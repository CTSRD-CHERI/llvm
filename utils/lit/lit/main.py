#!/usr/bin/env python

"""
lit - LLVM Integrated Tester.

See lit.pod for more information.
"""

from __future__ import absolute_import
import os
import platform
import random
import re
import sys
import time
import argparse
import tempfile
import shutil

import lit.ProgressBar
import lit.LitConfig
import lit.Test
import lit.run
import lit.util
import lit.discovery

class TestingProgressDisplay(object):
    def __init__(self, opts, numTests, progressBar=None):
        self.opts = opts
        self.numTests = numTests
        self.progressBar = progressBar
        self.completed = 0

    def finish(self):
        if self.progressBar:
            self.progressBar.clear()
        elif self.opts.quiet:
            pass
        elif self.opts.succinct:
            sys.stdout.write('\n')

    def update(self, test):
        self.completed += 1

        if self.opts.incremental:
            update_incremental_cache(test)

        if self.progressBar:
            self.progressBar.update(float(self.completed)/self.numTests,
                                    test.getFullName())

        shouldShow = test.result.code.isFailure or \
            self.opts.showAllOutput or \
            (not self.opts.quiet and not self.opts.succinct)
        if not shouldShow:
            return

        if self.progressBar:
            self.progressBar.clear()

        # Show the test result line.
        test_name = test.getFullName()
        print('%s: %s (%d of %d)' % (test.result.code.name, test_name,
                                     self.completed, self.numTests))

        # Show the test failure output, if requested.
        if (test.result.code.isFailure and self.opts.showOutput) or \
           self.opts.showAllOutput:
            if test.result.code.isFailure:
                print("%s TEST '%s' FAILED %s" % ('*'*20, test.getFullName(),
                                                  '*'*20))
            print(test.result.output)
            print("*" * 20)

        # Report test metrics, if present.
        if test.result.metrics:
            print("%s TEST '%s' RESULTS %s" % ('*'*10, test.getFullName(),
                                               '*'*10))
            items = sorted(test.result.metrics.items())
            for metric_name, value in items:
                print('%s: %s ' % (metric_name, value.format()))
            print("*" * 10)

        # Ensure the output is flushed.
        sys.stdout.flush()

def write_test_results(run, lit_config, testing_time, output_path):
    try:
        import json
    except ImportError:
        lit_config.fatal('test output unsupported with Python 2.5')

    # Construct the data we will write.
    data = {}
    # Encode the current lit version as a schema version.
    data['__version__'] = lit.__versioninfo__
    data['elapsed'] = testing_time
    # FIXME: Record some information on the lit configuration used?
    # FIXME: Record information from the individual test suites?

    # Encode the tests.
    data['tests'] = tests_data = []
    for test in run.tests:
        test_data = {
            'name' : test.getFullName(),
            'code' : test.result.code.name,
            'output' : test.result.output,
            'elapsed' : test.result.elapsed }

        # Add test metrics, if present.
        if test.result.metrics:
            test_data['metrics'] = metrics_data = {}
            for key, value in test.result.metrics.items():
                metrics_data[key] = value.todata()

        tests_data.append(test_data)

    # Write the output.
    f = open(output_path, 'w')
    try:
        json.dump(data, f, indent=2, sort_keys=True)
        f.write('\n')
    finally:
        f.close()

def update_incremental_cache(test):
    if not test.result.code.isFailure:
        return
    fname = test.getFilePath()
    os.utime(fname, None)

def sort_by_incremental_cache(run):
    def sortIndex(test):
        fname = test.getFilePath()
        try:
            return -os.path.getmtime(fname)
        except:
            return 0
    run.tests.sort(key = lambda t: sortIndex(t))

def main(builtinParameters = {}):
    # Create a temp directory inside the normal temp directory so that we can
    # try to avoid temporary test file leaks. The user can avoid this behavior
    # by setting LIT_PRESERVES_TMP in the environment, so they can easily use
    # their own temp directory to monitor temporary file leaks or handle them at
    # the buildbot level.
    lit_tmp = None
    if 'LIT_PRESERVES_TMP' not in os.environ:
        lit_tmp = tempfile.mkdtemp(prefix="lit_tmp_")
        os.environ.update({
                'TMPDIR': lit_tmp,
                'TMP': lit_tmp,
                'TEMP': lit_tmp,
                'TEMPDIR': lit_tmp,
                })
    # FIXME: If Python does not exit cleanly, this directory will not be cleaned
    # up. We should consider writing the lit pid into the temp directory,
    # scanning for stale temp directories, and deleting temp directories whose
    # lit process has died.
    try:
        main_with_tmp(builtinParameters)
    finally:
        if lit_tmp:
            shutil.rmtree(lit_tmp)

def main_with_tmp(builtinParameters):
    parser = argparse.ArgumentParser()
    parser.add_argument('test_paths',
                        nargs='*',
                        help='Files or paths to include in the test suite')

    parser.add_argument("--version", dest="show_version",
                      help="Show version and exit",
                      action="store_true", default=False)
    parser.add_argument("-j", "--threads", dest="numThreads", metavar="N",
                      help="Number of testing threads",
                      type=int, default=None)
    parser.add_argument("--config-prefix", dest="configPrefix",
                      metavar="NAME", help="Prefix for 'lit' config files",
                      action="store", default=None)
    parser.add_argument("-D", "--param", dest="userParameters",
                      metavar="NAME=VAL",
                      help="Add 'NAME' = 'VAL' to the user defined parameters",
                      type=str, action="append", default=[])

    format_group = parser.add_argument_group("Output Format")
    # FIXME: I find these names very confusing, although I like the
    # functionality.
    format_group.add_argument("-q", "--quiet",
                     help="Suppress no error output",
                     action="store_true", default=False)
    format_group.add_argument("-s", "--succinct",
                     help="Reduce amount of output",
                     action="store_true", default=False)
    format_group.add_argument("-v", "--verbose", dest="showOutput",
                     help="Show test output for failures",
                     action="store_true", default=False)
    format_group.add_argument("-a", "--show-all", dest="showAllOutput",
                     help="Display all commandlines and output",
                     action="store_true", default=False)
    format_group.add_argument("-o", "--output", dest="output_path",
                     help="Write test results to the provided path",
                     action="store", metavar="PATH")
    format_group.add_argument("--no-progress-bar", dest="useProgressBar",
                     help="Do not use curses based progress bar",
                     action="store_false", default=True)
    format_group.add_argument("--show-unsupported",
                     help="Show unsupported tests",
                     action="store_true", default=False)
    format_group.add_argument("--show-xfail",
                     help="Show tests that were expected to fail",
                     action="store_true", default=False)

    execution_group = parser.add_argument_group("Test Execution")
    execution_group.add_argument("--path",
                     help="Additional paths to add to testing environment",
                     action="append", type=str, default=[])
    execution_group.add_argument("--vg", dest="useValgrind",
                     help="Run tests under valgrind",
                     action="store_true", default=False)
    execution_group.add_argument("--vg-leak", dest="valgrindLeakCheck",
                     help="Check for memory leaks under valgrind",
                     action="store_true", default=False)
    execution_group.add_argument("--vg-arg", dest="valgrindArgs", metavar="ARG",
                     help="Specify an extra argument for valgrind",
                     type=str, action="append", default=[])
    execution_group.add_argument("--time-tests", dest="timeTests",
                     help="Track elapsed wall time for each test",
                     action="store_true", default=False)
    execution_group.add_argument("--no-execute", dest="noExecute",
                     help="Don't execute any tests (assume PASS)",
                     action="store_true", default=False)
    execution_group.add_argument("--xunit-xml-output", dest="xunit_output_file",
                      help=("Write XUnit-compatible XML test reports to the"
                            " specified file"), default=None)
    execution_group.add_argument("--timeout", dest="maxIndividualTestTime",
                     help="Maximum time to spend running a single test (in seconds)."
                     "0 means no time limit. [Default: 0]",
                    type=int, default=None)
    execution_group.add_argument("--max-failures", dest="maxFailures",
                     help="Stop execution after the given number of failures.",
                     action="store", type=int, default=None)

    selection_group = parser.add_argument_group("Test Selection")
    selection_group.add_argument("--max-tests", dest="maxTests", metavar="N",
                     help="Maximum number of tests to run",
                     action="store", type=int, default=None)
    selection_group.add_argument("--max-time", dest="maxTime", metavar="N",
                     help="Maximum time to spend testing (in seconds)",
                     action="store", type=float, default=None)
    selection_group.add_argument("--shuffle",
                     help="Run tests in random order",
                     action="store_true", default=False)
    selection_group.add_argument("-i", "--incremental",
                     help="Run modified and failing tests first (updates "
                     "mtimes)",
                     action="store_true", default=False)
    selection_group.add_argument("--filter", metavar="REGEX",
                     help=("Only run tests with paths matching the given "
                           "regular expression"),
                     action="store", default=None)

    debug_group = parser.add_argument_group("Debug and Experimental Options")
    debug_group.add_argument("--debug",
                      help="Enable debugging (for 'lit' development)",
                      action="store_true", default=False)
    debug_group.add_argument("--show-suites", dest="showSuites",
                      help="Show discovered test suites",
                      action="store_true", default=False)
    debug_group.add_argument("--show-tests", dest="showTests",
                      help="Show all discovered tests",
                      action="store_true", default=False)
    debug_group.add_argument("--use-processes", dest="useProcesses",
                      help="Run tests in parallel with processes (not threads)",
                      action="store_true", default=True)
    debug_group.add_argument("--use-threads", dest="useProcesses",
                      help="Run tests in parallel with threads (not processes)",
<<<<<<< HEAD
                      action="store_false", default=useProcessesIsDefault)
    group.add_option("", "--junit-xml-output", dest="xmlFile",
                      help=("Write JUnit-compatible XML test reports to the"
                            " specified file"), default=None)
    parser.add_option_group(group)
=======
                      action="store_false", default=True)
>>>>>>> 6ea9891f

    opts = parser.parse_args()
    args = opts.test_paths

    if opts.show_version:
        print("lit %s" % (lit.__version__,))
        return

    if not args:
        parser.error('No inputs specified')

    if opts.numThreads is None:
        opts.numThreads = lit.util.detectCPUs()

    if opts.maxFailures == 0:
        parser.error("Setting --max-failures to 0 does not have any effect.")

    inputs = args

    # Create the user defined parameters.
    userParams = dict(builtinParameters)
    for entry in opts.userParameters:
        if '=' not in entry:
            name,val = entry,''
        else:
            name,val = entry.split('=', 1)
        userParams[name] = val

    # Decide what the requested maximum indvidual test time should be
    if opts.maxIndividualTestTime is not None:
        maxIndividualTestTime = opts.maxIndividualTestTime
    else:
        # Default is zero
        maxIndividualTestTime = 0

    isWindows = platform.system() == 'Windows'

    # Create the global config object.
    litConfig = lit.LitConfig.LitConfig(
        progname = os.path.basename(sys.argv[0]),
        path = opts.path,
        quiet = opts.quiet,
        useValgrind = opts.useValgrind,
        valgrindLeakCheck = opts.valgrindLeakCheck,
        valgrindArgs = opts.valgrindArgs,
        noExecute = opts.noExecute,
        debug = opts.debug,
        isWindows = isWindows,
        params = userParams,
        config_prefix = opts.configPrefix,
        maxIndividualTestTime = maxIndividualTestTime,
        maxFailures = opts.maxFailures)

    # Perform test discovery.
    run = lit.run.Run(litConfig,
                      lit.discovery.find_tests_for_inputs(litConfig, inputs))

    # After test discovery the configuration might have changed
    # the maxIndividualTestTime. If we explicitly set this on the
    # command line then override what was set in the test configuration
    if opts.maxIndividualTestTime is not None:
        if opts.maxIndividualTestTime != litConfig.maxIndividualTestTime:
            litConfig.note(('The test suite configuration requested an individual'
                ' test timeout of {0} seconds but a timeout of {1} seconds was'
                ' requested on the command line. Forcing timeout to be {1}'
                ' seconds')
                .format(litConfig.maxIndividualTestTime,
                        opts.maxIndividualTestTime))
            litConfig.maxIndividualTestTime = opts.maxIndividualTestTime

    if opts.showSuites or opts.showTests:
        # Aggregate the tests by suite.
        suitesAndTests = {}
        for result_test in run.tests:
            if result_test.suite not in suitesAndTests:
                suitesAndTests[result_test.suite] = []
            suitesAndTests[result_test.suite].append(result_test)
        suitesAndTests = list(suitesAndTests.items())
        suitesAndTests.sort(key = lambda item: item[0].name)

        # Show the suites, if requested.
        if opts.showSuites:
            print('-- Test Suites --')
            for ts,ts_tests in suitesAndTests:
                print('  %s - %d tests' %(ts.name, len(ts_tests)))
                print('    Source Root: %s' % ts.source_root)
                print('    Exec Root  : %s' % ts.exec_root)
                if ts.config.available_features:
                    print('    Available Features : %s' % ' '.join(
                        sorted(ts.config.available_features)))

        # Show the tests, if requested.
        if opts.showTests:
            print('-- Available Tests --')
            for ts,ts_tests in suitesAndTests:
                ts_tests.sort(key = lambda test: test.path_in_suite)
                for test in ts_tests:
                    print('  %s' % (test.getFullName(),))

        # Exit.
        sys.exit(0)

    # Select and order the tests.
    numTotalTests = len(run.tests)

    # First, select based on the filter expression if given.
    if opts.filter:
        try:
            rex = re.compile(opts.filter)
        except:
            parser.error("invalid regular expression for --filter: %r" % (
                    opts.filter))
        run.tests = [result_test for result_test in run.tests
                     if rex.search(result_test.getFullName())]

    # Then select the order.
    if opts.shuffle:
        random.shuffle(run.tests)
    elif opts.incremental:
        sort_by_incremental_cache(run)
    else:
        run.tests.sort(key = lambda t: (not t.isEarlyTest(), t.getFullName()))

    # Finally limit the number of tests, if desired.
    if opts.maxTests is not None:
        run.tests = run.tests[:opts.maxTests]

    # Don't create more threads than tests.
    opts.numThreads = min(len(run.tests), opts.numThreads)

    # Because some tests use threads internally, and at least on Linux each
    # of these threads counts toward the current process limit, try to
    # raise the (soft) process limit so that tests don't fail due to
    # resource exhaustion.
    try:
        cpus = lit.util.detectCPUs()
        desired_limit = opts.numThreads * cpus * 2 # the 2 is a safety factor

        # Import the resource module here inside this try block because it
        # will likely fail on Windows.
        import resource

        max_procs_soft, max_procs_hard = resource.getrlimit(resource.RLIMIT_NPROC)
        desired_limit = min(desired_limit, max_procs_hard)

        if max_procs_soft < desired_limit:
            resource.setrlimit(resource.RLIMIT_NPROC, (desired_limit, max_procs_hard))
            litConfig.note('raised the process limit from %d to %d' % \
                               (max_procs_soft, desired_limit))
    except:
        pass

    extra = ''
    if len(run.tests) != numTotalTests:
        extra = ' of %d' % numTotalTests
    header = '-- Testing: %d%s tests, %d threads --'%(len(run.tests), extra,
                                                      opts.numThreads)
    progressBar = None
    if not opts.quiet:
        if opts.succinct and opts.useProgressBar:
            try:
                tc = lit.ProgressBar.TerminalController()
                progressBar = lit.ProgressBar.ProgressBar(tc, header)
            except ValueError:
                print(header)
                progressBar = lit.ProgressBar.SimpleProgressBar('Testing: ')
        else:
            print(header)

    startTime = time.time()
    display = TestingProgressDisplay(opts, len(run.tests), progressBar)
    try:
        run.execute_tests(display, opts.numThreads, opts.maxTime,
                          opts.useProcesses)
    except KeyboardInterrupt:
        sys.exit(2)
    display.finish()

    testing_time = time.time() - startTime
    if not opts.quiet:
        print('Testing Time: %.2fs' % (testing_time,))

    # Write out the test data, if requested.
    if opts.output_path is not None:
        write_test_results(run, litConfig, testing_time, opts.output_path)

    # List test results organized by kind.
    hasFailures = False
    byCode = {}
    for test in run.tests:
        if test.result.code not in byCode:
            byCode[test.result.code] = []
        byCode[test.result.code].append(test)
        if test.result.code.isFailure:
            hasFailures = True

    # Print each test in any of the failing groups.
    for title,code in (('Unexpected Passing Tests', lit.Test.XPASS),
                       ('Failing Tests', lit.Test.FAIL),
                       ('Unresolved Tests', lit.Test.UNRESOLVED),
                       ('Unsupported Tests', lit.Test.UNSUPPORTED),
                       ('Expected Failing Tests', lit.Test.XFAIL),
                       ('Timed Out Tests', lit.Test.TIMEOUT)):
        if (lit.Test.XFAIL == code and not opts.show_xfail) or \
           (lit.Test.UNSUPPORTED == code and not opts.show_unsupported) or \
           (lit.Test.UNRESOLVED == code and (opts.maxFailures is not None)):
            continue
        elts = byCode.get(code)
        if not elts:
            continue
        print('*'*20)
        print('%s (%d):' % (title, len(elts)))
        for test in elts:
            print('    %s' % test.getFullName())
        sys.stdout.write('\n')

    if opts.timeTests and run.tests:
        # Order by time.
        test_times = [(test.getFullName(), test.result.elapsed)
                      for test in run.tests]
        lit.util.printHistogram(test_times, title='Tests')

    for name,code in (('Expected Passes    ', lit.Test.PASS),
                      ('Passes With Retry  ', lit.Test.FLAKYPASS),
                      ('Expected Failures  ', lit.Test.XFAIL),
                      ('Unsupported Tests  ', lit.Test.UNSUPPORTED),
                      ('Unresolved Tests   ', lit.Test.UNRESOLVED),
                      ('Unexpected Passes  ', lit.Test.XPASS),
                      ('Unexpected Failures', lit.Test.FAIL),
                      ('Individual Timeouts', lit.Test.TIMEOUT)):
        if opts.quiet and not code.isFailure:
            continue
        N = len(byCode.get(code,[]))
        if N:
            print('  %s: %d' % (name,N))
    if opts.xmlFile:
        # Collect the tests, indexed by test suite
        bySuite = {}
        for t in run.tests:
            suite = t.suite.config.name
            if suite not in bySuite:
                bySuite[suite] = {
                                   'passes'   : 0,
                                   'failures' : 0,
                                   'tests'    : [] }
            bySuite[suite]['tests'].append(t)
            if t.result.code.isFailure:
                bySuite[suite]['failures'] += 1
            else:
                bySuite[suite]['passes'] += 1
        xmlFile = open(opts.xmlFile, "w")
        xmlFile.write("<?xml version=\"1.0\" encoding=\"UTF-8\" ?>\n")
        xmlFile.write("<testsuites>\n")
        for suiteName in bySuite:
            s = bySuite[suiteName]
            xmlFile.write("<testsuite name='" + suiteName + "'")
            xmlFile.write(" tests='" + str(s['passes'] + s['failures']) + "'")
            xmlFile.write(" failures='" + str(s['failures']) + "'>\n")
            for t in s['tests']:
                xmlFile.write(t.getJUnitXML() + "\n")
            xmlFile.write("</testsuite>\n")
        xmlFile.write("</testsuites>")
        xmlFile.close()

    if opts.xunit_output_file:
        # Collect the tests, indexed by test suite
        by_suite = {}
        for result_test in run.tests:
            suite = result_test.suite.config.name
            if suite not in by_suite:
                by_suite[suite] = {
                                   'passes'   : 0,
                                   'failures' : 0,
                                   'tests'    : [] }
            by_suite[suite]['tests'].append(result_test)
            if result_test.result.code.isFailure:
                by_suite[suite]['failures'] += 1
            else:
                by_suite[suite]['passes'] += 1
        xunit_output_file = open(opts.xunit_output_file, "w")
        xunit_output_file.write("<?xml version=\"1.0\" encoding=\"UTF-8\" ?>\n")
        xunit_output_file.write("<testsuites>\n")
        for suite_name, suite in by_suite.items():
            safe_suite_name = suite_name.replace(".", "-")
            xunit_output_file.write("<testsuite name='" + safe_suite_name + "'")
            xunit_output_file.write(" tests='" + str(suite['passes'] + 
              suite['failures']) + "'")
            xunit_output_file.write(" failures='" + str(suite['failures']) + 
              "'>\n")
            for result_test in suite['tests']:
                xunit_output_file.write(result_test.getJUnitXML() + "\n")
            xunit_output_file.write("</testsuite>\n")
        xunit_output_file.write("</testsuites>")
        xunit_output_file.close()

    # If we encountered any additional errors, exit abnormally.
    if litConfig.numErrors:
        sys.stderr.write('\n%d error(s), exiting.\n' % litConfig.numErrors)
        sys.exit(2)

    # Warn about warnings.
    if litConfig.numWarnings:
        sys.stderr.write('\n%d warning(s) in tests.\n' % litConfig.numWarnings)

    if hasFailures:
        sys.exit(1)
    sys.exit(0)

if __name__=='__main__':
    main()<|MERGE_RESOLUTION|>--- conflicted
+++ resolved
@@ -275,15 +275,8 @@
                       action="store_true", default=True)
     debug_group.add_argument("--use-threads", dest="useProcesses",
                       help="Run tests in parallel with threads (not processes)",
-<<<<<<< HEAD
-                      action="store_false", default=useProcessesIsDefault)
-    group.add_option("", "--junit-xml-output", dest="xmlFile",
-                      help=("Write JUnit-compatible XML test reports to the"
-                            " specified file"), default=None)
-    parser.add_option_group(group)
-=======
                       action="store_false", default=True)
->>>>>>> 6ea9891f
+    execution_group.add_argument("--junit-xml-output", dest="xmlFile",
 
     opts = parser.parse_args()
     args = opts.test_paths
