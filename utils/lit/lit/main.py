#!/usr/bin/env python

"""
lit - LLVM Integrated Tester.

See lit.pod for more information.
"""

from __future__ import absolute_import
import os
import platform
import random
import re
import sys
import time
import argparse
import tempfile
import shutil

import lit.ProgressBar
import lit.LitConfig
import lit.Test
import lit.run
import lit.util
import lit.discovery

class TestingProgressDisplay(object):
    def __init__(self, opts, numTests, progressBar=None):
        self.opts = opts
        self.numTests = numTests
        self.progressBar = progressBar
        self.completed = 0

    def finish(self):
        if self.progressBar:
            self.progressBar.clear()
        elif self.opts.quiet:
            pass
        elif self.opts.succinct:
            sys.stdout.write('\n')

    def update(self, test):
        self.completed += 1

        if self.opts.incremental:
            update_incremental_cache(test)

        if self.progressBar:
            self.progressBar.update(float(self.completed)/self.numTests,
                                    test.getFullName())

        shouldShow = test.result.code.isFailure or \
            self.opts.showAllOutput or \
            (not self.opts.quiet and not self.opts.succinct)
        if not shouldShow:
            return

        if self.progressBar:
            self.progressBar.clear()

        # Show the test result line.
        test_name = test.getFullName()
        print('%s: %s (%d of %d)' % (test.result.code.name, test_name,
                                     self.completed, self.numTests))

        # Show the test failure output, if requested.
        if (test.result.code.isFailure and self.opts.showOutput) or \
           self.opts.showAllOutput:
            if test.result.code.isFailure:
                print("%s TEST '%s' FAILED %s" % ('*'*20, test.getFullName(),
                                                  '*'*20))
            print(test.result.output)
            print("*" * 20)

        # Report test metrics, if present.
        if test.result.metrics:
            print("%s TEST '%s' RESULTS %s" % ('*'*10, test.getFullName(),
                                               '*'*10))
            items = sorted(test.result.metrics.items())
            for metric_name, value in items:
                print('%s: %s ' % (metric_name, value.format()))
            print("*" * 10)

        # Ensure the output is flushed.
        sys.stdout.flush()

def write_test_results(run, lit_config, testing_time, output_path):
    try:
        import json
    except ImportError:
        lit_config.fatal('test output unsupported with Python 2.5')

    # Construct the data we will write.
    data = {}
    # Encode the current lit version as a schema version.
    data['__version__'] = lit.__versioninfo__
    data['elapsed'] = testing_time
    # FIXME: Record some information on the lit configuration used?
    # FIXME: Record information from the individual test suites?

    # Encode the tests.
    data['tests'] = tests_data = []
    for test in run.tests:
        test_data = {
            'name' : test.getFullName(),
            'code' : test.result.code.name,
            'output' : test.result.output,
            'elapsed' : test.result.elapsed }

        # Add test metrics, if present.
        if test.result.metrics:
            test_data['metrics'] = metrics_data = {}
            for key, value in test.result.metrics.items():
                metrics_data[key] = value.todata()

        tests_data.append(test_data)

    # Write the output.
    f = open(output_path, 'w')
    try:
        json.dump(data, f, indent=2, sort_keys=True)
        f.write('\n')
    finally:
        f.close()

def update_incremental_cache(test):
    if not test.result.code.isFailure:
        return
    fname = test.getFilePath()
    os.utime(fname, None)

def sort_by_incremental_cache(run):
    def sortIndex(test):
        fname = test.getFilePath()
        try:
            return -os.path.getmtime(fname)
        except:
            return 0
    run.tests.sort(key = lambda t: sortIndex(t))

def main(builtinParameters = {}):
    # Create a temp directory inside the normal temp directory so that we can
    # try to avoid temporary test file leaks. The user can avoid this behavior
    # by setting LIT_PRESERVES_TMP in the environment, so they can easily use
    # their own temp directory to monitor temporary file leaks or handle them at
    # the buildbot level.
    lit_tmp = None
    if 'LIT_PRESERVES_TMP' not in os.environ:
        lit_tmp = tempfile.mkdtemp(prefix="lit_tmp_")
        os.environ.update({
                'TMPDIR': lit_tmp,
                'TMP': lit_tmp,
                'TEMP': lit_tmp,
                'TEMPDIR': lit_tmp,
                })
    # FIXME: If Python does not exit cleanly, this directory will not be cleaned
    # up. We should consider writing the lit pid into the temp directory,
    # scanning for stale temp directories, and deleting temp directories whose
    # lit process has died.
    try:
        main_with_tmp(builtinParameters)
    finally:
        if lit_tmp:
            shutil.rmtree(lit_tmp)

def main_with_tmp(builtinParameters):
    parser = argparse.ArgumentParser()
    parser.add_argument('test_paths',
                        nargs='*',
                        help='Files or paths to include in the test suite')

    parser.add_argument("--version", dest="show_version",
                      help="Show version and exit",
                      action="store_true", default=False)
    parser.add_argument("-j", "--threads", dest="numThreads", metavar="N",
                      help="Number of testing threads",
                      type=int, default=None)
    parser.add_argument("--config-prefix", dest="configPrefix",
                      metavar="NAME", help="Prefix for 'lit' config files",
                      action="store", default=None)
    parser.add_argument("-D", "--param", dest="userParameters",
                      metavar="NAME=VAL",
                      help="Add 'NAME' = 'VAL' to the user defined parameters",
                      type=str, action="append", default=[])

    format_group = parser.add_argument_group("Output Format")
    # FIXME: I find these names very confusing, although I like the
    # functionality.
    format_group.add_argument("-q", "--quiet",
                     help="Suppress no error output",
                     action="store_true", default=False)
    format_group.add_argument("-s", "--succinct",
                     help="Reduce amount of output",
                     action="store_true", default=False)
    format_group.add_argument("-v", "--verbose", dest="showOutput",
                     help="Show test output for failures",
                     action="store_true", default=False)
    format_group.add_argument("-a", "--show-all", dest="showAllOutput",
                     help="Display all commandlines and output",
                     action="store_true", default=False)
    format_group.add_argument("-o", "--output", dest="output_path",
                     help="Write test results to the provided path",
                     action="store", metavar="PATH")
    format_group.add_argument("--no-progress-bar", dest="useProgressBar",
                     help="Do not use curses based progress bar",
                     action="store_false", default=True)
    format_group.add_argument("--show-unsupported",
                     help="Show unsupported tests",
                     action="store_true", default=False)
    format_group.add_argument("--show-xfail",
                     help="Show tests that were expected to fail",
                     action="store_true", default=False)

    execution_group = parser.add_argument_group("Test Execution")
    execution_group.add_argument("--path",
                     help="Additional paths to add to testing environment",
                     action="append", type=str, default=[])
    execution_group.add_argument("--vg", dest="useValgrind",
                     help="Run tests under valgrind",
                     action="store_true", default=False)
    execution_group.add_argument("--vg-leak", dest="valgrindLeakCheck",
                     help="Check for memory leaks under valgrind",
                     action="store_true", default=False)
    execution_group.add_argument("--vg-arg", dest="valgrindArgs", metavar="ARG",
                     help="Specify an extra argument for valgrind",
                     type=str, action="append", default=[])
    execution_group.add_argument("--time-tests", dest="timeTests",
                     help="Track elapsed wall time for each test",
                     action="store_true", default=False)
    execution_group.add_argument("--no-execute", dest="noExecute",
                     help="Don't execute any tests (assume PASS)",
                     action="store_true", default=False)
    execution_group.add_argument("--xunit-xml-output", dest="xunit_output_file",
                      help=("Write XUnit-compatible XML test reports to the"
                            " specified file"), default=None)
    execution_group.add_argument("--timeout", dest="maxIndividualTestTime",
                     help="Maximum time to spend running a single test (in seconds)."
                     "0 means no time limit. [Default: 0]",
                    type=int, default=None)
    execution_group.add_argument("--max-failures", dest="maxFailures",
                     help="Stop execution after the given number of failures.",
                     action="store", type=int, default=None)

    selection_group = parser.add_argument_group("Test Selection")
    selection_group.add_argument("--max-tests", dest="maxTests", metavar="N",
                     help="Maximum number of tests to run",
                     action="store", type=int, default=None)
    selection_group.add_argument("--max-time", dest="maxTime", metavar="N",
                     help="Maximum time to spend testing (in seconds)",
                     action="store", type=float, default=None)
    selection_group.add_argument("--shuffle",
                     help="Run tests in random order",
                     action="store_true", default=False)
    selection_group.add_argument("-i", "--incremental",
                     help="Run modified and failing tests first (updates "
                     "mtimes)",
                     action="store_true", default=False)
    selection_group.add_argument("--filter", metavar="REGEX",
                     help=("Only run tests with paths matching the given "
                           "regular expression"),
                     action="store", default=None)
    selection_group.add_argument("--num-shards", dest="numShards", metavar="M",
                     help="Split testsuite into M pieces and only run one",
                     action="store", type=int,
                     default=os.environ.get("LIT_NUM_SHARDS"))
    selection_group.add_argument("--run-shard", dest="runShard", metavar="N",
                     help="Run shard #N of the testsuite",
                     action="store", type=int,
                     default=os.environ.get("LIT_RUN_SHARD"))

    debug_group = parser.add_argument_group("Debug and Experimental Options")
    debug_group.add_argument("--debug",
                      help="Enable debugging (for 'lit' development)",
                      action="store_true", default=False)
    debug_group.add_argument("--show-suites", dest="showSuites",
                      help="Show discovered test suites",
                      action="store_true", default=False)
    debug_group.add_argument("--show-tests", dest="showTests",
                      help="Show all discovered tests",
                      action="store_true", default=False)
    debug_group.add_argument("--use-process-pool", dest="executionStrategy",
                      help="Run tests in parallel with a process pool",
                      action="store_const", const="PROCESS_POOL")
    debug_group.add_argument("--use-processes", dest="executionStrategy",
                      help="Run tests in parallel with processes (not threads)",
                      action="store_const", const="PROCESSES")
    debug_group.add_argument("--use-threads", dest="executionStrategy",
                      help="Run tests in parallel with threads (not processes)",
<<<<<<< HEAD
                      action="store_false", default=True)
    execution_group.add_argument("--junit-xml-output", dest="xmlFile",
                      help=("Write XUnit-compatible XML test reports to the"
                                                       " specified file"),
                      action="store", default=None)
=======
                      action="store_const", const="THREADS")
>>>>>>> abcd9199

    opts = parser.parse_args()
    args = opts.test_paths

    if opts.show_version:
        print("lit %s" % (lit.__version__,))
        return

    if not args:
        parser.error('No inputs specified')

    if opts.numThreads is None:
        opts.numThreads = lit.util.detectCPUs()

    if opts.executionStrategy is None:
        opts.executionStrategy = 'PROCESS_POOL'

    if opts.maxFailures == 0:
        parser.error("Setting --max-failures to 0 does not have any effect.")

    inputs = args

    # Create the user defined parameters.
    userParams = dict(builtinParameters)
    for entry in opts.userParameters:
        if '=' not in entry:
            name,val = entry,''
        else:
            name,val = entry.split('=', 1)
        userParams[name] = val

    # Decide what the requested maximum indvidual test time should be
    if opts.maxIndividualTestTime is not None:
        maxIndividualTestTime = opts.maxIndividualTestTime
    else:
        # Default is zero
        maxIndividualTestTime = 0

    isWindows = platform.system() == 'Windows'

    # Create the global config object.
    litConfig = lit.LitConfig.LitConfig(
        progname = os.path.basename(sys.argv[0]),
        path = opts.path,
        quiet = opts.quiet,
        useValgrind = opts.useValgrind,
        valgrindLeakCheck = opts.valgrindLeakCheck,
        valgrindArgs = opts.valgrindArgs,
        noExecute = opts.noExecute,
        debug = opts.debug,
        isWindows = isWindows,
        params = userParams,
        config_prefix = opts.configPrefix,
        maxIndividualTestTime = maxIndividualTestTime,
        maxFailures = opts.maxFailures,
        parallelism_groups = {})

    # Perform test discovery.
    run = lit.run.Run(litConfig,
                      lit.discovery.find_tests_for_inputs(litConfig, inputs))

    # After test discovery the configuration might have changed
    # the maxIndividualTestTime. If we explicitly set this on the
    # command line then override what was set in the test configuration
    if opts.maxIndividualTestTime is not None:
        if opts.maxIndividualTestTime != litConfig.maxIndividualTestTime:
            litConfig.note(('The test suite configuration requested an individual'
                ' test timeout of {0} seconds but a timeout of {1} seconds was'
                ' requested on the command line. Forcing timeout to be {1}'
                ' seconds')
                .format(litConfig.maxIndividualTestTime,
                        opts.maxIndividualTestTime))
            litConfig.maxIndividualTestTime = opts.maxIndividualTestTime

    if opts.showSuites or opts.showTests:
        # Aggregate the tests by suite.
        suitesAndTests = {}
        for result_test in run.tests:
            if result_test.suite not in suitesAndTests:
                suitesAndTests[result_test.suite] = []
            suitesAndTests[result_test.suite].append(result_test)
        suitesAndTests = list(suitesAndTests.items())
        suitesAndTests.sort(key = lambda item: item[0].name)

        # Show the suites, if requested.
        if opts.showSuites:
            print('-- Test Suites --')
            for ts,ts_tests in suitesAndTests:
                print('  %s - %d tests' %(ts.name, len(ts_tests)))
                print('    Source Root: %s' % ts.source_root)
                print('    Exec Root  : %s' % ts.exec_root)
                if ts.config.available_features:
                    print('    Available Features : %s' % ' '.join(
                        sorted(ts.config.available_features)))

        # Show the tests, if requested.
        if opts.showTests:
            print('-- Available Tests --')
            for ts,ts_tests in suitesAndTests:
                ts_tests.sort(key = lambda test: test.path_in_suite)
                for test in ts_tests:
                    print('  %s' % (test.getFullName(),))

        # Exit.
        sys.exit(0)

    # Select and order the tests.
    numTotalTests = len(run.tests)

    # First, select based on the filter expression if given.
    if opts.filter:
        try:
            rex = re.compile(opts.filter)
        except:
            parser.error("invalid regular expression for --filter: %r" % (
                    opts.filter))
        run.tests = [result_test for result_test in run.tests
                     if rex.search(result_test.getFullName())]

    # Then select the order.
    if opts.shuffle:
        random.shuffle(run.tests)
    elif opts.incremental:
        sort_by_incremental_cache(run)
    else:
        run.tests.sort(key = lambda t: (not t.isEarlyTest(), t.getFullName()))

    # Then optionally restrict our attention to a shard of the tests.
    if (opts.numShards is not None) or (opts.runShard is not None):
        if (opts.numShards is None) or (opts.runShard is None):
            parser.error("--num-shards and --run-shard must be used together")
        if opts.numShards <= 0:
            parser.error("--num-shards must be positive")
        if (opts.runShard < 1) or (opts.runShard > opts.numShards):
            parser.error("--run-shard must be between 1 and --num-shards (inclusive)")
        num_tests = len(run.tests)
        # Note: user views tests and shard numbers counting from 1.
        test_ixs = range(opts.runShard - 1, num_tests, opts.numShards)
        run.tests = [run.tests[i] for i in test_ixs]
        # Generate a preview of the first few test indices in the shard
        # to accompany the arithmetic expression, for clarity.
        preview_len = 3
        ix_preview = ", ".join([str(i+1) for i in test_ixs[:preview_len]])
        if len(test_ixs) > preview_len:
            ix_preview += ", ..."
        litConfig.note('Selecting shard %d/%d = size %d/%d = tests #(%d*k)+%d = [%s]' %
                       (opts.runShard, opts.numShards,
                        len(run.tests), num_tests,
                        opts.numShards, opts.runShard, ix_preview))

    # Finally limit the number of tests, if desired.
    if opts.maxTests is not None:
        run.tests = run.tests[:opts.maxTests]

    # Don't create more threads than tests.
    opts.numThreads = min(len(run.tests), opts.numThreads)

    # Because some tests use threads internally, and at least on Linux each
    # of these threads counts toward the current process limit, try to
    # raise the (soft) process limit so that tests don't fail due to
    # resource exhaustion.
    try:
        cpus = lit.util.detectCPUs()
        desired_limit = opts.numThreads * cpus * 2 # the 2 is a safety factor

        # Import the resource module here inside this try block because it
        # will likely fail on Windows.
        import resource

        max_procs_soft, max_procs_hard = resource.getrlimit(resource.RLIMIT_NPROC)
        desired_limit = min(desired_limit, max_procs_hard)

        if max_procs_soft < desired_limit:
            resource.setrlimit(resource.RLIMIT_NPROC, (desired_limit, max_procs_hard))
            litConfig.note('raised the process limit from %d to %d' % \
                               (max_procs_soft, desired_limit))
    except:
        pass

    extra = ''
    if len(run.tests) != numTotalTests:
        extra = ' of %d' % numTotalTests
    header = '-- Testing: %d%s tests, %d threads --'%(len(run.tests), extra,
                                                      opts.numThreads)
    progressBar = None
    if not opts.quiet:
        if opts.succinct and opts.useProgressBar:
            try:
                tc = lit.ProgressBar.TerminalController()
                progressBar = lit.ProgressBar.ProgressBar(tc, header)
            except ValueError:
                print(header)
                progressBar = lit.ProgressBar.SimpleProgressBar('Testing: ')
        else:
            print(header)

    startTime = time.time()
    display = TestingProgressDisplay(opts, len(run.tests), progressBar)
    try:
        run.execute_tests(display, opts.numThreads, opts.maxTime,
                          opts.executionStrategy)
    except KeyboardInterrupt:
        sys.exit(2)
    display.finish()

    testing_time = time.time() - startTime
    if not opts.quiet:
        print('Testing Time: %.2fs' % (testing_time,))

    # Write out the test data, if requested.
    if opts.output_path is not None:
        write_test_results(run, litConfig, testing_time, opts.output_path)

    # List test results organized by kind.
    hasFailures = False
    byCode = {}
    for test in run.tests:
        if test.result.code not in byCode:
            byCode[test.result.code] = []
        byCode[test.result.code].append(test)
        if test.result.code.isFailure:
            hasFailures = True

    # Print each test in any of the failing groups.
    for title,code in (('Unexpected Passing Tests', lit.Test.XPASS),
                       ('Failing Tests', lit.Test.FAIL),
                       ('Unresolved Tests', lit.Test.UNRESOLVED),
                       ('Unsupported Tests', lit.Test.UNSUPPORTED),
                       ('Expected Failing Tests', lit.Test.XFAIL),
                       ('Timed Out Tests', lit.Test.TIMEOUT)):
        if (lit.Test.XFAIL == code and not opts.show_xfail) or \
           (lit.Test.UNSUPPORTED == code and not opts.show_unsupported) or \
           (lit.Test.UNRESOLVED == code and (opts.maxFailures is not None)):
            continue
        elts = byCode.get(code)
        if not elts:
            continue
        print('*'*20)
        print('%s (%d):' % (title, len(elts)))
        for test in elts:
            print('    %s' % test.getFullName())
        sys.stdout.write('\n')

    if opts.timeTests and run.tests:
        # Order by time.
        test_times = [(test.getFullName(), test.result.elapsed)
                      for test in run.tests]
        lit.util.printHistogram(test_times, title='Tests')

    for name,code in (('Expected Passes    ', lit.Test.PASS),
                      ('Passes With Retry  ', lit.Test.FLAKYPASS),
                      ('Expected Failures  ', lit.Test.XFAIL),
                      ('Unsupported Tests  ', lit.Test.UNSUPPORTED),
                      ('Unresolved Tests   ', lit.Test.UNRESOLVED),
                      ('Unexpected Passes  ', lit.Test.XPASS),
                      ('Unexpected Failures', lit.Test.FAIL),
                      ('Individual Timeouts', lit.Test.TIMEOUT)):
        if opts.quiet and not code.isFailure:
            continue
        N = len(byCode.get(code,[]))
        if N:
            print('  %s: %d' % (name,N))
    if opts.xmlFile:
        # Collect the tests, indexed by test suite
        bySuite = {}
        for t in run.tests:
            suite = t.suite.config.name
            if suite not in bySuite:
                bySuite[suite] = {
                                   'passes'   : 0,
                                   'failures' : 0,
                                   'tests'    : [] }
            bySuite[suite]['tests'].append(t)
            if t.result.code.isFailure:
                bySuite[suite]['failures'] += 1
            else:
                bySuite[suite]['passes'] += 1
        xmlFile = open(opts.xmlFile, "w")
        xmlFile.write("<?xml version=\"1.0\" encoding=\"UTF-8\" ?>\n")
        xmlFile.write("<testsuites>\n")
        for suiteName in bySuite:
            s = bySuite[suiteName]
            xmlFile.write("<testsuite name='" + suiteName + "'")
            xmlFile.write(" tests='" + str(s['passes'] + s['failures']) + "'")
            xmlFile.write(" failures='" + str(s['failures']) + "'>\n")
            for t in s['tests']:
                xmlFile.write(t.getJUnitXML() + "\n")
            xmlFile.write("</testsuite>\n")
        xmlFile.write("</testsuites>")
        xmlFile.close()

    if opts.xunit_output_file:
        # Collect the tests, indexed by test suite
        by_suite = {}
        for result_test in run.tests:
            suite = result_test.suite.config.name
            if suite not in by_suite:
                by_suite[suite] = {
                                   'passes'   : 0,
                                   'failures' : 0,
                                   'tests'    : [] }
            by_suite[suite]['tests'].append(result_test)
            if result_test.result.code.isFailure:
                by_suite[suite]['failures'] += 1
            else:
                by_suite[suite]['passes'] += 1
        xunit_output_file = open(opts.xunit_output_file, "w")
        xunit_output_file.write("<?xml version=\"1.0\" encoding=\"UTF-8\" ?>\n")
        xunit_output_file.write("<testsuites>\n")
        for suite_name, suite in by_suite.items():
            safe_suite_name = suite_name.replace(".", "-")
            xunit_output_file.write("<testsuite name='" + safe_suite_name + "'")
            xunit_output_file.write(" tests='" + str(suite['passes'] + 
              suite['failures']) + "'")
            xunit_output_file.write(" failures='" + str(suite['failures']) + 
              "'>\n")
            for result_test in suite['tests']:
                xunit_output_file.write(result_test.getJUnitXML() + "\n")
            xunit_output_file.write("</testsuite>\n")
        xunit_output_file.write("</testsuites>")
        xunit_output_file.close()

    # If we encountered any additional errors, exit abnormally.
    if litConfig.numErrors:
        sys.stderr.write('\n%d error(s), exiting.\n' % litConfig.numErrors)
        sys.exit(2)

    # Warn about warnings.
    if litConfig.numWarnings:
        sys.stderr.write('\n%d warning(s) in tests.\n' % litConfig.numWarnings)

    if hasFailures:
        sys.exit(1)
    sys.exit(0)

if __name__=='__main__':
    main()<|MERGE_RESOLUTION|>--- conflicted
+++ resolved
@@ -286,15 +286,11 @@
                       action="store_const", const="PROCESSES")
     debug_group.add_argument("--use-threads", dest="executionStrategy",
                       help="Run tests in parallel with threads (not processes)",
-<<<<<<< HEAD
-                      action="store_false", default=True)
+                      action="store_const", const="THREADS")
     execution_group.add_argument("--junit-xml-output", dest="xmlFile",
                       help=("Write XUnit-compatible XML test reports to the"
                                                        " specified file"),
                       action="store", default=None)
-=======
-                      action="store_const", const="THREADS")
->>>>>>> abcd9199
 
     opts = parser.parse_args()
     args = opts.test_paths
