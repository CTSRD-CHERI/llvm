--- conflicted
+++ resolved
@@ -25,11 +25,7 @@
                  params, config_prefix = None,
                  maxIndividualTestTime = 0,
                  maxFailures = None,
-<<<<<<< HEAD
-                 parallelism_groups = [],
-=======
                  parallelism_groups = {},
->>>>>>> 211f7eeb
                  echo_all_commands = False):
         # The name of the test runner.
         self.progname = progname
