import os
import platform
import re
import subprocess
import sys

import lit.util
from lit.llvm.subst import FindTool
from lit.llvm.subst import ToolSubst


def binary_feature(on, feature, off_prefix):
    return feature if on else off_prefix + feature


class LLVMConfig(object):

    def __init__(self, lit_config, config):
        self.lit_config = lit_config
        self.config = config

        features = config.available_features

        self.use_lit_shell = False
        # Tweak PATH for Win32 to decide to use bash.exe or not.
        if sys.platform == 'win32':
            # For tests that require Windows to run.
            features.add('system-windows')

            # Seek sane tools in directories and set to $PATH.
            path = self.lit_config.getToolsPath(config.lit_tools_dir,
                                                config.environment['PATH'],
                                                ['cmp.exe', 'grep.exe', 'sed.exe'])
            if path is not None:
                self.with_environment('PATH', path, append_path=True)
            self.use_lit_shell = True

        # Choose between lit's internal shell pipeline runner and a real shell.  If
        # LIT_USE_INTERNAL_SHELL is in the environment, we use that as an override.
        lit_shell_env = os.environ.get('LIT_USE_INTERNAL_SHELL')
        if lit_shell_env:
            self.use_lit_shell = lit.util.pythonize_bool(lit_shell_env)

        if not self.use_lit_shell:
            features.add('shell')

        # Running on Darwin OS
        if platform.system() in ['Darwin']:
            # FIXME: lld uses the first, other projects use the second.
            # We should standardize on the former.
            features.add('system-linker-mach-o')
            features.add('system-darwin')
        elif platform.system() in ['Windows']:
            # For tests that require Windows to run.
            features.add('system-windows')

        # Native compilation: host arch == default triple arch
        # Both of these values should probably be in every site config (e.g. as
        # part of the standard header.  But currently they aren't)
        host_triple = getattr(config, 'host_triple', None)
        target_triple = getattr(config, 'target_triple', None)
        if host_triple and host_triple == target_triple:
            features.add('native')

        # Sanitizers.
        sanitizers = getattr(config, 'llvm_use_sanitizer', '')
        sanitizers = frozenset(x.lower() for x in sanitizers.split(';'))
        features.add(binary_feature('address' in sanitizers, 'asan', 'not_'))
        features.add(binary_feature('memory' in sanitizers, 'msan', 'not_'))
        features.add(binary_feature(
            'undefined' in sanitizers, 'ubsan', 'not_'))

        have_zlib = getattr(config, 'have_zlib', None)
        features.add(binary_feature(have_zlib, 'zlib', 'no'))

        # Check if we should run long running tests.
        long_tests = lit_config.params.get('run_long_tests', None)
        if lit.util.pythonize_bool(long_tests):
            features.add('long_tests')

        if target_triple:
            if re.match(r'^x86_64.*-apple', target_triple):
                host_cxx = getattr(config, 'host_cxx', None)
                if 'address' in sanitizers and self.get_clang_has_lsan(host_cxx, target_triple):
                    self.with_environment(
                        'ASAN_OPTIONS', 'detect_leaks=1', append_path=True)
            if re.match(r'^x86_64.*-linux', target_triple):
                features.add('x86_64-linux')
            if re.match(r'.*-win32$', target_triple):
                features.add('target-windows')

        use_gmalloc = lit_config.params.get('use_gmalloc', None)
        if lit.util.pythonize_bool(use_gmalloc):
            # Allow use of an explicit path for gmalloc library.
            # Will default to '/usr/lib/libgmalloc.dylib' if not set.
            gmalloc_path_str = lit_config.params.get('gmalloc_path',
                                                     '/usr/lib/libgmalloc.dylib')
            if gmalloc_path_str is not None:
                self.with_environment(
                    'DYLD_INSERT_LIBRARIES', gmalloc_path_str)

        breaking_checks = getattr(config, 'enable_abi_breaking_checks', None)
        if lit.util.pythonize_bool(breaking_checks):
            features.add('abi-breaking-checks')

    def with_environment(self, variable, value, append_path=False):
        if append_path:
            # For paths, we should be able to take a list of them and process all
            # of them.
            paths_to_add = value
            if lit.util.is_string(paths_to_add):
                paths_to_add = [paths_to_add]

            def norm(x):
                return os.path.normcase(os.path.normpath(x))

            current_paths = self.config.environment.get(variable, None)
            if current_paths:
                current_paths = current_paths.split(os.path.pathsep)
                paths = [norm(p) for p in current_paths]
            else:
                paths = []

            # If we are passed a list [a b c], then iterating this list forwards
            # and adding each to the beginning would result in b c a.  So we
            # need to iterate in reverse to end up with the original ordering.
            for p in reversed(paths_to_add):
                # Move it to the front if it already exists, otherwise insert it at the
                # beginning.
                p = norm(p)
                try:
                    paths.remove(p)
                except ValueError:
                    pass
                paths = [p] + paths
            value = os.pathsep.join(paths)
        self.config.environment[variable] = value

    def with_system_environment(self, variables, append_path=False):
        if lit.util.is_string(variables):
            variables = [variables]
        for v in variables:
            value = os.environ.get(v)
            if value:
                self.with_environment(v, value, append_path)

    def clear_environment(self, variables):
        for name in variables:
            if name in self.config.environment:
                del self.config.environment[name]

    def get_process_output(self, command):
        try:
            cmd = subprocess.Popen(
                command, stdout=subprocess.PIPE,
                stderr=subprocess.PIPE, env=self.config.environment)
            stdout, stderr = cmd.communicate()
            stdout = lit.util.to_string(stdout)
            stderr = lit.util.to_string(stderr)
            return (stdout, stderr)
        except OSError:
            self.lit_config.fatal('Could not run process %s' % command)

    def feature_config(self, features):
        # Ask llvm-config about the specified feature.
        arguments = [x for (x, _) in features]
        config_path = os.path.join(self.config.llvm_tools_dir, 'llvm-config')

        output, _ = self.get_process_output([config_path] + arguments)
        lines = output.split('\n')

        for (feature_line, (_, patterns)) in zip(lines, features):
            # We should have either a callable or a dictionary.  If it's a
            # dictionary, grep each key against the output and use the value if
            # it matches.  If it's a callable, it does the entire translation.
            if callable(patterns):
                features_to_add = patterns(feature_line)
                self.config.available_features.update(features_to_add)
            else:
                for (re_pattern, feature) in patterns.items():
                    if re.search(re_pattern, feature_line):
                        self.config.available_features.add(feature)

    # Note that when substituting %clang_cc1 also fill in the include directory of
    # the builtin headers. Those are part of even a freestanding environment, but
    # Clang relies on the driver to locate them.
    def get_clang_builtin_include_dir(self, clang):
        # FIXME: Rather than just getting the version, we should have clang print
        # out its resource dir here in an easy to scrape form.
        clang_dir, _ = self.get_process_output(
            [clang, '-print-file-name=include'])

        if not clang_dir:
            self.lit_config.fatal(
                "Couldn't find the include dir for Clang ('%s')" % clang)

        clang_dir = clang_dir.strip()
        if sys.platform in ['win32'] and not self.use_lit_shell:
            # Don't pass dosish path separator to msys bash.exe.
            clang_dir = clang_dir.replace('\\', '/')
        # Ensure the result is an ascii string, across Python2.5+ - Python3.
        return clang_dir

    # On macOS, LSan is only supported on clang versions 5 and higher
    def get_clang_has_lsan(self, clang, triple):
        if not clang:
            self.lit_config.warning(
                'config.host_cxx is unset but test suite is configured to use sanitizers.')
            return False

        clang_binary = clang.split()[0]
        version_string, _ = self.get_process_output(
            [clang_binary, '--version'])
        if not 'clang' in version_string:
            self.lit_config.warning(
                "compiler '%s' does not appear to be clang, " % clang_binary +
                'but test suite is configured to use sanitizers.')
            return False

        if re.match(r'.*-linux', triple):
            return True

        if re.match(r'^x86_64.*-apple', triple):
            version_number = int(
                re.search(r'version ([0-9]+)\.', version_string).group(1))
            if 'Apple LLVM' in version_string:
                return version_number >= 9
            else:
                return version_number >= 5

        return False

    def make_itanium_abi_triple(self, triple):
        m = re.match(r'(\w+)-(\w+)-(\w+)', triple)
        if not m:
            self.lit_config.fatal(
                "Could not turn '%s' into Itanium ABI triple" % triple)
        if m.group(3).lower() != 'win32':
            # All non-win32 triples use the Itanium ABI.
            return triple
        return m.group(1) + '-' + m.group(2) + '-mingw32'

    def make_msabi_triple(self, triple):
        m = re.match(r'(\w+)-(\w+)-(\w+)', triple)
        if not m:
            self.lit_config.fatal(
                "Could not turn '%s' into MS ABI triple" % triple)
        isa = m.group(1).lower()
        vendor = m.group(2).lower()
        os = m.group(3).lower()
        if os == 'win32':
            # If the OS is win32, we're done.
            return triple
        if isa.startswith('x86') or isa == 'amd64' or re.match(r'i\d86', isa):
            # For x86 ISAs, adjust the OS.
            return isa + '-' + vendor + '-win32'
        # -win32 is not supported for non-x86 targets; use a default.
        return 'i686-pc-win32'

    def add_tool_substitutions(self, tools, search_dirs=None):
        if not search_dirs:
            search_dirs = [self.config.llvm_tools_dir]

        if lit.util.is_string(search_dirs):
            search_dirs = [search_dirs]

        tools = [x if isinstance(x, ToolSubst) else ToolSubst(x)
                 for x in tools]

        search_dirs = os.pathsep.join(search_dirs)
        substitutions = []

        for tool in tools:
            match = tool.resolve(self, search_dirs)

            # Either no match occurred, or there was an unresolved match that
            # is ignored.
            if not match:
                continue

            subst_key, tool_pipe, command = match

            # An unresolved match occurred that can't be ignored.  Fail without
            # adding any of the previously-discovered substitutions.
            if not command:
                return False

            substitutions.append((subst_key, tool_pipe + command))

        self.config.substitutions.extend(substitutions)
        return True

    def use_default_substitutions(self):
        tool_patterns = [
            ToolSubst('FileCheck', unresolved='fatal'),
            # Handle these specially as they are strings searched for during testing.
            ToolSubst(r'\| \bcount\b', command=FindTool(
                'count'), verbatim=True, unresolved='fatal'),
            ToolSubst(r'\| \bnot\b', command=FindTool('not'), verbatim=True, unresolved='fatal')]

        default_cheri_size = self.lit_config.params['CHERI_CAP_SIZE']
        tool_patterns.append(ToolSubst('%cheri_FileCheck', FindTool('FileCheck'),
                                       extra_args=['-D\\$CAP_SIZE=' + default_cheri_size]))
        if not self.lit_config.quiet:
            self.lit_config.note('Running tests for CHERI_CAP_SIZE=' + default_cheri_size)
        self.config.substitutions.append(('%python', sys.executable))
        self.add_tool_substitutions(
            tool_patterns, [self.config.llvm_tools_dir])

    def _add_cheri_tool_substitution(self, tool):
        assert tool in ('llc', 'opt', 'llvm-mc'), 'Invalid tool: ' + tool
        default_cheri_size = self.lit_config.params['CHERI_CAP_SIZE']
        self.config.substitutions.append((tool + r".+\-target-abi\s+purecap\b",
              "\"---Don't use {tool} -target-abi purecap, "
              "use %cheri[128/256]_purecap_{tool} instead ---\"".format(tool=tool)))
        self.config.substitutions.append((tool + r".+\-mcpu=cheri.+",
              "\"---Don't use {tool} -mcpu=cheri, "
              "use %cheri[128/256]_{tool} instead ---\"".format(tool=tool)))

        if tool == 'llvm-mc':
            triple_arg = '-triple=cheri-unknown-freebsd'
            purecap_args = ['-target-abi', 'purecap', '-position-independent']
        else:
            triple_arg = '-mtriple=cheri-unknown-freebsd'
            purecap_args = ['-target-abi', 'purecap', '-relocation-model', 'pic']
        cheri128_args = [triple_arg, '-mcpu=cheri128', '-mattr=+cheri128']
        cheri256_args = [triple_arg, '-mcpu=cheri256', '-mattr=+cheri256']

        if default_cheri_size == '16':
            self.config.available_features.add("cheri_is_128")
            default_args = cheri128_args
        else:
            assert default_cheri_size == '32', "Invalid -DCHERI_CAP_SIZE=" + default_cheri_size
            self.config.available_features.add("cheri_is_256")
            default_args = cheri256_args
        tool_patterns = [
            ToolSubst('%cheri_' + tool, FindTool(tool), extra_args=default_args),
            ToolSubst('%cheri128_' + tool, FindTool(tool), extra_args=cheri128_args),
            ToolSubst('%cheri256_' + tool, FindTool(tool), extra_args=cheri256_args),
            ToolSubst('%cheri_purecap_' + tool, FindTool(tool),
                      extra_args=default_args + purecap_args),
            ToolSubst('%cheri128_purecap_' + tool, FindTool(tool),
                      extra_args=cheri128_args + purecap_args),
            ToolSubst('%cheri256_purecap_' + tool, FindTool(tool),
                      extra_args=cheri256_args + purecap_args),
        ]
        self.add_tool_substitutions(tool_patterns, [self.config.llvm_tools_dir])

    def add_cheri_tool_substitutions(self, tools):
        for tool in tools:
            self._add_cheri_tool_substitution(tool)

    def use_llvm_tool(self, name, search_env=None, required=False, quiet=False):
        """Find the executable program 'name', optionally using the specified
        environment variable as an override before searching the
        configuration's PATH."""
        # If the override is specified in the environment, use it without
        # validation.
        if search_env:
            tool = self.config.environment.get(search_env)
            if tool:
                return tool

        # Otherwise look in the path.
        tool = lit.util.which(name, self.config.llvm_tools_dir)

        if required and not tool:
            message = "couldn't find '{}' program".format(name)
            if search_env:
                message = message + \
                    ', try setting {} in your environment'.format(search_env)
            self.lit_config.fatal(message)

        if tool:
            tool = os.path.normpath(tool)
            if not self.lit_config.quiet and not quiet:
                self.lit_config.note('using {}: {}'.format(name, tool))
        return tool

    def use_clang(self, required=True):
        """Configure the test suite to be able to invoke clang.

        Sets up some environment variables important to clang, locates a
        just-built or installed clang, and add a set of standard
        substitutions useful to any test suite that makes use of clang.

        """
        # Clear some environment variables that might affect Clang.
        #
        # This first set of vars are read by Clang, but shouldn't affect tests
        # that aren't specifically looking for these features, or are required
        # simply to run the tests at all.
        #
        # FIXME: Should we have a tool that enforces this?

        # safe_env_vars = ('TMPDIR', 'TEMP', 'TMP', 'USERPROFILE', 'PWD',
        #                  'MACOSX_DEPLOYMENT_TARGET', 'IPHONEOS_DEPLOYMENT_TARGET',
        #                  'VCINSTALLDIR', 'VC100COMNTOOLS', 'VC90COMNTOOLS',
        #                  'VC80COMNTOOLS')
        possibly_dangerous_env_vars = ['COMPILER_PATH', 'RC_DEBUG_OPTIONS',
                                       'CINDEXTEST_PREAMBLE_FILE', 'LIBRARY_PATH',
                                       'CPATH', 'C_INCLUDE_PATH', 'CPLUS_INCLUDE_PATH',
                                       'OBJC_INCLUDE_PATH', 'OBJCPLUS_INCLUDE_PATH',
                                       'LIBCLANG_TIMING', 'LIBCLANG_OBJTRACKING',
                                       'LIBCLANG_LOGGING', 'LIBCLANG_BGPRIO_INDEX',
                                       'LIBCLANG_BGPRIO_EDIT', 'LIBCLANG_NOTHREADS',
                                       'LIBCLANG_RESOURCE_USAGE',
                                       'LIBCLANG_CODE_COMPLETION_LOGGING']
        # Clang/Win32 may refer to %INCLUDE%. vsvarsall.bat sets it.
        if platform.system() != 'Windows':
            possibly_dangerous_env_vars.append('INCLUDE')

        self.clear_environment(possibly_dangerous_env_vars)

        # Tweak the PATH to include the tools dir and the scripts dir.
        paths = [self.config.llvm_tools_dir]
        tools = getattr(self.config, 'clang_tools_dir', None)
        if tools:
            paths = paths + [tools]
        self.with_environment('PATH', paths, append_path=True)

        paths = [self.config.llvm_shlib_dir, self.config.llvm_libs_dir]
        self.with_environment('LD_LIBRARY_PATH', paths, append_path=True)

        # Discover the 'clang' and 'clangcc' to use.

        self.config.clang = self.use_llvm_tool(
            'clang', search_env='CLANG', required=required)
        if not self.config.clang:
            return

        self.config.substitutions.append(
            ('%llvmshlibdir', self.config.llvm_shlib_dir))
        self.config.substitutions.append(
            ('%pluginext', self.config.llvm_plugin_ext))

        builtin_include_dir = self.get_clang_builtin_include_dir(self.config.clang)
        clang_cc1_args = ['-cc1', '-internal-isystem', builtin_include_dir, '-nostdsysteminc']
        cheri128_cc1_args = ['-triple', 'cheri-unknown-freebsd', '-target-cpu',
                             'cheri128', '-cheri-size', '128']
        cheri256_cc1_args = ['-triple', 'cheri-unknown-freebsd', '-target-cpu',
                             'cheri256', '-cheri-size', '256']

        default_cheri_size = self.lit_config.params['CHERI_CAP_SIZE']
        if default_cheri_size == '16':
            self.config.available_features.add("cheri_is_128")
            cheri_cc1_args = cheri128_cc1_args
            default_cheri_cpu = 'cheri128'

        else:
            assert default_cheri_size == '32', "Invalid -DCHERI_CAP_SIZE=" + default_cheri_size
            self.config.available_features.add("cheri_is_256")
            default_cheri_cpu = 'cheri256'
            cheri_cc1_args = cheri256_cc1_args

        cheri_clang_args = ['-target', 'cheri-unknown-freebsd', '-nostdinc',
                            '-mcpu=' + default_cheri_cpu, '-msoft-float']

<<<<<<< HEAD
=======
        # Only tests inside Driver/ should be using the %clang substitution with a cheri triple
        self.config.substitutions.append(('%clang_cc1.+cheri-unknown-freebsd.+',
            """false "*** Do not use 'clang_cc1' with cheri triple in tests, use 'cheri_cc1'. ***" """))
        self.config.substitutions.append(('%clang.+cheri-unknown-freebsd.+',
            """false "*** Do not use 'clang' with cheri triple in tests, use 'cheri_clang'. ***" """))

>>>>>>> a7b5b132
        tool_substitutions = [
            # CHERI substitutions (order is important due to repeated substitutions!)
            ToolSubst('%cheri_purecap_cc1',    command='%cheri_cc1',    extra_args=['-target-abi', 'purecap']),
            ToolSubst('%cheri128_purecap_cc1', command='%cheri128_cc1', extra_args=['-target-abi', 'purecap']),
            ToolSubst('%cheri256_purecap_cc1', command='%cheri256_cc1', extra_args=['-target-abi', 'purecap']),
            ToolSubst('%cheri_cc1',    command='%clang_cc1', extra_args=cheri_cc1_args),
            ToolSubst('%cheri128_cc1', command='%clang_cc1', extra_args=cheri128_cc1_args),
            ToolSubst('%cheri256_cc1', command='%clang_cc1', extra_args=cheri256_cc1_args),
            ToolSubst('%cheri_clang', command=self.config.clang, extra_args=cheri_clang_args),
            ToolSubst('%cheri_purecap_clang', command=self.config.clang,
                      extra_args=cheri_clang_args + ['-mabi=purecap']),
<<<<<<< HEAD
=======
            # For the tests in Driver that don't depend on the capability size
            ToolSubst('%plain_clang_cheri_triple_allowed', command=self.config.clang),
>>>>>>> a7b5b132

            ToolSubst('%clang', command=self.config.clang),
            ToolSubst('%clang_analyze_cc1', command='%clang_cc1', extra_args=['-analyze']),
            ToolSubst('%clang_cc1', command=self.config.clang, extra_args=clang_cc1_args),
            ToolSubst('%clang_cpp', command=self.config.clang, extra_args=['--driver-mode=cpp']),
            ToolSubst('%clang_cl', command=self.config.clang, extra_args=['--driver-mode=cl']),
            ToolSubst('%clangxx', command=self.config.clang, extra_args=['--driver-mode=g++']),
            ]
        self.add_tool_substitutions(tool_substitutions)

        self.config.substitutions.append(('%itanium_abi_triple',
                                          self.make_itanium_abi_triple(self.config.target_triple)))
        self.config.substitutions.append(('%ms_abi_triple',
                                          self.make_msabi_triple(self.config.target_triple)))
        self.config.substitutions.append(
            ('%resource_dir', builtin_include_dir))

        # The host triple might not be set, at least if we're compiling clang from
        # an already installed llvm.
        if self.config.host_triple and self.config.host_triple != '@LLVM_HOST_TRIPLE@':
            self.config.substitutions.append(('%target_itanium_abi_host_triple',
                                              '--target=%s' % self.make_itanium_abi_triple(self.config.host_triple)))
        else:
            self.config.substitutions.append(
                ('%target_itanium_abi_host_triple', ''))

        if hasattr(self.config, "clang_src_dir"):
            self.config.substitutions.append(
                ('%src_include_dir', self.config.clang_src_dir + '/include'))

        # FIXME: Find nicer way to prohibit this.
        self.config.substitutions.append(
            (' clang ', """*** Do not use 'clang' in tests, use '%clang'. ***"""))
        self.config.substitutions.append(
            (' clang\+\+ ', """*** Do not use 'clang++' in tests, use '%clangxx'. ***"""))
        self.config.substitutions.append(
            (' clang-cc ',
             """*** Do not use 'clang-cc' in tests, use '%clang_cc1'. ***"""))
        self.config.substitutions.append(
            (' clang -cc1 -analyze ',
             """*** Do not use 'clang -cc1 -analyze' in tests, use '%clang_analyze_cc1'. ***"""))
        self.config.substitutions.append(
            (' clang -cc1 ',
             """*** Do not use 'clang -cc1' in tests, use '%clang_cc1'. ***"""))
        self.config.substitutions.append(
            (' %clang-cc1 ',
             """*** invalid substitution, use '%clang_cc1'. ***"""))
        self.config.substitutions.append(
            (' %clang-cpp ',
             """*** invalid substitution, use '%clang_cpp'. ***"""))
        self.config.substitutions.append(
            (' %clang-cl ',
             """*** invalid substitution, use '%clang_cl'. ***"""))

    def use_lld(self, required=True):
        """Configure the test suite to be able to invoke lld.

        Sets up some environment variables important to lld, locates a
        just-built or installed lld, and add a set of standard
        substitutions useful to any test suite that makes use of lld.

        """
        # Tweak the PATH to include the tools dir
        tool_dirs = [self.config.llvm_tools_dir]
        lib_dirs = [self.config.llvm_libs_dir]
        lld_tools_dir = getattr(self.config, 'lld_tools_dir', None)
        lld_libs_dir = getattr(self.config, 'lld_libs_dir', None)

        if lld_tools_dir:
            tool_dirs = tool_dirs + [lld_tools_dir]
        if lld_libs_dir:
            lib_dirs = lib_dirs + [lld_libs_dir]

        self.with_environment('PATH', tool_dirs, append_path=True)
        self.with_environment('LD_LIBRARY_PATH', lib_dirs, append_path=True)

        self.config.substitutions.append(
            (r"\bld.lld\b", 'ld.lld --full-shutdown'))

        tool_patterns = ['ld.lld', 'lld-link', 'lld']

        self.add_tool_substitutions(tool_patterns, tool_dirs)<|MERGE_RESOLUTION|>--- conflicted
+++ resolved
@@ -456,15 +456,12 @@
         cheri_clang_args = ['-target', 'cheri-unknown-freebsd', '-nostdinc',
                             '-mcpu=' + default_cheri_cpu, '-msoft-float']
 
-<<<<<<< HEAD
-=======
         # Only tests inside Driver/ should be using the %clang substitution with a cheri triple
         self.config.substitutions.append(('%clang_cc1.+cheri-unknown-freebsd.+',
             """false "*** Do not use 'clang_cc1' with cheri triple in tests, use 'cheri_cc1'. ***" """))
         self.config.substitutions.append(('%clang.+cheri-unknown-freebsd.+',
             """false "*** Do not use 'clang' with cheri triple in tests, use 'cheri_clang'. ***" """))
 
->>>>>>> a7b5b132
         tool_substitutions = [
             # CHERI substitutions (order is important due to repeated substitutions!)
             ToolSubst('%cheri_purecap_cc1',    command='%cheri_cc1',    extra_args=['-target-abi', 'purecap']),
@@ -476,11 +473,8 @@
             ToolSubst('%cheri_clang', command=self.config.clang, extra_args=cheri_clang_args),
             ToolSubst('%cheri_purecap_clang', command=self.config.clang,
                       extra_args=cheri_clang_args + ['-mabi=purecap']),
-<<<<<<< HEAD
-=======
             # For the tests in Driver that don't depend on the capability size
             ToolSubst('%plain_clang_cheri_triple_allowed', command=self.config.clang),
->>>>>>> a7b5b132
 
             ToolSubst('%clang', command=self.config.clang),
             ToolSubst('%clang_analyze_cc1', command='%clang_cc1', extra_args=['-analyze']),
