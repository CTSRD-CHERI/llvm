import os
import platform
import re
import subprocess
import sys

import lit.util
from lit.llvm.subst import FindTool
from lit.llvm.subst import ToolSubst


def binary_feature(on, feature, off_prefix):
    return feature if on else off_prefix + feature


class LLVMConfig(object):

    def __init__(self, lit_config, config):
        self.lit_config = lit_config
        self.config = config

        features = config.available_features

        self.use_lit_shell = False
        # Tweak PATH for Win32 to decide to use bash.exe or not.
        if sys.platform == 'win32':
            # For tests that require Windows to run.
            features.add('system-windows')

            # Seek sane tools in directories and set to $PATH.
            path = self.lit_config.getToolsPath(config.lit_tools_dir,
                                                config.environment['PATH'],
                                                ['cmp.exe', 'grep.exe', 'sed.exe'])
            if path is not None:
                self.with_environment('PATH', path, append_path=True)
            self.use_lit_shell = True

        # Choose between lit's internal shell pipeline runner and a real shell.  If
        # LIT_USE_INTERNAL_SHELL is in the environment, we use that as an override.
        lit_shell_env = os.environ.get('LIT_USE_INTERNAL_SHELL')
        if lit_shell_env:
            self.use_lit_shell = lit.util.pythonize_bool(lit_shell_env)

        if not self.use_lit_shell:
            features.add('shell')

        # Running on Darwin OS
        if platform.system() == 'Darwin':
            # FIXME: lld uses the first, other projects use the second.
            # We should standardize on the former.
            features.add('system-linker-mach-o')
            features.add('system-darwin')
        elif platform.system() == 'Windows':
            # For tests that require Windows to run.
            features.add('system-windows')
        elif platform.system() == "Linux":
            features.add('system-linux')

        # Native compilation: host arch == default triple arch
        # Both of these values should probably be in every site config (e.g. as
        # part of the standard header.  But currently they aren't)
        host_triple = getattr(config, 'host_triple', None)
        target_triple = getattr(config, 'target_triple', None)
        if host_triple and host_triple == target_triple:
            features.add('native')

        # Sanitizers.
        sanitizers = getattr(config, 'llvm_use_sanitizer', '')
        sanitizers = frozenset(x.lower() for x in sanitizers.split(';'))
        features.add(binary_feature('address' in sanitizers, 'asan', 'not_'))
        features.add(binary_feature('memory' in sanitizers, 'msan', 'not_'))
        features.add(binary_feature(
            'undefined' in sanitizers, 'ubsan', 'not_'))

        have_zlib = getattr(config, 'have_zlib', None)
        features.add(binary_feature(have_zlib, 'zlib', 'no'))

        # Check if we should run long running tests.
        long_tests = lit_config.params.get('run_long_tests', None)
        if lit.util.pythonize_bool(long_tests):
            features.add('long_tests')

        if target_triple:
            if re.match(r'^x86_64.*-apple', target_triple):
                host_cxx = getattr(config, 'host_cxx', None)
                if 'address' in sanitizers and self.get_clang_has_lsan(host_cxx, target_triple):
                    self.with_environment(
                        'ASAN_OPTIONS', 'detect_leaks=1', append_path=True)
            if re.match(r'^x86_64.*-linux', target_triple):
                features.add('x86_64-linux')
            if re.match(r'.*-win32$', target_triple):
                features.add('target-windows')

        use_gmalloc = lit_config.params.get('use_gmalloc', None)
        if lit.util.pythonize_bool(use_gmalloc):
            # Allow use of an explicit path for gmalloc library.
            # Will default to '/usr/lib/libgmalloc.dylib' if not set.
            gmalloc_path_str = lit_config.params.get('gmalloc_path',
                                                     '/usr/lib/libgmalloc.dylib')
            if gmalloc_path_str is not None:
                self.with_environment(
                    'DYLD_INSERT_LIBRARIES', gmalloc_path_str)

    def with_environment(self, variable, value, append_path=False):
        if append_path:
            # For paths, we should be able to take a list of them and process all
            # of them.
            paths_to_add = value
            if lit.util.is_string(paths_to_add):
                paths_to_add = [paths_to_add]

            def norm(x):
                return os.path.normcase(os.path.normpath(x))

            current_paths = self.config.environment.get(variable, None)
            if current_paths:
                current_paths = current_paths.split(os.path.pathsep)
                paths = [norm(p) for p in current_paths]
            else:
                paths = []

            # If we are passed a list [a b c], then iterating this list forwards
            # and adding each to the beginning would result in b c a.  So we
            # need to iterate in reverse to end up with the original ordering.
            for p in reversed(paths_to_add):
                # Move it to the front if it already exists, otherwise insert it at the
                # beginning.
                p = norm(p)
                try:
                    paths.remove(p)
                except ValueError:
                    pass
                paths = [p] + paths
            value = os.pathsep.join(paths)
        self.config.environment[variable] = value

    def with_system_environment(self, variables, append_path=False):
        if lit.util.is_string(variables):
            variables = [variables]
        for v in variables:
            value = os.environ.get(v)
            if value:
                self.with_environment(v, value, append_path)

    def clear_environment(self, variables):
        for name in variables:
            if name in self.config.environment:
                del self.config.environment[name]

    def get_process_output(self, command):
        try:
            cmd = subprocess.Popen(
                command, stdout=subprocess.PIPE,
                stderr=subprocess.PIPE, env=self.config.environment)
            stdout, stderr = cmd.communicate()
            stdout = lit.util.to_string(stdout)
            stderr = lit.util.to_string(stderr)
            return (stdout, stderr)
        except OSError:
            self.lit_config.fatal('Could not run process %s' % command)

    def feature_config(self, features):
        # Ask llvm-config about the specified feature.
        arguments = [x for (x, _) in features]
        config_path = os.path.join(self.config.llvm_tools_dir, 'llvm-config')

        output, _ = self.get_process_output([config_path] + arguments)
        lines = output.split('\n')

        for (feature_line, (_, patterns)) in zip(lines, features):
            # We should have either a callable or a dictionary.  If it's a
            # dictionary, grep each key against the output and use the value if
            # it matches.  If it's a callable, it does the entire translation.
            if callable(patterns):
                features_to_add = patterns(feature_line)
                self.config.available_features.update(features_to_add)
            else:
                for (re_pattern, feature) in patterns.items():
                    if re.search(re_pattern, feature_line):
                        self.config.available_features.add(feature)

    # Note that when substituting %clang_cc1 also fill in the include directory of
    # the builtin headers. Those are part of even a freestanding environment, but
    # Clang relies on the driver to locate them.
    def get_clang_builtin_include_dir(self, clang):
        # FIXME: Rather than just getting the version, we should have clang print
        # out its resource dir here in an easy to scrape form.
        clang_dir, _ = self.get_process_output(
            [clang, '-print-file-name=include'])

        if not clang_dir:
            self.lit_config.fatal(
                "Couldn't find the include dir for Clang ('%s')" % clang)

        clang_dir = clang_dir.strip()
        if sys.platform in ['win32'] and not self.use_lit_shell:
            # Don't pass dosish path separator to msys bash.exe.
            clang_dir = clang_dir.replace('\\', '/')
        # Ensure the result is an ascii string, across Python2.5+ - Python3.
        return clang_dir

    # On macOS, LSan is only supported on clang versions 5 and higher
    def get_clang_has_lsan(self, clang, triple):
        if not clang:
            self.lit_config.warning(
                'config.host_cxx is unset but test suite is configured to use sanitizers.')
            return False

        clang_binary = clang.split()[0]
        version_string, _ = self.get_process_output(
            [clang_binary, '--version'])
        if not 'clang' in version_string:
            self.lit_config.warning(
                "compiler '%s' does not appear to be clang, " % clang_binary +
                'but test suite is configured to use sanitizers.')
            return False

        if re.match(r'.*-linux', triple):
            return True

        if re.match(r'^x86_64.*-apple', triple):
            version_regex = re.search(r'version ([0-9]+)\.([0-9]+).([0-9]+)', version_string)
            major_version_number = int(version_regex.group(1))
            minor_version_number = int(version_regex.group(2))
            patch_version_number = int(version_regex.group(3))
            if 'Apple LLVM' in version_string:
                # Apple LLVM doesn't yet support LSan
                return False
            else:
                return major_version_number >= 5

        return False

    def make_itanium_abi_triple(self, triple):
        m = re.match(r'(\w+)-(\w+)-(\w+)', triple)
        if not m:
            self.lit_config.fatal(
                "Could not turn '%s' into Itanium ABI triple" % triple)
        if m.group(3).lower() != 'win32':
            # All non-win32 triples use the Itanium ABI.
            return triple
        return m.group(1) + '-' + m.group(2) + '-mingw32'

    def make_msabi_triple(self, triple):
        m = re.match(r'(\w+)-(\w+)-(\w+)', triple)
        if not m:
            self.lit_config.fatal(
                "Could not turn '%s' into MS ABI triple" % triple)
        isa = m.group(1).lower()
        vendor = m.group(2).lower()
        os = m.group(3).lower()
        if os == 'win32':
            # If the OS is win32, we're done.
            return triple
        if isa.startswith('x86') or isa == 'amd64' or re.match(r'i\d86', isa):
            # For x86 ISAs, adjust the OS.
            return isa + '-' + vendor + '-win32'
        # -win32 is not supported for non-x86 targets; use a default.
        return 'i686-pc-win32'

    def add_tool_substitutions(self, tools, search_dirs=None):
        if not search_dirs:
            search_dirs = [self.config.llvm_tools_dir]

        if lit.util.is_string(search_dirs):
            search_dirs = [search_dirs]

        tools = [x if isinstance(x, ToolSubst) else ToolSubst(x)
                 for x in tools]

        search_dirs = os.pathsep.join(search_dirs)
        substitutions = []

        for tool in tools:
            match = tool.resolve(self, search_dirs)

            # Either no match occurred, or there was an unresolved match that
            # is ignored.
            if not match:
                continue

            subst_key, tool_pipe, command = match

            # An unresolved match occurred that can't be ignored.  Fail without
            # adding any of the previously-discovered substitutions.
            if not command:
                return False

            substitutions.append((subst_key, tool_pipe + command))

        self.config.substitutions.extend(substitutions)
        return True

    def use_default_substitutions(self):
        tool_patterns = [
            ToolSubst('FileCheck', unresolved='fatal'),
            # Handle these specially as they are strings searched for during testing.
            ToolSubst(r'\| \bcount\b', command=FindTool(
                'count'), verbatim=True, unresolved='fatal'),
            ToolSubst(r'\| \bnot\b', command=FindTool('not'), verbatim=True, unresolved='fatal')]

        default_cheri_size = self.lit_config.params['CHERI_CAP_SIZE']
        tool_patterns.append(ToolSubst('%cheri_FileCheck', FindTool('FileCheck'),
                                       extra_args=['-D\\$CAP_SIZE=' + default_cheri_size]))
        if not self.lit_config.quiet:
            self.lit_config.note('Running tests for CHERI_CAP_SIZE=' + default_cheri_size)
        self.config.substitutions.append(('%python', sys.executable))
        self.add_tool_substitutions(
            tool_patterns, [self.config.llvm_tools_dir])

    def _add_cheri_tool_substitution(self, tool):
        assert tool in ('llc', 'opt', 'llvm-mc'), 'Invalid tool: ' + tool
        default_cheri_size = self.lit_config.params['CHERI_CAP_SIZE']
        self.config.substitutions.append((r"\b{tool}\b.+\-target-abi\s+purecap\b",
              "\"---Don't use {tool} -target-abi purecap, "
              "use %cheri[128/256]_purecap_{tool} instead ---\"".format(tool=tool)))
        self.config.substitutions.append((r"\b{tool}\b.+\-mcpu=cheri.+",
              "\"---Don't use {tool} -mcpu=cheri, "
              "use %cheri[128/256]_{tool} instead ---\"".format(tool=tool)))

        if tool == 'llvm-mc':
            triple_arg = '-triple=cheri-unknown-freebsd'
            purecap_args = ['-target-abi', 'purecap', '-position-independent']
        else:
            triple_arg = '-mtriple=cheri-unknown-freebsd'
            purecap_args = ['-target-abi', 'purecap', '-relocation-model', 'pic']
        cheri128_args = [triple_arg, '-mcpu=cheri128', '-mattr=+cheri128']
        cheri256_args = [triple_arg, '-mcpu=cheri256', '-mattr=+cheri256']

        if default_cheri_size == '16':
            self.config.available_features.add("cheri_is_128")
            self.config.substitutions.append(('%cheri_type', 'CHERI128'))
            default_args = cheri128_args
        else:
            assert default_cheri_size == '32', "Invalid -DCHERI_CAP_SIZE=" + default_cheri_size
            self.config.substitutions.append(('%cheri_type', 'CHERI256'))
            self.config.available_features.add("cheri_is_256")
            default_args = cheri256_args
        tool_patterns = [
            ToolSubst('%cheri_' + tool, FindTool(tool), extra_args=default_args),
            ToolSubst('%cheri128_' + tool, FindTool(tool), extra_args=cheri128_args),
            ToolSubst('%cheri256_' + tool, FindTool(tool), extra_args=cheri256_args),
            ToolSubst('%cheri_purecap_' + tool, FindTool(tool),
                      extra_args=default_args + purecap_args),
            ToolSubst('%cheri128_purecap_' + tool, FindTool(tool),
                      extra_args=cheri128_args + purecap_args),
            ToolSubst('%cheri256_purecap_' + tool, FindTool(tool),
                      extra_args=cheri256_args + purecap_args),
        ]
        self.add_tool_substitutions(tool_patterns, [self.config.llvm_tools_dir])

    def add_cheri_tool_substitutions(self, tools):
        for tool in tools:
            self._add_cheri_tool_substitution(tool)

    def use_llvm_tool(self, name, search_env=None, required=False, quiet=False):
        """Find the executable program 'name', optionally using the specified
        environment variable as an override before searching the
        configuration's PATH."""
        # If the override is specified in the environment, use it without
        # validation.
        if search_env:
            tool = self.config.environment.get(search_env)
            if tool:
                return tool

        # Otherwise look in the path.
        tool = lit.util.which(name, self.config.environment['PATH'])

        if required and not tool:
            message = "couldn't find '{}' program".format(name)
            if search_env:
                message = message + \
                    ', try setting {} in your environment'.format(search_env)
            self.lit_config.fatal(message)

        if tool:
            tool = os.path.normpath(tool)
            if not self.lit_config.quiet and not quiet:
                self.lit_config.note('using {}: {}'.format(name, tool))
        return tool

    def use_clang(self, required=True):
        """Configure the test suite to be able to invoke clang.

        Sets up some environment variables important to clang, locates a
        just-built or installed clang, and add a set of standard
        substitutions useful to any test suite that makes use of clang.

        """
        # Clear some environment variables that might affect Clang.
        #
        # This first set of vars are read by Clang, but shouldn't affect tests
        # that aren't specifically looking for these features, or are required
        # simply to run the tests at all.
        #
        # FIXME: Should we have a tool that enforces this?

        # safe_env_vars = ('TMPDIR', 'TEMP', 'TMP', 'USERPROFILE', 'PWD',
        #                  'MACOSX_DEPLOYMENT_TARGET', 'IPHONEOS_DEPLOYMENT_TARGET',
        #                  'VCINSTALLDIR', 'VC100COMNTOOLS', 'VC90COMNTOOLS',
        #                  'VC80COMNTOOLS')
        possibly_dangerous_env_vars = ['COMPILER_PATH', 'RC_DEBUG_OPTIONS',
                                       'CINDEXTEST_PREAMBLE_FILE', 'LIBRARY_PATH',
                                       'CPATH', 'C_INCLUDE_PATH', 'CPLUS_INCLUDE_PATH',
                                       'OBJC_INCLUDE_PATH', 'OBJCPLUS_INCLUDE_PATH',
                                       'LIBCLANG_TIMING', 'LIBCLANG_OBJTRACKING',
                                       'LIBCLANG_LOGGING', 'LIBCLANG_BGPRIO_INDEX',
                                       'LIBCLANG_BGPRIO_EDIT', 'LIBCLANG_NOTHREADS',
                                       'LIBCLANG_RESOURCE_USAGE',
                                       'LIBCLANG_CODE_COMPLETION_LOGGING']
        # Clang/Win32 may refer to %INCLUDE%. vsvarsall.bat sets it.
        if platform.system() != 'Windows':
            possibly_dangerous_env_vars.append('INCLUDE')

        self.clear_environment(possibly_dangerous_env_vars)

        # Tweak the PATH to include the tools dir and the scripts dir.
        # Put Clang first to avoid LLVM from overriding out-of-tree clang builds.
        possible_paths = ['clang_tools_dir', 'llvm_tools_dir']
        paths = [getattr(self.config, pp) for pp in possible_paths
                 if getattr(self.config, pp, None)]
        self.with_environment('PATH', paths, append_path=True)

        paths = [self.config.llvm_shlib_dir, self.config.llvm_libs_dir]
        self.with_environment('LD_LIBRARY_PATH', paths, append_path=True)

        # Discover the 'clang' and 'clangcc' to use.

        self.config.clang = self.use_llvm_tool(
            'clang', search_env='CLANG', required=required)
        if not self.config.clang:
            return

        self.config.substitutions.append(
            ('%llvmshlibdir', self.config.llvm_shlib_dir))
        self.config.substitutions.append(
            ('%pluginext', self.config.llvm_plugin_ext))

        builtin_include_dir = self.get_clang_builtin_include_dir(self.config.clang)
        clang_cc1_args = ['-cc1', '-internal-isystem', builtin_include_dir, '-nostdsysteminc']
        cheri128_cc1_args = clang_cc1_args + ['-triple', 'cheri-unknown-freebsd',
                '-target-cpu', 'cheri128', '-cheri-size', '128']
        cheri256_cc1_args = clang_cc1_args + ['-triple', 'cheri-unknown-freebsd',
                '-target-cpu', 'cheri256', '-cheri-size', '256']

        default_cheri_size = self.lit_config.params['CHERI_CAP_SIZE']
        if default_cheri_size == '16':
            self.config.available_features.add("cheri_is_128")
            cheri_cc1_args = cheri128_cc1_args
            default_cheri_cpu = 'cheri128'

        else:
            assert default_cheri_size == '32', "Invalid -DCHERI_CAP_SIZE=" + default_cheri_size
            self.config.available_features.add("cheri_is_256")
            default_cheri_cpu = 'cheri256'
            cheri_cc1_args = cheri256_cc1_args

        cheri_clang_args = ['-target', 'cheri-unknown-freebsd', '-nostdinc',
                            '-mcpu=' + default_cheri_cpu, '-msoft-float']

        tool_substitutions = [
            # CHERI substitutions (order is important due to repeated substitutions!)
            ToolSubst('%cheri_purecap_cc1',    command='%cheri_cc1',    extra_args=['-target-abi', 'purecap']),
            ToolSubst('%cheri128_purecap_cc1', command='%cheri128_cc1', extra_args=['-target-abi', 'purecap']),
            ToolSubst('%cheri256_purecap_cc1', command='%cheri256_cc1', extra_args=['-target-abi', 'purecap']),
            ToolSubst('%cheri_cc1',    command=self.config.clang, extra_args=cheri_cc1_args),
            ToolSubst('%cheri128_cc1', command=self.config.clang, extra_args=cheri128_cc1_args),
            ToolSubst('%cheri256_cc1', command=self.config.clang, extra_args=cheri256_cc1_args),
            ToolSubst('%cheri_clang', command=self.config.clang, extra_args=cheri_clang_args),
            ToolSubst('%cheri_purecap_clang', command=self.config.clang,
                      extra_args=cheri_clang_args + ['-mabi=purecap']),
            # For the tests in Driver that don't depend on the capability size
            ToolSubst('%plain_clang_cheri_triple_allowed', command=self.config.clang),

            ToolSubst('%clang', command=self.config.clang),
<<<<<<< HEAD
            ToolSubst('%clang_analyze_cc1', command='%clang_cc1', extra_args=['-analyze']),
            ToolSubst('%clang_cc1', command=self.config.clang, extra_args=clang_cc1_args),
=======
            ToolSubst('%clang_analyze_cc1', command='%clang_cc1', extra_args=['-analyze', '%analyze']),
            ToolSubst('%clang_cc1', command=self.config.clang, extra_args=['-cc1', '-internal-isystem', builtin_include_dir, '-nostdsysteminc']),
>>>>>>> 3f7dfd74
            ToolSubst('%clang_cpp', command=self.config.clang, extra_args=['--driver-mode=cpp']),
            ToolSubst('%clang_cl', command=self.config.clang, extra_args=['--driver-mode=cl']),
            ToolSubst('%clangxx', command=self.config.clang, extra_args=['--driver-mode=g++']),
            ]
        self.add_tool_substitutions(tool_substitutions)

        self.config.substitutions.append(('%itanium_abi_triple',
                                          self.make_itanium_abi_triple(self.config.target_triple)))
        self.config.substitutions.append(('%ms_abi_triple',
                                          self.make_msabi_triple(self.config.target_triple)))
        self.config.substitutions.append(
            ('%resource_dir', builtin_include_dir))

        # The host triple might not be set, at least if we're compiling clang from
        # an already installed llvm.
        if self.config.host_triple and self.config.host_triple != '@LLVM_HOST_TRIPLE@':
            self.config.substitutions.append(('%target_itanium_abi_host_triple',
                                              '--target=%s' % self.make_itanium_abi_triple(self.config.host_triple)))
        else:
            self.config.substitutions.append(
                ('%target_itanium_abi_host_triple', ''))
        if hasattr(self.config, "clang_src_dir"):
            self.config.substitutions.append(
                ('%src_include_dir', self.config.clang_src_dir + '/include'))

        # FIXME: Find nicer way to prohibit this.
        self.config.substitutions.append(
            (' clang ', """*** Do not use 'clang' in tests, use '%clang'. ***"""))
        self.config.substitutions.append(
            (' clang\+\+ ', """*** Do not use 'clang++' in tests, use '%clangxx'. ***"""))
        self.config.substitutions.append(
            (' clang-cc ',
             """*** Do not use 'clang-cc' in tests, use '%clang_cc1'. ***"""))
        self.config.substitutions.append(
            (' clang -cc1 -analyze ',
             """*** Do not use 'clang -cc1 -analyze' in tests, use '%clang_analyze_cc1'. ***"""))
        self.config.substitutions.append(
            (' clang -cc1 ',
             """*** Do not use 'clang -cc1' in tests, use '%clang_cc1'. ***"""))
        self.config.substitutions.append(
            (' %clang-cc1 ',
             """*** invalid substitution, use '%clang_cc1'. ***"""))
        self.config.substitutions.append(
            (' %clang-cpp ',
             """*** invalid substitution, use '%clang_cpp'. ***"""))
        self.config.substitutions.append(
            (' %clang-cl ',
             """*** invalid substitution, use '%clang_cl'. ***"""))

        # Only tests inside Driver/ should be using the %clang substitution with a cheri triple
        self.config.substitutions.append(('%clang_cc1.+cheri-unknown-freebsd.+',
            """false "*** Do not use 'clang_cc1' with cheri triple in tests, use 'cheri_cc1'. ***" """))
        self.config.substitutions.append(('%clang.+cheri-unknown-freebsd.+',
            """false "*** Do not use 'clang' with cheri triple in tests, use 'cheri_clang'. ***" """))



    def use_lld(self, required=True):
        """Configure the test suite to be able to invoke lld.

        Sets up some environment variables important to lld, locates a
        just-built or installed lld, and add a set of standard
        substitutions useful to any test suite that makes use of lld.

        """
        # Tweak the PATH to include the tools dir
        tool_dirs = [self.config.llvm_tools_dir]
        lib_dirs = [self.config.llvm_libs_dir]
        lld_tools_dir = getattr(self.config, 'lld_tools_dir', None)
        lld_libs_dir = getattr(self.config, 'lld_libs_dir', None)

        if lld_tools_dir:
            tool_dirs = tool_dirs + [lld_tools_dir]
        if lld_libs_dir:
            lib_dirs = lib_dirs + [lld_libs_dir]

        self.with_environment('PATH', tool_dirs, append_path=True)
        self.with_environment('LD_LIBRARY_PATH', lib_dirs, append_path=True)

        tool_patterns = ['lld', 'ld.lld', 'lld-link', 'ld64.lld', 'wasm-ld']

        self.add_tool_substitutions(tool_patterns, tool_dirs)<|MERGE_RESOLUTION|>--- conflicted
+++ resolved
@@ -474,13 +474,8 @@
             ToolSubst('%plain_clang_cheri_triple_allowed', command=self.config.clang),
 
             ToolSubst('%clang', command=self.config.clang),
-<<<<<<< HEAD
-            ToolSubst('%clang_analyze_cc1', command='%clang_cc1', extra_args=['-analyze']),
+            ToolSubst('%clang_analyze_cc1', command='%clang_cc1', extra_args=['-analyze', '%analyze']),
             ToolSubst('%clang_cc1', command=self.config.clang, extra_args=clang_cc1_args),
-=======
-            ToolSubst('%clang_analyze_cc1', command='%clang_cc1', extra_args=['-analyze', '%analyze']),
-            ToolSubst('%clang_cc1', command=self.config.clang, extra_args=['-cc1', '-internal-isystem', builtin_include_dir, '-nostdsysteminc']),
->>>>>>> 3f7dfd74
             ToolSubst('%clang_cpp', command=self.config.clang, extra_args=['--driver-mode=cpp']),
             ToolSubst('%clang_cl', command=self.config.clang, extra_args=['--driver-mode=cl']),
             ToolSubst('%clangxx', command=self.config.clang, extra_args=['--driver-mode=g++']),
