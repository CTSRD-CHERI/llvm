--- conflicted
+++ resolved
@@ -171,20 +171,12 @@
                     args[i] = f.name
 
         try:
-<<<<<<< HEAD
-            procs.append(subprocess.Popen(args, cwd=cwd,
-=======
             procs.append(subprocess.Popen(args, cwd=shenv.cwd,
->>>>>>> 969bfdfe
                                           executable = executable,
                                           stdin = stdin,
                                           stdout = stdout,
                                           stderr = stderr,
-<<<<<<< HEAD
-                                          env = cfg.environment,
-=======
                                           env = shenv.env,
->>>>>>> 969bfdfe
                                           close_fds = kUseCloseFDs))
         except OSError as e:
             raise InternalShellError(j, 'Could not create process due to {}'.format(e))
@@ -360,21 +352,8 @@
     # UTF-8, so we convert the outputs to UTF-8 before returning. This way the
     # remaining code can work with "strings" agnostic of the executing Python
     # version.
-<<<<<<< HEAD
-    
-    def to_bytes(str):
-        # Encode to UTF-8 to get binary data.
-        return str.encode('utf-8')
-    def to_string(bytes):
-        if isinstance(bytes, str):
-            return bytes
-        return to_bytes(bytes)
-        
-    keywords = ('RUN:', 'XFAIL:', 'REQUIRES:', 'END.')
-=======
 
     keywords = ['RUN:', 'XFAIL:', 'REQUIRES:', 'UNSUPPORTED:', 'END.']
->>>>>>> 969bfdfe
     keywords_re = re.compile(
         to_bytes("(%s)(.*)\n" % ("|".join(k for k in keywords),)))
 
