--- conflicted
+++ resolved
@@ -376,7 +376,12 @@
         testcase_xml = testcase_template.format(class_name=class_name, test_name=test_name, time=elapsed_time)
         fil.write(testcase_xml)
         if self.result.code.isFailure:
-<<<<<<< HEAD
+            fil.write(">\n\t<failure ><![CDATA[")
+            if type(self.result.output) == unicode:
+                encoded_output = self.result.output.encode("utf-8", 'ignore')
+            else:
+                encoded_output = self.result.output
+
             # The Jenkins JUnit XML parser throws an exception if the output
             # contains control characters like \x1b (e.g. if there is some
             # -fcolor-diagnostics output).
@@ -385,19 +390,7 @@
             for i in range(31):
                 if chr(i) in ('\t', '\n', '\r'):
                     continue
-                escaped = escaped.replace(chr(i), '\\x' + hex(i)[2:])
-            # Also wrap the output in a CDATA section because escape() only
-            # replaces &, >, < and there may be some other characters in the
-            # output that the parser might not accept outside of CDATA
-            escaped = escaped.replace(']]>', ']]]]><![CDATA[>')
-            xml += ">\n\t<failure >\n<![CDATA[" + escaped + ']]>'
-            xml += "\n\t</failure>\n</testcase>"
-=======
-            fil.write(">\n\t<failure ><![CDATA[")
-            if type(self.result.output) == unicode:
-                encoded_output = self.result.output.encode("utf-8", 'ignore')
-            else:
-                encoded_output = self.result.output
+                encoded_output = encoded_output.replace(chr(i), '\\x' + hex(i)[2:])
             # In the unlikely case that the output contains the CDATA terminator
             # we wrap it by creating a new CDATA block
             fil.write(encoded_output.replace("]]>", "]]]]><![CDATA[>"))
@@ -410,6 +403,5 @@
                 skip_message = "Skipping because of configuration."
 
             fil.write(">\n\t<skipped message=\"{}\" />\n</testcase>\n".format(skip_message))
->>>>>>> 309c9c43
         else:
             fil.write("/>")