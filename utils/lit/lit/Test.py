--- conflicted
+++ resolved
@@ -242,8 +242,6 @@
 
         return False
 
-<<<<<<< HEAD
-=======
     def isEarlyTest(self):
         """
         isEarlyTest() -> bool
@@ -254,7 +252,6 @@
         """
         return self.suite.config.is_early
 
->>>>>>> 6ea9891f
     def getJUnitXML(self):
         test_name = self.path_in_suite[-1]
         test_path = self.path_in_suite[:-1]
