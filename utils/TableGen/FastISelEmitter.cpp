--- conflicted
+++ resolved
@@ -724,58 +724,7 @@
             Operands.PrintParameters(OS);
             OS << ") {\n";
 
-<<<<<<< HEAD
-            // Emit code for each possible instruction. There may be
-            // multiple if there are subtarget concerns.
-            for (PredMap::const_iterator PI = PM.begin(), PE = PM.end();
-                 PI != PE; ++PI) {
-              std::string PredicateCheck = PI->first;
-              const InstructionMemo &Memo = PI->second;
-
-              if (PredicateCheck.empty()) {
-                assert(!HasPred &&
-                       "Multiple instructions match, at least one has "
-                       "a predicate and at least one doesn't!");
-              } else {
-                OS << "  if (" + PredicateCheck + ") {\n";
-                OS << "  ";
-                HasPred = true;
-              }
-
-              for (unsigned i = 0; i < Memo.PhysRegs->size(); ++i) {
-                if ((*Memo.PhysRegs)[i] != "")
-                  OS << "  BuildMI(*FuncInfo.MBB, FuncInfo.InsertPt, DbgLoc, "
-                     << "TII.get(TargetOpcode::COPY), "
-                     << (*Memo.PhysRegs)[i] << ").addReg(Op" << i << ");\n";
-              }
-
-              OS << "  return fastEmitInst_";
-              if (Memo.SubRegNo.empty()) {
-                Operands.PrintManglingSuffix(OS, *Memo.PhysRegs,
-                                             ImmediatePredicates, true);
-                OS << "(" << InstNS << Memo.Name << ", ";
-                OS << "&" << InstNS << Memo.RC->getName() << "RegClass";
-                if (!Operands.empty())
-                  OS << ", ";
-                Operands.PrintArguments(OS, *Memo.PhysRegs);
-                OS << ");\n";
-              } else {
-                OS << "extractsubreg(" << getName(RetVT);
-                OS << ", Op0, Op0IsKill, " << Memo.SubRegNo << ");\n";
-              }
-
-              if (HasPred)
-                OS << "  }\n";
-
-            }
-            // Return 0 if none of the predicates were satisfied.
-            if (HasPred)
-              OS << "  return 0;\n";
-            OS << "}\n";
-            OS << "\n";
-=======
             emitInstructionCode(OS, Operands, PM, getName(RetVT));
->>>>>>> 969bfdfe
           }
 
           // Emit one function for the type that demultiplexes on return type.
@@ -817,55 +766,6 @@
              << ")\n    return 0;\n";
 
           const PredMap &PM = RM.begin()->second;
-<<<<<<< HEAD
-          bool HasPred = false;
-
-          // Emit code for each possible instruction. There may be
-          // multiple if there are subtarget concerns.
-          for (PredMap::const_iterator PI = PM.begin(), PE = PM.end(); PI != PE;
-               ++PI) {
-            std::string PredicateCheck = PI->first;
-            const InstructionMemo &Memo = PI->second;
-
-            if (PredicateCheck.empty()) {
-              assert(!HasPred &&
-                     "Multiple instructions match, at least one has "
-                     "a predicate and at least one doesn't!");
-            } else {
-              OS << "  if (" + PredicateCheck + ") {\n";
-              OS << "  ";
-              HasPred = true;
-            }
-
-            for (unsigned i = 0; i < Memo.PhysRegs->size(); ++i) {
-              if ((*Memo.PhysRegs)[i] != "")
-                OS << "  BuildMI(*FuncInfo.MBB, FuncInfo.InsertPt, DbgLoc, "
-                   << "TII.get(TargetOpcode::COPY), "
-                   << (*Memo.PhysRegs)[i] << ").addReg(Op" << i << ");\n";
-            }
-
-            OS << "  return fastEmitInst_";
-
-            if (Memo.SubRegNo.empty()) {
-              Operands.PrintManglingSuffix(OS, *Memo.PhysRegs,
-                                           ImmediatePredicates, true);
-              OS << "(" << InstNS << Memo.Name << ", ";
-              OS << "&" << InstNS << Memo.RC->getName() << "RegClass";
-              if (!Operands.empty())
-                OS << ", ";
-              Operands.PrintArguments(OS, *Memo.PhysRegs);
-              OS << ");\n";
-            } else {
-              OS << "extractsubreg(RetVT, Op0, Op0IsKill, ";
-              OS << Memo.SubRegNo;
-              OS << ");\n";
-            }
-
-             if (HasPred)
-               OS << "  }\n";
-          }
-=======
->>>>>>> 969bfdfe
 
           emitInstructionCode(OS, Operands, PM, "RetVT");
         }
