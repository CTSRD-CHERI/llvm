--- conflicted
+++ resolved
@@ -831,13 +831,11 @@
   /// emit.
   std::vector<PatternToMatch> PatternsToMatch;
 
-<<<<<<< HEAD
   /// Flag indicating whether fat pointers should be supported.
   bool FatPointers;
-=======
+  
   TypeSetByHwMode LegalVTS;
 
->>>>>>> 5ace25b7
 public:
   CodeGenDAGPatterns(RecordKeeper &R);
 
