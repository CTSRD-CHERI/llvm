--- conflicted
+++ resolved
@@ -998,13 +998,9 @@
   const CodeGenTarget &getTargetInfo() const { return Target; }
   const TypeSetByHwMode &getLegalTypes() const { return LegalVTS; }
 
-<<<<<<< HEAD
   bool enableFatPointers() { return FatPointers; }
 
-  Record *getSDNodeNamed(const std::string &Name) const;
-=======
   Record *getSDNodeNamed(StringRef Name) const;
->>>>>>> fd99b118
 
   const SDNodeInfo &getSDNodeInfo(Record *R) const {
     auto F = SDNodes.find(R);
