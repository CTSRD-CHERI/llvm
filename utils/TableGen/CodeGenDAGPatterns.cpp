//===- CodeGenDAGPatterns.cpp - Read DAG patterns from .td file -----------===//
//
//                     The LLVM Compiler Infrastructure
//
// This file is distributed under the University of Illinois Open Source
// License. See LICENSE.TXT for details.
//
//===----------------------------------------------------------------------===//
//
// This file implements the CodeGenDAGPatterns class, which is used to read and
// represent the patterns present in a .td file for instructions.
//
//===----------------------------------------------------------------------===//

#include "CodeGenDAGPatterns.h"
#include "llvm/ADT/STLExtras.h"
#include "llvm/ADT/SmallSet.h"
#include "llvm/ADT/SmallString.h"
#include "llvm/ADT/StringExtras.h"
#include "llvm/ADT/Twine.h"
#include "llvm/Support/Debug.h"
#include "llvm/Support/ErrorHandling.h"
#include "llvm/TableGen/Error.h"
#include "llvm/TableGen/Record.h"
#include <algorithm>
#include <cstdio>
#include <set>
#include <sstream>
using namespace llvm;

#define DEBUG_TYPE "dag-patterns"

static inline bool isIntegerOrPtr(MVT VT) {
  return VT.isInteger() || VT == MVT::iPTR;
}
static inline bool isFloatingPoint(MVT VT) {
  return VT.isFloatingPoint();
}
static inline bool isVector(MVT VT) {
  return VT.isVector();
}
static inline bool isScalar(MVT VT) {
  return !VT.isVector();
}

template <typename T, typename Predicate>
static bool berase_if(std::set<T> &S, Predicate P) {
  bool Erased = false;
  for (auto I = S.begin(); I != S.end(); ) {
    if (P(*I)) {
      Erased = true;
      I = S.erase(I);
    } else
      ++I;
  }
  return Erased;
}

// --- TypeSetByHwMode

// This is a parameterized type-set class. For each mode there is a list
// of types that are currently possible for a given tree node. Type
// inference will apply to each mode separately.

TypeSetByHwMode::TypeSetByHwMode(ArrayRef<ValueTypeByHwMode> VTList) {
  for (const ValueTypeByHwMode &VVT : VTList)
    insert(VVT);
}

bool TypeSetByHwMode::isValueTypeByHwMode(bool AllowEmpty) const {
  for (const auto &I : *this) {
    if (I.second.size() > 1)
      return false;
    if (!AllowEmpty && I.second.empty())
      return false;
  }
  return true;
}

ValueTypeByHwMode TypeSetByHwMode::getValueTypeByHwMode() const {
  assert(isValueTypeByHwMode(true) &&
         "The type set has multiple types for at least one HW mode");
  ValueTypeByHwMode VVT;
  for (const auto &I : *this) {
    MVT T = I.second.empty() ? MVT::Other : *I.second.begin();
    VVT.getOrCreateTypeForMode(I.first, T);
  }
  return VVT;
}

bool TypeSetByHwMode::isPossible() const {
  for (const auto &I : *this)
    if (!I.second.empty())
      return true;
  return false;
}

bool TypeSetByHwMode::insert(const ValueTypeByHwMode &VVT) {
  bool Changed = false;
  std::set<unsigned> Modes;
  for (const auto &P : VVT) {
    unsigned M = P.first;
    Modes.insert(M);
    // Make sure there exists a set for each specific mode from VVT.
    Changed |= getOrCreate(M).insert(P.second).second;
  }

  // If VVT has a default mode, add the corresponding type to all
  // modes in "this" that do not exist in VVT.
  if (Modes.count(DefaultMode)) {
    MVT DT = VVT.getType(DefaultMode);
    for (auto &I : *this)
      if (!Modes.count(I.first))
        Changed |= I.second.insert(DT).second;
  }

  return Changed;
}

// Constrain the type set to be the intersection with VTS.
bool TypeSetByHwMode::constrain(const TypeSetByHwMode &VTS) {
  bool Changed = false;
  if (hasDefault()) {
    for (const auto &I : VTS) {
      unsigned M = I.first;
      if (M == DefaultMode || hasMode(M))
        continue;
      Map[M] = Map[DefaultMode];
      Changed = true;
    }
  }

  for (auto &I : *this) {
    unsigned M = I.first;
    SetType &S = I.second;
    if (VTS.hasMode(M) || VTS.hasDefault()) {
      Changed |= intersect(I.second, VTS.get(M));
    } else if (!S.empty()) {
      S.clear();
      Changed = true;
    }
  }
  return Changed;
}

template <typename Predicate>
bool TypeSetByHwMode::constrain(Predicate P) {
  bool Changed = false;
  for (auto &I : *this)
    Changed |= berase_if(I.second, std::not1(std::ref(P)));
  return Changed;
}

template <typename Predicate>
bool TypeSetByHwMode::assign_if(const TypeSetByHwMode &VTS, Predicate P) {
  assert(empty());
  for (const auto &I : VTS) {
    SetType &S = getOrCreate(I.first);
    for (auto J : I.second)
      if (P(J))
        S.insert(J);
  }
  return !empty();
}

std::string TypeSetByHwMode::getAsString() const {
  std::stringstream str;
  std::vector<unsigned> Modes;

  for (const auto &I : *this)
    Modes.push_back(I.first);
  if (Modes.empty())
    return "{}";
  array_pod_sort(Modes.begin(), Modes.end());

  str << '{';
  for (unsigned M : Modes) {
    const SetType &S = get(M);
    str << ' ' << getModeName(M) << ':' << getAsString(S);
  }
  str << " }";
  return str.str();
}

std::string TypeSetByHwMode::getAsString(const SetType &S) {
  std::vector<MVT> Types(S.begin(), S.end());
  array_pod_sort(Types.begin(), Types.end());

  std::stringstream str;
  str << '[';
  for (unsigned i = 0, e = Types.size(); i != e; ++i) {
    str << ValueTypeByHwMode::getMVTName(Types[i]);
    if (i != e-1)
      str << ' ';
  }
  str << ']';
  return str.str();
}

bool TypeSetByHwMode::operator==(const TypeSetByHwMode &VTS) const {
  bool HaveDefault = hasDefault();
  if (HaveDefault != VTS.hasDefault())
    return false;

  std::set<unsigned> Modes;
  for (auto &I : *this)
    Modes.insert(I.first);
  for (const auto &I : VTS)
    Modes.insert(I.first);

  if (HaveDefault) {
    // Both sets have default mode.
    for (unsigned M : Modes) {
      if (get(M) != VTS.get(M))
        return false;
    }
<<<<<<< HEAD
=======
  } else {
    // Neither set has default mode.
    for (unsigned M : Modes) {
      // If there is no default mode, an empty set is equivalent to not having
      // the corresponding mode.
      bool NoModeThis = !hasMode(M) || get(M).empty();
      bool NoModeVTS = !VTS.hasMode(M) || VTS.get(M).empty();
      if (NoModeThis != NoModeVTS)
        return false;
      if (!NoModeThis)
        if (get(M) != VTS.get(M))
          return false;
    }
>>>>>>> 5ace25b7
  }

  return true;
}

LLVM_DUMP_METHOD
void TypeSetByHwMode::dump() const {
  dbgs() << getAsString() << '\n';
}

bool TypeSetByHwMode::intersect(SetType &Out, const SetType &In) {
  bool OutP = Out.count(MVT::iPTR), InP = In.count(MVT::iPTR);
  auto Int = [&In](MVT T) -> bool { return !In.count(T); };

  if (OutP == InP)
    return berase_if(Out, Int);

  // Compute the intersection of scalars separately to account for only
  // one set containing iPTR.
  // The itersection of iPTR with a set of integer scalar types that does not
  // include iPTR will result in the most specific scalar type:
  // - iPTR is more specific than any set with two elements or more
  // - iPTR is less specific than any single integer scalar type.
  // For example
  // { iPTR } * { i32 }     -> { i32 }
  // { iPTR } * { i32 i64 } -> { iPTR }

  SetType Diff;
  if (InP) {
    std::copy_if(Out.begin(), Out.end(), std::inserter(Diff, Diff.end()),
                [&In](MVT T) { return !In.count(T); });
    berase_if(Out, [&Diff](MVT T) { return Diff.count(T); });
  } else {
    std::copy_if(In.begin(), In.end(), std::inserter(Diff, Diff.end()),
                [&Out](MVT T) { return !Out.count(T); });
    Out.erase(MVT::iPTR);
  }

  bool Changed = berase_if(Out, Int);
  unsigned NumD = Diff.size();
  if (NumD == 0)
    return Changed;

  if (NumD == 1) {
    Out.insert(*Diff.begin());
    // This is a change only if Out was the one with iPTR (which is now
    // being replaced).
    Changed |= OutP;
  } else {
    Out.insert(MVT::iPTR);
    Changed |= InP;
  }
  return Changed;
}

void TypeSetByHwMode::validate() const {
#ifndef NDEBUG
  if (empty())
    return;
  bool AllEmpty = true;
  for (const auto &I : *this)
    AllEmpty &= I.second.empty();
  assert(!AllEmpty &&
          "type set is empty for each HW mode: type contradiction?");
#endif
}

// --- TypeInfer

bool TypeInfer::MergeInTypeInfo(TypeSetByHwMode &Out,
                                const TypeSetByHwMode &In) {
  ValidateOnExit _1(Out);
  In.validate();
  if (In.empty() || Out == In || TP.hasError())
    return false;
  if (Out.empty()) {
    Out = In;
    return true;
  }

  bool Changed = Out.constrain(In);
  if (Changed && Out.empty())
    TP.error("Type contradiction");

  return Changed;
}

bool TypeInfer::forceArbitrary(TypeSetByHwMode &Out) {
  ValidateOnExit _1(Out);
  if (TP.hasError())
    return false;
  assert(!Out.empty() && "cannot pick from an empty set");

  bool Changed = false;
  for (auto &I : Out) {
    TypeSetByHwMode::SetType &S = I.second;
    if (S.size() <= 1)
      continue;
    MVT T = *S.begin(); // Pick the first element.
    S.clear();
    S.insert(T);
    Changed = true;
  }
  return Changed;
}

bool TypeInfer::EnforceInteger(TypeSetByHwMode &Out) {
  ValidateOnExit _1(Out);
  if (TP.hasError())
    return false;
  if (!Out.empty())
    return Out.constrain(isIntegerOrPtr);

  return Out.assign_if(getLegalTypes(), isIntegerOrPtr);
}

bool TypeInfer::EnforceFloatingPoint(TypeSetByHwMode &Out) {
  ValidateOnExit _1(Out);
  if (TP.hasError())
    return false;
  if (!Out.empty())
    return Out.constrain(isFloatingPoint);

  return Out.assign_if(getLegalTypes(), isFloatingPoint);
}

bool TypeInfer::EnforceScalar(TypeSetByHwMode &Out) {
  ValidateOnExit _1(Out);
  if (TP.hasError())
    return false;
  if (!Out.empty())
    return Out.constrain(isScalar);

  return Out.assign_if(getLegalTypes(), isScalar);
}

bool TypeInfer::EnforceVector(TypeSetByHwMode &Out) {
  ValidateOnExit _1(Out);
  if (TP.hasError())
    return false;
  if (!Out.empty())
    return Out.constrain(isVector);

  return Out.assign_if(getLegalTypes(), isVector);
}

bool TypeInfer::EnforceAny(TypeSetByHwMode &Out) {
  ValidateOnExit _1(Out);
  if (TP.hasError() || !Out.empty())
    return false;

  Out = getLegalTypes();
  return true;
}

template <typename Iter, typename Pred, typename Less>
static Iter min_if(Iter B, Iter E, Pred P, Less L) {
  if (B == E)
    return E;
  Iter Min = E;
  for (Iter I = B; I != E; ++I) {
    if (!P(*I))
      continue;
    if (Min == E || L(*I, *Min))
      Min = I;
  }
  return Min;
}

template <typename Iter, typename Pred, typename Less>
static Iter max_if(Iter B, Iter E, Pred P, Less L) {
  if (B == E)
    return E;
  Iter Max = E;
  for (Iter I = B; I != E; ++I) {
    if (!P(*I))
      continue;
    if (Max == E || L(*Max, *I))
      Max = I;
  }
  return Max;
}

/// Make sure that for each type in Small, there exists a larger type in Big.
bool TypeInfer::EnforceSmallerThan(TypeSetByHwMode &Small,
                                   TypeSetByHwMode &Big) {
  ValidateOnExit _1(Small), _2(Big);
  if (TP.hasError())
    return false;
  bool Changed = false;

  if (Small.empty())
    Changed |= EnforceAny(Small);
  if (Big.empty())
    Changed |= EnforceAny(Big);

  assert(Small.hasDefault() && Big.hasDefault());

  std::vector<unsigned> Modes = union_modes(Small, Big);

  // 1. Only allow integer or floating point types and make sure that
  //    both sides are both integer or both floating point.
  // 2. Make sure that either both sides have vector types, or neither
  //    of them does.
  for (unsigned M : Modes) {
    TypeSetByHwMode::SetType &S = Small.get(M);
    TypeSetByHwMode::SetType &B = Big.get(M);

    if (any_of(S, isIntegerOrPtr) && any_of(S, isIntegerOrPtr)) {
      auto NotInt = std::not1(std::ref(isIntegerOrPtr));
      Changed |= berase_if(S, NotInt) |
                 berase_if(B, NotInt);
    } else if (any_of(S, isFloatingPoint) && any_of(B, isFloatingPoint)) {
      auto NotFP = std::not1(std::ref(isFloatingPoint));
      Changed |= berase_if(S, NotFP) |
                 berase_if(B, NotFP);
    } else if (S.empty() || B.empty()) {
      Changed = !S.empty() || !B.empty();
      S.clear();
      B.clear();
    } else {
      TP.error("Incompatible types");
      return Changed;
    }

    if (none_of(S, isVector) || none_of(B, isVector)) {
      Changed |= berase_if(S, isVector) |
                 berase_if(B, isVector);
    }
  }

  auto LT = [](MVT A, MVT B) -> bool {
    return A.getScalarSizeInBits() < B.getScalarSizeInBits() ||
           (A.getScalarSizeInBits() == B.getScalarSizeInBits() &&
            A.getSizeInBits() < B.getSizeInBits());
  };
  auto LE = [](MVT A, MVT B) -> bool {
    // This function is used when removing elements: when a vector is compared
    // to a non-vector, it should return false (to avoid removal).
    if (A.isVector() != B.isVector())
      return false;

    // Note on the < comparison below:
    // X86 has patterns like
    //   (set VR128X:$dst, (v16i8 (X86vtrunc (v4i32 VR128X:$src1)))),
    // where the truncated vector is given a type v16i8, while the source
    // vector has type v4i32. They both have the same size in bits.
    // The minimal type in the result is obviously v16i8, and when we remove
    // all types from the source that are smaller-or-equal than v8i16, the
    // only source type would also be removed (since it's equal in size).
    return A.getScalarSizeInBits() <= B.getScalarSizeInBits() ||
           A.getSizeInBits() < B.getSizeInBits();
  };

  for (unsigned M : Modes) {
    TypeSetByHwMode::SetType &S = Small.get(M);
    TypeSetByHwMode::SetType &B = Big.get(M);
    // MinS = min scalar in Small, remove all scalars from Big that are
    // smaller-or-equal than MinS.
    auto MinS = min_if(S.begin(), S.end(), isScalar, LT);
    if (MinS != S.end()) {
      Changed |= berase_if(B, std::bind(LE, std::placeholders::_1, *MinS));
      if (B.empty()) {
        TP.error("Type contradiction in " +
                 Twine(__func__) + ":" + Twine(__LINE__));
        return Changed;
      }
    }
    // MaxS = max scalar in Big, remove all scalars from Small that are
    // larger than MaxS.
    auto MaxS = max_if(B.begin(), B.end(), isScalar, LT);
    if (MaxS != B.end()) {
      Changed |= berase_if(S, std::bind(LE, *MaxS, std::placeholders::_1));
      if (B.empty()) {
        TP.error("Type contradiction in " +
                 Twine(__func__) + ":" + Twine(__LINE__));
        return Changed;
      }
    }

    // MinV = min vector in Small, remove all vectors from Big that are
    // smaller-or-equal than MinV.
    auto MinV = min_if(S.begin(), S.end(), isVector, LT);
    if (MinV != S.end()) {
      Changed |= berase_if(B, std::bind(LE, std::placeholders::_1, *MinV));
      if (B.empty()) {
        TP.error("Type contradiction in " +
                 Twine(__func__) + ":" + Twine(__LINE__));
        return Changed;
      }
    }
    // MaxV = max vector in Big, remove all vectors from Small that are
    // larger than MaxV.
    auto MaxV = max_if(B.begin(), B.end(), isVector, LT);
    if (MaxV != B.end()) {
      Changed |= berase_if(S, std::bind(LE, *MaxV, std::placeholders::_1));
      if (B.empty()) {
        TP.error("Type contradiction in " +
                 Twine(__func__) + ":" + Twine(__LINE__));
        return Changed;
      }
    }
  }

  return Changed;
}

/// 1. Ensure that for each type T in Vec, T is a vector type, and that
///    for each type U in Elem, U is a scalar type.
/// 2. Ensure that for each (scalar) type U in Elem, there exists a (vector)
///    type T in Vec, such that U is the element type of T.
bool TypeInfer::EnforceVectorEltTypeIs(TypeSetByHwMode &Vec,
                                       TypeSetByHwMode &Elem) {
  ValidateOnExit _1(Vec), _2(Elem);
  if (TP.hasError())
    return false;
  bool Changed = false;

  if (Vec.empty())
    Changed |= EnforceVector(Vec);
  if (Elem.empty())
    Changed |= EnforceScalar(Elem);

  for (unsigned M : union_modes(Vec, Elem)) {
    TypeSetByHwMode::SetType &V = Vec.get(M);
    TypeSetByHwMode::SetType &E = Elem.get(M);

    Changed |= berase_if(V, isScalar);  // Scalar = !vector
    Changed |= berase_if(E, isVector);  // Vector = !scalar
    assert(!V.empty() && !E.empty());

    SmallSet<MVT,4> VT, ST;
    // Collect element types from the "vector" set.
    for (MVT T : V)
      VT.insert(T.getVectorElementType());
    // Collect scalar types from the "element" set.
    for (MVT T : E)
      ST.insert(T);

    // Remove from V all (vector) types whose element type is not in S.
    Changed |= berase_if(V, [&ST](MVT T) -> bool {
                              return !ST.count(T.getVectorElementType());
                            });
    // Remove from E all (scalar) types, for which there is no corresponding
    // type in V.
    Changed |= berase_if(E, [&VT](MVT T) -> bool { return !VT.count(T); });

    if (V.empty() || E.empty()) {
      TP.error("Type contradiction in " +
               Twine(__func__) + ":" + Twine(__LINE__));
      return Changed;
    }
  }

  return Changed;
}

bool TypeInfer::EnforceVectorEltTypeIs(TypeSetByHwMode &Vec,
                                       const ValueTypeByHwMode &VVT) {
  TypeSetByHwMode Tmp(VVT);
  ValidateOnExit _1(Vec), _2(Tmp);
  return EnforceVectorEltTypeIs(Vec, Tmp);
}

/// Ensure that for each type T in Sub, T is a vector type, and there
/// exists a type U in Vec such that U is a vector type with the same
/// element type as T and at least as many elements as T.
bool TypeInfer::EnforceVectorSubVectorTypeIs(TypeSetByHwMode &Vec,
                                             TypeSetByHwMode &Sub) {
  ValidateOnExit _1(Vec), _2(Sub);
  if (TP.hasError())
    return false;

  /// Return true if B is a suB-vector of P, i.e. P is a suPer-vector of B.
  auto IsSubVec = [](MVT B, MVT P) -> bool {
    if (!B.isVector() || !P.isVector())
      return false;
    if (B.getVectorElementType() != P.getVectorElementType())
      return false;
    return B.getVectorNumElements() < P.getVectorNumElements();
  };

  /// Return true if S has no element (vector type) that T is a sub-vector of,
  /// i.e. has the same element type as T and more elements.
  auto NoSubV = [&IsSubVec](const TypeSetByHwMode::SetType &S, MVT T) -> bool {
    for (const auto &I : S)
      if (IsSubVec(T, I))
        return false;
    return true;
  };

  /// Return true if S has no element (vector type) that T is a super-vector
  /// of, i.e. has the same element type as T and fewer elements.
  auto NoSupV = [&IsSubVec](const TypeSetByHwMode::SetType &S, MVT T) -> bool {
    for (const auto &I : S)
      if (IsSubVec(I, T))
        return false;
    return true;
  };

  bool Changed = false;

  if (Vec.empty())
    Changed |= EnforceVector(Vec);
  if (Sub.empty())
    Changed |= EnforceVector(Sub);

  for (unsigned M : union_modes(Vec, Sub)) {
    TypeSetByHwMode::SetType &S = Sub.get(M);
    TypeSetByHwMode::SetType &V = Vec.get(M);

    Changed |= berase_if(S, isScalar);
    if (S.empty()) {
      TP.error("Type contradiction in " +
               Twine(__func__) + ":" + Twine(__LINE__));
      return Changed;
    }

    // Erase all types from S that are not sub-vectors of a type in V.
    Changed |= berase_if(S, std::bind(NoSubV, V, std::placeholders::_1));
    if (S.empty()) {
      TP.error("Type contradiction in " +
               Twine(__func__) + ":" + Twine(__LINE__));
      return Changed;
    }

    // Erase all types from V that are not super-vectors of a type in S.
    Changed |= berase_if(V, std::bind(NoSupV, S, std::placeholders::_1));
    if (V.empty()) {
      TP.error("Type contradiction in " +
               Twine(__func__) + ":" + Twine(__LINE__));
      return Changed;
    }
  }

  return Changed;
}

/// 1. Ensure that V has a scalar type iff W has a scalar type.
/// 2. Ensure that for each vector type T in V, there exists a vector
///    type U in W, such that T and U have the same number of elements.
/// 3. Ensure that for each vector type U in W, there exists a vector
///    type T in V, such that T and U have the same number of elements
///    (reverse of 2).
bool TypeInfer::EnforceSameNumElts(TypeSetByHwMode &V, TypeSetByHwMode &W) {
  ValidateOnExit _1(V), _2(W);
  if (TP.hasError())
    return false;

  bool Changed = false;
  if (V.empty())
    Changed |= EnforceAny(V);
  if (W.empty())
    Changed |= EnforceAny(W);

  // An actual vector type cannot have 0 elements, so we can treat scalars
  // as zero-length vectors. This way both vectors and scalars can be
  // processed identically.
  auto NoLength = [](const SmallSet<unsigned,2> &Lengths, MVT T) -> bool {
    return !Lengths.count(T.isVector() ? T.getVectorNumElements() : 0);
  };

  for (unsigned M : union_modes(V, W)) {
    TypeSetByHwMode::SetType &VS = V.get(M);
    TypeSetByHwMode::SetType &WS = W.get(M);

    SmallSet<unsigned,2> VN, WN;
    for (MVT T : VS)
      VN.insert(T.isVector() ? T.getVectorNumElements() : 0);
    for (MVT T : WS)
      WN.insert(T.isVector() ? T.getVectorNumElements() : 0);

    Changed |= berase_if(VS, std::bind(NoLength, WN, std::placeholders::_1));
    Changed |= berase_if(WS, std::bind(NoLength, VN, std::placeholders::_1));
  }
  return Changed;
}

/// 1. Ensure that for each type T in A, there exists a type U in B,
///    such that T and U have equal size in bits.
/// 2. Ensure that for each type U in B, there exists a type T in A
///    such that T and U have equal size in bits (reverse of 1).
bool TypeInfer::EnforceSameSize(TypeSetByHwMode &A, TypeSetByHwMode &B) {
  ValidateOnExit _1(A), _2(B);
  if (TP.hasError())
    return false;
  bool Changed = false;
  if (A.empty())
    Changed |= EnforceAny(A);
  if (B.empty())
    Changed |= EnforceAny(B);

  auto NoSize = [](const SmallSet<unsigned,2> &Sizes, MVT T) -> bool {
    return !Sizes.count(T.getSizeInBits());
  };

  for (unsigned M : union_modes(A, B)) {
    TypeSetByHwMode::SetType &AS = A.get(M);
    TypeSetByHwMode::SetType &BS = B.get(M);
    SmallSet<unsigned,2> AN, BN;

    for (MVT T : AS)
      AN.insert(T.getSizeInBits());
    for (MVT T : BS)
      BN.insert(T.getSizeInBits());

    Changed |= berase_if(AS, std::bind(NoSize, BN, std::placeholders::_1));
    Changed |= berase_if(BS, std::bind(NoSize, AN, std::placeholders::_1));
  }

  return Changed;
}

void TypeInfer::expandOverloads(TypeSetByHwMode &VTS) {
  ValidateOnExit _1(VTS);
  TypeSetByHwMode Legal = getLegalTypes();
  bool HaveLegalDef = Legal.hasDefault();

  for (auto &I : VTS) {
    unsigned M = I.first;
    if (!Legal.hasMode(M) && !HaveLegalDef) {
      TP.error("Invalid mode " + Twine(M));
      return;
    }
    expandOverloads(I.second, Legal.get(M));
  }
}

void TypeInfer::expandOverloads(TypeSetByHwMode::SetType &Out,
                                const TypeSetByHwMode::SetType &Legal) {
  std::set<MVT> Ovs;
  for (auto I = Out.begin(); I != Out.end(); ) {
    if (I->isOverloaded()) {
      Ovs.insert(*I);
      I = Out.erase(I);
      continue;
    }
    ++I;
  }

  for (MVT Ov : Ovs) {
    switch (Ov.SimpleTy) {
      case MVT::iPTRAny:
        Out.insert(MVT::iPTR);
        return;
      case MVT::iAny:
        for (MVT T : MVT::integer_valuetypes())
          if (Legal.count(T))
            Out.insert(T);
        for (MVT T : MVT::integer_vector_valuetypes())
          if (Legal.count(T))
            Out.insert(T);
        return;
      case MVT::fAny:
        for (MVT T : MVT::fp_valuetypes())
          if (Legal.count(T))
            Out.insert(T);
        for (MVT T : MVT::fp_vector_valuetypes())
          if (Legal.count(T))
            Out.insert(T);
        return;
      case MVT::vAny:
        for (MVT T : MVT::vector_valuetypes())
          if (Legal.count(T))
            Out.insert(T);
        return;
      case MVT::Any:
        for (MVT T : MVT::all_valuetypes())
          if (Legal.count(T))
            Out.insert(T);
        return;
      default:
        break;
    }
  }
}

TypeSetByHwMode TypeInfer::getLegalTypes() {
  TypeSetByHwMode VTS;
  TypeSetByHwMode::SetType &DS = VTS.getOrCreate(DefaultMode);
  const TypeSetByHwMode &LTS = TP.getDAGPatterns().getLegalTypes();

  // Stuff all types from all modes into the default mode.
  for (const auto &I : LTS)
    DS.insert(I.second.begin(), I.second.end());
  return VTS;
}

//===----------------------------------------------------------------------===//
// TreePredicateFn Implementation
//===----------------------------------------------------------------------===//

/// TreePredicateFn constructor.  Here 'N' is a subclass of PatFrag.
TreePredicateFn::TreePredicateFn(TreePattern *N) : PatFragRec(N) {
  assert((getPredCode().empty() || getImmCode().empty()) &&
        ".td file corrupt: can't have a node predicate *and* an imm predicate");
}

std::string TreePredicateFn::getPredCode() const {
  return PatFragRec->getRecord()->getValueAsString("PredicateCode");
}

std::string TreePredicateFn::getImmCode() const {
  return PatFragRec->getRecord()->getValueAsString("ImmediateCode");
}


/// isAlwaysTrue - Return true if this is a noop predicate.
bool TreePredicateFn::isAlwaysTrue() const {
  return getPredCode().empty() && getImmCode().empty();
}

/// Return the name to use in the generated code to reference this, this is
/// "Predicate_foo" if from a pattern fragment "foo".
std::string TreePredicateFn::getFnName() const {
  return "Predicate_" + PatFragRec->getRecord()->getName().str();
}

/// getCodeToRunOnSDNode - Return the code for the function body that
/// evaluates this predicate.  The argument is expected to be in "Node",
/// not N.  This handles casting and conversion to a concrete node type as
/// appropriate.
std::string TreePredicateFn::getCodeToRunOnSDNode() const {
  // Handle immediate predicates first.
  std::string ImmCode = getImmCode();
  if (!ImmCode.empty()) {
    std::string Result =
      "    int64_t Imm = cast<ConstantSDNode>(Node)->getSExtValue();\n";
    return Result + ImmCode;
  }
  
  // Handle arbitrary node predicates.
  assert(!getPredCode().empty() && "Don't have any predicate code!");
  std::string ClassName;
  if (PatFragRec->getOnlyTree()->isLeaf())
    ClassName = "SDNode";
  else {
    Record *Op = PatFragRec->getOnlyTree()->getOperator();
    ClassName = PatFragRec->getDAGPatterns().getSDNodeInfo(Op).getSDClassName();
  }
  std::string Result;
  if (ClassName == "SDNode")
    Result = "    SDNode *N = Node;\n";
  else
    Result = "    auto *N = cast<" + ClassName + ">(Node);\n";
  
  return Result + getPredCode();
}

//===----------------------------------------------------------------------===//
// PatternToMatch implementation
//

/// getPatternSize - Return the 'size' of this pattern.  We want to match large
/// patterns before small ones.  This is used to determine the size of a
/// pattern.
static unsigned getPatternSize(const TreePatternNode *P,
                               const CodeGenDAGPatterns &CGP) {
  unsigned Size = 3;  // The node itself.
  // If the root node is a ConstantSDNode, increases its size.
  // e.g. (set R32:$dst, 0).
  if (P->isLeaf() && isa<IntInit>(P->getLeafValue()))
    Size += 2;

  const ComplexPattern *AM = P->getComplexPatternInfo(CGP);
  if (AM) {
    Size += AM->getComplexity();

    // We don't want to count any children twice, so return early.
    return Size;
  }

  // If this node has some predicate function that must match, it adds to the
  // complexity of this node.
  if (!P->getPredicateFns().empty())
    ++Size;

  // Count children in the count if they are also nodes.
  for (unsigned i = 0, e = P->getNumChildren(); i != e; ++i) {
    TreePatternNode *Child = P->getChild(i);
    if (!Child->isLeaf() && Child->getNumTypes()) {
      const TypeSetByHwMode &T0 = Child->getType(0);
      // At this point, all variable type sets should be simple, i.e. only
      // have a default mode.
      if (T0.getMachineValueType() != MVT::Other) {
        Size += getPatternSize(Child, CGP);
        continue;
      }
    }
    if (Child->isLeaf()) {
      if (isa<IntInit>(Child->getLeafValue()))
        Size += 5;  // Matches a ConstantSDNode (+3) and a specific value (+2).
      else if (Child->getComplexPatternInfo(CGP))
        Size += getPatternSize(Child, CGP);
      else if (!Child->getPredicateFns().empty())
        ++Size;
    }
  }

  return Size;
}

/// Compute the complexity metric for the input pattern.  This roughly
/// corresponds to the number of nodes that are covered.
int PatternToMatch::
getPatternComplexity(const CodeGenDAGPatterns &CGP) const {
  return getPatternSize(getSrcPattern(), CGP) + getAddedComplexity();
}

/// getPredicateCheck - Return a single string containing all of this
/// pattern's predicates concatenated with "&&" operators.
///
std::string PatternToMatch::getPredicateCheck() const {
  SmallVector<const Predicate*,4> PredList;
  for (const Predicate &P : Predicates)
    PredList.push_back(&P);
  std::sort(PredList.begin(), PredList.end(), deref<llvm::less>());

  std::string Check;
  for (unsigned i = 0, e = PredList.size(); i != e; ++i) {
    if (i != 0)
      Check += " && ";
    Check += '(' + PredList[i]->getCondString() + ')';
  }
  return Check;
}

//===----------------------------------------------------------------------===//
// SDTypeConstraint implementation
//

SDTypeConstraint::SDTypeConstraint(Record *R, const CodeGenHwModes &CGH) {
  OperandNo = R->getValueAsInt("OperandNum");

  if (R->isSubClassOf("SDTCisVT")) {
    ConstraintType = SDTCisVT;
    VVT = getValueTypeByHwMode(R->getValueAsDef("VT"), CGH);
    for (const auto &P : VVT)
      if (P.second == MVT::isVoid)
        PrintFatalError(R->getLoc(), "Cannot use 'Void' as type to SDTCisVT");
  } else if (R->isSubClassOf("SDTCisPtrTy")) {
    ConstraintType = SDTCisPtrTy;
  } else if (R->isSubClassOf("SDTCisInt")) {
    ConstraintType = SDTCisInt;
  } else if (R->isSubClassOf("SDTCisFP")) {
    ConstraintType = SDTCisFP;
  } else if (R->isSubClassOf("SDTCisVec")) {
    ConstraintType = SDTCisVec;
  } else if (R->isSubClassOf("SDTCisSameAs")) {
    ConstraintType = SDTCisSameAs;
    x.SDTCisSameAs_Info.OtherOperandNum = R->getValueAsInt("OtherOperandNum");
  } else if (R->isSubClassOf("SDTCisVTSmallerThanOp")) {
    ConstraintType = SDTCisVTSmallerThanOp;
    x.SDTCisVTSmallerThanOp_Info.OtherOperandNum =
      R->getValueAsInt("OtherOperandNum");
  } else if (R->isSubClassOf("SDTCisOpSmallerThanOp")) {
    ConstraintType = SDTCisOpSmallerThanOp;
    x.SDTCisOpSmallerThanOp_Info.BigOperandNum =
      R->getValueAsInt("BigOperandNum");
  } else if (R->isSubClassOf("SDTCisEltOfVec")) {
    ConstraintType = SDTCisEltOfVec;
    x.SDTCisEltOfVec_Info.OtherOperandNum = R->getValueAsInt("OtherOpNum");
  } else if (R->isSubClassOf("SDTCisSubVecOfVec")) {
    ConstraintType = SDTCisSubVecOfVec;
    x.SDTCisSubVecOfVec_Info.OtherOperandNum =
      R->getValueAsInt("OtherOpNum");
  } else if (R->isSubClassOf("SDTCVecEltisVT")) {
    ConstraintType = SDTCVecEltisVT;
    VVT = getValueTypeByHwMode(R->getValueAsDef("VT"), CGH);
    for (const auto &P : VVT) {
      MVT T = P.second;
      if (T.isVector())
        PrintFatalError(R->getLoc(),
                        "Cannot use vector type as SDTCVecEltisVT");
      if (!T.isInteger() && !T.isFloatingPoint())
        PrintFatalError(R->getLoc(), "Must use integer or floating point type "
                                     "as SDTCVecEltisVT");
    }
  } else if (R->isSubClassOf("SDTCisSameNumEltsAs")) {
    ConstraintType = SDTCisSameNumEltsAs;
    x.SDTCisSameNumEltsAs_Info.OtherOperandNum =
      R->getValueAsInt("OtherOperandNum");
  } else if (R->isSubClassOf("SDTCisSameSizeAs")) {
    ConstraintType = SDTCisSameSizeAs;
    x.SDTCisSameSizeAs_Info.OtherOperandNum =
      R->getValueAsInt("OtherOperandNum");
  } else {
    PrintFatalError("Unrecognized SDTypeConstraint '" + R->getName() + "'!\n");
  }
}

/// getOperandNum - Return the node corresponding to operand #OpNo in tree
/// N, and the result number in ResNo.
static TreePatternNode *getOperandNum(unsigned OpNo, TreePatternNode *N,
                                      const SDNodeInfo &NodeInfo,
                                      unsigned &ResNo) {
  unsigned NumResults = NodeInfo.getNumResults();
  if (OpNo < NumResults) {
    ResNo = OpNo;
    return N;
  }

  OpNo -= NumResults;

  if (OpNo >= N->getNumChildren()) {
    std::string S;
    raw_string_ostream OS(S);
    OS << "Invalid operand number in type constraint "
           << (OpNo+NumResults) << " ";
    N->print(OS);
    PrintFatalError(OS.str());
  }

  return N->getChild(OpNo);
}

/// ApplyTypeConstraint - Given a node in a pattern, apply this type
/// constraint to the nodes operands.  This returns true if it makes a
/// change, false otherwise.  If a type contradiction is found, flag an error.
bool SDTypeConstraint::ApplyTypeConstraint(TreePatternNode *N,
                                           const SDNodeInfo &NodeInfo,
                                           TreePattern &TP) const {
  if (TP.hasError())
    return false;

  unsigned ResNo = 0; // The result number being referenced.
  TreePatternNode *NodeToApply = getOperandNum(OperandNo, N, NodeInfo, ResNo);
  TypeInfer &TI = TP.getInfer();

  switch (ConstraintType) {
  case SDTCisVT:
    // Operand must be a particular type.
<<<<<<< HEAD
    return NodeToApply->UpdateNodeType(ResNo, x.SDTCisVT_Info.VT, TP);
  case SDTCisPtrTy: {
    // Operand must be a pointer type.
    // If we support fat pointers, then this narrows it down to two types.
    if (TP.getDAGPatterns().enableFatPointers()) {
      // FIXME: We should be able to do the type inference correctly from the
      // two types, but for now just disable this constraint on architectures
      // with fat pointers.
      return false;
      MVT::SimpleValueType Ptrs[] = { MVT::iFATPTR, MVT::iPTR };
      ArrayRef<MVT::SimpleValueType> PtrTys(Ptrs);
      return NodeToApply->UpdateNodeType(ResNo, PtrTys, TP);
    }
=======
    return NodeToApply->UpdateNodeType(ResNo, VVT, TP);
  case SDTCisPtrTy:
    // Operand must be same as target pointer type.
>>>>>>> 5ace25b7
    return NodeToApply->UpdateNodeType(ResNo, MVT::iPTR, TP);
  }
  case SDTCisInt:
    // Require it to be one of the legal integer VTs.
     return TI.EnforceInteger(NodeToApply->getExtType(ResNo));
  case SDTCisFP:
    // Require it to be one of the legal fp VTs.
    return TI.EnforceFloatingPoint(NodeToApply->getExtType(ResNo));
  case SDTCisVec:
    // Require it to be one of the legal vector VTs.
    return TI.EnforceVector(NodeToApply->getExtType(ResNo));
  case SDTCisSameAs: {
    unsigned OResNo = 0;
    TreePatternNode *OtherNode =
      getOperandNum(x.SDTCisSameAs_Info.OtherOperandNum, N, NodeInfo, OResNo);
    return NodeToApply->UpdateNodeType(ResNo, OtherNode->getExtType(OResNo),TP)|
           OtherNode->UpdateNodeType(OResNo,NodeToApply->getExtType(ResNo),TP);
  }
  case SDTCisVTSmallerThanOp: {
    // The NodeToApply must be a leaf node that is a VT.  OtherOperandNum must
    // have an integer type that is smaller than the VT.
    if (!NodeToApply->isLeaf() ||
        !isa<DefInit>(NodeToApply->getLeafValue()) ||
        !static_cast<DefInit*>(NodeToApply->getLeafValue())->getDef()
               ->isSubClassOf("ValueType")) {
      TP.error(N->getOperator()->getName() + " expects a VT operand!");
      return false;
    }
    DefInit *DI = static_cast<DefInit*>(NodeToApply->getLeafValue());
    const CodeGenTarget &T = TP.getDAGPatterns().getTargetInfo();
    auto VVT = getValueTypeByHwMode(DI->getDef(), T.getHwModes());
    TypeSetByHwMode TypeListTmp(VVT);

    unsigned OResNo = 0;
    TreePatternNode *OtherNode =
      getOperandNum(x.SDTCisVTSmallerThanOp_Info.OtherOperandNum, N, NodeInfo,
                    OResNo);

    return TI.EnforceSmallerThan(TypeListTmp, OtherNode->getExtType(OResNo));
  }
  case SDTCisOpSmallerThanOp: {
    unsigned BResNo = 0;
    TreePatternNode *BigOperand =
      getOperandNum(x.SDTCisOpSmallerThanOp_Info.BigOperandNum, N, NodeInfo,
                    BResNo);
    return TI.EnforceSmallerThan(NodeToApply->getExtType(ResNo),
                                 BigOperand->getExtType(BResNo));
  }
  case SDTCisEltOfVec: {
    unsigned VResNo = 0;
    TreePatternNode *VecOperand =
      getOperandNum(x.SDTCisEltOfVec_Info.OtherOperandNum, N, NodeInfo,
                    VResNo);
    // Filter vector types out of VecOperand that don't have the right element
    // type.
    return TI.EnforceVectorEltTypeIs(VecOperand->getExtType(VResNo),
                                     NodeToApply->getExtType(ResNo));
  }
  case SDTCisSubVecOfVec: {
    unsigned VResNo = 0;
    TreePatternNode *BigVecOperand =
      getOperandNum(x.SDTCisSubVecOfVec_Info.OtherOperandNum, N, NodeInfo,
                    VResNo);

    // Filter vector types out of BigVecOperand that don't have the
    // right subvector type.
    return TI.EnforceVectorSubVectorTypeIs(BigVecOperand->getExtType(VResNo),
                                           NodeToApply->getExtType(ResNo));
  }
  case SDTCVecEltisVT: {
    return TI.EnforceVectorEltTypeIs(NodeToApply->getExtType(ResNo), VVT);
  }
  case SDTCisSameNumEltsAs: {
    unsigned OResNo = 0;
    TreePatternNode *OtherNode =
      getOperandNum(x.SDTCisSameNumEltsAs_Info.OtherOperandNum,
                    N, NodeInfo, OResNo);
    return TI.EnforceSameNumElts(OtherNode->getExtType(OResNo),
                                 NodeToApply->getExtType(ResNo));
  }
  case SDTCisSameSizeAs: {
    unsigned OResNo = 0;
    TreePatternNode *OtherNode =
      getOperandNum(x.SDTCisSameSizeAs_Info.OtherOperandNum,
                    N, NodeInfo, OResNo);
    return TI.EnforceSameSize(OtherNode->getExtType(OResNo),
                              NodeToApply->getExtType(ResNo));
  }
  }
  llvm_unreachable("Invalid ConstraintType!");
}

// Update the node type to match an instruction operand or result as specified
// in the ins or outs lists on the instruction definition. Return true if the
// type was actually changed.
bool TreePatternNode::UpdateNodeTypeFromInst(unsigned ResNo,
                                             Record *Operand,
                                             TreePattern &TP) {
  // The 'unknown' operand indicates that types should be inferred from the
  // context.
  if (Operand->isSubClassOf("unknown_class"))
    return false;

  // The Operand class specifies a type directly.
  if (Operand->isSubClassOf("Operand")) {
    Record *R = Operand->getValueAsDef("Type");
    const CodeGenTarget &T = TP.getDAGPatterns().getTargetInfo();
    return UpdateNodeType(ResNo, getValueTypeByHwMode(R, T.getHwModes()), TP);
  }

  // PointerLikeRegClass has a type that is determined at runtime.
  if (Operand->isSubClassOf("PointerLikeRegClass"))
    return UpdateNodeType(ResNo, MVT::iPTR, TP);

  // Both RegisterClass and RegisterOperand operands derive their types from a
  // register class def.
  Record *RC = nullptr;
  if (Operand->isSubClassOf("RegisterClass"))
    RC = Operand;
  else if (Operand->isSubClassOf("RegisterOperand"))
    RC = Operand->getValueAsDef("RegClass");

  assert(RC && "Unknown operand type");
  CodeGenTarget &Tgt = TP.getDAGPatterns().getTargetInfo();
  return UpdateNodeType(ResNo, Tgt.getRegisterClass(RC).getValueTypes(), TP);
}

bool TreePatternNode::ContainsUnresolvedType(TreePattern &TP) const {
  for (unsigned i = 0, e = Types.size(); i != e; ++i)
    if (!TP.getInfer().isConcrete(Types[i], true))
      return true;
  for (unsigned i = 0, e = getNumChildren(); i != e; ++i)
    if (getChild(i)->ContainsUnresolvedType(TP))
      return true;
  return false;
}

bool TreePatternNode::hasProperTypeByHwMode() const {
  for (const TypeSetByHwMode &S : Types)
    if (!S.isDefaultOnly())
      return true;
  for (TreePatternNode *C : Children)
    if (C->hasProperTypeByHwMode())
      return true;
  return false;
}

bool TreePatternNode::hasPossibleType() const {
  for (const TypeSetByHwMode &S : Types)
    if (!S.isPossible())
      return false;
  for (TreePatternNode *C : Children)
    if (!C->hasPossibleType())
      return false;
  return true;
}

bool TreePatternNode::setDefaultMode(unsigned Mode) {
  for (TypeSetByHwMode &S : Types) {
    S.makeSimple(Mode);
    // Check if the selected mode had a type conflict.
    if (S.get(DefaultMode).empty())
      return false;
  }
  for (TreePatternNode *C : Children)
    if (!C->setDefaultMode(Mode))
      return false;
  return true;
}

//===----------------------------------------------------------------------===//
// SDNodeInfo implementation
//
SDNodeInfo::SDNodeInfo(Record *R, const CodeGenHwModes &CGH) : Def(R) {
  EnumName    = R->getValueAsString("Opcode");
  SDClassName = R->getValueAsString("SDClass");
  Record *TypeProfile = R->getValueAsDef("TypeProfile");
  NumResults = TypeProfile->getValueAsInt("NumResults");
  NumOperands = TypeProfile->getValueAsInt("NumOperands");

  // Parse the properties.
  Properties = 0;
  for (Record *Property : R->getValueAsListOfDefs("Properties")) {
    if (Property->getName() == "SDNPCommutative") {
      Properties |= 1 << SDNPCommutative;
    } else if (Property->getName() == "SDNPAssociative") {
      Properties |= 1 << SDNPAssociative;
    } else if (Property->getName() == "SDNPHasChain") {
      Properties |= 1 << SDNPHasChain;
    } else if (Property->getName() == "SDNPOutGlue") {
      Properties |= 1 << SDNPOutGlue;
    } else if (Property->getName() == "SDNPInGlue") {
      Properties |= 1 << SDNPInGlue;
    } else if (Property->getName() == "SDNPOptInGlue") {
      Properties |= 1 << SDNPOptInGlue;
    } else if (Property->getName() == "SDNPMayStore") {
      Properties |= 1 << SDNPMayStore;
    } else if (Property->getName() == "SDNPMayLoad") {
      Properties |= 1 << SDNPMayLoad;
    } else if (Property->getName() == "SDNPSideEffect") {
      Properties |= 1 << SDNPSideEffect;
    } else if (Property->getName() == "SDNPMemOperand") {
      Properties |= 1 << SDNPMemOperand;
    } else if (Property->getName() == "SDNPVariadic") {
      Properties |= 1 << SDNPVariadic;
    } else {
      PrintFatalError("Unknown SD Node property '" +
                      Property->getName() + "' on node '" +
                      R->getName() + "'!");
    }
  }


  // Parse the type constraints.
  std::vector<Record*> ConstraintList =
    TypeProfile->getValueAsListOfDefs("Constraints");
  for (Record *R : ConstraintList)
    TypeConstraints.emplace_back(R, CGH);
}

/// getKnownType - If the type constraints on this node imply a fixed type
/// (e.g. all stores return void, etc), then return it as an
/// MVT::SimpleValueType.  Otherwise, return EEVT::Other.
MVT::SimpleValueType SDNodeInfo::getKnownType(unsigned ResNo) const {
  unsigned NumResults = getNumResults();
  assert(NumResults <= 1 &&
         "We only work with nodes with zero or one result so far!");
  assert(ResNo == 0 && "Only handles single result nodes so far");

  for (const SDTypeConstraint &Constraint : TypeConstraints) {
    // Make sure that this applies to the correct node result.
    if (Constraint.OperandNo >= NumResults)  // FIXME: need value #
      continue;

    switch (Constraint.ConstraintType) {
    default: break;
    case SDTypeConstraint::SDTCisVT:
      if (Constraint.VVT.isSimple())
        return Constraint.VVT.getSimple().SimpleTy;
      break;
    case SDTypeConstraint::SDTCisPtrTy:
      return MVT::iPTR;
    }
  }
  return MVT::Other;
}

//===----------------------------------------------------------------------===//
// TreePatternNode implementation
//

TreePatternNode::~TreePatternNode() {
#if 0 // FIXME: implement refcounted tree nodes!
  for (unsigned i = 0, e = getNumChildren(); i != e; ++i)
    delete getChild(i);
#endif
}

static unsigned GetNumNodeResults(Record *Operator, CodeGenDAGPatterns &CDP) {
  if (Operator->getName() == "set" ||
      Operator->getName() == "implicit")
    return 0;  // All return nothing.

  if (Operator->isSubClassOf("Intrinsic"))
    return CDP.getIntrinsic(Operator).IS.RetVTs.size();

  if (Operator->isSubClassOf("SDNode"))
    return CDP.getSDNodeInfo(Operator).getNumResults();

  if (Operator->isSubClassOf("PatFrag")) {
    // If we've already parsed this pattern fragment, get it.  Otherwise, handle
    // the forward reference case where one pattern fragment references another
    // before it is processed.
    if (TreePattern *PFRec = CDP.getPatternFragmentIfRead(Operator))
      return PFRec->getOnlyTree()->getNumTypes();

    // Get the result tree.
    DagInit *Tree = Operator->getValueAsDag("Fragment");
    Record *Op = nullptr;
    if (Tree)
      if (DefInit *DI = dyn_cast<DefInit>(Tree->getOperator()))
        Op = DI->getDef();
    assert(Op && "Invalid Fragment");
    return GetNumNodeResults(Op, CDP);
  }

  if (Operator->isSubClassOf("Instruction")) {
    CodeGenInstruction &InstInfo = CDP.getTargetInfo().getInstruction(Operator);

    unsigned NumDefsToAdd = InstInfo.Operands.NumDefs;

    // Subtract any defaulted outputs.
    for (unsigned i = 0; i != InstInfo.Operands.NumDefs; ++i) {
      Record *OperandNode = InstInfo.Operands[i].Rec;

      if (OperandNode->isSubClassOf("OperandWithDefaultOps") &&
          !CDP.getDefaultOperand(OperandNode).DefaultOps.empty())
        --NumDefsToAdd;
    }

    // Add on one implicit def if it has a resolvable type.
    if (InstInfo.HasOneImplicitDefWithKnownVT(CDP.getTargetInfo()) !=MVT::Other)
      ++NumDefsToAdd;
    return NumDefsToAdd;
  }

  if (Operator->isSubClassOf("SDNodeXForm"))
    return 1;  // FIXME: Generalize SDNodeXForm

  if (Operator->isSubClassOf("ValueType"))
    return 1;  // A type-cast of one result.

  if (Operator->isSubClassOf("ComplexPattern"))
    return 1;

  errs() << *Operator;
  PrintFatalError("Unhandled node in GetNumNodeResults");
}

void TreePatternNode::print(raw_ostream &OS) const {
  if (isLeaf())
    OS << *getLeafValue();
  else
    OS << '(' << getOperator()->getName();

  for (unsigned i = 0, e = Types.size(); i != e; ++i)
    OS << ':' << getExtType(i).getAsString();

  if (!isLeaf()) {
    if (getNumChildren() != 0) {
      OS << " ";
      getChild(0)->print(OS);
      for (unsigned i = 1, e = getNumChildren(); i != e; ++i) {
        OS << ", ";
        getChild(i)->print(OS);
      }
    }
    OS << ")";
  }

  for (const TreePredicateFn &Pred : PredicateFns)
    OS << "<<P:" << Pred.getFnName() << ">>";
  if (TransformFn)
    OS << "<<X:" << TransformFn->getName() << ">>";
  if (!getName().empty())
    OS << ":$" << getName();

}
void TreePatternNode::dump() const {
  print(errs());
}

/// isIsomorphicTo - Return true if this node is recursively
/// isomorphic to the specified node.  For this comparison, the node's
/// entire state is considered. The assigned name is ignored, since
/// nodes with differing names are considered isomorphic. However, if
/// the assigned name is present in the dependent variable set, then
/// the assigned name is considered significant and the node is
/// isomorphic if the names match.
bool TreePatternNode::isIsomorphicTo(const TreePatternNode *N,
                                     const MultipleUseVarSet &DepVars) const {
  if (N == this) return true;
  if (N->isLeaf() != isLeaf() || getExtTypes() != N->getExtTypes() ||
      getPredicateFns() != N->getPredicateFns() ||
      getTransformFn() != N->getTransformFn())
    return false;

  if (isLeaf()) {
    if (DefInit *DI = dyn_cast<DefInit>(getLeafValue())) {
      if (DefInit *NDI = dyn_cast<DefInit>(N->getLeafValue())) {
        return ((DI->getDef() == NDI->getDef())
                && (DepVars.find(getName()) == DepVars.end()
                    || getName() == N->getName()));
      }
    }
    return getLeafValue() == N->getLeafValue();
  }

  if (N->getOperator() != getOperator() ||
      N->getNumChildren() != getNumChildren()) return false;
  for (unsigned i = 0, e = getNumChildren(); i != e; ++i)
    if (!getChild(i)->isIsomorphicTo(N->getChild(i), DepVars))
      return false;
  return true;
}

/// clone - Make a copy of this tree and all of its children.
///
TreePatternNode *TreePatternNode::clone() const {
  TreePatternNode *New;
  if (isLeaf()) {
    New = new TreePatternNode(getLeafValue(), getNumTypes());
  } else {
    std::vector<TreePatternNode*> CChildren;
    CChildren.reserve(Children.size());
    for (unsigned i = 0, e = getNumChildren(); i != e; ++i)
      CChildren.push_back(getChild(i)->clone());
    New = new TreePatternNode(getOperator(), CChildren, getNumTypes());
  }
  New->setName(getName());
  New->Types = Types;
  New->setPredicateFns(getPredicateFns());
  New->setTransformFn(getTransformFn());
  return New;
}

/// RemoveAllTypes - Recursively strip all the types of this tree.
void TreePatternNode::RemoveAllTypes() {
  // Reset to unknown type.
  std::fill(Types.begin(), Types.end(), TypeSetByHwMode());
  if (isLeaf()) return;
  for (unsigned i = 0, e = getNumChildren(); i != e; ++i)
    getChild(i)->RemoveAllTypes();
}


/// SubstituteFormalArguments - Replace the formal arguments in this tree
/// with actual values specified by ArgMap.
void TreePatternNode::
SubstituteFormalArguments(std::map<std::string, TreePatternNode*> &ArgMap) {
  if (isLeaf()) return;

  for (unsigned i = 0, e = getNumChildren(); i != e; ++i) {
    TreePatternNode *Child = getChild(i);
    if (Child->isLeaf()) {
      Init *Val = Child->getLeafValue();
      // Note that, when substituting into an output pattern, Val might be an
      // UnsetInit.
      if (isa<UnsetInit>(Val) || (isa<DefInit>(Val) &&
          cast<DefInit>(Val)->getDef()->getName() == "node")) {
        // We found a use of a formal argument, replace it with its value.
        TreePatternNode *NewChild = ArgMap[Child->getName()];
        assert(NewChild && "Couldn't find formal argument!");
        assert((Child->getPredicateFns().empty() ||
                NewChild->getPredicateFns() == Child->getPredicateFns()) &&
               "Non-empty child predicate clobbered!");
        setChild(i, NewChild);
      }
    } else {
      getChild(i)->SubstituteFormalArguments(ArgMap);
    }
  }
}


/// InlinePatternFragments - If this pattern refers to any pattern
/// fragments, inline them into place, giving us a pattern without any
/// PatFrag references.
TreePatternNode *TreePatternNode::InlinePatternFragments(TreePattern &TP) {
  if (TP.hasError())
    return nullptr;

  if (isLeaf())
     return this;  // nothing to do.
  Record *Op = getOperator();

  if (!Op->isSubClassOf("PatFrag")) {
    // Just recursively inline children nodes.
    for (unsigned i = 0, e = getNumChildren(); i != e; ++i) {
      TreePatternNode *Child = getChild(i);
      TreePatternNode *NewChild = Child->InlinePatternFragments(TP);

      assert((Child->getPredicateFns().empty() ||
              NewChild->getPredicateFns() == Child->getPredicateFns()) &&
             "Non-empty child predicate clobbered!");

      setChild(i, NewChild);
    }
    return this;
  }

  // Otherwise, we found a reference to a fragment.  First, look up its
  // TreePattern record.
  TreePattern *Frag = TP.getDAGPatterns().getPatternFragment(Op);

  // Verify that we are passing the right number of operands.
  if (Frag->getNumArgs() != Children.size()) {
    TP.error("'" + Op->getName() + "' fragment requires " +
             utostr(Frag->getNumArgs()) + " operands!");
    return nullptr;
  }

  TreePatternNode *FragTree = Frag->getOnlyTree()->clone();

  TreePredicateFn PredFn(Frag);
  if (!PredFn.isAlwaysTrue())
    FragTree->addPredicateFn(PredFn);

  // Resolve formal arguments to their actual value.
  if (Frag->getNumArgs()) {
    // Compute the map of formal to actual arguments.
    std::map<std::string, TreePatternNode*> ArgMap;
    for (unsigned i = 0, e = Frag->getNumArgs(); i != e; ++i)
      ArgMap[Frag->getArgName(i)] = getChild(i)->InlinePatternFragments(TP);

    FragTree->SubstituteFormalArguments(ArgMap);
  }

  FragTree->setName(getName());
  for (unsigned i = 0, e = Types.size(); i != e; ++i)
    FragTree->UpdateNodeType(i, getExtType(i), TP);

  // Transfer in the old predicates.
  for (const TreePredicateFn &Pred : getPredicateFns())
    FragTree->addPredicateFn(Pred);

  // Get a new copy of this fragment to stitch into here.
  //delete this;    // FIXME: implement refcounting!

  // The fragment we inlined could have recursive inlining that is needed.  See
  // if there are any pattern fragments in it and inline them as needed.
  return FragTree->InlinePatternFragments(TP);
}

/// getImplicitType - Check to see if the specified record has an implicit
/// type which should be applied to it.  This will infer the type of register
/// references from the register file information, for example.
///
/// When Unnamed is set, return the type of a DAG operand with no name, such as
/// the F8RC register class argument in:
///
///   (COPY_TO_REGCLASS GPR:$src, F8RC)
///
/// When Unnamed is false, return the type of a named DAG operand such as the
/// GPR:$src operand above.
///
static TypeSetByHwMode getImplicitType(Record *R, unsigned ResNo,
                                       bool NotRegisters,
                                       bool Unnamed,
                                       TreePattern &TP) {
  CodeGenDAGPatterns &CDP = TP.getDAGPatterns();

  // Check to see if this is a register operand.
  if (R->isSubClassOf("RegisterOperand")) {
    assert(ResNo == 0 && "Regoperand ref only has one result!");
    if (NotRegisters)
      return TypeSetByHwMode(); // Unknown.
    Record *RegClass = R->getValueAsDef("RegClass");
    const CodeGenTarget &T = TP.getDAGPatterns().getTargetInfo();
    return TypeSetByHwMode(T.getRegisterClass(RegClass).getValueTypes());
  }

  // Check to see if this is a register or a register class.
  if (R->isSubClassOf("RegisterClass")) {
    assert(ResNo == 0 && "Regclass ref only has one result!");
    // An unnamed register class represents itself as an i32 immediate, for
    // example on a COPY_TO_REGCLASS instruction.
    if (Unnamed)
      return TypeSetByHwMode(MVT::i32);

    // In a named operand, the register class provides the possible set of
    // types.
    if (NotRegisters)
      return TypeSetByHwMode(); // Unknown.
    const CodeGenTarget &T = TP.getDAGPatterns().getTargetInfo();
    return TypeSetByHwMode(T.getRegisterClass(R).getValueTypes());
  }

  if (R->isSubClassOf("PatFrag")) {
    assert(ResNo == 0 && "FIXME: PatFrag with multiple results?");
    // Pattern fragment types will be resolved when they are inlined.
    return TypeSetByHwMode(); // Unknown.
  }

  if (R->isSubClassOf("Register")) {
    assert(ResNo == 0 && "Registers only produce one result!");
    if (NotRegisters)
      return TypeSetByHwMode(); // Unknown.
    const CodeGenTarget &T = TP.getDAGPatterns().getTargetInfo();
    return TypeSetByHwMode(T.getRegisterVTs(R));
  }

  if (R->isSubClassOf("SubRegIndex")) {
    assert(ResNo == 0 && "SubRegisterIndices only produce one result!");
    return TypeSetByHwMode(MVT::i32);
  }

  if (R->isSubClassOf("ValueType")) {
    assert(ResNo == 0 && "This node only has one result!");
    // An unnamed VTSDNode represents itself as an MVT::Other immediate.
    //
    //   (sext_inreg GPR:$src, i16)
    //                         ~~~
    if (Unnamed)
      return TypeSetByHwMode(MVT::Other);
    // With a name, the ValueType simply provides the type of the named
    // variable.
    //
    //   (sext_inreg i32:$src, i16)
    //               ~~~~~~~~
    if (NotRegisters)
      return TypeSetByHwMode(); // Unknown.
    const CodeGenHwModes &CGH = CDP.getTargetInfo().getHwModes();
    return TypeSetByHwMode(getValueTypeByHwMode(R, CGH));
  }

  if (R->isSubClassOf("CondCode")) {
    assert(ResNo == 0 && "This node only has one result!");
    // Using a CondCodeSDNode.
    return TypeSetByHwMode(MVT::Other);
  }

  if (R->isSubClassOf("ComplexPattern")) {
    assert(ResNo == 0 && "FIXME: ComplexPattern with multiple results?");
    if (NotRegisters)
      return TypeSetByHwMode(); // Unknown.
    return TypeSetByHwMode(CDP.getComplexPattern(R).getValueType());
  }
  if (R->isSubClassOf("PointerLikeRegClass")) {
    assert(ResNo == 0 && "Regclass can only have one result!");
    TypeSetByHwMode VTS(MVT::iPTR);
    TP.getInfer().expandOverloads(VTS);
    return VTS;
  }

  if (R->getName() == "node" || R->getName() == "srcvalue" ||
      R->getName() == "zero_reg") {
    // Placeholder.
    return TypeSetByHwMode(); // Unknown.
  }

  if (R->isSubClassOf("Operand")) {
    const CodeGenHwModes &CGH = CDP.getTargetInfo().getHwModes();
    Record *T = R->getValueAsDef("Type");
    return TypeSetByHwMode(getValueTypeByHwMode(T, CGH));
  }

  TP.error("Unknown node flavor used in pattern: " + R->getName());
  return TypeSetByHwMode(MVT::Other);
}


/// getIntrinsicInfo - If this node corresponds to an intrinsic, return the
/// CodeGenIntrinsic information for it, otherwise return a null pointer.
const CodeGenIntrinsic *TreePatternNode::
getIntrinsicInfo(const CodeGenDAGPatterns &CDP) const {
  if (getOperator() != CDP.get_intrinsic_void_sdnode() &&
      getOperator() != CDP.get_intrinsic_w_chain_sdnode() &&
      getOperator() != CDP.get_intrinsic_wo_chain_sdnode())
    return nullptr;

  unsigned IID = cast<IntInit>(getChild(0)->getLeafValue())->getValue();
  return &CDP.getIntrinsicInfo(IID);
}

/// getComplexPatternInfo - If this node corresponds to a ComplexPattern,
/// return the ComplexPattern information, otherwise return null.
const ComplexPattern *
TreePatternNode::getComplexPatternInfo(const CodeGenDAGPatterns &CGP) const {
  Record *Rec;
  if (isLeaf()) {
    DefInit *DI = dyn_cast<DefInit>(getLeafValue());
    if (!DI)
      return nullptr;
    Rec = DI->getDef();
  } else
    Rec = getOperator();

  if (!Rec->isSubClassOf("ComplexPattern"))
    return nullptr;
  return &CGP.getComplexPattern(Rec);
}

unsigned TreePatternNode::getNumMIResults(const CodeGenDAGPatterns &CGP) const {
  // A ComplexPattern specifically declares how many results it fills in.
  if (const ComplexPattern *CP = getComplexPatternInfo(CGP))
    return CP->getNumOperands();

  // If MIOperandInfo is specified, that gives the count.
  if (isLeaf()) {
    DefInit *DI = dyn_cast<DefInit>(getLeafValue());
    if (DI && DI->getDef()->isSubClassOf("Operand")) {
      DagInit *MIOps = DI->getDef()->getValueAsDag("MIOperandInfo");
      if (MIOps->getNumArgs())
        return MIOps->getNumArgs();
    }
  }

  // Otherwise there is just one result.
  return 1;
}

/// NodeHasProperty - Return true if this node has the specified property.
bool TreePatternNode::NodeHasProperty(SDNP Property,
                                      const CodeGenDAGPatterns &CGP) const {
  if (isLeaf()) {
    if (const ComplexPattern *CP = getComplexPatternInfo(CGP))
      return CP->hasProperty(Property);
    return false;
  }

  Record *Operator = getOperator();
  if (!Operator->isSubClassOf("SDNode")) return false;

  return CGP.getSDNodeInfo(Operator).hasProperty(Property);
}




/// TreeHasProperty - Return true if any node in this tree has the specified
/// property.
bool TreePatternNode::TreeHasProperty(SDNP Property,
                                      const CodeGenDAGPatterns &CGP) const {
  if (NodeHasProperty(Property, CGP))
    return true;
  for (unsigned i = 0, e = getNumChildren(); i != e; ++i)
    if (getChild(i)->TreeHasProperty(Property, CGP))
      return true;
  return false;
}

/// isCommutativeIntrinsic - Return true if the node corresponds to a
/// commutative intrinsic.
bool
TreePatternNode::isCommutativeIntrinsic(const CodeGenDAGPatterns &CDP) const {
  if (const CodeGenIntrinsic *Int = getIntrinsicInfo(CDP))
    return Int->isCommutative;
  return false;
}

static bool isOperandClass(const TreePatternNode *N, StringRef Class) {
  if (!N->isLeaf())
    return N->getOperator()->isSubClassOf(Class);

  DefInit *DI = dyn_cast<DefInit>(N->getLeafValue());
  if (DI && DI->getDef()->isSubClassOf(Class))
    return true;

  return false;
}

static void emitTooManyOperandsError(TreePattern &TP,
                                     StringRef InstName,
                                     unsigned Expected,
                                     unsigned Actual) {
  TP.error("Instruction '" + InstName + "' was provided " + Twine(Actual) +
           " operands but expected only " + Twine(Expected) + "!");
}

static void emitTooFewOperandsError(TreePattern &TP,
                                    StringRef InstName,
                                    unsigned Actual) {
  TP.error("Instruction '" + InstName +
           "' expects more than the provided " + Twine(Actual) + " operands!");
}

/// ApplyTypeConstraints - Apply all of the type constraints relevant to
/// this node and its children in the tree.  This returns true if it makes a
/// change, false otherwise.  If a type contradiction is found, flag an error.
bool TreePatternNode::ApplyTypeConstraints(TreePattern &TP, bool NotRegisters) {
  if (TP.hasError())
    return false;

  CodeGenDAGPatterns &CDP = TP.getDAGPatterns();
  if (isLeaf()) {
    if (DefInit *DI = dyn_cast<DefInit>(getLeafValue())) {
      // If it's a regclass or something else known, include the type.
      bool MadeChange = false;
      for (unsigned i = 0, e = Types.size(); i != e; ++i)
        MadeChange |= UpdateNodeType(i, getImplicitType(DI->getDef(), i,
                                                        NotRegisters,
                                                        !hasName(), TP), TP);
      return MadeChange;
    }

    if (IntInit *II = dyn_cast<IntInit>(getLeafValue())) {
      assert(Types.size() == 1 && "Invalid IntInit");

      // Int inits are always integers. :)
      bool MadeChange = TP.getInfer().EnforceInteger(Types[0]);

      if (!TP.getInfer().isConcrete(Types[0], false))
        return MadeChange;

      ValueTypeByHwMode VVT = TP.getInfer().getConcrete(Types[0], false);
      for (auto &P : VVT) {
        MVT::SimpleValueType VT = P.second.SimpleTy;
        if (VT == MVT::iPTR || VT == MVT::iPTRAny)
          continue;
        unsigned Size = MVT(VT).getSizeInBits();
        // Make sure that the value is representable for this type.
        if (Size >= 32)
          continue;
        // Check that the value doesn't use more bits than we have. It must
        // either be a sign- or zero-extended equivalent of the original.
        int64_t SignBitAndAbove = II->getValue() >> (Size - 1);
        if (SignBitAndAbove == -1 || SignBitAndAbove == 0 ||
            SignBitAndAbove == 1)
          continue;

        TP.error("Integer value '" + itostr(II->getValue()) +
                 "' is out of range for type '" + getEnumName(VT) + "'!");
        break;
      }
      return MadeChange;
    }

    return false;
  }

  // special handling for set, which isn't really an SDNode.
  if (getOperator()->getName() == "set") {
    assert(getNumTypes() == 0 && "Set doesn't produce a value");
    assert(getNumChildren() >= 2 && "Missing RHS of a set?");
    unsigned NC = getNumChildren();

    TreePatternNode *SetVal = getChild(NC-1);
    bool MadeChange = SetVal->ApplyTypeConstraints(TP, NotRegisters);

    for (unsigned i = 0; i < NC-1; ++i) {
      TreePatternNode *Child = getChild(i);
      MadeChange |= Child->ApplyTypeConstraints(TP, NotRegisters);

      // Types of operands must match.
      MadeChange |= Child->UpdateNodeType(0, SetVal->getExtType(i), TP);
      MadeChange |= SetVal->UpdateNodeType(i, Child->getExtType(0), TP);
    }
    return MadeChange;
  }

  if (getOperator()->getName() == "implicit") {
    assert(getNumTypes() == 0 && "Node doesn't produce a value");

    bool MadeChange = false;
    for (unsigned i = 0; i < getNumChildren(); ++i)
      MadeChange |= getChild(i)->ApplyTypeConstraints(TP, NotRegisters);
    return MadeChange;
  }

  if (const CodeGenIntrinsic *Int = getIntrinsicInfo(CDP)) {
    bool MadeChange = false;

    // Apply the result type to the node.
    unsigned NumRetVTs = Int->IS.RetVTs.size();
    unsigned NumParamVTs = Int->IS.ParamVTs.size();

    for (unsigned i = 0, e = NumRetVTs; i != e; ++i)
      MadeChange |= UpdateNodeType(i, Int->IS.RetVTs[i], TP);

    if (getNumChildren() != NumParamVTs + 1) {
      TP.error("Intrinsic '" + Int->Name + "' expects " +
               utostr(NumParamVTs) + " operands, not " +
               utostr(getNumChildren() - 1) + " operands!");
      return false;
    }

    // Apply type info to the intrinsic ID.
    MadeChange |= getChild(0)->UpdateNodeType(0, MVT::iPTR, TP);

    for (unsigned i = 0, e = getNumChildren()-1; i != e; ++i) {
      MadeChange |= getChild(i+1)->ApplyTypeConstraints(TP, NotRegisters);

      MVT::SimpleValueType OpVT = Int->IS.ParamVTs[i];
      assert(getChild(i+1)->getNumTypes() == 1 && "Unhandled case");
      MadeChange |= getChild(i+1)->UpdateNodeType(0, OpVT, TP);
    }
    return MadeChange;
  }

  if (getOperator()->isSubClassOf("SDNode")) {
    const SDNodeInfo &NI = CDP.getSDNodeInfo(getOperator());

    // Check that the number of operands is sane.  Negative operands -> varargs.
    if (NI.getNumOperands() >= 0 &&
        getNumChildren() != (unsigned)NI.getNumOperands()) {
      TP.error(getOperator()->getName() + " node requires exactly " +
               itostr(NI.getNumOperands()) + " operands!");
      return false;
    }

    bool MadeChange = false;
    for (unsigned i = 0, e = getNumChildren(); i != e; ++i)
      MadeChange |= getChild(i)->ApplyTypeConstraints(TP, NotRegisters);
    MadeChange |= NI.ApplyTypeConstraints(this, TP);
    return MadeChange;
  }

  if (getOperator()->isSubClassOf("Instruction")) {
    const DAGInstruction &Inst = CDP.getInstruction(getOperator());
    CodeGenInstruction &InstInfo =
      CDP.getTargetInfo().getInstruction(getOperator());

    bool MadeChange = false;

    // Apply the result types to the node, these come from the things in the
    // (outs) list of the instruction.
    unsigned NumResultsToAdd = std::min(InstInfo.Operands.NumDefs,
                                        Inst.getNumResults());
    for (unsigned ResNo = 0; ResNo != NumResultsToAdd; ++ResNo)
      MadeChange |= UpdateNodeTypeFromInst(ResNo, Inst.getResult(ResNo), TP);

    // If the instruction has implicit defs, we apply the first one as a result.
    // FIXME: This sucks, it should apply all implicit defs.
    if (!InstInfo.ImplicitDefs.empty()) {
      unsigned ResNo = NumResultsToAdd;

      // FIXME: Generalize to multiple possible types and multiple possible
      // ImplicitDefs.
      MVT::SimpleValueType VT =
        InstInfo.HasOneImplicitDefWithKnownVT(CDP.getTargetInfo());

      if (VT != MVT::Other)
        MadeChange |= UpdateNodeType(ResNo, VT, TP);
    }

    // If this is an INSERT_SUBREG, constrain the source and destination VTs to
    // be the same.
    if (getOperator()->getName() == "INSERT_SUBREG") {
      assert(getChild(0)->getNumTypes() == 1 && "FIXME: Unhandled");
      MadeChange |= UpdateNodeType(0, getChild(0)->getExtType(0), TP);
      MadeChange |= getChild(0)->UpdateNodeType(0, getExtType(0), TP);
    } else if (getOperator()->getName() == "REG_SEQUENCE") {
      // We need to do extra, custom typechecking for REG_SEQUENCE since it is
      // variadic.

      unsigned NChild = getNumChildren();
      if (NChild < 3) {
        TP.error("REG_SEQUENCE requires at least 3 operands!");
        return false;
      }

      if (NChild % 2 == 0) {
        TP.error("REG_SEQUENCE requires an odd number of operands!");
        return false;
      }

      if (!isOperandClass(getChild(0), "RegisterClass")) {
        TP.error("REG_SEQUENCE requires a RegisterClass for first operand!");
        return false;
      }

      for (unsigned I = 1; I < NChild; I += 2) {
        TreePatternNode *SubIdxChild = getChild(I + 1);
        if (!isOperandClass(SubIdxChild, "SubRegIndex")) {
          TP.error("REG_SEQUENCE requires a SubRegIndex for operand " +
                   itostr(I + 1) + "!");
          return false;
        }
      }
    }

    unsigned ChildNo = 0;
    for (unsigned i = 0, e = Inst.getNumOperands(); i != e; ++i) {
      Record *OperandNode = Inst.getOperand(i);

      // If the instruction expects a predicate or optional def operand, we
      // codegen this by setting the operand to it's default value if it has a
      // non-empty DefaultOps field.
      if (OperandNode->isSubClassOf("OperandWithDefaultOps") &&
          !CDP.getDefaultOperand(OperandNode).DefaultOps.empty())
        continue;

      // Verify that we didn't run out of provided operands.
      if (ChildNo >= getNumChildren()) {
        emitTooFewOperandsError(TP, getOperator()->getName(), getNumChildren());
        return false;
      }

      TreePatternNode *Child = getChild(ChildNo++);
      unsigned ChildResNo = 0;  // Instructions always use res #0 of their op.

      // If the operand has sub-operands, they may be provided by distinct
      // child patterns, so attempt to match each sub-operand separately.
      if (OperandNode->isSubClassOf("Operand")) {
        DagInit *MIOpInfo = OperandNode->getValueAsDag("MIOperandInfo");
        if (unsigned NumArgs = MIOpInfo->getNumArgs()) {
          // But don't do that if the whole operand is being provided by
          // a single ComplexPattern-related Operand.

          if (Child->getNumMIResults(CDP) < NumArgs) {
            // Match first sub-operand against the child we already have.
            Record *SubRec = cast<DefInit>(MIOpInfo->getArg(0))->getDef();
            MadeChange |=
              Child->UpdateNodeTypeFromInst(ChildResNo, SubRec, TP);

            // And the remaining sub-operands against subsequent children.
            for (unsigned Arg = 1; Arg < NumArgs; ++Arg) {
              if (ChildNo >= getNumChildren()) {
                emitTooFewOperandsError(TP, getOperator()->getName(),
                                        getNumChildren());
                return false;
              }
              Child = getChild(ChildNo++);

              SubRec = cast<DefInit>(MIOpInfo->getArg(Arg))->getDef();
              MadeChange |=
                Child->UpdateNodeTypeFromInst(ChildResNo, SubRec, TP);
            }
            continue;
          }
        }
      }

      // If we didn't match by pieces above, attempt to match the whole
      // operand now.
      MadeChange |= Child->UpdateNodeTypeFromInst(ChildResNo, OperandNode, TP);
    }

    if (!InstInfo.Operands.isVariadic && ChildNo != getNumChildren()) {
      emitTooManyOperandsError(TP, getOperator()->getName(),
                               ChildNo, getNumChildren());
      return false;
    }

    for (unsigned i = 0, e = getNumChildren(); i != e; ++i)
      MadeChange |= getChild(i)->ApplyTypeConstraints(TP, NotRegisters);
    return MadeChange;
  }

  if (getOperator()->isSubClassOf("ComplexPattern")) {
    bool MadeChange = false;

    for (unsigned i = 0; i < getNumChildren(); ++i)
      MadeChange |= getChild(i)->ApplyTypeConstraints(TP, NotRegisters);

    return MadeChange;
  }

  assert(getOperator()->isSubClassOf("SDNodeXForm") && "Unknown node type!");

  // Node transforms always take one operand.
  if (getNumChildren() != 1) {
    TP.error("Node transform '" + getOperator()->getName() +
             "' requires one operand!");
    return false;
  }

  bool MadeChange = getChild(0)->ApplyTypeConstraints(TP, NotRegisters);
  return MadeChange;
}

/// OnlyOnRHSOfCommutative - Return true if this value is only allowed on the
/// RHS of a commutative operation, not the on LHS.
static bool OnlyOnRHSOfCommutative(TreePatternNode *N) {
  if (!N->isLeaf() && N->getOperator()->getName() == "imm")
    return true;
  if (N->isLeaf() && isa<IntInit>(N->getLeafValue()))
    return true;
  return false;
}


/// canPatternMatch - If it is impossible for this pattern to match on this
/// target, fill in Reason and return false.  Otherwise, return true.  This is
/// used as a sanity check for .td files (to prevent people from writing stuff
/// that can never possibly work), and to prevent the pattern permuter from
/// generating stuff that is useless.
bool TreePatternNode::canPatternMatch(std::string &Reason,
                                      const CodeGenDAGPatterns &CDP) {
  if (isLeaf()) return true;

  for (unsigned i = 0, e = getNumChildren(); i != e; ++i)
    if (!getChild(i)->canPatternMatch(Reason, CDP))
      return false;

  // If this is an intrinsic, handle cases that would make it not match.  For
  // example, if an operand is required to be an immediate.
  if (getOperator()->isSubClassOf("Intrinsic")) {
    // TODO:
    return true;
  }

  if (getOperator()->isSubClassOf("ComplexPattern"))
    return true;

  // If this node is a commutative operator, check that the LHS isn't an
  // immediate.
  const SDNodeInfo &NodeInfo = CDP.getSDNodeInfo(getOperator());
  bool isCommIntrinsic = isCommutativeIntrinsic(CDP);
  if (NodeInfo.hasProperty(SDNPCommutative) || isCommIntrinsic) {
    // Scan all of the operands of the node and make sure that only the last one
    // is a constant node, unless the RHS also is.
    if (!OnlyOnRHSOfCommutative(getChild(getNumChildren()-1))) {
      unsigned Skip = isCommIntrinsic ? 1 : 0; // First operand is intrinsic id.
      for (unsigned i = Skip, e = getNumChildren()-1; i != e; ++i)
        if (OnlyOnRHSOfCommutative(getChild(i))) {
          Reason="Immediate value must be on the RHS of commutative operators!";
          return false;
        }
    }
  }

  return true;
}

//===----------------------------------------------------------------------===//
// TreePattern implementation
//

TreePattern::TreePattern(Record *TheRec, ListInit *RawPat, bool isInput,
                         CodeGenDAGPatterns &cdp) : TheRecord(TheRec), CDP(cdp),
                         isInputPattern(isInput), HasError(false),
                         Infer(*this) {
  for (Init *I : RawPat->getValues())
    Trees.push_back(ParseTreePattern(I, ""));
}

TreePattern::TreePattern(Record *TheRec, DagInit *Pat, bool isInput,
                         CodeGenDAGPatterns &cdp) : TheRecord(TheRec), CDP(cdp),
                         isInputPattern(isInput), HasError(false),
                         Infer(*this) {
  Trees.push_back(ParseTreePattern(Pat, ""));
}

TreePattern::TreePattern(Record *TheRec, TreePatternNode *Pat, bool isInput,
                         CodeGenDAGPatterns &cdp) : TheRecord(TheRec), CDP(cdp),
                         isInputPattern(isInput), HasError(false),
                         Infer(*this) {
  Trees.push_back(Pat);
}

void TreePattern::error(const Twine &Msg) {
  if (HasError)
    return;
  dump();
  PrintError(TheRecord->getLoc(), "In " + TheRecord->getName() + ": " + Msg);
  HasError = true;
}

void TreePattern::ComputeNamedNodes() {
  for (TreePatternNode *Tree : Trees)
    ComputeNamedNodes(Tree);
}

void TreePattern::ComputeNamedNodes(TreePatternNode *N) {
  if (!N->getName().empty())
    NamedNodes[N->getName()].push_back(N);

  for (unsigned i = 0, e = N->getNumChildren(); i != e; ++i)
    ComputeNamedNodes(N->getChild(i));
}


TreePatternNode *TreePattern::ParseTreePattern(Init *TheInit, StringRef OpName){
  if (DefInit *DI = dyn_cast<DefInit>(TheInit)) {
    Record *R = DI->getDef();

    // Direct reference to a leaf DagNode or PatFrag?  Turn it into a
    // TreePatternNode of its own.  For example:
    ///   (foo GPR, imm) -> (foo GPR, (imm))
    if (R->isSubClassOf("SDNode") || R->isSubClassOf("PatFrag"))
      return ParseTreePattern(
        DagInit::get(DI, nullptr,
                     std::vector<std::pair<Init*, StringInit*> >()),
        OpName);

    // Input argument?
    TreePatternNode *Res = new TreePatternNode(DI, 1);
    if (R->getName() == "node" && !OpName.empty()) {
      if (OpName.empty())
        error("'node' argument requires a name to match with operand list");
      Args.push_back(OpName);
    }

    Res->setName(OpName);
    return Res;
  }

  // ?:$name or just $name.
  if (isa<UnsetInit>(TheInit)) {
    if (OpName.empty())
      error("'?' argument requires a name to match with operand list");
    TreePatternNode *Res = new TreePatternNode(TheInit, 1);
    Args.push_back(OpName);
    Res->setName(OpName);
    return Res;
  }

  if (IntInit *II = dyn_cast<IntInit>(TheInit)) {
    if (!OpName.empty())
      error("Constant int argument should not have a name!");
    return new TreePatternNode(II, 1);
  }

  if (BitsInit *BI = dyn_cast<BitsInit>(TheInit)) {
    // Turn this into an IntInit.
    Init *II = BI->convertInitializerTo(IntRecTy::get());
    if (!II || !isa<IntInit>(II))
      error("Bits value must be constants!");
    return ParseTreePattern(II, OpName);
  }

  DagInit *Dag = dyn_cast<DagInit>(TheInit);
  if (!Dag) {
    TheInit->print(errs());
    error("Pattern has unexpected init kind!");
  }
  DefInit *OpDef = dyn_cast<DefInit>(Dag->getOperator());
  if (!OpDef) error("Pattern has unexpected operator type!");
  Record *Operator = OpDef->getDef();

  if (Operator->isSubClassOf("ValueType")) {
    // If the operator is a ValueType, then this must be "type cast" of a leaf
    // node.
    if (Dag->getNumArgs() != 1)
      error("Type cast only takes one operand!");

    TreePatternNode *New = ParseTreePattern(Dag->getArg(0),
                                            Dag->getArgNameStr(0));

    // Apply the type cast.
    assert(New->getNumTypes() == 1 && "FIXME: Unhandled");
    const CodeGenHwModes &CGH = getDAGPatterns().getTargetInfo().getHwModes();
    New->UpdateNodeType(0, getValueTypeByHwMode(Operator, CGH), *this);

    if (!OpName.empty())
      error("ValueType cast should not have a name!");
    return New;
  }

  // Verify that this is something that makes sense for an operator.
  if (!Operator->isSubClassOf("PatFrag") &&
      !Operator->isSubClassOf("SDNode") &&
      !Operator->isSubClassOf("Instruction") &&
      !Operator->isSubClassOf("SDNodeXForm") &&
      !Operator->isSubClassOf("Intrinsic") &&
      !Operator->isSubClassOf("ComplexPattern") &&
      Operator->getName() != "set" &&
      Operator->getName() != "implicit")
    error("Unrecognized node '" + Operator->getName() + "'!");

  //  Check to see if this is something that is illegal in an input pattern.
  if (isInputPattern) {
    if (Operator->isSubClassOf("Instruction") ||
        Operator->isSubClassOf("SDNodeXForm"))
      error("Cannot use '" + Operator->getName() + "' in an input pattern!");
  } else {
    if (Operator->isSubClassOf("Intrinsic"))
      error("Cannot use '" + Operator->getName() + "' in an output pattern!");

    if (Operator->isSubClassOf("SDNode") &&
        Operator->getName() != "imm" &&
        Operator->getName() != "fpimm" &&
        Operator->getName() != "tglobaltlsaddr" &&
        Operator->getName() != "tconstpool" &&
        Operator->getName() != "tjumptable" &&
        Operator->getName() != "tframeindex" &&
        Operator->getName() != "texternalsym" &&
        Operator->getName() != "tblockaddress" &&
        Operator->getName() != "tglobaladdr" &&
        Operator->getName() != "bb" &&
        Operator->getName() != "vt" &&
        Operator->getName() != "mcsym")
      error("Cannot use '" + Operator->getName() + "' in an output pattern!");
  }

  std::vector<TreePatternNode*> Children;

  // Parse all the operands.
  for (unsigned i = 0, e = Dag->getNumArgs(); i != e; ++i)
    Children.push_back(ParseTreePattern(Dag->getArg(i), Dag->getArgNameStr(i)));

  // If the operator is an intrinsic, then this is just syntactic sugar for for
  // (intrinsic_* <number>, ..children..).  Pick the right intrinsic node, and
  // convert the intrinsic name to a number.
  if (Operator->isSubClassOf("Intrinsic")) {
    const CodeGenIntrinsic &Int = getDAGPatterns().getIntrinsic(Operator);
    unsigned IID = getDAGPatterns().getIntrinsicID(Operator)+1;

    // If this intrinsic returns void, it must have side-effects and thus a
    // chain.
    if (Int.IS.RetVTs.empty())
      Operator = getDAGPatterns().get_intrinsic_void_sdnode();
    else if (Int.ModRef != CodeGenIntrinsic::NoMem)
      // Has side-effects, requires chain.
      Operator = getDAGPatterns().get_intrinsic_w_chain_sdnode();
    else // Otherwise, no chain.
      Operator = getDAGPatterns().get_intrinsic_wo_chain_sdnode();

    TreePatternNode *IIDNode = new TreePatternNode(IntInit::get(IID), 1);
    Children.insert(Children.begin(), IIDNode);
  }

  if (Operator->isSubClassOf("ComplexPattern")) {
    for (unsigned i = 0; i < Children.size(); ++i) {
      TreePatternNode *Child = Children[i];

      if (Child->getName().empty())
        error("All arguments to a ComplexPattern must be named");

      // Check that the ComplexPattern uses are consistent: "(MY_PAT $a, $b)"
      // and "(MY_PAT $b, $a)" should not be allowed in the same pattern;
      // neither should "(MY_PAT_1 $a, $b)" and "(MY_PAT_2 $a, $b)".
      auto OperandId = std::make_pair(Operator, i);
      auto PrevOp = ComplexPatternOperands.find(Child->getName());
      if (PrevOp != ComplexPatternOperands.end()) {
        if (PrevOp->getValue() != OperandId)
          error("All ComplexPattern operands must appear consistently: "
                "in the same order in just one ComplexPattern instance.");
      } else
        ComplexPatternOperands[Child->getName()] = OperandId;
    }
  }

  unsigned NumResults = GetNumNodeResults(Operator, CDP);
  TreePatternNode *Result = new TreePatternNode(Operator, Children, NumResults);
  Result->setName(OpName);

  if (Dag->getName()) {
    assert(Result->getName().empty());
    Result->setName(Dag->getNameStr());
  }
  return Result;
}

/// SimplifyTree - See if we can simplify this tree to eliminate something that
/// will never match in favor of something obvious that will.  This is here
/// strictly as a convenience to target authors because it allows them to write
/// more type generic things and have useless type casts fold away.
///
/// This returns true if any change is made.
static bool SimplifyTree(TreePatternNode *&N) {
  if (N->isLeaf())
    return false;

  // If we have a bitconvert with a resolved type and if the source and
  // destination types are the same, then the bitconvert is useless, remove it.
  if (N->getOperator()->getName() == "bitconvert" &&
      N->getExtType(0).isValueTypeByHwMode(false) &&
      N->getExtType(0) == N->getChild(0)->getExtType(0) &&
      N->getName().empty()) {
    N = N->getChild(0);
    SimplifyTree(N);
    return true;
  }

  // Walk all children.
  bool MadeChange = false;
  for (unsigned i = 0, e = N->getNumChildren(); i != e; ++i) {
    TreePatternNode *Child = N->getChild(i);
    MadeChange |= SimplifyTree(Child);
    N->setChild(i, Child);
  }
  return MadeChange;
}



/// InferAllTypes - Infer/propagate as many types throughout the expression
/// patterns as possible.  Return true if all types are inferred, false
/// otherwise.  Flags an error if a type contradiction is found.
bool TreePattern::
InferAllTypes(const StringMap<SmallVector<TreePatternNode*,1> > *InNamedTypes) {
  if (NamedNodes.empty())
    ComputeNamedNodes();

  bool MadeChange = true;
  while (MadeChange) {
    MadeChange = false;
    for (TreePatternNode *&Tree : Trees) {
      MadeChange |= Tree->ApplyTypeConstraints(*this, false);
      MadeChange |= SimplifyTree(Tree);
    }

    // If there are constraints on our named nodes, apply them.
    for (auto &Entry : NamedNodes) {
      SmallVectorImpl<TreePatternNode*> &Nodes = Entry.second;

      // If we have input named node types, propagate their types to the named
      // values here.
      if (InNamedTypes) {
        if (!InNamedTypes->count(Entry.getKey())) {
          error("Node '" + std::string(Entry.getKey()) +
                "' in output pattern but not input pattern");
          return true;
        }

        const SmallVectorImpl<TreePatternNode*> &InNodes =
          InNamedTypes->find(Entry.getKey())->second;

        // The input types should be fully resolved by now.
        for (TreePatternNode *Node : Nodes) {
          // If this node is a register class, and it is the root of the pattern
          // then we're mapping something onto an input register.  We allow
          // changing the type of the input register in this case.  This allows
          // us to match things like:
          //  def : Pat<(v1i64 (bitconvert(v2i32 DPR:$src))), (v1i64 DPR:$src)>;
          if (Node == Trees[0] && Node->isLeaf()) {
            DefInit *DI = dyn_cast<DefInit>(Node->getLeafValue());
            if (DI && (DI->getDef()->isSubClassOf("RegisterClass") ||
                       DI->getDef()->isSubClassOf("RegisterOperand")))
              continue;
          }

          assert(Node->getNumTypes() == 1 &&
                 InNodes[0]->getNumTypes() == 1 &&
                 "FIXME: cannot name multiple result nodes yet");
          MadeChange |= Node->UpdateNodeType(0, InNodes[0]->getExtType(0),
                                             *this);
        }
      }

      // If there are multiple nodes with the same name, they must all have the
      // same type.
      if (Entry.second.size() > 1) {
        for (unsigned i = 0, e = Nodes.size()-1; i != e; ++i) {
          TreePatternNode *N1 = Nodes[i], *N2 = Nodes[i+1];
          assert(N1->getNumTypes() == 1 && N2->getNumTypes() == 1 &&
                 "FIXME: cannot name multiple result nodes yet");

          MadeChange |= N1->UpdateNodeType(0, N2->getExtType(0), *this);
          MadeChange |= N2->UpdateNodeType(0, N1->getExtType(0), *this);
        }
      }
    }
  }

  bool HasUnresolvedTypes = false;
  for (const TreePatternNode *Tree : Trees)
    HasUnresolvedTypes |= Tree->ContainsUnresolvedType(*this);
  return !HasUnresolvedTypes;
}

void TreePattern::print(raw_ostream &OS) const {
  OS << getRecord()->getName();
  if (!Args.empty()) {
    OS << "(" << Args[0];
    for (unsigned i = 1, e = Args.size(); i != e; ++i)
      OS << ", " << Args[i];
    OS << ")";
  }
  OS << ": ";

  if (Trees.size() > 1)
    OS << "[\n";
  for (const TreePatternNode *Tree : Trees) {
    OS << "\t";
    Tree->print(OS);
    OS << "\n";
  }

  if (Trees.size() > 1)
    OS << "]\n";
}

void TreePattern::dump() const { print(errs()); }

//===----------------------------------------------------------------------===//
// CodeGenDAGPatterns implementation
//

CodeGenDAGPatterns::CodeGenDAGPatterns(RecordKeeper &R) :
  Records(R), Target(R), LegalVTS(Target.getLegalValueTypes()) {

  // If the target declares a class called SupportsFatPointers, then we enable
  // support for two types of pointer.
  FatPointers = R.getClass("SupportsFatPointers");

  Intrinsics = CodeGenIntrinsicTable(Records, false);
  TgtIntrinsics = CodeGenIntrinsicTable(Records, true);
  ParseNodeInfo();
  ParseNodeTransforms();
  ParseComplexPatterns();
  ParsePatternFragments();
  ParseDefaultOperands();
  ParseInstructions();
  ParsePatternFragments(/*OutFrags*/true);
  ParsePatterns();

  // Break patterns with parameterized types into a series of patterns,
  // where each one has a fixed type and is predicated on the conditions
  // of the associated HW mode.
  ExpandHwModeBasedTypes();

  // Generate variants.  For example, commutative patterns can match
  // multiple ways.  Add them to PatternsToMatch as well.
  GenerateVariants();

  // Infer instruction flags.  For example, we can detect loads,
  // stores, and side effects in many cases by examining an
  // instruction's pattern.
  InferInstructionFlags();

  // Verify that instruction flags match the patterns.
  VerifyInstructionFlags();
}

Record *CodeGenDAGPatterns::getSDNodeNamed(const std::string &Name) const {
  Record *N = Records.getDef(Name);
  if (!N || !N->isSubClassOf("SDNode"))
    PrintFatalError("Error getting SDNode '" + Name + "'!");

  return N;
}

// Parse all of the SDNode definitions for the target, populating SDNodes.
void CodeGenDAGPatterns::ParseNodeInfo() {
  std::vector<Record*> Nodes = Records.getAllDerivedDefinitions("SDNode");
  const CodeGenHwModes &CGH = getTargetInfo().getHwModes();

  while (!Nodes.empty()) {
    Record *R = Nodes.back();
    SDNodes.insert(std::make_pair(R, SDNodeInfo(R, CGH)));
    Nodes.pop_back();
  }

  // Get the builtin intrinsic nodes.
  intrinsic_void_sdnode     = getSDNodeNamed("intrinsic_void");
  intrinsic_w_chain_sdnode  = getSDNodeNamed("intrinsic_w_chain");
  intrinsic_wo_chain_sdnode = getSDNodeNamed("intrinsic_wo_chain");
}

/// ParseNodeTransforms - Parse all SDNodeXForm instances into the SDNodeXForms
/// map, and emit them to the file as functions.
void CodeGenDAGPatterns::ParseNodeTransforms() {
  std::vector<Record*> Xforms = Records.getAllDerivedDefinitions("SDNodeXForm");
  while (!Xforms.empty()) {
    Record *XFormNode = Xforms.back();
    Record *SDNode = XFormNode->getValueAsDef("Opcode");
    StringRef Code = XFormNode->getValueAsString("XFormFunction");
    SDNodeXForms.insert(std::make_pair(XFormNode, NodeXForm(SDNode, Code)));

    Xforms.pop_back();
  }
}

void CodeGenDAGPatterns::ParseComplexPatterns() {
  std::vector<Record*> AMs = Records.getAllDerivedDefinitions("ComplexPattern");
  while (!AMs.empty()) {
    ComplexPatterns.insert(std::make_pair(AMs.back(), AMs.back()));
    AMs.pop_back();
  }
}


/// ParsePatternFragments - Parse all of the PatFrag definitions in the .td
/// file, building up the PatternFragments map.  After we've collected them all,
/// inline fragments together as necessary, so that there are no references left
/// inside a pattern fragment to a pattern fragment.
///
void CodeGenDAGPatterns::ParsePatternFragments(bool OutFrags) {
  std::vector<Record*> Fragments = Records.getAllDerivedDefinitions("PatFrag");

  // First step, parse all of the fragments.
  for (Record *Frag : Fragments) {
    if (OutFrags != Frag->isSubClassOf("OutPatFrag"))
      continue;

    DagInit *Tree = Frag->getValueAsDag("Fragment");
    TreePattern *P =
        (PatternFragments[Frag] = llvm::make_unique<TreePattern>(
             Frag, Tree, !Frag->isSubClassOf("OutPatFrag"),
             *this)).get();

    // Validate the argument list, converting it to set, to discard duplicates.
    std::vector<std::string> &Args = P->getArgList();
    std::set<std::string> OperandsSet(Args.begin(), Args.end());

    if (OperandsSet.count(""))
      P->error("Cannot have unnamed 'node' values in pattern fragment!");

    // Parse the operands list.
    DagInit *OpsList = Frag->getValueAsDag("Operands");
    DefInit *OpsOp = dyn_cast<DefInit>(OpsList->getOperator());
    // Special cases: ops == outs == ins. Different names are used to
    // improve readability.
    if (!OpsOp ||
        (OpsOp->getDef()->getName() != "ops" &&
         OpsOp->getDef()->getName() != "outs" &&
         OpsOp->getDef()->getName() != "ins"))
      P->error("Operands list should start with '(ops ... '!");

    // Copy over the arguments.
    Args.clear();
    for (unsigned j = 0, e = OpsList->getNumArgs(); j != e; ++j) {
      if (!isa<DefInit>(OpsList->getArg(j)) ||
          cast<DefInit>(OpsList->getArg(j))->getDef()->getName() != "node")
        P->error("Operands list should all be 'node' values.");
      if (!OpsList->getArgName(j))
        P->error("Operands list should have names for each operand!");
      StringRef ArgNameStr = OpsList->getArgNameStr(j);
      if (!OperandsSet.count(ArgNameStr))
        P->error("'" + ArgNameStr +
                 "' does not occur in pattern or was multiply specified!");
      OperandsSet.erase(ArgNameStr);
      Args.push_back(ArgNameStr);
    }

    if (!OperandsSet.empty())
      P->error("Operands list does not contain an entry for operand '" +
               *OperandsSet.begin() + "'!");

    // If there is a code init for this fragment, keep track of the fact that
    // this fragment uses it.
    TreePredicateFn PredFn(P);
    if (!PredFn.isAlwaysTrue())
      P->getOnlyTree()->addPredicateFn(PredFn);

    // If there is a node transformation corresponding to this, keep track of
    // it.
    Record *Transform = Frag->getValueAsDef("OperandTransform");
    if (!getSDNodeTransform(Transform).second.empty())    // not noop xform?
      P->getOnlyTree()->setTransformFn(Transform);
  }

  // Now that we've parsed all of the tree fragments, do a closure on them so
  // that there are not references to PatFrags left inside of them.
  for (Record *Frag : Fragments) {
    if (OutFrags != Frag->isSubClassOf("OutPatFrag"))
      continue;

    TreePattern &ThePat = *PatternFragments[Frag];
    ThePat.InlinePatternFragments();

    // Infer as many types as possible.  Don't worry about it if we don't infer
    // all of them, some may depend on the inputs of the pattern.
    ThePat.InferAllTypes();
    ThePat.resetError();

    // If debugging, print out the pattern fragment result.
    DEBUG(ThePat.dump());
  }
}

void CodeGenDAGPatterns::ParseDefaultOperands() {
  std::vector<Record*> DefaultOps;
  DefaultOps = Records.getAllDerivedDefinitions("OperandWithDefaultOps");

  // Find some SDNode.
  assert(!SDNodes.empty() && "No SDNodes parsed?");
  Init *SomeSDNode = DefInit::get(SDNodes.begin()->first);

  for (unsigned i = 0, e = DefaultOps.size(); i != e; ++i) {
    DagInit *DefaultInfo = DefaultOps[i]->getValueAsDag("DefaultOps");

    // Clone the DefaultInfo dag node, changing the operator from 'ops' to
    // SomeSDnode so that we can parse this.
    std::vector<std::pair<Init*, StringInit*> > Ops;
    for (unsigned op = 0, e = DefaultInfo->getNumArgs(); op != e; ++op)
      Ops.push_back(std::make_pair(DefaultInfo->getArg(op),
                                   DefaultInfo->getArgName(op)));
    DagInit *DI = DagInit::get(SomeSDNode, nullptr, Ops);

    // Create a TreePattern to parse this.
    TreePattern P(DefaultOps[i], DI, false, *this);
    assert(P.getNumTrees() == 1 && "This ctor can only produce one tree!");

    // Copy the operands over into a DAGDefaultOperand.
    DAGDefaultOperand DefaultOpInfo;

    TreePatternNode *T = P.getTree(0);
    for (unsigned op = 0, e = T->getNumChildren(); op != e; ++op) {
      TreePatternNode *TPN = T->getChild(op);
      while (TPN->ApplyTypeConstraints(P, false))
        /* Resolve all types */;

      if (TPN->ContainsUnresolvedType(P)) {
        PrintFatalError("Value #" + Twine(i) + " of OperandWithDefaultOps '" +
                        DefaultOps[i]->getName() +
                        "' doesn't have a concrete type!");
      }
      DefaultOpInfo.DefaultOps.push_back(TPN);
    }

    // Insert it into the DefaultOperands map so we can find it later.
    DefaultOperands[DefaultOps[i]] = DefaultOpInfo;
  }
}

/// HandleUse - Given "Pat" a leaf in the pattern, check to see if it is an
/// instruction input.  Return true if this is a real use.
static bool HandleUse(TreePattern *I, TreePatternNode *Pat,
                      std::map<std::string, TreePatternNode*> &InstInputs) {
  // No name -> not interesting.
  if (Pat->getName().empty()) {
    if (Pat->isLeaf()) {
      DefInit *DI = dyn_cast<DefInit>(Pat->getLeafValue());
      if (DI && (DI->getDef()->isSubClassOf("RegisterClass") ||
                 DI->getDef()->isSubClassOf("RegisterOperand")))
        I->error("Input " + DI->getDef()->getName() + " must be named!");
    }
    return false;
  }

  Record *Rec;
  if (Pat->isLeaf()) {
    DefInit *DI = dyn_cast<DefInit>(Pat->getLeafValue());
    if (!DI) I->error("Input $" + Pat->getName() + " must be an identifier!");
    Rec = DI->getDef();
  } else {
    Rec = Pat->getOperator();
  }

  // SRCVALUE nodes are ignored.
  if (Rec->getName() == "srcvalue")
    return false;

  TreePatternNode *&Slot = InstInputs[Pat->getName()];
  if (!Slot) {
    Slot = Pat;
    return true;
  }
  Record *SlotRec;
  if (Slot->isLeaf()) {
    SlotRec = cast<DefInit>(Slot->getLeafValue())->getDef();
  } else {
    assert(Slot->getNumChildren() == 0 && "can't be a use with children!");
    SlotRec = Slot->getOperator();
  }

  // Ensure that the inputs agree if we've already seen this input.
  if (Rec != SlotRec)
    I->error("All $" + Pat->getName() + " inputs must agree with each other");
  if (Slot->getExtTypes() != Pat->getExtTypes())
    I->error("All $" + Pat->getName() + " inputs must agree with each other");
  return true;
}

/// FindPatternInputsAndOutputs - Scan the specified TreePatternNode (which is
/// part of "I", the instruction), computing the set of inputs and outputs of
/// the pattern.  Report errors if we see anything naughty.
void CodeGenDAGPatterns::
FindPatternInputsAndOutputs(TreePattern *I, TreePatternNode *Pat,
                            std::map<std::string, TreePatternNode*> &InstInputs,
                            std::map<std::string, TreePatternNode*>&InstResults,
                            std::vector<Record*> &InstImpResults) {
  if (Pat->isLeaf()) {
    bool isUse = HandleUse(I, Pat, InstInputs);
    if (!isUse && Pat->getTransformFn())
      I->error("Cannot specify a transform function for a non-input value!");
    return;
  }

  if (Pat->getOperator()->getName() == "implicit") {
    for (unsigned i = 0, e = Pat->getNumChildren(); i != e; ++i) {
      TreePatternNode *Dest = Pat->getChild(i);
      if (!Dest->isLeaf())
        I->error("implicitly defined value should be a register!");

      DefInit *Val = dyn_cast<DefInit>(Dest->getLeafValue());
      if (!Val || !Val->getDef()->isSubClassOf("Register"))
        I->error("implicitly defined value should be a register!");
      InstImpResults.push_back(Val->getDef());
    }
    return;
  }

  if (Pat->getOperator()->getName() != "set") {
    // If this is not a set, verify that the children nodes are not void typed,
    // and recurse.
    for (unsigned i = 0, e = Pat->getNumChildren(); i != e; ++i) {
      if (Pat->getChild(i)->getNumTypes() == 0)
        I->error("Cannot have void nodes inside of patterns!");
      FindPatternInputsAndOutputs(I, Pat->getChild(i), InstInputs, InstResults,
                                  InstImpResults);
    }

    // If this is a non-leaf node with no children, treat it basically as if
    // it were a leaf.  This handles nodes like (imm).
    bool isUse = HandleUse(I, Pat, InstInputs);

    if (!isUse && Pat->getTransformFn())
      I->error("Cannot specify a transform function for a non-input value!");
    return;
  }

  // Otherwise, this is a set, validate and collect instruction results.
  if (Pat->getNumChildren() == 0)
    I->error("set requires operands!");

  if (Pat->getTransformFn())
    I->error("Cannot specify a transform function on a set node!");

  // Check the set destinations.
  unsigned NumDests = Pat->getNumChildren()-1;
  for (unsigned i = 0; i != NumDests; ++i) {
    TreePatternNode *Dest = Pat->getChild(i);
    if (!Dest->isLeaf())
      I->error("set destination should be a register!");

    DefInit *Val = dyn_cast<DefInit>(Dest->getLeafValue());
    if (!Val) {
      I->error("set destination should be a register!");
      continue;
    }

    if (Val->getDef()->isSubClassOf("RegisterClass") ||
        Val->getDef()->isSubClassOf("ValueType") ||
        Val->getDef()->isSubClassOf("RegisterOperand") ||
        Val->getDef()->isSubClassOf("PointerLikeRegClass")) {
      if (Dest->getName().empty())
        I->error("set destination must have a name!");
      if (InstResults.count(Dest->getName()))
        I->error("cannot set '" + Dest->getName() +"' multiple times");
      InstResults[Dest->getName()] = Dest;
    } else if (Val->getDef()->isSubClassOf("Register")) {
      InstImpResults.push_back(Val->getDef());
    } else {
      I->error("set destination should be a register!");
    }
  }

  // Verify and collect info from the computation.
  FindPatternInputsAndOutputs(I, Pat->getChild(NumDests),
                              InstInputs, InstResults, InstImpResults);
}

//===----------------------------------------------------------------------===//
// Instruction Analysis
//===----------------------------------------------------------------------===//

class InstAnalyzer {
  const CodeGenDAGPatterns &CDP;
public:
  bool hasSideEffects;
  bool mayStore;
  bool mayLoad;
  bool isBitcast;
  bool isVariadic;

  InstAnalyzer(const CodeGenDAGPatterns &cdp)
    : CDP(cdp), hasSideEffects(false), mayStore(false), mayLoad(false),
      isBitcast(false), isVariadic(false) {}

  void Analyze(const TreePattern *Pat) {
    // Assume only the first tree is the pattern. The others are clobber nodes.
    AnalyzeNode(Pat->getTree(0));
  }

  void Analyze(const PatternToMatch &Pat) {
    AnalyzeNode(Pat.getSrcPattern());
  }

private:
  bool IsNodeBitcast(const TreePatternNode *N) const {
    if (hasSideEffects || mayLoad || mayStore || isVariadic)
      return false;

    if (N->getNumChildren() != 2)
      return false;

    const TreePatternNode *N0 = N->getChild(0);
    if (!N0->isLeaf() || !isa<DefInit>(N0->getLeafValue()))
      return false;

    const TreePatternNode *N1 = N->getChild(1);
    if (N1->isLeaf())
      return false;
    if (N1->getNumChildren() != 1 || !N1->getChild(0)->isLeaf())
      return false;

    const SDNodeInfo &OpInfo = CDP.getSDNodeInfo(N1->getOperator());
    if (OpInfo.getNumResults() != 1 || OpInfo.getNumOperands() != 1)
      return false;
    return OpInfo.getEnumName() == "ISD::BITCAST";
  }

public:
  void AnalyzeNode(const TreePatternNode *N) {
    if (N->isLeaf()) {
      if (DefInit *DI = dyn_cast<DefInit>(N->getLeafValue())) {
        Record *LeafRec = DI->getDef();
        // Handle ComplexPattern leaves.
        if (LeafRec->isSubClassOf("ComplexPattern")) {
          const ComplexPattern &CP = CDP.getComplexPattern(LeafRec);
          if (CP.hasProperty(SDNPMayStore)) mayStore = true;
          if (CP.hasProperty(SDNPMayLoad)) mayLoad = true;
          if (CP.hasProperty(SDNPSideEffect)) hasSideEffects = true;
        }
      }
      return;
    }

    // Analyze children.
    for (unsigned i = 0, e = N->getNumChildren(); i != e; ++i)
      AnalyzeNode(N->getChild(i));

    // Ignore set nodes, which are not SDNodes.
    if (N->getOperator()->getName() == "set") {
      isBitcast = IsNodeBitcast(N);
      return;
    }

    // Notice properties of the node.
    if (N->NodeHasProperty(SDNPMayStore, CDP)) mayStore = true;
    if (N->NodeHasProperty(SDNPMayLoad, CDP)) mayLoad = true;
    if (N->NodeHasProperty(SDNPSideEffect, CDP)) hasSideEffects = true;
    if (N->NodeHasProperty(SDNPVariadic, CDP)) isVariadic = true;

    if (const CodeGenIntrinsic *IntInfo = N->getIntrinsicInfo(CDP)) {
      // If this is an intrinsic, analyze it.
      if (IntInfo->ModRef & CodeGenIntrinsic::MR_Ref)
        mayLoad = true;// These may load memory.

      if (IntInfo->ModRef & CodeGenIntrinsic::MR_Mod)
        mayStore = true;// Intrinsics that can write to memory are 'mayStore'.

      if (IntInfo->ModRef >= CodeGenIntrinsic::ReadWriteMem ||
          IntInfo->hasSideEffects)
        // ReadWriteMem intrinsics can have other strange effects.
        hasSideEffects = true;
    }
  }

};

static bool InferFromPattern(CodeGenInstruction &InstInfo,
                             const InstAnalyzer &PatInfo,
                             Record *PatDef) {
  bool Error = false;

  // Remember where InstInfo got its flags.
  if (InstInfo.hasUndefFlags())
      InstInfo.InferredFrom = PatDef;

  // Check explicitly set flags for consistency.
  if (InstInfo.hasSideEffects != PatInfo.hasSideEffects &&
      !InstInfo.hasSideEffects_Unset) {
    // Allow explicitly setting hasSideEffects = 1 on instructions, even when
    // the pattern has no side effects. That could be useful for div/rem
    // instructions that may trap.
    if (!InstInfo.hasSideEffects) {
      Error = true;
      PrintError(PatDef->getLoc(), "Pattern doesn't match hasSideEffects = " +
                 Twine(InstInfo.hasSideEffects));
    }
  }

  if (InstInfo.mayStore != PatInfo.mayStore && !InstInfo.mayStore_Unset) {
    Error = true;
    PrintError(PatDef->getLoc(), "Pattern doesn't match mayStore = " +
               Twine(InstInfo.mayStore));
  }

  if (InstInfo.mayLoad != PatInfo.mayLoad && !InstInfo.mayLoad_Unset) {
    // Allow explicitly setting mayLoad = 1, even when the pattern has no loads.
    // Some targets translate immediates to loads.
    if (!InstInfo.mayLoad) {
      Error = true;
      PrintError(PatDef->getLoc(), "Pattern doesn't match mayLoad = " +
                 Twine(InstInfo.mayLoad));
    }
  }

  // Transfer inferred flags.
  InstInfo.hasSideEffects |= PatInfo.hasSideEffects;
  InstInfo.mayStore |= PatInfo.mayStore;
  InstInfo.mayLoad |= PatInfo.mayLoad;

  // These flags are silently added without any verification.
  InstInfo.isBitcast |= PatInfo.isBitcast;

  // Don't infer isVariadic. This flag means something different on SDNodes and
  // instructions. For example, a CALL SDNode is variadic because it has the
  // call arguments as operands, but a CALL instruction is not variadic - it
  // has argument registers as implicit, not explicit uses.

  return Error;
}

/// hasNullFragReference - Return true if the DAG has any reference to the
/// null_frag operator.
static bool hasNullFragReference(DagInit *DI) {
  DefInit *OpDef = dyn_cast<DefInit>(DI->getOperator());
  if (!OpDef) return false;
  Record *Operator = OpDef->getDef();

  // If this is the null fragment, return true.
  if (Operator->getName() == "null_frag") return true;
  // If any of the arguments reference the null fragment, return true.
  for (unsigned i = 0, e = DI->getNumArgs(); i != e; ++i) {
    DagInit *Arg = dyn_cast<DagInit>(DI->getArg(i));
    if (Arg && hasNullFragReference(Arg))
      return true;
  }

  return false;
}

/// hasNullFragReference - Return true if any DAG in the list references
/// the null_frag operator.
static bool hasNullFragReference(ListInit *LI) {
  for (Init *I : LI->getValues()) {
    DagInit *DI = dyn_cast<DagInit>(I);
    assert(DI && "non-dag in an instruction Pattern list?!");
    if (hasNullFragReference(DI))
      return true;
  }
  return false;
}

/// Get all the instructions in a tree.
static void
getInstructionsInTree(TreePatternNode *Tree, SmallVectorImpl<Record*> &Instrs) {
  if (Tree->isLeaf())
    return;
  if (Tree->getOperator()->isSubClassOf("Instruction"))
    Instrs.push_back(Tree->getOperator());
  for (unsigned i = 0, e = Tree->getNumChildren(); i != e; ++i)
    getInstructionsInTree(Tree->getChild(i), Instrs);
}

/// Check the class of a pattern leaf node against the instruction operand it
/// represents.
static bool checkOperandClass(CGIOperandList::OperandInfo &OI,
                              Record *Leaf) {
  if (OI.Rec == Leaf)
    return true;

  // Allow direct value types to be used in instruction set patterns.
  // The type will be checked later.
  if (Leaf->isSubClassOf("ValueType"))
    return true;

  // Patterns can also be ComplexPattern instances.
  if (Leaf->isSubClassOf("ComplexPattern"))
    return true;

  return false;
}

const DAGInstruction &CodeGenDAGPatterns::parseInstructionPattern(
    CodeGenInstruction &CGI, ListInit *Pat, DAGInstMap &DAGInsts) {

  assert(!DAGInsts.count(CGI.TheDef) && "Instruction already parsed!");

  // Parse the instruction.
  TreePattern *I = new TreePattern(CGI.TheDef, Pat, true, *this);
  // Inline pattern fragments into it.
  I->InlinePatternFragments();

  // Infer as many types as possible.  If we cannot infer all of them, we can
  // never do anything with this instruction pattern: report it to the user.
  if (!I->InferAllTypes())
    I->error("Could not infer all types in pattern!");

  // InstInputs - Keep track of all of the inputs of the instruction, along
  // with the record they are declared as.
  std::map<std::string, TreePatternNode*> InstInputs;

  // InstResults - Keep track of all the virtual registers that are 'set'
  // in the instruction, including what reg class they are.
  std::map<std::string, TreePatternNode*> InstResults;

  std::vector<Record*> InstImpResults;

  // Verify that the top-level forms in the instruction are of void type, and
  // fill in the InstResults map.
  for (unsigned j = 0, e = I->getNumTrees(); j != e; ++j) {
    TreePatternNode *Pat = I->getTree(j);
    if (Pat->getNumTypes() != 0) {
      std::string Types;
      for (unsigned k = 0, ke = Pat->getNumTypes(); k != ke; ++k) {
        if (k > 0)
          Types += ", ";
        Types += Pat->getExtType(k).getAsString();
      }
      I->error("Top-level forms in instruction pattern should have"
               " void types, has types " + Types);
    }

    // Find inputs and outputs, and verify the structure of the uses/defs.
    FindPatternInputsAndOutputs(I, Pat, InstInputs, InstResults,
                                InstImpResults);
  }

  // Now that we have inputs and outputs of the pattern, inspect the operands
  // list for the instruction.  This determines the order that operands are
  // added to the machine instruction the node corresponds to.
  unsigned NumResults = InstResults.size();

  // Parse the operands list from the (ops) list, validating it.
  assert(I->getArgList().empty() && "Args list should still be empty here!");

  // Check that all of the results occur first in the list.
  std::vector<Record*> Results;
  SmallVector<TreePatternNode *, 2> ResNodes;
  for (unsigned i = 0; i != NumResults; ++i) {
    if (i == CGI.Operands.size())
      I->error("'" + InstResults.begin()->first +
               "' set but does not appear in operand list!");
    const std::string &OpName = CGI.Operands[i].Name;

    // Check that it exists in InstResults.
    TreePatternNode *RNode = InstResults[OpName];
    if (!RNode)
      I->error("Operand $" + OpName + " does not exist in operand list!");

    ResNodes.push_back(RNode);

    Record *R = cast<DefInit>(RNode->getLeafValue())->getDef();
    if (!R)
      I->error("Operand $" + OpName + " should be a set destination: all "
               "outputs must occur before inputs in operand list!");

    if (!checkOperandClass(CGI.Operands[i], R))
      I->error("Operand $" + OpName + " class mismatch!");

    // Remember the return type.
    Results.push_back(CGI.Operands[i].Rec);

    // Okay, this one checks out.
    InstResults.erase(OpName);
  }

  // Loop over the inputs next.  Make a copy of InstInputs so we can destroy
  // the copy while we're checking the inputs.
  std::map<std::string, TreePatternNode*> InstInputsCheck(InstInputs);

  std::vector<TreePatternNode*> ResultNodeOperands;
  std::vector<Record*> Operands;
  for (unsigned i = NumResults, e = CGI.Operands.size(); i != e; ++i) {
    CGIOperandList::OperandInfo &Op = CGI.Operands[i];
    const std::string &OpName = Op.Name;
    if (OpName.empty())
      I->error("Operand #" + utostr(i) + " in operands list has no name!");

    if (!InstInputsCheck.count(OpName)) {
      // If this is an operand with a DefaultOps set filled in, we can ignore
      // this.  When we codegen it, we will do so as always executed.
      if (Op.Rec->isSubClassOf("OperandWithDefaultOps")) {
        // Does it have a non-empty DefaultOps field?  If so, ignore this
        // operand.
        if (!getDefaultOperand(Op.Rec).DefaultOps.empty())
          continue;
      }
      I->error("Operand $" + OpName +
               " does not appear in the instruction pattern");
    }
    TreePatternNode *InVal = InstInputsCheck[OpName];
    InstInputsCheck.erase(OpName);   // It occurred, remove from map.

    if (InVal->isLeaf() && isa<DefInit>(InVal->getLeafValue())) {
      Record *InRec = static_cast<DefInit*>(InVal->getLeafValue())->getDef();
      if (!checkOperandClass(Op, InRec))
        I->error("Operand $" + OpName + "'s register class disagrees"
                 " between the operand and pattern");
    }
    Operands.push_back(Op.Rec);

    // Construct the result for the dest-pattern operand list.
    TreePatternNode *OpNode = InVal->clone();

    // No predicate is useful on the result.
    OpNode->clearPredicateFns();

    // Promote the xform function to be an explicit node if set.
    if (Record *Xform = OpNode->getTransformFn()) {
      OpNode->setTransformFn(nullptr);
      std::vector<TreePatternNode*> Children;
      Children.push_back(OpNode);
      OpNode = new TreePatternNode(Xform, Children, OpNode->getNumTypes());
    }

    ResultNodeOperands.push_back(OpNode);
  }

  if (!InstInputsCheck.empty())
    I->error("Input operand $" + InstInputsCheck.begin()->first +
             " occurs in pattern but not in operands list!");

  TreePatternNode *ResultPattern =
    new TreePatternNode(I->getRecord(), ResultNodeOperands,
                        GetNumNodeResults(I->getRecord(), *this));
  // Copy fully inferred output node types to instruction result pattern.
  for (unsigned i = 0; i != NumResults; ++i) {
    assert(ResNodes[i]->getNumTypes() == 1 && "FIXME: Unhandled");
    ResultPattern->setType(i, ResNodes[i]->getExtType(0));
  }

  // Create and insert the instruction.
  // FIXME: InstImpResults should not be part of DAGInstruction.
  DAGInstruction TheInst(I, Results, Operands, InstImpResults);
  DAGInsts.insert(std::make_pair(I->getRecord(), TheInst));

  // Use a temporary tree pattern to infer all types and make sure that the
  // constructed result is correct.  This depends on the instruction already
  // being inserted into the DAGInsts map.
  TreePattern Temp(I->getRecord(), ResultPattern, false, *this);
  Temp.InferAllTypes(&I->getNamedNodesMap());

  DAGInstruction &TheInsertedInst = DAGInsts.find(I->getRecord())->second;
  TheInsertedInst.setResultPattern(Temp.getOnlyTree());

  return TheInsertedInst;
}

/// ParseInstructions - Parse all of the instructions, inlining and resolving
/// any fragments involved.  This populates the Instructions list with fully
/// resolved instructions.
void CodeGenDAGPatterns::ParseInstructions() {
  std::vector<Record*> Instrs = Records.getAllDerivedDefinitions("Instruction");

  for (Record *Instr : Instrs) {
    ListInit *LI = nullptr;

    if (isa<ListInit>(Instr->getValueInit("Pattern")))
      LI = Instr->getValueAsListInit("Pattern");

    // If there is no pattern, only collect minimal information about the
    // instruction for its operand list.  We have to assume that there is one
    // result, as we have no detailed info. A pattern which references the
    // null_frag operator is as-if no pattern were specified. Normally this
    // is from a multiclass expansion w/ a SDPatternOperator passed in as
    // null_frag.
    if (!LI || LI->empty() || hasNullFragReference(LI)) {
      std::vector<Record*> Results;
      std::vector<Record*> Operands;

      CodeGenInstruction &InstInfo = Target.getInstruction(Instr);

      if (InstInfo.Operands.size() != 0) {
        for (unsigned j = 0, e = InstInfo.Operands.NumDefs; j < e; ++j)
          Results.push_back(InstInfo.Operands[j].Rec);

        // The rest are inputs.
        for (unsigned j = InstInfo.Operands.NumDefs,
               e = InstInfo.Operands.size(); j < e; ++j)
          Operands.push_back(InstInfo.Operands[j].Rec);
      }

      // Create and insert the instruction.
      std::vector<Record*> ImpResults;
      Instructions.insert(std::make_pair(Instr,
                          DAGInstruction(nullptr, Results, Operands, ImpResults)));
      continue;  // no pattern.
    }

    CodeGenInstruction &CGI = Target.getInstruction(Instr);
    const DAGInstruction &DI = parseInstructionPattern(CGI, LI, Instructions);

    (void)DI;
    DEBUG(DI.getPattern()->dump());
  }

  // If we can, convert the instructions to be patterns that are matched!
  for (auto &Entry : Instructions) {
    DAGInstruction &TheInst = Entry.second;
    TreePattern *I = TheInst.getPattern();
    if (!I) continue;  // No pattern.

    // FIXME: Assume only the first tree is the pattern. The others are clobber
    // nodes.
    TreePatternNode *Pattern = I->getTree(0);
    TreePatternNode *SrcPattern;
    if (Pattern->getOperator()->getName() == "set") {
      SrcPattern = Pattern->getChild(Pattern->getNumChildren()-1)->clone();
    } else{
      // Not a set (store or something?)
      SrcPattern = Pattern;
    }

    Record *Instr = Entry.first;
    ListInit *Preds = Instr->getValueAsListInit("Predicates");
    int Complexity = Instr->getValueAsInt("AddedComplexity");
    AddPatternToMatch(
        I,
        PatternToMatch(Instr, makePredList(Preds), SrcPattern,
                       TheInst.getResultPattern(), TheInst.getImpResults(),
                       Complexity, Instr->getID()));
  }
}


typedef std::pair<const TreePatternNode*, unsigned> NameRecord;

static void FindNames(const TreePatternNode *P,
                      std::map<std::string, NameRecord> &Names,
                      TreePattern *PatternTop) {
  if (!P->getName().empty()) {
    NameRecord &Rec = Names[P->getName()];
    // If this is the first instance of the name, remember the node.
    if (Rec.second++ == 0)
      Rec.first = P;
    else if (Rec.first->getExtTypes() != P->getExtTypes())
      PatternTop->error("repetition of value: $" + P->getName() +
                        " where different uses have different types!");
  }

  if (!P->isLeaf()) {
    for (unsigned i = 0, e = P->getNumChildren(); i != e; ++i)
      FindNames(P->getChild(i), Names, PatternTop);
  }
}

std::vector<Predicate> CodeGenDAGPatterns::makePredList(ListInit *L) {
  std::vector<Predicate> Preds;
  for (Init *I : L->getValues()) {
    if (DefInit *Pred = dyn_cast<DefInit>(I))
      Preds.push_back(Pred->getDef());
    else
      llvm_unreachable("Non-def on the list");
  }

  // Sort so that different orders get canonicalized to the same string.
  std::sort(Preds.begin(), Preds.end());
  return Preds;
}

void CodeGenDAGPatterns::AddPatternToMatch(TreePattern *Pattern,
                                           PatternToMatch &&PTM) {
  // Do some sanity checking on the pattern we're about to match.
  std::string Reason;
  if (!PTM.getSrcPattern()->canPatternMatch(Reason, *this)) {
    PrintWarning(Pattern->getRecord()->getLoc(),
      Twine("Pattern can never match: ") + Reason);
    return;
  }

  // If the source pattern's root is a complex pattern, that complex pattern
  // must specify the nodes it can potentially match.
  if (const ComplexPattern *CP =
        PTM.getSrcPattern()->getComplexPatternInfo(*this))
    if (CP->getRootNodes().empty())
      Pattern->error("ComplexPattern at root must specify list of opcodes it"
                     " could match");


  // Find all of the named values in the input and output, ensure they have the
  // same type.
  std::map<std::string, NameRecord> SrcNames, DstNames;
  FindNames(PTM.getSrcPattern(), SrcNames, Pattern);
  FindNames(PTM.getDstPattern(), DstNames, Pattern);

  // Scan all of the named values in the destination pattern, rejecting them if
  // they don't exist in the input pattern.
  for (const auto &Entry : DstNames) {
    if (SrcNames[Entry.first].first == nullptr)
      Pattern->error("Pattern has input without matching name in output: $" +
                     Entry.first);
  }

  // Scan all of the named values in the source pattern, rejecting them if the
  // name isn't used in the dest, and isn't used to tie two values together.
  for (const auto &Entry : SrcNames)
    if (DstNames[Entry.first].first == nullptr &&
        SrcNames[Entry.first].second == 1)
      Pattern->error("Pattern has dead named input: $" + Entry.first);

  PatternsToMatch.push_back(std::move(PTM));
}

void CodeGenDAGPatterns::InferInstructionFlags() {
  ArrayRef<const CodeGenInstruction*> Instructions =
    Target.getInstructionsByEnumValue();

  // First try to infer flags from the primary instruction pattern, if any.
  SmallVector<CodeGenInstruction*, 8> Revisit;
  unsigned Errors = 0;
  for (unsigned i = 0, e = Instructions.size(); i != e; ++i) {
    CodeGenInstruction &InstInfo =
      const_cast<CodeGenInstruction &>(*Instructions[i]);

    // Get the primary instruction pattern.
    const TreePattern *Pattern = getInstruction(InstInfo.TheDef).getPattern();
    if (!Pattern) {
      if (InstInfo.hasUndefFlags())
        Revisit.push_back(&InstInfo);
      continue;
    }
    InstAnalyzer PatInfo(*this);
    PatInfo.Analyze(Pattern);
    Errors += InferFromPattern(InstInfo, PatInfo, InstInfo.TheDef);
  }

  // Second, look for single-instruction patterns defined outside the
  // instruction.
  for (const PatternToMatch &PTM : ptms()) {
    // We can only infer from single-instruction patterns, otherwise we won't
    // know which instruction should get the flags.
    SmallVector<Record*, 8> PatInstrs;
    getInstructionsInTree(PTM.getDstPattern(), PatInstrs);
    if (PatInstrs.size() != 1)
      continue;

    // Get the single instruction.
    CodeGenInstruction &InstInfo = Target.getInstruction(PatInstrs.front());

    // Only infer properties from the first pattern. We'll verify the others.
    if (InstInfo.InferredFrom)
      continue;

    InstAnalyzer PatInfo(*this);
    PatInfo.Analyze(PTM);
    Errors += InferFromPattern(InstInfo, PatInfo, PTM.getSrcRecord());
  }

  if (Errors)
    PrintFatalError("pattern conflicts");

  // Revisit instructions with undefined flags and no pattern.
  if (Target.guessInstructionProperties()) {
    for (CodeGenInstruction *InstInfo : Revisit) {
      if (InstInfo->InferredFrom)
        continue;
      // The mayLoad and mayStore flags default to false.
      // Conservatively assume hasSideEffects if it wasn't explicit.
      if (InstInfo->hasSideEffects_Unset)
        InstInfo->hasSideEffects = true;
    }
    return;
  }

  // Complain about any flags that are still undefined.
  for (CodeGenInstruction *InstInfo : Revisit) {
    if (InstInfo->InferredFrom)
      continue;
    if (InstInfo->hasSideEffects_Unset)
      PrintError(InstInfo->TheDef->getLoc(),
                 "Can't infer hasSideEffects from patterns");
    if (InstInfo->mayStore_Unset)
      PrintError(InstInfo->TheDef->getLoc(),
                 "Can't infer mayStore from patterns");
    if (InstInfo->mayLoad_Unset)
      PrintError(InstInfo->TheDef->getLoc(),
                 "Can't infer mayLoad from patterns");
  }
}


/// Verify instruction flags against pattern node properties.
void CodeGenDAGPatterns::VerifyInstructionFlags() {
  unsigned Errors = 0;
  for (ptm_iterator I = ptm_begin(), E = ptm_end(); I != E; ++I) {
    const PatternToMatch &PTM = *I;
    SmallVector<Record*, 8> Instrs;
    getInstructionsInTree(PTM.getDstPattern(), Instrs);
    if (Instrs.empty())
      continue;

    // Count the number of instructions with each flag set.
    unsigned NumSideEffects = 0;
    unsigned NumStores = 0;
    unsigned NumLoads = 0;
    for (const Record *Instr : Instrs) {
      const CodeGenInstruction &InstInfo = Target.getInstruction(Instr);
      NumSideEffects += InstInfo.hasSideEffects;
      NumStores += InstInfo.mayStore;
      NumLoads += InstInfo.mayLoad;
    }

    // Analyze the source pattern.
    InstAnalyzer PatInfo(*this);
    PatInfo.Analyze(PTM);

    // Collect error messages.
    SmallVector<std::string, 4> Msgs;

    // Check for missing flags in the output.
    // Permit extra flags for now at least.
    if (PatInfo.hasSideEffects && !NumSideEffects)
      Msgs.push_back("pattern has side effects, but hasSideEffects isn't set");

    // Don't verify store flags on instructions with side effects. At least for
    // intrinsics, side effects implies mayStore.
    if (!PatInfo.hasSideEffects && PatInfo.mayStore && !NumStores)
      Msgs.push_back("pattern may store, but mayStore isn't set");

    // Similarly, mayStore implies mayLoad on intrinsics.
    if (!PatInfo.mayStore && PatInfo.mayLoad && !NumLoads)
      Msgs.push_back("pattern may load, but mayLoad isn't set");

    // Print error messages.
    if (Msgs.empty())
      continue;
    ++Errors;

    for (const std::string &Msg : Msgs)
      PrintError(PTM.getSrcRecord()->getLoc(), Twine(Msg) + " on the " +
                 (Instrs.size() == 1 ?
                  "instruction" : "output instructions"));
    // Provide the location of the relevant instruction definitions.
    for (const Record *Instr : Instrs) {
      if (Instr != PTM.getSrcRecord())
        PrintError(Instr->getLoc(), "defined here");
      const CodeGenInstruction &InstInfo = Target.getInstruction(Instr);
      if (InstInfo.InferredFrom &&
          InstInfo.InferredFrom != InstInfo.TheDef &&
          InstInfo.InferredFrom != PTM.getSrcRecord())
        PrintError(InstInfo.InferredFrom->getLoc(), "inferred from pattern");
    }
  }
  if (Errors)
    PrintFatalError("Errors in DAG patterns");
}

/// Given a pattern result with an unresolved type, see if we can find one
/// instruction with an unresolved result type.  Force this result type to an
/// arbitrary element if it's possible types to converge results.
static bool ForceArbitraryInstResultType(TreePatternNode *N, TreePattern &TP) {
  if (N->isLeaf())
    return false;

  // Analyze children.
  for (unsigned i = 0, e = N->getNumChildren(); i != e; ++i)
    if (ForceArbitraryInstResultType(N->getChild(i), TP))
      return true;

  if (!N->getOperator()->isSubClassOf("Instruction"))
    return false;

  // If this type is already concrete or completely unknown we can't do
  // anything.
  TypeInfer &TI = TP.getInfer();
  for (unsigned i = 0, e = N->getNumTypes(); i != e; ++i) {
    if (N->getExtType(i).empty() || TI.isConcrete(N->getExtType(i), false))
      continue;

    // Otherwise, force its type to an arbitrary choice.
    if (TI.forceArbitrary(N->getExtType(i)))
      return true;
  }

  return false;
}

void CodeGenDAGPatterns::ParsePatterns() {
  std::vector<Record*> Patterns = Records.getAllDerivedDefinitions("Pattern");

  for (Record *CurPattern : Patterns) {
    DagInit *Tree = CurPattern->getValueAsDag("PatternToMatch");

    // If the pattern references the null_frag, there's nothing to do.
    if (hasNullFragReference(Tree))
      continue;

    TreePattern *Pattern = new TreePattern(CurPattern, Tree, true, *this);

    // Inline pattern fragments into it.
    Pattern->InlinePatternFragments();

    ListInit *LI = CurPattern->getValueAsListInit("ResultInstrs");
    if (LI->empty()) continue;  // no pattern.

    // Parse the instruction.
    TreePattern Result(CurPattern, LI, false, *this);

    // Inline pattern fragments into it.
    Result.InlinePatternFragments();

    if (Result.getNumTrees() != 1)
      Result.error("Cannot handle instructions producing instructions "
                   "with temporaries yet!");

    bool IterateInference;
    bool InferredAllPatternTypes, InferredAllResultTypes;
    do {
      // Infer as many types as possible.  If we cannot infer all of them, we
      // can never do anything with this pattern: report it to the user.
      InferredAllPatternTypes =
        Pattern->InferAllTypes(&Pattern->getNamedNodesMap());

      // Infer as many types as possible.  If we cannot infer all of them, we
      // can never do anything with this pattern: report it to the user.
      InferredAllResultTypes =
          Result.InferAllTypes(&Pattern->getNamedNodesMap());

      IterateInference = false;

      // Apply the type of the result to the source pattern.  This helps us
      // resolve cases where the input type is known to be a pointer type (which
      // is considered resolved), but the result knows it needs to be 32- or
      // 64-bits.  Infer the other way for good measure.
      for (unsigned i = 0, e = std::min(Result.getTree(0)->getNumTypes(),
                                        Pattern->getTree(0)->getNumTypes());
           i != e; ++i) {
        IterateInference = Pattern->getTree(0)->UpdateNodeType(
            i, Result.getTree(0)->getExtType(i), Result);
        IterateInference |= Result.getTree(0)->UpdateNodeType(
            i, Pattern->getTree(0)->getExtType(i), Result);
      }

      // If our iteration has converged and the input pattern's types are fully
      // resolved but the result pattern is not fully resolved, we may have a
      // situation where we have two instructions in the result pattern and
      // the instructions require a common register class, but don't care about
      // what actual MVT is used.  This is actually a bug in our modelling:
      // output patterns should have register classes, not MVTs.
      //
      // In any case, to handle this, we just go through and disambiguate some
      // arbitrary types to the result pattern's nodes.
      if (!IterateInference && InferredAllPatternTypes &&
          !InferredAllResultTypes)
        IterateInference =
            ForceArbitraryInstResultType(Result.getTree(0), Result);
    } while (IterateInference);

    // Verify that we inferred enough types that we can do something with the
    // pattern and result.  If these fire the user has to add type casts.
    if (!InferredAllPatternTypes)
      Pattern->error("Could not infer all types in pattern!");
    if (!InferredAllResultTypes) {
      Pattern->dump();
      Result.error("Could not infer all types in pattern result!");
    }

    // Validate that the input pattern is correct.
    std::map<std::string, TreePatternNode*> InstInputs;
    std::map<std::string, TreePatternNode*> InstResults;
    std::vector<Record*> InstImpResults;
    for (unsigned j = 0, ee = Pattern->getNumTrees(); j != ee; ++j)
      FindPatternInputsAndOutputs(Pattern, Pattern->getTree(j),
                                  InstInputs, InstResults,
                                  InstImpResults);

    // Promote the xform function to be an explicit node if set.
    TreePatternNode *DstPattern = Result.getOnlyTree();
    std::vector<TreePatternNode*> ResultNodeOperands;
    for (unsigned ii = 0, ee = DstPattern->getNumChildren(); ii != ee; ++ii) {
      TreePatternNode *OpNode = DstPattern->getChild(ii);
      if (Record *Xform = OpNode->getTransformFn()) {
        OpNode->setTransformFn(nullptr);
        std::vector<TreePatternNode*> Children;
        Children.push_back(OpNode);
        OpNode = new TreePatternNode(Xform, Children, OpNode->getNumTypes());
      }
      ResultNodeOperands.push_back(OpNode);
    }
    DstPattern = Result.getOnlyTree();
    if (!DstPattern->isLeaf())
      DstPattern = new TreePatternNode(DstPattern->getOperator(),
                                       ResultNodeOperands,
                                       DstPattern->getNumTypes());

    for (unsigned i = 0, e = Result.getOnlyTree()->getNumTypes(); i != e; ++i)
      DstPattern->setType(i, Result.getOnlyTree()->getExtType(i));

    TreePattern Temp(Result.getRecord(), DstPattern, false, *this);
    Temp.InferAllTypes();

    // A pattern may end up with an "impossible" type, i.e. a situation
    // where all types have been eliminated for some node in this pattern.
    // This could occur for intrinsics that only make sense for a specific
    // value type, and use a specific register class. If, for some mode,
    // that register class does not accept that type, the type inference
    // will lead to a contradiction, which is not an error however, but
    // a sign that this pattern will simply never match.
    if (Pattern->getTree(0)->hasPossibleType() &&
        Temp.getOnlyTree()->hasPossibleType()) {
      ListInit *Preds = CurPattern->getValueAsListInit("Predicates");
      int Complexity = CurPattern->getValueAsInt("AddedComplexity");
      AddPatternToMatch(
          Pattern,
          PatternToMatch(
              CurPattern, makePredList(Preds), Pattern->getTree(0),
              Temp.getOnlyTree(), std::move(InstImpResults), Complexity,
              CurPattern->getID()));
    }
  }
}

static void collectModes(std::set<unsigned> &Modes, const TreePatternNode *N) {
  for (const TypeSetByHwMode &VTS : N->getExtTypes())
    for (const auto &I : VTS)
      Modes.insert(I.first);

  for (unsigned i = 0, e = N->getNumChildren(); i != e; ++i)
    collectModes(Modes, N->getChild(i));
}

void CodeGenDAGPatterns::ExpandHwModeBasedTypes() {
  const CodeGenHwModes &CGH = getTargetInfo().getHwModes();
  std::map<unsigned,std::vector<Predicate>> ModeChecks;
  std::vector<PatternToMatch> Copy = PatternsToMatch;
  PatternsToMatch.clear();

  auto AppendPattern = [this,&ModeChecks](PatternToMatch &P, unsigned Mode) {
    TreePatternNode *NewSrc = P.SrcPattern->clone();
    TreePatternNode *NewDst = P.DstPattern->clone();
    if (!NewSrc->setDefaultMode(Mode) || !NewDst->setDefaultMode(Mode)) {
      delete NewSrc;
      delete NewDst;
      return;
    }

    std::vector<Predicate> Preds = P.Predicates;
    const std::vector<Predicate> &MC = ModeChecks[Mode];
    Preds.insert(Preds.end(), MC.begin(), MC.end());
    PatternsToMatch.emplace_back(P.getSrcRecord(), Preds, NewSrc, NewDst,
                                 P.getDstRegs(), P.getAddedComplexity(),
                                 Record::getNewUID(), Mode);
  };

  for (PatternToMatch &P : Copy) {
    TreePatternNode *SrcP = nullptr, *DstP = nullptr;
    if (P.SrcPattern->hasProperTypeByHwMode())
      SrcP = P.SrcPattern;
    if (P.DstPattern->hasProperTypeByHwMode())
      DstP = P.DstPattern;
    if (!SrcP && !DstP) {
      PatternsToMatch.push_back(P);
      continue;
    }

    std::set<unsigned> Modes;
    if (SrcP)
      collectModes(Modes, SrcP);
    if (DstP)
      collectModes(Modes, DstP);

    // The predicate for the default mode needs to be constructed for each
    // pattern separately.
    // Since not all modes must be present in each pattern, if a mode m is
    // absent, then there is no point in constructing a check for m. If such
    // a check was created, it would be equivalent to checking the default
    // mode, except not all modes' predicates would be a part of the checking
    // code. The subsequently generated check for the default mode would then
    // have the exact same patterns, but a different predicate code. To avoid
    // duplicated patterns with different predicate checks, construct the
    // default check as a negation of all predicates that are actually present
    // in the source/destination patterns.
    std::vector<Predicate> DefaultPred;

    for (unsigned M : Modes) {
      if (M == DefaultMode)
        continue;
      if (ModeChecks.find(M) != ModeChecks.end())
        continue;

      // Fill the map entry for this mode.
      const HwMode &HM = CGH.getMode(M);
      ModeChecks[M].emplace_back(Predicate(HM.Features, true));

      // Add negations of the HM's predicates to the default predicate.
      DefaultPred.emplace_back(Predicate(HM.Features, false));
    }

    for (unsigned M : Modes) {
      if (M == DefaultMode)
        continue;
      AppendPattern(P, M);
    }

    bool HasDefault = Modes.count(DefaultMode);
    if (HasDefault)
      AppendPattern(P, DefaultMode);
  }
}

/// Dependent variable map for CodeGenDAGPattern variant generation
typedef std::map<std::string, int> DepVarMap;

static void FindDepVarsOf(TreePatternNode *N, DepVarMap &DepMap) {
  if (N->isLeaf()) {
    if (isa<DefInit>(N->getLeafValue()))
      DepMap[N->getName()]++;
  } else {
    for (size_t i = 0, e = N->getNumChildren(); i != e; ++i)
      FindDepVarsOf(N->getChild(i), DepMap);
  }
}

/// Find dependent variables within child patterns
static void FindDepVars(TreePatternNode *N, MultipleUseVarSet &DepVars) {
  DepVarMap depcounts;
  FindDepVarsOf(N, depcounts);
  for (const std::pair<std::string, int> &Pair : depcounts) {
    if (Pair.second > 1)
      DepVars.insert(Pair.first);
  }
}

#ifndef NDEBUG
/// Dump the dependent variable set:
static void DumpDepVars(MultipleUseVarSet &DepVars) {
  if (DepVars.empty()) {
    DEBUG(errs() << "<empty set>");
  } else {
    DEBUG(errs() << "[ ");
    for (const std::string &DepVar : DepVars) {
      DEBUG(errs() << DepVar << " ");
    }
    DEBUG(errs() << "]");
  }
}
#endif


/// CombineChildVariants - Given a bunch of permutations of each child of the
/// 'operator' node, put them together in all possible ways.
static void CombineChildVariants(TreePatternNode *Orig,
               const std::vector<std::vector<TreePatternNode*> > &ChildVariants,
                                 std::vector<TreePatternNode*> &OutVariants,
                                 CodeGenDAGPatterns &CDP,
                                 const MultipleUseVarSet &DepVars) {
  // Make sure that each operand has at least one variant to choose from.
  for (const auto &Variants : ChildVariants)
    if (Variants.empty())
      return;

  // The end result is an all-pairs construction of the resultant pattern.
  std::vector<unsigned> Idxs;
  Idxs.resize(ChildVariants.size());
  bool NotDone;
  do {
#ifndef NDEBUG
    DEBUG(if (!Idxs.empty()) {
            errs() << Orig->getOperator()->getName() << ": Idxs = [ ";
              for (unsigned Idx : Idxs) {
                errs() << Idx << " ";
            }
            errs() << "]\n";
          });
#endif
    // Create the variant and add it to the output list.
    std::vector<TreePatternNode*> NewChildren;
    for (unsigned i = 0, e = ChildVariants.size(); i != e; ++i)
      NewChildren.push_back(ChildVariants[i][Idxs[i]]);
    auto R = llvm::make_unique<TreePatternNode>(
        Orig->getOperator(), NewChildren, Orig->getNumTypes());

    // Copy over properties.
    R->setName(Orig->getName());
    R->setPredicateFns(Orig->getPredicateFns());
    R->setTransformFn(Orig->getTransformFn());
    for (unsigned i = 0, e = Orig->getNumTypes(); i != e; ++i)
      R->setType(i, Orig->getExtType(i));

    // If this pattern cannot match, do not include it as a variant.
    std::string ErrString;
    // Scan to see if this pattern has already been emitted.  We can get
    // duplication due to things like commuting:
    //   (and GPRC:$a, GPRC:$b) -> (and GPRC:$b, GPRC:$a)
    // which are the same pattern.  Ignore the dups.
    if (R->canPatternMatch(ErrString, CDP) &&
        none_of(OutVariants, [&](TreePatternNode *Variant) {
          return R->isIsomorphicTo(Variant, DepVars);
        }))
      OutVariants.push_back(R.release());

    // Increment indices to the next permutation by incrementing the
    // indices from last index backward, e.g., generate the sequence
    // [0, 0], [0, 1], [1, 0], [1, 1].
    int IdxsIdx;
    for (IdxsIdx = Idxs.size() - 1; IdxsIdx >= 0; --IdxsIdx) {
      if (++Idxs[IdxsIdx] == ChildVariants[IdxsIdx].size())
        Idxs[IdxsIdx] = 0;
      else
        break;
    }
    NotDone = (IdxsIdx >= 0);
  } while (NotDone);
}

/// CombineChildVariants - A helper function for binary operators.
///
static void CombineChildVariants(TreePatternNode *Orig,
                                 const std::vector<TreePatternNode*> &LHS,
                                 const std::vector<TreePatternNode*> &RHS,
                                 std::vector<TreePatternNode*> &OutVariants,
                                 CodeGenDAGPatterns &CDP,
                                 const MultipleUseVarSet &DepVars) {
  std::vector<std::vector<TreePatternNode*> > ChildVariants;
  ChildVariants.push_back(LHS);
  ChildVariants.push_back(RHS);
  CombineChildVariants(Orig, ChildVariants, OutVariants, CDP, DepVars);
}


static void GatherChildrenOfAssociativeOpcode(TreePatternNode *N,
                                     std::vector<TreePatternNode *> &Children) {
  assert(N->getNumChildren()==2 &&"Associative but doesn't have 2 children!");
  Record *Operator = N->getOperator();

  // Only permit raw nodes.
  if (!N->getName().empty() || !N->getPredicateFns().empty() ||
      N->getTransformFn()) {
    Children.push_back(N);
    return;
  }

  if (N->getChild(0)->isLeaf() || N->getChild(0)->getOperator() != Operator)
    Children.push_back(N->getChild(0));
  else
    GatherChildrenOfAssociativeOpcode(N->getChild(0), Children);

  if (N->getChild(1)->isLeaf() || N->getChild(1)->getOperator() != Operator)
    Children.push_back(N->getChild(1));
  else
    GatherChildrenOfAssociativeOpcode(N->getChild(1), Children);
}

/// GenerateVariantsOf - Given a pattern N, generate all permutations we can of
/// the (potentially recursive) pattern by using algebraic laws.
///
static void GenerateVariantsOf(TreePatternNode *N,
                               std::vector<TreePatternNode*> &OutVariants,
                               CodeGenDAGPatterns &CDP,
                               const MultipleUseVarSet &DepVars) {
  // We cannot permute leaves or ComplexPattern uses.
  if (N->isLeaf() || N->getOperator()->isSubClassOf("ComplexPattern")) {
    OutVariants.push_back(N);
    return;
  }

  // Look up interesting info about the node.
  const SDNodeInfo &NodeInfo = CDP.getSDNodeInfo(N->getOperator());

  // If this node is associative, re-associate.
  if (NodeInfo.hasProperty(SDNPAssociative)) {
    // Re-associate by pulling together all of the linked operators
    std::vector<TreePatternNode*> MaximalChildren;
    GatherChildrenOfAssociativeOpcode(N, MaximalChildren);

    // Only handle child sizes of 3.  Otherwise we'll end up trying too many
    // permutations.
    if (MaximalChildren.size() == 3) {
      // Find the variants of all of our maximal children.
      std::vector<TreePatternNode*> AVariants, BVariants, CVariants;
      GenerateVariantsOf(MaximalChildren[0], AVariants, CDP, DepVars);
      GenerateVariantsOf(MaximalChildren[1], BVariants, CDP, DepVars);
      GenerateVariantsOf(MaximalChildren[2], CVariants, CDP, DepVars);

      // There are only two ways we can permute the tree:
      //   (A op B) op C    and    A op (B op C)
      // Within these forms, we can also permute A/B/C.

      // Generate legal pair permutations of A/B/C.
      std::vector<TreePatternNode*> ABVariants;
      std::vector<TreePatternNode*> BAVariants;
      std::vector<TreePatternNode*> ACVariants;
      std::vector<TreePatternNode*> CAVariants;
      std::vector<TreePatternNode*> BCVariants;
      std::vector<TreePatternNode*> CBVariants;
      CombineChildVariants(N, AVariants, BVariants, ABVariants, CDP, DepVars);
      CombineChildVariants(N, BVariants, AVariants, BAVariants, CDP, DepVars);
      CombineChildVariants(N, AVariants, CVariants, ACVariants, CDP, DepVars);
      CombineChildVariants(N, CVariants, AVariants, CAVariants, CDP, DepVars);
      CombineChildVariants(N, BVariants, CVariants, BCVariants, CDP, DepVars);
      CombineChildVariants(N, CVariants, BVariants, CBVariants, CDP, DepVars);

      // Combine those into the result: (x op x) op x
      CombineChildVariants(N, ABVariants, CVariants, OutVariants, CDP, DepVars);
      CombineChildVariants(N, BAVariants, CVariants, OutVariants, CDP, DepVars);
      CombineChildVariants(N, ACVariants, BVariants, OutVariants, CDP, DepVars);
      CombineChildVariants(N, CAVariants, BVariants, OutVariants, CDP, DepVars);
      CombineChildVariants(N, BCVariants, AVariants, OutVariants, CDP, DepVars);
      CombineChildVariants(N, CBVariants, AVariants, OutVariants, CDP, DepVars);

      // Combine those into the result: x op (x op x)
      CombineChildVariants(N, CVariants, ABVariants, OutVariants, CDP, DepVars);
      CombineChildVariants(N, CVariants, BAVariants, OutVariants, CDP, DepVars);
      CombineChildVariants(N, BVariants, ACVariants, OutVariants, CDP, DepVars);
      CombineChildVariants(N, BVariants, CAVariants, OutVariants, CDP, DepVars);
      CombineChildVariants(N, AVariants, BCVariants, OutVariants, CDP, DepVars);
      CombineChildVariants(N, AVariants, CBVariants, OutVariants, CDP, DepVars);
      return;
    }
  }

  // Compute permutations of all children.
  std::vector<std::vector<TreePatternNode*> > ChildVariants;
  ChildVariants.resize(N->getNumChildren());
  for (unsigned i = 0, e = N->getNumChildren(); i != e; ++i)
    GenerateVariantsOf(N->getChild(i), ChildVariants[i], CDP, DepVars);

  // Build all permutations based on how the children were formed.
  CombineChildVariants(N, ChildVariants, OutVariants, CDP, DepVars);

  // If this node is commutative, consider the commuted order.
  bool isCommIntrinsic = N->isCommutativeIntrinsic(CDP);
  if (NodeInfo.hasProperty(SDNPCommutative) || isCommIntrinsic) {
    assert((N->getNumChildren()>=2 || isCommIntrinsic) &&
           "Commutative but doesn't have 2 children!");
    // Don't count children which are actually register references.
    unsigned NC = 0;
    for (unsigned i = 0, e = N->getNumChildren(); i != e; ++i) {
      TreePatternNode *Child = N->getChild(i);
      if (Child->isLeaf())
        if (DefInit *DI = dyn_cast<DefInit>(Child->getLeafValue())) {
          Record *RR = DI->getDef();
          if (RR->isSubClassOf("Register"))
            continue;
        }
      NC++;
    }
    // Consider the commuted order.
    if (isCommIntrinsic) {
      // Commutative intrinsic. First operand is the intrinsic id, 2nd and 3rd
      // operands are the commutative operands, and there might be more operands
      // after those.
      assert(NC >= 3 &&
             "Commutative intrinsic should have at least 3 children!");
      std::vector<std::vector<TreePatternNode*> > Variants;
      Variants.push_back(ChildVariants[0]); // Intrinsic id.
      Variants.push_back(ChildVariants[2]);
      Variants.push_back(ChildVariants[1]);
      for (unsigned i = 3; i != NC; ++i)
        Variants.push_back(ChildVariants[i]);
      CombineChildVariants(N, Variants, OutVariants, CDP, DepVars);
    } else if (NC == N->getNumChildren()) {
      std::vector<std::vector<TreePatternNode*> > Variants;
      Variants.push_back(ChildVariants[1]);
      Variants.push_back(ChildVariants[0]);
      for (unsigned i = 2; i != NC; ++i)
        Variants.push_back(ChildVariants[i]);
      CombineChildVariants(N, Variants, OutVariants, CDP, DepVars);
    }
  }
}


// GenerateVariants - Generate variants.  For example, commutative patterns can
// match multiple ways.  Add them to PatternsToMatch as well.
void CodeGenDAGPatterns::GenerateVariants() {
  DEBUG(errs() << "Generating instruction variants.\n");

  // Loop over all of the patterns we've collected, checking to see if we can
  // generate variants of the instruction, through the exploitation of
  // identities.  This permits the target to provide aggressive matching without
  // the .td file having to contain tons of variants of instructions.
  //
  // Note that this loop adds new patterns to the PatternsToMatch list, but we
  // intentionally do not reconsider these.  Any variants of added patterns have
  // already been added.
  //
  for (unsigned i = 0, e = PatternsToMatch.size(); i != e; ++i) {
    MultipleUseVarSet             DepVars;
    std::vector<TreePatternNode*> Variants;
    FindDepVars(PatternsToMatch[i].getSrcPattern(), DepVars);
    DEBUG(errs() << "Dependent/multiply used variables: ");
    DEBUG(DumpDepVars(DepVars));
    DEBUG(errs() << "\n");
    GenerateVariantsOf(PatternsToMatch[i].getSrcPattern(), Variants, *this,
                       DepVars);

    assert(!Variants.empty() && "Must create at least original variant!");
    if (Variants.size() == 1)  // No additional variants for this pattern.
      continue;

    DEBUG(errs() << "FOUND VARIANTS OF: ";
          PatternsToMatch[i].getSrcPattern()->dump();
          errs() << "\n");

    for (unsigned v = 0, e = Variants.size(); v != e; ++v) {
      TreePatternNode *Variant = Variants[v];

      DEBUG(errs() << "  VAR#" << v <<  ": ";
            Variant->dump();
            errs() << "\n");

      // Scan to see if an instruction or explicit pattern already matches this.
      bool AlreadyExists = false;
      for (unsigned p = 0, e = PatternsToMatch.size(); p != e; ++p) {
        // Skip if the top level predicates do not match.
        if (PatternsToMatch[i].getPredicates() !=
            PatternsToMatch[p].getPredicates())
          continue;
        // Check to see if this variant already exists.
        if (Variant->isIsomorphicTo(PatternsToMatch[p].getSrcPattern(),
                                    DepVars)) {
          DEBUG(errs() << "  *** ALREADY EXISTS, ignoring variant.\n");
          AlreadyExists = true;
          break;
        }
      }
      // If we already have it, ignore the variant.
      if (AlreadyExists) continue;

      // Otherwise, add it to the list of patterns we have.
      PatternsToMatch.push_back(PatternToMatch(
          PatternsToMatch[i].getSrcRecord(), PatternsToMatch[i].getPredicates(),
          Variant, PatternsToMatch[i].getDstPattern(),
          PatternsToMatch[i].getDstRegs(),
          PatternsToMatch[i].getAddedComplexity(), Record::getNewUID()));
    }

    DEBUG(errs() << "\n");
  }
}<|MERGE_RESOLUTION|>--- conflicted
+++ resolved
@@ -214,8 +214,6 @@
       if (get(M) != VTS.get(M))
         return false;
     }
-<<<<<<< HEAD
-=======
   } else {
     // Neither set has default mode.
     for (unsigned M : Modes) {
@@ -229,7 +227,6 @@
         if (get(M) != VTS.get(M))
           return false;
     }
->>>>>>> 5ace25b7
   }
 
   return true;
@@ -1062,8 +1059,7 @@
   switch (ConstraintType) {
   case SDTCisVT:
     // Operand must be a particular type.
-<<<<<<< HEAD
-    return NodeToApply->UpdateNodeType(ResNo, x.SDTCisVT_Info.VT, TP);
+    return NodeToApply->UpdateNodeType(ResNo, VVT, TP);
   case SDTCisPtrTy: {
     // Operand must be a pointer type.
     // If we support fat pointers, then this narrows it down to two types.
@@ -1072,15 +1068,10 @@
       // two types, but for now just disable this constraint on architectures
       // with fat pointers.
       return false;
-      MVT::SimpleValueType Ptrs[] = { MVT::iFATPTR, MVT::iPTR };
-      ArrayRef<MVT::SimpleValueType> PtrTys(Ptrs);
+      ArrayRef<ValueTypeByHwMode> PtrTys({ValueTypeByHwMode(MVT::iFATPTR),
+                                          ValueTypeByHwMode(MVT::iPTR)});
       return NodeToApply->UpdateNodeType(ResNo, PtrTys, TP);
     }
-=======
-    return NodeToApply->UpdateNodeType(ResNo, VVT, TP);
-  case SDTCisPtrTy:
-    // Operand must be same as target pointer type.
->>>>>>> 5ace25b7
     return NodeToApply->UpdateNodeType(ResNo, MVT::iPTR, TP);
   }
   case SDTCisInt:
