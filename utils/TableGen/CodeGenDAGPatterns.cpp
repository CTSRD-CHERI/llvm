--- conflicted
+++ resolved
@@ -2382,17 +2382,12 @@
 CodeGenDAGPatterns::CodeGenDAGPatterns(RecordKeeper &R) :
   Records(R), Target(R) {
 
-<<<<<<< HEAD
   // If the target declares a class called SupportsFatPointers, then we enable
   // support for two types of pointer.
   FatPointers = R.getClass("SupportsFatPointers");
 
-  Intrinsics = LoadIntrinsics(Records, false);
-  TgtIntrinsics = LoadIntrinsics(Records, true);
-=======
   Intrinsics = CodeGenIntrinsicTable(Records, false);
   TgtIntrinsics = CodeGenIntrinsicTable(Records, true);
->>>>>>> 6ea9891f
   ParseNodeInfo();
   ParseNodeTransforms();
   ParseComplexPatterns();
