--- conflicted
+++ resolved
@@ -1589,16 +1589,9 @@
   assert(RegUnitSets.empty() && "dirty RegUnitSets");
 
   // Compute a unique RegUnitSet for each RegClass.
-<<<<<<< HEAD
-  ArrayRef<CodeGenRegisterClass*> RegClasses = getRegClasses();
-  unsigned NumRegClasses = RegClasses.size();
-  for (unsigned RCIdx = 0, RCEnd = NumRegClasses; RCIdx != RCEnd; ++RCIdx) {
-    if (!RegClasses[RCIdx]->Allocatable)
-=======
   auto &RegClasses = getRegClasses();
   for (auto &RC : RegClasses) {
     if (!RC.Allocatable)
->>>>>>> 969bfdfe
       continue;
 
     // Speculatively grow the RegUnitSets to hold the new set.
