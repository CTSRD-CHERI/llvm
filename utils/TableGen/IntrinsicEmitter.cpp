//===- IntrinsicEmitter.cpp - Generate intrinsic information --------------===//
//
//                     The LLVM Compiler Infrastructure
//
// This file is distributed under the University of Illinois Open Source
// License. See LICENSE.TXT for details.
//
//===----------------------------------------------------------------------===//
//
// This tablegen backend emits information about intrinsic functions.
//
//===----------------------------------------------------------------------===//

#include "CodeGenIntrinsics.h"
#include "CodeGenTarget.h"
#include "SequenceToOffsetTable.h"
#include "TableGenBackends.h"
#include "llvm/ADT/StringExtras.h"
#include "llvm/TableGen/Error.h"
#include "llvm/TableGen/Record.h"
#include "llvm/TableGen/StringMatcher.h"
#include "llvm/TableGen/TableGenBackend.h"
#include <algorithm>
using namespace llvm;

namespace {
class IntrinsicEmitter {
  RecordKeeper &Records;
  bool TargetOnly;
  std::string TargetPrefix;

public:
  IntrinsicEmitter(RecordKeeper &R, bool T)
    : Records(R), TargetOnly(T) {}

  void run(raw_ostream &OS);

  void EmitPrefix(raw_ostream &OS);

  void EmitEnumInfo(const std::vector<CodeGenIntrinsic> &Ints,
                    raw_ostream &OS);

  void EmitFnNameRecognizer(const std::vector<CodeGenIntrinsic> &Ints,
                            raw_ostream &OS);
  void EmitIntrinsicToNameTable(const std::vector<CodeGenIntrinsic> &Ints,
                                raw_ostream &OS);
  void EmitIntrinsicToOverloadTable(const std::vector<CodeGenIntrinsic> &Ints,
                                    raw_ostream &OS);
  void EmitGenerator(const std::vector<CodeGenIntrinsic> &Ints,
                     raw_ostream &OS);
  void EmitAttributes(const std::vector<CodeGenIntrinsic> &Ints,
                      raw_ostream &OS);
  void EmitModRefBehavior(const std::vector<CodeGenIntrinsic> &Ints,
                          raw_ostream &OS);
  void EmitIntrinsicToGCCBuiltinMap(const std::vector<CodeGenIntrinsic> &Ints,
                                    raw_ostream &OS);
  void EmitIntrinsicToMSBuiltinMap(const std::vector<CodeGenIntrinsic> &Ints,
                                   raw_ostream &OS);
  void EmitSuffix(raw_ostream &OS);
};
} // End anonymous namespace

//===----------------------------------------------------------------------===//
// IntrinsicEmitter Implementation
//===----------------------------------------------------------------------===//

void IntrinsicEmitter::run(raw_ostream &OS) {
  emitSourceFileHeader("Intrinsic Function Source Fragment", OS);

  std::vector<CodeGenIntrinsic> Ints = LoadIntrinsics(Records, TargetOnly);

  if (TargetOnly && !Ints.empty())
    TargetPrefix = Ints[0].TargetPrefix;

  EmitPrefix(OS);

  // Emit the enum information.
  EmitEnumInfo(Ints, OS);

  // Emit the intrinsic ID -> name table.
  EmitIntrinsicToNameTable(Ints, OS);

  // Emit the intrinsic ID -> overload table.
  EmitIntrinsicToOverloadTable(Ints, OS);

  // Emit the function name recognizer.
  EmitFnNameRecognizer(Ints, OS);

  // Emit the intrinsic declaration generator.
  EmitGenerator(Ints, OS);

  // Emit the intrinsic parameter attributes.
  EmitAttributes(Ints, OS);

  // Emit intrinsic alias analysis mod/ref behavior.
  EmitModRefBehavior(Ints, OS);

  // Emit code to translate GCC builtins into LLVM intrinsics.
  EmitIntrinsicToGCCBuiltinMap(Ints, OS);

  // Emit code to translate MS builtins into LLVM intrinsics.
  EmitIntrinsicToMSBuiltinMap(Ints, OS);

  EmitSuffix(OS);
}

void IntrinsicEmitter::EmitPrefix(raw_ostream &OS) {
  OS << "// VisualStudio defines setjmp as _setjmp\n"
        "#if defined(_MSC_VER) && defined(setjmp) && \\\n"
        "                         !defined(setjmp_undefined_for_msvc)\n"
        "#  pragma push_macro(\"setjmp\")\n"
        "#  undef setjmp\n"
        "#  define setjmp_undefined_for_msvc\n"
        "#endif\n\n";
}

void IntrinsicEmitter::EmitSuffix(raw_ostream &OS) {
  OS << "#if defined(_MSC_VER) && defined(setjmp_undefined_for_msvc)\n"
        "// let's return it to _setjmp state\n"
        "#  pragma pop_macro(\"setjmp\")\n"
        "#  undef setjmp_undefined_for_msvc\n"
        "#endif\n\n";
}

void IntrinsicEmitter::EmitEnumInfo(const std::vector<CodeGenIntrinsic> &Ints,
                                    raw_ostream &OS) {
  OS << "// Enum values for Intrinsics.h\n";
  OS << "#ifdef GET_INTRINSIC_ENUM_VALUES\n";
  for (unsigned i = 0, e = Ints.size(); i != e; ++i) {
    OS << "    " << Ints[i].EnumName;
    OS << ((i != e-1) ? ", " : "  ");
    if (Ints[i].EnumName.size() < 40)
      OS << std::string(40-Ints[i].EnumName.size(), ' ');
    OS << " // " << Ints[i].Name << "\n";
  }
  OS << "#endif\n\n";
}

void IntrinsicEmitter::
EmitFnNameRecognizer(const std::vector<CodeGenIntrinsic> &Ints,
                     raw_ostream &OS) {
  // Build a 'first character of function name' -> intrinsic # mapping.
  std::map<char, std::vector<unsigned> > IntMapping;
  for (unsigned i = 0, e = Ints.size(); i != e; ++i)
    IntMapping[Ints[i].Name[5]].push_back(i);

  OS << "// Function name -> enum value recognizer code.\n";
  OS << "#ifdef GET_FUNCTION_RECOGNIZER\n";
  OS << "  StringRef NameR(Name+6, Len-6);   // Skip over 'llvm.'\n";
  OS << "  switch (Name[5]) {                  // Dispatch on first letter.\n";
  OS << "  default: break;\n";
  // Emit the intrinsic matching stuff by first letter.
  for (std::map<char, std::vector<unsigned> >::iterator I = IntMapping.begin(),
       E = IntMapping.end(); I != E; ++I) {
    OS << "  case '" << I->first << "':\n";
    std::vector<unsigned> &IntList = I->second;

    // Sort in reverse order of intrinsic name so "abc.def" appears after
    // "abd.def.ghi" in the overridden name matcher
    std::sort(IntList.begin(), IntList.end(), [&](unsigned i, unsigned j) {
      return Ints[i].Name > Ints[j].Name;
    });

    // Emit all the overloaded intrinsics first, build a table of the
    // non-overloaded ones.
    std::vector<StringMatcher::StringPair> MatchTable;

    for (unsigned i = 0, e = IntList.size(); i != e; ++i) {
      unsigned IntNo = IntList[i];
      std::string Result = "return " + TargetPrefix + "Intrinsic::" +
        Ints[IntNo].EnumName + ";";

      if (!Ints[IntNo].isOverloaded) {
        MatchTable.push_back(std::make_pair(Ints[IntNo].Name.substr(6),Result));
        continue;
      }

      // For overloaded intrinsics, only the prefix needs to match
      std::string TheStr = Ints[IntNo].Name.substr(6);
      TheStr += '.';  // Require "bswap." instead of bswap.
      OS << "    if (NameR.startswith(\"" << TheStr << "\")) "
         << Result << '\n';
    }

    // Emit the matcher logic for the fixed length strings.
    StringMatcher("NameR", MatchTable, OS).Emit(1);
    OS << "    break;  // end of '" << I->first << "' case.\n";
  }

  OS << "  }\n";
  OS << "#endif\n\n";
}

void IntrinsicEmitter::
EmitIntrinsicToNameTable(const std::vector<CodeGenIntrinsic> &Ints,
                         raw_ostream &OS) {
  OS << "// Intrinsic ID to name table\n";
  OS << "#ifdef GET_INTRINSIC_NAME_TABLE\n";
  OS << "  // Note that entry #0 is the invalid intrinsic!\n";
  for (unsigned i = 0, e = Ints.size(); i != e; ++i)
    OS << "  \"" << Ints[i].Name << "\",\n";
  OS << "#endif\n\n";
}

void IntrinsicEmitter::
EmitIntrinsicToOverloadTable(const std::vector<CodeGenIntrinsic> &Ints,
                         raw_ostream &OS) {
  OS << "// Intrinsic ID to overload bitset\n";
  OS << "#ifdef GET_INTRINSIC_OVERLOAD_TABLE\n";
  OS << "static const uint8_t OTable[] = {\n";
  OS << "  0";
  for (unsigned i = 0, e = Ints.size(); i != e; ++i) {
    // Add one to the index so we emit a null bit for the invalid #0 intrinsic.
    if ((i+1)%8 == 0)
      OS << ",\n  0";
    if (Ints[i].isOverloaded)
      OS << " | (1<<" << (i+1)%8 << ')';
  }
  OS << "\n};\n\n";
  // OTable contains a true bit at the position if the intrinsic is overloaded.
  OS << "return (OTable[id/8] & (1 << (id%8))) != 0;\n";
  OS << "#endif\n\n";
}


// NOTE: This must be kept in synch with the copy in lib/VMCore/Function.cpp!
enum IIT_Info {
  // Common values should be encoded with 0-15.
  IIT_Done = 0,
  IIT_I1   = 1,
  IIT_I8   = 2,
  IIT_I16  = 3,
  IIT_I32  = 4,
  IIT_I64  = 5,
  IIT_F16  = 6,
  IIT_F32  = 7,
  IIT_F64  = 8,
  IIT_V2   = 9,
  IIT_V4   = 10,
  IIT_V8   = 11,
  IIT_V16  = 12,
  IIT_V32  = 13,
  IIT_PTR  = 14,
  IIT_ARG  = 15,

  // Values from 16+ are only encodable with the inefficient encoding.
  IIT_V64  = 16,
  IIT_MMX  = 17,
  IIT_METADATA = 18,
  IIT_EMPTYSTRUCT = 19,
  IIT_STRUCT2 = 20,
  IIT_STRUCT3 = 21,
  IIT_STRUCT4 = 22,
  IIT_STRUCT5 = 23,
  IIT_EXTEND_ARG = 24,
  IIT_TRUNC_ARG = 25,
  IIT_ANYPTR = 26,
  IIT_V1   = 27,
  IIT_VARARG = 28,
  IIT_HALF_VEC_ARG = 29,
<<<<<<< HEAD
  IIT_IFATPTR = 30
=======
  IIT_SAME_VEC_WIDTH_ARG = 30,
  IIT_PTR_TO_ARG = 31,
  IIT_VEC_OF_PTRS_TO_ELT = 32
>>>>>>> 969bfdfe
};


static void EncodeFixedValueType(MVT::SimpleValueType VT,
                                 std::vector<unsigned char> &Sig) {
  if (MVT(VT).isInteger()) {
    unsigned BitWidth = MVT(VT).getSizeInBits();
    switch (BitWidth) {
    default: PrintFatalError("unhandled integer type width in intrinsic!");
    case 1: return Sig.push_back(IIT_I1);
    case 8: return Sig.push_back(IIT_I8);
    case 16: return Sig.push_back(IIT_I16);
    case 32: return Sig.push_back(IIT_I32);
    case 64: return Sig.push_back(IIT_I64);
    }
  }

  switch (VT) {
  default: PrintFatalError("unhandled MVT in intrinsic!");
  case MVT::f16: return Sig.push_back(IIT_F16);
  case MVT::iFATPTR: return Sig.push_back(IIT_IFATPTR);
  case MVT::f32: return Sig.push_back(IIT_F32);
  case MVT::f64: return Sig.push_back(IIT_F64);
  case MVT::Metadata: return Sig.push_back(IIT_METADATA);
  case MVT::x86mmx: return Sig.push_back(IIT_MMX);
  // MVT::OtherVT is used to mean the empty struct type here.
  case MVT::Other: return Sig.push_back(IIT_EMPTYSTRUCT);
  // MVT::isVoid is used to represent varargs here.
  case MVT::isVoid: return Sig.push_back(IIT_VARARG);
  }
}

#if defined(_MSC_VER) && !defined(__clang__)
#pragma optimize("",off) // MSVC 2010 optimizer can't deal with this function.
#endif

static void EncodeFixedType(Record *R, std::vector<unsigned char> &ArgCodes,
                            std::vector<unsigned char> &Sig) {

  if (R->isSubClassOf("LLVMMatchType")) {
    unsigned Number = R->getValueAsInt("Number");
    assert(Number < ArgCodes.size() && "Invalid matching number!");
    if (R->isSubClassOf("LLVMExtendedType"))
      Sig.push_back(IIT_EXTEND_ARG);
    else if (R->isSubClassOf("LLVMTruncatedType"))
      Sig.push_back(IIT_TRUNC_ARG);
    else if (R->isSubClassOf("LLVMHalfElementsVectorType"))
      Sig.push_back(IIT_HALF_VEC_ARG);
    else if (R->isSubClassOf("LLVMVectorSameWidth")) {
      Sig.push_back(IIT_SAME_VEC_WIDTH_ARG);
      Sig.push_back((Number << 3) | ArgCodes[Number]);
      MVT::SimpleValueType VT = getValueType(R->getValueAsDef("ElTy"));
      EncodeFixedValueType(VT, Sig);
      return;
    }
    else if (R->isSubClassOf("LLVMPointerTo"))
      Sig.push_back(IIT_PTR_TO_ARG);
    else if (R->isSubClassOf("LLVMVectorOfPointersToElt"))
      Sig.push_back(IIT_VEC_OF_PTRS_TO_ELT);
    else
      Sig.push_back(IIT_ARG);
    return Sig.push_back((Number << 3) | ArgCodes[Number]);
  }

  MVT::SimpleValueType VT = getValueType(R->getValueAsDef("VT"));

  unsigned Tmp = 0;
  switch (VT) {
  default: break;
  case MVT::iPTRAny: ++Tmp; // FALL THROUGH.
  case MVT::vAny: ++Tmp; // FALL THROUGH.
  case MVT::fAny: ++Tmp; // FALL THROUGH.
  case MVT::iAny: ++Tmp; // FALL THROUGH.
  case MVT::Any: {
    // If this is an "any" valuetype, then the type is the type of the next
    // type in the list specified to getIntrinsic().
    Sig.push_back(IIT_ARG);

    // Figure out what arg # this is consuming, and remember what kind it was.
    unsigned ArgNo = ArgCodes.size();
    ArgCodes.push_back(Tmp);

    // Encode what sort of argument it must be in the low 3 bits of the ArgNo.
    return Sig.push_back((ArgNo << 3) | Tmp);
  }

  case MVT::iPTR: {
    unsigned AddrSpace = 0;
    if (R->isSubClassOf("LLVMQualPointerType")) {
      AddrSpace = R->getValueAsInt("AddrSpace");
      assert(AddrSpace < 256 && "Address space exceeds 255");
    }
    if (AddrSpace) {
      Sig.push_back(IIT_ANYPTR);
      Sig.push_back(AddrSpace);
    } else {
      Sig.push_back(IIT_PTR);
    }
    return EncodeFixedType(R->getValueAsDef("ElTy"), ArgCodes, Sig);
  }
  case MVT::iFATPTR: {
    Sig.push_back(IIT_IFATPTR);
    Sig.push_back(200);
    return EncodeFixedType(R->getValueAsDef("ElTy"), ArgCodes, Sig);
  }
  }

  if (MVT(VT).isVector()) {
    MVT VVT = VT;
    switch (VVT.getVectorNumElements()) {
    default: PrintFatalError("unhandled vector type width in intrinsic!");
    case 1: Sig.push_back(IIT_V1); break;
    case 2: Sig.push_back(IIT_V2); break;
    case 4: Sig.push_back(IIT_V4); break;
    case 8: Sig.push_back(IIT_V8); break;
    case 16: Sig.push_back(IIT_V16); break;
    case 32: Sig.push_back(IIT_V32); break;
    case 64: Sig.push_back(IIT_V64); break;
    }

    return EncodeFixedValueType(VVT.getVectorElementType().SimpleTy, Sig);
  }

  EncodeFixedValueType(VT, Sig);
}

#if defined(_MSC_VER) && !defined(__clang__)
#pragma optimize("",on)
#endif

/// ComputeFixedEncoding - If we can encode the type signature for this
/// intrinsic into 32 bits, return it.  If not, return ~0U.
static void ComputeFixedEncoding(const CodeGenIntrinsic &Int,
                                 std::vector<unsigned char> &TypeSig) {
  std::vector<unsigned char> ArgCodes;

  if (Int.IS.RetVTs.empty())
    TypeSig.push_back(IIT_Done);
  else if (Int.IS.RetVTs.size() == 1 &&
           Int.IS.RetVTs[0] == MVT::isVoid)
    TypeSig.push_back(IIT_Done);
  else {
    switch (Int.IS.RetVTs.size()) {
      case 1: break;
      case 2: TypeSig.push_back(IIT_STRUCT2); break;
      case 3: TypeSig.push_back(IIT_STRUCT3); break;
      case 4: TypeSig.push_back(IIT_STRUCT4); break;
      case 5: TypeSig.push_back(IIT_STRUCT5); break;
      default: llvm_unreachable("Unhandled case in struct");
    }

    for (unsigned i = 0, e = Int.IS.RetVTs.size(); i != e; ++i)
      EncodeFixedType(Int.IS.RetTypeDefs[i], ArgCodes, TypeSig);
  }

  for (unsigned i = 0, e = Int.IS.ParamTypeDefs.size(); i != e; ++i)
    EncodeFixedType(Int.IS.ParamTypeDefs[i], ArgCodes, TypeSig);
}

static void printIITEntry(raw_ostream &OS, unsigned char X) {
  OS << (unsigned)X;
}

void IntrinsicEmitter::EmitGenerator(const std::vector<CodeGenIntrinsic> &Ints,
                                     raw_ostream &OS) {
  // If we can compute a 32-bit fixed encoding for this intrinsic, do so and
  // capture it in this vector, otherwise store a ~0U.
  std::vector<unsigned> FixedEncodings;

  SequenceToOffsetTable<std::vector<unsigned char> > LongEncodingTable;

  std::vector<unsigned char> TypeSig;

  // Compute the unique argument type info.
  for (unsigned i = 0, e = Ints.size(); i != e; ++i) {
    // Get the signature for the intrinsic.
    TypeSig.clear();
    ComputeFixedEncoding(Ints[i], TypeSig);

    // Check to see if we can encode it into a 32-bit word.  We can only encode
    // 8 nibbles into a 32-bit word.
    if (TypeSig.size() <= 8) {
      bool Failed = false;
      unsigned Result = 0;
      for (unsigned i = 0, e = TypeSig.size(); i != e; ++i) {
        // If we had an unencodable argument, bail out.
        if (TypeSig[i] > 15) {
          Failed = true;
          break;
        }
        Result = (Result << 4) | TypeSig[e-i-1];
      }

      // If this could be encoded into a 31-bit word, return it.
      if (!Failed && (Result >> 31) == 0) {
        FixedEncodings.push_back(Result);
        continue;
      }
    }

    // Otherwise, we're going to unique the sequence into the
    // LongEncodingTable, and use its offset in the 32-bit table instead.
    LongEncodingTable.add(TypeSig);

    // This is a placehold that we'll replace after the table is laid out.
    FixedEncodings.push_back(~0U);
  }

  LongEncodingTable.layout();

  OS << "// Global intrinsic function declaration type table.\n";
  OS << "#ifdef GET_INTRINSIC_GENERATOR_GLOBAL\n";

  OS << "static const unsigned IIT_Table[] = {\n  ";

  for (unsigned i = 0, e = FixedEncodings.size(); i != e; ++i) {
    if ((i & 7) == 7)
      OS << "\n  ";

    // If the entry fit in the table, just emit it.
    if (FixedEncodings[i] != ~0U) {
      OS << "0x" << utohexstr(FixedEncodings[i]) << ", ";
      continue;
    }

    TypeSig.clear();
    ComputeFixedEncoding(Ints[i], TypeSig);


    // Otherwise, emit the offset into the long encoding table.  We emit it this
    // way so that it is easier to read the offset in the .def file.
    OS << "(1U<<31) | " << LongEncodingTable.get(TypeSig) << ", ";
  }

  OS << "0\n};\n\n";

  // Emit the shared table of register lists.
  OS << "static const unsigned char IIT_LongEncodingTable[] = {\n";
  if (!LongEncodingTable.empty())
    LongEncodingTable.emit(OS, printIITEntry);
  OS << "  255\n};\n\n";

  OS << "#endif\n\n";  // End of GET_INTRINSIC_GENERATOR_GLOBAL
}

namespace {
enum ModRefKind {
  MRK_none,
  MRK_readonly,
  MRK_readnone
};
}

static ModRefKind getModRefKind(const CodeGenIntrinsic &intrinsic) {
  switch (intrinsic.ModRef) {
  case CodeGenIntrinsic::NoMem:
    return MRK_readnone;
  case CodeGenIntrinsic::ReadArgMem:
  case CodeGenIntrinsic::ReadMem:
    return MRK_readonly;
  case CodeGenIntrinsic::ReadWriteArgMem:
  case CodeGenIntrinsic::ReadWriteMem:
    return MRK_none;
  }
  llvm_unreachable("bad mod-ref kind");
}

namespace {
struct AttributeComparator {
  bool operator()(const CodeGenIntrinsic *L, const CodeGenIntrinsic *R) const {
    // Sort throwing intrinsics after non-throwing intrinsics.
    if (L->canThrow != R->canThrow)
      return R->canThrow;

    if (L->isNoDuplicate != R->isNoDuplicate)
      return R->isNoDuplicate;

    if (L->isNoReturn != R->isNoReturn)
      return R->isNoReturn;

    // Try to order by readonly/readnone attribute.
    ModRefKind LK = getModRefKind(*L);
    ModRefKind RK = getModRefKind(*R);
    if (LK != RK) return (LK > RK);

    // Order by argument attributes.
    // This is reliable because each side is already sorted internally.
    return (L->ArgumentAttributes < R->ArgumentAttributes);
  }
};
} // End anonymous namespace

/// EmitAttributes - This emits the Intrinsic::getAttributes method.
void IntrinsicEmitter::
EmitAttributes(const std::vector<CodeGenIntrinsic> &Ints, raw_ostream &OS) {
  OS << "// Add parameter attributes that are not common to all intrinsics.\n";
  OS << "#ifdef GET_INTRINSIC_ATTRIBUTES\n";
  if (TargetOnly)
    OS << "static AttributeSet getAttributes(LLVMContext &C, " << TargetPrefix
       << "Intrinsic::ID id) {\n";
  else
    OS << "AttributeSet Intrinsic::getAttributes(LLVMContext &C, ID id) {\n";

  // Compute the maximum number of attribute arguments and the map
  typedef std::map<const CodeGenIntrinsic*, unsigned,
                   AttributeComparator> UniqAttrMapTy;
  UniqAttrMapTy UniqAttributes;
  unsigned maxArgAttrs = 0;
  unsigned AttrNum = 0;
  for (unsigned i = 0, e = Ints.size(); i != e; ++i) {
    const CodeGenIntrinsic &intrinsic = Ints[i];
    maxArgAttrs =
      std::max(maxArgAttrs, unsigned(intrinsic.ArgumentAttributes.size()));
    unsigned &N = UniqAttributes[&intrinsic];
    if (N) continue;
    assert(AttrNum < 256 && "Too many unique attributes for table!");
    N = ++AttrNum;
  }

  // Emit an array of AttributeSet.  Most intrinsics will have at least one
  // entry, for the function itself (index ~1), which is usually nounwind.
  OS << "  static const uint8_t IntrinsicsToAttributesMap[] = {\n";

  for (unsigned i = 0, e = Ints.size(); i != e; ++i) {
    const CodeGenIntrinsic &intrinsic = Ints[i];

    OS << "    " << UniqAttributes[&intrinsic] << ", // "
       << intrinsic.Name << "\n";
  }
  OS << "  };\n\n";

  OS << "  AttributeSet AS[" << maxArgAttrs+1 << "];\n";
  OS << "  unsigned NumAttrs = 0;\n";
  OS << "  if (id != 0) {\n";
  OS << "    switch(IntrinsicsToAttributesMap[id - ";
  if (TargetOnly)
    OS << "Intrinsic::num_intrinsics";
  else
    OS << "1";
  OS << "]) {\n";
  OS << "    default: llvm_unreachable(\"Invalid attribute number\");\n";
  for (UniqAttrMapTy::const_iterator I = UniqAttributes.begin(),
       E = UniqAttributes.end(); I != E; ++I) {
    OS << "    case " << I->second << ": {\n";

    const CodeGenIntrinsic &intrinsic = *(I->first);

    // Keep track of the number of attributes we're writing out.
    unsigned numAttrs = 0;

    // The argument attributes are alreadys sorted by argument index.
    unsigned ai = 0, ae = intrinsic.ArgumentAttributes.size();
    if (ae) {
      while (ai != ae) {
        unsigned argNo = intrinsic.ArgumentAttributes[ai].first;

        OS <<  "      const Attribute::AttrKind AttrParam" << argNo + 1 <<"[]= {";
        bool addComma = false;

        do {
          switch (intrinsic.ArgumentAttributes[ai].second) {
          case CodeGenIntrinsic::NoCapture:
            if (addComma)
              OS << ",";
            OS << "Attribute::NoCapture";
            addComma = true;
            break;
          case CodeGenIntrinsic::ReadOnly:
            if (addComma)
              OS << ",";
            OS << "Attribute::ReadOnly";
            addComma = true;
            break;
          case CodeGenIntrinsic::ReadNone:
            if (addComma)
              OS << ",";
            OS << "Attributes::ReadNone";
            addComma = true;
            break;
          }

          ++ai;
        } while (ai != ae && intrinsic.ArgumentAttributes[ai].first == argNo);
        OS << "};\n";
        OS << "      AS[" << numAttrs++ << "] = AttributeSet::get(C, "
           << argNo+1 << ", AttrParam" << argNo +1 << ");\n";
      }
    }

    ModRefKind modRef = getModRefKind(intrinsic);

    if (!intrinsic.canThrow || modRef || intrinsic.isNoReturn ||
        intrinsic.isNoDuplicate) {
      OS << "      const Attribute::AttrKind Atts[] = {";
      bool addComma = false;
      if (!intrinsic.canThrow) {
        OS << "Attribute::NoUnwind";
        addComma = true;
      }
      if (intrinsic.isNoReturn) {
        if (addComma)
          OS << ",";
        OS << "Attribute::NoReturn";
        addComma = true;
      }
      if (intrinsic.isNoDuplicate) {
        if (addComma)
          OS << ",";
        OS << "Attribute::NoDuplicate";
        addComma = true;
      }

      switch (modRef) {
      case MRK_none: break;
      case MRK_readonly:
        if (addComma)
          OS << ",";
        OS << "Attribute::ReadOnly";
        break;
      case MRK_readnone:
        if (addComma)
          OS << ",";
        OS << "Attribute::ReadNone";
        break;
      }
      OS << "};\n";
      OS << "      AS[" << numAttrs++ << "] = AttributeSet::get(C, "
         << "AttributeSet::FunctionIndex, Atts);\n";
    }

    if (numAttrs) {
      OS << "      NumAttrs = " << numAttrs << ";\n";
      OS << "      break;\n";
      OS << "      }\n";
    } else {
      OS << "      return AttributeSet();\n";
      OS << "      }\n";
    }
  }

  OS << "    }\n";
  OS << "  }\n";
  OS << "  return AttributeSet::get(C, makeArrayRef(AS, NumAttrs));\n";
  OS << "}\n";
  OS << "#endif // GET_INTRINSIC_ATTRIBUTES\n\n";
}

/// EmitModRefBehavior - Determine intrinsic alias analysis mod/ref behavior.
void IntrinsicEmitter::
EmitModRefBehavior(const std::vector<CodeGenIntrinsic> &Ints, raw_ostream &OS){
  OS << "// Determine intrinsic alias analysis mod/ref behavior.\n"
     << "#ifdef GET_INTRINSIC_MODREF_BEHAVIOR\n"
     << "assert(iid <= Intrinsic::" << Ints.back().EnumName << " && "
     << "\"Unknown intrinsic.\");\n\n";

  OS << "static const uint8_t IntrinsicModRefBehavior[] = {\n"
     << "  /* invalid */ UnknownModRefBehavior,\n";
  for (unsigned i = 0, e = Ints.size(); i != e; ++i) {
    OS << "  /* " << TargetPrefix << Ints[i].EnumName << " */ ";
    switch (Ints[i].ModRef) {
    case CodeGenIntrinsic::NoMem:
      OS << "DoesNotAccessMemory,\n";
      break;
    case CodeGenIntrinsic::ReadArgMem:
      OS << "OnlyReadsArgumentPointees,\n";
      break;
    case CodeGenIntrinsic::ReadMem:
      OS << "OnlyReadsMemory,\n";
      break;
    case CodeGenIntrinsic::ReadWriteArgMem:
      OS << "OnlyAccessesArgumentPointees,\n";
      break;
    case CodeGenIntrinsic::ReadWriteMem:
      OS << "UnknownModRefBehavior,\n";
      break;
    }
  }
  OS << "};\n\n"
     << "return static_cast<ModRefBehavior>(IntrinsicModRefBehavior[iid]);\n"
     << "#endif // GET_INTRINSIC_MODREF_BEHAVIOR\n\n";
}

/// EmitTargetBuiltins - All of the builtins in the specified map are for the
/// same target, and we already checked it.
static void EmitTargetBuiltins(const std::map<std::string, std::string> &BIM,
                               const std::string &TargetPrefix,
                               raw_ostream &OS) {

  std::vector<StringMatcher::StringPair> Results;

  for (std::map<std::string, std::string>::const_iterator I = BIM.begin(),
       E = BIM.end(); I != E; ++I) {
    std::string ResultCode =
    "return " + TargetPrefix + "Intrinsic::" + I->second + ";";
    Results.push_back(StringMatcher::StringPair(I->first, ResultCode));
  }

  StringMatcher("BuiltinName", Results, OS).Emit();
}


void IntrinsicEmitter::
EmitIntrinsicToGCCBuiltinMap(const std::vector<CodeGenIntrinsic> &Ints,
                             raw_ostream &OS) {
  typedef std::map<std::string, std::map<std::string, std::string> > BIMTy;
  BIMTy BuiltinMap;
  for (unsigned i = 0, e = Ints.size(); i != e; ++i) {
    if (!Ints[i].GCCBuiltinName.empty()) {
      // Get the map for this target prefix.
      std::map<std::string, std::string> &BIM =BuiltinMap[Ints[i].TargetPrefix];

      if (!BIM.insert(std::make_pair(Ints[i].GCCBuiltinName,
                                     Ints[i].EnumName)).second)
        PrintFatalError("Intrinsic '" + Ints[i].TheDef->getName() +
              "': duplicate GCC builtin name!");
    }
    if (!Ints[i].GCCBuiltinAliasName.empty()) {
      // Get the map for this target prefix.
      std::map<std::string, std::string> &BIM =BuiltinMap[Ints[i].TargetPrefix];

      if (!BIM.insert(std::make_pair(Ints[i].GCCBuiltinAliasName,
                                     Ints[i].EnumName)).second)
        PrintFatalError("Intrinsic '" + Ints[i].TheDef->getName() +
              "': duplicate GCC builtin name!");
    }
  }

  OS << "// Get the LLVM intrinsic that corresponds to a GCC builtin.\n";
  OS << "// This is used by the C front-end.  The GCC builtin name is passed\n";
  OS << "// in as BuiltinName, and a target prefix (e.g. 'ppc') is passed\n";
  OS << "// in as TargetPrefix.  The result is assigned to 'IntrinsicID'.\n";
  OS << "#ifdef GET_LLVM_INTRINSIC_FOR_GCC_BUILTIN\n";

  if (TargetOnly) {
    OS << "static " << TargetPrefix << "Intrinsic::ID "
       << "getIntrinsicForGCCBuiltin(const char "
       << "*TargetPrefixStr, const char *BuiltinNameStr) {\n";
  } else {
    OS << "Intrinsic::ID Intrinsic::getIntrinsicForGCCBuiltin(const char "
       << "*TargetPrefixStr, const char *BuiltinNameStr) {\n";
  }

  OS << "  StringRef BuiltinName(BuiltinNameStr);\n";
  OS << "  StringRef TargetPrefix(TargetPrefixStr);\n\n";

  // Note: this could emit significantly better code if we cared.
  for (BIMTy::iterator I = BuiltinMap.begin(), E = BuiltinMap.end();I != E;++I){
    OS << "  ";
    if (!I->first.empty())
      OS << "if (TargetPrefix == \"" << I->first << "\") ";
    else
      OS << "/* Target Independent Builtins */ ";
    OS << "{\n";

    // Emit the comparisons for this target prefix.
    EmitTargetBuiltins(I->second, TargetPrefix, OS);
    OS << "  }\n";
  }
  OS << "  return ";
  if (!TargetPrefix.empty())
    OS << "(" << TargetPrefix << "Intrinsic::ID)";
  OS << "Intrinsic::not_intrinsic;\n";
  OS << "}\n";
  OS << "#endif\n\n";
}

void IntrinsicEmitter::
EmitIntrinsicToMSBuiltinMap(const std::vector<CodeGenIntrinsic> &Ints,
                            raw_ostream &OS) {
  std::map<std::string, std::map<std::string, std::string>> TargetBuiltins;

  for (const auto &Intrinsic : Ints) {
    if (Intrinsic.MSBuiltinName.empty())
      continue;

    auto &Builtins = TargetBuiltins[Intrinsic.TargetPrefix];
    if (!Builtins.insert(std::make_pair(Intrinsic.MSBuiltinName,
                                        Intrinsic.EnumName)).second)
      PrintFatalError("Intrinsic '" + Intrinsic.TheDef->getName() + "': "
                      "duplicate MS builtin name!");
  }

  OS << "// Get the LLVM intrinsic that corresponds to a MS builtin.\n"
        "// This is used by the C front-end.  The MS builtin name is passed\n"
        "// in as a BuiltinName, and a target prefix (e.g. 'arm') is passed\n"
        "// in as a TargetPrefix.  The result is assigned to 'IntrinsicID'.\n"
        "#ifdef GET_LLVM_INTRINSIC_FOR_MS_BUILTIN\n";

  OS << (TargetOnly ? "static " + TargetPrefix : "") << "Intrinsic::ID "
     << (TargetOnly ? "" : "Intrinsic::")
     << "getIntrinsicForMSBuiltin(const char *TP, const char *BN) {\n";
  OS << "  StringRef BuiltinName(BN);\n"
        "  StringRef TargetPrefix(TP);\n"
        "\n";

  for (const auto &Builtins : TargetBuiltins) {
    OS << "  ";
    if (Builtins.first.empty())
      OS << "/* Target Independent Builtins */ ";
    else
      OS << "if (TargetPrefix == \"" << Builtins.first << "\") ";
    OS << "{\n";
    EmitTargetBuiltins(Builtins.second, TargetPrefix, OS);
    OS << "}";
  }

  OS << "  return ";
  if (!TargetPrefix.empty())
    OS << "(" << TargetPrefix << "Intrinsic::ID)";
  OS << "Intrinsic::not_intrinsic;\n";
  OS << "}\n";

  OS << "#endif\n\n";
}

void llvm::EmitIntrinsics(RecordKeeper &RK, raw_ostream &OS, bool TargetOnly) {
  IntrinsicEmitter(RK, TargetOnly).run(OS);
}<|MERGE_RESOLUTION|>--- conflicted
+++ resolved
@@ -258,13 +258,10 @@
   IIT_V1   = 27,
   IIT_VARARG = 28,
   IIT_HALF_VEC_ARG = 29,
-<<<<<<< HEAD
-  IIT_IFATPTR = 30
-=======
   IIT_SAME_VEC_WIDTH_ARG = 30,
   IIT_PTR_TO_ARG = 31,
-  IIT_VEC_OF_PTRS_TO_ELT = 32
->>>>>>> 969bfdfe
+  IIT_VEC_OF_PTRS_TO_ELT = 32,
+  IIT_IFATPTR = 33
 };
 
 
