--- conflicted
+++ resolved
@@ -261,11 +261,8 @@
   IIT_SAME_VEC_WIDTH_ARG = 30,
   IIT_PTR_TO_ARG = 31,
   IIT_VEC_OF_PTRS_TO_ELT = 32,
-<<<<<<< HEAD
-  IIT_IFATPTR = 33
-=======
-  IIT_I128 = 33
->>>>>>> 787b9b4e
+  IIT_I128 = 33,
+  IIT_IFATPTR = 34
 };
 
 
