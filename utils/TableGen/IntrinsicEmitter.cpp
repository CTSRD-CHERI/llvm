--- conflicted
+++ resolved
@@ -256,11 +256,8 @@
   IIT_ANYPTR = 25,
   IIT_V1   = 26,
   IIT_VARARG = 27,
-<<<<<<< HEAD
-  IIT_IFATPTR = 28
-=======
-  IIT_HALF_VEC_ARG = 28
->>>>>>> fec1abae
+  IIT_HALF_VEC_ARG = 28,
+  IIT_IFATPTR = 29
 };
 
 
