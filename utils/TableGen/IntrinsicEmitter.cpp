//===- IntrinsicEmitter.cpp - Generate intrinsic information --------------===//
//
//                     The LLVM Compiler Infrastructure
//
// This file is distributed under the University of Illinois Open Source
// License. See LICENSE.TXT for details.
//
//===----------------------------------------------------------------------===//
//
// This tablegen backend emits information about intrinsic functions.
//
//===----------------------------------------------------------------------===//

#include "CodeGenIntrinsics.h"
#include "CodeGenTarget.h"
#include "SequenceToOffsetTable.h"
#include "TableGenBackends.h"
#include "llvm/ADT/StringExtras.h"
#include "llvm/TableGen/Error.h"
#include "llvm/TableGen/Record.h"
#include "llvm/TableGen/StringMatcher.h"
#include "llvm/TableGen/TableGenBackend.h"
#include "llvm/TableGen/StringToOffsetTable.h"
#include <algorithm>
using namespace llvm;

namespace {
class IntrinsicEmitter {
  RecordKeeper &Records;
  bool TargetOnly;
  std::string TargetPrefix;

public:
  IntrinsicEmitter(RecordKeeper &R, bool T)
    : Records(R), TargetOnly(T) {}

  void run(raw_ostream &OS, bool Enums);

  void EmitPrefix(raw_ostream &OS);

  void EmitEnumInfo(const CodeGenIntrinsicTable &Ints, raw_ostream &OS);
  void EmitTargetInfo(const CodeGenIntrinsicTable &Ints, raw_ostream &OS);
  void EmitIntrinsicToNameTable(const CodeGenIntrinsicTable &Ints,
                                raw_ostream &OS);
  void EmitIntrinsicToOverloadTable(const CodeGenIntrinsicTable &Ints,
                                    raw_ostream &OS);
  void EmitGenerator(const CodeGenIntrinsicTable &Ints, raw_ostream &OS);
  void EmitAttributes(const CodeGenIntrinsicTable &Ints, raw_ostream &OS);
  void EmitIntrinsicToBuiltinMap(const CodeGenIntrinsicTable &Ints, bool IsGCC,
                                 raw_ostream &OS);
  void EmitSuffix(raw_ostream &OS);
};
} // End anonymous namespace

//===----------------------------------------------------------------------===//
// IntrinsicEmitter Implementation
//===----------------------------------------------------------------------===//

void IntrinsicEmitter::run(raw_ostream &OS, bool Enums) {
  emitSourceFileHeader("Intrinsic Function Source Fragment", OS);

  CodeGenIntrinsicTable Ints(Records, TargetOnly);

  if (TargetOnly && !Ints.empty())
    TargetPrefix = Ints[0].TargetPrefix;

  EmitPrefix(OS);

  if (Enums) {
    // Emit the enum information.
    EmitEnumInfo(Ints, OS);
  } else {
    // Emit the target metadata.
    EmitTargetInfo(Ints, OS);

    // Emit the intrinsic ID -> name table.
    EmitIntrinsicToNameTable(Ints, OS);

    // Emit the intrinsic ID -> overload table.
    EmitIntrinsicToOverloadTable(Ints, OS);

    // Emit the intrinsic declaration generator.
    EmitGenerator(Ints, OS);

    // Emit the intrinsic parameter attributes.
    EmitAttributes(Ints, OS);

    // Emit code to translate GCC builtins into LLVM intrinsics.
    EmitIntrinsicToBuiltinMap(Ints, true, OS);

    // Emit code to translate MS builtins into LLVM intrinsics.
    EmitIntrinsicToBuiltinMap(Ints, false, OS);
  }

  EmitSuffix(OS);
}

void IntrinsicEmitter::EmitPrefix(raw_ostream &OS) {
  OS << "// VisualStudio defines setjmp as _setjmp\n"
        "#if defined(_MSC_VER) && defined(setjmp) && \\\n"
        "                         !defined(setjmp_undefined_for_msvc)\n"
        "#  pragma push_macro(\"setjmp\")\n"
        "#  undef setjmp\n"
        "#  define setjmp_undefined_for_msvc\n"
        "#endif\n\n";
}

void IntrinsicEmitter::EmitSuffix(raw_ostream &OS) {
  OS << "#if defined(_MSC_VER) && defined(setjmp_undefined_for_msvc)\n"
        "// let's return it to _setjmp state\n"
        "#  pragma pop_macro(\"setjmp\")\n"
        "#  undef setjmp_undefined_for_msvc\n"
        "#endif\n\n";
}

void IntrinsicEmitter::EmitEnumInfo(const CodeGenIntrinsicTable &Ints,
                                    raw_ostream &OS) {
  OS << "// Enum values for Intrinsics.h\n";
  OS << "#ifdef GET_INTRINSIC_ENUM_VALUES\n";
  for (unsigned i = 0, e = Ints.size(); i != e; ++i) {
    OS << "    " << Ints[i].EnumName;
    OS << ((i != e-1) ? ", " : "  ");
    if (Ints[i].EnumName.size() < 40)
      OS << std::string(40-Ints[i].EnumName.size(), ' ');
    OS << " // " << Ints[i].Name << "\n";
  }
  OS << "#endif\n\n";
}

void IntrinsicEmitter::EmitTargetInfo(const CodeGenIntrinsicTable &Ints,
                                    raw_ostream &OS) {
  OS << "// Target mapping\n";
  OS << "#ifdef GET_INTRINSIC_TARGET_DATA\n";
  OS << "struct IntrinsicTargetInfo {\n"
     << "  llvm::StringLiteral Name;\n"
     << "  size_t Offset;\n"
     << "  size_t Count;\n"
     << "};\n";
  OS << "static constexpr IntrinsicTargetInfo TargetInfos[] = {\n";
  for (auto Target : Ints.Targets)
    OS << "  {llvm::StringLiteral(\"" << Target.Name << "\"), " << Target.Offset
       << ", " << Target.Count << "},\n";
  OS << "};\n";
  OS << "#endif\n\n";
}

void IntrinsicEmitter::EmitIntrinsicToNameTable(
    const CodeGenIntrinsicTable &Ints, raw_ostream &OS) {
  OS << "// Intrinsic ID to name table\n";
  OS << "#ifdef GET_INTRINSIC_NAME_TABLE\n";
  OS << "  // Note that entry #0 is the invalid intrinsic!\n";
  for (unsigned i = 0, e = Ints.size(); i != e; ++i)
    OS << "  \"" << Ints[i].Name << "\",\n";
  OS << "#endif\n\n";
}

void IntrinsicEmitter::EmitIntrinsicToOverloadTable(
    const CodeGenIntrinsicTable &Ints, raw_ostream &OS) {
  OS << "// Intrinsic ID to overload bitset\n";
  OS << "#ifdef GET_INTRINSIC_OVERLOAD_TABLE\n";
  OS << "static const uint8_t OTable[] = {\n";
  OS << "  0";
  for (unsigned i = 0, e = Ints.size(); i != e; ++i) {
    // Add one to the index so we emit a null bit for the invalid #0 intrinsic.
    if ((i+1)%8 == 0)
      OS << ",\n  0";
    if (Ints[i].isOverloaded)
      OS << " | (1<<" << (i+1)%8 << ')';
  }
  OS << "\n};\n\n";
  // OTable contains a true bit at the position if the intrinsic is overloaded.
  OS << "return (OTable[id/8] & (1 << (id%8))) != 0;\n";
  OS << "#endif\n\n";
}


// NOTE: This must be kept in synch with the copy in lib/IR/Function.cpp!
enum IIT_Info {
  // Common values should be encoded with 0-15.
  IIT_Done = 0,
  IIT_I1   = 1,
  IIT_I8   = 2,
  IIT_I16  = 3,
  IIT_I32  = 4,
  IIT_I64  = 5,
  IIT_F16  = 6,
  IIT_F32  = 7,
  IIT_F64  = 8,
  IIT_V2   = 9,
  IIT_V4   = 10,
  IIT_V8   = 11,
  IIT_V16  = 12,
  IIT_V32  = 13,
  IIT_PTR  = 14,
  IIT_ARG  = 15,

  // Values from 16+ are only encodable with the inefficient encoding.
  IIT_V64  = 16,
  IIT_MMX  = 17,
  IIT_TOKEN = 18,
  IIT_METADATA = 19,
  IIT_EMPTYSTRUCT = 20,
  IIT_STRUCT2 = 21,
  IIT_STRUCT3 = 22,
  IIT_STRUCT4 = 23,
  IIT_STRUCT5 = 24,
  IIT_EXTEND_ARG = 25,
  IIT_TRUNC_ARG = 26,
  IIT_ANYPTR = 27,
  IIT_V1   = 28,
  IIT_VARARG = 29,
  IIT_HALF_VEC_ARG = 30,
  IIT_SAME_VEC_WIDTH_ARG = 31,
  IIT_PTR_TO_ARG = 32,
  IIT_PTR_TO_ELT = 33,
  IIT_VEC_OF_ANYPTRS_TO_ELT = 34,
  IIT_I128 = 35,
  IIT_V512 = 36,
  IIT_V1024 = 37,
  IIT_STRUCT6 = 38,
  IIT_STRUCT7 = 39,
  IIT_STRUCT8 = 40,
<<<<<<< HEAD
  IIT_IFATPTR64 = 41,
  IIT_IFATPTR128 = 42,
  IIT_IFATPTR256 = 43,
  IIT_IFATPTR512 = 44,
  IIT_IFATPTRAny = 45
=======
  IIT_F128 = 41
>>>>>>> 41306baa
};

static void EncodeFixedValueType(MVT::SimpleValueType VT,
                                 std::vector<unsigned char> &Sig) {
  if (MVT(VT).isInteger()) {
    unsigned BitWidth = MVT(VT).getSizeInBits();
    switch (BitWidth) {
    default: PrintFatalError("unhandled integer type width in intrinsic!");
    case 1: return Sig.push_back(IIT_I1);
    case 8: return Sig.push_back(IIT_I8);
    case 16: return Sig.push_back(IIT_I16);
    case 32: return Sig.push_back(IIT_I32);
    case 64: return Sig.push_back(IIT_I64);
    case 128: return Sig.push_back(IIT_I128);
    }
  }

  switch (VT) {
  default: PrintFatalError("unhandled MVT in intrinsic!");
  case MVT::iFATPTR64: return Sig.push_back(IIT_IFATPTR64);
  case MVT::iFATPTR128: return Sig.push_back(IIT_IFATPTR128);
  case MVT::iFATPTR256: return Sig.push_back(IIT_IFATPTR256);
  case MVT::iFATPTR512: return Sig.push_back(IIT_IFATPTR512);
  case MVT::iFATPTRAny: return Sig.push_back(IIT_IFATPTRAny);
  case MVT::f16: return Sig.push_back(IIT_F16);
  case MVT::f32: return Sig.push_back(IIT_F32);
  case MVT::f64: return Sig.push_back(IIT_F64);
  case MVT::f128: return Sig.push_back(IIT_F128);
  case MVT::token: return Sig.push_back(IIT_TOKEN);
  case MVT::Metadata: return Sig.push_back(IIT_METADATA);
  case MVT::x86mmx: return Sig.push_back(IIT_MMX);
  // MVT::OtherVT is used to mean the empty struct type here.
  case MVT::Other: return Sig.push_back(IIT_EMPTYSTRUCT);
  // MVT::isVoid is used to represent varargs here.
  case MVT::isVoid: return Sig.push_back(IIT_VARARG);
  }
}

#if defined(_MSC_VER) && !defined(__clang__)
#pragma optimize("",off) // MSVC 2015 optimizer can't deal with this function.
#endif

static void EncodeFixedType(Record *R, std::vector<unsigned char> &ArgCodes,
                            std::vector<unsigned char> &Sig) {

  if (R->isSubClassOf("LLVMMatchType")) {
    unsigned Number = R->getValueAsInt("Number");
    assert(Number < ArgCodes.size() && "Invalid matching number!");
    if (R->isSubClassOf("LLVMExtendedType"))
      Sig.push_back(IIT_EXTEND_ARG);
    else if (R->isSubClassOf("LLVMTruncatedType"))
      Sig.push_back(IIT_TRUNC_ARG);
    else if (R->isSubClassOf("LLVMHalfElementsVectorType"))
      Sig.push_back(IIT_HALF_VEC_ARG);
    else if (R->isSubClassOf("LLVMVectorSameWidth")) {
      Sig.push_back(IIT_SAME_VEC_WIDTH_ARG);
      Sig.push_back((Number << 3) | ArgCodes[Number]);
      MVT::SimpleValueType VT = getValueType(R->getValueAsDef("ElTy"));
      EncodeFixedValueType(VT, Sig);
      return;
    }
    else if (R->isSubClassOf("LLVMPointerTo"))
      Sig.push_back(IIT_PTR_TO_ARG);
    else if (R->isSubClassOf("LLVMVectorOfAnyPointersToElt")) {
      Sig.push_back(IIT_VEC_OF_ANYPTRS_TO_ELT);
      unsigned ArgNo = ArgCodes.size();
      ArgCodes.push_back(3 /*vAny*/);
      // Encode overloaded ArgNo
      Sig.push_back(ArgNo);
      // Encode LLVMMatchType<Number> ArgNo
      Sig.push_back(Number);
      return;
    } else if (R->isSubClassOf("LLVMPointerToElt"))
      Sig.push_back(IIT_PTR_TO_ELT);
    else
      Sig.push_back(IIT_ARG);
    return Sig.push_back((Number << 3) | ArgCodes[Number]);
  }

  MVT::SimpleValueType VT = getValueType(R->getValueAsDef("VT"));

  unsigned Tmp = 0;
  switch (VT) {
  default: break;
  case MVT::iPTRAny: ++Tmp; LLVM_FALLTHROUGH;
  case MVT::vAny: ++Tmp;    LLVM_FALLTHROUGH;
  case MVT::fAny: ++Tmp;    LLVM_FALLTHROUGH;
  case MVT::iAny: ++Tmp;    LLVM_FALLTHROUGH;
  case MVT::Any: {
    // If this is an "any" valuetype, then the type is the type of the next
    // type in the list specified to getIntrinsic().
    Sig.push_back(IIT_ARG);

    // Figure out what arg # this is consuming, and remember what kind it was.
    unsigned ArgNo = ArgCodes.size();
    ArgCodes.push_back(Tmp);

    // Encode what sort of argument it must be in the low 3 bits of the ArgNo.
    return Sig.push_back((ArgNo << 3) | Tmp);
  }

  case MVT::iPTR: {
    unsigned AddrSpace = 0;
    if (R->isSubClassOf("LLVMQualPointerType")) {
      AddrSpace = R->getValueAsInt("AddrSpace");
      assert(AddrSpace < 256 && "Address space exceeds 255");
    }
    if (AddrSpace) {
      Sig.push_back(IIT_ANYPTR);
      Sig.push_back(AddrSpace);
    } else {
      Sig.push_back(IIT_PTR);
    }
    return EncodeFixedType(R->getValueAsDef("ElTy"), ArgCodes, Sig);
  }
  case MVT::iFATPTR64:
  case MVT::iFATPTR128:
  case MVT::iFATPTR256:
  case MVT::iFATPTR512:
  case MVT::iFATPTRAny: {
    switch (VT) {
    default: llvm_unreachable("VT already checked!");
    case MVT::iFATPTR64: Sig.push_back(IIT_IFATPTR64); break;
    case MVT::iFATPTR128: Sig.push_back(IIT_IFATPTR128); break;
    case MVT::iFATPTR256: Sig.push_back(IIT_IFATPTR256); break;
    case MVT::iFATPTR512: Sig.push_back(IIT_IFATPTR512); break;
    case MVT::iFATPTRAny: Sig.push_back(IIT_IFATPTRAny); break;
    }
    Sig.push_back(200);
    return EncodeFixedType(R->getValueAsDef("ElTy"), ArgCodes, Sig);
  }
  }

  if (MVT(VT).isVector()) {
    MVT VVT = VT;
    switch (VVT.getVectorNumElements()) {
    default: PrintFatalError("unhandled vector type width in intrinsic!");
    case 1: Sig.push_back(IIT_V1); break;
    case 2: Sig.push_back(IIT_V2); break;
    case 4: Sig.push_back(IIT_V4); break;
    case 8: Sig.push_back(IIT_V8); break;
    case 16: Sig.push_back(IIT_V16); break;
    case 32: Sig.push_back(IIT_V32); break;
    case 64: Sig.push_back(IIT_V64); break;
    case 512: Sig.push_back(IIT_V512); break;
    case 1024: Sig.push_back(IIT_V1024); break;
    }

    return EncodeFixedValueType(VVT.getVectorElementType().SimpleTy, Sig);
  }

  EncodeFixedValueType(VT, Sig);
}

#if defined(_MSC_VER) && !defined(__clang__)
#pragma optimize("",on)
#endif

/// ComputeFixedEncoding - If we can encode the type signature for this
/// intrinsic into 32 bits, return it.  If not, return ~0U.
static void ComputeFixedEncoding(const CodeGenIntrinsic &Int,
                                 std::vector<unsigned char> &TypeSig) {
  std::vector<unsigned char> ArgCodes;

  if (Int.IS.RetVTs.empty())
    TypeSig.push_back(IIT_Done);
  else if (Int.IS.RetVTs.size() == 1 &&
           Int.IS.RetVTs[0] == MVT::isVoid)
    TypeSig.push_back(IIT_Done);
  else {
    switch (Int.IS.RetVTs.size()) {
      case 1: break;
      case 2: TypeSig.push_back(IIT_STRUCT2); break;
      case 3: TypeSig.push_back(IIT_STRUCT3); break;
      case 4: TypeSig.push_back(IIT_STRUCT4); break;
      case 5: TypeSig.push_back(IIT_STRUCT5); break;
      case 6: TypeSig.push_back(IIT_STRUCT6); break;
      case 7: TypeSig.push_back(IIT_STRUCT7); break;
      case 8: TypeSig.push_back(IIT_STRUCT8); break;
      default: llvm_unreachable("Unhandled case in struct");
    }

    for (unsigned i = 0, e = Int.IS.RetVTs.size(); i != e; ++i)
      EncodeFixedType(Int.IS.RetTypeDefs[i], ArgCodes, TypeSig);
  }

  for (unsigned i = 0, e = Int.IS.ParamTypeDefs.size(); i != e; ++i)
    EncodeFixedType(Int.IS.ParamTypeDefs[i], ArgCodes, TypeSig);
}

static void printIITEntry(raw_ostream &OS, unsigned char X) {
  OS << (unsigned)X;
}

void IntrinsicEmitter::EmitGenerator(const CodeGenIntrinsicTable &Ints,
                                     raw_ostream &OS) {
  // If we can compute a 32-bit fixed encoding for this intrinsic, do so and
  // capture it in this vector, otherwise store a ~0U.
  std::vector<unsigned> FixedEncodings;

  SequenceToOffsetTable<std::vector<unsigned char> > LongEncodingTable;

  std::vector<unsigned char> TypeSig;

  // Compute the unique argument type info.
  for (unsigned i = 0, e = Ints.size(); i != e; ++i) {
    // Get the signature for the intrinsic.
    TypeSig.clear();
    ComputeFixedEncoding(Ints[i], TypeSig);

    // Check to see if we can encode it into a 32-bit word.  We can only encode
    // 8 nibbles into a 32-bit word.
    if (TypeSig.size() <= 8) {
      bool Failed = false;
      unsigned Result = 0;
      for (unsigned i = 0, e = TypeSig.size(); i != e; ++i) {
        // If we had an unencodable argument, bail out.
        if (TypeSig[i] > 15) {
          Failed = true;
          break;
        }
        Result = (Result << 4) | TypeSig[e-i-1];
      }

      // If this could be encoded into a 31-bit word, return it.
      if (!Failed && (Result >> 31) == 0) {
        FixedEncodings.push_back(Result);
        continue;
      }
    }

    // Otherwise, we're going to unique the sequence into the
    // LongEncodingTable, and use its offset in the 32-bit table instead.
    LongEncodingTable.add(TypeSig);

    // This is a placehold that we'll replace after the table is laid out.
    FixedEncodings.push_back(~0U);
  }

  LongEncodingTable.layout();

  OS << "// Global intrinsic function declaration type table.\n";
  OS << "#ifdef GET_INTRINSIC_GENERATOR_GLOBAL\n";

  OS << "static const unsigned IIT_Table[] = {\n  ";

  for (unsigned i = 0, e = FixedEncodings.size(); i != e; ++i) {
    if ((i & 7) == 7)
      OS << "\n  ";

    // If the entry fit in the table, just emit it.
    if (FixedEncodings[i] != ~0U) {
      OS << "0x" << Twine::utohexstr(FixedEncodings[i]) << ", ";
      continue;
    }

    TypeSig.clear();
    ComputeFixedEncoding(Ints[i], TypeSig);


    // Otherwise, emit the offset into the long encoding table.  We emit it this
    // way so that it is easier to read the offset in the .def file.
    OS << "(1U<<31) | " << LongEncodingTable.get(TypeSig) << ", ";
  }

  OS << "0\n};\n\n";

  // Emit the shared table of register lists.
  OS << "static const unsigned char IIT_LongEncodingTable[] = {\n";
  if (!LongEncodingTable.empty())
    LongEncodingTable.emit(OS, printIITEntry);
  OS << "  255\n};\n\n";

  OS << "#endif\n\n";  // End of GET_INTRINSIC_GENERATOR_GLOBAL
}

namespace {
struct AttributeComparator {
  bool operator()(const CodeGenIntrinsic *L, const CodeGenIntrinsic *R) const {
    // Sort throwing intrinsics after non-throwing intrinsics.
    if (L->canThrow != R->canThrow)
      return R->canThrow;

    if (L->isNoDuplicate != R->isNoDuplicate)
      return R->isNoDuplicate;

    if (L->isNoReturn != R->isNoReturn)
      return R->isNoReturn;

    if (L->isConvergent != R->isConvergent)
      return R->isConvergent;

    if (L->isSpeculatable != R->isSpeculatable)
      return R->isSpeculatable;

    if (L->hasSideEffects != R->hasSideEffects)
      return R->hasSideEffects;

    // Try to order by readonly/readnone attribute.
    CodeGenIntrinsic::ModRefBehavior LK = L->ModRef;
    CodeGenIntrinsic::ModRefBehavior RK = R->ModRef;
    if (LK != RK) return (LK > RK);

    // Order by argument attributes.
    // This is reliable because each side is already sorted internally.
    return (L->ArgumentAttributes < R->ArgumentAttributes);
  }
};
} // End anonymous namespace

/// EmitAttributes - This emits the Intrinsic::getAttributes method.
void IntrinsicEmitter::EmitAttributes(const CodeGenIntrinsicTable &Ints,
                                      raw_ostream &OS) {
  OS << "// Add parameter attributes that are not common to all intrinsics.\n";
  OS << "#ifdef GET_INTRINSIC_ATTRIBUTES\n";
  if (TargetOnly)
    OS << "static AttributeList getAttributes(LLVMContext &C, " << TargetPrefix
       << "Intrinsic::ID id) {\n";
  else
    OS << "AttributeList Intrinsic::getAttributes(LLVMContext &C, ID id) {\n";

  // Compute the maximum number of attribute arguments and the map
  typedef std::map<const CodeGenIntrinsic*, unsigned,
                   AttributeComparator> UniqAttrMapTy;
  UniqAttrMapTy UniqAttributes;
  unsigned maxArgAttrs = 0;
  unsigned AttrNum = 0;
  for (unsigned i = 0, e = Ints.size(); i != e; ++i) {
    const CodeGenIntrinsic &intrinsic = Ints[i];
    maxArgAttrs =
      std::max(maxArgAttrs, unsigned(intrinsic.ArgumentAttributes.size()));
    unsigned &N = UniqAttributes[&intrinsic];
    if (N) continue;
    assert(AttrNum < 256 && "Too many unique attributes for table!");
    N = ++AttrNum;
  }

  // Emit an array of AttributeList.  Most intrinsics will have at least one
  // entry, for the function itself (index ~1), which is usually nounwind.
  OS << "  static const uint8_t IntrinsicsToAttributesMap[] = {\n";

  for (unsigned i = 0, e = Ints.size(); i != e; ++i) {
    const CodeGenIntrinsic &intrinsic = Ints[i];

    OS << "    " << UniqAttributes[&intrinsic] << ", // "
       << intrinsic.Name << "\n";
  }
  OS << "  };\n\n";

  OS << "  AttributeList AS[" << maxArgAttrs + 1 << "];\n";
  OS << "  unsigned NumAttrs = 0;\n";
  OS << "  if (id != 0) {\n";
  OS << "    switch(IntrinsicsToAttributesMap[id - ";
  if (TargetOnly)
    OS << "Intrinsic::num_intrinsics";
  else
    OS << "1";
  OS << "]) {\n";
  OS << "    default: llvm_unreachable(\"Invalid attribute number\");\n";
  for (UniqAttrMapTy::const_iterator I = UniqAttributes.begin(),
       E = UniqAttributes.end(); I != E; ++I) {
    OS << "    case " << I->second << ": {\n";

    const CodeGenIntrinsic &intrinsic = *(I->first);

    // Keep track of the number of attributes we're writing out.
    unsigned numAttrs = 0;

    // The argument attributes are alreadys sorted by argument index.
    unsigned ai = 0, ae = intrinsic.ArgumentAttributes.size();
    if (ae) {
      while (ai != ae) {
        unsigned argNo = intrinsic.ArgumentAttributes[ai].first;
        unsigned attrIdx = argNo + 1; // Must match AttributeList::FirstArgIndex

        OS << "      const Attribute::AttrKind AttrParam" << attrIdx << "[]= {";
        bool addComma = false;

        do {
          switch (intrinsic.ArgumentAttributes[ai].second) {
          case CodeGenIntrinsic::NoCapture:
            if (addComma)
              OS << ",";
            OS << "Attribute::NoCapture";
            addComma = true;
            break;
          case CodeGenIntrinsic::Returned:
            if (addComma)
              OS << ",";
            OS << "Attribute::Returned";
            addComma = true;
            break;
          case CodeGenIntrinsic::ReadOnly:
            if (addComma)
              OS << ",";
            OS << "Attribute::ReadOnly";
            addComma = true;
            break;
          case CodeGenIntrinsic::WriteOnly:
            if (addComma)
              OS << ",";
            OS << "Attribute::WriteOnly";
            addComma = true;
            break;
          case CodeGenIntrinsic::ReadNone:
            if (addComma)
              OS << ",";
            OS << "Attribute::ReadNone";
            addComma = true;
            break;
          }

          ++ai;
        } while (ai != ae && intrinsic.ArgumentAttributes[ai].first == argNo);
        OS << "};\n";
        OS << "      AS[" << numAttrs++ << "] = AttributeList::get(C, "
           << attrIdx << ", AttrParam" << attrIdx << ");\n";
      }
    }

    if (!intrinsic.canThrow ||
        intrinsic.ModRef != CodeGenIntrinsic::ReadWriteMem ||
        intrinsic.isNoReturn || intrinsic.isNoDuplicate ||
        intrinsic.isConvergent || intrinsic.isSpeculatable) {
      OS << "      const Attribute::AttrKind Atts[] = {";
      bool addComma = false;
      if (!intrinsic.canThrow) {
        OS << "Attribute::NoUnwind";
        addComma = true;
      }
      if (intrinsic.isNoReturn) {
        if (addComma)
          OS << ",";
        OS << "Attribute::NoReturn";
        addComma = true;
      }
      if (intrinsic.isNoDuplicate) {
        if (addComma)
          OS << ",";
        OS << "Attribute::NoDuplicate";
        addComma = true;
      }
      if (intrinsic.isConvergent) {
        if (addComma)
          OS << ",";
        OS << "Attribute::Convergent";
        addComma = true;
      }
      if (intrinsic.isSpeculatable) {
        if (addComma)
          OS << ",";
        OS << "Attribute::Speculatable";
        addComma = true;
      }

      switch (intrinsic.ModRef) {
      case CodeGenIntrinsic::NoMem:
        if (addComma)
          OS << ",";
        OS << "Attribute::ReadNone";
        break;
      case CodeGenIntrinsic::ReadArgMem:
        if (addComma)
          OS << ",";
        OS << "Attribute::ReadOnly,";
        OS << "Attribute::ArgMemOnly";
        break;
      case CodeGenIntrinsic::ReadMem:
        if (addComma)
          OS << ",";
        OS << "Attribute::ReadOnly";
        break;
      case CodeGenIntrinsic::ReadInaccessibleMem:
        if (addComma)
          OS << ",";
        OS << "Attribute::ReadOnly,";
        OS << "Attribute::InaccessibleMemOnly";
        break;
      case CodeGenIntrinsic::ReadInaccessibleMemOrArgMem:
        if (addComma)
          OS << ",";
        OS << "Attribute::ReadOnly,";
        OS << "Attribute::InaccessibleMemOrArgMemOnly";
        break;
      case CodeGenIntrinsic::WriteArgMem:
        if (addComma)
          OS << ",";
        OS << "Attribute::WriteOnly,";
        OS << "Attribute::ArgMemOnly";
        break;
      case CodeGenIntrinsic::WriteMem:
        if (addComma)
          OS << ",";
        OS << "Attribute::WriteOnly";
        break;
      case CodeGenIntrinsic::WriteInaccessibleMem:
        if (addComma)
          OS << ",";
        OS << "Attribute::WriteOnly,";
        OS << "Attribute::InaccessibleMemOnly";
        break;
      case CodeGenIntrinsic::WriteInaccessibleMemOrArgMem:
        if (addComma)
          OS << ",";
        OS << "Attribute::WriteOnly,";
        OS << "Attribute::InaccessibleMemOrArgMemOnly";
        break;
      case CodeGenIntrinsic::ReadWriteArgMem:
        if (addComma)
          OS << ",";
        OS << "Attribute::ArgMemOnly";
        break;
      case CodeGenIntrinsic::ReadWriteInaccessibleMem:
        if (addComma)
          OS << ",";
        OS << "Attribute::InaccessibleMemOnly";
        break;
      case CodeGenIntrinsic::ReadWriteInaccessibleMemOrArgMem:
        if (addComma)
          OS << ",";
        OS << "Attribute::InaccessibleMemOrArgMemOnly";
        break;
      case CodeGenIntrinsic::ReadWriteMem:
        break;
      }
      OS << "};\n";
      OS << "      AS[" << numAttrs++ << "] = AttributeList::get(C, "
         << "AttributeList::FunctionIndex, Atts);\n";
    }

    if (numAttrs) {
      OS << "      NumAttrs = " << numAttrs << ";\n";
      OS << "      break;\n";
      OS << "      }\n";
    } else {
      OS << "      return AttributeList();\n";
      OS << "      }\n";
    }
  }

  OS << "    }\n";
  OS << "  }\n";
  OS << "  return AttributeList::get(C, makeArrayRef(AS, NumAttrs));\n";
  OS << "}\n";
  OS << "#endif // GET_INTRINSIC_ATTRIBUTES\n\n";
}

void IntrinsicEmitter::EmitIntrinsicToBuiltinMap(
    const CodeGenIntrinsicTable &Ints, bool IsGCC, raw_ostream &OS) {
  StringRef CompilerName = (IsGCC ? "GCC" : "MS");
  typedef std::map<std::string, std::map<std::string, std::string>> BIMTy;
  BIMTy BuiltinMap;
  StringToOffsetTable Table;
  for (unsigned i = 0, e = Ints.size(); i != e; ++i) {
    const std::string &BuiltinName =
        IsGCC ? Ints[i].GCCBuiltinName : Ints[i].MSBuiltinName;
    if (!BuiltinName.empty()) {
      // Get the map for this target prefix.
      std::map<std::string, std::string> &BIM =
          BuiltinMap[Ints[i].TargetPrefix];

      if (!BIM.insert(std::make_pair(BuiltinName, Ints[i].EnumName)).second)
        PrintFatalError("Intrinsic '" + Ints[i].TheDef->getName() +
                        "': duplicate " + CompilerName + " builtin name!");
      Table.GetOrAddStringOffset(BuiltinName);
    }
    if (!Ints[i].GCCBuiltinAliasName.empty()) {
      // Get the map for this target prefix.
      std::map<std::string, std::string> &BIM =BuiltinMap[Ints[i].TargetPrefix];

      if (!BIM.insert(std::make_pair(Ints[i].GCCBuiltinAliasName,
                                     Ints[i].EnumName)).second)
        PrintFatalError("Intrinsic '" + Ints[i].TheDef->getName() +
              "': duplicate GCC builtin name!");
      Table.GetOrAddStringOffset(Ints[i].GCCBuiltinAliasName);
    }
  }

  OS << "// Get the LLVM intrinsic that corresponds to a builtin.\n";
  OS << "// This is used by the C front-end.  The builtin name is passed\n";
  OS << "// in as BuiltinName, and a target prefix (e.g. 'ppc') is passed\n";
  OS << "// in as TargetPrefix.  The result is assigned to 'IntrinsicID'.\n";
  OS << "#ifdef GET_LLVM_INTRINSIC_FOR_" << CompilerName << "_BUILTIN\n";

  if (TargetOnly) {
    OS << "static " << TargetPrefix << "Intrinsic::ID "
       << "getIntrinsicFor" << CompilerName << "Builtin(const char "
       << "*TargetPrefixStr, StringRef BuiltinNameStr) {\n";
  } else {
    OS << "Intrinsic::ID Intrinsic::getIntrinsicFor" << CompilerName
       << "Builtin(const char "
       << "*TargetPrefixStr, StringRef BuiltinNameStr) {\n";
  }

  if (Table.Empty()) {
    OS << "  return ";
    if (!TargetPrefix.empty())
      OS << "(" << TargetPrefix << "Intrinsic::ID)";
    OS << "Intrinsic::not_intrinsic;\n";
    OS << "}\n";
    OS << "#endif\n\n";
    return;
  }

  OS << "  static const char BuiltinNames[] = {\n";
  Table.EmitCharArray(OS);
  OS << "  };\n\n";

  OS << "  struct BuiltinEntry {\n";
  OS << "    Intrinsic::ID IntrinID;\n";
  OS << "    unsigned StrTabOffset;\n";
  OS << "    const char *getName() const {\n";
  OS << "      return &BuiltinNames[StrTabOffset];\n";
  OS << "    }\n";
  OS << "    bool operator<(StringRef RHS) const {\n";
  OS << "      return strncmp(getName(), RHS.data(), RHS.size()) < 0;\n";
  OS << "    }\n";
  OS << "  };\n";

  OS << "  StringRef TargetPrefix(TargetPrefixStr);\n\n";

  // Note: this could emit significantly better code if we cared.
  for (BIMTy::iterator I = BuiltinMap.begin(), E = BuiltinMap.end();I != E;++I){
    OS << "  ";
    if (!I->first.empty())
      OS << "if (TargetPrefix == \"" << I->first << "\") ";
    else
      OS << "/* Target Independent Builtins */ ";
    OS << "{\n";

    // Emit the comparisons for this target prefix.
    OS << "    static const BuiltinEntry " << I->first << "Names[] = {\n";
    for (const auto &P : I->second) {
      OS << "      {Intrinsic::" << P.second << ", "
         << Table.GetOrAddStringOffset(P.first) << "}, // " << P.first << "\n";
    }
    OS << "    };\n";
    OS << "    auto I = std::lower_bound(std::begin(" << I->first << "Names),\n";
    OS << "                              std::end(" << I->first << "Names),\n";
    OS << "                              BuiltinNameStr);\n";
    OS << "    if (I != std::end(" << I->first << "Names) &&\n";
    OS << "        I->getName() == BuiltinNameStr)\n";
    OS << "      return I->IntrinID;\n";
    OS << "  }\n";
  }
  OS << "  return ";
  if (!TargetPrefix.empty())
    OS << "(" << TargetPrefix << "Intrinsic::ID)";
  OS << "Intrinsic::not_intrinsic;\n";
  OS << "}\n";
  OS << "#endif\n\n";
}

void llvm::EmitIntrinsicEnums(RecordKeeper &RK, raw_ostream &OS,
                              bool TargetOnly) {
  IntrinsicEmitter(RK, TargetOnly).run(OS, /*Enums=*/true);
}

void llvm::EmitIntrinsicImpl(RecordKeeper &RK, raw_ostream &OS,
                             bool TargetOnly) {
  IntrinsicEmitter(RK, TargetOnly).run(OS, /*Enums=*/false);
}<|MERGE_RESOLUTION|>--- conflicted
+++ resolved
@@ -220,15 +220,12 @@
   IIT_STRUCT6 = 38,
   IIT_STRUCT7 = 39,
   IIT_STRUCT8 = 40,
-<<<<<<< HEAD
-  IIT_IFATPTR64 = 41,
-  IIT_IFATPTR128 = 42,
-  IIT_IFATPTR256 = 43,
-  IIT_IFATPTR512 = 44,
-  IIT_IFATPTRAny = 45
-=======
   IIT_F128 = 41
->>>>>>> 41306baa
+  IIT_IFATPTR64 = 42,
+  IIT_IFATPTR128 = 43,
+  IIT_IFATPTR256 = 44,
+  IIT_IFATPTR512 = 45,
+  IIT_IFATPTRAny = 46
 };
 
 static void EncodeFixedValueType(MVT::SimpleValueType VT,
