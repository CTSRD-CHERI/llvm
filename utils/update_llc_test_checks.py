#!/usr/bin/env python2.7

"""A test case update script.

This script is a utility to update LLVM 'llc' based test cases with new
FileCheck patterns. It can either update all of the tests in the file or
a single test function.
"""

import argparse
import os         # Used to advertise this file's name ("autogenerated_note").
import string
import subprocess
import sys
import re

from UpdateTestChecks import asm, common

ADVERT = '; NOTE: Assertions have been autogenerated by '


def add_checks(output_lines, run_list, func_dict, func_name):
  printed_prefixes = []
  for p in run_list:
    checkprefixes = p[0]
    for checkprefix in checkprefixes:
      if checkprefix in printed_prefixes:
        break
      if not func_dict[checkprefix][func_name]:
        continue
      # Add some space between different check prefixes.
      if len(printed_prefixes) != 0:
        output_lines.append(';')
      printed_prefixes.append(checkprefix)
      output_lines.append('; %s-LABEL: %s:' % (checkprefix, func_name))
      func_body = func_dict[checkprefix][func_name].splitlines()
      output_lines.append('; %s:       %s' % (checkprefix, func_body[0]))
      for func_line in func_body[1:]:
        output_lines.append('; %s-NEXT:  %s' % (checkprefix, func_line))
      # Add space between different check prefixes and the first line of code.
      # output_lines.append(';')
      break
  return output_lines


def main():
  parser = argparse.ArgumentParser(description=__doc__)
  parser.add_argument('-v', '--verbose', action='store_true',
                      help='Show verbose output')
  parser.add_argument('--llc-binary', default='llc',
                      help='The "llc" binary to use to generate the test case')
  parser.add_argument(
      '--function', help='The function in the test file to update')
  parser.add_argument(
      '--x86_extra_scrub', action='store_true',
      help='Use more regex for x86 matching to reduce diffs between various subtargets')
  parser.add_argument('tests', nargs='+')
  args = parser.parse_args()

  autogenerated_note = (ADVERT + 'utils/' + os.path.basename(__file__))

  for test in args.tests:
    if args.verbose:
      print >>sys.stderr, 'Scanning for RUN lines in test file: %s' % (test,)
    with open(test) as f:
      input_lines = [l.rstrip() for l in f]

    triple_in_ir = None
    for l in input_lines:
      m = common.TRIPLE_IR_RE.match(l)
      if m:
        triple_in_ir = m.groups()[0]
        break

    raw_lines = [m.group(1)
                 for m in [common.RUN_LINE_RE.match(l) for l in input_lines] if m]
    run_lines = [raw_lines[0]] if len(raw_lines) > 0 else []
    for l in raw_lines[1:]:
      if run_lines[-1].endswith("\\"):
        run_lines[-1] = run_lines[-1].rstrip("\\") + " " + l
      else:
        run_lines.append(l)

    if args.verbose:
      print >>sys.stderr, 'Found %d RUN lines:' % (len(run_lines),)
      for l in run_lines:
        print >>sys.stderr, '  RUN: ' + l

    run_list = []
    for l in run_lines:
      commands = [cmd.strip() for cmd in l.split('|', 1)]
      llc_cmd = commands[0]
      if llc_cmd.startswith("%cheri_"):
        llc_cmd = llc_cmd.replace("%cheri_purecap_llc", "llc -mtriple=cheri-unknown-freebsd -target-abi purecap -relocation-model pic -mcpu=cheri128 -mattr=+cheri128")
        llc_cmd = llc_cmd.replace("%cheri_llc", "llc -mtriple=cheri-unknown-freebsd -mcpu=cheri128 -mattr=+cheri128")
        llc_cmd = llc_cmd.replace("%cheri128_llc", "llc -mtriple=cheri-unknown-freebsd -mcpu=cheri128 -mattr=+cheri128")
        llc_cmd = llc_cmd.replace("%cheri256_llc", "llc -mtriple=cheri-unknown-freebsd -mcpu=cheri256 -mattr=+cheri256")

      triple_in_cmd = None
      m = common.TRIPLE_ARG_RE.search(llc_cmd)
      if m:
        triple_in_cmd = m.groups()[0]

      filecheck_cmd = ''
      if len(commands) > 1:
        filecheck_cmd = commands[1]
<<<<<<< HEAD
      if llc_cmd.startswith("%cheri_"):
        llc_cmd = llc_cmd.replace("%cheri_purecap_llc", "llc -mtriple=cheri-unknown-freebsd -target-abi purecap -relocation-model pic -mcpu=cheri128 -mattr=+cheri128")
        llc_cmd = llc_cmd.replace("%cheri_llc", "llc -mtriple=cheri-unknown-freebsd -mcpu=cheri128 -mattr=+cheri128")
        llc_cmd = llc_cmd.replace("%cheri128_llc", "llc -mtriple=cheri-unknown-freebsd -mcpu=cheri128 -mattr=+cheri128")
        llc_cmd = llc_cmd.replace("%cheri256_llc", "llc -mtriple=cheri-unknown-freebsd -mcpu=cheri256 -mattr=+cheri256")
=======
>>>>>>> 42c3191c
      if filecheck_cmd.startswith("%cheri_FileCheck"):
        filecheck_cmd = filecheck_cmd.replace("%cheri_FileCheck", "FileCheck '-D$CAP_SIZE=16'")
      if not llc_cmd.startswith('llc '):
        print >>sys.stderr, 'WARNING: Skipping non-llc RUN line: ' + l
        continue

      if not filecheck_cmd.startswith('FileCheck '):
        print >>sys.stderr, 'WARNING: Skipping non-FileChecked RUN line: ' + l
        continue

      llc_cmd_args = llc_cmd[len('llc'):].strip()
      llc_cmd_args = llc_cmd_args.replace('< %s', '').replace('%s', '').strip()

      check_prefixes = [item for m in common.CHECK_PREFIX_RE.finditer(filecheck_cmd)
                               for item in m.group(1).split(',')]
      if not check_prefixes:
        check_prefixes = ['CHECK']

      # FIXME: We should use multiple check prefixes to common check lines. For
      # now, we just ignore all but the last.
      run_list.append((check_prefixes, llc_cmd_args, triple_in_cmd))

    func_dict = {}
    for p in run_list:
      prefixes = p[0]
      for prefix in prefixes:
        func_dict.update({prefix: dict()})
    for prefixes, llc_args, triple_in_cmd in run_list:
      if args.verbose:
        print >>sys.stderr, 'Extracted LLC cmd: llc ' + llc_args
        print >>sys.stderr, 'Extracted FileCheck prefixes: ' + str(prefixes)

      raw_tool_output = common.invoke_tool(args.llc_binary, llc_args, test)
      if not (triple_in_cmd or triple_in_ir):
        print >>sys.stderr, "Cannot find a triple. Assume 'x86'"

      asm.build_function_body_dictionary_for_triple(args, raw_tool_output,
          triple_in_cmd or triple_in_ir or 'x86', prefixes, func_dict)

    is_in_function = False
    is_in_function_start = False
    func_name = None
    prefix_set = set([prefix for p in run_list for prefix in p[0]])
    if args.verbose:
      print >>sys.stderr, 'Rewriting FileCheck prefixes: %s' % (prefix_set,)
    output_lines = []
    output_lines.append(autogenerated_note)

    for input_line in input_lines:
      if is_in_function_start:
        if input_line == '':
          continue
        if input_line.lstrip().startswith(';'):
          m = common.CHECK_RE.match(input_line)
          if not m or m.group(1) not in prefix_set:
            output_lines.append(input_line)
            continue

        # Print out the various check lines here.
        output_lines = add_checks(output_lines, run_list, func_dict, func_name)
        is_in_function_start = False

      if is_in_function:
        if common.should_add_line_to_output(input_line, prefix_set):
          # This input line of the function body will go as-is into the output.
          output_lines.append(input_line)
        else:
          continue
        if input_line.strip() == '}':
          is_in_function = False
        continue

      # Discard any previous script advertising.
      if input_line.startswith(ADVERT):
        continue

      # If it's outside a function, it just gets copied to the output.
      output_lines.append(input_line)

      m = common.IR_FUNCTION_RE.match(input_line)
      if not m:
        continue
      func_name = m.group(1)
      if args.function is not None and func_name != args.function:
        # When filtering on a specific function, skip all others.
        continue
      is_in_function = is_in_function_start = True

    if args.verbose:
      print>>sys.stderr, 'Writing %d lines to %s...' % (len(output_lines), test)

    with open(test, 'wb') as f:
      f.writelines([l + '\n' for l in output_lines])


if __name__ == '__main__':
  main()<|MERGE_RESOLUTION|>--- conflicted
+++ resolved
@@ -104,14 +104,6 @@
       filecheck_cmd = ''
       if len(commands) > 1:
         filecheck_cmd = commands[1]
-<<<<<<< HEAD
-      if llc_cmd.startswith("%cheri_"):
-        llc_cmd = llc_cmd.replace("%cheri_purecap_llc", "llc -mtriple=cheri-unknown-freebsd -target-abi purecap -relocation-model pic -mcpu=cheri128 -mattr=+cheri128")
-        llc_cmd = llc_cmd.replace("%cheri_llc", "llc -mtriple=cheri-unknown-freebsd -mcpu=cheri128 -mattr=+cheri128")
-        llc_cmd = llc_cmd.replace("%cheri128_llc", "llc -mtriple=cheri-unknown-freebsd -mcpu=cheri128 -mattr=+cheri128")
-        llc_cmd = llc_cmd.replace("%cheri256_llc", "llc -mtriple=cheri-unknown-freebsd -mcpu=cheri256 -mattr=+cheri256")
-=======
->>>>>>> 42c3191c
       if filecheck_cmd.startswith("%cheri_FileCheck"):
         filecheck_cmd = filecheck_cmd.replace("%cheri_FileCheck", "FileCheck '-D$CAP_SIZE=16'")
       if not llc_cmd.startswith('llc '):
