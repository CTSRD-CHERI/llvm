##===- docs/Makefile ---------------------------------------*- Makefile -*-===##
#
#                     The LLVM Compiler Infrastructure
#
# This file is distributed under the University of Illinois Open Source
# License. See LICENSE.TXT for details.
#
##===----------------------------------------------------------------------===##

LEVEL      := ..
DIRS       :=

ifdef BUILD_FOR_WEBSITE
PROJ_OBJ_DIR = .
DOXYGEN = doxygen

$(PROJ_OBJ_DIR)/doxygen.cfg: doxygen.cfg.in
	cat $< | sed \
	  -e 's/@DOT@/dot/g' \
	  -e 's/@PACKAGE_VERSION@/mainline/' \
	  -e 's/@abs_top_builddir@/../g' \
	  -e 's/@abs_top_srcdir@/../g' \
	  -e 's/@enable_external_search@/NO/g' \
	  -e 's/@enable_searchengine@/NO/g' \
	  -e 's/@enable_server_based_search@/NO/g' \
	  -e 's/@extra_search_mappings@//g' \
	  -e 's/@llvm_doxygen_generate_qhp@//g' \
	  -e 's/@llvm_doxygen_qch_filename@//g' \
	  -e 's/@llvm_doxygen_qhelpgenerator_path@//g' \
	  -e 's/@llvm_doxygen_qhp_cust_filter_attrs@//g' \
	  -e 's/@llvm_doxygen_qhp_cust_filter_name@//g' \
	  -e 's/@llvm_doxygen_qhp_namespace@//g' \
	  -e 's/@searchengine_url@//g' \
	  > $@
endif

include $(LEVEL)/Makefile.common

HTML       := $(wildcard $(PROJ_SRC_DIR)/*.html) \
              $(wildcard $(PROJ_SRC_DIR)/*.css)
DOXYFILES  := doxygen.cfg.in doxygen.intro

.PHONY: install-html install-doxygen doxygen install-ocamldoc ocamldoc generated

install_targets := install-html
ifeq ($(ENABLE_DOXYGEN),1)
install_targets += install-doxygen
endif
ifdef OCAMLFIND
ifneq (,$(filter ocaml,$(BINDINGS_TO_BUILD)))
install_targets += install-ocamldoc
endif
endif
install-local:: $(install_targets)

generated_targets := doxygen
ifdef OCAMLFIND
generated_targets += ocamldoc
endif

# Live documentation is generated for the web site using this target:
# 'make generated BUILD_FOR_WEBSITE=1'
generated:: $(generated_targets)

install-html: $(PROJ_OBJ_DIR)/html.tar.gz
	$(Echo) Installing HTML documentation
	$(Verb) $(MKDIR) $(DESTDIR)$(PROJ_docsdir)/html
	$(Verb) $(DataInstall) $(HTML) $(DESTDIR)$(PROJ_docsdir)/html
	$(Verb) $(DataInstall) $(PROJ_OBJ_DIR)/html.tar.gz $(DESTDIR)$(PROJ_docsdir)

$(PROJ_OBJ_DIR)/html.tar.gz: $(HTML)
	$(Echo) Packaging HTML documentation
	$(Verb) $(RM) -rf $@ $(PROJ_OBJ_DIR)/html.tar
	$(Verb) cd $(PROJ_SRC_DIR) && \
	  $(TAR) cf $(PROJ_OBJ_DIR)/html.tar *.html
	$(Verb) $(GZIPBIN) $(PROJ_OBJ_DIR)/html.tar

install-doxygen: doxygen
	$(Echo) Installing doxygen documentation
	$(Verb) $(DataInstall) $(PROJ_OBJ_DIR)/doxygen.tar.gz $(DESTDIR)$(PROJ_docsdir)
	$(Verb) cd $(PROJ_OBJ_DIR)/doxygen/html && \
	  for DIR in $$($(FIND) . -type d); do \
	    DESTSUB="$(DESTDIR)$(PROJ_docsdir)/html/doxygen/$$(echo $$DIR | cut -c 3-)"; \
	    $(MKDIR) $$DESTSUB && \
	    $(FIND) $$DIR -maxdepth 1 -type f -exec $(DataInstall) {} $$DESTSUB \; ; \
	    if [ $$? != 0 ]; then exit 1; fi \
	  done

doxygen: regendoc $(PROJ_OBJ_DIR)/doxygen.tar.gz

regendoc:
	$(Echo) Building doxygen documentation
	$(Verb) $(RM) -rf $(PROJ_OBJ_DIR)/doxygen
	$(Verb) $(DOXYGEN) $(PROJ_OBJ_DIR)/doxygen.cfg

$(PROJ_OBJ_DIR)/doxygen.tar.gz: $(DOXYFILES) $(PROJ_OBJ_DIR)/doxygen.cfg
	$(Echo) Packaging doxygen documentation
	$(Verb) $(RM) -rf $@ $(PROJ_OBJ_DIR)/doxygen.tar
	$(Verb) $(TAR) cf $(PROJ_OBJ_DIR)/doxygen.tar doxygen
	$(Verb) $(GZIPBIN) $(PROJ_OBJ_DIR)/doxygen.tar
	$(Verb) $(CP) $(PROJ_OBJ_DIR)/doxygen.tar.gz $(PROJ_OBJ_DIR)/doxygen/html/

userloc: $(LLVM_SRC_ROOT)/docs/userloc.html

$(LLVM_SRC_ROOT)/docs/userloc.html:
	$(Echo) Making User LOC Table
	$(Verb) cd $(LLVM_SRC_ROOT) ; ./utils/userloc.pl -details -recurse \
	  -html lib include tools runtime utils examples autoconf test > docs/userloc.html

install-ocamldoc: ocamldoc
	$(Echo) Installing ocamldoc documentation
	$(Verb) $(MKDIR) $(DESTDIR)$(PROJ_docsdir)/ocamldoc/html
	$(Verb) $(DataInstall) $(PROJ_OBJ_DIR)/ocamldoc.tar.gz $(DESTDIR)$(PROJ_docsdir)
	$(Verb) cd $(PROJ_OBJ_DIR)/ocamldoc && \
	  $(FIND) . -type f -exec \
	    $(DataInstall) {} $(DESTDIR)$(PROJ_docsdir)/ocamldoc/html \;

ocamldoc: regen-ocamldoc
	$(Echo) Packaging ocamldoc documentation
	$(Verb) $(RM) -rf $(PROJ_OBJ_DIR)/ocamldoc.tar*
	$(Verb) $(TAR) cf $(PROJ_OBJ_DIR)/ocamldoc.tar ocamldoc
	$(Verb) $(GZIPBIN) $(PROJ_OBJ_DIR)/ocamldoc.tar
	$(Verb) $(CP) $(PROJ_OBJ_DIR)/ocamldoc.tar.gz $(PROJ_OBJ_DIR)/ocamldoc/html/

regen-ocamldoc:
	$(Echo) Building ocamldoc documentation
	$(Verb) $(RM) -rf $(PROJ_OBJ_DIR)/ocamldoc
	$(Verb) $(MAKE) -C $(LEVEL)/bindings/ocaml ocamldoc
	$(Verb) $(MKDIR) $(PROJ_OBJ_DIR)/ocamldoc/html
	$(Verb) \
<<<<<<< HEAD
		$(OCAMLDOC) -d $(PROJ_OBJ_DIR)/ocamldoc/html -sort -colorize-code -html \
=======
		$(OCAMLFIND) ocamldoc -d $(PROJ_OBJ_DIR)/ocamldoc/html -sort -colorize-code -html \
>>>>>>> 969bfdfe
		`$(FIND) $(LEVEL)/bindings/ocaml -name "*.odoc" \
		         -path "*/$(BuildMode)/*.odoc" -exec echo -load '{}' ';'`

uninstall-local::
	$(Echo) Uninstalling Documentation
	$(Verb) $(RM) -rf $(DESTDIR)$(PROJ_docsdir)<|MERGE_RESOLUTION|>--- conflicted
+++ resolved
@@ -128,11 +128,7 @@
 	$(Verb) $(MAKE) -C $(LEVEL)/bindings/ocaml ocamldoc
 	$(Verb) $(MKDIR) $(PROJ_OBJ_DIR)/ocamldoc/html
 	$(Verb) \
-<<<<<<< HEAD
-		$(OCAMLDOC) -d $(PROJ_OBJ_DIR)/ocamldoc/html -sort -colorize-code -html \
-=======
 		$(OCAMLFIND) ocamldoc -d $(PROJ_OBJ_DIR)/ocamldoc/html -sort -colorize-code -html \
->>>>>>> 969bfdfe
 		`$(FIND) $(LEVEL)/bindings/ocaml -name "*.odoc" \
 		         -path "*/$(BuildMode)/*.odoc" -exec echo -load '{}' ';'`
 
