--- conflicted
+++ resolved
@@ -41,15 +41,9 @@
   llvm_map_components_to_libnames(LIBRARIES ${link_components})
   get_target_property(t ${executable} TYPE)
   if("x${t}" STREQUAL "xSTATIC_LIBRARY")
-<<<<<<< HEAD
-    target_link_libraries(${executable} ${cmake_2_8_12_INTERFACE} ${LIBRARIES})
-  elseif("x${t}" STREQUAL "xSHARED_LIBRARY" OR "x${t}" STREQUAL "xMODULE_LIBRARY")
-    target_link_libraries(${executable} ${cmake_2_8_12_PRIVATE} ${LIBRARIES})
-=======
     target_link_libraries(${executable} INTERFACE ${LIBRARIES})
   elseif("x${t}" STREQUAL "xSHARED_LIBRARY" OR "x${t}" STREQUAL "xMODULE_LIBRARY")
     target_link_libraries(${executable} PRIVATE ${LIBRARIES})
->>>>>>> 969bfdfe
   else()
     # Use plain form for legacy user.
     target_link_libraries(${executable} ${LIBRARIES})
