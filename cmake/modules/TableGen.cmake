--- conflicted
+++ resolved
@@ -97,23 +97,12 @@
       set(${project}_TABLEGEN_EXE ${${project}_TABLEGEN_EXE} PARENT_SCOPE)
 
       add_custom_command(OUTPUT ${${project}_TABLEGEN_EXE}
-<<<<<<< HEAD
-        COMMAND ${CMAKE_COMMAND} --build . --target ${target} --config $<CONFIGURATION>
-        DEPENDS ${LLVM_NATIVE_BUILD}/CMakeCache.txt
-        WORKING_DIRECTORY ${LLVM_NATIVE_BUILD}
-        COMMENT "Building native TableGen...")
-      add_custom_target(${project}NativeTableGen DEPENDS ${${project}_TABLEGEN_EXE})
-      add_dependencies(${project}NativeTableGen ConfigureNativeLLVM)
-
-      add_dependencies(${target} ${project}NativeTableGen)
-=======
         COMMAND ${CMAKE_COMMAND} --build . --target ${target} --config Release
         DEPENDS CONFIGURE_LLVM_NATIVE ${target}
         WORKING_DIRECTORY ${LLVM_NATIVE_BUILD}
         COMMENT "Building native TableGen...")
       add_custom_target(${project}NativeTableGen DEPENDS ${${project}_TABLEGEN_EXE})
       add_dependencies(${project}NativeTableGen CONFIGURE_LLVM_NATIVE)
->>>>>>> 969bfdfe
     endif()
   endif()
 
