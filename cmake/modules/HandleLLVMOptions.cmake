--- conflicted
+++ resolved
@@ -416,8 +416,6 @@
       append_common_sanitizer_flags()
       append("-fsanitize=undefined -fno-sanitize=vptr,function -fno-sanitize-recover"
               CMAKE_C_FLAGS CMAKE_CXX_FLAGS)
-<<<<<<< HEAD
-=======
     elseif (LLVM_USE_SANITIZER STREQUAL "Thread")
       append_common_sanitizer_flags()
       append("-fsanitize=thread" CMAKE_C_FLAGS CMAKE_CXX_FLAGS)
@@ -426,7 +424,6 @@
       append_common_sanitizer_flags()
       append("-fsanitize=address,undefined -fno-sanitize=vptr,function -fno-sanitize-recover"
               CMAKE_C_FLAGS CMAKE_CXX_FLAGS)
->>>>>>> 969bfdfe
     else()
       message(WARNING "Unsupported value of LLVM_USE_SANITIZER: ${LLVM_USE_SANITIZER}")
     endif()
