--- conflicted
+++ resolved
@@ -80,13 +80,6 @@
 check_include_file(mach/mach.h HAVE_MACH_MACH_H)
 check_include_file(mach-o/dyld.h HAVE_MACH_O_DYLD_H)
 check_include_file(histedit.h HAVE_HISTEDIT_H)
-
-# size_t must be defined before including cxxabi.h on FreeBSD 10.0.
-check_cxx_source_compiles("
-#include <stddef.h>
-#include <cxxabi.h>
-int main() { return 0; }
-" HAVE_CXXABI_H)
 
 # size_t must be defined before including cxxabi.h on FreeBSD 10.0.
 check_cxx_source_compiles("
@@ -531,9 +524,6 @@
       message(STATUS "Go bindings disabled, need at least Go 1.2.")
     endif()
   endif()
-<<<<<<< HEAD
-endif()
-=======
 endif()
 
 find_program(GOLD_EXECUTABLE NAMES ld.gold ld DOC "The gold linker")
@@ -570,5 +560,4 @@
   endif()
 endif()
 
-string(REPLACE " " ";" LLVM_BINDINGS_LIST "${LLVM_BINDINGS}")
->>>>>>> 969bfdfe
+string(REPLACE " " ";" LLVM_BINDINGS_LIST "${LLVM_BINDINGS}")