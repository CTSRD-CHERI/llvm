--- conflicted
+++ resolved
@@ -76,18 +76,12 @@
                                  cl::desc("Force interpretation: disable JIT"),
                                  cl::init(false));
 
-<<<<<<< HEAD
-  cl::opt<bool> DebugIR(
-    "debug-ir", cl::desc("Generate debug information to allow debugging IR."),
-    cl::init(false));
-=======
   cl::opt<bool> UseOrcMCJITReplacement("use-orcmcjit",
                                        cl::desc("Use the experimental "
                                                 "OrcMCJITReplacement as a "
                                                 "drop-in replacement for "
                                                 "MCJIT."),
                                        cl::init(false));
->>>>>>> 969bfdfe
 
   // The MCJIT supports building for a target address space separate from
   // the JIT compilation process. Use a forked process and a copying
@@ -425,14 +419,6 @@
     }
   }
 
-<<<<<<< HEAD
-  if (DebugIR) {
-    ModulePass *DebugIRPass = createDebugIRPass();
-    DebugIRPass->runOnModule(*Mod);
-  }
-
-=======
->>>>>>> 969bfdfe
   std::string ErrorMsg;
   EngineBuilder builder(std::move(Owner));
   builder.setMArch(MArch);
@@ -457,15 +443,11 @@
       RTDyldMM = new RemoteMemoryManager();
     else
       RTDyldMM = new SectionMemoryManager();
-<<<<<<< HEAD
-    builder.setMCJITMemoryManager(RTDyldMM);
-=======
 
     // Deliberately construct a temp std::unique_ptr to pass in. Do not null out
     // RTDyldMM: We still use it below, even though we don't own it.
     builder.setMCJITMemoryManager(
       std::unique_ptr<RTDyldMemoryManager>(RTDyldMM));
->>>>>>> 969bfdfe
   } else if (RemoteMCJIT) {
     errs() << "error: Remote process execution does not work with the "
               "interpreter.\n";
