--- conflicted
+++ resolved
@@ -9,11 +9,7 @@
 
 LEVEL := ../..
 TOOLNAME := llvm-rtdyld
-<<<<<<< HEAD
-LINK_COMPONENTS := all-targets support MC object RuntimeDyld MCJIT debuginfo
-=======
 LINK_COMPONENTS := all-targets support MC object RuntimeDyld MCJIT DebugInfoDWARF
->>>>>>> 969bfdfe
 
 # This tool has no plugins, optimize startup time.
 TOOL_NO_EXPORTS := 1
