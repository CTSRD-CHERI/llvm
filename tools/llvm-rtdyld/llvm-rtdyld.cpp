--- conflicted
+++ resolved
@@ -31,10 +31,7 @@
 #include "llvm/Support/Signals.h"
 #include "llvm/Support/TargetRegistry.h"
 #include "llvm/Support/TargetSelect.h"
-<<<<<<< HEAD
-=======
 #include "llvm/Support/raw_ostream.h"
->>>>>>> 969bfdfe
 #include <list>
 #include <system_error>
 
@@ -217,16 +214,10 @@
     ObjectFile &Obj = **MaybeObj;
 
     // Load the object file
-<<<<<<< HEAD
-    LoadedObject = Dyld.loadObject(
-        llvm::make_unique<ObjectBuffer>(std::move(*InputBuffer)));
-    if (!LoadedObject) {
-=======
     std::unique_ptr<RuntimeDyld::LoadedObjectInfo> LoadedObjInfo =
       Dyld.loadObject(Obj);
 
     if (Dyld.hasError())
->>>>>>> 969bfdfe
       return Error(Dyld.getErrorString());
 
     // Resolve all the relocations we can.
@@ -293,14 +284,8 @@
     ObjectFile &Obj = **MaybeObj;
 
     // Load the object file
-<<<<<<< HEAD
-    LoadedObject = Dyld.loadObject(
-        llvm::make_unique<ObjectBuffer>(std::move(*InputBuffer)));
-    if (!LoadedObject) {
-=======
     Dyld.loadObject(Obj);
     if (Dyld.hasError()) {
->>>>>>> 969bfdfe
       return Error(Dyld.getErrorString());
     }
   }
@@ -354,11 +339,7 @@
   return 0;
 }
 
-<<<<<<< HEAD
-std::map<void*, uint64_t>
-=======
 static std::map<void *, uint64_t>
->>>>>>> 969bfdfe
 applySpecificSectionMappings(RuntimeDyldChecker &Checker) {
 
   std::map<void*, uint64_t> SpecificMappings;
@@ -416,15 +397,9 @@
 //                            Defaults to zero. Set to something big
 //                            (e.g. 1 << 32) to stress-test stubs, GOTs, etc.
 //
-<<<<<<< HEAD
-void remapSections(const llvm::Triple &TargetTriple,
-                   const TrivialMemoryManager &MemMgr,
-                   RuntimeDyldChecker &Checker) {
-=======
 static void remapSections(const llvm::Triple &TargetTriple,
                           const TrivialMemoryManager &MemMgr,
                           RuntimeDyldChecker &Checker) {
->>>>>>> 969bfdfe
 
   // Set up a work list (section addr/size pairs).
   typedef std::list<std::pair<void*, uint64_t>> WorklistT;
@@ -563,14 +538,8 @@
     ObjectFile &Obj = **MaybeObj;
 
     // Load the object file
-<<<<<<< HEAD
-    LoadedObject = Dyld.loadObject(
-        llvm::make_unique<ObjectBuffer>(std::move(*InputBuffer)));
-    if (!LoadedObject) {
-=======
     Dyld.loadObject(Obj);
     if (Dyld.hasError()) {
->>>>>>> 969bfdfe
       return Error(Dyld.getErrorString());
     }
   }
