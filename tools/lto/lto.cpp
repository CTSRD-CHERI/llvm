--- conflicted
+++ resolved
@@ -255,13 +255,10 @@
 
 bool lto_codegen_add_module(lto_code_gen_t cg, lto_module_t mod) {
   return !unwrap(cg)->addModule(unwrap(mod));
-<<<<<<< HEAD
-=======
 }
 
 void lto_codegen_set_module(lto_code_gen_t cg, lto_module_t mod) {
   unwrap(cg)->setModule(unwrap(mod));
->>>>>>> 969bfdfe
 }
 
 bool lto_codegen_set_debug_model(lto_code_gen_t cg, lto_debug_model debug) {
@@ -306,26 +303,6 @@
 }
 
 const void *lto_codegen_compile(lto_code_gen_t cg, size_t *length) {
-<<<<<<< HEAD
-  if (!parsedOptions) {
-    unwrap(cg)->parseCodeGenDebugOptions();
-    lto_add_attrs(cg);
-    parsedOptions = true;
-  }
-  return unwrap(cg)->compile(length, DisableOpt, DisableInline,
-                             DisableGVNLoadPRE, DisableLTOVectorization,
-                             sLastErrorString);
-}
-
-bool lto_codegen_compile_to_file(lto_code_gen_t cg, const char **name) {
-  if (!parsedOptions) {
-    unwrap(cg)->parseCodeGenDebugOptions();
-    lto_add_attrs(cg);
-    parsedOptions = true;
-  }
-  return !unwrap(cg)->compile_to_file(
-      name, DisableOpt, DisableInline, DisableGVNLoadPRE,
-=======
   maybeParseOptions(cg);
   return unwrap(cg)->compile(length, DisableInline,
                              DisableGVNLoadPRE, DisableLTOVectorization,
@@ -348,7 +325,6 @@
   maybeParseOptions(cg);
   return !unwrap(cg)->compile_to_file(
       name, DisableInline, DisableGVNLoadPRE,
->>>>>>> 969bfdfe
       DisableLTOVectorization, sLastErrorString);
 }
 
