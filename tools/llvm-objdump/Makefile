##===- tools/llvm-objdump/Makefile -------------------------*- Makefile -*-===##
#
#                     The LLVM Compiler Infrastructure
#
# This file is distributed under the University of Illinois Open Source
# License. See LICENSE.TXT for details.
#
##===----------------------------------------------------------------------===##

LEVEL := ../..
TOOLNAME := llvm-objdump
<<<<<<< HEAD
LINK_COMPONENTS := all-targets DebugInfo MC MCParser MCDisassembler Object
=======
LINK_COMPONENTS := all-targets DebugInfoDWARF MC MCParser MCDisassembler Object
>>>>>>> 969bfdfe

# This tool has no plugins, optimize startup time.
TOOL_NO_EXPORTS := 1

include $(LEVEL)/Makefile.common<|MERGE_RESOLUTION|>--- conflicted
+++ resolved
@@ -9,11 +9,7 @@
 
 LEVEL := ../..
 TOOLNAME := llvm-objdump
-<<<<<<< HEAD
-LINK_COMPONENTS := all-targets DebugInfo MC MCParser MCDisassembler Object
-=======
 LINK_COMPONENTS := all-targets DebugInfoDWARF MC MCParser MCDisassembler Object
->>>>>>> 969bfdfe
 
 # This tool has no plugins, optimize startup time.
 TOOL_NO_EXPORTS := 1
