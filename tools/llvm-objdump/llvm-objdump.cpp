//===-- llvm-objdump.cpp - Object file dumping utility for llvm -----------===//
//
//                     The LLVM Compiler Infrastructure
//
// This file is distributed under the University of Illinois Open Source
// License. See LICENSE.TXT for details.
//
//===----------------------------------------------------------------------===//
//
// This program is a utility that works like binutils "objdump", that is, it
// dumps out a plethora of information about an object file depending on the
// flags.
//
// The flags and output of this program should be near identical to those of
// binutils objdump.
//
//===----------------------------------------------------------------------===//

#include "llvm-objdump.h"
#include "llvm/ADT/STLExtras.h"
#include "llvm/ADT/StringExtras.h"
#include "llvm/ADT/Triple.h"
#include "llvm/MC/MCAsmInfo.h"
#include "llvm/MC/MCContext.h"
#include "llvm/MC/MCDisassembler.h"
#include "llvm/MC/MCInst.h"
#include "llvm/MC/MCInstPrinter.h"
#include "llvm/MC/MCInstrAnalysis.h"
#include "llvm/MC/MCInstrInfo.h"
#include "llvm/MC/MCObjectFileInfo.h"
#include "llvm/MC/MCRegisterInfo.h"
#include "llvm/MC/MCRelocationInfo.h"
#include "llvm/MC/MCSubtargetInfo.h"
#include "llvm/Object/Archive.h"
#include "llvm/Object/COFF.h"
#include "llvm/Object/MachO.h"
#include "llvm/Object/ObjectFile.h"
#include "llvm/Support/Casting.h"
#include "llvm/Support/CommandLine.h"
#include "llvm/Support/Debug.h"
#include "llvm/Support/FileSystem.h"
#include "llvm/Support/Format.h"
#include "llvm/Support/GraphWriter.h"
#include "llvm/Support/Host.h"
#include "llvm/Support/ManagedStatic.h"
#include "llvm/Support/MemoryBuffer.h"
#include "llvm/Support/PrettyStackTrace.h"
#include "llvm/Support/Signals.h"
#include "llvm/Support/SourceMgr.h"
#include "llvm/Support/TargetRegistry.h"
#include "llvm/Support/TargetSelect.h"
#include "llvm/Support/raw_ostream.h"
#include <algorithm>
#include <cctype>
#include <cstring>
#include <system_error>

using namespace llvm;
using namespace object;

static cl::list<std::string>
InputFilenames(cl::Positional, cl::desc("<input object files>"),cl::ZeroOrMore);

cl::opt<bool>
llvm::Disassemble("disassemble",
  cl::desc("Display assembler mnemonics for the machine instructions"));
static cl::alias
Disassembled("d", cl::desc("Alias for --disassemble"),
             cl::aliasopt(Disassemble));

cl::opt<bool>
llvm::Relocations("r", cl::desc("Display the relocation entries in the file"));

cl::opt<bool>
llvm::SectionContents("s", cl::desc("Display the content of each section"));

cl::opt<bool>
llvm::SymbolTable("t", cl::desc("Display the symbol table"));

cl::opt<bool>
llvm::ExportsTrie("exports-trie", cl::desc("Display mach-o exported symbols"));

cl::opt<bool>
llvm::Rebase("rebase", cl::desc("Display mach-o rebasing info"));

cl::opt<bool>
llvm::Bind("bind", cl::desc("Display mach-o binding info"));

cl::opt<bool>
llvm::LazyBind("lazy-bind", cl::desc("Display mach-o lazy binding info"));

cl::opt<bool>
llvm::WeakBind("weak-bind", cl::desc("Display mach-o weak binding info"));

static cl::opt<bool>
ExportsTrie("exports-trie", cl::desc("Display mach-o exported symbols"));

static cl::opt<bool>
Rebase("rebase", cl::desc("Display mach-o rebasing info"));

static cl::opt<bool>
Bind("bind", cl::desc("Display mach-o binding info"));

static cl::opt<bool>
LazyBind("lazy-bind", cl::desc("Display mach-o lazy binding info"));

static cl::opt<bool>
WeakBind("weak-bind", cl::desc("Display mach-o weak binding info"));

static cl::opt<bool>
MachOOpt("macho", cl::desc("Use MachO specific object file parser"));
static cl::alias
MachOm("m", cl::desc("Alias for --macho"), cl::aliasopt(MachOOpt));

cl::opt<std::string>
llvm::TripleName("triple", cl::desc("Target triple to disassemble for, "
                                    "see -version for available targets"));

cl::opt<std::string>
llvm::MCPU("mcpu",
     cl::desc("Target a specific cpu type (-mcpu=help for details)"),
     cl::value_desc("cpu-name"),
     cl::init(""));

cl::opt<std::string>
llvm::ArchName("arch-name", cl::desc("Target arch to disassemble for, "
                                "see -version for available targets"));

cl::opt<bool>
llvm::SectionHeaders("section-headers", cl::desc("Display summaries of the "
                                                 "headers for each section."));
static cl::alias
SectionHeadersShort("headers", cl::desc("Alias for --section-headers"),
                    cl::aliasopt(SectionHeaders));
static cl::alias
SectionHeadersShorter("h", cl::desc("Alias for --section-headers"),
                      cl::aliasopt(SectionHeaders));

cl::list<std::string>
llvm::MAttrs("mattr",
  cl::CommaSeparated,
  cl::desc("Target specific attributes"),
  cl::value_desc("a1,+a2,-a3,..."));

cl::opt<bool>
llvm::NoShowRawInsn("no-show-raw-insn", cl::desc("When disassembling "
                                                 "instructions, do not print "
                                                 "the instruction bytes."));

cl::opt<bool>
llvm::UnwindInfo("unwind-info", cl::desc("Display unwind information"));

static cl::alias
UnwindInfoShort("u", cl::desc("Alias for --unwind-info"),
                cl::aliasopt(UnwindInfo));

cl::opt<bool>
llvm::PrivateHeaders("private-headers",
                     cl::desc("Display format specific file headers"));

static cl::alias
PrivateHeadersShort("p", cl::desc("Alias for --private-headers"),
                    cl::aliasopt(PrivateHeaders));

static StringRef ToolName;
static int ReturnValue = EXIT_SUCCESS;

bool llvm::error(std::error_code EC) {
  if (!EC)
    return false;

  outs() << ToolName << ": error reading file: " << EC.message() << ".\n";
  outs().flush();
  ReturnValue = EXIT_FAILURE;
  return true;
}

static const Target *getTarget(const ObjectFile *Obj = nullptr) {
  // Figure out the target triple.
  llvm::Triple TheTriple("unknown-unknown-unknown");
  if (TripleName.empty()) {
    if (Obj) {
      TheTriple.setArch(Triple::ArchType(Obj->getArch()));
      // TheTriple defaults to ELF, and COFF doesn't have an environment:
      // the best we can do here is indicate that it is mach-o.
      if (Obj->isMachO())
        TheTriple.setObjectFormat(Triple::MachO);

      if (Obj->isCOFF()) {
        const auto COFFObj = dyn_cast<COFFObjectFile>(Obj);
        if (COFFObj->getArch() == Triple::thumb)
          TheTriple.setTriple("thumbv7-windows");
      }
    }
  } else
    TheTriple.setTriple(Triple::normalize(TripleName));

  // Get the target specific parser.
  std::string Error;
  const Target *TheTarget = TargetRegistry::lookupTarget(ArchName, TheTriple,
                                                         Error);
  if (!TheTarget) {
    errs() << ToolName << ": " << Error;
    return nullptr;
  }

  // Update the triple name and return the found target.
  TripleName = TheTriple.getTriple();
  return TheTarget;
}

<<<<<<< HEAD
void llvm::DumpBytes(StringRef bytes) {
=======
void llvm::DumpBytes(ArrayRef<uint8_t> bytes) {
>>>>>>> 969bfdfe
  static const char hex_rep[] = "0123456789abcdef";
  SmallString<64> output;

  for (char i: bytes) {
    output.push_back(hex_rep[(i & 0xF0) >> 4]);
    output.push_back(hex_rep[i & 0xF]);
    output.push_back(' ');
  }

  outs() << output.c_str();
}

bool llvm::RelocAddressLess(RelocationRef a, RelocationRef b) {
  uint64_t a_addr, b_addr;
  if (error(a.getOffset(a_addr))) return false;
  if (error(b.getOffset(b_addr))) return false;
  return a_addr < b_addr;
}

static void DisassembleObject(const ObjectFile *Obj, bool InlineRelocs) {
  const Target *TheTarget = getTarget(Obj);
  // getTarget() will have already issued a diagnostic if necessary, so
  // just bail here if it failed.
  if (!TheTarget)
    return;

  // Package up features to be passed to target/subtarget
  std::string FeaturesStr;
  if (MAttrs.size()) {
    SubtargetFeatures Features;
    for (unsigned i = 0; i != MAttrs.size(); ++i)
      Features.AddFeature(MAttrs[i]);
    FeaturesStr = Features.getString();
  }

  std::unique_ptr<const MCRegisterInfo> MRI(
      TheTarget->createMCRegInfo(TripleName));
  if (!MRI) {
    errs() << "error: no register info for target " << TripleName << "\n";
    return;
  }

  // Set up disassembler.
  std::unique_ptr<const MCAsmInfo> AsmInfo(
      TheTarget->createMCAsmInfo(*MRI, TripleName));
  if (!AsmInfo) {
    errs() << "error: no assembly info for target " << TripleName << "\n";
    return;
  }

  std::unique_ptr<const MCSubtargetInfo> STI(
      TheTarget->createMCSubtargetInfo(TripleName, MCPU, FeaturesStr));
  if (!STI) {
    errs() << "error: no subtarget info for target " << TripleName << "\n";
    return;
  }

  std::unique_ptr<const MCInstrInfo> MII(TheTarget->createMCInstrInfo());
  if (!MII) {
    errs() << "error: no instruction info for target " << TripleName << "\n";
    return;
  }

  std::unique_ptr<const MCObjectFileInfo> MOFI(new MCObjectFileInfo);
  MCContext Ctx(AsmInfo.get(), MRI.get(), MOFI.get());

  std::unique_ptr<MCDisassembler> DisAsm(
    TheTarget->createMCDisassembler(*STI, Ctx));

  if (!DisAsm) {
    errs() << "error: no disassembler for target " << TripleName << "\n";
    return;
  }

  std::unique_ptr<const MCInstrAnalysis> MIA(
      TheTarget->createMCInstrAnalysis(MII.get()));

  int AsmPrinterVariant = AsmInfo->getAssemblerDialect();
  std::unique_ptr<MCInstPrinter> IP(TheTarget->createMCInstPrinter(
      AsmPrinterVariant, *AsmInfo, *MII, *MRI, *STI));
  if (!IP) {
    errs() << "error: no instruction printer for target " << TripleName
      << '\n';
    return;
  }

  StringRef Fmt = Obj->getBytesInAddress() > 4 ? "\t\t%016" PRIx64 ":  " :
                                                 "\t\t\t%08" PRIx64 ":  ";

  // Create a mapping, RelocSecs = SectionRelocMap[S], where sections
  // in RelocSecs contain the relocations for section S.
  std::error_code EC;
  std::map<SectionRef, SmallVector<SectionRef, 1>> SectionRelocMap;
  for (const SectionRef &Section : Obj->sections()) {
    section_iterator Sec2 = Section.getRelocatedSection();
    if (Sec2 != Obj->section_end())
      SectionRelocMap[*Sec2].push_back(Section);
  }

  for (const SectionRef &Section : Obj->sections()) {
<<<<<<< HEAD
    bool Text = Section.isText();
    if (!Text)
=======
    if (!Section.isText() || Section.isVirtual())
>>>>>>> 969bfdfe
      continue;

    uint64_t SectionAddr = Section.getAddress();
    uint64_t SectSize = Section.getSize();
<<<<<<< HEAD
=======
    if (!SectSize)
      continue;
>>>>>>> 969bfdfe

    // Make a list of all the symbols in this section.
    std::vector<std::pair<uint64_t, StringRef>> Symbols;
    for (const SymbolRef &Symbol : Obj->symbols()) {
      if (Section.containsSymbol(Symbol)) {
        uint64_t Address;
        if (error(Symbol.getAddress(Address)))
          break;
        if (Address == UnknownAddressOrSize)
          continue;
        Address -= SectionAddr;
        if (Address >= SectSize)
          continue;

        StringRef Name;
        if (error(Symbol.getName(Name)))
          break;
        Symbols.push_back(std::make_pair(Address, Name));
      }
    }

    // Sort the symbols by address, just in case they didn't come in that way.
    array_pod_sort(Symbols.begin(), Symbols.end());

    // Make a list of all the relocations for this section.
    std::vector<RelocationRef> Rels;
    if (InlineRelocs) {
      for (const SectionRef &RelocSec : SectionRelocMap[Section]) {
        for (const RelocationRef &Reloc : RelocSec.relocations()) {
          Rels.push_back(Reloc);
        }
      }
    }

    // Sort relocations by address.
    std::sort(Rels.begin(), Rels.end(), RelocAddressLess);

    StringRef SegmentName = "";
    if (const MachOObjectFile *MachO = dyn_cast<const MachOObjectFile>(Obj)) {
      DataRefImpl DR = Section.getRawDataRefImpl();
      SegmentName = MachO->getSectionFinalSegmentName(DR);
    }
    StringRef name;
    if (error(Section.getName(name)))
      break;
    outs() << "Disassembly of section ";
    if (!SegmentName.empty())
      outs() << SegmentName << ",";
    outs() << name << ':';

    // If the section has no symbols just insert a dummy one and disassemble
    // the whole section.
    if (Symbols.empty())
      Symbols.push_back(std::make_pair(0, name));


    SmallString<40> Comments;
    raw_svector_ostream CommentStream(Comments);

    StringRef BytesStr;
    if (error(Section.getContents(BytesStr)))
      break;
    ArrayRef<uint8_t> Bytes(reinterpret_cast<const uint8_t *>(BytesStr.data()),
                            BytesStr.size());

    uint64_t Size;
    uint64_t Index;

    std::vector<RelocationRef>::const_iterator rel_cur = Rels.begin();
    std::vector<RelocationRef>::const_iterator rel_end = Rels.end();
    // Disassemble symbol by symbol.
    for (unsigned si = 0, se = Symbols.size(); si != se; ++si) {

      uint64_t Start = Symbols[si].first;
      // The end is either the section end or the beginning of the next symbol.
      uint64_t End = (si == se - 1) ? SectSize : Symbols[si + 1].first;
      // If this symbol has the same address as the next symbol, then skip it.
      if (Start == End)
        continue;

      outs() << '\n' << Symbols[si].second << ":\n";

#ifndef NDEBUG
      raw_ostream &DebugOut = DebugFlag ? dbgs() : nulls();
#else
      raw_ostream &DebugOut = nulls();
#endif

      for (Index = Start; Index < End; Index += Size) {
        MCInst Inst;

        if (DisAsm->getInstruction(Inst, Size, Bytes.slice(Index),
                                   SectionAddr + Index, DebugOut,
                                   CommentStream)) {
          outs() << format("%8" PRIx64 ":", SectionAddr + Index);
          if (!NoShowRawInsn) {
            outs() << "\t";
            DumpBytes(ArrayRef<uint8_t>(Bytes.data() + Index, Size));
          }
          IP->printInst(&Inst, outs(), "");
          outs() << CommentStream.str();
          Comments.clear();
          outs() << "\n";
        } else {
          errs() << ToolName << ": warning: invalid instruction encoding\n";
          outs() << format("%8" PRIx64 ":\t", SectionAddr + Index);
          DumpBytes(StringRef(Bytes.data() + Index, 4));
          outs() << "\n";
          if (Size == 0)
            Size = 1; // skip illegible bytes
        }

        // Print relocation for instruction.
        while (rel_cur != rel_end) {
          bool hidden = false;
          uint64_t addr;
          SmallString<16> name;
          SmallString<32> val;

          // If this relocation is hidden, skip it.
          if (error(rel_cur->getHidden(hidden))) goto skip_print_rel;
          if (hidden) goto skip_print_rel;

          if (error(rel_cur->getOffset(addr))) goto skip_print_rel;
          // Stop when rel_cur's address is past the current instruction.
          if (addr >= Index + Size) break;
          if (error(rel_cur->getTypeName(name))) goto skip_print_rel;
          if (error(rel_cur->getValueString(val))) goto skip_print_rel;

          outs() << format(Fmt.data(), SectionAddr + addr) << name
                 << "\t" << val << "\n";

        skip_print_rel:
          ++rel_cur;
        }
      }
    }
  }
}

void llvm::PrintRelocations(const ObjectFile *Obj) {
  StringRef Fmt = Obj->getBytesInAddress() > 4 ? "%016" PRIx64 :
                                                 "%08" PRIx64;
  // Regular objdump doesn't print relocations in non-relocatable object
  // files.
  if (!Obj->isRelocatableObject())
    return;

  for (const SectionRef &Section : Obj->sections()) {
    if (Section.relocation_begin() == Section.relocation_end())
      continue;
    StringRef secname;
    if (error(Section.getName(secname)))
      continue;
    outs() << "RELOCATION RECORDS FOR [" << secname << "]:\n";
    for (const RelocationRef &Reloc : Section.relocations()) {
      bool hidden;
      uint64_t address;
      SmallString<32> relocname;
      SmallString<32> valuestr;
      if (error(Reloc.getHidden(hidden)))
        continue;
      if (hidden)
        continue;
      if (error(Reloc.getTypeName(relocname)))
        continue;
      if (error(Reloc.getOffset(address)))
        continue;
      if (error(Reloc.getValueString(valuestr)))
        continue;
      outs() << format(Fmt.data(), address) << " " << relocname << " "
             << valuestr << "\n";
    }
    outs() << "\n";
  }
}

void llvm::PrintSectionHeaders(const ObjectFile *Obj) {
  outs() << "Sections:\n"
            "Idx Name          Size      Address          Type\n";
  unsigned i = 0;
  for (const SectionRef &Section : Obj->sections()) {
    StringRef Name;
    if (error(Section.getName(Name)))
      return;
    uint64_t Address = Section.getAddress();
    uint64_t Size = Section.getSize();
    bool Text = Section.isText();
    bool Data = Section.isData();
    bool BSS = Section.isBSS();
    std::string Type = (std::string(Text ? "TEXT " : "") +
                        (Data ? "DATA " : "") + (BSS ? "BSS" : ""));
    outs() << format("%3d %-13s %08" PRIx64 " %016" PRIx64 " %s\n", i,
                     Name.str().c_str(), Size, Address, Type.c_str());
    ++i;
  }
}

void llvm::PrintSectionContents(const ObjectFile *Obj) {
  std::error_code EC;
  for (const SectionRef &Section : Obj->sections()) {
    StringRef Name;
    StringRef Contents;
    if (error(Section.getName(Name)))
      continue;
    uint64_t BaseAddr = Section.getAddress();
<<<<<<< HEAD
    bool BSS = Section.isBSS();

    outs() << "Contents of section " << Name << ":\n";
    if (BSS) {
      uint64_t Size = Section.getSize();
=======
    uint64_t Size = Section.getSize();
    if (!Size)
      continue;

    outs() << "Contents of section " << Name << ":\n";
    if (Section.isBSS()) {
>>>>>>> 969bfdfe
      outs() << format("<skipping contents of bss section at [%04" PRIx64
                       ", %04" PRIx64 ")>\n",
                       BaseAddr, BaseAddr + Size);
      continue;
    }

    if (error(Section.getContents(Contents)))
      continue;

    // Dump out the content as hex and printable ascii characters.
    for (std::size_t addr = 0, end = Contents.size(); addr < end; addr += 16) {
      outs() << format(" %04" PRIx64 " ", BaseAddr + addr);
      // Dump line of hex.
      for (std::size_t i = 0; i < 16; ++i) {
        if (i != 0 && i % 4 == 0)
          outs() << ' ';
        if (addr + i < end)
          outs() << hexdigit((Contents[addr + i] >> 4) & 0xF, true)
                 << hexdigit(Contents[addr + i] & 0xF, true);
        else
          outs() << "  ";
      }
      // Print ascii.
      outs() << "  ";
      for (std::size_t i = 0; i < 16 && addr + i < end; ++i) {
        if (std::isprint(static_cast<unsigned char>(Contents[addr + i]) & 0xFF))
          outs() << Contents[addr + i];
        else
          outs() << ".";
      }
      outs() << "\n";
    }
  }
}

static void PrintCOFFSymbolTable(const COFFObjectFile *coff) {
  for (unsigned SI = 0, SE = coff->getNumberOfSymbols(); SI != SE; ++SI) {
    ErrorOr<COFFSymbolRef> Symbol = coff->getSymbol(SI);
    StringRef Name;
    if (error(Symbol.getError()))
      return;

    if (error(coff->getSymbolName(*Symbol, Name)))
      return;

    outs() << "[" << format("%2d", SI) << "]"
           << "(sec " << format("%2d", int(Symbol->getSectionNumber())) << ")"
           << "(fl 0x00)" // Flag bits, which COFF doesn't have.
           << "(ty " << format("%3x", unsigned(Symbol->getType())) << ")"
           << "(scl " << format("%3x", unsigned(Symbol->getStorageClass())) << ") "
           << "(nx " << unsigned(Symbol->getNumberOfAuxSymbols()) << ") "
           << "0x" << format("%08x", unsigned(Symbol->getValue())) << " "
           << Name << "\n";

    for (unsigned AI = 0, AE = Symbol->getNumberOfAuxSymbols(); AI < AE; ++AI, ++SI) {
      if (Symbol->isSectionDefinition()) {
        const coff_aux_section_definition *asd;
        if (error(coff->getAuxSymbol<coff_aux_section_definition>(SI + 1, asd)))
          return;

        int32_t AuxNumber = asd->getNumber(Symbol->isBigObj());

        outs() << "AUX "
               << format("scnlen 0x%x nreloc %d nlnno %d checksum 0x%x "
                         , unsigned(asd->Length)
                         , unsigned(asd->NumberOfRelocations)
                         , unsigned(asd->NumberOfLinenumbers)
                         , unsigned(asd->CheckSum))
               << format("assoc %d comdat %d\n"
                         , unsigned(AuxNumber)
                         , unsigned(asd->Selection));
      } else if (Symbol->isFileRecord()) {
        const char *FileName;
        if (error(coff->getAuxSymbol<char>(SI + 1, FileName)))
          return;

        StringRef Name(FileName, Symbol->getNumberOfAuxSymbols() *
                                     coff->getSymbolTableEntrySize());
        outs() << "AUX " << Name.rtrim(StringRef("\0", 1))  << '\n';

        SI = SI + Symbol->getNumberOfAuxSymbols();
        break;
      } else {
        outs() << "AUX Unknown\n";
      }
    }
  }
}

void llvm::PrintSymbolTable(const ObjectFile *o) {
  outs() << "SYMBOL TABLE:\n";

  if (const COFFObjectFile *coff = dyn_cast<const COFFObjectFile>(o)) {
    PrintCOFFSymbolTable(coff);
    return;
  }
  for (const SymbolRef &Symbol : o->symbols()) {
    StringRef Name;
    uint64_t Address;
    SymbolRef::Type Type;
    uint64_t Size;
    uint32_t Flags = Symbol.getFlags();
    section_iterator Section = o->section_end();
    if (error(Symbol.getName(Name)))
      continue;
    if (error(Symbol.getAddress(Address)))
      continue;
    if (error(Symbol.getType(Type)))
      continue;
    if (error(Symbol.getSize(Size)))
      continue;
    if (error(Symbol.getSection(Section)))
      continue;

    bool Global = Flags & SymbolRef::SF_Global;
    bool Weak = Flags & SymbolRef::SF_Weak;
    bool Absolute = Flags & SymbolRef::SF_Absolute;
    bool Common = Flags & SymbolRef::SF_Common;

    if (Common) {
      uint32_t Alignment;
      if (error(Symbol.getAlignment(Alignment)))
        Alignment = 0;
      Address = Size;
      Size = Alignment;
    }
    if (Address == UnknownAddressOrSize)
      Address = 0;
    if (Size == UnknownAddressOrSize)
      Size = 0;
    char GlobLoc = ' ';
    if (Type != SymbolRef::ST_Unknown)
      GlobLoc = Global ? 'g' : 'l';
    char Debug = (Type == SymbolRef::ST_Debug || Type == SymbolRef::ST_File)
                 ? 'd' : ' ';
    char FileFunc = ' ';
    if (Type == SymbolRef::ST_File)
      FileFunc = 'f';
    else if (Type == SymbolRef::ST_Function)
      FileFunc = 'F';

    const char *Fmt = o->getBytesInAddress() > 4 ? "%016" PRIx64 :
                                                   "%08" PRIx64;

    outs() << format(Fmt, Address) << " "
           << GlobLoc // Local -> 'l', Global -> 'g', Neither -> ' '
           << (Weak ? 'w' : ' ') // Weak?
           << ' ' // Constructor. Not supported yet.
           << ' ' // Warning. Not supported yet.
           << ' ' // Indirect reference to another symbol.
           << Debug // Debugging (d) or dynamic (D) symbol.
           << FileFunc // Name of function (F), file (f) or object (O).
           << ' ';
    if (Absolute) {
      outs() << "*ABS*";
    } else if (Common) {
      outs() << "*COM*";
    } else if (Section == o->section_end()) {
      outs() << "*UND*";
    } else {
      if (const MachOObjectFile *MachO =
          dyn_cast<const MachOObjectFile>(o)) {
        DataRefImpl DR = Section->getRawDataRefImpl();
        StringRef SegmentName = MachO->getSectionFinalSegmentName(DR);
        outs() << SegmentName << ",";
      }
      StringRef SectionName;
      if (error(Section->getName(SectionName)))
        SectionName = "";
      outs() << SectionName;
    }
    outs() << '\t'
           << format("%08" PRIx64 " ", Size)
           << Name
           << '\n';
  }
}

static void PrintUnwindInfo(const ObjectFile *o) {
  outs() << "Unwind info:\n\n";

  if (const COFFObjectFile *coff = dyn_cast<COFFObjectFile>(o)) {
    printCOFFUnwindInfo(coff);
  } else if (const MachOObjectFile *MachO = dyn_cast<MachOObjectFile>(o))
    printMachOUnwindInfo(MachO);
  else {
    // TODO: Extract DWARF dump tool to objdump.
    errs() << "This operation is only currently supported "
              "for COFF and MachO object files.\n";
    return;
  }
}

<<<<<<< HEAD
static void printExportsTrie(const ObjectFile *o) {
=======
void llvm::printExportsTrie(const ObjectFile *o) {
>>>>>>> 969bfdfe
  outs() << "Exports trie:\n";
  if (const MachOObjectFile *MachO = dyn_cast<MachOObjectFile>(o))
    printMachOExportsTrie(MachO);
  else {
    errs() << "This operation is only currently supported "
              "for Mach-O executable files.\n";
    return;
  }
}

<<<<<<< HEAD
static void printRebaseTable(const ObjectFile *o) {
=======
void llvm::printRebaseTable(const ObjectFile *o) {
>>>>>>> 969bfdfe
  outs() << "Rebase table:\n";
  if (const MachOObjectFile *MachO = dyn_cast<MachOObjectFile>(o))
    printMachORebaseTable(MachO);
  else {
    errs() << "This operation is only currently supported "
              "for Mach-O executable files.\n";
    return;
  }
}

<<<<<<< HEAD
static void printBindTable(const ObjectFile *o) {
=======
void llvm::printBindTable(const ObjectFile *o) {
>>>>>>> 969bfdfe
  outs() << "Bind table:\n";
  if (const MachOObjectFile *MachO = dyn_cast<MachOObjectFile>(o))
    printMachOBindTable(MachO);
  else {
    errs() << "This operation is only currently supported "
              "for Mach-O executable files.\n";
    return;
  }
}

<<<<<<< HEAD
static void printLazyBindTable(const ObjectFile *o) {
=======
void llvm::printLazyBindTable(const ObjectFile *o) {
>>>>>>> 969bfdfe
  outs() << "Lazy bind table:\n";
  if (const MachOObjectFile *MachO = dyn_cast<MachOObjectFile>(o))
    printMachOLazyBindTable(MachO);
  else {
    errs() << "This operation is only currently supported "
              "for Mach-O executable files.\n";
    return;
  }
}

<<<<<<< HEAD
static void printWeakBindTable(const ObjectFile *o) {
=======
void llvm::printWeakBindTable(const ObjectFile *o) {
>>>>>>> 969bfdfe
  outs() << "Weak bind table:\n";
  if (const MachOObjectFile *MachO = dyn_cast<MachOObjectFile>(o))
    printMachOWeakBindTable(MachO);
  else {
    errs() << "This operation is only currently supported "
              "for Mach-O executable files.\n";
    return;
  }
}

static void printPrivateFileHeader(const ObjectFile *o) {
  if (o->isELF()) {
    printELFFileHeader(o);
  } else if (o->isCOFF()) {
    printCOFFFileHeader(o);
  } else if (o->isMachO()) {
    printMachOFileHeader(o);
  }
}

static void DumpObject(const ObjectFile *o) {
  outs() << '\n';
  outs() << o->getFileName()
         << ":\tfile format " << o->getFileFormatName() << "\n\n";

  if (Disassemble)
    DisassembleObject(o, Relocations);
  if (Relocations && !Disassemble)
    PrintRelocations(o);
  if (SectionHeaders)
    PrintSectionHeaders(o);
  if (SectionContents)
    PrintSectionContents(o);
  if (SymbolTable)
    PrintSymbolTable(o);
  if (UnwindInfo)
    PrintUnwindInfo(o);
  if (PrivateHeaders)
    printPrivateFileHeader(o);
  if (ExportsTrie)
    printExportsTrie(o);
  if (Rebase)
    printRebaseTable(o);
  if (Bind)
    printBindTable(o);
  if (LazyBind)
    printLazyBindTable(o);
  if (WeakBind)
    printWeakBindTable(o);
}

/// @brief Dump each object file in \a a;
static void DumpArchive(const Archive *a) {
  for (Archive::child_iterator i = a->child_begin(), e = a->child_end(); i != e;
       ++i) {
    ErrorOr<std::unique_ptr<Binary>> ChildOrErr = i->getAsBinary();
    if (std::error_code EC = ChildOrErr.getError()) {
      // Ignore non-object files.
      if (EC != object_error::invalid_file_type)
        errs() << ToolName << ": '" << a->getFileName() << "': " << EC.message()
               << ".\n";
      continue;
    }
    if (ObjectFile *o = dyn_cast<ObjectFile>(&*ChildOrErr.get()))
      DumpObject(o);
    else
      errs() << ToolName << ": '" << a->getFileName() << "': "
              << "Unrecognized file type.\n";
  }
}

/// @brief Open file and figure out how to dump it.
static void DumpInput(StringRef file) {
  // If file isn't stdin, check that it exists.
  if (file != "-" && !sys::fs::exists(file)) {
    errs() << ToolName << ": '" << file << "': " << "No such file\n";
    return;
  }

  // If we are using the Mach-O specific object file parser, then let it parse
  // the file and process the command line options.  So the -arch flags can
  // be used to select specific slices, etc.
  if (MachOOpt) {
    ParseInputMachO(file);
    return;
  }

  // Attempt to open the binary.
  ErrorOr<OwningBinary<Binary>> BinaryOrErr = createBinary(file);
  if (std::error_code EC = BinaryOrErr.getError()) {
    errs() << ToolName << ": '" << file << "': " << EC.message() << ".\n";
    return;
  }
  Binary &Binary = *BinaryOrErr.get().getBinary();

  if (Archive *a = dyn_cast<Archive>(&Binary))
    DumpArchive(a);
  else if (ObjectFile *o = dyn_cast<ObjectFile>(&Binary))
    DumpObject(o);
  else
    errs() << ToolName << ": '" << file << "': " << "Unrecognized file type.\n";
}

int main(int argc, char **argv) {
  // Print a stack trace if we signal out.
  sys::PrintStackTraceOnErrorSignal();
  PrettyStackTraceProgram X(argc, argv);
  llvm_shutdown_obj Y;  // Call llvm_shutdown() on exit.

  // Initialize targets and assembly printers/parsers.
  llvm::InitializeAllTargetInfos();
  llvm::InitializeAllTargetMCs();
  llvm::InitializeAllAsmParsers();
  llvm::InitializeAllDisassemblers();

  // Register the target printer for --version.
  cl::AddExtraVersionPrinter(TargetRegistry::printRegisteredTargetsForVersion);

  cl::ParseCommandLineOptions(argc, argv, "llvm object file dumper\n");
  TripleName = Triple::normalize(TripleName);

  ToolName = argv[0];

  // Defaults to a.out if no filenames specified.
  if (InputFilenames.size() == 0)
    InputFilenames.push_back("a.out");

  if (!Disassemble
      && !Relocations
      && !SectionHeaders
      && !SectionContents
      && !SymbolTable
      && !UnwindInfo
      && !PrivateHeaders
      && !ExportsTrie
      && !Rebase
      && !Bind
      && !LazyBind
<<<<<<< HEAD
      && !WeakBind) {
=======
      && !WeakBind
      && !(UniversalHeaders && MachOOpt)
      && !(ArchiveHeaders && MachOOpt)
      && !(IndirectSymbols && MachOOpt)
      && !(DataInCode && MachOOpt)
      && !(LinkOptHints && MachOOpt)
      && !(InfoPlist && MachOOpt)
      && !(DylibsUsed && MachOOpt)
      && !(DylibId && MachOOpt)
      && !(DumpSections.size() != 0 && MachOOpt)) {
>>>>>>> 969bfdfe
    cl::PrintHelpMessage();
    return 2;
  }

  std::for_each(InputFilenames.begin(), InputFilenames.end(),
                DumpInput);

  return ReturnValue;
}<|MERGE_RESOLUTION|>--- conflicted
+++ resolved
@@ -93,21 +93,6 @@
 llvm::WeakBind("weak-bind", cl::desc("Display mach-o weak binding info"));
 
 static cl::opt<bool>
-ExportsTrie("exports-trie", cl::desc("Display mach-o exported symbols"));
-
-static cl::opt<bool>
-Rebase("rebase", cl::desc("Display mach-o rebasing info"));
-
-static cl::opt<bool>
-Bind("bind", cl::desc("Display mach-o binding info"));
-
-static cl::opt<bool>
-LazyBind("lazy-bind", cl::desc("Display mach-o lazy binding info"));
-
-static cl::opt<bool>
-WeakBind("weak-bind", cl::desc("Display mach-o weak binding info"));
-
-static cl::opt<bool>
 MachOOpt("macho", cl::desc("Use MachO specific object file parser"));
 static cl::alias
 MachOm("m", cl::desc("Alias for --macho"), cl::aliasopt(MachOOpt));
@@ -209,11 +194,7 @@
   return TheTarget;
 }
 
-<<<<<<< HEAD
-void llvm::DumpBytes(StringRef bytes) {
-=======
 void llvm::DumpBytes(ArrayRef<uint8_t> bytes) {
->>>>>>> 969bfdfe
   static const char hex_rep[] = "0123456789abcdef";
   SmallString<64> output;
 
@@ -314,21 +295,13 @@
   }
 
   for (const SectionRef &Section : Obj->sections()) {
-<<<<<<< HEAD
-    bool Text = Section.isText();
-    if (!Text)
-=======
     if (!Section.isText() || Section.isVirtual())
->>>>>>> 969bfdfe
       continue;
 
     uint64_t SectionAddr = Section.getAddress();
     uint64_t SectSize = Section.getSize();
-<<<<<<< HEAD
-=======
     if (!SectSize)
       continue;
->>>>>>> 969bfdfe
 
     // Make a list of all the symbols in this section.
     std::vector<std::pair<uint64_t, StringRef>> Symbols;
@@ -434,9 +407,6 @@
           outs() << "\n";
         } else {
           errs() << ToolName << ": warning: invalid instruction encoding\n";
-          outs() << format("%8" PRIx64 ":\t", SectionAddr + Index);
-          DumpBytes(StringRef(Bytes.data() + Index, 4));
-          outs() << "\n";
           if (Size == 0)
             Size = 1; // skip illegible bytes
         }
@@ -535,20 +505,12 @@
     if (error(Section.getName(Name)))
       continue;
     uint64_t BaseAddr = Section.getAddress();
-<<<<<<< HEAD
-    bool BSS = Section.isBSS();
-
-    outs() << "Contents of section " << Name << ":\n";
-    if (BSS) {
-      uint64_t Size = Section.getSize();
-=======
     uint64_t Size = Section.getSize();
     if (!Size)
       continue;
 
     outs() << "Contents of section " << Name << ":\n";
     if (Section.isBSS()) {
->>>>>>> 969bfdfe
       outs() << format("<skipping contents of bss section at [%04" PRIx64
                        ", %04" PRIx64 ")>\n",
                        BaseAddr, BaseAddr + Size);
@@ -742,11 +704,7 @@
   }
 }
 
-<<<<<<< HEAD
-static void printExportsTrie(const ObjectFile *o) {
-=======
 void llvm::printExportsTrie(const ObjectFile *o) {
->>>>>>> 969bfdfe
   outs() << "Exports trie:\n";
   if (const MachOObjectFile *MachO = dyn_cast<MachOObjectFile>(o))
     printMachOExportsTrie(MachO);
@@ -757,11 +715,7 @@
   }
 }
 
-<<<<<<< HEAD
-static void printRebaseTable(const ObjectFile *o) {
-=======
 void llvm::printRebaseTable(const ObjectFile *o) {
->>>>>>> 969bfdfe
   outs() << "Rebase table:\n";
   if (const MachOObjectFile *MachO = dyn_cast<MachOObjectFile>(o))
     printMachORebaseTable(MachO);
@@ -772,11 +726,7 @@
   }
 }
 
-<<<<<<< HEAD
-static void printBindTable(const ObjectFile *o) {
-=======
 void llvm::printBindTable(const ObjectFile *o) {
->>>>>>> 969bfdfe
   outs() << "Bind table:\n";
   if (const MachOObjectFile *MachO = dyn_cast<MachOObjectFile>(o))
     printMachOBindTable(MachO);
@@ -787,11 +737,7 @@
   }
 }
 
-<<<<<<< HEAD
-static void printLazyBindTable(const ObjectFile *o) {
-=======
 void llvm::printLazyBindTable(const ObjectFile *o) {
->>>>>>> 969bfdfe
   outs() << "Lazy bind table:\n";
   if (const MachOObjectFile *MachO = dyn_cast<MachOObjectFile>(o))
     printMachOLazyBindTable(MachO);
@@ -802,11 +748,7 @@
   }
 }
 
-<<<<<<< HEAD
-static void printWeakBindTable(const ObjectFile *o) {
-=======
 void llvm::printWeakBindTable(const ObjectFile *o) {
->>>>>>> 969bfdfe
   outs() << "Weak bind table:\n";
   if (const MachOObjectFile *MachO = dyn_cast<MachOObjectFile>(o))
     printMachOWeakBindTable(MachO);
@@ -945,9 +887,6 @@
       && !Rebase
       && !Bind
       && !LazyBind
-<<<<<<< HEAD
-      && !WeakBind) {
-=======
       && !WeakBind
       && !(UniversalHeaders && MachOOpt)
       && !(ArchiveHeaders && MachOOpt)
@@ -958,7 +897,6 @@
       && !(DylibsUsed && MachOOpt)
       && !(DylibId && MachOOpt)
       && !(DumpSections.size() != 0 && MachOOpt)) {
->>>>>>> 969bfdfe
     cl::PrintHelpMessage();
     return 2;
   }
