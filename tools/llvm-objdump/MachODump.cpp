--- conflicted
+++ resolved
@@ -17,11 +17,7 @@
 #include "llvm/ADT/StringExtras.h"
 #include "llvm/ADT/Triple.h"
 #include "llvm/Config/config.h"
-<<<<<<< HEAD
-#include "llvm/DebugInfo/DIContext.h"
-=======
 #include "llvm/DebugInfo/DWARF/DIContext.h"
->>>>>>> 969bfdfe
 #include "llvm/MC/MCAsmInfo.h"
 #include "llvm/MC/MCContext.h"
 #include "llvm/MC/MCDisassembler.h"
@@ -43,7 +39,6 @@
 #include "llvm/Support/LEB128.h"
 #include "llvm/Support/MachO.h"
 #include "llvm/Support/MemoryBuffer.h"
-#include "llvm/Support/FormattedStream.h"
 #include "llvm/Support/TargetRegistry.h"
 #include "llvm/Support/TargetSelect.h"
 #include "llvm/Support/raw_ostream.h"
@@ -68,11 +63,6 @@
 static cl::opt<bool> FullLeadingAddr("full-leading-addr",
                                      cl::desc("Print full leading address"));
 
-<<<<<<< HEAD
-static cl::opt<bool>
-    PrintImmHex("print-imm-hex",
-                cl::desc("Use hex format for immediate values"));
-=======
 static cl::opt<bool> NoLeadingAddr("no-leading-addr",
                                    cl::desc("Print no leading address"));
 
@@ -142,7 +132,6 @@
     ArchFlags("arch", cl::desc("architecture(s) from a Mach-O file to dump"),
               cl::ZeroOrMore);
 bool ArchAll = false;
->>>>>>> 969bfdfe
 
 static std::string ThumbTripleName;
 
@@ -216,11 +205,7 @@
   return j.first >= i.first && j.first < i.first + Length;
 }
 
-<<<<<<< HEAD
-static uint64_t DumpDataInCode(const char *bytes, uint64_t Length,
-=======
 static uint64_t DumpDataInCode(const uint8_t *bytes, uint64_t Length,
->>>>>>> 969bfdfe
                                unsigned short Kind) {
   uint32_t Value, Size = 1;
 
@@ -229,31 +214,19 @@
   case MachO::DICE_KIND_DATA:
     if (Length >= 4) {
       if (!NoShowRawInsn)
-<<<<<<< HEAD
-        DumpBytes(StringRef(bytes, 4));
-=======
         DumpBytes(ArrayRef<uint8_t>(bytes, 4));
->>>>>>> 969bfdfe
       Value = bytes[3] << 24 | bytes[2] << 16 | bytes[1] << 8 | bytes[0];
       outs() << "\t.long " << Value;
       Size = 4;
     } else if (Length >= 2) {
       if (!NoShowRawInsn)
-<<<<<<< HEAD
-        DumpBytes(StringRef(bytes, 2));
-=======
         DumpBytes(ArrayRef<uint8_t>(bytes, 2));
->>>>>>> 969bfdfe
       Value = bytes[1] << 8 | bytes[0];
       outs() << "\t.short " << Value;
       Size = 2;
     } else {
       if (!NoShowRawInsn)
-<<<<<<< HEAD
-        DumpBytes(StringRef(bytes, 2));
-=======
         DumpBytes(ArrayRef<uint8_t>(bytes, 2));
->>>>>>> 969bfdfe
       Value = bytes[0];
       outs() << "\t.byte " << Value;
       Size = 1;
@@ -265,22 +238,14 @@
     break;
   case MachO::DICE_KIND_JUMP_TABLE8:
     if (!NoShowRawInsn)
-<<<<<<< HEAD
-      DumpBytes(StringRef(bytes, 1));
-=======
       DumpBytes(ArrayRef<uint8_t>(bytes, 1));
->>>>>>> 969bfdfe
     Value = bytes[0];
     outs() << "\t.byte " << format("%3u", Value) << "\t@ KIND_JUMP_TABLE8\n";
     Size = 1;
     break;
   case MachO::DICE_KIND_JUMP_TABLE16:
     if (!NoShowRawInsn)
-<<<<<<< HEAD
-      DumpBytes(StringRef(bytes, 2));
-=======
       DumpBytes(ArrayRef<uint8_t>(bytes, 2));
->>>>>>> 969bfdfe
     Value = bytes[1] << 8 | bytes[0];
     outs() << "\t.short " << format("%5u", Value & 0xffff)
            << "\t@ KIND_JUMP_TABLE16\n";
@@ -289,11 +254,7 @@
   case MachO::DICE_KIND_JUMP_TABLE32:
   case MachO::DICE_KIND_ABS_JUMP_TABLE32:
     if (!NoShowRawInsn)
-<<<<<<< HEAD
-      DumpBytes(StringRef(bytes, 4));
-=======
       DumpBytes(ArrayRef<uint8_t>(bytes, 4));
->>>>>>> 969bfdfe
     Value = bytes[3] << 24 | bytes[2] << 16 | bytes[1] << 8 | bytes[0];
     outs() << "\t.long " << Value;
     if (Kind == MachO::DICE_KIND_JUMP_TABLE32)
@@ -410,8 +371,1323 @@
   }
 }
 
-<<<<<<< HEAD
+static void PrintIndirectSymbols(MachOObjectFile *O, bool verbose) {
+  uint32_t LoadCommandCount = O->getHeader().ncmds;
+  MachOObjectFile::LoadCommandInfo Load = O->getFirstLoadCommandInfo();
+  for (unsigned I = 0;; ++I) {
+    if (Load.C.cmd == MachO::LC_SEGMENT_64) {
+      MachO::segment_command_64 Seg = O->getSegment64LoadCommand(Load);
+      for (unsigned J = 0; J < Seg.nsects; ++J) {
+        MachO::section_64 Sec = O->getSection64(Load, J);
+        uint32_t section_type = Sec.flags & MachO::SECTION_TYPE;
+        if (section_type == MachO::S_NON_LAZY_SYMBOL_POINTERS ||
+            section_type == MachO::S_LAZY_SYMBOL_POINTERS ||
+            section_type == MachO::S_LAZY_DYLIB_SYMBOL_POINTERS ||
+            section_type == MachO::S_THREAD_LOCAL_VARIABLE_POINTERS ||
+            section_type == MachO::S_SYMBOL_STUBS) {
+          uint32_t stride;
+          if (section_type == MachO::S_SYMBOL_STUBS)
+            stride = Sec.reserved2;
+          else
+            stride = 8;
+          if (stride == 0) {
+            outs() << "Can't print indirect symbols for (" << Sec.segname << ","
+                   << Sec.sectname << ") "
+                   << "(size of stubs in reserved2 field is zero)\n";
+            continue;
+          }
+          uint32_t count = Sec.size / stride;
+          outs() << "Indirect symbols for (" << Sec.segname << ","
+                 << Sec.sectname << ") " << count << " entries";
+          uint32_t n = Sec.reserved1;
+          PrintIndirectSymbolTable(O, verbose, n, count, stride, Sec.addr);
+        }
+      }
+    } else if (Load.C.cmd == MachO::LC_SEGMENT) {
+      MachO::segment_command Seg = O->getSegmentLoadCommand(Load);
+      for (unsigned J = 0; J < Seg.nsects; ++J) {
+        MachO::section Sec = O->getSection(Load, J);
+        uint32_t section_type = Sec.flags & MachO::SECTION_TYPE;
+        if (section_type == MachO::S_NON_LAZY_SYMBOL_POINTERS ||
+            section_type == MachO::S_LAZY_SYMBOL_POINTERS ||
+            section_type == MachO::S_LAZY_DYLIB_SYMBOL_POINTERS ||
+            section_type == MachO::S_THREAD_LOCAL_VARIABLE_POINTERS ||
+            section_type == MachO::S_SYMBOL_STUBS) {
+          uint32_t stride;
+          if (section_type == MachO::S_SYMBOL_STUBS)
+            stride = Sec.reserved2;
+          else
+            stride = 4;
+          if (stride == 0) {
+            outs() << "Can't print indirect symbols for (" << Sec.segname << ","
+                   << Sec.sectname << ") "
+                   << "(size of stubs in reserved2 field is zero)\n";
+            continue;
+          }
+          uint32_t count = Sec.size / stride;
+          outs() << "Indirect symbols for (" << Sec.segname << ","
+                 << Sec.sectname << ") " << count << " entries";
+          uint32_t n = Sec.reserved1;
+          PrintIndirectSymbolTable(O, verbose, n, count, stride, Sec.addr);
+        }
+      }
+    }
+    if (I == LoadCommandCount - 1)
+      break;
+    else
+      Load = O->getNextLoadCommandInfo(Load);
+  }
+}
+
+static void PrintDataInCodeTable(MachOObjectFile *O, bool verbose) {
+  MachO::linkedit_data_command DIC = O->getDataInCodeLoadCommand();
+  uint32_t nentries = DIC.datasize / sizeof(struct MachO::data_in_code_entry);
+  outs() << "Data in code table (" << nentries << " entries)\n";
+  outs() << "offset     length kind\n";
+  for (dice_iterator DI = O->begin_dices(), DE = O->end_dices(); DI != DE;
+       ++DI) {
+    uint32_t Offset;
+    DI->getOffset(Offset);
+    outs() << format("0x%08" PRIx32, Offset) << " ";
+    uint16_t Length;
+    DI->getLength(Length);
+    outs() << format("%6u", Length) << " ";
+    uint16_t Kind;
+    DI->getKind(Kind);
+    if (verbose) {
+      switch (Kind) {
+      case MachO::DICE_KIND_DATA:
+        outs() << "DATA";
+        break;
+      case MachO::DICE_KIND_JUMP_TABLE8:
+        outs() << "JUMP_TABLE8";
+        break;
+      case MachO::DICE_KIND_JUMP_TABLE16:
+        outs() << "JUMP_TABLE16";
+        break;
+      case MachO::DICE_KIND_JUMP_TABLE32:
+        outs() << "JUMP_TABLE32";
+        break;
+      case MachO::DICE_KIND_ABS_JUMP_TABLE32:
+        outs() << "ABS_JUMP_TABLE32";
+        break;
+      default:
+        outs() << format("0x%04" PRIx32, Kind);
+        break;
+      }
+    } else
+      outs() << format("0x%04" PRIx32, Kind);
+    outs() << "\n";
+  }
+}
+
+static void PrintLinkOptHints(MachOObjectFile *O) {
+  MachO::linkedit_data_command LohLC = O->getLinkOptHintsLoadCommand();
+  const char *loh = O->getData().substr(LohLC.dataoff, 1).data();
+  uint32_t nloh = LohLC.datasize;
+  outs() << "Linker optimiztion hints (" << nloh << " total bytes)\n";
+  for (uint32_t i = 0; i < nloh;) {
+    unsigned n;
+    uint64_t identifier = decodeULEB128((const uint8_t *)(loh + i), &n);
+    i += n;
+    outs() << "    identifier " << identifier << " ";
+    if (i >= nloh)
+      return;
+    switch (identifier) {
+    case 1:
+      outs() << "AdrpAdrp\n";
+      break;
+    case 2:
+      outs() << "AdrpLdr\n";
+      break;
+    case 3:
+      outs() << "AdrpAddLdr\n";
+      break;
+    case 4:
+      outs() << "AdrpLdrGotLdr\n";
+      break;
+    case 5:
+      outs() << "AdrpAddStr\n";
+      break;
+    case 6:
+      outs() << "AdrpLdrGotStr\n";
+      break;
+    case 7:
+      outs() << "AdrpAdd\n";
+      break;
+    case 8:
+      outs() << "AdrpLdrGot\n";
+      break;
+    default:
+      outs() << "Unknown identifier value\n";
+      break;
+    }
+    uint64_t narguments = decodeULEB128((const uint8_t *)(loh + i), &n);
+    i += n;
+    outs() << "    narguments " << narguments << "\n";
+    if (i >= nloh)
+      return;
+
+    for (uint32_t j = 0; j < narguments; j++) {
+      uint64_t value = decodeULEB128((const uint8_t *)(loh + i), &n);
+      i += n;
+      outs() << "\tvalue " << format("0x%" PRIx64, value) << "\n";
+      if (i >= nloh)
+        return;
+    }
+  }
+}
+
+static void PrintDylibs(MachOObjectFile *O, bool JustId) {
+  uint32_t LoadCommandCount = O->getHeader().ncmds;
+  MachOObjectFile::LoadCommandInfo Load = O->getFirstLoadCommandInfo();
+  for (unsigned I = 0;; ++I) {
+    if ((JustId && Load.C.cmd == MachO::LC_ID_DYLIB) ||
+        (!JustId && (Load.C.cmd == MachO::LC_ID_DYLIB ||
+                     Load.C.cmd == MachO::LC_LOAD_DYLIB ||
+                     Load.C.cmd == MachO::LC_LOAD_WEAK_DYLIB ||
+                     Load.C.cmd == MachO::LC_REEXPORT_DYLIB ||
+                     Load.C.cmd == MachO::LC_LAZY_LOAD_DYLIB ||
+                     Load.C.cmd == MachO::LC_LOAD_UPWARD_DYLIB))) {
+      MachO::dylib_command dl = O->getDylibIDLoadCommand(Load);
+      if (dl.dylib.name < dl.cmdsize) {
+        const char *p = (const char *)(Load.Ptr) + dl.dylib.name;
+        if (JustId)
+          outs() << p << "\n";
+        else {
+          outs() << "\t" << p;
+          outs() << " (compatibility version "
+                 << ((dl.dylib.compatibility_version >> 16) & 0xffff) << "."
+                 << ((dl.dylib.compatibility_version >> 8) & 0xff) << "."
+                 << (dl.dylib.compatibility_version & 0xff) << ",";
+          outs() << " current version "
+                 << ((dl.dylib.current_version >> 16) & 0xffff) << "."
+                 << ((dl.dylib.current_version >> 8) & 0xff) << "."
+                 << (dl.dylib.current_version & 0xff) << ")\n";
+        }
+      } else {
+        outs() << "\tBad offset (" << dl.dylib.name << ") for name of ";
+        if (Load.C.cmd == MachO::LC_ID_DYLIB)
+          outs() << "LC_ID_DYLIB ";
+        else if (Load.C.cmd == MachO::LC_LOAD_DYLIB)
+          outs() << "LC_LOAD_DYLIB ";
+        else if (Load.C.cmd == MachO::LC_LOAD_WEAK_DYLIB)
+          outs() << "LC_LOAD_WEAK_DYLIB ";
+        else if (Load.C.cmd == MachO::LC_LAZY_LOAD_DYLIB)
+          outs() << "LC_LAZY_LOAD_DYLIB ";
+        else if (Load.C.cmd == MachO::LC_REEXPORT_DYLIB)
+          outs() << "LC_REEXPORT_DYLIB ";
+        else if (Load.C.cmd == MachO::LC_LOAD_UPWARD_DYLIB)
+          outs() << "LC_LOAD_UPWARD_DYLIB ";
+        else
+          outs() << "LC_??? ";
+        outs() << "command " << I << "\n";
+      }
+    }
+    if (I == LoadCommandCount - 1)
+      break;
+    else
+      Load = O->getNextLoadCommandInfo(Load);
+  }
+}
+
 typedef DenseMap<uint64_t, StringRef> SymbolAddressMap;
+
+static void CreateSymbolAddressMap(MachOObjectFile *O,
+                                   SymbolAddressMap *AddrMap) {
+  // Create a map of symbol addresses to symbol names.
+  for (const SymbolRef &Symbol : O->symbols()) {
+    SymbolRef::Type ST;
+    Symbol.getType(ST);
+    if (ST == SymbolRef::ST_Function || ST == SymbolRef::ST_Data ||
+        ST == SymbolRef::ST_Other) {
+      uint64_t Address;
+      Symbol.getAddress(Address);
+      StringRef SymName;
+      Symbol.getName(SymName);
+      (*AddrMap)[Address] = SymName;
+    }
+  }
+}
+
+// GuessSymbolName is passed the address of what might be a symbol and a
+// pointer to the SymbolAddressMap.  It returns the name of a symbol
+// with that address or nullptr if no symbol is found with that address.
+static const char *GuessSymbolName(uint64_t value, SymbolAddressMap *AddrMap) {
+  const char *SymbolName = nullptr;
+  // A DenseMap can't lookup up some values.
+  if (value != 0xffffffffffffffffULL && value != 0xfffffffffffffffeULL) {
+    StringRef name = AddrMap->lookup(value);
+    if (!name.empty())
+      SymbolName = name.data();
+  }
+  return SymbolName;
+}
+
+static void DumpCstringChar(const char c) {
+  char p[2];
+  p[0] = c;
+  p[1] = '\0';
+  outs().write_escaped(p);
+}
+
+static void DumpCstringSection(MachOObjectFile *O, const char *sect,
+                               uint32_t sect_size, uint64_t sect_addr,
+                               bool print_addresses) {
+  for (uint32_t i = 0; i < sect_size; i++) {
+    if (print_addresses) {
+      if (O->is64Bit())
+        outs() << format("%016" PRIx64, sect_addr + i) << "  ";
+      else
+        outs() << format("%08" PRIx64, sect_addr + i) << "  ";
+    }
+    for (; i < sect_size && sect[i] != '\0'; i++)
+      DumpCstringChar(sect[i]);
+    if (i < sect_size && sect[i] == '\0')
+      outs() << "\n";
+  }
+}
+
+static void DumpLiteral4(uint32_t l, float f) {
+  outs() << format("0x%08" PRIx32, l);
+  if ((l & 0x7f800000) != 0x7f800000)
+    outs() << format(" (%.16e)\n", f);
+  else {
+    if (l == 0x7f800000)
+      outs() << " (+Infinity)\n";
+    else if (l == 0xff800000)
+      outs() << " (-Infinity)\n";
+    else if ((l & 0x00400000) == 0x00400000)
+      outs() << " (non-signaling Not-a-Number)\n";
+    else
+      outs() << " (signaling Not-a-Number)\n";
+  }
+}
+
+static void DumpLiteral4Section(MachOObjectFile *O, const char *sect,
+                                uint32_t sect_size, uint64_t sect_addr,
+                                bool print_addresses) {
+  for (uint32_t i = 0; i < sect_size; i += sizeof(float)) {
+    if (print_addresses) {
+      if (O->is64Bit())
+        outs() << format("%016" PRIx64, sect_addr + i) << "  ";
+      else
+        outs() << format("%08" PRIx64, sect_addr + i) << "  ";
+    }
+    float f;
+    memcpy(&f, sect + i, sizeof(float));
+    if (O->isLittleEndian() != sys::IsLittleEndianHost)
+      sys::swapByteOrder(f);
+    uint32_t l;
+    memcpy(&l, sect + i, sizeof(uint32_t));
+    if (O->isLittleEndian() != sys::IsLittleEndianHost)
+      sys::swapByteOrder(l);
+    DumpLiteral4(l, f);
+  }
+}
+
+static void DumpLiteral8(MachOObjectFile *O, uint32_t l0, uint32_t l1,
+                         double d) {
+  outs() << format("0x%08" PRIx32, l0) << " " << format("0x%08" PRIx32, l1);
+  uint32_t Hi, Lo;
+  if (O->isLittleEndian()) {
+    Hi = l1;
+    Lo = l0;
+  } else {
+    Hi = l0;
+    Lo = l1;
+  }
+  // Hi is the high word, so this is equivalent to if(isfinite(d))
+  if ((Hi & 0x7ff00000) != 0x7ff00000)
+    outs() << format(" (%.16e)\n", d);
+  else {
+    if (Hi == 0x7ff00000 && Lo == 0)
+      outs() << " (+Infinity)\n";
+    else if (Hi == 0xfff00000 && Lo == 0)
+      outs() << " (-Infinity)\n";
+    else if ((Hi & 0x00080000) == 0x00080000)
+      outs() << " (non-signaling Not-a-Number)\n";
+    else
+      outs() << " (signaling Not-a-Number)\n";
+  }
+}
+
+static void DumpLiteral8Section(MachOObjectFile *O, const char *sect,
+                                uint32_t sect_size, uint64_t sect_addr,
+                                bool print_addresses) {
+  for (uint32_t i = 0; i < sect_size; i += sizeof(double)) {
+    if (print_addresses) {
+      if (O->is64Bit())
+        outs() << format("%016" PRIx64, sect_addr + i) << "  ";
+      else
+        outs() << format("%08" PRIx64, sect_addr + i) << "  ";
+    }
+    double d;
+    memcpy(&d, sect + i, sizeof(double));
+    if (O->isLittleEndian() != sys::IsLittleEndianHost)
+      sys::swapByteOrder(d);
+    uint32_t l0, l1;
+    memcpy(&l0, sect + i, sizeof(uint32_t));
+    memcpy(&l1, sect + i + sizeof(uint32_t), sizeof(uint32_t));
+    if (O->isLittleEndian() != sys::IsLittleEndianHost) {
+      sys::swapByteOrder(l0);
+      sys::swapByteOrder(l1);
+    }
+    DumpLiteral8(O, l0, l1, d);
+  }
+}
+
+static void DumpLiteral16(uint32_t l0, uint32_t l1, uint32_t l2, uint32_t l3) {
+  outs() << format("0x%08" PRIx32, l0) << " ";
+  outs() << format("0x%08" PRIx32, l1) << " ";
+  outs() << format("0x%08" PRIx32, l2) << " ";
+  outs() << format("0x%08" PRIx32, l3) << "\n";
+}
+
+static void DumpLiteral16Section(MachOObjectFile *O, const char *sect,
+                                 uint32_t sect_size, uint64_t sect_addr,
+                                 bool print_addresses) {
+  for (uint32_t i = 0; i < sect_size; i += 16) {
+    if (print_addresses) {
+      if (O->is64Bit())
+        outs() << format("%016" PRIx64, sect_addr + i) << "  ";
+      else
+        outs() << format("%08" PRIx64, sect_addr + i) << "  ";
+    }
+    uint32_t l0, l1, l2, l3;
+    memcpy(&l0, sect + i, sizeof(uint32_t));
+    memcpy(&l1, sect + i + sizeof(uint32_t), sizeof(uint32_t));
+    memcpy(&l2, sect + i + 2 * sizeof(uint32_t), sizeof(uint32_t));
+    memcpy(&l3, sect + i + 3 * sizeof(uint32_t), sizeof(uint32_t));
+    if (O->isLittleEndian() != sys::IsLittleEndianHost) {
+      sys::swapByteOrder(l0);
+      sys::swapByteOrder(l1);
+      sys::swapByteOrder(l2);
+      sys::swapByteOrder(l3);
+    }
+    DumpLiteral16(l0, l1, l2, l3);
+  }
+}
+
+static void DumpLiteralPointerSection(MachOObjectFile *O,
+                                      const SectionRef &Section,
+                                      const char *sect, uint32_t sect_size,
+                                      uint64_t sect_addr,
+                                      bool print_addresses) {
+  // Collect the literal sections in this Mach-O file.
+  std::vector<SectionRef> LiteralSections;
+  for (const SectionRef &Section : O->sections()) {
+    DataRefImpl Ref = Section.getRawDataRefImpl();
+    uint32_t section_type;
+    if (O->is64Bit()) {
+      const MachO::section_64 Sec = O->getSection64(Ref);
+      section_type = Sec.flags & MachO::SECTION_TYPE;
+    } else {
+      const MachO::section Sec = O->getSection(Ref);
+      section_type = Sec.flags & MachO::SECTION_TYPE;
+    }
+    if (section_type == MachO::S_CSTRING_LITERALS ||
+        section_type == MachO::S_4BYTE_LITERALS ||
+        section_type == MachO::S_8BYTE_LITERALS ||
+        section_type == MachO::S_16BYTE_LITERALS)
+      LiteralSections.push_back(Section);
+  }
+
+  // Set the size of the literal pointer.
+  uint32_t lp_size = O->is64Bit() ? 8 : 4;
+
+  // Collect the external relocation symbols for the the literal pointers.
+  std::vector<std::pair<uint64_t, SymbolRef>> Relocs;
+  for (const RelocationRef &Reloc : Section.relocations()) {
+    DataRefImpl Rel;
+    MachO::any_relocation_info RE;
+    bool isExtern = false;
+    Rel = Reloc.getRawDataRefImpl();
+    RE = O->getRelocation(Rel);
+    isExtern = O->getPlainRelocationExternal(RE);
+    if (isExtern) {
+      uint64_t RelocOffset;
+      Reloc.getOffset(RelocOffset);
+      symbol_iterator RelocSym = Reloc.getSymbol();
+      Relocs.push_back(std::make_pair(RelocOffset, *RelocSym));
+    }
+  }
+  array_pod_sort(Relocs.begin(), Relocs.end());
+
+  // Dump each literal pointer.
+  for (uint32_t i = 0; i < sect_size; i += lp_size) {
+    if (print_addresses) {
+      if (O->is64Bit())
+        outs() << format("%016" PRIx64, sect_addr + i) << "  ";
+      else
+        outs() << format("%08" PRIx64, sect_addr + i) << "  ";
+    }
+    uint64_t lp;
+    if (O->is64Bit()) {
+      memcpy(&lp, sect + i, sizeof(uint64_t));
+      if (O->isLittleEndian() != sys::IsLittleEndianHost)
+        sys::swapByteOrder(lp);
+    } else {
+      uint32_t li;
+      memcpy(&li, sect + i, sizeof(uint32_t));
+      if (O->isLittleEndian() != sys::IsLittleEndianHost)
+        sys::swapByteOrder(li);
+      lp = li;
+    }
+
+    // First look for an external relocation entry for this literal pointer.
+    auto Reloc = std::find_if(
+        Relocs.begin(), Relocs.end(),
+        [&](const std::pair<uint64_t, SymbolRef> &P) { return P.first == i; });
+    if (Reloc != Relocs.end()) {
+      symbol_iterator RelocSym = Reloc->second;
+      StringRef SymName;
+      RelocSym->getName(SymName);
+      outs() << "external relocation entry for symbol:" << SymName << "\n";
+      continue;
+    }
+
+    // For local references see what the section the literal pointer points to.
+    auto Sect = std::find_if(LiteralSections.begin(), LiteralSections.end(),
+                             [&](const SectionRef &R) {
+                               return lp >= R.getAddress() &&
+                                      lp < R.getAddress() + R.getSize();
+                             });
+    if (Sect == LiteralSections.end()) {
+      outs() << format("0x%" PRIx64, lp) << " (not in a literal section)\n";
+      continue;
+    }
+
+    uint64_t SectAddress = Sect->getAddress();
+    uint64_t SectSize = Sect->getSize();
+
+    StringRef SectName;
+    Sect->getName(SectName);
+    DataRefImpl Ref = Sect->getRawDataRefImpl();
+    StringRef SegmentName = O->getSectionFinalSegmentName(Ref);
+    outs() << SegmentName << ":" << SectName << ":";
+
+    uint32_t section_type;
+    if (O->is64Bit()) {
+      const MachO::section_64 Sec = O->getSection64(Ref);
+      section_type = Sec.flags & MachO::SECTION_TYPE;
+    } else {
+      const MachO::section Sec = O->getSection(Ref);
+      section_type = Sec.flags & MachO::SECTION_TYPE;
+    }
+
+    StringRef BytesStr;
+    Sect->getContents(BytesStr);
+    const char *Contents = reinterpret_cast<const char *>(BytesStr.data());
+
+    switch (section_type) {
+    case MachO::S_CSTRING_LITERALS:
+      for (uint64_t i = lp - SectAddress; i < SectSize && Contents[i] != '\0';
+           i++) {
+        DumpCstringChar(Contents[i]);
+      }
+      outs() << "\n";
+      break;
+    case MachO::S_4BYTE_LITERALS:
+      float f;
+      memcpy(&f, Contents + (lp - SectAddress), sizeof(float));
+      uint32_t l;
+      memcpy(&l, Contents + (lp - SectAddress), sizeof(uint32_t));
+      if (O->isLittleEndian() != sys::IsLittleEndianHost) {
+        sys::swapByteOrder(f);
+        sys::swapByteOrder(l);
+      }
+      DumpLiteral4(l, f);
+      break;
+    case MachO::S_8BYTE_LITERALS: {
+      double d;
+      memcpy(&d, Contents + (lp - SectAddress), sizeof(double));
+      uint32_t l0, l1;
+      memcpy(&l0, Contents + (lp - SectAddress), sizeof(uint32_t));
+      memcpy(&l1, Contents + (lp - SectAddress) + sizeof(uint32_t),
+             sizeof(uint32_t));
+      if (O->isLittleEndian() != sys::IsLittleEndianHost) {
+        sys::swapByteOrder(f);
+        sys::swapByteOrder(l0);
+        sys::swapByteOrder(l1);
+      }
+      DumpLiteral8(O, l0, l1, d);
+      break;
+    }
+    case MachO::S_16BYTE_LITERALS: {
+      uint32_t l0, l1, l2, l3;
+      memcpy(&l0, Contents + (lp - SectAddress), sizeof(uint32_t));
+      memcpy(&l1, Contents + (lp - SectAddress) + sizeof(uint32_t),
+             sizeof(uint32_t));
+      memcpy(&l2, Contents + (lp - SectAddress) + 2 * sizeof(uint32_t),
+             sizeof(uint32_t));
+      memcpy(&l3, Contents + (lp - SectAddress) + 3 * sizeof(uint32_t),
+             sizeof(uint32_t));
+      if (O->isLittleEndian() != sys::IsLittleEndianHost) {
+        sys::swapByteOrder(l0);
+        sys::swapByteOrder(l1);
+        sys::swapByteOrder(l2);
+        sys::swapByteOrder(l3);
+      }
+      DumpLiteral16(l0, l1, l2, l3);
+      break;
+    }
+    }
+  }
+}
+
+static void DumpInitTermPointerSection(MachOObjectFile *O, const char *sect,
+                                       uint32_t sect_size, uint64_t sect_addr,
+                                       SymbolAddressMap *AddrMap,
+                                       bool verbose) {
+  uint32_t stride;
+  if (O->is64Bit())
+    stride = sizeof(uint64_t);
+  else
+    stride = sizeof(uint32_t);
+  for (uint32_t i = 0; i < sect_size; i += stride) {
+    const char *SymbolName = nullptr;
+    if (O->is64Bit()) {
+      outs() << format("0x%016" PRIx64, sect_addr + i * stride) << " ";
+      uint64_t pointer_value;
+      memcpy(&pointer_value, sect + i, stride);
+      if (O->isLittleEndian() != sys::IsLittleEndianHost)
+        sys::swapByteOrder(pointer_value);
+      outs() << format("0x%016" PRIx64, pointer_value);
+      if (verbose)
+        SymbolName = GuessSymbolName(pointer_value, AddrMap);
+    } else {
+      outs() << format("0x%08" PRIx64, sect_addr + i * stride) << " ";
+      uint32_t pointer_value;
+      memcpy(&pointer_value, sect + i, stride);
+      if (O->isLittleEndian() != sys::IsLittleEndianHost)
+        sys::swapByteOrder(pointer_value);
+      outs() << format("0x%08" PRIx32, pointer_value);
+      if (verbose)
+        SymbolName = GuessSymbolName(pointer_value, AddrMap);
+    }
+    if (SymbolName)
+      outs() << " " << SymbolName;
+    outs() << "\n";
+  }
+}
+
+static void DumpRawSectionContents(MachOObjectFile *O, const char *sect,
+                                   uint32_t size, uint64_t addr) {
+  uint32_t cputype = O->getHeader().cputype;
+  if (cputype == MachO::CPU_TYPE_I386 || cputype == MachO::CPU_TYPE_X86_64) {
+    uint32_t j;
+    for (uint32_t i = 0; i < size; i += j, addr += j) {
+      if (O->is64Bit())
+        outs() << format("%016" PRIx64, addr) << "\t";
+      else
+        outs() << format("%08" PRIx64, addr) << "\t";
+      for (j = 0; j < 16 && i + j < size; j++) {
+        uint8_t byte_word = *(sect + i + j);
+        outs() << format("%02" PRIx32, (uint32_t)byte_word) << " ";
+      }
+      outs() << "\n";
+    }
+  } else {
+    uint32_t j;
+    for (uint32_t i = 0; i < size; i += j, addr += j) {
+      if (O->is64Bit())
+        outs() << format("%016" PRIx64, addr) << "\t";
+      else
+        outs() << format("%08" PRIx64, sect) << "\t";
+      for (j = 0; j < 4 * sizeof(int32_t) && i + j < size;
+           j += sizeof(int32_t)) {
+        if (i + j + sizeof(int32_t) < size) {
+          uint32_t long_word;
+          memcpy(&long_word, sect + i + j, sizeof(int32_t));
+          if (O->isLittleEndian() != sys::IsLittleEndianHost)
+            sys::swapByteOrder(long_word);
+          outs() << format("%08" PRIx32, long_word) << " ";
+        } else {
+          for (uint32_t k = 0; i + j + k < size; k++) {
+            uint8_t byte_word = *(sect + i + j);
+            outs() << format("%02" PRIx32, (uint32_t)byte_word) << " ";
+          }
+        }
+      }
+      outs() << "\n";
+    }
+  }
+}
+
+static void DisassembleMachO(StringRef Filename, MachOObjectFile *MachOOF,
+                             StringRef DisSegName, StringRef DisSectName);
+
+static void DumpSectionContents(StringRef Filename, MachOObjectFile *O,
+                                bool verbose) {
+  SymbolAddressMap AddrMap;
+  if (verbose)
+    CreateSymbolAddressMap(O, &AddrMap);
+
+  for (unsigned i = 0; i < DumpSections.size(); ++i) {
+    StringRef DumpSection = DumpSections[i];
+    std::pair<StringRef, StringRef> DumpSegSectName;
+    DumpSegSectName = DumpSection.split(',');
+    StringRef DumpSegName, DumpSectName;
+    if (DumpSegSectName.second.size()) {
+      DumpSegName = DumpSegSectName.first;
+      DumpSectName = DumpSegSectName.second;
+    } else {
+      DumpSegName = "";
+      DumpSectName = DumpSegSectName.first;
+    }
+    for (const SectionRef &Section : O->sections()) {
+      StringRef SectName;
+      Section.getName(SectName);
+      DataRefImpl Ref = Section.getRawDataRefImpl();
+      StringRef SegName = O->getSectionFinalSegmentName(Ref);
+      if ((DumpSegName.empty() || SegName == DumpSegName) &&
+          (SectName == DumpSectName)) {
+        outs() << "Contents of (" << SegName << "," << SectName
+               << ") section\n";
+        uint32_t section_flags;
+        if (O->is64Bit()) {
+          const MachO::section_64 Sec = O->getSection64(Ref);
+          section_flags = Sec.flags;
+
+        } else {
+          const MachO::section Sec = O->getSection(Ref);
+          section_flags = Sec.flags;
+        }
+        uint32_t section_type = section_flags & MachO::SECTION_TYPE;
+
+        StringRef BytesStr;
+        Section.getContents(BytesStr);
+        const char *sect = reinterpret_cast<const char *>(BytesStr.data());
+        uint32_t sect_size = BytesStr.size();
+        uint64_t sect_addr = Section.getAddress();
+
+        if (verbose) {
+          if ((section_flags & MachO::S_ATTR_PURE_INSTRUCTIONS) ||
+              (section_flags & MachO::S_ATTR_SOME_INSTRUCTIONS)) {
+            DisassembleMachO(Filename, O, SegName, SectName);
+            continue;
+          }
+          if (SegName == "__TEXT" && SectName == "__info_plist") {
+            outs() << sect;
+            continue;
+          }
+          switch (section_type) {
+          case MachO::S_REGULAR:
+            DumpRawSectionContents(O, sect, sect_size, sect_addr);
+            break;
+          case MachO::S_ZEROFILL:
+            outs() << "zerofill section and has no contents in the file\n";
+            break;
+          case MachO::S_CSTRING_LITERALS:
+            DumpCstringSection(O, sect, sect_size, sect_addr, !NoLeadingAddr);
+            break;
+          case MachO::S_4BYTE_LITERALS:
+            DumpLiteral4Section(O, sect, sect_size, sect_addr, !NoLeadingAddr);
+            break;
+          case MachO::S_8BYTE_LITERALS:
+            DumpLiteral8Section(O, sect, sect_size, sect_addr, !NoLeadingAddr);
+            break;
+          case MachO::S_16BYTE_LITERALS:
+	    DumpLiteral16Section(O, sect, sect_size, sect_addr, !NoLeadingAddr);
+	    break;
+          case MachO::S_LITERAL_POINTERS:
+            DumpLiteralPointerSection(O, Section, sect, sect_size, sect_addr,
+                                      !NoLeadingAddr);
+            break;
+          case MachO::S_MOD_INIT_FUNC_POINTERS:
+          case MachO::S_MOD_TERM_FUNC_POINTERS:
+            DumpInitTermPointerSection(O, sect, sect_size, sect_addr, &AddrMap,
+                                       verbose);
+            break;
+          default:
+            outs() << "Unknown section type ("
+                   << format("0x%08" PRIx32, section_type) << ")\n";
+            DumpRawSectionContents(O, sect, sect_size, sect_addr);
+            break;
+          }
+        } else {
+          if (section_type == MachO::S_ZEROFILL)
+            outs() << "zerofill section and has no contents in the file\n";
+          else
+            DumpRawSectionContents(O, sect, sect_size, sect_addr);
+        }
+      }
+    }
+  }
+}
+
+static void DumpInfoPlistSectionContents(StringRef Filename,
+                                         MachOObjectFile *O) {
+  for (const SectionRef &Section : O->sections()) {
+    StringRef SectName;
+    Section.getName(SectName);
+    DataRefImpl Ref = Section.getRawDataRefImpl();
+    StringRef SegName = O->getSectionFinalSegmentName(Ref);
+    if (SegName == "__TEXT" && SectName == "__info_plist") {
+      outs() << "Contents of (" << SegName << "," << SectName << ") section\n";
+      StringRef BytesStr;
+      Section.getContents(BytesStr);
+      const char *sect = reinterpret_cast<const char *>(BytesStr.data());
+      outs() << sect;
+      return;
+    }
+  }
+}
+
+// checkMachOAndArchFlags() checks to see if the ObjectFile is a Mach-O file
+// and if it is and there is a list of architecture flags is specified then
+// check to make sure this Mach-O file is one of those architectures or all
+// architectures were specified.  If not then an error is generated and this
+// routine returns false.  Else it returns true.
+static bool checkMachOAndArchFlags(ObjectFile *O, StringRef Filename) {
+  if (isa<MachOObjectFile>(O) && !ArchAll && ArchFlags.size() != 0) {
+    MachOObjectFile *MachO = dyn_cast<MachOObjectFile>(O);
+    bool ArchFound = false;
+    MachO::mach_header H;
+    MachO::mach_header_64 H_64;
+    Triple T;
+    if (MachO->is64Bit()) {
+      H_64 = MachO->MachOObjectFile::getHeader64();
+      T = MachOObjectFile::getArch(H_64.cputype, H_64.cpusubtype);
+    } else {
+      H = MachO->MachOObjectFile::getHeader();
+      T = MachOObjectFile::getArch(H.cputype, H.cpusubtype);
+    }
+    unsigned i;
+    for (i = 0; i < ArchFlags.size(); ++i) {
+      if (ArchFlags[i] == T.getArchName())
+        ArchFound = true;
+      break;
+    }
+    if (!ArchFound) {
+      errs() << "llvm-objdump: file: " + Filename + " does not contain "
+             << "architecture: " + ArchFlags[i] + "\n";
+      return false;
+    }
+  }
+  return true;
+}
+
+// ProcessMachO() is passed a single opened Mach-O file, which may be an
+// archive member and or in a slice of a universal file.  It prints the
+// the file name and header info and then processes it according to the
+// command line options.
+static void ProcessMachO(StringRef Filename, MachOObjectFile *MachOOF,
+                         StringRef ArchiveMemberName = StringRef(),
+                         StringRef ArchitectureName = StringRef()) {
+  // If we are doing some processing here on the Mach-O file print the header
+  // info.  And don't print it otherwise like in the case of printing the
+  // UniversalHeaders or ArchiveHeaders.
+  if (Disassemble || PrivateHeaders || ExportsTrie || Rebase || Bind ||
+      LazyBind || WeakBind || IndirectSymbols || DataInCode || LinkOptHints ||
+      DylibsUsed || DylibId || DumpSections.size() != 0) {
+    outs() << Filename;
+    if (!ArchiveMemberName.empty())
+      outs() << '(' << ArchiveMemberName << ')';
+    if (!ArchitectureName.empty())
+      outs() << " (architecture " << ArchitectureName << ")";
+    outs() << ":\n";
+  }
+
+  if (Disassemble)
+    DisassembleMachO(Filename, MachOOF, "__TEXT", "__text");
+  if (IndirectSymbols)
+    PrintIndirectSymbols(MachOOF, !NonVerbose);
+  if (DataInCode)
+    PrintDataInCodeTable(MachOOF, !NonVerbose);
+  if (LinkOptHints)
+    PrintLinkOptHints(MachOOF);
+  if (Relocations)
+    PrintRelocations(MachOOF);
+  if (SectionHeaders)
+    PrintSectionHeaders(MachOOF);
+  if (SectionContents)
+    PrintSectionContents(MachOOF);
+  if (DumpSections.size() != 0)
+    DumpSectionContents(Filename, MachOOF, !NonVerbose);
+  if (InfoPlist)
+    DumpInfoPlistSectionContents(Filename, MachOOF);
+  if (DylibsUsed)
+    PrintDylibs(MachOOF, false);
+  if (DylibId)
+    PrintDylibs(MachOOF, true);
+  if (SymbolTable)
+    PrintSymbolTable(MachOOF);
+  if (UnwindInfo)
+    printMachOUnwindInfo(MachOOF);
+  if (PrivateHeaders)
+    printMachOFileHeader(MachOOF);
+  if (ExportsTrie)
+    printExportsTrie(MachOOF);
+  if (Rebase)
+    printRebaseTable(MachOOF);
+  if (Bind)
+    printBindTable(MachOOF);
+  if (LazyBind)
+    printLazyBindTable(MachOOF);
+  if (WeakBind)
+    printWeakBindTable(MachOOF);
+}
+
+// printUnknownCPUType() helps print_fat_headers for unknown CPU's.
+static void printUnknownCPUType(uint32_t cputype, uint32_t cpusubtype) {
+  outs() << "    cputype (" << cputype << ")\n";
+  outs() << "    cpusubtype (" << cpusubtype << ")\n";
+}
+
+// printCPUType() helps print_fat_headers by printing the cputype and
+// pusubtype (symbolically for the one's it knows about).
+static void printCPUType(uint32_t cputype, uint32_t cpusubtype) {
+  switch (cputype) {
+  case MachO::CPU_TYPE_I386:
+    switch (cpusubtype) {
+    case MachO::CPU_SUBTYPE_I386_ALL:
+      outs() << "    cputype CPU_TYPE_I386\n";
+      outs() << "    cpusubtype CPU_SUBTYPE_I386_ALL\n";
+      break;
+    default:
+      printUnknownCPUType(cputype, cpusubtype);
+      break;
+    }
+    break;
+  case MachO::CPU_TYPE_X86_64:
+    switch (cpusubtype) {
+    case MachO::CPU_SUBTYPE_X86_64_ALL:
+      outs() << "    cputype CPU_TYPE_X86_64\n";
+      outs() << "    cpusubtype CPU_SUBTYPE_X86_64_ALL\n";
+      break;
+    case MachO::CPU_SUBTYPE_X86_64_H:
+      outs() << "    cputype CPU_TYPE_X86_64\n";
+      outs() << "    cpusubtype CPU_SUBTYPE_X86_64_H\n";
+      break;
+    default:
+      printUnknownCPUType(cputype, cpusubtype);
+      break;
+    }
+    break;
+  case MachO::CPU_TYPE_ARM:
+    switch (cpusubtype) {
+    case MachO::CPU_SUBTYPE_ARM_ALL:
+      outs() << "    cputype CPU_TYPE_ARM\n";
+      outs() << "    cpusubtype CPU_SUBTYPE_ARM_ALL\n";
+      break;
+    case MachO::CPU_SUBTYPE_ARM_V4T:
+      outs() << "    cputype CPU_TYPE_ARM\n";
+      outs() << "    cpusubtype CPU_SUBTYPE_ARM_V4T\n";
+      break;
+    case MachO::CPU_SUBTYPE_ARM_V5TEJ:
+      outs() << "    cputype CPU_TYPE_ARM\n";
+      outs() << "    cpusubtype CPU_SUBTYPE_ARM_V5TEJ\n";
+      break;
+    case MachO::CPU_SUBTYPE_ARM_XSCALE:
+      outs() << "    cputype CPU_TYPE_ARM\n";
+      outs() << "    cpusubtype CPU_SUBTYPE_ARM_XSCALE\n";
+      break;
+    case MachO::CPU_SUBTYPE_ARM_V6:
+      outs() << "    cputype CPU_TYPE_ARM\n";
+      outs() << "    cpusubtype CPU_SUBTYPE_ARM_V6\n";
+      break;
+    case MachO::CPU_SUBTYPE_ARM_V6M:
+      outs() << "    cputype CPU_TYPE_ARM\n";
+      outs() << "    cpusubtype CPU_SUBTYPE_ARM_V6M\n";
+      break;
+    case MachO::CPU_SUBTYPE_ARM_V7:
+      outs() << "    cputype CPU_TYPE_ARM\n";
+      outs() << "    cpusubtype CPU_SUBTYPE_ARM_V7\n";
+      break;
+    case MachO::CPU_SUBTYPE_ARM_V7EM:
+      outs() << "    cputype CPU_TYPE_ARM\n";
+      outs() << "    cpusubtype CPU_SUBTYPE_ARM_V7EM\n";
+      break;
+    case MachO::CPU_SUBTYPE_ARM_V7K:
+      outs() << "    cputype CPU_TYPE_ARM\n";
+      outs() << "    cpusubtype CPU_SUBTYPE_ARM_V7K\n";
+      break;
+    case MachO::CPU_SUBTYPE_ARM_V7M:
+      outs() << "    cputype CPU_TYPE_ARM\n";
+      outs() << "    cpusubtype CPU_SUBTYPE_ARM_V7M\n";
+      break;
+    case MachO::CPU_SUBTYPE_ARM_V7S:
+      outs() << "    cputype CPU_TYPE_ARM\n";
+      outs() << "    cpusubtype CPU_SUBTYPE_ARM_V7S\n";
+      break;
+    default:
+      printUnknownCPUType(cputype, cpusubtype);
+      break;
+    }
+    break;
+  case MachO::CPU_TYPE_ARM64:
+    switch (cpusubtype & ~MachO::CPU_SUBTYPE_MASK) {
+    case MachO::CPU_SUBTYPE_ARM64_ALL:
+      outs() << "    cputype CPU_TYPE_ARM64\n";
+      outs() << "    cpusubtype CPU_SUBTYPE_ARM64_ALL\n";
+      break;
+    default:
+      printUnknownCPUType(cputype, cpusubtype);
+      break;
+    }
+    break;
+  default:
+    printUnknownCPUType(cputype, cpusubtype);
+    break;
+  }
+}
+
+static void printMachOUniversalHeaders(const object::MachOUniversalBinary *UB,
+                                       bool verbose) {
+  outs() << "Fat headers\n";
+  if (verbose)
+    outs() << "fat_magic FAT_MAGIC\n";
+  else
+    outs() << "fat_magic " << format("0x%" PRIx32, MachO::FAT_MAGIC) << "\n";
+
+  uint32_t nfat_arch = UB->getNumberOfObjects();
+  StringRef Buf = UB->getData();
+  uint64_t size = Buf.size();
+  uint64_t big_size = sizeof(struct MachO::fat_header) +
+                      nfat_arch * sizeof(struct MachO::fat_arch);
+  outs() << "nfat_arch " << UB->getNumberOfObjects();
+  if (nfat_arch == 0)
+    outs() << " (malformed, contains zero architecture types)\n";
+  else if (big_size > size)
+    outs() << " (malformed, architectures past end of file)\n";
+  else
+    outs() << "\n";
+
+  for (uint32_t i = 0; i < nfat_arch; ++i) {
+    MachOUniversalBinary::ObjectForArch OFA(UB, i);
+    uint32_t cputype = OFA.getCPUType();
+    uint32_t cpusubtype = OFA.getCPUSubType();
+    outs() << "architecture ";
+    for (uint32_t j = 0; i != 0 && j <= i - 1; j++) {
+      MachOUniversalBinary::ObjectForArch other_OFA(UB, j);
+      uint32_t other_cputype = other_OFA.getCPUType();
+      uint32_t other_cpusubtype = other_OFA.getCPUSubType();
+      if (cputype != 0 && cpusubtype != 0 && cputype == other_cputype &&
+          (cpusubtype & ~MachO::CPU_SUBTYPE_MASK) ==
+              (other_cpusubtype & ~MachO::CPU_SUBTYPE_MASK)) {
+        outs() << "(illegal duplicate architecture) ";
+        break;
+      }
+    }
+    if (verbose) {
+      outs() << OFA.getArchTypeName() << "\n";
+      printCPUType(cputype, cpusubtype & ~MachO::CPU_SUBTYPE_MASK);
+    } else {
+      outs() << i << "\n";
+      outs() << "    cputype " << cputype << "\n";
+      outs() << "    cpusubtype " << (cpusubtype & ~MachO::CPU_SUBTYPE_MASK)
+             << "\n";
+    }
+    if (verbose &&
+        (cpusubtype & MachO::CPU_SUBTYPE_MASK) == MachO::CPU_SUBTYPE_LIB64)
+      outs() << "    capabilities CPU_SUBTYPE_LIB64\n";
+    else
+      outs() << "    capabilities "
+             << format("0x%" PRIx32,
+                       (cpusubtype & MachO::CPU_SUBTYPE_MASK) >> 24) << "\n";
+    outs() << "    offset " << OFA.getOffset();
+    if (OFA.getOffset() > size)
+      outs() << " (past end of file)";
+    if (OFA.getOffset() % (1 << OFA.getAlign()) != 0)
+      outs() << " (not aligned on it's alignment (2^" << OFA.getAlign() << ")";
+    outs() << "\n";
+    outs() << "    size " << OFA.getSize();
+    big_size = OFA.getOffset() + OFA.getSize();
+    if (big_size > size)
+      outs() << " (past end of file)";
+    outs() << "\n";
+    outs() << "    align 2^" << OFA.getAlign() << " (" << (1 << OFA.getAlign())
+           << ")\n";
+  }
+}
+
+static void printArchiveChild(Archive::Child &C, bool verbose,
+                              bool print_offset) {
+  if (print_offset)
+    outs() << C.getChildOffset() << "\t";
+  sys::fs::perms Mode = C.getAccessMode();
+  if (verbose) {
+    // FIXME: this first dash, "-", is for (Mode & S_IFMT) == S_IFREG.
+    // But there is nothing in sys::fs::perms for S_IFMT or S_IFREG.
+    outs() << "-";
+    if (Mode & sys::fs::owner_read)
+      outs() << "r";
+    else
+      outs() << "-";
+    if (Mode & sys::fs::owner_write)
+      outs() << "w";
+    else
+      outs() << "-";
+    if (Mode & sys::fs::owner_exe)
+      outs() << "x";
+    else
+      outs() << "-";
+    if (Mode & sys::fs::group_read)
+      outs() << "r";
+    else
+      outs() << "-";
+    if (Mode & sys::fs::group_write)
+      outs() << "w";
+    else
+      outs() << "-";
+    if (Mode & sys::fs::group_exe)
+      outs() << "x";
+    else
+      outs() << "-";
+    if (Mode & sys::fs::others_read)
+      outs() << "r";
+    else
+      outs() << "-";
+    if (Mode & sys::fs::others_write)
+      outs() << "w";
+    else
+      outs() << "-";
+    if (Mode & sys::fs::others_exe)
+      outs() << "x";
+    else
+      outs() << "-";
+  } else {
+    outs() << format("0%o ", Mode);
+  }
+
+  unsigned UID = C.getUID();
+  outs() << format("%3d/", UID);
+  unsigned GID = C.getGID();
+  outs() << format("%-3d ", GID);
+  uint64_t Size = C.getRawSize();
+  outs() << format("%5" PRId64, Size) << " ";
+
+  StringRef RawLastModified = C.getRawLastModified();
+  if (verbose) {
+    unsigned Seconds;
+    if (RawLastModified.getAsInteger(10, Seconds))
+      outs() << "(date: \"%s\" contains non-decimal chars) " << RawLastModified;
+    else {
+      // Since cime(3) returns a 26 character string of the form:
+      // "Sun Sep 16 01:03:52 1973\n\0"
+      // just print 24 characters.
+      time_t t = Seconds;
+      outs() << format("%.24s ", ctime(&t));
+    }
+  } else {
+    outs() << RawLastModified << " ";
+  }
+
+  if (verbose) {
+    ErrorOr<StringRef> NameOrErr = C.getName();
+    if (NameOrErr.getError()) {
+      StringRef RawName = C.getRawName();
+      outs() << RawName << "\n";
+    } else {
+      StringRef Name = NameOrErr.get();
+      outs() << Name << "\n";
+    }
+  } else {
+    StringRef RawName = C.getRawName();
+    outs() << RawName << "\n";
+  }
+}
+
+static void printArchiveHeaders(Archive *A, bool verbose, bool print_offset) {
+  if (A->hasSymbolTable()) {
+    Archive::child_iterator S = A->getSymbolTableChild();
+    Archive::Child C = *S;
+    printArchiveChild(C, verbose, print_offset);
+  }
+  for (Archive::child_iterator I = A->child_begin(), E = A->child_end(); I != E;
+       ++I) {
+    Archive::Child C = *I;
+    printArchiveChild(C, verbose, print_offset);
+  }
+}
+
+// ParseInputMachO() parses the named Mach-O file in Filename and handles the
+// -arch flags selecting just those slices as specified by them and also parses
+// archive files.  Then for each individual Mach-O file ProcessMachO() is
+// called to process the file based on the command line options.
+void llvm::ParseInputMachO(StringRef Filename) {
+  // Check for -arch all and verifiy the -arch flags are valid.
+  for (unsigned i = 0; i < ArchFlags.size(); ++i) {
+    if (ArchFlags[i] == "all") {
+      ArchAll = true;
+    } else {
+      if (!MachOObjectFile::isValidArch(ArchFlags[i])) {
+        errs() << "llvm-objdump: Unknown architecture named '" + ArchFlags[i] +
+                      "'for the -arch option\n";
+        return;
+      }
+    }
+  }
+
+  // Attempt to open the binary.
+  ErrorOr<OwningBinary<Binary>> BinaryOrErr = createBinary(Filename);
+  if (std::error_code EC = BinaryOrErr.getError()) {
+    errs() << "llvm-objdump: '" << Filename << "': " << EC.message() << ".\n";
+    return;
+  }
+  Binary &Bin = *BinaryOrErr.get().getBinary();
+
+  if (Archive *A = dyn_cast<Archive>(&Bin)) {
+    outs() << "Archive : " << Filename << "\n";
+    if (ArchiveHeaders)
+      printArchiveHeaders(A, true, false);
+    for (Archive::child_iterator I = A->child_begin(), E = A->child_end();
+         I != E; ++I) {
+      ErrorOr<std::unique_ptr<Binary>> ChildOrErr = I->getAsBinary();
+      if (ChildOrErr.getError())
+        continue;
+      if (MachOObjectFile *O = dyn_cast<MachOObjectFile>(&*ChildOrErr.get())) {
+        if (!checkMachOAndArchFlags(O, Filename))
+          return;
+        ProcessMachO(Filename, O, O->getFileName());
+      }
+    }
+    return;
+  }
+  if (UniversalHeaders) {
+    if (MachOUniversalBinary *UB = dyn_cast<MachOUniversalBinary>(&Bin))
+      printMachOUniversalHeaders(UB, !NonVerbose);
+  }
+  if (MachOUniversalBinary *UB = dyn_cast<MachOUniversalBinary>(&Bin)) {
+    // If we have a list of architecture flags specified dump only those.
+    if (!ArchAll && ArchFlags.size() != 0) {
+      // Look for a slice in the universal binary that matches each ArchFlag.
+      bool ArchFound;
+      for (unsigned i = 0; i < ArchFlags.size(); ++i) {
+        ArchFound = false;
+        for (MachOUniversalBinary::object_iterator I = UB->begin_objects(),
+                                                   E = UB->end_objects();
+             I != E; ++I) {
+          if (ArchFlags[i] == I->getArchTypeName()) {
+            ArchFound = true;
+            ErrorOr<std::unique_ptr<ObjectFile>> ObjOrErr =
+                I->getAsObjectFile();
+            std::string ArchitectureName = "";
+            if (ArchFlags.size() > 1)
+              ArchitectureName = I->getArchTypeName();
+            if (ObjOrErr) {
+              ObjectFile &O = *ObjOrErr.get();
+              if (MachOObjectFile *MachOOF = dyn_cast<MachOObjectFile>(&O))
+                ProcessMachO(Filename, MachOOF, "", ArchitectureName);
+            } else if (ErrorOr<std::unique_ptr<Archive>> AOrErr =
+                           I->getAsArchive()) {
+              std::unique_ptr<Archive> &A = *AOrErr;
+              outs() << "Archive : " << Filename;
+              if (!ArchitectureName.empty())
+                outs() << " (architecture " << ArchitectureName << ")";
+              outs() << "\n";
+              if (ArchiveHeaders)
+                printArchiveHeaders(A.get(), true, false);
+              for (Archive::child_iterator AI = A->child_begin(),
+                                           AE = A->child_end();
+                   AI != AE; ++AI) {
+                ErrorOr<std::unique_ptr<Binary>> ChildOrErr = AI->getAsBinary();
+                if (ChildOrErr.getError())
+                  continue;
+                if (MachOObjectFile *O =
+                        dyn_cast<MachOObjectFile>(&*ChildOrErr.get()))
+                  ProcessMachO(Filename, O, O->getFileName(), ArchitectureName);
+              }
+            }
+          }
+        }
+        if (!ArchFound) {
+          errs() << "llvm-objdump: file: " + Filename + " does not contain "
+                 << "architecture: " + ArchFlags[i] + "\n";
+          return;
+        }
+      }
+      return;
+    }
+    // No architecture flags were specified so if this contains a slice that
+    // matches the host architecture dump only that.
+    if (!ArchAll) {
+      for (MachOUniversalBinary::object_iterator I = UB->begin_objects(),
+                                                 E = UB->end_objects();
+           I != E; ++I) {
+        if (MachOObjectFile::getHostArch().getArchName() ==
+            I->getArchTypeName()) {
+          ErrorOr<std::unique_ptr<ObjectFile>> ObjOrErr = I->getAsObjectFile();
+          std::string ArchiveName;
+          ArchiveName.clear();
+          if (ObjOrErr) {
+            ObjectFile &O = *ObjOrErr.get();
+            if (MachOObjectFile *MachOOF = dyn_cast<MachOObjectFile>(&O))
+              ProcessMachO(Filename, MachOOF);
+          } else if (ErrorOr<std::unique_ptr<Archive>> AOrErr =
+                         I->getAsArchive()) {
+            std::unique_ptr<Archive> &A = *AOrErr;
+            outs() << "Archive : " << Filename << "\n";
+            if (ArchiveHeaders)
+              printArchiveHeaders(A.get(), true, false);
+            for (Archive::child_iterator AI = A->child_begin(),
+                                         AE = A->child_end();
+                 AI != AE; ++AI) {
+              ErrorOr<std::unique_ptr<Binary>> ChildOrErr = AI->getAsBinary();
+              if (ChildOrErr.getError())
+                continue;
+              if (MachOObjectFile *O =
+                      dyn_cast<MachOObjectFile>(&*ChildOrErr.get()))
+                ProcessMachO(Filename, O, O->getFileName());
+            }
+          }
+          return;
+        }
+      }
+    }
+    // Either all architectures have been specified or none have been specified
+    // and this does not contain the host architecture so dump all the slices.
+    bool moreThanOneArch = UB->getNumberOfObjects() > 1;
+    for (MachOUniversalBinary::object_iterator I = UB->begin_objects(),
+                                               E = UB->end_objects();
+         I != E; ++I) {
+      ErrorOr<std::unique_ptr<ObjectFile>> ObjOrErr = I->getAsObjectFile();
+      std::string ArchitectureName = "";
+      if (moreThanOneArch)
+        ArchitectureName = I->getArchTypeName();
+      if (ObjOrErr) {
+        ObjectFile &Obj = *ObjOrErr.get();
+        if (MachOObjectFile *MachOOF = dyn_cast<MachOObjectFile>(&Obj))
+          ProcessMachO(Filename, MachOOF, "", ArchitectureName);
+      } else if (ErrorOr<std::unique_ptr<Archive>> AOrErr = I->getAsArchive()) {
+        std::unique_ptr<Archive> &A = *AOrErr;
+        outs() << "Archive : " << Filename;
+        if (!ArchitectureName.empty())
+          outs() << " (architecture " << ArchitectureName << ")";
+        outs() << "\n";
+        if (ArchiveHeaders)
+          printArchiveHeaders(A.get(), true, false);
+        for (Archive::child_iterator AI = A->child_begin(), AE = A->child_end();
+             AI != AE; ++AI) {
+          ErrorOr<std::unique_ptr<Binary>> ChildOrErr = AI->getAsBinary();
+          if (ChildOrErr.getError())
+            continue;
+          if (MachOObjectFile *O =
+                  dyn_cast<MachOObjectFile>(&*ChildOrErr.get())) {
+            if (MachOObjectFile *MachOOF = dyn_cast<MachOObjectFile>(O))
+              ProcessMachO(Filename, MachOOF, MachOOF->getFileName(),
+                           ArchitectureName);
+          }
+        }
+      }
+    }
+    return;
+  }
+  if (ObjectFile *O = dyn_cast<ObjectFile>(&Bin)) {
+    if (!checkMachOAndArchFlags(O, Filename))
+      return;
+    if (MachOObjectFile *MachOOF = dyn_cast<MachOObjectFile>(&*O)) {
+      ProcessMachO(Filename, MachOOF);
+    } else
+      errs() << "llvm-objdump: '" << Filename << "': "
+             << "Object is not a Mach-O file type.\n";
+  } else
+    errs() << "llvm-objdump: '" << Filename << "': "
+           << "Unrecognized file type.\n";
+}
+
 typedef std::pair<uint64_t, const char *> BindInfoEntry;
 typedef std::vector<BindInfoEntry> BindTable;
 typedef BindTable::iterator bind_table_iterator;
@@ -427,23 +1703,10 @@
   const char *selector_name;
   char *method;
   char *demangled_name;
+  uint64_t adrp_addr;
+  uint32_t adrp_inst;
   BindTable *bindtable;
 };
-
-// GuessSymbolName is passed the address of what might be a symbol and a
-// pointer to the DisassembleInfo struct.  It returns the name of a symbol
-// with that address or nullptr if no symbol is found with that address.
-static const char *GuessSymbolName(uint64_t value,
-                                   struct DisassembleInfo *info) {
-  const char *SymbolName = nullptr;
-  // A DenseMap can't lookup up some values.
-  if (value != 0xffffffffffffffffULL && value != 0xfffffffffffffffeULL) {
-    StringRef name = info->AddrMap->lookup(value);
-    if (!name.empty())
-      SymbolName = name.data();
-  }
-  return SymbolName;
-}
 
 // SymbolizerGetOpInfo() is the operand information call back function.
 // This is called to get the symbolic information for operand(s) of an
@@ -460,11 +1723,11 @@
 // names and addends of the symbolic expression to add for the operand.  The
 // value of TagType is currently 1 (for the LLVMOpInfo1 struct). If symbolic
 // information is returned then this function returns 1 else it returns 0.
-int SymbolizerGetOpInfo(void *DisInfo, uint64_t Pc, uint64_t Offset,
-                        uint64_t Size, int TagType, void *TagBuf) {
+static int SymbolizerGetOpInfo(void *DisInfo, uint64_t Pc, uint64_t Offset,
+                               uint64_t Size, int TagType, void *TagBuf) {
   struct DisassembleInfo *info = (struct DisassembleInfo *)DisInfo;
   struct LLVMOpInfo1 *op_info = (struct LLVMOpInfo1 *)TagBuf;
-  unsigned int value = op_info->Value;
+  uint64_t value = op_info->Value;
 
   // Make sure all fields returned are zero if we don't set them.
   memset((void *)op_info, '\0', sizeof(struct LLVMOpInfo1));
@@ -473,7 +1736,7 @@
   // If the TagType is not the value 1 which it code knows about or if no
   // verbose symbolic information is wanted then just return 0, indicating no
   // information is being returned.
-  if (TagType != 1 || info->verbose == false)
+  if (TagType != 1 || !info->verbose)
     return 0;
 
   unsigned int Arch = info->O->getArch();
@@ -497,10 +1760,10 @@
       if (RelocOffset == sect_offset) {
         Rel = Reloc.getRawDataRefImpl();
         RE = info->O->getRelocation(Rel);
+        r_type = info->O->getAnyRelocationType(RE);
         r_scattered = info->O->isRelocationScattered(RE);
         if (r_scattered) {
           r_value = info->O->getScatteredRelocationValue(RE);
-          r_type = info->O->getScatteredRelocationType(RE);
           if (r_type == MachO::GENERIC_RELOC_SECTDIFF ||
               r_type == MachO::GENERIC_RELOC_LOCAL_SECTDIFF) {
             DataRefImpl RelNext = Rel;
@@ -535,8 +1798,8 @@
     }
     if (reloc_found && (r_type == MachO::GENERIC_RELOC_SECTDIFF ||
                         r_type == MachO::GENERIC_RELOC_LOCAL_SECTDIFF)) {
-      const char *add = GuessSymbolName(r_value, info);
-      const char *sub = GuessSymbolName(pair_r_value, info);
+      const char *add = GuessSymbolName(r_value, info->AddrMap);
+      const char *sub = GuessSymbolName(pair_r_value, info->AddrMap);
       uint32_t offset = value - (r_value - pair_r_value);
       op_info->AddSymbol.Present = 1;
       if (add != nullptr)
@@ -556,7 +1819,8 @@
     // (if any) for an entry that matches this segment offset.
     // uint32_t seg_offset = (Pc + Offset);
     return 0;
-  } else if (Arch == Triple::x86_64) {
+  }
+  if (Arch == Triple::x86_64) {
     if (Size != 1 && Size != 2 && Size != 4 && Size != 0)
       return 0;
     // First search the section's relocation entries (if any) for an entry
@@ -622,89 +1886,77 @@
     // (if any) for an entry that matches this segment offset.
     // uint64_t seg_offset = (Pc + Offset);
     return 0;
-  } else if (Arch == Triple::arm) {
+  }
+  if (Arch == Triple::arm) {
     if (Offset != 0 || (Size != 4 && Size != 2))
       return 0;
     // First search the section's relocation entries (if any) for an entry
     // for this section offset.
     uint32_t sect_addr = info->S.getAddress();
     uint32_t sect_offset = (Pc + Offset) - sect_addr;
-    bool reloc_found = false;
     DataRefImpl Rel;
     MachO::any_relocation_info RE;
     bool isExtern = false;
     SymbolRef Symbol;
     bool r_scattered = false;
     uint32_t r_value, pair_r_value, r_type, r_length, other_half;
-    for (const RelocationRef &Reloc : info->S.relocations()) {
-      uint64_t RelocOffset;
-      Reloc.getOffset(RelocOffset);
-      if (RelocOffset == sect_offset) {
-        Rel = Reloc.getRawDataRefImpl();
-        RE = info->O->getRelocation(Rel);
-        r_length = info->O->getAnyRelocationLength(RE);
-        r_scattered = info->O->isRelocationScattered(RE);
-        if (r_scattered) {
-          r_value = info->O->getScatteredRelocationValue(RE);
-          r_type = info->O->getScatteredRelocationType(RE);
-        } else {
-          r_type = info->O->getAnyRelocationType(RE);
-          isExtern = info->O->getPlainRelocationExternal(RE);
-          if (isExtern) {
-            symbol_iterator RelocSym = Reloc.getSymbol();
-            Symbol = *RelocSym;
-          }
-        }
-        if (r_type == MachO::ARM_RELOC_HALF ||
-            r_type == MachO::ARM_RELOC_SECTDIFF ||
-            r_type == MachO::ARM_RELOC_LOCAL_SECTDIFF ||
-            r_type == MachO::ARM_RELOC_HALF_SECTDIFF) {
-          DataRefImpl RelNext = Rel;
-          info->O->moveRelocationNext(RelNext);
-          MachO::any_relocation_info RENext;
-          RENext = info->O->getRelocation(RelNext);
-          other_half = info->O->getAnyRelocationAddress(RENext) & 0xffff;
-          if (info->O->isRelocationScattered(RENext))
-            pair_r_value = info->O->getScatteredRelocationValue(RENext);
-        }
-        reloc_found = true;
-        break;
-      }
-    }
-    if (reloc_found && isExtern) {
+    auto Reloc =
+        std::find_if(info->S.relocations().begin(), info->S.relocations().end(),
+                     [&](const RelocationRef &Reloc) {
+                       uint64_t RelocOffset;
+                       Reloc.getOffset(RelocOffset);
+                       return RelocOffset == sect_offset;
+                     });
+
+    if (Reloc == info->S.relocations().end())
+      return 0;
+
+    Rel = Reloc->getRawDataRefImpl();
+    RE = info->O->getRelocation(Rel);
+    r_length = info->O->getAnyRelocationLength(RE);
+    r_scattered = info->O->isRelocationScattered(RE);
+    if (r_scattered) {
+      r_value = info->O->getScatteredRelocationValue(RE);
+      r_type = info->O->getScatteredRelocationType(RE);
+    } else {
+      r_type = info->O->getAnyRelocationType(RE);
+      isExtern = info->O->getPlainRelocationExternal(RE);
+      if (isExtern) {
+        symbol_iterator RelocSym = Reloc->getSymbol();
+        Symbol = *RelocSym;
+      }
+    }
+    if (r_type == MachO::ARM_RELOC_HALF ||
+        r_type == MachO::ARM_RELOC_SECTDIFF ||
+        r_type == MachO::ARM_RELOC_LOCAL_SECTDIFF ||
+        r_type == MachO::ARM_RELOC_HALF_SECTDIFF) {
+      DataRefImpl RelNext = Rel;
+      info->O->moveRelocationNext(RelNext);
+      MachO::any_relocation_info RENext;
+      RENext = info->O->getRelocation(RelNext);
+      other_half = info->O->getAnyRelocationAddress(RENext) & 0xffff;
+      if (info->O->isRelocationScattered(RENext))
+        pair_r_value = info->O->getScatteredRelocationValue(RENext);
+    }
+
+    if (isExtern) {
       StringRef SymName;
       Symbol.getName(SymName);
       const char *name = SymName.data();
       op_info->AddSymbol.Present = 1;
       op_info->AddSymbol.Name = name;
-      if (value != 0) {
-        switch (r_type) {
-        case MachO::ARM_RELOC_HALF:
-          if ((r_length & 0x1) == 1) {
-            op_info->Value = value << 16 | other_half;
-            op_info->VariantKind = LLVMDisassembler_VariantKind_ARM_HI16;
-          } else {
-            op_info->Value = other_half << 16 | value;
-            op_info->VariantKind = LLVMDisassembler_VariantKind_ARM_LO16;
-          }
-          break;
-        default:
-          break;
+      switch (r_type) {
+      case MachO::ARM_RELOC_HALF:
+        if ((r_length & 0x1) == 1) {
+          op_info->Value = value << 16 | other_half;
+          op_info->VariantKind = LLVMDisassembler_VariantKind_ARM_HI16;
+        } else {
+          op_info->Value = other_half << 16 | value;
+          op_info->VariantKind = LLVMDisassembler_VariantKind_ARM_LO16;
         }
-      } else {
-        switch (r_type) {
-        case MachO::ARM_RELOC_HALF:
-          if ((r_length & 0x1) == 1) {
-            op_info->Value = value << 16 | other_half;
-            op_info->VariantKind = LLVMDisassembler_VariantKind_ARM_HI16;
-          } else {
-            op_info->Value = other_half << 16 | value;
-            op_info->VariantKind = LLVMDisassembler_VariantKind_ARM_LO16;
-          }
-          break;
-        default:
-          break;
-        }
+        break;
+      default:
+        break;
       }
       return 1;
     }
@@ -712,33 +1964,31 @@
     // return 0 so the code in tryAddingSymbolicOperand() can use the
     // SymbolLookUp call back with the branch target address to look up the
     // symbol and possiblity add an annotation for a symbol stub.
-    if (reloc_found && isExtern == 0 && (r_type == MachO::ARM_RELOC_BR24 ||
-                                         r_type == MachO::ARM_THUMB_RELOC_BR22))
+    if (isExtern == 0 && (r_type == MachO::ARM_RELOC_BR24 ||
+                          r_type == MachO::ARM_THUMB_RELOC_BR22))
       return 0;
 
     uint32_t offset = 0;
-    if (reloc_found) {
-      if (r_type == MachO::ARM_RELOC_HALF ||
-          r_type == MachO::ARM_RELOC_HALF_SECTDIFF) {
-        if ((r_length & 0x1) == 1)
-          value = value << 16 | other_half;
-        else
-          value = other_half << 16 | value;
-      }
-      if (r_scattered && (r_type != MachO::ARM_RELOC_HALF &&
-                          r_type != MachO::ARM_RELOC_HALF_SECTDIFF)) {
-        offset = value - r_value;
-        value = r_value;
-      }
-    }
-
-    if (reloc_found && r_type == MachO::ARM_RELOC_HALF_SECTDIFF) {
+    if (r_type == MachO::ARM_RELOC_HALF ||
+        r_type == MachO::ARM_RELOC_HALF_SECTDIFF) {
+      if ((r_length & 0x1) == 1)
+        value = value << 16 | other_half;
+      else
+        value = other_half << 16 | value;
+    }
+    if (r_scattered && (r_type != MachO::ARM_RELOC_HALF &&
+                        r_type != MachO::ARM_RELOC_HALF_SECTDIFF)) {
+      offset = value - r_value;
+      value = r_value;
+    }
+
+    if (r_type == MachO::ARM_RELOC_HALF_SECTDIFF) {
       if ((r_length & 0x1) == 1)
         op_info->VariantKind = LLVMDisassembler_VariantKind_ARM_HI16;
       else
         op_info->VariantKind = LLVMDisassembler_VariantKind_ARM_LO16;
-      const char *add = GuessSymbolName(r_value, info);
-      const char *sub = GuessSymbolName(pair_r_value, info);
+      const char *add = GuessSymbolName(r_value, info->AddrMap);
+      const char *sub = GuessSymbolName(pair_r_value, info->AddrMap);
       int32_t offset = value - (r_value - pair_r_value);
       op_info->AddSymbol.Present = 1;
       if (add != nullptr)
@@ -754,38 +2004,101 @@
       return 1;
     }
 
-    if (reloc_found == false)
-      return 0;
-
     op_info->AddSymbol.Present = 1;
     op_info->Value = offset;
-    if (reloc_found) {
-      if (r_type == MachO::ARM_RELOC_HALF) {
-        if ((r_length & 0x1) == 1)
-          op_info->VariantKind = LLVMDisassembler_VariantKind_ARM_HI16;
-        else
-          op_info->VariantKind = LLVMDisassembler_VariantKind_ARM_LO16;
-      }
-    }
-    const char *add = GuessSymbolName(value, info);
+    if (r_type == MachO::ARM_RELOC_HALF) {
+      if ((r_length & 0x1) == 1)
+        op_info->VariantKind = LLVMDisassembler_VariantKind_ARM_HI16;
+      else
+        op_info->VariantKind = LLVMDisassembler_VariantKind_ARM_LO16;
+    }
+    const char *add = GuessSymbolName(value, info->AddrMap);
     if (add != nullptr) {
       op_info->AddSymbol.Name = add;
       return 1;
     }
     op_info->AddSymbol.Value = value;
     return 1;
-  } else if (Arch == Triple::aarch64) {
-    return 0;
-  } else {
-    return 0;
-  }
+  }
+  if (Arch == Triple::aarch64) {
+    if (Offset != 0 || Size != 4)
+      return 0;
+    // First search the section's relocation entries (if any) for an entry
+    // for this section offset.
+    uint64_t sect_addr = info->S.getAddress();
+    uint64_t sect_offset = (Pc + Offset) - sect_addr;
+    auto Reloc =
+        std::find_if(info->S.relocations().begin(), info->S.relocations().end(),
+                     [&](const RelocationRef &Reloc) {
+                       uint64_t RelocOffset;
+                       Reloc.getOffset(RelocOffset);
+                       return RelocOffset == sect_offset;
+                     });
+
+    if (Reloc == info->S.relocations().end())
+      return 0;
+
+    DataRefImpl Rel = Reloc->getRawDataRefImpl();
+    MachO::any_relocation_info RE = info->O->getRelocation(Rel);
+    uint32_t r_type = info->O->getAnyRelocationType(RE);
+    if (r_type == MachO::ARM64_RELOC_ADDEND) {
+      DataRefImpl RelNext = Rel;
+      info->O->moveRelocationNext(RelNext);
+      MachO::any_relocation_info RENext = info->O->getRelocation(RelNext);
+      if (value == 0) {
+        value = info->O->getPlainRelocationSymbolNum(RENext);
+        op_info->Value = value;
+      }
+    }
+    // NOTE: Scattered relocations don't exist on arm64.
+    if (!info->O->getPlainRelocationExternal(RE))
+      return 0;
+    StringRef SymName;
+    Reloc->getSymbol()->getName(SymName);
+    const char *name = SymName.data();
+    op_info->AddSymbol.Present = 1;
+    op_info->AddSymbol.Name = name;
+
+    switch (r_type) {
+    case MachO::ARM64_RELOC_PAGE21:
+      /* @page */
+      op_info->VariantKind = LLVMDisassembler_VariantKind_ARM64_PAGE;
+      break;
+    case MachO::ARM64_RELOC_PAGEOFF12:
+      /* @pageoff */
+      op_info->VariantKind = LLVMDisassembler_VariantKind_ARM64_PAGEOFF;
+      break;
+    case MachO::ARM64_RELOC_GOT_LOAD_PAGE21:
+      /* @gotpage */
+      op_info->VariantKind = LLVMDisassembler_VariantKind_ARM64_GOTPAGE;
+      break;
+    case MachO::ARM64_RELOC_GOT_LOAD_PAGEOFF12:
+      /* @gotpageoff */
+      op_info->VariantKind = LLVMDisassembler_VariantKind_ARM64_GOTPAGEOFF;
+      break;
+    case MachO::ARM64_RELOC_TLVP_LOAD_PAGE21:
+      /* @tvlppage is not implemented in llvm-mc */
+      op_info->VariantKind = LLVMDisassembler_VariantKind_ARM64_TLVP;
+      break;
+    case MachO::ARM64_RELOC_TLVP_LOAD_PAGEOFF12:
+      /* @tvlppageoff is not implemented in llvm-mc */
+      op_info->VariantKind = LLVMDisassembler_VariantKind_ARM64_TLVOFF;
+      break;
+    default:
+    case MachO::ARM64_RELOC_BRANCH26:
+      op_info->VariantKind = LLVMDisassembler_VariantKind_None;
+      break;
+    }
+    return 1;
+  }
+  return 0;
 }
 
 // GuessCstringPointer is passed the address of what might be a pointer to a
 // literal string in a cstring section.  If that address is in a cstring section
 // it returns a pointer to that string.  Else it returns nullptr.
-const char *GuessCstringPointer(uint64_t ReferenceValue,
-                                struct DisassembleInfo *info) {
+static const char *GuessCstringPointer(uint64_t ReferenceValue,
+                                       struct DisassembleInfo *info) {
   uint32_t LoadCommandCount = info->O->getHeader().ncmds;
   MachOObjectFile::LoadCommandInfo Load = info->O->getFirstLoadCommandInfo();
   for (unsigned I = 0;; ++I) {
@@ -863,28 +2176,11 @@
              section_type == MachO::S_SYMBOL_STUBS) &&
             ReferenceValue >= Sec.addr &&
             ReferenceValue < Sec.addr + Sec.size) {
-=======
-static void PrintIndirectSymbols(MachOObjectFile *O, bool verbose) {
-  uint32_t LoadCommandCount = O->getHeader().ncmds;
-  MachOObjectFile::LoadCommandInfo Load = O->getFirstLoadCommandInfo();
-  for (unsigned I = 0;; ++I) {
-    if (Load.C.cmd == MachO::LC_SEGMENT_64) {
-      MachO::segment_command_64 Seg = O->getSegment64LoadCommand(Load);
-      for (unsigned J = 0; J < Seg.nsects; ++J) {
-        MachO::section_64 Sec = O->getSection64(Load, J);
-        uint32_t section_type = Sec.flags & MachO::SECTION_TYPE;
-        if (section_type == MachO::S_NON_LAZY_SYMBOL_POINTERS ||
-            section_type == MachO::S_LAZY_SYMBOL_POINTERS ||
-            section_type == MachO::S_LAZY_DYLIB_SYMBOL_POINTERS ||
-            section_type == MachO::S_THREAD_LOCAL_VARIABLE_POINTERS ||
-            section_type == MachO::S_SYMBOL_STUBS) {
->>>>>>> 969bfdfe
           uint32_t stride;
           if (section_type == MachO::S_SYMBOL_STUBS)
             stride = Sec.reserved2;
           else
             stride = 8;
-<<<<<<< HEAD
           if (stride == 0)
             return nullptr;
           uint32_t index = Sec.reserved1 + (ReferenceValue - Sec.addr) / stride;
@@ -914,37 +2210,11 @@
              section_type == MachO::S_SYMBOL_STUBS) &&
             ReferenceValue >= Sec.addr &&
             ReferenceValue < Sec.addr + Sec.size) {
-=======
-          if (stride == 0) {
-            outs() << "Can't print indirect symbols for (" << Sec.segname << ","
-                   << Sec.sectname << ") "
-                   << "(size of stubs in reserved2 field is zero)\n";
-            continue;
-          }
-          uint32_t count = Sec.size / stride;
-          outs() << "Indirect symbols for (" << Sec.segname << ","
-                 << Sec.sectname << ") " << count << " entries";
-          uint32_t n = Sec.reserved1;
-          PrintIndirectSymbolTable(O, verbose, n, count, stride, Sec.addr);
-        }
-      }
-    } else if (Load.C.cmd == MachO::LC_SEGMENT) {
-      MachO::segment_command Seg = O->getSegmentLoadCommand(Load);
-      for (unsigned J = 0; J < Seg.nsects; ++J) {
-        MachO::section Sec = O->getSection(Load, J);
-        uint32_t section_type = Sec.flags & MachO::SECTION_TYPE;
-        if (section_type == MachO::S_NON_LAZY_SYMBOL_POINTERS ||
-            section_type == MachO::S_LAZY_SYMBOL_POINTERS ||
-            section_type == MachO::S_LAZY_DYLIB_SYMBOL_POINTERS ||
-            section_type == MachO::S_THREAD_LOCAL_VARIABLE_POINTERS ||
-            section_type == MachO::S_SYMBOL_STUBS) {
->>>>>>> 969bfdfe
           uint32_t stride;
           if (section_type == MachO::S_SYMBOL_STUBS)
             stride = Sec.reserved2;
           else
             stride = 4;
-<<<<<<< HEAD
           if (stride == 0)
             return nullptr;
           uint32_t index = Sec.reserved1 + (ReferenceValue - Sec.addr) / stride;
@@ -983,9 +2253,10 @@
 static void method_reference(struct DisassembleInfo *info,
                              uint64_t *ReferenceType,
                              const char **ReferenceName) {
+  unsigned int Arch = info->O->getArch();
   if (*ReferenceName != nullptr) {
     if (strcmp(*ReferenceName, "_objc_msgSend") == 0) {
-      if (info->selector_name != NULL) {
+      if (info->selector_name != nullptr) {
         if (info->method != nullptr)
           free(info->method);
         if (info->class_name != nullptr) {
@@ -1003,7 +2274,12 @@
         } else {
           info->method = (char *)malloc(9 + strlen(info->selector_name));
           if (info->method != nullptr) {
-            strcpy(info->method, "-[%rdi ");
+            if (Arch == Triple::x86_64)
+              strcpy(info->method, "-[%rdi ");
+            else if (Arch == Triple::aarch64)
+              strcpy(info->method, "-[x0 ");
+            else
+              strcpy(info->method, "-[r? ");
             strcat(info->method, info->selector_name);
             strcat(info->method, "]");
             *ReferenceName = info->method;
@@ -1013,12 +2289,17 @@
         info->class_name = nullptr;
       }
     } else if (strcmp(*ReferenceName, "_objc_msgSendSuper2") == 0) {
-      if (info->selector_name != NULL) {
+      if (info->selector_name != nullptr) {
         if (info->method != nullptr)
           free(info->method);
         info->method = (char *)malloc(17 + strlen(info->selector_name));
         if (info->method != nullptr) {
-          strcpy(info->method, "-[[%rdi super] ");
+          if (Arch == Triple::x86_64)
+            strcpy(info->method, "-[[%rdi super] ");
+          else if (Arch == Triple::aarch64)
+            strcpy(info->method, "-[[x0 super] ");
+          else
+            strcpy(info->method, "-[[r? super] ");
           strcat(info->method, info->selector_name);
           strcat(info->method, "]");
           *ReferenceName = info->method;
@@ -1102,8 +2383,9 @@
 // offset into the section, number of bytes left in the section past the offset
 // and which section is was being referenced.  If the Address is not in a
 // section nullptr is returned.
-const char *get_pointer_64(uint64_t Address, uint32_t &offset, uint32_t &left,
-                           SectionRef &S, DisassembleInfo *info) {
+static const char *get_pointer_64(uint64_t Address, uint32_t &offset,
+                                  uint32_t &left, SectionRef &S,
+                                  DisassembleInfo *info) {
   offset = 0;
   left = 0;
   S = SectionRef();
@@ -1125,10 +2407,10 @@
 // get_symbol_64() returns the name of a symbol (or nullptr) and the address of
 // the symbol indirectly through n_value. Based on the relocation information
 // for the specified section offset in the specified section reference.
-const char *get_symbol_64(uint32_t sect_offset, SectionRef S,
-                          DisassembleInfo *info, uint64_t &n_value) {
+static const char *get_symbol_64(uint32_t sect_offset, SectionRef S,
+                                 DisassembleInfo *info, uint64_t &n_value) {
   n_value = 0;
-  if (info->verbose == false)
+  if (!info->verbose)
     return nullptr;
 
   // See if there is an external relocation entry at the sect_offset.
@@ -1183,7 +2465,7 @@
   //
   // NOTE: need add passing the ReferenceValue to this routine.  Then that code
   // would simply be this:
-  // SymbolName = GuessSymbolName(ReferenceValue, info);
+  // SymbolName = GuessSymbolName(ReferenceValue, info->AddrMap);
 
   return SymbolName;
 }
@@ -1260,9 +2542,9 @@
 // address of the pointer, so when the pointer is zero as it can be in an .o
 // file, that is used to look for an external relocation entry with a symbol
 // name.
-const char *get_objc2_64bit_class_name(uint64_t pointer_value,
-                                       uint64_t ReferenceValue,
-                                       struct DisassembleInfo *info) {
+static const char *get_objc2_64bit_class_name(uint64_t pointer_value,
+                                              uint64_t ReferenceValue,
+                                              struct DisassembleInfo *info) {
   const char *r;
   uint32_t offset, left;
   SectionRef S;
@@ -1283,2966 +2565,6 @@
       return class_name + 2;
     else
       return nullptr;
-  }
-
-  // The case were the pointer_value is non-zero and points to a class defined
-  // in this Mach-O file.
-  r = get_pointer_64(pointer_value, offset, left, S, info);
-  if (r == nullptr || left < sizeof(struct class64_t))
-    return nullptr;
-  struct class64_t c;
-  memcpy(&c, r, sizeof(struct class64_t));
-  if (info->O->isLittleEndian() != sys::IsLittleEndianHost)
-    swapStruct(c);
-  if (c.data == 0)
-    return nullptr;
-  r = get_pointer_64(c.data, offset, left, S, info);
-  if (r == nullptr || left < sizeof(struct class_ro64_t))
-    return nullptr;
-  struct class_ro64_t cro;
-  memcpy(&cro, r, sizeof(struct class_ro64_t));
-  if (info->O->isLittleEndian() != sys::IsLittleEndianHost)
-    swapStruct(cro);
-  if (cro.name == 0)
-    return nullptr;
-  const char *name = get_pointer_64(cro.name, offset, left, S, info);
-  return name;
-}
-
-// get_objc2_64bit_cfstring_name is used for disassembly and is passed a
-// pointer to a cfstring and returns its name or nullptr.
-const char *get_objc2_64bit_cfstring_name(uint64_t ReferenceValue,
-                                          struct DisassembleInfo *info) {
-  const char *r, *name;
-  uint32_t offset, left;
-  SectionRef S;
-  struct cfstring64_t cfs;
-  uint64_t cfs_characters;
-
-  r = get_pointer_64(ReferenceValue, offset, left, S, info);
-  if (r == nullptr || left < sizeof(struct cfstring64_t))
-    return nullptr;
-  memcpy(&cfs, r, sizeof(struct cfstring64_t));
-  if (info->O->isLittleEndian() != sys::IsLittleEndianHost)
-    swapStruct(cfs);
-  if (cfs.characters == 0) {
-    uint64_t n_value;
-    const char *symbol_name = get_symbol_64(
-        offset + offsetof(struct cfstring64_t, characters), S, info, n_value);
-    if (symbol_name == nullptr)
-      return nullptr;
-    cfs_characters = n_value;
-  } else
-    cfs_characters = cfs.characters;
-  name = get_pointer_64(cfs_characters, offset, left, S, info);
-
-  return name;
-}
-
-// get_objc2_64bit_selref() is used for disassembly and is passed a the address
-// of a pointer to an Objective-C selector reference when the pointer value is
-// zero as in a .o file and is likely to have a external relocation entry with
-// who's symbol's n_value is the real pointer to the selector name.  If that is
-// the case the real pointer to the selector name is returned else 0 is
-// returned
-uint64_t get_objc2_64bit_selref(uint64_t ReferenceValue,
-                                struct DisassembleInfo *info) {
-  uint32_t offset, left;
-  SectionRef S;
-
-  const char *r = get_pointer_64(ReferenceValue, offset, left, S, info);
-  if (r == nullptr || left < sizeof(uint64_t))
-    return 0;
-  uint64_t n_value;
-  const char *symbol_name = get_symbol_64(offset, S, info, n_value);
-  if (symbol_name == nullptr)
-    return 0;
-  return n_value;
-}
-
-// GuessLiteralPointer returns a string which for the item in the Mach-O file
-// for the address passed in as ReferenceValue for printing as a comment with
-// the instruction and also returns the corresponding type of that item
-// indirectly through ReferenceType.
-//
-// If ReferenceValue is an address of literal cstring then a pointer to the
-// cstring is returned and ReferenceType is set to
-// LLVMDisassembler_ReferenceType_Out_LitPool_CstrAddr .
-//
-// If ReferenceValue is an address of an Objective-C CFString, Selector ref or
-// Class ref that name is returned and the ReferenceType is set accordingly.
-//
-// Lastly, literals which are Symbol address in a literal pool are looked for
-// and if found the symbol name is returned and ReferenceType is set to
-// LLVMDisassembler_ReferenceType_Out_LitPool_SymAddr .
-//
-// If there is no item in the Mach-O file for the address passed in as
-// ReferenceValue nullptr is returned and ReferenceType is unchanged.
-const char *GuessLiteralPointer(uint64_t ReferenceValue, uint64_t ReferencePC,
-                                uint64_t *ReferenceType,
-                                struct DisassembleInfo *info) {
-  // TODO: This rouine's code and the routines it calls are only work with
-  // x86_64 Mach-O files for now.
-  unsigned int Arch = info->O->getArch();
-  if (Arch != Triple::x86_64)
-    return nullptr;
-
-  // First see if there is an external relocation entry at the ReferencePC.
-  uint64_t sect_addr = info->S.getAddress();
-  uint64_t sect_offset = ReferencePC - sect_addr;
-  bool reloc_found = false;
-  DataRefImpl Rel;
-  MachO::any_relocation_info RE;
-  bool isExtern = false;
-  SymbolRef Symbol;
-  for (const RelocationRef &Reloc : info->S.relocations()) {
-    uint64_t RelocOffset;
-    Reloc.getOffset(RelocOffset);
-    if (RelocOffset == sect_offset) {
-      Rel = Reloc.getRawDataRefImpl();
-      RE = info->O->getRelocation(Rel);
-      if (info->O->isRelocationScattered(RE))
-        continue;
-      isExtern = info->O->getPlainRelocationExternal(RE);
-      if (isExtern) {
-        symbol_iterator RelocSym = Reloc.getSymbol();
-        Symbol = *RelocSym;
-      }
-      reloc_found = true;
-      break;
-    }
-  }
-  // If there is an external relocation entry for a symbol in a section
-  // then used that symbol's value for the value of the reference.
-  if (reloc_found && isExtern) {
-    if (info->O->getAnyRelocationPCRel(RE)) {
-      unsigned Type = info->O->getAnyRelocationType(RE);
-      if (Type == MachO::X86_64_RELOC_SIGNED) {
-        Symbol.getAddress(ReferenceValue);
-      }
-    }
-  }
-
-  // Look for literals such as Objective-C CFStrings refs, Selector refs,
-  // Message refs and Class refs.
-  bool classref, selref, msgref, cfstring;
-  uint64_t pointer_value = GuessPointerPointer(ReferenceValue, info, classref,
-                                               selref, msgref, cfstring);
-  if (classref == true && pointer_value == 0) {
-    // Note the ReferenceValue is a pointer into the __objc_classrefs section.
-    // And the pointer_value in that section is typically zero as it will be
-    // set by dyld as part of the "bind information".
-    const char *name = get_dyld_bind_info_symbolname(ReferenceValue, info);
-    if (name != nullptr) {
-      *ReferenceType = LLVMDisassembler_ReferenceType_Out_Objc_Class_Ref;
-      const char *class_name = strrchr(name, '$');
-      if (class_name != nullptr && class_name[1] == '_' &&
-          class_name[2] != '\0') {
-        info->class_name = class_name + 2;
-        return name;
-      }
-    }
-  }
-
-  if (classref == true) {
-    *ReferenceType = LLVMDisassembler_ReferenceType_Out_Objc_Class_Ref;
-    const char *name =
-        get_objc2_64bit_class_name(pointer_value, ReferenceValue, info);
-    if (name != nullptr)
-      info->class_name = name;
-    else
-      name = "bad class ref";
-    return name;
-  }
-
-  if (cfstring == true) {
-    *ReferenceType = LLVMDisassembler_ReferenceType_Out_Objc_CFString_Ref;
-    const char *name = get_objc2_64bit_cfstring_name(ReferenceValue, info);
-    return name;
-  }
-
-  if (selref == true && pointer_value == 0)
-    pointer_value = get_objc2_64bit_selref(ReferenceValue, info);
-
-  if (pointer_value != 0)
-    ReferenceValue = pointer_value;
-
-  const char *name = GuessCstringPointer(ReferenceValue, info);
-  if (name) {
-    if (pointer_value != 0 && selref == true) {
-      *ReferenceType = LLVMDisassembler_ReferenceType_Out_Objc_Selector_Ref;
-      info->selector_name = name;
-    } else if (pointer_value != 0 && msgref == true) {
-      info->class_name = nullptr;
-      *ReferenceType = LLVMDisassembler_ReferenceType_Out_Objc_Message_Ref;
-      info->selector_name = name;
-    } else
-      *ReferenceType = LLVMDisassembler_ReferenceType_Out_LitPool_CstrAddr;
-    return name;
-  }
-
-  // Lastly look for an indirect symbol with this ReferenceValue which is in
-  // a literal pool.  If found return that symbol name.
-  name = GuessIndirectSymbol(ReferenceValue, info);
-  if (name) {
-    *ReferenceType = LLVMDisassembler_ReferenceType_Out_LitPool_SymAddr;
-    return name;
-  }
-
-  return nullptr;
-}
-
-// SymbolizerSymbolLookUp is the symbol lookup function passed when creating
-// the Symbolizer.  It looks up the ReferenceValue using the info passed via the
-// pointer to the struct DisassembleInfo that was passed when MCSymbolizer
-// is created and returns the symbol name that matches the ReferenceValue or
-// nullptr if none.  The ReferenceType is passed in for the IN type of
-// reference the instruction is making from the values in defined in the header
-// "llvm-c/Disassembler.h".  On return the ReferenceType can set to a specific
-// Out type and the ReferenceName will also be set which is added as a comment
-// to the disassembled instruction.
-//
-#if HAVE_CXXABI_H
-// If the symbol name is a C++ mangled name then the demangled name is
-// returned through ReferenceName and ReferenceType is set to
-// LLVMDisassembler_ReferenceType_DeMangled_Name .
-#endif
-//
-// When this is called to get a symbol name for a branch target then the
-// ReferenceType will be LLVMDisassembler_ReferenceType_In_Branch and then
-// SymbolValue will be looked for in the indirect symbol table to determine if
-// it is an address for a symbol stub.  If so then the symbol name for that
-// stub is returned indirectly through ReferenceName and then ReferenceType is
-// set to LLVMDisassembler_ReferenceType_Out_SymbolStub.
-//
-// When this is called with an value loaded via a PC relative load then
-// ReferenceType will be LLVMDisassembler_ReferenceType_In_PCrel_Load then the
-// SymbolValue is checked to be an address of literal pointer, symbol pointer,
-// or an Objective-C meta data reference.  If so the output ReferenceType is
-// set to correspond to that as well as setting the ReferenceName.
-const char *SymbolizerSymbolLookUp(void *DisInfo, uint64_t ReferenceValue,
-                                   uint64_t *ReferenceType,
-                                   uint64_t ReferencePC,
-                                   const char **ReferenceName) {
-  struct DisassembleInfo *info = (struct DisassembleInfo *)DisInfo;
-  // If no verbose symbolic information is wanted then just return nullptr.
-  if (info->verbose == false) {
-    *ReferenceName = nullptr;
-    *ReferenceType = LLVMDisassembler_ReferenceType_InOut_None;
-    return nullptr;
-  }
-
-  const char *SymbolName = GuessSymbolName(ReferenceValue, info);
-
-  if (*ReferenceType == LLVMDisassembler_ReferenceType_In_Branch) {
-    *ReferenceName = GuessIndirectSymbol(ReferenceValue, info);
-    if (*ReferenceName != nullptr) {
-      method_reference(info, ReferenceType, ReferenceName);
-      if (*ReferenceType != LLVMDisassembler_ReferenceType_Out_Objc_Message)
-        *ReferenceType = LLVMDisassembler_ReferenceType_Out_SymbolStub;
-    } else
-#if HAVE_CXXABI_H
-        if (SymbolName != nullptr && strncmp(SymbolName, "__Z", 3) == 0) {
-      if (info->demangled_name != nullptr)
-        free(info->demangled_name);
-      int status;
-      info->demangled_name =
-          abi::__cxa_demangle(SymbolName + 1, nullptr, nullptr, &status);
-      if (info->demangled_name != nullptr) {
-        *ReferenceName = info->demangled_name;
-        *ReferenceType = LLVMDisassembler_ReferenceType_DeMangled_Name;
-      } else
-        *ReferenceType = LLVMDisassembler_ReferenceType_InOut_None;
-    } else
-#endif
-      *ReferenceType = LLVMDisassembler_ReferenceType_InOut_None;
-  } else if (*ReferenceType == LLVMDisassembler_ReferenceType_In_PCrel_Load) {
-    *ReferenceName =
-        GuessLiteralPointer(ReferenceValue, ReferencePC, ReferenceType, info);
-    if (*ReferenceName)
-      method_reference(info, ReferenceType, ReferenceName);
-    else
-      *ReferenceType = LLVMDisassembler_ReferenceType_InOut_None;
-  }
-#if HAVE_CXXABI_H
-  else if (SymbolName != nullptr && strncmp(SymbolName, "__Z", 3) == 0) {
-    if (info->demangled_name != nullptr)
-      free(info->demangled_name);
-    int status;
-    info->demangled_name =
-        abi::__cxa_demangle(SymbolName + 1, nullptr, nullptr, &status);
-    if (info->demangled_name != nullptr) {
-      *ReferenceName = info->demangled_name;
-      *ReferenceType = LLVMDisassembler_ReferenceType_DeMangled_Name;
-    }
-  }
-#endif
-  else {
-    *ReferenceName = nullptr;
-    *ReferenceType = LLVMDisassembler_ReferenceType_InOut_None;
-  }
-
-  return SymbolName;
-}
-
-/// \brief Emits the comments that are stored in the CommentStream.
-/// Each comment in the CommentStream must end with a newline.
-static void emitComments(raw_svector_ostream &CommentStream,
-                         SmallString<128> &CommentsToEmit,
-                         formatted_raw_ostream &FormattedOS,
-                         const MCAsmInfo &MAI) {
-  // Flush the stream before taking its content.
-  CommentStream.flush();
-  StringRef Comments = CommentsToEmit.str();
-  // Get the default information for printing a comment.
-  const char *CommentBegin = MAI.getCommentString();
-  unsigned CommentColumn = MAI.getCommentColumn();
-  bool IsFirst = true;
-  while (!Comments.empty()) {
-    if (!IsFirst)
-      FormattedOS << '\n';
-    // Emit a line of comments.
-    FormattedOS.PadToColumn(CommentColumn);
-    size_t Position = Comments.find('\n');
-    FormattedOS << CommentBegin << ' ' << Comments.substr(0, Position);
-    // Move after the newline character.
-    Comments = Comments.substr(Position + 1);
-    IsFirst = false;
-  }
-  FormattedOS.flush();
-
-  // Tell the comment stream that the vector changed underneath it.
-  CommentsToEmit.clear();
-  CommentStream.resync();
-}
-
-static void DisassembleInputMachO2(StringRef Filename,
-                                   MachOObjectFile *MachOOF) {
-  const char *McpuDefault = nullptr;
-  const Target *ThumbTarget = nullptr;
-  const Target *TheTarget = GetTarget(MachOOF, &McpuDefault, &ThumbTarget);
-  if (!TheTarget) {
-    // GetTarget prints out stuff.
-    return;
-=======
-          if (stride == 0) {
-            outs() << "Can't print indirect symbols for (" << Sec.segname << ","
-                   << Sec.sectname << ") "
-                   << "(size of stubs in reserved2 field is zero)\n";
-            continue;
-          }
-          uint32_t count = Sec.size / stride;
-          outs() << "Indirect symbols for (" << Sec.segname << ","
-                 << Sec.sectname << ") " << count << " entries";
-          uint32_t n = Sec.reserved1;
-          PrintIndirectSymbolTable(O, verbose, n, count, stride, Sec.addr);
-        }
-      }
-    }
-    if (I == LoadCommandCount - 1)
-      break;
-    else
-      Load = O->getNextLoadCommandInfo(Load);
->>>>>>> 969bfdfe
-  }
-}
-
-static void PrintDataInCodeTable(MachOObjectFile *O, bool verbose) {
-  MachO::linkedit_data_command DIC = O->getDataInCodeLoadCommand();
-  uint32_t nentries = DIC.datasize / sizeof(struct MachO::data_in_code_entry);
-  outs() << "Data in code table (" << nentries << " entries)\n";
-  outs() << "offset     length kind\n";
-  for (dice_iterator DI = O->begin_dices(), DE = O->end_dices(); DI != DE;
-       ++DI) {
-    uint32_t Offset;
-    DI->getOffset(Offset);
-    outs() << format("0x%08" PRIx32, Offset) << " ";
-    uint16_t Length;
-    DI->getLength(Length);
-    outs() << format("%6u", Length) << " ";
-    uint16_t Kind;
-    DI->getKind(Kind);
-    if (verbose) {
-      switch (Kind) {
-      case MachO::DICE_KIND_DATA:
-        outs() << "DATA";
-        break;
-      case MachO::DICE_KIND_JUMP_TABLE8:
-        outs() << "JUMP_TABLE8";
-        break;
-      case MachO::DICE_KIND_JUMP_TABLE16:
-        outs() << "JUMP_TABLE16";
-        break;
-      case MachO::DICE_KIND_JUMP_TABLE32:
-        outs() << "JUMP_TABLE32";
-        break;
-      case MachO::DICE_KIND_ABS_JUMP_TABLE32:
-        outs() << "ABS_JUMP_TABLE32";
-        break;
-      default:
-        outs() << format("0x%04" PRIx32, Kind);
-        break;
-      }
-    } else
-      outs() << format("0x%04" PRIx32, Kind);
-    outs() << "\n";
-  }
-}
-
-static void PrintLinkOptHints(MachOObjectFile *O) {
-  MachO::linkedit_data_command LohLC = O->getLinkOptHintsLoadCommand();
-  const char *loh = O->getData().substr(LohLC.dataoff, 1).data();
-  uint32_t nloh = LohLC.datasize;
-  outs() << "Linker optimiztion hints (" << nloh << " total bytes)\n";
-  for (uint32_t i = 0; i < nloh;) {
-    unsigned n;
-    uint64_t identifier = decodeULEB128((const uint8_t *)(loh + i), &n);
-    i += n;
-    outs() << "    identifier " << identifier << " ";
-    if (i >= nloh)
-      return;
-    switch (identifier) {
-    case 1:
-      outs() << "AdrpAdrp\n";
-      break;
-    case 2:
-      outs() << "AdrpLdr\n";
-      break;
-    case 3:
-      outs() << "AdrpAddLdr\n";
-      break;
-    case 4:
-      outs() << "AdrpLdrGotLdr\n";
-      break;
-    case 5:
-      outs() << "AdrpAddStr\n";
-      break;
-    case 6:
-      outs() << "AdrpLdrGotStr\n";
-      break;
-    case 7:
-      outs() << "AdrpAdd\n";
-      break;
-    case 8:
-      outs() << "AdrpLdrGot\n";
-      break;
-    default:
-      outs() << "Unknown identifier value\n";
-      break;
-    }
-    uint64_t narguments = decodeULEB128((const uint8_t *)(loh + i), &n);
-    i += n;
-    outs() << "    narguments " << narguments << "\n";
-    if (i >= nloh)
-      return;
-
-    for (uint32_t j = 0; j < narguments; j++) {
-      uint64_t value = decodeULEB128((const uint8_t *)(loh + i), &n);
-      i += n;
-      outs() << "\tvalue " << format("0x%" PRIx64, value) << "\n";
-      if (i >= nloh)
-        return;
-    }
-  }
-}
-
-<<<<<<< HEAD
-  // Set up disassembler.
-  std::unique_ptr<const MCRegisterInfo> MRI(
-      TheTarget->createMCRegInfo(TripleName));
-  std::unique_ptr<const MCAsmInfo> AsmInfo(
-      TheTarget->createMCAsmInfo(*MRI, TripleName));
-  std::unique_ptr<const MCSubtargetInfo> STI(
-      TheTarget->createMCSubtargetInfo(TripleName, MCPU, FeaturesStr));
-  MCContext Ctx(AsmInfo.get(), MRI.get(), nullptr);
-  std::unique_ptr<MCDisassembler> DisAsm(
-      TheTarget->createMCDisassembler(*STI, Ctx));
-  std::unique_ptr<MCSymbolizer> Symbolizer;
-  struct DisassembleInfo SymbolizerInfo;
-  std::unique_ptr<MCRelocationInfo> RelInfo(
-      TheTarget->createMCRelocationInfo(TripleName, Ctx));
-  if (RelInfo) {
-    Symbolizer.reset(TheTarget->createMCSymbolizer(
-        TripleName, SymbolizerGetOpInfo, SymbolizerSymbolLookUp,
-        &SymbolizerInfo, &Ctx, RelInfo.release()));
-    DisAsm->setSymbolizer(std::move(Symbolizer));
-  }
-  int AsmPrinterVariant = AsmInfo->getAssemblerDialect();
-  std::unique_ptr<MCInstPrinter> IP(TheTarget->createMCInstPrinter(
-      AsmPrinterVariant, *AsmInfo, *InstrInfo, *MRI, *STI));
-  // Set the display preference for hex vs. decimal immediates.
-  IP->setPrintImmHex(PrintImmHex);
-  // Comment stream and backing vector.
-  SmallString<128> CommentsToEmit;
-  raw_svector_ostream CommentStream(CommentsToEmit);
-  IP->setCommentStream(CommentStream);
-
-  if (!InstrAnalysis || !AsmInfo || !STI || !DisAsm || !IP) {
-    errs() << "error: couldn't initialize disassembler for target "
-           << TripleName << '\n';
-    return;
-=======
-static void PrintDylibs(MachOObjectFile *O, bool JustId) {
-  uint32_t LoadCommandCount = O->getHeader().ncmds;
-  MachOObjectFile::LoadCommandInfo Load = O->getFirstLoadCommandInfo();
-  for (unsigned I = 0;; ++I) {
-    if ((JustId && Load.C.cmd == MachO::LC_ID_DYLIB) ||
-        (!JustId && (Load.C.cmd == MachO::LC_ID_DYLIB ||
-                     Load.C.cmd == MachO::LC_LOAD_DYLIB ||
-                     Load.C.cmd == MachO::LC_LOAD_WEAK_DYLIB ||
-                     Load.C.cmd == MachO::LC_REEXPORT_DYLIB ||
-                     Load.C.cmd == MachO::LC_LAZY_LOAD_DYLIB ||
-                     Load.C.cmd == MachO::LC_LOAD_UPWARD_DYLIB))) {
-      MachO::dylib_command dl = O->getDylibIDLoadCommand(Load);
-      if (dl.dylib.name < dl.cmdsize) {
-        const char *p = (const char *)(Load.Ptr) + dl.dylib.name;
-        if (JustId)
-          outs() << p << "\n";
-        else {
-          outs() << "\t" << p;
-          outs() << " (compatibility version "
-                 << ((dl.dylib.compatibility_version >> 16) & 0xffff) << "."
-                 << ((dl.dylib.compatibility_version >> 8) & 0xff) << "."
-                 << (dl.dylib.compatibility_version & 0xff) << ",";
-          outs() << " current version "
-                 << ((dl.dylib.current_version >> 16) & 0xffff) << "."
-                 << ((dl.dylib.current_version >> 8) & 0xff) << "."
-                 << (dl.dylib.current_version & 0xff) << ")\n";
-        }
-      } else {
-        outs() << "\tBad offset (" << dl.dylib.name << ") for name of ";
-        if (Load.C.cmd == MachO::LC_ID_DYLIB)
-          outs() << "LC_ID_DYLIB ";
-        else if (Load.C.cmd == MachO::LC_LOAD_DYLIB)
-          outs() << "LC_LOAD_DYLIB ";
-        else if (Load.C.cmd == MachO::LC_LOAD_WEAK_DYLIB)
-          outs() << "LC_LOAD_WEAK_DYLIB ";
-        else if (Load.C.cmd == MachO::LC_LAZY_LOAD_DYLIB)
-          outs() << "LC_LAZY_LOAD_DYLIB ";
-        else if (Load.C.cmd == MachO::LC_REEXPORT_DYLIB)
-          outs() << "LC_REEXPORT_DYLIB ";
-        else if (Load.C.cmd == MachO::LC_LOAD_UPWARD_DYLIB)
-          outs() << "LC_LOAD_UPWARD_DYLIB ";
-        else
-          outs() << "LC_??? ";
-        outs() << "command " << I << "\n";
-      }
-    }
-    if (I == LoadCommandCount - 1)
-      break;
-    else
-      Load = O->getNextLoadCommandInfo(Load);
->>>>>>> 969bfdfe
-  }
-}
-
-<<<<<<< HEAD
-  // Set up thumb disassembler.
-  std::unique_ptr<const MCRegisterInfo> ThumbMRI;
-  std::unique_ptr<const MCAsmInfo> ThumbAsmInfo;
-  std::unique_ptr<const MCSubtargetInfo> ThumbSTI;
-  std::unique_ptr<MCDisassembler> ThumbDisAsm;
-  std::unique_ptr<MCInstPrinter> ThumbIP;
-  std::unique_ptr<MCContext> ThumbCtx;
-  std::unique_ptr<MCSymbolizer> ThumbSymbolizer;
-  struct DisassembleInfo ThumbSymbolizerInfo;
-  std::unique_ptr<MCRelocationInfo> ThumbRelInfo;
-  if (ThumbTarget) {
-    ThumbMRI.reset(ThumbTarget->createMCRegInfo(ThumbTripleName));
-    ThumbAsmInfo.reset(
-        ThumbTarget->createMCAsmInfo(*ThumbMRI, ThumbTripleName));
-    ThumbSTI.reset(
-        ThumbTarget->createMCSubtargetInfo(ThumbTripleName, MCPU, FeaturesStr));
-    ThumbCtx.reset(new MCContext(ThumbAsmInfo.get(), ThumbMRI.get(), nullptr));
-    ThumbDisAsm.reset(ThumbTarget->createMCDisassembler(*ThumbSTI, *ThumbCtx));
-    MCContext *PtrThumbCtx = ThumbCtx.get();
-    ThumbRelInfo.reset(
-        ThumbTarget->createMCRelocationInfo(ThumbTripleName, *PtrThumbCtx));
-    if (ThumbRelInfo) {
-      ThumbSymbolizer.reset(ThumbTarget->createMCSymbolizer(
-          ThumbTripleName, SymbolizerGetOpInfo, SymbolizerSymbolLookUp,
-          &ThumbSymbolizerInfo, PtrThumbCtx, ThumbRelInfo.release()));
-      ThumbDisAsm->setSymbolizer(std::move(ThumbSymbolizer));
-    }
-    int ThumbAsmPrinterVariant = ThumbAsmInfo->getAssemblerDialect();
-    ThumbIP.reset(ThumbTarget->createMCInstPrinter(
-        ThumbAsmPrinterVariant, *ThumbAsmInfo, *ThumbInstrInfo, *ThumbMRI,
-        *ThumbSTI));
-    // Set the display preference for hex vs. decimal immediates.
-    ThumbIP->setPrintImmHex(PrintImmHex);
-=======
-typedef DenseMap<uint64_t, StringRef> SymbolAddressMap;
-
-static void CreateSymbolAddressMap(MachOObjectFile *O,
-                                   SymbolAddressMap *AddrMap) {
-  // Create a map of symbol addresses to symbol names.
-  for (const SymbolRef &Symbol : O->symbols()) {
-    SymbolRef::Type ST;
-    Symbol.getType(ST);
-    if (ST == SymbolRef::ST_Function || ST == SymbolRef::ST_Data ||
-        ST == SymbolRef::ST_Other) {
-      uint64_t Address;
-      Symbol.getAddress(Address);
-      StringRef SymName;
-      Symbol.getName(SymName);
-      (*AddrMap)[Address] = SymName;
-    }
->>>>>>> 969bfdfe
-  }
-}
-
-// GuessSymbolName is passed the address of what might be a symbol and a
-// pointer to the SymbolAddressMap.  It returns the name of a symbol
-// with that address or nullptr if no symbol is found with that address.
-static const char *GuessSymbolName(uint64_t value, SymbolAddressMap *AddrMap) {
-  const char *SymbolName = nullptr;
-  // A DenseMap can't lookup up some values.
-  if (value != 0xffffffffffffffffULL && value != 0xfffffffffffffffeULL) {
-    StringRef name = AddrMap->lookup(value);
-    if (!name.empty())
-      SymbolName = name.data();
-  }
-  return SymbolName;
-}
-
-static void DumpCstringChar(const char c) {
-  char p[2];
-  p[0] = c;
-  p[1] = '\0';
-  outs().write_escaped(p);
-}
-
-static void DumpCstringSection(MachOObjectFile *O, const char *sect,
-                               uint32_t sect_size, uint64_t sect_addr,
-                               bool print_addresses) {
-  for (uint32_t i = 0; i < sect_size; i++) {
-    if (print_addresses) {
-      if (O->is64Bit())
-        outs() << format("%016" PRIx64, sect_addr + i) << "  ";
-      else
-        outs() << format("%08" PRIx64, sect_addr + i) << "  ";
-    }
-    for (; i < sect_size && sect[i] != '\0'; i++)
-      DumpCstringChar(sect[i]);
-    if (i < sect_size && sect[i] == '\0')
-      outs() << "\n";
-  }
-}
-
-<<<<<<< HEAD
-  // FIXME: Using the -cfg command line option, this code used to be able to
-  // annotate relocations with the referenced symbol's name, and if this was
-  // inside a __[cf]string section, the data it points to. This is now replaced
-  // by the upcoming MCSymbolizer, which needs the appropriate setup done above.
-  std::vector<SectionRef> Sections;
-  std::vector<SymbolRef> Symbols;
-  SmallVector<uint64_t, 8> FoundFns;
-  uint64_t BaseSegmentAddress;
-=======
-static void DumpLiteral4(uint32_t l, float f) {
-  outs() << format("0x%08" PRIx32, l);
-  if ((l & 0x7f800000) != 0x7f800000)
-    outs() << format(" (%.16e)\n", f);
-  else {
-    if (l == 0x7f800000)
-      outs() << " (+Infinity)\n";
-    else if (l == 0xff800000)
-      outs() << " (-Infinity)\n";
-    else if ((l & 0x00400000) == 0x00400000)
-      outs() << " (non-signaling Not-a-Number)\n";
-    else
-      outs() << " (signaling Not-a-Number)\n";
-  }
-}
->>>>>>> 969bfdfe
-
-static void DumpLiteral4Section(MachOObjectFile *O, const char *sect,
-                                uint32_t sect_size, uint64_t sect_addr,
-                                bool print_addresses) {
-  for (uint32_t i = 0; i < sect_size; i += sizeof(float)) {
-    if (print_addresses) {
-      if (O->is64Bit())
-        outs() << format("%016" PRIx64, sect_addr + i) << "  ";
-      else
-        outs() << format("%08" PRIx64, sect_addr + i) << "  ";
-    }
-    float f;
-    memcpy(&f, sect + i, sizeof(float));
-    if (O->isLittleEndian() != sys::IsLittleEndianHost)
-      sys::swapByteOrder(f);
-    uint32_t l;
-    memcpy(&l, sect + i, sizeof(uint32_t));
-    if (O->isLittleEndian() != sys::IsLittleEndianHost)
-      sys::swapByteOrder(l);
-    DumpLiteral4(l, f);
-  }
-}
-
-static void DumpLiteral8(MachOObjectFile *O, uint32_t l0, uint32_t l1,
-                         double d) {
-  outs() << format("0x%08" PRIx32, l0) << " " << format("0x%08" PRIx32, l1);
-  uint32_t Hi, Lo;
-  if (O->isLittleEndian()) {
-    Hi = l1;
-    Lo = l0;
-  } else {
-    Hi = l0;
-    Lo = l1;
-  }
-  // Hi is the high word, so this is equivalent to if(isfinite(d))
-  if ((Hi & 0x7ff00000) != 0x7ff00000)
-    outs() << format(" (%.16e)\n", d);
-  else {
-    if (Hi == 0x7ff00000 && Lo == 0)
-      outs() << " (+Infinity)\n";
-    else if (Hi == 0xfff00000 && Lo == 0)
-      outs() << " (-Infinity)\n";
-    else if ((Hi & 0x00080000) == 0x00080000)
-      outs() << " (non-signaling Not-a-Number)\n";
-    else
-      outs() << " (signaling Not-a-Number)\n";
-  }
-}
-
-<<<<<<< HEAD
-  // Build a data in code table that is sorted on by the address of each entry.
-  uint64_t BaseAddress = 0;
-  if (Header.filetype == MachO::MH_OBJECT)
-    BaseAddress = Sections[0].getAddress();
-  else
-    BaseAddress = BaseSegmentAddress;
-  DiceTable Dices;
-  for (dice_iterator DI = MachOOF->begin_dices(), DE = MachOOF->end_dices();
-       DI != DE; ++DI) {
-    uint32_t Offset;
-    DI->getOffset(Offset);
-    Dices.push_back(std::make_pair(BaseAddress + Offset, *DI));
-=======
-static void DumpLiteral8Section(MachOObjectFile *O, const char *sect,
-                                uint32_t sect_size, uint64_t sect_addr,
-                                bool print_addresses) {
-  for (uint32_t i = 0; i < sect_size; i += sizeof(double)) {
-    if (print_addresses) {
-      if (O->is64Bit())
-        outs() << format("%016" PRIx64, sect_addr + i) << "  ";
-      else
-        outs() << format("%08" PRIx64, sect_addr + i) << "  ";
-    }
-    double d;
-    memcpy(&d, sect + i, sizeof(double));
-    if (O->isLittleEndian() != sys::IsLittleEndianHost)
-      sys::swapByteOrder(d);
-    uint32_t l0, l1;
-    memcpy(&l0, sect + i, sizeof(uint32_t));
-    memcpy(&l1, sect + i + sizeof(uint32_t), sizeof(uint32_t));
-    if (O->isLittleEndian() != sys::IsLittleEndianHost) {
-      sys::swapByteOrder(l0);
-      sys::swapByteOrder(l1);
-    }
-    DumpLiteral8(O, l0, l1, d);
->>>>>>> 969bfdfe
-  }
-}
-
-static void DumpLiteral16(uint32_t l0, uint32_t l1, uint32_t l2, uint32_t l3) {
-  outs() << format("0x%08" PRIx32, l0) << " ";
-  outs() << format("0x%08" PRIx32, l1) << " ";
-  outs() << format("0x%08" PRIx32, l2) << " ";
-  outs() << format("0x%08" PRIx32, l3) << "\n";
-}
-
-static void DumpLiteral16Section(MachOObjectFile *O, const char *sect,
-                                 uint32_t sect_size, uint64_t sect_addr,
-                                 bool print_addresses) {
-  for (uint32_t i = 0; i < sect_size; i += 16) {
-    if (print_addresses) {
-      if (O->is64Bit())
-        outs() << format("%016" PRIx64, sect_addr + i) << "  ";
-      else
-        outs() << format("%08" PRIx64, sect_addr + i) << "  ";
-    }
-    uint32_t l0, l1, l2, l3;
-    memcpy(&l0, sect + i, sizeof(uint32_t));
-    memcpy(&l1, sect + i + sizeof(uint32_t), sizeof(uint32_t));
-    memcpy(&l2, sect + i + 2 * sizeof(uint32_t), sizeof(uint32_t));
-    memcpy(&l3, sect + i + 3 * sizeof(uint32_t), sizeof(uint32_t));
-    if (O->isLittleEndian() != sys::IsLittleEndianHost) {
-      sys::swapByteOrder(l0);
-      sys::swapByteOrder(l1);
-      sys::swapByteOrder(l2);
-      sys::swapByteOrder(l3);
-    }
-    DumpLiteral16(l0, l1, l2, l3);
-  }
-}
-
-static void DumpLiteralPointerSection(MachOObjectFile *O,
-                                      const SectionRef &Section,
-                                      const char *sect, uint32_t sect_size,
-                                      uint64_t sect_addr,
-                                      bool print_addresses) {
-  // Collect the literal sections in this Mach-O file.
-  std::vector<SectionRef> LiteralSections;
-  for (const SectionRef &Section : O->sections()) {
-    DataRefImpl Ref = Section.getRawDataRefImpl();
-    uint32_t section_type;
-    if (O->is64Bit()) {
-      const MachO::section_64 Sec = O->getSection64(Ref);
-      section_type = Sec.flags & MachO::SECTION_TYPE;
-    } else {
-      const MachO::section Sec = O->getSection(Ref);
-      section_type = Sec.flags & MachO::SECTION_TYPE;
-    }
-    if (section_type == MachO::S_CSTRING_LITERALS ||
-        section_type == MachO::S_4BYTE_LITERALS ||
-        section_type == MachO::S_8BYTE_LITERALS ||
-        section_type == MachO::S_16BYTE_LITERALS)
-      LiteralSections.push_back(Section);
-  }
-
-  // Set the size of the literal pointer.
-  uint32_t lp_size = O->is64Bit() ? 8 : 4;
-
-  // Collect the external relocation symbols for the the literal pointers.
-  std::vector<std::pair<uint64_t, SymbolRef>> Relocs;
-  for (const RelocationRef &Reloc : Section.relocations()) {
-    DataRefImpl Rel;
-    MachO::any_relocation_info RE;
-    bool isExtern = false;
-    Rel = Reloc.getRawDataRefImpl();
-    RE = O->getRelocation(Rel);
-    isExtern = O->getPlainRelocationExternal(RE);
-    if (isExtern) {
-      uint64_t RelocOffset;
-      Reloc.getOffset(RelocOffset);
-      symbol_iterator RelocSym = Reloc.getSymbol();
-      Relocs.push_back(std::make_pair(RelocOffset, *RelocSym));
-    }
-  }
-  array_pod_sort(Relocs.begin(), Relocs.end());
-
-  // Dump each literal pointer.
-  for (uint32_t i = 0; i < sect_size; i += lp_size) {
-    if (print_addresses) {
-      if (O->is64Bit())
-        outs() << format("%016" PRIx64, sect_addr + i) << "  ";
-      else
-        outs() << format("%08" PRIx64, sect_addr + i) << "  ";
-    }
-    uint64_t lp;
-    if (O->is64Bit()) {
-      memcpy(&lp, sect + i, sizeof(uint64_t));
-      if (O->isLittleEndian() != sys::IsLittleEndianHost)
-        sys::swapByteOrder(lp);
-    } else {
-      uint32_t li;
-      memcpy(&li, sect + i, sizeof(uint32_t));
-      if (O->isLittleEndian() != sys::IsLittleEndianHost)
-        sys::swapByteOrder(li);
-      lp = li;
-    }
-
-<<<<<<< HEAD
-    bool SectIsText = Sections[SectIdx].isText();
-    if (SectIsText == false)
-=======
-    // First look for an external relocation entry for this literal pointer.
-    auto Reloc = std::find_if(
-        Relocs.begin(), Relocs.end(),
-        [&](const std::pair<uint64_t, SymbolRef> &P) { return P.first == i; });
-    if (Reloc != Relocs.end()) {
-      symbol_iterator RelocSym = Reloc->second;
-      StringRef SymName;
-      RelocSym->getName(SymName);
-      outs() << "external relocation entry for symbol:" << SymName << "\n";
->>>>>>> 969bfdfe
-      continue;
-    }
-
-<<<<<<< HEAD
-    StringRef SectName;
-    if (Sections[SectIdx].getName(SectName) || SectName != "__text")
-      continue; // Skip non-text sections
-
-    DataRefImpl DR = Sections[SectIdx].getRawDataRefImpl();
-
-    StringRef SegmentName = MachOOF->getSectionFinalSegmentName(DR);
-    if (SegmentName != "__TEXT")
-=======
-    // For local references see what the section the literal pointer points to.
-    auto Sect = std::find_if(LiteralSections.begin(), LiteralSections.end(),
-                             [&](const SectionRef &R) {
-                               return lp >= R.getAddress() &&
-                                      lp < R.getAddress() + R.getSize();
-                             });
-    if (Sect == LiteralSections.end()) {
-      outs() << format("0x%" PRIx64, lp) << " (not in a literal section)\n";
->>>>>>> 969bfdfe
-      continue;
-    }
-
-<<<<<<< HEAD
-    StringRef Bytes;
-    Sections[SectIdx].getContents(Bytes);
-    uint64_t SectAddress = Sections[SectIdx].getAddress();
-
-    StringRefMemoryObject MemoryObject(Bytes, SectAddress);
-    bool symbolTableWorked = false;
-
-    // Parse relocations.
-    std::vector<std::pair<uint64_t, SymbolRef>> Relocs;
-    for (const RelocationRef &Reloc : Sections[SectIdx].relocations()) {
-      uint64_t RelocOffset;
-      Reloc.getOffset(RelocOffset);
-      uint64_t SectionAddress = Sections[SectIdx].getAddress();
-      RelocOffset -= SectionAddress;
-=======
-    uint64_t SectAddress = Sect->getAddress();
-    uint64_t SectSize = Sect->getSize();
-
-    StringRef SectName;
-    Sect->getName(SectName);
-    DataRefImpl Ref = Sect->getRawDataRefImpl();
-    StringRef SegmentName = O->getSectionFinalSegmentName(Ref);
-    outs() << SegmentName << ":" << SectName << ":";
-
-    uint32_t section_type;
-    if (O->is64Bit()) {
-      const MachO::section_64 Sec = O->getSection64(Ref);
-      section_type = Sec.flags & MachO::SECTION_TYPE;
-    } else {
-      const MachO::section Sec = O->getSection(Ref);
-      section_type = Sec.flags & MachO::SECTION_TYPE;
-    }
->>>>>>> 969bfdfe
-
-    StringRef BytesStr;
-    Sect->getContents(BytesStr);
-    const char *Contents = reinterpret_cast<const char *>(BytesStr.data());
-
-    switch (section_type) {
-    case MachO::S_CSTRING_LITERALS:
-      for (uint64_t i = lp - SectAddress; i < SectSize && Contents[i] != '\0';
-           i++) {
-        DumpCstringChar(Contents[i]);
-      }
-      outs() << "\n";
-      break;
-    case MachO::S_4BYTE_LITERALS:
-      float f;
-      memcpy(&f, Contents + (lp - SectAddress), sizeof(float));
-      uint32_t l;
-      memcpy(&l, Contents + (lp - SectAddress), sizeof(uint32_t));
-      if (O->isLittleEndian() != sys::IsLittleEndianHost) {
-        sys::swapByteOrder(f);
-        sys::swapByteOrder(l);
-      }
-      DumpLiteral4(l, f);
-      break;
-    case MachO::S_8BYTE_LITERALS: {
-      double d;
-      memcpy(&d, Contents + (lp - SectAddress), sizeof(double));
-      uint32_t l0, l1;
-      memcpy(&l0, Contents + (lp - SectAddress), sizeof(uint32_t));
-      memcpy(&l1, Contents + (lp - SectAddress) + sizeof(uint32_t),
-             sizeof(uint32_t));
-      if (O->isLittleEndian() != sys::IsLittleEndianHost) {
-        sys::swapByteOrder(f);
-        sys::swapByteOrder(l0);
-        sys::swapByteOrder(l1);
-      }
-      DumpLiteral8(O, l0, l1, d);
-      break;
-    }
-    case MachO::S_16BYTE_LITERALS: {
-      uint32_t l0, l1, l2, l3;
-      memcpy(&l0, Contents + (lp - SectAddress), sizeof(uint32_t));
-      memcpy(&l1, Contents + (lp - SectAddress) + sizeof(uint32_t),
-             sizeof(uint32_t));
-      memcpy(&l2, Contents + (lp - SectAddress) + 2 * sizeof(uint32_t),
-             sizeof(uint32_t));
-      memcpy(&l3, Contents + (lp - SectAddress) + 3 * sizeof(uint32_t),
-             sizeof(uint32_t));
-      if (O->isLittleEndian() != sys::IsLittleEndianHost) {
-        sys::swapByteOrder(l0);
-        sys::swapByteOrder(l1);
-        sys::swapByteOrder(l2);
-        sys::swapByteOrder(l3);
-      }
-      DumpLiteral16(l0, l1, l2, l3);
-      break;
-    }
-    }
-  }
-}
-
-<<<<<<< HEAD
-    // Create a map of symbol addresses to symbol names for use by
-    // the SymbolizerSymbolLookUp() routine.
-    SymbolAddressMap AddrMap;
-    for (const SymbolRef &Symbol : MachOOF->symbols()) {
-      SymbolRef::Type ST;
-      Symbol.getType(ST);
-      if (ST == SymbolRef::ST_Function || ST == SymbolRef::ST_Data ||
-          ST == SymbolRef::ST_Other) {
-        uint64_t Address;
-        Symbol.getAddress(Address);
-        StringRef SymName;
-        Symbol.getName(SymName);
-        AddrMap[Address] = SymName;
-      }
-    }
-    // Set up the block of info used by the Symbolizer call backs.
-    SymbolizerInfo.verbose = true;
-    SymbolizerInfo.O = MachOOF;
-    SymbolizerInfo.S = Sections[SectIdx];
-    SymbolizerInfo.AddrMap = &AddrMap;
-    SymbolizerInfo.Sections = &Sections;
-    SymbolizerInfo.class_name = nullptr;
-    SymbolizerInfo.selector_name = nullptr;
-    SymbolizerInfo.method = nullptr;
-    SymbolizerInfo.demangled_name = nullptr;
-    SymbolizerInfo.bindtable = nullptr;
-    // Same for the ThumbSymbolizer
-    ThumbSymbolizerInfo.verbose = true;
-    ThumbSymbolizerInfo.O = MachOOF;
-    ThumbSymbolizerInfo.S = Sections[SectIdx];
-    ThumbSymbolizerInfo.AddrMap = &AddrMap;
-    ThumbSymbolizerInfo.Sections = &Sections;
-    ThumbSymbolizerInfo.class_name = nullptr;
-    ThumbSymbolizerInfo.selector_name = nullptr;
-    ThumbSymbolizerInfo.method = nullptr;
-    ThumbSymbolizerInfo.demangled_name = nullptr;
-    ThumbSymbolizerInfo.bindtable = nullptr;
-
-    // Disassemble symbol by symbol.
-    for (unsigned SymIdx = 0; SymIdx != Symbols.size(); SymIdx++) {
-      StringRef SymName;
-      Symbols[SymIdx].getName(SymName);
-
-      SymbolRef::Type ST;
-      Symbols[SymIdx].getType(ST);
-      if (ST != SymbolRef::ST_Function)
-        continue;
-
-      // Make sure the symbol is defined in this section.
-      bool containsSym = Sections[SectIdx].containsSymbol(Symbols[SymIdx]);
-      if (!containsSym)
-        continue;
-
-      // Start at the address of the symbol relative to the section's address.
-      uint64_t Start = 0;
-      uint64_t SectionAddress = Sections[SectIdx].getAddress();
-      Symbols[SymIdx].getAddress(Start);
-      Start -= SectionAddress;
-
-      // Stop disassembling either at the beginning of the next symbol or at
-      // the end of the section.
-      bool containsNextSym = false;
-      uint64_t NextSym = 0;
-      uint64_t NextSymIdx = SymIdx + 1;
-      while (Symbols.size() > NextSymIdx) {
-        SymbolRef::Type NextSymType;
-        Symbols[NextSymIdx].getType(NextSymType);
-        if (NextSymType == SymbolRef::ST_Function) {
-          containsNextSym =
-              Sections[SectIdx].containsSymbol(Symbols[NextSymIdx]);
-          Symbols[NextSymIdx].getAddress(NextSym);
-          NextSym -= SectionAddress;
-          break;
-=======
-static void DumpInitTermPointerSection(MachOObjectFile *O, const char *sect,
-                                       uint32_t sect_size, uint64_t sect_addr,
-                                       SymbolAddressMap *AddrMap,
-                                       bool verbose) {
-  uint32_t stride;
-  if (O->is64Bit())
-    stride = sizeof(uint64_t);
-  else
-    stride = sizeof(uint32_t);
-  for (uint32_t i = 0; i < sect_size; i += stride) {
-    const char *SymbolName = nullptr;
-    if (O->is64Bit()) {
-      outs() << format("0x%016" PRIx64, sect_addr + i * stride) << " ";
-      uint64_t pointer_value;
-      memcpy(&pointer_value, sect + i, stride);
-      if (O->isLittleEndian() != sys::IsLittleEndianHost)
-        sys::swapByteOrder(pointer_value);
-      outs() << format("0x%016" PRIx64, pointer_value);
-      if (verbose)
-        SymbolName = GuessSymbolName(pointer_value, AddrMap);
-    } else {
-      outs() << format("0x%08" PRIx64, sect_addr + i * stride) << " ";
-      uint32_t pointer_value;
-      memcpy(&pointer_value, sect + i, stride);
-      if (O->isLittleEndian() != sys::IsLittleEndianHost)
-        sys::swapByteOrder(pointer_value);
-      outs() << format("0x%08" PRIx32, pointer_value);
-      if (verbose)
-        SymbolName = GuessSymbolName(pointer_value, AddrMap);
-    }
-    if (SymbolName)
-      outs() << " " << SymbolName;
-    outs() << "\n";
-  }
-}
-
-static void DumpRawSectionContents(MachOObjectFile *O, const char *sect,
-                                   uint32_t size, uint64_t addr) {
-  uint32_t cputype = O->getHeader().cputype;
-  if (cputype == MachO::CPU_TYPE_I386 || cputype == MachO::CPU_TYPE_X86_64) {
-    uint32_t j;
-    for (uint32_t i = 0; i < size; i += j, addr += j) {
-      if (O->is64Bit())
-        outs() << format("%016" PRIx64, addr) << "\t";
-      else
-        outs() << format("%08" PRIx64, addr) << "\t";
-      for (j = 0; j < 16 && i + j < size; j++) {
-        uint8_t byte_word = *(sect + i + j);
-        outs() << format("%02" PRIx32, (uint32_t)byte_word) << " ";
-      }
-      outs() << "\n";
-    }
-  } else {
-    uint32_t j;
-    for (uint32_t i = 0; i < size; i += j, addr += j) {
-      if (O->is64Bit())
-        outs() << format("%016" PRIx64, addr) << "\t";
-      else
-        outs() << format("%08" PRIx64, sect) << "\t";
-      for (j = 0; j < 4 * sizeof(int32_t) && i + j < size;
-           j += sizeof(int32_t)) {
-        if (i + j + sizeof(int32_t) < size) {
-          uint32_t long_word;
-          memcpy(&long_word, sect + i + j, sizeof(int32_t));
-          if (O->isLittleEndian() != sys::IsLittleEndianHost)
-            sys::swapByteOrder(long_word);
-          outs() << format("%08" PRIx32, long_word) << " ";
-        } else {
-          for (uint32_t k = 0; i + j + k < size; k++) {
-            uint8_t byte_word = *(sect + i + j);
-            outs() << format("%02" PRIx32, (uint32_t)byte_word) << " ";
-          }
->>>>>>> 969bfdfe
-        }
-      }
-      outs() << "\n";
-    }
-  }
-}
-
-<<<<<<< HEAD
-      uint64_t SectSize = Sections[SectIdx].getSize();
-      uint64_t End = containsNextSym ? NextSym : SectSize;
-      uint64_t Size;
-
-      symbolTableWorked = true;
-
-      StringRef Data(Bytes.data() + Start, End - Start);
-      StringRefMemoryObject SectionMemoryObject(Data, SectAddress + Start);
-
-      DataRefImpl Symb = Symbols[SymIdx].getRawDataRefImpl();
-      bool isThumb =
-          (MachOOF->getSymbolFlags(Symb) & SymbolRef::SF_Thumb) && ThumbTarget;
-
-      outs() << SymName << ":\n";
-      DILineInfo lastLine;
-      for (uint64_t Index = Start; Index < End; Index += Size) {
-        MCInst Inst;
-
-        uint64_t PC = SectAddress + Index;
-        if (FullLeadingAddr) {
-          if (MachOOF->is64Bit())
-            outs() << format("%016" PRIx64, PC);
-          else
-            outs() << format("%08" PRIx64, PC);
-        } else {
-          outs() << format("%8" PRIx64 ":", PC);
-        }
-        if (!NoShowRawInsn)
-          outs() << "\t";
-
-        // Check the data in code table here to see if this is data not an
-        // instruction to be disassembled.
-        DiceTable Dice;
-        Dice.push_back(std::make_pair(PC, DiceRef()));
-        dice_table_iterator DTI =
-            std::search(Dices.begin(), Dices.end(), Dice.begin(), Dice.end(),
-                        compareDiceTableEntries);
-        if (DTI != Dices.end()) {
-          uint16_t Length;
-          DTI->second.getLength(Length);
-          uint16_t Kind;
-          DTI->second.getKind(Kind);
-          Size = DumpDataInCode(Bytes.data() + Index, Length, Kind);
-          if ((Kind == MachO::DICE_KIND_JUMP_TABLE8) &&
-              (PC == (DTI->first + Length - 1)) && (Length & 1))
-            Size++;
-          continue;
-        }
-
-        SmallVector<char, 64> AnnotationsBytes;
-        raw_svector_ostream Annotations(AnnotationsBytes);
-
-        bool gotInst;
-        if (isThumb)
-          gotInst = ThumbDisAsm->getInstruction(Inst, Size, SectionMemoryObject,
-                                                PC, DebugOut, Annotations);
-        else
-          gotInst = DisAsm->getInstruction(Inst, Size, SectionMemoryObject, PC,
-                                           DebugOut, Annotations);
-        if (gotInst) {
-          if (!NoShowRawInsn) {
-            DumpBytes(StringRef(Bytes.data() + Index, Size));
-          }
-          formatted_raw_ostream FormattedOS(outs());
-          Annotations.flush();
-          StringRef AnnotationsStr = Annotations.str();
-          if (isThumb)
-            ThumbIP->printInst(&Inst, FormattedOS, AnnotationsStr);
-          else
-            IP->printInst(&Inst, FormattedOS, AnnotationsStr);
-          emitComments(CommentStream, CommentsToEmit, FormattedOS, *AsmInfo);
-
-          // Print debug info.
-          if (diContext) {
-            DILineInfo dli = diContext->getLineInfoForAddress(PC);
-            // Print valid line info if it changed.
-            if (dli != lastLine && dli.Line != 0)
-              outs() << "\t## " << dli.FileName << ':' << dli.Line << ':'
-                     << dli.Column;
-            lastLine = dli;
-=======
-static void DisassembleMachO(StringRef Filename, MachOObjectFile *MachOOF,
-                             StringRef DisSegName, StringRef DisSectName);
-
-static void DumpSectionContents(StringRef Filename, MachOObjectFile *O,
-                                bool verbose) {
-  SymbolAddressMap AddrMap;
-  if (verbose)
-    CreateSymbolAddressMap(O, &AddrMap);
-
-  for (unsigned i = 0; i < DumpSections.size(); ++i) {
-    StringRef DumpSection = DumpSections[i];
-    std::pair<StringRef, StringRef> DumpSegSectName;
-    DumpSegSectName = DumpSection.split(',');
-    StringRef DumpSegName, DumpSectName;
-    if (DumpSegSectName.second.size()) {
-      DumpSegName = DumpSegSectName.first;
-      DumpSectName = DumpSegSectName.second;
-    } else {
-      DumpSegName = "";
-      DumpSectName = DumpSegSectName.first;
-    }
-    for (const SectionRef &Section : O->sections()) {
-      StringRef SectName;
-      Section.getName(SectName);
-      DataRefImpl Ref = Section.getRawDataRefImpl();
-      StringRef SegName = O->getSectionFinalSegmentName(Ref);
-      if ((DumpSegName.empty() || SegName == DumpSegName) &&
-          (SectName == DumpSectName)) {
-        outs() << "Contents of (" << SegName << "," << SectName
-               << ") section\n";
-        uint32_t section_flags;
-        if (O->is64Bit()) {
-          const MachO::section_64 Sec = O->getSection64(Ref);
-          section_flags = Sec.flags;
-
-        } else {
-          const MachO::section Sec = O->getSection(Ref);
-          section_flags = Sec.flags;
-        }
-        uint32_t section_type = section_flags & MachO::SECTION_TYPE;
-
-        StringRef BytesStr;
-        Section.getContents(BytesStr);
-        const char *sect = reinterpret_cast<const char *>(BytesStr.data());
-        uint32_t sect_size = BytesStr.size();
-        uint64_t sect_addr = Section.getAddress();
-
-        if (verbose) {
-          if ((section_flags & MachO::S_ATTR_PURE_INSTRUCTIONS) ||
-              (section_flags & MachO::S_ATTR_SOME_INSTRUCTIONS)) {
-            DisassembleMachO(Filename, O, SegName, SectName);
-            continue;
-          }
-          if (SegName == "__TEXT" && SectName == "__info_plist") {
-            outs() << sect;
-            continue;
-          }
-          switch (section_type) {
-          case MachO::S_REGULAR:
-            DumpRawSectionContents(O, sect, sect_size, sect_addr);
-            break;
-          case MachO::S_ZEROFILL:
-            outs() << "zerofill section and has no contents in the file\n";
-            break;
-          case MachO::S_CSTRING_LITERALS:
-            DumpCstringSection(O, sect, sect_size, sect_addr, !NoLeadingAddr);
-            break;
-          case MachO::S_4BYTE_LITERALS:
-            DumpLiteral4Section(O, sect, sect_size, sect_addr, !NoLeadingAddr);
-            break;
-          case MachO::S_8BYTE_LITERALS:
-            DumpLiteral8Section(O, sect, sect_size, sect_addr, !NoLeadingAddr);
-            break;
-          case MachO::S_16BYTE_LITERALS:
-	    DumpLiteral16Section(O, sect, sect_size, sect_addr, !NoLeadingAddr);
-	    break;
-          case MachO::S_LITERAL_POINTERS:
-            DumpLiteralPointerSection(O, Section, sect, sect_size, sect_addr,
-                                      !NoLeadingAddr);
-            break;
-          case MachO::S_MOD_INIT_FUNC_POINTERS:
-          case MachO::S_MOD_TERM_FUNC_POINTERS:
-            DumpInitTermPointerSection(O, sect, sect_size, sect_addr, &AddrMap,
-                                       verbose);
-            break;
-          default:
-            outs() << "Unknown section type ("
-                   << format("0x%08" PRIx32, section_type) << ")\n";
-            DumpRawSectionContents(O, sect, sect_size, sect_addr);
-            break;
->>>>>>> 969bfdfe
-          }
-        } else {
-<<<<<<< HEAD
-          unsigned int Arch = MachOOF->getArch();
-          if (Arch == Triple::x86_64 || Arch == Triple::x86) {
-            outs() << format("\t.byte 0x%02x #bad opcode\n",
-                             *(Bytes.data() + Index) & 0xff);
-            Size = 1; // skip exactly one illegible byte and move on.
-          } else {
-            errs() << "llvm-objdump: warning: invalid instruction encoding\n";
-            if (Size == 0)
-              Size = 1; // skip illegible bytes
-          }
-        }
-      }
-    }
-    if (!symbolTableWorked) {
-      // Reading the symbol table didn't work, disassemble the whole section.
-      uint64_t SectAddress = Sections[SectIdx].getAddress();
-      uint64_t SectSize = Sections[SectIdx].getSize();
-      uint64_t InstSize;
-      for (uint64_t Index = 0; Index < SectSize; Index += InstSize) {
-        MCInst Inst;
-
-        uint64_t PC = SectAddress + Index;
-        if (DisAsm->getInstruction(Inst, InstSize, MemoryObject, PC, DebugOut,
-                                   nulls())) {
-          if (FullLeadingAddr) {
-            if (MachOOF->is64Bit())
-              outs() << format("%016" PRIx64, PC);
-            else
-              outs() << format("%08" PRIx64, PC);
-          } else {
-            outs() << format("%8" PRIx64 ":", PC);
-          }
-          if (!NoShowRawInsn) {
-            outs() << "\t";
-            DumpBytes(StringRef(Bytes.data() + Index, InstSize));
-          }
-          IP->printInst(&Inst, outs(), "");
-          outs() << "\n";
-        } else {
-          unsigned int Arch = MachOOF->getArch();
-          if (Arch == Triple::x86_64 || Arch == Triple::x86) {
-            outs() << format("\t.byte 0x%02x #bad opcode\n",
-                             *(Bytes.data() + Index) & 0xff);
-            InstSize = 1; // skip exactly one illegible byte and move on.
-          } else {
-            errs() << "llvm-objdump: warning: invalid instruction encoding\n";
-            if (InstSize == 0)
-              InstSize = 1; // skip illegible bytes
-          }
-        }
-      }
-=======
-          if (section_type == MachO::S_ZEROFILL)
-            outs() << "zerofill section and has no contents in the file\n";
-          else
-            DumpRawSectionContents(O, sect, sect_size, sect_addr);
-        }
-      }
-    }
-  }
-}
-
-static void DumpInfoPlistSectionContents(StringRef Filename,
-                                         MachOObjectFile *O) {
-  for (const SectionRef &Section : O->sections()) {
-    StringRef SectName;
-    Section.getName(SectName);
-    DataRefImpl Ref = Section.getRawDataRefImpl();
-    StringRef SegName = O->getSectionFinalSegmentName(Ref);
-    if (SegName == "__TEXT" && SectName == "__info_plist") {
-      outs() << "Contents of (" << SegName << "," << SectName << ") section\n";
-      StringRef BytesStr;
-      Section.getContents(BytesStr);
-      const char *sect = reinterpret_cast<const char *>(BytesStr.data());
-      outs() << sect;
-      return;
->>>>>>> 969bfdfe
-    }
-    if (SymbolizerInfo.method != nullptr)
-      free(SymbolizerInfo.method);
-    if (SymbolizerInfo.demangled_name != nullptr)
-      free(SymbolizerInfo.demangled_name);
-    if (SymbolizerInfo.bindtable != nullptr)
-      delete SymbolizerInfo.bindtable;
-    if (ThumbSymbolizerInfo.method != nullptr)
-      free(ThumbSymbolizerInfo.method);
-    if (ThumbSymbolizerInfo.demangled_name != nullptr)
-      free(ThumbSymbolizerInfo.demangled_name);
-    if (ThumbSymbolizerInfo.bindtable != nullptr)
-      delete ThumbSymbolizerInfo.bindtable;
-  }
-}
-
-<<<<<<< HEAD
-//===----------------------------------------------------------------------===//
-// __compact_unwind section dumping
-//===----------------------------------------------------------------------===//
-=======
-// checkMachOAndArchFlags() checks to see if the ObjectFile is a Mach-O file
-// and if it is and there is a list of architecture flags is specified then
-// check to make sure this Mach-O file is one of those architectures or all
-// architectures were specified.  If not then an error is generated and this
-// routine returns false.  Else it returns true.
-static bool checkMachOAndArchFlags(ObjectFile *O, StringRef Filename) {
-  if (isa<MachOObjectFile>(O) && !ArchAll && ArchFlags.size() != 0) {
-    MachOObjectFile *MachO = dyn_cast<MachOObjectFile>(O);
-    bool ArchFound = false;
-    MachO::mach_header H;
-    MachO::mach_header_64 H_64;
-    Triple T;
-    if (MachO->is64Bit()) {
-      H_64 = MachO->MachOObjectFile::getHeader64();
-      T = MachOObjectFile::getArch(H_64.cputype, H_64.cpusubtype);
-    } else {
-      H = MachO->MachOObjectFile::getHeader();
-      T = MachOObjectFile::getArch(H.cputype, H.cpusubtype);
-    }
-    unsigned i;
-    for (i = 0; i < ArchFlags.size(); ++i) {
-      if (ArchFlags[i] == T.getArchName())
-        ArchFound = true;
-      break;
-    }
-    if (!ArchFound) {
-      errs() << "llvm-objdump: file: " + Filename + " does not contain "
-             << "architecture: " + ArchFlags[i] + "\n";
-      return false;
-    }
-  }
-  return true;
-}
-
-// ProcessMachO() is passed a single opened Mach-O file, which may be an
-// archive member and or in a slice of a universal file.  It prints the
-// the file name and header info and then processes it according to the
-// command line options.
-static void ProcessMachO(StringRef Filename, MachOObjectFile *MachOOF,
-                         StringRef ArchiveMemberName = StringRef(),
-                         StringRef ArchitectureName = StringRef()) {
-  // If we are doing some processing here on the Mach-O file print the header
-  // info.  And don't print it otherwise like in the case of printing the
-  // UniversalHeaders or ArchiveHeaders.
-  if (Disassemble || PrivateHeaders || ExportsTrie || Rebase || Bind ||
-      LazyBind || WeakBind || IndirectSymbols || DataInCode || LinkOptHints ||
-      DylibsUsed || DylibId || DumpSections.size() != 0) {
-    outs() << Filename;
-    if (!ArchiveMemberName.empty())
-      outs() << '(' << ArchiveMemberName << ')';
-    if (!ArchitectureName.empty())
-      outs() << " (architecture " << ArchitectureName << ")";
-    outs() << ":\n";
-  }
->>>>>>> 969bfdfe
-
-  if (Disassemble)
-    DisassembleMachO(Filename, MachOOF, "__TEXT", "__text");
-  if (IndirectSymbols)
-    PrintIndirectSymbols(MachOOF, !NonVerbose);
-  if (DataInCode)
-    PrintDataInCodeTable(MachOOF, !NonVerbose);
-  if (LinkOptHints)
-    PrintLinkOptHints(MachOOF);
-  if (Relocations)
-    PrintRelocations(MachOOF);
-  if (SectionHeaders)
-    PrintSectionHeaders(MachOOF);
-  if (SectionContents)
-    PrintSectionContents(MachOOF);
-  if (DumpSections.size() != 0)
-    DumpSectionContents(Filename, MachOOF, !NonVerbose);
-  if (InfoPlist)
-    DumpInfoPlistSectionContents(Filename, MachOOF);
-  if (DylibsUsed)
-    PrintDylibs(MachOOF, false);
-  if (DylibId)
-    PrintDylibs(MachOOF, true);
-  if (SymbolTable)
-    PrintSymbolTable(MachOOF);
-  if (UnwindInfo)
-    printMachOUnwindInfo(MachOOF);
-  if (PrivateHeaders)
-    printMachOFileHeader(MachOOF);
-  if (ExportsTrie)
-    printExportsTrie(MachOOF);
-  if (Rebase)
-    printRebaseTable(MachOOF);
-  if (Bind)
-    printBindTable(MachOOF);
-  if (LazyBind)
-    printLazyBindTable(MachOOF);
-  if (WeakBind)
-    printWeakBindTable(MachOOF);
-}
-
-<<<<<<< HEAD
-template <typename T> static uint64_t readNext(const char *&Buf) {
-  using llvm::support::little;
-  using llvm::support::unaligned;
-
-  uint64_t Val = support::endian::read<T, little, unaligned>(Buf);
-  Buf += sizeof(T);
-  return Val;
-=======
-// printUnknownCPUType() helps print_fat_headers for unknown CPU's.
-static void printUnknownCPUType(uint32_t cputype, uint32_t cpusubtype) {
-  outs() << "    cputype (" << cputype << ")\n";
-  outs() << "    cpusubtype (" << cpusubtype << ")\n";
-}
-
-// printCPUType() helps print_fat_headers by printing the cputype and
-// pusubtype (symbolically for the one's it knows about).
-static void printCPUType(uint32_t cputype, uint32_t cpusubtype) {
-  switch (cputype) {
-  case MachO::CPU_TYPE_I386:
-    switch (cpusubtype) {
-    case MachO::CPU_SUBTYPE_I386_ALL:
-      outs() << "    cputype CPU_TYPE_I386\n";
-      outs() << "    cpusubtype CPU_SUBTYPE_I386_ALL\n";
-      break;
-    default:
-      printUnknownCPUType(cputype, cpusubtype);
-      break;
-    }
-    break;
-  case MachO::CPU_TYPE_X86_64:
-    switch (cpusubtype) {
-    case MachO::CPU_SUBTYPE_X86_64_ALL:
-      outs() << "    cputype CPU_TYPE_X86_64\n";
-      outs() << "    cpusubtype CPU_SUBTYPE_X86_64_ALL\n";
-      break;
-    case MachO::CPU_SUBTYPE_X86_64_H:
-      outs() << "    cputype CPU_TYPE_X86_64\n";
-      outs() << "    cpusubtype CPU_SUBTYPE_X86_64_H\n";
-      break;
-    default:
-      printUnknownCPUType(cputype, cpusubtype);
-      break;
-    }
-    break;
-  case MachO::CPU_TYPE_ARM:
-    switch (cpusubtype) {
-    case MachO::CPU_SUBTYPE_ARM_ALL:
-      outs() << "    cputype CPU_TYPE_ARM\n";
-      outs() << "    cpusubtype CPU_SUBTYPE_ARM_ALL\n";
-      break;
-    case MachO::CPU_SUBTYPE_ARM_V4T:
-      outs() << "    cputype CPU_TYPE_ARM\n";
-      outs() << "    cpusubtype CPU_SUBTYPE_ARM_V4T\n";
-      break;
-    case MachO::CPU_SUBTYPE_ARM_V5TEJ:
-      outs() << "    cputype CPU_TYPE_ARM\n";
-      outs() << "    cpusubtype CPU_SUBTYPE_ARM_V5TEJ\n";
-      break;
-    case MachO::CPU_SUBTYPE_ARM_XSCALE:
-      outs() << "    cputype CPU_TYPE_ARM\n";
-      outs() << "    cpusubtype CPU_SUBTYPE_ARM_XSCALE\n";
-      break;
-    case MachO::CPU_SUBTYPE_ARM_V6:
-      outs() << "    cputype CPU_TYPE_ARM\n";
-      outs() << "    cpusubtype CPU_SUBTYPE_ARM_V6\n";
-      break;
-    case MachO::CPU_SUBTYPE_ARM_V6M:
-      outs() << "    cputype CPU_TYPE_ARM\n";
-      outs() << "    cpusubtype CPU_SUBTYPE_ARM_V6M\n";
-      break;
-    case MachO::CPU_SUBTYPE_ARM_V7:
-      outs() << "    cputype CPU_TYPE_ARM\n";
-      outs() << "    cpusubtype CPU_SUBTYPE_ARM_V7\n";
-      break;
-    case MachO::CPU_SUBTYPE_ARM_V7EM:
-      outs() << "    cputype CPU_TYPE_ARM\n";
-      outs() << "    cpusubtype CPU_SUBTYPE_ARM_V7EM\n";
-      break;
-    case MachO::CPU_SUBTYPE_ARM_V7K:
-      outs() << "    cputype CPU_TYPE_ARM\n";
-      outs() << "    cpusubtype CPU_SUBTYPE_ARM_V7K\n";
-      break;
-    case MachO::CPU_SUBTYPE_ARM_V7M:
-      outs() << "    cputype CPU_TYPE_ARM\n";
-      outs() << "    cpusubtype CPU_SUBTYPE_ARM_V7M\n";
-      break;
-    case MachO::CPU_SUBTYPE_ARM_V7S:
-      outs() << "    cputype CPU_TYPE_ARM\n";
-      outs() << "    cpusubtype CPU_SUBTYPE_ARM_V7S\n";
-      break;
-    default:
-      printUnknownCPUType(cputype, cpusubtype);
-      break;
-    }
-    break;
-  case MachO::CPU_TYPE_ARM64:
-    switch (cpusubtype & ~MachO::CPU_SUBTYPE_MASK) {
-    case MachO::CPU_SUBTYPE_ARM64_ALL:
-      outs() << "    cputype CPU_TYPE_ARM64\n";
-      outs() << "    cpusubtype CPU_SUBTYPE_ARM64_ALL\n";
-      break;
-    default:
-      printUnknownCPUType(cputype, cpusubtype);
-      break;
-    }
-    break;
-  default:
-    printUnknownCPUType(cputype, cpusubtype);
-    break;
-  }
->>>>>>> 969bfdfe
-}
-
-static void printMachOUniversalHeaders(const object::MachOUniversalBinary *UB,
-                                       bool verbose) {
-  outs() << "Fat headers\n";
-  if (verbose)
-    outs() << "fat_magic FAT_MAGIC\n";
-  else
-    outs() << "fat_magic " << format("0x%" PRIx32, MachO::FAT_MAGIC) << "\n";
-
-  uint32_t nfat_arch = UB->getNumberOfObjects();
-  StringRef Buf = UB->getData();
-  uint64_t size = Buf.size();
-  uint64_t big_size = sizeof(struct MachO::fat_header) +
-                      nfat_arch * sizeof(struct MachO::fat_arch);
-  outs() << "nfat_arch " << UB->getNumberOfObjects();
-  if (nfat_arch == 0)
-    outs() << " (malformed, contains zero architecture types)\n";
-  else if (big_size > size)
-    outs() << " (malformed, architectures past end of file)\n";
-  else
-    outs() << "\n";
-
-  for (uint32_t i = 0; i < nfat_arch; ++i) {
-    MachOUniversalBinary::ObjectForArch OFA(UB, i);
-    uint32_t cputype = OFA.getCPUType();
-    uint32_t cpusubtype = OFA.getCPUSubType();
-    outs() << "architecture ";
-    for (uint32_t j = 0; i != 0 && j <= i - 1; j++) {
-      MachOUniversalBinary::ObjectForArch other_OFA(UB, j);
-      uint32_t other_cputype = other_OFA.getCPUType();
-      uint32_t other_cpusubtype = other_OFA.getCPUSubType();
-      if (cputype != 0 && cpusubtype != 0 && cputype == other_cputype &&
-          (cpusubtype & ~MachO::CPU_SUBTYPE_MASK) ==
-              (other_cpusubtype & ~MachO::CPU_SUBTYPE_MASK)) {
-        outs() << "(illegal duplicate architecture) ";
-        break;
-      }
-    }
-    if (verbose) {
-      outs() << OFA.getArchTypeName() << "\n";
-      printCPUType(cputype, cpusubtype & ~MachO::CPU_SUBTYPE_MASK);
-    } else {
-      outs() << i << "\n";
-      outs() << "    cputype " << cputype << "\n";
-      outs() << "    cpusubtype " << (cpusubtype & ~MachO::CPU_SUBTYPE_MASK)
-             << "\n";
-    }
-    if (verbose &&
-        (cpusubtype & MachO::CPU_SUBTYPE_MASK) == MachO::CPU_SUBTYPE_LIB64)
-      outs() << "    capabilities CPU_SUBTYPE_LIB64\n";
-    else
-      outs() << "    capabilities "
-             << format("0x%" PRIx32,
-                       (cpusubtype & MachO::CPU_SUBTYPE_MASK) >> 24) << "\n";
-    outs() << "    offset " << OFA.getOffset();
-    if (OFA.getOffset() > size)
-      outs() << " (past end of file)";
-    if (OFA.getOffset() % (1 << OFA.getAlign()) != 0)
-      outs() << " (not aligned on it's alignment (2^" << OFA.getAlign() << ")";
-    outs() << "\n";
-    outs() << "    size " << OFA.getSize();
-    big_size = OFA.getOffset() + OFA.getSize();
-    if (big_size > size)
-      outs() << " (past end of file)";
-    outs() << "\n";
-    outs() << "    align 2^" << OFA.getAlign() << " (" << (1 << OFA.getAlign())
-           << ")\n";
-  }
-}
-
-<<<<<<< HEAD
-  CompactUnwindEntry(StringRef Contents, unsigned Offset, bool Is64)
-      : OffsetInSection(Offset) {
-    if (Is64)
-      read<uint64_t>(Contents.data() + Offset);
-=======
-static void printArchiveChild(Archive::Child &C, bool verbose,
-                              bool print_offset) {
-  if (print_offset)
-    outs() << C.getChildOffset() << "\t";
-  sys::fs::perms Mode = C.getAccessMode();
-  if (verbose) {
-    // FIXME: this first dash, "-", is for (Mode & S_IFMT) == S_IFREG.
-    // But there is nothing in sys::fs::perms for S_IFMT or S_IFREG.
-    outs() << "-";
-    if (Mode & sys::fs::owner_read)
-      outs() << "r";
->>>>>>> 969bfdfe
-    else
-      outs() << "-";
-    if (Mode & sys::fs::owner_write)
-      outs() << "w";
-    else
-      outs() << "-";
-    if (Mode & sys::fs::owner_exe)
-      outs() << "x";
-    else
-      outs() << "-";
-    if (Mode & sys::fs::group_read)
-      outs() << "r";
-    else
-      outs() << "-";
-    if (Mode & sys::fs::group_write)
-      outs() << "w";
-    else
-      outs() << "-";
-    if (Mode & sys::fs::group_exe)
-      outs() << "x";
-    else
-      outs() << "-";
-    if (Mode & sys::fs::others_read)
-      outs() << "r";
-    else
-      outs() << "-";
-    if (Mode & sys::fs::others_write)
-      outs() << "w";
-    else
-      outs() << "-";
-    if (Mode & sys::fs::others_exe)
-      outs() << "x";
-    else
-      outs() << "-";
-  } else {
-    outs() << format("0%o ", Mode);
-  }
-
-<<<<<<< HEAD
-private:
-  template <typename UIntPtr> void read(const char *Buf) {
-    FunctionAddr = readNext<UIntPtr>(Buf);
-    Length = readNext<uint32_t>(Buf);
-    CompactEncoding = readNext<uint32_t>(Buf);
-    PersonalityAddr = readNext<UIntPtr>(Buf);
-    LSDAAddr = readNext<UIntPtr>(Buf);
-=======
-  unsigned UID = C.getUID();
-  outs() << format("%3d/", UID);
-  unsigned GID = C.getGID();
-  outs() << format("%-3d ", GID);
-  uint64_t Size = C.getRawSize();
-  outs() << format("%5" PRId64, Size) << " ";
-
-  StringRef RawLastModified = C.getRawLastModified();
-  if (verbose) {
-    unsigned Seconds;
-    if (RawLastModified.getAsInteger(10, Seconds))
-      outs() << "(date: \"%s\" contains non-decimal chars) " << RawLastModified;
-    else {
-      // Since cime(3) returns a 26 character string of the form:
-      // "Sun Sep 16 01:03:52 1973\n\0"
-      // just print 24 characters.
-      time_t t = Seconds;
-      outs() << format("%.24s ", ctime(&t));
-    }
-  } else {
-    outs() << RawLastModified << " ";
->>>>>>> 969bfdfe
-  }
-
-<<<<<<< HEAD
-/// Given a relocation from __compact_unwind, consisting of the RelocationRef
-/// and data being relocated, determine the best base Name and Addend to use for
-/// display purposes.
-///
-/// 1. An Extern relocation will directly reference a symbol (and the data is
-///    then already an addend), so use that.
-/// 2. Otherwise the data is an offset in the object file's layout; try to find
-//     a symbol before it in the same section, and use the offset from there.
-/// 3. Finally, if all that fails, fall back to an offset from the start of the
-///    referenced section.
-static void findUnwindRelocNameAddend(const MachOObjectFile *Obj,
-                                      std::map<uint64_t, SymbolRef> &Symbols,
-                                      const RelocationRef &Reloc, uint64_t Addr,
-                                      StringRef &Name, uint64_t &Addend) {
-  if (Reloc.getSymbol() != Obj->symbol_end()) {
-    Reloc.getSymbol()->getName(Name);
-    Addend = Addr;
-    return;
-=======
-  if (verbose) {
-    ErrorOr<StringRef> NameOrErr = C.getName();
-    if (NameOrErr.getError()) {
-      StringRef RawName = C.getRawName();
-      outs() << RawName << "\n";
-    } else {
-      StringRef Name = NameOrErr.get();
-      outs() << Name << "\n";
-    }
-  } else {
-    StringRef RawName = C.getRawName();
-    outs() << RawName << "\n";
->>>>>>> 969bfdfe
-  }
-}
-
-static void printArchiveHeaders(Archive *A, bool verbose, bool print_offset) {
-  if (A->hasSymbolTable()) {
-    Archive::child_iterator S = A->getSymbolTableChild();
-    Archive::Child C = *S;
-    printArchiveChild(C, verbose, print_offset);
-  }
-  for (Archive::child_iterator I = A->child_begin(), E = A->child_end(); I != E;
-       ++I) {
-    Archive::Child C = *I;
-    printArchiveChild(C, verbose, print_offset);
-  }
-}
-
-<<<<<<< HEAD
-  uint64_t SectionAddr = RelocSection.getAddress();
-=======
-// ParseInputMachO() parses the named Mach-O file in Filename and handles the
-// -arch flags selecting just those slices as specified by them and also parses
-// archive files.  Then for each individual Mach-O file ProcessMachO() is
-// called to process the file based on the command line options.
-void llvm::ParseInputMachO(StringRef Filename) {
-  // Check for -arch all and verifiy the -arch flags are valid.
-  for (unsigned i = 0; i < ArchFlags.size(); ++i) {
-    if (ArchFlags[i] == "all") {
-      ArchAll = true;
-    } else {
-      if (!MachOObjectFile::isValidArch(ArchFlags[i])) {
-        errs() << "llvm-objdump: Unknown architecture named '" + ArchFlags[i] +
-                      "'for the -arch option\n";
-        return;
-      }
-    }
-  }
->>>>>>> 969bfdfe
-
-  // Attempt to open the binary.
-  ErrorOr<OwningBinary<Binary>> BinaryOrErr = createBinary(Filename);
-  if (std::error_code EC = BinaryOrErr.getError()) {
-    errs() << "llvm-objdump: '" << Filename << "': " << EC.message() << ".\n";
-    return;
-  }
-  Binary &Bin = *BinaryOrErr.get().getBinary();
-
-  if (Archive *A = dyn_cast<Archive>(&Bin)) {
-    outs() << "Archive : " << Filename << "\n";
-    if (ArchiveHeaders)
-      printArchiveHeaders(A, true, false);
-    for (Archive::child_iterator I = A->child_begin(), E = A->child_end();
-         I != E; ++I) {
-      ErrorOr<std::unique_ptr<Binary>> ChildOrErr = I->getAsBinary();
-      if (ChildOrErr.getError())
-        continue;
-      if (MachOObjectFile *O = dyn_cast<MachOObjectFile>(&*ChildOrErr.get())) {
-        if (!checkMachOAndArchFlags(O, Filename))
-          return;
-        ProcessMachO(Filename, O, O->getFileName());
-      }
-    }
-    return;
-  }
-<<<<<<< HEAD
-
-  // There is a symbol before this reference, but it's in a different
-  // section. Probably not helpful to mention it, so use the section name.
-  RelocSection.getName(Name);
-  Addend = Addr - SectionAddr;
-}
-
-static void printUnwindRelocDest(const MachOObjectFile *Obj,
-                                 std::map<uint64_t, SymbolRef> &Symbols,
-                                 const RelocationRef &Reloc, uint64_t Addr) {
-  StringRef Name;
-  uint64_t Addend;
-
-  if (!Reloc.getObjectFile())
-    return;
-
-  findUnwindRelocNameAddend(Obj, Symbols, Reloc, Addr, Name, Addend);
-
-  outs() << Name;
-  if (Addend)
-    outs() << " + " << format("0x%" PRIx64, Addend);
-=======
-  if (UniversalHeaders) {
-    if (MachOUniversalBinary *UB = dyn_cast<MachOUniversalBinary>(&Bin))
-      printMachOUniversalHeaders(UB, !NonVerbose);
-  }
-  if (MachOUniversalBinary *UB = dyn_cast<MachOUniversalBinary>(&Bin)) {
-    // If we have a list of architecture flags specified dump only those.
-    if (!ArchAll && ArchFlags.size() != 0) {
-      // Look for a slice in the universal binary that matches each ArchFlag.
-      bool ArchFound;
-      for (unsigned i = 0; i < ArchFlags.size(); ++i) {
-        ArchFound = false;
-        for (MachOUniversalBinary::object_iterator I = UB->begin_objects(),
-                                                   E = UB->end_objects();
-             I != E; ++I) {
-          if (ArchFlags[i] == I->getArchTypeName()) {
-            ArchFound = true;
-            ErrorOr<std::unique_ptr<ObjectFile>> ObjOrErr =
-                I->getAsObjectFile();
-            std::string ArchitectureName = "";
-            if (ArchFlags.size() > 1)
-              ArchitectureName = I->getArchTypeName();
-            if (ObjOrErr) {
-              ObjectFile &O = *ObjOrErr.get();
-              if (MachOObjectFile *MachOOF = dyn_cast<MachOObjectFile>(&O))
-                ProcessMachO(Filename, MachOOF, "", ArchitectureName);
-            } else if (ErrorOr<std::unique_ptr<Archive>> AOrErr =
-                           I->getAsArchive()) {
-              std::unique_ptr<Archive> &A = *AOrErr;
-              outs() << "Archive : " << Filename;
-              if (!ArchitectureName.empty())
-                outs() << " (architecture " << ArchitectureName << ")";
-              outs() << "\n";
-              if (ArchiveHeaders)
-                printArchiveHeaders(A.get(), true, false);
-              for (Archive::child_iterator AI = A->child_begin(),
-                                           AE = A->child_end();
-                   AI != AE; ++AI) {
-                ErrorOr<std::unique_ptr<Binary>> ChildOrErr = AI->getAsBinary();
-                if (ChildOrErr.getError())
-                  continue;
-                if (MachOObjectFile *O =
-                        dyn_cast<MachOObjectFile>(&*ChildOrErr.get()))
-                  ProcessMachO(Filename, O, O->getFileName(), ArchitectureName);
-              }
-            }
-          }
-        }
-        if (!ArchFound) {
-          errs() << "llvm-objdump: file: " + Filename + " does not contain "
-                 << "architecture: " + ArchFlags[i] + "\n";
-          return;
-        }
-      }
-      return;
-    }
-    // No architecture flags were specified so if this contains a slice that
-    // matches the host architecture dump only that.
-    if (!ArchAll) {
-      for (MachOUniversalBinary::object_iterator I = UB->begin_objects(),
-                                                 E = UB->end_objects();
-           I != E; ++I) {
-        if (MachOObjectFile::getHostArch().getArchName() ==
-            I->getArchTypeName()) {
-          ErrorOr<std::unique_ptr<ObjectFile>> ObjOrErr = I->getAsObjectFile();
-          std::string ArchiveName;
-          ArchiveName.clear();
-          if (ObjOrErr) {
-            ObjectFile &O = *ObjOrErr.get();
-            if (MachOObjectFile *MachOOF = dyn_cast<MachOObjectFile>(&O))
-              ProcessMachO(Filename, MachOOF);
-          } else if (ErrorOr<std::unique_ptr<Archive>> AOrErr =
-                         I->getAsArchive()) {
-            std::unique_ptr<Archive> &A = *AOrErr;
-            outs() << "Archive : " << Filename << "\n";
-            if (ArchiveHeaders)
-              printArchiveHeaders(A.get(), true, false);
-            for (Archive::child_iterator AI = A->child_begin(),
-                                         AE = A->child_end();
-                 AI != AE; ++AI) {
-              ErrorOr<std::unique_ptr<Binary>> ChildOrErr = AI->getAsBinary();
-              if (ChildOrErr.getError())
-                continue;
-              if (MachOObjectFile *O =
-                      dyn_cast<MachOObjectFile>(&*ChildOrErr.get()))
-                ProcessMachO(Filename, O, O->getFileName());
-            }
-          }
-          return;
-        }
-      }
-    }
-    // Either all architectures have been specified or none have been specified
-    // and this does not contain the host architecture so dump all the slices.
-    bool moreThanOneArch = UB->getNumberOfObjects() > 1;
-    for (MachOUniversalBinary::object_iterator I = UB->begin_objects(),
-                                               E = UB->end_objects();
-         I != E; ++I) {
-      ErrorOr<std::unique_ptr<ObjectFile>> ObjOrErr = I->getAsObjectFile();
-      std::string ArchitectureName = "";
-      if (moreThanOneArch)
-        ArchitectureName = I->getArchTypeName();
-      if (ObjOrErr) {
-        ObjectFile &Obj = *ObjOrErr.get();
-        if (MachOObjectFile *MachOOF = dyn_cast<MachOObjectFile>(&Obj))
-          ProcessMachO(Filename, MachOOF, "", ArchitectureName);
-      } else if (ErrorOr<std::unique_ptr<Archive>> AOrErr = I->getAsArchive()) {
-        std::unique_ptr<Archive> &A = *AOrErr;
-        outs() << "Archive : " << Filename;
-        if (!ArchitectureName.empty())
-          outs() << " (architecture " << ArchitectureName << ")";
-        outs() << "\n";
-        if (ArchiveHeaders)
-          printArchiveHeaders(A.get(), true, false);
-        for (Archive::child_iterator AI = A->child_begin(), AE = A->child_end();
-             AI != AE; ++AI) {
-          ErrorOr<std::unique_ptr<Binary>> ChildOrErr = AI->getAsBinary();
-          if (ChildOrErr.getError())
-            continue;
-          if (MachOObjectFile *O =
-                  dyn_cast<MachOObjectFile>(&*ChildOrErr.get())) {
-            if (MachOObjectFile *MachOOF = dyn_cast<MachOObjectFile>(O))
-              ProcessMachO(Filename, MachOOF, MachOOF->getFileName(),
-                           ArchitectureName);
-          }
-        }
-      }
-    }
-    return;
-  }
-  if (ObjectFile *O = dyn_cast<ObjectFile>(&Bin)) {
-    if (!checkMachOAndArchFlags(O, Filename))
-      return;
-    if (MachOObjectFile *MachOOF = dyn_cast<MachOObjectFile>(&*O)) {
-      ProcessMachO(Filename, MachOOF);
-    } else
-      errs() << "llvm-objdump: '" << Filename << "': "
-             << "Object is not a Mach-O file type.\n";
-  } else
-    errs() << "llvm-objdump: '" << Filename << "': "
-           << "Unrecognized file type.\n";
->>>>>>> 969bfdfe
-}
-
-typedef std::pair<uint64_t, const char *> BindInfoEntry;
-typedef std::vector<BindInfoEntry> BindTable;
-typedef BindTable::iterator bind_table_iterator;
-
-// The block of info used by the Symbolizer call backs.
-struct DisassembleInfo {
-  bool verbose;
-  MachOObjectFile *O;
-  SectionRef S;
-  SymbolAddressMap *AddrMap;
-  std::vector<SectionRef> *Sections;
-  const char *class_name;
-  const char *selector_name;
-  char *method;
-  char *demangled_name;
-  uint64_t adrp_addr;
-  uint32_t adrp_inst;
-  BindTable *bindtable;
-};
-
-// SymbolizerGetOpInfo() is the operand information call back function.
-// This is called to get the symbolic information for operand(s) of an
-// instruction when it is being done.  This routine does this from
-// the relocation information, symbol table, etc. That block of information
-// is a pointer to the struct DisassembleInfo that was passed when the
-// disassembler context was created and passed to back to here when
-// called back by the disassembler for instruction operands that could have
-// relocation information. The address of the instruction containing operand is
-// at the Pc parameter.  The immediate value the operand has is passed in
-// op_info->Value and is at Offset past the start of the instruction and has a
-// byte Size of 1, 2 or 4. The symbolc information is returned in TagBuf is the
-// LLVMOpInfo1 struct defined in the header "llvm-c/Disassembler.h" as symbol
-// names and addends of the symbolic expression to add for the operand.  The
-// value of TagType is currently 1 (for the LLVMOpInfo1 struct). If symbolic
-// information is returned then this function returns 1 else it returns 0.
-static int SymbolizerGetOpInfo(void *DisInfo, uint64_t Pc, uint64_t Offset,
-                               uint64_t Size, int TagType, void *TagBuf) {
-  struct DisassembleInfo *info = (struct DisassembleInfo *)DisInfo;
-  struct LLVMOpInfo1 *op_info = (struct LLVMOpInfo1 *)TagBuf;
-  uint64_t value = op_info->Value;
-
-  // Make sure all fields returned are zero if we don't set them.
-  memset((void *)op_info, '\0', sizeof(struct LLVMOpInfo1));
-  op_info->Value = value;
-
-  // If the TagType is not the value 1 which it code knows about or if no
-  // verbose symbolic information is wanted then just return 0, indicating no
-  // information is being returned.
-  if (TagType != 1 || !info->verbose)
-    return 0;
-
-  unsigned int Arch = info->O->getArch();
-  if (Arch == Triple::x86) {
-    if (Size != 1 && Size != 2 && Size != 4 && Size != 0)
-      return 0;
-    // First search the section's relocation entries (if any) for an entry
-    // for this section offset.
-    uint32_t sect_addr = info->S.getAddress();
-    uint32_t sect_offset = (Pc + Offset) - sect_addr;
-    bool reloc_found = false;
-    DataRefImpl Rel;
-    MachO::any_relocation_info RE;
-    bool isExtern = false;
-    SymbolRef Symbol;
-    bool r_scattered = false;
-    uint32_t r_value, pair_r_value, r_type;
-    for (const RelocationRef &Reloc : info->S.relocations()) {
-      uint64_t RelocOffset;
-      Reloc.getOffset(RelocOffset);
-      if (RelocOffset == sect_offset) {
-        Rel = Reloc.getRawDataRefImpl();
-        RE = info->O->getRelocation(Rel);
-        r_type = info->O->getAnyRelocationType(RE);
-        r_scattered = info->O->isRelocationScattered(RE);
-        if (r_scattered) {
-          r_value = info->O->getScatteredRelocationValue(RE);
-          if (r_type == MachO::GENERIC_RELOC_SECTDIFF ||
-              r_type == MachO::GENERIC_RELOC_LOCAL_SECTDIFF) {
-            DataRefImpl RelNext = Rel;
-            info->O->moveRelocationNext(RelNext);
-            MachO::any_relocation_info RENext;
-            RENext = info->O->getRelocation(RelNext);
-            if (info->O->isRelocationScattered(RENext))
-              pair_r_value = info->O->getScatteredRelocationValue(RENext);
-            else
-              return 0;
-          }
-        } else {
-          isExtern = info->O->getPlainRelocationExternal(RE);
-          if (isExtern) {
-            symbol_iterator RelocSym = Reloc.getSymbol();
-            Symbol = *RelocSym;
-          }
-        }
-        reloc_found = true;
-        break;
-      }
-    }
-    if (reloc_found && isExtern) {
-      StringRef SymName;
-      Symbol.getName(SymName);
-      const char *name = SymName.data();
-      op_info->AddSymbol.Present = 1;
-      op_info->AddSymbol.Name = name;
-      // For i386 extern relocation entries the value in the instruction is
-      // the offset from the symbol, and value is already set in op_info->Value.
-      return 1;
-    }
-    if (reloc_found && (r_type == MachO::GENERIC_RELOC_SECTDIFF ||
-                        r_type == MachO::GENERIC_RELOC_LOCAL_SECTDIFF)) {
-      const char *add = GuessSymbolName(r_value, info->AddrMap);
-      const char *sub = GuessSymbolName(pair_r_value, info->AddrMap);
-      uint32_t offset = value - (r_value - pair_r_value);
-      op_info->AddSymbol.Present = 1;
-      if (add != nullptr)
-        op_info->AddSymbol.Name = add;
-      else
-        op_info->AddSymbol.Value = r_value;
-      op_info->SubtractSymbol.Present = 1;
-      if (sub != nullptr)
-        op_info->SubtractSymbol.Name = sub;
-      else
-        op_info->SubtractSymbol.Value = pair_r_value;
-      op_info->Value = offset;
-      return 1;
-    }
-    // TODO:
-    // Second search the external relocation entries of a fully linked image
-    // (if any) for an entry that matches this segment offset.
-    // uint32_t seg_offset = (Pc + Offset);
-    return 0;
-  }
-  if (Arch == Triple::x86_64) {
-    if (Size != 1 && Size != 2 && Size != 4 && Size != 0)
-      return 0;
-    // First search the section's relocation entries (if any) for an entry
-    // for this section offset.
-    uint64_t sect_addr = info->S.getAddress();
-    uint64_t sect_offset = (Pc + Offset) - sect_addr;
-    bool reloc_found = false;
-    DataRefImpl Rel;
-    MachO::any_relocation_info RE;
-    bool isExtern = false;
-    SymbolRef Symbol;
-    for (const RelocationRef &Reloc : info->S.relocations()) {
-      uint64_t RelocOffset;
-      Reloc.getOffset(RelocOffset);
-      if (RelocOffset == sect_offset) {
-        Rel = Reloc.getRawDataRefImpl();
-        RE = info->O->getRelocation(Rel);
-        // NOTE: Scattered relocations don't exist on x86_64.
-        isExtern = info->O->getPlainRelocationExternal(RE);
-        if (isExtern) {
-          symbol_iterator RelocSym = Reloc.getSymbol();
-          Symbol = *RelocSym;
-        }
-        reloc_found = true;
-        break;
-      }
-    }
-    if (reloc_found && isExtern) {
-      // The Value passed in will be adjusted by the Pc if the instruction
-      // adds the Pc.  But for x86_64 external relocation entries the Value
-      // is the offset from the external symbol.
-      if (info->O->getAnyRelocationPCRel(RE))
-        op_info->Value -= Pc + Offset + Size;
-      StringRef SymName;
-      Symbol.getName(SymName);
-      const char *name = SymName.data();
-      unsigned Type = info->O->getAnyRelocationType(RE);
-      if (Type == MachO::X86_64_RELOC_SUBTRACTOR) {
-        DataRefImpl RelNext = Rel;
-        info->O->moveRelocationNext(RelNext);
-        MachO::any_relocation_info RENext = info->O->getRelocation(RelNext);
-        unsigned TypeNext = info->O->getAnyRelocationType(RENext);
-        bool isExternNext = info->O->getPlainRelocationExternal(RENext);
-        unsigned SymbolNum = info->O->getPlainRelocationSymbolNum(RENext);
-        if (TypeNext == MachO::X86_64_RELOC_UNSIGNED && isExternNext) {
-          op_info->SubtractSymbol.Present = 1;
-          op_info->SubtractSymbol.Name = name;
-          symbol_iterator RelocSymNext = info->O->getSymbolByIndex(SymbolNum);
-          Symbol = *RelocSymNext;
-          StringRef SymNameNext;
-          Symbol.getName(SymNameNext);
-          name = SymNameNext.data();
-        }
-      }
-      // TODO: add the VariantKinds to op_info->VariantKind for relocation types
-      // like: X86_64_RELOC_TLV, X86_64_RELOC_GOT_LOAD and X86_64_RELOC_GOT.
-      op_info->AddSymbol.Present = 1;
-      op_info->AddSymbol.Name = name;
-      return 1;
-    }
-    // TODO:
-    // Second search the external relocation entries of a fully linked image
-    // (if any) for an entry that matches this segment offset.
-    // uint64_t seg_offset = (Pc + Offset);
-    return 0;
-  }
-  if (Arch == Triple::arm) {
-    if (Offset != 0 || (Size != 4 && Size != 2))
-      return 0;
-    // First search the section's relocation entries (if any) for an entry
-    // for this section offset.
-    uint32_t sect_addr = info->S.getAddress();
-    uint32_t sect_offset = (Pc + Offset) - sect_addr;
-    DataRefImpl Rel;
-    MachO::any_relocation_info RE;
-    bool isExtern = false;
-    SymbolRef Symbol;
-    bool r_scattered = false;
-    uint32_t r_value, pair_r_value, r_type, r_length, other_half;
-    auto Reloc =
-        std::find_if(info->S.relocations().begin(), info->S.relocations().end(),
-                     [&](const RelocationRef &Reloc) {
-                       uint64_t RelocOffset;
-                       Reloc.getOffset(RelocOffset);
-                       return RelocOffset == sect_offset;
-                     });
-
-    if (Reloc == info->S.relocations().end())
-      return 0;
-
-    Rel = Reloc->getRawDataRefImpl();
-    RE = info->O->getRelocation(Rel);
-    r_length = info->O->getAnyRelocationLength(RE);
-    r_scattered = info->O->isRelocationScattered(RE);
-    if (r_scattered) {
-      r_value = info->O->getScatteredRelocationValue(RE);
-      r_type = info->O->getScatteredRelocationType(RE);
-    } else {
-      r_type = info->O->getAnyRelocationType(RE);
-      isExtern = info->O->getPlainRelocationExternal(RE);
-      if (isExtern) {
-        symbol_iterator RelocSym = Reloc->getSymbol();
-        Symbol = *RelocSym;
-      }
-    }
-    if (r_type == MachO::ARM_RELOC_HALF ||
-        r_type == MachO::ARM_RELOC_SECTDIFF ||
-        r_type == MachO::ARM_RELOC_LOCAL_SECTDIFF ||
-        r_type == MachO::ARM_RELOC_HALF_SECTDIFF) {
-      DataRefImpl RelNext = Rel;
-      info->O->moveRelocationNext(RelNext);
-      MachO::any_relocation_info RENext;
-      RENext = info->O->getRelocation(RelNext);
-      other_half = info->O->getAnyRelocationAddress(RENext) & 0xffff;
-      if (info->O->isRelocationScattered(RENext))
-        pair_r_value = info->O->getScatteredRelocationValue(RENext);
-    }
-
-    if (isExtern) {
-      StringRef SymName;
-      Symbol.getName(SymName);
-      const char *name = SymName.data();
-      op_info->AddSymbol.Present = 1;
-      op_info->AddSymbol.Name = name;
-      switch (r_type) {
-      case MachO::ARM_RELOC_HALF:
-        if ((r_length & 0x1) == 1) {
-          op_info->Value = value << 16 | other_half;
-          op_info->VariantKind = LLVMDisassembler_VariantKind_ARM_HI16;
-        } else {
-          op_info->Value = other_half << 16 | value;
-          op_info->VariantKind = LLVMDisassembler_VariantKind_ARM_LO16;
-        }
-        break;
-      default:
-        break;
-      }
-      return 1;
-    }
-    // If we have a branch that is not an external relocation entry then
-    // return 0 so the code in tryAddingSymbolicOperand() can use the
-    // SymbolLookUp call back with the branch target address to look up the
-    // symbol and possiblity add an annotation for a symbol stub.
-    if (isExtern == 0 && (r_type == MachO::ARM_RELOC_BR24 ||
-                          r_type == MachO::ARM_THUMB_RELOC_BR22))
-      return 0;
-
-    uint32_t offset = 0;
-    if (r_type == MachO::ARM_RELOC_HALF ||
-        r_type == MachO::ARM_RELOC_HALF_SECTDIFF) {
-      if ((r_length & 0x1) == 1)
-        value = value << 16 | other_half;
-      else
-        value = other_half << 16 | value;
-    }
-    if (r_scattered && (r_type != MachO::ARM_RELOC_HALF &&
-                        r_type != MachO::ARM_RELOC_HALF_SECTDIFF)) {
-      offset = value - r_value;
-      value = r_value;
-    }
-
-    if (r_type == MachO::ARM_RELOC_HALF_SECTDIFF) {
-      if ((r_length & 0x1) == 1)
-        op_info->VariantKind = LLVMDisassembler_VariantKind_ARM_HI16;
-      else
-        op_info->VariantKind = LLVMDisassembler_VariantKind_ARM_LO16;
-      const char *add = GuessSymbolName(r_value, info->AddrMap);
-      const char *sub = GuessSymbolName(pair_r_value, info->AddrMap);
-      int32_t offset = value - (r_value - pair_r_value);
-      op_info->AddSymbol.Present = 1;
-      if (add != nullptr)
-        op_info->AddSymbol.Name = add;
-      else
-        op_info->AddSymbol.Value = r_value;
-      op_info->SubtractSymbol.Present = 1;
-      if (sub != nullptr)
-        op_info->SubtractSymbol.Name = sub;
-      else
-        op_info->SubtractSymbol.Value = pair_r_value;
-      op_info->Value = offset;
-      return 1;
-    }
-
-    op_info->AddSymbol.Present = 1;
-    op_info->Value = offset;
-    if (r_type == MachO::ARM_RELOC_HALF) {
-      if ((r_length & 0x1) == 1)
-        op_info->VariantKind = LLVMDisassembler_VariantKind_ARM_HI16;
-      else
-        op_info->VariantKind = LLVMDisassembler_VariantKind_ARM_LO16;
-    }
-    const char *add = GuessSymbolName(value, info->AddrMap);
-    if (add != nullptr) {
-      op_info->AddSymbol.Name = add;
-      return 1;
-    }
-    op_info->AddSymbol.Value = value;
-    return 1;
-  }
-  if (Arch == Triple::aarch64) {
-    if (Offset != 0 || Size != 4)
-      return 0;
-    // First search the section's relocation entries (if any) for an entry
-    // for this section offset.
-    uint64_t sect_addr = info->S.getAddress();
-    uint64_t sect_offset = (Pc + Offset) - sect_addr;
-    auto Reloc =
-        std::find_if(info->S.relocations().begin(), info->S.relocations().end(),
-                     [&](const RelocationRef &Reloc) {
-                       uint64_t RelocOffset;
-                       Reloc.getOffset(RelocOffset);
-                       return RelocOffset == sect_offset;
-                     });
-
-    if (Reloc == info->S.relocations().end())
-      return 0;
-
-    DataRefImpl Rel = Reloc->getRawDataRefImpl();
-    MachO::any_relocation_info RE = info->O->getRelocation(Rel);
-    uint32_t r_type = info->O->getAnyRelocationType(RE);
-    if (r_type == MachO::ARM64_RELOC_ADDEND) {
-      DataRefImpl RelNext = Rel;
-      info->O->moveRelocationNext(RelNext);
-      MachO::any_relocation_info RENext = info->O->getRelocation(RelNext);
-      if (value == 0) {
-        value = info->O->getPlainRelocationSymbolNum(RENext);
-        op_info->Value = value;
-      }
-    }
-    // NOTE: Scattered relocations don't exist on arm64.
-    if (!info->O->getPlainRelocationExternal(RE))
-      return 0;
-    StringRef SymName;
-    Reloc->getSymbol()->getName(SymName);
-    const char *name = SymName.data();
-    op_info->AddSymbol.Present = 1;
-    op_info->AddSymbol.Name = name;
-
-    switch (r_type) {
-    case MachO::ARM64_RELOC_PAGE21:
-      /* @page */
-      op_info->VariantKind = LLVMDisassembler_VariantKind_ARM64_PAGE;
-      break;
-    case MachO::ARM64_RELOC_PAGEOFF12:
-      /* @pageoff */
-      op_info->VariantKind = LLVMDisassembler_VariantKind_ARM64_PAGEOFF;
-      break;
-    case MachO::ARM64_RELOC_GOT_LOAD_PAGE21:
-      /* @gotpage */
-      op_info->VariantKind = LLVMDisassembler_VariantKind_ARM64_GOTPAGE;
-      break;
-    case MachO::ARM64_RELOC_GOT_LOAD_PAGEOFF12:
-      /* @gotpageoff */
-      op_info->VariantKind = LLVMDisassembler_VariantKind_ARM64_GOTPAGEOFF;
-      break;
-    case MachO::ARM64_RELOC_TLVP_LOAD_PAGE21:
-      /* @tvlppage is not implemented in llvm-mc */
-      op_info->VariantKind = LLVMDisassembler_VariantKind_ARM64_TLVP;
-      break;
-    case MachO::ARM64_RELOC_TLVP_LOAD_PAGEOFF12:
-      /* @tvlppageoff is not implemented in llvm-mc */
-      op_info->VariantKind = LLVMDisassembler_VariantKind_ARM64_TLVOFF;
-      break;
-    default:
-    case MachO::ARM64_RELOC_BRANCH26:
-      op_info->VariantKind = LLVMDisassembler_VariantKind_None;
-      break;
-    }
-    return 1;
-  }
-  return 0;
-}
-
-// GuessCstringPointer is passed the address of what might be a pointer to a
-// literal string in a cstring section.  If that address is in a cstring section
-// it returns a pointer to that string.  Else it returns nullptr.
-static const char *GuessCstringPointer(uint64_t ReferenceValue,
-                                       struct DisassembleInfo *info) {
-  uint32_t LoadCommandCount = info->O->getHeader().ncmds;
-  MachOObjectFile::LoadCommandInfo Load = info->O->getFirstLoadCommandInfo();
-  for (unsigned I = 0;; ++I) {
-    if (Load.C.cmd == MachO::LC_SEGMENT_64) {
-      MachO::segment_command_64 Seg = info->O->getSegment64LoadCommand(Load);
-      for (unsigned J = 0; J < Seg.nsects; ++J) {
-        MachO::section_64 Sec = info->O->getSection64(Load, J);
-        uint32_t section_type = Sec.flags & MachO::SECTION_TYPE;
-        if (section_type == MachO::S_CSTRING_LITERALS &&
-            ReferenceValue >= Sec.addr &&
-            ReferenceValue < Sec.addr + Sec.size) {
-          uint64_t sect_offset = ReferenceValue - Sec.addr;
-          uint64_t object_offset = Sec.offset + sect_offset;
-          StringRef MachOContents = info->O->getData();
-          uint64_t object_size = MachOContents.size();
-          const char *object_addr = (const char *)MachOContents.data();
-          if (object_offset < object_size) {
-            const char *name = object_addr + object_offset;
-            return name;
-          } else {
-            return nullptr;
-          }
-        }
-      }
-    } else if (Load.C.cmd == MachO::LC_SEGMENT) {
-      MachO::segment_command Seg = info->O->getSegmentLoadCommand(Load);
-      for (unsigned J = 0; J < Seg.nsects; ++J) {
-        MachO::section Sec = info->O->getSection(Load, J);
-        uint32_t section_type = Sec.flags & MachO::SECTION_TYPE;
-        if (section_type == MachO::S_CSTRING_LITERALS &&
-            ReferenceValue >= Sec.addr &&
-            ReferenceValue < Sec.addr + Sec.size) {
-          uint64_t sect_offset = ReferenceValue - Sec.addr;
-          uint64_t object_offset = Sec.offset + sect_offset;
-          StringRef MachOContents = info->O->getData();
-          uint64_t object_size = MachOContents.size();
-          const char *object_addr = (const char *)MachOContents.data();
-          if (object_offset < object_size) {
-            const char *name = object_addr + object_offset;
-            return name;
-          } else {
-            return nullptr;
-          }
-        }
-      }
-    }
-    if (I == LoadCommandCount - 1)
-      break;
-    else
-      Load = info->O->getNextLoadCommandInfo(Load);
-  }
-  return nullptr;
-}
-
-// GuessIndirectSymbol returns the name of the indirect symbol for the
-// ReferenceValue passed in or nullptr.  This is used when ReferenceValue maybe
-// an address of a symbol stub or a lazy or non-lazy pointer to associate the
-// symbol name being referenced by the stub or pointer.
-static const char *GuessIndirectSymbol(uint64_t ReferenceValue,
-                                       struct DisassembleInfo *info) {
-  uint32_t LoadCommandCount = info->O->getHeader().ncmds;
-  MachOObjectFile::LoadCommandInfo Load = info->O->getFirstLoadCommandInfo();
-  MachO::dysymtab_command Dysymtab = info->O->getDysymtabLoadCommand();
-  MachO::symtab_command Symtab = info->O->getSymtabLoadCommand();
-  for (unsigned I = 0;; ++I) {
-    if (Load.C.cmd == MachO::LC_SEGMENT_64) {
-      MachO::segment_command_64 Seg = info->O->getSegment64LoadCommand(Load);
-      for (unsigned J = 0; J < Seg.nsects; ++J) {
-        MachO::section_64 Sec = info->O->getSection64(Load, J);
-        uint32_t section_type = Sec.flags & MachO::SECTION_TYPE;
-        if ((section_type == MachO::S_NON_LAZY_SYMBOL_POINTERS ||
-             section_type == MachO::S_LAZY_SYMBOL_POINTERS ||
-             section_type == MachO::S_LAZY_DYLIB_SYMBOL_POINTERS ||
-             section_type == MachO::S_THREAD_LOCAL_VARIABLE_POINTERS ||
-             section_type == MachO::S_SYMBOL_STUBS) &&
-            ReferenceValue >= Sec.addr &&
-            ReferenceValue < Sec.addr + Sec.size) {
-          uint32_t stride;
-          if (section_type == MachO::S_SYMBOL_STUBS)
-            stride = Sec.reserved2;
-          else
-            stride = 8;
-          if (stride == 0)
-            return nullptr;
-          uint32_t index = Sec.reserved1 + (ReferenceValue - Sec.addr) / stride;
-          if (index < Dysymtab.nindirectsyms) {
-            uint32_t indirect_symbol =
-                info->O->getIndirectSymbolTableEntry(Dysymtab, index);
-            if (indirect_symbol < Symtab.nsyms) {
-              symbol_iterator Sym = info->O->getSymbolByIndex(indirect_symbol);
-              SymbolRef Symbol = *Sym;
-              StringRef SymName;
-              Symbol.getName(SymName);
-              const char *name = SymName.data();
-              return name;
-            }
-          }
-        }
-      }
-    } else if (Load.C.cmd == MachO::LC_SEGMENT) {
-      MachO::segment_command Seg = info->O->getSegmentLoadCommand(Load);
-      for (unsigned J = 0; J < Seg.nsects; ++J) {
-        MachO::section Sec = info->O->getSection(Load, J);
-        uint32_t section_type = Sec.flags & MachO::SECTION_TYPE;
-        if ((section_type == MachO::S_NON_LAZY_SYMBOL_POINTERS ||
-             section_type == MachO::S_LAZY_SYMBOL_POINTERS ||
-             section_type == MachO::S_LAZY_DYLIB_SYMBOL_POINTERS ||
-             section_type == MachO::S_THREAD_LOCAL_VARIABLE_POINTERS ||
-             section_type == MachO::S_SYMBOL_STUBS) &&
-            ReferenceValue >= Sec.addr &&
-            ReferenceValue < Sec.addr + Sec.size) {
-          uint32_t stride;
-          if (section_type == MachO::S_SYMBOL_STUBS)
-            stride = Sec.reserved2;
-          else
-            stride = 4;
-          if (stride == 0)
-            return nullptr;
-          uint32_t index = Sec.reserved1 + (ReferenceValue - Sec.addr) / stride;
-          if (index < Dysymtab.nindirectsyms) {
-            uint32_t indirect_symbol =
-                info->O->getIndirectSymbolTableEntry(Dysymtab, index);
-            if (indirect_symbol < Symtab.nsyms) {
-              symbol_iterator Sym = info->O->getSymbolByIndex(indirect_symbol);
-              SymbolRef Symbol = *Sym;
-              StringRef SymName;
-              Symbol.getName(SymName);
-              const char *name = SymName.data();
-              return name;
-            }
-          }
-        }
-      }
-    }
-    if (I == LoadCommandCount - 1)
-      break;
-    else
-      Load = info->O->getNextLoadCommandInfo(Load);
-  }
-  return nullptr;
-}
-
-<<<<<<< HEAD
-    // 1. Start of the region this entry applies to.
-    outs() << "    start:                " << format("0x%" PRIx64,
-                                                     Entry.FunctionAddr) << ' ';
-    printUnwindRelocDest(Obj, Symbols, Entry.FunctionReloc, Entry.FunctionAddr);
-    outs() << '\n';
-
-    // 2. Length of the region this entry applies to.
-    outs() << "    length:               " << format("0x%" PRIx32, Entry.Length)
-           << '\n';
-    // 3. The 32-bit compact encoding.
-    outs() << "    compact encoding:     "
-           << format("0x%08" PRIx32, Entry.CompactEncoding) << '\n';
-=======
-// method_reference() is called passing it the ReferenceName that might be
-// a reference it to an Objective-C method call.  If so then it allocates and
-// assembles a method call string with the values last seen and saved in
-// the DisassembleInfo's class_name and selector_name fields.  This is saved
-// into the method field of the info and any previous string is free'ed.
-// Then the class_name field in the info is set to nullptr.  The method call
-// string is set into ReferenceName and ReferenceType is set to
-// LLVMDisassembler_ReferenceType_Out_Objc_Message.  If this not a method call
-// then both ReferenceType and ReferenceName are left unchanged.
-static void method_reference(struct DisassembleInfo *info,
-                             uint64_t *ReferenceType,
-                             const char **ReferenceName) {
-  unsigned int Arch = info->O->getArch();
-  if (*ReferenceName != nullptr) {
-    if (strcmp(*ReferenceName, "_objc_msgSend") == 0) {
-      if (info->selector_name != nullptr) {
-        if (info->method != nullptr)
-          free(info->method);
-        if (info->class_name != nullptr) {
-          info->method = (char *)malloc(5 + strlen(info->class_name) +
-                                        strlen(info->selector_name));
-          if (info->method != nullptr) {
-            strcpy(info->method, "+[");
-            strcat(info->method, info->class_name);
-            strcat(info->method, " ");
-            strcat(info->method, info->selector_name);
-            strcat(info->method, "]");
-            *ReferenceName = info->method;
-            *ReferenceType = LLVMDisassembler_ReferenceType_Out_Objc_Message;
-          }
-        } else {
-          info->method = (char *)malloc(9 + strlen(info->selector_name));
-          if (info->method != nullptr) {
-            if (Arch == Triple::x86_64)
-              strcpy(info->method, "-[%rdi ");
-            else if (Arch == Triple::aarch64)
-              strcpy(info->method, "-[x0 ");
-            else
-              strcpy(info->method, "-[r? ");
-            strcat(info->method, info->selector_name);
-            strcat(info->method, "]");
-            *ReferenceName = info->method;
-            *ReferenceType = LLVMDisassembler_ReferenceType_Out_Objc_Message;
-          }
-        }
-        info->class_name = nullptr;
-      }
-    } else if (strcmp(*ReferenceName, "_objc_msgSendSuper2") == 0) {
-      if (info->selector_name != nullptr) {
-        if (info->method != nullptr)
-          free(info->method);
-        info->method = (char *)malloc(17 + strlen(info->selector_name));
-        if (info->method != nullptr) {
-          if (Arch == Triple::x86_64)
-            strcpy(info->method, "-[[%rdi super] ");
-          else if (Arch == Triple::aarch64)
-            strcpy(info->method, "-[[x0 super] ");
-          else
-            strcpy(info->method, "-[[r? super] ");
-          strcat(info->method, info->selector_name);
-          strcat(info->method, "]");
-          *ReferenceName = info->method;
-          *ReferenceType = LLVMDisassembler_ReferenceType_Out_Objc_Message;
-        }
-        info->class_name = nullptr;
-      }
-    }
-  }
-}
-
-// GuessPointerPointer() is passed the address of what might be a pointer to
-// a reference to an Objective-C class, selector, message ref or cfstring.
-// If so the value of the pointer is returned and one of the booleans are set
-// to true.  If not zero is returned and all the booleans are set to false.
-static uint64_t GuessPointerPointer(uint64_t ReferenceValue,
-                                    struct DisassembleInfo *info,
-                                    bool &classref, bool &selref, bool &msgref,
-                                    bool &cfstring) {
-  classref = false;
-  selref = false;
-  msgref = false;
-  cfstring = false;
-  uint32_t LoadCommandCount = info->O->getHeader().ncmds;
-  MachOObjectFile::LoadCommandInfo Load = info->O->getFirstLoadCommandInfo();
-  for (unsigned I = 0;; ++I) {
-    if (Load.C.cmd == MachO::LC_SEGMENT_64) {
-      MachO::segment_command_64 Seg = info->O->getSegment64LoadCommand(Load);
-      for (unsigned J = 0; J < Seg.nsects; ++J) {
-        MachO::section_64 Sec = info->O->getSection64(Load, J);
-        if ((strncmp(Sec.sectname, "__objc_selrefs", 16) == 0 ||
-             strncmp(Sec.sectname, "__objc_classrefs", 16) == 0 ||
-             strncmp(Sec.sectname, "__objc_superrefs", 16) == 0 ||
-             strncmp(Sec.sectname, "__objc_msgrefs", 16) == 0 ||
-             strncmp(Sec.sectname, "__cfstring", 16) == 0) &&
-            ReferenceValue >= Sec.addr &&
-            ReferenceValue < Sec.addr + Sec.size) {
-          uint64_t sect_offset = ReferenceValue - Sec.addr;
-          uint64_t object_offset = Sec.offset + sect_offset;
-          StringRef MachOContents = info->O->getData();
-          uint64_t object_size = MachOContents.size();
-          const char *object_addr = (const char *)MachOContents.data();
-          if (object_offset < object_size) {
-            uint64_t pointer_value;
-            memcpy(&pointer_value, object_addr + object_offset,
-                   sizeof(uint64_t));
-            if (info->O->isLittleEndian() != sys::IsLittleEndianHost)
-              sys::swapByteOrder(pointer_value);
-            if (strncmp(Sec.sectname, "__objc_selrefs", 16) == 0)
-              selref = true;
-            else if (strncmp(Sec.sectname, "__objc_classrefs", 16) == 0 ||
-                     strncmp(Sec.sectname, "__objc_superrefs", 16) == 0)
-              classref = true;
-            else if (strncmp(Sec.sectname, "__objc_msgrefs", 16) == 0 &&
-                     ReferenceValue + 8 < Sec.addr + Sec.size) {
-              msgref = true;
-              memcpy(&pointer_value, object_addr + object_offset + 8,
-                     sizeof(uint64_t));
-              if (info->O->isLittleEndian() != sys::IsLittleEndianHost)
-                sys::swapByteOrder(pointer_value);
-            } else if (strncmp(Sec.sectname, "__cfstring", 16) == 0)
-              cfstring = true;
-            return pointer_value;
-          } else {
-            return 0;
-          }
-        }
-      }
-    }
-    // TODO: Look for LC_SEGMENT for 32-bit Mach-O files.
-    if (I == LoadCommandCount - 1)
-      break;
-    else
-      Load = info->O->getNextLoadCommandInfo(Load);
-  }
-  return 0;
-}
->>>>>>> 969bfdfe
-
-// get_pointer_64 returns a pointer to the bytes in the object file at the
-// Address from a section in the Mach-O file.  And indirectly returns the
-// offset into the section, number of bytes left in the section past the offset
-// and which section is was being referenced.  If the Address is not in a
-// section nullptr is returned.
-static const char *get_pointer_64(uint64_t Address, uint32_t &offset,
-                                  uint32_t &left, SectionRef &S,
-                                  DisassembleInfo *info) {
-  offset = 0;
-  left = 0;
-  S = SectionRef();
-  for (unsigned SectIdx = 0; SectIdx != info->Sections->size(); SectIdx++) {
-    uint64_t SectAddress = ((*(info->Sections))[SectIdx]).getAddress();
-    uint64_t SectSize = ((*(info->Sections))[SectIdx]).getSize();
-    if (Address >= SectAddress && Address < SectAddress + SectSize) {
-      S = (*(info->Sections))[SectIdx];
-      offset = Address - SectAddress;
-      left = SectSize - offset;
-      StringRef SectContents;
-      ((*(info->Sections))[SectIdx]).getContents(SectContents);
-      return SectContents.data() + offset;
-    }
-  }
-  return nullptr;
-}
-
-<<<<<<< HEAD
-    // 5. This entry's language-specific data area.
-    if (Entry.LSDAReloc.getObjectFile()) {
-      outs() << "    LSDA:                 " << format("0x%" PRIx64,
-                                                       Entry.LSDAAddr) << ' ';
-      printUnwindRelocDest(Obj, Symbols, Entry.LSDAReloc, Entry.LSDAAddr);
-      outs() << '\n';
-=======
-// get_symbol_64() returns the name of a symbol (or nullptr) and the address of
-// the symbol indirectly through n_value. Based on the relocation information
-// for the specified section offset in the specified section reference.
-static const char *get_symbol_64(uint32_t sect_offset, SectionRef S,
-                                 DisassembleInfo *info, uint64_t &n_value) {
-  n_value = 0;
-  if (!info->verbose)
-    return nullptr;
-
-  // See if there is an external relocation entry at the sect_offset.
-  bool reloc_found = false;
-  DataRefImpl Rel;
-  MachO::any_relocation_info RE;
-  bool isExtern = false;
-  SymbolRef Symbol;
-  for (const RelocationRef &Reloc : S.relocations()) {
-    uint64_t RelocOffset;
-    Reloc.getOffset(RelocOffset);
-    if (RelocOffset == sect_offset) {
-      Rel = Reloc.getRawDataRefImpl();
-      RE = info->O->getRelocation(Rel);
-      if (info->O->isRelocationScattered(RE))
-        continue;
-      isExtern = info->O->getPlainRelocationExternal(RE);
-      if (isExtern) {
-        symbol_iterator RelocSym = Reloc.getSymbol();
-        Symbol = *RelocSym;
-      }
-      reloc_found = true;
-      break;
-    }
-  }
-  // If there is an external relocation entry for a symbol in this section
-  // at this section_offset then use that symbol's value for the n_value
-  // and return its name.
-  const char *SymbolName = nullptr;
-  if (reloc_found && isExtern) {
-    Symbol.getAddress(n_value);
-    StringRef name;
-    Symbol.getName(name);
-    if (!name.empty()) {
-      SymbolName = name.data();
-      return SymbolName;
->>>>>>> 969bfdfe
-    }
-  }
-
-  // TODO: For fully linked images, look through the external relocation
-  // entries off the dynamic symtab command. For these the r_offset is from the
-  // start of the first writeable segment in the Mach-O file.  So the offset
-  // to this section from that segment is passed to this routine by the caller,
-  // as the database_offset. Which is the difference of the section's starting
-  // address and the first writable segment.
-  //
-  // NOTE: need add passing the database_offset to this routine.
-
-  // TODO: We did not find an external relocation entry so look up the
-  // ReferenceValue as an address of a symbol and if found return that symbol's
-  // name.
-  //
-  // NOTE: need add passing the ReferenceValue to this routine.  Then that code
-  // would simply be this:
-  // SymbolName = GuessSymbolName(ReferenceValue, info->AddrMap);
-
-  return SymbolName;
-}
-
-// These are structs in the Objective-C meta data and read to produce the
-// comments for disassembly.  While these are part of the ABI they are no
-// public defintions.  So the are here not in include/llvm/Support/MachO.h .
-
-// The cfstring object in a 64-bit Mach-O file.
-struct cfstring64_t {
-  uint64_t isa;        // class64_t * (64-bit pointer)
-  uint64_t flags;      // flag bits
-  uint64_t characters; // char * (64-bit pointer)
-  uint64_t length;     // number of non-NULL characters in above
-};
-
-// The class object in a 64-bit Mach-O file.
-struct class64_t {
-  uint64_t isa;        // class64_t * (64-bit pointer)
-  uint64_t superclass; // class64_t * (64-bit pointer)
-  uint64_t cache;      // Cache (64-bit pointer)
-  uint64_t vtable;     // IMP * (64-bit pointer)
-  uint64_t data;       // class_ro64_t * (64-bit pointer)
-};
-
-struct class_ro64_t {
-  uint32_t flags;
-  uint32_t instanceStart;
-  uint32_t instanceSize;
-  uint32_t reserved;
-  uint64_t ivarLayout;     // const uint8_t * (64-bit pointer)
-  uint64_t name;           // const char * (64-bit pointer)
-  uint64_t baseMethods;    // const method_list_t * (64-bit pointer)
-  uint64_t baseProtocols;  // const protocol_list_t * (64-bit pointer)
-  uint64_t ivars;          // const ivar_list_t * (64-bit pointer)
-  uint64_t weakIvarLayout; // const uint8_t * (64-bit pointer)
-  uint64_t baseProperties; // const struct objc_property_list (64-bit pointer)
-};
-
-<<<<<<< HEAD
-    outs() << "      [" << i << "]: "
-           << "function offset=" << format("0x%08" PRIx32, FunctionOffset)
-           << ", "
-           << "encoding=" << format("0x%08" PRIx32, Encoding) << '\n';
-=======
-inline void swapStruct(struct cfstring64_t &cfs) {
-  sys::swapByteOrder(cfs.isa);
-  sys::swapByteOrder(cfs.flags);
-  sys::swapByteOrder(cfs.characters);
-  sys::swapByteOrder(cfs.length);
-}
-
-inline void swapStruct(struct class64_t &c) {
-  sys::swapByteOrder(c.isa);
-  sys::swapByteOrder(c.superclass);
-  sys::swapByteOrder(c.cache);
-  sys::swapByteOrder(c.vtable);
-  sys::swapByteOrder(c.data);
-}
-
-inline void swapStruct(struct class_ro64_t &cro) {
-  sys::swapByteOrder(cro.flags);
-  sys::swapByteOrder(cro.instanceStart);
-  sys::swapByteOrder(cro.instanceSize);
-  sys::swapByteOrder(cro.reserved);
-  sys::swapByteOrder(cro.ivarLayout);
-  sys::swapByteOrder(cro.name);
-  sys::swapByteOrder(cro.baseMethods);
-  sys::swapByteOrder(cro.baseProtocols);
-  sys::swapByteOrder(cro.ivars);
-  sys::swapByteOrder(cro.weakIvarLayout);
-  sys::swapByteOrder(cro.baseProperties);
-}
-
-static const char *get_dyld_bind_info_symbolname(uint64_t ReferenceValue,
-                                                 struct DisassembleInfo *info);
-
-// get_objc2_64bit_class_name() is used for disassembly and is passed a pointer
-// to an Objective-C class and returns the class name.  It is also passed the
-// address of the pointer, so when the pointer is zero as it can be in an .o
-// file, that is used to look for an external relocation entry with a symbol
-// name.
-static const char *get_objc2_64bit_class_name(uint64_t pointer_value,
-                                              uint64_t ReferenceValue,
-                                              struct DisassembleInfo *info) {
-  const char *r;
-  uint32_t offset, left;
-  SectionRef S;
-
-  // The pointer_value can be 0 in an object file and have a relocation
-  // entry for the class symbol at the ReferenceValue (the address of the
-  // pointer).
-  if (pointer_value == 0) {
-    r = get_pointer_64(ReferenceValue, offset, left, S, info);
-    if (r == nullptr || left < sizeof(uint64_t))
-      return nullptr;
-    uint64_t n_value;
-    const char *symbol_name = get_symbol_64(offset, S, info, n_value);
-    if (symbol_name == nullptr)
-      return nullptr;
-    const char *class_name = strrchr(symbol_name, '$');
-    if (class_name != nullptr && class_name[1] == '_' && class_name[2] != '\0')
-      return class_name + 2;
-    else
-      return nullptr;
->>>>>>> 969bfdfe
   }
 
   // The case were the pointer_value is non-zero and points to a class defined
@@ -4410,13 +2732,6 @@
     return name;
   }
 
-<<<<<<< HEAD
-    outs() << "      [" << i << "]: "
-           << "function offset=" << format("0x%08" PRIx32, FunctionOffset)
-           << ", "
-           << "encoding[" << EncodingIdx
-           << "]=" << format("0x%08" PRIx32, Encoding) << '\n';
-=======
   if (cfstring) {
     *ReferenceType = LLVMDisassembler_ReferenceType_Out_Objc_CFString_Ref;
     const char *name = get_objc2_64bit_cfstring_name(ReferenceValue, info);
@@ -4449,17 +2764,11 @@
   if (name) {
     *ReferenceType = LLVMDisassembler_ReferenceType_Out_LitPool_SymAddr;
     return name;
->>>>>>> 969bfdfe
   }
 
   return nullptr;
 }
 
-<<<<<<< HEAD
-static void printMachOUnwindInfoSection(const MachOObjectFile *Obj,
-                                        std::map<uint64_t, SymbolRef> &Symbols,
-                                        const SectionRef &UnwindInfo) {
-=======
 // SymbolizerSymbolLookUp is the symbol lookup function passed when creating
 // the Symbolizer.  It looks up the ReferenceValue using the info passed via the
 // pointer to the struct DisassembleInfo that was passed when MCSymbolizer
@@ -4500,7 +2809,6 @@
     *ReferenceType = LLVMDisassembler_ReferenceType_InOut_None;
     return nullptr;
   }
->>>>>>> 969bfdfe
 
   const char *SymbolName = GuessSymbolName(ReferenceValue, info->AddrMap);
 
@@ -7211,11 +5519,6 @@
   }
 }
 
-<<<<<<< HEAD
-  //===----------------------------------
-  // Personality functions used in this executable
-  //===----------------------------------
-=======
 static void getAndPrintMachHeader(const MachOObjectFile *Obj, uint32_t &ncmds,
                                   uint32_t &filetype, uint32_t &cputype,
                                   bool verbose) {
@@ -7246,7 +5549,6 @@
   getAndPrintMachHeader(file, ncmds, filetype, cputype, !NonVerbose);
   PrintLoadCommands(file, ncmds, filetype, cputype, !NonVerbose);
 }
->>>>>>> 969bfdfe
 
 //===----------------------------------------------------------------------===//
 // export trie dumping
@@ -7361,1425 +5663,6 @@
   }
 }
 
-<<<<<<< HEAD
-    outs() << "    [" << i << "]: "
-           << "function offset=" << format("0x%08" PRIx32, Entry.FunctionOffset)
-           << ", "
-           << "2nd level page offset="
-           << format("0x%08" PRIx32, Entry.SecondLevelPageStart) << ", "
-           << "LSDA offset=" << format("0x%08" PRIx32, Entry.LSDAStart) << '\n';
-=======
-StringRef SegInfo::segmentName(uint32_t SegIndex) {
-  for (const SectionInfo &SI : Sections) {
-    if (SI.SegmentIndex == SegIndex)
-      return SI.SegmentName;
->>>>>>> 969bfdfe
-  }
-  llvm_unreachable("invalid segIndex");
-}
-
-<<<<<<< HEAD
-  //===----------------------------------
-  // Next come the LSDA tables
-  //===----------------------------------
-=======
-const SegInfo::SectionInfo &SegInfo::findSection(uint32_t SegIndex,
-                                                 uint64_t OffsetInSeg) {
-  for (const SectionInfo &SI : Sections) {
-    if (SI.SegmentIndex != SegIndex)
-      continue;
-    if (SI.OffsetInSegment > OffsetInSeg)
-      continue;
-    if (OffsetInSeg >= (SI.OffsetInSegment + SI.Size))
-      continue;
-    return SI;
-  }
-  llvm_unreachable("segIndex and offset not in any section");
-}
-
-StringRef SegInfo::sectionName(uint32_t SegIndex, uint64_t OffsetInSeg) {
-  return findSection(SegIndex, OffsetInSeg).SectionName;
-}
->>>>>>> 969bfdfe
-
-uint64_t SegInfo::address(uint32_t SegIndex, uint64_t OffsetInSeg) {
-  const SectionInfo &SI = findSection(SegIndex, OffsetInSeg);
-  return SI.SegmentStartAddress + OffsetInSeg;
-}
-
-<<<<<<< HEAD
-  outs() << "  LSDA descriptors:\n";
-  Pos = Contents.data() + IndexEntries[0].LSDAStart;
-  int NumLSDAs = (IndexEntries.back().LSDAStart - IndexEntries[0].LSDAStart) /
-                 (2 * sizeof(uint32_t));
-  for (int i = 0; i < NumLSDAs; ++i) {
-    uint32_t FunctionOffset = readNext<uint32_t>(Pos);
-    uint32_t LSDAOffset = readNext<uint32_t>(Pos);
-    outs() << "    [" << i << "]: "
-           << "function offset=" << format("0x%08" PRIx32, FunctionOffset)
-           << ", "
-           << "LSDA offset=" << format("0x%08" PRIx32, LSDAOffset) << '\n';
-=======
-void llvm::printMachORebaseTable(const object::MachOObjectFile *Obj) {
-  // Build table of sections so names can used in final output.
-  SegInfo sectionTable(Obj);
-
-  outs() << "segment  section            address     type\n";
-  for (const llvm::object::MachORebaseEntry &Entry : Obj->rebaseTable()) {
-    uint32_t SegIndex = Entry.segmentIndex();
-    uint64_t OffsetInSeg = Entry.segmentOffset();
-    StringRef SegmentName = sectionTable.segmentName(SegIndex);
-    StringRef SectionName = sectionTable.sectionName(SegIndex, OffsetInSeg);
-    uint64_t Address = sectionTable.address(SegIndex, OffsetInSeg);
-
-    // Table lines look like: __DATA  __nl_symbol_ptr  0x0000F00C  pointer
-    outs() << format("%-8s %-18s 0x%08" PRIX64 "  %s\n",
-                     SegmentName.str().c_str(), SectionName.str().c_str(),
-                     Address, Entry.typeName().str().c_str());
->>>>>>> 969bfdfe
-  }
-}
-
-static StringRef ordinalName(const object::MachOObjectFile *Obj, int Ordinal) {
-  StringRef DylibName;
-  switch (Ordinal) {
-  case MachO::BIND_SPECIAL_DYLIB_SELF:
-    return "this-image";
-  case MachO::BIND_SPECIAL_DYLIB_MAIN_EXECUTABLE:
-    return "main-executable";
-  case MachO::BIND_SPECIAL_DYLIB_FLAT_LOOKUP:
-    return "flat-namespace";
-  default:
-    if (Ordinal > 0) {
-      std::error_code EC =
-          Obj->getLibraryShortNameByIndex(Ordinal - 1, DylibName);
-      if (EC)
-        return "<<bad library ordinal>>";
-      return DylibName;
-    }
-  }
-  return "<<unknown special ordinal>>";
-}
-
-//===----------------------------------------------------------------------===//
-// bind table dumping
-//===----------------------------------------------------------------------===//
-
-void llvm::printMachOBindTable(const object::MachOObjectFile *Obj) {
-  // Build table of sections so names can used in final output.
-  SegInfo sectionTable(Obj);
-
-  outs() << "segment  section            address    type       "
-            "addend dylib            symbol\n";
-  for (const llvm::object::MachOBindEntry &Entry : Obj->bindTable()) {
-    uint32_t SegIndex = Entry.segmentIndex();
-    uint64_t OffsetInSeg = Entry.segmentOffset();
-    StringRef SegmentName = sectionTable.segmentName(SegIndex);
-    StringRef SectionName = sectionTable.sectionName(SegIndex, OffsetInSeg);
-    uint64_t Address = sectionTable.address(SegIndex, OffsetInSeg);
-
-    // Table lines look like:
-    //  __DATA  __got  0x00012010    pointer   0 libSystem ___stack_chk_guard
-    StringRef Attr;
-    if (Entry.flags() & MachO::BIND_SYMBOL_FLAGS_WEAK_IMPORT)
-      Attr = " (weak_import)";
-    outs() << left_justify(SegmentName, 8) << " "
-           << left_justify(SectionName, 18) << " "
-           << format_hex(Address, 10, true) << " "
-           << left_justify(Entry.typeName(), 8) << " "
-           << format_decimal(Entry.addend(), 8) << " "
-           << left_justify(ordinalName(Obj, Entry.ordinal()), 16) << " "
-           << Entry.symbolName() << Attr << "\n";
-  }
-}
-
-<<<<<<< HEAD
-    Pos = Contents.data() + IndexEntries[i].SecondLevelPageStart;
-    uint32_t Kind = *reinterpret_cast<const support::ulittle32_t *>(Pos);
-    if (Kind == 2)
-      printRegularSecondLevelUnwindPage(Pos);
-    else if (Kind == 3)
-      printCompressedSecondLevelUnwindPage(Pos, IndexEntries[i].FunctionOffset,
-                                           CommonEncodings);
-    else
-      llvm_unreachable("Do not know how to print this kind of 2nd level page");
-=======
-//===----------------------------------------------------------------------===//
-// lazy bind table dumping
-//===----------------------------------------------------------------------===//
-
-void llvm::printMachOLazyBindTable(const object::MachOObjectFile *Obj) {
-  // Build table of sections so names can used in final output.
-  SegInfo sectionTable(Obj);
-
-  outs() << "segment  section            address     "
-            "dylib            symbol\n";
-  for (const llvm::object::MachOBindEntry &Entry : Obj->lazyBindTable()) {
-    uint32_t SegIndex = Entry.segmentIndex();
-    uint64_t OffsetInSeg = Entry.segmentOffset();
-    StringRef SegmentName = sectionTable.segmentName(SegIndex);
-    StringRef SectionName = sectionTable.sectionName(SegIndex, OffsetInSeg);
-    uint64_t Address = sectionTable.address(SegIndex, OffsetInSeg);
-
-    // Table lines look like:
-    //  __DATA  __got  0x00012010 libSystem ___stack_chk_guard
-    outs() << left_justify(SegmentName, 8) << " "
-           << left_justify(SectionName, 18) << " "
-           << format_hex(Address, 10, true) << " "
-           << left_justify(ordinalName(Obj, Entry.ordinal()), 16) << " "
-           << Entry.symbolName() << "\n";
->>>>>>> 969bfdfe
-  }
-}
-
-//===----------------------------------------------------------------------===//
-// weak bind table dumping
-//===----------------------------------------------------------------------===//
-
-void llvm::printMachOWeakBindTable(const object::MachOObjectFile *Obj) {
-  // Build table of sections so names can used in final output.
-  SegInfo sectionTable(Obj);
-
-  outs() << "segment  section            address     "
-            "type       addend   symbol\n";
-  for (const llvm::object::MachOBindEntry &Entry : Obj->weakBindTable()) {
-    // Strong symbols don't have a location to update.
-    if (Entry.flags() & MachO::BIND_SYMBOL_FLAGS_NON_WEAK_DEFINITION) {
-      outs() << "                                        strong              "
-             << Entry.symbolName() << "\n";
-      continue;
-    }
-    uint32_t SegIndex = Entry.segmentIndex();
-    uint64_t OffsetInSeg = Entry.segmentOffset();
-    StringRef SegmentName = sectionTable.segmentName(SegIndex);
-    StringRef SectionName = sectionTable.sectionName(SegIndex, OffsetInSeg);
-    uint64_t Address = sectionTable.address(SegIndex, OffsetInSeg);
-
-    // Table lines look like:
-    // __DATA  __data  0x00001000  pointer    0   _foo
-    outs() << left_justify(SegmentName, 8) << " "
-           << left_justify(SectionName, 18) << " "
-           << format_hex(Address, 10, true) << " "
-           << left_justify(Entry.typeName(), 8) << " "
-           << format_decimal(Entry.addend(), 8) << "   " << Entry.symbolName()
-           << "\n";
-  }
-}
-
-<<<<<<< HEAD
-  for (const SectionRef &Section : Obj->sections()) {
-    StringRef SectName;
-    Section.getName(SectName);
-    if (SectName == "__compact_unwind")
-      printMachOCompactUnwindSection(Obj, Symbols, Section);
-    else if (SectName == "__unwind_info")
-      printMachOUnwindInfoSection(Obj, Symbols, Section);
-    else if (SectName == "__eh_frame")
-      outs() << "llvm-objdump: warning: unhandled __eh_frame section\n";
-  }
-}
-
-static void PrintMachHeader(uint32_t magic, uint32_t cputype,
-                            uint32_t cpusubtype, uint32_t filetype,
-                            uint32_t ncmds, uint32_t sizeofcmds, uint32_t flags,
-                            bool verbose) {
-  outs() << "Mach header\n";
-  outs() << "      magic cputype cpusubtype  caps    filetype ncmds "
-            "sizeofcmds      flags\n";
-  if (verbose) {
-    if (magic == MachO::MH_MAGIC)
-      outs() << "   MH_MAGIC";
-    else if (magic == MachO::MH_MAGIC_64)
-      outs() << "MH_MAGIC_64";
-    else
-      outs() << format(" 0x%08" PRIx32, magic);
-    switch (cputype) {
-    case MachO::CPU_TYPE_I386:
-      outs() << "    I386";
-      switch (cpusubtype & ~MachO::CPU_SUBTYPE_MASK) {
-      case MachO::CPU_SUBTYPE_I386_ALL:
-        outs() << "        ALL";
-        break;
-      default:
-        outs() << format(" %10d", cpusubtype & ~MachO::CPU_SUBTYPE_MASK);
-        break;
-      }
-      break;
-    case MachO::CPU_TYPE_X86_64:
-      outs() << "  X86_64";
-    case MachO::CPU_SUBTYPE_X86_64_ALL:
-      outs() << "        ALL";
-      break;
-    case MachO::CPU_SUBTYPE_X86_64_H:
-      outs() << "    Haswell";
-      outs() << format(" %10d", cpusubtype & ~MachO::CPU_SUBTYPE_MASK);
-      break;
-    case MachO::CPU_TYPE_ARM:
-      outs() << "     ARM";
-      switch (cpusubtype & ~MachO::CPU_SUBTYPE_MASK) {
-      case MachO::CPU_SUBTYPE_ARM_ALL:
-        outs() << "        ALL";
-        break;
-      case MachO::CPU_SUBTYPE_ARM_V4T:
-        outs() << "        V4T";
-        break;
-      case MachO::CPU_SUBTYPE_ARM_V5TEJ:
-        outs() << "      V5TEJ";
-        break;
-      case MachO::CPU_SUBTYPE_ARM_XSCALE:
-        outs() << "     XSCALE";
-        break;
-      case MachO::CPU_SUBTYPE_ARM_V6:
-        outs() << "         V6";
-        break;
-      case MachO::CPU_SUBTYPE_ARM_V6M:
-        outs() << "        V6M";
-        break;
-      case MachO::CPU_SUBTYPE_ARM_V7:
-        outs() << "         V7";
-        break;
-      case MachO::CPU_SUBTYPE_ARM_V7EM:
-        outs() << "       V7EM";
-        break;
-      case MachO::CPU_SUBTYPE_ARM_V7K:
-        outs() << "        V7K";
-        break;
-      case MachO::CPU_SUBTYPE_ARM_V7M:
-        outs() << "        V7M";
-        break;
-      case MachO::CPU_SUBTYPE_ARM_V7S:
-        outs() << "        V7S";
-        break;
-      default:
-        outs() << format(" %10d", cpusubtype & ~MachO::CPU_SUBTYPE_MASK);
-        break;
-      }
-      break;
-    case MachO::CPU_TYPE_ARM64:
-      outs() << "   ARM64";
-      switch (cpusubtype & ~MachO::CPU_SUBTYPE_MASK) {
-      case MachO::CPU_SUBTYPE_ARM64_ALL:
-        outs() << "        ALL";
-        break;
-      default:
-        outs() << format(" %10d", cpusubtype & ~MachO::CPU_SUBTYPE_MASK);
-        break;
-      }
-      break;
-    case MachO::CPU_TYPE_POWERPC:
-      outs() << "     PPC";
-      switch (cpusubtype & ~MachO::CPU_SUBTYPE_MASK) {
-      case MachO::CPU_SUBTYPE_POWERPC_ALL:
-        outs() << "        ALL";
-        break;
-      default:
-        outs() << format(" %10d", cpusubtype & ~MachO::CPU_SUBTYPE_MASK);
-        break;
-      }
-      break;
-    case MachO::CPU_TYPE_POWERPC64:
-      outs() << "   PPC64";
-      switch (cpusubtype & ~MachO::CPU_SUBTYPE_MASK) {
-      case MachO::CPU_SUBTYPE_POWERPC_ALL:
-        outs() << "        ALL";
-        break;
-      default:
-        outs() << format(" %10d", cpusubtype & ~MachO::CPU_SUBTYPE_MASK);
-        break;
-      }
-      break;
-    }
-    if ((cpusubtype & MachO::CPU_SUBTYPE_MASK) == MachO::CPU_SUBTYPE_LIB64) {
-      outs() << " LIB64";
-    } else {
-      outs() << format("  0x%02" PRIx32,
-                       (cpusubtype & MachO::CPU_SUBTYPE_MASK) >> 24);
-    }
-    switch (filetype) {
-    case MachO::MH_OBJECT:
-      outs() << "      OBJECT";
-      break;
-    case MachO::MH_EXECUTE:
-      outs() << "     EXECUTE";
-      break;
-    case MachO::MH_FVMLIB:
-      outs() << "      FVMLIB";
-      break;
-    case MachO::MH_CORE:
-      outs() << "        CORE";
-      break;
-    case MachO::MH_PRELOAD:
-      outs() << "     PRELOAD";
-      break;
-    case MachO::MH_DYLIB:
-      outs() << "       DYLIB";
-      break;
-    case MachO::MH_DYLIB_STUB:
-      outs() << "  DYLIB_STUB";
-      break;
-    case MachO::MH_DYLINKER:
-      outs() << "    DYLINKER";
-      break;
-    case MachO::MH_BUNDLE:
-      outs() << "      BUNDLE";
-      break;
-    case MachO::MH_DSYM:
-      outs() << "        DSYM";
-      break;
-    case MachO::MH_KEXT_BUNDLE:
-      outs() << "  KEXTBUNDLE";
-      break;
-    default:
-      outs() << format("  %10u", filetype);
-      break;
-    }
-    outs() << format(" %5u", ncmds);
-    outs() << format(" %10u", sizeofcmds);
-    uint32_t f = flags;
-    if (f & MachO::MH_NOUNDEFS) {
-      outs() << "   NOUNDEFS";
-      f &= ~MachO::MH_NOUNDEFS;
-    }
-    if (f & MachO::MH_INCRLINK) {
-      outs() << " INCRLINK";
-      f &= ~MachO::MH_INCRLINK;
-    }
-    if (f & MachO::MH_DYLDLINK) {
-      outs() << " DYLDLINK";
-      f &= ~MachO::MH_DYLDLINK;
-    }
-    if (f & MachO::MH_BINDATLOAD) {
-      outs() << " BINDATLOAD";
-      f &= ~MachO::MH_BINDATLOAD;
-    }
-    if (f & MachO::MH_PREBOUND) {
-      outs() << " PREBOUND";
-      f &= ~MachO::MH_PREBOUND;
-    }
-    if (f & MachO::MH_SPLIT_SEGS) {
-      outs() << " SPLIT_SEGS";
-      f &= ~MachO::MH_SPLIT_SEGS;
-    }
-    if (f & MachO::MH_LAZY_INIT) {
-      outs() << " LAZY_INIT";
-      f &= ~MachO::MH_LAZY_INIT;
-    }
-    if (f & MachO::MH_TWOLEVEL) {
-      outs() << " TWOLEVEL";
-      f &= ~MachO::MH_TWOLEVEL;
-    }
-    if (f & MachO::MH_FORCE_FLAT) {
-      outs() << " FORCE_FLAT";
-      f &= ~MachO::MH_FORCE_FLAT;
-    }
-    if (f & MachO::MH_NOMULTIDEFS) {
-      outs() << " NOMULTIDEFS";
-      f &= ~MachO::MH_NOMULTIDEFS;
-    }
-    if (f & MachO::MH_NOFIXPREBINDING) {
-      outs() << " NOFIXPREBINDING";
-      f &= ~MachO::MH_NOFIXPREBINDING;
-    }
-    if (f & MachO::MH_PREBINDABLE) {
-      outs() << " PREBINDABLE";
-      f &= ~MachO::MH_PREBINDABLE;
-    }
-    if (f & MachO::MH_ALLMODSBOUND) {
-      outs() << " ALLMODSBOUND";
-      f &= ~MachO::MH_ALLMODSBOUND;
-    }
-    if (f & MachO::MH_SUBSECTIONS_VIA_SYMBOLS) {
-      outs() << " SUBSECTIONS_VIA_SYMBOLS";
-      f &= ~MachO::MH_SUBSECTIONS_VIA_SYMBOLS;
-    }
-    if (f & MachO::MH_CANONICAL) {
-      outs() << " CANONICAL";
-      f &= ~MachO::MH_CANONICAL;
-    }
-    if (f & MachO::MH_WEAK_DEFINES) {
-      outs() << " WEAK_DEFINES";
-      f &= ~MachO::MH_WEAK_DEFINES;
-    }
-    if (f & MachO::MH_BINDS_TO_WEAK) {
-      outs() << " BINDS_TO_WEAK";
-      f &= ~MachO::MH_BINDS_TO_WEAK;
-    }
-    if (f & MachO::MH_ALLOW_STACK_EXECUTION) {
-      outs() << " ALLOW_STACK_EXECUTION";
-      f &= ~MachO::MH_ALLOW_STACK_EXECUTION;
-    }
-    if (f & MachO::MH_DEAD_STRIPPABLE_DYLIB) {
-      outs() << " DEAD_STRIPPABLE_DYLIB";
-      f &= ~MachO::MH_DEAD_STRIPPABLE_DYLIB;
-    }
-    if (f & MachO::MH_PIE) {
-      outs() << " PIE";
-      f &= ~MachO::MH_PIE;
-    }
-    if (f & MachO::MH_NO_REEXPORTED_DYLIBS) {
-      outs() << " NO_REEXPORTED_DYLIBS";
-      f &= ~MachO::MH_NO_REEXPORTED_DYLIBS;
-    }
-    if (f & MachO::MH_HAS_TLV_DESCRIPTORS) {
-      outs() << " MH_HAS_TLV_DESCRIPTORS";
-      f &= ~MachO::MH_HAS_TLV_DESCRIPTORS;
-    }
-    if (f & MachO::MH_NO_HEAP_EXECUTION) {
-      outs() << " MH_NO_HEAP_EXECUTION";
-      f &= ~MachO::MH_NO_HEAP_EXECUTION;
-    }
-    if (f & MachO::MH_APP_EXTENSION_SAFE) {
-      outs() << " APP_EXTENSION_SAFE";
-      f &= ~MachO::MH_APP_EXTENSION_SAFE;
-    }
-    if (f != 0 || flags == 0)
-      outs() << format(" 0x%08" PRIx32, f);
-  } else {
-    outs() << format(" 0x%08" PRIx32, magic);
-    outs() << format(" %7d", cputype);
-    outs() << format(" %10d", cpusubtype & ~MachO::CPU_SUBTYPE_MASK);
-    outs() << format("  0x%02" PRIx32,
-                     (cpusubtype & MachO::CPU_SUBTYPE_MASK) >> 24);
-    outs() << format("  %10u", filetype);
-    outs() << format(" %5u", ncmds);
-    outs() << format(" %10u", sizeofcmds);
-    outs() << format(" 0x%08" PRIx32, flags);
-  }
-  outs() << "\n";
-}
-
-static void PrintSegmentCommand(uint32_t cmd, uint32_t cmdsize,
-                                StringRef SegName, uint64_t vmaddr,
-                                uint64_t vmsize, uint64_t fileoff,
-                                uint64_t filesize, uint32_t maxprot,
-                                uint32_t initprot, uint32_t nsects,
-                                uint32_t flags, uint32_t object_size,
-                                bool verbose) {
-  uint64_t expected_cmdsize;
-  if (cmd == MachO::LC_SEGMENT) {
-    outs() << "      cmd LC_SEGMENT\n";
-    expected_cmdsize = nsects;
-    expected_cmdsize *= sizeof(struct MachO::section);
-    expected_cmdsize += sizeof(struct MachO::segment_command);
-  } else {
-    outs() << "      cmd LC_SEGMENT_64\n";
-    expected_cmdsize = nsects;
-    expected_cmdsize *= sizeof(struct MachO::section_64);
-    expected_cmdsize += sizeof(struct MachO::segment_command_64);
-  }
-  outs() << "  cmdsize " << cmdsize;
-  if (cmdsize != expected_cmdsize)
-    outs() << " Inconsistent size\n";
-  else
-    outs() << "\n";
-  outs() << "  segname " << SegName << "\n";
-  if (cmd == MachO::LC_SEGMENT_64) {
-    outs() << "   vmaddr " << format("0x%016" PRIx64, vmaddr) << "\n";
-    outs() << "   vmsize " << format("0x%016" PRIx64, vmsize) << "\n";
-  } else {
-    outs() << "   vmaddr " << format("0x%08" PRIx32, vmaddr) << "\n";
-    outs() << "   vmsize " << format("0x%08" PRIx32, vmsize) << "\n";
-  }
-  outs() << "  fileoff " << fileoff;
-  if (fileoff > object_size)
-    outs() << " (past end of file)\n";
-  else
-    outs() << "\n";
-  outs() << " filesize " << filesize;
-  if (fileoff + filesize > object_size)
-    outs() << " (past end of file)\n";
-  else
-    outs() << "\n";
-  if (verbose) {
-    if ((maxprot &
-         ~(MachO::VM_PROT_READ | MachO::VM_PROT_WRITE |
-           MachO::VM_PROT_EXECUTE)) != 0)
-      outs() << "  maxprot ?" << format("0x%08" PRIx32, maxprot) << "\n";
-    else {
-      if (maxprot & MachO::VM_PROT_READ)
-        outs() << "  maxprot r";
-      else
-        outs() << "  maxprot -";
-      if (maxprot & MachO::VM_PROT_WRITE)
-        outs() << "w";
-      else
-        outs() << "-";
-      if (maxprot & MachO::VM_PROT_EXECUTE)
-        outs() << "x\n";
-      else
-        outs() << "-\n";
-    }
-    if ((initprot &
-         ~(MachO::VM_PROT_READ | MachO::VM_PROT_WRITE |
-           MachO::VM_PROT_EXECUTE)) != 0)
-      outs() << "  initprot ?" << format("0x%08" PRIx32, initprot) << "\n";
-    else {
-      if (initprot & MachO::VM_PROT_READ)
-        outs() << " initprot r";
-      else
-        outs() << " initprot -";
-      if (initprot & MachO::VM_PROT_WRITE)
-        outs() << "w";
-      else
-        outs() << "-";
-      if (initprot & MachO::VM_PROT_EXECUTE)
-        outs() << "x\n";
-      else
-        outs() << "-\n";
-    }
-  } else {
-    outs() << "  maxprot " << format("0x%08" PRIx32, maxprot) << "\n";
-    outs() << " initprot " << format("0x%08" PRIx32, initprot) << "\n";
-  }
-  outs() << "   nsects " << nsects << "\n";
-  if (verbose) {
-    outs() << "    flags";
-    if (flags == 0)
-      outs() << " (none)\n";
-    else {
-      if (flags & MachO::SG_HIGHVM) {
-        outs() << " HIGHVM";
-        flags &= ~MachO::SG_HIGHVM;
-      }
-      if (flags & MachO::SG_FVMLIB) {
-        outs() << " FVMLIB";
-        flags &= ~MachO::SG_FVMLIB;
-      }
-      if (flags & MachO::SG_NORELOC) {
-        outs() << " NORELOC";
-        flags &= ~MachO::SG_NORELOC;
-      }
-      if (flags & MachO::SG_PROTECTED_VERSION_1) {
-        outs() << " PROTECTED_VERSION_1";
-        flags &= ~MachO::SG_PROTECTED_VERSION_1;
-      }
-      if (flags)
-        outs() << format(" 0x%08" PRIx32, flags) << " (unknown flags)\n";
-      else
-        outs() << "\n";
-    }
-  } else {
-    outs() << "    flags " << format("0x%" PRIx32, flags) << "\n";
-  }
-}
-
-static void PrintSection(const char *sectname, const char *segname,
-                         uint64_t addr, uint64_t size, uint32_t offset,
-                         uint32_t align, uint32_t reloff, uint32_t nreloc,
-                         uint32_t flags, uint32_t reserved1, uint32_t reserved2,
-                         uint32_t cmd, const char *sg_segname,
-                         uint32_t filetype, uint32_t object_size,
-                         bool verbose) {
-  outs() << "Section\n";
-  outs() << "  sectname " << format("%.16s\n", sectname);
-  outs() << "   segname " << format("%.16s", segname);
-  if (filetype != MachO::MH_OBJECT && strncmp(sg_segname, segname, 16) != 0)
-    outs() << " (does not match segment)\n";
-  else
-    outs() << "\n";
-  if (cmd == MachO::LC_SEGMENT_64) {
-    outs() << "      addr " << format("0x%016" PRIx64, addr) << "\n";
-    outs() << "      size " << format("0x%016" PRIx64, size);
-  } else {
-    outs() << "      addr " << format("0x%08" PRIx32, addr) << "\n";
-    outs() << "      size " << format("0x%08" PRIx32, size);
-  }
-  if ((flags & MachO::S_ZEROFILL) != 0 && offset + size > object_size)
-    outs() << " (past end of file)\n";
-  else
-    outs() << "\n";
-  outs() << "    offset " << offset;
-  if (offset > object_size)
-    outs() << " (past end of file)\n";
-  else
-    outs() << "\n";
-  uint32_t align_shifted = 1 << align;
-  outs() << "     align 2^" << align << " (" << align_shifted << ")\n";
-  outs() << "    reloff " << reloff;
-  if (reloff > object_size)
-    outs() << " (past end of file)\n";
-  else
-    outs() << "\n";
-  outs() << "    nreloc " << nreloc;
-  if (reloff + nreloc * sizeof(struct MachO::relocation_info) > object_size)
-    outs() << " (past end of file)\n";
-  else
-    outs() << "\n";
-  uint32_t section_type = flags & MachO::SECTION_TYPE;
-  if (verbose) {
-    outs() << "      type";
-    if (section_type == MachO::S_REGULAR)
-      outs() << " S_REGULAR\n";
-    else if (section_type == MachO::S_ZEROFILL)
-      outs() << " S_ZEROFILL\n";
-    else if (section_type == MachO::S_CSTRING_LITERALS)
-      outs() << " S_CSTRING_LITERALS\n";
-    else if (section_type == MachO::S_4BYTE_LITERALS)
-      outs() << " S_4BYTE_LITERALS\n";
-    else if (section_type == MachO::S_8BYTE_LITERALS)
-      outs() << " S_8BYTE_LITERALS\n";
-    else if (section_type == MachO::S_16BYTE_LITERALS)
-      outs() << " S_16BYTE_LITERALS\n";
-    else if (section_type == MachO::S_LITERAL_POINTERS)
-      outs() << " S_LITERAL_POINTERS\n";
-    else if (section_type == MachO::S_NON_LAZY_SYMBOL_POINTERS)
-      outs() << " S_NON_LAZY_SYMBOL_POINTERS\n";
-    else if (section_type == MachO::S_LAZY_SYMBOL_POINTERS)
-      outs() << " S_LAZY_SYMBOL_POINTERS\n";
-    else if (section_type == MachO::S_SYMBOL_STUBS)
-      outs() << " S_SYMBOL_STUBS\n";
-    else if (section_type == MachO::S_MOD_INIT_FUNC_POINTERS)
-      outs() << " S_MOD_INIT_FUNC_POINTERS\n";
-    else if (section_type == MachO::S_MOD_TERM_FUNC_POINTERS)
-      outs() << " S_MOD_TERM_FUNC_POINTERS\n";
-    else if (section_type == MachO::S_COALESCED)
-      outs() << " S_COALESCED\n";
-    else if (section_type == MachO::S_INTERPOSING)
-      outs() << " S_INTERPOSING\n";
-    else if (section_type == MachO::S_DTRACE_DOF)
-      outs() << " S_DTRACE_DOF\n";
-    else if (section_type == MachO::S_LAZY_DYLIB_SYMBOL_POINTERS)
-      outs() << " S_LAZY_DYLIB_SYMBOL_POINTERS\n";
-    else if (section_type == MachO::S_THREAD_LOCAL_REGULAR)
-      outs() << " S_THREAD_LOCAL_REGULAR\n";
-    else if (section_type == MachO::S_THREAD_LOCAL_ZEROFILL)
-      outs() << " S_THREAD_LOCAL_ZEROFILL\n";
-    else if (section_type == MachO::S_THREAD_LOCAL_VARIABLES)
-      outs() << " S_THREAD_LOCAL_VARIABLES\n";
-    else if (section_type == MachO::S_THREAD_LOCAL_VARIABLE_POINTERS)
-      outs() << " S_THREAD_LOCAL_VARIABLE_POINTERS\n";
-    else if (section_type == MachO::S_THREAD_LOCAL_INIT_FUNCTION_POINTERS)
-      outs() << " S_THREAD_LOCAL_INIT_FUNCTION_POINTERS\n";
-    else
-      outs() << format("0x%08" PRIx32, section_type) << "\n";
-    outs() << "attributes";
-    uint32_t section_attributes = flags & MachO::SECTION_ATTRIBUTES;
-    if (section_attributes & MachO::S_ATTR_PURE_INSTRUCTIONS)
-      outs() << " PURE_INSTRUCTIONS";
-    if (section_attributes & MachO::S_ATTR_NO_TOC)
-      outs() << " NO_TOC";
-    if (section_attributes & MachO::S_ATTR_STRIP_STATIC_SYMS)
-      outs() << " STRIP_STATIC_SYMS";
-    if (section_attributes & MachO::S_ATTR_NO_DEAD_STRIP)
-      outs() << " NO_DEAD_STRIP";
-    if (section_attributes & MachO::S_ATTR_LIVE_SUPPORT)
-      outs() << " LIVE_SUPPORT";
-    if (section_attributes & MachO::S_ATTR_SELF_MODIFYING_CODE)
-      outs() << " SELF_MODIFYING_CODE";
-    if (section_attributes & MachO::S_ATTR_DEBUG)
-      outs() << " DEBUG";
-    if (section_attributes & MachO::S_ATTR_SOME_INSTRUCTIONS)
-      outs() << " SOME_INSTRUCTIONS";
-    if (section_attributes & MachO::S_ATTR_EXT_RELOC)
-      outs() << " EXT_RELOC";
-    if (section_attributes & MachO::S_ATTR_LOC_RELOC)
-      outs() << " LOC_RELOC";
-    if (section_attributes == 0)
-      outs() << " (none)";
-    outs() << "\n";
-  } else
-    outs() << "     flags " << format("0x%08" PRIx32, flags) << "\n";
-  outs() << " reserved1 " << reserved1;
-  if (section_type == MachO::S_SYMBOL_STUBS ||
-      section_type == MachO::S_LAZY_SYMBOL_POINTERS ||
-      section_type == MachO::S_LAZY_DYLIB_SYMBOL_POINTERS ||
-      section_type == MachO::S_NON_LAZY_SYMBOL_POINTERS ||
-      section_type == MachO::S_THREAD_LOCAL_VARIABLE_POINTERS)
-    outs() << " (index into indirect symbol table)\n";
-  else
-    outs() << "\n";
-  outs() << " reserved2 " << reserved2;
-  if (section_type == MachO::S_SYMBOL_STUBS)
-    outs() << " (size of stubs)\n";
-  else
-    outs() << "\n";
-}
-
-static void PrintSymtabLoadCommand(MachO::symtab_command st, uint32_t cputype,
-                                   uint32_t object_size) {
-  outs() << "     cmd LC_SYMTAB\n";
-  outs() << " cmdsize " << st.cmdsize;
-  if (st.cmdsize != sizeof(struct MachO::symtab_command))
-    outs() << " Incorrect size\n";
-  else
-    outs() << "\n";
-  outs() << "  symoff " << st.symoff;
-  if (st.symoff > object_size)
-    outs() << " (past end of file)\n";
-  else
-    outs() << "\n";
-  outs() << "   nsyms " << st.nsyms;
-  uint64_t big_size;
-  if (cputype & MachO::CPU_ARCH_ABI64) {
-    big_size = st.nsyms;
-    big_size *= sizeof(struct MachO::nlist_64);
-    big_size += st.symoff;
-    if (big_size > object_size)
-      outs() << " (past end of file)\n";
-    else
-      outs() << "\n";
-  } else {
-    big_size = st.nsyms;
-    big_size *= sizeof(struct MachO::nlist);
-    big_size += st.symoff;
-    if (big_size > object_size)
-      outs() << " (past end of file)\n";
-    else
-      outs() << "\n";
-  }
-  outs() << "  stroff " << st.stroff;
-  if (st.stroff > object_size)
-    outs() << " (past end of file)\n";
-  else
-    outs() << "\n";
-  outs() << " strsize " << st.strsize;
-  big_size = st.stroff;
-  big_size += st.strsize;
-  if (big_size > object_size)
-    outs() << " (past end of file)\n";
-  else
-    outs() << "\n";
-}
-
-static void PrintDysymtabLoadCommand(MachO::dysymtab_command dyst,
-                                     uint32_t nsyms, uint32_t object_size,
-                                     uint32_t cputype) {
-  outs() << "            cmd LC_DYSYMTAB\n";
-  outs() << "        cmdsize " << dyst.cmdsize;
-  if (dyst.cmdsize != sizeof(struct MachO::dysymtab_command))
-    outs() << " Incorrect size\n";
-  else
-    outs() << "\n";
-  outs() << "      ilocalsym " << dyst.ilocalsym;
-  if (dyst.ilocalsym > nsyms)
-    outs() << " (greater than the number of symbols)\n";
-  else
-    outs() << "\n";
-  outs() << "      nlocalsym " << dyst.nlocalsym;
-  uint64_t big_size;
-  big_size = dyst.ilocalsym;
-  big_size += dyst.nlocalsym;
-  if (big_size > nsyms)
-    outs() << " (past the end of the symbol table)\n";
-  else
-    outs() << "\n";
-  outs() << "     iextdefsym " << dyst.iextdefsym;
-  if (dyst.iextdefsym > nsyms)
-    outs() << " (greater than the number of symbols)\n";
-  else
-    outs() << "\n";
-  outs() << "     nextdefsym " << dyst.nextdefsym;
-  big_size = dyst.iextdefsym;
-  big_size += dyst.nextdefsym;
-  if (big_size > nsyms)
-    outs() << " (past the end of the symbol table)\n";
-  else
-    outs() << "\n";
-  outs() << "      iundefsym " << dyst.iundefsym;
-  if (dyst.iundefsym > nsyms)
-    outs() << " (greater than the number of symbols)\n";
-  else
-    outs() << "\n";
-  outs() << "      nundefsym " << dyst.nundefsym;
-  big_size = dyst.iundefsym;
-  big_size += dyst.nundefsym;
-  if (big_size > nsyms)
-    outs() << " (past the end of the symbol table)\n";
-  else
-    outs() << "\n";
-  outs() << "         tocoff " << dyst.tocoff;
-  if (dyst.tocoff > object_size)
-    outs() << " (past end of file)\n";
-  else
-    outs() << "\n";
-  outs() << "           ntoc " << dyst.ntoc;
-  big_size = dyst.ntoc;
-  big_size *= sizeof(struct MachO::dylib_table_of_contents);
-  big_size += dyst.tocoff;
-  if (big_size > object_size)
-    outs() << " (past end of file)\n";
-  else
-    outs() << "\n";
-  outs() << "      modtaboff " << dyst.modtaboff;
-  if (dyst.modtaboff > object_size)
-    outs() << " (past end of file)\n";
-  else
-    outs() << "\n";
-  outs() << "        nmodtab " << dyst.nmodtab;
-  uint64_t modtabend;
-  if (cputype & MachO::CPU_ARCH_ABI64) {
-    modtabend = dyst.nmodtab;
-    modtabend *= sizeof(struct MachO::dylib_module_64);
-    modtabend += dyst.modtaboff;
-  } else {
-    modtabend = dyst.nmodtab;
-    modtabend *= sizeof(struct MachO::dylib_module);
-    modtabend += dyst.modtaboff;
-  }
-  if (modtabend > object_size)
-    outs() << " (past end of file)\n";
-  else
-    outs() << "\n";
-  outs() << "   extrefsymoff " << dyst.extrefsymoff;
-  if (dyst.extrefsymoff > object_size)
-    outs() << " (past end of file)\n";
-  else
-    outs() << "\n";
-  outs() << "    nextrefsyms " << dyst.nextrefsyms;
-  big_size = dyst.nextrefsyms;
-  big_size *= sizeof(struct MachO::dylib_reference);
-  big_size += dyst.extrefsymoff;
-  if (big_size > object_size)
-    outs() << " (past end of file)\n";
-  else
-    outs() << "\n";
-  outs() << " indirectsymoff " << dyst.indirectsymoff;
-  if (dyst.indirectsymoff > object_size)
-    outs() << " (past end of file)\n";
-  else
-    outs() << "\n";
-  outs() << "  nindirectsyms " << dyst.nindirectsyms;
-  big_size = dyst.nindirectsyms;
-  big_size *= sizeof(uint32_t);
-  big_size += dyst.indirectsymoff;
-  if (big_size > object_size)
-    outs() << " (past end of file)\n";
-  else
-    outs() << "\n";
-  outs() << "      extreloff " << dyst.extreloff;
-  if (dyst.extreloff > object_size)
-    outs() << " (past end of file)\n";
-  else
-    outs() << "\n";
-  outs() << "        nextrel " << dyst.nextrel;
-  big_size = dyst.nextrel;
-  big_size *= sizeof(struct MachO::relocation_info);
-  big_size += dyst.extreloff;
-  if (big_size > object_size)
-    outs() << " (past end of file)\n";
-  else
-    outs() << "\n";
-  outs() << "      locreloff " << dyst.locreloff;
-  if (dyst.locreloff > object_size)
-    outs() << " (past end of file)\n";
-  else
-    outs() << "\n";
-  outs() << "        nlocrel " << dyst.nlocrel;
-  big_size = dyst.nlocrel;
-  big_size *= sizeof(struct MachO::relocation_info);
-  big_size += dyst.locreloff;
-  if (big_size > object_size)
-    outs() << " (past end of file)\n";
-  else
-    outs() << "\n";
-}
-
-static void PrintDyldInfoLoadCommand(MachO::dyld_info_command dc,
-                                     uint32_t object_size) {
-  if (dc.cmd == MachO::LC_DYLD_INFO)
-    outs() << "            cmd LC_DYLD_INFO\n";
-  else
-    outs() << "            cmd LC_DYLD_INFO_ONLY\n";
-  outs() << "        cmdsize " << dc.cmdsize;
-  if (dc.cmdsize != sizeof(struct MachO::dyld_info_command))
-    outs() << " Incorrect size\n";
-  else
-    outs() << "\n";
-  outs() << "     rebase_off " << dc.rebase_off;
-  if (dc.rebase_off > object_size)
-    outs() << " (past end of file)\n";
-  else
-    outs() << "\n";
-  outs() << "    rebase_size " << dc.rebase_size;
-  uint64_t big_size;
-  big_size = dc.rebase_off;
-  big_size += dc.rebase_size;
-  if (big_size > object_size)
-    outs() << " (past end of file)\n";
-  else
-    outs() << "\n";
-  outs() << "       bind_off " << dc.bind_off;
-  if (dc.bind_off > object_size)
-    outs() << " (past end of file)\n";
-  else
-    outs() << "\n";
-  outs() << "      bind_size " << dc.bind_size;
-  big_size = dc.bind_off;
-  big_size += dc.bind_size;
-  if (big_size > object_size)
-    outs() << " (past end of file)\n";
-  else
-    outs() << "\n";
-  outs() << "  weak_bind_off " << dc.weak_bind_off;
-  if (dc.weak_bind_off > object_size)
-    outs() << " (past end of file)\n";
-  else
-    outs() << "\n";
-  outs() << " weak_bind_size " << dc.weak_bind_size;
-  big_size = dc.weak_bind_off;
-  big_size += dc.weak_bind_size;
-  if (big_size > object_size)
-    outs() << " (past end of file)\n";
-  else
-    outs() << "\n";
-  outs() << "  lazy_bind_off " << dc.lazy_bind_off;
-  if (dc.lazy_bind_off > object_size)
-    outs() << " (past end of file)\n";
-  else
-    outs() << "\n";
-  outs() << " lazy_bind_size " << dc.lazy_bind_size;
-  big_size = dc.lazy_bind_off;
-  big_size += dc.lazy_bind_size;
-  if (big_size > object_size)
-    outs() << " (past end of file)\n";
-  else
-    outs() << "\n";
-  outs() << "     export_off " << dc.export_off;
-  if (dc.export_off > object_size)
-    outs() << " (past end of file)\n";
-  else
-    outs() << "\n";
-  outs() << "    export_size " << dc.export_size;
-  big_size = dc.export_off;
-  big_size += dc.export_size;
-  if (big_size > object_size)
-    outs() << " (past end of file)\n";
-  else
-    outs() << "\n";
-}
-
-static void PrintDyldLoadCommand(MachO::dylinker_command dyld,
-                                 const char *Ptr) {
-  if (dyld.cmd == MachO::LC_ID_DYLINKER)
-    outs() << "          cmd LC_ID_DYLINKER\n";
-  else if (dyld.cmd == MachO::LC_LOAD_DYLINKER)
-    outs() << "          cmd LC_LOAD_DYLINKER\n";
-  else if (dyld.cmd == MachO::LC_DYLD_ENVIRONMENT)
-    outs() << "          cmd LC_DYLD_ENVIRONMENT\n";
-  else
-    outs() << "          cmd ?(" << dyld.cmd << ")\n";
-  outs() << "      cmdsize " << dyld.cmdsize;
-  if (dyld.cmdsize < sizeof(struct MachO::dylinker_command))
-    outs() << " Incorrect size\n";
-  else
-    outs() << "\n";
-  if (dyld.name >= dyld.cmdsize)
-    outs() << "         name ?(bad offset " << dyld.name << ")\n";
-  else {
-    const char *P = (const char *)(Ptr) + dyld.name;
-    outs() << "         name " << P << " (offset " << dyld.name << ")\n";
-  }
-}
-
-static void PrintUuidLoadCommand(MachO::uuid_command uuid) {
-  outs() << "     cmd LC_UUID\n";
-  outs() << " cmdsize " << uuid.cmdsize;
-  if (uuid.cmdsize != sizeof(struct MachO::uuid_command))
-    outs() << " Incorrect size\n";
-  else
-    outs() << "\n";
-  outs() << "    uuid ";
-  outs() << format("%02" PRIX32, uuid.uuid[0]);
-  outs() << format("%02" PRIX32, uuid.uuid[1]);
-  outs() << format("%02" PRIX32, uuid.uuid[2]);
-  outs() << format("%02" PRIX32, uuid.uuid[3]);
-  outs() << "-";
-  outs() << format("%02" PRIX32, uuid.uuid[4]);
-  outs() << format("%02" PRIX32, uuid.uuid[5]);
-  outs() << "-";
-  outs() << format("%02" PRIX32, uuid.uuid[6]);
-  outs() << format("%02" PRIX32, uuid.uuid[7]);
-  outs() << "-";
-  outs() << format("%02" PRIX32, uuid.uuid[8]);
-  outs() << format("%02" PRIX32, uuid.uuid[9]);
-  outs() << "-";
-  outs() << format("%02" PRIX32, uuid.uuid[10]);
-  outs() << format("%02" PRIX32, uuid.uuid[11]);
-  outs() << format("%02" PRIX32, uuid.uuid[12]);
-  outs() << format("%02" PRIX32, uuid.uuid[13]);
-  outs() << format("%02" PRIX32, uuid.uuid[14]);
-  outs() << format("%02" PRIX32, uuid.uuid[15]);
-  outs() << "\n";
-}
-
-static void PrintVersionMinLoadCommand(MachO::version_min_command vd) {
-  if (vd.cmd == MachO::LC_VERSION_MIN_MACOSX)
-    outs() << "      cmd LC_VERSION_MIN_MACOSX\n";
-  else if (vd.cmd == MachO::LC_VERSION_MIN_IPHONEOS)
-    outs() << "      cmd LC_VERSION_MIN_IPHONEOS\n";
-  else
-    outs() << "      cmd " << vd.cmd << " (?)\n";
-  outs() << "  cmdsize " << vd.cmdsize;
-  if (vd.cmdsize != sizeof(struct MachO::version_min_command))
-    outs() << " Incorrect size\n";
-  else
-    outs() << "\n";
-  outs() << "  version " << ((vd.version >> 16) & 0xffff) << "."
-         << ((vd.version >> 8) & 0xff);
-  if ((vd.version & 0xff) != 0)
-    outs() << "." << (vd.version & 0xff);
-  outs() << "\n";
-  if (vd.sdk == 0)
-    outs() << "      sdk n/a\n";
-  else {
-    outs() << "      sdk " << ((vd.sdk >> 16) & 0xffff) << "."
-           << ((vd.sdk >> 8) & 0xff);
-  }
-  if ((vd.sdk & 0xff) != 0)
-    outs() << "." << (vd.sdk & 0xff);
-  outs() << "\n";
-}
-
-static void PrintSourceVersionCommand(MachO::source_version_command sd) {
-  outs() << "      cmd LC_SOURCE_VERSION\n";
-  outs() << "  cmdsize " << sd.cmdsize;
-  if (sd.cmdsize != sizeof(struct MachO::source_version_command))
-    outs() << " Incorrect size\n";
-  else
-    outs() << "\n";
-  uint64_t a = (sd.version >> 40) & 0xffffff;
-  uint64_t b = (sd.version >> 30) & 0x3ff;
-  uint64_t c = (sd.version >> 20) & 0x3ff;
-  uint64_t d = (sd.version >> 10) & 0x3ff;
-  uint64_t e = sd.version & 0x3ff;
-  outs() << "  version " << a << "." << b;
-  if (e != 0)
-    outs() << "." << c << "." << d << "." << e;
-  else if (d != 0)
-    outs() << "." << c << "." << d;
-  else if (c != 0)
-    outs() << "." << c;
-  outs() << "\n";
-}
-
-static void PrintEntryPointCommand(MachO::entry_point_command ep) {
-  outs() << "       cmd LC_MAIN\n";
-  outs() << "   cmdsize " << ep.cmdsize;
-  if (ep.cmdsize != sizeof(struct MachO::entry_point_command))
-    outs() << " Incorrect size\n";
-  else
-    outs() << "\n";
-  outs() << "  entryoff " << ep.entryoff << "\n";
-  outs() << " stacksize " << ep.stacksize << "\n";
-}
-
-static void PrintDylibCommand(MachO::dylib_command dl, const char *Ptr) {
-  if (dl.cmd == MachO::LC_ID_DYLIB)
-    outs() << "          cmd LC_ID_DYLIB\n";
-  else if (dl.cmd == MachO::LC_LOAD_DYLIB)
-    outs() << "          cmd LC_LOAD_DYLIB\n";
-  else if (dl.cmd == MachO::LC_LOAD_WEAK_DYLIB)
-    outs() << "          cmd LC_LOAD_WEAK_DYLIB\n";
-  else if (dl.cmd == MachO::LC_REEXPORT_DYLIB)
-    outs() << "          cmd LC_REEXPORT_DYLIB\n";
-  else if (dl.cmd == MachO::LC_LAZY_LOAD_DYLIB)
-    outs() << "          cmd LC_LAZY_LOAD_DYLIB\n";
-  else if (dl.cmd == MachO::LC_LOAD_UPWARD_DYLIB)
-    outs() << "          cmd LC_LOAD_UPWARD_DYLIB\n";
-  else
-    outs() << "          cmd " << dl.cmd << " (unknown)\n";
-  outs() << "      cmdsize " << dl.cmdsize;
-  if (dl.cmdsize < sizeof(struct MachO::dylib_command))
-    outs() << " Incorrect size\n";
-  else
-    outs() << "\n";
-  if (dl.dylib.name < dl.cmdsize) {
-    const char *P = (const char *)(Ptr) + dl.dylib.name;
-    outs() << "         name " << P << " (offset " << dl.dylib.name << ")\n";
-  } else {
-    outs() << "         name ?(bad offset " << dl.dylib.name << ")\n";
-  }
-  outs() << "   time stamp " << dl.dylib.timestamp << " ";
-  time_t t = dl.dylib.timestamp;
-  outs() << ctime(&t);
-  outs() << "      current version ";
-  if (dl.dylib.current_version == 0xffffffff)
-    outs() << "n/a\n";
-  else
-    outs() << ((dl.dylib.current_version >> 16) & 0xffff) << "."
-           << ((dl.dylib.current_version >> 8) & 0xff) << "."
-           << (dl.dylib.current_version & 0xff) << "\n";
-  outs() << "compatibility version ";
-  if (dl.dylib.compatibility_version == 0xffffffff)
-    outs() << "n/a\n";
-  else
-    outs() << ((dl.dylib.compatibility_version >> 16) & 0xffff) << "."
-           << ((dl.dylib.compatibility_version >> 8) & 0xff) << "."
-           << (dl.dylib.compatibility_version & 0xff) << "\n";
-}
-
-static void PrintLinkEditDataCommand(MachO::linkedit_data_command ld,
-                                     uint32_t object_size) {
-  if (ld.cmd == MachO::LC_CODE_SIGNATURE)
-    outs() << "      cmd LC_FUNCTION_STARTS\n";
-  else if (ld.cmd == MachO::LC_SEGMENT_SPLIT_INFO)
-    outs() << "      cmd LC_SEGMENT_SPLIT_INFO\n";
-  else if (ld.cmd == MachO::LC_FUNCTION_STARTS)
-    outs() << "      cmd LC_FUNCTION_STARTS\n";
-  else if (ld.cmd == MachO::LC_DATA_IN_CODE)
-    outs() << "      cmd LC_DATA_IN_CODE\n";
-  else if (ld.cmd == MachO::LC_DYLIB_CODE_SIGN_DRS)
-    outs() << "      cmd LC_DYLIB_CODE_SIGN_DRS\n";
-  else if (ld.cmd == MachO::LC_LINKER_OPTIMIZATION_HINT)
-    outs() << "      cmd LC_LINKER_OPTIMIZATION_HINT\n";
-  else
-    outs() << "      cmd " << ld.cmd << " (?)\n";
-  outs() << "  cmdsize " << ld.cmdsize;
-  if (ld.cmdsize != sizeof(struct MachO::linkedit_data_command))
-    outs() << " Incorrect size\n";
-  else
-    outs() << "\n";
-  outs() << "  dataoff " << ld.dataoff;
-  if (ld.dataoff > object_size)
-    outs() << " (past end of file)\n";
-  else
-    outs() << "\n";
-  outs() << " datasize " << ld.datasize;
-  uint64_t big_size = ld.dataoff;
-  big_size += ld.datasize;
-  if (big_size > object_size)
-    outs() << " (past end of file)\n";
-  else
-    outs() << "\n";
-}
-
-static void PrintLoadCommands(const MachOObjectFile *Obj, uint32_t ncmds,
-                              uint32_t filetype, uint32_t cputype,
-                              bool verbose) {
-  StringRef Buf = Obj->getData();
-  MachOObjectFile::LoadCommandInfo Command = Obj->getFirstLoadCommandInfo();
-  for (unsigned i = 0;; ++i) {
-    outs() << "Load command " << i << "\n";
-    if (Command.C.cmd == MachO::LC_SEGMENT) {
-      MachO::segment_command SLC = Obj->getSegmentLoadCommand(Command);
-      const char *sg_segname = SLC.segname;
-      PrintSegmentCommand(SLC.cmd, SLC.cmdsize, SLC.segname, SLC.vmaddr,
-                          SLC.vmsize, SLC.fileoff, SLC.filesize, SLC.maxprot,
-                          SLC.initprot, SLC.nsects, SLC.flags, Buf.size(),
-                          verbose);
-      for (unsigned j = 0; j < SLC.nsects; j++) {
-        MachO::section_64 S = Obj->getSection64(Command, j);
-        PrintSection(S.sectname, S.segname, S.addr, S.size, S.offset, S.align,
-                     S.reloff, S.nreloc, S.flags, S.reserved1, S.reserved2,
-                     SLC.cmd, sg_segname, filetype, Buf.size(), verbose);
-      }
-    } else if (Command.C.cmd == MachO::LC_SEGMENT_64) {
-      MachO::segment_command_64 SLC_64 = Obj->getSegment64LoadCommand(Command);
-      const char *sg_segname = SLC_64.segname;
-      PrintSegmentCommand(SLC_64.cmd, SLC_64.cmdsize, SLC_64.segname,
-                          SLC_64.vmaddr, SLC_64.vmsize, SLC_64.fileoff,
-                          SLC_64.filesize, SLC_64.maxprot, SLC_64.initprot,
-                          SLC_64.nsects, SLC_64.flags, Buf.size(), verbose);
-      for (unsigned j = 0; j < SLC_64.nsects; j++) {
-        MachO::section_64 S_64 = Obj->getSection64(Command, j);
-        PrintSection(S_64.sectname, S_64.segname, S_64.addr, S_64.size,
-                     S_64.offset, S_64.align, S_64.reloff, S_64.nreloc,
-                     S_64.flags, S_64.reserved1, S_64.reserved2, SLC_64.cmd,
-                     sg_segname, filetype, Buf.size(), verbose);
-      }
-    } else if (Command.C.cmd == MachO::LC_SYMTAB) {
-      MachO::symtab_command Symtab = Obj->getSymtabLoadCommand();
-      PrintSymtabLoadCommand(Symtab, cputype, Buf.size());
-    } else if (Command.C.cmd == MachO::LC_DYSYMTAB) {
-      MachO::dysymtab_command Dysymtab = Obj->getDysymtabLoadCommand();
-      MachO::symtab_command Symtab = Obj->getSymtabLoadCommand();
-      PrintDysymtabLoadCommand(Dysymtab, Symtab.nsyms, Buf.size(), cputype);
-    } else if (Command.C.cmd == MachO::LC_DYLD_INFO ||
-               Command.C.cmd == MachO::LC_DYLD_INFO_ONLY) {
-      MachO::dyld_info_command DyldInfo = Obj->getDyldInfoLoadCommand(Command);
-      PrintDyldInfoLoadCommand(DyldInfo, Buf.size());
-    } else if (Command.C.cmd == MachO::LC_LOAD_DYLINKER ||
-               Command.C.cmd == MachO::LC_ID_DYLINKER ||
-               Command.C.cmd == MachO::LC_DYLD_ENVIRONMENT) {
-      MachO::dylinker_command Dyld = Obj->getDylinkerCommand(Command);
-      PrintDyldLoadCommand(Dyld, Command.Ptr);
-    } else if (Command.C.cmd == MachO::LC_UUID) {
-      MachO::uuid_command Uuid = Obj->getUuidCommand(Command);
-      PrintUuidLoadCommand(Uuid);
-    } else if (Command.C.cmd == MachO::LC_VERSION_MIN_MACOSX) {
-      MachO::version_min_command Vd = Obj->getVersionMinLoadCommand(Command);
-      PrintVersionMinLoadCommand(Vd);
-    } else if (Command.C.cmd == MachO::LC_SOURCE_VERSION) {
-      MachO::source_version_command Sd = Obj->getSourceVersionCommand(Command);
-      PrintSourceVersionCommand(Sd);
-    } else if (Command.C.cmd == MachO::LC_MAIN) {
-      MachO::entry_point_command Ep = Obj->getEntryPointCommand(Command);
-      PrintEntryPointCommand(Ep);
-    } else if (Command.C.cmd == MachO::LC_LOAD_DYLIB ||
-               Command.C.cmd == MachO::LC_ID_DYLIB ||
-               Command.C.cmd == MachO::LC_LOAD_WEAK_DYLIB ||
-               Command.C.cmd == MachO::LC_REEXPORT_DYLIB ||
-               Command.C.cmd == MachO::LC_LAZY_LOAD_DYLIB ||
-               Command.C.cmd == MachO::LC_LOAD_UPWARD_DYLIB) {
-      MachO::dylib_command Dl = Obj->getDylibIDLoadCommand(Command);
-      PrintDylibCommand(Dl, Command.Ptr);
-    } else if (Command.C.cmd == MachO::LC_CODE_SIGNATURE ||
-               Command.C.cmd == MachO::LC_SEGMENT_SPLIT_INFO ||
-               Command.C.cmd == MachO::LC_FUNCTION_STARTS ||
-               Command.C.cmd == MachO::LC_DATA_IN_CODE ||
-               Command.C.cmd == MachO::LC_DYLIB_CODE_SIGN_DRS ||
-               Command.C.cmd == MachO::LC_LINKER_OPTIMIZATION_HINT) {
-      MachO::linkedit_data_command Ld =
-          Obj->getLinkeditDataLoadCommand(Command);
-      PrintLinkEditDataCommand(Ld, Buf.size());
-    } else {
-      outs() << "      cmd ?(" << format("0x%08" PRIx32, Command.C.cmd)
-             << ")\n";
-      outs() << "  cmdsize " << Command.C.cmdsize << "\n";
-      // TODO: get and print the raw bytes of the load command.
-    }
-    // TODO: print all the other kinds of load commands.
-    if (i == ncmds - 1)
-      break;
-    else
-      Command = Obj->getNextLoadCommandInfo(Command);
-  }
-}
-
-static void getAndPrintMachHeader(const MachOObjectFile *Obj, uint32_t &ncmds,
-                                  uint32_t &filetype, uint32_t &cputype,
-                                  bool verbose) {
-  if (Obj->is64Bit()) {
-    MachO::mach_header_64 H_64;
-    H_64 = Obj->getHeader64();
-    PrintMachHeader(H_64.magic, H_64.cputype, H_64.cpusubtype, H_64.filetype,
-                    H_64.ncmds, H_64.sizeofcmds, H_64.flags, verbose);
-    ncmds = H_64.ncmds;
-    filetype = H_64.filetype;
-    cputype = H_64.cputype;
-  } else {
-    MachO::mach_header H;
-    H = Obj->getHeader();
-    PrintMachHeader(H.magic, H.cputype, H.cpusubtype, H.filetype, H.ncmds,
-                    H.sizeofcmds, H.flags, verbose);
-    ncmds = H.ncmds;
-    filetype = H.filetype;
-    cputype = H.cputype;
-  }
-}
-
-void llvm::printMachOFileHeader(const object::ObjectFile *Obj) {
-  const MachOObjectFile *file = dyn_cast<const MachOObjectFile>(Obj);
-  uint32_t ncmds = 0;
-  uint32_t filetype = 0;
-  uint32_t cputype = 0;
-  getAndPrintMachHeader(file, ncmds, filetype, cputype, true);
-  PrintLoadCommands(file, ncmds, filetype, cputype, true);
-}
-
-//===----------------------------------------------------------------------===//
-// export trie dumping
-//===----------------------------------------------------------------------===//
-
-void llvm::printMachOExportsTrie(const object::MachOObjectFile *Obj) {
-  for (const llvm::object::ExportEntry &Entry : Obj->exports()) {
-    uint64_t Flags = Entry.flags();
-    bool ReExport = (Flags & MachO::EXPORT_SYMBOL_FLAGS_REEXPORT);
-    bool WeakDef = (Flags & MachO::EXPORT_SYMBOL_FLAGS_WEAK_DEFINITION);
-    bool ThreadLocal = ((Flags & MachO::EXPORT_SYMBOL_FLAGS_KIND_MASK) ==
-                        MachO::EXPORT_SYMBOL_FLAGS_KIND_THREAD_LOCAL);
-    bool Abs = ((Flags & MachO::EXPORT_SYMBOL_FLAGS_KIND_MASK) ==
-                MachO::EXPORT_SYMBOL_FLAGS_KIND_ABSOLUTE);
-    bool Resolver = (Flags & MachO::EXPORT_SYMBOL_FLAGS_STUB_AND_RESOLVER);
-    if (ReExport)
-      outs() << "[re-export] ";
-    else
-      outs() << format("0x%08llX  ",
-                       Entry.address()); // FIXME:add in base address
-    outs() << Entry.name();
-    if (WeakDef || ThreadLocal || Resolver || Abs) {
-      bool NeedsComma = false;
-      outs() << " [";
-      if (WeakDef) {
-        outs() << "weak_def";
-        NeedsComma = true;
-      }
-      if (ThreadLocal) {
-        if (NeedsComma)
-          outs() << ", ";
-        outs() << "per-thread";
-        NeedsComma = true;
-      }
-      if (Abs) {
-        if (NeedsComma)
-          outs() << ", ";
-        outs() << "absolute";
-        NeedsComma = true;
-      }
-      if (Resolver) {
-        if (NeedsComma)
-          outs() << ", ";
-        outs() << format("resolver=0x%08llX", Entry.other());
-        NeedsComma = true;
-      }
-      outs() << "]";
-    }
-    if (ReExport) {
-      StringRef DylibName = "unknown";
-      int Ordinal = Entry.other() - 1;
-      Obj->getLibraryShortNameByIndex(Ordinal, DylibName);
-      if (Entry.otherName().empty())
-        outs() << " (from " << DylibName << ")";
-      else
-        outs() << " (" << Entry.otherName() << " from " << DylibName << ")";
-    }
-    outs() << "\n";
-  }
-}
-
-//===----------------------------------------------------------------------===//
-// rebase table dumping
-//===----------------------------------------------------------------------===//
-
-namespace {
-class SegInfo {
-public:
-  SegInfo(const object::MachOObjectFile *Obj);
-
-  StringRef segmentName(uint32_t SegIndex);
-  StringRef sectionName(uint32_t SegIndex, uint64_t SegOffset);
-  uint64_t address(uint32_t SegIndex, uint64_t SegOffset);
-
-private:
-  struct SectionInfo {
-    uint64_t Address;
-    uint64_t Size;
-    StringRef SectionName;
-    StringRef SegmentName;
-    uint64_t OffsetInSegment;
-    uint64_t SegmentStartAddress;
-    uint32_t SegmentIndex;
-  };
-  const SectionInfo &findSection(uint32_t SegIndex, uint64_t SegOffset);
-  SmallVector<SectionInfo, 32> Sections;
-};
-}
-
-SegInfo::SegInfo(const object::MachOObjectFile *Obj) {
-  // Build table of sections so segIndex/offset pairs can be translated.
-  uint32_t CurSegIndex = Obj->hasPageZeroSegment() ? 1 : 0;
-  StringRef CurSegName;
-  uint64_t CurSegAddress;
-  for (const SectionRef &Section : Obj->sections()) {
-    SectionInfo Info;
-    if (error(Section.getName(Info.SectionName)))
-      return;
-    Info.Address = Section.getAddress();
-    Info.Size = Section.getSize();
-    Info.SegmentName =
-        Obj->getSectionFinalSegmentName(Section.getRawDataRefImpl());
-    if (!Info.SegmentName.equals(CurSegName)) {
-      ++CurSegIndex;
-      CurSegName = Info.SegmentName;
-      CurSegAddress = Info.Address;
-    }
-    Info.SegmentIndex = CurSegIndex - 1;
-    Info.OffsetInSegment = Info.Address - CurSegAddress;
-    Info.SegmentStartAddress = CurSegAddress;
-    Sections.push_back(Info);
-  }
-}
-
 StringRef SegInfo::segmentName(uint32_t SegIndex) {
   for (const SectionInfo &SI : Sections) {
     if (SI.SegmentIndex == SegIndex)
@@ -8973,36 +5856,5 @@
       return SymbolName;
     }
   }
-=======
-// get_dyld_bind_info_symbolname() is used for disassembly and passed an
-// address, ReferenceValue, in the Mach-O file and looks in the dyld bind
-// information for that address. If the address is found its binding symbol
-// name is returned.  If not nullptr is returned.
-static const char *get_dyld_bind_info_symbolname(uint64_t ReferenceValue,
-                                                 struct DisassembleInfo *info) {
-  if (info->bindtable == nullptr) {
-    info->bindtable = new (BindTable);
-    SegInfo sectionTable(info->O);
-    for (const llvm::object::MachOBindEntry &Entry : info->O->bindTable()) {
-      uint32_t SegIndex = Entry.segmentIndex();
-      uint64_t OffsetInSeg = Entry.segmentOffset();
-      uint64_t Address = sectionTable.address(SegIndex, OffsetInSeg);
-      const char *SymbolName = nullptr;
-      StringRef name = Entry.symbolName();
-      if (!name.empty())
-        SymbolName = name.data();
-      info->bindtable->push_back(std::make_pair(Address, SymbolName));
-    }
-  }
-  for (bind_table_iterator BI = info->bindtable->begin(),
-                           BE = info->bindtable->end();
-       BI != BE; ++BI) {
-    uint64_t Address = BI->first;
-    if (ReferenceValue == Address) {
-      const char *SymbolName = BI->second;
-      return SymbolName;
-    }
-  }
->>>>>>> 969bfdfe
   return nullptr;
 }