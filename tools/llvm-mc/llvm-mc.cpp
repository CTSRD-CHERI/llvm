//===-- llvm-mc.cpp - Machine Code Hacking Driver -------------------------===//
//
//                     The LLVM Compiler Infrastructure
//
// This file is distributed under the University of Illinois Open Source
// License. See LICENSE.TXT for details.
//
//===----------------------------------------------------------------------===//
//
// This utility is a simple driver that allows command line hacking on machine
// code.
//
//===----------------------------------------------------------------------===//

#include "Disassembler.h"
#include "llvm/MC/MCAsmBackend.h"
#include "llvm/MC/MCAsmInfo.h"
#include "llvm/MC/MCContext.h"
#include "llvm/MC/MCInstPrinter.h"
#include "llvm/MC/MCInstrInfo.h"
#include "llvm/MC/MCObjectFileInfo.h"
#include "llvm/MC/MCParser/AsmLexer.h"
#include "llvm/MC/MCRegisterInfo.h"
#include "llvm/MC/MCSectionMachO.h"
#include "llvm/MC/MCStreamer.h"
#include "llvm/MC/MCSubtargetInfo.h"
#include "llvm/MC/MCTargetAsmParser.h"
#include "llvm/MC/MCTargetOptionsCommandFlags.h"
#include "llvm/Support/CommandLine.h"
#include "llvm/Support/Compression.h"
#include "llvm/Support/FileUtilities.h"
#include "llvm/Support/FormattedStream.h"
#include "llvm/Support/Host.h"
#include "llvm/Support/ManagedStatic.h"
#include "llvm/Support/MemoryBuffer.h"
#include "llvm/Support/PrettyStackTrace.h"
#include "llvm/Support/Signals.h"
#include "llvm/Support/SourceMgr.h"
#include "llvm/Support/TargetRegistry.h"
#include "llvm/Support/TargetSelect.h"
#include "llvm/Support/ToolOutputFile.h"
using namespace llvm;

static cl::opt<std::string>
InputFilename(cl::Positional, cl::desc("<input file>"), cl::init("-"));

static cl::opt<std::string>
OutputFilename("o", cl::desc("Output filename"),
               cl::value_desc("filename"));

static cl::opt<bool>
ShowEncoding("show-encoding", cl::desc("Show instruction encodings"));

static cl::opt<bool>
CompressDebugSections("compress-debug-sections",
                      cl::desc("Compress DWARF debug sections"));

static cl::opt<bool>
ShowInst("show-inst", cl::desc("Show internal instruction representation"));

static cl::opt<bool>
ShowInstOperands("show-inst-operands",
                 cl::desc("Show instructions operands as parsed"));

static cl::opt<unsigned>
OutputAsmVariant("output-asm-variant",
                 cl::desc("Syntax variant to use for output printing"));

static cl::opt<bool>
PrintImmHex("print-imm-hex", cl::init(false),
            cl::desc("Prefer hex format for immediate values"));

enum OutputFileType {
  OFT_Null,
  OFT_AssemblyFile,
  OFT_ObjectFile
};
static cl::opt<OutputFileType>
FileType("filetype", cl::init(OFT_AssemblyFile),
  cl::desc("Choose an output file type:"),
  cl::values(
       clEnumValN(OFT_AssemblyFile, "asm",
                  "Emit an assembly ('.s') file"),
       clEnumValN(OFT_Null, "null",
                  "Don't emit anything (for timing purposes)"),
       clEnumValN(OFT_ObjectFile, "obj",
                  "Emit a native object ('.o') file"),
       clEnumValEnd));

static cl::list<std::string>
IncludeDirs("I", cl::desc("Directory of include files"),
            cl::value_desc("directory"), cl::Prefix);

static cl::opt<std::string>
ArchName("arch", cl::desc("Target arch to assemble for, "
                          "see -version for available targets"));

static cl::opt<std::string>
TripleName("triple", cl::desc("Target triple to assemble for, "
                              "see -version for available targets"));

static cl::opt<std::string>
MCPU("mcpu",
     cl::desc("Target a specific cpu type (-mcpu=help for details)"),
     cl::value_desc("cpu-name"),
     cl::init(""));

static cl::list<std::string>
MAttrs("mattr",
  cl::CommaSeparated,
  cl::desc("Target specific attributes (-mattr=help for details)"),
  cl::value_desc("a1,+a2,-a3,..."));

static cl::opt<Reloc::Model>
RelocModel("relocation-model",
             cl::desc("Choose relocation model"),
             cl::init(Reloc::Default),
             cl::values(
            clEnumValN(Reloc::Default, "default",
                       "Target default relocation model"),
            clEnumValN(Reloc::Static, "static",
                       "Non-relocatable code"),
            clEnumValN(Reloc::PIC_, "pic",
                       "Fully relocatable, position independent code"),
            clEnumValN(Reloc::DynamicNoPIC, "dynamic-no-pic",
                       "Relocatable external references, non-relocatable code"),
            clEnumValEnd));

static cl::opt<llvm::CodeModel::Model>
CMModel("code-model",
        cl::desc("Choose code model"),
        cl::init(CodeModel::Default),
        cl::values(clEnumValN(CodeModel::Default, "default",
                              "Target default code model"),
                   clEnumValN(CodeModel::Small, "small",
                              "Small code model"),
                   clEnumValN(CodeModel::Kernel, "kernel",
                              "Kernel code model"),
                   clEnumValN(CodeModel::Medium, "medium",
                              "Medium code model"),
                   clEnumValN(CodeModel::Large, "large",
                              "Large code model"),
                   clEnumValEnd));

static cl::opt<bool>
NoInitialTextSection("n", cl::desc("Don't assume assembly file starts "
                                   "in the text section"));

static cl::opt<bool>
GenDwarfForAssembly("g", cl::desc("Generate dwarf debugging info for assembly "
                                  "source files"));

static cl::opt<std::string>
DebugCompilationDir("fdebug-compilation-dir",
                    cl::desc("Specifies the debug info's compilation dir"));

static cl::opt<std::string>
MainFileName("main-file-name",
             cl::desc("Specifies the name we should consider the input file"));

static cl::opt<bool> SaveTempLabels("save-temp-labels",
                                    cl::desc("Don't discard temporary labels"));

static cl::opt<bool> NoExecStack("no-exec-stack",
                                 cl::desc("File doesn't need an exec stack"));

enum ActionType {
  AC_AsLex,
  AC_Assemble,
  AC_Disassemble,
  AC_MDisassemble,
};

static cl::opt<ActionType>
Action(cl::desc("Action to perform:"),
       cl::init(AC_Assemble),
       cl::values(clEnumValN(AC_AsLex, "as-lex",
                             "Lex tokens from a .s file"),
                  clEnumValN(AC_Assemble, "assemble",
                             "Assemble a .s file (default)"),
                  clEnumValN(AC_Disassemble, "disassemble",
                             "Disassemble strings of hex bytes"),
                  clEnumValN(AC_MDisassemble, "mdis",
                             "Marked up disassembly of strings of hex bytes"),
                  clEnumValEnd));

static const Target *GetTarget(const char *ProgName) {
  // Figure out the target triple.
  if (TripleName.empty())
    TripleName = sys::getDefaultTargetTriple();
  Triple TheTriple(Triple::normalize(TripleName));

  // Get the target specific parser.
  std::string Error;
  const Target *TheTarget = TargetRegistry::lookupTarget(ArchName, TheTriple,
                                                         Error);
  if (!TheTarget) {
    errs() << ProgName << ": " << Error;
    return nullptr;
  }

  // Update the triple name and return the found target.
  TripleName = TheTriple.getTriple();
  return TheTarget;
}

static std::unique_ptr<tool_output_file> GetOutputStream() {
  if (OutputFilename == "")
    OutputFilename = "-";

  std::error_code EC;
<<<<<<< HEAD
  tool_output_file *Out =
      new tool_output_file(OutputFilename, EC, sys::fs::F_None);
  if (EC) {
    errs() << EC.message() << '\n';
    delete Out;
=======
  auto Out = llvm::make_unique<tool_output_file>(OutputFilename, EC,
                                                 sys::fs::F_None);
  if (EC) {
    errs() << EC.message() << '\n';
>>>>>>> 969bfdfe
    return nullptr;
  }

  return Out;
}

static std::string DwarfDebugFlags;
static void setDwarfDebugFlags(int argc, char **argv) {
  if (!getenv("RC_DEBUG_OPTIONS"))
    return;
  for (int i = 0; i < argc; i++) {
    DwarfDebugFlags += argv[i];
    if (i + 1 < argc)
      DwarfDebugFlags += " ";
  }
}

static std::string DwarfDebugProducer;
static void setDwarfDebugProducer(void) {
  if(!getenv("DEBUG_PRODUCER"))
    return;
  DwarfDebugProducer += getenv("DEBUG_PRODUCER");
}

static int AsLexInput(SourceMgr &SrcMgr, MCAsmInfo &MAI,
                      raw_ostream &OS) {

  AsmLexer Lexer(MAI);
  Lexer.setBuffer(SrcMgr.getMemoryBuffer(SrcMgr.getMainFileID())->getBuffer());

  bool Error = false;
  while (Lexer.Lex().isNot(AsmToken::Eof)) {
    AsmToken Tok = Lexer.getTok();

    switch (Tok.getKind()) {
    default:
      SrcMgr.PrintMessage(Lexer.getLoc(), SourceMgr::DK_Warning,
                          "unknown token");
      Error = true;
      break;
    case AsmToken::Error:
      Error = true; // error already printed.
      break;
    case AsmToken::Identifier:
      OS << "identifier: " << Lexer.getTok().getString();
      break;
    case AsmToken::Integer:
      OS << "int: " << Lexer.getTok().getString();
      break;
    case AsmToken::Real:
      OS << "real: " << Lexer.getTok().getString();
      break;
    case AsmToken::String:
      OS << "string: " << Lexer.getTok().getString();
      break;

    case AsmToken::Amp:            OS << "Amp"; break;
    case AsmToken::AmpAmp:         OS << "AmpAmp"; break;
    case AsmToken::At:             OS << "At"; break;
    case AsmToken::Caret:          OS << "Caret"; break;
    case AsmToken::Colon:          OS << "Colon"; break;
    case AsmToken::Comma:          OS << "Comma"; break;
    case AsmToken::Dollar:         OS << "Dollar"; break;
    case AsmToken::Dot:            OS << "Dot"; break;
    case AsmToken::EndOfStatement: OS << "EndOfStatement"; break;
    case AsmToken::Eof:            OS << "Eof"; break;
    case AsmToken::Equal:          OS << "Equal"; break;
    case AsmToken::EqualEqual:     OS << "EqualEqual"; break;
    case AsmToken::Exclaim:        OS << "Exclaim"; break;
    case AsmToken::ExclaimEqual:   OS << "ExclaimEqual"; break;
    case AsmToken::Greater:        OS << "Greater"; break;
    case AsmToken::GreaterEqual:   OS << "GreaterEqual"; break;
    case AsmToken::GreaterGreater: OS << "GreaterGreater"; break;
    case AsmToken::Hash:           OS << "Hash"; break;
    case AsmToken::LBrac:          OS << "LBrac"; break;
    case AsmToken::LCurly:         OS << "LCurly"; break;
    case AsmToken::LParen:         OS << "LParen"; break;
    case AsmToken::Less:           OS << "Less"; break;
    case AsmToken::LessEqual:      OS << "LessEqual"; break;
    case AsmToken::LessGreater:    OS << "LessGreater"; break;
    case AsmToken::LessLess:       OS << "LessLess"; break;
    case AsmToken::Minus:          OS << "Minus"; break;
    case AsmToken::Percent:        OS << "Percent"; break;
    case AsmToken::Pipe:           OS << "Pipe"; break;
    case AsmToken::PipePipe:       OS << "PipePipe"; break;
    case AsmToken::Plus:           OS << "Plus"; break;
    case AsmToken::RBrac:          OS << "RBrac"; break;
    case AsmToken::RCurly:         OS << "RCurly"; break;
    case AsmToken::RParen:         OS << "RParen"; break;
    case AsmToken::Slash:          OS << "Slash"; break;
    case AsmToken::Star:           OS << "Star"; break;
    case AsmToken::Tilde:          OS << "Tilde"; break;
    }

    // Print the token string.
    OS << " (\"";
    OS.write_escaped(Tok.getString());
    OS << "\")\n";
  }

  return Error;
}

static int AssembleInput(const char *ProgName, const Target *TheTarget,
                         SourceMgr &SrcMgr, MCContext &Ctx, MCStreamer &Str,
                         MCAsmInfo &MAI, MCSubtargetInfo &STI,
                         MCInstrInfo &MCII, MCTargetOptions &MCOptions) {
  std::unique_ptr<MCAsmParser> Parser(
      createMCAsmParser(SrcMgr, Ctx, Str, MAI));
  std::unique_ptr<MCTargetAsmParser> TAP(
      TheTarget->createMCAsmParser(STI, *Parser, MCII, MCOptions));

  if (!TAP) {
    errs() << ProgName
           << ": error: this target does not support assembly parsing.\n";
    return 1;
  }

  Parser->setShowParsedOperands(ShowInstOperands);
  Parser->setTargetParser(*TAP);

  int Res = Parser->Run(NoInitialTextSection);

  return Res;
}

int main(int argc, char **argv) {
  // Print a stack trace if we signal out.
  sys::PrintStackTraceOnErrorSignal();
  PrettyStackTraceProgram X(argc, argv);
  llvm_shutdown_obj Y;  // Call llvm_shutdown() on exit.

  // Initialize targets and assembly printers/parsers.
  llvm::InitializeAllTargetInfos();
  llvm::InitializeAllTargetMCs();
  llvm::InitializeAllAsmParsers();
  llvm::InitializeAllDisassemblers();

  // Register the target printer for --version.
  cl::AddExtraVersionPrinter(TargetRegistry::printRegisteredTargetsForVersion);

  cl::ParseCommandLineOptions(argc, argv, "llvm machine code playground\n");
  MCTargetOptions MCOptions = InitMCTargetOptionsFromFlags();
  TripleName = Triple::normalize(TripleName);
  Triple TheTriple(TripleName);
  setDwarfDebugFlags(argc, argv);

  setDwarfDebugProducer();

  const char *ProgName = argv[0];
  const Target *TheTarget = GetTarget(ProgName);
  if (!TheTarget)
    return 1;

  ErrorOr<std::unique_ptr<MemoryBuffer>> BufferPtr =
      MemoryBuffer::getFileOrSTDIN(InputFilename);
  if (std::error_code EC = BufferPtr.getError()) {
    errs() << ProgName << ": " << EC.message() << '\n';
    return 1;
  }
  MemoryBuffer *Buffer = BufferPtr->get();

  SourceMgr SrcMgr;

  // Tell SrcMgr about this buffer, which is what the parser will pick up.
  SrcMgr.AddNewSourceBuffer(std::move(*BufferPtr), SMLoc());

  // Record the location of the include directories so that the lexer can find
  // it later.
  SrcMgr.setIncludeDirs(IncludeDirs);

  std::unique_ptr<MCRegisterInfo> MRI(TheTarget->createMCRegInfo(TripleName));
  assert(MRI && "Unable to create target register info!");

  std::unique_ptr<MCAsmInfo> MAI(TheTarget->createMCAsmInfo(*MRI, TripleName));
  assert(MAI && "Unable to create target asm info!");

  if (CompressDebugSections) {
    if (!zlib::isAvailable()) {
      errs() << ProgName
             << ": build tools with zlib to enable -compress-debug-sections";
      return 1;
    }
    MAI->setCompressDebugSections(true);
  }

  // FIXME: This is not pretty. MCContext has a ptr to MCObjectFileInfo and
  // MCObjectFileInfo needs a MCContext reference in order to initialize itself.
  MCObjectFileInfo MOFI;
  MCContext Ctx(MAI.get(), MRI.get(), &MOFI, &SrcMgr);
  MOFI.InitMCObjectFileInfo(TripleName, RelocModel, CMModel, Ctx);

  if (SaveTempLabels)
    Ctx.setAllowTemporaryLabels(false);

  Ctx.setGenDwarfForAssembly(GenDwarfForAssembly);
  // Default to 4 for dwarf version.
  unsigned DwarfVersion = MCOptions.DwarfVersion ? MCOptions.DwarfVersion : 4;
  if (DwarfVersion < 2 || DwarfVersion > 4) {
    errs() << ProgName << ": Dwarf version " << DwarfVersion
           << " is not supported." << '\n';
    return 1;
  }
  Ctx.setDwarfVersion(DwarfVersion);
  if (!DwarfDebugFlags.empty())
    Ctx.setDwarfDebugFlags(StringRef(DwarfDebugFlags));
  if (!DwarfDebugProducer.empty())
    Ctx.setDwarfDebugProducer(StringRef(DwarfDebugProducer));
  if (!DebugCompilationDir.empty())
    Ctx.setCompilationDir(DebugCompilationDir);
  if (!MainFileName.empty())
    Ctx.setMainFileName(MainFileName);

  // Package up features to be passed to target/subtarget
  std::string FeaturesStr;
  if (MAttrs.size()) {
    SubtargetFeatures Features;
    for (unsigned i = 0; i != MAttrs.size(); ++i)
      Features.AddFeature(MAttrs[i]);
    FeaturesStr = Features.getString();
  }

  std::unique_ptr<tool_output_file> Out = GetOutputStream();
  if (!Out)
    return 1;

  formatted_raw_ostream FOS(Out->os());
  std::unique_ptr<MCStreamer> Str;

  std::unique_ptr<MCInstrInfo> MCII(TheTarget->createMCInstrInfo());
  std::unique_ptr<MCSubtargetInfo> STI(
      TheTarget->createMCSubtargetInfo(TripleName, MCPU, FeaturesStr));

  MCInstPrinter *IP = nullptr;
  if (FileType == OFT_AssemblyFile) {
    IP =
      TheTarget->createMCInstPrinter(OutputAsmVariant, *MAI, *MCII, *MRI, *STI);

    // Set the display preference for hex vs. decimal immediates.
    IP->setPrintImmHex(PrintImmHex);

    // Set up the AsmStreamer.
    MCCodeEmitter *CE = nullptr;
    MCAsmBackend *MAB = nullptr;
    if (ShowEncoding) {
      CE = TheTarget->createMCCodeEmitter(*MCII, *MRI, Ctx);
      MAB = TheTarget->createMCAsmBackend(*MRI, TripleName, MCPU);
    }
    Str.reset(TheTarget->createAsmStreamer(Ctx, FOS, /*asmverbose*/ true,
                                           /*useDwarfDirectory*/ true, IP, CE,
                                           MAB, ShowInst));

  } else if (FileType == OFT_Null) {
    Str.reset(TheTarget->createNullStreamer(Ctx));
  } else {
    assert(FileType == OFT_ObjectFile && "Invalid file type!");
    MCCodeEmitter *CE = TheTarget->createMCCodeEmitter(*MCII, *MRI, Ctx);
    MCAsmBackend *MAB = TheTarget->createMCAsmBackend(*MRI, TripleName, MCPU);
<<<<<<< HEAD
    Str.reset(TheTarget->createMCObjectStreamer(TripleName, Ctx, *MAB, FOS, CE,
                                                *STI, RelaxAll));
=======
    Str.reset(TheTarget->createMCObjectStreamer(TheTriple, Ctx, *MAB, FOS, CE,
                                                *STI, RelaxAll,
                                                /*DWARFMustBeAtTheEnd*/ false));
>>>>>>> 969bfdfe
    if (NoExecStack)
      Str->InitSections(true);
  }

  int Res = 1;
  bool disassemble = false;
  switch (Action) {
  case AC_AsLex:
    Res = AsLexInput(SrcMgr, *MAI, Out->os());
    break;
  case AC_Assemble:
    Res = AssembleInput(ProgName, TheTarget, SrcMgr, Ctx, *Str, *MAI, *STI,
                        *MCII, MCOptions);
    break;
  case AC_MDisassemble:
    assert(IP && "Expected assembly output");
    IP->setUseMarkup(1);
    disassemble = true;
    break;
  case AC_Disassemble:
    disassemble = true;
    break;
  }
  if (disassemble)
    Res = Disassembler::disassemble(*TheTarget, TripleName, *STI, *Str,
                                    *Buffer, SrcMgr, Out->os());

  // Keep output if no errors.
  if (Res == 0) Out->keep();
  return Res;
}<|MERGE_RESOLUTION|>--- conflicted
+++ resolved
@@ -209,18 +209,10 @@
     OutputFilename = "-";
 
   std::error_code EC;
-<<<<<<< HEAD
-  tool_output_file *Out =
-      new tool_output_file(OutputFilename, EC, sys::fs::F_None);
-  if (EC) {
-    errs() << EC.message() << '\n';
-    delete Out;
-=======
   auto Out = llvm::make_unique<tool_output_file>(OutputFilename, EC,
                                                  sys::fs::F_None);
   if (EC) {
     errs() << EC.message() << '\n';
->>>>>>> 969bfdfe
     return nullptr;
   }
 
@@ -479,14 +471,9 @@
     assert(FileType == OFT_ObjectFile && "Invalid file type!");
     MCCodeEmitter *CE = TheTarget->createMCCodeEmitter(*MCII, *MRI, Ctx);
     MCAsmBackend *MAB = TheTarget->createMCAsmBackend(*MRI, TripleName, MCPU);
-<<<<<<< HEAD
-    Str.reset(TheTarget->createMCObjectStreamer(TripleName, Ctx, *MAB, FOS, CE,
-                                                *STI, RelaxAll));
-=======
     Str.reset(TheTarget->createMCObjectStreamer(TheTriple, Ctx, *MAB, FOS, CE,
                                                 *STI, RelaxAll,
                                                 /*DWARFMustBeAtTheEnd*/ false));
->>>>>>> 969bfdfe
     if (NoExecStack)
       Str->InitSections(true);
   }
