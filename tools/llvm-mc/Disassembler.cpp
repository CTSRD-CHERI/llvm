--- conflicted
+++ resolved
@@ -22,10 +22,6 @@
 #include "llvm/MC/MCStreamer.h"
 #include "llvm/MC/MCSubtargetInfo.h"
 #include "llvm/Support/MemoryBuffer.h"
-<<<<<<< HEAD
-#include "llvm/Support/StringRefMemoryObject.h"
-=======
->>>>>>> 969bfdfe
 #include "llvm/Support/SourceMgr.h"
 #include "llvm/Support/TargetRegistry.h"
 #include "llvm/Support/raw_ostream.h"
@@ -40,13 +36,7 @@
                        SourceMgr &SM, raw_ostream &Out,
                        MCStreamer &Streamer, bool InAtomicBlock,
                        const MCSubtargetInfo &STI) {
-<<<<<<< HEAD
-  // Wrap the vector in a MemoryObject.
-  StringRef Data((const char*)Bytes.first.data(), Bytes.first.size());
-  StringRefMemoryObject memoryObject(Data);
-=======
   ArrayRef<uint8_t> Data(Bytes.first.data(), Bytes.first.size());
->>>>>>> 969bfdfe
 
   // Disassemble it to strings.
   uint64_t Size;
