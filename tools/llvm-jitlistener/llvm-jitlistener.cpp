--- conflicted
+++ resolved
@@ -17,10 +17,6 @@
 #include "../../lib/ExecutionEngine/IntelJITEvents/IntelJITEventsWrapper.h"
 #include "llvm/ADT/Triple.h"
 #include "llvm/ExecutionEngine/JITEventListener.h"
-<<<<<<< HEAD
-#include "llvm/ExecutionEngine/SectionMemoryManager.h"
-=======
->>>>>>> 969bfdfe
 #include "llvm/ExecutionEngine/MCJIT.h"
 #include "llvm/ExecutionEngine/SectionMemoryManager.h"
 #include "llvm/IR/Module.h"
@@ -144,11 +140,7 @@
     TheJIT.reset(EngineBuilder(std::move(TheModule))
       .setEngineKind(EngineKind::JIT)
       .setErrorStr(&Error)
-<<<<<<< HEAD
-      .setMCJITMemoryManager(MemMgr)
-=======
       .setMCJITMemoryManager(std::unique_ptr<RTDyldMemoryManager>(MemMgr))
->>>>>>> 969bfdfe
       .create());
     if (Error.empty() == false)
       errs() << Error;
