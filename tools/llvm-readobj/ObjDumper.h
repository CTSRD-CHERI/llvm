--- conflicted
+++ resolved
@@ -45,13 +45,9 @@
 
   // Only implemented for PE/COFF.
   virtual void printCOFFImports() { }
-<<<<<<< HEAD
-  virtual void printCOFFDirectives() { }
-=======
   virtual void printCOFFExports() { }
   virtual void printCOFFDirectives() { }
   virtual void printCOFFBaseReloc() { }
->>>>>>> 969bfdfe
 
 protected:
   StreamWriter& W;
