--- conflicted
+++ resolved
@@ -151,12 +151,6 @@
   cl::opt<bool>
   COFFImports("coff-imports", cl::desc("Display the PE/COFF import table"));
 
-<<<<<<< HEAD
-  // -coff-directives
-  cl::opt<bool>
-  COFFDirectives("coff-directives",
-                 cl::desc("Display the contents PE/COFF .drectve section"));
-=======
   // -coff-exports
   cl::opt<bool>
   COFFExports("coff-exports", cl::desc("Display the PE/COFF export table"));
@@ -170,7 +164,6 @@
   cl::opt<bool>
   COFFBaseRelocs("coff-basereloc",
                  cl::desc("Display the PE/COFF .reloc section"));
->>>>>>> 969bfdfe
 } // namespace opts
 
 static int ReturnValue = EXIT_SUCCESS;
@@ -298,17 +291,12 @@
       Dumper->printMipsPLTGOT();
   if (opts::COFFImports)
     Dumper->printCOFFImports();
-<<<<<<< HEAD
-  if (opts::COFFDirectives)
-    Dumper->printCOFFDirectives();
-=======
   if (opts::COFFExports)
     Dumper->printCOFFExports();
   if (opts::COFFDirectives)
     Dumper->printCOFFDirectives();
   if (opts::COFFBaseRelocs)
     Dumper->printCOFFBaseReloc();
->>>>>>> 969bfdfe
 }
 
 
