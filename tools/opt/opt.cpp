--- conflicted
+++ resolved
@@ -228,16 +228,9 @@
   Builder.populateModulePassManager(MPM);
 }
 
-<<<<<<< HEAD
-static void AddStandardLinkPasses(PassManagerBase &PM) {
-  PassManagerBuilder Builder;
-  Builder.VerifyInput = true;
-  Builder.StripDebug = StripDebug;
-=======
 static void AddStandardLinkPasses(legacy::PassManagerBase &PM) {
   PassManagerBuilder Builder;
   Builder.VerifyInput = true;
->>>>>>> 969bfdfe
   if (DisableOptimizations)
     Builder.OptLevel = 0;
 
@@ -327,11 +320,8 @@
   initializeCodeGenPreparePass(Registry);
   initializeAtomicExpandPass(Registry);
   initializeRewriteSymbolsPass(Registry);
-<<<<<<< HEAD
-=======
   initializeWinEHPreparePass(Registry);
   initializeDwarfEHPreparePass(Registry);
->>>>>>> 969bfdfe
 
 #ifdef LINK_POLLY_INTO_TOOLS
   polly::initializePollyPasses(Registry);
@@ -430,36 +420,15 @@
     M->setDataLayout(DefaultDataLayout);
   }
 
-<<<<<<< HEAD
-  if (DL)
-    Passes.add(new DataLayoutPass());
-
-  Triple ModuleTriple(M->getTargetTriple());
-  TargetMachine *Machine = nullptr;
-  if (ModuleTriple.getArch())
-    Machine = GetTargetMachine(Triple(ModuleTriple));
-  std::unique_ptr<TargetMachine> TM(Machine);
-
-=======
->>>>>>> 969bfdfe
   // Add internal analysis passes from the target machine.
   Passes.add(createTargetTransformInfoWrapperPass(TM ? TM->getTargetIRAnalysis()
                                                      : TargetIRAnalysis()));
 
   std::unique_ptr<legacy::FunctionPassManager> FPasses;
   if (OptLevelO1 || OptLevelO2 || OptLevelOs || OptLevelOz || OptLevelO3) {
-<<<<<<< HEAD
-    FPasses.reset(new FunctionPassManager(M.get()));
-    if (DL)
-      FPasses->add(new DataLayoutPass());
-    if (TM.get())
-      TM->addAnalysisPasses(*FPasses);
-
-=======
     FPasses.reset(new legacy::FunctionPassManager(M.get()));
     FPasses->add(createTargetTransformInfoWrapperPass(
         TM ? TM->getTargetIRAnalysis() : TargetIRAnalysis()));
->>>>>>> 969bfdfe
   }
 
   if (PrintBreakpoints) {
@@ -469,12 +438,8 @@
         OutputFilename = "-";
 
       std::error_code EC;
-<<<<<<< HEAD
-      Out.reset(new tool_output_file(OutputFilename, EC, sys::fs::F_None));
-=======
       Out = llvm::make_unique<tool_output_file>(OutputFilename, EC,
                                                 sys::fs::F_None);
->>>>>>> 969bfdfe
       if (EC) {
         errs() << EC.message() << '\n';
         return 1;
