//===- llvm-extract.cpp - LLVM function extraction utility ----------------===//
//
//                     The LLVM Compiler Infrastructure
//
// This file is distributed under the University of Illinois Open Source
// License. See LICENSE.TXT for details.
//
//===----------------------------------------------------------------------===//
//
// This utility changes the input module to only contain a single function,
// which is primarily used for debugging transformations.
//
//===----------------------------------------------------------------------===//

#include "llvm/ADT/SetVector.h"
#include "llvm/ADT/SmallPtrSet.h"
#include "llvm/Bitcode/BitcodeWriterPass.h"
#include "llvm/IR/DataLayout.h"
#include "llvm/IR/IRPrintingPasses.h"
#include "llvm/IR/LLVMContext.h"
#include "llvm/IR/Module.h"
#include "llvm/IRReader/IRReader.h"
#include "llvm/IR/LegacyPassManager.h"
#include "llvm/Support/CommandLine.h"
#include "llvm/Support/FileSystem.h"
#include "llvm/Support/ManagedStatic.h"
#include "llvm/Support/PrettyStackTrace.h"
#include "llvm/Support/Regex.h"
#include "llvm/Support/Signals.h"
#include "llvm/Support/SourceMgr.h"
#include "llvm/Support/SystemUtils.h"
#include "llvm/Support/ToolOutputFile.h"
#include "llvm/Transforms/IPO.h"
#include <memory>
using namespace llvm;

// InputFilename - The filename to read from.
static cl::opt<std::string>
InputFilename(cl::Positional, cl::desc("<input bitcode file>"),
              cl::init("-"), cl::value_desc("filename"));

static cl::opt<std::string>
OutputFilename("o", cl::desc("Specify output filename"),
               cl::value_desc("filename"), cl::init("-"));

static cl::opt<bool>
Force("f", cl::desc("Enable binary output on terminals"));

static cl::opt<bool>
DeleteFn("delete", cl::desc("Delete specified Globals from Module"));

// ExtractFuncs - The functions to extract from the module.
static cl::list<std::string>
ExtractFuncs("func", cl::desc("Specify function to extract"),
             cl::ZeroOrMore, cl::value_desc("function"));

// ExtractRegExpFuncs - The functions, matched via regular expression, to
// extract from the module.
static cl::list<std::string>
ExtractRegExpFuncs("rfunc", cl::desc("Specify function(s) to extract using a "
                                     "regular expression"),
                   cl::ZeroOrMore, cl::value_desc("rfunction"));

// ExtractAlias - The alias to extract from the module.
static cl::list<std::string>
ExtractAliases("alias", cl::desc("Specify alias to extract"),
               cl::ZeroOrMore, cl::value_desc("alias"));


// ExtractRegExpAliases - The aliases, matched via regular expression, to
// extract from the module.
static cl::list<std::string>
ExtractRegExpAliases("ralias", cl::desc("Specify alias(es) to extract using a "
                                        "regular expression"),
                     cl::ZeroOrMore, cl::value_desc("ralias"));

// ExtractGlobals - The globals to extract from the module.
static cl::list<std::string>
ExtractGlobals("glob", cl::desc("Specify global to extract"),
               cl::ZeroOrMore, cl::value_desc("global"));

// ExtractRegExpGlobals - The globals, matched via regular expression, to
// extract from the module...
static cl::list<std::string>
ExtractRegExpGlobals("rglob", cl::desc("Specify global(s) to extract using a "
                                       "regular expression"),
                     cl::ZeroOrMore, cl::value_desc("rglobal"));

static cl::opt<bool>
OutputAssembly("S",
               cl::desc("Write output as LLVM assembly"), cl::Hidden);

int main(int argc, char **argv) {
  // Print a stack trace if we signal out.
  sys::PrintStackTraceOnErrorSignal();
  PrettyStackTraceProgram X(argc, argv);

  LLVMContext &Context = getGlobalContext();
  llvm_shutdown_obj Y;  // Call llvm_shutdown() on exit.
  cl::ParseCommandLineOptions(argc, argv, "llvm extractor\n");

  // Use lazy loading, since we only care about selected global values.
  SMDiagnostic Err;
  std::unique_ptr<Module> M = getLazyIRFileModule(InputFilename, Err, Context);

  if (!M.get()) {
    Err.print(argv[0], errs());
    return 1;
  }

  // Use SetVector to avoid duplicates.
  SetVector<GlobalValue *> GVs;

  // Figure out which aliases we should extract.
  for (size_t i = 0, e = ExtractAliases.size(); i != e; ++i) {
    GlobalAlias *GA = M->getNamedAlias(ExtractAliases[i]);
    if (!GA) {
      errs() << argv[0] << ": program doesn't contain alias named '"
             << ExtractAliases[i] << "'!\n";
      return 1;
    }
    GVs.insert(GA);
  }

  // Extract aliases via regular expression matching.
  for (size_t i = 0, e = ExtractRegExpAliases.size(); i != e; ++i) {
    std::string Error;
    Regex RegEx(ExtractRegExpAliases[i]);
    if (!RegEx.isValid(Error)) {
      errs() << argv[0] << ": '" << ExtractRegExpAliases[i] << "' "
        "invalid regex: " << Error;
    }
    bool match = false;
    for (Module::alias_iterator GA = M->alias_begin(), E = M->alias_end();
         GA != E; GA++) {
      if (RegEx.match(GA->getName())) {
        GVs.insert(&*GA);
        match = true;
      }
    }
    if (!match) {
      errs() << argv[0] << ": program doesn't contain global named '"
             << ExtractRegExpAliases[i] << "'!\n";
      return 1;
    }
  }

  // Figure out which globals we should extract.
  for (size_t i = 0, e = ExtractGlobals.size(); i != e; ++i) {
    GlobalValue *GV = M->getNamedGlobal(ExtractGlobals[i]);
    if (!GV) {
      errs() << argv[0] << ": program doesn't contain global named '"
             << ExtractGlobals[i] << "'!\n";
      return 1;
    }
    GVs.insert(GV);
  }

  // Extract globals via regular expression matching.
  for (size_t i = 0, e = ExtractRegExpGlobals.size(); i != e; ++i) {
    std::string Error;
    Regex RegEx(ExtractRegExpGlobals[i]);
    if (!RegEx.isValid(Error)) {
      errs() << argv[0] << ": '" << ExtractRegExpGlobals[i] << "' "
        "invalid regex: " << Error;
    }
    bool match = false;
    for (auto &GV : M->globals()) {
      if (RegEx.match(GV.getName())) {
        GVs.insert(&GV);
        match = true;
      }
    }
    if (!match) {
      errs() << argv[0] << ": program doesn't contain global named '"
             << ExtractRegExpGlobals[i] << "'!\n";
      return 1;
    }
  }

  // Figure out which functions we should extract.
  for (size_t i = 0, e = ExtractFuncs.size(); i != e; ++i) {
    GlobalValue *GV = M->getFunction(ExtractFuncs[i]);
    if (!GV) {
      errs() << argv[0] << ": program doesn't contain function named '"
             << ExtractFuncs[i] << "'!\n";
      return 1;
    }
    GVs.insert(GV);
  }
  // Extract functions via regular expression matching.
  for (size_t i = 0, e = ExtractRegExpFuncs.size(); i != e; ++i) {
    std::string Error;
    StringRef RegExStr = ExtractRegExpFuncs[i];
    Regex RegEx(RegExStr);
    if (!RegEx.isValid(Error)) {
      errs() << argv[0] << ": '" << ExtractRegExpFuncs[i] << "' "
        "invalid regex: " << Error;
    }
    bool match = false;
    for (Module::iterator F = M->begin(), E = M->end(); F != E;
         F++) {
      if (RegEx.match(F->getName())) {
        GVs.insert(&*F);
        match = true;
      }
    }
    if (!match) {
      errs() << argv[0] << ": program doesn't contain global named '"
             << ExtractRegExpFuncs[i] << "'!\n";
      return 1;
    }
  }

  // Materialize requisite global values.
  if (!DeleteFn)
    for (size_t i = 0, e = GVs.size(); i != e; ++i) {
      GlobalValue *GV = GVs[i];
      if (std::error_code EC = GV->materialize()) {
        errs() << argv[0] << ": error reading input: " << EC.message() << "\n";
        return 1;
      }
    }
  else {
    // Deleting. Materialize every GV that's *not* in GVs.
    SmallPtrSet<GlobalValue *, 8> GVSet(GVs.begin(), GVs.end());
    for (auto &G : M->globals()) {
      if (!GVSet.count(&G)) {
        if (std::error_code EC = G.materialize()) {
          errs() << argv[0] << ": error reading input: " << EC.message()
                 << "\n";
          return 1;
        }
      }
    }
    for (auto &F : *M) {
      if (!GVSet.count(&F)) {
        if (std::error_code EC = F.materialize()) {
          errs() << argv[0] << ": error reading input: " << EC.message()
                 << "\n";
          return 1;
        }
      }
    }
  }

  // In addition to deleting all other functions, we also want to spiff it
  // up a little bit.  Do this now.
<<<<<<< HEAD
  PassManager Passes;
  Passes.add(new DataLayoutPass()); // Use correct DataLayout
=======
  legacy::PassManager Passes;
>>>>>>> 969bfdfe

  std::vector<GlobalValue*> Gvs(GVs.begin(), GVs.end());

  Passes.add(createGVExtractionPass(Gvs, DeleteFn));
  if (!DeleteFn)
    Passes.add(createGlobalDCEPass());           // Delete unreachable globals
  Passes.add(createStripDeadDebugInfoPass());    // Remove dead debug info
  Passes.add(createStripDeadPrototypesPass());   // Remove dead func decls

  std::error_code EC;
  tool_output_file Out(OutputFilename, EC, sys::fs::F_None);
  if (EC) {
    errs() << EC.message() << '\n';
    return 1;
  }

  if (OutputAssembly)
    Passes.add(createPrintModulePass(Out.os()));
  else if (Force || !CheckBitcodeOutputToConsole(Out.os(), true))
    Passes.add(createBitcodeWriterPass(Out.os()));

  Passes.run(*M.get());

  // Declare success.
  Out.keep();

  return 0;
}<|MERGE_RESOLUTION|>--- conflicted
+++ resolved
@@ -246,12 +246,7 @@
 
   // In addition to deleting all other functions, we also want to spiff it
   // up a little bit.  Do this now.
-<<<<<<< HEAD
-  PassManager Passes;
-  Passes.add(new DataLayoutPass()); // Use correct DataLayout
-=======
   legacy::PassManager Passes;
->>>>>>> 969bfdfe
 
   std::vector<GlobalValue*> Gvs(GVs.begin(), GVs.end());
 
