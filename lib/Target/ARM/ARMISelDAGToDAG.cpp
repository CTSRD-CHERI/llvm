--- conflicted
+++ resolved
@@ -1197,14 +1197,11 @@
                                             SDValue &Base, SDValue &OffImm) {
   if (N.getOpcode() == ISD::FrameIndex) {
     int FI = cast<FrameIndexSDNode>(N)->getIndex();
-<<<<<<< HEAD
-=======
     // Only multiples of 4 are allowed for the offset, so the frame object
     // alignment must be at least 4.
     MachineFrameInfo *MFI = MF->getFrameInfo();
     if (MFI->getObjectAlignment(FI) < 4)
       MFI->setObjectAlignment(FI, 4);
->>>>>>> 969bfdfe
     Base = CurDAG->getTargetFrameIndex(FI, TLI->getPointerTy());
     OffImm = CurDAG->getTargetConstant(0, MVT::i32);
     return true;
@@ -1222,14 +1219,11 @@
       Base = N.getOperand(0);
       if (Base.getOpcode() == ISD::FrameIndex) {
         int FI = cast<FrameIndexSDNode>(Base)->getIndex();
-<<<<<<< HEAD
-=======
         // For LHS+RHS to result in an offset that's a multiple of 4 the object
         // indexed by the LHS must be 4-byte aligned.
         MachineFrameInfo *MFI = MF->getFrameInfo();
         if (MFI->getObjectAlignment(FI) < 4)
           MFI->setObjectAlignment(FI, 4);
->>>>>>> 969bfdfe
         Base = CurDAG->getTargetFrameIndex(FI, TLI->getPointerTy());
       }
       OffImm = CurDAG->getTargetConstant(RHSC, MVT::i32);
@@ -2518,14 +2512,11 @@
     int FI = cast<FrameIndexSDNode>(N)->getIndex();
     SDValue TFI = CurDAG->getTargetFrameIndex(FI, TLI->getPointerTy());
     if (Subtarget->isThumb1Only()) {
-<<<<<<< HEAD
-=======
       // Set the alignment of the frame object to 4, to avoid having to generate
       // more than one ADD
       MachineFrameInfo *MFI = MF->getFrameInfo();
       if (MFI->getObjectAlignment(FI) < 4)
         MFI->setObjectAlignment(FI, 4);
->>>>>>> 969bfdfe
       return CurDAG->SelectNodeTo(N, ARM::tADDframe, MVT::i32, TFI,
                                   CurDAG->getTargetConstant(0, MVT::i32));
     } else {
