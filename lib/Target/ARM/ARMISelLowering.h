--- conflicted
+++ resolved
@@ -227,12 +227,8 @@
 
   class ARMTargetLowering : public TargetLowering {
   public:
-<<<<<<< HEAD
-    explicit ARMTargetLowering(const TargetMachine &TM);
-=======
     explicit ARMTargetLowering(const TargetMachine &TM,
                                const ARMSubtarget &STI);
->>>>>>> 969bfdfe
 
     unsigned getJumpTableEncoding() const override;
 
@@ -414,12 +410,8 @@
 
     bool shouldExpandAtomicLoadInIR(LoadInst *LI) const override;
     bool shouldExpandAtomicStoreInIR(StoreInst *SI) const override;
-<<<<<<< HEAD
-    bool shouldExpandAtomicRMWInIR(AtomicRMWInst *AI) const override;
-=======
     TargetLoweringBase::AtomicRMWExpansionKind
     shouldExpandAtomicRMWInIR(AtomicRMWInst *AI) const override;
->>>>>>> 969bfdfe
 
     bool useLoadStackGuardNode() const override;
 
