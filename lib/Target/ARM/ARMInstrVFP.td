//===-- ARMInstrVFP.td - VFP support for ARM ---------------*- tablegen -*-===//
//
//                     The LLVM Compiler Infrastructure
//
// This file is distributed under the University of Illinois Open Source
// License. See LICENSE.TXT for details.
//
//===----------------------------------------------------------------------===//
//
// This file describes the ARM VFP instruction set.
//
//===----------------------------------------------------------------------===//

def SDT_CMPFP0  : SDTypeProfile<0, 1, [SDTCisFP<0>]>;
def SDT_VMOVDRR : SDTypeProfile<1, 2, [SDTCisVT<0, f64>, SDTCisVT<1, i32>,
                                       SDTCisSameAs<1, 2>]>;

def arm_fmstat : SDNode<"ARMISD::FMSTAT",  SDTNone, [SDNPInGlue, SDNPOutGlue]>;
def arm_cmpfp  : SDNode<"ARMISD::CMPFP",   SDT_ARMCmp, [SDNPOutGlue]>;
def arm_cmpfp0 : SDNode<"ARMISD::CMPFPw0", SDT_CMPFP0, [SDNPOutGlue]>;
def arm_fmdrr  : SDNode<"ARMISD::VMOVDRR", SDT_VMOVDRR>;


//===----------------------------------------------------------------------===//
// Operand Definitions.
//

// 8-bit floating-point immediate encodings.
def FPImmOperand : AsmOperandClass {
  let Name = "FPImm";
  let ParserMethod = "parseFPImm";
}

def vfp_f32imm : Operand<f32>,
                 PatLeaf<(f32 fpimm), [{
      return ARM_AM::getFP32Imm(N->getValueAPF()) != -1;
    }], SDNodeXForm<fpimm, [{
      APFloat InVal = N->getValueAPF();
      uint32_t enc = ARM_AM::getFP32Imm(InVal);
      return CurDAG->getTargetConstant(enc, MVT::i32);
    }]>> {
  let PrintMethod = "printFPImmOperand";
  let ParserMatchClass = FPImmOperand;
}

def vfp_f64imm : Operand<f64>,
                 PatLeaf<(f64 fpimm), [{
      return ARM_AM::getFP64Imm(N->getValueAPF()) != -1;
    }], SDNodeXForm<fpimm, [{
      APFloat InVal = N->getValueAPF();
      uint32_t enc = ARM_AM::getFP64Imm(InVal);
      return CurDAG->getTargetConstant(enc, MVT::i32);
    }]>> {
  let PrintMethod = "printFPImmOperand";
  let ParserMatchClass = FPImmOperand;
}

def alignedload32 : PatFrag<(ops node:$ptr), (load node:$ptr), [{
  return cast<LoadSDNode>(N)->getAlignment() >= 4;
}]>;

def alignedstore32 : PatFrag<(ops node:$val, node:$ptr),
                             (store node:$val, node:$ptr), [{
  return cast<StoreSDNode>(N)->getAlignment() >= 4;
}]>;

// The VCVT to/from fixed-point instructions encode the 'fbits' operand
// (the number of fixed bits) differently than it appears in the assembly
// source. It's encoded as "Size - fbits" where Size is the size of the
// fixed-point representation (32 or 16) and fbits is the value appearing
// in the assembly source, an integer in [0,16] or (0,32], depending on size.
def fbits32_asm_operand : AsmOperandClass { let Name = "FBits32"; }
def fbits32 : Operand<i32> {
  let PrintMethod = "printFBits32";
  let ParserMatchClass = fbits32_asm_operand;
}

def fbits16_asm_operand : AsmOperandClass { let Name = "FBits16"; }
def fbits16 : Operand<i32> {
  let PrintMethod = "printFBits16";
  let ParserMatchClass = fbits16_asm_operand;
}

//===----------------------------------------------------------------------===//
//  Load / store Instructions.
//

let canFoldAsLoad = 1, isReMaterializable = 1 in {

def VLDRD : ADI5<0b1101, 0b01, (outs DPR:$Dd), (ins addrmode5:$addr),
                 IIC_fpLoad64, "vldr", "\t$Dd, $addr",
                 [(set DPR:$Dd, (f64 (alignedload32 addrmode5:$addr)))]>;

def VLDRS : ASI5<0b1101, 0b01, (outs SPR:$Sd), (ins addrmode5:$addr),
                 IIC_fpLoad32, "vldr", "\t$Sd, $addr",
                 [(set SPR:$Sd, (load addrmode5:$addr))]> {
  // Some single precision VFP instructions may be executed on both NEON and VFP
  // pipelines.
  let D = VFPNeonDomain;
}

} // End of 'let canFoldAsLoad = 1, isReMaterializable = 1 in'

def VSTRD : ADI5<0b1101, 0b00, (outs), (ins DPR:$Dd, addrmode5:$addr),
                 IIC_fpStore64, "vstr", "\t$Dd, $addr",
                 [(alignedstore32 (f64 DPR:$Dd), addrmode5:$addr)]>;

def VSTRS : ASI5<0b1101, 0b00, (outs), (ins SPR:$Sd, addrmode5:$addr),
                 IIC_fpStore32, "vstr", "\t$Sd, $addr",
                 [(store SPR:$Sd, addrmode5:$addr)]> {
  // Some single precision VFP instructions may be executed on both NEON and VFP
  // pipelines.
  let D = VFPNeonDomain;
}

//===----------------------------------------------------------------------===//
//  Load / store multiple Instructions.
//

multiclass vfp_ldst_mult<string asm, bit L_bit,
                         InstrItinClass itin, InstrItinClass itin_upd> {
  // Double Precision
  def DIA :
    AXDI4<(outs), (ins GPR:$Rn, pred:$p, dpr_reglist:$regs, variable_ops),
          IndexModeNone, itin,
          !strconcat(asm, "ia${p}\t$Rn, $regs"), "", []> {
    let Inst{24-23} = 0b01;       // Increment After
    let Inst{21}    = 0;          // No writeback
    let Inst{20}    = L_bit;
  }
  def DIA_UPD :
    AXDI4<(outs GPR:$wb), (ins GPR:$Rn, pred:$p, dpr_reglist:$regs,
                               variable_ops),
          IndexModeUpd, itin_upd,
          !strconcat(asm, "ia${p}\t$Rn!, $regs"), "$Rn = $wb", []> {
    let Inst{24-23} = 0b01;       // Increment After
    let Inst{21}    = 1;          // Writeback
    let Inst{20}    = L_bit;
  }
  def DDB_UPD :
    AXDI4<(outs GPR:$wb), (ins GPR:$Rn, pred:$p, dpr_reglist:$regs,
                               variable_ops),
          IndexModeUpd, itin_upd,
          !strconcat(asm, "db${p}\t$Rn!, $regs"), "$Rn = $wb", []> {
    let Inst{24-23} = 0b10;       // Decrement Before
    let Inst{21}    = 1;          // Writeback
    let Inst{20}    = L_bit;
  }

  // Single Precision
  def SIA :
    AXSI4<(outs), (ins GPR:$Rn, pred:$p, spr_reglist:$regs, variable_ops),
          IndexModeNone, itin,
          !strconcat(asm, "ia${p}\t$Rn, $regs"), "", []> {
    let Inst{24-23} = 0b01;       // Increment After
    let Inst{21}    = 0;          // No writeback
    let Inst{20}    = L_bit;

    // Some single precision VFP instructions may be executed on both NEON and
    // VFP pipelines.
    let D = VFPNeonDomain;
  }
  def SIA_UPD :
    AXSI4<(outs GPR:$wb), (ins GPR:$Rn, pred:$p, spr_reglist:$regs,
                               variable_ops),
          IndexModeUpd, itin_upd,
          !strconcat(asm, "ia${p}\t$Rn!, $regs"), "$Rn = $wb", []> {
    let Inst{24-23} = 0b01;       // Increment After
    let Inst{21}    = 1;          // Writeback
    let Inst{20}    = L_bit;

    // Some single precision VFP instructions may be executed on both NEON and
    // VFP pipelines.
    let D = VFPNeonDomain;
  }
  def SDB_UPD :
    AXSI4<(outs GPR:$wb), (ins GPR:$Rn, pred:$p, spr_reglist:$regs,
                               variable_ops),
          IndexModeUpd, itin_upd,
          !strconcat(asm, "db${p}\t$Rn!, $regs"), "$Rn = $wb", []> {
    let Inst{24-23} = 0b10;       // Decrement Before
    let Inst{21}    = 1;          // Writeback
    let Inst{20}    = L_bit;

    // Some single precision VFP instructions may be executed on both NEON and
    // VFP pipelines.
    let D = VFPNeonDomain;
  }
}

let hasSideEffects = 0 in {

let mayLoad = 1, hasExtraDefRegAllocReq = 1 in
defm VLDM : vfp_ldst_mult<"vldm", 1, IIC_fpLoad_m, IIC_fpLoad_mu>;

let mayStore = 1, hasExtraSrcRegAllocReq = 1 in
defm VSTM : vfp_ldst_mult<"vstm", 0, IIC_fpStore_m, IIC_fpStore_mu>;

} // hasSideEffects

def : MnemonicAlias<"vldm", "vldmia">;
def : MnemonicAlias<"vstm", "vstmia">;

// FLDM/FSTM - Load / Store multiple single / double precision registers for
// pre-ARMv6 cores.
// These instructions are deprecated!
def : VFP2MnemonicAlias<"fldmias", "vldmia">;
def : VFP2MnemonicAlias<"fldmdbs", "vldmdb">;
def : VFP2MnemonicAlias<"fldmeas", "vldmdb">;
def : VFP2MnemonicAlias<"fldmfds", "vldmia">;
def : VFP2MnemonicAlias<"fldmiad", "vldmia">;
def : VFP2MnemonicAlias<"fldmdbd", "vldmdb">;
def : VFP2MnemonicAlias<"fldmead", "vldmdb">;
def : VFP2MnemonicAlias<"fldmfdd", "vldmia">;

def : VFP2MnemonicAlias<"fstmias", "vstmia">;
def : VFP2MnemonicAlias<"fstmdbs", "vstmdb">;
def : VFP2MnemonicAlias<"fstmeas", "vstmia">;
def : VFP2MnemonicAlias<"fstmfds", "vstmdb">;
def : VFP2MnemonicAlias<"fstmiad", "vstmia">;
def : VFP2MnemonicAlias<"fstmdbd", "vstmdb">;
def : VFP2MnemonicAlias<"fstmead", "vstmia">;
def : VFP2MnemonicAlias<"fstmfdd", "vstmdb">;

def : InstAlias<"vpush${p} $r", (VSTMDDB_UPD SP, pred:$p, dpr_reglist:$r)>,
                Requires<[HasVFP2]>;
def : InstAlias<"vpush${p} $r", (VSTMSDB_UPD SP, pred:$p, spr_reglist:$r)>,
                Requires<[HasVFP2]>;
def : InstAlias<"vpop${p} $r",  (VLDMDIA_UPD SP, pred:$p, dpr_reglist:$r)>,
                Requires<[HasVFP2]>;
def : InstAlias<"vpop${p} $r",  (VLDMSIA_UPD SP, pred:$p, spr_reglist:$r)>,
                Requires<[HasVFP2]>;
defm : VFPDTAnyInstAlias<"vpush${p}", "$r",
                         (VSTMSDB_UPD SP, pred:$p, spr_reglist:$r)>;
defm : VFPDTAnyInstAlias<"vpush${p}", "$r",
                         (VSTMDDB_UPD SP, pred:$p, dpr_reglist:$r)>;
defm : VFPDTAnyInstAlias<"vpop${p}", "$r",
                         (VLDMSIA_UPD SP, pred:$p, spr_reglist:$r)>;
defm : VFPDTAnyInstAlias<"vpop${p}", "$r",
                         (VLDMDIA_UPD SP, pred:$p, dpr_reglist:$r)>;

// FLDMX, FSTMX - Load and store multiple unknown precision registers for
// pre-armv6 cores.
// These instruction are deprecated so we don't want them to get selected.
multiclass vfp_ldstx_mult<string asm, bit L_bit> {
  // Unknown precision
  def XIA :
    AXXI4<(outs), (ins GPR:$Rn, pred:$p, dpr_reglist:$regs, variable_ops),
          IndexModeNone, !strconcat(asm, "iax${p}\t$Rn, $regs"), "", []> {
    let Inst{24-23} = 0b01;       // Increment After
    let Inst{21}    = 0;          // No writeback
    let Inst{20}    = L_bit;
  }
  def XIA_UPD :
    AXXI4<(outs GPR:$wb), (ins GPR:$Rn, pred:$p, dpr_reglist:$regs, variable_ops),
          IndexModeUpd, !strconcat(asm, "iax${p}\t$Rn!, $regs"), "$Rn = $wb", []> {
    let Inst{24-23} = 0b01;         // Increment After
    let Inst{21}    = 1;            // Writeback
    let Inst{20}    = L_bit;
  }
  def XDB_UPD :
    AXXI4<(outs GPR:$wb), (ins GPR:$Rn, pred:$p, dpr_reglist:$regs, variable_ops),
          IndexModeUpd, !strconcat(asm, "dbx${p}\t$Rn!, $regs"), "$Rn = $wb", []> {
    let Inst{24-23} = 0b10;         // Decrement Before
    let Inst{21}    = 1;            // Writeback
    let Inst{20}    = L_bit;
  }
}

defm FLDM : vfp_ldstx_mult<"fldm", 1>;
defm FSTM : vfp_ldstx_mult<"fstm", 0>;

def : VFP2MnemonicAlias<"fldmeax", "fldmdbx">;
def : VFP2MnemonicAlias<"fldmfdx", "fldmiax">;

def : VFP2MnemonicAlias<"fstmeax", "fstmiax">;
def : VFP2MnemonicAlias<"fstmfdx", "fstmdbx">;

//===----------------------------------------------------------------------===//
// FP Binary Operations.
//

let TwoOperandAliasConstraint = "$Dn = $Dd" in
def VADDD  : ADbI<0b11100, 0b11, 0, 0,
                  (outs DPR:$Dd), (ins DPR:$Dn, DPR:$Dm),
                  IIC_fpALU64, "vadd", ".f64\t$Dd, $Dn, $Dm",
                  [(set DPR:$Dd, (fadd DPR:$Dn, (f64 DPR:$Dm)))]>;

let TwoOperandAliasConstraint = "$Sn = $Sd" in
def VADDS  : ASbIn<0b11100, 0b11, 0, 0,
                   (outs SPR:$Sd), (ins SPR:$Sn, SPR:$Sm),
                   IIC_fpALU32, "vadd", ".f32\t$Sd, $Sn, $Sm",
                   [(set SPR:$Sd, (fadd SPR:$Sn, SPR:$Sm))]> {
  // Some single precision VFP instructions may be executed on both NEON and
  // VFP pipelines on A8.
  let D = VFPNeonA8Domain;
}

let TwoOperandAliasConstraint = "$Dn = $Dd" in
def VSUBD  : ADbI<0b11100, 0b11, 1, 0,
                  (outs DPR:$Dd), (ins DPR:$Dn, DPR:$Dm),
                  IIC_fpALU64, "vsub", ".f64\t$Dd, $Dn, $Dm",
                  [(set DPR:$Dd, (fsub DPR:$Dn, (f64 DPR:$Dm)))]>;

let TwoOperandAliasConstraint = "$Sn = $Sd" in
def VSUBS  : ASbIn<0b11100, 0b11, 1, 0,
                   (outs SPR:$Sd), (ins SPR:$Sn, SPR:$Sm),
                   IIC_fpALU32, "vsub", ".f32\t$Sd, $Sn, $Sm",
                   [(set SPR:$Sd, (fsub SPR:$Sn, SPR:$Sm))]> {
  // Some single precision VFP instructions may be executed on both NEON and
  // VFP pipelines on A8.
  let D = VFPNeonA8Domain;
}

let TwoOperandAliasConstraint = "$Dn = $Dd" in
def VDIVD  : ADbI<0b11101, 0b00, 0, 0,
                  (outs DPR:$Dd), (ins DPR:$Dn, DPR:$Dm),
                  IIC_fpDIV64, "vdiv", ".f64\t$Dd, $Dn, $Dm",
                  [(set DPR:$Dd, (fdiv DPR:$Dn, (f64 DPR:$Dm)))]>;

let TwoOperandAliasConstraint = "$Sn = $Sd" in
def VDIVS  : ASbI<0b11101, 0b00, 0, 0,
                  (outs SPR:$Sd), (ins SPR:$Sn, SPR:$Sm),
                  IIC_fpDIV32, "vdiv", ".f32\t$Sd, $Sn, $Sm",
                  [(set SPR:$Sd, (fdiv SPR:$Sn, SPR:$Sm))]>;

let TwoOperandAliasConstraint = "$Dn = $Dd" in
def VMULD  : ADbI<0b11100, 0b10, 0, 0,
                  (outs DPR:$Dd), (ins DPR:$Dn, DPR:$Dm),
                  IIC_fpMUL64, "vmul", ".f64\t$Dd, $Dn, $Dm",
                  [(set DPR:$Dd, (fmul DPR:$Dn, (f64 DPR:$Dm)))]>;

let TwoOperandAliasConstraint = "$Sn = $Sd" in
def VMULS  : ASbIn<0b11100, 0b10, 0, 0,
                   (outs SPR:$Sd), (ins SPR:$Sn, SPR:$Sm),
                   IIC_fpMUL32, "vmul", ".f32\t$Sd, $Sn, $Sm",
                   [(set SPR:$Sd, (fmul SPR:$Sn, SPR:$Sm))]> {
  // Some single precision VFP instructions may be executed on both NEON and
  // VFP pipelines on A8.
  let D = VFPNeonA8Domain;
}

def VNMULD : ADbI<0b11100, 0b10, 1, 0,
                  (outs DPR:$Dd), (ins DPR:$Dn, DPR:$Dm),
                  IIC_fpMUL64, "vnmul", ".f64\t$Dd, $Dn, $Dm",
                  [(set DPR:$Dd, (fneg (fmul DPR:$Dn, (f64 DPR:$Dm))))]>;

def VNMULS : ASbI<0b11100, 0b10, 1, 0,
                  (outs SPR:$Sd), (ins SPR:$Sn, SPR:$Sm),
                  IIC_fpMUL32, "vnmul", ".f32\t$Sd, $Sn, $Sm",
                  [(set SPR:$Sd, (fneg (fmul SPR:$Sn, SPR:$Sm)))]> {
  // Some single precision VFP instructions may be executed on both NEON and
  // VFP pipelines on A8.
  let D = VFPNeonA8Domain;
}

multiclass vsel_inst<string op, bits<2> opc, int CC> {
  let DecoderNamespace = "VFPV8", PostEncoderMethod = "",
      Uses = [CPSR], AddedComplexity = 4 in {
    def S : ASbInp<0b11100, opc, 0,
                   (outs SPR:$Sd), (ins SPR:$Sn, SPR:$Sm),
                   NoItinerary, !strconcat("vsel", op, ".f32\t$Sd, $Sn, $Sm"),
                   [(set SPR:$Sd, (ARMcmov SPR:$Sm, SPR:$Sn, CC))]>,
                   Requires<[HasFPARMv8]>;

    def D : ADbInp<0b11100, opc, 0,
                   (outs DPR:$Dd), (ins DPR:$Dn, DPR:$Dm),
                   NoItinerary, !strconcat("vsel", op, ".f64\t$Dd, $Dn, $Dm"),
                   [(set DPR:$Dd, (ARMcmov (f64 DPR:$Dm), (f64 DPR:$Dn), CC))]>,
                   Requires<[HasFPARMv8, HasDPVFP]>;
  }
}

// The CC constants here match ARMCC::CondCodes.
defm VSELGT : vsel_inst<"gt", 0b11, 12>;
defm VSELGE : vsel_inst<"ge", 0b10, 10>;
defm VSELEQ : vsel_inst<"eq", 0b00, 0>;
defm VSELVS : vsel_inst<"vs", 0b01, 6>;

multiclass vmaxmin_inst<string op, bit opc, SDNode SD> {
  let DecoderNamespace = "VFPV8", PostEncoderMethod = "" in {
    def S : ASbInp<0b11101, 0b00, opc,
                   (outs SPR:$Sd), (ins SPR:$Sn, SPR:$Sm),
                   NoItinerary, !strconcat(op, ".f32\t$Sd, $Sn, $Sm"),
                   [(set SPR:$Sd, (SD SPR:$Sn, SPR:$Sm))]>,
                   Requires<[HasFPARMv8]>;

    def D : ADbInp<0b11101, 0b00, opc,
                   (outs DPR:$Dd), (ins DPR:$Dn, DPR:$Dm),
                   NoItinerary, !strconcat(op, ".f64\t$Dd, $Dn, $Dm"),
                   [(set DPR:$Dd, (f64 (SD (f64 DPR:$Dn), (f64 DPR:$Dm))))]>,
                   Requires<[HasFPARMv8, HasDPVFP]>;
  }
}

defm VMAXNM : vmaxmin_inst<"vmaxnm", 0, ARMvmaxnm>;
defm VMINNM : vmaxmin_inst<"vminnm", 1, ARMvminnm>;

// Match reassociated forms only if not sign dependent rounding.
def : Pat<(fmul (fneg DPR:$a), (f64 DPR:$b)),
          (VNMULD DPR:$a, DPR:$b)>,
          Requires<[NoHonorSignDependentRounding,HasDPVFP]>;
def : Pat<(fmul (fneg SPR:$a), SPR:$b),
          (VNMULS SPR:$a, SPR:$b)>, Requires<[NoHonorSignDependentRounding]>;

// These are encoded as unary instructions.
let Defs = [FPSCR_NZCV] in {
def VCMPED : ADuI<0b11101, 0b11, 0b0100, 0b11, 0,
                  (outs), (ins DPR:$Dd, DPR:$Dm),
                  IIC_fpCMP64, "vcmpe", ".f64\t$Dd, $Dm",
                  [(arm_cmpfp DPR:$Dd, (f64 DPR:$Dm))]>;

def VCMPES : ASuI<0b11101, 0b11, 0b0100, 0b11, 0,
                  (outs), (ins SPR:$Sd, SPR:$Sm),
                  IIC_fpCMP32, "vcmpe", ".f32\t$Sd, $Sm",
                  [(arm_cmpfp SPR:$Sd, SPR:$Sm)]> {
  // Some single precision VFP instructions may be executed on both NEON and
  // VFP pipelines on A8.
  let D = VFPNeonA8Domain;
}

// FIXME: Verify encoding after integrated assembler is working.
def VCMPD  : ADuI<0b11101, 0b11, 0b0100, 0b01, 0,
                  (outs), (ins DPR:$Dd, DPR:$Dm),
                  IIC_fpCMP64, "vcmp", ".f64\t$Dd, $Dm",
                  [/* For disassembly only; pattern left blank */]>;

def VCMPS  : ASuI<0b11101, 0b11, 0b0100, 0b01, 0,
                  (outs), (ins SPR:$Sd, SPR:$Sm),
                  IIC_fpCMP32, "vcmp", ".f32\t$Sd, $Sm",
                  [/* For disassembly only; pattern left blank */]> {
  // Some single precision VFP instructions may be executed on both NEON and
  // VFP pipelines on A8.
  let D = VFPNeonA8Domain;
}
} // Defs = [FPSCR_NZCV]

//===----------------------------------------------------------------------===//
// FP Unary Operations.
//

def VABSD  : ADuI<0b11101, 0b11, 0b0000, 0b11, 0,
                  (outs DPR:$Dd), (ins DPR:$Dm),
                  IIC_fpUNA64, "vabs", ".f64\t$Dd, $Dm",
                  [(set DPR:$Dd, (fabs (f64 DPR:$Dm)))]>;

def VABSS  : ASuIn<0b11101, 0b11, 0b0000, 0b11, 0,
                   (outs SPR:$Sd), (ins SPR:$Sm),
                   IIC_fpUNA32, "vabs", ".f32\t$Sd, $Sm",
                   [(set SPR:$Sd, (fabs SPR:$Sm))]> {
  // Some single precision VFP instructions may be executed on both NEON and
  // VFP pipelines on A8.
  let D = VFPNeonA8Domain;
}

let Defs = [FPSCR_NZCV] in {
def VCMPEZD : ADuI<0b11101, 0b11, 0b0101, 0b11, 0,
                   (outs), (ins DPR:$Dd),
                   IIC_fpCMP64, "vcmpe", ".f64\t$Dd, #0",
                   [(arm_cmpfp0 (f64 DPR:$Dd))]> {
  let Inst{3-0} = 0b0000;
  let Inst{5}   = 0;
}

def VCMPEZS : ASuI<0b11101, 0b11, 0b0101, 0b11, 0,
                   (outs), (ins SPR:$Sd),
                   IIC_fpCMP32, "vcmpe", ".f32\t$Sd, #0",
                   [(arm_cmpfp0 SPR:$Sd)]> {
  let Inst{3-0} = 0b0000;
  let Inst{5}   = 0;

  // Some single precision VFP instructions may be executed on both NEON and
  // VFP pipelines on A8.
  let D = VFPNeonA8Domain;
}

// FIXME: Verify encoding after integrated assembler is working.
def VCMPZD  : ADuI<0b11101, 0b11, 0b0101, 0b01, 0,
                   (outs), (ins DPR:$Dd),
                   IIC_fpCMP64, "vcmp", ".f64\t$Dd, #0",
                   [/* For disassembly only; pattern left blank */]> {
  let Inst{3-0} = 0b0000;
  let Inst{5}   = 0;
}

def VCMPZS  : ASuI<0b11101, 0b11, 0b0101, 0b01, 0,
                   (outs), (ins SPR:$Sd),
                   IIC_fpCMP32, "vcmp", ".f32\t$Sd, #0",
                   [/* For disassembly only; pattern left blank */]> {
  let Inst{3-0} = 0b0000;
  let Inst{5}   = 0;

  // Some single precision VFP instructions may be executed on both NEON and
  // VFP pipelines on A8.
  let D = VFPNeonA8Domain;
}
} // Defs = [FPSCR_NZCV]

def VCVTDS  : ASuI<0b11101, 0b11, 0b0111, 0b11, 0,
                   (outs DPR:$Dd), (ins SPR:$Sm),
                   IIC_fpCVTDS, "vcvt", ".f64.f32\t$Dd, $Sm",
                   [(set DPR:$Dd, (fextend SPR:$Sm))]> {
  // Instruction operands.
  bits<5> Dd;
  bits<5> Sm;

  // Encode instruction operands.
  let Inst{3-0}   = Sm{4-1};
  let Inst{5}     = Sm{0};
  let Inst{15-12} = Dd{3-0};
  let Inst{22}    = Dd{4};

  let Predicates = [HasVFP2, HasDPVFP];
}

// Special case encoding: bits 11-8 is 0b1011.
def VCVTSD  : VFPAI<(outs SPR:$Sd), (ins DPR:$Dm), VFPUnaryFrm,
                    IIC_fpCVTSD, "vcvt", ".f32.f64\t$Sd, $Dm",
                    [(set SPR:$Sd, (fround DPR:$Dm))]> {
  // Instruction operands.
  bits<5> Sd;
  bits<5> Dm;

  // Encode instruction operands.
  let Inst{3-0}   = Dm{3-0};
  let Inst{5}     = Dm{4};
  let Inst{15-12} = Sd{4-1};
  let Inst{22}    = Sd{0};

  let Inst{27-23} = 0b11101;
  let Inst{21-16} = 0b110111;
  let Inst{11-8}  = 0b1011;
  let Inst{7-6}   = 0b11;
  let Inst{4}     = 0;

  let Predicates = [HasVFP2, HasDPVFP];
}

// Between half, single and double-precision.  For disassembly only.

// FIXME: Verify encoding after integrated assembler is working.
def VCVTBHS: ASuI<0b11101, 0b11, 0b0010, 0b01, 0, (outs SPR:$Sd), (ins SPR:$Sm),
                 /* FIXME */ IIC_fpCVTSH, "vcvtb", ".f32.f16\t$Sd, $Sm",
                 [/* For disassembly only; pattern left blank */]>;

def VCVTBSH: ASuI<0b11101, 0b11, 0b0011, 0b01, 0, (outs SPR:$Sd), (ins SPR:$Sm),
                 /* FIXME */ IIC_fpCVTHS, "vcvtb", ".f16.f32\t$Sd, $Sm",
                 [/* For disassembly only; pattern left blank */]>;

def VCVTTHS: ASuI<0b11101, 0b11, 0b0010, 0b11, 0, (outs SPR:$Sd), (ins SPR:$Sm),
                 /* FIXME */ IIC_fpCVTSH, "vcvtt", ".f32.f16\t$Sd, $Sm",
                 [/* For disassembly only; pattern left blank */]>;

def VCVTTSH: ASuI<0b11101, 0b11, 0b0011, 0b11, 0, (outs SPR:$Sd), (ins SPR:$Sm),
                 /* FIXME */ IIC_fpCVTHS, "vcvtt", ".f16.f32\t$Sd, $Sm",
                 [/* For disassembly only; pattern left blank */]>;

def VCVTBHD : ADuI<0b11101, 0b11, 0b0010, 0b01, 0,
                   (outs DPR:$Dd), (ins SPR:$Sm),
                   NoItinerary, "vcvtb", ".f64.f16\t$Dd, $Sm",
                   []>, Requires<[HasFPARMv8, HasDPVFP]> {
  // Instruction operands.
  bits<5> Sm;

  // Encode instruction operands.
  let Inst{3-0} = Sm{4-1};
  let Inst{5}   = Sm{0};
}

def VCVTBDH : ADuI<0b11101, 0b11, 0b0011, 0b01, 0,
                   (outs SPR:$Sd), (ins DPR:$Dm),
                   NoItinerary, "vcvtb", ".f16.f64\t$Sd, $Dm",
                   []>, Requires<[HasFPARMv8, HasDPVFP]> {
  // Instruction operands.
  bits<5> Sd;
  bits<5> Dm;

  // Encode instruction operands.
  let Inst{3-0}     = Dm{3-0};
  let Inst{5}       = Dm{4};
  let Inst{15-12}   = Sd{4-1};
  let Inst{22}      = Sd{0};
}

def VCVTTHD : ADuI<0b11101, 0b11, 0b0010, 0b11, 0,
                   (outs DPR:$Dd), (ins SPR:$Sm),
                   NoItinerary, "vcvtt", ".f64.f16\t$Dd, $Sm",
                   []>, Requires<[HasFPARMv8, HasDPVFP]> {
  // Instruction operands.
  bits<5> Sm;

  // Encode instruction operands.
  let Inst{3-0} = Sm{4-1};
  let Inst{5}   = Sm{0};
}

def VCVTTDH : ADuI<0b11101, 0b11, 0b0011, 0b11, 0,
                   (outs SPR:$Sd), (ins DPR:$Dm),
                   NoItinerary, "vcvtt", ".f16.f64\t$Sd, $Dm",
                   []>, Requires<[HasFPARMv8, HasDPVFP]> {
  // Instruction operands.
  bits<5> Sd;
  bits<5> Dm;

  // Encode instruction operands.
  let Inst{15-12} = Sd{4-1};
  let Inst{22}    = Sd{0};
  let Inst{3-0}   = Dm{3-0};
  let Inst{5}     = Dm{4};
}

def : Pat<(fp_to_f16 SPR:$a),
          (i32 (COPY_TO_REGCLASS (VCVTBSH SPR:$a), GPR))>;

def : Pat<(fp_to_f16 (f64 DPR:$a)),
          (i32 (COPY_TO_REGCLASS (VCVTBDH DPR:$a), GPR))>;

def : Pat<(f16_to_fp GPR:$a),
          (VCVTBHS (COPY_TO_REGCLASS GPR:$a, SPR))>;

def : Pat<(f64 (f16_to_fp GPR:$a)),
          (VCVTBHD (COPY_TO_REGCLASS GPR:$a, SPR))>;

multiclass vcvt_inst<string opc, bits<2> rm,
                     SDPatternOperator node = null_frag> {
  let PostEncoderMethod = "", DecoderNamespace = "VFPV8" in {
    def SS : ASuInp<0b11101, 0b11, 0b1100, 0b11, 0,
                    (outs SPR:$Sd), (ins SPR:$Sm),
                    NoItinerary, !strconcat("vcvt", opc, ".s32.f32\t$Sd, $Sm"),
<<<<<<< HEAD
                    [(set SPR:$Sd, (arm_ftosi (node SPR:$Sm)))]>,
=======
                    []>,
>>>>>>> 969bfdfe
                    Requires<[HasFPARMv8]> {
      let Inst{17-16} = rm;
    }

    def US : ASuInp<0b11101, 0b11, 0b1100, 0b01, 0,
                    (outs SPR:$Sd), (ins SPR:$Sm),
                    NoItinerary, !strconcat("vcvt", opc, ".u32.f32\t$Sd, $Sm"),
<<<<<<< HEAD
                    [(set SPR:$Sd, (arm_ftoui (node SPR:$Sm)))]>,
=======
                    []>,
>>>>>>> 969bfdfe
                    Requires<[HasFPARMv8]> {
      let Inst{17-16} = rm;
    }

    def SD : ASuInp<0b11101, 0b11, 0b1100, 0b11, 0,
                    (outs SPR:$Sd), (ins DPR:$Dm),
                    NoItinerary, !strconcat("vcvt", opc, ".s32.f64\t$Sd, $Dm"),
<<<<<<< HEAD
                    [(set SPR:$Sd, (arm_ftosi (f64 (node (f64 DPR:$Dm)))))]>,
=======
                    []>,
>>>>>>> 969bfdfe
                    Requires<[HasFPARMv8, HasDPVFP]> {
      bits<5> Dm;

      let Inst{17-16} = rm;

      // Encode instruction operands
      let Inst{3-0} = Dm{3-0};
      let Inst{5}   = Dm{4};
      let Inst{8} = 1;
    }

    def UD : ASuInp<0b11101, 0b11, 0b1100, 0b01, 0,
                    (outs SPR:$Sd), (ins DPR:$Dm),
                    NoItinerary, !strconcat("vcvt", opc, ".u32.f64\t$Sd, $Dm"),
<<<<<<< HEAD
                    [(set SPR:$Sd, (arm_ftoui (f64 (node (f64 DPR:$Dm)))))]>,
=======
                    []>,
>>>>>>> 969bfdfe
                    Requires<[HasFPARMv8, HasDPVFP]> {
      bits<5> Dm;

      let Inst{17-16} = rm;

      // Encode instruction operands
      let Inst{3-0}  = Dm{3-0};
      let Inst{5}    = Dm{4};
      let Inst{8} = 1;
    }
  }

  let Predicates = [HasFPARMv8] in {
    def : Pat<(i32 (fp_to_sint (node SPR:$a))),
              (COPY_TO_REGCLASS
                (!cast<Instruction>(NAME#"SS") SPR:$a),
                GPR)>;
    def : Pat<(i32 (fp_to_uint (node SPR:$a))),
              (COPY_TO_REGCLASS
                (!cast<Instruction>(NAME#"US") SPR:$a),
                GPR)>;
  }
  let Predicates = [HasFPARMv8, HasDPVFP] in {
    def : Pat<(i32 (fp_to_sint (node (f64 DPR:$a)))),
              (COPY_TO_REGCLASS
                (!cast<Instruction>(NAME#"SD") DPR:$a),
                GPR)>;
    def : Pat<(i32 (fp_to_uint (node (f64 DPR:$a)))),
              (COPY_TO_REGCLASS
                (!cast<Instruction>(NAME#"UD") DPR:$a),
                GPR)>;
  }
}

defm VCVTA : vcvt_inst<"a", 0b00, frnd>;
defm VCVTN : vcvt_inst<"n", 0b01>;
defm VCVTP : vcvt_inst<"p", 0b10, fceil>;
defm VCVTM : vcvt_inst<"m", 0b11, ffloor>;

def VNEGD  : ADuI<0b11101, 0b11, 0b0001, 0b01, 0,
                  (outs DPR:$Dd), (ins DPR:$Dm),
                  IIC_fpUNA64, "vneg", ".f64\t$Dd, $Dm",
                  [(set DPR:$Dd, (fneg (f64 DPR:$Dm)))]>;

def VNEGS  : ASuIn<0b11101, 0b11, 0b0001, 0b01, 0,
                   (outs SPR:$Sd), (ins SPR:$Sm),
                   IIC_fpUNA32, "vneg", ".f32\t$Sd, $Sm",
                   [(set SPR:$Sd, (fneg SPR:$Sm))]> {
  // Some single precision VFP instructions may be executed on both NEON and
  // VFP pipelines on A8.
  let D = VFPNeonA8Domain;
}

multiclass vrint_inst_zrx<string opc, bit op, bit op2, SDPatternOperator node> {
  def S : ASuI<0b11101, 0b11, 0b0110, 0b11, 0,
               (outs SPR:$Sd), (ins SPR:$Sm),
               NoItinerary, !strconcat("vrint", opc), ".f32\t$Sd, $Sm",
               [(set (f32 SPR:$Sd), (node (f32 SPR:$Sm)))]>,
               Requires<[HasFPARMv8]> {
    let Inst{7} = op2;
    let Inst{16} = op;
  }
  def D : ADuI<0b11101, 0b11, 0b0110, 0b11, 0,
                (outs DPR:$Dd), (ins DPR:$Dm),
                NoItinerary, !strconcat("vrint", opc), ".f64\t$Dd, $Dm",
                [(set (f64 DPR:$Dd), (node (f64 DPR:$Dm)))]>,
                Requires<[HasFPARMv8, HasDPVFP]> {
    let Inst{7} = op2;
    let Inst{16} = op;
  }

  def : InstAlias<!strconcat("vrint", opc, "$p.f32.f32\t$Sd, $Sm"),
                  (!cast<Instruction>(NAME#"S") SPR:$Sd, SPR:$Sm, pred:$p)>,
        Requires<[HasFPARMv8]>;
  def : InstAlias<!strconcat("vrint", opc, "$p.f64.f64\t$Dd, $Dm"),
                  (!cast<Instruction>(NAME#"D") DPR:$Dd, DPR:$Dm, pred:$p)>,
        Requires<[HasFPARMv8,HasDPVFP]>;
}

defm VRINTZ : vrint_inst_zrx<"z", 0, 1, ftrunc>;
defm VRINTR : vrint_inst_zrx<"r", 0, 0, fnearbyint>;
defm VRINTX : vrint_inst_zrx<"x", 1, 0, frint>;

multiclass vrint_inst_anpm<string opc, bits<2> rm,
                           SDPatternOperator node = null_frag> {
  let PostEncoderMethod = "", DecoderNamespace = "VFPV8" in {
    def S : ASuInp<0b11101, 0b11, 0b1000, 0b01, 0,
                   (outs SPR:$Sd), (ins SPR:$Sm),
                   NoItinerary, !strconcat("vrint", opc, ".f32\t$Sd, $Sm"),
                   [(set (f32 SPR:$Sd), (node (f32 SPR:$Sm)))]>,
                   Requires<[HasFPARMv8]> {
      let Inst{17-16} = rm;
    }
    def D : ADuInp<0b11101, 0b11, 0b1000, 0b01, 0,
                   (outs DPR:$Dd), (ins DPR:$Dm),
                   NoItinerary, !strconcat("vrint", opc, ".f64\t$Dd, $Dm"),
                   [(set (f64 DPR:$Dd), (node (f64 DPR:$Dm)))]>,
                   Requires<[HasFPARMv8, HasDPVFP]> {
      let Inst{17-16} = rm;
    }
  }

  def : InstAlias<!strconcat("vrint", opc, ".f32.f32\t$Sd, $Sm"),
                  (!cast<Instruction>(NAME#"S") SPR:$Sd, SPR:$Sm)>,
        Requires<[HasFPARMv8]>;
  def : InstAlias<!strconcat("vrint", opc, ".f64.f64\t$Dd, $Dm"),
                  (!cast<Instruction>(NAME#"D") DPR:$Dd, DPR:$Dm)>,
        Requires<[HasFPARMv8,HasDPVFP]>;
}

defm VRINTA : vrint_inst_anpm<"a", 0b00, frnd>;
defm VRINTN : vrint_inst_anpm<"n", 0b01>;
defm VRINTP : vrint_inst_anpm<"p", 0b10, fceil>;
defm VRINTM : vrint_inst_anpm<"m", 0b11, ffloor>;

def VSQRTD : ADuI<0b11101, 0b11, 0b0001, 0b11, 0,
                  (outs DPR:$Dd), (ins DPR:$Dm),
                  IIC_fpSQRT64, "vsqrt", ".f64\t$Dd, $Dm",
                  [(set DPR:$Dd, (fsqrt (f64 DPR:$Dm)))]>;

def VSQRTS : ASuI<0b11101, 0b11, 0b0001, 0b11, 0,
                  (outs SPR:$Sd), (ins SPR:$Sm),
                  IIC_fpSQRT32, "vsqrt", ".f32\t$Sd, $Sm",
                  [(set SPR:$Sd, (fsqrt SPR:$Sm))]>;

let hasSideEffects = 0 in {
def VMOVD  : ADuI<0b11101, 0b11, 0b0000, 0b01, 0,
                  (outs DPR:$Dd), (ins DPR:$Dm),
                  IIC_fpUNA64, "vmov", ".f64\t$Dd, $Dm", []>;

def VMOVS  : ASuI<0b11101, 0b11, 0b0000, 0b01, 0,
                  (outs SPR:$Sd), (ins SPR:$Sm),
                  IIC_fpUNA32, "vmov", ".f32\t$Sd, $Sm", []>;
} // hasSideEffects

//===----------------------------------------------------------------------===//
// FP <-> GPR Copies.  Int <-> FP Conversions.
//

def VMOVRS : AVConv2I<0b11100001, 0b1010,
                      (outs GPR:$Rt), (ins SPR:$Sn),
                      IIC_fpMOVSI, "vmov", "\t$Rt, $Sn",
                      [(set GPR:$Rt, (bitconvert SPR:$Sn))]> {
  // Instruction operands.
  bits<4> Rt;
  bits<5> Sn;

  // Encode instruction operands.
  let Inst{19-16} = Sn{4-1};
  let Inst{7}     = Sn{0};
  let Inst{15-12} = Rt;

  let Inst{6-5}   = 0b00;
  let Inst{3-0}   = 0b0000;

  // Some single precision VFP instructions may be executed on both NEON and VFP
  // pipelines.
  let D = VFPNeonDomain;
}

// Bitcast i32 -> f32.  NEON prefers to use VMOVDRR.
def VMOVSR : AVConv4I<0b11100000, 0b1010,
                      (outs SPR:$Sn), (ins GPR:$Rt),
                      IIC_fpMOVIS, "vmov", "\t$Sn, $Rt",
                      [(set SPR:$Sn, (bitconvert GPR:$Rt))]>,
             Requires<[HasVFP2, UseVMOVSR]> {
  // Instruction operands.
  bits<5> Sn;
  bits<4> Rt;

  // Encode instruction operands.
  let Inst{19-16} = Sn{4-1};
  let Inst{7}     = Sn{0};
  let Inst{15-12} = Rt;

  let Inst{6-5}   = 0b00;
  let Inst{3-0}   = 0b0000;

  // Some single precision VFP instructions may be executed on both NEON and VFP
  // pipelines.
  let D = VFPNeonDomain;
}

let hasSideEffects = 0 in {
def VMOVRRD  : AVConv3I<0b11000101, 0b1011,
                        (outs GPR:$Rt, GPR:$Rt2), (ins DPR:$Dm),
                        IIC_fpMOVDI, "vmov", "\t$Rt, $Rt2, $Dm",
                 [/* FIXME: Can't write pattern for multiple result instr*/]> {
  // Instruction operands.
  bits<5> Dm;
  bits<4> Rt;
  bits<4> Rt2;

  // Encode instruction operands.
  let Inst{3-0}   = Dm{3-0};
  let Inst{5}     = Dm{4};
  let Inst{15-12} = Rt;
  let Inst{19-16} = Rt2;

  let Inst{7-6} = 0b00;

  // Some single precision VFP instructions may be executed on both NEON and VFP
  // pipelines.
  let D = VFPNeonDomain;

  // This instruction is equivalent to
  // $Rt = EXTRACT_SUBREG $Dm, ssub_0
  // $Rt2 = EXTRACT_SUBREG $Dm, ssub_1
  let isExtractSubreg = 1;
}

def VMOVRRS  : AVConv3I<0b11000101, 0b1010,
                      (outs GPR:$Rt, GPR:$Rt2), (ins SPR:$src1, SPR:$src2),
                 IIC_fpMOVDI, "vmov", "\t$Rt, $Rt2, $src1, $src2",
                 [/* For disassembly only; pattern left blank */]> {
  bits<5> src1;
  bits<4> Rt;
  bits<4> Rt2;

  // Encode instruction operands.
  let Inst{3-0}   = src1{4-1};
  let Inst{5}     = src1{0};
  let Inst{15-12} = Rt;
  let Inst{19-16} = Rt2;

  let Inst{7-6} = 0b00;

  // Some single precision VFP instructions may be executed on both NEON and VFP
  // pipelines.
  let D = VFPNeonDomain;
  let DecoderMethod = "DecodeVMOVRRS";
}
} // hasSideEffects

// FMDHR: GPR -> SPR
// FMDLR: GPR -> SPR

def VMOVDRR : AVConv5I<0b11000100, 0b1011,
                      (outs DPR:$Dm), (ins GPR:$Rt, GPR:$Rt2),
                      IIC_fpMOVID, "vmov", "\t$Dm, $Rt, $Rt2",
                      [(set DPR:$Dm, (arm_fmdrr GPR:$Rt, GPR:$Rt2))]> {
  // Instruction operands.
  bits<5> Dm;
  bits<4> Rt;
  bits<4> Rt2;

  // Encode instruction operands.
  let Inst{3-0}   = Dm{3-0};
  let Inst{5}     = Dm{4};
  let Inst{15-12} = Rt;
  let Inst{19-16} = Rt2;

  let Inst{7-6}   = 0b00;

  // Some single precision VFP instructions may be executed on both NEON and VFP
  // pipelines.
  let D = VFPNeonDomain;

  // This instruction is equivalent to
  // $Dm = REG_SEQUENCE $Rt, ssub_0, $Rt2, ssub_1
  let isRegSequence = 1;
}

let hasSideEffects = 0 in
def VMOVSRR : AVConv5I<0b11000100, 0b1010,
                     (outs SPR:$dst1, SPR:$dst2), (ins GPR:$src1, GPR:$src2),
                IIC_fpMOVID, "vmov", "\t$dst1, $dst2, $src1, $src2",
                [/* For disassembly only; pattern left blank */]> {
  // Instruction operands.
  bits<5> dst1;
  bits<4> src1;
  bits<4> src2;

  // Encode instruction operands.
  let Inst{3-0}   = dst1{4-1};
  let Inst{5}     = dst1{0};
  let Inst{15-12} = src1;
  let Inst{19-16} = src2;

  let Inst{7-6} = 0b00;

  // Some single precision VFP instructions may be executed on both NEON and VFP
  // pipelines.
  let D = VFPNeonDomain;

  let DecoderMethod = "DecodeVMOVSRR";
}

// FMRDH: SPR -> GPR
// FMRDL: SPR -> GPR
// FMRRS: SPR -> GPR
// FMRX:  SPR system reg -> GPR
// FMSRR: GPR -> SPR
// FMXR:  GPR -> VFP system reg


// Int -> FP:

class AVConv1IDs_Encode<bits<5> opcod1, bits<2> opcod2, bits<4> opcod3,
                        bits<4> opcod4, dag oops, dag iops,
                        InstrItinClass itin, string opc, string asm,
                        list<dag> pattern>
  : AVConv1I<opcod1, opcod2, opcod3, opcod4, oops, iops, itin, opc, asm,
             pattern> {
  // Instruction operands.
  bits<5> Dd;
  bits<5> Sm;

  // Encode instruction operands.
  let Inst{3-0}   = Sm{4-1};
  let Inst{5}     = Sm{0};
  let Inst{15-12} = Dd{3-0};
  let Inst{22}    = Dd{4};

  let Predicates = [HasVFP2, HasDPVFP];
}

class AVConv1InSs_Encode<bits<5> opcod1, bits<2> opcod2, bits<4> opcod3,
                         bits<4> opcod4, dag oops, dag iops,InstrItinClass itin,
                         string opc, string asm, list<dag> pattern>
  : AVConv1In<opcod1, opcod2, opcod3, opcod4, oops, iops, itin, opc, asm,
              pattern> {
  // Instruction operands.
  bits<5> Sd;
  bits<5> Sm;

  // Encode instruction operands.
  let Inst{3-0}   = Sm{4-1};
  let Inst{5}     = Sm{0};
  let Inst{15-12} = Sd{4-1};
  let Inst{22}    = Sd{0};
}

def VSITOD : AVConv1IDs_Encode<0b11101, 0b11, 0b1000, 0b1011,
                               (outs DPR:$Dd), (ins SPR:$Sm),
                               IIC_fpCVTID, "vcvt", ".f64.s32\t$Dd, $Sm",
                               []> {
  let Inst{7} = 1; // s32
}

let Predicates=[HasVFP2, HasDPVFP] in {
  def : VFPPat<(f64 (sint_to_fp GPR:$a)),
               (VSITOD (COPY_TO_REGCLASS GPR:$a, SPR))>;

  def : VFPPat<(f64 (sint_to_fp (i32 (load addrmode5:$a)))),
               (VSITOD (VLDRS addrmode5:$a))>;
}

def VSITOS : AVConv1InSs_Encode<0b11101, 0b11, 0b1000, 0b1010,
                                (outs SPR:$Sd),(ins SPR:$Sm),
                                IIC_fpCVTIS, "vcvt", ".f32.s32\t$Sd, $Sm",
                                []> {
  let Inst{7} = 1; // s32

  // Some single precision VFP instructions may be executed on both NEON and
  // VFP pipelines on A8.
  let D = VFPNeonA8Domain;
}

def : VFPNoNEONPat<(f32 (sint_to_fp GPR:$a)),
                   (VSITOS (COPY_TO_REGCLASS GPR:$a, SPR))>;

def : VFPNoNEONPat<(f32 (sint_to_fp (i32 (load addrmode5:$a)))),
                   (VSITOS (VLDRS addrmode5:$a))>;

def VUITOD : AVConv1IDs_Encode<0b11101, 0b11, 0b1000, 0b1011,
                               (outs DPR:$Dd), (ins SPR:$Sm),
                               IIC_fpCVTID, "vcvt", ".f64.u32\t$Dd, $Sm",
                               []> {
  let Inst{7} = 0; // u32
}

let Predicates=[HasVFP2, HasDPVFP] in {
  def : VFPPat<(f64 (uint_to_fp GPR:$a)),
               (VUITOD (COPY_TO_REGCLASS GPR:$a, SPR))>;

  def : VFPPat<(f64 (uint_to_fp (i32 (load addrmode5:$a)))),
               (VUITOD (VLDRS addrmode5:$a))>;
}

def VUITOS : AVConv1InSs_Encode<0b11101, 0b11, 0b1000, 0b1010,
                                (outs SPR:$Sd), (ins SPR:$Sm),
                                IIC_fpCVTIS, "vcvt", ".f32.u32\t$Sd, $Sm",
                                []> {
  let Inst{7} = 0; // u32

  // Some single precision VFP instructions may be executed on both NEON and
  // VFP pipelines on A8.
  let D = VFPNeonA8Domain;
}

def : VFPNoNEONPat<(f32 (uint_to_fp GPR:$a)),
                   (VUITOS (COPY_TO_REGCLASS GPR:$a, SPR))>;

def : VFPNoNEONPat<(f32 (uint_to_fp (i32 (load addrmode5:$a)))),
                   (VUITOS (VLDRS addrmode5:$a))>;

// FP -> Int:

class AVConv1IsD_Encode<bits<5> opcod1, bits<2> opcod2, bits<4> opcod3,
                        bits<4> opcod4, dag oops, dag iops,
                        InstrItinClass itin, string opc, string asm,
                        list<dag> pattern>
  : AVConv1I<opcod1, opcod2, opcod3, opcod4, oops, iops, itin, opc, asm,
             pattern> {
  // Instruction operands.
  bits<5> Sd;
  bits<5> Dm;

  // Encode instruction operands.
  let Inst{3-0}   = Dm{3-0};
  let Inst{5}     = Dm{4};
  let Inst{15-12} = Sd{4-1};
  let Inst{22}    = Sd{0};

  let Predicates = [HasVFP2, HasDPVFP];
}

class AVConv1InsS_Encode<bits<5> opcod1, bits<2> opcod2, bits<4> opcod3,
                         bits<4> opcod4, dag oops, dag iops,
                         InstrItinClass itin, string opc, string asm,
                         list<dag> pattern>
  : AVConv1In<opcod1, opcod2, opcod3, opcod4, oops, iops, itin, opc, asm,
              pattern> {
  // Instruction operands.
  bits<5> Sd;
  bits<5> Sm;

  // Encode instruction operands.
  let Inst{3-0}   = Sm{4-1};
  let Inst{5}     = Sm{0};
  let Inst{15-12} = Sd{4-1};
  let Inst{22}    = Sd{0};
}

// Always set Z bit in the instruction, i.e. "round towards zero" variants.
def VTOSIZD : AVConv1IsD_Encode<0b11101, 0b11, 0b1101, 0b1011,
                                (outs SPR:$Sd), (ins DPR:$Dm),
                                IIC_fpCVTDI, "vcvt", ".s32.f64\t$Sd, $Dm",
                                []> {
  let Inst{7} = 1; // Z bit
}

let Predicates=[HasVFP2, HasDPVFP] in {
  def : VFPPat<(i32 (fp_to_sint (f64 DPR:$a))),
               (COPY_TO_REGCLASS (VTOSIZD DPR:$a), GPR)>;

  def : VFPPat<(store (i32 (fp_to_sint (f64 DPR:$a))), addrmode5:$ptr),
               (VSTRS (VTOSIZD DPR:$a), addrmode5:$ptr)>;
}

def VTOSIZS : AVConv1InsS_Encode<0b11101, 0b11, 0b1101, 0b1010,
                                 (outs SPR:$Sd), (ins SPR:$Sm),
                                 IIC_fpCVTSI, "vcvt", ".s32.f32\t$Sd, $Sm",
                                 []> {
  let Inst{7} = 1; // Z bit

  // Some single precision VFP instructions may be executed on both NEON and
  // VFP pipelines on A8.
  let D = VFPNeonA8Domain;
}

def : VFPNoNEONPat<(i32 (fp_to_sint SPR:$a)),
                   (COPY_TO_REGCLASS (VTOSIZS SPR:$a), GPR)>;

def : VFPNoNEONPat<(store (i32 (fp_to_sint (f32 SPR:$a))), addrmode5:$ptr),
                   (VSTRS (VTOSIZS SPR:$a), addrmode5:$ptr)>;

def VTOUIZD : AVConv1IsD_Encode<0b11101, 0b11, 0b1100, 0b1011,
                               (outs SPR:$Sd), (ins DPR:$Dm),
                               IIC_fpCVTDI, "vcvt", ".u32.f64\t$Sd, $Dm",
                               []> {
  let Inst{7} = 1; // Z bit
}

let Predicates=[HasVFP2, HasDPVFP] in {
  def : VFPPat<(i32 (fp_to_uint (f64 DPR:$a))),
               (COPY_TO_REGCLASS (VTOUIZD DPR:$a), GPR)>;

  def : VFPPat<(store (i32 (fp_to_uint (f64 DPR:$a))), addrmode5:$ptr),
               (VSTRS (VTOUIZD DPR:$a), addrmode5:$ptr)>;
}

def VTOUIZS : AVConv1InsS_Encode<0b11101, 0b11, 0b1100, 0b1010,
                                 (outs SPR:$Sd), (ins SPR:$Sm),
                                 IIC_fpCVTSI, "vcvt", ".u32.f32\t$Sd, $Sm",
                                 []> {
  let Inst{7} = 1; // Z bit

  // Some single precision VFP instructions may be executed on both NEON and
  // VFP pipelines on A8.
  let D = VFPNeonA8Domain;
}

def : VFPNoNEONPat<(i32 (fp_to_uint SPR:$a)),
                   (COPY_TO_REGCLASS (VTOUIZS SPR:$a), GPR)>;

def : VFPNoNEONPat<(store (i32 (fp_to_uint (f32 SPR:$a))), addrmode5:$ptr),
                  (VSTRS (VTOUIZS SPR:$a), addrmode5:$ptr)>;

// And the Z bit '0' variants, i.e. use the rounding mode specified by FPSCR.
let Uses = [FPSCR] in {
// FIXME: Verify encoding after integrated assembler is working.
def VTOSIRD : AVConv1IsD_Encode<0b11101, 0b11, 0b1101, 0b1011,
                                (outs SPR:$Sd), (ins DPR:$Dm),
                                IIC_fpCVTDI, "vcvtr", ".s32.f64\t$Sd, $Dm",
                                [(set SPR:$Sd, (int_arm_vcvtr (f64 DPR:$Dm)))]>{
  let Inst{7} = 0; // Z bit
}

def VTOSIRS : AVConv1InsS_Encode<0b11101, 0b11, 0b1101, 0b1010,
                                 (outs SPR:$Sd), (ins SPR:$Sm),
                                 IIC_fpCVTSI, "vcvtr", ".s32.f32\t$Sd, $Sm",
                                 [(set SPR:$Sd, (int_arm_vcvtr SPR:$Sm))]> {
  let Inst{7} = 0; // Z bit
}

def VTOUIRD : AVConv1IsD_Encode<0b11101, 0b11, 0b1100, 0b1011,
                                (outs SPR:$Sd), (ins DPR:$Dm),
                                IIC_fpCVTDI, "vcvtr", ".u32.f64\t$Sd, $Dm",
                                [(set SPR:$Sd, (int_arm_vcvtru(f64 DPR:$Dm)))]>{
  let Inst{7} = 0; // Z bit
}

def VTOUIRS : AVConv1InsS_Encode<0b11101, 0b11, 0b1100, 0b1010,
                                 (outs SPR:$Sd), (ins SPR:$Sm),
                                 IIC_fpCVTSI, "vcvtr", ".u32.f32\t$Sd, $Sm",
                                 [(set SPR:$Sd, (int_arm_vcvtru SPR:$Sm))]> {
  let Inst{7} = 0; // Z bit
}
}

// Convert between floating-point and fixed-point
// Data type for fixed-point naming convention:
//   S16 (U=0, sx=0) -> SH
//   U16 (U=1, sx=0) -> UH
//   S32 (U=0, sx=1) -> SL
//   U32 (U=1, sx=1) -> UL

let Constraints = "$a = $dst" in {

// FP to Fixed-Point:

// Single Precision register
class AVConv1XInsS_Encode<bits<5> op1, bits<2> op2, bits<4> op3, bits<4> op4,
                          bit op5, dag oops, dag iops, InstrItinClass itin,
                          string opc, string asm, list<dag> pattern>
  : AVConv1XI<op1, op2, op3, op4, op5, oops, iops, itin, opc, asm, pattern>,
  Sched<[WriteCvtFP]> {
  bits<5> dst;
  // if dp_operation then UInt(D:Vd) else UInt(Vd:D);
  let Inst{22} = dst{0};
  let Inst{15-12} = dst{4-1};
}

// Double Precision register
class AVConv1XInsD_Encode<bits<5> op1, bits<2> op2, bits<4> op3, bits<4> op4,
                          bit op5, dag oops, dag iops, InstrItinClass itin,
                          string opc, string asm, list<dag> pattern>
  : AVConv1XI<op1, op2, op3, op4, op5, oops, iops, itin, opc, asm, pattern>,
    Sched<[WriteCvtFP]> {
  bits<5> dst;
  // if dp_operation then UInt(D:Vd) else UInt(Vd:D);
  let Inst{22} = dst{4};
  let Inst{15-12} = dst{3-0};

  let Predicates = [HasVFP2, HasDPVFP];
}

def VTOSHS : AVConv1XInsS_Encode<0b11101, 0b11, 0b1110, 0b1010, 0,
                       (outs SPR:$dst), (ins SPR:$a, fbits16:$fbits),
                 IIC_fpCVTSI, "vcvt", ".s16.f32\t$dst, $a, $fbits", []> {
  // Some single precision VFP instructions may be executed on both NEON and
  // VFP pipelines on A8.
  let D = VFPNeonA8Domain;
}

def VTOUHS : AVConv1XInsS_Encode<0b11101, 0b11, 0b1111, 0b1010, 0,
                       (outs SPR:$dst), (ins SPR:$a, fbits16:$fbits),
                 IIC_fpCVTSI, "vcvt", ".u16.f32\t$dst, $a, $fbits", []> {
  // Some single precision VFP instructions may be executed on both NEON and
  // VFP pipelines on A8.
  let D = VFPNeonA8Domain;
}

def VTOSLS : AVConv1XInsS_Encode<0b11101, 0b11, 0b1110, 0b1010, 1,
                       (outs SPR:$dst), (ins SPR:$a, fbits32:$fbits),
                 IIC_fpCVTSI, "vcvt", ".s32.f32\t$dst, $a, $fbits", []> {
  // Some single precision VFP instructions may be executed on both NEON and
  // VFP pipelines on A8.
  let D = VFPNeonA8Domain;
}

def VTOULS : AVConv1XInsS_Encode<0b11101, 0b11, 0b1111, 0b1010, 1,
                       (outs SPR:$dst), (ins SPR:$a, fbits32:$fbits),
                 IIC_fpCVTSI, "vcvt", ".u32.f32\t$dst, $a, $fbits", []> {
  // Some single precision VFP instructions may be executed on both NEON and
  // VFP pipelines on A8.
  let D = VFPNeonA8Domain;
}

def VTOSHD : AVConv1XInsD_Encode<0b11101, 0b11, 0b1110, 0b1011, 0,
                       (outs DPR:$dst), (ins DPR:$a, fbits16:$fbits),
                 IIC_fpCVTDI, "vcvt", ".s16.f64\t$dst, $a, $fbits", []>;

def VTOUHD : AVConv1XInsD_Encode<0b11101, 0b11, 0b1111, 0b1011, 0,
                       (outs DPR:$dst), (ins DPR:$a, fbits16:$fbits),
                 IIC_fpCVTDI, "vcvt", ".u16.f64\t$dst, $a, $fbits", []>;

def VTOSLD : AVConv1XInsD_Encode<0b11101, 0b11, 0b1110, 0b1011, 1,
                       (outs DPR:$dst), (ins DPR:$a, fbits32:$fbits),
                 IIC_fpCVTDI, "vcvt", ".s32.f64\t$dst, $a, $fbits", []>;

def VTOULD : AVConv1XInsD_Encode<0b11101, 0b11, 0b1111, 0b1011, 1,
                       (outs DPR:$dst), (ins DPR:$a, fbits32:$fbits),
                 IIC_fpCVTDI, "vcvt", ".u32.f64\t$dst, $a, $fbits", []>;

// Fixed-Point to FP:

def VSHTOS : AVConv1XInsS_Encode<0b11101, 0b11, 0b1010, 0b1010, 0,
                       (outs SPR:$dst), (ins SPR:$a, fbits16:$fbits),
                 IIC_fpCVTIS, "vcvt", ".f32.s16\t$dst, $a, $fbits", []> {
  // Some single precision VFP instructions may be executed on both NEON and
  // VFP pipelines on A8.
  let D = VFPNeonA8Domain;
}

def VUHTOS : AVConv1XInsS_Encode<0b11101, 0b11, 0b1011, 0b1010, 0,
                       (outs SPR:$dst), (ins SPR:$a, fbits16:$fbits),
                 IIC_fpCVTIS, "vcvt", ".f32.u16\t$dst, $a, $fbits", []> {
  // Some single precision VFP instructions may be executed on both NEON and
  // VFP pipelines on A8.
  let D = VFPNeonA8Domain;
}

def VSLTOS : AVConv1XInsS_Encode<0b11101, 0b11, 0b1010, 0b1010, 1,
                       (outs SPR:$dst), (ins SPR:$a, fbits32:$fbits),
                 IIC_fpCVTIS, "vcvt", ".f32.s32\t$dst, $a, $fbits", []> {
  // Some single precision VFP instructions may be executed on both NEON and
  // VFP pipelines on A8.
  let D = VFPNeonA8Domain;
}

def VULTOS : AVConv1XInsS_Encode<0b11101, 0b11, 0b1011, 0b1010, 1,
                       (outs SPR:$dst), (ins SPR:$a, fbits32:$fbits),
                 IIC_fpCVTIS, "vcvt", ".f32.u32\t$dst, $a, $fbits", []> {
  // Some single precision VFP instructions may be executed on both NEON and
  // VFP pipelines on A8.
  let D = VFPNeonA8Domain;
}

def VSHTOD : AVConv1XInsD_Encode<0b11101, 0b11, 0b1010, 0b1011, 0,
                       (outs DPR:$dst), (ins DPR:$a, fbits16:$fbits),
                 IIC_fpCVTID, "vcvt", ".f64.s16\t$dst, $a, $fbits", []>;

def VUHTOD : AVConv1XInsD_Encode<0b11101, 0b11, 0b1011, 0b1011, 0,
                       (outs DPR:$dst), (ins DPR:$a, fbits16:$fbits),
                 IIC_fpCVTID, "vcvt", ".f64.u16\t$dst, $a, $fbits", []>;

def VSLTOD : AVConv1XInsD_Encode<0b11101, 0b11, 0b1010, 0b1011, 1,
                       (outs DPR:$dst), (ins DPR:$a, fbits32:$fbits),
                 IIC_fpCVTID, "vcvt", ".f64.s32\t$dst, $a, $fbits", []>;

def VULTOD : AVConv1XInsD_Encode<0b11101, 0b11, 0b1011, 0b1011, 1,
                       (outs DPR:$dst), (ins DPR:$a, fbits32:$fbits),
                 IIC_fpCVTID, "vcvt", ".f64.u32\t$dst, $a, $fbits", []>;

} // End of 'let Constraints = "$a = $dst" in'

//===----------------------------------------------------------------------===//
// FP Multiply-Accumulate Operations.
//

def VMLAD : ADbI<0b11100, 0b00, 0, 0,
                 (outs DPR:$Dd), (ins DPR:$Ddin, DPR:$Dn, DPR:$Dm),
                 IIC_fpMAC64, "vmla", ".f64\t$Dd, $Dn, $Dm",
                 [(set DPR:$Dd, (fadd_mlx (fmul_su DPR:$Dn, DPR:$Dm),
                                          (f64 DPR:$Ddin)))]>,
              RegConstraint<"$Ddin = $Dd">,
              Requires<[HasVFP2,HasDPVFP,UseFPVMLx,DontUseFusedMAC]>;

def VMLAS : ASbIn<0b11100, 0b00, 0, 0,
                  (outs SPR:$Sd), (ins SPR:$Sdin, SPR:$Sn, SPR:$Sm),
                  IIC_fpMAC32, "vmla", ".f32\t$Sd, $Sn, $Sm",
                  [(set SPR:$Sd, (fadd_mlx (fmul_su SPR:$Sn, SPR:$Sm),
                                           SPR:$Sdin))]>,
              RegConstraint<"$Sdin = $Sd">,
              Requires<[HasVFP2,DontUseNEONForFP,UseFPVMLx,DontUseFusedMAC]> {
  // Some single precision VFP instructions may be executed on both NEON and
  // VFP pipelines on A8.
  let D = VFPNeonA8Domain;
}

def : Pat<(fadd_mlx DPR:$dstin, (fmul_su DPR:$a, (f64 DPR:$b))),
          (VMLAD DPR:$dstin, DPR:$a, DPR:$b)>,
          Requires<[HasVFP2,HasDPVFP,UseFPVMLx,DontUseFusedMAC]>;
def : Pat<(fadd_mlx SPR:$dstin, (fmul_su SPR:$a, SPR:$b)),
          (VMLAS SPR:$dstin, SPR:$a, SPR:$b)>,
          Requires<[HasVFP2,DontUseNEONForFP, UseFPVMLx,DontUseFusedMAC]>;

def VMLSD : ADbI<0b11100, 0b00, 1, 0,
                 (outs DPR:$Dd), (ins DPR:$Ddin, DPR:$Dn, DPR:$Dm),
                 IIC_fpMAC64, "vmls", ".f64\t$Dd, $Dn, $Dm",
                 [(set DPR:$Dd, (fadd_mlx (fneg (fmul_su DPR:$Dn,DPR:$Dm)),
                                          (f64 DPR:$Ddin)))]>,
              RegConstraint<"$Ddin = $Dd">,
              Requires<[HasVFP2,HasDPVFP,UseFPVMLx,DontUseFusedMAC]>;

def VMLSS : ASbIn<0b11100, 0b00, 1, 0,
                  (outs SPR:$Sd), (ins SPR:$Sdin, SPR:$Sn, SPR:$Sm),
                  IIC_fpMAC32, "vmls", ".f32\t$Sd, $Sn, $Sm",
                  [(set SPR:$Sd, (fadd_mlx (fneg (fmul_su SPR:$Sn, SPR:$Sm)),
                                           SPR:$Sdin))]>,
              RegConstraint<"$Sdin = $Sd">,
              Requires<[HasVFP2,DontUseNEONForFP,UseFPVMLx,DontUseFusedMAC]> {
  // Some single precision VFP instructions may be executed on both NEON and
  // VFP pipelines on A8.
  let D = VFPNeonA8Domain;
}

def : Pat<(fsub_mlx DPR:$dstin, (fmul_su DPR:$a, (f64 DPR:$b))),
          (VMLSD DPR:$dstin, DPR:$a, DPR:$b)>,
          Requires<[HasVFP2,HasDPVFP,UseFPVMLx,DontUseFusedMAC]>;
def : Pat<(fsub_mlx SPR:$dstin, (fmul_su SPR:$a, SPR:$b)),
          (VMLSS SPR:$dstin, SPR:$a, SPR:$b)>,
          Requires<[HasVFP2,DontUseNEONForFP,UseFPVMLx,DontUseFusedMAC]>;

def VNMLAD : ADbI<0b11100, 0b01, 1, 0,
                  (outs DPR:$Dd), (ins DPR:$Ddin, DPR:$Dn, DPR:$Dm),
                  IIC_fpMAC64, "vnmla", ".f64\t$Dd, $Dn, $Dm",
                  [(set DPR:$Dd,(fsub_mlx (fneg (fmul_su DPR:$Dn,DPR:$Dm)),
                                          (f64 DPR:$Ddin)))]>,
                RegConstraint<"$Ddin = $Dd">,
                Requires<[HasVFP2,HasDPVFP,UseFPVMLx,DontUseFusedMAC]>;

def VNMLAS : ASbI<0b11100, 0b01, 1, 0,
                  (outs SPR:$Sd), (ins SPR:$Sdin, SPR:$Sn, SPR:$Sm),
                  IIC_fpMAC32, "vnmla", ".f32\t$Sd, $Sn, $Sm",
                  [(set SPR:$Sd, (fsub_mlx (fneg (fmul_su SPR:$Sn, SPR:$Sm)),
                                           SPR:$Sdin))]>,
                RegConstraint<"$Sdin = $Sd">,
                Requires<[HasVFP2,DontUseNEONForFP,UseFPVMLx,DontUseFusedMAC]> {
  // Some single precision VFP instructions may be executed on both NEON and
  // VFP pipelines on A8.
  let D = VFPNeonA8Domain;
}

def : Pat<(fsub_mlx (fneg (fmul_su DPR:$a, (f64 DPR:$b))), DPR:$dstin),
          (VNMLAD DPR:$dstin, DPR:$a, DPR:$b)>,
          Requires<[HasVFP2,HasDPVFP,UseFPVMLx,DontUseFusedMAC]>;
def : Pat<(fsub_mlx (fneg (fmul_su SPR:$a, SPR:$b)), SPR:$dstin),
          (VNMLAS SPR:$dstin, SPR:$a, SPR:$b)>,
          Requires<[HasVFP2,DontUseNEONForFP,UseFPVMLx,DontUseFusedMAC]>;

def VNMLSD : ADbI<0b11100, 0b01, 0, 0,
                  (outs DPR:$Dd), (ins DPR:$Ddin, DPR:$Dn, DPR:$Dm),
                  IIC_fpMAC64, "vnmls", ".f64\t$Dd, $Dn, $Dm",
                  [(set DPR:$Dd, (fsub_mlx (fmul_su DPR:$Dn, DPR:$Dm),
                                           (f64 DPR:$Ddin)))]>,
               RegConstraint<"$Ddin = $Dd">,
               Requires<[HasVFP2,HasDPVFP,UseFPVMLx,DontUseFusedMAC]>;

def VNMLSS : ASbI<0b11100, 0b01, 0, 0,
                  (outs SPR:$Sd), (ins SPR:$Sdin, SPR:$Sn, SPR:$Sm),
                  IIC_fpMAC32, "vnmls", ".f32\t$Sd, $Sn, $Sm",
             [(set SPR:$Sd, (fsub_mlx (fmul_su SPR:$Sn, SPR:$Sm), SPR:$Sdin))]>,
                         RegConstraint<"$Sdin = $Sd">,
                Requires<[HasVFP2,DontUseNEONForFP,UseFPVMLx,DontUseFusedMAC]> {
  // Some single precision VFP instructions may be executed on both NEON and
  // VFP pipelines on A8.
  let D = VFPNeonA8Domain;
}

def : Pat<(fsub_mlx (fmul_su DPR:$a, (f64 DPR:$b)), DPR:$dstin),
          (VNMLSD DPR:$dstin, DPR:$a, DPR:$b)>,
          Requires<[HasVFP2,HasDPVFP,UseFPVMLx,DontUseFusedMAC]>;
def : Pat<(fsub_mlx (fmul_su SPR:$a, SPR:$b), SPR:$dstin),
          (VNMLSS SPR:$dstin, SPR:$a, SPR:$b)>,
          Requires<[HasVFP2,DontUseNEONForFP,UseFPVMLx,DontUseFusedMAC]>;

//===----------------------------------------------------------------------===//
// Fused FP Multiply-Accumulate Operations.
//
def VFMAD : ADbI<0b11101, 0b10, 0, 0,
                 (outs DPR:$Dd), (ins DPR:$Ddin, DPR:$Dn, DPR:$Dm),
                 IIC_fpFMAC64, "vfma", ".f64\t$Dd, $Dn, $Dm",
                 [(set DPR:$Dd, (fadd_mlx (fmul_su DPR:$Dn, DPR:$Dm),
                                          (f64 DPR:$Ddin)))]>,
              RegConstraint<"$Ddin = $Dd">,
              Requires<[HasVFP4,HasDPVFP,UseFusedMAC]>;

def VFMAS : ASbIn<0b11101, 0b10, 0, 0,
                  (outs SPR:$Sd), (ins SPR:$Sdin, SPR:$Sn, SPR:$Sm),
                  IIC_fpFMAC32, "vfma", ".f32\t$Sd, $Sn, $Sm",
                  [(set SPR:$Sd, (fadd_mlx (fmul_su SPR:$Sn, SPR:$Sm),
                                           SPR:$Sdin))]>,
              RegConstraint<"$Sdin = $Sd">,
              Requires<[HasVFP4,DontUseNEONForFP,UseFusedMAC]> {
  // Some single precision VFP instructions may be executed on both NEON and
  // VFP pipelines.
}

def : Pat<(fadd_mlx DPR:$dstin, (fmul_su DPR:$a, (f64 DPR:$b))),
          (VFMAD DPR:$dstin, DPR:$a, DPR:$b)>,
          Requires<[HasVFP4,HasDPVFP,UseFusedMAC]>;
def : Pat<(fadd_mlx SPR:$dstin, (fmul_su SPR:$a, SPR:$b)),
          (VFMAS SPR:$dstin, SPR:$a, SPR:$b)>,
          Requires<[HasVFP4,DontUseNEONForFP,UseFusedMAC]>;

// Match @llvm.fma.* intrinsics
// (fma x, y, z) -> (vfms z, x, y)
def : Pat<(f64 (fma DPR:$Dn, DPR:$Dm, DPR:$Ddin)),
          (VFMAD DPR:$Ddin, DPR:$Dn, DPR:$Dm)>,
      Requires<[HasVFP4,HasDPVFP]>;
def : Pat<(f32 (fma SPR:$Sn, SPR:$Sm, SPR:$Sdin)),
          (VFMAS SPR:$Sdin, SPR:$Sn, SPR:$Sm)>,
      Requires<[HasVFP4]>;

def VFMSD : ADbI<0b11101, 0b10, 1, 0,
                 (outs DPR:$Dd), (ins DPR:$Ddin, DPR:$Dn, DPR:$Dm),
                 IIC_fpFMAC64, "vfms", ".f64\t$Dd, $Dn, $Dm",
                 [(set DPR:$Dd, (fadd_mlx (fneg (fmul_su DPR:$Dn,DPR:$Dm)),
                                          (f64 DPR:$Ddin)))]>,
              RegConstraint<"$Ddin = $Dd">,
              Requires<[HasVFP4,HasDPVFP,UseFusedMAC]>;

def VFMSS : ASbIn<0b11101, 0b10, 1, 0,
                  (outs SPR:$Sd), (ins SPR:$Sdin, SPR:$Sn, SPR:$Sm),
                  IIC_fpFMAC32, "vfms", ".f32\t$Sd, $Sn, $Sm",
                  [(set SPR:$Sd, (fadd_mlx (fneg (fmul_su SPR:$Sn, SPR:$Sm)),
                                           SPR:$Sdin))]>,
              RegConstraint<"$Sdin = $Sd">,
              Requires<[HasVFP4,DontUseNEONForFP,UseFusedMAC]> {
  // Some single precision VFP instructions may be executed on both NEON and
  // VFP pipelines.
}

def : Pat<(fsub_mlx DPR:$dstin, (fmul_su DPR:$a, (f64 DPR:$b))),
          (VFMSD DPR:$dstin, DPR:$a, DPR:$b)>,
          Requires<[HasVFP4,HasDPVFP,UseFusedMAC]>;
def : Pat<(fsub_mlx SPR:$dstin, (fmul_su SPR:$a, SPR:$b)),
          (VFMSS SPR:$dstin, SPR:$a, SPR:$b)>,
          Requires<[HasVFP4,DontUseNEONForFP,UseFusedMAC]>;

// Match @llvm.fma.* intrinsics
// (fma (fneg x), y, z) -> (vfms z, x, y)
def : Pat<(f64 (fma (fneg DPR:$Dn), DPR:$Dm, DPR:$Ddin)),
          (VFMSD DPR:$Ddin, DPR:$Dn, DPR:$Dm)>,
      Requires<[HasVFP4,HasDPVFP]>;
def : Pat<(f32 (fma (fneg SPR:$Sn), SPR:$Sm, SPR:$Sdin)),
          (VFMSS SPR:$Sdin, SPR:$Sn, SPR:$Sm)>,
      Requires<[HasVFP4]>;
// (fma x, (fneg y), z) -> (vfms z, x, y)
def : Pat<(f64 (fma DPR:$Dn, (fneg DPR:$Dm), DPR:$Ddin)),
          (VFMSD DPR:$Ddin, DPR:$Dn, DPR:$Dm)>,
      Requires<[HasVFP4,HasDPVFP]>;
def : Pat<(f32 (fma SPR:$Sn, (fneg SPR:$Sm), SPR:$Sdin)),
          (VFMSS SPR:$Sdin, SPR:$Sn, SPR:$Sm)>,
      Requires<[HasVFP4]>;

def VFNMAD : ADbI<0b11101, 0b01, 1, 0,
                  (outs DPR:$Dd), (ins DPR:$Ddin, DPR:$Dn, DPR:$Dm),
                  IIC_fpFMAC64, "vfnma", ".f64\t$Dd, $Dn, $Dm",
                  [(set DPR:$Dd,(fsub_mlx (fneg (fmul_su DPR:$Dn,DPR:$Dm)),
                                          (f64 DPR:$Ddin)))]>,
                RegConstraint<"$Ddin = $Dd">,
                Requires<[HasVFP4,HasDPVFP,UseFusedMAC]>;

def VFNMAS : ASbI<0b11101, 0b01, 1, 0,
                  (outs SPR:$Sd), (ins SPR:$Sdin, SPR:$Sn, SPR:$Sm),
                  IIC_fpFMAC32, "vfnma", ".f32\t$Sd, $Sn, $Sm",
                  [(set SPR:$Sd, (fsub_mlx (fneg (fmul_su SPR:$Sn, SPR:$Sm)),
                                           SPR:$Sdin))]>,
                RegConstraint<"$Sdin = $Sd">,
                Requires<[HasVFP4,DontUseNEONForFP,UseFusedMAC]> {
  // Some single precision VFP instructions may be executed on both NEON and
  // VFP pipelines.
}

def : Pat<(fsub_mlx (fneg (fmul_su DPR:$a, (f64 DPR:$b))), DPR:$dstin),
          (VFNMAD DPR:$dstin, DPR:$a, DPR:$b)>,
          Requires<[HasVFP4,HasDPVFP,UseFusedMAC]>;
def : Pat<(fsub_mlx (fneg (fmul_su SPR:$a, SPR:$b)), SPR:$dstin),
          (VFNMAS SPR:$dstin, SPR:$a, SPR:$b)>,
          Requires<[HasVFP4,DontUseNEONForFP,UseFusedMAC]>;

// Match @llvm.fma.* intrinsics
// (fneg (fma x, y, z)) -> (vfnma z, x, y)
def : Pat<(fneg (fma (f64 DPR:$Dn), (f64 DPR:$Dm), (f64 DPR:$Ddin))),
          (VFNMAD DPR:$Ddin, DPR:$Dn, DPR:$Dm)>,
      Requires<[HasVFP4,HasDPVFP]>;
def : Pat<(fneg (fma (f32 SPR:$Sn), (f32 SPR:$Sm), (f32 SPR:$Sdin))),
          (VFNMAS SPR:$Sdin, SPR:$Sn, SPR:$Sm)>,
      Requires<[HasVFP4]>;
// (fma (fneg x), y, (fneg z)) -> (vfnma z, x, y)
def : Pat<(f64 (fma (fneg DPR:$Dn), DPR:$Dm, (fneg DPR:$Ddin))),
          (VFNMAD DPR:$Ddin, DPR:$Dn, DPR:$Dm)>,
      Requires<[HasVFP4,HasDPVFP]>;
def : Pat<(f32 (fma (fneg SPR:$Sn), SPR:$Sm, (fneg SPR:$Sdin))),
          (VFNMAS SPR:$Sdin, SPR:$Sn, SPR:$Sm)>,
      Requires<[HasVFP4]>;

def VFNMSD : ADbI<0b11101, 0b01, 0, 0,
                  (outs DPR:$Dd), (ins DPR:$Ddin, DPR:$Dn, DPR:$Dm),
                  IIC_fpFMAC64, "vfnms", ".f64\t$Dd, $Dn, $Dm",
                  [(set DPR:$Dd, (fsub_mlx (fmul_su DPR:$Dn, DPR:$Dm),
                                           (f64 DPR:$Ddin)))]>,
               RegConstraint<"$Ddin = $Dd">,
               Requires<[HasVFP4,HasDPVFP,UseFusedMAC]>;

def VFNMSS : ASbI<0b11101, 0b01, 0, 0,
                  (outs SPR:$Sd), (ins SPR:$Sdin, SPR:$Sn, SPR:$Sm),
                  IIC_fpFMAC32, "vfnms", ".f32\t$Sd, $Sn, $Sm",
             [(set SPR:$Sd, (fsub_mlx (fmul_su SPR:$Sn, SPR:$Sm), SPR:$Sdin))]>,
                         RegConstraint<"$Sdin = $Sd">,
                  Requires<[HasVFP4,DontUseNEONForFP,UseFusedMAC]> {
  // Some single precision VFP instructions may be executed on both NEON and
  // VFP pipelines.
}

def : Pat<(fsub_mlx (fmul_su DPR:$a, (f64 DPR:$b)), DPR:$dstin),
          (VFNMSD DPR:$dstin, DPR:$a, DPR:$b)>,
          Requires<[HasVFP4,HasDPVFP,UseFusedMAC]>;
def : Pat<(fsub_mlx (fmul_su SPR:$a, SPR:$b), SPR:$dstin),
          (VFNMSS SPR:$dstin, SPR:$a, SPR:$b)>,
          Requires<[HasVFP4,DontUseNEONForFP,UseFusedMAC]>;

// Match @llvm.fma.* intrinsics

// (fma x, y, (fneg z)) -> (vfnms z, x, y))
def : Pat<(f64 (fma DPR:$Dn, DPR:$Dm, (fneg DPR:$Ddin))),
          (VFNMSD DPR:$Ddin, DPR:$Dn, DPR:$Dm)>,
      Requires<[HasVFP4,HasDPVFP]>;
def : Pat<(f32 (fma SPR:$Sn, SPR:$Sm, (fneg SPR:$Sdin))),
          (VFNMSS SPR:$Sdin, SPR:$Sn, SPR:$Sm)>,
      Requires<[HasVFP4]>;
// (fneg (fma (fneg x), y, z)) -> (vfnms z, x, y)
def : Pat<(fneg (f64 (fma (fneg DPR:$Dn), DPR:$Dm, DPR:$Ddin))),
          (VFNMSD DPR:$Ddin, DPR:$Dn, DPR:$Dm)>,
      Requires<[HasVFP4,HasDPVFP]>;
def : Pat<(fneg (f32 (fma (fneg SPR:$Sn), SPR:$Sm, SPR:$Sdin))),
          (VFNMSS SPR:$Sdin, SPR:$Sn, SPR:$Sm)>,
      Requires<[HasVFP4]>;
// (fneg (fma x, (fneg y), z) -> (vfnms z, x, y)
def : Pat<(fneg (f64 (fma DPR:$Dn, (fneg DPR:$Dm), DPR:$Ddin))),
          (VFNMSD DPR:$Ddin, DPR:$Dn, DPR:$Dm)>,
      Requires<[HasVFP4,HasDPVFP]>;
def : Pat<(fneg (f32 (fma SPR:$Sn, (fneg SPR:$Sm), SPR:$Sdin))),
          (VFNMSS SPR:$Sdin, SPR:$Sn, SPR:$Sm)>,
      Requires<[HasVFP4]>;

//===----------------------------------------------------------------------===//
// FP Conditional moves.
//

let hasSideEffects = 0 in {
def VMOVDcc  : PseudoInst<(outs DPR:$Dd), (ins DPR:$Dn, DPR:$Dm, cmovpred:$p),
                    IIC_fpUNA64,
                    [(set (f64 DPR:$Dd),
                          (ARMcmov DPR:$Dn, DPR:$Dm, cmovpred:$p))]>,
               RegConstraint<"$Dn = $Dd">, Requires<[HasVFP2,HasDPVFP]>;

def VMOVScc  : PseudoInst<(outs SPR:$Sd), (ins SPR:$Sn, SPR:$Sm, cmovpred:$p),
                    IIC_fpUNA32,
                    [(set (f32 SPR:$Sd),
                          (ARMcmov SPR:$Sn, SPR:$Sm, cmovpred:$p))]>,
               RegConstraint<"$Sn = $Sd">, Requires<[HasVFP2]>;
} // hasSideEffects

//===----------------------------------------------------------------------===//
// Move from VFP System Register to ARM core register.
//

class MovFromVFP<bits<4> opc19_16, dag oops, dag iops, string opc, string asm,
                 list<dag> pattern>:
  VFPAI<oops, iops, VFPMiscFrm, IIC_fpSTAT, opc, asm, pattern> {

  // Instruction operand.
  bits<4> Rt;

  let Inst{27-20} = 0b11101111;
  let Inst{19-16} = opc19_16;
  let Inst{15-12} = Rt;
  let Inst{11-8}  = 0b1010;
  let Inst{7}     = 0;
  let Inst{6-5}   = 0b00;
  let Inst{4}     = 1;
  let Inst{3-0}   = 0b0000;
}

// APSR is the application level alias of CPSR. This FPSCR N, Z, C, V flags
// to APSR.
let Defs = [CPSR], Uses = [FPSCR_NZCV], Rt = 0b1111 /* apsr_nzcv */ in
def FMSTAT : MovFromVFP<0b0001 /* fpscr */, (outs), (ins),
                        "vmrs", "\tAPSR_nzcv, fpscr", [(arm_fmstat)]>;

// Application level FPSCR -> GPR
let hasSideEffects = 1, Uses = [FPSCR] in
def VMRS : MovFromVFP<0b0001 /* fpscr */, (outs GPR:$Rt), (ins),
                      "vmrs", "\t$Rt, fpscr",
                      [(set GPR:$Rt, (int_arm_get_fpscr))]>;

// System level FPEXC, FPSID -> GPR
let Uses = [FPSCR] in {
  def VMRS_FPEXC : MovFromVFP<0b1000 /* fpexc */, (outs GPR:$Rt), (ins),
                              "vmrs", "\t$Rt, fpexc", []>;
  def VMRS_FPSID : MovFromVFP<0b0000 /* fpsid */, (outs GPR:$Rt), (ins),
                              "vmrs", "\t$Rt, fpsid", []>;
  def VMRS_MVFR0 : MovFromVFP<0b0111 /* mvfr0 */, (outs GPR:$Rt), (ins),
                              "vmrs", "\t$Rt, mvfr0", []>;
  def VMRS_MVFR1 : MovFromVFP<0b0110 /* mvfr1 */, (outs GPR:$Rt), (ins),
                              "vmrs", "\t$Rt, mvfr1", []>;
  def VMRS_MVFR2 : MovFromVFP<0b0101 /* mvfr2 */, (outs GPR:$Rt), (ins),
                              "vmrs", "\t$Rt, mvfr2", []>, Requires<[HasFPARMv8]>;
  def VMRS_FPINST : MovFromVFP<0b1001 /* fpinst */, (outs GPR:$Rt), (ins),
                              "vmrs", "\t$Rt, fpinst", []>;
  def VMRS_FPINST2 : MovFromVFP<0b1010 /* fpinst2 */, (outs GPR:$Rt), (ins),
                                "vmrs", "\t$Rt, fpinst2", []>;
}

//===----------------------------------------------------------------------===//
// Move from ARM core register to VFP System Register.
//

class MovToVFP<bits<4> opc19_16, dag oops, dag iops, string opc, string asm,
               list<dag> pattern>:
  VFPAI<oops, iops, VFPMiscFrm, IIC_fpSTAT, opc, asm, pattern> {

  // Instruction operand.
  bits<4> src;

  // Encode instruction operand.
  let Inst{15-12} = src;

  let Inst{27-20} = 0b11101110;
  let Inst{19-16} = opc19_16;
  let Inst{11-8}  = 0b1010;
  let Inst{7}     = 0;
  let Inst{4}     = 1;
}

let Defs = [FPSCR] in {
  // Application level GPR -> FPSCR
  def VMSR : MovToVFP<0b0001 /* fpscr */, (outs), (ins GPR:$src),
                      "vmsr", "\tfpscr, $src", [(int_arm_set_fpscr GPR:$src)]>;
  // System level GPR -> FPEXC
  def VMSR_FPEXC : MovToVFP<0b1000 /* fpexc */, (outs), (ins GPR:$src),
                      "vmsr", "\tfpexc, $src", []>;
  // System level GPR -> FPSID
  def VMSR_FPSID : MovToVFP<0b0000 /* fpsid */, (outs), (ins GPR:$src),
                      "vmsr", "\tfpsid, $src", []>;

  def VMSR_FPINST : MovToVFP<0b1001 /* fpinst */, (outs), (ins GPR:$src),
                              "vmsr", "\tfpinst, $src", []>;
  def VMSR_FPINST2 : MovToVFP<0b1010 /* fpinst2 */, (outs), (ins GPR:$src),
                                "vmsr", "\tfpinst2, $src", []>;
}

//===----------------------------------------------------------------------===//
// Misc.
//

// Materialize FP immediates. VFP3 only.
let isReMaterializable = 1 in {
def FCONSTD : VFPAI<(outs DPR:$Dd), (ins vfp_f64imm:$imm),
                    VFPMiscFrm, IIC_fpUNA64,
                    "vmov", ".f64\t$Dd, $imm",
                    [(set DPR:$Dd, vfp_f64imm:$imm)]>,
              Requires<[HasVFP3,HasDPVFP]> {
  bits<5> Dd;
  bits<8> imm;

  let Inst{27-23} = 0b11101;
  let Inst{22}    = Dd{4};
  let Inst{21-20} = 0b11;
  let Inst{19-16} = imm{7-4};
  let Inst{15-12} = Dd{3-0};
  let Inst{11-9}  = 0b101;
  let Inst{8}     = 1;          // Double precision.
  let Inst{7-4}   = 0b0000;
  let Inst{3-0}   = imm{3-0};
}

def FCONSTS : VFPAI<(outs SPR:$Sd), (ins vfp_f32imm:$imm),
                     VFPMiscFrm, IIC_fpUNA32,
                     "vmov", ".f32\t$Sd, $imm",
                     [(set SPR:$Sd, vfp_f32imm:$imm)]>, Requires<[HasVFP3]> {
  bits<5> Sd;
  bits<8> imm;

  let Inst{27-23} = 0b11101;
  let Inst{22}    = Sd{0};
  let Inst{21-20} = 0b11;
  let Inst{19-16} = imm{7-4};
  let Inst{15-12} = Sd{4-1};
  let Inst{11-9}  = 0b101;
  let Inst{8}     = 0;          // Single precision.
  let Inst{7-4}   = 0b0000;
  let Inst{3-0}   = imm{3-0};
}
}

//===----------------------------------------------------------------------===//
// Assembler aliases.
//
// A few mnemonic aliases for pre-unifixed syntax. We don't guarantee to
// support them all, but supporting at least some of the basics is
// good to be friendly.
def : VFP2MnemonicAlias<"flds", "vldr">;
def : VFP2MnemonicAlias<"fldd", "vldr">;
def : VFP2MnemonicAlias<"fmrs", "vmov">;
def : VFP2MnemonicAlias<"fmsr", "vmov">;
def : VFP2MnemonicAlias<"fsqrts", "vsqrt">;
def : VFP2MnemonicAlias<"fsqrtd", "vsqrt">;
def : VFP2MnemonicAlias<"fadds", "vadd.f32">;
def : VFP2MnemonicAlias<"faddd", "vadd.f64">;
def : VFP2MnemonicAlias<"fmrdd", "vmov">;
def : VFP2MnemonicAlias<"fmrds", "vmov">;
def : VFP2MnemonicAlias<"fmrrd", "vmov">;
def : VFP2MnemonicAlias<"fmdrr", "vmov">;
def : VFP2MnemonicAlias<"fmuls", "vmul.f32">;
def : VFP2MnemonicAlias<"fmuld", "vmul.f64">;
def : VFP2MnemonicAlias<"fnegs", "vneg.f32">;
def : VFP2MnemonicAlias<"fnegd", "vneg.f64">;
def : VFP2MnemonicAlias<"ftosizd", "vcvt.s32.f64">;
def : VFP2MnemonicAlias<"ftosid", "vcvtr.s32.f64">;
def : VFP2MnemonicAlias<"ftosizs", "vcvt.s32.f32">;
def : VFP2MnemonicAlias<"ftosis", "vcvtr.s32.f32">;
def : VFP2MnemonicAlias<"ftouizd", "vcvt.u32.f64">;
def : VFP2MnemonicAlias<"ftouid", "vcvtr.u32.f64">;
def : VFP2MnemonicAlias<"ftouizs", "vcvt.u32.f32">;
def : VFP2MnemonicAlias<"ftouis", "vcvtr.u32.f32">;
def : VFP2MnemonicAlias<"fsitod", "vcvt.f64.s32">;
def : VFP2MnemonicAlias<"fsitos", "vcvt.f32.s32">;
def : VFP2MnemonicAlias<"fuitod", "vcvt.f64.u32">;
def : VFP2MnemonicAlias<"fuitos", "vcvt.f32.u32">;
def : VFP2MnemonicAlias<"fsts", "vstr">;
def : VFP2MnemonicAlias<"fstd", "vstr">;
def : VFP2MnemonicAlias<"fmacd", "vmla.f64">;
def : VFP2MnemonicAlias<"fmacs", "vmla.f32">;
def : VFP2MnemonicAlias<"fcpys", "vmov.f32">;
def : VFP2MnemonicAlias<"fcpyd", "vmov.f64">;
def : VFP2MnemonicAlias<"fcmps", "vcmp.f32">;
def : VFP2MnemonicAlias<"fcmpd", "vcmp.f64">;
def : VFP2MnemonicAlias<"fdivs", "vdiv.f32">;
def : VFP2MnemonicAlias<"fdivd", "vdiv.f64">;
def : VFP2MnemonicAlias<"fmrx", "vmrs">;
def : VFP2MnemonicAlias<"fmxr", "vmsr">;

// Be friendly and accept the old form of zero-compare
def : VFP2DPInstAlias<"fcmpzd${p} $val", (VCMPZD DPR:$val, pred:$p)>;
def : VFP2InstAlias<"fcmpzs${p} $val", (VCMPZS SPR:$val, pred:$p)>;


def : VFP2InstAlias<"fmstat${p}", (FMSTAT pred:$p)>;
def : VFP2InstAlias<"fadds${p} $Sd, $Sn, $Sm",
                    (VADDS SPR:$Sd, SPR:$Sn, SPR:$Sm, pred:$p)>;
def : VFP2DPInstAlias<"faddd${p} $Dd, $Dn, $Dm",
                      (VADDD DPR:$Dd, DPR:$Dn, DPR:$Dm, pred:$p)>;
def : VFP2InstAlias<"fsubs${p} $Sd, $Sn, $Sm",
                    (VSUBS SPR:$Sd, SPR:$Sn, SPR:$Sm, pred:$p)>;
def : VFP2DPInstAlias<"fsubd${p} $Dd, $Dn, $Dm",
                      (VSUBD DPR:$Dd, DPR:$Dn, DPR:$Dm, pred:$p)>;

// No need for the size suffix on VSQRT. It's implied by the register classes.
def : VFP2InstAlias<"vsqrt${p} $Sd, $Sm", (VSQRTS SPR:$Sd, SPR:$Sm, pred:$p)>;
def : VFP2DPInstAlias<"vsqrt${p} $Dd, $Dm", (VSQRTD DPR:$Dd, DPR:$Dm, pred:$p)>;

// VLDR/VSTR accept an optional type suffix.
def : VFP2InstAlias<"vldr${p}.32 $Sd, $addr",
                    (VLDRS SPR:$Sd, addrmode5:$addr, pred:$p)>;
def : VFP2InstAlias<"vstr${p}.32 $Sd, $addr",
                    (VSTRS SPR:$Sd, addrmode5:$addr, pred:$p)>;
def : VFP2InstAlias<"vldr${p}.64 $Dd, $addr",
                    (VLDRD DPR:$Dd, addrmode5:$addr, pred:$p)>;
def : VFP2InstAlias<"vstr${p}.64 $Dd, $addr",
                    (VSTRD DPR:$Dd, addrmode5:$addr, pred:$p)>;

// VMOV can accept optional 32-bit or less data type suffix suffix.
def : VFP2InstAlias<"vmov${p}.8 $Rt, $Sn",
                    (VMOVRS GPR:$Rt, SPR:$Sn, pred:$p)>;
def : VFP2InstAlias<"vmov${p}.16 $Rt, $Sn",
                    (VMOVRS GPR:$Rt, SPR:$Sn, pred:$p)>;
def : VFP2InstAlias<"vmov${p}.32 $Rt, $Sn",
                    (VMOVRS GPR:$Rt, SPR:$Sn, pred:$p)>;
def : VFP2InstAlias<"vmov${p}.8 $Sn, $Rt",
                    (VMOVSR SPR:$Sn, GPR:$Rt, pred:$p)>;
def : VFP2InstAlias<"vmov${p}.16 $Sn, $Rt",
                    (VMOVSR SPR:$Sn, GPR:$Rt, pred:$p)>;
def : VFP2InstAlias<"vmov${p}.32 $Sn, $Rt",
                    (VMOVSR SPR:$Sn, GPR:$Rt, pred:$p)>;

def : VFP2InstAlias<"vmov${p}.f64 $Rt, $Rt2, $Dn",
                    (VMOVRRD GPR:$Rt, GPR:$Rt2, DPR:$Dn, pred:$p)>;
def : VFP2InstAlias<"vmov${p}.f64 $Dn, $Rt, $Rt2",
                    (VMOVDRR DPR:$Dn, GPR:$Rt, GPR:$Rt2, pred:$p)>;

// VMOVS doesn't need the .f32 to disambiguate from the NEON encoding the way
// VMOVD does.
def : VFP2InstAlias<"vmov${p} $Sd, $Sm",
                    (VMOVS SPR:$Sd, SPR:$Sm, pred:$p)>;

// FCONSTD/FCONSTS alias for vmov.f64/vmov.f32
// These aliases provide added functionality over vmov.f instructions by
// allowing users to write assembly containing encoded floating point constants
// (e.g. #0x70 vs #1.0).  Without these alises there is no way for the
// assembler to accept encoded fp constants (but the equivalent fp-literal is
// accepted directly by vmovf).
def : VFP3InstAlias<"fconstd${p} $Dd, $val",
                    (FCONSTD DPR:$Dd, vfp_f64imm:$val, pred:$p)>;
def : VFP3InstAlias<"fconsts${p} $Sd, $val",
                    (FCONSTS SPR:$Sd, vfp_f32imm:$val, pred:$p)>;<|MERGE_RESOLUTION|>--- conflicted
+++ resolved
@@ -627,11 +627,7 @@
     def SS : ASuInp<0b11101, 0b11, 0b1100, 0b11, 0,
                     (outs SPR:$Sd), (ins SPR:$Sm),
                     NoItinerary, !strconcat("vcvt", opc, ".s32.f32\t$Sd, $Sm"),
-<<<<<<< HEAD
-                    [(set SPR:$Sd, (arm_ftosi (node SPR:$Sm)))]>,
-=======
                     []>,
->>>>>>> 969bfdfe
                     Requires<[HasFPARMv8]> {
       let Inst{17-16} = rm;
     }
@@ -639,11 +635,7 @@
     def US : ASuInp<0b11101, 0b11, 0b1100, 0b01, 0,
                     (outs SPR:$Sd), (ins SPR:$Sm),
                     NoItinerary, !strconcat("vcvt", opc, ".u32.f32\t$Sd, $Sm"),
-<<<<<<< HEAD
-                    [(set SPR:$Sd, (arm_ftoui (node SPR:$Sm)))]>,
-=======
                     []>,
->>>>>>> 969bfdfe
                     Requires<[HasFPARMv8]> {
       let Inst{17-16} = rm;
     }
@@ -651,11 +643,7 @@
     def SD : ASuInp<0b11101, 0b11, 0b1100, 0b11, 0,
                     (outs SPR:$Sd), (ins DPR:$Dm),
                     NoItinerary, !strconcat("vcvt", opc, ".s32.f64\t$Sd, $Dm"),
-<<<<<<< HEAD
-                    [(set SPR:$Sd, (arm_ftosi (f64 (node (f64 DPR:$Dm)))))]>,
-=======
                     []>,
->>>>>>> 969bfdfe
                     Requires<[HasFPARMv8, HasDPVFP]> {
       bits<5> Dm;
 
@@ -670,11 +658,7 @@
     def UD : ASuInp<0b11101, 0b11, 0b1100, 0b01, 0,
                     (outs SPR:$Sd), (ins DPR:$Dm),
                     NoItinerary, !strconcat("vcvt", opc, ".u32.f64\t$Sd, $Dm"),
-<<<<<<< HEAD
-                    [(set SPR:$Sd, (arm_ftoui (f64 (node (f64 DPR:$Dm)))))]>,
-=======
                     []>,
->>>>>>> 969bfdfe
                     Requires<[HasFPARMv8, HasDPVFP]> {
       bits<5> Dm;
 
