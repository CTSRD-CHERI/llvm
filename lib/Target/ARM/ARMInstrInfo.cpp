--- conflicted
+++ resolved
@@ -92,11 +92,7 @@
 void ARMInstrInfo::expandLoadStackGuard(MachineBasicBlock::iterator MI,
                                         Reloc::Model RM) const {
   MachineFunction &MF = *MI->getParent()->getParent();
-<<<<<<< HEAD
-  const ARMSubtarget &Subtarget = MF.getTarget().getSubtarget<ARMSubtarget>();
-=======
   const ARMSubtarget &Subtarget = MF.getSubtarget<ARMSubtarget>();
->>>>>>> 969bfdfe
 
   if (!Subtarget.useMovt(MF)) {
     if (RM == Reloc::PIC_)
