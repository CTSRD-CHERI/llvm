--- conflicted
+++ resolved
@@ -224,11 +224,7 @@
 //===----------------------------------------------------------------------===//
 //  Miscellaneous Instructions...
 //
-<<<<<<< HEAD
-let Defs = [SP], Uses = [SP], neverHasSideEffects=1 in {
-=======
 let Defs = [SP], Uses = [SP], hasSideEffects=0 in {
->>>>>>> 969bfdfe
 let mayLoad = 1 in
 def POP16r   : IForm16<0x0, DstReg, SrcPostInc, Size2Bytes,
                        (outs GR16:$reg), (ins), "pop.w\t$reg", []>;
