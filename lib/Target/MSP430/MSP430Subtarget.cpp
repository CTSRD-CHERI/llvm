//===-- MSP430Subtarget.cpp - MSP430 Subtarget Information ----------------===//
//
//                     The LLVM Compiler Infrastructure
//
// This file is distributed under the University of Illinois Open Source
// License. See LICENSE.TXT for details.
//
//===----------------------------------------------------------------------===//
//
// This file implements the MSP430 specific subclass of TargetSubtargetInfo.
//
//===----------------------------------------------------------------------===//

#include "MSP430Subtarget.h"
#include "MSP430.h"
#include "llvm/Support/TargetRegistry.h"

using namespace llvm;

#define DEBUG_TYPE "msp430-subtarget"

#define GET_SUBTARGETINFO_TARGET_DESC
#define GET_SUBTARGETINFO_CTOR
#include "MSP430GenSubtargetInfo.inc"

void MSP430Subtarget::anchor() { }

MSP430Subtarget &
MSP430Subtarget::initializeSubtargetDependencies(StringRef CPU, StringRef FS) {
  ParseSubtargetFeatures("generic", FS);
  return *this;
}

MSP430Subtarget::MSP430Subtarget(const std::string &TT, const std::string &CPU,
                                 const std::string &FS, const TargetMachine &TM)
<<<<<<< HEAD
    : MSP430GenSubtargetInfo(TT, CPU, FS),
      // FIXME: Check DataLayout string.
      DL("e-m:e-p:16:16-i32:16:32-a:16-n8:16"), FrameLowering(),
      InstrInfo(initializeSubtargetDependencies(CPU, FS)), TLInfo(TM),
      TSInfo(DL) {}
=======
    : MSP430GenSubtargetInfo(TT, CPU, FS), FrameLowering(),
      InstrInfo(initializeSubtargetDependencies(CPU, FS)), TLInfo(TM, *this),
      TSInfo(*TM.getDataLayout()) {}
>>>>>>> 969bfdfe
<|MERGE_RESOLUTION|>--- conflicted
+++ resolved
@@ -33,14 +33,6 @@
 
 MSP430Subtarget::MSP430Subtarget(const std::string &TT, const std::string &CPU,
                                  const std::string &FS, const TargetMachine &TM)
-<<<<<<< HEAD
-    : MSP430GenSubtargetInfo(TT, CPU, FS),
-      // FIXME: Check DataLayout string.
-      DL("e-m:e-p:16:16-i32:16:32-a:16-n8:16"), FrameLowering(),
-      InstrInfo(initializeSubtargetDependencies(CPU, FS)), TLInfo(TM),
-      TSInfo(DL) {}
-=======
     : MSP430GenSubtargetInfo(TT, CPU, FS), FrameLowering(),
       InstrInfo(initializeSubtargetDependencies(CPU, FS)), TLInfo(TM, *this),
-      TSInfo(*TM.getDataLayout()) {}
->>>>>>> 969bfdfe
+      TSInfo(*TM.getDataLayout()) {}