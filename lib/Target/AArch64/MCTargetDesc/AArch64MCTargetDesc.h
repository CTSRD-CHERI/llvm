--- conflicted
+++ resolved
@@ -54,13 +54,6 @@
 MCObjectWriter *createAArch64MachObjectWriter(raw_ostream &OS, uint32_t CPUType,
                                             uint32_t CPUSubtype);
 
-<<<<<<< HEAD
-MCStreamer *
-createAArch64MCAsmStreamer(MCContext &Ctx, formatted_raw_ostream &OS,
-                           bool isVerboseAsm, bool useDwarfDirectory,
-                           MCInstPrinter *InstPrint, MCCodeEmitter *CE,
-                           MCAsmBackend *TAB, bool ShowInst);
-=======
 MCTargetStreamer *createAArch64AsmTargetStreamer(MCStreamer &S,
                                                  formatted_raw_ostream &OS,
                                                  MCInstPrinter *InstPrint,
@@ -69,7 +62,6 @@
 MCTargetStreamer *createAArch64ObjectTargetStreamer(MCStreamer &S,
                                                     const MCSubtargetInfo &STI);
 
->>>>>>> 969bfdfe
 } // End llvm namespace
 
 // Defines symbolic names for AArch64 registers.  This defines a mapping from
