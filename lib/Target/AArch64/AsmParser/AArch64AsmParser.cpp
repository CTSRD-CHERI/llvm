--- conflicted
+++ resolved
@@ -3968,10 +3968,7 @@
 /// parseDirectiveInst
 ///  ::= .inst opcode [, ...]
 bool AArch64AsmParser::parseDirectiveInst(SMLoc Loc) {
-<<<<<<< HEAD
-=======
   MCAsmParser &Parser = getParser();
->>>>>>> 969bfdfe
   if (getLexer().is(AsmToken::EndOfStatement)) {
     Parser.eatToEndOfStatement();
     Error(Loc, "expected expression following directive");
