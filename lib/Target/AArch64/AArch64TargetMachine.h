//==-- AArch64TargetMachine.h - Define TargetMachine for AArch64 -*- C++ -*-==//
//
//                     The LLVM Compiler Infrastructure
//
// This file is distributed under the University of Illinois Open Source
// License. See LICENSE.TXT for details.
//
//===----------------------------------------------------------------------===//
//
// This file declares the AArch64 specific subclass of TargetMachine.
//
//===----------------------------------------------------------------------===//

#ifndef LLVM_LIB_TARGET_AARCH64_AARCH64TARGETMACHINE_H
#define LLVM_LIB_TARGET_AARCH64_AARCH64TARGETMACHINE_H

#include "AArch64InstrInfo.h"
#include "AArch64Subtarget.h"
#include "llvm/IR/DataLayout.h"
#include "llvm/Target/TargetMachine.h"

namespace llvm {

class AArch64TargetMachine : public LLVMTargetMachine {
protected:
<<<<<<< HEAD
  AArch64Subtarget Subtarget;
=======
  std::unique_ptr<TargetLoweringObjectFile> TLOF;
>>>>>>> 969bfdfe
  mutable StringMap<std::unique_ptr<AArch64Subtarget>> SubtargetMap;

public:
  AArch64TargetMachine(const Target &T, StringRef TT, StringRef CPU,
                       StringRef FS, const TargetOptions &Options,
                       Reloc::Model RM, CodeModel::Model CM,
                       CodeGenOpt::Level OL, bool IsLittleEndian);

<<<<<<< HEAD
  const AArch64Subtarget *getSubtargetImpl() const override {
    return &Subtarget;
  }
=======
  ~AArch64TargetMachine() override;
>>>>>>> 969bfdfe
  const AArch64Subtarget *getSubtargetImpl(const Function &F) const override;

  // Pass Pipeline Configuration
  TargetPassConfig *createPassConfig(PassManagerBase &PM) override;

<<<<<<< HEAD
  /// \brief Register AArch64 analysis passes with a pass manager.
  void addAnalysisPasses(PassManagerBase &PM) override;
=======
  /// \brief Get the TargetIRAnalysis for this target.
  TargetIRAnalysis getTargetIRAnalysis() override;

  TargetLoweringObjectFile* getObjFileLowering() const override {
    return TLOF.get();
  }
>>>>>>> 969bfdfe

private:
  bool isLittle;
};

// AArch64leTargetMachine - AArch64 little endian target machine.
//
class AArch64leTargetMachine : public AArch64TargetMachine {
  virtual void anchor();
public:
  AArch64leTargetMachine(const Target &T, StringRef TT, StringRef CPU,
                         StringRef FS, const TargetOptions &Options,
                         Reloc::Model RM, CodeModel::Model CM,
                         CodeGenOpt::Level OL);
};

// AArch64beTargetMachine - AArch64 big endian target machine.
//
class AArch64beTargetMachine : public AArch64TargetMachine {
  virtual void anchor();
public:
  AArch64beTargetMachine(const Target &T, StringRef TT, StringRef CPU,
                         StringRef FS, const TargetOptions &Options,
                         Reloc::Model RM, CodeModel::Model CM,
                         CodeGenOpt::Level OL);
};

} // end namespace llvm

#endif<|MERGE_RESOLUTION|>--- conflicted
+++ resolved
@@ -23,11 +23,7 @@
 
 class AArch64TargetMachine : public LLVMTargetMachine {
 protected:
-<<<<<<< HEAD
-  AArch64Subtarget Subtarget;
-=======
   std::unique_ptr<TargetLoweringObjectFile> TLOF;
->>>>>>> 969bfdfe
   mutable StringMap<std::unique_ptr<AArch64Subtarget>> SubtargetMap;
 
 public:
@@ -36,29 +32,18 @@
                        Reloc::Model RM, CodeModel::Model CM,
                        CodeGenOpt::Level OL, bool IsLittleEndian);
 
-<<<<<<< HEAD
-  const AArch64Subtarget *getSubtargetImpl() const override {
-    return &Subtarget;
-  }
-=======
   ~AArch64TargetMachine() override;
->>>>>>> 969bfdfe
   const AArch64Subtarget *getSubtargetImpl(const Function &F) const override;
 
   // Pass Pipeline Configuration
   TargetPassConfig *createPassConfig(PassManagerBase &PM) override;
 
-<<<<<<< HEAD
-  /// \brief Register AArch64 analysis passes with a pass manager.
-  void addAnalysisPasses(PassManagerBase &PM) override;
-=======
   /// \brief Get the TargetIRAnalysis for this target.
   TargetIRAnalysis getTargetIRAnalysis() override;
 
   TargetLoweringObjectFile* getObjFileLowering() const override {
     return TLOF.get();
   }
->>>>>>> 969bfdfe
 
 private:
   bool isLittle;
