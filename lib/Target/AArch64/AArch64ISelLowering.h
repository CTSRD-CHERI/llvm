//==-- AArch64ISelLowering.h - AArch64 DAG Lowering Interface ----*- C++ -*-==//
//
//                     The LLVM Compiler Infrastructure
//
// This file is distributed under the University of Illinois Open Source
// License. See LICENSE.TXT for details.
//
//===----------------------------------------------------------------------===//
//
// This file defines the interfaces that AArch64 uses to lower LLVM code into a
// selection DAG.
//
//===----------------------------------------------------------------------===//

#ifndef LLVM_LIB_TARGET_AARCH64_AARCH64ISELLOWERING_H
#define LLVM_LIB_TARGET_AARCH64_AARCH64ISELLOWERING_H

#include "llvm/CodeGen/CallingConvLower.h"
#include "llvm/CodeGen/SelectionDAG.h"
#include "llvm/IR/CallingConv.h"
#include "llvm/IR/Instruction.h"
#include "llvm/Target/TargetLowering.h"

namespace llvm {

namespace AArch64ISD {

enum {
  FIRST_NUMBER = ISD::BUILTIN_OP_END,
  WrapperLarge, // 4-instruction MOVZ/MOVK sequence for 64-bit addresses.
  CALL,         // Function call.

  // Produces the full sequence of instructions for getting the thread pointer
  // offset of a variable into X0, using the TLSDesc model.
  TLSDESC_CALLSEQ,
  ADRP,     // Page address of a TargetGlobalAddress operand.
  ADDlow,   // Add the low 12 bits of a TargetGlobalAddress operand.
  LOADgot,  // Load from automatically generated descriptor (e.g. Global
            // Offset Table, TLS record).
  RET_FLAG, // Return with a flag operand. Operand 0 is the chain operand.
  BRCOND,   // Conditional branch instruction; "b.cond".
  CSEL,
  FCSEL, // Conditional move instruction.
  CSINV, // Conditional select invert.
  CSNEG, // Conditional select negate.
  CSINC, // Conditional select increment.

  // Pointer to the thread's local storage area. Materialised from TPIDR_EL0 on
  // ELF.
  THREAD_POINTER,
  ADC,
  SBC, // adc, sbc instructions

  // Arithmetic instructions which write flags.
  ADDS,
  SUBS,
  ADCS,
  SBCS,
  ANDS,

  // Floating point comparison
  FCMP,

  // Floating point max and min instructions.
  FMAX,
  FMIN,

  // Scalar extract
  EXTR,

  // Scalar-to-vector duplication
  DUP,
  DUPLANE8,
  DUPLANE16,
  DUPLANE32,
  DUPLANE64,

  // Vector immedate moves
  MOVI,
  MOVIshift,
  MOVIedit,
  MOVImsl,
  FMOV,
  MVNIshift,
  MVNImsl,

  // Vector immediate ops
  BICi,
  ORRi,

  // Vector bit select: similar to ISD::VSELECT but not all bits within an
  // element must be identical.
  BSL,

  // Vector arithmetic negation
  NEG,

  // Vector shuffles
  ZIP1,
  ZIP2,
  UZP1,
  UZP2,
  TRN1,
  TRN2,
  REV16,
  REV32,
  REV64,
  EXT,

  // Vector shift by scalar
  VSHL,
  VLSHR,
  VASHR,

  // Vector shift by scalar (again)
  SQSHL_I,
  UQSHL_I,
  SQSHLU_I,
  SRSHR_I,
  URSHR_I,

  // Vector comparisons
  CMEQ,
  CMGE,
  CMGT,
  CMHI,
  CMHS,
  FCMEQ,
  FCMGE,
  FCMGT,

  // Vector zero comparisons
  CMEQz,
  CMGEz,
  CMGTz,
  CMLEz,
  CMLTz,
  FCMEQz,
  FCMGEz,
  FCMGTz,
  FCMLEz,
  FCMLTz,

  // Vector across-lanes addition
  // Only the lower result lane is defined.
  SADDV,
  UADDV,

  // Vector across-lanes min/max
  // Only the lower result lane is defined.
  SMINV,
  UMINV,
  SMAXV,
  UMAXV,

  // Vector bitwise negation
  NOT,

  // Vector bitwise selection
  BIT,

  // Compare-and-branch
  CBZ,
  CBNZ,
  TBZ,
  TBNZ,

  // Tail calls
  TC_RETURN,

  // Custom prefetch handling
  PREFETCH,

  // {s|u}int to FP within a FP register.
  SITOF,
  UITOF,

  /// Natural vector cast. ISD::BITCAST is not natural in the big-endian
  /// world w.r.t vectors; which causes additional REV instructions to be
  /// generated to compensate for the byte-swapping. But sometimes we do
  /// need to re-interpret the data in SIMD vector registers in big-endian
  /// mode without emitting such REV instructions.
  NVCAST,

  SMULL,
  UMULL,

  // NEON Load/Store with post-increment base updates
  LD2post = ISD::FIRST_TARGET_MEMORY_OPCODE,
  LD3post,
  LD4post,
  ST2post,
  ST3post,
  ST4post,
  LD1x2post,
  LD1x3post,
  LD1x4post,
  ST1x2post,
  ST1x3post,
  ST1x4post,
  LD1DUPpost,
  LD2DUPpost,
  LD3DUPpost,
  LD4DUPpost,
  LD1LANEpost,
  LD2LANEpost,
  LD3LANEpost,
  LD4LANEpost,
  ST2LANEpost,
  ST3LANEpost,
  ST4LANEpost
};

} // end namespace AArch64ISD

class AArch64Subtarget;
class AArch64TargetMachine;

class AArch64TargetLowering : public TargetLowering {
  bool RequireStrictAlign;

public:
<<<<<<< HEAD
  explicit AArch64TargetLowering(const TargetMachine &TM);
=======
  explicit AArch64TargetLowering(const TargetMachine &TM,
                                 const AArch64Subtarget &STI);
>>>>>>> 969bfdfe

  /// Selects the correct CCAssignFn for a given CallingConvention value.
  CCAssignFn *CCAssignFnForCall(CallingConv::ID CC, bool IsVarArg) const;

  /// computeKnownBitsForTargetNode - Determine which of the bits specified in
  /// Mask are known to be either zero or one and return them in the
  /// KnownZero/KnownOne bitsets.
  void computeKnownBitsForTargetNode(const SDValue Op, APInt &KnownZero,
                                     APInt &KnownOne, const SelectionDAG &DAG,
                                     unsigned Depth = 0) const override;

  MVT getScalarShiftAmountTy(EVT LHSTy) const override;

  /// allowsMisalignedMemoryAccesses - Returns true if the target allows
  /// unaligned memory accesses of the specified type.
  bool allowsMisalignedMemoryAccesses(EVT VT, unsigned AddrSpace = 0,
                                      unsigned Align = 1,
                                      bool *Fast = nullptr) const override {
    if (RequireStrictAlign)
      return false;
    // FIXME: True for Cyclone, but not necessary others.
    if (Fast)
      *Fast = true;
    return true;
  }

  /// LowerOperation - Provide custom lowering hooks for some operations.
  SDValue LowerOperation(SDValue Op, SelectionDAG &DAG) const override;

  const char *getTargetNodeName(unsigned Opcode) const override;

  SDValue PerformDAGCombine(SDNode *N, DAGCombinerInfo &DCI) const override;

  /// getFunctionAlignment - Return the Log2 alignment of this function.
  unsigned getFunctionAlignment(const Function *F) const;

  /// Returns true if a cast between SrcAS and DestAS is a noop.
  bool isNoopAddrSpaceCast(unsigned SrcAS, unsigned DestAS) const override {
    // Addrspacecasts are always noops.
    return true;
  }

  /// createFastISel - This method returns a target specific FastISel object,
  /// or null if the target does not support "fast" ISel.
  FastISel *createFastISel(FunctionLoweringInfo &funcInfo,
                           const TargetLibraryInfo *libInfo) const override;

  bool isOffsetFoldingLegal(const GlobalAddressSDNode *GA) const override;

  bool isFPImmLegal(const APFloat &Imm, EVT VT) const override;

  /// isShuffleMaskLegal - Return true if the given shuffle mask can be
  /// codegen'd directly, or if it should be stack expanded.
  bool isShuffleMaskLegal(const SmallVectorImpl<int> &M, EVT VT) const override;

  /// getSetCCResultType - Return the ISD::SETCC ValueType
  EVT getSetCCResultType(LLVMContext &Context, EVT VT) const override;

  SDValue ReconstructShuffle(SDValue Op, SelectionDAG &DAG) const;

  MachineBasicBlock *EmitF128CSEL(MachineInstr *MI,
                                  MachineBasicBlock *BB) const;

  MachineBasicBlock *
  EmitInstrWithCustomInserter(MachineInstr *MI,
                              MachineBasicBlock *MBB) const override;

  bool getTgtMemIntrinsic(IntrinsicInfo &Info, const CallInst &I,
                          unsigned Intrinsic) const override;

  bool isTruncateFree(Type *Ty1, Type *Ty2) const override;
  bool isTruncateFree(EVT VT1, EVT VT2) const override;

  bool isProfitableToHoist(Instruction *I) const override;

  bool isZExtFree(Type *Ty1, Type *Ty2) const override;
  bool isZExtFree(EVT VT1, EVT VT2) const override;
  bool isZExtFree(SDValue Val, EVT VT2) const override;

  bool hasPairedLoad(Type *LoadedType,
                     unsigned &RequiredAligment) const override;
  bool hasPairedLoad(EVT LoadedType, unsigned &RequiredAligment) const override;

  bool isLegalAddImmediate(int64_t) const override;
  bool isLegalICmpImmediate(int64_t) const override;

  EVT getOptimalMemOpType(uint64_t Size, unsigned DstAlign, unsigned SrcAlign,
                          bool IsMemset, bool ZeroMemset, bool MemcpyStrSrc,
                          MachineFunction &MF) const override;

  /// isLegalAddressingMode - Return true if the addressing mode represented
  /// by AM is legal for this target, for a load/store of the specified type.
  bool isLegalAddressingMode(const AddrMode &AM, Type *Ty) const override;

  /// \brief Return the cost of the scaling factor used in the addressing
  /// mode represented by AM for this target, for a load/store
  /// of the specified type.
  /// If the AM is supported, the return value must be >= 0.
  /// If the AM is not supported, it returns a negative value.
  int getScalingFactorCost(const AddrMode &AM, Type *Ty) const override;

  /// isFMAFasterThanFMulAndFAdd - Return true if an FMA operation is faster
  /// than a pair of fmul and fadd instructions. fmuladd intrinsics will be
  /// expanded to FMAs when this method returns true, otherwise fmuladd is
  /// expanded to fmul + fadd.
  bool isFMAFasterThanFMulAndFAdd(EVT VT) const override;

  const MCPhysReg *getScratchRegisters(CallingConv::ID CC) const override;

  /// \brief Returns false if N is a bit extraction pattern of (X >> C) & Mask.
  bool isDesirableToCommuteWithShift(const SDNode *N) const override;

  /// \brief Returns true if it is beneficial to convert a load of a constant
  /// to just the constant itself.
  bool shouldConvertConstantLoadToIntImm(const APInt &Imm,
                                         Type *Ty) const override;

  bool hasLoadLinkedStoreConditional() const override;
  Value *emitLoadLinked(IRBuilder<> &Builder, Value *Addr,
                        AtomicOrdering Ord) const override;
  Value *emitStoreConditional(IRBuilder<> &Builder, Value *Val,
                              Value *Addr, AtomicOrdering Ord) const override;

  bool shouldExpandAtomicLoadInIR(LoadInst *LI) const override;
  bool shouldExpandAtomicStoreInIR(StoreInst *SI) const override;
<<<<<<< HEAD
  bool shouldExpandAtomicRMWInIR(AtomicRMWInst *AI) const override;
=======
  TargetLoweringBase::AtomicRMWExpansionKind
  shouldExpandAtomicRMWInIR(AtomicRMWInst *AI) const override;
>>>>>>> 969bfdfe

  bool useLoadStackGuardNode() const override;
  TargetLoweringBase::LegalizeTypeAction
  getPreferredVectorAction(EVT VT) const override;

private:
  /// Subtarget - Keep a pointer to the AArch64Subtarget around so that we can
  /// make the right decision when generating code for different targets.
  const AArch64Subtarget *Subtarget;

  void addTypeForNEON(EVT VT, EVT PromotedBitwiseVT);
  void addDRTypeForNEON(MVT VT);
  void addQRTypeForNEON(MVT VT);

  SDValue
  LowerFormalArguments(SDValue Chain, CallingConv::ID CallConv, bool isVarArg,
                       const SmallVectorImpl<ISD::InputArg> &Ins, SDLoc DL,
                       SelectionDAG &DAG,
                       SmallVectorImpl<SDValue> &InVals) const override;

  SDValue LowerCall(CallLoweringInfo & /*CLI*/,
                    SmallVectorImpl<SDValue> &InVals) const override;

  SDValue LowerCallResult(SDValue Chain, SDValue InFlag,
                          CallingConv::ID CallConv, bool isVarArg,
                          const SmallVectorImpl<ISD::InputArg> &Ins, SDLoc DL,
                          SelectionDAG &DAG, SmallVectorImpl<SDValue> &InVals,
                          bool isThisReturn, SDValue ThisVal) const;

  bool isEligibleForTailCallOptimization(
      SDValue Callee, CallingConv::ID CalleeCC, bool isVarArg,
      bool isCalleeStructRet, bool isCallerStructRet,
      const SmallVectorImpl<ISD::OutputArg> &Outs,
      const SmallVectorImpl<SDValue> &OutVals,
      const SmallVectorImpl<ISD::InputArg> &Ins, SelectionDAG &DAG) const;

  /// Finds the incoming stack arguments which overlap the given fixed stack
  /// object and incorporates their load into the current chain. This prevents
  /// an upcoming store from clobbering the stack argument before it's used.
  SDValue addTokenForArgument(SDValue Chain, SelectionDAG &DAG,
                              MachineFrameInfo *MFI, int ClobberedFI) const;

  bool DoesCalleeRestoreStack(CallingConv::ID CallCC, bool TailCallOpt) const;

  bool IsTailCallConvention(CallingConv::ID CallCC) const;

  void saveVarArgRegisters(CCState &CCInfo, SelectionDAG &DAG, SDLoc DL,
                           SDValue &Chain) const;

  bool CanLowerReturn(CallingConv::ID CallConv, MachineFunction &MF,
                      bool isVarArg,
                      const SmallVectorImpl<ISD::OutputArg> &Outs,
                      LLVMContext &Context) const override;

  SDValue LowerReturn(SDValue Chain, CallingConv::ID CallConv, bool isVarArg,
                      const SmallVectorImpl<ISD::OutputArg> &Outs,
                      const SmallVectorImpl<SDValue> &OutVals, SDLoc DL,
                      SelectionDAG &DAG) const override;

  SDValue LowerGlobalAddress(SDValue Op, SelectionDAG &DAG) const;
  SDValue LowerGlobalTLSAddress(SDValue Op, SelectionDAG &DAG) const;
  SDValue LowerDarwinGlobalTLSAddress(SDValue Op, SelectionDAG &DAG) const;
  SDValue LowerELFGlobalTLSAddress(SDValue Op, SelectionDAG &DAG) const;
  SDValue LowerELFTLSDescCallSeq(SDValue SymAddr, SDLoc DL,
                                 SelectionDAG &DAG) const;
  SDValue LowerSETCC(SDValue Op, SelectionDAG &DAG) const;
  SDValue LowerBR_CC(SDValue Op, SelectionDAG &DAG) const;
  SDValue LowerSELECT(SDValue Op, SelectionDAG &DAG) const;
  SDValue LowerSELECT_CC(SDValue Op, SelectionDAG &DAG) const;
  SDValue LowerJumpTable(SDValue Op, SelectionDAG &DAG) const;
  SDValue LowerConstantPool(SDValue Op, SelectionDAG &DAG) const;
  SDValue LowerBlockAddress(SDValue Op, SelectionDAG &DAG) const;
  SDValue LowerAAPCS_VASTART(SDValue Op, SelectionDAG &DAG) const;
  SDValue LowerDarwin_VASTART(SDValue Op, SelectionDAG &DAG) const;
  SDValue LowerVASTART(SDValue Op, SelectionDAG &DAG) const;
  SDValue LowerVACOPY(SDValue Op, SelectionDAG &DAG) const;
  SDValue LowerVAARG(SDValue Op, SelectionDAG &DAG) const;
  SDValue LowerFRAMEADDR(SDValue Op, SelectionDAG &DAG) const;
  SDValue LowerRETURNADDR(SDValue Op, SelectionDAG &DAG) const;
  SDValue LowerINSERT_VECTOR_ELT(SDValue Op, SelectionDAG &DAG) const;
  SDValue LowerEXTRACT_VECTOR_ELT(SDValue Op, SelectionDAG &DAG) const;
  SDValue LowerSCALAR_TO_VECTOR(SDValue Op, SelectionDAG &DAG) const;
  SDValue LowerBUILD_VECTOR(SDValue Op, SelectionDAG &DAG) const;
  SDValue LowerVECTOR_SHUFFLE(SDValue Op, SelectionDAG &DAG) const;
  SDValue LowerEXTRACT_SUBVECTOR(SDValue Op, SelectionDAG &DAG) const;
  SDValue LowerVectorSRA_SRL_SHL(SDValue Op, SelectionDAG &DAG) const;
  SDValue LowerShiftLeftParts(SDValue Op, SelectionDAG &DAG) const;
  SDValue LowerShiftRightParts(SDValue Op, SelectionDAG &DAG) const;
  SDValue LowerVSETCC(SDValue Op, SelectionDAG &DAG) const;
  SDValue LowerCTPOP(SDValue Op, SelectionDAG &DAG) const;
  SDValue LowerF128Call(SDValue Op, SelectionDAG &DAG,
                        RTLIB::Libcall Call) const;
  SDValue LowerFCOPYSIGN(SDValue Op, SelectionDAG &DAG) const;
  SDValue LowerFP_EXTEND(SDValue Op, SelectionDAG &DAG) const;
  SDValue LowerFP_ROUND(SDValue Op, SelectionDAG &DAG) const;
  SDValue LowerFP_TO_INT(SDValue Op, SelectionDAG &DAG) const;
  SDValue LowerINT_TO_FP(SDValue Op, SelectionDAG &DAG) const;
  SDValue LowerVectorAND(SDValue Op, SelectionDAG &DAG) const;
  SDValue LowerVectorOR(SDValue Op, SelectionDAG &DAG) const;
  SDValue LowerCONCAT_VECTORS(SDValue Op, SelectionDAG &DAG) const;
  SDValue LowerFSINCOS(SDValue Op, SelectionDAG &DAG) const;

  SDValue BuildSDIVPow2(SDNode *N, const APInt &Divisor, SelectionDAG &DAG,
                        std::vector<SDNode *> *Created) const override;
<<<<<<< HEAD
=======
  bool combineRepeatedFPDivisors(unsigned NumUsers) const override;
>>>>>>> 969bfdfe

  ConstraintType
  getConstraintType(const std::string &Constraint) const override;
  unsigned getRegisterByName(const char* RegName, EVT VT) const override;

  /// Examine constraint string and operand type and determine a weight value.
  /// The operand object must already have been set up with the operand type.
  ConstraintWeight
  getSingleConstraintMatchWeight(AsmOperandInfo &info,
                                 const char *constraint) const override;

  std::pair<unsigned, const TargetRegisterClass *>
  getRegForInlineAsmConstraint(const TargetRegisterInfo *TRI,
                               const std::string &Constraint,
                               MVT VT) const override;
  void LowerAsmOperandForConstraint(SDValue Op, std::string &Constraint,
                                    std::vector<SDValue> &Ops,
                                    SelectionDAG &DAG) const override;

  unsigned getInlineAsmMemConstraint(
      const std::string &ConstraintCode) const override {
    if (ConstraintCode == "Q")
      return InlineAsm::Constraint_Q;
    // FIXME: clang has code for 'Ump', 'Utf', 'Usa', and 'Ush' but these are
    //        followed by llvm_unreachable so we'll leave them unimplemented in
    //        the backend for now.
    return TargetLowering::getInlineAsmMemConstraint(ConstraintCode);
  }

  bool isUsedByReturnOnly(SDNode *N, SDValue &Chain) const override;
  bool mayBeEmittedAsTailCall(CallInst *CI) const override;
  bool getIndexedAddressParts(SDNode *Op, SDValue &Base, SDValue &Offset,
                              ISD::MemIndexedMode &AM, bool &IsInc,
                              SelectionDAG &DAG) const;
  bool getPreIndexedAddressParts(SDNode *N, SDValue &Base, SDValue &Offset,
                                 ISD::MemIndexedMode &AM,
                                 SelectionDAG &DAG) const override;
  bool getPostIndexedAddressParts(SDNode *N, SDNode *Op, SDValue &Base,
                                  SDValue &Offset, ISD::MemIndexedMode &AM,
                                  SelectionDAG &DAG) const override;

  void ReplaceNodeResults(SDNode *N, SmallVectorImpl<SDValue> &Results,
                          SelectionDAG &DAG) const override;

  bool functionArgumentNeedsConsecutiveRegisters(Type *Ty,
                                                 CallingConv::ID CallConv,
                                                 bool isVarArg) const override;
};

namespace AArch64 {
FastISel *createFastISel(FunctionLoweringInfo &funcInfo,
                         const TargetLibraryInfo *libInfo);
} // end namespace AArch64

} // end namespace llvm

#endif<|MERGE_RESOLUTION|>--- conflicted
+++ resolved
@@ -220,12 +220,8 @@
   bool RequireStrictAlign;
 
 public:
-<<<<<<< HEAD
-  explicit AArch64TargetLowering(const TargetMachine &TM);
-=======
   explicit AArch64TargetLowering(const TargetMachine &TM,
                                  const AArch64Subtarget &STI);
->>>>>>> 969bfdfe
 
   /// Selects the correct CCAssignFn for a given CallingConvention value.
   CCAssignFn *CCAssignFnForCall(CallingConv::ID CC, bool IsVarArg) const;
@@ -351,12 +347,8 @@
 
   bool shouldExpandAtomicLoadInIR(LoadInst *LI) const override;
   bool shouldExpandAtomicStoreInIR(StoreInst *SI) const override;
-<<<<<<< HEAD
-  bool shouldExpandAtomicRMWInIR(AtomicRMWInst *AI) const override;
-=======
   TargetLoweringBase::AtomicRMWExpansionKind
   shouldExpandAtomicRMWInIR(AtomicRMWInst *AI) const override;
->>>>>>> 969bfdfe
 
   bool useLoadStackGuardNode() const override;
   TargetLoweringBase::LegalizeTypeAction
@@ -461,10 +453,7 @@
 
   SDValue BuildSDIVPow2(SDNode *N, const APInt &Divisor, SelectionDAG &DAG,
                         std::vector<SDNode *> *Created) const override;
-<<<<<<< HEAD
-=======
   bool combineRepeatedFPDivisors(unsigned NumUsers) const override;
->>>>>>> 969bfdfe
 
   ConstraintType
   getConstraintType(const std::string &Constraint) const override;
