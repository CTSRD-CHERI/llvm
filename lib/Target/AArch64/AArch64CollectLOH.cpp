--- conflicted
+++ resolved
@@ -288,11 +288,7 @@
   const TargetRegisterInfo *TRI = MF.getSubtarget().getRegisterInfo();
   unsigned NbReg = RegToId.size();
 
-<<<<<<< HEAD
-  for (MachineBasicBlock &MBB : MF) {
-=======
   for (const MachineBasicBlock &MBB : MF) {
->>>>>>> 969bfdfe
     auto &BBGen = Gen[&MBB];
     BBGen = make_unique<const MachineInstr *[]>(NbReg);
     std::fill(BBGen.get(), BBGen.get() + NbReg, nullptr);
