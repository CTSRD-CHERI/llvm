--- conflicted
+++ resolved
@@ -75,18 +75,9 @@
     cl::desc("Allow AArch64 Local Dynamic TLS code generation"),
     cl::init(false));
 
-<<<<<<< HEAD
-  return new AArch64_ELFTargetObjectFile();
-}
-
-AArch64TargetLowering::AArch64TargetLowering(const TargetMachine &TM)
-    : TargetLowering(TM, createTLOF(Triple(TM.getTargetTriple()))) {
-  Subtarget = &TM.getSubtarget<AArch64Subtarget>();
-=======
 AArch64TargetLowering::AArch64TargetLowering(const TargetMachine &TM,
                                              const AArch64Subtarget &STI)
     : TargetLowering(TM), Subtarget(&STI) {
->>>>>>> 969bfdfe
 
   // AArch64 doesn't have comparisons which set GPRs or setcc instructions, so
   // we have to make something up. Arbitrarily, choose ZeroOrOne.
@@ -4574,11 +4565,7 @@
       // The extraction can just take the second half
       Src.ShuffleVec =
           DAG.getNode(ISD::EXTRACT_SUBVECTOR, dl, DestVT, Src.ShuffleVec,
-<<<<<<< HEAD
-                      DAG.getIntPtrConstant(NumSrcElts));
-=======
                       DAG.getConstant(NumSrcElts, MVT::i64));
->>>>>>> 969bfdfe
       Src.WindowBase = -NumSrcElts;
     } else if (Src.MaxElt < NumSrcElts) {
       // The extraction can just take the first half
@@ -4592,11 +4579,7 @@
                       DAG.getConstant(0, MVT::i64));
       SDValue VEXTSrc2 =
           DAG.getNode(ISD::EXTRACT_SUBVECTOR, dl, DestVT, Src.ShuffleVec,
-<<<<<<< HEAD
-                      DAG.getIntPtrConstant(NumSrcElts));
-=======
                       DAG.getConstant(NumSrcElts, MVT::i64));
->>>>>>> 969bfdfe
       unsigned Imm = Src.MinElt * getExtFactor(VEXTSrc1);
 
       Src.ShuffleVec = DAG.getNode(AArch64ISD::EXT, dl, DestVT, VEXTSrc1,
@@ -8529,27 +8512,18 @@
   EVT ResVT = N->getValueType(0);
 
   if (N0.getOpcode() != ISD::SETCC || N0.getValueType() != MVT::i1)
-<<<<<<< HEAD
     return SDValue();
 
   // If NumMaskElts == 0, the comparison is larger than select result. The
   // largest real NEON comparison is 64-bits per lane, which means the result is
   // at most 32-bits and an illegal vector. Just bail out for now.
   EVT SrcVT = N0.getOperand(0).getValueType();
-=======
-    return SDValue();
-
-  // If NumMaskElts == 0, the comparison is larger than select result. The
-  // largest real NEON comparison is 64-bits per lane, which means the result is
-  // at most 32-bits and an illegal vector. Just bail out for now.
-  EVT SrcVT = N0.getOperand(0).getValueType();
 
   // Don't try to do this optimization when the setcc itself has i1 operands.
   // There are no legal vectors of i1, so this would be pointless.
   if (SrcVT == MVT::i1)
     return SDValue();
 
->>>>>>> 969bfdfe
   int NumMaskElts = ResVT.getSizeInBits() / SrcVT.getSizeInBits();
   if (!ResVT.isVector() || NumMaskElts == 0)
     return SDValue();
@@ -8838,17 +8812,11 @@
 }
 
 // For the real atomic operations, we have ldxr/stxr up to 128 bits,
-<<<<<<< HEAD
-bool AArch64TargetLowering::shouldExpandAtomicRMWInIR(AtomicRMWInst *AI) const {
-  unsigned Size = AI->getType()->getPrimitiveSizeInBits();
-  return Size <= 128;
-=======
 TargetLoweringBase::AtomicRMWExpansionKind
 AArch64TargetLowering::shouldExpandAtomicRMWInIR(AtomicRMWInst *AI) const {
   unsigned Size = AI->getType()->getPrimitiveSizeInBits();
   return Size <= 128 ? AtomicRMWExpansionKind::LLSC
                      : AtomicRMWExpansionKind::None;
->>>>>>> 969bfdfe
 }
 
 bool AArch64TargetLowering::hasLoadLinkedStoreConditional() const {
