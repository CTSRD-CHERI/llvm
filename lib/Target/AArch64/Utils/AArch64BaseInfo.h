//===-- AArch64BaseInfo.h - Top level definitions for AArch64 ---*- C++ -*-===//
//
//                     The LLVM Compiler Infrastructure
//
// This file is distributed under the University of Illinois Open Source
// License. See LICENSE.TXT for details.
//
//===----------------------------------------------------------------------===//
//
// This file contains small standalone helper functions and enum definitions for
// the AArch64 target useful for the compiler back-end and the MC libraries.
// As such, it deliberately does not include references to LLVM core
// code gen types, passes, etc..
//
//===----------------------------------------------------------------------===//

#ifndef LLVM_LIB_TARGET_AARCH64_UTILS_AARCH64BASEINFO_H
#define LLVM_LIB_TARGET_AARCH64_UTILS_AARCH64BASEINFO_H

// FIXME: Is it easiest to fix this layering violation by moving the .inc
// #includes from AArch64MCTargetDesc.h to here?
#include "MCTargetDesc/AArch64MCTargetDesc.h" // For AArch64::X0 and friends.
#include "llvm/ADT/STLExtras.h"
#include "llvm/ADT/StringSwitch.h"
#include "llvm/Support/ErrorHandling.h"

namespace llvm {

class FeatureBitset;

inline static unsigned getWRegFromXReg(unsigned Reg) {
  switch (Reg) {
  case AArch64::X0: return AArch64::W0;
  case AArch64::X1: return AArch64::W1;
  case AArch64::X2: return AArch64::W2;
  case AArch64::X3: return AArch64::W3;
  case AArch64::X4: return AArch64::W4;
  case AArch64::X5: return AArch64::W5;
  case AArch64::X6: return AArch64::W6;
  case AArch64::X7: return AArch64::W7;
  case AArch64::X8: return AArch64::W8;
  case AArch64::X9: return AArch64::W9;
  case AArch64::X10: return AArch64::W10;
  case AArch64::X11: return AArch64::W11;
  case AArch64::X12: return AArch64::W12;
  case AArch64::X13: return AArch64::W13;
  case AArch64::X14: return AArch64::W14;
  case AArch64::X15: return AArch64::W15;
  case AArch64::X16: return AArch64::W16;
  case AArch64::X17: return AArch64::W17;
  case AArch64::X18: return AArch64::W18;
  case AArch64::X19: return AArch64::W19;
  case AArch64::X20: return AArch64::W20;
  case AArch64::X21: return AArch64::W21;
  case AArch64::X22: return AArch64::W22;
  case AArch64::X23: return AArch64::W23;
  case AArch64::X24: return AArch64::W24;
  case AArch64::X25: return AArch64::W25;
  case AArch64::X26: return AArch64::W26;
  case AArch64::X27: return AArch64::W27;
  case AArch64::X28: return AArch64::W28;
  case AArch64::FP: return AArch64::W29;
  case AArch64::LR: return AArch64::W30;
  case AArch64::SP: return AArch64::WSP;
  case AArch64::XZR: return AArch64::WZR;
  }
  // For anything else, return it unchanged.
  return Reg;
}

inline static unsigned getXRegFromWReg(unsigned Reg) {
  switch (Reg) {
  case AArch64::W0: return AArch64::X0;
  case AArch64::W1: return AArch64::X1;
  case AArch64::W2: return AArch64::X2;
  case AArch64::W3: return AArch64::X3;
  case AArch64::W4: return AArch64::X4;
  case AArch64::W5: return AArch64::X5;
  case AArch64::W6: return AArch64::X6;
  case AArch64::W7: return AArch64::X7;
  case AArch64::W8: return AArch64::X8;
  case AArch64::W9: return AArch64::X9;
  case AArch64::W10: return AArch64::X10;
  case AArch64::W11: return AArch64::X11;
  case AArch64::W12: return AArch64::X12;
  case AArch64::W13: return AArch64::X13;
  case AArch64::W14: return AArch64::X14;
  case AArch64::W15: return AArch64::X15;
  case AArch64::W16: return AArch64::X16;
  case AArch64::W17: return AArch64::X17;
  case AArch64::W18: return AArch64::X18;
  case AArch64::W19: return AArch64::X19;
  case AArch64::W20: return AArch64::X20;
  case AArch64::W21: return AArch64::X21;
  case AArch64::W22: return AArch64::X22;
  case AArch64::W23: return AArch64::X23;
  case AArch64::W24: return AArch64::X24;
  case AArch64::W25: return AArch64::X25;
  case AArch64::W26: return AArch64::X26;
  case AArch64::W27: return AArch64::X27;
  case AArch64::W28: return AArch64::X28;
  case AArch64::W29: return AArch64::FP;
  case AArch64::W30: return AArch64::LR;
  case AArch64::WSP: return AArch64::SP;
  case AArch64::WZR: return AArch64::XZR;
  }
  // For anything else, return it unchanged.
  return Reg;
}

static inline unsigned getBRegFromDReg(unsigned Reg) {
  switch (Reg) {
  case AArch64::D0:  return AArch64::B0;
  case AArch64::D1:  return AArch64::B1;
  case AArch64::D2:  return AArch64::B2;
  case AArch64::D3:  return AArch64::B3;
  case AArch64::D4:  return AArch64::B4;
  case AArch64::D5:  return AArch64::B5;
  case AArch64::D6:  return AArch64::B6;
  case AArch64::D7:  return AArch64::B7;
  case AArch64::D8:  return AArch64::B8;
  case AArch64::D9:  return AArch64::B9;
  case AArch64::D10: return AArch64::B10;
  case AArch64::D11: return AArch64::B11;
  case AArch64::D12: return AArch64::B12;
  case AArch64::D13: return AArch64::B13;
  case AArch64::D14: return AArch64::B14;
  case AArch64::D15: return AArch64::B15;
  case AArch64::D16: return AArch64::B16;
  case AArch64::D17: return AArch64::B17;
  case AArch64::D18: return AArch64::B18;
  case AArch64::D19: return AArch64::B19;
  case AArch64::D20: return AArch64::B20;
  case AArch64::D21: return AArch64::B21;
  case AArch64::D22: return AArch64::B22;
  case AArch64::D23: return AArch64::B23;
  case AArch64::D24: return AArch64::B24;
  case AArch64::D25: return AArch64::B25;
  case AArch64::D26: return AArch64::B26;
  case AArch64::D27: return AArch64::B27;
  case AArch64::D28: return AArch64::B28;
  case AArch64::D29: return AArch64::B29;
  case AArch64::D30: return AArch64::B30;
  case AArch64::D31: return AArch64::B31;
  }
  // For anything else, return it unchanged.
  return Reg;
}


static inline unsigned getDRegFromBReg(unsigned Reg) {
  switch (Reg) {
  case AArch64::B0:  return AArch64::D0;
  case AArch64::B1:  return AArch64::D1;
  case AArch64::B2:  return AArch64::D2;
  case AArch64::B3:  return AArch64::D3;
  case AArch64::B4:  return AArch64::D4;
  case AArch64::B5:  return AArch64::D5;
  case AArch64::B6:  return AArch64::D6;
  case AArch64::B7:  return AArch64::D7;
  case AArch64::B8:  return AArch64::D8;
  case AArch64::B9:  return AArch64::D9;
  case AArch64::B10: return AArch64::D10;
  case AArch64::B11: return AArch64::D11;
  case AArch64::B12: return AArch64::D12;
  case AArch64::B13: return AArch64::D13;
  case AArch64::B14: return AArch64::D14;
  case AArch64::B15: return AArch64::D15;
  case AArch64::B16: return AArch64::D16;
  case AArch64::B17: return AArch64::D17;
  case AArch64::B18: return AArch64::D18;
  case AArch64::B19: return AArch64::D19;
  case AArch64::B20: return AArch64::D20;
  case AArch64::B21: return AArch64::D21;
  case AArch64::B22: return AArch64::D22;
  case AArch64::B23: return AArch64::D23;
  case AArch64::B24: return AArch64::D24;
  case AArch64::B25: return AArch64::D25;
  case AArch64::B26: return AArch64::D26;
  case AArch64::B27: return AArch64::D27;
  case AArch64::B28: return AArch64::D28;
  case AArch64::B29: return AArch64::D29;
  case AArch64::B30: return AArch64::D30;
  case AArch64::B31: return AArch64::D31;
  }
  // For anything else, return it unchanged.
  return Reg;
}

namespace AArch64CC {

// The CondCodes constants map directly to the 4-bit encoding of the condition
// field for predicated instructions.
enum CondCode {  // Meaning (integer)          Meaning (floating-point)
  EQ = 0x0,      // Equal                      Equal
  NE = 0x1,      // Not equal                  Not equal, or unordered
  HS = 0x2,      // Unsigned higher or same    >, ==, or unordered
  LO = 0x3,      // Unsigned lower             Less than
  MI = 0x4,      // Minus, negative            Less than
  PL = 0x5,      // Plus, positive or zero     >, ==, or unordered
  VS = 0x6,      // Overflow                   Unordered
  VC = 0x7,      // No overflow                Not unordered
  HI = 0x8,      // Unsigned higher            Greater than, or unordered
  LS = 0x9,      // Unsigned lower or same     Less than or equal
  GE = 0xa,      // Greater than or equal      Greater than or equal
  LT = 0xb,      // Less than                  Less than, or unordered
  GT = 0xc,      // Greater than               Greater than
  LE = 0xd,      // Less than or equal         <, ==, or unordered
  AL = 0xe,      // Always (unconditional)     Always (unconditional)
  NV = 0xf,      // Always (unconditional)     Always (unconditional)
  // Note the NV exists purely to disassemble 0b1111. Execution is "always".
  Invalid
};

inline static const char *getCondCodeName(CondCode Code) {
  switch (Code) {
  default: llvm_unreachable("Unknown condition code");
  case EQ:  return "eq";
  case NE:  return "ne";
  case HS:  return "hs";
  case LO:  return "lo";
  case MI:  return "mi";
  case PL:  return "pl";
  case VS:  return "vs";
  case VC:  return "vc";
  case HI:  return "hi";
  case LS:  return "ls";
  case GE:  return "ge";
  case LT:  return "lt";
  case GT:  return "gt";
  case LE:  return "le";
  case AL:  return "al";
  case NV:  return "nv";
  }
}

inline static CondCode getInvertedCondCode(CondCode Code) {
  // To reverse a condition it's necessary to only invert the low bit:

  return static_cast<CondCode>(static_cast<unsigned>(Code) ^ 0x1);
}

/// Given a condition code, return NZCV flags that would satisfy that condition.
/// The flag bits are in the format expected by the ccmp instructions.
/// Note that many different flag settings can satisfy a given condition code,
/// this function just returns one of them.
inline static unsigned getNZCVToSatisfyCondCode(CondCode Code) {
  // NZCV flags encoded as expected by ccmp instructions, ARMv8 ISA 5.5.7.
  enum { N = 8, Z = 4, C = 2, V = 1 };
  switch (Code) {
  default: llvm_unreachable("Unknown condition code");
  case EQ: return Z; // Z == 1
  case NE: return 0; // Z == 0
  case HS: return C; // C == 1
  case LO: return 0; // C == 0
  case MI: return N; // N == 1
  case PL: return 0; // N == 0
  case VS: return V; // V == 1
  case VC: return 0; // V == 0
  case HI: return C; // C == 1 && Z == 0
  case LS: return 0; // C == 0 || Z == 1
  case GE: return 0; // N == V
  case LT: return N; // N != V
  case GT: return 0; // Z == 0 && N == V
  case LE: return Z; // Z == 1 || N != V
  }
}
} // end namespace AArch64CC

/// Instances of this class can perform bidirectional mapping from random
/// identifier strings to operand encodings. For example "MSR" takes a named
/// system-register which must be encoded somehow and decoded for printing. This
/// central location means that the information for those transformations is not
/// duplicated and remains in sync.
///
/// FIXME: currently the algorithm is a completely unoptimised linear
/// search. Obviously this could be improved, but we would probably want to work
/// out just how often these instructions are emitted before working on it. It
/// might even be optimal to just reorder the tables for the common instructions
/// rather than changing the algorithm.
struct AArch64NamedImmMapper {
  struct Mapping {
    const char *Name;
    uint32_t Value;
  };

  template<int N>
  AArch64NamedImmMapper(const Mapping (&Pairs)[N], uint32_t TooBigImm)
    : Pairs(&Pairs[0]), NumPairs(N), TooBigImm(TooBigImm) {}

  StringRef toString(uint32_t Value, bool &Valid) const;
  uint32_t fromString(StringRef Name, bool &Valid) const;

  /// Many of the instructions allow an alternative assembly form consisting of
  /// a simple immediate. Currently the only valid forms are ranges [0, N) where
  /// N being 0 indicates no immediate syntax-form is allowed.
  bool validImm(uint32_t Value) const;
protected:
  const Mapping *Pairs;
  size_t NumPairs;
  uint32_t TooBigImm;
};

namespace AArch64AT {
  enum ATValues {
    Invalid = -1,    // Op0 Op1  CRn   CRm   Op2
    S1E1R = 0x43c0,  // 01  000  0111  1000  000
    S1E2R = 0x63c0,  // 01  100  0111  1000  000
    S1E3R = 0x73c0,  // 01  110  0111  1000  000
    S1E1W = 0x43c1,  // 01  000  0111  1000  001
    S1E2W = 0x63c1,  // 01  100  0111  1000  001
    S1E3W = 0x73c1,  // 01  110  0111  1000  001
    S1E0R = 0x43c2,  // 01  000  0111  1000  010
    S1E0W = 0x43c3,  // 01  000  0111  1000  011
    S12E1R = 0x63c4, // 01  100  0111  1000  100
    S12E1W = 0x63c5, // 01  100  0111  1000  101
    S12E0R = 0x63c6, // 01  100  0111  1000  110
    S12E0W = 0x63c7  // 01  100  0111  1000  111
  };

  struct ATMapper : AArch64NamedImmMapper {
    const static Mapping ATPairs[];

    ATMapper();
  };

}
namespace AArch64DB {
  enum DBValues {
    Invalid = -1,
    OSHLD = 0x1,
    OSHST = 0x2,
    OSH =   0x3,
    NSHLD = 0x5,
    NSHST = 0x6,
    NSH =   0x7,
    ISHLD = 0x9,
    ISHST = 0xa,
    ISH =   0xb,
    LD =    0xd,
    ST =    0xe,
    SY =    0xf
  };

  struct DBarrierMapper : AArch64NamedImmMapper {
    const static Mapping DBarrierPairs[];

    DBarrierMapper();
  };
}

namespace  AArch64DC {
  enum DCValues {
    Invalid = -1,   // Op1  CRn   CRm   Op2
    ZVA   = 0x5ba1, // 01  011  0111  0100  001
    IVAC  = 0x43b1, // 01  000  0111  0110  001
    ISW   = 0x43b2, // 01  000  0111  0110  010
    CVAC  = 0x5bd1, // 01  011  0111  1010  001
    CSW   = 0x43d2, // 01  000  0111  1010  010
    CVAU  = 0x5bd9, // 01  011  0111  1011  001
    CIVAC = 0x5bf1, // 01  011  0111  1110  001
    CISW  = 0x43f2  // 01  000  0111  1110  010
  };

  struct DCMapper : AArch64NamedImmMapper {
    const static Mapping DCPairs[];

    DCMapper();
  };

}

namespace  AArch64IC {
  enum ICValues {
    Invalid = -1,     // Op1  CRn   CRm   Op2
    IALLUIS = 0x0388, // 000  0111  0001  000
    IALLU = 0x03a8,   // 000  0111  0101  000
    IVAU = 0x1ba9     // 011  0111  0101  001
  };


  struct ICMapper : AArch64NamedImmMapper {
    const static Mapping ICPairs[];

    ICMapper();
  };

  static inline bool NeedsRegister(ICValues Val) {
    return Val == IVAU;
  }
}

namespace  AArch64ISB {
  enum ISBValues {
    Invalid = -1,
    SY = 0xf
  };
  struct ISBMapper : AArch64NamedImmMapper {
    const static Mapping ISBPairs[];

    ISBMapper();
  };
}

namespace AArch64PRFM {
  enum PRFMValues {
    Invalid = -1,
    PLDL1KEEP = 0x00,
    PLDL1STRM = 0x01,
    PLDL2KEEP = 0x02,
    PLDL2STRM = 0x03,
    PLDL3KEEP = 0x04,
    PLDL3STRM = 0x05,
    PLIL1KEEP = 0x08,
    PLIL1STRM = 0x09,
    PLIL2KEEP = 0x0a,
    PLIL2STRM = 0x0b,
    PLIL3KEEP = 0x0c,
    PLIL3STRM = 0x0d,
    PSTL1KEEP = 0x10,
    PSTL1STRM = 0x11,
    PSTL2KEEP = 0x12,
    PSTL2STRM = 0x13,
    PSTL3KEEP = 0x14,
    PSTL3STRM = 0x15
  };

  struct PRFMMapper : AArch64NamedImmMapper {
    const static Mapping PRFMPairs[];

    PRFMMapper();
  };
}

namespace AArch64PState {
  enum PStateValues {
    Invalid = -1,
    SPSel = 0x05,
    DAIFSet = 0x1e,
    DAIFClr = 0x1f
  };

  struct PStateMapper : AArch64NamedImmMapper {
    const static Mapping PStatePairs[];

    PStateMapper();
  };

}

namespace AArch64SE {
    enum ShiftExtSpecifiers {
        Invalid = -1,
        LSL,
        MSL,
        LSR,
        ASR,
        ROR,

        UXTB,
        UXTH,
        UXTW,
        UXTX,

        SXTB,
        SXTH,
        SXTW,
        SXTX
    };
}

namespace AArch64Layout {
    enum VectorLayout {
        Invalid = -1,
        VL_8B,
        VL_4H,
        VL_2S,
        VL_1D,

        VL_16B,
        VL_8H,
        VL_4S,
        VL_2D,

        // Bare layout for the 128-bit vector
        // (only show ".b", ".h", ".s", ".d" without vector number)
        VL_B,
        VL_H,
        VL_S,
        VL_D
    };
}

inline static const char *
AArch64VectorLayoutToString(AArch64Layout::VectorLayout Layout) {
  switch (Layout) {
  case AArch64Layout::VL_8B:  return ".8b";
  case AArch64Layout::VL_4H:  return ".4h";
  case AArch64Layout::VL_2S:  return ".2s";
  case AArch64Layout::VL_1D:  return ".1d";
  case AArch64Layout::VL_16B:  return ".16b";
  case AArch64Layout::VL_8H:  return ".8h";
  case AArch64Layout::VL_4S:  return ".4s";
  case AArch64Layout::VL_2D:  return ".2d";
  case AArch64Layout::VL_B:  return ".b";
  case AArch64Layout::VL_H:  return ".h";
  case AArch64Layout::VL_S:  return ".s";
  case AArch64Layout::VL_D:  return ".d";
  default: llvm_unreachable("Unknown Vector Layout");
  }
}

inline static AArch64Layout::VectorLayout
AArch64StringToVectorLayout(StringRef LayoutStr) {
  return StringSwitch<AArch64Layout::VectorLayout>(LayoutStr)
             .Case(".8b", AArch64Layout::VL_8B)
             .Case(".4h", AArch64Layout::VL_4H)
             .Case(".2s", AArch64Layout::VL_2S)
             .Case(".1d", AArch64Layout::VL_1D)
             .Case(".16b", AArch64Layout::VL_16B)
             .Case(".8h", AArch64Layout::VL_8H)
             .Case(".4s", AArch64Layout::VL_4S)
             .Case(".2d", AArch64Layout::VL_2D)
             .Case(".b", AArch64Layout::VL_B)
             .Case(".h", AArch64Layout::VL_H)
             .Case(".s", AArch64Layout::VL_S)
             .Case(".d", AArch64Layout::VL_D)
             .Default(AArch64Layout::Invalid);
}

namespace AArch64SysReg {
  enum SysRegROValues {
    MDCCSR_EL0        = 0x9808, // 10  011  0000  0001  000
    DBGDTRRX_EL0      = 0x9828, // 10  011  0000  0101  000
    MDRAR_EL1         = 0x8080, // 10  000  0001  0000  000
    OSLSR_EL1         = 0x808c, // 10  000  0001  0001  100
    DBGAUTHSTATUS_EL1 = 0x83f6, // 10  000  0111  1110  110
    PMCEID0_EL0       = 0xdce6, // 11  011  1001  1100  110
    PMCEID1_EL0       = 0xdce7, // 11  011  1001  1100  111
    MIDR_EL1          = 0xc000, // 11  000  0000  0000  000
    CCSIDR_EL1        = 0xc800, // 11  001  0000  0000  000
    CLIDR_EL1         = 0xc801, // 11  001  0000  0000  001
    CTR_EL0           = 0xd801, // 11  011  0000  0000  001
    MPIDR_EL1         = 0xc005, // 11  000  0000  0000  101
    REVIDR_EL1        = 0xc006, // 11  000  0000  0000  110
    AIDR_EL1          = 0xc807, // 11  001  0000  0000  111
    DCZID_EL0         = 0xd807, // 11  011  0000  0000  111
    ID_PFR0_EL1       = 0xc008, // 11  000  0000  0001  000
    ID_PFR1_EL1       = 0xc009, // 11  000  0000  0001  001
    ID_DFR0_EL1       = 0xc00a, // 11  000  0000  0001  010
    ID_AFR0_EL1       = 0xc00b, // 11  000  0000  0001  011
    ID_MMFR0_EL1      = 0xc00c, // 11  000  0000  0001  100
    ID_MMFR1_EL1      = 0xc00d, // 11  000  0000  0001  101
    ID_MMFR2_EL1      = 0xc00e, // 11  000  0000  0001  110
    ID_MMFR3_EL1      = 0xc00f, // 11  000  0000  0001  111
    ID_ISAR0_EL1      = 0xc010, // 11  000  0000  0010  000
    ID_ISAR1_EL1      = 0xc011, // 11  000  0000  0010  001
    ID_ISAR2_EL1      = 0xc012, // 11  000  0000  0010  010
    ID_ISAR3_EL1      = 0xc013, // 11  000  0000  0010  011
    ID_ISAR4_EL1      = 0xc014, // 11  000  0000  0010  100
    ID_ISAR5_EL1      = 0xc015, // 11  000  0000  0010  101
    ID_A64PFR0_EL1    = 0xc020, // 11  000  0000  0100  000
    ID_A64PFR1_EL1    = 0xc021, // 11  000  0000  0100  001
    ID_A64DFR0_EL1    = 0xc028, // 11  000  0000  0101  000
    ID_A64DFR1_EL1    = 0xc029, // 11  000  0000  0101  001
    ID_A64AFR0_EL1    = 0xc02c, // 11  000  0000  0101  100
    ID_A64AFR1_EL1    = 0xc02d, // 11  000  0000  0101  101
    ID_A64ISAR0_EL1   = 0xc030, // 11  000  0000  0110  000
    ID_A64ISAR1_EL1   = 0xc031, // 11  000  0000  0110  001
    ID_A64MMFR0_EL1   = 0xc038, // 11  000  0000  0111  000
    ID_A64MMFR1_EL1   = 0xc039, // 11  000  0000  0111  001
    MVFR0_EL1         = 0xc018, // 11  000  0000  0011  000
    MVFR1_EL1         = 0xc019, // 11  000  0000  0011  001
    MVFR2_EL1         = 0xc01a, // 11  000  0000  0011  010
    RVBAR_EL1         = 0xc601, // 11  000  1100  0000  001
    RVBAR_EL2         = 0xe601, // 11  100  1100  0000  001
    RVBAR_EL3         = 0xf601, // 11  110  1100  0000  001
    ISR_EL1           = 0xc608, // 11  000  1100  0001  000
    CNTPCT_EL0        = 0xdf01, // 11  011  1110  0000  001
    CNTVCT_EL0        = 0xdf02,  // 11  011  1110  0000  010

    // Trace registers
    TRCSTATR          = 0x8818, // 10  001  0000  0011  000
    TRCIDR8           = 0x8806, // 10  001  0000  0000  110
    TRCIDR9           = 0x880e, // 10  001  0000  0001  110
    TRCIDR10          = 0x8816, // 10  001  0000  0010  110
    TRCIDR11          = 0x881e, // 10  001  0000  0011  110
    TRCIDR12          = 0x8826, // 10  001  0000  0100  110
    TRCIDR13          = 0x882e, // 10  001  0000  0101  110
    TRCIDR0           = 0x8847, // 10  001  0000  1000  111
    TRCIDR1           = 0x884f, // 10  001  0000  1001  111
    TRCIDR2           = 0x8857, // 10  001  0000  1010  111
    TRCIDR3           = 0x885f, // 10  001  0000  1011  111
    TRCIDR4           = 0x8867, // 10  001  0000  1100  111
    TRCIDR5           = 0x886f, // 10  001  0000  1101  111
    TRCIDR6           = 0x8877, // 10  001  0000  1110  111
    TRCIDR7           = 0x887f, // 10  001  0000  1111  111
    TRCOSLSR          = 0x888c, // 10  001  0001  0001  100
    TRCPDSR           = 0x88ac, // 10  001  0001  0101  100
    TRCDEVAFF0        = 0x8bd6, // 10  001  0111  1010  110
    TRCDEVAFF1        = 0x8bde, // 10  001  0111  1011  110
    TRCLSR            = 0x8bee, // 10  001  0111  1101  110
    TRCAUTHSTATUS     = 0x8bf6, // 10  001  0111  1110  110
    TRCDEVARCH        = 0x8bfe, // 10  001  0111  1111  110
    TRCDEVID          = 0x8b97, // 10  001  0111  0010  111
    TRCDEVTYPE        = 0x8b9f, // 10  001  0111  0011  111
    TRCPIDR4          = 0x8ba7, // 10  001  0111  0100  111
    TRCPIDR5          = 0x8baf, // 10  001  0111  0101  111
    TRCPIDR6          = 0x8bb7, // 10  001  0111  0110  111
    TRCPIDR7          = 0x8bbf, // 10  001  0111  0111  111
    TRCPIDR0          = 0x8bc7, // 10  001  0111  1000  111
    TRCPIDR1          = 0x8bcf, // 10  001  0111  1001  111
    TRCPIDR2          = 0x8bd7, // 10  001  0111  1010  111
    TRCPIDR3          = 0x8bdf, // 10  001  0111  1011  111
    TRCCIDR0          = 0x8be7, // 10  001  0111  1100  111
    TRCCIDR1          = 0x8bef, // 10  001  0111  1101  111
    TRCCIDR2          = 0x8bf7, // 10  001  0111  1110  111
    TRCCIDR3          = 0x8bff, // 10  001  0111  1111  111

    // GICv3 registers
    ICC_IAR1_EL1      = 0xc660, // 11  000  1100  1100  000
    ICC_IAR0_EL1      = 0xc640, // 11  000  1100  1000  000
    ICC_HPPIR1_EL1    = 0xc662, // 11  000  1100  1100  010
    ICC_HPPIR0_EL1    = 0xc642, // 11  000  1100  1000  010
    ICC_RPR_EL1       = 0xc65b, // 11  000  1100  1011  011
    ICH_VTR_EL2       = 0xe659, // 11  100  1100  1011  001
    ICH_EISR_EL2      = 0xe65b, // 11  100  1100  1011  011
    ICH_ELSR_EL2      = 0xe65d  // 11  100  1100  1011  101
  };

  enum SysRegWOValues {
    DBGDTRTX_EL0      = 0x9828, // 10  011  0000  0101  000
    OSLAR_EL1         = 0x8084, // 10  000  0001  0000  100
    PMSWINC_EL0       = 0xdce4,  // 11  011  1001  1100  100

    // Trace Registers
    TRCOSLAR          = 0x8884, // 10  001  0001  0000  100
    TRCLAR            = 0x8be6, // 10  001  0111  1100  110

    // GICv3 registers
    ICC_EOIR1_EL1     = 0xc661, // 11  000  1100  1100  001
    ICC_EOIR0_EL1     = 0xc641, // 11  000  1100  1000  001
    ICC_DIR_EL1       = 0xc659, // 11  000  1100  1011  001
    ICC_SGI1R_EL1     = 0xc65d, // 11  000  1100  1011  101
    ICC_ASGI1R_EL1    = 0xc65e, // 11  000  1100  1011  110
    ICC_SGI0R_EL1     = 0xc65f  // 11  000  1100  1011  111
  };

  enum SysRegValues {
    Invalid = -1,               // Op0 Op1  CRn   CRm   Op2
    OSDTRRX_EL1       = 0x8002, // 10  000  0000  0000  010
    OSDTRTX_EL1       = 0x801a, // 10  000  0000  0011  010
    TEECR32_EL1       = 0x9000, // 10  010  0000  0000  000
    MDCCINT_EL1       = 0x8010, // 10  000  0000  0010  000
    MDSCR_EL1         = 0x8012, // 10  000  0000  0010  010
    DBGDTR_EL0        = 0x9820, // 10  011  0000  0100  000
    OSECCR_EL1        = 0x8032, // 10  000  0000  0110  010
    DBGVCR32_EL2      = 0xa038, // 10  100  0000  0111  000
    DBGBVR0_EL1       = 0x8004, // 10  000  0000  0000  100
    DBGBVR1_EL1       = 0x800c, // 10  000  0000  0001  100
    DBGBVR2_EL1       = 0x8014, // 10  000  0000  0010  100
    DBGBVR3_EL1       = 0x801c, // 10  000  0000  0011  100
    DBGBVR4_EL1       = 0x8024, // 10  000  0000  0100  100
    DBGBVR5_EL1       = 0x802c, // 10  000  0000  0101  100
    DBGBVR6_EL1       = 0x8034, // 10  000  0000  0110  100
    DBGBVR7_EL1       = 0x803c, // 10  000  0000  0111  100
    DBGBVR8_EL1       = 0x8044, // 10  000  0000  1000  100
    DBGBVR9_EL1       = 0x804c, // 10  000  0000  1001  100
    DBGBVR10_EL1      = 0x8054, // 10  000  0000  1010  100
    DBGBVR11_EL1      = 0x805c, // 10  000  0000  1011  100
    DBGBVR12_EL1      = 0x8064, // 10  000  0000  1100  100
    DBGBVR13_EL1      = 0x806c, // 10  000  0000  1101  100
    DBGBVR14_EL1      = 0x8074, // 10  000  0000  1110  100
    DBGBVR15_EL1      = 0x807c, // 10  000  0000  1111  100
    DBGBCR0_EL1       = 0x8005, // 10  000  0000  0000  101
    DBGBCR1_EL1       = 0x800d, // 10  000  0000  0001  101
    DBGBCR2_EL1       = 0x8015, // 10  000  0000  0010  101
    DBGBCR3_EL1       = 0x801d, // 10  000  0000  0011  101
    DBGBCR4_EL1       = 0x8025, // 10  000  0000  0100  101
    DBGBCR5_EL1       = 0x802d, // 10  000  0000  0101  101
    DBGBCR6_EL1       = 0x8035, // 10  000  0000  0110  101
    DBGBCR7_EL1       = 0x803d, // 10  000  0000  0111  101
    DBGBCR8_EL1       = 0x8045, // 10  000  0000  1000  101
    DBGBCR9_EL1       = 0x804d, // 10  000  0000  1001  101
    DBGBCR10_EL1      = 0x8055, // 10  000  0000  1010  101
    DBGBCR11_EL1      = 0x805d, // 10  000  0000  1011  101
    DBGBCR12_EL1      = 0x8065, // 10  000  0000  1100  101
    DBGBCR13_EL1      = 0x806d, // 10  000  0000  1101  101
    DBGBCR14_EL1      = 0x8075, // 10  000  0000  1110  101
    DBGBCR15_EL1      = 0x807d, // 10  000  0000  1111  101
    DBGWVR0_EL1       = 0x8006, // 10  000  0000  0000  110
    DBGWVR1_EL1       = 0x800e, // 10  000  0000  0001  110
    DBGWVR2_EL1       = 0x8016, // 10  000  0000  0010  110
    DBGWVR3_EL1       = 0x801e, // 10  000  0000  0011  110
    DBGWVR4_EL1       = 0x8026, // 10  000  0000  0100  110
    DBGWVR5_EL1       = 0x802e, // 10  000  0000  0101  110
    DBGWVR6_EL1       = 0x8036, // 10  000  0000  0110  110
    DBGWVR7_EL1       = 0x803e, // 10  000  0000  0111  110
    DBGWVR8_EL1       = 0x8046, // 10  000  0000  1000  110
    DBGWVR9_EL1       = 0x804e, // 10  000  0000  1001  110
    DBGWVR10_EL1      = 0x8056, // 10  000  0000  1010  110
    DBGWVR11_EL1      = 0x805e, // 10  000  0000  1011  110
    DBGWVR12_EL1      = 0x8066, // 10  000  0000  1100  110
    DBGWVR13_EL1      = 0x806e, // 10  000  0000  1101  110
    DBGWVR14_EL1      = 0x8076, // 10  000  0000  1110  110
    DBGWVR15_EL1      = 0x807e, // 10  000  0000  1111  110
    DBGWCR0_EL1       = 0x8007, // 10  000  0000  0000  111
    DBGWCR1_EL1       = 0x800f, // 10  000  0000  0001  111
    DBGWCR2_EL1       = 0x8017, // 10  000  0000  0010  111
    DBGWCR3_EL1       = 0x801f, // 10  000  0000  0011  111
    DBGWCR4_EL1       = 0x8027, // 10  000  0000  0100  111
    DBGWCR5_EL1       = 0x802f, // 10  000  0000  0101  111
    DBGWCR6_EL1       = 0x8037, // 10  000  0000  0110  111
    DBGWCR7_EL1       = 0x803f, // 10  000  0000  0111  111
    DBGWCR8_EL1       = 0x8047, // 10  000  0000  1000  111
    DBGWCR9_EL1       = 0x804f, // 10  000  0000  1001  111
    DBGWCR10_EL1      = 0x8057, // 10  000  0000  1010  111
    DBGWCR11_EL1      = 0x805f, // 10  000  0000  1011  111
    DBGWCR12_EL1      = 0x8067, // 10  000  0000  1100  111
    DBGWCR13_EL1      = 0x806f, // 10  000  0000  1101  111
    DBGWCR14_EL1      = 0x8077, // 10  000  0000  1110  111
    DBGWCR15_EL1      = 0x807f, // 10  000  0000  1111  111
    TEEHBR32_EL1      = 0x9080, // 10  010  0001  0000  000
    OSDLR_EL1         = 0x809c, // 10  000  0001  0011  100
    DBGPRCR_EL1       = 0x80a4, // 10  000  0001  0100  100
    DBGCLAIMSET_EL1   = 0x83c6, // 10  000  0111  1000  110
    DBGCLAIMCLR_EL1   = 0x83ce, // 10  000  0111  1001  110
    CSSELR_EL1        = 0xd000, // 11  010  0000  0000  000
    VPIDR_EL2         = 0xe000, // 11  100  0000  0000  000
    VMPIDR_EL2        = 0xe005, // 11  100  0000  0000  101
    CPACR_EL1         = 0xc082, // 11  000  0001  0000  010
    SCTLR_EL1         = 0xc080, // 11  000  0001  0000  000
    SCTLR_EL2         = 0xe080, // 11  100  0001  0000  000
    SCTLR_EL3         = 0xf080, // 11  110  0001  0000  000
    ACTLR_EL1         = 0xc081, // 11  000  0001  0000  001
    ACTLR_EL2         = 0xe081, // 11  100  0001  0000  001
    ACTLR_EL3         = 0xf081, // 11  110  0001  0000  001
    HCR_EL2           = 0xe088, // 11  100  0001  0001  000
    SCR_EL3           = 0xf088, // 11  110  0001  0001  000
    MDCR_EL2          = 0xe089, // 11  100  0001  0001  001
    SDER32_EL3        = 0xf089, // 11  110  0001  0001  001
    CPTR_EL2          = 0xe08a, // 11  100  0001  0001  010
    CPTR_EL3          = 0xf08a, // 11  110  0001  0001  010
    HSTR_EL2          = 0xe08b, // 11  100  0001  0001  011
    HACR_EL2          = 0xe08f, // 11  100  0001  0001  111
    MDCR_EL3          = 0xf099, // 11  110  0001  0011  001
    TTBR0_EL1         = 0xc100, // 11  000  0010  0000  000
    TTBR0_EL2         = 0xe100, // 11  100  0010  0000  000
    TTBR0_EL3         = 0xf100, // 11  110  0010  0000  000
    TTBR1_EL1         = 0xc101, // 11  000  0010  0000  001
    TCR_EL1           = 0xc102, // 11  000  0010  0000  010
    TCR_EL2           = 0xe102, // 11  100  0010  0000  010
    TCR_EL3           = 0xf102, // 11  110  0010  0000  010
    VTTBR_EL2         = 0xe108, // 11  100  0010  0001  000
    VTCR_EL2          = 0xe10a, // 11  100  0010  0001  010
    DACR32_EL2        = 0xe180, // 11  100  0011  0000  000
    SPSR_EL1          = 0xc200, // 11  000  0100  0000  000
    SPSR_EL2          = 0xe200, // 11  100  0100  0000  000
    SPSR_EL3          = 0xf200, // 11  110  0100  0000  000
    ELR_EL1           = 0xc201, // 11  000  0100  0000  001
    ELR_EL2           = 0xe201, // 11  100  0100  0000  001
    ELR_EL3           = 0xf201, // 11  110  0100  0000  001
    SP_EL0            = 0xc208, // 11  000  0100  0001  000
    SP_EL1            = 0xe208, // 11  100  0100  0001  000
    SP_EL2            = 0xf208, // 11  110  0100  0001  000
    SPSel             = 0xc210, // 11  000  0100  0010  000
    NZCV              = 0xda10, // 11  011  0100  0010  000
    DAIF              = 0xda11, // 11  011  0100  0010  001
    CurrentEL         = 0xc212, // 11  000  0100  0010  010
    SPSR_irq          = 0xe218, // 11  100  0100  0011  000
    SPSR_abt          = 0xe219, // 11  100  0100  0011  001
    SPSR_und          = 0xe21a, // 11  100  0100  0011  010
    SPSR_fiq          = 0xe21b, // 11  100  0100  0011  011
    FPCR              = 0xda20, // 11  011  0100  0100  000
    FPSR              = 0xda21, // 11  011  0100  0100  001
    DSPSR_EL0         = 0xda28, // 11  011  0100  0101  000
    DLR_EL0           = 0xda29, // 11  011  0100  0101  001
    IFSR32_EL2        = 0xe281, // 11  100  0101  0000  001
    AFSR0_EL1         = 0xc288, // 11  000  0101  0001  000
    AFSR0_EL2         = 0xe288, // 11  100  0101  0001  000
    AFSR0_EL3         = 0xf288, // 11  110  0101  0001  000
    AFSR1_EL1         = 0xc289, // 11  000  0101  0001  001
    AFSR1_EL2         = 0xe289, // 11  100  0101  0001  001
    AFSR1_EL3         = 0xf289, // 11  110  0101  0001  001
    ESR_EL1           = 0xc290, // 11  000  0101  0010  000
    ESR_EL2           = 0xe290, // 11  100  0101  0010  000
    ESR_EL3           = 0xf290, // 11  110  0101  0010  000
    FPEXC32_EL2       = 0xe298, // 11  100  0101  0011  000
    FAR_EL1           = 0xc300, // 11  000  0110  0000  000
    FAR_EL2           = 0xe300, // 11  100  0110  0000  000
    FAR_EL3           = 0xf300, // 11  110  0110  0000  000
    HPFAR_EL2         = 0xe304, // 11  100  0110  0000  100
    PAR_EL1           = 0xc3a0, // 11  000  0111  0100  000
    PMCR_EL0          = 0xdce0, // 11  011  1001  1100  000
    PMCNTENSET_EL0    = 0xdce1, // 11  011  1001  1100  001
    PMCNTENCLR_EL0    = 0xdce2, // 11  011  1001  1100  010
    PMOVSCLR_EL0      = 0xdce3, // 11  011  1001  1100  011
    PMSELR_EL0        = 0xdce5, // 11  011  1001  1100  101
    PMCCNTR_EL0       = 0xdce8, // 11  011  1001  1101  000
    PMXEVTYPER_EL0    = 0xdce9, // 11  011  1001  1101  001
    PMXEVCNTR_EL0     = 0xdcea, // 11  011  1001  1101  010
    PMUSERENR_EL0     = 0xdcf0, // 11  011  1001  1110  000
    PMINTENSET_EL1    = 0xc4f1, // 11  000  1001  1110  001
    PMINTENCLR_EL1    = 0xc4f2, // 11  000  1001  1110  010
    PMOVSSET_EL0      = 0xdcf3, // 11  011  1001  1110  011
    MAIR_EL1          = 0xc510, // 11  000  1010  0010  000
    MAIR_EL2          = 0xe510, // 11  100  1010  0010  000
    MAIR_EL3          = 0xf510, // 11  110  1010  0010  000
    AMAIR_EL1         = 0xc518, // 11  000  1010  0011  000
    AMAIR_EL2         = 0xe518, // 11  100  1010  0011  000
    AMAIR_EL3         = 0xf518, // 11  110  1010  0011  000
    VBAR_EL1          = 0xc600, // 11  000  1100  0000  000
    VBAR_EL2          = 0xe600, // 11  100  1100  0000  000
    VBAR_EL3          = 0xf600, // 11  110  1100  0000  000
    RMR_EL1           = 0xc602, // 11  000  1100  0000  010
    RMR_EL2           = 0xe602, // 11  100  1100  0000  010
    RMR_EL3           = 0xf602, // 11  110  1100  0000  010
    CONTEXTIDR_EL1    = 0xc681, // 11  000  1101  0000  001
    TPIDR_EL0         = 0xde82, // 11  011  1101  0000  010
    TPIDR_EL2         = 0xe682, // 11  100  1101  0000  010
    TPIDR_EL3         = 0xf682, // 11  110  1101  0000  010
    TPIDRRO_EL0       = 0xde83, // 11  011  1101  0000  011
    TPIDR_EL1         = 0xc684, // 11  000  1101  0000  100
    CNTFRQ_EL0        = 0xdf00, // 11  011  1110  0000  000
    CNTVOFF_EL2       = 0xe703, // 11  100  1110  0000  011
    CNTKCTL_EL1       = 0xc708, // 11  000  1110  0001  000
    CNTHCTL_EL2       = 0xe708, // 11  100  1110  0001  000
    CNTP_TVAL_EL0     = 0xdf10, // 11  011  1110  0010  000
    CNTHP_TVAL_EL2    = 0xe710, // 11  100  1110  0010  000
    CNTPS_TVAL_EL1    = 0xff10, // 11  111  1110  0010  000
    CNTP_CTL_EL0      = 0xdf11, // 11  011  1110  0010  001
    CNTHP_CTL_EL2     = 0xe711, // 11  100  1110  0010  001
    CNTPS_CTL_EL1     = 0xff11, // 11  111  1110  0010  001
    CNTP_CVAL_EL0     = 0xdf12, // 11  011  1110  0010  010
    CNTHP_CVAL_EL2    = 0xe712, // 11  100  1110  0010  010
    CNTPS_CVAL_EL1    = 0xff12, // 11  111  1110  0010  010
    CNTV_TVAL_EL0     = 0xdf18, // 11  011  1110  0011  000
    CNTV_CTL_EL0      = 0xdf19, // 11  011  1110  0011  001
    CNTV_CVAL_EL0     = 0xdf1a, // 11  011  1110  0011  010
    PMEVCNTR0_EL0     = 0xdf40, // 11  011  1110  1000  000
    PMEVCNTR1_EL0     = 0xdf41, // 11  011  1110  1000  001
    PMEVCNTR2_EL0     = 0xdf42, // 11  011  1110  1000  010
    PMEVCNTR3_EL0     = 0xdf43, // 11  011  1110  1000  011
    PMEVCNTR4_EL0     = 0xdf44, // 11  011  1110  1000  100
    PMEVCNTR5_EL0     = 0xdf45, // 11  011  1110  1000  101
    PMEVCNTR6_EL0     = 0xdf46, // 11  011  1110  1000  110
    PMEVCNTR7_EL0     = 0xdf47, // 11  011  1110  1000  111
    PMEVCNTR8_EL0     = 0xdf48, // 11  011  1110  1001  000
    PMEVCNTR9_EL0     = 0xdf49, // 11  011  1110  1001  001
    PMEVCNTR10_EL0    = 0xdf4a, // 11  011  1110  1001  010
    PMEVCNTR11_EL0    = 0xdf4b, // 11  011  1110  1001  011
    PMEVCNTR12_EL0    = 0xdf4c, // 11  011  1110  1001  100
    PMEVCNTR13_EL0    = 0xdf4d, // 11  011  1110  1001  101
    PMEVCNTR14_EL0    = 0xdf4e, // 11  011  1110  1001  110
    PMEVCNTR15_EL0    = 0xdf4f, // 11  011  1110  1001  111
    PMEVCNTR16_EL0    = 0xdf50, // 11  011  1110  1010  000
    PMEVCNTR17_EL0    = 0xdf51, // 11  011  1110  1010  001
    PMEVCNTR18_EL0    = 0xdf52, // 11  011  1110  1010  010
    PMEVCNTR19_EL0    = 0xdf53, // 11  011  1110  1010  011
    PMEVCNTR20_EL0    = 0xdf54, // 11  011  1110  1010  100
    PMEVCNTR21_EL0    = 0xdf55, // 11  011  1110  1010  101
    PMEVCNTR22_EL0    = 0xdf56, // 11  011  1110  1010  110
    PMEVCNTR23_EL0    = 0xdf57, // 11  011  1110  1010  111
    PMEVCNTR24_EL0    = 0xdf58, // 11  011  1110  1011  000
    PMEVCNTR25_EL0    = 0xdf59, // 11  011  1110  1011  001
    PMEVCNTR26_EL0    = 0xdf5a, // 11  011  1110  1011  010
    PMEVCNTR27_EL0    = 0xdf5b, // 11  011  1110  1011  011
    PMEVCNTR28_EL0    = 0xdf5c, // 11  011  1110  1011  100
    PMEVCNTR29_EL0    = 0xdf5d, // 11  011  1110  1011  101
    PMEVCNTR30_EL0    = 0xdf5e, // 11  011  1110  1011  110
    PMCCFILTR_EL0     = 0xdf7f, // 11  011  1110  1111  111
    PMEVTYPER0_EL0    = 0xdf60, // 11  011  1110  1100  000
    PMEVTYPER1_EL0    = 0xdf61, // 11  011  1110  1100  001
    PMEVTYPER2_EL0    = 0xdf62, // 11  011  1110  1100  010
    PMEVTYPER3_EL0    = 0xdf63, // 11  011  1110  1100  011
    PMEVTYPER4_EL0    = 0xdf64, // 11  011  1110  1100  100
    PMEVTYPER5_EL0    = 0xdf65, // 11  011  1110  1100  101
    PMEVTYPER6_EL0    = 0xdf66, // 11  011  1110  1100  110
    PMEVTYPER7_EL0    = 0xdf67, // 11  011  1110  1100  111
    PMEVTYPER8_EL0    = 0xdf68, // 11  011  1110  1101  000
    PMEVTYPER9_EL0    = 0xdf69, // 11  011  1110  1101  001
    PMEVTYPER10_EL0   = 0xdf6a, // 11  011  1110  1101  010
    PMEVTYPER11_EL0   = 0xdf6b, // 11  011  1110  1101  011
    PMEVTYPER12_EL0   = 0xdf6c, // 11  011  1110  1101  100
    PMEVTYPER13_EL0   = 0xdf6d, // 11  011  1110  1101  101
    PMEVTYPER14_EL0   = 0xdf6e, // 11  011  1110  1101  110
    PMEVTYPER15_EL0   = 0xdf6f, // 11  011  1110  1101  111
    PMEVTYPER16_EL0   = 0xdf70, // 11  011  1110  1110  000
    PMEVTYPER17_EL0   = 0xdf71, // 11  011  1110  1110  001
    PMEVTYPER18_EL0   = 0xdf72, // 11  011  1110  1110  010
    PMEVTYPER19_EL0   = 0xdf73, // 11  011  1110  1110  011
    PMEVTYPER20_EL0   = 0xdf74, // 11  011  1110  1110  100
    PMEVTYPER21_EL0   = 0xdf75, // 11  011  1110  1110  101
    PMEVTYPER22_EL0   = 0xdf76, // 11  011  1110  1110  110
    PMEVTYPER23_EL0   = 0xdf77, // 11  011  1110  1110  111
    PMEVTYPER24_EL0   = 0xdf78, // 11  011  1110  1111  000
    PMEVTYPER25_EL0   = 0xdf79, // 11  011  1110  1111  001
    PMEVTYPER26_EL0   = 0xdf7a, // 11  011  1110  1111  010
    PMEVTYPER27_EL0   = 0xdf7b, // 11  011  1110  1111  011
    PMEVTYPER28_EL0   = 0xdf7c, // 11  011  1110  1111  100
    PMEVTYPER29_EL0   = 0xdf7d, // 11  011  1110  1111  101
    PMEVTYPER30_EL0   = 0xdf7e, // 11  011  1110  1111  110

    // Trace registers
    TRCPRGCTLR        = 0x8808, // 10  001  0000  0001  000
    TRCPROCSELR       = 0x8810, // 10  001  0000  0010  000
    TRCCONFIGR        = 0x8820, // 10  001  0000  0100  000
    TRCAUXCTLR        = 0x8830, // 10  001  0000  0110  000
    TRCEVENTCTL0R     = 0x8840, // 10  001  0000  1000  000
    TRCEVENTCTL1R     = 0x8848, // 10  001  0000  1001  000
    TRCSTALLCTLR      = 0x8858, // 10  001  0000  1011  000
    TRCTSCTLR         = 0x8860, // 10  001  0000  1100  000
    TRCSYNCPR         = 0x8868, // 10  001  0000  1101  000
    TRCCCCTLR         = 0x8870, // 10  001  0000  1110  000
    TRCBBCTLR         = 0x8878, // 10  001  0000  1111  000
    TRCTRACEIDR       = 0x8801, // 10  001  0000  0000  001
    TRCQCTLR          = 0x8809, // 10  001  0000  0001  001
    TRCVICTLR         = 0x8802, // 10  001  0000  0000  010
    TRCVIIECTLR       = 0x880a, // 10  001  0000  0001  010
    TRCVISSCTLR       = 0x8812, // 10  001  0000  0010  010
    TRCVIPCSSCTLR     = 0x881a, // 10  001  0000  0011  010
    TRCVDCTLR         = 0x8842, // 10  001  0000  1000  010
    TRCVDSACCTLR      = 0x884a, // 10  001  0000  1001  010
    TRCVDARCCTLR      = 0x8852, // 10  001  0000  1010  010
    TRCSEQEVR0        = 0x8804, // 10  001  0000  0000  100
    TRCSEQEVR1        = 0x880c, // 10  001  0000  0001  100
    TRCSEQEVR2        = 0x8814, // 10  001  0000  0010  100
    TRCSEQRSTEVR      = 0x8834, // 10  001  0000  0110  100
    TRCSEQSTR         = 0x883c, // 10  001  0000  0111  100
    TRCEXTINSELR      = 0x8844, // 10  001  0000  1000  100
    TRCCNTRLDVR0      = 0x8805, // 10  001  0000  0000  101
    TRCCNTRLDVR1      = 0x880d, // 10  001  0000  0001  101
    TRCCNTRLDVR2      = 0x8815, // 10  001  0000  0010  101
    TRCCNTRLDVR3      = 0x881d, // 10  001  0000  0011  101
    TRCCNTCTLR0       = 0x8825, // 10  001  0000  0100  101
    TRCCNTCTLR1       = 0x882d, // 10  001  0000  0101  101
    TRCCNTCTLR2       = 0x8835, // 10  001  0000  0110  101
    TRCCNTCTLR3       = 0x883d, // 10  001  0000  0111  101
    TRCCNTVR0         = 0x8845, // 10  001  0000  1000  101
    TRCCNTVR1         = 0x884d, // 10  001  0000  1001  101
    TRCCNTVR2         = 0x8855, // 10  001  0000  1010  101
    TRCCNTVR3         = 0x885d, // 10  001  0000  1011  101
    TRCIMSPEC0        = 0x8807, // 10  001  0000  0000  111
    TRCIMSPEC1        = 0x880f, // 10  001  0000  0001  111
    TRCIMSPEC2        = 0x8817, // 10  001  0000  0010  111
    TRCIMSPEC3        = 0x881f, // 10  001  0000  0011  111
    TRCIMSPEC4        = 0x8827, // 10  001  0000  0100  111
    TRCIMSPEC5        = 0x882f, // 10  001  0000  0101  111
    TRCIMSPEC6        = 0x8837, // 10  001  0000  0110  111
    TRCIMSPEC7        = 0x883f, // 10  001  0000  0111  111
    TRCRSCTLR2        = 0x8890, // 10  001  0001  0010  000
    TRCRSCTLR3        = 0x8898, // 10  001  0001  0011  000
    TRCRSCTLR4        = 0x88a0, // 10  001  0001  0100  000
    TRCRSCTLR5        = 0x88a8, // 10  001  0001  0101  000
    TRCRSCTLR6        = 0x88b0, // 10  001  0001  0110  000
    TRCRSCTLR7        = 0x88b8, // 10  001  0001  0111  000
    TRCRSCTLR8        = 0x88c0, // 10  001  0001  1000  000
    TRCRSCTLR9        = 0x88c8, // 10  001  0001  1001  000
    TRCRSCTLR10       = 0x88d0, // 10  001  0001  1010  000
    TRCRSCTLR11       = 0x88d8, // 10  001  0001  1011  000
    TRCRSCTLR12       = 0x88e0, // 10  001  0001  1100  000
    TRCRSCTLR13       = 0x88e8, // 10  001  0001  1101  000
    TRCRSCTLR14       = 0x88f0, // 10  001  0001  1110  000
    TRCRSCTLR15       = 0x88f8, // 10  001  0001  1111  000
    TRCRSCTLR16       = 0x8881, // 10  001  0001  0000  001
    TRCRSCTLR17       = 0x8889, // 10  001  0001  0001  001
    TRCRSCTLR18       = 0x8891, // 10  001  0001  0010  001
    TRCRSCTLR19       = 0x8899, // 10  001  0001  0011  001
    TRCRSCTLR20       = 0x88a1, // 10  001  0001  0100  001
    TRCRSCTLR21       = 0x88a9, // 10  001  0001  0101  001
    TRCRSCTLR22       = 0x88b1, // 10  001  0001  0110  001
    TRCRSCTLR23       = 0x88b9, // 10  001  0001  0111  001
    TRCRSCTLR24       = 0x88c1, // 10  001  0001  1000  001
    TRCRSCTLR25       = 0x88c9, // 10  001  0001  1001  001
    TRCRSCTLR26       = 0x88d1, // 10  001  0001  1010  001
    TRCRSCTLR27       = 0x88d9, // 10  001  0001  1011  001
    TRCRSCTLR28       = 0x88e1, // 10  001  0001  1100  001
    TRCRSCTLR29       = 0x88e9, // 10  001  0001  1101  001
    TRCRSCTLR30       = 0x88f1, // 10  001  0001  1110  001
    TRCRSCTLR31       = 0x88f9, // 10  001  0001  1111  001
    TRCSSCCR0         = 0x8882, // 10  001  0001  0000  010
    TRCSSCCR1         = 0x888a, // 10  001  0001  0001  010
    TRCSSCCR2         = 0x8892, // 10  001  0001  0010  010
    TRCSSCCR3         = 0x889a, // 10  001  0001  0011  010
    TRCSSCCR4         = 0x88a2, // 10  001  0001  0100  010
    TRCSSCCR5         = 0x88aa, // 10  001  0001  0101  010
    TRCSSCCR6         = 0x88b2, // 10  001  0001  0110  010
    TRCSSCCR7         = 0x88ba, // 10  001  0001  0111  010
    TRCSSCSR0         = 0x88c2, // 10  001  0001  1000  010
    TRCSSCSR1         = 0x88ca, // 10  001  0001  1001  010
    TRCSSCSR2         = 0x88d2, // 10  001  0001  1010  010
    TRCSSCSR3         = 0x88da, // 10  001  0001  1011  010
    TRCSSCSR4         = 0x88e2, // 10  001  0001  1100  010
    TRCSSCSR5         = 0x88ea, // 10  001  0001  1101  010
    TRCSSCSR6         = 0x88f2, // 10  001  0001  1110  010
    TRCSSCSR7         = 0x88fa, // 10  001  0001  1111  010
    TRCSSPCICR0       = 0x8883, // 10  001  0001  0000  011
    TRCSSPCICR1       = 0x888b, // 10  001  0001  0001  011
    TRCSSPCICR2       = 0x8893, // 10  001  0001  0010  011
    TRCSSPCICR3       = 0x889b, // 10  001  0001  0011  011
    TRCSSPCICR4       = 0x88a3, // 10  001  0001  0100  011
    TRCSSPCICR5       = 0x88ab, // 10  001  0001  0101  011
    TRCSSPCICR6       = 0x88b3, // 10  001  0001  0110  011
    TRCSSPCICR7       = 0x88bb, // 10  001  0001  0111  011
    TRCPDCR           = 0x88a4, // 10  001  0001  0100  100
    TRCACVR0          = 0x8900, // 10  001  0010  0000  000
    TRCACVR1          = 0x8910, // 10  001  0010  0010  000
    TRCACVR2          = 0x8920, // 10  001  0010  0100  000
    TRCACVR3          = 0x8930, // 10  001  0010  0110  000
    TRCACVR4          = 0x8940, // 10  001  0010  1000  000
    TRCACVR5          = 0x8950, // 10  001  0010  1010  000
    TRCACVR6          = 0x8960, // 10  001  0010  1100  000
    TRCACVR7          = 0x8970, // 10  001  0010  1110  000
    TRCACVR8          = 0x8901, // 10  001  0010  0000  001
    TRCACVR9          = 0x8911, // 10  001  0010  0010  001
    TRCACVR10         = 0x8921, // 10  001  0010  0100  001
    TRCACVR11         = 0x8931, // 10  001  0010  0110  001
    TRCACVR12         = 0x8941, // 10  001  0010  1000  001
    TRCACVR13         = 0x8951, // 10  001  0010  1010  001
    TRCACVR14         = 0x8961, // 10  001  0010  1100  001
    TRCACVR15         = 0x8971, // 10  001  0010  1110  001
    TRCACATR0         = 0x8902, // 10  001  0010  0000  010
    TRCACATR1         = 0x8912, // 10  001  0010  0010  010
    TRCACATR2         = 0x8922, // 10  001  0010  0100  010
    TRCACATR3         = 0x8932, // 10  001  0010  0110  010
    TRCACATR4         = 0x8942, // 10  001  0010  1000  010
    TRCACATR5         = 0x8952, // 10  001  0010  1010  010
    TRCACATR6         = 0x8962, // 10  001  0010  1100  010
    TRCACATR7         = 0x8972, // 10  001  0010  1110  010
    TRCACATR8         = 0x8903, // 10  001  0010  0000  011
    TRCACATR9         = 0x8913, // 10  001  0010  0010  011
    TRCACATR10        = 0x8923, // 10  001  0010  0100  011
    TRCACATR11        = 0x8933, // 10  001  0010  0110  011
    TRCACATR12        = 0x8943, // 10  001  0010  1000  011
    TRCACATR13        = 0x8953, // 10  001  0010  1010  011
    TRCACATR14        = 0x8963, // 10  001  0010  1100  011
    TRCACATR15        = 0x8973, // 10  001  0010  1110  011
    TRCDVCVR0         = 0x8904, // 10  001  0010  0000  100
    TRCDVCVR1         = 0x8924, // 10  001  0010  0100  100
    TRCDVCVR2         = 0x8944, // 10  001  0010  1000  100
    TRCDVCVR3         = 0x8964, // 10  001  0010  1100  100
    TRCDVCVR4         = 0x8905, // 10  001  0010  0000  101
    TRCDVCVR5         = 0x8925, // 10  001  0010  0100  101
    TRCDVCVR6         = 0x8945, // 10  001  0010  1000  101
    TRCDVCVR7         = 0x8965, // 10  001  0010  1100  101
    TRCDVCMR0         = 0x8906, // 10  001  0010  0000  110
    TRCDVCMR1         = 0x8926, // 10  001  0010  0100  110
    TRCDVCMR2         = 0x8946, // 10  001  0010  1000  110
    TRCDVCMR3         = 0x8966, // 10  001  0010  1100  110
    TRCDVCMR4         = 0x8907, // 10  001  0010  0000  111
    TRCDVCMR5         = 0x8927, // 10  001  0010  0100  111
    TRCDVCMR6         = 0x8947, // 10  001  0010  1000  111
    TRCDVCMR7         = 0x8967, // 10  001  0010  1100  111
    TRCCIDCVR0        = 0x8980, // 10  001  0011  0000  000
    TRCCIDCVR1        = 0x8990, // 10  001  0011  0010  000
    TRCCIDCVR2        = 0x89a0, // 10  001  0011  0100  000
    TRCCIDCVR3        = 0x89b0, // 10  001  0011  0110  000
    TRCCIDCVR4        = 0x89c0, // 10  001  0011  1000  000
    TRCCIDCVR5        = 0x89d0, // 10  001  0011  1010  000
    TRCCIDCVR6        = 0x89e0, // 10  001  0011  1100  000
    TRCCIDCVR7        = 0x89f0, // 10  001  0011  1110  000
    TRCVMIDCVR0       = 0x8981, // 10  001  0011  0000  001
    TRCVMIDCVR1       = 0x8991, // 10  001  0011  0010  001
    TRCVMIDCVR2       = 0x89a1, // 10  001  0011  0100  001
    TRCVMIDCVR3       = 0x89b1, // 10  001  0011  0110  001
    TRCVMIDCVR4       = 0x89c1, // 10  001  0011  1000  001
    TRCVMIDCVR5       = 0x89d1, // 10  001  0011  1010  001
    TRCVMIDCVR6       = 0x89e1, // 10  001  0011  1100  001
    TRCVMIDCVR7       = 0x89f1, // 10  001  0011  1110  001
    TRCCIDCCTLR0      = 0x8982, // 10  001  0011  0000  010
    TRCCIDCCTLR1      = 0x898a, // 10  001  0011  0001  010
    TRCVMIDCCTLR0     = 0x8992, // 10  001  0011  0010  010
    TRCVMIDCCTLR1     = 0x899a, // 10  001  0011  0011  010
    TRCITCTRL         = 0x8b84, // 10  001  0111  0000  100
    TRCCLAIMSET       = 0x8bc6, // 10  001  0111  1000  110
    TRCCLAIMCLR       = 0x8bce, // 10  001  0111  1001  110

    // GICv3 registers
    ICC_BPR1_EL1      = 0xc663, // 11  000  1100  1100  011
    ICC_BPR0_EL1      = 0xc643, // 11  000  1100  1000  011
    ICC_PMR_EL1       = 0xc230, // 11  000  0100  0110  000
    ICC_CTLR_EL1      = 0xc664, // 11  000  1100  1100  100
    ICC_CTLR_EL3      = 0xf664, // 11  110  1100  1100  100
    ICC_SRE_EL1       = 0xc665, // 11  000  1100  1100  101
    ICC_SRE_EL2       = 0xe64d, // 11  100  1100  1001  101
    ICC_SRE_EL3       = 0xf665, // 11  110  1100  1100  101
    ICC_IGRPEN0_EL1   = 0xc666, // 11  000  1100  1100  110
    ICC_IGRPEN1_EL1   = 0xc667, // 11  000  1100  1100  111
    ICC_IGRPEN1_EL3   = 0xf667, // 11  110  1100  1100  111
    ICC_SEIEN_EL1     = 0xc668, // 11  000  1100  1101  000
    ICC_AP0R0_EL1     = 0xc644, // 11  000  1100  1000  100
    ICC_AP0R1_EL1     = 0xc645, // 11  000  1100  1000  101
    ICC_AP0R2_EL1     = 0xc646, // 11  000  1100  1000  110
    ICC_AP0R3_EL1     = 0xc647, // 11  000  1100  1000  111
    ICC_AP1R0_EL1     = 0xc648, // 11  000  1100  1001  000
    ICC_AP1R1_EL1     = 0xc649, // 11  000  1100  1001  001
    ICC_AP1R2_EL1     = 0xc64a, // 11  000  1100  1001  010
    ICC_AP1R3_EL1     = 0xc64b, // 11  000  1100  1001  011
    ICH_AP0R0_EL2     = 0xe640, // 11  100  1100  1000  000
    ICH_AP0R1_EL2     = 0xe641, // 11  100  1100  1000  001
    ICH_AP0R2_EL2     = 0xe642, // 11  100  1100  1000  010
    ICH_AP0R3_EL2     = 0xe643, // 11  100  1100  1000  011
    ICH_AP1R0_EL2     = 0xe648, // 11  100  1100  1001  000
    ICH_AP1R1_EL2     = 0xe649, // 11  100  1100  1001  001
    ICH_AP1R2_EL2     = 0xe64a, // 11  100  1100  1001  010
    ICH_AP1R3_EL2     = 0xe64b, // 11  100  1100  1001  011
    ICH_HCR_EL2       = 0xe658, // 11  100  1100  1011  000
    ICH_MISR_EL2      = 0xe65a, // 11  100  1100  1011  010
    ICH_VMCR_EL2      = 0xe65f, // 11  100  1100  1011  111
    ICH_VSEIR_EL2     = 0xe64c, // 11  100  1100  1001  100
    ICH_LR0_EL2       = 0xe660, // 11  100  1100  1100  000
    ICH_LR1_EL2       = 0xe661, // 11  100  1100  1100  001
    ICH_LR2_EL2       = 0xe662, // 11  100  1100  1100  010
    ICH_LR3_EL2       = 0xe663, // 11  100  1100  1100  011
    ICH_LR4_EL2       = 0xe664, // 11  100  1100  1100  100
    ICH_LR5_EL2       = 0xe665, // 11  100  1100  1100  101
    ICH_LR6_EL2       = 0xe666, // 11  100  1100  1100  110
    ICH_LR7_EL2       = 0xe667, // 11  100  1100  1100  111
    ICH_LR8_EL2       = 0xe668, // 11  100  1100  1101  000
    ICH_LR9_EL2       = 0xe669, // 11  100  1100  1101  001
    ICH_LR10_EL2      = 0xe66a, // 11  100  1100  1101  010
    ICH_LR11_EL2      = 0xe66b, // 11  100  1100  1101  011
    ICH_LR12_EL2      = 0xe66c, // 11  100  1100  1101  100
    ICH_LR13_EL2      = 0xe66d, // 11  100  1100  1101  101
    ICH_LR14_EL2      = 0xe66e, // 11  100  1100  1101  110
    ICH_LR15_EL2      = 0xe66f, // 11  100  1100  1101  111
  };

  // Cyclone specific system registers
  enum CycloneSysRegValues {
    CPM_IOACC_CTL_EL3 = 0xff90
  };

  // Note that these do not inherit from AArch64NamedImmMapper. This class is
  // sufficiently different in its behaviour that I don't believe it's worth
  // burdening the common AArch64NamedImmMapper with abstractions only needed in
  // this one case.
  struct SysRegMapper {
    static const AArch64NamedImmMapper::Mapping SysRegPairs[];
    static const AArch64NamedImmMapper::Mapping CycloneSysRegPairs[];

    const AArch64NamedImmMapper::Mapping *InstPairs;
    size_t NumInstPairs;
    const FeatureBitset &FeatureBits;

    SysRegMapper(const FeatureBitset &FeatureBits) : FeatureBits(FeatureBits) { }
    uint32_t fromString(StringRef Name, bool &Valid) const;
    std::string toString(uint32_t Bits) const;
  };

  struct MSRMapper : SysRegMapper {
    static const AArch64NamedImmMapper::Mapping MSRPairs[];
    MSRMapper(const FeatureBitset &FeatureBits);
  };

  struct MRSMapper : SysRegMapper {
    static const AArch64NamedImmMapper::Mapping MRSPairs[];
    MRSMapper(const FeatureBitset &FeatureBits);
  };

  uint32_t ParseGenericRegister(StringRef Name, bool &Valid);
}

namespace AArch64TLBI {
  enum TLBIValues {
    Invalid = -1,          // Op0 Op1  CRn   CRm   Op2
    IPAS2E1IS    = 0x6401, // 01  100  1000  0000  001
    IPAS2LE1IS   = 0x6405, // 01  100  1000  0000  101
    VMALLE1IS    = 0x4418, // 01  000  1000  0011  000
    ALLE2IS      = 0x6418, // 01  100  1000  0011  000
    ALLE3IS      = 0x7418, // 01  110  1000  0011  000
    VAE1IS       = 0x4419, // 01  000  1000  0011  001
    VAE2IS       = 0x6419, // 01  100  1000  0011  001
    VAE3IS       = 0x7419, // 01  110  1000  0011  001
    ASIDE1IS     = 0x441a, // 01  000  1000  0011  010
    VAAE1IS      = 0x441b, // 01  000  1000  0011  011
    ALLE1IS      = 0x641c, // 01  100  1000  0011  100
    VALE1IS      = 0x441d, // 01  000  1000  0011  101
    VALE2IS      = 0x641d, // 01  100  1000  0011  101
    VALE3IS      = 0x741d, // 01  110  1000  0011  101
    VMALLS12E1IS = 0x641e, // 01  100  1000  0011  110
    VAALE1IS     = 0x441f, // 01  000  1000  0011  111
    IPAS2E1      = 0x6421, // 01  100  1000  0100  001
    IPAS2LE1     = 0x6425, // 01  100  1000  0100  101
    VMALLE1      = 0x4438, // 01  000  1000  0111  000
    ALLE2        = 0x6438, // 01  100  1000  0111  000
    ALLE3        = 0x7438, // 01  110  1000  0111  000
    VAE1         = 0x4439, // 01  000  1000  0111  001
    VAE2         = 0x6439, // 01  100  1000  0111  001
    VAE3         = 0x7439, // 01  110  1000  0111  001
    ASIDE1       = 0x443a, // 01  000  1000  0111  010
    VAAE1        = 0x443b, // 01  000  1000  0111  011
    ALLE1        = 0x643c, // 01  100  1000  0111  100
    VALE1        = 0x443d, // 01  000  1000  0111  101
    VALE2        = 0x643d, // 01  100  1000  0111  101
    VALE3        = 0x743d, // 01  110  1000  0111  101
    VMALLS12E1   = 0x643e, // 01  100  1000  0111  110
    VAALE1       = 0x443f  // 01  000  1000  0111  111
  };

  struct TLBIMapper : AArch64NamedImmMapper {
    const static Mapping TLBIPairs[];

    TLBIMapper();
  };

  static inline bool NeedsRegister(TLBIValues Val) {
    switch (Val) {
    case VMALLE1IS:
    case ALLE2IS:
    case ALLE3IS:
    case ALLE1IS:
    case VMALLS12E1IS:
    case VMALLE1:
    case ALLE2:
    case ALLE3:
    case ALLE1:
    case VMALLS12E1:
      return false;
    default:
      return true;
    }
  }
} 

namespace AArch64II {
  /// Target Operand Flag enum.
  enum TOF {
    //===------------------------------------------------------------------===//
    // AArch64 Specific MachineOperand flags.

    MO_NO_FLAG,

    MO_FRAGMENT = 0xf,

    /// MO_PAGE - A symbol operand with this flag represents the pc-relative
    /// offset of the 4K page containing the symbol.  This is used with the
    /// ADRP instruction.
    MO_PAGE = 1,

    /// MO_PAGEOFF - A symbol operand with this flag represents the offset of
    /// that symbol within a 4K page.  This offset is added to the page address
    /// to produce the complete address.
    MO_PAGEOFF = 2,

    /// MO_G3 - A symbol operand with this flag (granule 3) represents the high
    /// 16-bits of a 64-bit address, used in a MOVZ or MOVK instruction
    MO_G3 = 3,

    /// MO_G2 - A symbol operand with this flag (granule 2) represents the bits
    /// 32-47 of a 64-bit address, used in a MOVZ or MOVK instruction
    MO_G2 = 4,

    /// MO_G1 - A symbol operand with this flag (granule 1) represents the bits
    /// 16-31 of a 64-bit address, used in a MOVZ or MOVK instruction
    MO_G1 = 5,

    /// MO_G0 - A symbol operand with this flag (granule 0) represents the bits
    /// 0-15 of a 64-bit address, used in a MOVZ or MOVK instruction
    MO_G0 = 6,

    /// MO_HI12 - This flag indicates that a symbol operand represents the bits
    /// 13-24 of a 64-bit address, used in a arithmetic immediate-shifted-left-
    /// by-12-bits instruction.
    MO_HI12 = 7,

    /// MO_GOT - This flag indicates that a symbol operand represents the
    /// address of the GOT entry for the symbol, rather than the address of
    /// the symbol itself.
    MO_GOT = 0x10,

    /// MO_NC - Indicates whether the linker is expected to check the symbol
    /// reference for overflow. For example in an ADRP/ADD pair of relocations
    /// the ADRP usually does check, but not the ADD.
    MO_NC = 0x20,

    /// MO_TLS - Indicates that the operand being accessed is some kind of
    /// thread-local symbol. On Darwin, only one type of thread-local access
    /// exists (pre linker-relaxation), but on ELF the TLSModel used for the
    /// referee will affect interpretation.
<<<<<<< HEAD
    MO_TLS = 0x20,
=======
    MO_TLS = 0x40,
>>>>>>> 969bfdfe

    /// MO_CONSTPOOL - This flag indicates that a symbol operand represents
    /// the address of a constant pool entry for the symbol, rather than the
    /// address of the symbol itself.
<<<<<<< HEAD
    MO_CONSTPOOL = 0x40
=======
    MO_CONSTPOOL = 0x80
>>>>>>> 969bfdfe
  };
} // end namespace AArch64II

} // end namespace llvm

#endif<|MERGE_RESOLUTION|>--- conflicted
+++ resolved
@@ -1278,20 +1278,12 @@
     /// thread-local symbol. On Darwin, only one type of thread-local access
     /// exists (pre linker-relaxation), but on ELF the TLSModel used for the
     /// referee will affect interpretation.
-<<<<<<< HEAD
-    MO_TLS = 0x20,
-=======
     MO_TLS = 0x40,
->>>>>>> 969bfdfe
 
     /// MO_CONSTPOOL - This flag indicates that a symbol operand represents
     /// the address of a constant pool entry for the symbol, rather than the
     /// address of the symbol itself.
-<<<<<<< HEAD
-    MO_CONSTPOOL = 0x40
-=======
     MO_CONSTPOOL = 0x80
->>>>>>> 969bfdfe
   };
 } // end namespace AArch64II
 
