//===-- AArch64A57FPLoadBalancing.cpp - Balance FP ops statically on A57---===//
//
//                     The LLVM Compiler Infrastructure
//
// This file is distributed under the University of Illinois Open Source
// License. See LICENSE.TXT for details.
//
//===----------------------------------------------------------------------===//
// For best-case performance on Cortex-A57, we should try to use a balanced
// mix of odd and even D-registers when performing a critical sequence of
// independent, non-quadword FP/ASIMD floating-point multiply or
// multiply-accumulate operations.
//
// This pass attempts to detect situations where the register allocation may
// adversely affect this load balancing and to change the registers used so as
// to better utilize the CPU.
//
// Ideally we'd just take each multiply or multiply-accumulate in turn and
// allocate it alternating even or odd registers. However, multiply-accumulates
// are most efficiently performed in the same functional unit as their
// accumulation operand. Therefore this pass tries to find maximal sequences
// ("Chains") of multiply-accumulates linked via their accumulation operand,
// and assign them all the same "color" (oddness/evenness).
//
// This optimization affects S-register and D-register floating point
// multiplies and FMADD/FMAs, as well as vector (floating point only) muls and
// FMADD/FMA. Q register instructions (and 128-bit vector instructions) are
// not affected.
//===----------------------------------------------------------------------===//

#include "AArch64.h"
#include "AArch64InstrInfo.h"
#include "AArch64Subtarget.h"
#include "llvm/ADT/BitVector.h"
#include "llvm/ADT/EquivalenceClasses.h"
#include "llvm/CodeGen/MachineFunction.h"
#include "llvm/CodeGen/MachineFunctionPass.h"
#include "llvm/CodeGen/MachineInstr.h"
#include "llvm/CodeGen/MachineInstrBuilder.h"
#include "llvm/CodeGen/MachineRegisterInfo.h"
#include "llvm/CodeGen/RegisterClassInfo.h"
#include "llvm/CodeGen/RegisterScavenging.h"
#include "llvm/Support/CommandLine.h"
#include "llvm/Support/Debug.h"
#include "llvm/Support/raw_ostream.h"
#include <list>
using namespace llvm;

#define DEBUG_TYPE "aarch64-a57-fp-load-balancing"

// Enforce the algorithm to use the scavenged register even when the original
// destination register is the correct color. Used for testing.
static cl::opt<bool>
TransformAll("aarch64-a57-fp-load-balancing-force-all",
             cl::desc("Always modify dest registers regardless of color"),
             cl::init(false), cl::Hidden);

// Never use the balance information obtained from chains - return a specific
// color always. Used for testing.
static cl::opt<unsigned>
OverrideBalance("aarch64-a57-fp-load-balancing-override",
              cl::desc("Ignore balance information, always return "
                       "(1: Even, 2: Odd)."),
              cl::init(0), cl::Hidden);

//===----------------------------------------------------------------------===//
// Helper functions

// Is the instruction a type of multiply on 64-bit (or 32-bit) FPRs?
static bool isMul(MachineInstr *MI) {
  switch (MI->getOpcode()) {
  case AArch64::FMULSrr:
  case AArch64::FNMULSrr:
  case AArch64::FMULDrr:
  case AArch64::FNMULDrr:
    return true;
  default:
    return false;
  }
}

// Is the instruction a type of FP multiply-accumulate on 64-bit (or 32-bit) FPRs?
static bool isMla(MachineInstr *MI) {
  switch (MI->getOpcode()) {
  case AArch64::FMSUBSrrr:
  case AArch64::FMADDSrrr:
  case AArch64::FNMSUBSrrr:
  case AArch64::FNMADDSrrr:
  case AArch64::FMSUBDrrr:
  case AArch64::FMADDDrrr:
  case AArch64::FNMSUBDrrr:
  case AArch64::FNMADDDrrr:
    return true;
  default:
    return false;
  }
}

namespace llvm {
static void initializeAArch64A57FPLoadBalancingPass(PassRegistry &);
}

//===----------------------------------------------------------------------===//

namespace {
/// A "color", which is either even or odd. Yes, these aren't really colors
/// but the algorithm is conceptually doing two-color graph coloring.
enum class Color { Even, Odd };
#ifndef NDEBUG
static const char *ColorNames[2] = { "Even", "Odd" };
#endif

class Chain;

class AArch64A57FPLoadBalancing : public MachineFunctionPass {
  MachineRegisterInfo *MRI;
  const TargetRegisterInfo *TRI;
  RegisterClassInfo RCI;

public:
  static char ID;
  explicit AArch64A57FPLoadBalancing() : MachineFunctionPass(ID) {
    initializeAArch64A57FPLoadBalancingPass(*PassRegistry::getPassRegistry());
  }

  bool runOnMachineFunction(MachineFunction &F) override;

  const char *getPassName() const override {
    return "A57 FP Anti-dependency breaker";
  }

  void getAnalysisUsage(AnalysisUsage &AU) const override {
    AU.setPreservesCFG();
    MachineFunctionPass::getAnalysisUsage(AU);
  }

private:
  bool runOnBasicBlock(MachineBasicBlock &MBB);
  bool colorChainSet(std::vector<Chain*> GV, MachineBasicBlock &MBB,
                     int &Balance);
  bool colorChain(Chain *G, Color C, MachineBasicBlock &MBB);
  int scavengeRegister(Chain *G, Color C, MachineBasicBlock &MBB);
  void scanInstruction(MachineInstr *MI, unsigned Idx,
                       std::map<unsigned, Chain*> &Active,
<<<<<<< HEAD
                       std::set<std::unique_ptr<Chain>> &AllChains);
=======
                       std::vector<std::unique_ptr<Chain>> &AllChains);
>>>>>>> 969bfdfe
  void maybeKillChain(MachineOperand &MO, unsigned Idx,
                      std::map<unsigned, Chain*> &RegChains);
  Color getColor(unsigned Register);
  Chain *getAndEraseNext(Color PreferredColor, std::vector<Chain*> &L);
};
}

char AArch64A57FPLoadBalancing::ID = 0;

INITIALIZE_PASS_BEGIN(AArch64A57FPLoadBalancing, DEBUG_TYPE,
                      "AArch64 A57 FP Load-Balancing", false, false)
INITIALIZE_PASS_END(AArch64A57FPLoadBalancing, DEBUG_TYPE,
                    "AArch64 A57 FP Load-Balancing", false, false)

namespace {
/// A Chain is a sequence of instructions that are linked together by 
/// an accumulation operand. For example:
///
///   fmul d0<def>, ?
///   fmla d1<def>, ?, ?, d0<kill>
///   fmla d2<def>, ?, ?, d1<kill>
///
/// There may be other instructions interleaved in the sequence that
/// do not belong to the chain. These other instructions must not use
/// the "chain" register at any point.
///
/// We currently only support chains where the "chain" operand is killed
/// at each link in the chain for simplicity.
/// A chain has three important instructions - Start, Last and Kill.
///   * The start instruction is the first instruction in the chain.
///   * Last is the final instruction in the chain.
///   * Kill may or may not be defined. If defined, Kill is the instruction
///     where the outgoing value of the Last instruction is killed.
///     This information is important as if we know the outgoing value is
///     killed with no intervening uses, we can safely change its register.
///
/// Without a kill instruction, we must assume the outgoing value escapes
/// beyond our model and either must not change its register or must
/// create a fixup FMOV to keep the old register value consistent.
///
class Chain {
public:
  /// The important (marker) instructions.
  MachineInstr *StartInst, *LastInst, *KillInst;
  /// The index, from the start of the basic block, that each marker
  /// appears. These are stored so we can do quick interval tests.
  unsigned StartInstIdx, LastInstIdx, KillInstIdx;
  /// All instructions in the chain.
  std::set<MachineInstr*> Insts;
  /// True if KillInst cannot be modified. If this is true,
  /// we cannot change LastInst's outgoing register.
  /// This will be true for tied values and regmasks.
  bool KillIsImmutable;
  /// The "color" of LastInst. This will be the preferred chain color,
  /// as changing intermediate nodes is easy but changing the last
  /// instruction can be more tricky.
  Color LastColor;

  Chain(MachineInstr *MI, unsigned Idx, Color C)
      : StartInst(MI), LastInst(MI), KillInst(nullptr),
        StartInstIdx(Idx), LastInstIdx(Idx), KillInstIdx(0),
        LastColor(C) {
    Insts.insert(MI);
  }

  /// Add a new instruction into the chain. The instruction's dest operand
  /// has the given color.
  void add(MachineInstr *MI, unsigned Idx, Color C) {
    LastInst = MI;
    LastInstIdx = Idx;
    LastColor = C;
    assert((KillInstIdx == 0 || LastInstIdx < KillInstIdx) &&
           "Chain: broken invariant. A Chain can only be killed after its last "
           "def");

    Insts.insert(MI);
  }

  /// Return true if MI is a member of the chain.
  bool contains(MachineInstr *MI) { return Insts.count(MI) > 0; }

  /// Return the number of instructions in the chain.
  unsigned size() const {
    return Insts.size();
  }

  /// Inform the chain that its last active register (the dest register of
  /// LastInst) is killed by MI with no intervening uses or defs.
  void setKill(MachineInstr *MI, unsigned Idx, bool Immutable) {
    KillInst = MI;
    KillInstIdx = Idx;
    KillIsImmutable = Immutable;
    assert((KillInstIdx == 0 || LastInstIdx < KillInstIdx) &&
           "Chain: broken invariant. A Chain can only be killed after its last "
           "def");
  }

  /// Return the first instruction in the chain.
  MachineInstr *getStart() const { return StartInst; }
  /// Return the last instruction in the chain.
  MachineInstr *getLast() const { return LastInst; }
  /// Return the "kill" instruction (as set with setKill()) or NULL.
  MachineInstr *getKill() const { return KillInst; }
  /// Return an instruction that can be used as an iterator for the end
  /// of the chain. This is the maximum of KillInst (if set) and LastInst.
  MachineBasicBlock::iterator getEnd() const {
    return ++MachineBasicBlock::iterator(KillInst ? KillInst : LastInst);
  }

  /// Can the Kill instruction (assuming one exists) be modified?
  bool isKillImmutable() const { return KillIsImmutable; }

  /// Return the preferred color of this chain.
  Color getPreferredColor() {
    if (OverrideBalance != 0)
      return OverrideBalance == 1 ? Color::Even : Color::Odd;
    return LastColor;
  }

  /// Return true if this chain (StartInst..KillInst) overlaps with Other.
  bool rangeOverlapsWith(const Chain &Other) const {
    unsigned End = KillInst ? KillInstIdx : LastInstIdx;
    unsigned OtherEnd = Other.KillInst ?
      Other.KillInstIdx : Other.LastInstIdx;

    return StartInstIdx <= OtherEnd && Other.StartInstIdx <= End;
  }

  /// Return true if this chain starts before Other.
  bool startsBefore(const Chain *Other) const {
    return StartInstIdx < Other->StartInstIdx;
  }

  /// Return true if the group will require a fixup MOV at the end.
  bool requiresFixup() const {
    return (getKill() && isKillImmutable()) || !getKill();
  }

  /// Return a simple string representation of the chain.
  std::string str() const {
    std::string S;
    raw_string_ostream OS(S);
    
    OS << "{";
    StartInst->print(OS, /* SkipOpers= */true);
    OS << " -> ";
    LastInst->print(OS, /* SkipOpers= */true);
    if (KillInst) {
      OS << " (kill @ ";
      KillInst->print(OS, /* SkipOpers= */true);
      OS << ")";
    }
    OS << "}";

    return OS.str();
  }

};

} // end anonymous namespace

//===----------------------------------------------------------------------===//

bool AArch64A57FPLoadBalancing::runOnMachineFunction(MachineFunction &F) {
  // Don't do anything if this isn't an A53 or A57.
  if (!(F.getSubtarget<AArch64Subtarget>().isCortexA53() ||
        F.getSubtarget<AArch64Subtarget>().isCortexA57()))
    return false;

  bool Changed = false;
  DEBUG(dbgs() << "***** AArch64A57FPLoadBalancing *****\n");

  MRI = &F.getRegInfo();
  TRI = F.getRegInfo().getTargetRegisterInfo();
  RCI.runOnMachineFunction(F);

  for (auto &MBB : F) {
    Changed |= runOnBasicBlock(MBB);
  }

  return Changed;
}

bool AArch64A57FPLoadBalancing::runOnBasicBlock(MachineBasicBlock &MBB) {
  bool Changed = false;
  DEBUG(dbgs() << "Running on MBB: " << MBB << " - scanning instructions...\n");

  // First, scan the basic block producing a set of chains.

  // The currently "active" chains - chains that can be added to and haven't
  // been killed yet. This is keyed by register - all chains can only have one
  // "link" register between each inst in the chain.
  std::map<unsigned, Chain*> ActiveChains;
<<<<<<< HEAD
  std::set<std::unique_ptr<Chain>> AllChains;
=======
  std::vector<std::unique_ptr<Chain>> AllChains;
>>>>>>> 969bfdfe
  unsigned Idx = 0;
  for (auto &MI : MBB)
    scanInstruction(&MI, Idx++, ActiveChains, AllChains);

  DEBUG(dbgs() << "Scan complete, "<< AllChains.size() << " chains created.\n");

  // Group the chains into disjoint sets based on their liveness range. This is
  // a poor-man's version of graph coloring. Ideally we'd create an interference
  // graph and perform full-on graph coloring on that, but;
  //   (a) That's rather heavyweight for only two colors.
  //   (b) We expect multiple disjoint interference regions - in practice the live
  //       range of chains is quite small and they are clustered between loads
  //       and stores.
  EquivalenceClasses<Chain*> EC;
  for (auto &I : AllChains)
    EC.insert(I.get());

  for (auto &I : AllChains)
    for (auto &J : AllChains)
      if (I != J && I->rangeOverlapsWith(*J))
        EC.unionSets(I.get(), J.get());
  DEBUG(dbgs() << "Created " << EC.getNumClasses() << " disjoint sets.\n");

  // Now we assume that every member of an equivalence class interferes
  // with every other member of that class, and with no members of other classes.

  // Convert the EquivalenceClasses to a simpler set of sets.
  std::vector<std::vector<Chain*> > V;
  for (auto I = EC.begin(), E = EC.end(); I != E; ++I) {
    std::vector<Chain*> Cs(EC.member_begin(I), EC.member_end());
    if (Cs.empty()) continue;
    V.push_back(std::move(Cs));
  }

  // Now we have a set of sets, order them by start address so
  // we can iterate over them sequentially.
  std::sort(V.begin(), V.end(),
            [](const std::vector<Chain*> &A,
               const std::vector<Chain*> &B) {
      return A.front()->startsBefore(B.front());
    });

  // As we only have two colors, we can track the global (BB-level) balance of
  // odds versus evens. We aim to keep this near zero to keep both execution
  // units fed.
  // Positive means we're even-heavy, negative we're odd-heavy.
  //
  // FIXME: If chains have interdependencies, for example:
  //   mul r0, r1, r2
  //   mul r3, r0, r1
  // We do not model this and may color each one differently, assuming we'll
  // get ILP when we obviously can't. This hasn't been seen to be a problem
  // in practice so far, so we simplify the algorithm by ignoring it.
  int Parity = 0;

  for (auto &I : V)
    Changed |= colorChainSet(std::move(I), MBB, Parity);

  return Changed;
}

Chain *AArch64A57FPLoadBalancing::getAndEraseNext(Color PreferredColor,
                                                  std::vector<Chain*> &L) {
  if (L.empty())
    return nullptr;

  // We try and get the best candidate from L to color next, given that our
  // preferred color is "PreferredColor". L is ordered from larger to smaller
  // chains. It is beneficial to color the large chains before the small chains,
  // but if we can't find a chain of the maximum length with the preferred color,
  // we fuzz the size and look for slightly smaller chains before giving up and
  // returning a chain that must be recolored.

  // FIXME: Does this need to be configurable?
  const unsigned SizeFuzz = 1;
  unsigned MinSize = L.front()->size() - SizeFuzz;
  for (auto I = L.begin(), E = L.end(); I != E; ++I) {
    if ((*I)->size() <= MinSize) {
      // We've gone past the size limit. Return the previous item.
      Chain *Ch = *--I;
      L.erase(I);
      return Ch;
    }

    if ((*I)->getPreferredColor() == PreferredColor) {
      Chain *Ch = *I;
      L.erase(I);
      return Ch;
    }
  }
  
  // Bailout case - just return the first item.
  Chain *Ch = L.front();
  L.erase(L.begin());
  return Ch;
}

bool AArch64A57FPLoadBalancing::colorChainSet(std::vector<Chain*> GV,
                                              MachineBasicBlock &MBB,
                                              int &Parity) {
  bool Changed = false;
  DEBUG(dbgs() << "colorChainSet(): #sets=" << GV.size() << "\n");

  // Sort by descending size order so that we allocate the most important
  // sets first.
  // Tie-break equivalent sizes by sorting chains requiring fixups before
  // those without fixups. The logic here is that we should look at the
  // chains that we cannot change before we look at those we can,
  // so the parity counter is updated and we know what color we should
  // change them to!
  // Final tie-break with instruction order so pass output is stable (i.e. not
  // dependent on malloc'd pointer values).
  std::sort(GV.begin(), GV.end(), [](const Chain *G1, const Chain *G2) {
      if (G1->size() != G2->size())
        return G1->size() > G2->size();
      if (G1->requiresFixup() != G2->requiresFixup())
        return G1->requiresFixup() > G2->requiresFixup();
      // Make sure startsBefore() produces a stable final order.
      assert((G1 == G2 || (G1->startsBefore(G2) ^ G2->startsBefore(G1))) &&
             "Starts before not total order!");
      return G1->startsBefore(G2);
    });

  Color PreferredColor = Parity < 0 ? Color::Even : Color::Odd;
  while (Chain *G = getAndEraseNext(PreferredColor, GV)) {
    // Start off by assuming we'll color to our own preferred color.
    Color C = PreferredColor;
    if (Parity == 0)
      // But if we really don't care, use the chain's preferred color.
      C = G->getPreferredColor();

    DEBUG(dbgs() << " - Parity=" << Parity << ", Color="
          << ColorNames[(int)C] << "\n");

    // If we'll need a fixup FMOV, don't bother. Testing has shown that this
    // happens infrequently and when it does it has at least a 50% chance of
    // slowing code down instead of speeding it up.
    if (G->requiresFixup() && C != G->getPreferredColor()) {
      C = G->getPreferredColor();
      DEBUG(dbgs() << " - " << G->str() << " - not worthwhile changing; "
            "color remains " << ColorNames[(int)C] << "\n");
    }

    Changed |= colorChain(G, C, MBB);

    Parity += (C == Color::Even) ? G->size() : -G->size();
    PreferredColor = Parity < 0 ? Color::Even : Color::Odd;
  }

  return Changed;
}

int AArch64A57FPLoadBalancing::scavengeRegister(Chain *G, Color C,
                                                MachineBasicBlock &MBB) {
  RegScavenger RS;
  RS.enterBasicBlock(&MBB);
  RS.forward(MachineBasicBlock::iterator(G->getStart()));

  // Can we find an appropriate register that is available throughout the life 
  // of the chain?
  unsigned RegClassID = G->getStart()->getDesc().OpInfo[0].RegClass;
  BitVector AvailableRegs = RS.getRegsAvailable(TRI->getRegClass(RegClassID));
  for (MachineBasicBlock::iterator I = G->getStart(), E = G->getEnd();
       I != E; ++I) {
    RS.forward(I);
    AvailableRegs &= RS.getRegsAvailable(TRI->getRegClass(RegClassID));

    // Remove any registers clobbered by a regmask or any def register that is
    // immediately dead.
    for (auto J : I->operands()) {
      if (J.isRegMask())
        AvailableRegs.clearBitsNotInMask(J.getRegMask());

      if (J.isReg() && J.isDef() && AvailableRegs[J.getReg()]) {
        assert(J.isDead() && "Non-dead def should have been removed by now!");
        AvailableRegs.reset(J.getReg());
      }
    }
  }

  // Make sure we allocate in-order, to get the cheapest registers first.
  auto Ord = RCI.getOrder(TRI->getRegClass(RegClassID));
  for (auto Reg : Ord) {
    if (!AvailableRegs[Reg])
      continue;
    if ((C == Color::Even && (Reg % 2) == 0) ||
        (C == Color::Odd && (Reg % 2) == 1))
      return Reg;
  }

  return -1;
}

bool AArch64A57FPLoadBalancing::colorChain(Chain *G, Color C,
                                           MachineBasicBlock &MBB) {
  bool Changed = false;
  DEBUG(dbgs() << " - colorChain(" << G->str() << ", "
        << ColorNames[(int)C] << ")\n");

  // Try and obtain a free register of the right class. Without a register
  // to play with we cannot continue.
  int Reg = scavengeRegister(G, C, MBB);
  if (Reg == -1) {
    DEBUG(dbgs() << "Scavenging (thus coloring) failed!\n");
    return false;
  }
  DEBUG(dbgs() << " - Scavenged register: " << TRI->getName(Reg) << "\n");

  std::map<unsigned, unsigned> Substs;
  for (MachineBasicBlock::iterator I = G->getStart(), E = G->getEnd();
       I != E; ++I) {
    if (!G->contains(I) &&
        (&*I != G->getKill() || G->isKillImmutable()))
      continue;

    // I is a member of G, or I is a mutable instruction that kills G.

    std::vector<unsigned> ToErase;
    for (auto &U : I->operands()) {
      if (U.isReg() && U.isUse() && Substs.find(U.getReg()) != Substs.end()) {
        unsigned OrigReg = U.getReg();
        U.setReg(Substs[OrigReg]);
        if (U.isKill())
          // Don't erase straight away, because there may be other operands
          // that also reference this substitution!
          ToErase.push_back(OrigReg);
      } else if (U.isRegMask()) {
        for (auto J : Substs) {
          if (U.clobbersPhysReg(J.first))
            ToErase.push_back(J.first);
        }
      }
    }
    // Now it's safe to remove the substs identified earlier.
    for (auto J : ToErase)
      Substs.erase(J);

    // Only change the def if this isn't the last instruction.
    if (&*I != G->getKill()) {
      MachineOperand &MO = I->getOperand(0);

      bool Change = TransformAll || getColor(MO.getReg()) != C;
      if (G->requiresFixup() && &*I == G->getLast())
        Change = false;

      if (Change) {
        Substs[MO.getReg()] = Reg;
        MO.setReg(Reg);
        MRI->setPhysRegUsed(Reg);

        Changed = true;
      }
    }
  }
  assert(Substs.size() == 0 && "No substitutions should be left active!");

  if (G->getKill()) {
    DEBUG(dbgs() << " - Kill instruction seen.\n");
  } else {
    // We didn't have a kill instruction, but we didn't seem to need to change
    // the destination register anyway.
    DEBUG(dbgs() << " - Destination register not changed.\n");
  }
  return Changed;
}

<<<<<<< HEAD
void AArch64A57FPLoadBalancing::
scanInstruction(MachineInstr *MI, unsigned Idx, 
                std::map<unsigned, Chain*> &ActiveChains,
                std::set<std::unique_ptr<Chain>> &AllChains) {
=======
void AArch64A57FPLoadBalancing::scanInstruction(
    MachineInstr *MI, unsigned Idx, std::map<unsigned, Chain *> &ActiveChains,
    std::vector<std::unique_ptr<Chain>> &AllChains) {
>>>>>>> 969bfdfe
  // Inspect "MI", updating ActiveChains and AllChains.

  if (isMul(MI)) {

    for (auto &I : MI->uses())
      maybeKillChain(I, Idx, ActiveChains);
    for (auto &I : MI->defs())
      maybeKillChain(I, Idx, ActiveChains);

    // Create a new chain. Multiplies don't require forwarding so can go on any
    // unit.
    unsigned DestReg = MI->getOperand(0).getReg();

    DEBUG(dbgs() << "New chain started for register "
          << TRI->getName(DestReg) << " at " << *MI);

    auto G = llvm::make_unique<Chain>(MI, Idx, getColor(DestReg));
    ActiveChains[DestReg] = G.get();
<<<<<<< HEAD
    AllChains.insert(std::move(G));
=======
    AllChains.push_back(std::move(G));
>>>>>>> 969bfdfe

  } else if (isMla(MI)) {

    // It is beneficial to keep MLAs on the same functional unit as their
    // accumulator operand.
    unsigned DestReg  = MI->getOperand(0).getReg();
    unsigned AccumReg = MI->getOperand(3).getReg();

    maybeKillChain(MI->getOperand(1), Idx, ActiveChains);
    maybeKillChain(MI->getOperand(2), Idx, ActiveChains);
    if (DestReg != AccumReg)
      maybeKillChain(MI->getOperand(0), Idx, ActiveChains);

    if (ActiveChains.find(AccumReg) != ActiveChains.end()) {
      DEBUG(dbgs() << "Chain found for accumulator register "
            << TRI->getName(AccumReg) << " in MI " << *MI);

      // For simplicity we only chain together sequences of MULs/MLAs where the
      // accumulator register is killed on each instruction. This means we don't
      // need to track other uses of the registers we want to rewrite.
      //
      // FIXME: We could extend to handle the non-kill cases for more coverage.
      if (MI->getOperand(3).isKill()) {
        // Add to chain.
        DEBUG(dbgs() << "Instruction was successfully added to chain.\n");
        ActiveChains[AccumReg]->add(MI, Idx, getColor(DestReg));
        // Handle cases where the destination is not the same as the accumulator.
        if (DestReg != AccumReg) {
          ActiveChains[DestReg] = ActiveChains[AccumReg];
          ActiveChains.erase(AccumReg);
        }
        return;
      }

      DEBUG(dbgs() << "Cannot add to chain because accumulator operand wasn't "
            << "marked <kill>!\n");
      maybeKillChain(MI->getOperand(3), Idx, ActiveChains);
    }

    DEBUG(dbgs() << "Creating new chain for dest register "
          << TRI->getName(DestReg) << "\n");
    auto G = llvm::make_unique<Chain>(MI, Idx, getColor(DestReg));
    ActiveChains[DestReg] = G.get();
<<<<<<< HEAD
    AllChains.insert(std::move(G));
=======
    AllChains.push_back(std::move(G));
>>>>>>> 969bfdfe

  } else {

    // Non-MUL or MLA instruction. Invalidate any chain in the uses or defs
    // lists.
    for (auto &I : MI->uses())
      maybeKillChain(I, Idx, ActiveChains);
    for (auto &I : MI->defs())
      maybeKillChain(I, Idx, ActiveChains);

  }
}

void AArch64A57FPLoadBalancing::
maybeKillChain(MachineOperand &MO, unsigned Idx,
               std::map<unsigned, Chain*> &ActiveChains) {
  // Given an operand and the set of active chains (keyed by register),
  // determine if a chain should be ended and remove from ActiveChains.
  MachineInstr *MI = MO.getParent();

  if (MO.isReg()) {

    // If this is a KILL of a current chain, record it.
    if (MO.isKill() && ActiveChains.find(MO.getReg()) != ActiveChains.end()) {
      DEBUG(dbgs() << "Kill seen for chain " << TRI->getName(MO.getReg())
            << "\n");
      ActiveChains[MO.getReg()]->setKill(MI, Idx, /*Immutable=*/MO.isTied());
    }
    ActiveChains.erase(MO.getReg());

  } else if (MO.isRegMask()) {

    for (auto I = ActiveChains.begin(), E = ActiveChains.end();
         I != E;) {
      if (MO.clobbersPhysReg(I->first)) {
        DEBUG(dbgs() << "Kill (regmask) seen for chain "
              << TRI->getName(I->first) << "\n");
        I->second->setKill(MI, Idx, /*Immutable=*/true);
        ActiveChains.erase(I++);
      } else
        ++I;
    }

  }
}

Color AArch64A57FPLoadBalancing::getColor(unsigned Reg) {
  if ((TRI->getEncodingValue(Reg) % 2) == 0)
    return Color::Even;
  else
    return Color::Odd;
}

// Factory function used by AArch64TargetMachine to add the pass to the passmanager.
FunctionPass *llvm::createAArch64A57FPLoadBalancing() {
  return new AArch64A57FPLoadBalancing();
}<|MERGE_RESOLUTION|>--- conflicted
+++ resolved
@@ -142,11 +142,7 @@
   int scavengeRegister(Chain *G, Color C, MachineBasicBlock &MBB);
   void scanInstruction(MachineInstr *MI, unsigned Idx,
                        std::map<unsigned, Chain*> &Active,
-<<<<<<< HEAD
-                       std::set<std::unique_ptr<Chain>> &AllChains);
-=======
                        std::vector<std::unique_ptr<Chain>> &AllChains);
->>>>>>> 969bfdfe
   void maybeKillChain(MachineOperand &MO, unsigned Idx,
                       std::map<unsigned, Chain*> &RegChains);
   Color getColor(unsigned Register);
@@ -340,11 +336,7 @@
   // been killed yet. This is keyed by register - all chains can only have one
   // "link" register between each inst in the chain.
   std::map<unsigned, Chain*> ActiveChains;
-<<<<<<< HEAD
-  std::set<std::unique_ptr<Chain>> AllChains;
-=======
   std::vector<std::unique_ptr<Chain>> AllChains;
->>>>>>> 969bfdfe
   unsigned Idx = 0;
   for (auto &MI : MBB)
     scanInstruction(&MI, Idx++, ActiveChains, AllChains);
@@ -611,16 +603,9 @@
   return Changed;
 }
 
-<<<<<<< HEAD
-void AArch64A57FPLoadBalancing::
-scanInstruction(MachineInstr *MI, unsigned Idx, 
-                std::map<unsigned, Chain*> &ActiveChains,
-                std::set<std::unique_ptr<Chain>> &AllChains) {
-=======
 void AArch64A57FPLoadBalancing::scanInstruction(
     MachineInstr *MI, unsigned Idx, std::map<unsigned, Chain *> &ActiveChains,
     std::vector<std::unique_ptr<Chain>> &AllChains) {
->>>>>>> 969bfdfe
   // Inspect "MI", updating ActiveChains and AllChains.
 
   if (isMul(MI)) {
@@ -639,11 +624,7 @@
 
     auto G = llvm::make_unique<Chain>(MI, Idx, getColor(DestReg));
     ActiveChains[DestReg] = G.get();
-<<<<<<< HEAD
-    AllChains.insert(std::move(G));
-=======
     AllChains.push_back(std::move(G));
->>>>>>> 969bfdfe
 
   } else if (isMla(MI)) {
 
@@ -687,11 +668,7 @@
           << TRI->getName(DestReg) << "\n");
     auto G = llvm::make_unique<Chain>(MI, Idx, getColor(DestReg));
     ActiveChains[DestReg] = G.get();
-<<<<<<< HEAD
-    AllChains.insert(std::move(G));
-=======
     AllChains.push_back(std::move(G));
->>>>>>> 969bfdfe
 
   } else {
 
