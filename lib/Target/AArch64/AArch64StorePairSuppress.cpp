--- conflicted
+++ resolved
@@ -114,25 +114,12 @@
   }
 }
 
-<<<<<<< HEAD
-bool AArch64StorePairSuppress::runOnMachineFunction(MachineFunction &mf) {
-  MF = &mf;
-  TII =
-      static_cast<const AArch64InstrInfo *>(MF->getSubtarget().getInstrInfo());
-  TRI = MF->getSubtarget().getRegisterInfo();
-  MRI = &MF->getRegInfo();
-  const TargetSubtargetInfo &ST =
-      MF->getTarget().getSubtarget<TargetSubtargetInfo>();
-  SchedModel.init(ST.getSchedModel(), &ST, TII);
-
-=======
 bool AArch64StorePairSuppress::runOnMachineFunction(MachineFunction &MF) {
   const TargetSubtargetInfo &ST = MF.getSubtarget();
   TII = static_cast<const AArch64InstrInfo *>(ST.getInstrInfo());
   TRI = ST.getRegisterInfo();
   MRI = &MF.getRegInfo();
   SchedModel.init(ST.getSchedModel(), &ST, TII);
->>>>>>> 969bfdfe
   Traces = &getAnalysis<MachineTraceMetrics>();
   MinInstr = nullptr;
 
