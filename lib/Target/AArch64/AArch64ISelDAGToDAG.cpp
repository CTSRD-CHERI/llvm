//===-- AArch64ISelDAGToDAG.cpp - A dag to dag inst selector for AArch64 --===//
//
//                     The LLVM Compiler Infrastructure
//
// This file is distributed under the University of Illinois Open Source
// License. See LICENSE.TXT for details.
//
//===----------------------------------------------------------------------===//
//
// This file defines an instruction selector for the AArch64 target.
//
//===----------------------------------------------------------------------===//

#include "AArch64TargetMachine.h"
#include "MCTargetDesc/AArch64AddressingModes.h"
#include "llvm/ADT/APSInt.h"
#include "llvm/CodeGen/SelectionDAGISel.h"
#include "llvm/IR/Function.h" // To access function attributes.
#include "llvm/IR/GlobalValue.h"
#include "llvm/IR/Intrinsics.h"
#include "llvm/Support/Debug.h"
#include "llvm/Support/ErrorHandling.h"
#include "llvm/Support/MathExtras.h"
#include "llvm/Support/raw_ostream.h"

using namespace llvm;

#define DEBUG_TYPE "aarch64-isel"

//===--------------------------------------------------------------------===//
/// AArch64DAGToDAGISel - AArch64 specific code to select AArch64 machine
/// instructions for SelectionDAG operations.
///
namespace {

class AArch64DAGToDAGISel : public SelectionDAGISel {
  AArch64TargetMachine &TM;

  /// Subtarget - Keep a pointer to the AArch64Subtarget around so that we can
  /// make the right decision when generating code for different targets.
  const AArch64Subtarget *Subtarget;

  bool ForCodeSize;

public:
  explicit AArch64DAGToDAGISel(AArch64TargetMachine &tm,
                               CodeGenOpt::Level OptLevel)
      : SelectionDAGISel(tm, OptLevel), TM(tm), Subtarget(nullptr),
        ForCodeSize(false) {}

  const char *getPassName() const override {
    return "AArch64 Instruction Selection";
  }

  bool runOnMachineFunction(MachineFunction &MF) override {
    ForCodeSize =
        MF.getFunction()->hasFnAttribute(Attribute::OptimizeForSize) ||
        MF.getFunction()->hasFnAttribute(Attribute::MinSize);
    Subtarget = &MF.getSubtarget<AArch64Subtarget>();
    return SelectionDAGISel::runOnMachineFunction(MF);
  }

  SDNode *Select(SDNode *Node) override;

  /// SelectInlineAsmMemoryOperand - Implement addressing mode selection for
  /// inline asm expressions.
  bool SelectInlineAsmMemoryOperand(const SDValue &Op,
                                    unsigned ConstraintID,
                                    std::vector<SDValue> &OutOps) override;

  SDNode *SelectMLAV64LaneV128(SDNode *N);
  SDNode *SelectMULLV64LaneV128(unsigned IntNo, SDNode *N);
  bool SelectArithExtendedRegister(SDValue N, SDValue &Reg, SDValue &Shift);
  bool SelectArithImmed(SDValue N, SDValue &Val, SDValue &Shift);
  bool SelectNegArithImmed(SDValue N, SDValue &Val, SDValue &Shift);
  bool SelectArithShiftedRegister(SDValue N, SDValue &Reg, SDValue &Shift) {
    return SelectShiftedRegister(N, false, Reg, Shift);
  }
  bool SelectLogicalShiftedRegister(SDValue N, SDValue &Reg, SDValue &Shift) {
    return SelectShiftedRegister(N, true, Reg, Shift);
  }
  bool SelectAddrModeIndexed8(SDValue N, SDValue &Base, SDValue &OffImm) {
    return SelectAddrModeIndexed(N, 1, Base, OffImm);
  }
  bool SelectAddrModeIndexed16(SDValue N, SDValue &Base, SDValue &OffImm) {
    return SelectAddrModeIndexed(N, 2, Base, OffImm);
  }
  bool SelectAddrModeIndexed32(SDValue N, SDValue &Base, SDValue &OffImm) {
    return SelectAddrModeIndexed(N, 4, Base, OffImm);
  }
  bool SelectAddrModeIndexed64(SDValue N, SDValue &Base, SDValue &OffImm) {
    return SelectAddrModeIndexed(N, 8, Base, OffImm);
  }
  bool SelectAddrModeIndexed128(SDValue N, SDValue &Base, SDValue &OffImm) {
    return SelectAddrModeIndexed(N, 16, Base, OffImm);
  }
  bool SelectAddrModeUnscaled8(SDValue N, SDValue &Base, SDValue &OffImm) {
    return SelectAddrModeUnscaled(N, 1, Base, OffImm);
  }
  bool SelectAddrModeUnscaled16(SDValue N, SDValue &Base, SDValue &OffImm) {
    return SelectAddrModeUnscaled(N, 2, Base, OffImm);
  }
  bool SelectAddrModeUnscaled32(SDValue N, SDValue &Base, SDValue &OffImm) {
    return SelectAddrModeUnscaled(N, 4, Base, OffImm);
  }
  bool SelectAddrModeUnscaled64(SDValue N, SDValue &Base, SDValue &OffImm) {
    return SelectAddrModeUnscaled(N, 8, Base, OffImm);
  }
  bool SelectAddrModeUnscaled128(SDValue N, SDValue &Base, SDValue &OffImm) {
    return SelectAddrModeUnscaled(N, 16, Base, OffImm);
  }

  template<int Width>
  bool SelectAddrModeWRO(SDValue N, SDValue &Base, SDValue &Offset,
                         SDValue &SignExtend, SDValue &DoShift) {
    return SelectAddrModeWRO(N, Width / 8, Base, Offset, SignExtend, DoShift);
  }

  template<int Width>
  bool SelectAddrModeXRO(SDValue N, SDValue &Base, SDValue &Offset,
                         SDValue &SignExtend, SDValue &DoShift) {
    return SelectAddrModeXRO(N, Width / 8, Base, Offset, SignExtend, DoShift);
  }


  /// Form sequences of consecutive 64/128-bit registers for use in NEON
  /// instructions making use of a vector-list (e.g. ldN, tbl). Vecs must have
  /// between 1 and 4 elements. If it contains a single element that is returned
  /// unchanged; otherwise a REG_SEQUENCE value is returned.
  SDValue createDTuple(ArrayRef<SDValue> Vecs);
  SDValue createQTuple(ArrayRef<SDValue> Vecs);

  /// Generic helper for the createDTuple/createQTuple
  /// functions. Those should almost always be called instead.
  SDValue createTuple(ArrayRef<SDValue> Vecs, const unsigned RegClassIDs[],
                      const unsigned SubRegs[]);

  SDNode *SelectTable(SDNode *N, unsigned NumVecs, unsigned Opc, bool isExt);

  SDNode *SelectIndexedLoad(SDNode *N, bool &Done);

  SDNode *SelectLoad(SDNode *N, unsigned NumVecs, unsigned Opc,
                     unsigned SubRegIdx);
  SDNode *SelectPostLoad(SDNode *N, unsigned NumVecs, unsigned Opc,
                         unsigned SubRegIdx);
  SDNode *SelectLoadLane(SDNode *N, unsigned NumVecs, unsigned Opc);
  SDNode *SelectPostLoadLane(SDNode *N, unsigned NumVecs, unsigned Opc);

  SDNode *SelectStore(SDNode *N, unsigned NumVecs, unsigned Opc);
  SDNode *SelectPostStore(SDNode *N, unsigned NumVecs, unsigned Opc);
  SDNode *SelectStoreLane(SDNode *N, unsigned NumVecs, unsigned Opc);
  SDNode *SelectPostStoreLane(SDNode *N, unsigned NumVecs, unsigned Opc);

  SDNode *SelectBitfieldExtractOp(SDNode *N);
  SDNode *SelectBitfieldInsertOp(SDNode *N);

  SDNode *SelectLIBM(SDNode *N);

// Include the pieces autogenerated from the target description.
#include "AArch64GenDAGISel.inc"

private:
  bool SelectShiftedRegister(SDValue N, bool AllowROR, SDValue &Reg,
                             SDValue &Shift);
  bool SelectAddrModeIndexed(SDValue N, unsigned Size, SDValue &Base,
                             SDValue &OffImm);
  bool SelectAddrModeUnscaled(SDValue N, unsigned Size, SDValue &Base,
                              SDValue &OffImm);
  bool SelectAddrModeWRO(SDValue N, unsigned Size, SDValue &Base,
                         SDValue &Offset, SDValue &SignExtend,
                         SDValue &DoShift);
  bool SelectAddrModeXRO(SDValue N, unsigned Size, SDValue &Base,
                         SDValue &Offset, SDValue &SignExtend,
                         SDValue &DoShift);
  bool isWorthFolding(SDValue V) const;
  bool SelectExtendedSHL(SDValue N, unsigned Size, bool WantExtend,
                         SDValue &Offset, SDValue &SignExtend);

  template<unsigned RegWidth>
  bool SelectCVTFixedPosOperand(SDValue N, SDValue &FixedPos) {
    return SelectCVTFixedPosOperand(N, FixedPos, RegWidth);
  }

  bool SelectCVTFixedPosOperand(SDValue N, SDValue &FixedPos, unsigned Width);
};
} // end anonymous namespace

/// isIntImmediate - This method tests to see if the node is a constant
/// operand. If so Imm will receive the 32-bit value.
static bool isIntImmediate(const SDNode *N, uint64_t &Imm) {
  if (const ConstantSDNode *C = dyn_cast<const ConstantSDNode>(N)) {
    Imm = C->getZExtValue();
    return true;
  }
  return false;
}

// isIntImmediate - This method tests to see if a constant operand.
// If so Imm will receive the value.
static bool isIntImmediate(SDValue N, uint64_t &Imm) {
  return isIntImmediate(N.getNode(), Imm);
}

// isOpcWithIntImmediate - This method tests to see if the node is a specific
// opcode and that it has a immediate integer right operand.
// If so Imm will receive the 32 bit value.
static bool isOpcWithIntImmediate(const SDNode *N, unsigned Opc,
                                  uint64_t &Imm) {
  return N->getOpcode() == Opc &&
         isIntImmediate(N->getOperand(1).getNode(), Imm);
}

bool AArch64DAGToDAGISel::SelectInlineAsmMemoryOperand(
    const SDValue &Op, unsigned ConstraintID, std::vector<SDValue> &OutOps) {
  switch(ConstraintID) {
  default:
    llvm_unreachable("Unexpected asm memory constraint");
  case InlineAsm::Constraint_i:
  case InlineAsm::Constraint_m:
  case InlineAsm::Constraint_Q:
    // Require the address to be in a register.  That is safe for all AArch64
    // variants and it is hard to do anything much smarter without knowing
    // how the operand is used.
    OutOps.push_back(Op);
    return false;
  }
  return true;
}

/// SelectArithImmed - Select an immediate value that can be represented as
/// a 12-bit value shifted left by either 0 or 12.  If so, return true with
/// Val set to the 12-bit value and Shift set to the shifter operand.
bool AArch64DAGToDAGISel::SelectArithImmed(SDValue N, SDValue &Val,
                                           SDValue &Shift) {
  // This function is called from the addsub_shifted_imm ComplexPattern,
  // which lists [imm] as the list of opcode it's interested in, however
  // we still need to check whether the operand is actually an immediate
  // here because the ComplexPattern opcode list is only used in
  // root-level opcode matching.
  if (!isa<ConstantSDNode>(N.getNode()))
    return false;

  uint64_t Immed = cast<ConstantSDNode>(N.getNode())->getZExtValue();
  unsigned ShiftAmt;

  if (Immed >> 12 == 0) {
    ShiftAmt = 0;
  } else if ((Immed & 0xfff) == 0 && Immed >> 24 == 0) {
    ShiftAmt = 12;
    Immed = Immed >> 12;
  } else
    return false;

  unsigned ShVal = AArch64_AM::getShifterImm(AArch64_AM::LSL, ShiftAmt);
  Val = CurDAG->getTargetConstant(Immed, MVT::i32);
  Shift = CurDAG->getTargetConstant(ShVal, MVT::i32);
  return true;
}

/// SelectNegArithImmed - As above, but negates the value before trying to
/// select it.
bool AArch64DAGToDAGISel::SelectNegArithImmed(SDValue N, SDValue &Val,
                                              SDValue &Shift) {
  // This function is called from the addsub_shifted_imm ComplexPattern,
  // which lists [imm] as the list of opcode it's interested in, however
  // we still need to check whether the operand is actually an immediate
  // here because the ComplexPattern opcode list is only used in
  // root-level opcode matching.
  if (!isa<ConstantSDNode>(N.getNode()))
    return false;

  // The immediate operand must be a 24-bit zero-extended immediate.
  uint64_t Immed = cast<ConstantSDNode>(N.getNode())->getZExtValue();

  // This negation is almost always valid, but "cmp wN, #0" and "cmn wN, #0"
  // have the opposite effect on the C flag, so this pattern mustn't match under
  // those circumstances.
  if (Immed == 0)
    return false;

  if (N.getValueType() == MVT::i32)
    Immed = ~((uint32_t)Immed) + 1;
  else
    Immed = ~Immed + 1ULL;
  if (Immed & 0xFFFFFFFFFF000000ULL)
    return false;

  Immed &= 0xFFFFFFULL;
  return SelectArithImmed(CurDAG->getConstant(Immed, MVT::i32), Val, Shift);
}

/// getShiftTypeForNode - Translate a shift node to the corresponding
/// ShiftType value.
static AArch64_AM::ShiftExtendType getShiftTypeForNode(SDValue N) {
  switch (N.getOpcode()) {
  default:
    return AArch64_AM::InvalidShiftExtend;
  case ISD::SHL:
    return AArch64_AM::LSL;
  case ISD::SRL:
    return AArch64_AM::LSR;
  case ISD::SRA:
    return AArch64_AM::ASR;
  case ISD::ROTR:
    return AArch64_AM::ROR;
  }
}

/// \brief Determine whether it is worth to fold V into an extended register.
bool AArch64DAGToDAGISel::isWorthFolding(SDValue V) const {
  // it hurts if the value is used at least twice, unless we are optimizing
  // for code size.
  if (ForCodeSize || V.hasOneUse())
    return true;
  return false;
}

/// SelectShiftedRegister - Select a "shifted register" operand.  If the value
/// is not shifted, set the Shift operand to default of "LSL 0".  The logical
/// instructions allow the shifted register to be rotated, but the arithmetic
/// instructions do not.  The AllowROR parameter specifies whether ROR is
/// supported.
bool AArch64DAGToDAGISel::SelectShiftedRegister(SDValue N, bool AllowROR,
                                                SDValue &Reg, SDValue &Shift) {
  AArch64_AM::ShiftExtendType ShType = getShiftTypeForNode(N);
  if (ShType == AArch64_AM::InvalidShiftExtend)
    return false;
  if (!AllowROR && ShType == AArch64_AM::ROR)
    return false;

  if (ConstantSDNode *RHS = dyn_cast<ConstantSDNode>(N.getOperand(1))) {
    unsigned BitSize = N.getValueType().getSizeInBits();
    unsigned Val = RHS->getZExtValue() & (BitSize - 1);
    unsigned ShVal = AArch64_AM::getShifterImm(ShType, Val);

    Reg = N.getOperand(0);
    Shift = CurDAG->getTargetConstant(ShVal, MVT::i32);
    return isWorthFolding(N);
  }

  return false;
}

/// getExtendTypeForNode - Translate an extend node to the corresponding
/// ExtendType value.
static AArch64_AM::ShiftExtendType
getExtendTypeForNode(SDValue N, bool IsLoadStore = false) {
  if (N.getOpcode() == ISD::SIGN_EXTEND ||
      N.getOpcode() == ISD::SIGN_EXTEND_INREG) {
    EVT SrcVT;
    if (N.getOpcode() == ISD::SIGN_EXTEND_INREG)
      SrcVT = cast<VTSDNode>(N.getOperand(1))->getVT();
    else
      SrcVT = N.getOperand(0).getValueType();

    if (!IsLoadStore && SrcVT == MVT::i8)
      return AArch64_AM::SXTB;
    else if (!IsLoadStore && SrcVT == MVT::i16)
      return AArch64_AM::SXTH;
    else if (SrcVT == MVT::i32)
      return AArch64_AM::SXTW;
    assert(SrcVT != MVT::i64 && "extend from 64-bits?");

    return AArch64_AM::InvalidShiftExtend;
  } else if (N.getOpcode() == ISD::ZERO_EXTEND ||
             N.getOpcode() == ISD::ANY_EXTEND) {
    EVT SrcVT = N.getOperand(0).getValueType();
    if (!IsLoadStore && SrcVT == MVT::i8)
      return AArch64_AM::UXTB;
    else if (!IsLoadStore && SrcVT == MVT::i16)
      return AArch64_AM::UXTH;
    else if (SrcVT == MVT::i32)
      return AArch64_AM::UXTW;
    assert(SrcVT != MVT::i64 && "extend from 64-bits?");

    return AArch64_AM::InvalidShiftExtend;
  } else if (N.getOpcode() == ISD::AND) {
    ConstantSDNode *CSD = dyn_cast<ConstantSDNode>(N.getOperand(1));
    if (!CSD)
      return AArch64_AM::InvalidShiftExtend;
    uint64_t AndMask = CSD->getZExtValue();

    switch (AndMask) {
    default:
      return AArch64_AM::InvalidShiftExtend;
    case 0xFF:
      return !IsLoadStore ? AArch64_AM::UXTB : AArch64_AM::InvalidShiftExtend;
    case 0xFFFF:
      return !IsLoadStore ? AArch64_AM::UXTH : AArch64_AM::InvalidShiftExtend;
    case 0xFFFFFFFF:
      return AArch64_AM::UXTW;
    }
  }

  return AArch64_AM::InvalidShiftExtend;
}

// Helper for SelectMLAV64LaneV128 - Recognize high lane extracts.
static bool checkHighLaneIndex(SDNode *DL, SDValue &LaneOp, int &LaneIdx) {
  if (DL->getOpcode() != AArch64ISD::DUPLANE16 &&
      DL->getOpcode() != AArch64ISD::DUPLANE32)
    return false;

  SDValue SV = DL->getOperand(0);
  if (SV.getOpcode() != ISD::INSERT_SUBVECTOR)
    return false;

  SDValue EV = SV.getOperand(1);
  if (EV.getOpcode() != ISD::EXTRACT_SUBVECTOR)
    return false;

  ConstantSDNode *DLidx = cast<ConstantSDNode>(DL->getOperand(1).getNode());
  ConstantSDNode *EVidx = cast<ConstantSDNode>(EV.getOperand(1).getNode());
  LaneIdx = DLidx->getSExtValue() + EVidx->getSExtValue();
  LaneOp = EV.getOperand(0);

  return true;
}

// Helper for SelectOpcV64LaneV128 - Recogzine operatinos where one operand is a
// high lane extract.
static bool checkV64LaneV128(SDValue Op0, SDValue Op1, SDValue &StdOp,
                             SDValue &LaneOp, int &LaneIdx) {

  if (!checkHighLaneIndex(Op0.getNode(), LaneOp, LaneIdx)) {
    std::swap(Op0, Op1);
    if (!checkHighLaneIndex(Op0.getNode(), LaneOp, LaneIdx))
      return false;
  }
  StdOp = Op1;
  return true;
}

/// SelectMLAV64LaneV128 - AArch64 supports vector MLAs where one multiplicand
/// is a lane in the upper half of a 128-bit vector.  Recognize and select this
/// so that we don't emit unnecessary lane extracts.
SDNode *AArch64DAGToDAGISel::SelectMLAV64LaneV128(SDNode *N) {
  SDValue Op0 = N->getOperand(0);
  SDValue Op1 = N->getOperand(1);
  SDValue MLAOp1;   // Will hold ordinary multiplicand for MLA.
  SDValue MLAOp2;   // Will hold lane-accessed multiplicand for MLA.
  int LaneIdx = -1; // Will hold the lane index.

  if (Op1.getOpcode() != ISD::MUL ||
      !checkV64LaneV128(Op1.getOperand(0), Op1.getOperand(1), MLAOp1, MLAOp2,
                        LaneIdx)) {
    std::swap(Op0, Op1);
    if (Op1.getOpcode() != ISD::MUL ||
        !checkV64LaneV128(Op1.getOperand(0), Op1.getOperand(1), MLAOp1, MLAOp2,
                          LaneIdx))
      return nullptr;
  }

  SDValue LaneIdxVal = CurDAG->getTargetConstant(LaneIdx, MVT::i64);

  SDValue Ops[] = { Op0, MLAOp1, MLAOp2, LaneIdxVal };

  unsigned MLAOpc = ~0U;

  switch (N->getSimpleValueType(0).SimpleTy) {
  default:
    llvm_unreachable("Unrecognized MLA.");
  case MVT::v4i16:
    MLAOpc = AArch64::MLAv4i16_indexed;
    break;
  case MVT::v8i16:
    MLAOpc = AArch64::MLAv8i16_indexed;
    break;
  case MVT::v2i32:
    MLAOpc = AArch64::MLAv2i32_indexed;
    break;
  case MVT::v4i32:
    MLAOpc = AArch64::MLAv4i32_indexed;
    break;
  }

  return CurDAG->getMachineNode(MLAOpc, SDLoc(N), N->getValueType(0), Ops);
}

SDNode *AArch64DAGToDAGISel::SelectMULLV64LaneV128(unsigned IntNo, SDNode *N) {
  SDValue SMULLOp0;
  SDValue SMULLOp1;
  int LaneIdx;

  if (!checkV64LaneV128(N->getOperand(1), N->getOperand(2), SMULLOp0, SMULLOp1,
                        LaneIdx))
    return nullptr;

  SDValue LaneIdxVal = CurDAG->getTargetConstant(LaneIdx, MVT::i64);

  SDValue Ops[] = { SMULLOp0, SMULLOp1, LaneIdxVal };

  unsigned SMULLOpc = ~0U;

  if (IntNo == Intrinsic::aarch64_neon_smull) {
    switch (N->getSimpleValueType(0).SimpleTy) {
    default:
      llvm_unreachable("Unrecognized SMULL.");
    case MVT::v4i32:
      SMULLOpc = AArch64::SMULLv4i16_indexed;
      break;
    case MVT::v2i64:
      SMULLOpc = AArch64::SMULLv2i32_indexed;
      break;
    }
  } else if (IntNo == Intrinsic::aarch64_neon_umull) {
    switch (N->getSimpleValueType(0).SimpleTy) {
    default:
      llvm_unreachable("Unrecognized SMULL.");
    case MVT::v4i32:
      SMULLOpc = AArch64::UMULLv4i16_indexed;
      break;
    case MVT::v2i64:
      SMULLOpc = AArch64::UMULLv2i32_indexed;
      break;
    }
  } else
    llvm_unreachable("Unrecognized intrinsic.");

  return CurDAG->getMachineNode(SMULLOpc, SDLoc(N), N->getValueType(0), Ops);
}

/// Instructions that accept extend modifiers like UXTW expect the register
/// being extended to be a GPR32, but the incoming DAG might be acting on a
/// GPR64 (either via SEXT_INREG or AND). Extract the appropriate low bits if
/// this is the case.
static SDValue narrowIfNeeded(SelectionDAG *CurDAG, SDValue N) {
  if (N.getValueType() == MVT::i32)
    return N;

  SDValue SubReg = CurDAG->getTargetConstant(AArch64::sub_32, MVT::i32);
  MachineSDNode *Node = CurDAG->getMachineNode(TargetOpcode::EXTRACT_SUBREG,
                                               SDLoc(N), MVT::i32, N, SubReg);
  return SDValue(Node, 0);
}


/// SelectArithExtendedRegister - Select a "extended register" operand.  This
/// operand folds in an extend followed by an optional left shift.
bool AArch64DAGToDAGISel::SelectArithExtendedRegister(SDValue N, SDValue &Reg,
                                                      SDValue &Shift) {
  unsigned ShiftVal = 0;
  AArch64_AM::ShiftExtendType Ext;

  if (N.getOpcode() == ISD::SHL) {
    ConstantSDNode *CSD = dyn_cast<ConstantSDNode>(N.getOperand(1));
    if (!CSD)
      return false;
    ShiftVal = CSD->getZExtValue();
    if (ShiftVal > 4)
      return false;

    Ext = getExtendTypeForNode(N.getOperand(0));
    if (Ext == AArch64_AM::InvalidShiftExtend)
      return false;

    Reg = N.getOperand(0).getOperand(0);
  } else {
    Ext = getExtendTypeForNode(N);
    if (Ext == AArch64_AM::InvalidShiftExtend)
      return false;

    Reg = N.getOperand(0);
  }

  // AArch64 mandates that the RHS of the operation must use the smallest
  // register classs that could contain the size being extended from.  Thus,
  // if we're folding a (sext i8), we need the RHS to be a GPR32, even though
  // there might not be an actual 32-bit value in the program.  We can
  // (harmlessly) synthesize one by injected an EXTRACT_SUBREG here.
  assert(Ext != AArch64_AM::UXTX && Ext != AArch64_AM::SXTX);
  Reg = narrowIfNeeded(CurDAG, Reg);
  Shift = CurDAG->getTargetConstant(getArithExtendImm(Ext, ShiftVal), MVT::i32);
  return isWorthFolding(N);
}

/// If there's a use of this ADDlow that's not itself a load/store then we'll
/// need to create a real ADD instruction from it anyway and there's no point in
/// folding it into the mem op. Theoretically, it shouldn't matter, but there's
/// a single pseudo-instruction for an ADRP/ADD pair so over-aggressive folding
/// leads to duplaicated ADRP instructions.
static bool isWorthFoldingADDlow(SDValue N) {
  for (auto Use : N->uses()) {
    if (Use->getOpcode() != ISD::LOAD && Use->getOpcode() != ISD::STORE &&
        Use->getOpcode() != ISD::ATOMIC_LOAD &&
        Use->getOpcode() != ISD::ATOMIC_STORE)
      return false;

    // ldar and stlr have much more restrictive addressing modes (just a
    // register).
    if (cast<MemSDNode>(Use)->getOrdering() > Monotonic)
      return false;
  }

  return true;
}

/// SelectAddrModeIndexed - Select a "register plus scaled unsigned 12-bit
/// immediate" address.  The "Size" argument is the size in bytes of the memory
/// reference, which determines the scale.
bool AArch64DAGToDAGISel::SelectAddrModeIndexed(SDValue N, unsigned Size,
                                              SDValue &Base, SDValue &OffImm) {
  const TargetLowering *TLI = getTargetLowering();
  if (N.getOpcode() == ISD::FrameIndex) {
    int FI = cast<FrameIndexSDNode>(N)->getIndex();
    Base = CurDAG->getTargetFrameIndex(FI, TLI->getPointerTy());
    OffImm = CurDAG->getTargetConstant(0, MVT::i64);
    return true;
  }

  if (N.getOpcode() == AArch64ISD::ADDlow && isWorthFoldingADDlow(N)) {
    GlobalAddressSDNode *GAN =
        dyn_cast<GlobalAddressSDNode>(N.getOperand(1).getNode());
    Base = N.getOperand(0);
    OffImm = N.getOperand(1);
    if (!GAN)
      return true;

    const GlobalValue *GV = GAN->getGlobal();
    unsigned Alignment = GV->getAlignment();
    const DataLayout *DL = TLI->getDataLayout();
    Type *Ty = GV->getType()->getElementType();
    if (Alignment == 0 && Ty->isSized())
      Alignment = DL->getABITypeAlignment(Ty);

    if (Alignment >= Size)
      return true;
  }

  if (CurDAG->isBaseWithConstantOffset(N)) {
    if (ConstantSDNode *RHS = dyn_cast<ConstantSDNode>(N.getOperand(1))) {
      int64_t RHSC = (int64_t)RHS->getZExtValue();
      unsigned Scale = Log2_32(Size);
      if ((RHSC & (Size - 1)) == 0 && RHSC >= 0 && RHSC < (0x1000 << Scale)) {
        Base = N.getOperand(0);
        if (Base.getOpcode() == ISD::FrameIndex) {
          int FI = cast<FrameIndexSDNode>(Base)->getIndex();
          Base = CurDAG->getTargetFrameIndex(FI, TLI->getPointerTy());
        }
        OffImm = CurDAG->getTargetConstant(RHSC >> Scale, MVT::i64);
        return true;
      }
    }
  }

  // Before falling back to our general case, check if the unscaled
  // instructions can handle this. If so, that's preferable.
  if (SelectAddrModeUnscaled(N, Size, Base, OffImm))
    return false;

  // Base only. The address will be materialized into a register before
  // the memory is accessed.
  //    add x0, Xbase, #offset
  //    ldr x0, [x0]
  Base = N;
  OffImm = CurDAG->getTargetConstant(0, MVT::i64);
  return true;
}

/// SelectAddrModeUnscaled - Select a "register plus unscaled signed 9-bit
/// immediate" address.  This should only match when there is an offset that
/// is not valid for a scaled immediate addressing mode.  The "Size" argument
/// is the size in bytes of the memory reference, which is needed here to know
/// what is valid for a scaled immediate.
bool AArch64DAGToDAGISel::SelectAddrModeUnscaled(SDValue N, unsigned Size,
                                                 SDValue &Base,
                                                 SDValue &OffImm) {
  if (!CurDAG->isBaseWithConstantOffset(N))
    return false;
  if (ConstantSDNode *RHS = dyn_cast<ConstantSDNode>(N.getOperand(1))) {
    int64_t RHSC = RHS->getSExtValue();
    // If the offset is valid as a scaled immediate, don't match here.
    if ((RHSC & (Size - 1)) == 0 && RHSC >= 0 &&
        RHSC < (0x1000 << Log2_32(Size)))
      return false;
    if (RHSC >= -256 && RHSC < 256) {
      Base = N.getOperand(0);
      if (Base.getOpcode() == ISD::FrameIndex) {
        int FI = cast<FrameIndexSDNode>(Base)->getIndex();
        const TargetLowering *TLI = getTargetLowering();
        Base = CurDAG->getTargetFrameIndex(FI, TLI->getPointerTy());
      }
      OffImm = CurDAG->getTargetConstant(RHSC, MVT::i64);
      return true;
    }
  }
  return false;
}

static SDValue Widen(SelectionDAG *CurDAG, SDValue N) {
  SDValue SubReg = CurDAG->getTargetConstant(AArch64::sub_32, MVT::i32);
  SDValue ImpDef = SDValue(
      CurDAG->getMachineNode(TargetOpcode::IMPLICIT_DEF, SDLoc(N), MVT::i64),
      0);
  MachineSDNode *Node = CurDAG->getMachineNode(
      TargetOpcode::INSERT_SUBREG, SDLoc(N), MVT::i64, ImpDef, N, SubReg);
  return SDValue(Node, 0);
}

/// \brief Check if the given SHL node (\p N), can be used to form an
/// extended register for an addressing mode.
bool AArch64DAGToDAGISel::SelectExtendedSHL(SDValue N, unsigned Size,
                                            bool WantExtend, SDValue &Offset,
                                            SDValue &SignExtend) {
  assert(N.getOpcode() == ISD::SHL && "Invalid opcode.");
  ConstantSDNode *CSD = dyn_cast<ConstantSDNode>(N.getOperand(1));
  if (!CSD || (CSD->getZExtValue() & 0x7) != CSD->getZExtValue())
    return false;

  if (WantExtend) {
    AArch64_AM::ShiftExtendType Ext =
        getExtendTypeForNode(N.getOperand(0), true);
    if (Ext == AArch64_AM::InvalidShiftExtend)
      return false;

    Offset = narrowIfNeeded(CurDAG, N.getOperand(0).getOperand(0));
    SignExtend = CurDAG->getTargetConstant(Ext == AArch64_AM::SXTW, MVT::i32);
  } else {
    Offset = N.getOperand(0);
    SignExtend = CurDAG->getTargetConstant(0, MVT::i32);
  }

  unsigned LegalShiftVal = Log2_32(Size);
  unsigned ShiftVal = CSD->getZExtValue();

  if (ShiftVal != 0 && ShiftVal != LegalShiftVal)
    return false;

  if (isWorthFolding(N))
    return true;

  return false;
}

bool AArch64DAGToDAGISel::SelectAddrModeWRO(SDValue N, unsigned Size,
                                            SDValue &Base, SDValue &Offset,
                                            SDValue &SignExtend,
                                            SDValue &DoShift) {
  if (N.getOpcode() != ISD::ADD)
    return false;
  SDValue LHS = N.getOperand(0);
  SDValue RHS = N.getOperand(1);

  // We don't want to match immediate adds here, because they are better lowered
  // to the register-immediate addressing modes.
  if (isa<ConstantSDNode>(LHS) || isa<ConstantSDNode>(RHS))
    return false;

  // Check if this particular node is reused in any non-memory related
  // operation.  If yes, do not try to fold this node into the address
  // computation, since the computation will be kept.
  const SDNode *Node = N.getNode();
  for (SDNode *UI : Node->uses()) {
    if (!isa<MemSDNode>(*UI))
      return false;
  }

  // Remember if it is worth folding N when it produces extended register.
  bool IsExtendedRegisterWorthFolding = isWorthFolding(N);

  // Try to match a shifted extend on the RHS.
  if (IsExtendedRegisterWorthFolding && RHS.getOpcode() == ISD::SHL &&
      SelectExtendedSHL(RHS, Size, true, Offset, SignExtend)) {
    Base = LHS;
    DoShift = CurDAG->getTargetConstant(true, MVT::i32);
    return true;
  }

  // Try to match a shifted extend on the LHS.
  if (IsExtendedRegisterWorthFolding && LHS.getOpcode() == ISD::SHL &&
      SelectExtendedSHL(LHS, Size, true, Offset, SignExtend)) {
    Base = RHS;
    DoShift = CurDAG->getTargetConstant(true, MVT::i32);
    return true;
  }

  // There was no shift, whatever else we find.
  DoShift = CurDAG->getTargetConstant(false, MVT::i32);

  AArch64_AM::ShiftExtendType Ext = AArch64_AM::InvalidShiftExtend;
  // Try to match an unshifted extend on the LHS.
  if (IsExtendedRegisterWorthFolding &&
      (Ext = getExtendTypeForNode(LHS, true)) !=
          AArch64_AM::InvalidShiftExtend) {
    Base = RHS;
    Offset = narrowIfNeeded(CurDAG, LHS.getOperand(0));
    SignExtend = CurDAG->getTargetConstant(Ext == AArch64_AM::SXTW, MVT::i32);
    if (isWorthFolding(LHS))
      return true;
  }

  // Try to match an unshifted extend on the RHS.
  if (IsExtendedRegisterWorthFolding &&
      (Ext = getExtendTypeForNode(RHS, true)) !=
          AArch64_AM::InvalidShiftExtend) {
    Base = LHS;
    Offset = narrowIfNeeded(CurDAG, RHS.getOperand(0));
    SignExtend = CurDAG->getTargetConstant(Ext == AArch64_AM::SXTW, MVT::i32);
    if (isWorthFolding(RHS))
      return true;
  }

  return false;
}

// Check if the given immediate is preferred by ADD. If an immediate can be
// encoded in an ADD, or it can be encoded in an "ADD LSL #12" and can not be
// encoded by one MOVZ, return true.
static bool isPreferredADD(int64_t ImmOff) {
  // Constant in [0x0, 0xfff] can be encoded in ADD.
  if ((ImmOff & 0xfffffffffffff000LL) == 0x0LL)
    return true;
  // Check if it can be encoded in an "ADD LSL #12".
  if ((ImmOff & 0xffffffffff000fffLL) == 0x0LL)
    // As a single MOVZ is faster than a "ADD of LSL #12", ignore such constant.
    return (ImmOff & 0xffffffffff00ffffLL) != 0x0LL &&
           (ImmOff & 0xffffffffffff0fffLL) != 0x0LL;
  return false;
}

bool AArch64DAGToDAGISel::SelectAddrModeXRO(SDValue N, unsigned Size,
                                            SDValue &Base, SDValue &Offset,
                                            SDValue &SignExtend,
                                            SDValue &DoShift) {
  if (N.getOpcode() != ISD::ADD)
    return false;
  SDValue LHS = N.getOperand(0);
  SDValue RHS = N.getOperand(1);

  // Check if this particular node is reused in any non-memory related
  // operation.  If yes, do not try to fold this node into the address
  // computation, since the computation will be kept.
  const SDNode *Node = N.getNode();
  for (SDNode *UI : Node->uses()) {
    if (!isa<MemSDNode>(*UI))
      return false;
  }

  // Watch out if RHS is a wide immediate, it can not be selected into
  // [BaseReg+Imm] addressing mode. Also it may not be able to be encoded into
  // ADD/SUB. Instead it will use [BaseReg + 0] address mode and generate
  // instructions like:
  //     MOV  X0, WideImmediate
  //     ADD  X1, BaseReg, X0
  //     LDR  X2, [X1, 0]
  // For such situation, using [BaseReg, XReg] addressing mode can save one
  // ADD/SUB:
  //     MOV  X0, WideImmediate
  //     LDR  X2, [BaseReg, X0]
  if (isa<ConstantSDNode>(RHS)) {
    int64_t ImmOff = (int64_t)dyn_cast<ConstantSDNode>(RHS)->getZExtValue();
    unsigned Scale = Log2_32(Size);
    // Skip the immediate can be seleced by load/store addressing mode.
    // Also skip the immediate can be encoded by a single ADD (SUB is also
    // checked by using -ImmOff).
    if ((ImmOff % Size == 0 && ImmOff >= 0 && ImmOff < (0x1000 << Scale)) ||
        isPreferredADD(ImmOff) || isPreferredADD(-ImmOff))
      return false;

    SDLoc DL(N.getNode());
    SDValue Ops[] = { RHS };
    SDNode *MOVI =
        CurDAG->getMachineNode(AArch64::MOVi64imm, DL, MVT::i64, Ops);
    SDValue MOVIV = SDValue(MOVI, 0);
    // This ADD of two X register will be selected into [Reg+Reg] mode.
    N = CurDAG->getNode(ISD::ADD, DL, MVT::i64, LHS, MOVIV);
  }

  // Remember if it is worth folding N when it produces extended register.
  bool IsExtendedRegisterWorthFolding = isWorthFolding(N);

  // Try to match a shifted extend on the RHS.
  if (IsExtendedRegisterWorthFolding && RHS.getOpcode() == ISD::SHL &&
      SelectExtendedSHL(RHS, Size, false, Offset, SignExtend)) {
    Base = LHS;
    DoShift = CurDAG->getTargetConstant(true, MVT::i32);
    return true;
  }

  // Try to match a shifted extend on the LHS.
  if (IsExtendedRegisterWorthFolding && LHS.getOpcode() == ISD::SHL &&
      SelectExtendedSHL(LHS, Size, false, Offset, SignExtend)) {
    Base = RHS;
    DoShift = CurDAG->getTargetConstant(true, MVT::i32);
    return true;
  }

  // Match any non-shifted, non-extend, non-immediate add expression.
  Base = LHS;
  Offset = RHS;
  SignExtend = CurDAG->getTargetConstant(false, MVT::i32);
  DoShift = CurDAG->getTargetConstant(false, MVT::i32);
  // Reg1 + Reg2 is free: no check needed.
  return true;
}

SDValue AArch64DAGToDAGISel::createDTuple(ArrayRef<SDValue> Regs) {
  static const unsigned RegClassIDs[] = {
      AArch64::DDRegClassID, AArch64::DDDRegClassID, AArch64::DDDDRegClassID};
  static const unsigned SubRegs[] = {AArch64::dsub0, AArch64::dsub1,
                                     AArch64::dsub2, AArch64::dsub3};

  return createTuple(Regs, RegClassIDs, SubRegs);
}

SDValue AArch64DAGToDAGISel::createQTuple(ArrayRef<SDValue> Regs) {
  static const unsigned RegClassIDs[] = {
      AArch64::QQRegClassID, AArch64::QQQRegClassID, AArch64::QQQQRegClassID};
  static const unsigned SubRegs[] = {AArch64::qsub0, AArch64::qsub1,
                                     AArch64::qsub2, AArch64::qsub3};

  return createTuple(Regs, RegClassIDs, SubRegs);
}

SDValue AArch64DAGToDAGISel::createTuple(ArrayRef<SDValue> Regs,
                                         const unsigned RegClassIDs[],
                                         const unsigned SubRegs[]) {
  // There's no special register-class for a vector-list of 1 element: it's just
  // a vector.
  if (Regs.size() == 1)
    return Regs[0];

  assert(Regs.size() >= 2 && Regs.size() <= 4);

  SDLoc DL(Regs[0].getNode());

  SmallVector<SDValue, 4> Ops;

  // First operand of REG_SEQUENCE is the desired RegClass.
  Ops.push_back(
      CurDAG->getTargetConstant(RegClassIDs[Regs.size() - 2], MVT::i32));

  // Then we get pairs of source & subregister-position for the components.
  for (unsigned i = 0; i < Regs.size(); ++i) {
    Ops.push_back(Regs[i]);
    Ops.push_back(CurDAG->getTargetConstant(SubRegs[i], MVT::i32));
  }

  SDNode *N =
      CurDAG->getMachineNode(TargetOpcode::REG_SEQUENCE, DL, MVT::Untyped, Ops);
  return SDValue(N, 0);
}

SDNode *AArch64DAGToDAGISel::SelectTable(SDNode *N, unsigned NumVecs,
                                         unsigned Opc, bool isExt) {
  SDLoc dl(N);
  EVT VT = N->getValueType(0);

  unsigned ExtOff = isExt;

  // Form a REG_SEQUENCE to force register allocation.
  unsigned Vec0Off = ExtOff + 1;
  SmallVector<SDValue, 4> Regs(N->op_begin() + Vec0Off,
                               N->op_begin() + Vec0Off + NumVecs);
  SDValue RegSeq = createQTuple(Regs);

  SmallVector<SDValue, 6> Ops;
  if (isExt)
    Ops.push_back(N->getOperand(1));
  Ops.push_back(RegSeq);
  Ops.push_back(N->getOperand(NumVecs + ExtOff + 1));
  return CurDAG->getMachineNode(Opc, dl, VT, Ops);
}

SDNode *AArch64DAGToDAGISel::SelectIndexedLoad(SDNode *N, bool &Done) {
  LoadSDNode *LD = cast<LoadSDNode>(N);
  if (LD->isUnindexed())
    return nullptr;
  EVT VT = LD->getMemoryVT();
  EVT DstVT = N->getValueType(0);
  ISD::MemIndexedMode AM = LD->getAddressingMode();
  bool IsPre = AM == ISD::PRE_INC || AM == ISD::PRE_DEC;

  // We're not doing validity checking here. That was done when checking
  // if we should mark the load as indexed or not. We're just selecting
  // the right instruction.
  unsigned Opcode = 0;

  ISD::LoadExtType ExtType = LD->getExtensionType();
  bool InsertTo64 = false;
  if (VT == MVT::i64)
    Opcode = IsPre ? AArch64::LDRXpre : AArch64::LDRXpost;
  else if (VT == MVT::i32) {
    if (ExtType == ISD::NON_EXTLOAD)
      Opcode = IsPre ? AArch64::LDRWpre : AArch64::LDRWpost;
    else if (ExtType == ISD::SEXTLOAD)
      Opcode = IsPre ? AArch64::LDRSWpre : AArch64::LDRSWpost;
    else {
      Opcode = IsPre ? AArch64::LDRWpre : AArch64::LDRWpost;
      InsertTo64 = true;
      // The result of the load is only i32. It's the subreg_to_reg that makes
      // it into an i64.
      DstVT = MVT::i32;
    }
  } else if (VT == MVT::i16) {
    if (ExtType == ISD::SEXTLOAD) {
      if (DstVT == MVT::i64)
        Opcode = IsPre ? AArch64::LDRSHXpre : AArch64::LDRSHXpost;
      else
        Opcode = IsPre ? AArch64::LDRSHWpre : AArch64::LDRSHWpost;
    } else {
      Opcode = IsPre ? AArch64::LDRHHpre : AArch64::LDRHHpost;
      InsertTo64 = DstVT == MVT::i64;
      // The result of the load is only i32. It's the subreg_to_reg that makes
      // it into an i64.
      DstVT = MVT::i32;
    }
  } else if (VT == MVT::i8) {
    if (ExtType == ISD::SEXTLOAD) {
      if (DstVT == MVT::i64)
        Opcode = IsPre ? AArch64::LDRSBXpre : AArch64::LDRSBXpost;
      else
        Opcode = IsPre ? AArch64::LDRSBWpre : AArch64::LDRSBWpost;
    } else {
      Opcode = IsPre ? AArch64::LDRBBpre : AArch64::LDRBBpost;
      InsertTo64 = DstVT == MVT::i64;
      // The result of the load is only i32. It's the subreg_to_reg that makes
      // it into an i64.
      DstVT = MVT::i32;
    }
  } else if (VT == MVT::f32) {
    Opcode = IsPre ? AArch64::LDRSpre : AArch64::LDRSpost;
  } else if (VT == MVT::f64 || VT.is64BitVector()) {
    Opcode = IsPre ? AArch64::LDRDpre : AArch64::LDRDpost;
  } else if (VT.is128BitVector()) {
    Opcode = IsPre ? AArch64::LDRQpre : AArch64::LDRQpost;
  } else
    return nullptr;
  SDValue Chain = LD->getChain();
  SDValue Base = LD->getBasePtr();
  ConstantSDNode *OffsetOp = cast<ConstantSDNode>(LD->getOffset());
  int OffsetVal = (int)OffsetOp->getZExtValue();
  SDValue Offset = CurDAG->getTargetConstant(OffsetVal, MVT::i64);
  SDValue Ops[] = { Base, Offset, Chain };
  SDNode *Res = CurDAG->getMachineNode(Opcode, SDLoc(N), MVT::i64, DstVT,
                                       MVT::Other, Ops);
  // Either way, we're replacing the node, so tell the caller that.
  Done = true;
  SDValue LoadedVal = SDValue(Res, 1);
  if (InsertTo64) {
    SDValue SubReg = CurDAG->getTargetConstant(AArch64::sub_32, MVT::i32);
    LoadedVal =
        SDValue(CurDAG->getMachineNode(
                    AArch64::SUBREG_TO_REG, SDLoc(N), MVT::i64,
                    CurDAG->getTargetConstant(0, MVT::i64), LoadedVal, SubReg),
                0);
  }

  ReplaceUses(SDValue(N, 0), LoadedVal);
  ReplaceUses(SDValue(N, 1), SDValue(Res, 0));
  ReplaceUses(SDValue(N, 2), SDValue(Res, 2));

  return nullptr;
}

SDNode *AArch64DAGToDAGISel::SelectLoad(SDNode *N, unsigned NumVecs,
                                        unsigned Opc, unsigned SubRegIdx) {
  SDLoc dl(N);
  EVT VT = N->getValueType(0);
  SDValue Chain = N->getOperand(0);

  SDValue Ops[] = {N->getOperand(2), // Mem operand;
                   Chain};

  const EVT ResTys[] = {MVT::Untyped, MVT::Other};

  SDNode *Ld = CurDAG->getMachineNode(Opc, dl, ResTys, Ops);
  SDValue SuperReg = SDValue(Ld, 0);
  for (unsigned i = 0; i < NumVecs; ++i)
    ReplaceUses(SDValue(N, i),
        CurDAG->getTargetExtractSubreg(SubRegIdx + i, dl, VT, SuperReg));

  ReplaceUses(SDValue(N, NumVecs), SDValue(Ld, 1));
  return nullptr;
}

SDNode *AArch64DAGToDAGISel::SelectPostLoad(SDNode *N, unsigned NumVecs,
                                            unsigned Opc, unsigned SubRegIdx) {
  SDLoc dl(N);
  EVT VT = N->getValueType(0);
  SDValue Chain = N->getOperand(0);

  SDValue Ops[] = {N->getOperand(1), // Mem operand
                   N->getOperand(2), // Incremental
                   Chain};

  const EVT ResTys[] = {MVT::i64, // Type of the write back register
                        MVT::Untyped, MVT::Other};

  SDNode *Ld = CurDAG->getMachineNode(Opc, dl, ResTys, Ops);

  // Update uses of write back register
  ReplaceUses(SDValue(N, NumVecs), SDValue(Ld, 0));

  // Update uses of vector list
  SDValue SuperReg = SDValue(Ld, 1);
  if (NumVecs == 1)
    ReplaceUses(SDValue(N, 0), SuperReg);
  else
    for (unsigned i = 0; i < NumVecs; ++i)
      ReplaceUses(SDValue(N, i),
          CurDAG->getTargetExtractSubreg(SubRegIdx + i, dl, VT, SuperReg));

  // Update the chain
  ReplaceUses(SDValue(N, NumVecs + 1), SDValue(Ld, 2));
  return nullptr;
}

SDNode *AArch64DAGToDAGISel::SelectStore(SDNode *N, unsigned NumVecs,
                                         unsigned Opc) {
  SDLoc dl(N);
  EVT VT = N->getOperand(2)->getValueType(0);

  // Form a REG_SEQUENCE to force register allocation.
  bool Is128Bit = VT.getSizeInBits() == 128;
  SmallVector<SDValue, 4> Regs(N->op_begin() + 2, N->op_begin() + 2 + NumVecs);
  SDValue RegSeq = Is128Bit ? createQTuple(Regs) : createDTuple(Regs);

  SDValue Ops[] = {RegSeq, N->getOperand(NumVecs + 2), N->getOperand(0)};
  SDNode *St = CurDAG->getMachineNode(Opc, dl, N->getValueType(0), Ops);

  return St;
}

SDNode *AArch64DAGToDAGISel::SelectPostStore(SDNode *N, unsigned NumVecs,
                                             unsigned Opc) {
  SDLoc dl(N);
  EVT VT = N->getOperand(2)->getValueType(0);
  const EVT ResTys[] = {MVT::i64,    // Type of the write back register
                        MVT::Other}; // Type for the Chain

  // Form a REG_SEQUENCE to force register allocation.
  bool Is128Bit = VT.getSizeInBits() == 128;
  SmallVector<SDValue, 4> Regs(N->op_begin() + 1, N->op_begin() + 1 + NumVecs);
  SDValue RegSeq = Is128Bit ? createQTuple(Regs) : createDTuple(Regs);

  SDValue Ops[] = {RegSeq,
                   N->getOperand(NumVecs + 1), // base register
                   N->getOperand(NumVecs + 2), // Incremental
                   N->getOperand(0)};          // Chain
  SDNode *St = CurDAG->getMachineNode(Opc, dl, ResTys, Ops);

  return St;
}

namespace {
/// WidenVector - Given a value in the V64 register class, produce the
/// equivalent value in the V128 register class.
class WidenVector {
  SelectionDAG &DAG;

public:
  WidenVector(SelectionDAG &DAG) : DAG(DAG) {}

  SDValue operator()(SDValue V64Reg) {
    EVT VT = V64Reg.getValueType();
    unsigned NarrowSize = VT.getVectorNumElements();
    MVT EltTy = VT.getVectorElementType().getSimpleVT();
    MVT WideTy = MVT::getVectorVT(EltTy, 2 * NarrowSize);
    SDLoc DL(V64Reg);

    SDValue Undef =
        SDValue(DAG.getMachineNode(TargetOpcode::IMPLICIT_DEF, DL, WideTy), 0);
    return DAG.getTargetInsertSubreg(AArch64::dsub, DL, WideTy, Undef, V64Reg);
  }
};
} // namespace

/// NarrowVector - Given a value in the V128 register class, produce the
/// equivalent value in the V64 register class.
static SDValue NarrowVector(SDValue V128Reg, SelectionDAG &DAG) {
  EVT VT = V128Reg.getValueType();
  unsigned WideSize = VT.getVectorNumElements();
  MVT EltTy = VT.getVectorElementType().getSimpleVT();
  MVT NarrowTy = MVT::getVectorVT(EltTy, WideSize / 2);

  return DAG.getTargetExtractSubreg(AArch64::dsub, SDLoc(V128Reg), NarrowTy,
                                    V128Reg);
}

SDNode *AArch64DAGToDAGISel::SelectLoadLane(SDNode *N, unsigned NumVecs,
                                            unsigned Opc) {
  SDLoc dl(N);
  EVT VT = N->getValueType(0);
  bool Narrow = VT.getSizeInBits() == 64;

  // Form a REG_SEQUENCE to force register allocation.
  SmallVector<SDValue, 4> Regs(N->op_begin() + 2, N->op_begin() + 2 + NumVecs);

  if (Narrow)
    std::transform(Regs.begin(), Regs.end(), Regs.begin(),
                   WidenVector(*CurDAG));

  SDValue RegSeq = createQTuple(Regs);

  const EVT ResTys[] = {MVT::Untyped, MVT::Other};

  unsigned LaneNo =
      cast<ConstantSDNode>(N->getOperand(NumVecs + 2))->getZExtValue();

  SDValue Ops[] = {RegSeq, CurDAG->getTargetConstant(LaneNo, MVT::i64),
                   N->getOperand(NumVecs + 3), N->getOperand(0)};
  SDNode *Ld = CurDAG->getMachineNode(Opc, dl, ResTys, Ops);
  SDValue SuperReg = SDValue(Ld, 0);

  EVT WideVT = RegSeq.getOperand(1)->getValueType(0);
  static unsigned QSubs[] = { AArch64::qsub0, AArch64::qsub1, AArch64::qsub2,
                              AArch64::qsub3 };
  for (unsigned i = 0; i < NumVecs; ++i) {
    SDValue NV = CurDAG->getTargetExtractSubreg(QSubs[i], dl, WideVT, SuperReg);
    if (Narrow)
      NV = NarrowVector(NV, *CurDAG);
    ReplaceUses(SDValue(N, i), NV);
  }

  ReplaceUses(SDValue(N, NumVecs), SDValue(Ld, 1));

  return Ld;
}

SDNode *AArch64DAGToDAGISel::SelectPostLoadLane(SDNode *N, unsigned NumVecs,
                                                unsigned Opc) {
  SDLoc dl(N);
  EVT VT = N->getValueType(0);
  bool Narrow = VT.getSizeInBits() == 64;

  // Form a REG_SEQUENCE to force register allocation.
  SmallVector<SDValue, 4> Regs(N->op_begin() + 1, N->op_begin() + 1 + NumVecs);

  if (Narrow)
    std::transform(Regs.begin(), Regs.end(), Regs.begin(),
                   WidenVector(*CurDAG));

  SDValue RegSeq = createQTuple(Regs);

  const EVT ResTys[] = {MVT::i64, // Type of the write back register
                        MVT::Untyped, MVT::Other};

  unsigned LaneNo =
      cast<ConstantSDNode>(N->getOperand(NumVecs + 1))->getZExtValue();

  SDValue Ops[] = {RegSeq,
                   CurDAG->getTargetConstant(LaneNo, MVT::i64), // Lane Number
                   N->getOperand(NumVecs + 2),                  // Base register
                   N->getOperand(NumVecs + 3),                  // Incremental
                   N->getOperand(0)};
  SDNode *Ld = CurDAG->getMachineNode(Opc, dl, ResTys, Ops);

  // Update uses of the write back register
  ReplaceUses(SDValue(N, NumVecs), SDValue(Ld, 0));

  // Update uses of the vector list
  SDValue SuperReg = SDValue(Ld, 1);
  if (NumVecs == 1) {
    ReplaceUses(SDValue(N, 0),
                Narrow ? NarrowVector(SuperReg, *CurDAG) : SuperReg);
  } else {
    EVT WideVT = RegSeq.getOperand(1)->getValueType(0);
    static unsigned QSubs[] = { AArch64::qsub0, AArch64::qsub1, AArch64::qsub2,
                                AArch64::qsub3 };
    for (unsigned i = 0; i < NumVecs; ++i) {
      SDValue NV = CurDAG->getTargetExtractSubreg(QSubs[i], dl, WideVT,
                                                  SuperReg);
      if (Narrow)
        NV = NarrowVector(NV, *CurDAG);
      ReplaceUses(SDValue(N, i), NV);
    }
  }

  // Update the Chain
  ReplaceUses(SDValue(N, NumVecs + 1), SDValue(Ld, 2));

  return Ld;
}

SDNode *AArch64DAGToDAGISel::SelectStoreLane(SDNode *N, unsigned NumVecs,
                                             unsigned Opc) {
  SDLoc dl(N);
  EVT VT = N->getOperand(2)->getValueType(0);
  bool Narrow = VT.getSizeInBits() == 64;

  // Form a REG_SEQUENCE to force register allocation.
  SmallVector<SDValue, 4> Regs(N->op_begin() + 2, N->op_begin() + 2 + NumVecs);

  if (Narrow)
    std::transform(Regs.begin(), Regs.end(), Regs.begin(),
                   WidenVector(*CurDAG));

  SDValue RegSeq = createQTuple(Regs);

  unsigned LaneNo =
      cast<ConstantSDNode>(N->getOperand(NumVecs + 2))->getZExtValue();

  SDValue Ops[] = {RegSeq, CurDAG->getTargetConstant(LaneNo, MVT::i64),
                   N->getOperand(NumVecs + 3), N->getOperand(0)};
  SDNode *St = CurDAG->getMachineNode(Opc, dl, MVT::Other, Ops);

  // Transfer memoperands.
  MachineSDNode::mmo_iterator MemOp = MF->allocateMemRefsArray(1);
  MemOp[0] = cast<MemIntrinsicSDNode>(N)->getMemOperand();
  cast<MachineSDNode>(St)->setMemRefs(MemOp, MemOp + 1);

  return St;
}

SDNode *AArch64DAGToDAGISel::SelectPostStoreLane(SDNode *N, unsigned NumVecs,
                                                 unsigned Opc) {
  SDLoc dl(N);
  EVT VT = N->getOperand(2)->getValueType(0);
  bool Narrow = VT.getSizeInBits() == 64;

  // Form a REG_SEQUENCE to force register allocation.
  SmallVector<SDValue, 4> Regs(N->op_begin() + 1, N->op_begin() + 1 + NumVecs);

  if (Narrow)
    std::transform(Regs.begin(), Regs.end(), Regs.begin(),
                   WidenVector(*CurDAG));

  SDValue RegSeq = createQTuple(Regs);

  const EVT ResTys[] = {MVT::i64, // Type of the write back register
                        MVT::Other};

  unsigned LaneNo =
      cast<ConstantSDNode>(N->getOperand(NumVecs + 1))->getZExtValue();

  SDValue Ops[] = {RegSeq, CurDAG->getTargetConstant(LaneNo, MVT::i64),
                   N->getOperand(NumVecs + 2), // Base Register
                   N->getOperand(NumVecs + 3), // Incremental
                   N->getOperand(0)};
  SDNode *St = CurDAG->getMachineNode(Opc, dl, ResTys, Ops);

  // Transfer memoperands.
  MachineSDNode::mmo_iterator MemOp = MF->allocateMemRefsArray(1);
  MemOp[0] = cast<MemIntrinsicSDNode>(N)->getMemOperand();
  cast<MachineSDNode>(St)->setMemRefs(MemOp, MemOp + 1);

  return St;
}

static bool isBitfieldExtractOpFromAnd(SelectionDAG *CurDAG, SDNode *N,
                                       unsigned &Opc, SDValue &Opd0,
                                       unsigned &LSB, unsigned &MSB,
                                       unsigned NumberOfIgnoredLowBits,
                                       bool BiggerPattern) {
  assert(N->getOpcode() == ISD::AND &&
         "N must be a AND operation to call this function");

  EVT VT = N->getValueType(0);

  // Here we can test the type of VT and return false when the type does not
  // match, but since it is done prior to that call in the current context
  // we turned that into an assert to avoid redundant code.
  assert((VT == MVT::i32 || VT == MVT::i64) &&
         "Type checking must have been done before calling this function");

  // FIXME: simplify-demanded-bits in DAGCombine will probably have
  // changed the AND node to a 32-bit mask operation. We'll have to
  // undo that as part of the transform here if we want to catch all
  // the opportunities.
  // Currently the NumberOfIgnoredLowBits argument helps to recover
  // form these situations when matching bigger pattern (bitfield insert).

  // For unsigned extracts, check for a shift right and mask
  uint64_t And_imm = 0;
  if (!isOpcWithIntImmediate(N, ISD::AND, And_imm))
    return false;

  const SDNode *Op0 = N->getOperand(0).getNode();

  // Because of simplify-demanded-bits in DAGCombine, the mask may have been
  // simplified. Try to undo that
  And_imm |= (1 << NumberOfIgnoredLowBits) - 1;

  // The immediate is a mask of the low bits iff imm & (imm+1) == 0
  if (And_imm & (And_imm + 1))
    return false;

  bool ClampMSB = false;
  uint64_t Srl_imm = 0;
  // Handle the SRL + ANY_EXTEND case.
  if (VT == MVT::i64 && Op0->getOpcode() == ISD::ANY_EXTEND &&
      isOpcWithIntImmediate(Op0->getOperand(0).getNode(), ISD::SRL, Srl_imm)) {
    // Extend the incoming operand of the SRL to 64-bit.
    Opd0 = Widen(CurDAG, Op0->getOperand(0).getOperand(0));
    // Make sure to clamp the MSB so that we preserve the semantics of the
    // original operations.
    ClampMSB = true;
  } else if (VT == MVT::i32 && Op0->getOpcode() == ISD::TRUNCATE &&
             isOpcWithIntImmediate(Op0->getOperand(0).getNode(), ISD::SRL,
                                   Srl_imm)) {
    // If the shift result was truncated, we can still combine them.
    Opd0 = Op0->getOperand(0).getOperand(0);

    // Use the type of SRL node.
    VT = Opd0->getValueType(0);
  } else if (isOpcWithIntImmediate(Op0, ISD::SRL, Srl_imm)) {
    Opd0 = Op0->getOperand(0);
  } else if (BiggerPattern) {
    // Let's pretend a 0 shift right has been performed.
    // The resulting code will be at least as good as the original one
    // plus it may expose more opportunities for bitfield insert pattern.
    // FIXME: Currently we limit this to the bigger pattern, because
    // some optimizations expect AND and not UBFM
    Opd0 = N->getOperand(0);
  } else
    return false;

  // Bail out on large immediates. This happens when no proper
  // combining/constant folding was performed.
  if (!BiggerPattern && (Srl_imm <= 0 || Srl_imm >= VT.getSizeInBits())) {
    DEBUG((dbgs() << N
           << ": Found large shift immediate, this should not happen\n"));
    return false;
  }

  LSB = Srl_imm;
  MSB = Srl_imm + (VT == MVT::i32 ? countTrailingOnes<uint32_t>(And_imm)
                                  : countTrailingOnes<uint64_t>(And_imm)) -
        1;
  if (ClampMSB)
    // Since we're moving the extend before the right shift operation, we need
    // to clamp the MSB to make sure we don't shift in undefined bits instead of
    // the zeros which would get shifted in with the original right shift
    // operation.
    MSB = MSB > 31 ? 31 : MSB;

  Opc = VT == MVT::i32 ? AArch64::UBFMWri : AArch64::UBFMXri;
  return true;
}

static bool isSeveralBitsExtractOpFromShr(SDNode *N, unsigned &Opc,
                                          SDValue &Opd0, unsigned &LSB,
                                          unsigned &MSB) {
  // We are looking for the following pattern which basically extracts several
  // continuous bits from the source value and places it from the LSB of the
  // destination value, all other bits of the destination value or set to zero:
  //
  // Value2 = AND Value, MaskImm
  // SRL Value2, ShiftImm
  //
  // with MaskImm >> ShiftImm to search for the bit width.
  //
  // This gets selected into a single UBFM:
  //
  // UBFM Value, ShiftImm, BitWide + Srl_imm -1
  //

  if (N->getOpcode() != ISD::SRL)
    return false;

  uint64_t And_mask = 0;
  if (!isOpcWithIntImmediate(N->getOperand(0).getNode(), ISD::AND, And_mask))
    return false;

  Opd0 = N->getOperand(0).getOperand(0);

  uint64_t Srl_imm = 0;
  if (!isIntImmediate(N->getOperand(1), Srl_imm))
    return false;

  // Check whether we really have several bits extract here.
<<<<<<< HEAD
  unsigned BitWide = 64 - CountLeadingOnes_64(~(And_mask >> Srl_imm));
=======
  unsigned BitWide = 64 - countLeadingOnes(~(And_mask >> Srl_imm));
>>>>>>> 969bfdfe
  if (BitWide && isMask_64(And_mask >> Srl_imm)) {
    if (N->getValueType(0) == MVT::i32)
      Opc = AArch64::UBFMWri;
    else
      Opc = AArch64::UBFMXri;

    LSB = Srl_imm;
    MSB = BitWide + Srl_imm - 1;
    return true;
  }

  return false;
}

static bool isBitfieldExtractOpFromShr(SDNode *N, unsigned &Opc, SDValue &Opd0,
                                       unsigned &LSB, unsigned &MSB,
                                       bool BiggerPattern) {
  assert((N->getOpcode() == ISD::SRA || N->getOpcode() == ISD::SRL) &&
         "N must be a SHR/SRA operation to call this function");

  EVT VT = N->getValueType(0);

  // Here we can test the type of VT and return false when the type does not
  // match, but since it is done prior to that call in the current context
  // we turned that into an assert to avoid redundant code.
  assert((VT == MVT::i32 || VT == MVT::i64) &&
         "Type checking must have been done before calling this function");

  // Check for AND + SRL doing several bits extract.
  if (isSeveralBitsExtractOpFromShr(N, Opc, Opd0, LSB, MSB))
    return true;

  // we're looking for a shift of a shift
  uint64_t Shl_imm = 0;
  uint64_t Trunc_bits = 0;
  if (isOpcWithIntImmediate(N->getOperand(0).getNode(), ISD::SHL, Shl_imm)) {
    Opd0 = N->getOperand(0).getOperand(0);
  } else if (VT == MVT::i32 && N->getOpcode() == ISD::SRL &&
             N->getOperand(0).getNode()->getOpcode() == ISD::TRUNCATE) {
    // We are looking for a shift of truncate. Truncate from i64 to i32 could
    // be considered as setting high 32 bits as zero. Our strategy here is to
    // always generate 64bit UBFM. This consistency will help the CSE pass
    // later find more redundancy.
    Opd0 = N->getOperand(0).getOperand(0);
    Trunc_bits = Opd0->getValueType(0).getSizeInBits() - VT.getSizeInBits();
    VT = Opd0->getValueType(0);
    assert(VT == MVT::i64 && "the promoted type should be i64");
  } else if (BiggerPattern) {
    // Let's pretend a 0 shift left has been performed.
    // FIXME: Currently we limit this to the bigger pattern case,
    // because some optimizations expect AND and not UBFM
    Opd0 = N->getOperand(0);
  } else
    return false;

  // Missing combines/constant folding may have left us with strange
  // constants.
  if (Shl_imm >= VT.getSizeInBits()) {
    DEBUG((dbgs() << N
           << ": Found large shift immediate, this should not happen\n"));
    return false;
  }

  uint64_t Srl_imm = 0;
  if (!isIntImmediate(N->getOperand(1), Srl_imm))
    return false;

  assert(Srl_imm > 0 && Srl_imm < VT.getSizeInBits() &&
         "bad amount in shift node!");
  // Note: The width operand is encoded as width-1.
  unsigned Width = VT.getSizeInBits() - Trunc_bits - Srl_imm - 1;
  int sLSB = Srl_imm - Shl_imm;
  if (sLSB < 0)
    return false;
  LSB = sLSB;
  MSB = LSB + Width;
  // SRA requires a signed extraction
  if (VT == MVT::i32)
    Opc = N->getOpcode() == ISD::SRA ? AArch64::SBFMWri : AArch64::UBFMWri;
  else
    Opc = N->getOpcode() == ISD::SRA ? AArch64::SBFMXri : AArch64::UBFMXri;
  return true;
}

static bool isBitfieldExtractOp(SelectionDAG *CurDAG, SDNode *N, unsigned &Opc,
                                SDValue &Opd0, unsigned &LSB, unsigned &MSB,
                                unsigned NumberOfIgnoredLowBits = 0,
                                bool BiggerPattern = false) {
  if (N->getValueType(0) != MVT::i32 && N->getValueType(0) != MVT::i64)
    return false;

  switch (N->getOpcode()) {
  default:
    if (!N->isMachineOpcode())
      return false;
    break;
  case ISD::AND:
    return isBitfieldExtractOpFromAnd(CurDAG, N, Opc, Opd0, LSB, MSB,
                                      NumberOfIgnoredLowBits, BiggerPattern);
  case ISD::SRL:
  case ISD::SRA:
    return isBitfieldExtractOpFromShr(N, Opc, Opd0, LSB, MSB, BiggerPattern);
  }

  unsigned NOpc = N->getMachineOpcode();
  switch (NOpc) {
  default:
    return false;
  case AArch64::SBFMWri:
  case AArch64::UBFMWri:
  case AArch64::SBFMXri:
  case AArch64::UBFMXri:
    Opc = NOpc;
    Opd0 = N->getOperand(0);
    LSB = cast<ConstantSDNode>(N->getOperand(1).getNode())->getZExtValue();
    MSB = cast<ConstantSDNode>(N->getOperand(2).getNode())->getZExtValue();
    return true;
  }
  // Unreachable
  return false;
}

SDNode *AArch64DAGToDAGISel::SelectBitfieldExtractOp(SDNode *N) {
  unsigned Opc, LSB, MSB;
  SDValue Opd0;
  if (!isBitfieldExtractOp(CurDAG, N, Opc, Opd0, LSB, MSB))
    return nullptr;

  EVT VT = N->getValueType(0);

  // If the bit extract operation is 64bit but the original type is 32bit, we
  // need to add one EXTRACT_SUBREG.
  if ((Opc == AArch64::SBFMXri || Opc == AArch64::UBFMXri) && VT == MVT::i32) {
    SDValue Ops64[] = {Opd0, CurDAG->getTargetConstant(LSB, MVT::i64),
                       CurDAG->getTargetConstant(MSB, MVT::i64)};

    SDNode *BFM = CurDAG->getMachineNode(Opc, SDLoc(N), MVT::i64, Ops64);
    SDValue SubReg = CurDAG->getTargetConstant(AArch64::sub_32, MVT::i32);
    MachineSDNode *Node =
        CurDAG->getMachineNode(TargetOpcode::EXTRACT_SUBREG, SDLoc(N), MVT::i32,
                               SDValue(BFM, 0), SubReg);
    return Node;
  }

  SDValue Ops[] = {Opd0, CurDAG->getTargetConstant(LSB, VT),
                   CurDAG->getTargetConstant(MSB, VT)};
  return CurDAG->SelectNodeTo(N, Opc, VT, Ops);
}

/// Does DstMask form a complementary pair with the mask provided by
/// BitsToBeInserted, suitable for use in a BFI instruction. Roughly speaking,
/// this asks whether DstMask zeroes precisely those bits that will be set by
/// the other half.
static bool isBitfieldDstMask(uint64_t DstMask, APInt BitsToBeInserted,
                              unsigned NumberOfIgnoredHighBits, EVT VT) {
  assert((VT == MVT::i32 || VT == MVT::i64) &&
         "i32 or i64 mask type expected!");
  unsigned BitWidth = VT.getSizeInBits() - NumberOfIgnoredHighBits;

  APInt SignificantDstMask = APInt(BitWidth, DstMask);
  APInt SignificantBitsToBeInserted = BitsToBeInserted.zextOrTrunc(BitWidth);

  return (SignificantDstMask & SignificantBitsToBeInserted) == 0 &&
         (SignificantDstMask | SignificantBitsToBeInserted).isAllOnesValue();
}

// Look for bits that will be useful for later uses.
// A bit is consider useless as soon as it is dropped and never used
// before it as been dropped.
// E.g., looking for useful bit of x
// 1. y = x & 0x7
// 2. z = y >> 2
// After #1, x useful bits are 0x7, then the useful bits of x, live through
// y.
// After #2, the useful bits of x are 0x4.
// However, if x is used on an unpredicatable instruction, then all its bits
// are useful.
// E.g.
// 1. y = x & 0x7
// 2. z = y >> 2
// 3. str x, [@x]
static void getUsefulBits(SDValue Op, APInt &UsefulBits, unsigned Depth = 0);

static void getUsefulBitsFromAndWithImmediate(SDValue Op, APInt &UsefulBits,
                                              unsigned Depth) {
  uint64_t Imm =
      cast<const ConstantSDNode>(Op.getOperand(1).getNode())->getZExtValue();
  Imm = AArch64_AM::decodeLogicalImmediate(Imm, UsefulBits.getBitWidth());
  UsefulBits &= APInt(UsefulBits.getBitWidth(), Imm);
  getUsefulBits(Op, UsefulBits, Depth + 1);
}

static void getUsefulBitsFromBitfieldMoveOpd(SDValue Op, APInt &UsefulBits,
                                             uint64_t Imm, uint64_t MSB,
                                             unsigned Depth) {
  // inherit the bitwidth value
  APInt OpUsefulBits(UsefulBits);
  OpUsefulBits = 1;

  if (MSB >= Imm) {
    OpUsefulBits = OpUsefulBits.shl(MSB - Imm + 1);
    --OpUsefulBits;
    // The interesting part will be in the lower part of the result
    getUsefulBits(Op, OpUsefulBits, Depth + 1);
    // The interesting part was starting at Imm in the argument
    OpUsefulBits = OpUsefulBits.shl(Imm);
  } else {
    OpUsefulBits = OpUsefulBits.shl(MSB + 1);
    --OpUsefulBits;
    // The interesting part will be shifted in the result
    OpUsefulBits = OpUsefulBits.shl(OpUsefulBits.getBitWidth() - Imm);
    getUsefulBits(Op, OpUsefulBits, Depth + 1);
    // The interesting part was at zero in the argument
    OpUsefulBits = OpUsefulBits.lshr(OpUsefulBits.getBitWidth() - Imm);
  }

  UsefulBits &= OpUsefulBits;
}

static void getUsefulBitsFromUBFM(SDValue Op, APInt &UsefulBits,
                                  unsigned Depth) {
  uint64_t Imm =
      cast<const ConstantSDNode>(Op.getOperand(1).getNode())->getZExtValue();
  uint64_t MSB =
      cast<const ConstantSDNode>(Op.getOperand(2).getNode())->getZExtValue();

  getUsefulBitsFromBitfieldMoveOpd(Op, UsefulBits, Imm, MSB, Depth);
}

static void getUsefulBitsFromOrWithShiftedReg(SDValue Op, APInt &UsefulBits,
                                              unsigned Depth) {
  uint64_t ShiftTypeAndValue =
      cast<const ConstantSDNode>(Op.getOperand(2).getNode())->getZExtValue();
  APInt Mask(UsefulBits);
  Mask.clearAllBits();
  Mask.flipAllBits();

  if (AArch64_AM::getShiftType(ShiftTypeAndValue) == AArch64_AM::LSL) {
    // Shift Left
    uint64_t ShiftAmt = AArch64_AM::getShiftValue(ShiftTypeAndValue);
    Mask = Mask.shl(ShiftAmt);
    getUsefulBits(Op, Mask, Depth + 1);
    Mask = Mask.lshr(ShiftAmt);
  } else if (AArch64_AM::getShiftType(ShiftTypeAndValue) == AArch64_AM::LSR) {
    // Shift Right
    // We do not handle AArch64_AM::ASR, because the sign will change the
    // number of useful bits
    uint64_t ShiftAmt = AArch64_AM::getShiftValue(ShiftTypeAndValue);
    Mask = Mask.lshr(ShiftAmt);
    getUsefulBits(Op, Mask, Depth + 1);
    Mask = Mask.shl(ShiftAmt);
  } else
    return;

  UsefulBits &= Mask;
}

static void getUsefulBitsFromBFM(SDValue Op, SDValue Orig, APInt &UsefulBits,
                                 unsigned Depth) {
  uint64_t Imm =
      cast<const ConstantSDNode>(Op.getOperand(2).getNode())->getZExtValue();
  uint64_t MSB =
      cast<const ConstantSDNode>(Op.getOperand(3).getNode())->getZExtValue();

  if (Op.getOperand(1) == Orig)
    return getUsefulBitsFromBitfieldMoveOpd(Op, UsefulBits, Imm, MSB, Depth);

  APInt OpUsefulBits(UsefulBits);
  OpUsefulBits = 1;

  if (MSB >= Imm) {
    OpUsefulBits = OpUsefulBits.shl(MSB - Imm + 1);
    --OpUsefulBits;
    UsefulBits &= ~OpUsefulBits;
    getUsefulBits(Op, UsefulBits, Depth + 1);
  } else {
    OpUsefulBits = OpUsefulBits.shl(MSB + 1);
    --OpUsefulBits;
    UsefulBits = ~(OpUsefulBits.shl(OpUsefulBits.getBitWidth() - Imm));
    getUsefulBits(Op, UsefulBits, Depth + 1);
  }
}

static void getUsefulBitsForUse(SDNode *UserNode, APInt &UsefulBits,
                                SDValue Orig, unsigned Depth) {

  // Users of this node should have already been instruction selected
  // FIXME: Can we turn that into an assert?
  if (!UserNode->isMachineOpcode())
    return;

  switch (UserNode->getMachineOpcode()) {
  default:
    return;
  case AArch64::ANDSWri:
  case AArch64::ANDSXri:
  case AArch64::ANDWri:
  case AArch64::ANDXri:
    // We increment Depth only when we call the getUsefulBits
    return getUsefulBitsFromAndWithImmediate(SDValue(UserNode, 0), UsefulBits,
                                             Depth);
  case AArch64::UBFMWri:
  case AArch64::UBFMXri:
    return getUsefulBitsFromUBFM(SDValue(UserNode, 0), UsefulBits, Depth);

  case AArch64::ORRWrs:
  case AArch64::ORRXrs:
    if (UserNode->getOperand(1) != Orig)
      return;
    return getUsefulBitsFromOrWithShiftedReg(SDValue(UserNode, 0), UsefulBits,
                                             Depth);
  case AArch64::BFMWri:
  case AArch64::BFMXri:
    return getUsefulBitsFromBFM(SDValue(UserNode, 0), Orig, UsefulBits, Depth);
  }
}

static void getUsefulBits(SDValue Op, APInt &UsefulBits, unsigned Depth) {
  if (Depth >= 6)
    return;
  // Initialize UsefulBits
  if (!Depth) {
    unsigned Bitwidth = Op.getValueType().getScalarType().getSizeInBits();
    // At the beginning, assume every produced bits is useful
    UsefulBits = APInt(Bitwidth, 0);
    UsefulBits.flipAllBits();
  }
  APInt UsersUsefulBits(UsefulBits.getBitWidth(), 0);

  for (SDNode *Node : Op.getNode()->uses()) {
    // A use cannot produce useful bits
    APInt UsefulBitsForUse = APInt(UsefulBits);
    getUsefulBitsForUse(Node, UsefulBitsForUse, Op, Depth);
    UsersUsefulBits |= UsefulBitsForUse;
  }
  // UsefulBits contains the produced bits that are meaningful for the
  // current definition, thus a user cannot make a bit meaningful at
  // this point
  UsefulBits &= UsersUsefulBits;
}

/// Create a machine node performing a notional SHL of Op by ShlAmount. If
/// ShlAmount is negative, do a (logical) right-shift instead. If ShlAmount is
/// 0, return Op unchanged.
static SDValue getLeftShift(SelectionDAG *CurDAG, SDValue Op, int ShlAmount) {
  if (ShlAmount == 0)
    return Op;

  EVT VT = Op.getValueType();
  unsigned BitWidth = VT.getSizeInBits();
  unsigned UBFMOpc = BitWidth == 32 ? AArch64::UBFMWri : AArch64::UBFMXri;

  SDNode *ShiftNode;
  if (ShlAmount > 0) {
    // LSL wD, wN, #Amt == UBFM wD, wN, #32-Amt, #31-Amt
    ShiftNode = CurDAG->getMachineNode(
        UBFMOpc, SDLoc(Op), VT, Op,
        CurDAG->getTargetConstant(BitWidth - ShlAmount, VT),
        CurDAG->getTargetConstant(BitWidth - 1 - ShlAmount, VT));
  } else {
    // LSR wD, wN, #Amt == UBFM wD, wN, #Amt, #32-1
    assert(ShlAmount < 0 && "expected right shift");
    int ShrAmount = -ShlAmount;
    ShiftNode = CurDAG->getMachineNode(
        UBFMOpc, SDLoc(Op), VT, Op, CurDAG->getTargetConstant(ShrAmount, VT),
        CurDAG->getTargetConstant(BitWidth - 1, VT));
  }

  return SDValue(ShiftNode, 0);
}

/// Does this tree qualify as an attempt to move a bitfield into position,
/// essentially "(and (shl VAL, N), Mask)".
static bool isBitfieldPositioningOp(SelectionDAG *CurDAG, SDValue Op,
                                    SDValue &Src, int &ShiftAmount,
                                    int &MaskWidth) {
  EVT VT = Op.getValueType();
  unsigned BitWidth = VT.getSizeInBits();
  (void)BitWidth;
  assert(BitWidth == 32 || BitWidth == 64);

  APInt KnownZero, KnownOne;
  CurDAG->computeKnownBits(Op, KnownZero, KnownOne);

  // Non-zero in the sense that they're not provably zero, which is the key
  // point if we want to use this value
  uint64_t NonZeroBits = (~KnownZero).getZExtValue();

  // Discard a constant AND mask if present. It's safe because the node will
  // already have been factored into the computeKnownBits calculation above.
  uint64_t AndImm;
  if (isOpcWithIntImmediate(Op.getNode(), ISD::AND, AndImm)) {
    assert((~APInt(BitWidth, AndImm) & ~KnownZero) == 0);
    Op = Op.getOperand(0);
  }

  uint64_t ShlImm;
  if (!isOpcWithIntImmediate(Op.getNode(), ISD::SHL, ShlImm))
    return false;
  Op = Op.getOperand(0);

  if (!isShiftedMask_64(NonZeroBits))
    return false;

  ShiftAmount = countTrailingZeros(NonZeroBits);
  MaskWidth = countTrailingOnes(NonZeroBits >> ShiftAmount);

  // BFI encompasses sufficiently many nodes that it's worth inserting an extra
  // LSL/LSR if the mask in NonZeroBits doesn't quite match up with the ISD::SHL
  // amount.
  Src = getLeftShift(CurDAG, Op, ShlImm - ShiftAmount);

  return true;
}

// Given a OR operation, check if we have the following pattern
// ubfm c, b, imm, imm2 (or something that does the same jobs, see
//                       isBitfieldExtractOp)
// d = e & mask2 ; where mask is a binary sequence of 1..10..0 and
//                 countTrailingZeros(mask2) == imm2 - imm + 1
// f = d | c
// if yes, given reference arguments will be update so that one can replace
// the OR instruction with:
// f = Opc Opd0, Opd1, LSB, MSB ; where Opc is a BFM, LSB = imm, and MSB = imm2
static bool isBitfieldInsertOpFromOr(SDNode *N, unsigned &Opc, SDValue &Dst,
                                     SDValue &Src, unsigned &ImmR,
                                     unsigned &ImmS, SelectionDAG *CurDAG) {
  assert(N->getOpcode() == ISD::OR && "Expect a OR operation");

  // Set Opc
  EVT VT = N->getValueType(0);
  if (VT == MVT::i32)
    Opc = AArch64::BFMWri;
  else if (VT == MVT::i64)
    Opc = AArch64::BFMXri;
  else
    return false;

  // Because of simplify-demanded-bits in DAGCombine, involved masks may not
  // have the expected shape. Try to undo that.
  APInt UsefulBits;
  getUsefulBits(SDValue(N, 0), UsefulBits);

  unsigned NumberOfIgnoredLowBits = UsefulBits.countTrailingZeros();
  unsigned NumberOfIgnoredHighBits = UsefulBits.countLeadingZeros();

  // OR is commutative, check both possibilities (does llvm provide a
  // way to do that directely, e.g., via code matcher?)
  SDValue OrOpd1Val = N->getOperand(1);
  SDNode *OrOpd0 = N->getOperand(0).getNode();
  SDNode *OrOpd1 = N->getOperand(1).getNode();
  for (int i = 0; i < 2;
       ++i, std::swap(OrOpd0, OrOpd1), OrOpd1Val = N->getOperand(0)) {
    unsigned BFXOpc;
    int DstLSB, Width;
    if (isBitfieldExtractOp(CurDAG, OrOpd0, BFXOpc, Src, ImmR, ImmS,
                            NumberOfIgnoredLowBits, true)) {
      // Check that the returned opcode is compatible with the pattern,
      // i.e., same type and zero extended (U and not S)
      if ((BFXOpc != AArch64::UBFMXri && VT == MVT::i64) ||
          (BFXOpc != AArch64::UBFMWri && VT == MVT::i32))
        continue;

      // Compute the width of the bitfield insertion
      DstLSB = 0;
      Width = ImmS - ImmR + 1;
      // FIXME: This constraint is to catch bitfield insertion we may
      // want to widen the pattern if we want to grab general bitfied
      // move case
      if (Width <= 0)
        continue;

      // If the mask on the insertee is correct, we have a BFXIL operation. We
      // can share the ImmR and ImmS values from the already-computed UBFM.
    } else if (isBitfieldPositioningOp(CurDAG, SDValue(OrOpd0, 0), Src,
                                       DstLSB, Width)) {
      ImmR = (VT.getSizeInBits() - DstLSB) % VT.getSizeInBits();
      ImmS = Width - 1;
    } else
      continue;

    // Check the second part of the pattern
    EVT VT = OrOpd1->getValueType(0);
    assert((VT == MVT::i32 || VT == MVT::i64) && "unexpected OR operand");

    // Compute the Known Zero for the candidate of the first operand.
    // This allows to catch more general case than just looking for
    // AND with imm. Indeed, simplify-demanded-bits may have removed
    // the AND instruction because it proves it was useless.
    APInt KnownZero, KnownOne;
    CurDAG->computeKnownBits(OrOpd1Val, KnownZero, KnownOne);

    // Check if there is enough room for the second operand to appear
    // in the first one
    APInt BitsToBeInserted =
        APInt::getBitsSet(KnownZero.getBitWidth(), DstLSB, DstLSB + Width);

    if ((BitsToBeInserted & ~KnownZero) != 0)
      continue;

    // Set the first operand
    uint64_t Imm;
    if (isOpcWithIntImmediate(OrOpd1, ISD::AND, Imm) &&
        isBitfieldDstMask(Imm, BitsToBeInserted, NumberOfIgnoredHighBits, VT))
      // In that case, we can eliminate the AND
      Dst = OrOpd1->getOperand(0);
    else
      // Maybe the AND has been removed by simplify-demanded-bits
      // or is useful because it discards more bits
      Dst = OrOpd1Val;

    // both parts match
    return true;
  }

  return false;
}

SDNode *AArch64DAGToDAGISel::SelectBitfieldInsertOp(SDNode *N) {
  if (N->getOpcode() != ISD::OR)
    return nullptr;

  unsigned Opc;
  unsigned LSB, MSB;
  SDValue Opd0, Opd1;

  if (!isBitfieldInsertOpFromOr(N, Opc, Opd0, Opd1, LSB, MSB, CurDAG))
    return nullptr;

  EVT VT = N->getValueType(0);
  SDValue Ops[] = { Opd0,
                    Opd1,
                    CurDAG->getTargetConstant(LSB, VT),
                    CurDAG->getTargetConstant(MSB, VT) };
  return CurDAG->SelectNodeTo(N, Opc, VT, Ops);
}

SDNode *AArch64DAGToDAGISel::SelectLIBM(SDNode *N) {
  EVT VT = N->getValueType(0);
  unsigned Variant;
  unsigned Opc;
  unsigned FRINTXOpcs[] = { AArch64::FRINTXSr, AArch64::FRINTXDr };

  if (VT == MVT::f32) {
    Variant = 0;
  } else if (VT == MVT::f64) {
    Variant = 1;
  } else
    return nullptr; // Unrecognized argument type. Fall back on default codegen.

  // Pick the FRINTX variant needed to set the flags.
  unsigned FRINTXOpc = FRINTXOpcs[Variant];

  switch (N->getOpcode()) {
  default:
    return nullptr; // Unrecognized libm ISD node. Fall back on default codegen.
  case ISD::FCEIL: {
    unsigned FRINTPOpcs[] = { AArch64::FRINTPSr, AArch64::FRINTPDr };
    Opc = FRINTPOpcs[Variant];
    break;
  }
  case ISD::FFLOOR: {
    unsigned FRINTMOpcs[] = { AArch64::FRINTMSr, AArch64::FRINTMDr };
    Opc = FRINTMOpcs[Variant];
    break;
  }
  case ISD::FTRUNC: {
    unsigned FRINTZOpcs[] = { AArch64::FRINTZSr, AArch64::FRINTZDr };
    Opc = FRINTZOpcs[Variant];
    break;
  }
  case ISD::FROUND: {
    unsigned FRINTAOpcs[] = { AArch64::FRINTASr, AArch64::FRINTADr };
    Opc = FRINTAOpcs[Variant];
    break;
  }
  }

  SDLoc dl(N);
  SDValue In = N->getOperand(0);
  SmallVector<SDValue, 2> Ops;
  Ops.push_back(In);

  if (!TM.Options.UnsafeFPMath) {
    SDNode *FRINTX = CurDAG->getMachineNode(FRINTXOpc, dl, VT, MVT::Glue, In);
    Ops.push_back(SDValue(FRINTX, 1));
  }

  return CurDAG->getMachineNode(Opc, dl, VT, Ops);
}

bool
AArch64DAGToDAGISel::SelectCVTFixedPosOperand(SDValue N, SDValue &FixedPos,
                                              unsigned RegWidth) {
  APFloat FVal(0.0);
  if (ConstantFPSDNode *CN = dyn_cast<ConstantFPSDNode>(N))
    FVal = CN->getValueAPF();
  else if (LoadSDNode *LN = dyn_cast<LoadSDNode>(N)) {
    // Some otherwise illegal constants are allowed in this case.
    if (LN->getOperand(1).getOpcode() != AArch64ISD::ADDlow ||
        !isa<ConstantPoolSDNode>(LN->getOperand(1)->getOperand(1)))
      return false;

    ConstantPoolSDNode *CN =
        dyn_cast<ConstantPoolSDNode>(LN->getOperand(1)->getOperand(1));
    FVal = cast<ConstantFP>(CN->getConstVal())->getValueAPF();
  } else
    return false;

  // An FCVT[SU] instruction performs: convertToInt(Val * 2^fbits) where fbits
  // is between 1 and 32 for a destination w-register, or 1 and 64 for an
  // x-register.
  //
  // By this stage, we've detected (fp_to_[su]int (fmul Val, THIS_NODE)) so we
  // want THIS_NODE to be 2^fbits. This is much easier to deal with using
  // integers.
  bool IsExact;

  // fbits is between 1 and 64 in the worst-case, which means the fmul
  // could have 2^64 as an actual operand. Need 65 bits of precision.
  APSInt IntVal(65, true);
  FVal.convertToInteger(IntVal, APFloat::rmTowardZero, &IsExact);

  // N.b. isPowerOf2 also checks for > 0.
  if (!IsExact || !IntVal.isPowerOf2()) return false;
  unsigned FBits = IntVal.logBase2();

  // Checks above should have guaranteed that we haven't lost information in
  // finding FBits, but it must still be in range.
  if (FBits == 0 || FBits > RegWidth) return false;

  FixedPos = CurDAG->getTargetConstant(FBits, MVT::i32);
  return true;
}

SDNode *AArch64DAGToDAGISel::Select(SDNode *Node) {
  // Dump information about the Node being selected
  DEBUG(errs() << "Selecting: ");
  DEBUG(Node->dump(CurDAG));
  DEBUG(errs() << "\n");

  // If we have a custom node, we already have selected!
  if (Node->isMachineOpcode()) {
    DEBUG(errs() << "== "; Node->dump(CurDAG); errs() << "\n");
    Node->setNodeId(-1);
    return nullptr;
  }

  // Few custom selection stuff.
  SDNode *ResNode = nullptr;
  EVT VT = Node->getValueType(0);

  switch (Node->getOpcode()) {
  default:
    break;

  case ISD::ADD:
    if (SDNode *I = SelectMLAV64LaneV128(Node))
      return I;
    break;

  case ISD::LOAD: {
    // Try to select as an indexed load. Fall through to normal processing
    // if we can't.
    bool Done = false;
    SDNode *I = SelectIndexedLoad(Node, Done);
    if (Done)
      return I;
    break;
  }

  case ISD::SRL:
  case ISD::AND:
  case ISD::SRA:
    if (SDNode *I = SelectBitfieldExtractOp(Node))
      return I;
    break;

  case ISD::OR:
    if (SDNode *I = SelectBitfieldInsertOp(Node))
      return I;
    break;

  case ISD::EXTRACT_VECTOR_ELT: {
    // Extracting lane zero is a special case where we can just use a plain
    // EXTRACT_SUBREG instruction, which will become FMOV. This is easier for
    // the rest of the compiler, especially the register allocator and copyi
    // propagation, to reason about, so is preferred when it's possible to
    // use it.
    ConstantSDNode *LaneNode = cast<ConstantSDNode>(Node->getOperand(1));
    // Bail and use the default Select() for non-zero lanes.
    if (LaneNode->getZExtValue() != 0)
      break;
    // If the element type is not the same as the result type, likewise
    // bail and use the default Select(), as there's more to do than just
    // a cross-class COPY. This catches extracts of i8 and i16 elements
    // since they will need an explicit zext.
    if (VT != Node->getOperand(0).getValueType().getVectorElementType())
      break;
    unsigned SubReg;
    switch (Node->getOperand(0)
                .getValueType()
                .getVectorElementType()
                .getSizeInBits()) {
    default:
      llvm_unreachable("Unexpected vector element type!");
    case 64:
      SubReg = AArch64::dsub;
      break;
    case 32:
      SubReg = AArch64::ssub;
      break;
    case 16:
      SubReg = AArch64::hsub;
      break;
    case 8:
      llvm_unreachable("unexpected zext-requiring extract element!");
    }
    SDValue Extract = CurDAG->getTargetExtractSubreg(SubReg, SDLoc(Node), VT,
                                                     Node->getOperand(0));
    DEBUG(dbgs() << "ISEL: Custom selection!\n=> ");
    DEBUG(Extract->dumpr(CurDAG));
    DEBUG(dbgs() << "\n");
    return Extract.getNode();
  }
  case ISD::Constant: {
    // Materialize zero constants as copies from WZR/XZR.  This allows
    // the coalescer to propagate these into other instructions.
    ConstantSDNode *ConstNode = cast<ConstantSDNode>(Node);
    if (ConstNode->isNullValue()) {
      if (VT == MVT::i32)
        return CurDAG->getCopyFromReg(CurDAG->getEntryNode(), SDLoc(Node),
                                      AArch64::WZR, MVT::i32).getNode();
      else if (VT == MVT::i64)
        return CurDAG->getCopyFromReg(CurDAG->getEntryNode(), SDLoc(Node),
                                      AArch64::XZR, MVT::i64).getNode();
    }
    break;
  }

  case ISD::FrameIndex: {
    // Selects to ADDXri FI, 0 which in turn will become ADDXri SP, imm.
    int FI = cast<FrameIndexSDNode>(Node)->getIndex();
    unsigned Shifter = AArch64_AM::getShifterImm(AArch64_AM::LSL, 0);
    const TargetLowering *TLI = getTargetLowering();
    SDValue TFI = CurDAG->getTargetFrameIndex(FI, TLI->getPointerTy());
    SDValue Ops[] = { TFI, CurDAG->getTargetConstant(0, MVT::i32),
                      CurDAG->getTargetConstant(Shifter, MVT::i32) };
    return CurDAG->SelectNodeTo(Node, AArch64::ADDXri, MVT::i64, Ops);
  }
  case ISD::INTRINSIC_W_CHAIN: {
    unsigned IntNo = cast<ConstantSDNode>(Node->getOperand(1))->getZExtValue();
    switch (IntNo) {
    default:
      break;
    case Intrinsic::aarch64_ldaxp:
    case Intrinsic::aarch64_ldxp: {
      unsigned Op =
          IntNo == Intrinsic::aarch64_ldaxp ? AArch64::LDAXPX : AArch64::LDXPX;
      SDValue MemAddr = Node->getOperand(2);
      SDLoc DL(Node);
      SDValue Chain = Node->getOperand(0);

      SDNode *Ld = CurDAG->getMachineNode(Op, DL, MVT::i64, MVT::i64,
                                          MVT::Other, MemAddr, Chain);

      // Transfer memoperands.
      MachineSDNode::mmo_iterator MemOp = MF->allocateMemRefsArray(1);
      MemOp[0] = cast<MemIntrinsicSDNode>(Node)->getMemOperand();
      cast<MachineSDNode>(Ld)->setMemRefs(MemOp, MemOp + 1);
      return Ld;
    }
    case Intrinsic::aarch64_stlxp:
    case Intrinsic::aarch64_stxp: {
      unsigned Op =
          IntNo == Intrinsic::aarch64_stlxp ? AArch64::STLXPX : AArch64::STXPX;
      SDLoc DL(Node);
      SDValue Chain = Node->getOperand(0);
      SDValue ValLo = Node->getOperand(2);
      SDValue ValHi = Node->getOperand(3);
      SDValue MemAddr = Node->getOperand(4);

      // Place arguments in the right order.
      SDValue Ops[] = {ValLo, ValHi, MemAddr, Chain};

      SDNode *St = CurDAG->getMachineNode(Op, DL, MVT::i32, MVT::Other, Ops);
      // Transfer memoperands.
      MachineSDNode::mmo_iterator MemOp = MF->allocateMemRefsArray(1);
      MemOp[0] = cast<MemIntrinsicSDNode>(Node)->getMemOperand();
      cast<MachineSDNode>(St)->setMemRefs(MemOp, MemOp + 1);

      return St;
    }
    case Intrinsic::aarch64_neon_ld1x2:
      if (VT == MVT::v8i8)
        return SelectLoad(Node, 2, AArch64::LD1Twov8b, AArch64::dsub0);
      else if (VT == MVT::v16i8)
        return SelectLoad(Node, 2, AArch64::LD1Twov16b, AArch64::qsub0);
      else if (VT == MVT::v4i16 || VT == MVT::v4f16)
        return SelectLoad(Node, 2, AArch64::LD1Twov4h, AArch64::dsub0);
      else if (VT == MVT::v8i16 || VT == MVT::v8f16)
        return SelectLoad(Node, 2, AArch64::LD1Twov8h, AArch64::qsub0);
      else if (VT == MVT::v2i32 || VT == MVT::v2f32)
        return SelectLoad(Node, 2, AArch64::LD1Twov2s, AArch64::dsub0);
      else if (VT == MVT::v4i32 || VT == MVT::v4f32)
        return SelectLoad(Node, 2, AArch64::LD1Twov4s, AArch64::qsub0);
      else if (VT == MVT::v1i64 || VT == MVT::v1f64)
        return SelectLoad(Node, 2, AArch64::LD1Twov1d, AArch64::dsub0);
      else if (VT == MVT::v2i64 || VT == MVT::v2f64)
        return SelectLoad(Node, 2, AArch64::LD1Twov2d, AArch64::qsub0);
      break;
    case Intrinsic::aarch64_neon_ld1x3:
      if (VT == MVT::v8i8)
        return SelectLoad(Node, 3, AArch64::LD1Threev8b, AArch64::dsub0);
      else if (VT == MVT::v16i8)
        return SelectLoad(Node, 3, AArch64::LD1Threev16b, AArch64::qsub0);
      else if (VT == MVT::v4i16 || VT == MVT::v4f16)
        return SelectLoad(Node, 3, AArch64::LD1Threev4h, AArch64::dsub0);
      else if (VT == MVT::v8i16 || VT == MVT::v8f16)
        return SelectLoad(Node, 3, AArch64::LD1Threev8h, AArch64::qsub0);
      else if (VT == MVT::v2i32 || VT == MVT::v2f32)
        return SelectLoad(Node, 3, AArch64::LD1Threev2s, AArch64::dsub0);
      else if (VT == MVT::v4i32 || VT == MVT::v4f32)
        return SelectLoad(Node, 3, AArch64::LD1Threev4s, AArch64::qsub0);
      else if (VT == MVT::v1i64 || VT == MVT::v1f64)
        return SelectLoad(Node, 3, AArch64::LD1Threev1d, AArch64::dsub0);
      else if (VT == MVT::v2i64 || VT == MVT::v2f64)
        return SelectLoad(Node, 3, AArch64::LD1Threev2d, AArch64::qsub0);
      break;
    case Intrinsic::aarch64_neon_ld1x4:
      if (VT == MVT::v8i8)
        return SelectLoad(Node, 4, AArch64::LD1Fourv8b, AArch64::dsub0);
      else if (VT == MVT::v16i8)
        return SelectLoad(Node, 4, AArch64::LD1Fourv16b, AArch64::qsub0);
      else if (VT == MVT::v4i16 || VT == MVT::v4f16)
        return SelectLoad(Node, 4, AArch64::LD1Fourv4h, AArch64::dsub0);
      else if (VT == MVT::v8i16 || VT == MVT::v8f16)
        return SelectLoad(Node, 4, AArch64::LD1Fourv8h, AArch64::qsub0);
      else if (VT == MVT::v2i32 || VT == MVT::v2f32)
        return SelectLoad(Node, 4, AArch64::LD1Fourv2s, AArch64::dsub0);
      else if (VT == MVT::v4i32 || VT == MVT::v4f32)
        return SelectLoad(Node, 4, AArch64::LD1Fourv4s, AArch64::qsub0);
      else if (VT == MVT::v1i64 || VT == MVT::v1f64)
        return SelectLoad(Node, 4, AArch64::LD1Fourv1d, AArch64::dsub0);
      else if (VT == MVT::v2i64 || VT == MVT::v2f64)
        return SelectLoad(Node, 4, AArch64::LD1Fourv2d, AArch64::qsub0);
      break;
    case Intrinsic::aarch64_neon_ld2:
      if (VT == MVT::v8i8)
        return SelectLoad(Node, 2, AArch64::LD2Twov8b, AArch64::dsub0);
      else if (VT == MVT::v16i8)
        return SelectLoad(Node, 2, AArch64::LD2Twov16b, AArch64::qsub0);
      else if (VT == MVT::v4i16 || VT == MVT::v4f16)
        return SelectLoad(Node, 2, AArch64::LD2Twov4h, AArch64::dsub0);
      else if (VT == MVT::v8i16 || VT == MVT::v8f16)
        return SelectLoad(Node, 2, AArch64::LD2Twov8h, AArch64::qsub0);
      else if (VT == MVT::v2i32 || VT == MVT::v2f32)
        return SelectLoad(Node, 2, AArch64::LD2Twov2s, AArch64::dsub0);
      else if (VT == MVT::v4i32 || VT == MVT::v4f32)
        return SelectLoad(Node, 2, AArch64::LD2Twov4s, AArch64::qsub0);
      else if (VT == MVT::v1i64 || VT == MVT::v1f64)
        return SelectLoad(Node, 2, AArch64::LD1Twov1d, AArch64::dsub0);
      else if (VT == MVT::v2i64 || VT == MVT::v2f64)
        return SelectLoad(Node, 2, AArch64::LD2Twov2d, AArch64::qsub0);
      break;
    case Intrinsic::aarch64_neon_ld3:
      if (VT == MVT::v8i8)
        return SelectLoad(Node, 3, AArch64::LD3Threev8b, AArch64::dsub0);
      else if (VT == MVT::v16i8)
        return SelectLoad(Node, 3, AArch64::LD3Threev16b, AArch64::qsub0);
      else if (VT == MVT::v4i16 || VT == MVT::v4f16)
        return SelectLoad(Node, 3, AArch64::LD3Threev4h, AArch64::dsub0);
      else if (VT == MVT::v8i16 || VT == MVT::v8f16)
        return SelectLoad(Node, 3, AArch64::LD3Threev8h, AArch64::qsub0);
      else if (VT == MVT::v2i32 || VT == MVT::v2f32)
        return SelectLoad(Node, 3, AArch64::LD3Threev2s, AArch64::dsub0);
      else if (VT == MVT::v4i32 || VT == MVT::v4f32)
        return SelectLoad(Node, 3, AArch64::LD3Threev4s, AArch64::qsub0);
      else if (VT == MVT::v1i64 || VT == MVT::v1f64)
        return SelectLoad(Node, 3, AArch64::LD1Threev1d, AArch64::dsub0);
      else if (VT == MVT::v2i64 || VT == MVT::v2f64)
        return SelectLoad(Node, 3, AArch64::LD3Threev2d, AArch64::qsub0);
      break;
    case Intrinsic::aarch64_neon_ld4:
      if (VT == MVT::v8i8)
        return SelectLoad(Node, 4, AArch64::LD4Fourv8b, AArch64::dsub0);
      else if (VT == MVT::v16i8)
        return SelectLoad(Node, 4, AArch64::LD4Fourv16b, AArch64::qsub0);
      else if (VT == MVT::v4i16 || VT == MVT::v4f16)
        return SelectLoad(Node, 4, AArch64::LD4Fourv4h, AArch64::dsub0);
      else if (VT == MVT::v8i16  || VT == MVT::v8f16)
        return SelectLoad(Node, 4, AArch64::LD4Fourv8h, AArch64::qsub0);
      else if (VT == MVT::v2i32 || VT == MVT::v2f32)
        return SelectLoad(Node, 4, AArch64::LD4Fourv2s, AArch64::dsub0);
      else if (VT == MVT::v4i32 || VT == MVT::v4f32)
        return SelectLoad(Node, 4, AArch64::LD4Fourv4s, AArch64::qsub0);
      else if (VT == MVT::v1i64 || VT == MVT::v1f64)
        return SelectLoad(Node, 4, AArch64::LD1Fourv1d, AArch64::dsub0);
      else if (VT == MVT::v2i64 || VT == MVT::v2f64)
        return SelectLoad(Node, 4, AArch64::LD4Fourv2d, AArch64::qsub0);
      break;
    case Intrinsic::aarch64_neon_ld2r:
      if (VT == MVT::v8i8)
        return SelectLoad(Node, 2, AArch64::LD2Rv8b, AArch64::dsub0);
      else if (VT == MVT::v16i8)
        return SelectLoad(Node, 2, AArch64::LD2Rv16b, AArch64::qsub0);
      else if (VT == MVT::v4i16 || VT == MVT::v4f16)
        return SelectLoad(Node, 2, AArch64::LD2Rv4h, AArch64::dsub0);
      else if (VT == MVT::v8i16 || VT == MVT::v8f16)
        return SelectLoad(Node, 2, AArch64::LD2Rv8h, AArch64::qsub0);
      else if (VT == MVT::v2i32 || VT == MVT::v2f32)
        return SelectLoad(Node, 2, AArch64::LD2Rv2s, AArch64::dsub0);
      else if (VT == MVT::v4i32 || VT == MVT::v4f32)
        return SelectLoad(Node, 2, AArch64::LD2Rv4s, AArch64::qsub0);
      else if (VT == MVT::v1i64 || VT == MVT::v1f64)
        return SelectLoad(Node, 2, AArch64::LD2Rv1d, AArch64::dsub0);
      else if (VT == MVT::v2i64 || VT == MVT::v2f64)
        return SelectLoad(Node, 2, AArch64::LD2Rv2d, AArch64::qsub0);
      break;
    case Intrinsic::aarch64_neon_ld3r:
      if (VT == MVT::v8i8)
        return SelectLoad(Node, 3, AArch64::LD3Rv8b, AArch64::dsub0);
      else if (VT == MVT::v16i8)
        return SelectLoad(Node, 3, AArch64::LD3Rv16b, AArch64::qsub0);
      else if (VT == MVT::v4i16 || VT == MVT::v4f16)
        return SelectLoad(Node, 3, AArch64::LD3Rv4h, AArch64::dsub0);
      else if (VT == MVT::v8i16 || VT == MVT::v8f16)
        return SelectLoad(Node, 3, AArch64::LD3Rv8h, AArch64::qsub0);
      else if (VT == MVT::v2i32 || VT == MVT::v2f32)
        return SelectLoad(Node, 3, AArch64::LD3Rv2s, AArch64::dsub0);
      else if (VT == MVT::v4i32 || VT == MVT::v4f32)
        return SelectLoad(Node, 3, AArch64::LD3Rv4s, AArch64::qsub0);
      else if (VT == MVT::v1i64 || VT == MVT::v1f64)
        return SelectLoad(Node, 3, AArch64::LD3Rv1d, AArch64::dsub0);
      else if (VT == MVT::v2i64 || VT == MVT::v2f64)
        return SelectLoad(Node, 3, AArch64::LD3Rv2d, AArch64::qsub0);
      break;
    case Intrinsic::aarch64_neon_ld4r:
      if (VT == MVT::v8i8)
        return SelectLoad(Node, 4, AArch64::LD4Rv8b, AArch64::dsub0);
      else if (VT == MVT::v16i8)
        return SelectLoad(Node, 4, AArch64::LD4Rv16b, AArch64::qsub0);
      else if (VT == MVT::v4i16 || VT == MVT::v4f16)
        return SelectLoad(Node, 4, AArch64::LD4Rv4h, AArch64::dsub0);
      else if (VT == MVT::v8i16 || VT == MVT::v8f16)
        return SelectLoad(Node, 4, AArch64::LD4Rv8h, AArch64::qsub0);
      else if (VT == MVT::v2i32 || VT == MVT::v2f32)
        return SelectLoad(Node, 4, AArch64::LD4Rv2s, AArch64::dsub0);
      else if (VT == MVT::v4i32 || VT == MVT::v4f32)
        return SelectLoad(Node, 4, AArch64::LD4Rv4s, AArch64::qsub0);
      else if (VT == MVT::v1i64 || VT == MVT::v1f64)
        return SelectLoad(Node, 4, AArch64::LD4Rv1d, AArch64::dsub0);
      else if (VT == MVT::v2i64 || VT == MVT::v2f64)
        return SelectLoad(Node, 4, AArch64::LD4Rv2d, AArch64::qsub0);
      break;
    case Intrinsic::aarch64_neon_ld2lane:
      if (VT == MVT::v16i8 || VT == MVT::v8i8)
        return SelectLoadLane(Node, 2, AArch64::LD2i8);
      else if (VT == MVT::v8i16 || VT == MVT::v4i16 || VT == MVT::v4f16 ||
               VT == MVT::v8f16)
        return SelectLoadLane(Node, 2, AArch64::LD2i16);
      else if (VT == MVT::v4i32 || VT == MVT::v2i32 || VT == MVT::v4f32 ||
               VT == MVT::v2f32)
        return SelectLoadLane(Node, 2, AArch64::LD2i32);
      else if (VT == MVT::v2i64 || VT == MVT::v1i64 || VT == MVT::v2f64 ||
               VT == MVT::v1f64)
        return SelectLoadLane(Node, 2, AArch64::LD2i64);
      break;
    case Intrinsic::aarch64_neon_ld3lane:
      if (VT == MVT::v16i8 || VT == MVT::v8i8)
        return SelectLoadLane(Node, 3, AArch64::LD3i8);
      else if (VT == MVT::v8i16 || VT == MVT::v4i16 || VT == MVT::v4f16 ||
               VT == MVT::v8f16)
        return SelectLoadLane(Node, 3, AArch64::LD3i16);
      else if (VT == MVT::v4i32 || VT == MVT::v2i32 || VT == MVT::v4f32 ||
               VT == MVT::v2f32)
        return SelectLoadLane(Node, 3, AArch64::LD3i32);
      else if (VT == MVT::v2i64 || VT == MVT::v1i64 || VT == MVT::v2f64 ||
               VT == MVT::v1f64)
        return SelectLoadLane(Node, 3, AArch64::LD3i64);
      break;
    case Intrinsic::aarch64_neon_ld4lane:
      if (VT == MVT::v16i8 || VT == MVT::v8i8)
        return SelectLoadLane(Node, 4, AArch64::LD4i8);
      else if (VT == MVT::v8i16 || VT == MVT::v4i16 || VT == MVT::v4f16 ||
               VT == MVT::v8f16)
        return SelectLoadLane(Node, 4, AArch64::LD4i16);
      else if (VT == MVT::v4i32 || VT == MVT::v2i32 || VT == MVT::v4f32 ||
               VT == MVT::v2f32)
        return SelectLoadLane(Node, 4, AArch64::LD4i32);
      else if (VT == MVT::v2i64 || VT == MVT::v1i64 || VT == MVT::v2f64 ||
               VT == MVT::v1f64)
        return SelectLoadLane(Node, 4, AArch64::LD4i64);
      break;
    }
  } break;
  case ISD::INTRINSIC_WO_CHAIN: {
    unsigned IntNo = cast<ConstantSDNode>(Node->getOperand(0))->getZExtValue();
    switch (IntNo) {
    default:
      break;
    case Intrinsic::aarch64_neon_tbl2:
      return SelectTable(Node, 2, VT == MVT::v8i8 ? AArch64::TBLv8i8Two
                                                  : AArch64::TBLv16i8Two,
                         false);
    case Intrinsic::aarch64_neon_tbl3:
      return SelectTable(Node, 3, VT == MVT::v8i8 ? AArch64::TBLv8i8Three
                                                  : AArch64::TBLv16i8Three,
                         false);
    case Intrinsic::aarch64_neon_tbl4:
      return SelectTable(Node, 4, VT == MVT::v8i8 ? AArch64::TBLv8i8Four
                                                  : AArch64::TBLv16i8Four,
                         false);
    case Intrinsic::aarch64_neon_tbx2:
      return SelectTable(Node, 2, VT == MVT::v8i8 ? AArch64::TBXv8i8Two
                                                  : AArch64::TBXv16i8Two,
                         true);
    case Intrinsic::aarch64_neon_tbx3:
      return SelectTable(Node, 3, VT == MVT::v8i8 ? AArch64::TBXv8i8Three
                                                  : AArch64::TBXv16i8Three,
                         true);
    case Intrinsic::aarch64_neon_tbx4:
      return SelectTable(Node, 4, VT == MVT::v8i8 ? AArch64::TBXv8i8Four
                                                  : AArch64::TBXv16i8Four,
                         true);
    case Intrinsic::aarch64_neon_smull:
    case Intrinsic::aarch64_neon_umull:
      if (SDNode *N = SelectMULLV64LaneV128(IntNo, Node))
        return N;
      break;
    }
    break;
  }
  case ISD::INTRINSIC_VOID: {
    unsigned IntNo = cast<ConstantSDNode>(Node->getOperand(1))->getZExtValue();
    if (Node->getNumOperands() >= 3)
      VT = Node->getOperand(2)->getValueType(0);
    switch (IntNo) {
    default:
      break;
    case Intrinsic::aarch64_neon_st1x2: {
      if (VT == MVT::v8i8)
        return SelectStore(Node, 2, AArch64::ST1Twov8b);
      else if (VT == MVT::v16i8)
        return SelectStore(Node, 2, AArch64::ST1Twov16b);
      else if (VT == MVT::v4i16 || VT == MVT::v4f16)
        return SelectStore(Node, 2, AArch64::ST1Twov4h);
      else if (VT == MVT::v8i16 || VT == MVT::v8f16)
        return SelectStore(Node, 2, AArch64::ST1Twov8h);
      else if (VT == MVT::v2i32 || VT == MVT::v2f32)
        return SelectStore(Node, 2, AArch64::ST1Twov2s);
      else if (VT == MVT::v4i32 || VT == MVT::v4f32)
        return SelectStore(Node, 2, AArch64::ST1Twov4s);
      else if (VT == MVT::v2i64 || VT == MVT::v2f64)
        return SelectStore(Node, 2, AArch64::ST1Twov2d);
      else if (VT == MVT::v1i64 || VT == MVT::v1f64)
        return SelectStore(Node, 2, AArch64::ST1Twov1d);
      break;
    }
    case Intrinsic::aarch64_neon_st1x3: {
      if (VT == MVT::v8i8)
        return SelectStore(Node, 3, AArch64::ST1Threev8b);
      else if (VT == MVT::v16i8)
        return SelectStore(Node, 3, AArch64::ST1Threev16b);
      else if (VT == MVT::v4i16 || VT == MVT::v4f16)
        return SelectStore(Node, 3, AArch64::ST1Threev4h);
      else if (VT == MVT::v8i16 || VT == MVT::v8f16)
        return SelectStore(Node, 3, AArch64::ST1Threev8h);
      else if (VT == MVT::v2i32 || VT == MVT::v2f32)
        return SelectStore(Node, 3, AArch64::ST1Threev2s);
      else if (VT == MVT::v4i32 || VT == MVT::v4f32)
        return SelectStore(Node, 3, AArch64::ST1Threev4s);
      else if (VT == MVT::v2i64 || VT == MVT::v2f64)
        return SelectStore(Node, 3, AArch64::ST1Threev2d);
      else if (VT == MVT::v1i64 || VT == MVT::v1f64)
        return SelectStore(Node, 3, AArch64::ST1Threev1d);
      break;
    }
    case Intrinsic::aarch64_neon_st1x4: {
      if (VT == MVT::v8i8)
        return SelectStore(Node, 4, AArch64::ST1Fourv8b);
      else if (VT == MVT::v16i8)
        return SelectStore(Node, 4, AArch64::ST1Fourv16b);
      else if (VT == MVT::v4i16 || VT == MVT::v4f16)
        return SelectStore(Node, 4, AArch64::ST1Fourv4h);
      else if (VT == MVT::v8i16 || VT == MVT::v8f16)
        return SelectStore(Node, 4, AArch64::ST1Fourv8h);
      else if (VT == MVT::v2i32 || VT == MVT::v2f32)
        return SelectStore(Node, 4, AArch64::ST1Fourv2s);
      else if (VT == MVT::v4i32 || VT == MVT::v4f32)
        return SelectStore(Node, 4, AArch64::ST1Fourv4s);
      else if (VT == MVT::v2i64 || VT == MVT::v2f64)
        return SelectStore(Node, 4, AArch64::ST1Fourv2d);
      else if (VT == MVT::v1i64 || VT == MVT::v1f64)
        return SelectStore(Node, 4, AArch64::ST1Fourv1d);
      break;
    }
    case Intrinsic::aarch64_neon_st2: {
      if (VT == MVT::v8i8)
        return SelectStore(Node, 2, AArch64::ST2Twov8b);
      else if (VT == MVT::v16i8)
        return SelectStore(Node, 2, AArch64::ST2Twov16b);
      else if (VT == MVT::v4i16 || VT == MVT::v4f16)
        return SelectStore(Node, 2, AArch64::ST2Twov4h);
      else if (VT == MVT::v8i16 || VT == MVT::v8f16)
        return SelectStore(Node, 2, AArch64::ST2Twov8h);
      else if (VT == MVT::v2i32 || VT == MVT::v2f32)
        return SelectStore(Node, 2, AArch64::ST2Twov2s);
      else if (VT == MVT::v4i32 || VT == MVT::v4f32)
        return SelectStore(Node, 2, AArch64::ST2Twov4s);
      else if (VT == MVT::v2i64 || VT == MVT::v2f64)
        return SelectStore(Node, 2, AArch64::ST2Twov2d);
      else if (VT == MVT::v1i64 || VT == MVT::v1f64)
        return SelectStore(Node, 2, AArch64::ST1Twov1d);
      break;
    }
    case Intrinsic::aarch64_neon_st3: {
      if (VT == MVT::v8i8)
        return SelectStore(Node, 3, AArch64::ST3Threev8b);
      else if (VT == MVT::v16i8)
        return SelectStore(Node, 3, AArch64::ST3Threev16b);
      else if (VT == MVT::v4i16 || VT == MVT::v4f16)
        return SelectStore(Node, 3, AArch64::ST3Threev4h);
      else if (VT == MVT::v8i16 || VT == MVT::v8f16)
        return SelectStore(Node, 3, AArch64::ST3Threev8h);
      else if (VT == MVT::v2i32 || VT == MVT::v2f32)
        return SelectStore(Node, 3, AArch64::ST3Threev2s);
      else if (VT == MVT::v4i32 || VT == MVT::v4f32)
        return SelectStore(Node, 3, AArch64::ST3Threev4s);
      else if (VT == MVT::v2i64 || VT == MVT::v2f64)
        return SelectStore(Node, 3, AArch64::ST3Threev2d);
      else if (VT == MVT::v1i64 || VT == MVT::v1f64)
        return SelectStore(Node, 3, AArch64::ST1Threev1d);
      break;
    }
    case Intrinsic::aarch64_neon_st4: {
      if (VT == MVT::v8i8)
        return SelectStore(Node, 4, AArch64::ST4Fourv8b);
      else if (VT == MVT::v16i8)
        return SelectStore(Node, 4, AArch64::ST4Fourv16b);
      else if (VT == MVT::v4i16 || VT == MVT::v4f16)
        return SelectStore(Node, 4, AArch64::ST4Fourv4h);
      else if (VT == MVT::v8i16 || VT == MVT::v8f16)
        return SelectStore(Node, 4, AArch64::ST4Fourv8h);
      else if (VT == MVT::v2i32 || VT == MVT::v2f32)
        return SelectStore(Node, 4, AArch64::ST4Fourv2s);
      else if (VT == MVT::v4i32 || VT == MVT::v4f32)
        return SelectStore(Node, 4, AArch64::ST4Fourv4s);
      else if (VT == MVT::v2i64 || VT == MVT::v2f64)
        return SelectStore(Node, 4, AArch64::ST4Fourv2d);
      else if (VT == MVT::v1i64 || VT == MVT::v1f64)
        return SelectStore(Node, 4, AArch64::ST1Fourv1d);
      break;
    }
    case Intrinsic::aarch64_neon_st2lane: {
      if (VT == MVT::v16i8 || VT == MVT::v8i8)
        return SelectStoreLane(Node, 2, AArch64::ST2i8);
      else if (VT == MVT::v8i16 || VT == MVT::v4i16 || VT == MVT::v4f16 ||
               VT == MVT::v8f16)
        return SelectStoreLane(Node, 2, AArch64::ST2i16);
      else if (VT == MVT::v4i32 || VT == MVT::v2i32 || VT == MVT::v4f32 ||
               VT == MVT::v2f32)
        return SelectStoreLane(Node, 2, AArch64::ST2i32);
      else if (VT == MVT::v2i64 || VT == MVT::v1i64 || VT == MVT::v2f64 ||
               VT == MVT::v1f64)
        return SelectStoreLane(Node, 2, AArch64::ST2i64);
      break;
    }
    case Intrinsic::aarch64_neon_st3lane: {
      if (VT == MVT::v16i8 || VT == MVT::v8i8)
        return SelectStoreLane(Node, 3, AArch64::ST3i8);
      else if (VT == MVT::v8i16 || VT == MVT::v4i16 || VT == MVT::v4f16 ||
               VT == MVT::v8f16)
        return SelectStoreLane(Node, 3, AArch64::ST3i16);
      else if (VT == MVT::v4i32 || VT == MVT::v2i32 || VT == MVT::v4f32 ||
               VT == MVT::v2f32)
        return SelectStoreLane(Node, 3, AArch64::ST3i32);
      else if (VT == MVT::v2i64 || VT == MVT::v1i64 || VT == MVT::v2f64 ||
               VT == MVT::v1f64)
        return SelectStoreLane(Node, 3, AArch64::ST3i64);
      break;
    }
    case Intrinsic::aarch64_neon_st4lane: {
      if (VT == MVT::v16i8 || VT == MVT::v8i8)
        return SelectStoreLane(Node, 4, AArch64::ST4i8);
      else if (VT == MVT::v8i16 || VT == MVT::v4i16 || VT == MVT::v4f16 ||
               VT == MVT::v8f16)
        return SelectStoreLane(Node, 4, AArch64::ST4i16);
      else if (VT == MVT::v4i32 || VT == MVT::v2i32 || VT == MVT::v4f32 ||
               VT == MVT::v2f32)
        return SelectStoreLane(Node, 4, AArch64::ST4i32);
      else if (VT == MVT::v2i64 || VT == MVT::v1i64 || VT == MVT::v2f64 ||
               VT == MVT::v1f64)
        return SelectStoreLane(Node, 4, AArch64::ST4i64);
      break;
    }
    }
  }
  case AArch64ISD::LD2post: {
    if (VT == MVT::v8i8)
      return SelectPostLoad(Node, 2, AArch64::LD2Twov8b_POST, AArch64::dsub0);
    else if (VT == MVT::v16i8)
      return SelectPostLoad(Node, 2, AArch64::LD2Twov16b_POST, AArch64::qsub0);
    else if (VT == MVT::v4i16 || VT == MVT::v4f16)
      return SelectPostLoad(Node, 2, AArch64::LD2Twov4h_POST, AArch64::dsub0);
    else if (VT == MVT::v8i16 || VT == MVT::v8f16)
      return SelectPostLoad(Node, 2, AArch64::LD2Twov8h_POST, AArch64::qsub0);
    else if (VT == MVT::v2i32 || VT == MVT::v2f32)
      return SelectPostLoad(Node, 2, AArch64::LD2Twov2s_POST, AArch64::dsub0);
    else if (VT == MVT::v4i32 || VT == MVT::v4f32)
      return SelectPostLoad(Node, 2, AArch64::LD2Twov4s_POST, AArch64::qsub0);
    else if (VT == MVT::v1i64 || VT == MVT::v1f64)
      return SelectPostLoad(Node, 2, AArch64::LD1Twov1d_POST, AArch64::dsub0);
    else if (VT == MVT::v2i64 || VT == MVT::v2f64)
      return SelectPostLoad(Node, 2, AArch64::LD2Twov2d_POST, AArch64::qsub0);
    break;
  }
  case AArch64ISD::LD3post: {
    if (VT == MVT::v8i8)
      return SelectPostLoad(Node, 3, AArch64::LD3Threev8b_POST, AArch64::dsub0);
    else if (VT == MVT::v16i8)
      return SelectPostLoad(Node, 3, AArch64::LD3Threev16b_POST, AArch64::qsub0);
    else if (VT == MVT::v4i16 || VT == MVT::v4f16)
      return SelectPostLoad(Node, 3, AArch64::LD3Threev4h_POST, AArch64::dsub0);
    else if (VT == MVT::v8i16 || VT == MVT::v8f16)
      return SelectPostLoad(Node, 3, AArch64::LD3Threev8h_POST, AArch64::qsub0);
    else if (VT == MVT::v2i32 || VT == MVT::v2f32)
      return SelectPostLoad(Node, 3, AArch64::LD3Threev2s_POST, AArch64::dsub0);
    else if (VT == MVT::v4i32 || VT == MVT::v4f32)
      return SelectPostLoad(Node, 3, AArch64::LD3Threev4s_POST, AArch64::qsub0);
    else if (VT == MVT::v1i64 || VT == MVT::v1f64)
      return SelectPostLoad(Node, 3, AArch64::LD1Threev1d_POST, AArch64::dsub0);
    else if (VT == MVT::v2i64 || VT == MVT::v2f64)
      return SelectPostLoad(Node, 3, AArch64::LD3Threev2d_POST, AArch64::qsub0);
    break;
  }
  case AArch64ISD::LD4post: {
    if (VT == MVT::v8i8)
      return SelectPostLoad(Node, 4, AArch64::LD4Fourv8b_POST, AArch64::dsub0);
    else if (VT == MVT::v16i8)
      return SelectPostLoad(Node, 4, AArch64::LD4Fourv16b_POST, AArch64::qsub0);
    else if (VT == MVT::v4i16 || VT == MVT::v4f16)
      return SelectPostLoad(Node, 4, AArch64::LD4Fourv4h_POST, AArch64::dsub0);
    else if (VT == MVT::v8i16 || VT == MVT::v8f16)
      return SelectPostLoad(Node, 4, AArch64::LD4Fourv8h_POST, AArch64::qsub0);
    else if (VT == MVT::v2i32 || VT == MVT::v2f32)
      return SelectPostLoad(Node, 4, AArch64::LD4Fourv2s_POST, AArch64::dsub0);
    else if (VT == MVT::v4i32 || VT == MVT::v4f32)
      return SelectPostLoad(Node, 4, AArch64::LD4Fourv4s_POST, AArch64::qsub0);
    else if (VT == MVT::v1i64 || VT == MVT::v1f64)
      return SelectPostLoad(Node, 4, AArch64::LD1Fourv1d_POST, AArch64::dsub0);
    else if (VT == MVT::v2i64 || VT == MVT::v2f64)
      return SelectPostLoad(Node, 4, AArch64::LD4Fourv2d_POST, AArch64::qsub0);
    break;
  }
  case AArch64ISD::LD1x2post: {
    if (VT == MVT::v8i8)
      return SelectPostLoad(Node, 2, AArch64::LD1Twov8b_POST, AArch64::dsub0);
    else if (VT == MVT::v16i8)
      return SelectPostLoad(Node, 2, AArch64::LD1Twov16b_POST, AArch64::qsub0);
    else if (VT == MVT::v4i16 || VT == MVT::v4f16)
      return SelectPostLoad(Node, 2, AArch64::LD1Twov4h_POST, AArch64::dsub0);
    else if (VT == MVT::v8i16 || VT == MVT::v8f16)
      return SelectPostLoad(Node, 2, AArch64::LD1Twov8h_POST, AArch64::qsub0);
    else if (VT == MVT::v2i32 || VT == MVT::v2f32)
      return SelectPostLoad(Node, 2, AArch64::LD1Twov2s_POST, AArch64::dsub0);
    else if (VT == MVT::v4i32 || VT == MVT::v4f32)
      return SelectPostLoad(Node, 2, AArch64::LD1Twov4s_POST, AArch64::qsub0);
    else if (VT == MVT::v1i64 || VT == MVT::v1f64)
      return SelectPostLoad(Node, 2, AArch64::LD1Twov1d_POST, AArch64::dsub0);
    else if (VT == MVT::v2i64 || VT == MVT::v2f64)
      return SelectPostLoad(Node, 2, AArch64::LD1Twov2d_POST, AArch64::qsub0);
    break;
  }
  case AArch64ISD::LD1x3post: {
    if (VT == MVT::v8i8)
      return SelectPostLoad(Node, 3, AArch64::LD1Threev8b_POST, AArch64::dsub0);
    else if (VT == MVT::v16i8)
      return SelectPostLoad(Node, 3, AArch64::LD1Threev16b_POST, AArch64::qsub0);
    else if (VT == MVT::v4i16 || VT == MVT::v4f16)
      return SelectPostLoad(Node, 3, AArch64::LD1Threev4h_POST, AArch64::dsub0);
    else if (VT == MVT::v8i16 || VT == MVT::v8f16)
      return SelectPostLoad(Node, 3, AArch64::LD1Threev8h_POST, AArch64::qsub0);
    else if (VT == MVT::v2i32 || VT == MVT::v2f32)
      return SelectPostLoad(Node, 3, AArch64::LD1Threev2s_POST, AArch64::dsub0);
    else if (VT == MVT::v4i32 || VT == MVT::v4f32)
      return SelectPostLoad(Node, 3, AArch64::LD1Threev4s_POST, AArch64::qsub0);
    else if (VT == MVT::v1i64 || VT == MVT::v1f64)
      return SelectPostLoad(Node, 3, AArch64::LD1Threev1d_POST, AArch64::dsub0);
    else if (VT == MVT::v2i64 || VT == MVT::v2f64)
      return SelectPostLoad(Node, 3, AArch64::LD1Threev2d_POST, AArch64::qsub0);
    break;
  }
  case AArch64ISD::LD1x4post: {
    if (VT == MVT::v8i8)
      return SelectPostLoad(Node, 4, AArch64::LD1Fourv8b_POST, AArch64::dsub0);
    else if (VT == MVT::v16i8)
      return SelectPostLoad(Node, 4, AArch64::LD1Fourv16b_POST, AArch64::qsub0);
    else if (VT == MVT::v4i16 || VT == MVT::v4f16)
      return SelectPostLoad(Node, 4, AArch64::LD1Fourv4h_POST, AArch64::dsub0);
    else if (VT == MVT::v8i16 || VT == MVT::v8f16)
      return SelectPostLoad(Node, 4, AArch64::LD1Fourv8h_POST, AArch64::qsub0);
    else if (VT == MVT::v2i32 || VT == MVT::v2f32)
      return SelectPostLoad(Node, 4, AArch64::LD1Fourv2s_POST, AArch64::dsub0);
    else if (VT == MVT::v4i32 || VT == MVT::v4f32)
      return SelectPostLoad(Node, 4, AArch64::LD1Fourv4s_POST, AArch64::qsub0);
    else if (VT == MVT::v1i64 || VT == MVT::v1f64)
      return SelectPostLoad(Node, 4, AArch64::LD1Fourv1d_POST, AArch64::dsub0);
    else if (VT == MVT::v2i64 || VT == MVT::v2f64)
      return SelectPostLoad(Node, 4, AArch64::LD1Fourv2d_POST, AArch64::qsub0);
    break;
  }
  case AArch64ISD::LD1DUPpost: {
    if (VT == MVT::v8i8)
      return SelectPostLoad(Node, 1, AArch64::LD1Rv8b_POST, AArch64::dsub0);
    else if (VT == MVT::v16i8)
      return SelectPostLoad(Node, 1, AArch64::LD1Rv16b_POST, AArch64::qsub0);
    else if (VT == MVT::v4i16 || VT == MVT::v4f16)
      return SelectPostLoad(Node, 1, AArch64::LD1Rv4h_POST, AArch64::dsub0);
    else if (VT == MVT::v8i16 || VT == MVT::v8f16)
      return SelectPostLoad(Node, 1, AArch64::LD1Rv8h_POST, AArch64::qsub0);
    else if (VT == MVT::v2i32 || VT == MVT::v2f32)
      return SelectPostLoad(Node, 1, AArch64::LD1Rv2s_POST, AArch64::dsub0);
    else if (VT == MVT::v4i32 || VT == MVT::v4f32)
      return SelectPostLoad(Node, 1, AArch64::LD1Rv4s_POST, AArch64::qsub0);
    else if (VT == MVT::v1i64 || VT == MVT::v1f64)
      return SelectPostLoad(Node, 1, AArch64::LD1Rv1d_POST, AArch64::dsub0);
    else if (VT == MVT::v2i64 || VT == MVT::v2f64)
      return SelectPostLoad(Node, 1, AArch64::LD1Rv2d_POST, AArch64::qsub0);
    break;
  }
  case AArch64ISD::LD2DUPpost: {
    if (VT == MVT::v8i8)
      return SelectPostLoad(Node, 2, AArch64::LD2Rv8b_POST, AArch64::dsub0);
    else if (VT == MVT::v16i8)
      return SelectPostLoad(Node, 2, AArch64::LD2Rv16b_POST, AArch64::qsub0);
    else if (VT == MVT::v4i16 || VT == MVT::v4f16)
      return SelectPostLoad(Node, 2, AArch64::LD2Rv4h_POST, AArch64::dsub0);
    else if (VT == MVT::v8i16 || VT == MVT::v8f16)
      return SelectPostLoad(Node, 2, AArch64::LD2Rv8h_POST, AArch64::qsub0);
    else if (VT == MVT::v2i32 || VT == MVT::v2f32)
      return SelectPostLoad(Node, 2, AArch64::LD2Rv2s_POST, AArch64::dsub0);
    else if (VT == MVT::v4i32 || VT == MVT::v4f32)
      return SelectPostLoad(Node, 2, AArch64::LD2Rv4s_POST, AArch64::qsub0);
    else if (VT == MVT::v1i64 || VT == MVT::v1f64)
      return SelectPostLoad(Node, 2, AArch64::LD2Rv1d_POST, AArch64::dsub0);
    else if (VT == MVT::v2i64 || VT == MVT::v2f64)
      return SelectPostLoad(Node, 2, AArch64::LD2Rv2d_POST, AArch64::qsub0);
    break;
  }
  case AArch64ISD::LD3DUPpost: {
    if (VT == MVT::v8i8)
      return SelectPostLoad(Node, 3, AArch64::LD3Rv8b_POST, AArch64::dsub0);
    else if (VT == MVT::v16i8)
      return SelectPostLoad(Node, 3, AArch64::LD3Rv16b_POST, AArch64::qsub0);
    else if (VT == MVT::v4i16 || VT == MVT::v4f16)
      return SelectPostLoad(Node, 3, AArch64::LD3Rv4h_POST, AArch64::dsub0);
    else if (VT == MVT::v8i16 || VT == MVT::v8f16)
      return SelectPostLoad(Node, 3, AArch64::LD3Rv8h_POST, AArch64::qsub0);
    else if (VT == MVT::v2i32 || VT == MVT::v2f32)
      return SelectPostLoad(Node, 3, AArch64::LD3Rv2s_POST, AArch64::dsub0);
    else if (VT == MVT::v4i32 || VT == MVT::v4f32)
      return SelectPostLoad(Node, 3, AArch64::LD3Rv4s_POST, AArch64::qsub0);
    else if (VT == MVT::v1i64 || VT == MVT::v1f64)
      return SelectPostLoad(Node, 3, AArch64::LD3Rv1d_POST, AArch64::dsub0);
    else if (VT == MVT::v2i64 || VT == MVT::v2f64)
      return SelectPostLoad(Node, 3, AArch64::LD3Rv2d_POST, AArch64::qsub0);
    break;
  }
  case AArch64ISD::LD4DUPpost: {
    if (VT == MVT::v8i8)
      return SelectPostLoad(Node, 4, AArch64::LD4Rv8b_POST, AArch64::dsub0);
    else if (VT == MVT::v16i8)
      return SelectPostLoad(Node, 4, AArch64::LD4Rv16b_POST, AArch64::qsub0);
    else if (VT == MVT::v4i16 || VT == MVT::v4f16)
      return SelectPostLoad(Node, 4, AArch64::LD4Rv4h_POST, AArch64::dsub0);
    else if (VT == MVT::v8i16 || VT == MVT::v8f16)
      return SelectPostLoad(Node, 4, AArch64::LD4Rv8h_POST, AArch64::qsub0);
    else if (VT == MVT::v2i32 || VT == MVT::v2f32)
      return SelectPostLoad(Node, 4, AArch64::LD4Rv2s_POST, AArch64::dsub0);
    else if (VT == MVT::v4i32 || VT == MVT::v4f32)
      return SelectPostLoad(Node, 4, AArch64::LD4Rv4s_POST, AArch64::qsub0);
    else if (VT == MVT::v1i64 || VT == MVT::v1f64)
      return SelectPostLoad(Node, 4, AArch64::LD4Rv1d_POST, AArch64::dsub0);
    else if (VT == MVT::v2i64 || VT == MVT::v2f64)
      return SelectPostLoad(Node, 4, AArch64::LD4Rv2d_POST, AArch64::qsub0);
    break;
  }
  case AArch64ISD::LD1LANEpost: {
    if (VT == MVT::v16i8 || VT == MVT::v8i8)
      return SelectPostLoadLane(Node, 1, AArch64::LD1i8_POST);
    else if (VT == MVT::v8i16 || VT == MVT::v4i16 || VT == MVT::v4f16 ||
             VT == MVT::v8f16)
      return SelectPostLoadLane(Node, 1, AArch64::LD1i16_POST);
    else if (VT == MVT::v4i32 || VT == MVT::v2i32 || VT == MVT::v4f32 ||
             VT == MVT::v2f32)
      return SelectPostLoadLane(Node, 1, AArch64::LD1i32_POST);
    else if (VT == MVT::v2i64 || VT == MVT::v1i64 || VT == MVT::v2f64 ||
             VT == MVT::v1f64)
      return SelectPostLoadLane(Node, 1, AArch64::LD1i64_POST);
    break;
  }
  case AArch64ISD::LD2LANEpost: {
    if (VT == MVT::v16i8 || VT == MVT::v8i8)
      return SelectPostLoadLane(Node, 2, AArch64::LD2i8_POST);
    else if (VT == MVT::v8i16 || VT == MVT::v4i16 || VT == MVT::v4f16 ||
             VT == MVT::v8f16)
      return SelectPostLoadLane(Node, 2, AArch64::LD2i16_POST);
    else if (VT == MVT::v4i32 || VT == MVT::v2i32 || VT == MVT::v4f32 ||
             VT == MVT::v2f32)
      return SelectPostLoadLane(Node, 2, AArch64::LD2i32_POST);
    else if (VT == MVT::v2i64 || VT == MVT::v1i64 || VT == MVT::v2f64 ||
             VT == MVT::v1f64)
      return SelectPostLoadLane(Node, 2, AArch64::LD2i64_POST);
    break;
  }
  case AArch64ISD::LD3LANEpost: {
    if (VT == MVT::v16i8 || VT == MVT::v8i8)
      return SelectPostLoadLane(Node, 3, AArch64::LD3i8_POST);
    else if (VT == MVT::v8i16 || VT == MVT::v4i16 || VT == MVT::v4f16 ||
             VT == MVT::v8f16)
      return SelectPostLoadLane(Node, 3, AArch64::LD3i16_POST);
    else if (VT == MVT::v4i32 || VT == MVT::v2i32 || VT == MVT::v4f32 ||
             VT == MVT::v2f32)
      return SelectPostLoadLane(Node, 3, AArch64::LD3i32_POST);
    else if (VT == MVT::v2i64 || VT == MVT::v1i64 || VT == MVT::v2f64 ||
             VT == MVT::v1f64)
      return SelectPostLoadLane(Node, 3, AArch64::LD3i64_POST);
    break;
  }
  case AArch64ISD::LD4LANEpost: {
    if (VT == MVT::v16i8 || VT == MVT::v8i8)
      return SelectPostLoadLane(Node, 4, AArch64::LD4i8_POST);
    else if (VT == MVT::v8i16 || VT == MVT::v4i16 || VT == MVT::v4f16 ||
             VT == MVT::v8f16)
      return SelectPostLoadLane(Node, 4, AArch64::LD4i16_POST);
    else if (VT == MVT::v4i32 || VT == MVT::v2i32 || VT == MVT::v4f32 ||
             VT == MVT::v2f32)
      return SelectPostLoadLane(Node, 4, AArch64::LD4i32_POST);
    else if (VT == MVT::v2i64 || VT == MVT::v1i64 || VT == MVT::v2f64 ||
             VT == MVT::v1f64)
      return SelectPostLoadLane(Node, 4, AArch64::LD4i64_POST);
    break;
  }
  case AArch64ISD::ST2post: {
    VT = Node->getOperand(1).getValueType();
    if (VT == MVT::v8i8)
      return SelectPostStore(Node, 2, AArch64::ST2Twov8b_POST);
    else if (VT == MVT::v16i8)
      return SelectPostStore(Node, 2, AArch64::ST2Twov16b_POST);
    else if (VT == MVT::v4i16 || VT == MVT::v4f16)
      return SelectPostStore(Node, 2, AArch64::ST2Twov4h_POST);
    else if (VT == MVT::v8i16 || VT == MVT::v8f16)
      return SelectPostStore(Node, 2, AArch64::ST2Twov8h_POST);
    else if (VT == MVT::v2i32 || VT == MVT::v2f32)
      return SelectPostStore(Node, 2, AArch64::ST2Twov2s_POST);
    else if (VT == MVT::v4i32 || VT == MVT::v4f32)
      return SelectPostStore(Node, 2, AArch64::ST2Twov4s_POST);
    else if (VT == MVT::v2i64 || VT == MVT::v2f64)
      return SelectPostStore(Node, 2, AArch64::ST2Twov2d_POST);
    else if (VT == MVT::v1i64 || VT == MVT::v1f64)
      return SelectPostStore(Node, 2, AArch64::ST1Twov1d_POST);
    break;
  }
  case AArch64ISD::ST3post: {
    VT = Node->getOperand(1).getValueType();
    if (VT == MVT::v8i8)
      return SelectPostStore(Node, 3, AArch64::ST3Threev8b_POST);
    else if (VT == MVT::v16i8)
      return SelectPostStore(Node, 3, AArch64::ST3Threev16b_POST);
    else if (VT == MVT::v4i16 || VT == MVT::v4f16)
      return SelectPostStore(Node, 3, AArch64::ST3Threev4h_POST);
    else if (VT == MVT::v8i16 || VT == MVT::v8f16)
      return SelectPostStore(Node, 3, AArch64::ST3Threev8h_POST);
    else if (VT == MVT::v2i32 || VT == MVT::v2f32)
      return SelectPostStore(Node, 3, AArch64::ST3Threev2s_POST);
    else if (VT == MVT::v4i32 || VT == MVT::v4f32)
      return SelectPostStore(Node, 3, AArch64::ST3Threev4s_POST);
    else if (VT == MVT::v2i64 || VT == MVT::v2f64)
      return SelectPostStore(Node, 3, AArch64::ST3Threev2d_POST);
    else if (VT == MVT::v1i64 || VT == MVT::v1f64)
      return SelectPostStore(Node, 3, AArch64::ST1Threev1d_POST);
    break;
  }
  case AArch64ISD::ST4post: {
    VT = Node->getOperand(1).getValueType();
    if (VT == MVT::v8i8)
      return SelectPostStore(Node, 4, AArch64::ST4Fourv8b_POST);
    else if (VT == MVT::v16i8)
      return SelectPostStore(Node, 4, AArch64::ST4Fourv16b_POST);
    else if (VT == MVT::v4i16 || VT == MVT::v4f16)
      return SelectPostStore(Node, 4, AArch64::ST4Fourv4h_POST);
    else if (VT == MVT::v8i16 || VT == MVT::v8f16)
      return SelectPostStore(Node, 4, AArch64::ST4Fourv8h_POST);
    else if (VT == MVT::v2i32 || VT == MVT::v2f32)
      return SelectPostStore(Node, 4, AArch64::ST4Fourv2s_POST);
    else if (VT == MVT::v4i32 || VT == MVT::v4f32)
      return SelectPostStore(Node, 4, AArch64::ST4Fourv4s_POST);
    else if (VT == MVT::v2i64 || VT == MVT::v2f64)
      return SelectPostStore(Node, 4, AArch64::ST4Fourv2d_POST);
    else if (VT == MVT::v1i64 || VT == MVT::v1f64)
      return SelectPostStore(Node, 4, AArch64::ST1Fourv1d_POST);
    break;
  }
  case AArch64ISD::ST1x2post: {
    VT = Node->getOperand(1).getValueType();
    if (VT == MVT::v8i8)
      return SelectPostStore(Node, 2, AArch64::ST1Twov8b_POST);
    else if (VT == MVT::v16i8)
      return SelectPostStore(Node, 2, AArch64::ST1Twov16b_POST);
    else if (VT == MVT::v4i16 || VT == MVT::v4f16)
      return SelectPostStore(Node, 2, AArch64::ST1Twov4h_POST);
    else if (VT == MVT::v8i16 || VT == MVT::v8f16)
      return SelectPostStore(Node, 2, AArch64::ST1Twov8h_POST);
    else if (VT == MVT::v2i32 || VT == MVT::v2f32)
      return SelectPostStore(Node, 2, AArch64::ST1Twov2s_POST);
    else if (VT == MVT::v4i32 || VT == MVT::v4f32)
      return SelectPostStore(Node, 2, AArch64::ST1Twov4s_POST);
    else if (VT == MVT::v1i64 || VT == MVT::v1f64)
      return SelectPostStore(Node, 2, AArch64::ST1Twov1d_POST);
    else if (VT == MVT::v2i64 || VT == MVT::v2f64)
      return SelectPostStore(Node, 2, AArch64::ST1Twov2d_POST);
    break;
  }
  case AArch64ISD::ST1x3post: {
    VT = Node->getOperand(1).getValueType();
    if (VT == MVT::v8i8)
      return SelectPostStore(Node, 3, AArch64::ST1Threev8b_POST);
    else if (VT == MVT::v16i8)
      return SelectPostStore(Node, 3, AArch64::ST1Threev16b_POST);
    else if (VT == MVT::v4i16 || VT == MVT::v4f16)
      return SelectPostStore(Node, 3, AArch64::ST1Threev4h_POST);
    else if (VT == MVT::v8i16 || VT == MVT::v8f16)
      return SelectPostStore(Node, 3, AArch64::ST1Threev8h_POST);
    else if (VT == MVT::v2i32 || VT == MVT::v2f32)
      return SelectPostStore(Node, 3, AArch64::ST1Threev2s_POST);
    else if (VT == MVT::v4i32 || VT == MVT::v4f32)
      return SelectPostStore(Node, 3, AArch64::ST1Threev4s_POST);
    else if (VT == MVT::v1i64 || VT == MVT::v1f64)
      return SelectPostStore(Node, 3, AArch64::ST1Threev1d_POST);
    else if (VT == MVT::v2i64 || VT == MVT::v2f64)
      return SelectPostStore(Node, 3, AArch64::ST1Threev2d_POST);
    break;
  }
  case AArch64ISD::ST1x4post: {
    VT = Node->getOperand(1).getValueType();
    if (VT == MVT::v8i8)
      return SelectPostStore(Node, 4, AArch64::ST1Fourv8b_POST);
    else if (VT == MVT::v16i8)
      return SelectPostStore(Node, 4, AArch64::ST1Fourv16b_POST);
    else if (VT == MVT::v4i16 || VT == MVT::v4f16)
      return SelectPostStore(Node, 4, AArch64::ST1Fourv4h_POST);
    else if (VT == MVT::v8i16 || VT == MVT::v8f16)
      return SelectPostStore(Node, 4, AArch64::ST1Fourv8h_POST);
    else if (VT == MVT::v2i32 || VT == MVT::v2f32)
      return SelectPostStore(Node, 4, AArch64::ST1Fourv2s_POST);
    else if (VT == MVT::v4i32 || VT == MVT::v4f32)
      return SelectPostStore(Node, 4, AArch64::ST1Fourv4s_POST);
    else if (VT == MVT::v1i64 || VT == MVT::v1f64)
      return SelectPostStore(Node, 4, AArch64::ST1Fourv1d_POST);
    else if (VT == MVT::v2i64 || VT == MVT::v2f64)
      return SelectPostStore(Node, 4, AArch64::ST1Fourv2d_POST);
    break;
  }
  case AArch64ISD::ST2LANEpost: {
    VT = Node->getOperand(1).getValueType();
    if (VT == MVT::v16i8 || VT == MVT::v8i8)
      return SelectPostStoreLane(Node, 2, AArch64::ST2i8_POST);
    else if (VT == MVT::v8i16 || VT == MVT::v4i16 || VT == MVT::v4f16 ||
             VT == MVT::v8f16)
      return SelectPostStoreLane(Node, 2, AArch64::ST2i16_POST);
    else if (VT == MVT::v4i32 || VT == MVT::v2i32 || VT == MVT::v4f32 ||
             VT == MVT::v2f32)
      return SelectPostStoreLane(Node, 2, AArch64::ST2i32_POST);
    else if (VT == MVT::v2i64 || VT == MVT::v1i64 || VT == MVT::v2f64 ||
             VT == MVT::v1f64)
      return SelectPostStoreLane(Node, 2, AArch64::ST2i64_POST);
    break;
  }
  case AArch64ISD::ST3LANEpost: {
    VT = Node->getOperand(1).getValueType();
    if (VT == MVT::v16i8 || VT == MVT::v8i8)
      return SelectPostStoreLane(Node, 3, AArch64::ST3i8_POST);
    else if (VT == MVT::v8i16 || VT == MVT::v4i16 || VT == MVT::v4f16 ||
             VT == MVT::v8f16)
      return SelectPostStoreLane(Node, 3, AArch64::ST3i16_POST);
    else if (VT == MVT::v4i32 || VT == MVT::v2i32 || VT == MVT::v4f32 ||
             VT == MVT::v2f32)
      return SelectPostStoreLane(Node, 3, AArch64::ST3i32_POST);
    else if (VT == MVT::v2i64 || VT == MVT::v1i64 || VT == MVT::v2f64 ||
             VT == MVT::v1f64)
      return SelectPostStoreLane(Node, 3, AArch64::ST3i64_POST);
    break;
  }
  case AArch64ISD::ST4LANEpost: {
    VT = Node->getOperand(1).getValueType();
    if (VT == MVT::v16i8 || VT == MVT::v8i8)
      return SelectPostStoreLane(Node, 4, AArch64::ST4i8_POST);
    else if (VT == MVT::v8i16 || VT == MVT::v4i16 || VT == MVT::v4f16 ||
             VT == MVT::v8f16)
      return SelectPostStoreLane(Node, 4, AArch64::ST4i16_POST);
    else if (VT == MVT::v4i32 || VT == MVT::v2i32 || VT == MVT::v4f32 ||
             VT == MVT::v2f32)
      return SelectPostStoreLane(Node, 4, AArch64::ST4i32_POST);
    else if (VT == MVT::v2i64 || VT == MVT::v1i64 || VT == MVT::v2f64 ||
             VT == MVT::v1f64)
      return SelectPostStoreLane(Node, 4, AArch64::ST4i64_POST);
    break;
  }

  case ISD::FCEIL:
  case ISD::FFLOOR:
  case ISD::FTRUNC:
  case ISD::FROUND:
    if (SDNode *I = SelectLIBM(Node))
      return I;
    break;
  }

  // Select the default instruction
  ResNode = SelectCode(Node);

  DEBUG(errs() << "=> ");
  if (ResNode == nullptr || ResNode == Node)
    DEBUG(Node->dump(CurDAG));
  else
    DEBUG(ResNode->dump(CurDAG));
  DEBUG(errs() << "\n");

  return ResNode;
}

/// createAArch64ISelDag - This pass converts a legalized DAG into a
/// AArch64-specific DAG, ready for instruction scheduling.
FunctionPass *llvm::createAArch64ISelDag(AArch64TargetMachine &TM,
                                         CodeGenOpt::Level OptLevel) {
  return new AArch64DAGToDAGISel(TM, OptLevel);
}<|MERGE_RESOLUTION|>--- conflicted
+++ resolved
@@ -1460,11 +1460,7 @@
     return false;
 
   // Check whether we really have several bits extract here.
-<<<<<<< HEAD
-  unsigned BitWide = 64 - CountLeadingOnes_64(~(And_mask >> Srl_imm));
-=======
   unsigned BitWide = 64 - countLeadingOnes(~(And_mask >> Srl_imm));
->>>>>>> 969bfdfe
   if (BitWide && isMask_64(And_mask >> Srl_imm)) {
     if (N->getValueType(0) == MVT::i32)
       Opc = AArch64::UBFMWri;
