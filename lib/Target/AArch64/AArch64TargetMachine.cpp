//===-- AArch64TargetMachine.cpp - Define TargetMachine for AArch64 -------===//
//
//                     The LLVM Compiler Infrastructure
//
// This file is distributed under the University of Illinois Open Source
// License. See LICENSE.TXT for details.
//
//===----------------------------------------------------------------------===//
//
//
//===----------------------------------------------------------------------===//

#include "AArch64.h"
#include "AArch64TargetMachine.h"
#include "AArch64TargetObjectFile.h"
#include "AArch64TargetTransformInfo.h"
#include "llvm/CodeGen/Passes.h"
#include "llvm/CodeGen/RegAllocRegistry.h"
#include "llvm/IR/Function.h"
<<<<<<< HEAD
#include "llvm/PassManager.h"
=======
#include "llvm/IR/LegacyPassManager.h"
>>>>>>> 969bfdfe
#include "llvm/Support/CommandLine.h"
#include "llvm/Support/TargetRegistry.h"
#include "llvm/Target/TargetOptions.h"
#include "llvm/Transforms/Scalar.h"
using namespace llvm;

static cl::opt<bool>
EnableCCMP("aarch64-ccmp", cl::desc("Enable the CCMP formation pass"),
           cl::init(true), cl::Hidden);

static cl::opt<bool> EnableMCR("aarch64-mcr",
                               cl::desc("Enable the machine combiner pass"),
                               cl::init(true), cl::Hidden);

static cl::opt<bool>
EnableStPairSuppress("aarch64-stp-suppress", cl::desc("Suppress STP for AArch64"),
                     cl::init(true), cl::Hidden);

static cl::opt<bool>
EnableAdvSIMDScalar("aarch64-simd-scalar", cl::desc("Enable use of AdvSIMD scalar"
                    " integer instructions"), cl::init(false), cl::Hidden);

static cl::opt<bool>
EnablePromoteConstant("aarch64-promote-const", cl::desc("Enable the promote "
                      "constant pass"), cl::init(true), cl::Hidden);

static cl::opt<bool>
EnableCollectLOH("aarch64-collect-loh", cl::desc("Enable the pass that emits the"
                 " linker optimization hints (LOH)"), cl::init(true),
                 cl::Hidden);

static cl::opt<bool>
EnableDeadRegisterElimination("aarch64-dead-def-elimination", cl::Hidden,
                              cl::desc("Enable the pass that removes dead"
                                       " definitons and replaces stores to"
                                       " them with stores to the zero"
                                       " register"),
                              cl::init(true));

static cl::opt<bool>
EnableLoadStoreOpt("aarch64-load-store-opt", cl::desc("Enable the load/store pair"
                   " optimization pass"), cl::init(true), cl::Hidden);

static cl::opt<bool>
EnableAtomicTidy("aarch64-atomic-cfg-tidy", cl::Hidden,
                 cl::desc("Run SimplifyCFG after expanding atomic operations"
                          " to make use of cmpxchg flow-based information"),
                 cl::init(true));

static cl::opt<bool>
EnableEarlyIfConversion("aarch64-enable-early-ifcvt", cl::Hidden,
                        cl::desc("Run early if-conversion"),
                        cl::init(true));

static cl::opt<bool>
EnableCondOpt("aarch64-condopt",
              cl::desc("Enable the condition optimizer pass"),
              cl::init(true), cl::Hidden);

static cl::opt<bool>
EnableA53Fix835769("aarch64-fix-cortex-a53-835769", cl::Hidden,
                cl::desc("Work around Cortex-A53 erratum 835769"),
                cl::init(false));
<<<<<<< HEAD
=======

static cl::opt<bool>
EnableGEPOpt("aarch64-gep-opt", cl::Hidden,
             cl::desc("Enable optimizations on complex GEPs"),
             cl::init(true));
>>>>>>> 969bfdfe

extern "C" void LLVMInitializeAArch64Target() {
  // Register the target.
  RegisterTargetMachine<AArch64leTargetMachine> X(TheAArch64leTarget);
  RegisterTargetMachine<AArch64beTargetMachine> Y(TheAArch64beTarget);
  RegisterTargetMachine<AArch64leTargetMachine> Z(TheARM64Target);
}

//===----------------------------------------------------------------------===//
// AArch64 Lowering public interface.
//===----------------------------------------------------------------------===//
static std::unique_ptr<TargetLoweringObjectFile> createTLOF(const Triple &TT) {
  if (TT.isOSBinFormatMachO())
    return make_unique<AArch64_MachoTargetObjectFile>();

  return make_unique<AArch64_ELFTargetObjectFile>();
}

// Helper function to build a DataLayout string
static std::string computeDataLayout(StringRef TT, bool LittleEndian) {
  Triple Triple(TT);
  if (Triple.isOSBinFormatMachO())
    return "e-m:o-i64:64-i128:128-n32:64-S128";
  if (LittleEndian)
    return "e-m:e-i64:64-i128:128-n32:64-S128";
  return "E-m:e-i64:64-i128:128-n32:64-S128";
}

/// TargetMachine ctor - Create an AArch64 architecture model.
///
AArch64TargetMachine::AArch64TargetMachine(const Target &T, StringRef TT,
                                           StringRef CPU, StringRef FS,
                                           const TargetOptions &Options,
                                           Reloc::Model RM, CodeModel::Model CM,
                                           CodeGenOpt::Level OL,
                                           bool LittleEndian)
<<<<<<< HEAD
    : LLVMTargetMachine(T, TT, CPU, FS, Options, RM, CM, OL),
      Subtarget(TT, CPU, FS, *this, LittleEndian), isLittle(LittleEndian) {
  initAsmInfo();
}

const AArch64Subtarget *
AArch64TargetMachine::getSubtargetImpl(const Function &F) const {
  AttributeSet FnAttrs = F.getAttributes();
  Attribute CPUAttr =
      FnAttrs.getAttribute(AttributeSet::FunctionIndex, "target-cpu");
  Attribute FSAttr =
      FnAttrs.getAttribute(AttributeSet::FunctionIndex, "target-features");
=======
    // This nested ternary is horrible, but DL needs to be properly
    // initialized before TLInfo is constructed.
    : LLVMTargetMachine(T, computeDataLayout(TT, LittleEndian), TT, CPU, FS,
                        Options, RM, CM, OL),
      TLOF(createTLOF(Triple(getTargetTriple()))),
      isLittle(LittleEndian) {
  initAsmInfo();
}

AArch64TargetMachine::~AArch64TargetMachine() {}

const AArch64Subtarget *
AArch64TargetMachine::getSubtargetImpl(const Function &F) const {
  Attribute CPUAttr = F.getFnAttribute("target-cpu");
  Attribute FSAttr = F.getFnAttribute("target-features");
>>>>>>> 969bfdfe

  std::string CPU = !CPUAttr.hasAttribute(Attribute::None)
                        ? CPUAttr.getValueAsString().str()
                        : TargetCPU;
  std::string FS = !FSAttr.hasAttribute(Attribute::None)
                       ? FSAttr.getValueAsString().str()
                       : TargetFS;

  auto &I = SubtargetMap[CPU + FS];
  if (!I) {
    // This needs to be done before we create a new subtarget since any
    // creation will depend on the TM and the code generation flags on the
    // function that reside in TargetOptions.
    resetTargetOptions(F);
    I = llvm::make_unique<AArch64Subtarget>(TargetTriple, CPU, FS, *this, isLittle);
  }
  return I.get();
}

void AArch64leTargetMachine::anchor() { }

AArch64leTargetMachine::
AArch64leTargetMachine(const Target &T, StringRef TT,
                       StringRef CPU, StringRef FS, const TargetOptions &Options,
                       Reloc::Model RM, CodeModel::Model CM,
                       CodeGenOpt::Level OL)
  : AArch64TargetMachine(T, TT, CPU, FS, Options, RM, CM, OL, true) {}

void AArch64beTargetMachine::anchor() { }

AArch64beTargetMachine::
AArch64beTargetMachine(const Target &T, StringRef TT,
                       StringRef CPU, StringRef FS, const TargetOptions &Options,
                       Reloc::Model RM, CodeModel::Model CM,
                       CodeGenOpt::Level OL)
  : AArch64TargetMachine(T, TT, CPU, FS, Options, RM, CM, OL, false) {}

namespace {
/// AArch64 Code Generator Pass Configuration Options.
class AArch64PassConfig : public TargetPassConfig {
public:
  AArch64PassConfig(AArch64TargetMachine *TM, PassManagerBase &PM)
      : TargetPassConfig(TM, PM) {
    if (TM->getOptLevel() != CodeGenOpt::None)
      substitutePass(&PostRASchedulerID, &PostMachineSchedulerID);
  }

  AArch64TargetMachine &getAArch64TargetMachine() const {
    return getTM<AArch64TargetMachine>();
  }

  void addIRPasses()  override;
  bool addPreISel() override;
  bool addInstSelector() override;
  bool addILPOpts() override;
  void addPreRegAlloc() override;
  void addPostRegAlloc() override;
  void addPreSched2() override;
  void addPreEmitPass() override;
};
} // namespace

TargetIRAnalysis AArch64TargetMachine::getTargetIRAnalysis() {
  return TargetIRAnalysis([this](Function &F) {
    return TargetTransformInfo(AArch64TTIImpl(this, F));
  });
}

TargetPassConfig *AArch64TargetMachine::createPassConfig(PassManagerBase &PM) {
  return new AArch64PassConfig(this, PM);
}

void AArch64PassConfig::addIRPasses() {
  // Always expand atomic operations, we don't deal with atomicrmw or cmpxchg
  // ourselves.
  addPass(createAtomicExpandPass(TM));

  // Cmpxchg instructions are often used with a subsequent comparison to
  // determine whether it succeeded. We can exploit existing control-flow in
  // ldrex/strex loops to simplify this, but it needs tidying up.
  if (TM->getOptLevel() != CodeGenOpt::None && EnableAtomicTidy)
    addPass(createCFGSimplificationPass());

  TargetPassConfig::addIRPasses();

  if (TM->getOptLevel() == CodeGenOpt::Aggressive && EnableGEPOpt) {
    // Call SeparateConstOffsetFromGEP pass to extract constants within indices
    // and lower a GEP with multiple indices to either arithmetic operations or
    // multiple GEPs with single index.
    addPass(createSeparateConstOffsetFromGEPPass(TM, true));
    // Call EarlyCSE pass to find and remove subexpressions in the lowered
    // result.
    addPass(createEarlyCSEPass());
    // Do loop invariant code motion in case part of the lowered result is
    // invariant.
    addPass(createLICMPass());
  }
}

// Pass Pipeline Configuration
bool AArch64PassConfig::addPreISel() {
  // Run promote constant before global merge, so that the promoted constants
  // get a chance to be merged
  if (TM->getOptLevel() != CodeGenOpt::None && EnablePromoteConstant)
    addPass(createAArch64PromoteConstantPass());
  // FIXME: On AArch64, this depends on the type.
  // Basically, the addressable offsets are up to 4095 * Ty.getSizeInBytes().
  // and the offset has to be a multiple of the related size in bytes.
  if (TM->getOptLevel() == CodeGenOpt::Aggressive)
    addPass(createGlobalMergePass(TM, 4095));
  if (TM->getOptLevel() != CodeGenOpt::None)
    addPass(createAArch64AddressTypePromotionPass());

  return false;
}

bool AArch64PassConfig::addInstSelector() {
  addPass(createAArch64ISelDag(getAArch64TargetMachine(), getOptLevel()));

  // For ELF, cleanup any local-dynamic TLS accesses (i.e. combine as many
  // references to _TLS_MODULE_BASE_ as possible.
  if (Triple(TM->getTargetTriple()).isOSBinFormatELF() &&
      getOptLevel() != CodeGenOpt::None)
    addPass(createAArch64CleanupLocalDynamicTLSPass());

  return false;
}

bool AArch64PassConfig::addILPOpts() {
  if (EnableCondOpt)
    addPass(createAArch64ConditionOptimizerPass());
  if (EnableCCMP)
    addPass(createAArch64ConditionalCompares());
  if (EnableMCR)
    addPass(&MachineCombinerID);
  if (EnableEarlyIfConversion)
    addPass(&EarlyIfConverterID);
  if (EnableStPairSuppress)
    addPass(createAArch64StorePairSuppressPass());
  return true;
}

void AArch64PassConfig::addPreRegAlloc() {
  // Use AdvSIMD scalar instructions whenever profitable.
  if (TM->getOptLevel() != CodeGenOpt::None && EnableAdvSIMDScalar) {
    addPass(createAArch64AdvSIMDScalar());
    // The AdvSIMD pass may produce copies that can be rewritten to
    // be register coaleascer friendly.
    addPass(&PeepholeOptimizerID);
  }
<<<<<<< HEAD
  return true;
=======
>>>>>>> 969bfdfe
}

void AArch64PassConfig::addPostRegAlloc() {
  // Change dead register definitions to refer to the zero register.
  if (TM->getOptLevel() != CodeGenOpt::None && EnableDeadRegisterElimination)
    addPass(createAArch64DeadRegisterDefinitions());
<<<<<<< HEAD
  if (TM->getOptLevel() != CodeGenOpt::None &&
      (TM->getSubtarget<AArch64Subtarget>().isCortexA53() ||
       TM->getSubtarget<AArch64Subtarget>().isCortexA57()) &&
      usingDefaultRegAlloc())
=======
  if (TM->getOptLevel() != CodeGenOpt::None && usingDefaultRegAlloc())
>>>>>>> 969bfdfe
    // Improve performance for some FP/SIMD code for A57.
    addPass(createAArch64A57FPLoadBalancing());
}

void AArch64PassConfig::addPreSched2() {
  // Expand some pseudo instructions to allow proper scheduling.
  addPass(createAArch64ExpandPseudoPass());
  // Use load/store pair instructions when possible.
  if (TM->getOptLevel() != CodeGenOpt::None && EnableLoadStoreOpt)
    addPass(createAArch64LoadStoreOptimizationPass());
}

<<<<<<< HEAD
bool AArch64PassConfig::addPreEmitPass() {
=======
void AArch64PassConfig::addPreEmitPass() {
>>>>>>> 969bfdfe
  if (EnableA53Fix835769)
    addPass(createAArch64A53Fix835769());
  // Relax conditional branch instructions if they're otherwise out of
  // range of their destination.
  addPass(createAArch64BranchRelaxation());
  if (TM->getOptLevel() != CodeGenOpt::None && EnableCollectLOH &&
      Triple(TM->getTargetTriple()).isOSBinFormatMachO())
    addPass(createAArch64CollectLOHPass());
}<|MERGE_RESOLUTION|>--- conflicted
+++ resolved
@@ -17,11 +17,7 @@
 #include "llvm/CodeGen/Passes.h"
 #include "llvm/CodeGen/RegAllocRegistry.h"
 #include "llvm/IR/Function.h"
-<<<<<<< HEAD
-#include "llvm/PassManager.h"
-=======
 #include "llvm/IR/LegacyPassManager.h"
->>>>>>> 969bfdfe
 #include "llvm/Support/CommandLine.h"
 #include "llvm/Support/TargetRegistry.h"
 #include "llvm/Target/TargetOptions.h"
@@ -85,14 +81,11 @@
 EnableA53Fix835769("aarch64-fix-cortex-a53-835769", cl::Hidden,
                 cl::desc("Work around Cortex-A53 erratum 835769"),
                 cl::init(false));
-<<<<<<< HEAD
-=======
 
 static cl::opt<bool>
 EnableGEPOpt("aarch64-gep-opt", cl::Hidden,
              cl::desc("Enable optimizations on complex GEPs"),
              cl::init(true));
->>>>>>> 969bfdfe
 
 extern "C" void LLVMInitializeAArch64Target() {
   // Register the target.
@@ -129,20 +122,6 @@
                                            Reloc::Model RM, CodeModel::Model CM,
                                            CodeGenOpt::Level OL,
                                            bool LittleEndian)
-<<<<<<< HEAD
-    : LLVMTargetMachine(T, TT, CPU, FS, Options, RM, CM, OL),
-      Subtarget(TT, CPU, FS, *this, LittleEndian), isLittle(LittleEndian) {
-  initAsmInfo();
-}
-
-const AArch64Subtarget *
-AArch64TargetMachine::getSubtargetImpl(const Function &F) const {
-  AttributeSet FnAttrs = F.getAttributes();
-  Attribute CPUAttr =
-      FnAttrs.getAttribute(AttributeSet::FunctionIndex, "target-cpu");
-  Attribute FSAttr =
-      FnAttrs.getAttribute(AttributeSet::FunctionIndex, "target-features");
-=======
     // This nested ternary is horrible, but DL needs to be properly
     // initialized before TLInfo is constructed.
     : LLVMTargetMachine(T, computeDataLayout(TT, LittleEndian), TT, CPU, FS,
@@ -158,7 +137,6 @@
 AArch64TargetMachine::getSubtargetImpl(const Function &F) const {
   Attribute CPUAttr = F.getFnAttribute("target-cpu");
   Attribute FSAttr = F.getFnAttribute("target-features");
->>>>>>> 969bfdfe
 
   std::string CPU = !CPUAttr.hasAttribute(Attribute::None)
                         ? CPUAttr.getValueAsString().str()
@@ -309,24 +287,13 @@
     // be register coaleascer friendly.
     addPass(&PeepholeOptimizerID);
   }
-<<<<<<< HEAD
-  return true;
-=======
->>>>>>> 969bfdfe
 }
 
 void AArch64PassConfig::addPostRegAlloc() {
   // Change dead register definitions to refer to the zero register.
   if (TM->getOptLevel() != CodeGenOpt::None && EnableDeadRegisterElimination)
     addPass(createAArch64DeadRegisterDefinitions());
-<<<<<<< HEAD
-  if (TM->getOptLevel() != CodeGenOpt::None &&
-      (TM->getSubtarget<AArch64Subtarget>().isCortexA53() ||
-       TM->getSubtarget<AArch64Subtarget>().isCortexA57()) &&
-      usingDefaultRegAlloc())
-=======
   if (TM->getOptLevel() != CodeGenOpt::None && usingDefaultRegAlloc())
->>>>>>> 969bfdfe
     // Improve performance for some FP/SIMD code for A57.
     addPass(createAArch64A57FPLoadBalancing());
 }
@@ -339,11 +306,7 @@
     addPass(createAArch64LoadStoreOptimizationPass());
 }
 
-<<<<<<< HEAD
-bool AArch64PassConfig::addPreEmitPass() {
-=======
 void AArch64PassConfig::addPreEmitPass() {
->>>>>>> 969bfdfe
   if (EnableA53Fix835769)
     addPass(createAArch64A53Fix835769());
   // Relax conditional branch instructions if they're otherwise out of
