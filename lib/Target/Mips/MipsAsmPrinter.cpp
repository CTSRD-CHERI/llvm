//===- MipsAsmPrinter.cpp - Mips LLVM Assembly Printer --------------------===//
//
//                     The LLVM Compiler Infrastructure
//
// This file is distributed under the University of Illinois Open Source
// License. See LICENSE.TXT for details.
//
//===----------------------------------------------------------------------===//
//
// This file contains a printer that converts from our internal representation
// of machine-dependent LLVM code to GAS-format MIPS assembly language.
//
//===----------------------------------------------------------------------===//

#include "MipsAsmPrinter.h"
#include "InstPrinter/MipsInstPrinter.h"
#include "MCTargetDesc/MipsABIInfo.h"
#include "MCTargetDesc/MipsBaseInfo.h"
#include "MCTargetDesc/MipsMCNaCl.h"
#include "MCTargetDesc/MipsMCTargetDesc.h"
#include "Mips.h"
#include "MipsMCInstLower.h"
#include "MipsMachineFunction.h"
#include "MipsSubtarget.h"
#include "MipsTargetMachine.h"
#include "MipsTargetStreamer.h"
#include "llvm/ADT/SmallString.h"
#include "llvm/ADT/StringRef.h"
#include "llvm/ADT/Triple.h"
#include "llvm/ADT/Twine.h"
#include "llvm/BinaryFormat/ELF.h"
#include "llvm/CodeGen/MachineBasicBlock.h"
#include "llvm/CodeGen/MachineConstantPool.h"
#include "llvm/CodeGen/MachineFrameInfo.h"
#include "llvm/CodeGen/MachineFunction.h"
#include "llvm/CodeGen/MachineInstr.h"
#include "llvm/CodeGen/MachineJumpTableInfo.h"
#include "llvm/CodeGen/MachineOperand.h"
#include "llvm/CodeGen/TargetRegisterInfo.h"
#include "llvm/CodeGen/TargetSubtargetInfo.h"
#include "llvm/IR/Attributes.h"
#include "llvm/IR/BasicBlock.h"
#include "llvm/IR/DataLayout.h"
#include "llvm/IR/Function.h"
#include "llvm/IR/InlineAsm.h"
#include "llvm/IR/Instructions.h"
#include "llvm/MC/MCContext.h"
#include "llvm/MC/MCExpr.h"
#include "llvm/MC/MCInst.h"
#include "llvm/MC/MCInstBuilder.h"
#include "llvm/MC/MCObjectFileInfo.h"
#include "llvm/MC/MCSectionELF.h"
#include "llvm/MC/MCSymbol.h"
#include "llvm/MC/MCSymbolELF.h"
#include "llvm/Support/Casting.h"
#include "llvm/Support/ErrorHandling.h"
#include "llvm/Support/TargetRegistry.h"
#include "llvm/Support/raw_ostream.h"
#include "llvm/Target/TargetMachine.h"
#include <cassert>
#include <cstdint>
#include <map>
#include <memory>
#include <string>
#include <vector>

using namespace llvm;

#define DEBUG_TYPE "mips-asm-printer"

MipsTargetStreamer &MipsAsmPrinter::getTargetStreamer() const {
  return static_cast<MipsTargetStreamer &>(*OutStreamer->getTargetStreamer());
}

bool MipsAsmPrinter::runOnMachineFunction(MachineFunction &MF) {
  Subtarget = &MF.getSubtarget<MipsSubtarget>();

  MipsFI = MF.getInfo<MipsFunctionInfo>();
  if (Subtarget->inMips16Mode())
    for (std::map<
             const char *,
             const Mips16HardFloatInfo::FuncSignature *>::const_iterator
             it = MipsFI->StubsNeeded.begin();
         it != MipsFI->StubsNeeded.end(); ++it) {
      const char *Symbol = it->first;
      const Mips16HardFloatInfo::FuncSignature *Signature = it->second;
      if (StubsNeeded.find(Symbol) == StubsNeeded.end())
        StubsNeeded[Symbol] = Signature;
    }
  MCP = MF.getConstantPool();

  // In NaCl, all indirect jump targets must be aligned to bundle size.
  if (Subtarget->isTargetNaCl())
    NaClAlignIndirectJumpTargets(MF);

  AsmPrinter::runOnMachineFunction(MF);

  emitXRayTable();

  return true;
}

bool MipsAsmPrinter::lowerOperand(const MachineOperand &MO, MCOperand &MCOp) {
  MCOp = MCInstLowering.LowerOperand(MO);
  return MCOp.isValid();
}

#include "MipsGenMCPseudoLowering.inc"

// Lower PseudoReturn/PseudoIndirectBranch/PseudoIndirectBranch64 to JR, JR_MM,
// JALR, or JALR64 as appropriate for the target.
void MipsAsmPrinter::emitPseudoIndirectBranch(MCStreamer &OutStreamer,
                                              const MachineInstr *MI) {
  bool HasLinkReg = false;
  bool InMicroMipsMode = Subtarget->inMicroMipsMode();
  MCInst TmpInst0;
  bool isPsuedoReturn = false;

  if (Subtarget->hasMips64r6()) {
    // MIPS64r6 should use (JALR64 ZERO_64, $rs)
    TmpInst0.setOpcode(Mips::JALR64);
    HasLinkReg = true;
  } else if (Subtarget->hasMips32r6()) {
    // MIPS32r6 should use (JALR ZERO, $rs)
    if (InMicroMipsMode)
      TmpInst0.setOpcode(Mips::JRC16_MMR6);
    else {
      TmpInst0.setOpcode(Mips::JALR);
      HasLinkReg = true;
    }
  } else if (Subtarget->inMicroMipsMode())
    // microMIPS should use (JR_MM $rs)
    TmpInst0.setOpcode(Mips::JR_MM);
  else if (static_cast<MipsTargetMachine &>(TM).getABI().IsCheriPureCap())
    // Everything else should use (JR $rs) or (CJR $rs), depending on the register.
<<<<<<< HEAD
      // Pseusdo return should use ccall $cra, $crd, 2
    if(MI->getOpcode() == Mips::PseudoReturnCap) {
        isPsuedoReturn = true;
        TmpInst0.setOpcode(Mips::CCall);
    } else {
        TmpInst0.setOpcode(Mips::CheriRegsRegClass.contains(MI->getOperand(0).getReg()) ? Mips::CJR : Mips::JR);
    }
=======
    TmpInst0.setOpcode(
        Mips::CheriGPROrCNullRegClass.contains(MI->getOperand(0).getReg())
            ? Mips::CJR
            : Mips::JR);
>>>>>>> 961e3453
  else {
    // Everything else should use (JR $rs)
    TmpInst0.setOpcode(Mips::JR);
  }

  MCOperand MCOp;

  if (HasLinkReg) {
    unsigned ZeroReg = Subtarget->isGP64bit() ? Mips::ZERO_64 : Mips::ZERO;
    TmpInst0.addOperand(MCOperand::createReg(ZeroReg));
  }

  lowerOperand(MI->getOperand(0), MCOp);
  TmpInst0.addOperand(MCOp);

  if(isPsuedoReturn) {
      MCOperand MCOp1;
      lowerOperand(MI->getOperand(1), MCOp1);
      MCOperand MCOp2;
      lowerOperand(MI->getOperand(2), MCOp2);
      TmpInst0.addOperand(MCOp1);
      TmpInst0.addOperand(MCOp2);
  }

  EmitToStreamer(OutStreamer, TmpInst0);
}

void MipsAsmPrinter::EmitInstruction(const MachineInstr *MI) {
  MipsTargetStreamer &TS = getTargetStreamer();
  unsigned Opc = MI->getOpcode();
  TS.forbidModuleDirective();

  if (MI->isDebugValue()) {
    SmallString<128> Str;
    raw_svector_ostream OS(Str);

    PrintDebugValueComment(MI, OS);
    return;
  }
  if (MI->isDebugLabel())
    return;

  // If we just ended a constant pool, mark it as such.
  if (InConstantPool && Opc != Mips::CONSTPOOL_ENTRY) {
    OutStreamer->EmitDataRegion(MCDR_DataRegionEnd);
    InConstantPool = false;
  }
  if (Opc == Mips::CONSTPOOL_ENTRY) {
    // CONSTPOOL_ENTRY - This instruction represents a floating
    // constant pool in the function.  The first operand is the ID#
    // for this instruction, the second is the index into the
    // MachineConstantPool that this is, the third is the size in
    // bytes of this constant pool entry.
    // The required alignment is specified on the basic block holding this MI.
    //
    unsigned LabelId = (unsigned)MI->getOperand(0).getImm();
    unsigned CPIdx = (unsigned)MI->getOperand(1).getIndex();

    // If this is the first entry of the pool, mark it.
    if (!InConstantPool) {
      OutStreamer->EmitDataRegion(MCDR_DataRegion);
      InConstantPool = true;
    }

    OutStreamer->EmitLabel(GetCPISymbol(LabelId));

    const MachineConstantPoolEntry &MCPE = MCP->getConstants()[CPIdx];
    if (MCPE.isMachineConstantPoolEntry())
      EmitMachineConstantPoolValue(MCPE.Val.MachineCPVal);
    else
      EmitGlobalConstant(MF->getDataLayout(), MCPE.Val.ConstVal);
    return;
  }

  switch (Opc) {
  case Mips::PATCHABLE_FUNCTION_ENTER:
    LowerPATCHABLE_FUNCTION_ENTER(*MI);
    return;
  case Mips::PATCHABLE_FUNCTION_EXIT:
    LowerPATCHABLE_FUNCTION_EXIT(*MI);
    return;
  case Mips::PATCHABLE_TAIL_CALL:
    LowerPATCHABLE_TAIL_CALL(*MI);
    return;
  }

  MachineBasicBlock::const_instr_iterator I = MI->getIterator();
  MachineBasicBlock::const_instr_iterator E = MI->getParent()->instr_end();

  do {
    // Do any auto-generated pseudo lowerings.
    if (emitPseudoExpansionLowering(*OutStreamer, &*I))
      continue;

    if (I->getOpcode() == Mips::PseudoReturn ||
        I->getOpcode() == Mips::PseudoReturn64 ||
        I->getOpcode() == Mips::PseudoReturnCap ||
        I->getOpcode() == Mips::PseudoIndirectBranch ||
        I->getOpcode() == Mips::PseudoIndirectBranch64 ||
        I->getOpcode() == Mips::PseudoIndirectBranchCap ||
        I->getOpcode() == Mips::TAILCALLREG ||
        I->getOpcode() == Mips::TAILCALLREG64) {
      emitPseudoIndirectBranch(*OutStreamer, &*I);
      continue;
    }

    // The inMips16Mode() test is not permanent.
    // Some instructions are marked as pseudo right now which
    // would make the test fail for the wrong reason but
    // that will be fixed soon. We need this here because we are
    // removing another test for this situation downstream in the
    // callchain.
    //
    if (I->isPseudo() && !Subtarget->inMips16Mode()
        && !isLongBranchPseudo(I->getOpcode()))
      llvm_unreachable("Pseudo opcode found in EmitInstruction()");

    MCInst TmpInst0;
    MCInstLowering.Lower(&*I, TmpInst0);
    EmitToStreamer(*OutStreamer, TmpInst0);
  } while ((++I != E) && I->isInsideBundle()); // Delay slot check
}

//===----------------------------------------------------------------------===//
//
//  Mips Asm Directives
//
//  -- Frame directive "frame Stackpointer, Stacksize, RARegister"
//  Describe the stack frame.
//
//  -- Mask directives "(f)mask  bitmask, offset"
//  Tells the assembler which registers are saved and where.
//  bitmask - contain a little endian bitset indicating which registers are
//            saved on function prologue (e.g. with a 0x80000000 mask, the
//            assembler knows the register 31 (RA) is saved at prologue.
//  offset  - the position before stack pointer subtraction indicating where
//            the first saved register on prologue is located. (e.g. with a
//
//  Consider the following function prologue:
//
//    .frame  $fp,48,$ra
//    .mask   0xc0000000,-8
//       addiu $sp, $sp, -48
//       sw $ra, 40($sp)
//       sw $fp, 36($sp)
//
//    With a 0xc0000000 mask, the assembler knows the register 31 (RA) and
//    30 (FP) are saved at prologue. As the save order on prologue is from
//    left to right, RA is saved first. A -8 offset means that after the
//    stack pointer subtration, the first register in the mask (RA) will be
//    saved at address 48-8=40.
//
//===----------------------------------------------------------------------===//

//===----------------------------------------------------------------------===//
// Mask directives
//===----------------------------------------------------------------------===//

// Create a bitmask with all callee saved registers for CPU or Floating Point
// registers. For CPU registers consider RA, GP and FP for saving if necessary.
void MipsAsmPrinter::printSavedRegsBitmask() {
  // CPU and FPU Saved Registers Bitmasks
  unsigned CPUBitmask = 0, FPUBitmask = 0;
  int CPUTopSavedRegOff, FPUTopSavedRegOff;

  // Set the CPU and FPU Bitmasks
  const MachineFrameInfo &MFI = MF->getFrameInfo();
  const TargetRegisterInfo *TRI = MF->getSubtarget().getRegisterInfo();
  const std::vector<CalleeSavedInfo> &CSI = MFI.getCalleeSavedInfo();
  // size of stack area to which FP callee-saved regs are saved.
  unsigned CPURegSize = TRI->getRegSizeInBits(Mips::GPR32RegClass) / 8;
  unsigned FGR32RegSize = TRI->getRegSizeInBits(Mips::FGR32RegClass) / 8;
  unsigned AFGR64RegSize = TRI->getRegSizeInBits(Mips::AFGR64RegClass) / 8;
  bool HasAFGR64Reg = false;
  unsigned CSFPRegsSize = 0;

  for (const auto &I : CSI) {
    unsigned Reg = I.getReg();
    unsigned RegNum = TRI->getEncodingValue(Reg);

    // If it's a floating point register, set the FPU Bitmask.
    // If it's a general purpose register, set the CPU Bitmask.
    if (Mips::FGR32RegClass.contains(Reg)) {
      FPUBitmask |= (1 << RegNum);
      CSFPRegsSize += FGR32RegSize;
    } else if (Mips::AFGR64RegClass.contains(Reg)) {
      FPUBitmask |= (3 << RegNum);
      CSFPRegsSize += AFGR64RegSize;
      HasAFGR64Reg = true;
    } else if (Mips::GPR32RegClass.contains(Reg))
      CPUBitmask |= (1 << RegNum);
  }

  // FP Regs are saved right below where the virtual frame pointer points to.
  FPUTopSavedRegOff = FPUBitmask ?
    (HasAFGR64Reg ? -AFGR64RegSize : -FGR32RegSize) : 0;

  // CPU Regs are saved below FP Regs.
  CPUTopSavedRegOff = CPUBitmask ? -CSFPRegsSize - CPURegSize : 0;

  MipsTargetStreamer &TS = getTargetStreamer();
  // Print CPUBitmask
  TS.emitMask(CPUBitmask, CPUTopSavedRegOff);

  // Print FPUBitmask
  TS.emitFMask(FPUBitmask, FPUTopSavedRegOff);
}

//===----------------------------------------------------------------------===//
// Frame and Set directives
//===----------------------------------------------------------------------===//

/// Frame Directive
void MipsAsmPrinter::emitFrameDirective() {
  const TargetRegisterInfo &RI = *MF->getSubtarget().getRegisterInfo();

  unsigned stackReg  = RI.getFrameRegister(*MF);
  unsigned returnReg = RI.getRARegister();
  unsigned stackSize = MF->getFrameInfo().getStackSize();

  getTargetStreamer().emitFrame(stackReg, stackSize, returnReg);
}

/// Emit Set directives.
const char *MipsAsmPrinter::getCurrentABIString() const {
  switch (static_cast<MipsTargetMachine &>(TM).getABI().GetEnumValue()) {
  case MipsABIInfo::ABI::O32:  return "abi32";
  case MipsABIInfo::ABI::N32:  return "abiN32";
  case MipsABIInfo::ABI::N64:  return "abi64";
  default: llvm_unreachable("Unknown Mips ABI");
  }
}

void MipsAsmPrinter::EmitAuxFunctionEntryLabel(MCSymbol *symbol) {
  MipsTargetStreamer &TS = getTargetStreamer();

  // NaCl sandboxing requires that indirect call instructions are masked.
  // This means that function entry points should be bundle-aligned.
  if (Subtarget->isTargetNaCl())
    EmitAlignment(std::max(MF->getAlignment(), MIPS_NACL_BUNDLE_ALIGN));

  if (Subtarget->inMicroMipsMode()) {
    TS.emitDirectiveSetMicroMips();
    TS.setUsesMicroMips();
    TS.updateABIInfo(*Subtarget);
  } else
    TS.emitDirectiveSetNoMicroMips();

  if (Subtarget->inMips16Mode())
    TS.emitDirectiveSetMips16();
  else
    TS.emitDirectiveSetNoMips16();

  TS.emitDirectiveEnt(*symbol);
  OutStreamer->EmitLabel(symbol);
}

/// EmitFunctionBodyStart - Targets can override this to emit stuff before
/// the first basic block in the function.
void MipsAsmPrinter::EmitFunctionBodyStart() {
  MipsTargetStreamer &TS = getTargetStreamer();

  MCInstLowering.Initialize(&MF->getContext());

  bool IsNakedFunction = MF->getFunction().hasFnAttribute(Attribute::Naked);
  if (!IsNakedFunction)
    emitFrameDirective();

  if (!IsNakedFunction)
    printSavedRegsBitmask();

  if (!Subtarget->inMips16Mode()) {
    TS.emitDirectiveSetNoReorder();
    TS.emitDirectiveSetNoMacro();
    TS.emitDirectiveSetNoAt();
  }
}

/// EmitFunctionBodyEnd - Targets can override this to emit stuff after
/// the last basic block in the function.
void MipsAsmPrinter::EmitFunctionBodyEnd() {
  MipsTargetStreamer &TS = getTargetStreamer();

  // There are instruction for this macros, but they must
  // always be at the function end, and we can't emit and
  // break with BB logic.
  if (!Subtarget->inMips16Mode()) {
    TS.emitDirectiveSetAt();
    TS.emitDirectiveSetMacro();
    TS.emitDirectiveSetReorder();
  }
  TS.emitDirectiveEnd(CurrentFnSym->getName());
  // Make sure to terminate any constant pools that were at the end
  // of the function.
  if (!InConstantPool)
    return;
  InConstantPool = false;
  OutStreamer->EmitDataRegion(MCDR_DataRegionEnd);
}

void MipsAsmPrinter::EmitAuxFunctionBodyEnd(MCSymbol* symbol) {
  MipsTargetStreamer &TS = getTargetStreamer();
  TS.emitDirectiveEnd(symbol->getName());
  OutStreamer->EmitSymbolAttribute(symbol, MCSA_Global);
}

void MipsAsmPrinter::EmitBasicBlockEnd(const MachineBasicBlock &MBB) {
  AsmPrinter::EmitBasicBlockEnd(MBB);
  MipsTargetStreamer &TS = getTargetStreamer();
  if (MBB.empty())
    TS.emitDirectiveInsn();
}

/// isBlockOnlyReachableByFallthough - Return true if the basic block has
/// exactly one predecessor and the control transfer mechanism between
/// the predecessor and this block is a fall-through.
bool MipsAsmPrinter::isBlockOnlyReachableByFallthrough(const MachineBasicBlock*
                                                       MBB) const {
  // The predecessor has to be immediately before this block.
  const MachineBasicBlock *Pred = *MBB->pred_begin();

  // If the predecessor is a switch statement, assume a jump table
  // implementation, so it is not a fall through.
  if (const BasicBlock *bb = Pred->getBasicBlock())
    if (isa<SwitchInst>(bb->getTerminator()))
      return false;

  // If this is a landing pad, it isn't a fall through.  If it has no preds,
  // then nothing falls through to it.
  if (MBB->isEHPad() || MBB->pred_empty())
    return false;

  // If there isn't exactly one predecessor, it can't be a fall through.
  MachineBasicBlock::const_pred_iterator PI = MBB->pred_begin(), PI2 = PI;
  ++PI2;

  if (PI2 != MBB->pred_end())
    return false;

  // The predecessor has to be immediately before this block.
  if (!Pred->isLayoutSuccessor(MBB))
    return false;

  // If the block is completely empty, then it definitely does fall through.
  if (Pred->empty())
    return true;

  // Otherwise, check the last instruction.
  // Check if the last terminator is an unconditional branch.
  MachineBasicBlock::const_iterator I = Pred->end();
  while (I != Pred->begin() && !(--I)->isTerminator()) ;

  return !I->isBarrier();
}

// Print out an operand for an inline asm expression.
bool MipsAsmPrinter::PrintAsmOperand(const MachineInstr *MI, unsigned OpNum,
                                     unsigned AsmVariant, const char *ExtraCode,
                                     raw_ostream &O) {
  // Does this asm operand have a single letter operand modifier?
  if (ExtraCode && ExtraCode[0]) {
    if (ExtraCode[1] != 0) return true; // Unknown modifier.

    const MachineOperand &MO = MI->getOperand(OpNum);
    switch (ExtraCode[0]) {
    default:
      // See if this is a generic print operand
      return AsmPrinter::PrintAsmOperand(MI,OpNum,AsmVariant,ExtraCode,O);
    case 'X': // hex const int
      if ((MO.getType()) != MachineOperand::MO_Immediate)
        return true;
      O << "0x" << Twine::utohexstr(MO.getImm());
      return false;
    case 'x': // hex const int (low 16 bits)
      if ((MO.getType()) != MachineOperand::MO_Immediate)
        return true;
      O << "0x" << Twine::utohexstr(MO.getImm() & 0xffff);
      return false;
    case 'd': // decimal const int
      if ((MO.getType()) != MachineOperand::MO_Immediate)
        return true;
      O << MO.getImm();
      return false;
    case 'm': // decimal const int minus 1
      if ((MO.getType()) != MachineOperand::MO_Immediate)
        return true;
      O << MO.getImm() - 1;
      return false;
    case 'y': // exact log2
      if ((MO.getType()) != MachineOperand::MO_Immediate)
        return true;
      if (!isPowerOf2_64(MO.getImm()))
        return true;
      O << Log2_64(MO.getImm());
      return false;
    case 'z':
      // $0 if zero, regular printing otherwise
      if (MO.getType() == MachineOperand::MO_Immediate && MO.getImm() == 0) {
        O << "$0";
        return false;
      }
      // If not, call printOperand as normal.
      break;
    case 'D': // Second part of a double word register operand
    case 'L': // Low order register of a double word register operand
    case 'M': // High order register of a double word register operand
    {
      if (OpNum == 0)
        return true;
      const MachineOperand &FlagsOP = MI->getOperand(OpNum - 1);
      if (!FlagsOP.isImm())
        return true;
      unsigned Flags = FlagsOP.getImm();
      unsigned NumVals = InlineAsm::getNumOperandRegisters(Flags);
      // Number of registers represented by this operand. We are looking
      // for 2 for 32 bit mode and 1 for 64 bit mode.
      if (NumVals != 2) {
        if (Subtarget->isGP64bit() && NumVals == 1 && MO.isReg()) {
          unsigned Reg = MO.getReg();
          O << '$' << MipsInstPrinter::getRegisterName(Reg);
          return false;
        }
        return true;
      }

      unsigned RegOp = OpNum;
      if (!Subtarget->isGP64bit()){
        // Endianness reverses which register holds the high or low value
        // between M and L.
        switch(ExtraCode[0]) {
        case 'M':
          RegOp = (Subtarget->isLittle()) ? OpNum + 1 : OpNum;
          break;
        case 'L':
          RegOp = (Subtarget->isLittle()) ? OpNum : OpNum + 1;
          break;
        case 'D': // Always the second part
          RegOp = OpNum + 1;
        }
        if (RegOp >= MI->getNumOperands())
          return true;
        const MachineOperand &MO = MI->getOperand(RegOp);
        if (!MO.isReg())
          return true;
        unsigned Reg = MO.getReg();
        O << '$' << MipsInstPrinter::getRegisterName(Reg);
        return false;
      }
    }
    case 'w':
      // Print MSA registers for the 'f' constraint
      // In LLVM, the 'w' modifier doesn't need to do anything.
      // We can just call printOperand as normal.
      break;
    }
  }

  printOperand(MI, OpNum, O);
  return false;
}

bool MipsAsmPrinter::PrintAsmMemoryOperand(const MachineInstr *MI,
                                           unsigned OpNum, unsigned AsmVariant,
                                           const char *ExtraCode,
                                           raw_ostream &O) {
  assert(OpNum + 1 < MI->getNumOperands() && "Insufficient operands");
  const MachineOperand &BaseMO = MI->getOperand(OpNum);
  const MachineOperand &OffsetMO = MI->getOperand(OpNum + 1);
  assert(BaseMO.isReg() && "Unexpected base pointer for inline asm memory operand.");
  assert(OffsetMO.isImm() && "Unexpected offset for inline asm memory operand.");
  int Offset = OffsetMO.getImm();

  // Currently we are expecting either no ExtraCode or 'D','M','L'.
  if (ExtraCode) {
    switch (ExtraCode[0]) {
    case 'D':
      Offset += 4;
      break;
    case 'M':
      if (Subtarget->isLittle())
        Offset += 4;
      break;
    case 'L':
      if (!Subtarget->isLittle())
        Offset += 4;
      break;
    default:
      return true; // Unknown modifier.
    }
  }

  O << Offset << "($" << MipsInstPrinter::getRegisterName(BaseMO.getReg())
    << ")";

  return false;
}

void MipsAsmPrinter::printOperand(const MachineInstr *MI, int opNum,
                                  raw_ostream &O) {
  const MachineOperand &MO = MI->getOperand(opNum);
  bool closeP = false;

  if (MO.getTargetFlags())
    closeP = true;

  switch(MO.getTargetFlags()) {
  case MipsII::MO_GPREL:    O << "%gp_rel("; break;
  case MipsII::MO_GOT_CALL: O << "%call16("; break;
  case MipsII::MO_GOT:      O << "%got(";    break;
  case MipsII::MO_ABS_HI:   O << "%hi(";     break;
  case MipsII::MO_ABS_LO:   O << "%lo(";     break;
  case MipsII::MO_HIGHER:   O << "%higher("; break;
  case MipsII::MO_HIGHEST:  O << "%highest(("; break;
  case MipsII::MO_TLSGD:    O << "%tlsgd(";  break;
  case MipsII::MO_GOTTPREL: O << "%gottprel("; break;
  case MipsII::MO_TPREL_HI: O << "%tprel_hi("; break;
  case MipsII::MO_TPREL_LO: O << "%tprel_lo("; break;
  case MipsII::MO_GPOFF_HI: O << "%hi(%neg(%gp_rel("; break;
  case MipsII::MO_GPOFF_LO: O << "%lo(%neg(%gp_rel("; break;
  case MipsII::MO_CAPTABLE_OFF_HI: O << "%hi(%neg(%captab_rel("; break;
  case MipsII::MO_CAPTABLE_OFF_LO: O << "%lo(%neg(%captab_rel("; break;
  case MipsII::MO_GOT_DISP: O << "%got_disp("; break;
  case MipsII::MO_GOT_PAGE: O << "%got_page("; break;
  case MipsII::MO_GOT_OFST: O << "%got_ofst("; break;

  case MipsII::MO_CAPTAB11:         O << "%captab(";    break;
  case MipsII::MO_CAPTAB_HI16:      O << "%captab_hi("; break;
  case MipsII::MO_CAPTAB_LO16:      O << "%captab_lo("; break;
  case MipsII::MO_CAPTAB_CALL11:    O << "%capcall(";    break;
  case MipsII::MO_CAPTAB_CALL_HI16: O << "%capcall_hi("; break;
  case MipsII::MO_CAPTAB_CALL_LO16: O << "%capcall_lo("; break;
  }

  switch (MO.getType()) {
    case MachineOperand::MO_Register:
      O << '$'
        << StringRef(MipsInstPrinter::getRegisterName(MO.getReg())).lower();
      break;

    case MachineOperand::MO_Immediate:
      O << MO.getImm();
      break;

    case MachineOperand::MO_MachineBasicBlock:
      MO.getMBB()->getSymbol()->print(O, MAI);
      return;

    case MachineOperand::MO_GlobalAddress:
      getSymbol(MO.getGlobal())->print(O, MAI);
      break;

    case MachineOperand::MO_BlockAddress: {
      MCSymbol *BA = GetBlockAddressSymbol(MO.getBlockAddress());
      O << BA->getName();
      break;
    }

    case MachineOperand::MO_ConstantPoolIndex:
      O << getDataLayout().getPrivateGlobalPrefix() << "CPI"
        << getFunctionNumber() << "_" << MO.getIndex();
      if (MO.getOffset())
        O << "+" << MO.getOffset();
      break;

    default:
      llvm_unreachable("<unknown operand type>");
  }

  if (closeP) O << ")";
}

void MipsAsmPrinter::
printMemOperand(const MachineInstr *MI, int opNum, raw_ostream &O) {
  // Load/Store memory operands -- imm($reg)
  // If PIC target the target is loaded as the
  // pattern lw $25,%call16($28)

  // opNum can be invalid if instruction has reglist as operand.
  // MemOperand is always last operand of instruction (base + offset).
  switch (MI->getOpcode()) {
  default:
    break;
  case Mips::SWM32_MM:
  case Mips::LWM32_MM:
    opNum = MI->getNumOperands() - 2;
    break;
  }

  printOperand(MI, opNum+1, O);
  O << "(";
  printOperand(MI, opNum, O);
  O << ")";
}

void MipsAsmPrinter::
printMemOperandEA(const MachineInstr *MI, int opNum, raw_ostream &O) {
  // when using stack locations for not load/store instructions
  // print the same way as all normal 3 operand instructions.
  printOperand(MI, opNum, O);
  O << ", ";
  printOperand(MI, opNum+1, O);
}

void MipsAsmPrinter::
printFCCOperand(const MachineInstr *MI, int opNum, raw_ostream &O,
                const char *Modifier) {
  const MachineOperand &MO = MI->getOperand(opNum);
  O << Mips::MipsFCCToString((Mips::CondCode)MO.getImm());
}

void MipsAsmPrinter::
printRegisterList(const MachineInstr *MI, int opNum, raw_ostream &O) {
  for (int i = opNum, e = MI->getNumOperands(); i != e; ++i) {
    if (i != opNum) O << ", ";
    printOperand(MI, i, O);
  }
}

void MipsAsmPrinter::EmitStartOfAsmFile(Module &M) {
  MipsTargetStreamer &TS = getTargetStreamer();

  // MipsTargetStreamer has an initialization order problem when emitting an
  // object file directly (see MipsTargetELFStreamer for full details). Work
  // around it by re-initializing the PIC state here.
  TS.setPic(OutContext.getObjectFileInfo()->isPositionIndependent());

  // Compute MIPS architecture attributes based on the default subtarget
  // that we'd have constructed. Module level directives aren't LTO
  // clean anyhow.
  // FIXME: For ifunc related functions we could iterate over and look
  // for a feature string that doesn't match the default one.
  const Triple &TT = TM.getTargetTriple();
  StringRef CPU = MIPS_MC::selectMipsCPU(TT, TM.getTargetCPU());
  StringRef FS = TM.getTargetFeatureString();
  const MipsTargetMachine &MTM = static_cast<const MipsTargetMachine &>(TM);
  const MipsSubtarget STI(TT, CPU, FS, MTM.isLittleEndian(), MTM, 0);

  bool IsABICalls = STI.isABICalls();
  const MipsABIInfo &ABI = MTM.getABI();
  if (IsABICalls) {
    TS.emitDirectiveAbiCalls();
    // FIXME: This condition should be a lot more complicated that it is here.
    //        Ideally it should test for properties of the ABI and not the ABI
    //        itself.
    //        For the moment, I'm only correcting enough to make MIPS-IV work.
    if (!isPositionIndependent() && STI.hasSym32())
      TS.emitDirectiveOptionPic0();
  }

  // Tell the assembler which ABI we are using
  std::string SectionName = std::string(".mdebug.") + getCurrentABIString();
  OutStreamer->SwitchSection(
      OutContext.getELFSection(SectionName, ELF::SHT_PROGBITS, 0));

  // NaN: At the moment we only support:
  // 1. .nan legacy (default)
  // 2. .nan 2008
  STI.isNaN2008() ? TS.emitDirectiveNaN2008()
                  : TS.emitDirectiveNaNLegacy();

  // TODO: handle O64 ABI

  TS.updateABIInfo(STI);

  // We should always emit a '.module fp=...' but binutils 2.24 does not accept
  // it. We therefore emit it when it contradicts the ABI defaults (-mfpxx or
  // -mfp64) and omit it otherwise.
  if (ABI.IsO32() && (STI.isABI_FPXX() || STI.isFP64bit()))
    TS.emitDirectiveModuleFP();

  // We should always emit a '.module [no]oddspreg' but binutils 2.24 does not
  // accept it. We therefore emit it when it contradicts the default or an
  // option has changed the default (i.e. FPXX) and omit it otherwise.
  if (ABI.IsO32() && (!STI.useOddSPReg() || STI.isABI_FPXX()))
    TS.emitDirectiveModuleOddSPReg();
}

void MipsAsmPrinter::emitInlineAsmStart() const {
  MipsTargetStreamer &TS = getTargetStreamer();

  // GCC's choice of assembler options for inline assembly code ('at', 'macro'
  // and 'reorder') is different from LLVM's choice for generated code ('noat',
  // 'nomacro' and 'noreorder').
  // In order to maintain compatibility with inline assembly code which depends
  // on GCC's assembler options being used, we have to switch to those options
  // for the duration of the inline assembly block and then switch back.
  TS.emitDirectiveSetPush();
  TS.emitDirectiveSetAt();
  TS.emitDirectiveSetMacro();
  TS.emitDirectiveSetReorder();
  OutStreamer->AddBlankLine();
}

void MipsAsmPrinter::emitInlineAsmEnd(const MCSubtargetInfo &StartInfo,
                                      const MCSubtargetInfo *EndInfo) const {
  OutStreamer->AddBlankLine();
  getTargetStreamer().emitDirectiveSetPop();
}

void MipsAsmPrinter::EmitJal(const MCSubtargetInfo &STI, MCSymbol *Symbol) {
  MCInst I;
  I.setOpcode(Mips::JAL);
  I.addOperand(
      MCOperand::createExpr(MCSymbolRefExpr::create(Symbol, OutContext)));
  OutStreamer->EmitInstruction(I, STI);
}

void MipsAsmPrinter::EmitInstrReg(const MCSubtargetInfo &STI, unsigned Opcode,
                                  unsigned Reg) {
  MCInst I;
  I.setOpcode(Opcode);
  I.addOperand(MCOperand::createReg(Reg));
  OutStreamer->EmitInstruction(I, STI);
}

void MipsAsmPrinter::EmitInstrRegReg(const MCSubtargetInfo &STI,
                                     unsigned Opcode, unsigned Reg1,
                                     unsigned Reg2) {
  MCInst I;
  //
  // Because of the current td files for Mips32, the operands for MTC1
  // appear backwards from their normal assembly order. It's not a trivial
  // change to fix this in the td file so we adjust for it here.
  //
  if (Opcode == Mips::MTC1) {
    unsigned Temp = Reg1;
    Reg1 = Reg2;
    Reg2 = Temp;
  }
  I.setOpcode(Opcode);
  I.addOperand(MCOperand::createReg(Reg1));
  I.addOperand(MCOperand::createReg(Reg2));
  OutStreamer->EmitInstruction(I, STI);
}

void MipsAsmPrinter::EmitInstrRegRegReg(const MCSubtargetInfo &STI,
                                        unsigned Opcode, unsigned Reg1,
                                        unsigned Reg2, unsigned Reg3) {
  MCInst I;
  I.setOpcode(Opcode);
  I.addOperand(MCOperand::createReg(Reg1));
  I.addOperand(MCOperand::createReg(Reg2));
  I.addOperand(MCOperand::createReg(Reg3));
  OutStreamer->EmitInstruction(I, STI);
}

void MipsAsmPrinter::EmitMovFPIntPair(const MCSubtargetInfo &STI,
                                      unsigned MovOpc, unsigned Reg1,
                                      unsigned Reg2, unsigned FPReg1,
                                      unsigned FPReg2, bool LE) {
  if (!LE) {
    unsigned temp = Reg1;
    Reg1 = Reg2;
    Reg2 = temp;
  }
  EmitInstrRegReg(STI, MovOpc, Reg1, FPReg1);
  EmitInstrRegReg(STI, MovOpc, Reg2, FPReg2);
}

void MipsAsmPrinter::EmitSwapFPIntParams(const MCSubtargetInfo &STI,
                                         Mips16HardFloatInfo::FPParamVariant PV,
                                         bool LE, bool ToFP) {
  using namespace Mips16HardFloatInfo;

  unsigned MovOpc = ToFP ? Mips::MTC1 : Mips::MFC1;
  switch (PV) {
  case FSig:
    EmitInstrRegReg(STI, MovOpc, Mips::A0, Mips::F12);
    break;
  case FFSig:
    EmitMovFPIntPair(STI, MovOpc, Mips::A0, Mips::A1, Mips::F12, Mips::F14, LE);
    break;
  case FDSig:
    EmitInstrRegReg(STI, MovOpc, Mips::A0, Mips::F12);
    EmitMovFPIntPair(STI, MovOpc, Mips::A2, Mips::A3, Mips::F14, Mips::F15, LE);
    break;
  case DSig:
    EmitMovFPIntPair(STI, MovOpc, Mips::A0, Mips::A1, Mips::F12, Mips::F13, LE);
    break;
  case DDSig:
    EmitMovFPIntPair(STI, MovOpc, Mips::A0, Mips::A1, Mips::F12, Mips::F13, LE);
    EmitMovFPIntPair(STI, MovOpc, Mips::A2, Mips::A3, Mips::F14, Mips::F15, LE);
    break;
  case DFSig:
    EmitMovFPIntPair(STI, MovOpc, Mips::A0, Mips::A1, Mips::F12, Mips::F13, LE);
    EmitInstrRegReg(STI, MovOpc, Mips::A2, Mips::F14);
    break;
  case NoSig:
    return;
  }
}

void MipsAsmPrinter::EmitSwapFPIntRetval(
    const MCSubtargetInfo &STI, Mips16HardFloatInfo::FPReturnVariant RV,
    bool LE) {
  using namespace Mips16HardFloatInfo;

  unsigned MovOpc = Mips::MFC1;
  switch (RV) {
  case FRet:
    EmitInstrRegReg(STI, MovOpc, Mips::V0, Mips::F0);
    break;
  case DRet:
    EmitMovFPIntPair(STI, MovOpc, Mips::V0, Mips::V1, Mips::F0, Mips::F1, LE);
    break;
  case CFRet:
    EmitMovFPIntPair(STI, MovOpc, Mips::V0, Mips::V1, Mips::F0, Mips::F1, LE);
    break;
  case CDRet:
    EmitMovFPIntPair(STI, MovOpc, Mips::V0, Mips::V1, Mips::F0, Mips::F1, LE);
    EmitMovFPIntPair(STI, MovOpc, Mips::A0, Mips::A1, Mips::F2, Mips::F3, LE);
    break;
  case NoFPRet:
    break;
  }
}

void MipsAsmPrinter::EmitFPCallStub(
    const char *Symbol, const Mips16HardFloatInfo::FuncSignature *Signature) {
  using namespace Mips16HardFloatInfo;

  MCSymbol *MSymbol = OutContext.getOrCreateSymbol(StringRef(Symbol));
  bool LE = getDataLayout().isLittleEndian();
  // Construct a local MCSubtargetInfo here.
  // This is because the MachineFunction won't exist (but have not yet been
  // freed) and since we're at the global level we can use the default
  // constructed subtarget.
  std::unique_ptr<MCSubtargetInfo> STI(TM.getTarget().createMCSubtargetInfo(
      TM.getTargetTriple().str(), TM.getTargetCPU(),
      TM.getTargetFeatureString()));

  //
  // .global xxxx
  //
  OutStreamer->EmitSymbolAttribute(MSymbol, MCSA_Global);
  const char *RetType;
  //
  // make the comment field identifying the return and parameter
  // types of the floating point stub
  // # Stub function to call rettype xxxx (params)
  //
  switch (Signature->RetSig) {
  case FRet:
    RetType = "float";
    break;
  case DRet:
    RetType = "double";
    break;
  case CFRet:
    RetType = "complex";
    break;
  case CDRet:
    RetType = "double complex";
    break;
  case NoFPRet:
    RetType = "";
    break;
  }
  const char *Parms;
  switch (Signature->ParamSig) {
  case FSig:
    Parms = "float";
    break;
  case FFSig:
    Parms = "float, float";
    break;
  case FDSig:
    Parms = "float, double";
    break;
  case DSig:
    Parms = "double";
    break;
  case DDSig:
    Parms = "double, double";
    break;
  case DFSig:
    Parms = "double, float";
    break;
  case NoSig:
    Parms = "";
    break;
  }
  OutStreamer->AddComment("\t# Stub function to call " + Twine(RetType) + " " +
                          Twine(Symbol) + " (" + Twine(Parms) + ")");
  //
  // probably not necessary but we save and restore the current section state
  //
  OutStreamer->PushSection();
  //
  // .section mips16.call.fpxxxx,"ax",@progbits
  //
  MCSectionELF *M = OutContext.getELFSection(
      ".mips16.call.fp." + std::string(Symbol), ELF::SHT_PROGBITS,
      ELF::SHF_ALLOC | ELF::SHF_EXECINSTR);
  OutStreamer->SwitchSection(M, nullptr);
  //
  // .align 2
  //
  OutStreamer->EmitValueToAlignment(4);
  MipsTargetStreamer &TS = getTargetStreamer();
  //
  // .set nomips16
  // .set nomicromips
  //
  TS.emitDirectiveSetNoMips16();
  TS.emitDirectiveSetNoMicroMips();
  //
  // .ent __call_stub_fp_xxxx
  // .type  __call_stub_fp_xxxx,@function
  //  __call_stub_fp_xxxx:
  //
  std::string x = "__call_stub_fp_" + std::string(Symbol);
  MCSymbolELF *Stub =
      cast<MCSymbolELF>(OutContext.getOrCreateSymbol(StringRef(x)));
  TS.emitDirectiveEnt(*Stub);
  MCSymbol *MType =
      OutContext.getOrCreateSymbol("__call_stub_fp_" + Twine(Symbol));
  OutStreamer->EmitSymbolAttribute(MType, MCSA_ELF_TypeFunction);
  OutStreamer->EmitLabel(Stub);

  // Only handle non-pic for now.
  assert(!isPositionIndependent() &&
         "should not be here if we are compiling pic");
  TS.emitDirectiveSetReorder();
  //
  // We need to add a MipsMCExpr class to MCTargetDesc to fully implement
  // stubs without raw text but this current patch is for compiler generated
  // functions and they all return some value.
  // The calling sequence for non pic is different in that case and we need
  // to implement %lo and %hi in order to handle the case of no return value
  // See the corresponding method in Mips16HardFloat for details.
  //
  // mov the return address to S2.
  // we have no stack space to store it and we are about to make another call.
  // We need to make sure that the enclosing function knows to save S2
  // This should have already been handled.
  //
  // Mov $18, $31

  EmitInstrRegRegReg(*STI, Mips::OR, Mips::S2, Mips::RA, Mips::ZERO);

  EmitSwapFPIntParams(*STI, Signature->ParamSig, LE, true);

  // Jal xxxx
  //
  EmitJal(*STI, MSymbol);

  // fix return values
  EmitSwapFPIntRetval(*STI, Signature->RetSig, LE);
  //
  // do the return
  // if (Signature->RetSig == NoFPRet)
  //  llvm_unreachable("should not be any stubs here with no return value");
  // else
  EmitInstrReg(*STI, Mips::JR, Mips::S2);

  MCSymbol *Tmp = OutContext.createTempSymbol();
  OutStreamer->EmitLabel(Tmp);
  const MCSymbolRefExpr *E = MCSymbolRefExpr::create(Stub, OutContext);
  const MCSymbolRefExpr *T = MCSymbolRefExpr::create(Tmp, OutContext);
  const MCExpr *T_min_E = MCBinaryExpr::createSub(T, E, OutContext);
  OutStreamer->emitELFSize(Stub, T_min_E);
  TS.emitDirectiveEnd(x);
  OutStreamer->PopSection();
}

void MipsAsmPrinter::EmitEndOfAsmFile(Module &M) {
  // Emit needed stubs
  //
  for (std::map<
           const char *,
           const Mips16HardFloatInfo::FuncSignature *>::const_iterator
           it = StubsNeeded.begin();
       it != StubsNeeded.end(); ++it) {
    const char *Symbol = it->first;
    const Mips16HardFloatInfo::FuncSignature *Signature = it->second;
    EmitFPCallStub(Symbol, Signature);
  }
  // return to the text section
  OutStreamer->SwitchSection(OutContext.getObjectFileInfo()->getTextSection());
}

void MipsAsmPrinter::EmitSled(const MachineInstr &MI, SledKind Kind) {
  const uint8_t NoopsInSledCount = Subtarget->isGP64bit() ? 15 : 11;
  // For mips32 we want to emit the following pattern:
  //
  // .Lxray_sled_N:
  //   ALIGN
  //   B .tmpN
  //   11 NOP instructions (44 bytes)
  //   ADDIU T9, T9, 52 
  // .tmpN
  //
  // We need the 44 bytes (11 instructions) because at runtime, we'd
  // be patching over the full 48 bytes (12 instructions) with the following
  // pattern:
  //
  //   ADDIU    SP, SP, -8
  //   NOP
  //   SW       RA, 4(SP)
  //   SW       T9, 0(SP)
  //   LUI      T9, %hi(__xray_FunctionEntry/Exit)
  //   ORI      T9, T9, %lo(__xray_FunctionEntry/Exit)
  //   LUI      T0, %hi(function_id)
  //   JALR     T9
  //   ORI      T0, T0, %lo(function_id)
  //   LW       T9, 0(SP)
  //   LW       RA, 4(SP)
  //   ADDIU    SP, SP, 8
  //
  // We add 52 bytes to t9 because we want to adjust the function pointer to
  // the actual start of function i.e. the address just after the noop sled.
  // We do this because gp displacement relocation is emitted at the start of
  // of the function i.e after the nop sled and to correctly calculate the
  // global offset table address, t9 must hold the address of the instruction
  // containing the gp displacement relocation.
  // FIXME: Is this correct for the static relocation model?
  //
  // For mips64 we want to emit the following pattern:
  //
  // .Lxray_sled_N:
  //   ALIGN
  //   B .tmpN
  //   15 NOP instructions (60 bytes)
  // .tmpN
  //
  // We need the 60 bytes (15 instructions) because at runtime, we'd
  // be patching over the full 64 bytes (16 instructions) with the following
  // pattern:
  //
  //   DADDIU   SP, SP, -16
  //   NOP
  //   SD       RA, 8(SP)
  //   SD       T9, 0(SP)
  //   LUI      T9, %highest(__xray_FunctionEntry/Exit)
  //   ORI      T9, T9, %higher(__xray_FunctionEntry/Exit)
  //   DSLL     T9, T9, 16
  //   ORI      T9, T9, %hi(__xray_FunctionEntry/Exit)
  //   DSLL     T9, T9, 16
  //   ORI      T9, T9, %lo(__xray_FunctionEntry/Exit)
  //   LUI      T0, %hi(function_id)
  //   JALR     T9
  //   ADDIU    T0, T0, %lo(function_id)
  //   LD       T9, 0(SP)
  //   LD       RA, 8(SP)
  //   DADDIU   SP, SP, 16
  //
  OutStreamer->EmitCodeAlignment(4);
  auto CurSled = OutContext.createTempSymbol("xray_sled_", true);
  OutStreamer->EmitLabel(CurSled);
  auto Target = OutContext.createTempSymbol();

  // Emit "B .tmpN" instruction, which jumps over the nop sled to the actual
  // start of function
  const MCExpr *TargetExpr = MCSymbolRefExpr::create(
      Target, MCSymbolRefExpr::VariantKind::VK_None, OutContext);
  EmitToStreamer(*OutStreamer, MCInstBuilder(Mips::BEQ)
                                   .addReg(Mips::ZERO)
                                   .addReg(Mips::ZERO)
                                   .addExpr(TargetExpr));

  for (int8_t I = 0; I < NoopsInSledCount; I++)
    EmitToStreamer(*OutStreamer, MCInstBuilder(Mips::SLL)
                                     .addReg(Mips::ZERO)
                                     .addReg(Mips::ZERO)
                                     .addImm(0));

  OutStreamer->EmitLabel(Target);

  if (!Subtarget->isGP64bit()) {
    EmitToStreamer(*OutStreamer,
                   MCInstBuilder(Mips::ADDiu)
                       .addReg(Mips::T9)
                       .addReg(Mips::T9)
                       .addImm(0x34));
  }

  recordSled(CurSled, MI, Kind);
}

void MipsAsmPrinter::LowerPATCHABLE_FUNCTION_ENTER(const MachineInstr &MI) {
  EmitSled(MI, SledKind::FUNCTION_ENTER);
}

void MipsAsmPrinter::LowerPATCHABLE_FUNCTION_EXIT(const MachineInstr &MI) {
  EmitSled(MI, SledKind::FUNCTION_EXIT);
}

void MipsAsmPrinter::LowerPATCHABLE_TAIL_CALL(const MachineInstr &MI) {
  EmitSled(MI, SledKind::TAIL_CALL);
}

void MipsAsmPrinter::PrintDebugValueComment(const MachineInstr *MI,
                                           raw_ostream &OS) {
  // TODO: implement
}

// Emit .dtprelword or .dtpreldword directive
// and value for debug thread local expression.
void MipsAsmPrinter::EmitDebugThreadLocal(const MCExpr *Value,
                                          unsigned Size) const {
  switch (Size) {
  case 4:
    OutStreamer->EmitDTPRel32Value(Value);
    break;
  case 8:
    OutStreamer->EmitDTPRel64Value(Value);
    break;
  default:
    llvm_unreachable("Unexpected size of expression value.");
  }
}

// Align all targets of indirect branches on bundle size.  Used only if target
// is NaCl.
void MipsAsmPrinter::NaClAlignIndirectJumpTargets(MachineFunction &MF) {
  // Align all blocks that are jumped to through jump table.
  if (MachineJumpTableInfo *JtInfo = MF.getJumpTableInfo()) {
    const std::vector<MachineJumpTableEntry> &JT = JtInfo->getJumpTables();
    for (unsigned I = 0; I < JT.size(); ++I) {
      const std::vector<MachineBasicBlock*> &MBBs = JT[I].MBBs;

      for (unsigned J = 0; J < MBBs.size(); ++J)
        MBBs[J]->setAlignment(MIPS_NACL_BUNDLE_ALIGN);
    }
  }

  // If basic block address is taken, block can be target of indirect branch.
  for (auto &MBB : MF) {
    if (MBB.hasAddressTaken())
      MBB.setAlignment(MIPS_NACL_BUNDLE_ALIGN);
  }
}

bool MipsAsmPrinter::isLongBranchPseudo(int Opcode) const {
  return (Opcode == Mips::LONG_BRANCH_LUi
          || Opcode == Mips::LONG_BRANCH_ADDiu
          || Opcode == Mips::LONG_BRANCH_DADDiu);
}

// Force static initialization.
extern "C" void LLVMInitializeMipsAsmPrinter() {
  RegisterAsmPrinter<MipsAsmPrinter> X(getTheMipsTarget());
  RegisterAsmPrinter<MipsAsmPrinter> Y(getTheMipselTarget());
  RegisterAsmPrinter<MipsAsmPrinter> A(getTheMips64Target());
  RegisterAsmPrinter<MipsAsmPrinter> B(getTheMips64elTarget());
  RegisterAsmPrinter<MipsAsmPrinter> C(getTheMipsCheriTarget());
}<|MERGE_RESOLUTION|>--- conflicted
+++ resolved
@@ -133,20 +133,16 @@
     TmpInst0.setOpcode(Mips::JR_MM);
   else if (static_cast<MipsTargetMachine &>(TM).getABI().IsCheriPureCap())
     // Everything else should use (JR $rs) or (CJR $rs), depending on the register.
-<<<<<<< HEAD
       // Pseusdo return should use ccall $cra, $crd, 2
     if(MI->getOpcode() == Mips::PseudoReturnCap) {
         isPsuedoReturn = true;
         TmpInst0.setOpcode(Mips::CCall);
     } else {
-        TmpInst0.setOpcode(Mips::CheriRegsRegClass.contains(MI->getOperand(0).getReg()) ? Mips::CJR : Mips::JR);
-    }
-=======
     TmpInst0.setOpcode(
         Mips::CheriGPROrCNullRegClass.contains(MI->getOperand(0).getReg())
             ? Mips::CJR
             : Mips::JR);
->>>>>>> 961e3453
+    }
   else {
     // Everything else should use (JR $rs)
     TmpInst0.setOpcode(Mips::JR);
