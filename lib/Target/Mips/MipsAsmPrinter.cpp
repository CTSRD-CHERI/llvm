//===-- MipsAsmPrinter.cpp - Mips LLVM Assembly Printer -------------------===//
//
//                     The LLVM Compiler Infrastructure
//
// This file is distributed under the University of Illinois Open Source
// License. See LICENSE.TXT for details.
//
//===----------------------------------------------------------------------===//
//
// This file contains a printer that converts from our internal representation
// of machine-dependent LLVM code to GAS-format MIPS assembly language.
//
//===----------------------------------------------------------------------===//

#include "InstPrinter/MipsInstPrinter.h"
#include "MCTargetDesc/MipsBaseInfo.h"
#include "MCTargetDesc/MipsMCNaCl.h"
#include "Mips.h"
#include "MipsAsmPrinter.h"
#include "MipsInstrInfo.h"
#include "MipsMCInstLower.h"
#include "MipsTargetStreamer.h"
#include "llvm/ADT/SmallString.h"
#include "llvm/ADT/StringExtras.h"
#include "llvm/ADT/Twine.h"
#include "llvm/CodeGen/MachineConstantPool.h"
#include "llvm/CodeGen/MachineFrameInfo.h"
#include "llvm/CodeGen/MachineFunctionPass.h"
#include "llvm/CodeGen/MachineInstr.h"
#include "llvm/CodeGen/MachineJumpTableInfo.h"
#include "llvm/CodeGen/MachineMemOperand.h"
#include "llvm/IR/BasicBlock.h"
#include "llvm/IR/DataLayout.h"
#include "llvm/IR/InlineAsm.h"
#include "llvm/IR/Instructions.h"
#include "llvm/IR/Mangler.h"
#include "llvm/MC/MCAsmInfo.h"
#include "llvm/MC/MCContext.h"
#include "llvm/MC/MCELFStreamer.h"
#include "llvm/MC/MCExpr.h"
#include "llvm/MC/MCInst.h"
#include "llvm/MC/MCSection.h"
#include "llvm/MC/MCSectionELF.h"
#include "llvm/MC/MCSymbol.h"
#include "llvm/Support/ELF.h"
#include "llvm/Support/TargetRegistry.h"
#include "llvm/Support/raw_ostream.h"
#include "llvm/Target/TargetLoweringObjectFile.h"
#include "llvm/Target/TargetOptions.h"
#include <string>

using namespace llvm;

#define DEBUG_TYPE "mips-asm-printer"

MipsTargetStreamer &MipsAsmPrinter::getTargetStreamer() {
  return static_cast<MipsTargetStreamer &>(*OutStreamer.getTargetStreamer());
}

bool MipsAsmPrinter::runOnMachineFunction(MachineFunction &MF) {
  Subtarget = &TM.getSubtarget<MipsSubtarget>();

  // Initialize TargetLoweringObjectFile.
  const_cast<TargetLoweringObjectFile &>(getObjFileLowering())
      .Initialize(OutContext, TM);

  MipsFI = MF.getInfo<MipsFunctionInfo>();
  if (Subtarget->inMips16Mode())
    for (std::map<
             const char *,
             const llvm::Mips16HardFloatInfo::FuncSignature *>::const_iterator
             it = MipsFI->StubsNeeded.begin();
         it != MipsFI->StubsNeeded.end(); ++it) {
      const char *Symbol = it->first;
      const llvm::Mips16HardFloatInfo::FuncSignature *Signature = it->second;
      if (StubsNeeded.find(Symbol) == StubsNeeded.end())
        StubsNeeded[Symbol] = Signature;
    }
  MCP = MF.getConstantPool();

  // In NaCl, all indirect jump targets must be aligned to bundle size.
  if (Subtarget->isTargetNaCl())
    NaClAlignIndirectJumpTargets(MF);

  AsmPrinter::runOnMachineFunction(MF);
  return true;
}

bool MipsAsmPrinter::lowerOperand(const MachineOperand &MO, MCOperand &MCOp) {
  MCOp = MCInstLowering.LowerOperand(MO);
  return MCOp.isValid();
}

#include "MipsGenMCPseudoLowering.inc"

// Lower PseudoReturn/PseudoIndirectBranch/PseudoIndirectBranch64 to JR, JR_MM,
// JALR, or JALR64 as appropriate for the target
void MipsAsmPrinter::emitPseudoIndirectBranch(MCStreamer &OutStreamer,
                                              const MachineInstr *MI) {
  bool HasLinkReg = false;
  MCInst TmpInst0;

  if (Subtarget->hasMips64r6()) {
    // MIPS64r6 should use (JALR64 ZERO_64, $rs)
    TmpInst0.setOpcode(Mips::JALR64);
    HasLinkReg = true;
  } else if (Subtarget->hasMips32r6()) {
    // MIPS32r6 should use (JALR ZERO, $rs)
    TmpInst0.setOpcode(Mips::JALR);
    HasLinkReg = true;
  } else if (Subtarget->inMicroMipsMode())
    // microMIPS should use (JR_MM $rs)
    TmpInst0.setOpcode(Mips::JR_MM);
  else {
    // Everything else should use (JR $rs)
    TmpInst0.setOpcode(Mips::JR);
  }

  MCOperand MCOp;

  if (HasLinkReg) {
    unsigned ZeroReg = Subtarget->isGP64bit() ? Mips::ZERO_64 : Mips::ZERO;
    TmpInst0.addOperand(MCOperand::CreateReg(ZeroReg));
  }

  lowerOperand(MI->getOperand(0), MCOp);
  TmpInst0.addOperand(MCOp);

  EmitToStreamer(OutStreamer, TmpInst0);
}

void MipsAsmPrinter::EmitInstruction(const MachineInstr *MI) {
  MipsTargetStreamer &TS = getTargetStreamer();
  TS.forbidModuleDirective();

  if (MI->isDebugValue()) {
    SmallString<128> Str;
    raw_svector_ostream OS(Str);

    PrintDebugValueComment(MI, OS);
    return;
  }

  // If we just ended a constant pool, mark it as such.
  if (InConstantPool && MI->getOpcode() != Mips::CONSTPOOL_ENTRY) {
    OutStreamer.EmitDataRegion(MCDR_DataRegionEnd);
    InConstantPool = false;
  }
  if (MI->getOpcode() == Mips::CONSTPOOL_ENTRY) {
    // CONSTPOOL_ENTRY - This instruction represents a floating
    //constant pool in the function.  The first operand is the ID#
    // for this instruction, the second is the index into the
    // MachineConstantPool that this is, the third is the size in
    // bytes of this constant pool entry.
    // The required alignment is specified on the basic block holding this MI.
    //
    unsigned LabelId = (unsigned)MI->getOperand(0).getImm();
    unsigned CPIdx   = (unsigned)MI->getOperand(1).getIndex();

    // If this is the first entry of the pool, mark it.
    if (!InConstantPool) {
      OutStreamer.EmitDataRegion(MCDR_DataRegion);
      InConstantPool = true;
    }

    OutStreamer.EmitLabel(GetCPISymbol(LabelId));

    const MachineConstantPoolEntry &MCPE = MCP->getConstants()[CPIdx];
    if (MCPE.isMachineConstantPoolEntry())
      EmitMachineConstantPoolValue(MCPE.Val.MachineCPVal);
    else
      EmitGlobalConstant(MCPE.Val.ConstVal);
    return;
  }


  MachineBasicBlock::const_instr_iterator I = MI;
  MachineBasicBlock::const_instr_iterator E = MI->getParent()->instr_end();

  do {
    // Do any auto-generated pseudo lowerings.
    if (emitPseudoExpansionLowering(OutStreamer, &*I))
      continue;

    if (I->getOpcode() == Mips::PseudoReturn ||
        I->getOpcode() == Mips::PseudoReturn64 ||
        I->getOpcode() == Mips::PseudoIndirectBranch ||
        I->getOpcode() == Mips::PseudoIndirectBranch64) {
      emitPseudoIndirectBranch(OutStreamer, &*I);
      continue;
    }

    // The inMips16Mode() test is not permanent.
    // Some instructions are marked as pseudo right now which
    // would make the test fail for the wrong reason but
    // that will be fixed soon. We need this here because we are
    // removing another test for this situation downstream in the
    // callchain.
    //
    if (I->isPseudo() && !Subtarget->inMips16Mode()
        && !isLongBranchPseudo(I->getOpcode()))
      llvm_unreachable("Pseudo opcode found in EmitInstruction()");

    MCInst TmpInst0;
    MCInstLowering.Lower(I, TmpInst0);
    EmitToStreamer(OutStreamer, TmpInst0);
  } while ((++I != E) && I->isInsideBundle()); // Delay slot check
}

//===----------------------------------------------------------------------===//
//
//  Mips Asm Directives
//
//  -- Frame directive "frame Stackpointer, Stacksize, RARegister"
//  Describe the stack frame.
//
//  -- Mask directives "(f)mask  bitmask, offset"
//  Tells the assembler which registers are saved and where.
//  bitmask - contain a little endian bitset indicating which registers are
//            saved on function prologue (e.g. with a 0x80000000 mask, the
//            assembler knows the register 31 (RA) is saved at prologue.
//  offset  - the position before stack pointer subtraction indicating where
//            the first saved register on prologue is located. (e.g. with a
//
//  Consider the following function prologue:
//
//    .frame  $fp,48,$ra
//    .mask   0xc0000000,-8
//       addiu $sp, $sp, -48
//       sw $ra, 40($sp)
//       sw $fp, 36($sp)
//
//    With a 0xc0000000 mask, the assembler knows the register 31 (RA) and
//    30 (FP) are saved at prologue. As the save order on prologue is from
//    left to right, RA is saved first. A -8 offset means that after the
//    stack pointer subtration, the first register in the mask (RA) will be
//    saved at address 48-8=40.
//
//===----------------------------------------------------------------------===//

//===----------------------------------------------------------------------===//
// Mask directives
//===----------------------------------------------------------------------===//

// Create a bitmask with all callee saved registers for CPU or Floating Point
// registers. For CPU registers consider RA, GP and FP for saving if necessary.
void MipsAsmPrinter::printSavedRegsBitmask() {
  // CPU and FPU Saved Registers Bitmasks
  unsigned CPUBitmask = 0, FPUBitmask = 0;
  int CPUTopSavedRegOff, FPUTopSavedRegOff;

  // Set the CPU and FPU Bitmasks
  const MachineFrameInfo *MFI = MF->getFrameInfo();
  const std::vector<CalleeSavedInfo> &CSI = MFI->getCalleeSavedInfo();
  // size of stack area to which FP callee-saved regs are saved.
  unsigned CPURegSize = Mips::GPR32RegClass.getSize();
  unsigned FGR32RegSize = Mips::FGR32RegClass.getSize();
  unsigned AFGR64RegSize = Mips::AFGR64RegClass.getSize();
  bool HasAFGR64Reg = false;
  unsigned CSFPRegsSize = 0;
  unsigned i, e = CSI.size();

  // Set FPU Bitmask.
  for (i = 0; i != e; ++i) {
    unsigned Reg = CSI[i].getReg();
    if (Mips::GPR32RegClass.contains(Reg))
      break;

    unsigned RegNum =
        TM.getSubtargetImpl()->getRegisterInfo()->getEncodingValue(Reg);
    if (Mips::AFGR64RegClass.contains(Reg)) {
      FPUBitmask |= (3 << RegNum);
      CSFPRegsSize += AFGR64RegSize;
      HasAFGR64Reg = true;
      continue;
    }

    FPUBitmask |= (1 << RegNum);
    CSFPRegsSize += FGR32RegSize;
  }

  // Set CPU Bitmask.
  for (; i != e; ++i) {
    unsigned Reg = CSI[i].getReg();
    unsigned RegNum =
        TM.getSubtargetImpl()->getRegisterInfo()->getEncodingValue(Reg);
    CPUBitmask |= (1 << RegNum);
  }

  // FP Regs are saved right below where the virtual frame pointer points to.
  FPUTopSavedRegOff = FPUBitmask ?
    (HasAFGR64Reg ? -AFGR64RegSize : -FGR32RegSize) : 0;

  // CPU Regs are saved below FP Regs.
  CPUTopSavedRegOff = CPUBitmask ? -CSFPRegsSize - CPURegSize : 0;

  MipsTargetStreamer &TS = getTargetStreamer();
  // Print CPUBitmask
  TS.emitMask(CPUBitmask, CPUTopSavedRegOff);

  // Print FPUBitmask
  TS.emitFMask(FPUBitmask, FPUTopSavedRegOff);
}

//===----------------------------------------------------------------------===//
// Frame and Set directives
//===----------------------------------------------------------------------===//

/// Frame Directive
void MipsAsmPrinter::emitFrameDirective() {
  const TargetRegisterInfo &RI = *TM.getSubtargetImpl()->getRegisterInfo();

  unsigned stackReg  = RI.getFrameRegister(*MF);
  unsigned returnReg = RI.getRARegister();
  unsigned stackSize = MF->getFrameInfo()->getStackSize();

  getTargetStreamer().emitFrame(stackReg, stackSize, returnReg);
}

/// Emit Set directives.
const char *MipsAsmPrinter::getCurrentABIString() const {
  switch (Subtarget->getTargetABI()) {
  case MipsSubtarget::O32:  return "abi32";
  case MipsSubtarget::N32:  return "abiN32";
  case MipsSubtarget::N64:  return "abi64";
  case MipsSubtarget::EABI: return "eabi32"; // TODO: handle eabi64
  default: llvm_unreachable("Unknown Mips ABI");
  }
}

void MipsAsmPrinter::EmitFunctionEntryLabel() {
  MipsTargetStreamer &TS = getTargetStreamer();

  // NaCl sandboxing requires that indirect call instructions are masked.
  // This means that function entry points should be bundle-aligned.
  if (Subtarget->isTargetNaCl())
    EmitAlignment(std::max(MF->getAlignment(), MIPS_NACL_BUNDLE_ALIGN));

  if (Subtarget->inMicroMipsMode())
    TS.emitDirectiveSetMicroMips();
  else
    TS.emitDirectiveSetNoMicroMips();

  if (Subtarget->inMips16Mode())
    TS.emitDirectiveSetMips16();
  else
    TS.emitDirectiveSetNoMips16();

  TS.emitDirectiveEnt(*CurrentFnSym);
  OutStreamer.EmitLabel(CurrentFnSym);
}

/// EmitFunctionBodyStart - Targets can override this to emit stuff before
/// the first basic block in the function.
void MipsAsmPrinter::EmitFunctionBodyStart() {
  MipsTargetStreamer &TS = getTargetStreamer();

  MCInstLowering.Initialize(&MF->getContext());

  bool IsNakedFunction =
    MF->getFunction()->
      getAttributes().hasAttribute(AttributeSet::FunctionIndex,
                                   Attribute::Naked);
  if (!IsNakedFunction)
    emitFrameDirective();

  if (!IsNakedFunction)
    printSavedRegsBitmask();

  if (!Subtarget->inMips16Mode()) {
    TS.emitDirectiveSetNoReorder();
    TS.emitDirectiveSetNoMacro();
    TS.emitDirectiveSetNoAt();
  }
}

/// EmitFunctionBodyEnd - Targets can override this to emit stuff after
/// the last basic block in the function.
void MipsAsmPrinter::EmitFunctionBodyEnd() {
  MipsTargetStreamer &TS = getTargetStreamer();

  // There are instruction for this macros, but they must
  // always be at the function end, and we can't emit and
  // break with BB logic.
  if (!Subtarget->inMips16Mode()) {
    TS.emitDirectiveSetAt();
    TS.emitDirectiveSetMacro();
    TS.emitDirectiveSetReorder();
  }
  TS.emitDirectiveEnd(CurrentFnSym->getName());
  // Make sure to terminate any constant pools that were at the end
  // of the function.
  if (!InConstantPool)
    return;
  InConstantPool = false;
  OutStreamer.EmitDataRegion(MCDR_DataRegionEnd);
}

/// isBlockOnlyReachableByFallthough - Return true if the basic block has
/// exactly one predecessor and the control transfer mechanism between
/// the predecessor and this block is a fall-through.
bool MipsAsmPrinter::isBlockOnlyReachableByFallthrough(const MachineBasicBlock*
                                                       MBB) const {
  // The predecessor has to be immediately before this block.
  const MachineBasicBlock *Pred = *MBB->pred_begin();

  // If the predecessor is a switch statement, assume a jump table
  // implementation, so it is not a fall through.
  if (const BasicBlock *bb = Pred->getBasicBlock())
    if (isa<SwitchInst>(bb->getTerminator()))
      return false;

  // If this is a landing pad, it isn't a fall through.  If it has no preds,
  // then nothing falls through to it.
  if (MBB->isLandingPad() || MBB->pred_empty())
    return false;

  // If there isn't exactly one predecessor, it can't be a fall through.
  MachineBasicBlock::const_pred_iterator PI = MBB->pred_begin(), PI2 = PI;
  ++PI2;

  if (PI2 != MBB->pred_end())
    return false;

  // The predecessor has to be immediately before this block.
  if (!Pred->isLayoutSuccessor(MBB))
    return false;

  // If the block is completely empty, then it definitely does fall through.
  if (Pred->empty())
    return true;

  // Otherwise, check the last instruction.
  // Check if the last terminator is an unconditional branch.
  MachineBasicBlock::const_iterator I = Pred->end();
  while (I != Pred->begin() && !(--I)->isTerminator()) ;

  return !I->isBarrier();
}

// Print out an operand for an inline asm expression.
bool MipsAsmPrinter::PrintAsmOperand(const MachineInstr *MI, unsigned OpNum,
                                     unsigned AsmVariant,const char *ExtraCode,
                                     raw_ostream &O) {
  // Does this asm operand have a single letter operand modifier?
  if (ExtraCode && ExtraCode[0]) {
    if (ExtraCode[1] != 0) return true; // Unknown modifier.

    const MachineOperand &MO = MI->getOperand(OpNum);
    switch (ExtraCode[0]) {
    default:
      // See if this is a generic print operand
      return AsmPrinter::PrintAsmOperand(MI,OpNum,AsmVariant,ExtraCode,O);
    case 'X': // hex const int
      if ((MO.getType()) != MachineOperand::MO_Immediate)
        return true;
      O << "0x" << StringRef(utohexstr(MO.getImm())).lower();
      return false;
    case 'x': // hex const int (low 16 bits)
      if ((MO.getType()) != MachineOperand::MO_Immediate)
        return true;
      O << "0x" << StringRef(utohexstr(MO.getImm() & 0xffff)).lower();
      return false;
    case 'd': // decimal const int
      if ((MO.getType()) != MachineOperand::MO_Immediate)
        return true;
      O << MO.getImm();
      return false;
    case 'm': // decimal const int minus 1
      if ((MO.getType()) != MachineOperand::MO_Immediate)
        return true;
      O << MO.getImm() - 1;
      return false;
    case 'z': {
      // $0 if zero, regular printing otherwise
      if (MO.getType() != MachineOperand::MO_Immediate)
        return true;
      int64_t Val = MO.getImm();
      if (Val)
        O << Val;
      else
        O << "$0";
      return false;
    }
    case 'D': // Second part of a double word register operand
    case 'L': // Low order register of a double word register operand
    case 'M': // High order register of a double word register operand
    {
      if (OpNum == 0)
        return true;
      const MachineOperand &FlagsOP = MI->getOperand(OpNum - 1);
      if (!FlagsOP.isImm())
        return true;
      unsigned Flags = FlagsOP.getImm();
      unsigned NumVals = InlineAsm::getNumOperandRegisters(Flags);
      // Number of registers represented by this operand. We are looking
      // for 2 for 32 bit mode and 1 for 64 bit mode.
      if (NumVals != 2) {
        if (Subtarget->isGP64bit() && NumVals == 1 && MO.isReg()) {
          unsigned Reg = MO.getReg();
          O << '$' << MipsInstPrinter::getRegisterName(Reg);
          return false;
        }
        return true;
      }

      unsigned RegOp = OpNum;
      if (!Subtarget->isGP64bit()){
        // Endianess reverses which register holds the high or low value
        // between M and L.
        switch(ExtraCode[0]) {
        case 'M':
          RegOp = (Subtarget->isLittle()) ? OpNum + 1 : OpNum;
          break;
        case 'L':
          RegOp = (Subtarget->isLittle()) ? OpNum : OpNum + 1;
          break;
        case 'D': // Always the second part
          RegOp = OpNum + 1;
        }
        if (RegOp >= MI->getNumOperands())
          return true;
        const MachineOperand &MO = MI->getOperand(RegOp);
        if (!MO.isReg())
          return true;
        unsigned Reg = MO.getReg();
        O << '$' << MipsInstPrinter::getRegisterName(Reg);
        return false;
      }
    }
    case 'w':
      // Print MSA registers for the 'f' constraint
      // In LLVM, the 'w' modifier doesn't need to do anything.
      // We can just call printOperand as normal.
      break;
    }
  }

  printOperand(MI, OpNum, O);
  return false;
}

bool MipsAsmPrinter::PrintAsmMemoryOperand(const MachineInstr *MI,
                                           unsigned OpNum, unsigned AsmVariant,
                                           const char *ExtraCode,
                                           raw_ostream &O) {
  int Offset = 0;
  // Currently we are expecting either no ExtraCode or 'D'
  if (ExtraCode) {
    if (ExtraCode[0] == 'D')
      Offset = 4;
    else
      return true; // Unknown modifier.
  }

  const MachineOperand &MO = MI->getOperand(OpNum);
  assert(MO.isReg() && "unexpected inline asm memory operand");
  O << Offset << "($" << MipsInstPrinter::getRegisterName(MO.getReg()) << ")";

  return false;
}

void MipsAsmPrinter::printOperand(const MachineInstr *MI, int opNum,
                                  raw_ostream &O) {
  const DataLayout *DL = TM.getSubtargetImpl()->getDataLayout();
  const MachineOperand &MO = MI->getOperand(opNum);
  bool closeP = false;

  if (MO.getTargetFlags())
    closeP = true;

  switch(MO.getTargetFlags()) {
  case MipsII::MO_GPREL:    O << "%gp_rel("; break;
  case MipsII::MO_GOT_CALL: O << "%call16("; break;
  case MipsII::MO_GOT:      O << "%got(";    break;
  case MipsII::MO_ABS_HI:   O << "%hi(";     break;
  case MipsII::MO_ABS_LO:   O << "%lo(";     break;
  case MipsII::MO_TLSGD:    O << "%tlsgd(";  break;
  case MipsII::MO_GOTTPREL: O << "%gottprel("; break;
  case MipsII::MO_TPREL_HI: O << "%tprel_hi("; break;
  case MipsII::MO_TPREL_LO: O << "%tprel_lo("; break;
  case MipsII::MO_GPOFF_HI: O << "%hi(%neg(%gp_rel("; break;
  case MipsII::MO_GPOFF_LO: O << "%lo(%neg(%gp_rel("; break;
  case MipsII::MO_GOT_DISP: O << "%got_disp("; break;
  case MipsII::MO_GOT_PAGE: O << "%got_page("; break;
  case MipsII::MO_GOT_OFST: O << "%got_ofst("; break;
  }

  switch (MO.getType()) {
    case MachineOperand::MO_Register:
      O << '$'
        << StringRef(MipsInstPrinter::getRegisterName(MO.getReg())).lower();
      break;

    case MachineOperand::MO_Immediate:
      O << MO.getImm();
      break;

    case MachineOperand::MO_MachineBasicBlock:
      O << *MO.getMBB()->getSymbol();
      return;

    case MachineOperand::MO_GlobalAddress:
      O << *getSymbol(MO.getGlobal());
      break;

    case MachineOperand::MO_BlockAddress: {
      MCSymbol *BA = GetBlockAddressSymbol(MO.getBlockAddress());
      O << BA->getName();
      break;
    }

    case MachineOperand::MO_ConstantPoolIndex:
      O << DL->getPrivateGlobalPrefix() << "CPI"
        << getFunctionNumber() << "_" << MO.getIndex();
      if (MO.getOffset())
        O << "+" << MO.getOffset();
      break;

    default:
      llvm_unreachable("<unknown operand type>");
  }

  if (closeP) O << ")";
}

void MipsAsmPrinter::printUnsignedImm(const MachineInstr *MI, int opNum,
                                      raw_ostream &O) {
  const MachineOperand &MO = MI->getOperand(opNum);
  if (MO.isImm())
    O << (unsigned short int)MO.getImm();
  else
    printOperand(MI, opNum, O);
}

void MipsAsmPrinter::printUnsignedImm8(const MachineInstr *MI, int opNum,
                                       raw_ostream &O) {
  const MachineOperand &MO = MI->getOperand(opNum);
  if (MO.isImm())
    O << (unsigned short int)(unsigned char)MO.getImm();
  else
    printOperand(MI, opNum, O);
}

void MipsAsmPrinter::
printMemOperand(const MachineInstr *MI, int opNum, raw_ostream &O) {
  // Load/Store memory operands -- imm($reg)
  // If PIC target the target is loaded as the
  // pattern lw $25,%call16($28)
  printOperand(MI, opNum+1, O);
  O << "(";
  printOperand(MI, opNum, O);
  O << ")";
}

void MipsAsmPrinter::
printMemOperandEA(const MachineInstr *MI, int opNum, raw_ostream &O) {
  // when using stack locations for not load/store instructions
  // print the same way as all normal 3 operand instructions.
  printOperand(MI, opNum, O);
  O << ", ";
  printOperand(MI, opNum+1, O);
  return;
}

void MipsAsmPrinter::
printFCCOperand(const MachineInstr *MI, int opNum, raw_ostream &O,
                const char *Modifier) {
  const MachineOperand &MO = MI->getOperand(opNum);
  O << Mips::MipsFCCToString((Mips::CondCode)MO.getImm());
}

void MipsAsmPrinter::EmitStartOfAsmFile(Module &M) {
  bool IsABICalls = Subtarget->isABICalls();
  if (IsABICalls) {
    getTargetStreamer().emitDirectiveAbiCalls();
    Reloc::Model RM = TM.getRelocationModel();
    // FIXME: This condition should be a lot more complicated that it is here.
    //        Ideally it should test for properties of the ABI and not the ABI
    //        itself.
    //        For the moment, I'm only correcting enough to make MIPS-IV work.
    if (RM == Reloc::Static && !Subtarget->isABI_N64())
      getTargetStreamer().emitDirectiveOptionPic0();
  }

  // Tell the assembler which ABI we are using
  std::string SectionName = std::string(".mdebug.") + getCurrentABIString();
  OutStreamer.SwitchSection(OutContext.getELFSection(
      SectionName, ELF::SHT_PROGBITS, 0, SectionKind::getDataRel()));

  // NaN: At the moment we only support:
  // 1. .nan legacy (default)
  // 2. .nan 2008
  Subtarget->isNaN2008() ? getTargetStreamer().emitDirectiveNaN2008()
    : getTargetStreamer().emitDirectiveNaNLegacy();

  // TODO: handle O64 ABI

  if (Subtarget->isABI_EABI()) {
    if (Subtarget->isGP32bit())
      OutStreamer.SwitchSection(
          OutContext.getELFSection(".gcc_compiled_long32", ELF::SHT_PROGBITS, 0,
                                   SectionKind::getDataRel()));
    else
      OutStreamer.SwitchSection(
          OutContext.getELFSection(".gcc_compiled_long64", ELF::SHT_PROGBITS, 0,
                                   SectionKind::getDataRel()));
  }

  getTargetStreamer().updateABIInfo(*Subtarget);

  // We should always emit a '.module fp=...' but binutils 2.24 does not accept
  // it. We therefore emit it when it contradicts the ABI defaults (-mfpxx or
  // -mfp64) and omit it otherwise.
  if (Subtarget->isABI_O32() && (Subtarget->isABI_FPXX() ||
                                 Subtarget->isFP64bit()))
    getTargetStreamer().emitDirectiveModuleFP();

  // We should always emit a '.module [no]oddspreg' but binutils 2.24 does not
  // accept it. We therefore emit it when it contradicts the default or an
  // option has changed the default (i.e. FPXX) and omit it otherwise.
  if (Subtarget->isABI_O32() && (!Subtarget->useOddSPReg() ||
                                 Subtarget->isABI_FPXX()))
    getTargetStreamer().emitDirectiveModuleOddSPReg(Subtarget->useOddSPReg(),
                                                    Subtarget->isABI_O32());
}

void MipsAsmPrinter::EmitJal(MCSymbol *Symbol) {
  MCInst I;
  I.setOpcode(Mips::JAL);
  I.addOperand(
      MCOperand::CreateExpr(MCSymbolRefExpr::Create(Symbol, OutContext)));
  OutStreamer.EmitInstruction(I, getSubtargetInfo());
}

void MipsAsmPrinter::EmitInstrReg(unsigned Opcode, unsigned Reg) {
  MCInst I;
  I.setOpcode(Opcode);
  I.addOperand(MCOperand::CreateReg(Reg));
  OutStreamer.EmitInstruction(I, getSubtargetInfo());
}

void MipsAsmPrinter::EmitInstrRegReg(unsigned Opcode, unsigned Reg1,
                                     unsigned Reg2) {
  MCInst I;
  //
  // Because of the current td files for Mips32, the operands for MTC1
  // appear backwards from their normal assembly order. It's not a trivial
  // change to fix this in the td file so we adjust for it here.
  //
  if (Opcode == Mips::MTC1) {
    unsigned Temp = Reg1;
    Reg1 = Reg2;
    Reg2 = Temp;
  }
  I.setOpcode(Opcode);
  I.addOperand(MCOperand::CreateReg(Reg1));
  I.addOperand(MCOperand::CreateReg(Reg2));
  OutStreamer.EmitInstruction(I, getSubtargetInfo());
}

<<<<<<< HEAD
  if (Subtarget.inMips16Mode())
    EFlags |= ELF::EF_MIPS_ARCH_ASE_M16;
  else
    EFlags |= ELF::EF_MIPS_NOREORDER;

  // Architecture
  if (Subtarget.hasMips64r2())
    EFlags |= ELF::EF_MIPS_ARCH_64R2;
  else if (Subtarget.hasMips64())
    EFlags |= ELF::EF_MIPS_ARCH_64;
  else if (Subtarget.isGP64bit())
    EFlags |= ELF::EF_MIPS_ARCH_4;
  else if (Subtarget.hasMips32r2())
    EFlags |= ELF::EF_MIPS_ARCH_32R2;
  else
    EFlags |= ELF::EF_MIPS_ARCH_32;
=======
void MipsAsmPrinter::EmitInstrRegRegReg(unsigned Opcode, unsigned Reg1,
                                        unsigned Reg2, unsigned Reg3) {
  MCInst I;
  I.setOpcode(Opcode);
  I.addOperand(MCOperand::CreateReg(Reg1));
  I.addOperand(MCOperand::CreateReg(Reg2));
  I.addOperand(MCOperand::CreateReg(Reg3));
  OutStreamer.EmitInstruction(I, getSubtargetInfo());
}
>>>>>>> fec1abae

void MipsAsmPrinter::EmitMovFPIntPair(unsigned MovOpc, unsigned Reg1,
                                      unsigned Reg2, unsigned FPReg1,
                                      unsigned FPReg2, bool LE) {
  if (!LE) {
    unsigned temp = Reg1;
    Reg1 = Reg2;
    Reg2 = temp;
  }
  EmitInstrRegReg(MovOpc, Reg1, FPReg1);
  EmitInstrRegReg(MovOpc, Reg2, FPReg2);
}

void MipsAsmPrinter::EmitSwapFPIntParams(Mips16HardFloatInfo::FPParamVariant PV,
                                         bool LE, bool ToFP) {
  using namespace Mips16HardFloatInfo;
  unsigned MovOpc = ToFP ? Mips::MTC1 : Mips::MFC1;
  switch (PV) {
  case FSig:
    EmitInstrRegReg(MovOpc, Mips::A0, Mips::F12);
    break;
  case FFSig:
    EmitMovFPIntPair(MovOpc, Mips::A0, Mips::A1, Mips::F12, Mips::F14, LE);
    break;
  case FDSig:
    EmitInstrRegReg(MovOpc, Mips::A0, Mips::F12);
    EmitMovFPIntPair(MovOpc, Mips::A2, Mips::A3, Mips::F14, Mips::F15, LE);
    break;
  case DSig:
    EmitMovFPIntPair(MovOpc, Mips::A0, Mips::A1, Mips::F12, Mips::F13, LE);
    break;
  case DDSig:
    EmitMovFPIntPair(MovOpc, Mips::A0, Mips::A1, Mips::F12, Mips::F13, LE);
    EmitMovFPIntPair(MovOpc, Mips::A2, Mips::A3, Mips::F14, Mips::F15, LE);
    break;
  case DFSig:
    EmitMovFPIntPair(MovOpc, Mips::A0, Mips::A1, Mips::F12, Mips::F13, LE);
    EmitInstrRegReg(MovOpc, Mips::A2, Mips::F14);
    break;
  case NoSig:
    return;
  }
}

void
MipsAsmPrinter::EmitSwapFPIntRetval(Mips16HardFloatInfo::FPReturnVariant RV,
                                    bool LE) {
  using namespace Mips16HardFloatInfo;
  unsigned MovOpc = Mips::MFC1;
  switch (RV) {
  case FRet:
    EmitInstrRegReg(MovOpc, Mips::V0, Mips::F0);
    break;
  case DRet:
    EmitMovFPIntPair(MovOpc, Mips::V0, Mips::V1, Mips::F0, Mips::F1, LE);
    break;
  case CFRet:
    EmitMovFPIntPair(MovOpc, Mips::V0, Mips::V1, Mips::F0, Mips::F1, LE);
    break;
  case CDRet:
    EmitMovFPIntPair(MovOpc, Mips::V0, Mips::V1, Mips::F0, Mips::F1, LE);
    EmitMovFPIntPair(MovOpc, Mips::A0, Mips::A1, Mips::F2, Mips::F3, LE);
    break;
  case NoFPRet:
    break;
  }
}

void MipsAsmPrinter::EmitFPCallStub(
    const char *Symbol, const Mips16HardFloatInfo::FuncSignature *Signature) {
  MCSymbol *MSymbol = OutContext.GetOrCreateSymbol(StringRef(Symbol));
  using namespace Mips16HardFloatInfo;
  bool LE = Subtarget->isLittle();
  //
  // .global xxxx
  //
  OutStreamer.EmitSymbolAttribute(MSymbol, MCSA_Global);
  const char *RetType;
  //
  // make the comment field identifying the return and parameter
  // types of the floating point stub
  // # Stub function to call rettype xxxx (params)
  //
  switch (Signature->RetSig) {
  case FRet:
    RetType = "float";
    break;
  case DRet:
    RetType = "double";
    break;
  case CFRet:
    RetType = "complex";
    break;
  case CDRet:
    RetType = "double complex";
    break;
  case NoFPRet:
    RetType = "";
    break;
  }
  const char *Parms;
  switch (Signature->ParamSig) {
  case FSig:
    Parms = "float";
    break;
  case FFSig:
    Parms = "float, float";
    break;
  case FDSig:
    Parms = "float, double";
    break;
  case DSig:
    Parms = "double";
    break;
  case DDSig:
    Parms = "double, double";
    break;
  case DFSig:
    Parms = "double, float";
    break;
  case NoSig:
    Parms = "";
    break;
  }
  OutStreamer.AddComment("\t# Stub function to call " + Twine(RetType) + " " +
                         Twine(Symbol) + " (" + Twine(Parms) + ")");
  //
  // probably not necessary but we save and restore the current section state
  //
  OutStreamer.PushSection();
  //
  // .section mips16.call.fpxxxx,"ax",@progbits
  //
  const MCSectionELF *M = OutContext.getELFSection(
      ".mips16.call.fp." + std::string(Symbol), ELF::SHT_PROGBITS,
      ELF::SHF_ALLOC | ELF::SHF_EXECINSTR, SectionKind::getText());
  OutStreamer.SwitchSection(M, nullptr);
  //
  // .align 2
  //
  OutStreamer.EmitValueToAlignment(4);
  MipsTargetStreamer &TS = getTargetStreamer();
  //
  // .set nomips16
  // .set nomicromips
  //
  TS.emitDirectiveSetNoMips16();
  TS.emitDirectiveSetNoMicroMips();
  //
  // .ent __call_stub_fp_xxxx
  // .type  __call_stub_fp_xxxx,@function
  //  __call_stub_fp_xxxx:
  //
  std::string x = "__call_stub_fp_" + std::string(Symbol);
  MCSymbol *Stub = OutContext.GetOrCreateSymbol(StringRef(x));
  TS.emitDirectiveEnt(*Stub);
  MCSymbol *MType =
      OutContext.GetOrCreateSymbol("__call_stub_fp_" + Twine(Symbol));
  OutStreamer.EmitSymbolAttribute(MType, MCSA_ELF_TypeFunction);
  OutStreamer.EmitLabel(Stub);
  //
  // we just handle non pic for now. these function will not be
  // called otherwise. when the full stub generation is moved here
  // we need to deal with pic.
  //
  if (Subtarget->getRelocationModel() == Reloc::PIC_)
    llvm_unreachable("should not be here if we are compiling pic");
  TS.emitDirectiveSetReorder();
  //
  // We need to add a MipsMCExpr class to MCTargetDesc to fully implement
  // stubs without raw text but this current patch is for compiler generated
  // functions and they all return some value.
  // The calling sequence for non pic is different in that case and we need
  // to implement %lo and %hi in order to handle the case of no return value
  // See the corresponding method in Mips16HardFloat for details.
  //
  // mov the return address to S2.
  // we have no stack space to store it and we are about to make another call.
  // We need to make sure that the enclosing function knows to save S2
  // This should have already been handled.
  //
  // Mov $18, $31

  EmitInstrRegRegReg(Mips::ADDu, Mips::S2, Mips::RA, Mips::ZERO);

  EmitSwapFPIntParams(Signature->ParamSig, LE, true);

  // Jal xxxx
  //
  EmitJal(MSymbol);

  // fix return values
  EmitSwapFPIntRetval(Signature->RetSig, LE);
  //
  // do the return
  // if (Signature->RetSig == NoFPRet)
  //  llvm_unreachable("should not be any stubs here with no return value");
  // else
  EmitInstrReg(Mips::JR, Mips::S2);

  MCSymbol *Tmp = OutContext.CreateTempSymbol();
  OutStreamer.EmitLabel(Tmp);
  const MCSymbolRefExpr *E = MCSymbolRefExpr::Create(Stub, OutContext);
  const MCSymbolRefExpr *T = MCSymbolRefExpr::Create(Tmp, OutContext);
  const MCExpr *T_min_E = MCBinaryExpr::CreateSub(T, E, OutContext);
  OutStreamer.EmitELFSize(Stub, T_min_E);
  TS.emitDirectiveEnd(x);
  OutStreamer.PopSection();
}

void MipsAsmPrinter::EmitEndOfAsmFile(Module &M) {
  // Emit needed stubs
  //
  for (std::map<
           const char *,
           const llvm::Mips16HardFloatInfo::FuncSignature *>::const_iterator
           it = StubsNeeded.begin();
       it != StubsNeeded.end(); ++it) {
    const char *Symbol = it->first;
    const llvm::Mips16HardFloatInfo::FuncSignature *Signature = it->second;
    EmitFPCallStub(Symbol, Signature);
  }
  // return to the text section
  OutStreamer.SwitchSection(OutContext.getObjectFileInfo()->getTextSection());
}

void MipsAsmPrinter::PrintDebugValueComment(const MachineInstr *MI,
                                           raw_ostream &OS) {
  // TODO: implement
}

// Align all targets of indirect branches on bundle size.  Used only if target
// is NaCl.
void MipsAsmPrinter::NaClAlignIndirectJumpTargets(MachineFunction &MF) {
  // Align all blocks that are jumped to through jump table.
  if (MachineJumpTableInfo *JtInfo = MF.getJumpTableInfo()) {
    const std::vector<MachineJumpTableEntry> &JT = JtInfo->getJumpTables();
    for (unsigned I = 0; I < JT.size(); ++I) {
      const std::vector<MachineBasicBlock*> &MBBs = JT[I].MBBs;

      for (unsigned J = 0; J < MBBs.size(); ++J)
        MBBs[J]->setAlignment(MIPS_NACL_BUNDLE_ALIGN);
    }
  }

  // If basic block address is taken, block can be target of indirect branch.
  for (MachineFunction::iterator MBB = MF.begin(), E = MF.end();
                                 MBB != E; ++MBB) {
    if (MBB->hasAddressTaken())
      MBB->setAlignment(MIPS_NACL_BUNDLE_ALIGN);
  }
}

bool MipsAsmPrinter::isLongBranchPseudo(int Opcode) const {
  return (Opcode == Mips::LONG_BRANCH_LUi
          || Opcode == Mips::LONG_BRANCH_ADDiu
          || Opcode == Mips::LONG_BRANCH_DADDiu);
}

// Force static initialization.
extern "C" void LLVMInitializeMipsAsmPrinter() {
  RegisterAsmPrinter<MipsAsmPrinter> X(TheMipsTarget);
  RegisterAsmPrinter<MipsAsmPrinter> Y(TheMipselTarget);
  RegisterAsmPrinter<MipsAsmPrinter> Mips4(TheMips4Target);
  RegisterAsmPrinter<MipsAsmPrinter> A(TheMips64Target);
  RegisterAsmPrinter<MipsAsmPrinter> B(TheMips64elTarget);
  RegisterAsmPrinter<MipsAsmPrinter> C(TheMipsCheriTarget);
}<|MERGE_RESOLUTION|>--- conflicted
+++ resolved
@@ -759,24 +759,6 @@
   OutStreamer.EmitInstruction(I, getSubtargetInfo());
 }
 
-<<<<<<< HEAD
-  if (Subtarget.inMips16Mode())
-    EFlags |= ELF::EF_MIPS_ARCH_ASE_M16;
-  else
-    EFlags |= ELF::EF_MIPS_NOREORDER;
-
-  // Architecture
-  if (Subtarget.hasMips64r2())
-    EFlags |= ELF::EF_MIPS_ARCH_64R2;
-  else if (Subtarget.hasMips64())
-    EFlags |= ELF::EF_MIPS_ARCH_64;
-  else if (Subtarget.isGP64bit())
-    EFlags |= ELF::EF_MIPS_ARCH_4;
-  else if (Subtarget.hasMips32r2())
-    EFlags |= ELF::EF_MIPS_ARCH_32R2;
-  else
-    EFlags |= ELF::EF_MIPS_ARCH_32;
-=======
 void MipsAsmPrinter::EmitInstrRegRegReg(unsigned Opcode, unsigned Reg1,
                                         unsigned Reg2, unsigned Reg3) {
   MCInst I;
@@ -786,7 +768,6 @@
   I.addOperand(MCOperand::CreateReg(Reg3));
   OutStreamer.EmitInstruction(I, getSubtargetInfo());
 }
->>>>>>> fec1abae
 
 void MipsAsmPrinter::EmitMovFPIntPair(unsigned MovOpc, unsigned Reg1,
                                       unsigned Reg2, unsigned FPReg1,
@@ -1050,7 +1031,6 @@
 extern "C" void LLVMInitializeMipsAsmPrinter() {
   RegisterAsmPrinter<MipsAsmPrinter> X(TheMipsTarget);
   RegisterAsmPrinter<MipsAsmPrinter> Y(TheMipselTarget);
-  RegisterAsmPrinter<MipsAsmPrinter> Mips4(TheMips4Target);
   RegisterAsmPrinter<MipsAsmPrinter> A(TheMips64Target);
   RegisterAsmPrinter<MipsAsmPrinter> B(TheMips64elTarget);
   RegisterAsmPrinter<MipsAsmPrinter> C(TheMipsCheriTarget);
