//===-- MipsISelLowering.cpp - Mips DAG Lowering Implementation -----------===//
//
//                     The LLVM Compiler Infrastructure
//
// This file is distributed under the University of Illinois Open Source
// License. See LICENSE.TXT for details.
//
//===----------------------------------------------------------------------===//
//
// This file defines the interfaces that Mips uses to lower LLVM code into a
// selection DAG.
//
//===----------------------------------------------------------------------===//
#include "MipsISelLowering.h"
#include "InstPrinter/MipsInstPrinter.h"
#include "MCTargetDesc/MipsBaseInfo.h"
#include "MipsCCState.h"
#include "MipsMachineFunction.h"
#include "MipsSubtarget.h"
#include "MipsTargetMachine.h"
#include "MipsTargetObjectFile.h"
#include "llvm/ADT/Statistic.h"
#include "llvm/ADT/StringSwitch.h"
#include "llvm/CodeGen/CallingConvLower.h"
#include "llvm/CodeGen/MachineFrameInfo.h"
#include "llvm/CodeGen/MachineFunction.h"
#include "llvm/CodeGen/MachineInstrBuilder.h"
#include "llvm/CodeGen/MachineJumpTableInfo.h"
#include "llvm/CodeGen/MachineRegisterInfo.h"
#include "llvm/CodeGen/SelectionDAGISel.h"
#include "llvm/CodeGen/ValueTypes.h"
#include "llvm/IR/CallingConv.h"
#include "llvm/IR/DerivedTypes.h"
#include "llvm/IR/GlobalVariable.h"
#include "llvm/IR/Intrinsics.h"
#include "llvm/Support/CommandLine.h"
#include "llvm/Support/Debug.h"
#include "llvm/Support/ErrorHandling.h"
#include "llvm/Support/raw_ostream.h"
#include <cctype>

using namespace llvm;

#define DEBUG_TYPE "mips-lower"

STATISTIC(NumTailCalls, "Number of tail calls");

static cl::opt<bool>
LargeGOT("mxgot", cl::Hidden,
         cl::desc("MIPS: Enable GOT larger than 64k."), cl::init(false));

static cl::opt<bool>
NoZeroDivCheck("mno-check-zero-division", cl::Hidden,
               cl::desc("MIPS: Don't trap on integer division by zero."),
               cl::init(false));

cl::opt<bool>
EnableMipsFastISel("mips-fast-isel", cl::Hidden,
  cl::desc("Allow mips-fast-isel to be used"),
  cl::init(false));

static const MCPhysReg Mips64DPRegs[8] = {
  Mips::D12_64, Mips::D13_64, Mips::D14_64, Mips::D15_64,
  Mips::D16_64, Mips::D17_64, Mips::D18_64, Mips::D19_64
};

// If I is a shifted mask, set the size (Size) and the first bit of the
// mask (Pos), and return true.
// For example, if I is 0x003ff800, (Pos, Size) = (11, 11).
static bool isShiftedMask(uint64_t I, uint64_t &Pos, uint64_t &Size) {
  if (!isShiftedMask_64(I))
    return false;

  Size = countPopulation(I);
  Pos = countTrailingZeros(I);
  return true;
}

SDValue MipsTargetLowering::getGlobalReg(SelectionDAG &DAG, EVT Ty) const {
  MipsFunctionInfo *FI = DAG.getMachineFunction().getInfo<MipsFunctionInfo>();
  return DAG.getRegister(FI->getGlobalBaseReg(), Ty);
}

SDValue MipsTargetLowering::getTargetNode(GlobalAddressSDNode *N, EVT Ty,
                                          SelectionDAG &DAG,
                                          unsigned Flag) const {
  return DAG.getTargetGlobalAddress(N->getGlobal(), SDLoc(N), Ty, 0, Flag);
}

SDValue MipsTargetLowering::getTargetNode(ExternalSymbolSDNode *N, EVT Ty,
                                          SelectionDAG &DAG,
                                          unsigned Flag) const {
  return DAG.getTargetExternalSymbol(N->getSymbol(), Ty, Flag);
}

SDValue MipsTargetLowering::getTargetNode(BlockAddressSDNode *N, EVT Ty,
                                          SelectionDAG &DAG,
                                          unsigned Flag) const {
  return DAG.getTargetBlockAddress(N->getBlockAddress(), Ty, 0, Flag);
}

SDValue MipsTargetLowering::getTargetNode(JumpTableSDNode *N, EVT Ty,
                                          SelectionDAG &DAG,
                                          unsigned Flag) const {
  return DAG.getTargetJumpTable(N->getIndex(), Ty, Flag);
}

SDValue MipsTargetLowering::getTargetNode(ConstantPoolSDNode *N, EVT Ty,
                                          SelectionDAG &DAG,
                                          unsigned Flag) const {
  return DAG.getTargetConstantPool(N->getConstVal(), Ty, N->getAlignment(),
                                   N->getOffset(), Flag);
}

const char *MipsTargetLowering::getTargetNodeName(unsigned Opcode) const {
  switch (Opcode) {
  case MipsISD::JmpLink:           return "MipsISD::JmpLink";
  case MipsISD::TailCall:          return "MipsISD::TailCall";
  case MipsISD::Hi:                return "MipsISD::Hi";
  case MipsISD::Lo:                return "MipsISD::Lo";
  case MipsISD::GPRel:             return "MipsISD::GPRel";
  case MipsISD::ThreadPointer:     return "MipsISD::ThreadPointer";
  case MipsISD::Ret:               return "MipsISD::Ret";
  case MipsISD::EH_RETURN:         return "MipsISD::EH_RETURN";
  case MipsISD::FPBrcond:          return "MipsISD::FPBrcond";
  case MipsISD::FPCmp:             return "MipsISD::FPCmp";
  case MipsISD::CMovFP_T:          return "MipsISD::CMovFP_T";
  case MipsISD::CMovFP_F:          return "MipsISD::CMovFP_F";
  case MipsISD::TruncIntFP:        return "MipsISD::TruncIntFP";
  case MipsISD::MFHI:              return "MipsISD::MFHI";
  case MipsISD::MFLO:              return "MipsISD::MFLO";
  case MipsISD::MTLOHI:            return "MipsISD::MTLOHI";
  case MipsISD::Mult:              return "MipsISD::Mult";
  case MipsISD::Multu:             return "MipsISD::Multu";
  case MipsISD::MAdd:              return "MipsISD::MAdd";
  case MipsISD::MAddu:             return "MipsISD::MAddu";
  case MipsISD::MSub:              return "MipsISD::MSub";
  case MipsISD::MSubu:             return "MipsISD::MSubu";
  case MipsISD::DivRem:            return "MipsISD::DivRem";
  case MipsISD::DivRemU:           return "MipsISD::DivRemU";
  case MipsISD::DivRem16:          return "MipsISD::DivRem16";
  case MipsISD::DivRemU16:         return "MipsISD::DivRemU16";
  case MipsISD::BuildPairF64:      return "MipsISD::BuildPairF64";
  case MipsISD::ExtractElementF64: return "MipsISD::ExtractElementF64";
  case MipsISD::Wrapper:           return "MipsISD::Wrapper";
  case MipsISD::Sync:              return "MipsISD::Sync";
  case MipsISD::Ext:               return "MipsISD::Ext";
  case MipsISD::Ins:               return "MipsISD::Ins";
  case MipsISD::LWL:               return "MipsISD::LWL";
  case MipsISD::LWR:               return "MipsISD::LWR";
  case MipsISD::SWL:               return "MipsISD::SWL";
  case MipsISD::SWR:               return "MipsISD::SWR";
  case MipsISD::LDL:               return "MipsISD::LDL";
  case MipsISD::LDR:               return "MipsISD::LDR";
  case MipsISD::SDL:               return "MipsISD::SDL";
  case MipsISD::SDR:               return "MipsISD::SDR";
  case MipsISD::EXTP:              return "MipsISD::EXTP";
  case MipsISD::EXTPDP:            return "MipsISD::EXTPDP";
  case MipsISD::EXTR_S_H:          return "MipsISD::EXTR_S_H";
  case MipsISD::EXTR_W:            return "MipsISD::EXTR_W";
  case MipsISD::EXTR_R_W:          return "MipsISD::EXTR_R_W";
  case MipsISD::EXTR_RS_W:         return "MipsISD::EXTR_RS_W";
  case MipsISD::SHILO:             return "MipsISD::SHILO";
  case MipsISD::MTHLIP:            return "MipsISD::MTHLIP";
  case MipsISD::MULT:              return "MipsISD::MULT";
  case MipsISD::MULTU:             return "MipsISD::MULTU";
  case MipsISD::MADD_DSP:          return "MipsISD::MADD_DSP";
  case MipsISD::MADDU_DSP:         return "MipsISD::MADDU_DSP";
  case MipsISD::MSUB_DSP:          return "MipsISD::MSUB_DSP";
  case MipsISD::MSUBU_DSP:         return "MipsISD::MSUBU_DSP";
  case MipsISD::SHLL_DSP:          return "MipsISD::SHLL_DSP";
  case MipsISD::SHRA_DSP:          return "MipsISD::SHRA_DSP";
  case MipsISD::SHRL_DSP:          return "MipsISD::SHRL_DSP";
  case MipsISD::SETCC_DSP:         return "MipsISD::SETCC_DSP";
  case MipsISD::SELECT_CC_DSP:     return "MipsISD::SELECT_CC_DSP";
  case MipsISD::VALL_ZERO:         return "MipsISD::VALL_ZERO";
  case MipsISD::VANY_ZERO:         return "MipsISD::VANY_ZERO";
  case MipsISD::VALL_NONZERO:      return "MipsISD::VALL_NONZERO";
  case MipsISD::VANY_NONZERO:      return "MipsISD::VANY_NONZERO";
  case MipsISD::VCEQ:              return "MipsISD::VCEQ";
  case MipsISD::VCLE_S:            return "MipsISD::VCLE_S";
  case MipsISD::VCLE_U:            return "MipsISD::VCLE_U";
  case MipsISD::VCLT_S:            return "MipsISD::VCLT_S";
  case MipsISD::VCLT_U:            return "MipsISD::VCLT_U";
  case MipsISD::VSMAX:             return "MipsISD::VSMAX";
  case MipsISD::VSMIN:             return "MipsISD::VSMIN";
  case MipsISD::VUMAX:             return "MipsISD::VUMAX";
  case MipsISD::VUMIN:             return "MipsISD::VUMIN";
  case MipsISD::VEXTRACT_SEXT_ELT: return "MipsISD::VEXTRACT_SEXT_ELT";
  case MipsISD::VEXTRACT_ZEXT_ELT: return "MipsISD::VEXTRACT_ZEXT_ELT";
  case MipsISD::VNOR:              return "MipsISD::VNOR";
  case MipsISD::VSHF:              return "MipsISD::VSHF";
  case MipsISD::SHF:               return "MipsISD::SHF";
  case MipsISD::ILVEV:             return "MipsISD::ILVEV";
  case MipsISD::ILVOD:             return "MipsISD::ILVOD";
  case MipsISD::ILVL:              return "MipsISD::ILVL";
  case MipsISD::ILVR:              return "MipsISD::ILVR";
  case MipsISD::PCKEV:             return "MipsISD::PCKEV";
  case MipsISD::PCKOD:             return "MipsISD::PCKOD";
  case MipsISD::INSVE:             return "MipsISD::INSVE";
  case MipsISD::CBTS:              return "MipsISD::CBTS";
  case MipsISD::CBTU:              return "MipsISD::CBTU";
  case MipsISD::STACKTOCAP:        return "MipsISD::STACKTOCAP";
  default:                         return nullptr;
  }
}

MipsTargetLowering::MipsTargetLowering(const MipsTargetMachine &TM,
                                       const MipsSubtarget &STI)
<<<<<<< HEAD
    : TargetLowering(TM, new MipsTargetObjectFile()), Subtarget(STI) {
  isAllCapABI = Subtarget.isCheriSandbox();
=======
    : TargetLowering(TM), Subtarget(STI), ABI(TM.getABI()) {
>>>>>>> 969bfdfe
  // Mips does not have i1 type, so use i32 for
  // setcc operations results (slt, sgt, ...).
  setBooleanContents(ZeroOrOneBooleanContent);
  setBooleanVectorContents(ZeroOrNegativeOneBooleanContent);
  // The cmp.cond.fmt instruction in MIPS32r6/MIPS64r6 uses 0 and -1 like MSA
  // does. Integer booleans still use 0 and 1.
  if (Subtarget.hasMips32r6())
    setBooleanContents(ZeroOrOneBooleanContent,
                       ZeroOrNegativeOneBooleanContent);

  // Load extented operations for i1 types must be promoted
  for (MVT VT : MVT::integer_valuetypes()) {
    setLoadExtAction(ISD::EXTLOAD,  VT, MVT::i1,  Promote);
    setLoadExtAction(ISD::ZEXTLOAD, VT, MVT::i1,  Promote);
    setLoadExtAction(ISD::SEXTLOAD, VT, MVT::i1,  Promote);
  }

  // MIPS doesn't have extending float->double load/store
  for (MVT VT : MVT::fp_valuetypes())
    setLoadExtAction(ISD::EXTLOAD, VT, MVT::f32, Expand);
  setTruncStoreAction(MVT::f64, MVT::f32, Expand);

  // Used by legalize types to correctly generate the setcc result.
  // Without this, every float setcc comes with a AND/OR with the result,
  // we don't want this, since the fpcmp result goes to a flag register,
  // which is used implicitly by brcond and select operations.
  AddPromotedToType(ISD::SETCC, MVT::i1, MVT::i32);

  // Trap is an invalid instruction sequence
  setOperationAction(ISD::TRAP,               MVT::Other, Legal);
  if (Subtarget.isCheri()) {
    setOperationAction(ISD::ADDRSPACECAST,    MVT::iFATPTR, Custom);
    setOperationAction(ISD::ADDRSPACECAST,    MVT::i64, Custom);
  }

  // Mips Custom Operations
  setOperationAction(ISD::BR_JT,              MVT::Other, Custom);
  setOperationAction(ISD::GlobalAddress,      MVT::iFATPTR,Custom);
  setOperationAction(ISD::GlobalAddress,      MVT::i32,   Custom);
  setOperationAction(ISD::BlockAddress,       MVT::i32,   Custom);
  setOperationAction(ISD::GlobalTLSAddress,   MVT::i32,   Custom);
  setOperationAction(ISD::JumpTable,          MVT::i32,   Custom);
  setOperationAction(ISD::ConstantPool,       MVT::i32,   Custom);
  setOperationAction(ISD::SELECT,             MVT::f32,   Custom);
  setOperationAction(ISD::SELECT,             MVT::f64,   Custom);
  setOperationAction(ISD::SELECT,             MVT::i32,   Custom);
  setOperationAction(ISD::SELECT_CC,          MVT::f32,   Custom);
  setOperationAction(ISD::SELECT_CC,          MVT::f64,   Custom);
  setOperationAction(ISD::SETCC,              MVT::f32,   Custom);
  setOperationAction(ISD::SETCC,              MVT::f64,   Custom);
  setOperationAction(ISD::BRCOND,             MVT::Other, Custom);
  setOperationAction(ISD::FCOPYSIGN,          MVT::f32,   Custom);
  setOperationAction(ISD::FCOPYSIGN,          MVT::f64,   Custom);
  setOperationAction(ISD::FP_TO_SINT,         MVT::i32,   Custom);

  if (Subtarget.isGP64bit()) {
    setOperationAction(ISD::GlobalAddress,      MVT::i64,   Custom);
    setOperationAction(ISD::BlockAddress,       MVT::i64,   Custom);
    setOperationAction(ISD::GlobalTLSAddress,   MVT::i64,   Custom);
    setOperationAction(ISD::JumpTable,          MVT::i64,   Custom);
    setOperationAction(ISD::ConstantPool,       MVT::i64,   Custom);
    setOperationAction(ISD::SELECT,             MVT::i64,   Custom);
    setOperationAction(ISD::LOAD,               MVT::i64,   Custom);
    setOperationAction(ISD::STORE,              MVT::i64,   Custom);
    setOperationAction(ISD::FP_TO_SINT,         MVT::i64,   Custom);
    setOperationAction(ISD::SHL_PARTS,          MVT::i64,   Custom);
    setOperationAction(ISD::SRA_PARTS,          MVT::i64,   Custom);
    setOperationAction(ISD::SRL_PARTS,          MVT::i64,   Custom);
  }

  if (!Subtarget.isGP64bit()) {
    setOperationAction(ISD::SHL_PARTS,          MVT::i32,   Custom);
    setOperationAction(ISD::SRA_PARTS,          MVT::i32,   Custom);
    setOperationAction(ISD::SRL_PARTS,          MVT::i32,   Custom);
  }

  setOperationAction(ISD::ADD,                MVT::i32,   Custom);
  if (Subtarget.isGP64bit())
    setOperationAction(ISD::ADD,                MVT::i64,   Custom);

  setOperationAction(ISD::SDIV, MVT::i32, Expand);
  setOperationAction(ISD::SREM, MVT::i32, Expand);
  setOperationAction(ISD::UDIV, MVT::i32, Expand);
  setOperationAction(ISD::UREM, MVT::i32, Expand);
  setOperationAction(ISD::SDIV, MVT::i64, Expand);
  setOperationAction(ISD::SREM, MVT::i64, Expand);
  setOperationAction(ISD::UDIV, MVT::i64, Expand);
  setOperationAction(ISD::UREM, MVT::i64, Expand);

  // Operations not directly supported by Mips.
  setOperationAction(ISD::BR_CC,             MVT::f32,   Expand);
  setOperationAction(ISD::BR_CC,             MVT::f64,   Expand);
  setOperationAction(ISD::BR_CC,             MVT::i32,   Expand);
  setOperationAction(ISD::BR_CC,             MVT::i64,   Expand);
  setOperationAction(ISD::SELECT_CC,         MVT::i32,   Expand);
  setOperationAction(ISD::SELECT_CC,         MVT::i64,   Expand);
  setOperationAction(ISD::UINT_TO_FP,        MVT::i32,   Expand);
  setOperationAction(ISD::UINT_TO_FP,        MVT::i64,   Expand);
  setOperationAction(ISD::FP_TO_UINT,        MVT::i32,   Expand);
  setOperationAction(ISD::FP_TO_UINT,        MVT::i64,   Expand);
  setOperationAction(ISD::SIGN_EXTEND_INREG, MVT::i1,    Expand);
  if (Subtarget.hasCnMips()) {
    setOperationAction(ISD::CTPOP,           MVT::i32,   Legal);
    setOperationAction(ISD::CTPOP,           MVT::i64,   Legal);
  } else {
    setOperationAction(ISD::CTPOP,           MVT::i32,   Expand);
    setOperationAction(ISD::CTPOP,           MVT::i64,   Expand);
  }
  setOperationAction(ISD::CTTZ,              MVT::i32,   Expand);
  setOperationAction(ISD::CTTZ,              MVT::i64,   Expand);
  setOperationAction(ISD::CTTZ_ZERO_UNDEF,   MVT::i32,   Expand);
  setOperationAction(ISD::CTTZ_ZERO_UNDEF,   MVT::i64,   Expand);
  setOperationAction(ISD::CTLZ_ZERO_UNDEF,   MVT::i32,   Expand);
  setOperationAction(ISD::CTLZ_ZERO_UNDEF,   MVT::i64,   Expand);
  setOperationAction(ISD::ROTL,              MVT::i32,   Expand);
  setOperationAction(ISD::ROTL,              MVT::i64,   Expand);
  setOperationAction(ISD::DYNAMIC_STACKALLOC, MVT::i32,  Expand);
  setOperationAction(ISD::DYNAMIC_STACKALLOC, MVT::i64,  Expand);

  if (!Subtarget.hasMips32r2())
    setOperationAction(ISD::ROTR, MVT::i32,   Expand);

  if (!Subtarget.hasMips64r2())
    setOperationAction(ISD::ROTR, MVT::i64,   Expand);

  setOperationAction(ISD::FSIN,              MVT::f32,   Expand);
  setOperationAction(ISD::FSIN,              MVT::f64,   Expand);
  setOperationAction(ISD::FCOS,              MVT::f32,   Expand);
  setOperationAction(ISD::FCOS,              MVT::f64,   Expand);
  setOperationAction(ISD::FSINCOS,           MVT::f32,   Expand);
  setOperationAction(ISD::FSINCOS,           MVT::f64,   Expand);
  setOperationAction(ISD::FPOWI,             MVT::f32,   Expand);
  setOperationAction(ISD::FPOW,              MVT::f32,   Expand);
  setOperationAction(ISD::FPOW,              MVT::f64,   Expand);
  setOperationAction(ISD::FLOG,              MVT::f32,   Expand);
  setOperationAction(ISD::FLOG2,             MVT::f32,   Expand);
  setOperationAction(ISD::FLOG10,            MVT::f32,   Expand);
  setOperationAction(ISD::FEXP,              MVT::f32,   Expand);
  setOperationAction(ISD::FMA,               MVT::f32,   Expand);
  setOperationAction(ISD::FMA,               MVT::f64,   Expand);
  setOperationAction(ISD::FREM,              MVT::f32,   Expand);
  setOperationAction(ISD::FREM,              MVT::f64,   Expand);

  setOperationAction(ISD::EH_RETURN, MVT::Other, Custom);

  setOperationAction(ISD::VASTART,           MVT::Other, Custom);
  setOperationAction(ISD::VAARG,             MVT::Other, Custom);
  setOperationAction(ISD::VACOPY,            MVT::Other, Expand);
  setOperationAction(ISD::VAEND,             MVT::Other, Expand);

  // Use the default for now
  setOperationAction(ISD::STACKSAVE,         MVT::Other, Expand);
  setOperationAction(ISD::STACKRESTORE,      MVT::Other, Expand);

  setOperationAction(ISD::ATOMIC_LOAD,       MVT::i32,    Expand);
  setOperationAction(ISD::ATOMIC_LOAD,       MVT::i64,    Expand);
  setOperationAction(ISD::ATOMIC_STORE,      MVT::i32,    Expand);
  setOperationAction(ISD::ATOMIC_STORE,      MVT::i64,    Expand);

  setInsertFencesForAtomic(true);

  if (!Subtarget.hasMips32r2()) {
    setOperationAction(ISD::SIGN_EXTEND_INREG, MVT::i8,  Expand);
    setOperationAction(ISD::SIGN_EXTEND_INREG, MVT::i16, Expand);
  }

  // MIPS16 lacks MIPS32's clz and clo instructions.
  if (!Subtarget.hasMips32() || Subtarget.inMips16Mode())
    setOperationAction(ISD::CTLZ, MVT::i32, Expand);
  if (!Subtarget.hasMips64())
    setOperationAction(ISD::CTLZ, MVT::i64, Expand);

  if (!Subtarget.hasMips32r2())
    setOperationAction(ISD::BSWAP, MVT::i32, Expand);
  if (!Subtarget.hasMips64r2())
    setOperationAction(ISD::BSWAP, MVT::i64, Expand);

  if (Subtarget.isGP64bit()) {
    setLoadExtAction(ISD::SEXTLOAD, MVT::i64, MVT::i32, Custom);
    setLoadExtAction(ISD::ZEXTLOAD, MVT::i64, MVT::i32, Custom);
    setLoadExtAction(ISD::EXTLOAD, MVT::i64, MVT::i32, Custom);
    setTruncStoreAction(MVT::i64, MVT::i32, Custom);
  }

  setOperationAction(ISD::TRAP, MVT::Other, Legal);

  setTargetDAGCombine(ISD::SDIVREM);
  setTargetDAGCombine(ISD::UDIVREM);
  setTargetDAGCombine(ISD::SELECT);
  setTargetDAGCombine(ISD::AND);
  setTargetDAGCombine(ISD::OR);
  setTargetDAGCombine(ISD::ADD);

  setMinFunctionAlignment(Subtarget.isGP64bit() ? 3 : 2);

  // The arguments on the stack are defined in terms of 4-byte slots on O32
  // and 8-byte slots on N32/N64.
  setMinStackArgumentAlignment((ABI.IsN32() || ABI.IsN64()) ? 8 : 4);

  setStackPointerRegisterToSaveRestore(ABI.IsN64() ? Mips::SP_64 : Mips::SP);

  setExceptionPointerRegister(ABI.IsN64() ? Mips::A0_64 : Mips::A0);
  setExceptionSelectorRegister(ABI.IsN64() ? Mips::A1_64 : Mips::A1);

  MaxStoresPerMemcpy = 16;

  isMicroMips = Subtarget.inMicroMipsMode();
}

const MipsTargetLowering *MipsTargetLowering::create(const MipsTargetMachine &TM,
                                                     const MipsSubtarget &STI) {
  if (STI.inMips16Mode())
    return llvm::createMips16TargetLowering(TM, STI);

  return llvm::createMipsSETargetLowering(TM, STI);
}

// Create a fast isel object.
FastISel *
MipsTargetLowering::createFastISel(FunctionLoweringInfo &funcInfo,
                                  const TargetLibraryInfo *libInfo) const {
  if (!EnableMipsFastISel)
    return TargetLowering::createFastISel(funcInfo, libInfo);
  return Mips::createFastISel(funcInfo, libInfo);
}

EVT MipsTargetLowering::getSetCCResultType(LLVMContext &, EVT VT) const {
  if (!VT.isVector())
    return MVT::i32;
  return VT.changeVectorElementTypeToInteger();
}

static SDValue performDivRemCombine(SDNode *N, SelectionDAG &DAG,
                                    TargetLowering::DAGCombinerInfo &DCI,
                                    const MipsSubtarget &Subtarget) {
  if (DCI.isBeforeLegalizeOps())
    return SDValue();

  EVT Ty = N->getValueType(0);
  unsigned LO = (Ty == MVT::i32) ? Mips::LO0 : Mips::LO0_64;
  unsigned HI = (Ty == MVT::i32) ? Mips::HI0 : Mips::HI0_64;
  unsigned Opc = N->getOpcode() == ISD::SDIVREM ? MipsISD::DivRem16 :
                                                  MipsISD::DivRemU16;
  SDLoc DL(N);

  SDValue DivRem = DAG.getNode(Opc, DL, MVT::Glue,
                               N->getOperand(0), N->getOperand(1));
  SDValue InChain = DAG.getEntryNode();
  SDValue InGlue = DivRem;

  // insert MFLO
  if (N->hasAnyUseOfValue(0)) {
    SDValue CopyFromLo = DAG.getCopyFromReg(InChain, DL, LO, Ty,
                                            InGlue);
    DAG.ReplaceAllUsesOfValueWith(SDValue(N, 0), CopyFromLo);
    InChain = CopyFromLo.getValue(1);
    InGlue = CopyFromLo.getValue(2);
  }

  // insert MFHI
  if (N->hasAnyUseOfValue(1)) {
    SDValue CopyFromHi = DAG.getCopyFromReg(InChain, DL,
                                            HI, Ty, InGlue);
    DAG.ReplaceAllUsesOfValueWith(SDValue(N, 1), CopyFromHi);
  }

  return SDValue();
}

static Mips::CondCode condCodeToFCC(ISD::CondCode CC) {
  switch (CC) {
  default: llvm_unreachable("Unknown fp condition code!");
  case ISD::SETEQ:
  case ISD::SETOEQ: return Mips::FCOND_OEQ;
  case ISD::SETUNE: return Mips::FCOND_UNE;
  case ISD::SETLT:
  case ISD::SETOLT: return Mips::FCOND_OLT;
  case ISD::SETGT:
  case ISD::SETOGT: return Mips::FCOND_OGT;
  case ISD::SETLE:
  case ISD::SETOLE: return Mips::FCOND_OLE;
  case ISD::SETGE:
  case ISD::SETOGE: return Mips::FCOND_OGE;
  case ISD::SETULT: return Mips::FCOND_ULT;
  case ISD::SETULE: return Mips::FCOND_ULE;
  case ISD::SETUGT: return Mips::FCOND_UGT;
  case ISD::SETUGE: return Mips::FCOND_UGE;
  case ISD::SETUO:  return Mips::FCOND_UN;
  case ISD::SETO:   return Mips::FCOND_OR;
  case ISD::SETNE:
  case ISD::SETONE: return Mips::FCOND_ONE;
  case ISD::SETUEQ: return Mips::FCOND_UEQ;
  }
}


/// This function returns true if the floating point conditional branches and
/// conditional moves which use condition code CC should be inverted.
static bool invertFPCondCodeUser(Mips::CondCode CC) {
  if (CC >= Mips::FCOND_F && CC <= Mips::FCOND_NGT)
    return false;

  assert((CC >= Mips::FCOND_T && CC <= Mips::FCOND_GT) &&
         "Illegal Condition Code");

  return true;
}

// Creates and returns an FPCmp node from a setcc node.
// Returns Op if setcc is not a floating point comparison.
static SDValue createFPCmp(SelectionDAG &DAG, const SDValue &Op) {
  // must be a SETCC node
  if (Op.getOpcode() != ISD::SETCC)
    return Op;

  SDValue LHS = Op.getOperand(0);

  if (!LHS.getValueType().isFloatingPoint())
    return Op;

  SDValue RHS = Op.getOperand(1);
  SDLoc DL(Op);

  // Assume the 3rd operand is a CondCodeSDNode. Add code to check the type of
  // node if necessary.
  ISD::CondCode CC = cast<CondCodeSDNode>(Op.getOperand(2))->get();

  return DAG.getNode(MipsISD::FPCmp, DL, MVT::Glue, LHS, RHS,
                     DAG.getConstant(condCodeToFCC(CC), MVT::i32));
}

// Creates and returns a CMovFPT/F node.
static SDValue createCMovFP(SelectionDAG &DAG, SDValue Cond, SDValue True,
                            SDValue False, SDLoc DL) {
  ConstantSDNode *CC = cast<ConstantSDNode>(Cond.getOperand(2));
  bool invert = invertFPCondCodeUser((Mips::CondCode)CC->getSExtValue());
  SDValue FCC0 = DAG.getRegister(Mips::FCC0, MVT::i32);

  return DAG.getNode((invert ? MipsISD::CMovFP_F : MipsISD::CMovFP_T), DL,
                     True.getValueType(), True, FCC0, False, Cond);
}

static SDValue performSELECTCombine(SDNode *N, SelectionDAG &DAG,
                                    TargetLowering::DAGCombinerInfo &DCI,
                                    const MipsSubtarget &Subtarget) {
  if (DCI.isBeforeLegalizeOps())
    return SDValue();

  SDValue SetCC = N->getOperand(0);

  if ((SetCC.getOpcode() != ISD::SETCC) ||
      !SetCC.getOperand(0).getValueType().isInteger())
    return SDValue();

  SDValue False = N->getOperand(2);
  EVT FalseTy = False.getValueType();

  if (!FalseTy.isInteger())
    return SDValue();

  ConstantSDNode *FalseC = dyn_cast<ConstantSDNode>(False);

  // If the RHS (False) is 0, we swap the order of the operands
  // of ISD::SELECT (obviously also inverting the condition) so that we can
  // take advantage of conditional moves using the $0 register.
  // Example:
  //   return (a != 0) ? x : 0;
  //     load $reg, x
  //     movz $reg, $0, a
  if (!FalseC)
    return SDValue();

  const SDLoc DL(N);

  if (!FalseC->getZExtValue()) {
    ISD::CondCode CC = cast<CondCodeSDNode>(SetCC.getOperand(2))->get();
    SDValue True = N->getOperand(1);

    SetCC = DAG.getSetCC(DL, SetCC.getValueType(), SetCC.getOperand(0),
                         SetCC.getOperand(1), ISD::getSetCCInverse(CC, true));

    return DAG.getNode(ISD::SELECT, DL, FalseTy, SetCC, False, True);
  }

  // If both operands are integer constants there's a possibility that we
  // can do some interesting optimizations.
  SDValue True = N->getOperand(1);
  ConstantSDNode *TrueC = dyn_cast<ConstantSDNode>(True);

  if (!TrueC || !True.getValueType().isInteger())
    return SDValue();

  // We'll also ignore MVT::i64 operands as this optimizations proves
  // to be ineffective because of the required sign extensions as the result
  // of a SETCC operator is always MVT::i32 for non-vector types.
  if (True.getValueType() == MVT::i64)
    return SDValue();

  int64_t Diff = TrueC->getSExtValue() - FalseC->getSExtValue();

  // 1)  (a < x) ? y : y-1
  //  slti $reg1, a, x
  //  addiu $reg2, $reg1, y-1
  if (Diff == 1)
    return DAG.getNode(ISD::ADD, DL, SetCC.getValueType(), SetCC, False);

  // 2)  (a < x) ? y-1 : y
  //  slti $reg1, a, x
  //  xor $reg1, $reg1, 1
  //  addiu $reg2, $reg1, y-1
  if (Diff == -1) {
    ISD::CondCode CC = cast<CondCodeSDNode>(SetCC.getOperand(2))->get();
    SetCC = DAG.getSetCC(DL, SetCC.getValueType(), SetCC.getOperand(0),
                         SetCC.getOperand(1), ISD::getSetCCInverse(CC, true));
    return DAG.getNode(ISD::ADD, DL, SetCC.getValueType(), SetCC, True);
  }

  // Couldn't optimize.
  return SDValue();
}

static SDValue performCMovFPCombine(SDNode *N, SelectionDAG &DAG,
                                    TargetLowering::DAGCombinerInfo &DCI,
                                    const MipsSubtarget &Subtarget) {
  if (DCI.isBeforeLegalizeOps())
    return SDValue();

  SDValue ValueIfTrue = N->getOperand(0), ValueIfFalse = N->getOperand(2);

  ConstantSDNode *FalseC = dyn_cast<ConstantSDNode>(ValueIfFalse);
  if (!FalseC || FalseC->getZExtValue())
    return SDValue();

  // Since RHS (False) is 0, we swap the order of the True/False operands
  // (obviously also inverting the condition) so that we can
  // take advantage of conditional moves using the $0 register.
  // Example:
  //   return (a != 0) ? x : 0;
  //     load $reg, x
  //     movz $reg, $0, a
  unsigned Opc = (N->getOpcode() == MipsISD::CMovFP_T) ? MipsISD::CMovFP_F :
                                                         MipsISD::CMovFP_T;

  SDValue FCC = N->getOperand(1), Glue = N->getOperand(3);
  return DAG.getNode(Opc, SDLoc(N), ValueIfFalse.getValueType(),
                     ValueIfFalse, FCC, ValueIfTrue, Glue);
}

static SDValue performANDCombine(SDNode *N, SelectionDAG &DAG,
                                 TargetLowering::DAGCombinerInfo &DCI,
                                 const MipsSubtarget &Subtarget) {
  // Pattern match EXT.
  //  $dst = and ((sra or srl) $src , pos), (2**size - 1)
  //  => ext $dst, $src, size, pos
  if (DCI.isBeforeLegalizeOps() || !Subtarget.hasExtractInsert())
    return SDValue();

  SDValue ShiftRight = N->getOperand(0), Mask = N->getOperand(1);
  unsigned ShiftRightOpc = ShiftRight.getOpcode();

  // Op's first operand must be a shift right.
  if (ShiftRightOpc != ISD::SRA && ShiftRightOpc != ISD::SRL)
    return SDValue();

  // The second operand of the shift must be an immediate.
  ConstantSDNode *CN;
  if (!(CN = dyn_cast<ConstantSDNode>(ShiftRight.getOperand(1))))
    return SDValue();

  uint64_t Pos = CN->getZExtValue();
  uint64_t SMPos, SMSize;

  // Op's second operand must be a shifted mask.
  if (!(CN = dyn_cast<ConstantSDNode>(Mask)) ||
      !isShiftedMask(CN->getZExtValue(), SMPos, SMSize))
    return SDValue();

  // Return if the shifted mask does not start at bit 0 or the sum of its size
  // and Pos exceeds the word's size.
  EVT ValTy = N->getValueType(0);
  if (SMPos != 0 || Pos + SMSize > ValTy.getSizeInBits())
    return SDValue();

  return DAG.getNode(MipsISD::Ext, SDLoc(N), ValTy,
                     ShiftRight.getOperand(0), DAG.getConstant(Pos, MVT::i32),
                     DAG.getConstant(SMSize, MVT::i32));
}

static SDValue performORCombine(SDNode *N, SelectionDAG &DAG,
                                TargetLowering::DAGCombinerInfo &DCI,
                                const MipsSubtarget &Subtarget) {
  // Pattern match INS.
  //  $dst = or (and $src1 , mask0), (and (shl $src, pos), mask1),
  //  where mask1 = (2**size - 1) << pos, mask0 = ~mask1
  //  => ins $dst, $src, size, pos, $src1
  if (DCI.isBeforeLegalizeOps() || !Subtarget.hasExtractInsert())
    return SDValue();

  SDValue And0 = N->getOperand(0), And1 = N->getOperand(1);
  uint64_t SMPos0, SMSize0, SMPos1, SMSize1;
  ConstantSDNode *CN;

  // See if Op's first operand matches (and $src1 , mask0).
  if (And0.getOpcode() != ISD::AND)
    return SDValue();

  if (!(CN = dyn_cast<ConstantSDNode>(And0.getOperand(1))) ||
      !isShiftedMask(~CN->getSExtValue(), SMPos0, SMSize0))
    return SDValue();

  // See if Op's second operand matches (and (shl $src, pos), mask1).
  if (And1.getOpcode() != ISD::AND)
    return SDValue();

  if (!(CN = dyn_cast<ConstantSDNode>(And1.getOperand(1))) ||
      !isShiftedMask(CN->getZExtValue(), SMPos1, SMSize1))
    return SDValue();

  // The shift masks must have the same position and size.
  if (SMPos0 != SMPos1 || SMSize0 != SMSize1)
    return SDValue();

  SDValue Shl = And1.getOperand(0);
  if (Shl.getOpcode() != ISD::SHL)
    return SDValue();

  if (!(CN = dyn_cast<ConstantSDNode>(Shl.getOperand(1))))
    return SDValue();

  unsigned Shamt = CN->getZExtValue();

  // Return if the shift amount and the first bit position of mask are not the
  // same.
  EVT ValTy = N->getValueType(0);
  if ((Shamt != SMPos0) || (SMPos0 + SMSize0 > ValTy.getSizeInBits()))
    return SDValue();

  return DAG.getNode(MipsISD::Ins, SDLoc(N), ValTy, Shl.getOperand(0),
                     DAG.getConstant(SMPos0, MVT::i32),
                     DAG.getConstant(SMSize0, MVT::i32), And0.getOperand(0));
}

static SDValue performADDCombine(SDNode *N, SelectionDAG &DAG,
                                 TargetLowering::DAGCombinerInfo &DCI,
                                 const MipsSubtarget &Subtarget) {
  // (add v0, (add v1, abs_lo(tjt))) => (add (add v0, v1), abs_lo(tjt))

  if (DCI.isBeforeLegalizeOps())
    return SDValue();

  SDValue Add = N->getOperand(1);

  if (Add.getOpcode() != ISD::ADD)
    return SDValue();

  SDValue Lo = Add.getOperand(1);

  if ((Lo.getOpcode() != MipsISD::Lo) ||
      (Lo.getOperand(0).getOpcode() != ISD::TargetJumpTable))
    return SDValue();

  EVT ValTy = N->getValueType(0);
  SDLoc DL(N);

  SDValue Add1 = DAG.getNode(ISD::ADD, DL, ValTy, N->getOperand(0),
                             Add.getOperand(0));
  return DAG.getNode(ISD::ADD, DL, ValTy, Add1, Lo);
}

SDValue  MipsTargetLowering::PerformDAGCombine(SDNode *N, DAGCombinerInfo &DCI)
  const {
  SelectionDAG &DAG = DCI.DAG;
  unsigned Opc = N->getOpcode();

  switch (Opc) {
  default: break;
  case ISD::SDIVREM:
  case ISD::UDIVREM:
    return performDivRemCombine(N, DAG, DCI, Subtarget);
  case ISD::SELECT:
    return performSELECTCombine(N, DAG, DCI, Subtarget);
  case MipsISD::CMovFP_F:
  case MipsISD::CMovFP_T:
    return performCMovFPCombine(N, DAG, DCI, Subtarget);
  case ISD::AND:
    return performANDCombine(N, DAG, DCI, Subtarget);
  case ISD::OR:
    return performORCombine(N, DAG, DCI, Subtarget);
  case ISD::ADD:
    return performADDCombine(N, DAG, DCI, Subtarget);
  }

  return SDValue();
}

void
MipsTargetLowering::LowerOperationWrapper(SDNode *N,
                                          SmallVectorImpl<SDValue> &Results,
                                          SelectionDAG &DAG) const {
  SDValue Res = LowerOperation(SDValue(N, 0), DAG);

  for (unsigned I = 0, E = Res->getNumValues(); I != E; ++I)
    Results.push_back(Res.getValue(I));
}

void
MipsTargetLowering::ReplaceNodeResults(SDNode *N,
                                       SmallVectorImpl<SDValue> &Results,
                                       SelectionDAG &DAG) const {
  return LowerOperationWrapper(N, Results, DAG);
}

SDValue MipsTargetLowering::
LowerOperation(SDValue Op, SelectionDAG &DAG) const
{
  switch (Op.getOpcode())
  {
  case ISD::ADDRSPACECAST:      return lowerADDRSPACECAST(Op, DAG);
  case ISD::BR_JT:              return lowerBR_JT(Op, DAG);
  case ISD::BRCOND:             return lowerBRCOND(Op, DAG);
  case ISD::ConstantPool:       return lowerConstantPool(Op, DAG);
  case ISD::GlobalAddress:      return lowerGlobalAddress(Op, DAG);
  case ISD::BlockAddress:       return lowerBlockAddress(Op, DAG);
  case ISD::GlobalTLSAddress:   return lowerGlobalTLSAddress(Op, DAG);
  case ISD::JumpTable:          return lowerJumpTable(Op, DAG);
  case ISD::SELECT:             return lowerSELECT(Op, DAG);
  case ISD::SELECT_CC:          return lowerSELECT_CC(Op, DAG);
  case ISD::SETCC:              return lowerSETCC(Op, DAG);
  case ISD::VASTART:            return lowerVASTART(Op, DAG);
  case ISD::VAARG:              return lowerVAARG(Op, DAG);
  case ISD::FCOPYSIGN:          return lowerFCOPYSIGN(Op, DAG);
  case ISD::FRAMEADDR:          return lowerFRAMEADDR(Op, DAG);
  case ISD::RETURNADDR:         return lowerRETURNADDR(Op, DAG);
  case ISD::EH_RETURN:          return lowerEH_RETURN(Op, DAG);
  case ISD::ATOMIC_FENCE:       return lowerATOMIC_FENCE(Op, DAG);
  case ISD::SHL_PARTS:          return lowerShiftLeftParts(Op, DAG);
  case ISD::SRA_PARTS:          return lowerShiftRightParts(Op, DAG, true);
  case ISD::SRL_PARTS:          return lowerShiftRightParts(Op, DAG, false);
  case ISD::LOAD:               return lowerLOAD(Op, DAG);
  case ISD::STORE:              return lowerSTORE(Op, DAG);
  case ISD::ADD:                return lowerADD(Op, DAG);
  case ISD::FP_TO_SINT:         return lowerFP_TO_SINT(Op, DAG);
  }
  return SDValue();
}

//===----------------------------------------------------------------------===//
//  Lower helper functions
//===----------------------------------------------------------------------===//

// addLiveIn - This helper function adds the specified physical register to the
// MachineFunction as a live in value.  It also creates a corresponding
// virtual register for it.
static unsigned
addLiveIn(MachineFunction &MF, unsigned PReg, const TargetRegisterClass *RC)
{
  unsigned VReg = MF.getRegInfo().createVirtualRegister(RC);
  MF.getRegInfo().addLiveIn(PReg, VReg);
  return VReg;
}

static MachineBasicBlock *insertDivByZeroTrap(MachineInstr *MI,
                                              MachineBasicBlock &MBB,
                                              const TargetInstrInfo &TII,
                                              bool Is64Bit) {
  if (NoZeroDivCheck)
    return &MBB;

  // Insert instruction "teq $divisor_reg, $zero, 7".
  MachineBasicBlock::iterator I(MI);
  MachineInstrBuilder MIB;
  MachineOperand &Divisor = MI->getOperand(2);
  MIB = BuildMI(MBB, std::next(I), MI->getDebugLoc(), TII.get(Mips::TEQ))
    .addReg(Divisor.getReg(), getKillRegState(Divisor.isKill()))
    .addReg(Mips::ZERO).addImm(7);

  // Use the 32-bit sub-register if this is a 64-bit division.
  if (Is64Bit)
    MIB->getOperand(0).setSubReg(Mips::sub_32);

  // Clear Divisor's kill flag.
  Divisor.setIsKill(false);

  // We would normally delete the original instruction here but in this case
  // we only needed to inject an additional instruction rather than replace it.

  return &MBB;
}

MachineBasicBlock *
MipsTargetLowering::EmitInstrWithCustomInserter(MachineInstr *MI,
                                                MachineBasicBlock *BB) const {
  switch (MI->getOpcode()) {
  default:
    llvm_unreachable("Unexpected instr type to insert");
  case Mips::ATOMIC_LOAD_ADD_I8:
  case Mips::CAP_ATOMIC_LOAD_ADD_I8:
    return emitAtomicBinaryPartword(MI, BB, 1, Mips::ADDu);
  case Mips::ATOMIC_LOAD_ADD_I16:
  case Mips::CAP_ATOMIC_LOAD_ADD_I16:
    return emitAtomicBinaryPartword(MI, BB, 2, Mips::ADDu);
  case Mips::ATOMIC_LOAD_ADD_I32:
  case Mips::CAP_ATOMIC_LOAD_ADD_I32:
    return emitAtomicBinary(MI, BB, 4, Mips::ADDu);
  case Mips::ATOMIC_LOAD_ADD_I64:
  case Mips::CAP_ATOMIC_LOAD_ADD_I64:
    return emitAtomicBinary(MI, BB, 8, Mips::DADDu);

  case Mips::ATOMIC_LOAD_AND_I8:
  case Mips::CAP_ATOMIC_LOAD_AND_I8:
    return emitAtomicBinaryPartword(MI, BB, 1, Mips::AND);
  case Mips::ATOMIC_LOAD_AND_I16:
  case Mips::CAP_ATOMIC_LOAD_AND_I16:
    return emitAtomicBinaryPartword(MI, BB, 2, Mips::AND);
  case Mips::ATOMIC_LOAD_AND_I32:
  case Mips::CAP_ATOMIC_LOAD_AND_I32:
    return emitAtomicBinary(MI, BB, 4, Mips::AND);
  case Mips::ATOMIC_LOAD_AND_I64:
  case Mips::CAP_ATOMIC_LOAD_AND_I64:
    return emitAtomicBinary(MI, BB, 8, Mips::AND64);

  case Mips::ATOMIC_LOAD_OR_I8:
  case Mips::CAP_ATOMIC_LOAD_OR_I8:
    return emitAtomicBinaryPartword(MI, BB, 1, Mips::OR);
  case Mips::ATOMIC_LOAD_OR_I16:
  case Mips::CAP_ATOMIC_LOAD_OR_I16:
    return emitAtomicBinaryPartword(MI, BB, 2, Mips::OR);
  case Mips::ATOMIC_LOAD_OR_I32:
  case Mips::CAP_ATOMIC_LOAD_OR_I32:
    return emitAtomicBinary(MI, BB, 4, Mips::OR);
  case Mips::ATOMIC_LOAD_OR_I64:
  case Mips::CAP_ATOMIC_LOAD_OR_I64:
    return emitAtomicBinary(MI, BB, 8, Mips::OR64);

  case Mips::ATOMIC_LOAD_XOR_I8:
  case Mips::CAP_ATOMIC_LOAD_XOR_I8:
    return emitAtomicBinaryPartword(MI, BB, 1, Mips::XOR);
  case Mips::ATOMIC_LOAD_XOR_I16:
  case Mips::CAP_ATOMIC_LOAD_XOR_I16:
    return emitAtomicBinaryPartword(MI, BB, 2, Mips::XOR);
  case Mips::ATOMIC_LOAD_XOR_I32:
  case Mips::CAP_ATOMIC_LOAD_XOR_I32:
    return emitAtomicBinary(MI, BB, 4, Mips::XOR);
  case Mips::ATOMIC_LOAD_XOR_I64:
  case Mips::CAP_ATOMIC_LOAD_XOR_I64:
    return emitAtomicBinary(MI, BB, 8, Mips::XOR64);

  case Mips::ATOMIC_LOAD_NAND_I8:
  case Mips::CAP_ATOMIC_LOAD_NAND_I8:
    return emitAtomicBinaryPartword(MI, BB, 1, 0, true);
  case Mips::ATOMIC_LOAD_NAND_I16:
  case Mips::CAP_ATOMIC_LOAD_NAND_I16:
    return emitAtomicBinaryPartword(MI, BB, 2, 0, true);
  case Mips::ATOMIC_LOAD_NAND_I32:
  case Mips::CAP_ATOMIC_LOAD_NAND_I32:
    return emitAtomicBinary(MI, BB, 4, 0, true);
  case Mips::ATOMIC_LOAD_NAND_I64:
  case Mips::CAP_ATOMIC_LOAD_NAND_I64:
    return emitAtomicBinary(MI, BB, 8, 0, true);

  case Mips::ATOMIC_LOAD_SUB_I8:
  case Mips::CAP_ATOMIC_LOAD_SUB_I8:
    return emitAtomicBinaryPartword(MI, BB, 1, Mips::SUBu);
  case Mips::ATOMIC_LOAD_SUB_I16:
  case Mips::CAP_ATOMIC_LOAD_SUB_I16:
    return emitAtomicBinaryPartword(MI, BB, 2, Mips::SUBu);
  case Mips::ATOMIC_LOAD_SUB_I32:
  case Mips::CAP_ATOMIC_LOAD_SUB_I32:
    return emitAtomicBinary(MI, BB, 4, Mips::SUBu);
  case Mips::ATOMIC_LOAD_SUB_I64:
  case Mips::CAP_ATOMIC_LOAD_SUB_I64:
    return emitAtomicBinary(MI, BB, 8, Mips::DSUBu);

  case Mips::ATOMIC_SWAP_I8:
  case Mips::CAP_ATOMIC_SWAP_I8:
    return emitAtomicBinaryPartword(MI, BB, 1, 0);
  case Mips::ATOMIC_SWAP_I16:
  case Mips::CAP_ATOMIC_SWAP_I16:
    return emitAtomicBinaryPartword(MI, BB, 2, 0);
  case Mips::ATOMIC_SWAP_I32:
  case Mips::CAP_ATOMIC_SWAP_I32:
    return emitAtomicBinary(MI, BB, 4, 0);
  case Mips::ATOMIC_SWAP_I64:
  case Mips::CAP_ATOMIC_SWAP_I64:
    return emitAtomicBinary(MI, BB, 8, 0);

  case Mips::ATOMIC_CMP_SWAP_I8:
  case Mips::CAP_ATOMIC_CMP_SWAP_I8:
    return emitAtomicCmpSwapPartword(MI, BB, 1);
  case Mips::ATOMIC_CMP_SWAP_I16:
  case Mips::CAP_ATOMIC_CMP_SWAP_I16:
    return emitAtomicCmpSwapPartword(MI, BB, 2);
  case Mips::ATOMIC_CMP_SWAP_I32:
  case Mips::CAP_ATOMIC_CMP_SWAP_I32:
    return emitAtomicCmpSwap(MI, BB, 4);
  case Mips::ATOMIC_CMP_SWAP_I64:
  case Mips::CAP_ATOMIC_CMP_SWAP_I64:
    return emitAtomicCmpSwap(MI, BB, 8);
  case Mips::PseudoSDIV:
  case Mips::PseudoUDIV:
  case Mips::DIV:
  case Mips::DIVU:
  case Mips::MOD:
  case Mips::MODU:
    return insertDivByZeroTrap(MI, *BB, *Subtarget.getInstrInfo(), false);
  case Mips::PseudoDSDIV:
  case Mips::PseudoDUDIV:
  case Mips::DDIV:
  case Mips::DDIVU:
  case Mips::DMOD:
  case Mips::DMODU:
    return insertDivByZeroTrap(MI, *BB, *Subtarget.getInstrInfo(), true);
  case Mips::SEL_D:
    return emitSEL_D(MI, BB);

  case Mips::PseudoSELECT_I:
  case Mips::PseudoSELECT_I64:
  case Mips::PseudoSELECT_S:
  case Mips::PseudoSELECT_D32:
  case Mips::PseudoSELECT_D64:
    return emitPseudoSELECT(MI, BB, false, Mips::BNE);
  case Mips::PseudoSELECTFP_F_I:
  case Mips::PseudoSELECTFP_F_I64:
  case Mips::PseudoSELECTFP_F_S:
  case Mips::PseudoSELECTFP_F_D32:
  case Mips::PseudoSELECTFP_F_D64:
    return emitPseudoSELECT(MI, BB, true, Mips::BC1F);
  case Mips::PseudoSELECTFP_T_I:
  case Mips::PseudoSELECTFP_T_I64:
  case Mips::PseudoSELECTFP_T_S:
  case Mips::PseudoSELECTFP_T_D32:
  case Mips::PseudoSELECTFP_T_D64:
    return emitPseudoSELECT(MI, BB, true, Mips::BC1T);
  }
}

// This function also handles Mips::ATOMIC_SWAP_I32 (when BinOpcode == 0), and
// Mips::ATOMIC_LOAD_NAND_I32 (when Nand == true)
MachineBasicBlock *
MipsTargetLowering::emitAtomicBinary(MachineInstr *MI, MachineBasicBlock *BB,
                                     unsigned Size, unsigned BinOpcode,
                                     bool Nand) const {
  assert((Size == 4 || Size == 8) && "Unsupported size for EmitAtomicBinary.");

  MachineFunction *MF = BB->getParent();
  MachineRegisterInfo &RegInfo = MF->getRegInfo();
  const TargetRegisterClass *RC = getRegClassFor(MVT::getIntegerVT(Size * 8));
  const TargetInstrInfo *TII = Subtarget.getInstrInfo();
  DebugLoc DL = MI->getDebugLoc();
  unsigned LL, SC, AND, NOR, ZERO, BEQ;

  if (Size == 4) {
    if (isMicroMips) {
      LL = Mips::LL_MM;
      SC = Mips::SC_MM;
    } else {
      LL = Subtarget.hasMips32r6() ? Mips::LL_R6 : Mips::LL;
      SC = Subtarget.hasMips32r6() ? Mips::SC_R6 : Mips::SC;
    }
    AND = Mips::AND;
    NOR = Mips::NOR;
    ZERO = Mips::ZERO;
    BEQ = Mips::BEQ;
  } else {
    LL = Subtarget.hasMips64r6() ? Mips::LLD_R6 : Mips::LLD;
    SC = Subtarget.hasMips64r6() ? Mips::SCD_R6 : Mips::SCD;
    AND = Mips::AND64;
    NOR = Mips::NOR64;
    ZERO = Mips::ZERO_64;
    BEQ = Mips::BEQ64;
  }


  unsigned OldVal = MI->getOperand(0).getReg();
  unsigned Ptr = MI->getOperand(1).getReg();
  unsigned Incr = MI->getOperand(2).getReg();
  bool isCapOp = false;

  unsigned StoreVal = RegInfo.createVirtualRegister(RC);
  unsigned AndRes = RegInfo.createVirtualRegister(RC);
  unsigned Success = RegInfo.createVirtualRegister(RC);

  // If this is a capability-relative atomic operation, then we should 
  if (Subtarget.isCheri() &&
      RegInfo.getRegClass(Ptr) == &Mips::CheriRegsRegClass) {
    LL = Mips::CLLD;
    SC = Mips::CSCD;
    isCapOp = true;
  }

  // insert new blocks after the current block
  const BasicBlock *LLVM_BB = BB->getBasicBlock();
  MachineBasicBlock *loopMBB = MF->CreateMachineBasicBlock(LLVM_BB);
  MachineBasicBlock *exitMBB = MF->CreateMachineBasicBlock(LLVM_BB);
  MachineFunction::iterator It = BB;
  ++It;
  MF->insert(It, loopMBB);
  MF->insert(It, exitMBB);

  // Transfer the remainder of BB and its successor edges to exitMBB.
  exitMBB->splice(exitMBB->begin(), BB,
                  std::next(MachineBasicBlock::iterator(MI)), BB->end());
  exitMBB->transferSuccessorsAndUpdatePHIs(BB);

  //  thisMBB:
  //    ...
  //    fallthrough --> loopMBB
  BB->addSuccessor(loopMBB);
  loopMBB->addSuccessor(loopMBB);
  loopMBB->addSuccessor(exitMBB);

  //  loopMBB:
  //    ll oldval, 0(ptr)
  //    <binop> storeval, oldval, incr
  //    sc success, storeval, 0(ptr)
  //    beq success, $0, loopMBB
  BB = loopMBB;
  if (isCapOp)
    BuildMI(BB, DL, TII->get(LL), OldVal).addReg(ZERO).addImm(0).addReg(Ptr);
  else
    BuildMI(BB, DL, TII->get(LL), OldVal).addReg(Ptr).addImm(0);
  if (Nand) {
    //  and andres, oldval, incr
    //  nor storeval, $0, andres
    BuildMI(BB, DL, TII->get(AND), AndRes).addReg(OldVal).addReg(Incr);
    BuildMI(BB, DL, TII->get(NOR), StoreVal).addReg(ZERO).addReg(AndRes);
  } else if (BinOpcode) {
    //  <binop> storeval, oldval, incr
    BuildMI(BB, DL, TII->get(BinOpcode), StoreVal).addReg(OldVal).addReg(Incr);
  } else {
    StoreVal = Incr;
  }
  if (isCapOp) {
    // Initialize Success to zero, so that we can use it as the offset.
    unsigned ZeroSuccess = RegInfo.createVirtualRegister(RC);
    BuildMI(BB, DL, TII->get(Mips::DADDi), ZeroSuccess).addReg(ZERO).addImm(0);
    BuildMI(BB, DL, TII->get(SC),
        Success).addReg(StoreVal).addReg(ZeroSuccess).addImm(0).addReg(Ptr);
  }
  else
    BuildMI(BB, DL, TII->get(SC), Success).addReg(StoreVal).addReg(Ptr).addImm(0);
  BuildMI(BB, DL, TII->get(BEQ)).addReg(Success).addReg(ZERO).addMBB(loopMBB);

  MI->eraseFromParent(); // The instruction is gone now.

  return exitMBB;
}

MachineBasicBlock *MipsTargetLowering::emitSignExtendToI32InReg(
    MachineInstr *MI, MachineBasicBlock *BB, unsigned Size, unsigned DstReg,
    unsigned SrcReg) const {
  const TargetInstrInfo *TII = Subtarget.getInstrInfo();
  DebugLoc DL = MI->getDebugLoc();

  if (Subtarget.hasMips32r2() && Size == 1) {
    BuildMI(BB, DL, TII->get(Mips::SEB), DstReg).addReg(SrcReg);
    return BB;
  }

  if (Subtarget.hasMips32r2() && Size == 2) {
    BuildMI(BB, DL, TII->get(Mips::SEH), DstReg).addReg(SrcReg);
    return BB;
  }

  MachineFunction *MF = BB->getParent();
  MachineRegisterInfo &RegInfo = MF->getRegInfo();
  const TargetRegisterClass *RC = getRegClassFor(MVT::i32);
  unsigned ScrReg = RegInfo.createVirtualRegister(RC);

  assert(Size < 32);
  int64_t ShiftImm = 32 - (Size * 8);

  BuildMI(BB, DL, TII->get(Mips::SLL), ScrReg).addReg(SrcReg).addImm(ShiftImm);
  BuildMI(BB, DL, TII->get(Mips::SRA), DstReg).addReg(ScrReg).addImm(ShiftImm);

  return BB;
}

MachineBasicBlock *MipsTargetLowering::emitAtomicBinaryPartword(
    MachineInstr *MI, MachineBasicBlock *BB, unsigned Size, unsigned BinOpcode,
    bool Nand) const {
  assert((Size == 1 || Size == 2) &&
         "Unsupported size for EmitAtomicBinaryPartial.");

  MachineFunction *MF = BB->getParent();
  MachineRegisterInfo &RegInfo = MF->getRegInfo();
  const TargetRegisterClass *RC = getRegClassFor(MVT::i32);
  const TargetInstrInfo *TII = Subtarget.getInstrInfo();
  DebugLoc DL = MI->getDebugLoc();

  unsigned Dest = MI->getOperand(0).getReg();
  unsigned Ptr = MI->getOperand(1).getReg();
  unsigned Incr = MI->getOperand(2).getReg();

  unsigned AlignedAddr = RegInfo.createVirtualRegister(RC);
  unsigned ShiftAmt = RegInfo.createVirtualRegister(RC);
  unsigned Mask = RegInfo.createVirtualRegister(RC);
  unsigned Mask2 = RegInfo.createVirtualRegister(RC);
  unsigned NewVal = RegInfo.createVirtualRegister(RC);
  unsigned OldVal = RegInfo.createVirtualRegister(RC);
  unsigned Incr2 = RegInfo.createVirtualRegister(RC);
  unsigned MaskLSB2 = RegInfo.createVirtualRegister(RC);
  unsigned PtrLSB2 = RegInfo.createVirtualRegister(RC);
  unsigned MaskUpper = RegInfo.createVirtualRegister(RC);
  unsigned AndRes = RegInfo.createVirtualRegister(RC);
  unsigned BinOpRes = RegInfo.createVirtualRegister(RC);
  unsigned MaskedOldVal0 = RegInfo.createVirtualRegister(RC);
  unsigned StoreVal = RegInfo.createVirtualRegister(RC);
  unsigned MaskedOldVal1 = RegInfo.createVirtualRegister(RC);
  unsigned SrlRes = RegInfo.createVirtualRegister(RC);
  unsigned Success = RegInfo.createVirtualRegister(RC);

  // insert new blocks after the current block
  const BasicBlock *LLVM_BB = BB->getBasicBlock();
  MachineBasicBlock *loopMBB = MF->CreateMachineBasicBlock(LLVM_BB);
  MachineBasicBlock *sinkMBB = MF->CreateMachineBasicBlock(LLVM_BB);
  MachineBasicBlock *exitMBB = MF->CreateMachineBasicBlock(LLVM_BB);
  MachineFunction::iterator It = BB;
  ++It;
  MF->insert(It, loopMBB);
  MF->insert(It, sinkMBB);
  MF->insert(It, exitMBB);

  // Transfer the remainder of BB and its successor edges to exitMBB.
  exitMBB->splice(exitMBB->begin(), BB,
                  std::next(MachineBasicBlock::iterator(MI)), BB->end());
  exitMBB->transferSuccessorsAndUpdatePHIs(BB);

  BB->addSuccessor(loopMBB);
  loopMBB->addSuccessor(loopMBB);
  loopMBB->addSuccessor(sinkMBB);
  sinkMBB->addSuccessor(exitMBB);

  //  thisMBB:
  //    addiu   masklsb2,$0,-4                # 0xfffffffc
  //    and     alignedaddr,ptr,masklsb2
  //    andi    ptrlsb2,ptr,3
  //    sll     shiftamt,ptrlsb2,3
  //    ori     maskupper,$0,255               # 0xff
  //    sll     mask,maskupper,shiftamt
  //    nor     mask2,$0,mask
  //    sll     incr2,incr,shiftamt

  int64_t MaskImm = (Size == 1) ? 255 : 65535;
  BuildMI(BB, DL, TII->get(Mips::ADDiu), MaskLSB2)
    .addReg(Mips::ZERO).addImm(-4);
  BuildMI(BB, DL, TII->get(Mips::AND), AlignedAddr)
    .addReg(Ptr).addReg(MaskLSB2);
  BuildMI(BB, DL, TII->get(Mips::ANDi), PtrLSB2).addReg(Ptr).addImm(3);
  if (Subtarget.isLittle()) {
    BuildMI(BB, DL, TII->get(Mips::SLL), ShiftAmt).addReg(PtrLSB2).addImm(3);
  } else {
    unsigned Off = RegInfo.createVirtualRegister(RC);
    BuildMI(BB, DL, TII->get(Mips::XORi), Off)
      .addReg(PtrLSB2).addImm((Size == 1) ? 3 : 2);
    BuildMI(BB, DL, TII->get(Mips::SLL), ShiftAmt).addReg(Off).addImm(3);
  }
  BuildMI(BB, DL, TII->get(Mips::ORi), MaskUpper)
    .addReg(Mips::ZERO).addImm(MaskImm);
  BuildMI(BB, DL, TII->get(Mips::SLLV), Mask)
    .addReg(MaskUpper).addReg(ShiftAmt);
  BuildMI(BB, DL, TII->get(Mips::NOR), Mask2).addReg(Mips::ZERO).addReg(Mask);
  BuildMI(BB, DL, TII->get(Mips::SLLV), Incr2).addReg(Incr).addReg(ShiftAmt);

  // atomic.load.binop
  // loopMBB:
  //   ll      oldval,0(alignedaddr)
  //   binop   binopres,oldval,incr2
  //   and     newval,binopres,mask
  //   and     maskedoldval0,oldval,mask2
  //   or      storeval,maskedoldval0,newval
  //   sc      success,storeval,0(alignedaddr)
  //   beq     success,$0,loopMBB

  // atomic.swap
  // loopMBB:
  //   ll      oldval,0(alignedaddr)
  //   and     newval,incr2,mask
  //   and     maskedoldval0,oldval,mask2
  //   or      storeval,maskedoldval0,newval
  //   sc      success,storeval,0(alignedaddr)
  //   beq     success,$0,loopMBB

  BB = loopMBB;
  unsigned LL = isMicroMips ? Mips::LL_MM : Mips::LL;
  BuildMI(BB, DL, TII->get(LL), OldVal).addReg(AlignedAddr).addImm(0);
  if (Nand) {
    //  and andres, oldval, incr2
    //  nor binopres, $0, andres
    //  and newval, binopres, mask
    BuildMI(BB, DL, TII->get(Mips::AND), AndRes).addReg(OldVal).addReg(Incr2);
    BuildMI(BB, DL, TII->get(Mips::NOR), BinOpRes)
      .addReg(Mips::ZERO).addReg(AndRes);
    BuildMI(BB, DL, TII->get(Mips::AND), NewVal).addReg(BinOpRes).addReg(Mask);
  } else if (BinOpcode) {
    //  <binop> binopres, oldval, incr2
    //  and newval, binopres, mask
    BuildMI(BB, DL, TII->get(BinOpcode), BinOpRes).addReg(OldVal).addReg(Incr2);
    BuildMI(BB, DL, TII->get(Mips::AND), NewVal).addReg(BinOpRes).addReg(Mask);
  } else { // atomic.swap
    //  and newval, incr2, mask
    BuildMI(BB, DL, TII->get(Mips::AND), NewVal).addReg(Incr2).addReg(Mask);
  }

  BuildMI(BB, DL, TII->get(Mips::AND), MaskedOldVal0)
    .addReg(OldVal).addReg(Mask2);
  BuildMI(BB, DL, TII->get(Mips::OR), StoreVal)
    .addReg(MaskedOldVal0).addReg(NewVal);
  unsigned SC = isMicroMips ? Mips::SC_MM : Mips::SC;
  BuildMI(BB, DL, TII->get(SC), Success)
    .addReg(StoreVal).addReg(AlignedAddr).addImm(0);
  BuildMI(BB, DL, TII->get(Mips::BEQ))
    .addReg(Success).addReg(Mips::ZERO).addMBB(loopMBB);

  //  sinkMBB:
  //    and     maskedoldval1,oldval,mask
  //    srl     srlres,maskedoldval1,shiftamt
  //    sign_extend dest,srlres
  BB = sinkMBB;

  BuildMI(BB, DL, TII->get(Mips::AND), MaskedOldVal1)
    .addReg(OldVal).addReg(Mask);
  BuildMI(BB, DL, TII->get(Mips::SRLV), SrlRes)
      .addReg(MaskedOldVal1).addReg(ShiftAmt);
  BB = emitSignExtendToI32InReg(MI, BB, Size, Dest, SrlRes);

  MI->eraseFromParent(); // The instruction is gone now.

  return exitMBB;
}

MachineBasicBlock * MipsTargetLowering::emitAtomicCmpSwap(MachineInstr *MI,
                                                          MachineBasicBlock *BB,
                                                          unsigned Size) const {
  assert((Size == 4 || Size == 8) && "Unsupported size for EmitAtomicCmpSwap.");

  MachineFunction *MF = BB->getParent();
  MachineRegisterInfo &RegInfo = MF->getRegInfo();
  const TargetRegisterClass *RC = getRegClassFor(MVT::getIntegerVT(Size * 8));
  const TargetInstrInfo *TII = Subtarget.getInstrInfo();
  DebugLoc DL = MI->getDebugLoc();
  unsigned LL, SC, ZERO, BNE, BEQ;

  if (Size == 4) {
    LL = isMicroMips ? Mips::LL_MM : Mips::LL;
    SC = isMicroMips ? Mips::SC_MM : Mips::SC;
    ZERO = Mips::ZERO;
    BNE = Mips::BNE;
    BEQ = Mips::BEQ;
  } else {
    LL = Mips::LLD;
    SC = Mips::SCD;
    ZERO = Mips::ZERO_64;
    BNE = Mips::BNE64;
    BEQ = Mips::BEQ64;
  }

  unsigned Dest    = MI->getOperand(0).getReg();
  unsigned Ptr     = MI->getOperand(1).getReg();
  unsigned OldVal  = MI->getOperand(2).getReg();
  unsigned NewVal  = MI->getOperand(3).getReg();

  unsigned Success = RegInfo.createVirtualRegister(RC);

  // insert new blocks after the current block
  const BasicBlock *LLVM_BB = BB->getBasicBlock();
  MachineBasicBlock *loop1MBB = MF->CreateMachineBasicBlock(LLVM_BB);
  MachineBasicBlock *loop2MBB = MF->CreateMachineBasicBlock(LLVM_BB);
  MachineBasicBlock *exitMBB = MF->CreateMachineBasicBlock(LLVM_BB);
  MachineFunction::iterator It = BB;
  ++It;
  MF->insert(It, loop1MBB);
  MF->insert(It, loop2MBB);
  MF->insert(It, exitMBB);

  // Transfer the remainder of BB and its successor edges to exitMBB.
  exitMBB->splice(exitMBB->begin(), BB,
                  std::next(MachineBasicBlock::iterator(MI)), BB->end());
  exitMBB->transferSuccessorsAndUpdatePHIs(BB);

  //  thisMBB:
  //    ...
  //    fallthrough --> loop1MBB
  BB->addSuccessor(loop1MBB);
  loop1MBB->addSuccessor(exitMBB);
  loop1MBB->addSuccessor(loop2MBB);
  loop2MBB->addSuccessor(loop1MBB);
  loop2MBB->addSuccessor(exitMBB);

  // loop1MBB:
  //   ll dest, 0(ptr)
  //   bne dest, oldval, exitMBB
  BB = loop1MBB;
  BuildMI(BB, DL, TII->get(LL), Dest).addReg(Ptr).addImm(0);
  BuildMI(BB, DL, TII->get(BNE))
    .addReg(Dest).addReg(OldVal).addMBB(exitMBB);

  // loop2MBB:
  //   sc success, newval, 0(ptr)
  //   beq success, $0, loop1MBB
  BB = loop2MBB;
  BuildMI(BB, DL, TII->get(SC), Success)
    .addReg(NewVal).addReg(Ptr).addImm(0);
  BuildMI(BB, DL, TII->get(BEQ))
    .addReg(Success).addReg(ZERO).addMBB(loop1MBB);

  MI->eraseFromParent(); // The instruction is gone now.

  return exitMBB;
}

MachineBasicBlock *
MipsTargetLowering::emitAtomicCmpSwapPartword(MachineInstr *MI,
                                              MachineBasicBlock *BB,
                                              unsigned Size) const {
  assert((Size == 1 || Size == 2) &&
      "Unsupported size for EmitAtomicCmpSwapPartial.");

  MachineFunction *MF = BB->getParent();
  MachineRegisterInfo &RegInfo = MF->getRegInfo();
  const TargetRegisterClass *RC = getRegClassFor(MVT::i32);
  const TargetInstrInfo *TII = Subtarget.getInstrInfo();
  DebugLoc DL = MI->getDebugLoc();

  unsigned Dest    = MI->getOperand(0).getReg();
  unsigned Ptr     = MI->getOperand(1).getReg();
  unsigned CmpVal  = MI->getOperand(2).getReg();
  unsigned NewVal  = MI->getOperand(3).getReg();

  unsigned AlignedAddr = RegInfo.createVirtualRegister(RC);
  unsigned ShiftAmt = RegInfo.createVirtualRegister(RC);
  unsigned Mask = RegInfo.createVirtualRegister(RC);
  unsigned Mask2 = RegInfo.createVirtualRegister(RC);
  unsigned ShiftedCmpVal = RegInfo.createVirtualRegister(RC);
  unsigned OldVal = RegInfo.createVirtualRegister(RC);
  unsigned MaskedOldVal0 = RegInfo.createVirtualRegister(RC);
  unsigned ShiftedNewVal = RegInfo.createVirtualRegister(RC);
  unsigned MaskLSB2 = RegInfo.createVirtualRegister(RC);
  unsigned PtrLSB2 = RegInfo.createVirtualRegister(RC);
  unsigned MaskUpper = RegInfo.createVirtualRegister(RC);
  unsigned MaskedCmpVal = RegInfo.createVirtualRegister(RC);
  unsigned MaskedNewVal = RegInfo.createVirtualRegister(RC);
  unsigned MaskedOldVal1 = RegInfo.createVirtualRegister(RC);
  unsigned StoreVal = RegInfo.createVirtualRegister(RC);
  unsigned SrlRes = RegInfo.createVirtualRegister(RC);
  unsigned Success = RegInfo.createVirtualRegister(RC);

  // insert new blocks after the current block
  const BasicBlock *LLVM_BB = BB->getBasicBlock();
  MachineBasicBlock *loop1MBB = MF->CreateMachineBasicBlock(LLVM_BB);
  MachineBasicBlock *loop2MBB = MF->CreateMachineBasicBlock(LLVM_BB);
  MachineBasicBlock *sinkMBB = MF->CreateMachineBasicBlock(LLVM_BB);
  MachineBasicBlock *exitMBB = MF->CreateMachineBasicBlock(LLVM_BB);
  MachineFunction::iterator It = BB;
  ++It;
  MF->insert(It, loop1MBB);
  MF->insert(It, loop2MBB);
  MF->insert(It, sinkMBB);
  MF->insert(It, exitMBB);

  // Transfer the remainder of BB and its successor edges to exitMBB.
  exitMBB->splice(exitMBB->begin(), BB,
                  std::next(MachineBasicBlock::iterator(MI)), BB->end());
  exitMBB->transferSuccessorsAndUpdatePHIs(BB);

  BB->addSuccessor(loop1MBB);
  loop1MBB->addSuccessor(sinkMBB);
  loop1MBB->addSuccessor(loop2MBB);
  loop2MBB->addSuccessor(loop1MBB);
  loop2MBB->addSuccessor(sinkMBB);
  sinkMBB->addSuccessor(exitMBB);

  // FIXME: computation of newval2 can be moved to loop2MBB.
  //  thisMBB:
  //    addiu   masklsb2,$0,-4                # 0xfffffffc
  //    and     alignedaddr,ptr,masklsb2
  //    andi    ptrlsb2,ptr,3
  //    sll     shiftamt,ptrlsb2,3
  //    ori     maskupper,$0,255               # 0xff
  //    sll     mask,maskupper,shiftamt
  //    nor     mask2,$0,mask
  //    andi    maskedcmpval,cmpval,255
  //    sll     shiftedcmpval,maskedcmpval,shiftamt
  //    andi    maskednewval,newval,255
  //    sll     shiftednewval,maskednewval,shiftamt
  int64_t MaskImm = (Size == 1) ? 255 : 65535;
  BuildMI(BB, DL, TII->get(Mips::ADDiu), MaskLSB2)
    .addReg(Mips::ZERO).addImm(-4);
  BuildMI(BB, DL, TII->get(Mips::AND), AlignedAddr)
    .addReg(Ptr).addReg(MaskLSB2);
  BuildMI(BB, DL, TII->get(Mips::ANDi), PtrLSB2).addReg(Ptr).addImm(3);
  if (Subtarget.isLittle()) {
    BuildMI(BB, DL, TII->get(Mips::SLL), ShiftAmt).addReg(PtrLSB2).addImm(3);
  } else {
    unsigned Off = RegInfo.createVirtualRegister(RC);
    BuildMI(BB, DL, TII->get(Mips::XORi), Off)
      .addReg(PtrLSB2).addImm((Size == 1) ? 3 : 2);
    BuildMI(BB, DL, TII->get(Mips::SLL), ShiftAmt).addReg(Off).addImm(3);
  }
  BuildMI(BB, DL, TII->get(Mips::ORi), MaskUpper)
    .addReg(Mips::ZERO).addImm(MaskImm);
  BuildMI(BB, DL, TII->get(Mips::SLLV), Mask)
    .addReg(MaskUpper).addReg(ShiftAmt);
  BuildMI(BB, DL, TII->get(Mips::NOR), Mask2).addReg(Mips::ZERO).addReg(Mask);
  BuildMI(BB, DL, TII->get(Mips::ANDi), MaskedCmpVal)
    .addReg(CmpVal).addImm(MaskImm);
  BuildMI(BB, DL, TII->get(Mips::SLLV), ShiftedCmpVal)
    .addReg(MaskedCmpVal).addReg(ShiftAmt);
  BuildMI(BB, DL, TII->get(Mips::ANDi), MaskedNewVal)
    .addReg(NewVal).addImm(MaskImm);
  BuildMI(BB, DL, TII->get(Mips::SLLV), ShiftedNewVal)
    .addReg(MaskedNewVal).addReg(ShiftAmt);

  //  loop1MBB:
  //    ll      oldval,0(alginedaddr)
  //    and     maskedoldval0,oldval,mask
  //    bne     maskedoldval0,shiftedcmpval,sinkMBB
  BB = loop1MBB;
  unsigned LL = isMicroMips ? Mips::LL_MM : Mips::LL;
  BuildMI(BB, DL, TII->get(LL), OldVal).addReg(AlignedAddr).addImm(0);
  BuildMI(BB, DL, TII->get(Mips::AND), MaskedOldVal0)
    .addReg(OldVal).addReg(Mask);
  BuildMI(BB, DL, TII->get(Mips::BNE))
    .addReg(MaskedOldVal0).addReg(ShiftedCmpVal).addMBB(sinkMBB);

  //  loop2MBB:
  //    and     maskedoldval1,oldval,mask2
  //    or      storeval,maskedoldval1,shiftednewval
  //    sc      success,storeval,0(alignedaddr)
  //    beq     success,$0,loop1MBB
  BB = loop2MBB;
  BuildMI(BB, DL, TII->get(Mips::AND), MaskedOldVal1)
    .addReg(OldVal).addReg(Mask2);
  BuildMI(BB, DL, TII->get(Mips::OR), StoreVal)
    .addReg(MaskedOldVal1).addReg(ShiftedNewVal);
  unsigned SC = isMicroMips ? Mips::SC_MM : Mips::SC;
  BuildMI(BB, DL, TII->get(SC), Success)
      .addReg(StoreVal).addReg(AlignedAddr).addImm(0);
  BuildMI(BB, DL, TII->get(Mips::BEQ))
      .addReg(Success).addReg(Mips::ZERO).addMBB(loop1MBB);

  //  sinkMBB:
  //    srl     srlres,maskedoldval0,shiftamt
  //    sign_extend dest,srlres
  BB = sinkMBB;

  BuildMI(BB, DL, TII->get(Mips::SRLV), SrlRes)
      .addReg(MaskedOldVal0).addReg(ShiftAmt);
  BB = emitSignExtendToI32InReg(MI, BB, Size, Dest, SrlRes);

  MI->eraseFromParent();   // The instruction is gone now.

  return exitMBB;
}

MachineBasicBlock *MipsTargetLowering::emitSEL_D(MachineInstr *MI,
                                                 MachineBasicBlock *BB) const {
  MachineFunction *MF = BB->getParent();
  const TargetRegisterInfo *TRI = Subtarget.getRegisterInfo();
  const TargetInstrInfo *TII = Subtarget.getInstrInfo();
  MachineRegisterInfo &RegInfo = MF->getRegInfo();
  DebugLoc DL = MI->getDebugLoc();
  MachineBasicBlock::iterator II(MI);

  unsigned Fc = MI->getOperand(1).getReg();
  const auto &FGR64RegClass = TRI->getRegClass(Mips::FGR64RegClassID);

  unsigned Fc2 = RegInfo.createVirtualRegister(FGR64RegClass);

  BuildMI(*BB, II, DL, TII->get(Mips::SUBREG_TO_REG), Fc2)
      .addImm(0)
      .addReg(Fc)
      .addImm(Mips::sub_lo);

  // We don't erase the original instruction, we just replace the condition
  // register with the 64-bit super-register.
  MI->getOperand(1).setReg(Fc2);

  return BB;
}

//===----------------------------------------------------------------------===//
//  Misc Lower Operation implementation
//===----------------------------------------------------------------------===//
SDValue MipsTargetLowering::lowerBR_JT(SDValue Op, SelectionDAG &DAG) const {
  SDValue Chain = Op.getOperand(0);
  SDValue Table = Op.getOperand(1);
  SDValue Index = Op.getOperand(2);
  SDLoc DL(Op);
  EVT PTy = getPointerTy();
  unsigned EntrySize =
    DAG.getMachineFunction().getJumpTableInfo()->getEntrySize(*getDataLayout());

  Index = DAG.getNode(ISD::MUL, DL, PTy, Index,
                      DAG.getConstant(EntrySize, PTy));
  SDValue Addr = DAG.getNode(ISD::ADD, DL, PTy, Index, Table);

  EVT MemVT = EVT::getIntegerVT(*DAG.getContext(), EntrySize * 8);
  Addr = DAG.getExtLoad(ISD::SEXTLOAD, DL, PTy, Chain, Addr,
                        MachinePointerInfo::getJumpTable(), MemVT, false, false,
                        false, 0);
  Chain = Addr.getValue(1);

  if ((getTargetMachine().getRelocationModel() == Reloc::PIC_) || ABI.IsN64()) {
    // For PIC, the sequence is:
    // BRIND(load(Jumptable + index) + RelocBase)
    // RelocBase can be JumpTable, GOT or some sort of global base.
    Addr = DAG.getNode(ISD::ADD, DL, PTy, Addr,
                       getPICJumpTableRelocBase(Table, DAG));
  }

  return DAG.getNode(ISD::BRIND, DL, MVT::Other, Chain, Addr);
}

SDValue MipsTargetLowering::lowerADDRSPACECAST(SDValue Op, SelectionDAG &DAG)
  const {
  SDLoc DL(Op);
  SDValue Src = Op.getOperand(0);
  EVT DstTy = Op.getValueType();
  if (Src.getValueType() == MVT::i64) {
    assert(Op.getValueType() == MVT::iFATPTR);
    return DAG.getNode(ISD::INTTOPTR, DL, DstTy, Src);
  }
  assert(Src.getValueType() == MVT::iFATPTR);
  assert(Op.getValueType() == MVT::i64);
  return DAG.getNode(ISD::PTRTOINT, DL, DstTy, Src);
}
SDValue MipsTargetLowering::lowerBRCOND(SDValue Op, SelectionDAG &DAG) const {
  // The first operand is the chain, the second is the condition, the third is
  // the block to branch to if the condition is true.
  SDValue Chain = Op.getOperand(0);
  SDValue Dest = Op.getOperand(2);
  SDLoc DL(Op);

  assert(!Subtarget.hasMips32r6() && !Subtarget.hasMips64r6());
  SDValue CondRes = createFPCmp(DAG, Op.getOperand(1));

  // Return if flag is not set by a floating point comparison.
  if (CondRes.getOpcode() != MipsISD::FPCmp)
    return Op;

  SDValue CCNode  = CondRes.getOperand(2);
  Mips::CondCode CC =
    (Mips::CondCode)cast<ConstantSDNode>(CCNode)->getZExtValue();
  unsigned Opc = invertFPCondCodeUser(CC) ? Mips::BRANCH_F : Mips::BRANCH_T;
  SDValue BrCode = DAG.getConstant(Opc, MVT::i32);
  SDValue FCC0 = DAG.getRegister(Mips::FCC0, MVT::i32);
  return DAG.getNode(MipsISD::FPBrcond, DL, Op.getValueType(), Chain, BrCode,
                     FCC0, Dest, CondRes);
}

SDValue MipsTargetLowering::
lowerSELECT(SDValue Op, SelectionDAG &DAG) const
{
  assert(!Subtarget.hasMips32r6() && !Subtarget.hasMips64r6());
  SDValue Cond = createFPCmp(DAG, Op.getOperand(0));

  // Return if flag is not set by a floating point comparison.
  if (Cond.getOpcode() != MipsISD::FPCmp)
    return Op;

  return createCMovFP(DAG, Cond, Op.getOperand(1), Op.getOperand(2),
                      SDLoc(Op));
}

SDValue MipsTargetLowering::
lowerSELECT_CC(SDValue Op, SelectionDAG &DAG) const
{
  SDLoc DL(Op);
  EVT Ty = Op.getOperand(0).getValueType();
  SDValue Cond = DAG.getNode(ISD::SETCC, DL,
                             getSetCCResultType(*DAG.getContext(), Ty),
                             Op.getOperand(0), Op.getOperand(1),
                             Op.getOperand(4));

  return DAG.getNode(ISD::SELECT, DL, Op.getValueType(), Cond, Op.getOperand(2),
                     Op.getOperand(3));
}

SDValue MipsTargetLowering::lowerSETCC(SDValue Op, SelectionDAG &DAG) const {
  assert(!Subtarget.hasMips32r6() && !Subtarget.hasMips64r6());
  SDValue Cond = createFPCmp(DAG, Op);

  assert(Cond.getOpcode() == MipsISD::FPCmp &&
         "Floating point operand expected.");

  SDValue True  = DAG.getConstant(1, MVT::i32);
  SDValue False = DAG.getConstant(0, MVT::i32);

  return createCMovFP(DAG, Cond, True, False, SDLoc(Op));
}

SDValue MipsTargetLowering::lowerGlobalAddress(SDValue Op,
                                               SelectionDAG &DAG) const {
  EVT Ty = Op.getValueType();
  GlobalAddressSDNode *N = cast<GlobalAddressSDNode>(Op);
  const GlobalValue *GV = N->getGlobal();

<<<<<<< HEAD
  if (getTargetMachine().getRelocationModel() != Reloc::PIC_ &&
      !Subtarget.isABI_N64()) {
    const MipsTargetObjectFile &TLOF =
      (const MipsTargetObjectFile&)getObjFileLowering();

    if (TLOF.IsGlobalInSmallSection(GV, getTargetMachine()))
      // %gp_rel relocation
      return getAddrGPRel(N, Ty, DAG);
=======
  if (getTargetMachine().getRelocationModel() != Reloc::PIC_ && !ABI.IsN64()) {
    const MipsTargetObjectFile *TLOF =
        static_cast<const MipsTargetObjectFile *>(
            getTargetMachine().getObjFileLowering());
    if (TLOF->IsGlobalInSmallSection(GV, getTargetMachine()))
      // %gp_rel relocation
      return getAddrGPRel(N, SDLoc(N), Ty, DAG);
>>>>>>> 969bfdfe

    // %hi/%lo relocation
    return getAddrNonPIC(N, SDLoc(N), Ty, DAG);
  }

  EVT AddrTy = Ty;
  if (GV->getType()->getAddressSpace() == 200)
    Ty = MVT::i64;
  SDValue Global;

  if (GV->hasInternalLinkage() || (GV->hasLocalLinkage() && !isa<Function>(GV)))
<<<<<<< HEAD
    Global = getAddrLocal(N, Ty, DAG,
                        Subtarget.isABI_N32() || Subtarget.isABI_N64());
  else if (LargeGOT)
    Global = getAddrGlobalLargeGOT(N, Ty, DAG, MipsII::MO_GOT_HI16,
                                   MipsII::MO_GOT_LO16, DAG.getEntryNode(),
                                   MachinePointerInfo::getGOT());
  else
    Global = getAddrGlobal(N, Ty, DAG,
                       (Subtarget.isABI_N32() || Subtarget.isABI_N64())
                           ? MipsII::MO_GOT_DISP
                           : MipsII::MO_GOT16,
=======
    return getAddrLocal(N, SDLoc(N), Ty, DAG, ABI.IsN32() || ABI.IsN64());

  if (LargeGOT)
    return getAddrGlobalLargeGOT(N, SDLoc(N), Ty, DAG, MipsII::MO_GOT_HI16,
                                 MipsII::MO_GOT_LO16, DAG.getEntryNode(),
                                 MachinePointerInfo::getGOT());

  return getAddrGlobal(N, SDLoc(N), Ty, DAG,
                       (ABI.IsN32() || ABI.IsN64()) ? MipsII::MO_GOT_DISP
                                                    : MipsII::MO_GOT16,
>>>>>>> 969bfdfe
                       DAG.getEntryNode(), MachinePointerInfo::getGOT());
  if (GV->getType()->getAddressSpace() == 200)
    return DAG.getNode(ISD::INTTOPTR, SDLoc(N), AddrTy, Global);
  return Global;
}

SDValue MipsTargetLowering::lowerBlockAddress(SDValue Op,
                                              SelectionDAG &DAG) const {
  BlockAddressSDNode *N = cast<BlockAddressSDNode>(Op);
  EVT Ty = Op.getValueType();

  if (getTargetMachine().getRelocationModel() != Reloc::PIC_ && !ABI.IsN64())
    return getAddrNonPIC(N, SDLoc(N), Ty, DAG);

  return getAddrLocal(N, SDLoc(N), Ty, DAG, ABI.IsN32() || ABI.IsN64());
}

SDValue MipsTargetLowering::
lowerGlobalTLSAddress(SDValue Op, SelectionDAG &DAG) const
{
  // If the relocation model is PIC, use the General Dynamic TLS Model or
  // Local Dynamic TLS model, otherwise use the Initial Exec or
  // Local Exec TLS Model.

  GlobalAddressSDNode *GA = cast<GlobalAddressSDNode>(Op);
  SDLoc DL(GA);
  const GlobalValue *GV = GA->getGlobal();
  EVT PtrVT = getPointerTy();

  TLSModel::Model model = getTargetMachine().getTLSModel(GV);

  if (model == TLSModel::GeneralDynamic || model == TLSModel::LocalDynamic) {
    // General Dynamic and Local Dynamic TLS Model.
    unsigned Flag = (model == TLSModel::LocalDynamic) ? MipsII::MO_TLSLDM
                                                      : MipsII::MO_TLSGD;

    SDValue TGA = DAG.getTargetGlobalAddress(GV, DL, PtrVT, 0, Flag);
    SDValue Argument = DAG.getNode(MipsISD::Wrapper, DL, PtrVT,
                                   getGlobalReg(DAG, PtrVT), TGA);
    unsigned PtrSize = PtrVT.getSizeInBits();
    IntegerType *PtrTy = Type::getIntNTy(*DAG.getContext(), PtrSize);

    SDValue TlsGetAddr = DAG.getExternalSymbol("__tls_get_addr", PtrVT);

    ArgListTy Args;
    ArgListEntry Entry;
    Entry.Node = Argument;
    Entry.Ty = PtrTy;
    Args.push_back(Entry);

    TargetLowering::CallLoweringInfo CLI(DAG);
    CLI.setDebugLoc(DL).setChain(DAG.getEntryNode())
      .setCallee(CallingConv::C, PtrTy, TlsGetAddr, std::move(Args), 0);
    std::pair<SDValue, SDValue> CallResult = LowerCallTo(CLI);

    SDValue Ret = CallResult.first;

    if (model != TLSModel::LocalDynamic)
      return Ret;

    SDValue TGAHi = DAG.getTargetGlobalAddress(GV, DL, PtrVT, 0,
                                               MipsII::MO_DTPREL_HI);
    SDValue Hi = DAG.getNode(MipsISD::Hi, DL, PtrVT, TGAHi);
    SDValue TGALo = DAG.getTargetGlobalAddress(GV, DL, PtrVT, 0,
                                               MipsII::MO_DTPREL_LO);
    SDValue Lo = DAG.getNode(MipsISD::Lo, DL, PtrVT, TGALo);
    SDValue Add = DAG.getNode(ISD::ADD, DL, PtrVT, Hi, Ret);
    return DAG.getNode(ISD::ADD, DL, PtrVT, Add, Lo);
  }

  SDValue Offset;
  if (model == TLSModel::InitialExec) {
    // Initial Exec TLS Model
    SDValue TGA = DAG.getTargetGlobalAddress(GV, DL, PtrVT, 0,
                                             MipsII::MO_GOTTPREL);
    TGA = DAG.getNode(MipsISD::Wrapper, DL, PtrVT, getGlobalReg(DAG, PtrVT),
                      TGA);
    Offset = DAG.getLoad(PtrVT, DL,
                         DAG.getEntryNode(), TGA, MachinePointerInfo(),
                         false, false, false, 0);
  } else {
    // Local Exec TLS Model
    assert(model == TLSModel::LocalExec);
    SDValue TGAHi = DAG.getTargetGlobalAddress(GV, DL, PtrVT, 0,
                                               MipsII::MO_TPREL_HI);
    SDValue TGALo = DAG.getTargetGlobalAddress(GV, DL, PtrVT, 0,
                                               MipsII::MO_TPREL_LO);
    SDValue Hi = DAG.getNode(MipsISD::Hi, DL, PtrVT, TGAHi);
    SDValue Lo = DAG.getNode(MipsISD::Lo, DL, PtrVT, TGALo);
    Offset = DAG.getNode(ISD::ADD, DL, PtrVT, Hi, Lo);
  }

  SDValue ThreadPointer = DAG.getNode(MipsISD::ThreadPointer, DL, PtrVT);
  return DAG.getNode(ISD::ADD, DL, PtrVT, ThreadPointer, Offset);
}

SDValue MipsTargetLowering::
lowerJumpTable(SDValue Op, SelectionDAG &DAG) const
{
  JumpTableSDNode *N = cast<JumpTableSDNode>(Op);
  EVT Ty = Op.getValueType();

  if (getTargetMachine().getRelocationModel() != Reloc::PIC_ && !ABI.IsN64())
    return getAddrNonPIC(N, SDLoc(N), Ty, DAG);

  return getAddrLocal(N, SDLoc(N), Ty, DAG, ABI.IsN32() || ABI.IsN64());
}

SDValue MipsTargetLowering::
lowerConstantPool(SDValue Op, SelectionDAG &DAG) const
{
  ConstantPoolSDNode *N = cast<ConstantPoolSDNode>(Op);
  EVT Ty = Op.getValueType();

<<<<<<< HEAD
  if (getTargetMachine().getRelocationModel() != Reloc::PIC_ &&
      !Subtarget.isABI_N64()) {
    const MipsTargetObjectFile &TLOF =
      (const MipsTargetObjectFile&)getObjFileLowering();

    if (TLOF.IsConstantInSmallSection(N->getConstVal(), getTargetMachine()))
      // %gp_rel relocation
      return getAddrGPRel(N, Ty, DAG);

    return getAddrNonPIC(N, Ty, DAG);
=======
  if (getTargetMachine().getRelocationModel() != Reloc::PIC_ && !ABI.IsN64()) {
    const MipsTargetObjectFile *TLOF =
        static_cast<const MipsTargetObjectFile *>(
            getTargetMachine().getObjFileLowering());

    if (TLOF->IsConstantInSmallSection(N->getConstVal(), getTargetMachine()))
      // %gp_rel relocation
      return getAddrGPRel(N, SDLoc(N), Ty, DAG);

    return getAddrNonPIC(N, SDLoc(N), Ty, DAG);
>>>>>>> 969bfdfe
  }

  return getAddrLocal(N, SDLoc(N), Ty, DAG, ABI.IsN32() || ABI.IsN64());
}

SDValue MipsTargetLowering::lowerVASTART(SDValue Op, SelectionDAG &DAG) const {
  MachineFunction &MF = DAG.getMachineFunction();
  MipsFunctionInfo *FuncInfo = MF.getInfo<MipsFunctionInfo>();

  SDLoc DL(Op);
  SDValue FI = DAG.getFrameIndex(FuncInfo->getVarArgsFrameIndex(),
                                 getPointerTy());

  if (Subtarget.isCheriSandbox()) {
    // In the sandbox ABI, the va_start intrinsic will (to work around LLVM's
    // assumption that allocas are all in AS0) be an address space cast of the
    // alloca to AS 0.  We need to extract the original operands.
    const Value *SV = cast<SrcValueSDNode>(Op.getOperand(2))->getValue();
    SV = cast<AddrSpaceCastInst>(SV)->getOperand(0);
    SDValue Chain = Op.getOperand(0);
    SDValue CapAddr = Op.getOperand(1);
    if (CapAddr->getOpcode() == ISD::ADDRSPACECAST)
      CapAddr = CapAddr->getOperand(0);
    else
      CapAddr = DAG.getNode(MipsISD::STACKTOCAP, DL, MVT::iFATPTR, Chain,
          CapAddr);
    FI = DAG.getNode(MipsISD::STACKTOCAP, DL, MVT::iFATPTR, Chain, FI);
    return DAG.getStore(Chain, DL, FI, CapAddr, MachinePointerInfo(SV), false,
        false, 0);
  }

  // vastart just stores the address of the VarArgsFrameIndex slot into the
  // memory location argument.
  const Value *SV = cast<SrcValueSDNode>(Op.getOperand(2))->getValue();
  return DAG.getStore(Op.getOperand(0), DL, FI, Op.getOperand(1),
                      MachinePointerInfo(SV), false, false, 0);
}

SDValue MipsTargetLowering::lowerVAARG(SDValue Op, SelectionDAG &DAG) const {
  SDNode *Node = Op.getNode();
  EVT VT = Node->getValueType(0);
  SDValue Chain = Node->getOperand(0);
  SDValue VAListPtr = Node->getOperand(1);
  unsigned Align = Node->getConstantOperandVal(3);
  const Value *SV = cast<SrcValueSDNode>(Node->getOperand(2))->getValue();
  SDLoc DL(Node);
  unsigned ArgSlotSizeInBytes = (ABI.IsN32() || ABI.IsN64()) ? 8 : 4;

  SDValue VAListLoad = DAG.getLoad(getPointerTy(), DL, Chain, VAListPtr,
                                   MachinePointerInfo(SV), false, false, false,
                                   0);
  SDValue VAList = VAListLoad;

  // Re-align the pointer if necessary.
  // It should only ever be necessary for 64-bit types on O32 since the minimum
  // argument alignment is the same as the maximum type alignment for N32/N64.
  //
  // FIXME: We currently align too often. The code generator doesn't notice
  //        when the pointer is still aligned from the last va_arg (or pair of
  //        va_args for the i64 on O32 case).
  if (Align > getMinStackArgumentAlignment()) {
    assert(((Align & (Align-1)) == 0) && "Expected Align to be a power of 2");

    VAList = DAG.getNode(ISD::ADD, DL, VAList.getValueType(), VAList,
                         DAG.getConstant(Align - 1,
                                         VAList.getValueType()));

    VAList = DAG.getNode(ISD::AND, DL, VAList.getValueType(), VAList,
                         DAG.getConstant(-(int64_t)Align,
                                         VAList.getValueType()));
  }

  // Increment the pointer, VAList, to the next vaarg.
  unsigned ArgSizeInBytes = getDataLayout()->getTypeAllocSize(VT.getTypeForEVT(*DAG.getContext()));
  SDValue Tmp3 = DAG.getNode(ISD::ADD, DL, VAList.getValueType(), VAList,
                             DAG.getConstant(RoundUpToAlignment(ArgSizeInBytes, ArgSlotSizeInBytes),
                                             VAList.getValueType()));
  // Store the incremented VAList to the legalized pointer
  Chain = DAG.getStore(VAListLoad.getValue(1), DL, Tmp3, VAListPtr,
                      MachinePointerInfo(SV), false, false, 0);

  // In big-endian mode we must adjust the pointer when the load size is smaller
  // than the argument slot size. We must also reduce the known alignment to
  // match. For example in the N64 ABI, we must add 4 bytes to the offset to get
  // the correct half of the slot, and reduce the alignment from 8 (slot
  // alignment) down to 4 (type alignment).
  if (!Subtarget.isLittle() && ArgSizeInBytes < ArgSlotSizeInBytes) {
    unsigned Adjustment = ArgSlotSizeInBytes - ArgSizeInBytes;
    VAList = DAG.getNode(ISD::ADD, DL, VAListPtr.getValueType(), VAList,
                         DAG.getIntPtrConstant(Adjustment));
  }
  // Load the actual argument out of the pointer VAList
  return DAG.getLoad(VT, DL, Chain, VAList, MachinePointerInfo(), false, false,
                     false, 0);
}

static SDValue lowerFCOPYSIGN32(SDValue Op, SelectionDAG &DAG,
                                bool HasExtractInsert) {
  EVT TyX = Op.getOperand(0).getValueType();
  EVT TyY = Op.getOperand(1).getValueType();
  SDValue Const1 = DAG.getConstant(1, MVT::i32);
  SDValue Const31 = DAG.getConstant(31, MVT::i32);
  SDLoc DL(Op);
  SDValue Res;

  // If operand is of type f64, extract the upper 32-bit. Otherwise, bitcast it
  // to i32.
  SDValue X = (TyX == MVT::f32) ?
    DAG.getNode(ISD::BITCAST, DL, MVT::i32, Op.getOperand(0)) :
    DAG.getNode(MipsISD::ExtractElementF64, DL, MVT::i32, Op.getOperand(0),
                Const1);
  SDValue Y = (TyY == MVT::f32) ?
    DAG.getNode(ISD::BITCAST, DL, MVT::i32, Op.getOperand(1)) :
    DAG.getNode(MipsISD::ExtractElementF64, DL, MVT::i32, Op.getOperand(1),
                Const1);

  if (HasExtractInsert) {
    // ext  E, Y, 31, 1  ; extract bit31 of Y
    // ins  X, E, 31, 1  ; insert extracted bit at bit31 of X
    SDValue E = DAG.getNode(MipsISD::Ext, DL, MVT::i32, Y, Const31, Const1);
    Res = DAG.getNode(MipsISD::Ins, DL, MVT::i32, E, Const31, Const1, X);
  } else {
    // sll SllX, X, 1
    // srl SrlX, SllX, 1
    // srl SrlY, Y, 31
    // sll SllY, SrlX, 31
    // or  Or, SrlX, SllY
    SDValue SllX = DAG.getNode(ISD::SHL, DL, MVT::i32, X, Const1);
    SDValue SrlX = DAG.getNode(ISD::SRL, DL, MVT::i32, SllX, Const1);
    SDValue SrlY = DAG.getNode(ISD::SRL, DL, MVT::i32, Y, Const31);
    SDValue SllY = DAG.getNode(ISD::SHL, DL, MVT::i32, SrlY, Const31);
    Res = DAG.getNode(ISD::OR, DL, MVT::i32, SrlX, SllY);
  }

  if (TyX == MVT::f32)
    return DAG.getNode(ISD::BITCAST, DL, Op.getOperand(0).getValueType(), Res);

  SDValue LowX = DAG.getNode(MipsISD::ExtractElementF64, DL, MVT::i32,
                             Op.getOperand(0), DAG.getConstant(0, MVT::i32));
  return DAG.getNode(MipsISD::BuildPairF64, DL, MVT::f64, LowX, Res);
}

static SDValue lowerFCOPYSIGN64(SDValue Op, SelectionDAG &DAG,
                                bool HasExtractInsert) {
  unsigned WidthX = Op.getOperand(0).getValueSizeInBits();
  unsigned WidthY = Op.getOperand(1).getValueSizeInBits();
  EVT TyX = MVT::getIntegerVT(WidthX), TyY = MVT::getIntegerVT(WidthY);
  SDValue Const1 = DAG.getConstant(1, MVT::i32);
  SDLoc DL(Op);

  // Bitcast to integer nodes.
  SDValue X = DAG.getNode(ISD::BITCAST, DL, TyX, Op.getOperand(0));
  SDValue Y = DAG.getNode(ISD::BITCAST, DL, TyY, Op.getOperand(1));

  if (HasExtractInsert) {
    // ext  E, Y, width(Y) - 1, 1  ; extract bit width(Y)-1 of Y
    // ins  X, E, width(X) - 1, 1  ; insert extracted bit at bit width(X)-1 of X
    SDValue E = DAG.getNode(MipsISD::Ext, DL, TyY, Y,
                            DAG.getConstant(WidthY - 1, MVT::i32), Const1);

    if (WidthX > WidthY)
      E = DAG.getNode(ISD::ZERO_EXTEND, DL, TyX, E);
    else if (WidthY > WidthX)
      E = DAG.getNode(ISD::TRUNCATE, DL, TyX, E);

    SDValue I = DAG.getNode(MipsISD::Ins, DL, TyX, E,
                            DAG.getConstant(WidthX - 1, MVT::i32), Const1, X);
    return DAG.getNode(ISD::BITCAST, DL, Op.getOperand(0).getValueType(), I);
  }

  // (d)sll SllX, X, 1
  // (d)srl SrlX, SllX, 1
  // (d)srl SrlY, Y, width(Y)-1
  // (d)sll SllY, SrlX, width(Y)-1
  // or     Or, SrlX, SllY
  SDValue SllX = DAG.getNode(ISD::SHL, DL, TyX, X, Const1);
  SDValue SrlX = DAG.getNode(ISD::SRL, DL, TyX, SllX, Const1);
  SDValue SrlY = DAG.getNode(ISD::SRL, DL, TyY, Y,
                             DAG.getConstant(WidthY - 1, MVT::i32));

  if (WidthX > WidthY)
    SrlY = DAG.getNode(ISD::ZERO_EXTEND, DL, TyX, SrlY);
  else if (WidthY > WidthX)
    SrlY = DAG.getNode(ISD::TRUNCATE, DL, TyX, SrlY);

  SDValue SllY = DAG.getNode(ISD::SHL, DL, TyX, SrlY,
                             DAG.getConstant(WidthX - 1, MVT::i32));
  SDValue Or = DAG.getNode(ISD::OR, DL, TyX, SrlX, SllY);
  return DAG.getNode(ISD::BITCAST, DL, Op.getOperand(0).getValueType(), Or);
}

SDValue
MipsTargetLowering::lowerFCOPYSIGN(SDValue Op, SelectionDAG &DAG) const {
  if (Subtarget.isGP64bit())
    return lowerFCOPYSIGN64(Op, DAG, Subtarget.hasExtractInsert());

  return lowerFCOPYSIGN32(Op, DAG, Subtarget.hasExtractInsert());
}

SDValue MipsTargetLowering::
lowerFRAMEADDR(SDValue Op, SelectionDAG &DAG) const {
  // check the depth
  assert((cast<ConstantSDNode>(Op.getOperand(0))->getZExtValue() == 0) &&
         "Frame address can only be determined for current frame.");

  MachineFrameInfo *MFI = DAG.getMachineFunction().getFrameInfo();
  MFI->setFrameAddressIsTaken(true);
  EVT VT = Op.getValueType();
  SDLoc DL(Op);
  SDValue FrameAddr = DAG.getCopyFromReg(
      DAG.getEntryNode(), DL, ABI.IsN64() ? Mips::FP_64 : Mips::FP, VT);
  return FrameAddr;
}

SDValue MipsTargetLowering::lowerRETURNADDR(SDValue Op,
                                            SelectionDAG &DAG) const {
  if (verifyReturnAddressArgumentIsConstant(Op, DAG))
    return SDValue();

  // check the depth
  assert((cast<ConstantSDNode>(Op.getOperand(0))->getZExtValue() == 0) &&
         "Return address can be determined only for current frame.");

  MachineFunction &MF = DAG.getMachineFunction();
  MachineFrameInfo *MFI = MF.getFrameInfo();
  MVT VT = Op.getSimpleValueType();
  unsigned RA = ABI.IsN64() ? Mips::RA_64 : Mips::RA;
  MFI->setReturnAddressIsTaken(true);

  // Return RA, which contains the return address. Mark it an implicit live-in.
  unsigned Reg = MF.addLiveIn(RA, getRegClassFor(VT));
  return DAG.getCopyFromReg(DAG.getEntryNode(), SDLoc(Op), Reg, VT);
}

// An EH_RETURN is the result of lowering llvm.eh.return which in turn is
// generated from __builtin_eh_return (offset, handler)
// The effect of this is to adjust the stack pointer by "offset"
// and then branch to "handler".
SDValue MipsTargetLowering::lowerEH_RETURN(SDValue Op, SelectionDAG &DAG)
                                                                     const {
  MachineFunction &MF = DAG.getMachineFunction();
  MipsFunctionInfo *MipsFI = MF.getInfo<MipsFunctionInfo>();

  MipsFI->setCallsEhReturn();
  SDValue Chain     = Op.getOperand(0);
  SDValue Offset    = Op.getOperand(1);
  SDValue Handler   = Op.getOperand(2);
  SDLoc DL(Op);
  EVT Ty = ABI.IsN64() ? MVT::i64 : MVT::i32;

  // Store stack offset in V1, store jump target in V0. Glue CopyToReg and
  // EH_RETURN nodes, so that instructions are emitted back-to-back.
  unsigned OffsetReg = ABI.IsN64() ? Mips::V1_64 : Mips::V1;
  unsigned AddrReg = ABI.IsN64() ? Mips::V0_64 : Mips::V0;
  Chain = DAG.getCopyToReg(Chain, DL, OffsetReg, Offset, SDValue());
  Chain = DAG.getCopyToReg(Chain, DL, AddrReg, Handler, Chain.getValue(1));
  return DAG.getNode(MipsISD::EH_RETURN, DL, MVT::Other, Chain,
                     DAG.getRegister(OffsetReg, Ty),
                     DAG.getRegister(AddrReg, getPointerTy()),
                     Chain.getValue(1));
}

SDValue MipsTargetLowering::lowerATOMIC_FENCE(SDValue Op,
                                              SelectionDAG &DAG) const {
  // FIXME: Need pseudo-fence for 'singlethread' fences
  // FIXME: Set SType for weaker fences where supported/appropriate.
  unsigned SType = 0;
  SDLoc DL(Op);
  return DAG.getNode(MipsISD::Sync, DL, MVT::Other, Op.getOperand(0),
                     DAG.getConstant(SType, MVT::i32));
}

SDValue MipsTargetLowering::lowerShiftLeftParts(SDValue Op,
                                                SelectionDAG &DAG) const {
  SDLoc DL(Op);
  MVT VT = Subtarget.isGP64bit() ? MVT::i64 : MVT::i32;

  SDValue Lo = Op.getOperand(0), Hi = Op.getOperand(1);
  SDValue Shamt = Op.getOperand(2);
  // if shamt < (VT.bits):
  //  lo = (shl lo, shamt)
  //  hi = (or (shl hi, shamt) (srl (srl lo, 1), ~shamt))
  // else:
  //  lo = 0
  //  hi = (shl lo, shamt[4:0])
  SDValue Not = DAG.getNode(ISD::XOR, DL, MVT::i32, Shamt,
                            DAG.getConstant(-1, MVT::i32));
  SDValue ShiftRight1Lo = DAG.getNode(ISD::SRL, DL, VT, Lo,
                                      DAG.getConstant(1, VT));
  SDValue ShiftRightLo = DAG.getNode(ISD::SRL, DL, VT, ShiftRight1Lo, Not);
  SDValue ShiftLeftHi = DAG.getNode(ISD::SHL, DL, VT, Hi, Shamt);
  SDValue Or = DAG.getNode(ISD::OR, DL, VT, ShiftLeftHi, ShiftRightLo);
  SDValue ShiftLeftLo = DAG.getNode(ISD::SHL, DL, VT, Lo, Shamt);
  SDValue Cond = DAG.getNode(ISD::AND, DL, MVT::i32, Shamt,
                             DAG.getConstant(0x20, MVT::i32));
  Lo = DAG.getNode(ISD::SELECT, DL, VT, Cond,
                   DAG.getConstant(0, VT), ShiftLeftLo);
  Hi = DAG.getNode(ISD::SELECT, DL, VT, Cond, ShiftLeftLo, Or);

  SDValue Ops[2] = {Lo, Hi};
  return DAG.getMergeValues(Ops, DL);
}

SDValue MipsTargetLowering::lowerShiftRightParts(SDValue Op, SelectionDAG &DAG,
                                                 bool IsSRA) const {
  SDLoc DL(Op);
  SDValue Lo = Op.getOperand(0), Hi = Op.getOperand(1);
  SDValue Shamt = Op.getOperand(2);
  MVT VT = Subtarget.isGP64bit() ? MVT::i64 : MVT::i32;

  // if shamt < (VT.bits):
  //  lo = (or (shl (shl hi, 1), ~shamt) (srl lo, shamt))
  //  if isSRA:
  //    hi = (sra hi, shamt)
  //  else:
  //    hi = (srl hi, shamt)
  // else:
  //  if isSRA:
  //   lo = (sra hi, shamt[4:0])
  //   hi = (sra hi, 31)
  //  else:
  //   lo = (srl hi, shamt[4:0])
  //   hi = 0
  SDValue Not = DAG.getNode(ISD::XOR, DL, MVT::i32, Shamt,
                            DAG.getConstant(-1, MVT::i32));
  SDValue ShiftLeft1Hi = DAG.getNode(ISD::SHL, DL, VT, Hi,
                                     DAG.getConstant(1, VT));
  SDValue ShiftLeftHi = DAG.getNode(ISD::SHL, DL, VT, ShiftLeft1Hi, Not);
  SDValue ShiftRightLo = DAG.getNode(ISD::SRL, DL, VT, Lo, Shamt);
  SDValue Or = DAG.getNode(ISD::OR, DL, VT, ShiftLeftHi, ShiftRightLo);
  SDValue ShiftRightHi = DAG.getNode(IsSRA ? ISD::SRA : ISD::SRL,
                                     DL, VT, Hi, Shamt);
  SDValue Cond = DAG.getNode(ISD::AND, DL, MVT::i32, Shamt,
                             DAG.getConstant(0x20, MVT::i32));
  SDValue Shift31 = DAG.getNode(ISD::SRA, DL, VT, Hi, DAG.getConstant(31, VT));
  Lo = DAG.getNode(ISD::SELECT, DL, VT, Cond, ShiftRightHi, Or);
  Hi = DAG.getNode(ISD::SELECT, DL, VT, Cond,
                   IsSRA ? Shift31 : DAG.getConstant(0, VT), ShiftRightHi);

  SDValue Ops[2] = {Lo, Hi};
  return DAG.getMergeValues(Ops, DL);
}

static SDValue createLoadLR(unsigned Opc, SelectionDAG &DAG, LoadSDNode *LD,
                            SDValue Chain, SDValue Src, unsigned Offset) {
  SDValue Ptr = LD->getBasePtr();
  EVT VT = LD->getValueType(0), MemVT = LD->getMemoryVT();
  SDLoc DL(LD);
  SDVTList VTList = DAG.getVTList(VT, MVT::Other);

  if (Offset)
    Ptr = DAG.getPointerAdd(DL, Ptr, Offset);

  SDValue Ops[] = { Chain, Ptr, Src };
  return DAG.getMemIntrinsicNode(Opc, DL, VTList, Ops, MemVT,
                                 LD->getMemOperand());
}
namespace {
inline SDValue loadFirstPart(SelectionDAG &DAG, LoadSDNode *LD, EVT VT) {
  unsigned Align = LD->getAlignment();
  ISD::LoadExtType ExtType = LD->getExtensionType();
  // If this is a non-extending load (i.e. the register and memory types are
  // the same) then it doesn't matter how we extend the first part, because
  // we'll be discarding those bits anyway.
  if (ExtType == ISD::NON_EXTLOAD)
    ExtType = ISD::ZEXTLOAD;
  MVT PartVT;
  switch (Align)
  {
    case 1: PartVT = MVT::i8; break;
    case 2: PartVT = MVT::i16; break;
    case 4: PartVT = MVT::i32; break;
    default: llvm_unreachable("Invalid alignment for partial load");
  }
  return DAG.getExtLoad(ExtType, SDLoc(LD), VT, LD->getChain(),
      LD->getBasePtr(), LD->getPointerInfo(), PartVT, LD->isVolatile(),
      LD->isNonTemporal(), LD->isInvariant(), Align, LD->getAAInfo());
}
SDValue loadNextPart(SelectionDAG &DAG, LoadSDNode *LD, SDValue &Hi, EVT &VT,
                     SDValue &OutChain, unsigned Align, unsigned Offset) {
  SDValue BasePtr = LD->getBasePtr();
  SDLoc DL(LD);
  SDValue Chain = LD->getChain();
  MVT PartVT;
  switch (Align)
  {
    case 1: PartVT = MVT::i8; break;
    case 2: PartVT = MVT::i16; break;
    case 4: PartVT = MVT::i32; break;
    default: llvm_unreachable("Invalid alignment for partial load");
  }
  SDValue Ptr = DAG.getPointerAdd(DL, BasePtr, Offset);
  SDValue Lo = DAG.getExtLoad(ISD::ZEXTLOAD, DL, VT, Chain, Ptr,
                      LD->getPointerInfo().getWithOffset(Offset), PartVT,
                      LD->isVolatile(), LD->isNonTemporal(), LD->isInvariant(),
                      Align, LD->getAAInfo());
  SDValue ShiftAmount = DAG.getConstant(8 * Align, MVT::i64);
  SDValue Shift = DAG.getNode(ISD::SHL, DL, VT, Hi, ShiftAmount);
  OutChain = cast<LoadSDNode>(Lo)->getChain();
  return DAG.getNode(ISD::OR, DL, VT, Shift, Lo);
}
}

// Expand an unaligned 32 or 64-bit integer load node.
SDValue MipsTargetLowering::lowerLOAD(SDValue Op, SelectionDAG &DAG) const {
  LoadSDNode *LD = cast<LoadSDNode>(Op);
  EVT MemVT = LD->getMemoryVT();

  if (Subtarget.systemSupportsUnalignedAccess())
    return Op;

  if (Subtarget.isCheri()) {
    SDLoc DL(Op);
    SDValue BasePtr = LD->getBasePtr();
    SDValue Chain = LD->getChain();
    EVT VT = Op.getValueType();
    // Ignore 32-bit loads.  
    if ((ISD::NON_EXTLOAD != LD->getExtensionType()) &&
      MemVT == MVT::i32 &&
      BasePtr->getValueType(0) == MVT::iFATPTR) {
      return Op;
    } else if ((MemVT == MVT::i16) && (LD->getAlignment() < 2)) {
      // We have to manually expand unaligned i16 loads on CHERI, because
      // SelectionDAG doesn't give us a way of only doing custom expansion on
      // certain types of pointer.
      SDValue Hi = loadFirstPart(DAG, LD, VT);
      SDValue Result = loadNextPart(DAG, LD, Hi, VT, Chain, 1, 1);
      SDValue Ops[2] = {Result, Chain};
      return DAG.getMergeValues(Ops, DL);
    } else if ((LD->getAlignment() < (MemVT.getSizeInBits() / 8)) &&
               ((MemVT == MVT::i64) || (MemVT == MVT::i32)) &&
               (BasePtr->getValueType(0) == MVT::iFATPTR)) {
      // CHERI doesn't have capability versions of LDL / LDR, so we have to
      // expand them the more prosaic way.  We've already expanded i16, so now
      // we just need to expand i32 and i64
      SDValue Result = loadFirstPart(DAG, LD, VT);
      unsigned Align = LD->getAlignment();
      unsigned Size = (MemVT.getSizeInBits() / 8);
      for (unsigned Offset=Align ; Offset<=(Size - Align) ; Offset+=Align)
        Result = loadNextPart(DAG, LD, Result, VT, Chain, Align, Offset);
      SDValue Ops[2] = {Result, Chain};
      return DAG.getMergeValues(Ops, DL);
    }
  }
  // Return if load is aligned or if MemVT is neither i32 nor i64.
  if ((LD->getAlignment() >= MemVT.getSizeInBits() / 8) ||
      ((MemVT != MVT::i32) && (MemVT != MVT::i64)))
    return SDValue();

  bool IsLittle = Subtarget.isLittle();
  EVT VT = Op.getValueType();
  ISD::LoadExtType ExtType = LD->getExtensionType();
  SDValue Chain = LD->getChain(), Undef = DAG.getUNDEF(VT);

  assert((VT == MVT::i32) || (VT == MVT::i64));

  // Expand
  //  (set dst, (i64 (load baseptr)))
  // to
  //  (set tmp, (ldl (add baseptr, 7), undef))
  //  (set dst, (ldr baseptr, tmp))
  if ((VT == MVT::i64) && (ExtType == ISD::NON_EXTLOAD)) {
    SDValue LDL = createLoadLR(MipsISD::LDL, DAG, LD, Chain, Undef,
                               IsLittle ? 7 : 0);
    return createLoadLR(MipsISD::LDR, DAG, LD, LDL.getValue(1), LDL,
                        IsLittle ? 0 : 7);
  }

  SDValue LWL = createLoadLR(MipsISD::LWL, DAG, LD, Chain, Undef,
                             IsLittle ? 3 : 0);
  SDValue LWR = createLoadLR(MipsISD::LWR, DAG, LD, LWL.getValue(1), LWL,
                             IsLittle ? 0 : 3);

  // Expand
  //  (set dst, (i32 (load baseptr))) or
  //  (set dst, (i64 (sextload baseptr))) or
  //  (set dst, (i64 (extload baseptr)))
  // to
  //  (set tmp, (lwl (add baseptr, 3), undef))
  //  (set dst, (lwr baseptr, tmp))
  if ((VT == MVT::i32) || (ExtType == ISD::SEXTLOAD) ||
      (ExtType == ISD::EXTLOAD))
    return LWR;

  assert((VT == MVT::i64) && (ExtType == ISD::ZEXTLOAD));

  // Expand
  //  (set dst, (i64 (zextload baseptr)))
  // to
  //  (set tmp0, (lwl (add baseptr, 3), undef))
  //  (set tmp1, (lwr baseptr, tmp0))
  //  (set tmp2, (shl tmp1, 32))
  //  (set dst, (srl tmp2, 32))
  SDLoc DL(LD);
  SDValue Const32 = DAG.getConstant(32, MVT::i32);
  SDValue SLL = DAG.getNode(ISD::SHL, DL, MVT::i64, LWR, Const32);
  SDValue SRL = DAG.getNode(ISD::SRL, DL, MVT::i64, SLL, Const32);
  SDValue Ops[] = { SRL, LWR.getValue(1) };
  return DAG.getMergeValues(Ops, DL);
}

static SDValue createStoreLR(unsigned Opc, SelectionDAG &DAG, StoreSDNode *SD,
                             SDValue Chain, unsigned Offset) {
  SDValue Ptr = SD->getBasePtr(), Value = SD->getValue();
  EVT MemVT = SD->getMemoryVT(), BasePtrVT = Ptr.getValueType();
  SDLoc DL(SD);
  SDVTList VTList = DAG.getVTList(MVT::Other);

  if (Offset) {
    if (BasePtrVT == MVT::iFATPTR) {
      SDValue SV = DAG.getNode(ISD::PTRTOINT, DL, MVT::i64, Ptr);
      // FIXME: fat pointers with 32-bit address space
      SV = DAG.getNode(ISD::ADD, DL,
                       MVT::i64, SV, DAG.getConstant(Offset, MVT::i64));
      Ptr = DAG.getNode(ISD::INTTOPTR, DL, BasePtrVT, SV);
    } else
      Ptr = DAG.getNode(ISD::ADD, DL, BasePtrVT, Ptr,
                        DAG.getConstant(Offset, BasePtrVT));
  }

  SDValue Ops[] = { Chain, Value, Ptr };
  return DAG.getMemIntrinsicNode(Opc, DL, VTList, Ops, MemVT,
                                 SD->getMemOperand());
}

// Expand an unaligned 32 or 64-bit integer store node.
static SDValue lowerUnalignedIntStore(StoreSDNode *SD, SelectionDAG &DAG,
                                      bool IsLittle, bool IsCHERI) {
  SDValue Value = SD->getValue(), Chain = SD->getChain();
  EVT VT = Value.getValueType();
  SDValue BasePtr = SD->getBasePtr();

  // CHERI doesn't have a capability version of SDR / SDL, so we turn this into
  // a sequence of byte stores and shifts.
  if (IsCHERI && (BasePtr->getValueType(0) == MVT::iFATPTR)) {
    SDLoc DL(SD);
    EVT MemVT = SD->getMemoryVT();
    SDValue Store;
    int Size = (MemVT.getSizeInBits() / 8);
    SmallVector<SDValue, 8> Ops;
    // CHERI is big endian.  We'll write the lowest bytes at the end of the
    // word first
    for (int Offset=Size-1 ; Offset>=0 ; Offset-=1) {
      // Address to store this byte
      SDValue Ptr = DAG.getPointerAdd(DL, BasePtr, Offset);
      // Store the next byte
      Store = DAG.getTruncStore(Chain, DL, Value, Ptr, SD->getPointerInfo(),
          MVT::i8, SD->isVolatile(), SD->isNonTemporal(), SD->getAlignment());
      Ops.push_back(Store);
      Chain = Store;
      // Shift the value
      Value = DAG.getNode(ISD::SRL, DL, VT, Value, DAG.getConstant(8, VT));
    }
    return Store;
  }

  // Expand
  //  (store val, baseptr) or
  //  (truncstore val, baseptr)
  // to
  //  (swl val, (add baseptr, 3))
  //  (swr val, baseptr)
  if ((VT == MVT::i32) || SD->isTruncatingStore()) {
    SDValue SWL = createStoreLR(MipsISD::SWL, DAG, SD, Chain,
                                IsLittle ? 3 : 0);
    return createStoreLR(MipsISD::SWR, DAG, SD, SWL, IsLittle ? 0 : 3);
  }

  assert(VT == MVT::i64);

  // Expand
  //  (store val, baseptr)
  // to
  //  (sdl val, (add baseptr, 7))
  //  (sdr val, baseptr)
  SDValue SDL = createStoreLR(MipsISD::SDL, DAG, SD, Chain, IsLittle ? 7 : 0);
  return createStoreLR(MipsISD::SDR, DAG, SD, SDL, IsLittle ? 0 : 7);
}

// Lower (store (fp_to_sint $fp) $ptr) to (store (TruncIntFP $fp), $ptr).
static SDValue lowerFP_TO_SINT_STORE(StoreSDNode *SD, SelectionDAG &DAG) {
  SDValue Val = SD->getValue();

  if (Val.getOpcode() != ISD::FP_TO_SINT)
    return SDValue();

  EVT FPTy = EVT::getFloatingPointVT(Val.getValueSizeInBits());
  SDValue Tr = DAG.getNode(MipsISD::TruncIntFP, SDLoc(Val), FPTy,
                           Val.getOperand(0));

  return DAG.getStore(SD->getChain(), SDLoc(SD), Tr, SD->getBasePtr(),
                      SD->getPointerInfo(), SD->isVolatile(),
                      SD->isNonTemporal(), SD->getAlignment());
}

SDValue MipsTargetLowering::lowerSTORE(SDValue Op, SelectionDAG &DAG) const {
  StoreSDNode *SD = cast<StoreSDNode>(Op);
  EVT MemVT = SD->getMemoryVT();
  const SDValue Val = SD->getValue();

  // If we're doing a capability-relative load or store of something smaller
  // than 64 bits, then we need to insert an anyext node to make the input
  // value an i64
  if (Subtarget.isCheri() && SD->isTruncatingStore() && Val.getValueType() == MVT::i32) {
    SDValue Chain = SD->getChain();
    SDValue BasePtr = SD->getBasePtr();
    SDLoc DL(Op);
    const SDValue ExtNode = DAG.getAnyExtOrTrunc(Val, DL, MVT::i64);
    return DAG.getTruncStore(Chain, DL, ExtNode, BasePtr, SD->getPointerInfo(), MemVT,
        SD->isVolatile(), SD->isNonTemporal(), SD->getAlignment());
  }

  // Lower unaligned integer stores.
  if (!Subtarget.systemSupportsUnalignedAccess() &&
      (SD->getAlignment() < MemVT.getSizeInBits() / 8) &&
      ((MemVT == MVT::i32) || (MemVT == MVT::i64)))
    return lowerUnalignedIntStore(SD, DAG, Subtarget.isLittle(),
        Subtarget.isCheri());

  return lowerFP_TO_SINT_STORE(SD, DAG);
}

SDValue MipsTargetLowering::lowerADD(SDValue Op, SelectionDAG &DAG) const {
  if (Op->getOperand(0).getOpcode() != ISD::FRAMEADDR
      || cast<ConstantSDNode>
        (Op->getOperand(0).getOperand(0))->getZExtValue() != 0
      || Op->getOperand(1).getOpcode() != ISD::FRAME_TO_ARGS_OFFSET)
    return SDValue();

  // The pattern
  //   (add (frameaddr 0), (frame_to_args_offset))
  // results from lowering llvm.eh.dwarf.cfa intrinsic. Transform it to
  //   (add FrameObject, 0)
  // where FrameObject is a fixed StackObject with offset 0 which points to
  // the old stack pointer.
  MachineFrameInfo *MFI = DAG.getMachineFunction().getFrameInfo();
  EVT ValTy = Op->getValueType(0);
  int FI = MFI->CreateFixedObject(Op.getValueSizeInBits() / 8, 0, false);
  SDValue InArgsAddr = DAG.getFrameIndex(FI, ValTy);
  return DAG.getNode(ISD::ADD, SDLoc(Op), ValTy, InArgsAddr,
                     DAG.getConstant(0, ValTy));
}

SDValue MipsTargetLowering::lowerFP_TO_SINT(SDValue Op,
                                            SelectionDAG &DAG) const {
  EVT FPTy = EVT::getFloatingPointVT(Op.getValueSizeInBits());
  SDValue Trunc = DAG.getNode(MipsISD::TruncIntFP, SDLoc(Op), FPTy,
                              Op.getOperand(0));
  return DAG.getNode(ISD::BITCAST, SDLoc(Op), Op.getValueType(), Trunc);
}

//===----------------------------------------------------------------------===//
//                      Calling Convention Implementation
//===----------------------------------------------------------------------===//

//===----------------------------------------------------------------------===//
// TODO: Implement a generic logic using tblgen that can support this.
// Mips O32 ABI rules:
// ---
// i32 - Passed in A0, A1, A2, A3 and stack
// f32 - Only passed in f32 registers if no int reg has been used yet to hold
//       an argument. Otherwise, passed in A1, A2, A3 and stack.
// f64 - Only passed in two aliased f32 registers if no int reg has been used
//       yet to hold an argument. Otherwise, use A2, A3 and stack. If A1 is
//       not used, it must be shadowed. If only A3 is available, shadow it and
//       go to stack.
//
//  For vararg functions, all arguments are passed in A0, A1, A2, A3 and stack.
//===----------------------------------------------------------------------===//

static bool CC_MipsO32(unsigned ValNo, MVT ValVT, MVT LocVT,
                       CCValAssign::LocInfo LocInfo, ISD::ArgFlagsTy ArgFlags,
                       CCState &State, ArrayRef<MCPhysReg> F64Regs) {
  const MipsSubtarget &Subtarget = static_cast<const MipsSubtarget &>(
      State.getMachineFunction().getSubtarget());

  static const MCPhysReg IntRegs[] = { Mips::A0, Mips::A1, Mips::A2, Mips::A3 };
  static const MCPhysReg F32Regs[] = { Mips::F12, Mips::F14 };

  // Do not process byval args here.
  if (ArgFlags.isByVal())
    return true;

  // Promote i8 and i16
  if (ArgFlags.isInReg() && !Subtarget.isLittle()) {
    if (LocVT == MVT::i8 || LocVT == MVT::i16 || LocVT == MVT::i32) {
      LocVT = MVT::i32;
      if (ArgFlags.isSExt())
        LocInfo = CCValAssign::SExtUpper;
      else if (ArgFlags.isZExt())
        LocInfo = CCValAssign::ZExtUpper;
      else
        LocInfo = CCValAssign::AExtUpper;
    }
  }

  // Promote i8 and i16
  if (LocVT == MVT::i8 || LocVT == MVT::i16) {
    LocVT = MVT::i32;
    if (ArgFlags.isSExt())
      LocInfo = CCValAssign::SExt;
    else if (ArgFlags.isZExt())
      LocInfo = CCValAssign::ZExt;
    else
      LocInfo = CCValAssign::AExt;
  }

  unsigned Reg;

  // f32 and f64 are allocated in A0, A1, A2, A3 when either of the following
  // is true: function is vararg, argument is 3rd or higher, there is previous
  // argument which is not f32 or f64.
  bool AllocateFloatsInIntReg = State.isVarArg() || ValNo > 1 ||
                                State.getFirstUnallocated(F32Regs) != ValNo;
  unsigned OrigAlign = ArgFlags.getOrigAlign();
  bool isI64 = (ValVT == MVT::i32 && OrigAlign == 8);

  if (ValVT == MVT::i32 || (ValVT == MVT::f32 && AllocateFloatsInIntReg)) {
    Reg = State.AllocateReg(IntRegs);
    // If this is the first part of an i64 arg,
    // the allocated register must be either A0 or A2.
    if (isI64 && (Reg == Mips::A1 || Reg == Mips::A3))
      Reg = State.AllocateReg(IntRegs);
    LocVT = MVT::i32;
  } else if (ValVT == MVT::f64 && AllocateFloatsInIntReg) {
    // Allocate int register and shadow next int register. If first
    // available register is Mips::A1 or Mips::A3, shadow it too.
    Reg = State.AllocateReg(IntRegs);
    if (Reg == Mips::A1 || Reg == Mips::A3)
      Reg = State.AllocateReg(IntRegs);
    State.AllocateReg(IntRegs);
    LocVT = MVT::i32;
  } else if (ValVT.isFloatingPoint() && !AllocateFloatsInIntReg) {
    // we are guaranteed to find an available float register
    if (ValVT == MVT::f32) {
      Reg = State.AllocateReg(F32Regs);
      // Shadow int register
      State.AllocateReg(IntRegs);
    } else {
      Reg = State.AllocateReg(F64Regs);
      // Shadow int registers
      unsigned Reg2 = State.AllocateReg(IntRegs);
      if (Reg2 == Mips::A1 || Reg2 == Mips::A3)
        State.AllocateReg(IntRegs);
      State.AllocateReg(IntRegs);
    }
  } else
    llvm_unreachable("Cannot handle this ValVT.");

  if (!Reg) {
    unsigned Offset = State.AllocateStack(ValVT.getSizeInBits() >> 3,
                                          OrigAlign);
    State.addLoc(CCValAssign::getMem(ValNo, ValVT, Offset, LocVT, LocInfo));
  } else
    State.addLoc(CCValAssign::getReg(ValNo, ValVT, Reg, LocVT, LocInfo));

  return false;
}

static bool CC_MipsO32_FP32(unsigned ValNo, MVT ValVT,
                            MVT LocVT, CCValAssign::LocInfo LocInfo,
                            ISD::ArgFlagsTy ArgFlags, CCState &State) {
  static const MCPhysReg F64Regs[] = { Mips::D6, Mips::D7 };

  return CC_MipsO32(ValNo, ValVT, LocVT, LocInfo, ArgFlags, State, F64Regs);
}

static bool CC_MipsO32_FP64(unsigned ValNo, MVT ValVT,
                            MVT LocVT, CCValAssign::LocInfo LocInfo,
                            ISD::ArgFlagsTy ArgFlags, CCState &State) {
  static const MCPhysReg F64Regs[] = { Mips::D12_64, Mips::D14_64 };

  return CC_MipsO32(ValNo, ValVT, LocVT, LocInfo, ArgFlags, State, F64Regs);
}

static bool CC_MipsO32(unsigned ValNo, MVT ValVT, MVT LocVT,
                       CCValAssign::LocInfo LocInfo, ISD::ArgFlagsTy ArgFlags,
                       CCState &State) LLVM_ATTRIBUTE_UNUSED;

#include "MipsGenCallingConv.inc"

//===----------------------------------------------------------------------===//
//                  Call Calling Convention Implementation
//===----------------------------------------------------------------------===//

// Return next O32 integer argument register.
static unsigned getNextIntArgReg(unsigned Reg) {
  assert((Reg == Mips::A0) || (Reg == Mips::A2));
  return (Reg == Mips::A0) ? Mips::A1 : Mips::A3;
}

SDValue
MipsTargetLowering::passArgOnStack(SDValue StackPtr, unsigned Offset,
                                   SDValue Chain, SDValue Arg, SDLoc DL,
                                   bool IsTailCall, SelectionDAG &DAG) const {
  if (!IsTailCall) {
    SDValue PtrOff = DAG.getNode(ISD::ADD, DL, getPointerTy(), StackPtr,
                                 DAG.getIntPtrConstant(Offset));
    if (Subtarget.isCheriSandbox()) {
      PtrOff = DAG.getNode(MipsISD::STACKTOCAP, DL, MVT::iFATPTR, Chain, PtrOff);
    }
    return DAG.getStore(Chain, DL, Arg, PtrOff, MachinePointerInfo(), false,
                        false, 0);
  }

  MachineFrameInfo *MFI = DAG.getMachineFunction().getFrameInfo();
  int FI = MFI->CreateFixedObject(Arg.getValueSizeInBits() / 8, Offset, false);
  SDValue FIN = DAG.getFrameIndex(FI, getPointerTy());
  return DAG.getStore(Chain, DL, Arg, FIN, MachinePointerInfo(),
                      /*isVolatile=*/ true, false, 0);
}

void MipsTargetLowering::
getOpndList(SmallVectorImpl<SDValue> &Ops,
            std::deque< std::pair<unsigned, SDValue> > &RegsToPass,
            bool IsPICCall, bool GlobalOrExternal, bool InternalLinkage,
            bool IsCallReloc, CallLoweringInfo &CLI, SDValue Callee,
            SDValue Chain) const {
  // Insert node "GP copy globalreg" before call to function.
  //
  // R_MIPS_CALL* operators (emitted when non-internal functions are called
  // in PIC mode) allow symbols to be resolved via lazy binding.
  // The lazy binding stub requires GP to point to the GOT.
  // Note that we don't need GP to point to the GOT for indirect calls
  // (when R_MIPS_CALL* is not used for the call) because Mips linker generates
  // lazy binding stub for a function only when R_MIPS_CALL* are the only relocs
  // used for the function (that is, Mips linker doesn't generate lazy binding
  // stub for a function whose address is taken in the program).
  if (IsPICCall && !InternalLinkage && IsCallReloc) {
<<<<<<< HEAD
    unsigned GPReg = Subtarget.isABI_N64() ? Mips::GP_64 : Mips::GP;
    EVT Ty = Subtarget.isABI_N64() ? MVT::i64 : MVT::i32;
=======
    unsigned GPReg = ABI.IsN64() ? Mips::GP_64 : Mips::GP;
    EVT Ty = ABI.IsN64() ? MVT::i64 : MVT::i32;
>>>>>>> 969bfdfe
    RegsToPass.push_back(std::make_pair(GPReg, getGlobalReg(CLI.DAG, Ty)));
  }

  // Build a sequence of copy-to-reg nodes chained together with token
  // chain and flag operands which copy the outgoing args into registers.
  // The InFlag in necessary since all emitted instructions must be
  // stuck together.
  SDValue InFlag;

  for (unsigned i = 0, e = RegsToPass.size(); i != e; ++i) {
    Chain = CLI.DAG.getCopyToReg(Chain, CLI.DL, RegsToPass[i].first,
                                 RegsToPass[i].second, InFlag);
    InFlag = Chain.getValue(1);
  }

  // Add argument registers to the end of the list so that they are
  // known live into the call.
  for (unsigned i = 0, e = RegsToPass.size(); i != e; ++i)
    Ops.push_back(CLI.DAG.getRegister(RegsToPass[i].first,
                                      RegsToPass[i].second.getValueType()));

  // Add a register mask operand representing the call-preserved registers.
  const TargetRegisterInfo *TRI = Subtarget.getRegisterInfo();
  const uint32_t *Mask =
      TRI->getCallPreservedMask(CLI.DAG.getMachineFunction(), CLI.CallConv);
  assert(Mask && "Missing call preserved mask for calling convention");
  if (Subtarget.inMips16HardFloat()) {
    if (GlobalAddressSDNode *G = dyn_cast<GlobalAddressSDNode>(CLI.Callee)) {
      llvm::StringRef Sym = G->getGlobal()->getName();
      Function *F = G->getGlobal()->getParent()->getFunction(Sym);
      if (F && F->hasFnAttribute("__Mips16RetHelper")) {
        Mask = MipsRegisterInfo::getMips16RetHelperMask();
      }
    }
  }
  Ops.push_back(CLI.DAG.getRegisterMask(Mask));

  if (InFlag.getNode())
    Ops.push_back(InFlag);
}

/// LowerCall - functions arguments are copied from virtual regs to
/// (physical regs)/(stack frame), CALLSEQ_START and CALLSEQ_END are emitted.
SDValue
MipsTargetLowering::LowerCall(TargetLowering::CallLoweringInfo &CLI,
                              SmallVectorImpl<SDValue> &InVals) const {
  SelectionDAG &DAG                     = CLI.DAG;
  SDLoc DL                              = CLI.DL;
  SmallVectorImpl<ISD::OutputArg> &Outs = CLI.Outs;
  SmallVectorImpl<SDValue> &OutVals     = CLI.OutVals;
  SmallVectorImpl<ISD::InputArg> &Ins   = CLI.Ins;
  SDValue Chain                         = CLI.Chain;
  SDValue Callee                        = CLI.Callee;
  bool &IsTailCall                      = CLI.IsTailCall;
  CallingConv::ID CallConv              = CLI.CallConv;
  bool IsVarArg                         = CLI.IsVarArg;

  MachineFunction &MF = DAG.getMachineFunction();
  MachineFrameInfo *MFI = MF.getFrameInfo();
  const TargetFrameLowering *TFL = Subtarget.getFrameLowering();
  MipsFunctionInfo *FuncInfo = MF.getInfo<MipsFunctionInfo>();
  bool IsPIC = getTargetMachine().getRelocationModel() == Reloc::PIC_;

  // Analyze operands of the call, assigning locations to each operand.
  SmallVector<CCValAssign, 16> ArgLocs;
  MipsCCState CCInfo(
      CallConv, IsVarArg, DAG.getMachineFunction(), ArgLocs, *DAG.getContext(),
      MipsCCState::getSpecialCallingConvForCallee(Callee.getNode(), Subtarget));
<<<<<<< HEAD

  // Allocate the reserved argument area. It seems strange to do this from the
  // caller side but removing it breaks the frame size calculation.
  const MipsABIInfo &ABI = Subtarget.getABI();
  CCInfo.AllocateStack(ABI.GetCalleeAllocdArgSizeInBytes(CallConv), 1);

=======

  // Allocate the reserved argument area. It seems strange to do this from the
  // caller side but removing it breaks the frame size calculation.
  CCInfo.AllocateStack(ABI.GetCalleeAllocdArgSizeInBytes(CallConv), 1);

>>>>>>> 969bfdfe
  CCInfo.AnalyzeCallOperands(Outs, CC_Mips, CLI.getArgs(), Callee.getNode());

  // Get a count of how many bytes are to be pushed on the stack.
  unsigned NextStackOffset = CCInfo.getNextStackOffset();

  // Check if it's really possible to do a tail call.
  if (IsTailCall)
    IsTailCall = isEligibleForTailCallOptimization(
        CCInfo, NextStackOffset, *MF.getInfo<MipsFunctionInfo>());

  if (!IsTailCall && CLI.CS && CLI.CS->isMustTailCall())
    report_fatal_error("failed to perform tail call elimination on a call "
                       "site marked musttail");

  if (IsTailCall)
    ++NumTailCalls;

  // Chain is the output chain of the last Load/Store or CopyToReg node.
  // ByValChain is the output chain of the last Memcpy node created for copying
  // byval arguments to the stack.
  unsigned StackAlignment = TFL->getStackAlignment();
  NextStackOffset = RoundUpToAlignment(NextStackOffset, StackAlignment);
  SDValue NextStackOffsetVal = DAG.getIntPtrConstant(NextStackOffset, true);

  if (!IsTailCall)
    Chain = DAG.getCALLSEQ_START(Chain, NextStackOffsetVal, DL);

  SDValue StackPtr = DAG.getCopyFromReg(
      Chain, DL, ABI.IsN64() ? Mips::SP_64 : Mips::SP, getPointerTy());

  // With EABI is it possible to have 16 args on registers.
  std::deque< std::pair<unsigned, SDValue> > RegsToPass;
  SmallVector<SDValue, 8> MemOpChains;

  CCInfo.rewindByValRegsInfo();
<<<<<<< HEAD

  unsigned CapArgs = 0;
  unsigned IntArgs = 0;
  int FirstOffset = -1;
  int LastOffset;
=======
>>>>>>> 969bfdfe

  // Walk the register/memloc assignments, inserting copies/loads.
  for (unsigned i = 0, e = ArgLocs.size(); i != e; ++i) {
    SDValue Arg = OutVals[i];
    CCValAssign &VA = ArgLocs[i];
    MVT ValVT = VA.getValVT(), LocVT = VA.getLocVT();
    ISD::ArgFlagsTy Flags = Outs[i].Flags;
    bool UseUpperBits = false;

    // ByVal Arg.
    if (Flags.isByVal()) {
      unsigned FirstByValReg, LastByValReg;
      unsigned ByValIdx = CCInfo.getInRegsParamsProcessed();
      CCInfo.getInRegsParamInfo(ByValIdx, FirstByValReg, LastByValReg);

      assert(Flags.getByValSize() &&
             "ByVal args of size 0 should have been ignored by front-end.");
      assert(ByValIdx < CCInfo.getInRegsParamsCount());
      assert(!IsTailCall &&
             "Do not tail-call optimize if there is a byval argument.");
      passByValArg(Chain, DL, RegsToPass, MemOpChains, StackPtr, MFI, DAG, Arg,
                   FirstByValReg, LastByValReg, Flags, Subtarget.isLittle(),
                   VA);
      CCInfo.nextInRegsParam();
      continue;
    }

    // Promote the value if needed.
    switch (VA.getLocInfo()) {
    default:
      llvm_unreachable("Unknown loc info!");
    case CCValAssign::Full:
      if (VA.isRegLoc()) {
        if ((ValVT == MVT::f32 && LocVT == MVT::i32) ||
            (ValVT == MVT::f64 && LocVT == MVT::i64) ||
            (ValVT == MVT::i64 && LocVT == MVT::f64))
          Arg = DAG.getNode(ISD::BITCAST, DL, LocVT, Arg);
        else if (ValVT == MVT::f64 && LocVT == MVT::i32) {
          SDValue Lo = DAG.getNode(MipsISD::ExtractElementF64, DL, MVT::i32,
                                   Arg, DAG.getConstant(0, MVT::i32));
          SDValue Hi = DAG.getNode(MipsISD::ExtractElementF64, DL, MVT::i32,
                                   Arg, DAG.getConstant(1, MVT::i32));
          if (!Subtarget.isLittle())
            std::swap(Lo, Hi);
          unsigned LocRegLo = VA.getLocReg();
          unsigned LocRegHigh = getNextIntArgReg(LocRegLo);
          RegsToPass.push_back(std::make_pair(LocRegLo, Lo));
          RegsToPass.push_back(std::make_pair(LocRegHigh, Hi));
          continue;
        }
      }
      break;
    case CCValAssign::BCvt:
      Arg = DAG.getNode(ISD::BITCAST, DL, LocVT, Arg);
      break;
    case CCValAssign::SExtUpper:
      UseUpperBits = true;
      // Fallthrough
    case CCValAssign::SExt:
      Arg = DAG.getNode(ISD::SIGN_EXTEND, DL, LocVT, Arg);
      break;
    case CCValAssign::ZExtUpper:
      UseUpperBits = true;
      // Fallthrough
    case CCValAssign::ZExt:
      Arg = DAG.getNode(ISD::ZERO_EXTEND, DL, LocVT, Arg);
      break;
    case CCValAssign::AExtUpper:
      UseUpperBits = true;
      // Fallthrough
    case CCValAssign::AExt:
      Arg = DAG.getNode(ISD::ANY_EXTEND, DL, LocVT, Arg);
      break;
    }

    if (UseUpperBits) {
      unsigned ValSizeInBits = Outs[i].ArgVT.getSizeInBits();
      unsigned LocSizeInBits = VA.getLocVT().getSizeInBits();
      Arg = DAG.getNode(
          ISD::SHL, DL, VA.getLocVT(), Arg,
          DAG.getConstant(LocSizeInBits - ValSizeInBits, VA.getLocVT()));
    }

    // Arguments that can be passed on register must be kept at
    // RegsToPass vector
    if (VA.isRegLoc()) {
      if (ValVT == MVT::iFATPTR)
        CapArgs++;
      else if ((VA.getLocReg() >= Mips::A0_64) &&
               (VA.getLocReg() <= Mips::T3_64))
        IntArgs++;
      RegsToPass.push_back(std::make_pair(VA.getLocReg(), Arg));
      continue;
    }

    // Register can't get to this point...
    assert(VA.isMemLoc());

    if (FirstOffset == -1)
      FirstOffset = VA.getLocMemOffset();
    LastOffset = VA.getLocMemOffset() + (Arg.getValueSizeInBits() / 8);
    // emit ISD::STORE whichs stores the
    // parameter value to a stack Location
    MemOpChains.push_back(passArgOnStack(StackPtr, VA.getLocMemOffset(),
                                         Chain, Arg, DL, IsTailCall, DAG));
  }
  if ((FirstOffset != -1) && Subtarget.isCheriSandbox()) {
    SDValue PtrOff = DAG.getNode(ISD::ADD, DL, getPointerTy(), StackPtr,
                                 DAG.getIntPtrConstant(FirstOffset));
    PtrOff = DAG.getNode(MipsISD::STACKTOCAP, DL, MVT::iFATPTR, Chain, PtrOff);
    PtrOff = DAG.getNode(ISD::INTRINSIC_WO_CHAIN, DL, MVT::iFATPTR,
        DAG.getConstant(Intrinsic::mips_cap_length_set, MVT::i32), PtrOff,
        DAG.getIntPtrConstant(LastOffset));
    RegsToPass.push_back(std::make_pair(Mips::C12, PtrOff));
  }
  // If we're doing a CCall then any unused arg registers should be zero.
  if(CallConv == CallingConv::CHERI_CCall) {
    assert(CapArgs >= 2);
    CapArgs -= 2;
    // Optional argument registers for CCall calling convention
    static const unsigned RegList[] = { Mips::C3, Mips::C4, Mips::C5, Mips::C6,
      Mips::C7, Mips::C8, Mips::C9, Mips::C10 };
    for (unsigned i=CapArgs ; i<8 ; i++) {
      SDValue Zero = DAG.getNode(ISD::INTTOPTR, DL, MVT::iFATPTR,
          DAG.getConstant(0, MVT::i64));
      RegsToPass.push_back(std::make_pair(RegList[i], Zero));
    }
    static const unsigned IntRegList[] = { Mips::A0_64, Mips::A1_64,
      Mips::A2_64, Mips::A3_64, Mips::T0_64, Mips::T1_64, Mips::T2_64,
      Mips::T3_64 };
    for (unsigned i=IntArgs ; i<8 ; i++) {
      SDValue Zero = DAG.getConstant(0, MVT::i64);
      RegsToPass.push_back(std::make_pair(IntRegList[i], Zero));
    }
  }

  // Transform all store nodes into one single node because all store
  // nodes are independent of each other.
  if (!MemOpChains.empty())
    Chain = DAG.getNode(ISD::TokenFactor, DL, MVT::Other, MemOpChains);

  // If the callee is a GlobalAddress/ExternalSymbol node (quite common, every
  // direct call is) turn it into a TargetGlobalAddress/TargetExternalSymbol
  // node so that legalize doesn't hack it.
<<<<<<< HEAD
  bool IsPICCall =
      (Subtarget.isABI_N64() || IsPIC); // true if calls are translated to
                                         // jalr $25
=======
  bool IsPICCall = (ABI.IsN64() || IsPIC); // true if calls are translated to
                                           // jalr $25
>>>>>>> 969bfdfe
  bool GlobalOrExternal = false, InternalLinkage = false, IsCallReloc = false;
  SDValue CalleeLo;
  EVT Ty = Callee.getValueType();

  if (GlobalAddressSDNode *G = dyn_cast<GlobalAddressSDNode>(Callee)) {
    if (IsPICCall) {
      const GlobalValue *Val = G->getGlobal();
      InternalLinkage = Val->hasInternalLinkage();

      if (InternalLinkage)
<<<<<<< HEAD
        Callee = getAddrLocal(G, Ty, DAG,
                              Subtarget.isABI_N32() || Subtarget.isABI_N64());
      else if (LargeGOT) {
        Callee = getAddrGlobalLargeGOT(G, Ty, DAG, MipsII::MO_CALL_HI16,
=======
        Callee = getAddrLocal(G, DL, Ty, DAG, ABI.IsN32() || ABI.IsN64());
      else if (LargeGOT) {
        Callee = getAddrGlobalLargeGOT(G, DL, Ty, DAG, MipsII::MO_CALL_HI16,
>>>>>>> 969bfdfe
                                       MipsII::MO_CALL_LO16, Chain,
                                       FuncInfo->callPtrInfo(Val));
        IsCallReloc = true;
      } else {
<<<<<<< HEAD
        Callee = getAddrGlobal(G, Ty, DAG, MipsII::MO_GOT_CALL, Chain,
=======
        Callee = getAddrGlobal(G, DL, Ty, DAG, MipsII::MO_GOT_CALL, Chain,
>>>>>>> 969bfdfe
                               FuncInfo->callPtrInfo(Val));
        IsCallReloc = true;
      }
    } else
      Callee = DAG.getTargetGlobalAddress(G->getGlobal(), DL, getPointerTy(), 0,
                                          MipsII::MO_NO_FLAG);
    GlobalOrExternal = true;
  }
  else if (ExternalSymbolSDNode *S = dyn_cast<ExternalSymbolSDNode>(Callee)) {
    const char *Sym = S->getSymbol();

<<<<<<< HEAD
    if (!Subtarget.isABI_N64() && !IsPIC) // !N64 && static
      Callee = DAG.getTargetExternalSymbol(Sym, getPointerTy(),
                                            MipsII::MO_NO_FLAG);
    else if (LargeGOT) {
      Callee = getAddrGlobalLargeGOT(S, Ty, DAG, MipsII::MO_CALL_HI16,
=======
    if (!ABI.IsN64() && !IsPIC) // !N64 && static
      Callee =
          DAG.getTargetExternalSymbol(Sym, getPointerTy(), MipsII::MO_NO_FLAG);
    else if (LargeGOT) {
      Callee = getAddrGlobalLargeGOT(S, DL, Ty, DAG, MipsII::MO_CALL_HI16,
>>>>>>> 969bfdfe
                                     MipsII::MO_CALL_LO16, Chain,
                                     FuncInfo->callPtrInfo(Sym));
      IsCallReloc = true;
    } else { // N64 || PIC
<<<<<<< HEAD
      Callee = getAddrGlobal(S, Ty, DAG, MipsII::MO_GOT_CALL, Chain,
=======
      Callee = getAddrGlobal(S, DL, Ty, DAG, MipsII::MO_GOT_CALL, Chain,
>>>>>>> 969bfdfe
                             FuncInfo->callPtrInfo(Sym));
      IsCallReloc = true;
    }

    GlobalOrExternal = true;
  }

  SmallVector<SDValue, 8> Ops(1, Chain);
  SDVTList NodeTys = DAG.getVTList(MVT::Other, MVT::Glue);

  getOpndList(Ops, RegsToPass, IsPICCall, GlobalOrExternal, InternalLinkage,
              IsCallReloc, CLI, Callee, Chain);

  if (IsTailCall)
    return DAG.getNode(MipsISD::TailCall, DL, MVT::Other, Ops);

  Chain = DAG.getNode(MipsISD::JmpLink, DL, NodeTys, Ops);
  SDValue InFlag = Chain.getValue(1);

  // Create the CALLSEQ_END node.
  Chain = DAG.getCALLSEQ_END(Chain, NextStackOffsetVal,
                             DAG.getIntPtrConstant(0, true), InFlag, DL);
  InFlag = Chain.getValue(1);

  // Handle result values, copying them out of physregs into vregs that we
  // return.
  return LowerCallResult(Chain, InFlag, CallConv, IsVarArg, Ins, DL, DAG,
                         InVals, CLI);
}

/// LowerCallResult - Lower the result values of a call into the
/// appropriate copies out of appropriate physical registers.
SDValue MipsTargetLowering::LowerCallResult(
    SDValue Chain, SDValue InFlag, CallingConv::ID CallConv, bool IsVarArg,
    const SmallVectorImpl<ISD::InputArg> &Ins, SDLoc DL, SelectionDAG &DAG,
    SmallVectorImpl<SDValue> &InVals,
    TargetLowering::CallLoweringInfo &CLI) const {
  // Assign locations to each value returned by this call.
  SmallVector<CCValAssign, 16> RVLocs;
  MipsCCState CCInfo(CallConv, IsVarArg, DAG.getMachineFunction(), RVLocs,
                     *DAG.getContext());
  CCInfo.AnalyzeCallResult(Ins, RetCC_Mips, CLI);

  // Copy all of the result registers out of their specified physreg.
  for (unsigned i = 0; i != RVLocs.size(); ++i) {
    CCValAssign &VA = RVLocs[i];
    assert(VA.isRegLoc() && "Can only return in registers!");

    SDValue Val = DAG.getCopyFromReg(Chain, DL, RVLocs[i].getLocReg(),
                                     RVLocs[i].getLocVT(), InFlag);
    Chain = Val.getValue(1);
    InFlag = Val.getValue(2);

    if (VA.isUpperBitsInLoc()) {
      unsigned ValSizeInBits = Ins[i].ArgVT.getSizeInBits();
      unsigned LocSizeInBits = VA.getLocVT().getSizeInBits();
      unsigned Shift =
          VA.getLocInfo() == CCValAssign::ZExtUpper ? ISD::SRL : ISD::SRA;
      Val = DAG.getNode(
          Shift, DL, VA.getLocVT(), Val,
          DAG.getConstant(LocSizeInBits - ValSizeInBits, VA.getLocVT()));
    }

    switch (VA.getLocInfo()) {
    default:
      llvm_unreachable("Unknown loc info!");
    case CCValAssign::Full:
      break;
    case CCValAssign::BCvt:
      Val = DAG.getNode(ISD::BITCAST, DL, VA.getValVT(), Val);
      break;
    case CCValAssign::AExt:
    case CCValAssign::AExtUpper:
      Val = DAG.getNode(ISD::TRUNCATE, DL, VA.getValVT(), Val);
      break;
    case CCValAssign::ZExt:
    case CCValAssign::ZExtUpper:
      Val = DAG.getNode(ISD::AssertZext, DL, VA.getLocVT(), Val,
                        DAG.getValueType(VA.getValVT()));
      Val = DAG.getNode(ISD::TRUNCATE, DL, VA.getValVT(), Val);
      break;
    case CCValAssign::SExt:
    case CCValAssign::SExtUpper:
      Val = DAG.getNode(ISD::AssertSext, DL, VA.getLocVT(), Val,
                        DAG.getValueType(VA.getValVT()));
      Val = DAG.getNode(ISD::TRUNCATE, DL, VA.getValVT(), Val);
      break;
    }

    InVals.push_back(Val);
  }

  return Chain;
}

static SDValue UnpackFromArgumentSlot(SDValue Val, const CCValAssign &VA,
                                      EVT ArgVT, SDLoc DL, SelectionDAG &DAG) {
  MVT LocVT = VA.getLocVT();
  EVT ValVT = VA.getValVT();

  // Shift into the upper bits if necessary.
  switch (VA.getLocInfo()) {
  default:
    break;
  case CCValAssign::AExtUpper:
  case CCValAssign::SExtUpper:
  case CCValAssign::ZExtUpper: {
    unsigned ValSizeInBits = ArgVT.getSizeInBits();
    unsigned LocSizeInBits = VA.getLocVT().getSizeInBits();
    unsigned Opcode =
        VA.getLocInfo() == CCValAssign::ZExtUpper ? ISD::SRL : ISD::SRA;
    Val = DAG.getNode(
        Opcode, DL, VA.getLocVT(), Val,
        DAG.getConstant(LocSizeInBits - ValSizeInBits, VA.getLocVT()));
    break;
  }
  }

  // If this is an value smaller than the argument slot size (32-bit for O32,
  // 64-bit for N32/N64), it has been promoted in some way to the argument slot
  // size. Extract the value and insert any appropriate assertions regarding
  // sign/zero extension.
  switch (VA.getLocInfo()) {
  default:
    llvm_unreachable("Unknown loc info!");
  case CCValAssign::Full:
    break;
  case CCValAssign::AExtUpper:
  case CCValAssign::AExt:
    Val = DAG.getNode(ISD::TRUNCATE, DL, ValVT, Val);
    break;
  case CCValAssign::SExtUpper:
  case CCValAssign::SExt:
    Val = DAG.getNode(ISD::AssertSext, DL, LocVT, Val, DAG.getValueType(ValVT));
    Val = DAG.getNode(ISD::TRUNCATE, DL, ValVT, Val);
    break;
  case CCValAssign::ZExtUpper:
  case CCValAssign::ZExt:
    Val = DAG.getNode(ISD::AssertZext, DL, LocVT, Val, DAG.getValueType(ValVT));
    Val = DAG.getNode(ISD::TRUNCATE, DL, ValVT, Val);
    break;
  case CCValAssign::BCvt:
    Val = DAG.getNode(ISD::BITCAST, DL, ValVT, Val);
    break;
  }

  return Val;
}

//===----------------------------------------------------------------------===//
//             Formal Arguments Calling Convention Implementation
//===----------------------------------------------------------------------===//
/// LowerFormalArguments - transform physical registers into virtual registers
/// and generate load operations for arguments places on the stack.
SDValue
MipsTargetLowering::LowerFormalArguments(SDValue Chain,
                                         CallingConv::ID CallConv,
                                         bool IsVarArg,
                                      const SmallVectorImpl<ISD::InputArg> &Ins,
                                         SDLoc DL, SelectionDAG &DAG,
                                         SmallVectorImpl<SDValue> &InVals)
                                          const {
  MachineFunction &MF = DAG.getMachineFunction();
  MachineFrameInfo *MFI = MF.getFrameInfo();
  MipsFunctionInfo *MipsFI = MF.getInfo<MipsFunctionInfo>();

  MipsFI->setVarArgsFrameIndex(0);

  // Used with vargs to acumulate store chains.
  std::vector<SDValue> OutChains;

  // Assign locations to all of the incoming arguments.
  SmallVector<CCValAssign, 16> ArgLocs;
  MipsCCState CCInfo(CallConv, IsVarArg, DAG.getMachineFunction(), ArgLocs,
                     *DAG.getContext());
<<<<<<< HEAD
  const MipsABIInfo &ABI = Subtarget.getABI();
=======
>>>>>>> 969bfdfe
  CCInfo.AllocateStack(ABI.GetCalleeAllocdArgSizeInBytes(CallConv), 1);
  Function::const_arg_iterator FuncArg =
    DAG.getMachineFunction().getFunction()->arg_begin();

  CCInfo.AnalyzeFormalArguments(Ins, CC_Mips_FixedArg);
  MipsFI->setFormalArgInfo(CCInfo.getNextStackOffset(),
                           CCInfo.getInRegsParamsCount() > 0);

  unsigned CurArgIdx = 0;
  CCInfo.rewindByValRegsInfo();

  for (unsigned i = 0, e = ArgLocs.size(); i != e; ++i) {
    CCValAssign &VA = ArgLocs[i];
    if (Ins[i].isOrigArg()) {
      std::advance(FuncArg, Ins[i].getOrigArgIndex() - CurArgIdx);
      CurArgIdx = Ins[i].getOrigArgIndex();
    }
    EVT ValVT = VA.getValVT();
    ISD::ArgFlagsTy Flags = Ins[i].Flags;
    bool IsRegLoc = VA.isRegLoc();

    if (Flags.isByVal()) {
<<<<<<< HEAD
=======
      assert(Ins[i].isOrigArg() && "Byval arguments cannot be implicit");
>>>>>>> 969bfdfe
      unsigned FirstByValReg, LastByValReg;
      unsigned ByValIdx = CCInfo.getInRegsParamsProcessed();
      CCInfo.getInRegsParamInfo(ByValIdx, FirstByValReg, LastByValReg);

      assert(Flags.getByValSize() &&
             "ByVal args of size 0 should have been ignored by front-end.");
      assert(ByValIdx < CCInfo.getInRegsParamsCount());
      copyByValRegs(Chain, DL, OutChains, DAG, Flags, InVals, &*FuncArg,
                    FirstByValReg, LastByValReg, VA, CCInfo);
      CCInfo.nextInRegsParam();
      continue;
    }

    // Arguments stored on registers
    if (IsRegLoc) {
      MVT RegVT = VA.getLocVT();
      unsigned ArgReg = VA.getLocReg();
      const TargetRegisterClass *RC = getRegClassFor(RegVT);

      // Transform the arguments stored on
      // physical registers into virtual ones
      unsigned Reg = addLiveIn(DAG.getMachineFunction(), ArgReg, RC);
      SDValue ArgValue = DAG.getCopyFromReg(Chain, DL, Reg, RegVT);

      ArgValue = UnpackFromArgumentSlot(ArgValue, VA, Ins[i].ArgVT, DL, DAG);

      // Handle floating point arguments passed in integer registers and
      // long double arguments passed in floating point registers.
      if ((RegVT == MVT::i32 && ValVT == MVT::f32) ||
          (RegVT == MVT::i64 && ValVT == MVT::f64) ||
          (RegVT == MVT::f64 && ValVT == MVT::i64))
        ArgValue = DAG.getNode(ISD::BITCAST, DL, ValVT, ArgValue);
      else if (ABI.IsO32() && RegVT == MVT::i32 &&
               ValVT == MVT::f64) {
        unsigned Reg2 = addLiveIn(DAG.getMachineFunction(),
                                  getNextIntArgReg(ArgReg), RC);
        SDValue ArgValue2 = DAG.getCopyFromReg(Chain, DL, Reg2, RegVT);
        if (!Subtarget.isLittle())
          std::swap(ArgValue, ArgValue2);
        ArgValue = DAG.getNode(MipsISD::BuildPairF64, DL, MVT::f64,
                               ArgValue, ArgValue2);
      }

      InVals.push_back(ArgValue);
    } else { // VA.isRegLoc()
      MVT LocVT = VA.getLocVT();

<<<<<<< HEAD
      if (Subtarget.isABI_O32()) {
=======
      if (ABI.IsO32()) {
>>>>>>> 969bfdfe
        // We ought to be able to use LocVT directly but O32 sets it to i32
        // when allocating floating point values to integer registers.
        // This shouldn't influence how we load the value into registers unless
        // we are targetting softfloat.
        if (VA.getValVT().isFloatingPoint() && !Subtarget.abiUsesSoftFloat())
          LocVT = VA.getValVT();
      }

      // sanity check
      assert(VA.isMemLoc());

      // The stack pointer offset is relative to the caller stack frame.
      int FI = MFI->CreateFixedObject(LocVT.getSizeInBits() / 8,
                                      VA.getLocMemOffset(), true);

      // Create load nodes to retrieve arguments from the stack
      SDValue FIN = DAG.getFrameIndex(FI, getPointerTy());
      SDValue ArgValue = DAG.getLoad(LocVT, DL, Chain, FIN,
                                     MachinePointerInfo::getFixedStack(FI),
                                     false, false, false, 0);
      OutChains.push_back(ArgValue.getValue(1));

      ArgValue = UnpackFromArgumentSlot(ArgValue, VA, Ins[i].ArgVT, DL, DAG);

      InVals.push_back(ArgValue);
    }
  }

  for (unsigned i = 0, e = ArgLocs.size(); i != e; ++i) {
    // The mips ABIs for returning structs by value requires that we copy
    // the sret argument into $v0 for the return. Save the argument into
    // a virtual register so that we can access it from the return points.
    if (Ins[i].Flags.isSRet()) {
      unsigned Reg = MipsFI->getSRetReturnReg();
      if (!Reg) {
        Reg = MF.getRegInfo().createVirtualRegister(
<<<<<<< HEAD
            getRegClassFor(Subtarget.isCheriSandbox() ? MVT::iFATPTR :
              (Subtarget.isABI_N64() ? MVT::i64 : MVT::i32)));
=======
            getRegClassFor(ABI.IsN64() ? MVT::i64 : MVT::i32));
>>>>>>> 969bfdfe
        MipsFI->setSRetReturnReg(Reg);
      }
      SDValue Copy = DAG.getCopyToReg(DAG.getEntryNode(), DL, Reg, InVals[i]);
      Chain = DAG.getNode(ISD::TokenFactor, DL, MVT::Other, Copy, Chain);
      break;
    }
  }

  if (IsVarArg)
    writeVarArgRegs(OutChains, Chain, DL, DAG, CCInfo);

  // All stores are grouped in one node to allow the matching between
  // the size of Ins and InVals. This only happens when on varg functions
  if (!OutChains.empty()) {
    OutChains.push_back(Chain);
    Chain = DAG.getNode(ISD::TokenFactor, DL, MVT::Other, OutChains);
  }

  return Chain;
}

//===----------------------------------------------------------------------===//
//               Return Value Calling Convention Implementation
//===----------------------------------------------------------------------===//

bool
MipsTargetLowering::CanLowerReturn(CallingConv::ID CallConv,
                                   MachineFunction &MF, bool IsVarArg,
                                   const SmallVectorImpl<ISD::OutputArg> &Outs,
                                   LLVMContext &Context) const {
  SmallVector<CCValAssign, 16> RVLocs;
  MipsCCState CCInfo(CallConv, IsVarArg, MF, RVLocs, Context);
  return CCInfo.CheckReturn(Outs, RetCC_Mips);
}

bool
MipsTargetLowering::shouldSignExtendTypeInLibCall(EVT Type, bool IsSigned) const {
  if (Subtarget.hasMips3() && Subtarget.abiUsesSoftFloat()) {
    if (Type == MVT::i32)
      return true;
  }
  return IsSigned;
}

SDValue
MipsTargetLowering::LowerReturn(SDValue Chain,
                                CallingConv::ID CallConv, bool IsVarArg,
                                const SmallVectorImpl<ISD::OutputArg> &Outs,
                                const SmallVectorImpl<SDValue> &OutVals,
                                SDLoc DL, SelectionDAG &DAG) const {
  // CCValAssign - represent the assignment of
  // the return value to a location
  SmallVector<CCValAssign, 16> RVLocs;
  MachineFunction &MF = DAG.getMachineFunction();

  // CCState - Info about the registers and stack slot.
  MipsCCState CCInfo(CallConv, IsVarArg, MF, RVLocs, *DAG.getContext());

  // Analyze return values.
  CCInfo.AnalyzeReturn(Outs, RetCC_Mips);

  SDValue Flag;
  SmallVector<SDValue, 4> RetOps(1, Chain);
  bool zeroV0 = true;
  bool zeroV1 = true;
  bool zeroC3 = true;

  // Copy the result values into the output registers.
  for (unsigned i = 0; i != RVLocs.size(); ++i) {
    SDValue Val = OutVals[i];
    CCValAssign &VA = RVLocs[i];
    assert(VA.isRegLoc() && "Can only return in registers!");
    bool UseUpperBits = false;

    switch (VA.getLocInfo()) {
    default:
      llvm_unreachable("Unknown loc info!");
    case CCValAssign::Full:
      break;
    case CCValAssign::BCvt:
      Val = DAG.getNode(ISD::BITCAST, DL, VA.getLocVT(), Val);
      break;
    case CCValAssign::AExtUpper:
      UseUpperBits = true;
      // Fallthrough
    case CCValAssign::AExt:
      Val = DAG.getNode(ISD::ANY_EXTEND, DL, VA.getLocVT(), Val);
      break;
    case CCValAssign::ZExtUpper:
      UseUpperBits = true;
      // Fallthrough
    case CCValAssign::ZExt:
      Val = DAG.getNode(ISD::ZERO_EXTEND, DL, VA.getLocVT(), Val);
      break;
    case CCValAssign::SExtUpper:
      UseUpperBits = true;
      // Fallthrough
    case CCValAssign::SExt:
      Val = DAG.getNode(ISD::SIGN_EXTEND, DL, VA.getLocVT(), Val);
      break;
    }

    if (UseUpperBits) {
      unsigned ValSizeInBits = Outs[i].ArgVT.getSizeInBits();
      unsigned LocSizeInBits = VA.getLocVT().getSizeInBits();
      Val = DAG.getNode(
          ISD::SHL, DL, VA.getLocVT(), Val,
          DAG.getConstant(LocSizeInBits - ValSizeInBits, VA.getLocVT()));
    }

    Chain = DAG.getCopyToReg(Chain, DL, VA.getLocReg(), Val, Flag);
    switch (VA.getLocReg()) {
      case Mips::V0_64:
      case Mips::V0:
        zeroV0 = false;
        break;
      case Mips::V1_64:
      case Mips::V1:
        zeroV1 = false;
        break;
      case Mips::C3:
        zeroC3 = false;
        break;
    }

    // Guarantee that all emitted copies are stuck together with flags.
    Flag = Chain.getValue(1);
    RetOps.push_back(DAG.getRegister(VA.getLocReg(), VA.getLocVT()));
  }
  if (CallConv == CallingConv::CHERI_CCall ||
      CallConv == CallingConv::CHERI_CCallee) {
    if (zeroV0) {
      Chain = DAG.getCopyToReg(Chain, DL, Mips::V0_64,
          DAG.getConstant(0, MVT::i64), Flag);
      Flag = Chain.getValue(1);
      RetOps.push_back(DAG.getRegister(Mips::V0_64, MVT::i64));
    }
    if (zeroV1) {
      Chain = DAG.getCopyToReg(Chain, DL, Mips::V1_64,
          DAG.getConstant(0, MVT::i64), Flag);
      Flag = Chain.getValue(1);
      RetOps.push_back(DAG.getRegister(Mips::V1_64, MVT::i64));
    }
    if (zeroC3) {
      Chain = DAG.getCopyToReg(Chain, DL, Mips::C3,
          DAG.getConstant(0, MVT::iFATPTR), Flag);
      Flag = Chain.getValue(1);
      RetOps.push_back(DAG.getRegister(Mips::C3, MVT::iFATPTR));
    }
  }

  // The mips ABIs for returning structs by value requires that we copy
  // the sret argument into $v0 for the return. We saved the argument into
  // a virtual register in the entry block, so now we copy the value out
  // and into $v0.
  if (MF.getFunction()->hasStructRetAttr()) {
    EVT SRetTy = getPointerTy();
    unsigned V0 = Subtarget.isABI_N64() ? Mips::V0_64 : Mips::V0;
    if (Subtarget.isCheriSandbox()) {
      V0 = Mips::C3;
      SRetTy = MVT::iFATPTR;
    }
    MipsFunctionInfo *MipsFI = MF.getInfo<MipsFunctionInfo>();
    unsigned Reg = MipsFI->getSRetReturnReg();

    if (!Reg)
      llvm_unreachable("sret virtual register not created in the entry block");
<<<<<<< HEAD
    SDValue Val = DAG.getCopyFromReg(Chain, DL, Reg, SRetTy);
=======
    SDValue Val = DAG.getCopyFromReg(Chain, DL, Reg, getPointerTy());
    unsigned V0 = ABI.IsN64() ? Mips::V0_64 : Mips::V0;
>>>>>>> 969bfdfe

    Chain = DAG.getCopyToReg(Chain, DL, V0, Val, Flag);
    Flag = Chain.getValue(1);
    RetOps.push_back(DAG.getRegister(V0, SRetTy));
  }

  RetOps[0] = Chain;  // Update chain.

  // Add the flag if we have it.
  if (Flag.getNode())
    RetOps.push_back(Flag);

  // Return on Mips is always a "jr $ra"
  return DAG.getNode(MipsISD::Ret, DL, MVT::Other, RetOps);
}

//===----------------------------------------------------------------------===//
//                           Mips Inline Assembly Support
//===----------------------------------------------------------------------===//

/// getConstraintType - Given a constraint letter, return the type of
/// constraint it is for this target.
MipsTargetLowering::ConstraintType MipsTargetLowering::
getConstraintType(const std::string &Constraint) const
{
  // Mips specific constraints
  // GCC config/mips/constraints.md
  //
  // 'd' : An address register. Equivalent to r
  //       unless generating MIPS16 code.
  // 'y' : Equivalent to r; retained for
  //       backwards compatibility.
  // 'c' : A register suitable for use in an indirect
  //       jump. This will always be $25 for -mabicalls.
  // 'l' : The lo register. 1 word storage.
  // 'x' : The hilo register pair. Double word storage.
  if (Constraint.size() == 1) {
    switch (Constraint[0]) {
      default : break;
      case 'd':
      case 'y':
      case 'f':
      case 'c':
      case 'l':
      case 'x':
      case 'C':
        return C_RegisterClass;
      case 'R':
        return C_Memory;
    }
  }

  if (Constraint == "ZC")
    return C_Memory;

  return TargetLowering::getConstraintType(Constraint);
}

/// Examine constraint type and operand type and determine a weight value.
/// This object must already have been set up with the operand type
/// and the current alternative constraint selected.
TargetLowering::ConstraintWeight
MipsTargetLowering::getSingleConstraintMatchWeight(
    AsmOperandInfo &info, const char *constraint) const {
  ConstraintWeight weight = CW_Invalid;
  Value *CallOperandVal = info.CallOperandVal;
    // If we don't have a value, we can't do a match,
    // but allow it at the lowest weight.
  if (!CallOperandVal)
    return CW_Default;
  Type *type = CallOperandVal->getType();
  // Look at the constraint type.
  switch (*constraint) {
  default:
    weight = TargetLowering::getSingleConstraintMatchWeight(info, constraint);
    break;
  case 'd':
  case 'y':
    if (type->isIntegerTy())
      weight = CW_Register;
    break;
  case 'f': // FPU or MSA register
    if (Subtarget.hasMSA() && type->isVectorTy() &&
        cast<VectorType>(type)->getBitWidth() == 128)
      weight = CW_Register;
    else if (type->isFloatTy())
      weight = CW_Register;
    break;
  case 'c': // $25 for indirect jumps
  case 'l': // lo register
  case 'x': // hilo register pair
    if (type->isIntegerTy())
      weight = CW_SpecificReg;
    break;
  case 'I': // signed 16 bit immediate
  case 'J': // integer zero
  case 'K': // unsigned 16 bit immediate
  case 'L': // signed 32 bit immediate where lower 16 bits are 0
  case 'N': // immediate in the range of -65535 to -1 (inclusive)
  case 'O': // signed 15 bit immediate (+- 16383)
  case 'P': // immediate in the range of 65535 to 1 (inclusive)
    if (isa<ConstantInt>(CallOperandVal))
      weight = CW_Constant;
    break;
  case 'R':
    weight = CW_Memory;
    break;
  }
  return weight;
}

/// This is a helper function to parse a physical register string and split it
/// into non-numeric and numeric parts (Prefix and Reg). The first boolean flag
/// that is returned indicates whether parsing was successful. The second flag
/// is true if the numeric part exists.
static std::pair<bool, bool>
parsePhysicalReg(StringRef C, std::string &Prefix,
                 unsigned long long &Reg) {
  if (C.front() != '{' || C.back() != '}')
    return std::make_pair(false, false);

  // Search for the first numeric character.
  StringRef::const_iterator I, B = C.begin() + 1, E = C.end() - 1;
  I = std::find_if(B, E, std::ptr_fun(isdigit));

  Prefix.assign(B, I - B);

  // The second flag is set to false if no numeric characters were found.
  if (I == E)
    return std::make_pair(true, false);

  // Parse the numeric characters.
  return std::make_pair(!getAsUnsignedInteger(StringRef(I, E - I), 10, Reg),
                        true);
}

std::pair<unsigned, const TargetRegisterClass *> MipsTargetLowering::
parseRegForInlineAsmConstraint(StringRef C, MVT VT) const {
  const TargetRegisterInfo *TRI =
      Subtarget.getRegisterInfo();
  const TargetRegisterClass *RC;
  std::string Prefix;
  unsigned long long Reg;

  std::pair<bool, bool> R = parsePhysicalReg(C, Prefix, Reg);

  if (!R.first)
    return std::make_pair(0U, nullptr);

  if ((Prefix == "hi" || Prefix == "lo")) { // Parse hi/lo.
    // No numeric characters follow "hi" or "lo".
    if (R.second)
      return std::make_pair(0U, nullptr);

    RC = TRI->getRegClass(Prefix == "hi" ?
                          Mips::HI32RegClassID : Mips::LO32RegClassID);
    return std::make_pair(*(RC->begin()), RC);
  } else if (Prefix.compare(0, 4, "$msa") == 0) {
    // Parse $msa(ir|csr|access|save|modify|request|map|unmap)

    // No numeric characters follow the name.
    if (R.second)
      return std::make_pair(0U, nullptr);

    Reg = StringSwitch<unsigned long long>(Prefix)
              .Case("$msair", Mips::MSAIR)
              .Case("$msacsr", Mips::MSACSR)
              .Case("$msaaccess", Mips::MSAAccess)
              .Case("$msasave", Mips::MSASave)
              .Case("$msamodify", Mips::MSAModify)
              .Case("$msarequest", Mips::MSARequest)
              .Case("$msamap", Mips::MSAMap)
              .Case("$msaunmap", Mips::MSAUnmap)
              .Default(0);

    if (!Reg)
      return std::make_pair(0U, nullptr);

    RC = TRI->getRegClass(Mips::MSACtrlRegClassID);
    return std::make_pair(Reg, RC);
  }

  if (!R.second)
    return std::make_pair(0U, nullptr);

  if (Prefix == "$f") { // Parse $f0-$f31.
    // If the size of FP registers is 64-bit or Reg is an even number, select
    // the 64-bit register class. Otherwise, select the 32-bit register class.
    if (VT == MVT::Other)
      VT = (Subtarget.isFP64bit() || !(Reg % 2)) ? MVT::f64 : MVT::f32;

    RC = getRegClassFor(VT);

    if (RC == &Mips::AFGR64RegClass) {
      assert(Reg % 2 == 0);
      Reg >>= 1;
    }
  } else if (Prefix == "$fcc") // Parse $fcc0-$fcc7.
    RC = TRI->getRegClass(Mips::FCCRegClassID);
  else if (Prefix == "$w") { // Parse $w0-$w31.
    RC = getRegClassFor((VT == MVT::Other) ? MVT::v16i8 : VT);
  } else if (Prefix == "$c") { // Parse $c0-$c31.
    RC = getRegClassFor(MVT::iFATPTR);
  } else { // Parse $0-$31.
    assert(Prefix == "$");
    RC = getRegClassFor((VT == MVT::Other) ? MVT::i32 : VT);
  }

  assert(Reg < RC->getNumRegs());
  return std::make_pair(*(RC->begin() + Reg), RC);
}

/// Given a register class constraint, like 'r', if this corresponds directly
/// to an LLVM register class, return a register of 0 and the register class
/// pointer.
std::pair<unsigned, const TargetRegisterClass *>
MipsTargetLowering::getRegForInlineAsmConstraint(const TargetRegisterInfo *TRI,
                                                 const std::string &Constraint,
                                                 MVT VT) const {
  if (Constraint.size() == 1) {
    switch (Constraint[0]) {
    case 'd': // Address register. Same as 'r' unless generating MIPS16 code.
    case 'y': // Same as 'r'. Exists for compatibility.
    case 'r':
      if (VT == MVT::i32 || VT == MVT::i16 || VT == MVT::i8) {
        if (Subtarget.inMips16Mode())
          return std::make_pair(0U, &Mips::CPU16RegsRegClass);
        return std::make_pair(0U, &Mips::GPR32RegClass);
      }
      if (VT == MVT::i64 && !Subtarget.isGP64bit())
        return std::make_pair(0U, &Mips::GPR32RegClass);
      if (VT == MVT::i64 && Subtarget.isGP64bit())
        return std::make_pair(0U, &Mips::GPR64RegClass);
    case 'C':
      if (VT == MVT::iFATPTR)
        return std::make_pair(0U, &Mips::CheriRegsRegClass);
      // This will generate an error message
      return std::make_pair(0U, nullptr);
    case 'f': // FPU or MSA register
      if (VT == MVT::v16i8)
        return std::make_pair(0U, &Mips::MSA128BRegClass);
      else if (VT == MVT::v8i16 || VT == MVT::v8f16)
        return std::make_pair(0U, &Mips::MSA128HRegClass);
      else if (VT == MVT::v4i32 || VT == MVT::v4f32)
        return std::make_pair(0U, &Mips::MSA128WRegClass);
      else if (VT == MVT::v2i64 || VT == MVT::v2f64)
        return std::make_pair(0U, &Mips::MSA128DRegClass);
      else if (VT == MVT::f32)
        return std::make_pair(0U, &Mips::FGR32RegClass);
      else if ((VT == MVT::f64) && (!Subtarget.isSingleFloat())) {
        if (Subtarget.isFP64bit())
          return std::make_pair(0U, &Mips::FGR64RegClass);
        return std::make_pair(0U, &Mips::AFGR64RegClass);
      }
      break;
    case 'c': // register suitable for indirect jump
      if (VT == MVT::i32)
        return std::make_pair((unsigned)Mips::T9, &Mips::GPR32RegClass);
      assert(VT == MVT::i64 && "Unexpected type.");
      return std::make_pair((unsigned)Mips::T9_64, &Mips::GPR64RegClass);
    case 'l': // register suitable for indirect jump
      if (VT == MVT::i32)
        return std::make_pair((unsigned)Mips::LO0, &Mips::LO32RegClass);
      return std::make_pair((unsigned)Mips::LO0_64, &Mips::LO64RegClass);
    case 'x': // register suitable for indirect jump
      // Fixme: Not triggering the use of both hi and low
      // This will generate an error message
      return std::make_pair(0U, nullptr);
    }
  }

  std::pair<unsigned, const TargetRegisterClass *> R;
  R = parseRegForInlineAsmConstraint(Constraint, VT);

  if (R.second)
    return R;

  return TargetLowering::getRegForInlineAsmConstraint(TRI, Constraint, VT);
}

/// LowerAsmOperandForConstraint - Lower the specified operand into the Ops
/// vector.  If it is invalid, don't add anything to Ops.
void MipsTargetLowering::LowerAsmOperandForConstraint(SDValue Op,
                                                     std::string &Constraint,
                                                     std::vector<SDValue>&Ops,
                                                     SelectionDAG &DAG) const {
  SDValue Result;

  // Only support length 1 constraints for now.
  if (Constraint.length() > 1) return;

  char ConstraintLetter = Constraint[0];
  switch (ConstraintLetter) {
  default: break; // This will fall through to the generic implementation
  case 'I': // Signed 16 bit constant
    // If this fails, the parent routine will give an error
    if (ConstantSDNode *C = dyn_cast<ConstantSDNode>(Op)) {
      EVT Type = Op.getValueType();
      int64_t Val = C->getSExtValue();
      if (isInt<16>(Val)) {
        Result = DAG.getTargetConstant(Val, Type);
        break;
      }
    }
    return;
  case 'J': // integer zero
    if (ConstantSDNode *C = dyn_cast<ConstantSDNode>(Op)) {
      EVT Type = Op.getValueType();
      int64_t Val = C->getZExtValue();
      if (Val == 0) {
        Result = DAG.getTargetConstant(0, Type);
        break;
      }
    }
    return;
  case 'K': // unsigned 16 bit immediate
    if (ConstantSDNode *C = dyn_cast<ConstantSDNode>(Op)) {
      EVT Type = Op.getValueType();
      uint64_t Val = (uint64_t)C->getZExtValue();
      if (isUInt<16>(Val)) {
        Result = DAG.getTargetConstant(Val, Type);
        break;
      }
    }
    return;
  case 'L': // signed 32 bit immediate where lower 16 bits are 0
    if (ConstantSDNode *C = dyn_cast<ConstantSDNode>(Op)) {
      EVT Type = Op.getValueType();
      int64_t Val = C->getSExtValue();
      if ((isInt<32>(Val)) && ((Val & 0xffff) == 0)){
        Result = DAG.getTargetConstant(Val, Type);
        break;
      }
    }
    return;
  case 'N': // immediate in the range of -65535 to -1 (inclusive)
    if (ConstantSDNode *C = dyn_cast<ConstantSDNode>(Op)) {
      EVT Type = Op.getValueType();
      int64_t Val = C->getSExtValue();
      if ((Val >= -65535) && (Val <= -1)) {
        Result = DAG.getTargetConstant(Val, Type);
        break;
      }
    }
    return;
  case 'O': // signed 15 bit immediate
    if (ConstantSDNode *C = dyn_cast<ConstantSDNode>(Op)) {
      EVT Type = Op.getValueType();
      int64_t Val = C->getSExtValue();
      if ((isInt<15>(Val))) {
        Result = DAG.getTargetConstant(Val, Type);
        break;
      }
    }
    return;
  case 'P': // immediate in the range of 1 to 65535 (inclusive)
    if (ConstantSDNode *C = dyn_cast<ConstantSDNode>(Op)) {
      EVT Type = Op.getValueType();
      int64_t Val = C->getSExtValue();
      if ((Val <= 65535) && (Val >= 1)) {
        Result = DAG.getTargetConstant(Val, Type);
        break;
      }
    }
    return;
  }

  if (Result.getNode()) {
    Ops.push_back(Result);
    return;
  }

  TargetLowering::LowerAsmOperandForConstraint(Op, Constraint, Ops, DAG);
}

bool MipsTargetLowering::isLegalAddressingMode(const AddrMode &AM,
                                               Type *Ty) const {
  // No global is ever allowed as a base.
  if (AM.BaseGV)
    return false;

  switch (AM.Scale) {
  case 0: // "r+i" or just "i", depending on HasBaseReg.
    break;
  case 1:
    if (!AM.HasBaseReg) // allow "r+i".
      break;
    return false; // disallow "r+r" or "r+r+i".
  default:
    return false;
  }

  return true;
}

bool
MipsTargetLowering::isOffsetFoldingLegal(const GlobalAddressSDNode *GA) const {
  // The Mips target isn't yet aware of offsets.
  return false;
}

EVT MipsTargetLowering::getOptimalMemOpType(uint64_t Size, unsigned DstAlign,
                                            unsigned SrcAlign,
                                            bool IsMemset, bool ZeroMemset,
                                            bool MemcpyStrSrc,
                                            MachineFunction &MF) const {
  // If the source alignment is 32 then we are copying something that may
  // contain capabilities.  If the destination alignment is 32, then we are
  // copying to something that may contain capabilities.  If both of these is
  // true, then we must use capability copies to do preserve tag bits.
  // Otherwise, we do copying that will clear the capability tags.  For memset,
  // the source align will be 0.  We don't want to use capabilities in this
  // case, because the capability tag will always be 0.  For very long memsets,
  // we can use the capability registers in the library implementation.
  if (Subtarget.isCheri() && !IsMemset) {
    unsigned Align = std::min(SrcAlign, DstAlign);
    switch (Align) {
      case 32: return MVT::iFATPTR;
      case 16: case 8: return MVT::i64;
      case 4: return MVT::i32;
      default: return MVT::i8;
    }
  }

  if (Subtarget.isGP64bit())
    return MVT::i64;

  return MVT::i32;
}

bool MipsTargetLowering::isFPImmLegal(const APFloat &Imm, EVT VT) const {
  if (VT != MVT::f32 && VT != MVT::f64)
    return false;
  if (Imm.isNegZero())
    return false;
  return Imm.isZero();
}

unsigned MipsTargetLowering::getJumpTableEncoding() const {
  if (ABI.IsN64())
    return MachineJumpTableInfo::EK_GPRel64BlockAddress;

  return TargetLowering::getJumpTableEncoding();
}

void MipsTargetLowering::copyByValRegs(
    SDValue Chain, SDLoc DL, std::vector<SDValue> &OutChains, SelectionDAG &DAG,
    const ISD::ArgFlagsTy &Flags, SmallVectorImpl<SDValue> &InVals,
    const Argument *FuncArg, unsigned FirstReg, unsigned LastReg,
    const CCValAssign &VA, MipsCCState &State) const {
  MachineFunction &MF = DAG.getMachineFunction();
  MachineFrameInfo *MFI = MF.getFrameInfo();
  unsigned GPRSizeInBytes = Subtarget.getGPRSizeInBytes();
  unsigned NumRegs = LastReg - FirstReg;
  unsigned RegAreaSize = NumRegs * GPRSizeInBytes;
  unsigned FrameObjSize = std::max(Flags.getByValSize(), RegAreaSize);
  int FrameObjOffset;
<<<<<<< HEAD
  const MipsABIInfo &ABI = Subtarget.getABI();
=======
>>>>>>> 969bfdfe
  ArrayRef<MCPhysReg> ByValArgRegs = ABI.GetByValArgRegs();

  if (RegAreaSize)
    FrameObjOffset =
        (int)ABI.GetCalleeAllocdArgSizeInBytes(State.getCallingConv()) -
        (int)((ByValArgRegs.size() - FirstReg) * GPRSizeInBytes);
  else
    FrameObjOffset = VA.getLocMemOffset();

  // Create frame object.
  EVT PtrTy = getPointerTy();
  int FI = MFI->CreateFixedObject(FrameObjSize, FrameObjOffset, true);
  SDValue FIN = DAG.getFrameIndex(FI, PtrTy);
  InVals.push_back(FIN);

  if (!NumRegs)
    return;

  // Copy arg registers.
  MVT RegTy = MVT::getIntegerVT(GPRSizeInBytes * 8);
  const TargetRegisterClass *RC = getRegClassFor(RegTy);

  for (unsigned I = 0; I < NumRegs; ++I) {
    unsigned ArgReg = ByValArgRegs[FirstReg + I];
    unsigned VReg = addLiveIn(MF, ArgReg, RC);
    unsigned Offset = I * GPRSizeInBytes;
    SDValue StorePtr = DAG.getNode(ISD::ADD, DL, PtrTy, FIN,
                                   DAG.getConstant(Offset, PtrTy));
    SDValue Store = DAG.getStore(Chain, DL, DAG.getRegister(VReg, RegTy),
                                 StorePtr, MachinePointerInfo(FuncArg, Offset),
                                 false, false, 0);
    OutChains.push_back(Store);
  }
}

// Copy byVal arg to registers and stack.
void MipsTargetLowering::passByValArg(
    SDValue Chain, SDLoc DL,
    std::deque<std::pair<unsigned, SDValue>> &RegsToPass,
    SmallVectorImpl<SDValue> &MemOpChains, SDValue StackPtr,
    MachineFrameInfo *MFI, SelectionDAG &DAG, SDValue Arg, unsigned FirstReg,
    unsigned LastReg, const ISD::ArgFlagsTy &Flags, bool isLittle,
    const CCValAssign &VA) const {
  unsigned ByValSizeInBytes = Flags.getByValSize();
  unsigned OffsetInBytes = 0; // From beginning of struct
  unsigned RegSizeInBytes = Subtarget.getGPRSizeInBytes();
  unsigned Alignment = std::min(Flags.getByValAlign(), RegSizeInBytes);
  EVT PtrTy = getPointerTy(), RegTy = MVT::getIntegerVT(RegSizeInBytes * 8);
  unsigned NumRegs = LastReg - FirstReg;

  if (NumRegs) {
<<<<<<< HEAD
    const ArrayRef<MCPhysReg> ArgRegs = Subtarget.getABI().GetByValArgRegs();
=======
    const ArrayRef<MCPhysReg> ArgRegs = ABI.GetByValArgRegs();
>>>>>>> 969bfdfe
    bool LeftoverBytes = (NumRegs * RegSizeInBytes > ByValSizeInBytes);
    unsigned I = 0;

    // Copy words to registers.
    for (; I < NumRegs - LeftoverBytes; ++I, OffsetInBytes += RegSizeInBytes) {
      SDValue LoadPtr = DAG.getNode(ISD::ADD, DL, PtrTy, Arg,
                                    DAG.getConstant(OffsetInBytes, PtrTy));
      SDValue LoadVal = DAG.getLoad(RegTy, DL, Chain, LoadPtr,
                                    MachinePointerInfo(), false, false, false,
                                    Alignment);
      MemOpChains.push_back(LoadVal.getValue(1));
      unsigned ArgReg = ArgRegs[FirstReg + I];
      RegsToPass.push_back(std::make_pair(ArgReg, LoadVal));
    }

    // Return if the struct has been fully copied.
    if (ByValSizeInBytes == OffsetInBytes)
      return;

    // Copy the remainder of the byval argument with sub-word loads and shifts.
    if (LeftoverBytes) {
      SDValue Val;

      for (unsigned LoadSizeInBytes = RegSizeInBytes / 2, TotalBytesLoaded = 0;
           OffsetInBytes < ByValSizeInBytes; LoadSizeInBytes /= 2) {
        unsigned RemainingSizeInBytes = ByValSizeInBytes - OffsetInBytes;

        if (RemainingSizeInBytes < LoadSizeInBytes)
          continue;

        // Load subword.
        SDValue LoadPtr = DAG.getNode(ISD::ADD, DL, PtrTy, Arg,
                                      DAG.getConstant(OffsetInBytes, PtrTy));
        SDValue LoadVal = DAG.getExtLoad(
            ISD::ZEXTLOAD, DL, RegTy, Chain, LoadPtr, MachinePointerInfo(),
            MVT::getIntegerVT(LoadSizeInBytes * 8), false, false, false,
            Alignment);
        MemOpChains.push_back(LoadVal.getValue(1));

        // Shift the loaded value.
        unsigned Shamt;

        if (isLittle)
          Shamt = TotalBytesLoaded * 8;
        else
          Shamt = (RegSizeInBytes - (TotalBytesLoaded + LoadSizeInBytes)) * 8;

        SDValue Shift = DAG.getNode(ISD::SHL, DL, RegTy, LoadVal,
                                    DAG.getConstant(Shamt, MVT::i32));

        if (Val.getNode())
          Val = DAG.getNode(ISD::OR, DL, RegTy, Val, Shift);
        else
          Val = Shift;

        OffsetInBytes += LoadSizeInBytes;
        TotalBytesLoaded += LoadSizeInBytes;
        Alignment = std::min(Alignment, LoadSizeInBytes);
      }

      unsigned ArgReg = ArgRegs[FirstReg + I];
      RegsToPass.push_back(std::make_pair(ArgReg, Val));
      return;
    }
  }

  // Copy remainder of byval arg to it with memcpy.
  unsigned MemCpySize = ByValSizeInBytes - OffsetInBytes;
  SDValue Src = DAG.getNode(ISD::ADD, DL, PtrTy, Arg,
                            DAG.getConstant(OffsetInBytes, PtrTy));
  SDValue Dst = DAG.getNode(ISD::ADD, DL, PtrTy, StackPtr,
                            DAG.getIntPtrConstant(VA.getLocMemOffset()));
  Chain = DAG.getMemcpy(Chain, DL, Dst, Src, DAG.getConstant(MemCpySize, PtrTy),
                        Alignment, /*isVolatile=*/false, /*AlwaysInline=*/false,
                        MachinePointerInfo(), MachinePointerInfo());
  MemOpChains.push_back(Chain);
}

void MipsTargetLowering::writeVarArgRegs(std::vector<SDValue> &OutChains,
                                         SDValue Chain, SDLoc DL,
                                         SelectionDAG &DAG,
                                         CCState &State) const {
<<<<<<< HEAD
  const ArrayRef<MCPhysReg> ArgRegs = Subtarget.getABI().GetVarArgRegs();
  unsigned Idx = State.getFirstUnallocated(ArgRegs.data(), ArgRegs.size());
=======
  const ArrayRef<MCPhysReg> ArgRegs = ABI.GetVarArgRegs();
  unsigned Idx = State.getFirstUnallocated(ArgRegs);
>>>>>>> 969bfdfe
  unsigned RegSizeInBytes = Subtarget.getGPRSizeInBytes();
  MVT RegTy = MVT::getIntegerVT(RegSizeInBytes * 8);
  const TargetRegisterClass *RC = getRegClassFor(RegTy);
  MachineFunction &MF = DAG.getMachineFunction();
  MachineFrameInfo *MFI = MF.getFrameInfo();
  MipsFunctionInfo *MipsFI = MF.getInfo<MipsFunctionInfo>();

  // Offset of the first variable argument from stack pointer.
  int VaArgOffset;

<<<<<<< HEAD
  if (Subtarget.isCheriSandbox()) {
    int FI = MFI->CreateFixedObject(RegSizeInBytes, 0, true);
    MipsFI->setVarArgsFrameIndex(FI);
    return;
  }

=======
>>>>>>> 969bfdfe
  if (ArgRegs.size() == Idx)
    VaArgOffset =
        RoundUpToAlignment(State.getNextStackOffset(), RegSizeInBytes);
  else {
<<<<<<< HEAD
    const MipsABIInfo &ABI = Subtarget.getABI();
=======
>>>>>>> 969bfdfe
    VaArgOffset =
        (int)ABI.GetCalleeAllocdArgSizeInBytes(State.getCallingConv()) -
        (int)(RegSizeInBytes * (ArgRegs.size() - Idx));
  }

  // Record the frame index of the first variable argument
  // which is a value necessary to VASTART.
  int FI = MFI->CreateFixedObject(RegSizeInBytes, VaArgOffset, true);
  MipsFI->setVarArgsFrameIndex(FI);

  // Copy the integer registers that have not been used for argument passing
  // to the argument register save area. For O32, the save area is allocated
  // in the caller's stack frame, while for N32/64, it is allocated in the
  // callee's stack frame.
  for (unsigned I = Idx; I < ArgRegs.size();
       ++I, VaArgOffset += RegSizeInBytes) {
    unsigned Reg = addLiveIn(MF, ArgRegs[I], RC);
    SDValue ArgValue = DAG.getCopyFromReg(Chain, DL, Reg, RegTy);
    FI = MFI->CreateFixedObject(RegSizeInBytes, VaArgOffset, true);
    SDValue PtrOff = DAG.getFrameIndex(FI, getPointerTy());
    SDValue Store = DAG.getStore(Chain, DL, ArgValue, PtrOff,
                                 MachinePointerInfo(), false, false, 0);
    cast<StoreSDNode>(Store.getNode())->getMemOperand()->setValue(
        (Value *)nullptr);
    OutChains.push_back(Store);
  }
}

void MipsTargetLowering::HandleByVal(CCState *State, unsigned &Size,
                                     unsigned Align) const {
<<<<<<< HEAD
  MachineFunction &MF = State->getMachineFunction();
  const TargetFrameLowering *TFL = MF.getSubtarget().getFrameLowering();
=======
  const TargetFrameLowering *TFL = Subtarget.getFrameLowering();
>>>>>>> 969bfdfe

  assert(Size && "Byval argument's size shouldn't be 0.");

  Align = std::min(Align, TFL->getStackAlignment());

  unsigned FirstReg = 0;
  unsigned NumRegs = 0;

  if (State->getCallingConv() != CallingConv::Fast) {
    unsigned RegSizeInBytes = Subtarget.getGPRSizeInBytes();
<<<<<<< HEAD
    const ArrayRef<MCPhysReg> IntArgRegs = Subtarget.getABI().GetByValArgRegs();
    // FIXME: The O32 case actually describes no shadow registers.
    const MCPhysReg *ShadowRegs =
        Subtarget.isABI_O32() ? IntArgRegs.data() : Mips64DPRegs;
=======
    const ArrayRef<MCPhysReg> IntArgRegs = ABI.GetByValArgRegs();
    // FIXME: The O32 case actually describes no shadow registers.
    const MCPhysReg *ShadowRegs =
        ABI.IsO32() ? IntArgRegs.data() : Mips64DPRegs;
>>>>>>> 969bfdfe

    // We used to check the size as well but we can't do that anymore since
    // CCState::HandleByVal() rounds up the size after calling this function.
    assert(!(Align % RegSizeInBytes) &&
           "Byval argument's alignment should be a multiple of"
           "RegSizeInBytes.");

<<<<<<< HEAD
    FirstReg = State->getFirstUnallocated(IntArgRegs.data(), IntArgRegs.size());
=======
    FirstReg = State->getFirstUnallocated(IntArgRegs);
>>>>>>> 969bfdfe

    // If Align > RegSizeInBytes, the first arg register must be even.
    // FIXME: This condition happens to do the right thing but it's not the
    //        right way to test it. We want to check that the stack frame offset
    //        of the register is aligned.
    if ((Align > RegSizeInBytes) && (FirstReg % 2)) {
      State->AllocateReg(IntArgRegs[FirstReg], ShadowRegs[FirstReg]);
      ++FirstReg;
    }

    // Mark the registers allocated.
    Size = RoundUpToAlignment(Size, RegSizeInBytes);
    for (unsigned I = FirstReg; Size > 0 && (I < IntArgRegs.size());
         Size -= RegSizeInBytes, ++I, ++NumRegs)
      State->AllocateReg(IntArgRegs[I], ShadowRegs[I]);
  }

  State->addInRegsParamInfo(FirstReg, FirstReg + NumRegs);
<<<<<<< HEAD
=======
}

MachineBasicBlock *
MipsTargetLowering::emitPseudoSELECT(MachineInstr *MI, MachineBasicBlock *BB,
                                     bool isFPCmp, unsigned Opc) const {
  assert(!(Subtarget.hasMips4() || Subtarget.hasMips32()) &&
         "Subtarget already supports SELECT nodes with the use of"
         "conditional-move instructions.");

  const TargetInstrInfo *TII =
      Subtarget.getInstrInfo();
  DebugLoc DL = MI->getDebugLoc();

  // To "insert" a SELECT instruction, we actually have to insert the
  // diamond control-flow pattern.  The incoming instruction knows the
  // destination vreg to set, the condition code register to branch on, the
  // true/false values to select between, and a branch opcode to use.
  const BasicBlock *LLVM_BB = BB->getBasicBlock();
  MachineFunction::iterator It = BB;
  ++It;

  //  thisMBB:
  //  ...
  //   TrueVal = ...
  //   setcc r1, r2, r3
  //   bNE   r1, r0, copy1MBB
  //   fallthrough --> copy0MBB
  MachineBasicBlock *thisMBB  = BB;
  MachineFunction *F = BB->getParent();
  MachineBasicBlock *copy0MBB = F->CreateMachineBasicBlock(LLVM_BB);
  MachineBasicBlock *sinkMBB  = F->CreateMachineBasicBlock(LLVM_BB);
  F->insert(It, copy0MBB);
  F->insert(It, sinkMBB);

  // Transfer the remainder of BB and its successor edges to sinkMBB.
  sinkMBB->splice(sinkMBB->begin(), BB,
                  std::next(MachineBasicBlock::iterator(MI)), BB->end());
  sinkMBB->transferSuccessorsAndUpdatePHIs(BB);

  // Next, add the true and fallthrough blocks as its successors.
  BB->addSuccessor(copy0MBB);
  BB->addSuccessor(sinkMBB);

  if (isFPCmp) {
    // bc1[tf] cc, sinkMBB
    BuildMI(BB, DL, TII->get(Opc))
      .addReg(MI->getOperand(1).getReg())
      .addMBB(sinkMBB);
  } else {
    // bne rs, $0, sinkMBB
    BuildMI(BB, DL, TII->get(Opc))
      .addReg(MI->getOperand(1).getReg())
      .addReg(Mips::ZERO)
      .addMBB(sinkMBB);
  }

  //  copy0MBB:
  //   %FalseValue = ...
  //   # fallthrough to sinkMBB
  BB = copy0MBB;

  // Update machine-CFG edges
  BB->addSuccessor(sinkMBB);

  //  sinkMBB:
  //   %Result = phi [ %TrueValue, thisMBB ], [ %FalseValue, copy0MBB ]
  //  ...
  BB = sinkMBB;

  BuildMI(*BB, BB->begin(), DL,
          TII->get(Mips::PHI), MI->getOperand(0).getReg())
    .addReg(MI->getOperand(2).getReg()).addMBB(thisMBB)
    .addReg(MI->getOperand(3).getReg()).addMBB(copy0MBB);

  MI->eraseFromParent();   // The pseudo instruction is gone now.

  return BB;
}

// FIXME? Maybe this could be a TableGen attribute on some registers and
// this table could be generated automatically from RegInfo.
unsigned MipsTargetLowering::getRegisterByName(const char* RegName,
                                               EVT VT) const {
  // Named registers is expected to be fairly rare. For now, just support $28
  // since the linux kernel uses it.
  if (Subtarget.isGP64bit()) {
    unsigned Reg = StringSwitch<unsigned>(RegName)
                         .Case("$28", Mips::GP_64)
                         .Default(0);
    if (Reg)
      return Reg;
  } else {
    unsigned Reg = StringSwitch<unsigned>(RegName)
                         .Case("$28", Mips::GP)
                         .Default(0);
    if (Reg)
      return Reg;
  }
  report_fatal_error("Invalid register name global variable");
>>>>>>> 969bfdfe
}<|MERGE_RESOLUTION|>--- conflicted
+++ resolved
@@ -207,12 +207,7 @@
 
 MipsTargetLowering::MipsTargetLowering(const MipsTargetMachine &TM,
                                        const MipsSubtarget &STI)
-<<<<<<< HEAD
-    : TargetLowering(TM, new MipsTargetObjectFile()), Subtarget(STI) {
-  isAllCapABI = Subtarget.isCheriSandbox();
-=======
     : TargetLowering(TM), Subtarget(STI), ABI(TM.getABI()) {
->>>>>>> 969bfdfe
   // Mips does not have i1 type, so use i32 for
   // setcc operations results (slt, sgt, ...).
   setBooleanContents(ZeroOrOneBooleanContent);
@@ -1711,16 +1706,6 @@
   GlobalAddressSDNode *N = cast<GlobalAddressSDNode>(Op);
   const GlobalValue *GV = N->getGlobal();
 
-<<<<<<< HEAD
-  if (getTargetMachine().getRelocationModel() != Reloc::PIC_ &&
-      !Subtarget.isABI_N64()) {
-    const MipsTargetObjectFile &TLOF =
-      (const MipsTargetObjectFile&)getObjFileLowering();
-
-    if (TLOF.IsGlobalInSmallSection(GV, getTargetMachine()))
-      // %gp_rel relocation
-      return getAddrGPRel(N, Ty, DAG);
-=======
   if (getTargetMachine().getRelocationModel() != Reloc::PIC_ && !ABI.IsN64()) {
     const MipsTargetObjectFile *TLOF =
         static_cast<const MipsTargetObjectFile *>(
@@ -1728,7 +1713,6 @@
     if (TLOF->IsGlobalInSmallSection(GV, getTargetMachine()))
       // %gp_rel relocation
       return getAddrGPRel(N, SDLoc(N), Ty, DAG);
->>>>>>> 969bfdfe
 
     // %hi/%lo relocation
     return getAddrNonPIC(N, SDLoc(N), Ty, DAG);
@@ -1740,30 +1724,15 @@
   SDValue Global;
 
   if (GV->hasInternalLinkage() || (GV->hasLocalLinkage() && !isa<Function>(GV)))
-<<<<<<< HEAD
-    Global = getAddrLocal(N, Ty, DAG,
-                        Subtarget.isABI_N32() || Subtarget.isABI_N64());
+    Global = getAddrLocal(N, SDLoc(N), Ty, DAG, ABI.IsN32() || ABI.IsN64());
   else if (LargeGOT)
-    Global = getAddrGlobalLargeGOT(N, Ty, DAG, MipsII::MO_GOT_HI16,
-                                   MipsII::MO_GOT_LO16, DAG.getEntryNode(),
-                                   MachinePointerInfo::getGOT());
-  else
-    Global = getAddrGlobal(N, Ty, DAG,
-                       (Subtarget.isABI_N32() || Subtarget.isABI_N64())
-                           ? MipsII::MO_GOT_DISP
-                           : MipsII::MO_GOT16,
-=======
-    return getAddrLocal(N, SDLoc(N), Ty, DAG, ABI.IsN32() || ABI.IsN64());
-
-  if (LargeGOT)
-    return getAddrGlobalLargeGOT(N, SDLoc(N), Ty, DAG, MipsII::MO_GOT_HI16,
+    Global = getAddrGlobalLargeGOT(N, SDLoc(N), Ty, DAG, MipsII::MO_GOT_HI16,
                                  MipsII::MO_GOT_LO16, DAG.getEntryNode(),
                                  MachinePointerInfo::getGOT());
-
-  return getAddrGlobal(N, SDLoc(N), Ty, DAG,
+  else 
+    Global = getAddrGlobal(N, SDLoc(N), Ty, DAG,
                        (ABI.IsN32() || ABI.IsN64()) ? MipsII::MO_GOT_DISP
                                                     : MipsII::MO_GOT16,
->>>>>>> 969bfdfe
                        DAG.getEntryNode(), MachinePointerInfo::getGOT());
   if (GV->getType()->getAddressSpace() == 200)
     return DAG.getNode(ISD::INTTOPTR, SDLoc(N), AddrTy, Global);
@@ -1878,18 +1847,6 @@
   ConstantPoolSDNode *N = cast<ConstantPoolSDNode>(Op);
   EVT Ty = Op.getValueType();
 
-<<<<<<< HEAD
-  if (getTargetMachine().getRelocationModel() != Reloc::PIC_ &&
-      !Subtarget.isABI_N64()) {
-    const MipsTargetObjectFile &TLOF =
-      (const MipsTargetObjectFile&)getObjFileLowering();
-
-    if (TLOF.IsConstantInSmallSection(N->getConstVal(), getTargetMachine()))
-      // %gp_rel relocation
-      return getAddrGPRel(N, Ty, DAG);
-
-    return getAddrNonPIC(N, Ty, DAG);
-=======
   if (getTargetMachine().getRelocationModel() != Reloc::PIC_ && !ABI.IsN64()) {
     const MipsTargetObjectFile *TLOF =
         static_cast<const MipsTargetObjectFile *>(
@@ -1900,7 +1857,6 @@
       return getAddrGPRel(N, SDLoc(N), Ty, DAG);
 
     return getAddrNonPIC(N, SDLoc(N), Ty, DAG);
->>>>>>> 969bfdfe
   }
 
   return getAddrLocal(N, SDLoc(N), Ty, DAG, ABI.IsN32() || ABI.IsN64());
@@ -1914,7 +1870,7 @@
   SDValue FI = DAG.getFrameIndex(FuncInfo->getVarArgsFrameIndex(),
                                  getPointerTy());
 
-  if (Subtarget.isCheriSandbox()) {
+  if (ABI.IsCheriSandbox()) {
     // In the sandbox ABI, the va_start intrinsic will (to work around LLVM's
     // assumption that allocas are all in AS0) be an address space cast of the
     // alloca to AS 0.  We need to extract the original operands.
@@ -2699,7 +2655,7 @@
   if (!IsTailCall) {
     SDValue PtrOff = DAG.getNode(ISD::ADD, DL, getPointerTy(), StackPtr,
                                  DAG.getIntPtrConstant(Offset));
-    if (Subtarget.isCheriSandbox()) {
+    if (ABI.IsCheriSandbox()) {
       PtrOff = DAG.getNode(MipsISD::STACKTOCAP, DL, MVT::iFATPTR, Chain, PtrOff);
     }
     return DAG.getStore(Chain, DL, Arg, PtrOff, MachinePointerInfo(), false,
@@ -2730,13 +2686,8 @@
   // used for the function (that is, Mips linker doesn't generate lazy binding
   // stub for a function whose address is taken in the program).
   if (IsPICCall && !InternalLinkage && IsCallReloc) {
-<<<<<<< HEAD
-    unsigned GPReg = Subtarget.isABI_N64() ? Mips::GP_64 : Mips::GP;
-    EVT Ty = Subtarget.isABI_N64() ? MVT::i64 : MVT::i32;
-=======
     unsigned GPReg = ABI.IsN64() ? Mips::GP_64 : Mips::GP;
     EVT Ty = ABI.IsN64() ? MVT::i64 : MVT::i32;
->>>>>>> 969bfdfe
     RegsToPass.push_back(std::make_pair(GPReg, getGlobalReg(CLI.DAG, Ty)));
   }
 
@@ -2805,20 +2756,11 @@
   MipsCCState CCInfo(
       CallConv, IsVarArg, DAG.getMachineFunction(), ArgLocs, *DAG.getContext(),
       MipsCCState::getSpecialCallingConvForCallee(Callee.getNode(), Subtarget));
-<<<<<<< HEAD
-
-  // Allocate the reserved argument area. It seems strange to do this from the
-  // caller side but removing it breaks the frame size calculation.
-  const MipsABIInfo &ABI = Subtarget.getABI();
-  CCInfo.AllocateStack(ABI.GetCalleeAllocdArgSizeInBytes(CallConv), 1);
-
-=======
 
   // Allocate the reserved argument area. It seems strange to do this from the
   // caller side but removing it breaks the frame size calculation.
   CCInfo.AllocateStack(ABI.GetCalleeAllocdArgSizeInBytes(CallConv), 1);
 
->>>>>>> 969bfdfe
   CCInfo.AnalyzeCallOperands(Outs, CC_Mips, CLI.getArgs(), Callee.getNode());
 
   // Get a count of how many bytes are to be pushed on the stack.
@@ -2854,14 +2796,11 @@
   SmallVector<SDValue, 8> MemOpChains;
 
   CCInfo.rewindByValRegsInfo();
-<<<<<<< HEAD
 
   unsigned CapArgs = 0;
   unsigned IntArgs = 0;
   int FirstOffset = -1;
   int LastOffset;
-=======
->>>>>>> 969bfdfe
 
   // Walk the register/memloc assignments, inserting copies/loads.
   for (unsigned i = 0, e = ArgLocs.size(); i != e; ++i) {
@@ -2968,7 +2907,7 @@
     MemOpChains.push_back(passArgOnStack(StackPtr, VA.getLocMemOffset(),
                                          Chain, Arg, DL, IsTailCall, DAG));
   }
-  if ((FirstOffset != -1) && Subtarget.isCheriSandbox()) {
+  if ((FirstOffset != -1) && ABI.IsCheriSandbox()) {
     SDValue PtrOff = DAG.getNode(ISD::ADD, DL, getPointerTy(), StackPtr,
                                  DAG.getIntPtrConstant(FirstOffset));
     PtrOff = DAG.getNode(MipsISD::STACKTOCAP, DL, MVT::iFATPTR, Chain, PtrOff);
@@ -3006,14 +2945,8 @@
   // If the callee is a GlobalAddress/ExternalSymbol node (quite common, every
   // direct call is) turn it into a TargetGlobalAddress/TargetExternalSymbol
   // node so that legalize doesn't hack it.
-<<<<<<< HEAD
-  bool IsPICCall =
-      (Subtarget.isABI_N64() || IsPIC); // true if calls are translated to
-                                         // jalr $25
-=======
   bool IsPICCall = (ABI.IsN64() || IsPIC); // true if calls are translated to
                                            // jalr $25
->>>>>>> 969bfdfe
   bool GlobalOrExternal = false, InternalLinkage = false, IsCallReloc = false;
   SDValue CalleeLo;
   EVT Ty = Callee.getValueType();
@@ -3024,25 +2957,14 @@
       InternalLinkage = Val->hasInternalLinkage();
 
       if (InternalLinkage)
-<<<<<<< HEAD
-        Callee = getAddrLocal(G, Ty, DAG,
-                              Subtarget.isABI_N32() || Subtarget.isABI_N64());
-      else if (LargeGOT) {
-        Callee = getAddrGlobalLargeGOT(G, Ty, DAG, MipsII::MO_CALL_HI16,
-=======
         Callee = getAddrLocal(G, DL, Ty, DAG, ABI.IsN32() || ABI.IsN64());
       else if (LargeGOT) {
         Callee = getAddrGlobalLargeGOT(G, DL, Ty, DAG, MipsII::MO_CALL_HI16,
->>>>>>> 969bfdfe
                                        MipsII::MO_CALL_LO16, Chain,
                                        FuncInfo->callPtrInfo(Val));
         IsCallReloc = true;
       } else {
-<<<<<<< HEAD
-        Callee = getAddrGlobal(G, Ty, DAG, MipsII::MO_GOT_CALL, Chain,
-=======
         Callee = getAddrGlobal(G, DL, Ty, DAG, MipsII::MO_GOT_CALL, Chain,
->>>>>>> 969bfdfe
                                FuncInfo->callPtrInfo(Val));
         IsCallReloc = true;
       }
@@ -3054,28 +2976,16 @@
   else if (ExternalSymbolSDNode *S = dyn_cast<ExternalSymbolSDNode>(Callee)) {
     const char *Sym = S->getSymbol();
 
-<<<<<<< HEAD
-    if (!Subtarget.isABI_N64() && !IsPIC) // !N64 && static
-      Callee = DAG.getTargetExternalSymbol(Sym, getPointerTy(),
-                                            MipsII::MO_NO_FLAG);
-    else if (LargeGOT) {
-      Callee = getAddrGlobalLargeGOT(S, Ty, DAG, MipsII::MO_CALL_HI16,
-=======
     if (!ABI.IsN64() && !IsPIC) // !N64 && static
       Callee =
           DAG.getTargetExternalSymbol(Sym, getPointerTy(), MipsII::MO_NO_FLAG);
     else if (LargeGOT) {
       Callee = getAddrGlobalLargeGOT(S, DL, Ty, DAG, MipsII::MO_CALL_HI16,
->>>>>>> 969bfdfe
                                      MipsII::MO_CALL_LO16, Chain,
                                      FuncInfo->callPtrInfo(Sym));
       IsCallReloc = true;
     } else { // N64 || PIC
-<<<<<<< HEAD
-      Callee = getAddrGlobal(S, Ty, DAG, MipsII::MO_GOT_CALL, Chain,
-=======
       Callee = getAddrGlobal(S, DL, Ty, DAG, MipsII::MO_GOT_CALL, Chain,
->>>>>>> 969bfdfe
                              FuncInfo->callPtrInfo(Sym));
       IsCallReloc = true;
     }
@@ -3251,10 +3161,6 @@
   SmallVector<CCValAssign, 16> ArgLocs;
   MipsCCState CCInfo(CallConv, IsVarArg, DAG.getMachineFunction(), ArgLocs,
                      *DAG.getContext());
-<<<<<<< HEAD
-  const MipsABIInfo &ABI = Subtarget.getABI();
-=======
->>>>>>> 969bfdfe
   CCInfo.AllocateStack(ABI.GetCalleeAllocdArgSizeInBytes(CallConv), 1);
   Function::const_arg_iterator FuncArg =
     DAG.getMachineFunction().getFunction()->arg_begin();
@@ -3277,10 +3183,7 @@
     bool IsRegLoc = VA.isRegLoc();
 
     if (Flags.isByVal()) {
-<<<<<<< HEAD
-=======
       assert(Ins[i].isOrigArg() && "Byval arguments cannot be implicit");
->>>>>>> 969bfdfe
       unsigned FirstByValReg, LastByValReg;
       unsigned ByValIdx = CCInfo.getInRegsParamsProcessed();
       CCInfo.getInRegsParamInfo(ByValIdx, FirstByValReg, LastByValReg);
@@ -3328,11 +3231,7 @@
     } else { // VA.isRegLoc()
       MVT LocVT = VA.getLocVT();
 
-<<<<<<< HEAD
-      if (Subtarget.isABI_O32()) {
-=======
       if (ABI.IsO32()) {
->>>>>>> 969bfdfe
         // We ought to be able to use LocVT directly but O32 sets it to i32
         // when allocating floating point values to integer registers.
         // This shouldn't influence how we load the value into registers unless
@@ -3369,12 +3268,8 @@
       unsigned Reg = MipsFI->getSRetReturnReg();
       if (!Reg) {
         Reg = MF.getRegInfo().createVirtualRegister(
-<<<<<<< HEAD
-            getRegClassFor(Subtarget.isCheriSandbox() ? MVT::iFATPTR :
-              (Subtarget.isABI_N64() ? MVT::i64 : MVT::i32)));
-=======
-            getRegClassFor(ABI.IsN64() ? MVT::i64 : MVT::i32));
->>>>>>> 969bfdfe
+            getRegClassFor(ABI.IsCheriSandbox() ? MVT::iFATPTR :
+                             (ABI.IsN64() ? MVT::i64 : MVT::i32)));
         MipsFI->setSRetReturnReg(Reg);
       }
       SDValue Copy = DAG.getCopyToReg(DAG.getEntryNode(), DL, Reg, InVals[i]);
@@ -3532,8 +3427,8 @@
   // and into $v0.
   if (MF.getFunction()->hasStructRetAttr()) {
     EVT SRetTy = getPointerTy();
-    unsigned V0 = Subtarget.isABI_N64() ? Mips::V0_64 : Mips::V0;
-    if (Subtarget.isCheriSandbox()) {
+    unsigned V0 = ABI.IsN64() ? Mips::V0_64 : Mips::V0;
+    if (ABI.IsCheriSandbox()) {
       V0 = Mips::C3;
       SRetTy = MVT::iFATPTR;
     }
@@ -3542,12 +3437,7 @@
 
     if (!Reg)
       llvm_unreachable("sret virtual register not created in the entry block");
-<<<<<<< HEAD
     SDValue Val = DAG.getCopyFromReg(Chain, DL, Reg, SRetTy);
-=======
-    SDValue Val = DAG.getCopyFromReg(Chain, DL, Reg, getPointerTy());
-    unsigned V0 = ABI.IsN64() ? Mips::V0_64 : Mips::V0;
->>>>>>> 969bfdfe
 
     Chain = DAG.getCopyToReg(Chain, DL, V0, Val, Flag);
     Flag = Chain.getValue(1);
@@ -4005,10 +3895,6 @@
   unsigned RegAreaSize = NumRegs * GPRSizeInBytes;
   unsigned FrameObjSize = std::max(Flags.getByValSize(), RegAreaSize);
   int FrameObjOffset;
-<<<<<<< HEAD
-  const MipsABIInfo &ABI = Subtarget.getABI();
-=======
->>>>>>> 969bfdfe
   ArrayRef<MCPhysReg> ByValArgRegs = ABI.GetByValArgRegs();
 
   if (RegAreaSize)
@@ -4060,11 +3946,7 @@
   unsigned NumRegs = LastReg - FirstReg;
 
   if (NumRegs) {
-<<<<<<< HEAD
-    const ArrayRef<MCPhysReg> ArgRegs = Subtarget.getABI().GetByValArgRegs();
-=======
     const ArrayRef<MCPhysReg> ArgRegs = ABI.GetByValArgRegs();
->>>>>>> 969bfdfe
     bool LeftoverBytes = (NumRegs * RegSizeInBytes > ByValSizeInBytes);
     unsigned I = 0;
 
@@ -4147,13 +4029,8 @@
                                          SDValue Chain, SDLoc DL,
                                          SelectionDAG &DAG,
                                          CCState &State) const {
-<<<<<<< HEAD
-  const ArrayRef<MCPhysReg> ArgRegs = Subtarget.getABI().GetVarArgRegs();
-  unsigned Idx = State.getFirstUnallocated(ArgRegs.data(), ArgRegs.size());
-=======
   const ArrayRef<MCPhysReg> ArgRegs = ABI.GetVarArgRegs();
   unsigned Idx = State.getFirstUnallocated(ArgRegs);
->>>>>>> 969bfdfe
   unsigned RegSizeInBytes = Subtarget.getGPRSizeInBytes();
   MVT RegTy = MVT::getIntegerVT(RegSizeInBytes * 8);
   const TargetRegisterClass *RC = getRegClassFor(RegTy);
@@ -4164,23 +4041,16 @@
   // Offset of the first variable argument from stack pointer.
   int VaArgOffset;
 
-<<<<<<< HEAD
-  if (Subtarget.isCheriSandbox()) {
+  if (ABI.IsCheriSandbox()) {
     int FI = MFI->CreateFixedObject(RegSizeInBytes, 0, true);
     MipsFI->setVarArgsFrameIndex(FI);
     return;
   }
 
-=======
->>>>>>> 969bfdfe
   if (ArgRegs.size() == Idx)
     VaArgOffset =
         RoundUpToAlignment(State.getNextStackOffset(), RegSizeInBytes);
   else {
-<<<<<<< HEAD
-    const MipsABIInfo &ABI = Subtarget.getABI();
-=======
->>>>>>> 969bfdfe
     VaArgOffset =
         (int)ABI.GetCalleeAllocdArgSizeInBytes(State.getCallingConv()) -
         (int)(RegSizeInBytes * (ArgRegs.size() - Idx));
@@ -4211,12 +4081,7 @@
 
 void MipsTargetLowering::HandleByVal(CCState *State, unsigned &Size,
                                      unsigned Align) const {
-<<<<<<< HEAD
-  MachineFunction &MF = State->getMachineFunction();
-  const TargetFrameLowering *TFL = MF.getSubtarget().getFrameLowering();
-=======
   const TargetFrameLowering *TFL = Subtarget.getFrameLowering();
->>>>>>> 969bfdfe
 
   assert(Size && "Byval argument's size shouldn't be 0.");
 
@@ -4227,17 +4092,10 @@
 
   if (State->getCallingConv() != CallingConv::Fast) {
     unsigned RegSizeInBytes = Subtarget.getGPRSizeInBytes();
-<<<<<<< HEAD
-    const ArrayRef<MCPhysReg> IntArgRegs = Subtarget.getABI().GetByValArgRegs();
-    // FIXME: The O32 case actually describes no shadow registers.
-    const MCPhysReg *ShadowRegs =
-        Subtarget.isABI_O32() ? IntArgRegs.data() : Mips64DPRegs;
-=======
     const ArrayRef<MCPhysReg> IntArgRegs = ABI.GetByValArgRegs();
     // FIXME: The O32 case actually describes no shadow registers.
     const MCPhysReg *ShadowRegs =
         ABI.IsO32() ? IntArgRegs.data() : Mips64DPRegs;
->>>>>>> 969bfdfe
 
     // We used to check the size as well but we can't do that anymore since
     // CCState::HandleByVal() rounds up the size after calling this function.
@@ -4245,11 +4103,7 @@
            "Byval argument's alignment should be a multiple of"
            "RegSizeInBytes.");
 
-<<<<<<< HEAD
-    FirstReg = State->getFirstUnallocated(IntArgRegs.data(), IntArgRegs.size());
-=======
     FirstReg = State->getFirstUnallocated(IntArgRegs);
->>>>>>> 969bfdfe
 
     // If Align > RegSizeInBytes, the first arg register must be even.
     // FIXME: This condition happens to do the right thing but it's not the
@@ -4268,8 +4122,6 @@
   }
 
   State->addInRegsParamInfo(FirstReg, FirstReg + NumRegs);
-<<<<<<< HEAD
-=======
 }
 
 MachineBasicBlock *
@@ -4369,5 +4221,4 @@
       return Reg;
   }
   report_fatal_error("Invalid register name global variable");
->>>>>>> 969bfdfe
 }