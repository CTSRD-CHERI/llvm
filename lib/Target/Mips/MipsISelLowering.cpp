--- conflicted
+++ resolved
@@ -2464,11 +2464,6 @@
     assert(SV->getType()->getPointerAddressSpace() == 200);
     SDValue Chain = Op.getOperand(0);
     SDValue CapAddr = Op.getOperand(1);
-<<<<<<< HEAD
-=======
-    if (CapAddr->getOpcode() == ISD::ADDRSPACECAST)
-      CapAddr = CapAddr->getOperand(0);
->>>>>>> 5fbbdfb2
     FI = DAG.getCopyFromReg(DAG.getEntryNode(), DL, Reg, MVT::iFATPTR);
     return DAG.getStore(Chain, DL, FI, CapAddr, MachinePointerInfo(SV));
   }
