//===-- MipsISelLowering.cpp - Mips DAG Lowering Implementation -----------===//
//
//                     The LLVM Compiler Infrastructure
//
// This file is distributed under the University of Illinois Open Source
// License. See LICENSE.TXT for details.
//
//===----------------------------------------------------------------------===//
//
// This file defines the interfaces that Mips uses to lower LLVM code into a
// selection DAG.
//
//===----------------------------------------------------------------------===//
#include "MipsISelLowering.h"
#include "InstPrinter/MipsInstPrinter.h"
#include "MCTargetDesc/MipsBaseInfo.h"
#include "MipsCCState.h"
#include "MipsMachineFunction.h"
#include "MipsSubtarget.h"
#include "MipsTargetMachine.h"
#include "MipsTargetObjectFile.h"
#include "llvm/ADT/Statistic.h"
#include "llvm/ADT/StringSwitch.h"
#include "llvm/CodeGen/CallingConvLower.h"
#include "llvm/CodeGen/MachineFrameInfo.h"
#include "llvm/CodeGen/MachineFunction.h"
#include "llvm/CodeGen/MachineInstrBuilder.h"
#include "llvm/CodeGen/MachineJumpTableInfo.h"
#include "llvm/CodeGen/MachineRegisterInfo.h"
#include "llvm/CodeGen/FunctionLoweringInfo.h"
#include "llvm/CodeGen/SelectionDAGISel.h"
#include "llvm/CodeGen/ValueTypes.h"
#include "llvm/IR/CallingConv.h"
#include "llvm/IR/DerivedTypes.h"
#include "llvm/IR/GlobalVariable.h"
#include "llvm/IR/Intrinsics.h"
#include "llvm/Support/CommandLine.h"
#include "llvm/Support/Debug.h"
#include "llvm/Support/ErrorHandling.h"
#include "llvm/Support/raw_ostream.h"
#include <cctype>

using namespace llvm;

#define DEBUG_TYPE "mips-lower"

STATISTIC(NumTailCalls, "Number of tail calls");

static cl::opt<bool>
LargeGOT("mxgot", cl::Hidden,
         cl::desc("MIPS: Enable GOT larger than 64k."), cl::init(false));

static cl::opt<bool>
HugeGOT("mxmxgot", cl::Hidden,
         cl::desc("MIPS: Use large GOT relocations even for local symbols."), cl::init(false));

static cl::opt<bool>
NoZeroDivCheck("mno-check-zero-division", cl::Hidden,
               cl::desc("MIPS: Don't trap on integer division by zero."),
               cl::init(false));

cl::opt<bool>
UseClearRegs("cheri-use-clearregs",
  cl::desc("Zero registers using the ClearRegs instructions"),
  cl::init(false));

cl::opt<bool>
SkipGlobalBounds("cheri-no-global-bounds",
  cl::desc("Skip bounds checks on globals"),
  cl::init(false));

static const MCPhysReg Mips64DPRegs[8] = {
  Mips::D12_64, Mips::D13_64, Mips::D14_64, Mips::D15_64,
  Mips::D16_64, Mips::D17_64, Mips::D18_64, Mips::D19_64
};

// If I is a shifted mask, set the size (Size) and the first bit of the
// mask (Pos), and return true.
// For example, if I is 0x003ff800, (Pos, Size) = (11, 11).
static bool isShiftedMask(uint64_t I, uint64_t &Pos, uint64_t &Size) {
  if (!isShiftedMask_64(I))
    return false;

  Size = countPopulation(I);
  Pos = countTrailingZeros(I);
  return true;
}

SDValue MipsTargetLowering::getGlobalReg(SelectionDAG &DAG, EVT Ty) const {
  MipsFunctionInfo *FI = DAG.getMachineFunction().getInfo<MipsFunctionInfo>();
  return DAG.getRegister(FI->getGlobalBaseReg(), Ty);
}

SDValue MipsTargetLowering::getTargetNode(GlobalAddressSDNode *N, EVT Ty,
                                          SelectionDAG &DAG,
                                          unsigned Flag) const {
  return DAG.getTargetGlobalAddress(N->getGlobal(), SDLoc(N), Ty, 0, Flag);
}

SDValue MipsTargetLowering::getTargetNode(ExternalSymbolSDNode *N, EVT Ty,
                                          SelectionDAG &DAG,
                                          unsigned Flag) const {
  return DAG.getTargetExternalSymbol(N->getSymbol(), Ty, Flag);
}

SDValue MipsTargetLowering::getTargetNode(BlockAddressSDNode *N, EVT Ty,
                                          SelectionDAG &DAG,
                                          unsigned Flag) const {
  return DAG.getTargetBlockAddress(N->getBlockAddress(), Ty, 0, Flag);
}

SDValue MipsTargetLowering::getTargetNode(JumpTableSDNode *N, EVT Ty,
                                          SelectionDAG &DAG,
                                          unsigned Flag) const {
  return DAG.getTargetJumpTable(N->getIndex(), Ty, Flag);
}

SDValue MipsTargetLowering::getTargetNode(ConstantPoolSDNode *N, EVT Ty,
                                          SelectionDAG &DAG,
                                          unsigned Flag) const {
  return DAG.getTargetConstantPool(N->getConstVal(), Ty, N->getAlignment(),
                                   N->getOffset(), Flag);
}

const char *MipsTargetLowering::getTargetNodeName(unsigned Opcode) const {
  switch ((MipsISD::NodeType)Opcode) {
  case MipsISD::FIRST_NUMBER:      break;
  case MipsISD::JmpLink:           return "MipsISD::JmpLink";
  case MipsISD::TailCall:          return "MipsISD::TailCall";
  case MipsISD::Highest:           return "MipsISD::Highest";
  case MipsISD::Higher:            return "MipsISD::Higher";
  case MipsISD::Hi:                return "MipsISD::Hi";
  case MipsISD::Lo:                return "MipsISD::Lo";
  case MipsISD::GotHi:             return "MipsISD::GotHi";
  case MipsISD::GPRel:             return "MipsISD::GPRel";
  case MipsISD::ThreadPointer:     return "MipsISD::ThreadPointer";
  case MipsISD::Ret:               return "MipsISD::Ret";
  case MipsISD::ERet:              return "MipsISD::ERet";
  case MipsISD::EH_RETURN:         return "MipsISD::EH_RETURN";
  case MipsISD::FPBrcond:          return "MipsISD::FPBrcond";
  case MipsISD::FPCmp:             return "MipsISD::FPCmp";
  case MipsISD::CMovFP_T:          return "MipsISD::CMovFP_T";
  case MipsISD::CMovFP_F:          return "MipsISD::CMovFP_F";
  case MipsISD::TruncIntFP:        return "MipsISD::TruncIntFP";
  case MipsISD::MFHI:              return "MipsISD::MFHI";
  case MipsISD::MFLO:              return "MipsISD::MFLO";
  case MipsISD::MTLOHI:            return "MipsISD::MTLOHI";
  case MipsISD::Mult:              return "MipsISD::Mult";
  case MipsISD::Multu:             return "MipsISD::Multu";
  case MipsISD::MAdd:              return "MipsISD::MAdd";
  case MipsISD::MAddu:             return "MipsISD::MAddu";
  case MipsISD::MSub:              return "MipsISD::MSub";
  case MipsISD::MSubu:             return "MipsISD::MSubu";
  case MipsISD::DivRem:            return "MipsISD::DivRem";
  case MipsISD::DivRemU:           return "MipsISD::DivRemU";
  case MipsISD::DivRem16:          return "MipsISD::DivRem16";
  case MipsISD::DivRemU16:         return "MipsISD::DivRemU16";
  case MipsISD::BuildPairF64:      return "MipsISD::BuildPairF64";
  case MipsISD::ExtractElementF64: return "MipsISD::ExtractElementF64";
  case MipsISD::Wrapper:           return "MipsISD::Wrapper";
  case MipsISD::DynAlloc:          return "MipsISD::DynAlloc";
  case MipsISD::Sync:              return "MipsISD::Sync";
  case MipsISD::Ext:               return "MipsISD::Ext";
  case MipsISD::Ins:               return "MipsISD::Ins";
  case MipsISD::LWL:               return "MipsISD::LWL";
  case MipsISD::LWR:               return "MipsISD::LWR";
  case MipsISD::SWL:               return "MipsISD::SWL";
  case MipsISD::SWR:               return "MipsISD::SWR";
  case MipsISD::LDL:               return "MipsISD::LDL";
  case MipsISD::LDR:               return "MipsISD::LDR";
  case MipsISD::SDL:               return "MipsISD::SDL";
  case MipsISD::SDR:               return "MipsISD::SDR";
  case MipsISD::EXTP:              return "MipsISD::EXTP";
  case MipsISD::EXTPDP:            return "MipsISD::EXTPDP";
  case MipsISD::EXTR_S_H:          return "MipsISD::EXTR_S_H";
  case MipsISD::EXTR_W:            return "MipsISD::EXTR_W";
  case MipsISD::EXTR_R_W:          return "MipsISD::EXTR_R_W";
  case MipsISD::EXTR_RS_W:         return "MipsISD::EXTR_RS_W";
  case MipsISD::SHILO:             return "MipsISD::SHILO";
  case MipsISD::MTHLIP:            return "MipsISD::MTHLIP";
  case MipsISD::MULSAQ_S_W_PH:     return "MipsISD::MULSAQ_S_W_PH";
  case MipsISD::MAQ_S_W_PHL:       return "MipsISD::MAQ_S_W_PHL";
  case MipsISD::MAQ_S_W_PHR:       return "MipsISD::MAQ_S_W_PHR";
  case MipsISD::MAQ_SA_W_PHL:      return "MipsISD::MAQ_SA_W_PHL";
  case MipsISD::MAQ_SA_W_PHR:      return "MipsISD::MAQ_SA_W_PHR";
  case MipsISD::DPAU_H_QBL:        return "MipsISD::DPAU_H_QBL";
  case MipsISD::DPAU_H_QBR:        return "MipsISD::DPAU_H_QBR";
  case MipsISD::DPSU_H_QBL:        return "MipsISD::DPSU_H_QBL";
  case MipsISD::DPSU_H_QBR:        return "MipsISD::DPSU_H_QBR";
  case MipsISD::DPAQ_S_W_PH:       return "MipsISD::DPAQ_S_W_PH";
  case MipsISD::DPSQ_S_W_PH:       return "MipsISD::DPSQ_S_W_PH";
  case MipsISD::DPAQ_SA_L_W:       return "MipsISD::DPAQ_SA_L_W";
  case MipsISD::DPSQ_SA_L_W:       return "MipsISD::DPSQ_SA_L_W";
  case MipsISD::DPA_W_PH:          return "MipsISD::DPA_W_PH";
  case MipsISD::DPS_W_PH:          return "MipsISD::DPS_W_PH";
  case MipsISD::DPAQX_S_W_PH:      return "MipsISD::DPAQX_S_W_PH";
  case MipsISD::DPAQX_SA_W_PH:     return "MipsISD::DPAQX_SA_W_PH";
  case MipsISD::DPAX_W_PH:         return "MipsISD::DPAX_W_PH";
  case MipsISD::DPSX_W_PH:         return "MipsISD::DPSX_W_PH";
  case MipsISD::DPSQX_S_W_PH:      return "MipsISD::DPSQX_S_W_PH";
  case MipsISD::DPSQX_SA_W_PH:     return "MipsISD::DPSQX_SA_W_PH";
  case MipsISD::MULSA_W_PH:        return "MipsISD::MULSA_W_PH";
  case MipsISD::MULT:              return "MipsISD::MULT";
  case MipsISD::MULTU:             return "MipsISD::MULTU";
  case MipsISD::MADD_DSP:          return "MipsISD::MADD_DSP";
  case MipsISD::MADDU_DSP:         return "MipsISD::MADDU_DSP";
  case MipsISD::MSUB_DSP:          return "MipsISD::MSUB_DSP";
  case MipsISD::MSUBU_DSP:         return "MipsISD::MSUBU_DSP";
  case MipsISD::SHLL_DSP:          return "MipsISD::SHLL_DSP";
  case MipsISD::SHRA_DSP:          return "MipsISD::SHRA_DSP";
  case MipsISD::SHRL_DSP:          return "MipsISD::SHRL_DSP";
  case MipsISD::SETCC_DSP:         return "MipsISD::SETCC_DSP";
  case MipsISD::SELECT_CC_DSP:     return "MipsISD::SELECT_CC_DSP";
  case MipsISD::VALL_ZERO:         return "MipsISD::VALL_ZERO";
  case MipsISD::VANY_ZERO:         return "MipsISD::VANY_ZERO";
  case MipsISD::VALL_NONZERO:      return "MipsISD::VALL_NONZERO";
  case MipsISD::VANY_NONZERO:      return "MipsISD::VANY_NONZERO";
  case MipsISD::VCEQ:              return "MipsISD::VCEQ";
  case MipsISD::VCLE_S:            return "MipsISD::VCLE_S";
  case MipsISD::VCLE_U:            return "MipsISD::VCLE_U";
  case MipsISD::VCLT_S:            return "MipsISD::VCLT_S";
  case MipsISD::VCLT_U:            return "MipsISD::VCLT_U";
  case MipsISD::VSMAX:             return "MipsISD::VSMAX";
  case MipsISD::VSMIN:             return "MipsISD::VSMIN";
  case MipsISD::VUMAX:             return "MipsISD::VUMAX";
  case MipsISD::VUMIN:             return "MipsISD::VUMIN";
  case MipsISD::VEXTRACT_SEXT_ELT: return "MipsISD::VEXTRACT_SEXT_ELT";
  case MipsISD::VEXTRACT_ZEXT_ELT: return "MipsISD::VEXTRACT_ZEXT_ELT";
  case MipsISD::VNOR:              return "MipsISD::VNOR";
  case MipsISD::VSHF:              return "MipsISD::VSHF";
  case MipsISD::SHF:               return "MipsISD::SHF";
  case MipsISD::ILVEV:             return "MipsISD::ILVEV";
  case MipsISD::ILVOD:             return "MipsISD::ILVOD";
  case MipsISD::ILVL:              return "MipsISD::ILVL";
  case MipsISD::ILVR:              return "MipsISD::ILVR";
  case MipsISD::PCKEV:             return "MipsISD::PCKEV";
  case MipsISD::PCKOD:             return "MipsISD::PCKOD";
  case MipsISD::INSVE:             return "MipsISD::INSVE";
  case MipsISD::CBTS:              return "MipsISD::CBTS";
  case MipsISD::CBTU:              return "MipsISD::CBTU";
  case MipsISD::STACKTOCAP:        return "MipsISD::STACKTOCAP";
  case MipsISD::CheriJmpLink:      return "MipsISD::CheriJmpLink";
  case MipsISD::CapJmpLink:        return "MipsISD::CapJmpLink";
  case MipsISD::CapRet:            return "MipsISD::CapRet";
  }
  return nullptr;
}

MipsTargetLowering::MipsTargetLowering(const MipsTargetMachine &TM,
                                       const MipsSubtarget &STI)
    : TargetLowering(TM), Subtarget(STI), ABI(TM.getABI()) {
  // Mips does not have i1 type, so use i32 for
  // setcc operations results (slt, sgt, ...).
  setBooleanContents(ZeroOrOneBooleanContent);
  setBooleanVectorContents(ZeroOrNegativeOneBooleanContent);
  // The cmp.cond.fmt instruction in MIPS32r6/MIPS64r6 uses 0 and -1 like MSA
  // does. Integer booleans still use 0 and 1.
  if (Subtarget.hasMips32r6())
    setBooleanContents(ZeroOrOneBooleanContent,
                       ZeroOrNegativeOneBooleanContent);

  // Load extented operations for i1 types must be promoted
  for (MVT VT : MVT::integer_valuetypes()) {
    setLoadExtAction(ISD::EXTLOAD,  VT, MVT::i1,  Promote);
    setLoadExtAction(ISD::ZEXTLOAD, VT, MVT::i1,  Promote);
    setLoadExtAction(ISD::SEXTLOAD, VT, MVT::i1,  Promote);
  }

  // MIPS doesn't have extending float->double load/store.  Set LoadExtAction
  // for f32, f16
  for (MVT VT : MVT::fp_valuetypes()) {
    setLoadExtAction(ISD::EXTLOAD, VT, MVT::f32, Expand);
    setLoadExtAction(ISD::EXTLOAD, VT, MVT::f16, Expand);
  }

  // Set LoadExtAction for f16 vectors to Expand
  for (MVT VT : MVT::fp_vector_valuetypes()) {
    MVT F16VT = MVT::getVectorVT(MVT::f16, VT.getVectorNumElements());
    if (F16VT.isValid())
      setLoadExtAction(ISD::EXTLOAD, VT, F16VT, Expand);
  }

  setTruncStoreAction(MVT::f32, MVT::f16, Expand);
  setTruncStoreAction(MVT::f64, MVT::f16, Expand);

  setTruncStoreAction(MVT::f64, MVT::f32, Expand);

  // Used by legalize types to correctly generate the setcc result.
  // Without this, every float setcc comes with a AND/OR with the result,
  // we don't want this, since the fpcmp result goes to a flag register,
  // which is used implicitly by brcond and select operations.
  AddPromotedToType(ISD::SETCC, MVT::i1, MVT::i32);

  // Trap is an invalid instruction sequence
  setOperationAction(ISD::TRAP,               MVT::Other, Legal);
  if (Subtarget.isCheri()) {
    setOperationAction(ISD::ADDRSPACECAST,    MVT::iFATPTR, Custom);
    setOperationAction(ISD::ADDRSPACECAST,    MVT::i64, Custom);
  }

  // Mips Custom Operations
  setOperationAction(ISD::GlobalAddress,      MVT::iFATPTR,Custom);
  setOperationAction(ISD::BR_JT,              MVT::Other, Expand);
  setOperationAction(ISD::GlobalAddress,      MVT::i32,   Custom);
  setOperationAction(ISD::BlockAddress,       MVT::i32,   Custom);
  setOperationAction(ISD::GlobalTLSAddress,   MVT::i32,   Custom);
  setOperationAction(ISD::JumpTable,          MVT::i32,   Custom);
  setOperationAction(ISD::ConstantPool,       MVT::i32,   Custom);
  setOperationAction(ISD::SELECT,             MVT::f32,   Custom);
  setOperationAction(ISD::SELECT,             MVT::f64,   Custom);
  setOperationAction(ISD::SELECT,             MVT::i32,   Custom);
  setOperationAction(ISD::SETCC,              MVT::f32,   Custom);
  setOperationAction(ISD::SETCC,              MVT::f64,   Custom);
  setOperationAction(ISD::BRCOND,             MVT::Other, Custom);
  setOperationAction(ISD::FCOPYSIGN,          MVT::f32,   Custom);
  setOperationAction(ISD::FCOPYSIGN,          MVT::f64,   Custom);
  setOperationAction(ISD::FP_TO_SINT,         MVT::i32,   Custom);

  if (Subtarget.isGP64bit()) {
    setOperationAction(ISD::GlobalAddress,      MVT::i64,   Custom);
    setOperationAction(ISD::BlockAddress,       MVT::i64,   Custom);
    setOperationAction(ISD::GlobalTLSAddress,   MVT::i64,   Custom);
    setOperationAction(ISD::JumpTable,          MVT::i64,   Custom);
    setOperationAction(ISD::ConstantPool,       MVT::i64,   Custom);
    setOperationAction(ISD::SELECT,             MVT::i64,   Custom);
    setOperationAction(ISD::LOAD,               MVT::i64,   Custom);
    setOperationAction(ISD::STORE,              MVT::i64,   Custom);
    setOperationAction(ISD::FP_TO_SINT,         MVT::i64,   Custom);
    setOperationAction(ISD::SHL_PARTS,          MVT::i64,   Custom);
    setOperationAction(ISD::SRA_PARTS,          MVT::i64,   Custom);
    setOperationAction(ISD::SRL_PARTS,          MVT::i64,   Custom);
  }

  if (!Subtarget.isGP64bit()) {
    setOperationAction(ISD::SHL_PARTS,          MVT::i32,   Custom);
    setOperationAction(ISD::SRA_PARTS,          MVT::i32,   Custom);
    setOperationAction(ISD::SRL_PARTS,          MVT::i32,   Custom);
  }

  setOperationAction(ISD::EH_DWARF_CFA,         MVT::i32,   Custom);
  if (Subtarget.isGP64bit())
    setOperationAction(ISD::EH_DWARF_CFA,       MVT::i64,   Custom);

  setOperationAction(ISD::SDIV, MVT::i32, Expand);
  setOperationAction(ISD::SREM, MVT::i32, Expand);
  setOperationAction(ISD::UDIV, MVT::i32, Expand);
  setOperationAction(ISD::UREM, MVT::i32, Expand);
  setOperationAction(ISD::SDIV, MVT::i64, Expand);
  setOperationAction(ISD::SREM, MVT::i64, Expand);
  setOperationAction(ISD::UDIV, MVT::i64, Expand);
  setOperationAction(ISD::UREM, MVT::i64, Expand);

  // Operations not directly supported by Mips.
  setOperationAction(ISD::BR_CC,             MVT::f32,   Expand);
  setOperationAction(ISD::BR_CC,             MVT::f64,   Expand);
  setOperationAction(ISD::BR_CC,             MVT::i32,   Expand);
  setOperationAction(ISD::BR_CC,             MVT::i64,   Expand);
  setOperationAction(ISD::SELECT_CC,         MVT::i32,   Expand);
  setOperationAction(ISD::SELECT_CC,         MVT::i64,   Expand);
  setOperationAction(ISD::SELECT_CC,         MVT::f32,   Expand);
  setOperationAction(ISD::SELECT_CC,         MVT::f64,   Expand);
  setOperationAction(ISD::UINT_TO_FP,        MVT::i32,   Expand);
  setOperationAction(ISD::UINT_TO_FP,        MVT::i64,   Expand);
  setOperationAction(ISD::FP_TO_UINT,        MVT::i32,   Expand);
  setOperationAction(ISD::FP_TO_UINT,        MVT::i64,   Expand);
  setOperationAction(ISD::SIGN_EXTEND_INREG, MVT::i1,    Expand);
  if (Subtarget.hasCnMips()) {
    setOperationAction(ISD::CTPOP,           MVT::i32,   Legal);
    setOperationAction(ISD::CTPOP,           MVT::i64,   Legal);
  } else {
    setOperationAction(ISD::CTPOP,           MVT::i32,   Expand);
    setOperationAction(ISD::CTPOP,           MVT::i64,   Expand);
  }
  setOperationAction(ISD::CTTZ,              MVT::i32,   Expand);
  setOperationAction(ISD::CTTZ,              MVT::i64,   Expand);
  setOperationAction(ISD::ROTL,              MVT::i32,   Expand);
  setOperationAction(ISD::ROTL,              MVT::i64,   Expand);
  setOperationAction(ISD::DYNAMIC_STACKALLOC, MVT::i32,  Expand);
  setOperationAction(ISD::DYNAMIC_STACKALLOC, MVT::i64,  Expand);

  if (!Subtarget.hasMips32r2())
    setOperationAction(ISD::ROTR, MVT::i32,   Expand);

  if (!Subtarget.hasMips64r2())
    setOperationAction(ISD::ROTR, MVT::i64,   Expand);

  setOperationAction(ISD::FSIN,              MVT::f32,   Expand);
  setOperationAction(ISD::FSIN,              MVT::f64,   Expand);
  setOperationAction(ISD::FCOS,              MVT::f32,   Expand);
  setOperationAction(ISD::FCOS,              MVT::f64,   Expand);
  setOperationAction(ISD::FSINCOS,           MVT::f32,   Expand);
  setOperationAction(ISD::FSINCOS,           MVT::f64,   Expand);
  setOperationAction(ISD::FPOWI,             MVT::f32,   Expand);
  setOperationAction(ISD::FPOW,              MVT::f32,   Expand);
  setOperationAction(ISD::FPOW,              MVT::f64,   Expand);
  setOperationAction(ISD::FLOG,              MVT::f32,   Expand);
  setOperationAction(ISD::FLOG2,             MVT::f32,   Expand);
  setOperationAction(ISD::FLOG10,            MVT::f32,   Expand);
  setOperationAction(ISD::FEXP,              MVT::f32,   Expand);
  setOperationAction(ISD::FMA,               MVT::f32,   Expand);
  setOperationAction(ISD::FMA,               MVT::f64,   Expand);
  setOperationAction(ISD::FREM,              MVT::f32,   Expand);
  setOperationAction(ISD::FREM,              MVT::f64,   Expand);

  // Lower f16 conversion operations into library calls
  setOperationAction(ISD::FP16_TO_FP,        MVT::f32,   Expand);
  setOperationAction(ISD::FP_TO_FP16,        MVT::f32,   Expand);
  setOperationAction(ISD::FP16_TO_FP,        MVT::f64,   Expand);
  setOperationAction(ISD::FP_TO_FP16,        MVT::f64,   Expand);

  setOperationAction(ISD::EH_RETURN, MVT::Other, Custom);

  setOperationAction(ISD::VASTART,           MVT::Other, Custom);
  setOperationAction(ISD::VAARG,             MVT::Other, Custom);
  if (ABI.IsCheriSandbox())
    setOperationAction(ISD::VACOPY,          MVT::Other, Custom);
  else
    setOperationAction(ISD::VACOPY,          MVT::Other, Expand);
  setOperationAction(ISD::VAEND,             MVT::Other, Expand);

  // Use the default for now
  setOperationAction(ISD::STACKSAVE,         MVT::Other, Expand);
  setOperationAction(ISD::STACKRESTORE,      MVT::Other, Expand);

  if (!Subtarget.isGP64bit()) {
    setOperationAction(ISD::ATOMIC_LOAD,     MVT::i64,   Expand);
    setOperationAction(ISD::ATOMIC_STORE,    MVT::i64,   Expand);
  }


  if (!Subtarget.hasMips32r2()) {
    setOperationAction(ISD::SIGN_EXTEND_INREG, MVT::i8,  Expand);
    setOperationAction(ISD::SIGN_EXTEND_INREG, MVT::i16, Expand);
  }

  // MIPS16 lacks MIPS32's clz and clo instructions.
  if (!Subtarget.hasMips32() || Subtarget.inMips16Mode())
    setOperationAction(ISD::CTLZ, MVT::i32, Expand);
  if (!Subtarget.hasMips64())
    setOperationAction(ISD::CTLZ, MVT::i64, Expand);

  if (!Subtarget.hasMips32r2())
    setOperationAction(ISD::BSWAP, MVT::i32, Expand);
  if (!Subtarget.hasMips64r2())
    setOperationAction(ISD::BSWAP, MVT::i64, Expand);

  if (Subtarget.isGP64bit()) {
    setLoadExtAction(ISD::SEXTLOAD, MVT::i64, MVT::i32, Custom);
    setLoadExtAction(ISD::ZEXTLOAD, MVT::i64, MVT::i32, Custom);
    setLoadExtAction(ISD::EXTLOAD, MVT::i64, MVT::i32, Custom);
    setTruncStoreAction(MVT::i64, MVT::i32, Custom);
  }

  setOperationAction(ISD::TRAP, MVT::Other, Legal);

  setTargetDAGCombine(ISD::SDIVREM);
  setTargetDAGCombine(ISD::UDIVREM);
  setTargetDAGCombine(ISD::SELECT);
  setTargetDAGCombine(ISD::AND);
  setTargetDAGCombine(ISD::OR);
  setTargetDAGCombine(ISD::ADD);
  setTargetDAGCombine(ISD::AssertZext);

  if (ABI.IsO32()) {
    // These libcalls are not available in 32-bit.
    setLibcallName(RTLIB::SHL_I128, nullptr);
    setLibcallName(RTLIB::SRL_I128, nullptr);
    setLibcallName(RTLIB::SRA_I128, nullptr);
  }

  setMinFunctionAlignment(Subtarget.isGP64bit() ? 3 : 2);

  // The arguments on the stack are defined in terms of 4-byte slots on O32
  // and 8-byte slots on N32/N64.
  setMinStackArgumentAlignment((ABI.IsN32() || ABI.IsN64()) ? 8 : 4);

  setStackPointerRegisterToSaveRestore(ABI.IsN64() ? Mips::SP_64 : Mips::SP);

  MaxStoresPerMemcpy = 16;

  isMicroMips = Subtarget.inMicroMipsMode();
}

const MipsTargetLowering *MipsTargetLowering::create(const MipsTargetMachine &TM,
                                                     const MipsSubtarget &STI) {
  if (STI.inMips16Mode())
    return llvm::createMips16TargetLowering(TM, STI);

  return llvm::createMipsSETargetLowering(TM, STI);
}

// Create a fast isel object.
FastISel *
MipsTargetLowering::createFastISel(FunctionLoweringInfo &funcInfo,
                                  const TargetLibraryInfo *libInfo) const {
  const MipsTargetMachine &TM =
      static_cast<const MipsTargetMachine &>(funcInfo.MF->getTarget());

  // We support only the standard encoding [MIPS32,MIPS32R5] ISAs.
  bool UseFastISel = TM.Options.EnableFastISel && Subtarget.hasMips32() &&
                     !Subtarget.hasMips32r6() && !Subtarget.inMips16Mode() &&
                     !Subtarget.inMicroMipsMode();

  // Disable if we don't generate PIC or the ABI isn't O32.
  if (!TM.isPositionIndependent() || !TM.getABI().IsO32())
    UseFastISel = false;

  return UseFastISel ? Mips::createFastISel(funcInfo, libInfo) : nullptr;
}

EVT MipsTargetLowering::getSetCCResultType(const DataLayout &, LLVMContext &,
                                           EVT VT) const {
  if (!VT.isVector())
    return MVT::i32;
  return VT.changeVectorElementTypeToInteger();
}

static SDValue performDivRemCombine(SDNode *N, SelectionDAG &DAG,
                                    TargetLowering::DAGCombinerInfo &DCI,
                                    const MipsSubtarget &Subtarget) {
  if (DCI.isBeforeLegalizeOps())
    return SDValue();

  EVT Ty = N->getValueType(0);
  unsigned LO = (Ty == MVT::i32) ? Mips::LO0 : Mips::LO0_64;
  unsigned HI = (Ty == MVT::i32) ? Mips::HI0 : Mips::HI0_64;
  unsigned Opc = N->getOpcode() == ISD::SDIVREM ? MipsISD::DivRem16 :
                                                  MipsISD::DivRemU16;
  SDLoc DL(N);

  SDValue DivRem = DAG.getNode(Opc, DL, MVT::Glue,
                               N->getOperand(0), N->getOperand(1));
  SDValue InChain = DAG.getEntryNode();
  SDValue InGlue = DivRem;

  // insert MFLO
  if (N->hasAnyUseOfValue(0)) {
    SDValue CopyFromLo = DAG.getCopyFromReg(InChain, DL, LO, Ty,
                                            InGlue);
    DAG.ReplaceAllUsesOfValueWith(SDValue(N, 0), CopyFromLo);
    InChain = CopyFromLo.getValue(1);
    InGlue = CopyFromLo.getValue(2);
  }

  // insert MFHI
  if (N->hasAnyUseOfValue(1)) {
    SDValue CopyFromHi = DAG.getCopyFromReg(InChain, DL,
                                            HI, Ty, InGlue);
    DAG.ReplaceAllUsesOfValueWith(SDValue(N, 1), CopyFromHi);
  }

  return SDValue();
}

static Mips::CondCode condCodeToFCC(ISD::CondCode CC) {
  switch (CC) {
  default: llvm_unreachable("Unknown fp condition code!");
  case ISD::SETEQ:
  case ISD::SETOEQ: return Mips::FCOND_OEQ;
  case ISD::SETUNE: return Mips::FCOND_UNE;
  case ISD::SETLT:
  case ISD::SETOLT: return Mips::FCOND_OLT;
  case ISD::SETGT:
  case ISD::SETOGT: return Mips::FCOND_OGT;
  case ISD::SETLE:
  case ISD::SETOLE: return Mips::FCOND_OLE;
  case ISD::SETGE:
  case ISD::SETOGE: return Mips::FCOND_OGE;
  case ISD::SETULT: return Mips::FCOND_ULT;
  case ISD::SETULE: return Mips::FCOND_ULE;
  case ISD::SETUGT: return Mips::FCOND_UGT;
  case ISD::SETUGE: return Mips::FCOND_UGE;
  case ISD::SETUO:  return Mips::FCOND_UN;
  case ISD::SETO:   return Mips::FCOND_OR;
  case ISD::SETNE:
  case ISD::SETONE: return Mips::FCOND_ONE;
  case ISD::SETUEQ: return Mips::FCOND_UEQ;
  }
}


/// This function returns true if the floating point conditional branches and
/// conditional moves which use condition code CC should be inverted.
static bool invertFPCondCodeUser(Mips::CondCode CC) {
  if (CC >= Mips::FCOND_F && CC <= Mips::FCOND_NGT)
    return false;

  assert((CC >= Mips::FCOND_T && CC <= Mips::FCOND_GT) &&
         "Illegal Condition Code");

  return true;
}

// Creates and returns an FPCmp node from a setcc node.
// Returns Op if setcc is not a floating point comparison.
static SDValue createFPCmp(SelectionDAG &DAG, const SDValue &Op) {
  // must be a SETCC node
  if (Op.getOpcode() != ISD::SETCC)
    return Op;

  SDValue LHS = Op.getOperand(0);

  if (!LHS.getValueType().isFloatingPoint())
    return Op;

  SDValue RHS = Op.getOperand(1);
  SDLoc DL(Op);

  // Assume the 3rd operand is a CondCodeSDNode. Add code to check the type of
  // node if necessary.
  ISD::CondCode CC = cast<CondCodeSDNode>(Op.getOperand(2))->get();

  return DAG.getNode(MipsISD::FPCmp, DL, MVT::Glue, LHS, RHS,
                     DAG.getConstant(condCodeToFCC(CC), DL, MVT::i32));
}

// Creates and returns a CMovFPT/F node.
static SDValue createCMovFP(SelectionDAG &DAG, SDValue Cond, SDValue True,
                            SDValue False, const SDLoc &DL) {
  ConstantSDNode *CC = cast<ConstantSDNode>(Cond.getOperand(2));
  bool invert = invertFPCondCodeUser((Mips::CondCode)CC->getSExtValue());
  SDValue FCC0 = DAG.getRegister(Mips::FCC0, MVT::i32);

  return DAG.getNode((invert ? MipsISD::CMovFP_F : MipsISD::CMovFP_T), DL,
                     True.getValueType(), True, FCC0, False, Cond);
}

static SDValue performSELECTCombine(SDNode *N, SelectionDAG &DAG,
                                    TargetLowering::DAGCombinerInfo &DCI,
                                    const MipsSubtarget &Subtarget) {
  if (DCI.isBeforeLegalizeOps())
    return SDValue();

  SDValue SetCC = N->getOperand(0);

  if ((SetCC.getOpcode() != ISD::SETCC) ||
      !SetCC.getOperand(0).getValueType().isInteger())
    return SDValue();

  SDValue False = N->getOperand(2);
  EVT FalseTy = False.getValueType();

  if (!FalseTy.isInteger())
    return SDValue();

  ConstantSDNode *FalseC = dyn_cast<ConstantSDNode>(False);

  // If the RHS (False) is 0, we swap the order of the operands
  // of ISD::SELECT (obviously also inverting the condition) so that we can
  // take advantage of conditional moves using the $0 register.
  // Example:
  //   return (a != 0) ? x : 0;
  //     load $reg, x
  //     movz $reg, $0, a
  if (!FalseC)
    return SDValue();

  const SDLoc DL(N);

  if (!FalseC->getZExtValue()) {
    ISD::CondCode CC = cast<CondCodeSDNode>(SetCC.getOperand(2))->get();
    SDValue True = N->getOperand(1);

    SetCC = DAG.getSetCC(DL, SetCC.getValueType(), SetCC.getOperand(0),
                         SetCC.getOperand(1), ISD::getSetCCInverse(CC, true));

    return DAG.getNode(ISD::SELECT, DL, FalseTy, SetCC, False, True);
  }

  // If both operands are integer constants there's a possibility that we
  // can do some interesting optimizations.
  SDValue True = N->getOperand(1);
  ConstantSDNode *TrueC = dyn_cast<ConstantSDNode>(True);

  if (!TrueC || !True.getValueType().isInteger())
    return SDValue();

  // We'll also ignore MVT::i64 operands as this optimizations proves
  // to be ineffective because of the required sign extensions as the result
  // of a SETCC operator is always MVT::i32 for non-vector types.
  if (True.getValueType() == MVT::i64)
    return SDValue();

  int64_t Diff = TrueC->getSExtValue() - FalseC->getSExtValue();

  // 1)  (a < x) ? y : y-1
  //  slti $reg1, a, x
  //  addiu $reg2, $reg1, y-1
  if (Diff == 1)
    return DAG.getNode(ISD::ADD, DL, SetCC.getValueType(), SetCC, False);

  // 2)  (a < x) ? y-1 : y
  //  slti $reg1, a, x
  //  xor $reg1, $reg1, 1
  //  addiu $reg2, $reg1, y-1
  if (Diff == -1) {
    ISD::CondCode CC = cast<CondCodeSDNode>(SetCC.getOperand(2))->get();
    SetCC = DAG.getSetCC(DL, SetCC.getValueType(), SetCC.getOperand(0),
                         SetCC.getOperand(1), ISD::getSetCCInverse(CC, true));
    return DAG.getNode(ISD::ADD, DL, SetCC.getValueType(), SetCC, True);
  }

  // Couldn't optimize.
  return SDValue();
}

static SDValue performCMovFPCombine(SDNode *N, SelectionDAG &DAG,
                                    TargetLowering::DAGCombinerInfo &DCI,
                                    const MipsSubtarget &Subtarget) {
  if (DCI.isBeforeLegalizeOps())
    return SDValue();

  SDValue ValueIfTrue = N->getOperand(0), ValueIfFalse = N->getOperand(2);

  ConstantSDNode *FalseC = dyn_cast<ConstantSDNode>(ValueIfFalse);
  if (!FalseC || FalseC->getZExtValue())
    return SDValue();

  // Since RHS (False) is 0, we swap the order of the True/False operands
  // (obviously also inverting the condition) so that we can
  // take advantage of conditional moves using the $0 register.
  // Example:
  //   return (a != 0) ? x : 0;
  //     load $reg, x
  //     movz $reg, $0, a
  unsigned Opc = (N->getOpcode() == MipsISD::CMovFP_T) ? MipsISD::CMovFP_F :
                                                         MipsISD::CMovFP_T;

  SDValue FCC = N->getOperand(1), Glue = N->getOperand(3);
  return DAG.getNode(Opc, SDLoc(N), ValueIfFalse.getValueType(),
                     ValueIfFalse, FCC, ValueIfTrue, Glue);
}

static SDValue performANDCombine(SDNode *N, SelectionDAG &DAG,
                                 TargetLowering::DAGCombinerInfo &DCI,
                                 const MipsSubtarget &Subtarget) {
  // Pattern match EXT.
  //  $dst = and ((sra or srl) $src , pos), (2**size - 1)
  //  => ext $dst, $src, size, pos
  if (DCI.isBeforeLegalizeOps() || !Subtarget.hasExtractInsert())
    return SDValue();

  SDValue ShiftRight = N->getOperand(0), Mask = N->getOperand(1);
  unsigned ShiftRightOpc = ShiftRight.getOpcode();

  // Op's first operand must be a shift right.
  if (ShiftRightOpc != ISD::SRA && ShiftRightOpc != ISD::SRL)
    return SDValue();

  // The second operand of the shift must be an immediate.
  ConstantSDNode *CN;
  if (!(CN = dyn_cast<ConstantSDNode>(ShiftRight.getOperand(1))))
    return SDValue();

  uint64_t Pos = CN->getZExtValue();
  uint64_t SMPos, SMSize;

  // Op's second operand must be a shifted mask.
  if (!(CN = dyn_cast<ConstantSDNode>(Mask)) ||
      !isShiftedMask(CN->getZExtValue(), SMPos, SMSize))
    return SDValue();

  // Return if the shifted mask does not start at bit 0 or the sum of its size
  // and Pos exceeds the word's size.
  EVT ValTy = N->getValueType(0);
  if (SMPos != 0 || Pos + SMSize > ValTy.getSizeInBits())
    return SDValue();

  SDLoc DL(N);
  return DAG.getNode(MipsISD::Ext, DL, ValTy,
                     ShiftRight.getOperand(0),
                     DAG.getConstant(Pos, DL, MVT::i32),
                     DAG.getConstant(SMSize, DL, MVT::i32));
}

static SDValue performORCombine(SDNode *N, SelectionDAG &DAG,
                                TargetLowering::DAGCombinerInfo &DCI,
                                const MipsSubtarget &Subtarget) {
  // Pattern match INS.
  //  $dst = or (and $src1 , mask0), (and (shl $src, pos), mask1),
  //  where mask1 = (2**size - 1) << pos, mask0 = ~mask1
  //  => ins $dst, $src, size, pos, $src1
  if (DCI.isBeforeLegalizeOps() || !Subtarget.hasExtractInsert())
    return SDValue();

  SDValue And0 = N->getOperand(0), And1 = N->getOperand(1);
  uint64_t SMPos0, SMSize0, SMPos1, SMSize1;
  ConstantSDNode *CN;

  // See if Op's first operand matches (and $src1 , mask0).
  if (And0.getOpcode() != ISD::AND)
    return SDValue();

  if (!(CN = dyn_cast<ConstantSDNode>(And0.getOperand(1))) ||
      !isShiftedMask(~CN->getSExtValue(), SMPos0, SMSize0))
    return SDValue();

  // See if Op's second operand matches (and (shl $src, pos), mask1).
  if (And1.getOpcode() != ISD::AND)
    return SDValue();

  if (!(CN = dyn_cast<ConstantSDNode>(And1.getOperand(1))) ||
      !isShiftedMask(CN->getZExtValue(), SMPos1, SMSize1))
    return SDValue();

  // The shift masks must have the same position and size.
  if (SMPos0 != SMPos1 || SMSize0 != SMSize1)
    return SDValue();

  SDValue Shl = And1.getOperand(0);
  if (Shl.getOpcode() != ISD::SHL)
    return SDValue();

  if (!(CN = dyn_cast<ConstantSDNode>(Shl.getOperand(1))))
    return SDValue();

  unsigned Shamt = CN->getZExtValue();

  // Return if the shift amount and the first bit position of mask are not the
  // same.
  EVT ValTy = N->getValueType(0);
  if ((Shamt != SMPos0) || (SMPos0 + SMSize0 > ValTy.getSizeInBits()))
    return SDValue();

  SDLoc DL(N);
  return DAG.getNode(MipsISD::Ins, DL, ValTy, Shl.getOperand(0),
                     DAG.getConstant(SMPos0, DL, MVT::i32),
                     DAG.getConstant(SMSize0, DL, MVT::i32),
                     And0.getOperand(0));
}

static SDValue performADDCombine(SDNode *N, SelectionDAG &DAG,
                                 TargetLowering::DAGCombinerInfo &DCI,
                                 const MipsSubtarget &Subtarget) {
  // (add v0, (add v1, abs_lo(tjt))) => (add (add v0, v1), abs_lo(tjt))

  if (DCI.isBeforeLegalizeOps())
    return SDValue();

  SDValue Add = N->getOperand(1);

  if (Add.getOpcode() != ISD::ADD)
    return SDValue();

  SDValue Lo = Add.getOperand(1);

  if ((Lo.getOpcode() != MipsISD::Lo) ||
      (Lo.getOperand(0).getOpcode() != ISD::TargetJumpTable))
    return SDValue();

  EVT ValTy = N->getValueType(0);
  SDLoc DL(N);

  SDValue Add1 = DAG.getNode(ISD::ADD, DL, ValTy, N->getOperand(0),
                             Add.getOperand(0));
  return DAG.getNode(ISD::ADD, DL, ValTy, Add1, Lo);
}

static SDValue performAssertZextCombine(SDNode *N, SelectionDAG &DAG,
                                        TargetLowering::DAGCombinerInfo &DCI,
                                        const MipsSubtarget &Subtarget) {
  SDValue N0 = N->getOperand(0);
  EVT NarrowerVT = cast<VTSDNode>(N->getOperand(1))->getVT();

  if (N0.getOpcode() != ISD::TRUNCATE)
    return SDValue();

  if (N0.getOperand(0).getOpcode() != ISD::AssertZext)
    return SDValue();

  // fold (AssertZext (trunc (AssertZext x))) -> (trunc (AssertZext x))
  // if the type of the extension of the innermost AssertZext node is
  // smaller from that of the outermost node, eg:
  // (AssertZext:i32 (trunc:i32 (AssertZext:i64 X, i32)), i8)
  //   -> (trunc:i32 (AssertZext X, i8))
  SDValue WiderAssertZext = N0.getOperand(0);
  EVT WiderVT = cast<VTSDNode>(WiderAssertZext->getOperand(1))->getVT();

  if (NarrowerVT.bitsLT(WiderVT)) {
    SDValue NewAssertZext = DAG.getNode(
        ISD::AssertZext, SDLoc(N), WiderAssertZext.getValueType(),
        WiderAssertZext.getOperand(0), DAG.getValueType(NarrowerVT));
    return DAG.getNode(ISD::TRUNCATE, SDLoc(N), N->getValueType(0),
                       NewAssertZext);
  }

  return SDValue();
}

SDValue  MipsTargetLowering::PerformDAGCombine(SDNode *N, DAGCombinerInfo &DCI)
  const {
  SelectionDAG &DAG = DCI.DAG;
  unsigned Opc = N->getOpcode();

  switch (Opc) {
  default: break;
  case ISD::SDIVREM:
  case ISD::UDIVREM:
    return performDivRemCombine(N, DAG, DCI, Subtarget);
  case ISD::SELECT:
    return performSELECTCombine(N, DAG, DCI, Subtarget);
  case MipsISD::CMovFP_F:
  case MipsISD::CMovFP_T:
    return performCMovFPCombine(N, DAG, DCI, Subtarget);
  case ISD::AND:
    return performANDCombine(N, DAG, DCI, Subtarget);
  case ISD::OR:
    return performORCombine(N, DAG, DCI, Subtarget);
  case ISD::ADD:
    return performADDCombine(N, DAG, DCI, Subtarget);
  case ISD::AssertZext:
    return performAssertZextCombine(N, DAG, DCI, Subtarget);
  }

  return SDValue();
}

bool MipsTargetLowering::isCheapToSpeculateCttz() const {
  return Subtarget.hasMips32();
}

bool MipsTargetLowering::isCheapToSpeculateCtlz() const {
  return Subtarget.hasMips32();
}

void
MipsTargetLowering::LowerOperationWrapper(SDNode *N,
                                          SmallVectorImpl<SDValue> &Results,
                                          SelectionDAG &DAG) const {
  SDValue Res = LowerOperation(SDValue(N, 0), DAG);

  for (unsigned I = 0, E = Res->getNumValues(); I != E; ++I)
    Results.push_back(Res.getValue(I));
}

void
MipsTargetLowering::ReplaceNodeResults(SDNode *N,
                                       SmallVectorImpl<SDValue> &Results,
                                       SelectionDAG &DAG) const {
  return LowerOperationWrapper(N, Results, DAG);
}

SDValue MipsTargetLowering::
LowerOperation(SDValue Op, SelectionDAG &DAG) const
{
  switch (Op.getOpcode())
  {
  case ISD::ADDRSPACECAST:      return lowerADDRSPACECAST(Op, DAG);
  case ISD::BRCOND:             return lowerBRCOND(Op, DAG);
  case ISD::ConstantPool:       return lowerConstantPool(Op, DAG);
  case ISD::GlobalAddress:      return lowerGlobalAddress(Op, DAG);
  case ISD::BlockAddress:       return lowerBlockAddress(Op, DAG);
  case ISD::GlobalTLSAddress:   return lowerGlobalTLSAddress(Op, DAG);
  case ISD::JumpTable:          return lowerJumpTable(Op, DAG);
  case ISD::SELECT:             return lowerSELECT(Op, DAG);
  case ISD::SETCC:              return lowerSETCC(Op, DAG);
  case ISD::VASTART:            return lowerVASTART(Op, DAG);
  case ISD::VAARG:              return lowerVAARG(Op, DAG);
  case ISD::VACOPY:             return lowerVACOPY(Op, DAG);
  case ISD::FCOPYSIGN:          return lowerFCOPYSIGN(Op, DAG);
  case ISD::FRAMEADDR:          return lowerFRAMEADDR(Op, DAG);
  case ISD::RETURNADDR:         return lowerRETURNADDR(Op, DAG);
  case ISD::EH_RETURN:          return lowerEH_RETURN(Op, DAG);
  case ISD::ATOMIC_FENCE:       return lowerATOMIC_FENCE(Op, DAG);
  case ISD::SHL_PARTS:          return lowerShiftLeftParts(Op, DAG);
  case ISD::SRA_PARTS:          return lowerShiftRightParts(Op, DAG, true);
  case ISD::SRL_PARTS:          return lowerShiftRightParts(Op, DAG, false);
  case ISD::LOAD:               return lowerLOAD(Op, DAG);
  case ISD::STORE:              return lowerSTORE(Op, DAG);
  case ISD::EH_DWARF_CFA:       return lowerEH_DWARF_CFA(Op, DAG);
  case ISD::FP_TO_SINT:         return lowerFP_TO_SINT(Op, DAG);
  }
  return SDValue();
}

//===----------------------------------------------------------------------===//
//  Lower helper functions
//===----------------------------------------------------------------------===//

// addLiveIn - This helper function adds the specified physical register to the
// MachineFunction as a live in value.  It also creates a corresponding
// virtual register for it.
static unsigned
addLiveIn(MachineFunction &MF, unsigned PReg, const TargetRegisterClass *RC)
{
  unsigned VReg = MF.getRegInfo().createVirtualRegister(RC);
  MF.getRegInfo().addLiveIn(PReg, VReg);
  return VReg;
}

static MachineBasicBlock *insertDivByZeroTrap(MachineInstr &MI,
                                              MachineBasicBlock &MBB,
                                              const TargetInstrInfo &TII,
                                              bool Is64Bit, bool IsMicroMips) {
  if (NoZeroDivCheck)
    return &MBB;

  // Insert instruction "teq $divisor_reg, $zero, 7".
  MachineBasicBlock::iterator I(MI);
  MachineInstrBuilder MIB;
  MachineOperand &Divisor = MI.getOperand(2);
  MIB = BuildMI(MBB, std::next(I), MI.getDebugLoc(),
                TII.get(IsMicroMips ? Mips::TEQ_MM : Mips::TEQ))
            .addReg(Divisor.getReg(), getKillRegState(Divisor.isKill()))
            .addReg(Mips::ZERO)
            .addImm(7);

  // Use the 32-bit sub-register if this is a 64-bit division.
  if (Is64Bit)
    MIB->getOperand(0).setSubReg(Mips::sub_32);

  // Clear Divisor's kill flag.
  Divisor.setIsKill(false);

  // We would normally delete the original instruction here but in this case
  // we only needed to inject an additional instruction rather than replace it.

  return &MBB;
}

MachineBasicBlock *
MipsTargetLowering::EmitInstrWithCustomInserter(MachineInstr &MI,
                                                MachineBasicBlock *BB) const {
  switch (MI.getOpcode()) {
  default:
    llvm_unreachable("Unexpected instr type to insert");
  case Mips::ATOMIC_LOAD_ADD_I8:
  case Mips::CAP_ATOMIC_LOAD_ADD_I8:
    return emitAtomicBinaryPartword(MI, BB, 1, Mips::ADDu);
  case Mips::ATOMIC_LOAD_ADD_I16:
  case Mips::CAP_ATOMIC_LOAD_ADD_I16:
    return emitAtomicBinaryPartword(MI, BB, 2, Mips::ADDu);
  case Mips::ATOMIC_LOAD_ADD_I32:
  case Mips::CAP_ATOMIC_LOAD_ADD_I32:
    return emitAtomicBinary(MI, BB, 4, Mips::ADDu);
  case Mips::ATOMIC_LOAD_ADD_I64:
  case Mips::CAP_ATOMIC_LOAD_ADD_I64:
    return emitAtomicBinary(MI, BB, 8, Mips::DADDu);

  case Mips::ATOMIC_LOAD_AND_I8:
  case Mips::CAP_ATOMIC_LOAD_AND_I8:
    return emitAtomicBinaryPartword(MI, BB, 1, Mips::AND);
  case Mips::ATOMIC_LOAD_AND_I16:
  case Mips::CAP_ATOMIC_LOAD_AND_I16:
    return emitAtomicBinaryPartword(MI, BB, 2, Mips::AND);
  case Mips::ATOMIC_LOAD_AND_I32:
  case Mips::CAP_ATOMIC_LOAD_AND_I32:
    return emitAtomicBinary(MI, BB, 4, Mips::AND);
  case Mips::ATOMIC_LOAD_AND_I64:
  case Mips::CAP_ATOMIC_LOAD_AND_I64:
    return emitAtomicBinary(MI, BB, 8, Mips::AND64);

  case Mips::ATOMIC_LOAD_OR_I8:
  case Mips::CAP_ATOMIC_LOAD_OR_I8:
    return emitAtomicBinaryPartword(MI, BB, 1, Mips::OR);
  case Mips::ATOMIC_LOAD_OR_I16:
  case Mips::CAP_ATOMIC_LOAD_OR_I16:
    return emitAtomicBinaryPartword(MI, BB, 2, Mips::OR);
  case Mips::ATOMIC_LOAD_OR_I32:
  case Mips::CAP_ATOMIC_LOAD_OR_I32:
    return emitAtomicBinary(MI, BB, 4, Mips::OR);
  case Mips::ATOMIC_LOAD_OR_I64:
  case Mips::CAP_ATOMIC_LOAD_OR_I64:
    return emitAtomicBinary(MI, BB, 8, Mips::OR64);

  case Mips::ATOMIC_LOAD_XOR_I8:
  case Mips::CAP_ATOMIC_LOAD_XOR_I8:
    return emitAtomicBinaryPartword(MI, BB, 1, Mips::XOR);
  case Mips::ATOMIC_LOAD_XOR_I16:
  case Mips::CAP_ATOMIC_LOAD_XOR_I16:
    return emitAtomicBinaryPartword(MI, BB, 2, Mips::XOR);
  case Mips::ATOMIC_LOAD_XOR_I32:
  case Mips::CAP_ATOMIC_LOAD_XOR_I32:
    return emitAtomicBinary(MI, BB, 4, Mips::XOR);
  case Mips::ATOMIC_LOAD_XOR_I64:
  case Mips::CAP_ATOMIC_LOAD_XOR_I64:
    return emitAtomicBinary(MI, BB, 8, Mips::XOR64);

  case Mips::ATOMIC_LOAD_NAND_I8:
  case Mips::CAP_ATOMIC_LOAD_NAND_I8:
    return emitAtomicBinaryPartword(MI, BB, 1, 0, true);
  case Mips::ATOMIC_LOAD_NAND_I16:
  case Mips::CAP_ATOMIC_LOAD_NAND_I16:
    return emitAtomicBinaryPartword(MI, BB, 2, 0, true);
  case Mips::ATOMIC_LOAD_NAND_I32:
  case Mips::CAP_ATOMIC_LOAD_NAND_I32:
    return emitAtomicBinary(MI, BB, 4, 0, true);
  case Mips::ATOMIC_LOAD_NAND_I64:
  case Mips::CAP_ATOMIC_LOAD_NAND_I64:
    return emitAtomicBinary(MI, BB, 8, 0, true);

  case Mips::ATOMIC_LOAD_SUB_I8:
  case Mips::CAP_ATOMIC_LOAD_SUB_I8:
    return emitAtomicBinaryPartword(MI, BB, 1, Mips::SUBu);
  case Mips::ATOMIC_LOAD_SUB_I16:
  case Mips::CAP_ATOMIC_LOAD_SUB_I16:
    return emitAtomicBinaryPartword(MI, BB, 2, Mips::SUBu);
  case Mips::ATOMIC_LOAD_SUB_I32:
  case Mips::CAP_ATOMIC_LOAD_SUB_I32:
    return emitAtomicBinary(MI, BB, 4, Mips::SUBu);
  case Mips::ATOMIC_LOAD_SUB_I64:
  case Mips::CAP_ATOMIC_LOAD_SUB_I64:
    return emitAtomicBinary(MI, BB, 8, Mips::DSUBu);

  case Mips::ATOMIC_SWAP_I8:
  case Mips::CAP_ATOMIC_SWAP_I8:
    return emitAtomicBinaryPartword(MI, BB, 1, 0);
  case Mips::ATOMIC_SWAP_I16:
  case Mips::CAP_ATOMIC_SWAP_I16:
    return emitAtomicBinaryPartword(MI, BB, 2, 0);
  case Mips::ATOMIC_SWAP_I32:
  case Mips::CAP_ATOMIC_SWAP_I32:
    return emitAtomicBinary(MI, BB, 4, 0);
  case Mips::ATOMIC_SWAP_I64:
  case Mips::CAP_ATOMIC_SWAP_I64:
    return emitAtomicBinary(MI, BB, 8, 0);

<<<<<<< HEAD
  case Mips::ATOMIC_CMP_SWAP_I8:
  case Mips::CAP_ATOMIC_CMP_SWAP_I8:
    return emitAtomicCmpSwapPartword(MI, BB, 1);
  case Mips::ATOMIC_CMP_SWAP_I16:
  case Mips::CAP_ATOMIC_CMP_SWAP_I16:
    return emitAtomicCmpSwapPartword(MI, BB, 2);
  case Mips::ATOMIC_CMP_SWAP_I32:
  case Mips::CAP_ATOMIC_CMP_SWAP_I32:
    return emitAtomicCmpSwap(MI, BB, 4);
  case Mips::ATOMIC_CMP_SWAP_I64:
  case Mips::CAP_ATOMIC_CMP_SWAP_I64:
    return emitAtomicCmpSwap(MI, BB, 8);
=======
  case Mips::ATOMIC_CMP_SWAP_I8_PSEUDO:
    return emitAtomicCmpSwapPartword(MI, BB, 1);
  case Mips::ATOMIC_CMP_SWAP_I16_PSEUDO:
    return emitAtomicCmpSwapPartword(MI, BB, 2);

>>>>>>> a53106e8
  case Mips::PseudoSDIV:
  case Mips::PseudoUDIV:
  case Mips::DIV:
  case Mips::DIVU:
  case Mips::MOD:
  case Mips::MODU:
    return insertDivByZeroTrap(MI, *BB, *Subtarget.getInstrInfo(), false,
                               false);
  case Mips::SDIV_MM_Pseudo:
  case Mips::UDIV_MM_Pseudo:
  case Mips::SDIV_MM:
  case Mips::UDIV_MM:
  case Mips::DIV_MMR6:
  case Mips::DIVU_MMR6:
  case Mips::MOD_MMR6:
  case Mips::MODU_MMR6:
    return insertDivByZeroTrap(MI, *BB, *Subtarget.getInstrInfo(), false, true);
  case Mips::PseudoDSDIV:
  case Mips::PseudoDUDIV:
  case Mips::DDIV:
  case Mips::DDIVU:
  case Mips::DMOD:
  case Mips::DMODU:
    return insertDivByZeroTrap(MI, *BB, *Subtarget.getInstrInfo(), true, false);
  case Mips::DDIV_MM64R6:
  case Mips::DDIVU_MM64R6:
  case Mips::DMOD_MM64R6:
  case Mips::DMODU_MM64R6:
    return insertDivByZeroTrap(MI, *BB, *Subtarget.getInstrInfo(), true, true);
  case Mips::SEL_D:
  case Mips::SEL_D_MMR6:
    return emitSEL_D(MI, BB);

  case Mips::PseudoSELECT_I:
  case Mips::PseudoSELECT_I64:
  case Mips::PseudoSELECT_S:
  case Mips::PseudoSELECT_D32:
  case Mips::PseudoSELECT_D64:
    return emitPseudoSELECT(MI, BB, false, Mips::BNE);
  case Mips::PseudoSELECTFP_F_I:
  case Mips::PseudoSELECTFP_F_I64:
  case Mips::PseudoSELECTFP_F_S:
  case Mips::PseudoSELECTFP_F_D32:
  case Mips::PseudoSELECTFP_F_D64:
    return emitPseudoSELECT(MI, BB, true, Mips::BC1F);
  case Mips::PseudoSELECTFP_T_I:
  case Mips::PseudoSELECTFP_T_I64:
  case Mips::PseudoSELECTFP_T_S:
  case Mips::PseudoSELECTFP_T_D32:
  case Mips::PseudoSELECTFP_T_D64:
    return emitPseudoSELECT(MI, BB, true, Mips::BC1T);
  }
}

// This function also handles Mips::ATOMIC_SWAP_I32 (when BinOpcode == 0), and
// Mips::ATOMIC_LOAD_NAND_I32 (when Nand == true)
MachineBasicBlock *MipsTargetLowering::emitAtomicBinary(MachineInstr &MI,
                                                        MachineBasicBlock *BB,
                                                        unsigned Size,
                                                        unsigned BinOpcode,
                                                        bool Nand) const {
  unsigned RegSize = std::max(Size, 4U);

  MachineFunction *MF = BB->getParent();
  MachineRegisterInfo &RegInfo = MF->getRegInfo();
  const TargetRegisterClass *RC = getRegClassFor(MVT::getIntegerVT(RegSize * 8));
  const TargetInstrInfo *TII = Subtarget.getInstrInfo();
  const bool ArePtrs64bit = ABI.ArePtrs64bit();
  DebugLoc DL = MI.getDebugLoc();
  unsigned LL, SC, AND, NOR, ZERO, BEQ;

  if (Size == 4) {
    if (isMicroMips) {
      LL = Mips::LL_MM;
      SC = Mips::SC_MM;
    } else {
      LL = Subtarget.hasMips32r6()
               ? (ArePtrs64bit ? Mips::LL64_R6 : Mips::LL_R6)
               : (ArePtrs64bit ? Mips::LL64 : Mips::LL);
      SC = Subtarget.hasMips32r6()
               ? (ArePtrs64bit ? Mips::SC64_R6 : Mips::SC_R6)
               : (ArePtrs64bit ? Mips::SC64 : Mips::SC);
    }

    AND = Mips::AND;
    NOR = Mips::NOR;
    ZERO = Mips::ZERO;
    BEQ = Mips::BEQ;
  } else {
    LL = Subtarget.hasMips64r6() ? Mips::LLD_R6 : Mips::LLD;
    SC = Subtarget.hasMips64r6() ? Mips::SCD_R6 : Mips::SCD;
    AND = Mips::AND64;
    NOR = Mips::NOR64;
    ZERO = Mips::ZERO_64;
    BEQ = Mips::BEQ64;
  }

  unsigned OldVal = MI.getOperand(0).getReg();
  unsigned Ptr = MI.getOperand(1).getReg();
  unsigned Incr = MI.getOperand(2).getReg();
  bool isCapOp = false;

  unsigned StoreVal = RegInfo.createVirtualRegister(RC);
  unsigned AndRes = RegInfo.createVirtualRegister(RC);
  unsigned Success = RegInfo.createVirtualRegister(RC);

  // If this is a capability-relative atomic operation, then we should emit
  // capability operations.
  if (Subtarget.isCheri() &&
      RegInfo.getRegClass(Ptr) == &Mips::CheriRegsRegClass) {
    switch (Size) {
      case 8:
        LL = Mips::CLLD;
        SC = Mips::CSCD;
        break;
      case 4:
        LL = Mips::CLLW;
        SC = Mips::CSCW;
        break;
      case 2:
        LL = Mips::CLLH;
        SC = Mips::CSCH;
        break;
      case 1:
        LL = Mips::CLLB;
        SC = Mips::CSCB;
        break;
    }
    isCapOp = true;
  }
  assert(isCapOp || (Size == 4 || Size == 8) &&
         "Unsupported size for EmitAtomicBinary.");

  // insert new blocks after the current block
  const BasicBlock *LLVM_BB = BB->getBasicBlock();
  MachineBasicBlock *loopMBB = MF->CreateMachineBasicBlock(LLVM_BB);
  MachineBasicBlock *exitMBB = MF->CreateMachineBasicBlock(LLVM_BB);
  MachineFunction::iterator It = ++BB->getIterator();
  MF->insert(It, loopMBB);
  MF->insert(It, exitMBB);

  // Transfer the remainder of BB and its successor edges to exitMBB.
  exitMBB->splice(exitMBB->begin(), BB,
                  std::next(MachineBasicBlock::iterator(MI)), BB->end());
  exitMBB->transferSuccessorsAndUpdatePHIs(BB);

  //  thisMBB:
  //    ...
  //    fallthrough --> loopMBB
  BB->addSuccessor(loopMBB);
  loopMBB->addSuccessor(loopMBB);
  loopMBB->addSuccessor(exitMBB);

  //  loopMBB:
  //    ll oldval, 0(ptr)
  //    <binop> storeval, oldval, incr
  //    sc success, storeval, 0(ptr)
  //    beq success, $0, loopMBB
  BB = loopMBB;
  if (isCapOp)
    BuildMI(BB, DL, TII->get(LL), OldVal).addReg(Ptr);
  else
    BuildMI(BB, DL, TII->get(LL), OldVal).addReg(Ptr).addImm(0);
  if (Nand) {
    //  and andres, oldval, incr
    //  nor storeval, $0, andres
    BuildMI(BB, DL, TII->get(AND), AndRes).addReg(OldVal).addReg(Incr);
    BuildMI(BB, DL, TII->get(NOR), StoreVal).addReg(ZERO).addReg(AndRes);
  } else if (BinOpcode) {
    //  <binop> storeval, oldval, incr
    BuildMI(BB, DL, TII->get(BinOpcode), StoreVal).addReg(OldVal).addReg(Incr);
  } else {
    StoreVal = Incr;
  }
  if (isCapOp)
    BuildMI(BB, DL, TII->get(SC), Success).addReg(StoreVal).addReg(Ptr);
  else
    BuildMI(BB, DL, TII->get(SC), Success).addReg(StoreVal).addReg(Ptr).addImm(0);
  BuildMI(BB, DL, TII->get(BEQ)).addReg(Success).addReg(ZERO).addMBB(loopMBB);

  MI.eraseFromParent(); // The instruction is gone now.

  return exitMBB;
}

MachineBasicBlock *MipsTargetLowering::emitSignExtendToI32InReg(
    MachineInstr &MI, MachineBasicBlock *BB, unsigned Size, unsigned DstReg,
    unsigned SrcReg) const {
  const TargetInstrInfo *TII = Subtarget.getInstrInfo();
  const DebugLoc &DL = MI.getDebugLoc();

  if (Subtarget.hasMips32r2() && Size == 1) {
    BuildMI(BB, DL, TII->get(Mips::SEB), DstReg).addReg(SrcReg);
    return BB;
  }

  if (Subtarget.hasMips32r2() && Size == 2) {
    BuildMI(BB, DL, TII->get(Mips::SEH), DstReg).addReg(SrcReg);
    return BB;
  }

  MachineFunction *MF = BB->getParent();
  MachineRegisterInfo &RegInfo = MF->getRegInfo();
  const TargetRegisterClass *RC = getRegClassFor(MVT::i32);
  unsigned ScrReg = RegInfo.createVirtualRegister(RC);

  assert(Size < 32);
  int64_t ShiftImm = 32 - (Size * 8);

  BuildMI(BB, DL, TII->get(Mips::SLL), ScrReg).addReg(SrcReg).addImm(ShiftImm);
  BuildMI(BB, DL, TII->get(Mips::SRA), DstReg).addReg(ScrReg).addImm(ShiftImm);

  return BB;
}

MachineBasicBlock *MipsTargetLowering::emitAtomicBinaryPartword(
    MachineInstr &MI, MachineBasicBlock *BB, unsigned Size, unsigned BinOpcode,
    bool Nand) const {
  assert((Size == 1 || Size == 2) &&
         "Unsupported size for EmitAtomicBinaryPartial.");
  MachineFunction *MF = BB->getParent();
  MachineRegisterInfo &RegInfo = MF->getRegInfo();
  const TargetRegisterClass *RC = getRegClassFor(MVT::i32);
  const bool ArePtrs64bit = ABI.ArePtrs64bit();
  const TargetRegisterClass *RCp =
    getRegClassFor(ArePtrs64bit ? MVT::i64 : MVT::i32);
  const TargetInstrInfo *TII = Subtarget.getInstrInfo();
  DebugLoc DL = MI.getDebugLoc();

  unsigned Dest = MI.getOperand(0).getReg();
  unsigned Ptr = MI.getOperand(1).getReg();
  unsigned Incr = MI.getOperand(2).getReg();

  if (Subtarget.isCheri() &&
      RegInfo.getRegClass(Ptr) == &Mips::CheriRegsRegClass)
    return emitAtomicBinary(MI, BB, Size, BinOpcode, Nand);

  unsigned AlignedAddr = RegInfo.createVirtualRegister(RCp);
  unsigned ShiftAmt = RegInfo.createVirtualRegister(RC);
  unsigned Mask = RegInfo.createVirtualRegister(RC);
  unsigned Mask2 = RegInfo.createVirtualRegister(RC);
  unsigned NewVal = RegInfo.createVirtualRegister(RC);
  unsigned OldVal = RegInfo.createVirtualRegister(RC);
  unsigned Incr2 = RegInfo.createVirtualRegister(RC);
  unsigned MaskLSB2 = RegInfo.createVirtualRegister(RCp);
  unsigned PtrLSB2 = RegInfo.createVirtualRegister(RC);
  unsigned MaskUpper = RegInfo.createVirtualRegister(RC);
  unsigned AndRes = RegInfo.createVirtualRegister(RC);
  unsigned BinOpRes = RegInfo.createVirtualRegister(RC);
  unsigned MaskedOldVal0 = RegInfo.createVirtualRegister(RC);
  unsigned StoreVal = RegInfo.createVirtualRegister(RC);
  unsigned MaskedOldVal1 = RegInfo.createVirtualRegister(RC);
  unsigned SrlRes = RegInfo.createVirtualRegister(RC);
  unsigned Success = RegInfo.createVirtualRegister(RC);

  unsigned LL, SC;
  if (isMicroMips) {
    LL = Mips::LL_MM;
    SC = Mips::SC_MM;
  } else {
    LL = Subtarget.hasMips32r6() ? (ArePtrs64bit ? Mips::LL64_R6 : Mips::LL_R6)
                                 : (ArePtrs64bit ? Mips::LL64 : Mips::LL);
    SC = Subtarget.hasMips32r6() ? (ArePtrs64bit ? Mips::SC64_R6 : Mips::SC_R6)
                                 : (ArePtrs64bit ? Mips::SC64 : Mips::SC);
  }

  // insert new blocks after the current block
  const BasicBlock *LLVM_BB = BB->getBasicBlock();
  MachineBasicBlock *loopMBB = MF->CreateMachineBasicBlock(LLVM_BB);
  MachineBasicBlock *sinkMBB = MF->CreateMachineBasicBlock(LLVM_BB);
  MachineBasicBlock *exitMBB = MF->CreateMachineBasicBlock(LLVM_BB);
  MachineFunction::iterator It = ++BB->getIterator();
  MF->insert(It, loopMBB);
  MF->insert(It, sinkMBB);
  MF->insert(It, exitMBB);

  // Transfer the remainder of BB and its successor edges to exitMBB.
  exitMBB->splice(exitMBB->begin(), BB,
                  std::next(MachineBasicBlock::iterator(MI)), BB->end());
  exitMBB->transferSuccessorsAndUpdatePHIs(BB);

  BB->addSuccessor(loopMBB);
  loopMBB->addSuccessor(loopMBB);
  loopMBB->addSuccessor(sinkMBB);
  sinkMBB->addSuccessor(exitMBB);

  //  thisMBB:
  //    addiu   masklsb2,$0,-4                # 0xfffffffc
  //    and     alignedaddr,ptr,masklsb2
  //    andi    ptrlsb2,ptr,3
  //    sll     shiftamt,ptrlsb2,3
  //    ori     maskupper,$0,255               # 0xff
  //    sll     mask,maskupper,shiftamt
  //    nor     mask2,$0,mask
  //    sll     incr2,incr,shiftamt

  int64_t MaskImm = (Size == 1) ? 255 : 65535;
  BuildMI(BB, DL, TII->get(ABI.GetPtrAddiuOp()), MaskLSB2)
    .addReg(ABI.GetNullPtr()).addImm(-4);
  BuildMI(BB, DL, TII->get(ABI.GetPtrAndOp()), AlignedAddr)
    .addReg(Ptr).addReg(MaskLSB2);
  BuildMI(BB, DL, TII->get(Mips::ANDi), PtrLSB2)
      .addReg(Ptr, 0, ArePtrs64bit ? Mips::sub_32 : 0).addImm(3);
  if (Subtarget.isLittle()) {
    BuildMI(BB, DL, TII->get(Mips::SLL), ShiftAmt).addReg(PtrLSB2).addImm(3);
  } else {
    unsigned Off = RegInfo.createVirtualRegister(RC);
    BuildMI(BB, DL, TII->get(Mips::XORi), Off)
      .addReg(PtrLSB2).addImm((Size == 1) ? 3 : 2);
    BuildMI(BB, DL, TII->get(Mips::SLL), ShiftAmt).addReg(Off).addImm(3);
  }
  BuildMI(BB, DL, TII->get(Mips::ORi), MaskUpper)
    .addReg(Mips::ZERO).addImm(MaskImm);
  BuildMI(BB, DL, TII->get(Mips::SLLV), Mask)
    .addReg(MaskUpper).addReg(ShiftAmt);
  BuildMI(BB, DL, TII->get(Mips::NOR), Mask2).addReg(Mips::ZERO).addReg(Mask);
  BuildMI(BB, DL, TII->get(Mips::SLLV), Incr2).addReg(Incr).addReg(ShiftAmt);

  // atomic.load.binop
  // loopMBB:
  //   ll      oldval,0(alignedaddr)
  //   binop   binopres,oldval,incr2
  //   and     newval,binopres,mask
  //   and     maskedoldval0,oldval,mask2
  //   or      storeval,maskedoldval0,newval
  //   sc      success,storeval,0(alignedaddr)
  //   beq     success,$0,loopMBB

  // atomic.swap
  // loopMBB:
  //   ll      oldval,0(alignedaddr)
  //   and     newval,incr2,mask
  //   and     maskedoldval0,oldval,mask2
  //   or      storeval,maskedoldval0,newval
  //   sc      success,storeval,0(alignedaddr)
  //   beq     success,$0,loopMBB

  BB = loopMBB;
  BuildMI(BB, DL, TII->get(LL), OldVal).addReg(AlignedAddr).addImm(0);
  if (Nand) {
    //  and andres, oldval, incr2
    //  nor binopres, $0, andres
    //  and newval, binopres, mask
    BuildMI(BB, DL, TII->get(Mips::AND), AndRes).addReg(OldVal).addReg(Incr2);
    BuildMI(BB, DL, TII->get(Mips::NOR), BinOpRes)
      .addReg(Mips::ZERO).addReg(AndRes);
    BuildMI(BB, DL, TII->get(Mips::AND), NewVal).addReg(BinOpRes).addReg(Mask);
  } else if (BinOpcode) {
    //  <binop> binopres, oldval, incr2
    //  and newval, binopres, mask
    BuildMI(BB, DL, TII->get(BinOpcode), BinOpRes).addReg(OldVal).addReg(Incr2);
    BuildMI(BB, DL, TII->get(Mips::AND), NewVal).addReg(BinOpRes).addReg(Mask);
  } else { // atomic.swap
    //  and newval, incr2, mask
    BuildMI(BB, DL, TII->get(Mips::AND), NewVal).addReg(Incr2).addReg(Mask);
  }

  BuildMI(BB, DL, TII->get(Mips::AND), MaskedOldVal0)
    .addReg(OldVal).addReg(Mask2);
  BuildMI(BB, DL, TII->get(Mips::OR), StoreVal)
    .addReg(MaskedOldVal0).addReg(NewVal);
  BuildMI(BB, DL, TII->get(SC), Success)
    .addReg(StoreVal).addReg(AlignedAddr).addImm(0);
  BuildMI(BB, DL, TII->get(Mips::BEQ))
    .addReg(Success).addReg(Mips::ZERO).addMBB(loopMBB);

  //  sinkMBB:
  //    and     maskedoldval1,oldval,mask
  //    srl     srlres,maskedoldval1,shiftamt
  //    sign_extend dest,srlres
  BB = sinkMBB;

  BuildMI(BB, DL, TII->get(Mips::AND), MaskedOldVal1)
    .addReg(OldVal).addReg(Mask);
  BuildMI(BB, DL, TII->get(Mips::SRLV), SrlRes)
      .addReg(MaskedOldVal1).addReg(ShiftAmt);
  BB = emitSignExtendToI32InReg(MI, BB, Size, Dest, SrlRes);

  MI.eraseFromParent(); // The instruction is gone now.

  return exitMBB;
}

<<<<<<< HEAD
MachineBasicBlock *MipsTargetLowering::emitAtomicCmpSwap(MachineInstr &MI,
                                                         MachineBasicBlock *BB,
                                                         unsigned Size) const {
  unsigned RegSize = std::max(Size, 4U);

  MachineFunction *MF = BB->getParent();
  MachineRegisterInfo &RegInfo = MF->getRegInfo();
  const TargetRegisterClass *RC = getRegClassFor(MVT::getIntegerVT(RegSize * 8));
  const TargetInstrInfo *TII = Subtarget.getInstrInfo();
  const bool ArePtrs64bit = ABI.ArePtrs64bit();
  DebugLoc DL = MI.getDebugLoc();
  unsigned LL, SC, ZERO, BNE, BEQ;

  if (Size == 4) {
    if (isMicroMips) {
      LL = Mips::LL_MM;
      SC = Mips::SC_MM;
    } else {
      LL = Subtarget.hasMips32r6()
               ? (ArePtrs64bit ? Mips::LL64_R6 : Mips::LL_R6)
               : (ArePtrs64bit ? Mips::LL64 : Mips::LL);
      SC = Subtarget.hasMips32r6()
               ? (ArePtrs64bit ? Mips::SC64_R6 : Mips::SC_R6)
               : (ArePtrs64bit ? Mips::SC64 : Mips::SC);
    }

    ZERO = Mips::ZERO;
    BNE = Mips::BNE;
    BEQ = Mips::BEQ;
  } else {
    LL = Subtarget.hasMips64r6() ? Mips::LLD_R6 : Mips::LLD;
    SC = Subtarget.hasMips64r6() ? Mips::SCD_R6 : Mips::SCD;
    ZERO = Mips::ZERO_64;
    BNE = Mips::BNE64;
    BEQ = Mips::BEQ64;
  }

  unsigned Dest = MI.getOperand(0).getReg();
  unsigned Ptr = MI.getOperand(1).getReg();
  unsigned OldVal = MI.getOperand(2).getReg();
  unsigned NewVal = MI.getOperand(3).getReg();
  bool isCapOp = false;

  if (Subtarget.isCheri() &&
      RegInfo.getRegClass(Ptr) == &Mips::CheriRegsRegClass) {
    switch (Size) {
      case 8:
        LL = Mips::CLLD;
        SC = Mips::CSCD;
        break;
      case 4:
        LL = Mips::CLLW;
        SC = Mips::CSCW;
        break;
      case 2:
        LL = Mips::CLLH;
        SC = Mips::CSCH;
        break;
      case 1:
        LL = Mips::CLLB;
        SC = Mips::CSCB;
        break;
    }
    isCapOp = true;
  }
  assert(isCapOp || (Size == 4 || Size == 8) &&
         "Unsupported size for EmitAtomicCmpSwap.");

  unsigned Success = RegInfo.createVirtualRegister(RC);

  // insert new blocks after the current block
  const BasicBlock *LLVM_BB = BB->getBasicBlock();
  MachineBasicBlock *loop1MBB = MF->CreateMachineBasicBlock(LLVM_BB);
  MachineBasicBlock *loop2MBB = MF->CreateMachineBasicBlock(LLVM_BB);
  MachineBasicBlock *exitMBB = MF->CreateMachineBasicBlock(LLVM_BB);
  MachineFunction::iterator It = ++BB->getIterator();
  MF->insert(It, loop1MBB);
  MF->insert(It, loop2MBB);
  MF->insert(It, exitMBB);

  // Transfer the remainder of BB and its successor edges to exitMBB.
  exitMBB->splice(exitMBB->begin(), BB,
                  std::next(MachineBasicBlock::iterator(MI)), BB->end());
  exitMBB->transferSuccessorsAndUpdatePHIs(BB);

  //  thisMBB:
  //    ...
  //    fallthrough --> loop1MBB
  BB->addSuccessor(loop1MBB);
  loop1MBB->addSuccessor(exitMBB);
  loop1MBB->addSuccessor(loop2MBB);
  loop2MBB->addSuccessor(loop1MBB);
  loop2MBB->addSuccessor(exitMBB);

  // loop1MBB:
  //   ll dest, 0(ptr)
  //   bne dest, oldval, exitMBB
  BB = loop1MBB;
  if (isCapOp)
    BuildMI(BB, DL, TII->get(LL), Dest).addReg(Ptr);
  else
    BuildMI(BB, DL, TII->get(LL), Dest).addReg(Ptr).addImm(0);
  BuildMI(BB, DL, TII->get(BNE))
    .addReg(Dest).addReg(OldVal).addMBB(exitMBB);

  // loop2MBB:
  //   sc success, newval, 0(ptr)
  //   beq success, $0, loop1MBB
  BB = loop2MBB;
  if (isCapOp)
    BuildMI(BB, DL, TII->get(SC), Success).addReg(NewVal).addReg(Ptr);
  else
    BuildMI(BB, DL, TII->get(SC), Success)
      .addReg(NewVal).addReg(Ptr).addImm(0);
  BuildMI(BB, DL, TII->get(BEQ))
    .addReg(Success).addReg(ZERO).addMBB(loop1MBB);

  MI.eraseFromParent(); // The instruction is gone now.

  return exitMBB;
}

=======
>>>>>>> a53106e8
MachineBasicBlock *MipsTargetLowering::emitAtomicCmpSwapPartword(
    MachineInstr &MI, MachineBasicBlock *BB, unsigned Size) const {

  MachineFunction *MF = BB->getParent();
  MachineRegisterInfo &RegInfo = MF->getRegInfo();
  const TargetRegisterClass *RC = getRegClassFor(MVT::i32);
  const bool ArePtrs64bit = ABI.ArePtrs64bit();
  const TargetRegisterClass *RCp =
    getRegClassFor(ArePtrs64bit ? MVT::i64 : MVT::i32);
  const TargetInstrInfo *TII = Subtarget.getInstrInfo();
  DebugLoc DL = MI.getDebugLoc();

  unsigned Dest = MI.getOperand(0).getReg();
  unsigned Ptr = MI.getOperand(1).getReg();
  unsigned CmpVal = MI.getOperand(2).getReg();
  unsigned NewVal = MI.getOperand(3).getReg();

  if (Subtarget.isCheri() &&
      RegInfo.getRegClass(Ptr) == &Mips::CheriRegsRegClass)
    return emitAtomicCmpSwap(MI, BB, Size);

  assert((Size == 1 || Size == 2) &&
      "Unsupported size for EmitAtomicCmpSwapPartial.");

  unsigned AlignedAddr = RegInfo.createVirtualRegister(RCp);
  unsigned ShiftAmt = RegInfo.createVirtualRegister(RC);
  unsigned Mask = RegInfo.createVirtualRegister(RC);
  unsigned Mask2 = RegInfo.createVirtualRegister(RC);
  unsigned ShiftedCmpVal = RegInfo.createVirtualRegister(RC);
  unsigned ShiftedNewVal = RegInfo.createVirtualRegister(RC);
  unsigned MaskLSB2 = RegInfo.createVirtualRegister(RCp);
  unsigned PtrLSB2 = RegInfo.createVirtualRegister(RC);
  unsigned MaskUpper = RegInfo.createVirtualRegister(RC);
  unsigned MaskedCmpVal = RegInfo.createVirtualRegister(RC);
  unsigned MaskedNewVal = RegInfo.createVirtualRegister(RC);
  unsigned AtomicOp = MI.getOpcode() == Mips::ATOMIC_CMP_SWAP_I8_PSEUDO
                          ? Mips::ATOMIC_CMP_SWAP_I8_FRAG
                          : Mips::ATOMIC_CMP_SWAP_I16_FRAG;

  // insert new blocks after the current block
  const BasicBlock *LLVM_BB = BB->getBasicBlock();
  MachineBasicBlock *exitMBB = MF->CreateMachineBasicBlock(LLVM_BB);
  MachineFunction::iterator It = ++BB->getIterator();
  MF->insert(It, exitMBB);

  // Transfer the remainder of BB and its successor edges to exitMBB.
  exitMBB->splice(exitMBB->begin(), BB,
                  std::next(MachineBasicBlock::iterator(MI)), BB->end());
  exitMBB->transferSuccessorsAndUpdatePHIs(BB);

  BB->addSuccessor(exitMBB);

  // FIXME: computation of newval2 can be moved to loop2MBB.
  //  thisMBB:
  //    addiu   masklsb2,$0,-4                # 0xfffffffc
  //    and     alignedaddr,ptr,masklsb2
  //    andi    ptrlsb2,ptr,3
  //    xori    ptrlsb2,ptrlsb2,3              # Only for BE
  //    sll     shiftamt,ptrlsb2,3
  //    ori     maskupper,$0,255               # 0xff
  //    sll     mask,maskupper,shiftamt
  //    nor     mask2,$0,mask
  //    andi    maskedcmpval,cmpval,255
  //    sll     shiftedcmpval,maskedcmpval,shiftamt
  //    andi    maskednewval,newval,255
  //    sll     shiftednewval,maskednewval,shiftamt
  int64_t MaskImm = (Size == 1) ? 255 : 65535;
  BuildMI(BB, DL, TII->get(ArePtrs64bit ? Mips::DADDiu : Mips::ADDiu), MaskLSB2)
    .addReg(ABI.GetNullPtr()).addImm(-4);
  BuildMI(BB, DL, TII->get(ArePtrs64bit ? Mips::AND64 : Mips::AND), AlignedAddr)
    .addReg(Ptr).addReg(MaskLSB2);
  BuildMI(BB, DL, TII->get(Mips::ANDi), PtrLSB2)
      .addReg(Ptr, 0, ArePtrs64bit ? Mips::sub_32 : 0).addImm(3);
  if (Subtarget.isLittle()) {
    BuildMI(BB, DL, TII->get(Mips::SLL), ShiftAmt).addReg(PtrLSB2).addImm(3);
  } else {
    unsigned Off = RegInfo.createVirtualRegister(RC);
    BuildMI(BB, DL, TII->get(Mips::XORi), Off)
      .addReg(PtrLSB2).addImm((Size == 1) ? 3 : 2);
    BuildMI(BB, DL, TII->get(Mips::SLL), ShiftAmt).addReg(Off).addImm(3);
  }
  BuildMI(BB, DL, TII->get(Mips::ORi), MaskUpper)
    .addReg(Mips::ZERO).addImm(MaskImm);
  BuildMI(BB, DL, TII->get(Mips::SLLV), Mask)
    .addReg(MaskUpper).addReg(ShiftAmt);
  BuildMI(BB, DL, TII->get(Mips::NOR), Mask2).addReg(Mips::ZERO).addReg(Mask);
  BuildMI(BB, DL, TII->get(Mips::ANDi), MaskedCmpVal)
    .addReg(CmpVal).addImm(MaskImm);
  BuildMI(BB, DL, TII->get(Mips::SLLV), ShiftedCmpVal)
    .addReg(MaskedCmpVal).addReg(ShiftAmt);
  BuildMI(BB, DL, TII->get(Mips::ANDi), MaskedNewVal)
    .addReg(NewVal).addImm(MaskImm);
  BuildMI(BB, DL, TII->get(Mips::SLLV), ShiftedNewVal)
    .addReg(MaskedNewVal).addReg(ShiftAmt);

  // For correctness purpose, a new pseudo is introduced here. We need this
  // new pseudo, so that FastRegisterAllocator does not see an ll/sc sequence
  // that is spread over >1 basic blocks. A register allocator which
  // introduces (or any codegen infact) a store, can violate the expactations
  // of the hardware.
  //
  // An atomic read-modify-write sequence starts with a linked load
  // instruction and ends with a store conditional instruction. The atomic
  // read-modify-write sequence failes if any of the following conditions
  // occur between the execution of ll and sc:
  //   * A coherent store is completed by another process or coherent I/O
  //     module into the block of synchronizable physical memory containing
  //     the word. The size and alignment of the block is
  //     implementation-dependent.
  //   * A coherent store is executed between an LL and SC sequence on the
  //     same processor to the block of synchornizable physical memory
  //     containing the word.
  //
  BuildMI(BB, DL, TII->get(AtomicOp), Dest)
      .addReg(AlignedAddr)
      .addReg(Mask)
      .addReg(ShiftedCmpVal)
      .addReg(Mask2)
      .addReg(ShiftedNewVal)
      .addReg(ShiftAmt);

  MI.eraseFromParent(); // The instruction is gone now.

  return exitMBB;
}

MachineBasicBlock *MipsTargetLowering::emitSEL_D(MachineInstr &MI,
                                                 MachineBasicBlock *BB) const {
  MachineFunction *MF = BB->getParent();
  const TargetRegisterInfo *TRI = Subtarget.getRegisterInfo();
  const TargetInstrInfo *TII = Subtarget.getInstrInfo();
  MachineRegisterInfo &RegInfo = MF->getRegInfo();
  DebugLoc DL = MI.getDebugLoc();
  MachineBasicBlock::iterator II(MI);

  unsigned Fc = MI.getOperand(1).getReg();
  const auto &FGR64RegClass = TRI->getRegClass(Mips::FGR64RegClassID);

  unsigned Fc2 = RegInfo.createVirtualRegister(FGR64RegClass);

  BuildMI(*BB, II, DL, TII->get(Mips::SUBREG_TO_REG), Fc2)
      .addImm(0)
      .addReg(Fc)
      .addImm(Mips::sub_lo);

  // We don't erase the original instruction, we just replace the condition
  // register with the 64-bit super-register.
  MI.getOperand(1).setReg(Fc2);

  return BB;
}

SDValue MipsTargetLowering::lowerADDRSPACECAST(SDValue Op, SelectionDAG &DAG)
  const {
  SDLoc DL(Op);
  SDValue Src = Op.getOperand(0);
  EVT DstTy = Op.getValueType();
  if (Src.getValueType() == MVT::i64) {
    assert(Op.getValueType() == MVT::iFATPTR);
    return DAG.getNode(ISD::INTTOPTR, DL, DstTy, Src);
  }
  assert(Src.getValueType() == MVT::iFATPTR);
  assert(Op.getValueType() == MVT::i64);
  return DAG.getNode(ISD::PTRTOINT, DL, DstTy, Src);
}

SDValue MipsTargetLowering::lowerBRCOND(SDValue Op, SelectionDAG &DAG) const {
  // The first operand is the chain, the second is the condition, the third is
  // the block to branch to if the condition is true.
  SDValue Chain = Op.getOperand(0);
  SDValue Dest = Op.getOperand(2);
  SDLoc DL(Op);

  assert(!Subtarget.hasMips32r6() && !Subtarget.hasMips64r6());
  SDValue CondRes = createFPCmp(DAG, Op.getOperand(1));

  // Return if flag is not set by a floating point comparison.
  if (CondRes.getOpcode() != MipsISD::FPCmp)
    return Op;

  SDValue CCNode  = CondRes.getOperand(2);
  Mips::CondCode CC =
    (Mips::CondCode)cast<ConstantSDNode>(CCNode)->getZExtValue();
  unsigned Opc = invertFPCondCodeUser(CC) ? Mips::BRANCH_F : Mips::BRANCH_T;
  SDValue BrCode = DAG.getConstant(Opc, DL, MVT::i32);
  SDValue FCC0 = DAG.getRegister(Mips::FCC0, MVT::i32);
  return DAG.getNode(MipsISD::FPBrcond, DL, Op.getValueType(), Chain, BrCode,
                     FCC0, Dest, CondRes);
}

SDValue MipsTargetLowering::
lowerSELECT(SDValue Op, SelectionDAG &DAG) const
{
  assert(!Subtarget.hasMips32r6() && !Subtarget.hasMips64r6());
  SDValue Cond = createFPCmp(DAG, Op.getOperand(0));

  // Return if flag is not set by a floating point comparison.
  if (Cond.getOpcode() != MipsISD::FPCmp)
    return Op;

  return createCMovFP(DAG, Cond, Op.getOperand(1), Op.getOperand(2),
                      SDLoc(Op));
}

SDValue MipsTargetLowering::lowerSETCC(SDValue Op, SelectionDAG &DAG) const {
  assert(!Subtarget.hasMips32r6() && !Subtarget.hasMips64r6());
  SDValue Cond = createFPCmp(DAG, Op);

  assert(Cond.getOpcode() == MipsISD::FPCmp &&
         "Floating point operand expected.");

  SDLoc DL(Op);
  SDValue True  = DAG.getConstant(1, DL, MVT::i32);
  SDValue False = DAG.getConstant(0, DL, MVT::i32);

  return createCMovFP(DAG, Cond, True, False, DL);
}

static SDValue setBounds(SelectionDAG &DAG, SDValue Val, SDValue Length) {
  SDLoc DL(Val);
  Intrinsic::ID SetBounds = Intrinsic::memcap_cap_bounds_set;
  return DAG.getNode(ISD::INTRINSIC_WO_CHAIN, DL, MVT::iFATPTR,
        DAG.getConstant(SetBounds, DL, MVT::i64), Val,
        Length);
}

static SDValue setBounds(SelectionDAG &DAG, SDValue Val, uint64_t Length) {
   return setBounds(DAG, Val, DAG.getIntPtrConstant(Length, SDLoc(Val)));
}

SDValue MipsTargetLowering::lowerGlobalAddress(SDValue Op,
                                               SelectionDAG &DAG) const {
  EVT Ty = Op.getValueType();
  GlobalAddressSDNode *N = cast<GlobalAddressSDNode>(Op);
  const GlobalValue *GV = N->getGlobal();

  EVT AddrTy = Ty;
  if (GV->getType()->getAddressSpace() == 200)
    Ty = MVT::i64;
  SDValue Global;

  if (!isPositionIndependent()) {
    const MipsTargetObjectFile *TLOF =
        static_cast<const MipsTargetObjectFile *>(
            getTargetMachine().getObjFileLowering());
    const GlobalObject *GO = GV->getBaseObject();
    if (GO && TLOF->IsGlobalInSmallSection(GO, getTargetMachine())) {
      // %gp_rel relocation
      Global = getAddrGPRel(N, SDLoc(N), Ty, DAG);
    } else {
                                   // %hi/%lo relocation
      Global = Subtarget.hasSym32() ? getAddrNonPIC(N, SDLoc(N), Ty, DAG)
                                   // %highest/%higher/%hi/%lo relocation
                                   : getAddrNonPICSym64(N, SDLoc(N), Ty, DAG);
    }
  } else {

    // Every other architecture would use shouldAssumeDSOLocal in here, but
    // mips is special.
    // * In PIC code mips requires got loads even for local statics!
    // * To save on got entries, for local statics the got entry contains the
    //   page and an additional add instruction takes care of the low bits.
    // * It is legal to access a hidden symbol with a non hidden undefined,
    //   so one cannot guarantee that all access to a hidden symbol will know
    //   it is hidden.
    // * Mips linkers don't support creating a page and a full got entry for
    //   the same symbol.
    // * Given all that, we have to use a full got entry for hidden symbols :-(
    if (GV->hasLocalLinkage() && !HugeGOT)
      Global = getAddrLocal(N, SDLoc(N), Ty, DAG, ABI.IsN32() || ABI.IsN64());
    else if (LargeGOT || HugeGOT)
      Global = getAddrGlobalLargeGOT(
          N, SDLoc(N), Ty, DAG, MipsII::MO_GOT_HI16, MipsII::MO_GOT_LO16,
          DAG.getEntryNode(),
          MachinePointerInfo::getGOT(DAG.getMachineFunction()));
    else if (GV->hasInternalLinkage() || (GV->hasLocalLinkage() && !isa<Function>(GV)))
      Global = getAddrLocal(N, SDLoc(N), Ty, DAG, ABI.IsN32() || ABI.IsN64());
    else 
      Global = getAddrGlobal(
          N, SDLoc(N), Ty, DAG,
          (ABI.IsN32() || ABI.IsN64()) ? MipsII::MO_GOT_DISP : MipsII::MO_GOT,
          DAG.getEntryNode(), MachinePointerInfo::getGOT(DAG.getMachineFunction()));
  }

  if (GV->getType()->getAddressSpace() == 200) {
    Global = DAG.getNode(ISD::INTTOPTR, SDLoc(N), AddrTy, Global);
    StringRef Name = GV->getName();
    if (!SkipGlobalBounds &&
        !isa<Function>(GV) &&
        !GV->hasWeakLinkage() &&
        !GV->hasWeakAnyLinkage() &&
        !GV->hasExternalWeakLinkage() &&
        !GV->hasSection() &&
        !Name.startswith("__start_") &&
        !Name.startswith("__stop_")) {
      if (GV->hasInternalLinkage() || GV->hasLocalLinkage()) {
        uint64_t SizeBytes = DAG.getDataLayout().getTypeAllocSize(GV->getValueType());
        Global = setBounds(DAG, Global, SizeBytes);
      } else {
        const Module &M = *GV->getParent();
        std::string Name = (Twine(".size.")+GV->getName()).str();
        GlobalVariable *SizeGV = M.getGlobalVariable(Name);
        Type *I64 = Type::getInt64Ty(M.getContext());
        if (!SizeGV) {
          SizeGV = new GlobalVariable(const_cast<Module&>(M),
              I64, /*isConstant*/true,
              GlobalValue::LinkOnceAnyLinkage, ConstantInt::get(I64, 0),
              Twine(".size.")+GV->getName());
          SizeGV->setSection(".global_sizes");
        }
        SDValue Size = DAG.getGlobalAddress(SizeGV, SDLoc(Global), MVT::i64);
        Size = DAG.getLoad(MVT::i64, SDLoc(Global), DAG.getEntryNode(), Size,
            MachinePointerInfo(SizeGV));
        Global = setBounds(DAG, Global, Size);
      }
    }
  }
  return Global;
}

SDValue MipsTargetLowering::lowerBlockAddress(SDValue Op,
                                              SelectionDAG &DAG) const {
  BlockAddressSDNode *N = cast<BlockAddressSDNode>(Op);
  EVT Ty = Op.getValueType();

  if (!isPositionIndependent())
    return Subtarget.hasSym32() ? getAddrNonPIC(N, SDLoc(N), Ty, DAG)
                                : getAddrNonPICSym64(N, SDLoc(N), Ty, DAG);

  if (LargeGOT)
    return getAddrGlobalLargeGOT(N, SDLoc(N), Ty, DAG, MipsII::MO_GOT_HI16,
                                 MipsII::MO_GOT_LO16, DAG.getEntryNode(),
                                 MachinePointerInfo::getGOT(DAG.getMachineFunction()));

  return getAddrLocal(N, SDLoc(N), Ty, DAG, ABI.IsN32() || ABI.IsN64());
}

SDValue MipsTargetLowering::
lowerGlobalTLSAddress(SDValue Op, SelectionDAG &DAG) const
{
  // If the relocation model is PIC, use the General Dynamic TLS Model or
  // Local Dynamic TLS model, otherwise use the Initial Exec or
  // Local Exec TLS Model.

  GlobalAddressSDNode *GA = cast<GlobalAddressSDNode>(Op);
  if (DAG.getTarget().Options.EmulatedTLS)
    return LowerToTLSEmulatedModel(GA, DAG);

  SDLoc DL(GA);
  const GlobalValue *GV = GA->getGlobal();
  EVT PtrVT = getPointerTy(DAG.getDataLayout());

  TLSModel::Model model = getTargetMachine().getTLSModel(GV);

  if (model == TLSModel::GeneralDynamic || model == TLSModel::LocalDynamic) {
    // General Dynamic and Local Dynamic TLS Model.
    unsigned Flag = (model == TLSModel::LocalDynamic) ? MipsII::MO_TLSLDM
                                                      : MipsII::MO_TLSGD;

    SDValue TGA = DAG.getTargetGlobalAddress(GV, DL, PtrVT, 0, Flag);
    SDValue Argument = DAG.getNode(MipsISD::Wrapper, DL, PtrVT,
                                   getGlobalReg(DAG, PtrVT), TGA);
    unsigned PtrSize = PtrVT.getSizeInBits();
    IntegerType *PtrTy = Type::getIntNTy(*DAG.getContext(), PtrSize);

    SDValue TlsGetAddr = DAG.getExternalSymbol("__tls_get_addr", PtrVT);

    ArgListTy Args;
    ArgListEntry Entry;
    Entry.Node = Argument;
    Entry.Ty = PtrTy;
    Args.push_back(Entry);

    TargetLowering::CallLoweringInfo CLI(DAG);
    CLI.setDebugLoc(DL).setChain(DAG.getEntryNode())
      .setCallee(CallingConv::C, PtrTy, TlsGetAddr, std::move(Args));
    std::pair<SDValue, SDValue> CallResult = LowerCallTo(CLI);

    SDValue Ret = CallResult.first;

    if (model != TLSModel::LocalDynamic)
      return Ret;

    SDValue TGAHi = DAG.getTargetGlobalAddress(GV, DL, PtrVT, 0,
                                               MipsII::MO_DTPREL_HI);
    SDValue Hi = DAG.getNode(MipsISD::Hi, DL, PtrVT, TGAHi);
    SDValue TGALo = DAG.getTargetGlobalAddress(GV, DL, PtrVT, 0,
                                               MipsII::MO_DTPREL_LO);
    SDValue Lo = DAG.getNode(MipsISD::Lo, DL, PtrVT, TGALo);
    SDValue Add = DAG.getNode(ISD::ADD, DL, PtrVT, Hi, Ret);
    return DAG.getNode(ISD::ADD, DL, PtrVT, Add, Lo);
  }

  SDValue Offset;
  if (model == TLSModel::InitialExec) {
    // Initial Exec TLS Model
    SDValue TGA = DAG.getTargetGlobalAddress(GV, DL, PtrVT, 0,
                                             MipsII::MO_GOTTPREL);
    TGA = DAG.getNode(MipsISD::Wrapper, DL, PtrVT, getGlobalReg(DAG, PtrVT),
                      TGA);
    Offset =
        DAG.getLoad(PtrVT, DL, DAG.getEntryNode(), TGA, MachinePointerInfo());
  } else {
    // Local Exec TLS Model
    assert(model == TLSModel::LocalExec);
    SDValue TGAHi = DAG.getTargetGlobalAddress(GV, DL, PtrVT, 0,
                                               MipsII::MO_TPREL_HI);
    SDValue TGALo = DAG.getTargetGlobalAddress(GV, DL, PtrVT, 0,
                                               MipsII::MO_TPREL_LO);
    SDValue Hi = DAG.getNode(MipsISD::Hi, DL, PtrVT, TGAHi);
    SDValue Lo = DAG.getNode(MipsISD::Lo, DL, PtrVT, TGALo);
    Offset = DAG.getNode(ISD::ADD, DL, PtrVT, Hi, Lo);
  }

  SDValue ThreadPointer = DAG.getNode(MipsISD::ThreadPointer, DL, PtrVT);
  return DAG.getNode(ISD::ADD, DL, PtrVT, ThreadPointer, Offset);
}

SDValue MipsTargetLowering::
lowerJumpTable(SDValue Op, SelectionDAG &DAG) const
{
  JumpTableSDNode *N = cast<JumpTableSDNode>(Op);
  EVT Ty = Op.getValueType();

  if (!isPositionIndependent())
    return Subtarget.hasSym32() ? getAddrNonPIC(N, SDLoc(N), Ty, DAG)
                                : getAddrNonPICSym64(N, SDLoc(N), Ty, DAG);

  if (LargeGOT)
    return getAddrGlobalLargeGOT(N, SDLoc(N), Ty, DAG, MipsII::MO_GOT_HI16,
                                 MipsII::MO_GOT_LO16, DAG.getEntryNode(),
                                 MachinePointerInfo::getGOT(DAG.getMachineFunction()));

  return getAddrLocal(N, SDLoc(N), Ty, DAG, ABI.IsN32() || ABI.IsN64());
}

SDValue MipsTargetLowering::
lowerConstantPool(SDValue Op, SelectionDAG &DAG) const
{
  ConstantPoolSDNode *N = cast<ConstantPoolSDNode>(Op);
  EVT Ty = Op.getValueType();

  if (!isPositionIndependent()) {
    const MipsTargetObjectFile *TLOF =
        static_cast<const MipsTargetObjectFile *>(
            getTargetMachine().getObjFileLowering());

    if (TLOF->IsConstantInSmallSection(DAG.getDataLayout(), N->getConstVal(),
                                       getTargetMachine()))
      // %gp_rel relocation
      return getAddrGPRel(N, SDLoc(N), Ty, DAG);

    return Subtarget.hasSym32() ? getAddrNonPIC(N, SDLoc(N), Ty, DAG)
                                : getAddrNonPICSym64(N, SDLoc(N), Ty, DAG);
  }

 return getAddrLocal(N, SDLoc(N), Ty, DAG, ABI.IsN32() || ABI.IsN64());
}

SDValue MipsTargetLowering::lowerVASTART(SDValue Op, SelectionDAG &DAG) const {
  MachineFunction &MF = DAG.getMachineFunction();
  MipsFunctionInfo *FuncInfo = MF.getInfo<MipsFunctionInfo>();

  SDLoc DL(Op);
  SDValue FI = DAG.getFrameIndex(FuncInfo->getVarArgsFrameIndex(),
                                 getPointerTy(MF.getDataLayout()));

  if (ABI.IsCheriSandbox()) {
    unsigned Reg = MF.addLiveIn(Mips::C13, getRegClassFor(MVT::iFATPTR));
    // In the sandbox ABI, the va_start intrinsic will (to work around LLVM's
    // assumption that allocas are all in AS0) be an address space cast of the
    // alloca to AS 0.  We need to extract the original operands.
    const Value *SV = cast<SrcValueSDNode>(Op.getOperand(2))->getValue();
    SV = SV->stripPointerCasts();
    assert(SV->getType()->getPointerAddressSpace() == 200);
    SDValue Chain = Op.getOperand(0);
    SDValue CapAddr = Op.getOperand(1);
    if (CapAddr->getOpcode() == ISD::ADDRSPACECAST)
      CapAddr = CapAddr->getOperand(0);
    else
      CapAddr = DAG.getNode(MipsISD::STACKTOCAP, DL, MVT::iFATPTR,
          CapAddr);
    FI = DAG.getCopyFromReg(DAG.getEntryNode(), DL, Reg, MVT::iFATPTR);
    return DAG.getStore(Chain, DL, FI, CapAddr, MachinePointerInfo(SV));
  }

  // vastart just stores the address of the VarArgsFrameIndex slot into the
  // memory location argument.
  const Value *SV = cast<SrcValueSDNode>(Op.getOperand(2))->getValue();
  return DAG.getStore(Op.getOperand(0), DL, FI, Op.getOperand(1),
                      MachinePointerInfo(SV));
}

SDValue MipsTargetLowering::lowerVACOPY(SDValue Op, SelectionDAG &DAG) const {
  // VACOPY lowering should only be custom with the sandbox ABI.
  assert(ABI.IsCheriSandbox());

  SDValue Chain = Op->getOperand(0);
  SDValue Dest = Op->getOperand(1);
  SDValue Src = Op->getOperand(2);
  if (Dest->getOpcode() == ISD::ADDRSPACECAST)
    Dest = Dest->getOperand(0);
  if (Src->getOpcode() == ISD::ADDRSPACECAST)
    Src = Src->getOperand(0);
  SDLoc DL(Op);
  // The source is a pointer to the existing va_list
  Src = DAG.getLoad(MVT::iFATPTR, DL, Chain, Src, MachinePointerInfo());
  return DAG.getStore(Chain, DL, Src, Dest, MachinePointerInfo());
}

SDValue MipsTargetLowering::lowerVAARG(SDValue Op, SelectionDAG &DAG) const {
  SDNode *Node = Op.getNode();
  EVT VT = Node->getValueType(0);
  SDValue Chain = Node->getOperand(0);
  SDValue VAListPtr = Node->getOperand(1);
  unsigned Align = Node->getConstantOperandVal(3);
  const Value *SV = cast<SrcValueSDNode>(Node->getOperand(2))->getValue();
  SDLoc DL(Node);
  unsigned ArgSlotSizeInBytes = (ABI.IsN32() || ABI.IsN64()) ? 8 : 4;

  SDValue VAListLoad = DAG.getLoad(getPointerTy(DAG.getDataLayout()), DL, Chain,
                                   VAListPtr, MachinePointerInfo(SV));
  SDValue VAList = VAListLoad;

  // Re-align the pointer if necessary.
  // It should only ever be necessary for 64-bit types on O32 since the minimum
  // argument alignment is the same as the maximum type alignment for N32/N64.
  //
  // FIXME: We currently align too often. The code generator doesn't notice
  //        when the pointer is still aligned from the last va_arg (or pair of
  //        va_args for the i64 on O32 case).
  if (Align > getMinStackArgumentAlignment()) {
    assert(((Align & (Align-1)) == 0) && "Expected Align to be a power of 2");

    VAList = DAG.getNode(ISD::ADD, DL, VAList.getValueType(), VAList,
                         DAG.getConstant(Align - 1, DL, VAList.getValueType()));

    VAList = DAG.getNode(ISD::AND, DL, VAList.getValueType(), VAList,
                         DAG.getConstant(-(int64_t)Align, DL,
                                         VAList.getValueType()));
  }

  // Increment the pointer, VAList, to the next vaarg.
  auto &TD = DAG.getDataLayout();
  unsigned ArgSizeInBytes =
      TD.getTypeAllocSize(VT.getTypeForEVT(*DAG.getContext()));
  SDValue Tmp3 =
      DAG.getNode(ISD::ADD, DL, VAList.getValueType(), VAList,
                  DAG.getConstant(alignTo(ArgSizeInBytes, ArgSlotSizeInBytes),
                                  DL, VAList.getValueType()));
  // Store the incremented VAList to the legalized pointer
  Chain = DAG.getStore(VAListLoad.getValue(1), DL, Tmp3, VAListPtr,
                       MachinePointerInfo(SV));

  // In big-endian mode we must adjust the pointer when the load size is smaller
  // than the argument slot size. We must also reduce the known alignment to
  // match. For example in the N64 ABI, we must add 4 bytes to the offset to get
  // the correct half of the slot, and reduce the alignment from 8 (slot
  // alignment) down to 4 (type alignment).
  if (!Subtarget.isLittle() && ArgSizeInBytes < ArgSlotSizeInBytes) {
    unsigned Adjustment = ArgSlotSizeInBytes - ArgSizeInBytes;
    VAList = DAG.getNode(ISD::ADD, DL, VAListPtr.getValueType(), VAList,
                         DAG.getIntPtrConstant(Adjustment, DL));
  }
  // Load the actual argument out of the pointer VAList
  return DAG.getLoad(VT, DL, Chain, VAList, MachinePointerInfo());
}

static SDValue lowerFCOPYSIGN32(SDValue Op, SelectionDAG &DAG,
                                bool HasExtractInsert) {
  EVT TyX = Op.getOperand(0).getValueType();
  EVT TyY = Op.getOperand(1).getValueType();
  SDLoc DL(Op);
  SDValue Const1 = DAG.getConstant(1, DL, MVT::i32);
  SDValue Const31 = DAG.getConstant(31, DL, MVT::i32);
  SDValue Res;

  // If operand is of type f64, extract the upper 32-bit. Otherwise, bitcast it
  // to i32.
  SDValue X = (TyX == MVT::f32) ?
    DAG.getNode(ISD::BITCAST, DL, MVT::i32, Op.getOperand(0)) :
    DAG.getNode(MipsISD::ExtractElementF64, DL, MVT::i32, Op.getOperand(0),
                Const1);
  SDValue Y = (TyY == MVT::f32) ?
    DAG.getNode(ISD::BITCAST, DL, MVT::i32, Op.getOperand(1)) :
    DAG.getNode(MipsISD::ExtractElementF64, DL, MVT::i32, Op.getOperand(1),
                Const1);

  if (HasExtractInsert) {
    // ext  E, Y, 31, 1  ; extract bit31 of Y
    // ins  X, E, 31, 1  ; insert extracted bit at bit31 of X
    SDValue E = DAG.getNode(MipsISD::Ext, DL, MVT::i32, Y, Const31, Const1);
    Res = DAG.getNode(MipsISD::Ins, DL, MVT::i32, E, Const31, Const1, X);
  } else {
    // sll SllX, X, 1
    // srl SrlX, SllX, 1
    // srl SrlY, Y, 31
    // sll SllY, SrlX, 31
    // or  Or, SrlX, SllY
    SDValue SllX = DAG.getNode(ISD::SHL, DL, MVT::i32, X, Const1);
    SDValue SrlX = DAG.getNode(ISD::SRL, DL, MVT::i32, SllX, Const1);
    SDValue SrlY = DAG.getNode(ISD::SRL, DL, MVT::i32, Y, Const31);
    SDValue SllY = DAG.getNode(ISD::SHL, DL, MVT::i32, SrlY, Const31);
    Res = DAG.getNode(ISD::OR, DL, MVT::i32, SrlX, SllY);
  }

  if (TyX == MVT::f32)
    return DAG.getNode(ISD::BITCAST, DL, Op.getOperand(0).getValueType(), Res);

  SDValue LowX = DAG.getNode(MipsISD::ExtractElementF64, DL, MVT::i32,
                             Op.getOperand(0),
                             DAG.getConstant(0, DL, MVT::i32));
  return DAG.getNode(MipsISD::BuildPairF64, DL, MVT::f64, LowX, Res);
}

static SDValue lowerFCOPYSIGN64(SDValue Op, SelectionDAG &DAG,
                                bool HasExtractInsert) {
  unsigned WidthX = Op.getOperand(0).getValueSizeInBits();
  unsigned WidthY = Op.getOperand(1).getValueSizeInBits();
  EVT TyX = MVT::getIntegerVT(WidthX), TyY = MVT::getIntegerVT(WidthY);
  SDLoc DL(Op);
  SDValue Const1 = DAG.getConstant(1, DL, MVT::i32);

  // Bitcast to integer nodes.
  SDValue X = DAG.getNode(ISD::BITCAST, DL, TyX, Op.getOperand(0));
  SDValue Y = DAG.getNode(ISD::BITCAST, DL, TyY, Op.getOperand(1));

  if (HasExtractInsert) {
    // ext  E, Y, width(Y) - 1, 1  ; extract bit width(Y)-1 of Y
    // ins  X, E, width(X) - 1, 1  ; insert extracted bit at bit width(X)-1 of X
    SDValue E = DAG.getNode(MipsISD::Ext, DL, TyY, Y,
                            DAG.getConstant(WidthY - 1, DL, MVT::i32), Const1);

    if (WidthX > WidthY)
      E = DAG.getNode(ISD::ZERO_EXTEND, DL, TyX, E);
    else if (WidthY > WidthX)
      E = DAG.getNode(ISD::TRUNCATE, DL, TyX, E);

    SDValue I = DAG.getNode(MipsISD::Ins, DL, TyX, E,
                            DAG.getConstant(WidthX - 1, DL, MVT::i32), Const1,
                            X);
    return DAG.getNode(ISD::BITCAST, DL, Op.getOperand(0).getValueType(), I);
  }

  // (d)sll SllX, X, 1
  // (d)srl SrlX, SllX, 1
  // (d)srl SrlY, Y, width(Y)-1
  // (d)sll SllY, SrlX, width(Y)-1
  // or     Or, SrlX, SllY
  SDValue SllX = DAG.getNode(ISD::SHL, DL, TyX, X, Const1);
  SDValue SrlX = DAG.getNode(ISD::SRL, DL, TyX, SllX, Const1);
  SDValue SrlY = DAG.getNode(ISD::SRL, DL, TyY, Y,
                             DAG.getConstant(WidthY - 1, DL, MVT::i32));

  if (WidthX > WidthY)
    SrlY = DAG.getNode(ISD::ZERO_EXTEND, DL, TyX, SrlY);
  else if (WidthY > WidthX)
    SrlY = DAG.getNode(ISD::TRUNCATE, DL, TyX, SrlY);

  SDValue SllY = DAG.getNode(ISD::SHL, DL, TyX, SrlY,
                             DAG.getConstant(WidthX - 1, DL, MVT::i32));
  SDValue Or = DAG.getNode(ISD::OR, DL, TyX, SrlX, SllY);
  return DAG.getNode(ISD::BITCAST, DL, Op.getOperand(0).getValueType(), Or);
}

SDValue
MipsTargetLowering::lowerFCOPYSIGN(SDValue Op, SelectionDAG &DAG) const {
  if (Subtarget.isGP64bit())
    return lowerFCOPYSIGN64(Op, DAG, Subtarget.hasExtractInsert());

  return lowerFCOPYSIGN32(Op, DAG, Subtarget.hasExtractInsert());
}

SDValue MipsTargetLowering::
lowerFRAMEADDR(SDValue Op, SelectionDAG &DAG) const {
  // check the depth
  assert((cast<ConstantSDNode>(Op.getOperand(0))->getZExtValue() == 0) &&
         "Frame address can only be determined for current frame.");

  MachineFrameInfo &MFI = DAG.getMachineFunction().getFrameInfo();
  MFI.setFrameAddressIsTaken(true);
  EVT VT = Op.getValueType();
  SDLoc DL(Op);
  SDValue FrameAddr = DAG.getCopyFromReg(
      DAG.getEntryNode(), DL, ABI.IsN64() ? Mips::FP_64 : Mips::FP, VT);
  return FrameAddr;
}

SDValue MipsTargetLowering::lowerRETURNADDR(SDValue Op,
                                            SelectionDAG &DAG) const {
  if (verifyReturnAddressArgumentIsConstant(Op, DAG))
    return SDValue();

  // check the depth
  assert((cast<ConstantSDNode>(Op.getOperand(0))->getZExtValue() == 0) &&
         "Return address can be determined only for current frame.");

  MachineFunction &MF = DAG.getMachineFunction();
  MachineFrameInfo &MFI = MF.getFrameInfo();
  MVT VT = Op.getSimpleValueType();
  unsigned RA = ABI.IsN64() ? Mips::RA_64 : Mips::RA;
  if (ABI.IsCheriSandbox()) {
     assert(VT == MVT::iFATPTR);
     RA = Mips::C17;
  }
  MFI.setReturnAddressIsTaken(true);

  // Return RA, which contains the return address. Mark it an implicit live-in.
  unsigned Reg = MF.addLiveIn(RA, getRegClassFor(VT));
  return DAG.getCopyFromReg(DAG.getEntryNode(), SDLoc(Op), Reg, VT);
}

// An EH_RETURN is the result of lowering llvm.eh.return which in turn is
// generated from __builtin_eh_return (offset, handler)
// The effect of this is to adjust the stack pointer by "offset"
// and then branch to "handler".
SDValue MipsTargetLowering::lowerEH_RETURN(SDValue Op, SelectionDAG &DAG)
                                                                     const {
  MachineFunction &MF = DAG.getMachineFunction();
  MipsFunctionInfo *MipsFI = MF.getInfo<MipsFunctionInfo>();

  MipsFI->setCallsEhReturn();
  SDValue Chain     = Op.getOperand(0);
  SDValue Offset    = Op.getOperand(1);
  SDValue Handler   = Op.getOperand(2);
  SDLoc DL(Op);
  EVT Ty = ABI.IsN64() ? MVT::i64 : MVT::i32;

  // Store stack offset in V1, store jump target in V0. Glue CopyToReg and
  // EH_RETURN nodes, so that instructions are emitted back-to-back.
  unsigned OffsetReg = ABI.IsN64() ? Mips::V1_64 : Mips::V1;
  unsigned AddrReg = ABI.IsN64() ? Mips::V0_64 : Mips::V0;
  Chain = DAG.getCopyToReg(Chain, DL, OffsetReg, Offset, SDValue());
  Chain = DAG.getCopyToReg(Chain, DL, AddrReg, Handler, Chain.getValue(1));
  return DAG.getNode(MipsISD::EH_RETURN, DL, MVT::Other, Chain,
                     DAG.getRegister(OffsetReg, Ty),
                     DAG.getRegister(AddrReg, getPointerTy(MF.getDataLayout())),
                     Chain.getValue(1));
}

SDValue MipsTargetLowering::lowerATOMIC_FENCE(SDValue Op,
                                              SelectionDAG &DAG) const {
  // FIXME: Need pseudo-fence for 'singlethread' fences
  // FIXME: Set SType for weaker fences where supported/appropriate.
  unsigned SType = 0;
  SDLoc DL(Op);
  return DAG.getNode(MipsISD::Sync, DL, MVT::Other, Op.getOperand(0),
                     DAG.getConstant(SType, DL, MVT::i32));
}

SDValue MipsTargetLowering::lowerShiftLeftParts(SDValue Op,
                                                SelectionDAG &DAG) const {
  SDLoc DL(Op);
  MVT VT = Subtarget.isGP64bit() ? MVT::i64 : MVT::i32;

  SDValue Lo = Op.getOperand(0), Hi = Op.getOperand(1);
  SDValue Shamt = Op.getOperand(2);
  // if shamt < (VT.bits):
  //  lo = (shl lo, shamt)
  //  hi = (or (shl hi, shamt) (srl (srl lo, 1), ~shamt))
  // else:
  //  lo = 0
  //  hi = (shl lo, shamt[4:0])
  SDValue Not = DAG.getNode(ISD::XOR, DL, MVT::i32, Shamt,
                            DAG.getConstant(-1, DL, MVT::i32));
  SDValue ShiftRight1Lo = DAG.getNode(ISD::SRL, DL, VT, Lo,
                                      DAG.getConstant(1, DL, VT));
  SDValue ShiftRightLo = DAG.getNode(ISD::SRL, DL, VT, ShiftRight1Lo, Not);
  SDValue ShiftLeftHi = DAG.getNode(ISD::SHL, DL, VT, Hi, Shamt);
  SDValue Or = DAG.getNode(ISD::OR, DL, VT, ShiftLeftHi, ShiftRightLo);
  SDValue ShiftLeftLo = DAG.getNode(ISD::SHL, DL, VT, Lo, Shamt);
  SDValue Cond = DAG.getNode(ISD::AND, DL, MVT::i32, Shamt,
                             DAG.getConstant(VT.getSizeInBits(), DL, MVT::i32));
  Lo = DAG.getNode(ISD::SELECT, DL, VT, Cond,
                   DAG.getConstant(0, DL, VT), ShiftLeftLo);
  Hi = DAG.getNode(ISD::SELECT, DL, VT, Cond, ShiftLeftLo, Or);

  SDValue Ops[2] = {Lo, Hi};
  return DAG.getMergeValues(Ops, DL);
}

SDValue MipsTargetLowering::lowerShiftRightParts(SDValue Op, SelectionDAG &DAG,
                                                 bool IsSRA) const {
  SDLoc DL(Op);
  SDValue Lo = Op.getOperand(0), Hi = Op.getOperand(1);
  SDValue Shamt = Op.getOperand(2);
  MVT VT = Subtarget.isGP64bit() ? MVT::i64 : MVT::i32;

  // if shamt < (VT.bits):
  //  lo = (or (shl (shl hi, 1), ~shamt) (srl lo, shamt))
  //  if isSRA:
  //    hi = (sra hi, shamt)
  //  else:
  //    hi = (srl hi, shamt)
  // else:
  //  if isSRA:
  //   lo = (sra hi, shamt[4:0])
  //   hi = (sra hi, 31)
  //  else:
  //   lo = (srl hi, shamt[4:0])
  //   hi = 0
  SDValue Not = DAG.getNode(ISD::XOR, DL, MVT::i32, Shamt,
                            DAG.getConstant(-1, DL, MVT::i32));
  SDValue ShiftLeft1Hi = DAG.getNode(ISD::SHL, DL, VT, Hi,
                                     DAG.getConstant(1, DL, VT));
  SDValue ShiftLeftHi = DAG.getNode(ISD::SHL, DL, VT, ShiftLeft1Hi, Not);
  SDValue ShiftRightLo = DAG.getNode(ISD::SRL, DL, VT, Lo, Shamt);
  SDValue Or = DAG.getNode(ISD::OR, DL, VT, ShiftLeftHi, ShiftRightLo);
  SDValue ShiftRightHi = DAG.getNode(IsSRA ? ISD::SRA : ISD::SRL,
                                     DL, VT, Hi, Shamt);
  SDValue Cond = DAG.getNode(ISD::AND, DL, MVT::i32, Shamt,
                             DAG.getConstant(VT.getSizeInBits(), DL, MVT::i32));
  SDValue Ext = DAG.getNode(ISD::SRA, DL, VT, Hi,
                            DAG.getConstant(VT.getSizeInBits() - 1, DL, VT));
  Lo = DAG.getNode(ISD::SELECT, DL, VT, Cond, ShiftRightHi, Or);
  Hi = DAG.getNode(ISD::SELECT, DL, VT, Cond,
                   IsSRA ? Ext : DAG.getConstant(0, DL, VT), ShiftRightHi);

  SDValue Ops[2] = {Lo, Hi};
  return DAG.getMergeValues(Ops, DL);
}

static SDValue createLoadLR(unsigned Opc, SelectionDAG &DAG, LoadSDNode *LD,
                            SDValue Chain, SDValue Src, unsigned Offset) {
  SDValue Ptr = LD->getBasePtr();
  EVT VT = LD->getValueType(0), MemVT = LD->getMemoryVT();
  SDLoc DL(LD);
  SDVTList VTList = DAG.getVTList(VT, MVT::Other);

  if (Offset)
    Ptr = DAG.getPointerAdd(DL, Ptr, Offset);

  SDValue Ops[] = { Chain, Ptr, Src };
  return DAG.getMemIntrinsicNode(Opc, DL, VTList, Ops, MemVT,
                                 LD->getMemOperand());
}
// Expand an unaligned 32 or 64-bit integer load node.
SDValue MipsTargetLowering::lowerLOAD(SDValue Op, SelectionDAG &DAG) const {
  LoadSDNode *LD = cast<LoadSDNode>(Op);
  EVT MemVT = LD->getMemoryVT();

  if (Subtarget.systemSupportsUnalignedAccess())
    return Op;

  // Return if load is aligned or if MemVT is neither i32 nor i64.
  if ((LD->getAlignment() >= MemVT.getSizeInBits() / 8) ||
      ((MemVT != MVT::i32) && (MemVT != MVT::i64)))
    return SDValue();

  bool IsLittle = Subtarget.isLittle();
  EVT VT = Op.getValueType();
  ISD::LoadExtType ExtType = LD->getExtensionType();
  SDValue Chain = LD->getChain(), Undef = DAG.getUNDEF(VT);

  assert((VT == MVT::i32) || (VT == MVT::i64));

  // Expand
  //  (set dst, (i64 (load baseptr)))
  // to
  //  (set tmp, (ldl (add baseptr, 7), undef))
  //  (set dst, (ldr baseptr, tmp))
  if ((VT == MVT::i64) && (ExtType == ISD::NON_EXTLOAD)) {
    SDValue LDL = createLoadLR(MipsISD::LDL, DAG, LD, Chain, Undef,
                               IsLittle ? 7 : 0);
    return createLoadLR(MipsISD::LDR, DAG, LD, LDL.getValue(1), LDL,
                        IsLittle ? 0 : 7);
  }

  SDValue LWL = createLoadLR(MipsISD::LWL, DAG, LD, Chain, Undef,
                             IsLittle ? 3 : 0);
  SDValue LWR = createLoadLR(MipsISD::LWR, DAG, LD, LWL.getValue(1), LWL,
                             IsLittle ? 0 : 3);

  // Expand
  //  (set dst, (i32 (load baseptr))) or
  //  (set dst, (i64 (sextload baseptr))) or
  //  (set dst, (i64 (extload baseptr)))
  // to
  //  (set tmp, (lwl (add baseptr, 3), undef))
  //  (set dst, (lwr baseptr, tmp))
  if ((VT == MVT::i32) || (ExtType == ISD::SEXTLOAD) ||
      (ExtType == ISD::EXTLOAD))
    return LWR;

  assert((VT == MVT::i64) && (ExtType == ISD::ZEXTLOAD));

  // Expand
  //  (set dst, (i64 (zextload baseptr)))
  // to
  //  (set tmp0, (lwl (add baseptr, 3), undef))
  //  (set tmp1, (lwr baseptr, tmp0))
  //  (set tmp2, (shl tmp1, 32))
  //  (set dst, (srl tmp2, 32))
  SDLoc DL(LD);
  SDValue Const32 = DAG.getConstant(32, DL, MVT::i32);
  SDValue SLL = DAG.getNode(ISD::SHL, DL, MVT::i64, LWR, Const32);
  SDValue SRL = DAG.getNode(ISD::SRL, DL, MVT::i64, SLL, Const32);
  SDValue Ops[] = { SRL, LWR.getValue(1) };
  return DAG.getMergeValues(Ops, DL);
}

static SDValue createStoreLR(unsigned Opc, SelectionDAG &DAG, StoreSDNode *SD,
                             SDValue Chain, unsigned Offset) {
  SDValue Ptr = SD->getBasePtr(), Value = SD->getValue();
  EVT MemVT = SD->getMemoryVT();
  SDLoc DL(SD);
  SDVTList VTList = DAG.getVTList(MVT::Other);

  if (Offset)
    Ptr = DAG.getPointerAdd(DL, Ptr, Offset);

  SDValue Ops[] = { Chain, Value, Ptr };
  return DAG.getMemIntrinsicNode(Opc, DL, VTList, Ops, MemVT,
                                 SD->getMemOperand());
}

// Expand an unaligned 32 or 64-bit integer store node.
static SDValue lowerUnalignedIntStore(StoreSDNode *SD, SelectionDAG &DAG,
                                      bool IsLittle, bool IsCHERI) {
  SDValue Value = SD->getValue(), Chain = SD->getChain();
  EVT VT = Value.getValueType();
  SDValue BasePtr = SD->getBasePtr();

  // CHERI doesn't have a capability version of SDR / SDL, so we turn this into
  // a sequence of byte stores and shifts.
  if (IsCHERI && (BasePtr->getValueType(0) == MVT::iFATPTR)) {
    SDLoc DL(SD);
    EVT MemVT = SD->getMemoryVT();
    SDValue Store;
    int Size = (MemVT.getSizeInBits() / 8);
    SmallVector<SDValue, 8> Ops;
    // CHERI is big endian.  We'll write the lowest bytes at the end of the
    // word first
    for (int Offset=Size-1 ; Offset>=0 ; Offset-=1) {
      // Address to store this byte
      SDValue Ptr = DAG.getPointerAdd(DL, BasePtr, Offset);
      // Store the next byte
      Store = DAG.getTruncStore(Chain, DL, Value, Ptr,
          MVT::i8, SD->getMemOperand());
      Ops.push_back(Store);
      Chain = Store;
      // Shift the value
      Value = DAG.getNode(ISD::SRL, DL, VT, Value, DAG.getConstant(8, DL, VT));
    }
    return Store;
  }

  // Expand
  //  (store val, baseptr) or
  //  (truncstore val, baseptr)
  // to
  //  (swl val, (add baseptr, 3))
  //  (swr val, baseptr)
  if ((VT == MVT::i32) || SD->isTruncatingStore()) {
    SDValue SWL = createStoreLR(MipsISD::SWL, DAG, SD, Chain,
                                IsLittle ? 3 : 0);
    return createStoreLR(MipsISD::SWR, DAG, SD, SWL, IsLittle ? 0 : 3);
  }

  assert(VT == MVT::i64);

  // Expand
  //  (store val, baseptr)
  // to
  //  (sdl val, (add baseptr, 7))
  //  (sdr val, baseptr)
  SDValue SDL = createStoreLR(MipsISD::SDL, DAG, SD, Chain, IsLittle ? 7 : 0);
  return createStoreLR(MipsISD::SDR, DAG, SD, SDL, IsLittle ? 0 : 7);
}

// Lower (store (fp_to_sint $fp) $ptr) to (store (TruncIntFP $fp), $ptr).
static SDValue lowerFP_TO_SINT_STORE(StoreSDNode *SD, SelectionDAG &DAG) {
  SDValue Val = SD->getValue();

  if (Val.getOpcode() != ISD::FP_TO_SINT)
    return SDValue();

  EVT FPTy = EVT::getFloatingPointVT(Val.getValueSizeInBits());
  SDValue Tr = DAG.getNode(MipsISD::TruncIntFP, SDLoc(Val), FPTy,
                           Val.getOperand(0));
  return DAG.getStore(SD->getChain(), SDLoc(SD), Tr, SD->getBasePtr(),
                      SD->getPointerInfo(), SD->getAlignment(),
                      SD->getMemOperand()->getFlags());
}

SDValue MipsTargetLowering::lowerSTORE(SDValue Op, SelectionDAG &DAG) const {
  StoreSDNode *SD = cast<StoreSDNode>(Op);
  EVT MemVT = SD->getMemoryVT();
  const SDValue Val = SD->getValue();

  // If we're doing a capability-relative load or store of something smaller
  // than 64 bits, then we need to insert an anyext node to make the input
  // value an i64
  if (Subtarget.isCheri() && SD->isTruncatingStore() && Val.getValueType() == MVT::i32) {
    SDValue Chain = SD->getChain();
    SDValue BasePtr = SD->getBasePtr();
    SDLoc DL(Op);
    const SDValue ExtNode = DAG.getAnyExtOrTrunc(Val, DL, MVT::i64);
    return DAG.getTruncStore(Chain, DL, ExtNode, BasePtr, MemVT,
        SD->getMemOperand());
  }

  // Lower unaligned integer stores.
  if (!Subtarget.systemSupportsUnalignedAccess() &&
      (SD->getAlignment() < MemVT.getSizeInBits() / 8) &&
      ((MemVT == MVT::i32) || (MemVT == MVT::i64)))
    return lowerUnalignedIntStore(SD, DAG, Subtarget.isLittle(),
        Subtarget.isCheri());

  return lowerFP_TO_SINT_STORE(SD, DAG);
}

SDValue MipsTargetLowering::lowerEH_DWARF_CFA(SDValue Op,
                                              SelectionDAG &DAG) const {

  // Return a fixed StackObject with offset 0 which points to the old stack
  // pointer.
  MachineFrameInfo &MFI = DAG.getMachineFunction().getFrameInfo();
  EVT ValTy = Op->getValueType(0);
  int FI = MFI.CreateFixedObject(Op.getValueSizeInBits() / 8, 0, false);
  return DAG.getFrameIndex(FI, ValTy);
}

SDValue MipsTargetLowering::lowerFP_TO_SINT(SDValue Op,
                                            SelectionDAG &DAG) const {
  EVT FPTy = EVT::getFloatingPointVT(Op.getValueSizeInBits());
  SDValue Trunc = DAG.getNode(MipsISD::TruncIntFP, SDLoc(Op), FPTy,
                              Op.getOperand(0));
  return DAG.getNode(ISD::BITCAST, SDLoc(Op), Op.getValueType(), Trunc);
}

//===----------------------------------------------------------------------===//
//                      Calling Convention Implementation
//===----------------------------------------------------------------------===//

//===----------------------------------------------------------------------===//
// TODO: Implement a generic logic using tblgen that can support this.
// Mips O32 ABI rules:
// ---
// i32 - Passed in A0, A1, A2, A3 and stack
// f32 - Only passed in f32 registers if no int reg has been used yet to hold
//       an argument. Otherwise, passed in A1, A2, A3 and stack.
// f64 - Only passed in two aliased f32 registers if no int reg has been used
//       yet to hold an argument. Otherwise, use A2, A3 and stack. If A1 is
//       not used, it must be shadowed. If only A3 is available, shadow it and
//       go to stack.
//
//  For vararg functions, all arguments are passed in A0, A1, A2, A3 and stack.
//===----------------------------------------------------------------------===//

static bool CC_MipsO32(unsigned ValNo, MVT ValVT, MVT LocVT,
                       CCValAssign::LocInfo LocInfo, ISD::ArgFlagsTy ArgFlags,
                       CCState &State, ArrayRef<MCPhysReg> F64Regs) {
  const MipsSubtarget &Subtarget = static_cast<const MipsSubtarget &>(
      State.getMachineFunction().getSubtarget());

  static const MCPhysReg IntRegs[] = { Mips::A0, Mips::A1, Mips::A2, Mips::A3 };
  static const MCPhysReg F32Regs[] = { Mips::F12, Mips::F14 };

  // Do not process byval args here.
  if (ArgFlags.isByVal())
    return true;

  // Promote i8 and i16
  if (ArgFlags.isInReg() && !Subtarget.isLittle()) {
    if (LocVT == MVT::i8 || LocVT == MVT::i16 || LocVT == MVT::i32) {
      LocVT = MVT::i32;
      if (ArgFlags.isSExt())
        LocInfo = CCValAssign::SExtUpper;
      else if (ArgFlags.isZExt())
        LocInfo = CCValAssign::ZExtUpper;
      else
        LocInfo = CCValAssign::AExtUpper;
    }
  }

  // Promote i8 and i16
  if (LocVT == MVT::i8 || LocVT == MVT::i16) {
    LocVT = MVT::i32;
    if (ArgFlags.isSExt())
      LocInfo = CCValAssign::SExt;
    else if (ArgFlags.isZExt())
      LocInfo = CCValAssign::ZExt;
    else
      LocInfo = CCValAssign::AExt;
  }

  unsigned Reg;

  // f32 and f64 are allocated in A0, A1, A2, A3 when either of the following
  // is true: function is vararg, argument is 3rd or higher, there is previous
  // argument which is not f32 or f64.
  bool AllocateFloatsInIntReg = State.isVarArg() || ValNo > 1 ||
                                State.getFirstUnallocated(F32Regs) != ValNo;
  unsigned OrigAlign = ArgFlags.getOrigAlign();
  bool isI64 = (ValVT == MVT::i32 && OrigAlign == 8);

  if (ValVT == MVT::i32 || (ValVT == MVT::f32 && AllocateFloatsInIntReg)) {
    Reg = State.AllocateReg(IntRegs);
    // If this is the first part of an i64 arg,
    // the allocated register must be either A0 or A2.
    if (isI64 && (Reg == Mips::A1 || Reg == Mips::A3))
      Reg = State.AllocateReg(IntRegs);
    LocVT = MVT::i32;
  } else if (ValVT == MVT::f64 && AllocateFloatsInIntReg) {
    // Allocate int register and shadow next int register. If first
    // available register is Mips::A1 or Mips::A3, shadow it too.
    Reg = State.AllocateReg(IntRegs);
    if (Reg == Mips::A1 || Reg == Mips::A3)
      Reg = State.AllocateReg(IntRegs);
    State.AllocateReg(IntRegs);
    LocVT = MVT::i32;
  } else if (ValVT.isFloatingPoint() && !AllocateFloatsInIntReg) {
    // we are guaranteed to find an available float register
    if (ValVT == MVT::f32) {
      Reg = State.AllocateReg(F32Regs);
      // Shadow int register
      State.AllocateReg(IntRegs);
    } else {
      Reg = State.AllocateReg(F64Regs);
      // Shadow int registers
      unsigned Reg2 = State.AllocateReg(IntRegs);
      if (Reg2 == Mips::A1 || Reg2 == Mips::A3)
        State.AllocateReg(IntRegs);
      State.AllocateReg(IntRegs);
    }
  } else
    llvm_unreachable("Cannot handle this ValVT.");

  if (!Reg) {
    unsigned Offset = State.AllocateStack(ValVT.getSizeInBits() >> 3,
                                          OrigAlign);
    State.addLoc(CCValAssign::getMem(ValNo, ValVT, Offset, LocVT, LocInfo));
  } else
    State.addLoc(CCValAssign::getReg(ValNo, ValVT, Reg, LocVT, LocInfo));

  return false;
}

static bool CC_MipsO32_FP32(unsigned ValNo, MVT ValVT,
                            MVT LocVT, CCValAssign::LocInfo LocInfo,
                            ISD::ArgFlagsTy ArgFlags, CCState &State) {
  static const MCPhysReg F64Regs[] = { Mips::D6, Mips::D7 };

  return CC_MipsO32(ValNo, ValVT, LocVT, LocInfo, ArgFlags, State, F64Regs);
}

static bool CC_MipsO32_FP64(unsigned ValNo, MVT ValVT,
                            MVT LocVT, CCValAssign::LocInfo LocInfo,
                            ISD::ArgFlagsTy ArgFlags, CCState &State) {
  static const MCPhysReg F64Regs[] = { Mips::D12_64, Mips::D14_64 };

  return CC_MipsO32(ValNo, ValVT, LocVT, LocInfo, ArgFlags, State, F64Regs);
}

static bool CC_MipsO32(unsigned ValNo, MVT ValVT, MVT LocVT,
                       CCValAssign::LocInfo LocInfo, ISD::ArgFlagsTy ArgFlags,
                       CCState &State) LLVM_ATTRIBUTE_UNUSED;

#include "MipsGenCallingConv.inc"

//===----------------------------------------------------------------------===//
//                  Call Calling Convention Implementation
//===----------------------------------------------------------------------===//

// Return next O32 integer argument register.
static unsigned getNextIntArgReg(unsigned Reg) {
  assert((Reg == Mips::A0) || (Reg == Mips::A2));
  return (Reg == Mips::A0) ? Mips::A1 : Mips::A3;
}

SDValue MipsTargetLowering::passArgOnStack(SDValue StackPtr, unsigned Offset,
                                           SDValue Chain, SDValue Arg,
                                           const SDLoc &DL, bool IsTailCall,
                                           SelectionDAG &DAG) const {
  if (!IsTailCall) {
    SDValue PtrOff = DAG.getPointerAdd(DL, StackPtr, Offset);
    if (ABI.IsCheriSandbox()) {
      PtrOff = DAG.getNode(MipsISD::STACKTOCAP, DL, MVT::iFATPTR, PtrOff);
    }
    return DAG.getStore(Chain, DL, Arg, PtrOff, MachinePointerInfo());
  }

  MachineFrameInfo &MFI = DAG.getMachineFunction().getFrameInfo();
  int FI = MFI.CreateFixedObject(Arg.getValueSizeInBits() / 8, Offset, false);
  SDValue FIN = DAG.getFrameIndex(FI, getPointerTy(DAG.getDataLayout()));
  return DAG.getStore(Chain, DL, Arg, FIN, MachinePointerInfo(),
                      /* Alignment = */ 0, MachineMemOperand::MOVolatile);
}

void MipsTargetLowering::
getOpndList(SmallVectorImpl<SDValue> &Ops,
            std::deque< std::pair<unsigned, SDValue> > &RegsToPass,
            bool IsPICCall, bool GlobalOrExternal, bool InternalLinkage,
            bool IsCallReloc, CallLoweringInfo &CLI, SDValue Callee,
            SDValue Chain) const {
  // Insert node "GP copy globalreg" before call to function.
  //
  // R_MIPS_CALL* operators (emitted when non-internal functions are called
  // in PIC mode) allow symbols to be resolved via lazy binding.
  // The lazy binding stub requires GP to point to the GOT.
  // Note that we don't need GP to point to the GOT for indirect calls
  // (when R_MIPS_CALL* is not used for the call) because Mips linker generates
  // lazy binding stub for a function only when R_MIPS_CALL* are the only relocs
  // used for the function (that is, Mips linker doesn't generate lazy binding
  // stub for a function whose address is taken in the program).
  if (IsPICCall && !InternalLinkage && IsCallReloc) {
    unsigned GPReg = ABI.IsN64() ? Mips::GP_64 : Mips::GP;
    EVT Ty = ABI.IsN64() ? MVT::i64 : MVT::i32;
    RegsToPass.push_back(std::make_pair(GPReg, getGlobalReg(CLI.DAG, Ty)));
  }

  // Build a sequence of copy-to-reg nodes chained together with token
  // chain and flag operands which copy the outgoing args into registers.
  // The InFlag in necessary since all emitted instructions must be
  // stuck together.
  SDValue InFlag;

  for (unsigned i = 0, e = RegsToPass.size(); i != e; ++i) {
    Chain = CLI.DAG.getCopyToReg(Chain, CLI.DL, RegsToPass[i].first,
                                 RegsToPass[i].second, InFlag);
    InFlag = Chain.getValue(1);
  }

  // Add argument registers to the end of the list so that they are
  // known live into the call.
  for (unsigned i = 0, e = RegsToPass.size(); i != e; ++i)
    Ops.push_back(CLI.DAG.getRegister(RegsToPass[i].first,
                                      RegsToPass[i].second.getValueType()));

  // Add a register mask operand representing the call-preserved registers.
  const TargetRegisterInfo *TRI = Subtarget.getRegisterInfo();
  const uint32_t *Mask =
      TRI->getCallPreservedMask(CLI.DAG.getMachineFunction(), CLI.CallConv);
  assert(Mask && "Missing call preserved mask for calling convention");
  if (Subtarget.inMips16HardFloat()) {
    if (GlobalAddressSDNode *G = dyn_cast<GlobalAddressSDNode>(CLI.Callee)) {
      llvm::StringRef Sym = G->getGlobal()->getName();
      Function *F = G->getGlobal()->getParent()->getFunction(Sym);
      if (F && F->hasFnAttribute("__Mips16RetHelper")) {
        Mask = MipsRegisterInfo::getMips16RetHelperMask();
      }
    }
  }
  Ops.push_back(CLI.DAG.getRegisterMask(Mask));

  if (InFlag.getNode())
    Ops.push_back(InFlag);
}

/// LowerCall - functions arguments are copied from virtual regs to
/// (physical regs)/(stack frame), CALLSEQ_START and CALLSEQ_END are emitted.
SDValue
MipsTargetLowering::LowerCall(TargetLowering::CallLoweringInfo &CLI,
                              SmallVectorImpl<SDValue> &InVals) const {
  SelectionDAG &DAG                     = CLI.DAG;
  SDLoc DL                              = CLI.DL;
  SmallVectorImpl<ISD::OutputArg> &Outs = CLI.Outs;
  SmallVectorImpl<SDValue> &OutVals     = CLI.OutVals;
  SmallVectorImpl<ISD::InputArg> &Ins   = CLI.Ins;
  SDValue Chain                         = CLI.Chain;
  SDValue Callee                        = CLI.Callee;
  bool &IsTailCall                      = CLI.IsTailCall;
  CallingConv::ID CallConv              = CLI.CallConv;
  bool IsVarArg                         = CLI.IsVarArg;

  MachineFunction &MF = DAG.getMachineFunction();
  MachineFrameInfo &MFI = MF.getFrameInfo();
  const TargetFrameLowering *TFL = Subtarget.getFrameLowering();
  MipsFunctionInfo *FuncInfo = MF.getInfo<MipsFunctionInfo>();
  bool IsPIC = isPositionIndependent();

  // Analyze operands of the call, assigning locations to each operand.
  SmallVector<CCValAssign, 16> ArgLocs;
  MipsCCState CCInfo(
      CallConv, IsVarArg, DAG.getMachineFunction(), ArgLocs, *DAG.getContext(),
      MipsCCState::getSpecialCallingConvForCallee(Callee.getNode(), Subtarget));

  // Allocate the reserved argument area. It seems strange to do this from the
  // caller side but removing it breaks the frame size calculation.
  CCInfo.AllocateStack(ABI.GetCalleeAllocdArgSizeInBytes(CallConv), 1);

  CCInfo.AnalyzeCallOperands(Outs, CC_Mips, CLI.getArgs(), Callee.getNode());

  // Get a count of how many bytes are to be pushed on the stack.
  unsigned NextStackOffset = CCInfo.getNextStackOffset();

  // Check if it's really possible to do a tail call. Restrict it to functions
  // that are part of this compilation unit.
  bool InternalLinkage = false;
  if (IsTailCall) {
    IsTailCall = isEligibleForTailCallOptimization(
        CCInfo, NextStackOffset, *MF.getInfo<MipsFunctionInfo>());
     if (GlobalAddressSDNode *G = dyn_cast<GlobalAddressSDNode>(Callee)) {
      InternalLinkage = G->getGlobal()->hasInternalLinkage();
      IsTailCall &= (InternalLinkage || G->getGlobal()->hasLocalLinkage() ||
                     G->getGlobal()->hasPrivateLinkage() ||
                     G->getGlobal()->hasHiddenVisibility() ||
                     G->getGlobal()->hasProtectedVisibility());
     }
  }
  if (!IsTailCall && CLI.CS && CLI.CS->isMustTailCall())
    report_fatal_error("failed to perform tail call elimination on a call "
                       "site marked musttail");

  if (IsTailCall)
    ++NumTailCalls;

  // Chain is the output chain of the last Load/Store or CopyToReg node.
  // ByValChain is the output chain of the last Memcpy node created for copying
  // byval arguments to the stack.
  unsigned StackAlignment = TFL->getStackAlignment();
  NextStackOffset = alignTo(NextStackOffset, StackAlignment);
  SDValue NextStackOffsetVal = DAG.getIntPtrConstant(NextStackOffset, DL, true);

  if (!IsTailCall)
    Chain = DAG.getCALLSEQ_START(Chain, NextStackOffsetVal, DL);

  SDValue StackPtr =
      DAG.getCopyFromReg(Chain, DL, ABI.IsN64() ? Mips::SP_64 : Mips::SP,
                         getPointerTy(DAG.getDataLayout()));

  std::deque< std::pair<unsigned, SDValue> > RegsToPass;
  SmallVector<SDValue, 8> MemOpChains;

  CCInfo.rewindByValRegsInfo();

  unsigned CapArgs = 0;
  unsigned IntArgs = 0;
  int FirstOffset = -1;
  int LastOffset;

  // Walk the register/memloc assignments, inserting copies/loads.
  for (unsigned i = 0, e = ArgLocs.size(); i != e; ++i) {
    SDValue Arg = OutVals[i];
    CCValAssign &VA = ArgLocs[i];
    MVT ValVT = VA.getValVT(), LocVT = VA.getLocVT();
    ISD::ArgFlagsTy Flags = Outs[i].Flags;
    bool UseUpperBits = false;

    // ByVal Arg.
    if (Flags.isByVal()) {
      unsigned FirstByValReg, LastByValReg;
      unsigned ByValIdx = CCInfo.getInRegsParamsProcessed();
      CCInfo.getInRegsParamInfo(ByValIdx, FirstByValReg, LastByValReg);

      assert(Flags.getByValSize() &&
             "ByVal args of size 0 should have been ignored by front-end.");
      assert(ByValIdx < CCInfo.getInRegsParamsCount());
      assert(!IsTailCall &&
             "Do not tail-call optimize if there is a byval argument.");
      passByValArg(Chain, DL, RegsToPass, MemOpChains, StackPtr, MFI, DAG, Arg,
                   FirstByValReg, LastByValReg, Flags, Subtarget.isLittle(),
                   VA);
      CCInfo.nextInRegsParam();
      continue;
    }

    // Promote the value if needed.
    switch (VA.getLocInfo()) {
    default:
      llvm_unreachable("Unknown loc info!");
    case CCValAssign::Full:
      if (VA.isRegLoc()) {
        if ((ValVT == MVT::f32 && LocVT == MVT::i32) ||
            (ValVT == MVT::f64 && LocVT == MVT::i64) ||
            (ValVT == MVT::i64 && LocVT == MVT::f64))
          Arg = DAG.getNode(ISD::BITCAST, DL, LocVT, Arg);
        else if (ValVT == MVT::f64 && LocVT == MVT::i32) {
          SDValue Lo = DAG.getNode(MipsISD::ExtractElementF64, DL, MVT::i32,
                                   Arg, DAG.getConstant(0, DL, MVT::i32));
          SDValue Hi = DAG.getNode(MipsISD::ExtractElementF64, DL, MVT::i32,
                                   Arg, DAG.getConstant(1, DL, MVT::i32));
          if (!Subtarget.isLittle())
            std::swap(Lo, Hi);
          unsigned LocRegLo = VA.getLocReg();
          unsigned LocRegHigh = getNextIntArgReg(LocRegLo);
          RegsToPass.push_back(std::make_pair(LocRegLo, Lo));
          RegsToPass.push_back(std::make_pair(LocRegHigh, Hi));
          continue;
        }
      }
      break;
    case CCValAssign::BCvt:
      Arg = DAG.getNode(ISD::BITCAST, DL, LocVT, Arg);
      break;
    case CCValAssign::SExtUpper:
      UseUpperBits = true;
      LLVM_FALLTHROUGH;
    case CCValAssign::SExt:
      Arg = DAG.getNode(ISD::SIGN_EXTEND, DL, LocVT, Arg);
      break;
    case CCValAssign::ZExtUpper:
      UseUpperBits = true;
      LLVM_FALLTHROUGH;
    case CCValAssign::ZExt:
      Arg = DAG.getNode(ISD::ZERO_EXTEND, DL, LocVT, Arg);
      break;
    case CCValAssign::AExtUpper:
      UseUpperBits = true;
      LLVM_FALLTHROUGH;
    case CCValAssign::AExt:
      Arg = DAG.getNode(ISD::ANY_EXTEND, DL, LocVT, Arg);
      break;
    }

    if (UseUpperBits) {
      unsigned ValSizeInBits = Outs[i].ArgVT.getSizeInBits();
      unsigned LocSizeInBits = VA.getLocVT().getSizeInBits();
      Arg = DAG.getNode(
          ISD::SHL, DL, VA.getLocVT(), Arg,
          DAG.getConstant(LocSizeInBits - ValSizeInBits, DL, VA.getLocVT()));
    }

    // Arguments that can be passed on register must be kept at
    // RegsToPass vector
    if (VA.isRegLoc()) {
      if (ValVT == MVT::iFATPTR)
        CapArgs++;
      else if ((VA.getLocReg() >= Mips::A0_64) &&
               (VA.getLocReg() <= Mips::T3_64))
        IntArgs++;
      RegsToPass.push_back(std::make_pair(VA.getLocReg(), Arg));
      continue;
    }

    // Register can't get to this point...
    assert(VA.isMemLoc());

    if (FirstOffset == -1)
      FirstOffset = VA.getLocMemOffset();
    LastOffset = VA.getLocMemOffset() + (Arg.getValueSizeInBits() / 8);
    // emit ISD::STORE whichs stores the
    // parameter value to a stack Location
    MemOpChains.push_back(passArgOnStack(StackPtr, VA.getLocMemOffset(),
                                         Chain, Arg, DL, IsTailCall, DAG));
  }
  if ((FirstOffset != -1) && ABI.IsCheriSandbox()) {
    Intrinsic::ID SetBounds = Intrinsic::memcap_cap_bounds_set;
    SDValue PtrOff = DAG.getPointerAdd(DL, StackPtr, FirstOffset);
    PtrOff = DAG.getNode(MipsISD::STACKTOCAP, DL, MVT::iFATPTR, PtrOff);
    PtrOff = DAG.getNode(ISD::INTRINSIC_WO_CHAIN, DL, MVT::iFATPTR,
        DAG.getConstant(SetBounds, DL, MVT::i64), PtrOff,
        DAG.getIntPtrConstant(LastOffset, DL));
    PtrOff = DAG.getNode(ISD::INTRINSIC_WO_CHAIN, DL, MVT::iFATPTR,
        DAG.getConstant(Intrinsic::memcap_cap_perms_and, DL, MVT::i64), PtrOff,
        DAG.getIntPtrConstant(0xFFD7, DL));
    RegsToPass.push_back(std::make_pair(Mips::C13, PtrOff));
  }
  // If we're doing a CCall then any unused arg registers should be zero.
  if (!UseClearRegs && (CallConv == CallingConv::CHERI_CCall)) {
    assert(CapArgs >= 2);
    CapArgs -= 2;
    // Optional argument registers for CCall calling convention
    static const unsigned RegList[] = { Mips::C3, Mips::C4, Mips::C5, Mips::C6,
      Mips::C7, Mips::C8, Mips::C9, Mips::C10 };
    for (unsigned i=CapArgs ; i<8 ; i++) {
      SDValue Zero = DAG.getNode(ISD::INTTOPTR, DL, MVT::iFATPTR,
          DAG.getConstant(0, DL, MVT::i64));
      RegsToPass.push_back(std::make_pair(RegList[i], Zero));
    }
    static const unsigned IntRegList[] = { Mips::A0_64, Mips::A1_64,
      Mips::A2_64, Mips::A3_64, Mips::T0_64, Mips::T1_64, Mips::T2_64,
      Mips::T3_64 };
    for (unsigned i=IntArgs ; i<8 ; i++) {
      SDValue Zero = DAG.getConstant(0, DL, MVT::i64);
      RegsToPass.push_back(std::make_pair(IntRegList[i], Zero));
    }
  }

  // Transform all store nodes into one single node because all store
  // nodes are independent of each other.
  if (!MemOpChains.empty())
    Chain = DAG.getNode(ISD::TokenFactor, DL, MVT::Other, MemOpChains);

  // If the callee is a GlobalAddress/ExternalSymbol node (quite common, every
  // direct call is) turn it into a TargetGlobalAddress/TargetExternalSymbol
  // node so that legalize doesn't hack it.

  SDValue CalleeLo;
  EVT Ty = Callee.getValueType();
  bool GlobalOrExternal = false, IsCallReloc = false;

  if (GlobalAddressSDNode *G = dyn_cast<GlobalAddressSDNode>(Callee)) {
    if (IsPIC) {
      const GlobalValue *Val = G->getGlobal();
      InternalLinkage = Val->hasInternalLinkage();

      if (LargeGOT) {
        Callee = getAddrGlobalLargeGOT(G, DL, Ty, DAG, MipsII::MO_CALL_HI16,
                                       MipsII::MO_CALL_LO16, Chain,
                                       FuncInfo->callPtrInfo(Val));
        IsCallReloc = true;
      } else if (InternalLinkage)
        Callee = getAddrLocal(G, DL, Ty, DAG, ABI.IsN32() || ABI.IsN64());
      else {
        Callee = getAddrGlobal(G, DL, Ty, DAG, MipsII::MO_GOT_CALL, Chain,
                               FuncInfo->callPtrInfo(Val));
        IsCallReloc = true;
      }
    } else
      Callee = DAG.getTargetGlobalAddress(G->getGlobal(), DL,
                                          getPointerTy(DAG.getDataLayout()), 0,
                                          MipsII::MO_NO_FLAG);
    GlobalOrExternal = true;
  }
  else if (ExternalSymbolSDNode *S = dyn_cast<ExternalSymbolSDNode>(Callee)) {
    const char *Sym = S->getSymbol();

    if (!IsPIC) // static
      Callee = DAG.getTargetExternalSymbol(
          Sym, getPointerTy(DAG.getDataLayout()), MipsII::MO_NO_FLAG);
    else if (LargeGOT) {
      Callee = getAddrGlobalLargeGOT(S, DL, Ty, DAG, MipsII::MO_CALL_HI16,
                                     MipsII::MO_CALL_LO16, Chain,
                                     FuncInfo->callPtrInfo(Sym));
      IsCallReloc = true;
    } else { // PIC
      Callee = getAddrGlobal(S, DL, Ty, DAG, MipsII::MO_GOT_CALL, Chain,
                             FuncInfo->callPtrInfo(Sym));
      IsCallReloc = true;
    }

    GlobalOrExternal = true;
  }
  // If we're in the sandbox ABI, then we need to turn the address into a
  // PCC-derived capability.
  if (ABI.IsCheriSandbox() && (Callee.getValueType() != MVT::iFATPTR)) {
    auto GetPCC = DAG.getConstant(Intrinsic::memcap_pcc_get, DL, MVT::i64);
    auto SetOffset = DAG.getConstant(Intrinsic::memcap_cap_offset_set, DL, MVT::i64);
    auto PCC = DAG.getNode(ISD::INTRINSIC_WO_CHAIN, DL, MVT::iFATPTR, GetPCC);
    Callee = DAG.getNode(ISD::INTRINSIC_WO_CHAIN, DL, MVT::iFATPTR,
        SetOffset, PCC, Callee);
  }


  SmallVector<SDValue, 8> Ops(1, Chain);
  SDVTList NodeTys = DAG.getVTList(MVT::Other, MVT::Glue);

  getOpndList(Ops, RegsToPass, IsPIC, GlobalOrExternal, InternalLinkage,
              IsCallReloc, CLI, Callee, Chain);

  // If we're doing a CCall then any unused arg registers should be zero.
  if (UseClearRegs && (CallConv == CallingConv::CHERI_CCall)) {
    assert(CapArgs >= 2);
    uint32_t ClearRegsMask = 0;
    // Cap registers C1-C10 are used for arguments (C1/C2 for the CHERI object)
    for (unsigned i=CapArgs+1 ; i<11 ; i++) {
      ClearRegsMask |= 1 << i;
    }
    assert(ClearRegsMask <= 0xffff);
    ClearRegsMask <<= 16;
    // Int registers $4-$11 are used for arguments and v0 ($1) for the method
    // number
    for (unsigned i=IntArgs+4 ; i<12 ; i++) {
      ClearRegsMask |= 1 << i;
      assert((1 << i) <= 0xffff);
    }
    Ops.insert(Ops.begin()+2, DAG.getConstant(ClearRegsMask, DL, MVT::i32));
    Chain = DAG.getNode(MipsISD::CheriJmpLink, DL, NodeTys, Ops);
  } else {
    if (IsTailCall) {
      return DAG.getNode(MipsISD::TailCall, DL, MVT::Other, Ops);
    }

    if (ABI.IsCheriSandbox())
      Chain = DAG.getNode(MipsISD::CapJmpLink, DL, NodeTys, Ops);
    else
      Chain = DAG.getNode(MipsISD::JmpLink, DL, NodeTys, Ops);
  }
  SDValue InFlag = Chain.getValue(1);

  // Create the CALLSEQ_END node.
  Chain = DAG.getCALLSEQ_END(Chain, NextStackOffsetVal,
                             DAG.getIntPtrConstant(0, DL, true), InFlag, DL);
  InFlag = Chain.getValue(1);

  // Handle result values, copying them out of physregs into vregs that we
  // return.
  return LowerCallResult(Chain, InFlag, CallConv, IsVarArg, Ins, DL, DAG,
                         InVals, CLI);
}

/// LowerCallResult - Lower the result values of a call into the
/// appropriate copies out of appropriate physical registers.
SDValue MipsTargetLowering::LowerCallResult(
    SDValue Chain, SDValue InFlag, CallingConv::ID CallConv, bool IsVarArg,
    const SmallVectorImpl<ISD::InputArg> &Ins, const SDLoc &DL,
    SelectionDAG &DAG, SmallVectorImpl<SDValue> &InVals,
    TargetLowering::CallLoweringInfo &CLI) const {
  // Assign locations to each value returned by this call.
  SmallVector<CCValAssign, 16> RVLocs;
  MipsCCState CCInfo(CallConv, IsVarArg, DAG.getMachineFunction(), RVLocs,
                     *DAG.getContext());
  CCInfo.AnalyzeCallResult(Ins, RetCC_Mips, CLI);

  // Copy all of the result registers out of their specified physreg.
  for (unsigned i = 0; i != RVLocs.size(); ++i) {
    CCValAssign &VA = RVLocs[i];
    assert(VA.isRegLoc() && "Can only return in registers!");

    SDValue Val = DAG.getCopyFromReg(Chain, DL, RVLocs[i].getLocReg(),
                                     RVLocs[i].getLocVT(), InFlag);
    Chain = Val.getValue(1);
    InFlag = Val.getValue(2);

    if (VA.isUpperBitsInLoc()) {
      unsigned ValSizeInBits = Ins[i].ArgVT.getSizeInBits();
      unsigned LocSizeInBits = VA.getLocVT().getSizeInBits();
      unsigned Shift =
          VA.getLocInfo() == CCValAssign::ZExtUpper ? ISD::SRL : ISD::SRA;
      Val = DAG.getNode(
          Shift, DL, VA.getLocVT(), Val,
          DAG.getConstant(LocSizeInBits - ValSizeInBits, DL, VA.getLocVT()));
    }

    switch (VA.getLocInfo()) {
    default:
      llvm_unreachable("Unknown loc info!");
    case CCValAssign::Full:
      break;
    case CCValAssign::BCvt:
      Val = DAG.getNode(ISD::BITCAST, DL, VA.getValVT(), Val);
      break;
    case CCValAssign::AExt:
    case CCValAssign::AExtUpper:
      Val = DAG.getNode(ISD::TRUNCATE, DL, VA.getValVT(), Val);
      break;
    case CCValAssign::ZExt:
    case CCValAssign::ZExtUpper:
      Val = DAG.getNode(ISD::AssertZext, DL, VA.getLocVT(), Val,
                        DAG.getValueType(VA.getValVT()));
      Val = DAG.getNode(ISD::TRUNCATE, DL, VA.getValVT(), Val);
      break;
    case CCValAssign::SExt:
    case CCValAssign::SExtUpper:
      Val = DAG.getNode(ISD::AssertSext, DL, VA.getLocVT(), Val,
                        DAG.getValueType(VA.getValVT()));
      Val = DAG.getNode(ISD::TRUNCATE, DL, VA.getValVT(), Val);
      break;
    }

    InVals.push_back(Val);
  }

  return Chain;
}

static SDValue UnpackFromArgumentSlot(SDValue Val, const CCValAssign &VA,
                                      EVT ArgVT, const SDLoc &DL,
                                      SelectionDAG &DAG) {
  MVT LocVT = VA.getLocVT();
  EVT ValVT = VA.getValVT();

  // Shift into the upper bits if necessary.
  switch (VA.getLocInfo()) {
  default:
    break;
  case CCValAssign::AExtUpper:
  case CCValAssign::SExtUpper:
  case CCValAssign::ZExtUpper: {
    unsigned ValSizeInBits = ArgVT.getSizeInBits();
    unsigned LocSizeInBits = VA.getLocVT().getSizeInBits();
    unsigned Opcode =
        VA.getLocInfo() == CCValAssign::ZExtUpper ? ISD::SRL : ISD::SRA;
    Val = DAG.getNode(
        Opcode, DL, VA.getLocVT(), Val,
        DAG.getConstant(LocSizeInBits - ValSizeInBits, DL, VA.getLocVT()));
    break;
  }
  }

  // If this is an value smaller than the argument slot size (32-bit for O32,
  // 64-bit for N32/N64), it has been promoted in some way to the argument slot
  // size. Extract the value and insert any appropriate assertions regarding
  // sign/zero extension.
  switch (VA.getLocInfo()) {
  default:
    llvm_unreachable("Unknown loc info!");
  case CCValAssign::Full:
    break;
  case CCValAssign::AExtUpper:
  case CCValAssign::AExt:
    Val = DAG.getNode(ISD::TRUNCATE, DL, ValVT, Val);
    break;
  case CCValAssign::SExtUpper:
  case CCValAssign::SExt:
    Val = DAG.getNode(ISD::AssertSext, DL, LocVT, Val, DAG.getValueType(ValVT));
    Val = DAG.getNode(ISD::TRUNCATE, DL, ValVT, Val);
    break;
  case CCValAssign::ZExtUpper:
  case CCValAssign::ZExt:
    Val = DAG.getNode(ISD::AssertZext, DL, LocVT, Val, DAG.getValueType(ValVT));
    Val = DAG.getNode(ISD::TRUNCATE, DL, ValVT, Val);
    break;
  case CCValAssign::BCvt:
    Val = DAG.getNode(ISD::BITCAST, DL, ValVT, Val);
    break;
  }

  return Val;
}

//===----------------------------------------------------------------------===//
//             Formal Arguments Calling Convention Implementation
//===----------------------------------------------------------------------===//
/// LowerFormalArguments - transform physical registers into virtual registers
/// and generate load operations for arguments places on the stack.
SDValue MipsTargetLowering::LowerFormalArguments(
    SDValue Chain, CallingConv::ID CallConv, bool IsVarArg,
    const SmallVectorImpl<ISD::InputArg> &Ins, const SDLoc &DL,
    SelectionDAG &DAG, SmallVectorImpl<SDValue> &InVals) const {
  MachineFunction &MF = DAG.getMachineFunction();
  MachineFrameInfo &MFI = MF.getFrameInfo();
  MipsFunctionInfo *MipsFI = MF.getInfo<MipsFunctionInfo>();

  MipsFI->setVarArgsFrameIndex(0);

  // Used with vargs to acumulate store chains.
  std::vector<SDValue> OutChains;

  // Assign locations to all of the incoming arguments.
  SmallVector<CCValAssign, 16> ArgLocs;
  MipsCCState CCInfo(CallConv, IsVarArg, DAG.getMachineFunction(), ArgLocs,
                     *DAG.getContext());
  CCInfo.AllocateStack(ABI.GetCalleeAllocdArgSizeInBytes(CallConv), 1);
  const Function *Func = DAG.getMachineFunction().getFunction();
  Function::const_arg_iterator FuncArg = Func->arg_begin();

  if (Func->hasFnAttribute("interrupt") && !Func->arg_empty())
    report_fatal_error(
        "Functions with the interrupt attribute cannot have arguments!");

  CCInfo.AnalyzeFormalArguments(Ins, CC_Mips_FixedArg);
  MipsFI->setFormalArgInfo(CCInfo.getNextStackOffset(),
                           CCInfo.getInRegsParamsCount() > 0);

  unsigned CurArgIdx = 0;
  CCInfo.rewindByValRegsInfo();

  for (unsigned i = 0, e = ArgLocs.size(); i != e; ++i) {
    CCValAssign &VA = ArgLocs[i];
    if (Ins[i].isOrigArg()) {
      std::advance(FuncArg, Ins[i].getOrigArgIndex() - CurArgIdx);
      CurArgIdx = Ins[i].getOrigArgIndex();
    }
    EVT ValVT = VA.getValVT();
    ISD::ArgFlagsTy Flags = Ins[i].Flags;
    bool IsRegLoc = VA.isRegLoc();

    if (Flags.isByVal()) {
      assert(Ins[i].isOrigArg() && "Byval arguments cannot be implicit");
      unsigned FirstByValReg, LastByValReg;
      unsigned ByValIdx = CCInfo.getInRegsParamsProcessed();
      CCInfo.getInRegsParamInfo(ByValIdx, FirstByValReg, LastByValReg);

      assert(Flags.getByValSize() &&
             "ByVal args of size 0 should have been ignored by front-end.");
      assert(ByValIdx < CCInfo.getInRegsParamsCount());
      copyByValRegs(Chain, DL, OutChains, DAG, Flags, InVals, &*FuncArg,
                    FirstByValReg, LastByValReg, VA, CCInfo);
      CCInfo.nextInRegsParam();
      continue;
    }

    // Arguments stored on registers
    if (IsRegLoc) {
      MVT RegVT = VA.getLocVT();
      unsigned ArgReg = VA.getLocReg();
      const TargetRegisterClass *RC = getRegClassFor(RegVT);

      // Transform the arguments stored on
      // physical registers into virtual ones
      unsigned Reg = addLiveIn(DAG.getMachineFunction(), ArgReg, RC);
      SDValue ArgValue = DAG.getCopyFromReg(Chain, DL, Reg, RegVT);

      ArgValue = UnpackFromArgumentSlot(ArgValue, VA, Ins[i].ArgVT, DL, DAG);

      // Handle floating point arguments passed in integer registers and
      // long double arguments passed in floating point registers.
      if ((RegVT == MVT::i32 && ValVT == MVT::f32) ||
          (RegVT == MVT::i64 && ValVT == MVT::f64) ||
          (RegVT == MVT::f64 && ValVT == MVT::i64))
        ArgValue = DAG.getNode(ISD::BITCAST, DL, ValVT, ArgValue);
      else if (ABI.IsO32() && RegVT == MVT::i32 &&
               ValVT == MVT::f64) {
        unsigned Reg2 = addLiveIn(DAG.getMachineFunction(),
                                  getNextIntArgReg(ArgReg), RC);
        SDValue ArgValue2 = DAG.getCopyFromReg(Chain, DL, Reg2, RegVT);
        if (!Subtarget.isLittle())
          std::swap(ArgValue, ArgValue2);
        ArgValue = DAG.getNode(MipsISD::BuildPairF64, DL, MVT::f64,
                               ArgValue, ArgValue2);
      }

      InVals.push_back(ArgValue);
    } else { // VA.isRegLoc()
      MVT LocVT = VA.getLocVT();

      if (ABI.IsO32()) {
        // We ought to be able to use LocVT directly but O32 sets it to i32
        // when allocating floating point values to integer registers.
        // This shouldn't influence how we load the value into registers unless
        // we are targeting softfloat.
        if (VA.getValVT().isFloatingPoint() && !Subtarget.useSoftFloat())
          LocVT = VA.getValVT();
      }

      // sanity check
      assert(VA.isMemLoc());

      // The stack pointer offset is relative to the caller stack frame.
      int FI = MFI.CreateFixedObject(LocVT.getSizeInBits() / 8,
                                     VA.getLocMemOffset(), true);

      // Create load nodes to retrieve arguments from the stack
      SDValue FIN = DAG.getFrameIndex(FI, getPointerTy(DAG.getDataLayout()));
      if (ABI.IsCheriSandbox())
        FIN = DAG.getNode(MipsISD::STACKTOCAP, DL, MVT::iFATPTR, FIN);
      SDValue ArgValue = DAG.getLoad(
          LocVT, DL, Chain, FIN,
          MachinePointerInfo::getFixedStack(DAG.getMachineFunction(), FI));
      OutChains.push_back(ArgValue.getValue(1));

      ArgValue = UnpackFromArgumentSlot(ArgValue, VA, Ins[i].ArgVT, DL, DAG);

      InVals.push_back(ArgValue);
    }
  }

  for (unsigned i = 0, e = ArgLocs.size(); i != e; ++i) {
    // The mips ABIs for returning structs by value requires that we copy
    // the sret argument into $v0 for the return. Save the argument into
    // a virtual register so that we can access it from the return points.
    if (Ins[i].Flags.isSRet()) {
      unsigned Reg = MipsFI->getSRetReturnReg();
      if (!Reg) {
        Reg = MF.getRegInfo().createVirtualRegister(
            getRegClassFor(ABI.IsCheriSandbox() ? MVT::iFATPTR :
                             (ABI.IsN64() ? MVT::i64 : MVT::i32)));
        MipsFI->setSRetReturnReg(Reg);
      }
      SDValue Copy = DAG.getCopyToReg(DAG.getEntryNode(), DL, Reg, InVals[i]);
      Chain = DAG.getNode(ISD::TokenFactor, DL, MVT::Other, Copy, Chain);
      break;
    }
  }

  if (IsVarArg)
    writeVarArgRegs(OutChains, Chain, DL, DAG, CCInfo);

  // All stores are grouped in one node to allow the matching between
  // the size of Ins and InVals. This only happens when on varg functions
  if (!OutChains.empty()) {
    OutChains.push_back(Chain);
    Chain = DAG.getNode(ISD::TokenFactor, DL, MVT::Other, OutChains);
  }

  return Chain;
}

//===----------------------------------------------------------------------===//
//               Return Value Calling Convention Implementation
//===----------------------------------------------------------------------===//

bool
MipsTargetLowering::CanLowerReturn(CallingConv::ID CallConv,
                                   MachineFunction &MF, bool IsVarArg,
                                   const SmallVectorImpl<ISD::OutputArg> &Outs,
                                   LLVMContext &Context) const {
  SmallVector<CCValAssign, 16> RVLocs;
  MipsCCState CCInfo(CallConv, IsVarArg, MF, RVLocs, Context);
  return CCInfo.CheckReturn(Outs, RetCC_Mips);
}

bool
MipsTargetLowering::shouldSignExtendTypeInLibCall(EVT Type, bool IsSigned) const {
  if (Subtarget.hasMips3() && Subtarget.useSoftFloat()) {
    if (Type == MVT::i32)
      return true;
  }
  return IsSigned;
}

SDValue
MipsTargetLowering::LowerInterruptReturn(SmallVectorImpl<SDValue> &RetOps,
                                         const SDLoc &DL,
                                         SelectionDAG &DAG) const {

  MachineFunction &MF = DAG.getMachineFunction();
  MipsFunctionInfo *MipsFI = MF.getInfo<MipsFunctionInfo>();

  MipsFI->setISR();

  return DAG.getNode(MipsISD::ERet, DL, MVT::Other, RetOps);
}

SDValue
MipsTargetLowering::LowerReturn(SDValue Chain, CallingConv::ID CallConv,
                                bool IsVarArg,
                                const SmallVectorImpl<ISD::OutputArg> &Outs,
                                const SmallVectorImpl<SDValue> &OutVals,
                                const SDLoc &DL, SelectionDAG &DAG) const {
  // CCValAssign - represent the assignment of
  // the return value to a location
  SmallVector<CCValAssign, 16> RVLocs;
  MachineFunction &MF = DAG.getMachineFunction();

  // CCState - Info about the registers and stack slot.
  MipsCCState CCInfo(CallConv, IsVarArg, MF, RVLocs, *DAG.getContext());

  // Analyze return values.
  CCInfo.AnalyzeReturn(Outs, RetCC_Mips);

  SDValue Flag;
  SmallVector<SDValue, 4> RetOps(1, Chain);
  bool zeroV0 = true;
  bool zeroV1 = true;
  bool zeroC3 = true;

  // Copy the result values into the output registers.
  for (unsigned i = 0; i != RVLocs.size(); ++i) {
    SDValue Val = OutVals[i];
    CCValAssign &VA = RVLocs[i];
    assert(VA.isRegLoc() && "Can only return in registers!");
    bool UseUpperBits = false;

    switch (VA.getLocInfo()) {
    default:
      llvm_unreachable("Unknown loc info!");
    case CCValAssign::Full:
      break;
    case CCValAssign::BCvt:
      Val = DAG.getNode(ISD::BITCAST, DL, VA.getLocVT(), Val);
      break;
    case CCValAssign::AExtUpper:
      UseUpperBits = true;
      LLVM_FALLTHROUGH;
    case CCValAssign::AExt:
      Val = DAG.getNode(ISD::ANY_EXTEND, DL, VA.getLocVT(), Val);
      break;
    case CCValAssign::ZExtUpper:
      UseUpperBits = true;
      LLVM_FALLTHROUGH;
    case CCValAssign::ZExt:
      Val = DAG.getNode(ISD::ZERO_EXTEND, DL, VA.getLocVT(), Val);
      break;
    case CCValAssign::SExtUpper:
      UseUpperBits = true;
      LLVM_FALLTHROUGH;
    case CCValAssign::SExt:
      Val = DAG.getNode(ISD::SIGN_EXTEND, DL, VA.getLocVT(), Val);
      break;
    }

    if (UseUpperBits) {
      unsigned ValSizeInBits = Outs[i].ArgVT.getSizeInBits();
      unsigned LocSizeInBits = VA.getLocVT().getSizeInBits();
      Val = DAG.getNode(
          ISD::SHL, DL, VA.getLocVT(), Val,
          DAG.getConstant(LocSizeInBits - ValSizeInBits, DL, VA.getLocVT()));
    }

    Chain = DAG.getCopyToReg(Chain, DL, VA.getLocReg(), Val, Flag);
    switch (VA.getLocReg()) {
      case Mips::V0_64:
      case Mips::V0:
        zeroV0 = false;
        break;
      case Mips::V1_64:
      case Mips::V1:
        zeroV1 = false;
        break;
      case Mips::C3:
        zeroC3 = false;
        break;
    }

    // Guarantee that all emitted copies are stuck together with flags.
    Flag = Chain.getValue(1);
    RetOps.push_back(DAG.getRegister(VA.getLocReg(), VA.getLocVT()));
  }
  if (CallConv == CallingConv::CHERI_CCall ||
      CallConv == CallingConv::CHERI_CCallee) {
    if (zeroV0) {
      Chain = DAG.getCopyToReg(Chain, DL, Mips::V0_64,
          DAG.getConstant(0, DL, MVT::i64), Flag);
      Flag = Chain.getValue(1);
      RetOps.push_back(DAG.getRegister(Mips::V0_64, MVT::i64));
    }
    if (zeroV1) {
      Chain = DAG.getCopyToReg(Chain, DL, Mips::V1_64,
          DAG.getConstant(0, DL, MVT::i64), Flag);
      Flag = Chain.getValue(1);
      RetOps.push_back(DAG.getRegister(Mips::V1_64, MVT::i64));
    }
    if (zeroC3) {
      Chain = DAG.getCopyToReg(Chain, DL, Mips::C3,
          DAG.getConstant(0, DL, MVT::iFATPTR), Flag);
      Flag = Chain.getValue(1);
      RetOps.push_back(DAG.getRegister(Mips::C3, MVT::iFATPTR));
    }
  }

  // The mips ABIs for returning structs by value requires that we copy
  // the sret argument into $v0 for the return. We saved the argument into
  // a virtual register in the entry block, so now we copy the value out
  // and into $v0.
  if (MF.getFunction()->hasStructRetAttr()) {
    EVT SRetTy = getPointerTy(DAG.getDataLayout());
    unsigned V0 = ABI.IsN64() ? Mips::V0_64 : Mips::V0;
    if (ABI.IsCheriSandbox()) {
      V0 = Mips::C3;
      SRetTy = MVT::iFATPTR;
    }
    MipsFunctionInfo *MipsFI = MF.getInfo<MipsFunctionInfo>();
    unsigned Reg = MipsFI->getSRetReturnReg();

    if (!Reg)
      llvm_unreachable("sret virtual register not created in the entry block");
    SDValue Val = DAG.getCopyFromReg(Chain, DL, Reg, SRetTy);

    Chain = DAG.getCopyToReg(Chain, DL, V0, Val, Flag);
    Flag = Chain.getValue(1);
    RetOps.push_back(DAG.getRegister(V0, SRetTy));
  }

  RetOps[0] = Chain;  // Update chain.

  // Add the flag if we have it.
  if (Flag.getNode())
    RetOps.push_back(Flag);

  if (ABI.IsCheriSandbox())
    return DAG.getNode(MipsISD::CapRet, DL, MVT::Other, RetOps);

  // ISRs must use "eret".
  if (DAG.getMachineFunction().getFunction()->hasFnAttribute("interrupt"))
    return LowerInterruptReturn(RetOps, DL, DAG);

  // Standard return on Mips is a "jr $ra"
  return DAG.getNode(MipsISD::Ret, DL, MVT::Other, RetOps);
}

//===----------------------------------------------------------------------===//
//                           Mips Inline Assembly Support
//===----------------------------------------------------------------------===//

/// getConstraintType - Given a constraint letter, return the type of
/// constraint it is for this target.
MipsTargetLowering::ConstraintType
MipsTargetLowering::getConstraintType(StringRef Constraint) const {
  // Mips specific constraints
  // GCC config/mips/constraints.md
  //
  // 'd' : An address register. Equivalent to r
  //       unless generating MIPS16 code.
  // 'y' : Equivalent to r; retained for
  //       backwards compatibility.
  // 'c' : A register suitable for use in an indirect
  //       jump. This will always be $25 for -mabicalls.
  // 'l' : The lo register. 1 word storage.
  // 'x' : The hilo register pair. Double word storage.
  if (Constraint.size() == 1) {
    switch (Constraint[0]) {
      default : break;
      case 'd':
      case 'y':
      case 'f':
      case 'c':
      case 'l':
      case 'x':
      case 'C':
        return C_RegisterClass;
      case 'R':
        return C_Memory;
    }
  }

  if (Constraint == "ZC")
    return C_Memory;

  return TargetLowering::getConstraintType(Constraint);
}

/// Examine constraint type and operand type and determine a weight value.
/// This object must already have been set up with the operand type
/// and the current alternative constraint selected.
TargetLowering::ConstraintWeight
MipsTargetLowering::getSingleConstraintMatchWeight(
    AsmOperandInfo &info, const char *constraint) const {
  ConstraintWeight weight = CW_Invalid;
  Value *CallOperandVal = info.CallOperandVal;
    // If we don't have a value, we can't do a match,
    // but allow it at the lowest weight.
  if (!CallOperandVal)
    return CW_Default;
  Type *type = CallOperandVal->getType();
  // Look at the constraint type.
  switch (*constraint) {
  default:
    weight = TargetLowering::getSingleConstraintMatchWeight(info, constraint);
    break;
  case 'd':
  case 'y':
    if (type->isIntegerTy())
      weight = CW_Register;
    break;
  case 'f': // FPU or MSA register
    if (Subtarget.hasMSA() && type->isVectorTy() &&
        cast<VectorType>(type)->getBitWidth() == 128)
      weight = CW_Register;
    else if (type->isFloatTy())
      weight = CW_Register;
    break;
  case 'c': // $25 for indirect jumps
  case 'l': // lo register
  case 'x': // hilo register pair
    if (type->isIntegerTy())
      weight = CW_SpecificReg;
    break;
  case 'I': // signed 16 bit immediate
  case 'J': // integer zero
  case 'K': // unsigned 16 bit immediate
  case 'L': // signed 32 bit immediate where lower 16 bits are 0
  case 'N': // immediate in the range of -65535 to -1 (inclusive)
  case 'O': // signed 15 bit immediate (+- 16383)
  case 'P': // immediate in the range of 65535 to 1 (inclusive)
    if (isa<ConstantInt>(CallOperandVal))
      weight = CW_Constant;
    break;
  case 'R':
    weight = CW_Memory;
    break;
  }
  return weight;
}

/// This is a helper function to parse a physical register string and split it
/// into non-numeric and numeric parts (Prefix and Reg). The first boolean flag
/// that is returned indicates whether parsing was successful. The second flag
/// is true if the numeric part exists.
static std::pair<bool, bool> parsePhysicalReg(StringRef C, StringRef &Prefix,
                                              unsigned long long &Reg) {
  if (C.front() != '{' || C.back() != '}')
    return std::make_pair(false, false);

  // Search for the first numeric character.
  StringRef::const_iterator I, B = C.begin() + 1, E = C.end() - 1;
  I = std::find_if(B, E, isdigit);

  Prefix = StringRef(B, I - B);

  // The second flag is set to false if no numeric characters were found.
  if (I == E)
    return std::make_pair(true, false);

  // Parse the numeric characters.
  return std::make_pair(!getAsUnsignedInteger(StringRef(I, E - I), 10, Reg),
                        true);
}

std::pair<unsigned, const TargetRegisterClass *> MipsTargetLowering::
parseRegForInlineAsmConstraint(StringRef C, MVT VT) const {
  const TargetRegisterInfo *TRI =
      Subtarget.getRegisterInfo();
  const TargetRegisterClass *RC;
  StringRef Prefix;
  unsigned long long Reg;

  std::pair<bool, bool> R = parsePhysicalReg(C, Prefix, Reg);

  if (!R.first)
    return std::make_pair(0U, nullptr);

  if ((Prefix == "hi" || Prefix == "lo")) { // Parse hi/lo.
    // No numeric characters follow "hi" or "lo".
    if (R.second)
      return std::make_pair(0U, nullptr);

    RC = TRI->getRegClass(Prefix == "hi" ?
                          Mips::HI32RegClassID : Mips::LO32RegClassID);
    return std::make_pair(*(RC->begin()), RC);
  } else if (Prefix.startswith("$msa")) {
    // Parse $msa(ir|csr|access|save|modify|request|map|unmap)

    // No numeric characters follow the name.
    if (R.second)
      return std::make_pair(0U, nullptr);

    Reg = StringSwitch<unsigned long long>(Prefix)
              .Case("$msair", Mips::MSAIR)
              .Case("$msacsr", Mips::MSACSR)
              .Case("$msaaccess", Mips::MSAAccess)
              .Case("$msasave", Mips::MSASave)
              .Case("$msamodify", Mips::MSAModify)
              .Case("$msarequest", Mips::MSARequest)
              .Case("$msamap", Mips::MSAMap)
              .Case("$msaunmap", Mips::MSAUnmap)
              .Default(0);

    if (!Reg)
      return std::make_pair(0U, nullptr);

    RC = TRI->getRegClass(Mips::MSACtrlRegClassID);
    return std::make_pair(Reg, RC);
  }

  if (!R.second)
    return std::make_pair(0U, nullptr);

  if (Prefix == "$f") { // Parse $f0-$f31.
    // If the size of FP registers is 64-bit or Reg is an even number, select
    // the 64-bit register class. Otherwise, select the 32-bit register class.
    if (VT == MVT::Other)
      VT = (Subtarget.isFP64bit() || !(Reg % 2)) ? MVT::f64 : MVT::f32;

    RC = getRegClassFor(VT);

    if (RC == &Mips::AFGR64RegClass) {
      assert(Reg % 2 == 0);
      Reg >>= 1;
    }
  } else if (Prefix == "$fcc") // Parse $fcc0-$fcc7.
    RC = TRI->getRegClass(Mips::FCCRegClassID);
  else if (Prefix == "$w") { // Parse $w0-$w31.
    RC = getRegClassFor((VT == MVT::Other) ? MVT::v16i8 : VT);
  } else if (Prefix == "$c") { // Parse $c0-$c31.
    RC = getRegClassFor(MVT::iFATPTR);
  } else { // Parse $0-$31.
    assert(Prefix == "$");
    RC = getRegClassFor((VT == MVT::Other) ? MVT::i32 : VT);
  }

  assert(Reg < RC->getNumRegs());
  return std::make_pair(*(RC->begin() + Reg), RC);
}

/// Given a register class constraint, like 'r', if this corresponds directly
/// to an LLVM register class, return a register of 0 and the register class
/// pointer.
std::pair<unsigned, const TargetRegisterClass *>
MipsTargetLowering::getRegForInlineAsmConstraint(const TargetRegisterInfo *TRI,
                                                 StringRef Constraint,
                                                 MVT VT) const {
  if (Constraint.size() == 1) {
    switch (Constraint[0]) {
    case 'd': // Address register. Same as 'r' unless generating MIPS16 code.
    case 'y': // Same as 'r'. Exists for compatibility.
    case 'r':
      if (VT == MVT::i32 || VT == MVT::i16 || VT == MVT::i8) {
        if (Subtarget.inMips16Mode())
          return std::make_pair(0U, &Mips::CPU16RegsRegClass);
        return std::make_pair(0U, &Mips::GPR32RegClass);
      }
      if (VT == MVT::i64 && !Subtarget.isGP64bit())
        return std::make_pair(0U, &Mips::GPR32RegClass);
      if (VT == MVT::i64 && Subtarget.isGP64bit())
        return std::make_pair(0U, &Mips::GPR64RegClass);
    case 'C':
      if (VT == MVT::iFATPTR)
        return std::make_pair(0U, &Mips::CheriRegsRegClass);
      // This will generate an error message
      return std::make_pair(0U, nullptr);
    case 'f': // FPU or MSA register
      if (VT == MVT::v16i8)
        return std::make_pair(0U, &Mips::MSA128BRegClass);
      else if (VT == MVT::v8i16 || VT == MVT::v8f16)
        return std::make_pair(0U, &Mips::MSA128HRegClass);
      else if (VT == MVT::v4i32 || VT == MVT::v4f32)
        return std::make_pair(0U, &Mips::MSA128WRegClass);
      else if (VT == MVT::v2i64 || VT == MVT::v2f64)
        return std::make_pair(0U, &Mips::MSA128DRegClass);
      else if (VT == MVT::f32)
        return std::make_pair(0U, &Mips::FGR32RegClass);
      else if ((VT == MVT::f64) && (!Subtarget.isSingleFloat())) {
        if (Subtarget.isFP64bit())
          return std::make_pair(0U, &Mips::FGR64RegClass);
        return std::make_pair(0U, &Mips::AFGR64RegClass);
      }
      break;
    case 'c': // register suitable for indirect jump
      if (VT == MVT::i32)
        return std::make_pair((unsigned)Mips::T9, &Mips::GPR32RegClass);
      assert(VT == MVT::i64 && "Unexpected type.");
      return std::make_pair((unsigned)Mips::T9_64, &Mips::GPR64RegClass);
    case 'l': // register suitable for indirect jump
      if (VT == MVT::i32)
        return std::make_pair((unsigned)Mips::LO0, &Mips::LO32RegClass);
      return std::make_pair((unsigned)Mips::LO0_64, &Mips::LO64RegClass);
    case 'x': // register suitable for indirect jump
      // Fixme: Not triggering the use of both hi and low
      // This will generate an error message
      return std::make_pair(0U, nullptr);
    }
  }

  std::pair<unsigned, const TargetRegisterClass *> R;
  R = parseRegForInlineAsmConstraint(Constraint, VT);

  if (R.second)
    return R;

  return TargetLowering::getRegForInlineAsmConstraint(TRI, Constraint, VT);
}

/// LowerAsmOperandForConstraint - Lower the specified operand into the Ops
/// vector.  If it is invalid, don't add anything to Ops.
void MipsTargetLowering::LowerAsmOperandForConstraint(SDValue Op,
                                                     std::string &Constraint,
                                                     std::vector<SDValue>&Ops,
                                                     SelectionDAG &DAG) const {
  SDLoc DL(Op);
  SDValue Result;

  // Only support length 1 constraints for now.
  if (Constraint.length() > 1) return;

  char ConstraintLetter = Constraint[0];
  switch (ConstraintLetter) {
  default: break; // This will fall through to the generic implementation
  case 'I': // Signed 16 bit constant
    // If this fails, the parent routine will give an error
    if (ConstantSDNode *C = dyn_cast<ConstantSDNode>(Op)) {
      EVT Type = Op.getValueType();
      int64_t Val = C->getSExtValue();
      if (isInt<16>(Val)) {
        Result = DAG.getTargetConstant(Val, DL, Type);
        break;
      }
    }
    return;
  case 'J': // integer zero
    if (ConstantSDNode *C = dyn_cast<ConstantSDNode>(Op)) {
      EVT Type = Op.getValueType();
      int64_t Val = C->getZExtValue();
      if (Val == 0) {
        Result = DAG.getTargetConstant(0, DL, Type);
        break;
      }
    }
    return;
  case 'K': // unsigned 16 bit immediate
    if (ConstantSDNode *C = dyn_cast<ConstantSDNode>(Op)) {
      EVT Type = Op.getValueType();
      uint64_t Val = (uint64_t)C->getZExtValue();
      if (isUInt<16>(Val)) {
        Result = DAG.getTargetConstant(Val, DL, Type);
        break;
      }
    }
    return;
  case 'L': // signed 32 bit immediate where lower 16 bits are 0
    if (ConstantSDNode *C = dyn_cast<ConstantSDNode>(Op)) {
      EVT Type = Op.getValueType();
      int64_t Val = C->getSExtValue();
      if ((isInt<32>(Val)) && ((Val & 0xffff) == 0)){
        Result = DAG.getTargetConstant(Val, DL, Type);
        break;
      }
    }
    return;
  case 'N': // immediate in the range of -65535 to -1 (inclusive)
    if (ConstantSDNode *C = dyn_cast<ConstantSDNode>(Op)) {
      EVT Type = Op.getValueType();
      int64_t Val = C->getSExtValue();
      if ((Val >= -65535) && (Val <= -1)) {
        Result = DAG.getTargetConstant(Val, DL, Type);
        break;
      }
    }
    return;
  case 'O': // signed 15 bit immediate
    if (ConstantSDNode *C = dyn_cast<ConstantSDNode>(Op)) {
      EVT Type = Op.getValueType();
      int64_t Val = C->getSExtValue();
      if ((isInt<15>(Val))) {
        Result = DAG.getTargetConstant(Val, DL, Type);
        break;
      }
    }
    return;
  case 'P': // immediate in the range of 1 to 65535 (inclusive)
    if (ConstantSDNode *C = dyn_cast<ConstantSDNode>(Op)) {
      EVT Type = Op.getValueType();
      int64_t Val = C->getSExtValue();
      if ((Val <= 65535) && (Val >= 1)) {
        Result = DAG.getTargetConstant(Val, DL, Type);
        break;
      }
    }
    return;
  }

  if (Result.getNode()) {
    Ops.push_back(Result);
    return;
  }

  TargetLowering::LowerAsmOperandForConstraint(Op, Constraint, Ops, DAG);
}

bool MipsTargetLowering::isLegalAddressingMode(const DataLayout &DL,
                                               const AddrMode &AM, Type *Ty,
                                               unsigned AS) const {
  // No global is ever allowed as a base.
  if (AM.BaseGV)
    return false;

  switch (AM.Scale) {
  case 0: // "r+i" or just "i", depending on HasBaseReg.
    break;
  case 1:
    if (!AM.HasBaseReg) // allow "r+i".
      break;
    return false; // disallow "r+r" or "r+r+i".
  default:
    return false;
  }

  return true;
}

bool
MipsTargetLowering::isOffsetFoldingLegal(const GlobalAddressSDNode *GA) const {
  // The Mips target isn't yet aware of offsets.
  return false;
}

EVT MipsTargetLowering::getOptimalMemOpType(uint64_t Size, unsigned DstAlign,
                                            unsigned SrcAlign,
                                            bool IsMemset, bool ZeroMemset,
                                            bool MemcpyStrSrc,
                                            MachineFunction &MF) const {
  // If the source alignment is 32 then we are copying something that may
  // contain capabilities.  If the destination alignment is 32, then we are
  // copying to something that may contain capabilities.  If both of these is
  // true, then we must use capability copies to do preserve tag bits.
  // Otherwise, we do copying that will clear the capability tags.  For memset,
  // the source align will be 0.  We don't want to use capabilities in this
  // case, because the capability tag will always be 0.  For very long memsets,
  // we can use the capability registers in the library implementation.
  if (Subtarget.isCheri() && !IsMemset) {
    unsigned Align = std::min(SrcAlign, DstAlign);
    switch (Align) {
      case 32: return MVT::iFATPTR;
      case 16:
        if (Subtarget.isCheri128())
          return MVT::iFATPTR;
      case 8: return MVT::i64;
      case 4: return MVT::i32;
      default: return MVT::i8;
    }
  }

  if (Subtarget.isGP64bit())
    return MVT::i64;

  return MVT::i32;
}

bool MipsTargetLowering::isFPImmLegal(const APFloat &Imm, EVT VT) const {
  if (VT != MVT::f32 && VT != MVT::f64)
    return false;
  if (Imm.isNegZero())
    return false;
  return Imm.isZero();
}

unsigned MipsTargetLowering::getJumpTableEncoding() const {

  // FIXME: For space reasons this should be: EK_GPRel32BlockAddress.
  if (ABI.IsN64() && isPositionIndependent())
    return MachineJumpTableInfo::EK_GPRel64BlockAddress;

  return TargetLowering::getJumpTableEncoding();
}

bool MipsTargetLowering::useSoftFloat() const {
  return Subtarget.useSoftFloat();
}

void MipsTargetLowering::copyByValRegs(
    SDValue Chain, const SDLoc &DL, std::vector<SDValue> &OutChains,
    SelectionDAG &DAG, const ISD::ArgFlagsTy &Flags,
    SmallVectorImpl<SDValue> &InVals, const Argument *FuncArg,
    unsigned FirstReg, unsigned LastReg, const CCValAssign &VA,
    MipsCCState &State) const {
  MachineFunction &MF = DAG.getMachineFunction();
  MachineFrameInfo &MFI = MF.getFrameInfo();
  unsigned GPRSizeInBytes = Subtarget.getGPRSizeInBytes();
  unsigned NumRegs = LastReg - FirstReg;
  unsigned RegAreaSize = NumRegs * GPRSizeInBytes;
  unsigned FrameObjSize = std::max(Flags.getByValSize(), RegAreaSize);
  int FrameObjOffset;
  ArrayRef<MCPhysReg> ByValArgRegs = ABI.GetByValArgRegs();

  if (RegAreaSize)
    FrameObjOffset =
        (int)ABI.GetCalleeAllocdArgSizeInBytes(State.getCallingConv()) -
        (int)((ByValArgRegs.size() - FirstReg) * GPRSizeInBytes);
  else
    FrameObjOffset = VA.getLocMemOffset();

  // Create frame object.
  EVT PtrTy = getPointerTy(DAG.getDataLayout());
  int FI = MFI.CreateFixedObject(FrameObjSize, FrameObjOffset, true);
  SDValue FIN = DAG.getFrameIndex(FI, PtrTy);
  InVals.push_back(FIN);

  if (!NumRegs)
    return;

  // Copy arg registers.
  MVT RegTy = MVT::getIntegerVT(GPRSizeInBytes * 8);
  const TargetRegisterClass *RC = getRegClassFor(RegTy);

  for (unsigned I = 0; I < NumRegs; ++I) {
    unsigned ArgReg = ByValArgRegs[FirstReg + I];
    unsigned VReg = addLiveIn(MF, ArgReg, RC);
    unsigned Offset = I * GPRSizeInBytes;
    SDValue StorePtr = DAG.getPointerAdd(DL, FIN, Offset);
    SDValue Store = DAG.getStore(Chain, DL, DAG.getRegister(VReg, RegTy),
                                 StorePtr, MachinePointerInfo(FuncArg, Offset));
    OutChains.push_back(Store);
  }
}

// Copy byVal arg to registers and stack.
void MipsTargetLowering::passByValArg(
    SDValue Chain, const SDLoc &DL,
    std::deque<std::pair<unsigned, SDValue>> &RegsToPass,
    SmallVectorImpl<SDValue> &MemOpChains, SDValue StackPtr,
    MachineFrameInfo &MFI, SelectionDAG &DAG, SDValue Arg, unsigned FirstReg,
    unsigned LastReg, const ISD::ArgFlagsTy &Flags, bool isLittle,
    const CCValAssign &VA) const {
  unsigned ByValSizeInBytes = Flags.getByValSize();
  unsigned OffsetInBytes = 0; // From beginning of struct
  unsigned RegSizeInBytes = Subtarget.getGPRSizeInBytes();
  unsigned Alignment = std::min(Flags.getByValAlign(), RegSizeInBytes);
  EVT PtrTy = getPointerTy(DAG.getDataLayout()),
      RegTy = MVT::getIntegerVT(RegSizeInBytes * 8);
  unsigned NumRegs = LastReg - FirstReg;

  if (NumRegs) {
    ArrayRef<MCPhysReg> ArgRegs = ABI.GetByValArgRegs();
    bool LeftoverBytes = (NumRegs * RegSizeInBytes > ByValSizeInBytes);
    unsigned I = 0;

    // Copy words to registers.
    for (; I < NumRegs - LeftoverBytes; ++I, OffsetInBytes += RegSizeInBytes) {
      SDValue LoadPtr = DAG.getPointerAdd(DL, Arg, OffsetInBytes);
      SDValue LoadVal = DAG.getLoad(RegTy, DL, Chain, LoadPtr,
                                    MachinePointerInfo(), Alignment);
      MemOpChains.push_back(LoadVal.getValue(1));
      unsigned ArgReg = ArgRegs[FirstReg + I];
      RegsToPass.push_back(std::make_pair(ArgReg, LoadVal));
    }

    // Return if the struct has been fully copied.
    if (ByValSizeInBytes == OffsetInBytes)
      return;

    // Copy the remainder of the byval argument with sub-word loads and shifts.
    if (LeftoverBytes) {
      SDValue Val;

      for (unsigned LoadSizeInBytes = RegSizeInBytes / 2, TotalBytesLoaded = 0;
           OffsetInBytes < ByValSizeInBytes; LoadSizeInBytes /= 2) {
        unsigned RemainingSizeInBytes = ByValSizeInBytes - OffsetInBytes;

        if (RemainingSizeInBytes < LoadSizeInBytes)
          continue;

        // Load subword.
        SDValue LoadPtr = DAG.getNode(ISD::ADD, DL, PtrTy, Arg,
                                      DAG.getConstant(OffsetInBytes, DL,
                                                      PtrTy));
        SDValue LoadVal = DAG.getExtLoad(
            ISD::ZEXTLOAD, DL, RegTy, Chain, LoadPtr, MachinePointerInfo(),
            MVT::getIntegerVT(LoadSizeInBytes * 8), Alignment);
        MemOpChains.push_back(LoadVal.getValue(1));

        // Shift the loaded value.
        unsigned Shamt;

        if (isLittle)
          Shamt = TotalBytesLoaded * 8;
        else
          Shamt = (RegSizeInBytes - (TotalBytesLoaded + LoadSizeInBytes)) * 8;

        SDValue Shift = DAG.getNode(ISD::SHL, DL, RegTy, LoadVal,
                                    DAG.getConstant(Shamt, DL, MVT::i32));

        if (Val.getNode())
          Val = DAG.getNode(ISD::OR, DL, RegTy, Val, Shift);
        else
          Val = Shift;

        OffsetInBytes += LoadSizeInBytes;
        TotalBytesLoaded += LoadSizeInBytes;
        Alignment = std::min(Alignment, LoadSizeInBytes);
      }

      unsigned ArgReg = ArgRegs[FirstReg + I];
      RegsToPass.push_back(std::make_pair(ArgReg, Val));
      return;
    }
  }

  // Copy remainder of byval arg to it with memcpy.
  unsigned MemCpySize = ByValSizeInBytes - OffsetInBytes;
  SDValue Src = DAG.getPointerAdd(DL, Arg, OffsetInBytes);
  SDValue Dst = DAG.getPointerAdd(DL, StackPtr, VA.getLocMemOffset());
  Chain = DAG.getMemcpy(Chain, DL, Dst, Src,
                        DAG.getConstant(MemCpySize, DL, PtrTy),
                        Alignment, /*isVolatile=*/false, /*AlwaysInline=*/false,
                        /*isTailCall=*/false,
                        MachinePointerInfo(), MachinePointerInfo());
  MemOpChains.push_back(Chain);
}

void MipsTargetLowering::writeVarArgRegs(std::vector<SDValue> &OutChains,
                                         SDValue Chain, const SDLoc &DL,
                                         SelectionDAG &DAG,
                                         CCState &State) const {
  ArrayRef<MCPhysReg> ArgRegs = ABI.GetVarArgRegs();
  unsigned Idx = State.getFirstUnallocated(ArgRegs);
  unsigned RegSizeInBytes = Subtarget.getGPRSizeInBytes();
  MVT RegTy = MVT::getIntegerVT(RegSizeInBytes * 8);
  const TargetRegisterClass *RC = getRegClassFor(RegTy);
  MachineFunction &MF = DAG.getMachineFunction();
  MachineFrameInfo &MFI = MF.getFrameInfo();
  MipsFunctionInfo *MipsFI = MF.getInfo<MipsFunctionInfo>();

  // Offset of the first variable argument from stack pointer.
  int VaArgOffset;

  if (ABI.IsCheriSandbox()) {
    int FI = MFI.CreateFixedObject(RegSizeInBytes, 0, true);
    MipsFI->setVarArgsFrameIndex(FI);
    return;
  }

  if (ArgRegs.size() == Idx)
    VaArgOffset = alignTo(State.getNextStackOffset(), RegSizeInBytes);
  else {
    VaArgOffset =
        (int)ABI.GetCalleeAllocdArgSizeInBytes(State.getCallingConv()) -
        (int)(RegSizeInBytes * (ArgRegs.size() - Idx));
  }

  // Record the frame index of the first variable argument
  // which is a value necessary to VASTART.
  int FI = MFI.CreateFixedObject(RegSizeInBytes, VaArgOffset, true);
  MipsFI->setVarArgsFrameIndex(FI);

  // Copy the integer registers that have not been used for argument passing
  // to the argument register save area. For O32, the save area is allocated
  // in the caller's stack frame, while for N32/64, it is allocated in the
  // callee's stack frame.
  for (unsigned I = Idx; I < ArgRegs.size();
       ++I, VaArgOffset += RegSizeInBytes) {
    unsigned Reg = addLiveIn(MF, ArgRegs[I], RC);
    SDValue ArgValue = DAG.getCopyFromReg(Chain, DL, Reg, RegTy);
    FI = MFI.CreateFixedObject(RegSizeInBytes, VaArgOffset, true);
    SDValue PtrOff = DAG.getFrameIndex(FI, getPointerTy(DAG.getDataLayout()));
    SDValue Store =
        DAG.getStore(Chain, DL, ArgValue, PtrOff, MachinePointerInfo());
    cast<StoreSDNode>(Store.getNode())->getMemOperand()->setValue(
        (Value *)nullptr);
    OutChains.push_back(Store);
  }
}

void MipsTargetLowering::HandleByVal(CCState *State, unsigned &Size,
                                     unsigned Align) const {
  const TargetFrameLowering *TFL = Subtarget.getFrameLowering();

  assert(Size && "Byval argument's size shouldn't be 0.");

  Align = std::min(Align, TFL->getStackAlignment());

  unsigned FirstReg = 0;
  unsigned NumRegs = 0;

  if (State->getCallingConv() != CallingConv::Fast) {
    unsigned RegSizeInBytes = Subtarget.getGPRSizeInBytes();
    ArrayRef<MCPhysReg> IntArgRegs = ABI.GetByValArgRegs();
    // FIXME: The O32 case actually describes no shadow registers.
    const MCPhysReg *ShadowRegs =
        ABI.IsO32() ? IntArgRegs.data() : Mips64DPRegs;

    // We used to check the size as well but we can't do that anymore since
    // CCState::HandleByVal() rounds up the size after calling this function.
    assert(!(Align % RegSizeInBytes) &&
           "Byval argument's alignment should be a multiple of"
           "RegSizeInBytes.");

    FirstReg = State->getFirstUnallocated(IntArgRegs);

    // If Align > RegSizeInBytes, the first arg register must be even.
    // FIXME: This condition happens to do the right thing but it's not the
    //        right way to test it. We want to check that the stack frame offset
    //        of the register is aligned.
    if ((Align > RegSizeInBytes) && (FirstReg % 2)) {
      State->AllocateReg(IntArgRegs[FirstReg], ShadowRegs[FirstReg]);
      ++FirstReg;
    }

    // Mark the registers allocated.
    Size = alignTo(Size, RegSizeInBytes);
    for (unsigned I = FirstReg; Size > 0 && (I < IntArgRegs.size());
         Size -= RegSizeInBytes, ++I, ++NumRegs)
      State->AllocateReg(IntArgRegs[I], ShadowRegs[I]);
  }

  State->addInRegsParamInfo(FirstReg, FirstReg + NumRegs);
}

MachineBasicBlock *MipsTargetLowering::emitPseudoSELECT(MachineInstr &MI,
                                                        MachineBasicBlock *BB,
                                                        bool isFPCmp,
                                                        unsigned Opc) const {
  assert(!(Subtarget.hasMips4() || Subtarget.hasMips32()) &&
         "Subtarget already supports SELECT nodes with the use of"
         "conditional-move instructions.");

  const TargetInstrInfo *TII =
      Subtarget.getInstrInfo();
  DebugLoc DL = MI.getDebugLoc();

  // To "insert" a SELECT instruction, we actually have to insert the
  // diamond control-flow pattern.  The incoming instruction knows the
  // destination vreg to set, the condition code register to branch on, the
  // true/false values to select between, and a branch opcode to use.
  const BasicBlock *LLVM_BB = BB->getBasicBlock();
  MachineFunction::iterator It = ++BB->getIterator();

  //  thisMBB:
  //  ...
  //   TrueVal = ...
  //   setcc r1, r2, r3
  //   bNE   r1, r0, copy1MBB
  //   fallthrough --> copy0MBB
  MachineBasicBlock *thisMBB  = BB;
  MachineFunction *F = BB->getParent();
  MachineBasicBlock *copy0MBB = F->CreateMachineBasicBlock(LLVM_BB);
  MachineBasicBlock *sinkMBB  = F->CreateMachineBasicBlock(LLVM_BB);
  F->insert(It, copy0MBB);
  F->insert(It, sinkMBB);

  // Transfer the remainder of BB and its successor edges to sinkMBB.
  sinkMBB->splice(sinkMBB->begin(), BB,
                  std::next(MachineBasicBlock::iterator(MI)), BB->end());
  sinkMBB->transferSuccessorsAndUpdatePHIs(BB);

  // Next, add the true and fallthrough blocks as its successors.
  BB->addSuccessor(copy0MBB);
  BB->addSuccessor(sinkMBB);

  if (isFPCmp) {
    // bc1[tf] cc, sinkMBB
    BuildMI(BB, DL, TII->get(Opc))
        .addReg(MI.getOperand(1).getReg())
        .addMBB(sinkMBB);
  } else {
    // bne rs, $0, sinkMBB
    BuildMI(BB, DL, TII->get(Opc))
        .addReg(MI.getOperand(1).getReg())
        .addReg(Mips::ZERO)
        .addMBB(sinkMBB);
  }

  //  copy0MBB:
  //   %FalseValue = ...
  //   # fallthrough to sinkMBB
  BB = copy0MBB;

  // Update machine-CFG edges
  BB->addSuccessor(sinkMBB);

  //  sinkMBB:
  //   %Result = phi [ %TrueValue, thisMBB ], [ %FalseValue, copy0MBB ]
  //  ...
  BB = sinkMBB;

  BuildMI(*BB, BB->begin(), DL, TII->get(Mips::PHI), MI.getOperand(0).getReg())
      .addReg(MI.getOperand(2).getReg())
      .addMBB(thisMBB)
      .addReg(MI.getOperand(3).getReg())
      .addMBB(copy0MBB);

  MI.eraseFromParent(); // The pseudo instruction is gone now.

  return BB;
}

// FIXME? Maybe this could be a TableGen attribute on some registers and
// this table could be generated automatically from RegInfo.
unsigned MipsTargetLowering::getRegisterByName(const char* RegName, EVT VT,
                                               SelectionDAG &DAG) const {
  // Named registers is expected to be fairly rare. For now, just support $28
  // since the linux kernel uses it.
  if (Subtarget.isGP64bit()) {
    unsigned Reg = StringSwitch<unsigned>(RegName)
                         .Case("$28", Mips::GP_64)
                         .Default(0);
    if (Reg)
      return Reg;
  } else {
    unsigned Reg = StringSwitch<unsigned>(RegName)
                         .Case("$28", Mips::GP)
                         .Default(0);
    if (Reg)
      return Reg;
  }
  report_fatal_error("Invalid register name global variable");
}<|MERGE_RESOLUTION|>--- conflicted
+++ resolved
@@ -1115,26 +1115,11 @@
   case Mips::CAP_ATOMIC_SWAP_I64:
     return emitAtomicBinary(MI, BB, 8, 0);
 
-<<<<<<< HEAD
-  case Mips::ATOMIC_CMP_SWAP_I8:
-  case Mips::CAP_ATOMIC_CMP_SWAP_I8:
-    return emitAtomicCmpSwapPartword(MI, BB, 1);
-  case Mips::ATOMIC_CMP_SWAP_I16:
-  case Mips::CAP_ATOMIC_CMP_SWAP_I16:
-    return emitAtomicCmpSwapPartword(MI, BB, 2);
-  case Mips::ATOMIC_CMP_SWAP_I32:
-  case Mips::CAP_ATOMIC_CMP_SWAP_I32:
-    return emitAtomicCmpSwap(MI, BB, 4);
-  case Mips::ATOMIC_CMP_SWAP_I64:
-  case Mips::CAP_ATOMIC_CMP_SWAP_I64:
-    return emitAtomicCmpSwap(MI, BB, 8);
-=======
   case Mips::ATOMIC_CMP_SWAP_I8_PSEUDO:
     return emitAtomicCmpSwapPartword(MI, BB, 1);
   case Mips::ATOMIC_CMP_SWAP_I16_PSEUDO:
     return emitAtomicCmpSwapPartword(MI, BB, 2);
 
->>>>>>> a53106e8
   case Mips::PseudoSDIV:
   case Mips::PseudoUDIV:
   case Mips::DIV:
@@ -1518,131 +1503,6 @@
   return exitMBB;
 }
 
-<<<<<<< HEAD
-MachineBasicBlock *MipsTargetLowering::emitAtomicCmpSwap(MachineInstr &MI,
-                                                         MachineBasicBlock *BB,
-                                                         unsigned Size) const {
-  unsigned RegSize = std::max(Size, 4U);
-
-  MachineFunction *MF = BB->getParent();
-  MachineRegisterInfo &RegInfo = MF->getRegInfo();
-  const TargetRegisterClass *RC = getRegClassFor(MVT::getIntegerVT(RegSize * 8));
-  const TargetInstrInfo *TII = Subtarget.getInstrInfo();
-  const bool ArePtrs64bit = ABI.ArePtrs64bit();
-  DebugLoc DL = MI.getDebugLoc();
-  unsigned LL, SC, ZERO, BNE, BEQ;
-
-  if (Size == 4) {
-    if (isMicroMips) {
-      LL = Mips::LL_MM;
-      SC = Mips::SC_MM;
-    } else {
-      LL = Subtarget.hasMips32r6()
-               ? (ArePtrs64bit ? Mips::LL64_R6 : Mips::LL_R6)
-               : (ArePtrs64bit ? Mips::LL64 : Mips::LL);
-      SC = Subtarget.hasMips32r6()
-               ? (ArePtrs64bit ? Mips::SC64_R6 : Mips::SC_R6)
-               : (ArePtrs64bit ? Mips::SC64 : Mips::SC);
-    }
-
-    ZERO = Mips::ZERO;
-    BNE = Mips::BNE;
-    BEQ = Mips::BEQ;
-  } else {
-    LL = Subtarget.hasMips64r6() ? Mips::LLD_R6 : Mips::LLD;
-    SC = Subtarget.hasMips64r6() ? Mips::SCD_R6 : Mips::SCD;
-    ZERO = Mips::ZERO_64;
-    BNE = Mips::BNE64;
-    BEQ = Mips::BEQ64;
-  }
-
-  unsigned Dest = MI.getOperand(0).getReg();
-  unsigned Ptr = MI.getOperand(1).getReg();
-  unsigned OldVal = MI.getOperand(2).getReg();
-  unsigned NewVal = MI.getOperand(3).getReg();
-  bool isCapOp = false;
-
-  if (Subtarget.isCheri() &&
-      RegInfo.getRegClass(Ptr) == &Mips::CheriRegsRegClass) {
-    switch (Size) {
-      case 8:
-        LL = Mips::CLLD;
-        SC = Mips::CSCD;
-        break;
-      case 4:
-        LL = Mips::CLLW;
-        SC = Mips::CSCW;
-        break;
-      case 2:
-        LL = Mips::CLLH;
-        SC = Mips::CSCH;
-        break;
-      case 1:
-        LL = Mips::CLLB;
-        SC = Mips::CSCB;
-        break;
-    }
-    isCapOp = true;
-  }
-  assert(isCapOp || (Size == 4 || Size == 8) &&
-         "Unsupported size for EmitAtomicCmpSwap.");
-
-  unsigned Success = RegInfo.createVirtualRegister(RC);
-
-  // insert new blocks after the current block
-  const BasicBlock *LLVM_BB = BB->getBasicBlock();
-  MachineBasicBlock *loop1MBB = MF->CreateMachineBasicBlock(LLVM_BB);
-  MachineBasicBlock *loop2MBB = MF->CreateMachineBasicBlock(LLVM_BB);
-  MachineBasicBlock *exitMBB = MF->CreateMachineBasicBlock(LLVM_BB);
-  MachineFunction::iterator It = ++BB->getIterator();
-  MF->insert(It, loop1MBB);
-  MF->insert(It, loop2MBB);
-  MF->insert(It, exitMBB);
-
-  // Transfer the remainder of BB and its successor edges to exitMBB.
-  exitMBB->splice(exitMBB->begin(), BB,
-                  std::next(MachineBasicBlock::iterator(MI)), BB->end());
-  exitMBB->transferSuccessorsAndUpdatePHIs(BB);
-
-  //  thisMBB:
-  //    ...
-  //    fallthrough --> loop1MBB
-  BB->addSuccessor(loop1MBB);
-  loop1MBB->addSuccessor(exitMBB);
-  loop1MBB->addSuccessor(loop2MBB);
-  loop2MBB->addSuccessor(loop1MBB);
-  loop2MBB->addSuccessor(exitMBB);
-
-  // loop1MBB:
-  //   ll dest, 0(ptr)
-  //   bne dest, oldval, exitMBB
-  BB = loop1MBB;
-  if (isCapOp)
-    BuildMI(BB, DL, TII->get(LL), Dest).addReg(Ptr);
-  else
-    BuildMI(BB, DL, TII->get(LL), Dest).addReg(Ptr).addImm(0);
-  BuildMI(BB, DL, TII->get(BNE))
-    .addReg(Dest).addReg(OldVal).addMBB(exitMBB);
-
-  // loop2MBB:
-  //   sc success, newval, 0(ptr)
-  //   beq success, $0, loop1MBB
-  BB = loop2MBB;
-  if (isCapOp)
-    BuildMI(BB, DL, TII->get(SC), Success).addReg(NewVal).addReg(Ptr);
-  else
-    BuildMI(BB, DL, TII->get(SC), Success)
-      .addReg(NewVal).addReg(Ptr).addImm(0);
-  BuildMI(BB, DL, TII->get(BEQ))
-    .addReg(Success).addReg(ZERO).addMBB(loop1MBB);
-
-  MI.eraseFromParent(); // The instruction is gone now.
-
-  return exitMBB;
-}
-
-=======
->>>>>>> a53106e8
 MachineBasicBlock *MipsTargetLowering::emitAtomicCmpSwapPartword(
     MachineInstr &MI, MachineBasicBlock *BB, unsigned Size) const {
 
