--- conflicted
+++ resolved
@@ -4772,18 +4772,13 @@
     FrameObjOffset = VA.getLocMemOffset();
 
   // Create frame object.
-<<<<<<< HEAD
   EVT PtrTy = getPointerTy(DAG.getDataLayout(), ABI.StackAddrSpace());
-  int FI = MFI.CreateFixedObject(FrameObjSize, FrameObjOffset, true);
-=======
-  EVT PtrTy = getPointerTy(DAG.getDataLayout());
   // Make the fixed object stored to mutable so that the load instructions
   // referencing it have their memory dependencies added.
   // Set the frame object as isAliased which clears the underlying objects
   // vector in ScheduleDAGInstrs::buildSchedGraph() resulting in addition of all
   // stores as dependencies for loads referencing this fixed object.
   int FI = MFI.CreateFixedObject(FrameObjSize, FrameObjOffset, false, true);
->>>>>>> 5c1e879c
   SDValue FIN = DAG.getFrameIndex(FI, PtrTy);
   InVals.push_back(FIN);
 
