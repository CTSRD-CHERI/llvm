//===- MipsISelLowering.cpp - Mips DAG Lowering Implementation ------------===//
//
//                     The LLVM Compiler Infrastructure
//
// This file is distributed under the University of Illinois Open Source
// License. See LICENSE.TXT for details.
//
//===----------------------------------------------------------------------===//
//
// This file defines the interfaces that Mips uses to lower LLVM code into a
// selection DAG.
//
//===----------------------------------------------------------------------===//

#include "MipsISelLowering.h"
#include "InstPrinter/MipsInstPrinter.h"
#include "MCTargetDesc/MipsBaseInfo.h"
#include "MCTargetDesc/MipsMCTargetDesc.h"
#include "MipsCCState.h"
#include "MipsInstrInfo.h"
#include "MipsMachineFunction.h"
#include "MipsRegisterInfo.h"
#include "MipsSubtarget.h"
#include "MipsTargetMachine.h"
#include "MipsTargetObjectFile.h"
#include "llvm/ADT/APFloat.h"
#include "llvm/ADT/ArrayRef.h"
#include "llvm/ADT/SmallVector.h"
#include "llvm/ADT/Statistic.h"
#include "llvm/ADT/StringRef.h"
#include "llvm/ADT/StringSwitch.h"
#include "llvm/CodeGen/CallingConvLower.h"
#include "llvm/CodeGen/FunctionLoweringInfo.h"
#include "llvm/CodeGen/ISDOpcodes.h"
#include "llvm/CodeGen/MachineBasicBlock.h"
#include "llvm/CodeGen/MachineFrameInfo.h"
#include "llvm/CodeGen/MachineFunction.h"
#include "llvm/CodeGen/MachineInstr.h"
#include "llvm/CodeGen/MachineInstrBuilder.h"
#include "llvm/CodeGen/MachineJumpTableInfo.h"
#include "llvm/CodeGen/MachineMemOperand.h"
#include "llvm/CodeGen/MachineOperand.h"
#include "llvm/CodeGen/MachineRegisterInfo.h"
#include "llvm/CodeGen/RuntimeLibcalls.h"
#include "llvm/CodeGen/SelectionDAG.h"
#include "llvm/CodeGen/SelectionDAGNodes.h"
#include "llvm/CodeGen/TargetFrameLowering.h"
#include "llvm/CodeGen/TargetInstrInfo.h"
#include "llvm/CodeGen/TargetRegisterInfo.h"
#include "llvm/CodeGen/ValueTypes.h"
#include "llvm/IR/CallingConv.h"
#include "llvm/IR/Cheri.h"
#include "llvm/IR/Constants.h"
#include "llvm/IR/DataLayout.h"
#include "llvm/IR/DebugLoc.h"
#include "llvm/IR/DerivedTypes.h"
#include "llvm/IR/Function.h"
#include "llvm/IR/GlobalValue.h"
#include "llvm/IR/Intrinsics.h"
#include "llvm/IR/Type.h"
#include "llvm/IR/Value.h"
#include "llvm/MC/MCRegisterInfo.h"
#include "llvm/Support/Casting.h"
#include "llvm/Support/CodeGen.h"
#include "llvm/Support/CommandLine.h"
#include "llvm/Support/Compiler.h"
#include "llvm/Support/ErrorHandling.h"
#include "llvm/Support/MachineValueType.h"
#include "llvm/Support/MathExtras.h"
#include "llvm/Target/TargetMachine.h"
#include "llvm/Target/TargetOptions.h"
#include <algorithm>
#include <cassert>
#include <cctype>
#include <cstdint>
#include <deque>
#include <iterator>
#include <utility>
#include <vector>

using namespace llvm;

#define DEBUG_TYPE "mips-lower"

STATISTIC(NumTailCalls, "Number of tail calls");

static cl::opt<bool>
LargeGOT("mxgot", cl::Hidden,
         cl::desc("MIPS: Enable GOT larger than 64k."), cl::init(false));

static cl::opt<bool>
HugeGOT("mxmxgot", cl::Hidden,
         cl::desc("MIPS: Use large GOT relocations even for local symbols."), cl::init(false),
         cl::ZeroOrMore);

bool llvm::LargeCapTable = true;

static cl::opt<bool, true> LargeCapTableOption(
    "mxcaptable", cl::Hidden, cl::location(llvm::LargeCapTable),
    cl::desc("CHERI: Enable capability immediates larget than 11 bits"),
    cl::init(false));

static cl::opt<bool>
NoZeroDivCheck("mno-check-zero-division", cl::Hidden,
               cl::desc("MIPS: Don't trap on integer division by zero."),
               cl::init(false));

cl::opt<bool>
UseClearRegs("cheri-use-clearregs",
  cl::desc("Zero registers using the ClearRegs instructions"),
  cl::init(false));

cl::opt<bool>
SkipGlobalBounds("cheri-no-global-bounds",
  cl::desc("Skip bounds checks on globals"),
  cl::init(false));

static const MCPhysReg Mips64DPRegs[8] = {
  Mips::D12_64, Mips::D13_64, Mips::D14_64, Mips::D15_64,
  Mips::D16_64, Mips::D17_64, Mips::D18_64, Mips::D19_64
};

// If I is a shifted mask, set the size (Size) and the first bit of the
// mask (Pos), and return true.
// For example, if I is 0x003ff800, (Pos, Size) = (11, 11).
static bool isShiftedMask(uint64_t I, uint64_t &Pos, uint64_t &Size) {
  if (!isShiftedMask_64(I))
    return false;

  Size = countPopulation(I);
  Pos = countTrailingZeros(I);
  return true;
}

// The MIPS MSA ABI passes vector arguments in the integer register set.
// The number of integer registers used is dependant on the ABI used.
MVT MipsTargetLowering::getRegisterTypeForCallingConv(LLVMContext &Context,
                                                      EVT VT) const {
  if (VT.isVector()) {
      if (Subtarget.isABI_O32()) {
        return MVT::i32;
      } else {
        return (VT.getSizeInBits() == 32) ? MVT::i32 : MVT::i64;
      }
  }
  return MipsTargetLowering::getRegisterType(Context, VT);
}

unsigned MipsTargetLowering::getNumRegistersForCallingConv(LLVMContext &Context,
                                                           EVT VT) const {
  if (VT.isVector())
    return std::max((VT.getSizeInBits() / (Subtarget.isABI_O32() ? 32 : 64)),
                    1U);
  return MipsTargetLowering::getNumRegisters(Context, VT);
}

unsigned MipsTargetLowering::getVectorTypeBreakdownForCallingConv(
    LLVMContext &Context, EVT VT, EVT &IntermediateVT,
    unsigned &NumIntermediates, MVT &RegisterVT) const {
  // Break down vector types to either 2 i64s or 4 i32s.
  RegisterVT = getRegisterTypeForCallingConv(Context, VT) ;
  IntermediateVT = RegisterVT;
  NumIntermediates = VT.getSizeInBits() < RegisterVT.getSizeInBits()
                         ? VT.getVectorNumElements()
                         : VT.getSizeInBits() / RegisterVT.getSizeInBits();

  return NumIntermediates;
}

SDValue MipsTargetLowering::getGlobalReg(SelectionDAG &DAG, EVT Ty,
                                         bool IsForTls) const {
  MipsFunctionInfo *FI = DAG.getMachineFunction().getInfo<MipsFunctionInfo>();
  return DAG.getRegister(FI->getGlobalBaseReg(IsForTls), Ty);
}

SDValue MipsTargetLowering::getCapGlobalReg(SelectionDAG &DAG, EVT Ty) const {
  assert(Ty.isFatPointer());
  MipsFunctionInfo *FI = DAG.getMachineFunction().getInfo<MipsFunctionInfo>();
  return DAG.getRegister(FI->getCapGlobalBaseReg(), Ty);
}

SDValue MipsTargetLowering::getTargetNode(GlobalAddressSDNode *N, EVT Ty,
                                          SelectionDAG &DAG,
                                          unsigned Flag) const {
  return DAG.getTargetGlobalAddress(N->getGlobal(), SDLoc(N), Ty, 0, Flag);
}

SDValue MipsTargetLowering::getTargetNode(ExternalSymbolSDNode *N, EVT Ty,
                                          SelectionDAG &DAG,
                                          unsigned Flag) const {
  return DAG.getTargetExternalSymbol(N->getSymbol(), Ty, Flag);
}

SDValue MipsTargetLowering::getTargetNode(BlockAddressSDNode *N, EVT Ty,
                                          SelectionDAG &DAG,
                                          unsigned Flag) const {
  return DAG.getTargetBlockAddress(N->getBlockAddress(), Ty, 0, Flag);
}

SDValue MipsTargetLowering::getTargetNode(JumpTableSDNode *N, EVT Ty,
                                          SelectionDAG &DAG,
                                          unsigned Flag) const {
  return DAG.getTargetJumpTable(N->getIndex(), Ty, Flag);
}

SDValue MipsTargetLowering::getTargetNode(ConstantPoolSDNode *N, EVT Ty,
                                          SelectionDAG &DAG,
                                          unsigned Flag) const {
  return DAG.getTargetConstantPool(N->getConstVal(), Ty, N->getAlignment(),
                                   N->getOffset(), Flag);
}

const char *MipsTargetLowering::getTargetNodeName(unsigned Opcode) const {
  switch ((MipsISD::NodeType)Opcode) {
  case MipsISD::FIRST_NUMBER:      break;
  case MipsISD::JmpLink:           return "MipsISD::JmpLink";
  case MipsISD::TailCall:          return "MipsISD::TailCall";
  case MipsISD::Highest:           return "MipsISD::Highest";
  case MipsISD::Higher:            return "MipsISD::Higher";
  case MipsISD::Hi:                return "MipsISD::Hi";
  case MipsISD::Lo:                return "MipsISD::Lo";
  case MipsISD::GotHi:             return "MipsISD::GotHi";
  case MipsISD::TlsHi:             return "MipsISD::TlsHi";
  case MipsISD::GPRel:             return "MipsISD::GPRel";
  case MipsISD::ThreadPointer:     return "MipsISD::ThreadPointer";
  case MipsISD::CapThreadPointer:  return "MipsISD::CapThreadPointer";
  case MipsISD::Ret:               return "MipsISD::Ret";
  case MipsISD::ERet:              return "MipsISD::ERet";
  case MipsISD::EH_RETURN:         return "MipsISD::EH_RETURN";
  case MipsISD::FMS:               return "MipsISD::FMS";
  case MipsISD::FPBrcond:          return "MipsISD::FPBrcond";
  case MipsISD::FPCmp:             return "MipsISD::FPCmp";
  case MipsISD::FSELECT:           return "MipsISD::FSELECT";
  case MipsISD::MTC1_D64:          return "MipsISD::MTC1_D64";
  case MipsISD::CMovFP_T:          return "MipsISD::CMovFP_T";
  case MipsISD::CMovFP_F:          return "MipsISD::CMovFP_F";
  case MipsISD::TruncIntFP:        return "MipsISD::TruncIntFP";
  case MipsISD::MFHI:              return "MipsISD::MFHI";
  case MipsISD::MFLO:              return "MipsISD::MFLO";
  case MipsISD::MTLOHI:            return "MipsISD::MTLOHI";
  case MipsISD::Mult:              return "MipsISD::Mult";
  case MipsISD::Multu:             return "MipsISD::Multu";
  case MipsISD::MAdd:              return "MipsISD::MAdd";
  case MipsISD::MAddu:             return "MipsISD::MAddu";
  case MipsISD::MSub:              return "MipsISD::MSub";
  case MipsISD::MSubu:             return "MipsISD::MSubu";
  case MipsISD::DivRem:            return "MipsISD::DivRem";
  case MipsISD::DivRemU:           return "MipsISD::DivRemU";
  case MipsISD::DivRem16:          return "MipsISD::DivRem16";
  case MipsISD::DivRemU16:         return "MipsISD::DivRemU16";
  case MipsISD::BuildPairF64:      return "MipsISD::BuildPairF64";
  case MipsISD::ExtractElementF64: return "MipsISD::ExtractElementF64";
  case MipsISD::Wrapper:           return "MipsISD::Wrapper";
  case MipsISD::WrapperCapOp:      return "MipsISD::WrapperCapOp";
  case MipsISD::DynAlloc:          return "MipsISD::DynAlloc";
  case MipsISD::Sync:              return "MipsISD::Sync";
  case MipsISD::Ext:               return "MipsISD::Ext";
  case MipsISD::Ins:               return "MipsISD::Ins";
  case MipsISD::CIns:              return "MipsISD::CIns";
  case MipsISD::LWL:               return "MipsISD::LWL";
  case MipsISD::LWR:               return "MipsISD::LWR";
  case MipsISD::SWL:               return "MipsISD::SWL";
  case MipsISD::SWR:               return "MipsISD::SWR";
  case MipsISD::LDL:               return "MipsISD::LDL";
  case MipsISD::LDR:               return "MipsISD::LDR";
  case MipsISD::SDL:               return "MipsISD::SDL";
  case MipsISD::SDR:               return "MipsISD::SDR";
  case MipsISD::EXTP:              return "MipsISD::EXTP";
  case MipsISD::EXTPDP:            return "MipsISD::EXTPDP";
  case MipsISD::EXTR_S_H:          return "MipsISD::EXTR_S_H";
  case MipsISD::EXTR_W:            return "MipsISD::EXTR_W";
  case MipsISD::EXTR_R_W:          return "MipsISD::EXTR_R_W";
  case MipsISD::EXTR_RS_W:         return "MipsISD::EXTR_RS_W";
  case MipsISD::SHILO:             return "MipsISD::SHILO";
  case MipsISD::MTHLIP:            return "MipsISD::MTHLIP";
  case MipsISD::MULSAQ_S_W_PH:     return "MipsISD::MULSAQ_S_W_PH";
  case MipsISD::MAQ_S_W_PHL:       return "MipsISD::MAQ_S_W_PHL";
  case MipsISD::MAQ_S_W_PHR:       return "MipsISD::MAQ_S_W_PHR";
  case MipsISD::MAQ_SA_W_PHL:      return "MipsISD::MAQ_SA_W_PHL";
  case MipsISD::MAQ_SA_W_PHR:      return "MipsISD::MAQ_SA_W_PHR";
  case MipsISD::DPAU_H_QBL:        return "MipsISD::DPAU_H_QBL";
  case MipsISD::DPAU_H_QBR:        return "MipsISD::DPAU_H_QBR";
  case MipsISD::DPSU_H_QBL:        return "MipsISD::DPSU_H_QBL";
  case MipsISD::DPSU_H_QBR:        return "MipsISD::DPSU_H_QBR";
  case MipsISD::DPAQ_S_W_PH:       return "MipsISD::DPAQ_S_W_PH";
  case MipsISD::DPSQ_S_W_PH:       return "MipsISD::DPSQ_S_W_PH";
  case MipsISD::DPAQ_SA_L_W:       return "MipsISD::DPAQ_SA_L_W";
  case MipsISD::DPSQ_SA_L_W:       return "MipsISD::DPSQ_SA_L_W";
  case MipsISD::DPA_W_PH:          return "MipsISD::DPA_W_PH";
  case MipsISD::DPS_W_PH:          return "MipsISD::DPS_W_PH";
  case MipsISD::DPAQX_S_W_PH:      return "MipsISD::DPAQX_S_W_PH";
  case MipsISD::DPAQX_SA_W_PH:     return "MipsISD::DPAQX_SA_W_PH";
  case MipsISD::DPAX_W_PH:         return "MipsISD::DPAX_W_PH";
  case MipsISD::DPSX_W_PH:         return "MipsISD::DPSX_W_PH";
  case MipsISD::DPSQX_S_W_PH:      return "MipsISD::DPSQX_S_W_PH";
  case MipsISD::DPSQX_SA_W_PH:     return "MipsISD::DPSQX_SA_W_PH";
  case MipsISD::MULSA_W_PH:        return "MipsISD::MULSA_W_PH";
  case MipsISD::MULT:              return "MipsISD::MULT";
  case MipsISD::MULTU:             return "MipsISD::MULTU";
  case MipsISD::MADD_DSP:          return "MipsISD::MADD_DSP";
  case MipsISD::MADDU_DSP:         return "MipsISD::MADDU_DSP";
  case MipsISD::MSUB_DSP:          return "MipsISD::MSUB_DSP";
  case MipsISD::MSUBU_DSP:         return "MipsISD::MSUBU_DSP";
  case MipsISD::SHLL_DSP:          return "MipsISD::SHLL_DSP";
  case MipsISD::SHRA_DSP:          return "MipsISD::SHRA_DSP";
  case MipsISD::SHRL_DSP:          return "MipsISD::SHRL_DSP";
  case MipsISD::SETCC_DSP:         return "MipsISD::SETCC_DSP";
  case MipsISD::SELECT_CC_DSP:     return "MipsISD::SELECT_CC_DSP";
  case MipsISD::VALL_ZERO:         return "MipsISD::VALL_ZERO";
  case MipsISD::VANY_ZERO:         return "MipsISD::VANY_ZERO";
  case MipsISD::VALL_NONZERO:      return "MipsISD::VALL_NONZERO";
  case MipsISD::VANY_NONZERO:      return "MipsISD::VANY_NONZERO";
  case MipsISD::VCEQ:              return "MipsISD::VCEQ";
  case MipsISD::VCLE_S:            return "MipsISD::VCLE_S";
  case MipsISD::VCLE_U:            return "MipsISD::VCLE_U";
  case MipsISD::VCLT_S:            return "MipsISD::VCLT_S";
  case MipsISD::VCLT_U:            return "MipsISD::VCLT_U";
  case MipsISD::VEXTRACT_SEXT_ELT: return "MipsISD::VEXTRACT_SEXT_ELT";
  case MipsISD::VEXTRACT_ZEXT_ELT: return "MipsISD::VEXTRACT_ZEXT_ELT";
  case MipsISD::VNOR:              return "MipsISD::VNOR";
  case MipsISD::VSHF:              return "MipsISD::VSHF";
  case MipsISD::SHF:               return "MipsISD::SHF";
  case MipsISD::ILVEV:             return "MipsISD::ILVEV";
  case MipsISD::ILVOD:             return "MipsISD::ILVOD";
  case MipsISD::ILVL:              return "MipsISD::ILVL";
  case MipsISD::ILVR:              return "MipsISD::ILVR";
  case MipsISD::PCKEV:             return "MipsISD::PCKEV";
  case MipsISD::PCKOD:             return "MipsISD::PCKOD";
  case MipsISD::INSVE:             return "MipsISD::INSVE";
  case MipsISD::CBTS:              return "MipsISD::CBTS";
  case MipsISD::CBTU:              return "MipsISD::CBTU";
  case MipsISD::STACKTOCAP:        return "MipsISD::STACKTOCAP";
  case MipsISD::CheriJmpLink:      return "MipsISD::CheriJmpLink";
  case MipsISD::CapJmpLink:        return "MipsISD::CapJmpLink";
  case MipsISD::CapRet:            return "MipsISD::CapRet";
  }
  return nullptr;
}

MipsTargetLowering::MipsTargetLowering(const MipsTargetMachine &TM,
                                       const MipsSubtarget &STI)
    : TargetLowering(TM), CapType(STI.typeForCapabilities()), Subtarget(STI),
      ABI(TM.getABI()) {
  // Mips does not have i1 type, so use i32 for
  // setcc operations results (slt, sgt, ...).
  setBooleanContents(ZeroOrOneBooleanContent);
  setBooleanVectorContents(ZeroOrNegativeOneBooleanContent);
  // The cmp.cond.fmt instruction in MIPS32r6/MIPS64r6 uses 0 and -1 like MSA
  // does. Integer booleans still use 0 and 1.
  if (Subtarget.hasMips32r6())
    setBooleanContents(ZeroOrOneBooleanContent,
                       ZeroOrNegativeOneBooleanContent);

  // Load extented operations for i1 types must be promoted
  for (MVT VT : MVT::integer_valuetypes()) {
    setLoadExtAction(ISD::EXTLOAD,  VT, MVT::i1,  Promote);
    setLoadExtAction(ISD::ZEXTLOAD, VT, MVT::i1,  Promote);
    setLoadExtAction(ISD::SEXTLOAD, VT, MVT::i1,  Promote);
  }

  // MIPS doesn't have extending float->double load/store.  Set LoadExtAction
  // for f32, f16
  for (MVT VT : MVT::fp_valuetypes()) {
    setLoadExtAction(ISD::EXTLOAD, VT, MVT::f32, Expand);
    setLoadExtAction(ISD::EXTLOAD, VT, MVT::f16, Expand);
  }

  // Set LoadExtAction for f16 vectors to Expand
  for (MVT VT : MVT::fp_vector_valuetypes()) {
    MVT F16VT = MVT::getVectorVT(MVT::f16, VT.getVectorNumElements());
    if (F16VT.isValid())
      setLoadExtAction(ISD::EXTLOAD, VT, F16VT, Expand);
  }

  setTruncStoreAction(MVT::f32, MVT::f16, Expand);
  setTruncStoreAction(MVT::f64, MVT::f16, Expand);

  setTruncStoreAction(MVT::f64, MVT::f32, Expand);

  // Used by legalize types to correctly generate the setcc result.
  // Without this, every float setcc comes with a AND/OR with the result,
  // we don't want this, since the fpcmp result goes to a flag register,
  // which is used implicitly by brcond and select operations.
  AddPromotedToType(ISD::SETCC, MVT::i1, MVT::i32);

  // Trap is an invalid instruction sequence
  setOperationAction(ISD::TRAP,               MVT::Other, Legal);
  if (Subtarget.isCheri()) {
    setOperationAction(ISD::ADDRSPACECAST,    CapType, Custom);
    setOperationAction(ISD::ADDRSPACECAST,    MVT::i64, Custom);
  }

  // Mips Custom Operations
  setOperationAction(ISD::GlobalAddress,      CapType,    Custom);
  if (ABI.UsesCapabilityTls())
    setOperationAction(ISD::GlobalTLSAddress, CapType,    Custom);
  if (ABI.UsesCapabilityTable())
    setOperationAction(ISD::BR_JT,            MVT::Other, Custom);
  else
    setOperationAction(ISD::BR_JT,            MVT::Other, Expand);
  setOperationAction(ISD::GlobalAddress,      MVT::i32,   Custom);
  setOperationAction(ISD::BlockAddress,       MVT::i32,   Custom);
  setOperationAction(ISD::GlobalTLSAddress,   MVT::i32,   Custom);
  setOperationAction(ISD::JumpTable,          MVT::i32,   Custom);
  setOperationAction(ISD::ConstantPool,       MVT::i32,   Custom);
  setOperationAction(ISD::SELECT,             MVT::f32,   Custom);
  setOperationAction(ISD::SELECT,             MVT::f64,   Custom);
  setOperationAction(ISD::SELECT,             MVT::i32,   Custom);
  setOperationAction(ISD::SETCC,              MVT::f32,   Custom);
  setOperationAction(ISD::SETCC,              MVT::f64,   Custom);
  setOperationAction(ISD::BRCOND,             MVT::Other, Custom);
  setOperationAction(ISD::FCOPYSIGN,          MVT::f32,   Custom);
  setOperationAction(ISD::FCOPYSIGN,          MVT::f64,   Custom);
  setOperationAction(ISD::FP_TO_SINT,         MVT::i32,   Custom);

  if (Subtarget.isGP64bit()) {
    setOperationAction(ISD::GlobalAddress,      MVT::i64,   Custom);
    setOperationAction(ISD::BlockAddress,       MVT::i64,   Custom);
    // Handle blockaddress in AS200:
    if (ABI.IsCheriPureCap())
      setOperationAction(ISD::BlockAddress, CapType, Custom);

    setOperationAction(ISD::GlobalTLSAddress,   MVT::i64,   Custom);
    setOperationAction(ISD::JumpTable,          MVT::i64,   Custom);
    setOperationAction(ISD::ConstantPool,       MVT::i64,   Custom);
    //setOperationAction(ISD::SELECT,             MVT::i64,   Custom);
    setOperationAction(ISD::LOAD,               MVT::i64,   Custom);
    setOperationAction(ISD::STORE,              MVT::i64,   Custom);
    setOperationAction(ISD::FP_TO_SINT,         MVT::i64,   Custom);
    setOperationAction(ISD::SHL_PARTS,          MVT::i64,   Custom);
    setOperationAction(ISD::SRA_PARTS,          MVT::i64,   Custom);
    setOperationAction(ISD::SRL_PARTS,          MVT::i64,   Custom);
  }

  if (!Subtarget.isGP64bit()) {
    setOperationAction(ISD::SHL_PARTS,          MVT::i32,   Custom);
    setOperationAction(ISD::SRA_PARTS,          MVT::i32,   Custom);
    setOperationAction(ISD::SRL_PARTS,          MVT::i32,   Custom);
  }

  setOperationAction(ISD::EH_DWARF_CFA,         MVT::i32,   Custom);
  if (Subtarget.isGP64bit())
    setOperationAction(ISD::EH_DWARF_CFA,       MVT::i64,   Custom);

  setOperationAction(ISD::SDIV, MVT::i32, Expand);
  setOperationAction(ISD::SREM, MVT::i32, Expand);
  setOperationAction(ISD::UDIV, MVT::i32, Expand);
  setOperationAction(ISD::UREM, MVT::i32, Expand);
  setOperationAction(ISD::SDIV, MVT::i64, Expand);
  setOperationAction(ISD::SREM, MVT::i64, Expand);
  setOperationAction(ISD::UDIV, MVT::i64, Expand);
  setOperationAction(ISD::UREM, MVT::i64, Expand);

  // Operations not directly supported by Mips.
  setOperationAction(ISD::BR_CC,             MVT::f32,   Expand);
  setOperationAction(ISD::BR_CC,             MVT::f64,   Expand);
  setOperationAction(ISD::BR_CC,             MVT::i32,   Expand);
  setOperationAction(ISD::BR_CC,             MVT::i64,   Expand);
  setOperationAction(ISD::SELECT_CC,         MVT::i32,   Expand);
  setOperationAction(ISD::SELECT_CC,         MVT::i64,   Expand);
  setOperationAction(ISD::SELECT_CC,         MVT::f32,   Expand);
  setOperationAction(ISD::SELECT_CC,         MVT::f64,   Expand);
  setOperationAction(ISD::UINT_TO_FP,        MVT::i32,   Expand);
  setOperationAction(ISD::UINT_TO_FP,        MVT::i64,   Expand);
  setOperationAction(ISD::FP_TO_UINT,        MVT::i32,   Expand);
  setOperationAction(ISD::FP_TO_UINT,        MVT::i64,   Expand);
  setOperationAction(ISD::SIGN_EXTEND_INREG, MVT::i1,    Expand);
  if (Subtarget.hasCnMips()) {
    setOperationAction(ISD::CTPOP,           MVT::i32,   Legal);
    setOperationAction(ISD::CTPOP,           MVT::i64,   Legal);
  } else {
    setOperationAction(ISD::CTPOP,           MVT::i32,   Expand);
    setOperationAction(ISD::CTPOP,           MVT::i64,   Expand);
  }
  setOperationAction(ISD::CTTZ,              MVT::i32,   Expand);
  setOperationAction(ISD::CTTZ,              MVT::i64,   Expand);
  setOperationAction(ISD::ROTL,              MVT::i32,   Expand);
  setOperationAction(ISD::ROTL,              MVT::i64,   Expand);
  setOperationAction(ISD::DYNAMIC_STACKALLOC, MVT::i32,  Expand);
  setOperationAction(ISD::DYNAMIC_STACKALLOC, MVT::i64,  Expand);
  setOperationAction(ISD::DYNAMIC_STACKALLOC, CapType,  Expand);

  if (!Subtarget.hasMips32r2())
    setOperationAction(ISD::ROTR, MVT::i32,   Expand);

  if (!Subtarget.hasMips64r2())
    setOperationAction(ISD::ROTR, MVT::i64,   Expand);

  setOperationAction(ISD::FSIN,              MVT::f32,   Expand);
  setOperationAction(ISD::FSIN,              MVT::f64,   Expand);
  setOperationAction(ISD::FCOS,              MVT::f32,   Expand);
  setOperationAction(ISD::FCOS,              MVT::f64,   Expand);
  setOperationAction(ISD::FSINCOS,           MVT::f32,   Expand);
  setOperationAction(ISD::FSINCOS,           MVT::f64,   Expand);
  setOperationAction(ISD::FPOW,              MVT::f32,   Expand);
  setOperationAction(ISD::FPOW,              MVT::f64,   Expand);
  setOperationAction(ISD::FLOG,              MVT::f32,   Expand);
  setOperationAction(ISD::FLOG2,             MVT::f32,   Expand);
  setOperationAction(ISD::FLOG10,            MVT::f32,   Expand);
  setOperationAction(ISD::FEXP,              MVT::f32,   Expand);
  setOperationAction(ISD::FMA,               MVT::f32,   Expand);
  setOperationAction(ISD::FMA,               MVT::f64,   Expand);
  setOperationAction(ISD::FREM,              MVT::f32,   Expand);
  setOperationAction(ISD::FREM,              MVT::f64,   Expand);

  // Lower f16 conversion operations into library calls
  setOperationAction(ISD::FP16_TO_FP,        MVT::f32,   Expand);
  setOperationAction(ISD::FP_TO_FP16,        MVT::f32,   Expand);
  setOperationAction(ISD::FP16_TO_FP,        MVT::f64,   Expand);
  setOperationAction(ISD::FP_TO_FP16,        MVT::f64,   Expand);

  setOperationAction(ISD::EH_RETURN, MVT::Other, Custom);

  setOperationAction(ISD::VASTART,           MVT::Other, Custom);
  setOperationAction(ISD::VAARG,             MVT::Other, Custom);
  if (ABI.IsCheriPureCap())
    setOperationAction(ISD::VACOPY,          MVT::Other, Custom);
  else
    setOperationAction(ISD::VACOPY,          MVT::Other, Expand);
  setOperationAction(ISD::VAEND,             MVT::Other, Expand);

  // Use the default for now
  setOperationAction(ISD::STACKSAVE,         MVT::Other, Expand);
  setOperationAction(ISD::STACKRESTORE,      MVT::Other, Expand);

  if (!Subtarget.isGP64bit()) {
    setOperationAction(ISD::ATOMIC_LOAD,     MVT::i64,   Expand);
    setOperationAction(ISD::ATOMIC_STORE,    MVT::i64,   Expand);
  }

  if (!Subtarget.hasMips32r2()) {
    setOperationAction(ISD::SIGN_EXTEND_INREG, MVT::i8,  Expand);
    setOperationAction(ISD::SIGN_EXTEND_INREG, MVT::i16, Expand);
  }

  // MIPS16 lacks MIPS32's clz and clo instructions.
  if (!Subtarget.hasMips32() || Subtarget.inMips16Mode())
    setOperationAction(ISD::CTLZ, MVT::i32, Expand);
  if (!Subtarget.hasMips64())
    setOperationAction(ISD::CTLZ, MVT::i64, Expand);

  if (!Subtarget.hasMips32r2())
    setOperationAction(ISD::BSWAP, MVT::i32, Expand);
  if (!Subtarget.hasMips64r2())
    setOperationAction(ISD::BSWAP, MVT::i64, Expand);

  if (Subtarget.isGP64bit()) {
    setLoadExtAction(ISD::SEXTLOAD, MVT::i64, MVT::i32, Custom);
    setLoadExtAction(ISD::ZEXTLOAD, MVT::i64, MVT::i32, Custom);
    setLoadExtAction(ISD::EXTLOAD, MVT::i64, MVT::i32, Custom);
    setTruncStoreAction(MVT::i64, MVT::i32, Custom);
  }

  setOperationAction(ISD::TRAP, MVT::Other, Legal);

  setTargetDAGCombine(ISD::SDIVREM);
  setTargetDAGCombine(ISD::UDIVREM);
  setTargetDAGCombine(ISD::SELECT);
  setTargetDAGCombine(ISD::AND);
  setTargetDAGCombine(ISD::OR);
  setTargetDAGCombine(ISD::ADD);
  setTargetDAGCombine(ISD::SUB);
  setTargetDAGCombine(ISD::AssertZext);
  setTargetDAGCombine(ISD::SHL);

  if (ABI.IsO32()) {
    // These libcalls are not available in 32-bit.
    setLibcallName(RTLIB::SHL_I128, nullptr);
    setLibcallName(RTLIB::SRL_I128, nullptr);
    setLibcallName(RTLIB::SRA_I128, nullptr);
  }

  setMinFunctionAlignment(Subtarget.isGP64bit() ? 3 : 2);

  // The arguments on the stack are defined in terms of 4-byte slots on O32
  // and 8-byte slots on N32/N64.
  setMinStackArgumentAlignment((ABI.IsN32() || ABI.IsN64()) ? 8 : 4);

  setStackPointerRegisterToSaveRestore(ABI.GetStackPtr());

  MaxStoresPerMemcpy = 16;

  // Set these thresholds low enough for CHERI that we will never inline a
  // memcpy that can contain a capability.
  if (Subtarget.isCheri())
    MaxStoresPerMemcpy = MaxStoresPerMemmove = 15;

  isMicroMips = Subtarget.inMicroMipsMode();
}

const MipsTargetLowering *MipsTargetLowering::create(const MipsTargetMachine &TM,
                                                     const MipsSubtarget &STI) {
  if (STI.inMips16Mode())
    return createMips16TargetLowering(TM, STI);

  return createMipsSETargetLowering(TM, STI);
}

// Create a fast isel object.
FastISel *
MipsTargetLowering::createFastISel(FunctionLoweringInfo &funcInfo,
                                  const TargetLibraryInfo *libInfo) const {
  const MipsTargetMachine &TM =
      static_cast<const MipsTargetMachine &>(funcInfo.MF->getTarget());

  // We support only the standard encoding [MIPS32,MIPS32R5] ISAs.
  bool UseFastISel = TM.Options.EnableFastISel && Subtarget.hasMips32() &&
                     !Subtarget.hasMips32r6() && !Subtarget.inMips16Mode() &&
                     !Subtarget.inMicroMipsMode();

  // Disable if either of the following is true:
  // We do not generate PIC, the ABI is not O32, LargeGOT is being used.
  if (!TM.isPositionIndependent() || !TM.getABI().IsO32() || LargeGOT)
    UseFastISel = false;

  return UseFastISel ? Mips::createFastISel(funcInfo, libInfo) : nullptr;
}

EVT MipsTargetLowering::getSetCCResultType(const DataLayout &, LLVMContext &,
                                           EVT VT) const {
  if (!VT.isVector())
    return MVT::i32;
  return VT.changeVectorElementTypeToInteger();
}

static SDValue performDivRemCombine(SDNode *N, SelectionDAG &DAG,
                                    TargetLowering::DAGCombinerInfo &DCI,
                                    const MipsSubtarget &Subtarget) {
  if (DCI.isBeforeLegalizeOps())
    return SDValue();

  EVT Ty = N->getValueType(0);
  unsigned LO = (Ty == MVT::i32) ? Mips::LO0 : Mips::LO0_64;
  unsigned HI = (Ty == MVT::i32) ? Mips::HI0 : Mips::HI0_64;
  unsigned Opc = N->getOpcode() == ISD::SDIVREM ? MipsISD::DivRem16 :
                                                  MipsISD::DivRemU16;
  SDLoc DL(N);

  SDValue DivRem = DAG.getNode(Opc, DL, MVT::Glue,
                               N->getOperand(0), N->getOperand(1));
  SDValue InChain = DAG.getEntryNode();
  SDValue InGlue = DivRem;

  // insert MFLO
  if (N->hasAnyUseOfValue(0)) {
    SDValue CopyFromLo = DAG.getCopyFromReg(InChain, DL, LO, Ty,
                                            InGlue);
    DAG.ReplaceAllUsesOfValueWith(SDValue(N, 0), CopyFromLo);
    InChain = CopyFromLo.getValue(1);
    InGlue = CopyFromLo.getValue(2);
  }

  // insert MFHI
  if (N->hasAnyUseOfValue(1)) {
    SDValue CopyFromHi = DAG.getCopyFromReg(InChain, DL,
                                            HI, Ty, InGlue);
    DAG.ReplaceAllUsesOfValueWith(SDValue(N, 1), CopyFromHi);
  }

  return SDValue();
}

static Mips::CondCode condCodeToFCC(ISD::CondCode CC) {
  switch (CC) {
  default: llvm_unreachable("Unknown fp condition code!");
  case ISD::SETEQ:
  case ISD::SETOEQ: return Mips::FCOND_OEQ;
  case ISD::SETUNE: return Mips::FCOND_UNE;
  case ISD::SETLT:
  case ISD::SETOLT: return Mips::FCOND_OLT;
  case ISD::SETGT:
  case ISD::SETOGT: return Mips::FCOND_OGT;
  case ISD::SETLE:
  case ISD::SETOLE: return Mips::FCOND_OLE;
  case ISD::SETGE:
  case ISD::SETOGE: return Mips::FCOND_OGE;
  case ISD::SETULT: return Mips::FCOND_ULT;
  case ISD::SETULE: return Mips::FCOND_ULE;
  case ISD::SETUGT: return Mips::FCOND_UGT;
  case ISD::SETUGE: return Mips::FCOND_UGE;
  case ISD::SETUO:  return Mips::FCOND_UN;
  case ISD::SETO:   return Mips::FCOND_OR;
  case ISD::SETNE:
  case ISD::SETONE: return Mips::FCOND_ONE;
  case ISD::SETUEQ: return Mips::FCOND_UEQ;
  }
}

/// This function returns true if the floating point conditional branches and
/// conditional moves which use condition code CC should be inverted.
static bool invertFPCondCodeUser(Mips::CondCode CC) {
  if (CC >= Mips::FCOND_F && CC <= Mips::FCOND_NGT)
    return false;

  assert((CC >= Mips::FCOND_T && CC <= Mips::FCOND_GT) &&
         "Illegal Condition Code");

  return true;
}

// Creates and returns an FPCmp node from a setcc node.
// Returns Op if setcc is not a floating point comparison.
static SDValue createFPCmp(SelectionDAG &DAG, const SDValue &Op) {
  // must be a SETCC node
  if (Op.getOpcode() != ISD::SETCC)
    return Op;

  SDValue LHS = Op.getOperand(0);

  if (!LHS.getValueType().isFloatingPoint())
    return Op;

  SDValue RHS = Op.getOperand(1);
  SDLoc DL(Op);

  // Assume the 3rd operand is a CondCodeSDNode. Add code to check the type of
  // node if necessary.
  ISD::CondCode CC = cast<CondCodeSDNode>(Op.getOperand(2))->get();

  return DAG.getNode(MipsISD::FPCmp, DL, MVT::Glue, LHS, RHS,
                     DAG.getConstant(condCodeToFCC(CC), DL, MVT::i32));
}

// Creates and returns a CMovFPT/F node.
static SDValue createCMovFP(SelectionDAG &DAG, SDValue Cond, SDValue True,
                            SDValue False, const SDLoc &DL) {
  ConstantSDNode *CC = cast<ConstantSDNode>(Cond.getOperand(2));
  bool invert = invertFPCondCodeUser((Mips::CondCode)CC->getSExtValue());
  SDValue FCC0 = DAG.getRegister(Mips::FCC0, MVT::i32);

  return DAG.getNode((invert ? MipsISD::CMovFP_F : MipsISD::CMovFP_T), DL,
                     True.getValueType(), True, FCC0, False, Cond);
}

static SDValue performSELECTCombine(SDNode *N, SelectionDAG &DAG,
                                    TargetLowering::DAGCombinerInfo &DCI,
                                    const MipsSubtarget &Subtarget) {
  if (DCI.isBeforeLegalizeOps())
    return SDValue();

  SDValue SetCC = N->getOperand(0);

  if ((SetCC.getOpcode() != ISD::SETCC) ||
      !SetCC.getOperand(0).getValueType().isInteger())
    return SDValue();

  SDValue False = N->getOperand(2);
  EVT FalseTy = False.getValueType();

  if (!FalseTy.isInteger())
    return SDValue();

  ConstantSDNode *FalseC = dyn_cast<ConstantSDNode>(False);

  // If the RHS (False) is 0, we swap the order of the operands
  // of ISD::SELECT (obviously also inverting the condition) so that we can
  // take advantage of conditional moves using the $0 register.
  // Example:
  //   return (a != 0) ? x : 0;
  //     load $reg, x
  //     movz $reg, $0, a
  if (!FalseC)
    return SDValue();

  const SDLoc DL(N);

  if (!FalseC->getZExtValue()) {
    ISD::CondCode CC = cast<CondCodeSDNode>(SetCC.getOperand(2))->get();
    SDValue True = N->getOperand(1);
    EVT TrueVT = True.getValueType();
    assert(TrueVT.isInteger());

    SetCC = DAG.getSetCC(DL, SetCC.getValueType(), SetCC.getOperand(0),
                         SetCC.getOperand(1), ISD::getSetCCInverse(CC, TrueVT));

    return DAG.getNode(ISD::SELECT, DL, FalseTy, SetCC, False, True);
  }

  // If both operands are integer constants there's a possibility that we
  // can do some interesting optimizations.
  SDValue True = N->getOperand(1);
  ConstantSDNode *TrueC = dyn_cast<ConstantSDNode>(True);

  if (!TrueC || !True.getValueType().isInteger())
    return SDValue();

  // We'll also ignore MVT::i64 operands as this optimizations proves
  // to be ineffective because of the required sign extensions as the result
  // of a SETCC operator is always MVT::i32 for non-vector types.
  if (True.getValueType() == MVT::i64)
    return SDValue();

  int64_t Diff = TrueC->getSExtValue() - FalseC->getSExtValue();

  // 1)  (a < x) ? y : y-1
  //  slti $reg1, a, x
  //  addiu $reg2, $reg1, y-1
  if (Diff == 1)
    return DAG.getNode(ISD::ADD, DL, SetCC.getValueType(), SetCC, False);

  // 2)  (a < x) ? y-1 : y
  //  slti $reg1, a, x
  //  xor $reg1, $reg1, 1
  //  addiu $reg2, $reg1, y-1
  if (Diff == -1) {
    ISD::CondCode CC = cast<CondCodeSDNode>(SetCC.getOperand(2))->get();
    assert(True.getValueType().isInteger());
    SetCC = DAG.getSetCC(DL, SetCC.getValueType(), SetCC.getOperand(0),
                         SetCC.getOperand(1),
                         ISD::getSetCCInverse(CC, True.getValueType()));
    return DAG.getNode(ISD::ADD, DL, SetCC.getValueType(), SetCC, True);
  }

  // Could not optimize.
  return SDValue();
}

static SDValue performCMovFPCombine(SDNode *N, SelectionDAG &DAG,
                                    TargetLowering::DAGCombinerInfo &DCI,
                                    const MipsSubtarget &Subtarget) {
  if (DCI.isBeforeLegalizeOps())
    return SDValue();

  SDValue ValueIfTrue = N->getOperand(0), ValueIfFalse = N->getOperand(2);

  ConstantSDNode *FalseC = dyn_cast<ConstantSDNode>(ValueIfFalse);
  if (!FalseC || FalseC->getZExtValue())
    return SDValue();

  // Since RHS (False) is 0, we swap the order of the True/False operands
  // (obviously also inverting the condition) so that we can
  // take advantage of conditional moves using the $0 register.
  // Example:
  //   return (a != 0) ? x : 0;
  //     load $reg, x
  //     movz $reg, $0, a
  unsigned Opc = (N->getOpcode() == MipsISD::CMovFP_T) ? MipsISD::CMovFP_F :
                                                         MipsISD::CMovFP_T;

  SDValue FCC = N->getOperand(1), Glue = N->getOperand(3);
  return DAG.getNode(Opc, SDLoc(N), ValueIfFalse.getValueType(),
                     ValueIfFalse, FCC, ValueIfTrue, Glue);
}

static SDValue performANDCombine(SDNode *N, SelectionDAG &DAG,
                                 TargetLowering::DAGCombinerInfo &DCI,
                                 const MipsSubtarget &Subtarget) {
  if (DCI.isBeforeLegalizeOps() || !Subtarget.hasExtractInsert())
    return SDValue();

  SDValue FirstOperand = N->getOperand(0);
  unsigned FirstOperandOpc = FirstOperand.getOpcode();
  SDValue Mask = N->getOperand(1);
  EVT ValTy = N->getValueType(0);
  SDLoc DL(N);

  uint64_t Pos = 0, SMPos, SMSize;
  ConstantSDNode *CN;
  SDValue NewOperand;
  unsigned Opc;

  // Op's second operand must be a shifted mask.
  if (!(CN = dyn_cast<ConstantSDNode>(Mask)) ||
      !isShiftedMask(CN->getZExtValue(), SMPos, SMSize))
    return SDValue();

  if (FirstOperandOpc == ISD::SRA || FirstOperandOpc == ISD::SRL) {
    // Pattern match EXT.
    //  $dst = and ((sra or srl) $src , pos), (2**size - 1)
    //  => ext $dst, $src, pos, size

    // The second operand of the shift must be an immediate.
    if (!(CN = dyn_cast<ConstantSDNode>(FirstOperand.getOperand(1))))
      return SDValue();

    Pos = CN->getZExtValue();

    // Return if the shifted mask does not start at bit 0 or the sum of its size
    // and Pos exceeds the word's size.
    if (SMPos != 0 || Pos + SMSize > ValTy.getSizeInBits())
      return SDValue();

    Opc = MipsISD::Ext;
    NewOperand = FirstOperand.getOperand(0);
  } else if (FirstOperandOpc == ISD::SHL && Subtarget.hasCnMips()) {
    // Pattern match CINS.
    //  $dst = and (shl $src , pos), mask
    //  => cins $dst, $src, pos, size
    // mask is a shifted mask with consecutive 1's, pos = shift amount,
    // size = population count.

    // The second operand of the shift must be an immediate.
    if (!(CN = dyn_cast<ConstantSDNode>(FirstOperand.getOperand(1))))
      return SDValue();

    Pos = CN->getZExtValue();

    if (SMPos != Pos || Pos >= ValTy.getSizeInBits() || SMSize >= 32 ||
        Pos + SMSize > ValTy.getSizeInBits())
      return SDValue();

    NewOperand = FirstOperand.getOperand(0);
    // SMSize is 'location' (position) in this case, not size.
    SMSize--;
    Opc = MipsISD::CIns;
  } else {
    // Pattern match EXT.
    //  $dst = and $src, (2**size - 1) , if size > 16
    //  => ext $dst, $src, pos, size , pos = 0

    // If the mask is <= 0xffff, andi can be used instead.
    if (CN->getZExtValue() <= 0xffff)
      return SDValue();

    // Return if the mask doesn't start at position 0.
    if (SMPos)
      return SDValue();

    Opc = MipsISD::Ext;
    NewOperand = FirstOperand;
  }
  return DAG.getNode(Opc, DL, ValTy, NewOperand,
                     DAG.getConstant(Pos, DL, MVT::i32),
                     DAG.getConstant(SMSize, DL, MVT::i32));
}

static SDValue performORCombine(SDNode *N, SelectionDAG &DAG,
                                TargetLowering::DAGCombinerInfo &DCI,
                                const MipsSubtarget &Subtarget) {
  // Pattern match INS.
  //  $dst = or (and $src1 , mask0), (and (shl $src, pos), mask1),
  //  where mask1 = (2**size - 1) << pos, mask0 = ~mask1
  //  => ins $dst, $src, size, pos, $src1
  if (DCI.isBeforeLegalizeOps() || !Subtarget.hasExtractInsert())
    return SDValue();

  SDValue And0 = N->getOperand(0), And1 = N->getOperand(1);
  uint64_t SMPos0, SMSize0, SMPos1, SMSize1;
  ConstantSDNode *CN, *CN1;

  // See if Op's first operand matches (and $src1 , mask0).
  if (And0.getOpcode() != ISD::AND)
    return SDValue();

  if (!(CN = dyn_cast<ConstantSDNode>(And0.getOperand(1))) ||
      !isShiftedMask(~CN->getSExtValue(), SMPos0, SMSize0))
    return SDValue();

  // See if Op's second operand matches (and (shl $src, pos), mask1).
  if (And1.getOpcode() == ISD::AND &&
      And1.getOperand(0).getOpcode() == ISD::SHL) {

    if (!(CN = dyn_cast<ConstantSDNode>(And1.getOperand(1))) ||
        !isShiftedMask(CN->getZExtValue(), SMPos1, SMSize1))
      return SDValue();

    // The shift masks must have the same position and size.
    if (SMPos0 != SMPos1 || SMSize0 != SMSize1)
      return SDValue();

    SDValue Shl = And1.getOperand(0);

    if (!(CN = dyn_cast<ConstantSDNode>(Shl.getOperand(1))))
      return SDValue();

    unsigned Shamt = CN->getZExtValue();

    // Return if the shift amount and the first bit position of mask are not the
    // same.
    EVT ValTy = N->getValueType(0);
    if ((Shamt != SMPos0) || (SMPos0 + SMSize0 > ValTy.getSizeInBits()))
      return SDValue();

    SDLoc DL(N);
    return DAG.getNode(MipsISD::Ins, DL, ValTy, Shl.getOperand(0),
                       DAG.getConstant(SMPos0, DL, MVT::i32),
                       DAG.getConstant(SMSize0, DL, MVT::i32),
                       And0.getOperand(0));
  } else {
    // Pattern match DINS.
    //  $dst = or (and $src, mask0), mask1
    //  where mask0 = ((1 << SMSize0) -1) << SMPos0
    //  => dins $dst, $src, pos, size
    if (~CN->getSExtValue() == ((((int64_t)1 << SMSize0) - 1) << SMPos0) &&
        ((SMSize0 + SMPos0 <= 64 && Subtarget.hasMips64r2()) ||
         (SMSize0 + SMPos0 <= 32))) {
      // Check if AND instruction has constant as argument
      bool isConstCase = And1.getOpcode() != ISD::AND;
      if (And1.getOpcode() == ISD::AND) {
        if (!(CN1 = dyn_cast<ConstantSDNode>(And1->getOperand(1))))
          return SDValue();
      } else {
        if (!(CN1 = dyn_cast<ConstantSDNode>(N->getOperand(1))))
          return SDValue();
      }
      // Don't generate INS if constant OR operand doesn't fit into bits
      // cleared by constant AND operand.
      if (CN->getSExtValue() & CN1->getSExtValue())
        return SDValue();

      SDLoc DL(N);
      EVT ValTy = N->getOperand(0)->getValueType(0);
      SDValue Const1;
      SDValue SrlX;
      if (!isConstCase) {
        Const1 = DAG.getConstant(SMPos0, DL, MVT::i32);
        SrlX = DAG.getNode(ISD::SRL, DL, And1->getValueType(0), And1, Const1);
      }
      return DAG.getNode(
          MipsISD::Ins, DL, N->getValueType(0),
          isConstCase
              ? DAG.getConstant(CN1->getSExtValue() >> SMPos0, DL, ValTy)
              : SrlX,
          DAG.getConstant(SMPos0, DL, MVT::i32),
          DAG.getConstant(ValTy.getSizeInBits() / 8 < 8 ? SMSize0 & 31
                                                        : SMSize0,
                          DL, MVT::i32),
          And0->getOperand(0));

    }
    return SDValue();
  }
}

static SDValue performMADD_MSUBCombine(SDNode *ROOTNode, SelectionDAG &CurDAG,
                                       const MipsSubtarget &Subtarget) {
  // ROOTNode must have a multiplication as an operand for the match to be
  // successful.
  if (ROOTNode->getOperand(0).getOpcode() != ISD::MUL &&
      ROOTNode->getOperand(1).getOpcode() != ISD::MUL)
    return SDValue();

  // We don't handle vector types here.
  if (ROOTNode->getValueType(0).isVector())
    return SDValue();

  // For MIPS64, madd / msub instructions are inefficent to use with 64 bit
  // arithmetic. E.g.
  // (add (mul a b) c) =>
  //   let res = (madd (mthi (drotr c 32))x(mtlo c) a b) in
  //   MIPS64:   (or (dsll (mfhi res) 32) (dsrl (dsll (mflo res) 32) 32)
  //   or
  //   MIPS64R2: (dins (mflo res) (mfhi res) 32 32)
  //
  // The overhead of setting up the Hi/Lo registers and reassembling the
  // result makes this a dubious optimzation for MIPS64. The core of the
  // problem is that Hi/Lo contain the upper and lower 32 bits of the
  // operand and result.
  //
  // It requires a chain of 4 add/mul for MIPS64R2 to get better code
  // density than doing it naively, 5 for MIPS64. Additionally, using
  // madd/msub on MIPS64 requires the operands actually be 32 bit sign
  // extended operands, not true 64 bit values.
  //
  // FIXME: For the moment, disable this completely for MIPS64.
  if (Subtarget.hasMips64())
    return SDValue();

  SDValue Mult = ROOTNode->getOperand(0).getOpcode() == ISD::MUL
                     ? ROOTNode->getOperand(0)
                     : ROOTNode->getOperand(1);

  SDValue AddOperand = ROOTNode->getOperand(0).getOpcode() == ISD::MUL
                     ? ROOTNode->getOperand(1)
                     : ROOTNode->getOperand(0);

  // Transform this to a MADD only if the user of this node is the add.
  // If there are other users of the mul, this function returns here.
  if (!Mult.hasOneUse())
    return SDValue();

  // maddu and madd are unusual instructions in that on MIPS64 bits 63..31
  // must be in canonical form, i.e. sign extended. For MIPS32, the operands
  // of the multiply must have 32 or more sign bits, otherwise we cannot
  // perform this optimization. We have to check this here as we're performing
  // this optimization pre-legalization.
  SDValue MultLHS = Mult->getOperand(0);
  SDValue MultRHS = Mult->getOperand(1);

  bool IsSigned = MultLHS->getOpcode() == ISD::SIGN_EXTEND &&
                  MultRHS->getOpcode() == ISD::SIGN_EXTEND;
  bool IsUnsigned = MultLHS->getOpcode() == ISD::ZERO_EXTEND &&
                    MultRHS->getOpcode() == ISD::ZERO_EXTEND;

  if (!IsSigned && !IsUnsigned)
    return SDValue();

  // Initialize accumulator.
  SDLoc DL(ROOTNode);
  SDValue TopHalf;
  SDValue BottomHalf;
  BottomHalf = CurDAG.getNode(ISD::EXTRACT_ELEMENT, DL, MVT::i32, AddOperand,
                              CurDAG.getIntPtrConstant(0, DL));

  TopHalf = CurDAG.getNode(ISD::EXTRACT_ELEMENT, DL, MVT::i32, AddOperand,
                           CurDAG.getIntPtrConstant(1, DL));
  SDValue ACCIn = CurDAG.getNode(MipsISD::MTLOHI, DL, MVT::Untyped,
                                  BottomHalf,
                                  TopHalf);

  // Create MipsMAdd(u) / MipsMSub(u) node.
  bool IsAdd = ROOTNode->getOpcode() == ISD::ADD;
  unsigned Opcode = IsAdd ? (IsUnsigned ? MipsISD::MAddu : MipsISD::MAdd)
                          : (IsUnsigned ? MipsISD::MSubu : MipsISD::MSub);
  SDValue MAddOps[3] = {
      CurDAG.getNode(ISD::TRUNCATE, DL, MVT::i32, Mult->getOperand(0)),
      CurDAG.getNode(ISD::TRUNCATE, DL, MVT::i32, Mult->getOperand(1)), ACCIn};
  EVT VTs[2] = {MVT::i32, MVT::i32};
  SDValue MAdd = CurDAG.getNode(Opcode, DL, VTs, MAddOps);

  SDValue ResLo = CurDAG.getNode(MipsISD::MFLO, DL, MVT::i32, MAdd);
  SDValue ResHi = CurDAG.getNode(MipsISD::MFHI, DL, MVT::i32, MAdd);
  SDValue Combined =
      CurDAG.getNode(ISD::BUILD_PAIR, DL, MVT::i64, ResLo, ResHi);
  return Combined;
}

static SDValue performSUBCombine(SDNode *N, SelectionDAG &DAG,
                                 TargetLowering::DAGCombinerInfo &DCI,
                                 const MipsSubtarget &Subtarget) {
  // (sub v0 (mul v1, v2)) => (msub v1, v2, v0)
  if (DCI.isBeforeLegalizeOps()) {
    if (Subtarget.hasMips32() && !Subtarget.hasMips32r6() &&
        !Subtarget.inMips16Mode() && N->getValueType(0) == MVT::i64)
      return performMADD_MSUBCombine(N, DAG, Subtarget);

    return SDValue();
  }

  return SDValue();
}

static SDValue performADDCombine(SDNode *N, SelectionDAG &DAG,
                                 TargetLowering::DAGCombinerInfo &DCI,
                                 const MipsSubtarget &Subtarget) {
  // (add v0 (mul v1, v2)) => (madd v1, v2, v0)
  if (DCI.isBeforeLegalizeOps()) {
    if (Subtarget.hasMips32() && !Subtarget.hasMips32r6() &&
        !Subtarget.inMips16Mode() && N->getValueType(0) == MVT::i64)
      return performMADD_MSUBCombine(N, DAG, Subtarget);

    return SDValue();
  }

  // (add v0, (add v1, abs_lo(tjt))) => (add (add v0, v1), abs_lo(tjt))
  SDValue Add = N->getOperand(1);

  if (Add.getOpcode() != ISD::ADD)
    return SDValue();

  SDValue Lo = Add.getOperand(1);

  if ((Lo.getOpcode() != MipsISD::Lo) ||
      (Lo.getOperand(0).getOpcode() != ISD::TargetJumpTable))
    return SDValue();

  EVT ValTy = N->getValueType(0);
  SDLoc DL(N);

  SDValue Add1 = DAG.getNode(ISD::ADD, DL, ValTy, N->getOperand(0),
                             Add.getOperand(0));
  return DAG.getNode(ISD::ADD, DL, ValTy, Add1, Lo);
}

static SDValue performSHLCombine(SDNode *N, SelectionDAG &DAG,
                                 TargetLowering::DAGCombinerInfo &DCI,
                                 const MipsSubtarget &Subtarget) {
  // Pattern match CINS.
  //  $dst = shl (and $src , imm), pos
  //  => cins $dst, $src, pos, size

  if (DCI.isBeforeLegalizeOps() || !Subtarget.hasCnMips())
    return SDValue();

  SDValue FirstOperand = N->getOperand(0);
  unsigned FirstOperandOpc = FirstOperand.getOpcode();
  SDValue SecondOperand = N->getOperand(1);
  EVT ValTy = N->getValueType(0);
  SDLoc DL(N);

  uint64_t Pos = 0, SMPos, SMSize;
  ConstantSDNode *CN;
  SDValue NewOperand;

  // The second operand of the shift must be an immediate.
  if (!(CN = dyn_cast<ConstantSDNode>(SecondOperand)))
    return SDValue();

  Pos = CN->getZExtValue();

  if (Pos >= ValTy.getSizeInBits())
    return SDValue();

  if (FirstOperandOpc != ISD::AND)
    return SDValue();

  // AND's second operand must be a shifted mask.
  if (!(CN = dyn_cast<ConstantSDNode>(FirstOperand.getOperand(1))) ||
      !isShiftedMask(CN->getZExtValue(), SMPos, SMSize))
    return SDValue();

  // Return if the shifted mask does not start at bit 0 or the sum of its size
  // and Pos exceeds the word's size.
  if (SMPos != 0 || SMSize > 32 || Pos + SMSize > ValTy.getSizeInBits())
    return SDValue();

  NewOperand = FirstOperand.getOperand(0);
  // SMSize is 'location' (position) in this case, not size.
  SMSize--;

  return DAG.getNode(MipsISD::CIns, DL, ValTy, NewOperand,
                     DAG.getConstant(Pos, DL, MVT::i32),
                     DAG.getConstant(SMSize, DL, MVT::i32));
}

SDValue  MipsTargetLowering::PerformDAGCombine(SDNode *N, DAGCombinerInfo &DCI)
  const {
  SelectionDAG &DAG = DCI.DAG;
  unsigned Opc = N->getOpcode();

  switch (Opc) {
  default: break;
  case ISD::SDIVREM:
  case ISD::UDIVREM:
    return performDivRemCombine(N, DAG, DCI, Subtarget);
  case ISD::SELECT:
    return performSELECTCombine(N, DAG, DCI, Subtarget);
  case MipsISD::CMovFP_F:
  case MipsISD::CMovFP_T:
    return performCMovFPCombine(N, DAG, DCI, Subtarget);
  case ISD::AND:
    return performANDCombine(N, DAG, DCI, Subtarget);
  case ISD::OR:
    return performORCombine(N, DAG, DCI, Subtarget);
  case ISD::ADD:
    return performADDCombine(N, DAG, DCI, Subtarget);
  case ISD::SHL:
    return performSHLCombine(N, DAG, DCI, Subtarget);
  case ISD::SUB:
    return performSUBCombine(N, DAG, DCI, Subtarget);
  }

  return SDValue();
}

bool MipsTargetLowering::isCheapToSpeculateCttz() const {
  return Subtarget.hasMips32();
}

bool MipsTargetLowering::isCheapToSpeculateCtlz() const {
  return Subtarget.hasMips32();
}

bool MipsTargetLowering::canLowerPointerTypeCmpXchg(
    const llvm::DataLayout &DL, llvm::AtomicCmpXchgInst *AI) const {
  if (Subtarget.isCheri() && DL.isFatPointer(AI->getPointerAddressSpace()))
    return true;
  return TargetLowering::canLowerPointerTypeCmpXchg(DL, AI);
}

void
MipsTargetLowering::LowerOperationWrapper(SDNode *N,
                                          SmallVectorImpl<SDValue> &Results,
                                          SelectionDAG &DAG) const {
  SDValue Res = LowerOperation(SDValue(N, 0), DAG);

  for (unsigned I = 0, E = Res->getNumValues(); I != E; ++I)
    Results.push_back(Res.getValue(I));
}

void
MipsTargetLowering::ReplaceNodeResults(SDNode *N,
                                       SmallVectorImpl<SDValue> &Results,
                                       SelectionDAG &DAG) const {
  return LowerOperationWrapper(N, Results, DAG);
}

SDValue MipsTargetLowering::
LowerOperation(SDValue Op, SelectionDAG &DAG) const
{
  switch (Op.getOpcode())
  {
  case ISD::ADDRSPACECAST:      return lowerADDRSPACECAST(Op, DAG);
  case ISD::BRCOND:             return lowerBRCOND(Op, DAG);
  case ISD::ConstantPool:       return lowerConstantPool(Op, DAG);
  case ISD::GlobalAddress:      return lowerGlobalAddress(Op, DAG);
  case ISD::BlockAddress:       return lowerBlockAddress(Op, DAG);
  case ISD::GlobalTLSAddress:   return lowerGlobalTLSAddress(Op, DAG);
  case ISD::JumpTable:          return lowerJumpTable(Op, DAG);
  case ISD::SELECT:             return lowerSELECT(Op, DAG);
  case ISD::SETCC:              return lowerSETCC(Op, DAG);
  case ISD::VASTART:            return lowerVASTART(Op, DAG);
  case ISD::VAARG:              return lowerVAARG(Op, DAG);
  case ISD::VACOPY:             return lowerVACOPY(Op, DAG);
  case ISD::FCOPYSIGN:          return lowerFCOPYSIGN(Op, DAG);
  case ISD::FRAMEADDR:          return lowerFRAMEADDR(Op, DAG);
  case ISD::RETURNADDR:         return lowerRETURNADDR(Op, DAG);
  case ISD::EH_RETURN:          return lowerEH_RETURN(Op, DAG);
  case ISD::ATOMIC_FENCE:       return lowerATOMIC_FENCE(Op, DAG);
  case ISD::SHL_PARTS:          return lowerShiftLeftParts(Op, DAG);
  case ISD::SRA_PARTS:          return lowerShiftRightParts(Op, DAG, true);
  case ISD::SRL_PARTS:          return lowerShiftRightParts(Op, DAG, false);
  case ISD::LOAD:               return lowerLOAD(Op, DAG);
  case ISD::STORE:              return lowerSTORE(Op, DAG);
  case ISD::EH_DWARF_CFA:       return lowerEH_DWARF_CFA(Op, DAG);
  case ISD::FP_TO_SINT:         return lowerFP_TO_SINT(Op, DAG);
  case ISD::BR_JT:              return lowerBR_JT(Op, DAG);
  }
  return SDValue();
}

//===----------------------------------------------------------------------===//
//  Lower helper functions
//===----------------------------------------------------------------------===//

// addLiveIn - This helper function adds the specified physical register to the
// MachineFunction as a live in value.  It also creates a corresponding
// virtual register for it.
static unsigned
addLiveIn(MachineFunction &MF, unsigned PReg, const TargetRegisterClass *RC)
{
  unsigned VReg = MF.getRegInfo().createVirtualRegister(RC);
  MF.getRegInfo().addLiveIn(PReg, VReg);
  return VReg;
}

static MachineBasicBlock *insertDivByZeroTrap(MachineInstr &MI,
                                              MachineBasicBlock &MBB,
                                              const TargetInstrInfo &TII,
                                              bool Is64Bit, bool IsMicroMips) {
  if (NoZeroDivCheck)
    return &MBB;

  // Insert instruction "teq $divisor_reg, $zero, 7".
  MachineBasicBlock::iterator I(MI);
  MachineInstrBuilder MIB;
  MachineOperand &Divisor = MI.getOperand(2);
  MIB = BuildMI(MBB, std::next(I), MI.getDebugLoc(),
                TII.get(IsMicroMips ? Mips::TEQ_MM : Mips::TEQ))
            .addReg(Divisor.getReg(), getKillRegState(Divisor.isKill()))
            .addReg(Mips::ZERO)
            .addImm(7);

  // Use the 32-bit sub-register if this is a 64-bit division.
  if (Is64Bit)
    MIB->getOperand(0).setSubReg(Mips::sub_32);

  // Clear Divisor's kill flag.
  Divisor.setIsKill(false);

  // We would normally delete the original instruction here but in this case
  // we only needed to inject an additional instruction rather than replace it.

  return &MBB;
}

MachineBasicBlock *
MipsTargetLowering::EmitInstrWithCustomInserter(MachineInstr &MI,
                                                MachineBasicBlock *BB) const {
  switch (MI.getOpcode()) {
  default:
    llvm_unreachable("Unexpected instr type to insert");
  case Mips::ATOMIC_LOAD_ADD_I8:
    return emitAtomicBinaryPartword(MI, BB, 1);
  case Mips::ATOMIC_LOAD_ADD_I16:
    return emitAtomicBinaryPartword(MI, BB, 2);
  case Mips::ATOMIC_LOAD_ADD_I32:
    return emitAtomicBinary(MI, BB);
  case Mips::ATOMIC_LOAD_ADD_I64:
    return emitAtomicBinary(MI, BB);
<<<<<<< HEAD
  case Mips::CAP_ATOMIC_LOAD_ADD_I8:
  case Mips::CAP_ATOMIC_LOAD_ADD_I16:
  case Mips::CAP_ATOMIC_LOAD_ADD_I32:
  case Mips::CAP_ATOMIC_LOAD_ADD_I64:
  // TODO: Mips::CAP_ATOMIC_LOAD_ADD_CAP:
    return emitAtomicBinary(MI, BB);
=======
>>>>>>> 41306baa

  case Mips::ATOMIC_LOAD_AND_I8:
    return emitAtomicBinaryPartword(MI, BB, 1);
  case Mips::ATOMIC_LOAD_AND_I16:
    return emitAtomicBinaryPartword(MI, BB, 2);
  case Mips::ATOMIC_LOAD_AND_I32:
    return emitAtomicBinary(MI, BB);
  case Mips::ATOMIC_LOAD_AND_I64:
    return emitAtomicBinary(MI, BB);
<<<<<<< HEAD
  case Mips::CAP_ATOMIC_LOAD_AND_I8:
  case Mips::CAP_ATOMIC_LOAD_AND_I16:
  case Mips::CAP_ATOMIC_LOAD_AND_I32:
  case Mips::CAP_ATOMIC_LOAD_AND_I64:
    return emitAtomicBinary(MI, BB);
=======
>>>>>>> 41306baa

  case Mips::ATOMIC_LOAD_OR_I8:
    return emitAtomicBinaryPartword(MI, BB, 1);
  case Mips::ATOMIC_LOAD_OR_I16:
    return emitAtomicBinaryPartword(MI, BB, 2);
  case Mips::ATOMIC_LOAD_OR_I32:
    return emitAtomicBinary(MI, BB);
  case Mips::ATOMIC_LOAD_OR_I64:
    return emitAtomicBinary(MI, BB);
<<<<<<< HEAD
  case Mips::CAP_ATOMIC_LOAD_OR_I8:
  case Mips::CAP_ATOMIC_LOAD_OR_I16:
  case Mips::CAP_ATOMIC_LOAD_OR_I32:
  case Mips::CAP_ATOMIC_LOAD_OR_I64:
    return emitAtomicBinary(MI, BB);
=======
>>>>>>> 41306baa

  case Mips::ATOMIC_LOAD_XOR_I8:
    return emitAtomicBinaryPartword(MI, BB, 1);
  case Mips::ATOMIC_LOAD_XOR_I16:
    return emitAtomicBinaryPartword(MI, BB, 2);
  case Mips::ATOMIC_LOAD_XOR_I32:
    return emitAtomicBinary(MI, BB);
  case Mips::ATOMIC_LOAD_XOR_I64:
    return emitAtomicBinary(MI, BB);
<<<<<<< HEAD
  case Mips::CAP_ATOMIC_LOAD_XOR_I8:
  case Mips::CAP_ATOMIC_LOAD_XOR_I16:
  case Mips::CAP_ATOMIC_LOAD_XOR_I32:
  case Mips::CAP_ATOMIC_LOAD_XOR_I64:
    return emitAtomicBinary(MI, BB);
=======
>>>>>>> 41306baa

  case Mips::ATOMIC_LOAD_NAND_I8:
    return emitAtomicBinaryPartword(MI, BB, 1);
  case Mips::ATOMIC_LOAD_NAND_I16:
    return emitAtomicBinaryPartword(MI, BB, 2);
  case Mips::ATOMIC_LOAD_NAND_I32:
    return emitAtomicBinary(MI, BB);
  case Mips::ATOMIC_LOAD_NAND_I64:
    return emitAtomicBinary(MI, BB);
<<<<<<< HEAD
  case Mips::CAP_ATOMIC_LOAD_NAND_I8:
  case Mips::CAP_ATOMIC_LOAD_NAND_I16:
  case Mips::CAP_ATOMIC_LOAD_NAND_I32:
  case Mips::CAP_ATOMIC_LOAD_NAND_I64:
    return emitAtomicBinary(MI, BB);
=======
>>>>>>> 41306baa

  case Mips::ATOMIC_LOAD_SUB_I8:
    return emitAtomicBinaryPartword(MI, BB, 1);
  case Mips::ATOMIC_LOAD_SUB_I16:
    return emitAtomicBinaryPartword(MI, BB, 2);
  case Mips::ATOMIC_LOAD_SUB_I32:
    return emitAtomicBinary(MI, BB);
  case Mips::ATOMIC_LOAD_SUB_I64:
    return emitAtomicBinary(MI, BB);
<<<<<<< HEAD
  case Mips::CAP_ATOMIC_LOAD_SUB_I8:
  case Mips::CAP_ATOMIC_LOAD_SUB_I16:
  case Mips::CAP_ATOMIC_LOAD_SUB_I32:
  case Mips::CAP_ATOMIC_LOAD_SUB_I64:
  // TODO: Mips::CAP_ATOMIC_LOAD_SUB_CAP:
    return emitAtomicBinary(MI, BB);
=======
>>>>>>> 41306baa

  case Mips::ATOMIC_SWAP_I8:
    return emitAtomicBinaryPartword(MI, BB, 1);
  case Mips::ATOMIC_SWAP_I16:
    return emitAtomicBinaryPartword(MI, BB, 2);
  case Mips::ATOMIC_SWAP_I32:
    return emitAtomicBinary(MI, BB);
  case Mips::ATOMIC_SWAP_I64:
    return emitAtomicBinary(MI, BB);
<<<<<<< HEAD
  case Mips::CAP_ATOMIC_SWAP_I8:
  case Mips::CAP_ATOMIC_SWAP_I16:
  case Mips::CAP_ATOMIC_SWAP_I32:
  case Mips::CAP_ATOMIC_SWAP_I64:
  case Mips::CAP_ATOMIC_SWAP_CAP:
    return emitAtomicBinary(MI, BB);
=======
>>>>>>> 41306baa

  case Mips::ATOMIC_CMP_SWAP_I8:
    return emitAtomicCmpSwapPartword(MI, BB, 1);
  case Mips::ATOMIC_CMP_SWAP_I16:
    return emitAtomicCmpSwapPartword(MI, BB, 2);
  case Mips::ATOMIC_CMP_SWAP_I32:
    return emitAtomicCmpSwap(MI, BB);
  case Mips::ATOMIC_CMP_SWAP_I64:
    return emitAtomicCmpSwap(MI, BB);
<<<<<<< HEAD
  case Mips::CAP_ATOMIC_CMP_SWAP_I8:
  case Mips::CAP_ATOMIC_CMP_SWAP_I16:
  case Mips::CAP_ATOMIC_CMP_SWAP_I32:
  case Mips::CAP_ATOMIC_CMP_SWAP_I64:
  case Mips::CAP_ATOMIC_CMP_SWAP_CAP:
    return emitAtomicCmpSwap(MI, BB);
=======
>>>>>>> 41306baa
  case Mips::PseudoSDIV:
  case Mips::PseudoUDIV:
  case Mips::DIV:
  case Mips::DIVU:
  case Mips::MOD:
  case Mips::MODU:
    return insertDivByZeroTrap(MI, *BB, *Subtarget.getInstrInfo(), false,
                               false);
  case Mips::SDIV_MM_Pseudo:
  case Mips::UDIV_MM_Pseudo:
  case Mips::SDIV_MM:
  case Mips::UDIV_MM:
  case Mips::DIV_MMR6:
  case Mips::DIVU_MMR6:
  case Mips::MOD_MMR6:
  case Mips::MODU_MMR6:
    return insertDivByZeroTrap(MI, *BB, *Subtarget.getInstrInfo(), false, true);
  case Mips::PseudoDSDIV:
  case Mips::PseudoDUDIV:
  case Mips::DDIV:
  case Mips::DDIVU:
  case Mips::DMOD:
  case Mips::DMODU:
    return insertDivByZeroTrap(MI, *BB, *Subtarget.getInstrInfo(), true, false);

  case Mips::PseudoSELECT_I:
  case Mips::PseudoSELECT_I64:
  case Mips::PseudoSELECT_S:
  case Mips::PseudoSELECT_D32:
  case Mips::PseudoSELECT_D64:
    return emitPseudoSELECT(MI, BB, false, Mips::BNE);
  case Mips::PseudoSELECTFP_F_I:
  case Mips::PseudoSELECTFP_F_I64:
  case Mips::PseudoSELECTFP_F_S:
  case Mips::PseudoSELECTFP_F_D32:
  case Mips::PseudoSELECTFP_F_D64:
    return emitPseudoSELECT(MI, BB, true, Mips::BC1F);
  case Mips::PseudoSELECTFP_T_I:
  case Mips::PseudoSELECTFP_T_I64:
  case Mips::PseudoSELECTFP_T_S:
  case Mips::PseudoSELECTFP_T_D32:
  case Mips::PseudoSELECTFP_T_D64:
    return emitPseudoSELECT(MI, BB, true, Mips::BC1T);

  case Mips::PseudoPccRelativeAddress: {
    // Since we need to ensure that these instrs are written together we need to
    // bundle them. However, this is only possible after register allocation so
    // we convert this to another pseudo instruction first.
    MachineFunction *MF = BB->getParent();
    MachineRegisterInfo &RegInfo = MF->getRegInfo();
    const TargetInstrInfo *TII = Subtarget.getInstrInfo();
    DebugLoc DL = MI.getDebugLoc();
    unsigned Scratch = RegInfo.createVirtualRegister(&Mips::GPR64RegClass);
    BuildMI(*BB, &MI, DL, TII->get(Mips::PseudoPccRelativeAddressPostRA))
        .add(MI.getOperand(0))
        .add(MI.getOperand(1))
        .addReg(Scratch, RegState::Define | RegState::EarlyClobber |
                             RegState::Implicit | RegState::Dead);
    MI.eraseFromParent();
    return BB;
  }
  }
}


static unsigned getCheriPostRAAtomicOp(const MachineInstr &MI,
                                       bool* IsCapabilityArg) {
#define CAP_ATOMIC_POSTRA_CASES(op) \
    case Mips::CAP_ATOMIC_##op##_I8: return Mips::CAP_ATOMIC_##op##_I8_POSTRA; \
    case Mips::CAP_ATOMIC_##op##_I16: return Mips::CAP_ATOMIC_##op##_I16_POSTRA; \
    case Mips::CAP_ATOMIC_##op##_I32: return Mips::CAP_ATOMIC_##op##_I32_POSTRA; \
    case Mips::CAP_ATOMIC_##op##_I64: return Mips::CAP_ATOMIC_##op##_I64_POSTRA;

    // TODO: case Mips::CAP_ATOMIC_##op##_CAP: return Mips::CAP_ATOMIC_##op##_CAP_POSTRA;

  switch (MI.getOpcode()) {
  CAP_ATOMIC_POSTRA_CASES(LOAD_ADD)
  CAP_ATOMIC_POSTRA_CASES(LOAD_SUB)
  CAP_ATOMIC_POSTRA_CASES(LOAD_AND)
  CAP_ATOMIC_POSTRA_CASES(LOAD_OR)
  CAP_ATOMIC_POSTRA_CASES(LOAD_XOR)
  CAP_ATOMIC_POSTRA_CASES(LOAD_NAND)
  CAP_ATOMIC_POSTRA_CASES(SWAP)
  case Mips::CAP_ATOMIC_SWAP_CAP:
    *IsCapabilityArg = true;
    return Mips::CAP_ATOMIC_SWAP_CAP_POSTRA;
  default:
    llvm_unreachable("Unknown pseudo atomic for replacement!");
  }
}

// This function also handles Mips::ATOMIC_SWAP_I32 (when BinOpcode == 0), and
// Mips::ATOMIC_LOAD_NAND_I32 (when Nand == true)
MachineBasicBlock *
MipsTargetLowering::emitAtomicBinary(MachineInstr &MI,
                                     MachineBasicBlock *BB) const {

  MachineFunction *MF = BB->getParent();
  MachineRegisterInfo &RegInfo = MF->getRegInfo();
  const TargetInstrInfo *TII = Subtarget.getInstrInfo();
  DebugLoc DL = MI.getDebugLoc();

  unsigned AtomicOp;
<<<<<<< HEAD
  bool IsCapabilityArg = false;
=======
>>>>>>> 41306baa
  switch (MI.getOpcode()) {
  case Mips::ATOMIC_LOAD_ADD_I32:
    AtomicOp = Mips::ATOMIC_LOAD_ADD_I32_POSTRA;
    break;
  case Mips::ATOMIC_LOAD_SUB_I32:
    AtomicOp = Mips::ATOMIC_LOAD_SUB_I32_POSTRA;
    break;
  case Mips::ATOMIC_LOAD_AND_I32:
    AtomicOp = Mips::ATOMIC_LOAD_AND_I32_POSTRA;
    break;
  case Mips::ATOMIC_LOAD_OR_I32:
    AtomicOp = Mips::ATOMIC_LOAD_OR_I32_POSTRA;
    break;
  case Mips::ATOMIC_LOAD_XOR_I32:
    AtomicOp = Mips::ATOMIC_LOAD_XOR_I32_POSTRA;
    break;
  case Mips::ATOMIC_LOAD_NAND_I32:
    AtomicOp = Mips::ATOMIC_LOAD_NAND_I32_POSTRA;
    break;
  case Mips::ATOMIC_SWAP_I32:
    AtomicOp = Mips::ATOMIC_SWAP_I32_POSTRA;
    break;
  case Mips::ATOMIC_LOAD_ADD_I64:
    AtomicOp = Mips::ATOMIC_LOAD_ADD_I64_POSTRA;
    break;
  case Mips::ATOMIC_LOAD_SUB_I64:
    AtomicOp = Mips::ATOMIC_LOAD_SUB_I64_POSTRA;
    break;
  case Mips::ATOMIC_LOAD_AND_I64:
    AtomicOp = Mips::ATOMIC_LOAD_AND_I64_POSTRA;
    break;
  case Mips::ATOMIC_LOAD_OR_I64:
    AtomicOp = Mips::ATOMIC_LOAD_OR_I64_POSTRA;
    break;
  case Mips::ATOMIC_LOAD_XOR_I64:
    AtomicOp = Mips::ATOMIC_LOAD_XOR_I64_POSTRA;
    break;
  case Mips::ATOMIC_LOAD_NAND_I64:
    AtomicOp = Mips::ATOMIC_LOAD_NAND_I64_POSTRA;
    break;
  case Mips::ATOMIC_SWAP_I64:
    AtomicOp = Mips::ATOMIC_SWAP_I64_POSTRA;
    break;
  default:
<<<<<<< HEAD
    AtomicOp = getCheriPostRAAtomicOp(MI, &IsCapabilityArg);
    break;
=======
    llvm_unreachable("Unknown pseudo atomic for replacement!");
>>>>>>> 41306baa
  }

  unsigned OldVal = MI.getOperand(0).getReg();
  auto RC = RegInfo.getRegClass(OldVal);
  // For capability cscc we want a GPR64 scratch register and not CheriGPR
  if (IsCapabilityArg)
    RC = &Mips::GPR64RegClass;
  unsigned Ptr = MI.getOperand(1).getReg();
  unsigned Incr = MI.getOperand(2).getReg();
<<<<<<< HEAD
  unsigned Scratch = RegInfo.createVirtualRegister(RC);
=======
  unsigned Scratch = RegInfo.createVirtualRegister(RegInfo.getRegClass(OldVal));
>>>>>>> 41306baa

  MachineBasicBlock::iterator II(MI);

  // The scratch registers here with the EarlyClobber | Define | Implicit
  // flags is used to persuade the register allocator and the machine
  // verifier to accept the usage of this register. This has to be a real
  // register which has an UNDEF value but is dead after the instruction which
  // is unique among the registers chosen for the instruction.

  // The EarlyClobber flag has the semantic properties that the operand it is
  // attached to is clobbered before the rest of the inputs are read. Hence it
  // must be unique among the operands to the instruction.
  // The Define flag is needed to coerce the machine verifier that an Undef
  // value isn't a problem.
  // The Dead flag is needed as the value in scratch isn't used by any other
  // instruction. Kill isn't used as Dead is more precise.
  // The implicit flag is here due to the interaction between the other flags
  // and the machine verifier.

  // For correctness purpose, a new pseudo is introduced here. We need this
  // new pseudo, so that FastRegisterAllocator does not see an ll/sc sequence
  // that is spread over >1 basic blocks. A register allocator which
  // introduces (or any codegen infact) a store, can violate the expectations
  // of the hardware.
  //
  // An atomic read-modify-write sequence starts with a linked load
  // instruction and ends with a store conditional instruction. The atomic
  // read-modify-write sequence fails if any of the following conditions
  // occur between the execution of ll and sc:
  //   * A coherent store is completed by another process or coherent I/O
  //     module into the block of synchronizable physical memory containing
  //     the word. The size and alignment of the block is
  //     implementation-dependent.
  //   * A coherent store is executed between an LL and SC sequence on the
  //     same processor to the block of synchornizable physical memory
  //     containing the word.
  //

<<<<<<< HEAD

  unsigned PtrCopy = RegInfo.createVirtualRegister(RegInfo.getRegClass(Ptr));
  unsigned IncrCopy = RegInfo.createVirtualRegister(RegInfo.getRegClass(Incr));

  BuildMI(*BB, II, DL, TII->get(Mips::COPY), IncrCopy).addReg(Incr);
  BuildMI(*BB, II, DL, TII->get(Mips::COPY), PtrCopy).addReg(Ptr);

=======
  unsigned PtrCopy = RegInfo.createVirtualRegister(RegInfo.getRegClass(Ptr));
  unsigned IncrCopy = RegInfo.createVirtualRegister(RegInfo.getRegClass(Incr));

  BuildMI(*BB, II, DL, TII->get(Mips::COPY), IncrCopy).addReg(Incr);
  BuildMI(*BB, II, DL, TII->get(Mips::COPY), PtrCopy).addReg(Ptr);

>>>>>>> 41306baa
  BuildMI(*BB, II, DL, TII->get(AtomicOp))
      .addReg(OldVal, RegState::Define | RegState::EarlyClobber)
      .addReg(PtrCopy)
      .addReg(IncrCopy)
      .addReg(Scratch, RegState::Define | RegState::EarlyClobber |
                           RegState::Implicit | RegState::Dead);

  MI.eraseFromParent();

  return BB;
}

MachineBasicBlock *MipsTargetLowering::emitSignExtendToI32InReg(
    MachineInstr &MI, MachineBasicBlock *BB, unsigned Size, unsigned DstReg,
    unsigned SrcReg) const {
  const TargetInstrInfo *TII = Subtarget.getInstrInfo();
  const DebugLoc &DL = MI.getDebugLoc();

  if (Subtarget.hasMips32r2() && Size == 1) {
    BuildMI(BB, DL, TII->get(Mips::SEB), DstReg).addReg(SrcReg);
    return BB;
  }

  if (Subtarget.hasMips32r2() && Size == 2) {
    BuildMI(BB, DL, TII->get(Mips::SEH), DstReg).addReg(SrcReg);
    return BB;
  }

  MachineFunction *MF = BB->getParent();
  MachineRegisterInfo &RegInfo = MF->getRegInfo();
  const TargetRegisterClass *RC = getRegClassFor(MVT::i32);
  unsigned ScrReg = RegInfo.createVirtualRegister(RC);

  assert(Size < 32);
  int64_t ShiftImm = 32 - (Size * 8);

  BuildMI(BB, DL, TII->get(Mips::SLL), ScrReg).addReg(SrcReg).addImm(ShiftImm);
  BuildMI(BB, DL, TII->get(Mips::SRA), DstReg).addReg(ScrReg).addImm(ShiftImm);

  return BB;
}

MachineBasicBlock *MipsTargetLowering::emitAtomicBinaryPartword(
    MachineInstr &MI, MachineBasicBlock *BB, unsigned Size) const {
  assert((Size == 1 || Size == 2) &&
         "Unsupported size for EmitAtomicBinaryPartial.");
  MachineFunction *MF = BB->getParent();
  MachineRegisterInfo &RegInfo = MF->getRegInfo();
  const TargetRegisterClass *RC = getRegClassFor(MVT::i32);
  const bool ArePtrs64bit = ABI.ArePtrs64bit();
  const TargetRegisterClass *RCp =
    getRegClassFor(ArePtrs64bit ? MVT::i64 : MVT::i32);
  const TargetInstrInfo *TII = Subtarget.getInstrInfo();
  DebugLoc DL = MI.getDebugLoc();

  unsigned Dest = MI.getOperand(0).getReg();
  unsigned Ptr = MI.getOperand(1).getReg();
  unsigned Incr = MI.getOperand(2).getReg();

  unsigned AlignedAddr = RegInfo.createVirtualRegister(RCp);
  unsigned ShiftAmt = RegInfo.createVirtualRegister(RC);
  unsigned Mask = RegInfo.createVirtualRegister(RC);
  unsigned Mask2 = RegInfo.createVirtualRegister(RC);
  unsigned Incr2 = RegInfo.createVirtualRegister(RC);
  unsigned MaskLSB2 = RegInfo.createVirtualRegister(RCp);
  unsigned PtrLSB2 = RegInfo.createVirtualRegister(RC);
  unsigned MaskUpper = RegInfo.createVirtualRegister(RC);
  unsigned Scratch = RegInfo.createVirtualRegister(RC);
  unsigned Scratch2 = RegInfo.createVirtualRegister(RC);
  unsigned Scratch3 = RegInfo.createVirtualRegister(RC);

  unsigned AtomicOp = 0;
  switch (MI.getOpcode()) {
  case Mips::ATOMIC_LOAD_NAND_I8:
    AtomicOp = Mips::ATOMIC_LOAD_NAND_I8_POSTRA;
    break;
  case Mips::ATOMIC_LOAD_NAND_I16:
    AtomicOp = Mips::ATOMIC_LOAD_NAND_I16_POSTRA;
    break;
  case Mips::ATOMIC_SWAP_I8:
    AtomicOp = Mips::ATOMIC_SWAP_I8_POSTRA;
    break;
  case Mips::ATOMIC_SWAP_I16:
    AtomicOp = Mips::ATOMIC_SWAP_I16_POSTRA;
    break;
  case Mips::ATOMIC_LOAD_ADD_I8:
    AtomicOp = Mips::ATOMIC_LOAD_ADD_I8_POSTRA;
    break;
  case Mips::ATOMIC_LOAD_ADD_I16:
    AtomicOp = Mips::ATOMIC_LOAD_ADD_I16_POSTRA;
    break;
  case Mips::ATOMIC_LOAD_SUB_I8:
    AtomicOp = Mips::ATOMIC_LOAD_SUB_I8_POSTRA;
    break;
  case Mips::ATOMIC_LOAD_SUB_I16:
    AtomicOp = Mips::ATOMIC_LOAD_SUB_I16_POSTRA;
    break;
  case Mips::ATOMIC_LOAD_AND_I8:
    AtomicOp = Mips::ATOMIC_LOAD_AND_I8_POSTRA;
    break;
  case Mips::ATOMIC_LOAD_AND_I16:
    AtomicOp = Mips::ATOMIC_LOAD_AND_I16_POSTRA;
    break;
  case Mips::ATOMIC_LOAD_OR_I8:
    AtomicOp = Mips::ATOMIC_LOAD_OR_I8_POSTRA;
    break;
  case Mips::ATOMIC_LOAD_OR_I16:
    AtomicOp = Mips::ATOMIC_LOAD_OR_I16_POSTRA;
    break;
  case Mips::ATOMIC_LOAD_XOR_I8:
    AtomicOp = Mips::ATOMIC_LOAD_XOR_I8_POSTRA;
    break;
  case Mips::ATOMIC_LOAD_XOR_I16:
    AtomicOp = Mips::ATOMIC_LOAD_XOR_I16_POSTRA;
    break;
  default:
    llvm_unreachable("Unknown subword atomic pseudo for expansion!");
  }

  // insert new blocks after the current block
  const BasicBlock *LLVM_BB = BB->getBasicBlock();
  MachineBasicBlock *exitMBB = MF->CreateMachineBasicBlock(LLVM_BB);
  MachineFunction::iterator It = ++BB->getIterator();
  MF->insert(It, exitMBB);

  // Transfer the remainder of BB and its successor edges to exitMBB.
  exitMBB->splice(exitMBB->begin(), BB,
                  std::next(MachineBasicBlock::iterator(MI)), BB->end());
  exitMBB->transferSuccessorsAndUpdatePHIs(BB);

  BB->addSuccessor(exitMBB, BranchProbability::getOne());

  //  thisMBB:
  //    addiu   masklsb2,$0,-4                # 0xfffffffc
  //    and     alignedaddr,ptr,masklsb2
  //    andi    ptrlsb2,ptr,3
  //    sll     shiftamt,ptrlsb2,3
  //    ori     maskupper,$0,255               # 0xff
  //    sll     mask,maskupper,shiftamt
  //    nor     mask2,$0,mask
  //    sll     incr2,incr,shiftamt

  int64_t MaskImm = (Size == 1) ? 255 : 65535;
  BuildMI(BB, DL, TII->get(ABI.GetPtrAddiuOp()), MaskLSB2)
    .addReg(ABI.GetNullPtr()).addImm(-4);
  BuildMI(BB, DL, TII->get(ABI.GetPtrAndOp()), AlignedAddr)
    .addReg(Ptr).addReg(MaskLSB2);
  BuildMI(BB, DL, TII->get(Mips::ANDi), PtrLSB2)
      .addReg(Ptr, 0, ArePtrs64bit ? Mips::sub_32 : 0).addImm(3);
  if (Subtarget.isLittle()) {
    BuildMI(BB, DL, TII->get(Mips::SLL), ShiftAmt).addReg(PtrLSB2).addImm(3);
  } else {
    unsigned Off = RegInfo.createVirtualRegister(RC);
    BuildMI(BB, DL, TII->get(Mips::XORi), Off)
      .addReg(PtrLSB2).addImm((Size == 1) ? 3 : 2);
    BuildMI(BB, DL, TII->get(Mips::SLL), ShiftAmt).addReg(Off).addImm(3);
  }
  BuildMI(BB, DL, TII->get(Mips::ORi), MaskUpper)
    .addReg(Mips::ZERO).addImm(MaskImm);
  BuildMI(BB, DL, TII->get(Mips::SLLV), Mask)
    .addReg(MaskUpper).addReg(ShiftAmt);
  BuildMI(BB, DL, TII->get(Mips::NOR), Mask2).addReg(Mips::ZERO).addReg(Mask);
  BuildMI(BB, DL, TII->get(Mips::SLLV), Incr2).addReg(Incr).addReg(ShiftAmt);


  // The purposes of the flags on the scratch registers is explained in
  // emitAtomicBinary. In summary, we need a scratch register which is going to
  // be undef, that is unique among registers chosen for the instruction.

  BuildMI(BB, DL, TII->get(AtomicOp))
      .addReg(Dest, RegState::Define | RegState::EarlyClobber)
      .addReg(AlignedAddr)
      .addReg(Incr2)
      .addReg(Mask)
      .addReg(Mask2)
      .addReg(ShiftAmt)
      .addReg(Scratch, RegState::EarlyClobber | RegState::Define |
                           RegState::Dead | RegState::Implicit)
      .addReg(Scratch2, RegState::EarlyClobber | RegState::Define |
                            RegState::Dead | RegState::Implicit)
      .addReg(Scratch3, RegState::EarlyClobber | RegState::Define |
                            RegState::Dead | RegState::Implicit);

  MI.eraseFromParent(); // The instruction is gone now.

  return exitMBB;
}

// Lower atomic compare and swap to a pseudo instruction, taking care to
// define a scratch register for the pseudo instruction's expansion. The
// instruction is expanded after the register allocator as to prevent
// the insertion of stores between the linked load and the store conditional.
<<<<<<< HEAD

MachineBasicBlock *
MipsTargetLowering::emitAtomicCmpSwap(MachineInstr &MI,
                                      MachineBasicBlock *BB) const {

  unsigned AtomicOp = -1;
  bool IsCheriOp = false;
  MVT ScratchTy;
  switch (MI.getOpcode()) {
  case Mips::ATOMIC_CMP_SWAP_I32:
    AtomicOp = Mips::ATOMIC_CMP_SWAP_I32_POSTRA;
    ScratchTy = MVT::i32;
    break;
  case Mips::ATOMIC_CMP_SWAP_I64:
    AtomicOp = Mips::ATOMIC_CMP_SWAP_I64_POSTRA;
    ScratchTy = MVT::i64;
    break;
  case Mips::CAP_ATOMIC_CMP_SWAP_I8:
    IsCheriOp = true;
    AtomicOp = Mips::CAP_ATOMIC_CMP_SWAP_I8_POSTRA;
    ScratchTy = MVT::i32;
    break;
  case Mips::CAP_ATOMIC_CMP_SWAP_I16:
    IsCheriOp = true;
    AtomicOp = Mips::CAP_ATOMIC_CMP_SWAP_I16_POSTRA;
    ScratchTy = MVT::i32;
    break;
  case Mips::CAP_ATOMIC_CMP_SWAP_I32:
    IsCheriOp = true;
    AtomicOp = Mips::CAP_ATOMIC_CMP_SWAP_I32_POSTRA;
    ScratchTy = MVT::i32;
    break;
  case Mips::CAP_ATOMIC_CMP_SWAP_I64:
    IsCheriOp = true;
    AtomicOp = Mips::CAP_ATOMIC_CMP_SWAP_I64_POSTRA;
    ScratchTy = MVT::i64;
    break;
  case Mips::CAP_ATOMIC_CMP_SWAP_CAP:
    IsCheriOp = true;
    AtomicOp = Mips::CAP_ATOMIC_CMP_SWAP_CAP_POSTRA;
    ScratchTy = MVT::i64;
    break;
  default:
    llvm_unreachable("Unsupported atomic pseudo for EmitAtomicCmpSwap.");
  }

  MachineFunction *MF = BB->getParent();
  MachineRegisterInfo &MRI = MF->getRegInfo();
  const TargetRegisterClass *RC = getRegClassFor(ScratchTy);
  const TargetInstrInfo *TII = Subtarget.getInstrInfo();
  DebugLoc DL = MI.getDebugLoc();
=======

MachineBasicBlock *
MipsTargetLowering::emitAtomicCmpSwap(MachineInstr &MI,
                                      MachineBasicBlock *BB) const {

  assert((MI.getOpcode() == Mips::ATOMIC_CMP_SWAP_I32 ||
          MI.getOpcode() == Mips::ATOMIC_CMP_SWAP_I64) &&
         "Unsupported atomic psseudo for EmitAtomicCmpSwap.");

  const unsigned Size = MI.getOpcode() == Mips::ATOMIC_CMP_SWAP_I32 ? 4 : 8;

  MachineFunction *MF = BB->getParent();
  MachineRegisterInfo &MRI = MF->getRegInfo();
  const TargetRegisterClass *RC = getRegClassFor(MVT::getIntegerVT(Size * 8));
  const TargetInstrInfo *TII = Subtarget.getInstrInfo();
  DebugLoc DL = MI.getDebugLoc();

  unsigned AtomicOp = MI.getOpcode() == Mips::ATOMIC_CMP_SWAP_I32
                          ? Mips::ATOMIC_CMP_SWAP_I32_POSTRA
                          : Mips::ATOMIC_CMP_SWAP_I64_POSTRA;
>>>>>>> 41306baa
  unsigned Dest = MI.getOperand(0).getReg();
  unsigned Ptr = MI.getOperand(1).getReg();
  unsigned OldVal = MI.getOperand(2).getReg();
  unsigned NewVal = MI.getOperand(3).getReg();
<<<<<<< HEAD
=======

>>>>>>> 41306baa
  unsigned Scratch = MRI.createVirtualRegister(RC);
  MachineBasicBlock::iterator II(MI);

  // We need to create copies of the various registers and kill them at the
  // atomic pseudo. If the copies are not made, when the atomic is expanded
  // after fast register allocation, the spills will end up outside of the
  // blocks that their values are defined in, causing livein errors.

  unsigned DestCopy = MRI.createVirtualRegister(MRI.getRegClass(Dest));
  unsigned PtrCopy = MRI.createVirtualRegister(MRI.getRegClass(Ptr));
  unsigned OldValCopy = MRI.createVirtualRegister(MRI.getRegClass(OldVal));
  unsigned NewValCopy = MRI.createVirtualRegister(MRI.getRegClass(NewVal));

<<<<<<< HEAD
  // We have different ptr + output registers for csc* -> no need for this copy
  // FIXME: is this also an error for MIPS (since it is defined by the op below)?
  if (!IsCheriOp)
    BuildMI(*BB, II, DL, TII->get(Mips::COPY), DestCopy).addReg(Dest);
=======
  BuildMI(*BB, II, DL, TII->get(Mips::COPY), DestCopy).addReg(Dest);
>>>>>>> 41306baa
  BuildMI(*BB, II, DL, TII->get(Mips::COPY), PtrCopy).addReg(Ptr);
  BuildMI(*BB, II, DL, TII->get(Mips::COPY), OldValCopy).addReg(OldVal);
  BuildMI(*BB, II, DL, TII->get(Mips::COPY), NewValCopy).addReg(NewVal);

  // The purposes of the flags on the scratch registers is explained in
  // emitAtomicBinary. In summary, we need a scratch register which is going to
  // be undef, that is unique among registers chosen for the instruction.

  BuildMI(*BB, II, DL, TII->get(AtomicOp))
      .addReg(Dest, RegState::Define | RegState::EarlyClobber)
      .addReg(PtrCopy, RegState::Kill)
      .addReg(OldValCopy, RegState::Kill)
      .addReg(NewValCopy, RegState::Kill)
      .addReg(Scratch, RegState::EarlyClobber | RegState::Define |
                           RegState::Dead | RegState::Implicit);

  MI.eraseFromParent(); // The instruction is gone now.

  return BB;
}

MachineBasicBlock *MipsTargetLowering::emitAtomicCmpSwapPartword(
    MachineInstr &MI, MachineBasicBlock *BB, unsigned Size) const {
  assert((Size == 1 || Size == 2) &&
      "Unsupported size for EmitAtomicCmpSwapPartial.");

  MachineFunction *MF = BB->getParent();
  MachineRegisterInfo &RegInfo = MF->getRegInfo();
  const TargetRegisterClass *RC = getRegClassFor(MVT::i32);
  const bool ArePtrs64bit = ABI.ArePtrs64bit();
  const TargetRegisterClass *RCp =
    getRegClassFor(ArePtrs64bit ? MVT::i64 : MVT::i32);
  const TargetInstrInfo *TII = Subtarget.getInstrInfo();
  DebugLoc DL = MI.getDebugLoc();

  unsigned Dest = MI.getOperand(0).getReg();
  unsigned Ptr = MI.getOperand(1).getReg();
  unsigned CmpVal = MI.getOperand(2).getReg();
  unsigned NewVal = MI.getOperand(3).getReg();

  unsigned AlignedAddr = RegInfo.createVirtualRegister(RCp);
  unsigned ShiftAmt = RegInfo.createVirtualRegister(RC);
  unsigned Mask = RegInfo.createVirtualRegister(RC);
  unsigned Mask2 = RegInfo.createVirtualRegister(RC);
  unsigned ShiftedCmpVal = RegInfo.createVirtualRegister(RC);
  unsigned ShiftedNewVal = RegInfo.createVirtualRegister(RC);
  unsigned MaskLSB2 = RegInfo.createVirtualRegister(RCp);
  unsigned PtrLSB2 = RegInfo.createVirtualRegister(RC);
  unsigned MaskUpper = RegInfo.createVirtualRegister(RC);
  unsigned MaskedCmpVal = RegInfo.createVirtualRegister(RC);
  unsigned MaskedNewVal = RegInfo.createVirtualRegister(RC);
  unsigned AtomicOp = MI.getOpcode() == Mips::ATOMIC_CMP_SWAP_I8
                          ? Mips::ATOMIC_CMP_SWAP_I8_POSTRA
                          : Mips::ATOMIC_CMP_SWAP_I16_POSTRA;

  // The scratch registers here with the EarlyClobber | Define | Dead | Implicit
  // flags are used to coerce the register allocator and the machine verifier to
  // accept the usage of these registers.
  // The EarlyClobber flag has the semantic properties that the operand it is
  // attached to is clobbered before the rest of the inputs are read. Hence it
  // must be unique among the operands to the instruction.
  // The Define flag is needed to coerce the machine verifier that an Undef
  // value isn't a problem.
  // The Dead flag is needed as the value in scratch isn't used by any other
  // instruction. Kill isn't used as Dead is more precise.
  unsigned Scratch = RegInfo.createVirtualRegister(RC);
  unsigned Scratch2 = RegInfo.createVirtualRegister(RC);

  // insert new blocks after the current block
  const BasicBlock *LLVM_BB = BB->getBasicBlock();
  MachineBasicBlock *exitMBB = MF->CreateMachineBasicBlock(LLVM_BB);
  MachineFunction::iterator It = ++BB->getIterator();
  MF->insert(It, exitMBB);

  // Transfer the remainder of BB and its successor edges to exitMBB.
  exitMBB->splice(exitMBB->begin(), BB,
                  std::next(MachineBasicBlock::iterator(MI)), BB->end());
  exitMBB->transferSuccessorsAndUpdatePHIs(BB);

  BB->addSuccessor(exitMBB, BranchProbability::getOne());

  //  thisMBB:
  //    addiu   masklsb2,$0,-4                # 0xfffffffc
  //    and     alignedaddr,ptr,masklsb2
  //    andi    ptrlsb2,ptr,3
  //    xori    ptrlsb2,ptrlsb2,3              # Only for BE
  //    sll     shiftamt,ptrlsb2,3
  //    ori     maskupper,$0,255               # 0xff
  //    sll     mask,maskupper,shiftamt
  //    nor     mask2,$0,mask
  //    andi    maskedcmpval,cmpval,255
  //    sll     shiftedcmpval,maskedcmpval,shiftamt
  //    andi    maskednewval,newval,255
  //    sll     shiftednewval,maskednewval,shiftamt
  int64_t MaskImm = (Size == 1) ? 255 : 65535;
  BuildMI(BB, DL, TII->get(ArePtrs64bit ? Mips::DADDiu : Mips::ADDiu), MaskLSB2)
    .addReg(ABI.GetNullPtr()).addImm(-4);
  BuildMI(BB, DL, TII->get(ArePtrs64bit ? Mips::AND64 : Mips::AND), AlignedAddr)
    .addReg(Ptr).addReg(MaskLSB2);
  BuildMI(BB, DL, TII->get(Mips::ANDi), PtrLSB2)
      .addReg(Ptr, 0, ArePtrs64bit ? Mips::sub_32 : 0).addImm(3);
  if (Subtarget.isLittle()) {
    BuildMI(BB, DL, TII->get(Mips::SLL), ShiftAmt).addReg(PtrLSB2).addImm(3);
  } else {
    unsigned Off = RegInfo.createVirtualRegister(RC);
    BuildMI(BB, DL, TII->get(Mips::XORi), Off)
      .addReg(PtrLSB2).addImm((Size == 1) ? 3 : 2);
    BuildMI(BB, DL, TII->get(Mips::SLL), ShiftAmt).addReg(Off).addImm(3);
  }
  BuildMI(BB, DL, TII->get(Mips::ORi), MaskUpper)
    .addReg(Mips::ZERO).addImm(MaskImm);
  BuildMI(BB, DL, TII->get(Mips::SLLV), Mask)
    .addReg(MaskUpper).addReg(ShiftAmt);
  BuildMI(BB, DL, TII->get(Mips::NOR), Mask2).addReg(Mips::ZERO).addReg(Mask);
  BuildMI(BB, DL, TII->get(Mips::ANDi), MaskedCmpVal)
    .addReg(CmpVal).addImm(MaskImm);
  BuildMI(BB, DL, TII->get(Mips::SLLV), ShiftedCmpVal)
    .addReg(MaskedCmpVal).addReg(ShiftAmt);
  BuildMI(BB, DL, TII->get(Mips::ANDi), MaskedNewVal)
    .addReg(NewVal).addImm(MaskImm);
  BuildMI(BB, DL, TII->get(Mips::SLLV), ShiftedNewVal)
    .addReg(MaskedNewVal).addReg(ShiftAmt);

  // The purposes of the flags on the scratch registers are explained in
  // emitAtomicBinary. In summary, we need a scratch register which is going to
  // be undef, that is unique among the register chosen for the instruction.

  BuildMI(BB, DL, TII->get(AtomicOp))
      .addReg(Dest, RegState::Define | RegState::EarlyClobber)
      .addReg(AlignedAddr)
      .addReg(Mask)
      .addReg(ShiftedCmpVal)
      .addReg(Mask2)
      .addReg(ShiftedNewVal)
      .addReg(ShiftAmt)
      .addReg(Scratch, RegState::EarlyClobber | RegState::Define |
                           RegState::Dead | RegState::Implicit)
      .addReg(Scratch2, RegState::EarlyClobber | RegState::Define |
                            RegState::Dead | RegState::Implicit);

  MI.eraseFromParent(); // The instruction is gone now.

  return exitMBB;
}

static SDValue setBounds(SelectionDAG &DAG, SDValue Val, SDValue Length) {
  SDLoc DL(Val);
  Intrinsic::ID SetBounds = Intrinsic::cheri_cap_bounds_set;
  return DAG.getNode(ISD::INTRINSIC_WO_CHAIN, DL, Val.getValueType(),
        DAG.getConstant(SetBounds, DL, MVT::i64), Val,
        Length);
}

static SDValue setBounds(SelectionDAG &DAG, SDValue Val, uint64_t Length) {
   return setBounds(DAG, Val, DAG.getIntPtrConstant(Length, SDLoc(Val)));
}

SDValue MipsTargetLowering::lowerADDRSPACECAST(SDValue Op, SelectionDAG &DAG)
  const {
  SDLoc DL(Op);
  SDValue Src = Op.getOperand(0);
  EVT DstTy = Op.getValueType();
  // A noop addrspacecast can happen when using the cap table because functions
  // can not yet be in AS200
  if (Src.getValueType() == Op.getValueType())
    return Src;
  if (ABI.UsesCapabilityTable()) {
    // XXXAR: HACK for the capability table (we turn this into an iFATPTR later
    // so we can just return the value
    if (GlobalAddressSDNode *GN = dyn_cast<GlobalAddressSDNode>(Src)) {
      return Op;
    }
  }
  if (Src.getValueType() == MVT::i64) {
    assert(Op.getValueType() == CapType);
    LLVM_DEBUG(dbgs() << "Lowering addrspacecast to CFromDDC: "; Op.dump(&DAG));
    // INTTOPTR will lower to a cincoffset on null in the purecap ABI, so we
    // need to use cfromddc here to keep the legacy ABI working:
    auto Ptr = cFromDDC(DAG, DL, Src);
    // auto Ptr = DAG.getNode(ISD::INTTOPTR, DL, DstTy, Src);
    if (auto *N = dyn_cast<GlobalAddressSDNode>(Src)) {
      const GlobalValue *GV = N->getGlobal();
      auto *Ty = GV->getValueType();
      if (Ty->isSized() && (GV->hasInternalLinkage() || GV->hasLocalLinkage())){
        uint64_t SizeBytes = DAG.getDataLayout().getTypeAllocSize(Ty);
        Ptr = setBounds(DAG, Ptr, SizeBytes);
      }
    }
    return Ptr;
  }
  assert(Src.getValueType() == CapType);
  assert(Op.getValueType() == MVT::i64);
  assert(!ABI.UsesCapabilityTable() && "Should not generate ptrtoint in captable");
  return DAG.getNode(ISD::PTRTOINT, DL, DstTy, Src);
}

SDValue MipsTargetLowering::lowerBRCOND(SDValue Op, SelectionDAG &DAG) const {
  // The first operand is the chain, the second is the condition, the third is
  // the block to branch to if the condition is true.
  SDValue Chain = Op.getOperand(0);
  SDValue Dest = Op.getOperand(2);
  SDLoc DL(Op);

  assert(!Subtarget.hasMips32r6() && !Subtarget.hasMips64r6());
  SDValue CondRes = createFPCmp(DAG, Op.getOperand(1));

  // Return if flag is not set by a floating point comparison.
  if (CondRes.getOpcode() != MipsISD::FPCmp)
    return Op;

  SDValue CCNode  = CondRes.getOperand(2);
  Mips::CondCode CC =
    (Mips::CondCode)cast<ConstantSDNode>(CCNode)->getZExtValue();
  unsigned Opc = invertFPCondCodeUser(CC) ? Mips::BRANCH_F : Mips::BRANCH_T;
  SDValue BrCode = DAG.getConstant(Opc, DL, MVT::i32);
  SDValue FCC0 = DAG.getRegister(Mips::FCC0, MVT::i32);
  return DAG.getNode(MipsISD::FPBrcond, DL, Op.getValueType(), Chain, BrCode,
                     FCC0, Dest, CondRes);
}

SDValue MipsTargetLowering::
lowerSELECT(SDValue Op, SelectionDAG &DAG) const
{
  assert(!Subtarget.hasMips32r6() && !Subtarget.hasMips64r6());
  SDValue Cond = createFPCmp(DAG, Op.getOperand(0));

  // Return if flag is not set by a floating point comparison.
  if (Cond.getOpcode() != MipsISD::FPCmp)
    return Op;

  return createCMovFP(DAG, Cond, Op.getOperand(1), Op.getOperand(2),
                      SDLoc(Op));
}

SDValue MipsTargetLowering::lowerSETCC(SDValue Op, SelectionDAG &DAG) const {
  assert(!Subtarget.hasMips32r6() && !Subtarget.hasMips64r6());
  SDValue Cond = createFPCmp(DAG, Op);

  assert(Cond.getOpcode() == MipsISD::FPCmp &&
         "Floating point operand expected.");

  SDLoc DL(Op);
  SDValue True  = DAG.getConstant(1, DL, MVT::i32);
  SDValue False = DAG.getConstant(0, DL, MVT::i32);

  return createCMovFP(DAG, Cond, True, False, DL);
}

SDValue MipsTargetLowering::lowerGlobalAddress(SDValue Op,
                                               SelectionDAG &DAG) const {
  EVT Ty = Op.getValueType();
  GlobalAddressSDNode *N = cast<GlobalAddressSDNode>(Op);
  const GlobalValue *GV = N->getGlobal();
  const Type* GVTy = GV->getType();

  if (Subtarget.getABI().IsCheriPureCap() && Subtarget.useCheriCapTable()) {
    // FIXME: shouldn't functions have a R_MIPS_CHERI_CAPCALL relocation?
    bool CanUseCapTable = GVTy->isFunctionTy() || DAG.getDataLayout().isFatPointer(GVTy);
    EVT GlobalTy = Ty.isFatPointer() ? Ty : CapType;
    bool IsFnPtr =
      GVTy->isPointerTy() && GVTy->getPointerElementType()->isFunctionTy();

    if (IsFnPtr) {
      // FIXME: in the future it would be good to inline local function pointers
      // into the capability table directly (right now the value is a
      // void () addrspace(200)* addrspace(200)* instead of a
      // void () addrspace(200)*
      // llvm::errs() << "is fn ptr: " << IsFnPtr << "\n";

      if (!CanUseCapTable) {
        // Functions didn't have address spaces yet which is why this hack was
        // needed. See https://reviews.llvm.org/D37054
        // Should no longer be the case now so lets report and error
        report_fatal_error("Found function " + GV->getName() +
                           " not in AS200. Compiling old IR?");
        CanUseCapTable = true;
      }
    }
    if (!CanUseCapTable && !GV->isThreadLocal()) {
      if (GVTy->getPointerAddressSpace() == 0) {
        errs() << "warning: Found global in default address space: "
               << GV->getName()
               << ". This should not happen, assuming it is AS200 for now\n";
        CanUseCapTable = true;
        Ty = CapType;  // Ensure that we load a capability and not an i64
      }
    }
    if (CanUseCapTable) {
      // FIXME: or should this be something else? like in lowerCall?
      auto PtrInfo = MachinePointerInfo::getCapTable(DAG.getMachineFunction());
      auto Addr = getDataFromCapTable(N, SDLoc(N), GlobalTy, DAG,
                                      DAG.getEntryNode(), PtrInfo);
      // Also handle the case where a ptrtoint is used on a global:
      if (Ty.isFatPointer())
        return Addr;
      assert(GlobalTy == CapType && Ty == MVT::i64 && "Should only have a ptrtoint node here");
      return DAG.getNode(ISD::PTRTOINT, SDLoc(N), Ty, Addr);
    } else {
      llvm::errs() << "Not using capability table for " <<  GV->getName() << "\n";
#if !defined(NDEBUG) || defined(LLVM_ENABLE_DUMP)
      GV->dump();
#endif
      assert(false && "SHOULD HAVE USED CAP TABLE");
    }
  }

  if (isCheriPointer(GV->getType(), &DAG.getDataLayout()))
    Ty = MVT::i64;
  SDValue Global;

  if (!isPositionIndependent()) {
    const MipsTargetObjectFile *TLOF =
        static_cast<const MipsTargetObjectFile *>(
            getTargetMachine().getObjFileLowering());
    const GlobalObject *GO = GV->getBaseObject();
    if (GO && TLOF->IsGlobalInSmallSection(GO, getTargetMachine())) {
      // %gp_rel relocation
      Global = getAddrGPRel(N, SDLoc(N), Ty, DAG, ABI.IsN64());
    } else {
                                   // %hi/%lo relocation
      Global = Subtarget.hasSym32() ? getAddrNonPIC(N, SDLoc(N), Ty, DAG)
                                   // %highest/%higher/%hi/%lo relocation
                                   : getAddrNonPICSym64(N, SDLoc(N), Ty, DAG);
    }
  } else {

    // Every other architecture would use shouldAssumeDSOLocal in here, but
    // mips is special.
    // * In PIC code mips requires got loads even for local statics!
    // * To save on got entries, for local statics the got entry contains the
    //   page and an additional add instruction takes care of the low bits.
    // * It is legal to access a hidden symbol with a non hidden undefined,
    //   so one cannot guarantee that all access to a hidden symbol will know
    //   it is hidden.
    // * Mips linkers don't support creating a page and a full got entry for
    //   the same symbol.
    // * Given all that, we have to use a full got entry for hidden symbols :-(
    if (GV->hasLocalLinkage() && !HugeGOT)
      Global = getAddrLocal(N, SDLoc(N), Ty, DAG, ABI.IsN32() || ABI.IsN64(), GV->isThreadLocal());
    else if (LargeGOT || HugeGOT)
      Global = getAddrGlobalLargeGOT(
          N, SDLoc(N), Ty, DAG, MipsII::MO_GOT_HI16, MipsII::MO_GOT_LO16,
          DAG.getEntryNode(),
          MachinePointerInfo::getGOT(DAG.getMachineFunction()), GV->isThreadLocal());
    else if (GV->hasInternalLinkage() || (GV->hasLocalLinkage() && !isa<Function>(GV)))
      Global = getAddrLocal(N, SDLoc(N), Ty, DAG, ABI.IsN32() || ABI.IsN64(), GV->isThreadLocal());
    else 
      Global = getAddrGlobal(
          N, SDLoc(N), Ty, DAG,
          (ABI.IsN32() || ABI.IsN64()) ? MipsII::MO_GOT_DISP : MipsII::MO_GOT,
          DAG.getEntryNode(), MachinePointerInfo::getGOT(DAG.getMachineFunction()), GV->isThreadLocal());
  }

  if (isCheriPointer(GV->getType(), &DAG.getDataLayout())) {
    assert(!ABI.UsesCapabilityTable());
    // Allow compiling some LLVM IR generated for cap-table:
    if (isa<Function>(GV) || GV->getType()->getElementType()->isFunctionTy()) {
      // Derive function pointers from PCC instead of $ddc
      Global = setPccOffset(DAG, SDLoc(N), Global);
    } else {
      Global = cFromDDC(DAG, SDLoc(N), Global);
    }
    StringRef Name = GV->getName();
    if (!SkipGlobalBounds &&
        !isa<Function>(GV) &&
        !GV->hasWeakLinkage() &&
        !GV->hasWeakAnyLinkage() &&
        !GV->hasExternalWeakLinkage() &&
        !GV->hasSection() &&
        !Name.startswith("__start_") &&
        !Name.startswith("__stop_")) {
      if (GV->hasInternalLinkage() || GV->hasLocalLinkage()) {
        uint64_t SizeBytes = DAG.getDataLayout().getTypeAllocSize(GV->getValueType());
        Global = setBounds(DAG, Global, SizeBytes);
      } else {
        const Module &M = *GV->getParent();
        std::string Name = (Twine(".size.")+GV->getName()).str();
        GlobalVariable *SizeGV = M.getGlobalVariable(Name);
        Type *I64 = Type::getInt64Ty(*DAG.getContext());
        if (!SizeGV) {
          SizeGV = new GlobalVariable(const_cast<Module&>(M),
              I64, /*isConstant*/true,
              GlobalValue::LinkOnceAnyLinkage, ConstantInt::get(I64, 0),
              Twine(".size.")+GV->getName());
          SizeGV->setSection(".global_sizes");
        }
        SDValue Size = DAG.getGlobalAddress(SizeGV, SDLoc(Global), MVT::i64);
        Size = DAG.getLoad(MVT::i64, SDLoc(Global), DAG.getEntryNode(), Size,
            MachinePointerInfo(SizeGV));
        Global = setBounds(DAG, Global, Size);
      }
    }
  }
  return Global;
}

SDValue MipsTargetLowering::lowerBlockAddress(SDValue Op,
                                              SelectionDAG &DAG) const {
  BlockAddressSDNode *N = cast<BlockAddressSDNode>(Op);
  EVT Ty = Op.getValueType();
  MachineFunction &MF = DAG.getMachineFunction();

  if (!isPositionIndependent())
    return Subtarget.hasSym32() ? getAddrNonPIC(N, SDLoc(N), Ty, DAG)
                                : getAddrNonPICSym64(N, SDLoc(N), Ty, DAG);

  if (ABI.UsesCapabilityTable()) {
    if (N->getBlockAddress()->getFunction() != &MF.getFunction())
      report_fatal_error(
          "Should only get a blockaddress for the current function");
    auto BANode = DAG.getTargetBlockAddress(N->getBlockAddress(), MVT::i64,
                                            N->getOffset());
    // TODO: add the offset as another node?
    assert(N->getOffset() == 0 && "nonzero offset is not supported");
    // auto Offset = DAG.getConstant(N->getOffset(), SDLoc(N), MVT::i64);
    return SDValue(DAG.getMachineNode(Mips::PseudoPccRelativeAddress, SDLoc(N),
                                      CapType, BANode),
                   0);
  }
  // XXXAR: keep supporting the legacy ABI for now
  if (ABI.IsCheriPureCap())
    Ty = MVT::i64;
  auto Result = getAddrLocal(N, SDLoc(N), Ty, DAG, ABI.IsN32() || ABI.IsN64(),
                             /*IsForTls=*/false);
  if (ABI.IsCheriPureCap())
    Result = setPccOffset(DAG, SDLoc(N), Result);
  return Result;
}

SDValue MipsTargetLowering::
lowerGlobalTLSAddress(SDValue Op, SelectionDAG &DAG) const
{
  // FIXME: this needs to be revisited for cap-table
  // assert(!ABI.UsesCapabilityTable());

  // If the relocation model is PIC, use the General Dynamic TLS Model or
  // Local Dynamic TLS model, otherwise use the Initial Exec or
  // Local Exec TLS Model.

  GlobalAddressSDNode *GA = cast<GlobalAddressSDNode>(Op);
  if (DAG.getTarget().useEmulatedTLS())
    return LowerToTLSEmulatedModel(GA, DAG);

  SDLoc DL(GA);
  const GlobalValue *GV = GA->getGlobal();
  TLSModel::Model model = getTargetMachine().getTLSModel(GV);
  EVT PtrVT = getPointerTy(DAG.getDataLayout());

  if (Subtarget.getABI().IsCheriPureCap() && Subtarget.useCheriCapTls()) {
    const Type *GVTy = GV->getType();
    if (DAG.getDataLayout().isFatPointer(GVTy)) {
      EVT OffsetVT = getPointerRangeTy(DAG.getDataLayout(),
                                       GVTy->getPointerAddressSpace());
      EVT CapVT = CapType;

      if (model == TLSModel::GeneralDynamic || model == TLSModel::LocalDynamic) {
        // General Dynamic and Local Dynamic TLS Model.
        unsigned HiFlag, LoFlag;
        if (model == TLSModel::GeneralDynamic) {
          HiFlag = MipsII::MO_CAPTAB_TLSGD_HI16;
          LoFlag = MipsII::MO_CAPTAB_TLSGD_LO16;
        } else {
          HiFlag = MipsII::MO_CAPTAB_TLSLDM_HI16;
          LoFlag = MipsII::MO_CAPTAB_TLSLDM_LO16;
        }

        SDValue Argument = getCapToCapTable(GA, DL, DAG, HiFlag, LoFlag, 0,
                                            MipsISD::TlsHi);
        Type *CapTy = Type::getInt8PtrTy(*DAG.getContext(),
                                         GVTy->getPointerAddressSpace());

        SDValue TlsGetAddr = DAG.getExternalSymbol("__tls_get_addr", PtrVT);

        ArgListTy Args;
        ArgListEntry Entry;
        Entry.Node = Argument;
        Entry.Ty = CapTy;
        Args.push_back(Entry);

        TargetLowering::CallLoweringInfo CLI(DAG);
        CLI.setDebugLoc(DL)
            .setChain(DAG.getEntryNode())
            .setLibCallee(CallingConv::C, CapTy, TlsGetAddr, std::move(Args));
        std::pair<SDValue, SDValue> CallResult = LowerCallTo(CLI);

        SDValue Ret = CallResult.first;

        if (model != TLSModel::LocalDynamic)
          return Ret;

        SDValue TGAHi = DAG.getTargetGlobalAddress(GV, DL, OffsetVT, 0,
                                                   MipsII::MO_DTPREL_HI);
        SDValue Hi = DAG.getNode(MipsISD::TlsHi, DL, OffsetVT, TGAHi);
        SDValue TGALo = DAG.getTargetGlobalAddress(GV, DL, OffsetVT, 0,
                                                   MipsII::MO_DTPREL_LO);
        SDValue Lo = DAG.getNode(MipsISD::Lo, DL, OffsetVT, TGALo);
        SDValue Add = DAG.getNode(ISD::ADD, DL, OffsetVT, Hi, Lo);
        return DAG.getNode(ISD::PTRADD, DL, CapVT, Ret, Add);
      }

      SDValue Offset;
      if (model == TLSModel::InitialExec) {
        // Initial Exec TLS Model
        auto PtrInfo =
          MachinePointerInfo::getCapTable(DAG.getMachineFunction());
        Offset =
          getFromCapTable(GA, DL, OffsetVT, DAG, DAG.getEntryNode(), PtrInfo,
                          MipsII::MO_CAPTAB_TPREL_HI16,
                          MipsII::MO_CAPTAB_TPREL_LO16, 0, MipsISD::TlsHi);
      } else {
        // Local Exec TLS Model
        assert(model == TLSModel::LocalExec);
        SDValue TGAHi = DAG.getTargetGlobalAddress(GV, DL, OffsetVT, 0,
                                                   MipsII::MO_TPREL_HI);
        SDValue TGALo = DAG.getTargetGlobalAddress(GV, DL, OffsetVT, 0,
                                                   MipsII::MO_TPREL_LO);
        SDValue Hi = DAG.getNode(MipsISD::TlsHi, DL, OffsetVT, TGAHi);
        SDValue Lo = DAG.getNode(MipsISD::Lo, DL, OffsetVT, TGALo);
        Offset = DAG.getNode(ISD::ADD, DL, OffsetVT, Hi, Lo);
      }

      SDValue ThreadPointer = DAG.getNode(MipsISD::CapThreadPointer,
                                          DL, CapVT);
      return DAG.getNode(ISD::PTRADD, DL, CapVT, ThreadPointer, Offset);
    } else {
#if !defined(NDEBUG) || defined(LLVM_ENABLE_DUMP)
      GV->dump();
#endif
      report_fatal_error("SHOULD HAVE USED CAP TLS for " + GV->getName());
    }
  }

  if (model == TLSModel::GeneralDynamic || model == TLSModel::LocalDynamic) {
    // General Dynamic and Local Dynamic TLS Model.
    unsigned Flag = (model == TLSModel::LocalDynamic) ? MipsII::MO_TLSLDM
                                                      : MipsII::MO_TLSGD;

    SDValue TGA = DAG.getTargetGlobalAddress(GV, DL, PtrVT, 0, Flag);
    SDValue Argument = DAG.getNode(MipsISD::Wrapper, DL, PtrVT,
                                   getGlobalReg(DAG, PtrVT, /*IsForTls=*/true), TGA);
    unsigned PtrSize = PtrVT.getSizeInBits();
    IntegerType *PtrTy = Type::getIntNTy(*DAG.getContext(), PtrSize);

    SDValue TlsGetAddr = DAG.getExternalSymbol("__tls_get_addr", PtrVT);

    ArgListTy Args;
    ArgListEntry Entry;
    Entry.Node = Argument;
    Entry.Ty = PtrTy;
    Args.push_back(Entry);

    TargetLowering::CallLoweringInfo CLI(DAG);
    CLI.setDebugLoc(DL)
        .setChain(DAG.getEntryNode())
        .setLibCallee(CallingConv::C, PtrTy, TlsGetAddr, std::move(Args));
    std::pair<SDValue, SDValue> CallResult = LowerCallTo(CLI);

    SDValue Ret = CallResult.first;

    if (model != TLSModel::LocalDynamic)
      return Ret;

    SDValue TGAHi = DAG.getTargetGlobalAddress(GV, DL, PtrVT, 0,
                                               MipsII::MO_DTPREL_HI);
    SDValue Hi = DAG.getNode(MipsISD::TlsHi, DL, PtrVT, TGAHi);
    SDValue TGALo = DAG.getTargetGlobalAddress(GV, DL, PtrVT, 0,
                                               MipsII::MO_DTPREL_LO);
    SDValue Lo = DAG.getNode(MipsISD::Lo, DL, PtrVT, TGALo);
    SDValue Add = DAG.getNode(ISD::ADD, DL, PtrVT, Hi, Ret);
    return DAG.getNode(ISD::ADD, DL, PtrVT, Add, Lo);
  }

  SDValue Offset;
  if (model == TLSModel::InitialExec) {
    // Initial Exec TLS Model
    SDValue TGA = DAG.getTargetGlobalAddress(GV, DL, PtrVT, 0,
                                             MipsII::MO_GOTTPREL);
    TGA = DAG.getNode(MipsISD::Wrapper, DL, PtrVT, getGlobalReg(DAG, PtrVT, true),
                      TGA);
    Offset =
        DAG.getLoad(PtrVT, DL, DAG.getEntryNode(), TGA, MachinePointerInfo());
  } else {
    // Local Exec TLS Model
    assert(model == TLSModel::LocalExec);
    SDValue TGAHi = DAG.getTargetGlobalAddress(GV, DL, PtrVT, 0,
                                               MipsII::MO_TPREL_HI);
    SDValue TGALo = DAG.getTargetGlobalAddress(GV, DL, PtrVT, 0,
                                               MipsII::MO_TPREL_LO);
    SDValue Hi = DAG.getNode(MipsISD::TlsHi, DL, PtrVT, TGAHi);
    SDValue Lo = DAG.getNode(MipsISD::Lo, DL, PtrVT, TGALo);
    Offset = DAG.getNode(ISD::ADD, DL, PtrVT, Hi, Lo);
  }

  SDValue ThreadPointer = DAG.getNode(MipsISD::ThreadPointer, DL, PtrVT);
  return DAG.getNode(ISD::ADD, DL, PtrVT, ThreadPointer, Offset);
}

SDValue MipsTargetLowering::
lowerJumpTable(SDValue Op, SelectionDAG &DAG) const
{
  JumpTableSDNode *N = cast<JumpTableSDNode>(Op);
  EVT Ty = Op.getValueType();

  if (ABI.UsesCapabilityTable()) {
    auto PtrInfo = MachinePointerInfo::getCapTable(DAG.getMachineFunction());
    return getDataFromCapTable(N, SDLoc(N), CapType, DAG, DAG.getEntryNode(),
                               PtrInfo);
  }

  if (!isPositionIndependent())
    return Subtarget.hasSym32() ? getAddrNonPIC(N, SDLoc(N), Ty, DAG)
                                : getAddrNonPICSym64(N, SDLoc(N), Ty, DAG);

  if (LargeGOT)
    return getAddrGlobalLargeGOT(N, SDLoc(N), Ty, DAG, MipsII::MO_GOT_HI16,
                                 MipsII::MO_GOT_LO16, DAG.getEntryNode(),
                                 MachinePointerInfo::getGOT(DAG.getMachineFunction()), /*IsForTls=*/false);

  return getAddrLocal(N, SDLoc(N), Ty, DAG, ABI.IsN32() || ABI.IsN64(), /*IsForTls=*/false);
}

SDValue MipsTargetLowering::
lowerConstantPool(SDValue Op, SelectionDAG &DAG) const
{
  ConstantPoolSDNode *N = cast<ConstantPoolSDNode>(Op);
  EVT Ty = Op.getValueType();

  if (ABI.UsesCapabilityTable())
    report_fatal_error("Cannot handle constant pools in captable ABI. Try "
                       "compiling with -msoft-float instead.");

  if (!isPositionIndependent()) {
    const MipsTargetObjectFile *TLOF =
        static_cast<const MipsTargetObjectFile *>(
            getTargetMachine().getObjFileLowering());

    if (TLOF->IsConstantInSmallSection(DAG.getDataLayout(), N->getConstVal(),
                                       getTargetMachine()))
      // %gp_rel relocation
      return getAddrGPRel(N, SDLoc(N), Ty, DAG, ABI.IsN64());

    return Subtarget.hasSym32() ? getAddrNonPIC(N, SDLoc(N), Ty, DAG)
                                : getAddrNonPICSym64(N, SDLoc(N), Ty, DAG);
  }

 return getAddrLocal(N, SDLoc(N), Ty, DAG, ABI.IsN32() || ABI.IsN64(), /*IsForTls=*/false);
}

SDValue MipsTargetLowering::lowerVASTART(SDValue Op, SelectionDAG &DAG) const {
  MachineFunction &MF = DAG.getMachineFunction();
  MipsFunctionInfo *FuncInfo = MF.getInfo<MipsFunctionInfo>();

  SDLoc DL(Op);
  SDValue FI = DAG.getFrameIndex(FuncInfo->getVarArgsFrameIndex(),
                                 getPointerTy(MF.getDataLayout(),
                                     ABI.StackAddrSpace()));

  if (ABI.IsCheriPureCap()) {
    unsigned Reg = MF.addLiveIn(Mips::C13, getRegClassFor(CapType));
    // In the sandbox ABI, the va_start intrinsic will (to work around LLVM's
    // assumption that allocas are all in AS0) be an address space cast of the
    // alloca to AS 0.  We need to extract the original operands.
    const Value *SV = cast<SrcValueSDNode>(Op.getOperand(2))->getValue();
    SV = SV->stripPointerCasts();
    assert(isCheriPointer(SV->getType(), &DAG.getDataLayout()));
    SDValue Chain = Op.getOperand(0);
    SDValue CapAddr = Op.getOperand(1);
    FI = DAG.getCopyFromReg(DAG.getEntryNode(), DL, Reg, CapType);
    return DAG.getStore(Chain, DL, FI, CapAddr, MachinePointerInfo(SV));
  }

  // vastart just stores the address of the VarArgsFrameIndex slot into the
  // memory location argument.
  const Value *SV = cast<SrcValueSDNode>(Op.getOperand(2))->getValue();
  return DAG.getStore(Op.getOperand(0), DL, FI, Op.getOperand(1),
                      MachinePointerInfo(SV));
}

SDValue MipsTargetLowering::lowerVACOPY(SDValue Op, SelectionDAG &DAG) const {
  // VACOPY lowering should only be custom with the sandbox ABI.
  assert(ABI.IsCheriPureCap());

  SDValue Chain = Op->getOperand(0);
  SDValue Dest = Op->getOperand(1);
  SDValue Src = Op->getOperand(2);
  SDLoc DL(Op);
  // The source is a pointer to the existing va_list
  Src = DAG.getLoad(CapType, DL, Chain, Src, MachinePointerInfo());
  return DAG.getStore(Chain, DL, Src, Dest, MachinePointerInfo());
}

SDValue MipsTargetLowering::lowerVAARG(SDValue Op, SelectionDAG &DAG) const {
  SDNode *Node = Op.getNode();
  EVT VT = Node->getValueType(0);
  SDValue Chain = Node->getOperand(0);
  SDValue VAListPtr = Node->getOperand(1);
  unsigned Align = Node->getConstantOperandVal(3);
  const Value *SV = cast<SrcValueSDNode>(Node->getOperand(2))->getValue();
  SDLoc DL(Node);
  unsigned ArgSlotSizeInBytes = (ABI.IsN32() || ABI.IsN64()) ? 8 : 4;

  SDValue VAListLoad = DAG.getLoad(getPointerTy(DAG.getDataLayout()), DL, Chain,
                                   VAListPtr, MachinePointerInfo(SV));
  SDValue VAList = VAListLoad;

  // Re-align the pointer if necessary.
  // It should only ever be necessary for 64-bit types on O32 since the minimum
  // argument alignment is the same as the maximum type alignment for N32/N64.
  //
  // FIXME: We currently align too often. The code generator doesn't notice
  //        when the pointer is still aligned from the last va_arg (or pair of
  //        va_args for the i64 on O32 case).
  if (Align > getMinStackArgumentAlignment()) {
    assert(((Align & (Align-1)) == 0) && "Expected Align to be a power of 2");

    VAList = DAG.getNode(ISD::ADD, DL, VAList.getValueType(), VAList,
                         DAG.getConstant(Align - 1, DL, VAList.getValueType()));

    VAList = DAG.getNode(ISD::AND, DL, VAList.getValueType(), VAList,
                         DAG.getConstant(-(int64_t)Align, DL,
                                         VAList.getValueType()));
  }

  // Increment the pointer, VAList, to the next vaarg.
  auto &TD = DAG.getDataLayout();
  unsigned ArgSizeInBytes =
      TD.getTypeAllocSize(VT.getTypeForEVT(*DAG.getContext()));
  SDValue Tmp3 =
      DAG.getNode(ISD::ADD, DL, VAList.getValueType(), VAList,
                  DAG.getConstant(alignTo(ArgSizeInBytes, ArgSlotSizeInBytes),
                                  DL, VAList.getValueType()));
  // Store the incremented VAList to the legalized pointer
  Chain = DAG.getStore(VAListLoad.getValue(1), DL, Tmp3, VAListPtr,
                       MachinePointerInfo(SV));

  // In big-endian mode we must adjust the pointer when the load size is smaller
  // than the argument slot size. We must also reduce the known alignment to
  // match. For example in the N64 ABI, we must add 4 bytes to the offset to get
  // the correct half of the slot, and reduce the alignment from 8 (slot
  // alignment) down to 4 (type alignment).
  if (!Subtarget.isLittle() && ArgSizeInBytes < ArgSlotSizeInBytes) {
    unsigned Adjustment = ArgSlotSizeInBytes - ArgSizeInBytes;
    VAList = DAG.getNode(ISD::ADD, DL, VAListPtr.getValueType(), VAList,
                         DAG.getIntPtrConstant(Adjustment, DL));
  }
  // Load the actual argument out of the pointer VAList
  return DAG.getLoad(VT, DL, Chain, VAList, MachinePointerInfo());
}

static SDValue lowerFCOPYSIGN32(SDValue Op, SelectionDAG &DAG,
                                bool HasExtractInsert) {
  EVT TyX = Op.getOperand(0).getValueType();
  EVT TyY = Op.getOperand(1).getValueType();
  SDLoc DL(Op);
  SDValue Const1 = DAG.getConstant(1, DL, MVT::i32);
  SDValue Const31 = DAG.getConstant(31, DL, MVT::i32);
  SDValue Res;

  // If operand is of type f64, extract the upper 32-bit. Otherwise, bitcast it
  // to i32.
  SDValue X = (TyX == MVT::f32) ?
    DAG.getNode(ISD::BITCAST, DL, MVT::i32, Op.getOperand(0)) :
    DAG.getNode(MipsISD::ExtractElementF64, DL, MVT::i32, Op.getOperand(0),
                Const1);
  SDValue Y = (TyY == MVT::f32) ?
    DAG.getNode(ISD::BITCAST, DL, MVT::i32, Op.getOperand(1)) :
    DAG.getNode(MipsISD::ExtractElementF64, DL, MVT::i32, Op.getOperand(1),
                Const1);

  if (HasExtractInsert) {
    // ext  E, Y, 31, 1  ; extract bit31 of Y
    // ins  X, E, 31, 1  ; insert extracted bit at bit31 of X
    SDValue E = DAG.getNode(MipsISD::Ext, DL, MVT::i32, Y, Const31, Const1);
    Res = DAG.getNode(MipsISD::Ins, DL, MVT::i32, E, Const31, Const1, X);
  } else {
    // sll SllX, X, 1
    // srl SrlX, SllX, 1
    // srl SrlY, Y, 31
    // sll SllY, SrlX, 31
    // or  Or, SrlX, SllY
    SDValue SllX = DAG.getNode(ISD::SHL, DL, MVT::i32, X, Const1);
    SDValue SrlX = DAG.getNode(ISD::SRL, DL, MVT::i32, SllX, Const1);
    SDValue SrlY = DAG.getNode(ISD::SRL, DL, MVT::i32, Y, Const31);
    SDValue SllY = DAG.getNode(ISD::SHL, DL, MVT::i32, SrlY, Const31);
    Res = DAG.getNode(ISD::OR, DL, MVT::i32, SrlX, SllY);
  }

  if (TyX == MVT::f32)
    return DAG.getNode(ISD::BITCAST, DL, Op.getOperand(0).getValueType(), Res);

  SDValue LowX = DAG.getNode(MipsISD::ExtractElementF64, DL, MVT::i32,
                             Op.getOperand(0),
                             DAG.getConstant(0, DL, MVT::i32));
  return DAG.getNode(MipsISD::BuildPairF64, DL, MVT::f64, LowX, Res);
}

static SDValue lowerFCOPYSIGN64(SDValue Op, SelectionDAG &DAG,
                                bool HasExtractInsert) {
  unsigned WidthX = Op.getOperand(0).getValueSizeInBits();
  unsigned WidthY = Op.getOperand(1).getValueSizeInBits();
  EVT TyX = MVT::getIntegerVT(WidthX), TyY = MVT::getIntegerVT(WidthY);
  SDLoc DL(Op);
  SDValue Const1 = DAG.getConstant(1, DL, MVT::i32);

  // Bitcast to integer nodes.
  SDValue X = DAG.getNode(ISD::BITCAST, DL, TyX, Op.getOperand(0));
  SDValue Y = DAG.getNode(ISD::BITCAST, DL, TyY, Op.getOperand(1));

  if (HasExtractInsert) {
    // ext  E, Y, width(Y) - 1, 1  ; extract bit width(Y)-1 of Y
    // ins  X, E, width(X) - 1, 1  ; insert extracted bit at bit width(X)-1 of X
    SDValue E = DAG.getNode(MipsISD::Ext, DL, TyY, Y,
                            DAG.getConstant(WidthY - 1, DL, MVT::i32), Const1);

    if (WidthX > WidthY)
      E = DAG.getNode(ISD::ZERO_EXTEND, DL, TyX, E);
    else if (WidthY > WidthX)
      E = DAG.getNode(ISD::TRUNCATE, DL, TyX, E);

    SDValue I = DAG.getNode(MipsISD::Ins, DL, TyX, E,
                            DAG.getConstant(WidthX - 1, DL, MVT::i32), Const1,
                            X);
    return DAG.getNode(ISD::BITCAST, DL, Op.getOperand(0).getValueType(), I);
  }

  // (d)sll SllX, X, 1
  // (d)srl SrlX, SllX, 1
  // (d)srl SrlY, Y, width(Y)-1
  // (d)sll SllY, SrlX, width(Y)-1
  // or     Or, SrlX, SllY
  SDValue SllX = DAG.getNode(ISD::SHL, DL, TyX, X, Const1);
  SDValue SrlX = DAG.getNode(ISD::SRL, DL, TyX, SllX, Const1);
  SDValue SrlY = DAG.getNode(ISD::SRL, DL, TyY, Y,
                             DAG.getConstant(WidthY - 1, DL, MVT::i32));

  if (WidthX > WidthY)
    SrlY = DAG.getNode(ISD::ZERO_EXTEND, DL, TyX, SrlY);
  else if (WidthY > WidthX)
    SrlY = DAG.getNode(ISD::TRUNCATE, DL, TyX, SrlY);

  SDValue SllY = DAG.getNode(ISD::SHL, DL, TyX, SrlY,
                             DAG.getConstant(WidthX - 1, DL, MVT::i32));
  SDValue Or = DAG.getNode(ISD::OR, DL, TyX, SrlX, SllY);
  return DAG.getNode(ISD::BITCAST, DL, Op.getOperand(0).getValueType(), Or);
}

SDValue
MipsTargetLowering::lowerFCOPYSIGN(SDValue Op, SelectionDAG &DAG) const {
  if (Subtarget.isGP64bit())
    return lowerFCOPYSIGN64(Op, DAG, Subtarget.hasExtractInsert());

  return lowerFCOPYSIGN32(Op, DAG, Subtarget.hasExtractInsert());
}

SDValue MipsTargetLowering::
lowerFRAMEADDR(SDValue Op, SelectionDAG &DAG) const {
  // check the depth
  assert((cast<ConstantSDNode>(Op.getOperand(0))->getZExtValue() == 0) &&
         "Frame address can only be determined for current frame.");

  MachineFrameInfo &MFI = DAG.getMachineFunction().getFrameInfo();
  MFI.setFrameAddressIsTaken(true);
  EVT VT = Op.getValueType();
  SDLoc DL(Op);
  SDValue FrameAddr =
      DAG.getCopyFromReg(DAG.getEntryNode(), DL, ABI.GetFramePtr(), VT);
  if (ABI.IsCheriPureCap()) {
    assert(VT == CapType);
  }
  return FrameAddr;
}

SDValue MipsTargetLowering::lowerRETURNADDR(SDValue Op,
                                            SelectionDAG &DAG) const {
  if (verifyReturnAddressArgumentIsConstant(Op, DAG))
    return SDValue();

  // check the depth
  assert((cast<ConstantSDNode>(Op.getOperand(0))->getZExtValue() == 0) &&
         "Return address can be determined only for current frame.");

  MachineFunction &MF = DAG.getMachineFunction();
  MachineFrameInfo &MFI = MF.getFrameInfo();
  MVT VT = Op.getSimpleValueType();
  unsigned RA = ABI.GetReturnAddress();
  if (ABI.IsCheriPureCap()) {
     assert(VT == CapType);
  }
  MFI.setReturnAddressIsTaken(true);

  // Return RA, which contains the return address. Mark it an implicit live-in.
  unsigned Reg = MF.addLiveIn(RA, getRegClassFor(VT));
  return DAG.getCopyFromReg(DAG.getEntryNode(), SDLoc(Op), Reg, VT);
}

// An EH_RETURN is the result of lowering llvm.eh.return which in turn is
// generated from __builtin_eh_return (offset, handler)
// The effect of this is to adjust the stack pointer by "offset"
// and then branch to "handler".
SDValue MipsTargetLowering::lowerEH_RETURN(SDValue Op, SelectionDAG &DAG)
                                                                     const {
  MachineFunction &MF = DAG.getMachineFunction();
  MipsFunctionInfo *MipsFI = MF.getInfo<MipsFunctionInfo>();

  MipsFI->setCallsEhReturn();
  SDValue Chain     = Op.getOperand(0);
  SDValue Offset    = Op.getOperand(1);
  SDValue Handler   = Op.getOperand(2);
  SDLoc DL(Op);
  EVT Ty = ABI.IsN64() ? MVT::i64 : MVT::i32;

  // Store stack offset in V1, store jump target in V0. Glue CopyToReg and
  // EH_RETURN nodes, so that instructions are emitted back-to-back.
  unsigned OffsetReg = ABI.IsN64() ? Mips::V1_64 : Mips::V1;
  unsigned AddrReg = ABI.IsN64() ? Mips::V0_64 : Mips::V0;
  Chain = DAG.getCopyToReg(Chain, DL, OffsetReg, Offset, SDValue());
  Chain = DAG.getCopyToReg(Chain, DL, AddrReg, Handler, Chain.getValue(1));
  return DAG.getNode(MipsISD::EH_RETURN, DL, MVT::Other, Chain,
                     DAG.getRegister(OffsetReg, Ty),
                     DAG.getRegister(AddrReg, getPointerTy(MF.getDataLayout())),
                     Chain.getValue(1));
}

SDValue MipsTargetLowering::lowerATOMIC_FENCE(SDValue Op,
                                              SelectionDAG &DAG) const {
  // FIXME: Need pseudo-fence for 'singlethread' fences
  // FIXME: Set SType for weaker fences where supported/appropriate.
  unsigned SType = 0;
  SDLoc DL(Op);
  return DAG.getNode(MipsISD::Sync, DL, MVT::Other, Op.getOperand(0),
                     DAG.getConstant(SType, DL, MVT::i32));
}

SDValue MipsTargetLowering::lowerShiftLeftParts(SDValue Op,
                                                SelectionDAG &DAG) const {
  SDLoc DL(Op);
  MVT VT = Subtarget.isGP64bit() ? MVT::i64 : MVT::i32;

  SDValue Lo = Op.getOperand(0), Hi = Op.getOperand(1);
  SDValue Shamt = Op.getOperand(2);
  // if shamt < (VT.bits):
  //  lo = (shl lo, shamt)
  //  hi = (or (shl hi, shamt) (srl (srl lo, 1), ~shamt))
  // else:
  //  lo = 0
  //  hi = (shl lo, shamt[4:0])
  SDValue Not = DAG.getNode(ISD::XOR, DL, MVT::i32, Shamt,
                            DAG.getConstant(-1, DL, MVT::i32));
  SDValue ShiftRight1Lo = DAG.getNode(ISD::SRL, DL, VT, Lo,
                                      DAG.getConstant(1, DL, VT));
  SDValue ShiftRightLo = DAG.getNode(ISD::SRL, DL, VT, ShiftRight1Lo, Not);
  SDValue ShiftLeftHi = DAG.getNode(ISD::SHL, DL, VT, Hi, Shamt);
  SDValue Or = DAG.getNode(ISD::OR, DL, VT, ShiftLeftHi, ShiftRightLo);
  SDValue ShiftLeftLo = DAG.getNode(ISD::SHL, DL, VT, Lo, Shamt);
  SDValue Cond = DAG.getNode(ISD::AND, DL, MVT::i32, Shamt,
                             DAG.getConstant(VT.getSizeInBits(), DL, MVT::i32));
  Lo = DAG.getNode(ISD::SELECT, DL, VT, Cond,
                   DAG.getConstant(0, DL, VT), ShiftLeftLo);
  Hi = DAG.getNode(ISD::SELECT, DL, VT, Cond, ShiftLeftLo, Or);

  SDValue Ops[2] = {Lo, Hi};
  return DAG.getMergeValues(Ops, DL);
}

SDValue MipsTargetLowering::lowerShiftRightParts(SDValue Op, SelectionDAG &DAG,
                                                 bool IsSRA) const {
  SDLoc DL(Op);
  SDValue Lo = Op.getOperand(0), Hi = Op.getOperand(1);
  SDValue Shamt = Op.getOperand(2);
  MVT VT = Subtarget.isGP64bit() ? MVT::i64 : MVT::i32;

  // if shamt < (VT.bits):
  //  lo = (or (shl (shl hi, 1), ~shamt) (srl lo, shamt))
  //  if isSRA:
  //    hi = (sra hi, shamt)
  //  else:
  //    hi = (srl hi, shamt)
  // else:
  //  if isSRA:
  //   lo = (sra hi, shamt[4:0])
  //   hi = (sra hi, 31)
  //  else:
  //   lo = (srl hi, shamt[4:0])
  //   hi = 0
  SDValue Not = DAG.getNode(ISD::XOR, DL, MVT::i32, Shamt,
                            DAG.getConstant(-1, DL, MVT::i32));
  SDValue ShiftLeft1Hi = DAG.getNode(ISD::SHL, DL, VT, Hi,
                                     DAG.getConstant(1, DL, VT));
  SDValue ShiftLeftHi = DAG.getNode(ISD::SHL, DL, VT, ShiftLeft1Hi, Not);
  SDValue ShiftRightLo = DAG.getNode(ISD::SRL, DL, VT, Lo, Shamt);
  SDValue Or = DAG.getNode(ISD::OR, DL, VT, ShiftLeftHi, ShiftRightLo);
  SDValue ShiftRightHi = DAG.getNode(IsSRA ? ISD::SRA : ISD::SRL,
                                     DL, VT, Hi, Shamt);
  SDValue Cond = DAG.getNode(ISD::AND, DL, MVT::i32, Shamt,
                             DAG.getConstant(VT.getSizeInBits(), DL, MVT::i32));
  SDValue Ext = DAG.getNode(ISD::SRA, DL, VT, Hi,
                            DAG.getConstant(VT.getSizeInBits() - 1, DL, VT));
  Lo = DAG.getNode(ISD::SELECT, DL, VT, Cond, ShiftRightHi, Or);
  Hi = DAG.getNode(ISD::SELECT, DL, VT, Cond,
                   IsSRA ? Ext : DAG.getConstant(0, DL, VT), ShiftRightHi);

  SDValue Ops[2] = {Lo, Hi};
  return DAG.getMergeValues(Ops, DL);
}

static SDValue createLoadLR(unsigned Opc, SelectionDAG &DAG, LoadSDNode *LD,
                            SDValue Chain, SDValue Src, unsigned Offset) {
  SDValue Ptr = LD->getBasePtr();
  EVT VT = LD->getValueType(0), MemVT = LD->getMemoryVT();
  SDLoc DL(LD);
  SDVTList VTList = DAG.getVTList(VT, MVT::Other);

  if (Offset)
    Ptr = DAG.getPointerAdd(DL, Ptr, Offset);

  SDValue Ops[] = { Chain, Ptr, Src };
  return DAG.getMemIntrinsicNode(Opc, DL, VTList, Ops, MemVT,
                                 LD->getMemOperand());
}
// Expand an unaligned 32 or 64-bit integer load node.
SDValue MipsTargetLowering::lowerLOAD(SDValue Op, SelectionDAG &DAG) const {
  LoadSDNode *LD = cast<LoadSDNode>(Op);
  EVT MemVT = LD->getMemoryVT();

  if (Subtarget.systemSupportsUnalignedAccess(LD->getAddressSpace()))
    return Op;

  // We don't handle capability-releative loads here, so make sure that we
  // don't encounter them!
  assert(MemVT != CapType);

  // Return if load is aligned or if MemVT is neither i32 nor i64.
  if ((LD->getAlignment() >= MemVT.getSizeInBits() / 8) ||
      ((MemVT != MVT::i32) && (MemVT != MVT::i64)))
    return SDValue();

  bool IsLittle = Subtarget.isLittle();
  EVT VT = Op.getValueType();
  ISD::LoadExtType ExtType = LD->getExtensionType();
  SDValue Chain = LD->getChain(), Undef = DAG.getUNDEF(VT);

  assert((VT == MVT::i32) || (VT == MVT::i64));

  // Expand
  //  (set dst, (i64 (load baseptr)))
  // to
  //  (set tmp, (ldl (add baseptr, 7), undef))
  //  (set dst, (ldr baseptr, tmp))
  if ((VT == MVT::i64) && (ExtType == ISD::NON_EXTLOAD)) {
    SDValue LDL = createLoadLR(MipsISD::LDL, DAG, LD, Chain, Undef,
                               IsLittle ? 7 : 0);
    return createLoadLR(MipsISD::LDR, DAG, LD, LDL.getValue(1), LDL,
                        IsLittle ? 0 : 7);
  }

  SDValue LWL = createLoadLR(MipsISD::LWL, DAG, LD, Chain, Undef,
                             IsLittle ? 3 : 0);
  SDValue LWR = createLoadLR(MipsISD::LWR, DAG, LD, LWL.getValue(1), LWL,
                             IsLittle ? 0 : 3);

  // Expand
  //  (set dst, (i32 (load baseptr))) or
  //  (set dst, (i64 (sextload baseptr))) or
  //  (set dst, (i64 (extload baseptr)))
  // to
  //  (set tmp, (lwl (add baseptr, 3), undef))
  //  (set dst, (lwr baseptr, tmp))
  if ((VT == MVT::i32) || (ExtType == ISD::SEXTLOAD) ||
      (ExtType == ISD::EXTLOAD))
    return LWR;

  assert((VT == MVT::i64) && (ExtType == ISD::ZEXTLOAD));

  // Expand
  //  (set dst, (i64 (zextload baseptr)))
  // to
  //  (set tmp0, (lwl (add baseptr, 3), undef))
  //  (set tmp1, (lwr baseptr, tmp0))
  //  (set tmp2, (shl tmp1, 32))
  //  (set dst, (srl tmp2, 32))
  SDLoc DL(LD);
  SDValue Const32 = DAG.getConstant(32, DL, MVT::i32);
  SDValue SLL = DAG.getNode(ISD::SHL, DL, MVT::i64, LWR, Const32);
  SDValue SRL = DAG.getNode(ISD::SRL, DL, MVT::i64, SLL, Const32);
  SDValue Ops[] = { SRL, LWR.getValue(1) };
  return DAG.getMergeValues(Ops, DL);
}

static SDValue createStoreLR(unsigned Opc, SelectionDAG &DAG, StoreSDNode *SD,
                             SDValue Chain, unsigned Offset) {
  SDValue Ptr = SD->getBasePtr(), Value = SD->getValue();
  EVT MemVT = SD->getMemoryVT();
  SDLoc DL(SD);
  SDVTList VTList = DAG.getVTList(MVT::Other);

  if (Offset)
    Ptr = DAG.getPointerAdd(DL, Ptr, Offset);

  SDValue Ops[] = { Chain, Value, Ptr };
  return DAG.getMemIntrinsicNode(Opc, DL, VTList, Ops, MemVT,
                                 SD->getMemOperand());
}

// Expand an unaligned 32 or 64-bit integer store node.
static SDValue lowerUnalignedIntStore(StoreSDNode *SD, SelectionDAG &DAG,
                                      bool IsLittle, bool IsCHERI) {
  SDValue Value = SD->getValue(), Chain = SD->getChain();
  EVT VT = Value.getValueType();
  SDValue BasePtr = SD->getBasePtr();

  // CHERI doesn't have a capability version of SDR / SDL, so we turn this into
  // a sequence of byte stores and shifts.
  if (IsCHERI && (BasePtr->getValueType(0).isFatPointer())) {
    SDLoc DL(SD);
    EVT MemVT = SD->getMemoryVT();
    SDValue Store;
    int Size = (MemVT.getSizeInBits() / 8);
    SmallVector<SDValue, 8> Ops;
    // CHERI is big endian.  We'll write the lowest bytes at the end of the
    // word first
    for (int Offset=Size-1 ; Offset>=0 ; Offset-=1) {
      // Address to store this byte
      SDValue Ptr = DAG.getPointerAdd(DL, BasePtr, Offset);
      // Store the next byte
      Store = DAG.getTruncStore(Chain, DL, Value, Ptr,
          MVT::i8, SD->getMemOperand());
      Ops.push_back(Store);
      Chain = Store;
      // Shift the value
      Value = DAG.getNode(ISD::SRL, DL, VT, Value, DAG.getConstant(8, DL, VT));
    }
    return Store;
  }

  // Expand
  //  (store val, baseptr) or
  //  (truncstore val, baseptr)
  // to
  //  (swl val, (add baseptr, 3))
  //  (swr val, baseptr)
  if ((VT == MVT::i32) || SD->isTruncatingStore()) {
    SDValue SWL = createStoreLR(MipsISD::SWL, DAG, SD, Chain,
                                IsLittle ? 3 : 0);
    return createStoreLR(MipsISD::SWR, DAG, SD, SWL, IsLittle ? 0 : 3);
  }

  assert(VT == MVT::i64);

  // Expand
  //  (store val, baseptr)
  // to
  //  (sdl val, (add baseptr, 7))
  //  (sdr val, baseptr)
  SDValue SDL = createStoreLR(MipsISD::SDL, DAG, SD, Chain, IsLittle ? 7 : 0);
  return createStoreLR(MipsISD::SDR, DAG, SD, SDL, IsLittle ? 0 : 7);
}

// Lower (store (fp_to_sint $fp) $ptr) to (store (TruncIntFP $fp), $ptr).
static SDValue lowerFP_TO_SINT_STORE(StoreSDNode *SD, SelectionDAG &DAG) {
  SDValue Val = SD->getValue();

  if (Val.getOpcode() != ISD::FP_TO_SINT)
    return SDValue();

  EVT FPTy = EVT::getFloatingPointVT(Val.getValueSizeInBits());
  SDValue Tr = DAG.getNode(MipsISD::TruncIntFP, SDLoc(Val), FPTy,
                           Val.getOperand(0));
  return DAG.getStore(SD->getChain(), SDLoc(SD), Tr, SD->getBasePtr(),
                      SD->getPointerInfo(), SD->getAlignment(),
                      SD->getMemOperand()->getFlags());
}

SDValue MipsTargetLowering::lowerSTORE(SDValue Op, SelectionDAG &DAG) const {
  StoreSDNode *SD = cast<StoreSDNode>(Op);
  EVT MemVT = SD->getMemoryVT();
  const SDValue Val = SD->getValue();

  // If we're doing a capability-relative load or store of something smaller
  // than 64 bits, then we need to insert an anyext node to make the input
  // value an i64
  if (Subtarget.isCheri() && SD->isTruncatingStore() && Val.getValueType() == MVT::i32) {
    SDValue Chain = SD->getChain();
    SDValue BasePtr = SD->getBasePtr();
    SDLoc DL(Op);
    const SDValue ExtNode = DAG.getAnyExtOrTrunc(Val, DL, MVT::i64);
    return DAG.getTruncStore(Chain, DL, ExtNode, BasePtr, MemVT,
        SD->getMemOperand());
  }

  // Lower unaligned integer stores.
  if (!Subtarget.systemSupportsUnalignedAccess(SD->getAddressSpace()) &&
      (SD->getAlignment() < MemVT.getSizeInBits() / 8) &&
      ((MemVT == MVT::i32) || (MemVT == MVT::i64)))
    return lowerUnalignedIntStore(SD, DAG, Subtarget.isLittle(),
        Subtarget.isCheri());

  return lowerFP_TO_SINT_STORE(SD, DAG);
}

SDValue MipsTargetLowering::lowerEH_DWARF_CFA(SDValue Op,
                                              SelectionDAG &DAG) const {

  // Return a fixed StackObject with offset 0 which points to the old stack
  // pointer.
  MachineFrameInfo &MFI = DAG.getMachineFunction().getFrameInfo();
  EVT ValTy = Op->getValueType(0);
  int FI = MFI.CreateFixedObject(Op.getValueSizeInBits() / 8, 0, false);
  return DAG.getFrameIndex(FI, ValTy);
}

SDValue MipsTargetLowering::lowerFP_TO_SINT(SDValue Op,
                                            SelectionDAG &DAG) const {
  EVT FPTy = EVT::getFloatingPointVT(Op.getValueSizeInBits());
  SDValue Trunc = DAG.getNode(MipsISD::TruncIntFP, SDLoc(Op), FPTy,
                              Op.getOperand(0));
  return DAG.getNode(ISD::BITCAST, SDLoc(Op), Op.getValueType(), Trunc);
}

SDValue
MipsTargetLowering::convertToPCCDerivedCap(SDValue TargetAddr, const SDLoc &dl,
                                           SelectionDAG &DAG,
                                           SDValue AdditionalOffset) const {
  // To get a pcc derived capability we can just do the equivalent of SetAddr
  auto GetPCC = DAG.getConstant(Intrinsic::cheri_pcc_get, dl, MVT::i64);
  // TODO: it would be nice if we could just create a setaddr node here and
  // expand it later
  auto PCC = DAG.getNode(ISD::INTRINSIC_WO_CHAIN, dl, CapType, GetPCC);
  SDValue OffsetFromPCC;
  if (TargetAddr.getValueType() == MVT::i64) {
    // If addr is an i64: CIncOfset($pcc, $addr - CGetAddr($pcc))
    auto GetAddr =
        DAG.getConstant(Intrinsic::cheri_cap_address_get, dl, MVT::i64);
    auto PCCAddrI64 =
        DAG.getNode(ISD::INTRINSIC_WO_CHAIN, dl, MVT::i64, GetAddr, PCC);
    OffsetFromPCC = DAG.getNode(ISD::SUB, dl, MVT::i64, TargetAddr, PCCAddrI64);
  } else {
    assert(TargetAddr.getValueType() == CapType);
    // If addr is a cap: CIncOfset($pcc, CSub($addr  $pcc))
    auto CSub = DAG.getConstant(Intrinsic::cheri_cap_diff, dl, MVT::i64);
    OffsetFromPCC = DAG.getNode(ISD::INTRINSIC_WO_CHAIN, dl, MVT::i64, CSub,
                                TargetAddr, PCC);
  }
  if (AdditionalOffset) {
    // We can't add the AdditionalOffset to either the source or target address
    // capability since prior to using CSub since it might cause it to become
    // unrepresentable. Instead add it to the computed OffsetFromPCC now.
    OffsetFromPCC =
        DAG.getNode(ISD::ADD, dl, MVT::i64, OffsetFromPCC, AdditionalOffset);
  }
  return DAG.getNode(ISD::PTRADD, dl, CapType, PCC, OffsetFromPCC);
}

SDValue MipsTargetLowering::lowerBR_JT(SDValue Op,
                                       SelectionDAG &DAG) const {
  // FIXME: this is almost the same as the code in LegalizeDAG.cpp, can
  // I just adjust that to work for capabilities too?

  assert(ABI.UsesCapabilityTable());

  SDLoc dl(Op);
  SDValue Chain = Op->getOperand(0);
  SDValue Table = Op->getOperand(1);
  SDValue Index = Op->getOperand(2);

  const DataLayout &TD = DAG.getDataLayout();
  EVT PTy = getPointerTy(TD, 200);
  assert(PTy == CapType);
  unsigned EntrySize =
    DAG.getMachineFunction().getJumpTableInfo()->getEntrySize(TD);
  assert(EntrySize == 4);
  assert(isPowerOf2_64(EntrySize));
  // FIXME: or should this be something else? like in lowerCall?
  auto PtrInfo = MachinePointerInfo::getCapTable(DAG.getMachineFunction());
  SDValue Jumptable = getDataFromCapTable(
      cast<JumpTableSDNode>(Table.getNode()), dl, PTy, DAG, Chain, PtrInfo);
  // TODO: use a mul here and let the code later on convert it to a shift?
  Index = DAG.getNode(ISD::SHL, dl, MVT::i64, Index,
                      DAG.getConstant(Log2_32(EntrySize), dl, MVT::i64));
  EVT MemVT = EVT::getIntegerVT(*DAG.getContext(), EntrySize * 8);
  auto LoadAddr = DAG.getNode(ISD::PTRADD, dl, PTy, Jumptable, Index);
  SDValue JTEntryValue = DAG.getExtLoad(
      ISD::SEXTLOAD, dl, MVT::i64, Chain, LoadAddr,
      MachinePointerInfo::getJumpTable(DAG.getMachineFunction()), MemVT);
  Chain = JTEntryValue.getValue(1);
  assert(isJumpTableRelative());
  // Each jump table entry contains .4byte	.LBB0_N - .LJTI0_0.
  // Since the jump table comes before .text this will generally be a positive
  // number that we can add to the address of the jump-table to get the
  // address of the basic block:

  // TODO: use a smarter model for jump tables, this is just used because
  // there is existing infrastucture. Maybe use offset from beginning of func
  // instead?

  // Addr is a data capability so won't have Permit_Execute so we have to derive
  // a new capability from PCC:
  // We use the jump table capability as the target address capability and
  // then add on the value loaded from the jump table to get the actual basic
  // block address:
  // addrof(BB) = addrof(JT) + *(JT[INDEX])
  // New PPC = CIncOffset, PCC, (addrof(BB) - addrof(PCC))
  // This can be done slightly more efficiently as:
  // New PPC = CIncOffset, PCC, (CSub(JT, PCC) + *(JT[INDEX]))
  // But not the following since it might cause JT to become unrepresentable:
  // New PPC = CIncOffset, PCC, (CSub(JT + *(JT[INDEX]), PCC))
  JTEntryValue = convertToPCCDerivedCap(Jumptable, dl, DAG, JTEntryValue);
  return DAG.getNode(ISD::BRIND, dl, MVT::Other, Chain, JTEntryValue);
}

//===----------------------------------------------------------------------===//
//                      Calling Convention Implementation
//===----------------------------------------------------------------------===//

//===----------------------------------------------------------------------===//
// TODO: Implement a generic logic using tblgen that can support this.
// Mips O32 ABI rules:
// ---
// i32 - Passed in A0, A1, A2, A3 and stack
// f32 - Only passed in f32 registers if no int reg has been used yet to hold
//       an argument. Otherwise, passed in A1, A2, A3 and stack.
// f64 - Only passed in two aliased f32 registers if no int reg has been used
//       yet to hold an argument. Otherwise, use A2, A3 and stack. If A1 is
//       not used, it must be shadowed. If only A3 is available, shadow it and
//       go to stack.
// vXiX - Received as scalarized i32s, passed in A0 - A3 and the stack.
// vXf32 - Passed in either a pair of registers {A0, A1}, {A2, A3} or {A0 - A3}
//         with the remainder spilled to the stack.
// vXf64 - Passed in either {A0, A1, A2, A3} or {A2, A3} and in both cases
//         spilling the remainder to the stack.
//
//  For vararg functions, all arguments are passed in A0, A1, A2, A3 and stack.
//===----------------------------------------------------------------------===//

static bool CC_MipsO32(unsigned ValNo, MVT ValVT, MVT LocVT,
                       CCValAssign::LocInfo LocInfo, ISD::ArgFlagsTy ArgFlags,
                       CCState &State, ArrayRef<MCPhysReg> F64Regs) {
  const MipsSubtarget &Subtarget = static_cast<const MipsSubtarget &>(
      State.getMachineFunction().getSubtarget());

  static const MCPhysReg IntRegs[] = { Mips::A0, Mips::A1, Mips::A2, Mips::A3 };

  const MipsCCState * MipsState = static_cast<MipsCCState *>(&State);

  static const MCPhysReg F32Regs[] = { Mips::F12, Mips::F14 };

  static const MCPhysReg FloatVectorIntRegs[] = { Mips::A0, Mips::A2 };

  // Do not process byval args here.
  if (ArgFlags.isByVal())
    return true;

  // Promote i8 and i16
  if (ArgFlags.isInReg() && !Subtarget.isLittle()) {
    if (LocVT == MVT::i8 || LocVT == MVT::i16 || LocVT == MVT::i32) {
      LocVT = MVT::i32;
      if (ArgFlags.isSExt())
        LocInfo = CCValAssign::SExtUpper;
      else if (ArgFlags.isZExt())
        LocInfo = CCValAssign::ZExtUpper;
      else
        LocInfo = CCValAssign::AExtUpper;
    }
  }

  // Promote i8 and i16
  if (LocVT == MVT::i8 || LocVT == MVT::i16) {
    LocVT = MVT::i32;
    if (ArgFlags.isSExt())
      LocInfo = CCValAssign::SExt;
    else if (ArgFlags.isZExt())
      LocInfo = CCValAssign::ZExt;
    else
      LocInfo = CCValAssign::AExt;
  }

  unsigned Reg;

  // f32 and f64 are allocated in A0, A1, A2, A3 when either of the following
  // is true: function is vararg, argument is 3rd or higher, there is previous
  // argument which is not f32 or f64.
  bool AllocateFloatsInIntReg = State.isVarArg() || ValNo > 1 ||
                                State.getFirstUnallocated(F32Regs) != ValNo;
  unsigned OrigAlign = ArgFlags.getOrigAlign();
  bool isI64 = (ValVT == MVT::i32 && OrigAlign == 8);
  bool isVectorFloat = MipsState->WasOriginalArgVectorFloat(ValNo);

  // The MIPS vector ABI for floats passes them in a pair of registers
  if (ValVT == MVT::i32 && isVectorFloat) {
    // This is the start of an vector that was scalarized into an unknown number
    // of components. It doesn't matter how many there are. Allocate one of the
    // notional 8 byte aligned registers which map onto the argument stack, and
    // shadow the register lost to alignment requirements.
    if (ArgFlags.isSplit()) {
      Reg = State.AllocateReg(FloatVectorIntRegs);
      if (Reg == Mips::A2)
        State.AllocateReg(Mips::A1);
      else if (Reg == 0)
        State.AllocateReg(Mips::A3);
    } else {
      // If we're an intermediate component of the split, we can just attempt to
      // allocate a register directly.
      Reg = State.AllocateReg(IntRegs);
    }
  } else if (ValVT == MVT::i32 || (ValVT == MVT::f32 && AllocateFloatsInIntReg)) {
    Reg = State.AllocateReg(IntRegs);
    // If this is the first part of an i64 arg,
    // the allocated register must be either A0 or A2.
    if (isI64 && (Reg == Mips::A1 || Reg == Mips::A3))
      Reg = State.AllocateReg(IntRegs);
    LocVT = MVT::i32;
  } else if (ValVT == MVT::f64 && AllocateFloatsInIntReg) {
    // Allocate int register and shadow next int register. If first
    // available register is Mips::A1 or Mips::A3, shadow it too.
    Reg = State.AllocateReg(IntRegs);
    if (Reg == Mips::A1 || Reg == Mips::A3)
      Reg = State.AllocateReg(IntRegs);
    State.AllocateReg(IntRegs);
    LocVT = MVT::i32;
  } else if (ValVT.isFloatingPoint() && !AllocateFloatsInIntReg) {
    // we are guaranteed to find an available float register
    if (ValVT == MVT::f32) {
      Reg = State.AllocateReg(F32Regs);
      // Shadow int register
      State.AllocateReg(IntRegs);
    } else {
      Reg = State.AllocateReg(F64Regs);
      // Shadow int registers
      unsigned Reg2 = State.AllocateReg(IntRegs);
      if (Reg2 == Mips::A1 || Reg2 == Mips::A3)
        State.AllocateReg(IntRegs);
      State.AllocateReg(IntRegs);
    }
  } else
    llvm_unreachable("Cannot handle this ValVT.");

  if (!Reg) {
    unsigned Offset = State.AllocateStack(ValVT.getStoreSize(), OrigAlign);
    State.addLoc(CCValAssign::getMem(ValNo, ValVT, Offset, LocVT, LocInfo));
  } else
    State.addLoc(CCValAssign::getReg(ValNo, ValVT, Reg, LocVT, LocInfo));

  return false;
}

static bool CC_MipsO32_FP32(unsigned ValNo, MVT ValVT,
                            MVT LocVT, CCValAssign::LocInfo LocInfo,
                            ISD::ArgFlagsTy ArgFlags, CCState &State) {
  static const MCPhysReg F64Regs[] = { Mips::D6, Mips::D7 };

  return CC_MipsO32(ValNo, ValVT, LocVT, LocInfo, ArgFlags, State, F64Regs);
}

static bool CC_MipsO32_FP64(unsigned ValNo, MVT ValVT,
                            MVT LocVT, CCValAssign::LocInfo LocInfo,
                            ISD::ArgFlagsTy ArgFlags, CCState &State) {
  static const MCPhysReg F64Regs[] = { Mips::D12_64, Mips::D14_64 };

  return CC_MipsO32(ValNo, ValVT, LocVT, LocInfo, ArgFlags, State, F64Regs);
}

static bool CC_MipsO32(unsigned ValNo, MVT ValVT, MVT LocVT,
                       CCValAssign::LocInfo LocInfo, ISD::ArgFlagsTy ArgFlags,
                       CCState &State) LLVM_ATTRIBUTE_UNUSED;

#include "MipsGenCallingConv.inc"

 CCAssignFn *MipsTargetLowering::CCAssignFnForCall() const{
   return CC_Mips;
 }

 CCAssignFn *MipsTargetLowering::CCAssignFnForReturn() const{
   return RetCC_Mips;
 }
//===----------------------------------------------------------------------===//
//                  Call Calling Convention Implementation
//===----------------------------------------------------------------------===//

// Return next O32 integer argument register.
static unsigned getNextIntArgReg(unsigned Reg) {
  assert((Reg == Mips::A0) || (Reg == Mips::A2));
  return (Reg == Mips::A0) ? Mips::A1 : Mips::A3;
}

SDValue MipsTargetLowering::passArgOnStack(SDValue StackPtr, unsigned Offset,
                                           SDValue Chain, SDValue Arg,
                                           const SDLoc &DL, bool IsTailCall,
                                           SelectionDAG &DAG) const {
  if (!IsTailCall) {
    SDValue PtrOff = DAG.getPointerAdd(DL, StackPtr, Offset);
    return DAG.getStore(Chain, DL, Arg, PtrOff, MachinePointerInfo());
  }

  MachineFrameInfo &MFI = DAG.getMachineFunction().getFrameInfo();
  int FI = MFI.CreateFixedObject(Arg.getValueSizeInBits() / 8, Offset, false);
  SDValue FIN = DAG.getFrameIndex(FI, getPointerTy(DAG.getDataLayout(),
              ABI.StackAddrSpace()));
  return DAG.getStore(Chain, DL, Arg, FIN, MachinePointerInfo(),
                      /* Alignment = */ 0, MachineMemOperand::MOVolatile);
}

void MipsTargetLowering::
getOpndList(SmallVectorImpl<SDValue> &Ops,
            std::deque<std::pair<unsigned, SDValue>> &RegsToPass,
            bool IsPICCall, bool GlobalOrExternal, bool InternalLinkage,
            bool IsCallReloc, CallLoweringInfo &CLI, SDValue Callee,
            SDValue Chain) const {
  // Insert node "GP copy globalreg" before call to function.
  //
  // R_MIPS_CALL* operators (emitted when non-internal functions are called
  // in PIC mode) allow symbols to be resolved via lazy binding.
  // The lazy binding stub requires GP to point to the GOT.
  // Note that we don't need GP to point to the GOT for indirect calls
  // (when R_MIPS_CALL* is not used for the call) because Mips linker generates
  // lazy binding stub for a function only when R_MIPS_CALL* are the only relocs
  // used for the function (that is, Mips linker doesn't generate lazy binding
  // stub for a function whose address is taken in the program).
  //
  // XXXAR: When using the capability table we don't need $GP
  if (IsPICCall && !InternalLinkage && IsCallReloc && !ABI.UsesCapabilityTable()) {
    unsigned GPReg = ABI.IsN64() ? Mips::GP_64 : Mips::GP;
    EVT Ty = ABI.IsN64() ? MVT::i64 : MVT::i32;
    RegsToPass.push_back(std::make_pair(GPReg, getGlobalReg(CLI.DAG, Ty, /*IsForTls=*/false)));
  }

  // Build a sequence of copy-to-reg nodes chained together with token
  // chain and flag operands which copy the outgoing args into registers.
  // The InFlag in necessary since all emitted instructions must be
  // stuck together.
  SDValue InFlag;

  for (unsigned i = 0, e = RegsToPass.size(); i != e; ++i) {
    Chain = CLI.DAG.getCopyToReg(Chain, CLI.DL, RegsToPass[i].first,
                                 RegsToPass[i].second, InFlag);
    InFlag = Chain.getValue(1);
  }

  // Add argument registers to the end of the list so that they are
  // known live into the call.
  for (unsigned i = 0, e = RegsToPass.size(); i != e; ++i)
    Ops.push_back(CLI.DAG.getRegister(RegsToPass[i].first,
                                      RegsToPass[i].second.getValueType()));

  // Add a register mask operand representing the call-preserved registers.
  const TargetRegisterInfo *TRI = Subtarget.getRegisterInfo();
  const uint32_t *Mask =
      TRI->getCallPreservedMask(CLI.DAG.getMachineFunction(), CLI.CallConv);
  assert(Mask && "Missing call preserved mask for calling convention");
  if (Subtarget.inMips16HardFloat()) {
    if (GlobalAddressSDNode *G = dyn_cast<GlobalAddressSDNode>(CLI.Callee)) {
      StringRef Sym = G->getGlobal()->getName();
      Function *F = G->getGlobal()->getParent()->getFunction(Sym);
      if (F && F->hasFnAttribute("__Mips16RetHelper")) {
        Mask = MipsRegisterInfo::getMips16RetHelperMask();
      }
    }
  }
  Ops.push_back(CLI.DAG.getRegisterMask(Mask));

  if (InFlag.getNode())
    Ops.push_back(InFlag);
}

/// LowerCall - functions arguments are copied from virtual regs to
/// (physical regs)/(stack frame), CALLSEQ_START and CALLSEQ_END are emitted.
SDValue
MipsTargetLowering::LowerCall(TargetLowering::CallLoweringInfo &CLI,
                              SmallVectorImpl<SDValue> &InVals) const {
  SelectionDAG &DAG                     = CLI.DAG;
  SDLoc DL                              = CLI.DL;
  SmallVectorImpl<ISD::OutputArg> &Outs = CLI.Outs;
  SmallVectorImpl<SDValue> &OutVals     = CLI.OutVals;
  SmallVectorImpl<ISD::InputArg> &Ins   = CLI.Ins;
  SDValue Chain                         = CLI.Chain;
  SDValue Callee                        = CLI.Callee;
  bool &IsTailCall                      = CLI.IsTailCall;
  CallingConv::ID CallConv              = CLI.CallConv;
  bool IsVarArg                         = CLI.IsVarArg;

  MachineFunction &MF = DAG.getMachineFunction();
  MachineFrameInfo &MFI = MF.getFrameInfo();
  const TargetFrameLowering *TFL = Subtarget.getFrameLowering();
  MipsFunctionInfo *FuncInfo = MF.getInfo<MipsFunctionInfo>();
  bool IsPIC = isPositionIndependent();

  // Analyze operands of the call, assigning locations to each operand.
  SmallVector<CCValAssign, 16> ArgLocs;
  MipsCCState CCInfo(
      CallConv, IsVarArg, DAG.getMachineFunction(), ArgLocs, *DAG.getContext(),
      MipsCCState::getSpecialCallingConvForCallee(Callee.getNode(), Subtarget));

  const ExternalSymbolSDNode *ES =
      dyn_cast_or_null<const ExternalSymbolSDNode>(Callee.getNode());

  // There is one case where CALLSEQ_START..CALLSEQ_END can be nested, which
  // is during the lowering of a call with a byval argument which produces
  // a call to memcpy. For the O32 case, this causes the caller to allocate
  // stack space for the reserved argument area for the callee, then recursively
  // again for the memcpy call. In the NEWABI case, this doesn't occur as those
  // ABIs mandate that the callee allocates the reserved argument area. We do
  // still produce nested CALLSEQ_START..CALLSEQ_END with zero space though.
  //
  // If the callee has a byval argument and memcpy is used, we are mandated
  // to already have produced a reserved argument area for the callee for O32.
  // Therefore, the reserved argument area can be reused for both calls.
  //
  // Other cases of calling memcpy cannot have a chain with a CALLSEQ_START
  // present, as we have yet to hook that node onto the chain.
  //
  // Hence, the CALLSEQ_START and CALLSEQ_END nodes can be eliminated in this
  // case. GCC does a similar trick, in that wherever possible, it calculates
  // the maximum out going argument area (including the reserved area), and
  // preallocates the stack space on entrance to the caller.
  //
  // FIXME: We should do the same for efficency and space.

  // Note: The check on the calling convention below must match
  //       MipsABIInfo::GetCalleeAllocdArgSizeInBytes().
  bool MemcpyInByVal = ES &&
                       StringRef(ES->getSymbol()) == StringRef("memcpy") &&
                       CallConv != CallingConv::Fast &&
                       Chain.getOpcode() == ISD::CALLSEQ_START;

  // Allocate the reserved argument area. It seems strange to do this from the
  // caller side but removing it breaks the frame size calculation.
  unsigned ReservedArgArea =
      MemcpyInByVal ? 0 : ABI.GetCalleeAllocdArgSizeInBytes(CallConv);
  CCInfo.AllocateStack(ReservedArgArea, 1);

  CCInfo.AnalyzeCallOperands(Outs, CC_Mips, CLI.getArgs(),
                             ES ? ES->getSymbol() : nullptr);

  // Get a count of how many bytes are to be pushed on the stack.
  unsigned NextStackOffset = CCInfo.getNextStackOffset();

  // Check if it's really possible to do a tail call. Restrict it to functions
  // that are part of this compilation unit.
  bool InternalLinkage = false;
  if (IsTailCall) {
    IsTailCall = isEligibleForTailCallOptimization(
        CCInfo, NextStackOffset, *MF.getInfo<MipsFunctionInfo>());
     if (GlobalAddressSDNode *G = dyn_cast<GlobalAddressSDNode>(Callee)) {
      InternalLinkage = G->getGlobal()->hasInternalLinkage();
      IsTailCall &= (InternalLinkage || G->getGlobal()->hasLocalLinkage() ||
                     G->getGlobal()->hasPrivateLinkage() ||
                     G->getGlobal()->hasHiddenVisibility() ||
                     G->getGlobal()->hasProtectedVisibility());
     }
  }
  if (!IsTailCall && CLI.CS && CLI.CS.isMustTailCall())
    report_fatal_error("failed to perform tail call elimination on a call "
                       "site marked musttail");

  if (IsTailCall)
    ++NumTailCalls;

  // Chain is the output chain of the last Load/Store or CopyToReg node.
  // ByValChain is the output chain of the last Memcpy node created for copying
  // byval arguments to the stack.
  unsigned StackAlignment = TFL->getStackAlignment();
  NextStackOffset = alignTo(NextStackOffset, StackAlignment);
  SDValue NextStackOffsetVal = DAG.getIntPtrConstant(NextStackOffset, DL, true);

  if (!(IsTailCall || MemcpyInByVal))
    Chain = DAG.getCALLSEQ_START(Chain, NextStackOffset, 0, DL);

  SDValue StackPtr =
      DAG.getCopyFromReg(Chain, DL, ABI.GetStackPtr(),
                         getPointerTy(DAG.getDataLayout(),
                           ABI.StackAddrSpace()));

  std::deque<std::pair<unsigned, SDValue>> RegsToPass;
  SmallVector<SDValue, 8> MemOpChains;

  CCInfo.rewindByValRegsInfo();

  unsigned CapArgs = 0;
  unsigned IntArgs = 0;
  int FirstOffset = -1;
  int LastOffset;

  // Walk the register/memloc assignments, inserting copies/loads.
  for (unsigned i = 0, e = ArgLocs.size(); i != e; ++i) {
    SDValue Arg = OutVals[i];
    CCValAssign &VA = ArgLocs[i];
    MVT ValVT = VA.getValVT(), LocVT = VA.getLocVT();
    ISD::ArgFlagsTy Flags = Outs[i].Flags;
    bool UseUpperBits = false;

    // ByVal Arg.
    if (Flags.isByVal()) {
      unsigned FirstByValReg, LastByValReg;
      unsigned ByValIdx = CCInfo.getInRegsParamsProcessed();
      CCInfo.getInRegsParamInfo(ByValIdx, FirstByValReg, LastByValReg);

      assert(Flags.getByValSize() &&
             "ByVal args of size 0 should have been ignored by front-end.");
      assert(ByValIdx < CCInfo.getInRegsParamsCount());
      assert(!IsTailCall &&
             "Do not tail-call optimize if there is a byval argument.");
      passByValArg(Chain, DL, RegsToPass, MemOpChains, StackPtr, MFI, DAG, Arg,
                   FirstByValReg, LastByValReg, Flags, Subtarget.isLittle(),
                   VA);
      CCInfo.nextInRegsParam();
      continue;
    }

    // Promote the value if needed.
    switch (VA.getLocInfo()) {
    default:
      llvm_unreachable("Unknown loc info!");
    case CCValAssign::Full:
      if (VA.isRegLoc()) {
        if ((ValVT == MVT::f32 && LocVT == MVT::i32) ||
            (ValVT == MVT::f64 && LocVT == MVT::i64) ||
            (ValVT == MVT::i64 && LocVT == MVT::f64))
          Arg = DAG.getNode(ISD::BITCAST, DL, LocVT, Arg);
        else if (ValVT == MVT::f64 && LocVT == MVT::i32) {
          SDValue Lo = DAG.getNode(MipsISD::ExtractElementF64, DL, MVT::i32,
                                   Arg, DAG.getConstant(0, DL, MVT::i32));
          SDValue Hi = DAG.getNode(MipsISD::ExtractElementF64, DL, MVT::i32,
                                   Arg, DAG.getConstant(1, DL, MVT::i32));
          if (!Subtarget.isLittle())
            std::swap(Lo, Hi);
          unsigned LocRegLo = VA.getLocReg();
          unsigned LocRegHigh = getNextIntArgReg(LocRegLo);
          RegsToPass.push_back(std::make_pair(LocRegLo, Lo));
          RegsToPass.push_back(std::make_pair(LocRegHigh, Hi));
          continue;
        }
      }
      break;
    case CCValAssign::BCvt:
      Arg = DAG.getNode(ISD::BITCAST, DL, LocVT, Arg);
      break;
    case CCValAssign::SExtUpper:
      UseUpperBits = true;
      LLVM_FALLTHROUGH;
    case CCValAssign::SExt:
      Arg = DAG.getNode(ISD::SIGN_EXTEND, DL, LocVT, Arg);
      break;
    case CCValAssign::ZExtUpper:
      UseUpperBits = true;
      LLVM_FALLTHROUGH;
    case CCValAssign::ZExt:
      Arg = DAG.getNode(ISD::ZERO_EXTEND, DL, LocVT, Arg);
      break;
    case CCValAssign::AExtUpper:
      UseUpperBits = true;
      LLVM_FALLTHROUGH;
    case CCValAssign::AExt:
      Arg = DAG.getNode(ISD::ANY_EXTEND, DL, LocVT, Arg);
      break;
    }

    if (UseUpperBits) {
      unsigned ValSizeInBits = Outs[i].ArgVT.getSizeInBits();
      unsigned LocSizeInBits = VA.getLocVT().getSizeInBits();
      Arg = DAG.getNode(
          ISD::SHL, DL, VA.getLocVT(), Arg,
          DAG.getConstant(LocSizeInBits - ValSizeInBits, DL, VA.getLocVT()));
    }

    // Arguments that can be passed on register must be kept at
    // RegsToPass vector
    if (VA.isRegLoc()) {
      if (ValVT.isFatPointer())
        CapArgs++;
      else if ((VA.getLocReg() >= Mips::A0_64) &&
               (VA.getLocReg() <= Mips::T3_64))
        IntArgs++;
      RegsToPass.push_back(std::make_pair(VA.getLocReg(), Arg));
      continue;
    }

    // Register can't get to this point...
    assert(VA.isMemLoc());

    // Ignore leading undef args (inserted by clang for alignment), as they
    // break varargs
    if (FirstOffset == -1 && Arg.isUndef() && ABI.IsCheriPureCap())
      continue;

    if (FirstOffset == -1)
      FirstOffset = VA.getLocMemOffset();
    LastOffset = VA.getLocMemOffset() + (Arg.getValueSizeInBits() / 8);
    // emit ISD::STORE whichs stores the
    // parameter value to a stack Location
    MemOpChains.push_back(passArgOnStack(StackPtr, VA.getLocMemOffset(),
                                         Chain, Arg, DL, IsTailCall, DAG));
  }
  if (ABI.IsCheriPureCap()) {
    if (FirstOffset != -1) {
      Intrinsic::ID SetBounds = Intrinsic::cheri_cap_bounds_set;
      SDValue PtrOff = DAG.getPointerAdd(DL, StackPtr, FirstOffset);
      PtrOff = DAG.getNode(ISD::INTRINSIC_WO_CHAIN, DL, CapType,
          DAG.getConstant(SetBounds, DL, MVT::i64), PtrOff,
          DAG.getIntPtrConstant(LastOffset, DL));
      PtrOff = DAG.getNode(ISD::INTRINSIC_WO_CHAIN, DL, CapType,
          DAG.getConstant(Intrinsic::cheri_cap_perms_and, DL, MVT::i64), PtrOff,
          DAG.getIntPtrConstant(0xFFD7, DL));
      RegsToPass.push_back(std::make_pair(Mips::C13, PtrOff));
    } else {
      bool ShouldClearC13 = false;
      // We only need to clear $c13 (for on-stack arguments if the calling
      // function had args on the stack (i.e. $c13 was a live in)
      // However, $c13 being a live in is only set once lowerVASTART is processed
      // so we just look if the current function is variadic in the IR Decl
      // TODO: should we just mark c13 as live-in in for all variadic functions
      // in MipsTargetLowering::LowerFormalArguments()?
      if (MF.getFunction().isVarArg())
        ShouldClearC13 = true;
      // Also clear $c13 if it was marked as live-in due to having
      if (MF.getRegInfo().isLiveIn(Mips::C13))
        ShouldClearC13 = true;
      if (ShouldClearC13) {
        LLVM_DEBUG(dbgs() << "Clearing $c13 in " << MF.getName()
                          << "(is varargs: " << MF.getFunction().isVarArg()
                          << ") callee = ");
        LLVM_DEBUG(Callee.dump(&DAG););
      }
      // We always clear $c13 if we are compiling at -O0 or -O1 since this helps
      // us catch errors with calling convention mismatches.
      if (getTargetMachine().getOptLevel() < CodeGenOpt::Default)
        ShouldClearC13 = true;
      if (ShouldClearC13)
        RegsToPass.push_back(std::make_pair(Mips::C13, DAG.getConstant(0, DL, CapType)));
    }
  }
  // If we're doing a CCall then any unused arg registers should be zero.
  if (!UseClearRegs && (CallConv == CallingConv::CHERI_CCall)) {
    assert(CapArgs >= 2);
    CapArgs -= 2;
    // Optional argument registers for CCall calling convention
    static const unsigned RegList[] = { Mips::C3, Mips::C4, Mips::C5, Mips::C6,
      Mips::C7, Mips::C8, Mips::C9, Mips::C10 };
    for (unsigned i=CapArgs ; i<8 ; i++) {
      SDValue Zero = DAG.getNode(ISD::INTTOPTR, DL, CapType,
          DAG.getConstant(0, DL, MVT::i64));
      RegsToPass.push_back(std::make_pair(RegList[i], Zero));
    }
    static const unsigned IntRegList[] = { Mips::A0_64, Mips::A1_64,
      Mips::A2_64, Mips::A3_64, Mips::T0_64, Mips::T1_64, Mips::T2_64,
      Mips::T3_64 };
    for (unsigned i=IntArgs ; i<8 ; i++) {
      SDValue Zero = DAG.getConstant(0, DL, MVT::i64);
      RegsToPass.push_back(std::make_pair(IntRegList[i], Zero));
    }
  }

  // Transform all store nodes into one single node because all store
  // nodes are independent of each other.
  if (!MemOpChains.empty())
    Chain = DAG.getNode(ISD::TokenFactor, DL, MVT::Other, MemOpChains);

  // If the callee is a GlobalAddress/ExternalSymbol node (quite common, every
  // direct call is) turn it into a TargetGlobalAddress/TargetExternalSymbol
  // node so that legalize doesn't hack it.

  EVT Ty = Callee.getValueType();
  bool GlobalOrExternal = false, IsCallReloc = false;

  const bool CheriCapTable = Subtarget.useCheriCapTable();
  // The long-calls feature is ignored in case of PIC.
  // While we do not support -mshared / -mno-shared properly,
  // ignore long-calls in case of -mabicalls too.
  if (!Subtarget.isABICalls() && !IsPIC) {
    // If the function should be called using "long call",
    // get its address into a register to prevent using
    // of the `jal` instruction for the direct call.
    if (auto *N = dyn_cast<ExternalSymbolSDNode>(Callee)) {
      if (Subtarget.useLongCalls())
        Callee = Subtarget.hasSym32()
                     ? getAddrNonPIC(N, SDLoc(N), Ty, DAG)
                     : getAddrNonPICSym64(N, SDLoc(N), Ty, DAG);
    } else if (auto *N = dyn_cast<GlobalAddressSDNode>(Callee)) {
      bool UseLongCalls = Subtarget.useLongCalls();
      // If the function has long-call/far/near attribute
      // it overrides command line switch pased to the backend.
      if (auto *F = dyn_cast<Function>(N->getGlobal())) {
        if (F->hasFnAttribute("long-call"))
          UseLongCalls = true;
        else if (F->hasFnAttribute("short-call"))
          UseLongCalls = false;
      }
      if (UseLongCalls)
        Callee = Subtarget.hasSym32()
                     ? getAddrNonPIC(N, SDLoc(N), Ty, DAG)
                     : getAddrNonPICSym64(N, SDLoc(N), Ty, DAG);
    }
  }

  if (GlobalAddressSDNode *G = dyn_cast<GlobalAddressSDNode>(Callee)) {
    const GlobalValue *GV = G->getGlobal();
    if (CheriCapTable) {
      Callee = getCallTargetFromCapTable(G, DL, CapType, DAG, Chain,
                                         FuncInfo->callPtrInfo(GV));
      IsCallReloc = true;
    } else if (IsPIC) {
      InternalLinkage = GV->hasInternalLinkage();

      if (LargeGOT) {
        Callee = getAddrGlobalLargeGOT(G, DL, Ty, DAG, MipsII::MO_CALL_HI16,
                                       MipsII::MO_CALL_LO16, Chain,
                                       FuncInfo->callPtrInfo(GV), GV->isThreadLocal());
        IsCallReloc = true;
      } else if (InternalLinkage)
        Callee = getAddrLocal(G, DL, Ty, DAG, ABI.IsN32() || ABI.IsN64(), GV->isThreadLocal());
      else {
        Callee = getAddrGlobal(G, DL, Ty, DAG, MipsII::MO_GOT_CALL, Chain,
                               FuncInfo->callPtrInfo(GV), GV->isThreadLocal());
        IsCallReloc = true;
      }
    } else
      Callee = DAG.getTargetGlobalAddress(GV, DL,
                                          getPointerTy(DAG.getDataLayout()), 0,
                                          MipsII::MO_NO_FLAG);
    GlobalOrExternal = true;
  }
  else if (ExternalSymbolSDNode *S = dyn_cast<ExternalSymbolSDNode>(Callee)) {
    const char *Sym = S->getSymbol();

    if (CheriCapTable) {
      Callee = getCallTargetFromCapTable(S, DL, CapType, DAG, Chain,
                                         FuncInfo->callPtrInfo(Sym));
      IsCallReloc = true;
    } else if (!IsPIC) // static
      Callee = DAG.getTargetExternalSymbol(
          Sym, getPointerTy(DAG.getDataLayout()), MipsII::MO_NO_FLAG);
    else if (LargeGOT) {
      Callee = getAddrGlobalLargeGOT(S, DL, Ty, DAG, MipsII::MO_CALL_HI16,
                                     MipsII::MO_CALL_LO16, Chain,
                                     FuncInfo->callPtrInfo(Sym), /*IsForTls=*/false);
      IsCallReloc = true;
    } else { // PIC
      Callee = getAddrGlobal(S, DL, Ty, DAG, MipsII::MO_GOT_CALL, Chain,
                             FuncInfo->callPtrInfo(Sym), /*IsForTls=*/false);
      IsCallReloc = true;
    }

    GlobalOrExternal = true;
  }
  if (CheriCapTable && !GlobalOrExternal) {
    // XXXAR: FIXME: calling function pointers may require some more changes for
    // shared libs!
  }
  // If we're in the sandbox ABI, then we need to turn the address into a
  // PCC-derived capability.
  if (ABI.IsCheriPureCap() && (!Callee.getValueType().isFatPointer())) {
    if (CheriCapTable)
      llvm_unreachable("Should not derive address from PCC with cap table");
    Callee = setPccOffset(DAG, DL, Callee);
  }


  SmallVector<SDValue, 8> Ops(1, Chain);
  SDVTList NodeTys = DAG.getVTList(MVT::Other, MVT::Glue);

  getOpndList(Ops, RegsToPass, IsPIC, GlobalOrExternal, InternalLinkage,
              IsCallReloc, CLI, Callee, Chain);

  // If we're doing a CCall then any unused arg registers should be zero.
  if (UseClearRegs && (CallConv == CallingConv::CHERI_CCall)) {
    assert(CapArgs >= 2);
    uint32_t ClearRegsMask = 0;
    // Cap registers C1-C10 are used for arguments (C1/C2 for the CHERI object)
    for (unsigned i=CapArgs+1 ; i<11 ; i++) {
      ClearRegsMask |= 1 << i;
    }
    assert(ClearRegsMask <= 0xffff);
    ClearRegsMask <<= 16;
    // Int registers $4-$11 are used for arguments and v0 ($1) for the method
    // number
    for (unsigned i=IntArgs+4 ; i<12 ; i++) {
      ClearRegsMask |= 1 << i;
      assert((1 << i) <= 0xffff);
    }
    Ops.insert(Ops.begin()+2, DAG.getConstant(ClearRegsMask, DL, MVT::i32));
    Chain = DAG.getNode(MipsISD::CheriJmpLink, DL, NodeTys, Ops);
  } else {
    if (IsTailCall) {
      MF.getFrameInfo().setHasTailCall();
      return DAG.getNode(MipsISD::TailCall, DL, MVT::Other, Ops);
    }

    if (ABI.IsCheriPureCap())
      Chain = DAG.getNode(MipsISD::CapJmpLink, DL, NodeTys, Ops);
    else
      Chain = DAG.getNode(MipsISD::JmpLink, DL, NodeTys, Ops);
  }
  SDValue InFlag = Chain.getValue(1);

  // Create the CALLSEQ_END node in the case of where it is not a call to
  // memcpy.
  if (!(MemcpyInByVal)) {
    Chain = DAG.getCALLSEQ_END(Chain, NextStackOffsetVal,
                               DAG.getIntPtrConstant(0, DL, true), InFlag, DL);
    InFlag = Chain.getValue(1);
  }

  // Handle result values, copying them out of physregs into vregs that we
  // return.
  return LowerCallResult(Chain, InFlag, CallConv, IsVarArg, Ins, DL, DAG,
                         InVals, CLI);
}

SDValue MipsTargetLowering::setPccOffset(SelectionDAG &DAG, const SDLoc DL,
                                         SDValue Offset) const {
  auto GetPCC = DAG.getConstant(Intrinsic::cheri_pcc_get, DL, MVT::i64);
  auto SetOffset =
      DAG.getConstant(Intrinsic::cheri_cap_offset_set, DL, MVT::i64);
  auto PCC = DAG.getNode(ISD::INTRINSIC_WO_CHAIN, DL, CapType, GetPCC);
  return DAG.getNode(ISD::INTRINSIC_WO_CHAIN, DL, CapType, SetOffset, PCC,
                     Offset);
}

SDValue MipsTargetLowering::cFromDDC(SelectionDAG &DAG, const SDLoc DL,
                                     SDValue Offset) const {
  auto CFromDDC = DAG.getConstant(Intrinsic::cheri_cap_from_ddc, DL, MVT::i64);
  return DAG.getNode(ISD::INTRINSIC_WO_CHAIN, DL, CapType, CFromDDC, Offset);
}

/// LowerCallResult - Lower the result values of a call into the
/// appropriate copies out of appropriate physical registers.
SDValue MipsTargetLowering::LowerCallResult(
    SDValue Chain, SDValue InFlag, CallingConv::ID CallConv, bool IsVarArg,
    const SmallVectorImpl<ISD::InputArg> &Ins, const SDLoc &DL,
    SelectionDAG &DAG, SmallVectorImpl<SDValue> &InVals,
    TargetLowering::CallLoweringInfo &CLI) const {
  // Assign locations to each value returned by this call.
  SmallVector<CCValAssign, 16> RVLocs;
  MipsCCState CCInfo(CallConv, IsVarArg, DAG.getMachineFunction(), RVLocs,
                     *DAG.getContext());

  const ExternalSymbolSDNode *ES =
      dyn_cast_or_null<const ExternalSymbolSDNode>(CLI.Callee.getNode());
  CCInfo.AnalyzeCallResult(Ins, RetCC_Mips, CLI.RetTy,
                           ES ? ES->getSymbol() : nullptr);

  // Copy all of the result registers out of their specified physreg.
  for (unsigned i = 0; i != RVLocs.size(); ++i) {
    CCValAssign &VA = RVLocs[i];
    assert(VA.isRegLoc() && "Can only return in registers!");

    SDValue Val = DAG.getCopyFromReg(Chain, DL, RVLocs[i].getLocReg(),
                                     RVLocs[i].getLocVT(), InFlag);
    Chain = Val.getValue(1);
    InFlag = Val.getValue(2);

    if (VA.isUpperBitsInLoc()) {
      unsigned ValSizeInBits = Ins[i].ArgVT.getSizeInBits();
      unsigned LocSizeInBits = VA.getLocVT().getSizeInBits();
      unsigned Shift =
          VA.getLocInfo() == CCValAssign::ZExtUpper ? ISD::SRL : ISD::SRA;
      Val = DAG.getNode(
          Shift, DL, VA.getLocVT(), Val,
          DAG.getConstant(LocSizeInBits - ValSizeInBits, DL, VA.getLocVT()));
    }

    switch (VA.getLocInfo()) {
    default:
      llvm_unreachable("Unknown loc info!");
    case CCValAssign::Full:
      break;
    case CCValAssign::BCvt:
      Val = DAG.getNode(ISD::BITCAST, DL, VA.getValVT(), Val);
      break;
    case CCValAssign::AExt:
    case CCValAssign::AExtUpper:
      Val = DAG.getNode(ISD::TRUNCATE, DL, VA.getValVT(), Val);
      break;
    case CCValAssign::ZExt:
    case CCValAssign::ZExtUpper:
      Val = DAG.getNode(ISD::AssertZext, DL, VA.getLocVT(), Val,
                        DAG.getValueType(VA.getValVT()));
      Val = DAG.getNode(ISD::TRUNCATE, DL, VA.getValVT(), Val);
      break;
    case CCValAssign::SExt:
    case CCValAssign::SExtUpper:
      Val = DAG.getNode(ISD::AssertSext, DL, VA.getLocVT(), Val,
                        DAG.getValueType(VA.getValVT()));
      Val = DAG.getNode(ISD::TRUNCATE, DL, VA.getValVT(), Val);
      break;
    }

    InVals.push_back(Val);
  }

  return Chain;
}

static SDValue UnpackFromArgumentSlot(SDValue Val, const CCValAssign &VA,
                                      EVT ArgVT, const SDLoc &DL,
                                      SelectionDAG &DAG) {
  MVT LocVT = VA.getLocVT();
  EVT ValVT = VA.getValVT();

  // Shift into the upper bits if necessary.
  switch (VA.getLocInfo()) {
  default:
    break;
  case CCValAssign::AExtUpper:
  case CCValAssign::SExtUpper:
  case CCValAssign::ZExtUpper: {
    unsigned ValSizeInBits = ArgVT.getSizeInBits();
    unsigned LocSizeInBits = VA.getLocVT().getSizeInBits();
    unsigned Opcode =
        VA.getLocInfo() == CCValAssign::ZExtUpper ? ISD::SRL : ISD::SRA;
    Val = DAG.getNode(
        Opcode, DL, VA.getLocVT(), Val,
        DAG.getConstant(LocSizeInBits - ValSizeInBits, DL, VA.getLocVT()));
    break;
  }
  }

  // If this is an value smaller than the argument slot size (32-bit for O32,
  // 64-bit for N32/N64), it has been promoted in some way to the argument slot
  // size. Extract the value and insert any appropriate assertions regarding
  // sign/zero extension.
  switch (VA.getLocInfo()) {
  default:
    llvm_unreachable("Unknown loc info!");
  case CCValAssign::Full:
    break;
  case CCValAssign::AExtUpper:
  case CCValAssign::AExt:
    Val = DAG.getNode(ISD::TRUNCATE, DL, ValVT, Val);
    break;
  case CCValAssign::SExtUpper:
  case CCValAssign::SExt:
    Val = DAG.getNode(ISD::AssertSext, DL, LocVT, Val, DAG.getValueType(ValVT));
    Val = DAG.getNode(ISD::TRUNCATE, DL, ValVT, Val);
    break;
  case CCValAssign::ZExtUpper:
  case CCValAssign::ZExt:
    Val = DAG.getNode(ISD::AssertZext, DL, LocVT, Val, DAG.getValueType(ValVT));
    Val = DAG.getNode(ISD::TRUNCATE, DL, ValVT, Val);
    break;
  case CCValAssign::BCvt:
    Val = DAG.getNode(ISD::BITCAST, DL, ValVT, Val);
    break;
  }

  return Val;
}

//===----------------------------------------------------------------------===//
//             Formal Arguments Calling Convention Implementation
//===----------------------------------------------------------------------===//
/// LowerFormalArguments - transform physical registers into virtual registers
/// and generate load operations for arguments places on the stack.
SDValue MipsTargetLowering::LowerFormalArguments(
    SDValue Chain, CallingConv::ID CallConv, bool IsVarArg,
    const SmallVectorImpl<ISD::InputArg> &Ins, const SDLoc &DL,
    SelectionDAG &DAG, SmallVectorImpl<SDValue> &InVals) const {
  MachineFunction &MF = DAG.getMachineFunction();
  MachineFrameInfo &MFI = MF.getFrameInfo();
  MipsFunctionInfo *MipsFI = MF.getInfo<MipsFunctionInfo>();

  MipsFI->setVarArgsFrameIndex(0);

  // Used with vargs to acumulate store chains.
  std::vector<SDValue> OutChains;

  // Assign locations to all of the incoming arguments.
  SmallVector<CCValAssign, 16> ArgLocs;
  MipsCCState CCInfo(CallConv, IsVarArg, DAG.getMachineFunction(), ArgLocs,
                     *DAG.getContext());
  CCInfo.AllocateStack(ABI.GetCalleeAllocdArgSizeInBytes(CallConv), 1);
  const Function &Func = DAG.getMachineFunction().getFunction();
  Function::const_arg_iterator FuncArg = Func.arg_begin();

  if (Func.hasFnAttribute("interrupt") && !Func.arg_empty())
    report_fatal_error(
        "Functions with the interrupt attribute cannot have arguments!");

  CCInfo.AnalyzeFormalArguments(Ins, CC_Mips_FixedArg);
  MipsFI->setFormalArgInfo(CCInfo.getNextStackOffset(),
                           CCInfo.getInRegsParamsCount() > 0);

  unsigned CurArgIdx = 0;
  CCInfo.rewindByValRegsInfo();
  unsigned CapArgReg = -1U;

  for (unsigned i = 0, e = ArgLocs.size(); i != e; ++i) {
    CCValAssign &VA = ArgLocs[i];
    if (Ins[i].isOrigArg()) {
      std::advance(FuncArg, Ins[i].getOrigArgIndex() - CurArgIdx);
      CurArgIdx = Ins[i].getOrigArgIndex();
    }
    EVT ValVT = VA.getValVT();
    ISD::ArgFlagsTy Flags = Ins[i].Flags;
    bool IsRegLoc = VA.isRegLoc();

    if (Flags.isByVal()) {
      assert(Ins[i].isOrigArg() && "Byval arguments cannot be implicit");
      unsigned FirstByValReg, LastByValReg;
      unsigned ByValIdx = CCInfo.getInRegsParamsProcessed();
      CCInfo.getInRegsParamInfo(ByValIdx, FirstByValReg, LastByValReg);

      assert(Flags.getByValSize() &&
             "ByVal args of size 0 should have been ignored by front-end.");
      assert(ByValIdx < CCInfo.getInRegsParamsCount());
      copyByValRegs(Chain, DL, OutChains, DAG, Flags, InVals, &*FuncArg,
                    FirstByValReg, LastByValReg, VA, CCInfo);
      CCInfo.nextInRegsParam();
      continue;
    }

    // Arguments stored on registers
    if (IsRegLoc) {
      MVT RegVT = VA.getLocVT();
      unsigned ArgReg = VA.getLocReg();
      const TargetRegisterClass *RC = getRegClassFor(RegVT);

      // Transform the arguments stored on
      // physical registers into virtual ones
      unsigned Reg = addLiveIn(DAG.getMachineFunction(), ArgReg, RC);
      SDValue ArgValue = DAG.getCopyFromReg(Chain, DL, Reg, RegVT);

      ArgValue = UnpackFromArgumentSlot(ArgValue, VA, Ins[i].ArgVT, DL, DAG);

      // Handle floating point arguments passed in integer registers and
      // long double arguments passed in floating point registers.
      if ((RegVT == MVT::i32 && ValVT == MVT::f32) ||
          (RegVT == MVT::i64 && ValVT == MVT::f64) ||
          (RegVT == MVT::f64 && ValVT == MVT::i64))
        ArgValue = DAG.getNode(ISD::BITCAST, DL, ValVT, ArgValue);
      else if (ABI.IsO32() && RegVT == MVT::i32 &&
               ValVT == MVT::f64) {
        unsigned Reg2 = addLiveIn(DAG.getMachineFunction(),
                                  getNextIntArgReg(ArgReg), RC);
        SDValue ArgValue2 = DAG.getCopyFromReg(Chain, DL, Reg2, RegVT);
        if (!Subtarget.isLittle())
          std::swap(ArgValue, ArgValue2);
        ArgValue = DAG.getNode(MipsISD::BuildPairF64, DL, MVT::f64,
                               ArgValue, ArgValue2);
      }

      InVals.push_back(ArgValue);
    } else { // VA.isRegLoc()
      MVT LocVT = VA.getLocVT();

      if (ABI.IsO32()) {
        // We ought to be able to use LocVT directly but O32 sets it to i32
        // when allocating floating point values to integer registers.
        // This shouldn't influence how we load the value into registers unless
        // we are targeting softfloat.
        if (VA.getValVT().isFloatingPoint() && !Subtarget.useSoftFloat())
          LocVT = VA.getValVT();
      }

      // sanity check
      assert(VA.isMemLoc());


      // Create load nodes to retrieve arguments from the stack
      SDValue ArgValue;
      if (ABI.IsCheriPureCap()) {
        if (CapArgReg == -1U)
          CapArgReg = MF.addLiveIn(Mips::C13, getRegClassFor(CapType));
        SDValue Addr = DAG.getPointerAdd(DL, DAG.getCopyFromReg(Chain, DL,
              CapArgReg, CapType), VA.getLocMemOffset());
        ArgValue = DAG.getLoad(LocVT, DL, Chain, Addr, MachinePointerInfo());
      } else {
        // The stack pointer offset is relative to the caller stack frame.
        int FI = MFI.CreateFixedObject(LocVT.getSizeInBits() / 8,
                                       VA.getLocMemOffset(), true);
        SDValue FIN = DAG.getFrameIndex(FI, getPointerTy(DAG.getDataLayout(),
                    ABI.StackAddrSpace()));
        ArgValue = DAG.getLoad(
            LocVT, DL, Chain, FIN,
            MachinePointerInfo::getFixedStack(DAG.getMachineFunction(), FI));
      }
      OutChains.push_back(ArgValue.getValue(1));

      ArgValue = UnpackFromArgumentSlot(ArgValue, VA, Ins[i].ArgVT, DL, DAG);

      InVals.push_back(ArgValue);
    }
  }

  for (unsigned i = 0, e = ArgLocs.size(); i != e; ++i) {
    // The mips ABIs for returning structs by value requires that we copy
    // the sret argument into $v0 for the return. Save the argument into
    // a virtual register so that we can access it from the return points.
    if (Ins[i].Flags.isSRet()) {
      unsigned Reg = MipsFI->getSRetReturnReg();
      if (!Reg) {
        Reg = MF.getRegInfo().createVirtualRegister(
            getRegClassFor(ABI.IsCheriPureCap() ? CapType :
                             (ABI.IsN64() ? MVT::i64 : MVT::i32)));
        MipsFI->setSRetReturnReg(Reg);
      }
      SDValue Copy = DAG.getCopyToReg(DAG.getEntryNode(), DL, Reg, InVals[i]);
      Chain = DAG.getNode(ISD::TokenFactor, DL, MVT::Other, Copy, Chain);
      break;
    }
  }

  if (IsVarArg)
    writeVarArgRegs(OutChains, Chain, DL, DAG, CCInfo);

  // All stores are grouped in one node to allow the matching between
  // the size of Ins and InVals. This only happens when on varg functions
  if (!OutChains.empty()) {
    OutChains.push_back(Chain);
    Chain = DAG.getNode(ISD::TokenFactor, DL, MVT::Other, OutChains);
  }

  return Chain;
}

//===----------------------------------------------------------------------===//
//               Return Value Calling Convention Implementation
//===----------------------------------------------------------------------===//

bool
MipsTargetLowering::CanLowerReturn(CallingConv::ID CallConv,
                                   MachineFunction &MF, bool IsVarArg,
                                   const SmallVectorImpl<ISD::OutputArg> &Outs,
                                   LLVMContext &Context) const {
  SmallVector<CCValAssign, 16> RVLocs;
  MipsCCState CCInfo(CallConv, IsVarArg, MF, RVLocs, Context);
  return CCInfo.CheckReturn(Outs, RetCC_Mips);
}

bool
MipsTargetLowering::shouldSignExtendTypeInLibCall(EVT Type, bool IsSigned) const {
  if ((ABI.IsN32() || ABI.IsN64()) && Type == MVT::i32)
      return true;

  return IsSigned;
}

SDValue
MipsTargetLowering::LowerInterruptReturn(SmallVectorImpl<SDValue> &RetOps,
                                         const SDLoc &DL,
                                         SelectionDAG &DAG) const {
  MachineFunction &MF = DAG.getMachineFunction();
  MipsFunctionInfo *MipsFI = MF.getInfo<MipsFunctionInfo>();

  MipsFI->setISR();

  return DAG.getNode(MipsISD::ERet, DL, MVT::Other, RetOps);
}

SDValue
MipsTargetLowering::LowerReturn(SDValue Chain, CallingConv::ID CallConv,
                                bool IsVarArg,
                                const SmallVectorImpl<ISD::OutputArg> &Outs,
                                const SmallVectorImpl<SDValue> &OutVals,
                                const SDLoc &DL, SelectionDAG &DAG) const {
  // CCValAssign - represent the assignment of
  // the return value to a location
  SmallVector<CCValAssign, 16> RVLocs;
  MachineFunction &MF = DAG.getMachineFunction();

  // CCState - Info about the registers and stack slot.
  MipsCCState CCInfo(CallConv, IsVarArg, MF, RVLocs, *DAG.getContext());

  // Analyze return values.
  CCInfo.AnalyzeReturn(Outs, RetCC_Mips);

  SDValue Flag;
  SmallVector<SDValue, 4> RetOps(1, Chain);
  bool zeroV0 = true;
  bool zeroV1 = true;
  bool zeroC3 = true;

  // Copy the result values into the output registers.
  for (unsigned i = 0; i != RVLocs.size(); ++i) {
    SDValue Val = OutVals[i];
    CCValAssign &VA = RVLocs[i];
    assert(VA.isRegLoc() && "Can only return in registers!");
    bool UseUpperBits = false;

    switch (VA.getLocInfo()) {
    default:
      llvm_unreachable("Unknown loc info!");
    case CCValAssign::Full:
      break;
    case CCValAssign::BCvt:
      Val = DAG.getNode(ISD::BITCAST, DL, VA.getLocVT(), Val);
      break;
    case CCValAssign::AExtUpper:
      UseUpperBits = true;
      LLVM_FALLTHROUGH;
    case CCValAssign::AExt:
      Val = DAG.getNode(ISD::ANY_EXTEND, DL, VA.getLocVT(), Val);
      break;
    case CCValAssign::ZExtUpper:
      UseUpperBits = true;
      LLVM_FALLTHROUGH;
    case CCValAssign::ZExt:
      Val = DAG.getNode(ISD::ZERO_EXTEND, DL, VA.getLocVT(), Val);
      break;
    case CCValAssign::SExtUpper:
      UseUpperBits = true;
      LLVM_FALLTHROUGH;
    case CCValAssign::SExt:
      Val = DAG.getNode(ISD::SIGN_EXTEND, DL, VA.getLocVT(), Val);
      break;
    }

    if (UseUpperBits) {
      unsigned ValSizeInBits = Outs[i].ArgVT.getSizeInBits();
      unsigned LocSizeInBits = VA.getLocVT().getSizeInBits();
      Val = DAG.getNode(
          ISD::SHL, DL, VA.getLocVT(), Val,
          DAG.getConstant(LocSizeInBits - ValSizeInBits, DL, VA.getLocVT()));
    }

    Chain = DAG.getCopyToReg(Chain, DL, VA.getLocReg(), Val, Flag);
    switch (VA.getLocReg()) {
      case Mips::V0_64:
      case Mips::V0:
        zeroV0 = false;
        break;
      case Mips::V1_64:
      case Mips::V1:
        zeroV1 = false;
        break;
      case Mips::C3:
        zeroC3 = false;
        break;
    }

    // Guarantee that all emitted copies are stuck together with flags.
    Flag = Chain.getValue(1);
    RetOps.push_back(DAG.getRegister(VA.getLocReg(), VA.getLocVT()));
  }
  if (CallConv == CallingConv::CHERI_CCall ||
      CallConv == CallingConv::CHERI_CCallee) {
    if (zeroV0) {
      Chain = DAG.getCopyToReg(Chain, DL, Mips::V0_64,
          DAG.getConstant(0, DL, MVT::i64), Flag);
      Flag = Chain.getValue(1);
      RetOps.push_back(DAG.getRegister(Mips::V0_64, MVT::i64));
    }
    if (zeroV1) {
      Chain = DAG.getCopyToReg(Chain, DL, Mips::V1_64,
          DAG.getConstant(0, DL, MVT::i64), Flag);
      Flag = Chain.getValue(1);
      RetOps.push_back(DAG.getRegister(Mips::V1_64, MVT::i64));
    }
    if (zeroC3) {
      Chain = DAG.getCopyToReg(Chain, DL, Mips::C3,
          DAG.getConstant(0, DL, CapType), Flag);
      Flag = Chain.getValue(1);
      RetOps.push_back(DAG.getRegister(Mips::C3, CapType));
    }
  }

  // The mips ABIs for returning structs by value requires that we copy
  // the sret argument into $v0 for the return. We saved the argument into
  // a virtual register in the entry block, so now we copy the value out
  // and into $v0.
  if (MF.getFunction().hasStructRetAttr()) {
    EVT SRetTy = getPointerTy(DAG.getDataLayout(), ABI.StackAddrSpace());
    unsigned V0 = ABI.IsN64() ? Mips::V0_64 : Mips::V0;
    if (ABI.IsCheriPureCap()) {
      V0 = Mips::C3;
      SRetTy = CapType;
    }
    MipsFunctionInfo *MipsFI = MF.getInfo<MipsFunctionInfo>();
    unsigned Reg = MipsFI->getSRetReturnReg();

    if (!Reg)
      llvm_unreachable("sret virtual register not created in the entry block");
    SDValue Val = DAG.getCopyFromReg(Chain, DL, Reg, SRetTy);

    Chain = DAG.getCopyToReg(Chain, DL, V0, Val, Flag);
    Flag = Chain.getValue(1);
    RetOps.push_back(DAG.getRegister(V0, SRetTy));
  }

  if (ABI.IsCheriPureCap()) {
    // If this function used $c13 we want to zero it before returning so that
    // all functions without on-stack arguments can assume that $c13 is null
    // on entry
    if (MF.getRegInfo().isLiveIn(Mips::C13) || IsVarArg) {
      LLVM_DEBUG(dbgs() << "Lowering return for function with $c13 live-in: "
                        << MF.getName() << "(is varargs: "
                        << MF.getFunction().isVarArg() << ")\n");
      Chain = DAG.getCopyToReg(Chain, DL, Mips::C13,
                                       DAG.getConstant(0, DL, CapType), Flag);
      Flag = Chain.getValue(1);
      RetOps.push_back(DAG.getRegister(Mips::C13, CapType));
    }
  }

  RetOps[0] = Chain;  // Update chain.

  // Add the flag if we have it.
  if (Flag.getNode())
    RetOps.push_back(Flag);

  if (ABI.IsCheriPureCap())
    return DAG.getNode(MipsISD::CapRet, DL, MVT::Other, RetOps);

  // ISRs must use "eret".
  if (DAG.getMachineFunction().getFunction().hasFnAttribute("interrupt"))
    return LowerInterruptReturn(RetOps, DL, DAG);

  // Standard return on Mips is a "jr $ra"
  return DAG.getNode(MipsISD::Ret, DL, MVT::Other, RetOps);
}

//===----------------------------------------------------------------------===//
//                           Mips Inline Assembly Support
//===----------------------------------------------------------------------===//

/// getConstraintType - Given a constraint letter, return the type of
/// constraint it is for this target.
MipsTargetLowering::ConstraintType
MipsTargetLowering::getConstraintType(StringRef Constraint) const {
  // Mips specific constraints
  // GCC config/mips/constraints.md
  //
  // 'd' : An address register. Equivalent to r
  //       unless generating MIPS16 code.
  // 'y' : Equivalent to r; retained for
  //       backwards compatibility.
  // 'c' : A register suitable for use in an indirect
  //       jump. This will always be $25 for -mabicalls.
  // 'l' : The lo register. 1 word storage.
  // 'x' : The hilo register pair. Double word storage.
  if (Constraint.size() == 1) {
    switch (Constraint[0]) {
      default : break;
      case 'd':
      case 'y':
      case 'f':
      case 'c':
      case 'l':
      case 'x':
      case 'C':
        return C_RegisterClass;
      case 'R':
        return C_Memory;
    }
  }

  if (Constraint == "ZC")
    return C_Memory;

  return TargetLowering::getConstraintType(Constraint);
}

/// Examine constraint type and operand type and determine a weight value.
/// This object must already have been set up with the operand type
/// and the current alternative constraint selected.
TargetLowering::ConstraintWeight
MipsTargetLowering::getSingleConstraintMatchWeight(
    AsmOperandInfo &info, const char *constraint) const {
  ConstraintWeight weight = CW_Invalid;
  Value *CallOperandVal = info.CallOperandVal;
    // If we don't have a value, we can't do a match,
    // but allow it at the lowest weight.
  if (!CallOperandVal)
    return CW_Default;
  Type *type = CallOperandVal->getType();
  // Look at the constraint type.
  switch (*constraint) {
  default:
    weight = TargetLowering::getSingleConstraintMatchWeight(info, constraint);
    break;
  case 'd':
  case 'y':
    if (type->isIntegerTy())
      weight = CW_Register;
    break;
  case 'f': // FPU or MSA register
    if (Subtarget.hasMSA() && type->isVectorTy() &&
        cast<VectorType>(type)->getBitWidth() == 128)
      weight = CW_Register;
    else if (type->isFloatTy())
      weight = CW_Register;
    break;
  case 'c': // $25 for indirect jumps
  case 'l': // lo register
  case 'x': // hilo register pair
    if (type->isIntegerTy())
      weight = CW_SpecificReg;
    break;
  case 'I': // signed 16 bit immediate
  case 'J': // integer zero
  case 'K': // unsigned 16 bit immediate
  case 'L': // signed 32 bit immediate where lower 16 bits are 0
  case 'N': // immediate in the range of -65535 to -1 (inclusive)
  case 'O': // signed 15 bit immediate (+- 16383)
  case 'P': // immediate in the range of 65535 to 1 (inclusive)
    if (isa<ConstantInt>(CallOperandVal))
      weight = CW_Constant;
    break;
  case 'R':
    weight = CW_Memory;
    break;
  }
  return weight;
}

/// This is a helper function to parse a physical register string and split it
/// into non-numeric and numeric parts (Prefix and Reg). The first boolean flag
/// that is returned indicates whether parsing was successful. The second flag
/// is true if the numeric part exists.
static std::pair<bool, bool> parsePhysicalReg(StringRef C, StringRef &Prefix,
                                              unsigned long long &Reg) {
  if (C.front() != '{' || C.back() != '}')
    return std::make_pair(false, false);

  // Search for the first numeric character.
  StringRef::const_iterator I, B = C.begin() + 1, E = C.end() - 1;
  I = std::find_if(B, E, isdigit);

  Prefix = StringRef(B, I - B);

  // The second flag is set to false if no numeric characters were found.
  if (I == E)
    return std::make_pair(true, false);

  // Parse the numeric characters.
  return std::make_pair(!getAsUnsignedInteger(StringRef(I, E - I), 10, Reg),
                        true);
}

std::pair<unsigned, const TargetRegisterClass *> MipsTargetLowering::
parseRegForInlineAsmConstraint(StringRef C, MVT VT) const {
  const TargetRegisterInfo *TRI =
      Subtarget.getRegisterInfo();
  const TargetRegisterClass *RC;
  StringRef Prefix;
  unsigned long long Reg;

  std::pair<bool, bool> R = parsePhysicalReg(C, Prefix, Reg);

  if (!R.first)
    return std::make_pair(0U, nullptr);

  if ((Prefix == "hi" || Prefix == "lo")) { // Parse hi/lo.
    // No numeric characters follow "hi" or "lo".
    if (R.second)
      return std::make_pair(0U, nullptr);

    RC = TRI->getRegClass(Prefix == "hi" ?
                          Mips::HI32RegClassID : Mips::LO32RegClassID);
    return std::make_pair(*(RC->begin()), RC);
  } else if (Prefix.startswith("$msa")) {
    // Parse $msa(ir|csr|access|save|modify|request|map|unmap)

    // No numeric characters follow the name.
    if (R.second)
      return std::make_pair(0U, nullptr);

    Reg = StringSwitch<unsigned long long>(Prefix)
              .Case("$msair", Mips::MSAIR)
              .Case("$msacsr", Mips::MSACSR)
              .Case("$msaaccess", Mips::MSAAccess)
              .Case("$msasave", Mips::MSASave)
              .Case("$msamodify", Mips::MSAModify)
              .Case("$msarequest", Mips::MSARequest)
              .Case("$msamap", Mips::MSAMap)
              .Case("$msaunmap", Mips::MSAUnmap)
              .Default(0);

    if (!Reg)
      return std::make_pair(0U, nullptr);

    RC = TRI->getRegClass(Mips::MSACtrlRegClassID);
    return std::make_pair(Reg, RC);
  }

  if (!R.second)
    return std::make_pair(0U, nullptr);

  if (Prefix == "$f") { // Parse $f0-$f31.
    // If the size of FP registers is 64-bit or Reg is an even number, select
    // the 64-bit register class. Otherwise, select the 32-bit register class.
    if (VT == MVT::Other)
      VT = (Subtarget.isFP64bit() || !(Reg % 2)) ? MVT::f64 : MVT::f32;

    RC = getRegClassFor(VT);

    if (RC == &Mips::AFGR64RegClass) {
      assert(Reg % 2 == 0);
      Reg >>= 1;
    }
  } else if (Prefix == "$fcc") // Parse $fcc0-$fcc7.
    RC = TRI->getRegClass(Mips::FCCRegClassID);
  else if (Prefix == "$w") { // Parse $w0-$w31.
    RC = getRegClassFor((VT == MVT::Other) ? MVT::v16i8 : VT);
  } else if (Prefix == "$c") { // Parse $c0-$c31.
    assert(Reg != 0 && "$c0 should not end up as an inline asm constraint");
    Reg--; // C0 does not exist so we need to subtract one here
    RC = getRegClassFor(CapType);
  } else { // Parse $0-$31.
    assert(Prefix == "$");
    RC = getRegClassFor((VT == MVT::Other) ? MVT::i32 : VT);
  }

  assert(Reg < RC->getNumRegs());
  return std::make_pair(*(RC->begin() + Reg), RC);
}

/// Given a register class constraint, like 'r', if this corresponds directly
/// to an LLVM register class, return a register of 0 and the register class
/// pointer.
std::pair<unsigned, const TargetRegisterClass *>
MipsTargetLowering::getRegForInlineAsmConstraint(const TargetRegisterInfo *TRI,
                                                 StringRef Constraint,
                                                 MVT VT) const {
  if (Constraint.size() == 1) {
    switch (Constraint[0]) {
    case 'd': // Address register. Same as 'r' unless generating MIPS16 code.
    case 'y': // Same as 'r'. Exists for compatibility.
    case 'r':
      if (VT == MVT::i32 || VT == MVT::i16 || VT == MVT::i8) {
        if (Subtarget.inMips16Mode())
          return std::make_pair(0U, &Mips::CPU16RegsRegClass);
        return std::make_pair(0U, &Mips::GPR32RegClass);
      }
      if (VT == MVT::i64 && !Subtarget.isGP64bit())
        return std::make_pair(0U, &Mips::GPR32RegClass);
      if (VT == MVT::i64 && Subtarget.isGP64bit())
        return std::make_pair(0U, &Mips::GPR64RegClass);
    case 'C':
      if (VT == CapType)
        return std::make_pair(0U, &Mips::CheriGPRRegClass);
      // This will generate an error message
      return std::make_pair(0U, nullptr);
    case 'f': // FPU or MSA register
      if (VT == MVT::v16i8)
        return std::make_pair(0U, &Mips::MSA128BRegClass);
      else if (VT == MVT::v8i16 || VT == MVT::v8f16)
        return std::make_pair(0U, &Mips::MSA128HRegClass);
      else if (VT == MVT::v4i32 || VT == MVT::v4f32)
        return std::make_pair(0U, &Mips::MSA128WRegClass);
      else if (VT == MVT::v2i64 || VT == MVT::v2f64)
        return std::make_pair(0U, &Mips::MSA128DRegClass);
      else if (VT == MVT::f32)
        return std::make_pair(0U, &Mips::FGR32RegClass);
      else if ((VT == MVT::f64) && (!Subtarget.isSingleFloat())) {
        if (Subtarget.isFP64bit())
          return std::make_pair(0U, &Mips::FGR64RegClass);
        return std::make_pair(0U, &Mips::AFGR64RegClass);
      }
      break;
    case 'c': // register suitable for indirect jump
      if (VT == MVT::i32)
        return std::make_pair((unsigned)Mips::T9, &Mips::GPR32RegClass);
      if (VT == MVT::i64)
        return std::make_pair((unsigned)Mips::T9_64, &Mips::GPR64RegClass);
      // This will generate an error message
      return std::make_pair(0U, nullptr);
    case 'l': // use the `lo` register to store values
              // that are no bigger than a word
      if (VT == MVT::i32 || VT == MVT::i16 || VT == MVT::i8)
        return std::make_pair((unsigned)Mips::LO0, &Mips::LO32RegClass);
      return std::make_pair((unsigned)Mips::LO0_64, &Mips::LO64RegClass);
    case 'x': // use the concatenated `hi` and `lo` registers
              // to store doubleword values
      // Fixme: Not triggering the use of both hi and low
      // This will generate an error message
      return std::make_pair(0U, nullptr);
    }
  }

  std::pair<unsigned, const TargetRegisterClass *> R;
  R = parseRegForInlineAsmConstraint(Constraint, VT);

  if (R.second)
    return R;

  return TargetLowering::getRegForInlineAsmConstraint(TRI, Constraint, VT);
}

/// LowerAsmOperandForConstraint - Lower the specified operand into the Ops
/// vector.  If it is invalid, don't add anything to Ops.
void MipsTargetLowering::LowerAsmOperandForConstraint(SDValue Op,
                                                     std::string &Constraint,
                                                     std::vector<SDValue>&Ops,
                                                     SelectionDAG &DAG) const {
  SDLoc DL(Op);
  SDValue Result;

  // Only support length 1 constraints for now.
  if (Constraint.length() > 1) return;

  char ConstraintLetter = Constraint[0];
  switch (ConstraintLetter) {
  default: break; // This will fall through to the generic implementation
  case 'I': // Signed 16 bit constant
    // If this fails, the parent routine will give an error
    if (ConstantSDNode *C = dyn_cast<ConstantSDNode>(Op)) {
      EVT Type = Op.getValueType();
      int64_t Val = C->getSExtValue();
      if (isInt<16>(Val)) {
        Result = DAG.getTargetConstant(Val, DL, Type);
        break;
      }
    }
    return;
  case 'J': // integer zero
    if (ConstantSDNode *C = dyn_cast<ConstantSDNode>(Op)) {
      EVT Type = Op.getValueType();
      int64_t Val = C->getZExtValue();
      if (Val == 0) {
        Result = DAG.getTargetConstant(0, DL, Type);
        break;
      }
    }
    return;
  case 'K': // unsigned 16 bit immediate
    if (ConstantSDNode *C = dyn_cast<ConstantSDNode>(Op)) {
      EVT Type = Op.getValueType();
      uint64_t Val = (uint64_t)C->getZExtValue();
      if (isUInt<16>(Val)) {
        Result = DAG.getTargetConstant(Val, DL, Type);
        break;
      }
    }
    return;
  case 'L': // signed 32 bit immediate where lower 16 bits are 0
    if (ConstantSDNode *C = dyn_cast<ConstantSDNode>(Op)) {
      EVT Type = Op.getValueType();
      int64_t Val = C->getSExtValue();
      if ((isInt<32>(Val)) && ((Val & 0xffff) == 0)){
        Result = DAG.getTargetConstant(Val, DL, Type);
        break;
      }
    }
    return;
  case 'N': // immediate in the range of -65535 to -1 (inclusive)
    if (ConstantSDNode *C = dyn_cast<ConstantSDNode>(Op)) {
      EVT Type = Op.getValueType();
      int64_t Val = C->getSExtValue();
      if ((Val >= -65535) && (Val <= -1)) {
        Result = DAG.getTargetConstant(Val, DL, Type);
        break;
      }
    }
    return;
  case 'O': // signed 15 bit immediate
    if (ConstantSDNode *C = dyn_cast<ConstantSDNode>(Op)) {
      EVT Type = Op.getValueType();
      int64_t Val = C->getSExtValue();
      if ((isInt<15>(Val))) {
        Result = DAG.getTargetConstant(Val, DL, Type);
        break;
      }
    }
    return;
  case 'P': // immediate in the range of 1 to 65535 (inclusive)
    if (ConstantSDNode *C = dyn_cast<ConstantSDNode>(Op)) {
      EVT Type = Op.getValueType();
      int64_t Val = C->getSExtValue();
      if ((Val <= 65535) && (Val >= 1)) {
        Result = DAG.getTargetConstant(Val, DL, Type);
        break;
      }
    }
    return;
  }

  if (Result.getNode()) {
    Ops.push_back(Result);
    return;
  }

  TargetLowering::LowerAsmOperandForConstraint(Op, Constraint, Ops, DAG);
}

bool MipsTargetLowering::isLegalAddressingMode(const DataLayout &DL,
                                               const AddrMode &AM, Type *Ty,
                                               unsigned AS, Instruction *I) const {
  // No global is ever allowed as a base.
  if (AM.BaseGV)
    return false;

  if (isCheriPointer(AS, &DL)) {
    switch (AM.Scale) {
    case 0: // "r+i" or just "i", depending on HasBaseReg.
    case 1:
      return true;
    default:
      return false;
    }
  }

  switch (AM.Scale) {
  case 0: // "r+i" or just "i", depending on HasBaseReg.
    break;
  case 1:
    if (!AM.HasBaseReg) // allow "r+i".
      break;
    return false; // disallow "r+r" or "r+r+i".
  default:
    return false;
  }

  return true;
}

bool
MipsTargetLowering::isOffsetFoldingLegal(const GlobalAddressSDNode *GA) const {
  // The Mips target isn't yet aware of offsets.
  return false;
}

EVT MipsTargetLowering::getOptimalMemOpType(uint64_t Size, unsigned DstAlign,
                                            unsigned SrcAlign,
                                            bool IsMemset, bool ZeroMemset,
                                            bool MemcpyStrSrc,
                                            MachineFunction &MF) const {
  // If the source alignment is 32 then we are copying something that may
  // contain capabilities.  If the destination alignment is 32, then we are
  // copying to something that may contain capabilities.  If both of these is
  // true, then we must use capability copies to do preserve tag bits.
  // Otherwise, we do copying that will clear the capability tags.  For memset,
  // the source align will be 0.  We don't want to use capabilities in this
  // case, because the capability tag will always be 0.  For very long memsets,
  // we can use the capability registers in the library implementation.
  if (Subtarget.isCheri() && (!IsMemset || ZeroMemset)) {
    unsigned Align = IsMemset ? DstAlign : std::min(SrcAlign, DstAlign);
    unsigned CapSize = Subtarget.getCapSizeInBytes();
    if (ZeroMemset && (Align >= CapSize) && (Size % CapSize > 0))
      return MVT::i64;
    // If this is going to include a capability, then pretend that we have to
    // copy it using single bytes, which will cause SelectionDAG to decide to
    // do the memcpy call.
    if (!IsMemset && (Size > CapSize ) & (Align < CapSize))
      return MVT::i8;
    switch (Align) {
      case 32: return CapType;
      case 16:
        if (Subtarget.isCheri128())
          return CapType;
      case 8:
        if (Subtarget.isCheri64())
          return CapType;
        return MVT::i64;
      case 4: return MVT::i32;
      case 2: return MVT::i16;
      default: return MVT::i8;
    }
  }

  if (Subtarget.isGP64bit())
    return MVT::i64;

  return MVT::i32;
}

bool MipsTargetLowering::isFPImmLegal(const APFloat &Imm, EVT VT) const {
  if (VT != MVT::f32 && VT != MVT::f64)
    return false;
  if (Imm.isNegZero())
    return false;
  return Imm.isZero();
}

unsigned MipsTargetLowering::getJumpTableEncoding() const {
  // XXXAR: should we emit capabilities instead?
  if (ABI.UsesCapabilityTable())
    return MachineJumpTableInfo::EK_LabelDifference32;
  // TODO: use EK_Custom32 with function entry point - label address?

  // FIXME: For space reasons this should be: EK_GPRel32BlockAddress.
  if (ABI.IsN64() && isPositionIndependent())
    return MachineJumpTableInfo::EK_GPRel64BlockAddress;

  return TargetLowering::getJumpTableEncoding();
}

bool MipsTargetLowering::useSoftFloat() const {
  return Subtarget.useSoftFloat();
}

void MipsTargetLowering::copyByValRegs(
    SDValue Chain, const SDLoc &DL, std::vector<SDValue> &OutChains,
    SelectionDAG &DAG, const ISD::ArgFlagsTy &Flags,
    SmallVectorImpl<SDValue> &InVals, const Argument *FuncArg,
    unsigned FirstReg, unsigned LastReg, const CCValAssign &VA,
    MipsCCState &State) const {
  MachineFunction &MF = DAG.getMachineFunction();
  MachineFrameInfo &MFI = MF.getFrameInfo();
  unsigned GPRSizeInBytes = Subtarget.getGPRSizeInBytes();
  unsigned NumRegs = LastReg - FirstReg;
  unsigned RegAreaSize = NumRegs * GPRSizeInBytes;
  unsigned FrameObjSize = std::max(Flags.getByValSize(), RegAreaSize);
  int FrameObjOffset;
  ArrayRef<MCPhysReg> ByValArgRegs = ABI.GetByValArgRegs();

  if (RegAreaSize)
    FrameObjOffset =
        (int)ABI.GetCalleeAllocdArgSizeInBytes(State.getCallingConv()) -
        (int)((ByValArgRegs.size() - FirstReg) * GPRSizeInBytes);
  else
    FrameObjOffset = VA.getLocMemOffset();

  // Create frame object.
  EVT PtrTy = getPointerTy(DAG.getDataLayout(), ABI.StackAddrSpace());
  // Make the fixed object stored to mutable so that the load instructions
  // referencing it have their memory dependencies added.
  // Set the frame object as isAliased which clears the underlying objects
  // vector in ScheduleDAGInstrs::buildSchedGraph() resulting in addition of all
  // stores as dependencies for loads referencing this fixed object.
  int FI = MFI.CreateFixedObject(FrameObjSize, FrameObjOffset, false, true);
  SDValue FIN = DAG.getFrameIndex(FI, PtrTy);
  InVals.push_back(FIN);

  if (!NumRegs)
    return;

  // Copy arg registers.
  MVT RegTy = MVT::getIntegerVT(GPRSizeInBytes * 8);
  const TargetRegisterClass *RC = getRegClassFor(RegTy);

  for (unsigned I = 0; I < NumRegs; ++I) {
    unsigned ArgReg = ByValArgRegs[FirstReg + I];
    unsigned VReg = addLiveIn(MF, ArgReg, RC);
    unsigned Offset = I * GPRSizeInBytes;
    SDValue StorePtr = DAG.getPointerAdd(DL, FIN, Offset);
    SDValue Store = DAG.getStore(Chain, DL, DAG.getRegister(VReg, RegTy),
                                 StorePtr, MachinePointerInfo(FuncArg, Offset));
    OutChains.push_back(Store);
  }
}

// Copy byVal arg to registers and stack.
void MipsTargetLowering::passByValArg(
    SDValue Chain, const SDLoc &DL,
    std::deque<std::pair<unsigned, SDValue>> &RegsToPass,
    SmallVectorImpl<SDValue> &MemOpChains, SDValue StackPtr,
    MachineFrameInfo &MFI, SelectionDAG &DAG, SDValue Arg, unsigned FirstReg,
    unsigned LastReg, const ISD::ArgFlagsTy &Flags, bool isLittle,
    const CCValAssign &VA) const {
  unsigned ByValSizeInBytes = Flags.getByValSize();
  unsigned OffsetInBytes = 0; // From beginning of struct
  unsigned RegSizeInBytes = Subtarget.getGPRSizeInBytes();
  unsigned Alignment = std::min(Flags.getByValAlign(), RegSizeInBytes);
  EVT PtrTy = getPointerTy(DAG.getDataLayout(), ABI.StackAddrSpace()),
      RegTy = MVT::getIntegerVT(RegSizeInBytes * 8);
  unsigned NumRegs = LastReg - FirstReg;

  // Don't pass parts of the struct in integer registers (will break caps)
  // TODO: should also not happen in hybrid abi for structs with caps
  if (NumRegs && !ABI.IsCheriPureCap()) {
    ArrayRef<MCPhysReg> ArgRegs = ABI.GetByValArgRegs();
    bool LeftoverBytes = (NumRegs * RegSizeInBytes > ByValSizeInBytes);
    unsigned I = 0;

    // Copy words to registers.
    for (; I < NumRegs - LeftoverBytes; ++I, OffsetInBytes += RegSizeInBytes) {
      SDValue LoadPtr = DAG.getPointerAdd(DL, Arg, OffsetInBytes);
      SDValue LoadVal = DAG.getLoad(RegTy, DL, Chain, LoadPtr,
                                    MachinePointerInfo(), Alignment);
      MemOpChains.push_back(LoadVal.getValue(1));
      unsigned ArgReg = ArgRegs[FirstReg + I];
      RegsToPass.push_back(std::make_pair(ArgReg, LoadVal));
    }

    // Return if the struct has been fully copied.
    if (ByValSizeInBytes == OffsetInBytes)
      return;

    // Copy the remainder of the byval argument with sub-word loads and shifts.
    if (LeftoverBytes) {
      SDValue Val;

      for (unsigned LoadSizeInBytes = RegSizeInBytes / 2, TotalBytesLoaded = 0;
           OffsetInBytes < ByValSizeInBytes; LoadSizeInBytes /= 2) {
        unsigned RemainingSizeInBytes = ByValSizeInBytes - OffsetInBytes;

        if (RemainingSizeInBytes < LoadSizeInBytes)
          continue;

        // Load subword.
        SDValue LoadPtr = DAG.getNode(ISD::ADD, DL, PtrTy, Arg,
                                      DAG.getConstant(OffsetInBytes, DL,
                                                      PtrTy));
        SDValue LoadVal = DAG.getExtLoad(
            ISD::ZEXTLOAD, DL, RegTy, Chain, LoadPtr, MachinePointerInfo(),
            MVT::getIntegerVT(LoadSizeInBytes * 8), Alignment);
        MemOpChains.push_back(LoadVal.getValue(1));

        // Shift the loaded value.
        unsigned Shamt;

        if (isLittle)
          Shamt = TotalBytesLoaded * 8;
        else
          Shamt = (RegSizeInBytes - (TotalBytesLoaded + LoadSizeInBytes)) * 8;

        SDValue Shift = DAG.getNode(ISD::SHL, DL, RegTy, LoadVal,
                                    DAG.getConstant(Shamt, DL, MVT::i32));

        if (Val.getNode())
          Val = DAG.getNode(ISD::OR, DL, RegTy, Val, Shift);
        else
          Val = Shift;

        OffsetInBytes += LoadSizeInBytes;
        TotalBytesLoaded += LoadSizeInBytes;
        Alignment = std::min(Alignment, LoadSizeInBytes);
      }

      unsigned ArgReg = ArgRegs[FirstReg + I];
      RegsToPass.push_back(std::make_pair(ArgReg, Val));
      return;
    }
  }

  // Copy remainder of byval arg to it with memcpy.
  unsigned MemCpySize = ByValSizeInBytes - OffsetInBytes;
  SDValue Src = DAG.getPointerAdd(DL, Arg, OffsetInBytes);
  SDValue Dst = DAG.getPointerAdd(DL, StackPtr, VA.getLocMemOffset());
  Chain = DAG.getMemcpy(Chain, DL, Dst, Src,
                        DAG.getConstant(MemCpySize, DL, PtrTy),
                        Alignment, /*isVolatile=*/false, /*AlwaysInline=*/false,
                        /*isTailCall=*/false,
                        MachinePointerInfo(), MachinePointerInfo());
  MemOpChains.push_back(Chain);
}

void MipsTargetLowering::writeVarArgRegs(std::vector<SDValue> &OutChains,
                                         SDValue Chain, const SDLoc &DL,
                                         SelectionDAG &DAG,
                                         CCState &State) const {
  ArrayRef<MCPhysReg> ArgRegs = ABI.GetVarArgRegs();
  unsigned Idx = State.getFirstUnallocated(ArgRegs);
  unsigned RegSizeInBytes = Subtarget.getGPRSizeInBytes();
  MVT RegTy = MVT::getIntegerVT(RegSizeInBytes * 8);
  const TargetRegisterClass *RC = getRegClassFor(RegTy);
  MachineFunction &MF = DAG.getMachineFunction();
  MachineFrameInfo &MFI = MF.getFrameInfo();
  MipsFunctionInfo *MipsFI = MF.getInfo<MipsFunctionInfo>();

  // Offset of the first variable argument from stack pointer.
  int VaArgOffset;

  if (ABI.IsCheriPureCap()) {
    int FI = MFI.CreateFixedObject(RegSizeInBytes, 0, true);
    MipsFI->setVarArgsFrameIndex(FI);
    return;
  }

  if (ArgRegs.size() == Idx)
    VaArgOffset = alignTo(State.getNextStackOffset(), RegSizeInBytes);
  else {
    VaArgOffset =
        (int)ABI.GetCalleeAllocdArgSizeInBytes(State.getCallingConv()) -
        (int)(RegSizeInBytes * (ArgRegs.size() - Idx));
  }

  // Record the frame index of the first variable argument
  // which is a value necessary to VASTART.
  int FI = MFI.CreateFixedObject(RegSizeInBytes, VaArgOffset, true);
  MipsFI->setVarArgsFrameIndex(FI);

  // Copy the integer registers that have not been used for argument passing
  // to the argument register save area. For O32, the save area is allocated
  // in the caller's stack frame, while for N32/64, it is allocated in the
  // callee's stack frame.
  for (unsigned I = Idx; I < ArgRegs.size();
       ++I, VaArgOffset += RegSizeInBytes) {
    unsigned Reg = addLiveIn(MF, ArgRegs[I], RC);
    SDValue ArgValue = DAG.getCopyFromReg(Chain, DL, Reg, RegTy);
    FI = MFI.CreateFixedObject(RegSizeInBytes, VaArgOffset, true);
    SDValue PtrOff = DAG.getFrameIndex(FI, getPointerTy(DAG.getDataLayout(),
                ABI.StackAddrSpace()));
    SDValue Store =
        DAG.getStore(Chain, DL, ArgValue, PtrOff, MachinePointerInfo());
    cast<StoreSDNode>(Store.getNode())->getMemOperand()->setValue(
        (Value *)nullptr);
    OutChains.push_back(Store);
  }
}

void MipsTargetLowering::HandleByVal(CCState *State, unsigned &Size,
                                     unsigned Align) const {
  const TargetFrameLowering *TFL = Subtarget.getFrameLowering();

  assert(Size && "Byval argument's size shouldn't be 0.");

  Align = std::min(Align, TFL->getStackAlignment());

  unsigned FirstReg = 0;
  unsigned NumRegs = 0;

  if (State->getCallingConv() != CallingConv::Fast) {
    unsigned RegSizeInBytes = Subtarget.getGPRSizeInBytes();
    ArrayRef<MCPhysReg> IntArgRegs = ABI.GetByValArgRegs();
    // FIXME: The O32 case actually describes no shadow registers.
    const MCPhysReg *ShadowRegs =
        ABI.IsO32() ? IntArgRegs.data() : Mips64DPRegs;

    // We used to check the size as well but we can't do that anymore since
    // CCState::HandleByVal() rounds up the size after calling this function.
    assert(!(Align % RegSizeInBytes) &&
           "Byval argument's alignment should be a multiple of"
           "RegSizeInBytes.");

    FirstReg = State->getFirstUnallocated(IntArgRegs);

    // If Align > RegSizeInBytes, the first arg register must be even.
    // FIXME: This condition happens to do the right thing but it's not the
    //        right way to test it. We want to check that the stack frame offset
    //        of the register is aligned.
    if ((Align > RegSizeInBytes) && (FirstReg % 2)) {
      State->AllocateReg(IntArgRegs[FirstReg], ShadowRegs[FirstReg]);
      ++FirstReg;
    }

    // Mark the registers allocated.
    Size = alignTo(Size, RegSizeInBytes);
    for (unsigned I = FirstReg; Size > 0 && (I < IntArgRegs.size());
         Size -= RegSizeInBytes, ++I, ++NumRegs)
      State->AllocateReg(IntArgRegs[I], ShadowRegs[I]);
  }

  State->addInRegsParamInfo(FirstReg, FirstReg + NumRegs);
}

MachineBasicBlock *MipsTargetLowering::emitPseudoSELECT(MachineInstr &MI,
                                                        MachineBasicBlock *BB,
                                                        bool isFPCmp,
                                                        unsigned Opc) const {
  assert(!(Subtarget.hasMips4() || Subtarget.hasMips32()) &&
         "Subtarget already supports SELECT nodes with the use of"
         "conditional-move instructions.");

  const TargetInstrInfo *TII =
      Subtarget.getInstrInfo();
  DebugLoc DL = MI.getDebugLoc();

  // To "insert" a SELECT instruction, we actually have to insert the
  // diamond control-flow pattern.  The incoming instruction knows the
  // destination vreg to set, the condition code register to branch on, the
  // true/false values to select between, and a branch opcode to use.
  const BasicBlock *LLVM_BB = BB->getBasicBlock();
  MachineFunction::iterator It = ++BB->getIterator();

  //  thisMBB:
  //  ...
  //   TrueVal = ...
  //   setcc r1, r2, r3
  //   bNE   r1, r0, copy1MBB
  //   fallthrough --> copy0MBB
  MachineBasicBlock *thisMBB  = BB;
  MachineFunction *F = BB->getParent();
  MachineBasicBlock *copy0MBB = F->CreateMachineBasicBlock(LLVM_BB);
  MachineBasicBlock *sinkMBB  = F->CreateMachineBasicBlock(LLVM_BB);
  F->insert(It, copy0MBB);
  F->insert(It, sinkMBB);

  // Transfer the remainder of BB and its successor edges to sinkMBB.
  sinkMBB->splice(sinkMBB->begin(), BB,
                  std::next(MachineBasicBlock::iterator(MI)), BB->end());
  sinkMBB->transferSuccessorsAndUpdatePHIs(BB);

  // Next, add the true and fallthrough blocks as its successors.
  BB->addSuccessor(copy0MBB);
  BB->addSuccessor(sinkMBB);

  if (isFPCmp) {
    // bc1[tf] cc, sinkMBB
    BuildMI(BB, DL, TII->get(Opc))
        .addReg(MI.getOperand(1).getReg())
        .addMBB(sinkMBB);
  } else {
    // bne rs, $0, sinkMBB
    BuildMI(BB, DL, TII->get(Opc))
        .addReg(MI.getOperand(1).getReg())
        .addReg(Mips::ZERO)
        .addMBB(sinkMBB);
  }

  //  copy0MBB:
  //   %FalseValue = ...
  //   # fallthrough to sinkMBB
  BB = copy0MBB;

  // Update machine-CFG edges
  BB->addSuccessor(sinkMBB);

  //  sinkMBB:
  //   %Result = phi [ %TrueValue, thisMBB ], [ %FalseValue, copy0MBB ]
  //  ...
  BB = sinkMBB;

  BuildMI(*BB, BB->begin(), DL, TII->get(Mips::PHI), MI.getOperand(0).getReg())
      .addReg(MI.getOperand(2).getReg())
      .addMBB(thisMBB)
      .addReg(MI.getOperand(3).getReg())
      .addMBB(copy0MBB);

  MI.eraseFromParent(); // The pseudo instruction is gone now.

  return BB;
}

// FIXME? Maybe this could be a TableGen attribute on some registers and
// this table could be generated automatically from RegInfo.
unsigned MipsTargetLowering::getRegisterByName(const char* RegName, EVT VT,
                                               SelectionDAG &DAG) const {
  // Named registers is expected to be fairly rare. For now, just support $28
  // since the linux kernel uses it.
  if (Subtarget.isGP64bit()) {
    unsigned Reg = StringSwitch<unsigned>(RegName)
                         .Case("$28", Mips::GP_64)
                         .Default(0);
    if (Reg)
      return Reg;
  } else {
    unsigned Reg = StringSwitch<unsigned>(RegName)
                         .Case("$28", Mips::GP)
                         .Default(0);
    if (Reg)
      return Reg;
  }
  report_fatal_error("Invalid register name global variable");
}<|MERGE_RESOLUTION|>--- conflicted
+++ resolved
@@ -1368,15 +1368,12 @@
     return emitAtomicBinary(MI, BB);
   case Mips::ATOMIC_LOAD_ADD_I64:
     return emitAtomicBinary(MI, BB);
-<<<<<<< HEAD
   case Mips::CAP_ATOMIC_LOAD_ADD_I8:
   case Mips::CAP_ATOMIC_LOAD_ADD_I16:
   case Mips::CAP_ATOMIC_LOAD_ADD_I32:
   case Mips::CAP_ATOMIC_LOAD_ADD_I64:
   // TODO: Mips::CAP_ATOMIC_LOAD_ADD_CAP:
     return emitAtomicBinary(MI, BB);
-=======
->>>>>>> 41306baa
 
   case Mips::ATOMIC_LOAD_AND_I8:
     return emitAtomicBinaryPartword(MI, BB, 1);
@@ -1386,14 +1383,11 @@
     return emitAtomicBinary(MI, BB);
   case Mips::ATOMIC_LOAD_AND_I64:
     return emitAtomicBinary(MI, BB);
-<<<<<<< HEAD
   case Mips::CAP_ATOMIC_LOAD_AND_I8:
   case Mips::CAP_ATOMIC_LOAD_AND_I16:
   case Mips::CAP_ATOMIC_LOAD_AND_I32:
   case Mips::CAP_ATOMIC_LOAD_AND_I64:
     return emitAtomicBinary(MI, BB);
-=======
->>>>>>> 41306baa
 
   case Mips::ATOMIC_LOAD_OR_I8:
     return emitAtomicBinaryPartword(MI, BB, 1);
@@ -1403,14 +1397,11 @@
     return emitAtomicBinary(MI, BB);
   case Mips::ATOMIC_LOAD_OR_I64:
     return emitAtomicBinary(MI, BB);
-<<<<<<< HEAD
   case Mips::CAP_ATOMIC_LOAD_OR_I8:
   case Mips::CAP_ATOMIC_LOAD_OR_I16:
   case Mips::CAP_ATOMIC_LOAD_OR_I32:
   case Mips::CAP_ATOMIC_LOAD_OR_I64:
     return emitAtomicBinary(MI, BB);
-=======
->>>>>>> 41306baa
 
   case Mips::ATOMIC_LOAD_XOR_I8:
     return emitAtomicBinaryPartword(MI, BB, 1);
@@ -1420,14 +1411,11 @@
     return emitAtomicBinary(MI, BB);
   case Mips::ATOMIC_LOAD_XOR_I64:
     return emitAtomicBinary(MI, BB);
-<<<<<<< HEAD
   case Mips::CAP_ATOMIC_LOAD_XOR_I8:
   case Mips::CAP_ATOMIC_LOAD_XOR_I16:
   case Mips::CAP_ATOMIC_LOAD_XOR_I32:
   case Mips::CAP_ATOMIC_LOAD_XOR_I64:
     return emitAtomicBinary(MI, BB);
-=======
->>>>>>> 41306baa
 
   case Mips::ATOMIC_LOAD_NAND_I8:
     return emitAtomicBinaryPartword(MI, BB, 1);
@@ -1437,14 +1425,11 @@
     return emitAtomicBinary(MI, BB);
   case Mips::ATOMIC_LOAD_NAND_I64:
     return emitAtomicBinary(MI, BB);
-<<<<<<< HEAD
   case Mips::CAP_ATOMIC_LOAD_NAND_I8:
   case Mips::CAP_ATOMIC_LOAD_NAND_I16:
   case Mips::CAP_ATOMIC_LOAD_NAND_I32:
   case Mips::CAP_ATOMIC_LOAD_NAND_I64:
     return emitAtomicBinary(MI, BB);
-=======
->>>>>>> 41306baa
 
   case Mips::ATOMIC_LOAD_SUB_I8:
     return emitAtomicBinaryPartword(MI, BB, 1);
@@ -1454,15 +1439,12 @@
     return emitAtomicBinary(MI, BB);
   case Mips::ATOMIC_LOAD_SUB_I64:
     return emitAtomicBinary(MI, BB);
-<<<<<<< HEAD
   case Mips::CAP_ATOMIC_LOAD_SUB_I8:
   case Mips::CAP_ATOMIC_LOAD_SUB_I16:
   case Mips::CAP_ATOMIC_LOAD_SUB_I32:
   case Mips::CAP_ATOMIC_LOAD_SUB_I64:
   // TODO: Mips::CAP_ATOMIC_LOAD_SUB_CAP:
     return emitAtomicBinary(MI, BB);
-=======
->>>>>>> 41306baa
 
   case Mips::ATOMIC_SWAP_I8:
     return emitAtomicBinaryPartword(MI, BB, 1);
@@ -1472,15 +1454,12 @@
     return emitAtomicBinary(MI, BB);
   case Mips::ATOMIC_SWAP_I64:
     return emitAtomicBinary(MI, BB);
-<<<<<<< HEAD
   case Mips::CAP_ATOMIC_SWAP_I8:
   case Mips::CAP_ATOMIC_SWAP_I16:
   case Mips::CAP_ATOMIC_SWAP_I32:
   case Mips::CAP_ATOMIC_SWAP_I64:
   case Mips::CAP_ATOMIC_SWAP_CAP:
     return emitAtomicBinary(MI, BB);
-=======
->>>>>>> 41306baa
 
   case Mips::ATOMIC_CMP_SWAP_I8:
     return emitAtomicCmpSwapPartword(MI, BB, 1);
@@ -1490,15 +1469,13 @@
     return emitAtomicCmpSwap(MI, BB);
   case Mips::ATOMIC_CMP_SWAP_I64:
     return emitAtomicCmpSwap(MI, BB);
-<<<<<<< HEAD
   case Mips::CAP_ATOMIC_CMP_SWAP_I8:
   case Mips::CAP_ATOMIC_CMP_SWAP_I16:
   case Mips::CAP_ATOMIC_CMP_SWAP_I32:
   case Mips::CAP_ATOMIC_CMP_SWAP_I64:
   case Mips::CAP_ATOMIC_CMP_SWAP_CAP:
     return emitAtomicCmpSwap(MI, BB);
-=======
->>>>>>> 41306baa
+
   case Mips::PseudoSDIV:
   case Mips::PseudoUDIV:
   case Mips::DIV:
@@ -1602,10 +1579,7 @@
   DebugLoc DL = MI.getDebugLoc();
 
   unsigned AtomicOp;
-<<<<<<< HEAD
   bool IsCapabilityArg = false;
-=======
->>>>>>> 41306baa
   switch (MI.getOpcode()) {
   case Mips::ATOMIC_LOAD_ADD_I32:
     AtomicOp = Mips::ATOMIC_LOAD_ADD_I32_POSTRA;
@@ -1650,12 +1624,8 @@
     AtomicOp = Mips::ATOMIC_SWAP_I64_POSTRA;
     break;
   default:
-<<<<<<< HEAD
     AtomicOp = getCheriPostRAAtomicOp(MI, &IsCapabilityArg);
     break;
-=======
-    llvm_unreachable("Unknown pseudo atomic for replacement!");
->>>>>>> 41306baa
   }
 
   unsigned OldVal = MI.getOperand(0).getReg();
@@ -1665,11 +1635,7 @@
     RC = &Mips::GPR64RegClass;
   unsigned Ptr = MI.getOperand(1).getReg();
   unsigned Incr = MI.getOperand(2).getReg();
-<<<<<<< HEAD
   unsigned Scratch = RegInfo.createVirtualRegister(RC);
-=======
-  unsigned Scratch = RegInfo.createVirtualRegister(RegInfo.getRegClass(OldVal));
->>>>>>> 41306baa
 
   MachineBasicBlock::iterator II(MI);
 
@@ -1708,22 +1674,12 @@
   //     containing the word.
   //
 
-<<<<<<< HEAD
-
   unsigned PtrCopy = RegInfo.createVirtualRegister(RegInfo.getRegClass(Ptr));
   unsigned IncrCopy = RegInfo.createVirtualRegister(RegInfo.getRegClass(Incr));
 
   BuildMI(*BB, II, DL, TII->get(Mips::COPY), IncrCopy).addReg(Incr);
   BuildMI(*BB, II, DL, TII->get(Mips::COPY), PtrCopy).addReg(Ptr);
 
-=======
-  unsigned PtrCopy = RegInfo.createVirtualRegister(RegInfo.getRegClass(Ptr));
-  unsigned IncrCopy = RegInfo.createVirtualRegister(RegInfo.getRegClass(Incr));
-
-  BuildMI(*BB, II, DL, TII->get(Mips::COPY), IncrCopy).addReg(Incr);
-  BuildMI(*BB, II, DL, TII->get(Mips::COPY), PtrCopy).addReg(Ptr);
-
->>>>>>> 41306baa
   BuildMI(*BB, II, DL, TII->get(AtomicOp))
       .addReg(OldVal, RegState::Define | RegState::EarlyClobber)
       .addReg(PtrCopy)
@@ -1916,7 +1872,6 @@
 // define a scratch register for the pseudo instruction's expansion. The
 // instruction is expanded after the register allocator as to prevent
 // the insertion of stores between the linked load and the store conditional.
-<<<<<<< HEAD
 
 MachineBasicBlock *
 MipsTargetLowering::emitAtomicCmpSwap(MachineInstr &MI,
@@ -1963,41 +1918,22 @@
     llvm_unreachable("Unsupported atomic pseudo for EmitAtomicCmpSwap.");
   }
 
+  const unsigned Size = MI.getOpcode() == Mips::ATOMIC_CMP_SWAP_I32 ? 4 : 8;
+
   MachineFunction *MF = BB->getParent();
   MachineRegisterInfo &MRI = MF->getRegInfo();
   const TargetRegisterClass *RC = getRegClassFor(ScratchTy);
   const TargetInstrInfo *TII = Subtarget.getInstrInfo();
   DebugLoc DL = MI.getDebugLoc();
-=======
-
-MachineBasicBlock *
-MipsTargetLowering::emitAtomicCmpSwap(MachineInstr &MI,
-                                      MachineBasicBlock *BB) const {
-
-  assert((MI.getOpcode() == Mips::ATOMIC_CMP_SWAP_I32 ||
-          MI.getOpcode() == Mips::ATOMIC_CMP_SWAP_I64) &&
-         "Unsupported atomic psseudo for EmitAtomicCmpSwap.");
-
-  const unsigned Size = MI.getOpcode() == Mips::ATOMIC_CMP_SWAP_I32 ? 4 : 8;
-
-  MachineFunction *MF = BB->getParent();
-  MachineRegisterInfo &MRI = MF->getRegInfo();
-  const TargetRegisterClass *RC = getRegClassFor(MVT::getIntegerVT(Size * 8));
-  const TargetInstrInfo *TII = Subtarget.getInstrInfo();
-  DebugLoc DL = MI.getDebugLoc();
 
   unsigned AtomicOp = MI.getOpcode() == Mips::ATOMIC_CMP_SWAP_I32
                           ? Mips::ATOMIC_CMP_SWAP_I32_POSTRA
                           : Mips::ATOMIC_CMP_SWAP_I64_POSTRA;
->>>>>>> 41306baa
   unsigned Dest = MI.getOperand(0).getReg();
   unsigned Ptr = MI.getOperand(1).getReg();
   unsigned OldVal = MI.getOperand(2).getReg();
   unsigned NewVal = MI.getOperand(3).getReg();
-<<<<<<< HEAD
-=======
-
->>>>>>> 41306baa
+
   unsigned Scratch = MRI.createVirtualRegister(RC);
   MachineBasicBlock::iterator II(MI);
 
@@ -2011,14 +1947,10 @@
   unsigned OldValCopy = MRI.createVirtualRegister(MRI.getRegClass(OldVal));
   unsigned NewValCopy = MRI.createVirtualRegister(MRI.getRegClass(NewVal));
 
-<<<<<<< HEAD
   // We have different ptr + output registers for csc* -> no need for this copy
   // FIXME: is this also an error for MIPS (since it is defined by the op below)?
   if (!IsCheriOp)
     BuildMI(*BB, II, DL, TII->get(Mips::COPY), DestCopy).addReg(Dest);
-=======
-  BuildMI(*BB, II, DL, TII->get(Mips::COPY), DestCopy).addReg(Dest);
->>>>>>> 41306baa
   BuildMI(*BB, II, DL, TII->get(Mips::COPY), PtrCopy).addReg(Ptr);
   BuildMI(*BB, II, DL, TII->get(Mips::COPY), OldValCopy).addReg(OldVal);
   BuildMI(*BB, II, DL, TII->get(Mips::COPY), NewValCopy).addReg(NewVal);
