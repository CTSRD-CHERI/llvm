--- conflicted
+++ resolved
@@ -292,12 +292,8 @@
   }
 
   // Mips Custom Operations
-<<<<<<< HEAD
-  setOperationAction(ISD::BR_JT,              MVT::Other, Custom);
   setOperationAction(ISD::GlobalAddress,      MVT::iFATPTR,Custom);
-=======
   setOperationAction(ISD::BR_JT,              MVT::Other, Expand);
->>>>>>> 6ea9891f
   setOperationAction(ISD::GlobalAddress,      MVT::i32,   Custom);
   setOperationAction(ISD::BlockAddress,       MVT::i32,   Custom);
   setOperationAction(ISD::GlobalTLSAddress,   MVT::i32,   Custom);
@@ -473,13 +469,6 @@
 
   setStackPointerRegisterToSaveRestore(ABI.IsN64() ? Mips::SP_64 : Mips::SP);
 
-<<<<<<< HEAD
-  setExceptionPointerRegister(ABI.IsCheriSandbox() ? Mips::C1 :
-          (ABI.IsN64() ? Mips::A0_64 : Mips::A0));
-  setExceptionSelectorRegister(ABI.IsN64() ? Mips::A1_64 : Mips::A1);
-
-=======
->>>>>>> 6ea9891f
   MaxStoresPerMemcpy = 16;
 
   isMicroMips = Subtarget.inMicroMipsMode();
@@ -949,11 +938,7 @@
 {
   switch (Op.getOpcode())
   {
-<<<<<<< HEAD
   case ISD::ADDRSPACECAST:      return lowerADDRSPACECAST(Op, DAG);
-  case ISD::BR_JT:              return lowerBR_JT(Op, DAG);
-=======
->>>>>>> 6ea9891f
   case ISD::BRCOND:             return lowerBRCOND(Op, DAG);
   case ISD::ConstantPool:       return lowerConstantPool(Op, DAG);
   case ISD::GlobalAddress:      return lowerGlobalAddress(Op, DAG);
@@ -1191,20 +1176,12 @@
 
 // This function also handles Mips::ATOMIC_SWAP_I32 (when BinOpcode == 0), and
 // Mips::ATOMIC_LOAD_NAND_I32 (when Nand == true)
-<<<<<<< HEAD
-MachineBasicBlock *
-MipsTargetLowering::emitAtomicBinary(MachineInstr *MI, MachineBasicBlock *BB,
-                                     unsigned Size, unsigned BinOpcode,
-                                     bool Nand) const {
-  unsigned RegSize = std::max(Size, 4U);
-=======
 MachineBasicBlock *MipsTargetLowering::emitAtomicBinary(MachineInstr &MI,
                                                         MachineBasicBlock *BB,
                                                         unsigned Size,
                                                         unsigned BinOpcode,
                                                         bool Nand) const {
-  assert((Size == 4 || Size == 8) && "Unsupported size for EmitAtomicBinary.");
->>>>>>> 6ea9891f
+  unsigned RegSize = std::max(Size, 4U);
 
   MachineFunction *MF = BB->getParent();
   MachineRegisterInfo &RegInfo = MF->getRegInfo();
@@ -1240,17 +1217,10 @@
     BEQ = Mips::BEQ64;
   }
 
-<<<<<<< HEAD
-
-  unsigned OldVal = MI->getOperand(0).getReg();
-  unsigned Ptr = MI->getOperand(1).getReg();
-  unsigned Incr = MI->getOperand(2).getReg();
-  bool isCapOp = false;
-=======
   unsigned OldVal = MI.getOperand(0).getReg();
   unsigned Ptr = MI.getOperand(1).getReg();
   unsigned Incr = MI.getOperand(2).getReg();
->>>>>>> 6ea9891f
+  bool isCapOp = false;
 
   unsigned StoreVal = RegInfo.createVirtualRegister(RC);
   unsigned AndRes = RegInfo.createVirtualRegister(RC);
@@ -1383,15 +1353,11 @@
   unsigned Ptr = MI.getOperand(1).getReg();
   unsigned Incr = MI.getOperand(2).getReg();
 
-<<<<<<< HEAD
   if (Subtarget.isCheri() &&
       RegInfo.getRegClass(Ptr) == &Mips::CheriRegsRegClass)
     return emitAtomicBinary(MI, BB, Size, BinOpcode, Nand);
 
-  unsigned AlignedAddr = RegInfo.createVirtualRegister(RC);
-=======
   unsigned AlignedAddr = RegInfo.createVirtualRegister(RCp);
->>>>>>> 6ea9891f
   unsigned ShiftAmt = RegInfo.createVirtualRegister(RC);
   unsigned Mask = RegInfo.createVirtualRegister(RC);
   unsigned Mask2 = RegInfo.createVirtualRegister(RC);
@@ -1537,17 +1503,10 @@
   return exitMBB;
 }
 
-<<<<<<< HEAD
-MachineBasicBlock * MipsTargetLowering::emitAtomicCmpSwap(MachineInstr *MI,
-                                                          MachineBasicBlock *BB,
-                                                          unsigned Size) const {
-  unsigned RegSize = std::max(Size, 4U);
-=======
 MachineBasicBlock *MipsTargetLowering::emitAtomicCmpSwap(MachineInstr &MI,
                                                          MachineBasicBlock *BB,
                                                          unsigned Size) const {
-  assert((Size == 4 || Size == 8) && "Unsupported size for EmitAtomicCmpSwap.");
->>>>>>> 6ea9891f
+  unsigned RegSize = std::max(Size, 4U);
 
   MachineFunction *MF = BB->getParent();
   MachineRegisterInfo &RegInfo = MF->getRegInfo();
@@ -1581,11 +1540,10 @@
     BEQ = Mips::BEQ64;
   }
 
-<<<<<<< HEAD
-  unsigned Dest    = MI->getOperand(0).getReg();
-  unsigned Ptr     = MI->getOperand(1).getReg();
-  unsigned OldVal  = MI->getOperand(2).getReg();
-  unsigned NewVal  = MI->getOperand(3).getReg();
+  unsigned Dest = MI.getOperand(0).getReg();
+  unsigned Ptr = MI.getOperand(1).getReg();
+  unsigned OldVal = MI.getOperand(2).getReg();
+  unsigned NewVal = MI.getOperand(3).getReg();
   bool isCapOp = false;
 
   if (Subtarget.isCheri() &&
@@ -1612,12 +1570,6 @@
   }
   assert(isCapOp || (Size == 4 || Size == 8) &&
          "Unsupported size for EmitAtomicCmpSwap.");
-=======
-  unsigned Dest = MI.getOperand(0).getReg();
-  unsigned Ptr = MI.getOperand(1).getReg();
-  unsigned OldVal = MI.getOperand(2).getReg();
-  unsigned NewVal = MI.getOperand(3).getReg();
->>>>>>> 6ea9891f
 
   unsigned Success = RegInfo.createVirtualRegister(RC);
 
@@ -1673,18 +1625,9 @@
   return exitMBB;
 }
 
-<<<<<<< HEAD
-MachineBasicBlock *
-MipsTargetLowering::emitAtomicCmpSwapPartword(MachineInstr *MI,
-                                              MachineBasicBlock *BB,
-                                              unsigned Size) const {
-=======
 MachineBasicBlock *MipsTargetLowering::emitAtomicCmpSwapPartword(
     MachineInstr &MI, MachineBasicBlock *BB, unsigned Size) const {
-  assert((Size == 1 || Size == 2) &&
-      "Unsupported size for EmitAtomicCmpSwapPartial.");
-
->>>>>>> 6ea9891f
+
   MachineFunction *MF = BB->getParent();
   MachineRegisterInfo &RegInfo = MF->getRegInfo();
   const TargetRegisterClass *RC = getRegClassFor(MVT::i32);
@@ -1699,7 +1642,6 @@
   unsigned CmpVal = MI.getOperand(2).getReg();
   unsigned NewVal = MI.getOperand(3).getReg();
 
-<<<<<<< HEAD
   if (Subtarget.isCheri() &&
       RegInfo.getRegClass(Ptr) == &Mips::CheriRegsRegClass)
     return emitAtomicCmpSwap(MI, BB, Size);
@@ -1707,10 +1649,7 @@
   assert((Size == 1 || Size == 2) &&
       "Unsupported size for EmitAtomicCmpSwapPartial.");
 
-  unsigned AlignedAddr = RegInfo.createVirtualRegister(RC);
-=======
   unsigned AlignedAddr = RegInfo.createVirtualRegister(RCp);
->>>>>>> 6ea9891f
   unsigned ShiftAmt = RegInfo.createVirtualRegister(RC);
   unsigned Mask = RegInfo.createVirtualRegister(RC);
   unsigned Mask2 = RegInfo.createVirtualRegister(RC);
@@ -1872,42 +1811,6 @@
   return BB;
 }
 
-<<<<<<< HEAD
-//===----------------------------------------------------------------------===//
-//  Misc Lower Operation implementation
-//===----------------------------------------------------------------------===//
-SDValue MipsTargetLowering::lowerBR_JT(SDValue Op, SelectionDAG &DAG) const {
-  SDValue Chain = Op.getOperand(0);
-  SDValue Table = Op.getOperand(1);
-  SDValue Index = Op.getOperand(2);
-  SDLoc DL(Op);
-  auto &TD = DAG.getDataLayout();
-  EVT PTy = getPointerTy(TD);
-  unsigned EntrySize =
-      DAG.getMachineFunction().getJumpTableInfo()->getEntrySize(TD);
-
-  Index = DAG.getNode(ISD::MUL, DL, PTy, Index,
-                      DAG.getConstant(EntrySize, DL, PTy));
-  SDValue Addr = DAG.getNode(ISD::ADD, DL, PTy, Index, Table);
-
-  EVT MemVT = EVT::getIntegerVT(*DAG.getContext(), EntrySize * 8);
-  Addr =
-      DAG.getExtLoad(ISD::SEXTLOAD, DL, PTy, Chain, Addr,
-                     MachinePointerInfo::getJumpTable(DAG.getMachineFunction()),
-                     MemVT, false, false, false, 0);
-  Chain = Addr.getValue(1);
-
-  if ((getTargetMachine().getRelocationModel() == Reloc::PIC_) || ABI.IsN64()) {
-    // For PIC, the sequence is:
-    // BRIND(load(Jumptable + index) + RelocBase)
-    // RelocBase can be JumpTable, GOT or some sort of global base.
-    Addr = DAG.getNode(ISD::ADD, DL, PTy, Addr,
-                       getPICJumpTableRelocBase(Table, DAG));
-  }
-
-  return DAG.getNode(ISD::BRIND, DL, MVT::Other, Chain, Addr);
-}
-
 SDValue MipsTargetLowering::lowerADDRSPACECAST(SDValue Op, SelectionDAG &DAG)
   const {
   SDLoc DL(Op);
@@ -1921,8 +1824,7 @@
   assert(Op.getValueType() == MVT::i64);
   return DAG.getNode(ISD::PTRTOINT, DL, DstTy, Src);
 }
-=======
->>>>>>> 6ea9891f
+
 SDValue MipsTargetLowering::lowerBRCOND(SDValue Op, SelectionDAG &DAG) const {
   // The first operand is the chain, the second is the condition, the third is
   // the block to branch to if the condition is true.
@@ -1974,16 +1876,6 @@
 
   return createCMovFP(DAG, Cond, True, False, DL);
 }
-static SDValue setBounds(SelectionDAG &DAG, SDValue Val, SDValue Length) {
-  SDLoc DL(Val);
-  Intrinsic::ID SetBounds = Intrinsic::memcap_cap_bounds_set;
-  return DAG.getNode(ISD::INTRINSIC_WO_CHAIN, DL, MVT::iFATPTR,
-        DAG.getConstant(SetBounds, DL, MVT::i64), Val,
-        Length);
-}
-static SDValue setBounds(SelectionDAG &DAG, SDValue Val, uint64_t Length) {
-   return setBounds(DAG, Val, DAG.getIntPtrConstant(Length, SDLoc(Val)));
-}
 
 SDValue MipsTargetLowering::lowerGlobalAddress(SDValue Op,
                                                SelectionDAG &DAG) const {
@@ -2004,12 +1896,10 @@
     return getAddrNonPIC(N, SDLoc(N), Ty, DAG);
   }
 
-<<<<<<< HEAD
   EVT AddrTy = Ty;
   if (GV->getType()->getAddressSpace() == 200)
     Ty = MVT::i64;
   SDValue Global;
-=======
   // Every other architecture would use shouldAssumeDSOLocal in here, but
   // mips is special.
   // * In PIC code mips requires got loads even for local statics!
@@ -2022,22 +1912,20 @@
   //   the same symbol.
   // * Given all that, we have to use a full got entry for hidden symbols :-(
   if (GV->hasLocalLinkage())
-    return getAddrLocal(N, SDLoc(N), Ty, DAG, ABI.IsN32() || ABI.IsN64());
->>>>>>> 6ea9891f
-
-  if (LargeGOT)
+    Global = getAddrLocal(N, SDLoc(N), Ty, DAG, ABI.IsN32() || ABI.IsN64());
+  else if (LargeGOT)
     Global = getAddrGlobalLargeGOT(
         N, SDLoc(N), Ty, DAG, MipsII::MO_GOT_HI16, MipsII::MO_GOT_LO16,
         DAG.getEntryNode(),
         MachinePointerInfo::getGOT(DAG.getMachineFunction()));
-<<<<<<< HEAD
   else if (GV->hasInternalLinkage() || (GV->hasLocalLinkage() && !isa<Function>(GV)))
     Global = getAddrLocal(N, SDLoc(N), Ty, DAG, ABI.IsN32() || ABI.IsN64());
   else 
-    Global =  getAddrGlobal(
+    Global = getAddrGlobal(
         N, SDLoc(N), Ty, DAG,
-        (ABI.IsN32() || ABI.IsN64()) ? MipsII::MO_GOT_DISP : MipsII::MO_GOT16,
+        (ABI.IsN32() || ABI.IsN64()) ? MipsII::MO_GOT_DISP : MipsII::MO_GOT,
         DAG.getEntryNode(), MachinePointerInfo::getGOT(DAG.getMachineFunction()));
+
   if (GV->getType()->getAddressSpace() == 200) {
     Global = DAG.getNode(ISD::INTTOPTR, SDLoc(N), AddrTy, Global);
     StringRef Name = GV->getName();
@@ -2072,13 +1960,6 @@
     }
   }
   return Global;
-=======
-
-  return getAddrGlobal(
-      N, SDLoc(N), Ty, DAG,
-      (ABI.IsN32() || ABI.IsN64()) ? MipsII::MO_GOT_DISP : MipsII::MO_GOT,
-      DAG.getEntryNode(), MachinePointerInfo::getGOT(DAG.getMachineFunction()));
->>>>>>> 6ea9891f
 }
 
 SDValue MipsTargetLowering::lowerBlockAddress(SDValue Op,
@@ -2462,15 +2343,11 @@
   MachineFrameInfo &MFI = MF.getFrameInfo();
   MVT VT = Op.getSimpleValueType();
   unsigned RA = ABI.IsN64() ? Mips::RA_64 : Mips::RA;
-<<<<<<< HEAD
   if (ABI.IsCheriSandbox()) {
      assert(VT == MVT::iFATPTR);
      RA = Mips::C17;
   }
-  MFI->setReturnAddressIsTaken(true);
-=======
   MFI.setReturnAddressIsTaken(true);
->>>>>>> 6ea9891f
 
   // Return RA, which contains the return address. Mark it an implicit live-in.
   unsigned Reg = MF.addLiveIn(RA, getRegClassFor(VT));
@@ -2941,19 +2818,11 @@
                                            const SDLoc &DL, bool IsTailCall,
                                            SelectionDAG &DAG) const {
   if (!IsTailCall) {
-<<<<<<< HEAD
     SDValue PtrOff = DAG.getPointerAdd(DL, StackPtr, Offset);
     if (ABI.IsCheriSandbox()) {
       PtrOff = DAG.getNode(MipsISD::STACKTOCAP, DL, MVT::iFATPTR, PtrOff);
     }
-    return DAG.getStore(Chain, DL, Arg, PtrOff, MachinePointerInfo(), false,
-                        false, 0);
-=======
-    SDValue PtrOff =
-        DAG.getNode(ISD::ADD, DL, getPointerTy(DAG.getDataLayout()), StackPtr,
-                    DAG.getIntPtrConstant(Offset, DL));
     return DAG.getStore(Chain, DL, Arg, PtrOff, MachinePointerInfo());
->>>>>>> 6ea9891f
   }
 
   MachineFrameInfo &MFI = DAG.getMachineFunction().getFrameInfo();
@@ -3316,7 +3185,6 @@
   getOpndList(Ops, RegsToPass, IsPICCall, GlobalOrExternal, InternalLinkage,
               IsCallReloc, CLI, Callee, Chain);
 
-<<<<<<< HEAD
   // If we're doing a CCall then any unused arg registers should be zero.
   if (UseClearRegs && (CallConv == CallingConv::CHERI_CCall)) {
     assert(CapArgs >= 2);
@@ -3336,14 +3204,9 @@
     Ops.insert(Ops.begin()+2, DAG.getConstant(ClearRegsMask, DL, MVT::i32));
     Chain = DAG.getNode(MipsISD::CheriJmpLink, DL, NodeTys, Ops);
   } else {
-    if (IsTailCall)
+    if (IsTailCall) {
       return DAG.getNode(MipsISD::TailCall, DL, MVT::Other, Ops);
-=======
-  if (IsTailCall) {
-    MF.getFrameInfo().setHasTailCall();
-    return DAG.getNode(MipsISD::TailCall, DL, MVT::Other, Ops);
-  }
->>>>>>> 6ea9891f
+    }
 
     if (ABI.IsCheriSandbox())
       Chain = DAG.getNode(MipsISD::CapJmpLink, DL, NodeTys, Ops);
