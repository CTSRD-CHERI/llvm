//===- MipsISelLowering.cpp - Mips DAG Lowering Implementation ------------===//
//
//                     The LLVM Compiler Infrastructure
//
// This file is distributed under the University of Illinois Open Source
// License. See LICENSE.TXT for details.
//
//===----------------------------------------------------------------------===//
//
// This file defines the interfaces that Mips uses to lower LLVM code into a
// selection DAG.
//
//===----------------------------------------------------------------------===//

#include "MipsISelLowering.h"
#include "InstPrinter/MipsInstPrinter.h"
#include "MCTargetDesc/MipsBaseInfo.h"
#include "MCTargetDesc/MipsMCTargetDesc.h"
#include "MipsCCState.h"
#include "MipsInstrInfo.h"
#include "MipsMachineFunction.h"
#include "MipsRegisterInfo.h"
#include "MipsSubtarget.h"
#include "MipsTargetMachine.h"
#include "MipsTargetObjectFile.h"
#include "llvm/ADT/APFloat.h"
#include "llvm/ADT/ArrayRef.h"
#include "llvm/ADT/SmallVector.h"
#include "llvm/ADT/Statistic.h"
#include "llvm/ADT/StringSwitch.h"
#include "llvm/ADT/StringRef.h"
#include "llvm/CodeGen/CallingConvLower.h"
#include "llvm/CodeGen/FunctionLoweringInfo.h"
#include "llvm/CodeGen/ISDOpcodes.h"
#include "llvm/CodeGen/MachineBasicBlock.h"
#include "llvm/CodeGen/MachineFrameInfo.h"
#include "llvm/CodeGen/MachineFunction.h"
#include "llvm/CodeGen/MachineInstr.h"
#include "llvm/CodeGen/MachineInstrBuilder.h"
#include "llvm/CodeGen/MachineJumpTableInfo.h"
#include "llvm/CodeGen/MachineMemOperand.h"
#include "llvm/CodeGen/MachineOperand.h"
#include "llvm/CodeGen/MachineRegisterInfo.h"
#include "llvm/CodeGen/MachineValueType.h"
#include "llvm/CodeGen/RuntimeLibcalls.h"
#include "llvm/CodeGen/SelectionDAG.h"
#include "llvm/CodeGen/SelectionDAGNodes.h"
#include "llvm/CodeGen/ValueTypes.h"
#include "llvm/IR/CallingConv.h"
#include "llvm/IR/Constants.h"
#include "llvm/IR/DataLayout.h"
#include "llvm/IR/DebugLoc.h"
#include "llvm/IR/DerivedTypes.h"
<<<<<<< HEAD
#include "llvm/IR/GlobalVariable.h"
#include "llvm/IR/Intrinsics.h"
=======
#include "llvm/IR/Function.h"
#include "llvm/IR/GlobalValue.h"
#include "llvm/IR/Type.h"
#include "llvm/IR/Value.h"
#include "llvm/MC/MCRegisterInfo.h"
#include "llvm/Support/Casting.h"
#include "llvm/Support/CodeGen.h"
>>>>>>> d7e9f19e
#include "llvm/Support/CommandLine.h"
#include "llvm/Support/Compiler.h"
#include "llvm/Support/ErrorHandling.h"
#include "llvm/Support/MathExtras.h"
#include "llvm/Target/TargetFrameLowering.h"
#include "llvm/Target/TargetInstrInfo.h"
#include "llvm/Target/TargetMachine.h"
#include "llvm/Target/TargetOptions.h"
#include "llvm/Target/TargetRegisterInfo.h"
#include <algorithm>
#include <cassert>
#include <cctype>
#include <cstdint>
#include <deque>
#include <iterator>
#include <utility>
#include <vector>

using namespace llvm;

#define DEBUG_TYPE "mips-lower"

STATISTIC(NumTailCalls, "Number of tail calls");

static cl::opt<bool>
LargeGOT("mxgot", cl::Hidden,
         cl::desc("MIPS: Enable GOT larger than 64k."), cl::init(false));

static cl::opt<bool>
HugeGOT("mxmxgot", cl::Hidden,
         cl::desc("MIPS: Use large GOT relocations even for local symbols."), cl::init(false),
         cl::ZeroOrMore);

static cl::opt<bool>
NoZeroDivCheck("mno-check-zero-division", cl::Hidden,
               cl::desc("MIPS: Don't trap on integer division by zero."),
               cl::init(false));

cl::opt<bool>
UseClearRegs("cheri-use-clearregs",
  cl::desc("Zero registers using the ClearRegs instructions"),
  cl::init(false));

cl::opt<bool>
SkipGlobalBounds("cheri-no-global-bounds",
  cl::desc("Skip bounds checks on globals"),
  cl::init(false));

static const MCPhysReg Mips64DPRegs[8] = {
  Mips::D12_64, Mips::D13_64, Mips::D14_64, Mips::D15_64,
  Mips::D16_64, Mips::D17_64, Mips::D18_64, Mips::D19_64
};

// If I is a shifted mask, set the size (Size) and the first bit of the
// mask (Pos), and return true.
// For example, if I is 0x003ff800, (Pos, Size) = (11, 11).
static bool isShiftedMask(uint64_t I, uint64_t &Pos, uint64_t &Size) {
  if (!isShiftedMask_64(I))
    return false;

  Size = countPopulation(I);
  Pos = countTrailingZeros(I);
  return true;
}

// The MIPS MSA ABI passes vector arguments in the integer register set.
// The number of integer registers used is dependant on the ABI used.
MVT MipsTargetLowering::getRegisterTypeForCallingConv(MVT VT) const {
  if (VT.isVector() && Subtarget.hasMSA())
    return Subtarget.isABI_O32() ? MVT::i32 : MVT::i64;
  return MipsTargetLowering::getRegisterType(VT);
}

MVT MipsTargetLowering::getRegisterTypeForCallingConv(LLVMContext &Context,
                                                      EVT VT) const {
  if (VT.isVector()) {
      if (Subtarget.isABI_O32()) {
        return MVT::i32;
      } else {
        return (VT.getSizeInBits() == 32) ? MVT::i32 : MVT::i64;
      }
  }
  return MipsTargetLowering::getRegisterType(Context, VT);
}

unsigned MipsTargetLowering::getNumRegistersForCallingConv(LLVMContext &Context,
                                                           EVT VT) const {
  if (VT.isVector())
    return std::max((VT.getSizeInBits() / (Subtarget.isABI_O32() ? 32 : 64)),
                    1U);
  return MipsTargetLowering::getNumRegisters(Context, VT);
}

unsigned MipsTargetLowering::getVectorTypeBreakdownForCallingConv(
    LLVMContext &Context, EVT VT, EVT &IntermediateVT,
    unsigned &NumIntermediates, MVT &RegisterVT) const {
  // Break down vector types to either 2 i64s or 4 i32s.
  RegisterVT = getRegisterTypeForCallingConv(Context, VT) ;
  IntermediateVT = RegisterVT;
  NumIntermediates = VT.getSizeInBits() < RegisterVT.getSizeInBits()
                         ? VT.getVectorNumElements()
                         : VT.getSizeInBits() / RegisterVT.getSizeInBits();

  return NumIntermediates;
}

SDValue MipsTargetLowering::getGlobalReg(SelectionDAG &DAG, EVT Ty) const {
  MipsFunctionInfo *FI = DAG.getMachineFunction().getInfo<MipsFunctionInfo>();
  return DAG.getRegister(FI->getGlobalBaseReg(), Ty);
}

SDValue MipsTargetLowering::getTargetNode(GlobalAddressSDNode *N, EVT Ty,
                                          SelectionDAG &DAG,
                                          unsigned Flag) const {
  return DAG.getTargetGlobalAddress(N->getGlobal(), SDLoc(N), Ty, 0, Flag);
}

SDValue MipsTargetLowering::getTargetNode(ExternalSymbolSDNode *N, EVT Ty,
                                          SelectionDAG &DAG,
                                          unsigned Flag) const {
  return DAG.getTargetExternalSymbol(N->getSymbol(), Ty, Flag);
}

SDValue MipsTargetLowering::getTargetNode(BlockAddressSDNode *N, EVT Ty,
                                          SelectionDAG &DAG,
                                          unsigned Flag) const {
  return DAG.getTargetBlockAddress(N->getBlockAddress(), Ty, 0, Flag);
}

SDValue MipsTargetLowering::getTargetNode(JumpTableSDNode *N, EVT Ty,
                                          SelectionDAG &DAG,
                                          unsigned Flag) const {
  return DAG.getTargetJumpTable(N->getIndex(), Ty, Flag);
}

SDValue MipsTargetLowering::getTargetNode(ConstantPoolSDNode *N, EVT Ty,
                                          SelectionDAG &DAG,
                                          unsigned Flag) const {
  return DAG.getTargetConstantPool(N->getConstVal(), Ty, N->getAlignment(),
                                   N->getOffset(), Flag);
}

const char *MipsTargetLowering::getTargetNodeName(unsigned Opcode) const {
  switch ((MipsISD::NodeType)Opcode) {
  case MipsISD::FIRST_NUMBER:      break;
  case MipsISD::JmpLink:           return "MipsISD::JmpLink";
  case MipsISD::TailCall:          return "MipsISD::TailCall";
  case MipsISD::Highest:           return "MipsISD::Highest";
  case MipsISD::Higher:            return "MipsISD::Higher";
  case MipsISD::Hi:                return "MipsISD::Hi";
  case MipsISD::Lo:                return "MipsISD::Lo";
  case MipsISD::GotHi:             return "MipsISD::GotHi";
  case MipsISD::GPRel:             return "MipsISD::GPRel";
  case MipsISD::ThreadPointer:     return "MipsISD::ThreadPointer";
  case MipsISD::Ret:               return "MipsISD::Ret";
  case MipsISD::ERet:              return "MipsISD::ERet";
  case MipsISD::EH_RETURN:         return "MipsISD::EH_RETURN";
  case MipsISD::FPBrcond:          return "MipsISD::FPBrcond";
  case MipsISD::FPCmp:             return "MipsISD::FPCmp";
  case MipsISD::FSELECT:           return "MipsISD::FSELECT";
  case MipsISD::MTC1_D64:          return "MipsISD::MTC1_D64";
  case MipsISD::CMovFP_T:          return "MipsISD::CMovFP_T";
  case MipsISD::CMovFP_F:          return "MipsISD::CMovFP_F";
  case MipsISD::TruncIntFP:        return "MipsISD::TruncIntFP";
  case MipsISD::MFHI:              return "MipsISD::MFHI";
  case MipsISD::MFLO:              return "MipsISD::MFLO";
  case MipsISD::MTLOHI:            return "MipsISD::MTLOHI";
  case MipsISD::Mult:              return "MipsISD::Mult";
  case MipsISD::Multu:             return "MipsISD::Multu";
  case MipsISD::MAdd:              return "MipsISD::MAdd";
  case MipsISD::MAddu:             return "MipsISD::MAddu";
  case MipsISD::MSub:              return "MipsISD::MSub";
  case MipsISD::MSubu:             return "MipsISD::MSubu";
  case MipsISD::DivRem:            return "MipsISD::DivRem";
  case MipsISD::DivRemU:           return "MipsISD::DivRemU";
  case MipsISD::DivRem16:          return "MipsISD::DivRem16";
  case MipsISD::DivRemU16:         return "MipsISD::DivRemU16";
  case MipsISD::BuildPairF64:      return "MipsISD::BuildPairF64";
  case MipsISD::ExtractElementF64: return "MipsISD::ExtractElementF64";
  case MipsISD::Wrapper:           return "MipsISD::Wrapper";
  case MipsISD::DynAlloc:          return "MipsISD::DynAlloc";
  case MipsISD::Sync:              return "MipsISD::Sync";
  case MipsISD::Ext:               return "MipsISD::Ext";
  case MipsISD::Ins:               return "MipsISD::Ins";
  case MipsISD::CIns:              return "MipsISD::CIns";
  case MipsISD::LWL:               return "MipsISD::LWL";
  case MipsISD::LWR:               return "MipsISD::LWR";
  case MipsISD::SWL:               return "MipsISD::SWL";
  case MipsISD::SWR:               return "MipsISD::SWR";
  case MipsISD::LDL:               return "MipsISD::LDL";
  case MipsISD::LDR:               return "MipsISD::LDR";
  case MipsISD::SDL:               return "MipsISD::SDL";
  case MipsISD::SDR:               return "MipsISD::SDR";
  case MipsISD::EXTP:              return "MipsISD::EXTP";
  case MipsISD::EXTPDP:            return "MipsISD::EXTPDP";
  case MipsISD::EXTR_S_H:          return "MipsISD::EXTR_S_H";
  case MipsISD::EXTR_W:            return "MipsISD::EXTR_W";
  case MipsISD::EXTR_R_W:          return "MipsISD::EXTR_R_W";
  case MipsISD::EXTR_RS_W:         return "MipsISD::EXTR_RS_W";
  case MipsISD::SHILO:             return "MipsISD::SHILO";
  case MipsISD::MTHLIP:            return "MipsISD::MTHLIP";
  case MipsISD::MULSAQ_S_W_PH:     return "MipsISD::MULSAQ_S_W_PH";
  case MipsISD::MAQ_S_W_PHL:       return "MipsISD::MAQ_S_W_PHL";
  case MipsISD::MAQ_S_W_PHR:       return "MipsISD::MAQ_S_W_PHR";
  case MipsISD::MAQ_SA_W_PHL:      return "MipsISD::MAQ_SA_W_PHL";
  case MipsISD::MAQ_SA_W_PHR:      return "MipsISD::MAQ_SA_W_PHR";
  case MipsISD::DPAU_H_QBL:        return "MipsISD::DPAU_H_QBL";
  case MipsISD::DPAU_H_QBR:        return "MipsISD::DPAU_H_QBR";
  case MipsISD::DPSU_H_QBL:        return "MipsISD::DPSU_H_QBL";
  case MipsISD::DPSU_H_QBR:        return "MipsISD::DPSU_H_QBR";
  case MipsISD::DPAQ_S_W_PH:       return "MipsISD::DPAQ_S_W_PH";
  case MipsISD::DPSQ_S_W_PH:       return "MipsISD::DPSQ_S_W_PH";
  case MipsISD::DPAQ_SA_L_W:       return "MipsISD::DPAQ_SA_L_W";
  case MipsISD::DPSQ_SA_L_W:       return "MipsISD::DPSQ_SA_L_W";
  case MipsISD::DPA_W_PH:          return "MipsISD::DPA_W_PH";
  case MipsISD::DPS_W_PH:          return "MipsISD::DPS_W_PH";
  case MipsISD::DPAQX_S_W_PH:      return "MipsISD::DPAQX_S_W_PH";
  case MipsISD::DPAQX_SA_W_PH:     return "MipsISD::DPAQX_SA_W_PH";
  case MipsISD::DPAX_W_PH:         return "MipsISD::DPAX_W_PH";
  case MipsISD::DPSX_W_PH:         return "MipsISD::DPSX_W_PH";
  case MipsISD::DPSQX_S_W_PH:      return "MipsISD::DPSQX_S_W_PH";
  case MipsISD::DPSQX_SA_W_PH:     return "MipsISD::DPSQX_SA_W_PH";
  case MipsISD::MULSA_W_PH:        return "MipsISD::MULSA_W_PH";
  case MipsISD::MULT:              return "MipsISD::MULT";
  case MipsISD::MULTU:             return "MipsISD::MULTU";
  case MipsISD::MADD_DSP:          return "MipsISD::MADD_DSP";
  case MipsISD::MADDU_DSP:         return "MipsISD::MADDU_DSP";
  case MipsISD::MSUB_DSP:          return "MipsISD::MSUB_DSP";
  case MipsISD::MSUBU_DSP:         return "MipsISD::MSUBU_DSP";
  case MipsISD::SHLL_DSP:          return "MipsISD::SHLL_DSP";
  case MipsISD::SHRA_DSP:          return "MipsISD::SHRA_DSP";
  case MipsISD::SHRL_DSP:          return "MipsISD::SHRL_DSP";
  case MipsISD::SETCC_DSP:         return "MipsISD::SETCC_DSP";
  case MipsISD::SELECT_CC_DSP:     return "MipsISD::SELECT_CC_DSP";
  case MipsISD::VALL_ZERO:         return "MipsISD::VALL_ZERO";
  case MipsISD::VANY_ZERO:         return "MipsISD::VANY_ZERO";
  case MipsISD::VALL_NONZERO:      return "MipsISD::VALL_NONZERO";
  case MipsISD::VANY_NONZERO:      return "MipsISD::VANY_NONZERO";
  case MipsISD::VCEQ:              return "MipsISD::VCEQ";
  case MipsISD::VCLE_S:            return "MipsISD::VCLE_S";
  case MipsISD::VCLE_U:            return "MipsISD::VCLE_U";
  case MipsISD::VCLT_S:            return "MipsISD::VCLT_S";
  case MipsISD::VCLT_U:            return "MipsISD::VCLT_U";
  case MipsISD::VSMAX:             return "MipsISD::VSMAX";
  case MipsISD::VSMIN:             return "MipsISD::VSMIN";
  case MipsISD::VUMAX:             return "MipsISD::VUMAX";
  case MipsISD::VUMIN:             return "MipsISD::VUMIN";
  case MipsISD::VEXTRACT_SEXT_ELT: return "MipsISD::VEXTRACT_SEXT_ELT";
  case MipsISD::VEXTRACT_ZEXT_ELT: return "MipsISD::VEXTRACT_ZEXT_ELT";
  case MipsISD::VNOR:              return "MipsISD::VNOR";
  case MipsISD::VSHF:              return "MipsISD::VSHF";
  case MipsISD::SHF:               return "MipsISD::SHF";
  case MipsISD::ILVEV:             return "MipsISD::ILVEV";
  case MipsISD::ILVOD:             return "MipsISD::ILVOD";
  case MipsISD::ILVL:              return "MipsISD::ILVL";
  case MipsISD::ILVR:              return "MipsISD::ILVR";
  case MipsISD::PCKEV:             return "MipsISD::PCKEV";
  case MipsISD::PCKOD:             return "MipsISD::PCKOD";
  case MipsISD::INSVE:             return "MipsISD::INSVE";
  case MipsISD::CBTS:              return "MipsISD::CBTS";
  case MipsISD::CBTU:              return "MipsISD::CBTU";
  case MipsISD::STACKTOCAP:        return "MipsISD::STACKTOCAP";
  case MipsISD::CheriJmpLink:      return "MipsISD::CheriJmpLink";
  case MipsISD::CapJmpLink:        return "MipsISD::CapJmpLink";
  case MipsISD::CapRet:            return "MipsISD::CapRet";
  }
  return nullptr;
}

MipsTargetLowering::MipsTargetLowering(const MipsTargetMachine &TM,
                                       const MipsSubtarget &STI)
    : TargetLowering(TM), Subtarget(STI), ABI(TM.getABI()) {
  // Mips does not have i1 type, so use i32 for
  // setcc operations results (slt, sgt, ...).
  setBooleanContents(ZeroOrOneBooleanContent);
  setBooleanVectorContents(ZeroOrNegativeOneBooleanContent);
  // The cmp.cond.fmt instruction in MIPS32r6/MIPS64r6 uses 0 and -1 like MSA
  // does. Integer booleans still use 0 and 1.
  if (Subtarget.hasMips32r6())
    setBooleanContents(ZeroOrOneBooleanContent,
                       ZeroOrNegativeOneBooleanContent);

  // Load extented operations for i1 types must be promoted
  for (MVT VT : MVT::integer_valuetypes()) {
    setLoadExtAction(ISD::EXTLOAD,  VT, MVT::i1,  Promote);
    setLoadExtAction(ISD::ZEXTLOAD, VT, MVT::i1,  Promote);
    setLoadExtAction(ISD::SEXTLOAD, VT, MVT::i1,  Promote);
  }

  // MIPS doesn't have extending float->double load/store.  Set LoadExtAction
  // for f32, f16
  for (MVT VT : MVT::fp_valuetypes()) {
    setLoadExtAction(ISD::EXTLOAD, VT, MVT::f32, Expand);
    setLoadExtAction(ISD::EXTLOAD, VT, MVT::f16, Expand);
  }

  // Set LoadExtAction for f16 vectors to Expand
  for (MVT VT : MVT::fp_vector_valuetypes()) {
    MVT F16VT = MVT::getVectorVT(MVT::f16, VT.getVectorNumElements());
    if (F16VT.isValid())
      setLoadExtAction(ISD::EXTLOAD, VT, F16VT, Expand);
  }

  setTruncStoreAction(MVT::f32, MVT::f16, Expand);
  setTruncStoreAction(MVT::f64, MVT::f16, Expand);

  setTruncStoreAction(MVT::f64, MVT::f32, Expand);

  // Used by legalize types to correctly generate the setcc result.
  // Without this, every float setcc comes with a AND/OR with the result,
  // we don't want this, since the fpcmp result goes to a flag register,
  // which is used implicitly by brcond and select operations.
  AddPromotedToType(ISD::SETCC, MVT::i1, MVT::i32);

  // Trap is an invalid instruction sequence
  setOperationAction(ISD::TRAP,               MVT::Other, Legal);
  if (Subtarget.isCheri()) {
    setOperationAction(ISD::ADDRSPACECAST,    MVT::iFATPTR, Custom);
    setOperationAction(ISD::ADDRSPACECAST,    MVT::i64, Custom);
  }

  // Mips Custom Operations
  setOperationAction(ISD::GlobalAddress,      MVT::iFATPTR,Custom);
  setOperationAction(ISD::BR_JT,              MVT::Other, Expand);
  setOperationAction(ISD::GlobalAddress,      MVT::i32,   Custom);
  setOperationAction(ISD::BlockAddress,       MVT::i32,   Custom);
  setOperationAction(ISD::GlobalTLSAddress,   MVT::i32,   Custom);
  setOperationAction(ISD::JumpTable,          MVT::i32,   Custom);
  setOperationAction(ISD::ConstantPool,       MVT::i32,   Custom);
  setOperationAction(ISD::SELECT,             MVT::f32,   Custom);
  setOperationAction(ISD::SELECT,             MVT::f64,   Custom);
  setOperationAction(ISD::SELECT,             MVT::i32,   Custom);
  setOperationAction(ISD::SETCC,              MVT::f32,   Custom);
  setOperationAction(ISD::SETCC,              MVT::f64,   Custom);
  setOperationAction(ISD::BRCOND,             MVT::Other, Custom);
  setOperationAction(ISD::FCOPYSIGN,          MVT::f32,   Custom);
  setOperationAction(ISD::FCOPYSIGN,          MVT::f64,   Custom);
  setOperationAction(ISD::FP_TO_SINT,         MVT::i32,   Custom);

  if (Subtarget.isGP64bit()) {
    setOperationAction(ISD::GlobalAddress,      MVT::i64,   Custom);
    setOperationAction(ISD::BlockAddress,       MVT::i64,   Custom);
    setOperationAction(ISD::GlobalTLSAddress,   MVT::i64,   Custom);
    setOperationAction(ISD::JumpTable,          MVT::i64,   Custom);
    setOperationAction(ISD::ConstantPool,       MVT::i64,   Custom);
    setOperationAction(ISD::SELECT,             MVT::i64,   Custom);
    setOperationAction(ISD::LOAD,               MVT::i64,   Custom);
    setOperationAction(ISD::STORE,              MVT::i64,   Custom);
    setOperationAction(ISD::FP_TO_SINT,         MVT::i64,   Custom);
    setOperationAction(ISD::SHL_PARTS,          MVT::i64,   Custom);
    setOperationAction(ISD::SRA_PARTS,          MVT::i64,   Custom);
    setOperationAction(ISD::SRL_PARTS,          MVT::i64,   Custom);
  }

  if (!Subtarget.isGP64bit()) {
    setOperationAction(ISD::SHL_PARTS,          MVT::i32,   Custom);
    setOperationAction(ISD::SRA_PARTS,          MVT::i32,   Custom);
    setOperationAction(ISD::SRL_PARTS,          MVT::i32,   Custom);
  }

  setOperationAction(ISD::EH_DWARF_CFA,         MVT::i32,   Custom);
  if (Subtarget.isGP64bit())
    setOperationAction(ISD::EH_DWARF_CFA,       MVT::i64,   Custom);

  setOperationAction(ISD::SDIV, MVT::i32, Expand);
  setOperationAction(ISD::SREM, MVT::i32, Expand);
  setOperationAction(ISD::UDIV, MVT::i32, Expand);
  setOperationAction(ISD::UREM, MVT::i32, Expand);
  setOperationAction(ISD::SDIV, MVT::i64, Expand);
  setOperationAction(ISD::SREM, MVT::i64, Expand);
  setOperationAction(ISD::UDIV, MVT::i64, Expand);
  setOperationAction(ISD::UREM, MVT::i64, Expand);

  if (!(Subtarget.hasDSP() && Subtarget.hasMips32r2())) {
    setOperationAction(ISD::ADDC, MVT::i32, Expand);
    setOperationAction(ISD::ADDE, MVT::i32, Expand);
  }

  setOperationAction(ISD::ADDC, MVT::i64, Expand);
  setOperationAction(ISD::ADDE, MVT::i64, Expand);
  setOperationAction(ISD::SUBC, MVT::i32, Expand);
  setOperationAction(ISD::SUBE, MVT::i32, Expand);
  setOperationAction(ISD::SUBC, MVT::i64, Expand);
  setOperationAction(ISD::SUBE, MVT::i64, Expand);

  // Operations not directly supported by Mips.
  setOperationAction(ISD::BR_CC,             MVT::f32,   Expand);
  setOperationAction(ISD::BR_CC,             MVT::f64,   Expand);
  setOperationAction(ISD::BR_CC,             MVT::i32,   Expand);
  setOperationAction(ISD::BR_CC,             MVT::i64,   Expand);
  setOperationAction(ISD::SELECT_CC,         MVT::i32,   Expand);
  setOperationAction(ISD::SELECT_CC,         MVT::i64,   Expand);
  setOperationAction(ISD::SELECT_CC,         MVT::f32,   Expand);
  setOperationAction(ISD::SELECT_CC,         MVT::f64,   Expand);
  setOperationAction(ISD::UINT_TO_FP,        MVT::i32,   Expand);
  setOperationAction(ISD::UINT_TO_FP,        MVT::i64,   Expand);
  setOperationAction(ISD::FP_TO_UINT,        MVT::i32,   Expand);
  setOperationAction(ISD::FP_TO_UINT,        MVT::i64,   Expand);
  setOperationAction(ISD::SIGN_EXTEND_INREG, MVT::i1,    Expand);
  if (Subtarget.hasCnMips()) {
    setOperationAction(ISD::CTPOP,           MVT::i32,   Legal);
    setOperationAction(ISD::CTPOP,           MVT::i64,   Legal);
  } else {
    setOperationAction(ISD::CTPOP,           MVT::i32,   Expand);
    setOperationAction(ISD::CTPOP,           MVT::i64,   Expand);
  }
  setOperationAction(ISD::CTTZ,              MVT::i32,   Expand);
  setOperationAction(ISD::CTTZ,              MVT::i64,   Expand);
  setOperationAction(ISD::ROTL,              MVT::i32,   Expand);
  setOperationAction(ISD::ROTL,              MVT::i64,   Expand);
  setOperationAction(ISD::DYNAMIC_STACKALLOC, MVT::i32,  Expand);
  setOperationAction(ISD::DYNAMIC_STACKALLOC, MVT::i64,  Expand);

  if (!Subtarget.hasMips32r2())
    setOperationAction(ISD::ROTR, MVT::i32,   Expand);

  if (!Subtarget.hasMips64r2())
    setOperationAction(ISD::ROTR, MVT::i64,   Expand);

  setOperationAction(ISD::FSIN,              MVT::f32,   Expand);
  setOperationAction(ISD::FSIN,              MVT::f64,   Expand);
  setOperationAction(ISD::FCOS,              MVT::f32,   Expand);
  setOperationAction(ISD::FCOS,              MVT::f64,   Expand);
  setOperationAction(ISD::FSINCOS,           MVT::f32,   Expand);
  setOperationAction(ISD::FSINCOS,           MVT::f64,   Expand);
  setOperationAction(ISD::FPOW,              MVT::f32,   Expand);
  setOperationAction(ISD::FPOW,              MVT::f64,   Expand);
  setOperationAction(ISD::FLOG,              MVT::f32,   Expand);
  setOperationAction(ISD::FLOG2,             MVT::f32,   Expand);
  setOperationAction(ISD::FLOG10,            MVT::f32,   Expand);
  setOperationAction(ISD::FEXP,              MVT::f32,   Expand);
  setOperationAction(ISD::FMA,               MVT::f32,   Expand);
  setOperationAction(ISD::FMA,               MVT::f64,   Expand);
  setOperationAction(ISD::FREM,              MVT::f32,   Expand);
  setOperationAction(ISD::FREM,              MVT::f64,   Expand);

  // Lower f16 conversion operations into library calls
  setOperationAction(ISD::FP16_TO_FP,        MVT::f32,   Expand);
  setOperationAction(ISD::FP_TO_FP16,        MVT::f32,   Expand);
  setOperationAction(ISD::FP16_TO_FP,        MVT::f64,   Expand);
  setOperationAction(ISD::FP_TO_FP16,        MVT::f64,   Expand);

  setOperationAction(ISD::EH_RETURN, MVT::Other, Custom);

  setOperationAction(ISD::VASTART,           MVT::Other, Custom);
  setOperationAction(ISD::VAARG,             MVT::Other, Custom);
  if (ABI.IsCheriPureCap())
    setOperationAction(ISD::VACOPY,          MVT::Other, Custom);
  else
    setOperationAction(ISD::VACOPY,          MVT::Other, Expand);
  setOperationAction(ISD::VAEND,             MVT::Other, Expand);

  // Use the default for now
  setOperationAction(ISD::STACKSAVE,         MVT::Other, Expand);
  setOperationAction(ISD::STACKRESTORE,      MVT::Other, Expand);

  if (!Subtarget.isGP64bit()) {
    setOperationAction(ISD::ATOMIC_LOAD,     MVT::i64,   Expand);
    setOperationAction(ISD::ATOMIC_STORE,    MVT::i64,   Expand);
  }

  if (!Subtarget.hasMips32r2()) {
    setOperationAction(ISD::SIGN_EXTEND_INREG, MVT::i8,  Expand);
    setOperationAction(ISD::SIGN_EXTEND_INREG, MVT::i16, Expand);
  }

  // MIPS16 lacks MIPS32's clz and clo instructions.
  if (!Subtarget.hasMips32() || Subtarget.inMips16Mode())
    setOperationAction(ISD::CTLZ, MVT::i32, Expand);
  if (!Subtarget.hasMips64())
    setOperationAction(ISD::CTLZ, MVT::i64, Expand);

  if (!Subtarget.hasMips32r2())
    setOperationAction(ISD::BSWAP, MVT::i32, Expand);
  if (!Subtarget.hasMips64r2())
    setOperationAction(ISD::BSWAP, MVT::i64, Expand);

  if (Subtarget.isGP64bit()) {
    setLoadExtAction(ISD::SEXTLOAD, MVT::i64, MVT::i32, Custom);
    setLoadExtAction(ISD::ZEXTLOAD, MVT::i64, MVT::i32, Custom);
    setLoadExtAction(ISD::EXTLOAD, MVT::i64, MVT::i32, Custom);
    setTruncStoreAction(MVT::i64, MVT::i32, Custom);
  }

  setOperationAction(ISD::TRAP, MVT::Other, Legal);

  setTargetDAGCombine(ISD::SDIVREM);
  setTargetDAGCombine(ISD::UDIVREM);
  setTargetDAGCombine(ISD::SELECT);
  setTargetDAGCombine(ISD::AND);
  setTargetDAGCombine(ISD::OR);
  setTargetDAGCombine(ISD::ADD);
  setTargetDAGCombine(ISD::SUB);
  setTargetDAGCombine(ISD::AssertZext);
  setTargetDAGCombine(ISD::SHL);

  if (ABI.IsO32()) {
    // These libcalls are not available in 32-bit.
    setLibcallName(RTLIB::SHL_I128, nullptr);
    setLibcallName(RTLIB::SRL_I128, nullptr);
    setLibcallName(RTLIB::SRA_I128, nullptr);
  }

  setMinFunctionAlignment(Subtarget.isGP64bit() ? 3 : 2);

  // The arguments on the stack are defined in terms of 4-byte slots on O32
  // and 8-byte slots on N32/N64.
  setMinStackArgumentAlignment((ABI.IsN32() || ABI.IsN64()) ? 8 : 4);

  setStackPointerRegisterToSaveRestore(ABI.IsN64() ? Mips::SP_64 : Mips::SP);

  MaxStoresPerMemcpy = 16;

  isMicroMips = Subtarget.inMicroMipsMode();
}

const MipsTargetLowering *MipsTargetLowering::create(const MipsTargetMachine &TM,
                                                     const MipsSubtarget &STI) {
  if (STI.inMips16Mode())
    return createMips16TargetLowering(TM, STI);

  return createMipsSETargetLowering(TM, STI);
}

// Create a fast isel object.
FastISel *
MipsTargetLowering::createFastISel(FunctionLoweringInfo &funcInfo,
                                  const TargetLibraryInfo *libInfo) const {
  const MipsTargetMachine &TM =
      static_cast<const MipsTargetMachine &>(funcInfo.MF->getTarget());

  // We support only the standard encoding [MIPS32,MIPS32R5] ISAs.
  bool UseFastISel = TM.Options.EnableFastISel && Subtarget.hasMips32() &&
                     !Subtarget.hasMips32r6() && !Subtarget.inMips16Mode() &&
                     !Subtarget.inMicroMipsMode();

  // Disable if either of the following is true:
  // We do not generate PIC, the ABI is not O32, LargeGOT is being used.
  if (!TM.isPositionIndependent() || !TM.getABI().IsO32() || LargeGOT)
    UseFastISel = false;

  return UseFastISel ? Mips::createFastISel(funcInfo, libInfo) : nullptr;
}

EVT MipsTargetLowering::getSetCCResultType(const DataLayout &, LLVMContext &,
                                           EVT VT) const {
  if (!VT.isVector())
    return MVT::i32;
  return VT.changeVectorElementTypeToInteger();
}

static SDValue performDivRemCombine(SDNode *N, SelectionDAG &DAG,
                                    TargetLowering::DAGCombinerInfo &DCI,
                                    const MipsSubtarget &Subtarget) {
  if (DCI.isBeforeLegalizeOps())
    return SDValue();

  EVT Ty = N->getValueType(0);
  unsigned LO = (Ty == MVT::i32) ? Mips::LO0 : Mips::LO0_64;
  unsigned HI = (Ty == MVT::i32) ? Mips::HI0 : Mips::HI0_64;
  unsigned Opc = N->getOpcode() == ISD::SDIVREM ? MipsISD::DivRem16 :
                                                  MipsISD::DivRemU16;
  SDLoc DL(N);

  SDValue DivRem = DAG.getNode(Opc, DL, MVT::Glue,
                               N->getOperand(0), N->getOperand(1));
  SDValue InChain = DAG.getEntryNode();
  SDValue InGlue = DivRem;

  // insert MFLO
  if (N->hasAnyUseOfValue(0)) {
    SDValue CopyFromLo = DAG.getCopyFromReg(InChain, DL, LO, Ty,
                                            InGlue);
    DAG.ReplaceAllUsesOfValueWith(SDValue(N, 0), CopyFromLo);
    InChain = CopyFromLo.getValue(1);
    InGlue = CopyFromLo.getValue(2);
  }

  // insert MFHI
  if (N->hasAnyUseOfValue(1)) {
    SDValue CopyFromHi = DAG.getCopyFromReg(InChain, DL,
                                            HI, Ty, InGlue);
    DAG.ReplaceAllUsesOfValueWith(SDValue(N, 1), CopyFromHi);
  }

  return SDValue();
}

static Mips::CondCode condCodeToFCC(ISD::CondCode CC) {
  switch (CC) {
  default: llvm_unreachable("Unknown fp condition code!");
  case ISD::SETEQ:
  case ISD::SETOEQ: return Mips::FCOND_OEQ;
  case ISD::SETUNE: return Mips::FCOND_UNE;
  case ISD::SETLT:
  case ISD::SETOLT: return Mips::FCOND_OLT;
  case ISD::SETGT:
  case ISD::SETOGT: return Mips::FCOND_OGT;
  case ISD::SETLE:
  case ISD::SETOLE: return Mips::FCOND_OLE;
  case ISD::SETGE:
  case ISD::SETOGE: return Mips::FCOND_OGE;
  case ISD::SETULT: return Mips::FCOND_ULT;
  case ISD::SETULE: return Mips::FCOND_ULE;
  case ISD::SETUGT: return Mips::FCOND_UGT;
  case ISD::SETUGE: return Mips::FCOND_UGE;
  case ISD::SETUO:  return Mips::FCOND_UN;
  case ISD::SETO:   return Mips::FCOND_OR;
  case ISD::SETNE:
  case ISD::SETONE: return Mips::FCOND_ONE;
  case ISD::SETUEQ: return Mips::FCOND_UEQ;
  }
}

/// This function returns true if the floating point conditional branches and
/// conditional moves which use condition code CC should be inverted.
static bool invertFPCondCodeUser(Mips::CondCode CC) {
  if (CC >= Mips::FCOND_F && CC <= Mips::FCOND_NGT)
    return false;

  assert((CC >= Mips::FCOND_T && CC <= Mips::FCOND_GT) &&
         "Illegal Condition Code");

  return true;
}

// Creates and returns an FPCmp node from a setcc node.
// Returns Op if setcc is not a floating point comparison.
static SDValue createFPCmp(SelectionDAG &DAG, const SDValue &Op) {
  // must be a SETCC node
  if (Op.getOpcode() != ISD::SETCC)
    return Op;

  SDValue LHS = Op.getOperand(0);

  if (!LHS.getValueType().isFloatingPoint())
    return Op;

  SDValue RHS = Op.getOperand(1);
  SDLoc DL(Op);

  // Assume the 3rd operand is a CondCodeSDNode. Add code to check the type of
  // node if necessary.
  ISD::CondCode CC = cast<CondCodeSDNode>(Op.getOperand(2))->get();

  return DAG.getNode(MipsISD::FPCmp, DL, MVT::Glue, LHS, RHS,
                     DAG.getConstant(condCodeToFCC(CC), DL, MVT::i32));
}

// Creates and returns a CMovFPT/F node.
static SDValue createCMovFP(SelectionDAG &DAG, SDValue Cond, SDValue True,
                            SDValue False, const SDLoc &DL) {
  ConstantSDNode *CC = cast<ConstantSDNode>(Cond.getOperand(2));
  bool invert = invertFPCondCodeUser((Mips::CondCode)CC->getSExtValue());
  SDValue FCC0 = DAG.getRegister(Mips::FCC0, MVT::i32);

  return DAG.getNode((invert ? MipsISD::CMovFP_F : MipsISD::CMovFP_T), DL,
                     True.getValueType(), True, FCC0, False, Cond);
}

static SDValue performSELECTCombine(SDNode *N, SelectionDAG &DAG,
                                    TargetLowering::DAGCombinerInfo &DCI,
                                    const MipsSubtarget &Subtarget) {
  if (DCI.isBeforeLegalizeOps())
    return SDValue();

  SDValue SetCC = N->getOperand(0);

  if ((SetCC.getOpcode() != ISD::SETCC) ||
      !SetCC.getOperand(0).getValueType().isInteger())
    return SDValue();

  SDValue False = N->getOperand(2);
  EVT FalseTy = False.getValueType();

  if (!FalseTy.isInteger())
    return SDValue();

  ConstantSDNode *FalseC = dyn_cast<ConstantSDNode>(False);

  // If the RHS (False) is 0, we swap the order of the operands
  // of ISD::SELECT (obviously also inverting the condition) so that we can
  // take advantage of conditional moves using the $0 register.
  // Example:
  //   return (a != 0) ? x : 0;
  //     load $reg, x
  //     movz $reg, $0, a
  if (!FalseC)
    return SDValue();

  const SDLoc DL(N);

  if (!FalseC->getZExtValue()) {
    ISD::CondCode CC = cast<CondCodeSDNode>(SetCC.getOperand(2))->get();
    SDValue True = N->getOperand(1);
    EVT TrueVT = True.getValueType();
    assert(TrueVT.isInteger());

    SetCC = DAG.getSetCC(DL, SetCC.getValueType(), SetCC.getOperand(0),
                         SetCC.getOperand(1), ISD::getSetCCInverse(CC, TrueVT));

    return DAG.getNode(ISD::SELECT, DL, FalseTy, SetCC, False, True);
  }

  // If both operands are integer constants there's a possibility that we
  // can do some interesting optimizations.
  SDValue True = N->getOperand(1);
  ConstantSDNode *TrueC = dyn_cast<ConstantSDNode>(True);

  if (!TrueC || !True.getValueType().isInteger())
    return SDValue();

  // We'll also ignore MVT::i64 operands as this optimizations proves
  // to be ineffective because of the required sign extensions as the result
  // of a SETCC operator is always MVT::i32 for non-vector types.
  if (True.getValueType() == MVT::i64)
    return SDValue();

  int64_t Diff = TrueC->getSExtValue() - FalseC->getSExtValue();

  // 1)  (a < x) ? y : y-1
  //  slti $reg1, a, x
  //  addiu $reg2, $reg1, y-1
  if (Diff == 1)
    return DAG.getNode(ISD::ADD, DL, SetCC.getValueType(), SetCC, False);

  // 2)  (a < x) ? y-1 : y
  //  slti $reg1, a, x
  //  xor $reg1, $reg1, 1
  //  addiu $reg2, $reg1, y-1
  if (Diff == -1) {
    ISD::CondCode CC = cast<CondCodeSDNode>(SetCC.getOperand(2))->get();
    assert(True.getValueType().isInteger());
    SetCC = DAG.getSetCC(DL, SetCC.getValueType(), SetCC.getOperand(0),
                         SetCC.getOperand(1),
                         ISD::getSetCCInverse(CC, True.getValueType()));
    return DAG.getNode(ISD::ADD, DL, SetCC.getValueType(), SetCC, True);
  }

  // Couldn't optimize.
  return SDValue();
}

static SDValue performCMovFPCombine(SDNode *N, SelectionDAG &DAG,
                                    TargetLowering::DAGCombinerInfo &DCI,
                                    const MipsSubtarget &Subtarget) {
  if (DCI.isBeforeLegalizeOps())
    return SDValue();

  SDValue ValueIfTrue = N->getOperand(0), ValueIfFalse = N->getOperand(2);

  ConstantSDNode *FalseC = dyn_cast<ConstantSDNode>(ValueIfFalse);
  if (!FalseC || FalseC->getZExtValue())
    return SDValue();

  // Since RHS (False) is 0, we swap the order of the True/False operands
  // (obviously also inverting the condition) so that we can
  // take advantage of conditional moves using the $0 register.
  // Example:
  //   return (a != 0) ? x : 0;
  //     load $reg, x
  //     movz $reg, $0, a
  unsigned Opc = (N->getOpcode() == MipsISD::CMovFP_T) ? MipsISD::CMovFP_F :
                                                         MipsISD::CMovFP_T;

  SDValue FCC = N->getOperand(1), Glue = N->getOperand(3);
  return DAG.getNode(Opc, SDLoc(N), ValueIfFalse.getValueType(),
                     ValueIfFalse, FCC, ValueIfTrue, Glue);
}

static SDValue performANDCombine(SDNode *N, SelectionDAG &DAG,
                                 TargetLowering::DAGCombinerInfo &DCI,
                                 const MipsSubtarget &Subtarget) {
  if (DCI.isBeforeLegalizeOps() || !Subtarget.hasExtractInsert())
    return SDValue();

  SDValue FirstOperand = N->getOperand(0);
  unsigned FirstOperandOpc = FirstOperand.getOpcode();
  SDValue Mask = N->getOperand(1);
  EVT ValTy = N->getValueType(0);
  SDLoc DL(N);

  uint64_t Pos = 0, SMPos, SMSize;
  ConstantSDNode *CN;
  SDValue NewOperand;
  unsigned Opc;

  // Op's second operand must be a shifted mask.
  if (!(CN = dyn_cast<ConstantSDNode>(Mask)) ||
      !isShiftedMask(CN->getZExtValue(), SMPos, SMSize))
    return SDValue();

  if (FirstOperandOpc == ISD::SRA || FirstOperandOpc == ISD::SRL) {
    // Pattern match EXT.
    //  $dst = and ((sra or srl) $src , pos), (2**size - 1)
    //  => ext $dst, $src, pos, size

    // The second operand of the shift must be an immediate.
    if (!(CN = dyn_cast<ConstantSDNode>(FirstOperand.getOperand(1))))
      return SDValue();

    Pos = CN->getZExtValue();

    // Return if the shifted mask does not start at bit 0 or the sum of its size
    // and Pos exceeds the word's size.
    if (SMPos != 0 || Pos + SMSize > ValTy.getSizeInBits())
      return SDValue();

    Opc = MipsISD::Ext;
    NewOperand = FirstOperand.getOperand(0);
  } else if (FirstOperandOpc == ISD::SHL && Subtarget.hasCnMips()) {
    // Pattern match CINS.
    //  $dst = and (shl $src , pos), mask
    //  => cins $dst, $src, pos, size
    // mask is a shifted mask with consecutive 1's, pos = shift amount,
    // size = population count.

    // The second operand of the shift must be an immediate.
    if (!(CN = dyn_cast<ConstantSDNode>(FirstOperand.getOperand(1))))
      return SDValue();

    Pos = CN->getZExtValue();

    if (SMPos != Pos || Pos >= ValTy.getSizeInBits() || SMSize >= 32 ||
        Pos + SMSize > ValTy.getSizeInBits())
      return SDValue();

    NewOperand = FirstOperand.getOperand(0);
    // SMSize is 'location' (position) in this case, not size.
    SMSize--;
    Opc = MipsISD::CIns;
  } else {
    // Pattern match EXT.
    //  $dst = and $src, (2**size - 1) , if size > 16
    //  => ext $dst, $src, pos, size , pos = 0

    // If the mask is <= 0xffff, andi can be used instead.
    if (CN->getZExtValue() <= 0xffff)
      return SDValue();

    // Return if the mask doesn't start at position 0.
    if (SMPos)
      return SDValue();

    Opc = MipsISD::Ext;
    NewOperand = FirstOperand;
  }
  return DAG.getNode(Opc, DL, ValTy, NewOperand,
                     DAG.getConstant(Pos, DL, MVT::i32),
                     DAG.getConstant(SMSize, DL, MVT::i32));
}

static SDValue performORCombine(SDNode *N, SelectionDAG &DAG,
                                TargetLowering::DAGCombinerInfo &DCI,
                                const MipsSubtarget &Subtarget) {
  // Pattern match INS.
  //  $dst = or (and $src1 , mask0), (and (shl $src, pos), mask1),
  //  where mask1 = (2**size - 1) << pos, mask0 = ~mask1
  //  => ins $dst, $src, size, pos, $src1
  if (DCI.isBeforeLegalizeOps() || !Subtarget.hasExtractInsert())
    return SDValue();

  SDValue And0 = N->getOperand(0), And1 = N->getOperand(1);
  uint64_t SMPos0, SMSize0, SMPos1, SMSize1;
  ConstantSDNode *CN, *CN1;

  // See if Op's first operand matches (and $src1 , mask0).
  if (And0.getOpcode() != ISD::AND)
    return SDValue();

  if (!(CN = dyn_cast<ConstantSDNode>(And0.getOperand(1))) ||
      !isShiftedMask(~CN->getSExtValue(), SMPos0, SMSize0))
    return SDValue();

  // See if Op's second operand matches (and (shl $src, pos), mask1).
  if (And1.getOpcode() == ISD::AND &&
      And1.getOperand(0).getOpcode() == ISD::SHL) {

    if (!(CN = dyn_cast<ConstantSDNode>(And1.getOperand(1))) ||
        !isShiftedMask(CN->getZExtValue(), SMPos1, SMSize1))
      return SDValue();

    // The shift masks must have the same position and size.
    if (SMPos0 != SMPos1 || SMSize0 != SMSize1)
      return SDValue();

    SDValue Shl = And1.getOperand(0);

    if (!(CN = dyn_cast<ConstantSDNode>(Shl.getOperand(1))))
      return SDValue();

    unsigned Shamt = CN->getZExtValue();

    // Return if the shift amount and the first bit position of mask are not the
    // same.
    EVT ValTy = N->getValueType(0);
    if ((Shamt != SMPos0) || (SMPos0 + SMSize0 > ValTy.getSizeInBits()))
      return SDValue();

    SDLoc DL(N);
    return DAG.getNode(MipsISD::Ins, DL, ValTy, Shl.getOperand(0),
                       DAG.getConstant(SMPos0, DL, MVT::i32),
                       DAG.getConstant(SMSize0, DL, MVT::i32),
                       And0.getOperand(0));
  } else {
    // Pattern match DINS.
    //  $dst = or (and $src, mask0), mask1
    //  where mask0 = ((1 << SMSize0) -1) << SMPos0
    //  => dins $dst, $src, pos, size
    if (~CN->getSExtValue() == ((((int64_t)1 << SMSize0) - 1) << SMPos0) &&
        ((SMSize0 + SMPos0 <= 64 && Subtarget.hasMips64r2()) ||
         (SMSize0 + SMPos0 <= 32))) {
      // Check if AND instruction has constant as argument
      bool isConstCase = And1.getOpcode() != ISD::AND;
      if (And1.getOpcode() == ISD::AND) {
        if (!(CN1 = dyn_cast<ConstantSDNode>(And1->getOperand(1))))
          return SDValue();
      } else {
        if (!(CN1 = dyn_cast<ConstantSDNode>(N->getOperand(1))))
          return SDValue();
      }
      // Don't generate INS if constant OR operand doesn't fit into bits
      // cleared by constant AND operand.
      if (CN->getSExtValue() & CN1->getSExtValue())
        return SDValue();

      SDLoc DL(N);
      EVT ValTy = N->getOperand(0)->getValueType(0);
      SDValue Const1;
      SDValue SrlX;
      if (!isConstCase) {
        Const1 = DAG.getConstant(SMPos0, DL, MVT::i32);
        SrlX = DAG.getNode(ISD::SRL, DL, And1->getValueType(0), And1, Const1);
      }
      return DAG.getNode(
          MipsISD::Ins, DL, N->getValueType(0),
          isConstCase
              ? DAG.getConstant(CN1->getSExtValue() >> SMPos0, DL, ValTy)
              : SrlX,
          DAG.getConstant(SMPos0, DL, MVT::i32),
          DAG.getConstant(ValTy.getSizeInBits() / 8 < 8 ? SMSize0 & 31
                                                        : SMSize0,
                          DL, MVT::i32),
          And0->getOperand(0));

    }
    return SDValue();
  }
}

static SDValue performMADD_MSUBCombine(SDNode *ROOTNode, SelectionDAG &CurDAG,
                                       const MipsSubtarget &Subtarget) {
  // ROOTNode must have a multiplication as an operand for the match to be
  // successful.
  if (ROOTNode->getOperand(0).getOpcode() != ISD::MUL &&
      ROOTNode->getOperand(1).getOpcode() != ISD::MUL)
    return SDValue();

  // We don't handle vector types here.
  if (ROOTNode->getValueType(0).isVector())
    return SDValue();

  // For MIPS64, madd / msub instructions are inefficent to use with 64 bit
  // arithmetic. E.g.
  // (add (mul a b) c) =>
  //   let res = (madd (mthi (drotr c 32))x(mtlo c) a b) in
  //   MIPS64:   (or (dsll (mfhi res) 32) (dsrl (dsll (mflo res) 32) 32)
  //   or
  //   MIPS64R2: (dins (mflo res) (mfhi res) 32 32)
  //
  // The overhead of setting up the Hi/Lo registers and reassembling the
  // result makes this a dubious optimzation for MIPS64. The core of the
  // problem is that Hi/Lo contain the upper and lower 32 bits of the
  // operand and result.
  //
  // It requires a chain of 4 add/mul for MIPS64R2 to get better code
  // density than doing it naively, 5 for MIPS64. Additionally, using
  // madd/msub on MIPS64 requires the operands actually be 32 bit sign
  // extended operands, not true 64 bit values.
  //
  // FIXME: For the moment, disable this completely for MIPS64.
  if (Subtarget.hasMips64())
    return SDValue();

  SDValue Mult = ROOTNode->getOperand(0).getOpcode() == ISD::MUL
                     ? ROOTNode->getOperand(0)
                     : ROOTNode->getOperand(1);

  SDValue AddOperand = ROOTNode->getOperand(0).getOpcode() == ISD::MUL
                     ? ROOTNode->getOperand(1)
                     : ROOTNode->getOperand(0);

  // Transform this to a MADD only if the user of this node is the add.
  // If there are other users of the mul, this function returns here.
  if (!Mult.hasOneUse())
    return SDValue();

  // maddu and madd are unusual instructions in that on MIPS64 bits 63..31
  // must be in canonical form, i.e. sign extended. For MIPS32, the operands
  // of the multiply must have 32 or more sign bits, otherwise we cannot
  // perform this optimization. We have to check this here as we're performing
  // this optimization pre-legalization.
  SDValue MultLHS = Mult->getOperand(0);
  SDValue MultRHS = Mult->getOperand(1);

  bool IsSigned = MultLHS->getOpcode() == ISD::SIGN_EXTEND &&
                  MultRHS->getOpcode() == ISD::SIGN_EXTEND;
  bool IsUnsigned = MultLHS->getOpcode() == ISD::ZERO_EXTEND &&
                    MultRHS->getOpcode() == ISD::ZERO_EXTEND;

  if (!IsSigned && !IsUnsigned)
    return SDValue();

  // Initialize accumulator.
  SDLoc DL(ROOTNode);
  SDValue TopHalf;
  SDValue BottomHalf;
  BottomHalf = CurDAG.getNode(ISD::EXTRACT_ELEMENT, DL, MVT::i32, AddOperand,
                              CurDAG.getIntPtrConstant(0, DL));

  TopHalf = CurDAG.getNode(ISD::EXTRACT_ELEMENT, DL, MVT::i32, AddOperand,
                           CurDAG.getIntPtrConstant(1, DL));
  SDValue ACCIn = CurDAG.getNode(MipsISD::MTLOHI, DL, MVT::Untyped,
                                  BottomHalf,
                                  TopHalf);

  // Create MipsMAdd(u) / MipsMSub(u) node.
  bool IsAdd = ROOTNode->getOpcode() == ISD::ADD;
  unsigned Opcode = IsAdd ? (IsUnsigned ? MipsISD::MAddu : MipsISD::MAdd)
                          : (IsUnsigned ? MipsISD::MSubu : MipsISD::MSub);
  SDValue MAddOps[3] = {
      CurDAG.getNode(ISD::TRUNCATE, DL, MVT::i32, Mult->getOperand(0)),
      CurDAG.getNode(ISD::TRUNCATE, DL, MVT::i32, Mult->getOperand(1)), ACCIn};
  EVT VTs[2] = {MVT::i32, MVT::i32};
  SDValue MAdd = CurDAG.getNode(Opcode, DL, VTs, MAddOps);

  SDValue ResLo = CurDAG.getNode(MipsISD::MFLO, DL, MVT::i32, MAdd);
  SDValue ResHi = CurDAG.getNode(MipsISD::MFHI, DL, MVT::i32, MAdd);
  SDValue Combined =
      CurDAG.getNode(ISD::BUILD_PAIR, DL, MVT::i64, ResLo, ResHi);
  return Combined;
}

static SDValue performSUBCombine(SDNode *N, SelectionDAG &DAG,
                                 TargetLowering::DAGCombinerInfo &DCI,
                                 const MipsSubtarget &Subtarget) {
  // (sub v0 (mul v1, v2)) => (msub v1, v2, v0)
  if (DCI.isBeforeLegalizeOps()) {
    if (Subtarget.hasMips32() && !Subtarget.hasMips32r6() &&
        !Subtarget.inMips16Mode() && N->getValueType(0) == MVT::i64)
      return performMADD_MSUBCombine(N, DAG, Subtarget);

    return SDValue();
  }

  return SDValue();
}

static SDValue performADDCombine(SDNode *N, SelectionDAG &DAG,
                                 TargetLowering::DAGCombinerInfo &DCI,
                                 const MipsSubtarget &Subtarget) {
  // (add v0 (mul v1, v2)) => (madd v1, v2, v0)
  if (DCI.isBeforeLegalizeOps()) {
    if (Subtarget.hasMips32() && !Subtarget.hasMips32r6() &&
        !Subtarget.inMips16Mode() && N->getValueType(0) == MVT::i64)
      return performMADD_MSUBCombine(N, DAG, Subtarget);

    return SDValue();
  }

  // (add v0, (add v1, abs_lo(tjt))) => (add (add v0, v1), abs_lo(tjt))
  SDValue Add = N->getOperand(1);

  if (Add.getOpcode() != ISD::ADD)
    return SDValue();

  SDValue Lo = Add.getOperand(1);

  if ((Lo.getOpcode() != MipsISD::Lo) ||
      (Lo.getOperand(0).getOpcode() != ISD::TargetJumpTable))
    return SDValue();

  EVT ValTy = N->getValueType(0);
  SDLoc DL(N);

  SDValue Add1 = DAG.getNode(ISD::ADD, DL, ValTy, N->getOperand(0),
                             Add.getOperand(0));
  return DAG.getNode(ISD::ADD, DL, ValTy, Add1, Lo);
}

static SDValue performAssertZextCombine(SDNode *N, SelectionDAG &DAG,
                                        TargetLowering::DAGCombinerInfo &DCI,
                                        const MipsSubtarget &Subtarget) {
  SDValue N0 = N->getOperand(0);
  EVT NarrowerVT = cast<VTSDNode>(N->getOperand(1))->getVT();

  if (N0.getOpcode() != ISD::TRUNCATE)
    return SDValue();

  if (N0.getOperand(0).getOpcode() != ISD::AssertZext)
    return SDValue();

  // fold (AssertZext (trunc (AssertZext x))) -> (trunc (AssertZext x))
  // if the type of the extension of the innermost AssertZext node is
  // smaller from that of the outermost node, eg:
  // (AssertZext:i32 (trunc:i32 (AssertZext:i64 X, i32)), i8)
  //   -> (trunc:i32 (AssertZext X, i8))
  SDValue WiderAssertZext = N0.getOperand(0);
  EVT WiderVT = cast<VTSDNode>(WiderAssertZext->getOperand(1))->getVT();

  if (NarrowerVT.bitsLT(WiderVT)) {
    SDValue NewAssertZext = DAG.getNode(
        ISD::AssertZext, SDLoc(N), WiderAssertZext.getValueType(),
        WiderAssertZext.getOperand(0), DAG.getValueType(NarrowerVT));
    return DAG.getNode(ISD::TRUNCATE, SDLoc(N), N->getValueType(0),
                       NewAssertZext);
  }

  return SDValue();
}

static SDValue performSHLCombine(SDNode *N, SelectionDAG &DAG,
                                 TargetLowering::DAGCombinerInfo &DCI,
                                 const MipsSubtarget &Subtarget) {
  // Pattern match CINS.
  //  $dst = shl (and $src , imm), pos
  //  => cins $dst, $src, pos, size

  if (DCI.isBeforeLegalizeOps() || !Subtarget.hasCnMips())
    return SDValue();

  SDValue FirstOperand = N->getOperand(0);
  unsigned FirstOperandOpc = FirstOperand.getOpcode();
  SDValue SecondOperand = N->getOperand(1);
  EVT ValTy = N->getValueType(0);
  SDLoc DL(N);

  uint64_t Pos = 0, SMPos, SMSize;
  ConstantSDNode *CN;
  SDValue NewOperand;

  // The second operand of the shift must be an immediate.
  if (!(CN = dyn_cast<ConstantSDNode>(SecondOperand)))
    return SDValue();

  Pos = CN->getZExtValue();

  if (Pos >= ValTy.getSizeInBits())
    return SDValue();

  if (FirstOperandOpc != ISD::AND)
    return SDValue();

  // AND's second operand must be a shifted mask.
  if (!(CN = dyn_cast<ConstantSDNode>(FirstOperand.getOperand(1))) ||
      !isShiftedMask(CN->getZExtValue(), SMPos, SMSize))
    return SDValue();

  // Return if the shifted mask does not start at bit 0 or the sum of its size
  // and Pos exceeds the word's size.
  if (SMPos != 0 || SMSize > 32 || Pos + SMSize > ValTy.getSizeInBits())
    return SDValue();

  NewOperand = FirstOperand.getOperand(0);
  // SMSize is 'location' (position) in this case, not size.
  SMSize--;

  return DAG.getNode(MipsISD::CIns, DL, ValTy, NewOperand,
                     DAG.getConstant(Pos, DL, MVT::i32),
                     DAG.getConstant(SMSize, DL, MVT::i32));
}

SDValue  MipsTargetLowering::PerformDAGCombine(SDNode *N, DAGCombinerInfo &DCI)
  const {
  SelectionDAG &DAG = DCI.DAG;
  unsigned Opc = N->getOpcode();

  switch (Opc) {
  default: break;
  case ISD::SDIVREM:
  case ISD::UDIVREM:
    return performDivRemCombine(N, DAG, DCI, Subtarget);
  case ISD::SELECT:
    return performSELECTCombine(N, DAG, DCI, Subtarget);
  case MipsISD::CMovFP_F:
  case MipsISD::CMovFP_T:
    return performCMovFPCombine(N, DAG, DCI, Subtarget);
  case ISD::AND:
    return performANDCombine(N, DAG, DCI, Subtarget);
  case ISD::OR:
    return performORCombine(N, DAG, DCI, Subtarget);
  case ISD::ADD:
    return performADDCombine(N, DAG, DCI, Subtarget);
  case ISD::AssertZext:
    return performAssertZextCombine(N, DAG, DCI, Subtarget);
  case ISD::SHL:
    return performSHLCombine(N, DAG, DCI, Subtarget);
  case ISD::SUB:
    return performSUBCombine(N, DAG, DCI, Subtarget);
  }

  return SDValue();
}

bool MipsTargetLowering::isCheapToSpeculateCttz() const {
  return Subtarget.hasMips32();
}

bool MipsTargetLowering::isCheapToSpeculateCtlz() const {
  return Subtarget.hasMips32();
}

void
MipsTargetLowering::LowerOperationWrapper(SDNode *N,
                                          SmallVectorImpl<SDValue> &Results,
                                          SelectionDAG &DAG) const {
  SDValue Res = LowerOperation(SDValue(N, 0), DAG);

  for (unsigned I = 0, E = Res->getNumValues(); I != E; ++I)
    Results.push_back(Res.getValue(I));
}

void
MipsTargetLowering::ReplaceNodeResults(SDNode *N,
                                       SmallVectorImpl<SDValue> &Results,
                                       SelectionDAG &DAG) const {
  return LowerOperationWrapper(N, Results, DAG);
}

SDValue MipsTargetLowering::
LowerOperation(SDValue Op, SelectionDAG &DAG) const
{
  switch (Op.getOpcode())
  {
  case ISD::ADDRSPACECAST:      return lowerADDRSPACECAST(Op, DAG);
  case ISD::BRCOND:             return lowerBRCOND(Op, DAG);
  case ISD::ConstantPool:       return lowerConstantPool(Op, DAG);
  case ISD::GlobalAddress:      return lowerGlobalAddress(Op, DAG);
  case ISD::BlockAddress:       return lowerBlockAddress(Op, DAG);
  case ISD::GlobalTLSAddress:   return lowerGlobalTLSAddress(Op, DAG);
  case ISD::JumpTable:          return lowerJumpTable(Op, DAG);
  case ISD::SELECT:             return lowerSELECT(Op, DAG);
  case ISD::SETCC:              return lowerSETCC(Op, DAG);
  case ISD::VASTART:            return lowerVASTART(Op, DAG);
  case ISD::VAARG:              return lowerVAARG(Op, DAG);
  case ISD::VACOPY:             return lowerVACOPY(Op, DAG);
  case ISD::FCOPYSIGN:          return lowerFCOPYSIGN(Op, DAG);
  case ISD::FRAMEADDR:          return lowerFRAMEADDR(Op, DAG);
  case ISD::RETURNADDR:         return lowerRETURNADDR(Op, DAG);
  case ISD::EH_RETURN:          return lowerEH_RETURN(Op, DAG);
  case ISD::ATOMIC_FENCE:       return lowerATOMIC_FENCE(Op, DAG);
  case ISD::SHL_PARTS:          return lowerShiftLeftParts(Op, DAG);
  case ISD::SRA_PARTS:          return lowerShiftRightParts(Op, DAG, true);
  case ISD::SRL_PARTS:          return lowerShiftRightParts(Op, DAG, false);
  case ISD::LOAD:               return lowerLOAD(Op, DAG);
  case ISD::STORE:              return lowerSTORE(Op, DAG);
  case ISD::EH_DWARF_CFA:       return lowerEH_DWARF_CFA(Op, DAG);
  case ISD::FP_TO_SINT:         return lowerFP_TO_SINT(Op, DAG);
  }
  return SDValue();
}

//===----------------------------------------------------------------------===//
//  Lower helper functions
//===----------------------------------------------------------------------===//

// addLiveIn - This helper function adds the specified physical register to the
// MachineFunction as a live in value.  It also creates a corresponding
// virtual register for it.
static unsigned
addLiveIn(MachineFunction &MF, unsigned PReg, const TargetRegisterClass *RC)
{
  unsigned VReg = MF.getRegInfo().createVirtualRegister(RC);
  MF.getRegInfo().addLiveIn(PReg, VReg);
  return VReg;
}

static MachineBasicBlock *insertDivByZeroTrap(MachineInstr &MI,
                                              MachineBasicBlock &MBB,
                                              const TargetInstrInfo &TII,
                                              bool Is64Bit, bool IsMicroMips) {
  if (NoZeroDivCheck)
    return &MBB;

  // Insert instruction "teq $divisor_reg, $zero, 7".
  MachineBasicBlock::iterator I(MI);
  MachineInstrBuilder MIB;
  MachineOperand &Divisor = MI.getOperand(2);
  MIB = BuildMI(MBB, std::next(I), MI.getDebugLoc(),
                TII.get(IsMicroMips ? Mips::TEQ_MM : Mips::TEQ))
            .addReg(Divisor.getReg(), getKillRegState(Divisor.isKill()))
            .addReg(Mips::ZERO)
            .addImm(7);

  // Use the 32-bit sub-register if this is a 64-bit division.
  if (Is64Bit)
    MIB->getOperand(0).setSubReg(Mips::sub_32);

  // Clear Divisor's kill flag.
  Divisor.setIsKill(false);

  // We would normally delete the original instruction here but in this case
  // we only needed to inject an additional instruction rather than replace it.

  return &MBB;
}

MachineBasicBlock *
MipsTargetLowering::EmitInstrWithCustomInserter(MachineInstr &MI,
                                                MachineBasicBlock *BB) const {
  switch (MI.getOpcode()) {
  default:
    llvm_unreachable("Unexpected instr type to insert");
  case Mips::ATOMIC_LOAD_ADD_I8:
    return emitAtomicBinaryPartword(MI, BB, 1, Mips::ADDu);
  case Mips::ATOMIC_LOAD_ADD_I16:
    return emitAtomicBinaryPartword(MI, BB, 2, Mips::ADDu);
  case Mips::ATOMIC_LOAD_ADD_I32:
    return emitAtomicBinary(false, MI, BB, 4, Mips::ADDu);
  case Mips::ATOMIC_LOAD_ADD_I64:
    return emitAtomicBinary(false, MI, BB, 8, Mips::DADDu);
  case Mips::CAP_ATOMIC_LOAD_ADD_I8:
    return emitAtomicBinary(true, MI, BB, 1, Mips::ADDu);
  case Mips::CAP_ATOMIC_LOAD_ADD_I16:
    return emitAtomicBinary(true, MI, BB, 2, Mips::ADDu);
  case Mips::CAP_ATOMIC_LOAD_ADD_I32:
    return emitAtomicBinary(true, MI, BB, 4, Mips::ADDu);
  case Mips::CAP_ATOMIC_LOAD_ADD_I64:
    return emitAtomicBinary(true, MI, BB, 8, Mips::DADDu);

  case Mips::ATOMIC_LOAD_AND_I8:
    return emitAtomicBinaryPartword(MI, BB, 1, Mips::AND);
  case Mips::ATOMIC_LOAD_AND_I16:
    return emitAtomicBinaryPartword(MI, BB, 2, Mips::AND);
  case Mips::ATOMIC_LOAD_AND_I32:
    return emitAtomicBinary(false, MI, BB, 4, Mips::AND);
  case Mips::ATOMIC_LOAD_AND_I64:
    return emitAtomicBinary(false, MI, BB, 8, Mips::AND64);
  case Mips::CAP_ATOMIC_LOAD_AND_I8:
    return emitAtomicBinary(true, MI, BB, 1, Mips::AND);
  case Mips::CAP_ATOMIC_LOAD_AND_I16:
    return emitAtomicBinary(true, MI, BB, 2, Mips::AND);
  case Mips::CAP_ATOMIC_LOAD_AND_I32:
    return emitAtomicBinary(true, MI, BB, 4, Mips::AND);
  case Mips::CAP_ATOMIC_LOAD_AND_I64:
    return emitAtomicBinary(true, MI, BB, 8, Mips::AND64);

  case Mips::ATOMIC_LOAD_OR_I8:
    return emitAtomicBinaryPartword(MI, BB, 1, Mips::OR);
  case Mips::ATOMIC_LOAD_OR_I16:
    return emitAtomicBinaryPartword(MI, BB, 2, Mips::OR);
  case Mips::ATOMIC_LOAD_OR_I32:
    return emitAtomicBinary(false, MI, BB, 4, Mips::OR);
  case Mips::ATOMIC_LOAD_OR_I64:
    return emitAtomicBinary(false, MI, BB, 8, Mips::OR64);
  case Mips::CAP_ATOMIC_LOAD_OR_I8:
    return emitAtomicBinary(true, MI, BB, 1, Mips::OR);
  case Mips::CAP_ATOMIC_LOAD_OR_I16:
    return emitAtomicBinary(true, MI, BB, 2, Mips::OR);
  case Mips::CAP_ATOMIC_LOAD_OR_I32:
    return emitAtomicBinary(true, MI, BB, 4, Mips::OR);
  case Mips::CAP_ATOMIC_LOAD_OR_I64:
    return emitAtomicBinary(true, MI, BB, 8, Mips::OR64);

  case Mips::ATOMIC_LOAD_XOR_I8:
    return emitAtomicBinaryPartword(MI, BB, 1, Mips::XOR);
  case Mips::ATOMIC_LOAD_XOR_I16:
    return emitAtomicBinaryPartword(MI, BB, 4, Mips::XOR);
  case Mips::ATOMIC_LOAD_XOR_I32:
    return emitAtomicBinary(false, MI, BB, 4, Mips::XOR);
  case Mips::ATOMIC_LOAD_XOR_I64:
    return emitAtomicBinary(false, MI, BB, 8, Mips::XOR64);
  case Mips::CAP_ATOMIC_LOAD_XOR_I8:
    return emitAtomicBinary(true, MI, BB, 1, Mips::XOR);
  case Mips::CAP_ATOMIC_LOAD_XOR_I16:
    return emitAtomicBinary(true, MI, BB, 2, Mips::XOR);
  case Mips::CAP_ATOMIC_LOAD_XOR_I32:
    return emitAtomicBinary(true, MI, BB, 4, Mips::XOR);
  case Mips::CAP_ATOMIC_LOAD_XOR_I64:
    return emitAtomicBinary(true, MI, BB, 8, Mips::XOR64);

  case Mips::ATOMIC_LOAD_NAND_I8:
    return emitAtomicBinaryPartword(MI, BB, 1, 0, true);
  case Mips::ATOMIC_LOAD_NAND_I16:
    return emitAtomicBinaryPartword(MI, BB, 2, 0, true);
  case Mips::ATOMIC_LOAD_NAND_I32:
    return emitAtomicBinary(false, MI, BB, 4, 0, true);
  case Mips::ATOMIC_LOAD_NAND_I64:
    return emitAtomicBinary(false, MI, BB, 8, 0, true);
  case Mips::CAP_ATOMIC_LOAD_NAND_I8:
    return emitAtomicBinary(true, MI, BB, 1, 0, true);
  case Mips::CAP_ATOMIC_LOAD_NAND_I16:
    return emitAtomicBinary(true, MI, BB, 2, 0, true);
  case Mips::CAP_ATOMIC_LOAD_NAND_I32:
    return emitAtomicBinary(true, MI, BB, 4, 0, true);
  case Mips::CAP_ATOMIC_LOAD_NAND_I64:
    return emitAtomicBinary(true, MI, BB, 8, 0, true);

  case Mips::ATOMIC_LOAD_SUB_I8:
    return emitAtomicBinaryPartword(MI, BB, 1, Mips::SUBu);
  case Mips::ATOMIC_LOAD_SUB_I16:
    return emitAtomicBinaryPartword(MI, BB, 2, Mips::SUBu);
  case Mips::ATOMIC_LOAD_SUB_I32:
    return emitAtomicBinary(false, MI, BB, 4, Mips::SUBu);
  case Mips::ATOMIC_LOAD_SUB_I64:
    return emitAtomicBinary(false, MI, BB, 8, Mips::DSUBu);
  case Mips::CAP_ATOMIC_LOAD_SUB_I8:
    return emitAtomicBinary(true, MI, BB, 1, Mips::SUBu);
  case Mips::CAP_ATOMIC_LOAD_SUB_I16:
    return emitAtomicBinary(true, MI, BB, 2, Mips::SUBu);
  case Mips::CAP_ATOMIC_LOAD_SUB_I32:
    return emitAtomicBinary(true, MI, BB, 4, Mips::SUBu);
  case Mips::CAP_ATOMIC_LOAD_SUB_I64:
    return emitAtomicBinary(true, MI, BB, 8, Mips::DSUBu);

  case Mips::ATOMIC_SWAP_I8:
    return emitAtomicBinaryPartword(MI, BB, 1, 0);
  case Mips::ATOMIC_SWAP_I16:
    return emitAtomicBinaryPartword(MI, BB, 2, 0);
  case Mips::ATOMIC_SWAP_I32:
    return emitAtomicBinary(false, MI, BB, 4, 0);
  case Mips::ATOMIC_SWAP_I64:
    return emitAtomicBinary(false, MI, BB, 8, 0);
  case Mips::CAP_ATOMIC_SWAP_I8:
    return emitAtomicBinary(true, MI, BB, 1, 0);
  case Mips::CAP_ATOMIC_SWAP_I16:
    return emitAtomicBinary(true, MI, BB, 2, 0);
  case Mips::CAP_ATOMIC_SWAP_I32:
    return emitAtomicBinary(true, MI, BB, 4, 0);
  case Mips::CAP_ATOMIC_SWAP_I64:
    return emitAtomicBinary(true, MI, BB, 8, 0);

  case Mips::ATOMIC_CMP_SWAP_I8:
    return emitAtomicCmpSwapPartword(MI, BB, 1);
  case Mips::ATOMIC_CMP_SWAP_I16:
    return emitAtomicCmpSwapPartword(MI, BB, 2);

  case Mips::CAP_ATOMIC_CMP_SWAP_I8:
    return emitAtomicCmpSwap(MI, BB, 1);
  case Mips::CAP_ATOMIC_CMP_SWAP_I16:
    return emitAtomicCmpSwap(MI, BB, 2);
  case Mips::ATOMIC_CMP_SWAP_I32:
  case Mips::CAP_ATOMIC_CMP_SWAP_I32:
    return emitAtomicCmpSwap(MI, BB, 4);
  case Mips::ATOMIC_CMP_SWAP_I64:
  case Mips::CAP_ATOMIC_CMP_SWAP_I64:
    return emitAtomicCmpSwap(MI, BB, 8);

  case Mips::PseudoSDIV:
  case Mips::PseudoUDIV:
  case Mips::DIV:
  case Mips::DIVU:
  case Mips::MOD:
  case Mips::MODU:
    return insertDivByZeroTrap(MI, *BB, *Subtarget.getInstrInfo(), false,
                               false);
  case Mips::SDIV_MM_Pseudo:
  case Mips::UDIV_MM_Pseudo:
  case Mips::SDIV_MM:
  case Mips::UDIV_MM:
  case Mips::DIV_MMR6:
  case Mips::DIVU_MMR6:
  case Mips::MOD_MMR6:
  case Mips::MODU_MMR6:
    return insertDivByZeroTrap(MI, *BB, *Subtarget.getInstrInfo(), false, true);
  case Mips::PseudoDSDIV:
  case Mips::PseudoDUDIV:
  case Mips::DDIV:
  case Mips::DDIVU:
  case Mips::DMOD:
  case Mips::DMODU:
    return insertDivByZeroTrap(MI, *BB, *Subtarget.getInstrInfo(), true, false);
  case Mips::DDIV_MM64R6:
  case Mips::DDIVU_MM64R6:
  case Mips::DMOD_MM64R6:
  case Mips::DMODU_MM64R6:
    return insertDivByZeroTrap(MI, *BB, *Subtarget.getInstrInfo(), true, true);

  case Mips::PseudoSELECT_I:
  case Mips::PseudoSELECT_I64:
  case Mips::PseudoSELECT_S:
  case Mips::PseudoSELECT_D32:
  case Mips::PseudoSELECT_D64:
    return emitPseudoSELECT(MI, BB, false, Mips::BNE);
  case Mips::PseudoSELECTFP_F_I:
  case Mips::PseudoSELECTFP_F_I64:
  case Mips::PseudoSELECTFP_F_S:
  case Mips::PseudoSELECTFP_F_D32:
  case Mips::PseudoSELECTFP_F_D64:
    return emitPseudoSELECT(MI, BB, true, Mips::BC1F);
  case Mips::PseudoSELECTFP_T_I:
  case Mips::PseudoSELECTFP_T_I64:
  case Mips::PseudoSELECTFP_T_S:
  case Mips::PseudoSELECTFP_T_D32:
  case Mips::PseudoSELECTFP_T_D64:
    return emitPseudoSELECT(MI, BB, true, Mips::BC1T);
  }
}

// This function also handles Mips::ATOMIC_SWAP_I32 (when BinOpcode == 0), and
// Mips::ATOMIC_LOAD_NAND_I32 (when Nand == true)
MachineBasicBlock *MipsTargetLowering::emitAtomicBinary(bool isCapOp,
                                                        MachineInstr &MI,
                                                        MachineBasicBlock *BB,
                                                        unsigned Size,
                                                        unsigned BinOpcode,
                                                        bool Nand) const {
  unsigned RegSize = std::max(Size, 4U);

  MachineFunction *MF = BB->getParent();
  MachineRegisterInfo &RegInfo = MF->getRegInfo();
  const TargetRegisterClass *RC = getRegClassFor(MVT::getIntegerVT(RegSize * 8));
  const TargetInstrInfo *TII = Subtarget.getInstrInfo();
  const bool ArePtrs64bit = ABI.ArePtrs64bit();
  DebugLoc DL = MI.getDebugLoc();
  unsigned LL, SC, AND, NOR, ZERO, BEQ;

  if (Size == 4) {
    if (isMicroMips) {
      LL = Mips::LL_MM;
      SC = Mips::SC_MM;
    } else {
      LL = Subtarget.hasMips32r6()
               ? (ArePtrs64bit ? Mips::LL64_R6 : Mips::LL_R6)
               : (ArePtrs64bit ? Mips::LL64 : Mips::LL);
      SC = Subtarget.hasMips32r6()
               ? (ArePtrs64bit ? Mips::SC64_R6 : Mips::SC_R6)
               : (ArePtrs64bit ? Mips::SC64 : Mips::SC);
    }

    AND = Mips::AND;
    NOR = Mips::NOR;
    ZERO = Mips::ZERO;
    BEQ = Mips::BEQ;
  } else {
    LL = Subtarget.hasMips64r6() ? Mips::LLD_R6 : Mips::LLD;
    SC = Subtarget.hasMips64r6() ? Mips::SCD_R6 : Mips::SCD;
    AND = Mips::AND64;
    NOR = Mips::NOR64;
    ZERO = Mips::ZERO_64;
    BEQ = Mips::BEQ64;
  }

  unsigned OldVal = MI.getOperand(0).getReg();
  unsigned Ptr = MI.getOperand(1).getReg();
  unsigned Incr = MI.getOperand(2).getReg();

  unsigned StoreVal = RegInfo.createVirtualRegister(RC);
  unsigned AndRes = RegInfo.createVirtualRegister(RC);
  unsigned Success = RegInfo.createVirtualRegister(RC);
  // If this is a capability-relative atomic operation, then we should emit
  // capability operations.
  if (isCapOp) {
    switch (Size) {
      case 8:
        LL = Mips::CLLD;
        SC = Mips::CSCD;
        break;
      case 4:
        LL = Mips::CLLW;
        SC = Mips::CSCW;
        break;
      case 2:
        LL = Mips::CLLH;
        SC = Mips::CSCH;
        break;
      case 1:
        LL = Mips::CLLB;
        SC = Mips::CSCB;
        break;
    }
    isCapOp = true;
    AND = Mips::AND64;
    NOR = Mips::NOR64;
    ZERO = Mips::ZERO_64;
    BEQ = Mips::BEQ64;
  }
  assert((isCapOp || (Size == 4 || Size == 8)) &&
         "Unsupported size for EmitAtomicBinary.");

  // insert new blocks after the current block
  const BasicBlock *LLVM_BB = BB->getBasicBlock();
  MachineBasicBlock *loopMBB = MF->CreateMachineBasicBlock(LLVM_BB);
  MachineBasicBlock *exitMBB = MF->CreateMachineBasicBlock(LLVM_BB);
  MachineFunction::iterator It = ++BB->getIterator();
  MF->insert(It, loopMBB);
  MF->insert(It, exitMBB);

  // Transfer the remainder of BB and its successor edges to exitMBB.
  exitMBB->splice(exitMBB->begin(), BB,
                  std::next(MachineBasicBlock::iterator(MI)), BB->end());
  exitMBB->transferSuccessorsAndUpdatePHIs(BB);

  //  thisMBB:
  //    ...
  //    fallthrough --> loopMBB
  BB->addSuccessor(loopMBB);
  loopMBB->addSuccessor(loopMBB);
  loopMBB->addSuccessor(exitMBB);

  //  loopMBB:
  //    ll oldval, 0(ptr)
  //    <binop> storeval, oldval, incr
  //    sc success, storeval, 0(ptr)
  //    beq success, $0, loopMBB
  BB = loopMBB;
  if (isCapOp)
    BuildMI(BB, DL, TII->get(LL), OldVal).addReg(Ptr);
  else
    BuildMI(BB, DL, TII->get(LL), OldVal).addReg(Ptr).addImm(0);
  if (Nand) {
    //  and andres, oldval, incr
    //  nor storeval, $0, andres
    BuildMI(BB, DL, TII->get(AND), AndRes).addReg(OldVal).addReg(Incr);
    BuildMI(BB, DL, TII->get(NOR), StoreVal).addReg(ZERO).addReg(AndRes);
  } else if (BinOpcode) {
    //  <binop> storeval, oldval, incr
    BuildMI(BB, DL, TII->get(BinOpcode), StoreVal).addReg(OldVal).addReg(Incr);
  } else {
    StoreVal = Incr;
  }
  if (isCapOp)
    BuildMI(BB, DL, TII->get(SC), Success).addReg(StoreVal).addReg(Ptr);
  else
    BuildMI(BB, DL, TII->get(SC), Success).addReg(StoreVal).addReg(Ptr).addImm(0);
  BuildMI(BB, DL, TII->get(BEQ)).addReg(Success).addReg(ZERO).addMBB(loopMBB);

  MI.eraseFromParent(); // The instruction is gone now.

  return exitMBB;
}

MachineBasicBlock *MipsTargetLowering::emitSignExtendToI32InReg(
    MachineInstr &MI, MachineBasicBlock *BB, unsigned Size, unsigned DstReg,
    unsigned SrcReg) const {
  const TargetInstrInfo *TII = Subtarget.getInstrInfo();
  const DebugLoc &DL = MI.getDebugLoc();

  if (Subtarget.hasMips32r2() && Size == 1) {
    BuildMI(BB, DL, TII->get(Mips::SEB), DstReg).addReg(SrcReg);
    return BB;
  }

  if (Subtarget.hasMips32r2() && Size == 2) {
    BuildMI(BB, DL, TII->get(Mips::SEH), DstReg).addReg(SrcReg);
    return BB;
  }

  MachineFunction *MF = BB->getParent();
  MachineRegisterInfo &RegInfo = MF->getRegInfo();
  const TargetRegisterClass *RC = getRegClassFor(MVT::i32);
  unsigned ScrReg = RegInfo.createVirtualRegister(RC);

  assert(Size < 32);
  int64_t ShiftImm = 32 - (Size * 8);

  BuildMI(BB, DL, TII->get(Mips::SLL), ScrReg).addReg(SrcReg).addImm(ShiftImm);
  BuildMI(BB, DL, TII->get(Mips::SRA), DstReg).addReg(ScrReg).addImm(ShiftImm);

  return BB;
}

MachineBasicBlock *MipsTargetLowering::emitAtomicBinaryPartword(
    MachineInstr &MI, MachineBasicBlock *BB, unsigned Size, unsigned BinOpcode,
    bool Nand) const {
  assert((Size == 1 || Size == 2) &&
         "Unsupported size for EmitAtomicBinaryPartial.");
  MachineFunction *MF = BB->getParent();
  MachineRegisterInfo &RegInfo = MF->getRegInfo();
  const TargetRegisterClass *RC = getRegClassFor(MVT::i32);
  const bool ArePtrs64bit = ABI.ArePtrs64bit();
  const TargetRegisterClass *RCp =
    getRegClassFor(ArePtrs64bit ? MVT::i64 : MVT::i32);
  const TargetInstrInfo *TII = Subtarget.getInstrInfo();
  DebugLoc DL = MI.getDebugLoc();

  unsigned Dest = MI.getOperand(0).getReg();
  unsigned Ptr = MI.getOperand(1).getReg();
  unsigned Incr = MI.getOperand(2).getReg();

  unsigned AlignedAddr = RegInfo.createVirtualRegister(RCp);
  unsigned ShiftAmt = RegInfo.createVirtualRegister(RC);
  unsigned Mask = RegInfo.createVirtualRegister(RC);
  unsigned Mask2 = RegInfo.createVirtualRegister(RC);
  unsigned NewVal = RegInfo.createVirtualRegister(RC);
  unsigned OldVal = RegInfo.createVirtualRegister(RC);
  unsigned Incr2 = RegInfo.createVirtualRegister(RC);
  unsigned MaskLSB2 = RegInfo.createVirtualRegister(RCp);
  unsigned PtrLSB2 = RegInfo.createVirtualRegister(RC);
  unsigned MaskUpper = RegInfo.createVirtualRegister(RC);
  unsigned AndRes = RegInfo.createVirtualRegister(RC);
  unsigned BinOpRes = RegInfo.createVirtualRegister(RC);
  unsigned MaskedOldVal0 = RegInfo.createVirtualRegister(RC);
  unsigned StoreVal = RegInfo.createVirtualRegister(RC);
  unsigned MaskedOldVal1 = RegInfo.createVirtualRegister(RC);
  unsigned SrlRes = RegInfo.createVirtualRegister(RC);
  unsigned Success = RegInfo.createVirtualRegister(RC);

  unsigned LL, SC;
  if (isMicroMips) {
    LL = Mips::LL_MM;
    SC = Mips::SC_MM;
  } else {
    LL = Subtarget.hasMips32r6() ? (ArePtrs64bit ? Mips::LL64_R6 : Mips::LL_R6)
                                 : (ArePtrs64bit ? Mips::LL64 : Mips::LL);
    SC = Subtarget.hasMips32r6() ? (ArePtrs64bit ? Mips::SC64_R6 : Mips::SC_R6)
                                 : (ArePtrs64bit ? Mips::SC64 : Mips::SC);
  }

  // insert new blocks after the current block
  const BasicBlock *LLVM_BB = BB->getBasicBlock();
  MachineBasicBlock *loopMBB = MF->CreateMachineBasicBlock(LLVM_BB);
  MachineBasicBlock *sinkMBB = MF->CreateMachineBasicBlock(LLVM_BB);
  MachineBasicBlock *exitMBB = MF->CreateMachineBasicBlock(LLVM_BB);
  MachineFunction::iterator It = ++BB->getIterator();
  MF->insert(It, loopMBB);
  MF->insert(It, sinkMBB);
  MF->insert(It, exitMBB);

  // Transfer the remainder of BB and its successor edges to exitMBB.
  exitMBB->splice(exitMBB->begin(), BB,
                  std::next(MachineBasicBlock::iterator(MI)), BB->end());
  exitMBB->transferSuccessorsAndUpdatePHIs(BB);

  BB->addSuccessor(loopMBB);
  loopMBB->addSuccessor(loopMBB);
  loopMBB->addSuccessor(sinkMBB);
  sinkMBB->addSuccessor(exitMBB);

  //  thisMBB:
  //    addiu   masklsb2,$0,-4                # 0xfffffffc
  //    and     alignedaddr,ptr,masklsb2
  //    andi    ptrlsb2,ptr,3
  //    sll     shiftamt,ptrlsb2,3
  //    ori     maskupper,$0,255               # 0xff
  //    sll     mask,maskupper,shiftamt
  //    nor     mask2,$0,mask
  //    sll     incr2,incr,shiftamt

  int64_t MaskImm = (Size == 1) ? 255 : 65535;
  BuildMI(BB, DL, TII->get(ABI.GetPtrAddiuOp()), MaskLSB2)
    .addReg(ABI.GetNullPtr()).addImm(-4);
  BuildMI(BB, DL, TII->get(ABI.GetPtrAndOp()), AlignedAddr)
    .addReg(Ptr).addReg(MaskLSB2);
  BuildMI(BB, DL, TII->get(Mips::ANDi), PtrLSB2)
      .addReg(Ptr, 0, ArePtrs64bit ? Mips::sub_32 : 0).addImm(3);
  if (Subtarget.isLittle()) {
    BuildMI(BB, DL, TII->get(Mips::SLL), ShiftAmt).addReg(PtrLSB2).addImm(3);
  } else {
    unsigned Off = RegInfo.createVirtualRegister(RC);
    BuildMI(BB, DL, TII->get(Mips::XORi), Off)
      .addReg(PtrLSB2).addImm((Size == 1) ? 3 : 2);
    BuildMI(BB, DL, TII->get(Mips::SLL), ShiftAmt).addReg(Off).addImm(3);
  }
  BuildMI(BB, DL, TII->get(Mips::ORi), MaskUpper)
    .addReg(Mips::ZERO).addImm(MaskImm);
  BuildMI(BB, DL, TII->get(Mips::SLLV), Mask)
    .addReg(MaskUpper).addReg(ShiftAmt);
  BuildMI(BB, DL, TII->get(Mips::NOR), Mask2).addReg(Mips::ZERO).addReg(Mask);
  BuildMI(BB, DL, TII->get(Mips::SLLV), Incr2).addReg(Incr).addReg(ShiftAmt);

  // atomic.load.binop
  // loopMBB:
  //   ll      oldval,0(alignedaddr)
  //   binop   binopres,oldval,incr2
  //   and     newval,binopres,mask
  //   and     maskedoldval0,oldval,mask2
  //   or      storeval,maskedoldval0,newval
  //   sc      success,storeval,0(alignedaddr)
  //   beq     success,$0,loopMBB

  // atomic.swap
  // loopMBB:
  //   ll      oldval,0(alignedaddr)
  //   and     newval,incr2,mask
  //   and     maskedoldval0,oldval,mask2
  //   or      storeval,maskedoldval0,newval
  //   sc      success,storeval,0(alignedaddr)
  //   beq     success,$0,loopMBB

  BB = loopMBB;
  BuildMI(BB, DL, TII->get(LL), OldVal).addReg(AlignedAddr).addImm(0);
  if (Nand) {
    //  and andres, oldval, incr2
    //  nor binopres, $0, andres
    //  and newval, binopres, mask
    BuildMI(BB, DL, TII->get(Mips::AND), AndRes).addReg(OldVal).addReg(Incr2);
    BuildMI(BB, DL, TII->get(Mips::NOR), BinOpRes)
      .addReg(Mips::ZERO).addReg(AndRes);
    BuildMI(BB, DL, TII->get(Mips::AND), NewVal).addReg(BinOpRes).addReg(Mask);
  } else if (BinOpcode) {
    //  <binop> binopres, oldval, incr2
    //  and newval, binopres, mask
    BuildMI(BB, DL, TII->get(BinOpcode), BinOpRes).addReg(OldVal).addReg(Incr2);
    BuildMI(BB, DL, TII->get(Mips::AND), NewVal).addReg(BinOpRes).addReg(Mask);
  } else { // atomic.swap
    //  and newval, incr2, mask
    BuildMI(BB, DL, TII->get(Mips::AND), NewVal).addReg(Incr2).addReg(Mask);
  }

  BuildMI(BB, DL, TII->get(Mips::AND), MaskedOldVal0)
    .addReg(OldVal).addReg(Mask2);
  BuildMI(BB, DL, TII->get(Mips::OR), StoreVal)
    .addReg(MaskedOldVal0).addReg(NewVal);
  BuildMI(BB, DL, TII->get(SC), Success)
    .addReg(StoreVal).addReg(AlignedAddr).addImm(0);
  BuildMI(BB, DL, TII->get(Mips::BEQ))
    .addReg(Success).addReg(Mips::ZERO).addMBB(loopMBB);

  //  sinkMBB:
  //    and     maskedoldval1,oldval,mask
  //    srl     srlres,maskedoldval1,shiftamt
  //    sign_extend dest,srlres
  BB = sinkMBB;

  BuildMI(BB, DL, TII->get(Mips::AND), MaskedOldVal1)
    .addReg(OldVal).addReg(Mask);
  BuildMI(BB, DL, TII->get(Mips::SRLV), SrlRes)
      .addReg(MaskedOldVal1).addReg(ShiftAmt);
  BB = emitSignExtendToI32InReg(MI, BB, Size, Dest, SrlRes);

  MI.eraseFromParent(); // The instruction is gone now.

  return exitMBB;
}

MachineBasicBlock *MipsTargetLowering::emitAtomicCmpSwap(MachineInstr &MI,
                                                         MachineBasicBlock *BB,
                                                         unsigned Size) const {
  unsigned RegSize = std::max(Size, 4U);

  MachineFunction *MF = BB->getParent();
  MachineRegisterInfo &RegInfo = MF->getRegInfo();
  const TargetRegisterClass *RC = getRegClassFor(MVT::getIntegerVT(RegSize * 8));
  const TargetInstrInfo *TII = Subtarget.getInstrInfo();
  const bool ArePtrs64bit = ABI.ArePtrs64bit();
  DebugLoc DL = MI.getDebugLoc();
  unsigned LL, SC, ZERO, BNE, BEQ;

  if (Size == 4) {
    if (isMicroMips) {
      LL = Mips::LL_MM;
      SC = Mips::SC_MM;
    } else {
      LL = Subtarget.hasMips32r6()
               ? (ArePtrs64bit ? Mips::LL64_R6 : Mips::LL_R6)
               : (ArePtrs64bit ? Mips::LL64 : Mips::LL);
      SC = Subtarget.hasMips32r6()
               ? (ArePtrs64bit ? Mips::SC64_R6 : Mips::SC_R6)
               : (ArePtrs64bit ? Mips::SC64 : Mips::SC);
    }

    ZERO = Mips::ZERO;
    BNE = Mips::BNE;
    BEQ = Mips::BEQ;
  } else {
    LL = Subtarget.hasMips64r6() ? Mips::LLD_R6 : Mips::LLD;
    SC = Subtarget.hasMips64r6() ? Mips::SCD_R6 : Mips::SCD;
    ZERO = Mips::ZERO_64;
    BNE = Mips::BNE64;
    BEQ = Mips::BEQ64;
  }

  unsigned Dest = MI.getOperand(0).getReg();
  unsigned Ptr = MI.getOperand(1).getReg();
  unsigned OldVal = MI.getOperand(2).getReg();
  unsigned NewVal = MI.getOperand(3).getReg();

  bool isCapOp = true;
  switch (MI.getOpcode()) {
    case Mips::CAP_ATOMIC_CMP_SWAP_I64:
      LL = Mips::CLLD;
      SC = Mips::CSCD;
      break;
    case Mips::CAP_ATOMIC_CMP_SWAP_I32:
      LL = Mips::CLLW;
      SC = Mips::CSCW;
      break;
    case Mips::CAP_ATOMIC_CMP_SWAP_I16:
      LL = Mips::CLLH;
      SC = Mips::CSCH;
      break;
    case Mips::CAP_ATOMIC_CMP_SWAP_I8:
      LL = Mips::CLLB;
      SC = Mips::CSCB;
      break;
    default:
      isCapOp = false;
  }
   assert((isCapOp || (Size == 4 || Size == 8)) &&
          "Unsupported size for EmitAtomicCmpSwap.");

  unsigned Success = RegInfo.createVirtualRegister(RC);

  // insert new blocks after the current block
  const BasicBlock *LLVM_BB = BB->getBasicBlock();
  MachineBasicBlock *loop1MBB = MF->CreateMachineBasicBlock(LLVM_BB);
  MachineBasicBlock *loop2MBB = MF->CreateMachineBasicBlock(LLVM_BB);
  MachineBasicBlock *exitMBB = MF->CreateMachineBasicBlock(LLVM_BB);
  MachineFunction::iterator It = ++BB->getIterator();
  MF->insert(It, loop1MBB);
  MF->insert(It, loop2MBB);
  MF->insert(It, exitMBB);

  // Transfer the remainder of BB and its successor edges to exitMBB.
  exitMBB->splice(exitMBB->begin(), BB,
                  std::next(MachineBasicBlock::iterator(MI)), BB->end());
  exitMBB->transferSuccessorsAndUpdatePHIs(BB);

  //  thisMBB:
  //    ...
  //    fallthrough --> loop1MBB
  BB->addSuccessor(loop1MBB);
  loop1MBB->addSuccessor(exitMBB);
  loop1MBB->addSuccessor(loop2MBB);
  loop2MBB->addSuccessor(loop1MBB);
  loop2MBB->addSuccessor(exitMBB);

  // loop1MBB:
  //   ll dest, 0(ptr)
  //   bne dest, oldval, exitMBB
  BB = loop1MBB;
  if (isCapOp)
    BuildMI(BB, DL, TII->get(LL), Dest).addReg(Ptr);
  else
    BuildMI(BB, DL, TII->get(LL), Dest).addReg(Ptr).addImm(0);
  BuildMI(BB, DL, TII->get(BNE))
    .addReg(Dest).addReg(OldVal).addMBB(exitMBB);

  // loop2MBB:
  //   sc success, newval, 0(ptr)
  //   beq success, $0, loop1MBB
  BB = loop2MBB;
  if (isCapOp)
    BuildMI(BB, DL, TII->get(SC), Success).addReg(NewVal).addReg(Ptr);
  else
    BuildMI(BB, DL, TII->get(SC), Success)
      .addReg(NewVal).addReg(Ptr).addImm(0);
  BuildMI(BB, DL, TII->get(BEQ))
    .addReg(Success).addReg(ZERO).addMBB(loop1MBB);

  MI.eraseFromParent(); // The instruction is gone now.

  return exitMBB;
}

MachineBasicBlock *MipsTargetLowering::emitAtomicCmpSwapPartword(
    MachineInstr &MI, MachineBasicBlock *BB, unsigned Size) const {
  assert((Size == 1 || Size == 2) &&
      "Unsupported size for EmitAtomicCmpSwapPartial.");

  MachineFunction *MF = BB->getParent();
  MachineRegisterInfo &RegInfo = MF->getRegInfo();
  const TargetRegisterClass *RC = getRegClassFor(MVT::i32);
  const bool ArePtrs64bit = ABI.ArePtrs64bit();
  const TargetRegisterClass *RCp =
    getRegClassFor(ArePtrs64bit ? MVT::i64 : MVT::i32);
  const TargetInstrInfo *TII = Subtarget.getInstrInfo();
  DebugLoc DL = MI.getDebugLoc();

  unsigned Dest = MI.getOperand(0).getReg();
  unsigned Ptr = MI.getOperand(1).getReg();
  unsigned CmpVal = MI.getOperand(2).getReg();
  unsigned NewVal = MI.getOperand(3).getReg();

  unsigned AlignedAddr = RegInfo.createVirtualRegister(RCp);
  unsigned ShiftAmt = RegInfo.createVirtualRegister(RC);
  unsigned Mask = RegInfo.createVirtualRegister(RC);
  unsigned Mask2 = RegInfo.createVirtualRegister(RC);
  unsigned ShiftedCmpVal = RegInfo.createVirtualRegister(RC);
  unsigned OldVal = RegInfo.createVirtualRegister(RC);
  unsigned MaskedOldVal0 = RegInfo.createVirtualRegister(RC);
  unsigned ShiftedNewVal = RegInfo.createVirtualRegister(RC);
  unsigned MaskLSB2 = RegInfo.createVirtualRegister(RCp);
  unsigned PtrLSB2 = RegInfo.createVirtualRegister(RC);
  unsigned MaskUpper = RegInfo.createVirtualRegister(RC);
  unsigned MaskedCmpVal = RegInfo.createVirtualRegister(RC);
  unsigned MaskedNewVal = RegInfo.createVirtualRegister(RC);
  unsigned MaskedOldVal1 = RegInfo.createVirtualRegister(RC);
  unsigned StoreVal = RegInfo.createVirtualRegister(RC);
  unsigned SrlRes = RegInfo.createVirtualRegister(RC);
  unsigned Success = RegInfo.createVirtualRegister(RC);
  unsigned LL, SC;

  if (isMicroMips) {
    LL = Mips::LL_MM;
    SC = Mips::SC_MM;
  } else {
    LL = Subtarget.hasMips32r6() ? (ArePtrs64bit ? Mips::LL64_R6 : Mips::LL_R6)
                                 : (ArePtrs64bit ? Mips::LL64 : Mips::LL);
    SC = Subtarget.hasMips32r6() ? (ArePtrs64bit ? Mips::SC64_R6 : Mips::SC_R6)
                                 : (ArePtrs64bit ? Mips::SC64 : Mips::SC);
  }

  // insert new blocks after the current block
  const BasicBlock *LLVM_BB = BB->getBasicBlock();
  MachineBasicBlock *loop1MBB = MF->CreateMachineBasicBlock(LLVM_BB);
  MachineBasicBlock *loop2MBB = MF->CreateMachineBasicBlock(LLVM_BB);
  MachineBasicBlock *sinkMBB = MF->CreateMachineBasicBlock(LLVM_BB);
  MachineBasicBlock *exitMBB = MF->CreateMachineBasicBlock(LLVM_BB);
  MachineFunction::iterator It = ++BB->getIterator();
  MF->insert(It, loop1MBB);
  MF->insert(It, loop2MBB);
  MF->insert(It, sinkMBB);
  MF->insert(It, exitMBB);

  // Transfer the remainder of BB and its successor edges to exitMBB.
  exitMBB->splice(exitMBB->begin(), BB,
                  std::next(MachineBasicBlock::iterator(MI)), BB->end());
  exitMBB->transferSuccessorsAndUpdatePHIs(BB);

  BB->addSuccessor(loop1MBB);
  loop1MBB->addSuccessor(sinkMBB);
  loop1MBB->addSuccessor(loop2MBB);
  loop2MBB->addSuccessor(loop1MBB);
  loop2MBB->addSuccessor(sinkMBB);
  sinkMBB->addSuccessor(exitMBB);

  // FIXME: computation of newval2 can be moved to loop2MBB.
  //  thisMBB:
  //    addiu   masklsb2,$0,-4                # 0xfffffffc
  //    and     alignedaddr,ptr,masklsb2
  //    andi    ptrlsb2,ptr,3
  //    xori    ptrlsb2,ptrlsb2,3              # Only for BE
  //    sll     shiftamt,ptrlsb2,3
  //    ori     maskupper,$0,255               # 0xff
  //    sll     mask,maskupper,shiftamt
  //    nor     mask2,$0,mask
  //    andi    maskedcmpval,cmpval,255
  //    sll     shiftedcmpval,maskedcmpval,shiftamt
  //    andi    maskednewval,newval,255
  //    sll     shiftednewval,maskednewval,shiftamt
  int64_t MaskImm = (Size == 1) ? 255 : 65535;
  BuildMI(BB, DL, TII->get(ArePtrs64bit ? Mips::DADDiu : Mips::ADDiu), MaskLSB2)
    .addReg(ABI.GetNullPtr()).addImm(-4);
  BuildMI(BB, DL, TII->get(ArePtrs64bit ? Mips::AND64 : Mips::AND), AlignedAddr)
    .addReg(Ptr).addReg(MaskLSB2);
  BuildMI(BB, DL, TII->get(Mips::ANDi), PtrLSB2)
      .addReg(Ptr, 0, ArePtrs64bit ? Mips::sub_32 : 0).addImm(3);
  if (Subtarget.isLittle()) {
    BuildMI(BB, DL, TII->get(Mips::SLL), ShiftAmt).addReg(PtrLSB2).addImm(3);
  } else {
    unsigned Off = RegInfo.createVirtualRegister(RC);
    BuildMI(BB, DL, TII->get(Mips::XORi), Off)
      .addReg(PtrLSB2).addImm((Size == 1) ? 3 : 2);
    BuildMI(BB, DL, TII->get(Mips::SLL), ShiftAmt).addReg(Off).addImm(3);
  }
  BuildMI(BB, DL, TII->get(Mips::ORi), MaskUpper)
    .addReg(Mips::ZERO).addImm(MaskImm);
  BuildMI(BB, DL, TII->get(Mips::SLLV), Mask)
    .addReg(MaskUpper).addReg(ShiftAmt);
  BuildMI(BB, DL, TII->get(Mips::NOR), Mask2).addReg(Mips::ZERO).addReg(Mask);
  BuildMI(BB, DL, TII->get(Mips::ANDi), MaskedCmpVal)
    .addReg(CmpVal).addImm(MaskImm);
  BuildMI(BB, DL, TII->get(Mips::SLLV), ShiftedCmpVal)
    .addReg(MaskedCmpVal).addReg(ShiftAmt);
  BuildMI(BB, DL, TII->get(Mips::ANDi), MaskedNewVal)
    .addReg(NewVal).addImm(MaskImm);
  BuildMI(BB, DL, TII->get(Mips::SLLV), ShiftedNewVal)
    .addReg(MaskedNewVal).addReg(ShiftAmt);

  //  loop1MBB:
  //    ll      oldval,0(alginedaddr)
  //    and     maskedoldval0,oldval,mask
  //    bne     maskedoldval0,shiftedcmpval,sinkMBB
  BB = loop1MBB;
  BuildMI(BB, DL, TII->get(LL), OldVal).addReg(AlignedAddr).addImm(0);
  BuildMI(BB, DL, TII->get(Mips::AND), MaskedOldVal0)
    .addReg(OldVal).addReg(Mask);
  BuildMI(BB, DL, TII->get(Mips::BNE))
    .addReg(MaskedOldVal0).addReg(ShiftedCmpVal).addMBB(sinkMBB);

  //  loop2MBB:
  //    and     maskedoldval1,oldval,mask2
  //    or      storeval,maskedoldval1,shiftednewval
  //    sc      success,storeval,0(alignedaddr)
  //    beq     success,$0,loop1MBB
  BB = loop2MBB;
  BuildMI(BB, DL, TII->get(Mips::AND), MaskedOldVal1)
    .addReg(OldVal).addReg(Mask2);
  BuildMI(BB, DL, TII->get(Mips::OR), StoreVal)
    .addReg(MaskedOldVal1).addReg(ShiftedNewVal);
  BuildMI(BB, DL, TII->get(SC), Success)
      .addReg(StoreVal).addReg(AlignedAddr).addImm(0);
  BuildMI(BB, DL, TII->get(Mips::BEQ))
      .addReg(Success).addReg(Mips::ZERO).addMBB(loop1MBB);

  //  sinkMBB:
  //    srl     srlres,maskedoldval0,shiftamt
  //    sign_extend dest,srlres
  BB = sinkMBB;

  BuildMI(BB, DL, TII->get(Mips::SRLV), SrlRes)
      .addReg(MaskedOldVal0).addReg(ShiftAmt);
  BB = emitSignExtendToI32InReg(MI, BB, Size, Dest, SrlRes);

  MI.eraseFromParent(); // The instruction is gone now.

  return exitMBB;
}

static SDValue setBounds(SelectionDAG &DAG, SDValue Val, SDValue Length) {
  SDLoc DL(Val);
  Intrinsic::ID SetBounds = Intrinsic::cheri_cap_bounds_set;
  return DAG.getNode(ISD::INTRINSIC_WO_CHAIN, DL, MVT::iFATPTR,
        DAG.getConstant(SetBounds, DL, MVT::i64), Val,
        Length);
}

static SDValue setBounds(SelectionDAG &DAG, SDValue Val, uint64_t Length) {
   return setBounds(DAG, Val, DAG.getIntPtrConstant(Length, SDLoc(Val)));
}

SDValue MipsTargetLowering::lowerADDRSPACECAST(SDValue Op, SelectionDAG &DAG)
  const {
  SDLoc DL(Op);
  SDValue Src = Op.getOperand(0);
  EVT DstTy = Op.getValueType();
  if (Src.getValueType() == MVT::i64) {
    assert(Op.getValueType() == MVT::iFATPTR);
    auto Ptr = DAG.getNode(ISD::INTTOPTR, DL, DstTy, Src);
    if (auto *N = dyn_cast<GlobalAddressSDNode>(Src)) {
      const GlobalValue *GV = N->getGlobal();
      auto *Ty = GV->getValueType();
      if (Ty->isSized() && (GV->hasInternalLinkage() || GV->hasLocalLinkage())){
        uint64_t SizeBytes = DAG.getDataLayout().getTypeAllocSize(Ty);
        Ptr = setBounds(DAG, Ptr, SizeBytes);
      }
    }
    return Ptr;
  }
  assert(Src.getValueType() == MVT::iFATPTR);
  assert(Op.getValueType() == MVT::i64);
  return DAG.getNode(ISD::PTRTOINT, DL, DstTy, Src);
}

SDValue MipsTargetLowering::lowerBRCOND(SDValue Op, SelectionDAG &DAG) const {
  // The first operand is the chain, the second is the condition, the third is
  // the block to branch to if the condition is true.
  SDValue Chain = Op.getOperand(0);
  SDValue Dest = Op.getOperand(2);
  SDLoc DL(Op);

  assert(!Subtarget.hasMips32r6() && !Subtarget.hasMips64r6());
  SDValue CondRes = createFPCmp(DAG, Op.getOperand(1));

  // Return if flag is not set by a floating point comparison.
  if (CondRes.getOpcode() != MipsISD::FPCmp)
    return Op;

  SDValue CCNode  = CondRes.getOperand(2);
  Mips::CondCode CC =
    (Mips::CondCode)cast<ConstantSDNode>(CCNode)->getZExtValue();
  unsigned Opc = invertFPCondCodeUser(CC) ? Mips::BRANCH_F : Mips::BRANCH_T;
  SDValue BrCode = DAG.getConstant(Opc, DL, MVT::i32);
  SDValue FCC0 = DAG.getRegister(Mips::FCC0, MVT::i32);
  return DAG.getNode(MipsISD::FPBrcond, DL, Op.getValueType(), Chain, BrCode,
                     FCC0, Dest, CondRes);
}

SDValue MipsTargetLowering::
lowerSELECT(SDValue Op, SelectionDAG &DAG) const
{
  assert(!Subtarget.hasMips32r6() && !Subtarget.hasMips64r6());
  SDValue Cond = createFPCmp(DAG, Op.getOperand(0));

  // Return if flag is not set by a floating point comparison.
  if (Cond.getOpcode() != MipsISD::FPCmp)
    return Op;

  return createCMovFP(DAG, Cond, Op.getOperand(1), Op.getOperand(2),
                      SDLoc(Op));
}

SDValue MipsTargetLowering::lowerSETCC(SDValue Op, SelectionDAG &DAG) const {
  assert(!Subtarget.hasMips32r6() && !Subtarget.hasMips64r6());
  SDValue Cond = createFPCmp(DAG, Op);

  assert(Cond.getOpcode() == MipsISD::FPCmp &&
         "Floating point operand expected.");

  SDLoc DL(Op);
  SDValue True  = DAG.getConstant(1, DL, MVT::i32);
  SDValue False = DAG.getConstant(0, DL, MVT::i32);

  return createCMovFP(DAG, Cond, True, False, DL);
}

SDValue MipsTargetLowering::lowerGlobalAddress(SDValue Op,
                                               SelectionDAG &DAG) const {
  EVT Ty = Op.getValueType();
  GlobalAddressSDNode *N = cast<GlobalAddressSDNode>(Op);
  const GlobalValue *GV = N->getGlobal();

  EVT AddrTy = Ty;
  if (GV->getType()->getAddressSpace() == 200)
    Ty = MVT::i64;
  SDValue Global;

  if (!isPositionIndependent()) {
    const MipsTargetObjectFile *TLOF =
        static_cast<const MipsTargetObjectFile *>(
            getTargetMachine().getObjFileLowering());
    const GlobalObject *GO = GV->getBaseObject();
    if (GO && TLOF->IsGlobalInSmallSection(GO, getTargetMachine())) {
      // %gp_rel relocation
<<<<<<< HEAD
      Global = getAddrGPRel(N, SDLoc(N), Ty, DAG);
    } else {
                                   // %hi/%lo relocation
      Global = Subtarget.hasSym32() ? getAddrNonPIC(N, SDLoc(N), Ty, DAG)
                                   // %highest/%higher/%hi/%lo relocation
                                   : getAddrNonPICSym64(N, SDLoc(N), Ty, DAG);
    }
  } else {
=======
      return getAddrGPRel(N, SDLoc(N), Ty, DAG, ABI.IsN64());
>>>>>>> d7e9f19e

    // Every other architecture would use shouldAssumeDSOLocal in here, but
    // mips is special.
    // * In PIC code mips requires got loads even for local statics!
    // * To save on got entries, for local statics the got entry contains the
    //   page and an additional add instruction takes care of the low bits.
    // * It is legal to access a hidden symbol with a non hidden undefined,
    //   so one cannot guarantee that all access to a hidden symbol will know
    //   it is hidden.
    // * Mips linkers don't support creating a page and a full got entry for
    //   the same symbol.
    // * Given all that, we have to use a full got entry for hidden symbols :-(
    if (GV->hasLocalLinkage() && !HugeGOT)
      Global = getAddrLocal(N, SDLoc(N), Ty, DAG, ABI.IsN32() || ABI.IsN64());
    else if (LargeGOT || HugeGOT)
      Global = getAddrGlobalLargeGOT(
          N, SDLoc(N), Ty, DAG, MipsII::MO_GOT_HI16, MipsII::MO_GOT_LO16,
          DAG.getEntryNode(),
          MachinePointerInfo::getGOT(DAG.getMachineFunction()));
    else if (GV->hasInternalLinkage() || (GV->hasLocalLinkage() && !isa<Function>(GV)))
      Global = getAddrLocal(N, SDLoc(N), Ty, DAG, ABI.IsN32() || ABI.IsN64());
    else 
      Global = getAddrGlobal(
          N, SDLoc(N), Ty, DAG,
          (ABI.IsN32() || ABI.IsN64()) ? MipsII::MO_GOT_DISP : MipsII::MO_GOT,
          DAG.getEntryNode(), MachinePointerInfo::getGOT(DAG.getMachineFunction()));
  }

  if (GV->getType()->getAddressSpace() == 200) {
    Global = DAG.getNode(ISD::INTTOPTR, SDLoc(N), AddrTy, Global);
    StringRef Name = GV->getName();
    if (!SkipGlobalBounds &&
        !isa<Function>(GV) &&
        !GV->hasWeakLinkage() &&
        !GV->hasWeakAnyLinkage() &&
        !GV->hasExternalWeakLinkage() &&
        !GV->hasSection() &&
        !Name.startswith("__start_") &&
        !Name.startswith("__stop_")) {
      if (GV->hasInternalLinkage() || GV->hasLocalLinkage()) {
        uint64_t SizeBytes = DAG.getDataLayout().getTypeAllocSize(GV->getValueType());
        Global = setBounds(DAG, Global, SizeBytes);
      } else {
        const Module &M = *GV->getParent();
        std::string Name = (Twine(".size.")+GV->getName()).str();
        GlobalVariable *SizeGV = M.getGlobalVariable(Name);
        Type *I64 = Type::getInt64Ty(*DAG.getContext());
        if (!SizeGV) {
          SizeGV = new GlobalVariable(const_cast<Module&>(M),
              I64, /*isConstant*/true,
              GlobalValue::LinkOnceAnyLinkage, ConstantInt::get(I64, 0),
              Twine(".size.")+GV->getName());
          SizeGV->setSection(".global_sizes");
        }
        SDValue Size = DAG.getGlobalAddress(SizeGV, SDLoc(Global), MVT::i64);
        Size = DAG.getLoad(MVT::i64, SDLoc(Global), DAG.getEntryNode(), Size,
            MachinePointerInfo(SizeGV));
        Global = setBounds(DAG, Global, Size);
      }
    }
  }
  return Global;
}

SDValue MipsTargetLowering::lowerBlockAddress(SDValue Op,
                                              SelectionDAG &DAG) const {
  BlockAddressSDNode *N = cast<BlockAddressSDNode>(Op);
  EVT Ty = Op.getValueType();

  if (!isPositionIndependent())
    return Subtarget.hasSym32() ? getAddrNonPIC(N, SDLoc(N), Ty, DAG)
                                : getAddrNonPICSym64(N, SDLoc(N), Ty, DAG);

  if (LargeGOT)
    return getAddrGlobalLargeGOT(N, SDLoc(N), Ty, DAG, MipsII::MO_GOT_HI16,
                                 MipsII::MO_GOT_LO16, DAG.getEntryNode(),
                                 MachinePointerInfo::getGOT(DAG.getMachineFunction()));

  return getAddrLocal(N, SDLoc(N), Ty, DAG, ABI.IsN32() || ABI.IsN64());
}

SDValue MipsTargetLowering::
lowerGlobalTLSAddress(SDValue Op, SelectionDAG &DAG) const
{
  // If the relocation model is PIC, use the General Dynamic TLS Model or
  // Local Dynamic TLS model, otherwise use the Initial Exec or
  // Local Exec TLS Model.

  GlobalAddressSDNode *GA = cast<GlobalAddressSDNode>(Op);
  if (DAG.getTarget().Options.EmulatedTLS)
    return LowerToTLSEmulatedModel(GA, DAG);

  SDLoc DL(GA);
  const GlobalValue *GV = GA->getGlobal();
  EVT PtrVT = getPointerTy(DAG.getDataLayout());

  TLSModel::Model model = getTargetMachine().getTLSModel(GV);

  if (model == TLSModel::GeneralDynamic || model == TLSModel::LocalDynamic) {
    // General Dynamic and Local Dynamic TLS Model.
    unsigned Flag = (model == TLSModel::LocalDynamic) ? MipsII::MO_TLSLDM
                                                      : MipsII::MO_TLSGD;

    SDValue TGA = DAG.getTargetGlobalAddress(GV, DL, PtrVT, 0, Flag);
    SDValue Argument = DAG.getNode(MipsISD::Wrapper, DL, PtrVT,
                                   getGlobalReg(DAG, PtrVT), TGA);
    unsigned PtrSize = PtrVT.getSizeInBits();
    IntegerType *PtrTy = Type::getIntNTy(*DAG.getContext(), PtrSize);

    SDValue TlsGetAddr = DAG.getExternalSymbol("__tls_get_addr", PtrVT);

    ArgListTy Args;
    ArgListEntry Entry;
    Entry.Node = Argument;
    Entry.Ty = PtrTy;
    Args.push_back(Entry);

    TargetLowering::CallLoweringInfo CLI(DAG);
    CLI.setDebugLoc(DL)
        .setChain(DAG.getEntryNode())
        .setLibCallee(CallingConv::C, PtrTy, TlsGetAddr, std::move(Args));
    std::pair<SDValue, SDValue> CallResult = LowerCallTo(CLI);

    SDValue Ret = CallResult.first;

    if (model != TLSModel::LocalDynamic)
      return Ret;

    SDValue TGAHi = DAG.getTargetGlobalAddress(GV, DL, PtrVT, 0,
                                               MipsII::MO_DTPREL_HI);
    SDValue Hi = DAG.getNode(MipsISD::Hi, DL, PtrVT, TGAHi);
    SDValue TGALo = DAG.getTargetGlobalAddress(GV, DL, PtrVT, 0,
                                               MipsII::MO_DTPREL_LO);
    SDValue Lo = DAG.getNode(MipsISD::Lo, DL, PtrVT, TGALo);
    SDValue Add = DAG.getNode(ISD::ADD, DL, PtrVT, Hi, Ret);
    return DAG.getNode(ISD::ADD, DL, PtrVT, Add, Lo);
  }

  SDValue Offset;
  if (model == TLSModel::InitialExec) {
    // Initial Exec TLS Model
    SDValue TGA = DAG.getTargetGlobalAddress(GV, DL, PtrVT, 0,
                                             MipsII::MO_GOTTPREL);
    TGA = DAG.getNode(MipsISD::Wrapper, DL, PtrVT, getGlobalReg(DAG, PtrVT),
                      TGA);
    Offset =
        DAG.getLoad(PtrVT, DL, DAG.getEntryNode(), TGA, MachinePointerInfo());
  } else {
    // Local Exec TLS Model
    assert(model == TLSModel::LocalExec);
    SDValue TGAHi = DAG.getTargetGlobalAddress(GV, DL, PtrVT, 0,
                                               MipsII::MO_TPREL_HI);
    SDValue TGALo = DAG.getTargetGlobalAddress(GV, DL, PtrVT, 0,
                                               MipsII::MO_TPREL_LO);
    SDValue Hi = DAG.getNode(MipsISD::Hi, DL, PtrVT, TGAHi);
    SDValue Lo = DAG.getNode(MipsISD::Lo, DL, PtrVT, TGALo);
    Offset = DAG.getNode(ISD::ADD, DL, PtrVT, Hi, Lo);
  }

  SDValue ThreadPointer = DAG.getNode(MipsISD::ThreadPointer, DL, PtrVT);
  return DAG.getNode(ISD::ADD, DL, PtrVT, ThreadPointer, Offset);
}

SDValue MipsTargetLowering::
lowerJumpTable(SDValue Op, SelectionDAG &DAG) const
{
  JumpTableSDNode *N = cast<JumpTableSDNode>(Op);
  EVT Ty = Op.getValueType();

  if (!isPositionIndependent())
    return Subtarget.hasSym32() ? getAddrNonPIC(N, SDLoc(N), Ty, DAG)
                                : getAddrNonPICSym64(N, SDLoc(N), Ty, DAG);

  if (LargeGOT)
    return getAddrGlobalLargeGOT(N, SDLoc(N), Ty, DAG, MipsII::MO_GOT_HI16,
                                 MipsII::MO_GOT_LO16, DAG.getEntryNode(),
                                 MachinePointerInfo::getGOT(DAG.getMachineFunction()));

  return getAddrLocal(N, SDLoc(N), Ty, DAG, ABI.IsN32() || ABI.IsN64());
}

SDValue MipsTargetLowering::
lowerConstantPool(SDValue Op, SelectionDAG &DAG) const
{
  ConstantPoolSDNode *N = cast<ConstantPoolSDNode>(Op);
  EVT Ty = Op.getValueType();

  if (!isPositionIndependent()) {
    const MipsTargetObjectFile *TLOF =
        static_cast<const MipsTargetObjectFile *>(
            getTargetMachine().getObjFileLowering());

    if (TLOF->IsConstantInSmallSection(DAG.getDataLayout(), N->getConstVal(),
                                       getTargetMachine()))
      // %gp_rel relocation
      return getAddrGPRel(N, SDLoc(N), Ty, DAG, ABI.IsN64());

    return Subtarget.hasSym32() ? getAddrNonPIC(N, SDLoc(N), Ty, DAG)
                                : getAddrNonPICSym64(N, SDLoc(N), Ty, DAG);
  }

 return getAddrLocal(N, SDLoc(N), Ty, DAG, ABI.IsN32() || ABI.IsN64());
}

SDValue MipsTargetLowering::lowerVASTART(SDValue Op, SelectionDAG &DAG) const {
  MachineFunction &MF = DAG.getMachineFunction();
  MipsFunctionInfo *FuncInfo = MF.getInfo<MipsFunctionInfo>();

  SDLoc DL(Op);
  SDValue FI = DAG.getFrameIndex(FuncInfo->getVarArgsFrameIndex(),
                                 getPointerTy(MF.getDataLayout()));

  if (ABI.IsCheriPureCap()) {
    unsigned Reg = MF.addLiveIn(Mips::C13, getRegClassFor(MVT::iFATPTR));
    // In the sandbox ABI, the va_start intrinsic will (to work around LLVM's
    // assumption that allocas are all in AS0) be an address space cast of the
    // alloca to AS 0.  We need to extract the original operands.
    const Value *SV = cast<SrcValueSDNode>(Op.getOperand(2))->getValue();
    SV = SV->stripPointerCasts();
    assert(SV->getType()->getPointerAddressSpace() == 200);
    SDValue Chain = Op.getOperand(0);
    SDValue CapAddr = Op.getOperand(1);
    if (CapAddr->getOpcode() == ISD::ADDRSPACECAST)
      CapAddr = CapAddr->getOperand(0);
    else
      CapAddr = DAG.getNode(MipsISD::STACKTOCAP, DL, MVT::iFATPTR,
          CapAddr);
    FI = DAG.getCopyFromReg(DAG.getEntryNode(), DL, Reg, MVT::iFATPTR);
    return DAG.getStore(Chain, DL, FI, CapAddr, MachinePointerInfo(SV));
  }

  // vastart just stores the address of the VarArgsFrameIndex slot into the
  // memory location argument.
  const Value *SV = cast<SrcValueSDNode>(Op.getOperand(2))->getValue();
  return DAG.getStore(Op.getOperand(0), DL, FI, Op.getOperand(1),
                      MachinePointerInfo(SV));
}

SDValue MipsTargetLowering::lowerVACOPY(SDValue Op, SelectionDAG &DAG) const {
  // VACOPY lowering should only be custom with the sandbox ABI.
  assert(ABI.IsCheriPureCap());

  SDValue Chain = Op->getOperand(0);
  SDValue Dest = Op->getOperand(1);
  SDValue Src = Op->getOperand(2);
  if (Dest->getOpcode() == ISD::ADDRSPACECAST)
    Dest = Dest->getOperand(0);
  if (Src->getOpcode() == ISD::ADDRSPACECAST)
    Src = Src->getOperand(0);
  SDLoc DL(Op);
  // The source is a pointer to the existing va_list
  Src = DAG.getLoad(MVT::iFATPTR, DL, Chain, Src, MachinePointerInfo());
  return DAG.getStore(Chain, DL, Src, Dest, MachinePointerInfo());
}

SDValue MipsTargetLowering::lowerVAARG(SDValue Op, SelectionDAG &DAG) const {
  SDNode *Node = Op.getNode();
  EVT VT = Node->getValueType(0);
  SDValue Chain = Node->getOperand(0);
  SDValue VAListPtr = Node->getOperand(1);
  unsigned Align = Node->getConstantOperandVal(3);
  const Value *SV = cast<SrcValueSDNode>(Node->getOperand(2))->getValue();
  SDLoc DL(Node);
  unsigned ArgSlotSizeInBytes = (ABI.IsN32() || ABI.IsN64()) ? 8 : 4;

  SDValue VAListLoad = DAG.getLoad(getPointerTy(DAG.getDataLayout()), DL, Chain,
                                   VAListPtr, MachinePointerInfo(SV));
  SDValue VAList = VAListLoad;

  // Re-align the pointer if necessary.
  // It should only ever be necessary for 64-bit types on O32 since the minimum
  // argument alignment is the same as the maximum type alignment for N32/N64.
  //
  // FIXME: We currently align too often. The code generator doesn't notice
  //        when the pointer is still aligned from the last va_arg (or pair of
  //        va_args for the i64 on O32 case).
  if (Align > getMinStackArgumentAlignment()) {
    assert(((Align & (Align-1)) == 0) && "Expected Align to be a power of 2");

    VAList = DAG.getNode(ISD::ADD, DL, VAList.getValueType(), VAList,
                         DAG.getConstant(Align - 1, DL, VAList.getValueType()));

    VAList = DAG.getNode(ISD::AND, DL, VAList.getValueType(), VAList,
                         DAG.getConstant(-(int64_t)Align, DL,
                                         VAList.getValueType()));
  }

  // Increment the pointer, VAList, to the next vaarg.
  auto &TD = DAG.getDataLayout();
  unsigned ArgSizeInBytes =
      TD.getTypeAllocSize(VT.getTypeForEVT(*DAG.getContext()));
  SDValue Tmp3 =
      DAG.getNode(ISD::ADD, DL, VAList.getValueType(), VAList,
                  DAG.getConstant(alignTo(ArgSizeInBytes, ArgSlotSizeInBytes),
                                  DL, VAList.getValueType()));
  // Store the incremented VAList to the legalized pointer
  Chain = DAG.getStore(VAListLoad.getValue(1), DL, Tmp3, VAListPtr,
                       MachinePointerInfo(SV));

  // In big-endian mode we must adjust the pointer when the load size is smaller
  // than the argument slot size. We must also reduce the known alignment to
  // match. For example in the N64 ABI, we must add 4 bytes to the offset to get
  // the correct half of the slot, and reduce the alignment from 8 (slot
  // alignment) down to 4 (type alignment).
  if (!Subtarget.isLittle() && ArgSizeInBytes < ArgSlotSizeInBytes) {
    unsigned Adjustment = ArgSlotSizeInBytes - ArgSizeInBytes;
    VAList = DAG.getNode(ISD::ADD, DL, VAListPtr.getValueType(), VAList,
                         DAG.getIntPtrConstant(Adjustment, DL));
  }
  // Load the actual argument out of the pointer VAList
  return DAG.getLoad(VT, DL, Chain, VAList, MachinePointerInfo());
}

static SDValue lowerFCOPYSIGN32(SDValue Op, SelectionDAG &DAG,
                                bool HasExtractInsert) {
  EVT TyX = Op.getOperand(0).getValueType();
  EVT TyY = Op.getOperand(1).getValueType();
  SDLoc DL(Op);
  SDValue Const1 = DAG.getConstant(1, DL, MVT::i32);
  SDValue Const31 = DAG.getConstant(31, DL, MVT::i32);
  SDValue Res;

  // If operand is of type f64, extract the upper 32-bit. Otherwise, bitcast it
  // to i32.
  SDValue X = (TyX == MVT::f32) ?
    DAG.getNode(ISD::BITCAST, DL, MVT::i32, Op.getOperand(0)) :
    DAG.getNode(MipsISD::ExtractElementF64, DL, MVT::i32, Op.getOperand(0),
                Const1);
  SDValue Y = (TyY == MVT::f32) ?
    DAG.getNode(ISD::BITCAST, DL, MVT::i32, Op.getOperand(1)) :
    DAG.getNode(MipsISD::ExtractElementF64, DL, MVT::i32, Op.getOperand(1),
                Const1);

  if (HasExtractInsert) {
    // ext  E, Y, 31, 1  ; extract bit31 of Y
    // ins  X, E, 31, 1  ; insert extracted bit at bit31 of X
    SDValue E = DAG.getNode(MipsISD::Ext, DL, MVT::i32, Y, Const31, Const1);
    Res = DAG.getNode(MipsISD::Ins, DL, MVT::i32, E, Const31, Const1, X);
  } else {
    // sll SllX, X, 1
    // srl SrlX, SllX, 1
    // srl SrlY, Y, 31
    // sll SllY, SrlX, 31
    // or  Or, SrlX, SllY
    SDValue SllX = DAG.getNode(ISD::SHL, DL, MVT::i32, X, Const1);
    SDValue SrlX = DAG.getNode(ISD::SRL, DL, MVT::i32, SllX, Const1);
    SDValue SrlY = DAG.getNode(ISD::SRL, DL, MVT::i32, Y, Const31);
    SDValue SllY = DAG.getNode(ISD::SHL, DL, MVT::i32, SrlY, Const31);
    Res = DAG.getNode(ISD::OR, DL, MVT::i32, SrlX, SllY);
  }

  if (TyX == MVT::f32)
    return DAG.getNode(ISD::BITCAST, DL, Op.getOperand(0).getValueType(), Res);

  SDValue LowX = DAG.getNode(MipsISD::ExtractElementF64, DL, MVT::i32,
                             Op.getOperand(0),
                             DAG.getConstant(0, DL, MVT::i32));
  return DAG.getNode(MipsISD::BuildPairF64, DL, MVT::f64, LowX, Res);
}

static SDValue lowerFCOPYSIGN64(SDValue Op, SelectionDAG &DAG,
                                bool HasExtractInsert) {
  unsigned WidthX = Op.getOperand(0).getValueSizeInBits();
  unsigned WidthY = Op.getOperand(1).getValueSizeInBits();
  EVT TyX = MVT::getIntegerVT(WidthX), TyY = MVT::getIntegerVT(WidthY);
  SDLoc DL(Op);
  SDValue Const1 = DAG.getConstant(1, DL, MVT::i32);

  // Bitcast to integer nodes.
  SDValue X = DAG.getNode(ISD::BITCAST, DL, TyX, Op.getOperand(0));
  SDValue Y = DAG.getNode(ISD::BITCAST, DL, TyY, Op.getOperand(1));

  if (HasExtractInsert) {
    // ext  E, Y, width(Y) - 1, 1  ; extract bit width(Y)-1 of Y
    // ins  X, E, width(X) - 1, 1  ; insert extracted bit at bit width(X)-1 of X
    SDValue E = DAG.getNode(MipsISD::Ext, DL, TyY, Y,
                            DAG.getConstant(WidthY - 1, DL, MVT::i32), Const1);

    if (WidthX > WidthY)
      E = DAG.getNode(ISD::ZERO_EXTEND, DL, TyX, E);
    else if (WidthY > WidthX)
      E = DAG.getNode(ISD::TRUNCATE, DL, TyX, E);

    SDValue I = DAG.getNode(MipsISD::Ins, DL, TyX, E,
                            DAG.getConstant(WidthX - 1, DL, MVT::i32), Const1,
                            X);
    return DAG.getNode(ISD::BITCAST, DL, Op.getOperand(0).getValueType(), I);
  }

  // (d)sll SllX, X, 1
  // (d)srl SrlX, SllX, 1
  // (d)srl SrlY, Y, width(Y)-1
  // (d)sll SllY, SrlX, width(Y)-1
  // or     Or, SrlX, SllY
  SDValue SllX = DAG.getNode(ISD::SHL, DL, TyX, X, Const1);
  SDValue SrlX = DAG.getNode(ISD::SRL, DL, TyX, SllX, Const1);
  SDValue SrlY = DAG.getNode(ISD::SRL, DL, TyY, Y,
                             DAG.getConstant(WidthY - 1, DL, MVT::i32));

  if (WidthX > WidthY)
    SrlY = DAG.getNode(ISD::ZERO_EXTEND, DL, TyX, SrlY);
  else if (WidthY > WidthX)
    SrlY = DAG.getNode(ISD::TRUNCATE, DL, TyX, SrlY);

  SDValue SllY = DAG.getNode(ISD::SHL, DL, TyX, SrlY,
                             DAG.getConstant(WidthX - 1, DL, MVT::i32));
  SDValue Or = DAG.getNode(ISD::OR, DL, TyX, SrlX, SllY);
  return DAG.getNode(ISD::BITCAST, DL, Op.getOperand(0).getValueType(), Or);
}

SDValue
MipsTargetLowering::lowerFCOPYSIGN(SDValue Op, SelectionDAG &DAG) const {
  if (Subtarget.isGP64bit())
    return lowerFCOPYSIGN64(Op, DAG, Subtarget.hasExtractInsert());

  return lowerFCOPYSIGN32(Op, DAG, Subtarget.hasExtractInsert());
}

SDValue MipsTargetLowering::
lowerFRAMEADDR(SDValue Op, SelectionDAG &DAG) const {
  // check the depth
  assert((cast<ConstantSDNode>(Op.getOperand(0))->getZExtValue() == 0) &&
         "Frame address can only be determined for current frame.");

  MachineFrameInfo &MFI = DAG.getMachineFunction().getFrameInfo();
  MFI.setFrameAddressIsTaken(true);
  EVT VT = Op.getValueType();
  SDLoc DL(Op);
  SDValue FrameAddr = DAG.getCopyFromReg(
      DAG.getEntryNode(), DL, ABI.IsN64() ? Mips::FP_64 : Mips::FP, VT);
  return FrameAddr;
}

SDValue MipsTargetLowering::lowerRETURNADDR(SDValue Op,
                                            SelectionDAG &DAG) const {
  if (verifyReturnAddressArgumentIsConstant(Op, DAG))
    return SDValue();

  // check the depth
  assert((cast<ConstantSDNode>(Op.getOperand(0))->getZExtValue() == 0) &&
         "Return address can be determined only for current frame.");

  MachineFunction &MF = DAG.getMachineFunction();
  MachineFrameInfo &MFI = MF.getFrameInfo();
  MVT VT = Op.getSimpleValueType();
  unsigned RA = ABI.IsN64() ? Mips::RA_64 : Mips::RA;
  if (ABI.IsCheriPureCap()) {
     assert(VT == MVT::iFATPTR);
     RA = Mips::C17;
  }
  MFI.setReturnAddressIsTaken(true);

  // Return RA, which contains the return address. Mark it an implicit live-in.
  unsigned Reg = MF.addLiveIn(RA, getRegClassFor(VT));
  return DAG.getCopyFromReg(DAG.getEntryNode(), SDLoc(Op), Reg, VT);
}

// An EH_RETURN is the result of lowering llvm.eh.return which in turn is
// generated from __builtin_eh_return (offset, handler)
// The effect of this is to adjust the stack pointer by "offset"
// and then branch to "handler".
SDValue MipsTargetLowering::lowerEH_RETURN(SDValue Op, SelectionDAG &DAG)
                                                                     const {
  MachineFunction &MF = DAG.getMachineFunction();
  MipsFunctionInfo *MipsFI = MF.getInfo<MipsFunctionInfo>();

  MipsFI->setCallsEhReturn();
  SDValue Chain     = Op.getOperand(0);
  SDValue Offset    = Op.getOperand(1);
  SDValue Handler   = Op.getOperand(2);
  SDLoc DL(Op);
  EVT Ty = ABI.IsN64() ? MVT::i64 : MVT::i32;

  // Store stack offset in V1, store jump target in V0. Glue CopyToReg and
  // EH_RETURN nodes, so that instructions are emitted back-to-back.
  unsigned OffsetReg = ABI.IsN64() ? Mips::V1_64 : Mips::V1;
  unsigned AddrReg = ABI.IsN64() ? Mips::V0_64 : Mips::V0;
  Chain = DAG.getCopyToReg(Chain, DL, OffsetReg, Offset, SDValue());
  Chain = DAG.getCopyToReg(Chain, DL, AddrReg, Handler, Chain.getValue(1));
  return DAG.getNode(MipsISD::EH_RETURN, DL, MVT::Other, Chain,
                     DAG.getRegister(OffsetReg, Ty),
                     DAG.getRegister(AddrReg, getPointerTy(MF.getDataLayout())),
                     Chain.getValue(1));
}

SDValue MipsTargetLowering::lowerATOMIC_FENCE(SDValue Op,
                                              SelectionDAG &DAG) const {
  // FIXME: Need pseudo-fence for 'singlethread' fences
  // FIXME: Set SType for weaker fences where supported/appropriate.
  unsigned SType = 0;
  SDLoc DL(Op);
  return DAG.getNode(MipsISD::Sync, DL, MVT::Other, Op.getOperand(0),
                     DAG.getConstant(SType, DL, MVT::i32));
}

SDValue MipsTargetLowering::lowerShiftLeftParts(SDValue Op,
                                                SelectionDAG &DAG) const {
  SDLoc DL(Op);
  MVT VT = Subtarget.isGP64bit() ? MVT::i64 : MVT::i32;

  SDValue Lo = Op.getOperand(0), Hi = Op.getOperand(1);
  SDValue Shamt = Op.getOperand(2);
  // if shamt < (VT.bits):
  //  lo = (shl lo, shamt)
  //  hi = (or (shl hi, shamt) (srl (srl lo, 1), ~shamt))
  // else:
  //  lo = 0
  //  hi = (shl lo, shamt[4:0])
  SDValue Not = DAG.getNode(ISD::XOR, DL, MVT::i32, Shamt,
                            DAG.getConstant(-1, DL, MVT::i32));
  SDValue ShiftRight1Lo = DAG.getNode(ISD::SRL, DL, VT, Lo,
                                      DAG.getConstant(1, DL, VT));
  SDValue ShiftRightLo = DAG.getNode(ISD::SRL, DL, VT, ShiftRight1Lo, Not);
  SDValue ShiftLeftHi = DAG.getNode(ISD::SHL, DL, VT, Hi, Shamt);
  SDValue Or = DAG.getNode(ISD::OR, DL, VT, ShiftLeftHi, ShiftRightLo);
  SDValue ShiftLeftLo = DAG.getNode(ISD::SHL, DL, VT, Lo, Shamt);
  SDValue Cond = DAG.getNode(ISD::AND, DL, MVT::i32, Shamt,
                             DAG.getConstant(VT.getSizeInBits(), DL, MVT::i32));
  Lo = DAG.getNode(ISD::SELECT, DL, VT, Cond,
                   DAG.getConstant(0, DL, VT), ShiftLeftLo);
  Hi = DAG.getNode(ISD::SELECT, DL, VT, Cond, ShiftLeftLo, Or);

  SDValue Ops[2] = {Lo, Hi};
  return DAG.getMergeValues(Ops, DL);
}

SDValue MipsTargetLowering::lowerShiftRightParts(SDValue Op, SelectionDAG &DAG,
                                                 bool IsSRA) const {
  SDLoc DL(Op);
  SDValue Lo = Op.getOperand(0), Hi = Op.getOperand(1);
  SDValue Shamt = Op.getOperand(2);
  MVT VT = Subtarget.isGP64bit() ? MVT::i64 : MVT::i32;

  // if shamt < (VT.bits):
  //  lo = (or (shl (shl hi, 1), ~shamt) (srl lo, shamt))
  //  if isSRA:
  //    hi = (sra hi, shamt)
  //  else:
  //    hi = (srl hi, shamt)
  // else:
  //  if isSRA:
  //   lo = (sra hi, shamt[4:0])
  //   hi = (sra hi, 31)
  //  else:
  //   lo = (srl hi, shamt[4:0])
  //   hi = 0
  SDValue Not = DAG.getNode(ISD::XOR, DL, MVT::i32, Shamt,
                            DAG.getConstant(-1, DL, MVT::i32));
  SDValue ShiftLeft1Hi = DAG.getNode(ISD::SHL, DL, VT, Hi,
                                     DAG.getConstant(1, DL, VT));
  SDValue ShiftLeftHi = DAG.getNode(ISD::SHL, DL, VT, ShiftLeft1Hi, Not);
  SDValue ShiftRightLo = DAG.getNode(ISD::SRL, DL, VT, Lo, Shamt);
  SDValue Or = DAG.getNode(ISD::OR, DL, VT, ShiftLeftHi, ShiftRightLo);
  SDValue ShiftRightHi = DAG.getNode(IsSRA ? ISD::SRA : ISD::SRL,
                                     DL, VT, Hi, Shamt);
  SDValue Cond = DAG.getNode(ISD::AND, DL, MVT::i32, Shamt,
                             DAG.getConstant(VT.getSizeInBits(), DL, MVT::i32));
  SDValue Ext = DAG.getNode(ISD::SRA, DL, VT, Hi,
                            DAG.getConstant(VT.getSizeInBits() - 1, DL, VT));
  Lo = DAG.getNode(ISD::SELECT, DL, VT, Cond, ShiftRightHi, Or);
  Hi = DAG.getNode(ISD::SELECT, DL, VT, Cond,
                   IsSRA ? Ext : DAG.getConstant(0, DL, VT), ShiftRightHi);

  SDValue Ops[2] = {Lo, Hi};
  return DAG.getMergeValues(Ops, DL);
}

static SDValue createLoadLR(unsigned Opc, SelectionDAG &DAG, LoadSDNode *LD,
                            SDValue Chain, SDValue Src, unsigned Offset) {
  SDValue Ptr = LD->getBasePtr();
  EVT VT = LD->getValueType(0), MemVT = LD->getMemoryVT();
  SDLoc DL(LD);
  SDVTList VTList = DAG.getVTList(VT, MVT::Other);

  if (Offset)
    Ptr = DAG.getPointerAdd(DL, Ptr, Offset);

  SDValue Ops[] = { Chain, Ptr, Src };
  return DAG.getMemIntrinsicNode(Opc, DL, VTList, Ops, MemVT,
                                 LD->getMemOperand());
}
// Expand an unaligned 32 or 64-bit integer load node.
SDValue MipsTargetLowering::lowerLOAD(SDValue Op, SelectionDAG &DAG) const {
  LoadSDNode *LD = cast<LoadSDNode>(Op);
  EVT MemVT = LD->getMemoryVT();

  if (Subtarget.systemSupportsUnalignedAccess(LD->getAddressSpace()))
    return Op;

  // We don't handle capability-releative loads here, so make sure that we
  // don't encounter them!
  assert(MemVT != MVT::iFATPTR);

  // Return if load is aligned or if MemVT is neither i32 nor i64.
  if ((LD->getAlignment() >= MemVT.getSizeInBits() / 8) ||
      ((MemVT != MVT::i32) && (MemVT != MVT::i64)))
    return SDValue();

  bool IsLittle = Subtarget.isLittle();
  EVT VT = Op.getValueType();
  ISD::LoadExtType ExtType = LD->getExtensionType();
  SDValue Chain = LD->getChain(), Undef = DAG.getUNDEF(VT);

  assert((VT == MVT::i32) || (VT == MVT::i64));

  // Expand
  //  (set dst, (i64 (load baseptr)))
  // to
  //  (set tmp, (ldl (add baseptr, 7), undef))
  //  (set dst, (ldr baseptr, tmp))
  if ((VT == MVT::i64) && (ExtType == ISD::NON_EXTLOAD)) {
    SDValue LDL = createLoadLR(MipsISD::LDL, DAG, LD, Chain, Undef,
                               IsLittle ? 7 : 0);
    return createLoadLR(MipsISD::LDR, DAG, LD, LDL.getValue(1), LDL,
                        IsLittle ? 0 : 7);
  }

  SDValue LWL = createLoadLR(MipsISD::LWL, DAG, LD, Chain, Undef,
                             IsLittle ? 3 : 0);
  SDValue LWR = createLoadLR(MipsISD::LWR, DAG, LD, LWL.getValue(1), LWL,
                             IsLittle ? 0 : 3);

  // Expand
  //  (set dst, (i32 (load baseptr))) or
  //  (set dst, (i64 (sextload baseptr))) or
  //  (set dst, (i64 (extload baseptr)))
  // to
  //  (set tmp, (lwl (add baseptr, 3), undef))
  //  (set dst, (lwr baseptr, tmp))
  if ((VT == MVT::i32) || (ExtType == ISD::SEXTLOAD) ||
      (ExtType == ISD::EXTLOAD))
    return LWR;

  assert((VT == MVT::i64) && (ExtType == ISD::ZEXTLOAD));

  // Expand
  //  (set dst, (i64 (zextload baseptr)))
  // to
  //  (set tmp0, (lwl (add baseptr, 3), undef))
  //  (set tmp1, (lwr baseptr, tmp0))
  //  (set tmp2, (shl tmp1, 32))
  //  (set dst, (srl tmp2, 32))
  SDLoc DL(LD);
  SDValue Const32 = DAG.getConstant(32, DL, MVT::i32);
  SDValue SLL = DAG.getNode(ISD::SHL, DL, MVT::i64, LWR, Const32);
  SDValue SRL = DAG.getNode(ISD::SRL, DL, MVT::i64, SLL, Const32);
  SDValue Ops[] = { SRL, LWR.getValue(1) };
  return DAG.getMergeValues(Ops, DL);
}

static SDValue createStoreLR(unsigned Opc, SelectionDAG &DAG, StoreSDNode *SD,
                             SDValue Chain, unsigned Offset) {
  SDValue Ptr = SD->getBasePtr(), Value = SD->getValue();
  EVT MemVT = SD->getMemoryVT();
  SDLoc DL(SD);
  SDVTList VTList = DAG.getVTList(MVT::Other);

  if (Offset)
    Ptr = DAG.getPointerAdd(DL, Ptr, Offset);

  SDValue Ops[] = { Chain, Value, Ptr };
  return DAG.getMemIntrinsicNode(Opc, DL, VTList, Ops, MemVT,
                                 SD->getMemOperand());
}

// Expand an unaligned 32 or 64-bit integer store node.
static SDValue lowerUnalignedIntStore(StoreSDNode *SD, SelectionDAG &DAG,
                                      bool IsLittle, bool IsCHERI) {
  SDValue Value = SD->getValue(), Chain = SD->getChain();
  EVT VT = Value.getValueType();
  SDValue BasePtr = SD->getBasePtr();

  // CHERI doesn't have a capability version of SDR / SDL, so we turn this into
  // a sequence of byte stores and shifts.
  if (IsCHERI && (BasePtr->getValueType(0) == MVT::iFATPTR)) {
    SDLoc DL(SD);
    EVT MemVT = SD->getMemoryVT();
    SDValue Store;
    int Size = (MemVT.getSizeInBits() / 8);
    SmallVector<SDValue, 8> Ops;
    // CHERI is big endian.  We'll write the lowest bytes at the end of the
    // word first
    for (int Offset=Size-1 ; Offset>=0 ; Offset-=1) {
      // Address to store this byte
      SDValue Ptr = DAG.getPointerAdd(DL, BasePtr, Offset);
      // Store the next byte
      Store = DAG.getTruncStore(Chain, DL, Value, Ptr,
          MVT::i8, SD->getMemOperand());
      Ops.push_back(Store);
      Chain = Store;
      // Shift the value
      Value = DAG.getNode(ISD::SRL, DL, VT, Value, DAG.getConstant(8, DL, VT));
    }
    return Store;
  }

  // Expand
  //  (store val, baseptr) or
  //  (truncstore val, baseptr)
  // to
  //  (swl val, (add baseptr, 3))
  //  (swr val, baseptr)
  if ((VT == MVT::i32) || SD->isTruncatingStore()) {
    SDValue SWL = createStoreLR(MipsISD::SWL, DAG, SD, Chain,
                                IsLittle ? 3 : 0);
    return createStoreLR(MipsISD::SWR, DAG, SD, SWL, IsLittle ? 0 : 3);
  }

  assert(VT == MVT::i64);

  // Expand
  //  (store val, baseptr)
  // to
  //  (sdl val, (add baseptr, 7))
  //  (sdr val, baseptr)
  SDValue SDL = createStoreLR(MipsISD::SDL, DAG, SD, Chain, IsLittle ? 7 : 0);
  return createStoreLR(MipsISD::SDR, DAG, SD, SDL, IsLittle ? 0 : 7);
}

// Lower (store (fp_to_sint $fp) $ptr) to (store (TruncIntFP $fp), $ptr).
static SDValue lowerFP_TO_SINT_STORE(StoreSDNode *SD, SelectionDAG &DAG) {
  SDValue Val = SD->getValue();

  if (Val.getOpcode() != ISD::FP_TO_SINT)
    return SDValue();

  EVT FPTy = EVT::getFloatingPointVT(Val.getValueSizeInBits());
  SDValue Tr = DAG.getNode(MipsISD::TruncIntFP, SDLoc(Val), FPTy,
                           Val.getOperand(0));
  return DAG.getStore(SD->getChain(), SDLoc(SD), Tr, SD->getBasePtr(),
                      SD->getPointerInfo(), SD->getAlignment(),
                      SD->getMemOperand()->getFlags());
}

SDValue MipsTargetLowering::lowerSTORE(SDValue Op, SelectionDAG &DAG) const {
  StoreSDNode *SD = cast<StoreSDNode>(Op);
  EVT MemVT = SD->getMemoryVT();
  const SDValue Val = SD->getValue();

  // If we're doing a capability-relative load or store of something smaller
  // than 64 bits, then we need to insert an anyext node to make the input
  // value an i64
  if (Subtarget.isCheri() && SD->isTruncatingStore() && Val.getValueType() == MVT::i32) {
    SDValue Chain = SD->getChain();
    SDValue BasePtr = SD->getBasePtr();
    SDLoc DL(Op);
    const SDValue ExtNode = DAG.getAnyExtOrTrunc(Val, DL, MVT::i64);
    return DAG.getTruncStore(Chain, DL, ExtNode, BasePtr, MemVT,
        SD->getMemOperand());
  }

  // Lower unaligned integer stores.
  if (!Subtarget.systemSupportsUnalignedAccess(SD->getAddressSpace()) &&
      (SD->getAlignment() < MemVT.getSizeInBits() / 8) &&
      ((MemVT == MVT::i32) || (MemVT == MVT::i64)))
    return lowerUnalignedIntStore(SD, DAG, Subtarget.isLittle(),
        Subtarget.isCheri());

  return lowerFP_TO_SINT_STORE(SD, DAG);
}

SDValue MipsTargetLowering::lowerEH_DWARF_CFA(SDValue Op,
                                              SelectionDAG &DAG) const {

  // Return a fixed StackObject with offset 0 which points to the old stack
  // pointer.
  MachineFrameInfo &MFI = DAG.getMachineFunction().getFrameInfo();
  EVT ValTy = Op->getValueType(0);
  int FI = MFI.CreateFixedObject(Op.getValueSizeInBits() / 8, 0, false);
  return DAG.getFrameIndex(FI, ValTy);
}

SDValue MipsTargetLowering::lowerFP_TO_SINT(SDValue Op,
                                            SelectionDAG &DAG) const {
  EVT FPTy = EVT::getFloatingPointVT(Op.getValueSizeInBits());
  SDValue Trunc = DAG.getNode(MipsISD::TruncIntFP, SDLoc(Op), FPTy,
                              Op.getOperand(0));
  return DAG.getNode(ISD::BITCAST, SDLoc(Op), Op.getValueType(), Trunc);
}

//===----------------------------------------------------------------------===//
//                      Calling Convention Implementation
//===----------------------------------------------------------------------===//

//===----------------------------------------------------------------------===//
// TODO: Implement a generic logic using tblgen that can support this.
// Mips O32 ABI rules:
// ---
// i32 - Passed in A0, A1, A2, A3 and stack
// f32 - Only passed in f32 registers if no int reg has been used yet to hold
//       an argument. Otherwise, passed in A1, A2, A3 and stack.
// f64 - Only passed in two aliased f32 registers if no int reg has been used
//       yet to hold an argument. Otherwise, use A2, A3 and stack. If A1 is
//       not used, it must be shadowed. If only A3 is available, shadow it and
//       go to stack.
// vXiX - Received as scalarized i32s, passed in A0 - A3 and the stack.
// vXf32 - Passed in either a pair of registers {A0, A1}, {A2, A3} or {A0 - A3}
//         with the remainder spilled to the stack.
// vXf64 - Passed in either {A0, A1, A2, A3} or {A2, A3} and in both cases
//         spilling the remainder to the stack.
//
//  For vararg functions, all arguments are passed in A0, A1, A2, A3 and stack.
//===----------------------------------------------------------------------===//

static bool CC_MipsO32(unsigned ValNo, MVT ValVT, MVT LocVT,
                       CCValAssign::LocInfo LocInfo, ISD::ArgFlagsTy ArgFlags,
                       CCState &State, ArrayRef<MCPhysReg> F64Regs) {
  const MipsSubtarget &Subtarget = static_cast<const MipsSubtarget &>(
      State.getMachineFunction().getSubtarget());

  static const MCPhysReg IntRegs[] = { Mips::A0, Mips::A1, Mips::A2, Mips::A3 };

  const MipsCCState * MipsState = static_cast<MipsCCState *>(&State);

  static const MCPhysReg F32Regs[] = { Mips::F12, Mips::F14 };

  static const MCPhysReg FloatVectorIntRegs[] = { Mips::A0, Mips::A2 };

  // Do not process byval args here.
  if (ArgFlags.isByVal())
    return true;

  // Promote i8 and i16
  if (ArgFlags.isInReg() && !Subtarget.isLittle()) {
    if (LocVT == MVT::i8 || LocVT == MVT::i16 || LocVT == MVT::i32) {
      LocVT = MVT::i32;
      if (ArgFlags.isSExt())
        LocInfo = CCValAssign::SExtUpper;
      else if (ArgFlags.isZExt())
        LocInfo = CCValAssign::ZExtUpper;
      else
        LocInfo = CCValAssign::AExtUpper;
    }
  }

  // Promote i8 and i16
  if (LocVT == MVT::i8 || LocVT == MVT::i16) {
    LocVT = MVT::i32;
    if (ArgFlags.isSExt())
      LocInfo = CCValAssign::SExt;
    else if (ArgFlags.isZExt())
      LocInfo = CCValAssign::ZExt;
    else
      LocInfo = CCValAssign::AExt;
  }

  unsigned Reg;

  // f32 and f64 are allocated in A0, A1, A2, A3 when either of the following
  // is true: function is vararg, argument is 3rd or higher, there is previous
  // argument which is not f32 or f64.
  bool AllocateFloatsInIntReg = State.isVarArg() || ValNo > 1 ||
                                State.getFirstUnallocated(F32Regs) != ValNo;
  unsigned OrigAlign = ArgFlags.getOrigAlign();
  bool isI64 = (ValVT == MVT::i32 && OrigAlign == 8);
  bool isVectorFloat = MipsState->WasOriginalArgVectorFloat(ValNo);

  // The MIPS vector ABI for floats passes them in a pair of registers
  if (ValVT == MVT::i32 && isVectorFloat) {
    // This is the start of an vector that was scalarized into an unknown number
    // of components. It doesn't matter how many there are. Allocate one of the
    // notional 8 byte aligned registers which map onto the argument stack, and
    // shadow the register lost to alignment requirements.
    if (ArgFlags.isSplit()) {
      Reg = State.AllocateReg(FloatVectorIntRegs);
      if (Reg == Mips::A2)
        State.AllocateReg(Mips::A1);
      else if (Reg == 0)
        State.AllocateReg(Mips::A3);
    } else {
      // If we're an intermediate component of the split, we can just attempt to
      // allocate a register directly.
      Reg = State.AllocateReg(IntRegs);
    }
  } else if (ValVT == MVT::i32 || (ValVT == MVT::f32 && AllocateFloatsInIntReg)) {
    Reg = State.AllocateReg(IntRegs);
    // If this is the first part of an i64 arg,
    // the allocated register must be either A0 or A2.
    if (isI64 && (Reg == Mips::A1 || Reg == Mips::A3))
      Reg = State.AllocateReg(IntRegs);
    LocVT = MVT::i32;
  } else if (ValVT == MVT::f64 && AllocateFloatsInIntReg) {
    // Allocate int register and shadow next int register. If first
    // available register is Mips::A1 or Mips::A3, shadow it too.
    Reg = State.AllocateReg(IntRegs);
    if (Reg == Mips::A1 || Reg == Mips::A3)
      Reg = State.AllocateReg(IntRegs);
    State.AllocateReg(IntRegs);
    LocVT = MVT::i32;
  } else if (ValVT.isFloatingPoint() && !AllocateFloatsInIntReg) {
    // we are guaranteed to find an available float register
    if (ValVT == MVT::f32) {
      Reg = State.AllocateReg(F32Regs);
      // Shadow int register
      State.AllocateReg(IntRegs);
    } else {
      Reg = State.AllocateReg(F64Regs);
      // Shadow int registers
      unsigned Reg2 = State.AllocateReg(IntRegs);
      if (Reg2 == Mips::A1 || Reg2 == Mips::A3)
        State.AllocateReg(IntRegs);
      State.AllocateReg(IntRegs);
    }
  } else
    llvm_unreachable("Cannot handle this ValVT.");

  if (!Reg) {
    unsigned Offset = State.AllocateStack(ValVT.getSizeInBits() >> 3,
                                          OrigAlign);
    State.addLoc(CCValAssign::getMem(ValNo, ValVT, Offset, LocVT, LocInfo));
  } else
    State.addLoc(CCValAssign::getReg(ValNo, ValVT, Reg, LocVT, LocInfo));

  return false;
}

static bool CC_MipsO32_FP32(unsigned ValNo, MVT ValVT,
                            MVT LocVT, CCValAssign::LocInfo LocInfo,
                            ISD::ArgFlagsTy ArgFlags, CCState &State) {
  static const MCPhysReg F64Regs[] = { Mips::D6, Mips::D7 };

  return CC_MipsO32(ValNo, ValVT, LocVT, LocInfo, ArgFlags, State, F64Regs);
}

static bool CC_MipsO32_FP64(unsigned ValNo, MVT ValVT,
                            MVT LocVT, CCValAssign::LocInfo LocInfo,
                            ISD::ArgFlagsTy ArgFlags, CCState &State) {
  static const MCPhysReg F64Regs[] = { Mips::D12_64, Mips::D14_64 };

  return CC_MipsO32(ValNo, ValVT, LocVT, LocInfo, ArgFlags, State, F64Regs);
}

static bool CC_MipsO32(unsigned ValNo, MVT ValVT, MVT LocVT,
                       CCValAssign::LocInfo LocInfo, ISD::ArgFlagsTy ArgFlags,
                       CCState &State) LLVM_ATTRIBUTE_UNUSED;

#include "MipsGenCallingConv.inc"

//===----------------------------------------------------------------------===//
//                  Call Calling Convention Implementation
//===----------------------------------------------------------------------===//

// Return next O32 integer argument register.
static unsigned getNextIntArgReg(unsigned Reg) {
  assert((Reg == Mips::A0) || (Reg == Mips::A2));
  return (Reg == Mips::A0) ? Mips::A1 : Mips::A3;
}

SDValue MipsTargetLowering::passArgOnStack(SDValue StackPtr, unsigned Offset,
                                           SDValue Chain, SDValue Arg,
                                           const SDLoc &DL, bool IsTailCall,
                                           SelectionDAG &DAG) const {
  if (!IsTailCall) {
    SDValue PtrOff = DAG.getPointerAdd(DL, StackPtr, Offset);
    if (ABI.IsCheriPureCap()) {
      PtrOff = DAG.getNode(MipsISD::STACKTOCAP, DL, MVT::iFATPTR, PtrOff);
    }
    return DAG.getStore(Chain, DL, Arg, PtrOff, MachinePointerInfo());
  }

  MachineFrameInfo &MFI = DAG.getMachineFunction().getFrameInfo();
  int FI = MFI.CreateFixedObject(Arg.getValueSizeInBits() / 8, Offset, false);
  SDValue FIN = DAG.getFrameIndex(FI, getPointerTy(DAG.getDataLayout()));
  return DAG.getStore(Chain, DL, Arg, FIN, MachinePointerInfo(),
                      /* Alignment = */ 0, MachineMemOperand::MOVolatile);
}

void MipsTargetLowering::
getOpndList(SmallVectorImpl<SDValue> &Ops,
            std::deque<std::pair<unsigned, SDValue>> &RegsToPass,
            bool IsPICCall, bool GlobalOrExternal, bool InternalLinkage,
            bool IsCallReloc, CallLoweringInfo &CLI, SDValue Callee,
            SDValue Chain) const {
  // Insert node "GP copy globalreg" before call to function.
  //
  // R_MIPS_CALL* operators (emitted when non-internal functions are called
  // in PIC mode) allow symbols to be resolved via lazy binding.
  // The lazy binding stub requires GP to point to the GOT.
  // Note that we don't need GP to point to the GOT for indirect calls
  // (when R_MIPS_CALL* is not used for the call) because Mips linker generates
  // lazy binding stub for a function only when R_MIPS_CALL* are the only relocs
  // used for the function (that is, Mips linker doesn't generate lazy binding
  // stub for a function whose address is taken in the program).
  if (IsPICCall && !InternalLinkage && IsCallReloc) {
    unsigned GPReg = ABI.IsN64() ? Mips::GP_64 : Mips::GP;
    EVT Ty = ABI.IsN64() ? MVT::i64 : MVT::i32;
    RegsToPass.push_back(std::make_pair(GPReg, getGlobalReg(CLI.DAG, Ty)));
  }

  // Build a sequence of copy-to-reg nodes chained together with token
  // chain and flag operands which copy the outgoing args into registers.
  // The InFlag in necessary since all emitted instructions must be
  // stuck together.
  SDValue InFlag;

  for (unsigned i = 0, e = RegsToPass.size(); i != e; ++i) {
    Chain = CLI.DAG.getCopyToReg(Chain, CLI.DL, RegsToPass[i].first,
                                 RegsToPass[i].second, InFlag);
    InFlag = Chain.getValue(1);
  }

  // Add argument registers to the end of the list so that they are
  // known live into the call.
  for (unsigned i = 0, e = RegsToPass.size(); i != e; ++i)
    Ops.push_back(CLI.DAG.getRegister(RegsToPass[i].first,
                                      RegsToPass[i].second.getValueType()));

  // Add a register mask operand representing the call-preserved registers.
  const TargetRegisterInfo *TRI = Subtarget.getRegisterInfo();
  const uint32_t *Mask =
      TRI->getCallPreservedMask(CLI.DAG.getMachineFunction(), CLI.CallConv);
  assert(Mask && "Missing call preserved mask for calling convention");
  if (Subtarget.inMips16HardFloat()) {
    if (GlobalAddressSDNode *G = dyn_cast<GlobalAddressSDNode>(CLI.Callee)) {
      StringRef Sym = G->getGlobal()->getName();
      Function *F = G->getGlobal()->getParent()->getFunction(Sym);
      if (F && F->hasFnAttribute("__Mips16RetHelper")) {
        Mask = MipsRegisterInfo::getMips16RetHelperMask();
      }
    }
  }
  Ops.push_back(CLI.DAG.getRegisterMask(Mask));

  if (InFlag.getNode())
    Ops.push_back(InFlag);
}

/// LowerCall - functions arguments are copied from virtual regs to
/// (physical regs)/(stack frame), CALLSEQ_START and CALLSEQ_END are emitted.
SDValue
MipsTargetLowering::LowerCall(TargetLowering::CallLoweringInfo &CLI,
                              SmallVectorImpl<SDValue> &InVals) const {
  SelectionDAG &DAG                     = CLI.DAG;
  SDLoc DL                              = CLI.DL;
  SmallVectorImpl<ISD::OutputArg> &Outs = CLI.Outs;
  SmallVectorImpl<SDValue> &OutVals     = CLI.OutVals;
  SmallVectorImpl<ISD::InputArg> &Ins   = CLI.Ins;
  SDValue Chain                         = CLI.Chain;
  SDValue Callee                        = CLI.Callee;
  bool &IsTailCall                      = CLI.IsTailCall;
  CallingConv::ID CallConv              = CLI.CallConv;
  bool IsVarArg                         = CLI.IsVarArg;

  MachineFunction &MF = DAG.getMachineFunction();
  MachineFrameInfo &MFI = MF.getFrameInfo();
  const TargetFrameLowering *TFL = Subtarget.getFrameLowering();
  MipsFunctionInfo *FuncInfo = MF.getInfo<MipsFunctionInfo>();
  bool IsPIC = isPositionIndependent();

  // Analyze operands of the call, assigning locations to each operand.
  SmallVector<CCValAssign, 16> ArgLocs;
  MipsCCState CCInfo(
      CallConv, IsVarArg, DAG.getMachineFunction(), ArgLocs, *DAG.getContext(),
      MipsCCState::getSpecialCallingConvForCallee(Callee.getNode(), Subtarget));

  // Allocate the reserved argument area. It seems strange to do this from the
  // caller side but removing it breaks the frame size calculation.
  CCInfo.AllocateStack(ABI.GetCalleeAllocdArgSizeInBytes(CallConv), 1);

  const ExternalSymbolSDNode *ES =
      dyn_cast_or_null<const ExternalSymbolSDNode>(Callee.getNode());
  CCInfo.AnalyzeCallOperands(Outs, CC_Mips, CLI.getArgs(),
                             ES ? ES->getSymbol() : nullptr);

  // Get a count of how many bytes are to be pushed on the stack.
  unsigned NextStackOffset = CCInfo.getNextStackOffset();

  // Check if it's really possible to do a tail call. Restrict it to functions
  // that are part of this compilation unit.
  bool InternalLinkage = false;
  if (IsTailCall) {
    IsTailCall = isEligibleForTailCallOptimization(
        CCInfo, NextStackOffset, *MF.getInfo<MipsFunctionInfo>());
     if (GlobalAddressSDNode *G = dyn_cast<GlobalAddressSDNode>(Callee)) {
      InternalLinkage = G->getGlobal()->hasInternalLinkage();
      IsTailCall &= (InternalLinkage || G->getGlobal()->hasLocalLinkage() ||
                     G->getGlobal()->hasPrivateLinkage() ||
                     G->getGlobal()->hasHiddenVisibility() ||
                     G->getGlobal()->hasProtectedVisibility());
     }
  }
  if (!IsTailCall && CLI.CS && CLI.CS.isMustTailCall())
    report_fatal_error("failed to perform tail call elimination on a call "
                       "site marked musttail");

  if (IsTailCall)
    ++NumTailCalls;

  // Chain is the output chain of the last Load/Store or CopyToReg node.
  // ByValChain is the output chain of the last Memcpy node created for copying
  // byval arguments to the stack.
  unsigned StackAlignment = TFL->getStackAlignment();
  NextStackOffset = alignTo(NextStackOffset, StackAlignment);
  SDValue NextStackOffsetVal = DAG.getIntPtrConstant(NextStackOffset, DL, true);

  if (!IsTailCall)
    Chain = DAG.getCALLSEQ_START(Chain, NextStackOffset, 0, DL);

  SDValue StackPtr =
      DAG.getCopyFromReg(Chain, DL, ABI.IsN64() ? Mips::SP_64 : Mips::SP,
                         getPointerTy(DAG.getDataLayout()));

  std::deque<std::pair<unsigned, SDValue>> RegsToPass;
  SmallVector<SDValue, 8> MemOpChains;

  CCInfo.rewindByValRegsInfo();

  unsigned CapArgs = 0;
  unsigned IntArgs = 0;
  int FirstOffset = -1;
  int LastOffset;

  // Walk the register/memloc assignments, inserting copies/loads.
  for (unsigned i = 0, e = ArgLocs.size(); i != e; ++i) {
    SDValue Arg = OutVals[i];
    CCValAssign &VA = ArgLocs[i];
    MVT ValVT = VA.getValVT(), LocVT = VA.getLocVT();
    ISD::ArgFlagsTy Flags = Outs[i].Flags;
    bool UseUpperBits = false;

    // ByVal Arg.
    if (Flags.isByVal()) {
      unsigned FirstByValReg, LastByValReg;
      unsigned ByValIdx = CCInfo.getInRegsParamsProcessed();
      CCInfo.getInRegsParamInfo(ByValIdx, FirstByValReg, LastByValReg);

      assert(Flags.getByValSize() &&
             "ByVal args of size 0 should have been ignored by front-end.");
      assert(ByValIdx < CCInfo.getInRegsParamsCount());
      assert(!IsTailCall &&
             "Do not tail-call optimize if there is a byval argument.");
      passByValArg(Chain, DL, RegsToPass, MemOpChains, StackPtr, MFI, DAG, Arg,
                   FirstByValReg, LastByValReg, Flags, Subtarget.isLittle(),
                   VA);
      CCInfo.nextInRegsParam();
      continue;
    }

    // Promote the value if needed.
    switch (VA.getLocInfo()) {
    default:
      llvm_unreachable("Unknown loc info!");
    case CCValAssign::Full:
      if (VA.isRegLoc()) {
        if ((ValVT == MVT::f32 && LocVT == MVT::i32) ||
            (ValVT == MVT::f64 && LocVT == MVT::i64) ||
            (ValVT == MVT::i64 && LocVT == MVT::f64))
          Arg = DAG.getNode(ISD::BITCAST, DL, LocVT, Arg);
        else if (ValVT == MVT::f64 && LocVT == MVT::i32) {
          SDValue Lo = DAG.getNode(MipsISD::ExtractElementF64, DL, MVT::i32,
                                   Arg, DAG.getConstant(0, DL, MVT::i32));
          SDValue Hi = DAG.getNode(MipsISD::ExtractElementF64, DL, MVT::i32,
                                   Arg, DAG.getConstant(1, DL, MVT::i32));
          if (!Subtarget.isLittle())
            std::swap(Lo, Hi);
          unsigned LocRegLo = VA.getLocReg();
          unsigned LocRegHigh = getNextIntArgReg(LocRegLo);
          RegsToPass.push_back(std::make_pair(LocRegLo, Lo));
          RegsToPass.push_back(std::make_pair(LocRegHigh, Hi));
          continue;
        }
      }
      break;
    case CCValAssign::BCvt:
      Arg = DAG.getNode(ISD::BITCAST, DL, LocVT, Arg);
      break;
    case CCValAssign::SExtUpper:
      UseUpperBits = true;
      LLVM_FALLTHROUGH;
    case CCValAssign::SExt:
      Arg = DAG.getNode(ISD::SIGN_EXTEND, DL, LocVT, Arg);
      break;
    case CCValAssign::ZExtUpper:
      UseUpperBits = true;
      LLVM_FALLTHROUGH;
    case CCValAssign::ZExt:
      Arg = DAG.getNode(ISD::ZERO_EXTEND, DL, LocVT, Arg);
      break;
    case CCValAssign::AExtUpper:
      UseUpperBits = true;
      LLVM_FALLTHROUGH;
    case CCValAssign::AExt:
      Arg = DAG.getNode(ISD::ANY_EXTEND, DL, LocVT, Arg);
      break;
    }

    if (UseUpperBits) {
      unsigned ValSizeInBits = Outs[i].ArgVT.getSizeInBits();
      unsigned LocSizeInBits = VA.getLocVT().getSizeInBits();
      Arg = DAG.getNode(
          ISD::SHL, DL, VA.getLocVT(), Arg,
          DAG.getConstant(LocSizeInBits - ValSizeInBits, DL, VA.getLocVT()));
    }

    // Arguments that can be passed on register must be kept at
    // RegsToPass vector
    if (VA.isRegLoc()) {
      if (ValVT == MVT::iFATPTR)
        CapArgs++;
      else if ((VA.getLocReg() >= Mips::A0_64) &&
               (VA.getLocReg() <= Mips::T3_64))
        IntArgs++;
      RegsToPass.push_back(std::make_pair(VA.getLocReg(), Arg));
      continue;
    }

    // Register can't get to this point...
    assert(VA.isMemLoc());

    // Ignore leading undef args (inserted by clang for alignment), as they
    // break varargs
    if (FirstOffset == -1 && Arg.isUndef() && ABI.IsCheriPureCap())
      continue;

    if (FirstOffset == -1)
      FirstOffset = VA.getLocMemOffset();
    LastOffset = VA.getLocMemOffset() + (Arg.getValueSizeInBits() / 8);
    // emit ISD::STORE whichs stores the
    // parameter value to a stack Location
    MemOpChains.push_back(passArgOnStack(StackPtr, VA.getLocMemOffset(),
                                         Chain, Arg, DL, IsTailCall, DAG));
  }
  if ((FirstOffset != -1) && ABI.IsCheriPureCap()) {
    Intrinsic::ID SetBounds = Intrinsic::cheri_cap_bounds_set;
    SDValue PtrOff = DAG.getPointerAdd(DL, StackPtr, FirstOffset);
    PtrOff = DAG.getNode(MipsISD::STACKTOCAP, DL, MVT::iFATPTR, PtrOff);
    PtrOff = DAG.getNode(ISD::INTRINSIC_WO_CHAIN, DL, MVT::iFATPTR,
        DAG.getConstant(SetBounds, DL, MVT::i64), PtrOff,
        DAG.getIntPtrConstant(LastOffset, DL));
    PtrOff = DAG.getNode(ISD::INTRINSIC_WO_CHAIN, DL, MVT::iFATPTR,
        DAG.getConstant(Intrinsic::cheri_cap_perms_and, DL, MVT::i64), PtrOff,
        DAG.getIntPtrConstant(0xFFD7, DL));
    RegsToPass.push_back(std::make_pair(Mips::C13, PtrOff));
  }
  // If we're doing a CCall then any unused arg registers should be zero.
  if (!UseClearRegs && (CallConv == CallingConv::CHERI_CCall)) {
    assert(CapArgs >= 2);
    CapArgs -= 2;
    // Optional argument registers for CCall calling convention
    static const unsigned RegList[] = { Mips::C3, Mips::C4, Mips::C5, Mips::C6,
      Mips::C7, Mips::C8, Mips::C9, Mips::C10 };
    for (unsigned i=CapArgs ; i<8 ; i++) {
      SDValue Zero = DAG.getNode(ISD::INTTOPTR, DL, MVT::iFATPTR,
          DAG.getConstant(0, DL, MVT::i64));
      RegsToPass.push_back(std::make_pair(RegList[i], Zero));
    }
    static const unsigned IntRegList[] = { Mips::A0_64, Mips::A1_64,
      Mips::A2_64, Mips::A3_64, Mips::T0_64, Mips::T1_64, Mips::T2_64,
      Mips::T3_64 };
    for (unsigned i=IntArgs ; i<8 ; i++) {
      SDValue Zero = DAG.getConstant(0, DL, MVT::i64);
      RegsToPass.push_back(std::make_pair(IntRegList[i], Zero));
    }
  }

  // Transform all store nodes into one single node because all store
  // nodes are independent of each other.
  if (!MemOpChains.empty())
    Chain = DAG.getNode(ISD::TokenFactor, DL, MVT::Other, MemOpChains);

  // If the callee is a GlobalAddress/ExternalSymbol node (quite common, every
  // direct call is) turn it into a TargetGlobalAddress/TargetExternalSymbol
  // node so that legalize doesn't hack it.

  SDValue CalleeLo;
  EVT Ty = Callee.getValueType();
  bool GlobalOrExternal = false, IsCallReloc = false;

  // The long-calls feature is ignored in case of PIC.
  // While we do not support -mshared / -mno-shared properly,
  // ignore long-calls in case of -mabicalls too.
  if (!Subtarget.isABICalls() && !IsPIC) {
    // If the function should be called using "long call",
    // get its address into a register to prevent using
    // of the `jal` instruction for the direct call.
    if (auto *N = dyn_cast<ExternalSymbolSDNode>(Callee)) {
      if (Subtarget.useLongCalls())
        Callee = Subtarget.hasSym32()
                     ? getAddrNonPIC(N, SDLoc(N), Ty, DAG)
                     : getAddrNonPICSym64(N, SDLoc(N), Ty, DAG);
    } else if (auto *N = dyn_cast<GlobalAddressSDNode>(Callee)) {
      bool UseLongCalls = Subtarget.useLongCalls();
      // If the function has long-call/far/near attribute
      // it overrides command line switch pased to the backend.
      if (auto *F = dyn_cast<Function>(N->getGlobal())) {
        if (F->hasFnAttribute("long-call"))
          UseLongCalls = true;
        else if (F->hasFnAttribute("short-call"))
          UseLongCalls = false;
      }
      if (UseLongCalls)
        Callee = Subtarget.hasSym32()
                     ? getAddrNonPIC(N, SDLoc(N), Ty, DAG)
                     : getAddrNonPICSym64(N, SDLoc(N), Ty, DAG);
    }
  }

  if (GlobalAddressSDNode *G = dyn_cast<GlobalAddressSDNode>(Callee)) {
    if (IsPIC) {
      const GlobalValue *Val = G->getGlobal();
      InternalLinkage = Val->hasInternalLinkage();

      if (LargeGOT) {
        Callee = getAddrGlobalLargeGOT(G, DL, Ty, DAG, MipsII::MO_CALL_HI16,
                                       MipsII::MO_CALL_LO16, Chain,
                                       FuncInfo->callPtrInfo(Val));
        IsCallReloc = true;
      } else if (InternalLinkage)
        Callee = getAddrLocal(G, DL, Ty, DAG, ABI.IsN32() || ABI.IsN64());
      else {
        Callee = getAddrGlobal(G, DL, Ty, DAG, MipsII::MO_GOT_CALL, Chain,
                               FuncInfo->callPtrInfo(Val));
        IsCallReloc = true;
      }
    } else
      Callee = DAG.getTargetGlobalAddress(G->getGlobal(), DL,
                                          getPointerTy(DAG.getDataLayout()), 0,
                                          MipsII::MO_NO_FLAG);
    GlobalOrExternal = true;
  }
  else if (ExternalSymbolSDNode *S = dyn_cast<ExternalSymbolSDNode>(Callee)) {
    const char *Sym = S->getSymbol();

    if (!IsPIC) // static
      Callee = DAG.getTargetExternalSymbol(
          Sym, getPointerTy(DAG.getDataLayout()), MipsII::MO_NO_FLAG);
    else if (LargeGOT) {
      Callee = getAddrGlobalLargeGOT(S, DL, Ty, DAG, MipsII::MO_CALL_HI16,
                                     MipsII::MO_CALL_LO16, Chain,
                                     FuncInfo->callPtrInfo(Sym));
      IsCallReloc = true;
    } else { // PIC
      Callee = getAddrGlobal(S, DL, Ty, DAG, MipsII::MO_GOT_CALL, Chain,
                             FuncInfo->callPtrInfo(Sym));
      IsCallReloc = true;
    }

    GlobalOrExternal = true;
  }
  // If we're in the sandbox ABI, then we need to turn the address into a
  // PCC-derived capability.
  if (ABI.IsCheriPureCap() && (Callee.getValueType() != MVT::iFATPTR)) {
    auto GetPCC = DAG.getConstant(Intrinsic::cheri_pcc_get, DL, MVT::i64);
    auto SetOffset = DAG.getConstant(Intrinsic::cheri_cap_offset_set, DL, MVT::i64);
    auto PCC = DAG.getNode(ISD::INTRINSIC_WO_CHAIN, DL, MVT::iFATPTR, GetPCC);
    Callee = DAG.getNode(ISD::INTRINSIC_WO_CHAIN, DL, MVT::iFATPTR,
        SetOffset, PCC, Callee);
  }


  SmallVector<SDValue, 8> Ops(1, Chain);
  SDVTList NodeTys = DAG.getVTList(MVT::Other, MVT::Glue);

  getOpndList(Ops, RegsToPass, IsPIC, GlobalOrExternal, InternalLinkage,
              IsCallReloc, CLI, Callee, Chain);

  // If we're doing a CCall then any unused arg registers should be zero.
  if (UseClearRegs && (CallConv == CallingConv::CHERI_CCall)) {
    assert(CapArgs >= 2);
    uint32_t ClearRegsMask = 0;
    // Cap registers C1-C10 are used for arguments (C1/C2 for the CHERI object)
    for (unsigned i=CapArgs+1 ; i<11 ; i++) {
      ClearRegsMask |= 1 << i;
    }
    assert(ClearRegsMask <= 0xffff);
    ClearRegsMask <<= 16;
    // Int registers $4-$11 are used for arguments and v0 ($1) for the method
    // number
    for (unsigned i=IntArgs+4 ; i<12 ; i++) {
      ClearRegsMask |= 1 << i;
      assert((1 << i) <= 0xffff);
    }
    Ops.insert(Ops.begin()+2, DAG.getConstant(ClearRegsMask, DL, MVT::i32));
    Chain = DAG.getNode(MipsISD::CheriJmpLink, DL, NodeTys, Ops);
  } else {
    if (IsTailCall) {
      return DAG.getNode(MipsISD::TailCall, DL, MVT::Other, Ops);
    }

    if (ABI.IsCheriPureCap())
      Chain = DAG.getNode(MipsISD::CapJmpLink, DL, NodeTys, Ops);
    else
      Chain = DAG.getNode(MipsISD::JmpLink, DL, NodeTys, Ops);
  }
  SDValue InFlag = Chain.getValue(1);

  // Create the CALLSEQ_END node.
  Chain = DAG.getCALLSEQ_END(Chain, NextStackOffsetVal,
                             DAG.getIntPtrConstant(0, DL, true), InFlag, DL);
  InFlag = Chain.getValue(1);

  // Handle result values, copying them out of physregs into vregs that we
  // return.
  return LowerCallResult(Chain, InFlag, CallConv, IsVarArg, Ins, DL, DAG,
                         InVals, CLI);
}

/// LowerCallResult - Lower the result values of a call into the
/// appropriate copies out of appropriate physical registers.
SDValue MipsTargetLowering::LowerCallResult(
    SDValue Chain, SDValue InFlag, CallingConv::ID CallConv, bool IsVarArg,
    const SmallVectorImpl<ISD::InputArg> &Ins, const SDLoc &DL,
    SelectionDAG &DAG, SmallVectorImpl<SDValue> &InVals,
    TargetLowering::CallLoweringInfo &CLI) const {
  // Assign locations to each value returned by this call.
  SmallVector<CCValAssign, 16> RVLocs;
  MipsCCState CCInfo(CallConv, IsVarArg, DAG.getMachineFunction(), RVLocs,
                     *DAG.getContext());

  const ExternalSymbolSDNode *ES =
      dyn_cast_or_null<const ExternalSymbolSDNode>(CLI.Callee.getNode());
  CCInfo.AnalyzeCallResult(Ins, RetCC_Mips, CLI.RetTy,
                           ES ? ES->getSymbol() : nullptr);

  // Copy all of the result registers out of their specified physreg.
  for (unsigned i = 0; i != RVLocs.size(); ++i) {
    CCValAssign &VA = RVLocs[i];
    assert(VA.isRegLoc() && "Can only return in registers!");

    SDValue Val = DAG.getCopyFromReg(Chain, DL, RVLocs[i].getLocReg(),
                                     RVLocs[i].getLocVT(), InFlag);
    Chain = Val.getValue(1);
    InFlag = Val.getValue(2);

    if (VA.isUpperBitsInLoc()) {
      unsigned ValSizeInBits = Ins[i].ArgVT.getSizeInBits();
      unsigned LocSizeInBits = VA.getLocVT().getSizeInBits();
      unsigned Shift =
          VA.getLocInfo() == CCValAssign::ZExtUpper ? ISD::SRL : ISD::SRA;
      Val = DAG.getNode(
          Shift, DL, VA.getLocVT(), Val,
          DAG.getConstant(LocSizeInBits - ValSizeInBits, DL, VA.getLocVT()));
    }

    switch (VA.getLocInfo()) {
    default:
      llvm_unreachable("Unknown loc info!");
    case CCValAssign::Full:
      break;
    case CCValAssign::BCvt:
      Val = DAG.getNode(ISD::BITCAST, DL, VA.getValVT(), Val);
      break;
    case CCValAssign::AExt:
    case CCValAssign::AExtUpper:
      Val = DAG.getNode(ISD::TRUNCATE, DL, VA.getValVT(), Val);
      break;
    case CCValAssign::ZExt:
    case CCValAssign::ZExtUpper:
      Val = DAG.getNode(ISD::AssertZext, DL, VA.getLocVT(), Val,
                        DAG.getValueType(VA.getValVT()));
      Val = DAG.getNode(ISD::TRUNCATE, DL, VA.getValVT(), Val);
      break;
    case CCValAssign::SExt:
    case CCValAssign::SExtUpper:
      Val = DAG.getNode(ISD::AssertSext, DL, VA.getLocVT(), Val,
                        DAG.getValueType(VA.getValVT()));
      Val = DAG.getNode(ISD::TRUNCATE, DL, VA.getValVT(), Val);
      break;
    }

    InVals.push_back(Val);
  }

  return Chain;
}

static SDValue UnpackFromArgumentSlot(SDValue Val, const CCValAssign &VA,
                                      EVT ArgVT, const SDLoc &DL,
                                      SelectionDAG &DAG) {
  MVT LocVT = VA.getLocVT();
  EVT ValVT = VA.getValVT();

  // Shift into the upper bits if necessary.
  switch (VA.getLocInfo()) {
  default:
    break;
  case CCValAssign::AExtUpper:
  case CCValAssign::SExtUpper:
  case CCValAssign::ZExtUpper: {
    unsigned ValSizeInBits = ArgVT.getSizeInBits();
    unsigned LocSizeInBits = VA.getLocVT().getSizeInBits();
    unsigned Opcode =
        VA.getLocInfo() == CCValAssign::ZExtUpper ? ISD::SRL : ISD::SRA;
    Val = DAG.getNode(
        Opcode, DL, VA.getLocVT(), Val,
        DAG.getConstant(LocSizeInBits - ValSizeInBits, DL, VA.getLocVT()));
    break;
  }
  }

  // If this is an value smaller than the argument slot size (32-bit for O32,
  // 64-bit for N32/N64), it has been promoted in some way to the argument slot
  // size. Extract the value and insert any appropriate assertions regarding
  // sign/zero extension.
  switch (VA.getLocInfo()) {
  default:
    llvm_unreachable("Unknown loc info!");
  case CCValAssign::Full:
    break;
  case CCValAssign::AExtUpper:
  case CCValAssign::AExt:
    Val = DAG.getNode(ISD::TRUNCATE, DL, ValVT, Val);
    break;
  case CCValAssign::SExtUpper:
  case CCValAssign::SExt:
    Val = DAG.getNode(ISD::AssertSext, DL, LocVT, Val, DAG.getValueType(ValVT));
    Val = DAG.getNode(ISD::TRUNCATE, DL, ValVT, Val);
    break;
  case CCValAssign::ZExtUpper:
  case CCValAssign::ZExt:
    Val = DAG.getNode(ISD::AssertZext, DL, LocVT, Val, DAG.getValueType(ValVT));
    Val = DAG.getNode(ISD::TRUNCATE, DL, ValVT, Val);
    break;
  case CCValAssign::BCvt:
    Val = DAG.getNode(ISD::BITCAST, DL, ValVT, Val);
    break;
  }

  return Val;
}

//===----------------------------------------------------------------------===//
//             Formal Arguments Calling Convention Implementation
//===----------------------------------------------------------------------===//
/// LowerFormalArguments - transform physical registers into virtual registers
/// and generate load operations for arguments places on the stack.
SDValue MipsTargetLowering::LowerFormalArguments(
    SDValue Chain, CallingConv::ID CallConv, bool IsVarArg,
    const SmallVectorImpl<ISD::InputArg> &Ins, const SDLoc &DL,
    SelectionDAG &DAG, SmallVectorImpl<SDValue> &InVals) const {
  MachineFunction &MF = DAG.getMachineFunction();
  MachineFrameInfo &MFI = MF.getFrameInfo();
  MipsFunctionInfo *MipsFI = MF.getInfo<MipsFunctionInfo>();

  MipsFI->setVarArgsFrameIndex(0);

  // Used with vargs to acumulate store chains.
  std::vector<SDValue> OutChains;

  // Assign locations to all of the incoming arguments.
  SmallVector<CCValAssign, 16> ArgLocs;
  MipsCCState CCInfo(CallConv, IsVarArg, DAG.getMachineFunction(), ArgLocs,
                     *DAG.getContext());
  CCInfo.AllocateStack(ABI.GetCalleeAllocdArgSizeInBytes(CallConv), 1);
  const Function *Func = DAG.getMachineFunction().getFunction();
  Function::const_arg_iterator FuncArg = Func->arg_begin();

  if (Func->hasFnAttribute("interrupt") && !Func->arg_empty())
    report_fatal_error(
        "Functions with the interrupt attribute cannot have arguments!");

  CCInfo.AnalyzeFormalArguments(Ins, CC_Mips_FixedArg);
  MipsFI->setFormalArgInfo(CCInfo.getNextStackOffset(),
                           CCInfo.getInRegsParamsCount() > 0);

  unsigned CurArgIdx = 0;
  CCInfo.rewindByValRegsInfo();

  for (unsigned i = 0, e = ArgLocs.size(); i != e; ++i) {
    CCValAssign &VA = ArgLocs[i];
    if (Ins[i].isOrigArg()) {
      std::advance(FuncArg, Ins[i].getOrigArgIndex() - CurArgIdx);
      CurArgIdx = Ins[i].getOrigArgIndex();
    }
    EVT ValVT = VA.getValVT();
    ISD::ArgFlagsTy Flags = Ins[i].Flags;
    bool IsRegLoc = VA.isRegLoc();

    if (Flags.isByVal()) {
      assert(Ins[i].isOrigArg() && "Byval arguments cannot be implicit");
      unsigned FirstByValReg, LastByValReg;
      unsigned ByValIdx = CCInfo.getInRegsParamsProcessed();
      CCInfo.getInRegsParamInfo(ByValIdx, FirstByValReg, LastByValReg);

      assert(Flags.getByValSize() &&
             "ByVal args of size 0 should have been ignored by front-end.");
      assert(ByValIdx < CCInfo.getInRegsParamsCount());
      copyByValRegs(Chain, DL, OutChains, DAG, Flags, InVals, &*FuncArg,
                    FirstByValReg, LastByValReg, VA, CCInfo);
      CCInfo.nextInRegsParam();
      continue;
    }

    // Arguments stored on registers
    if (IsRegLoc) {
      MVT RegVT = VA.getLocVT();
      unsigned ArgReg = VA.getLocReg();
      const TargetRegisterClass *RC = getRegClassFor(RegVT);

      // Transform the arguments stored on
      // physical registers into virtual ones
      unsigned Reg = addLiveIn(DAG.getMachineFunction(), ArgReg, RC);
      SDValue ArgValue = DAG.getCopyFromReg(Chain, DL, Reg, RegVT);

      ArgValue = UnpackFromArgumentSlot(ArgValue, VA, Ins[i].ArgVT, DL, DAG);

      // Handle floating point arguments passed in integer registers and
      // long double arguments passed in floating point registers.
      if ((RegVT == MVT::i32 && ValVT == MVT::f32) ||
          (RegVT == MVT::i64 && ValVT == MVT::f64) ||
          (RegVT == MVT::f64 && ValVT == MVT::i64))
        ArgValue = DAG.getNode(ISD::BITCAST, DL, ValVT, ArgValue);
      else if (ABI.IsO32() && RegVT == MVT::i32 &&
               ValVT == MVT::f64) {
        unsigned Reg2 = addLiveIn(DAG.getMachineFunction(),
                                  getNextIntArgReg(ArgReg), RC);
        SDValue ArgValue2 = DAG.getCopyFromReg(Chain, DL, Reg2, RegVT);
        if (!Subtarget.isLittle())
          std::swap(ArgValue, ArgValue2);
        ArgValue = DAG.getNode(MipsISD::BuildPairF64, DL, MVT::f64,
                               ArgValue, ArgValue2);
      }

      InVals.push_back(ArgValue);
    } else { // VA.isRegLoc()
      MVT LocVT = VA.getLocVT();

      if (ABI.IsO32()) {
        // We ought to be able to use LocVT directly but O32 sets it to i32
        // when allocating floating point values to integer registers.
        // This shouldn't influence how we load the value into registers unless
        // we are targeting softfloat.
        if (VA.getValVT().isFloatingPoint() && !Subtarget.useSoftFloat())
          LocVT = VA.getValVT();
      }

      // sanity check
      assert(VA.isMemLoc());

      // The stack pointer offset is relative to the caller stack frame.
      int FI = MFI.CreateFixedObject(LocVT.getSizeInBits() / 8,
                                     VA.getLocMemOffset(), true);

      // Create load nodes to retrieve arguments from the stack
      SDValue FIN = DAG.getFrameIndex(FI, getPointerTy(DAG.getDataLayout()));
      if (ABI.IsCheriPureCap())
        FIN = DAG.getNode(MipsISD::STACKTOCAP, DL, MVT::iFATPTR, FIN);
      SDValue ArgValue = DAG.getLoad(
          LocVT, DL, Chain, FIN,
          MachinePointerInfo::getFixedStack(DAG.getMachineFunction(), FI));
      OutChains.push_back(ArgValue.getValue(1));

      ArgValue = UnpackFromArgumentSlot(ArgValue, VA, Ins[i].ArgVT, DL, DAG);

      InVals.push_back(ArgValue);
    }
  }

  for (unsigned i = 0, e = ArgLocs.size(); i != e; ++i) {
    // The mips ABIs for returning structs by value requires that we copy
    // the sret argument into $v0 for the return. Save the argument into
    // a virtual register so that we can access it from the return points.
    if (Ins[i].Flags.isSRet()) {
      unsigned Reg = MipsFI->getSRetReturnReg();
      if (!Reg) {
        Reg = MF.getRegInfo().createVirtualRegister(
            getRegClassFor(ABI.IsCheriPureCap() ? MVT::iFATPTR :
                             (ABI.IsN64() ? MVT::i64 : MVT::i32)));
        MipsFI->setSRetReturnReg(Reg);
      }
      SDValue Copy = DAG.getCopyToReg(DAG.getEntryNode(), DL, Reg, InVals[i]);
      Chain = DAG.getNode(ISD::TokenFactor, DL, MVT::Other, Copy, Chain);
      break;
    }
  }

  if (IsVarArg)
    writeVarArgRegs(OutChains, Chain, DL, DAG, CCInfo);

  // All stores are grouped in one node to allow the matching between
  // the size of Ins and InVals. This only happens when on varg functions
  if (!OutChains.empty()) {
    OutChains.push_back(Chain);
    Chain = DAG.getNode(ISD::TokenFactor, DL, MVT::Other, OutChains);
  }

  return Chain;
}

//===----------------------------------------------------------------------===//
//               Return Value Calling Convention Implementation
//===----------------------------------------------------------------------===//

bool
MipsTargetLowering::CanLowerReturn(CallingConv::ID CallConv,
                                   MachineFunction &MF, bool IsVarArg,
                                   const SmallVectorImpl<ISD::OutputArg> &Outs,
                                   LLVMContext &Context) const {
  SmallVector<CCValAssign, 16> RVLocs;
  MipsCCState CCInfo(CallConv, IsVarArg, MF, RVLocs, Context);
  return CCInfo.CheckReturn(Outs, RetCC_Mips);
}

bool
MipsTargetLowering::shouldSignExtendTypeInLibCall(EVT Type, bool IsSigned) const {
  if (Subtarget.hasMips3() && Subtarget.useSoftFloat()) {
    if (Type == MVT::i32)
      return true;
  }
  return IsSigned;
}

SDValue
MipsTargetLowering::LowerInterruptReturn(SmallVectorImpl<SDValue> &RetOps,
                                         const SDLoc &DL,
                                         SelectionDAG &DAG) const {
  MachineFunction &MF = DAG.getMachineFunction();
  MipsFunctionInfo *MipsFI = MF.getInfo<MipsFunctionInfo>();

  MipsFI->setISR();

  return DAG.getNode(MipsISD::ERet, DL, MVT::Other, RetOps);
}

SDValue
MipsTargetLowering::LowerReturn(SDValue Chain, CallingConv::ID CallConv,
                                bool IsVarArg,
                                const SmallVectorImpl<ISD::OutputArg> &Outs,
                                const SmallVectorImpl<SDValue> &OutVals,
                                const SDLoc &DL, SelectionDAG &DAG) const {
  // CCValAssign - represent the assignment of
  // the return value to a location
  SmallVector<CCValAssign, 16> RVLocs;
  MachineFunction &MF = DAG.getMachineFunction();

  // CCState - Info about the registers and stack slot.
  MipsCCState CCInfo(CallConv, IsVarArg, MF, RVLocs, *DAG.getContext());

  // Analyze return values.
  CCInfo.AnalyzeReturn(Outs, RetCC_Mips);

  SDValue Flag;
  SmallVector<SDValue, 4> RetOps(1, Chain);
  bool zeroV0 = true;
  bool zeroV1 = true;
  bool zeroC3 = true;

  // Copy the result values into the output registers.
  for (unsigned i = 0; i != RVLocs.size(); ++i) {
    SDValue Val = OutVals[i];
    CCValAssign &VA = RVLocs[i];
    assert(VA.isRegLoc() && "Can only return in registers!");
    bool UseUpperBits = false;

    switch (VA.getLocInfo()) {
    default:
      llvm_unreachable("Unknown loc info!");
    case CCValAssign::Full:
      break;
    case CCValAssign::BCvt:
      Val = DAG.getNode(ISD::BITCAST, DL, VA.getLocVT(), Val);
      break;
    case CCValAssign::AExtUpper:
      UseUpperBits = true;
      LLVM_FALLTHROUGH;
    case CCValAssign::AExt:
      Val = DAG.getNode(ISD::ANY_EXTEND, DL, VA.getLocVT(), Val);
      break;
    case CCValAssign::ZExtUpper:
      UseUpperBits = true;
      LLVM_FALLTHROUGH;
    case CCValAssign::ZExt:
      Val = DAG.getNode(ISD::ZERO_EXTEND, DL, VA.getLocVT(), Val);
      break;
    case CCValAssign::SExtUpper:
      UseUpperBits = true;
      LLVM_FALLTHROUGH;
    case CCValAssign::SExt:
      Val = DAG.getNode(ISD::SIGN_EXTEND, DL, VA.getLocVT(), Val);
      break;
    }

    if (UseUpperBits) {
      unsigned ValSizeInBits = Outs[i].ArgVT.getSizeInBits();
      unsigned LocSizeInBits = VA.getLocVT().getSizeInBits();
      Val = DAG.getNode(
          ISD::SHL, DL, VA.getLocVT(), Val,
          DAG.getConstant(LocSizeInBits - ValSizeInBits, DL, VA.getLocVT()));
    }

    Chain = DAG.getCopyToReg(Chain, DL, VA.getLocReg(), Val, Flag);
    switch (VA.getLocReg()) {
      case Mips::V0_64:
      case Mips::V0:
        zeroV0 = false;
        break;
      case Mips::V1_64:
      case Mips::V1:
        zeroV1 = false;
        break;
      case Mips::C3:
        zeroC3 = false;
        break;
    }

    // Guarantee that all emitted copies are stuck together with flags.
    Flag = Chain.getValue(1);
    RetOps.push_back(DAG.getRegister(VA.getLocReg(), VA.getLocVT()));
  }
  if (CallConv == CallingConv::CHERI_CCall ||
      CallConv == CallingConv::CHERI_CCallee) {
    if (zeroV0) {
      Chain = DAG.getCopyToReg(Chain, DL, Mips::V0_64,
          DAG.getConstant(0, DL, MVT::i64), Flag);
      Flag = Chain.getValue(1);
      RetOps.push_back(DAG.getRegister(Mips::V0_64, MVT::i64));
    }
    if (zeroV1) {
      Chain = DAG.getCopyToReg(Chain, DL, Mips::V1_64,
          DAG.getConstant(0, DL, MVT::i64), Flag);
      Flag = Chain.getValue(1);
      RetOps.push_back(DAG.getRegister(Mips::V1_64, MVT::i64));
    }
    if (zeroC3) {
      Chain = DAG.getCopyToReg(Chain, DL, Mips::C3,
          DAG.getConstant(0, DL, MVT::iFATPTR), Flag);
      Flag = Chain.getValue(1);
      RetOps.push_back(DAG.getRegister(Mips::C3, MVT::iFATPTR));
    }
  }

  // The mips ABIs for returning structs by value requires that we copy
  // the sret argument into $v0 for the return. We saved the argument into
  // a virtual register in the entry block, so now we copy the value out
  // and into $v0.
  if (MF.getFunction()->hasStructRetAttr()) {
    EVT SRetTy = getPointerTy(DAG.getDataLayout());
    unsigned V0 = ABI.IsN64() ? Mips::V0_64 : Mips::V0;
    if (ABI.IsCheriPureCap()) {
      V0 = Mips::C3;
      SRetTy = MVT::iFATPTR;
    }
    MipsFunctionInfo *MipsFI = MF.getInfo<MipsFunctionInfo>();
    unsigned Reg = MipsFI->getSRetReturnReg();

    if (!Reg)
      llvm_unreachable("sret virtual register not created in the entry block");
    SDValue Val = DAG.getCopyFromReg(Chain, DL, Reg, SRetTy);

    Chain = DAG.getCopyToReg(Chain, DL, V0, Val, Flag);
    Flag = Chain.getValue(1);
    RetOps.push_back(DAG.getRegister(V0, SRetTy));
  }

  RetOps[0] = Chain;  // Update chain.

  // Add the flag if we have it.
  if (Flag.getNode())
    RetOps.push_back(Flag);

  if (ABI.IsCheriPureCap())
    return DAG.getNode(MipsISD::CapRet, DL, MVT::Other, RetOps);

  // ISRs must use "eret".
  if (DAG.getMachineFunction().getFunction()->hasFnAttribute("interrupt"))
    return LowerInterruptReturn(RetOps, DL, DAG);

  // Standard return on Mips is a "jr $ra"
  return DAG.getNode(MipsISD::Ret, DL, MVT::Other, RetOps);
}

//===----------------------------------------------------------------------===//
//                           Mips Inline Assembly Support
//===----------------------------------------------------------------------===//

/// getConstraintType - Given a constraint letter, return the type of
/// constraint it is for this target.
MipsTargetLowering::ConstraintType
MipsTargetLowering::getConstraintType(StringRef Constraint) const {
  // Mips specific constraints
  // GCC config/mips/constraints.md
  //
  // 'd' : An address register. Equivalent to r
  //       unless generating MIPS16 code.
  // 'y' : Equivalent to r; retained for
  //       backwards compatibility.
  // 'c' : A register suitable for use in an indirect
  //       jump. This will always be $25 for -mabicalls.
  // 'l' : The lo register. 1 word storage.
  // 'x' : The hilo register pair. Double word storage.
  if (Constraint.size() == 1) {
    switch (Constraint[0]) {
      default : break;
      case 'd':
      case 'y':
      case 'f':
      case 'c':
      case 'l':
      case 'x':
      case 'C':
        return C_RegisterClass;
      case 'R':
        return C_Memory;
    }
  }

  if (Constraint == "ZC")
    return C_Memory;

  return TargetLowering::getConstraintType(Constraint);
}

/// Examine constraint type and operand type and determine a weight value.
/// This object must already have been set up with the operand type
/// and the current alternative constraint selected.
TargetLowering::ConstraintWeight
MipsTargetLowering::getSingleConstraintMatchWeight(
    AsmOperandInfo &info, const char *constraint) const {
  ConstraintWeight weight = CW_Invalid;
  Value *CallOperandVal = info.CallOperandVal;
    // If we don't have a value, we can't do a match,
    // but allow it at the lowest weight.
  if (!CallOperandVal)
    return CW_Default;
  Type *type = CallOperandVal->getType();
  // Look at the constraint type.
  switch (*constraint) {
  default:
    weight = TargetLowering::getSingleConstraintMatchWeight(info, constraint);
    break;
  case 'd':
  case 'y':
    if (type->isIntegerTy())
      weight = CW_Register;
    break;
  case 'f': // FPU or MSA register
    if (Subtarget.hasMSA() && type->isVectorTy() &&
        cast<VectorType>(type)->getBitWidth() == 128)
      weight = CW_Register;
    else if (type->isFloatTy())
      weight = CW_Register;
    break;
  case 'c': // $25 for indirect jumps
  case 'l': // lo register
  case 'x': // hilo register pair
    if (type->isIntegerTy())
      weight = CW_SpecificReg;
    break;
  case 'I': // signed 16 bit immediate
  case 'J': // integer zero
  case 'K': // unsigned 16 bit immediate
  case 'L': // signed 32 bit immediate where lower 16 bits are 0
  case 'N': // immediate in the range of -65535 to -1 (inclusive)
  case 'O': // signed 15 bit immediate (+- 16383)
  case 'P': // immediate in the range of 65535 to 1 (inclusive)
    if (isa<ConstantInt>(CallOperandVal))
      weight = CW_Constant;
    break;
  case 'R':
    weight = CW_Memory;
    break;
  }
  return weight;
}

/// This is a helper function to parse a physical register string and split it
/// into non-numeric and numeric parts (Prefix and Reg). The first boolean flag
/// that is returned indicates whether parsing was successful. The second flag
/// is true if the numeric part exists.
static std::pair<bool, bool> parsePhysicalReg(StringRef C, StringRef &Prefix,
                                              unsigned long long &Reg) {
  if (C.front() != '{' || C.back() != '}')
    return std::make_pair(false, false);

  // Search for the first numeric character.
  StringRef::const_iterator I, B = C.begin() + 1, E = C.end() - 1;
  I = std::find_if(B, E, isdigit);

  Prefix = StringRef(B, I - B);

  // The second flag is set to false if no numeric characters were found.
  if (I == E)
    return std::make_pair(true, false);

  // Parse the numeric characters.
  return std::make_pair(!getAsUnsignedInteger(StringRef(I, E - I), 10, Reg),
                        true);
}

std::pair<unsigned, const TargetRegisterClass *> MipsTargetLowering::
parseRegForInlineAsmConstraint(StringRef C, MVT VT) const {
  const TargetRegisterInfo *TRI =
      Subtarget.getRegisterInfo();
  const TargetRegisterClass *RC;
  StringRef Prefix;
  unsigned long long Reg;

  std::pair<bool, bool> R = parsePhysicalReg(C, Prefix, Reg);

  if (!R.first)
    return std::make_pair(0U, nullptr);

  if ((Prefix == "hi" || Prefix == "lo")) { // Parse hi/lo.
    // No numeric characters follow "hi" or "lo".
    if (R.second)
      return std::make_pair(0U, nullptr);

    RC = TRI->getRegClass(Prefix == "hi" ?
                          Mips::HI32RegClassID : Mips::LO32RegClassID);
    return std::make_pair(*(RC->begin()), RC);
  } else if (Prefix.startswith("$msa")) {
    // Parse $msa(ir|csr|access|save|modify|request|map|unmap)

    // No numeric characters follow the name.
    if (R.second)
      return std::make_pair(0U, nullptr);

    Reg = StringSwitch<unsigned long long>(Prefix)
              .Case("$msair", Mips::MSAIR)
              .Case("$msacsr", Mips::MSACSR)
              .Case("$msaaccess", Mips::MSAAccess)
              .Case("$msasave", Mips::MSASave)
              .Case("$msamodify", Mips::MSAModify)
              .Case("$msarequest", Mips::MSARequest)
              .Case("$msamap", Mips::MSAMap)
              .Case("$msaunmap", Mips::MSAUnmap)
              .Default(0);

    if (!Reg)
      return std::make_pair(0U, nullptr);

    RC = TRI->getRegClass(Mips::MSACtrlRegClassID);
    return std::make_pair(Reg, RC);
  }

  if (!R.second)
    return std::make_pair(0U, nullptr);

  if (Prefix == "$f") { // Parse $f0-$f31.
    // If the size of FP registers is 64-bit or Reg is an even number, select
    // the 64-bit register class. Otherwise, select the 32-bit register class.
    if (VT == MVT::Other)
      VT = (Subtarget.isFP64bit() || !(Reg % 2)) ? MVT::f64 : MVT::f32;

    RC = getRegClassFor(VT);

    if (RC == &Mips::AFGR64RegClass) {
      assert(Reg % 2 == 0);
      Reg >>= 1;
    }
  } else if (Prefix == "$fcc") // Parse $fcc0-$fcc7.
    RC = TRI->getRegClass(Mips::FCCRegClassID);
  else if (Prefix == "$w") { // Parse $w0-$w31.
    RC = getRegClassFor((VT == MVT::Other) ? MVT::v16i8 : VT);
  } else if (Prefix == "$c") { // Parse $c0-$c31.
    RC = getRegClassFor(MVT::iFATPTR);
  } else { // Parse $0-$31.
    assert(Prefix == "$");
    RC = getRegClassFor((VT == MVT::Other) ? MVT::i32 : VT);
  }

  assert(Reg < RC->getNumRegs());
  return std::make_pair(*(RC->begin() + Reg), RC);
}

/// Given a register class constraint, like 'r', if this corresponds directly
/// to an LLVM register class, return a register of 0 and the register class
/// pointer.
std::pair<unsigned, const TargetRegisterClass *>
MipsTargetLowering::getRegForInlineAsmConstraint(const TargetRegisterInfo *TRI,
                                                 StringRef Constraint,
                                                 MVT VT) const {
  if (Constraint.size() == 1) {
    switch (Constraint[0]) {
    case 'd': // Address register. Same as 'r' unless generating MIPS16 code.
    case 'y': // Same as 'r'. Exists for compatibility.
    case 'r':
      if (VT == MVT::i32 || VT == MVT::i16 || VT == MVT::i8) {
        if (Subtarget.inMips16Mode())
          return std::make_pair(0U, &Mips::CPU16RegsRegClass);
        return std::make_pair(0U, &Mips::GPR32RegClass);
      }
      if (VT == MVT::i64 && !Subtarget.isGP64bit())
        return std::make_pair(0U, &Mips::GPR32RegClass);
      if (VT == MVT::i64 && Subtarget.isGP64bit())
        return std::make_pair(0U, &Mips::GPR64RegClass);
    case 'C':
      if (VT == MVT::iFATPTR)
        return std::make_pair(0U, &Mips::CheriRegsRegClass);
      // This will generate an error message
      return std::make_pair(0U, nullptr);
    case 'f': // FPU or MSA register
      if (VT == MVT::v16i8)
        return std::make_pair(0U, &Mips::MSA128BRegClass);
      else if (VT == MVT::v8i16 || VT == MVT::v8f16)
        return std::make_pair(0U, &Mips::MSA128HRegClass);
      else if (VT == MVT::v4i32 || VT == MVT::v4f32)
        return std::make_pair(0U, &Mips::MSA128WRegClass);
      else if (VT == MVT::v2i64 || VT == MVT::v2f64)
        return std::make_pair(0U, &Mips::MSA128DRegClass);
      else if (VT == MVT::f32)
        return std::make_pair(0U, &Mips::FGR32RegClass);
      else if ((VT == MVT::f64) && (!Subtarget.isSingleFloat())) {
        if (Subtarget.isFP64bit())
          return std::make_pair(0U, &Mips::FGR64RegClass);
        return std::make_pair(0U, &Mips::AFGR64RegClass);
      }
      break;
    case 'c': // register suitable for indirect jump
      if (VT == MVT::i32)
        return std::make_pair((unsigned)Mips::T9, &Mips::GPR32RegClass);
      assert(VT == MVT::i64 && "Unexpected type.");
      return std::make_pair((unsigned)Mips::T9_64, &Mips::GPR64RegClass);
    case 'l': // register suitable for indirect jump
      if (VT == MVT::i32)
        return std::make_pair((unsigned)Mips::LO0, &Mips::LO32RegClass);
      return std::make_pair((unsigned)Mips::LO0_64, &Mips::LO64RegClass);
    case 'x': // register suitable for indirect jump
      // Fixme: Not triggering the use of both hi and low
      // This will generate an error message
      return std::make_pair(0U, nullptr);
    }
  }

  std::pair<unsigned, const TargetRegisterClass *> R;
  R = parseRegForInlineAsmConstraint(Constraint, VT);

  if (R.second)
    return R;

  return TargetLowering::getRegForInlineAsmConstraint(TRI, Constraint, VT);
}

/// LowerAsmOperandForConstraint - Lower the specified operand into the Ops
/// vector.  If it is invalid, don't add anything to Ops.
void MipsTargetLowering::LowerAsmOperandForConstraint(SDValue Op,
                                                     std::string &Constraint,
                                                     std::vector<SDValue>&Ops,
                                                     SelectionDAG &DAG) const {
  SDLoc DL(Op);
  SDValue Result;

  // Only support length 1 constraints for now.
  if (Constraint.length() > 1) return;

  char ConstraintLetter = Constraint[0];
  switch (ConstraintLetter) {
  default: break; // This will fall through to the generic implementation
  case 'I': // Signed 16 bit constant
    // If this fails, the parent routine will give an error
    if (ConstantSDNode *C = dyn_cast<ConstantSDNode>(Op)) {
      EVT Type = Op.getValueType();
      int64_t Val = C->getSExtValue();
      if (isInt<16>(Val)) {
        Result = DAG.getTargetConstant(Val, DL, Type);
        break;
      }
    }
    return;
  case 'J': // integer zero
    if (ConstantSDNode *C = dyn_cast<ConstantSDNode>(Op)) {
      EVT Type = Op.getValueType();
      int64_t Val = C->getZExtValue();
      if (Val == 0) {
        Result = DAG.getTargetConstant(0, DL, Type);
        break;
      }
    }
    return;
  case 'K': // unsigned 16 bit immediate
    if (ConstantSDNode *C = dyn_cast<ConstantSDNode>(Op)) {
      EVT Type = Op.getValueType();
      uint64_t Val = (uint64_t)C->getZExtValue();
      if (isUInt<16>(Val)) {
        Result = DAG.getTargetConstant(Val, DL, Type);
        break;
      }
    }
    return;
  case 'L': // signed 32 bit immediate where lower 16 bits are 0
    if (ConstantSDNode *C = dyn_cast<ConstantSDNode>(Op)) {
      EVT Type = Op.getValueType();
      int64_t Val = C->getSExtValue();
      if ((isInt<32>(Val)) && ((Val & 0xffff) == 0)){
        Result = DAG.getTargetConstant(Val, DL, Type);
        break;
      }
    }
    return;
  case 'N': // immediate in the range of -65535 to -1 (inclusive)
    if (ConstantSDNode *C = dyn_cast<ConstantSDNode>(Op)) {
      EVT Type = Op.getValueType();
      int64_t Val = C->getSExtValue();
      if ((Val >= -65535) && (Val <= -1)) {
        Result = DAG.getTargetConstant(Val, DL, Type);
        break;
      }
    }
    return;
  case 'O': // signed 15 bit immediate
    if (ConstantSDNode *C = dyn_cast<ConstantSDNode>(Op)) {
      EVT Type = Op.getValueType();
      int64_t Val = C->getSExtValue();
      if ((isInt<15>(Val))) {
        Result = DAG.getTargetConstant(Val, DL, Type);
        break;
      }
    }
    return;
  case 'P': // immediate in the range of 1 to 65535 (inclusive)
    if (ConstantSDNode *C = dyn_cast<ConstantSDNode>(Op)) {
      EVT Type = Op.getValueType();
      int64_t Val = C->getSExtValue();
      if ((Val <= 65535) && (Val >= 1)) {
        Result = DAG.getTargetConstant(Val, DL, Type);
        break;
      }
    }
    return;
  }

  if (Result.getNode()) {
    Ops.push_back(Result);
    return;
  }

  TargetLowering::LowerAsmOperandForConstraint(Op, Constraint, Ops, DAG);
}

bool MipsTargetLowering::isLegalAddressingMode(const DataLayout &DL,
                                               const AddrMode &AM, Type *Ty,
                                               unsigned AS, Instruction *I) const {
  // No global is ever allowed as a base.
  if (AM.BaseGV)
    return false;

  switch (AM.Scale) {
  case 0: // "r+i" or just "i", depending on HasBaseReg.
    break;
  case 1:
    if (!AM.HasBaseReg) // allow "r+i".
      break;
    return false; // disallow "r+r" or "r+r+i".
  default:
    return false;
  }

  return true;
}

bool
MipsTargetLowering::isOffsetFoldingLegal(const GlobalAddressSDNode *GA) const {
  // The Mips target isn't yet aware of offsets.
  return false;
}

EVT MipsTargetLowering::getOptimalMemOpType(uint64_t Size, unsigned DstAlign,
                                            unsigned SrcAlign,
                                            bool IsMemset, bool ZeroMemset,
                                            bool MemcpyStrSrc,
                                            MachineFunction &MF) const {
  // If the source alignment is 32 then we are copying something that may
  // contain capabilities.  If the destination alignment is 32, then we are
  // copying to something that may contain capabilities.  If both of these is
  // true, then we must use capability copies to do preserve tag bits.
  // Otherwise, we do copying that will clear the capability tags.  For memset,
  // the source align will be 0.  We don't want to use capabilities in this
  // case, because the capability tag will always be 0.  For very long memsets,
  // we can use the capability registers in the library implementation.
  if (Subtarget.isCheri() && !IsMemset) {
    unsigned Align = std::min(SrcAlign, DstAlign);
    switch (Align) {
      case 32: return MVT::iFATPTR;
      case 16:
        if (Subtarget.isCheri128())
          return MVT::iFATPTR;
      case 8: return MVT::i64;
      case 4: return MVT::i32;
      default: return MVT::i8;
    }
  }

  if (Subtarget.isGP64bit())
    return MVT::i64;

  return MVT::i32;
}

bool MipsTargetLowering::isFPImmLegal(const APFloat &Imm, EVT VT) const {
  if (VT != MVT::f32 && VT != MVT::f64)
    return false;
  if (Imm.isNegZero())
    return false;
  return Imm.isZero();
}

unsigned MipsTargetLowering::getJumpTableEncoding() const {

  // FIXME: For space reasons this should be: EK_GPRel32BlockAddress.
  if (ABI.IsN64() && isPositionIndependent())
    return MachineJumpTableInfo::EK_GPRel64BlockAddress;

  return TargetLowering::getJumpTableEncoding();
}

bool MipsTargetLowering::useSoftFloat() const {
  return Subtarget.useSoftFloat();
}

void MipsTargetLowering::copyByValRegs(
    SDValue Chain, const SDLoc &DL, std::vector<SDValue> &OutChains,
    SelectionDAG &DAG, const ISD::ArgFlagsTy &Flags,
    SmallVectorImpl<SDValue> &InVals, const Argument *FuncArg,
    unsigned FirstReg, unsigned LastReg, const CCValAssign &VA,
    MipsCCState &State) const {
  MachineFunction &MF = DAG.getMachineFunction();
  MachineFrameInfo &MFI = MF.getFrameInfo();
  unsigned GPRSizeInBytes = Subtarget.getGPRSizeInBytes();
  unsigned NumRegs = LastReg - FirstReg;
  unsigned RegAreaSize = NumRegs * GPRSizeInBytes;
  unsigned FrameObjSize = std::max(Flags.getByValSize(), RegAreaSize);
  int FrameObjOffset;
  ArrayRef<MCPhysReg> ByValArgRegs = ABI.GetByValArgRegs();

  if (RegAreaSize)
    FrameObjOffset =
        (int)ABI.GetCalleeAllocdArgSizeInBytes(State.getCallingConv()) -
        (int)((ByValArgRegs.size() - FirstReg) * GPRSizeInBytes);
  else
    FrameObjOffset = VA.getLocMemOffset();

  // Create frame object.
  EVT PtrTy = getPointerTy(DAG.getDataLayout());
  int FI = MFI.CreateFixedObject(FrameObjSize, FrameObjOffset, true);
  SDValue FIN = DAG.getFrameIndex(FI, PtrTy);
  InVals.push_back(FIN);

  if (!NumRegs)
    return;

  // Copy arg registers.
  MVT RegTy = MVT::getIntegerVT(GPRSizeInBytes * 8);
  const TargetRegisterClass *RC = getRegClassFor(RegTy);

  for (unsigned I = 0; I < NumRegs; ++I) {
    unsigned ArgReg = ByValArgRegs[FirstReg + I];
    unsigned VReg = addLiveIn(MF, ArgReg, RC);
    unsigned Offset = I * GPRSizeInBytes;
    SDValue StorePtr = DAG.getPointerAdd(DL, FIN, Offset);
    SDValue Store = DAG.getStore(Chain, DL, DAG.getRegister(VReg, RegTy),
                                 StorePtr, MachinePointerInfo(FuncArg, Offset));
    OutChains.push_back(Store);
  }
}

// Copy byVal arg to registers and stack.
void MipsTargetLowering::passByValArg(
    SDValue Chain, const SDLoc &DL,
    std::deque<std::pair<unsigned, SDValue>> &RegsToPass,
    SmallVectorImpl<SDValue> &MemOpChains, SDValue StackPtr,
    MachineFrameInfo &MFI, SelectionDAG &DAG, SDValue Arg, unsigned FirstReg,
    unsigned LastReg, const ISD::ArgFlagsTy &Flags, bool isLittle,
    const CCValAssign &VA) const {
  unsigned ByValSizeInBytes = Flags.getByValSize();
  unsigned OffsetInBytes = 0; // From beginning of struct
  unsigned RegSizeInBytes = Subtarget.getGPRSizeInBytes();
  unsigned Alignment = std::min(Flags.getByValAlign(), RegSizeInBytes);
  EVT PtrTy = getPointerTy(DAG.getDataLayout()),
      RegTy = MVT::getIntegerVT(RegSizeInBytes * 8);
  unsigned NumRegs = LastReg - FirstReg;

  // Don't pass parts of the struct in integer registers (will break caps)
  // TODO: should also not happen in hybrid abi for structs with caps
  if (NumRegs && !ABI.IsCheriPureCap()) {
    ArrayRef<MCPhysReg> ArgRegs = ABI.GetByValArgRegs();
    bool LeftoverBytes = (NumRegs * RegSizeInBytes > ByValSizeInBytes);
    unsigned I = 0;

    // Copy words to registers.
    for (; I < NumRegs - LeftoverBytes; ++I, OffsetInBytes += RegSizeInBytes) {
      SDValue LoadPtr = DAG.getPointerAdd(DL, Arg, OffsetInBytes);
      SDValue LoadVal = DAG.getLoad(RegTy, DL, Chain, LoadPtr,
                                    MachinePointerInfo(), Alignment);
      MemOpChains.push_back(LoadVal.getValue(1));
      unsigned ArgReg = ArgRegs[FirstReg + I];
      RegsToPass.push_back(std::make_pair(ArgReg, LoadVal));
    }

    // Return if the struct has been fully copied.
    if (ByValSizeInBytes == OffsetInBytes)
      return;

    // Copy the remainder of the byval argument with sub-word loads and shifts.
    if (LeftoverBytes) {
      SDValue Val;

      for (unsigned LoadSizeInBytes = RegSizeInBytes / 2, TotalBytesLoaded = 0;
           OffsetInBytes < ByValSizeInBytes; LoadSizeInBytes /= 2) {
        unsigned RemainingSizeInBytes = ByValSizeInBytes - OffsetInBytes;

        if (RemainingSizeInBytes < LoadSizeInBytes)
          continue;

        // Load subword.
        SDValue LoadPtr = DAG.getNode(ISD::ADD, DL, PtrTy, Arg,
                                      DAG.getConstant(OffsetInBytes, DL,
                                                      PtrTy));
        SDValue LoadVal = DAG.getExtLoad(
            ISD::ZEXTLOAD, DL, RegTy, Chain, LoadPtr, MachinePointerInfo(),
            MVT::getIntegerVT(LoadSizeInBytes * 8), Alignment);
        MemOpChains.push_back(LoadVal.getValue(1));

        // Shift the loaded value.
        unsigned Shamt;

        if (isLittle)
          Shamt = TotalBytesLoaded * 8;
        else
          Shamt = (RegSizeInBytes - (TotalBytesLoaded + LoadSizeInBytes)) * 8;

        SDValue Shift = DAG.getNode(ISD::SHL, DL, RegTy, LoadVal,
                                    DAG.getConstant(Shamt, DL, MVT::i32));

        if (Val.getNode())
          Val = DAG.getNode(ISD::OR, DL, RegTy, Val, Shift);
        else
          Val = Shift;

        OffsetInBytes += LoadSizeInBytes;
        TotalBytesLoaded += LoadSizeInBytes;
        Alignment = std::min(Alignment, LoadSizeInBytes);
      }

      unsigned ArgReg = ArgRegs[FirstReg + I];
      RegsToPass.push_back(std::make_pair(ArgReg, Val));
      return;
    }
  }

  // Copy remainder of byval arg to it with memcpy.
  unsigned MemCpySize = ByValSizeInBytes - OffsetInBytes;
  SDValue Src = DAG.getPointerAdd(DL, Arg, OffsetInBytes);
  if (ABI.IsCheriPureCap()) {
    StackPtr = DAG.getNode(MipsISD::STACKTOCAP, DL, MVT::iFATPTR, StackPtr);
  }
  SDValue Dst = DAG.getPointerAdd(DL, StackPtr, VA.getLocMemOffset());
  Chain = DAG.getMemcpy(Chain, DL, Dst, Src,
                        DAG.getConstant(MemCpySize, DL, RegTy),
                        Alignment, /*isVolatile=*/false, /*AlwaysInline=*/false,
                        /*isTailCall=*/false,
                        MachinePointerInfo(), MachinePointerInfo());
  MemOpChains.push_back(Chain);
}

void MipsTargetLowering::writeVarArgRegs(std::vector<SDValue> &OutChains,
                                         SDValue Chain, const SDLoc &DL,
                                         SelectionDAG &DAG,
                                         CCState &State) const {
  ArrayRef<MCPhysReg> ArgRegs = ABI.GetVarArgRegs();
  unsigned Idx = State.getFirstUnallocated(ArgRegs);
  unsigned RegSizeInBytes = Subtarget.getGPRSizeInBytes();
  MVT RegTy = MVT::getIntegerVT(RegSizeInBytes * 8);
  const TargetRegisterClass *RC = getRegClassFor(RegTy);
  MachineFunction &MF = DAG.getMachineFunction();
  MachineFrameInfo &MFI = MF.getFrameInfo();
  MipsFunctionInfo *MipsFI = MF.getInfo<MipsFunctionInfo>();

  // Offset of the first variable argument from stack pointer.
  int VaArgOffset;

  if (ABI.IsCheriPureCap()) {
    int FI = MFI.CreateFixedObject(RegSizeInBytes, 0, true);
    MipsFI->setVarArgsFrameIndex(FI);
    return;
  }

  if (ArgRegs.size() == Idx)
    VaArgOffset = alignTo(State.getNextStackOffset(), RegSizeInBytes);
  else {
    VaArgOffset =
        (int)ABI.GetCalleeAllocdArgSizeInBytes(State.getCallingConv()) -
        (int)(RegSizeInBytes * (ArgRegs.size() - Idx));
  }

  // Record the frame index of the first variable argument
  // which is a value necessary to VASTART.
  int FI = MFI.CreateFixedObject(RegSizeInBytes, VaArgOffset, true);
  MipsFI->setVarArgsFrameIndex(FI);

  // Copy the integer registers that have not been used for argument passing
  // to the argument register save area. For O32, the save area is allocated
  // in the caller's stack frame, while for N32/64, it is allocated in the
  // callee's stack frame.
  for (unsigned I = Idx; I < ArgRegs.size();
       ++I, VaArgOffset += RegSizeInBytes) {
    unsigned Reg = addLiveIn(MF, ArgRegs[I], RC);
    SDValue ArgValue = DAG.getCopyFromReg(Chain, DL, Reg, RegTy);
    FI = MFI.CreateFixedObject(RegSizeInBytes, VaArgOffset, true);
    SDValue PtrOff = DAG.getFrameIndex(FI, getPointerTy(DAG.getDataLayout()));
    SDValue Store =
        DAG.getStore(Chain, DL, ArgValue, PtrOff, MachinePointerInfo());
    cast<StoreSDNode>(Store.getNode())->getMemOperand()->setValue(
        (Value *)nullptr);
    OutChains.push_back(Store);
  }
}

void MipsTargetLowering::HandleByVal(CCState *State, unsigned &Size,
                                     unsigned Align) const {
  const TargetFrameLowering *TFL = Subtarget.getFrameLowering();

  assert(Size && "Byval argument's size shouldn't be 0.");

  Align = std::min(Align, TFL->getStackAlignment());

  unsigned FirstReg = 0;
  unsigned NumRegs = 0;

  if (State->getCallingConv() != CallingConv::Fast) {
    unsigned RegSizeInBytes = Subtarget.getGPRSizeInBytes();
    ArrayRef<MCPhysReg> IntArgRegs = ABI.GetByValArgRegs();
    // FIXME: The O32 case actually describes no shadow registers.
    const MCPhysReg *ShadowRegs =
        ABI.IsO32() ? IntArgRegs.data() : Mips64DPRegs;

    // We used to check the size as well but we can't do that anymore since
    // CCState::HandleByVal() rounds up the size after calling this function.
    assert(!(Align % RegSizeInBytes) &&
           "Byval argument's alignment should be a multiple of"
           "RegSizeInBytes.");

    FirstReg = State->getFirstUnallocated(IntArgRegs);

    // If Align > RegSizeInBytes, the first arg register must be even.
    // FIXME: This condition happens to do the right thing but it's not the
    //        right way to test it. We want to check that the stack frame offset
    //        of the register is aligned.
    if ((Align > RegSizeInBytes) && (FirstReg % 2)) {
      State->AllocateReg(IntArgRegs[FirstReg], ShadowRegs[FirstReg]);
      ++FirstReg;
    }

    // Mark the registers allocated.
    Size = alignTo(Size, RegSizeInBytes);
    for (unsigned I = FirstReg; Size > 0 && (I < IntArgRegs.size());
         Size -= RegSizeInBytes, ++I, ++NumRegs)
      State->AllocateReg(IntArgRegs[I], ShadowRegs[I]);
  }

  State->addInRegsParamInfo(FirstReg, FirstReg + NumRegs);
}

MachineBasicBlock *MipsTargetLowering::emitPseudoSELECT(MachineInstr &MI,
                                                        MachineBasicBlock *BB,
                                                        bool isFPCmp,
                                                        unsigned Opc) const {
  assert(!(Subtarget.hasMips4() || Subtarget.hasMips32()) &&
         "Subtarget already supports SELECT nodes with the use of"
         "conditional-move instructions.");

  const TargetInstrInfo *TII =
      Subtarget.getInstrInfo();
  DebugLoc DL = MI.getDebugLoc();

  // To "insert" a SELECT instruction, we actually have to insert the
  // diamond control-flow pattern.  The incoming instruction knows the
  // destination vreg to set, the condition code register to branch on, the
  // true/false values to select between, and a branch opcode to use.
  const BasicBlock *LLVM_BB = BB->getBasicBlock();
  MachineFunction::iterator It = ++BB->getIterator();

  //  thisMBB:
  //  ...
  //   TrueVal = ...
  //   setcc r1, r2, r3
  //   bNE   r1, r0, copy1MBB
  //   fallthrough --> copy0MBB
  MachineBasicBlock *thisMBB  = BB;
  MachineFunction *F = BB->getParent();
  MachineBasicBlock *copy0MBB = F->CreateMachineBasicBlock(LLVM_BB);
  MachineBasicBlock *sinkMBB  = F->CreateMachineBasicBlock(LLVM_BB);
  F->insert(It, copy0MBB);
  F->insert(It, sinkMBB);

  // Transfer the remainder of BB and its successor edges to sinkMBB.
  sinkMBB->splice(sinkMBB->begin(), BB,
                  std::next(MachineBasicBlock::iterator(MI)), BB->end());
  sinkMBB->transferSuccessorsAndUpdatePHIs(BB);

  // Next, add the true and fallthrough blocks as its successors.
  BB->addSuccessor(copy0MBB);
  BB->addSuccessor(sinkMBB);

  if (isFPCmp) {
    // bc1[tf] cc, sinkMBB
    BuildMI(BB, DL, TII->get(Opc))
        .addReg(MI.getOperand(1).getReg())
        .addMBB(sinkMBB);
  } else {
    // bne rs, $0, sinkMBB
    BuildMI(BB, DL, TII->get(Opc))
        .addReg(MI.getOperand(1).getReg())
        .addReg(Mips::ZERO)
        .addMBB(sinkMBB);
  }

  //  copy0MBB:
  //   %FalseValue = ...
  //   # fallthrough to sinkMBB
  BB = copy0MBB;

  // Update machine-CFG edges
  BB->addSuccessor(sinkMBB);

  //  sinkMBB:
  //   %Result = phi [ %TrueValue, thisMBB ], [ %FalseValue, copy0MBB ]
  //  ...
  BB = sinkMBB;

  BuildMI(*BB, BB->begin(), DL, TII->get(Mips::PHI), MI.getOperand(0).getReg())
      .addReg(MI.getOperand(2).getReg())
      .addMBB(thisMBB)
      .addReg(MI.getOperand(3).getReg())
      .addMBB(copy0MBB);

  MI.eraseFromParent(); // The pseudo instruction is gone now.

  return BB;
}

// FIXME? Maybe this could be a TableGen attribute on some registers and
// this table could be generated automatically from RegInfo.
unsigned MipsTargetLowering::getRegisterByName(const char* RegName, EVT VT,
                                               SelectionDAG &DAG) const {
  // Named registers is expected to be fairly rare. For now, just support $28
  // since the linux kernel uses it.
  if (Subtarget.isGP64bit()) {
    unsigned Reg = StringSwitch<unsigned>(RegName)
                         .Case("$28", Mips::GP_64)
                         .Default(0);
    if (Reg)
      return Reg;
  } else {
    unsigned Reg = StringSwitch<unsigned>(RegName)
                         .Case("$28", Mips::GP)
                         .Default(0);
    if (Reg)
      return Reg;
  }
  report_fatal_error("Invalid register name global variable");
}<|MERGE_RESOLUTION|>--- conflicted
+++ resolved
@@ -51,18 +51,14 @@
 #include "llvm/IR/DataLayout.h"
 #include "llvm/IR/DebugLoc.h"
 #include "llvm/IR/DerivedTypes.h"
-<<<<<<< HEAD
-#include "llvm/IR/GlobalVariable.h"
-#include "llvm/IR/Intrinsics.h"
-=======
 #include "llvm/IR/Function.h"
 #include "llvm/IR/GlobalValue.h"
+#include "llvm/IR/Intrinsics.h"
 #include "llvm/IR/Type.h"
 #include "llvm/IR/Value.h"
 #include "llvm/MC/MCRegisterInfo.h"
 #include "llvm/Support/Casting.h"
 #include "llvm/Support/CodeGen.h"
->>>>>>> d7e9f19e
 #include "llvm/Support/CommandLine.h"
 #include "llvm/Support/Compiler.h"
 #include "llvm/Support/ErrorHandling.h"
@@ -2269,8 +2265,7 @@
     const GlobalObject *GO = GV->getBaseObject();
     if (GO && TLOF->IsGlobalInSmallSection(GO, getTargetMachine())) {
       // %gp_rel relocation
-<<<<<<< HEAD
-      Global = getAddrGPRel(N, SDLoc(N), Ty, DAG);
+      Global = getAddrGPRel(N, SDLoc(N), Ty, DAG, ABI.IsN64());
     } else {
                                    // %hi/%lo relocation
       Global = Subtarget.hasSym32() ? getAddrNonPIC(N, SDLoc(N), Ty, DAG)
@@ -2278,9 +2273,6 @@
                                    : getAddrNonPICSym64(N, SDLoc(N), Ty, DAG);
     }
   } else {
-=======
-      return getAddrGPRel(N, SDLoc(N), Ty, DAG, ABI.IsN64());
->>>>>>> d7e9f19e
 
     // Every other architecture would use shouldAssumeDSOLocal in here, but
     // mips is special.
