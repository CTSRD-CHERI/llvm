//===- MipsISelLowering.cpp - Mips DAG Lowering Implementation ------------===//
//
//                     The LLVM Compiler Infrastructure
//
// This file is distributed under the University of Illinois Open Source
// License. See LICENSE.TXT for details.
//
//===----------------------------------------------------------------------===//
//
// This file defines the interfaces that Mips uses to lower LLVM code into a
// selection DAG.
//
//===----------------------------------------------------------------------===//

#include "MipsISelLowering.h"
#include "InstPrinter/MipsInstPrinter.h"
#include "MCTargetDesc/MipsBaseInfo.h"
#include "MCTargetDesc/MipsMCTargetDesc.h"
#include "MipsCCState.h"
#include "MipsInstrInfo.h"
#include "MipsMachineFunction.h"
#include "MipsRegisterInfo.h"
#include "MipsSubtarget.h"
#include "MipsTargetMachine.h"
#include "MipsTargetObjectFile.h"
#include "llvm/ADT/APFloat.h"
#include "llvm/ADT/ArrayRef.h"
#include "llvm/ADT/SmallVector.h"
#include "llvm/ADT/Statistic.h"
#include "llvm/ADT/StringSwitch.h"
#include "llvm/ADT/StringRef.h"
#include "llvm/CodeGen/CallingConvLower.h"
#include "llvm/CodeGen/FunctionLoweringInfo.h"
#include "llvm/CodeGen/ISDOpcodes.h"
#include "llvm/CodeGen/MachineBasicBlock.h"
#include "llvm/CodeGen/MachineFrameInfo.h"
#include "llvm/CodeGen/MachineFunction.h"
#include "llvm/CodeGen/MachineInstr.h"
#include "llvm/CodeGen/MachineInstrBuilder.h"
#include "llvm/CodeGen/MachineJumpTableInfo.h"
#include "llvm/CodeGen/MachineMemOperand.h"
#include "llvm/CodeGen/MachineOperand.h"
#include "llvm/CodeGen/MachineRegisterInfo.h"
#include "llvm/CodeGen/MachineValueType.h"
#include "llvm/CodeGen/RuntimeLibcalls.h"
#include "llvm/CodeGen/SelectionDAG.h"
#include "llvm/CodeGen/SelectionDAGNodes.h"
#include "llvm/CodeGen/ValueTypes.h"
#include "llvm/IR/CallingConv.h"
#include "llvm/IR/Constants.h"
#include "llvm/IR/DataLayout.h"
#include "llvm/IR/DebugLoc.h"
#include "llvm/IR/DerivedTypes.h"
#include "llvm/IR/Function.h"
#include "llvm/IR/GlobalValue.h"
#include "llvm/IR/Intrinsics.h"
#include "llvm/IR/Type.h"
#include "llvm/IR/Value.h"
#include "llvm/MC/MCRegisterInfo.h"
#include "llvm/Support/Casting.h"
#include "llvm/Support/CodeGen.h"
#include "llvm/Support/CommandLine.h"
#include "llvm/Support/Compiler.h"
#include "llvm/Support/ErrorHandling.h"
#include "llvm/Support/MathExtras.h"
#include "llvm/Target/TargetFrameLowering.h"
#include "llvm/Target/TargetInstrInfo.h"
#include "llvm/Target/TargetMachine.h"
#include "llvm/Target/TargetOptions.h"
#include "llvm/Target/TargetRegisterInfo.h"
#include <algorithm>
#include <cassert>
#include <cctype>
#include <cstdint>
#include <deque>
#include <iterator>
#include <utility>
#include <vector>

using namespace llvm;

#define DEBUG_TYPE "mips-lower"

STATISTIC(NumTailCalls, "Number of tail calls");

static cl::opt<bool>
LargeGOT("mxgot", cl::Hidden,
         cl::desc("MIPS: Enable GOT larger than 64k."), cl::init(false));

static cl::opt<bool>
HugeGOT("mxmxgot", cl::Hidden,
         cl::desc("MIPS: Use large GOT relocations even for local symbols."), cl::init(false),
         cl::ZeroOrMore);

static cl::opt<bool>
NoZeroDivCheck("mno-check-zero-division", cl::Hidden,
               cl::desc("MIPS: Don't trap on integer division by zero."),
               cl::init(false));

cl::opt<bool>
UseClearRegs("cheri-use-clearregs",
  cl::desc("Zero registers using the ClearRegs instructions"),
  cl::init(false));

cl::opt<bool>
SkipGlobalBounds("cheri-no-global-bounds",
  cl::desc("Skip bounds checks on globals"),
  cl::init(false));

static const MCPhysReg Mips64DPRegs[8] = {
  Mips::D12_64, Mips::D13_64, Mips::D14_64, Mips::D15_64,
  Mips::D16_64, Mips::D17_64, Mips::D18_64, Mips::D19_64
};

// If I is a shifted mask, set the size (Size) and the first bit of the
// mask (Pos), and return true.
// For example, if I is 0x003ff800, (Pos, Size) = (11, 11).
static bool isShiftedMask(uint64_t I, uint64_t &Pos, uint64_t &Size) {
  if (!isShiftedMask_64(I))
    return false;

  Size = countPopulation(I);
  Pos = countTrailingZeros(I);
  return true;
}

// The MIPS MSA ABI passes vector arguments in the integer register set.
// The number of integer registers used is dependant on the ABI used.
MVT MipsTargetLowering::getRegisterTypeForCallingConv(MVT VT) const {
  if (VT.isVector() && Subtarget.hasMSA())
    return Subtarget.isABI_O32() ? MVT::i32 : MVT::i64;
  return MipsTargetLowering::getRegisterType(VT);
}

MVT MipsTargetLowering::getRegisterTypeForCallingConv(LLVMContext &Context,
                                                      EVT VT) const {
  if (VT.isVector()) {
      if (Subtarget.isABI_O32()) {
        return MVT::i32;
      } else {
        return (VT.getSizeInBits() == 32) ? MVT::i32 : MVT::i64;
      }
  }
  return MipsTargetLowering::getRegisterType(Context, VT);
}

unsigned MipsTargetLowering::getNumRegistersForCallingConv(LLVMContext &Context,
                                                           EVT VT) const {
  if (VT.isVector())
    return std::max((VT.getSizeInBits() / (Subtarget.isABI_O32() ? 32 : 64)),
                    1U);
  return MipsTargetLowering::getNumRegisters(Context, VT);
}

unsigned MipsTargetLowering::getVectorTypeBreakdownForCallingConv(
    LLVMContext &Context, EVT VT, EVT &IntermediateVT,
    unsigned &NumIntermediates, MVT &RegisterVT) const {
  // Break down vector types to either 2 i64s or 4 i32s.
  RegisterVT = getRegisterTypeForCallingConv(Context, VT) ;
  IntermediateVT = RegisterVT;
  NumIntermediates = VT.getSizeInBits() < RegisterVT.getSizeInBits()
                         ? VT.getVectorNumElements()
                         : VT.getSizeInBits() / RegisterVT.getSizeInBits();

  return NumIntermediates;
}

SDValue MipsTargetLowering::getGlobalReg(SelectionDAG &DAG, EVT Ty) const {
  MipsFunctionInfo *FI = DAG.getMachineFunction().getInfo<MipsFunctionInfo>();
  return DAG.getRegister(FI->getGlobalBaseReg(), Ty);
}

SDValue MipsTargetLowering::getTargetNode(GlobalAddressSDNode *N, EVT Ty,
                                          SelectionDAG &DAG,
                                          unsigned Flag) const {
  return DAG.getTargetGlobalAddress(N->getGlobal(), SDLoc(N), Ty, 0, Flag);
}

SDValue MipsTargetLowering::getTargetNode(ExternalSymbolSDNode *N, EVT Ty,
                                          SelectionDAG &DAG,
                                          unsigned Flag) const {
  return DAG.getTargetExternalSymbol(N->getSymbol(), Ty, Flag);
}

SDValue MipsTargetLowering::getTargetNode(BlockAddressSDNode *N, EVT Ty,
                                          SelectionDAG &DAG,
                                          unsigned Flag) const {
  return DAG.getTargetBlockAddress(N->getBlockAddress(), Ty, 0, Flag);
}

SDValue MipsTargetLowering::getTargetNode(JumpTableSDNode *N, EVT Ty,
                                          SelectionDAG &DAG,
                                          unsigned Flag) const {
  return DAG.getTargetJumpTable(N->getIndex(), Ty, Flag);
}

SDValue MipsTargetLowering::getTargetNode(ConstantPoolSDNode *N, EVT Ty,
                                          SelectionDAG &DAG,
                                          unsigned Flag) const {
  return DAG.getTargetConstantPool(N->getConstVal(), Ty, N->getAlignment(),
                                   N->getOffset(), Flag);
}

const char *MipsTargetLowering::getTargetNodeName(unsigned Opcode) const {
  switch ((MipsISD::NodeType)Opcode) {
  case MipsISD::FIRST_NUMBER:      break;
  case MipsISD::JmpLink:           return "MipsISD::JmpLink";
  case MipsISD::TailCall:          return "MipsISD::TailCall";
  case MipsISD::Highest:           return "MipsISD::Highest";
  case MipsISD::Higher:            return "MipsISD::Higher";
  case MipsISD::Hi:                return "MipsISD::Hi";
  case MipsISD::Lo:                return "MipsISD::Lo";
  case MipsISD::GotHi:             return "MipsISD::GotHi";
  case MipsISD::GPRel:             return "MipsISD::GPRel";
  case MipsISD::ThreadPointer:     return "MipsISD::ThreadPointer";
  case MipsISD::Ret:               return "MipsISD::Ret";
  case MipsISD::ERet:              return "MipsISD::ERet";
  case MipsISD::EH_RETURN:         return "MipsISD::EH_RETURN";
  case MipsISD::FPBrcond:          return "MipsISD::FPBrcond";
  case MipsISD::FPCmp:             return "MipsISD::FPCmp";
  case MipsISD::FSELECT:           return "MipsISD::FSELECT";
  case MipsISD::MTC1_D64:          return "MipsISD::MTC1_D64";
  case MipsISD::CMovFP_T:          return "MipsISD::CMovFP_T";
  case MipsISD::CMovFP_F:          return "MipsISD::CMovFP_F";
  case MipsISD::TruncIntFP:        return "MipsISD::TruncIntFP";
  case MipsISD::MFHI:              return "MipsISD::MFHI";
  case MipsISD::MFLO:              return "MipsISD::MFLO";
  case MipsISD::MTLOHI:            return "MipsISD::MTLOHI";
  case MipsISD::Mult:              return "MipsISD::Mult";
  case MipsISD::Multu:             return "MipsISD::Multu";
  case MipsISD::MAdd:              return "MipsISD::MAdd";
  case MipsISD::MAddu:             return "MipsISD::MAddu";
  case MipsISD::MSub:              return "MipsISD::MSub";
  case MipsISD::MSubu:             return "MipsISD::MSubu";
  case MipsISD::DivRem:            return "MipsISD::DivRem";
  case MipsISD::DivRemU:           return "MipsISD::DivRemU";
  case MipsISD::DivRem16:          return "MipsISD::DivRem16";
  case MipsISD::DivRemU16:         return "MipsISD::DivRemU16";
  case MipsISD::BuildPairF64:      return "MipsISD::BuildPairF64";
  case MipsISD::ExtractElementF64: return "MipsISD::ExtractElementF64";
  case MipsISD::Wrapper:           return "MipsISD::Wrapper";
  case MipsISD::DynAlloc:          return "MipsISD::DynAlloc";
  case MipsISD::Sync:              return "MipsISD::Sync";
  case MipsISD::Ext:               return "MipsISD::Ext";
  case MipsISD::Ins:               return "MipsISD::Ins";
  case MipsISD::CIns:              return "MipsISD::CIns";
  case MipsISD::LWL:               return "MipsISD::LWL";
  case MipsISD::LWR:               return "MipsISD::LWR";
  case MipsISD::SWL:               return "MipsISD::SWL";
  case MipsISD::SWR:               return "MipsISD::SWR";
  case MipsISD::LDL:               return "MipsISD::LDL";
  case MipsISD::LDR:               return "MipsISD::LDR";
  case MipsISD::SDL:               return "MipsISD::SDL";
  case MipsISD::SDR:               return "MipsISD::SDR";
  case MipsISD::EXTP:              return "MipsISD::EXTP";
  case MipsISD::EXTPDP:            return "MipsISD::EXTPDP";
  case MipsISD::EXTR_S_H:          return "MipsISD::EXTR_S_H";
  case MipsISD::EXTR_W:            return "MipsISD::EXTR_W";
  case MipsISD::EXTR_R_W:          return "MipsISD::EXTR_R_W";
  case MipsISD::EXTR_RS_W:         return "MipsISD::EXTR_RS_W";
  case MipsISD::SHILO:             return "MipsISD::SHILO";
  case MipsISD::MTHLIP:            return "MipsISD::MTHLIP";
  case MipsISD::MULSAQ_S_W_PH:     return "MipsISD::MULSAQ_S_W_PH";
  case MipsISD::MAQ_S_W_PHL:       return "MipsISD::MAQ_S_W_PHL";
  case MipsISD::MAQ_S_W_PHR:       return "MipsISD::MAQ_S_W_PHR";
  case MipsISD::MAQ_SA_W_PHL:      return "MipsISD::MAQ_SA_W_PHL";
  case MipsISD::MAQ_SA_W_PHR:      return "MipsISD::MAQ_SA_W_PHR";
  case MipsISD::DPAU_H_QBL:        return "MipsISD::DPAU_H_QBL";
  case MipsISD::DPAU_H_QBR:        return "MipsISD::DPAU_H_QBR";
  case MipsISD::DPSU_H_QBL:        return "MipsISD::DPSU_H_QBL";
  case MipsISD::DPSU_H_QBR:        return "MipsISD::DPSU_H_QBR";
  case MipsISD::DPAQ_S_W_PH:       return "MipsISD::DPAQ_S_W_PH";
  case MipsISD::DPSQ_S_W_PH:       return "MipsISD::DPSQ_S_W_PH";
  case MipsISD::DPAQ_SA_L_W:       return "MipsISD::DPAQ_SA_L_W";
  case MipsISD::DPSQ_SA_L_W:       return "MipsISD::DPSQ_SA_L_W";
  case MipsISD::DPA_W_PH:          return "MipsISD::DPA_W_PH";
  case MipsISD::DPS_W_PH:          return "MipsISD::DPS_W_PH";
  case MipsISD::DPAQX_S_W_PH:      return "MipsISD::DPAQX_S_W_PH";
  case MipsISD::DPAQX_SA_W_PH:     return "MipsISD::DPAQX_SA_W_PH";
  case MipsISD::DPAX_W_PH:         return "MipsISD::DPAX_W_PH";
  case MipsISD::DPSX_W_PH:         return "MipsISD::DPSX_W_PH";
  case MipsISD::DPSQX_S_W_PH:      return "MipsISD::DPSQX_S_W_PH";
  case MipsISD::DPSQX_SA_W_PH:     return "MipsISD::DPSQX_SA_W_PH";
  case MipsISD::MULSA_W_PH:        return "MipsISD::MULSA_W_PH";
  case MipsISD::MULT:              return "MipsISD::MULT";
  case MipsISD::MULTU:             return "MipsISD::MULTU";
  case MipsISD::MADD_DSP:          return "MipsISD::MADD_DSP";
  case MipsISD::MADDU_DSP:         return "MipsISD::MADDU_DSP";
  case MipsISD::MSUB_DSP:          return "MipsISD::MSUB_DSP";
  case MipsISD::MSUBU_DSP:         return "MipsISD::MSUBU_DSP";
  case MipsISD::SHLL_DSP:          return "MipsISD::SHLL_DSP";
  case MipsISD::SHRA_DSP:          return "MipsISD::SHRA_DSP";
  case MipsISD::SHRL_DSP:          return "MipsISD::SHRL_DSP";
  case MipsISD::SETCC_DSP:         return "MipsISD::SETCC_DSP";
  case MipsISD::SELECT_CC_DSP:     return "MipsISD::SELECT_CC_DSP";
  case MipsISD::VALL_ZERO:         return "MipsISD::VALL_ZERO";
  case MipsISD::VANY_ZERO:         return "MipsISD::VANY_ZERO";
  case MipsISD::VALL_NONZERO:      return "MipsISD::VALL_NONZERO";
  case MipsISD::VANY_NONZERO:      return "MipsISD::VANY_NONZERO";
  case MipsISD::VCEQ:              return "MipsISD::VCEQ";
  case MipsISD::VCLE_S:            return "MipsISD::VCLE_S";
  case MipsISD::VCLE_U:            return "MipsISD::VCLE_U";
  case MipsISD::VCLT_S:            return "MipsISD::VCLT_S";
  case MipsISD::VCLT_U:            return "MipsISD::VCLT_U";
  case MipsISD::VSMAX:             return "MipsISD::VSMAX";
  case MipsISD::VSMIN:             return "MipsISD::VSMIN";
  case MipsISD::VUMAX:             return "MipsISD::VUMAX";
  case MipsISD::VUMIN:             return "MipsISD::VUMIN";
  case MipsISD::VEXTRACT_SEXT_ELT: return "MipsISD::VEXTRACT_SEXT_ELT";
  case MipsISD::VEXTRACT_ZEXT_ELT: return "MipsISD::VEXTRACT_ZEXT_ELT";
  case MipsISD::VNOR:              return "MipsISD::VNOR";
  case MipsISD::VSHF:              return "MipsISD::VSHF";
  case MipsISD::SHF:               return "MipsISD::SHF";
  case MipsISD::ILVEV:             return "MipsISD::ILVEV";
  case MipsISD::ILVOD:             return "MipsISD::ILVOD";
  case MipsISD::ILVL:              return "MipsISD::ILVL";
  case MipsISD::ILVR:              return "MipsISD::ILVR";
  case MipsISD::PCKEV:             return "MipsISD::PCKEV";
  case MipsISD::PCKOD:             return "MipsISD::PCKOD";
  case MipsISD::INSVE:             return "MipsISD::INSVE";
  case MipsISD::CBTS:              return "MipsISD::CBTS";
  case MipsISD::CBTU:              return "MipsISD::CBTU";
  case MipsISD::STACKTOCAP:        return "MipsISD::STACKTOCAP";
  case MipsISD::CheriJmpLink:      return "MipsISD::CheriJmpLink";
  case MipsISD::CapJmpLink:        return "MipsISD::CapJmpLink";
  case MipsISD::CapRet:            return "MipsISD::CapRet";
  }
  return nullptr;
}

MipsTargetLowering::MipsTargetLowering(const MipsTargetMachine &TM,
                                       const MipsSubtarget &STI)
    : TargetLowering(TM), CapType(STI.typeForCapabilities()), Subtarget(STI),
      ABI(TM.getABI()) {
  // Mips does not have i1 type, so use i32 for
  // setcc operations results (slt, sgt, ...).
  setBooleanContents(ZeroOrOneBooleanContent);
  setBooleanVectorContents(ZeroOrNegativeOneBooleanContent);
  // The cmp.cond.fmt instruction in MIPS32r6/MIPS64r6 uses 0 and -1 like MSA
  // does. Integer booleans still use 0 and 1.
  if (Subtarget.hasMips32r6())
    setBooleanContents(ZeroOrOneBooleanContent,
                       ZeroOrNegativeOneBooleanContent);

  // Load extented operations for i1 types must be promoted
  for (MVT VT : MVT::integer_valuetypes()) {
    setLoadExtAction(ISD::EXTLOAD,  VT, MVT::i1,  Promote);
    setLoadExtAction(ISD::ZEXTLOAD, VT, MVT::i1,  Promote);
    setLoadExtAction(ISD::SEXTLOAD, VT, MVT::i1,  Promote);
  }

  // MIPS doesn't have extending float->double load/store.  Set LoadExtAction
  // for f32, f16
  for (MVT VT : MVT::fp_valuetypes()) {
    setLoadExtAction(ISD::EXTLOAD, VT, MVT::f32, Expand);
    setLoadExtAction(ISD::EXTLOAD, VT, MVT::f16, Expand);
  }

  // Set LoadExtAction for f16 vectors to Expand
  for (MVT VT : MVT::fp_vector_valuetypes()) {
    MVT F16VT = MVT::getVectorVT(MVT::f16, VT.getVectorNumElements());
    if (F16VT.isValid())
      setLoadExtAction(ISD::EXTLOAD, VT, F16VT, Expand);
  }

  setTruncStoreAction(MVT::f32, MVT::f16, Expand);
  setTruncStoreAction(MVT::f64, MVT::f16, Expand);

  setTruncStoreAction(MVT::f64, MVT::f32, Expand);

  // Used by legalize types to correctly generate the setcc result.
  // Without this, every float setcc comes with a AND/OR with the result,
  // we don't want this, since the fpcmp result goes to a flag register,
  // which is used implicitly by brcond and select operations.
  AddPromotedToType(ISD::SETCC, MVT::i1, MVT::i32);

  // Trap is an invalid instruction sequence
  setOperationAction(ISD::TRAP,               MVT::Other, Legal);
  if (Subtarget.isCheri()) {
    setOperationAction(ISD::ADDRSPACECAST,    CapType, Custom);
    setOperationAction(ISD::ADDRSPACECAST,    MVT::i64, Custom);
  }

  // Mips Custom Operations
  setOperationAction(ISD::GlobalAddress,      CapType,Custom);
  setOperationAction(ISD::BR_JT,              MVT::Other, Expand);
  setOperationAction(ISD::GlobalAddress,      MVT::i32,   Custom);
  setOperationAction(ISD::BlockAddress,       MVT::i32,   Custom);
  setOperationAction(ISD::GlobalTLSAddress,   MVT::i32,   Custom);
  setOperationAction(ISD::JumpTable,          MVT::i32,   Custom);
  setOperationAction(ISD::ConstantPool,       MVT::i32,   Custom);
  setOperationAction(ISD::SELECT,             MVT::f32,   Custom);
  setOperationAction(ISD::SELECT,             MVT::f64,   Custom);
  setOperationAction(ISD::SELECT,             MVT::i32,   Custom);
  setOperationAction(ISD::SETCC,              MVT::f32,   Custom);
  setOperationAction(ISD::SETCC,              MVT::f64,   Custom);
  setOperationAction(ISD::BRCOND,             MVT::Other, Custom);
  setOperationAction(ISD::FCOPYSIGN,          MVT::f32,   Custom);
  setOperationAction(ISD::FCOPYSIGN,          MVT::f64,   Custom);
  setOperationAction(ISD::FP_TO_SINT,         MVT::i32,   Custom);

  if (Subtarget.isGP64bit()) {
    setOperationAction(ISD::GlobalAddress,      MVT::i64,   Custom);
    setOperationAction(ISD::BlockAddress,       MVT::i64,   Custom);
    setOperationAction(ISD::GlobalTLSAddress,   MVT::i64,   Custom);
    setOperationAction(ISD::JumpTable,          MVT::i64,   Custom);
    setOperationAction(ISD::ConstantPool,       MVT::i64,   Custom);
    //setOperationAction(ISD::SELECT,             MVT::i64,   Custom);
    setOperationAction(ISD::LOAD,               MVT::i64,   Custom);
    setOperationAction(ISD::STORE,              MVT::i64,   Custom);
    setOperationAction(ISD::FP_TO_SINT,         MVT::i64,   Custom);
    setOperationAction(ISD::SHL_PARTS,          MVT::i64,   Custom);
    setOperationAction(ISD::SRA_PARTS,          MVT::i64,   Custom);
    setOperationAction(ISD::SRL_PARTS,          MVT::i64,   Custom);
  }

  if (!Subtarget.isGP64bit()) {
    setOperationAction(ISD::SHL_PARTS,          MVT::i32,   Custom);
    setOperationAction(ISD::SRA_PARTS,          MVT::i32,   Custom);
    setOperationAction(ISD::SRL_PARTS,          MVT::i32,   Custom);
  }

  setOperationAction(ISD::EH_DWARF_CFA,         MVT::i32,   Custom);
  if (Subtarget.isGP64bit())
    setOperationAction(ISD::EH_DWARF_CFA,       MVT::i64,   Custom);

  setOperationAction(ISD::SDIV, MVT::i32, Expand);
  setOperationAction(ISD::SREM, MVT::i32, Expand);
  setOperationAction(ISD::UDIV, MVT::i32, Expand);
  setOperationAction(ISD::UREM, MVT::i32, Expand);
  setOperationAction(ISD::SDIV, MVT::i64, Expand);
  setOperationAction(ISD::SREM, MVT::i64, Expand);
  setOperationAction(ISD::UDIV, MVT::i64, Expand);
  setOperationAction(ISD::UREM, MVT::i64, Expand);

  if (!(Subtarget.hasDSP() && Subtarget.hasMips32r2())) {
    setOperationAction(ISD::ADDC, MVT::i32, Expand);
    setOperationAction(ISD::ADDE, MVT::i32, Expand);
  }

  setOperationAction(ISD::ADDC, MVT::i64, Expand);
  setOperationAction(ISD::ADDE, MVT::i64, Expand);
  setOperationAction(ISD::SUBC, MVT::i32, Expand);
  setOperationAction(ISD::SUBE, MVT::i32, Expand);
  setOperationAction(ISD::SUBC, MVT::i64, Expand);
  setOperationAction(ISD::SUBE, MVT::i64, Expand);

  // Operations not directly supported by Mips.
  setOperationAction(ISD::BR_CC,             MVT::f32,   Expand);
  setOperationAction(ISD::BR_CC,             MVT::f64,   Expand);
  setOperationAction(ISD::BR_CC,             MVT::i32,   Expand);
  setOperationAction(ISD::BR_CC,             MVT::i64,   Expand);
  setOperationAction(ISD::SELECT_CC,         MVT::i32,   Expand);
  setOperationAction(ISD::SELECT_CC,         MVT::i64,   Expand);
  setOperationAction(ISD::SELECT_CC,         MVT::f32,   Expand);
  setOperationAction(ISD::SELECT_CC,         MVT::f64,   Expand);
  setOperationAction(ISD::UINT_TO_FP,        MVT::i32,   Expand);
  setOperationAction(ISD::UINT_TO_FP,        MVT::i64,   Expand);
  setOperationAction(ISD::FP_TO_UINT,        MVT::i32,   Expand);
  setOperationAction(ISD::FP_TO_UINT,        MVT::i64,   Expand);
  setOperationAction(ISD::SIGN_EXTEND_INREG, MVT::i1,    Expand);
  if (Subtarget.hasCnMips()) {
    setOperationAction(ISD::CTPOP,           MVT::i32,   Legal);
    setOperationAction(ISD::CTPOP,           MVT::i64,   Legal);
  } else {
    setOperationAction(ISD::CTPOP,           MVT::i32,   Expand);
    setOperationAction(ISD::CTPOP,           MVT::i64,   Expand);
  }
  setOperationAction(ISD::CTTZ,              MVT::i32,   Expand);
  setOperationAction(ISD::CTTZ,              MVT::i64,   Expand);
  setOperationAction(ISD::ROTL,              MVT::i32,   Expand);
  setOperationAction(ISD::ROTL,              MVT::i64,   Expand);
  setOperationAction(ISD::DYNAMIC_STACKALLOC, MVT::i32,  Expand);
  setOperationAction(ISD::DYNAMIC_STACKALLOC, MVT::i64,  Expand);
  setOperationAction(ISD::DYNAMIC_STACKALLOC, CapType,  Expand);

  if (!Subtarget.hasMips32r2())
    setOperationAction(ISD::ROTR, MVT::i32,   Expand);

  if (!Subtarget.hasMips64r2())
    setOperationAction(ISD::ROTR, MVT::i64,   Expand);

  setOperationAction(ISD::FSIN,              MVT::f32,   Expand);
  setOperationAction(ISD::FSIN,              MVT::f64,   Expand);
  setOperationAction(ISD::FCOS,              MVT::f32,   Expand);
  setOperationAction(ISD::FCOS,              MVT::f64,   Expand);
  setOperationAction(ISD::FSINCOS,           MVT::f32,   Expand);
  setOperationAction(ISD::FSINCOS,           MVT::f64,   Expand);
  setOperationAction(ISD::FPOW,              MVT::f32,   Expand);
  setOperationAction(ISD::FPOW,              MVT::f64,   Expand);
  setOperationAction(ISD::FLOG,              MVT::f32,   Expand);
  setOperationAction(ISD::FLOG2,             MVT::f32,   Expand);
  setOperationAction(ISD::FLOG10,            MVT::f32,   Expand);
  setOperationAction(ISD::FEXP,              MVT::f32,   Expand);
  setOperationAction(ISD::FMA,               MVT::f32,   Expand);
  setOperationAction(ISD::FMA,               MVT::f64,   Expand);
  setOperationAction(ISD::FREM,              MVT::f32,   Expand);
  setOperationAction(ISD::FREM,              MVT::f64,   Expand);

  // Lower f16 conversion operations into library calls
  setOperationAction(ISD::FP16_TO_FP,        MVT::f32,   Expand);
  setOperationAction(ISD::FP_TO_FP16,        MVT::f32,   Expand);
  setOperationAction(ISD::FP16_TO_FP,        MVT::f64,   Expand);
  setOperationAction(ISD::FP_TO_FP16,        MVT::f64,   Expand);

  setOperationAction(ISD::EH_RETURN, MVT::Other, Custom);

  setOperationAction(ISD::VASTART,           MVT::Other, Custom);
  setOperationAction(ISD::VAARG,             MVT::Other, Custom);
  if (ABI.IsCheriPureCap())
    setOperationAction(ISD::VACOPY,          MVT::Other, Custom);
  else
    setOperationAction(ISD::VACOPY,          MVT::Other, Expand);
  setOperationAction(ISD::VAEND,             MVT::Other, Expand);

  // Use the default for now
  setOperationAction(ISD::STACKSAVE,         MVT::Other, Expand);
  setOperationAction(ISD::STACKRESTORE,      MVT::Other, Expand);

  if (!Subtarget.isGP64bit()) {
    setOperationAction(ISD::ATOMIC_LOAD,     MVT::i64,   Expand);
    setOperationAction(ISD::ATOMIC_STORE,    MVT::i64,   Expand);
  }

  if (!Subtarget.hasMips32r2()) {
    setOperationAction(ISD::SIGN_EXTEND_INREG, MVT::i8,  Expand);
    setOperationAction(ISD::SIGN_EXTEND_INREG, MVT::i16, Expand);
  }

  // MIPS16 lacks MIPS32's clz and clo instructions.
  if (!Subtarget.hasMips32() || Subtarget.inMips16Mode())
    setOperationAction(ISD::CTLZ, MVT::i32, Expand);
  if (!Subtarget.hasMips64())
    setOperationAction(ISD::CTLZ, MVT::i64, Expand);

  if (!Subtarget.hasMips32r2())
    setOperationAction(ISD::BSWAP, MVT::i32, Expand);
  if (!Subtarget.hasMips64r2())
    setOperationAction(ISD::BSWAP, MVT::i64, Expand);

  if (Subtarget.isGP64bit()) {
    setLoadExtAction(ISD::SEXTLOAD, MVT::i64, MVT::i32, Custom);
    setLoadExtAction(ISD::ZEXTLOAD, MVT::i64, MVT::i32, Custom);
    setLoadExtAction(ISD::EXTLOAD, MVT::i64, MVT::i32, Custom);
    setTruncStoreAction(MVT::i64, MVT::i32, Custom);
  }

  setOperationAction(ISD::TRAP, MVT::Other, Legal);

  setTargetDAGCombine(ISD::SDIVREM);
  setTargetDAGCombine(ISD::UDIVREM);
  setTargetDAGCombine(ISD::SELECT);
  setTargetDAGCombine(ISD::AND);
  setTargetDAGCombine(ISD::OR);
  setTargetDAGCombine(ISD::ADD);
  setTargetDAGCombine(ISD::SUB);
  setTargetDAGCombine(ISD::AssertZext);
  setTargetDAGCombine(ISD::SHL);

  if (ABI.IsO32()) {
    // These libcalls are not available in 32-bit.
    setLibcallName(RTLIB::SHL_I128, nullptr);
    setLibcallName(RTLIB::SRL_I128, nullptr);
    setLibcallName(RTLIB::SRA_I128, nullptr);
  }

  setMinFunctionAlignment(Subtarget.isGP64bit() ? 3 : 2);

  // The arguments on the stack are defined in terms of 4-byte slots on O32
  // and 8-byte slots on N32/N64.
  setMinStackArgumentAlignment((ABI.IsN32() || ABI.IsN64()) ? 8 : 4);

  setStackPointerRegisterToSaveRestore(ABI.GetStackPtr());

  MaxStoresPerMemcpy = 16;

  isMicroMips = Subtarget.inMicroMipsMode();
}

const MipsTargetLowering *MipsTargetLowering::create(const MipsTargetMachine &TM,
                                                     const MipsSubtarget &STI) {
  if (STI.inMips16Mode())
    return createMips16TargetLowering(TM, STI);

  return createMipsSETargetLowering(TM, STI);
}

// Create a fast isel object.
FastISel *
MipsTargetLowering::createFastISel(FunctionLoweringInfo &funcInfo,
                                  const TargetLibraryInfo *libInfo) const {
  const MipsTargetMachine &TM =
      static_cast<const MipsTargetMachine &>(funcInfo.MF->getTarget());

  // We support only the standard encoding [MIPS32,MIPS32R5] ISAs.
  bool UseFastISel = TM.Options.EnableFastISel && Subtarget.hasMips32() &&
                     !Subtarget.hasMips32r6() && !Subtarget.inMips16Mode() &&
                     !Subtarget.inMicroMipsMode();

  // Disable if either of the following is true:
  // We do not generate PIC, the ABI is not O32, LargeGOT is being used.
  if (!TM.isPositionIndependent() || !TM.getABI().IsO32() || LargeGOT)
    UseFastISel = false;

  return UseFastISel ? Mips::createFastISel(funcInfo, libInfo) : nullptr;
}

EVT MipsTargetLowering::getSetCCResultType(const DataLayout &, LLVMContext &,
                                           EVT VT) const {
  if (!VT.isVector())
    return MVT::i32;
  return VT.changeVectorElementTypeToInteger();
}

static SDValue performDivRemCombine(SDNode *N, SelectionDAG &DAG,
                                    TargetLowering::DAGCombinerInfo &DCI,
                                    const MipsSubtarget &Subtarget) {
  if (DCI.isBeforeLegalizeOps())
    return SDValue();

  EVT Ty = N->getValueType(0);
  unsigned LO = (Ty == MVT::i32) ? Mips::LO0 : Mips::LO0_64;
  unsigned HI = (Ty == MVT::i32) ? Mips::HI0 : Mips::HI0_64;
  unsigned Opc = N->getOpcode() == ISD::SDIVREM ? MipsISD::DivRem16 :
                                                  MipsISD::DivRemU16;
  SDLoc DL(N);

  SDValue DivRem = DAG.getNode(Opc, DL, MVT::Glue,
                               N->getOperand(0), N->getOperand(1));
  SDValue InChain = DAG.getEntryNode();
  SDValue InGlue = DivRem;

  // insert MFLO
  if (N->hasAnyUseOfValue(0)) {
    SDValue CopyFromLo = DAG.getCopyFromReg(InChain, DL, LO, Ty,
                                            InGlue);
    DAG.ReplaceAllUsesOfValueWith(SDValue(N, 0), CopyFromLo);
    InChain = CopyFromLo.getValue(1);
    InGlue = CopyFromLo.getValue(2);
  }

  // insert MFHI
  if (N->hasAnyUseOfValue(1)) {
    SDValue CopyFromHi = DAG.getCopyFromReg(InChain, DL,
                                            HI, Ty, InGlue);
    DAG.ReplaceAllUsesOfValueWith(SDValue(N, 1), CopyFromHi);
  }

  return SDValue();
}

static Mips::CondCode condCodeToFCC(ISD::CondCode CC) {
  switch (CC) {
  default: llvm_unreachable("Unknown fp condition code!");
  case ISD::SETEQ:
  case ISD::SETOEQ: return Mips::FCOND_OEQ;
  case ISD::SETUNE: return Mips::FCOND_UNE;
  case ISD::SETLT:
  case ISD::SETOLT: return Mips::FCOND_OLT;
  case ISD::SETGT:
  case ISD::SETOGT: return Mips::FCOND_OGT;
  case ISD::SETLE:
  case ISD::SETOLE: return Mips::FCOND_OLE;
  case ISD::SETGE:
  case ISD::SETOGE: return Mips::FCOND_OGE;
  case ISD::SETULT: return Mips::FCOND_ULT;
  case ISD::SETULE: return Mips::FCOND_ULE;
  case ISD::SETUGT: return Mips::FCOND_UGT;
  case ISD::SETUGE: return Mips::FCOND_UGE;
  case ISD::SETUO:  return Mips::FCOND_UN;
  case ISD::SETO:   return Mips::FCOND_OR;
  case ISD::SETNE:
  case ISD::SETONE: return Mips::FCOND_ONE;
  case ISD::SETUEQ: return Mips::FCOND_UEQ;
  }
}

/// This function returns true if the floating point conditional branches and
/// conditional moves which use condition code CC should be inverted.
static bool invertFPCondCodeUser(Mips::CondCode CC) {
  if (CC >= Mips::FCOND_F && CC <= Mips::FCOND_NGT)
    return false;

  assert((CC >= Mips::FCOND_T && CC <= Mips::FCOND_GT) &&
         "Illegal Condition Code");

  return true;
}

// Creates and returns an FPCmp node from a setcc node.
// Returns Op if setcc is not a floating point comparison.
static SDValue createFPCmp(SelectionDAG &DAG, const SDValue &Op) {
  // must be a SETCC node
  if (Op.getOpcode() != ISD::SETCC)
    return Op;

  SDValue LHS = Op.getOperand(0);

  if (!LHS.getValueType().isFloatingPoint())
    return Op;

  SDValue RHS = Op.getOperand(1);
  SDLoc DL(Op);

  // Assume the 3rd operand is a CondCodeSDNode. Add code to check the type of
  // node if necessary.
  ISD::CondCode CC = cast<CondCodeSDNode>(Op.getOperand(2))->get();

  return DAG.getNode(MipsISD::FPCmp, DL, MVT::Glue, LHS, RHS,
                     DAG.getConstant(condCodeToFCC(CC), DL, MVT::i32));
}

// Creates and returns a CMovFPT/F node.
static SDValue createCMovFP(SelectionDAG &DAG, SDValue Cond, SDValue True,
                            SDValue False, const SDLoc &DL) {
  ConstantSDNode *CC = cast<ConstantSDNode>(Cond.getOperand(2));
  bool invert = invertFPCondCodeUser((Mips::CondCode)CC->getSExtValue());
  SDValue FCC0 = DAG.getRegister(Mips::FCC0, MVT::i32);

  return DAG.getNode((invert ? MipsISD::CMovFP_F : MipsISD::CMovFP_T), DL,
                     True.getValueType(), True, FCC0, False, Cond);
}

static SDValue performSELECTCombine(SDNode *N, SelectionDAG &DAG,
                                    TargetLowering::DAGCombinerInfo &DCI,
                                    const MipsSubtarget &Subtarget) {
  if (DCI.isBeforeLegalizeOps())
    return SDValue();

  SDValue SetCC = N->getOperand(0);

  if ((SetCC.getOpcode() != ISD::SETCC) ||
      !SetCC.getOperand(0).getValueType().isInteger())
    return SDValue();

  SDValue False = N->getOperand(2);
  EVT FalseTy = False.getValueType();

  if (!FalseTy.isInteger())
    return SDValue();

  ConstantSDNode *FalseC = dyn_cast<ConstantSDNode>(False);

  // If the RHS (False) is 0, we swap the order of the operands
  // of ISD::SELECT (obviously also inverting the condition) so that we can
  // take advantage of conditional moves using the $0 register.
  // Example:
  //   return (a != 0) ? x : 0;
  //     load $reg, x
  //     movz $reg, $0, a
  if (!FalseC)
    return SDValue();

  const SDLoc DL(N);

  if (!FalseC->getZExtValue()) {
    ISD::CondCode CC = cast<CondCodeSDNode>(SetCC.getOperand(2))->get();
    SDValue True = N->getOperand(1);
    EVT TrueVT = True.getValueType();
    assert(TrueVT.isInteger());

    SetCC = DAG.getSetCC(DL, SetCC.getValueType(), SetCC.getOperand(0),
                         SetCC.getOperand(1), ISD::getSetCCInverse(CC, TrueVT));

    return DAG.getNode(ISD::SELECT, DL, FalseTy, SetCC, False, True);
  }

  // If both operands are integer constants there's a possibility that we
  // can do some interesting optimizations.
  SDValue True = N->getOperand(1);
  ConstantSDNode *TrueC = dyn_cast<ConstantSDNode>(True);

  if (!TrueC || !True.getValueType().isInteger())
    return SDValue();

  // We'll also ignore MVT::i64 operands as this optimizations proves
  // to be ineffective because of the required sign extensions as the result
  // of a SETCC operator is always MVT::i32 for non-vector types.
  if (True.getValueType() == MVT::i64)
    return SDValue();

  int64_t Diff = TrueC->getSExtValue() - FalseC->getSExtValue();

  // 1)  (a < x) ? y : y-1
  //  slti $reg1, a, x
  //  addiu $reg2, $reg1, y-1
  if (Diff == 1)
    return DAG.getNode(ISD::ADD, DL, SetCC.getValueType(), SetCC, False);

  // 2)  (a < x) ? y-1 : y
  //  slti $reg1, a, x
  //  xor $reg1, $reg1, 1
  //  addiu $reg2, $reg1, y-1
  if (Diff == -1) {
    ISD::CondCode CC = cast<CondCodeSDNode>(SetCC.getOperand(2))->get();
    assert(True.getValueType().isInteger());
    SetCC = DAG.getSetCC(DL, SetCC.getValueType(), SetCC.getOperand(0),
                         SetCC.getOperand(1),
                         ISD::getSetCCInverse(CC, True.getValueType()));
    return DAG.getNode(ISD::ADD, DL, SetCC.getValueType(), SetCC, True);
  }

  // Couldn't optimize.
  return SDValue();
}

static SDValue performCMovFPCombine(SDNode *N, SelectionDAG &DAG,
                                    TargetLowering::DAGCombinerInfo &DCI,
                                    const MipsSubtarget &Subtarget) {
  if (DCI.isBeforeLegalizeOps())
    return SDValue();

  SDValue ValueIfTrue = N->getOperand(0), ValueIfFalse = N->getOperand(2);

  ConstantSDNode *FalseC = dyn_cast<ConstantSDNode>(ValueIfFalse);
  if (!FalseC || FalseC->getZExtValue())
    return SDValue();

  // Since RHS (False) is 0, we swap the order of the True/False operands
  // (obviously also inverting the condition) so that we can
  // take advantage of conditional moves using the $0 register.
  // Example:
  //   return (a != 0) ? x : 0;
  //     load $reg, x
  //     movz $reg, $0, a
  unsigned Opc = (N->getOpcode() == MipsISD::CMovFP_T) ? MipsISD::CMovFP_F :
                                                         MipsISD::CMovFP_T;

  SDValue FCC = N->getOperand(1), Glue = N->getOperand(3);
  return DAG.getNode(Opc, SDLoc(N), ValueIfFalse.getValueType(),
                     ValueIfFalse, FCC, ValueIfTrue, Glue);
}

static SDValue performANDCombine(SDNode *N, SelectionDAG &DAG,
                                 TargetLowering::DAGCombinerInfo &DCI,
                                 const MipsSubtarget &Subtarget) {
  if (DCI.isBeforeLegalizeOps() || !Subtarget.hasExtractInsert())
    return SDValue();

  SDValue FirstOperand = N->getOperand(0);
  unsigned FirstOperandOpc = FirstOperand.getOpcode();
  SDValue Mask = N->getOperand(1);
  EVT ValTy = N->getValueType(0);
  SDLoc DL(N);

  uint64_t Pos = 0, SMPos, SMSize;
  ConstantSDNode *CN;
  SDValue NewOperand;
  unsigned Opc;

  // Op's second operand must be a shifted mask.
  if (!(CN = dyn_cast<ConstantSDNode>(Mask)) ||
      !isShiftedMask(CN->getZExtValue(), SMPos, SMSize))
    return SDValue();

  if (FirstOperandOpc == ISD::SRA || FirstOperandOpc == ISD::SRL) {
    // Pattern match EXT.
    //  $dst = and ((sra or srl) $src , pos), (2**size - 1)
    //  => ext $dst, $src, pos, size

    // The second operand of the shift must be an immediate.
    if (!(CN = dyn_cast<ConstantSDNode>(FirstOperand.getOperand(1))))
      return SDValue();

    Pos = CN->getZExtValue();

    // Return if the shifted mask does not start at bit 0 or the sum of its size
    // and Pos exceeds the word's size.
    if (SMPos != 0 || Pos + SMSize > ValTy.getSizeInBits())
      return SDValue();

    Opc = MipsISD::Ext;
    NewOperand = FirstOperand.getOperand(0);
  } else if (FirstOperandOpc == ISD::SHL && Subtarget.hasCnMips()) {
    // Pattern match CINS.
    //  $dst = and (shl $src , pos), mask
    //  => cins $dst, $src, pos, size
    // mask is a shifted mask with consecutive 1's, pos = shift amount,
    // size = population count.

    // The second operand of the shift must be an immediate.
    if (!(CN = dyn_cast<ConstantSDNode>(FirstOperand.getOperand(1))))
      return SDValue();

    Pos = CN->getZExtValue();

    if (SMPos != Pos || Pos >= ValTy.getSizeInBits() || SMSize >= 32 ||
        Pos + SMSize > ValTy.getSizeInBits())
      return SDValue();

    NewOperand = FirstOperand.getOperand(0);
    // SMSize is 'location' (position) in this case, not size.
    SMSize--;
    Opc = MipsISD::CIns;
  } else {
    // Pattern match EXT.
    //  $dst = and $src, (2**size - 1) , if size > 16
    //  => ext $dst, $src, pos, size , pos = 0

    // If the mask is <= 0xffff, andi can be used instead.
    if (CN->getZExtValue() <= 0xffff)
      return SDValue();

    // Return if the mask doesn't start at position 0.
    if (SMPos)
      return SDValue();

    Opc = MipsISD::Ext;
    NewOperand = FirstOperand;
  }
  return DAG.getNode(Opc, DL, ValTy, NewOperand,
                     DAG.getConstant(Pos, DL, MVT::i32),
                     DAG.getConstant(SMSize, DL, MVT::i32));
}

static SDValue performORCombine(SDNode *N, SelectionDAG &DAG,
                                TargetLowering::DAGCombinerInfo &DCI,
                                const MipsSubtarget &Subtarget) {
  // Pattern match INS.
  //  $dst = or (and $src1 , mask0), (and (shl $src, pos), mask1),
  //  where mask1 = (2**size - 1) << pos, mask0 = ~mask1
  //  => ins $dst, $src, size, pos, $src1
  if (DCI.isBeforeLegalizeOps() || !Subtarget.hasExtractInsert())
    return SDValue();

  SDValue And0 = N->getOperand(0), And1 = N->getOperand(1);
  uint64_t SMPos0, SMSize0, SMPos1, SMSize1;
  ConstantSDNode *CN, *CN1;

  // See if Op's first operand matches (and $src1 , mask0).
  if (And0.getOpcode() != ISD::AND)
    return SDValue();

  if (!(CN = dyn_cast<ConstantSDNode>(And0.getOperand(1))) ||
      !isShiftedMask(~CN->getSExtValue(), SMPos0, SMSize0))
    return SDValue();

  // See if Op's second operand matches (and (shl $src, pos), mask1).
  if (And1.getOpcode() == ISD::AND &&
      And1.getOperand(0).getOpcode() == ISD::SHL) {

    if (!(CN = dyn_cast<ConstantSDNode>(And1.getOperand(1))) ||
        !isShiftedMask(CN->getZExtValue(), SMPos1, SMSize1))
      return SDValue();

    // The shift masks must have the same position and size.
    if (SMPos0 != SMPos1 || SMSize0 != SMSize1)
      return SDValue();

    SDValue Shl = And1.getOperand(0);

    if (!(CN = dyn_cast<ConstantSDNode>(Shl.getOperand(1))))
      return SDValue();

    unsigned Shamt = CN->getZExtValue();

    // Return if the shift amount and the first bit position of mask are not the
    // same.
    EVT ValTy = N->getValueType(0);
    if ((Shamt != SMPos0) || (SMPos0 + SMSize0 > ValTy.getSizeInBits()))
      return SDValue();

    SDLoc DL(N);
    return DAG.getNode(MipsISD::Ins, DL, ValTy, Shl.getOperand(0),
                       DAG.getConstant(SMPos0, DL, MVT::i32),
                       DAG.getConstant(SMSize0, DL, MVT::i32),
                       And0.getOperand(0));
  } else {
    // Pattern match DINS.
    //  $dst = or (and $src, mask0), mask1
    //  where mask0 = ((1 << SMSize0) -1) << SMPos0
    //  => dins $dst, $src, pos, size
    if (~CN->getSExtValue() == ((((int64_t)1 << SMSize0) - 1) << SMPos0) &&
        ((SMSize0 + SMPos0 <= 64 && Subtarget.hasMips64r2()) ||
         (SMSize0 + SMPos0 <= 32))) {
      // Check if AND instruction has constant as argument
      bool isConstCase = And1.getOpcode() != ISD::AND;
      if (And1.getOpcode() == ISD::AND) {
        if (!(CN1 = dyn_cast<ConstantSDNode>(And1->getOperand(1))))
          return SDValue();
      } else {
        if (!(CN1 = dyn_cast<ConstantSDNode>(N->getOperand(1))))
          return SDValue();
      }
      // Don't generate INS if constant OR operand doesn't fit into bits
      // cleared by constant AND operand.
      if (CN->getSExtValue() & CN1->getSExtValue())
        return SDValue();

      SDLoc DL(N);
      EVT ValTy = N->getOperand(0)->getValueType(0);
      SDValue Const1;
      SDValue SrlX;
      if (!isConstCase) {
        Const1 = DAG.getConstant(SMPos0, DL, MVT::i32);
        SrlX = DAG.getNode(ISD::SRL, DL, And1->getValueType(0), And1, Const1);
      }
      return DAG.getNode(
          MipsISD::Ins, DL, N->getValueType(0),
          isConstCase
              ? DAG.getConstant(CN1->getSExtValue() >> SMPos0, DL, ValTy)
              : SrlX,
          DAG.getConstant(SMPos0, DL, MVT::i32),
          DAG.getConstant(ValTy.getSizeInBits() / 8 < 8 ? SMSize0 & 31
                                                        : SMSize0,
                          DL, MVT::i32),
          And0->getOperand(0));

    }
    return SDValue();
  }
}

static SDValue performMADD_MSUBCombine(SDNode *ROOTNode, SelectionDAG &CurDAG,
                                       const MipsSubtarget &Subtarget) {
  // ROOTNode must have a multiplication as an operand for the match to be
  // successful.
  if (ROOTNode->getOperand(0).getOpcode() != ISD::MUL &&
      ROOTNode->getOperand(1).getOpcode() != ISD::MUL)
    return SDValue();

  // We don't handle vector types here.
  if (ROOTNode->getValueType(0).isVector())
    return SDValue();

  // For MIPS64, madd / msub instructions are inefficent to use with 64 bit
  // arithmetic. E.g.
  // (add (mul a b) c) =>
  //   let res = (madd (mthi (drotr c 32))x(mtlo c) a b) in
  //   MIPS64:   (or (dsll (mfhi res) 32) (dsrl (dsll (mflo res) 32) 32)
  //   or
  //   MIPS64R2: (dins (mflo res) (mfhi res) 32 32)
  //
  // The overhead of setting up the Hi/Lo registers and reassembling the
  // result makes this a dubious optimzation for MIPS64. The core of the
  // problem is that Hi/Lo contain the upper and lower 32 bits of the
  // operand and result.
  //
  // It requires a chain of 4 add/mul for MIPS64R2 to get better code
  // density than doing it naively, 5 for MIPS64. Additionally, using
  // madd/msub on MIPS64 requires the operands actually be 32 bit sign
  // extended operands, not true 64 bit values.
  //
  // FIXME: For the moment, disable this completely for MIPS64.
  if (Subtarget.hasMips64())
    return SDValue();

  SDValue Mult = ROOTNode->getOperand(0).getOpcode() == ISD::MUL
                     ? ROOTNode->getOperand(0)
                     : ROOTNode->getOperand(1);

  SDValue AddOperand = ROOTNode->getOperand(0).getOpcode() == ISD::MUL
                     ? ROOTNode->getOperand(1)
                     : ROOTNode->getOperand(0);

  // Transform this to a MADD only if the user of this node is the add.
  // If there are other users of the mul, this function returns here.
  if (!Mult.hasOneUse())
    return SDValue();

  // maddu and madd are unusual instructions in that on MIPS64 bits 63..31
  // must be in canonical form, i.e. sign extended. For MIPS32, the operands
  // of the multiply must have 32 or more sign bits, otherwise we cannot
  // perform this optimization. We have to check this here as we're performing
  // this optimization pre-legalization.
  SDValue MultLHS = Mult->getOperand(0);
  SDValue MultRHS = Mult->getOperand(1);

  bool IsSigned = MultLHS->getOpcode() == ISD::SIGN_EXTEND &&
                  MultRHS->getOpcode() == ISD::SIGN_EXTEND;
  bool IsUnsigned = MultLHS->getOpcode() == ISD::ZERO_EXTEND &&
                    MultRHS->getOpcode() == ISD::ZERO_EXTEND;

  if (!IsSigned && !IsUnsigned)
    return SDValue();

  // Initialize accumulator.
  SDLoc DL(ROOTNode);
  SDValue TopHalf;
  SDValue BottomHalf;
  BottomHalf = CurDAG.getNode(ISD::EXTRACT_ELEMENT, DL, MVT::i32, AddOperand,
                              CurDAG.getIntPtrConstant(0, DL));

  TopHalf = CurDAG.getNode(ISD::EXTRACT_ELEMENT, DL, MVT::i32, AddOperand,
                           CurDAG.getIntPtrConstant(1, DL));
  SDValue ACCIn = CurDAG.getNode(MipsISD::MTLOHI, DL, MVT::Untyped,
                                  BottomHalf,
                                  TopHalf);

  // Create MipsMAdd(u) / MipsMSub(u) node.
  bool IsAdd = ROOTNode->getOpcode() == ISD::ADD;
  unsigned Opcode = IsAdd ? (IsUnsigned ? MipsISD::MAddu : MipsISD::MAdd)
                          : (IsUnsigned ? MipsISD::MSubu : MipsISD::MSub);
  SDValue MAddOps[3] = {
      CurDAG.getNode(ISD::TRUNCATE, DL, MVT::i32, Mult->getOperand(0)),
      CurDAG.getNode(ISD::TRUNCATE, DL, MVT::i32, Mult->getOperand(1)), ACCIn};
  EVT VTs[2] = {MVT::i32, MVT::i32};
  SDValue MAdd = CurDAG.getNode(Opcode, DL, VTs, MAddOps);

  SDValue ResLo = CurDAG.getNode(MipsISD::MFLO, DL, MVT::i32, MAdd);
  SDValue ResHi = CurDAG.getNode(MipsISD::MFHI, DL, MVT::i32, MAdd);
  SDValue Combined =
      CurDAG.getNode(ISD::BUILD_PAIR, DL, MVT::i64, ResLo, ResHi);
  return Combined;
}

static SDValue performSUBCombine(SDNode *N, SelectionDAG &DAG,
                                 TargetLowering::DAGCombinerInfo &DCI,
                                 const MipsSubtarget &Subtarget) {
  // (sub v0 (mul v1, v2)) => (msub v1, v2, v0)
  if (DCI.isBeforeLegalizeOps()) {
    if (Subtarget.hasMips32() && !Subtarget.hasMips32r6() &&
        !Subtarget.inMips16Mode() && N->getValueType(0) == MVT::i64)
      return performMADD_MSUBCombine(N, DAG, Subtarget);

    return SDValue();
  }

  return SDValue();
}

static SDValue performADDCombine(SDNode *N, SelectionDAG &DAG,
                                 TargetLowering::DAGCombinerInfo &DCI,
                                 const MipsSubtarget &Subtarget) {
  // (add v0 (mul v1, v2)) => (madd v1, v2, v0)
  if (DCI.isBeforeLegalizeOps()) {
    if (Subtarget.hasMips32() && !Subtarget.hasMips32r6() &&
        !Subtarget.inMips16Mode() && N->getValueType(0) == MVT::i64)
      return performMADD_MSUBCombine(N, DAG, Subtarget);

    return SDValue();
  }

  // (add v0, (add v1, abs_lo(tjt))) => (add (add v0, v1), abs_lo(tjt))
  SDValue Add = N->getOperand(1);

  if (Add.getOpcode() != ISD::ADD)
    return SDValue();

  SDValue Lo = Add.getOperand(1);

  if ((Lo.getOpcode() != MipsISD::Lo) ||
      (Lo.getOperand(0).getOpcode() != ISD::TargetJumpTable))
    return SDValue();

  EVT ValTy = N->getValueType(0);
  SDLoc DL(N);

  SDValue Add1 = DAG.getNode(ISD::ADD, DL, ValTy, N->getOperand(0),
                             Add.getOperand(0));
  return DAG.getNode(ISD::ADD, DL, ValTy, Add1, Lo);
}

static SDValue performSHLCombine(SDNode *N, SelectionDAG &DAG,
                                 TargetLowering::DAGCombinerInfo &DCI,
                                 const MipsSubtarget &Subtarget) {
  // Pattern match CINS.
  //  $dst = shl (and $src , imm), pos
  //  => cins $dst, $src, pos, size

  if (DCI.isBeforeLegalizeOps() || !Subtarget.hasCnMips())
    return SDValue();

  SDValue FirstOperand = N->getOperand(0);
  unsigned FirstOperandOpc = FirstOperand.getOpcode();
  SDValue SecondOperand = N->getOperand(1);
  EVT ValTy = N->getValueType(0);
  SDLoc DL(N);

  uint64_t Pos = 0, SMPos, SMSize;
  ConstantSDNode *CN;
  SDValue NewOperand;

  // The second operand of the shift must be an immediate.
  if (!(CN = dyn_cast<ConstantSDNode>(SecondOperand)))
    return SDValue();

  Pos = CN->getZExtValue();

  if (Pos >= ValTy.getSizeInBits())
    return SDValue();

  if (FirstOperandOpc != ISD::AND)
    return SDValue();

  // AND's second operand must be a shifted mask.
  if (!(CN = dyn_cast<ConstantSDNode>(FirstOperand.getOperand(1))) ||
      !isShiftedMask(CN->getZExtValue(), SMPos, SMSize))
    return SDValue();

  // Return if the shifted mask does not start at bit 0 or the sum of its size
  // and Pos exceeds the word's size.
  if (SMPos != 0 || SMSize > 32 || Pos + SMSize > ValTy.getSizeInBits())
    return SDValue();

  NewOperand = FirstOperand.getOperand(0);
  // SMSize is 'location' (position) in this case, not size.
  SMSize--;

  return DAG.getNode(MipsISD::CIns, DL, ValTy, NewOperand,
                     DAG.getConstant(Pos, DL, MVT::i32),
                     DAG.getConstant(SMSize, DL, MVT::i32));
}

SDValue  MipsTargetLowering::PerformDAGCombine(SDNode *N, DAGCombinerInfo &DCI)
  const {
  SelectionDAG &DAG = DCI.DAG;
  unsigned Opc = N->getOpcode();

  switch (Opc) {
  default: break;
  case ISD::SDIVREM:
  case ISD::UDIVREM:
    return performDivRemCombine(N, DAG, DCI, Subtarget);
  case ISD::SELECT:
    return performSELECTCombine(N, DAG, DCI, Subtarget);
  case MipsISD::CMovFP_F:
  case MipsISD::CMovFP_T:
    return performCMovFPCombine(N, DAG, DCI, Subtarget);
  case ISD::AND:
    return performANDCombine(N, DAG, DCI, Subtarget);
  case ISD::OR:
    return performORCombine(N, DAG, DCI, Subtarget);
  case ISD::ADD:
    return performADDCombine(N, DAG, DCI, Subtarget);
  case ISD::SHL:
    return performSHLCombine(N, DAG, DCI, Subtarget);
  case ISD::SUB:
    return performSUBCombine(N, DAG, DCI, Subtarget);
  }

  return SDValue();
}

bool MipsTargetLowering::isCheapToSpeculateCttz() const {
  return Subtarget.hasMips32();
}

bool MipsTargetLowering::isCheapToSpeculateCtlz() const {
  return Subtarget.hasMips32();
}

void
MipsTargetLowering::LowerOperationWrapper(SDNode *N,
                                          SmallVectorImpl<SDValue> &Results,
                                          SelectionDAG &DAG) const {
  SDValue Res = LowerOperation(SDValue(N, 0), DAG);

  for (unsigned I = 0, E = Res->getNumValues(); I != E; ++I)
    Results.push_back(Res.getValue(I));
}

void
MipsTargetLowering::ReplaceNodeResults(SDNode *N,
                                       SmallVectorImpl<SDValue> &Results,
                                       SelectionDAG &DAG) const {
  return LowerOperationWrapper(N, Results, DAG);
}

SDValue MipsTargetLowering::
LowerOperation(SDValue Op, SelectionDAG &DAG) const
{
  switch (Op.getOpcode())
  {
  case ISD::ADDRSPACECAST:      return lowerADDRSPACECAST(Op, DAG);
  case ISD::BRCOND:             return lowerBRCOND(Op, DAG);
  case ISD::ConstantPool:       return lowerConstantPool(Op, DAG);
  case ISD::GlobalAddress:      return lowerGlobalAddress(Op, DAG);
  case ISD::BlockAddress:       return lowerBlockAddress(Op, DAG);
  case ISD::GlobalTLSAddress:   return lowerGlobalTLSAddress(Op, DAG);
  case ISD::JumpTable:          return lowerJumpTable(Op, DAG);
  case ISD::SELECT:             return lowerSELECT(Op, DAG);
  case ISD::SETCC:              return lowerSETCC(Op, DAG);
  case ISD::VASTART:            return lowerVASTART(Op, DAG);
  case ISD::VAARG:              return lowerVAARG(Op, DAG);
  case ISD::VACOPY:             return lowerVACOPY(Op, DAG);
  case ISD::FCOPYSIGN:          return lowerFCOPYSIGN(Op, DAG);
  case ISD::FRAMEADDR:          return lowerFRAMEADDR(Op, DAG);
  case ISD::RETURNADDR:         return lowerRETURNADDR(Op, DAG);
  case ISD::EH_RETURN:          return lowerEH_RETURN(Op, DAG);
  case ISD::ATOMIC_FENCE:       return lowerATOMIC_FENCE(Op, DAG);
  case ISD::SHL_PARTS:          return lowerShiftLeftParts(Op, DAG);
  case ISD::SRA_PARTS:          return lowerShiftRightParts(Op, DAG, true);
  case ISD::SRL_PARTS:          return lowerShiftRightParts(Op, DAG, false);
  case ISD::LOAD:               return lowerLOAD(Op, DAG);
  case ISD::STORE:              return lowerSTORE(Op, DAG);
  case ISD::EH_DWARF_CFA:       return lowerEH_DWARF_CFA(Op, DAG);
  case ISD::FP_TO_SINT:         return lowerFP_TO_SINT(Op, DAG);
  }
  return SDValue();
}

//===----------------------------------------------------------------------===//
//  Lower helper functions
//===----------------------------------------------------------------------===//

// addLiveIn - This helper function adds the specified physical register to the
// MachineFunction as a live in value.  It also creates a corresponding
// virtual register for it.
static unsigned
addLiveIn(MachineFunction &MF, unsigned PReg, const TargetRegisterClass *RC)
{
  unsigned VReg = MF.getRegInfo().createVirtualRegister(RC);
  MF.getRegInfo().addLiveIn(PReg, VReg);
  return VReg;
}

static MachineBasicBlock *insertDivByZeroTrap(MachineInstr &MI,
                                              MachineBasicBlock &MBB,
                                              const TargetInstrInfo &TII,
                                              bool Is64Bit, bool IsMicroMips) {
  if (NoZeroDivCheck)
    return &MBB;

  // Insert instruction "teq $divisor_reg, $zero, 7".
  MachineBasicBlock::iterator I(MI);
  MachineInstrBuilder MIB;
  MachineOperand &Divisor = MI.getOperand(2);
  MIB = BuildMI(MBB, std::next(I), MI.getDebugLoc(),
                TII.get(IsMicroMips ? Mips::TEQ_MM : Mips::TEQ))
            .addReg(Divisor.getReg(), getKillRegState(Divisor.isKill()))
            .addReg(Mips::ZERO)
            .addImm(7);

  // Use the 32-bit sub-register if this is a 64-bit division.
  if (Is64Bit)
    MIB->getOperand(0).setSubReg(Mips::sub_32);

  // Clear Divisor's kill flag.
  Divisor.setIsKill(false);

  // We would normally delete the original instruction here but in this case
  // we only needed to inject an additional instruction rather than replace it.

  return &MBB;
}

MachineBasicBlock *
MipsTargetLowering::EmitInstrWithCustomInserter(MachineInstr &MI,
                                                MachineBasicBlock *BB) const {
  switch (MI.getOpcode()) {
  default:
    llvm_unreachable("Unexpected instr type to insert");
  case Mips::ATOMIC_LOAD_ADD_I8:
    return emitAtomicBinaryPartword(MI, BB, 1, Mips::ADDu);
  case Mips::ATOMIC_LOAD_ADD_I16:
    return emitAtomicBinaryPartword(MI, BB, 2, Mips::ADDu);
  case Mips::ATOMIC_LOAD_ADD_I32:
    return emitAtomicBinary(false, MI, BB, 4, Mips::ADDu);
  case Mips::ATOMIC_LOAD_ADD_I64:
    return emitAtomicBinary(false, MI, BB, 8, Mips::DADDu);
  case Mips::CAP_ATOMIC_LOAD_ADD_I8:
    return emitAtomicBinary(true, MI, BB, 1, Mips::ADDu);
  case Mips::CAP_ATOMIC_LOAD_ADD_I16:
    return emitAtomicBinary(true, MI, BB, 2, Mips::ADDu);
  case Mips::CAP_ATOMIC_LOAD_ADD_I32:
    return emitAtomicBinary(true, MI, BB, 4, Mips::ADDu);
  case Mips::CAP_ATOMIC_LOAD_ADD_I64:
    return emitAtomicBinary(true, MI, BB, 8, Mips::DADDu);

  case Mips::ATOMIC_LOAD_AND_I8:
    return emitAtomicBinaryPartword(MI, BB, 1, Mips::AND);
  case Mips::ATOMIC_LOAD_AND_I16:
    return emitAtomicBinaryPartword(MI, BB, 2, Mips::AND);
  case Mips::ATOMIC_LOAD_AND_I32:
    return emitAtomicBinary(false, MI, BB, 4, Mips::AND);
  case Mips::ATOMIC_LOAD_AND_I64:
    return emitAtomicBinary(false, MI, BB, 8, Mips::AND64);
  case Mips::CAP_ATOMIC_LOAD_AND_I8:
    return emitAtomicBinary(true, MI, BB, 1, Mips::AND);
  case Mips::CAP_ATOMIC_LOAD_AND_I16:
    return emitAtomicBinary(true, MI, BB, 2, Mips::AND);
  case Mips::CAP_ATOMIC_LOAD_AND_I32:
    return emitAtomicBinary(true, MI, BB, 4, Mips::AND);
  case Mips::CAP_ATOMIC_LOAD_AND_I64:
    return emitAtomicBinary(true, MI, BB, 8, Mips::AND64);

  case Mips::ATOMIC_LOAD_OR_I8:
    return emitAtomicBinaryPartword(MI, BB, 1, Mips::OR);
  case Mips::ATOMIC_LOAD_OR_I16:
    return emitAtomicBinaryPartword(MI, BB, 2, Mips::OR);
  case Mips::ATOMIC_LOAD_OR_I32:
    return emitAtomicBinary(false, MI, BB, 4, Mips::OR);
  case Mips::ATOMIC_LOAD_OR_I64:
    return emitAtomicBinary(false, MI, BB, 8, Mips::OR64);
  case Mips::CAP_ATOMIC_LOAD_OR_I8:
    return emitAtomicBinary(true, MI, BB, 1, Mips::OR);
  case Mips::CAP_ATOMIC_LOAD_OR_I16:
    return emitAtomicBinary(true, MI, BB, 2, Mips::OR);
  case Mips::CAP_ATOMIC_LOAD_OR_I32:
    return emitAtomicBinary(true, MI, BB, 4, Mips::OR);
  case Mips::CAP_ATOMIC_LOAD_OR_I64:
    return emitAtomicBinary(true, MI, BB, 8, Mips::OR64);

  case Mips::ATOMIC_LOAD_XOR_I8:
    return emitAtomicBinaryPartword(MI, BB, 1, Mips::XOR);
  case Mips::ATOMIC_LOAD_XOR_I16:
    return emitAtomicBinaryPartword(MI, BB, 2, Mips::XOR);
  case Mips::ATOMIC_LOAD_XOR_I32:
    return emitAtomicBinary(false, MI, BB, 4, Mips::XOR);
  case Mips::ATOMIC_LOAD_XOR_I64:
    return emitAtomicBinary(false, MI, BB, 8, Mips::XOR64);
  case Mips::CAP_ATOMIC_LOAD_XOR_I8:
    return emitAtomicBinary(true, MI, BB, 1, Mips::XOR);
  case Mips::CAP_ATOMIC_LOAD_XOR_I16:
    return emitAtomicBinary(true, MI, BB, 2, Mips::XOR);
  case Mips::CAP_ATOMIC_LOAD_XOR_I32:
    return emitAtomicBinary(true, MI, BB, 4, Mips::XOR);
  case Mips::CAP_ATOMIC_LOAD_XOR_I64:
    return emitAtomicBinary(true, MI, BB, 8, Mips::XOR64);

  case Mips::ATOMIC_LOAD_NAND_I8:
    return emitAtomicBinaryPartword(MI, BB, 1, 0, true);
  case Mips::ATOMIC_LOAD_NAND_I16:
    return emitAtomicBinaryPartword(MI, BB, 2, 0, true);
  case Mips::ATOMIC_LOAD_NAND_I32:
    return emitAtomicBinary(false, MI, BB, 4, 0, true);
  case Mips::ATOMIC_LOAD_NAND_I64:
    return emitAtomicBinary(false, MI, BB, 8, 0, true);
  case Mips::CAP_ATOMIC_LOAD_NAND_I8:
    return emitAtomicBinary(true, MI, BB, 1, 0, true);
  case Mips::CAP_ATOMIC_LOAD_NAND_I16:
    return emitAtomicBinary(true, MI, BB, 2, 0, true);
  case Mips::CAP_ATOMIC_LOAD_NAND_I32:
    return emitAtomicBinary(true, MI, BB, 4, 0, true);
  case Mips::CAP_ATOMIC_LOAD_NAND_I64:
    return emitAtomicBinary(true, MI, BB, 8, 0, true);

  case Mips::ATOMIC_LOAD_SUB_I8:
    return emitAtomicBinaryPartword(MI, BB, 1, Mips::SUBu);
  case Mips::ATOMIC_LOAD_SUB_I16:
    return emitAtomicBinaryPartword(MI, BB, 2, Mips::SUBu);
  case Mips::ATOMIC_LOAD_SUB_I32:
    return emitAtomicBinary(false, MI, BB, 4, Mips::SUBu);
  case Mips::ATOMIC_LOAD_SUB_I64:
    return emitAtomicBinary(false, MI, BB, 8, Mips::DSUBu);
  case Mips::CAP_ATOMIC_LOAD_SUB_I8:
    return emitAtomicBinary(true, MI, BB, 1, Mips::SUBu);
  case Mips::CAP_ATOMIC_LOAD_SUB_I16:
    return emitAtomicBinary(true, MI, BB, 2, Mips::SUBu);
  case Mips::CAP_ATOMIC_LOAD_SUB_I32:
    return emitAtomicBinary(true, MI, BB, 4, Mips::SUBu);
  case Mips::CAP_ATOMIC_LOAD_SUB_I64:
    return emitAtomicBinary(true, MI, BB, 8, Mips::DSUBu);

  case Mips::ATOMIC_SWAP_I8:
    return emitAtomicBinaryPartword(MI, BB, 1, 0);
  case Mips::ATOMIC_SWAP_I16:
    return emitAtomicBinaryPartword(MI, BB, 2, 0);
  case Mips::ATOMIC_SWAP_I32:
    return emitAtomicBinary(false, MI, BB, 4, 0);
  case Mips::ATOMIC_SWAP_I64:
    return emitAtomicBinary(false, MI, BB, 8, 0);
  case Mips::CAP_ATOMIC_SWAP_I8:
    return emitAtomicBinary(true, MI, BB, 1, 0);
  case Mips::CAP_ATOMIC_SWAP_I16:
    return emitAtomicBinary(true, MI, BB, 2, 0);
  case Mips::CAP_ATOMIC_SWAP_I32:
    return emitAtomicBinary(true, MI, BB, 4, 0);
  case Mips::CAP_ATOMIC_SWAP_I64:
    return emitAtomicBinary(true, MI, BB, 8, 0);

  case Mips::ATOMIC_CMP_SWAP_I8:
    return emitAtomicCmpSwapPartword(MI, BB, 1);
  case Mips::ATOMIC_CMP_SWAP_I16:
    return emitAtomicCmpSwapPartword(MI, BB, 2);

  case Mips::CAP_ATOMIC_CMP_SWAP_I8:
    return emitAtomicCmpSwap(MI, BB, 1);
  case Mips::CAP_ATOMIC_CMP_SWAP_I16:
    return emitAtomicCmpSwap(MI, BB, 2);
  case Mips::ATOMIC_CMP_SWAP_I32:
  case Mips::CAP_ATOMIC_CMP_SWAP_I32:
    return emitAtomicCmpSwap(MI, BB, 4);
  case Mips::ATOMIC_CMP_SWAP_I64:
  case Mips::CAP_ATOMIC_CMP_SWAP_I64:
    return emitAtomicCmpSwap(MI, BB, 8);

  case Mips::PseudoSDIV:
  case Mips::PseudoUDIV:
  case Mips::DIV:
  case Mips::DIVU:
  case Mips::MOD:
  case Mips::MODU:
    return insertDivByZeroTrap(MI, *BB, *Subtarget.getInstrInfo(), false,
                               false);
  case Mips::SDIV_MM_Pseudo:
  case Mips::UDIV_MM_Pseudo:
  case Mips::SDIV_MM:
  case Mips::UDIV_MM:
  case Mips::DIV_MMR6:
  case Mips::DIVU_MMR6:
  case Mips::MOD_MMR6:
  case Mips::MODU_MMR6:
    return insertDivByZeroTrap(MI, *BB, *Subtarget.getInstrInfo(), false, true);
  case Mips::PseudoDSDIV:
  case Mips::PseudoDUDIV:
  case Mips::DDIV:
  case Mips::DDIVU:
  case Mips::DMOD:
  case Mips::DMODU:
    return insertDivByZeroTrap(MI, *BB, *Subtarget.getInstrInfo(), true, false);
  case Mips::DDIV_MM64R6:
  case Mips::DDIVU_MM64R6:
  case Mips::DMOD_MM64R6:
  case Mips::DMODU_MM64R6:
    return insertDivByZeroTrap(MI, *BB, *Subtarget.getInstrInfo(), true, true);

  case Mips::PseudoSELECT_I:
  case Mips::PseudoSELECT_I64:
  case Mips::PseudoSELECT_S:
  case Mips::PseudoSELECT_D32:
  case Mips::PseudoSELECT_D64:
    return emitPseudoSELECT(MI, BB, false, Mips::BNE);
  case Mips::PseudoSELECTFP_F_I:
  case Mips::PseudoSELECTFP_F_I64:
  case Mips::PseudoSELECTFP_F_S:
  case Mips::PseudoSELECTFP_F_D32:
  case Mips::PseudoSELECTFP_F_D64:
    return emitPseudoSELECT(MI, BB, true, Mips::BC1F);
  case Mips::PseudoSELECTFP_T_I:
  case Mips::PseudoSELECTFP_T_I64:
  case Mips::PseudoSELECTFP_T_S:
  case Mips::PseudoSELECTFP_T_D32:
  case Mips::PseudoSELECTFP_T_D64:
    return emitPseudoSELECT(MI, BB, true, Mips::BC1T);
  }
}

// This function also handles Mips::ATOMIC_SWAP_I32 (when BinOpcode == 0), and
// Mips::ATOMIC_LOAD_NAND_I32 (when Nand == true)
MachineBasicBlock *MipsTargetLowering::emitAtomicBinary(bool isCapOp,
                                                        MachineInstr &MI,
                                                        MachineBasicBlock *BB,
                                                        unsigned Size,
                                                        unsigned BinOpcode,
                                                        bool Nand) const {
  unsigned RegSize = std::max(Size, 4U);

  MachineFunction *MF = BB->getParent();
  MachineRegisterInfo &RegInfo = MF->getRegInfo();
  const TargetRegisterClass *RC = getRegClassFor(MVT::getIntegerVT(RegSize * 8));
  const TargetInstrInfo *TII = Subtarget.getInstrInfo();
  const bool ArePtrs64bit = ABI.ArePtrs64bit();
  DebugLoc DL = MI.getDebugLoc();
  unsigned LL, SC, AND, NOR, ZERO, BEQ;

  if (Size == 4) {
    if (isMicroMips) {
      LL = Mips::LL_MM;
      SC = Mips::SC_MM;
    } else {
      LL = Subtarget.hasMips32r6()
               ? (ArePtrs64bit ? Mips::LL64_R6 : Mips::LL_R6)
               : (ArePtrs64bit ? Mips::LL64 : Mips::LL);
      SC = Subtarget.hasMips32r6()
               ? (ArePtrs64bit ? Mips::SC64_R6 : Mips::SC_R6)
               : (ArePtrs64bit ? Mips::SC64 : Mips::SC);
    }

    AND = Mips::AND;
    NOR = Mips::NOR;
    ZERO = Mips::ZERO;
    BEQ = Mips::BEQ;
  } else {
    LL = Subtarget.hasMips64r6() ? Mips::LLD_R6 : Mips::LLD;
    SC = Subtarget.hasMips64r6() ? Mips::SCD_R6 : Mips::SCD;
    AND = Mips::AND64;
    NOR = Mips::NOR64;
    ZERO = Mips::ZERO_64;
    BEQ = Mips::BEQ64;
  }

  unsigned OldVal = MI.getOperand(0).getReg();
  unsigned Ptr = MI.getOperand(1).getReg();
  unsigned Incr = MI.getOperand(2).getReg();

  unsigned StoreVal = RegInfo.createVirtualRegister(RC);
  unsigned AndRes = RegInfo.createVirtualRegister(RC);
  unsigned Success = RegInfo.createVirtualRegister(RC);
  // If this is a capability-relative atomic operation, then we should emit
  // capability operations.
  if (isCapOp) {
    switch (Size) {
      case 8:
        LL = Mips::CLLD;
        SC = Mips::CSCD;
        break;
      case 4:
        LL = Mips::CLLW;
        SC = Mips::CSCW;
        break;
      case 2:
        LL = Mips::CLLH;
        SC = Mips::CSCH;
        break;
      case 1:
        LL = Mips::CLLB;
        SC = Mips::CSCB;
        break;
    }
    isCapOp = true;
    AND = Mips::AND64;
    NOR = Mips::NOR64;
    ZERO = Mips::ZERO_64;
    BEQ = Mips::BEQ64;
  }
  assert((isCapOp || (Size == 4 || Size == 8)) &&
         "Unsupported size for EmitAtomicBinary.");

  // insert new blocks after the current block
  const BasicBlock *LLVM_BB = BB->getBasicBlock();
  MachineBasicBlock *loopMBB = MF->CreateMachineBasicBlock(LLVM_BB);
  MachineBasicBlock *exitMBB = MF->CreateMachineBasicBlock(LLVM_BB);
  MachineFunction::iterator It = ++BB->getIterator();
  MF->insert(It, loopMBB);
  MF->insert(It, exitMBB);

  // Transfer the remainder of BB and its successor edges to exitMBB.
  exitMBB->splice(exitMBB->begin(), BB,
                  std::next(MachineBasicBlock::iterator(MI)), BB->end());
  exitMBB->transferSuccessorsAndUpdatePHIs(BB);

  //  thisMBB:
  //    ...
  //    fallthrough --> loopMBB
  BB->addSuccessor(loopMBB);
  loopMBB->addSuccessor(loopMBB);
  loopMBB->addSuccessor(exitMBB);

  //  loopMBB:
  //    ll oldval, 0(ptr)
  //    <binop> storeval, oldval, incr
  //    sc success, storeval, 0(ptr)
  //    beq success, $0, loopMBB
  BB = loopMBB;
  if (isCapOp)
    BuildMI(BB, DL, TII->get(LL), OldVal).addReg(Ptr);
  else
    BuildMI(BB, DL, TII->get(LL), OldVal).addReg(Ptr).addImm(0);
  if (Nand) {
    //  and andres, oldval, incr
    //  nor storeval, $0, andres
    BuildMI(BB, DL, TII->get(AND), AndRes).addReg(OldVal).addReg(Incr);
    BuildMI(BB, DL, TII->get(NOR), StoreVal).addReg(ZERO).addReg(AndRes);
  } else if (BinOpcode) {
    //  <binop> storeval, oldval, incr
    BuildMI(BB, DL, TII->get(BinOpcode), StoreVal).addReg(OldVal).addReg(Incr);
  } else {
    StoreVal = Incr;
  }
  if (isCapOp)
    BuildMI(BB, DL, TII->get(SC), Success).addReg(StoreVal).addReg(Ptr);
  else
    BuildMI(BB, DL, TII->get(SC), Success).addReg(StoreVal).addReg(Ptr).addImm(0);
  BuildMI(BB, DL, TII->get(BEQ)).addReg(Success).addReg(ZERO).addMBB(loopMBB);

  MI.eraseFromParent(); // The instruction is gone now.

  return exitMBB;
}

MachineBasicBlock *MipsTargetLowering::emitSignExtendToI32InReg(
    MachineInstr &MI, MachineBasicBlock *BB, unsigned Size, unsigned DstReg,
    unsigned SrcReg) const {
  const TargetInstrInfo *TII = Subtarget.getInstrInfo();
  const DebugLoc &DL = MI.getDebugLoc();

  if (Subtarget.hasMips32r2() && Size == 1) {
    BuildMI(BB, DL, TII->get(Mips::SEB), DstReg).addReg(SrcReg);
    return BB;
  }

  if (Subtarget.hasMips32r2() && Size == 2) {
    BuildMI(BB, DL, TII->get(Mips::SEH), DstReg).addReg(SrcReg);
    return BB;
  }

  MachineFunction *MF = BB->getParent();
  MachineRegisterInfo &RegInfo = MF->getRegInfo();
  const TargetRegisterClass *RC = getRegClassFor(MVT::i32);
  unsigned ScrReg = RegInfo.createVirtualRegister(RC);

  assert(Size < 32);
  int64_t ShiftImm = 32 - (Size * 8);

  BuildMI(BB, DL, TII->get(Mips::SLL), ScrReg).addReg(SrcReg).addImm(ShiftImm);
  BuildMI(BB, DL, TII->get(Mips::SRA), DstReg).addReg(ScrReg).addImm(ShiftImm);

  return BB;
}

MachineBasicBlock *MipsTargetLowering::emitAtomicBinaryPartword(
    MachineInstr &MI, MachineBasicBlock *BB, unsigned Size, unsigned BinOpcode,
    bool Nand) const {
  assert((Size == 1 || Size == 2) &&
         "Unsupported size for EmitAtomicBinaryPartial.");
  MachineFunction *MF = BB->getParent();
  MachineRegisterInfo &RegInfo = MF->getRegInfo();
  const TargetRegisterClass *RC = getRegClassFor(MVT::i32);
  const bool ArePtrs64bit = ABI.ArePtrs64bit();
  const TargetRegisterClass *RCp =
    getRegClassFor(ArePtrs64bit ? MVT::i64 : MVT::i32);
  const TargetInstrInfo *TII = Subtarget.getInstrInfo();
  DebugLoc DL = MI.getDebugLoc();

  unsigned Dest = MI.getOperand(0).getReg();
  unsigned Ptr = MI.getOperand(1).getReg();
  unsigned Incr = MI.getOperand(2).getReg();

  unsigned AlignedAddr = RegInfo.createVirtualRegister(RCp);
  unsigned ShiftAmt = RegInfo.createVirtualRegister(RC);
  unsigned Mask = RegInfo.createVirtualRegister(RC);
  unsigned Mask2 = RegInfo.createVirtualRegister(RC);
  unsigned NewVal = RegInfo.createVirtualRegister(RC);
  unsigned OldVal = RegInfo.createVirtualRegister(RC);
  unsigned Incr2 = RegInfo.createVirtualRegister(RC);
  unsigned MaskLSB2 = RegInfo.createVirtualRegister(RCp);
  unsigned PtrLSB2 = RegInfo.createVirtualRegister(RC);
  unsigned MaskUpper = RegInfo.createVirtualRegister(RC);
  unsigned AndRes = RegInfo.createVirtualRegister(RC);
  unsigned BinOpRes = RegInfo.createVirtualRegister(RC);
  unsigned MaskedOldVal0 = RegInfo.createVirtualRegister(RC);
  unsigned StoreVal = RegInfo.createVirtualRegister(RC);
  unsigned MaskedOldVal1 = RegInfo.createVirtualRegister(RC);
  unsigned SrlRes = RegInfo.createVirtualRegister(RC);
  unsigned Success = RegInfo.createVirtualRegister(RC);

  unsigned LL, SC;
  if (isMicroMips) {
    LL = Mips::LL_MM;
    SC = Mips::SC_MM;
  } else {
    LL = Subtarget.hasMips32r6() ? (ArePtrs64bit ? Mips::LL64_R6 : Mips::LL_R6)
                                 : (ArePtrs64bit ? Mips::LL64 : Mips::LL);
    SC = Subtarget.hasMips32r6() ? (ArePtrs64bit ? Mips::SC64_R6 : Mips::SC_R6)
                                 : (ArePtrs64bit ? Mips::SC64 : Mips::SC);
  }

  // insert new blocks after the current block
  const BasicBlock *LLVM_BB = BB->getBasicBlock();
  MachineBasicBlock *loopMBB = MF->CreateMachineBasicBlock(LLVM_BB);
  MachineBasicBlock *sinkMBB = MF->CreateMachineBasicBlock(LLVM_BB);
  MachineBasicBlock *exitMBB = MF->CreateMachineBasicBlock(LLVM_BB);
  MachineFunction::iterator It = ++BB->getIterator();
  MF->insert(It, loopMBB);
  MF->insert(It, sinkMBB);
  MF->insert(It, exitMBB);

  // Transfer the remainder of BB and its successor edges to exitMBB.
  exitMBB->splice(exitMBB->begin(), BB,
                  std::next(MachineBasicBlock::iterator(MI)), BB->end());
  exitMBB->transferSuccessorsAndUpdatePHIs(BB);

  BB->addSuccessor(loopMBB);
  loopMBB->addSuccessor(loopMBB);
  loopMBB->addSuccessor(sinkMBB);
  sinkMBB->addSuccessor(exitMBB);

  //  thisMBB:
  //    addiu   masklsb2,$0,-4                # 0xfffffffc
  //    and     alignedaddr,ptr,masklsb2
  //    andi    ptrlsb2,ptr,3
  //    sll     shiftamt,ptrlsb2,3
  //    ori     maskupper,$0,255               # 0xff
  //    sll     mask,maskupper,shiftamt
  //    nor     mask2,$0,mask
  //    sll     incr2,incr,shiftamt

  int64_t MaskImm = (Size == 1) ? 255 : 65535;
  BuildMI(BB, DL, TII->get(ABI.GetPtrAddiuOp()), MaskLSB2)
    .addReg(ABI.GetNullPtr()).addImm(-4);
  BuildMI(BB, DL, TII->get(ABI.GetPtrAndOp()), AlignedAddr)
    .addReg(Ptr).addReg(MaskLSB2);
  BuildMI(BB, DL, TII->get(Mips::ANDi), PtrLSB2)
      .addReg(Ptr, 0, ArePtrs64bit ? Mips::sub_32 : 0).addImm(3);
  if (Subtarget.isLittle()) {
    BuildMI(BB, DL, TII->get(Mips::SLL), ShiftAmt).addReg(PtrLSB2).addImm(3);
  } else {
    unsigned Off = RegInfo.createVirtualRegister(RC);
    BuildMI(BB, DL, TII->get(Mips::XORi), Off)
      .addReg(PtrLSB2).addImm((Size == 1) ? 3 : 2);
    BuildMI(BB, DL, TII->get(Mips::SLL), ShiftAmt).addReg(Off).addImm(3);
  }
  BuildMI(BB, DL, TII->get(Mips::ORi), MaskUpper)
    .addReg(Mips::ZERO).addImm(MaskImm);
  BuildMI(BB, DL, TII->get(Mips::SLLV), Mask)
    .addReg(MaskUpper).addReg(ShiftAmt);
  BuildMI(BB, DL, TII->get(Mips::NOR), Mask2).addReg(Mips::ZERO).addReg(Mask);
  BuildMI(BB, DL, TII->get(Mips::SLLV), Incr2).addReg(Incr).addReg(ShiftAmt);

  // atomic.load.binop
  // loopMBB:
  //   ll      oldval,0(alignedaddr)
  //   binop   binopres,oldval,incr2
  //   and     newval,binopres,mask
  //   and     maskedoldval0,oldval,mask2
  //   or      storeval,maskedoldval0,newval
  //   sc      success,storeval,0(alignedaddr)
  //   beq     success,$0,loopMBB

  // atomic.swap
  // loopMBB:
  //   ll      oldval,0(alignedaddr)
  //   and     newval,incr2,mask
  //   and     maskedoldval0,oldval,mask2
  //   or      storeval,maskedoldval0,newval
  //   sc      success,storeval,0(alignedaddr)
  //   beq     success,$0,loopMBB

  BB = loopMBB;
  BuildMI(BB, DL, TII->get(LL), OldVal).addReg(AlignedAddr).addImm(0);
  if (Nand) {
    //  and andres, oldval, incr2
    //  nor binopres, $0, andres
    //  and newval, binopres, mask
    BuildMI(BB, DL, TII->get(Mips::AND), AndRes).addReg(OldVal).addReg(Incr2);
    BuildMI(BB, DL, TII->get(Mips::NOR), BinOpRes)
      .addReg(Mips::ZERO).addReg(AndRes);
    BuildMI(BB, DL, TII->get(Mips::AND), NewVal).addReg(BinOpRes).addReg(Mask);
  } else if (BinOpcode) {
    //  <binop> binopres, oldval, incr2
    //  and newval, binopres, mask
    BuildMI(BB, DL, TII->get(BinOpcode), BinOpRes).addReg(OldVal).addReg(Incr2);
    BuildMI(BB, DL, TII->get(Mips::AND), NewVal).addReg(BinOpRes).addReg(Mask);
  } else { // atomic.swap
    //  and newval, incr2, mask
    BuildMI(BB, DL, TII->get(Mips::AND), NewVal).addReg(Incr2).addReg(Mask);
  }

  BuildMI(BB, DL, TII->get(Mips::AND), MaskedOldVal0)
    .addReg(OldVal).addReg(Mask2);
  BuildMI(BB, DL, TII->get(Mips::OR), StoreVal)
    .addReg(MaskedOldVal0).addReg(NewVal);
  BuildMI(BB, DL, TII->get(SC), Success)
    .addReg(StoreVal).addReg(AlignedAddr).addImm(0);
  BuildMI(BB, DL, TII->get(Mips::BEQ))
    .addReg(Success).addReg(Mips::ZERO).addMBB(loopMBB);

  //  sinkMBB:
  //    and     maskedoldval1,oldval,mask
  //    srl     srlres,maskedoldval1,shiftamt
  //    sign_extend dest,srlres
  BB = sinkMBB;

  BuildMI(BB, DL, TII->get(Mips::AND), MaskedOldVal1)
    .addReg(OldVal).addReg(Mask);
  BuildMI(BB, DL, TII->get(Mips::SRLV), SrlRes)
      .addReg(MaskedOldVal1).addReg(ShiftAmt);
  BB = emitSignExtendToI32InReg(MI, BB, Size, Dest, SrlRes);

  MI.eraseFromParent(); // The instruction is gone now.

  return exitMBB;
}

MachineBasicBlock *MipsTargetLowering::emitAtomicCmpSwap(MachineInstr &MI,
                                                         MachineBasicBlock *BB,
                                                         unsigned Size) const {
  unsigned RegSize = std::max(Size, 4U);

  MachineFunction *MF = BB->getParent();
  MachineRegisterInfo &RegInfo = MF->getRegInfo();
  const TargetRegisterClass *RC = getRegClassFor(MVT::getIntegerVT(RegSize * 8));
  const TargetInstrInfo *TII = Subtarget.getInstrInfo();
  const bool ArePtrs64bit = ABI.ArePtrs64bit();
  DebugLoc DL = MI.getDebugLoc();
  unsigned LL, SC, ZERO, BNE, BEQ;

  if (Size == 4) {
    if (isMicroMips) {
      LL = Mips::LL_MM;
      SC = Mips::SC_MM;
    } else {
      LL = Subtarget.hasMips32r6()
               ? (ArePtrs64bit ? Mips::LL64_R6 : Mips::LL_R6)
               : (ArePtrs64bit ? Mips::LL64 : Mips::LL);
      SC = Subtarget.hasMips32r6()
               ? (ArePtrs64bit ? Mips::SC64_R6 : Mips::SC_R6)
               : (ArePtrs64bit ? Mips::SC64 : Mips::SC);
    }

    ZERO = Mips::ZERO;
    BNE = Mips::BNE;
    BEQ = Mips::BEQ;
  } else {
    LL = Subtarget.hasMips64r6() ? Mips::LLD_R6 : Mips::LLD;
    SC = Subtarget.hasMips64r6() ? Mips::SCD_R6 : Mips::SCD;
    ZERO = Mips::ZERO_64;
    BNE = Mips::BNE64;
    BEQ = Mips::BEQ64;
  }

  unsigned Dest = MI.getOperand(0).getReg();
  unsigned Ptr = MI.getOperand(1).getReg();
  unsigned OldVal = MI.getOperand(2).getReg();
  unsigned NewVal = MI.getOperand(3).getReg();

  bool isCapOp = true;
  switch (MI.getOpcode()) {
    case Mips::CAP_ATOMIC_CMP_SWAP_I64:
      LL = Mips::CLLD;
      SC = Mips::CSCD;
      break;
    case Mips::CAP_ATOMIC_CMP_SWAP_I32:
      LL = Mips::CLLW;
      SC = Mips::CSCW;
      break;
    case Mips::CAP_ATOMIC_CMP_SWAP_I16:
      LL = Mips::CLLH;
      SC = Mips::CSCH;
      break;
    case Mips::CAP_ATOMIC_CMP_SWAP_I8:
      LL = Mips::CLLB;
      SC = Mips::CSCB;
      break;
    default:
      isCapOp = false;
  }
   assert((isCapOp || (Size == 4 || Size == 8)) &&
          "Unsupported size for EmitAtomicCmpSwap.");

  unsigned Success = RegInfo.createVirtualRegister(RC);

  // insert new blocks after the current block
  const BasicBlock *LLVM_BB = BB->getBasicBlock();
  MachineBasicBlock *loop1MBB = MF->CreateMachineBasicBlock(LLVM_BB);
  MachineBasicBlock *loop2MBB = MF->CreateMachineBasicBlock(LLVM_BB);
  MachineBasicBlock *exitMBB = MF->CreateMachineBasicBlock(LLVM_BB);
  MachineFunction::iterator It = ++BB->getIterator();
  MF->insert(It, loop1MBB);
  MF->insert(It, loop2MBB);
  MF->insert(It, exitMBB);

  // Transfer the remainder of BB and its successor edges to exitMBB.
  exitMBB->splice(exitMBB->begin(), BB,
                  std::next(MachineBasicBlock::iterator(MI)), BB->end());
  exitMBB->transferSuccessorsAndUpdatePHIs(BB);

  //  thisMBB:
  //    ...
  //    fallthrough --> loop1MBB
  BB->addSuccessor(loop1MBB);
  loop1MBB->addSuccessor(exitMBB);
  loop1MBB->addSuccessor(loop2MBB);
  loop2MBB->addSuccessor(loop1MBB);
  loop2MBB->addSuccessor(exitMBB);

  // loop1MBB:
  //   ll dest, 0(ptr)
  //   bne dest, oldval, exitMBB
  BB = loop1MBB;
  if (isCapOp)
    BuildMI(BB, DL, TII->get(LL), Dest).addReg(Ptr);
  else
    BuildMI(BB, DL, TII->get(LL), Dest).addReg(Ptr).addImm(0);
  BuildMI(BB, DL, TII->get(BNE))
    .addReg(Dest).addReg(OldVal).addMBB(exitMBB);

  // loop2MBB:
  //   sc success, newval, 0(ptr)
  //   beq success, $0, loop1MBB
  BB = loop2MBB;
  if (isCapOp)
    BuildMI(BB, DL, TII->get(SC), Success).addReg(NewVal).addReg(Ptr);
  else
    BuildMI(BB, DL, TII->get(SC), Success)
      .addReg(NewVal).addReg(Ptr).addImm(0);
  BuildMI(BB, DL, TII->get(BEQ))
    .addReg(Success).addReg(ZERO).addMBB(loop1MBB);

  MI.eraseFromParent(); // The instruction is gone now.

  return exitMBB;
}

MachineBasicBlock *MipsTargetLowering::emitAtomicCmpSwapPartword(
    MachineInstr &MI, MachineBasicBlock *BB, unsigned Size) const {
  assert((Size == 1 || Size == 2) &&
      "Unsupported size for EmitAtomicCmpSwapPartial.");

  MachineFunction *MF = BB->getParent();
  MachineRegisterInfo &RegInfo = MF->getRegInfo();
  const TargetRegisterClass *RC = getRegClassFor(MVT::i32);
  const bool ArePtrs64bit = ABI.ArePtrs64bit();
  const TargetRegisterClass *RCp =
    getRegClassFor(ArePtrs64bit ? MVT::i64 : MVT::i32);
  const TargetInstrInfo *TII = Subtarget.getInstrInfo();
  DebugLoc DL = MI.getDebugLoc();

  unsigned Dest = MI.getOperand(0).getReg();
  unsigned Ptr = MI.getOperand(1).getReg();
  unsigned CmpVal = MI.getOperand(2).getReg();
  unsigned NewVal = MI.getOperand(3).getReg();

  unsigned AlignedAddr = RegInfo.createVirtualRegister(RCp);
  unsigned ShiftAmt = RegInfo.createVirtualRegister(RC);
  unsigned Mask = RegInfo.createVirtualRegister(RC);
  unsigned Mask2 = RegInfo.createVirtualRegister(RC);
  unsigned ShiftedCmpVal = RegInfo.createVirtualRegister(RC);
  unsigned OldVal = RegInfo.createVirtualRegister(RC);
  unsigned MaskedOldVal0 = RegInfo.createVirtualRegister(RC);
  unsigned ShiftedNewVal = RegInfo.createVirtualRegister(RC);
  unsigned MaskLSB2 = RegInfo.createVirtualRegister(RCp);
  unsigned PtrLSB2 = RegInfo.createVirtualRegister(RC);
  unsigned MaskUpper = RegInfo.createVirtualRegister(RC);
  unsigned MaskedCmpVal = RegInfo.createVirtualRegister(RC);
  unsigned MaskedNewVal = RegInfo.createVirtualRegister(RC);
  unsigned MaskedOldVal1 = RegInfo.createVirtualRegister(RC);
  unsigned StoreVal = RegInfo.createVirtualRegister(RC);
  unsigned SrlRes = RegInfo.createVirtualRegister(RC);
  unsigned Success = RegInfo.createVirtualRegister(RC);
  unsigned LL, SC;

  if (isMicroMips) {
    LL = Mips::LL_MM;
    SC = Mips::SC_MM;
  } else {
    LL = Subtarget.hasMips32r6() ? (ArePtrs64bit ? Mips::LL64_R6 : Mips::LL_R6)
                                 : (ArePtrs64bit ? Mips::LL64 : Mips::LL);
    SC = Subtarget.hasMips32r6() ? (ArePtrs64bit ? Mips::SC64_R6 : Mips::SC_R6)
                                 : (ArePtrs64bit ? Mips::SC64 : Mips::SC);
  }

  // insert new blocks after the current block
  const BasicBlock *LLVM_BB = BB->getBasicBlock();
  MachineBasicBlock *loop1MBB = MF->CreateMachineBasicBlock(LLVM_BB);
  MachineBasicBlock *loop2MBB = MF->CreateMachineBasicBlock(LLVM_BB);
  MachineBasicBlock *sinkMBB = MF->CreateMachineBasicBlock(LLVM_BB);
  MachineBasicBlock *exitMBB = MF->CreateMachineBasicBlock(LLVM_BB);
  MachineFunction::iterator It = ++BB->getIterator();
  MF->insert(It, loop1MBB);
  MF->insert(It, loop2MBB);
  MF->insert(It, sinkMBB);
  MF->insert(It, exitMBB);

  // Transfer the remainder of BB and its successor edges to exitMBB.
  exitMBB->splice(exitMBB->begin(), BB,
                  std::next(MachineBasicBlock::iterator(MI)), BB->end());
  exitMBB->transferSuccessorsAndUpdatePHIs(BB);

  BB->addSuccessor(loop1MBB);
  loop1MBB->addSuccessor(sinkMBB);
  loop1MBB->addSuccessor(loop2MBB);
  loop2MBB->addSuccessor(loop1MBB);
  loop2MBB->addSuccessor(sinkMBB);
  sinkMBB->addSuccessor(exitMBB);

  // FIXME: computation of newval2 can be moved to loop2MBB.
  //  thisMBB:
  //    addiu   masklsb2,$0,-4                # 0xfffffffc
  //    and     alignedaddr,ptr,masklsb2
  //    andi    ptrlsb2,ptr,3
  //    xori    ptrlsb2,ptrlsb2,3              # Only for BE
  //    sll     shiftamt,ptrlsb2,3
  //    ori     maskupper,$0,255               # 0xff
  //    sll     mask,maskupper,shiftamt
  //    nor     mask2,$0,mask
  //    andi    maskedcmpval,cmpval,255
  //    sll     shiftedcmpval,maskedcmpval,shiftamt
  //    andi    maskednewval,newval,255
  //    sll     shiftednewval,maskednewval,shiftamt
  int64_t MaskImm = (Size == 1) ? 255 : 65535;
  BuildMI(BB, DL, TII->get(ArePtrs64bit ? Mips::DADDiu : Mips::ADDiu), MaskLSB2)
    .addReg(ABI.GetNullPtr()).addImm(-4);
  BuildMI(BB, DL, TII->get(ArePtrs64bit ? Mips::AND64 : Mips::AND), AlignedAddr)
    .addReg(Ptr).addReg(MaskLSB2);
  BuildMI(BB, DL, TII->get(Mips::ANDi), PtrLSB2)
      .addReg(Ptr, 0, ArePtrs64bit ? Mips::sub_32 : 0).addImm(3);
  if (Subtarget.isLittle()) {
    BuildMI(BB, DL, TII->get(Mips::SLL), ShiftAmt).addReg(PtrLSB2).addImm(3);
  } else {
    unsigned Off = RegInfo.createVirtualRegister(RC);
    BuildMI(BB, DL, TII->get(Mips::XORi), Off)
      .addReg(PtrLSB2).addImm((Size == 1) ? 3 : 2);
    BuildMI(BB, DL, TII->get(Mips::SLL), ShiftAmt).addReg(Off).addImm(3);
  }
  BuildMI(BB, DL, TII->get(Mips::ORi), MaskUpper)
    .addReg(Mips::ZERO).addImm(MaskImm);
  BuildMI(BB, DL, TII->get(Mips::SLLV), Mask)
    .addReg(MaskUpper).addReg(ShiftAmt);
  BuildMI(BB, DL, TII->get(Mips::NOR), Mask2).addReg(Mips::ZERO).addReg(Mask);
  BuildMI(BB, DL, TII->get(Mips::ANDi), MaskedCmpVal)
    .addReg(CmpVal).addImm(MaskImm);
  BuildMI(BB, DL, TII->get(Mips::SLLV), ShiftedCmpVal)
    .addReg(MaskedCmpVal).addReg(ShiftAmt);
  BuildMI(BB, DL, TII->get(Mips::ANDi), MaskedNewVal)
    .addReg(NewVal).addImm(MaskImm);
  BuildMI(BB, DL, TII->get(Mips::SLLV), ShiftedNewVal)
    .addReg(MaskedNewVal).addReg(ShiftAmt);

  //  loop1MBB:
  //    ll      oldval,0(alginedaddr)
  //    and     maskedoldval0,oldval,mask
  //    bne     maskedoldval0,shiftedcmpval,sinkMBB
  BB = loop1MBB;
  BuildMI(BB, DL, TII->get(LL), OldVal).addReg(AlignedAddr).addImm(0);
  BuildMI(BB, DL, TII->get(Mips::AND), MaskedOldVal0)
    .addReg(OldVal).addReg(Mask);
  BuildMI(BB, DL, TII->get(Mips::BNE))
    .addReg(MaskedOldVal0).addReg(ShiftedCmpVal).addMBB(sinkMBB);

  //  loop2MBB:
  //    and     maskedoldval1,oldval,mask2
  //    or      storeval,maskedoldval1,shiftednewval
  //    sc      success,storeval,0(alignedaddr)
  //    beq     success,$0,loop1MBB
  BB = loop2MBB;
  BuildMI(BB, DL, TII->get(Mips::AND), MaskedOldVal1)
    .addReg(OldVal).addReg(Mask2);
  BuildMI(BB, DL, TII->get(Mips::OR), StoreVal)
    .addReg(MaskedOldVal1).addReg(ShiftedNewVal);
  BuildMI(BB, DL, TII->get(SC), Success)
      .addReg(StoreVal).addReg(AlignedAddr).addImm(0);
  BuildMI(BB, DL, TII->get(Mips::BEQ))
      .addReg(Success).addReg(Mips::ZERO).addMBB(loop1MBB);

  //  sinkMBB:
  //    srl     srlres,maskedoldval0,shiftamt
  //    sign_extend dest,srlres
  BB = sinkMBB;

  BuildMI(BB, DL, TII->get(Mips::SRLV), SrlRes)
      .addReg(MaskedOldVal0).addReg(ShiftAmt);
  BB = emitSignExtendToI32InReg(MI, BB, Size, Dest, SrlRes);

  MI.eraseFromParent(); // The instruction is gone now.

  return exitMBB;
}

static SDValue setBounds(SelectionDAG &DAG, SDValue Val, SDValue Length) {
  SDLoc DL(Val);
  Intrinsic::ID SetBounds = Intrinsic::cheri_cap_bounds_set;
  return DAG.getNode(ISD::INTRINSIC_WO_CHAIN, DL, Val.getValueType(),
        DAG.getConstant(SetBounds, DL, MVT::i64), Val,
        Length);
}

static SDValue setBounds(SelectionDAG &DAG, SDValue Val, uint64_t Length) {
   return setBounds(DAG, Val, DAG.getIntPtrConstant(Length, SDLoc(Val)));
}

SDValue MipsTargetLowering::lowerADDRSPACECAST(SDValue Op, SelectionDAG &DAG)
  const {
  SDLoc DL(Op);
  SDValue Src = Op.getOperand(0);
  EVT DstTy = Op.getValueType();
  if (Src.getValueType() == MVT::i64) {
    assert(Op.getValueType() == CapType);
    auto Ptr = DAG.getNode(ISD::INTTOPTR, DL, DstTy, Src);
    if (auto *N = dyn_cast<GlobalAddressSDNode>(Src)) {
      const GlobalValue *GV = N->getGlobal();
      auto *Ty = GV->getValueType();
      if (Ty->isSized() && (GV->hasInternalLinkage() || GV->hasLocalLinkage())){
        uint64_t SizeBytes = DAG.getDataLayout().getTypeAllocSize(Ty);
        Ptr = setBounds(DAG, Ptr, SizeBytes);
      }
    }
    return Ptr;
  }
  assert(Src.getValueType() == CapType);
  assert(Op.getValueType() == MVT::i64);
  return DAG.getNode(ISD::PTRTOINT, DL, DstTy, Src);
}

SDValue MipsTargetLowering::lowerBRCOND(SDValue Op, SelectionDAG &DAG) const {
  // The first operand is the chain, the second is the condition, the third is
  // the block to branch to if the condition is true.
  SDValue Chain = Op.getOperand(0);
  SDValue Dest = Op.getOperand(2);
  SDLoc DL(Op);

  assert(!Subtarget.hasMips32r6() && !Subtarget.hasMips64r6());
  SDValue CondRes = createFPCmp(DAG, Op.getOperand(1));

  // Return if flag is not set by a floating point comparison.
  if (CondRes.getOpcode() != MipsISD::FPCmp)
    return Op;

  SDValue CCNode  = CondRes.getOperand(2);
  Mips::CondCode CC =
    (Mips::CondCode)cast<ConstantSDNode>(CCNode)->getZExtValue();
  unsigned Opc = invertFPCondCodeUser(CC) ? Mips::BRANCH_F : Mips::BRANCH_T;
  SDValue BrCode = DAG.getConstant(Opc, DL, MVT::i32);
  SDValue FCC0 = DAG.getRegister(Mips::FCC0, MVT::i32);
  return DAG.getNode(MipsISD::FPBrcond, DL, Op.getValueType(), Chain, BrCode,
                     FCC0, Dest, CondRes);
}

SDValue MipsTargetLowering::
lowerSELECT(SDValue Op, SelectionDAG &DAG) const
{
  assert(!Subtarget.hasMips32r6() && !Subtarget.hasMips64r6());
  SDValue Cond = createFPCmp(DAG, Op.getOperand(0));

  // Return if flag is not set by a floating point comparison.
  if (Cond.getOpcode() != MipsISD::FPCmp)
    return Op;

  return createCMovFP(DAG, Cond, Op.getOperand(1), Op.getOperand(2),
                      SDLoc(Op));
}

SDValue MipsTargetLowering::lowerSETCC(SDValue Op, SelectionDAG &DAG) const {
  assert(!Subtarget.hasMips32r6() && !Subtarget.hasMips64r6());
  SDValue Cond = createFPCmp(DAG, Op);

  assert(Cond.getOpcode() == MipsISD::FPCmp &&
         "Floating point operand expected.");

  SDLoc DL(Op);
  SDValue True  = DAG.getConstant(1, DL, MVT::i32);
  SDValue False = DAG.getConstant(0, DL, MVT::i32);

  return createCMovFP(DAG, Cond, True, False, DL);
}

SDValue MipsTargetLowering::lowerGlobalAddress(SDValue Op,
                                               SelectionDAG &DAG) const {
  EVT Ty = Op.getValueType();
  GlobalAddressSDNode *N = cast<GlobalAddressSDNode>(Op);
  const GlobalValue *GV = N->getGlobal();

  EVT AddrTy = Ty;
  if (GV->getType()->getAddressSpace() == 200)
    Ty = MVT::i64;
  SDValue Global;

  if (!isPositionIndependent()) {
    const MipsTargetObjectFile *TLOF =
        static_cast<const MipsTargetObjectFile *>(
            getTargetMachine().getObjFileLowering());
    const GlobalObject *GO = GV->getBaseObject();
    if (GO && TLOF->IsGlobalInSmallSection(GO, getTargetMachine())) {
      // %gp_rel relocation
      Global = getAddrGPRel(N, SDLoc(N), Ty, DAG, ABI.IsN64());
    } else {
                                   // %hi/%lo relocation
      Global = Subtarget.hasSym32() ? getAddrNonPIC(N, SDLoc(N), Ty, DAG)
                                   // %highest/%higher/%hi/%lo relocation
                                   : getAddrNonPICSym64(N, SDLoc(N), Ty, DAG);
    }
  } else {

    // Every other architecture would use shouldAssumeDSOLocal in here, but
    // mips is special.
    // * In PIC code mips requires got loads even for local statics!
    // * To save on got entries, for local statics the got entry contains the
    //   page and an additional add instruction takes care of the low bits.
    // * It is legal to access a hidden symbol with a non hidden undefined,
    //   so one cannot guarantee that all access to a hidden symbol will know
    //   it is hidden.
    // * Mips linkers don't support creating a page and a full got entry for
    //   the same symbol.
    // * Given all that, we have to use a full got entry for hidden symbols :-(
    if (GV->hasLocalLinkage() && !HugeGOT)
      Global = getAddrLocal(N, SDLoc(N), Ty, DAG, ABI.IsN32() || ABI.IsN64());
    else if (LargeGOT || HugeGOT)
      Global = getAddrGlobalLargeGOT(
          N, SDLoc(N), Ty, DAG, MipsII::MO_GOT_HI16, MipsII::MO_GOT_LO16,
          DAG.getEntryNode(),
          MachinePointerInfo::getGOT(DAG.getMachineFunction()));
    else if (GV->hasInternalLinkage() || (GV->hasLocalLinkage() && !isa<Function>(GV)))
      Global = getAddrLocal(N, SDLoc(N), Ty, DAG, ABI.IsN32() || ABI.IsN64());
    else 
      Global = getAddrGlobal(
          N, SDLoc(N), Ty, DAG,
          (ABI.IsN32() || ABI.IsN64()) ? MipsII::MO_GOT_DISP : MipsII::MO_GOT,
          DAG.getEntryNode(), MachinePointerInfo::getGOT(DAG.getMachineFunction()));
  }

  if (GV->getType()->getAddressSpace() == 200) {
    Global = DAG.getNode(ISD::INTTOPTR, SDLoc(N), AddrTy, Global);
    StringRef Name = GV->getName();
    if (!SkipGlobalBounds &&
        !isa<Function>(GV) &&
        !GV->hasWeakLinkage() &&
        !GV->hasWeakAnyLinkage() &&
        !GV->hasExternalWeakLinkage() &&
        !GV->hasSection() &&
        !Name.startswith("__start_") &&
        !Name.startswith("__stop_")) {
      if (GV->hasInternalLinkage() || GV->hasLocalLinkage()) {
        uint64_t SizeBytes = DAG.getDataLayout().getTypeAllocSize(GV->getValueType());
        Global = setBounds(DAG, Global, SizeBytes);
      } else {
        const Module &M = *GV->getParent();
        std::string Name = (Twine(".size.")+GV->getName()).str();
        GlobalVariable *SizeGV = M.getGlobalVariable(Name);
        Type *I64 = Type::getInt64Ty(*DAG.getContext());
        if (!SizeGV) {
          SizeGV = new GlobalVariable(const_cast<Module&>(M),
              I64, /*isConstant*/true,
              GlobalValue::LinkOnceAnyLinkage, ConstantInt::get(I64, 0),
              Twine(".size.")+GV->getName());
          SizeGV->setSection(".global_sizes");
        }
        SDValue Size = DAG.getGlobalAddress(SizeGV, SDLoc(Global), MVT::i64);
        Size = DAG.getLoad(MVT::i64, SDLoc(Global), DAG.getEntryNode(), Size,
            MachinePointerInfo(SizeGV));
        Global = setBounds(DAG, Global, Size);
      }
    }
  }
  return Global;
}

SDValue MipsTargetLowering::lowerBlockAddress(SDValue Op,
                                              SelectionDAG &DAG) const {
  BlockAddressSDNode *N = cast<BlockAddressSDNode>(Op);
  EVT Ty = Op.getValueType();

  if (!isPositionIndependent())
    return Subtarget.hasSym32() ? getAddrNonPIC(N, SDLoc(N), Ty, DAG)
                                : getAddrNonPICSym64(N, SDLoc(N), Ty, DAG);

  if (LargeGOT)
    return getAddrGlobalLargeGOT(N, SDLoc(N), Ty, DAG, MipsII::MO_GOT_HI16,
                                 MipsII::MO_GOT_LO16, DAG.getEntryNode(),
                                 MachinePointerInfo::getGOT(DAG.getMachineFunction()));

  return getAddrLocal(N, SDLoc(N), Ty, DAG, ABI.IsN32() || ABI.IsN64());
}

SDValue MipsTargetLowering::
lowerGlobalTLSAddress(SDValue Op, SelectionDAG &DAG) const
{
  // If the relocation model is PIC, use the General Dynamic TLS Model or
  // Local Dynamic TLS model, otherwise use the Initial Exec or
  // Local Exec TLS Model.

  GlobalAddressSDNode *GA = cast<GlobalAddressSDNode>(Op);
  if (DAG.getTarget().Options.EmulatedTLS)
    return LowerToTLSEmulatedModel(GA, DAG);

  SDLoc DL(GA);
  const GlobalValue *GV = GA->getGlobal();
  EVT PtrVT = getPointerTy(DAG.getDataLayout());

  TLSModel::Model model = getTargetMachine().getTLSModel(GV);

  if (model == TLSModel::GeneralDynamic || model == TLSModel::LocalDynamic) {
    // General Dynamic and Local Dynamic TLS Model.
    unsigned Flag = (model == TLSModel::LocalDynamic) ? MipsII::MO_TLSLDM
                                                      : MipsII::MO_TLSGD;

    SDValue TGA = DAG.getTargetGlobalAddress(GV, DL, PtrVT, 0, Flag);
    SDValue Argument = DAG.getNode(MipsISD::Wrapper, DL, PtrVT,
                                   getGlobalReg(DAG, PtrVT), TGA);
    unsigned PtrSize = PtrVT.getSizeInBits();
    IntegerType *PtrTy = Type::getIntNTy(*DAG.getContext(), PtrSize);

    SDValue TlsGetAddr = DAG.getExternalSymbol("__tls_get_addr", PtrVT);

    ArgListTy Args;
    ArgListEntry Entry;
    Entry.Node = Argument;
    Entry.Ty = PtrTy;
    Args.push_back(Entry);

    TargetLowering::CallLoweringInfo CLI(DAG);
    CLI.setDebugLoc(DL)
        .setChain(DAG.getEntryNode())
        .setLibCallee(CallingConv::C, PtrTy, TlsGetAddr, std::move(Args));
    std::pair<SDValue, SDValue> CallResult = LowerCallTo(CLI);

    SDValue Ret = CallResult.first;

    if (model != TLSModel::LocalDynamic)
      return Ret;

    SDValue TGAHi = DAG.getTargetGlobalAddress(GV, DL, PtrVT, 0,
                                               MipsII::MO_DTPREL_HI);
    SDValue Hi = DAG.getNode(MipsISD::Hi, DL, PtrVT, TGAHi);
    SDValue TGALo = DAG.getTargetGlobalAddress(GV, DL, PtrVT, 0,
                                               MipsII::MO_DTPREL_LO);
    SDValue Lo = DAG.getNode(MipsISD::Lo, DL, PtrVT, TGALo);
    SDValue Add = DAG.getNode(ISD::ADD, DL, PtrVT, Hi, Ret);
    return DAG.getNode(ISD::ADD, DL, PtrVT, Add, Lo);
  }

  SDValue Offset;
  if (model == TLSModel::InitialExec) {
    // Initial Exec TLS Model
    SDValue TGA = DAG.getTargetGlobalAddress(GV, DL, PtrVT, 0,
                                             MipsII::MO_GOTTPREL);
    TGA = DAG.getNode(MipsISD::Wrapper, DL, PtrVT, getGlobalReg(DAG, PtrVT),
                      TGA);
    Offset =
        DAG.getLoad(PtrVT, DL, DAG.getEntryNode(), TGA, MachinePointerInfo());
  } else {
    // Local Exec TLS Model
    assert(model == TLSModel::LocalExec);
    SDValue TGAHi = DAG.getTargetGlobalAddress(GV, DL, PtrVT, 0,
                                               MipsII::MO_TPREL_HI);
    SDValue TGALo = DAG.getTargetGlobalAddress(GV, DL, PtrVT, 0,
                                               MipsII::MO_TPREL_LO);
    SDValue Hi = DAG.getNode(MipsISD::Hi, DL, PtrVT, TGAHi);
    SDValue Lo = DAG.getNode(MipsISD::Lo, DL, PtrVT, TGALo);
    Offset = DAG.getNode(ISD::ADD, DL, PtrVT, Hi, Lo);
  }

  SDValue ThreadPointer = DAG.getNode(MipsISD::ThreadPointer, DL, PtrVT);
  return DAG.getNode(ISD::ADD, DL, PtrVT, ThreadPointer, Offset);
}

SDValue MipsTargetLowering::
lowerJumpTable(SDValue Op, SelectionDAG &DAG) const
{
  JumpTableSDNode *N = cast<JumpTableSDNode>(Op);
  EVT Ty = Op.getValueType();

  if (!isPositionIndependent())
    return Subtarget.hasSym32() ? getAddrNonPIC(N, SDLoc(N), Ty, DAG)
                                : getAddrNonPICSym64(N, SDLoc(N), Ty, DAG);

  if (LargeGOT)
    return getAddrGlobalLargeGOT(N, SDLoc(N), Ty, DAG, MipsII::MO_GOT_HI16,
                                 MipsII::MO_GOT_LO16, DAG.getEntryNode(),
                                 MachinePointerInfo::getGOT(DAG.getMachineFunction()));

  return getAddrLocal(N, SDLoc(N), Ty, DAG, ABI.IsN32() || ABI.IsN64());
}

SDValue MipsTargetLowering::
lowerConstantPool(SDValue Op, SelectionDAG &DAG) const
{
  ConstantPoolSDNode *N = cast<ConstantPoolSDNode>(Op);
  EVT Ty = Op.getValueType();

  if (!isPositionIndependent()) {
    const MipsTargetObjectFile *TLOF =
        static_cast<const MipsTargetObjectFile *>(
            getTargetMachine().getObjFileLowering());

    if (TLOF->IsConstantInSmallSection(DAG.getDataLayout(), N->getConstVal(),
                                       getTargetMachine()))
      // %gp_rel relocation
      return getAddrGPRel(N, SDLoc(N), Ty, DAG, ABI.IsN64());

    return Subtarget.hasSym32() ? getAddrNonPIC(N, SDLoc(N), Ty, DAG)
                                : getAddrNonPICSym64(N, SDLoc(N), Ty, DAG);
  }

 return getAddrLocal(N, SDLoc(N), Ty, DAG, ABI.IsN32() || ABI.IsN64());
}

SDValue MipsTargetLowering::lowerVASTART(SDValue Op, SelectionDAG &DAG) const {
  MachineFunction &MF = DAG.getMachineFunction();
  MipsFunctionInfo *FuncInfo = MF.getInfo<MipsFunctionInfo>();

  SDLoc DL(Op);
  SDValue FI = DAG.getFrameIndex(FuncInfo->getVarArgsFrameIndex(),
                                 getPointerTy(MF.getDataLayout(),
                                     ABI.StackAddrSpace()));

  if (ABI.IsCheriPureCap()) {
    unsigned Reg = MF.addLiveIn(Mips::C13, getRegClassFor(CapType));
    // In the sandbox ABI, the va_start intrinsic will (to work around LLVM's
    // assumption that allocas are all in AS0) be an address space cast of the
    // alloca to AS 0.  We need to extract the original operands.
    const Value *SV = cast<SrcValueSDNode>(Op.getOperand(2))->getValue();
    SV = SV->stripPointerCasts();
    assert(SV->getType()->getPointerAddressSpace() == 200);
    SDValue Chain = Op.getOperand(0);
    SDValue CapAddr = Op.getOperand(1);
    FI = DAG.getCopyFromReg(DAG.getEntryNode(), DL, Reg, CapType);
    return DAG.getStore(Chain, DL, FI, CapAddr, MachinePointerInfo(SV));
  }

  // vastart just stores the address of the VarArgsFrameIndex slot into the
  // memory location argument.
  const Value *SV = cast<SrcValueSDNode>(Op.getOperand(2))->getValue();
  return DAG.getStore(Op.getOperand(0), DL, FI, Op.getOperand(1),
                      MachinePointerInfo(SV));
}

SDValue MipsTargetLowering::lowerVACOPY(SDValue Op, SelectionDAG &DAG) const {
  // VACOPY lowering should only be custom with the sandbox ABI.
  assert(ABI.IsCheriPureCap());

  SDValue Chain = Op->getOperand(0);
  SDValue Dest = Op->getOperand(1);
  SDValue Src = Op->getOperand(2);
  SDLoc DL(Op);
  // The source is a pointer to the existing va_list
  Src = DAG.getLoad(CapType, DL, Chain, Src, MachinePointerInfo());
  return DAG.getStore(Chain, DL, Src, Dest, MachinePointerInfo());
}

SDValue MipsTargetLowering::lowerVAARG(SDValue Op, SelectionDAG &DAG) const {
  SDNode *Node = Op.getNode();
  EVT VT = Node->getValueType(0);
  SDValue Chain = Node->getOperand(0);
  SDValue VAListPtr = Node->getOperand(1);
  unsigned Align = Node->getConstantOperandVal(3);
  const Value *SV = cast<SrcValueSDNode>(Node->getOperand(2))->getValue();
  SDLoc DL(Node);
  unsigned ArgSlotSizeInBytes = (ABI.IsN32() || ABI.IsN64()) ? 8 : 4;

  SDValue VAListLoad = DAG.getLoad(getPointerTy(DAG.getDataLayout()), DL, Chain,
                                   VAListPtr, MachinePointerInfo(SV));
  SDValue VAList = VAListLoad;

  // Re-align the pointer if necessary.
  // It should only ever be necessary for 64-bit types on O32 since the minimum
  // argument alignment is the same as the maximum type alignment for N32/N64.
  //
  // FIXME: We currently align too often. The code generator doesn't notice
  //        when the pointer is still aligned from the last va_arg (or pair of
  //        va_args for the i64 on O32 case).
  if (Align > getMinStackArgumentAlignment()) {
    assert(((Align & (Align-1)) == 0) && "Expected Align to be a power of 2");

    VAList = DAG.getNode(ISD::ADD, DL, VAList.getValueType(), VAList,
                         DAG.getConstant(Align - 1, DL, VAList.getValueType()));

    VAList = DAG.getNode(ISD::AND, DL, VAList.getValueType(), VAList,
                         DAG.getConstant(-(int64_t)Align, DL,
                                         VAList.getValueType()));
  }

  // Increment the pointer, VAList, to the next vaarg.
  auto &TD = DAG.getDataLayout();
  unsigned ArgSizeInBytes =
      TD.getTypeAllocSize(VT.getTypeForEVT(*DAG.getContext()));
  SDValue Tmp3 =
      DAG.getNode(ISD::ADD, DL, VAList.getValueType(), VAList,
                  DAG.getConstant(alignTo(ArgSizeInBytes, ArgSlotSizeInBytes),
                                  DL, VAList.getValueType()));
  // Store the incremented VAList to the legalized pointer
  Chain = DAG.getStore(VAListLoad.getValue(1), DL, Tmp3, VAListPtr,
                       MachinePointerInfo(SV));

  // In big-endian mode we must adjust the pointer when the load size is smaller
  // than the argument slot size. We must also reduce the known alignment to
  // match. For example in the N64 ABI, we must add 4 bytes to the offset to get
  // the correct half of the slot, and reduce the alignment from 8 (slot
  // alignment) down to 4 (type alignment).
  if (!Subtarget.isLittle() && ArgSizeInBytes < ArgSlotSizeInBytes) {
    unsigned Adjustment = ArgSlotSizeInBytes - ArgSizeInBytes;
    VAList = DAG.getNode(ISD::ADD, DL, VAListPtr.getValueType(), VAList,
                         DAG.getIntPtrConstant(Adjustment, DL));
  }
  // Load the actual argument out of the pointer VAList
  return DAG.getLoad(VT, DL, Chain, VAList, MachinePointerInfo());
}

static SDValue lowerFCOPYSIGN32(SDValue Op, SelectionDAG &DAG,
                                bool HasExtractInsert) {
  EVT TyX = Op.getOperand(0).getValueType();
  EVT TyY = Op.getOperand(1).getValueType();
  SDLoc DL(Op);
  SDValue Const1 = DAG.getConstant(1, DL, MVT::i32);
  SDValue Const31 = DAG.getConstant(31, DL, MVT::i32);
  SDValue Res;

  // If operand is of type f64, extract the upper 32-bit. Otherwise, bitcast it
  // to i32.
  SDValue X = (TyX == MVT::f32) ?
    DAG.getNode(ISD::BITCAST, DL, MVT::i32, Op.getOperand(0)) :
    DAG.getNode(MipsISD::ExtractElementF64, DL, MVT::i32, Op.getOperand(0),
                Const1);
  SDValue Y = (TyY == MVT::f32) ?
    DAG.getNode(ISD::BITCAST, DL, MVT::i32, Op.getOperand(1)) :
    DAG.getNode(MipsISD::ExtractElementF64, DL, MVT::i32, Op.getOperand(1),
                Const1);

  if (HasExtractInsert) {
    // ext  E, Y, 31, 1  ; extract bit31 of Y
    // ins  X, E, 31, 1  ; insert extracted bit at bit31 of X
    SDValue E = DAG.getNode(MipsISD::Ext, DL, MVT::i32, Y, Const31, Const1);
    Res = DAG.getNode(MipsISD::Ins, DL, MVT::i32, E, Const31, Const1, X);
  } else {
    // sll SllX, X, 1
    // srl SrlX, SllX, 1
    // srl SrlY, Y, 31
    // sll SllY, SrlX, 31
    // or  Or, SrlX, SllY
    SDValue SllX = DAG.getNode(ISD::SHL, DL, MVT::i32, X, Const1);
    SDValue SrlX = DAG.getNode(ISD::SRL, DL, MVT::i32, SllX, Const1);
    SDValue SrlY = DAG.getNode(ISD::SRL, DL, MVT::i32, Y, Const31);
    SDValue SllY = DAG.getNode(ISD::SHL, DL, MVT::i32, SrlY, Const31);
    Res = DAG.getNode(ISD::OR, DL, MVT::i32, SrlX, SllY);
  }

  if (TyX == MVT::f32)
    return DAG.getNode(ISD::BITCAST, DL, Op.getOperand(0).getValueType(), Res);

  SDValue LowX = DAG.getNode(MipsISD::ExtractElementF64, DL, MVT::i32,
                             Op.getOperand(0),
                             DAG.getConstant(0, DL, MVT::i32));
  return DAG.getNode(MipsISD::BuildPairF64, DL, MVT::f64, LowX, Res);
}

static SDValue lowerFCOPYSIGN64(SDValue Op, SelectionDAG &DAG,
                                bool HasExtractInsert) {
  unsigned WidthX = Op.getOperand(0).getValueSizeInBits();
  unsigned WidthY = Op.getOperand(1).getValueSizeInBits();
  EVT TyX = MVT::getIntegerVT(WidthX), TyY = MVT::getIntegerVT(WidthY);
  SDLoc DL(Op);
  SDValue Const1 = DAG.getConstant(1, DL, MVT::i32);

  // Bitcast to integer nodes.
  SDValue X = DAG.getNode(ISD::BITCAST, DL, TyX, Op.getOperand(0));
  SDValue Y = DAG.getNode(ISD::BITCAST, DL, TyY, Op.getOperand(1));

  if (HasExtractInsert) {
    // ext  E, Y, width(Y) - 1, 1  ; extract bit width(Y)-1 of Y
    // ins  X, E, width(X) - 1, 1  ; insert extracted bit at bit width(X)-1 of X
    SDValue E = DAG.getNode(MipsISD::Ext, DL, TyY, Y,
                            DAG.getConstant(WidthY - 1, DL, MVT::i32), Const1);

    if (WidthX > WidthY)
      E = DAG.getNode(ISD::ZERO_EXTEND, DL, TyX, E);
    else if (WidthY > WidthX)
      E = DAG.getNode(ISD::TRUNCATE, DL, TyX, E);

    SDValue I = DAG.getNode(MipsISD::Ins, DL, TyX, E,
                            DAG.getConstant(WidthX - 1, DL, MVT::i32), Const1,
                            X);
    return DAG.getNode(ISD::BITCAST, DL, Op.getOperand(0).getValueType(), I);
  }

  // (d)sll SllX, X, 1
  // (d)srl SrlX, SllX, 1
  // (d)srl SrlY, Y, width(Y)-1
  // (d)sll SllY, SrlX, width(Y)-1
  // or     Or, SrlX, SllY
  SDValue SllX = DAG.getNode(ISD::SHL, DL, TyX, X, Const1);
  SDValue SrlX = DAG.getNode(ISD::SRL, DL, TyX, SllX, Const1);
  SDValue SrlY = DAG.getNode(ISD::SRL, DL, TyY, Y,
                             DAG.getConstant(WidthY - 1, DL, MVT::i32));

  if (WidthX > WidthY)
    SrlY = DAG.getNode(ISD::ZERO_EXTEND, DL, TyX, SrlY);
  else if (WidthY > WidthX)
    SrlY = DAG.getNode(ISD::TRUNCATE, DL, TyX, SrlY);

  SDValue SllY = DAG.getNode(ISD::SHL, DL, TyX, SrlY,
                             DAG.getConstant(WidthX - 1, DL, MVT::i32));
  SDValue Or = DAG.getNode(ISD::OR, DL, TyX, SrlX, SllY);
  return DAG.getNode(ISD::BITCAST, DL, Op.getOperand(0).getValueType(), Or);
}

SDValue
MipsTargetLowering::lowerFCOPYSIGN(SDValue Op, SelectionDAG &DAG) const {
  if (Subtarget.isGP64bit())
    return lowerFCOPYSIGN64(Op, DAG, Subtarget.hasExtractInsert());

  return lowerFCOPYSIGN32(Op, DAG, Subtarget.hasExtractInsert());
}

SDValue MipsTargetLowering::
lowerFRAMEADDR(SDValue Op, SelectionDAG &DAG) const {
  // check the depth
  assert((cast<ConstantSDNode>(Op.getOperand(0))->getZExtValue() == 0) &&
         "Frame address can only be determined for current frame.");

  MachineFrameInfo &MFI = DAG.getMachineFunction().getFrameInfo();
  MFI.setFrameAddressIsTaken(true);
  EVT VT = Op.getValueType();
  SDLoc DL(Op);
  SDValue FrameAddr = DAG.getCopyFromReg(
      DAG.getEntryNode(), DL, ABI.IsN64() ? Mips::FP_64 : Mips::FP, VT);
  return FrameAddr;
}

SDValue MipsTargetLowering::lowerRETURNADDR(SDValue Op,
                                            SelectionDAG &DAG) const {
  if (verifyReturnAddressArgumentIsConstant(Op, DAG))
    return SDValue();

  // check the depth
  assert((cast<ConstantSDNode>(Op.getOperand(0))->getZExtValue() == 0) &&
         "Return address can be determined only for current frame.");

  MachineFunction &MF = DAG.getMachineFunction();
  MachineFrameInfo &MFI = MF.getFrameInfo();
  MVT VT = Op.getSimpleValueType();
  unsigned RA = ABI.IsN64() ? Mips::RA_64 : Mips::RA;
  if (ABI.IsCheriPureCap()) {
     assert(VT == CapType);
     RA = Mips::C17;
  }
  MFI.setReturnAddressIsTaken(true);

  // Return RA, which contains the return address. Mark it an implicit live-in.
  unsigned Reg = MF.addLiveIn(RA, getRegClassFor(VT));
  return DAG.getCopyFromReg(DAG.getEntryNode(), SDLoc(Op), Reg, VT);
}

// An EH_RETURN is the result of lowering llvm.eh.return which in turn is
// generated from __builtin_eh_return (offset, handler)
// The effect of this is to adjust the stack pointer by "offset"
// and then branch to "handler".
SDValue MipsTargetLowering::lowerEH_RETURN(SDValue Op, SelectionDAG &DAG)
                                                                     const {
  MachineFunction &MF = DAG.getMachineFunction();
  MipsFunctionInfo *MipsFI = MF.getInfo<MipsFunctionInfo>();

  MipsFI->setCallsEhReturn();
  SDValue Chain     = Op.getOperand(0);
  SDValue Offset    = Op.getOperand(1);
  SDValue Handler   = Op.getOperand(2);
  SDLoc DL(Op);
  EVT Ty = ABI.IsN64() ? MVT::i64 : MVT::i32;

  // Store stack offset in V1, store jump target in V0. Glue CopyToReg and
  // EH_RETURN nodes, so that instructions are emitted back-to-back.
  unsigned OffsetReg = ABI.IsN64() ? Mips::V1_64 : Mips::V1;
  unsigned AddrReg = ABI.IsN64() ? Mips::V0_64 : Mips::V0;
  Chain = DAG.getCopyToReg(Chain, DL, OffsetReg, Offset, SDValue());
  Chain = DAG.getCopyToReg(Chain, DL, AddrReg, Handler, Chain.getValue(1));
  return DAG.getNode(MipsISD::EH_RETURN, DL, MVT::Other, Chain,
                     DAG.getRegister(OffsetReg, Ty),
                     DAG.getRegister(AddrReg, getPointerTy(MF.getDataLayout())),
                     Chain.getValue(1));
}

SDValue MipsTargetLowering::lowerATOMIC_FENCE(SDValue Op,
                                              SelectionDAG &DAG) const {
  // FIXME: Need pseudo-fence for 'singlethread' fences
  // FIXME: Set SType for weaker fences where supported/appropriate.
  unsigned SType = 0;
  SDLoc DL(Op);
  return DAG.getNode(MipsISD::Sync, DL, MVT::Other, Op.getOperand(0),
                     DAG.getConstant(SType, DL, MVT::i32));
}

SDValue MipsTargetLowering::lowerShiftLeftParts(SDValue Op,
                                                SelectionDAG &DAG) const {
  SDLoc DL(Op);
  MVT VT = Subtarget.isGP64bit() ? MVT::i64 : MVT::i32;

  SDValue Lo = Op.getOperand(0), Hi = Op.getOperand(1);
  SDValue Shamt = Op.getOperand(2);
  // if shamt < (VT.bits):
  //  lo = (shl lo, shamt)
  //  hi = (or (shl hi, shamt) (srl (srl lo, 1), ~shamt))
  // else:
  //  lo = 0
  //  hi = (shl lo, shamt[4:0])
  SDValue Not = DAG.getNode(ISD::XOR, DL, MVT::i32, Shamt,
                            DAG.getConstant(-1, DL, MVT::i32));
  SDValue ShiftRight1Lo = DAG.getNode(ISD::SRL, DL, VT, Lo,
                                      DAG.getConstant(1, DL, VT));
  SDValue ShiftRightLo = DAG.getNode(ISD::SRL, DL, VT, ShiftRight1Lo, Not);
  SDValue ShiftLeftHi = DAG.getNode(ISD::SHL, DL, VT, Hi, Shamt);
  SDValue Or = DAG.getNode(ISD::OR, DL, VT, ShiftLeftHi, ShiftRightLo);
  SDValue ShiftLeftLo = DAG.getNode(ISD::SHL, DL, VT, Lo, Shamt);
  SDValue Cond = DAG.getNode(ISD::AND, DL, MVT::i32, Shamt,
                             DAG.getConstant(VT.getSizeInBits(), DL, MVT::i32));
  Lo = DAG.getNode(ISD::SELECT, DL, VT, Cond,
                   DAG.getConstant(0, DL, VT), ShiftLeftLo);
  Hi = DAG.getNode(ISD::SELECT, DL, VT, Cond, ShiftLeftLo, Or);

  SDValue Ops[2] = {Lo, Hi};
  return DAG.getMergeValues(Ops, DL);
}

SDValue MipsTargetLowering::lowerShiftRightParts(SDValue Op, SelectionDAG &DAG,
                                                 bool IsSRA) const {
  SDLoc DL(Op);
  SDValue Lo = Op.getOperand(0), Hi = Op.getOperand(1);
  SDValue Shamt = Op.getOperand(2);
  MVT VT = Subtarget.isGP64bit() ? MVT::i64 : MVT::i32;

  // if shamt < (VT.bits):
  //  lo = (or (shl (shl hi, 1), ~shamt) (srl lo, shamt))
  //  if isSRA:
  //    hi = (sra hi, shamt)
  //  else:
  //    hi = (srl hi, shamt)
  // else:
  //  if isSRA:
  //   lo = (sra hi, shamt[4:0])
  //   hi = (sra hi, 31)
  //  else:
  //   lo = (srl hi, shamt[4:0])
  //   hi = 0
  SDValue Not = DAG.getNode(ISD::XOR, DL, MVT::i32, Shamt,
                            DAG.getConstant(-1, DL, MVT::i32));
  SDValue ShiftLeft1Hi = DAG.getNode(ISD::SHL, DL, VT, Hi,
                                     DAG.getConstant(1, DL, VT));
  SDValue ShiftLeftHi = DAG.getNode(ISD::SHL, DL, VT, ShiftLeft1Hi, Not);
  SDValue ShiftRightLo = DAG.getNode(ISD::SRL, DL, VT, Lo, Shamt);
  SDValue Or = DAG.getNode(ISD::OR, DL, VT, ShiftLeftHi, ShiftRightLo);
  SDValue ShiftRightHi = DAG.getNode(IsSRA ? ISD::SRA : ISD::SRL,
                                     DL, VT, Hi, Shamt);
  SDValue Cond = DAG.getNode(ISD::AND, DL, MVT::i32, Shamt,
                             DAG.getConstant(VT.getSizeInBits(), DL, MVT::i32));
  SDValue Ext = DAG.getNode(ISD::SRA, DL, VT, Hi,
                            DAG.getConstant(VT.getSizeInBits() - 1, DL, VT));
  Lo = DAG.getNode(ISD::SELECT, DL, VT, Cond, ShiftRightHi, Or);
  Hi = DAG.getNode(ISD::SELECT, DL, VT, Cond,
                   IsSRA ? Ext : DAG.getConstant(0, DL, VT), ShiftRightHi);

  SDValue Ops[2] = {Lo, Hi};
  return DAG.getMergeValues(Ops, DL);
}

static SDValue createLoadLR(unsigned Opc, SelectionDAG &DAG, LoadSDNode *LD,
                            SDValue Chain, SDValue Src, unsigned Offset) {
  SDValue Ptr = LD->getBasePtr();
  EVT VT = LD->getValueType(0), MemVT = LD->getMemoryVT();
  SDLoc DL(LD);
  SDVTList VTList = DAG.getVTList(VT, MVT::Other);

  if (Offset)
    Ptr = DAG.getPointerAdd(DL, Ptr, Offset);

  SDValue Ops[] = { Chain, Ptr, Src };
  return DAG.getMemIntrinsicNode(Opc, DL, VTList, Ops, MemVT,
                                 LD->getMemOperand());
}
// Expand an unaligned 32 or 64-bit integer load node.
SDValue MipsTargetLowering::lowerLOAD(SDValue Op, SelectionDAG &DAG) const {
  LoadSDNode *LD = cast<LoadSDNode>(Op);
  EVT MemVT = LD->getMemoryVT();

  if (Subtarget.systemSupportsUnalignedAccess(LD->getAddressSpace()))
    return Op;

  // We don't handle capability-releative loads here, so make sure that we
  // don't encounter them!
  assert(MemVT != CapType);

  // Return if load is aligned or if MemVT is neither i32 nor i64.
  if ((LD->getAlignment() >= MemVT.getSizeInBits() / 8) ||
      ((MemVT != MVT::i32) && (MemVT != MVT::i64)))
    return SDValue();

  bool IsLittle = Subtarget.isLittle();
  EVT VT = Op.getValueType();
  ISD::LoadExtType ExtType = LD->getExtensionType();
  SDValue Chain = LD->getChain(), Undef = DAG.getUNDEF(VT);

  assert((VT == MVT::i32) || (VT == MVT::i64));

  // Expand
  //  (set dst, (i64 (load baseptr)))
  // to
  //  (set tmp, (ldl (add baseptr, 7), undef))
  //  (set dst, (ldr baseptr, tmp))
  if ((VT == MVT::i64) && (ExtType == ISD::NON_EXTLOAD)) {
    SDValue LDL = createLoadLR(MipsISD::LDL, DAG, LD, Chain, Undef,
                               IsLittle ? 7 : 0);
    return createLoadLR(MipsISD::LDR, DAG, LD, LDL.getValue(1), LDL,
                        IsLittle ? 0 : 7);
  }

  SDValue LWL = createLoadLR(MipsISD::LWL, DAG, LD, Chain, Undef,
                             IsLittle ? 3 : 0);
  SDValue LWR = createLoadLR(MipsISD::LWR, DAG, LD, LWL.getValue(1), LWL,
                             IsLittle ? 0 : 3);

  // Expand
  //  (set dst, (i32 (load baseptr))) or
  //  (set dst, (i64 (sextload baseptr))) or
  //  (set dst, (i64 (extload baseptr)))
  // to
  //  (set tmp, (lwl (add baseptr, 3), undef))
  //  (set dst, (lwr baseptr, tmp))
  if ((VT == MVT::i32) || (ExtType == ISD::SEXTLOAD) ||
      (ExtType == ISD::EXTLOAD))
    return LWR;

  assert((VT == MVT::i64) && (ExtType == ISD::ZEXTLOAD));

  // Expand
  //  (set dst, (i64 (zextload baseptr)))
  // to
  //  (set tmp0, (lwl (add baseptr, 3), undef))
  //  (set tmp1, (lwr baseptr, tmp0))
  //  (set tmp2, (shl tmp1, 32))
  //  (set dst, (srl tmp2, 32))
  SDLoc DL(LD);
  SDValue Const32 = DAG.getConstant(32, DL, MVT::i32);
  SDValue SLL = DAG.getNode(ISD::SHL, DL, MVT::i64, LWR, Const32);
  SDValue SRL = DAG.getNode(ISD::SRL, DL, MVT::i64, SLL, Const32);
  SDValue Ops[] = { SRL, LWR.getValue(1) };
  return DAG.getMergeValues(Ops, DL);
}

static SDValue createStoreLR(unsigned Opc, SelectionDAG &DAG, StoreSDNode *SD,
                             SDValue Chain, unsigned Offset) {
  SDValue Ptr = SD->getBasePtr(), Value = SD->getValue();
  EVT MemVT = SD->getMemoryVT();
  SDLoc DL(SD);
  SDVTList VTList = DAG.getVTList(MVT::Other);

  if (Offset)
    Ptr = DAG.getPointerAdd(DL, Ptr, Offset);

  SDValue Ops[] = { Chain, Value, Ptr };
  return DAG.getMemIntrinsicNode(Opc, DL, VTList, Ops, MemVT,
                                 SD->getMemOperand());
}

// Expand an unaligned 32 or 64-bit integer store node.
static SDValue lowerUnalignedIntStore(StoreSDNode *SD, SelectionDAG &DAG,
                                      bool IsLittle, bool IsCHERI) {
  SDValue Value = SD->getValue(), Chain = SD->getChain();
  EVT VT = Value.getValueType();
  SDValue BasePtr = SD->getBasePtr();

  // CHERI doesn't have a capability version of SDR / SDL, so we turn this into
  // a sequence of byte stores and shifts.
  if (IsCHERI && (BasePtr->getValueType(0).isFatPointer())) {
    SDLoc DL(SD);
    EVT MemVT = SD->getMemoryVT();
    SDValue Store;
    int Size = (MemVT.getSizeInBits() / 8);
    SmallVector<SDValue, 8> Ops;
    // CHERI is big endian.  We'll write the lowest bytes at the end of the
    // word first
    for (int Offset=Size-1 ; Offset>=0 ; Offset-=1) {
      // Address to store this byte
      SDValue Ptr = DAG.getPointerAdd(DL, BasePtr, Offset);
      // Store the next byte
      Store = DAG.getTruncStore(Chain, DL, Value, Ptr,
          MVT::i8, SD->getMemOperand());
      Ops.push_back(Store);
      Chain = Store;
      // Shift the value
      Value = DAG.getNode(ISD::SRL, DL, VT, Value, DAG.getConstant(8, DL, VT));
    }
    return Store;
  }

  // Expand
  //  (store val, baseptr) or
  //  (truncstore val, baseptr)
  // to
  //  (swl val, (add baseptr, 3))
  //  (swr val, baseptr)
  if ((VT == MVT::i32) || SD->isTruncatingStore()) {
    SDValue SWL = createStoreLR(MipsISD::SWL, DAG, SD, Chain,
                                IsLittle ? 3 : 0);
    return createStoreLR(MipsISD::SWR, DAG, SD, SWL, IsLittle ? 0 : 3);
  }

  assert(VT == MVT::i64);

  // Expand
  //  (store val, baseptr)
  // to
  //  (sdl val, (add baseptr, 7))
  //  (sdr val, baseptr)
  SDValue SDL = createStoreLR(MipsISD::SDL, DAG, SD, Chain, IsLittle ? 7 : 0);
  return createStoreLR(MipsISD::SDR, DAG, SD, SDL, IsLittle ? 0 : 7);
}

// Lower (store (fp_to_sint $fp) $ptr) to (store (TruncIntFP $fp), $ptr).
static SDValue lowerFP_TO_SINT_STORE(StoreSDNode *SD, SelectionDAG &DAG) {
  SDValue Val = SD->getValue();

  if (Val.getOpcode() != ISD::FP_TO_SINT)
    return SDValue();

  EVT FPTy = EVT::getFloatingPointVT(Val.getValueSizeInBits());
  SDValue Tr = DAG.getNode(MipsISD::TruncIntFP, SDLoc(Val), FPTy,
                           Val.getOperand(0));
  return DAG.getStore(SD->getChain(), SDLoc(SD), Tr, SD->getBasePtr(),
                      SD->getPointerInfo(), SD->getAlignment(),
                      SD->getMemOperand()->getFlags());
}

SDValue MipsTargetLowering::lowerSTORE(SDValue Op, SelectionDAG &DAG) const {
  StoreSDNode *SD = cast<StoreSDNode>(Op);
  EVT MemVT = SD->getMemoryVT();
  const SDValue Val = SD->getValue();

  // If we're doing a capability-relative load or store of something smaller
  // than 64 bits, then we need to insert an anyext node to make the input
  // value an i64
  if (Subtarget.isCheri() && SD->isTruncatingStore() && Val.getValueType() == MVT::i32) {
    SDValue Chain = SD->getChain();
    SDValue BasePtr = SD->getBasePtr();
    SDLoc DL(Op);
    const SDValue ExtNode = DAG.getAnyExtOrTrunc(Val, DL, MVT::i64);
    return DAG.getTruncStore(Chain, DL, ExtNode, BasePtr, MemVT,
        SD->getMemOperand());
  }

  // Lower unaligned integer stores.
  if (!Subtarget.systemSupportsUnalignedAccess(SD->getAddressSpace()) &&
      (SD->getAlignment() < MemVT.getSizeInBits() / 8) &&
      ((MemVT == MVT::i32) || (MemVT == MVT::i64)))
    return lowerUnalignedIntStore(SD, DAG, Subtarget.isLittle(),
        Subtarget.isCheri());

  return lowerFP_TO_SINT_STORE(SD, DAG);
}

SDValue MipsTargetLowering::lowerEH_DWARF_CFA(SDValue Op,
                                              SelectionDAG &DAG) const {

  // Return a fixed StackObject with offset 0 which points to the old stack
  // pointer.
  MachineFrameInfo &MFI = DAG.getMachineFunction().getFrameInfo();
  EVT ValTy = Op->getValueType(0);
  int FI = MFI.CreateFixedObject(Op.getValueSizeInBits() / 8, 0, false);
  return DAG.getFrameIndex(FI, ValTy);
}

SDValue MipsTargetLowering::lowerFP_TO_SINT(SDValue Op,
                                            SelectionDAG &DAG) const {
  EVT FPTy = EVT::getFloatingPointVT(Op.getValueSizeInBits());
  SDValue Trunc = DAG.getNode(MipsISD::TruncIntFP, SDLoc(Op), FPTy,
                              Op.getOperand(0));
  return DAG.getNode(ISD::BITCAST, SDLoc(Op), Op.getValueType(), Trunc);
}

//===----------------------------------------------------------------------===//
//                      Calling Convention Implementation
//===----------------------------------------------------------------------===//

//===----------------------------------------------------------------------===//
// TODO: Implement a generic logic using tblgen that can support this.
// Mips O32 ABI rules:
// ---
// i32 - Passed in A0, A1, A2, A3 and stack
// f32 - Only passed in f32 registers if no int reg has been used yet to hold
//       an argument. Otherwise, passed in A1, A2, A3 and stack.
// f64 - Only passed in two aliased f32 registers if no int reg has been used
//       yet to hold an argument. Otherwise, use A2, A3 and stack. If A1 is
//       not used, it must be shadowed. If only A3 is available, shadow it and
//       go to stack.
// vXiX - Received as scalarized i32s, passed in A0 - A3 and the stack.
// vXf32 - Passed in either a pair of registers {A0, A1}, {A2, A3} or {A0 - A3}
//         with the remainder spilled to the stack.
// vXf64 - Passed in either {A0, A1, A2, A3} or {A2, A3} and in both cases
//         spilling the remainder to the stack.
//
//  For vararg functions, all arguments are passed in A0, A1, A2, A3 and stack.
//===----------------------------------------------------------------------===//

static bool CC_MipsO32(unsigned ValNo, MVT ValVT, MVT LocVT,
                       CCValAssign::LocInfo LocInfo, ISD::ArgFlagsTy ArgFlags,
                       CCState &State, ArrayRef<MCPhysReg> F64Regs) {
  const MipsSubtarget &Subtarget = static_cast<const MipsSubtarget &>(
      State.getMachineFunction().getSubtarget());

  static const MCPhysReg IntRegs[] = { Mips::A0, Mips::A1, Mips::A2, Mips::A3 };

  const MipsCCState * MipsState = static_cast<MipsCCState *>(&State);

  static const MCPhysReg F32Regs[] = { Mips::F12, Mips::F14 };

  static const MCPhysReg FloatVectorIntRegs[] = { Mips::A0, Mips::A2 };

  // Do not process byval args here.
  if (ArgFlags.isByVal())
    return true;

  // Promote i8 and i16
  if (ArgFlags.isInReg() && !Subtarget.isLittle()) {
    if (LocVT == MVT::i8 || LocVT == MVT::i16 || LocVT == MVT::i32) {
      LocVT = MVT::i32;
      if (ArgFlags.isSExt())
        LocInfo = CCValAssign::SExtUpper;
      else if (ArgFlags.isZExt())
        LocInfo = CCValAssign::ZExtUpper;
      else
        LocInfo = CCValAssign::AExtUpper;
    }
  }

  // Promote i8 and i16
  if (LocVT == MVT::i8 || LocVT == MVT::i16) {
    LocVT = MVT::i32;
    if (ArgFlags.isSExt())
      LocInfo = CCValAssign::SExt;
    else if (ArgFlags.isZExt())
      LocInfo = CCValAssign::ZExt;
    else
      LocInfo = CCValAssign::AExt;
  }

  unsigned Reg;

  // f32 and f64 are allocated in A0, A1, A2, A3 when either of the following
  // is true: function is vararg, argument is 3rd or higher, there is previous
  // argument which is not f32 or f64.
  bool AllocateFloatsInIntReg = State.isVarArg() || ValNo > 1 ||
                                State.getFirstUnallocated(F32Regs) != ValNo;
  unsigned OrigAlign = ArgFlags.getOrigAlign();
  bool isI64 = (ValVT == MVT::i32 && OrigAlign == 8);
  bool isVectorFloat = MipsState->WasOriginalArgVectorFloat(ValNo);

  // The MIPS vector ABI for floats passes them in a pair of registers
  if (ValVT == MVT::i32 && isVectorFloat) {
    // This is the start of an vector that was scalarized into an unknown number
    // of components. It doesn't matter how many there are. Allocate one of the
    // notional 8 byte aligned registers which map onto the argument stack, and
    // shadow the register lost to alignment requirements.
    if (ArgFlags.isSplit()) {
      Reg = State.AllocateReg(FloatVectorIntRegs);
      if (Reg == Mips::A2)
        State.AllocateReg(Mips::A1);
      else if (Reg == 0)
        State.AllocateReg(Mips::A3);
    } else {
      // If we're an intermediate component of the split, we can just attempt to
      // allocate a register directly.
      Reg = State.AllocateReg(IntRegs);
    }
  } else if (ValVT == MVT::i32 || (ValVT == MVT::f32 && AllocateFloatsInIntReg)) {
    Reg = State.AllocateReg(IntRegs);
    // If this is the first part of an i64 arg,
    // the allocated register must be either A0 or A2.
    if (isI64 && (Reg == Mips::A1 || Reg == Mips::A3))
      Reg = State.AllocateReg(IntRegs);
    LocVT = MVT::i32;
  } else if (ValVT == MVT::f64 && AllocateFloatsInIntReg) {
    // Allocate int register and shadow next int register. If first
    // available register is Mips::A1 or Mips::A3, shadow it too.
    Reg = State.AllocateReg(IntRegs);
    if (Reg == Mips::A1 || Reg == Mips::A3)
      Reg = State.AllocateReg(IntRegs);
    State.AllocateReg(IntRegs);
    LocVT = MVT::i32;
  } else if (ValVT.isFloatingPoint() && !AllocateFloatsInIntReg) {
    // we are guaranteed to find an available float register
    if (ValVT == MVT::f32) {
      Reg = State.AllocateReg(F32Regs);
      // Shadow int register
      State.AllocateReg(IntRegs);
    } else {
      Reg = State.AllocateReg(F64Regs);
      // Shadow int registers
      unsigned Reg2 = State.AllocateReg(IntRegs);
      if (Reg2 == Mips::A1 || Reg2 == Mips::A3)
        State.AllocateReg(IntRegs);
      State.AllocateReg(IntRegs);
    }
  } else
    llvm_unreachable("Cannot handle this ValVT.");

  if (!Reg) {
    unsigned Offset = State.AllocateStack(ValVT.getSizeInBits() >> 3,
                                          OrigAlign);
    State.addLoc(CCValAssign::getMem(ValNo, ValVT, Offset, LocVT, LocInfo));
  } else
    State.addLoc(CCValAssign::getReg(ValNo, ValVT, Reg, LocVT, LocInfo));

  return false;
}

static bool CC_MipsO32_FP32(unsigned ValNo, MVT ValVT,
                            MVT LocVT, CCValAssign::LocInfo LocInfo,
                            ISD::ArgFlagsTy ArgFlags, CCState &State) {
  static const MCPhysReg F64Regs[] = { Mips::D6, Mips::D7 };

  return CC_MipsO32(ValNo, ValVT, LocVT, LocInfo, ArgFlags, State, F64Regs);
}

static bool CC_MipsO32_FP64(unsigned ValNo, MVT ValVT,
                            MVT LocVT, CCValAssign::LocInfo LocInfo,
                            ISD::ArgFlagsTy ArgFlags, CCState &State) {
  static const MCPhysReg F64Regs[] = { Mips::D12_64, Mips::D14_64 };

  return CC_MipsO32(ValNo, ValVT, LocVT, LocInfo, ArgFlags, State, F64Regs);
}

static bool CC_MipsO32(unsigned ValNo, MVT ValVT, MVT LocVT,
                       CCValAssign::LocInfo LocInfo, ISD::ArgFlagsTy ArgFlags,
                       CCState &State) LLVM_ATTRIBUTE_UNUSED;

#include "MipsGenCallingConv.inc"

//===----------------------------------------------------------------------===//
//                  Call Calling Convention Implementation
//===----------------------------------------------------------------------===//

// Return next O32 integer argument register.
static unsigned getNextIntArgReg(unsigned Reg) {
  assert((Reg == Mips::A0) || (Reg == Mips::A2));
  return (Reg == Mips::A0) ? Mips::A1 : Mips::A3;
}

SDValue MipsTargetLowering::passArgOnStack(SDValue StackPtr, unsigned Offset,
                                           SDValue Chain, SDValue Arg,
                                           const SDLoc &DL, bool IsTailCall,
                                           SelectionDAG &DAG) const {
  if (!IsTailCall) {
    SDValue PtrOff = DAG.getPointerAdd(DL, StackPtr, Offset);
    return DAG.getStore(Chain, DL, Arg, PtrOff, MachinePointerInfo());
  }

  MachineFrameInfo &MFI = DAG.getMachineFunction().getFrameInfo();
  int FI = MFI.CreateFixedObject(Arg.getValueSizeInBits() / 8, Offset, false);
  SDValue FIN = DAG.getFrameIndex(FI, getPointerTy(DAG.getDataLayout(),
              ABI.StackAddrSpace()));
  return DAG.getStore(Chain, DL, Arg, FIN, MachinePointerInfo(),
                      /* Alignment = */ 0, MachineMemOperand::MOVolatile);
}

void MipsTargetLowering::
getOpndList(SmallVectorImpl<SDValue> &Ops,
            std::deque<std::pair<unsigned, SDValue>> &RegsToPass,
            bool IsPICCall, bool GlobalOrExternal, bool InternalLinkage,
            bool IsCallReloc, CallLoweringInfo &CLI, SDValue Callee,
            SDValue Chain) const {
  // Insert node "GP copy globalreg" before call to function.
  //
  // R_MIPS_CALL* operators (emitted when non-internal functions are called
  // in PIC mode) allow symbols to be resolved via lazy binding.
  // The lazy binding stub requires GP to point to the GOT.
  // Note that we don't need GP to point to the GOT for indirect calls
  // (when R_MIPS_CALL* is not used for the call) because Mips linker generates
  // lazy binding stub for a function only when R_MIPS_CALL* are the only relocs
  // used for the function (that is, Mips linker doesn't generate lazy binding
  // stub for a function whose address is taken in the program).
  if (IsPICCall && !InternalLinkage && IsCallReloc) {
    unsigned GPReg = ABI.IsN64() ? Mips::GP_64 : Mips::GP;
    EVT Ty = ABI.IsN64() ? MVT::i64 : MVT::i32;
    RegsToPass.push_back(std::make_pair(GPReg, getGlobalReg(CLI.DAG, Ty)));
  }

  // Build a sequence of copy-to-reg nodes chained together with token
  // chain and flag operands which copy the outgoing args into registers.
  // The InFlag in necessary since all emitted instructions must be
  // stuck together.
  SDValue InFlag;

  for (unsigned i = 0, e = RegsToPass.size(); i != e; ++i) {
    Chain = CLI.DAG.getCopyToReg(Chain, CLI.DL, RegsToPass[i].first,
                                 RegsToPass[i].second, InFlag);
    InFlag = Chain.getValue(1);
  }

  // Add argument registers to the end of the list so that they are
  // known live into the call.
  for (unsigned i = 0, e = RegsToPass.size(); i != e; ++i)
    Ops.push_back(CLI.DAG.getRegister(RegsToPass[i].first,
                                      RegsToPass[i].second.getValueType()));

  // Add a register mask operand representing the call-preserved registers.
  const TargetRegisterInfo *TRI = Subtarget.getRegisterInfo();
  const uint32_t *Mask =
      TRI->getCallPreservedMask(CLI.DAG.getMachineFunction(), CLI.CallConv);
  assert(Mask && "Missing call preserved mask for calling convention");
  if (Subtarget.inMips16HardFloat()) {
    if (GlobalAddressSDNode *G = dyn_cast<GlobalAddressSDNode>(CLI.Callee)) {
      StringRef Sym = G->getGlobal()->getName();
      Function *F = G->getGlobal()->getParent()->getFunction(Sym);
      if (F && F->hasFnAttribute("__Mips16RetHelper")) {
        Mask = MipsRegisterInfo::getMips16RetHelperMask();
      }
    }
  }
  Ops.push_back(CLI.DAG.getRegisterMask(Mask));

  if (InFlag.getNode())
    Ops.push_back(InFlag);
}

/// LowerCall - functions arguments are copied from virtual regs to
/// (physical regs)/(stack frame), CALLSEQ_START and CALLSEQ_END are emitted.
SDValue
MipsTargetLowering::LowerCall(TargetLowering::CallLoweringInfo &CLI,
                              SmallVectorImpl<SDValue> &InVals) const {
  SelectionDAG &DAG                     = CLI.DAG;
  SDLoc DL                              = CLI.DL;
  SmallVectorImpl<ISD::OutputArg> &Outs = CLI.Outs;
  SmallVectorImpl<SDValue> &OutVals     = CLI.OutVals;
  SmallVectorImpl<ISD::InputArg> &Ins   = CLI.Ins;
  SDValue Chain                         = CLI.Chain;
  SDValue Callee                        = CLI.Callee;
  bool &IsTailCall                      = CLI.IsTailCall;
  CallingConv::ID CallConv              = CLI.CallConv;
  bool IsVarArg                         = CLI.IsVarArg;

  MachineFunction &MF = DAG.getMachineFunction();
  MachineFrameInfo &MFI = MF.getFrameInfo();
  const TargetFrameLowering *TFL = Subtarget.getFrameLowering();
  MipsFunctionInfo *FuncInfo = MF.getInfo<MipsFunctionInfo>();
  bool IsPIC = isPositionIndependent();

  // Analyze operands of the call, assigning locations to each operand.
  SmallVector<CCValAssign, 16> ArgLocs;
  MipsCCState CCInfo(
      CallConv, IsVarArg, DAG.getMachineFunction(), ArgLocs, *DAG.getContext(),
      MipsCCState::getSpecialCallingConvForCallee(Callee.getNode(), Subtarget));

  // Allocate the reserved argument area. It seems strange to do this from the
  // caller side but removing it breaks the frame size calculation.
  CCInfo.AllocateStack(ABI.GetCalleeAllocdArgSizeInBytes(CallConv), 1);

  const ExternalSymbolSDNode *ES =
      dyn_cast_or_null<const ExternalSymbolSDNode>(Callee.getNode());
  CCInfo.AnalyzeCallOperands(Outs, CC_Mips, CLI.getArgs(),
                             ES ? ES->getSymbol() : nullptr);

  // Get a count of how many bytes are to be pushed on the stack.
  unsigned NextStackOffset = CCInfo.getNextStackOffset();

  // Check if it's really possible to do a tail call. Restrict it to functions
  // that are part of this compilation unit.
  bool InternalLinkage = false;
  if (IsTailCall) {
    IsTailCall = isEligibleForTailCallOptimization(
        CCInfo, NextStackOffset, *MF.getInfo<MipsFunctionInfo>());
     if (GlobalAddressSDNode *G = dyn_cast<GlobalAddressSDNode>(Callee)) {
      InternalLinkage = G->getGlobal()->hasInternalLinkage();
      IsTailCall &= (InternalLinkage || G->getGlobal()->hasLocalLinkage() ||
                     G->getGlobal()->hasPrivateLinkage() ||
                     G->getGlobal()->hasHiddenVisibility() ||
                     G->getGlobal()->hasProtectedVisibility());
     }
  }
  if (!IsTailCall && CLI.CS && CLI.CS.isMustTailCall())
    report_fatal_error("failed to perform tail call elimination on a call "
                       "site marked musttail");

  if (IsTailCall)
    ++NumTailCalls;

  // Chain is the output chain of the last Load/Store or CopyToReg node.
  // ByValChain is the output chain of the last Memcpy node created for copying
  // byval arguments to the stack.
  unsigned StackAlignment = TFL->getStackAlignment();
  NextStackOffset = alignTo(NextStackOffset, StackAlignment);
  SDValue NextStackOffsetVal = DAG.getIntPtrConstant(NextStackOffset, DL, true);

  if (!IsTailCall)
    Chain = DAG.getCALLSEQ_START(Chain, NextStackOffset, 0, DL);

  SDValue StackPtr =
      DAG.getCopyFromReg(Chain, DL, ABI.GetStackPtr(),
                         getPointerTy(DAG.getDataLayout(),
                           ABI.StackAddrSpace()));

  std::deque<std::pair<unsigned, SDValue>> RegsToPass;
  SmallVector<SDValue, 8> MemOpChains;

  CCInfo.rewindByValRegsInfo();

  unsigned CapArgs = 0;
  unsigned IntArgs = 0;
  int FirstOffset = -1;
  int LastOffset;

  // Walk the register/memloc assignments, inserting copies/loads.
  for (unsigned i = 0, e = ArgLocs.size(); i != e; ++i) {
    SDValue Arg = OutVals[i];
    CCValAssign &VA = ArgLocs[i];
    MVT ValVT = VA.getValVT(), LocVT = VA.getLocVT();
    ISD::ArgFlagsTy Flags = Outs[i].Flags;
    bool UseUpperBits = false;

    // ByVal Arg.
    if (Flags.isByVal()) {
      unsigned FirstByValReg, LastByValReg;
      unsigned ByValIdx = CCInfo.getInRegsParamsProcessed();
      CCInfo.getInRegsParamInfo(ByValIdx, FirstByValReg, LastByValReg);

      assert(Flags.getByValSize() &&
             "ByVal args of size 0 should have been ignored by front-end.");
      assert(ByValIdx < CCInfo.getInRegsParamsCount());
      assert(!IsTailCall &&
             "Do not tail-call optimize if there is a byval argument.");
      passByValArg(Chain, DL, RegsToPass, MemOpChains, StackPtr, MFI, DAG, Arg,
                   FirstByValReg, LastByValReg, Flags, Subtarget.isLittle(),
                   VA);
      CCInfo.nextInRegsParam();
      continue;
    }

    // Promote the value if needed.
    switch (VA.getLocInfo()) {
    default:
      llvm_unreachable("Unknown loc info!");
    case CCValAssign::Full:
      if (VA.isRegLoc()) {
        if ((ValVT == MVT::f32 && LocVT == MVT::i32) ||
            (ValVT == MVT::f64 && LocVT == MVT::i64) ||
            (ValVT == MVT::i64 && LocVT == MVT::f64))
          Arg = DAG.getNode(ISD::BITCAST, DL, LocVT, Arg);
        else if (ValVT == MVT::f64 && LocVT == MVT::i32) {
          SDValue Lo = DAG.getNode(MipsISD::ExtractElementF64, DL, MVT::i32,
                                   Arg, DAG.getConstant(0, DL, MVT::i32));
          SDValue Hi = DAG.getNode(MipsISD::ExtractElementF64, DL, MVT::i32,
                                   Arg, DAG.getConstant(1, DL, MVT::i32));
          if (!Subtarget.isLittle())
            std::swap(Lo, Hi);
          unsigned LocRegLo = VA.getLocReg();
          unsigned LocRegHigh = getNextIntArgReg(LocRegLo);
          RegsToPass.push_back(std::make_pair(LocRegLo, Lo));
          RegsToPass.push_back(std::make_pair(LocRegHigh, Hi));
          continue;
        }
      }
      break;
    case CCValAssign::BCvt:
      Arg = DAG.getNode(ISD::BITCAST, DL, LocVT, Arg);
      break;
    case CCValAssign::SExtUpper:
      UseUpperBits = true;
      LLVM_FALLTHROUGH;
    case CCValAssign::SExt:
      Arg = DAG.getNode(ISD::SIGN_EXTEND, DL, LocVT, Arg);
      break;
    case CCValAssign::ZExtUpper:
      UseUpperBits = true;
      LLVM_FALLTHROUGH;
    case CCValAssign::ZExt:
      Arg = DAG.getNode(ISD::ZERO_EXTEND, DL, LocVT, Arg);
      break;
    case CCValAssign::AExtUpper:
      UseUpperBits = true;
      LLVM_FALLTHROUGH;
    case CCValAssign::AExt:
      Arg = DAG.getNode(ISD::ANY_EXTEND, DL, LocVT, Arg);
      break;
    }

    if (UseUpperBits) {
      unsigned ValSizeInBits = Outs[i].ArgVT.getSizeInBits();
      unsigned LocSizeInBits = VA.getLocVT().getSizeInBits();
      Arg = DAG.getNode(
          ISD::SHL, DL, VA.getLocVT(), Arg,
          DAG.getConstant(LocSizeInBits - ValSizeInBits, DL, VA.getLocVT()));
    }

    // Arguments that can be passed on register must be kept at
    // RegsToPass vector
    if (VA.isRegLoc()) {
      if (ValVT.isFatPointer())
        CapArgs++;
      else if ((VA.getLocReg() >= Mips::A0_64) &&
               (VA.getLocReg() <= Mips::T3_64))
        IntArgs++;
      RegsToPass.push_back(std::make_pair(VA.getLocReg(), Arg));
      continue;
    }

    // Register can't get to this point...
    assert(VA.isMemLoc());

    // Ignore leading undef args (inserted by clang for alignment), as they
    // break varargs
    if (FirstOffset == -1 && Arg.isUndef() && ABI.IsCheriPureCap())
      continue;

    if (FirstOffset == -1)
      FirstOffset = VA.getLocMemOffset();
    LastOffset = VA.getLocMemOffset() + (Arg.getValueSizeInBits() / 8);
    // emit ISD::STORE whichs stores the
    // parameter value to a stack Location
    MemOpChains.push_back(passArgOnStack(StackPtr, VA.getLocMemOffset(),
                                         Chain, Arg, DL, IsTailCall, DAG));
  }
  if (ABI.IsCheriPureCap()) {
    if (FirstOffset != -1) {
      Intrinsic::ID SetBounds = Intrinsic::cheri_cap_bounds_set;
      SDValue PtrOff = DAG.getPointerAdd(DL, StackPtr, FirstOffset);
      PtrOff = DAG.getNode(ISD::INTRINSIC_WO_CHAIN, DL, CapType,
          DAG.getConstant(SetBounds, DL, MVT::i64), PtrOff,
          DAG.getIntPtrConstant(LastOffset, DL));
      PtrOff = DAG.getNode(ISD::INTRINSIC_WO_CHAIN, DL, CapType,
          DAG.getConstant(Intrinsic::cheri_cap_perms_and, DL, MVT::i64), PtrOff,
          DAG.getIntPtrConstant(0xFFD7, DL));
      RegsToPass.push_back(std::make_pair(Mips::C13, PtrOff));
    } else
      RegsToPass.push_back(std::make_pair(Mips::C13,
                                        DAG.getConstant(0, DL, CapType)));
  }
  // If we're doing a CCall then any unused arg registers should be zero.
  if (!UseClearRegs && (CallConv == CallingConv::CHERI_CCall)) {
    assert(CapArgs >= 2);
    CapArgs -= 2;
    // Optional argument registers for CCall calling convention
    static const unsigned RegList[] = { Mips::C3, Mips::C4, Mips::C5, Mips::C6,
      Mips::C7, Mips::C8, Mips::C9, Mips::C10 };
    for (unsigned i=CapArgs ; i<8 ; i++) {
      SDValue Zero = DAG.getNode(ISD::INTTOPTR, DL, CapType,
          DAG.getConstant(0, DL, MVT::i64));
      RegsToPass.push_back(std::make_pair(RegList[i], Zero));
    }
    static const unsigned IntRegList[] = { Mips::A0_64, Mips::A1_64,
      Mips::A2_64, Mips::A3_64, Mips::T0_64, Mips::T1_64, Mips::T2_64,
      Mips::T3_64 };
    for (unsigned i=IntArgs ; i<8 ; i++) {
      SDValue Zero = DAG.getConstant(0, DL, MVT::i64);
      RegsToPass.push_back(std::make_pair(IntRegList[i], Zero));
    }
  }

  // Transform all store nodes into one single node because all store
  // nodes are independent of each other.
  if (!MemOpChains.empty())
    Chain = DAG.getNode(ISD::TokenFactor, DL, MVT::Other, MemOpChains);

  // If the callee is a GlobalAddress/ExternalSymbol node (quite common, every
  // direct call is) turn it into a TargetGlobalAddress/TargetExternalSymbol
  // node so that legalize doesn't hack it.

  EVT Ty = Callee.getValueType();
  bool GlobalOrExternal = false, IsCallReloc = false;

  // The long-calls feature is ignored in case of PIC.
  // While we do not support -mshared / -mno-shared properly,
  // ignore long-calls in case of -mabicalls too.
  if (!Subtarget.isABICalls() && !IsPIC) {
    // If the function should be called using "long call",
    // get its address into a register to prevent using
    // of the `jal` instruction for the direct call.
    if (auto *N = dyn_cast<ExternalSymbolSDNode>(Callee)) {
      if (Subtarget.useLongCalls())
        Callee = Subtarget.hasSym32()
                     ? getAddrNonPIC(N, SDLoc(N), Ty, DAG)
                     : getAddrNonPICSym64(N, SDLoc(N), Ty, DAG);
    } else if (auto *N = dyn_cast<GlobalAddressSDNode>(Callee)) {
      bool UseLongCalls = Subtarget.useLongCalls();
      // If the function has long-call/far/near attribute
      // it overrides command line switch pased to the backend.
      if (auto *F = dyn_cast<Function>(N->getGlobal())) {
        if (F->hasFnAttribute("long-call"))
          UseLongCalls = true;
        else if (F->hasFnAttribute("short-call"))
          UseLongCalls = false;
      }
      if (UseLongCalls)
        Callee = Subtarget.hasSym32()
                     ? getAddrNonPIC(N, SDLoc(N), Ty, DAG)
                     : getAddrNonPICSym64(N, SDLoc(N), Ty, DAG);
    }
  }

  if (GlobalAddressSDNode *G = dyn_cast<GlobalAddressSDNode>(Callee)) {
    if (IsPIC) {
      const GlobalValue *Val = G->getGlobal();
      InternalLinkage = Val->hasInternalLinkage();

      if (LargeGOT) {
        Callee = getAddrGlobalLargeGOT(G, DL, Ty, DAG, MipsII::MO_CALL_HI16,
                                       MipsII::MO_CALL_LO16, Chain,
                                       FuncInfo->callPtrInfo(Val));
        IsCallReloc = true;
      } else if (InternalLinkage)
        Callee = getAddrLocal(G, DL, Ty, DAG, ABI.IsN32() || ABI.IsN64());
      else {
        Callee = getAddrGlobal(G, DL, Ty, DAG, MipsII::MO_GOT_CALL, Chain,
                               FuncInfo->callPtrInfo(Val));
        IsCallReloc = true;
      }
    } else
      Callee = DAG.getTargetGlobalAddress(G->getGlobal(), DL,
                                          getPointerTy(DAG.getDataLayout()), 0,
                                          MipsII::MO_NO_FLAG);
    GlobalOrExternal = true;
  }
  else if (ExternalSymbolSDNode *S = dyn_cast<ExternalSymbolSDNode>(Callee)) {
    const char *Sym = S->getSymbol();

    if (!IsPIC) // static
      Callee = DAG.getTargetExternalSymbol(
          Sym, getPointerTy(DAG.getDataLayout()), MipsII::MO_NO_FLAG);
    else if (LargeGOT) {
      Callee = getAddrGlobalLargeGOT(S, DL, Ty, DAG, MipsII::MO_CALL_HI16,
                                     MipsII::MO_CALL_LO16, Chain,
                                     FuncInfo->callPtrInfo(Sym));
      IsCallReloc = true;
    } else { // PIC
      Callee = getAddrGlobal(S, DL, Ty, DAG, MipsII::MO_GOT_CALL, Chain,
                             FuncInfo->callPtrInfo(Sym));
      IsCallReloc = true;
    }

    GlobalOrExternal = true;
  }
  // If we're in the sandbox ABI, then we need to turn the address into a
  // PCC-derived capability.
  if (ABI.IsCheriPureCap() && (!Callee.getValueType().isFatPointer())) {
    auto GetPCC = DAG.getConstant(Intrinsic::cheri_pcc_get, DL, MVT::i64);
    auto SetOffset = DAG.getConstant(Intrinsic::cheri_cap_offset_set, DL, MVT::i64);
    auto PCC = DAG.getNode(ISD::INTRINSIC_WO_CHAIN, DL, CapType, GetPCC);
    Callee = DAG.getNode(ISD::INTRINSIC_WO_CHAIN, DL, CapType,
        SetOffset, PCC, Callee);
  }


  SmallVector<SDValue, 8> Ops(1, Chain);
  SDVTList NodeTys = DAG.getVTList(MVT::Other, MVT::Glue);

  getOpndList(Ops, RegsToPass, IsPIC, GlobalOrExternal, InternalLinkage,
              IsCallReloc, CLI, Callee, Chain);

  // If we're doing a CCall then any unused arg registers should be zero.
  if (UseClearRegs && (CallConv == CallingConv::CHERI_CCall)) {
    assert(CapArgs >= 2);
    uint32_t ClearRegsMask = 0;
    // Cap registers C1-C10 are used for arguments (C1/C2 for the CHERI object)
    for (unsigned i=CapArgs+1 ; i<11 ; i++) {
      ClearRegsMask |= 1 << i;
    }
    assert(ClearRegsMask <= 0xffff);
    ClearRegsMask <<= 16;
    // Int registers $4-$11 are used for arguments and v0 ($1) for the method
    // number
    for (unsigned i=IntArgs+4 ; i<12 ; i++) {
      ClearRegsMask |= 1 << i;
      assert((1 << i) <= 0xffff);
    }
    Ops.insert(Ops.begin()+2, DAG.getConstant(ClearRegsMask, DL, MVT::i32));
    Chain = DAG.getNode(MipsISD::CheriJmpLink, DL, NodeTys, Ops);
  } else {
    if (IsTailCall) {
      return DAG.getNode(MipsISD::TailCall, DL, MVT::Other, Ops);
    }

    if (ABI.IsCheriPureCap())
      Chain = DAG.getNode(MipsISD::CapJmpLink, DL, NodeTys, Ops);
    else
      Chain = DAG.getNode(MipsISD::JmpLink, DL, NodeTys, Ops);
  }
  SDValue InFlag = Chain.getValue(1);

  // Create the CALLSEQ_END node.
  Chain = DAG.getCALLSEQ_END(Chain, NextStackOffsetVal,
                             DAG.getIntPtrConstant(0, DL, true), InFlag, DL);
  InFlag = Chain.getValue(1);

  // Handle result values, copying them out of physregs into vregs that we
  // return.
  return LowerCallResult(Chain, InFlag, CallConv, IsVarArg, Ins, DL, DAG,
                         InVals, CLI);
}

/// LowerCallResult - Lower the result values of a call into the
/// appropriate copies out of appropriate physical registers.
SDValue MipsTargetLowering::LowerCallResult(
    SDValue Chain, SDValue InFlag, CallingConv::ID CallConv, bool IsVarArg,
    const SmallVectorImpl<ISD::InputArg> &Ins, const SDLoc &DL,
    SelectionDAG &DAG, SmallVectorImpl<SDValue> &InVals,
    TargetLowering::CallLoweringInfo &CLI) const {
  // Assign locations to each value returned by this call.
  SmallVector<CCValAssign, 16> RVLocs;
  MipsCCState CCInfo(CallConv, IsVarArg, DAG.getMachineFunction(), RVLocs,
                     *DAG.getContext());

  const ExternalSymbolSDNode *ES =
      dyn_cast_or_null<const ExternalSymbolSDNode>(CLI.Callee.getNode());
  CCInfo.AnalyzeCallResult(Ins, RetCC_Mips, CLI.RetTy,
                           ES ? ES->getSymbol() : nullptr);

  // Copy all of the result registers out of their specified physreg.
  for (unsigned i = 0; i != RVLocs.size(); ++i) {
    CCValAssign &VA = RVLocs[i];
    assert(VA.isRegLoc() && "Can only return in registers!");

    SDValue Val = DAG.getCopyFromReg(Chain, DL, RVLocs[i].getLocReg(),
                                     RVLocs[i].getLocVT(), InFlag);
    Chain = Val.getValue(1);
    InFlag = Val.getValue(2);

    if (VA.isUpperBitsInLoc()) {
      unsigned ValSizeInBits = Ins[i].ArgVT.getSizeInBits();
      unsigned LocSizeInBits = VA.getLocVT().getSizeInBits();
      unsigned Shift =
          VA.getLocInfo() == CCValAssign::ZExtUpper ? ISD::SRL : ISD::SRA;
      Val = DAG.getNode(
          Shift, DL, VA.getLocVT(), Val,
          DAG.getConstant(LocSizeInBits - ValSizeInBits, DL, VA.getLocVT()));
    }

    switch (VA.getLocInfo()) {
    default:
      llvm_unreachable("Unknown loc info!");
    case CCValAssign::Full:
      break;
    case CCValAssign::BCvt:
      Val = DAG.getNode(ISD::BITCAST, DL, VA.getValVT(), Val);
      break;
    case CCValAssign::AExt:
    case CCValAssign::AExtUpper:
      Val = DAG.getNode(ISD::TRUNCATE, DL, VA.getValVT(), Val);
      break;
    case CCValAssign::ZExt:
    case CCValAssign::ZExtUpper:
      Val = DAG.getNode(ISD::AssertZext, DL, VA.getLocVT(), Val,
                        DAG.getValueType(VA.getValVT()));
      Val = DAG.getNode(ISD::TRUNCATE, DL, VA.getValVT(), Val);
      break;
    case CCValAssign::SExt:
    case CCValAssign::SExtUpper:
      Val = DAG.getNode(ISD::AssertSext, DL, VA.getLocVT(), Val,
                        DAG.getValueType(VA.getValVT()));
      Val = DAG.getNode(ISD::TRUNCATE, DL, VA.getValVT(), Val);
      break;
    }

    InVals.push_back(Val);
  }

  return Chain;
}

static SDValue UnpackFromArgumentSlot(SDValue Val, const CCValAssign &VA,
                                      EVT ArgVT, const SDLoc &DL,
                                      SelectionDAG &DAG) {
  MVT LocVT = VA.getLocVT();
  EVT ValVT = VA.getValVT();

  // Shift into the upper bits if necessary.
  switch (VA.getLocInfo()) {
  default:
    break;
  case CCValAssign::AExtUpper:
  case CCValAssign::SExtUpper:
  case CCValAssign::ZExtUpper: {
    unsigned ValSizeInBits = ArgVT.getSizeInBits();
    unsigned LocSizeInBits = VA.getLocVT().getSizeInBits();
    unsigned Opcode =
        VA.getLocInfo() == CCValAssign::ZExtUpper ? ISD::SRL : ISD::SRA;
    Val = DAG.getNode(
        Opcode, DL, VA.getLocVT(), Val,
        DAG.getConstant(LocSizeInBits - ValSizeInBits, DL, VA.getLocVT()));
    break;
  }
  }

  // If this is an value smaller than the argument slot size (32-bit for O32,
  // 64-bit for N32/N64), it has been promoted in some way to the argument slot
  // size. Extract the value and insert any appropriate assertions regarding
  // sign/zero extension.
  switch (VA.getLocInfo()) {
  default:
    llvm_unreachable("Unknown loc info!");
  case CCValAssign::Full:
    break;
  case CCValAssign::AExtUpper:
  case CCValAssign::AExt:
    Val = DAG.getNode(ISD::TRUNCATE, DL, ValVT, Val);
    break;
  case CCValAssign::SExtUpper:
  case CCValAssign::SExt:
    Val = DAG.getNode(ISD::AssertSext, DL, LocVT, Val, DAG.getValueType(ValVT));
    Val = DAG.getNode(ISD::TRUNCATE, DL, ValVT, Val);
    break;
  case CCValAssign::ZExtUpper:
  case CCValAssign::ZExt:
    Val = DAG.getNode(ISD::AssertZext, DL, LocVT, Val, DAG.getValueType(ValVT));
    Val = DAG.getNode(ISD::TRUNCATE, DL, ValVT, Val);
    break;
  case CCValAssign::BCvt:
    Val = DAG.getNode(ISD::BITCAST, DL, ValVT, Val);
    break;
  }

  return Val;
}

//===----------------------------------------------------------------------===//
//             Formal Arguments Calling Convention Implementation
//===----------------------------------------------------------------------===//
/// LowerFormalArguments - transform physical registers into virtual registers
/// and generate load operations for arguments places on the stack.
SDValue MipsTargetLowering::LowerFormalArguments(
    SDValue Chain, CallingConv::ID CallConv, bool IsVarArg,
    const SmallVectorImpl<ISD::InputArg> &Ins, const SDLoc &DL,
    SelectionDAG &DAG, SmallVectorImpl<SDValue> &InVals) const {
  MachineFunction &MF = DAG.getMachineFunction();
  MachineFrameInfo &MFI = MF.getFrameInfo();
  MipsFunctionInfo *MipsFI = MF.getInfo<MipsFunctionInfo>();

  MipsFI->setVarArgsFrameIndex(0);

  // Used with vargs to acumulate store chains.
  std::vector<SDValue> OutChains;

  // Assign locations to all of the incoming arguments.
  SmallVector<CCValAssign, 16> ArgLocs;
  MipsCCState CCInfo(CallConv, IsVarArg, DAG.getMachineFunction(), ArgLocs,
                     *DAG.getContext());
  CCInfo.AllocateStack(ABI.GetCalleeAllocdArgSizeInBytes(CallConv), 1);
  const Function *Func = DAG.getMachineFunction().getFunction();
  Function::const_arg_iterator FuncArg = Func->arg_begin();

  if (Func->hasFnAttribute("interrupt") && !Func->arg_empty())
    report_fatal_error(
        "Functions with the interrupt attribute cannot have arguments!");

  CCInfo.AnalyzeFormalArguments(Ins, CC_Mips_FixedArg);
  MipsFI->setFormalArgInfo(CCInfo.getNextStackOffset(),
                           CCInfo.getInRegsParamsCount() > 0);

  unsigned CurArgIdx = 0;
  CCInfo.rewindByValRegsInfo();
  unsigned CapArgReg = -1U;

  for (unsigned i = 0, e = ArgLocs.size(); i != e; ++i) {
    CCValAssign &VA = ArgLocs[i];
    if (Ins[i].isOrigArg()) {
      std::advance(FuncArg, Ins[i].getOrigArgIndex() - CurArgIdx);
      CurArgIdx = Ins[i].getOrigArgIndex();
    }
    EVT ValVT = VA.getValVT();
    ISD::ArgFlagsTy Flags = Ins[i].Flags;
    bool IsRegLoc = VA.isRegLoc();

    if (Flags.isByVal()) {
      assert(Ins[i].isOrigArg() && "Byval arguments cannot be implicit");
      unsigned FirstByValReg, LastByValReg;
      unsigned ByValIdx = CCInfo.getInRegsParamsProcessed();
      CCInfo.getInRegsParamInfo(ByValIdx, FirstByValReg, LastByValReg);

      assert(Flags.getByValSize() &&
             "ByVal args of size 0 should have been ignored by front-end.");
      assert(ByValIdx < CCInfo.getInRegsParamsCount());
      copyByValRegs(Chain, DL, OutChains, DAG, Flags, InVals, &*FuncArg,
                    FirstByValReg, LastByValReg, VA, CCInfo);
      CCInfo.nextInRegsParam();
      continue;
    }

    // Arguments stored on registers
    if (IsRegLoc) {
      MVT RegVT = VA.getLocVT();
      unsigned ArgReg = VA.getLocReg();
      const TargetRegisterClass *RC = getRegClassFor(RegVT);

      // Transform the arguments stored on
      // physical registers into virtual ones
      unsigned Reg = addLiveIn(DAG.getMachineFunction(), ArgReg, RC);
      SDValue ArgValue = DAG.getCopyFromReg(Chain, DL, Reg, RegVT);

      ArgValue = UnpackFromArgumentSlot(ArgValue, VA, Ins[i].ArgVT, DL, DAG);

      // Handle floating point arguments passed in integer registers and
      // long double arguments passed in floating point registers.
      if ((RegVT == MVT::i32 && ValVT == MVT::f32) ||
          (RegVT == MVT::i64 && ValVT == MVT::f64) ||
          (RegVT == MVT::f64 && ValVT == MVT::i64))
        ArgValue = DAG.getNode(ISD::BITCAST, DL, ValVT, ArgValue);
      else if (ABI.IsO32() && RegVT == MVT::i32 &&
               ValVT == MVT::f64) {
        unsigned Reg2 = addLiveIn(DAG.getMachineFunction(),
                                  getNextIntArgReg(ArgReg), RC);
        SDValue ArgValue2 = DAG.getCopyFromReg(Chain, DL, Reg2, RegVT);
        if (!Subtarget.isLittle())
          std::swap(ArgValue, ArgValue2);
        ArgValue = DAG.getNode(MipsISD::BuildPairF64, DL, MVT::f64,
                               ArgValue, ArgValue2);
      }

      InVals.push_back(ArgValue);
    } else { // VA.isRegLoc()
      MVT LocVT = VA.getLocVT();

      if (ABI.IsO32()) {
        // We ought to be able to use LocVT directly but O32 sets it to i32
        // when allocating floating point values to integer registers.
        // This shouldn't influence how we load the value into registers unless
        // we are targeting softfloat.
        if (VA.getValVT().isFloatingPoint() && !Subtarget.useSoftFloat())
          LocVT = VA.getValVT();
      }

      // sanity check
      assert(VA.isMemLoc());


      // Create load nodes to retrieve arguments from the stack
      SDValue ArgValue;
      if (ABI.IsCheriPureCap()) {
        if (CapArgReg == -1U)
          CapArgReg = MF.addLiveIn(Mips::C13, getRegClassFor(CapType));
        SDValue Addr = DAG.getPointerAdd(DL, DAG.getCopyFromReg(Chain, DL,
              CapArgReg, CapType), VA.getLocMemOffset());
        ArgValue = DAG.getLoad(LocVT, DL, Chain, Addr, MachinePointerInfo());
      } else {
        // The stack pointer offset is relative to the caller stack frame.
        int FI = MFI.CreateFixedObject(LocVT.getSizeInBits() / 8,
                                       VA.getLocMemOffset(), true);
        SDValue FIN = DAG.getFrameIndex(FI, getPointerTy(DAG.getDataLayout(),
                    ABI.StackAddrSpace()));
        ArgValue = DAG.getLoad(
            LocVT, DL, Chain, FIN,
            MachinePointerInfo::getFixedStack(DAG.getMachineFunction(), FI));
      }
      OutChains.push_back(ArgValue.getValue(1));

      ArgValue = UnpackFromArgumentSlot(ArgValue, VA, Ins[i].ArgVT, DL, DAG);

      InVals.push_back(ArgValue);
    }
  }

  for (unsigned i = 0, e = ArgLocs.size(); i != e; ++i) {
    // The mips ABIs for returning structs by value requires that we copy
    // the sret argument into $v0 for the return. Save the argument into
    // a virtual register so that we can access it from the return points.
    if (Ins[i].Flags.isSRet()) {
      unsigned Reg = MipsFI->getSRetReturnReg();
      if (!Reg) {
        Reg = MF.getRegInfo().createVirtualRegister(
            getRegClassFor(ABI.IsCheriPureCap() ? CapType :
                             (ABI.IsN64() ? MVT::i64 : MVT::i32)));
        MipsFI->setSRetReturnReg(Reg);
      }
      SDValue Copy = DAG.getCopyToReg(DAG.getEntryNode(), DL, Reg, InVals[i]);
      Chain = DAG.getNode(ISD::TokenFactor, DL, MVT::Other, Copy, Chain);
      break;
    }
  }

  if (IsVarArg)
    writeVarArgRegs(OutChains, Chain, DL, DAG, CCInfo);

  // All stores are grouped in one node to allow the matching between
  // the size of Ins and InVals. This only happens when on varg functions
  if (!OutChains.empty()) {
    OutChains.push_back(Chain);
    Chain = DAG.getNode(ISD::TokenFactor, DL, MVT::Other, OutChains);
  }

  return Chain;
}

//===----------------------------------------------------------------------===//
//               Return Value Calling Convention Implementation
//===----------------------------------------------------------------------===//

bool
MipsTargetLowering::CanLowerReturn(CallingConv::ID CallConv,
                                   MachineFunction &MF, bool IsVarArg,
                                   const SmallVectorImpl<ISD::OutputArg> &Outs,
                                   LLVMContext &Context) const {
  SmallVector<CCValAssign, 16> RVLocs;
  MipsCCState CCInfo(CallConv, IsVarArg, MF, RVLocs, Context);
  return CCInfo.CheckReturn(Outs, RetCC_Mips);
}

bool
MipsTargetLowering::shouldSignExtendTypeInLibCall(EVT Type, bool IsSigned) const {
  if (Subtarget.hasMips3() && Subtarget.useSoftFloat()) {
    if (Type == MVT::i32)
      return true;
  }
  return IsSigned;
}

SDValue
MipsTargetLowering::LowerInterruptReturn(SmallVectorImpl<SDValue> &RetOps,
                                         const SDLoc &DL,
                                         SelectionDAG &DAG) const {
  MachineFunction &MF = DAG.getMachineFunction();
  MipsFunctionInfo *MipsFI = MF.getInfo<MipsFunctionInfo>();

  MipsFI->setISR();

  return DAG.getNode(MipsISD::ERet, DL, MVT::Other, RetOps);
}

SDValue
MipsTargetLowering::LowerReturn(SDValue Chain, CallingConv::ID CallConv,
                                bool IsVarArg,
                                const SmallVectorImpl<ISD::OutputArg> &Outs,
                                const SmallVectorImpl<SDValue> &OutVals,
                                const SDLoc &DL, SelectionDAG &DAG) const {
  // CCValAssign - represent the assignment of
  // the return value to a location
  SmallVector<CCValAssign, 16> RVLocs;
  MachineFunction &MF = DAG.getMachineFunction();

  // CCState - Info about the registers and stack slot.
  MipsCCState CCInfo(CallConv, IsVarArg, MF, RVLocs, *DAG.getContext());

  // Analyze return values.
  CCInfo.AnalyzeReturn(Outs, RetCC_Mips);

  SDValue Flag;
  SmallVector<SDValue, 4> RetOps(1, Chain);
  bool zeroV0 = true;
  bool zeroV1 = true;
  bool zeroC3 = true;

  // Copy the result values into the output registers.
  for (unsigned i = 0; i != RVLocs.size(); ++i) {
    SDValue Val = OutVals[i];
    CCValAssign &VA = RVLocs[i];
    assert(VA.isRegLoc() && "Can only return in registers!");
    bool UseUpperBits = false;

    switch (VA.getLocInfo()) {
    default:
      llvm_unreachable("Unknown loc info!");
    case CCValAssign::Full:
      break;
    case CCValAssign::BCvt:
      Val = DAG.getNode(ISD::BITCAST, DL, VA.getLocVT(), Val);
      break;
    case CCValAssign::AExtUpper:
      UseUpperBits = true;
      LLVM_FALLTHROUGH;
    case CCValAssign::AExt:
      Val = DAG.getNode(ISD::ANY_EXTEND, DL, VA.getLocVT(), Val);
      break;
    case CCValAssign::ZExtUpper:
      UseUpperBits = true;
      LLVM_FALLTHROUGH;
    case CCValAssign::ZExt:
      Val = DAG.getNode(ISD::ZERO_EXTEND, DL, VA.getLocVT(), Val);
      break;
    case CCValAssign::SExtUpper:
      UseUpperBits = true;
      LLVM_FALLTHROUGH;
    case CCValAssign::SExt:
      Val = DAG.getNode(ISD::SIGN_EXTEND, DL, VA.getLocVT(), Val);
      break;
    }

    if (UseUpperBits) {
      unsigned ValSizeInBits = Outs[i].ArgVT.getSizeInBits();
      unsigned LocSizeInBits = VA.getLocVT().getSizeInBits();
      Val = DAG.getNode(
          ISD::SHL, DL, VA.getLocVT(), Val,
          DAG.getConstant(LocSizeInBits - ValSizeInBits, DL, VA.getLocVT()));
    }

    Chain = DAG.getCopyToReg(Chain, DL, VA.getLocReg(), Val, Flag);
    switch (VA.getLocReg()) {
      case Mips::V0_64:
      case Mips::V0:
        zeroV0 = false;
        break;
      case Mips::V1_64:
      case Mips::V1:
        zeroV1 = false;
        break;
      case Mips::C3:
        zeroC3 = false;
        break;
    }

    // Guarantee that all emitted copies are stuck together with flags.
    Flag = Chain.getValue(1);
    RetOps.push_back(DAG.getRegister(VA.getLocReg(), VA.getLocVT()));
  }
  if (CallConv == CallingConv::CHERI_CCall ||
      CallConv == CallingConv::CHERI_CCallee) {
    if (zeroV0) {
      Chain = DAG.getCopyToReg(Chain, DL, Mips::V0_64,
          DAG.getConstant(0, DL, MVT::i64), Flag);
      Flag = Chain.getValue(1);
      RetOps.push_back(DAG.getRegister(Mips::V0_64, MVT::i64));
    }
    if (zeroV1) {
      Chain = DAG.getCopyToReg(Chain, DL, Mips::V1_64,
          DAG.getConstant(0, DL, MVT::i64), Flag);
      Flag = Chain.getValue(1);
      RetOps.push_back(DAG.getRegister(Mips::V1_64, MVT::i64));
    }
    if (zeroC3) {
      Chain = DAG.getCopyToReg(Chain, DL, Mips::C3,
          DAG.getConstant(0, DL, CapType), Flag);
      Flag = Chain.getValue(1);
      RetOps.push_back(DAG.getRegister(Mips::C3, CapType));
    }
  }

  // The mips ABIs for returning structs by value requires that we copy
  // the sret argument into $v0 for the return. We saved the argument into
  // a virtual register in the entry block, so now we copy the value out
  // and into $v0.
  if (MF.getFunction()->hasStructRetAttr()) {
    EVT SRetTy = getPointerTy(DAG.getDataLayout(), ABI.StackAddrSpace());
    unsigned V0 = ABI.IsN64() ? Mips::V0_64 : Mips::V0;
    if (ABI.IsCheriPureCap()) {
      V0 = Mips::C3;
      SRetTy = CapType;
    }
    MipsFunctionInfo *MipsFI = MF.getInfo<MipsFunctionInfo>();
    unsigned Reg = MipsFI->getSRetReturnReg();

    if (!Reg)
      llvm_unreachable("sret virtual register not created in the entry block");
    SDValue Val = DAG.getCopyFromReg(Chain, DL, Reg, SRetTy);

    Chain = DAG.getCopyToReg(Chain, DL, V0, Val, Flag);
    Flag = Chain.getValue(1);
    RetOps.push_back(DAG.getRegister(V0, SRetTy));
  }

  RetOps[0] = Chain;  // Update chain.

  // Add the flag if we have it.
  if (Flag.getNode())
    RetOps.push_back(Flag);

  if (ABI.IsCheriPureCap())
    return DAG.getNode(MipsISD::CapRet, DL, MVT::Other, RetOps);

  // ISRs must use "eret".
  if (DAG.getMachineFunction().getFunction()->hasFnAttribute("interrupt"))
    return LowerInterruptReturn(RetOps, DL, DAG);

  // Standard return on Mips is a "jr $ra"
  return DAG.getNode(MipsISD::Ret, DL, MVT::Other, RetOps);
}

//===----------------------------------------------------------------------===//
//                           Mips Inline Assembly Support
//===----------------------------------------------------------------------===//

/// getConstraintType - Given a constraint letter, return the type of
/// constraint it is for this target.
MipsTargetLowering::ConstraintType
MipsTargetLowering::getConstraintType(StringRef Constraint) const {
  // Mips specific constraints
  // GCC config/mips/constraints.md
  //
  // 'd' : An address register. Equivalent to r
  //       unless generating MIPS16 code.
  // 'y' : Equivalent to r; retained for
  //       backwards compatibility.
  // 'c' : A register suitable for use in an indirect
  //       jump. This will always be $25 for -mabicalls.
  // 'l' : The lo register. 1 word storage.
  // 'x' : The hilo register pair. Double word storage.
  if (Constraint.size() == 1) {
    switch (Constraint[0]) {
      default : break;
      case 'd':
      case 'y':
      case 'f':
      case 'c':
      case 'l':
      case 'x':
      case 'C':
        return C_RegisterClass;
      case 'R':
        return C_Memory;
    }
  }

  if (Constraint == "ZC")
    return C_Memory;

  return TargetLowering::getConstraintType(Constraint);
}

/// Examine constraint type and operand type and determine a weight value.
/// This object must already have been set up with the operand type
/// and the current alternative constraint selected.
TargetLowering::ConstraintWeight
MipsTargetLowering::getSingleConstraintMatchWeight(
    AsmOperandInfo &info, const char *constraint) const {
  ConstraintWeight weight = CW_Invalid;
  Value *CallOperandVal = info.CallOperandVal;
    // If we don't have a value, we can't do a match,
    // but allow it at the lowest weight.
  if (!CallOperandVal)
    return CW_Default;
  Type *type = CallOperandVal->getType();
  // Look at the constraint type.
  switch (*constraint) {
  default:
    weight = TargetLowering::getSingleConstraintMatchWeight(info, constraint);
    break;
  case 'd':
  case 'y':
    if (type->isIntegerTy())
      weight = CW_Register;
    break;
  case 'f': // FPU or MSA register
    if (Subtarget.hasMSA() && type->isVectorTy() &&
        cast<VectorType>(type)->getBitWidth() == 128)
      weight = CW_Register;
    else if (type->isFloatTy())
      weight = CW_Register;
    break;
  case 'c': // $25 for indirect jumps
  case 'l': // lo register
  case 'x': // hilo register pair
    if (type->isIntegerTy())
      weight = CW_SpecificReg;
    break;
  case 'I': // signed 16 bit immediate
  case 'J': // integer zero
  case 'K': // unsigned 16 bit immediate
  case 'L': // signed 32 bit immediate where lower 16 bits are 0
  case 'N': // immediate in the range of -65535 to -1 (inclusive)
  case 'O': // signed 15 bit immediate (+- 16383)
  case 'P': // immediate in the range of 65535 to 1 (inclusive)
    if (isa<ConstantInt>(CallOperandVal))
      weight = CW_Constant;
    break;
  case 'R':
    weight = CW_Memory;
    break;
  }
  return weight;
}

/// This is a helper function to parse a physical register string and split it
/// into non-numeric and numeric parts (Prefix and Reg). The first boolean flag
/// that is returned indicates whether parsing was successful. The second flag
/// is true if the numeric part exists.
static std::pair<bool, bool> parsePhysicalReg(StringRef C, StringRef &Prefix,
                                              unsigned long long &Reg) {
  if (C.front() != '{' || C.back() != '}')
    return std::make_pair(false, false);

  // Search for the first numeric character.
  StringRef::const_iterator I, B = C.begin() + 1, E = C.end() - 1;
  I = std::find_if(B, E, isdigit);

  Prefix = StringRef(B, I - B);

  // The second flag is set to false if no numeric characters were found.
  if (I == E)
    return std::make_pair(true, false);

  // Parse the numeric characters.
  return std::make_pair(!getAsUnsignedInteger(StringRef(I, E - I), 10, Reg),
                        true);
}

std::pair<unsigned, const TargetRegisterClass *> MipsTargetLowering::
parseRegForInlineAsmConstraint(StringRef C, MVT VT) const {
  const TargetRegisterInfo *TRI =
      Subtarget.getRegisterInfo();
  const TargetRegisterClass *RC;
  StringRef Prefix;
  unsigned long long Reg;

  std::pair<bool, bool> R = parsePhysicalReg(C, Prefix, Reg);

  if (!R.first)
    return std::make_pair(0U, nullptr);

  if ((Prefix == "hi" || Prefix == "lo")) { // Parse hi/lo.
    // No numeric characters follow "hi" or "lo".
    if (R.second)
      return std::make_pair(0U, nullptr);

    RC = TRI->getRegClass(Prefix == "hi" ?
                          Mips::HI32RegClassID : Mips::LO32RegClassID);
    return std::make_pair(*(RC->begin()), RC);
  } else if (Prefix.startswith("$msa")) {
    // Parse $msa(ir|csr|access|save|modify|request|map|unmap)

    // No numeric characters follow the name.
    if (R.second)
      return std::make_pair(0U, nullptr);

    Reg = StringSwitch<unsigned long long>(Prefix)
              .Case("$msair", Mips::MSAIR)
              .Case("$msacsr", Mips::MSACSR)
              .Case("$msaaccess", Mips::MSAAccess)
              .Case("$msasave", Mips::MSASave)
              .Case("$msamodify", Mips::MSAModify)
              .Case("$msarequest", Mips::MSARequest)
              .Case("$msamap", Mips::MSAMap)
              .Case("$msaunmap", Mips::MSAUnmap)
              .Default(0);

    if (!Reg)
      return std::make_pair(0U, nullptr);

    RC = TRI->getRegClass(Mips::MSACtrlRegClassID);
    return std::make_pair(Reg, RC);
  }

  if (!R.second)
    return std::make_pair(0U, nullptr);

  if (Prefix == "$f") { // Parse $f0-$f31.
    // If the size of FP registers is 64-bit or Reg is an even number, select
    // the 64-bit register class. Otherwise, select the 32-bit register class.
    if (VT == MVT::Other)
      VT = (Subtarget.isFP64bit() || !(Reg % 2)) ? MVT::f64 : MVT::f32;

    RC = getRegClassFor(VT);

    if (RC == &Mips::AFGR64RegClass) {
      assert(Reg % 2 == 0);
      Reg >>= 1;
    }
  } else if (Prefix == "$fcc") // Parse $fcc0-$fcc7.
    RC = TRI->getRegClass(Mips::FCCRegClassID);
  else if (Prefix == "$w") { // Parse $w0-$w31.
    RC = getRegClassFor((VT == MVT::Other) ? MVT::v16i8 : VT);
  } else if (Prefix == "$c") { // Parse $c0-$c31.
    RC = getRegClassFor(CapType);
  } else { // Parse $0-$31.
    assert(Prefix == "$");
    RC = getRegClassFor((VT == MVT::Other) ? MVT::i32 : VT);
  }

  assert(Reg < RC->getNumRegs());
  return std::make_pair(*(RC->begin() + Reg), RC);
}

/// Given a register class constraint, like 'r', if this corresponds directly
/// to an LLVM register class, return a register of 0 and the register class
/// pointer.
std::pair<unsigned, const TargetRegisterClass *>
MipsTargetLowering::getRegForInlineAsmConstraint(const TargetRegisterInfo *TRI,
                                                 StringRef Constraint,
                                                 MVT VT) const {
  if (Constraint.size() == 1) {
    switch (Constraint[0]) {
    case 'd': // Address register. Same as 'r' unless generating MIPS16 code.
    case 'y': // Same as 'r'. Exists for compatibility.
    case 'r':
      if (VT == MVT::i32 || VT == MVT::i16 || VT == MVT::i8) {
        if (Subtarget.inMips16Mode())
          return std::make_pair(0U, &Mips::CPU16RegsRegClass);
        return std::make_pair(0U, &Mips::GPR32RegClass);
      }
      if (VT == MVT::i64 && !Subtarget.isGP64bit())
        return std::make_pair(0U, &Mips::GPR32RegClass);
      if (VT == MVT::i64 && Subtarget.isGP64bit())
        return std::make_pair(0U, &Mips::GPR64RegClass);
    case 'C':
      if (VT == CapType)
        return std::make_pair(0U, &Mips::CheriRegsRegClass);
      // This will generate an error message
      return std::make_pair(0U, nullptr);
    case 'f': // FPU or MSA register
      if (VT == MVT::v16i8)
        return std::make_pair(0U, &Mips::MSA128BRegClass);
      else if (VT == MVT::v8i16 || VT == MVT::v8f16)
        return std::make_pair(0U, &Mips::MSA128HRegClass);
      else if (VT == MVT::v4i32 || VT == MVT::v4f32)
        return std::make_pair(0U, &Mips::MSA128WRegClass);
      else if (VT == MVT::v2i64 || VT == MVT::v2f64)
        return std::make_pair(0U, &Mips::MSA128DRegClass);
      else if (VT == MVT::f32)
        return std::make_pair(0U, &Mips::FGR32RegClass);
      else if ((VT == MVT::f64) && (!Subtarget.isSingleFloat())) {
        if (Subtarget.isFP64bit())
          return std::make_pair(0U, &Mips::FGR64RegClass);
        return std::make_pair(0U, &Mips::AFGR64RegClass);
      }
      break;
    case 'c': // register suitable for indirect jump
      if (VT == MVT::i32)
        return std::make_pair((unsigned)Mips::T9, &Mips::GPR32RegClass);
      assert(VT == MVT::i64 && "Unexpected type.");
      return std::make_pair((unsigned)Mips::T9_64, &Mips::GPR64RegClass);
    case 'l': // register suitable for indirect jump
      if (VT == MVT::i32)
        return std::make_pair((unsigned)Mips::LO0, &Mips::LO32RegClass);
      return std::make_pair((unsigned)Mips::LO0_64, &Mips::LO64RegClass);
    case 'x': // register suitable for indirect jump
      // Fixme: Not triggering the use of both hi and low
      // This will generate an error message
      return std::make_pair(0U, nullptr);
    }
  }

  std::pair<unsigned, const TargetRegisterClass *> R;
  R = parseRegForInlineAsmConstraint(Constraint, VT);

  if (R.second)
    return R;

  return TargetLowering::getRegForInlineAsmConstraint(TRI, Constraint, VT);
}

/// LowerAsmOperandForConstraint - Lower the specified operand into the Ops
/// vector.  If it is invalid, don't add anything to Ops.
void MipsTargetLowering::LowerAsmOperandForConstraint(SDValue Op,
                                                     std::string &Constraint,
                                                     std::vector<SDValue>&Ops,
                                                     SelectionDAG &DAG) const {
  SDLoc DL(Op);
  SDValue Result;

  // Only support length 1 constraints for now.
  if (Constraint.length() > 1) return;

  char ConstraintLetter = Constraint[0];
  switch (ConstraintLetter) {
  default: break; // This will fall through to the generic implementation
  case 'I': // Signed 16 bit constant
    // If this fails, the parent routine will give an error
    if (ConstantSDNode *C = dyn_cast<ConstantSDNode>(Op)) {
      EVT Type = Op.getValueType();
      int64_t Val = C->getSExtValue();
      if (isInt<16>(Val)) {
        Result = DAG.getTargetConstant(Val, DL, Type);
        break;
      }
    }
    return;
  case 'J': // integer zero
    if (ConstantSDNode *C = dyn_cast<ConstantSDNode>(Op)) {
      EVT Type = Op.getValueType();
      int64_t Val = C->getZExtValue();
      if (Val == 0) {
        Result = DAG.getTargetConstant(0, DL, Type);
        break;
      }
    }
    return;
  case 'K': // unsigned 16 bit immediate
    if (ConstantSDNode *C = dyn_cast<ConstantSDNode>(Op)) {
      EVT Type = Op.getValueType();
      uint64_t Val = (uint64_t)C->getZExtValue();
      if (isUInt<16>(Val)) {
        Result = DAG.getTargetConstant(Val, DL, Type);
        break;
      }
    }
    return;
  case 'L': // signed 32 bit immediate where lower 16 bits are 0
    if (ConstantSDNode *C = dyn_cast<ConstantSDNode>(Op)) {
      EVT Type = Op.getValueType();
      int64_t Val = C->getSExtValue();
      if ((isInt<32>(Val)) && ((Val & 0xffff) == 0)){
        Result = DAG.getTargetConstant(Val, DL, Type);
        break;
      }
    }
    return;
  case 'N': // immediate in the range of -65535 to -1 (inclusive)
    if (ConstantSDNode *C = dyn_cast<ConstantSDNode>(Op)) {
      EVT Type = Op.getValueType();
      int64_t Val = C->getSExtValue();
      if ((Val >= -65535) && (Val <= -1)) {
        Result = DAG.getTargetConstant(Val, DL, Type);
        break;
      }
    }
    return;
  case 'O': // signed 15 bit immediate
    if (ConstantSDNode *C = dyn_cast<ConstantSDNode>(Op)) {
      EVT Type = Op.getValueType();
      int64_t Val = C->getSExtValue();
      if ((isInt<15>(Val))) {
        Result = DAG.getTargetConstant(Val, DL, Type);
        break;
      }
    }
    return;
  case 'P': // immediate in the range of 1 to 65535 (inclusive)
    if (ConstantSDNode *C = dyn_cast<ConstantSDNode>(Op)) {
      EVT Type = Op.getValueType();
      int64_t Val = C->getSExtValue();
      if ((Val <= 65535) && (Val >= 1)) {
        Result = DAG.getTargetConstant(Val, DL, Type);
        break;
      }
    }
    return;
  }

  if (Result.getNode()) {
    Ops.push_back(Result);
    return;
  }

  TargetLowering::LowerAsmOperandForConstraint(Op, Constraint, Ops, DAG);
}

bool MipsTargetLowering::isLegalAddressingMode(const DataLayout &DL,
                                               const AddrMode &AM, Type *Ty,
                                               unsigned AS, Instruction *I) const {
  // No global is ever allowed as a base.
  if (AM.BaseGV)
    return false;

  if (AS == 200) {
    switch (AM.Scale) {
    case 0: // "r+i" or just "i", depending on HasBaseReg.
    case 1:
      return true;
    default:
      return false;
    }
  }

  switch (AM.Scale) {
  case 0: // "r+i" or just "i", depending on HasBaseReg.
    break;
  case 1:
    if (!AM.HasBaseReg) // allow "r+i".
      break;
    return false; // disallow "r+r" or "r+r+i".
  default:
    return false;
  }

  return true;
}

bool
MipsTargetLowering::isOffsetFoldingLegal(const GlobalAddressSDNode *GA) const {
  // The Mips target isn't yet aware of offsets.
  return false;
}

EVT MipsTargetLowering::getOptimalMemOpType(uint64_t Size, unsigned DstAlign,
                                            unsigned SrcAlign,
                                            bool IsMemset, bool ZeroMemset,
                                            bool MemcpyStrSrc,
                                            MachineFunction &MF) const {
  // If the source alignment is 32 then we are copying something that may
  // contain capabilities.  If the destination alignment is 32, then we are
  // copying to something that may contain capabilities.  If both of these is
  // true, then we must use capability copies to do preserve tag bits.
  // Otherwise, we do copying that will clear the capability tags.  For memset,
  // the source align will be 0.  We don't want to use capabilities in this
  // case, because the capability tag will always be 0.  For very long memsets,
  // we can use the capability registers in the library implementation.
  if (Subtarget.isCheri() && !IsMemset) {
    unsigned Align = std::min(SrcAlign, DstAlign);
    switch (Align) {
      case 32: return CapType;
      case 16:
        if (Subtarget.isCheri128())
          return CapType;
      case 8:
        if (Subtarget.isCheri64())
          return CapType;
        return MVT::i64;
      case 4: return MVT::i32;
      default: return MVT::i8;
    }
  }

  if (Subtarget.isGP64bit())
    return MVT::i64;

  return MVT::i32;
}

bool MipsTargetLowering::isFPImmLegal(const APFloat &Imm, EVT VT) const {
  if (VT != MVT::f32 && VT != MVT::f64)
    return false;
  if (Imm.isNegZero())
    return false;
  return Imm.isZero();
}

unsigned MipsTargetLowering::getJumpTableEncoding() const {

  // FIXME: For space reasons this should be: EK_GPRel32BlockAddress.
  if (ABI.IsN64() && isPositionIndependent())
    return MachineJumpTableInfo::EK_GPRel64BlockAddress;

  return TargetLowering::getJumpTableEncoding();
}

bool MipsTargetLowering::useSoftFloat() const {
  return Subtarget.useSoftFloat();
}

void MipsTargetLowering::copyByValRegs(
    SDValue Chain, const SDLoc &DL, std::vector<SDValue> &OutChains,
    SelectionDAG &DAG, const ISD::ArgFlagsTy &Flags,
    SmallVectorImpl<SDValue> &InVals, const Argument *FuncArg,
    unsigned FirstReg, unsigned LastReg, const CCValAssign &VA,
    MipsCCState &State) const {
  MachineFunction &MF = DAG.getMachineFunction();
  MachineFrameInfo &MFI = MF.getFrameInfo();
  unsigned GPRSizeInBytes = Subtarget.getGPRSizeInBytes();
  unsigned NumRegs = LastReg - FirstReg;
  unsigned RegAreaSize = NumRegs * GPRSizeInBytes;
  unsigned FrameObjSize = std::max(Flags.getByValSize(), RegAreaSize);
  int FrameObjOffset;
  ArrayRef<MCPhysReg> ByValArgRegs = ABI.GetByValArgRegs();

  if (RegAreaSize)
    FrameObjOffset =
        (int)ABI.GetCalleeAllocdArgSizeInBytes(State.getCallingConv()) -
        (int)((ByValArgRegs.size() - FirstReg) * GPRSizeInBytes);
  else
    FrameObjOffset = VA.getLocMemOffset();

  // Create frame object.
  EVT PtrTy = getPointerTy(DAG.getDataLayout(), ABI.StackAddrSpace());
  int FI = MFI.CreateFixedObject(FrameObjSize, FrameObjOffset, true);
  SDValue FIN = DAG.getFrameIndex(FI, PtrTy);
  InVals.push_back(FIN);

  if (!NumRegs)
    return;

  // Copy arg registers.
  MVT RegTy = MVT::getIntegerVT(GPRSizeInBytes * 8);
  const TargetRegisterClass *RC = getRegClassFor(RegTy);

  for (unsigned I = 0; I < NumRegs; ++I) {
    unsigned ArgReg = ByValArgRegs[FirstReg + I];
    unsigned VReg = addLiveIn(MF, ArgReg, RC);
    unsigned Offset = I * GPRSizeInBytes;
    SDValue StorePtr = DAG.getPointerAdd(DL, FIN, Offset);
    SDValue Store = DAG.getStore(Chain, DL, DAG.getRegister(VReg, RegTy),
                                 StorePtr, MachinePointerInfo(FuncArg, Offset));
    OutChains.push_back(Store);
  }
}

// Copy byVal arg to registers and stack.
void MipsTargetLowering::passByValArg(
    SDValue Chain, const SDLoc &DL,
    std::deque<std::pair<unsigned, SDValue>> &RegsToPass,
    SmallVectorImpl<SDValue> &MemOpChains, SDValue StackPtr,
    MachineFrameInfo &MFI, SelectionDAG &DAG, SDValue Arg, unsigned FirstReg,
    unsigned LastReg, const ISD::ArgFlagsTy &Flags, bool isLittle,
    const CCValAssign &VA) const {
  unsigned ByValSizeInBytes = Flags.getByValSize();
  unsigned OffsetInBytes = 0; // From beginning of struct
  unsigned RegSizeInBytes = Subtarget.getGPRSizeInBytes();
  unsigned Alignment = std::min(Flags.getByValAlign(), RegSizeInBytes);
  EVT PtrTy = getPointerTy(DAG.getDataLayout(), ABI.StackAddrSpace()),
      RegTy = MVT::getIntegerVT(RegSizeInBytes * 8);
  unsigned NumRegs = LastReg - FirstReg;

  // Don't pass parts of the struct in integer registers (will break caps)
  // TODO: should also not happen in hybrid abi for structs with caps
  if (NumRegs && !ABI.IsCheriPureCap()) {
    ArrayRef<MCPhysReg> ArgRegs = ABI.GetByValArgRegs();
    bool LeftoverBytes = (NumRegs * RegSizeInBytes > ByValSizeInBytes);
    unsigned I = 0;

    // Copy words to registers.
    for (; I < NumRegs - LeftoverBytes; ++I, OffsetInBytes += RegSizeInBytes) {
      SDValue LoadPtr = DAG.getPointerAdd(DL, Arg, OffsetInBytes);
      SDValue LoadVal = DAG.getLoad(RegTy, DL, Chain, LoadPtr,
                                    MachinePointerInfo(), Alignment);
      MemOpChains.push_back(LoadVal.getValue(1));
      unsigned ArgReg = ArgRegs[FirstReg + I];
      RegsToPass.push_back(std::make_pair(ArgReg, LoadVal));
    }

    // Return if the struct has been fully copied.
    if (ByValSizeInBytes == OffsetInBytes)
      return;

    // Copy the remainder of the byval argument with sub-word loads and shifts.
    if (LeftoverBytes) {
      SDValue Val;

      for (unsigned LoadSizeInBytes = RegSizeInBytes / 2, TotalBytesLoaded = 0;
           OffsetInBytes < ByValSizeInBytes; LoadSizeInBytes /= 2) {
        unsigned RemainingSizeInBytes = ByValSizeInBytes - OffsetInBytes;

        if (RemainingSizeInBytes < LoadSizeInBytes)
          continue;

        // Load subword.
        SDValue LoadPtr = DAG.getNode(ISD::ADD, DL, PtrTy, Arg,
                                      DAG.getConstant(OffsetInBytes, DL,
                                                      PtrTy));
        SDValue LoadVal = DAG.getExtLoad(
            ISD::ZEXTLOAD, DL, RegTy, Chain, LoadPtr, MachinePointerInfo(),
            MVT::getIntegerVT(LoadSizeInBytes * 8), Alignment);
        MemOpChains.push_back(LoadVal.getValue(1));

        // Shift the loaded value.
        unsigned Shamt;

        if (isLittle)
          Shamt = TotalBytesLoaded * 8;
        else
          Shamt = (RegSizeInBytes - (TotalBytesLoaded + LoadSizeInBytes)) * 8;

        SDValue Shift = DAG.getNode(ISD::SHL, DL, RegTy, LoadVal,
                                    DAG.getConstant(Shamt, DL, MVT::i32));

        if (Val.getNode())
          Val = DAG.getNode(ISD::OR, DL, RegTy, Val, Shift);
        else
          Val = Shift;

        OffsetInBytes += LoadSizeInBytes;
        TotalBytesLoaded += LoadSizeInBytes;
        Alignment = std::min(Alignment, LoadSizeInBytes);
      }

      unsigned ArgReg = ArgRegs[FirstReg + I];
      RegsToPass.push_back(std::make_pair(ArgReg, Val));
      return;
    }
  }

  // Copy remainder of byval arg to it with memcpy.
  unsigned MemCpySize = ByValSizeInBytes - OffsetInBytes;
<<<<<<< HEAD
  SDValue Src = DAG.getPointerAdd(DL, Arg, OffsetInBytes);
  SDValue Dst = DAG.getPointerAdd(DL, StackPtr, VA.getLocMemOffset());
  Chain = DAG.getMemcpy(
      Chain, DL, Dst, Src, DAG.getConstant(MemCpySize, DL, PtrTy), Alignment,
      /*isVolatile=*/false, /*AlwaysInline=*/false,
      /*isTailCall=*/false, MachinePointerInfo(), MachinePointerInfo());
=======
  SDValue Src = DAG.getNode(ISD::ADD, DL, PtrTy, Arg,
                            DAG.getConstant(OffsetInBytes, DL, PtrTy));
  SDValue Dst = DAG.getNode(ISD::ADD, DL, PtrTy, StackPtr,
                            DAG.getIntPtrConstant(VA.getLocMemOffset(), DL));
  Chain = DAG.getMemcpy(Chain, DL, Dst, Src,
                        DAG.getConstant(MemCpySize, DL, PtrTy),
                        Alignment, /*isVolatile=*/false, /*AlwaysInline=*/false,
                        /*isTailCall=*/false,
                        MachinePointerInfo(), MachinePointerInfo());
>>>>>>> 4a39ef30
  MemOpChains.push_back(Chain);
}

void MipsTargetLowering::writeVarArgRegs(std::vector<SDValue> &OutChains,
                                         SDValue Chain, const SDLoc &DL,
                                         SelectionDAG &DAG,
                                         CCState &State) const {
  ArrayRef<MCPhysReg> ArgRegs = ABI.GetVarArgRegs();
  unsigned Idx = State.getFirstUnallocated(ArgRegs);
  unsigned RegSizeInBytes = Subtarget.getGPRSizeInBytes();
  MVT RegTy = MVT::getIntegerVT(RegSizeInBytes * 8);
  const TargetRegisterClass *RC = getRegClassFor(RegTy);
  MachineFunction &MF = DAG.getMachineFunction();
  MachineFrameInfo &MFI = MF.getFrameInfo();
  MipsFunctionInfo *MipsFI = MF.getInfo<MipsFunctionInfo>();

  // Offset of the first variable argument from stack pointer.
  int VaArgOffset;

  if (ABI.IsCheriPureCap()) {
    int FI = MFI.CreateFixedObject(RegSizeInBytes, 0, true);
    MipsFI->setVarArgsFrameIndex(FI);
    return;
  }

  if (ArgRegs.size() == Idx)
    VaArgOffset = alignTo(State.getNextStackOffset(), RegSizeInBytes);
  else {
    VaArgOffset =
        (int)ABI.GetCalleeAllocdArgSizeInBytes(State.getCallingConv()) -
        (int)(RegSizeInBytes * (ArgRegs.size() - Idx));
  }

  // Record the frame index of the first variable argument
  // which is a value necessary to VASTART.
  int FI = MFI.CreateFixedObject(RegSizeInBytes, VaArgOffset, true);
  MipsFI->setVarArgsFrameIndex(FI);

  // Copy the integer registers that have not been used for argument passing
  // to the argument register save area. For O32, the save area is allocated
  // in the caller's stack frame, while for N32/64, it is allocated in the
  // callee's stack frame.
  for (unsigned I = Idx; I < ArgRegs.size();
       ++I, VaArgOffset += RegSizeInBytes) {
    unsigned Reg = addLiveIn(MF, ArgRegs[I], RC);
    SDValue ArgValue = DAG.getCopyFromReg(Chain, DL, Reg, RegTy);
    FI = MFI.CreateFixedObject(RegSizeInBytes, VaArgOffset, true);
    SDValue PtrOff = DAG.getFrameIndex(FI, getPointerTy(DAG.getDataLayout(),
                ABI.StackAddrSpace()));
    SDValue Store =
        DAG.getStore(Chain, DL, ArgValue, PtrOff, MachinePointerInfo());
    cast<StoreSDNode>(Store.getNode())->getMemOperand()->setValue(
        (Value *)nullptr);
    OutChains.push_back(Store);
  }
}

void MipsTargetLowering::HandleByVal(CCState *State, unsigned &Size,
                                     unsigned Align) const {
  const TargetFrameLowering *TFL = Subtarget.getFrameLowering();

  assert(Size && "Byval argument's size shouldn't be 0.");

  Align = std::min(Align, TFL->getStackAlignment());

  unsigned FirstReg = 0;
  unsigned NumRegs = 0;

  if (State->getCallingConv() != CallingConv::Fast) {
    unsigned RegSizeInBytes = Subtarget.getGPRSizeInBytes();
    ArrayRef<MCPhysReg> IntArgRegs = ABI.GetByValArgRegs();
    // FIXME: The O32 case actually describes no shadow registers.
    const MCPhysReg *ShadowRegs =
        ABI.IsO32() ? IntArgRegs.data() : Mips64DPRegs;

    // We used to check the size as well but we can't do that anymore since
    // CCState::HandleByVal() rounds up the size after calling this function.
    assert(!(Align % RegSizeInBytes) &&
           "Byval argument's alignment should be a multiple of"
           "RegSizeInBytes.");

    FirstReg = State->getFirstUnallocated(IntArgRegs);

    // If Align > RegSizeInBytes, the first arg register must be even.
    // FIXME: This condition happens to do the right thing but it's not the
    //        right way to test it. We want to check that the stack frame offset
    //        of the register is aligned.
    if ((Align > RegSizeInBytes) && (FirstReg % 2)) {
      State->AllocateReg(IntArgRegs[FirstReg], ShadowRegs[FirstReg]);
      ++FirstReg;
    }

    // Mark the registers allocated.
    Size = alignTo(Size, RegSizeInBytes);
    for (unsigned I = FirstReg; Size > 0 && (I < IntArgRegs.size());
         Size -= RegSizeInBytes, ++I, ++NumRegs)
      State->AllocateReg(IntArgRegs[I], ShadowRegs[I]);
  }

  State->addInRegsParamInfo(FirstReg, FirstReg + NumRegs);
}

MachineBasicBlock *MipsTargetLowering::emitPseudoSELECT(MachineInstr &MI,
                                                        MachineBasicBlock *BB,
                                                        bool isFPCmp,
                                                        unsigned Opc) const {
  assert(!(Subtarget.hasMips4() || Subtarget.hasMips32()) &&
         "Subtarget already supports SELECT nodes with the use of"
         "conditional-move instructions.");

  const TargetInstrInfo *TII =
      Subtarget.getInstrInfo();
  DebugLoc DL = MI.getDebugLoc();

  // To "insert" a SELECT instruction, we actually have to insert the
  // diamond control-flow pattern.  The incoming instruction knows the
  // destination vreg to set, the condition code register to branch on, the
  // true/false values to select between, and a branch opcode to use.
  const BasicBlock *LLVM_BB = BB->getBasicBlock();
  MachineFunction::iterator It = ++BB->getIterator();

  //  thisMBB:
  //  ...
  //   TrueVal = ...
  //   setcc r1, r2, r3
  //   bNE   r1, r0, copy1MBB
  //   fallthrough --> copy0MBB
  MachineBasicBlock *thisMBB  = BB;
  MachineFunction *F = BB->getParent();
  MachineBasicBlock *copy0MBB = F->CreateMachineBasicBlock(LLVM_BB);
  MachineBasicBlock *sinkMBB  = F->CreateMachineBasicBlock(LLVM_BB);
  F->insert(It, copy0MBB);
  F->insert(It, sinkMBB);

  // Transfer the remainder of BB and its successor edges to sinkMBB.
  sinkMBB->splice(sinkMBB->begin(), BB,
                  std::next(MachineBasicBlock::iterator(MI)), BB->end());
  sinkMBB->transferSuccessorsAndUpdatePHIs(BB);

  // Next, add the true and fallthrough blocks as its successors.
  BB->addSuccessor(copy0MBB);
  BB->addSuccessor(sinkMBB);

  if (isFPCmp) {
    // bc1[tf] cc, sinkMBB
    BuildMI(BB, DL, TII->get(Opc))
        .addReg(MI.getOperand(1).getReg())
        .addMBB(sinkMBB);
  } else {
    // bne rs, $0, sinkMBB
    BuildMI(BB, DL, TII->get(Opc))
        .addReg(MI.getOperand(1).getReg())
        .addReg(Mips::ZERO)
        .addMBB(sinkMBB);
  }

  //  copy0MBB:
  //   %FalseValue = ...
  //   # fallthrough to sinkMBB
  BB = copy0MBB;

  // Update machine-CFG edges
  BB->addSuccessor(sinkMBB);

  //  sinkMBB:
  //   %Result = phi [ %TrueValue, thisMBB ], [ %FalseValue, copy0MBB ]
  //  ...
  BB = sinkMBB;

  BuildMI(*BB, BB->begin(), DL, TII->get(Mips::PHI), MI.getOperand(0).getReg())
      .addReg(MI.getOperand(2).getReg())
      .addMBB(thisMBB)
      .addReg(MI.getOperand(3).getReg())
      .addMBB(copy0MBB);

  MI.eraseFromParent(); // The pseudo instruction is gone now.

  return BB;
}

// FIXME? Maybe this could be a TableGen attribute on some registers and
// this table could be generated automatically from RegInfo.
unsigned MipsTargetLowering::getRegisterByName(const char* RegName, EVT VT,
                                               SelectionDAG &DAG) const {
  // Named registers is expected to be fairly rare. For now, just support $28
  // since the linux kernel uses it.
  if (Subtarget.isGP64bit()) {
    unsigned Reg = StringSwitch<unsigned>(RegName)
                         .Case("$28", Mips::GP_64)
                         .Default(0);
    if (Reg)
      return Reg;
  } else {
    unsigned Reg = StringSwitch<unsigned>(RegName)
                         .Case("$28", Mips::GP)
                         .Default(0);
    if (Reg)
      return Reg;
  }
  report_fatal_error("Invalid register name global variable");
}<|MERGE_RESOLUTION|>--- conflicted
+++ resolved
@@ -4688,24 +4688,13 @@
 
   // Copy remainder of byval arg to it with memcpy.
   unsigned MemCpySize = ByValSizeInBytes - OffsetInBytes;
-<<<<<<< HEAD
   SDValue Src = DAG.getPointerAdd(DL, Arg, OffsetInBytes);
   SDValue Dst = DAG.getPointerAdd(DL, StackPtr, VA.getLocMemOffset());
-  Chain = DAG.getMemcpy(
-      Chain, DL, Dst, Src, DAG.getConstant(MemCpySize, DL, PtrTy), Alignment,
-      /*isVolatile=*/false, /*AlwaysInline=*/false,
-      /*isTailCall=*/false, MachinePointerInfo(), MachinePointerInfo());
-=======
-  SDValue Src = DAG.getNode(ISD::ADD, DL, PtrTy, Arg,
-                            DAG.getConstant(OffsetInBytes, DL, PtrTy));
-  SDValue Dst = DAG.getNode(ISD::ADD, DL, PtrTy, StackPtr,
-                            DAG.getIntPtrConstant(VA.getLocMemOffset(), DL));
   Chain = DAG.getMemcpy(Chain, DL, Dst, Src,
                         DAG.getConstant(MemCpySize, DL, PtrTy),
                         Alignment, /*isVolatile=*/false, /*AlwaysInline=*/false,
                         /*isTailCall=*/false,
                         MachinePointerInfo(), MachinePointerInfo());
->>>>>>> 4a39ef30
   MemOpChains.push_back(Chain);
 }
 
