//===-- MipsRegisterInfo.h - Mips Register Information Impl -----*- C++ -*-===//
//
//                     The LLVM Compiler Infrastructure
//
// This file is distributed under the University of Illinois Open Source
// License. See LICENSE.TXT for details.
//
//===----------------------------------------------------------------------===//
//
// This file contains the Mips implementation of the TargetRegisterInfo class.
//
//===----------------------------------------------------------------------===//

#ifndef LLVM_LIB_TARGET_MIPS_MIPSREGISTERINFO_H
#define LLVM_LIB_TARGET_MIPS_MIPSREGISTERINFO_H

#include "Mips.h"
#include "llvm/Target/TargetRegisterInfo.h"

#define GET_REGINFO_HEADER
#include "MipsGenRegisterInfo.inc"

namespace llvm {
class MipsRegisterInfo : public MipsGenRegisterInfo {
public:
<<<<<<< HEAD
  const MipsSubtarget &Subtarget;

  MipsRegisterInfo(const MipsSubtarget &Subtarget);
=======
  MipsRegisterInfo();
>>>>>>> 969bfdfe

  /// getRegisterNumbering - Given the enum value for some register, e.g.
  /// Mips::RA, return the number that it corresponds to (e.g. 31).
  static unsigned getRegisterNumbering(unsigned RegEnum);

  /// Get PIC indirect call register
  static unsigned getPICCallReg();

  /// Adjust the Mips stack frame.
  void adjustMipsStackFrame(MachineFunction &MF) const;

  /// Code Generation virtual methods...
  const TargetRegisterClass *getPointerRegClass(const MachineFunction &MF,
                                                unsigned Kind) const override;

  unsigned getRegPressureLimit(const TargetRegisterClass *RC,
                               MachineFunction &MF) const override;
  const MCPhysReg *getCalleeSavedRegs(const MachineFunction *MF) const override;
  const uint32_t *getCallPreservedMask(const MachineFunction &MF,
                                       CallingConv::ID) const override;
  static const uint32_t *getMips16RetHelperMask();

  BitVector getReservedRegs(const MachineFunction &MF) const override;

  bool requiresRegisterScavenging(const MachineFunction &MF) const override;

  bool trackLivenessAfterRegAlloc(const MachineFunction &MF) const override;

  /// Stack Frame Processing Methods
  void eliminateFrameIndex(MachineBasicBlock::iterator II,
                           int SPAdj, unsigned FIOperandNum,
                           RegScavenger *RS = nullptr) const override;

  void processFunctionBeforeFrameFinalized(MachineFunction &MF,
                                       RegScavenger *RS = nullptr) const;

  /// Debug information queries.
  unsigned getFrameRegister(const MachineFunction &MF) const override;

  /// \brief Return GPR register class.
  virtual const TargetRegisterClass *intRegClass(unsigned Size) const = 0;

private:
  virtual void eliminateFI(MachineBasicBlock::iterator II, unsigned OpNo,
                           int FrameIndex, uint64_t StackSize,
                           int64_t SPOffset, RegScavenger *RS) const = 0;
};

} // end namespace llvm

#endif<|MERGE_RESOLUTION|>--- conflicted
+++ resolved
@@ -23,13 +23,7 @@
 namespace llvm {
 class MipsRegisterInfo : public MipsGenRegisterInfo {
 public:
-<<<<<<< HEAD
-  const MipsSubtarget &Subtarget;
-
-  MipsRegisterInfo(const MipsSubtarget &Subtarget);
-=======
   MipsRegisterInfo();
->>>>>>> 969bfdfe
 
   /// getRegisterNumbering - Given the enum value for some register, e.g.
   /// Mips::RA, return the number that it corresponds to (e.g. 31).
