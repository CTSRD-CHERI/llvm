//===-- MipsInstrFormats.td - Mips Instruction Formats -----*- tablegen -*-===//
//
//                     The LLVM Compiler Infrastructure
//
// This file is distributed under the University of Illinois Open Source
// License. See LICENSE.TXT for details.
//
//===----------------------------------------------------------------------===//

//===----------------------------------------------------------------------===//
//  Describe MIPS instructions format
//
//  CPU INSTRUCTION FORMATS
//
//  opcode  - operation code.
//  rs      - src reg.
//  rt      - dst reg (on a 2 regs instr) or src reg (on a 3 reg instr).
//  rd      - dst reg, only used on 3 regs instr.
//  shamt   - only used on shift instructions, contains the shift amount.
//  funct   - combined with opcode field give us an operation code.
//
//===----------------------------------------------------------------------===//

// Format specifies the encoding used by the instruction.  This is part of the
// ad-hoc solution used to emit machine instruction encodings by our machine
// code emitter.
class Format<bits<4> val> {
  bits<4> Value = val;
}

def Pseudo    : Format<0>;
def FrmR      : Format<1>;
def FrmI      : Format<2>;
def FrmJ      : Format<3>;
def FrmFR     : Format<4>;
def FrmFI     : Format<5>;
def FrmOther  : Format<6>; // Instruction w/ a custom format

class MMRel;

def Std2MicroMips : InstrMapping {
  let FilterClass = "MMRel";
  // Instructions with the same BaseOpcode and isNVStore values form a row.
  let RowFields = ["BaseOpcode"];
  // Instructions with the same predicate sense form a column.
  let ColFields = ["Arch"];
  // The key column is the unpredicated instructions.
  let KeyCol = ["se"];
  // Value columns are PredSense=true and PredSense=false
  let ValueCols = [["se"], ["micromips"]];
}

class StdArch {
  string Arch = "se";
}

// Generic Mips Format
class MipsInst<dag outs, dag ins, string asmstr, list<dag> pattern,
               InstrItinClass itin, Format f>: Instruction
{
  field bits<32> Inst;
  Format Form = f;

  let Namespace = "Mips";

  let Size = 4;

  bits<6> Opcode = 0;

  // Top 6 bits are the 'opcode' field
  let Inst{31-26} = Opcode;

  let OutOperandList = outs;
  let InOperandList  = ins;

  let AsmString   = asmstr;
  let Pattern     = pattern;
  let Itinerary   = itin;

  //
  // Attributes specific to Mips instructions...
  //
  bits<4> FormBits = Form.Value;

  // TSFlags layout should be kept in sync with MipsInstrInfo.h.
  let TSFlags{3-0}   = FormBits;

  let DecoderNamespace = "Mips";

  field bits<32> SoftFail = 0;
}

// Mips32/64 Instruction Format
class InstSE<dag outs, dag ins, string asmstr, list<dag> pattern,
             InstrItinClass itin, Format f, string opstr = ""> :
  MipsInst<outs, ins, asmstr, pattern, itin, f>, PredicateControl {
  let EncodingPredicates = [HasStdEnc];
  string BaseOpcode = opstr;
  string Arch;
}

// Mips Pseudo Instructions Format
class MipsPseudo<dag outs, dag ins, list<dag> pattern,
                 InstrItinClass itin = IIPseudo> :
  MipsInst<outs, ins, "", pattern, itin, Pseudo> {
  let isCodeGenOnly = 1;
  let isPseudo = 1;
}

// Mips32/64 Pseudo Instruction Format
class PseudoSE<dag outs, dag ins, list<dag> pattern,
               InstrItinClass itin = IIPseudo> :
  MipsPseudo<outs, ins, pattern, itin>, PredicateControl {
  let EncodingPredicates = [HasStdEnc];
}

// Pseudo-instructions for alternate assembly syntax (never used by codegen).
// These are aliases that require C++ handling to convert to the target
// instruction, while InstAliases can be handled directly by tblgen.
class MipsAsmPseudoInst<dag outs, dag ins, string asmstr>:
  MipsInst<outs, ins, asmstr, [], IIPseudo, Pseudo> {
  let isPseudo = 1;
  let Pattern = [];
}
//===----------------------------------------------------------------------===//
// Format R instruction class in Mips : <|opcode|rs|rt|rd|shamt|funct|>
//===----------------------------------------------------------------------===//

class FR<bits<6> op, bits<6> _funct, dag outs, dag ins, string asmstr,
         list<dag> pattern, InstrItinClass itin>:
  InstSE<outs, ins, asmstr, pattern, itin, FrmR>
{
  bits<5>  rd;
  bits<5>  rs;
  bits<5>  rt;
  bits<5>  shamt;
  bits<6>  funct;

  let Opcode = op;
  let funct  = _funct;

  let Inst{25-21} = rs;
  let Inst{20-16} = rt;
  let Inst{15-11} = rd;
  let Inst{10-6}  = shamt;
  let Inst{5-0}   = funct;
}

//===----------------------------------------------------------------------===//
// Format I instruction class in Mips : <|opcode|rs|rt|immediate|>
//===----------------------------------------------------------------------===//

class FI<bits<6> op, dag outs, dag ins, string asmstr, list<dag> pattern,
         InstrItinClass itin>: InstSE<outs, ins, asmstr, pattern, itin, FrmI>
{
  bits<5>  rt;
  bits<5>  rs;
  bits<16> imm16;

  let Opcode = op;

  let Inst{25-21} = rs;
  let Inst{20-16} = rt;
  let Inst{15-0}  = imm16;
}

class BranchBase<bits<6> op, dag outs, dag ins, string asmstr,
                  list<dag> pattern, InstrItinClass itin>:
  InstSE<outs, ins, asmstr, pattern, itin, FrmI>
{
  bits<5>  rs;
  bits<5>  rt;
  bits<16> imm16;

  let Opcode = op;

  let Inst{25-21} = rs;
  let Inst{20-16} = rt;
  let Inst{15-0}  = imm16;
}

//===----------------------------------------------------------------------===//
// Format J instruction class in Mips : <|opcode|address|>
//===----------------------------------------------------------------------===//

class FJ<bits<6> op> : StdArch
{
  bits<26> target;

  bits<32> Inst;

  let Inst{31-26} = op;
  let Inst{25-0}  = target;
}

//===----------------------------------------------------------------------===//
// MFC instruction class in Mips : <|op|mf|rt|rd|0000000|sel|>
//===----------------------------------------------------------------------===//
class MFC3OP_FM<bits<6> op, bits<5> mfmt>
{
  bits<5> rt;
  bits<5> rd;
  bits<3> sel;

  bits<32> Inst;

  let Inst{31-26} = op;
  let Inst{25-21} = mfmt;
  let Inst{20-16} = rt;
  let Inst{15-11} = rd;
  let Inst{10-3}  = 0;
  let Inst{2-0}   = sel;
}

class ADD_FM<bits<6> op, bits<6> funct> : StdArch {
  bits<5> rd;
  bits<5> rs;
  bits<5> rt;

  bits<32> Inst;

  let Inst{31-26} = op;
  let Inst{25-21} = rs;
  let Inst{20-16} = rt;
  let Inst{15-11} = rd;
  let Inst{10-6}  = 0;
  let Inst{5-0}   = funct;
}

class ADDI_FM<bits<6> op> : StdArch {
  bits<5>  rs;
  bits<5>  rt;
  bits<16> imm16;

  bits<32> Inst;

  let Inst{31-26} = op;
  let Inst{25-21} = rs;
  let Inst{20-16} = rt;
  let Inst{15-0}  = imm16;
}

class SRA_FM<bits<6> funct, bit rotate> : StdArch {
  bits<5> rd;
  bits<5> rt;
  bits<5> shamt;

  bits<32> Inst;

  let Inst{31-26} = 0;
  let Inst{25-22} = 0;
  let Inst{21}    = rotate;
  let Inst{20-16} = rt;
  let Inst{15-11} = rd;
  let Inst{10-6}  = shamt;
  let Inst{5-0}   = funct;
}

class SRLV_FM<bits<6> funct, bit rotate> : StdArch {
  bits<5> rd;
  bits<5> rt;
  bits<5> rs;

  bits<32> Inst;

  let Inst{31-26} = 0;
  let Inst{25-21} = rs;
  let Inst{20-16} = rt;
  let Inst{15-11} = rd;
  let Inst{10-7}  = 0;
  let Inst{6}     = rotate;
  let Inst{5-0}   = funct;
}

class BEQ_FM<bits<6> op> : StdArch {
  bits<5>  rs;
  bits<5>  rt;
  bits<16> offset;

  bits<32> Inst;

  let Inst{31-26} = op;
  let Inst{25-21} = rs;
  let Inst{20-16} = rt;
  let Inst{15-0}  = offset;
}

class BGEZ_FM<bits<6> op, bits<5> funct> : StdArch {
  bits<5>  rs;
  bits<16> offset;

  bits<32> Inst;

  let Inst{31-26} = op;
  let Inst{25-21} = rs;
  let Inst{20-16} = funct;
  let Inst{15-0}  = offset;
}

class SLTI_FM<bits<6> op> : StdArch {
  bits<5> rt;
  bits<5> rs;
  bits<16> imm16;

  bits<32> Inst;

  let Inst{31-26} = op;
  let Inst{25-21} = rs;
  let Inst{20-16} = rt;
  let Inst{15-0}  = imm16;
}

class MFLO_FM<bits<6> funct> : StdArch {
  bits<5> rd;

  bits<32> Inst;

  let Inst{31-26} = 0;
  let Inst{25-16} = 0;
  let Inst{15-11} = rd;
  let Inst{10-6}  = 0;
  let Inst{5-0}   = funct;
}

class MTLO_FM<bits<6> funct> : StdArch {
  bits<5> rs;

  bits<32> Inst;

  let Inst{31-26} = 0;
  let Inst{25-21} = rs;
  let Inst{20-6}  = 0;
  let Inst{5-0}   = funct;
}

class SEB_FM<bits<5> funct, bits<6> funct2> : StdArch {
  bits<5> rd;
  bits<5> rt;

  bits<32> Inst;

  let Inst{31-26} = 0x1f;
  let Inst{25-21} = 0;
  let Inst{20-16} = rt;
  let Inst{15-11} = rd;
  let Inst{10-6}  = funct;
  let Inst{5-0}   = funct2;
}

class CLO_FM<bits<6> funct> : StdArch {
  bits<5> rd;
  bits<5> rs;
  bits<5> rt;

  bits<32> Inst;

  let Inst{31-26} = 0x1c;
  let Inst{25-21} = rs;
  let Inst{20-16} = rt;
  let Inst{15-11} = rd;
  let Inst{10-6}  = 0;
  let Inst{5-0}   = funct;
  let rt = rd;
}

class LUI_FM : StdArch {
  bits<5> rt;
  bits<16> imm16;

  bits<32> Inst;

  let Inst{31-26} = 0xf;
  let Inst{25-21} = 0;
  let Inst{20-16} = rt;
  let Inst{15-0}  = imm16;
}

class JALR_FM {
  bits<5> rd;
  bits<5> rs;

  bits<32> Inst;

  let Inst{31-26} = 0;
  let Inst{25-21} = rs;
  let Inst{20-16} = 0;
  let Inst{15-11} = rd;
  let Inst{10-6}  = 0;
  let Inst{5-0}   = 9;
}

class BGEZAL_FM<bits<5> funct> : StdArch {
  bits<5>  rs;
  bits<16> offset;

  bits<32> Inst;

  let Inst{31-26} = 1;
  let Inst{25-21} = rs;
  let Inst{20-16} = funct;
  let Inst{15-0}  = offset;
}

class SYNC_FM : StdArch {
  bits<5> stype;

  bits<32> Inst;

  let Inst{31-26} = 0;
  let Inst{10-6}  = stype;
  let Inst{5-0}   = 0xf;
}

class MULT_FM<bits<6> op, bits<6> funct> : StdArch {
  bits<5>  rs;
  bits<5>  rt;

  bits<32> Inst;

  let Inst{31-26} = op;
  let Inst{25-21} = rs;
  let Inst{20-16} = rt;
  let Inst{15-6}  = 0;
  let Inst{5-0}   = funct;
}

class EXT_FM<bits<6> funct> : StdArch {
  bits<5> rt;
  bits<5> rs;
  bits<5> pos;
  bits<5> size;

  bits<32> Inst;

  let Inst{31-26} = 0x1f;
  let Inst{25-21} = rs;
  let Inst{20-16} = rt;
  let Inst{15-11} = size;
  let Inst{10-6}  = pos;
  let Inst{5-0}   = funct;
}

class RDHWR_FM {
  bits<5> rt;
  bits<5> rd;

  bits<32> Inst;

  let Inst{31-26} = 0x1f;
  let Inst{25-21} = 0;
  let Inst{20-16} = rt;
  let Inst{15-11} = rd;
  let Inst{10-6}  = 0;
  let Inst{5-0}   = 0x3b;
}

class TEQ_FM<bits<6> funct> : StdArch {
  bits<5> rs;
  bits<5> rt;
  bits<10> code_;

  bits<32> Inst;

  let Inst{31-26} = 0;
  let Inst{25-21} = rs;
  let Inst{20-16} = rt;
  let Inst{15-6}  = code_;
  let Inst{5-0}   = funct;
}

class TEQI_FM<bits<5> funct> : StdArch {
  bits<5> rs;
  bits<16> imm16;

  bits<32> Inst;

  let Inst{31-26} = 1;
  let Inst{25-21} = rs;
  let Inst{20-16}   = funct;
  let Inst{15-0}  = imm16;
}

class WAIT_FM : StdArch {
  bits<32> Inst;

  let Inst{31-26} = 0x10;
  let Inst{25}    = 1;
  let Inst{24-6}  = 0;
  let Inst{5-0}   = 0x20;
}

class EXTS_FM<bits<6> funct> : StdArch {
  bits<5> rt;
  bits<5> rs;
  bits<5> pos;
  bits<5> lenm1;

  bits<32> Inst;

  let Inst{31-26} = 0x1c;
  let Inst{25-21} = rs;
  let Inst{20-16} = rt;
  let Inst{15-11} = lenm1;
  let Inst{10-6}  = pos;
  let Inst{5-0}   = funct;
}

class MTMR_FM<bits<6> funct> : StdArch {
  bits<5> rs;

  bits<32> Inst;

  let Inst{31-26} = 0x1c;
  let Inst{25-21} = rs;
  let Inst{20-6}  = 0;
  let Inst{5-0}   = funct;
}

class POP_FM<bits<6> funct> : StdArch {
  bits<5> rd;
  bits<5> rs;

  bits<32> Inst;

  let Inst{31-26} = 0x1c;
  let Inst{25-21} = rs;
  let Inst{20-16} = 0;
  let Inst{15-11} = rd;
  let Inst{10-6}  = 0;
  let Inst{5-0}   = funct;
}

class SEQ_FM<bits<6> funct> : StdArch {
  bits<5> rd;
  bits<5> rs;
  bits<5> rt;

  bits<32> Inst;

  let Inst{31-26} = 0x1c;
  let Inst{25-21} = rs;
  let Inst{20-16} = rt;
  let Inst{15-11} = rd;
  let Inst{10-6}  = 0;
  let Inst{5-0}   = funct;
}

class SEQI_FM<bits<6> funct> : StdArch {
  bits<5> rs;
  bits<5> rt;
  bits<10> imm10;

  bits<32> Inst;

  let Inst{31-26} = 0x1c;
  let Inst{25-21} = rs;
  let Inst{20-16} = rt;
  let Inst{15-6}  = imm10;
  let Inst{5-0}   = funct;
}

//===----------------------------------------------------------------------===//
//  System calls format <op|code_|funct>
//===----------------------------------------------------------------------===//

class SYS_FM<bits<6> funct> : StdArch
{
  bits<20> code_;
  bits<32> Inst;
  let Inst{31-26} = 0x0;
  let Inst{25-6} = code_;
  let Inst{5-0}  = funct;
}

//===----------------------------------------------------------------------===//
//  Break instruction format <op|code_1|funct>
//===----------------------------------------------------------------------===//

class BRK_FM<bits<6> funct> : StdArch
{
  bits<10> code_1;
  bits<10> code_2;
  bits<32> Inst;
  let Inst{31-26} = 0x0;
  let Inst{25-16} = code_1;
  let Inst{15-6}  = code_2;
  let Inst{5-0}   = funct;
}

//===----------------------------------------------------------------------===//
//  Exception return format <Cop0|1|0|funct>
//===----------------------------------------------------------------------===//

class ER_FM<bits<6> funct> : StdArch
{
  bits<32> Inst;
  let Inst{31-26} = 0x10;
  let Inst{25}    = 1;
  let Inst{24-6}  = 0;
  let Inst{5-0}   = funct;
}


//===----------------------------------------------------------------------===//
//  Enable/disable interrupt instruction format <Cop0|MFMC0|rt|12|0|sc|0|0>
//===----------------------------------------------------------------------===//

class EI_FM<bits<1> sc> : StdArch
{
  bits<32> Inst;
  bits<5> rt;
  let Inst{31-26} = 0x10;
  let Inst{25-21} = 0xb;
  let Inst{20-16} = rt;
  let Inst{15-11} = 0xc;
  let Inst{10-6}  = 0;
  let Inst{5}     = sc;
  let Inst{4-0}   = 0;
}

//===----------------------------------------------------------------------===//
//
//  FLOATING POINT INSTRUCTION FORMATS
//
//  opcode  - operation code.
//  fs      - src reg.
//  ft      - dst reg (on a 2 regs instr) or src reg (on a 3 reg instr).
//  fd      - dst reg, only used on 3 regs instr.
//  fmt     - double or single precision.
//  funct   - combined with opcode field give us an operation code.
//
//===----------------------------------------------------------------------===//

//===----------------------------------------------------------------------===//
// Format FI instruction class in Mips : <|opcode|base|ft|immediate|>
//===----------------------------------------------------------------------===//

class FFI<bits<6> op, dag outs, dag ins, string asmstr, list<dag> pattern>:
  InstSE<outs, ins, asmstr, pattern, NoItinerary, FrmFI>
{
  bits<5>  ft;
  bits<5>  base;
  bits<16> imm16;

  let Opcode = op;

  let Inst{25-21} = base;
  let Inst{20-16} = ft;
  let Inst{15-0}  = imm16;
}

class ADDS_FM<bits<6> funct, bits<5> fmt> : StdArch {
  bits<5> fd;
  bits<5> fs;
  bits<5> ft;

  bits<32> Inst;

  let Inst{31-26} = 0x11;
  let Inst{25-21} = fmt;
  let Inst{20-16} = ft;
  let Inst{15-11} = fs;
  let Inst{10-6}  = fd;
  let Inst{5-0}   = funct;
}

class ABSS_FM<bits<6> funct, bits<5> fmt> : StdArch {
  bits<5> fd;
  bits<5> fs;

  bits<32> Inst;

  let Inst{31-26} = 0x11;
  let Inst{25-21} = fmt;
  let Inst{20-16} = 0;
  let Inst{15-11} = fs;
  let Inst{10-6}  = fd;
  let Inst{5-0}   = funct;
}

class MFC1_FM<bits<5> funct> : StdArch {
  bits<5> rt;
  bits<5> fs;

  bits<32> Inst;

  let Inst{31-26} = 0x11;
  let Inst{25-21} = funct;
  let Inst{20-16} = rt;
  let Inst{15-11} = fs;
  let Inst{10-0}  = 0;
}

class LW_FM<bits<6> op> : StdArch {
  bits<5> rt;
  bits<21> addr;

  bits<32> Inst;

  let Inst{31-26} = op;
  let Inst{25-21} = addr{20-16};
  let Inst{20-16} = rt;
  let Inst{15-0}  = addr{15-0};
}

class MADDS_FM<bits<3> funct, bits<3> fmt> : StdArch {
  bits<5> fd;
  bits<5> fr;
  bits<5> fs;
  bits<5> ft;

  bits<32> Inst;

  let Inst{31-26} = 0x13;
  let Inst{25-21} = fr;
  let Inst{20-16} = ft;
  let Inst{15-11} = fs;
  let Inst{10-6}  = fd;
  let Inst{5-3}   = funct;
  let Inst{2-0}   = fmt;
}

class LWXC1_FM<bits<6> funct> : StdArch {
  bits<5> fd;
  bits<5> base;
  bits<5> index;

  bits<32> Inst;

  let Inst{31-26} = 0x13;
  let Inst{25-21} = base;
  let Inst{20-16} = index;
  let Inst{15-11} = 0;
  let Inst{10-6}  = fd;
  let Inst{5-0}   = funct;
}

class SWXC1_FM<bits<6> funct> : StdArch {
  bits<5> fs;
  bits<5> base;
  bits<5> index;

  bits<32> Inst;

  let Inst{31-26} = 0x13;
  let Inst{25-21} = base;
  let Inst{20-16} = index;
  let Inst{15-11} = fs;
  let Inst{10-6}  = 0;
  let Inst{5-0}   = funct;
}

class BC1F_FM<bit nd, bit tf> : StdArch {
  bits<3>  fcc;
  bits<16> offset;

  bits<32> Inst;

  let Inst{31-26} = 0x11;
  let Inst{25-21} = 0x8;
  let Inst{20-18} = fcc;
  let Inst{17} = nd;
  let Inst{16} = tf;
  let Inst{15-0} = offset;
}

class CEQS_FM<bits<5> fmt> : StdArch {
  bits<5> fs;
  bits<5> ft;
  bits<4> cond;

  bits<32> Inst;

  let Inst{31-26} = 0x11;
  let Inst{25-21} = fmt;
  let Inst{20-16} = ft;
  let Inst{15-11} = fs;
  let Inst{10-8} = 0; // cc
  let Inst{7-4} = 0x3;
  let Inst{3-0} = cond;
}

class C_COND_FM<bits<5> fmt, bits<4> c> : CEQS_FM<fmt> {
  let cond = c;
}

class CMov_I_F_FM<bits<6> funct, bits<5> fmt> : StdArch {
  bits<5> fd;
  bits<5> fs;
  bits<5> rt;

  bits<32> Inst;

  let Inst{31-26} = 0x11;
  let Inst{25-21} = fmt;
  let Inst{20-16} = rt;
  let Inst{15-11} = fs;
  let Inst{10-6} = fd;
  let Inst{5-0} = funct;
}

class CMov_F_I_FM<bit tf> : StdArch {
  bits<5> rd;
  bits<5> rs;
  bits<3> fcc;

  bits<32> Inst;

  let Inst{31-26} = 0;
  let Inst{25-21} = rs;
  let Inst{20-18} = fcc;
  let Inst{17} = 0;
  let Inst{16} = tf;
  let Inst{15-11} = rd;
  let Inst{10-6} = 0;
  let Inst{5-0} = 1;
}

class CMov_F_F_FM<bits<5> fmt, bit tf> : StdArch {
  bits<5> fd;
  bits<5> fs;
  bits<3> fcc;

  bits<32> Inst;

  let Inst{31-26} = 0x11;
  let Inst{25-21} = fmt;
  let Inst{20-18} = fcc;
  let Inst{17} = 0;
  let Inst{16} = tf;
  let Inst{15-11} = fs;
  let Inst{10-6} = fd;
  let Inst{5-0} = 0x11;
}

<<<<<<< HEAD
include "MipsInstrFormatsCheri.td"
=======
class BARRIER_FM<bits<5> op> : StdArch {
  bits<32> Inst;

  let Inst{31-26} = 0; // SPECIAL
  let Inst{25-21} = 0;
  let Inst{20-16} = 0; // rt = 0
  let Inst{15-11} = 0; // rd = 0
  let Inst{10-6} = op; // Operation
  let Inst{5-0} = 0;   // SLL
}

class SDBBP_FM : StdArch {
  bits<20> code_;

  bits<32> Inst;

  let Inst{31-26} = 0b011100; // SPECIAL2
  let Inst{25-6} = code_;
  let Inst{5-0} = 0b111111;   // SDBBP
}

class JR_HB_FM<bits<6> op> : StdArch{
  bits<5> rs;

  bits<32> Inst;

  let Inst{31-26} = 0; // SPECIAL
  let Inst{25-21} = rs;
  let Inst{20-11} = 0;
  let Inst{10} = 1;
  let Inst{9-6} = 0;
  let Inst{5-0} = op;
}

class JALR_HB_FM<bits<6> op> : StdArch {
  bits<5> rd;
  bits<5> rs;

  bits<32> Inst;

  let Inst{31-26} = 0; // SPECIAL
  let Inst{25-21} = rs;
  let Inst{20-16} = 0;
  let Inst{15-11} = rd;
  let Inst{10} = 1;
  let Inst{9-6} = 0;
  let Inst{5-0} = op;
}

class COP0_TLB_FM<bits<6> op> : StdArch {
  bits<32> Inst;

  let Inst{31-26} = 0x10; // COP0
  let Inst{25} = 1;       // CO
  let Inst{24-6} = 0;
  let Inst{5-0} = op;     // Operation
}

class CACHEOP_FM<bits<6> op> : StdArch {
  bits<21> addr;
  bits<5> hint;
  bits<5> base = addr{20-16};
  bits<16> offset = addr{15-0};

  bits<32> Inst;

  let Inst{31-26} = op;
  let Inst{25-21} = base;
  let Inst{20-16} = hint;
  let Inst{15-0}  = offset;
}
>>>>>>> fec1abae
<|MERGE_RESOLUTION|>--- conflicted
+++ resolved
@@ -833,9 +833,6 @@
   let Inst{5-0} = 0x11;
 }
 
-<<<<<<< HEAD
-include "MipsInstrFormatsCheri.td"
-=======
 class BARRIER_FM<bits<5> op> : StdArch {
   bits<32> Inst;
 
@@ -907,4 +904,7 @@
   let Inst{20-16} = hint;
   let Inst{15-0}  = offset;
 }
->>>>>>> fec1abae
+
+
+
+include "MipsInstrFormatsCheri.td"