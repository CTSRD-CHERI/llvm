--- conflicted
+++ resolved
@@ -389,29 +389,6 @@
 }
 
 /// Floating Point Memory Instructions
-<<<<<<< HEAD
-let Predicates = [HasStdEnc] in {
-  def LWC1 : MMRel, LW_FT<"lwc1", FGR32Opnd, IIFLoad, load>, LW_FM<0x31>;
-  def SWC1 : MMRel, SW_FT<"swc1", FGR32Opnd, IIFStore, store>, LW_FM<0x39>;
-}
-
-let Predicates = [IsFP64bit, HasStdEnc], DecoderNamespace = "Mips64" in {
-  def LDC164 : LW_FT<"ldc1", FGR64Opnd, IIFLoad, load>, LW_FM<0x35>;
-  def SDC164 : SW_FT<"sdc1", FGR64Opnd, IIFStore, store>, LW_FM<0x3d>;
-}
-
-let Predicates = [NotFP64bit, HasStdEnc] in {
-  def LDC1 : MMRel, LW_FT<"ldc1", AFGR64Opnd, IIFLoad, load>, LW_FM<0x35>;
-  def SDC1 : MMRel, SW_FT<"sdc1", AFGR64Opnd, IIFStore, store>, LW_FM<0x3d>;
-}
-
-/// Cop2 Memory Instructions
-let Predicates = [HasStdEnc, NotCHERI], DecoderNamespace="Mips64" in {
-  def LWC2 : LW_FT<"lwc2", COP2Opnd, NoItinerary, load>, LW_FM<0x32>;
-  def SWC2 : SW_FT<"swc2", COP2Opnd, NoItinerary, store>, LW_FM<0x3a>;
-  def LDC2 : LW_FT<"ldc2", COP2Opnd, NoItinerary, load>, LW_FM<0x36>;
-  def SDC2 : SW_FT<"sdc2", COP2Opnd, NoItinerary, store>, LW_FM<0x3e>;
-=======
 def LWC1 : MMRel, LW_FT<"lwc1", FGR32Opnd, II_LWC1, load>, LW_FM<0x31>;
 def SWC1 : MMRel, SW_FT<"swc1", FGR32Opnd, II_SWC1, store>, LW_FM<0x39>;
 
@@ -430,6 +407,7 @@
 // Cop2 Memory Instructions
 // FIXME: These aren't really FPU instructions and as such don't belong in this
 //        file
+let AdditionalPredicates = [NotCHERI] in {
 def LWC2 : LW_FT<"lwc2", COP2Opnd, NoItinerary, load>, LW_FM<0x32>,
            ISA_MIPS1_NOT_32R6_64R6;
 def SWC2 : SW_FT<"swc2", COP2Opnd, NoItinerary, store>, LW_FM<0x3a>,
@@ -438,6 +416,7 @@
            ISA_MIPS2_NOT_32R6_64R6;
 def SDC2 : SW_FT<"sdc2", COP2Opnd, NoItinerary, store>, LW_FM<0x3e>,
            ISA_MIPS2_NOT_32R6_64R6;
+}
 
 // Cop3 Memory Instructions
 // FIXME: These aren't really FPU instructions and as such don't belong in this
@@ -449,7 +428,6 @@
              ISA_MIPS2;
   def SDC3 : SW_FT<"sdc3", COP3Opnd, NoItinerary, store>, LW_FM<0x3f>,
              ISA_MIPS2;
->>>>>>> fec1abae
 }
 
 // Indexed loads and stores.
