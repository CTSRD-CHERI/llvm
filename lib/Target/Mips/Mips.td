//===-- Mips.td - Describe the Mips Target Machine ---------*- tablegen -*-===//
//
//                     The LLVM Compiler Infrastructure
//
// This file is distributed under the University of Illinois Open Source
// License. See LICENSE.TXT for details.
//
//===----------------------------------------------------------------------===//
// This is the top level entry point for the Mips target.
//===----------------------------------------------------------------------===//

// Ugly hack to notify TableGen that we support fat pointers
class SupportsFatPointers;

//===----------------------------------------------------------------------===//
// Target-independent interfaces
//===----------------------------------------------------------------------===//

include "llvm/Target/Target.td"

// The overall idea of the PredicateControl class is to chop the Predicates list
// into subsets that are usually overridden independently. This allows
// subclasses to partially override the predicates of their superclasses without
// having to re-add all the existing predicates.
class PredicateControl {
  // Predicates for the encoding scheme in use such as HasStdEnc
  list<Predicate> EncodingPredicates = [];
  // Predicates for the GPR size such as IsGP64bit
  list<Predicate> GPRPredicates = [];
  // Predicates for the FGR size and layout such as IsFP64bit
  list<Predicate> FGRPredicates = [];
  // Predicates for the instruction group membership such as ISA's and ASE's
  list<Predicate> InsnPredicates = [];
  // Predicate for marking the instruction as usable in hard-float mode only.
  list<Predicate> HardFloatPredicate = [];
  // Predicates for anything else
  list<Predicate> AdditionalPredicates = [];
  list<Predicate> Predicates = !listconcat(EncodingPredicates,
                                           GPRPredicates,
                                           FGRPredicates,
                                           InsnPredicates,
                                           HardFloatPredicate,
                                           AdditionalPredicates);
}

// Like Requires<> but for the AdditionalPredicates list
class AdditionalRequires<list<Predicate> preds> {
  list<Predicate> AdditionalPredicates = preds;
}

//===----------------------------------------------------------------------===//
// Register File, Calling Conv, Instruction Descriptions
//===----------------------------------------------------------------------===//

include "MipsRegisterInfo.td"
include "MipsSchedule.td"
include "MipsInstrInfo.td"
include "MipsCallingConv.td"

def MipsInstrInfo : InstrInfo;

//===----------------------------------------------------------------------===//
// Mips Subtarget features                                                    //
//===----------------------------------------------------------------------===//

def FeatureNoABICalls  : SubtargetFeature<"noabicalls", "NoABICalls", "true",
                                "Disable SVR4-style position-independent code">;
def FeatureGP64Bit     : SubtargetFeature<"gp64", "IsGP64bit", "true",
                                "General Purpose Registers are 64-bit wide">;
def FeatureFP64Bit     : SubtargetFeature<"fp64", "IsFP64bit", "true",
                                "Support 64-bit FP registers">;
def FeatureFPXX        : SubtargetFeature<"fpxx", "IsFPXX", "true",
                                "Support for FPXX">;
def FeatureNaN2008     : SubtargetFeature<"nan2008", "IsNaN2008bit", "true",
                                "IEEE 754-2008 NaN encoding">;
def FeatureSingleFloat : SubtargetFeature<"single-float", "IsSingleFloat",
                                "true", "Only supports single precision float">;
def FeatureSoftFloat   : SubtargetFeature<"soft-float", "IsSoftFloat", "true",
                                "Does not support floating point instructions">;
def FeatureNoOddSPReg  : SubtargetFeature<"nooddspreg", "UseOddSPReg", "false",
                              "Disable odd numbered single-precision "
                              "registers">;
def FeatureVFPU        : SubtargetFeature<"vfpu", "HasVFPU",
                                "true", "Enable vector FPU instructions">;
def FeatureMips1       : SubtargetFeature<"mips1", "MipsArchVersion", "Mips1",
                                "Mips I ISA Support [highly experimental]">;
def FeatureMips2       : SubtargetFeature<"mips2", "MipsArchVersion", "Mips2",
                                "Mips II ISA Support [highly experimental]",
                                [FeatureMips1]>;
def FeatureMips3_32    : SubtargetFeature<"mips3_32", "HasMips3_32", "true",
                                "Subset of MIPS-III that is also in MIPS32 "
                                "[highly experimental]">;
def FeatureMips3_32r2  : SubtargetFeature<"mips3_32r2", "HasMips3_32r2", "true",
                                "Subset of MIPS-III that is also in MIPS32r2 "
                                "[highly experimental]">;
def FeatureMips3       : SubtargetFeature<"mips3", "MipsArchVersion", "Mips3",
                                "MIPS III ISA Support [highly experimental]",
                                [FeatureMips2, FeatureMips3_32,
                                 FeatureMips3_32r2, FeatureGP64Bit,
                                 FeatureFP64Bit]>;
def FeatureMips4_32    : SubtargetFeature<"mips4_32", "HasMips4_32", "true",
                                "Subset of MIPS-IV that is also in MIPS32 "
                                "[highly experimental]">;
def FeatureMips4_32r2  : SubtargetFeature<"mips4_32r2", "HasMips4_32r2", "true",
                                "Subset of MIPS-IV that is also in MIPS32r2 "
                                "[highly experimental]">;
def FeatureMips4       : SubtargetFeature<"mips4", "MipsArchVersion",
                                "Mips4", "MIPS IV ISA Support",
                                [FeatureMips3, FeatureMips4_32,
                                 FeatureMips4_32r2]>;
def FeatureMips5_32r2  : SubtargetFeature<"mips5_32r2", "HasMips5_32r2", "true",
                                "Subset of MIPS-V that is also in MIPS32r2 "
                                "[highly experimental]">;
def FeatureMips5       : SubtargetFeature<"mips5", "MipsArchVersion", "Mips5",
                                "MIPS V ISA Support [highly experimental]",
                                [FeatureMips4, FeatureMips5_32r2]>;
def FeatureMips32      : SubtargetFeature<"mips32", "MipsArchVersion", "Mips32",
                                "Mips32 ISA Support",
                                [FeatureMips2, FeatureMips3_32,
                                 FeatureMips4_32]>;
def FeatureMips32r2    : SubtargetFeature<"mips32r2", "MipsArchVersion",
                                "Mips32r2", "Mips32r2 ISA Support",
                                [FeatureMips3_32r2, FeatureMips4_32r2,
                                 FeatureMips5_32r2, FeatureMips32]>;
def FeatureMips32r3    : SubtargetFeature<"mips32r3", "MipsArchVersion",
                                "Mips32r3", "Mips32r3 ISA Support",
                                [FeatureMips32r2]>;
def FeatureMips32r5    : SubtargetFeature<"mips32r5", "MipsArchVersion",
                                "Mips32r5", "Mips32r5 ISA Support",
                                [FeatureMips32r3]>;
def FeatureMips32r6    : SubtargetFeature<"mips32r6", "MipsArchVersion",
                                "Mips32r6",
                                "Mips32r6 ISA Support [experimental]",
                                [FeatureMips32r5, FeatureFP64Bit,
                                 FeatureNaN2008]>;
def FeatureMips64      : SubtargetFeature<"mips64", "MipsArchVersion",
                                "Mips64", "Mips64 ISA Support",
                                [FeatureMips5, FeatureMips32]>;
def FeatureMips64r2    : SubtargetFeature<"mips64r2", "MipsArchVersion",
                                "Mips64r2", "Mips64r2 ISA Support",
                                [FeatureMips64, FeatureMips32r2]>;
def FeatureMips64r3    : SubtargetFeature<"mips64r3", "MipsArchVersion",
                                "Mips64r3", "Mips64r3 ISA Support",
                                [FeatureMips64r2, FeatureMips32r3]>;
def FeatureMips64r5    : SubtargetFeature<"mips64r5", "MipsArchVersion",
                                "Mips64r5", "Mips64r5 ISA Support",
                                [FeatureMips64r3, FeatureMips32r5]>;
def FeatureMips64r6    : SubtargetFeature<"mips64r6", "MipsArchVersion",
                                "Mips64r6",
                                "Mips64r6 ISA Support [experimental]",
                                [FeatureMips32r6, FeatureMips64r5,
                                 FeatureNaN2008]>;
def FeatureMipsCheri   : SubtargetFeature<"cheri", "IsCheri", "true",
                                "Supports the CHERI capability coprocessor",
                                [FeatureGP64Bit]>;
def FeatureMipsCheri128 : SubtargetFeature<"cheri128", "IsCheri128", "true",
                                "Capabilities are 128 bits",
                                []>;
def FeatureMips16  : SubtargetFeature<"mips16", "InMips16Mode", "true",
                                      "Mips16 mode">;

def FeatureDSP : SubtargetFeature<"dsp", "HasDSP", "true", "Mips DSP ASE">;
def FeatureDSPR2 : SubtargetFeature<"dspr2", "HasDSPR2", "true",
                                    "Mips DSP-R2 ASE", [FeatureDSP]>;
def FeatureDSPR3
    : SubtargetFeature<"dspr3", "HasDSPR3", "true", "Mips DSP-R3 ASE",
                       [ FeatureDSP, FeatureDSPR2 ]>;

def FeatureMSA : SubtargetFeature<"msa", "HasMSA", "true", "Mips MSA ASE">;

def FeatureEVA : SubtargetFeature<"eva", "HasEVA", "true", "Mips EVA ASE">;

def FeatureMicroMips  : SubtargetFeature<"micromips", "InMicroMipsMode", "true",
                                         "microMips mode">;

def FeatureCnMips     : SubtargetFeature<"cnmips", "HasCnMips",
                                "true", "Octeon cnMIPS Support",
                                [FeatureMips64r2]>;

def FeatureUseTCCInDIV : SubtargetFeature<
                               "use-tcc-in-div",
                               "UseTCCInDIV", "false",
                               "Force the assembler to use trapping">;

//===----------------------------------------------------------------------===//
// Mips processors supported.
//===----------------------------------------------------------------------===//

<<<<<<< HEAD
include "MipsSchedBeri.td"
=======
def ImplP5600 : SubtargetFeature<"p5600", "ProcImpl",
                                 "MipsSubtarget::CPU::P5600",
                                 "The P5600 Processor", [FeatureMips32r5]>;
>>>>>>> 5f131f7a

class Proc<string Name, list<SubtargetFeature> Features>
 : Processor<Name, MipsGenericItineraries, Features>;

def : ProcessorModel<"beri", BeriModel,
                     [FeatureMips4]>;
def : ProcessorModel<"cheri", BeriModel,
                     [FeatureMipsCheri, FeatureMips4]>;
def : ProcessorModel<"cheri128", BeriModel,
                     [FeatureMipsCheri128, FeatureMipsCheri, FeatureMips4]>;
def : Proc<"mips1", [FeatureMips1]>;
def : Proc<"mips2", [FeatureMips2]>;
def : Proc<"mips32", [FeatureMips32]>;
def : Proc<"mips32r2", [FeatureMips32r2]>;
def : Proc<"mips32r3", [FeatureMips32r3]>;
def : Proc<"mips32r5", [FeatureMips32r5]>;
def : Proc<"mips32r6", [FeatureMips32r6]>;

def : Proc<"mips3", [FeatureMips3]>;
def : Proc<"mips4", [FeatureMips4]>;
def : Proc<"mips5", [FeatureMips5]>;
def : Proc<"mips64", [FeatureMips64]>;
def : Proc<"mips64r2", [FeatureMips64r2]>;
def : Proc<"mips64r3", [FeatureMips64r3]>;
def : Proc<"mips64r5", [FeatureMips64r5]>;
def : Proc<"mips64r6", [FeatureMips64r6]>;
def : Proc<"octeon", [FeatureMips64r2, FeatureCnMips]>;
def : ProcessorModel<"p5600", MipsP5600Model, [ImplP5600]>;

def MipsAsmParser : AsmParser {
  let ShouldEmitMatchRegisterName = 0;
  let MnemonicContainsDot = 1;
}

def MipsAsmParserVariant : AsmParserVariant {
  int Variant = 0;

  // Recognize hard coded registers.
  string RegisterPrefix = "$";
}

def Mips : Target {
  let InstructionSet = MipsInstrInfo;
  let AssemblyParsers = [MipsAsmParser];
  let AssemblyParserVariants = [MipsAsmParserVariant];
}<|MERGE_RESOLUTION|>--- conflicted
+++ resolved
@@ -186,13 +186,11 @@
 // Mips processors supported.
 //===----------------------------------------------------------------------===//
 
-<<<<<<< HEAD
 include "MipsSchedBeri.td"
-=======
+
 def ImplP5600 : SubtargetFeature<"p5600", "ProcImpl",
                                  "MipsSubtarget::CPU::P5600",
                                  "The P5600 Processor", [FeatureMips32r5]>;
->>>>>>> 5f131f7a
 
 class Proc<string Name, list<SubtargetFeature> Features>
  : Processor<Name, MipsGenericItineraries, Features>;
