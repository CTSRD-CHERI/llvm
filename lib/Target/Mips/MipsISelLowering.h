//===-- MipsISelLowering.h - Mips DAG Lowering Interface --------*- C++ -*-===//
//
//                     The LLVM Compiler Infrastructure
//
// This file is distributed under the University of Illinois Open Source
// License. See LICENSE.TXT for details.
//
//===----------------------------------------------------------------------===//
//
// This file defines the interfaces that Mips uses to lower LLVM code into a
// selection DAG.
//
//===----------------------------------------------------------------------===//

#ifndef LLVM_LIB_TARGET_MIPS_MIPSISELLOWERING_H
#define LLVM_LIB_TARGET_MIPS_MIPSISELLOWERING_H

#include "MCTargetDesc/MipsABIInfo.h"
#include "MCTargetDesc/MipsBaseInfo.h"
#include "Mips.h"
#include "llvm/CodeGen/CallingConvLower.h"
#include "llvm/CodeGen/SelectionDAG.h"
#include "llvm/IR/Function.h"
#include "llvm/Target/TargetLowering.h"
#include <deque>
#include <string>

namespace llvm {
  namespace MipsISD {
    enum NodeType {
      // Start the numbering from where ISD NodeType finishes.
      FIRST_NUMBER = ISD::BUILTIN_OP_END,

      // Jump and link (call)
      JmpLink,

      // Tail call
      TailCall,

      // Get the Higher 16 bits from a 32-bit immediate
      // No relation with Mips Hi register
      Hi,

      // Get the Lower 16 bits from a 32-bit immediate
      // No relation with Mips Lo register
      Lo,

      // Handle gp_rel (small data/bss sections) relocation.
      GPRel,

      // Thread Pointer
      ThreadPointer,

      // Floating Point Branch Conditional
      FPBrcond,

      // Floating Point Compare
      FPCmp,

      // Floating Point Conditional Moves
      CMovFP_T,
      CMovFP_F,

      // FP-to-int truncation node.
      TruncIntFP,

      // Return
      Ret,

      EH_RETURN,

      // Node used to extract integer from accumulator.
      MFHI,
      MFLO,

      // Node used to insert integers to accumulator.
      MTLOHI,

      // Mult nodes.
      Mult,
      Multu,

      // MAdd/Sub nodes
      MAdd,
      MAddu,
      MSub,
      MSubu,

      // DivRem(u)
      DivRem,
      DivRemU,
      DivRem16,
      DivRemU16,

      BuildPairF64,
      ExtractElementF64,

      Wrapper,

      DynAlloc,

      Sync,

      Ext,
      Ins,

      // EXTR.W instrinsic nodes.
      EXTP,
      EXTPDP,
      EXTR_S_H,
      EXTR_W,
      EXTR_R_W,
      EXTR_RS_W,
      SHILO,
      MTHLIP,

      // DPA.W intrinsic nodes.
      MULSAQ_S_W_PH,
      MAQ_S_W_PHL,
      MAQ_S_W_PHR,
      MAQ_SA_W_PHL,
      MAQ_SA_W_PHR,
      DPAU_H_QBL,
      DPAU_H_QBR,
      DPSU_H_QBL,
      DPSU_H_QBR,
      DPAQ_S_W_PH,
      DPSQ_S_W_PH,
      DPAQ_SA_L_W,
      DPSQ_SA_L_W,
      DPA_W_PH,
      DPS_W_PH,
      DPAQX_S_W_PH,
      DPAQX_SA_W_PH,
      DPAX_W_PH,
      DPSX_W_PH,
      DPSQX_S_W_PH,
      DPSQX_SA_W_PH,
      MULSA_W_PH,

      MULT,
      MULTU,
      MADD_DSP,
      MADDU_DSP,
      MSUB_DSP,
      MSUBU_DSP,
      // CHERI extensions:
      /// Capability branch if tag unset
      CBTU,
      /// Capability branch if tag set
      CBTS,
      /// Convert a stack pointer into a capability.
      STACKTOCAP,

      // DSP shift nodes.
      SHLL_DSP,
      SHRA_DSP,
      SHRL_DSP,

      // DSP setcc and select_cc nodes.
      SETCC_DSP,
      SELECT_CC_DSP,

      // Vector comparisons.
      // These take a vector and return a boolean.
      VALL_ZERO,
      VANY_ZERO,
      VALL_NONZERO,
      VANY_NONZERO,

      // These take a vector and return a vector bitmask.
      VCEQ,
      VCLE_S,
      VCLE_U,
      VCLT_S,
      VCLT_U,

      // Element-wise vector max/min.
      VSMAX,
      VSMIN,
      VUMAX,
      VUMIN,

      // Vector Shuffle with mask as an operand
      VSHF,  // Generic shuffle
      SHF,   // 4-element set shuffle.
      ILVEV, // Interleave even elements
      ILVOD, // Interleave odd elements
      ILVL,  // Interleave left elements
      ILVR,  // Interleave right elements
      PCKEV, // Pack even elements
      PCKOD, // Pack odd elements

      // Vector Lane Copy
      INSVE, // Copy element from one vector to another

      // Combined (XOR (OR $a, $b), -1)
      VNOR,

      // Extended vector element extraction
      VEXTRACT_SEXT_ELT,
      VEXTRACT_ZEXT_ELT,

      // Load/Store Left/Right nodes.
      LWL = ISD::FIRST_TARGET_MEMORY_OPCODE,
      LWR,
      SWL,
      SWR,
      LDL,
      LDR,
      SDL,
      SDR
    };
  }

  //===--------------------------------------------------------------------===//
  // TargetLowering Implementation
  //===--------------------------------------------------------------------===//
  class MipsFunctionInfo;
  class MipsSubtarget;
  class MipsCCState;

  class MipsTargetLowering : public TargetLowering  {
    bool isMicroMips;
    bool isAllCapABI;
  public:
    explicit MipsTargetLowering(const MipsTargetMachine &TM,
                                const MipsSubtarget &STI);

    static const MipsTargetLowering *create(const MipsTargetMachine &TM,
                                            const MipsSubtarget &STI);

    /// createFastISel - This method returns a target specific FastISel object,
    /// or null if the target does not support "fast" ISel.
    FastISel *createFastISel(FunctionLoweringInfo &funcInfo,
                             const TargetLibraryInfo *libInfo) const override;

    MVT getScalarShiftAmountTy(EVT LHSTy) const override { return MVT::i32; }

    void LowerOperationWrapper(SDNode *N,
                               SmallVectorImpl<SDValue> &Results,
                               SelectionDAG &DAG) const override;

    /// LowerOperation - Provide custom lowering hooks for some operations.
    SDValue LowerOperation(SDValue Op, SelectionDAG &DAG) const override;

    /// ReplaceNodeResults - Replace the results of node with an illegal result
    /// type with new values built out of custom code.
    ///
    void ReplaceNodeResults(SDNode *N, SmallVectorImpl<SDValue>&Results,
                            SelectionDAG &DAG) const override;

    /// getTargetNodeName - This method returns the name of a target specific
    //  DAG node.
    const char *getTargetNodeName(unsigned Opcode) const override;

    /// getSetCCResultType - get the ISD::SETCC result ValueType
    EVT getSetCCResultType(LLVMContext &Context, EVT VT) const override;

    SDValue PerformDAGCombine(SDNode *N, DAGCombinerInfo &DCI) const override;

    MachineBasicBlock *
    EmitInstrWithCustomInserter(MachineInstr *MI,
                                MachineBasicBlock *MBB) const override;

    struct LTStr {
      bool operator()(const char *S1, const char *S2) const {
        return strcmp(S1, S2) < 0;
      }
    };

    void HandleByVal(CCState *, unsigned &, unsigned) const override;

<<<<<<< HEAD
=======
    unsigned getRegisterByName(const char* RegName, EVT VT) const override;

>>>>>>> 969bfdfe
  protected:
    SDValue getGlobalReg(SelectionDAG &DAG, EVT Ty) const;

    // This method creates the following nodes, which are necessary for
    // computing a local symbol's address:
    //
    // (add (load (wrapper $gp, %got(sym)), %lo(sym))
    template <class NodeTy>
    SDValue getAddrLocal(NodeTy *N, SDLoc DL, EVT Ty, SelectionDAG &DAG,
                         bool IsN32OrN64) const {
      unsigned GOTFlag = IsN32OrN64 ? MipsII::MO_GOT_PAGE : MipsII::MO_GOT;
      SDValue GOT = DAG.getNode(MipsISD::Wrapper, DL, Ty, getGlobalReg(DAG, Ty),
                                getTargetNode(N, Ty, DAG, GOTFlag));
      SDValue Load = DAG.getLoad(Ty, DL, DAG.getEntryNode(), GOT,
                                 MachinePointerInfo::getGOT(), false, false,
                                 false, 0);
      unsigned LoFlag = IsN32OrN64 ? MipsII::MO_GOT_OFST : MipsII::MO_ABS_LO;
      SDValue Lo = DAG.getNode(MipsISD::Lo, DL, Ty,
                               getTargetNode(N, Ty, DAG, LoFlag));
      return DAG.getNode(ISD::ADD, DL, Ty, Load, Lo);
    }

    // This method creates the following nodes, which are necessary for
    // computing a global symbol's address:
    //
    // (load (wrapper $gp, %got(sym)))
    template <class NodeTy>
    SDValue getAddrGlobal(NodeTy *N, SDLoc DL, EVT Ty, SelectionDAG &DAG,
                          unsigned Flag, SDValue Chain,
                          const MachinePointerInfo &PtrInfo) const {
      SDValue Tgt = DAG.getNode(MipsISD::Wrapper, DL, Ty, getGlobalReg(DAG, Ty),
                                getTargetNode(N, Ty, DAG, Flag));
      if (isAllCapABI)
        Tgt = DAG.getNode(ISD::INTTOPTR, DL, MVT::iFATPTR, Tgt);
      return DAG.getLoad(Ty, DL, Chain, Tgt, PtrInfo, false, false, false, 0);
    }

    // This method creates the following nodes, which are necessary for
    // computing a global symbol's address in large-GOT mode:
    //
    // (load (wrapper (add %hi(sym), $gp), %lo(sym)))
    template <class NodeTy>
    SDValue getAddrGlobalLargeGOT(NodeTy *N, SDLoc DL, EVT Ty,
                                  SelectionDAG &DAG, unsigned HiFlag,
                                  unsigned LoFlag, SDValue Chain,
                                  const MachinePointerInfo &PtrInfo) const {
      SDValue Hi =
          DAG.getNode(MipsISD::Hi, DL, Ty, getTargetNode(N, Ty, DAG, HiFlag));
      Hi = DAG.getNode(ISD::ADD, DL, Ty, Hi, getGlobalReg(DAG, Ty));
      SDValue Wrapper = DAG.getNode(MipsISD::Wrapper, DL, Ty, Hi,
                                    getTargetNode(N, Ty, DAG, LoFlag));
      return DAG.getLoad(Ty, DL, Chain, Wrapper, PtrInfo, false, false, false,
                         0);
    }

    // This method creates the following nodes, which are necessary for
    // computing a symbol's address in non-PIC mode:
    //
    // (add %hi(sym), %lo(sym))
    template <class NodeTy>
    SDValue getAddrNonPIC(NodeTy *N, SDLoc DL, EVT Ty,
                          SelectionDAG &DAG) const {
      SDValue Hi = getTargetNode(N, Ty, DAG, MipsII::MO_ABS_HI);
      SDValue Lo = getTargetNode(N, Ty, DAG, MipsII::MO_ABS_LO);
      return DAG.getNode(ISD::ADD, DL, Ty,
                         DAG.getNode(MipsISD::Hi, DL, Ty, Hi),
                         DAG.getNode(MipsISD::Lo, DL, Ty, Lo));
    }

    // This method creates the following nodes, which are necessary for
    // computing a symbol's address using gp-relative addressing:
    //
    // (add $gp, %gp_rel(sym))
<<<<<<< HEAD
    template<class NodeTy>
    SDValue getAddrGPRel(NodeTy *N, EVT Ty, SelectionDAG &DAG) const {
      SDLoc DL(N);
=======
    template <class NodeTy>
    SDValue getAddrGPRel(NodeTy *N, SDLoc DL, EVT Ty, SelectionDAG &DAG) const {
>>>>>>> 969bfdfe
      assert(Ty == MVT::i32);
      SDValue GPRel = getTargetNode(N, Ty, DAG, MipsII::MO_GPREL);
      return DAG.getNode(ISD::ADD, DL, Ty,
                         DAG.getRegister(Mips::GP, Ty),
                         DAG.getNode(MipsISD::GPRel, DL, DAG.getVTList(Ty),
                                     GPRel));
    }

    /// This function fills Ops, which is the list of operands that will later
    /// be used when a function call node is created. It also generates
    /// copyToReg nodes to set up argument registers.
    virtual void
    getOpndList(SmallVectorImpl<SDValue> &Ops,
                std::deque< std::pair<unsigned, SDValue> > &RegsToPass,
                bool IsPICCall, bool GlobalOrExternal, bool InternalLinkage,
                bool IsCallReloc, CallLoweringInfo &CLI, SDValue Callee,
                SDValue Chain) const;

  protected:
    SDValue lowerLOAD(SDValue Op, SelectionDAG &DAG) const;
    SDValue lowerSTORE(SDValue Op, SelectionDAG &DAG) const;

    // Subtarget Info
    const MipsSubtarget &Subtarget;
    // Cache the ABI from the TargetMachine, we use it everywhere.
    const MipsABIInfo &ABI;

  private:
    // Create a TargetGlobalAddress node.
    SDValue getTargetNode(GlobalAddressSDNode *N, EVT Ty, SelectionDAG &DAG,
                          unsigned Flag) const;

    // Create a TargetExternalSymbol node.
    SDValue getTargetNode(ExternalSymbolSDNode *N, EVT Ty, SelectionDAG &DAG,
                          unsigned Flag) const;

    // Create a TargetBlockAddress node.
    SDValue getTargetNode(BlockAddressSDNode *N, EVT Ty, SelectionDAG &DAG,
                          unsigned Flag) const;

    // Create a TargetJumpTable node.
    SDValue getTargetNode(JumpTableSDNode *N, EVT Ty, SelectionDAG &DAG,
                          unsigned Flag) const;

    // Create a TargetConstantPool node.
    SDValue getTargetNode(ConstantPoolSDNode *N, EVT Ty, SelectionDAG &DAG,
                          unsigned Flag) const;

    // Lower Operand helpers
    SDValue LowerCallResult(SDValue Chain, SDValue InFlag,
                            CallingConv::ID CallConv, bool isVarArg,
                            const SmallVectorImpl<ISD::InputArg> &Ins, SDLoc dl,
                            SelectionDAG &DAG, SmallVectorImpl<SDValue> &InVals,
                            TargetLowering::CallLoweringInfo &CLI) const;

    // Lower Operand specifics
    SDValue lowerADDRSPACECAST(SDValue Op, SelectionDAG &DAG) const;
    SDValue lowerBR_JT(SDValue Op, SelectionDAG &DAG) const;
    SDValue lowerBRCOND(SDValue Op, SelectionDAG &DAG) const;
    SDValue lowerConstantPool(SDValue Op, SelectionDAG &DAG) const;
    SDValue lowerGlobalAddress(SDValue Op, SelectionDAG &DAG) const;
    SDValue lowerBlockAddress(SDValue Op, SelectionDAG &DAG) const;
    SDValue lowerGlobalTLSAddress(SDValue Op, SelectionDAG &DAG) const;
    SDValue lowerJumpTable(SDValue Op, SelectionDAG &DAG) const;
    SDValue lowerSELECT(SDValue Op, SelectionDAG &DAG) const;
    SDValue lowerSELECT_CC(SDValue Op, SelectionDAG &DAG) const;
    SDValue lowerSETCC(SDValue Op, SelectionDAG &DAG) const;
    SDValue lowerVASTART(SDValue Op, SelectionDAG &DAG) const;
    SDValue lowerVAARG(SDValue Op, SelectionDAG &DAG) const;
    SDValue lowerFCOPYSIGN(SDValue Op, SelectionDAG &DAG) const;
    SDValue lowerFABS(SDValue Op, SelectionDAG &DAG) const;
    SDValue lowerFRAMEADDR(SDValue Op, SelectionDAG &DAG) const;
    SDValue lowerRETURNADDR(SDValue Op, SelectionDAG &DAG) const;
    SDValue lowerEH_RETURN(SDValue Op, SelectionDAG &DAG) const;
    SDValue lowerATOMIC_FENCE(SDValue Op, SelectionDAG& DAG) const;
    SDValue lowerShiftLeftParts(SDValue Op, SelectionDAG& DAG) const;
    SDValue lowerShiftRightParts(SDValue Op, SelectionDAG& DAG,
                                 bool IsSRA) const;
    SDValue lowerADD(SDValue Op, SelectionDAG &DAG) const;
    SDValue lowerFP_TO_SINT(SDValue Op, SelectionDAG &DAG) const;

    /// isEligibleForTailCallOptimization - Check whether the call is eligible
    /// for tail call optimization.
    virtual bool
    isEligibleForTailCallOptimization(const CCState &CCInfo,
                                      unsigned NextStackOffset,
                                      const MipsFunctionInfo &FI) const = 0;

    /// copyByValArg - Copy argument registers which were used to pass a byval
    /// argument to the stack. Create a stack frame object for the byval
    /// argument.
    void copyByValRegs(SDValue Chain, SDLoc DL, std::vector<SDValue> &OutChains,
                       SelectionDAG &DAG, const ISD::ArgFlagsTy &Flags,
                       SmallVectorImpl<SDValue> &InVals,
                       const Argument *FuncArg, unsigned FirstReg,
                       unsigned LastReg, const CCValAssign &VA,
                       MipsCCState &State) const;

    /// passByValArg - Pass a byval argument in registers or on stack.
    void passByValArg(SDValue Chain, SDLoc DL,
                      std::deque<std::pair<unsigned, SDValue>> &RegsToPass,
                      SmallVectorImpl<SDValue> &MemOpChains, SDValue StackPtr,
                      MachineFrameInfo *MFI, SelectionDAG &DAG, SDValue Arg,
                      unsigned FirstReg, unsigned LastReg,
                      const ISD::ArgFlagsTy &Flags, bool isLittle,
                      const CCValAssign &VA) const;

    /// writeVarArgRegs - Write variable function arguments passed in registers
    /// to the stack. Also create a stack frame object for the first variable
    /// argument.
    void writeVarArgRegs(std::vector<SDValue> &OutChains, SDValue Chain,
                         SDLoc DL, SelectionDAG &DAG, CCState &State) const;

    SDValue
      LowerFormalArguments(SDValue Chain,
                           CallingConv::ID CallConv, bool isVarArg,
                           const SmallVectorImpl<ISD::InputArg> &Ins,
                           SDLoc dl, SelectionDAG &DAG,
                           SmallVectorImpl<SDValue> &InVals) const override;

    SDValue passArgOnStack(SDValue StackPtr, unsigned Offset, SDValue Chain,
                           SDValue Arg, SDLoc DL, bool IsTailCall,
                           SelectionDAG &DAG) const;

    SDValue LowerCall(TargetLowering::CallLoweringInfo &CLI,
                      SmallVectorImpl<SDValue> &InVals) const override;

    bool CanLowerReturn(CallingConv::ID CallConv, MachineFunction &MF,
                        bool isVarArg,
                        const SmallVectorImpl<ISD::OutputArg> &Outs,
                        LLVMContext &Context) const override;

    SDValue LowerReturn(SDValue Chain,
                        CallingConv::ID CallConv, bool isVarArg,
                        const SmallVectorImpl<ISD::OutputArg> &Outs,
                        const SmallVectorImpl<SDValue> &OutVals,
                        SDLoc dl, SelectionDAG &DAG) const override;

    bool shouldSignExtendTypeInLibCall(EVT Type, bool IsSigned) const override;

    // Inline asm support
    ConstraintType
      getConstraintType(const std::string &Constraint) const override;

    /// Examine constraint string and operand type and determine a weight value.
    /// The operand object must already have been set up with the operand type.
    ConstraintWeight getSingleConstraintMatchWeight(
      AsmOperandInfo &info, const char *constraint) const override;

    /// This function parses registers that appear in inline-asm constraints.
    /// It returns pair (0, 0) on failure.
    std::pair<unsigned, const TargetRegisterClass *>
    parseRegForInlineAsmConstraint(StringRef C, MVT VT) const;

    std::pair<unsigned, const TargetRegisterClass *>
    getRegForInlineAsmConstraint(const TargetRegisterInfo *TRI,
                                 const std::string &Constraint,
                                 MVT VT) const override;

    /// LowerAsmOperandForConstraint - Lower the specified operand into the Ops
    /// vector.  If it is invalid, don't add anything to Ops. If hasMemory is
    /// true it means one of the asm constraint of the inline asm instruction
    /// being processed is 'm'.
    void LowerAsmOperandForConstraint(SDValue Op,
                                      std::string &Constraint,
                                      std::vector<SDValue> &Ops,
                                      SelectionDAG &DAG) const override;

    unsigned getInlineAsmMemConstraint(
        const std::string &ConstraintCode) const override {
      if (ConstraintCode == "R")
        return InlineAsm::Constraint_R;
      else if (ConstraintCode == "ZC")
        return InlineAsm::Constraint_ZC;
      return TargetLowering::getInlineAsmMemConstraint(ConstraintCode);
    }

    bool isLegalAddressingMode(const AddrMode &AM, Type *Ty) const override;

    bool isOffsetFoldingLegal(const GlobalAddressSDNode *GA) const override;

    EVT getOptimalMemOpType(uint64_t Size, unsigned DstAlign,
                            unsigned SrcAlign,
                            bool IsMemset, bool ZeroMemset,
                            bool MemcpyStrSrc,
                            MachineFunction &MF) const override;

    /// isFPImmLegal - Returns true if the target can instruction select the
    /// specified FP immediate natively. If false, the legalizer will
    /// materialize the FP immediate as a load from a constant pool.
    bool isFPImmLegal(const APFloat &Imm, EVT VT) const override;

    unsigned getJumpTableEncoding() const override;

    /// Emit a sign-extension using sll/sra, seb, or seh appropriately.
    MachineBasicBlock *emitSignExtendToI32InReg(MachineInstr *MI,
                                                MachineBasicBlock *BB,
                                                unsigned Size, unsigned DstReg,
                                                unsigned SrcRec) const;

    MachineBasicBlock *emitAtomicBinary(MachineInstr *MI, MachineBasicBlock *BB,
                    unsigned Size, unsigned BinOpcode, bool Nand = false) const;
    MachineBasicBlock *emitAtomicBinaryPartword(MachineInstr *MI,
                    MachineBasicBlock *BB, unsigned Size, unsigned BinOpcode,
                    bool Nand = false) const;
    MachineBasicBlock *emitAtomicCmpSwap(MachineInstr *MI,
                                  MachineBasicBlock *BB, unsigned Size) const;
    MachineBasicBlock *emitAtomicCmpSwapPartword(MachineInstr *MI,
                                  MachineBasicBlock *BB, unsigned Size) const;
    MachineBasicBlock *emitSEL_D(MachineInstr *MI, MachineBasicBlock *BB) const;
    MachineBasicBlock *emitPseudoSELECT(MachineInstr *MI,
                                        MachineBasicBlock *BB, bool isFPCmp,
                                        unsigned Opc) const;
  };

  /// Create MipsTargetLowering objects.
  const MipsTargetLowering *
  createMips16TargetLowering(const MipsTargetMachine &TM,
                             const MipsSubtarget &STI);
  const MipsTargetLowering *
  createMipsSETargetLowering(const MipsTargetMachine &TM,
                             const MipsSubtarget &STI);

  namespace Mips {
    FastISel *createFastISel(FunctionLoweringInfo &funcInfo,
                             const TargetLibraryInfo *libInfo);
  }
}

#endif<|MERGE_RESOLUTION|>--- conflicted
+++ resolved
@@ -222,7 +222,6 @@
 
   class MipsTargetLowering : public TargetLowering  {
     bool isMicroMips;
-    bool isAllCapABI;
   public:
     explicit MipsTargetLowering(const MipsTargetMachine &TM,
                                 const MipsSubtarget &STI);
@@ -271,11 +270,8 @@
 
     void HandleByVal(CCState *, unsigned &, unsigned) const override;
 
-<<<<<<< HEAD
-=======
     unsigned getRegisterByName(const char* RegName, EVT VT) const override;
 
->>>>>>> 969bfdfe
   protected:
     SDValue getGlobalReg(SelectionDAG &DAG, EVT Ty) const;
 
@@ -308,7 +304,7 @@
                           const MachinePointerInfo &PtrInfo) const {
       SDValue Tgt = DAG.getNode(MipsISD::Wrapper, DL, Ty, getGlobalReg(DAG, Ty),
                                 getTargetNode(N, Ty, DAG, Flag));
-      if (isAllCapABI)
+      if (ABI.IsCheriSandbox())
         Tgt = DAG.getNode(ISD::INTTOPTR, DL, MVT::iFATPTR, Tgt);
       return DAG.getLoad(Ty, DL, Chain, Tgt, PtrInfo, false, false, false, 0);
     }
@@ -349,14 +345,8 @@
     // computing a symbol's address using gp-relative addressing:
     //
     // (add $gp, %gp_rel(sym))
-<<<<<<< HEAD
-    template<class NodeTy>
-    SDValue getAddrGPRel(NodeTy *N, EVT Ty, SelectionDAG &DAG) const {
-      SDLoc DL(N);
-=======
     template <class NodeTy>
     SDValue getAddrGPRel(NodeTy *N, SDLoc DL, EVT Ty, SelectionDAG &DAG) const {
->>>>>>> 969bfdfe
       assert(Ty == MVT::i32);
       SDValue GPRel = getTargetNode(N, Ty, DAG, MipsII::MO_GPREL);
       return DAG.getNode(ISD::ADD, DL, Ty,
