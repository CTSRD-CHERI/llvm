//===-- MipsISelLowering.h - Mips DAG Lowering Interface --------*- C++ -*-===//
//
//                     The LLVM Compiler Infrastructure
//
// This file is distributed under the University of Illinois Open Source
// License. See LICENSE.TXT for details.
//
//===----------------------------------------------------------------------===//
//
// This file defines the interfaces that Mips uses to lower LLVM code into a
// selection DAG.
//
//===----------------------------------------------------------------------===//

#ifndef LLVM_LIB_TARGET_MIPS_MIPSISELLOWERING_H
#define LLVM_LIB_TARGET_MIPS_MIPSISELLOWERING_H

#include "MCTargetDesc/MipsABIInfo.h"
#include "MCTargetDesc/MipsBaseInfo.h"
#include "Mips.h"
#include "llvm/CodeGen/CallingConvLower.h"
#include "llvm/CodeGen/SelectionDAG.h"
#include "llvm/IR/Function.h"
#include "llvm/Target/TargetLowering.h"
#include <deque>
#include <string>

namespace llvm {
  namespace MipsISD {
    enum NodeType : unsigned {
      // Start the numbering from where ISD NodeType finishes.
      FIRST_NUMBER = ISD::BUILTIN_OP_END,

      // Jump and link (call)
      JmpLink,

      // Tail call
      TailCall,

      // Get the Higher 16 bits from a 32-bit immediate
      // No relation with Mips Hi register
      Hi,

      // Get the Lower 16 bits from a 32-bit immediate
      // No relation with Mips Lo register
      Lo,

      // Handle gp_rel (small data/bss sections) relocation.
      GPRel,

      // Thread Pointer
      ThreadPointer,

      // Floating Point Branch Conditional
      FPBrcond,

      // Floating Point Compare
      FPCmp,

      // Floating Point Conditional Moves
      CMovFP_T,
      CMovFP_F,

      // FP-to-int truncation node.
      TruncIntFP,

      // Return
      Ret,

      // Interrupt, exception, error trap Return
      ERet,

      // Software Exception Return.
      EH_RETURN,

      // Node used to extract integer from accumulator.
      MFHI,
      MFLO,

      // Node used to insert integers to accumulator.
      MTLOHI,

      // Mult nodes.
      Mult,
      Multu,

      // MAdd/Sub nodes
      MAdd,
      MAddu,
      MSub,
      MSubu,

      // DivRem(u)
      DivRem,
      DivRemU,
      DivRem16,
      DivRemU16,

      BuildPairF64,
      ExtractElementF64,

      Wrapper,

      DynAlloc,

      Sync,

      Ext,
      Ins,

      // EXTR.W instrinsic nodes.
      EXTP,
      EXTPDP,
      EXTR_S_H,
      EXTR_W,
      EXTR_R_W,
      EXTR_RS_W,
      SHILO,
      MTHLIP,

      // DPA.W intrinsic nodes.
      MULSAQ_S_W_PH,
      MAQ_S_W_PHL,
      MAQ_S_W_PHR,
      MAQ_SA_W_PHL,
      MAQ_SA_W_PHR,
      DPAU_H_QBL,
      DPAU_H_QBR,
      DPSU_H_QBL,
      DPSU_H_QBR,
      DPAQ_S_W_PH,
      DPSQ_S_W_PH,
      DPAQ_SA_L_W,
      DPSQ_SA_L_W,
      DPA_W_PH,
      DPS_W_PH,
      DPAQX_S_W_PH,
      DPAQX_SA_W_PH,
      DPAX_W_PH,
      DPSX_W_PH,
      DPSQX_S_W_PH,
      DPSQX_SA_W_PH,
      MULSA_W_PH,

      MULT,
      MULTU,
      MADD_DSP,
      MADDU_DSP,
      MSUB_DSP,
      MSUBU_DSP,
      // CHERI extensions:
      /// Capability branch if tag unset
      CBTU,
      /// Capability branch if tag set
      CBTS,
      /// Convert a stack pointer into a capability.
      STACKTOCAP,
      // Jump and link pseudo that ties the clear regs.
      CheriJmpLink,
      /// Jump and link with a capability (rather than an integer address)
      CapJmpLink,
      /// Return from a call with a capability (rather than an integer address)
      CapRet,

      // DSP shift nodes.
      SHLL_DSP,
      SHRA_DSP,
      SHRL_DSP,

      // DSP setcc and select_cc nodes.
      SETCC_DSP,
      SELECT_CC_DSP,

      // Vector comparisons.
      // These take a vector and return a boolean.
      VALL_ZERO,
      VANY_ZERO,
      VALL_NONZERO,
      VANY_NONZERO,

      // These take a vector and return a vector bitmask.
      VCEQ,
      VCLE_S,
      VCLE_U,
      VCLT_S,
      VCLT_U,

      // Element-wise vector max/min.
      VSMAX,
      VSMIN,
      VUMAX,
      VUMIN,

      // Vector Shuffle with mask as an operand
      VSHF,  // Generic shuffle
      SHF,   // 4-element set shuffle.
      ILVEV, // Interleave even elements
      ILVOD, // Interleave odd elements
      ILVL,  // Interleave left elements
      ILVR,  // Interleave right elements
      PCKEV, // Pack even elements
      PCKOD, // Pack odd elements

      // Vector Lane Copy
      INSVE, // Copy element from one vector to another

      // Combined (XOR (OR $a, $b), -1)
      VNOR,

      // Extended vector element extraction
      VEXTRACT_SEXT_ELT,
      VEXTRACT_ZEXT_ELT,

      // Load/Store Left/Right nodes.
      LWL = ISD::FIRST_TARGET_MEMORY_OPCODE,
      LWR,
      SWL,
      SWR,
      LDL,
      LDR,
      SDL,
      SDR
    };
  }

  //===--------------------------------------------------------------------===//
  // TargetLowering Implementation
  //===--------------------------------------------------------------------===//
  class MipsFunctionInfo;
  class MipsSubtarget;
  class MipsCCState;

  class MipsTargetLowering : public TargetLowering  {
    bool isMicroMips;
  public:
    explicit MipsTargetLowering(const MipsTargetMachine &TM,
                                const MipsSubtarget &STI);

    static const MipsTargetLowering *create(const MipsTargetMachine &TM,
                                            const MipsSubtarget &STI);

    /// createFastISel - This method returns a target specific FastISel object,
    /// or null if the target does not support "fast" ISel.
    FastISel *createFastISel(FunctionLoweringInfo &funcInfo,
                             const TargetLibraryInfo *libInfo) const override;

    MVT getScalarShiftAmountTy(const DataLayout &, EVT) const override {
      return MVT::i32;
    }

    bool isCheapToSpeculateCttz() const override;
    bool isCheapToSpeculateCtlz() const override;

    ISD::NodeType getExtendForAtomicOps() const override {
      return ISD::SIGN_EXTEND;
    }

    void LowerOperationWrapper(SDNode *N,
                               SmallVectorImpl<SDValue> &Results,
                               SelectionDAG &DAG) const override;

    /// LowerOperation - Provide custom lowering hooks for some operations.
    SDValue LowerOperation(SDValue Op, SelectionDAG &DAG) const override;

    /// ReplaceNodeResults - Replace the results of node with an illegal result
    /// type with new values built out of custom code.
    ///
    void ReplaceNodeResults(SDNode *N, SmallVectorImpl<SDValue>&Results,
                            SelectionDAG &DAG) const override;

    /// getTargetNodeName - This method returns the name of a target specific
    //  DAG node.
    const char *getTargetNodeName(unsigned Opcode) const override;

    /// getSetCCResultType - get the ISD::SETCC result ValueType
    EVT getSetCCResultType(const DataLayout &DL, LLVMContext &Context,
                           EVT VT) const override;

    SDValue PerformDAGCombine(SDNode *N, DAGCombinerInfo &DCI) const override;

    MachineBasicBlock *
    EmitInstrWithCustomInserter(MachineInstr &MI,
                                MachineBasicBlock *MBB) const override;

    void HandleByVal(CCState *, unsigned &, unsigned) const override;

    unsigned getRegisterByName(const char* RegName, EVT VT,
                               SelectionDAG &DAG) const override;

    /// If a physical register, this returns the register that receives the
    /// exception address on entry to an EH pad.
    unsigned
    getExceptionPointerRegister(const Constant *PersonalityFn) const override {
      return ABI.IsN64() ? Mips::A0_64 : Mips::A0;
    }

    /// If a physical register, this returns the register that receives the
    /// exception typeid on entry to a landing pad.
    unsigned
    getExceptionSelectorRegister(const Constant *PersonalityFn) const override {
      return ABI.IsN64() ? Mips::A1_64 : Mips::A1;
    }

    /// Returns true if a cast between SrcAS and DestAS is a noop.
    bool isNoopAddrSpaceCast(unsigned SrcAS, unsigned DestAS) const override {
      // Mips doesn't have any special address spaces so we just reserve
      // the first 256 for software use (e.g. OpenCL) and treat casts
      // between them as noops.
      if (((SrcAS == 200) || (DestAS == 200)) && (DestAS != SrcAS))
        return false;
      return SrcAS < 256 && DestAS < 256;
    }

    bool isJumpTableRelative() const override {
      return getTargetMachine().isPositionIndependent() || ABI.IsN64();
    }

  protected:
    SDValue getGlobalReg(SelectionDAG &DAG, EVT Ty) const;

    // This method creates the following nodes, which are necessary for
    // computing a local symbol's address:
    //
    // (add (load (wrapper $gp, %got(sym)), %lo(sym))
    template <class NodeTy>
    SDValue getAddrLocal(NodeTy *N, const SDLoc &DL, EVT Ty, SelectionDAG &DAG,
                         bool IsN32OrN64) const {
      unsigned GOTFlag = IsN32OrN64 ? MipsII::MO_GOT_PAGE : MipsII::MO_GOT;
      SDValue GOT = DAG.getNode(MipsISD::Wrapper, DL, Ty, getGlobalReg(DAG, Ty),
                                getTargetNode(N, Ty, DAG, GOTFlag));
      SDValue Load =
          DAG.getLoad(Ty, DL, DAG.getEntryNode(), GOT,
                      MachinePointerInfo::getGOT(DAG.getMachineFunction()));
      unsigned LoFlag = IsN32OrN64 ? MipsII::MO_GOT_OFST : MipsII::MO_ABS_LO;
      SDValue Lo = DAG.getNode(MipsISD::Lo, DL, Ty,
                               getTargetNode(N, Ty, DAG, LoFlag));
      return DAG.getNode(ISD::ADD, DL, Ty, Load, Lo);
    }

    // This method creates the following nodes, which are necessary for
    // computing a global symbol's address:
    //
    // (load (wrapper $gp, %got(sym)))
    template <class NodeTy>
    SDValue getAddrGlobal(NodeTy *N, const SDLoc &DL, EVT Ty, SelectionDAG &DAG,
                          unsigned Flag, SDValue Chain,
                          const MachinePointerInfo &PtrInfo) const {
      SDValue Tgt = DAG.getNode(MipsISD::Wrapper, DL, Ty, getGlobalReg(DAG, Ty),
                                getTargetNode(N, Ty, DAG, Flag));
<<<<<<< HEAD
      if (ABI.IsCheriSandbox())
        Tgt = DAG.getNode(ISD::INTTOPTR, DL, MVT::iFATPTR, Tgt);
      return DAG.getLoad(Ty, DL, Chain, Tgt, PtrInfo, false, false, false, 0);
=======
      return DAG.getLoad(Ty, DL, Chain, Tgt, PtrInfo);
>>>>>>> 6ea9891f
    }

    // This method creates the following nodes, which are necessary for
    // computing a global symbol's address in large-GOT mode:
    //
    // (load (wrapper (add %hi(sym), $gp), %lo(sym)))
    template <class NodeTy>
    SDValue getAddrGlobalLargeGOT(NodeTy *N, const SDLoc &DL, EVT Ty,
                                  SelectionDAG &DAG, unsigned HiFlag,
                                  unsigned LoFlag, SDValue Chain,
                                  const MachinePointerInfo &PtrInfo) const {
      SDValue Hi =
          DAG.getNode(MipsISD::Hi, DL, Ty, getTargetNode(N, Ty, DAG, HiFlag));
      Hi = DAG.getNode(ISD::ADD, DL, Ty, Hi, getGlobalReg(DAG, Ty));
      SDValue Wrapper = DAG.getNode(MipsISD::Wrapper, DL, Ty, Hi,
                                    getTargetNode(N, Ty, DAG, LoFlag));
      return DAG.getLoad(Ty, DL, Chain, Wrapper, PtrInfo);
    }

    // This method creates the following nodes, which are necessary for
    // computing a symbol's address in non-PIC mode:
    //
    // (add %hi(sym), %lo(sym))
    template <class NodeTy>
    SDValue getAddrNonPIC(NodeTy *N, const SDLoc &DL, EVT Ty,
                          SelectionDAG &DAG) const {
      SDValue Hi = getTargetNode(N, Ty, DAG, MipsII::MO_ABS_HI);
      SDValue Lo = getTargetNode(N, Ty, DAG, MipsII::MO_ABS_LO);
      return DAG.getNode(ISD::ADD, DL, Ty,
                         DAG.getNode(MipsISD::Hi, DL, Ty, Hi),
                         DAG.getNode(MipsISD::Lo, DL, Ty, Lo));
    }

    // This method creates the following nodes, which are necessary for
    // computing a symbol's address using gp-relative addressing:
    //
    // (add $gp, %gp_rel(sym))
    template <class NodeTy>
    SDValue getAddrGPRel(NodeTy *N, const SDLoc &DL, EVT Ty,
                         SelectionDAG &DAG) const {
      assert(Ty == MVT::i32);
      SDValue GPRel = getTargetNode(N, Ty, DAG, MipsII::MO_GPREL);
      return DAG.getNode(ISD::ADD, DL, Ty,
                         DAG.getRegister(Mips::GP, Ty),
                         DAG.getNode(MipsISD::GPRel, DL, DAG.getVTList(Ty),
                                     GPRel));
    }

    /// This function fills Ops, which is the list of operands that will later
    /// be used when a function call node is created. It also generates
    /// copyToReg nodes to set up argument registers.
    virtual void
    getOpndList(SmallVectorImpl<SDValue> &Ops,
                std::deque< std::pair<unsigned, SDValue> > &RegsToPass,
                bool IsPICCall, bool GlobalOrExternal, bool InternalLinkage,
                bool IsCallReloc, CallLoweringInfo &CLI, SDValue Callee,
                SDValue Chain) const;

  protected:
    SDValue lowerLOAD(SDValue Op, SelectionDAG &DAG) const;
    SDValue lowerSTORE(SDValue Op, SelectionDAG &DAG) const;

    // Subtarget Info
    const MipsSubtarget &Subtarget;
    // Cache the ABI from the TargetMachine, we use it everywhere.
    const MipsABIInfo &ABI;

  private:
    // Create a TargetGlobalAddress node.
    SDValue getTargetNode(GlobalAddressSDNode *N, EVT Ty, SelectionDAG &DAG,
                          unsigned Flag) const;

    // Create a TargetExternalSymbol node.
    SDValue getTargetNode(ExternalSymbolSDNode *N, EVT Ty, SelectionDAG &DAG,
                          unsigned Flag) const;

    // Create a TargetBlockAddress node.
    SDValue getTargetNode(BlockAddressSDNode *N, EVT Ty, SelectionDAG &DAG,
                          unsigned Flag) const;

    // Create a TargetJumpTable node.
    SDValue getTargetNode(JumpTableSDNode *N, EVT Ty, SelectionDAG &DAG,
                          unsigned Flag) const;

    // Create a TargetConstantPool node.
    SDValue getTargetNode(ConstantPoolSDNode *N, EVT Ty, SelectionDAG &DAG,
                          unsigned Flag) const;

    // Lower Operand helpers
    SDValue LowerCallResult(SDValue Chain, SDValue InFlag,
                            CallingConv::ID CallConv, bool isVarArg,
                            const SmallVectorImpl<ISD::InputArg> &Ins,
                            const SDLoc &dl, SelectionDAG &DAG,
                            SmallVectorImpl<SDValue> &InVals,
                            TargetLowering::CallLoweringInfo &CLI) const;

    // Lower Operand specifics
<<<<<<< HEAD
    SDValue lowerADDRSPACECAST(SDValue Op, SelectionDAG &DAG) const;
    SDValue lowerBR_JT(SDValue Op, SelectionDAG &DAG) const;
=======
>>>>>>> 6ea9891f
    SDValue lowerBRCOND(SDValue Op, SelectionDAG &DAG) const;
    SDValue lowerConstantPool(SDValue Op, SelectionDAG &DAG) const;
    SDValue lowerGlobalAddress(SDValue Op, SelectionDAG &DAG) const;
    SDValue lowerBlockAddress(SDValue Op, SelectionDAG &DAG) const;
    SDValue lowerGlobalTLSAddress(SDValue Op, SelectionDAG &DAG) const;
    SDValue lowerJumpTable(SDValue Op, SelectionDAG &DAG) const;
    SDValue lowerSELECT(SDValue Op, SelectionDAG &DAG) const;
    SDValue lowerSETCC(SDValue Op, SelectionDAG &DAG) const;
    SDValue lowerVACOPY(SDValue Op, SelectionDAG &DAG) const;
    SDValue lowerVASTART(SDValue Op, SelectionDAG &DAG) const;
    SDValue lowerVAARG(SDValue Op, SelectionDAG &DAG) const;
    SDValue lowerFCOPYSIGN(SDValue Op, SelectionDAG &DAG) const;
    SDValue lowerFABS(SDValue Op, SelectionDAG &DAG) const;
    SDValue lowerFRAMEADDR(SDValue Op, SelectionDAG &DAG) const;
    SDValue lowerRETURNADDR(SDValue Op, SelectionDAG &DAG) const;
    SDValue lowerEH_RETURN(SDValue Op, SelectionDAG &DAG) const;
    SDValue lowerATOMIC_FENCE(SDValue Op, SelectionDAG& DAG) const;
    SDValue lowerShiftLeftParts(SDValue Op, SelectionDAG& DAG) const;
    SDValue lowerShiftRightParts(SDValue Op, SelectionDAG& DAG,
                                 bool IsSRA) const;
    SDValue lowerEH_DWARF_CFA(SDValue Op, SelectionDAG &DAG) const;
    SDValue lowerFP_TO_SINT(SDValue Op, SelectionDAG &DAG) const;

    /// isEligibleForTailCallOptimization - Check whether the call is eligible
    /// for tail call optimization.
    virtual bool
    isEligibleForTailCallOptimization(const CCState &CCInfo,
                                      unsigned NextStackOffset,
                                      const MipsFunctionInfo &FI) const = 0;

    /// copyByValArg - Copy argument registers which were used to pass a byval
    /// argument to the stack. Create a stack frame object for the byval
    /// argument.
    void copyByValRegs(SDValue Chain, const SDLoc &DL,
                       std::vector<SDValue> &OutChains, SelectionDAG &DAG,
                       const ISD::ArgFlagsTy &Flags,
                       SmallVectorImpl<SDValue> &InVals,
                       const Argument *FuncArg, unsigned FirstReg,
                       unsigned LastReg, const CCValAssign &VA,
                       MipsCCState &State) const;

    /// passByValArg - Pass a byval argument in registers or on stack.
    void passByValArg(SDValue Chain, const SDLoc &DL,
                      std::deque<std::pair<unsigned, SDValue>> &RegsToPass,
                      SmallVectorImpl<SDValue> &MemOpChains, SDValue StackPtr,
                      MachineFrameInfo &MFI, SelectionDAG &DAG, SDValue Arg,
                      unsigned FirstReg, unsigned LastReg,
                      const ISD::ArgFlagsTy &Flags, bool isLittle,
                      const CCValAssign &VA) const;

    /// writeVarArgRegs - Write variable function arguments passed in registers
    /// to the stack. Also create a stack frame object for the first variable
    /// argument.
    void writeVarArgRegs(std::vector<SDValue> &OutChains, SDValue Chain,
                         const SDLoc &DL, SelectionDAG &DAG,
                         CCState &State) const;

    SDValue
    LowerFormalArguments(SDValue Chain, CallingConv::ID CallConv, bool isVarArg,
                         const SmallVectorImpl<ISD::InputArg> &Ins,
                         const SDLoc &dl, SelectionDAG &DAG,
                         SmallVectorImpl<SDValue> &InVals) const override;

    SDValue passArgOnStack(SDValue StackPtr, unsigned Offset, SDValue Chain,
                           SDValue Arg, const SDLoc &DL, bool IsTailCall,
                           SelectionDAG &DAG) const;

    SDValue LowerCall(TargetLowering::CallLoweringInfo &CLI,
                      SmallVectorImpl<SDValue> &InVals) const override;

    bool CanLowerReturn(CallingConv::ID CallConv, MachineFunction &MF,
                        bool isVarArg,
                        const SmallVectorImpl<ISD::OutputArg> &Outs,
                        LLVMContext &Context) const override;

    SDValue LowerReturn(SDValue Chain, CallingConv::ID CallConv, bool isVarArg,
                        const SmallVectorImpl<ISD::OutputArg> &Outs,
                        const SmallVectorImpl<SDValue> &OutVals,
                        const SDLoc &dl, SelectionDAG &DAG) const override;

    SDValue LowerInterruptReturn(SmallVectorImpl<SDValue> &RetOps,
                                 const SDLoc &DL, SelectionDAG &DAG) const;

    bool shouldSignExtendTypeInLibCall(EVT Type, bool IsSigned) const override;

    // Inline asm support
    ConstraintType getConstraintType(StringRef Constraint) const override;

    /// Examine constraint string and operand type and determine a weight value.
    /// The operand object must already have been set up with the operand type.
    ConstraintWeight getSingleConstraintMatchWeight(
      AsmOperandInfo &info, const char *constraint) const override;

    /// This function parses registers that appear in inline-asm constraints.
    /// It returns pair (0, 0) on failure.
    std::pair<unsigned, const TargetRegisterClass *>
    parseRegForInlineAsmConstraint(StringRef C, MVT VT) const;

    std::pair<unsigned, const TargetRegisterClass *>
    getRegForInlineAsmConstraint(const TargetRegisterInfo *TRI,
                                 StringRef Constraint, MVT VT) const override;

    /// LowerAsmOperandForConstraint - Lower the specified operand into the Ops
    /// vector.  If it is invalid, don't add anything to Ops. If hasMemory is
    /// true it means one of the asm constraint of the inline asm instruction
    /// being processed is 'm'.
    void LowerAsmOperandForConstraint(SDValue Op,
                                      std::string &Constraint,
                                      std::vector<SDValue> &Ops,
                                      SelectionDAG &DAG) const override;

    unsigned
    getInlineAsmMemConstraint(StringRef ConstraintCode) const override {
      if (ConstraintCode == "R")
        return InlineAsm::Constraint_R;
      else if (ConstraintCode == "ZC")
        return InlineAsm::Constraint_ZC;
      return TargetLowering::getInlineAsmMemConstraint(ConstraintCode);
    }

    bool isLegalAddressingMode(const DataLayout &DL, const AddrMode &AM,
                               Type *Ty, unsigned AS) const override;

    bool isOffsetFoldingLegal(const GlobalAddressSDNode *GA) const override;

    EVT getOptimalMemOpType(uint64_t Size, unsigned DstAlign,
                            unsigned SrcAlign,
                            bool IsMemset, bool ZeroMemset,
                            bool MemcpyStrSrc,
                            MachineFunction &MF) const override;

    /// isFPImmLegal - Returns true if the target can instruction select the
    /// specified FP immediate natively. If false, the legalizer will
    /// materialize the FP immediate as a load from a constant pool.
    bool isFPImmLegal(const APFloat &Imm, EVT VT) const override;

    unsigned getJumpTableEncoding() const override;
    bool useSoftFloat() const override;

    bool shouldInsertFencesForAtomic(const Instruction *I) const override {
      return true;
    }

    /// Emit a sign-extension using sll/sra, seb, or seh appropriately.
    MachineBasicBlock *emitSignExtendToI32InReg(MachineInstr &MI,
                                                MachineBasicBlock *BB,
                                                unsigned Size, unsigned DstReg,
                                                unsigned SrcRec) const;

    MachineBasicBlock *emitAtomicBinary(MachineInstr &MI, MachineBasicBlock *BB,
                                        unsigned Size, unsigned BinOpcode,
                                        bool Nand = false) const;
    MachineBasicBlock *emitAtomicBinaryPartword(MachineInstr &MI,
                                                MachineBasicBlock *BB,
                                                unsigned Size,
                                                unsigned BinOpcode,
                                                bool Nand = false) const;
    MachineBasicBlock *emitAtomicCmpSwap(MachineInstr &MI,
                                         MachineBasicBlock *BB,
                                         unsigned Size) const;
    MachineBasicBlock *emitAtomicCmpSwapPartword(MachineInstr &MI,
                                                 MachineBasicBlock *BB,
                                                 unsigned Size) const;
    MachineBasicBlock *emitSEL_D(MachineInstr &MI, MachineBasicBlock *BB) const;
    MachineBasicBlock *emitPseudoSELECT(MachineInstr &MI, MachineBasicBlock *BB,
                                        bool isFPCmp, unsigned Opc) const;
  };

  /// Create MipsTargetLowering objects.
  const MipsTargetLowering *
  createMips16TargetLowering(const MipsTargetMachine &TM,
                             const MipsSubtarget &STI);
  const MipsTargetLowering *
  createMipsSETargetLowering(const MipsTargetMachine &TM,
                             const MipsSubtarget &STI);

  namespace Mips {
    FastISel *createFastISel(FunctionLoweringInfo &funcInfo,
                             const TargetLibraryInfo *libInfo);
  }
}

#endif<|MERGE_RESOLUTION|>--- conflicted
+++ resolved
@@ -347,13 +347,9 @@
                           const MachinePointerInfo &PtrInfo) const {
       SDValue Tgt = DAG.getNode(MipsISD::Wrapper, DL, Ty, getGlobalReg(DAG, Ty),
                                 getTargetNode(N, Ty, DAG, Flag));
-<<<<<<< HEAD
       if (ABI.IsCheriSandbox())
         Tgt = DAG.getNode(ISD::INTTOPTR, DL, MVT::iFATPTR, Tgt);
-      return DAG.getLoad(Ty, DL, Chain, Tgt, PtrInfo, false, false, false, 0);
-=======
       return DAG.getLoad(Ty, DL, Chain, Tgt, PtrInfo);
->>>>>>> 6ea9891f
     }
 
     // This method creates the following nodes, which are necessary for
@@ -451,11 +447,7 @@
                             TargetLowering::CallLoweringInfo &CLI) const;
 
     // Lower Operand specifics
-<<<<<<< HEAD
     SDValue lowerADDRSPACECAST(SDValue Op, SelectionDAG &DAG) const;
-    SDValue lowerBR_JT(SDValue Op, SelectionDAG &DAG) const;
-=======
->>>>>>> 6ea9891f
     SDValue lowerBRCOND(SDValue Op, SelectionDAG &DAG) const;
     SDValue lowerConstantPool(SDValue Op, SelectionDAG &DAG) const;
     SDValue lowerGlobalAddress(SDValue Op, SelectionDAG &DAG) const;
