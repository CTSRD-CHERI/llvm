--- conflicted
+++ resolved
@@ -68,11 +68,7 @@
       IsNaN2008bit(false), IsGP64bit(false), HasVFPU(false), HasCnMips(false),
       HasMips3_32(false), HasMips3_32r2(false), HasMips4_32(false),
       HasMips4_32r2(false), HasMips5_32r2(false),
-<<<<<<< HEAD
-      IsCheri128(false), IsCheri(false),
-=======
       IsCheri64(false), IsCheri128(false), IsCheri256(false), IsCheri(false),
->>>>>>> b9535830
       InMips16Mode(false),
       InMips16HardFloat(Mips16HardFloat), InMicroMipsMode(false), HasDSP(false),
       HasDSPR2(false), HasDSPR3(false), AllowMixed16_32(Mixed16_32 | Mips_Os16),
