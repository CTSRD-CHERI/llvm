--- conflicted
+++ resolved
@@ -73,12 +73,8 @@
       InMips16HardFloat(Mips16HardFloat), InMicroMipsMode(false), HasDSP(false),
       HasDSPR2(false), HasDSPR3(false), AllowMixed16_32(Mixed16_32 | Mips_Os16),
       Os16(Mips_Os16), HasMSA(false), UseTCCInDIV(false), HasSym32(false),
-<<<<<<< HEAD
-      HasEVA(false), StackAlignOverride(StackAlignOverride), TM(TM),
+      HasEVA(false), DisableMadd4(false), StackAlignOverride(StackAlignOverride), TM(TM),
       TargetTriple(TT), TSInfo(),
-=======
-      HasEVA(false), DisableMadd4(false), TM(TM), TargetTriple(TT), TSInfo(),
->>>>>>> 14a125c6
       InstrInfo(
           MipsInstrInfo::create(initializeSubtargetDependencies(CPU, FS, TM))),
       FrameLowering(MipsFrameLowering::create(*this)),
