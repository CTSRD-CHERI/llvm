--- conflicted
+++ resolved
@@ -34,45 +34,10 @@
 // FIXME: Maybe this should be on by default when Mips16 is specified
 //
 static cl::opt<bool>
-<<<<<<< HEAD
-Mips16ConstantIslands(
-  "mips16-constant-islands", cl::NotHidden,
-  cl::desc("MIPS: mips16 constant islands enable."),
-  cl::init(true));
-
-static cl::opt<bool>
-CheriStackCapabilityABI(
-  "cheri-stack-cap", cl::NotHidden,
-  cl::desc("CHERI: Stack pointer is capability-relative."),
-  cl::init(false));
-
-bool MipsSubtarget::usesCheriStackCapabilityABI() const {
-  return CheriStackCapabilityABI || isCheriSandbox();
-}
-
-static cl::opt<bool>
-GPOpt("mgpopt", cl::Hidden,
-      cl::desc("MIPS: Enable gp-relative addressing of small data items"));
-
-/// Select the Mips CPU for the given triple and cpu name.
-/// FIXME: Merge with the copy in MipsMCTargetDesc.cpp
-static StringRef selectMipsCPU(Triple TT, StringRef CPU) {
-  if (CPU.empty() || CPU == "generic") {
-    if (TT.getArch() == Triple::mips || TT.getArch() == Triple::mipsel)
-      CPU = "mips32";
-    else if (TT.getArch() == Triple::cheri)
-      CPU = "cheri";
-    else
-      CPU = "mips64";
-  }
-  return CPU;
-}
-=======
     Mixed16_32("mips-mixed-16-32", cl::init(false),
                cl::desc("Allow for a mixture of Mips16 "
                         "and Mips32 code in a single output file"),
                cl::Hidden);
->>>>>>> 969bfdfe
 
 static cl::opt<bool> Mips_Os16("mips-os16", cl::init(false),
                                cl::desc("Compile all functions that don't use "
@@ -83,58 +48,25 @@
                                      cl::desc("Enable mips16 hard float."),
                                      cl::init(false));
 
-<<<<<<< HEAD
-  if (ST.isCheri()) {
-    if (ST.isCheri128())
-      Ret += "-p200:128:128:128";
-    else
-      Ret += "-p200:256:256:256";
-  }
-
-  // Pointers are 32 bit on some ABIs.
-  if (!ST.isABI_N64())
-    Ret += "-p:32:32";
-
-  // 8 and 16 bit integers only need no have natural alignment, but try to
-  // align them to 32 bits. 64 bit integers have natural alignment.
-  Ret += "-i8:8:32-i16:16:32-i64:64";
-=======
 static cl::opt<bool>
     Mips16ConstantIslands("mips16-constant-islands", cl::NotHidden,
                           cl::desc("Enable mips16 constant islands."),
                           cl::init(true));
->>>>>>> 969bfdfe
+
+static cl::opt<bool>
+CheriStackCapabilityABI(
+  "cheri-stack-cap", cl::NotHidden,
+  cl::desc("CHERI: Stack pointer is capability-relative."),
+  cl::init(false));
+
+bool MipsSubtarget::usesCheriStackCapabilityABI() const {
+  return CheriStackCapabilityABI || isABI_CheriSandbox();
+}
 
 static cl::opt<bool>
     GPOpt("mgpopt", cl::Hidden,
           cl::desc("Enable gp-relative addressing of mips small data items"));
 
-<<<<<<< HEAD
-  if (ST.isCheriSandbox())
-    Ret += "-A200";
-
-  return Ret;
-}
-
-MipsSubtarget::MipsSubtarget(const std::string &TT, const std::string &CPU,
-                             const std::string &FS, bool little,
-                             const MipsTargetMachine *_TM)
-    : MipsGenSubtargetInfo(TT, CPU, FS), MipsArchVersion(Mips32),
-      ABI(MipsABIInfo::Unknown()), IsLittle(little), IsSingleFloat(false),
-      IsFPXX(false), NoABICalls(false), IsFP64bit(false), UseOddSPReg(true),
-      IsNaN2008bit(false), IsGP64bit(false), HasVFPU(false), HasCnMips(false),
-      IsLinux(true), HasMips3_32(false), HasMips3_32r2(false),
-      HasMips4_32(false), HasMips4_32r2(false), HasMips5_32r2(false),
-      IsCheri128(false), IsCheri(false), IsCheriSandbox(false),
-      InMips16Mode(false), InMips16HardFloat(Mips16HardFloat),
-      InMicroMipsMode(false), HasDSP(false), HasDSPR2(false),
-      AllowMixed16_32(Mixed16_32 | Mips_Os16), Os16(Mips_Os16),
-      HasMSA(false), TM(_TM), TargetTriple(TT),
-      DL(computeDataLayout(initializeSubtargetDependencies(CPU, FS, TM))),
-      TSInfo(DL), InstrInfo(MipsInstrInfo::create(*this)),
-      FrameLowering(MipsFrameLowering::create(*this)),
-      TLInfo(MipsTargetLowering::create(*TM, *this)) {
-=======
 void MipsSubtarget::anchor() { }
 
 MipsSubtarget::MipsSubtarget(const std::string &TT, const std::string &CPU,
@@ -145,7 +77,9 @@
       IsFP64bit(false), UseOddSPReg(true), IsNaN2008bit(false),
       IsGP64bit(false), HasVFPU(false), HasCnMips(false), HasMips3_32(false),
       HasMips3_32r2(false), HasMips4_32(false), HasMips4_32r2(false),
-      HasMips5_32r2(false), InMips16Mode(false),
+      HasMips5_32r2(false),
+      IsCheri128(false), IsCheri(false), 
+      InMips16Mode(false),
       InMips16HardFloat(Mips16HardFloat), InMicroMipsMode(false), HasDSP(false),
       HasDSPR2(false), AllowMixed16_32(Mixed16_32 | Mips_Os16), Os16(Mips_Os16),
       HasMSA(false), TM(TM), TargetTriple(TT), TSInfo(*TM.getDataLayout()),
@@ -154,7 +88,6 @@
       FrameLowering(MipsFrameLowering::create(*this)),
       TLInfo(MipsTargetLowering::create(TM, *this)) {
 
->>>>>>> 969bfdfe
   PreviousInMips16Mode = InMips16Mode;
 
   if (MipsArchVersion == MipsDefault)
@@ -167,16 +100,6 @@
   if (MipsArchVersion == Mips5)
     report_fatal_error("Code generation for MIPS-V is not implemented", false);
 
-<<<<<<< HEAD
-  // Assert exactly one ABI was chosen.
-  assert(ABI.IsKnown());
-  assert((((getFeatureBits() & Mips::FeatureO32) != 0) +
-          ((getFeatureBits() & Mips::FeatureEABI) != 0) +
-          ((getFeatureBits() & Mips::FeatureN32) != 0) +
-          ((getFeatureBits() & Mips::FeatureN64) != 0)) == 1);
-
-=======
->>>>>>> 969bfdfe
   // Check if Architecture and ABI are compatible.
   assert(((!isGP64bit() && (isABI_O32() || isABI_EABI())) ||
           (isGP64bit() && (isABI_N32() || isABI_N64()))) &&
@@ -205,9 +128,6 @@
   if (NoABICalls && TM.getRelocationModel() == Reloc::PIC_)
     report_fatal_error("position-independent code requires '-mabicalls'");
 
-  if (NoABICalls && TM->getRelocationModel() == Reloc::PIC_)
-    report_fatal_error("position-independent code requires '-mabicalls'");
-
   // Set UseSmallSection.
   UseSmallSection = GPOpt;
   if (!NoABICalls && GPOpt) {
@@ -234,19 +154,12 @@
 
 MipsSubtarget &
 MipsSubtarget::initializeSubtargetDependencies(StringRef CPU, StringRef FS,
-<<<<<<< HEAD
-                                               const TargetMachine *TM) {
-  std::string CPUName = selectMipsCPU(TargetTriple, CPU);
-
-  // FIXME: This is very ugly and probably isn't even needed as we can just
-  // CHERIness a feature.
-  IsCheri = (CPUName == "cheri");
-  
-=======
                                                const TargetMachine &TM) {
   std::string CPUName = MIPS_MC::selectMipsCPU(TM.getTargetTriple(), CPU);
+  // FIXME: This is very ugly and probably isn't even needed as we can just
+  // treat CHERIness as a feature.
+  IsCheri = (CPUName == "cheri");
 
->>>>>>> 969bfdfe
   // Parse features string.
   ParseSubtargetFeatures(CPUName, FS);
   // Initialize scheduling itinerary for the specified CPU.
@@ -275,4 +188,7 @@
 bool MipsSubtarget::isABI_N64() const { return getABI().IsN64(); }
 bool MipsSubtarget::isABI_N32() const { return getABI().IsN32(); }
 bool MipsSubtarget::isABI_O32() const { return getABI().IsO32(); }
+bool MipsSubtarget::isABI_CheriSandbox() const {
+  return getABI().IsCheriSandbox();
+}
 const MipsABIInfo &MipsSubtarget::getABI() const { return TM.getABI(); }