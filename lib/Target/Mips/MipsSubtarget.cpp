--- conflicted
+++ resolved
@@ -73,11 +73,7 @@
       InMips16HardFloat(Mips16HardFloat), InMicroMipsMode(false), HasDSP(false),
       HasDSPR2(false), HasDSPR3(false), AllowMixed16_32(Mixed16_32 | Mips_Os16),
       Os16(Mips_Os16), HasMSA(false), UseTCCInDIV(false), HasSym32(false),
-<<<<<<< HEAD
-      HasEVA(false), DisableMadd4(false), StackAlignOverride(StackAlignOverride), TM(TM),
-=======
-      HasEVA(false), DisableMadd4(false), HasMT(false), TM(TM),
->>>>>>> 211f7eeb
+      HasEVA(false), DisableMadd4(false), HasMT(false), StackAlignOverride(StackAlignOverride), TM(TM),
       TargetTriple(TT), TSInfo(),
       InstrInfo(
           MipsInstrInfo::create(initializeSubtargetDependencies(CPU, FS, TM))),
