//===-- MipsSubtarget.cpp - Mips Subtarget Information --------------------===//
//
//                     The LLVM Compiler Infrastructure
//
// This file is distributed under the University of Illinois Open Source
// License. See LICENSE.TXT for details.
//
//===----------------------------------------------------------------------===//
//
// This file implements the Mips specific subclass of TargetSubtargetInfo.
//
//===----------------------------------------------------------------------===//

#include "MipsMachineFunction.h"
#include "Mips.h"
#include "MipsRegisterInfo.h"
#include "MipsSubtarget.h"
#include "MipsTargetMachine.h"
#include "llvm/IR/Attributes.h"
#include "llvm/IR/Function.h"
#include "llvm/Support/CommandLine.h"
#include "llvm/Support/Debug.h"
#include "llvm/Support/TargetRegistry.h"
#include "llvm/Support/raw_ostream.h"

using namespace llvm;

#define DEBUG_TYPE "mips-subtarget"

#define GET_SUBTARGETINFO_TARGET_DESC
#define GET_SUBTARGETINFO_CTOR
#include "MipsGenSubtargetInfo.inc"

// FIXME: Maybe this should be on by default when Mips16 is specified
//
static cl::opt<bool>
    Mixed16_32("mips-mixed-16-32", cl::init(false),
               cl::desc("Allow for a mixture of Mips16 "
                        "and Mips32 code in a single output file"),
               cl::Hidden);

static cl::opt<bool> Mips_Os16("mips-os16", cl::init(false),
                               cl::desc("Compile all functions that don't use "
                                        "floating point as Mips 16"),
                               cl::Hidden);

static cl::opt<bool> Mips16HardFloat("mips16-hard-float", cl::NotHidden,
                                     cl::desc("Enable mips16 hard float."),
                                     cl::init(false));

static cl::opt<bool>
    Mips16ConstantIslands("mips16-constant-islands", cl::NotHidden,
                          cl::desc("Enable mips16 constant islands."),
                          cl::init(true));

static cl::opt<bool>
CheriStackCapabilityABI(
  "cheri-stack-cap", cl::NotHidden,
  cl::desc("CHERI: Stack pointer is capability-relative."),
  cl::init(false));

bool MipsSubtarget::usesCheriStackCapabilityABI() const {
  return CheriStackCapabilityABI || isABI_CheriSandbox();
}

static cl::opt<bool>
    GPOpt("mgpopt", cl::Hidden,
          cl::desc("Enable gp-relative addressing of mips small data items"));

void MipsSubtarget::anchor() { }

MipsSubtarget::MipsSubtarget(const Triple &TT, const std::string &CPU,
                             const std::string &FS, bool little,
                             const MipsTargetMachine &TM)
    : MipsGenSubtargetInfo(TT, CPU, FS), MipsArchVersion(MipsDefault),
<<<<<<< HEAD
      IsLittle(little), IsSingleFloat(false), IsFPXX(false), NoABICalls(false),
      IsFP64bit(false), UseOddSPReg(true), IsNaN2008bit(false),
      IsGP64bit(false), HasVFPU(false), HasCnMips(false), HasMips3_32(false),
      HasMips3_32r2(false), HasMips4_32(false), HasMips4_32r2(false),
      HasMips5_32r2(false),
      IsCheri128(false), IsCheri(false), 
      InMips16Mode(false),
=======
      IsLittle(little), IsSoftFloat(false), IsSingleFloat(false), IsFPXX(false),
      NoABICalls(false), IsFP64bit(false), UseOddSPReg(true),
      IsNaN2008bit(false), IsGP64bit(false), HasVFPU(false), HasCnMips(false),
      HasMips3_32(false), HasMips3_32r2(false), HasMips4_32(false),
      HasMips4_32r2(false), HasMips5_32r2(false), InMips16Mode(false),
>>>>>>> 787b9b4e
      InMips16HardFloat(Mips16HardFloat), InMicroMipsMode(false), HasDSP(false),
      HasDSPR2(false), AllowMixed16_32(Mixed16_32 | Mips_Os16), Os16(Mips_Os16),
      HasMSA(false), TM(TM), TargetTriple(TT), TSInfo(*TM.getDataLayout()),
      InstrInfo(
          MipsInstrInfo::create(initializeSubtargetDependencies(CPU, FS, TM))),
      FrameLowering(MipsFrameLowering::create(*this)),
      TLInfo(MipsTargetLowering::create(TM, *this)) {

  PreviousInMips16Mode = InMips16Mode;

  if (MipsArchVersion == MipsDefault)
    MipsArchVersion = Mips32;

  // Don't even attempt to generate code for MIPS-I and MIPS-V. They have not
  // been tested and currently exist for the integrated assembler only.
  if (MipsArchVersion == Mips1)
    report_fatal_error("Code generation for MIPS-I is not implemented", false);
  if (MipsArchVersion == Mips5)
    report_fatal_error("Code generation for MIPS-V is not implemented", false);

  // Check if Architecture and ABI are compatible.
  assert(((!isGP64bit() && (isABI_O32() || isABI_EABI())) ||
          (isGP64bit() && (isABI_N32() || isABI_N64()))) &&
         "Invalid  Arch & ABI pair.");

  if (hasMSA() && !isFP64bit())
    report_fatal_error("MSA requires a 64-bit FPU register file (FR=1 mode). "
                       "See -mattr=+fp64.",
                       false);

  if (!isABI_O32() && !useOddSPReg())
    report_fatal_error("-mattr=+nooddspreg requires the O32 ABI.", false);

  if (IsFPXX && (isABI_N32() || isABI_N64()))
    report_fatal_error("FPXX is not permitted for the N32/N64 ABI's.", false);

  if (hasMips32r6()) {
    StringRef ISA = hasMips64r6() ? "MIPS64r6" : "MIPS32r6";

    assert(isFP64bit());
    assert(isNaN2008());
    if (hasDSP())
      report_fatal_error(ISA + " is not compatible with the DSP ASE", false);
  }

  if (NoABICalls && TM.getRelocationModel() == Reloc::PIC_)
    report_fatal_error("position-independent code requires '-mabicalls'");

  // Set UseSmallSection.
  UseSmallSection = GPOpt;
  if (!NoABICalls && GPOpt) {
    errs() << "warning: cannot use small-data accesses for '-mabicalls'"
           << "\n";
    UseSmallSection = false;
  }
}

/// This overrides the PostRAScheduler bit in the SchedModel for any CPU.
bool MipsSubtarget::enablePostRAScheduler() const { return true; }

void MipsSubtarget::getCriticalPathRCs(RegClassVector &CriticalPathRCs) const {
  CriticalPathRCs.clear();
  CriticalPathRCs.push_back(isGP64bit() ?
                            &Mips::GPR64RegClass : &Mips::GPR32RegClass);
  if (IsCheri)
    CriticalPathRCs.push_back(&Mips::CheriRegsRegClass);
}

CodeGenOpt::Level MipsSubtarget::getOptLevelToEnablePostRAScheduler() const {
  return CodeGenOpt::Aggressive;
}

MipsSubtarget &
MipsSubtarget::initializeSubtargetDependencies(StringRef CPU, StringRef FS,
                                               const TargetMachine &TM) {
  std::string CPUName = MIPS_MC::selectMipsCPU(TM.getTargetTriple(), CPU);
  // FIXME: This is very ugly and probably isn't even needed as we can just
  // treat CHERIness as a feature.
  IsCheri = (CPUName == "cheri");

  // Parse features string.
  ParseSubtargetFeatures(CPUName, FS);
  // Initialize scheduling itinerary for the specified CPU.
  InstrItins = getInstrItineraryForCPU(CPUName);

  if (InMips16Mode && !IsSoftFloat)
    InMips16HardFloat = true;

  return *this;
}

bool MipsSubtarget::useConstantIslands() {
  DEBUG(dbgs() << "use constant islands " << Mips16ConstantIslands << "\n");
  return Mips16ConstantIslands;
}

Reloc::Model MipsSubtarget::getRelocationModel() const {
  return TM.getRelocationModel();
}

bool MipsSubtarget::isABI_EABI() const { return getABI().IsEABI(); }
bool MipsSubtarget::isABI_N64() const { return getABI().IsN64(); }
bool MipsSubtarget::isABI_N32() const { return getABI().IsN32(); }
bool MipsSubtarget::isABI_O32() const { return getABI().IsO32(); }
bool MipsSubtarget::isABI_CheriSandbox() const {
  return getABI().IsCheriSandbox();
}
const MipsABIInfo &MipsSubtarget::getABI() const { return TM.getABI(); }<|MERGE_RESOLUTION|>--- conflicted
+++ resolved
@@ -73,21 +73,13 @@
                              const std::string &FS, bool little,
                              const MipsTargetMachine &TM)
     : MipsGenSubtargetInfo(TT, CPU, FS), MipsArchVersion(MipsDefault),
-<<<<<<< HEAD
-      IsLittle(little), IsSingleFloat(false), IsFPXX(false), NoABICalls(false),
-      IsFP64bit(false), UseOddSPReg(true), IsNaN2008bit(false),
-      IsGP64bit(false), HasVFPU(false), HasCnMips(false), HasMips3_32(false),
-      HasMips3_32r2(false), HasMips4_32(false), HasMips4_32r2(false),
-      HasMips5_32r2(false),
-      IsCheri128(false), IsCheri(false), 
-      InMips16Mode(false),
-=======
       IsLittle(little), IsSoftFloat(false), IsSingleFloat(false), IsFPXX(false),
       NoABICalls(false), IsFP64bit(false), UseOddSPReg(true),
       IsNaN2008bit(false), IsGP64bit(false), HasVFPU(false), HasCnMips(false),
       HasMips3_32(false), HasMips3_32r2(false), HasMips4_32(false),
-      HasMips4_32r2(false), HasMips5_32r2(false), InMips16Mode(false),
->>>>>>> 787b9b4e
+      HasMips4_32r2(false), HasMips5_32r2(false),
+      IsCheri128(false), IsCheri(false), 
+      InMips16Mode(false),
       InMips16HardFloat(Mips16HardFloat), InMicroMipsMode(false), HasDSP(false),
       HasDSPR2(false), AllowMixed16_32(Mixed16_32 | Mips_Os16), Os16(Mips_Os16),
       HasMSA(false), TM(TM), TargetTriple(TT), TSInfo(*TM.getDataLayout()),
