--- conflicted
+++ resolved
@@ -37,12 +37,8 @@
   void determineCalleeSaves(MachineFunction &MF, BitVector &SavedRegs,
                             RegScavenger *RS) const override;
   unsigned ehDataReg(unsigned I) const;
-<<<<<<< HEAD
   bool assignCalleeSavedSpillSlots(MachineFunction &MF, const
     TargetRegisterInfo *TRI, std::vector<CalleeSavedInfo> &CSI) const override;
-};
-=======
->>>>>>> 5f131f7a
 
 private:
   void emitInterruptEpilogueStub(MachineFunction &MF,
