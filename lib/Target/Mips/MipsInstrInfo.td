--- conflicted
+++ resolved
@@ -2322,11 +2322,6 @@
 /// Move Control Registers From/To CPU Registers
 let AdditionalPredicates = [NotInMicroMips] in {
   def MTC0 : MTC3OP<"mtc0", COP0Opnd, GPR32Opnd, II_MTC0>, MFC3OP_FM<0x10, 4>,
-<<<<<<< HEAD
-             ISA_MIPS2;
-  def MFC0 : MFC3OP<"mfc0", GPR32Opnd, COP0Opnd, II_MFC0>, MFC3OP_FM<0x10, 0>,
-             ISA_MIPS2;
-=======
              ISA_MIPS1;
   def MFC0 : MFC3OP<"mfc0", GPR32Opnd, COP0Opnd, II_MFC0>, MFC3OP_FM<0x10, 0>,
              ISA_MIPS1;
@@ -2334,7 +2329,6 @@
              ISA_MIPS1;
   def MTC2 : MTC3OP<"mtc2", COP2Opnd, GPR32Opnd, II_MTC2>, MFC3OP_FM<0x12, 4>,
              ISA_MIPS1;
->>>>>>> 51ed4009
 }
 
 class Barrier<string asmstr, InstrItinClass itin = NoItinerary> :
