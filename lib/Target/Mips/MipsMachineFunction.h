//===- MipsMachineFunctionInfo.h - Private data used for Mips ---*- C++ -*-===//
//
//                     The LLVM Compiler Infrastructure
//
// This file is distributed under the University of Illinois Open Source
// License. See LICENSE.TXT for details.
//
//===----------------------------------------------------------------------===//
//
// This file declares the Mips specific subclass of MachineFunctionInfo.
//
//===----------------------------------------------------------------------===//

#ifndef LLVM_LIB_TARGET_MIPS_MIPSMACHINEFUNCTION_H
#define LLVM_LIB_TARGET_MIPS_MIPSMACHINEFUNCTION_H

#include "Mips16HardFloatInfo.h"
#include "llvm/CodeGen/MachineFunction.h"
#include "llvm/CodeGen/MachineMemOperand.h"
#include <map>

namespace llvm {

/// MipsFunctionInfo - This class is derived from MachineFunction private
/// Mips target-specific information for each MachineFunction.
class MipsFunctionInfo : public MachineFunctionInfo {
public:
  MipsFunctionInfo(MachineFunction &MF) : MF(MF) {}

  ~MipsFunctionInfo() override;

  unsigned getSRetReturnReg() const { return SRetReturnReg; }
  void setSRetReturnReg(unsigned Reg) { SRetReturnReg = Reg; }

  bool globalBaseRegSet() const;
  unsigned getGlobalBaseReg(bool IsForTls);
  unsigned getGlobalBaseRegUnchecked() const;

  bool capGlobalBaseRegSet() const;
  unsigned getCapGlobalBaseReg();

  int getVarArgsFrameIndex() const { return VarArgsFrameIndex; }
  void setVarArgsFrameIndex(int Index) { VarArgsFrameIndex = Index; }

  bool hasByvalArg() const { return HasByvalArg; }
  void setFormalArgInfo(unsigned Size, bool HasByval) {
    IncomingArgSize = Size;
    HasByvalArg = HasByval;
  }

  unsigned getIncomingArgSize() const { return IncomingArgSize; }

  bool callsEhReturn() const { return CallsEhReturn; }
  void setCallsEhReturn() { CallsEhReturn = true; }

  void createEhDataRegsFI();
  int getEhDataRegFI(unsigned Reg) const { return EhDataRegFI[Reg]; }
  bool isEhDataRegFI(int FI) const;

  /// Create a MachinePointerInfo that has an ExternalSymbolPseudoSourceValue
  /// object representing a GOT entry for an external function.
  MachinePointerInfo callPtrInfo(const char *ES);

  // Functions with the "interrupt" attribute require special prologues,
  // epilogues and additional spill slots.
  bool isISR() const { return IsISR; }
  void setISR() { IsISR = true; }
  void createISRRegFI();
  int getISRRegFI(unsigned Reg) const { return ISRDataRegFI[Reg]; }
  bool isISRRegFI(int FI) const;

  /// Create a MachinePointerInfo that has a GlobalValuePseudoSourceValue object
  /// representing a GOT entry for a global function.
  MachinePointerInfo callPtrInfo(const GlobalValue *GV);

  void setSaveS2() { SaveS2 = true; }
  bool hasSaveS2() const { return SaveS2; }

<<<<<<< HEAD
  bool usesTlsViaGlobalReg() const { return UsesTlsViaGlobalReg; }
=======
  void setIncomingZeroReg(unsigned Reg) { IncomingZeroReg = Reg; }
  unsigned getIncomingZeroReg() const { return IncomingZeroReg; }
>>>>>>> ff3098ef

  int getMoveF64ViaSpillFI(const TargetRegisterClass *RC);

  std::map<const char *, const Mips16HardFloatInfo::FuncSignature *>
  StubsNeeded;

private:
  virtual void anchor();

  MachineFunction& MF;

  /// Register containing an incoming zero value.  This may be cheaper to use
  /// than using an instruction for a zero.
  unsigned IncomingZeroReg = 0;

  /// SRetReturnReg - Some subtargets require that sret lowering includes
  /// returning the value of the returned struct in a register. This field
  /// holds the virtual register into which the sret argument is passed.
  unsigned SRetReturnReg = 0;

  /// GlobalBaseReg - keeps track of the virtual register initialized for
  /// use as the global base register. This is used for PIC in some PIC
  /// relocation models.
  unsigned GlobalBaseReg = 0;

  /// CapGlobalBaseReg - keeps track of the virtual register initialized for
  /// use as the capability global base register. This is used for all global
  /// accesses in the purecap ABI.
  unsigned CapGlobalBaseReg = 0;

  /// VarArgsFrameIndex - FrameIndex for start of varargs area.
  int VarArgsFrameIndex = 0;

  /// True if function has a byval argument.
  bool HasByvalArg;

  /// Size of incoming argument area.
  unsigned IncomingArgSize;

  /// CallsEhReturn - Whether the function calls llvm.eh.return.
  bool CallsEhReturn = false;

  /// Frame objects for spilling eh data registers.
  int EhDataRegFI[4];

  /// ISR - Whether the function is an Interrupt Service Routine.
  bool IsISR = false;

  /// Frame objects for spilling C0_STATUS, C0_EPC
  int ISRDataRegFI[2];

  // saveS2
  bool SaveS2 = false;

  /// FrameIndex for expanding BuildPairF64 nodes to spill and reload when the
  /// O32 FPXX ABI is enabled. -1 is used to denote invalid index.
  int MoveF64ViaSpillFI = -1;

  bool UsesTlsViaGlobalReg = false;
};

} // end namespace llvm

#endif // LLVM_LIB_TARGET_MIPS_MIPSMACHINEFUNCTION_H<|MERGE_RESOLUTION|>--- conflicted
+++ resolved
@@ -76,12 +76,10 @@
   void setSaveS2() { SaveS2 = true; }
   bool hasSaveS2() const { return SaveS2; }
 
-<<<<<<< HEAD
   bool usesTlsViaGlobalReg() const { return UsesTlsViaGlobalReg; }
-=======
+
   void setIncomingZeroReg(unsigned Reg) { IncomingZeroReg = Reg; }
   unsigned getIncomingZeroReg() const { return IncomingZeroReg; }
->>>>>>> ff3098ef
 
   int getMoveF64ViaSpillFI(const TargetRegisterClass *RC);
 
