//===-- llvm/Target/MipsTargetObjectFile.h - Mips Object Info ---*- C++ -*-===//
//
//                     The LLVM Compiler Infrastructure
//
// This file is distributed under the University of Illinois Open Source
// License. See LICENSE.TXT for details.
//
//===----------------------------------------------------------------------===//

#ifndef LLVM_LIB_TARGET_MIPS_MIPSTARGETOBJECTFILE_H
#define LLVM_LIB_TARGET_MIPS_MIPSTARGETOBJECTFILE_H

#include "llvm/CodeGen/TargetLoweringObjectFileImpl.h"

namespace llvm {
class MipsTargetMachine;
  class MipsTargetObjectFile : public TargetLoweringObjectFileELF {
    MCSection *SmallDataSection;
    MCSection *SmallBSSSection;
    const MipsTargetMachine *TM;

    bool IsGlobalInSmallSection(const GlobalObject *GO, const TargetMachine &TM,
                                SectionKind Kind) const;
    bool IsGlobalInSmallSectionImpl(const GlobalObject *GO,
                                    const TargetMachine &TM) const;
  public:

    void Initialize(MCContext &Ctx, const TargetMachine &TM) override;

    /// Return true if this global address should be placed into small data/bss
    /// section.
    bool IsGlobalInSmallSection(const GlobalObject *GO,
                                const TargetMachine &TM) const;

    MCSection *SelectSectionForGlobal(const GlobalObject *GO, SectionKind Kind,
                                      const TargetMachine &TM) const override;

    /// Return true if this constant should be placed into small data section.
    bool IsConstantInSmallSection(const DataLayout &DL, const Constant *CN,
                                  const TargetMachine &TM) const;

    MCSection *getSectionForConstant(const DataLayout &DL, SectionKind Kind,
<<<<<<< HEAD
                                     const Constant *C) const override;
    const MCExpr *
    getExecutableRelativeSymbol(const ConstantExpr *CE, Mangler &Mang,
                                const TargetMachine &TM) const override;


=======
                                     const Constant *C,
                                     unsigned &Align) const override;
>>>>>>> 6ea9891f
  };
} // end namespace llvm

#endif<|MERGE_RESOLUTION|>--- conflicted
+++ resolved
@@ -40,17 +40,8 @@
                                   const TargetMachine &TM) const;
 
     MCSection *getSectionForConstant(const DataLayout &DL, SectionKind Kind,
-<<<<<<< HEAD
-                                     const Constant *C) const override;
-    const MCExpr *
-    getExecutableRelativeSymbol(const ConstantExpr *CE, Mangler &Mang,
-                                const TargetMachine &TM) const override;
-
-
-=======
                                      const Constant *C,
                                      unsigned &Align) const override;
->>>>>>> 6ea9891f
   };
 } // end namespace llvm
 
