--- conflicted
+++ resolved
@@ -148,8 +148,6 @@
   // Otherwise, we work the same as ELF.
   return TargetLoweringObjectFileELF::getSectionForConstant(DL, Kind, C, Align);
 }
-<<<<<<< HEAD
-=======
 
 const MCExpr *
 MipsTargetObjectFile::getDebugThreadLocalSymbol(const MCSymbol *Sym) const {
@@ -157,5 +155,4 @@
       MCSymbolRefExpr::create(Sym, MCSymbolRefExpr::VK_None, getContext());
   return MCBinaryExpr::createAdd(
       Expr, MCConstantExpr::create(0x8000, getContext()), getContext());
-}
->>>>>>> cd805324
+}