--- conflicted
+++ resolved
@@ -144,8 +144,7 @@
     return SmallDataSection;
 
   // Otherwise, we work the same as ELF.
-<<<<<<< HEAD
-  return TargetLoweringObjectFileELF::getSectionForConstant(Kind, C);
+  return TargetLoweringObjectFileELF::getSectionForConstant(DL, Kind, C);
 }
 
 const MCExpr *
@@ -162,7 +161,4 @@
     }
   }
   return nullptr;
-=======
-  return TargetLoweringObjectFileELF::getSectionForConstant(DL, Kind, C);
->>>>>>> 5f131f7a
 }