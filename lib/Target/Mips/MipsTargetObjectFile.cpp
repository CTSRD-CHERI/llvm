//===-- MipsTargetObjectFile.cpp - Mips Object Files ----------------------===//
//
//                     The LLVM Compiler Infrastructure
//
// This file is distributed under the University of Illinois Open Source
// License. See LICENSE.TXT for details.
//
//===----------------------------------------------------------------------===//

#include "MipsTargetObjectFile.h"
#include "MipsSubtarget.h"
#include "MipsTargetMachine.h"
#include "llvm/IR/DataLayout.h"
#include "llvm/IR/DerivedTypes.h"
#include "llvm/IR/GlobalVariable.h"
#include "llvm/MC/MCContext.h"
#include "llvm/MC/MCSectionELF.h"
#include "llvm/Support/CommandLine.h"
#include "llvm/Support/ELF.h"
#include "llvm/Target/TargetMachine.h"
using namespace llvm;

static cl::opt<unsigned>
SSThreshold("mips-ssection-threshold", cl::Hidden,
            cl::desc("Small data and bss section threshold size (default=8)"),
            cl::init(8));

static cl::opt<bool>
LocalSData("mlocal-sdata", cl::Hidden,
           cl::desc("MIPS: Use gp_rel for object-local data."),
           cl::init(true));

static cl::opt<bool>
ExternSData("mextern-sdata", cl::Hidden,
            cl::desc("MIPS: Use gp_rel for data that is not defined by the "
                     "current object."),
            cl::init(true));

void MipsTargetObjectFile::Initialize(MCContext &Ctx, const TargetMachine &TM){
  TargetLoweringObjectFileELF::Initialize(Ctx, TM);
  InitializeELF(TM.Options.UseInitArray);

  SmallDataSection = getContext().getELFSection(
      ".sdata", ELF::SHT_PROGBITS, ELF::SHF_WRITE | ELF::SHF_ALLOC);

<<<<<<< HEAD
  SmallBSSSection =
    getContext().getELFSection(".sbss", ELF::SHT_NOBITS,
                               ELF::SHF_WRITE |ELF::SHF_ALLOC,
                               SectionKind::getBSS());
  this->TM = &TM;
=======
  SmallBSSSection = getContext().getELFSection(".sbss", ELF::SHT_NOBITS,
                                               ELF::SHF_WRITE | ELF::SHF_ALLOC);
  this->TM = &static_cast<const MipsTargetMachine &>(TM);
>>>>>>> 969bfdfe
}

// A address must be loaded from a small section if its size is less than the
// small section size threshold. Data in this section must be addressed using
// gp_rel operator.
static bool IsInSmallSection(uint64_t Size) {
  // gcc has traditionally not treated zero-sized objects as small data, so this
  // is effectively part of the ABI.
  return Size > 0 && Size <= SSThreshold;
}

/// Return true if this global address should be placed into small data/bss
/// section.
bool MipsTargetObjectFile::
IsGlobalInSmallSection(const GlobalValue *GV, const TargetMachine &TM) const {
  // We first check the case where global is a declaration, because finding
  // section kind using getKindForGlobal() is only allowed for global
  // definitions.
  if (GV->isDeclaration() || GV->hasAvailableExternallyLinkage())
    return IsGlobalInSmallSectionImpl(GV, TM);

  return IsGlobalInSmallSection(GV, TM, getKindForGlobal(GV, TM));
}

/// Return true if this global address should be placed into small data/bss
/// section.
bool MipsTargetObjectFile::
IsGlobalInSmallSection(const GlobalValue *GV, const TargetMachine &TM,
                       SectionKind Kind) const {
  return (IsGlobalInSmallSectionImpl(GV, TM) &&
          (Kind.isDataRel() || Kind.isBSS() || Kind.isCommon()));
}

/// Return true if this global address should be placed into small data/bss
/// section. This method does all the work, except for checking the section
/// kind.
bool MipsTargetObjectFile::
IsGlobalInSmallSectionImpl(const GlobalValue *GV,
                           const TargetMachine &TM) const {
<<<<<<< HEAD
  const MipsSubtarget &Subtarget = TM.getSubtarget<MipsSubtarget>();
=======
  const MipsSubtarget &Subtarget =
      *static_cast<const MipsTargetMachine &>(TM).getSubtargetImpl();
>>>>>>> 969bfdfe

  // Return if small section is not available.
  if (!Subtarget.useSmallSection())
    return false;

  // Only global variables, not functions.
  const GlobalVariable *GVA = dyn_cast<GlobalVariable>(GV);
  if (!GVA)
    return false;

  // Enforce -mlocal-sdata.
  if (!LocalSData && GV->hasLocalLinkage())
    return false;

  // Enforce -mextern-sdata.
  if (!ExternSData && ((GV->hasExternalLinkage() && GV->isDeclaration()) ||
                       GV->hasCommonLinkage()))
    return false;

  Type *Ty = GV->getType()->getElementType();
  return IsInSmallSection(TM.getDataLayout()->getTypeAllocSize(Ty));
}

const MCSection *MipsTargetObjectFile::
SelectSectionForGlobal(const GlobalValue *GV, SectionKind Kind,
                       Mangler &Mang, const TargetMachine &TM) const {
  // TODO: Could also support "weak" symbols as well with ".gnu.linkonce.s.*"
  // sections?

  // Handle Small Section classification here.
  if (Kind.isBSS() && IsGlobalInSmallSection(GV, TM, Kind))
    return SmallBSSSection;
  if (Kind.isDataRel() && IsGlobalInSmallSection(GV, TM, Kind))
    return SmallDataSection;

  // Otherwise, we work the same as ELF.
  return TargetLoweringObjectFileELF::SelectSectionForGlobal(GV, Kind, Mang,TM);
}

/// Return true if this constant should be placed into small data section.
bool MipsTargetObjectFile::
IsConstantInSmallSection(const Constant *CN, const TargetMachine &TM) const {
<<<<<<< HEAD
  return (TM.getSubtarget<MipsSubtarget>().useSmallSection() &&
          LocalSData &&
          IsInSmallSection(TM.getSubtargetImpl()->getDataLayout()
                           ->getTypeAllocSize(CN->getType())));
=======
  return (static_cast<const MipsTargetMachine &>(TM)
              .getSubtargetImpl()
              ->useSmallSection() &&
          LocalSData && IsInSmallSection(TM.getDataLayout()->getTypeAllocSize(
                            CN->getType())));
>>>>>>> 969bfdfe
}

const MCSection *MipsTargetObjectFile::
getSectionForConstant(SectionKind Kind, const Constant *C) const {
  if (IsConstantInSmallSection(C, *TM))
    return SmallDataSection;

  // Otherwise, we work the same as ELF.
  return TargetLoweringObjectFileELF::getSectionForConstant(Kind, C);
}<|MERGE_RESOLUTION|>--- conflicted
+++ resolved
@@ -43,17 +43,9 @@
   SmallDataSection = getContext().getELFSection(
       ".sdata", ELF::SHT_PROGBITS, ELF::SHF_WRITE | ELF::SHF_ALLOC);
 
-<<<<<<< HEAD
-  SmallBSSSection =
-    getContext().getELFSection(".sbss", ELF::SHT_NOBITS,
-                               ELF::SHF_WRITE |ELF::SHF_ALLOC,
-                               SectionKind::getBSS());
-  this->TM = &TM;
-=======
   SmallBSSSection = getContext().getELFSection(".sbss", ELF::SHT_NOBITS,
                                                ELF::SHF_WRITE | ELF::SHF_ALLOC);
   this->TM = &static_cast<const MipsTargetMachine &>(TM);
->>>>>>> 969bfdfe
 }
 
 // A address must be loaded from a small section if its size is less than the
@@ -93,12 +85,8 @@
 bool MipsTargetObjectFile::
 IsGlobalInSmallSectionImpl(const GlobalValue *GV,
                            const TargetMachine &TM) const {
-<<<<<<< HEAD
-  const MipsSubtarget &Subtarget = TM.getSubtarget<MipsSubtarget>();
-=======
   const MipsSubtarget &Subtarget =
       *static_cast<const MipsTargetMachine &>(TM).getSubtargetImpl();
->>>>>>> 969bfdfe
 
   // Return if small section is not available.
   if (!Subtarget.useSmallSection())
@@ -141,18 +129,11 @@
 /// Return true if this constant should be placed into small data section.
 bool MipsTargetObjectFile::
 IsConstantInSmallSection(const Constant *CN, const TargetMachine &TM) const {
-<<<<<<< HEAD
-  return (TM.getSubtarget<MipsSubtarget>().useSmallSection() &&
-          LocalSData &&
-          IsInSmallSection(TM.getSubtargetImpl()->getDataLayout()
-                           ->getTypeAllocSize(CN->getType())));
-=======
   return (static_cast<const MipsTargetMachine &>(TM)
               .getSubtargetImpl()
               ->useSmallSection() &&
           LocalSData && IsInSmallSection(TM.getDataLayout()->getTypeAllocSize(
                             CN->getType())));
->>>>>>> 969bfdfe
 }
 
 const MCSection *MipsTargetObjectFile::
