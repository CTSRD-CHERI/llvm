--- conflicted
+++ resolved
@@ -159,11 +159,11 @@
         // If the load is not currently at register-zero offset, we can't fix
         // it up to use relative addressing, but we may be able to modify it so
         // that it is...
+        int64_t offset = MI.getOperand(2).getImm();
         if (MI.getOperand(1).getReg() != Mips::ZERO_64) {
           // Don't try to fold in things that have relocations yet
           if (!MI.getOperand(2).isImm())
             continue;
-          int64_t offset = MI.getOperand(2).getImm();
           MachineInstr *AddInst;
           // If the register offset is a simple constant, then try to move it
           // into the memory operation
@@ -179,14 +179,10 @@
         // If the capability is formed by incrementing an offset, then try to
         // pull that calculation into the memory operation.
 
-<<<<<<< HEAD
+        // If this is a frame index or other symbol, skip it.
+        if (!MI.getOperand(3).isReg())
+          continue;
         MachineInstr *IncOffset = RI.getUniqueVRegDef(MI.getOperand(3).getReg());
-=======
-        // If this is a frame index or other symbol, skip it.
-        if (!I.getOperand(3).isReg())
-          continue;
-        MachineInstr *IncOffset = RI.getUniqueVRegDef(I.getOperand(3).getReg());
->>>>>>> 5fbbdfb2
         if (!IncOffset)
           continue;
         // If this is CFromPtr-relative load or store, then we may be able to
@@ -205,8 +201,8 @@
           uint64_t offsetImm = IncOffset->getOperand(2).getImm();
           if (IsValidOffset(Op, offset + offsetImm)) {
             IncOffset->getOperand(1).setIsKill(false);
-            I.getOperand(3).setReg(IncOffset->getOperand(1).getReg());
-            I.getOperand(2).setImm(offset + offsetImm);
+            MI.getOperand(3).setReg(IncOffset->getOperand(1).getReg());
+            MI.getOperand(2).setImm(offset + offsetImm);
             Adds.insert(IncOffset);
           }
           continue;
