--- conflicted
+++ resolved
@@ -73,10 +73,7 @@
   virtual void emitDirectiveSetPush();
 
   // PIC support
-<<<<<<< HEAD
   virtual void emitDirectiveCpreturn() {}
-=======
->>>>>>> 969bfdfe
   virtual void emitDirectiveCpLoad(unsigned RegNo);
   virtual void emitDirectiveCpsetup(unsigned RegNo, int RegOrOffset,
                                     const MCSymbol &Sym, bool IsReg);
@@ -192,10 +189,7 @@
   void emitDirectiveSetPush() override;
 
   // PIC support
-<<<<<<< HEAD
   void emitDirectiveCpreturn() override;
-=======
->>>>>>> 969bfdfe
   void emitDirectiveCpLoad(unsigned RegNo) override;
   void emitDirectiveCpsetup(unsigned RegNo, int RegOrOffset,
                             const MCSymbol &Sym, bool IsReg) override;
@@ -243,10 +237,7 @@
   void emitFMask(unsigned FPUBitmask, int FPUTopSavedRegOff) override;
 
   // PIC support
-<<<<<<< HEAD
   void emitDirectiveCpreturn() override;
-=======
->>>>>>> 969bfdfe
   void emitDirectiveCpLoad(unsigned RegNo) override;
   void emitDirectiveCpsetup(unsigned RegNo, int RegOrOffset,
                             const MCSymbol &Sym, bool IsReg) override;
