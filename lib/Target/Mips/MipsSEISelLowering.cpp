//===- MipsSEISelLowering.cpp - MipsSE DAG Lowering Interface -------------===//
//
//                     The LLVM Compiler Infrastructure
//
// This file is distributed under the University of Illinois Open Source
// License. See LICENSE.TXT for details.
//
//===----------------------------------------------------------------------===//
//
// Subclass of MipsTargetLowering specialized for mips32/64.
//
//===----------------------------------------------------------------------===//

#include "MipsSEISelLowering.h"
#include "MipsMachineFunction.h"
#include "MipsRegisterInfo.h"
#include "MipsSubtarget.h"
#include "llvm/ADT/APInt.h"
#include "llvm/ADT/ArrayRef.h"
#include "llvm/ADT/STLExtras.h"
#include "llvm/ADT/SmallVector.h"
#include "llvm/ADT/Triple.h"
#include "llvm/CodeGen/CallingConvLower.h"
#include "llvm/CodeGen/ISDOpcodes.h"
#include "llvm/CodeGen/MachineBasicBlock.h"
#include "llvm/CodeGen/MachineFunction.h"
#include "llvm/CodeGen/MachineInstr.h"
#include "llvm/CodeGen/MachineInstrBuilder.h"
#include "llvm/CodeGen/MachineMemOperand.h"
#include "llvm/CodeGen/MachineRegisterInfo.h"
#include "llvm/CodeGen/MachineValueType.h"
#include "llvm/CodeGen/SelectionDAG.h"
#include "llvm/CodeGen/SelectionDAGNodes.h"
#include "llvm/CodeGen/TargetInstrInfo.h"
#include "llvm/CodeGen/ValueTypes.h"
#include "llvm/IR/DebugLoc.h"
#include "llvm/IR/Intrinsics.h"
#include "llvm/Support/Casting.h"
#include "llvm/Support/CommandLine.h"
#include "llvm/Support/Debug.h"
#include "llvm/Support/ErrorHandling.h"
#include "llvm/Support/MathExtras.h"
#include "llvm/Support/raw_ostream.h"
#include "llvm/Target/TargetSubtargetInfo.h"
#include <algorithm>
#include <cassert>
#include <cstdint>
#include <iterator>
#include <utility>

using namespace llvm;

#define DEBUG_TYPE "mips-isel"

static cl::opt<bool>
UseMipsTailCalls("mips-tail-calls", cl::Hidden,
                    cl::desc("MIPS: permit tail calls."), cl::init(false));

static cl::opt<bool>
CheriExactEquals("cheri-exact-equals", 
                 cl::desc("CHERI: Capability equality comparisons are exact."), cl::init(false));

static cl::opt<bool> NoDPLoadStore("mno-ldc1-sdc1", cl::init(false),
                                   cl::desc("Expand double precision loads and "
                                            "stores to their single precision "
                                            "counterparts"));

MipsSETargetLowering::MipsSETargetLowering(const MipsTargetMachine &TM,
                                           const MipsSubtarget &STI)
    : MipsTargetLowering(TM, STI) {
  // Set up the register classes
  addRegisterClass(MVT::i32, &Mips::GPR32RegClass);

  if (Subtarget.isGP64bit())
    addRegisterClass(MVT::i64, &Mips::GPR64RegClass);

  if (Subtarget.hasDSP() || Subtarget.hasMSA()) {
    // Expand all truncating stores and extending loads.
    for (MVT VT0 : MVT::vector_valuetypes()) {
      for (MVT VT1 : MVT::vector_valuetypes()) {
        setTruncStoreAction(VT0, VT1, Expand);
        setLoadExtAction(ISD::SEXTLOAD, VT0, VT1, Expand);
        setLoadExtAction(ISD::ZEXTLOAD, VT0, VT1, Expand);
        setLoadExtAction(ISD::EXTLOAD, VT0, VT1, Expand);
      }
    }
  }

  if (Subtarget.hasDSP()) {
    MVT::SimpleValueType VecTys[2] = {MVT::v2i16, MVT::v4i8};

    for (unsigned i = 0; i < array_lengthof(VecTys); ++i) {
      addRegisterClass(VecTys[i], &Mips::DSPRRegClass);

      // Expand all builtin opcodes.
      for (unsigned Opc = 0; Opc < ISD::BUILTIN_OP_END; ++Opc)
        setOperationAction(Opc, VecTys[i], Expand);

      setOperationAction(ISD::ADD, VecTys[i], Legal);
      setOperationAction(ISD::SUB, VecTys[i], Legal);
      setOperationAction(ISD::LOAD, VecTys[i], Legal);
      setOperationAction(ISD::STORE, VecTys[i], Legal);
      setOperationAction(ISD::BITCAST, VecTys[i], Legal);
    }

    setTargetDAGCombine(ISD::SHL);
    setTargetDAGCombine(ISD::SRA);
    setTargetDAGCombine(ISD::SRL);
    setTargetDAGCombine(ISD::SETCC);
    setTargetDAGCombine(ISD::VSELECT);
  }

  if (Subtarget.hasDSPR2())
    setOperationAction(ISD::MUL, MVT::v2i16, Legal);

  if (Subtarget.hasMSA()) {
    addMSAIntType(MVT::v16i8, &Mips::MSA128BRegClass);
    addMSAIntType(MVT::v8i16, &Mips::MSA128HRegClass);
    addMSAIntType(MVT::v4i32, &Mips::MSA128WRegClass);
    addMSAIntType(MVT::v2i64, &Mips::MSA128DRegClass);
    addMSAFloatType(MVT::v8f16, &Mips::MSA128HRegClass);
    addMSAFloatType(MVT::v4f32, &Mips::MSA128WRegClass);
    addMSAFloatType(MVT::v2f64, &Mips::MSA128DRegClass);

    // f16 is a storage-only type, always promote it to f32.
    addRegisterClass(MVT::f16, &Mips::MSA128HRegClass);
    setOperationAction(ISD::SETCC, MVT::f16, Promote);
    setOperationAction(ISD::BR_CC, MVT::f16, Promote);
    setOperationAction(ISD::SELECT_CC, MVT::f16, Promote);
    setOperationAction(ISD::SELECT, MVT::f16, Promote);
    setOperationAction(ISD::FADD, MVT::f16, Promote);
    setOperationAction(ISD::FSUB, MVT::f16, Promote);
    setOperationAction(ISD::FMUL, MVT::f16, Promote);
    setOperationAction(ISD::FDIV, MVT::f16, Promote);
    setOperationAction(ISD::FREM, MVT::f16, Promote);
    setOperationAction(ISD::FMA, MVT::f16, Promote);
    setOperationAction(ISD::FNEG, MVT::f16, Promote);
    setOperationAction(ISD::FABS, MVT::f16, Promote);
    setOperationAction(ISD::FCEIL, MVT::f16, Promote);
    setOperationAction(ISD::FCOPYSIGN, MVT::f16, Promote);
    setOperationAction(ISD::FCOS, MVT::f16, Promote);
    setOperationAction(ISD::FP_EXTEND, MVT::f16, Promote);
    setOperationAction(ISD::FFLOOR, MVT::f16, Promote);
    setOperationAction(ISD::FNEARBYINT, MVT::f16, Promote);
    setOperationAction(ISD::FPOW, MVT::f16, Promote);
    setOperationAction(ISD::FPOWI, MVT::f16, Promote);
    setOperationAction(ISD::FRINT, MVT::f16, Promote);
    setOperationAction(ISD::FSIN, MVT::f16, Promote);
    setOperationAction(ISD::FSINCOS, MVT::f16, Promote);
    setOperationAction(ISD::FSQRT, MVT::f16, Promote);
    setOperationAction(ISD::FEXP, MVT::f16, Promote);
    setOperationAction(ISD::FEXP2, MVT::f16, Promote);
    setOperationAction(ISD::FLOG, MVT::f16, Promote);
    setOperationAction(ISD::FLOG2, MVT::f16, Promote);
    setOperationAction(ISD::FLOG10, MVT::f16, Promote);
    setOperationAction(ISD::FROUND, MVT::f16, Promote);
    setOperationAction(ISD::FTRUNC, MVT::f16, Promote);
    setOperationAction(ISD::FMINNUM, MVT::f16, Promote);
    setOperationAction(ISD::FMAXNUM, MVT::f16, Promote);
    setOperationAction(ISD::FMINNAN, MVT::f16, Promote);
    setOperationAction(ISD::FMAXNAN, MVT::f16, Promote);

    setTargetDAGCombine(ISD::AND);
    setTargetDAGCombine(ISD::OR);
    setTargetDAGCombine(ISD::SRA);
    setTargetDAGCombine(ISD::VSELECT);
    setTargetDAGCombine(ISD::XOR);
  }

  if (!Subtarget.useSoftFloat()) {
    addRegisterClass(MVT::f32, &Mips::FGR32RegClass);

    // When dealing with single precision only, use libcalls
    if (!Subtarget.isSingleFloat()) {
      if (Subtarget.isFP64bit())
        addRegisterClass(MVT::f64, &Mips::FGR64RegClass);
      else
        addRegisterClass(MVT::f64, &Mips::AFGR64RegClass);
    }
  }

  if (Subtarget.isCheri()) {
    addRegisterClass(CapType, &Mips::CheriRegsRegClass);
    setTruncStoreAction(MVT::i32, MVT::i8, Custom);
    setTruncStoreAction(MVT::i32, MVT::i16, Custom);
    setLoadExtAction(ISD::EXTLOAD, MVT::i8, MVT::i32, Custom);
    setLoadExtAction(ISD::SEXTLOAD, MVT::i8, MVT::i32, Custom);
    setLoadExtAction(ISD::ZEXTLOAD, MVT::i8, MVT::i32, Custom);
    setLoadExtAction(ISD::EXTLOAD, MVT::i16, MVT::i32, Custom);
    setLoadExtAction(ISD::SEXTLOAD, MVT::i16, MVT::i32, Custom);
    setLoadExtAction(ISD::ZEXTLOAD, MVT::i16, MVT::i32, Custom);
    setLoadExtAction(ISD::EXTLOAD, MVT::i8, MVT::i64, Custom);
    setLoadExtAction(ISD::SEXTLOAD, MVT::i8, MVT::i64, Custom);
    setLoadExtAction(ISD::ZEXTLOAD, MVT::i8, MVT::i64, Custom);
    setLoadExtAction(ISD::EXTLOAD, MVT::i16, MVT::i64, Custom);
    setLoadExtAction(ISD::SEXTLOAD, MVT::i16, MVT::i64, Custom);
    setLoadExtAction(ISD::ZEXTLOAD, MVT::i16, MVT::i64, Custom);
    setOperationAction(ISD::SETCC, CapType, Legal);
    setOperationAction(ISD::SELECT, CapType, Legal);
    setOperationAction(ISD::SELECT_CC, CapType, Expand);
    setOperationAction(ISD::BR_CC, CapType, Expand);
  } else
    addRegisterClass(CapType, &Mips::FakeCheriRegsRegClass);

  setOperationAction(ISD::SMUL_LOHI,          MVT::i32, Custom);
  setOperationAction(ISD::UMUL_LOHI,          MVT::i32, Custom);
  setOperationAction(ISD::MULHS,              MVT::i32, Custom);
  setOperationAction(ISD::MULHU,              MVT::i32, Custom);

  if (Subtarget.hasCnMips())
    setOperationAction(ISD::MUL,              MVT::i64, Legal);
  else if (Subtarget.isGP64bit())
    setOperationAction(ISD::MUL,              MVT::i64, Custom);

  if (Subtarget.isGP64bit()) {
    setOperationAction(ISD::SMUL_LOHI,        MVT::i64, Custom);
    setOperationAction(ISD::UMUL_LOHI,        MVT::i64, Custom);
    setOperationAction(ISD::MULHS,            MVT::i64, Custom);
    setOperationAction(ISD::MULHU,            MVT::i64, Custom);
    setOperationAction(ISD::SDIVREM,          MVT::i64, Custom);
    setOperationAction(ISD::UDIVREM,          MVT::i64, Custom);
  }

  setOperationAction(ISD::INTRINSIC_WO_CHAIN, MVT::i64, Custom);
  setOperationAction(ISD::INTRINSIC_W_CHAIN,  MVT::i64, Custom);

  setOperationAction(ISD::SDIVREM, MVT::i32, Custom);
  setOperationAction(ISD::UDIVREM, MVT::i32, Custom);
  setOperationAction(ISD::ATOMIC_FENCE,       MVT::Other, Custom);
  setOperationAction(ISD::LOAD,               MVT::i32, Custom);
  setOperationAction(ISD::STORE,              MVT::i32, Custom);

  setTargetDAGCombine(ISD::MUL);

  setOperationAction(ISD::INTRINSIC_WO_CHAIN, MVT::Other, Custom);
  setOperationAction(ISD::INTRINSIC_W_CHAIN, MVT::Other, Custom);
  setOperationAction(ISD::INTRINSIC_VOID, MVT::Other, Custom);

  if (NoDPLoadStore) {
    setOperationAction(ISD::LOAD, MVT::f64, Custom);
    setOperationAction(ISD::STORE, MVT::f64, Custom);
  }

  if (Subtarget.hasMips32r6()) {
    // MIPS32r6 replaces the accumulator-based multiplies with a three register
    // instruction
    setOperationAction(ISD::SMUL_LOHI, MVT::i32, Expand);
    setOperationAction(ISD::UMUL_LOHI, MVT::i32, Expand);
    setOperationAction(ISD::MUL, MVT::i32, Legal);
    setOperationAction(ISD::MULHS, MVT::i32, Legal);
    setOperationAction(ISD::MULHU, MVT::i32, Legal);

    // MIPS32r6 replaces the accumulator-based division/remainder with separate
    // three register division and remainder instructions.
    setOperationAction(ISD::SDIVREM, MVT::i32, Expand);
    setOperationAction(ISD::UDIVREM, MVT::i32, Expand);
    setOperationAction(ISD::SDIV, MVT::i32, Legal);
    setOperationAction(ISD::UDIV, MVT::i32, Legal);
    setOperationAction(ISD::SREM, MVT::i32, Legal);
    setOperationAction(ISD::UREM, MVT::i32, Legal);

    // MIPS32r6 replaces conditional moves with an equivalent that removes the
    // need for three GPR read ports.
    setOperationAction(ISD::SETCC, MVT::i32, Legal);
    setOperationAction(ISD::SELECT, MVT::i32, Legal);
    setOperationAction(ISD::SELECT_CC, MVT::i32, Expand);

    setOperationAction(ISD::SETCC, MVT::f32, Legal);
    setOperationAction(ISD::SELECT, MVT::f32, Legal);
    setOperationAction(ISD::SELECT_CC, MVT::f32, Expand);

    assert(Subtarget.isFP64bit() && "FR=1 is required for MIPS32r6");
    setOperationAction(ISD::SETCC, MVT::f64, Legal);
    setOperationAction(ISD::SELECT, MVT::f64, Custom);
    setOperationAction(ISD::SELECT_CC, MVT::f64, Expand);

    setOperationAction(ISD::BRCOND, MVT::Other, Legal);

    // Floating point > and >= are supported via < and <=
    setCondCodeAction(ISD::SETOGE, MVT::f32, Expand);
    setCondCodeAction(ISD::SETOGT, MVT::f32, Expand);
    setCondCodeAction(ISD::SETUGE, MVT::f32, Expand);
    setCondCodeAction(ISD::SETUGT, MVT::f32, Expand);

    setCondCodeAction(ISD::SETOGE, MVT::f64, Expand);
    setCondCodeAction(ISD::SETOGT, MVT::f64, Expand);
    setCondCodeAction(ISD::SETUGE, MVT::f64, Expand);
    setCondCodeAction(ISD::SETUGT, MVT::f64, Expand);
  }

  if (Subtarget.hasMips64r6()) {
    // MIPS64r6 replaces the accumulator-based multiplies with a three register
    // instruction
    setOperationAction(ISD::SMUL_LOHI, MVT::i64, Expand);
    setOperationAction(ISD::UMUL_LOHI, MVT::i64, Expand);
    setOperationAction(ISD::MUL, MVT::i64, Legal);
    setOperationAction(ISD::MULHS, MVT::i64, Legal);
    setOperationAction(ISD::MULHU, MVT::i64, Legal);

    // MIPS32r6 replaces the accumulator-based division/remainder with separate
    // three register division and remainder instructions.
    setOperationAction(ISD::SDIVREM, MVT::i64, Expand);
    setOperationAction(ISD::UDIVREM, MVT::i64, Expand);
    setOperationAction(ISD::SDIV, MVT::i64, Legal);
    setOperationAction(ISD::UDIV, MVT::i64, Legal);
    setOperationAction(ISD::SREM, MVT::i64, Legal);
    setOperationAction(ISD::UREM, MVT::i64, Legal);

    // MIPS64r6 replaces conditional moves with an equivalent that removes the
    // need for three GPR read ports.
    setOperationAction(ISD::SETCC, MVT::i64, Legal);
    setOperationAction(ISD::SELECT, MVT::i64, Legal);
    setOperationAction(ISD::SELECT_CC, MVT::i64, Expand);
  }

  computeRegisterProperties(Subtarget.getRegisterInfo());
}

const MipsTargetLowering *
llvm::createMipsSETargetLowering(const MipsTargetMachine &TM,
                                 const MipsSubtarget &STI) {
  return new MipsSETargetLowering(TM, STI);
}

uint32_t MipsSETargetLowering::getExceptionPointerAS() const {
  return Subtarget.isABI_CheriPureCap() ? 200 : 0;
}

const TargetRegisterClass *
MipsSETargetLowering::getRepRegClassFor(MVT VT) const {
  if (VT == MVT::Untyped)
    return Subtarget.hasDSP() ? &Mips::ACC64DSPRegClass : &Mips::ACC64RegClass;

  return TargetLowering::getRepRegClassFor(VT);
}

// Enable MSA support for the given integer type and Register class.
void MipsSETargetLowering::
addMSAIntType(MVT::SimpleValueType Ty, const TargetRegisterClass *RC) {
  addRegisterClass(Ty, RC);

  // Expand all builtin opcodes.
  for (unsigned Opc = 0; Opc < ISD::BUILTIN_OP_END; ++Opc)
    setOperationAction(Opc, Ty, Expand);

  setOperationAction(ISD::BITCAST, Ty, Legal);
  setOperationAction(ISD::LOAD, Ty, Legal);
  setOperationAction(ISD::STORE, Ty, Legal);
  setOperationAction(ISD::EXTRACT_VECTOR_ELT, Ty, Custom);
  setOperationAction(ISD::INSERT_VECTOR_ELT, Ty, Legal);
  setOperationAction(ISD::BUILD_VECTOR, Ty, Custom);

  setOperationAction(ISD::ADD, Ty, Legal);
  setOperationAction(ISD::AND, Ty, Legal);
  setOperationAction(ISD::CTLZ, Ty, Legal);
  setOperationAction(ISD::CTPOP, Ty, Legal);
  setOperationAction(ISD::MUL, Ty, Legal);
  setOperationAction(ISD::OR, Ty, Legal);
  setOperationAction(ISD::SDIV, Ty, Legal);
  setOperationAction(ISD::SREM, Ty, Legal);
  setOperationAction(ISD::SHL, Ty, Legal);
  setOperationAction(ISD::SRA, Ty, Legal);
  setOperationAction(ISD::SRL, Ty, Legal);
  setOperationAction(ISD::SUB, Ty, Legal);
  setOperationAction(ISD::UDIV, Ty, Legal);
  setOperationAction(ISD::UREM, Ty, Legal);
  setOperationAction(ISD::VECTOR_SHUFFLE, Ty, Custom);
  setOperationAction(ISD::VSELECT, Ty, Legal);
  setOperationAction(ISD::XOR, Ty, Legal);

  if (Ty == MVT::v4i32 || Ty == MVT::v2i64) {
    setOperationAction(ISD::FP_TO_SINT, Ty, Legal);
    setOperationAction(ISD::FP_TO_UINT, Ty, Legal);
    setOperationAction(ISD::SINT_TO_FP, Ty, Legal);
    setOperationAction(ISD::UINT_TO_FP, Ty, Legal);
  }

  setOperationAction(ISD::SETCC, Ty, Legal);
  setCondCodeAction(ISD::SETNE, Ty, Expand);
  setCondCodeAction(ISD::SETGE, Ty, Expand);
  setCondCodeAction(ISD::SETGT, Ty, Expand);
  setCondCodeAction(ISD::SETUGE, Ty, Expand);
  setCondCodeAction(ISD::SETUGT, Ty, Expand);
}

// Enable MSA support for the given floating-point type and Register class.
void MipsSETargetLowering::
addMSAFloatType(MVT::SimpleValueType Ty, const TargetRegisterClass *RC) {
  addRegisterClass(Ty, RC);

  // Expand all builtin opcodes.
  for (unsigned Opc = 0; Opc < ISD::BUILTIN_OP_END; ++Opc)
    setOperationAction(Opc, Ty, Expand);

  setOperationAction(ISD::LOAD, Ty, Legal);
  setOperationAction(ISD::STORE, Ty, Legal);
  setOperationAction(ISD::BITCAST, Ty, Legal);
  setOperationAction(ISD::EXTRACT_VECTOR_ELT, Ty, Legal);
  setOperationAction(ISD::INSERT_VECTOR_ELT, Ty, Legal);
  setOperationAction(ISD::BUILD_VECTOR, Ty, Custom);

  if (Ty != MVT::v8f16) {
    setOperationAction(ISD::FABS,  Ty, Legal);
    setOperationAction(ISD::FADD,  Ty, Legal);
    setOperationAction(ISD::FDIV,  Ty, Legal);
    setOperationAction(ISD::FEXP2, Ty, Legal);
    setOperationAction(ISD::FLOG2, Ty, Legal);
    setOperationAction(ISD::FMA,   Ty, Legal);
    setOperationAction(ISD::FMUL,  Ty, Legal);
    setOperationAction(ISD::FRINT, Ty, Legal);
    setOperationAction(ISD::FSQRT, Ty, Legal);
    setOperationAction(ISD::FSUB,  Ty, Legal);
    setOperationAction(ISD::VSELECT, Ty, Legal);

    setOperationAction(ISD::SETCC, Ty, Legal);
    setCondCodeAction(ISD::SETOGE, Ty, Expand);
    setCondCodeAction(ISD::SETOGT, Ty, Expand);
    setCondCodeAction(ISD::SETUGE, Ty, Expand);
    setCondCodeAction(ISD::SETUGT, Ty, Expand);
    setCondCodeAction(ISD::SETGE,  Ty, Expand);
    setCondCodeAction(ISD::SETGT,  Ty, Expand);
  }
}

SDValue MipsSETargetLowering::lowerSELECT(SDValue Op, SelectionDAG &DAG) const {
  if(!Subtarget.hasMips32r6())
    return MipsTargetLowering::LowerOperation(Op, DAG);

  EVT ResTy = Op->getValueType(0);
  SDLoc DL(Op);

  // Although MTC1_D64 takes an i32 and writes an f64, the upper 32 bits of the
  // floating point register are undefined. Not really an issue as sel.d, which
  // is produced from an FSELECT node, only looks at bit 0.
  SDValue Tmp = DAG.getNode(MipsISD::MTC1_D64, DL, MVT::f64, Op->getOperand(0));
  return DAG.getNode(MipsISD::FSELECT, DL, ResTy, Tmp, Op->getOperand(1),
                     Op->getOperand(2));
}

bool
MipsSETargetLowering::allowsMisalignedMemoryAccesses(EVT VT,
                                                     unsigned AS,
                                                     unsigned,
                                                     bool *Fast) const {
  MVT::SimpleValueType SVT = VT.getSimpleVT().SimpleTy;

  if (Subtarget.systemSupportsUnalignedAccess(AS)) {
    // MIPS32r6/MIPS64r6 is required to support unaligned access. It's
    // implementation defined whether this is handled by hardware, software, or
    // a hybrid of the two but it's expected that most implementations will
    // handle the majority of cases in hardware.
    if (Fast)
      *Fast = true;
    return true;
  }

  switch (SVT) {
  case MVT::i64:
  case MVT::i32:
    if (Fast)
      *Fast = true;
    return AS == 0;
  default:
    return false;
  }
}

SDValue MipsSETargetLowering::LowerOperation(SDValue Op,
                                             SelectionDAG &DAG) const {
  switch(Op.getOpcode()) {
  case ISD::LOAD:  return lowerLOAD(Op, DAG);
  case ISD::STORE: return lowerSTORE(Op, DAG);
  case ISD::SMUL_LOHI: return lowerMulDiv(Op, MipsISD::Mult, true, true, DAG);
  case ISD::UMUL_LOHI: return lowerMulDiv(Op, MipsISD::Multu, true, true, DAG);
  case ISD::MULHS:     return lowerMulDiv(Op, MipsISD::Mult, false, true, DAG);
  case ISD::MULHU:     return lowerMulDiv(Op, MipsISD::Multu, false, true, DAG);
  case ISD::MUL:       return lowerMulDiv(Op, MipsISD::Mult, true, false, DAG);
  case ISD::SDIVREM:   return lowerMulDiv(Op, MipsISD::DivRem, true, true, DAG);
  case ISD::UDIVREM:   return lowerMulDiv(Op, MipsISD::DivRemU, true, true,
                                          DAG);
  case ISD::INTRINSIC_WO_CHAIN: return lowerINTRINSIC_WO_CHAIN(Op, DAG);
  case ISD::INTRINSIC_W_CHAIN:  return lowerINTRINSIC_W_CHAIN(Op, DAG);
  case ISD::INTRINSIC_VOID:     return lowerINTRINSIC_VOID(Op, DAG);
  case ISD::EXTRACT_VECTOR_ELT: return lowerEXTRACT_VECTOR_ELT(Op, DAG);
  case ISD::BUILD_VECTOR:       return lowerBUILD_VECTOR(Op, DAG);
  case ISD::VECTOR_SHUFFLE:     return lowerVECTOR_SHUFFLE(Op, DAG);
  case ISD::SELECT:             return lowerSELECT(Op, DAG);
  }

  return MipsTargetLowering::LowerOperation(Op, DAG);
}

// Fold zero extensions into MipsISD::VEXTRACT_[SZ]EXT_ELT
//
// Performs the following transformations:
// - Changes MipsISD::VEXTRACT_[SZ]EXT_ELT to zero extension if its
//   sign/zero-extension is completely overwritten by the new one performed by
//   the ISD::AND.
// - Removes redundant zero extensions performed by an ISD::AND.
static SDValue performANDCombine(SDNode *N, SelectionDAG &DAG,
                                 TargetLowering::DAGCombinerInfo &DCI,
                                 const MipsSubtarget &Subtarget) {
  if (!Subtarget.hasMSA())
    return SDValue();

  SDValue Op0 = N->getOperand(0);
  SDValue Op1 = N->getOperand(1);
  unsigned Op0Opcode = Op0->getOpcode();

  // (and (MipsVExtract[SZ]Ext $a, $b, $c), imm:$d)
  // where $d + 1 == 2^n and n == 32
  // or    $d + 1 == 2^n and n <= 32 and ZExt
  // -> (MipsVExtractZExt $a, $b, $c)
  if (Op0Opcode == MipsISD::VEXTRACT_SEXT_ELT ||
      Op0Opcode == MipsISD::VEXTRACT_ZEXT_ELT) {
    ConstantSDNode *Mask = dyn_cast<ConstantSDNode>(Op1);

    if (!Mask)
      return SDValue();

    int32_t Log2IfPositive = (Mask->getAPIntValue() + 1).exactLogBase2();

    if (Log2IfPositive <= 0)
      return SDValue(); // Mask+1 is not a power of 2

    SDValue Op0Op2 = Op0->getOperand(2);
    EVT ExtendTy = cast<VTSDNode>(Op0Op2)->getVT();
    unsigned ExtendTySize = ExtendTy.getSizeInBits();
    unsigned Log2 = Log2IfPositive;

    if ((Op0Opcode == MipsISD::VEXTRACT_ZEXT_ELT && Log2 >= ExtendTySize) ||
        Log2 == ExtendTySize) {
      SDValue Ops[] = { Op0->getOperand(0), Op0->getOperand(1), Op0Op2 };
      return DAG.getNode(MipsISD::VEXTRACT_ZEXT_ELT, SDLoc(Op0),
                         Op0->getVTList(),
                         makeArrayRef(Ops, Op0->getNumOperands()));
    }
  }

  return SDValue();
}

// Determine if the specified node is a constant vector splat.
//
// Returns true and sets Imm if:
// * N is a ISD::BUILD_VECTOR representing a constant splat
//
// This function is quite similar to MipsSEDAGToDAGISel::selectVSplat. The
// differences are that it assumes the MSA has already been checked and the
// arbitrary requirement for a maximum of 32-bit integers isn't applied (and
// must not be in order for binsri.d to be selectable).
static bool isVSplat(SDValue N, APInt &Imm, bool IsLittleEndian) {
  BuildVectorSDNode *Node = dyn_cast<BuildVectorSDNode>(N.getNode());

  if (!Node)
    return false;

  APInt SplatValue, SplatUndef;
  unsigned SplatBitSize;
  bool HasAnyUndefs;

  if (!Node->isConstantSplat(SplatValue, SplatUndef, SplatBitSize, HasAnyUndefs,
                             8, !IsLittleEndian))
    return false;

  Imm = SplatValue;

  return true;
}

// Test whether the given node is an all-ones build_vector.
static bool isVectorAllOnes(SDValue N) {
  // Look through bitcasts. Endianness doesn't matter because we are looking
  // for an all-ones value.
  if (N->getOpcode() == ISD::BITCAST)
    N = N->getOperand(0);

  BuildVectorSDNode *BVN = dyn_cast<BuildVectorSDNode>(N);

  if (!BVN)
    return false;

  APInt SplatValue, SplatUndef;
  unsigned SplatBitSize;
  bool HasAnyUndefs;

  // Endianness doesn't matter in this context because we are looking for
  // an all-ones value.
  if (BVN->isConstantSplat(SplatValue, SplatUndef, SplatBitSize, HasAnyUndefs))
    return SplatValue.isAllOnesValue();

  return false;
}

// Test whether N is the bitwise inverse of OfNode.
static bool isBitwiseInverse(SDValue N, SDValue OfNode) {
  if (N->getOpcode() != ISD::XOR)
    return false;

  if (isVectorAllOnes(N->getOperand(0)))
    return N->getOperand(1) == OfNode;

  if (isVectorAllOnes(N->getOperand(1)))
    return N->getOperand(0) == OfNode;

  return false;
}

// Perform combines where ISD::OR is the root node.
//
// Performs the following transformations:
// - (or (and $a, $mask), (and $b, $inv_mask)) => (vselect $mask, $a, $b)
//   where $inv_mask is the bitwise inverse of $mask and the 'or' has a 128-bit
//   vector type.
static SDValue performORCombine(SDNode *N, SelectionDAG &DAG,
                                TargetLowering::DAGCombinerInfo &DCI,
                                const MipsSubtarget &Subtarget) {
  if (!Subtarget.hasMSA())
    return SDValue();

  EVT Ty = N->getValueType(0);

  if (!Ty.is128BitVector())
    return SDValue();

  SDValue Op0 = N->getOperand(0);
  SDValue Op1 = N->getOperand(1);

  if (Op0->getOpcode() == ISD::AND && Op1->getOpcode() == ISD::AND) {
    SDValue Op0Op0 = Op0->getOperand(0);
    SDValue Op0Op1 = Op0->getOperand(1);
    SDValue Op1Op0 = Op1->getOperand(0);
    SDValue Op1Op1 = Op1->getOperand(1);
    bool IsLittleEndian = !Subtarget.isLittle();

    SDValue IfSet, IfClr, Cond;
    bool IsConstantMask = false;
    APInt Mask, InvMask;

    // If Op0Op0 is an appropriate mask, try to find it's inverse in either
    // Op1Op0, or Op1Op1. Keep track of the Cond, IfSet, and IfClr nodes, while
    // looking.
    // IfClr will be set if we find a valid match.
    if (isVSplat(Op0Op0, Mask, IsLittleEndian)) {
      Cond = Op0Op0;
      IfSet = Op0Op1;

      if (isVSplat(Op1Op0, InvMask, IsLittleEndian) &&
          Mask.getBitWidth() == InvMask.getBitWidth() && Mask == ~InvMask)
        IfClr = Op1Op1;
      else if (isVSplat(Op1Op1, InvMask, IsLittleEndian) &&
               Mask.getBitWidth() == InvMask.getBitWidth() && Mask == ~InvMask)
        IfClr = Op1Op0;

      IsConstantMask = true;
    }

    // If IfClr is not yet set, and Op0Op1 is an appropriate mask, try the same
    // thing again using this mask.
    // IfClr will be set if we find a valid match.
    if (!IfClr.getNode() && isVSplat(Op0Op1, Mask, IsLittleEndian)) {
      Cond = Op0Op1;
      IfSet = Op0Op0;

      if (isVSplat(Op1Op0, InvMask, IsLittleEndian) &&
          Mask.getBitWidth() == InvMask.getBitWidth() && Mask == ~InvMask)
        IfClr = Op1Op1;
      else if (isVSplat(Op1Op1, InvMask, IsLittleEndian) &&
               Mask.getBitWidth() == InvMask.getBitWidth() && Mask == ~InvMask)
        IfClr = Op1Op0;

      IsConstantMask = true;
    }

    // If IfClr is not yet set, try looking for a non-constant match.
    // IfClr will be set if we find a valid match amongst the eight
    // possibilities.
    if (!IfClr.getNode()) {
      if (isBitwiseInverse(Op0Op0, Op1Op0)) {
        Cond = Op1Op0;
        IfSet = Op1Op1;
        IfClr = Op0Op1;
      } else if (isBitwiseInverse(Op0Op1, Op1Op0)) {
        Cond = Op1Op0;
        IfSet = Op1Op1;
        IfClr = Op0Op0;
      } else if (isBitwiseInverse(Op0Op0, Op1Op1)) {
        Cond = Op1Op1;
        IfSet = Op1Op0;
        IfClr = Op0Op1;
      } else if (isBitwiseInverse(Op0Op1, Op1Op1)) {
        Cond = Op1Op1;
        IfSet = Op1Op0;
        IfClr = Op0Op0;
      } else if (isBitwiseInverse(Op1Op0, Op0Op0)) {
        Cond = Op0Op0;
        IfSet = Op0Op1;
        IfClr = Op1Op1;
      } else if (isBitwiseInverse(Op1Op1, Op0Op0)) {
        Cond = Op0Op0;
        IfSet = Op0Op1;
        IfClr = Op1Op0;
      } else if (isBitwiseInverse(Op1Op0, Op0Op1)) {
        Cond = Op0Op1;
        IfSet = Op0Op0;
        IfClr = Op1Op1;
      } else if (isBitwiseInverse(Op1Op1, Op0Op1)) {
        Cond = Op0Op1;
        IfSet = Op0Op0;
        IfClr = Op1Op0;
      }
    }

    // At this point, IfClr will be set if we have a valid match.
    if (!IfClr.getNode())
      return SDValue();

    assert(Cond.getNode() && IfSet.getNode());

    // Fold degenerate cases.
    if (IsConstantMask) {
      if (Mask.isAllOnesValue())
        return IfSet;
      else if (Mask == 0)
        return IfClr;
    }

    // Transform the DAG into an equivalent VSELECT.
    return DAG.getNode(ISD::VSELECT, SDLoc(N), Ty, Cond, IfSet, IfClr);
  }

  return SDValue();
}

static SDValue genConstMult(SDValue X, APInt C, const SDLoc &DL, EVT VT,
                            EVT ShiftTy, SelectionDAG &DAG) {
  // Return 0.
  if (C == 0)
    return DAG.getConstant(0, DL, VT);

  // Return x.
  if (C == 1)
    return X;

  // If c is power of 2, return (shl x, log2(c)).
  if (C.isPowerOf2())
    return DAG.getNode(ISD::SHL, DL, VT, X,
                       DAG.getConstant(C.logBase2(), DL, ShiftTy));

  unsigned BitWidth = C.getBitWidth();
  APInt Floor = APInt(BitWidth, 1) << C.logBase2();
  APInt Ceil = C.isNegative() ? APInt(BitWidth, 0) :
                                APInt(BitWidth, 1) << C.ceilLogBase2();

  // If |c - floor_c| <= |c - ceil_c|,
  // where floor_c = pow(2, floor(log2(c))) and ceil_c = pow(2, ceil(log2(c))),
  // return (add constMult(x, floor_c), constMult(x, c - floor_c)).
  if ((C - Floor).ule(Ceil - C)) {
    SDValue Op0 = genConstMult(X, Floor, DL, VT, ShiftTy, DAG);
    SDValue Op1 = genConstMult(X, C - Floor, DL, VT, ShiftTy, DAG);
    return DAG.getNode(ISD::ADD, DL, VT, Op0, Op1);
  }

  // If |c - floor_c| > |c - ceil_c|,
  // return (sub constMult(x, ceil_c), constMult(x, ceil_c - c)).
  SDValue Op0 = genConstMult(X, Ceil, DL, VT, ShiftTy, DAG);
  SDValue Op1 = genConstMult(X, Ceil - C, DL, VT, ShiftTy, DAG);
  return DAG.getNode(ISD::SUB, DL, VT, Op0, Op1);
}

static SDValue performMULCombine(SDNode *N, SelectionDAG &DAG,
                                 const TargetLowering::DAGCombinerInfo &DCI,
                                 const MipsSETargetLowering *TL) {
  EVT VT = N->getValueType(0);

  if (ConstantSDNode *C = dyn_cast<ConstantSDNode>(N->getOperand(1)))
<<<<<<< HEAD
    // XXXAR: This would previously crash with i128. TODO: upstream
    if (VT.isInteger() && C->getValueType(0).getSizeInBits() <= 64)
      return genConstMult(N->getOperand(0), C->getZExtValue(), SDLoc(N), VT,
=======
    if (!VT.isVector())
      return genConstMult(N->getOperand(0), C->getAPIntValue(), SDLoc(N), VT,
>>>>>>> 8fafa168
                          TL->getScalarShiftAmountTy(DAG.getDataLayout(), VT),
                          DAG);

  return SDValue(N, 0);
}

static SDValue performDSPShiftCombine(unsigned Opc, SDNode *N, EVT Ty,
                                      SelectionDAG &DAG,
                                      const MipsSubtarget &Subtarget) {
  // See if this is a vector splat immediate node.
  APInt SplatValue, SplatUndef;
  unsigned SplatBitSize;
  bool HasAnyUndefs;
  unsigned EltSize = Ty.getScalarSizeInBits();
  BuildVectorSDNode *BV = dyn_cast<BuildVectorSDNode>(N->getOperand(1));

  if (!Subtarget.hasDSP())
    return SDValue();

  if (!BV ||
      !BV->isConstantSplat(SplatValue, SplatUndef, SplatBitSize, HasAnyUndefs,
                           EltSize, !Subtarget.isLittle()) ||
      (SplatBitSize != EltSize) ||
      (SplatValue.getZExtValue() >= EltSize))
    return SDValue();

  SDLoc DL(N);
  return DAG.getNode(Opc, DL, Ty, N->getOperand(0),
                     DAG.getConstant(SplatValue.getZExtValue(), DL, MVT::i32));
}

static SDValue performSHLCombine(SDNode *N, SelectionDAG &DAG,
                                 TargetLowering::DAGCombinerInfo &DCI,
                                 const MipsSubtarget &Subtarget) {
  EVT Ty = N->getValueType(0);

  if ((Ty != MVT::v2i16) && (Ty != MVT::v4i8))
    return SDValue();

  return performDSPShiftCombine(MipsISD::SHLL_DSP, N, Ty, DAG, Subtarget);
}

// Fold sign-extensions into MipsISD::VEXTRACT_[SZ]EXT_ELT for MSA and fold
// constant splats into MipsISD::SHRA_DSP for DSPr2.
//
// Performs the following transformations:
// - Changes MipsISD::VEXTRACT_[SZ]EXT_ELT to sign extension if its
//   sign/zero-extension is completely overwritten by the new one performed by
//   the ISD::SRA and ISD::SHL nodes.
// - Removes redundant sign extensions performed by an ISD::SRA and ISD::SHL
//   sequence.
//
// See performDSPShiftCombine for more information about the transformation
// used for DSPr2.
static SDValue performSRACombine(SDNode *N, SelectionDAG &DAG,
                                 TargetLowering::DAGCombinerInfo &DCI,
                                 const MipsSubtarget &Subtarget) {
  EVT Ty = N->getValueType(0);

  if (Subtarget.hasMSA()) {
    SDValue Op0 = N->getOperand(0);
    SDValue Op1 = N->getOperand(1);

    // (sra (shl (MipsVExtract[SZ]Ext $a, $b, $c), imm:$d), imm:$d)
    // where $d + sizeof($c) == 32
    // or    $d + sizeof($c) <= 32 and SExt
    // -> (MipsVExtractSExt $a, $b, $c)
    if (Op0->getOpcode() == ISD::SHL && Op1 == Op0->getOperand(1)) {
      SDValue Op0Op0 = Op0->getOperand(0);
      ConstantSDNode *ShAmount = dyn_cast<ConstantSDNode>(Op1);

      if (!ShAmount)
        return SDValue();

      if (Op0Op0->getOpcode() != MipsISD::VEXTRACT_SEXT_ELT &&
          Op0Op0->getOpcode() != MipsISD::VEXTRACT_ZEXT_ELT)
        return SDValue();

      EVT ExtendTy = cast<VTSDNode>(Op0Op0->getOperand(2))->getVT();
      unsigned TotalBits = ShAmount->getZExtValue() + ExtendTy.getSizeInBits();

      if (TotalBits == 32 ||
          (Op0Op0->getOpcode() == MipsISD::VEXTRACT_SEXT_ELT &&
           TotalBits <= 32)) {
        SDValue Ops[] = { Op0Op0->getOperand(0), Op0Op0->getOperand(1),
                          Op0Op0->getOperand(2) };
        return DAG.getNode(MipsISD::VEXTRACT_SEXT_ELT, SDLoc(Op0Op0),
                           Op0Op0->getVTList(),
                           makeArrayRef(Ops, Op0Op0->getNumOperands()));
      }
    }
  }

  if ((Ty != MVT::v2i16) && ((Ty != MVT::v4i8) || !Subtarget.hasDSPR2()))
    return SDValue();

  return performDSPShiftCombine(MipsISD::SHRA_DSP, N, Ty, DAG, Subtarget);
}


static SDValue performSRLCombine(SDNode *N, SelectionDAG &DAG,
                                 TargetLowering::DAGCombinerInfo &DCI,
                                 const MipsSubtarget &Subtarget) {
  EVT Ty = N->getValueType(0);

  if (((Ty != MVT::v2i16) || !Subtarget.hasDSPR2()) && (Ty != MVT::v4i8))
    return SDValue();

  return performDSPShiftCombine(MipsISD::SHRL_DSP, N, Ty, DAG, Subtarget);
}

static bool isLegalDSPCondCode(EVT Ty, ISD::CondCode CC) {
  bool IsV216 = (Ty == MVT::v2i16);

  switch (CC) {
  case ISD::SETEQ:
  case ISD::SETNE:  return true;
  case ISD::SETLT:
  case ISD::SETLE:
  case ISD::SETGT:
  case ISD::SETGE:  return IsV216;
  case ISD::SETULT:
  case ISD::SETULE:
  case ISD::SETUGT:
  case ISD::SETUGE: return !IsV216;
  default:          return false;
  }
}

static SDValue performSETCCCombine(SDNode *N, SelectionDAG &DAG) {
  EVT Ty = N->getValueType(0);

  if ((Ty != MVT::v2i16) && (Ty != MVT::v4i8))
    return SDValue();

  if (!isLegalDSPCondCode(Ty, cast<CondCodeSDNode>(N->getOperand(2))->get()))
    return SDValue();

  return DAG.getNode(MipsISD::SETCC_DSP, SDLoc(N), Ty, N->getOperand(0),
                     N->getOperand(1), N->getOperand(2));
}

static SDValue performVSELECTCombine(SDNode *N, SelectionDAG &DAG) {
  EVT Ty = N->getValueType(0);

  if (Ty.is128BitVector() && Ty.isInteger()) {
    // Try the following combines:
    //   (vselect (setcc $a, $b, SETLT), $b, $a)) -> (vsmax $a, $b)
    //   (vselect (setcc $a, $b, SETLE), $b, $a)) -> (vsmax $a, $b)
    //   (vselect (setcc $a, $b, SETLT), $a, $b)) -> (vsmin $a, $b)
    //   (vselect (setcc $a, $b, SETLE), $a, $b)) -> (vsmin $a, $b)
    //   (vselect (setcc $a, $b, SETULT), $b, $a)) -> (vumax $a, $b)
    //   (vselect (setcc $a, $b, SETULE), $b, $a)) -> (vumax $a, $b)
    //   (vselect (setcc $a, $b, SETULT), $a, $b)) -> (vumin $a, $b)
    //   (vselect (setcc $a, $b, SETULE), $a, $b)) -> (vumin $a, $b)
    // SETGT/SETGE/SETUGT/SETUGE variants of these will show up initially but
    // will be expanded to equivalent SETLT/SETLE/SETULT/SETULE versions by the
    // legalizer.
    SDValue Op0 = N->getOperand(0);

    if (Op0->getOpcode() != ISD::SETCC)
      return SDValue();

    ISD::CondCode CondCode = cast<CondCodeSDNode>(Op0->getOperand(2))->get();
    bool Signed;

    if (CondCode == ISD::SETLT  || CondCode == ISD::SETLE)
      Signed = true;
    else if (CondCode == ISD::SETULT || CondCode == ISD::SETULE)
      Signed = false;
    else
      return SDValue();

    SDValue Op1 = N->getOperand(1);
    SDValue Op2 = N->getOperand(2);
    SDValue Op0Op0 = Op0->getOperand(0);
    SDValue Op0Op1 = Op0->getOperand(1);

    if (Op1 == Op0Op0 && Op2 == Op0Op1)
      return DAG.getNode(Signed ? MipsISD::VSMIN : MipsISD::VUMIN, SDLoc(N),
                         Ty, Op1, Op2);
    else if (Op1 == Op0Op1 && Op2 == Op0Op0)
      return DAG.getNode(Signed ? MipsISD::VSMAX : MipsISD::VUMAX, SDLoc(N),
                         Ty, Op1, Op2);
  } else if ((Ty == MVT::v2i16) || (Ty == MVT::v4i8)) {
    SDValue SetCC = N->getOperand(0);

    if (SetCC.getOpcode() != MipsISD::SETCC_DSP)
      return SDValue();

    return DAG.getNode(MipsISD::SELECT_CC_DSP, SDLoc(N), Ty,
                       SetCC.getOperand(0), SetCC.getOperand(1),
                       N->getOperand(1), N->getOperand(2), SetCC.getOperand(2));
  }

  return SDValue();
}

static SDValue performXORCombine(SDNode *N, SelectionDAG &DAG,
                                 const MipsSubtarget &Subtarget) {
  EVT Ty = N->getValueType(0);

  if (Subtarget.hasMSA() && Ty.is128BitVector() && Ty.isInteger()) {
    // Try the following combines:
    //   (xor (or $a, $b), (build_vector allones))
    //   (xor (or $a, $b), (bitcast (build_vector allones)))
    SDValue Op0 = N->getOperand(0);
    SDValue Op1 = N->getOperand(1);
    SDValue NotOp;

    if (ISD::isBuildVectorAllOnes(Op0.getNode()))
      NotOp = Op1;
    else if (ISD::isBuildVectorAllOnes(Op1.getNode()))
      NotOp = Op0;
    else
      return SDValue();

    if (NotOp->getOpcode() == ISD::OR)
      return DAG.getNode(MipsISD::VNOR, SDLoc(N), Ty, NotOp->getOperand(0),
                         NotOp->getOperand(1));
  }

  return SDValue();
}

SDValue
MipsSETargetLowering::PerformDAGCombine(SDNode *N, DAGCombinerInfo &DCI) const {
  SelectionDAG &DAG = DCI.DAG;
  SDValue Val;

  switch (N->getOpcode()) {
  case ISD::AND:
    Val = performANDCombine(N, DAG, DCI, Subtarget);
    break;
  case ISD::OR:
    Val = performORCombine(N, DAG, DCI, Subtarget);
    break;
  case ISD::MUL:
    return performMULCombine(N, DAG, DCI, this);
  case ISD::SHL:
    Val = performSHLCombine(N, DAG, DCI, Subtarget);
    break;
  case ISD::SRA:
    return performSRACombine(N, DAG, DCI, Subtarget);
  case ISD::SRL:
    return performSRLCombine(N, DAG, DCI, Subtarget);
  case ISD::VSELECT:
    return performVSELECTCombine(N, DAG);
  case ISD::XOR:
    Val = performXORCombine(N, DAG, Subtarget);
    break;
  case ISD::SETCC:
    Val = performSETCCCombine(N, DAG);
    break;
  }

  if (Val.getNode()) {
    DEBUG(dbgs() << "\nMipsSE DAG Combine:\n";
          N->printrWithDepth(dbgs(), &DAG);
          dbgs() << "\n=> \n";
          Val.getNode()->printrWithDepth(dbgs(), &DAG);
          dbgs() << "\n");
    return Val;
  }

  return MipsTargetLowering::PerformDAGCombine(N, DCI);
}

MachineBasicBlock *
MipsSETargetLowering::EmitInstrWithCustomInserter(MachineInstr &MI,
                                                  MachineBasicBlock *BB) const {
  switch (MI.getOpcode()) {
  default:
    return MipsTargetLowering::EmitInstrWithCustomInserter(MI, BB);
  case Mips::BPOSGE32_PSEUDO:
    return emitBPOSGE32(MI, BB);
  case Mips::SNZ_B_PSEUDO:
    return emitMSACBranchPseudo(MI, BB, Mips::BNZ_B);
  case Mips::SNZ_H_PSEUDO:
    return emitMSACBranchPseudo(MI, BB, Mips::BNZ_H);
  case Mips::SNZ_W_PSEUDO:
    return emitMSACBranchPseudo(MI, BB, Mips::BNZ_W);
  case Mips::SNZ_D_PSEUDO:
    return emitMSACBranchPseudo(MI, BB, Mips::BNZ_D);
  case Mips::SNZ_V_PSEUDO:
    return emitMSACBranchPseudo(MI, BB, Mips::BNZ_V);
  case Mips::SZ_B_PSEUDO:
    return emitMSACBranchPseudo(MI, BB, Mips::BZ_B);
  case Mips::SZ_H_PSEUDO:
    return emitMSACBranchPseudo(MI, BB, Mips::BZ_H);
  case Mips::SZ_W_PSEUDO:
    return emitMSACBranchPseudo(MI, BB, Mips::BZ_W);
  case Mips::SZ_D_PSEUDO:
    return emitMSACBranchPseudo(MI, BB, Mips::BZ_D);
  case Mips::SZ_V_PSEUDO:
    return emitMSACBranchPseudo(MI, BB, Mips::BZ_V);
  case Mips::COPY_FW_PSEUDO:
    return emitCOPY_FW(MI, BB);
  case Mips::COPY_FD_PSEUDO:
    return emitCOPY_FD(MI, BB);
  case Mips::INSERT_FW_PSEUDO:
    return emitINSERT_FW(MI, BB);
  case Mips::INSERT_FD_PSEUDO:
    return emitINSERT_FD(MI, BB);
  case Mips::INSERT_B_VIDX_PSEUDO:
  case Mips::INSERT_B_VIDX64_PSEUDO:
    return emitINSERT_DF_VIDX(MI, BB, 1, false);
  case Mips::INSERT_H_VIDX_PSEUDO:
  case Mips::INSERT_H_VIDX64_PSEUDO:
    return emitINSERT_DF_VIDX(MI, BB, 2, false);
  case Mips::INSERT_W_VIDX_PSEUDO:
  case Mips::INSERT_W_VIDX64_PSEUDO:
    return emitINSERT_DF_VIDX(MI, BB, 4, false);
  case Mips::INSERT_D_VIDX_PSEUDO:
  case Mips::INSERT_D_VIDX64_PSEUDO:
    return emitINSERT_DF_VIDX(MI, BB, 8, false);
  case Mips::INSERT_FW_VIDX_PSEUDO:
  case Mips::INSERT_FW_VIDX64_PSEUDO:
    return emitINSERT_DF_VIDX(MI, BB, 4, true);
  case Mips::INSERT_FD_VIDX_PSEUDO:
  case Mips::INSERT_FD_VIDX64_PSEUDO:
    return emitINSERT_DF_VIDX(MI, BB, 8, true);
  case Mips::FILL_FW_PSEUDO:
    return emitFILL_FW(MI, BB);
  case Mips::FILL_FD_PSEUDO:
    return emitFILL_FD(MI, BB);
  case Mips::FEXP2_W_1_PSEUDO:
    return emitFEXP2_W_1(MI, BB);
  case Mips::FEXP2_D_1_PSEUDO:
    return emitFEXP2_D_1(MI, BB);
  case Mips::CLWC1:
    return emitCapFloat32Load(MI, BB);
  case Mips::CLDC1:
    return emitCapFloat64Load(MI, BB);
  case Mips::CSWC1:
    return emitCapFloat32Store(MI, BB);
  case Mips::CSDC1:
    return emitCapFloat64Store(MI, BB);
  case Mips::CEQPseudo:
  case Mips::CEQPseudo32:
    return emitCapEqual(MI, BB);
  case Mips::CNEPseudo:
  case Mips::CNEPseudo32:
    return emitCapNotEqual(MI, BB);
  case Mips::ST_F16:
    return emitST_F16_PSEUDO(MI, BB);
  case Mips::LD_F16:
    return emitLD_F16_PSEUDO(MI, BB);
  case Mips::MSA_FP_EXTEND_W_PSEUDO:
    return emitFPEXTEND_PSEUDO(MI, BB, false);
  case Mips::MSA_FP_ROUND_W_PSEUDO:
    return emitFPROUND_PSEUDO(MI, BB, false);
  case Mips::MSA_FP_EXTEND_D_PSEUDO:
    return emitFPEXTEND_PSEUDO(MI, BB, true);
  case Mips::MSA_FP_ROUND_D_PSEUDO:
    return emitFPROUND_PSEUDO(MI, BB, true);
  }
}

bool MipsSETargetLowering::isEligibleForTailCallOptimization(
    const CCState &CCInfo, unsigned NextStackOffset,
    const MipsFunctionInfo &FI) const {
  if (!UseMipsTailCalls)
    return false;

  // Exception has to be cleared with eret.
  if (FI.isISR())
    return false;

  // Return false if either the callee or caller has a byval argument.
  if (CCInfo.getInRegsParamsCount() > 0 || FI.hasByvalArg())
    return false;

  // Return true if the callee's argument area is no larger than the
  // caller's.
  return NextStackOffset <= FI.getIncomingArgSize();
}

void MipsSETargetLowering::
getOpndList(SmallVectorImpl<SDValue> &Ops,
            std::deque<std::pair<unsigned, SDValue>> &RegsToPass,
            bool IsPICCall, bool GlobalOrExternal, bool InternalLinkage,
            bool IsCallReloc, CallLoweringInfo &CLI, SDValue Callee,
            SDValue Chain) const {
  Ops.push_back(Callee);
  MipsTargetLowering::getOpndList(Ops, RegsToPass, IsPICCall, GlobalOrExternal,
                                  InternalLinkage, IsCallReloc, CLI, Callee,
                                  Chain);
}

SDValue MipsSETargetLowering::lowerLOAD(SDValue Op, SelectionDAG &DAG) const {
  LoadSDNode &Nd = *cast<LoadSDNode>(Op);

  if (Nd.getMemoryVT() != MVT::f64 || !NoDPLoadStore)
    return MipsTargetLowering::lowerLOAD(Op, DAG);

  // Replace a double precision load with two i32 loads and a buildpair64.
  SDLoc DL(Op);
  SDValue Ptr = Nd.getBasePtr(), Chain = Nd.getChain();

  // i32 load from lower address.
  SDValue Lo = DAG.getLoad(MVT::i32, DL, Chain, Ptr, MachinePointerInfo(),
                           Nd.getAlignment(), Nd.getMemOperand()->getFlags());

  // i32 load from higher address.
  Ptr = DAG.getPointerAdd(DL, Ptr, 4);
  SDValue Hi = DAG.getLoad(
      MVT::i32, DL, Lo.getValue(1), Ptr, MachinePointerInfo(),
      std::min(Nd.getAlignment(), 4U), Nd.getMemOperand()->getFlags());

  if (!Subtarget.isLittle())
    std::swap(Lo, Hi);

  SDValue BP = DAG.getNode(MipsISD::BuildPairF64, DL, MVT::f64, Lo, Hi);
  SDValue Ops[2] = {BP, Hi.getValue(1)};
  return DAG.getMergeValues(Ops, DL);
}

SDValue MipsSETargetLowering::lowerSTORE(SDValue Op, SelectionDAG &DAG) const {
  StoreSDNode &Nd = *cast<StoreSDNode>(Op);

  if (Nd.getMemoryVT() != MVT::f64 || !NoDPLoadStore)
    return MipsTargetLowering::lowerSTORE(Op, DAG);

  // Replace a double precision store with two extractelement64s and i32 stores.
  SDLoc DL(Op);
  SDValue Val = Nd.getValue(), Ptr = Nd.getBasePtr(), Chain = Nd.getChain();
  SDValue Lo = DAG.getNode(MipsISD::ExtractElementF64, DL, MVT::i32,
                           Val, DAG.getConstant(0, DL, MVT::i32));
  SDValue Hi = DAG.getNode(MipsISD::ExtractElementF64, DL, MVT::i32,
                           Val, DAG.getConstant(1, DL, MVT::i32));

  if (!Subtarget.isLittle())
    std::swap(Lo, Hi);

  // i32 store to lower address.
  Chain =
      DAG.getStore(Chain, DL, Lo, Ptr, MachinePointerInfo(), Nd.getAlignment(),
                   Nd.getMemOperand()->getFlags(), Nd.getAAInfo());

  // i32 store to higher address.
  Ptr = DAG.getPointerAdd(DL, Ptr, 4);
  return DAG.getStore(Chain, DL, Hi, Ptr, MachinePointerInfo(),
                      std::min(Nd.getAlignment(), 4U),
                      Nd.getMemOperand()->getFlags(), Nd.getAAInfo());
}

SDValue MipsSETargetLowering::lowerMulDiv(SDValue Op, unsigned NewOpc,
                                          bool HasLo, bool HasHi,
                                          SelectionDAG &DAG) const {
  // MIPS32r6/MIPS64r6 removed accumulator based multiplies.
  assert(!Subtarget.hasMips32r6());

  EVT Ty = Op.getOperand(0).getValueType();
  SDLoc DL(Op);
  SDValue Mult = DAG.getNode(NewOpc, DL, MVT::Untyped,
                             Op.getOperand(0), Op.getOperand(1));
  SDValue Lo, Hi;

  if (HasLo)
    Lo = DAG.getNode(MipsISD::MFLO, DL, Ty, Mult);
  if (HasHi)
    Hi = DAG.getNode(MipsISD::MFHI, DL, Ty, Mult);

  if (!HasLo || !HasHi)
    return HasLo ? Lo : Hi;

  SDValue Vals[] = { Lo, Hi };
  return DAG.getMergeValues(Vals, DL);
}

static SDValue initAccumulator(SDValue In, const SDLoc &DL, SelectionDAG &DAG) {
  SDValue InLo = DAG.getNode(ISD::EXTRACT_ELEMENT, DL, MVT::i32, In,
                             DAG.getConstant(0, DL, MVT::i32));
  SDValue InHi = DAG.getNode(ISD::EXTRACT_ELEMENT, DL, MVT::i32, In,
                             DAG.getConstant(1, DL, MVT::i32));
  return DAG.getNode(MipsISD::MTLOHI, DL, MVT::Untyped, InLo, InHi);
}

static SDValue extractLOHI(SDValue Op, const SDLoc &DL, SelectionDAG &DAG) {
  SDValue Lo = DAG.getNode(MipsISD::MFLO, DL, MVT::i32, Op);
  SDValue Hi = DAG.getNode(MipsISD::MFHI, DL, MVT::i32, Op);
  return DAG.getNode(ISD::BUILD_PAIR, DL, MVT::i64, Lo, Hi);
}

// This function expands mips intrinsic nodes which have 64-bit input operands
// or output values.
//
// out64 = intrinsic-node in64
// =>
// lo = copy (extract-element (in64, 0))
// hi = copy (extract-element (in64, 1))
// mips-specific-node
// v0 = copy lo
// v1 = copy hi
// out64 = merge-values (v0, v1)
//
static SDValue lowerDSPIntr(SDValue Op, SelectionDAG &DAG, unsigned Opc) {
  SDLoc DL(Op);
  bool HasChainIn = Op->getOperand(0).getValueType() == MVT::Other;
  SmallVector<SDValue, 3> Ops;
  unsigned OpNo = 0;

  // See if Op has a chain input.
  if (HasChainIn)
    Ops.push_back(Op->getOperand(OpNo++));

  // The next operand is the intrinsic opcode.
  assert(Op->getOperand(OpNo).getOpcode() == ISD::TargetConstant);

  // See if the next operand has type i64.
  SDValue Opnd = Op->getOperand(++OpNo), In64;

  if (Opnd.getValueType() == MVT::i64)
    In64 = initAccumulator(Opnd, DL, DAG);
  else
    Ops.push_back(Opnd);

  // Push the remaining operands.
  for (++OpNo ; OpNo < Op->getNumOperands(); ++OpNo)
    Ops.push_back(Op->getOperand(OpNo));

  // Add In64 to the end of the list.
  if (In64.getNode())
    Ops.push_back(In64);

  // Scan output.
  SmallVector<EVT, 2> ResTys;

  for (SDNode::value_iterator I = Op->value_begin(), E = Op->value_end();
       I != E; ++I)
    ResTys.push_back((*I == MVT::i64) ? MVT::Untyped : *I);

  // Create node.
  SDValue Val = DAG.getNode(Opc, DL, ResTys, Ops);
  SDValue Out = (ResTys[0] == MVT::Untyped) ? extractLOHI(Val, DL, DAG) : Val;

  if (!HasChainIn)
    return Out;

  assert(Val->getValueType(1) == MVT::Other);
  SDValue Vals[] = { Out, SDValue(Val.getNode(), 1) };
  return DAG.getMergeValues(Vals, DL);
}

// Lower an MSA copy intrinsic into the specified SelectionDAG node
static SDValue lowerMSACopyIntr(SDValue Op, SelectionDAG &DAG, unsigned Opc) {
  SDLoc DL(Op);
  SDValue Vec = Op->getOperand(1);
  SDValue Idx = Op->getOperand(2);
  EVT ResTy = Op->getValueType(0);
  EVT EltTy = Vec->getValueType(0).getVectorElementType();

  SDValue Result = DAG.getNode(Opc, DL, ResTy, Vec, Idx,
                               DAG.getValueType(EltTy));

  return Result;
}

static SDValue lowerMSASplatZExt(SDValue Op, unsigned OpNr, SelectionDAG &DAG) {
  EVT ResVecTy = Op->getValueType(0);
  EVT ViaVecTy = ResVecTy;
  bool BigEndian = !DAG.getSubtarget().getTargetTriple().isLittleEndian();
  SDLoc DL(Op);

  // When ResVecTy == MVT::v2i64, LaneA is the upper 32 bits of the lane and
  // LaneB is the lower 32-bits. Otherwise LaneA and LaneB are alternating
  // lanes.
  SDValue LaneA = Op->getOperand(OpNr);
  SDValue LaneB;

  if (ResVecTy == MVT::v2i64) {
    LaneB = DAG.getConstant(0, DL, MVT::i32);
    ViaVecTy = MVT::v4i32;
    if(BigEndian)
      std::swap(LaneA, LaneB);
  } else
    LaneB = LaneA;

  SDValue Ops[16] = { LaneA, LaneB, LaneA, LaneB, LaneA, LaneB, LaneA, LaneB,
                      LaneA, LaneB, LaneA, LaneB, LaneA, LaneB, LaneA, LaneB };

  SDValue Result = DAG.getBuildVector(
      ViaVecTy, DL, makeArrayRef(Ops, ViaVecTy.getVectorNumElements()));

  if (ViaVecTy != ResVecTy) {
    SDValue One = DAG.getConstant(1, DL, ViaVecTy);
    Result = DAG.getNode(ISD::BITCAST, DL, ResVecTy,
                         DAG.getNode(ISD::AND, DL, ViaVecTy, Result, One));
  }

  return Result;
}

static SDValue lowerMSASplatImm(SDValue Op, unsigned ImmOp, SelectionDAG &DAG,
                                bool IsSigned = false) {
  return DAG.getConstant(
      APInt(Op->getValueType(0).getScalarType().getSizeInBits(),
            Op->getConstantOperandVal(ImmOp), IsSigned),
      SDLoc(Op), Op->getValueType(0));
}

static SDValue getBuildVectorSplat(EVT VecTy, SDValue SplatValue,
                                   bool BigEndian, SelectionDAG &DAG) {
  EVT ViaVecTy = VecTy;
  SDValue SplatValueA = SplatValue;
  SDValue SplatValueB = SplatValue;
  SDLoc DL(SplatValue);

  if (VecTy == MVT::v2i64) {
    // v2i64 BUILD_VECTOR must be performed via v4i32 so split into i32's.
    ViaVecTy = MVT::v4i32;

    SplatValueA = DAG.getNode(ISD::TRUNCATE, DL, MVT::i32, SplatValue);
    SplatValueB = DAG.getNode(ISD::SRL, DL, MVT::i64, SplatValue,
                              DAG.getConstant(32, DL, MVT::i32));
    SplatValueB = DAG.getNode(ISD::TRUNCATE, DL, MVT::i32, SplatValueB);
  }

  // We currently hold the parts in little endian order. Swap them if
  // necessary.
  if (BigEndian)
    std::swap(SplatValueA, SplatValueB);

  SDValue Ops[16] = { SplatValueA, SplatValueB, SplatValueA, SplatValueB,
                      SplatValueA, SplatValueB, SplatValueA, SplatValueB,
                      SplatValueA, SplatValueB, SplatValueA, SplatValueB,
                      SplatValueA, SplatValueB, SplatValueA, SplatValueB };

  SDValue Result = DAG.getBuildVector(
      ViaVecTy, DL, makeArrayRef(Ops, ViaVecTy.getVectorNumElements()));

  if (VecTy != ViaVecTy)
    Result = DAG.getNode(ISD::BITCAST, DL, VecTy, Result);

  return Result;
}

static SDValue lowerMSABinaryBitImmIntr(SDValue Op, SelectionDAG &DAG,
                                        unsigned Opc, SDValue Imm,
                                        bool BigEndian) {
  EVT VecTy = Op->getValueType(0);
  SDValue Exp2Imm;
  SDLoc DL(Op);

  // The DAG Combiner can't constant fold bitcasted vectors yet so we must do it
  // here for now.
  if (VecTy == MVT::v2i64) {
    if (ConstantSDNode *CImm = dyn_cast<ConstantSDNode>(Imm)) {
      APInt BitImm = APInt(64, 1) << CImm->getAPIntValue();

      SDValue BitImmHiOp = DAG.getConstant(BitImm.lshr(32).trunc(32), DL,
                                           MVT::i32);
      SDValue BitImmLoOp = DAG.getConstant(BitImm.trunc(32), DL, MVT::i32);

      if (BigEndian)
        std::swap(BitImmLoOp, BitImmHiOp);

      Exp2Imm = DAG.getNode(
          ISD::BITCAST, DL, MVT::v2i64,
          DAG.getBuildVector(MVT::v4i32, DL,
                             {BitImmLoOp, BitImmHiOp, BitImmLoOp, BitImmHiOp}));
    }
  }

  if (!Exp2Imm.getNode()) {
    // We couldnt constant fold, do a vector shift instead

    // Extend i32 to i64 if necessary. Sign or zero extend doesn't matter since
    // only values 0-63 are valid.
    if (VecTy == MVT::v2i64)
      Imm = DAG.getNode(ISD::ZERO_EXTEND, DL, MVT::i64, Imm);

    Exp2Imm = getBuildVectorSplat(VecTy, Imm, BigEndian, DAG);

    Exp2Imm = DAG.getNode(ISD::SHL, DL, VecTy, DAG.getConstant(1, DL, VecTy),
                          Exp2Imm);
  }

  return DAG.getNode(Opc, DL, VecTy, Op->getOperand(1), Exp2Imm);
}

static SDValue truncateVecElts(SDValue Op, SelectionDAG &DAG) {
  SDLoc DL(Op);
  EVT ResTy = Op->getValueType(0);
  SDValue Vec = Op->getOperand(2);
  bool BigEndian = !DAG.getSubtarget().getTargetTriple().isLittleEndian();
  MVT ResEltTy = ResTy == MVT::v2i64 ? MVT::i64 : MVT::i32;
  SDValue ConstValue = DAG.getConstant(Vec.getScalarValueSizeInBits() - 1,
                                       DL, ResEltTy);
  SDValue SplatVec = getBuildVectorSplat(ResTy, ConstValue, BigEndian, DAG);

  return DAG.getNode(ISD::AND, DL, ResTy, Vec, SplatVec);
}

static SDValue lowerMSABitClear(SDValue Op, SelectionDAG &DAG) {
  EVT ResTy = Op->getValueType(0);
  SDLoc DL(Op);
  SDValue One = DAG.getConstant(1, DL, ResTy);
  SDValue Bit = DAG.getNode(ISD::SHL, DL, ResTy, One, truncateVecElts(Op, DAG));

  return DAG.getNode(ISD::AND, DL, ResTy, Op->getOperand(1),
                     DAG.getNOT(DL, Bit, ResTy));
}

static SDValue lowerMSABitClearImm(SDValue Op, SelectionDAG &DAG) {
  SDLoc DL(Op);
  EVT ResTy = Op->getValueType(0);
  APInt BitImm = APInt(ResTy.getScalarSizeInBits(), 1)
                 << cast<ConstantSDNode>(Op->getOperand(2))->getAPIntValue();
  SDValue BitMask = DAG.getConstant(~BitImm, DL, ResTy);

  return DAG.getNode(ISD::AND, DL, ResTy, Op->getOperand(1), BitMask);
}

SDValue MipsSETargetLowering::lowerINTRINSIC_WO_CHAIN(SDValue Op,
                                                      SelectionDAG &DAG) const {
  SDLoc DL(Op);
  unsigned Intrinsic = cast<ConstantSDNode>(Op->getOperand(0))->getZExtValue();
  switch (Intrinsic) {
  default:
    return SDValue();
  case Intrinsic::mips_shilo:
    return lowerDSPIntr(Op, DAG, MipsISD::SHILO);
  case Intrinsic::mips_dpau_h_qbl:
    return lowerDSPIntr(Op, DAG, MipsISD::DPAU_H_QBL);
  case Intrinsic::mips_dpau_h_qbr:
    return lowerDSPIntr(Op, DAG, MipsISD::DPAU_H_QBR);
  case Intrinsic::mips_dpsu_h_qbl:
    return lowerDSPIntr(Op, DAG, MipsISD::DPSU_H_QBL);
  case Intrinsic::mips_dpsu_h_qbr:
    return lowerDSPIntr(Op, DAG, MipsISD::DPSU_H_QBR);
  case Intrinsic::mips_dpa_w_ph:
    return lowerDSPIntr(Op, DAG, MipsISD::DPA_W_PH);
  case Intrinsic::mips_dps_w_ph:
    return lowerDSPIntr(Op, DAG, MipsISD::DPS_W_PH);
  case Intrinsic::mips_dpax_w_ph:
    return lowerDSPIntr(Op, DAG, MipsISD::DPAX_W_PH);
  case Intrinsic::mips_dpsx_w_ph:
    return lowerDSPIntr(Op, DAG, MipsISD::DPSX_W_PH);
  case Intrinsic::mips_mulsa_w_ph:
    return lowerDSPIntr(Op, DAG, MipsISD::MULSA_W_PH);
  case Intrinsic::mips_mult:
    return lowerDSPIntr(Op, DAG, MipsISD::Mult);
  case Intrinsic::mips_multu:
    return lowerDSPIntr(Op, DAG, MipsISD::Multu);
  case Intrinsic::mips_madd:
    return lowerDSPIntr(Op, DAG, MipsISD::MAdd);
  case Intrinsic::mips_maddu:
    return lowerDSPIntr(Op, DAG, MipsISD::MAddu);
  case Intrinsic::mips_msub:
    return lowerDSPIntr(Op, DAG, MipsISD::MSub);
  case Intrinsic::mips_msubu:
    return lowerDSPIntr(Op, DAG, MipsISD::MSubu);
  case Intrinsic::mips_addv_b:
  case Intrinsic::mips_addv_h:
  case Intrinsic::mips_addv_w:
  case Intrinsic::mips_addv_d:
    return DAG.getNode(ISD::ADD, DL, Op->getValueType(0), Op->getOperand(1),
                       Op->getOperand(2));
  case Intrinsic::mips_addvi_b:
  case Intrinsic::mips_addvi_h:
  case Intrinsic::mips_addvi_w:
  case Intrinsic::mips_addvi_d:
    return DAG.getNode(ISD::ADD, DL, Op->getValueType(0), Op->getOperand(1),
                       lowerMSASplatImm(Op, 2, DAG));
  case Intrinsic::mips_and_v:
    return DAG.getNode(ISD::AND, DL, Op->getValueType(0), Op->getOperand(1),
                       Op->getOperand(2));
  case Intrinsic::mips_andi_b:
    return DAG.getNode(ISD::AND, DL, Op->getValueType(0), Op->getOperand(1),
                       lowerMSASplatImm(Op, 2, DAG));
  case Intrinsic::mips_bclr_b:
  case Intrinsic::mips_bclr_h:
  case Intrinsic::mips_bclr_w:
  case Intrinsic::mips_bclr_d:
    return lowerMSABitClear(Op, DAG);
  case Intrinsic::mips_bclri_b:
  case Intrinsic::mips_bclri_h:
  case Intrinsic::mips_bclri_w:
  case Intrinsic::mips_bclri_d:
    return lowerMSABitClearImm(Op, DAG);
  case Intrinsic::mips_binsli_b:
  case Intrinsic::mips_binsli_h:
  case Intrinsic::mips_binsli_w:
  case Intrinsic::mips_binsli_d: {
    // binsli_x(IfClear, IfSet, nbits) -> (vselect LBitsMask, IfSet, IfClear)
    EVT VecTy = Op->getValueType(0);
    EVT EltTy = VecTy.getVectorElementType();
    if (Op->getConstantOperandVal(3) >= EltTy.getSizeInBits())
      report_fatal_error("Immediate out of range");
    APInt Mask = APInt::getHighBitsSet(EltTy.getSizeInBits(),
                                       Op->getConstantOperandVal(3) + 1);
    return DAG.getNode(ISD::VSELECT, DL, VecTy,
                       DAG.getConstant(Mask, DL, VecTy, true),
                       Op->getOperand(2), Op->getOperand(1));
  }
  case Intrinsic::mips_binsri_b:
  case Intrinsic::mips_binsri_h:
  case Intrinsic::mips_binsri_w:
  case Intrinsic::mips_binsri_d: {
    // binsri_x(IfClear, IfSet, nbits) -> (vselect RBitsMask, IfSet, IfClear)
    EVT VecTy = Op->getValueType(0);
    EVT EltTy = VecTy.getVectorElementType();
    if (Op->getConstantOperandVal(3) >= EltTy.getSizeInBits())
      report_fatal_error("Immediate out of range");
    APInt Mask = APInt::getLowBitsSet(EltTy.getSizeInBits(),
                                      Op->getConstantOperandVal(3) + 1);
    return DAG.getNode(ISD::VSELECT, DL, VecTy,
                       DAG.getConstant(Mask, DL, VecTy, true),
                       Op->getOperand(2), Op->getOperand(1));
  }
  case Intrinsic::mips_bmnz_v:
    return DAG.getNode(ISD::VSELECT, DL, Op->getValueType(0), Op->getOperand(3),
                       Op->getOperand(2), Op->getOperand(1));
  case Intrinsic::mips_bmnzi_b:
    return DAG.getNode(ISD::VSELECT, DL, Op->getValueType(0),
                       lowerMSASplatImm(Op, 3, DAG), Op->getOperand(2),
                       Op->getOperand(1));
  case Intrinsic::mips_bmz_v:
    return DAG.getNode(ISD::VSELECT, DL, Op->getValueType(0), Op->getOperand(3),
                       Op->getOperand(1), Op->getOperand(2));
  case Intrinsic::mips_bmzi_b:
    return DAG.getNode(ISD::VSELECT, DL, Op->getValueType(0),
                       lowerMSASplatImm(Op, 3, DAG), Op->getOperand(1),
                       Op->getOperand(2));
  case Intrinsic::mips_bneg_b:
  case Intrinsic::mips_bneg_h:
  case Intrinsic::mips_bneg_w:
  case Intrinsic::mips_bneg_d: {
    EVT VecTy = Op->getValueType(0);
    SDValue One = DAG.getConstant(1, DL, VecTy);

    return DAG.getNode(ISD::XOR, DL, VecTy, Op->getOperand(1),
                       DAG.getNode(ISD::SHL, DL, VecTy, One,
                                   truncateVecElts(Op, DAG)));
  }
  case Intrinsic::mips_bnegi_b:
  case Intrinsic::mips_bnegi_h:
  case Intrinsic::mips_bnegi_w:
  case Intrinsic::mips_bnegi_d:
    return lowerMSABinaryBitImmIntr(Op, DAG, ISD::XOR, Op->getOperand(2),
                                    !Subtarget.isLittle());
  case Intrinsic::mips_bnz_b:
  case Intrinsic::mips_bnz_h:
  case Intrinsic::mips_bnz_w:
  case Intrinsic::mips_bnz_d:
    return DAG.getNode(MipsISD::VALL_NONZERO, DL, Op->getValueType(0),
                       Op->getOperand(1));
  case Intrinsic::mips_bnz_v:
    return DAG.getNode(MipsISD::VANY_NONZERO, DL, Op->getValueType(0),
                       Op->getOperand(1));
  case Intrinsic::mips_bsel_v:
    // bsel_v(Mask, IfClear, IfSet) -> (vselect Mask, IfSet, IfClear)
    return DAG.getNode(ISD::VSELECT, DL, Op->getValueType(0),
                       Op->getOperand(1), Op->getOperand(3),
                       Op->getOperand(2));
  case Intrinsic::mips_bseli_b:
    // bseli_v(Mask, IfClear, IfSet) -> (vselect Mask, IfSet, IfClear)
    return DAG.getNode(ISD::VSELECT, DL, Op->getValueType(0),
                       Op->getOperand(1), lowerMSASplatImm(Op, 3, DAG),
                       Op->getOperand(2));
  case Intrinsic::mips_bset_b:
  case Intrinsic::mips_bset_h:
  case Intrinsic::mips_bset_w:
  case Intrinsic::mips_bset_d: {
    EVT VecTy = Op->getValueType(0);
    SDValue One = DAG.getConstant(1, DL, VecTy);

    return DAG.getNode(ISD::OR, DL, VecTy, Op->getOperand(1),
                       DAG.getNode(ISD::SHL, DL, VecTy, One,
                                   truncateVecElts(Op, DAG)));
  }
  case Intrinsic::mips_bseti_b:
  case Intrinsic::mips_bseti_h:
  case Intrinsic::mips_bseti_w:
  case Intrinsic::mips_bseti_d:
    return lowerMSABinaryBitImmIntr(Op, DAG, ISD::OR, Op->getOperand(2),
                                    !Subtarget.isLittle());
  case Intrinsic::mips_bz_b:
  case Intrinsic::mips_bz_h:
  case Intrinsic::mips_bz_w:
  case Intrinsic::mips_bz_d:
    return DAG.getNode(MipsISD::VALL_ZERO, DL, Op->getValueType(0),
                       Op->getOperand(1));
  case Intrinsic::mips_bz_v:
    return DAG.getNode(MipsISD::VANY_ZERO, DL, Op->getValueType(0),
                       Op->getOperand(1));
  case Intrinsic::mips_ceq_b:
  case Intrinsic::mips_ceq_h:
  case Intrinsic::mips_ceq_w:
  case Intrinsic::mips_ceq_d:
    return DAG.getSetCC(DL, Op->getValueType(0), Op->getOperand(1),
                        Op->getOperand(2), ISD::SETEQ);
  case Intrinsic::mips_ceqi_b:
  case Intrinsic::mips_ceqi_h:
  case Intrinsic::mips_ceqi_w:
  case Intrinsic::mips_ceqi_d:
    return DAG.getSetCC(DL, Op->getValueType(0), Op->getOperand(1),
                        lowerMSASplatImm(Op, 2, DAG, true), ISD::SETEQ);
  case Intrinsic::mips_cle_s_b:
  case Intrinsic::mips_cle_s_h:
  case Intrinsic::mips_cle_s_w:
  case Intrinsic::mips_cle_s_d:
    return DAG.getSetCC(DL, Op->getValueType(0), Op->getOperand(1),
                        Op->getOperand(2), ISD::SETLE);
  case Intrinsic::mips_clei_s_b:
  case Intrinsic::mips_clei_s_h:
  case Intrinsic::mips_clei_s_w:
  case Intrinsic::mips_clei_s_d:
    return DAG.getSetCC(DL, Op->getValueType(0), Op->getOperand(1),
                        lowerMSASplatImm(Op, 2, DAG, true), ISD::SETLE);
  case Intrinsic::mips_cle_u_b:
  case Intrinsic::mips_cle_u_h:
  case Intrinsic::mips_cle_u_w:
  case Intrinsic::mips_cle_u_d:
    return DAG.getSetCC(DL, Op->getValueType(0), Op->getOperand(1),
                        Op->getOperand(2), ISD::SETULE);
  case Intrinsic::mips_clei_u_b:
  case Intrinsic::mips_clei_u_h:
  case Intrinsic::mips_clei_u_w:
  case Intrinsic::mips_clei_u_d:
    return DAG.getSetCC(DL, Op->getValueType(0), Op->getOperand(1),
                        lowerMSASplatImm(Op, 2, DAG), ISD::SETULE);
  case Intrinsic::mips_clt_s_b:
  case Intrinsic::mips_clt_s_h:
  case Intrinsic::mips_clt_s_w:
  case Intrinsic::mips_clt_s_d:
    return DAG.getSetCC(DL, Op->getValueType(0), Op->getOperand(1),
                        Op->getOperand(2), ISD::SETLT);
  case Intrinsic::mips_clti_s_b:
  case Intrinsic::mips_clti_s_h:
  case Intrinsic::mips_clti_s_w:
  case Intrinsic::mips_clti_s_d:
    return DAG.getSetCC(DL, Op->getValueType(0), Op->getOperand(1),
                        lowerMSASplatImm(Op, 2, DAG, true), ISD::SETLT);
  case Intrinsic::mips_clt_u_b:
  case Intrinsic::mips_clt_u_h:
  case Intrinsic::mips_clt_u_w:
  case Intrinsic::mips_clt_u_d:
    return DAG.getSetCC(DL, Op->getValueType(0), Op->getOperand(1),
                        Op->getOperand(2), ISD::SETULT);
  case Intrinsic::mips_clti_u_b:
  case Intrinsic::mips_clti_u_h:
  case Intrinsic::mips_clti_u_w:
  case Intrinsic::mips_clti_u_d:
    return DAG.getSetCC(DL, Op->getValueType(0), Op->getOperand(1),
                        lowerMSASplatImm(Op, 2, DAG), ISD::SETULT);
  case Intrinsic::mips_copy_s_b:
  case Intrinsic::mips_copy_s_h:
  case Intrinsic::mips_copy_s_w:
    return lowerMSACopyIntr(Op, DAG, MipsISD::VEXTRACT_SEXT_ELT);
  case Intrinsic::mips_copy_s_d:
    if (Subtarget.hasMips64())
      // Lower directly into VEXTRACT_SEXT_ELT since i64 is legal on Mips64.
      return lowerMSACopyIntr(Op, DAG, MipsISD::VEXTRACT_SEXT_ELT);
    else {
      // Lower into the generic EXTRACT_VECTOR_ELT node and let the type
      // legalizer and EXTRACT_VECTOR_ELT lowering sort it out.
      return DAG.getNode(ISD::EXTRACT_VECTOR_ELT, SDLoc(Op),
                         Op->getValueType(0), Op->getOperand(1),
                         Op->getOperand(2));
    }
  case Intrinsic::mips_copy_u_b:
  case Intrinsic::mips_copy_u_h:
  case Intrinsic::mips_copy_u_w:
    return lowerMSACopyIntr(Op, DAG, MipsISD::VEXTRACT_ZEXT_ELT);
  case Intrinsic::mips_copy_u_d:
    if (Subtarget.hasMips64())
      // Lower directly into VEXTRACT_ZEXT_ELT since i64 is legal on Mips64.
      return lowerMSACopyIntr(Op, DAG, MipsISD::VEXTRACT_ZEXT_ELT);
    else {
      // Lower into the generic EXTRACT_VECTOR_ELT node and let the type
      // legalizer and EXTRACT_VECTOR_ELT lowering sort it out.
      // Note: When i64 is illegal, this results in copy_s.w instructions
      // instead of copy_u.w instructions. This makes no difference to the
      // behaviour since i64 is only illegal when the register file is 32-bit.
      return DAG.getNode(ISD::EXTRACT_VECTOR_ELT, SDLoc(Op),
                         Op->getValueType(0), Op->getOperand(1),
                         Op->getOperand(2));
    }
  case Intrinsic::mips_div_s_b:
  case Intrinsic::mips_div_s_h:
  case Intrinsic::mips_div_s_w:
  case Intrinsic::mips_div_s_d:
    return DAG.getNode(ISD::SDIV, DL, Op->getValueType(0), Op->getOperand(1),
                       Op->getOperand(2));
  case Intrinsic::mips_div_u_b:
  case Intrinsic::mips_div_u_h:
  case Intrinsic::mips_div_u_w:
  case Intrinsic::mips_div_u_d:
    return DAG.getNode(ISD::UDIV, DL, Op->getValueType(0), Op->getOperand(1),
                       Op->getOperand(2));
  case Intrinsic::mips_fadd_w:
  case Intrinsic::mips_fadd_d:
    // TODO: If intrinsics have fast-math-flags, propagate them.
    return DAG.getNode(ISD::FADD, DL, Op->getValueType(0), Op->getOperand(1),
                       Op->getOperand(2));
  // Don't lower mips_fcaf_[wd] since LLVM folds SETFALSE condcodes away
  case Intrinsic::mips_fceq_w:
  case Intrinsic::mips_fceq_d:
    return DAG.getSetCC(DL, Op->getValueType(0), Op->getOperand(1),
                        Op->getOperand(2), ISD::SETOEQ);
  case Intrinsic::mips_fcle_w:
  case Intrinsic::mips_fcle_d:
    return DAG.getSetCC(DL, Op->getValueType(0), Op->getOperand(1),
                        Op->getOperand(2), ISD::SETOLE);
  case Intrinsic::mips_fclt_w:
  case Intrinsic::mips_fclt_d:
    return DAG.getSetCC(DL, Op->getValueType(0), Op->getOperand(1),
                        Op->getOperand(2), ISD::SETOLT);
  case Intrinsic::mips_fcne_w:
  case Intrinsic::mips_fcne_d:
    return DAG.getSetCC(DL, Op->getValueType(0), Op->getOperand(1),
                        Op->getOperand(2), ISD::SETONE);
  case Intrinsic::mips_fcor_w:
  case Intrinsic::mips_fcor_d:
    return DAG.getSetCC(DL, Op->getValueType(0), Op->getOperand(1),
                        Op->getOperand(2), ISD::SETO);
  case Intrinsic::mips_fcueq_w:
  case Intrinsic::mips_fcueq_d:
    return DAG.getSetCC(DL, Op->getValueType(0), Op->getOperand(1),
                        Op->getOperand(2), ISD::SETUEQ);
  case Intrinsic::mips_fcule_w:
  case Intrinsic::mips_fcule_d:
    return DAG.getSetCC(DL, Op->getValueType(0), Op->getOperand(1),
                        Op->getOperand(2), ISD::SETULE);
  case Intrinsic::mips_fcult_w:
  case Intrinsic::mips_fcult_d:
    return DAG.getSetCC(DL, Op->getValueType(0), Op->getOperand(1),
                        Op->getOperand(2), ISD::SETULT);
  case Intrinsic::mips_fcun_w:
  case Intrinsic::mips_fcun_d:
    return DAG.getSetCC(DL, Op->getValueType(0), Op->getOperand(1),
                        Op->getOperand(2), ISD::SETUO);
  case Intrinsic::mips_fcune_w:
  case Intrinsic::mips_fcune_d:
    return DAG.getSetCC(DL, Op->getValueType(0), Op->getOperand(1),
                        Op->getOperand(2), ISD::SETUNE);
  case Intrinsic::mips_fdiv_w:
  case Intrinsic::mips_fdiv_d:
    // TODO: If intrinsics have fast-math-flags, propagate them.
    return DAG.getNode(ISD::FDIV, DL, Op->getValueType(0), Op->getOperand(1),
                       Op->getOperand(2));
  case Intrinsic::mips_ffint_u_w:
  case Intrinsic::mips_ffint_u_d:
    return DAG.getNode(ISD::UINT_TO_FP, DL, Op->getValueType(0),
                       Op->getOperand(1));
  case Intrinsic::mips_ffint_s_w:
  case Intrinsic::mips_ffint_s_d:
    return DAG.getNode(ISD::SINT_TO_FP, DL, Op->getValueType(0),
                       Op->getOperand(1));
  case Intrinsic::mips_fill_b:
  case Intrinsic::mips_fill_h:
  case Intrinsic::mips_fill_w:
  case Intrinsic::mips_fill_d: {
    EVT ResTy = Op->getValueType(0);
    SmallVector<SDValue, 16> Ops(ResTy.getVectorNumElements(),
                                 Op->getOperand(1));

    // If ResTy is v2i64 then the type legalizer will break this node down into
    // an equivalent v4i32.
    return DAG.getBuildVector(ResTy, DL, Ops);
  }
  case Intrinsic::mips_fexp2_w:
  case Intrinsic::mips_fexp2_d: {
    // TODO: If intrinsics have fast-math-flags, propagate them.
    EVT ResTy = Op->getValueType(0);
    return DAG.getNode(
        ISD::FMUL, SDLoc(Op), ResTy, Op->getOperand(1),
        DAG.getNode(ISD::FEXP2, SDLoc(Op), ResTy, Op->getOperand(2)));
  }
  case Intrinsic::mips_flog2_w:
  case Intrinsic::mips_flog2_d:
    return DAG.getNode(ISD::FLOG2, DL, Op->getValueType(0), Op->getOperand(1));
  case Intrinsic::mips_fmadd_w:
  case Intrinsic::mips_fmadd_d:
    return DAG.getNode(ISD::FMA, SDLoc(Op), Op->getValueType(0),
                       Op->getOperand(1), Op->getOperand(2), Op->getOperand(3));
  case Intrinsic::mips_fmul_w:
  case Intrinsic::mips_fmul_d:
    // TODO: If intrinsics have fast-math-flags, propagate them.
    return DAG.getNode(ISD::FMUL, DL, Op->getValueType(0), Op->getOperand(1),
                       Op->getOperand(2));
  case Intrinsic::mips_fmsub_w:
  case Intrinsic::mips_fmsub_d: {
    // TODO: If intrinsics have fast-math-flags, propagate them.
    EVT ResTy = Op->getValueType(0);
    return DAG.getNode(ISD::FSUB, SDLoc(Op), ResTy, Op->getOperand(1),
                       DAG.getNode(ISD::FMUL, SDLoc(Op), ResTy,
                                   Op->getOperand(2), Op->getOperand(3)));
  }
  case Intrinsic::mips_frint_w:
  case Intrinsic::mips_frint_d:
    return DAG.getNode(ISD::FRINT, DL, Op->getValueType(0), Op->getOperand(1));
  case Intrinsic::mips_fsqrt_w:
  case Intrinsic::mips_fsqrt_d:
    return DAG.getNode(ISD::FSQRT, DL, Op->getValueType(0), Op->getOperand(1));
  case Intrinsic::mips_fsub_w:
  case Intrinsic::mips_fsub_d:
    // TODO: If intrinsics have fast-math-flags, propagate them.
    return DAG.getNode(ISD::FSUB, DL, Op->getValueType(0), Op->getOperand(1),
                       Op->getOperand(2));
  case Intrinsic::mips_ftrunc_u_w:
  case Intrinsic::mips_ftrunc_u_d:
    return DAG.getNode(ISD::FP_TO_UINT, DL, Op->getValueType(0),
                       Op->getOperand(1));
  case Intrinsic::mips_ftrunc_s_w:
  case Intrinsic::mips_ftrunc_s_d:
    return DAG.getNode(ISD::FP_TO_SINT, DL, Op->getValueType(0),
                       Op->getOperand(1));
  case Intrinsic::mips_ilvev_b:
  case Intrinsic::mips_ilvev_h:
  case Intrinsic::mips_ilvev_w:
  case Intrinsic::mips_ilvev_d:
    return DAG.getNode(MipsISD::ILVEV, DL, Op->getValueType(0),
                       Op->getOperand(1), Op->getOperand(2));
  case Intrinsic::mips_ilvl_b:
  case Intrinsic::mips_ilvl_h:
  case Intrinsic::mips_ilvl_w:
  case Intrinsic::mips_ilvl_d:
    return DAG.getNode(MipsISD::ILVL, DL, Op->getValueType(0),
                       Op->getOperand(1), Op->getOperand(2));
  case Intrinsic::mips_ilvod_b:
  case Intrinsic::mips_ilvod_h:
  case Intrinsic::mips_ilvod_w:
  case Intrinsic::mips_ilvod_d:
    return DAG.getNode(MipsISD::ILVOD, DL, Op->getValueType(0),
                       Op->getOperand(1), Op->getOperand(2));
  case Intrinsic::mips_ilvr_b:
  case Intrinsic::mips_ilvr_h:
  case Intrinsic::mips_ilvr_w:
  case Intrinsic::mips_ilvr_d:
    return DAG.getNode(MipsISD::ILVR, DL, Op->getValueType(0),
                       Op->getOperand(1), Op->getOperand(2));
  case Intrinsic::mips_insert_b:
  case Intrinsic::mips_insert_h:
  case Intrinsic::mips_insert_w:
  case Intrinsic::mips_insert_d:
    return DAG.getNode(ISD::INSERT_VECTOR_ELT, SDLoc(Op), Op->getValueType(0),
                       Op->getOperand(1), Op->getOperand(3), Op->getOperand(2));
  case Intrinsic::mips_insve_b:
  case Intrinsic::mips_insve_h:
  case Intrinsic::mips_insve_w:
  case Intrinsic::mips_insve_d: {
    // Report an error for out of range values.
    int64_t Max;
    switch (Intrinsic) {
    case Intrinsic::mips_insve_b: Max = 15; break;
    case Intrinsic::mips_insve_h: Max = 7; break;
    case Intrinsic::mips_insve_w: Max = 3; break;
    case Intrinsic::mips_insve_d: Max = 1; break;
    default: llvm_unreachable("Unmatched intrinsic");
    }
    int64_t Value = cast<ConstantSDNode>(Op->getOperand(2))->getSExtValue();
    if (Value < 0 || Value > Max)
      report_fatal_error("Immediate out of range");
    return DAG.getNode(MipsISD::INSVE, DL, Op->getValueType(0),
                       Op->getOperand(1), Op->getOperand(2), Op->getOperand(3),
                       DAG.getConstant(0, DL, MVT::i32));
    }
  case Intrinsic::mips_ldi_b:
  case Intrinsic::mips_ldi_h:
  case Intrinsic::mips_ldi_w:
  case Intrinsic::mips_ldi_d:
    return lowerMSASplatImm(Op, 1, DAG, true);
  case Intrinsic::mips_lsa:
  case Intrinsic::mips_dlsa: {
    EVT ResTy = Op->getValueType(0);
    return DAG.getNode(ISD::ADD, SDLoc(Op), ResTy, Op->getOperand(1),
                       DAG.getNode(ISD::SHL, SDLoc(Op), ResTy,
                                   Op->getOperand(2), Op->getOperand(3)));
  }
  case Intrinsic::mips_maddv_b:
  case Intrinsic::mips_maddv_h:
  case Intrinsic::mips_maddv_w:
  case Intrinsic::mips_maddv_d: {
    EVT ResTy = Op->getValueType(0);
    return DAG.getNode(ISD::ADD, SDLoc(Op), ResTy, Op->getOperand(1),
                       DAG.getNode(ISD::MUL, SDLoc(Op), ResTy,
                                   Op->getOperand(2), Op->getOperand(3)));
  }
  case Intrinsic::mips_max_s_b:
  case Intrinsic::mips_max_s_h:
  case Intrinsic::mips_max_s_w:
  case Intrinsic::mips_max_s_d:
    return DAG.getNode(MipsISD::VSMAX, DL, Op->getValueType(0),
                       Op->getOperand(1), Op->getOperand(2));
  case Intrinsic::mips_max_u_b:
  case Intrinsic::mips_max_u_h:
  case Intrinsic::mips_max_u_w:
  case Intrinsic::mips_max_u_d:
    return DAG.getNode(MipsISD::VUMAX, DL, Op->getValueType(0),
                       Op->getOperand(1), Op->getOperand(2));
  case Intrinsic::mips_maxi_s_b:
  case Intrinsic::mips_maxi_s_h:
  case Intrinsic::mips_maxi_s_w:
  case Intrinsic::mips_maxi_s_d:
    return DAG.getNode(MipsISD::VSMAX, DL, Op->getValueType(0),
                       Op->getOperand(1), lowerMSASplatImm(Op, 2, DAG, true));
  case Intrinsic::mips_maxi_u_b:
  case Intrinsic::mips_maxi_u_h:
  case Intrinsic::mips_maxi_u_w:
  case Intrinsic::mips_maxi_u_d:
    return DAG.getNode(MipsISD::VUMAX, DL, Op->getValueType(0),
                       Op->getOperand(1), lowerMSASplatImm(Op, 2, DAG));
  case Intrinsic::mips_min_s_b:
  case Intrinsic::mips_min_s_h:
  case Intrinsic::mips_min_s_w:
  case Intrinsic::mips_min_s_d:
    return DAG.getNode(MipsISD::VSMIN, DL, Op->getValueType(0),
                       Op->getOperand(1), Op->getOperand(2));
  case Intrinsic::mips_min_u_b:
  case Intrinsic::mips_min_u_h:
  case Intrinsic::mips_min_u_w:
  case Intrinsic::mips_min_u_d:
    return DAG.getNode(MipsISD::VUMIN, DL, Op->getValueType(0),
                       Op->getOperand(1), Op->getOperand(2));
  case Intrinsic::mips_mini_s_b:
  case Intrinsic::mips_mini_s_h:
  case Intrinsic::mips_mini_s_w:
  case Intrinsic::mips_mini_s_d:
    return DAG.getNode(MipsISD::VSMIN, DL, Op->getValueType(0),
                       Op->getOperand(1), lowerMSASplatImm(Op, 2, DAG, true));
  case Intrinsic::mips_mini_u_b:
  case Intrinsic::mips_mini_u_h:
  case Intrinsic::mips_mini_u_w:
  case Intrinsic::mips_mini_u_d:
    return DAG.getNode(MipsISD::VUMIN, DL, Op->getValueType(0),
                       Op->getOperand(1), lowerMSASplatImm(Op, 2, DAG));
  case Intrinsic::mips_mod_s_b:
  case Intrinsic::mips_mod_s_h:
  case Intrinsic::mips_mod_s_w:
  case Intrinsic::mips_mod_s_d:
    return DAG.getNode(ISD::SREM, DL, Op->getValueType(0), Op->getOperand(1),
                       Op->getOperand(2));
  case Intrinsic::mips_mod_u_b:
  case Intrinsic::mips_mod_u_h:
  case Intrinsic::mips_mod_u_w:
  case Intrinsic::mips_mod_u_d:
    return DAG.getNode(ISD::UREM, DL, Op->getValueType(0), Op->getOperand(1),
                       Op->getOperand(2));
  case Intrinsic::mips_mulv_b:
  case Intrinsic::mips_mulv_h:
  case Intrinsic::mips_mulv_w:
  case Intrinsic::mips_mulv_d:
    return DAG.getNode(ISD::MUL, DL, Op->getValueType(0), Op->getOperand(1),
                       Op->getOperand(2));
  case Intrinsic::mips_msubv_b:
  case Intrinsic::mips_msubv_h:
  case Intrinsic::mips_msubv_w:
  case Intrinsic::mips_msubv_d: {
    EVT ResTy = Op->getValueType(0);
    return DAG.getNode(ISD::SUB, SDLoc(Op), ResTy, Op->getOperand(1),
                       DAG.getNode(ISD::MUL, SDLoc(Op), ResTy,
                                   Op->getOperand(2), Op->getOperand(3)));
  }
  case Intrinsic::mips_nlzc_b:
  case Intrinsic::mips_nlzc_h:
  case Intrinsic::mips_nlzc_w:
  case Intrinsic::mips_nlzc_d:
    return DAG.getNode(ISD::CTLZ, DL, Op->getValueType(0), Op->getOperand(1));
  case Intrinsic::mips_nor_v: {
    SDValue Res = DAG.getNode(ISD::OR, DL, Op->getValueType(0),
                              Op->getOperand(1), Op->getOperand(2));
    return DAG.getNOT(DL, Res, Res->getValueType(0));
  }
  case Intrinsic::mips_nori_b: {
    SDValue Res =  DAG.getNode(ISD::OR, DL, Op->getValueType(0),
                               Op->getOperand(1),
                               lowerMSASplatImm(Op, 2, DAG));
    return DAG.getNOT(DL, Res, Res->getValueType(0));
  }
  case Intrinsic::mips_or_v:
    return DAG.getNode(ISD::OR, DL, Op->getValueType(0), Op->getOperand(1),
                       Op->getOperand(2));
  case Intrinsic::mips_ori_b:
    return DAG.getNode(ISD::OR, DL, Op->getValueType(0),
                       Op->getOperand(1), lowerMSASplatImm(Op, 2, DAG));
  case Intrinsic::mips_pckev_b:
  case Intrinsic::mips_pckev_h:
  case Intrinsic::mips_pckev_w:
  case Intrinsic::mips_pckev_d:
    return DAG.getNode(MipsISD::PCKEV, DL, Op->getValueType(0),
                       Op->getOperand(1), Op->getOperand(2));
  case Intrinsic::mips_pckod_b:
  case Intrinsic::mips_pckod_h:
  case Intrinsic::mips_pckod_w:
  case Intrinsic::mips_pckod_d:
    return DAG.getNode(MipsISD::PCKOD, DL, Op->getValueType(0),
                       Op->getOperand(1), Op->getOperand(2));
  case Intrinsic::mips_pcnt_b:
  case Intrinsic::mips_pcnt_h:
  case Intrinsic::mips_pcnt_w:
  case Intrinsic::mips_pcnt_d:
    return DAG.getNode(ISD::CTPOP, DL, Op->getValueType(0), Op->getOperand(1));
  case Intrinsic::mips_sat_s_b:
  case Intrinsic::mips_sat_s_h:
  case Intrinsic::mips_sat_s_w:
  case Intrinsic::mips_sat_s_d:
  case Intrinsic::mips_sat_u_b:
  case Intrinsic::mips_sat_u_h:
  case Intrinsic::mips_sat_u_w:
  case Intrinsic::mips_sat_u_d: {
    // Report an error for out of range values.
    int64_t Max;
    switch (Intrinsic) {
    case Intrinsic::mips_sat_s_b:
    case Intrinsic::mips_sat_u_b: Max = 7;  break;
    case Intrinsic::mips_sat_s_h:
    case Intrinsic::mips_sat_u_h: Max = 15; break;
    case Intrinsic::mips_sat_s_w:
    case Intrinsic::mips_sat_u_w: Max = 31; break;
    case Intrinsic::mips_sat_s_d:
    case Intrinsic::mips_sat_u_d: Max = 63; break;
    default: llvm_unreachable("Unmatched intrinsic");
    }
    int64_t Value = cast<ConstantSDNode>(Op->getOperand(2))->getSExtValue();
    if (Value < 0 || Value > Max)
      report_fatal_error("Immediate out of range");
    return SDValue();
  }
  case Intrinsic::mips_shf_b:
  case Intrinsic::mips_shf_h:
  case Intrinsic::mips_shf_w: {
    int64_t Value = cast<ConstantSDNode>(Op->getOperand(2))->getSExtValue();
    if (Value < 0 || Value > 255)
      report_fatal_error("Immediate out of range");
    return DAG.getNode(MipsISD::SHF, DL, Op->getValueType(0),
                       Op->getOperand(2), Op->getOperand(1));
  }
  case Intrinsic::mips_sldi_b:
  case Intrinsic::mips_sldi_h:
  case Intrinsic::mips_sldi_w:
  case Intrinsic::mips_sldi_d: {
    // Report an error for out of range values.
    int64_t Max;
    switch (Intrinsic) {
    case Intrinsic::mips_sldi_b: Max = 15; break;
    case Intrinsic::mips_sldi_h: Max = 7; break;
    case Intrinsic::mips_sldi_w: Max = 3; break;
    case Intrinsic::mips_sldi_d: Max = 1; break;
    default: llvm_unreachable("Unmatched intrinsic");
    }
    int64_t Value = cast<ConstantSDNode>(Op->getOperand(3))->getSExtValue();
    if (Value < 0 || Value > Max)
      report_fatal_error("Immediate out of range");
    return SDValue();
  }
  case Intrinsic::mips_sll_b:
  case Intrinsic::mips_sll_h:
  case Intrinsic::mips_sll_w:
  case Intrinsic::mips_sll_d:
    return DAG.getNode(ISD::SHL, DL, Op->getValueType(0), Op->getOperand(1),
                       truncateVecElts(Op, DAG));
  case Intrinsic::mips_slli_b:
  case Intrinsic::mips_slli_h:
  case Intrinsic::mips_slli_w:
  case Intrinsic::mips_slli_d:
    return DAG.getNode(ISD::SHL, DL, Op->getValueType(0),
                       Op->getOperand(1), lowerMSASplatImm(Op, 2, DAG));
  case Intrinsic::mips_splat_b:
  case Intrinsic::mips_splat_h:
  case Intrinsic::mips_splat_w:
  case Intrinsic::mips_splat_d:
    // We can't lower via VECTOR_SHUFFLE because it requires constant shuffle
    // masks, nor can we lower via BUILD_VECTOR & EXTRACT_VECTOR_ELT because
    // EXTRACT_VECTOR_ELT can't extract i64's on MIPS32.
    // Instead we lower to MipsISD::VSHF and match from there.
    return DAG.getNode(MipsISD::VSHF, DL, Op->getValueType(0),
                       lowerMSASplatZExt(Op, 2, DAG), Op->getOperand(1),
                       Op->getOperand(1));
  case Intrinsic::mips_splati_b:
  case Intrinsic::mips_splati_h:
  case Intrinsic::mips_splati_w:
  case Intrinsic::mips_splati_d:
    return DAG.getNode(MipsISD::VSHF, DL, Op->getValueType(0),
                       lowerMSASplatImm(Op, 2, DAG), Op->getOperand(1),
                       Op->getOperand(1));
  case Intrinsic::mips_sra_b:
  case Intrinsic::mips_sra_h:
  case Intrinsic::mips_sra_w:
  case Intrinsic::mips_sra_d:
    return DAG.getNode(ISD::SRA, DL, Op->getValueType(0), Op->getOperand(1),
                       truncateVecElts(Op, DAG));
  case Intrinsic::mips_srai_b:
  case Intrinsic::mips_srai_h:
  case Intrinsic::mips_srai_w:
  case Intrinsic::mips_srai_d:
    return DAG.getNode(ISD::SRA, DL, Op->getValueType(0),
                       Op->getOperand(1), lowerMSASplatImm(Op, 2, DAG));
  case Intrinsic::mips_srari_b:
  case Intrinsic::mips_srari_h:
  case Intrinsic::mips_srari_w:
  case Intrinsic::mips_srari_d: {
    // Report an error for out of range values.
    int64_t Max;
    switch (Intrinsic) {
    case Intrinsic::mips_srari_b: Max = 7; break;
    case Intrinsic::mips_srari_h: Max = 15; break;
    case Intrinsic::mips_srari_w: Max = 31; break;
    case Intrinsic::mips_srari_d: Max = 63; break;
    default: llvm_unreachable("Unmatched intrinsic");
    }
    int64_t Value = cast<ConstantSDNode>(Op->getOperand(2))->getSExtValue();
    if (Value < 0 || Value > Max)
      report_fatal_error("Immediate out of range");
    return SDValue();
  }
  case Intrinsic::mips_srl_b:
  case Intrinsic::mips_srl_h:
  case Intrinsic::mips_srl_w:
  case Intrinsic::mips_srl_d:
    return DAG.getNode(ISD::SRL, DL, Op->getValueType(0), Op->getOperand(1),
                       truncateVecElts(Op, DAG));
  case Intrinsic::mips_srli_b:
  case Intrinsic::mips_srli_h:
  case Intrinsic::mips_srli_w:
  case Intrinsic::mips_srli_d:
    return DAG.getNode(ISD::SRL, DL, Op->getValueType(0),
                       Op->getOperand(1), lowerMSASplatImm(Op, 2, DAG));
  case Intrinsic::mips_srlri_b:
  case Intrinsic::mips_srlri_h:
  case Intrinsic::mips_srlri_w:
  case Intrinsic::mips_srlri_d: {
    // Report an error for out of range values.
    int64_t Max;
    switch (Intrinsic) {
    case Intrinsic::mips_srlri_b: Max = 7; break;
    case Intrinsic::mips_srlri_h: Max = 15; break;
    case Intrinsic::mips_srlri_w: Max = 31; break;
    case Intrinsic::mips_srlri_d: Max = 63; break;
    default: llvm_unreachable("Unmatched intrinsic");
    }
    int64_t Value = cast<ConstantSDNode>(Op->getOperand(2))->getSExtValue();
    if (Value < 0 || Value > Max)
      report_fatal_error("Immediate out of range");
    return SDValue();
  }
  case Intrinsic::mips_subv_b:
  case Intrinsic::mips_subv_h:
  case Intrinsic::mips_subv_w:
  case Intrinsic::mips_subv_d:
    return DAG.getNode(ISD::SUB, DL, Op->getValueType(0), Op->getOperand(1),
                       Op->getOperand(2));
  case Intrinsic::mips_subvi_b:
  case Intrinsic::mips_subvi_h:
  case Intrinsic::mips_subvi_w:
  case Intrinsic::mips_subvi_d:
    return DAG.getNode(ISD::SUB, DL, Op->getValueType(0),
                       Op->getOperand(1), lowerMSASplatImm(Op, 2, DAG));
  case Intrinsic::mips_vshf_b:
  case Intrinsic::mips_vshf_h:
  case Intrinsic::mips_vshf_w:
  case Intrinsic::mips_vshf_d:
    return DAG.getNode(MipsISD::VSHF, DL, Op->getValueType(0),
                       Op->getOperand(1), Op->getOperand(2), Op->getOperand(3));
  case Intrinsic::mips_xor_v:
    return DAG.getNode(ISD::XOR, DL, Op->getValueType(0), Op->getOperand(1),
                       Op->getOperand(2));
  case Intrinsic::mips_xori_b:
    return DAG.getNode(ISD::XOR, DL, Op->getValueType(0),
                       Op->getOperand(1), lowerMSASplatImm(Op, 2, DAG));
  case Intrinsic::thread_pointer: {
    EVT PtrVT = getPointerTy(DAG.getDataLayout());
    return DAG.getNode(MipsISD::ThreadPointer, DL, PtrVT);
  }
  case Intrinsic::cheri_cap_address_get: {
    assert(false && "This should have been removed by CheriExpandIntrinsicsPass");
    abort();
  }
  }
}

static SDValue lowerMSALoadIntr(SDValue Op, SelectionDAG &DAG, unsigned Intr,
                                const MipsSubtarget &Subtarget) {
  SDLoc DL(Op);
  SDValue ChainIn = Op->getOperand(0);
  SDValue Address = Op->getOperand(2);
  SDValue Offset  = Op->getOperand(3);
  EVT ResTy = Op->getValueType(0);
  EVT PtrTy = Address->getValueType(0);

  // For N64 addresses have the underlying type MVT::i64. This intrinsic
  // however takes an i32 signed constant offset. The actual type of the
  // intrinsic is a scaled signed i10.
  if (Subtarget.isABI_N64())
    Offset = DAG.getNode(ISD::SIGN_EXTEND, DL, PtrTy, Offset);

  Address = DAG.getNode(ISD::ADD, DL, PtrTy, Address, Offset);
  return DAG.getLoad(ResTy, DL, ChainIn, Address, MachinePointerInfo(),
                     /* Alignment = */ 16);
}

SDValue MipsSETargetLowering::lowerINTRINSIC_W_CHAIN(SDValue Op,
                                                     SelectionDAG &DAG) const {
  unsigned Intr = cast<ConstantSDNode>(Op->getOperand(1))->getZExtValue();
  switch (Intr) {
  default:
    return SDValue();
  case Intrinsic::mips_extp:
    return lowerDSPIntr(Op, DAG, MipsISD::EXTP);
  case Intrinsic::mips_extpdp:
    return lowerDSPIntr(Op, DAG, MipsISD::EXTPDP);
  case Intrinsic::mips_extr_w:
    return lowerDSPIntr(Op, DAG, MipsISD::EXTR_W);
  case Intrinsic::mips_extr_r_w:
    return lowerDSPIntr(Op, DAG, MipsISD::EXTR_R_W);
  case Intrinsic::mips_extr_rs_w:
    return lowerDSPIntr(Op, DAG, MipsISD::EXTR_RS_W);
  case Intrinsic::mips_extr_s_h:
    return lowerDSPIntr(Op, DAG, MipsISD::EXTR_S_H);
  case Intrinsic::mips_mthlip:
    return lowerDSPIntr(Op, DAG, MipsISD::MTHLIP);
  case Intrinsic::mips_mulsaq_s_w_ph:
    return lowerDSPIntr(Op, DAG, MipsISD::MULSAQ_S_W_PH);
  case Intrinsic::mips_maq_s_w_phl:
    return lowerDSPIntr(Op, DAG, MipsISD::MAQ_S_W_PHL);
  case Intrinsic::mips_maq_s_w_phr:
    return lowerDSPIntr(Op, DAG, MipsISD::MAQ_S_W_PHR);
  case Intrinsic::mips_maq_sa_w_phl:
    return lowerDSPIntr(Op, DAG, MipsISD::MAQ_SA_W_PHL);
  case Intrinsic::mips_maq_sa_w_phr:
    return lowerDSPIntr(Op, DAG, MipsISD::MAQ_SA_W_PHR);
  case Intrinsic::mips_dpaq_s_w_ph:
    return lowerDSPIntr(Op, DAG, MipsISD::DPAQ_S_W_PH);
  case Intrinsic::mips_dpsq_s_w_ph:
    return lowerDSPIntr(Op, DAG, MipsISD::DPSQ_S_W_PH);
  case Intrinsic::mips_dpaq_sa_l_w:
    return lowerDSPIntr(Op, DAG, MipsISD::DPAQ_SA_L_W);
  case Intrinsic::mips_dpsq_sa_l_w:
    return lowerDSPIntr(Op, DAG, MipsISD::DPSQ_SA_L_W);
  case Intrinsic::mips_dpaqx_s_w_ph:
    return lowerDSPIntr(Op, DAG, MipsISD::DPAQX_S_W_PH);
  case Intrinsic::mips_dpaqx_sa_w_ph:
    return lowerDSPIntr(Op, DAG, MipsISD::DPAQX_SA_W_PH);
  case Intrinsic::mips_dpsqx_s_w_ph:
    return lowerDSPIntr(Op, DAG, MipsISD::DPSQX_S_W_PH);
  case Intrinsic::mips_dpsqx_sa_w_ph:
    return lowerDSPIntr(Op, DAG, MipsISD::DPSQX_SA_W_PH);
  case Intrinsic::mips_ld_b:
  case Intrinsic::mips_ld_h:
  case Intrinsic::mips_ld_w:
  case Intrinsic::mips_ld_d:
   return lowerMSALoadIntr(Op, DAG, Intr, Subtarget);
  }
}

static SDValue lowerMSAStoreIntr(SDValue Op, SelectionDAG &DAG, unsigned Intr,
                                 const MipsSubtarget &Subtarget) {
  SDLoc DL(Op);
  SDValue ChainIn = Op->getOperand(0);
  SDValue Value   = Op->getOperand(2);
  SDValue Address = Op->getOperand(3);
  SDValue Offset  = Op->getOperand(4);
  EVT PtrTy = Address->getValueType(0);

  // For N64 addresses have the underlying type MVT::i64. This intrinsic
  // however takes an i32 signed constant offset. The actual type of the
  // intrinsic is a scaled signed i10.
  if (Subtarget.isABI_N64())
    Offset = DAG.getNode(ISD::SIGN_EXTEND, DL, PtrTy, Offset);

  Address = DAG.getNode(ISD::ADD, DL, PtrTy, Address, Offset);

  return DAG.getStore(ChainIn, DL, Value, Address, MachinePointerInfo(),
                      /* Alignment = */ 16);
}

SDValue MipsSETargetLowering::lowerINTRINSIC_VOID(SDValue Op,
                                                  SelectionDAG &DAG) const {
  unsigned Intr = cast<ConstantSDNode>(Op->getOperand(1))->getZExtValue();
  switch (Intr) {
  default:
    return SDValue();
  case Intrinsic::mips_st_b:
  case Intrinsic::mips_st_h:
  case Intrinsic::mips_st_w:
  case Intrinsic::mips_st_d:
    return lowerMSAStoreIntr(Op, DAG, Intr, Subtarget);
  }
}

/// \brief Check if the given BuildVectorSDNode is a splat.
/// This method currently relies on DAG nodes being reused when equivalent,
/// so it's possible for this to return false even when isConstantSplat returns
/// true.
static bool isSplatVector(const BuildVectorSDNode *N) {
  unsigned int nOps = N->getNumOperands();
  assert(nOps > 1 && "isSplatVector has 0 or 1 sized build vector");

  SDValue Operand0 = N->getOperand(0);

  for (unsigned int i = 1; i < nOps; ++i) {
    if (N->getOperand(i) != Operand0)
      return false;
  }

  return true;
}

// Lower ISD::EXTRACT_VECTOR_ELT into MipsISD::VEXTRACT_SEXT_ELT.
//
// The non-value bits resulting from ISD::EXTRACT_VECTOR_ELT are undefined. We
// choose to sign-extend but we could have equally chosen zero-extend. The
// DAGCombiner will fold any sign/zero extension of the ISD::EXTRACT_VECTOR_ELT
// result into this node later (possibly changing it to a zero-extend in the
// process).
SDValue MipsSETargetLowering::
lowerEXTRACT_VECTOR_ELT(SDValue Op, SelectionDAG &DAG) const {
  SDLoc DL(Op);
  EVT ResTy = Op->getValueType(0);
  SDValue Op0 = Op->getOperand(0);
  EVT VecTy = Op0->getValueType(0);

  if (!VecTy.is128BitVector())
    return SDValue();

  if (ResTy.isInteger()) {
    SDValue Op1 = Op->getOperand(1);
    EVT EltTy = VecTy.getVectorElementType();
    return DAG.getNode(MipsISD::VEXTRACT_SEXT_ELT, DL, ResTy, Op0, Op1,
                       DAG.getValueType(EltTy));
  }

  return Op;
}

static bool isConstantOrUndef(const SDValue Op) {
  if (Op->isUndef())
    return true;
  if (isa<ConstantSDNode>(Op))
    return true;
  if (isa<ConstantFPSDNode>(Op))
    return true;
  return false;
}

static bool isConstantOrUndefBUILD_VECTOR(const BuildVectorSDNode *Op) {
  for (unsigned i = 0; i < Op->getNumOperands(); ++i)
    if (isConstantOrUndef(Op->getOperand(i)))
      return true;
  return false;
}

// Lowers ISD::BUILD_VECTOR into appropriate SelectionDAG nodes for the
// backend.
//
// Lowers according to the following rules:
// - Constant splats are legal as-is as long as the SplatBitSize is a power of
//   2 less than or equal to 64 and the value fits into a signed 10-bit
//   immediate
// - Constant splats are lowered to bitconverted BUILD_VECTORs if SplatBitSize
//   is a power of 2 less than or equal to 64 and the value does not fit into a
//   signed 10-bit immediate
// - Non-constant splats are legal as-is.
// - Non-constant non-splats are lowered to sequences of INSERT_VECTOR_ELT.
// - All others are illegal and must be expanded.
SDValue MipsSETargetLowering::lowerBUILD_VECTOR(SDValue Op,
                                                SelectionDAG &DAG) const {
  BuildVectorSDNode *Node = cast<BuildVectorSDNode>(Op);
  EVT ResTy = Op->getValueType(0);
  SDLoc DL(Op);
  APInt SplatValue, SplatUndef;
  unsigned SplatBitSize;
  bool HasAnyUndefs;

  if (!Subtarget.hasMSA() || !ResTy.is128BitVector())
    return SDValue();

  if (Node->isConstantSplat(SplatValue, SplatUndef, SplatBitSize,
                            HasAnyUndefs, 8,
                            !Subtarget.isLittle()) && SplatBitSize <= 64) {
    // We can only cope with 8, 16, 32, or 64-bit elements
    if (SplatBitSize != 8 && SplatBitSize != 16 && SplatBitSize != 32 &&
        SplatBitSize != 64)
      return SDValue();

    // If the value isn't an integer type we will have to bitcast
    // from an integer type first. Also, if there are any undefs, we must
    // lower them to defined values first.
    if (ResTy.isInteger() && !HasAnyUndefs)
      return Op;

    EVT ViaVecTy;

    switch (SplatBitSize) {
    default:
      return SDValue();
    case 8:
      ViaVecTy = MVT::v16i8;
      break;
    case 16:
      ViaVecTy = MVT::v8i16;
      break;
    case 32:
      ViaVecTy = MVT::v4i32;
      break;
    case 64:
      // There's no fill.d to fall back on for 64-bit values
      return SDValue();
    }

    // SelectionDAG::getConstant will promote SplatValue appropriately.
    SDValue Result = DAG.getConstant(SplatValue, DL, ViaVecTy);

    // Bitcast to the type we originally wanted
    if (ViaVecTy != ResTy)
      Result = DAG.getNode(ISD::BITCAST, SDLoc(Node), ResTy, Result);

    return Result;
  } else if (isSplatVector(Node))
    return Op;
  else if (!isConstantOrUndefBUILD_VECTOR(Node)) {
    // Use INSERT_VECTOR_ELT operations rather than expand to stores.
    // The resulting code is the same length as the expansion, but it doesn't
    // use memory operations
    EVT ResTy = Node->getValueType(0);

    assert(ResTy.isVector());

    unsigned NumElts = ResTy.getVectorNumElements();
    SDValue Vector = DAG.getUNDEF(ResTy);
    for (unsigned i = 0; i < NumElts; ++i) {
      Vector = DAG.getNode(ISD::INSERT_VECTOR_ELT, DL, ResTy, Vector,
                           Node->getOperand(i),
                           DAG.getConstant(i, DL, MVT::i32));
    }
    return Vector;
  }

  return SDValue();
}

// Lower VECTOR_SHUFFLE into SHF (if possible).
//
// SHF splits the vector into blocks of four elements, then shuffles these
// elements according to a <4 x i2> constant (encoded as an integer immediate).
//
// It is therefore possible to lower into SHF when the mask takes the form:
//   <a, b, c, d, a+4, b+4, c+4, d+4, a+8, b+8, c+8, d+8, ...>
// When undef's appear they are treated as if they were whatever value is
// necessary in order to fit the above forms.
//
// For example:
//   %2 = shufflevector <8 x i16> %0, <8 x i16> undef,
//                      <8 x i32> <i32 3, i32 2, i32 1, i32 0,
//                                 i32 7, i32 6, i32 5, i32 4>
// is lowered to:
//   (SHF_H $w0, $w1, 27)
// where the 27 comes from:
//   3 + (2 << 2) + (1 << 4) + (0 << 6)
static SDValue lowerVECTOR_SHUFFLE_SHF(SDValue Op, EVT ResTy,
                                       SmallVector<int, 16> Indices,
                                       SelectionDAG &DAG) {
  int SHFIndices[4] = { -1, -1, -1, -1 };

  if (Indices.size() < 4)
    return SDValue();

  for (unsigned i = 0; i < 4; ++i) {
    for (unsigned j = i; j < Indices.size(); j += 4) {
      int Idx = Indices[j];

      // Convert from vector index to 4-element subvector index
      // If an index refers to an element outside of the subvector then give up
      if (Idx != -1) {
        Idx -= 4 * (j / 4);
        if (Idx < 0 || Idx >= 4)
          return SDValue();
      }

      // If the mask has an undef, replace it with the current index.
      // Note that it might still be undef if the current index is also undef
      if (SHFIndices[i] == -1)
        SHFIndices[i] = Idx;

      // Check that non-undef values are the same as in the mask. If they
      // aren't then give up
      if (!(Idx == -1 || Idx == SHFIndices[i]))
        return SDValue();
    }
  }

  // Calculate the immediate. Replace any remaining undefs with zero
  APInt Imm(32, 0);
  for (int i = 3; i >= 0; --i) {
    int Idx = SHFIndices[i];

    if (Idx == -1)
      Idx = 0;

    Imm <<= 2;
    Imm |= Idx & 0x3;
  }

  SDLoc DL(Op);
  return DAG.getNode(MipsISD::SHF, DL, ResTy,
                     DAG.getConstant(Imm, DL, MVT::i32), Op->getOperand(0));
}

/// Determine whether a range fits a regular pattern of values.
/// This function accounts for the possibility of jumping over the End iterator.
template <typename ValType>
static bool
fitsRegularPattern(typename SmallVectorImpl<ValType>::const_iterator Begin,
                   unsigned CheckStride,
                   typename SmallVectorImpl<ValType>::const_iterator End,
                   ValType ExpectedIndex, unsigned ExpectedIndexStride) {
  auto &I = Begin;

  while (I != End) {
    if (*I != -1 && *I != ExpectedIndex)
      return false;
    ExpectedIndex += ExpectedIndexStride;

    // Incrementing past End is undefined behaviour so we must increment one
    // step at a time and check for End at each step.
    for (unsigned n = 0; n < CheckStride && I != End; ++n, ++I)
      ; // Empty loop body.
  }
  return true;
}

// Determine whether VECTOR_SHUFFLE is a SPLATI.
//
// It is a SPLATI when the mask is:
//   <x, x, x, ...>
// where x is any valid index.
//
// When undef's appear in the mask they are treated as if they were whatever
// value is necessary in order to fit the above form.
static bool isVECTOR_SHUFFLE_SPLATI(SDValue Op, EVT ResTy,
                                    SmallVector<int, 16> Indices,
                                    SelectionDAG &DAG) {
  assert((Indices.size() % 2) == 0);

  int SplatIndex = -1;
  for (const auto &V : Indices) {
    if (V != -1) {
      SplatIndex = V;
      break;
    }
  }

  return fitsRegularPattern<int>(Indices.begin(), 1, Indices.end(), SplatIndex,
                                 0);
}

// Lower VECTOR_SHUFFLE into ILVEV (if possible).
//
// ILVEV interleaves the even elements from each vector.
//
// It is possible to lower into ILVEV when the mask consists of two of the
// following forms interleaved:
//   <0, 2, 4, ...>
//   <n, n+2, n+4, ...>
// where n is the number of elements in the vector.
// For example:
//   <0, 0, 2, 2, 4, 4, ...>
//   <0, n, 2, n+2, 4, n+4, ...>
//
// When undef's appear in the mask they are treated as if they were whatever
// value is necessary in order to fit the above forms.
static SDValue lowerVECTOR_SHUFFLE_ILVEV(SDValue Op, EVT ResTy,
                                         SmallVector<int, 16> Indices,
                                         SelectionDAG &DAG) {
  assert((Indices.size() % 2) == 0);

  SDValue Wt;
  SDValue Ws;
  const auto &Begin = Indices.begin();
  const auto &End = Indices.end();

  // Check even elements are taken from the even elements of one half or the
  // other and pick an operand accordingly.
  if (fitsRegularPattern<int>(Begin, 2, End, 0, 2))
    Wt = Op->getOperand(0);
  else if (fitsRegularPattern<int>(Begin, 2, End, Indices.size(), 2))
    Wt = Op->getOperand(1);
  else
    return SDValue();

  // Check odd elements are taken from the even elements of one half or the
  // other and pick an operand accordingly.
  if (fitsRegularPattern<int>(Begin + 1, 2, End, 0, 2))
    Ws = Op->getOperand(0);
  else if (fitsRegularPattern<int>(Begin + 1, 2, End, Indices.size(), 2))
    Ws = Op->getOperand(1);
  else
    return SDValue();

  return DAG.getNode(MipsISD::ILVEV, SDLoc(Op), ResTy, Ws, Wt);
}

// Lower VECTOR_SHUFFLE into ILVOD (if possible).
//
// ILVOD interleaves the odd elements from each vector.
//
// It is possible to lower into ILVOD when the mask consists of two of the
// following forms interleaved:
//   <1, 3, 5, ...>
//   <n+1, n+3, n+5, ...>
// where n is the number of elements in the vector.
// For example:
//   <1, 1, 3, 3, 5, 5, ...>
//   <1, n+1, 3, n+3, 5, n+5, ...>
//
// When undef's appear in the mask they are treated as if they were whatever
// value is necessary in order to fit the above forms.
static SDValue lowerVECTOR_SHUFFLE_ILVOD(SDValue Op, EVT ResTy,
                                         SmallVector<int, 16> Indices,
                                         SelectionDAG &DAG) {
  assert((Indices.size() % 2) == 0);

  SDValue Wt;
  SDValue Ws;
  const auto &Begin = Indices.begin();
  const auto &End = Indices.end();

  // Check even elements are taken from the odd elements of one half or the
  // other and pick an operand accordingly.
  if (fitsRegularPattern<int>(Begin, 2, End, 1, 2))
    Wt = Op->getOperand(0);
  else if (fitsRegularPattern<int>(Begin, 2, End, Indices.size() + 1, 2))
    Wt = Op->getOperand(1);
  else
    return SDValue();

  // Check odd elements are taken from the odd elements of one half or the
  // other and pick an operand accordingly.
  if (fitsRegularPattern<int>(Begin + 1, 2, End, 1, 2))
    Ws = Op->getOperand(0);
  else if (fitsRegularPattern<int>(Begin + 1, 2, End, Indices.size() + 1, 2))
    Ws = Op->getOperand(1);
  else
    return SDValue();

  return DAG.getNode(MipsISD::ILVOD, SDLoc(Op), ResTy, Wt, Ws);
}

// Lower VECTOR_SHUFFLE into ILVR (if possible).
//
// ILVR interleaves consecutive elements from the right (lowest-indexed) half of
// each vector.
//
// It is possible to lower into ILVR when the mask consists of two of the
// following forms interleaved:
//   <0, 1, 2, ...>
//   <n, n+1, n+2, ...>
// where n is the number of elements in the vector.
// For example:
//   <0, 0, 1, 1, 2, 2, ...>
//   <0, n, 1, n+1, 2, n+2, ...>
//
// When undef's appear in the mask they are treated as if they were whatever
// value is necessary in order to fit the above forms.
static SDValue lowerVECTOR_SHUFFLE_ILVR(SDValue Op, EVT ResTy,
                                        SmallVector<int, 16> Indices,
                                        SelectionDAG &DAG) {
  assert((Indices.size() % 2) == 0);

  SDValue Wt;
  SDValue Ws;
  const auto &Begin = Indices.begin();
  const auto &End = Indices.end();

  // Check even elements are taken from the right (lowest-indexed) elements of
  // one half or the other and pick an operand accordingly.
  if (fitsRegularPattern<int>(Begin, 2, End, 0, 1))
    Wt = Op->getOperand(0);
  else if (fitsRegularPattern<int>(Begin, 2, End, Indices.size(), 1))
    Wt = Op->getOperand(1);
  else
    return SDValue();

  // Check odd elements are taken from the right (lowest-indexed) elements of
  // one half or the other and pick an operand accordingly.
  if (fitsRegularPattern<int>(Begin + 1, 2, End, 0, 1))
    Ws = Op->getOperand(0);
  else if (fitsRegularPattern<int>(Begin + 1, 2, End, Indices.size(), 1))
    Ws = Op->getOperand(1);
  else
    return SDValue();

  return DAG.getNode(MipsISD::ILVR, SDLoc(Op), ResTy, Ws, Wt);
}

// Lower VECTOR_SHUFFLE into ILVL (if possible).
//
// ILVL interleaves consecutive elements from the left (highest-indexed) half
// of each vector.
//
// It is possible to lower into ILVL when the mask consists of two of the
// following forms interleaved:
//   <x, x+1, x+2, ...>
//   <n+x, n+x+1, n+x+2, ...>
// where n is the number of elements in the vector and x is half n.
// For example:
//   <x, x, x+1, x+1, x+2, x+2, ...>
//   <x, n+x, x+1, n+x+1, x+2, n+x+2, ...>
//
// When undef's appear in the mask they are treated as if they were whatever
// value is necessary in order to fit the above forms.
static SDValue lowerVECTOR_SHUFFLE_ILVL(SDValue Op, EVT ResTy,
                                        SmallVector<int, 16> Indices,
                                        SelectionDAG &DAG) {
  assert((Indices.size() % 2) == 0);

  unsigned HalfSize = Indices.size() / 2;
  SDValue Wt;
  SDValue Ws;
  const auto &Begin = Indices.begin();
  const auto &End = Indices.end();

  // Check even elements are taken from the left (highest-indexed) elements of
  // one half or the other and pick an operand accordingly.
  if (fitsRegularPattern<int>(Begin, 2, End, HalfSize, 1))
    Wt = Op->getOperand(0);
  else if (fitsRegularPattern<int>(Begin, 2, End, Indices.size() + HalfSize, 1))
    Wt = Op->getOperand(1);
  else
    return SDValue();

  // Check odd elements are taken from the left (highest-indexed) elements of
  // one half or the other and pick an operand accordingly.
  if (fitsRegularPattern<int>(Begin + 1, 2, End, HalfSize, 1))
    Ws = Op->getOperand(0);
  else if (fitsRegularPattern<int>(Begin + 1, 2, End, Indices.size() + HalfSize,
                                   1))
    Ws = Op->getOperand(1);
  else
    return SDValue();

  return DAG.getNode(MipsISD::ILVL, SDLoc(Op), ResTy, Ws, Wt);
}

// Lower VECTOR_SHUFFLE into PCKEV (if possible).
//
// PCKEV copies the even elements of each vector into the result vector.
//
// It is possible to lower into PCKEV when the mask consists of two of the
// following forms concatenated:
//   <0, 2, 4, ...>
//   <n, n+2, n+4, ...>
// where n is the number of elements in the vector.
// For example:
//   <0, 2, 4, ..., 0, 2, 4, ...>
//   <0, 2, 4, ..., n, n+2, n+4, ...>
//
// When undef's appear in the mask they are treated as if they were whatever
// value is necessary in order to fit the above forms.
static SDValue lowerVECTOR_SHUFFLE_PCKEV(SDValue Op, EVT ResTy,
                                         SmallVector<int, 16> Indices,
                                         SelectionDAG &DAG) {
  assert((Indices.size() % 2) == 0);

  SDValue Wt;
  SDValue Ws;
  const auto &Begin = Indices.begin();
  const auto &Mid = Indices.begin() + Indices.size() / 2;
  const auto &End = Indices.end();

  if (fitsRegularPattern<int>(Begin, 1, Mid, 0, 2))
    Wt = Op->getOperand(0);
  else if (fitsRegularPattern<int>(Begin, 1, Mid, Indices.size(), 2))
    Wt = Op->getOperand(1);
  else
    return SDValue();

  if (fitsRegularPattern<int>(Mid, 1, End, 0, 2))
    Ws = Op->getOperand(0);
  else if (fitsRegularPattern<int>(Mid, 1, End, Indices.size(), 2))
    Ws = Op->getOperand(1);
  else
    return SDValue();

  return DAG.getNode(MipsISD::PCKEV, SDLoc(Op), ResTy, Ws, Wt);
}

// Lower VECTOR_SHUFFLE into PCKOD (if possible).
//
// PCKOD copies the odd elements of each vector into the result vector.
//
// It is possible to lower into PCKOD when the mask consists of two of the
// following forms concatenated:
//   <1, 3, 5, ...>
//   <n+1, n+3, n+5, ...>
// where n is the number of elements in the vector.
// For example:
//   <1, 3, 5, ..., 1, 3, 5, ...>
//   <1, 3, 5, ..., n+1, n+3, n+5, ...>
//
// When undef's appear in the mask they are treated as if they were whatever
// value is necessary in order to fit the above forms.
static SDValue lowerVECTOR_SHUFFLE_PCKOD(SDValue Op, EVT ResTy,
                                         SmallVector<int, 16> Indices,
                                         SelectionDAG &DAG) {
  assert((Indices.size() % 2) == 0);

  SDValue Wt;
  SDValue Ws;
  const auto &Begin = Indices.begin();
  const auto &Mid = Indices.begin() + Indices.size() / 2;
  const auto &End = Indices.end();

  if (fitsRegularPattern<int>(Begin, 1, Mid, 1, 2))
    Wt = Op->getOperand(0);
  else if (fitsRegularPattern<int>(Begin, 1, Mid, Indices.size() + 1, 2))
    Wt = Op->getOperand(1);
  else
    return SDValue();

  if (fitsRegularPattern<int>(Mid, 1, End, 1, 2))
    Ws = Op->getOperand(0);
  else if (fitsRegularPattern<int>(Mid, 1, End, Indices.size() + 1, 2))
    Ws = Op->getOperand(1);
  else
    return SDValue();

  return DAG.getNode(MipsISD::PCKOD, SDLoc(Op), ResTy, Ws, Wt);
}

// Lower VECTOR_SHUFFLE into VSHF.
//
// This mostly consists of converting the shuffle indices in Indices into a
// BUILD_VECTOR and adding it as an operand to the resulting VSHF. There is
// also code to eliminate unused operands of the VECTOR_SHUFFLE. For example,
// if the type is v8i16 and all the indices are less than 8 then the second
// operand is unused and can be replaced with anything. We choose to replace it
// with the used operand since this reduces the number of instructions overall.
static SDValue lowerVECTOR_SHUFFLE_VSHF(SDValue Op, EVT ResTy,
                                        SmallVector<int, 16> Indices,
                                        SelectionDAG &DAG) {
  SmallVector<SDValue, 16> Ops;
  SDValue Op0;
  SDValue Op1;
  EVT MaskVecTy = ResTy.changeVectorElementTypeToInteger();
  EVT MaskEltTy = MaskVecTy.getVectorElementType();
  bool Using1stVec = false;
  bool Using2ndVec = false;
  SDLoc DL(Op);
  int ResTyNumElts = ResTy.getVectorNumElements();

  for (int i = 0; i < ResTyNumElts; ++i) {
    // Idx == -1 means UNDEF
    int Idx = Indices[i];

    if (0 <= Idx && Idx < ResTyNumElts)
      Using1stVec = true;
    if (ResTyNumElts <= Idx && Idx < ResTyNumElts * 2)
      Using2ndVec = true;
  }

  for (SmallVector<int, 16>::iterator I = Indices.begin(); I != Indices.end();
       ++I)
    Ops.push_back(DAG.getTargetConstant(*I, DL, MaskEltTy));

  SDValue MaskVec = DAG.getBuildVector(MaskVecTy, DL, Ops);

  if (Using1stVec && Using2ndVec) {
    Op0 = Op->getOperand(0);
    Op1 = Op->getOperand(1);
  } else if (Using1stVec)
    Op0 = Op1 = Op->getOperand(0);
  else if (Using2ndVec)
    Op0 = Op1 = Op->getOperand(1);
  else
    llvm_unreachable("shuffle vector mask references neither vector operand?");

  // VECTOR_SHUFFLE concatenates the vectors in an vectorwise fashion.
  // <0b00, 0b01> + <0b10, 0b11> -> <0b00, 0b01, 0b10, 0b11>
  // VSHF concatenates the vectors in a bitwise fashion:
  // <0b00, 0b01> + <0b10, 0b11> ->
  // 0b0100       + 0b1110       -> 0b01001110
  //                                <0b10, 0b11, 0b00, 0b01>
  // We must therefore swap the operands to get the correct result.
  return DAG.getNode(MipsISD::VSHF, DL, ResTy, MaskVec, Op1, Op0);
}

// Lower VECTOR_SHUFFLE into one of a number of instructions depending on the
// indices in the shuffle.
SDValue MipsSETargetLowering::lowerVECTOR_SHUFFLE(SDValue Op,
                                                  SelectionDAG &DAG) const {
  ShuffleVectorSDNode *Node = cast<ShuffleVectorSDNode>(Op);
  EVT ResTy = Op->getValueType(0);

  if (!ResTy.is128BitVector())
    return SDValue();

  int ResTyNumElts = ResTy.getVectorNumElements();
  SmallVector<int, 16> Indices;

  for (int i = 0; i < ResTyNumElts; ++i)
    Indices.push_back(Node->getMaskElt(i));

  // splati.[bhwd] is preferable to the others but is matched from
  // MipsISD::VSHF.
  if (isVECTOR_SHUFFLE_SPLATI(Op, ResTy, Indices, DAG))
    return lowerVECTOR_SHUFFLE_VSHF(Op, ResTy, Indices, DAG);
  SDValue Result;
  if ((Result = lowerVECTOR_SHUFFLE_ILVEV(Op, ResTy, Indices, DAG)))
    return Result;
  if ((Result = lowerVECTOR_SHUFFLE_ILVOD(Op, ResTy, Indices, DAG)))
    return Result;
  if ((Result = lowerVECTOR_SHUFFLE_ILVL(Op, ResTy, Indices, DAG)))
    return Result;
  if ((Result = lowerVECTOR_SHUFFLE_ILVR(Op, ResTy, Indices, DAG)))
    return Result;
  if ((Result = lowerVECTOR_SHUFFLE_PCKEV(Op, ResTy, Indices, DAG)))
    return Result;
  if ((Result = lowerVECTOR_SHUFFLE_PCKOD(Op, ResTy, Indices, DAG)))
    return Result;
  if ((Result = lowerVECTOR_SHUFFLE_SHF(Op, ResTy, Indices, DAG)))
    return Result;
  return lowerVECTOR_SHUFFLE_VSHF(Op, ResTy, Indices, DAG);
}

MachineBasicBlock *
MipsSETargetLowering::emitBPOSGE32(MachineInstr &MI,
                                   MachineBasicBlock *BB) const {
  // $bb:
  //  bposge32_pseudo $vr0
  //  =>
  // $bb:
  //  bposge32 $tbb
  // $fbb:
  //  li $vr2, 0
  //  b $sink
  // $tbb:
  //  li $vr1, 1
  // $sink:
  //  $vr0 = phi($vr2, $fbb, $vr1, $tbb)

  MachineRegisterInfo &RegInfo = BB->getParent()->getRegInfo();
  const TargetInstrInfo *TII = Subtarget.getInstrInfo();
  const TargetRegisterClass *RC = &Mips::GPR32RegClass;
  DebugLoc DL = MI.getDebugLoc();
  const BasicBlock *LLVM_BB = BB->getBasicBlock();
  MachineFunction::iterator It = std::next(MachineFunction::iterator(BB));
  MachineFunction *F = BB->getParent();
  MachineBasicBlock *FBB = F->CreateMachineBasicBlock(LLVM_BB);
  MachineBasicBlock *TBB = F->CreateMachineBasicBlock(LLVM_BB);
  MachineBasicBlock *Sink  = F->CreateMachineBasicBlock(LLVM_BB);
  F->insert(It, FBB);
  F->insert(It, TBB);
  F->insert(It, Sink);

  // Transfer the remainder of BB and its successor edges to Sink.
  Sink->splice(Sink->begin(), BB, std::next(MachineBasicBlock::iterator(MI)),
               BB->end());
  Sink->transferSuccessorsAndUpdatePHIs(BB);

  // Add successors.
  BB->addSuccessor(FBB);
  BB->addSuccessor(TBB);
  FBB->addSuccessor(Sink);
  TBB->addSuccessor(Sink);

  // Insert the real bposge32 instruction to $BB.
  BuildMI(BB, DL, TII->get(Mips::BPOSGE32)).addMBB(TBB);
  // Insert the real bposge32c instruction to $BB.
  BuildMI(BB, DL, TII->get(Mips::BPOSGE32C_MMR3)).addMBB(TBB);

  // Fill $FBB.
  unsigned VR2 = RegInfo.createVirtualRegister(RC);
  BuildMI(*FBB, FBB->end(), DL, TII->get(Mips::ADDiu), VR2)
    .addReg(Mips::ZERO).addImm(0);
  BuildMI(*FBB, FBB->end(), DL, TII->get(Mips::B)).addMBB(Sink);

  // Fill $TBB.
  unsigned VR1 = RegInfo.createVirtualRegister(RC);
  BuildMI(*TBB, TBB->end(), DL, TII->get(Mips::ADDiu), VR1)
    .addReg(Mips::ZERO).addImm(1);

  // Insert phi function to $Sink.
  BuildMI(*Sink, Sink->begin(), DL, TII->get(Mips::PHI),
          MI.getOperand(0).getReg())
      .addReg(VR2)
      .addMBB(FBB)
      .addReg(VR1)
      .addMBB(TBB);

  MI.eraseFromParent(); // The pseudo instruction is gone now.
  return Sink;
}

MachineBasicBlock *MipsSETargetLowering::emitMSACBranchPseudo(
    MachineInstr &MI, MachineBasicBlock *BB, unsigned BranchOp) const {
  // $bb:
  //  vany_nonzero $rd, $ws
  //  =>
  // $bb:
  //  bnz.b $ws, $tbb
  //  b $fbb
  // $fbb:
  //  li $rd1, 0
  //  b $sink
  // $tbb:
  //  li $rd2, 1
  // $sink:
  //  $rd = phi($rd1, $fbb, $rd2, $tbb)

  MachineRegisterInfo &RegInfo = BB->getParent()->getRegInfo();
  const TargetInstrInfo *TII = Subtarget.getInstrInfo();
  const TargetRegisterClass *RC = &Mips::GPR32RegClass;
  DebugLoc DL = MI.getDebugLoc();
  const BasicBlock *LLVM_BB = BB->getBasicBlock();
  MachineFunction::iterator It = std::next(MachineFunction::iterator(BB));
  MachineFunction *F = BB->getParent();
  MachineBasicBlock *FBB = F->CreateMachineBasicBlock(LLVM_BB);
  MachineBasicBlock *TBB = F->CreateMachineBasicBlock(LLVM_BB);
  MachineBasicBlock *Sink  = F->CreateMachineBasicBlock(LLVM_BB);
  F->insert(It, FBB);
  F->insert(It, TBB);
  F->insert(It, Sink);

  // Transfer the remainder of BB and its successor edges to Sink.
  Sink->splice(Sink->begin(), BB, std::next(MachineBasicBlock::iterator(MI)),
               BB->end());
  Sink->transferSuccessorsAndUpdatePHIs(BB);

  // Add successors.
  BB->addSuccessor(FBB);
  BB->addSuccessor(TBB);
  FBB->addSuccessor(Sink);
  TBB->addSuccessor(Sink);

  // Insert the real bnz.b instruction to $BB.
  BuildMI(BB, DL, TII->get(BranchOp))
      .addReg(MI.getOperand(1).getReg())
      .addMBB(TBB);

  // Fill $FBB.
  unsigned RD1 = RegInfo.createVirtualRegister(RC);
  BuildMI(*FBB, FBB->end(), DL, TII->get(Mips::ADDiu), RD1)
    .addReg(Mips::ZERO).addImm(0);
  BuildMI(*FBB, FBB->end(), DL, TII->get(Mips::B)).addMBB(Sink);

  // Fill $TBB.
  unsigned RD2 = RegInfo.createVirtualRegister(RC);
  BuildMI(*TBB, TBB->end(), DL, TII->get(Mips::ADDiu), RD2)
    .addReg(Mips::ZERO).addImm(1);

  // Insert phi function to $Sink.
  BuildMI(*Sink, Sink->begin(), DL, TII->get(Mips::PHI),
          MI.getOperand(0).getReg())
      .addReg(RD1)
      .addMBB(FBB)
      .addReg(RD2)
      .addMBB(TBB);

  MI.eraseFromParent(); // The pseudo instruction is gone now.
  return Sink;
}

// Emit the COPY_FW pseudo instruction.
//
// copy_fw_pseudo $fd, $ws, n
// =>
// copy_u_w $rt, $ws, $n
// mtc1     $rt, $fd
//
// When n is zero, the equivalent operation can be performed with (potentially)
// zero instructions due to register overlaps. This optimization is never valid
// for lane 1 because it would require FR=0 mode which isn't supported by MSA.
MachineBasicBlock *
MipsSETargetLowering::emitCOPY_FW(MachineInstr &MI,
                                  MachineBasicBlock *BB) const {
  const TargetInstrInfo *TII = Subtarget.getInstrInfo();
  MachineRegisterInfo &RegInfo = BB->getParent()->getRegInfo();
  DebugLoc DL = MI.getDebugLoc();
  unsigned Fd = MI.getOperand(0).getReg();
  unsigned Ws = MI.getOperand(1).getReg();
  unsigned Lane = MI.getOperand(2).getImm();

  if (Lane == 0) {
    unsigned Wt = Ws;
    if (!Subtarget.useOddSPReg()) {
      // We must copy to an even-numbered MSA register so that the
      // single-precision sub-register is also guaranteed to be even-numbered.
      Wt = RegInfo.createVirtualRegister(&Mips::MSA128WEvensRegClass);

      BuildMI(*BB, MI, DL, TII->get(Mips::COPY), Wt).addReg(Ws);
    }

    BuildMI(*BB, MI, DL, TII->get(Mips::COPY), Fd).addReg(Wt, 0, Mips::sub_lo);
  } else {
    unsigned Wt = RegInfo.createVirtualRegister(
        Subtarget.useOddSPReg() ? &Mips::MSA128WRegClass :
                                  &Mips::MSA128WEvensRegClass);

    BuildMI(*BB, MI, DL, TII->get(Mips::SPLATI_W), Wt).addReg(Ws).addImm(Lane);
    BuildMI(*BB, MI, DL, TII->get(Mips::COPY), Fd).addReg(Wt, 0, Mips::sub_lo);
  }

  MI.eraseFromParent(); // The pseudo instruction is gone now.
  return BB;
}

// Emit the COPY_FD pseudo instruction.
//
// copy_fd_pseudo $fd, $ws, n
// =>
// splati.d $wt, $ws, $n
// copy $fd, $wt:sub_64
//
// When n is zero, the equivalent operation can be performed with (potentially)
// zero instructions due to register overlaps. This optimization is always
// valid because FR=1 mode which is the only supported mode in MSA.
MachineBasicBlock *
MipsSETargetLowering::emitCOPY_FD(MachineInstr &MI,
                                  MachineBasicBlock *BB) const {
  assert(Subtarget.isFP64bit());

  const TargetInstrInfo *TII = Subtarget.getInstrInfo();
  MachineRegisterInfo &RegInfo = BB->getParent()->getRegInfo();
  unsigned Fd = MI.getOperand(0).getReg();
  unsigned Ws = MI.getOperand(1).getReg();
  unsigned Lane = MI.getOperand(2).getImm() * 2;
  DebugLoc DL = MI.getDebugLoc();

  if (Lane == 0)
    BuildMI(*BB, MI, DL, TII->get(Mips::COPY), Fd).addReg(Ws, 0, Mips::sub_64);
  else {
    unsigned Wt = RegInfo.createVirtualRegister(&Mips::MSA128DRegClass);

    BuildMI(*BB, MI, DL, TII->get(Mips::SPLATI_D), Wt).addReg(Ws).addImm(1);
    BuildMI(*BB, MI, DL, TII->get(Mips::COPY), Fd).addReg(Wt, 0, Mips::sub_64);
  }

  MI.eraseFromParent(); // The pseudo instruction is gone now.
  return BB;
}

// Emit the INSERT_FW pseudo instruction.
//
// insert_fw_pseudo $wd, $wd_in, $n, $fs
// =>
// subreg_to_reg $wt:sub_lo, $fs
// insve_w $wd[$n], $wd_in, $wt[0]
MachineBasicBlock *
MipsSETargetLowering::emitINSERT_FW(MachineInstr &MI,
                                    MachineBasicBlock *BB) const {
  const TargetInstrInfo *TII = Subtarget.getInstrInfo();
  MachineRegisterInfo &RegInfo = BB->getParent()->getRegInfo();
  DebugLoc DL = MI.getDebugLoc();
  unsigned Wd = MI.getOperand(0).getReg();
  unsigned Wd_in = MI.getOperand(1).getReg();
  unsigned Lane = MI.getOperand(2).getImm();
  unsigned Fs = MI.getOperand(3).getReg();
  unsigned Wt = RegInfo.createVirtualRegister(
      Subtarget.useOddSPReg() ? &Mips::MSA128WRegClass :
                                &Mips::MSA128WEvensRegClass);

  BuildMI(*BB, MI, DL, TII->get(Mips::SUBREG_TO_REG), Wt)
      .addImm(0)
      .addReg(Fs)
      .addImm(Mips::sub_lo);
  BuildMI(*BB, MI, DL, TII->get(Mips::INSVE_W), Wd)
      .addReg(Wd_in)
      .addImm(Lane)
      .addReg(Wt)
      .addImm(0);

  MI.eraseFromParent(); // The pseudo instruction is gone now.
  return BB;
}

// Emit the INSERT_FD pseudo instruction.
//
// insert_fd_pseudo $wd, $fs, n
// =>
// subreg_to_reg $wt:sub_64, $fs
// insve_d $wd[$n], $wd_in, $wt[0]
MachineBasicBlock *
MipsSETargetLowering::emitINSERT_FD(MachineInstr &MI,
                                    MachineBasicBlock *BB) const {
  assert(Subtarget.isFP64bit());

  const TargetInstrInfo *TII = Subtarget.getInstrInfo();
  MachineRegisterInfo &RegInfo = BB->getParent()->getRegInfo();
  DebugLoc DL = MI.getDebugLoc();
  unsigned Wd = MI.getOperand(0).getReg();
  unsigned Wd_in = MI.getOperand(1).getReg();
  unsigned Lane = MI.getOperand(2).getImm();
  unsigned Fs = MI.getOperand(3).getReg();
  unsigned Wt = RegInfo.createVirtualRegister(&Mips::MSA128DRegClass);

  BuildMI(*BB, MI, DL, TII->get(Mips::SUBREG_TO_REG), Wt)
      .addImm(0)
      .addReg(Fs)
      .addImm(Mips::sub_64);
  BuildMI(*BB, MI, DL, TII->get(Mips::INSVE_D), Wd)
      .addReg(Wd_in)
      .addImm(Lane)
      .addReg(Wt)
      .addImm(0);

  MI.eraseFromParent(); // The pseudo instruction is gone now.
  return BB;
}

// Emit the INSERT_([BHWD]|F[WD])_VIDX pseudo instruction.
//
// For integer:
// (INSERT_([BHWD]|F[WD])_PSEUDO $wd, $wd_in, $n, $rs)
// =>
// (SLL $lanetmp1, $lane, <log2size)
// (SLD_B $wdtmp1, $wd_in, $wd_in, $lanetmp1)
// (INSERT_[BHWD], $wdtmp2, $wdtmp1, 0, $rs)
// (NEG $lanetmp2, $lanetmp1)
// (SLD_B $wd, $wdtmp2, $wdtmp2,  $lanetmp2)
//
// For floating point:
// (INSERT_([BHWD]|F[WD])_PSEUDO $wd, $wd_in, $n, $fs)
// =>
// (SUBREG_TO_REG $wt, $fs, <subreg>)
// (SLL $lanetmp1, $lane, <log2size)
// (SLD_B $wdtmp1, $wd_in, $wd_in, $lanetmp1)
// (INSVE_[WD], $wdtmp2, 0, $wdtmp1, 0)
// (NEG $lanetmp2, $lanetmp1)
// (SLD_B $wd, $wdtmp2, $wdtmp2,  $lanetmp2)
MachineBasicBlock *MipsSETargetLowering::emitINSERT_DF_VIDX(
    MachineInstr &MI, MachineBasicBlock *BB, unsigned EltSizeInBytes,
    bool IsFP) const {
  const TargetInstrInfo *TII = Subtarget.getInstrInfo();
  MachineRegisterInfo &RegInfo = BB->getParent()->getRegInfo();
  DebugLoc DL = MI.getDebugLoc();
  unsigned Wd = MI.getOperand(0).getReg();
  unsigned SrcVecReg = MI.getOperand(1).getReg();
  unsigned LaneReg = MI.getOperand(2).getReg();
  unsigned SrcValReg = MI.getOperand(3).getReg();

  const TargetRegisterClass *VecRC = nullptr;
  // FIXME: This should be true for N32 too.
  const TargetRegisterClass *GPRRC =
      Subtarget.isABI_N64() ? &Mips::GPR64RegClass : &Mips::GPR32RegClass;
  unsigned SubRegIdx = Subtarget.isABI_N64() ? Mips::sub_32 : 0;
  unsigned ShiftOp = Subtarget.isABI_N64() ? Mips::DSLL : Mips::SLL;
  unsigned EltLog2Size;
  unsigned InsertOp = 0;
  unsigned InsveOp = 0;
  switch (EltSizeInBytes) {
  default:
    llvm_unreachable("Unexpected size");
  case 1:
    EltLog2Size = 0;
    InsertOp = Mips::INSERT_B;
    InsveOp = Mips::INSVE_B;
    VecRC = &Mips::MSA128BRegClass;
    break;
  case 2:
    EltLog2Size = 1;
    InsertOp = Mips::INSERT_H;
    InsveOp = Mips::INSVE_H;
    VecRC = &Mips::MSA128HRegClass;
    break;
  case 4:
    EltLog2Size = 2;
    InsertOp = Mips::INSERT_W;
    InsveOp = Mips::INSVE_W;
    VecRC = &Mips::MSA128WRegClass;
    break;
  case 8:
    EltLog2Size = 3;
    InsertOp = Mips::INSERT_D;
    InsveOp = Mips::INSVE_D;
    VecRC = &Mips::MSA128DRegClass;
    break;
  }

  if (IsFP) {
    unsigned Wt = RegInfo.createVirtualRegister(VecRC);
    BuildMI(*BB, MI, DL, TII->get(Mips::SUBREG_TO_REG), Wt)
        .addImm(0)
        .addReg(SrcValReg)
        .addImm(EltSizeInBytes == 8 ? Mips::sub_64 : Mips::sub_lo);
    SrcValReg = Wt;
  }

  // Convert the lane index into a byte index
  if (EltSizeInBytes != 1) {
    unsigned LaneTmp1 = RegInfo.createVirtualRegister(GPRRC);
    BuildMI(*BB, MI, DL, TII->get(ShiftOp), LaneTmp1)
        .addReg(LaneReg)
        .addImm(EltLog2Size);
    LaneReg = LaneTmp1;
  }

  // Rotate bytes around so that the desired lane is element zero
  unsigned WdTmp1 = RegInfo.createVirtualRegister(VecRC);
  BuildMI(*BB, MI, DL, TII->get(Mips::SLD_B), WdTmp1)
      .addReg(SrcVecReg)
      .addReg(SrcVecReg)
      .addReg(LaneReg, 0, SubRegIdx);

  unsigned WdTmp2 = RegInfo.createVirtualRegister(VecRC);
  if (IsFP) {
    // Use insve.df to insert to element zero
    BuildMI(*BB, MI, DL, TII->get(InsveOp), WdTmp2)
        .addReg(WdTmp1)
        .addImm(0)
        .addReg(SrcValReg)
        .addImm(0);
  } else {
    // Use insert.df to insert to element zero
    BuildMI(*BB, MI, DL, TII->get(InsertOp), WdTmp2)
        .addReg(WdTmp1)
        .addReg(SrcValReg)
        .addImm(0);
  }

  // Rotate elements the rest of the way for a full rotation.
  // sld.df inteprets $rt modulo the number of columns so we only need to negate
  // the lane index to do this.
  unsigned LaneTmp2 = RegInfo.createVirtualRegister(GPRRC);
  BuildMI(*BB, MI, DL, TII->get(Subtarget.isABI_N64() ? Mips::DSUB : Mips::SUB),
          LaneTmp2)
      .addReg(Subtarget.isABI_N64() ? Mips::ZERO_64 : Mips::ZERO)
      .addReg(LaneReg);
  BuildMI(*BB, MI, DL, TII->get(Mips::SLD_B), Wd)
      .addReg(WdTmp2)
      .addReg(WdTmp2)
      .addReg(LaneTmp2, 0, SubRegIdx);

  MI.eraseFromParent(); // The pseudo instruction is gone now.
  return BB;
}

// Emit the FILL_FW pseudo instruction.
//
// fill_fw_pseudo $wd, $fs
// =>
// implicit_def $wt1
// insert_subreg $wt2:subreg_lo, $wt1, $fs
// splati.w $wd, $wt2[0]
MachineBasicBlock *
MipsSETargetLowering::emitFILL_FW(MachineInstr &MI,
                                  MachineBasicBlock *BB) const {
  const TargetInstrInfo *TII = Subtarget.getInstrInfo();
  MachineRegisterInfo &RegInfo = BB->getParent()->getRegInfo();
  DebugLoc DL = MI.getDebugLoc();
  unsigned Wd = MI.getOperand(0).getReg();
  unsigned Fs = MI.getOperand(1).getReg();
  unsigned Wt1 = RegInfo.createVirtualRegister(
      Subtarget.useOddSPReg() ? &Mips::MSA128WRegClass
                              : &Mips::MSA128WEvensRegClass);
  unsigned Wt2 = RegInfo.createVirtualRegister(
      Subtarget.useOddSPReg() ? &Mips::MSA128WRegClass
                              : &Mips::MSA128WEvensRegClass);

  BuildMI(*BB, MI, DL, TII->get(Mips::IMPLICIT_DEF), Wt1);
  BuildMI(*BB, MI, DL, TII->get(Mips::INSERT_SUBREG), Wt2)
      .addReg(Wt1)
      .addReg(Fs)
      .addImm(Mips::sub_lo);
  BuildMI(*BB, MI, DL, TII->get(Mips::SPLATI_W), Wd).addReg(Wt2).addImm(0);

  MI.eraseFromParent(); // The pseudo instruction is gone now.
  return BB;
}

// Emit the FILL_FD pseudo instruction.
//
// fill_fd_pseudo $wd, $fs
// =>
// implicit_def $wt1
// insert_subreg $wt2:subreg_64, $wt1, $fs
// splati.d $wd, $wt2[0]
MachineBasicBlock *
MipsSETargetLowering::emitFILL_FD(MachineInstr &MI,
                                  MachineBasicBlock *BB) const {
  assert(Subtarget.isFP64bit());

  const TargetInstrInfo *TII = Subtarget.getInstrInfo();
  MachineRegisterInfo &RegInfo = BB->getParent()->getRegInfo();
  DebugLoc DL = MI.getDebugLoc();
  unsigned Wd = MI.getOperand(0).getReg();
  unsigned Fs = MI.getOperand(1).getReg();
  unsigned Wt1 = RegInfo.createVirtualRegister(&Mips::MSA128DRegClass);
  unsigned Wt2 = RegInfo.createVirtualRegister(&Mips::MSA128DRegClass);

  BuildMI(*BB, MI, DL, TII->get(Mips::IMPLICIT_DEF), Wt1);
  BuildMI(*BB, MI, DL, TII->get(Mips::INSERT_SUBREG), Wt2)
      .addReg(Wt1)
      .addReg(Fs)
      .addImm(Mips::sub_64);
  BuildMI(*BB, MI, DL, TII->get(Mips::SPLATI_D), Wd).addReg(Wt2).addImm(0);

  MI.eraseFromParent(); // The pseudo instruction is gone now.
  return BB;
}

// Emit the ST_F16_PSEDUO instruction to store a f16 value from an MSA
// register.
//
// STF16 MSA128F16:$wd, mem_simm10:$addr
// =>
//  copy_u.h $rtemp,$wd[0]
//  sh $rtemp, $addr
//
// Safety: We can't use st.h & co as they would over write the memory after
// the destination. It would require half floats be allocated 16 bytes(!) of
// space.
MachineBasicBlock *
MipsSETargetLowering::emitST_F16_PSEUDO(MachineInstr &MI,
                                       MachineBasicBlock *BB) const {

  const TargetInstrInfo *TII = Subtarget.getInstrInfo();
  MachineRegisterInfo &RegInfo = BB->getParent()->getRegInfo();
  DebugLoc DL = MI.getDebugLoc();
  unsigned Ws = MI.getOperand(0).getReg();
  unsigned Rt = MI.getOperand(1).getReg();
  const MachineMemOperand &MMO = **MI.memoperands_begin();
  unsigned Imm = MMO.getOffset();

  // Caution: A load via the GOT can expand to a GPR32 operand, a load via
  //          spill and reload can expand as a GPR64 operand. Examine the
  //          operand in detail and default to ABI.
  const TargetRegisterClass *RC =
      MI.getOperand(1).isReg() ? RegInfo.getRegClass(MI.getOperand(1).getReg())
                               : (Subtarget.isABI_O32() ? &Mips::GPR32RegClass
                                                        : &Mips::GPR64RegClass);
  const bool UsingMips32 = RC == &Mips::GPR32RegClass;
  unsigned Rs = RegInfo.createVirtualRegister(&Mips::GPR32RegClass);

  BuildMI(*BB, MI, DL, TII->get(Mips::COPY_U_H), Rs).addReg(Ws).addImm(0);
  if(!UsingMips32) {
    unsigned Tmp = RegInfo.createVirtualRegister(&Mips::GPR64RegClass);
    BuildMI(*BB, MI, DL, TII->get(Mips::SUBREG_TO_REG), Tmp)
        .addImm(0)
        .addReg(Rs)
        .addImm(Mips::sub_32);
    Rs = Tmp;
  }
  BuildMI(*BB, MI, DL, TII->get(UsingMips32 ? Mips::SH : Mips::SH64))
      .addReg(Rs)
      .addReg(Rt)
      .addImm(Imm)
      .addMemOperand(BB->getParent()->getMachineMemOperand(
          &MMO, MMO.getOffset(), MMO.getSize()));

  MI.eraseFromParent();
  return BB;
}

// Emit the LD_F16_PSEDUO instruction to load a f16 value into an MSA register.
//
// LD_F16 MSA128F16:$wd, mem_simm10:$addr
// =>
//  lh $rtemp, $addr
//  fill.h $wd, $rtemp
//
// Safety: We can't use ld.h & co as they over-read from the source.
// Additionally, if the address is not modulo 16, 2 cases can occur:
//  a) Segmentation fault as the load instruction reads from a memory page
//     memory it's not supposed to.
//  b) The load crosses an implementation specific boundary, requiring OS
//     intervention.
MachineBasicBlock *
MipsSETargetLowering::emitLD_F16_PSEUDO(MachineInstr &MI,
                                       MachineBasicBlock *BB) const {

  const TargetInstrInfo *TII = Subtarget.getInstrInfo();
  MachineRegisterInfo &RegInfo = BB->getParent()->getRegInfo();
  DebugLoc DL = MI.getDebugLoc();
  unsigned Wd = MI.getOperand(0).getReg();

  // Caution: A load via the GOT can expand to a GPR32 operand, a load via
  //          spill and reload can expand as a GPR64 operand. Examine the
  //          operand in detail and default to ABI.
  const TargetRegisterClass *RC =
      MI.getOperand(1).isReg() ? RegInfo.getRegClass(MI.getOperand(1).getReg())
                               : (Subtarget.isABI_O32() ? &Mips::GPR32RegClass
                                                        : &Mips::GPR64RegClass);

  const bool UsingMips32 = RC == &Mips::GPR32RegClass;
  unsigned Rt = RegInfo.createVirtualRegister(RC);

  MachineInstrBuilder MIB =
      BuildMI(*BB, MI, DL, TII->get(UsingMips32 ? Mips::LH : Mips::LH64), Rt);
  for (unsigned i = 1; i < MI.getNumOperands(); i++)
    MIB.add(MI.getOperand(i));

  if(!UsingMips32) {
    unsigned Tmp = RegInfo.createVirtualRegister(&Mips::GPR32RegClass);
    BuildMI(*BB, MI, DL, TII->get(Mips::COPY), Tmp).addReg(Rt, 0, Mips::sub_32);
    Rt = Tmp;
  }

  BuildMI(*BB, MI, DL, TII->get(Mips::FILL_H), Wd).addReg(Rt);

  MI.eraseFromParent();
  return BB;
}

// Emit the FPROUND_PSEUDO instruction.
//
// Round an FGR64Opnd, FGR32Opnd to an f16.
//
// Safety: Cycle the operand through the GPRs so the result always ends up
//         the correct MSA register.
//
// FIXME: This copying is strictly unnecessary. If we could tie FGR32Opnd:$Fs
//        / FGR64Opnd:$Fs and MSA128F16:$Wd to the same physical register
//        (which they can be, as the MSA registers are defined to alias the
//        FPU's 64 bit and 32 bit registers) the result can be accessed using
//        the correct register class. That requires operands be tie-able across
//        register classes which have a sub/super register class relationship.
//
// For FPG32Opnd:
//
// FPROUND MSA128F16:$wd, FGR32Opnd:$fs
// =>
//  mfc1 $rtemp, $fs
//  fill.w $rtemp, $wtemp
//  fexdo.w $wd, $wtemp, $wtemp
//
// For FPG64Opnd on mips32r2+:
//
// FPROUND MSA128F16:$wd, FGR64Opnd:$fs
// =>
//  mfc1 $rtemp, $fs
//  fill.w $rtemp, $wtemp
//  mfhc1 $rtemp2, $fs
//  insert.w $wtemp[1], $rtemp2
//  insert.w $wtemp[3], $rtemp2
//  fexdo.w $wtemp2, $wtemp, $wtemp
//  fexdo.h $wd, $temp2, $temp2
//
// For FGR64Opnd on mips64r2+:
//
// FPROUND MSA128F16:$wd, FGR64Opnd:$fs
// =>
//  dmfc1 $rtemp, $fs
//  fill.d $rtemp, $wtemp
//  fexdo.w $wtemp2, $wtemp, $wtemp
//  fexdo.h $wd, $wtemp2, $wtemp2
//
// Safety note: As $wtemp is UNDEF, we may provoke a spurious exception if the
//              undef bits are "just right" and the exception enable bits are
//              set. By using fill.w to replicate $fs into all elements over
//              insert.w for one element, we avoid that potiential case. If
//              fexdo.[hw] causes an exception in, the exception is valid and it
//              occurs for all elements.
MachineBasicBlock *
MipsSETargetLowering::emitFPROUND_PSEUDO(MachineInstr &MI,
                                         MachineBasicBlock *BB,
                                         bool IsFGR64) const {

  // Strictly speaking, we need MIPS32R5 to support MSA. We'll be generous
  // here. It's technically doable to support MIPS32 here, but the ISA forbids
  // it.
  assert(Subtarget.hasMSA() && Subtarget.hasMips32r2());

  bool IsFGR64onMips64 = Subtarget.hasMips64() && IsFGR64;
  bool IsFGR64onMips32 = !Subtarget.hasMips64() && IsFGR64;

  const TargetInstrInfo *TII = Subtarget.getInstrInfo();
  DebugLoc DL = MI.getDebugLoc();
  unsigned Wd = MI.getOperand(0).getReg();
  unsigned Fs = MI.getOperand(1).getReg();

  MachineRegisterInfo &RegInfo = BB->getParent()->getRegInfo();
  unsigned Wtemp = RegInfo.createVirtualRegister(&Mips::MSA128WRegClass);
  const TargetRegisterClass *GPRRC =
      IsFGR64onMips64 ? &Mips::GPR64RegClass : &Mips::GPR32RegClass;
  unsigned MFC1Opc = IsFGR64onMips64
                         ? Mips::DMFC1
                         : (IsFGR64onMips32 ? Mips::MFC1_D64 : Mips::MFC1);
  unsigned FILLOpc = IsFGR64onMips64 ? Mips::FILL_D : Mips::FILL_W;

  // Perform the register class copy as mentioned above.
  unsigned Rtemp = RegInfo.createVirtualRegister(GPRRC);
  BuildMI(*BB, MI, DL, TII->get(MFC1Opc), Rtemp).addReg(Fs);
  BuildMI(*BB, MI, DL, TII->get(FILLOpc), Wtemp).addReg(Rtemp);
  unsigned WPHI = Wtemp;

  if (IsFGR64onMips32) {
    unsigned Rtemp2 = RegInfo.createVirtualRegister(GPRRC);
    BuildMI(*BB, MI, DL, TII->get(Mips::MFHC1_D64), Rtemp2).addReg(Fs);
    unsigned Wtemp2 = RegInfo.createVirtualRegister(&Mips::MSA128WRegClass);
    unsigned Wtemp3 = RegInfo.createVirtualRegister(&Mips::MSA128WRegClass);
    BuildMI(*BB, MI, DL, TII->get(Mips::INSERT_W), Wtemp2)
        .addReg(Wtemp)
        .addReg(Rtemp2)
        .addImm(1);
    BuildMI(*BB, MI, DL, TII->get(Mips::INSERT_W), Wtemp3)
        .addReg(Wtemp2)
        .addReg(Rtemp2)
        .addImm(3);
    WPHI = Wtemp3;
  }

  if (IsFGR64) {
    unsigned Wtemp2 = RegInfo.createVirtualRegister(&Mips::MSA128WRegClass);
    BuildMI(*BB, MI, DL, TII->get(Mips::FEXDO_W), Wtemp2)
        .addReg(WPHI)
        .addReg(WPHI);
    WPHI = Wtemp2;
  }

  BuildMI(*BB, MI, DL, TII->get(Mips::FEXDO_H), Wd).addReg(WPHI).addReg(WPHI);

  MI.eraseFromParent();
  return BB;
}

// Emit the FPEXTEND_PSEUDO instruction.
//
// Expand an f16 to either a FGR32Opnd or FGR64Opnd.
//
// Safety: Cycle the result through the GPRs so the result always ends up
//         the correct floating point register.
//
// FIXME: This copying is strictly unnecessary. If we could tie FGR32Opnd:$Fd
//        / FGR64Opnd:$Fd and MSA128F16:$Ws to the same physical register
//        (which they can be, as the MSA registers are defined to alias the
//        FPU's 64 bit and 32 bit registers) the result can be accessed using
//        the correct register class. That requires operands be tie-able across
//        register classes which have a sub/super register class relationship. I
//        haven't checked.
//
// For FGR32Opnd:
//
// FPEXTEND FGR32Opnd:$fd, MSA128F16:$ws
// =>
//  fexupr.w $wtemp, $ws
//  copy_s.w $rtemp, $ws[0]
//  mtc1 $rtemp, $fd
//
// For FGR64Opnd on Mips64:
//
// FPEXTEND FGR64Opnd:$fd, MSA128F16:$ws
// =>
//  fexupr.w $wtemp, $ws
//  fexupr.d $wtemp2, $wtemp
//  copy_s.d $rtemp, $wtemp2s[0]
//  dmtc1 $rtemp, $fd
//
// For FGR64Opnd on Mips32:
//
// FPEXTEND FGR64Opnd:$fd, MSA128F16:$ws
// =>
//  fexupr.w $wtemp, $ws
//  fexupr.d $wtemp2, $wtemp
//  copy_s.w $rtemp, $wtemp2[0]
//  mtc1 $rtemp, $ftemp
//  copy_s.w $rtemp2, $wtemp2[1]
//  $fd = mthc1 $rtemp2, $ftemp
MachineBasicBlock *
MipsSETargetLowering::emitFPEXTEND_PSEUDO(MachineInstr &MI,
                                          MachineBasicBlock *BB,
                                          bool IsFGR64) const {

  // Strictly speaking, we need MIPS32R5 to support MSA. We'll be generous
  // here. It's technically doable to support MIPS32 here, but the ISA forbids
  // it.
  assert(Subtarget.hasMSA() && Subtarget.hasMips32r2());

  bool IsFGR64onMips64 = Subtarget.hasMips64() && IsFGR64;
  bool IsFGR64onMips32 = !Subtarget.hasMips64() && IsFGR64;

  const TargetInstrInfo *TII = Subtarget.getInstrInfo();
  DebugLoc DL = MI.getDebugLoc();
  unsigned Fd = MI.getOperand(0).getReg();
  unsigned Ws = MI.getOperand(1).getReg();

  MachineRegisterInfo &RegInfo = BB->getParent()->getRegInfo();
  const TargetRegisterClass *GPRRC =
      IsFGR64onMips64 ? &Mips::GPR64RegClass : &Mips::GPR32RegClass;
  unsigned MTC1Opc = IsFGR64onMips64
                         ? Mips::DMTC1
                         : (IsFGR64onMips32 ? Mips::MTC1_D64 : Mips::MTC1);
  unsigned COPYOpc = IsFGR64onMips64 ? Mips::COPY_S_D : Mips::COPY_S_W;

  unsigned Wtemp = RegInfo.createVirtualRegister(&Mips::MSA128WRegClass);
  unsigned WPHI = Wtemp;

  BuildMI(*BB, MI, DL, TII->get(Mips::FEXUPR_W), Wtemp).addReg(Ws);
  if (IsFGR64) {
    WPHI = RegInfo.createVirtualRegister(&Mips::MSA128DRegClass);
    BuildMI(*BB, MI, DL, TII->get(Mips::FEXUPR_D), WPHI).addReg(Wtemp);
  }

  // Perform the safety regclass copy mentioned above.
  unsigned Rtemp = RegInfo.createVirtualRegister(GPRRC);
  unsigned FPRPHI = IsFGR64onMips32
                        ? RegInfo.createVirtualRegister(&Mips::FGR64RegClass)
                        : Fd;
  BuildMI(*BB, MI, DL, TII->get(COPYOpc), Rtemp).addReg(WPHI).addImm(0);
  BuildMI(*BB, MI, DL, TII->get(MTC1Opc), FPRPHI).addReg(Rtemp);

  if (IsFGR64onMips32) {
    unsigned Rtemp2 = RegInfo.createVirtualRegister(GPRRC);
    BuildMI(*BB, MI, DL, TII->get(Mips::COPY_S_W), Rtemp2)
        .addReg(WPHI)
        .addImm(1);
    BuildMI(*BB, MI, DL, TII->get(Mips::MTHC1_D64), Fd)
        .addReg(FPRPHI)
        .addReg(Rtemp2);
  }

  MI.eraseFromParent();
  return BB;
}

// Emit the FEXP2_W_1 pseudo instructions.
//
// fexp2_w_1_pseudo $wd, $wt
// =>
// ldi.w $ws, 1
// fexp2.w $wd, $ws, $wt
MachineBasicBlock *
MipsSETargetLowering::emitFEXP2_W_1(MachineInstr &MI,
                                    MachineBasicBlock *BB) const {
  const TargetInstrInfo *TII = Subtarget.getInstrInfo();
  MachineRegisterInfo &RegInfo = BB->getParent()->getRegInfo();
  const TargetRegisterClass *RC = &Mips::MSA128WRegClass;
  unsigned Ws1 = RegInfo.createVirtualRegister(RC);
  unsigned Ws2 = RegInfo.createVirtualRegister(RC);
  DebugLoc DL = MI.getDebugLoc();

  // Splat 1.0 into a vector
  BuildMI(*BB, MI, DL, TII->get(Mips::LDI_W), Ws1).addImm(1);
  BuildMI(*BB, MI, DL, TII->get(Mips::FFINT_U_W), Ws2).addReg(Ws1);

  // Emit 1.0 * fexp2(Wt)
  BuildMI(*BB, MI, DL, TII->get(Mips::FEXP2_W), MI.getOperand(0).getReg())
      .addReg(Ws2)
      .addReg(MI.getOperand(1).getReg());

  MI.eraseFromParent(); // The pseudo instruction is gone now.
  return BB;
}

// Emit the FEXP2_D_1 pseudo instructions.
//
// fexp2_d_1_pseudo $wd, $wt
// =>
// ldi.d $ws, 1
// fexp2.d $wd, $ws, $wt
MachineBasicBlock *
MipsSETargetLowering::emitFEXP2_D_1(MachineInstr &MI,
                                    MachineBasicBlock *BB) const {
  const TargetInstrInfo *TII = Subtarget.getInstrInfo();
  MachineRegisterInfo &RegInfo = BB->getParent()->getRegInfo();
  const TargetRegisterClass *RC = &Mips::MSA128DRegClass;
  unsigned Ws1 = RegInfo.createVirtualRegister(RC);
  unsigned Ws2 = RegInfo.createVirtualRegister(RC);
  DebugLoc DL = MI.getDebugLoc();

  // Splat 1.0 into a vector
  BuildMI(*BB, MI, DL, TII->get(Mips::LDI_D), Ws1).addImm(1);
  BuildMI(*BB, MI, DL, TII->get(Mips::FFINT_U_D), Ws2).addReg(Ws1);

  // Emit 1.0 * fexp2(Wt)
  BuildMI(*BB, MI, DL, TII->get(Mips::FEXP2_D), MI.getOperand(0).getReg())
      .addReg(Ws2)
      .addReg(MI.getOperand(1).getReg());

  MI.eraseFromParent(); // The pseudo instruction is gone now.
  return BB;
}
template<unsigned MTC1, unsigned CAPLOAD>
static MachineBasicBlock *
emitCapFloatLoad(const MipsSubtarget &Subtarget,
                  const llvm::TargetRegisterClass &RC,
                  MachineInstr &MI,
                  MachineBasicBlock *BB) {
  DebugLoc DL = MI.getDebugLoc();
  MachineRegisterInfo &RegInfo = BB->getParent()->getRegInfo();
  unsigned IntReg = RegInfo.createVirtualRegister(&RC);
  const TargetInstrInfo *TII = Subtarget.getInstrInfo();
  BuildMI(*BB, &MI, DL, TII->get(CAPLOAD), IntReg)
      .add(MI.getOperand(1))
      .add(MI.getOperand(2))
      .add(MI.getOperand(3));
  BuildMI(*BB, MI, DL, TII->get(MTC1))
      .add(MI.getOperand(0))
      .addReg(IntReg);
  MI.eraseFromParent();
  return BB;
}
MachineBasicBlock *
MipsSETargetLowering::emitCapFloat32Load(MachineInstr &MI,
                                    MachineBasicBlock *BB) const {
  return emitCapFloatLoad<Mips::MTC1, Mips::CAPLOAD32>(Subtarget,
          Mips::GPR32RegClass, MI, BB);
}
MachineBasicBlock *
MipsSETargetLowering::emitCapFloat64Load(MachineInstr &MI,
                                    MachineBasicBlock *BB) const {
  return emitCapFloatLoad<Mips::DMTC1, Mips::CAPLOAD64>(Subtarget,
          Mips::GPR64RegClass, MI, BB);
}
MachineBasicBlock *
MipsSETargetLowering::emitCapNotEqual(MachineInstr &MI,
                                    MachineBasicBlock *BB) const {
  bool is64 = (MI.getOpcode() == Mips::CNEPseudo);
  unsigned Op = CheriExactEquals ? (is64 ? Mips::CNEXEQ : Mips::CNEXEQ32)
                                 : (is64 ? Mips::CNE : Mips::CNE32);
  const TargetInstrInfo *TII = Subtarget.getInstrInfo();
  BuildMI(*BB, MI, MI.getDebugLoc(), TII->get(Op))
      .add(MI.getOperand(0))
      .add(MI.getOperand(1))
      .add(MI.getOperand(2));
  MI.eraseFromParent();
  return BB;
}
MachineBasicBlock *
MipsSETargetLowering::emitCapEqual(MachineInstr &MI,
                                    MachineBasicBlock *BB) const {
  bool is64 = (MI.getOpcode() == Mips::CEQPseudo);
  unsigned Op = CheriExactEquals ? (is64 ? Mips::CEXEQ : Mips::CEXEQ32)
                                 : (is64 ? Mips::CEQ : Mips::CEQ32);
  const TargetInstrInfo *TII = Subtarget.getInstrInfo();
  BuildMI(*BB, MI, MI.getDebugLoc(), TII->get(Op))
      .add(MI.getOperand(0))
      .add(MI.getOperand(1))
      .add(MI.getOperand(2));
  MI.eraseFromParent();
  return BB;
}
template<unsigned MFC1, unsigned CAPSTORE>
static MachineBasicBlock *
emitCapFloatStore(const MipsSubtarget &Subtarget,
                  MachineInstr &MI,
                  MachineBasicBlock *BB) {
  DebugLoc DL = MI.getDebugLoc();
  MachineRegisterInfo &RegInfo = BB->getParent()->getRegInfo();
  unsigned IntReg = RegInfo.createVirtualRegister(&Mips::GPR64RegClass);
  const TargetInstrInfo *TII = Subtarget.getInstrInfo();
  BuildMI(*BB, MI, DL, TII->get(MFC1), IntReg)
      .add(MI.getOperand(0));
  BuildMI(*BB, MI, DL, TII->get(CAPSTORE))
      .addReg(IntReg, RegState::Kill)
      .add(MI.getOperand(1))
      .add(MI.getOperand(2))
      .add(MI.getOperand(3));
  MI.eraseFromParent();
  return BB;
}
MachineBasicBlock *
MipsSETargetLowering::emitCapFloat64Store(MachineInstr &MI,
                                    MachineBasicBlock *BB) const {
  return emitCapFloatStore<Mips::DMFC1, Mips::CAPSTORE64>(Subtarget, MI, BB);
}
MachineBasicBlock *
MipsSETargetLowering::emitCapFloat32Store(MachineInstr &MI,
                                    MachineBasicBlock *BB) const {
  return emitCapFloatStore<Mips::MFC1, Mips::CAPSTORE32>(Subtarget, MI, BB);
}<|MERGE_RESOLUTION|>--- conflicted
+++ resolved
@@ -774,17 +774,12 @@
   EVT VT = N->getValueType(0);
 
   if (ConstantSDNode *C = dyn_cast<ConstantSDNode>(N->getOperand(1)))
-<<<<<<< HEAD
-    // XXXAR: This would previously crash with i128. TODO: upstream
-    if (VT.isInteger() && C->getValueType(0).getSizeInBits() <= 64)
-      return genConstMult(N->getOperand(0), C->getZExtValue(), SDLoc(N), VT,
-=======
-    if (!VT.isVector())
+    if (!VT.isVector()) {
+      assert(VT.isInteger());
       return genConstMult(N->getOperand(0), C->getAPIntValue(), SDLoc(N), VT,
->>>>>>> 8fafa168
                           TL->getScalarShiftAmountTy(DAG.getDataLayout(), VT),
                           DAG);
-
+    }
   return SDValue(N, 0);
 }
 
