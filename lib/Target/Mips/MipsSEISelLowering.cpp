--- conflicted
+++ resolved
@@ -852,13 +852,9 @@
   EVT VT = N->getValueType(0);
 
   if (ConstantSDNode *C = dyn_cast<ConstantSDNode>(N->getOperand(1)))
-<<<<<<< HEAD
-    if (!VT.isVector()) {
+    if (!VT.isVector() && shouldTransformMulToShiftsAddsSubs(
+                              C->getAPIntValue(), VT, DAG, Subtarget)) {
       assert(VT.isInteger());
-=======
-    if (!VT.isVector() && shouldTransformMulToShiftsAddsSubs(
-                              C->getAPIntValue(), VT, DAG, Subtarget))
->>>>>>> 603f1080
       return genConstMult(N->getOperand(0), C->getAPIntValue(), SDLoc(N), VT,
                           TL->getScalarShiftAmountTy(DAG.getDataLayout(), VT),
                           DAG);
