--- conflicted
+++ resolved
@@ -115,12 +115,18 @@
     addRegisterClass(MVT::iFATPTR, &Mips::CheriRegsRegClass);
     setTruncStoreAction(MVT::i32, MVT::i8, Custom);
     setTruncStoreAction(MVT::i32, MVT::i16, Custom);
-    setLoadExtAction(ISD::EXTLOAD, MVT::i8, Custom);
-    setLoadExtAction(ISD::SEXTLOAD, MVT::i8, Custom);
-    setLoadExtAction(ISD::ZEXTLOAD, MVT::i8, Custom);
-    setLoadExtAction(ISD::EXTLOAD, MVT::i16, Custom);
-    setLoadExtAction(ISD::SEXTLOAD, MVT::i16, Custom);
-    setLoadExtAction(ISD::ZEXTLOAD, MVT::i16, Custom);
+    setLoadExtAction(ISD::EXTLOAD, MVT::i8, MVT::i32, Custom);
+    setLoadExtAction(ISD::SEXTLOAD, MVT::i8, MVT::i32, Custom);
+    setLoadExtAction(ISD::ZEXTLOAD, MVT::i8, MVT::i32, Custom);
+    setLoadExtAction(ISD::EXTLOAD, MVT::i16, MVT::i32, Custom);
+    setLoadExtAction(ISD::SEXTLOAD, MVT::i16, MVT::i32, Custom);
+    setLoadExtAction(ISD::ZEXTLOAD, MVT::i16, MVT::i32, Custom);
+    setLoadExtAction(ISD::EXTLOAD, MVT::i8, MVT::i64, Custom);
+    setLoadExtAction(ISD::SEXTLOAD, MVT::i8, MVT::i64, Custom);
+    setLoadExtAction(ISD::ZEXTLOAD, MVT::i8, MVT::i64, Custom);
+    setLoadExtAction(ISD::EXTLOAD, MVT::i16, MVT::i64, Custom);
+    setLoadExtAction(ISD::SEXTLOAD, MVT::i16, MVT::i64, Custom);
+    setLoadExtAction(ISD::ZEXTLOAD, MVT::i16, MVT::i64, Custom);
     setOperationAction(ISD::SETCC, MVT::iFATPTR, Legal);
     setOperationAction(ISD::SELECT, MVT::iFATPTR, Legal);
     setOperationAction(ISD::SELECT_CC, MVT::iFATPTR, Expand);
@@ -138,12 +144,8 @@
     setOperationAction(ISD::MUL,              MVT::i64, Custom);
 
   if (Subtarget.isGP64bit()) {
-<<<<<<< HEAD
-    setOperationAction(ISD::MUL,              MVT::i32, Custom);
-=======
     setOperationAction(ISD::SMUL_LOHI,        MVT::i64, Custom);
     setOperationAction(ISD::UMUL_LOHI,        MVT::i64, Custom);
->>>>>>> 969bfdfe
     setOperationAction(ISD::MULHS,            MVT::i64, Custom);
     setOperationAction(ISD::MULHU,            MVT::i64, Custom);
     setOperationAction(ISD::SDIVREM,          MVT::i64, Custom);
@@ -3282,8 +3284,7 @@
   DebugLoc DL = MI->getDebugLoc();
   MachineRegisterInfo &RegInfo = BB->getParent()->getRegInfo();
   unsigned IntReg = RegInfo.createVirtualRegister(&Mips::GPR32RegClass);
-  const TargetInstrInfo *TII =
-      getTargetMachine().getSubtargetImpl()->getInstrInfo();
+  const TargetInstrInfo *TII = Subtarget.getInstrInfo();
   BuildMI(*BB, MI, DL, TII->get(Mips::CAPLOAD32), IntReg)
       .addReg(MI->getOperand(1).getReg())
       .addImm(MI->getOperand(2).getImm())
@@ -3299,8 +3300,7 @@
   DebugLoc DL = MI->getDebugLoc();
   MachineRegisterInfo &RegInfo = BB->getParent()->getRegInfo();
   unsigned IntReg = RegInfo.createVirtualRegister(&Mips::GPR64RegClass);
-  const TargetInstrInfo *TII =
-      getTargetMachine().getSubtargetImpl()->getInstrInfo();
+  const TargetInstrInfo *TII = Subtarget.getInstrInfo();
   BuildMI(*BB, MI, DL, TII->get(Mips::CAPLOAD64), IntReg)
       .addReg(MI->getOperand(1).getReg())
       .addImm(MI->getOperand(2).getImm())
@@ -3316,8 +3316,7 @@
   DebugLoc DL = MI->getDebugLoc();
   MachineRegisterInfo &RegInfo = BB->getParent()->getRegInfo();
   unsigned IntReg = RegInfo.createVirtualRegister(&Mips::GPR64RegClass);
-  const TargetInstrInfo *TII =
-      getTargetMachine().getSubtargetImpl()->getInstrInfo();
+  const TargetInstrInfo *TII = Subtarget.getInstrInfo();
   BuildMI(*BB, MI, DL, TII->get(Mips::MFC1), IntReg)
       .addReg(MI->getOperand(0).getReg());
   BuildMI(*BB, MI, DL, TII->get(Mips::CAPSTORE32))
@@ -3331,8 +3330,7 @@
 MachineBasicBlock *
 MipsSETargetLowering::emitCapSelect(MachineInstr *MI,
                                     MachineBasicBlock *BB) const {
-  const TargetInstrInfo *TII =
-      getTargetMachine().getSubtargetImpl()->getInstrInfo();
+  const TargetInstrInfo *TII = Subtarget.getInstrInfo();
   const BasicBlock *LLVM_BB = BB->getBasicBlock();
   MachineFunction *F = BB->getParent();
   MachineFunction::iterator It = BB;
@@ -3379,8 +3377,7 @@
   DebugLoc DL = MI->getDebugLoc();
   MachineRegisterInfo &RegInfo = BB->getParent()->getRegInfo();
   unsigned IntReg = RegInfo.createVirtualRegister(&Mips::GPR64RegClass);
-  const TargetInstrInfo *TII =
-      getTargetMachine().getSubtargetImpl()->getInstrInfo();
+  const TargetInstrInfo *TII = Subtarget.getInstrInfo();
   BuildMI(*BB, MI, DL, TII->get(Mips::DMFC1), IntReg)
       .addReg(MI->getOperand(0).getReg());
   BuildMI(*BB, MI, DL, TII->get(Mips::CAPSTORE64))
