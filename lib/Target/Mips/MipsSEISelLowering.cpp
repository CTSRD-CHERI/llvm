//===-- MipsSEISelLowering.cpp - MipsSE DAG Lowering Interface --*- C++ -*-===//
//
//                     The LLVM Compiler Infrastructure
//
// This file is distributed under the University of Illinois Open Source
// License. See LICENSE.TXT for details.
//
//===----------------------------------------------------------------------===//
//
// Subclass of MipsTargetLowering specialized for mips32/64.
//
//===----------------------------------------------------------------------===//
#include "MipsSEISelLowering.h"
#include "MipsMachineFunction.h"
#include "MipsRegisterInfo.h"
#include "MipsTargetMachine.h"
#include "llvm/CodeGen/MachineInstrBuilder.h"
#include "llvm/CodeGen/MachineRegisterInfo.h"
#include "llvm/IR/Intrinsics.h"
#include "llvm/Support/CommandLine.h"
#include "llvm/Support/Debug.h"
#include "llvm/Support/raw_ostream.h"
#include "llvm/Target/TargetInstrInfo.h"

using namespace llvm;

#define DEBUG_TYPE "mips-isel"

static cl::opt<bool>
UseMipsTailCalls("mips-tail-calls", cl::Hidden,
                    cl::desc("MIPS: permit tail calls."), cl::init(false));

static cl::opt<bool> NoDPLoadStore("mno-ldc1-sdc1", cl::init(false),
                                   cl::desc("Expand double precision loads and "
                                            "stores to their single precision "
                                            "counterparts"));

MipsSETargetLowering::MipsSETargetLowering(const MipsTargetMachine &TM,
                                           const MipsSubtarget &STI)
    : MipsTargetLowering(TM, STI) {
  // Set up the register classes
  addRegisterClass(MVT::i32, &Mips::GPR32RegClass);

  if (Subtarget.isGP64bit())
    addRegisterClass(MVT::i64, &Mips::GPR64RegClass);

  if (Subtarget.hasDSP() || Subtarget.hasMSA()) {
    // Expand all truncating stores and extending loads.
    for (MVT VT0 : MVT::vector_valuetypes()) {
      for (MVT VT1 : MVT::vector_valuetypes()) {
        setTruncStoreAction(VT0, VT1, Expand);
        setLoadExtAction(ISD::SEXTLOAD, VT0, VT1, Expand);
        setLoadExtAction(ISD::ZEXTLOAD, VT0, VT1, Expand);
        setLoadExtAction(ISD::EXTLOAD, VT0, VT1, Expand);
      }
    }
  }

  if (Subtarget.hasDSP()) {
    MVT::SimpleValueType VecTys[2] = {MVT::v2i16, MVT::v4i8};

    for (unsigned i = 0; i < array_lengthof(VecTys); ++i) {
      addRegisterClass(VecTys[i], &Mips::DSPRRegClass);

      // Expand all builtin opcodes.
      for (unsigned Opc = 0; Opc < ISD::BUILTIN_OP_END; ++Opc)
        setOperationAction(Opc, VecTys[i], Expand);

      setOperationAction(ISD::ADD, VecTys[i], Legal);
      setOperationAction(ISD::SUB, VecTys[i], Legal);
      setOperationAction(ISD::LOAD, VecTys[i], Legal);
      setOperationAction(ISD::STORE, VecTys[i], Legal);
      setOperationAction(ISD::BITCAST, VecTys[i], Legal);
    }

    setTargetDAGCombine(ISD::SHL);
    setTargetDAGCombine(ISD::SRA);
    setTargetDAGCombine(ISD::SRL);
    setTargetDAGCombine(ISD::SETCC);
    setTargetDAGCombine(ISD::VSELECT);
  }

  if (Subtarget.hasDSPR2())
    setOperationAction(ISD::MUL, MVT::v2i16, Legal);

  if (Subtarget.hasMSA()) {
    addMSAIntType(MVT::v16i8, &Mips::MSA128BRegClass);
    addMSAIntType(MVT::v8i16, &Mips::MSA128HRegClass);
    addMSAIntType(MVT::v4i32, &Mips::MSA128WRegClass);
    addMSAIntType(MVT::v2i64, &Mips::MSA128DRegClass);
    addMSAFloatType(MVT::v8f16, &Mips::MSA128HRegClass);
    addMSAFloatType(MVT::v4f32, &Mips::MSA128WRegClass);
    addMSAFloatType(MVT::v2f64, &Mips::MSA128DRegClass);

    // f16 is a storage-only type, always promote it to f32.
    addRegisterClass(MVT::f16, &Mips::MSA128HRegClass);
    setOperationAction(ISD::SETCC, MVT::f16, Promote);
    setOperationAction(ISD::BR_CC, MVT::f16, Promote);
    setOperationAction(ISD::SELECT_CC, MVT::f16, Promote);
    setOperationAction(ISD::SELECT, MVT::f16, Promote);
    setOperationAction(ISD::FADD, MVT::f16, Promote);
    setOperationAction(ISD::FSUB, MVT::f16, Promote);
    setOperationAction(ISD::FMUL, MVT::f16, Promote);
    setOperationAction(ISD::FDIV, MVT::f16, Promote);
    setOperationAction(ISD::FREM, MVT::f16, Promote);
    setOperationAction(ISD::FMA, MVT::f16, Promote);
    setOperationAction(ISD::FNEG, MVT::f16, Promote);
    setOperationAction(ISD::FABS, MVT::f16, Promote);
    setOperationAction(ISD::FCEIL, MVT::f16, Promote);
    setOperationAction(ISD::FCOPYSIGN, MVT::f16, Promote);
    setOperationAction(ISD::FCOS, MVT::f16, Promote);
    setOperationAction(ISD::FP_EXTEND, MVT::f16, Promote);
    setOperationAction(ISD::FFLOOR, MVT::f16, Promote);
    setOperationAction(ISD::FNEARBYINT, MVT::f16, Promote);
    setOperationAction(ISD::FPOW, MVT::f16, Promote);
    setOperationAction(ISD::FPOWI, MVT::f16, Promote);
    setOperationAction(ISD::FRINT, MVT::f16, Promote);
    setOperationAction(ISD::FSIN, MVT::f16, Promote);
    setOperationAction(ISD::FSINCOS, MVT::f16, Promote);
    setOperationAction(ISD::FSQRT, MVT::f16, Promote);
    setOperationAction(ISD::FEXP, MVT::f16, Promote);
    setOperationAction(ISD::FEXP2, MVT::f16, Promote);
    setOperationAction(ISD::FLOG, MVT::f16, Promote);
    setOperationAction(ISD::FLOG2, MVT::f16, Promote);
    setOperationAction(ISD::FLOG10, MVT::f16, Promote);
    setOperationAction(ISD::FROUND, MVT::f16, Promote);
    setOperationAction(ISD::FTRUNC, MVT::f16, Promote);
    setOperationAction(ISD::FMINNUM, MVT::f16, Promote);
    setOperationAction(ISD::FMAXNUM, MVT::f16, Promote);
    setOperationAction(ISD::FMINNAN, MVT::f16, Promote);
    setOperationAction(ISD::FMAXNAN, MVT::f16, Promote);

    setTargetDAGCombine(ISD::AND);
    setTargetDAGCombine(ISD::OR);
    setTargetDAGCombine(ISD::SRA);
    setTargetDAGCombine(ISD::VSELECT);
    setTargetDAGCombine(ISD::XOR);
  }

  if (!Subtarget.useSoftFloat()) {
    addRegisterClass(MVT::f32, &Mips::FGR32RegClass);

    // When dealing with single precision only, use libcalls
    if (!Subtarget.isSingleFloat()) {
      if (Subtarget.isFP64bit())
        addRegisterClass(MVT::f64, &Mips::FGR64RegClass);
      else
        addRegisterClass(MVT::f64, &Mips::AFGR64RegClass);
    }
  }

  if (Subtarget.isCheri()) {
    addRegisterClass(MVT::iFATPTR, &Mips::CheriRegsRegClass);
    setTruncStoreAction(MVT::i32, MVT::i8, Custom);
    setTruncStoreAction(MVT::i32, MVT::i16, Custom);
    setLoadExtAction(ISD::EXTLOAD, MVT::i8, MVT::i32, Custom);
    setLoadExtAction(ISD::SEXTLOAD, MVT::i8, MVT::i32, Custom);
    setLoadExtAction(ISD::ZEXTLOAD, MVT::i8, MVT::i32, Custom);
    setLoadExtAction(ISD::EXTLOAD, MVT::i16, MVT::i32, Custom);
    setLoadExtAction(ISD::SEXTLOAD, MVT::i16, MVT::i32, Custom);
    setLoadExtAction(ISD::ZEXTLOAD, MVT::i16, MVT::i32, Custom);
    setLoadExtAction(ISD::EXTLOAD, MVT::i8, MVT::i64, Custom);
    setLoadExtAction(ISD::SEXTLOAD, MVT::i8, MVT::i64, Custom);
    setLoadExtAction(ISD::ZEXTLOAD, MVT::i8, MVT::i64, Custom);
    setLoadExtAction(ISD::EXTLOAD, MVT::i16, MVT::i64, Custom);
    setLoadExtAction(ISD::SEXTLOAD, MVT::i16, MVT::i64, Custom);
    setLoadExtAction(ISD::ZEXTLOAD, MVT::i16, MVT::i64, Custom);
    setOperationAction(ISD::SETCC, MVT::iFATPTR, Legal);
    setOperationAction(ISD::SELECT, MVT::iFATPTR, Legal);
    setOperationAction(ISD::SELECT_CC, MVT::iFATPTR, Expand);
    setOperationAction(ISD::BR_CC, MVT::iFATPTR, Expand);
  }

  setOperationAction(ISD::SMUL_LOHI,          MVT::i32, Custom);
  setOperationAction(ISD::UMUL_LOHI,          MVT::i32, Custom);
  setOperationAction(ISD::MULHS,              MVT::i32, Custom);
  setOperationAction(ISD::MULHU,              MVT::i32, Custom);

  if (Subtarget.hasCnMips())
    setOperationAction(ISD::MUL,              MVT::i64, Legal);
  else if (Subtarget.isGP64bit())
    setOperationAction(ISD::MUL,              MVT::i64, Custom);

  if (Subtarget.isGP64bit()) {
    setOperationAction(ISD::SMUL_LOHI,        MVT::i64, Custom);
    setOperationAction(ISD::UMUL_LOHI,        MVT::i64, Custom);
    setOperationAction(ISD::MULHS,            MVT::i64, Custom);
    setOperationAction(ISD::MULHU,            MVT::i64, Custom);
    setOperationAction(ISD::SDIVREM,          MVT::i64, Custom);
    setOperationAction(ISD::UDIVREM,          MVT::i64, Custom);
  }

  setOperationAction(ISD::INTRINSIC_WO_CHAIN, MVT::i64, Custom);
  setOperationAction(ISD::INTRINSIC_W_CHAIN,  MVT::i64, Custom);

  setOperationAction(ISD::SDIVREM, MVT::i32, Custom);
  setOperationAction(ISD::UDIVREM, MVT::i32, Custom);
  setOperationAction(ISD::ATOMIC_FENCE,       MVT::Other, Custom);
  setOperationAction(ISD::LOAD,               MVT::i32, Custom);
  setOperationAction(ISD::STORE,              MVT::i32, Custom);

  setTargetDAGCombine(ISD::ADDE);
  setTargetDAGCombine(ISD::SUBE);
  setTargetDAGCombine(ISD::MUL);

  setOperationAction(ISD::INTRINSIC_WO_CHAIN, MVT::Other, Custom);
  setOperationAction(ISD::INTRINSIC_W_CHAIN, MVT::Other, Custom);
  setOperationAction(ISD::INTRINSIC_VOID, MVT::Other, Custom);

  if (NoDPLoadStore) {
    setOperationAction(ISD::LOAD, MVT::f64, Custom);
    setOperationAction(ISD::STORE, MVT::f64, Custom);
  }

  if (Subtarget.hasMips32r6()) {
    // MIPS32r6 replaces the accumulator-based multiplies with a three register
    // instruction
    setOperationAction(ISD::SMUL_LOHI, MVT::i32, Expand);
    setOperationAction(ISD::UMUL_LOHI, MVT::i32, Expand);
    setOperationAction(ISD::MUL, MVT::i32, Legal);
    setOperationAction(ISD::MULHS, MVT::i32, Legal);
    setOperationAction(ISD::MULHU, MVT::i32, Legal);

    // MIPS32r6 replaces the accumulator-based division/remainder with separate
    // three register division and remainder instructions.
    setOperationAction(ISD::SDIVREM, MVT::i32, Expand);
    setOperationAction(ISD::UDIVREM, MVT::i32, Expand);
    setOperationAction(ISD::SDIV, MVT::i32, Legal);
    setOperationAction(ISD::UDIV, MVT::i32, Legal);
    setOperationAction(ISD::SREM, MVT::i32, Legal);
    setOperationAction(ISD::UREM, MVT::i32, Legal);

    // MIPS32r6 replaces conditional moves with an equivalent that removes the
    // need for three GPR read ports.
    setOperationAction(ISD::SETCC, MVT::i32, Legal);
    setOperationAction(ISD::SELECT, MVT::i32, Legal);
    setOperationAction(ISD::SELECT_CC, MVT::i32, Expand);

    setOperationAction(ISD::SETCC, MVT::f32, Legal);
    setOperationAction(ISD::SELECT, MVT::f32, Legal);
    setOperationAction(ISD::SELECT_CC, MVT::f32, Expand);

    assert(Subtarget.isFP64bit() && "FR=1 is required for MIPS32r6");
    setOperationAction(ISD::SETCC, MVT::f64, Legal);
    setOperationAction(ISD::SELECT, MVT::f64, Legal);
    setOperationAction(ISD::SELECT_CC, MVT::f64, Expand);

    setOperationAction(ISD::BRCOND, MVT::Other, Legal);

    // Floating point > and >= are supported via < and <=
    setCondCodeAction(ISD::SETOGE, MVT::f32, Expand);
    setCondCodeAction(ISD::SETOGT, MVT::f32, Expand);
    setCondCodeAction(ISD::SETUGE, MVT::f32, Expand);
    setCondCodeAction(ISD::SETUGT, MVT::f32, Expand);

    setCondCodeAction(ISD::SETOGE, MVT::f64, Expand);
    setCondCodeAction(ISD::SETOGT, MVT::f64, Expand);
    setCondCodeAction(ISD::SETUGE, MVT::f64, Expand);
    setCondCodeAction(ISD::SETUGT, MVT::f64, Expand);
  }

  if (Subtarget.hasMips64r6()) {
    // MIPS64r6 replaces the accumulator-based multiplies with a three register
    // instruction
    setOperationAction(ISD::SMUL_LOHI, MVT::i64, Expand);
    setOperationAction(ISD::UMUL_LOHI, MVT::i64, Expand);
    setOperationAction(ISD::MUL, MVT::i64, Legal);
    setOperationAction(ISD::MULHS, MVT::i64, Legal);
    setOperationAction(ISD::MULHU, MVT::i64, Legal);

    // MIPS32r6 replaces the accumulator-based division/remainder with separate
    // three register division and remainder instructions.
    setOperationAction(ISD::SDIVREM, MVT::i64, Expand);
    setOperationAction(ISD::UDIVREM, MVT::i64, Expand);
    setOperationAction(ISD::SDIV, MVT::i64, Legal);
    setOperationAction(ISD::UDIV, MVT::i64, Legal);
    setOperationAction(ISD::SREM, MVT::i64, Legal);
    setOperationAction(ISD::UREM, MVT::i64, Legal);

    // MIPS64r6 replaces conditional moves with an equivalent that removes the
    // need for three GPR read ports.
    setOperationAction(ISD::SETCC, MVT::i64, Legal);
    setOperationAction(ISD::SELECT, MVT::i64, Legal);
    setOperationAction(ISD::SELECT_CC, MVT::i64, Expand);
  }

  computeRegisterProperties(Subtarget.getRegisterInfo());
}

const MipsTargetLowering *
llvm::createMipsSETargetLowering(const MipsTargetMachine &TM,
                                 const MipsSubtarget &STI) {
  return new MipsSETargetLowering(TM, STI);
}

uint32_t MipsSETargetLowering::getExceptionPointerAS() const {
  return Subtarget.isABI_CheriSandbox() ? 200 : 0;
}

const TargetRegisterClass *
MipsSETargetLowering::getRepRegClassFor(MVT VT) const {
  if (VT == MVT::Untyped)
    return Subtarget.hasDSP() ? &Mips::ACC64DSPRegClass : &Mips::ACC64RegClass;

  return TargetLowering::getRepRegClassFor(VT);
}

// Enable MSA support for the given integer type and Register class.
void MipsSETargetLowering::
addMSAIntType(MVT::SimpleValueType Ty, const TargetRegisterClass *RC) {
  addRegisterClass(Ty, RC);

  // Expand all builtin opcodes.
  for (unsigned Opc = 0; Opc < ISD::BUILTIN_OP_END; ++Opc)
    setOperationAction(Opc, Ty, Expand);

  setOperationAction(ISD::BITCAST, Ty, Legal);
  setOperationAction(ISD::LOAD, Ty, Legal);
  setOperationAction(ISD::STORE, Ty, Legal);
  setOperationAction(ISD::EXTRACT_VECTOR_ELT, Ty, Custom);
  setOperationAction(ISD::INSERT_VECTOR_ELT, Ty, Legal);
  setOperationAction(ISD::BUILD_VECTOR, Ty, Custom);

  setOperationAction(ISD::ADD, Ty, Legal);
  setOperationAction(ISD::AND, Ty, Legal);
  setOperationAction(ISD::CTLZ, Ty, Legal);
  setOperationAction(ISD::CTPOP, Ty, Legal);
  setOperationAction(ISD::MUL, Ty, Legal);
  setOperationAction(ISD::OR, Ty, Legal);
  setOperationAction(ISD::SDIV, Ty, Legal);
  setOperationAction(ISD::SREM, Ty, Legal);
  setOperationAction(ISD::SHL, Ty, Legal);
  setOperationAction(ISD::SRA, Ty, Legal);
  setOperationAction(ISD::SRL, Ty, Legal);
  setOperationAction(ISD::SUB, Ty, Legal);
  setOperationAction(ISD::UDIV, Ty, Legal);
  setOperationAction(ISD::UREM, Ty, Legal);
  setOperationAction(ISD::VECTOR_SHUFFLE, Ty, Custom);
  setOperationAction(ISD::VSELECT, Ty, Legal);
  setOperationAction(ISD::XOR, Ty, Legal);

  if (Ty == MVT::v4i32 || Ty == MVT::v2i64) {
    setOperationAction(ISD::FP_TO_SINT, Ty, Legal);
    setOperationAction(ISD::FP_TO_UINT, Ty, Legal);
    setOperationAction(ISD::SINT_TO_FP, Ty, Legal);
    setOperationAction(ISD::UINT_TO_FP, Ty, Legal);
  }

  setOperationAction(ISD::SETCC, Ty, Legal);
  setCondCodeAction(ISD::SETNE, Ty, Expand);
  setCondCodeAction(ISD::SETGE, Ty, Expand);
  setCondCodeAction(ISD::SETGT, Ty, Expand);
  setCondCodeAction(ISD::SETUGE, Ty, Expand);
  setCondCodeAction(ISD::SETUGT, Ty, Expand);
}

// Enable MSA support for the given floating-point type and Register class.
void MipsSETargetLowering::
addMSAFloatType(MVT::SimpleValueType Ty, const TargetRegisterClass *RC) {
  addRegisterClass(Ty, RC);

  // Expand all builtin opcodes.
  for (unsigned Opc = 0; Opc < ISD::BUILTIN_OP_END; ++Opc)
    setOperationAction(Opc, Ty, Expand);

  setOperationAction(ISD::LOAD, Ty, Legal);
  setOperationAction(ISD::STORE, Ty, Legal);
  setOperationAction(ISD::BITCAST, Ty, Legal);
  setOperationAction(ISD::EXTRACT_VECTOR_ELT, Ty, Legal);
  setOperationAction(ISD::INSERT_VECTOR_ELT, Ty, Legal);
  setOperationAction(ISD::BUILD_VECTOR, Ty, Custom);

  if (Ty != MVT::v8f16) {
    setOperationAction(ISD::FABS,  Ty, Legal);
    setOperationAction(ISD::FADD,  Ty, Legal);
    setOperationAction(ISD::FDIV,  Ty, Legal);
    setOperationAction(ISD::FEXP2, Ty, Legal);
    setOperationAction(ISD::FLOG2, Ty, Legal);
    setOperationAction(ISD::FMA,   Ty, Legal);
    setOperationAction(ISD::FMUL,  Ty, Legal);
    setOperationAction(ISD::FRINT, Ty, Legal);
    setOperationAction(ISD::FSQRT, Ty, Legal);
    setOperationAction(ISD::FSUB,  Ty, Legal);
    setOperationAction(ISD::VSELECT, Ty, Legal);

    setOperationAction(ISD::SETCC, Ty, Legal);
    setCondCodeAction(ISD::SETOGE, Ty, Expand);
    setCondCodeAction(ISD::SETOGT, Ty, Expand);
    setCondCodeAction(ISD::SETUGE, Ty, Expand);
    setCondCodeAction(ISD::SETUGT, Ty, Expand);
    setCondCodeAction(ISD::SETGE,  Ty, Expand);
    setCondCodeAction(ISD::SETGT,  Ty, Expand);
  }
}

bool
MipsSETargetLowering::allowsMisalignedMemoryAccesses(EVT VT,
                                                     unsigned,
                                                     unsigned,
                                                     bool *Fast) const {
  MVT::SimpleValueType SVT = VT.getSimpleVT().SimpleTy;

  if (Subtarget.systemSupportsUnalignedAccess()) {
    // MIPS32r6/MIPS64r6 is required to support unaligned access. It's
    // implementation defined whether this is handled by hardware, software, or
    // a hybrid of the two but it's expected that most implementations will
    // handle the majority of cases in hardware.
    if (Fast)
      *Fast = true;
    return true;
  }

  switch (SVT) {
  case MVT::i64:
  case MVT::i32:
    if (Fast)
      *Fast = true;
    return true;
  default:
    return false;
  }
}

SDValue MipsSETargetLowering::LowerOperation(SDValue Op,
                                             SelectionDAG &DAG) const {
  switch(Op.getOpcode()) {
  case ISD::LOAD:  return lowerLOAD(Op, DAG);
  case ISD::STORE: return lowerSTORE(Op, DAG);
  case ISD::SMUL_LOHI: return lowerMulDiv(Op, MipsISD::Mult, true, true, DAG);
  case ISD::UMUL_LOHI: return lowerMulDiv(Op, MipsISD::Multu, true, true, DAG);
  case ISD::MULHS:     return lowerMulDiv(Op, MipsISD::Mult, false, true, DAG);
  case ISD::MULHU:     return lowerMulDiv(Op, MipsISD::Multu, false, true, DAG);
  case ISD::MUL:       return lowerMulDiv(Op, MipsISD::Mult, true, false, DAG);
  case ISD::SDIVREM:   return lowerMulDiv(Op, MipsISD::DivRem, true, true, DAG);
  case ISD::UDIVREM:   return lowerMulDiv(Op, MipsISD::DivRemU, true, true,
                                          DAG);
  case ISD::INTRINSIC_WO_CHAIN: return lowerINTRINSIC_WO_CHAIN(Op, DAG);
  case ISD::INTRINSIC_W_CHAIN:  return lowerINTRINSIC_W_CHAIN(Op, DAG);
  case ISD::INTRINSIC_VOID:     return lowerINTRINSIC_VOID(Op, DAG);
  case ISD::EXTRACT_VECTOR_ELT: return lowerEXTRACT_VECTOR_ELT(Op, DAG);
  case ISD::BUILD_VECTOR:       return lowerBUILD_VECTOR(Op, DAG);
  case ISD::VECTOR_SHUFFLE:     return lowerVECTOR_SHUFFLE(Op, DAG);
  }

  return MipsTargetLowering::LowerOperation(Op, DAG);
}

// selectMADD -
// Transforms a subgraph in CurDAG if the following pattern is found:
//  (addc multLo, Lo0), (adde multHi, Hi0),
// where,
//  multHi/Lo: product of multiplication
//  Lo0: initial value of Lo register
//  Hi0: initial value of Hi register
// Return true if pattern matching was successful.
static bool selectMADD(SDNode *ADDENode, SelectionDAG *CurDAG) {
  // ADDENode's second operand must be a flag output of an ADDC node in order
  // for the matching to be successful.
  SDNode *ADDCNode = ADDENode->getOperand(2).getNode();

  if (ADDCNode->getOpcode() != ISD::ADDC)
    return false;

  SDValue MultHi = ADDENode->getOperand(0);
  SDValue MultLo = ADDCNode->getOperand(0);
  SDNode *MultNode = MultHi.getNode();
  unsigned MultOpc = MultHi.getOpcode();

  // MultHi and MultLo must be generated by the same node,
  if (MultLo.getNode() != MultNode)
    return false;

  // and it must be a multiplication.
  if (MultOpc != ISD::SMUL_LOHI && MultOpc != ISD::UMUL_LOHI)
    return false;

  // MultLo amd MultHi must be the first and second output of MultNode
  // respectively.
  if (MultHi.getResNo() != 1 || MultLo.getResNo() != 0)
    return false;

  // Transform this to a MADD only if ADDENode and ADDCNode are the only users
  // of the values of MultNode, in which case MultNode will be removed in later
  // phases.
  // If there exist users other than ADDENode or ADDCNode, this function returns
  // here, which will result in MultNode being mapped to a single MULT
  // instruction node rather than a pair of MULT and MADD instructions being
  // produced.
  if (!MultHi.hasOneUse() || !MultLo.hasOneUse())
    return false;

  SDLoc DL(ADDENode);

  // Initialize accumulator.
  SDValue ACCIn = CurDAG->getNode(MipsISD::MTLOHI, DL, MVT::Untyped,
                                  ADDCNode->getOperand(1),
                                  ADDENode->getOperand(1));

  // create MipsMAdd(u) node
  MultOpc = MultOpc == ISD::UMUL_LOHI ? MipsISD::MAddu : MipsISD::MAdd;

  SDValue MAdd = CurDAG->getNode(MultOpc, DL, MVT::Untyped,
                                 MultNode->getOperand(0),// Factor 0
                                 MultNode->getOperand(1),// Factor 1
                                 ACCIn);

  // replace uses of adde and addc here
  if (!SDValue(ADDCNode, 0).use_empty()) {
    SDValue LoOut = CurDAG->getNode(MipsISD::MFLO, DL, MVT::i32, MAdd);
    CurDAG->ReplaceAllUsesOfValueWith(SDValue(ADDCNode, 0), LoOut);
  }
  if (!SDValue(ADDENode, 0).use_empty()) {
    SDValue HiOut = CurDAG->getNode(MipsISD::MFHI, DL, MVT::i32, MAdd);
    CurDAG->ReplaceAllUsesOfValueWith(SDValue(ADDENode, 0), HiOut);
  }

  return true;
}

// selectMSUB -
// Transforms a subgraph in CurDAG if the following pattern is found:
//  (addc Lo0, multLo), (sube Hi0, multHi),
// where,
//  multHi/Lo: product of multiplication
//  Lo0: initial value of Lo register
//  Hi0: initial value of Hi register
// Return true if pattern matching was successful.
static bool selectMSUB(SDNode *SUBENode, SelectionDAG *CurDAG) {
  // SUBENode's second operand must be a flag output of an SUBC node in order
  // for the matching to be successful.
  SDNode *SUBCNode = SUBENode->getOperand(2).getNode();

  if (SUBCNode->getOpcode() != ISD::SUBC)
    return false;

  SDValue MultHi = SUBENode->getOperand(1);
  SDValue MultLo = SUBCNode->getOperand(1);
  SDNode *MultNode = MultHi.getNode();
  unsigned MultOpc = MultHi.getOpcode();

  // MultHi and MultLo must be generated by the same node,
  if (MultLo.getNode() != MultNode)
    return false;

  // and it must be a multiplication.
  if (MultOpc != ISD::SMUL_LOHI && MultOpc != ISD::UMUL_LOHI)
    return false;

  // MultLo amd MultHi must be the first and second output of MultNode
  // respectively.
  if (MultHi.getResNo() != 1 || MultLo.getResNo() != 0)
    return false;

  // Transform this to a MSUB only if SUBENode and SUBCNode are the only users
  // of the values of MultNode, in which case MultNode will be removed in later
  // phases.
  // If there exist users other than SUBENode or SUBCNode, this function returns
  // here, which will result in MultNode being mapped to a single MULT
  // instruction node rather than a pair of MULT and MSUB instructions being
  // produced.
  if (!MultHi.hasOneUse() || !MultLo.hasOneUse())
    return false;

  SDLoc DL(SUBENode);

  // Initialize accumulator.
  SDValue ACCIn = CurDAG->getNode(MipsISD::MTLOHI, DL, MVT::Untyped,
                                  SUBCNode->getOperand(0),
                                  SUBENode->getOperand(0));

  // create MipsSub(u) node
  MultOpc = MultOpc == ISD::UMUL_LOHI ? MipsISD::MSubu : MipsISD::MSub;

  SDValue MSub = CurDAG->getNode(MultOpc, DL, MVT::Glue,
                                 MultNode->getOperand(0),// Factor 0
                                 MultNode->getOperand(1),// Factor 1
                                 ACCIn);

  // replace uses of sube and subc here
  if (!SDValue(SUBCNode, 0).use_empty()) {
    SDValue LoOut = CurDAG->getNode(MipsISD::MFLO, DL, MVT::i32, MSub);
    CurDAG->ReplaceAllUsesOfValueWith(SDValue(SUBCNode, 0), LoOut);
  }
  if (!SDValue(SUBENode, 0).use_empty()) {
    SDValue HiOut = CurDAG->getNode(MipsISD::MFHI, DL, MVT::i32, MSub);
    CurDAG->ReplaceAllUsesOfValueWith(SDValue(SUBENode, 0), HiOut);
  }

  return true;
}

static SDValue performADDECombine(SDNode *N, SelectionDAG &DAG,
                                  TargetLowering::DAGCombinerInfo &DCI,
                                  const MipsSubtarget &Subtarget) {
  if (DCI.isBeforeLegalize())
    return SDValue();

  if (Subtarget.hasMips32() && !Subtarget.hasMips32r6() &&
      N->getValueType(0) == MVT::i32 && selectMADD(N, &DAG))
    return SDValue(N, 0);

  return SDValue();
}

// Fold zero extensions into MipsISD::VEXTRACT_[SZ]EXT_ELT
//
// Performs the following transformations:
// - Changes MipsISD::VEXTRACT_[SZ]EXT_ELT to zero extension if its
//   sign/zero-extension is completely overwritten by the new one performed by
//   the ISD::AND.
// - Removes redundant zero extensions performed by an ISD::AND.
static SDValue performANDCombine(SDNode *N, SelectionDAG &DAG,
                                 TargetLowering::DAGCombinerInfo &DCI,
                                 const MipsSubtarget &Subtarget) {
  if (!Subtarget.hasMSA())
    return SDValue();

  SDValue Op0 = N->getOperand(0);
  SDValue Op1 = N->getOperand(1);
  unsigned Op0Opcode = Op0->getOpcode();

  // (and (MipsVExtract[SZ]Ext $a, $b, $c), imm:$d)
  // where $d + 1 == 2^n and n == 32
  // or    $d + 1 == 2^n and n <= 32 and ZExt
  // -> (MipsVExtractZExt $a, $b, $c)
  if (Op0Opcode == MipsISD::VEXTRACT_SEXT_ELT ||
      Op0Opcode == MipsISD::VEXTRACT_ZEXT_ELT) {
    ConstantSDNode *Mask = dyn_cast<ConstantSDNode>(Op1);

    if (!Mask)
      return SDValue();

    int32_t Log2IfPositive = (Mask->getAPIntValue() + 1).exactLogBase2();

    if (Log2IfPositive <= 0)
      return SDValue(); // Mask+1 is not a power of 2

    SDValue Op0Op2 = Op0->getOperand(2);
    EVT ExtendTy = cast<VTSDNode>(Op0Op2)->getVT();
    unsigned ExtendTySize = ExtendTy.getSizeInBits();
    unsigned Log2 = Log2IfPositive;

    if ((Op0Opcode == MipsISD::VEXTRACT_ZEXT_ELT && Log2 >= ExtendTySize) ||
        Log2 == ExtendTySize) {
      SDValue Ops[] = { Op0->getOperand(0), Op0->getOperand(1), Op0Op2 };
      return DAG.getNode(MipsISD::VEXTRACT_ZEXT_ELT, SDLoc(Op0),
                         Op0->getVTList(),
                         makeArrayRef(Ops, Op0->getNumOperands()));
    }
  }

  return SDValue();
}

// Determine if the specified node is a constant vector splat.
//
// Returns true and sets Imm if:
// * N is a ISD::BUILD_VECTOR representing a constant splat
//
// This function is quite similar to MipsSEDAGToDAGISel::selectVSplat. The
// differences are that it assumes the MSA has already been checked and the
// arbitrary requirement for a maximum of 32-bit integers isn't applied (and
// must not be in order for binsri.d to be selectable).
static bool isVSplat(SDValue N, APInt &Imm, bool IsLittleEndian) {
  BuildVectorSDNode *Node = dyn_cast<BuildVectorSDNode>(N.getNode());

  if (!Node)
    return false;

  APInt SplatValue, SplatUndef;
  unsigned SplatBitSize;
  bool HasAnyUndefs;

  if (!Node->isConstantSplat(SplatValue, SplatUndef, SplatBitSize, HasAnyUndefs,
                             8, !IsLittleEndian))
    return false;

  Imm = SplatValue;

  return true;
}

// Test whether the given node is an all-ones build_vector.
static bool isVectorAllOnes(SDValue N) {
  // Look through bitcasts. Endianness doesn't matter because we are looking
  // for an all-ones value.
  if (N->getOpcode() == ISD::BITCAST)
    N = N->getOperand(0);

  BuildVectorSDNode *BVN = dyn_cast<BuildVectorSDNode>(N);

  if (!BVN)
    return false;

  APInt SplatValue, SplatUndef;
  unsigned SplatBitSize;
  bool HasAnyUndefs;

  // Endianness doesn't matter in this context because we are looking for
  // an all-ones value.
  if (BVN->isConstantSplat(SplatValue, SplatUndef, SplatBitSize, HasAnyUndefs))
    return SplatValue.isAllOnesValue();

  return false;
}

// Test whether N is the bitwise inverse of OfNode.
static bool isBitwiseInverse(SDValue N, SDValue OfNode) {
  if (N->getOpcode() != ISD::XOR)
    return false;

  if (isVectorAllOnes(N->getOperand(0)))
    return N->getOperand(1) == OfNode;

  if (isVectorAllOnes(N->getOperand(1)))
    return N->getOperand(0) == OfNode;

  return false;
}

// Perform combines where ISD::OR is the root node.
//
// Performs the following transformations:
// - (or (and $a, $mask), (and $b, $inv_mask)) => (vselect $mask, $a, $b)
//   where $inv_mask is the bitwise inverse of $mask and the 'or' has a 128-bit
//   vector type.
static SDValue performORCombine(SDNode *N, SelectionDAG &DAG,
                                TargetLowering::DAGCombinerInfo &DCI,
                                const MipsSubtarget &Subtarget) {
  if (!Subtarget.hasMSA())
    return SDValue();

  EVT Ty = N->getValueType(0);

  if (!Ty.is128BitVector())
    return SDValue();

  SDValue Op0 = N->getOperand(0);
  SDValue Op1 = N->getOperand(1);

  if (Op0->getOpcode() == ISD::AND && Op1->getOpcode() == ISD::AND) {
    SDValue Op0Op0 = Op0->getOperand(0);
    SDValue Op0Op1 = Op0->getOperand(1);
    SDValue Op1Op0 = Op1->getOperand(0);
    SDValue Op1Op1 = Op1->getOperand(1);
    bool IsLittleEndian = !Subtarget.isLittle();

    SDValue IfSet, IfClr, Cond;
    bool IsConstantMask = false;
    APInt Mask, InvMask;

    // If Op0Op0 is an appropriate mask, try to find it's inverse in either
    // Op1Op0, or Op1Op1. Keep track of the Cond, IfSet, and IfClr nodes, while
    // looking.
    // IfClr will be set if we find a valid match.
    if (isVSplat(Op0Op0, Mask, IsLittleEndian)) {
      Cond = Op0Op0;
      IfSet = Op0Op1;

      if (isVSplat(Op1Op0, InvMask, IsLittleEndian) &&
          Mask.getBitWidth() == InvMask.getBitWidth() && Mask == ~InvMask)
        IfClr = Op1Op1;
      else if (isVSplat(Op1Op1, InvMask, IsLittleEndian) &&
               Mask.getBitWidth() == InvMask.getBitWidth() && Mask == ~InvMask)
        IfClr = Op1Op0;

      IsConstantMask = true;
    }

    // If IfClr is not yet set, and Op0Op1 is an appropriate mask, try the same
    // thing again using this mask.
    // IfClr will be set if we find a valid match.
    if (!IfClr.getNode() && isVSplat(Op0Op1, Mask, IsLittleEndian)) {
      Cond = Op0Op1;
      IfSet = Op0Op0;

      if (isVSplat(Op1Op0, InvMask, IsLittleEndian) &&
          Mask.getBitWidth() == InvMask.getBitWidth() && Mask == ~InvMask)
        IfClr = Op1Op1;
      else if (isVSplat(Op1Op1, InvMask, IsLittleEndian) &&
               Mask.getBitWidth() == InvMask.getBitWidth() && Mask == ~InvMask)
        IfClr = Op1Op0;

      IsConstantMask = true;
    }

    // If IfClr is not yet set, try looking for a non-constant match.
    // IfClr will be set if we find a valid match amongst the eight
    // possibilities.
    if (!IfClr.getNode()) {
      if (isBitwiseInverse(Op0Op0, Op1Op0)) {
        Cond = Op1Op0;
        IfSet = Op1Op1;
        IfClr = Op0Op1;
      } else if (isBitwiseInverse(Op0Op1, Op1Op0)) {
        Cond = Op1Op0;
        IfSet = Op1Op1;
        IfClr = Op0Op0;
      } else if (isBitwiseInverse(Op0Op0, Op1Op1)) {
        Cond = Op1Op1;
        IfSet = Op1Op0;
        IfClr = Op0Op1;
      } else if (isBitwiseInverse(Op0Op1, Op1Op1)) {
        Cond = Op1Op1;
        IfSet = Op1Op0;
        IfClr = Op0Op0;
      } else if (isBitwiseInverse(Op1Op0, Op0Op0)) {
        Cond = Op0Op0;
        IfSet = Op0Op1;
        IfClr = Op1Op1;
      } else if (isBitwiseInverse(Op1Op1, Op0Op0)) {
        Cond = Op0Op0;
        IfSet = Op0Op1;
        IfClr = Op1Op0;
      } else if (isBitwiseInverse(Op1Op0, Op0Op1)) {
        Cond = Op0Op1;
        IfSet = Op0Op0;
        IfClr = Op1Op1;
      } else if (isBitwiseInverse(Op1Op1, Op0Op1)) {
        Cond = Op0Op1;
        IfSet = Op0Op0;
        IfClr = Op1Op0;
      }
    }

    // At this point, IfClr will be set if we have a valid match.
    if (!IfClr.getNode())
      return SDValue();

    assert(Cond.getNode() && IfSet.getNode());

    // Fold degenerate cases.
    if (IsConstantMask) {
      if (Mask.isAllOnesValue())
        return IfSet;
      else if (Mask == 0)
        return IfClr;
    }

    // Transform the DAG into an equivalent VSELECT.
    return DAG.getNode(ISD::VSELECT, SDLoc(N), Ty, Cond, IfSet, IfClr);
  }

  return SDValue();
}

static SDValue performSUBECombine(SDNode *N, SelectionDAG &DAG,
                                  TargetLowering::DAGCombinerInfo &DCI,
                                  const MipsSubtarget &Subtarget) {
  if (DCI.isBeforeLegalize())
    return SDValue();

  if (Subtarget.hasMips32() && N->getValueType(0) == MVT::i32 &&
      selectMSUB(N, &DAG))
    return SDValue(N, 0);

  return SDValue();
}

static SDValue genConstMult(SDValue X, uint64_t C, const SDLoc &DL, EVT VT,
                            EVT ShiftTy, SelectionDAG &DAG) {
  // Clear the upper (64 - VT.sizeInBits) bits.
  C &= ((uint64_t)-1) >> (64 - VT.getSizeInBits());

  // Return 0.
  if (C == 0)
    return DAG.getConstant(0, DL, VT);

  // Return x.
  if (C == 1)
    return X;

  // If c is power of 2, return (shl x, log2(c)).
  if (isPowerOf2_64(C))
    return DAG.getNode(ISD::SHL, DL, VT, X,
                       DAG.getConstant(Log2_64(C), DL, ShiftTy));

  unsigned Log2Ceil = Log2_64_Ceil(C);
  uint64_t Floor = 1LL << Log2_64(C);
  uint64_t Ceil = Log2Ceil == 64 ? 0LL : 1LL << Log2Ceil;

  // If |c - floor_c| <= |c - ceil_c|,
  // where floor_c = pow(2, floor(log2(c))) and ceil_c = pow(2, ceil(log2(c))),
  // return (add constMult(x, floor_c), constMult(x, c - floor_c)).
  if (C - Floor <= Ceil - C) {
    SDValue Op0 = genConstMult(X, Floor, DL, VT, ShiftTy, DAG);
    SDValue Op1 = genConstMult(X, C - Floor, DL, VT, ShiftTy, DAG);
    return DAG.getNode(ISD::ADD, DL, VT, Op0, Op1);
  }

  // If |c - floor_c| > |c - ceil_c|,
  // return (sub constMult(x, ceil_c), constMult(x, ceil_c - c)).
  SDValue Op0 = genConstMult(X, Ceil, DL, VT, ShiftTy, DAG);
  SDValue Op1 = genConstMult(X, Ceil - C, DL, VT, ShiftTy, DAG);
  return DAG.getNode(ISD::SUB, DL, VT, Op0, Op1);
}

static SDValue performMULCombine(SDNode *N, SelectionDAG &DAG,
                                 const TargetLowering::DAGCombinerInfo &DCI,
                                 const MipsSETargetLowering *TL) {
  EVT VT = N->getValueType(0);

  if (ConstantSDNode *C = dyn_cast<ConstantSDNode>(N->getOperand(1)))
    if (!VT.isVector())
      return genConstMult(N->getOperand(0), C->getZExtValue(), SDLoc(N), VT,
                          TL->getScalarShiftAmountTy(DAG.getDataLayout(), VT),
                          DAG);

  return SDValue(N, 0);
}

static SDValue performDSPShiftCombine(unsigned Opc, SDNode *N, EVT Ty,
                                      SelectionDAG &DAG,
                                      const MipsSubtarget &Subtarget) {
  // See if this is a vector splat immediate node.
  APInt SplatValue, SplatUndef;
  unsigned SplatBitSize;
  bool HasAnyUndefs;
  unsigned EltSize = Ty.getScalarSizeInBits();
  BuildVectorSDNode *BV = dyn_cast<BuildVectorSDNode>(N->getOperand(1));

  if (!Subtarget.hasDSP())
    return SDValue();

  if (!BV ||
      !BV->isConstantSplat(SplatValue, SplatUndef, SplatBitSize, HasAnyUndefs,
                           EltSize, !Subtarget.isLittle()) ||
      (SplatBitSize != EltSize) ||
      (SplatValue.getZExtValue() >= EltSize))
    return SDValue();

  SDLoc DL(N);
  return DAG.getNode(Opc, DL, Ty, N->getOperand(0),
                     DAG.getConstant(SplatValue.getZExtValue(), DL, MVT::i32));
}

static SDValue performSHLCombine(SDNode *N, SelectionDAG &DAG,
                                 TargetLowering::DAGCombinerInfo &DCI,
                                 const MipsSubtarget &Subtarget) {
  EVT Ty = N->getValueType(0);

  if ((Ty != MVT::v2i16) && (Ty != MVT::v4i8))
    return SDValue();

  return performDSPShiftCombine(MipsISD::SHLL_DSP, N, Ty, DAG, Subtarget);
}

// Fold sign-extensions into MipsISD::VEXTRACT_[SZ]EXT_ELT for MSA and fold
// constant splats into MipsISD::SHRA_DSP for DSPr2.
//
// Performs the following transformations:
// - Changes MipsISD::VEXTRACT_[SZ]EXT_ELT to sign extension if its
//   sign/zero-extension is completely overwritten by the new one performed by
//   the ISD::SRA and ISD::SHL nodes.
// - Removes redundant sign extensions performed by an ISD::SRA and ISD::SHL
//   sequence.
//
// See performDSPShiftCombine for more information about the transformation
// used for DSPr2.
static SDValue performSRACombine(SDNode *N, SelectionDAG &DAG,
                                 TargetLowering::DAGCombinerInfo &DCI,
                                 const MipsSubtarget &Subtarget) {
  EVT Ty = N->getValueType(0);

  if (Subtarget.hasMSA()) {
    SDValue Op0 = N->getOperand(0);
    SDValue Op1 = N->getOperand(1);

    // (sra (shl (MipsVExtract[SZ]Ext $a, $b, $c), imm:$d), imm:$d)
    // where $d + sizeof($c) == 32
    // or    $d + sizeof($c) <= 32 and SExt
    // -> (MipsVExtractSExt $a, $b, $c)
    if (Op0->getOpcode() == ISD::SHL && Op1 == Op0->getOperand(1)) {
      SDValue Op0Op0 = Op0->getOperand(0);
      ConstantSDNode *ShAmount = dyn_cast<ConstantSDNode>(Op1);

      if (!ShAmount)
        return SDValue();

      if (Op0Op0->getOpcode() != MipsISD::VEXTRACT_SEXT_ELT &&
          Op0Op0->getOpcode() != MipsISD::VEXTRACT_ZEXT_ELT)
        return SDValue();

      EVT ExtendTy = cast<VTSDNode>(Op0Op0->getOperand(2))->getVT();
      unsigned TotalBits = ShAmount->getZExtValue() + ExtendTy.getSizeInBits();

      if (TotalBits == 32 ||
          (Op0Op0->getOpcode() == MipsISD::VEXTRACT_SEXT_ELT &&
           TotalBits <= 32)) {
        SDValue Ops[] = { Op0Op0->getOperand(0), Op0Op0->getOperand(1),
                          Op0Op0->getOperand(2) };
        return DAG.getNode(MipsISD::VEXTRACT_SEXT_ELT, SDLoc(Op0Op0),
                           Op0Op0->getVTList(),
                           makeArrayRef(Ops, Op0Op0->getNumOperands()));
      }
    }
  }

  if ((Ty != MVT::v2i16) && ((Ty != MVT::v4i8) || !Subtarget.hasDSPR2()))
    return SDValue();

  return performDSPShiftCombine(MipsISD::SHRA_DSP, N, Ty, DAG, Subtarget);
}


static SDValue performSRLCombine(SDNode *N, SelectionDAG &DAG,
                                 TargetLowering::DAGCombinerInfo &DCI,
                                 const MipsSubtarget &Subtarget) {
  EVT Ty = N->getValueType(0);

  if (((Ty != MVT::v2i16) || !Subtarget.hasDSPR2()) && (Ty != MVT::v4i8))
    return SDValue();

  return performDSPShiftCombine(MipsISD::SHRL_DSP, N, Ty, DAG, Subtarget);
}

static bool isLegalDSPCondCode(EVT Ty, ISD::CondCode CC) {
  bool IsV216 = (Ty == MVT::v2i16);

  switch (CC) {
  case ISD::SETEQ:
  case ISD::SETNE:  return true;
  case ISD::SETLT:
  case ISD::SETLE:
  case ISD::SETGT:
  case ISD::SETGE:  return IsV216;
  case ISD::SETULT:
  case ISD::SETULE:
  case ISD::SETUGT:
  case ISD::SETUGE: return !IsV216;
  default:          return false;
  }
}

static SDValue performSETCCCombine(SDNode *N, SelectionDAG &DAG) {
  EVT Ty = N->getValueType(0);

  if ((Ty != MVT::v2i16) && (Ty != MVT::v4i8))
    return SDValue();

  if (!isLegalDSPCondCode(Ty, cast<CondCodeSDNode>(N->getOperand(2))->get()))
    return SDValue();

  return DAG.getNode(MipsISD::SETCC_DSP, SDLoc(N), Ty, N->getOperand(0),
                     N->getOperand(1), N->getOperand(2));
}

static SDValue performVSELECTCombine(SDNode *N, SelectionDAG &DAG) {
  EVT Ty = N->getValueType(0);

  if (Ty.is128BitVector() && Ty.isInteger()) {
    // Try the following combines:
    //   (vselect (setcc $a, $b, SETLT), $b, $a)) -> (vsmax $a, $b)
    //   (vselect (setcc $a, $b, SETLE), $b, $a)) -> (vsmax $a, $b)
    //   (vselect (setcc $a, $b, SETLT), $a, $b)) -> (vsmin $a, $b)
    //   (vselect (setcc $a, $b, SETLE), $a, $b)) -> (vsmin $a, $b)
    //   (vselect (setcc $a, $b, SETULT), $b, $a)) -> (vumax $a, $b)
    //   (vselect (setcc $a, $b, SETULE), $b, $a)) -> (vumax $a, $b)
    //   (vselect (setcc $a, $b, SETULT), $a, $b)) -> (vumin $a, $b)
    //   (vselect (setcc $a, $b, SETULE), $a, $b)) -> (vumin $a, $b)
    // SETGT/SETGE/SETUGT/SETUGE variants of these will show up initially but
    // will be expanded to equivalent SETLT/SETLE/SETULT/SETULE versions by the
    // legalizer.
    SDValue Op0 = N->getOperand(0);

    if (Op0->getOpcode() != ISD::SETCC)
      return SDValue();

    ISD::CondCode CondCode = cast<CondCodeSDNode>(Op0->getOperand(2))->get();
    bool Signed;

    if (CondCode == ISD::SETLT  || CondCode == ISD::SETLE)
      Signed = true;
    else if (CondCode == ISD::SETULT || CondCode == ISD::SETULE)
      Signed = false;
    else
      return SDValue();

    SDValue Op1 = N->getOperand(1);
    SDValue Op2 = N->getOperand(2);
    SDValue Op0Op0 = Op0->getOperand(0);
    SDValue Op0Op1 = Op0->getOperand(1);

    if (Op1 == Op0Op0 && Op2 == Op0Op1)
      return DAG.getNode(Signed ? MipsISD::VSMIN : MipsISD::VUMIN, SDLoc(N),
                         Ty, Op1, Op2);
    else if (Op1 == Op0Op1 && Op2 == Op0Op0)
      return DAG.getNode(Signed ? MipsISD::VSMAX : MipsISD::VUMAX, SDLoc(N),
                         Ty, Op1, Op2);
  } else if ((Ty == MVT::v2i16) || (Ty == MVT::v4i8)) {
    SDValue SetCC = N->getOperand(0);

    if (SetCC.getOpcode() != MipsISD::SETCC_DSP)
      return SDValue();

    return DAG.getNode(MipsISD::SELECT_CC_DSP, SDLoc(N), Ty,
                       SetCC.getOperand(0), SetCC.getOperand(1),
                       N->getOperand(1), N->getOperand(2), SetCC.getOperand(2));
  }

  return SDValue();
}

static SDValue performXORCombine(SDNode *N, SelectionDAG &DAG,
                                 const MipsSubtarget &Subtarget) {
  EVT Ty = N->getValueType(0);

  if (Subtarget.hasMSA() && Ty.is128BitVector() && Ty.isInteger()) {
    // Try the following combines:
    //   (xor (or $a, $b), (build_vector allones))
    //   (xor (or $a, $b), (bitcast (build_vector allones)))
    SDValue Op0 = N->getOperand(0);
    SDValue Op1 = N->getOperand(1);
    SDValue NotOp;

    if (ISD::isBuildVectorAllOnes(Op0.getNode()))
      NotOp = Op1;
    else if (ISD::isBuildVectorAllOnes(Op1.getNode()))
      NotOp = Op0;
    else
      return SDValue();

    if (NotOp->getOpcode() == ISD::OR)
      return DAG.getNode(MipsISD::VNOR, SDLoc(N), Ty, NotOp->getOperand(0),
                         NotOp->getOperand(1));
  }

  return SDValue();
}

SDValue
MipsSETargetLowering::PerformDAGCombine(SDNode *N, DAGCombinerInfo &DCI) const {
  SelectionDAG &DAG = DCI.DAG;
  SDValue Val;

  switch (N->getOpcode()) {
  case ISD::ADDE:
    return performADDECombine(N, DAG, DCI, Subtarget);
  case ISD::AND:
    Val = performANDCombine(N, DAG, DCI, Subtarget);
    break;
  case ISD::OR:
    Val = performORCombine(N, DAG, DCI, Subtarget);
    break;
  case ISD::SUBE:
    return performSUBECombine(N, DAG, DCI, Subtarget);
  case ISD::MUL:
    return performMULCombine(N, DAG, DCI, this);
  case ISD::SHL:
    return performSHLCombine(N, DAG, DCI, Subtarget);
  case ISD::SRA:
    return performSRACombine(N, DAG, DCI, Subtarget);
  case ISD::SRL:
    return performSRLCombine(N, DAG, DCI, Subtarget);
  case ISD::VSELECT:
    return performVSELECTCombine(N, DAG);
  case ISD::XOR:
    Val = performXORCombine(N, DAG, Subtarget);
    break;
  case ISD::SETCC:
    Val = performSETCCCombine(N, DAG);
    break;
  }

  if (Val.getNode()) {
    DEBUG(dbgs() << "\nMipsSE DAG Combine:\n";
          N->printrWithDepth(dbgs(), &DAG);
          dbgs() << "\n=> \n";
          Val.getNode()->printrWithDepth(dbgs(), &DAG);
          dbgs() << "\n");
    return Val;
  }

  return MipsTargetLowering::PerformDAGCombine(N, DCI);
}

MachineBasicBlock *
MipsSETargetLowering::EmitInstrWithCustomInserter(MachineInstr &MI,
                                                  MachineBasicBlock *BB) const {
  switch (MI.getOpcode()) {
  default:
    return MipsTargetLowering::EmitInstrWithCustomInserter(MI, BB);
  case Mips::BPOSGE32_PSEUDO:
    return emitBPOSGE32(MI, BB);
  case Mips::SNZ_B_PSEUDO:
    return emitMSACBranchPseudo(MI, BB, Mips::BNZ_B);
  case Mips::SNZ_H_PSEUDO:
    return emitMSACBranchPseudo(MI, BB, Mips::BNZ_H);
  case Mips::SNZ_W_PSEUDO:
    return emitMSACBranchPseudo(MI, BB, Mips::BNZ_W);
  case Mips::SNZ_D_PSEUDO:
    return emitMSACBranchPseudo(MI, BB, Mips::BNZ_D);
  case Mips::SNZ_V_PSEUDO:
    return emitMSACBranchPseudo(MI, BB, Mips::BNZ_V);
  case Mips::SZ_B_PSEUDO:
    return emitMSACBranchPseudo(MI, BB, Mips::BZ_B);
  case Mips::SZ_H_PSEUDO:
    return emitMSACBranchPseudo(MI, BB, Mips::BZ_H);
  case Mips::SZ_W_PSEUDO:
    return emitMSACBranchPseudo(MI, BB, Mips::BZ_W);
  case Mips::SZ_D_PSEUDO:
    return emitMSACBranchPseudo(MI, BB, Mips::BZ_D);
  case Mips::SZ_V_PSEUDO:
    return emitMSACBranchPseudo(MI, BB, Mips::BZ_V);
  case Mips::COPY_FW_PSEUDO:
    return emitCOPY_FW(MI, BB);
  case Mips::COPY_FD_PSEUDO:
    return emitCOPY_FD(MI, BB);
  case Mips::INSERT_FW_PSEUDO:
    return emitINSERT_FW(MI, BB);
  case Mips::INSERT_FD_PSEUDO:
    return emitINSERT_FD(MI, BB);
  case Mips::INSERT_B_VIDX_PSEUDO:
  case Mips::INSERT_B_VIDX64_PSEUDO:
    return emitINSERT_DF_VIDX(MI, BB, 1, false);
  case Mips::INSERT_H_VIDX_PSEUDO:
  case Mips::INSERT_H_VIDX64_PSEUDO:
    return emitINSERT_DF_VIDX(MI, BB, 2, false);
  case Mips::INSERT_W_VIDX_PSEUDO:
  case Mips::INSERT_W_VIDX64_PSEUDO:
    return emitINSERT_DF_VIDX(MI, BB, 4, false);
  case Mips::INSERT_D_VIDX_PSEUDO:
  case Mips::INSERT_D_VIDX64_PSEUDO:
    return emitINSERT_DF_VIDX(MI, BB, 8, false);
  case Mips::INSERT_FW_VIDX_PSEUDO:
  case Mips::INSERT_FW_VIDX64_PSEUDO:
    return emitINSERT_DF_VIDX(MI, BB, 4, true);
  case Mips::INSERT_FD_VIDX_PSEUDO:
  case Mips::INSERT_FD_VIDX64_PSEUDO:
    return emitINSERT_DF_VIDX(MI, BB, 8, true);
  case Mips::FILL_FW_PSEUDO:
    return emitFILL_FW(MI, BB);
  case Mips::FILL_FD_PSEUDO:
    return emitFILL_FD(MI, BB);
  case Mips::FEXP2_W_1_PSEUDO:
    return emitFEXP2_W_1(MI, BB);
  case Mips::FEXP2_D_1_PSEUDO:
    return emitFEXP2_D_1(MI, BB);
<<<<<<< HEAD
  case Mips::CLWC1:
    return emitCapFloat32Load(MI, BB);
  case Mips::CLDC1:
    return emitCapFloat64Load(MI, BB);
  case Mips::CSWC1:
    return emitCapFloat32Store(MI, BB);
  case Mips::CSDC1:
    return emitCapFloat64Store(MI, BB);
  case Mips::CAP_SELECT:
    return emitCapSelect(MI, BB);
  case Mips::CMove:
    return emitCapMove(MI, BB);
=======
  case Mips::ST_F16:
    return emitST_F16_PSEUDO(MI, BB);
  case Mips::LD_F16:
    return emitLD_F16_PSEUDO(MI, BB);
  case Mips::MSA_FP_EXTEND_W_PSEUDO:
    return emitFPEXTEND_PSEUDO(MI, BB, false);
  case Mips::MSA_FP_ROUND_W_PSEUDO:
    return emitFPROUND_PSEUDO(MI, BB, false);
  case Mips::MSA_FP_EXTEND_D_PSEUDO:
    return emitFPEXTEND_PSEUDO(MI, BB, true);
  case Mips::MSA_FP_ROUND_D_PSEUDO:
    return emitFPROUND_PSEUDO(MI, BB, true);
>>>>>>> 6ea9891f
  }
}

bool MipsSETargetLowering::isEligibleForTailCallOptimization(
    const CCState &CCInfo, unsigned NextStackOffset,
    const MipsFunctionInfo &FI) const {
  if (!UseMipsTailCalls)
    return false;

  // Exception has to be cleared with eret.
  if (FI.isISR())
    return false;

  // Return false if either the callee or caller has a byval argument.
  if (CCInfo.getInRegsParamsCount() > 0 || FI.hasByvalArg())
    return false;

  // Return true if the callee's argument area is no larger than the
  // caller's.
  return NextStackOffset <= FI.getIncomingArgSize();
}

void MipsSETargetLowering::
getOpndList(SmallVectorImpl<SDValue> &Ops,
            std::deque< std::pair<unsigned, SDValue> > &RegsToPass,
            bool IsPICCall, bool GlobalOrExternal, bool InternalLinkage,
            bool IsCallReloc, CallLoweringInfo &CLI, SDValue Callee,
            SDValue Chain) const {
  Ops.push_back(Callee);
  MipsTargetLowering::getOpndList(Ops, RegsToPass, IsPICCall, GlobalOrExternal,
                                  InternalLinkage, IsCallReloc, CLI, Callee,
                                  Chain);
}

SDValue MipsSETargetLowering::lowerLOAD(SDValue Op, SelectionDAG &DAG) const {
  LoadSDNode &Nd = *cast<LoadSDNode>(Op);

  if (Nd.getMemoryVT() != MVT::f64 || !NoDPLoadStore)
    return MipsTargetLowering::lowerLOAD(Op, DAG);

  // Replace a double precision load with two i32 loads and a buildpair64.
  SDLoc DL(Op);
  SDValue Ptr = Nd.getBasePtr(), Chain = Nd.getChain();

  // i32 load from lower address.
  SDValue Lo = DAG.getLoad(MVT::i32, DL, Chain, Ptr, MachinePointerInfo(),
                           Nd.getAlignment(), Nd.getMemOperand()->getFlags());

  // i32 load from higher address.
<<<<<<< HEAD
  Ptr = DAG.getPointerAdd(DL, Ptr, 4);
  SDValue Hi = DAG.getLoad(MVT::i32, DL, Lo.getValue(1), Ptr,
                           MachinePointerInfo(), Nd.isVolatile(),
                           Nd.isNonTemporal(), Nd.isInvariant(),
                           std::min(Nd.getAlignment(), 4U));
=======
  Ptr = DAG.getNode(ISD::ADD, DL, PtrVT, Ptr, DAG.getConstant(4, DL, PtrVT));
  SDValue Hi = DAG.getLoad(
      MVT::i32, DL, Lo.getValue(1), Ptr, MachinePointerInfo(),
      std::min(Nd.getAlignment(), 4U), Nd.getMemOperand()->getFlags());
>>>>>>> 6ea9891f

  if (!Subtarget.isLittle())
    std::swap(Lo, Hi);

  SDValue BP = DAG.getNode(MipsISD::BuildPairF64, DL, MVT::f64, Lo, Hi);
  SDValue Ops[2] = {BP, Hi.getValue(1)};
  return DAG.getMergeValues(Ops, DL);
}

SDValue MipsSETargetLowering::lowerSTORE(SDValue Op, SelectionDAG &DAG) const {
  StoreSDNode &Nd = *cast<StoreSDNode>(Op);

  if (Nd.getMemoryVT() != MVT::f64 || !NoDPLoadStore)
    return MipsTargetLowering::lowerSTORE(Op, DAG);

  // Replace a double precision store with two extractelement64s and i32 stores.
  SDLoc DL(Op);
  SDValue Val = Nd.getValue(), Ptr = Nd.getBasePtr(), Chain = Nd.getChain();
  SDValue Lo = DAG.getNode(MipsISD::ExtractElementF64, DL, MVT::i32,
                           Val, DAG.getConstant(0, DL, MVT::i32));
  SDValue Hi = DAG.getNode(MipsISD::ExtractElementF64, DL, MVT::i32,
                           Val, DAG.getConstant(1, DL, MVT::i32));

  if (!Subtarget.isLittle())
    std::swap(Lo, Hi);

  // i32 store to lower address.
  Chain =
      DAG.getStore(Chain, DL, Lo, Ptr, MachinePointerInfo(), Nd.getAlignment(),
                   Nd.getMemOperand()->getFlags(), Nd.getAAInfo());

  // i32 store to higher address.
  Ptr = DAG.getPointerAdd(DL, Ptr, 4);
  return DAG.getStore(Chain, DL, Hi, Ptr, MachinePointerInfo(),
                      std::min(Nd.getAlignment(), 4U),
                      Nd.getMemOperand()->getFlags(), Nd.getAAInfo());
}

SDValue MipsSETargetLowering::lowerMulDiv(SDValue Op, unsigned NewOpc,
                                          bool HasLo, bool HasHi,
                                          SelectionDAG &DAG) const {
  // MIPS32r6/MIPS64r6 removed accumulator based multiplies.
  assert(!Subtarget.hasMips32r6());

  EVT Ty = Op.getOperand(0).getValueType();
  SDLoc DL(Op);
  SDValue Mult = DAG.getNode(NewOpc, DL, MVT::Untyped,
                             Op.getOperand(0), Op.getOperand(1));
  SDValue Lo, Hi;

  if (HasLo)
    Lo = DAG.getNode(MipsISD::MFLO, DL, Ty, Mult);
  if (HasHi)
    Hi = DAG.getNode(MipsISD::MFHI, DL, Ty, Mult);

  if (!HasLo || !HasHi)
    return HasLo ? Lo : Hi;

  SDValue Vals[] = { Lo, Hi };
  return DAG.getMergeValues(Vals, DL);
}

static SDValue initAccumulator(SDValue In, const SDLoc &DL, SelectionDAG &DAG) {
  SDValue InLo = DAG.getNode(ISD::EXTRACT_ELEMENT, DL, MVT::i32, In,
                             DAG.getConstant(0, DL, MVT::i32));
  SDValue InHi = DAG.getNode(ISD::EXTRACT_ELEMENT, DL, MVT::i32, In,
                             DAG.getConstant(1, DL, MVT::i32));
  return DAG.getNode(MipsISD::MTLOHI, DL, MVT::Untyped, InLo, InHi);
}

static SDValue extractLOHI(SDValue Op, const SDLoc &DL, SelectionDAG &DAG) {
  SDValue Lo = DAG.getNode(MipsISD::MFLO, DL, MVT::i32, Op);
  SDValue Hi = DAG.getNode(MipsISD::MFHI, DL, MVT::i32, Op);
  return DAG.getNode(ISD::BUILD_PAIR, DL, MVT::i64, Lo, Hi);
}

// This function expands mips intrinsic nodes which have 64-bit input operands
// or output values.
//
// out64 = intrinsic-node in64
// =>
// lo = copy (extract-element (in64, 0))
// hi = copy (extract-element (in64, 1))
// mips-specific-node
// v0 = copy lo
// v1 = copy hi
// out64 = merge-values (v0, v1)
//
static SDValue lowerDSPIntr(SDValue Op, SelectionDAG &DAG, unsigned Opc) {
  SDLoc DL(Op);
  bool HasChainIn = Op->getOperand(0).getValueType() == MVT::Other;
  SmallVector<SDValue, 3> Ops;
  unsigned OpNo = 0;

  // See if Op has a chain input.
  if (HasChainIn)
    Ops.push_back(Op->getOperand(OpNo++));

  // The next operand is the intrinsic opcode.
  assert(Op->getOperand(OpNo).getOpcode() == ISD::TargetConstant);

  // See if the next operand has type i64.
  SDValue Opnd = Op->getOperand(++OpNo), In64;

  if (Opnd.getValueType() == MVT::i64)
    In64 = initAccumulator(Opnd, DL, DAG);
  else
    Ops.push_back(Opnd);

  // Push the remaining operands.
  for (++OpNo ; OpNo < Op->getNumOperands(); ++OpNo)
    Ops.push_back(Op->getOperand(OpNo));

  // Add In64 to the end of the list.
  if (In64.getNode())
    Ops.push_back(In64);

  // Scan output.
  SmallVector<EVT, 2> ResTys;

  for (SDNode::value_iterator I = Op->value_begin(), E = Op->value_end();
       I != E; ++I)
    ResTys.push_back((*I == MVT::i64) ? MVT::Untyped : *I);

  // Create node.
  SDValue Val = DAG.getNode(Opc, DL, ResTys, Ops);
  SDValue Out = (ResTys[0] == MVT::Untyped) ? extractLOHI(Val, DL, DAG) : Val;

  if (!HasChainIn)
    return Out;

  assert(Val->getValueType(1) == MVT::Other);
  SDValue Vals[] = { Out, SDValue(Val.getNode(), 1) };
  return DAG.getMergeValues(Vals, DL);
}

// Lower an MSA copy intrinsic into the specified SelectionDAG node
static SDValue lowerMSACopyIntr(SDValue Op, SelectionDAG &DAG, unsigned Opc) {
  SDLoc DL(Op);
  SDValue Vec = Op->getOperand(1);
  SDValue Idx = Op->getOperand(2);
  EVT ResTy = Op->getValueType(0);
  EVT EltTy = Vec->getValueType(0).getVectorElementType();

  SDValue Result = DAG.getNode(Opc, DL, ResTy, Vec, Idx,
                               DAG.getValueType(EltTy));

  return Result;
}

static SDValue lowerMSASplatZExt(SDValue Op, unsigned OpNr, SelectionDAG &DAG) {
  EVT ResVecTy = Op->getValueType(0);
  EVT ViaVecTy = ResVecTy;
  SDLoc DL(Op);

  // When ResVecTy == MVT::v2i64, LaneA is the upper 32 bits of the lane and
  // LaneB is the lower 32-bits. Otherwise LaneA and LaneB are alternating
  // lanes.
  SDValue LaneA;
  SDValue LaneB = Op->getOperand(2);

  if (ResVecTy == MVT::v2i64) {
    LaneA = DAG.getConstant(0, DL, MVT::i32);
    ViaVecTy = MVT::v4i32;
  } else
    LaneA = LaneB;

  SDValue Ops[16] = { LaneA, LaneB, LaneA, LaneB, LaneA, LaneB, LaneA, LaneB,
                      LaneA, LaneB, LaneA, LaneB, LaneA, LaneB, LaneA, LaneB };

  SDValue Result = DAG.getBuildVector(
      ViaVecTy, DL, makeArrayRef(Ops, ViaVecTy.getVectorNumElements()));

  if (ViaVecTy != ResVecTy)
    Result = DAG.getNode(ISD::BITCAST, DL, ResVecTy, Result);

  return Result;
}

static SDValue lowerMSASplatImm(SDValue Op, unsigned ImmOp, SelectionDAG &DAG) {
  return DAG.getConstant(Op->getConstantOperandVal(ImmOp), SDLoc(Op),
                         Op->getValueType(0));
}

static SDValue getBuildVectorSplat(EVT VecTy, SDValue SplatValue,
                                   bool BigEndian, SelectionDAG &DAG) {
  EVT ViaVecTy = VecTy;
  SDValue SplatValueA = SplatValue;
  SDValue SplatValueB = SplatValue;
  SDLoc DL(SplatValue);

  if (VecTy == MVT::v2i64) {
    // v2i64 BUILD_VECTOR must be performed via v4i32 so split into i32's.
    ViaVecTy = MVT::v4i32;

    SplatValueA = DAG.getNode(ISD::TRUNCATE, DL, MVT::i32, SplatValue);
    SplatValueB = DAG.getNode(ISD::SRL, DL, MVT::i64, SplatValue,
                              DAG.getConstant(32, DL, MVT::i32));
    SplatValueB = DAG.getNode(ISD::TRUNCATE, DL, MVT::i32, SplatValueB);
  }

  // We currently hold the parts in little endian order. Swap them if
  // necessary.
  if (BigEndian)
    std::swap(SplatValueA, SplatValueB);

  SDValue Ops[16] = { SplatValueA, SplatValueB, SplatValueA, SplatValueB,
                      SplatValueA, SplatValueB, SplatValueA, SplatValueB,
                      SplatValueA, SplatValueB, SplatValueA, SplatValueB,
                      SplatValueA, SplatValueB, SplatValueA, SplatValueB };

  SDValue Result = DAG.getBuildVector(
      ViaVecTy, DL, makeArrayRef(Ops, ViaVecTy.getVectorNumElements()));

  if (VecTy != ViaVecTy)
    Result = DAG.getNode(ISD::BITCAST, DL, VecTy, Result);

  return Result;
}

static SDValue lowerMSABinaryBitImmIntr(SDValue Op, SelectionDAG &DAG,
                                        unsigned Opc, SDValue Imm,
                                        bool BigEndian) {
  EVT VecTy = Op->getValueType(0);
  SDValue Exp2Imm;
  SDLoc DL(Op);

  // The DAG Combiner can't constant fold bitcasted vectors yet so we must do it
  // here for now.
  if (VecTy == MVT::v2i64) {
    if (ConstantSDNode *CImm = dyn_cast<ConstantSDNode>(Imm)) {
      APInt BitImm = APInt(64, 1) << CImm->getAPIntValue();

      SDValue BitImmHiOp = DAG.getConstant(BitImm.lshr(32).trunc(32), DL,
                                           MVT::i32);
      SDValue BitImmLoOp = DAG.getConstant(BitImm.trunc(32), DL, MVT::i32);

      if (BigEndian)
        std::swap(BitImmLoOp, BitImmHiOp);

      Exp2Imm = DAG.getNode(
          ISD::BITCAST, DL, MVT::v2i64,
          DAG.getBuildVector(MVT::v4i32, DL,
                             {BitImmLoOp, BitImmHiOp, BitImmLoOp, BitImmHiOp}));
    }
  }

  if (!Exp2Imm.getNode()) {
    // We couldnt constant fold, do a vector shift instead

    // Extend i32 to i64 if necessary. Sign or zero extend doesn't matter since
    // only values 0-63 are valid.
    if (VecTy == MVT::v2i64)
      Imm = DAG.getNode(ISD::ZERO_EXTEND, DL, MVT::i64, Imm);

    Exp2Imm = getBuildVectorSplat(VecTy, Imm, BigEndian, DAG);

    Exp2Imm = DAG.getNode(ISD::SHL, DL, VecTy, DAG.getConstant(1, DL, VecTy),
                          Exp2Imm);
  }

  return DAG.getNode(Opc, DL, VecTy, Op->getOperand(1), Exp2Imm);
}

static SDValue lowerMSABitClear(SDValue Op, SelectionDAG &DAG) {
  EVT ResTy = Op->getValueType(0);
  SDLoc DL(Op);
  SDValue One = DAG.getConstant(1, DL, ResTy);
  SDValue Bit = DAG.getNode(ISD::SHL, DL, ResTy, One, Op->getOperand(2));

  return DAG.getNode(ISD::AND, DL, ResTy, Op->getOperand(1),
                     DAG.getNOT(DL, Bit, ResTy));
}

static SDValue lowerMSABitClearImm(SDValue Op, SelectionDAG &DAG) {
  SDLoc DL(Op);
  EVT ResTy = Op->getValueType(0);
  APInt BitImm = APInt(ResTy.getScalarSizeInBits(), 1)
                 << cast<ConstantSDNode>(Op->getOperand(2))->getAPIntValue();
  SDValue BitMask = DAG.getConstant(~BitImm, DL, ResTy);

  return DAG.getNode(ISD::AND, DL, ResTy, Op->getOperand(1), BitMask);
}

SDValue MipsSETargetLowering::lowerINTRINSIC_WO_CHAIN(SDValue Op,
                                                      SelectionDAG &DAG) const {
  SDLoc DL(Op);

  switch (cast<ConstantSDNode>(Op->getOperand(0))->getZExtValue()) {
  default:
    return SDValue();
  case Intrinsic::mips_shilo:
    return lowerDSPIntr(Op, DAG, MipsISD::SHILO);
  case Intrinsic::mips_dpau_h_qbl:
    return lowerDSPIntr(Op, DAG, MipsISD::DPAU_H_QBL);
  case Intrinsic::mips_dpau_h_qbr:
    return lowerDSPIntr(Op, DAG, MipsISD::DPAU_H_QBR);
  case Intrinsic::mips_dpsu_h_qbl:
    return lowerDSPIntr(Op, DAG, MipsISD::DPSU_H_QBL);
  case Intrinsic::mips_dpsu_h_qbr:
    return lowerDSPIntr(Op, DAG, MipsISD::DPSU_H_QBR);
  case Intrinsic::mips_dpa_w_ph:
    return lowerDSPIntr(Op, DAG, MipsISD::DPA_W_PH);
  case Intrinsic::mips_dps_w_ph:
    return lowerDSPIntr(Op, DAG, MipsISD::DPS_W_PH);
  case Intrinsic::mips_dpax_w_ph:
    return lowerDSPIntr(Op, DAG, MipsISD::DPAX_W_PH);
  case Intrinsic::mips_dpsx_w_ph:
    return lowerDSPIntr(Op, DAG, MipsISD::DPSX_W_PH);
  case Intrinsic::mips_mulsa_w_ph:
    return lowerDSPIntr(Op, DAG, MipsISD::MULSA_W_PH);
  case Intrinsic::mips_mult:
    return lowerDSPIntr(Op, DAG, MipsISD::Mult);
  case Intrinsic::mips_multu:
    return lowerDSPIntr(Op, DAG, MipsISD::Multu);
  case Intrinsic::mips_madd:
    return lowerDSPIntr(Op, DAG, MipsISD::MAdd);
  case Intrinsic::mips_maddu:
    return lowerDSPIntr(Op, DAG, MipsISD::MAddu);
  case Intrinsic::mips_msub:
    return lowerDSPIntr(Op, DAG, MipsISD::MSub);
  case Intrinsic::mips_msubu:
    return lowerDSPIntr(Op, DAG, MipsISD::MSubu);
  case Intrinsic::mips_addv_b:
  case Intrinsic::mips_addv_h:
  case Intrinsic::mips_addv_w:
  case Intrinsic::mips_addv_d:
    return DAG.getNode(ISD::ADD, DL, Op->getValueType(0), Op->getOperand(1),
                       Op->getOperand(2));
  case Intrinsic::mips_addvi_b:
  case Intrinsic::mips_addvi_h:
  case Intrinsic::mips_addvi_w:
  case Intrinsic::mips_addvi_d:
    return DAG.getNode(ISD::ADD, DL, Op->getValueType(0), Op->getOperand(1),
                       lowerMSASplatImm(Op, 2, DAG));
  case Intrinsic::mips_and_v:
    return DAG.getNode(ISD::AND, DL, Op->getValueType(0), Op->getOperand(1),
                       Op->getOperand(2));
  case Intrinsic::mips_andi_b:
    return DAG.getNode(ISD::AND, DL, Op->getValueType(0), Op->getOperand(1),
                       lowerMSASplatImm(Op, 2, DAG));
  case Intrinsic::mips_bclr_b:
  case Intrinsic::mips_bclr_h:
  case Intrinsic::mips_bclr_w:
  case Intrinsic::mips_bclr_d:
    return lowerMSABitClear(Op, DAG);
  case Intrinsic::mips_bclri_b:
  case Intrinsic::mips_bclri_h:
  case Intrinsic::mips_bclri_w:
  case Intrinsic::mips_bclri_d:
    return lowerMSABitClearImm(Op, DAG);
  case Intrinsic::mips_binsli_b:
  case Intrinsic::mips_binsli_h:
  case Intrinsic::mips_binsli_w:
  case Intrinsic::mips_binsli_d: {
    // binsli_x(IfClear, IfSet, nbits) -> (vselect LBitsMask, IfSet, IfClear)
    EVT VecTy = Op->getValueType(0);
    EVT EltTy = VecTy.getVectorElementType();
    APInt Mask = APInt::getHighBitsSet(EltTy.getSizeInBits(),
                                       Op->getConstantOperandVal(3));
    return DAG.getNode(ISD::VSELECT, DL, VecTy,
                       DAG.getConstant(Mask, DL, VecTy, true),
                       Op->getOperand(2), Op->getOperand(1));
  }
  case Intrinsic::mips_binsri_b:
  case Intrinsic::mips_binsri_h:
  case Intrinsic::mips_binsri_w:
  case Intrinsic::mips_binsri_d: {
    // binsri_x(IfClear, IfSet, nbits) -> (vselect RBitsMask, IfSet, IfClear)
    EVT VecTy = Op->getValueType(0);
    EVT EltTy = VecTy.getVectorElementType();
    APInt Mask = APInt::getLowBitsSet(EltTy.getSizeInBits(),
                                      Op->getConstantOperandVal(3));
    return DAG.getNode(ISD::VSELECT, DL, VecTy,
                       DAG.getConstant(Mask, DL, VecTy, true),
                       Op->getOperand(2), Op->getOperand(1));
  }
  case Intrinsic::mips_bmnz_v:
    return DAG.getNode(ISD::VSELECT, DL, Op->getValueType(0), Op->getOperand(3),
                       Op->getOperand(2), Op->getOperand(1));
  case Intrinsic::mips_bmnzi_b:
    return DAG.getNode(ISD::VSELECT, DL, Op->getValueType(0),
                       lowerMSASplatImm(Op, 3, DAG), Op->getOperand(2),
                       Op->getOperand(1));
  case Intrinsic::mips_bmz_v:
    return DAG.getNode(ISD::VSELECT, DL, Op->getValueType(0), Op->getOperand(3),
                       Op->getOperand(1), Op->getOperand(2));
  case Intrinsic::mips_bmzi_b:
    return DAG.getNode(ISD::VSELECT, DL, Op->getValueType(0),
                       lowerMSASplatImm(Op, 3, DAG), Op->getOperand(1),
                       Op->getOperand(2));
  case Intrinsic::mips_bneg_b:
  case Intrinsic::mips_bneg_h:
  case Intrinsic::mips_bneg_w:
  case Intrinsic::mips_bneg_d: {
    EVT VecTy = Op->getValueType(0);
    SDValue One = DAG.getConstant(1, DL, VecTy);

    return DAG.getNode(ISD::XOR, DL, VecTy, Op->getOperand(1),
                       DAG.getNode(ISD::SHL, DL, VecTy, One,
                                   Op->getOperand(2)));
  }
  case Intrinsic::mips_bnegi_b:
  case Intrinsic::mips_bnegi_h:
  case Intrinsic::mips_bnegi_w:
  case Intrinsic::mips_bnegi_d:
    return lowerMSABinaryBitImmIntr(Op, DAG, ISD::XOR, Op->getOperand(2),
                                    !Subtarget.isLittle());
  case Intrinsic::mips_bnz_b:
  case Intrinsic::mips_bnz_h:
  case Intrinsic::mips_bnz_w:
  case Intrinsic::mips_bnz_d:
    return DAG.getNode(MipsISD::VALL_NONZERO, DL, Op->getValueType(0),
                       Op->getOperand(1));
  case Intrinsic::mips_bnz_v:
    return DAG.getNode(MipsISD::VANY_NONZERO, DL, Op->getValueType(0),
                       Op->getOperand(1));
  case Intrinsic::mips_bsel_v:
    // bsel_v(Mask, IfClear, IfSet) -> (vselect Mask, IfSet, IfClear)
    return DAG.getNode(ISD::VSELECT, DL, Op->getValueType(0),
                       Op->getOperand(1), Op->getOperand(3),
                       Op->getOperand(2));
  case Intrinsic::mips_bseli_b:
    // bseli_v(Mask, IfClear, IfSet) -> (vselect Mask, IfSet, IfClear)
    return DAG.getNode(ISD::VSELECT, DL, Op->getValueType(0),
                       Op->getOperand(1), lowerMSASplatImm(Op, 3, DAG),
                       Op->getOperand(2));
  case Intrinsic::mips_bset_b:
  case Intrinsic::mips_bset_h:
  case Intrinsic::mips_bset_w:
  case Intrinsic::mips_bset_d: {
    EVT VecTy = Op->getValueType(0);
    SDValue One = DAG.getConstant(1, DL, VecTy);

    return DAG.getNode(ISD::OR, DL, VecTy, Op->getOperand(1),
                       DAG.getNode(ISD::SHL, DL, VecTy, One,
                                   Op->getOperand(2)));
  }
  case Intrinsic::mips_bseti_b:
  case Intrinsic::mips_bseti_h:
  case Intrinsic::mips_bseti_w:
  case Intrinsic::mips_bseti_d:
    return lowerMSABinaryBitImmIntr(Op, DAG, ISD::OR, Op->getOperand(2),
                                    !Subtarget.isLittle());
  case Intrinsic::mips_bz_b:
  case Intrinsic::mips_bz_h:
  case Intrinsic::mips_bz_w:
  case Intrinsic::mips_bz_d:
    return DAG.getNode(MipsISD::VALL_ZERO, DL, Op->getValueType(0),
                       Op->getOperand(1));
  case Intrinsic::mips_bz_v:
    return DAG.getNode(MipsISD::VANY_ZERO, DL, Op->getValueType(0),
                       Op->getOperand(1));
  case Intrinsic::mips_ceq_b:
  case Intrinsic::mips_ceq_h:
  case Intrinsic::mips_ceq_w:
  case Intrinsic::mips_ceq_d:
    return DAG.getSetCC(DL, Op->getValueType(0), Op->getOperand(1),
                        Op->getOperand(2), ISD::SETEQ);
  case Intrinsic::mips_ceqi_b:
  case Intrinsic::mips_ceqi_h:
  case Intrinsic::mips_ceqi_w:
  case Intrinsic::mips_ceqi_d:
    return DAG.getSetCC(DL, Op->getValueType(0), Op->getOperand(1),
                        lowerMSASplatImm(Op, 2, DAG), ISD::SETEQ);
  case Intrinsic::mips_cle_s_b:
  case Intrinsic::mips_cle_s_h:
  case Intrinsic::mips_cle_s_w:
  case Intrinsic::mips_cle_s_d:
    return DAG.getSetCC(DL, Op->getValueType(0), Op->getOperand(1),
                        Op->getOperand(2), ISD::SETLE);
  case Intrinsic::mips_clei_s_b:
  case Intrinsic::mips_clei_s_h:
  case Intrinsic::mips_clei_s_w:
  case Intrinsic::mips_clei_s_d:
    return DAG.getSetCC(DL, Op->getValueType(0), Op->getOperand(1),
                        lowerMSASplatImm(Op, 2, DAG), ISD::SETLE);
  case Intrinsic::mips_cle_u_b:
  case Intrinsic::mips_cle_u_h:
  case Intrinsic::mips_cle_u_w:
  case Intrinsic::mips_cle_u_d:
    return DAG.getSetCC(DL, Op->getValueType(0), Op->getOperand(1),
                        Op->getOperand(2), ISD::SETULE);
  case Intrinsic::mips_clei_u_b:
  case Intrinsic::mips_clei_u_h:
  case Intrinsic::mips_clei_u_w:
  case Intrinsic::mips_clei_u_d:
    return DAG.getSetCC(DL, Op->getValueType(0), Op->getOperand(1),
                        lowerMSASplatImm(Op, 2, DAG), ISD::SETULE);
  case Intrinsic::mips_clt_s_b:
  case Intrinsic::mips_clt_s_h:
  case Intrinsic::mips_clt_s_w:
  case Intrinsic::mips_clt_s_d:
    return DAG.getSetCC(DL, Op->getValueType(0), Op->getOperand(1),
                        Op->getOperand(2), ISD::SETLT);
  case Intrinsic::mips_clti_s_b:
  case Intrinsic::mips_clti_s_h:
  case Intrinsic::mips_clti_s_w:
  case Intrinsic::mips_clti_s_d:
    return DAG.getSetCC(DL, Op->getValueType(0), Op->getOperand(1),
                        lowerMSASplatImm(Op, 2, DAG), ISD::SETLT);
  case Intrinsic::mips_clt_u_b:
  case Intrinsic::mips_clt_u_h:
  case Intrinsic::mips_clt_u_w:
  case Intrinsic::mips_clt_u_d:
    return DAG.getSetCC(DL, Op->getValueType(0), Op->getOperand(1),
                        Op->getOperand(2), ISD::SETULT);
  case Intrinsic::mips_clti_u_b:
  case Intrinsic::mips_clti_u_h:
  case Intrinsic::mips_clti_u_w:
  case Intrinsic::mips_clti_u_d:
    return DAG.getSetCC(DL, Op->getValueType(0), Op->getOperand(1),
                        lowerMSASplatImm(Op, 2, DAG), ISD::SETULT);
  case Intrinsic::mips_copy_s_b:
  case Intrinsic::mips_copy_s_h:
  case Intrinsic::mips_copy_s_w:
    return lowerMSACopyIntr(Op, DAG, MipsISD::VEXTRACT_SEXT_ELT);
  case Intrinsic::mips_copy_s_d:
    if (Subtarget.hasMips64())
      // Lower directly into VEXTRACT_SEXT_ELT since i64 is legal on Mips64.
      return lowerMSACopyIntr(Op, DAG, MipsISD::VEXTRACT_SEXT_ELT);
    else {
      // Lower into the generic EXTRACT_VECTOR_ELT node and let the type
      // legalizer and EXTRACT_VECTOR_ELT lowering sort it out.
      return DAG.getNode(ISD::EXTRACT_VECTOR_ELT, SDLoc(Op),
                         Op->getValueType(0), Op->getOperand(1),
                         Op->getOperand(2));
    }
  case Intrinsic::mips_copy_u_b:
  case Intrinsic::mips_copy_u_h:
  case Intrinsic::mips_copy_u_w:
    return lowerMSACopyIntr(Op, DAG, MipsISD::VEXTRACT_ZEXT_ELT);
  case Intrinsic::mips_copy_u_d:
    if (Subtarget.hasMips64())
      // Lower directly into VEXTRACT_ZEXT_ELT since i64 is legal on Mips64.
      return lowerMSACopyIntr(Op, DAG, MipsISD::VEXTRACT_ZEXT_ELT);
    else {
      // Lower into the generic EXTRACT_VECTOR_ELT node and let the type
      // legalizer and EXTRACT_VECTOR_ELT lowering sort it out.
      // Note: When i64 is illegal, this results in copy_s.w instructions
      // instead of copy_u.w instructions. This makes no difference to the
      // behaviour since i64 is only illegal when the register file is 32-bit.
      return DAG.getNode(ISD::EXTRACT_VECTOR_ELT, SDLoc(Op),
                         Op->getValueType(0), Op->getOperand(1),
                         Op->getOperand(2));
    }
  case Intrinsic::mips_div_s_b:
  case Intrinsic::mips_div_s_h:
  case Intrinsic::mips_div_s_w:
  case Intrinsic::mips_div_s_d:
    return DAG.getNode(ISD::SDIV, DL, Op->getValueType(0), Op->getOperand(1),
                       Op->getOperand(2));
  case Intrinsic::mips_div_u_b:
  case Intrinsic::mips_div_u_h:
  case Intrinsic::mips_div_u_w:
  case Intrinsic::mips_div_u_d:
    return DAG.getNode(ISD::UDIV, DL, Op->getValueType(0), Op->getOperand(1),
                       Op->getOperand(2));
  case Intrinsic::mips_fadd_w:
  case Intrinsic::mips_fadd_d: {
    // TODO: If intrinsics have fast-math-flags, propagate them.
    return DAG.getNode(ISD::FADD, DL, Op->getValueType(0), Op->getOperand(1),
                       Op->getOperand(2));
  }
  // Don't lower mips_fcaf_[wd] since LLVM folds SETFALSE condcodes away
  case Intrinsic::mips_fceq_w:
  case Intrinsic::mips_fceq_d:
    return DAG.getSetCC(DL, Op->getValueType(0), Op->getOperand(1),
                        Op->getOperand(2), ISD::SETOEQ);
  case Intrinsic::mips_fcle_w:
  case Intrinsic::mips_fcle_d:
    return DAG.getSetCC(DL, Op->getValueType(0), Op->getOperand(1),
                        Op->getOperand(2), ISD::SETOLE);
  case Intrinsic::mips_fclt_w:
  case Intrinsic::mips_fclt_d:
    return DAG.getSetCC(DL, Op->getValueType(0), Op->getOperand(1),
                        Op->getOperand(2), ISD::SETOLT);
  case Intrinsic::mips_fcne_w:
  case Intrinsic::mips_fcne_d:
    return DAG.getSetCC(DL, Op->getValueType(0), Op->getOperand(1),
                        Op->getOperand(2), ISD::SETONE);
  case Intrinsic::mips_fcor_w:
  case Intrinsic::mips_fcor_d:
    return DAG.getSetCC(DL, Op->getValueType(0), Op->getOperand(1),
                        Op->getOperand(2), ISD::SETO);
  case Intrinsic::mips_fcueq_w:
  case Intrinsic::mips_fcueq_d:
    return DAG.getSetCC(DL, Op->getValueType(0), Op->getOperand(1),
                        Op->getOperand(2), ISD::SETUEQ);
  case Intrinsic::mips_fcule_w:
  case Intrinsic::mips_fcule_d:
    return DAG.getSetCC(DL, Op->getValueType(0), Op->getOperand(1),
                        Op->getOperand(2), ISD::SETULE);
  case Intrinsic::mips_fcult_w:
  case Intrinsic::mips_fcult_d:
    return DAG.getSetCC(DL, Op->getValueType(0), Op->getOperand(1),
                        Op->getOperand(2), ISD::SETULT);
  case Intrinsic::mips_fcun_w:
  case Intrinsic::mips_fcun_d:
    return DAG.getSetCC(DL, Op->getValueType(0), Op->getOperand(1),
                        Op->getOperand(2), ISD::SETUO);
  case Intrinsic::mips_fcune_w:
  case Intrinsic::mips_fcune_d:
    return DAG.getSetCC(DL, Op->getValueType(0), Op->getOperand(1),
                        Op->getOperand(2), ISD::SETUNE);
  case Intrinsic::mips_fdiv_w:
  case Intrinsic::mips_fdiv_d: {
    // TODO: If intrinsics have fast-math-flags, propagate them.
    return DAG.getNode(ISD::FDIV, DL, Op->getValueType(0), Op->getOperand(1),
                       Op->getOperand(2));
  }
  case Intrinsic::mips_ffint_u_w:
  case Intrinsic::mips_ffint_u_d:
    return DAG.getNode(ISD::UINT_TO_FP, DL, Op->getValueType(0),
                       Op->getOperand(1));
  case Intrinsic::mips_ffint_s_w:
  case Intrinsic::mips_ffint_s_d:
    return DAG.getNode(ISD::SINT_TO_FP, DL, Op->getValueType(0),
                       Op->getOperand(1));
  case Intrinsic::mips_fill_b:
  case Intrinsic::mips_fill_h:
  case Intrinsic::mips_fill_w:
  case Intrinsic::mips_fill_d: {
    EVT ResTy = Op->getValueType(0);
    SmallVector<SDValue, 16> Ops(ResTy.getVectorNumElements(),
                                 Op->getOperand(1));

    // If ResTy is v2i64 then the type legalizer will break this node down into
    // an equivalent v4i32.
    return DAG.getBuildVector(ResTy, DL, Ops);
  }
  case Intrinsic::mips_fexp2_w:
  case Intrinsic::mips_fexp2_d: {
    // TODO: If intrinsics have fast-math-flags, propagate them.
    EVT ResTy = Op->getValueType(0);
    return DAG.getNode(
        ISD::FMUL, SDLoc(Op), ResTy, Op->getOperand(1),
        DAG.getNode(ISD::FEXP2, SDLoc(Op), ResTy, Op->getOperand(2)));
  }
  case Intrinsic::mips_flog2_w:
  case Intrinsic::mips_flog2_d:
    return DAG.getNode(ISD::FLOG2, DL, Op->getValueType(0), Op->getOperand(1));
  case Intrinsic::mips_fmadd_w:
  case Intrinsic::mips_fmadd_d:
    return DAG.getNode(ISD::FMA, SDLoc(Op), Op->getValueType(0),
                       Op->getOperand(1), Op->getOperand(2), Op->getOperand(3));
  case Intrinsic::mips_fmul_w:
  case Intrinsic::mips_fmul_d: {
    // TODO: If intrinsics have fast-math-flags, propagate them.
    return DAG.getNode(ISD::FMUL, DL, Op->getValueType(0), Op->getOperand(1),
                       Op->getOperand(2));
  }
  case Intrinsic::mips_fmsub_w:
  case Intrinsic::mips_fmsub_d: {
    // TODO: If intrinsics have fast-math-flags, propagate them.
    EVT ResTy = Op->getValueType(0);
    return DAG.getNode(ISD::FSUB, SDLoc(Op), ResTy, Op->getOperand(1),
                       DAG.getNode(ISD::FMUL, SDLoc(Op), ResTy,
                                   Op->getOperand(2), Op->getOperand(3)));
  }
  case Intrinsic::mips_frint_w:
  case Intrinsic::mips_frint_d:
    return DAG.getNode(ISD::FRINT, DL, Op->getValueType(0), Op->getOperand(1));
  case Intrinsic::mips_fsqrt_w:
  case Intrinsic::mips_fsqrt_d:
    return DAG.getNode(ISD::FSQRT, DL, Op->getValueType(0), Op->getOperand(1));
  case Intrinsic::mips_fsub_w:
  case Intrinsic::mips_fsub_d: {
    // TODO: If intrinsics have fast-math-flags, propagate them.
    return DAG.getNode(ISD::FSUB, DL, Op->getValueType(0), Op->getOperand(1),
                       Op->getOperand(2));
  }
  case Intrinsic::mips_ftrunc_u_w:
  case Intrinsic::mips_ftrunc_u_d:
    return DAG.getNode(ISD::FP_TO_UINT, DL, Op->getValueType(0),
                       Op->getOperand(1));
  case Intrinsic::mips_ftrunc_s_w:
  case Intrinsic::mips_ftrunc_s_d:
    return DAG.getNode(ISD::FP_TO_SINT, DL, Op->getValueType(0),
                       Op->getOperand(1));
  case Intrinsic::mips_ilvev_b:
  case Intrinsic::mips_ilvev_h:
  case Intrinsic::mips_ilvev_w:
  case Intrinsic::mips_ilvev_d:
    return DAG.getNode(MipsISD::ILVEV, DL, Op->getValueType(0),
                       Op->getOperand(1), Op->getOperand(2));
  case Intrinsic::mips_ilvl_b:
  case Intrinsic::mips_ilvl_h:
  case Intrinsic::mips_ilvl_w:
  case Intrinsic::mips_ilvl_d:
    return DAG.getNode(MipsISD::ILVL, DL, Op->getValueType(0),
                       Op->getOperand(1), Op->getOperand(2));
  case Intrinsic::mips_ilvod_b:
  case Intrinsic::mips_ilvod_h:
  case Intrinsic::mips_ilvod_w:
  case Intrinsic::mips_ilvod_d:
    return DAG.getNode(MipsISD::ILVOD, DL, Op->getValueType(0),
                       Op->getOperand(1), Op->getOperand(2));
  case Intrinsic::mips_ilvr_b:
  case Intrinsic::mips_ilvr_h:
  case Intrinsic::mips_ilvr_w:
  case Intrinsic::mips_ilvr_d:
    return DAG.getNode(MipsISD::ILVR, DL, Op->getValueType(0),
                       Op->getOperand(1), Op->getOperand(2));
  case Intrinsic::mips_insert_b:
  case Intrinsic::mips_insert_h:
  case Intrinsic::mips_insert_w:
  case Intrinsic::mips_insert_d:
    return DAG.getNode(ISD::INSERT_VECTOR_ELT, SDLoc(Op), Op->getValueType(0),
                       Op->getOperand(1), Op->getOperand(3), Op->getOperand(2));
  case Intrinsic::mips_insve_b:
  case Intrinsic::mips_insve_h:
  case Intrinsic::mips_insve_w:
  case Intrinsic::mips_insve_d:
    return DAG.getNode(MipsISD::INSVE, DL, Op->getValueType(0),
                       Op->getOperand(1), Op->getOperand(2), Op->getOperand(3),
                       DAG.getConstant(0, DL, MVT::i32));
  case Intrinsic::mips_ldi_b:
  case Intrinsic::mips_ldi_h:
  case Intrinsic::mips_ldi_w:
  case Intrinsic::mips_ldi_d:
    return lowerMSASplatImm(Op, 1, DAG);
  case Intrinsic::mips_lsa:
  case Intrinsic::mips_dlsa: {
    EVT ResTy = Op->getValueType(0);
    return DAG.getNode(ISD::ADD, SDLoc(Op), ResTy, Op->getOperand(1),
                       DAG.getNode(ISD::SHL, SDLoc(Op), ResTy,
                                   Op->getOperand(2), Op->getOperand(3)));
  }
  case Intrinsic::mips_maddv_b:
  case Intrinsic::mips_maddv_h:
  case Intrinsic::mips_maddv_w:
  case Intrinsic::mips_maddv_d: {
    EVT ResTy = Op->getValueType(0);
    return DAG.getNode(ISD::ADD, SDLoc(Op), ResTy, Op->getOperand(1),
                       DAG.getNode(ISD::MUL, SDLoc(Op), ResTy,
                                   Op->getOperand(2), Op->getOperand(3)));
  }
  case Intrinsic::mips_max_s_b:
  case Intrinsic::mips_max_s_h:
  case Intrinsic::mips_max_s_w:
  case Intrinsic::mips_max_s_d:
    return DAG.getNode(MipsISD::VSMAX, DL, Op->getValueType(0),
                       Op->getOperand(1), Op->getOperand(2));
  case Intrinsic::mips_max_u_b:
  case Intrinsic::mips_max_u_h:
  case Intrinsic::mips_max_u_w:
  case Intrinsic::mips_max_u_d:
    return DAG.getNode(MipsISD::VUMAX, DL, Op->getValueType(0),
                       Op->getOperand(1), Op->getOperand(2));
  case Intrinsic::mips_maxi_s_b:
  case Intrinsic::mips_maxi_s_h:
  case Intrinsic::mips_maxi_s_w:
  case Intrinsic::mips_maxi_s_d:
    return DAG.getNode(MipsISD::VSMAX, DL, Op->getValueType(0),
                       Op->getOperand(1), lowerMSASplatImm(Op, 2, DAG));
  case Intrinsic::mips_maxi_u_b:
  case Intrinsic::mips_maxi_u_h:
  case Intrinsic::mips_maxi_u_w:
  case Intrinsic::mips_maxi_u_d:
    return DAG.getNode(MipsISD::VUMAX, DL, Op->getValueType(0),
                       Op->getOperand(1), lowerMSASplatImm(Op, 2, DAG));
  case Intrinsic::mips_min_s_b:
  case Intrinsic::mips_min_s_h:
  case Intrinsic::mips_min_s_w:
  case Intrinsic::mips_min_s_d:
    return DAG.getNode(MipsISD::VSMIN, DL, Op->getValueType(0),
                       Op->getOperand(1), Op->getOperand(2));
  case Intrinsic::mips_min_u_b:
  case Intrinsic::mips_min_u_h:
  case Intrinsic::mips_min_u_w:
  case Intrinsic::mips_min_u_d:
    return DAG.getNode(MipsISD::VUMIN, DL, Op->getValueType(0),
                       Op->getOperand(1), Op->getOperand(2));
  case Intrinsic::mips_mini_s_b:
  case Intrinsic::mips_mini_s_h:
  case Intrinsic::mips_mini_s_w:
  case Intrinsic::mips_mini_s_d:
    return DAG.getNode(MipsISD::VSMIN, DL, Op->getValueType(0),
                       Op->getOperand(1), lowerMSASplatImm(Op, 2, DAG));
  case Intrinsic::mips_mini_u_b:
  case Intrinsic::mips_mini_u_h:
  case Intrinsic::mips_mini_u_w:
  case Intrinsic::mips_mini_u_d:
    return DAG.getNode(MipsISD::VUMIN, DL, Op->getValueType(0),
                       Op->getOperand(1), lowerMSASplatImm(Op, 2, DAG));
  case Intrinsic::mips_mod_s_b:
  case Intrinsic::mips_mod_s_h:
  case Intrinsic::mips_mod_s_w:
  case Intrinsic::mips_mod_s_d:
    return DAG.getNode(ISD::SREM, DL, Op->getValueType(0), Op->getOperand(1),
                       Op->getOperand(2));
  case Intrinsic::mips_mod_u_b:
  case Intrinsic::mips_mod_u_h:
  case Intrinsic::mips_mod_u_w:
  case Intrinsic::mips_mod_u_d:
    return DAG.getNode(ISD::UREM, DL, Op->getValueType(0), Op->getOperand(1),
                       Op->getOperand(2));
  case Intrinsic::mips_mulv_b:
  case Intrinsic::mips_mulv_h:
  case Intrinsic::mips_mulv_w:
  case Intrinsic::mips_mulv_d:
    return DAG.getNode(ISD::MUL, DL, Op->getValueType(0), Op->getOperand(1),
                       Op->getOperand(2));
  case Intrinsic::mips_msubv_b:
  case Intrinsic::mips_msubv_h:
  case Intrinsic::mips_msubv_w:
  case Intrinsic::mips_msubv_d: {
    EVT ResTy = Op->getValueType(0);
    return DAG.getNode(ISD::SUB, SDLoc(Op), ResTy, Op->getOperand(1),
                       DAG.getNode(ISD::MUL, SDLoc(Op), ResTy,
                                   Op->getOperand(2), Op->getOperand(3)));
  }
  case Intrinsic::mips_nlzc_b:
  case Intrinsic::mips_nlzc_h:
  case Intrinsic::mips_nlzc_w:
  case Intrinsic::mips_nlzc_d:
    return DAG.getNode(ISD::CTLZ, DL, Op->getValueType(0), Op->getOperand(1));
  case Intrinsic::mips_nor_v: {
    SDValue Res = DAG.getNode(ISD::OR, DL, Op->getValueType(0),
                              Op->getOperand(1), Op->getOperand(2));
    return DAG.getNOT(DL, Res, Res->getValueType(0));
  }
  case Intrinsic::mips_nori_b: {
    SDValue Res =  DAG.getNode(ISD::OR, DL, Op->getValueType(0),
                               Op->getOperand(1),
                               lowerMSASplatImm(Op, 2, DAG));
    return DAG.getNOT(DL, Res, Res->getValueType(0));
  }
  case Intrinsic::mips_or_v:
    return DAG.getNode(ISD::OR, DL, Op->getValueType(0), Op->getOperand(1),
                       Op->getOperand(2));
  case Intrinsic::mips_ori_b:
    return DAG.getNode(ISD::OR, DL, Op->getValueType(0),
                       Op->getOperand(1), lowerMSASplatImm(Op, 2, DAG));
  case Intrinsic::mips_pckev_b:
  case Intrinsic::mips_pckev_h:
  case Intrinsic::mips_pckev_w:
  case Intrinsic::mips_pckev_d:
    return DAG.getNode(MipsISD::PCKEV, DL, Op->getValueType(0),
                       Op->getOperand(1), Op->getOperand(2));
  case Intrinsic::mips_pckod_b:
  case Intrinsic::mips_pckod_h:
  case Intrinsic::mips_pckod_w:
  case Intrinsic::mips_pckod_d:
    return DAG.getNode(MipsISD::PCKOD, DL, Op->getValueType(0),
                       Op->getOperand(1), Op->getOperand(2));
  case Intrinsic::mips_pcnt_b:
  case Intrinsic::mips_pcnt_h:
  case Intrinsic::mips_pcnt_w:
  case Intrinsic::mips_pcnt_d:
    return DAG.getNode(ISD::CTPOP, DL, Op->getValueType(0), Op->getOperand(1));
  case Intrinsic::mips_shf_b:
  case Intrinsic::mips_shf_h:
  case Intrinsic::mips_shf_w:
    return DAG.getNode(MipsISD::SHF, DL, Op->getValueType(0),
                       Op->getOperand(2), Op->getOperand(1));
  case Intrinsic::mips_sll_b:
  case Intrinsic::mips_sll_h:
  case Intrinsic::mips_sll_w:
  case Intrinsic::mips_sll_d:
    return DAG.getNode(ISD::SHL, DL, Op->getValueType(0), Op->getOperand(1),
                       Op->getOperand(2));
  case Intrinsic::mips_slli_b:
  case Intrinsic::mips_slli_h:
  case Intrinsic::mips_slli_w:
  case Intrinsic::mips_slli_d:
    return DAG.getNode(ISD::SHL, DL, Op->getValueType(0),
                       Op->getOperand(1), lowerMSASplatImm(Op, 2, DAG));
  case Intrinsic::mips_splat_b:
  case Intrinsic::mips_splat_h:
  case Intrinsic::mips_splat_w:
  case Intrinsic::mips_splat_d:
    // We can't lower via VECTOR_SHUFFLE because it requires constant shuffle
    // masks, nor can we lower via BUILD_VECTOR & EXTRACT_VECTOR_ELT because
    // EXTRACT_VECTOR_ELT can't extract i64's on MIPS32.
    // Instead we lower to MipsISD::VSHF and match from there.
    return DAG.getNode(MipsISD::VSHF, DL, Op->getValueType(0),
                       lowerMSASplatZExt(Op, 2, DAG), Op->getOperand(1),
                       Op->getOperand(1));
  case Intrinsic::mips_splati_b:
  case Intrinsic::mips_splati_h:
  case Intrinsic::mips_splati_w:
  case Intrinsic::mips_splati_d:
    return DAG.getNode(MipsISD::VSHF, DL, Op->getValueType(0),
                       lowerMSASplatImm(Op, 2, DAG), Op->getOperand(1),
                       Op->getOperand(1));
  case Intrinsic::mips_sra_b:
  case Intrinsic::mips_sra_h:
  case Intrinsic::mips_sra_w:
  case Intrinsic::mips_sra_d:
    return DAG.getNode(ISD::SRA, DL, Op->getValueType(0), Op->getOperand(1),
                       Op->getOperand(2));
  case Intrinsic::mips_srai_b:
  case Intrinsic::mips_srai_h:
  case Intrinsic::mips_srai_w:
  case Intrinsic::mips_srai_d:
    return DAG.getNode(ISD::SRA, DL, Op->getValueType(0),
                       Op->getOperand(1), lowerMSASplatImm(Op, 2, DAG));
  case Intrinsic::mips_srl_b:
  case Intrinsic::mips_srl_h:
  case Intrinsic::mips_srl_w:
  case Intrinsic::mips_srl_d:
    return DAG.getNode(ISD::SRL, DL, Op->getValueType(0), Op->getOperand(1),
                       Op->getOperand(2));
  case Intrinsic::mips_srli_b:
  case Intrinsic::mips_srli_h:
  case Intrinsic::mips_srli_w:
  case Intrinsic::mips_srli_d:
    return DAG.getNode(ISD::SRL, DL, Op->getValueType(0),
                       Op->getOperand(1), lowerMSASplatImm(Op, 2, DAG));
  case Intrinsic::mips_subv_b:
  case Intrinsic::mips_subv_h:
  case Intrinsic::mips_subv_w:
  case Intrinsic::mips_subv_d:
    return DAG.getNode(ISD::SUB, DL, Op->getValueType(0), Op->getOperand(1),
                       Op->getOperand(2));
  case Intrinsic::mips_subvi_b:
  case Intrinsic::mips_subvi_h:
  case Intrinsic::mips_subvi_w:
  case Intrinsic::mips_subvi_d:
    return DAG.getNode(ISD::SUB, DL, Op->getValueType(0),
                       Op->getOperand(1), lowerMSASplatImm(Op, 2, DAG));
  case Intrinsic::mips_vshf_b:
  case Intrinsic::mips_vshf_h:
  case Intrinsic::mips_vshf_w:
  case Intrinsic::mips_vshf_d:
    return DAG.getNode(MipsISD::VSHF, DL, Op->getValueType(0),
                       Op->getOperand(1), Op->getOperand(2), Op->getOperand(3));
  case Intrinsic::mips_xor_v:
    return DAG.getNode(ISD::XOR, DL, Op->getValueType(0), Op->getOperand(1),
                       Op->getOperand(2));
  case Intrinsic::mips_xori_b:
    return DAG.getNode(ISD::XOR, DL, Op->getValueType(0),
                       Op->getOperand(1), lowerMSASplatImm(Op, 2, DAG));
  case Intrinsic::thread_pointer: {
    EVT PtrVT = getPointerTy(DAG.getDataLayout());
    return DAG.getNode(MipsISD::ThreadPointer, DL, PtrVT);
  }
  }
}

static SDValue lowerMSALoadIntr(SDValue Op, SelectionDAG &DAG, unsigned Intr) {
  SDLoc DL(Op);
  SDValue ChainIn = Op->getOperand(0);
  SDValue Address = Op->getOperand(2);
  SDValue Offset  = Op->getOperand(3);
  EVT ResTy = Op->getValueType(0);
  EVT PtrTy = Address->getValueType(0);

  Address = DAG.getNode(ISD::ADD, DL, PtrTy, Address, Offset);
  return DAG.getLoad(ResTy, DL, ChainIn, Address, MachinePointerInfo(),
                     /* Alignment = */ 16);
}

SDValue MipsSETargetLowering::lowerINTRINSIC_W_CHAIN(SDValue Op,
                                                     SelectionDAG &DAG) const {
  unsigned Intr = cast<ConstantSDNode>(Op->getOperand(1))->getZExtValue();
  switch (Intr) {
  default:
    return SDValue();
  case Intrinsic::mips_extp:
    return lowerDSPIntr(Op, DAG, MipsISD::EXTP);
  case Intrinsic::mips_extpdp:
    return lowerDSPIntr(Op, DAG, MipsISD::EXTPDP);
  case Intrinsic::mips_extr_w:
    return lowerDSPIntr(Op, DAG, MipsISD::EXTR_W);
  case Intrinsic::mips_extr_r_w:
    return lowerDSPIntr(Op, DAG, MipsISD::EXTR_R_W);
  case Intrinsic::mips_extr_rs_w:
    return lowerDSPIntr(Op, DAG, MipsISD::EXTR_RS_W);
  case Intrinsic::mips_extr_s_h:
    return lowerDSPIntr(Op, DAG, MipsISD::EXTR_S_H);
  case Intrinsic::mips_mthlip:
    return lowerDSPIntr(Op, DAG, MipsISD::MTHLIP);
  case Intrinsic::mips_mulsaq_s_w_ph:
    return lowerDSPIntr(Op, DAG, MipsISD::MULSAQ_S_W_PH);
  case Intrinsic::mips_maq_s_w_phl:
    return lowerDSPIntr(Op, DAG, MipsISD::MAQ_S_W_PHL);
  case Intrinsic::mips_maq_s_w_phr:
    return lowerDSPIntr(Op, DAG, MipsISD::MAQ_S_W_PHR);
  case Intrinsic::mips_maq_sa_w_phl:
    return lowerDSPIntr(Op, DAG, MipsISD::MAQ_SA_W_PHL);
  case Intrinsic::mips_maq_sa_w_phr:
    return lowerDSPIntr(Op, DAG, MipsISD::MAQ_SA_W_PHR);
  case Intrinsic::mips_dpaq_s_w_ph:
    return lowerDSPIntr(Op, DAG, MipsISD::DPAQ_S_W_PH);
  case Intrinsic::mips_dpsq_s_w_ph:
    return lowerDSPIntr(Op, DAG, MipsISD::DPSQ_S_W_PH);
  case Intrinsic::mips_dpaq_sa_l_w:
    return lowerDSPIntr(Op, DAG, MipsISD::DPAQ_SA_L_W);
  case Intrinsic::mips_dpsq_sa_l_w:
    return lowerDSPIntr(Op, DAG, MipsISD::DPSQ_SA_L_W);
  case Intrinsic::mips_dpaqx_s_w_ph:
    return lowerDSPIntr(Op, DAG, MipsISD::DPAQX_S_W_PH);
  case Intrinsic::mips_dpaqx_sa_w_ph:
    return lowerDSPIntr(Op, DAG, MipsISD::DPAQX_SA_W_PH);
  case Intrinsic::mips_dpsqx_s_w_ph:
    return lowerDSPIntr(Op, DAG, MipsISD::DPSQX_S_W_PH);
  case Intrinsic::mips_dpsqx_sa_w_ph:
    return lowerDSPIntr(Op, DAG, MipsISD::DPSQX_SA_W_PH);
  case Intrinsic::mips_ld_b:
  case Intrinsic::mips_ld_h:
  case Intrinsic::mips_ld_w:
  case Intrinsic::mips_ld_d:
   return lowerMSALoadIntr(Op, DAG, Intr);
  }
}

static SDValue lowerMSAStoreIntr(SDValue Op, SelectionDAG &DAG, unsigned Intr) {
  SDLoc DL(Op);
  SDValue ChainIn = Op->getOperand(0);
  SDValue Value   = Op->getOperand(2);
  SDValue Address = Op->getOperand(3);
  SDValue Offset  = Op->getOperand(4);
  EVT PtrTy = Address->getValueType(0);

  Address = DAG.getNode(ISD::ADD, DL, PtrTy, Address, Offset);

  return DAG.getStore(ChainIn, DL, Value, Address, MachinePointerInfo(),
                      /* Alignment = */ 16);
}

SDValue MipsSETargetLowering::lowerINTRINSIC_VOID(SDValue Op,
                                                  SelectionDAG &DAG) const {
  unsigned Intr = cast<ConstantSDNode>(Op->getOperand(1))->getZExtValue();
  switch (Intr) {
  default:
    return SDValue();
  case Intrinsic::mips_st_b:
  case Intrinsic::mips_st_h:
  case Intrinsic::mips_st_w:
  case Intrinsic::mips_st_d:
    return lowerMSAStoreIntr(Op, DAG, Intr);
  }
}

/// \brief Check if the given BuildVectorSDNode is a splat.
/// This method currently relies on DAG nodes being reused when equivalent,
/// so it's possible for this to return false even when isConstantSplat returns
/// true.
static bool isSplatVector(const BuildVectorSDNode *N) {
  unsigned int nOps = N->getNumOperands();
  assert(nOps > 1 && "isSplatVector has 0 or 1 sized build vector");

  SDValue Operand0 = N->getOperand(0);

  for (unsigned int i = 1; i < nOps; ++i) {
    if (N->getOperand(i) != Operand0)
      return false;
  }

  return true;
}

// Lower ISD::EXTRACT_VECTOR_ELT into MipsISD::VEXTRACT_SEXT_ELT.
//
// The non-value bits resulting from ISD::EXTRACT_VECTOR_ELT are undefined. We
// choose to sign-extend but we could have equally chosen zero-extend. The
// DAGCombiner will fold any sign/zero extension of the ISD::EXTRACT_VECTOR_ELT
// result into this node later (possibly changing it to a zero-extend in the
// process).
SDValue MipsSETargetLowering::
lowerEXTRACT_VECTOR_ELT(SDValue Op, SelectionDAG &DAG) const {
  SDLoc DL(Op);
  EVT ResTy = Op->getValueType(0);
  SDValue Op0 = Op->getOperand(0);
  EVT VecTy = Op0->getValueType(0);

  if (!VecTy.is128BitVector())
    return SDValue();

  if (ResTy.isInteger()) {
    SDValue Op1 = Op->getOperand(1);
    EVT EltTy = VecTy.getVectorElementType();
    return DAG.getNode(MipsISD::VEXTRACT_SEXT_ELT, DL, ResTy, Op0, Op1,
                       DAG.getValueType(EltTy));
  }

  return Op;
}

static bool isConstantOrUndef(const SDValue Op) {
  if (Op->isUndef())
    return true;
  if (isa<ConstantSDNode>(Op))
    return true;
  if (isa<ConstantFPSDNode>(Op))
    return true;
  return false;
}

static bool isConstantOrUndefBUILD_VECTOR(const BuildVectorSDNode *Op) {
  for (unsigned i = 0; i < Op->getNumOperands(); ++i)
    if (isConstantOrUndef(Op->getOperand(i)))
      return true;
  return false;
}

// Lowers ISD::BUILD_VECTOR into appropriate SelectionDAG nodes for the
// backend.
//
// Lowers according to the following rules:
// - Constant splats are legal as-is as long as the SplatBitSize is a power of
//   2 less than or equal to 64 and the value fits into a signed 10-bit
//   immediate
// - Constant splats are lowered to bitconverted BUILD_VECTORs if SplatBitSize
//   is a power of 2 less than or equal to 64 and the value does not fit into a
//   signed 10-bit immediate
// - Non-constant splats are legal as-is.
// - Non-constant non-splats are lowered to sequences of INSERT_VECTOR_ELT.
// - All others are illegal and must be expanded.
SDValue MipsSETargetLowering::lowerBUILD_VECTOR(SDValue Op,
                                                SelectionDAG &DAG) const {
  BuildVectorSDNode *Node = cast<BuildVectorSDNode>(Op);
  EVT ResTy = Op->getValueType(0);
  SDLoc DL(Op);
  APInt SplatValue, SplatUndef;
  unsigned SplatBitSize;
  bool HasAnyUndefs;

  if (!Subtarget.hasMSA() || !ResTy.is128BitVector())
    return SDValue();

  if (Node->isConstantSplat(SplatValue, SplatUndef, SplatBitSize,
                            HasAnyUndefs, 8,
                            !Subtarget.isLittle()) && SplatBitSize <= 64) {
    // We can only cope with 8, 16, 32, or 64-bit elements
    if (SplatBitSize != 8 && SplatBitSize != 16 && SplatBitSize != 32 &&
        SplatBitSize != 64)
      return SDValue();

    // If the value fits into a simm10 then we can use ldi.[bhwd]
    // However, if it isn't an integer type we will have to bitcast from an
    // integer type first. Also, if there are any undefs, we must lower them
    // to defined values first.
    if (ResTy.isInteger() && !HasAnyUndefs && SplatValue.isSignedIntN(10))
      return Op;

    EVT ViaVecTy;

    switch (SplatBitSize) {
    default:
      return SDValue();
    case 8:
      ViaVecTy = MVT::v16i8;
      break;
    case 16:
      ViaVecTy = MVT::v8i16;
      break;
    case 32:
      ViaVecTy = MVT::v4i32;
      break;
    case 64:
      // There's no fill.d to fall back on for 64-bit values
      return SDValue();
    }

    // SelectionDAG::getConstant will promote SplatValue appropriately.
    SDValue Result = DAG.getConstant(SplatValue, DL, ViaVecTy);

    // Bitcast to the type we originally wanted
    if (ViaVecTy != ResTy)
      Result = DAG.getNode(ISD::BITCAST, SDLoc(Node), ResTy, Result);

    return Result;
  } else if (isSplatVector(Node))
    return Op;
  else if (!isConstantOrUndefBUILD_VECTOR(Node)) {
    // Use INSERT_VECTOR_ELT operations rather than expand to stores.
    // The resulting code is the same length as the expansion, but it doesn't
    // use memory operations
    EVT ResTy = Node->getValueType(0);

    assert(ResTy.isVector());

    unsigned NumElts = ResTy.getVectorNumElements();
    SDValue Vector = DAG.getUNDEF(ResTy);
    for (unsigned i = 0; i < NumElts; ++i) {
      Vector = DAG.getNode(ISD::INSERT_VECTOR_ELT, DL, ResTy, Vector,
                           Node->getOperand(i),
                           DAG.getConstant(i, DL, MVT::i32));
    }
    return Vector;
  }

  return SDValue();
}

// Lower VECTOR_SHUFFLE into SHF (if possible).
//
// SHF splits the vector into blocks of four elements, then shuffles these
// elements according to a <4 x i2> constant (encoded as an integer immediate).
//
// It is therefore possible to lower into SHF when the mask takes the form:
//   <a, b, c, d, a+4, b+4, c+4, d+4, a+8, b+8, c+8, d+8, ...>
// When undef's appear they are treated as if they were whatever value is
// necessary in order to fit the above forms.
//
// For example:
//   %2 = shufflevector <8 x i16> %0, <8 x i16> undef,
//                      <8 x i32> <i32 3, i32 2, i32 1, i32 0,
//                                 i32 7, i32 6, i32 5, i32 4>
// is lowered to:
//   (SHF_H $w0, $w1, 27)
// where the 27 comes from:
//   3 + (2 << 2) + (1 << 4) + (0 << 6)
static SDValue lowerVECTOR_SHUFFLE_SHF(SDValue Op, EVT ResTy,
                                       SmallVector<int, 16> Indices,
                                       SelectionDAG &DAG) {
  int SHFIndices[4] = { -1, -1, -1, -1 };

  if (Indices.size() < 4)
    return SDValue();

  for (unsigned i = 0; i < 4; ++i) {
    for (unsigned j = i; j < Indices.size(); j += 4) {
      int Idx = Indices[j];

      // Convert from vector index to 4-element subvector index
      // If an index refers to an element outside of the subvector then give up
      if (Idx != -1) {
        Idx -= 4 * (j / 4);
        if (Idx < 0 || Idx >= 4)
          return SDValue();
      }

      // If the mask has an undef, replace it with the current index.
      // Note that it might still be undef if the current index is also undef
      if (SHFIndices[i] == -1)
        SHFIndices[i] = Idx;

      // Check that non-undef values are the same as in the mask. If they
      // aren't then give up
      if (!(Idx == -1 || Idx == SHFIndices[i]))
        return SDValue();
    }
  }

  // Calculate the immediate. Replace any remaining undefs with zero
  APInt Imm(32, 0);
  for (int i = 3; i >= 0; --i) {
    int Idx = SHFIndices[i];

    if (Idx == -1)
      Idx = 0;

    Imm <<= 2;
    Imm |= Idx & 0x3;
  }

  SDLoc DL(Op);
  return DAG.getNode(MipsISD::SHF, DL, ResTy,
                     DAG.getConstant(Imm, DL, MVT::i32), Op->getOperand(0));
}

/// Determine whether a range fits a regular pattern of values.
/// This function accounts for the possibility of jumping over the End iterator.
template <typename ValType>
static bool
fitsRegularPattern(typename SmallVectorImpl<ValType>::const_iterator Begin,
                   unsigned CheckStride,
                   typename SmallVectorImpl<ValType>::const_iterator End,
                   ValType ExpectedIndex, unsigned ExpectedIndexStride) {
  auto &I = Begin;

  while (I != End) {
    if (*I != -1 && *I != ExpectedIndex)
      return false;
    ExpectedIndex += ExpectedIndexStride;

    // Incrementing past End is undefined behaviour so we must increment one
    // step at a time and check for End at each step.
    for (unsigned n = 0; n < CheckStride && I != End; ++n, ++I)
      ; // Empty loop body.
  }
  return true;
}

// Determine whether VECTOR_SHUFFLE is a SPLATI.
//
// It is a SPLATI when the mask is:
//   <x, x, x, ...>
// where x is any valid index.
//
// When undef's appear in the mask they are treated as if they were whatever
// value is necessary in order to fit the above form.
static bool isVECTOR_SHUFFLE_SPLATI(SDValue Op, EVT ResTy,
                                    SmallVector<int, 16> Indices,
                                    SelectionDAG &DAG) {
  assert((Indices.size() % 2) == 0);

  int SplatIndex = -1;
  for (const auto &V : Indices) {
    if (V != -1) {
      SplatIndex = V;
      break;
    }
  }

  return fitsRegularPattern<int>(Indices.begin(), 1, Indices.end(), SplatIndex,
                                 0);
}

// Lower VECTOR_SHUFFLE into ILVEV (if possible).
//
// ILVEV interleaves the even elements from each vector.
//
// It is possible to lower into ILVEV when the mask consists of two of the
// following forms interleaved:
//   <0, 2, 4, ...>
//   <n, n+2, n+4, ...>
// where n is the number of elements in the vector.
// For example:
//   <0, 0, 2, 2, 4, 4, ...>
//   <0, n, 2, n+2, 4, n+4, ...>
//
// When undef's appear in the mask they are treated as if they were whatever
// value is necessary in order to fit the above forms.
static SDValue lowerVECTOR_SHUFFLE_ILVEV(SDValue Op, EVT ResTy,
                                         SmallVector<int, 16> Indices,
                                         SelectionDAG &DAG) {
  assert((Indices.size() % 2) == 0);

  SDValue Wt;
  SDValue Ws;
  const auto &Begin = Indices.begin();
  const auto &End = Indices.end();

  // Check even elements are taken from the even elements of one half or the
  // other and pick an operand accordingly.
  if (fitsRegularPattern<int>(Begin, 2, End, 0, 2))
    Wt = Op->getOperand(0);
  else if (fitsRegularPattern<int>(Begin, 2, End, Indices.size(), 2))
    Wt = Op->getOperand(1);
  else
    return SDValue();

  // Check odd elements are taken from the even elements of one half or the
  // other and pick an operand accordingly.
  if (fitsRegularPattern<int>(Begin + 1, 2, End, 0, 2))
    Ws = Op->getOperand(0);
  else if (fitsRegularPattern<int>(Begin + 1, 2, End, Indices.size(), 2))
    Ws = Op->getOperand(1);
  else
    return SDValue();

  return DAG.getNode(MipsISD::ILVEV, SDLoc(Op), ResTy, Ws, Wt);
}

// Lower VECTOR_SHUFFLE into ILVOD (if possible).
//
// ILVOD interleaves the odd elements from each vector.
//
// It is possible to lower into ILVOD when the mask consists of two of the
// following forms interleaved:
//   <1, 3, 5, ...>
//   <n+1, n+3, n+5, ...>
// where n is the number of elements in the vector.
// For example:
//   <1, 1, 3, 3, 5, 5, ...>
//   <1, n+1, 3, n+3, 5, n+5, ...>
//
// When undef's appear in the mask they are treated as if they were whatever
// value is necessary in order to fit the above forms.
static SDValue lowerVECTOR_SHUFFLE_ILVOD(SDValue Op, EVT ResTy,
                                         SmallVector<int, 16> Indices,
                                         SelectionDAG &DAG) {
  assert((Indices.size() % 2) == 0);

  SDValue Wt;
  SDValue Ws;
  const auto &Begin = Indices.begin();
  const auto &End = Indices.end();

  // Check even elements are taken from the odd elements of one half or the
  // other and pick an operand accordingly.
  if (fitsRegularPattern<int>(Begin, 2, End, 1, 2))
    Wt = Op->getOperand(0);
  else if (fitsRegularPattern<int>(Begin, 2, End, Indices.size() + 1, 2))
    Wt = Op->getOperand(1);
  else
    return SDValue();

  // Check odd elements are taken from the odd elements of one half or the
  // other and pick an operand accordingly.
  if (fitsRegularPattern<int>(Begin + 1, 2, End, 1, 2))
    Ws = Op->getOperand(0);
  else if (fitsRegularPattern<int>(Begin + 1, 2, End, Indices.size() + 1, 2))
    Ws = Op->getOperand(1);
  else
    return SDValue();

  return DAG.getNode(MipsISD::ILVOD, SDLoc(Op), ResTy, Wt, Ws);
}

// Lower VECTOR_SHUFFLE into ILVR (if possible).
//
// ILVR interleaves consecutive elements from the right (lowest-indexed) half of
// each vector.
//
// It is possible to lower into ILVR when the mask consists of two of the
// following forms interleaved:
//   <0, 1, 2, ...>
//   <n, n+1, n+2, ...>
// where n is the number of elements in the vector.
// For example:
//   <0, 0, 1, 1, 2, 2, ...>
//   <0, n, 1, n+1, 2, n+2, ...>
//
// When undef's appear in the mask they are treated as if they were whatever
// value is necessary in order to fit the above forms.
static SDValue lowerVECTOR_SHUFFLE_ILVR(SDValue Op, EVT ResTy,
                                        SmallVector<int, 16> Indices,
                                        SelectionDAG &DAG) {
  assert((Indices.size() % 2) == 0);

  SDValue Wt;
  SDValue Ws;
  const auto &Begin = Indices.begin();
  const auto &End = Indices.end();

  // Check even elements are taken from the right (lowest-indexed) elements of
  // one half or the other and pick an operand accordingly.
  if (fitsRegularPattern<int>(Begin, 2, End, 0, 1))
    Wt = Op->getOperand(0);
  else if (fitsRegularPattern<int>(Begin, 2, End, Indices.size(), 1))
    Wt = Op->getOperand(1);
  else
    return SDValue();

  // Check odd elements are taken from the right (lowest-indexed) elements of
  // one half or the other and pick an operand accordingly.
  if (fitsRegularPattern<int>(Begin + 1, 2, End, 0, 1))
    Ws = Op->getOperand(0);
  else if (fitsRegularPattern<int>(Begin + 1, 2, End, Indices.size(), 1))
    Ws = Op->getOperand(1);
  else
    return SDValue();

  return DAG.getNode(MipsISD::ILVR, SDLoc(Op), ResTy, Ws, Wt);
}

// Lower VECTOR_SHUFFLE into ILVL (if possible).
//
// ILVL interleaves consecutive elements from the left (highest-indexed) half
// of each vector.
//
// It is possible to lower into ILVL when the mask consists of two of the
// following forms interleaved:
//   <x, x+1, x+2, ...>
//   <n+x, n+x+1, n+x+2, ...>
// where n is the number of elements in the vector and x is half n.
// For example:
//   <x, x, x+1, x+1, x+2, x+2, ...>
//   <x, n+x, x+1, n+x+1, x+2, n+x+2, ...>
//
// When undef's appear in the mask they are treated as if they were whatever
// value is necessary in order to fit the above forms.
static SDValue lowerVECTOR_SHUFFLE_ILVL(SDValue Op, EVT ResTy,
                                        SmallVector<int, 16> Indices,
                                        SelectionDAG &DAG) {
  assert((Indices.size() % 2) == 0);

  unsigned HalfSize = Indices.size() / 2;
  SDValue Wt;
  SDValue Ws;
  const auto &Begin = Indices.begin();
  const auto &End = Indices.end();

  // Check even elements are taken from the left (highest-indexed) elements of
  // one half or the other and pick an operand accordingly.
  if (fitsRegularPattern<int>(Begin, 2, End, HalfSize, 1))
    Wt = Op->getOperand(0);
  else if (fitsRegularPattern<int>(Begin, 2, End, Indices.size() + HalfSize, 1))
    Wt = Op->getOperand(1);
  else
    return SDValue();

  // Check odd elements are taken from the left (highest-indexed) elements of
  // one half or the other and pick an operand accordingly.
  if (fitsRegularPattern<int>(Begin + 1, 2, End, HalfSize, 1))
    Ws = Op->getOperand(0);
  else if (fitsRegularPattern<int>(Begin + 1, 2, End, Indices.size() + HalfSize,
                                   1))
    Ws = Op->getOperand(1);
  else
    return SDValue();

  return DAG.getNode(MipsISD::ILVL, SDLoc(Op), ResTy, Ws, Wt);
}

// Lower VECTOR_SHUFFLE into PCKEV (if possible).
//
// PCKEV copies the even elements of each vector into the result vector.
//
// It is possible to lower into PCKEV when the mask consists of two of the
// following forms concatenated:
//   <0, 2, 4, ...>
//   <n, n+2, n+4, ...>
// where n is the number of elements in the vector.
// For example:
//   <0, 2, 4, ..., 0, 2, 4, ...>
//   <0, 2, 4, ..., n, n+2, n+4, ...>
//
// When undef's appear in the mask they are treated as if they were whatever
// value is necessary in order to fit the above forms.
static SDValue lowerVECTOR_SHUFFLE_PCKEV(SDValue Op, EVT ResTy,
                                         SmallVector<int, 16> Indices,
                                         SelectionDAG &DAG) {
  assert((Indices.size() % 2) == 0);

  SDValue Wt;
  SDValue Ws;
  const auto &Begin = Indices.begin();
  const auto &Mid = Indices.begin() + Indices.size() / 2;
  const auto &End = Indices.end();

  if (fitsRegularPattern<int>(Begin, 1, Mid, 0, 2))
    Wt = Op->getOperand(0);
  else if (fitsRegularPattern<int>(Begin, 1, Mid, Indices.size(), 2))
    Wt = Op->getOperand(1);
  else
    return SDValue();

  if (fitsRegularPattern<int>(Mid, 1, End, 0, 2))
    Ws = Op->getOperand(0);
  else if (fitsRegularPattern<int>(Mid, 1, End, Indices.size(), 2))
    Ws = Op->getOperand(1);
  else
    return SDValue();

  return DAG.getNode(MipsISD::PCKEV, SDLoc(Op), ResTy, Ws, Wt);
}

// Lower VECTOR_SHUFFLE into PCKOD (if possible).
//
// PCKOD copies the odd elements of each vector into the result vector.
//
// It is possible to lower into PCKOD when the mask consists of two of the
// following forms concatenated:
//   <1, 3, 5, ...>
//   <n+1, n+3, n+5, ...>
// where n is the number of elements in the vector.
// For example:
//   <1, 3, 5, ..., 1, 3, 5, ...>
//   <1, 3, 5, ..., n+1, n+3, n+5, ...>
//
// When undef's appear in the mask they are treated as if they were whatever
// value is necessary in order to fit the above forms.
static SDValue lowerVECTOR_SHUFFLE_PCKOD(SDValue Op, EVT ResTy,
                                         SmallVector<int, 16> Indices,
                                         SelectionDAG &DAG) {
  assert((Indices.size() % 2) == 0);

  SDValue Wt;
  SDValue Ws;
  const auto &Begin = Indices.begin();
  const auto &Mid = Indices.begin() + Indices.size() / 2;
  const auto &End = Indices.end();

  if (fitsRegularPattern<int>(Begin, 1, Mid, 1, 2))
    Wt = Op->getOperand(0);
  else if (fitsRegularPattern<int>(Begin, 1, Mid, Indices.size() + 1, 2))
    Wt = Op->getOperand(1);
  else
    return SDValue();

  if (fitsRegularPattern<int>(Mid, 1, End, 1, 2))
    Ws = Op->getOperand(0);
  else if (fitsRegularPattern<int>(Mid, 1, End, Indices.size() + 1, 2))
    Ws = Op->getOperand(1);
  else
    return SDValue();

  return DAG.getNode(MipsISD::PCKOD, SDLoc(Op), ResTy, Ws, Wt);
}

// Lower VECTOR_SHUFFLE into VSHF.
//
// This mostly consists of converting the shuffle indices in Indices into a
// BUILD_VECTOR and adding it as an operand to the resulting VSHF. There is
// also code to eliminate unused operands of the VECTOR_SHUFFLE. For example,
// if the type is v8i16 and all the indices are less than 8 then the second
// operand is unused and can be replaced with anything. We choose to replace it
// with the used operand since this reduces the number of instructions overall.
static SDValue lowerVECTOR_SHUFFLE_VSHF(SDValue Op, EVT ResTy,
                                        SmallVector<int, 16> Indices,
                                        SelectionDAG &DAG) {
  SmallVector<SDValue, 16> Ops;
  SDValue Op0;
  SDValue Op1;
  EVT MaskVecTy = ResTy.changeVectorElementTypeToInteger();
  EVT MaskEltTy = MaskVecTy.getVectorElementType();
  bool Using1stVec = false;
  bool Using2ndVec = false;
  SDLoc DL(Op);
  int ResTyNumElts = ResTy.getVectorNumElements();

  for (int i = 0; i < ResTyNumElts; ++i) {
    // Idx == -1 means UNDEF
    int Idx = Indices[i];

    if (0 <= Idx && Idx < ResTyNumElts)
      Using1stVec = true;
    if (ResTyNumElts <= Idx && Idx < ResTyNumElts * 2)
      Using2ndVec = true;
  }

  for (SmallVector<int, 16>::iterator I = Indices.begin(); I != Indices.end();
       ++I)
    Ops.push_back(DAG.getTargetConstant(*I, DL, MaskEltTy));

  SDValue MaskVec = DAG.getBuildVector(MaskVecTy, DL, Ops);

  if (Using1stVec && Using2ndVec) {
    Op0 = Op->getOperand(0);
    Op1 = Op->getOperand(1);
  } else if (Using1stVec)
    Op0 = Op1 = Op->getOperand(0);
  else if (Using2ndVec)
    Op0 = Op1 = Op->getOperand(1);
  else
    llvm_unreachable("shuffle vector mask references neither vector operand?");

  // VECTOR_SHUFFLE concatenates the vectors in an vectorwise fashion.
  // <0b00, 0b01> + <0b10, 0b11> -> <0b00, 0b01, 0b10, 0b11>
  // VSHF concatenates the vectors in a bitwise fashion:
  // <0b00, 0b01> + <0b10, 0b11> ->
  // 0b0100       + 0b1110       -> 0b01001110
  //                                <0b10, 0b11, 0b00, 0b01>
  // We must therefore swap the operands to get the correct result.
  return DAG.getNode(MipsISD::VSHF, DL, ResTy, MaskVec, Op1, Op0);
}

// Lower VECTOR_SHUFFLE into one of a number of instructions depending on the
// indices in the shuffle.
SDValue MipsSETargetLowering::lowerVECTOR_SHUFFLE(SDValue Op,
                                                  SelectionDAG &DAG) const {
  ShuffleVectorSDNode *Node = cast<ShuffleVectorSDNode>(Op);
  EVT ResTy = Op->getValueType(0);

  if (!ResTy.is128BitVector())
    return SDValue();

  int ResTyNumElts = ResTy.getVectorNumElements();
  SmallVector<int, 16> Indices;

  for (int i = 0; i < ResTyNumElts; ++i)
    Indices.push_back(Node->getMaskElt(i));

  // splati.[bhwd] is preferable to the others but is matched from
  // MipsISD::VSHF.
  if (isVECTOR_SHUFFLE_SPLATI(Op, ResTy, Indices, DAG))
    return lowerVECTOR_SHUFFLE_VSHF(Op, ResTy, Indices, DAG);
  SDValue Result;
  if ((Result = lowerVECTOR_SHUFFLE_ILVEV(Op, ResTy, Indices, DAG)))
    return Result;
  if ((Result = lowerVECTOR_SHUFFLE_ILVOD(Op, ResTy, Indices, DAG)))
    return Result;
  if ((Result = lowerVECTOR_SHUFFLE_ILVL(Op, ResTy, Indices, DAG)))
    return Result;
  if ((Result = lowerVECTOR_SHUFFLE_ILVR(Op, ResTy, Indices, DAG)))
    return Result;
  if ((Result = lowerVECTOR_SHUFFLE_PCKEV(Op, ResTy, Indices, DAG)))
    return Result;
  if ((Result = lowerVECTOR_SHUFFLE_PCKOD(Op, ResTy, Indices, DAG)))
    return Result;
  if ((Result = lowerVECTOR_SHUFFLE_SHF(Op, ResTy, Indices, DAG)))
    return Result;
  return lowerVECTOR_SHUFFLE_VSHF(Op, ResTy, Indices, DAG);
}

MachineBasicBlock *
MipsSETargetLowering::emitBPOSGE32(MachineInstr &MI,
                                   MachineBasicBlock *BB) const {
  // $bb:
  //  bposge32_pseudo $vr0
  //  =>
  // $bb:
  //  bposge32 $tbb
  // $fbb:
  //  li $vr2, 0
  //  b $sink
  // $tbb:
  //  li $vr1, 1
  // $sink:
  //  $vr0 = phi($vr2, $fbb, $vr1, $tbb)

  MachineRegisterInfo &RegInfo = BB->getParent()->getRegInfo();
  const TargetInstrInfo *TII = Subtarget.getInstrInfo();
  const TargetRegisterClass *RC = &Mips::GPR32RegClass;
  DebugLoc DL = MI.getDebugLoc();
  const BasicBlock *LLVM_BB = BB->getBasicBlock();
  MachineFunction::iterator It = std::next(MachineFunction::iterator(BB));
  MachineFunction *F = BB->getParent();
  MachineBasicBlock *FBB = F->CreateMachineBasicBlock(LLVM_BB);
  MachineBasicBlock *TBB = F->CreateMachineBasicBlock(LLVM_BB);
  MachineBasicBlock *Sink  = F->CreateMachineBasicBlock(LLVM_BB);
  F->insert(It, FBB);
  F->insert(It, TBB);
  F->insert(It, Sink);

  // Transfer the remainder of BB and its successor edges to Sink.
  Sink->splice(Sink->begin(), BB, std::next(MachineBasicBlock::iterator(MI)),
               BB->end());
  Sink->transferSuccessorsAndUpdatePHIs(BB);

  // Add successors.
  BB->addSuccessor(FBB);
  BB->addSuccessor(TBB);
  FBB->addSuccessor(Sink);
  TBB->addSuccessor(Sink);

  // Insert the real bposge32 instruction to $BB.
  BuildMI(BB, DL, TII->get(Mips::BPOSGE32)).addMBB(TBB);
  // Insert the real bposge32c instruction to $BB.
  BuildMI(BB, DL, TII->get(Mips::BPOSGE32C_MMR3)).addMBB(TBB);

  // Fill $FBB.
  unsigned VR2 = RegInfo.createVirtualRegister(RC);
  BuildMI(*FBB, FBB->end(), DL, TII->get(Mips::ADDiu), VR2)
    .addReg(Mips::ZERO).addImm(0);
  BuildMI(*FBB, FBB->end(), DL, TII->get(Mips::B)).addMBB(Sink);

  // Fill $TBB.
  unsigned VR1 = RegInfo.createVirtualRegister(RC);
  BuildMI(*TBB, TBB->end(), DL, TII->get(Mips::ADDiu), VR1)
    .addReg(Mips::ZERO).addImm(1);

  // Insert phi function to $Sink.
  BuildMI(*Sink, Sink->begin(), DL, TII->get(Mips::PHI),
          MI.getOperand(0).getReg())
      .addReg(VR2)
      .addMBB(FBB)
      .addReg(VR1)
      .addMBB(TBB);

  MI.eraseFromParent(); // The pseudo instruction is gone now.
  return Sink;
}

MachineBasicBlock *MipsSETargetLowering::emitMSACBranchPseudo(
    MachineInstr &MI, MachineBasicBlock *BB, unsigned BranchOp) const {
  // $bb:
  //  vany_nonzero $rd, $ws
  //  =>
  // $bb:
  //  bnz.b $ws, $tbb
  //  b $fbb
  // $fbb:
  //  li $rd1, 0
  //  b $sink
  // $tbb:
  //  li $rd2, 1
  // $sink:
  //  $rd = phi($rd1, $fbb, $rd2, $tbb)

  MachineRegisterInfo &RegInfo = BB->getParent()->getRegInfo();
  const TargetInstrInfo *TII = Subtarget.getInstrInfo();
  const TargetRegisterClass *RC = &Mips::GPR32RegClass;
  DebugLoc DL = MI.getDebugLoc();
  const BasicBlock *LLVM_BB = BB->getBasicBlock();
  MachineFunction::iterator It = std::next(MachineFunction::iterator(BB));
  MachineFunction *F = BB->getParent();
  MachineBasicBlock *FBB = F->CreateMachineBasicBlock(LLVM_BB);
  MachineBasicBlock *TBB = F->CreateMachineBasicBlock(LLVM_BB);
  MachineBasicBlock *Sink  = F->CreateMachineBasicBlock(LLVM_BB);
  F->insert(It, FBB);
  F->insert(It, TBB);
  F->insert(It, Sink);

  // Transfer the remainder of BB and its successor edges to Sink.
  Sink->splice(Sink->begin(), BB, std::next(MachineBasicBlock::iterator(MI)),
               BB->end());
  Sink->transferSuccessorsAndUpdatePHIs(BB);

  // Add successors.
  BB->addSuccessor(FBB);
  BB->addSuccessor(TBB);
  FBB->addSuccessor(Sink);
  TBB->addSuccessor(Sink);

  // Insert the real bnz.b instruction to $BB.
  BuildMI(BB, DL, TII->get(BranchOp))
      .addReg(MI.getOperand(1).getReg())
      .addMBB(TBB);

  // Fill $FBB.
  unsigned RD1 = RegInfo.createVirtualRegister(RC);
  BuildMI(*FBB, FBB->end(), DL, TII->get(Mips::ADDiu), RD1)
    .addReg(Mips::ZERO).addImm(0);
  BuildMI(*FBB, FBB->end(), DL, TII->get(Mips::B)).addMBB(Sink);

  // Fill $TBB.
  unsigned RD2 = RegInfo.createVirtualRegister(RC);
  BuildMI(*TBB, TBB->end(), DL, TII->get(Mips::ADDiu), RD2)
    .addReg(Mips::ZERO).addImm(1);

  // Insert phi function to $Sink.
  BuildMI(*Sink, Sink->begin(), DL, TII->get(Mips::PHI),
          MI.getOperand(0).getReg())
      .addReg(RD1)
      .addMBB(FBB)
      .addReg(RD2)
      .addMBB(TBB);

  MI.eraseFromParent(); // The pseudo instruction is gone now.
  return Sink;
}

// Emit the COPY_FW pseudo instruction.
//
// copy_fw_pseudo $fd, $ws, n
// =>
// copy_u_w $rt, $ws, $n
// mtc1     $rt, $fd
//
// When n is zero, the equivalent operation can be performed with (potentially)
// zero instructions due to register overlaps. This optimization is never valid
// for lane 1 because it would require FR=0 mode which isn't supported by MSA.
MachineBasicBlock *
MipsSETargetLowering::emitCOPY_FW(MachineInstr &MI,
                                  MachineBasicBlock *BB) const {
  const TargetInstrInfo *TII = Subtarget.getInstrInfo();
  MachineRegisterInfo &RegInfo = BB->getParent()->getRegInfo();
  DebugLoc DL = MI.getDebugLoc();
  unsigned Fd = MI.getOperand(0).getReg();
  unsigned Ws = MI.getOperand(1).getReg();
  unsigned Lane = MI.getOperand(2).getImm();

  if (Lane == 0) {
    unsigned Wt = Ws;
    if (!Subtarget.useOddSPReg()) {
      // We must copy to an even-numbered MSA register so that the
      // single-precision sub-register is also guaranteed to be even-numbered.
      Wt = RegInfo.createVirtualRegister(&Mips::MSA128WEvensRegClass);

      BuildMI(*BB, MI, DL, TII->get(Mips::COPY), Wt).addReg(Ws);
    }

    BuildMI(*BB, MI, DL, TII->get(Mips::COPY), Fd).addReg(Wt, 0, Mips::sub_lo);
  } else {
    unsigned Wt = RegInfo.createVirtualRegister(
        Subtarget.useOddSPReg() ? &Mips::MSA128WRegClass :
                                  &Mips::MSA128WEvensRegClass);

    BuildMI(*BB, MI, DL, TII->get(Mips::SPLATI_W), Wt).addReg(Ws).addImm(Lane);
    BuildMI(*BB, MI, DL, TII->get(Mips::COPY), Fd).addReg(Wt, 0, Mips::sub_lo);
  }

  MI.eraseFromParent(); // The pseudo instruction is gone now.
  return BB;
}

// Emit the COPY_FD pseudo instruction.
//
// copy_fd_pseudo $fd, $ws, n
// =>
// splati.d $wt, $ws, $n
// copy $fd, $wt:sub_64
//
// When n is zero, the equivalent operation can be performed with (potentially)
// zero instructions due to register overlaps. This optimization is always
// valid because FR=1 mode which is the only supported mode in MSA.
MachineBasicBlock *
MipsSETargetLowering::emitCOPY_FD(MachineInstr &MI,
                                  MachineBasicBlock *BB) const {
  assert(Subtarget.isFP64bit());

  const TargetInstrInfo *TII = Subtarget.getInstrInfo();
  MachineRegisterInfo &RegInfo = BB->getParent()->getRegInfo();
  unsigned Fd = MI.getOperand(0).getReg();
  unsigned Ws = MI.getOperand(1).getReg();
  unsigned Lane = MI.getOperand(2).getImm() * 2;
  DebugLoc DL = MI.getDebugLoc();

  if (Lane == 0)
    BuildMI(*BB, MI, DL, TII->get(Mips::COPY), Fd).addReg(Ws, 0, Mips::sub_64);
  else {
    unsigned Wt = RegInfo.createVirtualRegister(&Mips::MSA128DRegClass);

    BuildMI(*BB, MI, DL, TII->get(Mips::SPLATI_D), Wt).addReg(Ws).addImm(1);
    BuildMI(*BB, MI, DL, TII->get(Mips::COPY), Fd).addReg(Wt, 0, Mips::sub_64);
  }

  MI.eraseFromParent(); // The pseudo instruction is gone now.
  return BB;
}

// Emit the INSERT_FW pseudo instruction.
//
// insert_fw_pseudo $wd, $wd_in, $n, $fs
// =>
// subreg_to_reg $wt:sub_lo, $fs
// insve_w $wd[$n], $wd_in, $wt[0]
MachineBasicBlock *
MipsSETargetLowering::emitINSERT_FW(MachineInstr &MI,
                                    MachineBasicBlock *BB) const {
  const TargetInstrInfo *TII = Subtarget.getInstrInfo();
  MachineRegisterInfo &RegInfo = BB->getParent()->getRegInfo();
  DebugLoc DL = MI.getDebugLoc();
  unsigned Wd = MI.getOperand(0).getReg();
  unsigned Wd_in = MI.getOperand(1).getReg();
  unsigned Lane = MI.getOperand(2).getImm();
  unsigned Fs = MI.getOperand(3).getReg();
  unsigned Wt = RegInfo.createVirtualRegister(
      Subtarget.useOddSPReg() ? &Mips::MSA128WRegClass :
                                &Mips::MSA128WEvensRegClass);

  BuildMI(*BB, MI, DL, TII->get(Mips::SUBREG_TO_REG), Wt)
      .addImm(0)
      .addReg(Fs)
      .addImm(Mips::sub_lo);
  BuildMI(*BB, MI, DL, TII->get(Mips::INSVE_W), Wd)
      .addReg(Wd_in)
      .addImm(Lane)
      .addReg(Wt)
      .addImm(0);

  MI.eraseFromParent(); // The pseudo instruction is gone now.
  return BB;
}

// Emit the INSERT_FD pseudo instruction.
//
// insert_fd_pseudo $wd, $fs, n
// =>
// subreg_to_reg $wt:sub_64, $fs
// insve_d $wd[$n], $wd_in, $wt[0]
MachineBasicBlock *
MipsSETargetLowering::emitINSERT_FD(MachineInstr &MI,
                                    MachineBasicBlock *BB) const {
  assert(Subtarget.isFP64bit());

  const TargetInstrInfo *TII = Subtarget.getInstrInfo();
  MachineRegisterInfo &RegInfo = BB->getParent()->getRegInfo();
  DebugLoc DL = MI.getDebugLoc();
  unsigned Wd = MI.getOperand(0).getReg();
  unsigned Wd_in = MI.getOperand(1).getReg();
  unsigned Lane = MI.getOperand(2).getImm();
  unsigned Fs = MI.getOperand(3).getReg();
  unsigned Wt = RegInfo.createVirtualRegister(&Mips::MSA128DRegClass);

  BuildMI(*BB, MI, DL, TII->get(Mips::SUBREG_TO_REG), Wt)
      .addImm(0)
      .addReg(Fs)
      .addImm(Mips::sub_64);
  BuildMI(*BB, MI, DL, TII->get(Mips::INSVE_D), Wd)
      .addReg(Wd_in)
      .addImm(Lane)
      .addReg(Wt)
      .addImm(0);

  MI.eraseFromParent(); // The pseudo instruction is gone now.
  return BB;
}

// Emit the INSERT_([BHWD]|F[WD])_VIDX pseudo instruction.
//
// For integer:
// (INSERT_([BHWD]|F[WD])_PSEUDO $wd, $wd_in, $n, $rs)
// =>
// (SLL $lanetmp1, $lane, <log2size)
// (SLD_B $wdtmp1, $wd_in, $wd_in, $lanetmp1)
// (INSERT_[BHWD], $wdtmp2, $wdtmp1, 0, $rs)
// (NEG $lanetmp2, $lanetmp1)
// (SLD_B $wd, $wdtmp2, $wdtmp2,  $lanetmp2)
//
// For floating point:
// (INSERT_([BHWD]|F[WD])_PSEUDO $wd, $wd_in, $n, $fs)
// =>
// (SUBREG_TO_REG $wt, $fs, <subreg>)
// (SLL $lanetmp1, $lane, <log2size)
// (SLD_B $wdtmp1, $wd_in, $wd_in, $lanetmp1)
// (INSVE_[WD], $wdtmp2, 0, $wdtmp1, 0)
// (NEG $lanetmp2, $lanetmp1)
// (SLD_B $wd, $wdtmp2, $wdtmp2,  $lanetmp2)
MachineBasicBlock *MipsSETargetLowering::emitINSERT_DF_VIDX(
    MachineInstr &MI, MachineBasicBlock *BB, unsigned EltSizeInBytes,
    bool IsFP) const {
  const TargetInstrInfo *TII = Subtarget.getInstrInfo();
  MachineRegisterInfo &RegInfo = BB->getParent()->getRegInfo();
  DebugLoc DL = MI.getDebugLoc();
  unsigned Wd = MI.getOperand(0).getReg();
  unsigned SrcVecReg = MI.getOperand(1).getReg();
  unsigned LaneReg = MI.getOperand(2).getReg();
  unsigned SrcValReg = MI.getOperand(3).getReg();

  const TargetRegisterClass *VecRC = nullptr;
  // FIXME: This should be true for N32 too.
  const TargetRegisterClass *GPRRC =
      Subtarget.isABI_N64() ? &Mips::GPR64RegClass : &Mips::GPR32RegClass;
  unsigned SubRegIdx = Subtarget.isABI_N64() ? Mips::sub_32 : 0;
  unsigned ShiftOp = Subtarget.isABI_N64() ? Mips::DSLL : Mips::SLL;
  unsigned EltLog2Size;
  unsigned InsertOp = 0;
  unsigned InsveOp = 0;
  switch (EltSizeInBytes) {
  default:
    llvm_unreachable("Unexpected size");
  case 1:
    EltLog2Size = 0;
    InsertOp = Mips::INSERT_B;
    InsveOp = Mips::INSVE_B;
    VecRC = &Mips::MSA128BRegClass;
    break;
  case 2:
    EltLog2Size = 1;
    InsertOp = Mips::INSERT_H;
    InsveOp = Mips::INSVE_H;
    VecRC = &Mips::MSA128HRegClass;
    break;
  case 4:
    EltLog2Size = 2;
    InsertOp = Mips::INSERT_W;
    InsveOp = Mips::INSVE_W;
    VecRC = &Mips::MSA128WRegClass;
    break;
  case 8:
    EltLog2Size = 3;
    InsertOp = Mips::INSERT_D;
    InsveOp = Mips::INSVE_D;
    VecRC = &Mips::MSA128DRegClass;
    break;
  }

  if (IsFP) {
    unsigned Wt = RegInfo.createVirtualRegister(VecRC);
    BuildMI(*BB, MI, DL, TII->get(Mips::SUBREG_TO_REG), Wt)
        .addImm(0)
        .addReg(SrcValReg)
        .addImm(EltSizeInBytes == 8 ? Mips::sub_64 : Mips::sub_lo);
    SrcValReg = Wt;
  }

  // Convert the lane index into a byte index
  if (EltSizeInBytes != 1) {
    unsigned LaneTmp1 = RegInfo.createVirtualRegister(GPRRC);
    BuildMI(*BB, MI, DL, TII->get(ShiftOp), LaneTmp1)
        .addReg(LaneReg)
        .addImm(EltLog2Size);
    LaneReg = LaneTmp1;
  }

  // Rotate bytes around so that the desired lane is element zero
  unsigned WdTmp1 = RegInfo.createVirtualRegister(VecRC);
  BuildMI(*BB, MI, DL, TII->get(Mips::SLD_B), WdTmp1)
      .addReg(SrcVecReg)
      .addReg(SrcVecReg)
      .addReg(LaneReg, 0, SubRegIdx);

  unsigned WdTmp2 = RegInfo.createVirtualRegister(VecRC);
  if (IsFP) {
    // Use insve.df to insert to element zero
    BuildMI(*BB, MI, DL, TII->get(InsveOp), WdTmp2)
        .addReg(WdTmp1)
        .addImm(0)
        .addReg(SrcValReg)
        .addImm(0);
  } else {
    // Use insert.df to insert to element zero
    BuildMI(*BB, MI, DL, TII->get(InsertOp), WdTmp2)
        .addReg(WdTmp1)
        .addReg(SrcValReg)
        .addImm(0);
  }

  // Rotate elements the rest of the way for a full rotation.
  // sld.df inteprets $rt modulo the number of columns so we only need to negate
  // the lane index to do this.
  unsigned LaneTmp2 = RegInfo.createVirtualRegister(GPRRC);
  BuildMI(*BB, MI, DL, TII->get(Subtarget.isABI_N64() ? Mips::DSUB : Mips::SUB),
          LaneTmp2)
      .addReg(Subtarget.isABI_N64() ? Mips::ZERO_64 : Mips::ZERO)
      .addReg(LaneReg);
  BuildMI(*BB, MI, DL, TII->get(Mips::SLD_B), Wd)
      .addReg(WdTmp2)
      .addReg(WdTmp2)
      .addReg(LaneTmp2, 0, SubRegIdx);

  MI.eraseFromParent(); // The pseudo instruction is gone now.
  return BB;
}

// Emit the FILL_FW pseudo instruction.
//
// fill_fw_pseudo $wd, $fs
// =>
// implicit_def $wt1
// insert_subreg $wt2:subreg_lo, $wt1, $fs
// splati.w $wd, $wt2[0]
MachineBasicBlock *
MipsSETargetLowering::emitFILL_FW(MachineInstr &MI,
                                  MachineBasicBlock *BB) const {
  const TargetInstrInfo *TII = Subtarget.getInstrInfo();
  MachineRegisterInfo &RegInfo = BB->getParent()->getRegInfo();
  DebugLoc DL = MI.getDebugLoc();
  unsigned Wd = MI.getOperand(0).getReg();
  unsigned Fs = MI.getOperand(1).getReg();
  unsigned Wt1 = RegInfo.createVirtualRegister(&Mips::MSA128WRegClass);
  unsigned Wt2 = RegInfo.createVirtualRegister(&Mips::MSA128WRegClass);

  BuildMI(*BB, MI, DL, TII->get(Mips::IMPLICIT_DEF), Wt1);
  BuildMI(*BB, MI, DL, TII->get(Mips::INSERT_SUBREG), Wt2)
      .addReg(Wt1)
      .addReg(Fs)
      .addImm(Mips::sub_lo);
  BuildMI(*BB, MI, DL, TII->get(Mips::SPLATI_W), Wd).addReg(Wt2).addImm(0);

  MI.eraseFromParent(); // The pseudo instruction is gone now.
  return BB;
}

// Emit the FILL_FD pseudo instruction.
//
// fill_fd_pseudo $wd, $fs
// =>
// implicit_def $wt1
// insert_subreg $wt2:subreg_64, $wt1, $fs
// splati.d $wd, $wt2[0]
MachineBasicBlock *
MipsSETargetLowering::emitFILL_FD(MachineInstr &MI,
                                  MachineBasicBlock *BB) const {
  assert(Subtarget.isFP64bit());

  const TargetInstrInfo *TII = Subtarget.getInstrInfo();
  MachineRegisterInfo &RegInfo = BB->getParent()->getRegInfo();
  DebugLoc DL = MI.getDebugLoc();
  unsigned Wd = MI.getOperand(0).getReg();
  unsigned Fs = MI.getOperand(1).getReg();
  unsigned Wt1 = RegInfo.createVirtualRegister(&Mips::MSA128DRegClass);
  unsigned Wt2 = RegInfo.createVirtualRegister(&Mips::MSA128DRegClass);

  BuildMI(*BB, MI, DL, TII->get(Mips::IMPLICIT_DEF), Wt1);
  BuildMI(*BB, MI, DL, TII->get(Mips::INSERT_SUBREG), Wt2)
      .addReg(Wt1)
      .addReg(Fs)
      .addImm(Mips::sub_64);
  BuildMI(*BB, MI, DL, TII->get(Mips::SPLATI_D), Wd).addReg(Wt2).addImm(0);

  MI.eraseFromParent(); // The pseudo instruction is gone now.
  return BB;
}

// Emit the ST_F16_PSEDUO instruction to store a f16 value from an MSA
// register.
//
// STF16 MSA128F16:$wd, mem_simm10:$addr
// =>
//  copy_u.h $rtemp,$wd[0]
//  sh $rtemp, $addr
//
// Safety: We can't use st.h & co as they would over write the memory after
// the destination. It would require half floats be allocated 16 bytes(!) of
// space.
MachineBasicBlock *
MipsSETargetLowering::emitST_F16_PSEUDO(MachineInstr &MI,
                                       MachineBasicBlock *BB) const {

  const TargetInstrInfo *TII = Subtarget.getInstrInfo();
  MachineRegisterInfo &RegInfo = BB->getParent()->getRegInfo();
  DebugLoc DL = MI.getDebugLoc();
  unsigned Ws = MI.getOperand(0).getReg();
  unsigned Rt = MI.getOperand(1).getReg();
  const MachineMemOperand &MMO = **MI.memoperands_begin();
  unsigned Imm = MMO.getOffset();

  // Caution: A load via the GOT can expand to a GPR32 operand, a load via
  //          spill and reload can expand as a GPR64 operand. Examine the
  //          operand in detail and default to ABI.
  const TargetRegisterClass *RC =
      MI.getOperand(1).isReg() ? RegInfo.getRegClass(MI.getOperand(1).getReg())
                               : (Subtarget.isABI_O32() ? &Mips::GPR32RegClass
                                                        : &Mips::GPR64RegClass);
  const bool UsingMips32 = RC == &Mips::GPR32RegClass;
  unsigned Rs = RegInfo.createVirtualRegister(RC);

  BuildMI(*BB, MI, DL, TII->get(Mips::COPY_U_H), Rs).addReg(Ws).addImm(0);
  BuildMI(*BB, MI, DL, TII->get(UsingMips32 ? Mips::SH : Mips::SH64))
      .addReg(Rs)
      .addReg(Rt)
      .addImm(Imm)
      .addMemOperand(BB->getParent()->getMachineMemOperand(
          &MMO, MMO.getOffset(), MMO.getSize()));

  MI.eraseFromParent();
  return BB;
}

// Emit the LD_F16_PSEDUO instruction to load a f16 value into an MSA register.
//
// LD_F16 MSA128F16:$wd, mem_simm10:$addr
// =>
//  lh $rtemp, $addr
//  fill.h $wd, $rtemp
//
// Safety: We can't use ld.h & co as they over-read from the source.
// Additionally, if the address is not modulo 16, 2 cases can occur:
//  a) Segmentation fault as the load instruction reads from a memory page
//     memory it's not supposed to.
//  b) The load crosses an implementation specific boundary, requiring OS
//     intervention.
//
MachineBasicBlock *
MipsSETargetLowering::emitLD_F16_PSEUDO(MachineInstr &MI,
                                       MachineBasicBlock *BB) const {

  const TargetInstrInfo *TII = Subtarget.getInstrInfo();
  MachineRegisterInfo &RegInfo = BB->getParent()->getRegInfo();
  DebugLoc DL = MI.getDebugLoc();
  unsigned Wd = MI.getOperand(0).getReg();

  // Caution: A load via the GOT can expand to a GPR32 operand, a load via
  //          spill and reload can expand as a GPR64 operand. Examine the
  //          operand in detail and default to ABI.
  const TargetRegisterClass *RC =
      MI.getOperand(1).isReg() ? RegInfo.getRegClass(MI.getOperand(1).getReg())
                               : (Subtarget.isABI_O32() ? &Mips::GPR32RegClass
                                                        : &Mips::GPR64RegClass);

  const bool UsingMips32 = RC == &Mips::GPR32RegClass;
  unsigned Rt = RegInfo.createVirtualRegister(RC);

  MachineInstrBuilder MIB =
      BuildMI(*BB, MI, DL, TII->get(UsingMips32 ? Mips::LH : Mips::LH64), Rt);
  for (unsigned i = 1; i < MI.getNumOperands(); i++)
    MIB.addOperand(MI.getOperand(i));

  BuildMI(*BB, MI, DL, TII->get(Mips::FILL_H), Wd).addReg(Rt);

  MI.eraseFromParent();
  return BB;
}

// Emit the FPROUND_PSEUDO instruction.
//
// Round an FGR64Opnd, FGR32Opnd to an f16.
//
// Safety: Cycle the operand through the GPRs so the result always ends up
//         the correct MSA register.
//
// FIXME: This copying is strictly unnecessary. If we could tie FGR32Opnd:$Fs
//        / FGR64Opnd:$Fs and MSA128F16:$Wd to the same physical register
//        (which they can be, as the MSA registers are defined to alias the
//        FPU's 64 bit and 32 bit registers) the result can be accessed using
//        the correct register class. That requires operands be tie-able across
//        register classes which have a sub/super register class relationship.
//
// For FPG32Opnd:
//
// FPROUND MSA128F16:$wd, FGR32Opnd:$fs
// =>
//  mfc1 $rtemp, $fs
//  fill.w $rtemp, $wtemp
//  fexdo.w $wd, $wtemp, $wtemp
//
// For FPG64Opnd on mips32r2+:
//
// FPROUND MSA128F16:$wd, FGR64Opnd:$fs
// =>
//  mfc1 $rtemp, $fs
//  fill.w $rtemp, $wtemp
//  mfhc1 $rtemp2, $fs
//  insert.w $wtemp[1], $rtemp2
//  insert.w $wtemp[3], $rtemp2
//  fexdo.w $wtemp2, $wtemp, $wtemp
//  fexdo.h $wd, $temp2, $temp2
//
// For FGR64Opnd on mips64r2+:
//
// FPROUND MSA128F16:$wd, FGR64Opnd:$fs
// =>
//  dmfc1 $rtemp, $fs
//  fill.d $rtemp, $wtemp
//  fexdo.w $wtemp2, $wtemp, $wtemp
//  fexdo.h $wd, $wtemp2, $wtemp2
//
// Safety note: As $wtemp is UNDEF, we may provoke a spurious exception if the
//              undef bits are "just right" and the exception enable bits are
//              set. By using fill.w to replicate $fs into all elements over
//              insert.w for one element, we avoid that potiential case. If
//              fexdo.[hw] causes an exception in, the exception is valid and it
//              occurs for all elements.
//
MachineBasicBlock *
MipsSETargetLowering::emitFPROUND_PSEUDO(MachineInstr &MI,
                                         MachineBasicBlock *BB,
                                         bool IsFGR64) const {

  // Strictly speaking, we need MIPS32R5 to support MSA. We'll be generous
  // here. It's technically doable to support MIPS32 here, but the ISA forbids
  // it.
  assert(Subtarget.hasMSA() && Subtarget.hasMips32r2());

  bool IsFGR64onMips64 = Subtarget.hasMips64() && IsFGR64;

  const TargetInstrInfo *TII = Subtarget.getInstrInfo();
  DebugLoc DL = MI.getDebugLoc();
  unsigned Wd = MI.getOperand(0).getReg();
  unsigned Fs = MI.getOperand(1).getReg();

  MachineRegisterInfo &RegInfo = BB->getParent()->getRegInfo();
  unsigned Wtemp = RegInfo.createVirtualRegister(&Mips::MSA128WRegClass);
  const TargetRegisterClass *GPRRC =
      IsFGR64onMips64 ? &Mips::GPR64RegClass : &Mips::GPR32RegClass;
  unsigned MFC1Opc = IsFGR64onMips64 ? Mips::DMFC1 : Mips::MFC1;
  unsigned FILLOpc = IsFGR64onMips64 ? Mips::FILL_D : Mips::FILL_W;

  // Perform the register class copy as mentioned above.
  unsigned Rtemp = RegInfo.createVirtualRegister(GPRRC);
  BuildMI(*BB, MI, DL, TII->get(MFC1Opc), Rtemp).addReg(Fs);
  BuildMI(*BB, MI, DL, TII->get(FILLOpc), Wtemp).addReg(Rtemp);
  unsigned WPHI = Wtemp;

  if (!Subtarget.hasMips64() && IsFGR64) {
    unsigned Rtemp2 = RegInfo.createVirtualRegister(GPRRC);
    BuildMI(*BB, MI, DL, TII->get(Mips::MFHC1_D64), Rtemp2).addReg(Fs);
    unsigned Wtemp2 = RegInfo.createVirtualRegister(&Mips::MSA128WRegClass);
    unsigned Wtemp3 = RegInfo.createVirtualRegister(&Mips::MSA128WRegClass);
    BuildMI(*BB, MI, DL, TII->get(Mips::INSERT_W), Wtemp2)
        .addReg(Wtemp)
        .addReg(Rtemp2)
        .addImm(1);
    BuildMI(*BB, MI, DL, TII->get(Mips::INSERT_W), Wtemp3)
        .addReg(Wtemp2)
        .addReg(Rtemp2)
        .addImm(3);
    WPHI = Wtemp3;
  }

  if (IsFGR64) {
    unsigned Wtemp2 = RegInfo.createVirtualRegister(&Mips::MSA128WRegClass);
    BuildMI(*BB, MI, DL, TII->get(Mips::FEXDO_W), Wtemp2)
        .addReg(WPHI)
        .addReg(WPHI);
    WPHI = Wtemp2;
  }

  BuildMI(*BB, MI, DL, TII->get(Mips::FEXDO_H), Wd).addReg(WPHI).addReg(WPHI);

  MI.eraseFromParent();
  return BB;
}

// Emit the FPEXTEND_PSEUDO instruction.
//
// Expand an f16 to either a FGR32Opnd or FGR64Opnd.
//
// Safety: Cycle the result through the GPRs so the result always ends up
//         the correct floating point register.
//
// FIXME: This copying is strictly unnecessary. If we could tie FGR32Opnd:$Fd
//        / FGR64Opnd:$Fd and MSA128F16:$Ws to the same physical register
//        (which they can be, as the MSA registers are defined to alias the
//        FPU's 64 bit and 32 bit registers) the result can be accessed using
//        the correct register class. That requires operands be tie-able across
//        register classes which have a sub/super register class relationship. I
//        haven't checked.
//
// For FGR32Opnd:
//
// FPEXTEND FGR32Opnd:$fd, MSA128F16:$ws
// =>
//  fexupr.w $wtemp, $ws
//  copy_s.w $rtemp, $ws[0]
//  mtc1 $rtemp, $fd
//
// For FGR64Opnd on Mips64:
//
// FPEXTEND FGR64Opnd:$fd, MSA128F16:$ws
// =>
//  fexupr.w $wtemp, $ws
//  fexupr.d $wtemp2, $wtemp
//  copy_s.d $rtemp, $wtemp2s[0]
//  dmtc1 $rtemp, $fd
//
// For FGR64Opnd on Mips32:
//
// FPEXTEND FGR64Opnd:$fd, MSA128F16:$ws
// =>
//  fexupr.w $wtemp, $ws
//  fexupr.d $wtemp2, $wtemp
//  copy_s.w $rtemp, $wtemp2[0]
//  mtc1 $rtemp, $ftemp
//  copy_s.w $rtemp2, $wtemp2[1]
//  $fd = mthc1 $rtemp2, $ftemp
//
MachineBasicBlock *
MipsSETargetLowering::emitFPEXTEND_PSEUDO(MachineInstr &MI,
                                          MachineBasicBlock *BB,
                                          bool IsFGR64) const {

  // Strictly speaking, we need MIPS32R5 to support MSA. We'll be generous
  // here. It's technically doable to support MIPS32 here, but the ISA forbids
  // it.
  assert(Subtarget.hasMSA() && Subtarget.hasMips32r2());

  bool IsFGR64onMips64 = Subtarget.hasMips64() && IsFGR64;
  bool IsFGR64onMips32 = !Subtarget.hasMips64() && IsFGR64;

  const TargetInstrInfo *TII = Subtarget.getInstrInfo();
  DebugLoc DL = MI.getDebugLoc();
  unsigned Fd = MI.getOperand(0).getReg();
  unsigned Ws = MI.getOperand(1).getReg();

  MachineRegisterInfo &RegInfo = BB->getParent()->getRegInfo();
  const TargetRegisterClass *GPRRC =
      IsFGR64onMips64 ? &Mips::GPR64RegClass : &Mips::GPR32RegClass;
  unsigned MTC1Opc = IsFGR64onMips64 ? Mips::DMTC1 : Mips::MTC1;
  unsigned COPYOpc = IsFGR64onMips64 ? Mips::COPY_S_D : Mips::COPY_S_W;

  unsigned Wtemp = RegInfo.createVirtualRegister(&Mips::MSA128WRegClass);
  unsigned WPHI = Wtemp;

  BuildMI(*BB, MI, DL, TII->get(Mips::FEXUPR_W), Wtemp).addReg(Ws);
  if (IsFGR64) {
    WPHI = RegInfo.createVirtualRegister(&Mips::MSA128DRegClass);
    BuildMI(*BB, MI, DL, TII->get(Mips::FEXUPR_D), WPHI).addReg(Wtemp);
  }

  // Perform the safety regclass copy mentioned above.
  unsigned Rtemp = RegInfo.createVirtualRegister(GPRRC);
  unsigned FPRPHI = IsFGR64onMips32
                        ? RegInfo.createVirtualRegister(&Mips::FGR64RegClass)
                        : Fd;
  BuildMI(*BB, MI, DL, TII->get(COPYOpc), Rtemp).addReg(WPHI).addImm(0);
  BuildMI(*BB, MI, DL, TII->get(MTC1Opc), FPRPHI).addReg(Rtemp);

  if (IsFGR64onMips32) {
    unsigned Rtemp2 = RegInfo.createVirtualRegister(GPRRC);
    BuildMI(*BB, MI, DL, TII->get(Mips::COPY_S_W), Rtemp2)
        .addReg(WPHI)
        .addImm(1);
    BuildMI(*BB, MI, DL, TII->get(Mips::MTHC1_D64), Fd)
        .addReg(FPRPHI)
        .addReg(Rtemp2);
  }

  MI.eraseFromParent();
  return BB;
}

// Emit the FEXP2_W_1 pseudo instructions.
//
// fexp2_w_1_pseudo $wd, $wt
// =>
// ldi.w $ws, 1
// fexp2.w $wd, $ws, $wt
MachineBasicBlock *
MipsSETargetLowering::emitFEXP2_W_1(MachineInstr &MI,
                                    MachineBasicBlock *BB) const {
  const TargetInstrInfo *TII = Subtarget.getInstrInfo();
  MachineRegisterInfo &RegInfo = BB->getParent()->getRegInfo();
  const TargetRegisterClass *RC = &Mips::MSA128WRegClass;
  unsigned Ws1 = RegInfo.createVirtualRegister(RC);
  unsigned Ws2 = RegInfo.createVirtualRegister(RC);
  DebugLoc DL = MI.getDebugLoc();

  // Splat 1.0 into a vector
  BuildMI(*BB, MI, DL, TII->get(Mips::LDI_W), Ws1).addImm(1);
  BuildMI(*BB, MI, DL, TII->get(Mips::FFINT_U_W), Ws2).addReg(Ws1);

  // Emit 1.0 * fexp2(Wt)
  BuildMI(*BB, MI, DL, TII->get(Mips::FEXP2_W), MI.getOperand(0).getReg())
      .addReg(Ws2)
      .addReg(MI.getOperand(1).getReg());

  MI.eraseFromParent(); // The pseudo instruction is gone now.
  return BB;
}

// Emit the FEXP2_D_1 pseudo instructions.
//
// fexp2_d_1_pseudo $wd, $wt
// =>
// ldi.d $ws, 1
// fexp2.d $wd, $ws, $wt
MachineBasicBlock *
MipsSETargetLowering::emitFEXP2_D_1(MachineInstr &MI,
                                    MachineBasicBlock *BB) const {
  const TargetInstrInfo *TII = Subtarget.getInstrInfo();
  MachineRegisterInfo &RegInfo = BB->getParent()->getRegInfo();
  const TargetRegisterClass *RC = &Mips::MSA128DRegClass;
  unsigned Ws1 = RegInfo.createVirtualRegister(RC);
  unsigned Ws2 = RegInfo.createVirtualRegister(RC);
  DebugLoc DL = MI.getDebugLoc();

  // Splat 1.0 into a vector
  BuildMI(*BB, MI, DL, TII->get(Mips::LDI_D), Ws1).addImm(1);
  BuildMI(*BB, MI, DL, TII->get(Mips::FFINT_U_D), Ws2).addReg(Ws1);

  // Emit 1.0 * fexp2(Wt)
  BuildMI(*BB, MI, DL, TII->get(Mips::FEXP2_D), MI.getOperand(0).getReg())
      .addReg(Ws2)
      .addReg(MI.getOperand(1).getReg());

  MI.eraseFromParent(); // The pseudo instruction is gone now.
  return BB;
}
template<unsigned MTC1, unsigned CAPLOAD>
static MachineBasicBlock *
emitCapFloatLoad(const MipsSubtarget &Subtarget,
                  const llvm::TargetRegisterClass &RC,
                  MachineInstr *MI,
                  MachineBasicBlock *BB) {
  DebugLoc DL = MI->getDebugLoc();
  MachineRegisterInfo &RegInfo = BB->getParent()->getRegInfo();
  unsigned IntReg = RegInfo.createVirtualRegister(&RC);
  const TargetInstrInfo *TII = Subtarget.getInstrInfo();
  BuildMI(*BB, MI, DL, TII->get(CAPLOAD), IntReg)
      .addOperand(MI->getOperand(1))
      .addOperand(MI->getOperand(2))
      .addOperand(MI->getOperand(3));
  BuildMI(*BB, MI, DL, TII->get(MTC1))
      .addOperand(MI->getOperand(0))
      .addReg(IntReg);
  MI->eraseFromParent();
  return BB;
}
MachineBasicBlock *
MipsSETargetLowering::emitCapFloat32Load(MachineInstr *MI,
                                    MachineBasicBlock *BB) const {
  return emitCapFloatLoad<Mips::MTC1, Mips::CAPLOAD32>(Subtarget,
          Mips::GPR32RegClass, MI, BB);
}
MachineBasicBlock *
MipsSETargetLowering::emitCapFloat64Load(MachineInstr *MI,
                                    MachineBasicBlock *BB) const {
  return emitCapFloatLoad<Mips::DMTC1, Mips::CAPLOAD64>(Subtarget,
          Mips::GPR64RegClass, MI, BB);
}
MachineBasicBlock *
MipsSETargetLowering::emitCapMove(MachineInstr *MI,
                                  MachineBasicBlock *BB) const {
  auto MoveInst = Mips::CIncOffset;
  const TargetInstrInfo *TII = Subtarget.getInstrInfo();
  BuildMI(*BB, MI, MI->getDebugLoc(), TII->get(MoveInst))
      .addReg(MI->getOperand(0).getReg())
      .addImm(MI->getOperand(1).getImm())
      .addReg(Mips::ZERO_64);
  MI->eraseFromParent();
  return BB;
}
MachineBasicBlock *
MipsSETargetLowering::emitCapSelect(MachineInstr *MI,
                                    MachineBasicBlock *BB) const {
  const TargetInstrInfo *TII = Subtarget.getInstrInfo();
  const BasicBlock *LLVM_BB = BB->getBasicBlock();
  MachineFunction *F = BB->getParent();
  MachineFunction::iterator It = BB;
  ++It;
  // Splice the current basic block.  We intend to transform:
  //   CAP_SELECT dst, cond, trueCap, falseCap
  // into the following sequence:
  // bne cond, $zero, cont
  // cmove dst, trueCap # delay slot
  // cmove dst, falseCap 
  // cont:
  MachineBasicBlock *falseMBB = F->CreateMachineBasicBlock(LLVM_BB);
  MachineBasicBlock *sinkMBB = F->CreateMachineBasicBlock(LLVM_BB);
  DebugLoc dl = MI->getDebugLoc();
  F->insert(It, falseMBB);
  F->insert(It, sinkMBB);

  // Transfer the remainder of BB and its successor edges to sinkMBB.
  sinkMBB->splice(sinkMBB->begin(), BB,
                  std::next(MachineBasicBlock::iterator(MI)), BB->end());
  sinkMBB->transferSuccessorsAndUpdatePHIs(BB);

  // Next, add the true and fallthrough blocks as its successors.
  BB->addSuccessor(falseMBB);
  BB->addSuccessor(sinkMBB);

  BuildMI(BB, dl, TII->get(Mips::BNE64))
    .addReg(MI->getOperand(1).getReg()).addReg(Mips::ZERO_64).addMBB(sinkMBB);
  falseMBB->addSuccessor(sinkMBB);

  BuildMI(*sinkMBB, sinkMBB->begin(), dl,
          TII->get(Mips::PHI), MI->getOperand(0).getReg())
    .addReg(MI->getOperand(2).getReg()).addMBB(BB)
    .addReg(MI->getOperand(3).getReg()).addMBB(falseMBB);

  MI->eraseFromParent();
  return sinkMBB;
}
template<unsigned MFC1, unsigned CAPSTORE>
static MachineBasicBlock *
emitCapFloatStore(const MipsSubtarget &Subtarget,
                  MachineInstr *MI,
                  MachineBasicBlock *BB) {
  DebugLoc DL = MI->getDebugLoc();
  MachineRegisterInfo &RegInfo = BB->getParent()->getRegInfo();
  unsigned IntReg = RegInfo.createVirtualRegister(&Mips::GPR64RegClass);
  const TargetInstrInfo *TII = Subtarget.getInstrInfo();
  BuildMI(*BB, MI, DL, TII->get(MFC1), IntReg)
      .addOperand(MI->getOperand(0));
  BuildMI(*BB, MI, DL, TII->get(CAPSTORE))
      .addReg(IntReg, RegState::Kill)
      .addOperand(MI->getOperand(1))
      .addOperand(MI->getOperand(2))
      .addOperand(MI->getOperand(3));
  MI->eraseFromParent();
  return BB;
}
MachineBasicBlock *
MipsSETargetLowering::emitCapFloat64Store(MachineInstr *MI,
                                    MachineBasicBlock *BB) const {
  return emitCapFloatStore<Mips::DMFC1, Mips::CAPSTORE64>(Subtarget, MI, BB);
}
MachineBasicBlock *
MipsSETargetLowering::emitCapFloat32Store(MachineInstr *MI,
                                    MachineBasicBlock *BB) const {
  return emitCapFloatStore<Mips::MFC1, Mips::CAPSTORE32>(Subtarget, MI, BB);
}<|MERGE_RESOLUTION|>--- conflicted
+++ resolved
@@ -1236,7 +1236,6 @@
     return emitFEXP2_W_1(MI, BB);
   case Mips::FEXP2_D_1_PSEUDO:
     return emitFEXP2_D_1(MI, BB);
-<<<<<<< HEAD
   case Mips::CLWC1:
     return emitCapFloat32Load(MI, BB);
   case Mips::CLDC1:
@@ -1249,7 +1248,6 @@
     return emitCapSelect(MI, BB);
   case Mips::CMove:
     return emitCapMove(MI, BB);
-=======
   case Mips::ST_F16:
     return emitST_F16_PSEUDO(MI, BB);
   case Mips::LD_F16:
@@ -1262,7 +1260,6 @@
     return emitFPEXTEND_PSEUDO(MI, BB, true);
   case Mips::MSA_FP_ROUND_D_PSEUDO:
     return emitFPROUND_PSEUDO(MI, BB, true);
->>>>>>> 6ea9891f
   }
 }
 
@@ -1312,18 +1309,10 @@
                            Nd.getAlignment(), Nd.getMemOperand()->getFlags());
 
   // i32 load from higher address.
-<<<<<<< HEAD
   Ptr = DAG.getPointerAdd(DL, Ptr, 4);
-  SDValue Hi = DAG.getLoad(MVT::i32, DL, Lo.getValue(1), Ptr,
-                           MachinePointerInfo(), Nd.isVolatile(),
-                           Nd.isNonTemporal(), Nd.isInvariant(),
-                           std::min(Nd.getAlignment(), 4U));
-=======
-  Ptr = DAG.getNode(ISD::ADD, DL, PtrVT, Ptr, DAG.getConstant(4, DL, PtrVT));
   SDValue Hi = DAG.getLoad(
       MVT::i32, DL, Lo.getValue(1), Ptr, MachinePointerInfo(),
       std::min(Nd.getAlignment(), 4U), Nd.getMemOperand()->getFlags());
->>>>>>> 6ea9891f
 
   if (!Subtarget.isLittle())
     std::swap(Lo, Hi);
@@ -3828,53 +3817,53 @@
 static MachineBasicBlock *
 emitCapFloatLoad(const MipsSubtarget &Subtarget,
                   const llvm::TargetRegisterClass &RC,
-                  MachineInstr *MI,
+                  MachineInstr &MI,
                   MachineBasicBlock *BB) {
-  DebugLoc DL = MI->getDebugLoc();
+  DebugLoc DL = MI.getDebugLoc();
   MachineRegisterInfo &RegInfo = BB->getParent()->getRegInfo();
   unsigned IntReg = RegInfo.createVirtualRegister(&RC);
   const TargetInstrInfo *TII = Subtarget.getInstrInfo();
-  BuildMI(*BB, MI, DL, TII->get(CAPLOAD), IntReg)
-      .addOperand(MI->getOperand(1))
-      .addOperand(MI->getOperand(2))
-      .addOperand(MI->getOperand(3));
+  BuildMI(*BB, &MI, DL, TII->get(CAPLOAD), IntReg)
+      .addOperand(MI.getOperand(1))
+      .addOperand(MI.getOperand(2))
+      .addOperand(MI.getOperand(3));
   BuildMI(*BB, MI, DL, TII->get(MTC1))
-      .addOperand(MI->getOperand(0))
+      .addOperand(MI.getOperand(0))
       .addReg(IntReg);
-  MI->eraseFromParent();
+  MI.eraseFromParent();
   return BB;
 }
 MachineBasicBlock *
-MipsSETargetLowering::emitCapFloat32Load(MachineInstr *MI,
+MipsSETargetLowering::emitCapFloat32Load(MachineInstr &MI,
                                     MachineBasicBlock *BB) const {
   return emitCapFloatLoad<Mips::MTC1, Mips::CAPLOAD32>(Subtarget,
           Mips::GPR32RegClass, MI, BB);
 }
 MachineBasicBlock *
-MipsSETargetLowering::emitCapFloat64Load(MachineInstr *MI,
+MipsSETargetLowering::emitCapFloat64Load(MachineInstr &MI,
                                     MachineBasicBlock *BB) const {
   return emitCapFloatLoad<Mips::DMTC1, Mips::CAPLOAD64>(Subtarget,
           Mips::GPR64RegClass, MI, BB);
 }
 MachineBasicBlock *
-MipsSETargetLowering::emitCapMove(MachineInstr *MI,
+MipsSETargetLowering::emitCapMove(MachineInstr &MI,
                                   MachineBasicBlock *BB) const {
   auto MoveInst = Mips::CIncOffset;
   const TargetInstrInfo *TII = Subtarget.getInstrInfo();
-  BuildMI(*BB, MI, MI->getDebugLoc(), TII->get(MoveInst))
-      .addReg(MI->getOperand(0).getReg())
-      .addImm(MI->getOperand(1).getImm())
+  BuildMI(*BB, MI, MI.getDebugLoc(), TII->get(MoveInst))
+      .addReg(MI.getOperand(0).getReg())
+      .addImm(MI.getOperand(1).getImm())
       .addReg(Mips::ZERO_64);
-  MI->eraseFromParent();
+  MI.eraseFromParent();
   return BB;
 }
 MachineBasicBlock *
-MipsSETargetLowering::emitCapSelect(MachineInstr *MI,
+MipsSETargetLowering::emitCapSelect(MachineInstr &MI,
                                     MachineBasicBlock *BB) const {
   const TargetInstrInfo *TII = Subtarget.getInstrInfo();
   const BasicBlock *LLVM_BB = BB->getBasicBlock();
   MachineFunction *F = BB->getParent();
-  MachineFunction::iterator It = BB;
+  MachineFunction::iterator It(BB);
   ++It;
   // Splice the current basic block.  We intend to transform:
   //   CAP_SELECT dst, cond, trueCap, falseCap
@@ -3885,7 +3874,7 @@
   // cont:
   MachineBasicBlock *falseMBB = F->CreateMachineBasicBlock(LLVM_BB);
   MachineBasicBlock *sinkMBB = F->CreateMachineBasicBlock(LLVM_BB);
-  DebugLoc dl = MI->getDebugLoc();
+  DebugLoc dl = MI.getDebugLoc();
   F->insert(It, falseMBB);
   F->insert(It, sinkMBB);
 
@@ -3899,43 +3888,43 @@
   BB->addSuccessor(sinkMBB);
 
   BuildMI(BB, dl, TII->get(Mips::BNE64))
-    .addReg(MI->getOperand(1).getReg()).addReg(Mips::ZERO_64).addMBB(sinkMBB);
+    .addReg(MI.getOperand(1).getReg()).addReg(Mips::ZERO_64).addMBB(sinkMBB);
   falseMBB->addSuccessor(sinkMBB);
 
   BuildMI(*sinkMBB, sinkMBB->begin(), dl,
-          TII->get(Mips::PHI), MI->getOperand(0).getReg())
-    .addReg(MI->getOperand(2).getReg()).addMBB(BB)
-    .addReg(MI->getOperand(3).getReg()).addMBB(falseMBB);
-
-  MI->eraseFromParent();
+          TII->get(Mips::PHI), MI.getOperand(0).getReg())
+    .addReg(MI.getOperand(2).getReg()).addMBB(BB)
+    .addReg(MI.getOperand(3).getReg()).addMBB(falseMBB);
+
+  MI.eraseFromParent();
   return sinkMBB;
 }
 template<unsigned MFC1, unsigned CAPSTORE>
 static MachineBasicBlock *
 emitCapFloatStore(const MipsSubtarget &Subtarget,
-                  MachineInstr *MI,
+                  MachineInstr &MI,
                   MachineBasicBlock *BB) {
-  DebugLoc DL = MI->getDebugLoc();
+  DebugLoc DL = MI.getDebugLoc();
   MachineRegisterInfo &RegInfo = BB->getParent()->getRegInfo();
   unsigned IntReg = RegInfo.createVirtualRegister(&Mips::GPR64RegClass);
   const TargetInstrInfo *TII = Subtarget.getInstrInfo();
   BuildMI(*BB, MI, DL, TII->get(MFC1), IntReg)
-      .addOperand(MI->getOperand(0));
+      .addOperand(MI.getOperand(0));
   BuildMI(*BB, MI, DL, TII->get(CAPSTORE))
       .addReg(IntReg, RegState::Kill)
-      .addOperand(MI->getOperand(1))
-      .addOperand(MI->getOperand(2))
-      .addOperand(MI->getOperand(3));
-  MI->eraseFromParent();
+      .addOperand(MI.getOperand(1))
+      .addOperand(MI.getOperand(2))
+      .addOperand(MI.getOperand(3));
+  MI.eraseFromParent();
   return BB;
 }
 MachineBasicBlock *
-MipsSETargetLowering::emitCapFloat64Store(MachineInstr *MI,
+MipsSETargetLowering::emitCapFloat64Store(MachineInstr &MI,
                                     MachineBasicBlock *BB) const {
   return emitCapFloatStore<Mips::DMFC1, Mips::CAPSTORE64>(Subtarget, MI, BB);
 }
 MachineBasicBlock *
-MipsSETargetLowering::emitCapFloat32Store(MachineInstr *MI,
+MipsSETargetLowering::emitCapFloat32Store(MachineInstr &MI,
                                     MachineBasicBlock *BB) const {
   return emitCapFloatStore<Mips::MFC1, Mips::CAPSTORE32>(Subtarget, MI, BB);
 }