//===- MipsSEISelLowering.cpp - MipsSE DAG Lowering Interface -------------===//
//
//                     The LLVM Compiler Infrastructure
//
// This file is distributed under the University of Illinois Open Source
// License. See LICENSE.TXT for details.
//
//===----------------------------------------------------------------------===//
//
// Subclass of MipsTargetLowering specialized for mips32/64.
//
//===----------------------------------------------------------------------===//

#include "MipsSEISelLowering.h"
#include "MipsMachineFunction.h"
#include "MipsRegisterInfo.h"
#include "MipsSubtarget.h"
#include "llvm/ADT/APInt.h"
#include "llvm/ADT/ArrayRef.h"
#include "llvm/ADT/STLExtras.h"
#include "llvm/ADT/SmallVector.h"
#include "llvm/ADT/Triple.h"
#include "llvm/CodeGen/CallingConvLower.h"
#include "llvm/CodeGen/ISDOpcodes.h"
#include "llvm/CodeGen/MachineBasicBlock.h"
#include "llvm/CodeGen/MachineFunction.h"
#include "llvm/CodeGen/MachineInstr.h"
#include "llvm/CodeGen/MachineInstrBuilder.h"
#include "llvm/CodeGen/MachineMemOperand.h"
#include "llvm/CodeGen/MachineRegisterInfo.h"
#include "llvm/CodeGen/MachineValueType.h"
#include "llvm/CodeGen/SelectionDAG.h"
#include "llvm/CodeGen/SelectionDAGNodes.h"
#include "llvm/CodeGen/ValueTypes.h"
#include "llvm/IR/DebugLoc.h"
#include "llvm/IR/Intrinsics.h"
#include "llvm/Support/Casting.h"
#include "llvm/Support/CommandLine.h"
#include "llvm/Support/Debug.h"
#include "llvm/Support/ErrorHandling.h"
#include "llvm/Support/MathExtras.h"
#include "llvm/Support/raw_ostream.h"
#include "llvm/Target/TargetInstrInfo.h"
#include "llvm/Target/TargetSubtargetInfo.h"
#include <algorithm>
#include <cassert>
#include <cstdint>
#include <iterator>
#include <utility>

using namespace llvm;

#define DEBUG_TYPE "mips-isel"

static cl::opt<bool>
UseMipsTailCalls("mips-tail-calls", cl::Hidden,
                    cl::desc("MIPS: permit tail calls."), cl::init(false));

static cl::opt<bool>
CheriExactEquals("cheri-exact-equals", 
                 cl::desc("CHERI: Capability equality comparisons are exact."), cl::init(false));

static cl::opt<bool> NoDPLoadStore("mno-ldc1-sdc1", cl::init(false),
                                   cl::desc("Expand double precision loads and "
                                            "stores to their single precision "
                                            "counterparts"));

MipsSETargetLowering::MipsSETargetLowering(const MipsTargetMachine &TM,
                                           const MipsSubtarget &STI)
    : MipsTargetLowering(TM, STI) {
  // Set up the register classes
  addRegisterClass(MVT::i32, &Mips::GPR32RegClass);

  if (Subtarget.isGP64bit())
    addRegisterClass(MVT::i64, &Mips::GPR64RegClass);

  if (Subtarget.hasDSP() || Subtarget.hasMSA()) {
    // Expand all truncating stores and extending loads.
    for (MVT VT0 : MVT::vector_valuetypes()) {
      for (MVT VT1 : MVT::vector_valuetypes()) {
        setTruncStoreAction(VT0, VT1, Expand);
        setLoadExtAction(ISD::SEXTLOAD, VT0, VT1, Expand);
        setLoadExtAction(ISD::ZEXTLOAD, VT0, VT1, Expand);
        setLoadExtAction(ISD::EXTLOAD, VT0, VT1, Expand);
      }
    }
  }

  if (Subtarget.hasDSP()) {
    MVT::SimpleValueType VecTys[2] = {MVT::v2i16, MVT::v4i8};

    for (unsigned i = 0; i < array_lengthof(VecTys); ++i) {
      addRegisterClass(VecTys[i], &Mips::DSPRRegClass);

      // Expand all builtin opcodes.
      for (unsigned Opc = 0; Opc < ISD::BUILTIN_OP_END; ++Opc)
        setOperationAction(Opc, VecTys[i], Expand);

      setOperationAction(ISD::ADD, VecTys[i], Legal);
      setOperationAction(ISD::SUB, VecTys[i], Legal);
      setOperationAction(ISD::LOAD, VecTys[i], Legal);
      setOperationAction(ISD::STORE, VecTys[i], Legal);
      setOperationAction(ISD::BITCAST, VecTys[i], Legal);
    }

    setTargetDAGCombine(ISD::SHL);
    setTargetDAGCombine(ISD::SRA);
    setTargetDAGCombine(ISD::SRL);
    setTargetDAGCombine(ISD::SETCC);
    setTargetDAGCombine(ISD::VSELECT);
  }

  if (Subtarget.hasDSPR2())
    setOperationAction(ISD::MUL, MVT::v2i16, Legal);

  if (Subtarget.hasMSA()) {
    addMSAIntType(MVT::v16i8, &Mips::MSA128BRegClass);
    addMSAIntType(MVT::v8i16, &Mips::MSA128HRegClass);
    addMSAIntType(MVT::v4i32, &Mips::MSA128WRegClass);
    addMSAIntType(MVT::v2i64, &Mips::MSA128DRegClass);
    addMSAFloatType(MVT::v8f16, &Mips::MSA128HRegClass);
    addMSAFloatType(MVT::v4f32, &Mips::MSA128WRegClass);
    addMSAFloatType(MVT::v2f64, &Mips::MSA128DRegClass);

    // f16 is a storage-only type, always promote it to f32.
    addRegisterClass(MVT::f16, &Mips::MSA128HRegClass);
    setOperationAction(ISD::SETCC, MVT::f16, Promote);
    setOperationAction(ISD::BR_CC, MVT::f16, Promote);
    setOperationAction(ISD::SELECT_CC, MVT::f16, Promote);
    setOperationAction(ISD::SELECT, MVT::f16, Promote);
    setOperationAction(ISD::FADD, MVT::f16, Promote);
    setOperationAction(ISD::FSUB, MVT::f16, Promote);
    setOperationAction(ISD::FMUL, MVT::f16, Promote);
    setOperationAction(ISD::FDIV, MVT::f16, Promote);
    setOperationAction(ISD::FREM, MVT::f16, Promote);
    setOperationAction(ISD::FMA, MVT::f16, Promote);
    setOperationAction(ISD::FNEG, MVT::f16, Promote);
    setOperationAction(ISD::FABS, MVT::f16, Promote);
    setOperationAction(ISD::FCEIL, MVT::f16, Promote);
    setOperationAction(ISD::FCOPYSIGN, MVT::f16, Promote);
    setOperationAction(ISD::FCOS, MVT::f16, Promote);
    setOperationAction(ISD::FP_EXTEND, MVT::f16, Promote);
    setOperationAction(ISD::FFLOOR, MVT::f16, Promote);
    setOperationAction(ISD::FNEARBYINT, MVT::f16, Promote);
    setOperationAction(ISD::FPOW, MVT::f16, Promote);
    setOperationAction(ISD::FPOWI, MVT::f16, Promote);
    setOperationAction(ISD::FRINT, MVT::f16, Promote);
    setOperationAction(ISD::FSIN, MVT::f16, Promote);
    setOperationAction(ISD::FSINCOS, MVT::f16, Promote);
    setOperationAction(ISD::FSQRT, MVT::f16, Promote);
    setOperationAction(ISD::FEXP, MVT::f16, Promote);
    setOperationAction(ISD::FEXP2, MVT::f16, Promote);
    setOperationAction(ISD::FLOG, MVT::f16, Promote);
    setOperationAction(ISD::FLOG2, MVT::f16, Promote);
    setOperationAction(ISD::FLOG10, MVT::f16, Promote);
    setOperationAction(ISD::FROUND, MVT::f16, Promote);
    setOperationAction(ISD::FTRUNC, MVT::f16, Promote);
    setOperationAction(ISD::FMINNUM, MVT::f16, Promote);
    setOperationAction(ISD::FMAXNUM, MVT::f16, Promote);
    setOperationAction(ISD::FMINNAN, MVT::f16, Promote);
    setOperationAction(ISD::FMAXNAN, MVT::f16, Promote);

    setTargetDAGCombine(ISD::AND);
    setTargetDAGCombine(ISD::OR);
    setTargetDAGCombine(ISD::SRA);
    setTargetDAGCombine(ISD::VSELECT);
    setTargetDAGCombine(ISD::XOR);
  }

  if (!Subtarget.useSoftFloat()) {
    addRegisterClass(MVT::f32, &Mips::FGR32RegClass);

    // When dealing with single precision only, use libcalls
    if (!Subtarget.isSingleFloat()) {
      if (Subtarget.isFP64bit())
        addRegisterClass(MVT::f64, &Mips::FGR64RegClass);
      else
        addRegisterClass(MVT::f64, &Mips::AFGR64RegClass);
    }
  }

  if (Subtarget.isCheri()) {
    addRegisterClass(MVT::iFATPTR, &Mips::CheriRegsRegClass);
    setTruncStoreAction(MVT::i32, MVT::i8, Custom);
    setTruncStoreAction(MVT::i32, MVT::i16, Custom);
    setLoadExtAction(ISD::EXTLOAD, MVT::i8, MVT::i32, Custom);
    setLoadExtAction(ISD::SEXTLOAD, MVT::i8, MVT::i32, Custom);
    setLoadExtAction(ISD::ZEXTLOAD, MVT::i8, MVT::i32, Custom);
    setLoadExtAction(ISD::EXTLOAD, MVT::i16, MVT::i32, Custom);
    setLoadExtAction(ISD::SEXTLOAD, MVT::i16, MVT::i32, Custom);
    setLoadExtAction(ISD::ZEXTLOAD, MVT::i16, MVT::i32, Custom);
    setLoadExtAction(ISD::EXTLOAD, MVT::i8, MVT::i64, Custom);
    setLoadExtAction(ISD::SEXTLOAD, MVT::i8, MVT::i64, Custom);
    setLoadExtAction(ISD::ZEXTLOAD, MVT::i8, MVT::i64, Custom);
    setLoadExtAction(ISD::EXTLOAD, MVT::i16, MVT::i64, Custom);
    setLoadExtAction(ISD::SEXTLOAD, MVT::i16, MVT::i64, Custom);
    setLoadExtAction(ISD::ZEXTLOAD, MVT::i16, MVT::i64, Custom);
    setOperationAction(ISD::SETCC, MVT::iFATPTR, Legal);
    setOperationAction(ISD::SELECT, MVT::iFATPTR, Legal);
    setOperationAction(ISD::SELECT_CC, MVT::iFATPTR, Expand);
    setOperationAction(ISD::BR_CC, MVT::iFATPTR, Expand);
  }

  setOperationAction(ISD::SMUL_LOHI,          MVT::i32, Custom);
  setOperationAction(ISD::UMUL_LOHI,          MVT::i32, Custom);
  setOperationAction(ISD::MULHS,              MVT::i32, Custom);
  setOperationAction(ISD::MULHU,              MVT::i32, Custom);

  if (Subtarget.hasCnMips())
    setOperationAction(ISD::MUL,              MVT::i64, Legal);
  else if (Subtarget.isGP64bit())
    setOperationAction(ISD::MUL,              MVT::i64, Custom);

  if (Subtarget.isGP64bit()) {
    setOperationAction(ISD::SMUL_LOHI,        MVT::i64, Custom);
    setOperationAction(ISD::UMUL_LOHI,        MVT::i64, Custom);
    setOperationAction(ISD::MULHS,            MVT::i64, Custom);
    setOperationAction(ISD::MULHU,            MVT::i64, Custom);
    setOperationAction(ISD::SDIVREM,          MVT::i64, Custom);
    setOperationAction(ISD::UDIVREM,          MVT::i64, Custom);
  }

  setOperationAction(ISD::INTRINSIC_WO_CHAIN, MVT::i64, Custom);
  setOperationAction(ISD::INTRINSIC_W_CHAIN,  MVT::i64, Custom);

  setOperationAction(ISD::SDIVREM, MVT::i32, Custom);
  setOperationAction(ISD::UDIVREM, MVT::i32, Custom);
  setOperationAction(ISD::ATOMIC_FENCE,       MVT::Other, Custom);
  setOperationAction(ISD::LOAD,               MVT::i32, Custom);
  setOperationAction(ISD::STORE,              MVT::i32, Custom);

  setTargetDAGCombine(ISD::MUL);

  setOperationAction(ISD::INTRINSIC_WO_CHAIN, MVT::Other, Custom);
  setOperationAction(ISD::INTRINSIC_W_CHAIN, MVT::Other, Custom);
  setOperationAction(ISD::INTRINSIC_VOID, MVT::Other, Custom);

  if (NoDPLoadStore) {
    setOperationAction(ISD::LOAD, MVT::f64, Custom);
    setOperationAction(ISD::STORE, MVT::f64, Custom);
  }

  if (Subtarget.hasMips32r6()) {
    // MIPS32r6 replaces the accumulator-based multiplies with a three register
    // instruction
    setOperationAction(ISD::SMUL_LOHI, MVT::i32, Expand);
    setOperationAction(ISD::UMUL_LOHI, MVT::i32, Expand);
    setOperationAction(ISD::MUL, MVT::i32, Legal);
    setOperationAction(ISD::MULHS, MVT::i32, Legal);
    setOperationAction(ISD::MULHU, MVT::i32, Legal);

    // MIPS32r6 replaces the accumulator-based division/remainder with separate
    // three register division and remainder instructions.
    setOperationAction(ISD::SDIVREM, MVT::i32, Expand);
    setOperationAction(ISD::UDIVREM, MVT::i32, Expand);
    setOperationAction(ISD::SDIV, MVT::i32, Legal);
    setOperationAction(ISD::UDIV, MVT::i32, Legal);
    setOperationAction(ISD::SREM, MVT::i32, Legal);
    setOperationAction(ISD::UREM, MVT::i32, Legal);

    // MIPS32r6 replaces conditional moves with an equivalent that removes the
    // need for three GPR read ports.
    setOperationAction(ISD::SETCC, MVT::i32, Legal);
    setOperationAction(ISD::SELECT, MVT::i32, Legal);
    setOperationAction(ISD::SELECT_CC, MVT::i32, Expand);

    setOperationAction(ISD::SETCC, MVT::f32, Legal);
    setOperationAction(ISD::SELECT, MVT::f32, Legal);
    setOperationAction(ISD::SELECT_CC, MVT::f32, Expand);

    assert(Subtarget.isFP64bit() && "FR=1 is required for MIPS32r6");
    setOperationAction(ISD::SETCC, MVT::f64, Legal);
    setOperationAction(ISD::SELECT, MVT::f64, Custom);
    setOperationAction(ISD::SELECT_CC, MVT::f64, Expand);

    setOperationAction(ISD::BRCOND, MVT::Other, Legal);

    // Floating point > and >= are supported via < and <=
    setCondCodeAction(ISD::SETOGE, MVT::f32, Expand);
    setCondCodeAction(ISD::SETOGT, MVT::f32, Expand);
    setCondCodeAction(ISD::SETUGE, MVT::f32, Expand);
    setCondCodeAction(ISD::SETUGT, MVT::f32, Expand);

    setCondCodeAction(ISD::SETOGE, MVT::f64, Expand);
    setCondCodeAction(ISD::SETOGT, MVT::f64, Expand);
    setCondCodeAction(ISD::SETUGE, MVT::f64, Expand);
    setCondCodeAction(ISD::SETUGT, MVT::f64, Expand);
  }

  if (Subtarget.hasMips64r6()) {
    // MIPS64r6 replaces the accumulator-based multiplies with a three register
    // instruction
    setOperationAction(ISD::SMUL_LOHI, MVT::i64, Expand);
    setOperationAction(ISD::UMUL_LOHI, MVT::i64, Expand);
    setOperationAction(ISD::MUL, MVT::i64, Legal);
    setOperationAction(ISD::MULHS, MVT::i64, Legal);
    setOperationAction(ISD::MULHU, MVT::i64, Legal);

    // MIPS32r6 replaces the accumulator-based division/remainder with separate
    // three register division and remainder instructions.
    setOperationAction(ISD::SDIVREM, MVT::i64, Expand);
    setOperationAction(ISD::UDIVREM, MVT::i64, Expand);
    setOperationAction(ISD::SDIV, MVT::i64, Legal);
    setOperationAction(ISD::UDIV, MVT::i64, Legal);
    setOperationAction(ISD::SREM, MVT::i64, Legal);
    setOperationAction(ISD::UREM, MVT::i64, Legal);

    // MIPS64r6 replaces conditional moves with an equivalent that removes the
    // need for three GPR read ports.
    setOperationAction(ISD::SETCC, MVT::i64, Legal);
    setOperationAction(ISD::SELECT, MVT::i64, Legal);
    setOperationAction(ISD::SELECT_CC, MVT::i64, Expand);
  }

  computeRegisterProperties(Subtarget.getRegisterInfo());
}

const MipsTargetLowering *
llvm::createMipsSETargetLowering(const MipsTargetMachine &TM,
                                 const MipsSubtarget &STI) {
  return new MipsSETargetLowering(TM, STI);
}

uint32_t MipsSETargetLowering::getExceptionPointerAS() const {
  return Subtarget.isABI_CheriPureCap() ? 200 : 0;
}

const TargetRegisterClass *
MipsSETargetLowering::getRepRegClassFor(MVT VT) const {
  if (VT == MVT::Untyped)
    return Subtarget.hasDSP() ? &Mips::ACC64DSPRegClass : &Mips::ACC64RegClass;

  return TargetLowering::getRepRegClassFor(VT);
}

// Enable MSA support for the given integer type and Register class.
void MipsSETargetLowering::
addMSAIntType(MVT::SimpleValueType Ty, const TargetRegisterClass *RC) {
  addRegisterClass(Ty, RC);

  // Expand all builtin opcodes.
  for (unsigned Opc = 0; Opc < ISD::BUILTIN_OP_END; ++Opc)
    setOperationAction(Opc, Ty, Expand);

  setOperationAction(ISD::BITCAST, Ty, Legal);
  setOperationAction(ISD::LOAD, Ty, Legal);
  setOperationAction(ISD::STORE, Ty, Legal);
  setOperationAction(ISD::EXTRACT_VECTOR_ELT, Ty, Custom);
  setOperationAction(ISD::INSERT_VECTOR_ELT, Ty, Legal);
  setOperationAction(ISD::BUILD_VECTOR, Ty, Custom);

  setOperationAction(ISD::ADD, Ty, Legal);
  setOperationAction(ISD::AND, Ty, Legal);
  setOperationAction(ISD::CTLZ, Ty, Legal);
  setOperationAction(ISD::CTPOP, Ty, Legal);
  setOperationAction(ISD::MUL, Ty, Legal);
  setOperationAction(ISD::OR, Ty, Legal);
  setOperationAction(ISD::SDIV, Ty, Legal);
  setOperationAction(ISD::SREM, Ty, Legal);
  setOperationAction(ISD::SHL, Ty, Legal);
  setOperationAction(ISD::SRA, Ty, Legal);
  setOperationAction(ISD::SRL, Ty, Legal);
  setOperationAction(ISD::SUB, Ty, Legal);
  setOperationAction(ISD::UDIV, Ty, Legal);
  setOperationAction(ISD::UREM, Ty, Legal);
  setOperationAction(ISD::VECTOR_SHUFFLE, Ty, Custom);
  setOperationAction(ISD::VSELECT, Ty, Legal);
  setOperationAction(ISD::XOR, Ty, Legal);

  if (Ty == MVT::v4i32 || Ty == MVT::v2i64) {
    setOperationAction(ISD::FP_TO_SINT, Ty, Legal);
    setOperationAction(ISD::FP_TO_UINT, Ty, Legal);
    setOperationAction(ISD::SINT_TO_FP, Ty, Legal);
    setOperationAction(ISD::UINT_TO_FP, Ty, Legal);
  }

  setOperationAction(ISD::SETCC, Ty, Legal);
  setCondCodeAction(ISD::SETNE, Ty, Expand);
  setCondCodeAction(ISD::SETGE, Ty, Expand);
  setCondCodeAction(ISD::SETGT, Ty, Expand);
  setCondCodeAction(ISD::SETUGE, Ty, Expand);
  setCondCodeAction(ISD::SETUGT, Ty, Expand);
}

// Enable MSA support for the given floating-point type and Register class.
void MipsSETargetLowering::
addMSAFloatType(MVT::SimpleValueType Ty, const TargetRegisterClass *RC) {
  addRegisterClass(Ty, RC);

  // Expand all builtin opcodes.
  for (unsigned Opc = 0; Opc < ISD::BUILTIN_OP_END; ++Opc)
    setOperationAction(Opc, Ty, Expand);

  setOperationAction(ISD::LOAD, Ty, Legal);
  setOperationAction(ISD::STORE, Ty, Legal);
  setOperationAction(ISD::BITCAST, Ty, Legal);
  setOperationAction(ISD::EXTRACT_VECTOR_ELT, Ty, Legal);
  setOperationAction(ISD::INSERT_VECTOR_ELT, Ty, Legal);
  setOperationAction(ISD::BUILD_VECTOR, Ty, Custom);

  if (Ty != MVT::v8f16) {
    setOperationAction(ISD::FABS,  Ty, Legal);
    setOperationAction(ISD::FADD,  Ty, Legal);
    setOperationAction(ISD::FDIV,  Ty, Legal);
    setOperationAction(ISD::FEXP2, Ty, Legal);
    setOperationAction(ISD::FLOG2, Ty, Legal);
    setOperationAction(ISD::FMA,   Ty, Legal);
    setOperationAction(ISD::FMUL,  Ty, Legal);
    setOperationAction(ISD::FRINT, Ty, Legal);
    setOperationAction(ISD::FSQRT, Ty, Legal);
    setOperationAction(ISD::FSUB,  Ty, Legal);
    setOperationAction(ISD::VSELECT, Ty, Legal);

    setOperationAction(ISD::SETCC, Ty, Legal);
    setCondCodeAction(ISD::SETOGE, Ty, Expand);
    setCondCodeAction(ISD::SETOGT, Ty, Expand);
    setCondCodeAction(ISD::SETUGE, Ty, Expand);
    setCondCodeAction(ISD::SETUGT, Ty, Expand);
    setCondCodeAction(ISD::SETGE,  Ty, Expand);
    setCondCodeAction(ISD::SETGT,  Ty, Expand);
  }
}

SDValue MipsSETargetLowering::lowerSELECT(SDValue Op, SelectionDAG &DAG) const {
  if(!Subtarget.hasMips32r6())
    return MipsTargetLowering::LowerOperation(Op, DAG);

  EVT ResTy = Op->getValueType(0);
  SDLoc DL(Op);

  // Although MTC1_D64 takes an i32 and writes an f64, the upper 32 bits of the
  // floating point register are undefined. Not really an issue as sel.d, which
  // is produced from an FSELECT node, only looks at bit 0.
  SDValue Tmp = DAG.getNode(MipsISD::MTC1_D64, DL, MVT::f64, Op->getOperand(0));
  return DAG.getNode(MipsISD::FSELECT, DL, ResTy, Tmp, Op->getOperand(1),
                     Op->getOperand(2));
}

bool
MipsSETargetLowering::allowsMisalignedMemoryAccesses(EVT VT,
                                                     unsigned AS,
                                                     unsigned,
                                                     bool *Fast) const {
  MVT::SimpleValueType SVT = VT.getSimpleVT().SimpleTy;

  if (Subtarget.systemSupportsUnalignedAccess(AS)) {
    // MIPS32r6/MIPS64r6 is required to support unaligned access. It's
    // implementation defined whether this is handled by hardware, software, or
    // a hybrid of the two but it's expected that most implementations will
    // handle the majority of cases in hardware.
    if (Fast)
      *Fast = true;
    return true;
  }

  switch (SVT) {
  case MVT::i64:
  case MVT::i32:
    if (Fast)
      *Fast = true;
    return AS == 0;
  default:
    return false;
  }
}

SDValue MipsSETargetLowering::LowerOperation(SDValue Op,
                                             SelectionDAG &DAG) const {
  switch(Op.getOpcode()) {
  case ISD::LOAD:  return lowerLOAD(Op, DAG);
  case ISD::STORE: return lowerSTORE(Op, DAG);
  case ISD::SMUL_LOHI: return lowerMulDiv(Op, MipsISD::Mult, true, true, DAG);
  case ISD::UMUL_LOHI: return lowerMulDiv(Op, MipsISD::Multu, true, true, DAG);
  case ISD::MULHS:     return lowerMulDiv(Op, MipsISD::Mult, false, true, DAG);
  case ISD::MULHU:     return lowerMulDiv(Op, MipsISD::Multu, false, true, DAG);
  case ISD::MUL:       return lowerMulDiv(Op, MipsISD::Mult, true, false, DAG);
  case ISD::SDIVREM:   return lowerMulDiv(Op, MipsISD::DivRem, true, true, DAG);
  case ISD::UDIVREM:   return lowerMulDiv(Op, MipsISD::DivRemU, true, true,
                                          DAG);
  case ISD::INTRINSIC_WO_CHAIN: return lowerINTRINSIC_WO_CHAIN(Op, DAG);
  case ISD::INTRINSIC_W_CHAIN:  return lowerINTRINSIC_W_CHAIN(Op, DAG);
  case ISD::INTRINSIC_VOID:     return lowerINTRINSIC_VOID(Op, DAG);
  case ISD::EXTRACT_VECTOR_ELT: return lowerEXTRACT_VECTOR_ELT(Op, DAG);
  case ISD::BUILD_VECTOR:       return lowerBUILD_VECTOR(Op, DAG);
  case ISD::VECTOR_SHUFFLE:     return lowerVECTOR_SHUFFLE(Op, DAG);
  case ISD::SELECT:             return lowerSELECT(Op, DAG);
  }

  return MipsTargetLowering::LowerOperation(Op, DAG);
}

// Fold zero extensions into MipsISD::VEXTRACT_[SZ]EXT_ELT
//
// Performs the following transformations:
// - Changes MipsISD::VEXTRACT_[SZ]EXT_ELT to zero extension if its
//   sign/zero-extension is completely overwritten by the new one performed by
//   the ISD::AND.
// - Removes redundant zero extensions performed by an ISD::AND.
static SDValue performANDCombine(SDNode *N, SelectionDAG &DAG,
                                 TargetLowering::DAGCombinerInfo &DCI,
                                 const MipsSubtarget &Subtarget) {
  if (!Subtarget.hasMSA())
    return SDValue();

  SDValue Op0 = N->getOperand(0);
  SDValue Op1 = N->getOperand(1);
  unsigned Op0Opcode = Op0->getOpcode();

  // (and (MipsVExtract[SZ]Ext $a, $b, $c), imm:$d)
  // where $d + 1 == 2^n and n == 32
  // or    $d + 1 == 2^n and n <= 32 and ZExt
  // -> (MipsVExtractZExt $a, $b, $c)
  if (Op0Opcode == MipsISD::VEXTRACT_SEXT_ELT ||
      Op0Opcode == MipsISD::VEXTRACT_ZEXT_ELT) {
    ConstantSDNode *Mask = dyn_cast<ConstantSDNode>(Op1);

    if (!Mask)
      return SDValue();

    int32_t Log2IfPositive = (Mask->getAPIntValue() + 1).exactLogBase2();

    if (Log2IfPositive <= 0)
      return SDValue(); // Mask+1 is not a power of 2

    SDValue Op0Op2 = Op0->getOperand(2);
    EVT ExtendTy = cast<VTSDNode>(Op0Op2)->getVT();
    unsigned ExtendTySize = ExtendTy.getSizeInBits();
    unsigned Log2 = Log2IfPositive;

    if ((Op0Opcode == MipsISD::VEXTRACT_ZEXT_ELT && Log2 >= ExtendTySize) ||
        Log2 == ExtendTySize) {
      SDValue Ops[] = { Op0->getOperand(0), Op0->getOperand(1), Op0Op2 };
      return DAG.getNode(MipsISD::VEXTRACT_ZEXT_ELT, SDLoc(Op0),
                         Op0->getVTList(),
                         makeArrayRef(Ops, Op0->getNumOperands()));
    }
  }

  return SDValue();
}

// Determine if the specified node is a constant vector splat.
//
// Returns true and sets Imm if:
// * N is a ISD::BUILD_VECTOR representing a constant splat
//
// This function is quite similar to MipsSEDAGToDAGISel::selectVSplat. The
// differences are that it assumes the MSA has already been checked and the
// arbitrary requirement for a maximum of 32-bit integers isn't applied (and
// must not be in order for binsri.d to be selectable).
static bool isVSplat(SDValue N, APInt &Imm, bool IsLittleEndian) {
  BuildVectorSDNode *Node = dyn_cast<BuildVectorSDNode>(N.getNode());

  if (!Node)
    return false;

  APInt SplatValue, SplatUndef;
  unsigned SplatBitSize;
  bool HasAnyUndefs;

  if (!Node->isConstantSplat(SplatValue, SplatUndef, SplatBitSize, HasAnyUndefs,
                             8, !IsLittleEndian))
    return false;

  Imm = SplatValue;

  return true;
}

// Test whether the given node is an all-ones build_vector.
static bool isVectorAllOnes(SDValue N) {
  // Look through bitcasts. Endianness doesn't matter because we are looking
  // for an all-ones value.
  if (N->getOpcode() == ISD::BITCAST)
    N = N->getOperand(0);

  BuildVectorSDNode *BVN = dyn_cast<BuildVectorSDNode>(N);

  if (!BVN)
    return false;

  APInt SplatValue, SplatUndef;
  unsigned SplatBitSize;
  bool HasAnyUndefs;

  // Endianness doesn't matter in this context because we are looking for
  // an all-ones value.
  if (BVN->isConstantSplat(SplatValue, SplatUndef, SplatBitSize, HasAnyUndefs))
    return SplatValue.isAllOnesValue();

  return false;
}

// Test whether N is the bitwise inverse of OfNode.
static bool isBitwiseInverse(SDValue N, SDValue OfNode) {
  if (N->getOpcode() != ISD::XOR)
    return false;

  if (isVectorAllOnes(N->getOperand(0)))
    return N->getOperand(1) == OfNode;

  if (isVectorAllOnes(N->getOperand(1)))
    return N->getOperand(0) == OfNode;

  return false;
}

// Perform combines where ISD::OR is the root node.
//
// Performs the following transformations:
// - (or (and $a, $mask), (and $b, $inv_mask)) => (vselect $mask, $a, $b)
//   where $inv_mask is the bitwise inverse of $mask and the 'or' has a 128-bit
//   vector type.
static SDValue performORCombine(SDNode *N, SelectionDAG &DAG,
                                TargetLowering::DAGCombinerInfo &DCI,
                                const MipsSubtarget &Subtarget) {
  if (!Subtarget.hasMSA())
    return SDValue();

  EVT Ty = N->getValueType(0);

  if (!Ty.is128BitVector())
    return SDValue();

  SDValue Op0 = N->getOperand(0);
  SDValue Op1 = N->getOperand(1);

  if (Op0->getOpcode() == ISD::AND && Op1->getOpcode() == ISD::AND) {
    SDValue Op0Op0 = Op0->getOperand(0);
    SDValue Op0Op1 = Op0->getOperand(1);
    SDValue Op1Op0 = Op1->getOperand(0);
    SDValue Op1Op1 = Op1->getOperand(1);
    bool IsLittleEndian = !Subtarget.isLittle();

    SDValue IfSet, IfClr, Cond;
    bool IsConstantMask = false;
    APInt Mask, InvMask;

    // If Op0Op0 is an appropriate mask, try to find it's inverse in either
    // Op1Op0, or Op1Op1. Keep track of the Cond, IfSet, and IfClr nodes, while
    // looking.
    // IfClr will be set if we find a valid match.
    if (isVSplat(Op0Op0, Mask, IsLittleEndian)) {
      Cond = Op0Op0;
      IfSet = Op0Op1;

      if (isVSplat(Op1Op0, InvMask, IsLittleEndian) &&
          Mask.getBitWidth() == InvMask.getBitWidth() && Mask == ~InvMask)
        IfClr = Op1Op1;
      else if (isVSplat(Op1Op1, InvMask, IsLittleEndian) &&
               Mask.getBitWidth() == InvMask.getBitWidth() && Mask == ~InvMask)
        IfClr = Op1Op0;

      IsConstantMask = true;
    }

    // If IfClr is not yet set, and Op0Op1 is an appropriate mask, try the same
    // thing again using this mask.
    // IfClr will be set if we find a valid match.
    if (!IfClr.getNode() && isVSplat(Op0Op1, Mask, IsLittleEndian)) {
      Cond = Op0Op1;
      IfSet = Op0Op0;

      if (isVSplat(Op1Op0, InvMask, IsLittleEndian) &&
          Mask.getBitWidth() == InvMask.getBitWidth() && Mask == ~InvMask)
        IfClr = Op1Op1;
      else if (isVSplat(Op1Op1, InvMask, IsLittleEndian) &&
               Mask.getBitWidth() == InvMask.getBitWidth() && Mask == ~InvMask)
        IfClr = Op1Op0;

      IsConstantMask = true;
    }

    // If IfClr is not yet set, try looking for a non-constant match.
    // IfClr will be set if we find a valid match amongst the eight
    // possibilities.
    if (!IfClr.getNode()) {
      if (isBitwiseInverse(Op0Op0, Op1Op0)) {
        Cond = Op1Op0;
        IfSet = Op1Op1;
        IfClr = Op0Op1;
      } else if (isBitwiseInverse(Op0Op1, Op1Op0)) {
        Cond = Op1Op0;
        IfSet = Op1Op1;
        IfClr = Op0Op0;
      } else if (isBitwiseInverse(Op0Op0, Op1Op1)) {
        Cond = Op1Op1;
        IfSet = Op1Op0;
        IfClr = Op0Op1;
      } else if (isBitwiseInverse(Op0Op1, Op1Op1)) {
        Cond = Op1Op1;
        IfSet = Op1Op0;
        IfClr = Op0Op0;
      } else if (isBitwiseInverse(Op1Op0, Op0Op0)) {
        Cond = Op0Op0;
        IfSet = Op0Op1;
        IfClr = Op1Op1;
      } else if (isBitwiseInverse(Op1Op1, Op0Op0)) {
        Cond = Op0Op0;
        IfSet = Op0Op1;
        IfClr = Op1Op0;
      } else if (isBitwiseInverse(Op1Op0, Op0Op1)) {
        Cond = Op0Op1;
        IfSet = Op0Op0;
        IfClr = Op1Op1;
      } else if (isBitwiseInverse(Op1Op1, Op0Op1)) {
        Cond = Op0Op1;
        IfSet = Op0Op0;
        IfClr = Op1Op0;
      }
    }

    // At this point, IfClr will be set if we have a valid match.
    if (!IfClr.getNode())
      return SDValue();

    assert(Cond.getNode() && IfSet.getNode());

    // Fold degenerate cases.
    if (IsConstantMask) {
      if (Mask.isAllOnesValue())
        return IfSet;
      else if (Mask == 0)
        return IfClr;
    }

    // Transform the DAG into an equivalent VSELECT.
    return DAG.getNode(ISD::VSELECT, SDLoc(N), Ty, Cond, IfSet, IfClr);
  }

  return SDValue();
}

static SDValue genConstMult(SDValue X, uint64_t C, const SDLoc &DL, EVT VT,
                            EVT ShiftTy, SelectionDAG &DAG) {
  // Clear the upper (64 - VT.sizeInBits) bits.
  C &= ((uint64_t)-1) >> (64 - VT.getSizeInBits());

  // Return 0.
  if (C == 0)
    return DAG.getConstant(0, DL, VT);

  // Return x.
  if (C == 1)
    return X;

  // If c is power of 2, return (shl x, log2(c)).
  if (isPowerOf2_64(C))
    return DAG.getNode(ISD::SHL, DL, VT, X,
                       DAG.getConstant(Log2_64(C), DL, ShiftTy));

  unsigned Log2Ceil = Log2_64_Ceil(C);
  uint64_t Floor = 1LL << Log2_64(C);
  uint64_t Ceil = Log2Ceil == 64 ? 0LL : 1LL << Log2Ceil;

  // If |c - floor_c| <= |c - ceil_c|,
  // where floor_c = pow(2, floor(log2(c))) and ceil_c = pow(2, ceil(log2(c))),
  // return (add constMult(x, floor_c), constMult(x, c - floor_c)).
  if (C - Floor <= Ceil - C) {
    SDValue Op0 = genConstMult(X, Floor, DL, VT, ShiftTy, DAG);
    SDValue Op1 = genConstMult(X, C - Floor, DL, VT, ShiftTy, DAG);
    return DAG.getNode(ISD::ADD, DL, VT, Op0, Op1);
  }

  // If |c - floor_c| > |c - ceil_c|,
  // return (sub constMult(x, ceil_c), constMult(x, ceil_c - c)).
  SDValue Op0 = genConstMult(X, Ceil, DL, VT, ShiftTy, DAG);
  SDValue Op1 = genConstMult(X, Ceil - C, DL, VT, ShiftTy, DAG);
  return DAG.getNode(ISD::SUB, DL, VT, Op0, Op1);
}

static SDValue performMULCombine(SDNode *N, SelectionDAG &DAG,
                                 const TargetLowering::DAGCombinerInfo &DCI,
                                 const MipsSETargetLowering *TL) {
  EVT VT = N->getValueType(0);

  if (ConstantSDNode *C = dyn_cast<ConstantSDNode>(N->getOperand(1)))
    // XXXAR: This would previously crash with i128. TODO: upstream
    if (VT.isInteger() && C->getValueType(0).getSizeInBits() <= 64)
      return genConstMult(N->getOperand(0), C->getZExtValue(), SDLoc(N), VT,
                          TL->getScalarShiftAmountTy(DAG.getDataLayout(), VT),
                          DAG);

  return SDValue(N, 0);
}

static SDValue performDSPShiftCombine(unsigned Opc, SDNode *N, EVT Ty,
                                      SelectionDAG &DAG,
                                      const MipsSubtarget &Subtarget) {
  // See if this is a vector splat immediate node.
  APInt SplatValue, SplatUndef;
  unsigned SplatBitSize;
  bool HasAnyUndefs;
  unsigned EltSize = Ty.getScalarSizeInBits();
  BuildVectorSDNode *BV = dyn_cast<BuildVectorSDNode>(N->getOperand(1));

  if (!Subtarget.hasDSP())
    return SDValue();

  if (!BV ||
      !BV->isConstantSplat(SplatValue, SplatUndef, SplatBitSize, HasAnyUndefs,
                           EltSize, !Subtarget.isLittle()) ||
      (SplatBitSize != EltSize) ||
      (SplatValue.getZExtValue() >= EltSize))
    return SDValue();

  SDLoc DL(N);
  return DAG.getNode(Opc, DL, Ty, N->getOperand(0),
                     DAG.getConstant(SplatValue.getZExtValue(), DL, MVT::i32));
}

static SDValue performSHLCombine(SDNode *N, SelectionDAG &DAG,
                                 TargetLowering::DAGCombinerInfo &DCI,
                                 const MipsSubtarget &Subtarget) {
  EVT Ty = N->getValueType(0);

  if ((Ty != MVT::v2i16) && (Ty != MVT::v4i8))
    return SDValue();

  return performDSPShiftCombine(MipsISD::SHLL_DSP, N, Ty, DAG, Subtarget);
}

// Fold sign-extensions into MipsISD::VEXTRACT_[SZ]EXT_ELT for MSA and fold
// constant splats into MipsISD::SHRA_DSP for DSPr2.
//
// Performs the following transformations:
// - Changes MipsISD::VEXTRACT_[SZ]EXT_ELT to sign extension if its
//   sign/zero-extension is completely overwritten by the new one performed by
//   the ISD::SRA and ISD::SHL nodes.
// - Removes redundant sign extensions performed by an ISD::SRA and ISD::SHL
//   sequence.
//
// See performDSPShiftCombine for more information about the transformation
// used for DSPr2.
static SDValue performSRACombine(SDNode *N, SelectionDAG &DAG,
                                 TargetLowering::DAGCombinerInfo &DCI,
                                 const MipsSubtarget &Subtarget) {
  EVT Ty = N->getValueType(0);

  if (Subtarget.hasMSA()) {
    SDValue Op0 = N->getOperand(0);
    SDValue Op1 = N->getOperand(1);

    // (sra (shl (MipsVExtract[SZ]Ext $a, $b, $c), imm:$d), imm:$d)
    // where $d + sizeof($c) == 32
    // or    $d + sizeof($c) <= 32 and SExt
    // -> (MipsVExtractSExt $a, $b, $c)
    if (Op0->getOpcode() == ISD::SHL && Op1 == Op0->getOperand(1)) {
      SDValue Op0Op0 = Op0->getOperand(0);
      ConstantSDNode *ShAmount = dyn_cast<ConstantSDNode>(Op1);

      if (!ShAmount)
        return SDValue();

      if (Op0Op0->getOpcode() != MipsISD::VEXTRACT_SEXT_ELT &&
          Op0Op0->getOpcode() != MipsISD::VEXTRACT_ZEXT_ELT)
        return SDValue();

      EVT ExtendTy = cast<VTSDNode>(Op0Op0->getOperand(2))->getVT();
      unsigned TotalBits = ShAmount->getZExtValue() + ExtendTy.getSizeInBits();

      if (TotalBits == 32 ||
          (Op0Op0->getOpcode() == MipsISD::VEXTRACT_SEXT_ELT &&
           TotalBits <= 32)) {
        SDValue Ops[] = { Op0Op0->getOperand(0), Op0Op0->getOperand(1),
                          Op0Op0->getOperand(2) };
        return DAG.getNode(MipsISD::VEXTRACT_SEXT_ELT, SDLoc(Op0Op0),
                           Op0Op0->getVTList(),
                           makeArrayRef(Ops, Op0Op0->getNumOperands()));
      }
    }
  }

  if ((Ty != MVT::v2i16) && ((Ty != MVT::v4i8) || !Subtarget.hasDSPR2()))
    return SDValue();

  return performDSPShiftCombine(MipsISD::SHRA_DSP, N, Ty, DAG, Subtarget);
}


static SDValue performSRLCombine(SDNode *N, SelectionDAG &DAG,
                                 TargetLowering::DAGCombinerInfo &DCI,
                                 const MipsSubtarget &Subtarget) {
  EVT Ty = N->getValueType(0);

  if (((Ty != MVT::v2i16) || !Subtarget.hasDSPR2()) && (Ty != MVT::v4i8))
    return SDValue();

  return performDSPShiftCombine(MipsISD::SHRL_DSP, N, Ty, DAG, Subtarget);
}

static bool isLegalDSPCondCode(EVT Ty, ISD::CondCode CC) {
  bool IsV216 = (Ty == MVT::v2i16);

  switch (CC) {
  case ISD::SETEQ:
  case ISD::SETNE:  return true;
  case ISD::SETLT:
  case ISD::SETLE:
  case ISD::SETGT:
  case ISD::SETGE:  return IsV216;
  case ISD::SETULT:
  case ISD::SETULE:
  case ISD::SETUGT:
  case ISD::SETUGE: return !IsV216;
  default:          return false;
  }
}

static SDValue performSETCCCombine(SDNode *N, SelectionDAG &DAG) {
  EVT Ty = N->getValueType(0);

  if ((Ty != MVT::v2i16) && (Ty != MVT::v4i8))
    return SDValue();

  if (!isLegalDSPCondCode(Ty, cast<CondCodeSDNode>(N->getOperand(2))->get()))
    return SDValue();

  return DAG.getNode(MipsISD::SETCC_DSP, SDLoc(N), Ty, N->getOperand(0),
                     N->getOperand(1), N->getOperand(2));
}

static SDValue performVSELECTCombine(SDNode *N, SelectionDAG &DAG) {
  EVT Ty = N->getValueType(0);

  if (Ty.is128BitVector() && Ty.isInteger()) {
    // Try the following combines:
    //   (vselect (setcc $a, $b, SETLT), $b, $a)) -> (vsmax $a, $b)
    //   (vselect (setcc $a, $b, SETLE), $b, $a)) -> (vsmax $a, $b)
    //   (vselect (setcc $a, $b, SETLT), $a, $b)) -> (vsmin $a, $b)
    //   (vselect (setcc $a, $b, SETLE), $a, $b)) -> (vsmin $a, $b)
    //   (vselect (setcc $a, $b, SETULT), $b, $a)) -> (vumax $a, $b)
    //   (vselect (setcc $a, $b, SETULE), $b, $a)) -> (vumax $a, $b)
    //   (vselect (setcc $a, $b, SETULT), $a, $b)) -> (vumin $a, $b)
    //   (vselect (setcc $a, $b, SETULE), $a, $b)) -> (vumin $a, $b)
    // SETGT/SETGE/SETUGT/SETUGE variants of these will show up initially but
    // will be expanded to equivalent SETLT/SETLE/SETULT/SETULE versions by the
    // legalizer.
    SDValue Op0 = N->getOperand(0);

    if (Op0->getOpcode() != ISD::SETCC)
      return SDValue();

    ISD::CondCode CondCode = cast<CondCodeSDNode>(Op0->getOperand(2))->get();
    bool Signed;

    if (CondCode == ISD::SETLT  || CondCode == ISD::SETLE)
      Signed = true;
    else if (CondCode == ISD::SETULT || CondCode == ISD::SETULE)
      Signed = false;
    else
      return SDValue();

    SDValue Op1 = N->getOperand(1);
    SDValue Op2 = N->getOperand(2);
    SDValue Op0Op0 = Op0->getOperand(0);
    SDValue Op0Op1 = Op0->getOperand(1);

    if (Op1 == Op0Op0 && Op2 == Op0Op1)
      return DAG.getNode(Signed ? MipsISD::VSMIN : MipsISD::VUMIN, SDLoc(N),
                         Ty, Op1, Op2);
    else if (Op1 == Op0Op1 && Op2 == Op0Op0)
      return DAG.getNode(Signed ? MipsISD::VSMAX : MipsISD::VUMAX, SDLoc(N),
                         Ty, Op1, Op2);
  } else if ((Ty == MVT::v2i16) || (Ty == MVT::v4i8)) {
    SDValue SetCC = N->getOperand(0);

    if (SetCC.getOpcode() != MipsISD::SETCC_DSP)
      return SDValue();

    return DAG.getNode(MipsISD::SELECT_CC_DSP, SDLoc(N), Ty,
                       SetCC.getOperand(0), SetCC.getOperand(1),
                       N->getOperand(1), N->getOperand(2), SetCC.getOperand(2));
  }

  return SDValue();
}

static SDValue performXORCombine(SDNode *N, SelectionDAG &DAG,
                                 const MipsSubtarget &Subtarget) {
  EVT Ty = N->getValueType(0);

  if (Subtarget.hasMSA() && Ty.is128BitVector() && Ty.isInteger()) {
    // Try the following combines:
    //   (xor (or $a, $b), (build_vector allones))
    //   (xor (or $a, $b), (bitcast (build_vector allones)))
    SDValue Op0 = N->getOperand(0);
    SDValue Op1 = N->getOperand(1);
    SDValue NotOp;

    if (ISD::isBuildVectorAllOnes(Op0.getNode()))
      NotOp = Op1;
    else if (ISD::isBuildVectorAllOnes(Op1.getNode()))
      NotOp = Op0;
    else
      return SDValue();

    if (NotOp->getOpcode() == ISD::OR)
      return DAG.getNode(MipsISD::VNOR, SDLoc(N), Ty, NotOp->getOperand(0),
                         NotOp->getOperand(1));
  }

  return SDValue();
}

SDValue
MipsSETargetLowering::PerformDAGCombine(SDNode *N, DAGCombinerInfo &DCI) const {
  SelectionDAG &DAG = DCI.DAG;
  SDValue Val;

  switch (N->getOpcode()) {
  case ISD::AND:
    Val = performANDCombine(N, DAG, DCI, Subtarget);
    break;
  case ISD::OR:
    Val = performORCombine(N, DAG, DCI, Subtarget);
    break;
  case ISD::MUL:
    return performMULCombine(N, DAG, DCI, this);
  case ISD::SHL:
    Val = performSHLCombine(N, DAG, DCI, Subtarget);
    break;
  case ISD::SRA:
    return performSRACombine(N, DAG, DCI, Subtarget);
  case ISD::SRL:
    return performSRLCombine(N, DAG, DCI, Subtarget);
  case ISD::VSELECT:
    return performVSELECTCombine(N, DAG);
  case ISD::XOR:
    Val = performXORCombine(N, DAG, Subtarget);
    break;
  case ISD::SETCC:
    Val = performSETCCCombine(N, DAG);
    break;
  }

  if (Val.getNode()) {
    DEBUG(dbgs() << "\nMipsSE DAG Combine:\n";
          N->printrWithDepth(dbgs(), &DAG);
          dbgs() << "\n=> \n";
          Val.getNode()->printrWithDepth(dbgs(), &DAG);
          dbgs() << "\n");
    return Val;
  }

  return MipsTargetLowering::PerformDAGCombine(N, DCI);
}

MachineBasicBlock *
MipsSETargetLowering::EmitInstrWithCustomInserter(MachineInstr &MI,
                                                  MachineBasicBlock *BB) const {
  switch (MI.getOpcode()) {
  default:
    return MipsTargetLowering::EmitInstrWithCustomInserter(MI, BB);
  case Mips::BPOSGE32_PSEUDO:
    return emitBPOSGE32(MI, BB);
  case Mips::SNZ_B_PSEUDO:
    return emitMSACBranchPseudo(MI, BB, Mips::BNZ_B);
  case Mips::SNZ_H_PSEUDO:
    return emitMSACBranchPseudo(MI, BB, Mips::BNZ_H);
  case Mips::SNZ_W_PSEUDO:
    return emitMSACBranchPseudo(MI, BB, Mips::BNZ_W);
  case Mips::SNZ_D_PSEUDO:
    return emitMSACBranchPseudo(MI, BB, Mips::BNZ_D);
  case Mips::SNZ_V_PSEUDO:
    return emitMSACBranchPseudo(MI, BB, Mips::BNZ_V);
  case Mips::SZ_B_PSEUDO:
    return emitMSACBranchPseudo(MI, BB, Mips::BZ_B);
  case Mips::SZ_H_PSEUDO:
    return emitMSACBranchPseudo(MI, BB, Mips::BZ_H);
  case Mips::SZ_W_PSEUDO:
    return emitMSACBranchPseudo(MI, BB, Mips::BZ_W);
  case Mips::SZ_D_PSEUDO:
    return emitMSACBranchPseudo(MI, BB, Mips::BZ_D);
  case Mips::SZ_V_PSEUDO:
    return emitMSACBranchPseudo(MI, BB, Mips::BZ_V);
  case Mips::COPY_FW_PSEUDO:
    return emitCOPY_FW(MI, BB);
  case Mips::COPY_FD_PSEUDO:
    return emitCOPY_FD(MI, BB);
  case Mips::INSERT_FW_PSEUDO:
    return emitINSERT_FW(MI, BB);
  case Mips::INSERT_FD_PSEUDO:
    return emitINSERT_FD(MI, BB);
  case Mips::INSERT_B_VIDX_PSEUDO:
  case Mips::INSERT_B_VIDX64_PSEUDO:
    return emitINSERT_DF_VIDX(MI, BB, 1, false);
  case Mips::INSERT_H_VIDX_PSEUDO:
  case Mips::INSERT_H_VIDX64_PSEUDO:
    return emitINSERT_DF_VIDX(MI, BB, 2, false);
  case Mips::INSERT_W_VIDX_PSEUDO:
  case Mips::INSERT_W_VIDX64_PSEUDO:
    return emitINSERT_DF_VIDX(MI, BB, 4, false);
  case Mips::INSERT_D_VIDX_PSEUDO:
  case Mips::INSERT_D_VIDX64_PSEUDO:
    return emitINSERT_DF_VIDX(MI, BB, 8, false);
  case Mips::INSERT_FW_VIDX_PSEUDO:
  case Mips::INSERT_FW_VIDX64_PSEUDO:
    return emitINSERT_DF_VIDX(MI, BB, 4, true);
  case Mips::INSERT_FD_VIDX_PSEUDO:
  case Mips::INSERT_FD_VIDX64_PSEUDO:
    return emitINSERT_DF_VIDX(MI, BB, 8, true);
  case Mips::FILL_FW_PSEUDO:
    return emitFILL_FW(MI, BB);
  case Mips::FILL_FD_PSEUDO:
    return emitFILL_FD(MI, BB);
  case Mips::FEXP2_W_1_PSEUDO:
    return emitFEXP2_W_1(MI, BB);
  case Mips::FEXP2_D_1_PSEUDO:
    return emitFEXP2_D_1(MI, BB);
  case Mips::CLWC1:
    return emitCapFloat32Load(MI, BB);
  case Mips::CLDC1:
    return emitCapFloat64Load(MI, BB);
  case Mips::CSWC1:
    return emitCapFloat32Store(MI, BB);
  case Mips::CSDC1:
    return emitCapFloat64Store(MI, BB);
  case Mips::CEQPseudo:
  case Mips::CEQPseudo32:
    return emitCapEqual(MI, BB);
  case Mips::CNEPseudo:
  case Mips::CNEPseudo32:
    return emitCapNotEqual(MI, BB);
  case Mips::ST_F16:
    return emitST_F16_PSEUDO(MI, BB);
  case Mips::LD_F16:
    return emitLD_F16_PSEUDO(MI, BB);
  case Mips::MSA_FP_EXTEND_W_PSEUDO:
    return emitFPEXTEND_PSEUDO(MI, BB, false);
  case Mips::MSA_FP_ROUND_W_PSEUDO:
    return emitFPROUND_PSEUDO(MI, BB, false);
  case Mips::MSA_FP_EXTEND_D_PSEUDO:
    return emitFPEXTEND_PSEUDO(MI, BB, true);
  case Mips::MSA_FP_ROUND_D_PSEUDO:
    return emitFPROUND_PSEUDO(MI, BB, true);
  }
}

bool MipsSETargetLowering::isEligibleForTailCallOptimization(
    const CCState &CCInfo, unsigned NextStackOffset,
    const MipsFunctionInfo &FI) const {
  if (!UseMipsTailCalls)
    return false;

  // Exception has to be cleared with eret.
  if (FI.isISR())
    return false;

  // Return false if either the callee or caller has a byval argument.
  if (CCInfo.getInRegsParamsCount() > 0 || FI.hasByvalArg())
    return false;

  // Return true if the callee's argument area is no larger than the
  // caller's.
  return NextStackOffset <= FI.getIncomingArgSize();
}

void MipsSETargetLowering::
getOpndList(SmallVectorImpl<SDValue> &Ops,
            std::deque<std::pair<unsigned, SDValue>> &RegsToPass,
            bool IsPICCall, bool GlobalOrExternal, bool InternalLinkage,
            bool IsCallReloc, CallLoweringInfo &CLI, SDValue Callee,
            SDValue Chain) const {
  Ops.push_back(Callee);
  MipsTargetLowering::getOpndList(Ops, RegsToPass, IsPICCall, GlobalOrExternal,
                                  InternalLinkage, IsCallReloc, CLI, Callee,
                                  Chain);
}

SDValue MipsSETargetLowering::lowerLOAD(SDValue Op, SelectionDAG &DAG) const {
  LoadSDNode &Nd = *cast<LoadSDNode>(Op);

  if (Nd.getMemoryVT() != MVT::f64 || !NoDPLoadStore)
    return MipsTargetLowering::lowerLOAD(Op, DAG);

  // Replace a double precision load with two i32 loads and a buildpair64.
  SDLoc DL(Op);
  SDValue Ptr = Nd.getBasePtr(), Chain = Nd.getChain();

  // i32 load from lower address.
  SDValue Lo = DAG.getLoad(MVT::i32, DL, Chain, Ptr, MachinePointerInfo(),
                           Nd.getAlignment(), Nd.getMemOperand()->getFlags());

  // i32 load from higher address.
  Ptr = DAG.getPointerAdd(DL, Ptr, 4);
  SDValue Hi = DAG.getLoad(
      MVT::i32, DL, Lo.getValue(1), Ptr, MachinePointerInfo(),
      std::min(Nd.getAlignment(), 4U), Nd.getMemOperand()->getFlags());

  if (!Subtarget.isLittle())
    std::swap(Lo, Hi);

  SDValue BP = DAG.getNode(MipsISD::BuildPairF64, DL, MVT::f64, Lo, Hi);
  SDValue Ops[2] = {BP, Hi.getValue(1)};
  return DAG.getMergeValues(Ops, DL);
}

SDValue MipsSETargetLowering::lowerSTORE(SDValue Op, SelectionDAG &DAG) const {
  StoreSDNode &Nd = *cast<StoreSDNode>(Op);

  if (Nd.getMemoryVT() != MVT::f64 || !NoDPLoadStore)
    return MipsTargetLowering::lowerSTORE(Op, DAG);

  // Replace a double precision store with two extractelement64s and i32 stores.
  SDLoc DL(Op);
  SDValue Val = Nd.getValue(), Ptr = Nd.getBasePtr(), Chain = Nd.getChain();
  SDValue Lo = DAG.getNode(MipsISD::ExtractElementF64, DL, MVT::i32,
                           Val, DAG.getConstant(0, DL, MVT::i32));
  SDValue Hi = DAG.getNode(MipsISD::ExtractElementF64, DL, MVT::i32,
                           Val, DAG.getConstant(1, DL, MVT::i32));

  if (!Subtarget.isLittle())
    std::swap(Lo, Hi);

  // i32 store to lower address.
  Chain =
      DAG.getStore(Chain, DL, Lo, Ptr, MachinePointerInfo(), Nd.getAlignment(),
                   Nd.getMemOperand()->getFlags(), Nd.getAAInfo());

  // i32 store to higher address.
  Ptr = DAG.getPointerAdd(DL, Ptr, 4);
  return DAG.getStore(Chain, DL, Hi, Ptr, MachinePointerInfo(),
                      std::min(Nd.getAlignment(), 4U),
                      Nd.getMemOperand()->getFlags(), Nd.getAAInfo());
}

SDValue MipsSETargetLowering::lowerMulDiv(SDValue Op, unsigned NewOpc,
                                          bool HasLo, bool HasHi,
                                          SelectionDAG &DAG) const {
  // MIPS32r6/MIPS64r6 removed accumulator based multiplies.
  assert(!Subtarget.hasMips32r6());

  EVT Ty = Op.getOperand(0).getValueType();
  SDLoc DL(Op);
  SDValue Mult = DAG.getNode(NewOpc, DL, MVT::Untyped,
                             Op.getOperand(0), Op.getOperand(1));
  SDValue Lo, Hi;

  if (HasLo)
    Lo = DAG.getNode(MipsISD::MFLO, DL, Ty, Mult);
  if (HasHi)
    Hi = DAG.getNode(MipsISD::MFHI, DL, Ty, Mult);

  if (!HasLo || !HasHi)
    return HasLo ? Lo : Hi;

  SDValue Vals[] = { Lo, Hi };
  return DAG.getMergeValues(Vals, DL);
}

static SDValue initAccumulator(SDValue In, const SDLoc &DL, SelectionDAG &DAG) {
  SDValue InLo = DAG.getNode(ISD::EXTRACT_ELEMENT, DL, MVT::i32, In,
                             DAG.getConstant(0, DL, MVT::i32));
  SDValue InHi = DAG.getNode(ISD::EXTRACT_ELEMENT, DL, MVT::i32, In,
                             DAG.getConstant(1, DL, MVT::i32));
  return DAG.getNode(MipsISD::MTLOHI, DL, MVT::Untyped, InLo, InHi);
}

static SDValue extractLOHI(SDValue Op, const SDLoc &DL, SelectionDAG &DAG) {
  SDValue Lo = DAG.getNode(MipsISD::MFLO, DL, MVT::i32, Op);
  SDValue Hi = DAG.getNode(MipsISD::MFHI, DL, MVT::i32, Op);
  return DAG.getNode(ISD::BUILD_PAIR, DL, MVT::i64, Lo, Hi);
}

// This function expands mips intrinsic nodes which have 64-bit input operands
// or output values.
//
// out64 = intrinsic-node in64
// =>
// lo = copy (extract-element (in64, 0))
// hi = copy (extract-element (in64, 1))
// mips-specific-node
// v0 = copy lo
// v1 = copy hi
// out64 = merge-values (v0, v1)
//
static SDValue lowerDSPIntr(SDValue Op, SelectionDAG &DAG, unsigned Opc) {
  SDLoc DL(Op);
  bool HasChainIn = Op->getOperand(0).getValueType() == MVT::Other;
  SmallVector<SDValue, 3> Ops;
  unsigned OpNo = 0;

  // See if Op has a chain input.
  if (HasChainIn)
    Ops.push_back(Op->getOperand(OpNo++));

  // The next operand is the intrinsic opcode.
  assert(Op->getOperand(OpNo).getOpcode() == ISD::TargetConstant);

  // See if the next operand has type i64.
  SDValue Opnd = Op->getOperand(++OpNo), In64;

  if (Opnd.getValueType() == MVT::i64)
    In64 = initAccumulator(Opnd, DL, DAG);
  else
    Ops.push_back(Opnd);

  // Push the remaining operands.
  for (++OpNo ; OpNo < Op->getNumOperands(); ++OpNo)
    Ops.push_back(Op->getOperand(OpNo));

  // Add In64 to the end of the list.
  if (In64.getNode())
    Ops.push_back(In64);

  // Scan output.
  SmallVector<EVT, 2> ResTys;

  for (SDNode::value_iterator I = Op->value_begin(), E = Op->value_end();
       I != E; ++I)
    ResTys.push_back((*I == MVT::i64) ? MVT::Untyped : *I);

  // Create node.
  SDValue Val = DAG.getNode(Opc, DL, ResTys, Ops);
  SDValue Out = (ResTys[0] == MVT::Untyped) ? extractLOHI(Val, DL, DAG) : Val;

  if (!HasChainIn)
    return Out;

  assert(Val->getValueType(1) == MVT::Other);
  SDValue Vals[] = { Out, SDValue(Val.getNode(), 1) };
  return DAG.getMergeValues(Vals, DL);
}

// Lower an MSA copy intrinsic into the specified SelectionDAG node
static SDValue lowerMSACopyIntr(SDValue Op, SelectionDAG &DAG, unsigned Opc) {
  SDLoc DL(Op);
  SDValue Vec = Op->getOperand(1);
  SDValue Idx = Op->getOperand(2);
  EVT ResTy = Op->getValueType(0);
  EVT EltTy = Vec->getValueType(0).getVectorElementType();

  SDValue Result = DAG.getNode(Opc, DL, ResTy, Vec, Idx,
                               DAG.getValueType(EltTy));

  return Result;
}

static SDValue lowerMSASplatZExt(SDValue Op, unsigned OpNr, SelectionDAG &DAG) {
  EVT ResVecTy = Op->getValueType(0);
  EVT ViaVecTy = ResVecTy;
  bool BigEndian = !DAG.getSubtarget().getTargetTriple().isLittleEndian();
  SDLoc DL(Op);

  // When ResVecTy == MVT::v2i64, LaneA is the upper 32 bits of the lane and
  // LaneB is the lower 32-bits. Otherwise LaneA and LaneB are alternating
  // lanes.
  SDValue LaneA = Op->getOperand(OpNr);
  SDValue LaneB;

  if (ResVecTy == MVT::v2i64) {
    LaneB = DAG.getConstant(0, DL, MVT::i32);
    ViaVecTy = MVT::v4i32;
    if(BigEndian)
      std::swap(LaneA, LaneB);
  } else
    LaneB = LaneA;

  SDValue Ops[16] = { LaneA, LaneB, LaneA, LaneB, LaneA, LaneB, LaneA, LaneB,
                      LaneA, LaneB, LaneA, LaneB, LaneA, LaneB, LaneA, LaneB };

  SDValue Result = DAG.getBuildVector(
      ViaVecTy, DL, makeArrayRef(Ops, ViaVecTy.getVectorNumElements()));

  if (ViaVecTy != ResVecTy) {
    SDValue One = DAG.getConstant(1, DL, ViaVecTy);
    Result = DAG.getNode(ISD::BITCAST, DL, ResVecTy,
                         DAG.getNode(ISD::AND, DL, ViaVecTy, Result, One));
  }

  return Result;
}

static SDValue lowerMSASplatImm(SDValue Op, unsigned ImmOp, SelectionDAG &DAG,
                                bool IsSigned = false) {
  return DAG.getConstant(
      APInt(Op->getValueType(0).getScalarType().getSizeInBits(),
            Op->getConstantOperandVal(ImmOp), IsSigned),
      SDLoc(Op), Op->getValueType(0));
}

static SDValue getBuildVectorSplat(EVT VecTy, SDValue SplatValue,
                                   bool BigEndian, SelectionDAG &DAG) {
  EVT ViaVecTy = VecTy;
  SDValue SplatValueA = SplatValue;
  SDValue SplatValueB = SplatValue;
  SDLoc DL(SplatValue);

  if (VecTy == MVT::v2i64) {
    // v2i64 BUILD_VECTOR must be performed via v4i32 so split into i32's.
    ViaVecTy = MVT::v4i32;

    SplatValueA = DAG.getNode(ISD::TRUNCATE, DL, MVT::i32, SplatValue);
    SplatValueB = DAG.getNode(ISD::SRL, DL, MVT::i64, SplatValue,
                              DAG.getConstant(32, DL, MVT::i32));
    SplatValueB = DAG.getNode(ISD::TRUNCATE, DL, MVT::i32, SplatValueB);
  }

  // We currently hold the parts in little endian order. Swap them if
  // necessary.
  if (BigEndian)
    std::swap(SplatValueA, SplatValueB);

  SDValue Ops[16] = { SplatValueA, SplatValueB, SplatValueA, SplatValueB,
                      SplatValueA, SplatValueB, SplatValueA, SplatValueB,
                      SplatValueA, SplatValueB, SplatValueA, SplatValueB,
                      SplatValueA, SplatValueB, SplatValueA, SplatValueB };

  SDValue Result = DAG.getBuildVector(
      ViaVecTy, DL, makeArrayRef(Ops, ViaVecTy.getVectorNumElements()));

  if (VecTy != ViaVecTy)
    Result = DAG.getNode(ISD::BITCAST, DL, VecTy, Result);

  return Result;
}

static SDValue lowerMSABinaryBitImmIntr(SDValue Op, SelectionDAG &DAG,
                                        unsigned Opc, SDValue Imm,
                                        bool BigEndian) {
  EVT VecTy = Op->getValueType(0);
  SDValue Exp2Imm;
  SDLoc DL(Op);

  // The DAG Combiner can't constant fold bitcasted vectors yet so we must do it
  // here for now.
  if (VecTy == MVT::v2i64) {
    if (ConstantSDNode *CImm = dyn_cast<ConstantSDNode>(Imm)) {
      APInt BitImm = APInt(64, 1) << CImm->getAPIntValue();

      SDValue BitImmHiOp = DAG.getConstant(BitImm.lshr(32).trunc(32), DL,
                                           MVT::i32);
      SDValue BitImmLoOp = DAG.getConstant(BitImm.trunc(32), DL, MVT::i32);

      if (BigEndian)
        std::swap(BitImmLoOp, BitImmHiOp);

      Exp2Imm = DAG.getNode(
          ISD::BITCAST, DL, MVT::v2i64,
          DAG.getBuildVector(MVT::v4i32, DL,
                             {BitImmLoOp, BitImmHiOp, BitImmLoOp, BitImmHiOp}));
    }
  }

  if (!Exp2Imm.getNode()) {
    // We couldnt constant fold, do a vector shift instead

    // Extend i32 to i64 if necessary. Sign or zero extend doesn't matter since
    // only values 0-63 are valid.
    if (VecTy == MVT::v2i64)
      Imm = DAG.getNode(ISD::ZERO_EXTEND, DL, MVT::i64, Imm);

    Exp2Imm = getBuildVectorSplat(VecTy, Imm, BigEndian, DAG);

    Exp2Imm = DAG.getNode(ISD::SHL, DL, VecTy, DAG.getConstant(1, DL, VecTy),
                          Exp2Imm);
  }

  return DAG.getNode(Opc, DL, VecTy, Op->getOperand(1), Exp2Imm);
}

static SDValue truncateVecElts(SDValue Op, SelectionDAG &DAG) {
  SDLoc DL(Op);
  EVT ResTy = Op->getValueType(0);
  SDValue Vec = Op->getOperand(2);
  bool BigEndian = !DAG.getSubtarget().getTargetTriple().isLittleEndian();
  MVT ResEltTy = ResTy == MVT::v2i64 ? MVT::i64 : MVT::i32;
  SDValue ConstValue = DAG.getConstant(Vec.getScalarValueSizeInBits() - 1,
                                       DL, ResEltTy);
  SDValue SplatVec = getBuildVectorSplat(ResTy, ConstValue, BigEndian, DAG);

  return DAG.getNode(ISD::AND, DL, ResTy, Vec, SplatVec);
}

static SDValue lowerMSABitClear(SDValue Op, SelectionDAG &DAG) {
  EVT ResTy = Op->getValueType(0);
  SDLoc DL(Op);
  SDValue One = DAG.getConstant(1, DL, ResTy);
  SDValue Bit = DAG.getNode(ISD::SHL, DL, ResTy, One, truncateVecElts(Op, DAG));

  return DAG.getNode(ISD::AND, DL, ResTy, Op->getOperand(1),
                     DAG.getNOT(DL, Bit, ResTy));
}

static SDValue lowerMSABitClearImm(SDValue Op, SelectionDAG &DAG) {
  SDLoc DL(Op);
  EVT ResTy = Op->getValueType(0);
  APInt BitImm = APInt(ResTy.getScalarSizeInBits(), 1)
                 << cast<ConstantSDNode>(Op->getOperand(2))->getAPIntValue();
  SDValue BitMask = DAG.getConstant(~BitImm, DL, ResTy);

  return DAG.getNode(ISD::AND, DL, ResTy, Op->getOperand(1), BitMask);
}

SDValue MipsSETargetLowering::lowerINTRINSIC_WO_CHAIN(SDValue Op,
                                                      SelectionDAG &DAG) const {
  SDLoc DL(Op);
  unsigned Intrinsic = cast<ConstantSDNode>(Op->getOperand(0))->getZExtValue();
  switch (Intrinsic) {
  default:
    return SDValue();
  case Intrinsic::mips_shilo:
    return lowerDSPIntr(Op, DAG, MipsISD::SHILO);
  case Intrinsic::mips_dpau_h_qbl:
    return lowerDSPIntr(Op, DAG, MipsISD::DPAU_H_QBL);
  case Intrinsic::mips_dpau_h_qbr:
    return lowerDSPIntr(Op, DAG, MipsISD::DPAU_H_QBR);
  case Intrinsic::mips_dpsu_h_qbl:
    return lowerDSPIntr(Op, DAG, MipsISD::DPSU_H_QBL);
  case Intrinsic::mips_dpsu_h_qbr:
    return lowerDSPIntr(Op, DAG, MipsISD::DPSU_H_QBR);
  case Intrinsic::mips_dpa_w_ph:
    return lowerDSPIntr(Op, DAG, MipsISD::DPA_W_PH);
  case Intrinsic::mips_dps_w_ph:
    return lowerDSPIntr(Op, DAG, MipsISD::DPS_W_PH);
  case Intrinsic::mips_dpax_w_ph:
    return lowerDSPIntr(Op, DAG, MipsISD::DPAX_W_PH);
  case Intrinsic::mips_dpsx_w_ph:
    return lowerDSPIntr(Op, DAG, MipsISD::DPSX_W_PH);
  case Intrinsic::mips_mulsa_w_ph:
    return lowerDSPIntr(Op, DAG, MipsISD::MULSA_W_PH);
  case Intrinsic::mips_mult:
    return lowerDSPIntr(Op, DAG, MipsISD::Mult);
  case Intrinsic::mips_multu:
    return lowerDSPIntr(Op, DAG, MipsISD::Multu);
  case Intrinsic::mips_madd:
    return lowerDSPIntr(Op, DAG, MipsISD::MAdd);
  case Intrinsic::mips_maddu:
    return lowerDSPIntr(Op, DAG, MipsISD::MAddu);
  case Intrinsic::mips_msub:
    return lowerDSPIntr(Op, DAG, MipsISD::MSub);
  case Intrinsic::mips_msubu:
    return lowerDSPIntr(Op, DAG, MipsISD::MSubu);
  case Intrinsic::mips_addv_b:
  case Intrinsic::mips_addv_h:
  case Intrinsic::mips_addv_w:
  case Intrinsic::mips_addv_d:
    return DAG.getNode(ISD::ADD, DL, Op->getValueType(0), Op->getOperand(1),
                       Op->getOperand(2));
  case Intrinsic::mips_addvi_b:
  case Intrinsic::mips_addvi_h:
  case Intrinsic::mips_addvi_w:
  case Intrinsic::mips_addvi_d:
    return DAG.getNode(ISD::ADD, DL, Op->getValueType(0), Op->getOperand(1),
                       lowerMSASplatImm(Op, 2, DAG));
  case Intrinsic::mips_and_v:
    return DAG.getNode(ISD::AND, DL, Op->getValueType(0), Op->getOperand(1),
                       Op->getOperand(2));
  case Intrinsic::mips_andi_b:
    return DAG.getNode(ISD::AND, DL, Op->getValueType(0), Op->getOperand(1),
                       lowerMSASplatImm(Op, 2, DAG));
  case Intrinsic::mips_bclr_b:
  case Intrinsic::mips_bclr_h:
  case Intrinsic::mips_bclr_w:
  case Intrinsic::mips_bclr_d:
    return lowerMSABitClear(Op, DAG);
  case Intrinsic::mips_bclri_b:
  case Intrinsic::mips_bclri_h:
  case Intrinsic::mips_bclri_w:
  case Intrinsic::mips_bclri_d:
    return lowerMSABitClearImm(Op, DAG);
  case Intrinsic::mips_binsli_b:
  case Intrinsic::mips_binsli_h:
  case Intrinsic::mips_binsli_w:
  case Intrinsic::mips_binsli_d: {
    // binsli_x(IfClear, IfSet, nbits) -> (vselect LBitsMask, IfSet, IfClear)
    EVT VecTy = Op->getValueType(0);
    EVT EltTy = VecTy.getVectorElementType();
    if (Op->getConstantOperandVal(3) >= EltTy.getSizeInBits())
      report_fatal_error("Immediate out of range");
    APInt Mask = APInt::getHighBitsSet(EltTy.getSizeInBits(),
                                       Op->getConstantOperandVal(3) + 1);
    return DAG.getNode(ISD::VSELECT, DL, VecTy,
                       DAG.getConstant(Mask, DL, VecTy, true),
                       Op->getOperand(2), Op->getOperand(1));
  }
  case Intrinsic::mips_binsri_b:
  case Intrinsic::mips_binsri_h:
  case Intrinsic::mips_binsri_w:
  case Intrinsic::mips_binsri_d: {
    // binsri_x(IfClear, IfSet, nbits) -> (vselect RBitsMask, IfSet, IfClear)
    EVT VecTy = Op->getValueType(0);
    EVT EltTy = VecTy.getVectorElementType();
    if (Op->getConstantOperandVal(3) >= EltTy.getSizeInBits())
      report_fatal_error("Immediate out of range");
    APInt Mask = APInt::getLowBitsSet(EltTy.getSizeInBits(),
                                      Op->getConstantOperandVal(3) + 1);
    return DAG.getNode(ISD::VSELECT, DL, VecTy,
                       DAG.getConstant(Mask, DL, VecTy, true),
                       Op->getOperand(2), Op->getOperand(1));
  }
  case Intrinsic::mips_bmnz_v:
    return DAG.getNode(ISD::VSELECT, DL, Op->getValueType(0), Op->getOperand(3),
                       Op->getOperand(2), Op->getOperand(1));
  case Intrinsic::mips_bmnzi_b:
    return DAG.getNode(ISD::VSELECT, DL, Op->getValueType(0),
                       lowerMSASplatImm(Op, 3, DAG), Op->getOperand(2),
                       Op->getOperand(1));
  case Intrinsic::mips_bmz_v:
    return DAG.getNode(ISD::VSELECT, DL, Op->getValueType(0), Op->getOperand(3),
                       Op->getOperand(1), Op->getOperand(2));
  case Intrinsic::mips_bmzi_b:
    return DAG.getNode(ISD::VSELECT, DL, Op->getValueType(0),
                       lowerMSASplatImm(Op, 3, DAG), Op->getOperand(1),
                       Op->getOperand(2));
  case Intrinsic::mips_bneg_b:
  case Intrinsic::mips_bneg_h:
  case Intrinsic::mips_bneg_w:
  case Intrinsic::mips_bneg_d: {
    EVT VecTy = Op->getValueType(0);
    SDValue One = DAG.getConstant(1, DL, VecTy);

    return DAG.getNode(ISD::XOR, DL, VecTy, Op->getOperand(1),
                       DAG.getNode(ISD::SHL, DL, VecTy, One,
                                   truncateVecElts(Op, DAG)));
  }
  case Intrinsic::mips_bnegi_b:
  case Intrinsic::mips_bnegi_h:
  case Intrinsic::mips_bnegi_w:
  case Intrinsic::mips_bnegi_d:
    return lowerMSABinaryBitImmIntr(Op, DAG, ISD::XOR, Op->getOperand(2),
                                    !Subtarget.isLittle());
  case Intrinsic::mips_bnz_b:
  case Intrinsic::mips_bnz_h:
  case Intrinsic::mips_bnz_w:
  case Intrinsic::mips_bnz_d:
    return DAG.getNode(MipsISD::VALL_NONZERO, DL, Op->getValueType(0),
                       Op->getOperand(1));
  case Intrinsic::mips_bnz_v:
    return DAG.getNode(MipsISD::VANY_NONZERO, DL, Op->getValueType(0),
                       Op->getOperand(1));
  case Intrinsic::mips_bsel_v:
    // bsel_v(Mask, IfClear, IfSet) -> (vselect Mask, IfSet, IfClear)
    return DAG.getNode(ISD::VSELECT, DL, Op->getValueType(0),
                       Op->getOperand(1), Op->getOperand(3),
                       Op->getOperand(2));
  case Intrinsic::mips_bseli_b:
    // bseli_v(Mask, IfClear, IfSet) -> (vselect Mask, IfSet, IfClear)
    return DAG.getNode(ISD::VSELECT, DL, Op->getValueType(0),
                       Op->getOperand(1), lowerMSASplatImm(Op, 3, DAG),
                       Op->getOperand(2));
  case Intrinsic::mips_bset_b:
  case Intrinsic::mips_bset_h:
  case Intrinsic::mips_bset_w:
  case Intrinsic::mips_bset_d: {
    EVT VecTy = Op->getValueType(0);
    SDValue One = DAG.getConstant(1, DL, VecTy);

    return DAG.getNode(ISD::OR, DL, VecTy, Op->getOperand(1),
                       DAG.getNode(ISD::SHL, DL, VecTy, One,
                                   truncateVecElts(Op, DAG)));
  }
  case Intrinsic::mips_bseti_b:
  case Intrinsic::mips_bseti_h:
  case Intrinsic::mips_bseti_w:
  case Intrinsic::mips_bseti_d:
    return lowerMSABinaryBitImmIntr(Op, DAG, ISD::OR, Op->getOperand(2),
                                    !Subtarget.isLittle());
  case Intrinsic::mips_bz_b:
  case Intrinsic::mips_bz_h:
  case Intrinsic::mips_bz_w:
  case Intrinsic::mips_bz_d:
    return DAG.getNode(MipsISD::VALL_ZERO, DL, Op->getValueType(0),
                       Op->getOperand(1));
  case Intrinsic::mips_bz_v:
    return DAG.getNode(MipsISD::VANY_ZERO, DL, Op->getValueType(0),
                       Op->getOperand(1));
  case Intrinsic::mips_ceq_b:
  case Intrinsic::mips_ceq_h:
  case Intrinsic::mips_ceq_w:
  case Intrinsic::mips_ceq_d:
    return DAG.getSetCC(DL, Op->getValueType(0), Op->getOperand(1),
                        Op->getOperand(2), ISD::SETEQ);
  case Intrinsic::mips_ceqi_b:
  case Intrinsic::mips_ceqi_h:
  case Intrinsic::mips_ceqi_w:
  case Intrinsic::mips_ceqi_d:
    return DAG.getSetCC(DL, Op->getValueType(0), Op->getOperand(1),
                        lowerMSASplatImm(Op, 2, DAG, true), ISD::SETEQ);
  case Intrinsic::mips_cle_s_b:
  case Intrinsic::mips_cle_s_h:
  case Intrinsic::mips_cle_s_w:
  case Intrinsic::mips_cle_s_d:
    return DAG.getSetCC(DL, Op->getValueType(0), Op->getOperand(1),
                        Op->getOperand(2), ISD::SETLE);
  case Intrinsic::mips_clei_s_b:
  case Intrinsic::mips_clei_s_h:
  case Intrinsic::mips_clei_s_w:
  case Intrinsic::mips_clei_s_d:
    return DAG.getSetCC(DL, Op->getValueType(0), Op->getOperand(1),
                        lowerMSASplatImm(Op, 2, DAG, true), ISD::SETLE);
  case Intrinsic::mips_cle_u_b:
  case Intrinsic::mips_cle_u_h:
  case Intrinsic::mips_cle_u_w:
  case Intrinsic::mips_cle_u_d:
    return DAG.getSetCC(DL, Op->getValueType(0), Op->getOperand(1),
                        Op->getOperand(2), ISD::SETULE);
  case Intrinsic::mips_clei_u_b:
  case Intrinsic::mips_clei_u_h:
  case Intrinsic::mips_clei_u_w:
  case Intrinsic::mips_clei_u_d:
    return DAG.getSetCC(DL, Op->getValueType(0), Op->getOperand(1),
                        lowerMSASplatImm(Op, 2, DAG), ISD::SETULE);
  case Intrinsic::mips_clt_s_b:
  case Intrinsic::mips_clt_s_h:
  case Intrinsic::mips_clt_s_w:
  case Intrinsic::mips_clt_s_d:
    return DAG.getSetCC(DL, Op->getValueType(0), Op->getOperand(1),
                        Op->getOperand(2), ISD::SETLT);
  case Intrinsic::mips_clti_s_b:
  case Intrinsic::mips_clti_s_h:
  case Intrinsic::mips_clti_s_w:
  case Intrinsic::mips_clti_s_d:
    return DAG.getSetCC(DL, Op->getValueType(0), Op->getOperand(1),
                        lowerMSASplatImm(Op, 2, DAG, true), ISD::SETLT);
  case Intrinsic::mips_clt_u_b:
  case Intrinsic::mips_clt_u_h:
  case Intrinsic::mips_clt_u_w:
  case Intrinsic::mips_clt_u_d:
    return DAG.getSetCC(DL, Op->getValueType(0), Op->getOperand(1),
                        Op->getOperand(2), ISD::SETULT);
  case Intrinsic::mips_clti_u_b:
  case Intrinsic::mips_clti_u_h:
  case Intrinsic::mips_clti_u_w:
  case Intrinsic::mips_clti_u_d:
    return DAG.getSetCC(DL, Op->getValueType(0), Op->getOperand(1),
                        lowerMSASplatImm(Op, 2, DAG), ISD::SETULT);
  case Intrinsic::mips_copy_s_b:
  case Intrinsic::mips_copy_s_h:
  case Intrinsic::mips_copy_s_w:
    return lowerMSACopyIntr(Op, DAG, MipsISD::VEXTRACT_SEXT_ELT);
  case Intrinsic::mips_copy_s_d:
    if (Subtarget.hasMips64())
      // Lower directly into VEXTRACT_SEXT_ELT since i64 is legal on Mips64.
      return lowerMSACopyIntr(Op, DAG, MipsISD::VEXTRACT_SEXT_ELT);
    else {
      // Lower into the generic EXTRACT_VECTOR_ELT node and let the type
      // legalizer and EXTRACT_VECTOR_ELT lowering sort it out.
      return DAG.getNode(ISD::EXTRACT_VECTOR_ELT, SDLoc(Op),
                         Op->getValueType(0), Op->getOperand(1),
                         Op->getOperand(2));
    }
  case Intrinsic::mips_copy_u_b:
  case Intrinsic::mips_copy_u_h:
  case Intrinsic::mips_copy_u_w:
    return lowerMSACopyIntr(Op, DAG, MipsISD::VEXTRACT_ZEXT_ELT);
  case Intrinsic::mips_copy_u_d:
    if (Subtarget.hasMips64())
      // Lower directly into VEXTRACT_ZEXT_ELT since i64 is legal on Mips64.
      return lowerMSACopyIntr(Op, DAG, MipsISD::VEXTRACT_ZEXT_ELT);
    else {
      // Lower into the generic EXTRACT_VECTOR_ELT node and let the type
      // legalizer and EXTRACT_VECTOR_ELT lowering sort it out.
      // Note: When i64 is illegal, this results in copy_s.w instructions
      // instead of copy_u.w instructions. This makes no difference to the
      // behaviour since i64 is only illegal when the register file is 32-bit.
      return DAG.getNode(ISD::EXTRACT_VECTOR_ELT, SDLoc(Op),
                         Op->getValueType(0), Op->getOperand(1),
                         Op->getOperand(2));
    }
  case Intrinsic::mips_div_s_b:
  case Intrinsic::mips_div_s_h:
  case Intrinsic::mips_div_s_w:
  case Intrinsic::mips_div_s_d:
    return DAG.getNode(ISD::SDIV, DL, Op->getValueType(0), Op->getOperand(1),
                       Op->getOperand(2));
  case Intrinsic::mips_div_u_b:
  case Intrinsic::mips_div_u_h:
  case Intrinsic::mips_div_u_w:
  case Intrinsic::mips_div_u_d:
    return DAG.getNode(ISD::UDIV, DL, Op->getValueType(0), Op->getOperand(1),
                       Op->getOperand(2));
  case Intrinsic::mips_fadd_w:
  case Intrinsic::mips_fadd_d:
    // TODO: If intrinsics have fast-math-flags, propagate them.
    return DAG.getNode(ISD::FADD, DL, Op->getValueType(0), Op->getOperand(1),
                       Op->getOperand(2));
  // Don't lower mips_fcaf_[wd] since LLVM folds SETFALSE condcodes away
  case Intrinsic::mips_fceq_w:
  case Intrinsic::mips_fceq_d:
    return DAG.getSetCC(DL, Op->getValueType(0), Op->getOperand(1),
                        Op->getOperand(2), ISD::SETOEQ);
  case Intrinsic::mips_fcle_w:
  case Intrinsic::mips_fcle_d:
    return DAG.getSetCC(DL, Op->getValueType(0), Op->getOperand(1),
                        Op->getOperand(2), ISD::SETOLE);
  case Intrinsic::mips_fclt_w:
  case Intrinsic::mips_fclt_d:
    return DAG.getSetCC(DL, Op->getValueType(0), Op->getOperand(1),
                        Op->getOperand(2), ISD::SETOLT);
  case Intrinsic::mips_fcne_w:
  case Intrinsic::mips_fcne_d:
    return DAG.getSetCC(DL, Op->getValueType(0), Op->getOperand(1),
                        Op->getOperand(2), ISD::SETONE);
  case Intrinsic::mips_fcor_w:
  case Intrinsic::mips_fcor_d:
    return DAG.getSetCC(DL, Op->getValueType(0), Op->getOperand(1),
                        Op->getOperand(2), ISD::SETO);
  case Intrinsic::mips_fcueq_w:
  case Intrinsic::mips_fcueq_d:
    return DAG.getSetCC(DL, Op->getValueType(0), Op->getOperand(1),
                        Op->getOperand(2), ISD::SETUEQ);
  case Intrinsic::mips_fcule_w:
  case Intrinsic::mips_fcule_d:
    return DAG.getSetCC(DL, Op->getValueType(0), Op->getOperand(1),
                        Op->getOperand(2), ISD::SETULE);
  case Intrinsic::mips_fcult_w:
  case Intrinsic::mips_fcult_d:
    return DAG.getSetCC(DL, Op->getValueType(0), Op->getOperand(1),
                        Op->getOperand(2), ISD::SETULT);
  case Intrinsic::mips_fcun_w:
  case Intrinsic::mips_fcun_d:
    return DAG.getSetCC(DL, Op->getValueType(0), Op->getOperand(1),
                        Op->getOperand(2), ISD::SETUO);
  case Intrinsic::mips_fcune_w:
  case Intrinsic::mips_fcune_d:
    return DAG.getSetCC(DL, Op->getValueType(0), Op->getOperand(1),
                        Op->getOperand(2), ISD::SETUNE);
  case Intrinsic::mips_fdiv_w:
  case Intrinsic::mips_fdiv_d:
    // TODO: If intrinsics have fast-math-flags, propagate them.
    return DAG.getNode(ISD::FDIV, DL, Op->getValueType(0), Op->getOperand(1),
                       Op->getOperand(2));
  case Intrinsic::mips_ffint_u_w:
  case Intrinsic::mips_ffint_u_d:
    return DAG.getNode(ISD::UINT_TO_FP, DL, Op->getValueType(0),
                       Op->getOperand(1));
  case Intrinsic::mips_ffint_s_w:
  case Intrinsic::mips_ffint_s_d:
    return DAG.getNode(ISD::SINT_TO_FP, DL, Op->getValueType(0),
                       Op->getOperand(1));
  case Intrinsic::mips_fill_b:
  case Intrinsic::mips_fill_h:
  case Intrinsic::mips_fill_w:
  case Intrinsic::mips_fill_d: {
    EVT ResTy = Op->getValueType(0);
    SmallVector<SDValue, 16> Ops(ResTy.getVectorNumElements(),
                                 Op->getOperand(1));

    // If ResTy is v2i64 then the type legalizer will break this node down into
    // an equivalent v4i32.
    return DAG.getBuildVector(ResTy, DL, Ops);
  }
  case Intrinsic::mips_fexp2_w:
  case Intrinsic::mips_fexp2_d: {
    // TODO: If intrinsics have fast-math-flags, propagate them.
    EVT ResTy = Op->getValueType(0);
    return DAG.getNode(
        ISD::FMUL, SDLoc(Op), ResTy, Op->getOperand(1),
        DAG.getNode(ISD::FEXP2, SDLoc(Op), ResTy, Op->getOperand(2)));
  }
  case Intrinsic::mips_flog2_w:
  case Intrinsic::mips_flog2_d:
    return DAG.getNode(ISD::FLOG2, DL, Op->getValueType(0), Op->getOperand(1));
  case Intrinsic::mips_fmadd_w:
  case Intrinsic::mips_fmadd_d:
    return DAG.getNode(ISD::FMA, SDLoc(Op), Op->getValueType(0),
                       Op->getOperand(1), Op->getOperand(2), Op->getOperand(3));
  case Intrinsic::mips_fmul_w:
  case Intrinsic::mips_fmul_d:
    // TODO: If intrinsics have fast-math-flags, propagate them.
    return DAG.getNode(ISD::FMUL, DL, Op->getValueType(0), Op->getOperand(1),
                       Op->getOperand(2));
  case Intrinsic::mips_fmsub_w:
  case Intrinsic::mips_fmsub_d: {
    // TODO: If intrinsics have fast-math-flags, propagate them.
    EVT ResTy = Op->getValueType(0);
    return DAG.getNode(ISD::FSUB, SDLoc(Op), ResTy, Op->getOperand(1),
                       DAG.getNode(ISD::FMUL, SDLoc(Op), ResTy,
                                   Op->getOperand(2), Op->getOperand(3)));
  }
  case Intrinsic::mips_frint_w:
  case Intrinsic::mips_frint_d:
    return DAG.getNode(ISD::FRINT, DL, Op->getValueType(0), Op->getOperand(1));
  case Intrinsic::mips_fsqrt_w:
  case Intrinsic::mips_fsqrt_d:
    return DAG.getNode(ISD::FSQRT, DL, Op->getValueType(0), Op->getOperand(1));
  case Intrinsic::mips_fsub_w:
  case Intrinsic::mips_fsub_d:
    // TODO: If intrinsics have fast-math-flags, propagate them.
    return DAG.getNode(ISD::FSUB, DL, Op->getValueType(0), Op->getOperand(1),
                       Op->getOperand(2));
  case Intrinsic::mips_ftrunc_u_w:
  case Intrinsic::mips_ftrunc_u_d:
    return DAG.getNode(ISD::FP_TO_UINT, DL, Op->getValueType(0),
                       Op->getOperand(1));
  case Intrinsic::mips_ftrunc_s_w:
  case Intrinsic::mips_ftrunc_s_d:
    return DAG.getNode(ISD::FP_TO_SINT, DL, Op->getValueType(0),
                       Op->getOperand(1));
  case Intrinsic::mips_ilvev_b:
  case Intrinsic::mips_ilvev_h:
  case Intrinsic::mips_ilvev_w:
  case Intrinsic::mips_ilvev_d:
    return DAG.getNode(MipsISD::ILVEV, DL, Op->getValueType(0),
                       Op->getOperand(1), Op->getOperand(2));
  case Intrinsic::mips_ilvl_b:
  case Intrinsic::mips_ilvl_h:
  case Intrinsic::mips_ilvl_w:
  case Intrinsic::mips_ilvl_d:
    return DAG.getNode(MipsISD::ILVL, DL, Op->getValueType(0),
                       Op->getOperand(1), Op->getOperand(2));
  case Intrinsic::mips_ilvod_b:
  case Intrinsic::mips_ilvod_h:
  case Intrinsic::mips_ilvod_w:
  case Intrinsic::mips_ilvod_d:
    return DAG.getNode(MipsISD::ILVOD, DL, Op->getValueType(0),
                       Op->getOperand(1), Op->getOperand(2));
  case Intrinsic::mips_ilvr_b:
  case Intrinsic::mips_ilvr_h:
  case Intrinsic::mips_ilvr_w:
  case Intrinsic::mips_ilvr_d:
    return DAG.getNode(MipsISD::ILVR, DL, Op->getValueType(0),
                       Op->getOperand(1), Op->getOperand(2));
  case Intrinsic::mips_insert_b:
  case Intrinsic::mips_insert_h:
  case Intrinsic::mips_insert_w:
  case Intrinsic::mips_insert_d:
    return DAG.getNode(ISD::INSERT_VECTOR_ELT, SDLoc(Op), Op->getValueType(0),
                       Op->getOperand(1), Op->getOperand(3), Op->getOperand(2));
  case Intrinsic::mips_insve_b:
  case Intrinsic::mips_insve_h:
  case Intrinsic::mips_insve_w:
  case Intrinsic::mips_insve_d: {
    // Report an error for out of range values.
    int64_t Max;
    switch (Intrinsic) {
    case Intrinsic::mips_insve_b: Max = 15; break;
    case Intrinsic::mips_insve_h: Max = 7; break;
    case Intrinsic::mips_insve_w: Max = 3; break;
    case Intrinsic::mips_insve_d: Max = 1; break;
    default: llvm_unreachable("Unmatched intrinsic");
    }
    int64_t Value = cast<ConstantSDNode>(Op->getOperand(2))->getSExtValue();
    if (Value < 0 || Value > Max)
      report_fatal_error("Immediate out of range");
    return DAG.getNode(MipsISD::INSVE, DL, Op->getValueType(0),
                       Op->getOperand(1), Op->getOperand(2), Op->getOperand(3),
                       DAG.getConstant(0, DL, MVT::i32));
    }
  case Intrinsic::mips_ldi_b:
  case Intrinsic::mips_ldi_h:
  case Intrinsic::mips_ldi_w:
  case Intrinsic::mips_ldi_d:
    return lowerMSASplatImm(Op, 1, DAG, true);
  case Intrinsic::mips_lsa:
  case Intrinsic::mips_dlsa: {
    EVT ResTy = Op->getValueType(0);
    return DAG.getNode(ISD::ADD, SDLoc(Op), ResTy, Op->getOperand(1),
                       DAG.getNode(ISD::SHL, SDLoc(Op), ResTy,
                                   Op->getOperand(2), Op->getOperand(3)));
  }
  case Intrinsic::mips_maddv_b:
  case Intrinsic::mips_maddv_h:
  case Intrinsic::mips_maddv_w:
  case Intrinsic::mips_maddv_d: {
    EVT ResTy = Op->getValueType(0);
    return DAG.getNode(ISD::ADD, SDLoc(Op), ResTy, Op->getOperand(1),
                       DAG.getNode(ISD::MUL, SDLoc(Op), ResTy,
                                   Op->getOperand(2), Op->getOperand(3)));
  }
  case Intrinsic::mips_max_s_b:
  case Intrinsic::mips_max_s_h:
  case Intrinsic::mips_max_s_w:
  case Intrinsic::mips_max_s_d:
    return DAG.getNode(MipsISD::VSMAX, DL, Op->getValueType(0),
                       Op->getOperand(1), Op->getOperand(2));
  case Intrinsic::mips_max_u_b:
  case Intrinsic::mips_max_u_h:
  case Intrinsic::mips_max_u_w:
  case Intrinsic::mips_max_u_d:
    return DAG.getNode(MipsISD::VUMAX, DL, Op->getValueType(0),
                       Op->getOperand(1), Op->getOperand(2));
  case Intrinsic::mips_maxi_s_b:
  case Intrinsic::mips_maxi_s_h:
  case Intrinsic::mips_maxi_s_w:
  case Intrinsic::mips_maxi_s_d:
    return DAG.getNode(MipsISD::VSMAX, DL, Op->getValueType(0),
                       Op->getOperand(1), lowerMSASplatImm(Op, 2, DAG, true));
  case Intrinsic::mips_maxi_u_b:
  case Intrinsic::mips_maxi_u_h:
  case Intrinsic::mips_maxi_u_w:
  case Intrinsic::mips_maxi_u_d:
    return DAG.getNode(MipsISD::VUMAX, DL, Op->getValueType(0),
                       Op->getOperand(1), lowerMSASplatImm(Op, 2, DAG));
  case Intrinsic::mips_min_s_b:
  case Intrinsic::mips_min_s_h:
  case Intrinsic::mips_min_s_w:
  case Intrinsic::mips_min_s_d:
    return DAG.getNode(MipsISD::VSMIN, DL, Op->getValueType(0),
                       Op->getOperand(1), Op->getOperand(2));
  case Intrinsic::mips_min_u_b:
  case Intrinsic::mips_min_u_h:
  case Intrinsic::mips_min_u_w:
  case Intrinsic::mips_min_u_d:
    return DAG.getNode(MipsISD::VUMIN, DL, Op->getValueType(0),
                       Op->getOperand(1), Op->getOperand(2));
  case Intrinsic::mips_mini_s_b:
  case Intrinsic::mips_mini_s_h:
  case Intrinsic::mips_mini_s_w:
  case Intrinsic::mips_mini_s_d:
    return DAG.getNode(MipsISD::VSMIN, DL, Op->getValueType(0),
                       Op->getOperand(1), lowerMSASplatImm(Op, 2, DAG, true));
  case Intrinsic::mips_mini_u_b:
  case Intrinsic::mips_mini_u_h:
  case Intrinsic::mips_mini_u_w:
  case Intrinsic::mips_mini_u_d:
    return DAG.getNode(MipsISD::VUMIN, DL, Op->getValueType(0),
                       Op->getOperand(1), lowerMSASplatImm(Op, 2, DAG));
  case Intrinsic::mips_mod_s_b:
  case Intrinsic::mips_mod_s_h:
  case Intrinsic::mips_mod_s_w:
  case Intrinsic::mips_mod_s_d:
    return DAG.getNode(ISD::SREM, DL, Op->getValueType(0), Op->getOperand(1),
                       Op->getOperand(2));
  case Intrinsic::mips_mod_u_b:
  case Intrinsic::mips_mod_u_h:
  case Intrinsic::mips_mod_u_w:
  case Intrinsic::mips_mod_u_d:
    return DAG.getNode(ISD::UREM, DL, Op->getValueType(0), Op->getOperand(1),
                       Op->getOperand(2));
  case Intrinsic::mips_mulv_b:
  case Intrinsic::mips_mulv_h:
  case Intrinsic::mips_mulv_w:
  case Intrinsic::mips_mulv_d:
    return DAG.getNode(ISD::MUL, DL, Op->getValueType(0), Op->getOperand(1),
                       Op->getOperand(2));
  case Intrinsic::mips_msubv_b:
  case Intrinsic::mips_msubv_h:
  case Intrinsic::mips_msubv_w:
  case Intrinsic::mips_msubv_d: {
    EVT ResTy = Op->getValueType(0);
    return DAG.getNode(ISD::SUB, SDLoc(Op), ResTy, Op->getOperand(1),
                       DAG.getNode(ISD::MUL, SDLoc(Op), ResTy,
                                   Op->getOperand(2), Op->getOperand(3)));
  }
  case Intrinsic::mips_nlzc_b:
  case Intrinsic::mips_nlzc_h:
  case Intrinsic::mips_nlzc_w:
  case Intrinsic::mips_nlzc_d:
    return DAG.getNode(ISD::CTLZ, DL, Op->getValueType(0), Op->getOperand(1));
  case Intrinsic::mips_nor_v: {
    SDValue Res = DAG.getNode(ISD::OR, DL, Op->getValueType(0),
                              Op->getOperand(1), Op->getOperand(2));
    return DAG.getNOT(DL, Res, Res->getValueType(0));
  }
  case Intrinsic::mips_nori_b: {
    SDValue Res =  DAG.getNode(ISD::OR, DL, Op->getValueType(0),
                               Op->getOperand(1),
                               lowerMSASplatImm(Op, 2, DAG));
    return DAG.getNOT(DL, Res, Res->getValueType(0));
  }
  case Intrinsic::mips_or_v:
    return DAG.getNode(ISD::OR, DL, Op->getValueType(0), Op->getOperand(1),
                       Op->getOperand(2));
  case Intrinsic::mips_ori_b:
    return DAG.getNode(ISD::OR, DL, Op->getValueType(0),
                       Op->getOperand(1), lowerMSASplatImm(Op, 2, DAG));
  case Intrinsic::mips_pckev_b:
  case Intrinsic::mips_pckev_h:
  case Intrinsic::mips_pckev_w:
  case Intrinsic::mips_pckev_d:
    return DAG.getNode(MipsISD::PCKEV, DL, Op->getValueType(0),
                       Op->getOperand(1), Op->getOperand(2));
  case Intrinsic::mips_pckod_b:
  case Intrinsic::mips_pckod_h:
  case Intrinsic::mips_pckod_w:
  case Intrinsic::mips_pckod_d:
    return DAG.getNode(MipsISD::PCKOD, DL, Op->getValueType(0),
                       Op->getOperand(1), Op->getOperand(2));
  case Intrinsic::mips_pcnt_b:
  case Intrinsic::mips_pcnt_h:
  case Intrinsic::mips_pcnt_w:
  case Intrinsic::mips_pcnt_d:
    return DAG.getNode(ISD::CTPOP, DL, Op->getValueType(0), Op->getOperand(1));
  case Intrinsic::mips_sat_s_b:
  case Intrinsic::mips_sat_s_h:
  case Intrinsic::mips_sat_s_w:
  case Intrinsic::mips_sat_s_d:
  case Intrinsic::mips_sat_u_b:
  case Intrinsic::mips_sat_u_h:
  case Intrinsic::mips_sat_u_w:
  case Intrinsic::mips_sat_u_d: {
    // Report an error for out of range values.
    int64_t Max;
    switch (Intrinsic) {
    case Intrinsic::mips_sat_s_b:
    case Intrinsic::mips_sat_u_b: Max = 7;  break;
    case Intrinsic::mips_sat_s_h:
    case Intrinsic::mips_sat_u_h: Max = 15; break;
    case Intrinsic::mips_sat_s_w:
    case Intrinsic::mips_sat_u_w: Max = 31; break;
    case Intrinsic::mips_sat_s_d:
    case Intrinsic::mips_sat_u_d: Max = 63; break;
    default: llvm_unreachable("Unmatched intrinsic");
    }
    int64_t Value = cast<ConstantSDNode>(Op->getOperand(2))->getSExtValue();
    if (Value < 0 || Value > Max)
      report_fatal_error("Immediate out of range");
    return SDValue();
  }
  case Intrinsic::mips_shf_b:
  case Intrinsic::mips_shf_h:
  case Intrinsic::mips_shf_w: {
    int64_t Value = cast<ConstantSDNode>(Op->getOperand(2))->getSExtValue();
    if (Value < 0 || Value > 255)
      report_fatal_error("Immediate out of range");
    return DAG.getNode(MipsISD::SHF, DL, Op->getValueType(0),
                       Op->getOperand(2), Op->getOperand(1));
  }
  case Intrinsic::mips_sldi_b:
  case Intrinsic::mips_sldi_h:
  case Intrinsic::mips_sldi_w:
  case Intrinsic::mips_sldi_d: {
    // Report an error for out of range values.
    int64_t Max;
    switch (Intrinsic) {
    case Intrinsic::mips_sldi_b: Max = 15; break;
    case Intrinsic::mips_sldi_h: Max = 7; break;
    case Intrinsic::mips_sldi_w: Max = 3; break;
    case Intrinsic::mips_sldi_d: Max = 1; break;
    default: llvm_unreachable("Unmatched intrinsic");
    }
    int64_t Value = cast<ConstantSDNode>(Op->getOperand(3))->getSExtValue();
    if (Value < 0 || Value > Max)
      report_fatal_error("Immediate out of range");
    return SDValue();
  }
  case Intrinsic::mips_sll_b:
  case Intrinsic::mips_sll_h:
  case Intrinsic::mips_sll_w:
  case Intrinsic::mips_sll_d:
    return DAG.getNode(ISD::SHL, DL, Op->getValueType(0), Op->getOperand(1),
                       truncateVecElts(Op, DAG));
  case Intrinsic::mips_slli_b:
  case Intrinsic::mips_slli_h:
  case Intrinsic::mips_slli_w:
  case Intrinsic::mips_slli_d:
    return DAG.getNode(ISD::SHL, DL, Op->getValueType(0),
                       Op->getOperand(1), lowerMSASplatImm(Op, 2, DAG));
  case Intrinsic::mips_splat_b:
  case Intrinsic::mips_splat_h:
  case Intrinsic::mips_splat_w:
  case Intrinsic::mips_splat_d:
    // We can't lower via VECTOR_SHUFFLE because it requires constant shuffle
    // masks, nor can we lower via BUILD_VECTOR & EXTRACT_VECTOR_ELT because
    // EXTRACT_VECTOR_ELT can't extract i64's on MIPS32.
    // Instead we lower to MipsISD::VSHF and match from there.
    return DAG.getNode(MipsISD::VSHF, DL, Op->getValueType(0),
                       lowerMSASplatZExt(Op, 2, DAG), Op->getOperand(1),
                       Op->getOperand(1));
  case Intrinsic::mips_splati_b:
  case Intrinsic::mips_splati_h:
  case Intrinsic::mips_splati_w:
  case Intrinsic::mips_splati_d:
    return DAG.getNode(MipsISD::VSHF, DL, Op->getValueType(0),
                       lowerMSASplatImm(Op, 2, DAG), Op->getOperand(1),
                       Op->getOperand(1));
  case Intrinsic::mips_sra_b:
  case Intrinsic::mips_sra_h:
  case Intrinsic::mips_sra_w:
  case Intrinsic::mips_sra_d:
    return DAG.getNode(ISD::SRA, DL, Op->getValueType(0), Op->getOperand(1),
                       truncateVecElts(Op, DAG));
  case Intrinsic::mips_srai_b:
  case Intrinsic::mips_srai_h:
  case Intrinsic::mips_srai_w:
  case Intrinsic::mips_srai_d:
    return DAG.getNode(ISD::SRA, DL, Op->getValueType(0),
                       Op->getOperand(1), lowerMSASplatImm(Op, 2, DAG));
  case Intrinsic::mips_srari_b:
  case Intrinsic::mips_srari_h:
  case Intrinsic::mips_srari_w:
  case Intrinsic::mips_srari_d: {
    // Report an error for out of range values.
    int64_t Max;
    switch (Intrinsic) {
    case Intrinsic::mips_srari_b: Max = 7; break;
    case Intrinsic::mips_srari_h: Max = 15; break;
    case Intrinsic::mips_srari_w: Max = 31; break;
    case Intrinsic::mips_srari_d: Max = 63; break;
    default: llvm_unreachable("Unmatched intrinsic");
    }
    int64_t Value = cast<ConstantSDNode>(Op->getOperand(2))->getSExtValue();
    if (Value < 0 || Value > Max)
      report_fatal_error("Immediate out of range");
    return SDValue();
  }
  case Intrinsic::mips_srl_b:
  case Intrinsic::mips_srl_h:
  case Intrinsic::mips_srl_w:
  case Intrinsic::mips_srl_d:
    return DAG.getNode(ISD::SRL, DL, Op->getValueType(0), Op->getOperand(1),
                       truncateVecElts(Op, DAG));
  case Intrinsic::mips_srli_b:
  case Intrinsic::mips_srli_h:
  case Intrinsic::mips_srli_w:
  case Intrinsic::mips_srli_d:
    return DAG.getNode(ISD::SRL, DL, Op->getValueType(0),
                       Op->getOperand(1), lowerMSASplatImm(Op, 2, DAG));
  case Intrinsic::mips_srlri_b:
  case Intrinsic::mips_srlri_h:
  case Intrinsic::mips_srlri_w:
  case Intrinsic::mips_srlri_d: {
    // Report an error for out of range values.
    int64_t Max;
    switch (Intrinsic) {
    case Intrinsic::mips_srlri_b: Max = 7; break;
    case Intrinsic::mips_srlri_h: Max = 15; break;
    case Intrinsic::mips_srlri_w: Max = 31; break;
    case Intrinsic::mips_srlri_d: Max = 63; break;
    default: llvm_unreachable("Unmatched intrinsic");
    }
    int64_t Value = cast<ConstantSDNode>(Op->getOperand(2))->getSExtValue();
    if (Value < 0 || Value > Max)
      report_fatal_error("Immediate out of range");
    return SDValue();
  }
  case Intrinsic::mips_subv_b:
  case Intrinsic::mips_subv_h:
  case Intrinsic::mips_subv_w:
  case Intrinsic::mips_subv_d:
    return DAG.getNode(ISD::SUB, DL, Op->getValueType(0), Op->getOperand(1),
                       Op->getOperand(2));
  case Intrinsic::mips_subvi_b:
  case Intrinsic::mips_subvi_h:
  case Intrinsic::mips_subvi_w:
  case Intrinsic::mips_subvi_d:
    return DAG.getNode(ISD::SUB, DL, Op->getValueType(0),
                       Op->getOperand(1), lowerMSASplatImm(Op, 2, DAG));
  case Intrinsic::mips_vshf_b:
  case Intrinsic::mips_vshf_h:
  case Intrinsic::mips_vshf_w:
  case Intrinsic::mips_vshf_d:
    return DAG.getNode(MipsISD::VSHF, DL, Op->getValueType(0),
                       Op->getOperand(1), Op->getOperand(2), Op->getOperand(3));
  case Intrinsic::mips_xor_v:
    return DAG.getNode(ISD::XOR, DL, Op->getValueType(0), Op->getOperand(1),
                       Op->getOperand(2));
  case Intrinsic::mips_xori_b:
    return DAG.getNode(ISD::XOR, DL, Op->getValueType(0),
                       Op->getOperand(1), lowerMSASplatImm(Op, 2, DAG));
  case Intrinsic::thread_pointer: {
    EVT PtrVT = getPointerTy(DAG.getDataLayout());
    return DAG.getNode(MipsISD::ThreadPointer, DL, PtrVT);
  }
  case Intrinsic::cheri_cap_address_get: {
    assert(false && "This should have been removed by CheriExpandIntrinsicsPass");
    abort();
  }
  }
}

static SDValue lowerMSALoadIntr(SDValue Op, SelectionDAG &DAG, unsigned Intr,
                                const MipsSubtarget &Subtarget) {
  SDLoc DL(Op);
  SDValue ChainIn = Op->getOperand(0);
  SDValue Address = Op->getOperand(2);
  SDValue Offset  = Op->getOperand(3);
  EVT ResTy = Op->getValueType(0);
  EVT PtrTy = Address->getValueType(0);

  // For N64 addresses have the underlying type MVT::i64. This intrinsic
  // however takes an i32 signed constant offset. The actual type of the
  // intrinsic is a scaled signed i10.
  if (Subtarget.isABI_N64())
    Offset = DAG.getNode(ISD::SIGN_EXTEND, DL, PtrTy, Offset);

  Address = DAG.getNode(ISD::ADD, DL, PtrTy, Address, Offset);
  return DAG.getLoad(ResTy, DL, ChainIn, Address, MachinePointerInfo(),
                     /* Alignment = */ 16);
}

SDValue MipsSETargetLowering::lowerINTRINSIC_W_CHAIN(SDValue Op,
                                                     SelectionDAG &DAG) const {
  unsigned Intr = cast<ConstantSDNode>(Op->getOperand(1))->getZExtValue();
  switch (Intr) {
  default:
    return SDValue();
  case Intrinsic::mips_extp:
    return lowerDSPIntr(Op, DAG, MipsISD::EXTP);
  case Intrinsic::mips_extpdp:
    return lowerDSPIntr(Op, DAG, MipsISD::EXTPDP);
  case Intrinsic::mips_extr_w:
    return lowerDSPIntr(Op, DAG, MipsISD::EXTR_W);
  case Intrinsic::mips_extr_r_w:
    return lowerDSPIntr(Op, DAG, MipsISD::EXTR_R_W);
  case Intrinsic::mips_extr_rs_w:
    return lowerDSPIntr(Op, DAG, MipsISD::EXTR_RS_W);
  case Intrinsic::mips_extr_s_h:
    return lowerDSPIntr(Op, DAG, MipsISD::EXTR_S_H);
  case Intrinsic::mips_mthlip:
    return lowerDSPIntr(Op, DAG, MipsISD::MTHLIP);
  case Intrinsic::mips_mulsaq_s_w_ph:
    return lowerDSPIntr(Op, DAG, MipsISD::MULSAQ_S_W_PH);
  case Intrinsic::mips_maq_s_w_phl:
    return lowerDSPIntr(Op, DAG, MipsISD::MAQ_S_W_PHL);
  case Intrinsic::mips_maq_s_w_phr:
    return lowerDSPIntr(Op, DAG, MipsISD::MAQ_S_W_PHR);
  case Intrinsic::mips_maq_sa_w_phl:
    return lowerDSPIntr(Op, DAG, MipsISD::MAQ_SA_W_PHL);
  case Intrinsic::mips_maq_sa_w_phr:
    return lowerDSPIntr(Op, DAG, MipsISD::MAQ_SA_W_PHR);
  case Intrinsic::mips_dpaq_s_w_ph:
    return lowerDSPIntr(Op, DAG, MipsISD::DPAQ_S_W_PH);
  case Intrinsic::mips_dpsq_s_w_ph:
    return lowerDSPIntr(Op, DAG, MipsISD::DPSQ_S_W_PH);
  case Intrinsic::mips_dpaq_sa_l_w:
    return lowerDSPIntr(Op, DAG, MipsISD::DPAQ_SA_L_W);
  case Intrinsic::mips_dpsq_sa_l_w:
    return lowerDSPIntr(Op, DAG, MipsISD::DPSQ_SA_L_W);
  case Intrinsic::mips_dpaqx_s_w_ph:
    return lowerDSPIntr(Op, DAG, MipsISD::DPAQX_S_W_PH);
  case Intrinsic::mips_dpaqx_sa_w_ph:
    return lowerDSPIntr(Op, DAG, MipsISD::DPAQX_SA_W_PH);
  case Intrinsic::mips_dpsqx_s_w_ph:
    return lowerDSPIntr(Op, DAG, MipsISD::DPSQX_S_W_PH);
  case Intrinsic::mips_dpsqx_sa_w_ph:
    return lowerDSPIntr(Op, DAG, MipsISD::DPSQX_SA_W_PH);
  case Intrinsic::mips_ld_b:
  case Intrinsic::mips_ld_h:
  case Intrinsic::mips_ld_w:
  case Intrinsic::mips_ld_d:
   return lowerMSALoadIntr(Op, DAG, Intr, Subtarget);
  }
}

static SDValue lowerMSAStoreIntr(SDValue Op, SelectionDAG &DAG, unsigned Intr,
                                 const MipsSubtarget &Subtarget) {
  SDLoc DL(Op);
  SDValue ChainIn = Op->getOperand(0);
  SDValue Value   = Op->getOperand(2);
  SDValue Address = Op->getOperand(3);
  SDValue Offset  = Op->getOperand(4);
  EVT PtrTy = Address->getValueType(0);

  // For N64 addresses have the underlying type MVT::i64. This intrinsic
  // however takes an i32 signed constant offset. The actual type of the
  // intrinsic is a scaled signed i10.
  if (Subtarget.isABI_N64())
    Offset = DAG.getNode(ISD::SIGN_EXTEND, DL, PtrTy, Offset);

  Address = DAG.getNode(ISD::ADD, DL, PtrTy, Address, Offset);

  return DAG.getStore(ChainIn, DL, Value, Address, MachinePointerInfo(),
                      /* Alignment = */ 16);
}

SDValue MipsSETargetLowering::lowerINTRINSIC_VOID(SDValue Op,
                                                  SelectionDAG &DAG) const {
  unsigned Intr = cast<ConstantSDNode>(Op->getOperand(1))->getZExtValue();
  switch (Intr) {
  default:
    return SDValue();
  case Intrinsic::mips_st_b:
  case Intrinsic::mips_st_h:
  case Intrinsic::mips_st_w:
  case Intrinsic::mips_st_d:
    return lowerMSAStoreIntr(Op, DAG, Intr, Subtarget);
  }
}

/// \brief Check if the given BuildVectorSDNode is a splat.
/// This method currently relies on DAG nodes being reused when equivalent,
/// so it's possible for this to return false even when isConstantSplat returns
/// true.
static bool isSplatVector(const BuildVectorSDNode *N) {
  unsigned int nOps = N->getNumOperands();
  assert(nOps > 1 && "isSplatVector has 0 or 1 sized build vector");

  SDValue Operand0 = N->getOperand(0);

  for (unsigned int i = 1; i < nOps; ++i) {
    if (N->getOperand(i) != Operand0)
      return false;
  }

  return true;
}

// Lower ISD::EXTRACT_VECTOR_ELT into MipsISD::VEXTRACT_SEXT_ELT.
//
// The non-value bits resulting from ISD::EXTRACT_VECTOR_ELT are undefined. We
// choose to sign-extend but we could have equally chosen zero-extend. The
// DAGCombiner will fold any sign/zero extension of the ISD::EXTRACT_VECTOR_ELT
// result into this node later (possibly changing it to a zero-extend in the
// process).
SDValue MipsSETargetLowering::
lowerEXTRACT_VECTOR_ELT(SDValue Op, SelectionDAG &DAG) const {
  SDLoc DL(Op);
  EVT ResTy = Op->getValueType(0);
  SDValue Op0 = Op->getOperand(0);
  EVT VecTy = Op0->getValueType(0);

  if (!VecTy.is128BitVector())
    return SDValue();

  if (ResTy.isInteger()) {
    SDValue Op1 = Op->getOperand(1);
    EVT EltTy = VecTy.getVectorElementType();
    return DAG.getNode(MipsISD::VEXTRACT_SEXT_ELT, DL, ResTy, Op0, Op1,
                       DAG.getValueType(EltTy));
  }

  return Op;
}

static bool isConstantOrUndef(const SDValue Op) {
  if (Op->isUndef())
    return true;
  if (isa<ConstantSDNode>(Op))
    return true;
  if (isa<ConstantFPSDNode>(Op))
    return true;
  return false;
}

static bool isConstantOrUndefBUILD_VECTOR(const BuildVectorSDNode *Op) {
  for (unsigned i = 0; i < Op->getNumOperands(); ++i)
    if (isConstantOrUndef(Op->getOperand(i)))
      return true;
  return false;
}

// Lowers ISD::BUILD_VECTOR into appropriate SelectionDAG nodes for the
// backend.
//
// Lowers according to the following rules:
// - Constant splats are legal as-is as long as the SplatBitSize is a power of
//   2 less than or equal to 64 and the value fits into a signed 10-bit
//   immediate
// - Constant splats are lowered to bitconverted BUILD_VECTORs if SplatBitSize
//   is a power of 2 less than or equal to 64 and the value does not fit into a
//   signed 10-bit immediate
// - Non-constant splats are legal as-is.
// - Non-constant non-splats are lowered to sequences of INSERT_VECTOR_ELT.
// - All others are illegal and must be expanded.
SDValue MipsSETargetLowering::lowerBUILD_VECTOR(SDValue Op,
                                                SelectionDAG &DAG) const {
  BuildVectorSDNode *Node = cast<BuildVectorSDNode>(Op);
  EVT ResTy = Op->getValueType(0);
  SDLoc DL(Op);
  APInt SplatValue, SplatUndef;
  unsigned SplatBitSize;
  bool HasAnyUndefs;

  if (!Subtarget.hasMSA() || !ResTy.is128BitVector())
    return SDValue();

  if (Node->isConstantSplat(SplatValue, SplatUndef, SplatBitSize,
                            HasAnyUndefs, 8,
                            !Subtarget.isLittle()) && SplatBitSize <= 64) {
    // We can only cope with 8, 16, 32, or 64-bit elements
    if (SplatBitSize != 8 && SplatBitSize != 16 && SplatBitSize != 32 &&
        SplatBitSize != 64)
      return SDValue();

    // If the value isn't an integer type we will have to bitcast
    // from an integer type first. Also, if there are any undefs, we must
    // lower them to defined values first.
    if (ResTy.isInteger() && !HasAnyUndefs)
      return Op;

    EVT ViaVecTy;

    switch (SplatBitSize) {
    default:
      return SDValue();
    case 8:
      ViaVecTy = MVT::v16i8;
      break;
    case 16:
      ViaVecTy = MVT::v8i16;
      break;
    case 32:
      ViaVecTy = MVT::v4i32;
      break;
    case 64:
      // There's no fill.d to fall back on for 64-bit values
      return SDValue();
    }

    // SelectionDAG::getConstant will promote SplatValue appropriately.
    SDValue Result = DAG.getConstant(SplatValue, DL, ViaVecTy);

    // Bitcast to the type we originally wanted
    if (ViaVecTy != ResTy)
      Result = DAG.getNode(ISD::BITCAST, SDLoc(Node), ResTy, Result);

    return Result;
  } else if (isSplatVector(Node))
    return Op;
  else if (!isConstantOrUndefBUILD_VECTOR(Node)) {
    // Use INSERT_VECTOR_ELT operations rather than expand to stores.
    // The resulting code is the same length as the expansion, but it doesn't
    // use memory operations
    EVT ResTy = Node->getValueType(0);

    assert(ResTy.isVector());

    unsigned NumElts = ResTy.getVectorNumElements();
    SDValue Vector = DAG.getUNDEF(ResTy);
    for (unsigned i = 0; i < NumElts; ++i) {
      Vector = DAG.getNode(ISD::INSERT_VECTOR_ELT, DL, ResTy, Vector,
                           Node->getOperand(i),
                           DAG.getConstant(i, DL, MVT::i32));
    }
    return Vector;
  }

  return SDValue();
}

// Lower VECTOR_SHUFFLE into SHF (if possible).
//
// SHF splits the vector into blocks of four elements, then shuffles these
// elements according to a <4 x i2> constant (encoded as an integer immediate).
//
// It is therefore possible to lower into SHF when the mask takes the form:
//   <a, b, c, d, a+4, b+4, c+4, d+4, a+8, b+8, c+8, d+8, ...>
// When undef's appear they are treated as if they were whatever value is
// necessary in order to fit the above forms.
//
// For example:
//   %2 = shufflevector <8 x i16> %0, <8 x i16> undef,
//                      <8 x i32> <i32 3, i32 2, i32 1, i32 0,
//                                 i32 7, i32 6, i32 5, i32 4>
// is lowered to:
//   (SHF_H $w0, $w1, 27)
// where the 27 comes from:
//   3 + (2 << 2) + (1 << 4) + (0 << 6)
static SDValue lowerVECTOR_SHUFFLE_SHF(SDValue Op, EVT ResTy,
                                       SmallVector<int, 16> Indices,
                                       SelectionDAG &DAG) {
  int SHFIndices[4] = { -1, -1, -1, -1 };

  if (Indices.size() < 4)
    return SDValue();

  for (unsigned i = 0; i < 4; ++i) {
    for (unsigned j = i; j < Indices.size(); j += 4) {
      int Idx = Indices[j];

      // Convert from vector index to 4-element subvector index
      // If an index refers to an element outside of the subvector then give up
      if (Idx != -1) {
        Idx -= 4 * (j / 4);
        if (Idx < 0 || Idx >= 4)
          return SDValue();
      }

      // If the mask has an undef, replace it with the current index.
      // Note that it might still be undef if the current index is also undef
      if (SHFIndices[i] == -1)
        SHFIndices[i] = Idx;

      // Check that non-undef values are the same as in the mask. If they
      // aren't then give up
      if (!(Idx == -1 || Idx == SHFIndices[i]))
        return SDValue();
    }
  }

  // Calculate the immediate. Replace any remaining undefs with zero
  APInt Imm(32, 0);
  for (int i = 3; i >= 0; --i) {
    int Idx = SHFIndices[i];

    if (Idx == -1)
      Idx = 0;

    Imm <<= 2;
    Imm |= Idx & 0x3;
  }

  SDLoc DL(Op);
  return DAG.getNode(MipsISD::SHF, DL, ResTy,
                     DAG.getConstant(Imm, DL, MVT::i32), Op->getOperand(0));
}

/// Determine whether a range fits a regular pattern of values.
/// This function accounts for the possibility of jumping over the End iterator.
template <typename ValType>
static bool
fitsRegularPattern(typename SmallVectorImpl<ValType>::const_iterator Begin,
                   unsigned CheckStride,
                   typename SmallVectorImpl<ValType>::const_iterator End,
                   ValType ExpectedIndex, unsigned ExpectedIndexStride) {
  auto &I = Begin;

  while (I != End) {
    if (*I != -1 && *I != ExpectedIndex)
      return false;
    ExpectedIndex += ExpectedIndexStride;

    // Incrementing past End is undefined behaviour so we must increment one
    // step at a time and check for End at each step.
    for (unsigned n = 0; n < CheckStride && I != End; ++n, ++I)
      ; // Empty loop body.
  }
  return true;
}

// Determine whether VECTOR_SHUFFLE is a SPLATI.
//
// It is a SPLATI when the mask is:
//   <x, x, x, ...>
// where x is any valid index.
//
// When undef's appear in the mask they are treated as if they were whatever
// value is necessary in order to fit the above form.
static bool isVECTOR_SHUFFLE_SPLATI(SDValue Op, EVT ResTy,
                                    SmallVector<int, 16> Indices,
                                    SelectionDAG &DAG) {
  assert((Indices.size() % 2) == 0);

  int SplatIndex = -1;
  for (const auto &V : Indices) {
    if (V != -1) {
      SplatIndex = V;
      break;
    }
  }

  return fitsRegularPattern<int>(Indices.begin(), 1, Indices.end(), SplatIndex,
                                 0);
}

// Lower VECTOR_SHUFFLE into ILVEV (if possible).
//
// ILVEV interleaves the even elements from each vector.
//
// It is possible to lower into ILVEV when the mask consists of two of the
// following forms interleaved:
//   <0, 2, 4, ...>
//   <n, n+2, n+4, ...>
// where n is the number of elements in the vector.
// For example:
//   <0, 0, 2, 2, 4, 4, ...>
//   <0, n, 2, n+2, 4, n+4, ...>
//
// When undef's appear in the mask they are treated as if they were whatever
// value is necessary in order to fit the above forms.
static SDValue lowerVECTOR_SHUFFLE_ILVEV(SDValue Op, EVT ResTy,
                                         SmallVector<int, 16> Indices,
                                         SelectionDAG &DAG) {
  assert((Indices.size() % 2) == 0);

  SDValue Wt;
  SDValue Ws;
  const auto &Begin = Indices.begin();
  const auto &End = Indices.end();

  // Check even elements are taken from the even elements of one half or the
  // other and pick an operand accordingly.
  if (fitsRegularPattern<int>(Begin, 2, End, 0, 2))
    Wt = Op->getOperand(0);
  else if (fitsRegularPattern<int>(Begin, 2, End, Indices.size(), 2))
    Wt = Op->getOperand(1);
  else
    return SDValue();

  // Check odd elements are taken from the even elements of one half or the
  // other and pick an operand accordingly.
  if (fitsRegularPattern<int>(Begin + 1, 2, End, 0, 2))
    Ws = Op->getOperand(0);
  else if (fitsRegularPattern<int>(Begin + 1, 2, End, Indices.size(), 2))
    Ws = Op->getOperand(1);
  else
    return SDValue();

  return DAG.getNode(MipsISD::ILVEV, SDLoc(Op), ResTy, Ws, Wt);
}

// Lower VECTOR_SHUFFLE into ILVOD (if possible).
//
// ILVOD interleaves the odd elements from each vector.
//
// It is possible to lower into ILVOD when the mask consists of two of the
// following forms interleaved:
//   <1, 3, 5, ...>
//   <n+1, n+3, n+5, ...>
// where n is the number of elements in the vector.
// For example:
//   <1, 1, 3, 3, 5, 5, ...>
//   <1, n+1, 3, n+3, 5, n+5, ...>
//
// When undef's appear in the mask they are treated as if they were whatever
// value is necessary in order to fit the above forms.
static SDValue lowerVECTOR_SHUFFLE_ILVOD(SDValue Op, EVT ResTy,
                                         SmallVector<int, 16> Indices,
                                         SelectionDAG &DAG) {
  assert((Indices.size() % 2) == 0);

  SDValue Wt;
  SDValue Ws;
  const auto &Begin = Indices.begin();
  const auto &End = Indices.end();

  // Check even elements are taken from the odd elements of one half or the
  // other and pick an operand accordingly.
  if (fitsRegularPattern<int>(Begin, 2, End, 1, 2))
    Wt = Op->getOperand(0);
  else if (fitsRegularPattern<int>(Begin, 2, End, Indices.size() + 1, 2))
    Wt = Op->getOperand(1);
  else
    return SDValue();

  // Check odd elements are taken from the odd elements of one half or the
  // other and pick an operand accordingly.
  if (fitsRegularPattern<int>(Begin + 1, 2, End, 1, 2))
    Ws = Op->getOperand(0);
  else if (fitsRegularPattern<int>(Begin + 1, 2, End, Indices.size() + 1, 2))
    Ws = Op->getOperand(1);
  else
    return SDValue();

  return DAG.getNode(MipsISD::ILVOD, SDLoc(Op), ResTy, Wt, Ws);
}

// Lower VECTOR_SHUFFLE into ILVR (if possible).
//
// ILVR interleaves consecutive elements from the right (lowest-indexed) half of
// each vector.
//
// It is possible to lower into ILVR when the mask consists of two of the
// following forms interleaved:
//   <0, 1, 2, ...>
//   <n, n+1, n+2, ...>
// where n is the number of elements in the vector.
// For example:
//   <0, 0, 1, 1, 2, 2, ...>
//   <0, n, 1, n+1, 2, n+2, ...>
//
// When undef's appear in the mask they are treated as if they were whatever
// value is necessary in order to fit the above forms.
static SDValue lowerVECTOR_SHUFFLE_ILVR(SDValue Op, EVT ResTy,
                                        SmallVector<int, 16> Indices,
                                        SelectionDAG &DAG) {
  assert((Indices.size() % 2) == 0);

  SDValue Wt;
  SDValue Ws;
  const auto &Begin = Indices.begin();
  const auto &End = Indices.end();

  // Check even elements are taken from the right (lowest-indexed) elements of
  // one half or the other and pick an operand accordingly.
  if (fitsRegularPattern<int>(Begin, 2, End, 0, 1))
    Wt = Op->getOperand(0);
  else if (fitsRegularPattern<int>(Begin, 2, End, Indices.size(), 1))
    Wt = Op->getOperand(1);
  else
    return SDValue();

  // Check odd elements are taken from the right (lowest-indexed) elements of
  // one half or the other and pick an operand accordingly.
  if (fitsRegularPattern<int>(Begin + 1, 2, End, 0, 1))
    Ws = Op->getOperand(0);
  else if (fitsRegularPattern<int>(Begin + 1, 2, End, Indices.size(), 1))
    Ws = Op->getOperand(1);
  else
    return SDValue();

  return DAG.getNode(MipsISD::ILVR, SDLoc(Op), ResTy, Ws, Wt);
}

// Lower VECTOR_SHUFFLE into ILVL (if possible).
//
// ILVL interleaves consecutive elements from the left (highest-indexed) half
// of each vector.
//
// It is possible to lower into ILVL when the mask consists of two of the
// following forms interleaved:
//   <x, x+1, x+2, ...>
//   <n+x, n+x+1, n+x+2, ...>
// where n is the number of elements in the vector and x is half n.
// For example:
//   <x, x, x+1, x+1, x+2, x+2, ...>
//   <x, n+x, x+1, n+x+1, x+2, n+x+2, ...>
//
// When undef's appear in the mask they are treated as if they were whatever
// value is necessary in order to fit the above forms.
static SDValue lowerVECTOR_SHUFFLE_ILVL(SDValue Op, EVT ResTy,
                                        SmallVector<int, 16> Indices,
                                        SelectionDAG &DAG) {
  assert((Indices.size() % 2) == 0);

  unsigned HalfSize = Indices.size() / 2;
  SDValue Wt;
  SDValue Ws;
  const auto &Begin = Indices.begin();
  const auto &End = Indices.end();

  // Check even elements are taken from the left (highest-indexed) elements of
  // one half or the other and pick an operand accordingly.
  if (fitsRegularPattern<int>(Begin, 2, End, HalfSize, 1))
    Wt = Op->getOperand(0);
  else if (fitsRegularPattern<int>(Begin, 2, End, Indices.size() + HalfSize, 1))
    Wt = Op->getOperand(1);
  else
    return SDValue();

  // Check odd elements are taken from the left (highest-indexed) elements of
  // one half or the other and pick an operand accordingly.
  if (fitsRegularPattern<int>(Begin + 1, 2, End, HalfSize, 1))
    Ws = Op->getOperand(0);
  else if (fitsRegularPattern<int>(Begin + 1, 2, End, Indices.size() + HalfSize,
                                   1))
    Ws = Op->getOperand(1);
  else
    return SDValue();

  return DAG.getNode(MipsISD::ILVL, SDLoc(Op), ResTy, Ws, Wt);
}

// Lower VECTOR_SHUFFLE into PCKEV (if possible).
//
// PCKEV copies the even elements of each vector into the result vector.
//
// It is possible to lower into PCKEV when the mask consists of two of the
// following forms concatenated:
//   <0, 2, 4, ...>
//   <n, n+2, n+4, ...>
// where n is the number of elements in the vector.
// For example:
//   <0, 2, 4, ..., 0, 2, 4, ...>
//   <0, 2, 4, ..., n, n+2, n+4, ...>
//
// When undef's appear in the mask they are treated as if they were whatever
// value is necessary in order to fit the above forms.
static SDValue lowerVECTOR_SHUFFLE_PCKEV(SDValue Op, EVT ResTy,
                                         SmallVector<int, 16> Indices,
                                         SelectionDAG &DAG) {
  assert((Indices.size() % 2) == 0);

  SDValue Wt;
  SDValue Ws;
  const auto &Begin = Indices.begin();
  const auto &Mid = Indices.begin() + Indices.size() / 2;
  const auto &End = Indices.end();

  if (fitsRegularPattern<int>(Begin, 1, Mid, 0, 2))
    Wt = Op->getOperand(0);
  else if (fitsRegularPattern<int>(Begin, 1, Mid, Indices.size(), 2))
    Wt = Op->getOperand(1);
  else
    return SDValue();

  if (fitsRegularPattern<int>(Mid, 1, End, 0, 2))
    Ws = Op->getOperand(0);
  else if (fitsRegularPattern<int>(Mid, 1, End, Indices.size(), 2))
    Ws = Op->getOperand(1);
  else
    return SDValue();

  return DAG.getNode(MipsISD::PCKEV, SDLoc(Op), ResTy, Ws, Wt);
}

// Lower VECTOR_SHUFFLE into PCKOD (if possible).
//
// PCKOD copies the odd elements of each vector into the result vector.
//
// It is possible to lower into PCKOD when the mask consists of two of the
// following forms concatenated:
//   <1, 3, 5, ...>
//   <n+1, n+3, n+5, ...>
// where n is the number of elements in the vector.
// For example:
//   <1, 3, 5, ..., 1, 3, 5, ...>
//   <1, 3, 5, ..., n+1, n+3, n+5, ...>
//
// When undef's appear in the mask they are treated as if they were whatever
// value is necessary in order to fit the above forms.
static SDValue lowerVECTOR_SHUFFLE_PCKOD(SDValue Op, EVT ResTy,
                                         SmallVector<int, 16> Indices,
                                         SelectionDAG &DAG) {
  assert((Indices.size() % 2) == 0);

  SDValue Wt;
  SDValue Ws;
  const auto &Begin = Indices.begin();
  const auto &Mid = Indices.begin() + Indices.size() / 2;
  const auto &End = Indices.end();

  if (fitsRegularPattern<int>(Begin, 1, Mid, 1, 2))
    Wt = Op->getOperand(0);
  else if (fitsRegularPattern<int>(Begin, 1, Mid, Indices.size() + 1, 2))
    Wt = Op->getOperand(1);
  else
    return SDValue();

  if (fitsRegularPattern<int>(Mid, 1, End, 1, 2))
    Ws = Op->getOperand(0);
  else if (fitsRegularPattern<int>(Mid, 1, End, Indices.size() + 1, 2))
    Ws = Op->getOperand(1);
  else
    return SDValue();

  return DAG.getNode(MipsISD::PCKOD, SDLoc(Op), ResTy, Ws, Wt);
}

// Lower VECTOR_SHUFFLE into VSHF.
//
// This mostly consists of converting the shuffle indices in Indices into a
// BUILD_VECTOR and adding it as an operand to the resulting VSHF. There is
// also code to eliminate unused operands of the VECTOR_SHUFFLE. For example,
// if the type is v8i16 and all the indices are less than 8 then the second
// operand is unused and can be replaced with anything. We choose to replace it
// with the used operand since this reduces the number of instructions overall.
static SDValue lowerVECTOR_SHUFFLE_VSHF(SDValue Op, EVT ResTy,
                                        SmallVector<int, 16> Indices,
                                        SelectionDAG &DAG) {
  SmallVector<SDValue, 16> Ops;
  SDValue Op0;
  SDValue Op1;
  EVT MaskVecTy = ResTy.changeVectorElementTypeToInteger();
  EVT MaskEltTy = MaskVecTy.getVectorElementType();
  bool Using1stVec = false;
  bool Using2ndVec = false;
  SDLoc DL(Op);
  int ResTyNumElts = ResTy.getVectorNumElements();

  for (int i = 0; i < ResTyNumElts; ++i) {
    // Idx == -1 means UNDEF
    int Idx = Indices[i];

    if (0 <= Idx && Idx < ResTyNumElts)
      Using1stVec = true;
    if (ResTyNumElts <= Idx && Idx < ResTyNumElts * 2)
      Using2ndVec = true;
  }

  for (SmallVector<int, 16>::iterator I = Indices.begin(); I != Indices.end();
       ++I)
    Ops.push_back(DAG.getTargetConstant(*I, DL, MaskEltTy));

  SDValue MaskVec = DAG.getBuildVector(MaskVecTy, DL, Ops);

  if (Using1stVec && Using2ndVec) {
    Op0 = Op->getOperand(0);
    Op1 = Op->getOperand(1);
  } else if (Using1stVec)
    Op0 = Op1 = Op->getOperand(0);
  else if (Using2ndVec)
    Op0 = Op1 = Op->getOperand(1);
  else
    llvm_unreachable("shuffle vector mask references neither vector operand?");

  // VECTOR_SHUFFLE concatenates the vectors in an vectorwise fashion.
  // <0b00, 0b01> + <0b10, 0b11> -> <0b00, 0b01, 0b10, 0b11>
  // VSHF concatenates the vectors in a bitwise fashion:
  // <0b00, 0b01> + <0b10, 0b11> ->
  // 0b0100       + 0b1110       -> 0b01001110
  //                                <0b10, 0b11, 0b00, 0b01>
  // We must therefore swap the operands to get the correct result.
  return DAG.getNode(MipsISD::VSHF, DL, ResTy, MaskVec, Op1, Op0);
}

// Lower VECTOR_SHUFFLE into one of a number of instructions depending on the
// indices in the shuffle.
SDValue MipsSETargetLowering::lowerVECTOR_SHUFFLE(SDValue Op,
                                                  SelectionDAG &DAG) const {
  ShuffleVectorSDNode *Node = cast<ShuffleVectorSDNode>(Op);
  EVT ResTy = Op->getValueType(0);

  if (!ResTy.is128BitVector())
    return SDValue();

  int ResTyNumElts = ResTy.getVectorNumElements();
  SmallVector<int, 16> Indices;

  for (int i = 0; i < ResTyNumElts; ++i)
    Indices.push_back(Node->getMaskElt(i));

  // splati.[bhwd] is preferable to the others but is matched from
  // MipsISD::VSHF.
  if (isVECTOR_SHUFFLE_SPLATI(Op, ResTy, Indices, DAG))
    return lowerVECTOR_SHUFFLE_VSHF(Op, ResTy, Indices, DAG);
  SDValue Result;
  if ((Result = lowerVECTOR_SHUFFLE_ILVEV(Op, ResTy, Indices, DAG)))
    return Result;
  if ((Result = lowerVECTOR_SHUFFLE_ILVOD(Op, ResTy, Indices, DAG)))
    return Result;
  if ((Result = lowerVECTOR_SHUFFLE_ILVL(Op, ResTy, Indices, DAG)))
    return Result;
  if ((Result = lowerVECTOR_SHUFFLE_ILVR(Op, ResTy, Indices, DAG)))
    return Result;
  if ((Result = lowerVECTOR_SHUFFLE_PCKEV(Op, ResTy, Indices, DAG)))
    return Result;
  if ((Result = lowerVECTOR_SHUFFLE_PCKOD(Op, ResTy, Indices, DAG)))
    return Result;
  if ((Result = lowerVECTOR_SHUFFLE_SHF(Op, ResTy, Indices, DAG)))
    return Result;
  return lowerVECTOR_SHUFFLE_VSHF(Op, ResTy, Indices, DAG);
}

MachineBasicBlock *
MipsSETargetLowering::emitBPOSGE32(MachineInstr &MI,
                                   MachineBasicBlock *BB) const {
  // $bb:
  //  bposge32_pseudo $vr0
  //  =>
  // $bb:
  //  bposge32 $tbb
  // $fbb:
  //  li $vr2, 0
  //  b $sink
  // $tbb:
  //  li $vr1, 1
  // $sink:
  //  $vr0 = phi($vr2, $fbb, $vr1, $tbb)

  MachineRegisterInfo &RegInfo = BB->getParent()->getRegInfo();
  const TargetInstrInfo *TII = Subtarget.getInstrInfo();
  const TargetRegisterClass *RC = &Mips::GPR32RegClass;
  DebugLoc DL = MI.getDebugLoc();
  const BasicBlock *LLVM_BB = BB->getBasicBlock();
  MachineFunction::iterator It = std::next(MachineFunction::iterator(BB));
  MachineFunction *F = BB->getParent();
  MachineBasicBlock *FBB = F->CreateMachineBasicBlock(LLVM_BB);
  MachineBasicBlock *TBB = F->CreateMachineBasicBlock(LLVM_BB);
  MachineBasicBlock *Sink  = F->CreateMachineBasicBlock(LLVM_BB);
  F->insert(It, FBB);
  F->insert(It, TBB);
  F->insert(It, Sink);

  // Transfer the remainder of BB and its successor edges to Sink.
  Sink->splice(Sink->begin(), BB, std::next(MachineBasicBlock::iterator(MI)),
               BB->end());
  Sink->transferSuccessorsAndUpdatePHIs(BB);

  // Add successors.
  BB->addSuccessor(FBB);
  BB->addSuccessor(TBB);
  FBB->addSuccessor(Sink);
  TBB->addSuccessor(Sink);

  // Insert the real bposge32 instruction to $BB.
  BuildMI(BB, DL, TII->get(Mips::BPOSGE32)).addMBB(TBB);
  // Insert the real bposge32c instruction to $BB.
  BuildMI(BB, DL, TII->get(Mips::BPOSGE32C_MMR3)).addMBB(TBB);

  // Fill $FBB.
  unsigned VR2 = RegInfo.createVirtualRegister(RC);
  BuildMI(*FBB, FBB->end(), DL, TII->get(Mips::ADDiu), VR2)
    .addReg(Mips::ZERO).addImm(0);
  BuildMI(*FBB, FBB->end(), DL, TII->get(Mips::B)).addMBB(Sink);

  // Fill $TBB.
  unsigned VR1 = RegInfo.createVirtualRegister(RC);
  BuildMI(*TBB, TBB->end(), DL, TII->get(Mips::ADDiu), VR1)
    .addReg(Mips::ZERO).addImm(1);

  // Insert phi function to $Sink.
  BuildMI(*Sink, Sink->begin(), DL, TII->get(Mips::PHI),
          MI.getOperand(0).getReg())
      .addReg(VR2)
      .addMBB(FBB)
      .addReg(VR1)
      .addMBB(TBB);

  MI.eraseFromParent(); // The pseudo instruction is gone now.
  return Sink;
}

MachineBasicBlock *MipsSETargetLowering::emitMSACBranchPseudo(
    MachineInstr &MI, MachineBasicBlock *BB, unsigned BranchOp) const {
  // $bb:
  //  vany_nonzero $rd, $ws
  //  =>
  // $bb:
  //  bnz.b $ws, $tbb
  //  b $fbb
  // $fbb:
  //  li $rd1, 0
  //  b $sink
  // $tbb:
  //  li $rd2, 1
  // $sink:
  //  $rd = phi($rd1, $fbb, $rd2, $tbb)

  MachineRegisterInfo &RegInfo = BB->getParent()->getRegInfo();
  const TargetInstrInfo *TII = Subtarget.getInstrInfo();
  const TargetRegisterClass *RC = &Mips::GPR32RegClass;
  DebugLoc DL = MI.getDebugLoc();
  const BasicBlock *LLVM_BB = BB->getBasicBlock();
  MachineFunction::iterator It = std::next(MachineFunction::iterator(BB));
  MachineFunction *F = BB->getParent();
  MachineBasicBlock *FBB = F->CreateMachineBasicBlock(LLVM_BB);
  MachineBasicBlock *TBB = F->CreateMachineBasicBlock(LLVM_BB);
  MachineBasicBlock *Sink  = F->CreateMachineBasicBlock(LLVM_BB);
  F->insert(It, FBB);
  F->insert(It, TBB);
  F->insert(It, Sink);

  // Transfer the remainder of BB and its successor edges to Sink.
  Sink->splice(Sink->begin(), BB, std::next(MachineBasicBlock::iterator(MI)),
               BB->end());
  Sink->transferSuccessorsAndUpdatePHIs(BB);

  // Add successors.
  BB->addSuccessor(FBB);
  BB->addSuccessor(TBB);
  FBB->addSuccessor(Sink);
  TBB->addSuccessor(Sink);

  // Insert the real bnz.b instruction to $BB.
  BuildMI(BB, DL, TII->get(BranchOp))
      .addReg(MI.getOperand(1).getReg())
      .addMBB(TBB);

  // Fill $FBB.
  unsigned RD1 = RegInfo.createVirtualRegister(RC);
  BuildMI(*FBB, FBB->end(), DL, TII->get(Mips::ADDiu), RD1)
    .addReg(Mips::ZERO).addImm(0);
  BuildMI(*FBB, FBB->end(), DL, TII->get(Mips::B)).addMBB(Sink);

  // Fill $TBB.
  unsigned RD2 = RegInfo.createVirtualRegister(RC);
  BuildMI(*TBB, TBB->end(), DL, TII->get(Mips::ADDiu), RD2)
    .addReg(Mips::ZERO).addImm(1);

  // Insert phi function to $Sink.
  BuildMI(*Sink, Sink->begin(), DL, TII->get(Mips::PHI),
          MI.getOperand(0).getReg())
      .addReg(RD1)
      .addMBB(FBB)
      .addReg(RD2)
      .addMBB(TBB);

  MI.eraseFromParent(); // The pseudo instruction is gone now.
  return Sink;
}

// Emit the COPY_FW pseudo instruction.
//
// copy_fw_pseudo $fd, $ws, n
// =>
// copy_u_w $rt, $ws, $n
// mtc1     $rt, $fd
//
// When n is zero, the equivalent operation can be performed with (potentially)
// zero instructions due to register overlaps. This optimization is never valid
// for lane 1 because it would require FR=0 mode which isn't supported by MSA.
MachineBasicBlock *
MipsSETargetLowering::emitCOPY_FW(MachineInstr &MI,
                                  MachineBasicBlock *BB) const {
  const TargetInstrInfo *TII = Subtarget.getInstrInfo();
  MachineRegisterInfo &RegInfo = BB->getParent()->getRegInfo();
  DebugLoc DL = MI.getDebugLoc();
  unsigned Fd = MI.getOperand(0).getReg();
  unsigned Ws = MI.getOperand(1).getReg();
  unsigned Lane = MI.getOperand(2).getImm();

  if (Lane == 0) {
    unsigned Wt = Ws;
    if (!Subtarget.useOddSPReg()) {
      // We must copy to an even-numbered MSA register so that the
      // single-precision sub-register is also guaranteed to be even-numbered.
      Wt = RegInfo.createVirtualRegister(&Mips::MSA128WEvensRegClass);

      BuildMI(*BB, MI, DL, TII->get(Mips::COPY), Wt).addReg(Ws);
    }

    BuildMI(*BB, MI, DL, TII->get(Mips::COPY), Fd).addReg(Wt, 0, Mips::sub_lo);
  } else {
    unsigned Wt = RegInfo.createVirtualRegister(
        Subtarget.useOddSPReg() ? &Mips::MSA128WRegClass :
                                  &Mips::MSA128WEvensRegClass);

    BuildMI(*BB, MI, DL, TII->get(Mips::SPLATI_W), Wt).addReg(Ws).addImm(Lane);
    BuildMI(*BB, MI, DL, TII->get(Mips::COPY), Fd).addReg(Wt, 0, Mips::sub_lo);
  }

  MI.eraseFromParent(); // The pseudo instruction is gone now.
  return BB;
}

// Emit the COPY_FD pseudo instruction.
//
// copy_fd_pseudo $fd, $ws, n
// =>
// splati.d $wt, $ws, $n
// copy $fd, $wt:sub_64
//
// When n is zero, the equivalent operation can be performed with (potentially)
// zero instructions due to register overlaps. This optimization is always
// valid because FR=1 mode which is the only supported mode in MSA.
MachineBasicBlock *
MipsSETargetLowering::emitCOPY_FD(MachineInstr &MI,
                                  MachineBasicBlock *BB) const {
  assert(Subtarget.isFP64bit());

  const TargetInstrInfo *TII = Subtarget.getInstrInfo();
  MachineRegisterInfo &RegInfo = BB->getParent()->getRegInfo();
  unsigned Fd = MI.getOperand(0).getReg();
  unsigned Ws = MI.getOperand(1).getReg();
  unsigned Lane = MI.getOperand(2).getImm() * 2;
  DebugLoc DL = MI.getDebugLoc();

  if (Lane == 0)
    BuildMI(*BB, MI, DL, TII->get(Mips::COPY), Fd).addReg(Ws, 0, Mips::sub_64);
  else {
    unsigned Wt = RegInfo.createVirtualRegister(&Mips::MSA128DRegClass);

    BuildMI(*BB, MI, DL, TII->get(Mips::SPLATI_D), Wt).addReg(Ws).addImm(1);
    BuildMI(*BB, MI, DL, TII->get(Mips::COPY), Fd).addReg(Wt, 0, Mips::sub_64);
  }

  MI.eraseFromParent(); // The pseudo instruction is gone now.
  return BB;
}

// Emit the INSERT_FW pseudo instruction.
//
// insert_fw_pseudo $wd, $wd_in, $n, $fs
// =>
// subreg_to_reg $wt:sub_lo, $fs
// insve_w $wd[$n], $wd_in, $wt[0]
MachineBasicBlock *
MipsSETargetLowering::emitINSERT_FW(MachineInstr &MI,
                                    MachineBasicBlock *BB) const {
  const TargetInstrInfo *TII = Subtarget.getInstrInfo();
  MachineRegisterInfo &RegInfo = BB->getParent()->getRegInfo();
  DebugLoc DL = MI.getDebugLoc();
  unsigned Wd = MI.getOperand(0).getReg();
  unsigned Wd_in = MI.getOperand(1).getReg();
  unsigned Lane = MI.getOperand(2).getImm();
  unsigned Fs = MI.getOperand(3).getReg();
  unsigned Wt = RegInfo.createVirtualRegister(
      Subtarget.useOddSPReg() ? &Mips::MSA128WRegClass :
                                &Mips::MSA128WEvensRegClass);

  BuildMI(*BB, MI, DL, TII->get(Mips::SUBREG_TO_REG), Wt)
      .addImm(0)
      .addReg(Fs)
      .addImm(Mips::sub_lo);
  BuildMI(*BB, MI, DL, TII->get(Mips::INSVE_W), Wd)
      .addReg(Wd_in)
      .addImm(Lane)
      .addReg(Wt)
      .addImm(0);

  MI.eraseFromParent(); // The pseudo instruction is gone now.
  return BB;
}

// Emit the INSERT_FD pseudo instruction.
//
// insert_fd_pseudo $wd, $fs, n
// =>
// subreg_to_reg $wt:sub_64, $fs
// insve_d $wd[$n], $wd_in, $wt[0]
MachineBasicBlock *
MipsSETargetLowering::emitINSERT_FD(MachineInstr &MI,
                                    MachineBasicBlock *BB) const {
  assert(Subtarget.isFP64bit());

  const TargetInstrInfo *TII = Subtarget.getInstrInfo();
  MachineRegisterInfo &RegInfo = BB->getParent()->getRegInfo();
  DebugLoc DL = MI.getDebugLoc();
  unsigned Wd = MI.getOperand(0).getReg();
  unsigned Wd_in = MI.getOperand(1).getReg();
  unsigned Lane = MI.getOperand(2).getImm();
  unsigned Fs = MI.getOperand(3).getReg();
  unsigned Wt = RegInfo.createVirtualRegister(&Mips::MSA128DRegClass);

  BuildMI(*BB, MI, DL, TII->get(Mips::SUBREG_TO_REG), Wt)
      .addImm(0)
      .addReg(Fs)
      .addImm(Mips::sub_64);
  BuildMI(*BB, MI, DL, TII->get(Mips::INSVE_D), Wd)
      .addReg(Wd_in)
      .addImm(Lane)
      .addReg(Wt)
      .addImm(0);

  MI.eraseFromParent(); // The pseudo instruction is gone now.
  return BB;
}

// Emit the INSERT_([BHWD]|F[WD])_VIDX pseudo instruction.
//
// For integer:
// (INSERT_([BHWD]|F[WD])_PSEUDO $wd, $wd_in, $n, $rs)
// =>
// (SLL $lanetmp1, $lane, <log2size)
// (SLD_B $wdtmp1, $wd_in, $wd_in, $lanetmp1)
// (INSERT_[BHWD], $wdtmp2, $wdtmp1, 0, $rs)
// (NEG $lanetmp2, $lanetmp1)
// (SLD_B $wd, $wdtmp2, $wdtmp2,  $lanetmp2)
//
// For floating point:
// (INSERT_([BHWD]|F[WD])_PSEUDO $wd, $wd_in, $n, $fs)
// =>
// (SUBREG_TO_REG $wt, $fs, <subreg>)
// (SLL $lanetmp1, $lane, <log2size)
// (SLD_B $wdtmp1, $wd_in, $wd_in, $lanetmp1)
// (INSVE_[WD], $wdtmp2, 0, $wdtmp1, 0)
// (NEG $lanetmp2, $lanetmp1)
// (SLD_B $wd, $wdtmp2, $wdtmp2,  $lanetmp2)
MachineBasicBlock *MipsSETargetLowering::emitINSERT_DF_VIDX(
    MachineInstr &MI, MachineBasicBlock *BB, unsigned EltSizeInBytes,
    bool IsFP) const {
  const TargetInstrInfo *TII = Subtarget.getInstrInfo();
  MachineRegisterInfo &RegInfo = BB->getParent()->getRegInfo();
  DebugLoc DL = MI.getDebugLoc();
  unsigned Wd = MI.getOperand(0).getReg();
  unsigned SrcVecReg = MI.getOperand(1).getReg();
  unsigned LaneReg = MI.getOperand(2).getReg();
  unsigned SrcValReg = MI.getOperand(3).getReg();

  const TargetRegisterClass *VecRC = nullptr;
  // FIXME: This should be true for N32 too.
  const TargetRegisterClass *GPRRC =
      Subtarget.isABI_N64() ? &Mips::GPR64RegClass : &Mips::GPR32RegClass;
  unsigned SubRegIdx = Subtarget.isABI_N64() ? Mips::sub_32 : 0;
  unsigned ShiftOp = Subtarget.isABI_N64() ? Mips::DSLL : Mips::SLL;
  unsigned EltLog2Size;
  unsigned InsertOp = 0;
  unsigned InsveOp = 0;
  switch (EltSizeInBytes) {
  default:
    llvm_unreachable("Unexpected size");
  case 1:
    EltLog2Size = 0;
    InsertOp = Mips::INSERT_B;
    InsveOp = Mips::INSVE_B;
    VecRC = &Mips::MSA128BRegClass;
    break;
  case 2:
    EltLog2Size = 1;
    InsertOp = Mips::INSERT_H;
    InsveOp = Mips::INSVE_H;
    VecRC = &Mips::MSA128HRegClass;
    break;
  case 4:
    EltLog2Size = 2;
    InsertOp = Mips::INSERT_W;
    InsveOp = Mips::INSVE_W;
    VecRC = &Mips::MSA128WRegClass;
    break;
  case 8:
    EltLog2Size = 3;
    InsertOp = Mips::INSERT_D;
    InsveOp = Mips::INSVE_D;
    VecRC = &Mips::MSA128DRegClass;
    break;
  }

  if (IsFP) {
    unsigned Wt = RegInfo.createVirtualRegister(VecRC);
    BuildMI(*BB, MI, DL, TII->get(Mips::SUBREG_TO_REG), Wt)
        .addImm(0)
        .addReg(SrcValReg)
        .addImm(EltSizeInBytes == 8 ? Mips::sub_64 : Mips::sub_lo);
    SrcValReg = Wt;
  }

  // Convert the lane index into a byte index
  if (EltSizeInBytes != 1) {
    unsigned LaneTmp1 = RegInfo.createVirtualRegister(GPRRC);
    BuildMI(*BB, MI, DL, TII->get(ShiftOp), LaneTmp1)
        .addReg(LaneReg)
        .addImm(EltLog2Size);
    LaneReg = LaneTmp1;
  }

  // Rotate bytes around so that the desired lane is element zero
  unsigned WdTmp1 = RegInfo.createVirtualRegister(VecRC);
  BuildMI(*BB, MI, DL, TII->get(Mips::SLD_B), WdTmp1)
      .addReg(SrcVecReg)
      .addReg(SrcVecReg)
      .addReg(LaneReg, 0, SubRegIdx);

  unsigned WdTmp2 = RegInfo.createVirtualRegister(VecRC);
  if (IsFP) {
    // Use insve.df to insert to element zero
    BuildMI(*BB, MI, DL, TII->get(InsveOp), WdTmp2)
        .addReg(WdTmp1)
        .addImm(0)
        .addReg(SrcValReg)
        .addImm(0);
  } else {
    // Use insert.df to insert to element zero
    BuildMI(*BB, MI, DL, TII->get(InsertOp), WdTmp2)
        .addReg(WdTmp1)
        .addReg(SrcValReg)
        .addImm(0);
  }

  // Rotate elements the rest of the way for a full rotation.
  // sld.df inteprets $rt modulo the number of columns so we only need to negate
  // the lane index to do this.
  unsigned LaneTmp2 = RegInfo.createVirtualRegister(GPRRC);
  BuildMI(*BB, MI, DL, TII->get(Subtarget.isABI_N64() ? Mips::DSUB : Mips::SUB),
          LaneTmp2)
      .addReg(Subtarget.isABI_N64() ? Mips::ZERO_64 : Mips::ZERO)
      .addReg(LaneReg);
  BuildMI(*BB, MI, DL, TII->get(Mips::SLD_B), Wd)
      .addReg(WdTmp2)
      .addReg(WdTmp2)
      .addReg(LaneTmp2, 0, SubRegIdx);

  MI.eraseFromParent(); // The pseudo instruction is gone now.
  return BB;
}

// Emit the FILL_FW pseudo instruction.
//
// fill_fw_pseudo $wd, $fs
// =>
// implicit_def $wt1
// insert_subreg $wt2:subreg_lo, $wt1, $fs
// splati.w $wd, $wt2[0]
MachineBasicBlock *
MipsSETargetLowering::emitFILL_FW(MachineInstr &MI,
                                  MachineBasicBlock *BB) const {
  const TargetInstrInfo *TII = Subtarget.getInstrInfo();
  MachineRegisterInfo &RegInfo = BB->getParent()->getRegInfo();
  DebugLoc DL = MI.getDebugLoc();
  unsigned Wd = MI.getOperand(0).getReg();
  unsigned Fs = MI.getOperand(1).getReg();
  unsigned Wt1 = RegInfo.createVirtualRegister(
      Subtarget.useOddSPReg() ? &Mips::MSA128WRegClass
                              : &Mips::MSA128WEvensRegClass);
  unsigned Wt2 = RegInfo.createVirtualRegister(
      Subtarget.useOddSPReg() ? &Mips::MSA128WRegClass
                              : &Mips::MSA128WEvensRegClass);

  BuildMI(*BB, MI, DL, TII->get(Mips::IMPLICIT_DEF), Wt1);
  BuildMI(*BB, MI, DL, TII->get(Mips::INSERT_SUBREG), Wt2)
      .addReg(Wt1)
      .addReg(Fs)
      .addImm(Mips::sub_lo);
  BuildMI(*BB, MI, DL, TII->get(Mips::SPLATI_W), Wd).addReg(Wt2).addImm(0);

  MI.eraseFromParent(); // The pseudo instruction is gone now.
  return BB;
}

// Emit the FILL_FD pseudo instruction.
//
// fill_fd_pseudo $wd, $fs
// =>
// implicit_def $wt1
// insert_subreg $wt2:subreg_64, $wt1, $fs
// splati.d $wd, $wt2[0]
MachineBasicBlock *
MipsSETargetLowering::emitFILL_FD(MachineInstr &MI,
                                  MachineBasicBlock *BB) const {
  assert(Subtarget.isFP64bit());

  const TargetInstrInfo *TII = Subtarget.getInstrInfo();
  MachineRegisterInfo &RegInfo = BB->getParent()->getRegInfo();
  DebugLoc DL = MI.getDebugLoc();
  unsigned Wd = MI.getOperand(0).getReg();
  unsigned Fs = MI.getOperand(1).getReg();
  unsigned Wt1 = RegInfo.createVirtualRegister(&Mips::MSA128DRegClass);
  unsigned Wt2 = RegInfo.createVirtualRegister(&Mips::MSA128DRegClass);

  BuildMI(*BB, MI, DL, TII->get(Mips::IMPLICIT_DEF), Wt1);
  BuildMI(*BB, MI, DL, TII->get(Mips::INSERT_SUBREG), Wt2)
      .addReg(Wt1)
      .addReg(Fs)
      .addImm(Mips::sub_64);
  BuildMI(*BB, MI, DL, TII->get(Mips::SPLATI_D), Wd).addReg(Wt2).addImm(0);

  MI.eraseFromParent(); // The pseudo instruction is gone now.
  return BB;
}

// Emit the ST_F16_PSEDUO instruction to store a f16 value from an MSA
// register.
//
// STF16 MSA128F16:$wd, mem_simm10:$addr
// =>
//  copy_u.h $rtemp,$wd[0]
//  sh $rtemp, $addr
//
// Safety: We can't use st.h & co as they would over write the memory after
// the destination. It would require half floats be allocated 16 bytes(!) of
// space.
MachineBasicBlock *
MipsSETargetLowering::emitST_F16_PSEUDO(MachineInstr &MI,
                                       MachineBasicBlock *BB) const {

  const TargetInstrInfo *TII = Subtarget.getInstrInfo();
  MachineRegisterInfo &RegInfo = BB->getParent()->getRegInfo();
  DebugLoc DL = MI.getDebugLoc();
  unsigned Ws = MI.getOperand(0).getReg();
  unsigned Rt = MI.getOperand(1).getReg();
  const MachineMemOperand &MMO = **MI.memoperands_begin();
  unsigned Imm = MMO.getOffset();

  // Caution: A load via the GOT can expand to a GPR32 operand, a load via
  //          spill and reload can expand as a GPR64 operand. Examine the
  //          operand in detail and default to ABI.
  const TargetRegisterClass *RC =
      MI.getOperand(1).isReg() ? RegInfo.getRegClass(MI.getOperand(1).getReg())
                               : (Subtarget.isABI_O32() ? &Mips::GPR32RegClass
                                                        : &Mips::GPR64RegClass);
  const bool UsingMips32 = RC == &Mips::GPR32RegClass;
  unsigned Rs = RegInfo.createVirtualRegister(&Mips::GPR32RegClass);

  BuildMI(*BB, MI, DL, TII->get(Mips::COPY_U_H), Rs).addReg(Ws).addImm(0);
  if(!UsingMips32) {
    unsigned Tmp = RegInfo.createVirtualRegister(&Mips::GPR64RegClass);
    BuildMI(*BB, MI, DL, TII->get(Mips::SUBREG_TO_REG), Tmp)
        .addImm(0)
        .addReg(Rs)
        .addImm(Mips::sub_32);
    Rs = Tmp;
  }
  BuildMI(*BB, MI, DL, TII->get(UsingMips32 ? Mips::SH : Mips::SH64))
      .addReg(Rs)
      .addReg(Rt)
      .addImm(Imm)
      .addMemOperand(BB->getParent()->getMachineMemOperand(
          &MMO, MMO.getOffset(), MMO.getSize()));

  MI.eraseFromParent();
  return BB;
}

// Emit the LD_F16_PSEDUO instruction to load a f16 value into an MSA register.
//
// LD_F16 MSA128F16:$wd, mem_simm10:$addr
// =>
//  lh $rtemp, $addr
//  fill.h $wd, $rtemp
//
// Safety: We can't use ld.h & co as they over-read from the source.
// Additionally, if the address is not modulo 16, 2 cases can occur:
//  a) Segmentation fault as the load instruction reads from a memory page
//     memory it's not supposed to.
//  b) The load crosses an implementation specific boundary, requiring OS
//     intervention.
MachineBasicBlock *
MipsSETargetLowering::emitLD_F16_PSEUDO(MachineInstr &MI,
                                       MachineBasicBlock *BB) const {

  const TargetInstrInfo *TII = Subtarget.getInstrInfo();
  MachineRegisterInfo &RegInfo = BB->getParent()->getRegInfo();
  DebugLoc DL = MI.getDebugLoc();
  unsigned Wd = MI.getOperand(0).getReg();

  // Caution: A load via the GOT can expand to a GPR32 operand, a load via
  //          spill and reload can expand as a GPR64 operand. Examine the
  //          operand in detail and default to ABI.
  const TargetRegisterClass *RC =
      MI.getOperand(1).isReg() ? RegInfo.getRegClass(MI.getOperand(1).getReg())
                               : (Subtarget.isABI_O32() ? &Mips::GPR32RegClass
                                                        : &Mips::GPR64RegClass);

  const bool UsingMips32 = RC == &Mips::GPR32RegClass;
  unsigned Rt = RegInfo.createVirtualRegister(RC);

  MachineInstrBuilder MIB =
      BuildMI(*BB, MI, DL, TII->get(UsingMips32 ? Mips::LH : Mips::LH64), Rt);
  for (unsigned i = 1; i < MI.getNumOperands(); i++)
    MIB.add(MI.getOperand(i));

  if(!UsingMips32) {
    unsigned Tmp = RegInfo.createVirtualRegister(&Mips::GPR32RegClass);
    BuildMI(*BB, MI, DL, TII->get(Mips::COPY), Tmp).addReg(Rt, 0, Mips::sub_32);
    Rt = Tmp;
  }

  BuildMI(*BB, MI, DL, TII->get(Mips::FILL_H), Wd).addReg(Rt);

  MI.eraseFromParent();
  return BB;
}

// Emit the FPROUND_PSEUDO instruction.
//
// Round an FGR64Opnd, FGR32Opnd to an f16.
//
// Safety: Cycle the operand through the GPRs so the result always ends up
//         the correct MSA register.
//
// FIXME: This copying is strictly unnecessary. If we could tie FGR32Opnd:$Fs
//        / FGR64Opnd:$Fs and MSA128F16:$Wd to the same physical register
//        (which they can be, as the MSA registers are defined to alias the
//        FPU's 64 bit and 32 bit registers) the result can be accessed using
//        the correct register class. That requires operands be tie-able across
//        register classes which have a sub/super register class relationship.
//
// For FPG32Opnd:
//
// FPROUND MSA128F16:$wd, FGR32Opnd:$fs
// =>
//  mfc1 $rtemp, $fs
//  fill.w $rtemp, $wtemp
//  fexdo.w $wd, $wtemp, $wtemp
//
// For FPG64Opnd on mips32r2+:
//
// FPROUND MSA128F16:$wd, FGR64Opnd:$fs
// =>
//  mfc1 $rtemp, $fs
//  fill.w $rtemp, $wtemp
//  mfhc1 $rtemp2, $fs
//  insert.w $wtemp[1], $rtemp2
//  insert.w $wtemp[3], $rtemp2
//  fexdo.w $wtemp2, $wtemp, $wtemp
//  fexdo.h $wd, $temp2, $temp2
//
// For FGR64Opnd on mips64r2+:
//
// FPROUND MSA128F16:$wd, FGR64Opnd:$fs
// =>
//  dmfc1 $rtemp, $fs
//  fill.d $rtemp, $wtemp
//  fexdo.w $wtemp2, $wtemp, $wtemp
//  fexdo.h $wd, $wtemp2, $wtemp2
//
// Safety note: As $wtemp is UNDEF, we may provoke a spurious exception if the
//              undef bits are "just right" and the exception enable bits are
//              set. By using fill.w to replicate $fs into all elements over
//              insert.w for one element, we avoid that potiential case. If
//              fexdo.[hw] causes an exception in, the exception is valid and it
//              occurs for all elements.
MachineBasicBlock *
MipsSETargetLowering::emitFPROUND_PSEUDO(MachineInstr &MI,
                                         MachineBasicBlock *BB,
                                         bool IsFGR64) const {

  // Strictly speaking, we need MIPS32R5 to support MSA. We'll be generous
  // here. It's technically doable to support MIPS32 here, but the ISA forbids
  // it.
  assert(Subtarget.hasMSA() && Subtarget.hasMips32r2());

  bool IsFGR64onMips64 = Subtarget.hasMips64() && IsFGR64;
  bool IsFGR64onMips32 = !Subtarget.hasMips64() && IsFGR64;

  const TargetInstrInfo *TII = Subtarget.getInstrInfo();
  DebugLoc DL = MI.getDebugLoc();
  unsigned Wd = MI.getOperand(0).getReg();
  unsigned Fs = MI.getOperand(1).getReg();

  MachineRegisterInfo &RegInfo = BB->getParent()->getRegInfo();
  unsigned Wtemp = RegInfo.createVirtualRegister(&Mips::MSA128WRegClass);
  const TargetRegisterClass *GPRRC =
      IsFGR64onMips64 ? &Mips::GPR64RegClass : &Mips::GPR32RegClass;
  unsigned MFC1Opc = IsFGR64onMips64
                         ? Mips::DMFC1
                         : (IsFGR64onMips32 ? Mips::MFC1_D64 : Mips::MFC1);
  unsigned FILLOpc = IsFGR64onMips64 ? Mips::FILL_D : Mips::FILL_W;

  // Perform the register class copy as mentioned above.
  unsigned Rtemp = RegInfo.createVirtualRegister(GPRRC);
  BuildMI(*BB, MI, DL, TII->get(MFC1Opc), Rtemp).addReg(Fs);
  BuildMI(*BB, MI, DL, TII->get(FILLOpc), Wtemp).addReg(Rtemp);
  unsigned WPHI = Wtemp;

  if (IsFGR64onMips32) {
    unsigned Rtemp2 = RegInfo.createVirtualRegister(GPRRC);
    BuildMI(*BB, MI, DL, TII->get(Mips::MFHC1_D64), Rtemp2).addReg(Fs);
    unsigned Wtemp2 = RegInfo.createVirtualRegister(&Mips::MSA128WRegClass);
    unsigned Wtemp3 = RegInfo.createVirtualRegister(&Mips::MSA128WRegClass);
    BuildMI(*BB, MI, DL, TII->get(Mips::INSERT_W), Wtemp2)
        .addReg(Wtemp)
        .addReg(Rtemp2)
        .addImm(1);
    BuildMI(*BB, MI, DL, TII->get(Mips::INSERT_W), Wtemp3)
        .addReg(Wtemp2)
        .addReg(Rtemp2)
        .addImm(3);
    WPHI = Wtemp3;
  }

  if (IsFGR64) {
    unsigned Wtemp2 = RegInfo.createVirtualRegister(&Mips::MSA128WRegClass);
    BuildMI(*BB, MI, DL, TII->get(Mips::FEXDO_W), Wtemp2)
        .addReg(WPHI)
        .addReg(WPHI);
    WPHI = Wtemp2;
  }

  BuildMI(*BB, MI, DL, TII->get(Mips::FEXDO_H), Wd).addReg(WPHI).addReg(WPHI);

  MI.eraseFromParent();
  return BB;
}

// Emit the FPEXTEND_PSEUDO instruction.
//
// Expand an f16 to either a FGR32Opnd or FGR64Opnd.
//
// Safety: Cycle the result through the GPRs so the result always ends up
//         the correct floating point register.
//
// FIXME: This copying is strictly unnecessary. If we could tie FGR32Opnd:$Fd
//        / FGR64Opnd:$Fd and MSA128F16:$Ws to the same physical register
//        (which they can be, as the MSA registers are defined to alias the
//        FPU's 64 bit and 32 bit registers) the result can be accessed using
//        the correct register class. That requires operands be tie-able across
//        register classes which have a sub/super register class relationship. I
//        haven't checked.
//
// For FGR32Opnd:
//
// FPEXTEND FGR32Opnd:$fd, MSA128F16:$ws
// =>
//  fexupr.w $wtemp, $ws
//  copy_s.w $rtemp, $ws[0]
//  mtc1 $rtemp, $fd
//
// For FGR64Opnd on Mips64:
//
// FPEXTEND FGR64Opnd:$fd, MSA128F16:$ws
// =>
//  fexupr.w $wtemp, $ws
//  fexupr.d $wtemp2, $wtemp
//  copy_s.d $rtemp, $wtemp2s[0]
//  dmtc1 $rtemp, $fd
//
// For FGR64Opnd on Mips32:
//
// FPEXTEND FGR64Opnd:$fd, MSA128F16:$ws
// =>
//  fexupr.w $wtemp, $ws
//  fexupr.d $wtemp2, $wtemp
//  copy_s.w $rtemp, $wtemp2[0]
//  mtc1 $rtemp, $ftemp
//  copy_s.w $rtemp2, $wtemp2[1]
//  $fd = mthc1 $rtemp2, $ftemp
MachineBasicBlock *
MipsSETargetLowering::emitFPEXTEND_PSEUDO(MachineInstr &MI,
                                          MachineBasicBlock *BB,
                                          bool IsFGR64) const {

  // Strictly speaking, we need MIPS32R5 to support MSA. We'll be generous
  // here. It's technically doable to support MIPS32 here, but the ISA forbids
  // it.
  assert(Subtarget.hasMSA() && Subtarget.hasMips32r2());

  bool IsFGR64onMips64 = Subtarget.hasMips64() && IsFGR64;
  bool IsFGR64onMips32 = !Subtarget.hasMips64() && IsFGR64;

  const TargetInstrInfo *TII = Subtarget.getInstrInfo();
  DebugLoc DL = MI.getDebugLoc();
  unsigned Fd = MI.getOperand(0).getReg();
  unsigned Ws = MI.getOperand(1).getReg();

  MachineRegisterInfo &RegInfo = BB->getParent()->getRegInfo();
  const TargetRegisterClass *GPRRC =
      IsFGR64onMips64 ? &Mips::GPR64RegClass : &Mips::GPR32RegClass;
  unsigned MTC1Opc = IsFGR64onMips64
                         ? Mips::DMTC1
                         : (IsFGR64onMips32 ? Mips::MTC1_D64 : Mips::MTC1);
  unsigned COPYOpc = IsFGR64onMips64 ? Mips::COPY_S_D : Mips::COPY_S_W;

  unsigned Wtemp = RegInfo.createVirtualRegister(&Mips::MSA128WRegClass);
  unsigned WPHI = Wtemp;

  BuildMI(*BB, MI, DL, TII->get(Mips::FEXUPR_W), Wtemp).addReg(Ws);
  if (IsFGR64) {
    WPHI = RegInfo.createVirtualRegister(&Mips::MSA128DRegClass);
    BuildMI(*BB, MI, DL, TII->get(Mips::FEXUPR_D), WPHI).addReg(Wtemp);
  }

  // Perform the safety regclass copy mentioned above.
  unsigned Rtemp = RegInfo.createVirtualRegister(GPRRC);
  unsigned FPRPHI = IsFGR64onMips32
                        ? RegInfo.createVirtualRegister(&Mips::FGR64RegClass)
                        : Fd;
  BuildMI(*BB, MI, DL, TII->get(COPYOpc), Rtemp).addReg(WPHI).addImm(0);
  BuildMI(*BB, MI, DL, TII->get(MTC1Opc), FPRPHI).addReg(Rtemp);

  if (IsFGR64onMips32) {
    unsigned Rtemp2 = RegInfo.createVirtualRegister(GPRRC);
    BuildMI(*BB, MI, DL, TII->get(Mips::COPY_S_W), Rtemp2)
        .addReg(WPHI)
        .addImm(1);
    BuildMI(*BB, MI, DL, TII->get(Mips::MTHC1_D64), Fd)
        .addReg(FPRPHI)
        .addReg(Rtemp2);
  }

  MI.eraseFromParent();
  return BB;
}

// Emit the FEXP2_W_1 pseudo instructions.
//
// fexp2_w_1_pseudo $wd, $wt
// =>
// ldi.w $ws, 1
// fexp2.w $wd, $ws, $wt
MachineBasicBlock *
MipsSETargetLowering::emitFEXP2_W_1(MachineInstr &MI,
                                    MachineBasicBlock *BB) const {
  const TargetInstrInfo *TII = Subtarget.getInstrInfo();
  MachineRegisterInfo &RegInfo = BB->getParent()->getRegInfo();
  const TargetRegisterClass *RC = &Mips::MSA128WRegClass;
  unsigned Ws1 = RegInfo.createVirtualRegister(RC);
  unsigned Ws2 = RegInfo.createVirtualRegister(RC);
  DebugLoc DL = MI.getDebugLoc();

  // Splat 1.0 into a vector
  BuildMI(*BB, MI, DL, TII->get(Mips::LDI_W), Ws1).addImm(1);
  BuildMI(*BB, MI, DL, TII->get(Mips::FFINT_U_W), Ws2).addReg(Ws1);

  // Emit 1.0 * fexp2(Wt)
  BuildMI(*BB, MI, DL, TII->get(Mips::FEXP2_W), MI.getOperand(0).getReg())
      .addReg(Ws2)
      .addReg(MI.getOperand(1).getReg());

  MI.eraseFromParent(); // The pseudo instruction is gone now.
  return BB;
}

// Emit the FEXP2_D_1 pseudo instructions.
//
// fexp2_d_1_pseudo $wd, $wt
// =>
// ldi.d $ws, 1
// fexp2.d $wd, $ws, $wt
MachineBasicBlock *
MipsSETargetLowering::emitFEXP2_D_1(MachineInstr &MI,
                                    MachineBasicBlock *BB) const {
  const TargetInstrInfo *TII = Subtarget.getInstrInfo();
  MachineRegisterInfo &RegInfo = BB->getParent()->getRegInfo();
  const TargetRegisterClass *RC = &Mips::MSA128DRegClass;
  unsigned Ws1 = RegInfo.createVirtualRegister(RC);
  unsigned Ws2 = RegInfo.createVirtualRegister(RC);
  DebugLoc DL = MI.getDebugLoc();

  // Splat 1.0 into a vector
  BuildMI(*BB, MI, DL, TII->get(Mips::LDI_D), Ws1).addImm(1);
  BuildMI(*BB, MI, DL, TII->get(Mips::FFINT_U_D), Ws2).addReg(Ws1);

  // Emit 1.0 * fexp2(Wt)
  BuildMI(*BB, MI, DL, TII->get(Mips::FEXP2_D), MI.getOperand(0).getReg())
      .addReg(Ws2)
      .addReg(MI.getOperand(1).getReg());

  MI.eraseFromParent(); // The pseudo instruction is gone now.
  return BB;
}
template<unsigned MTC1, unsigned CAPLOAD>
static MachineBasicBlock *
emitCapFloatLoad(const MipsSubtarget &Subtarget,
                  const llvm::TargetRegisterClass &RC,
                  MachineInstr &MI,
                  MachineBasicBlock *BB) {
  DebugLoc DL = MI.getDebugLoc();
  MachineRegisterInfo &RegInfo = BB->getParent()->getRegInfo();
  unsigned IntReg = RegInfo.createVirtualRegister(&RC);
  const TargetInstrInfo *TII = Subtarget.getInstrInfo();
  BuildMI(*BB, &MI, DL, TII->get(CAPLOAD), IntReg)
      .add(MI.getOperand(1))
      .add(MI.getOperand(2))
      .add(MI.getOperand(3));
  BuildMI(*BB, MI, DL, TII->get(MTC1))
      .add(MI.getOperand(0))
      .addReg(IntReg);
  MI.eraseFromParent();
  return BB;
}
MachineBasicBlock *
MipsSETargetLowering::emitCapFloat32Load(MachineInstr &MI,
                                    MachineBasicBlock *BB) const {
  return emitCapFloatLoad<Mips::MTC1, Mips::CAPLOAD32>(Subtarget,
          Mips::GPR32RegClass, MI, BB);
}
MachineBasicBlock *
MipsSETargetLowering::emitCapFloat64Load(MachineInstr &MI,
                                    MachineBasicBlock *BB) const {
  return emitCapFloatLoad<Mips::DMTC1, Mips::CAPLOAD64>(Subtarget,
          Mips::GPR64RegClass, MI, BB);
}
MachineBasicBlock *
<<<<<<< HEAD
MipsSETargetLowering::emitCapMove(MachineInstr &MI,
                                  MachineBasicBlock *BB) const {
  auto MoveInst = Mips::CIncOffset;
  const TargetInstrInfo *TII = Subtarget.getInstrInfo();
  BuildMI(*BB, MI, MI.getDebugLoc(), TII->get(MoveInst),
          MI.getOperand(0).getReg())
      .addReg(MI.getOperand(1).getReg())
      .addReg(Mips::ZERO_64);
  MI.eraseFromParent();
  return BB;
}
MachineBasicBlock *
=======
>>>>>>> 5fbbdfb2
MipsSETargetLowering::emitCapNotEqual(MachineInstr &MI,
                                    MachineBasicBlock *BB) const {
  bool is64 = (MI.getOpcode() == Mips::CNEPseudo);
  unsigned Op = CheriExactEquals ? (is64 ? Mips::CNEXEQ : Mips::CNEXEQ32)
                                 : (is64 ? Mips::CNE : Mips::CNE32);
  const TargetInstrInfo *TII = Subtarget.getInstrInfo();
  BuildMI(*BB, MI, MI.getDebugLoc(), TII->get(Op))
      .add(MI.getOperand(0))
      .add(MI.getOperand(1))
      .add(MI.getOperand(2));
  MI.eraseFromParent();
  return BB;
}
MachineBasicBlock *
MipsSETargetLowering::emitCapEqual(MachineInstr &MI,
                                    MachineBasicBlock *BB) const {
  bool is64 = (MI.getOpcode() == Mips::CEQPseudo);
  unsigned Op = CheriExactEquals ? (is64 ? Mips::CEXEQ : Mips::CEXEQ32)
                                 : (is64 ? Mips::CEQ : Mips::CEQ32);
  const TargetInstrInfo *TII = Subtarget.getInstrInfo();
  BuildMI(*BB, MI, MI.getDebugLoc(), TII->get(Op))
      .add(MI.getOperand(0))
      .add(MI.getOperand(1))
      .add(MI.getOperand(2));
  MI.eraseFromParent();
  return BB;
}
template<unsigned MFC1, unsigned CAPSTORE>
static MachineBasicBlock *
emitCapFloatStore(const MipsSubtarget &Subtarget,
                  MachineInstr &MI,
                  MachineBasicBlock *BB) {
  DebugLoc DL = MI.getDebugLoc();
  MachineRegisterInfo &RegInfo = BB->getParent()->getRegInfo();
  unsigned IntReg = RegInfo.createVirtualRegister(&Mips::GPR64RegClass);
  const TargetInstrInfo *TII = Subtarget.getInstrInfo();
  BuildMI(*BB, MI, DL, TII->get(MFC1), IntReg)
      .add(MI.getOperand(0));
  BuildMI(*BB, MI, DL, TII->get(CAPSTORE))
      .addReg(IntReg, RegState::Kill)
      .add(MI.getOperand(1))
      .add(MI.getOperand(2))
      .add(MI.getOperand(3));
  MI.eraseFromParent();
  return BB;
}
MachineBasicBlock *
MipsSETargetLowering::emitCapFloat64Store(MachineInstr &MI,
                                    MachineBasicBlock *BB) const {
  return emitCapFloatStore<Mips::DMFC1, Mips::CAPSTORE64>(Subtarget, MI, BB);
}
MachineBasicBlock *
MipsSETargetLowering::emitCapFloat32Store(MachineInstr &MI,
                                    MachineBasicBlock *BB) const {
  return emitCapFloatStore<Mips::MFC1, Mips::CAPSTORE32>(Subtarget, MI, BB);
}<|MERGE_RESOLUTION|>--- conflicted
+++ resolved
@@ -3876,21 +3876,6 @@
           Mips::GPR64RegClass, MI, BB);
 }
 MachineBasicBlock *
-<<<<<<< HEAD
-MipsSETargetLowering::emitCapMove(MachineInstr &MI,
-                                  MachineBasicBlock *BB) const {
-  auto MoveInst = Mips::CIncOffset;
-  const TargetInstrInfo *TII = Subtarget.getInstrInfo();
-  BuildMI(*BB, MI, MI.getDebugLoc(), TII->get(MoveInst),
-          MI.getOperand(0).getReg())
-      .addReg(MI.getOperand(1).getReg())
-      .addReg(Mips::ZERO_64);
-  MI.eraseFromParent();
-  return BB;
-}
-MachineBasicBlock *
-=======
->>>>>>> 5fbbdfb2
 MipsSETargetLowering::emitCapNotEqual(MachineInstr &MI,
                                     MachineBasicBlock *BB) const {
   bool is64 = (MI.getOpcode() == Mips::CNEPseudo);
