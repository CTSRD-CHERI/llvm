--- conflicted
+++ resolved
@@ -46,8 +46,6 @@
   MipsSubtarget.cpp
   MipsTargetMachine.cpp
   MipsTargetObjectFile.cpp
-<<<<<<< HEAD
-  MipsSelectionDAGInfo.cpp
   CheriAddressingModeFolder.cpp
   CheriAddressingModeFolder.cpp
   CheriBranchFolder.cpp
@@ -56,8 +54,6 @@
   CheriStackUglyHack.cpp
   CheriRangeChecker.cpp
   CheriSandboxABI.cpp
-=======
->>>>>>> 5f131f7a
   )
 
 add_subdirectory(InstPrinter)
