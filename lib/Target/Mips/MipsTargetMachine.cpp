--- conflicted
+++ resolved
@@ -47,6 +47,7 @@
 
 static std::string computeDataLayout(StringRef TT, StringRef CPU,
                                      const TargetOptions &Options,
+                                     StringRef FS,
                                      bool isLittle) {
   std::string Ret = "";
   MipsABIInfo ABI =
@@ -59,6 +60,11 @@
     Ret += "E";
 
   Ret += "-m:m";
+
+  if (FS.find("+cheri128") != StringRef::npos)
+    Ret += "-p200:128:128";
+  else if (Triple(TT).getArch() == Triple::cheri)
+    Ret += "-p200:256:256";
 
   // Pointers are 32 bit on some ABIs.
   if (!ABI.IsN64())
@@ -75,6 +81,10 @@
     Ret += "-n32:64-S128";
   else
     Ret += "-n32-S64";
+
+  if (ABI.IsCheriSandbox())
+    Ret += "-A200";
+
 
   return Ret;
 }
@@ -89,17 +99,11 @@
                                      const TargetOptions &Options,
                                      Reloc::Model RM, CodeModel::Model CM,
                                      CodeGenOpt::Level OL, bool isLittle)
-<<<<<<< HEAD
-    : LLVMTargetMachine(T, TT, CPU, FS, Options, RM, CM, OL),
-      isLittle(isLittle), Subtarget(nullptr),
-      DefaultSubtarget(TT, CPU, FS, isLittle, this),
-=======
-    : LLVMTargetMachine(T, computeDataLayout(TT, CPU, Options, isLittle), TT,
-                        CPU, FS, Options, RM, CM, OL),
+    : LLVMTargetMachine(T, computeDataLayout(TT, CPU, Options, FS, isLittle),
+            TT, CPU, FS, Options, RM, CM, OL),
       isLittle(isLittle), TLOF(make_unique<MipsTargetObjectFile>()),
       ABI(MipsABIInfo::computeTargetABI(Triple(TT), CPU, Options.MCOptions)),
       Subtarget(nullptr), DefaultSubtarget(TT, CPU, FS, isLittle, *this),
->>>>>>> 969bfdfe
       NoMips16Subtarget(TT, CPU, FS.empty() ? "-mips16" : FS.str() + ",-mips16",
                         isLittle, *this),
       Mips16Subtarget(TT, CPU, FS.empty() ? "+mips16" : FS.str() + ",+mips16",
@@ -128,7 +132,6 @@
                     CodeGenOpt::Level OL)
   : MipsTargetMachine(T, TT, CPU, FS, Options, RM, CM, OL, true) {}
 
-<<<<<<< HEAD
 void MipsCheriTargetMachine::anchor() { }
 
 MipsCheriTargetMachine::
@@ -140,17 +143,8 @@
 
 const MipsSubtarget *
 MipsTargetMachine::getSubtargetImpl(const Function &F) const {
-  AttributeSet FnAttrs = F.getAttributes();
-  Attribute CPUAttr =
-      FnAttrs.getAttribute(AttributeSet::FunctionIndex, "target-cpu");
-  Attribute FSAttr =
-      FnAttrs.getAttribute(AttributeSet::FunctionIndex, "target-features");
-=======
-const MipsSubtarget *
-MipsTargetMachine::getSubtargetImpl(const Function &F) const {
   Attribute CPUAttr = F.getFnAttribute("target-cpu");
   Attribute FSAttr = F.getFnAttribute("target-features");
->>>>>>> 969bfdfe
 
   std::string CPU = !CPUAttr.hasAttribute(Attribute::None)
                         ? CPUAttr.getValueAsString().str()
@@ -159,29 +153,16 @@
                        ? FSAttr.getValueAsString().str()
                        : TargetFS;
   bool hasMips16Attr =
-<<<<<<< HEAD
-      !FnAttrs.getAttribute(AttributeSet::FunctionIndex, "mips16")
-           .hasAttribute(Attribute::None);
-  bool hasNoMips16Attr =
-      !FnAttrs.getAttribute(AttributeSet::FunctionIndex, "nomips16")
-           .hasAttribute(Attribute::None);
-=======
       !F.getFnAttribute("mips16").hasAttribute(Attribute::None);
   bool hasNoMips16Attr =
       !F.getFnAttribute("nomips16").hasAttribute(Attribute::None);
->>>>>>> 969bfdfe
 
   // FIXME: This is related to the code below to reset the target options,
   // we need to know whether or not the soft float flag is set on the
   // function before we can generate a subtarget. We also need to use
   // it as a key for the subtarget since that can be the only difference
   // between two functions.
-<<<<<<< HEAD
-  Attribute SFAttr =
-      FnAttrs.getAttribute(AttributeSet::FunctionIndex, "use-soft-float");
-=======
   Attribute SFAttr = F.getFnAttribute("use-soft-float");
->>>>>>> 969bfdfe
   bool softFloat = !SFAttr.hasAttribute(Attribute::None)
                        ? SFAttr.getValueAsString() == "true"
                        : Options.UseSoftFloat;
@@ -198,11 +179,7 @@
     // creation will depend on the TM and the code generation flags on the
     // function that reside in TargetOptions.
     resetTargetOptions(F);
-<<<<<<< HEAD
-    I = llvm::make_unique<MipsSubtarget>(TargetTriple, CPU, FS, isLittle, this);
-=======
     I = llvm::make_unique<MipsSubtarget>(TargetTriple, CPU, FS, isLittle, *this);
->>>>>>> 969bfdfe
   }
   return I.get();
 }
@@ -236,11 +213,10 @@
     return *getMipsTargetMachine().getSubtargetImpl();
   }
 
-  virtual bool addPostRegAlloc() override {
+  void addPostRegAlloc() override {
     MipsTargetMachine &TM = getMipsTargetMachine();
     if (TM.getSubtargetImpl()->isCheri())
       addPass(createCheriInvalidatePass(TM));
-    return true;
   }
 
   void addIRPasses() override;
@@ -257,22 +233,15 @@
   return new MipsPassConfig(this, PM);
 }
 
-bool MipsPassConfig::addPreRegAlloc() {
-  bool ret = false;
-  if (getOptLevel() == CodeGenOpt::None) {
+void MipsPassConfig::addPreRegAlloc() {
+  if (getOptLevel() == CodeGenOpt::None)
     addPass(createMipsOptimizePICCallPass(getMipsTargetMachine()));
-    ret = true;
-  }
-  else
-    ret = false;
 
   MipsTargetMachine &TM = getMipsTargetMachine();
   if (TM.getSubtargetImpl()->isCheri()) {
     addPass(createCheriAddressingModeFolder());
     addPass(createCheriBranchFolder());
-    return true;
-  }
-  return ret;
+  }
 }
 
 void MipsPassConfig::addIRPasses() {
@@ -281,20 +250,16 @@
   if (getMipsSubtarget().os16())
     addPass(createMipsOs16Pass(getMipsTargetMachine()));
   if (getMipsSubtarget().inMips16HardFloat())
-<<<<<<< HEAD
-    addPass(createMips16HardFloat(getMipsTargetMachine()));
+    addPass(createMips16HardFloatPass(getMipsTargetMachine()));
   if (getMipsSubtarget().isCheri()) {
     addPass(createCheriRangeChecker());
     addPass(createCheriMemOpLowering());
     if (getMipsSubtarget().usesCheriStackCapabilityABI() &&
-        !getMipsSubtarget().isCheriSandbox())
+        !getMipsSubtarget().isABI_CheriSandbox())
       addPass(createCheriStackHack());
     else
       addPass(createCheriSandboxABI());
   }
-=======
-    addPass(createMips16HardFloatPass(getMipsTargetMachine()));
->>>>>>> 969bfdfe
 }
 // Install an instruction selector pass using
 // the ISelDag to gen Mips code.
@@ -310,24 +275,6 @@
   TargetPassConfig::addMachineSSAOptimization();
 }
 
-<<<<<<< HEAD
-void MipsTargetMachine::addAnalysisPasses(PassManagerBase &PM) {
-  if (Subtarget->allowMixed16_32()) {
-    DEBUG(errs() << "No ");
-    //FIXME: The Basic Target Transform Info
-    // pass needs to become a function pass instead of
-    // being an immutable pass and then this method as it exists now
-    // would be unnecessary.
-    PM.add(createNoTargetTransformInfoPass());
-  } else
-    LLVMTargetMachine::addAnalysisPasses(PM);
-  DEBUG(errs() << "Target Transform Info Pass Added\n");
-=======
-void MipsPassConfig::addPreRegAlloc() {
-  if (getOptLevel() == CodeGenOpt::None)
-    addPass(createMipsOptimizePICCallPass(getMipsTargetMachine()));
-}
-
 TargetIRAnalysis MipsTargetMachine::getTargetIRAnalysis() {
   return TargetIRAnalysis([this](Function &F) {
     if (Subtarget->allowMixed16_32()) {
@@ -339,7 +286,6 @@
     DEBUG(errs() << "Target Transform Info Pass Added\n");
     return TargetTransformInfo(BasicTTIImpl(this, F));
   });
->>>>>>> 969bfdfe
 }
 
 // Implemented by targets that want to run passes immediately before
@@ -350,8 +296,4 @@
   addPass(createMipsDelaySlotFillerPass(TM));
   addPass(createMipsLongBranchPass(TM));
   addPass(createMipsConstantIslandPass(TM));
-<<<<<<< HEAD
-  return true;
-=======
->>>>>>> 969bfdfe
 }