--- conflicted
+++ resolved
@@ -46,18 +46,11 @@
 
 extern "C" void LLVMInitializeMipsTarget() {
   // Register the target.
-<<<<<<< HEAD
-  RegisterTargetMachine<MipsebTargetMachine> X(TheMipsTarget);
-  RegisterTargetMachine<MipselTargetMachine> Y(TheMipselTarget);
-  RegisterTargetMachine<MipsebTargetMachine> A(TheMips64Target);
-  RegisterTargetMachine<MipselTargetMachine> B(TheMips64elTarget);
-  RegisterTargetMachine<MipsCheriTargetMachine> C(TheMipsCheriTarget);
-=======
   RegisterTargetMachine<MipsebTargetMachine> X(getTheMipsTarget());
   RegisterTargetMachine<MipselTargetMachine> Y(getTheMipselTarget());
   RegisterTargetMachine<MipsebTargetMachine> A(getTheMips64Target());
   RegisterTargetMachine<MipselTargetMachine> B(getTheMips64elTarget());
->>>>>>> 6ea9891f
+  RegisterTargetMachine<MipsCheriTargetMachine> C(getTheMipsCheriTarget());
 }
 
 static std::string computeDataLayout(const Triple &TT, StringRef CPU,
@@ -135,19 +128,12 @@
 MipsTargetMachine::MipsTargetMachine(const Target &T, const Triple &TT,
                                      StringRef CPU, StringRef FS,
                                      const TargetOptions &Options,
-<<<<<<< HEAD
-                                     Reloc::Model RM, CodeModel::Model CM,
-                                     CodeGenOpt::Level OL, bool isLittle)
-    : LLVMTargetMachine(T, computeDataLayout(TT, CPU, Options, FS, isLittle),
-            TT, CPU, FS, Options, RM, CM, OL),
-=======
                                      Optional<Reloc::Model> RM,
                                      CodeModel::Model CM, CodeGenOpt::Level OL,
                                      bool isLittle)
     : LLVMTargetMachine(T, computeDataLayout(TT, CPU, Options, isLittle), TT,
                         CPU, FS, Options, getEffectiveRelocModel(CM, RM), CM,
                         OL),
->>>>>>> 6ea9891f
       isLittle(isLittle), TLOF(make_unique<MipsTargetObjectFile>()),
       ABI(MipsABIInfo::computeTargetABI(TT, CPU, Options.MCOptions)),
       Subtarget(nullptr), DefaultSubtarget(TT, CPU, FS, isLittle, *this),
@@ -281,8 +267,7 @@
 }
 
 void MipsPassConfig::addPreRegAlloc() {
-  if (getOptLevel() == CodeGenOpt::None)
-    addPass(createMipsOptimizePICCallPass(getMipsTargetMachine()));
+  addPass(createMipsOptimizePICCallPass(getMipsTargetMachine()));
 
   MipsTargetMachine &TM = getMipsTargetMachine();
   if (TM.getSubtargetImpl()->isCheri())
@@ -313,16 +298,6 @@
   return false;
 }
 
-<<<<<<< HEAD
-void MipsPassConfig::addMachineSSAOptimization() {
-  addPass(createMipsOptimizePICCallPass(getMipsTargetMachine()));
-  TargetPassConfig::addMachineSSAOptimization();
-=======
-void MipsPassConfig::addPreRegAlloc() {
-  addPass(createMipsOptimizePICCallPass(getMipsTargetMachine()));
->>>>>>> 6ea9891f
-}
-
 TargetIRAnalysis MipsTargetMachine::getTargetIRAnalysis() {
   return TargetIRAnalysis([this](const Function &F) {
     if (Subtarget->allowMixed16_32()) {
