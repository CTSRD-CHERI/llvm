--- conflicted
+++ resolved
@@ -63,17 +63,9 @@
   public:
     static char ID;
     MipsLongBranch(TargetMachine &tm)
-<<<<<<< HEAD
-      : MachineFunctionPass(ID), TM(tm),
-        IsPIC(TM.getRelocationModel() == Reloc::PIC_),
-        ABI(TM.getSubtarget<MipsSubtarget>().getABI()),
-        LongBranchSeqSize(!IsPIC ? 2 : (ABI.IsN64() ? 10 :
-            (!TM.getSubtarget<MipsSubtarget>().isTargetNaCl() ? 9 : 10))) {}
-=======
         : MachineFunctionPass(ID), TM(tm),
           IsPIC(TM.getRelocationModel() == Reloc::PIC_),
           ABI(static_cast<const MipsTargetMachine &>(TM).getABI()) {}
->>>>>>> 969bfdfe
 
     const char *getPassName() const override {
       return "Mips Long Branch";
