//===-- MipsCallingConv.td - Calling Conventions for Mips --*- tablegen -*-===//
//
//                     The LLVM Compiler Infrastructure
//
// This file is distributed under the University of Illinois Open Source
// License. See LICENSE.TXT for details.
//
//===----------------------------------------------------------------------===//
// This describes the calling conventions for Mips architecture.
//===----------------------------------------------------------------------===//

/// CCIfSubtarget - Match if the current subtarget has a feature F.
class CCIfSubtarget<string F, CCAction A, string Invert = "">
    : CCIf<!strconcat(Invert,
                      "static_cast<const MipsSubtarget&>"
			"(State.getMachineFunction().getSubtarget()).",
                      F),
           A>;

// The inverse of CCIfSubtarget
class CCIfSubtargetNot<string F, CCAction A> : CCIfSubtarget<F, A, "!">;

<<<<<<< HEAD
=======
/// Match if the original argument (before lowering) was a float.
/// For example, this is true for i32's that were lowered from soft-float.
class CCIfOrigArgWasNotFloat<CCAction A>
    : CCIf<"!static_cast<MipsCCState *>(&State)->WasOriginalArgFloat(ValNo)",
           A>;

/// Match if the original argument (before lowering) was a 128-bit float (i.e.
/// long double).
class CCIfOrigArgWasF128<CCAction A>
    : CCIf<"static_cast<MipsCCState *>(&State)->WasOriginalArgF128(ValNo)", A>;

/// Match if this specific argument is a vararg.
/// This is slightly different fro CCIfIsVarArg which matches if any argument is
/// a vararg.
class CCIfArgIsVarArg<CCAction A>
    : CCIf<"!static_cast<MipsCCState *>(&State)->IsCallOperandFixed(ValNo)", A>;


/// Match if the special calling conv is the specified value.
class CCIfSpecialCallingConv<string CC, CCAction A>
    : CCIf<"static_cast<MipsCCState *>(&State)->getSpecialCallingConv() == "
               "MipsCCState::" # CC, A>;

>>>>>>> 969bfdfe
// For soft-float, f128 values are returned in A0_64 rather than V1_64.
def RetCC_F128SoftFloat : CallingConv<[
  CCAssignToReg<[V0_64, A0_64]>
]>;

// For hard-float, f128 values are returned as a pair of f64's rather than a
// pair of i64's.
def RetCC_F128HardFloat : CallingConv<[
  CCBitConvertToType<f64>,

  // Contrary to the ABI documentation, a struct containing a long double is
  // returned in $f0, and $f1 instead of the usual $f0, and $f2. This is to
  // match the de facto ABI as implemented by GCC.
  CCIfInReg<CCAssignToReg<[D0_64, D1_64]>>,

  CCAssignToReg<[D0_64, D2_64]>
]>;

// Handle F128 specially since we can't identify the original type during the
// tablegen-erated code.
def RetCC_F128 : CallingConv<[
  CCIfSubtarget<"abiUsesSoftFloat()",
      CCIfType<[i64], CCDelegateTo<RetCC_F128SoftFloat>>>,
  CCIfSubtargetNot<"abiUsesSoftFloat()",
      CCIfType<[i64], CCDelegateTo<RetCC_F128HardFloat>>>
]>;

//===----------------------------------------------------------------------===//
// Mips O32 Calling Convention
//===----------------------------------------------------------------------===//

def CC_MipsO32 : CallingConv<[
  // Promote i8/i16 arguments to i32.
  CCIfType<[i1, i8, i16], CCPromoteToType<i32>>,

  // Integer values get stored in stack slots that are 4 bytes in
  // size and 4-byte aligned.
  CCIfType<[i32, f32], CCAssignToStack<4, 4>>,

  // Integer values get stored in stack slots that are 8 bytes in
  // size and 8-byte aligned.
  CCIfType<[f64], CCAssignToStack<8, 8>>
]>;

// Only the return rules are defined here for O32. The rules for argument
// passing are defined in MipsISelLowering.cpp.
def RetCC_MipsO32 : CallingConv<[
  // i32 are returned in registers V0, V1, A0, A1
  CCIfType<[i32], CCAssignToReg<[V0, V1, A0, A1]>>,

  // f32 are returned in registers F0, F2
  CCIfType<[f32], CCAssignToReg<[F0, F2]>>,

  // f64 arguments are returned in D0_64 and D2_64 in FP64bit mode or
  // in D0 and D1 in FP32bit mode.
  CCIfType<[f64], CCIfSubtarget<"isFP64bit()", CCAssignToReg<[D0_64, D2_64]>>>,
  CCIfType<[f64], CCIfSubtargetNot<"isFP64bit()", CCAssignToReg<[D0, D1]>>>
]>;

def CC_MipsO32_FP32 : CustomCallingConv;
def CC_MipsO32_FP64 : CustomCallingConv;

def CC_MipsO32_FP : CallingConv<[
  CCIfSubtargetNot<"isFP64bit()", CCDelegateTo<CC_MipsO32_FP32>>,
  CCIfSubtarget<"isFP64bit()", CCDelegateTo<CC_MipsO32_FP64>>
]>;

//===----------------------------------------------------------------------===//
// Mips N32/64 Calling Convention
//===----------------------------------------------------------------------===//

def CC_MipsN_SoftFloat : CallingConv<[
  CCAssignToRegWithShadow<[A0, A1, A2, A3,
                           T0, T1, T2, T3],
                          [D12_64, D13_64, D14_64, D15_64,
                           D16_64, D17_64, D18_64, D19_64]>,
  CCAssignToStack<4, 8>
]>;

def CC_MipsN : CallingConv<[
<<<<<<< HEAD
  CCIfType<[i8, i16, i32],
=======
  CCIfType<[i8, i16, i32, i64],
>>>>>>> 969bfdfe
      CCIfSubtargetNot<"isLittle()",
          CCIfInReg<CCPromoteToUpperBitsInType<i64>>>>,

  // All integers (except soft-float integers) are promoted to 64-bit.
<<<<<<< HEAD
  CCIfType<[i8, i16, i32],
     CCIf<"!static_cast<MipsCCState *>(&State)->WasOriginalArgFloat(ValNo)",
          CCPromoteToType<i64>>>,

  // The only i32's we have left are soft-float arguments.
  CCIfSubtarget<"abiUsesSoftFloat()", CCIfType<[i32], CCDelegateTo<CC_MipsN_SoftFloat>>>,

=======
  CCIfType<[i8, i16, i32], CCIfOrigArgWasNotFloat<CCPromoteToType<i64>>>,

  // The only i32's we have left are soft-float arguments.
  CCIfSubtarget<"abiUsesSoftFloat()", CCIfType<[i32], CCDelegateTo<CC_MipsN_SoftFloat>>>,

>>>>>>> 969bfdfe
  // Integer arguments are passed in integer registers.
  CCIfType<[i64], CCAssignToRegWithShadow<[A0_64, A1_64, A2_64, A3_64,
                                           T0_64, T1_64, T2_64, T3_64],
                                          [D12_64, D13_64, D14_64, D15_64,
                                           D16_64, D17_64, D18_64, D19_64]>>,

  // f32 arguments are passed in single precision FP registers.
  CCIfType<[f32], CCAssignToRegWithShadow<[F12, F13, F14, F15,
                                           F16, F17, F18, F19],
                                          [A0_64, A1_64, A2_64, A3_64,
                                           T0_64, T1_64, T2_64, T3_64]>>,

  // f64 arguments are passed in double precision FP registers.
  CCIfType<[f64], CCAssignToRegWithShadow<[D12_64, D13_64, D14_64, D15_64,
                                           D16_64, D17_64, D18_64, D19_64],
                                          [A0_64, A1_64, A2_64, A3_64,
                                           T0_64, T1_64, T2_64, T3_64]>>,

  // All stack parameter slots become 64-bit doublewords and are 8-byte aligned.
  CCIfType<[f32], CCAssignToStack<4, 8>>,
<<<<<<< HEAD
  CCIfType<[i64, f64], CCAssignToStack<8, 8>>,
  CCIfType<[iFATPTR], CCAssignToReg<[C3, C4, C5, C6, C7, C8, C9, C10]>>,
  CCIfType<[iFATPTR], CCAssignToStack<32, 32>>
]>;

def CC_CHERI_CCall : CallingConv<[
  CCIfType<[iFATPTR], CCAssignToReg<[C1, C2, C3, C4, C5, C6, C7, C8, C9, C10]>>,
  CCIfType<[i64], CCAssignToReg<[V0_64]>>,
  CCDelegateTo<CC_MipsN>
=======
  CCIfType<[i64, f64], CCAssignToStack<8, 8>>
>>>>>>> 969bfdfe
]>;

// N32/64 variable arguments.
// All arguments are passed in integer registers.
def CC_MipsN_VarArg : CallingConv<[
<<<<<<< HEAD
  // All integers are promoted to 64-bit.
  CCIfType<[i8, i16, i32], CCPromoteToType<i64>>,

=======
  CCIfType<[i8, i16, i32, i64],
      CCIfSubtargetNot<"isLittle()",
          CCIfInReg<CCPromoteToUpperBitsInType<i64>>>>,

  // All integers are promoted to 64-bit.
  CCIfType<[i8, i16, i32], CCPromoteToType<i64>>,

>>>>>>> 969bfdfe
  CCIfType<[f32], CCAssignToReg<[A0, A1, A2, A3, T0, T1, T2, T3]>>,

  CCIfType<[i64, f64], CCAssignToReg<[A0_64, A1_64, A2_64, A3_64,
                                      T0_64, T1_64, T2_64, T3_64]>>,

  // All stack parameter slots become 64-bit doublewords and are 8-byte aligned.
  CCIfType<[f32], CCAssignToStack<4, 8>>,
  CCIfType<[i64, f64], CCAssignToStack<8, 8>>
]>;

// In sandbox mode, all variadic arguments are passed on the stack.
def CC_MipsCheriSandbox_VarArg : CallingConv<[
  // Promote i8/i16 arguments to i32.
  CCIfType<[i8, i16, i32], CCPromoteToType<i64>>,
  // All stack parameter slots become 64-bit doublewords and are 8-byte aligned.
  CCIfType<[f32], CCAssignToStack<4, 8>>,
  CCIfType<[i64, f64], CCAssignToStack<8, 8>>,
  CCIfType<[iFATPTR], CCAssignToStack<32, 32>>
]>;

def RetCC_MipsN : CallingConv<[
  // f128 needs to be handled similarly to f32 and f64. However, f128 is not
  // legal and is lowered to i128 which is further lowered to a pair of i64's.
  // This presents us with a problem for the calling convention since hard-float
  // still needs to pass them in FPU registers, and soft-float needs to use $v0,
  // and $a0 instead of the usual $v0, and $v1. We therefore resort to a
  // pre-analyze (see PreAnalyzeReturnForF128()) step to pass information on
  // whether the result was originally an f128 into the tablegen-erated code.
  //
  // f128 should only occur for the N64 ABI where long double is 128-bit. On
  // N32, long double is equivalent to double.
<<<<<<< HEAD
  CCIfType<[i64],
      CCIf<"static_cast<MipsCCState *>(&State)->WasOriginalArgF128(ValNo)",
           CCDelegateTo<RetCC_F128>>>,
=======
  CCIfType<[i64], CCIfOrigArgWasF128<CCDelegateTo<RetCC_F128>>>,
>>>>>>> 969bfdfe

  // Aggregate returns are positioned at the lowest address in the slot for
  // both little and big-endian targets. When passing in registers, this
  // requires that big-endian targets shift the value into the upper bits.
  CCIfSubtarget<"isLittle()",
      CCIfType<[i8, i16, i32, i64], CCIfInReg<CCPromoteToType<i64>>>>,
  CCIfSubtargetNot<"isLittle()",
      CCIfType<[i8, i16, i32, i64],
          CCIfInReg<CCPromoteToUpperBitsInType<i64>>>>,

  // i64 are returned in registers V0_64, V1_64
  CCIfType<[i64], CCAssignToReg<[V0_64, V1_64]>>,

  // f32 are returned in registers F0, F2
  CCIfType<[f32], CCAssignToReg<[F0, F2]>>,

  // f64 are returned in registers D0, D2
<<<<<<< HEAD
  CCIfType<[f64], CCAssignToReg<[D0_64, D2_64]>>,
  // Capabilities are returned in C3
  CCIfType<[iFATPTR], CCAssignToReg<[C3]>>
=======
  CCIfType<[f64], CCAssignToReg<[D0_64, D2_64]>>
>>>>>>> 969bfdfe
]>;

//===----------------------------------------------------------------------===//
// Mips EABI Calling Convention
//===----------------------------------------------------------------------===//

def CC_MipsEABI : CallingConv<[
  // Promote i8/i16 arguments to i32.
  CCIfType<[i8, i16], CCPromoteToType<i32>>,

  // Integer arguments are passed in integer registers.
  CCIfType<[i32], CCAssignToReg<[A0, A1, A2, A3, T0, T1, T2, T3]>>,

  // Single fp arguments are passed in pairs within 32-bit mode
  CCIfType<[f32], CCIfSubtarget<"isSingleFloat()",
                  CCAssignToReg<[F12, F13, F14, F15, F16, F17, F18, F19]>>>,

  CCIfType<[f32], CCIfSubtargetNot<"isSingleFloat()",
                  CCAssignToReg<[F12, F14, F16, F18]>>>,

  // The first 4 double fp arguments are passed in single fp registers.
  CCIfType<[f64], CCIfSubtargetNot<"isSingleFloat()",
                  CCAssignToReg<[D6, D7, D8, D9]>>>,

  // Integer values get stored in stack slots that are 4 bytes in
  // size and 4-byte aligned.
  CCIfType<[i32, f32], CCAssignToStack<4, 4>>,

  // Integer values get stored in stack slots that are 8 bytes in
  // size and 8-byte aligned.
  CCIfType<[f64], CCIfSubtargetNot<"isSingleFloat()", CCAssignToStack<8, 8>>>
]>;

def RetCC_MipsEABI : CallingConv<[
  // i32 are returned in registers V0, V1
  CCIfType<[i32], CCAssignToReg<[V0, V1]>>,

  // f32 are returned in registers F0, F1
  CCIfType<[f32], CCAssignToReg<[F0, F1]>>,

  // f64 are returned in register D0
  CCIfType<[f64], CCIfSubtargetNot<"isSingleFloat()", CCAssignToReg<[D0]>>>
]>;

//===----------------------------------------------------------------------===//
// Mips FastCC Calling Convention
//===----------------------------------------------------------------------===//
def CC_MipsO32_FastCC : CallingConv<[
  // f64 arguments are passed in double-precision floating pointer registers.
  CCIfType<[f64], CCIfSubtargetNot<"isFP64bit()",
                                   CCAssignToReg<[D0, D1, D2, D3, D4, D5, D6,
                                                  D7, D8, D9]>>>,
  CCIfType<[f64], CCIfSubtarget<"isFP64bit()", CCIfSubtarget<"useOddSPReg()",
                                CCAssignToReg<[D0_64, D1_64, D2_64, D3_64,
                                               D4_64, D5_64, D6_64, D7_64,
                                               D8_64, D9_64, D10_64, D11_64,
                                               D12_64, D13_64, D14_64, D15_64,
                                               D16_64, D17_64, D18_64,
                                               D19_64]>>>>,
  CCIfType<[f64], CCIfSubtarget<"isFP64bit()", CCIfSubtarget<"noOddSPReg()",
                                CCAssignToReg<[D0_64, D2_64, D4_64, D6_64,
                                               D8_64, D10_64, D12_64, D14_64,
                                               D16_64, D18_64]>>>>,

  // Stack parameter slots for f64 are 64-bit doublewords and 8-byte aligned.
  CCIfType<[f64], CCAssignToStack<8, 8>>
]>;

def CC_MipsN_FastCC : CallingConv<[
  // Integer arguments are passed in integer registers.
  CCIfType<[i64], CCAssignToReg<[A0_64, A1_64, A2_64, A3_64, T0_64, T1_64,
                                 T2_64, T3_64, T4_64, T5_64, T6_64, T7_64,
                                 T8_64, V1_64]>>,

  // f64 arguments are passed in double-precision floating pointer registers.
  CCIfType<[f64], CCAssignToReg<[D0_64, D1_64, D2_64, D3_64, D4_64, D5_64,
                                 D6_64, D7_64, D8_64, D9_64, D10_64, D11_64,
                                 D12_64, D13_64, D14_64, D15_64, D16_64, D17_64,
                                 D18_64, D19_64]>>,

  // Stack parameter slots for i64 and f64 are 64-bit doublewords and
  // 8-byte aligned.
  CCIfType<[i64, f64], CCAssignToStack<8, 8>>,

  CCIfType<[iFATPTR], CCAssignToReg<[C1, C2, C3, C4, C5, C6, C7, C8, C9, C10,
                                     C11, C12, C13, C14, C15, C16]>>,
  CCIfType<[iFATPTR], CCAssignToStack<32, 32>>
]>;

def CC_Mips_FastCC : CallingConv<[
  // Handles byval parameters.
  CCIfByVal<CCPassByVal<4, 4>>,

  // Promote i8/i16 arguments to i32.
  CCIfType<[i8, i16], CCPromoteToType<i32>>,

  // Integer arguments are passed in integer registers. All scratch registers,
  // except for AT, V0 and T9, are available to be used as argument registers.
  CCIfType<[i32], CCIfSubtargetNot<"isTargetNaCl()",
      CCAssignToReg<[A0, A1, A2, A3, T0, T1, T2, T3, T4, T5, T6, T7, T8, V1]>>>,

  // In NaCl, T6, T7 and T8 are reserved and not available as argument
  // registers for fastcc.  T6 contains the mask for sandboxing control flow
  // (indirect jumps and calls).  T7 contains the mask for sandboxing memory
  // accesses (loads and stores).  T8 contains the thread pointer.
  CCIfType<[i32], CCIfSubtarget<"isTargetNaCl()",
      CCAssignToReg<[A0, A1, A2, A3, T0, T1, T2, T3, T4, T5, V1]>>>,

  // f32 arguments are passed in single-precision floating pointer registers.
  CCIfType<[f32], CCIfSubtarget<"useOddSPReg()",
      CCAssignToReg<[F0, F1, F2, F3, F4, F5, F6, F7, F8, F9, F10, F11, F12, F13,
                     F14, F15, F16, F17, F18, F19]>>>,

  // Don't use odd numbered single-precision registers for -mno-odd-spreg.
  CCIfType<[f32], CCIfSubtarget<"noOddSPReg()",
      CCAssignToReg<[F0, F2, F4, F6, F8, F10, F12, F14, F16, F18]>>>,

  // Stack parameter slots for i32 and f32 are 32-bit words and 4-byte aligned.
  CCIfType<[i32, f32], CCAssignToStack<4, 4>>,

  CCIfSubtarget<"isABI_EABI()", CCDelegateTo<CC_MipsEABI>>,
  CCIfSubtarget<"isABI_O32()", CCDelegateTo<CC_MipsO32_FastCC>>,
  CCDelegateTo<CC_MipsN_FastCC>
]>;

//===----------------------------------------------------------------------===//
// Mips Calling Convention Dispatch
//===----------------------------------------------------------------------===//

def RetCC_Mips : CallingConv<[
  CCIfSubtarget<"isABI_EABI()", CCDelegateTo<RetCC_MipsEABI>>,
  CCIfSubtarget<"isABI_N32()", CCDelegateTo<RetCC_MipsN>>,
  CCIfSubtarget<"isABI_N64()", CCDelegateTo<RetCC_MipsN>>,
  CCDelegateTo<RetCC_MipsO32>
]>;

def CC_Mips_ByVal : CallingConv<[
  CCIfSubtarget<"isABI_O32()", CCIfByVal<CCPassByVal<4, 4>>>,
  CCIfByVal<CCPassByVal<8, 8>>
]>;

def CC_Mips16RetHelper : CallingConv<[
  CCIfByVal<CCDelegateTo<CC_Mips_ByVal>>,

  // Integer arguments are passed in integer registers.
  CCIfType<[i32], CCAssignToReg<[V0, V1, A0, A1]>>
]>;

def CC_Mips_FixedArg : CallingConv<[
  // Mips16 needs special handling on some functions.
  CCIf<"State.getCallingConv() != CallingConv::Fast",
<<<<<<< HEAD
      CCIf<"static_cast<MipsCCState *>(&State)->getSpecialCallingConv() == "
               "MipsCCState::Mips16RetHelperConv",
           CCDelegateTo<CC_Mips16RetHelper>>>,
  CCIf<"State.getCallingConv() == CallingConv::CHERI_CCall",
       CCDelegateTo<CC_CHERI_CCall>>,
=======
      CCIfSpecialCallingConv<"Mips16RetHelperConv",
           CCDelegateTo<CC_Mips16RetHelper>>>,
>>>>>>> 969bfdfe

  CCIfByVal<CCDelegateTo<CC_Mips_ByVal>>,

  // f128 needs to be handled similarly to f32 and f64 on hard-float. However,
  // f128 is not legal and is lowered to i128 which is further lowered to a pair
  // of i64's.
  // This presents us with a problem for the calling convention since hard-float
  // still needs to pass them in FPU registers. We therefore resort to a
  // pre-analyze (see PreAnalyzeFormalArgsForF128()) step to pass information on
  // whether the argument was originally an f128 into the tablegen-erated code.
  //
  // f128 should only occur for the N64 ABI where long double is 128-bit. On
  // N32, long double is equivalent to double.
  CCIfType<[i64],
      CCIfSubtargetNot<"abiUsesSoftFloat()",
<<<<<<< HEAD
          CCIf<"static_cast<MipsCCState *>(&State)->WasOriginalArgF128(ValNo)",
              CCBitConvertToType<f64>>>>,
=======
          CCIfOrigArgWasF128<CCBitConvertToType<f64>>>>,
>>>>>>> 969bfdfe

  CCIfCC<"CallingConv::Fast", CCDelegateTo<CC_Mips_FastCC>>,

  // FIXME: There wasn't an EABI case in the original code and it seems unlikely
  //        that it's the same as CC_MipsN
  CCIfSubtarget<"isABI_O32()", CCDelegateTo<CC_MipsO32_FP>>,
  CCDelegateTo<CC_MipsN>
]>;

def CC_Mips_VarArg : CallingConv<[
<<<<<<< HEAD
  // If this is the CHERI sandbox ABI then we need to pass everything on the
  // stack for variadic functions.
  CCIfSubtarget<"isCheriSandbox()", CCDelegateTo<CC_MipsCheriSandbox_VarArg>>,
=======
>>>>>>> 969bfdfe
  CCIfByVal<CCDelegateTo<CC_Mips_ByVal>>,

  // FIXME: There wasn't an EABI case in the original code and it seems unlikely
  //        that it's the same as CC_MipsN_VarArg
  CCIfSubtarget<"isABI_O32()", CCDelegateTo<CC_MipsO32_FP>>,
  CCDelegateTo<CC_MipsN_VarArg>
]>;

def CC_Mips : CallingConv<[
<<<<<<< HEAD
  CCIfVarArg<
      CCIf<"!static_cast<MipsCCState *>(&State)->IsCallOperandFixed(ValNo)",
          CCDelegateTo<CC_Mips_VarArg>>>,
=======
  CCIfVarArg<CCIfArgIsVarArg<CCDelegateTo<CC_Mips_VarArg>>>,
>>>>>>> 969bfdfe
  CCDelegateTo<CC_Mips_FixedArg>
]>;

//===----------------------------------------------------------------------===//
// Callee-saved register lists.
//===----------------------------------------------------------------------===//

def CSR_SingleFloatOnly : CalleeSavedRegs<(add (sequence "F%u", 31, 20), RA, FP,
                                               (sequence "S%u", 7, 0))>;

def CSR_O32_FPXX : CalleeSavedRegs<(add (sequence "D%u", 15, 10), RA, FP,
                                        (sequence "S%u", 7, 0))> {
  let OtherPreserved = (add (decimate (sequence "F%u", 30, 20), 2));
}

def CSR_O32 : CalleeSavedRegs<(add (sequence "D%u", 15, 10), RA, FP,
                                   (sequence "S%u", 7, 0))>;

def CSR_O32_FP64 :
  CalleeSavedRegs<(add (decimate (sequence "D%u_64", 30, 20), 2), RA, FP,
                       (sequence "S%u", 7, 0))>;

def CSR_N32 : CalleeSavedRegs<(add D20_64, D22_64, D24_64, D26_64, D28_64,
                                   D30_64, RA_64, FP_64, GP_64,
                                   (sequence "S%u_64", 7, 0))>;

def CSR_N64 : CalleeSavedRegs<(add (sequence "D%u_64", 31, 24), RA_64, FP_64,
                                   GP_64, (sequence "S%u_64", 7, 0),
                                   (sequence "C%u", 24, 17))>;

def CSR_Mips16RetHelper :
  CalleeSavedRegs<(add V0, V1, FP,
                   (sequence "A%u", 3, 0), (sequence "S%u", 7, 0),
                   (sequence "D%u", 15, 10))>;<|MERGE_RESOLUTION|>--- conflicted
+++ resolved
@@ -20,8 +20,6 @@
 // The inverse of CCIfSubtarget
 class CCIfSubtargetNot<string F, CCAction A> : CCIfSubtarget<F, A, "!">;
 
-<<<<<<< HEAD
-=======
 /// Match if the original argument (before lowering) was a float.
 /// For example, this is true for i32's that were lowered from soft-float.
 class CCIfOrigArgWasNotFloat<CCAction A>
@@ -45,7 +43,6 @@
     : CCIf<"static_cast<MipsCCState *>(&State)->getSpecialCallingConv() == "
                "MipsCCState::" # CC, A>;
 
->>>>>>> 969bfdfe
 // For soft-float, f128 values are returned in A0_64 rather than V1_64.
 def RetCC_F128SoftFloat : CallingConv<[
   CCAssignToReg<[V0_64, A0_64]>
@@ -126,30 +123,16 @@
 ]>;
 
 def CC_MipsN : CallingConv<[
-<<<<<<< HEAD
-  CCIfType<[i8, i16, i32],
-=======
   CCIfType<[i8, i16, i32, i64],
->>>>>>> 969bfdfe
       CCIfSubtargetNot<"isLittle()",
           CCIfInReg<CCPromoteToUpperBitsInType<i64>>>>,
 
   // All integers (except soft-float integers) are promoted to 64-bit.
-<<<<<<< HEAD
-  CCIfType<[i8, i16, i32],
-     CCIf<"!static_cast<MipsCCState *>(&State)->WasOriginalArgFloat(ValNo)",
-          CCPromoteToType<i64>>>,
+  CCIfType<[i8, i16, i32], CCIfOrigArgWasNotFloat<CCPromoteToType<i64>>>,
 
   // The only i32's we have left are soft-float arguments.
   CCIfSubtarget<"abiUsesSoftFloat()", CCIfType<[i32], CCDelegateTo<CC_MipsN_SoftFloat>>>,
 
-=======
-  CCIfType<[i8, i16, i32], CCIfOrigArgWasNotFloat<CCPromoteToType<i64>>>,
-
-  // The only i32's we have left are soft-float arguments.
-  CCIfSubtarget<"abiUsesSoftFloat()", CCIfType<[i32], CCDelegateTo<CC_MipsN_SoftFloat>>>,
-
->>>>>>> 969bfdfe
   // Integer arguments are passed in integer registers.
   CCIfType<[i64], CCAssignToRegWithShadow<[A0_64, A1_64, A2_64, A3_64,
                                            T0_64, T1_64, T2_64, T3_64],
@@ -170,7 +153,6 @@
 
   // All stack parameter slots become 64-bit doublewords and are 8-byte aligned.
   CCIfType<[f32], CCAssignToStack<4, 8>>,
-<<<<<<< HEAD
   CCIfType<[i64, f64], CCAssignToStack<8, 8>>,
   CCIfType<[iFATPTR], CCAssignToReg<[C3, C4, C5, C6, C7, C8, C9, C10]>>,
   CCIfType<[iFATPTR], CCAssignToStack<32, 32>>
@@ -180,19 +162,11 @@
   CCIfType<[iFATPTR], CCAssignToReg<[C1, C2, C3, C4, C5, C6, C7, C8, C9, C10]>>,
   CCIfType<[i64], CCAssignToReg<[V0_64]>>,
   CCDelegateTo<CC_MipsN>
-=======
-  CCIfType<[i64, f64], CCAssignToStack<8, 8>>
->>>>>>> 969bfdfe
 ]>;
 
 // N32/64 variable arguments.
 // All arguments are passed in integer registers.
 def CC_MipsN_VarArg : CallingConv<[
-<<<<<<< HEAD
-  // All integers are promoted to 64-bit.
-  CCIfType<[i8, i16, i32], CCPromoteToType<i64>>,
-
-=======
   CCIfType<[i8, i16, i32, i64],
       CCIfSubtargetNot<"isLittle()",
           CCIfInReg<CCPromoteToUpperBitsInType<i64>>>>,
@@ -200,7 +174,6 @@
   // All integers are promoted to 64-bit.
   CCIfType<[i8, i16, i32], CCPromoteToType<i64>>,
 
->>>>>>> 969bfdfe
   CCIfType<[f32], CCAssignToReg<[A0, A1, A2, A3, T0, T1, T2, T3]>>,
 
   CCIfType<[i64, f64], CCAssignToReg<[A0_64, A1_64, A2_64, A3_64,
@@ -232,13 +205,7 @@
   //
   // f128 should only occur for the N64 ABI where long double is 128-bit. On
   // N32, long double is equivalent to double.
-<<<<<<< HEAD
-  CCIfType<[i64],
-      CCIf<"static_cast<MipsCCState *>(&State)->WasOriginalArgF128(ValNo)",
-           CCDelegateTo<RetCC_F128>>>,
-=======
   CCIfType<[i64], CCIfOrigArgWasF128<CCDelegateTo<RetCC_F128>>>,
->>>>>>> 969bfdfe
 
   // Aggregate returns are positioned at the lowest address in the slot for
   // both little and big-endian targets. When passing in registers, this
@@ -256,13 +223,9 @@
   CCIfType<[f32], CCAssignToReg<[F0, F2]>>,
 
   // f64 are returned in registers D0, D2
-<<<<<<< HEAD
   CCIfType<[f64], CCAssignToReg<[D0_64, D2_64]>>,
   // Capabilities are returned in C3
   CCIfType<[iFATPTR], CCAssignToReg<[C3]>>
-=======
-  CCIfType<[f64], CCAssignToReg<[D0_64, D2_64]>>
->>>>>>> 969bfdfe
 ]>;
 
 //===----------------------------------------------------------------------===//
@@ -414,16 +377,10 @@
 def CC_Mips_FixedArg : CallingConv<[
   // Mips16 needs special handling on some functions.
   CCIf<"State.getCallingConv() != CallingConv::Fast",
-<<<<<<< HEAD
-      CCIf<"static_cast<MipsCCState *>(&State)->getSpecialCallingConv() == "
-               "MipsCCState::Mips16RetHelperConv",
+      CCIfSpecialCallingConv<"Mips16RetHelperConv",
            CCDelegateTo<CC_Mips16RetHelper>>>,
   CCIf<"State.getCallingConv() == CallingConv::CHERI_CCall",
        CCDelegateTo<CC_CHERI_CCall>>,
-=======
-      CCIfSpecialCallingConv<"Mips16RetHelperConv",
-           CCDelegateTo<CC_Mips16RetHelper>>>,
->>>>>>> 969bfdfe
 
   CCIfByVal<CCDelegateTo<CC_Mips_ByVal>>,
 
@@ -439,12 +396,7 @@
   // N32, long double is equivalent to double.
   CCIfType<[i64],
       CCIfSubtargetNot<"abiUsesSoftFloat()",
-<<<<<<< HEAD
-          CCIf<"static_cast<MipsCCState *>(&State)->WasOriginalArgF128(ValNo)",
-              CCBitConvertToType<f64>>>>,
-=======
           CCIfOrigArgWasF128<CCBitConvertToType<f64>>>>,
->>>>>>> 969bfdfe
 
   CCIfCC<"CallingConv::Fast", CCDelegateTo<CC_Mips_FastCC>>,
 
@@ -455,12 +407,9 @@
 ]>;
 
 def CC_Mips_VarArg : CallingConv<[
-<<<<<<< HEAD
   // If this is the CHERI sandbox ABI then we need to pass everything on the
   // stack for variadic functions.
-  CCIfSubtarget<"isCheriSandbox()", CCDelegateTo<CC_MipsCheriSandbox_VarArg>>,
-=======
->>>>>>> 969bfdfe
+  CCIfSubtarget<"isABI_CheriSandbox()", CCDelegateTo<CC_MipsCheriSandbox_VarArg>>,
   CCIfByVal<CCDelegateTo<CC_Mips_ByVal>>,
 
   // FIXME: There wasn't an EABI case in the original code and it seems unlikely
@@ -470,13 +419,7 @@
 ]>;
 
 def CC_Mips : CallingConv<[
-<<<<<<< HEAD
-  CCIfVarArg<
-      CCIf<"!static_cast<MipsCCState *>(&State)->IsCallOperandFixed(ValNo)",
-          CCDelegateTo<CC_Mips_VarArg>>>,
-=======
   CCIfVarArg<CCIfArgIsVarArg<CCDelegateTo<CC_Mips_VarArg>>>,
->>>>>>> 969bfdfe
   CCDelegateTo<CC_Mips_FixedArg>
 ]>;
 
