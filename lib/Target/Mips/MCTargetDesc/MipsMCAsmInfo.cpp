//===-- MipsMCAsmInfo.cpp - Mips Asm Properties ---------------------------===//
//
//                     The LLVM Compiler Infrastructure
//
// This file is distributed under the University of Illinois Open Source
// License. See LICENSE.TXT for details.
//
//===----------------------------------------------------------------------===//
//
// This file contains the declarations of the MipsMCAsmInfo properties.
//
//===----------------------------------------------------------------------===//

#include "MipsMCAsmInfo.h"
#include "llvm/ADT/Triple.h"

using namespace llvm;

void MipsMCAsmInfo::anchor() { }

MipsMCAsmInfo::MipsMCAsmInfo(const Triple &TheTriple) {
  IsLittleEndian = TheTriple.isLittleEndian();

  if ((TheTriple.getArch() == Triple::mips64el) ||
<<<<<<< HEAD
      (TheTriple.getArch() == Triple::mips64) ||
      (TheTriple.getArch() == Triple::cheri)) {
    PointerSize = CalleeSaveStackSlotSize = 8;
=======
      (TheTriple.getArch() == Triple::mips64)) {
    CodePointerSize = CalleeSaveStackSlotSize = 8;
>>>>>>> b4afe9c7
  }

  // FIXME: This condition isn't quite right but it's the best we can do until
  //        this object can identify the ABI. It will misbehave when using O32
  //        on a mips64*-* triple.
  if ((TheTriple.getArch() == Triple::mipsel) ||
      (TheTriple.getArch() == Triple::mips)) {
    PrivateGlobalPrefix = "$";
    PrivateLabelPrefix = "$";
  }

  AlignmentIsInBytes          = false;
  Data16bitsDirective         = "\t.2byte\t";
  Data32bitsDirective         = "\t.4byte\t";
  Data64bitsDirective         = "\t.8byte\t";
  CommentString               = "#";
  ZeroDirective               = "\t.space\t";
  GPRel32Directive            = "\t.gpword\t";
  GPRel64Directive            = "\t.gpdword\t";
  DTPRel32Directive           = "\t.dtprelword\t";
  DTPRel64Directive           = "\t.dtpreldword\t";
  TPRel32Directive            = "\t.tprelword\t";
  TPRel64Directive            = "\t.tpreldword\t";
  UseAssignmentForEHBegin = true;
  SupportsDebugInformation = true;
  ExceptionsType = ExceptionHandling::DwarfCFI;
  DwarfRegNumForCFI = true;
  HasMipsExpressions = true;

  // Enable IAS by default for O32.
  if (TheTriple.getArch() == Triple::mips ||
      TheTriple.getArch() == Triple::mipsel)
    UseIntegratedAssembler = true;

  // Enable IAS by default for Debian mips64/mips64el.
  if (TheTriple.getEnvironment() == Triple::GNUABI64)
    UseIntegratedAssembler = true;
}<|MERGE_RESOLUTION|>--- conflicted
+++ resolved
@@ -22,14 +22,9 @@
   IsLittleEndian = TheTriple.isLittleEndian();
 
   if ((TheTriple.getArch() == Triple::mips64el) ||
-<<<<<<< HEAD
       (TheTriple.getArch() == Triple::mips64) ||
       (TheTriple.getArch() == Triple::cheri)) {
-    PointerSize = CalleeSaveStackSlotSize = 8;
-=======
-      (TheTriple.getArch() == Triple::mips64)) {
     CodePointerSize = CalleeSaveStackSlotSize = 8;
->>>>>>> b4afe9c7
   }
 
   // FIXME: This condition isn't quite right but it's the best we can do until
