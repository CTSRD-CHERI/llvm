//===-- MipsMCAsmInfo.cpp - Mips Asm Properties ---------------------------===//
//
//                     The LLVM Compiler Infrastructure
//
// This file is distributed under the University of Illinois Open Source
// License. See LICENSE.TXT for details.
//
//===----------------------------------------------------------------------===//
//
// This file contains the declarations of the MipsMCAsmInfo properties.
//
//===----------------------------------------------------------------------===//

#include "MipsMCAsmInfo.h"
#include "llvm/ADT/Triple.h"

using namespace llvm;

void MipsMCAsmInfo::anchor() { }

MipsMCAsmInfo::MipsMCAsmInfo(const Triple &TheTriple) {
  IsLittleEndian = TheTriple.isLittleEndian();

  if ((TheTriple.getArch() == Triple::mips64el) ||
      (TheTriple.getArch() == Triple::mips64) ||
      (TheTriple.getArch() == Triple::cheri)) {
    CodePointerSize = CalleeSaveStackSlotSize = 8;
  }

  // FIXME: This condition isn't quite right but it's the best we can do until
  //        this object can identify the ABI. It will misbehave when using O32
  //        on a mips64*-* triple.
  if ((TheTriple.getArch() == Triple::mipsel) ||
      (TheTriple.getArch() == Triple::mips)) {
    PrivateGlobalPrefix = "$";
    PrivateLabelPrefix = "$";
  }

  AlignmentIsInBytes          = false;
  Data16bitsDirective         = "\t.2byte\t";
  Data32bitsDirective         = "\t.4byte\t";
  Data64bitsDirective         = "\t.8byte\t";
  CommentString               = "#";
  ZeroDirective               = "\t.space\t";
  GPRel32Directive            = "\t.gpword\t";
  GPRel64Directive            = "\t.gpdword\t";
  DTPRel32Directive           = "\t.dtprelword\t";
  DTPRel64Directive           = "\t.dtpreldword\t";
  TPRel32Directive            = "\t.tprelword\t";
  TPRel64Directive            = "\t.tpreldword\t";
  UseAssignmentForEHBegin = true;
  SupportsDebugInformation = true;
  ExceptionsType = ExceptionHandling::DwarfCFI;
  DwarfRegNumForCFI = true;
  HasMipsExpressions = true;

  // Enable IAS by default for O32.
  if (TheTriple.getArch() == Triple::mips ||
      TheTriple.getArch() == Triple::mipsel)
    UseIntegratedAssembler = true;

  // Enable IAS by default for Debian mips64/mips64el.
  if (TheTriple.getEnvironment() == Triple::GNUABI64)
    UseIntegratedAssembler = true;

<<<<<<< HEAD
  // use IAS by default for FreeBSD
  if (TheTriple.getOS() == Triple::FreeBSD)
=======
  // Enable IAS by default for Android mips64el that uses N64 ABI.
  if (TheTriple.getArch() == Triple::mips64el && TheTriple.isAndroid())
>>>>>>> 211f7eeb
    UseIntegratedAssembler = true;
}<|MERGE_RESOLUTION|>--- conflicted
+++ resolved
@@ -63,12 +63,11 @@
   if (TheTriple.getEnvironment() == Triple::GNUABI64)
     UseIntegratedAssembler = true;
 
-<<<<<<< HEAD
   // use IAS by default for FreeBSD
   if (TheTriple.getOS() == Triple::FreeBSD)
-=======
+    UseIntegratedAssembler = true;
+  
   // Enable IAS by default for Android mips64el that uses N64 ABI.
   if (TheTriple.getArch() == Triple::mips64el && TheTriple.isAndroid())
->>>>>>> 211f7eeb
     UseIntegratedAssembler = true;
 }