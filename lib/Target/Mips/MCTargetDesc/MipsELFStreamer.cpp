--- conflicted
+++ resolved
@@ -92,17 +92,10 @@
   MCContext &Context = getContext();
 
   const MCSymbolRefExpr *SRE =
-<<<<<<< HEAD
-    MCSymbolRefExpr::create(Symbol, MCSymbolRefExpr::VK_None, Context);
-  const MCBinaryExpr *CapExpr = MCBinaryExpr::createAdd(
-    MipsMCExpr::create(MipsMCExpr::MEK_CHERI_CAP, SRE, Context),
-    MCConstantExpr::create(Offset, Context), Context);
-=======
       MCSymbolRefExpr::create(Symbol, MCSymbolRefExpr::VK_None, Context);
   const MCBinaryExpr *CapExpr = MCBinaryExpr::createAdd(
       MipsMCExpr::create(MipsMCExpr::MEK_CHERI_CAP, SRE, Context),
       MCConstantExpr::create(Offset, Context), Context);
->>>>>>> 52b84de9
 
   const unsigned ByteAlignment = CapSize;
   insert(new MCAlignFragment(ByteAlignment, 0, 1, ByteAlignment));
@@ -112,12 +105,8 @@
     CurSec->setAlignment(ByteAlignment);
 
   MCDataFragment *DF = new MCDataFragment();
-<<<<<<< HEAD
-  MCFixup cheriFixup = MCFixup::create(0, CapExpr, MCFixupKind(Mips::fixup_CHERI_CAPABILITY));
-=======
   MCFixup cheriFixup =
       MCFixup::create(0, CapExpr, MCFixupKind(Mips::fixup_CHERI_CAPABILITY));
->>>>>>> 52b84de9
   DF->getFixups().push_back(cheriFixup);
   DF->getContents().resize(DF->getContents().size() + CapSize, 0xca);
   insert(DF);
