--- conflicted
+++ resolved
@@ -69,19 +69,9 @@
     I->EmitMipsOptionRecord();
 }
 
-<<<<<<< HEAD
-namespace llvm {
-MCELFStreamer *createMipsELFStreamer(MCContext &Context, MCAsmBackend &MAB,
-                                     raw_ostream &OS, MCCodeEmitter *Emitter,
-                                     const MCSubtargetInfo &STI,
-                                     bool RelaxAll) {
-  return new MipsELFStreamer(Context, MAB, OS, Emitter, STI);
-}
-=======
 MCELFStreamer *llvm::createMipsELFStreamer(MCContext &Context,
                                            MCAsmBackend &MAB, raw_ostream &OS,
                                            MCCodeEmitter *Emitter,
                                            bool RelaxAll) {
   return new MipsELFStreamer(Context, MAB, OS, Emitter);
->>>>>>> 969bfdfe
 }