--- conflicted
+++ resolved
@@ -38,12 +38,8 @@
   static MipsABIInfo N32() { return MipsABIInfo(ABI::N32); }
   static MipsABIInfo N64() { return MipsABIInfo(ABI::N64); }
   static MipsABIInfo EABI() { return MipsABIInfo(ABI::EABI); }
-<<<<<<< HEAD
   static MipsABIInfo CheriSandbox() { return MipsABIInfo(ABI::N64, true); }
-  static MipsABIInfo computeTargetABI(Triple TT, StringRef CPU,
-=======
   static MipsABIInfo computeTargetABI(const Triple &TT, StringRef CPU,
->>>>>>> 787b9b4e
                                       const MCTargetOptions &Options);
 
   bool IsKnown() const { return ThisABI != ABI::Unknown; }
