//===-- MipsMCNaCl.h - NaCl-related declarations --------------------------===//
//
//                     The LLVM Compiler Infrastructure
//
// This file is distributed under the University of Illinois Open Source
// License. See LICENSE.TXT for details.
//
//===----------------------------------------------------------------------===//

#ifndef LLVM_LIB_TARGET_MIPS_MCTARGETDESC_MIPSMCNACL_H
#define LLVM_LIB_TARGET_MIPS_MCTARGETDESC_MIPSMCNACL_H

#include "llvm/MC/MCELFStreamer.h"

namespace llvm {

// Log2 of the NaCl MIPS sandbox's instruction bundle size.
static const unsigned MIPS_NACL_BUNDLE_ALIGN = 4u;

bool isBasePlusOffsetMemoryAccess(unsigned Opcode, unsigned *AddrIdx,
                                  bool *IsStore = nullptr);
bool baseRegNeedsLoadStoreMask(unsigned Reg);

// This function creates an MCELFStreamer for Mips NaCl.
MCELFStreamer *createMipsNaClELFStreamer(MCContext &Context, MCAsmBackend &TAB,
                                         raw_ostream &OS,
                                         MCCodeEmitter *Emitter,
<<<<<<< HEAD
                                         const MCSubtargetInfo &STI,
=======
>>>>>>> 969bfdfe
                                         bool RelaxAll);
}

#endif<|MERGE_RESOLUTION|>--- conflicted
+++ resolved
@@ -25,10 +25,6 @@
 MCELFStreamer *createMipsNaClELFStreamer(MCContext &Context, MCAsmBackend &TAB,
                                          raw_ostream &OS,
                                          MCCodeEmitter *Emitter,
-<<<<<<< HEAD
-                                         const MCSubtargetInfo &STI,
-=======
->>>>>>> 969bfdfe
                                          bool RelaxAll);
 }
 
