--- conflicted
+++ resolved
@@ -591,11 +591,6 @@
   MipsTargetStreamer::emitDirectiveCpRestore(Offset, GetATReg, IDLoc, STI);
   OS << "\t.cprestore\t" << Offset << "\n";
   return true;
-}
-
-void MipsTargetAsmStreamer::emitDirectiveCpreturn() {
-  OS << "\t.cpreturn\n";
-  forbidModuleDirective();
 }
 
 void MipsTargetAsmStreamer::emitDirectiveCpsetup(unsigned RegNo,
@@ -1053,32 +1048,10 @@
   forbidModuleDirective();
 }
 
-<<<<<<< HEAD
-void MipsTargetELFStreamer::emitDirectiveCpreturn() {
-  MCInst Inst;
-  if (GPSaveIsReg) {
-    Inst.setOpcode(Mips::DADDi);
-    Inst.addOperand(MCOperand::createReg(GPSaveLocation));
-    Inst.addOperand(MCOperand::createReg(Mips::GP));
-    Inst.addOperand(MCOperand::createImm(0));
-  } else {
-    Inst.setOpcode(Mips::LD);
-    Inst.addOperand(MCOperand::createReg(Mips::GP));
-    Inst.addOperand(MCOperand::createReg(Mips::SP));
-    Inst.addOperand(MCOperand::createImm(GPSaveLocation));
-  }
-  getStreamer().EmitInstruction(Inst, STI);
-}
-
-void MipsTargetELFStreamer::emitDirectiveCpRestore(
-    SmallVector<MCInst, 3> &StoreInsts, int Offset) {
-  MipsTargetStreamer::emitDirectiveCpRestore(StoreInsts, Offset);
-=======
 bool MipsTargetELFStreamer::emitDirectiveCpRestore(
     int Offset, function_ref<unsigned()> GetATReg, SMLoc IDLoc,
     const MCSubtargetInfo *STI) {
   MipsTargetStreamer::emitDirectiveCpRestore(Offset, GetATReg, IDLoc, STI);
->>>>>>> 6ea9891f
   // .cprestore offset
   // When PIC mode is enabled and the O32 ABI is used, this directive expands
   // to:
