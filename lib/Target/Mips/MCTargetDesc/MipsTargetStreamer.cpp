--- conflicted
+++ resolved
@@ -364,19 +364,11 @@
   forbidModuleDirective();
 }
 
-<<<<<<< HEAD
 void MipsTargetAsmStreamer::emitDirectiveCpreturn() {
   OS << "\t.cpreturn\n";
   forbidModuleDirective();
 }
-=======
-void MipsTargetAsmStreamer::emitDirectiveCpRestore(
-    SmallVector<MCInst, 3> &StoreInsts, int Offset) {
-  MipsTargetStreamer::emitDirectiveCpRestore(StoreInsts, Offset);
-  OS << "\t.cprestore\t" << Offset << "\n";
-}
-
->>>>>>> 5f131f7a
+
 void MipsTargetAsmStreamer::emitDirectiveCpsetup(unsigned RegNo,
                                                  int RegOrOffset,
                                                  const MCSymbol &Sym,
@@ -777,7 +769,6 @@
   forbidModuleDirective();
 }
 
-<<<<<<< HEAD
 void MipsTargetELFStreamer::emitDirectiveCpreturn() {
   MCInst Inst;
   if (GPSaveIsReg) {
@@ -792,7 +783,8 @@
     Inst.addOperand(MCOperand::createImm(GPSaveLocation));
   }
   getStreamer().EmitInstruction(Inst, STI);
-=======
+}
+
 void MipsTargetELFStreamer::emitDirectiveCpRestore(
     SmallVector<MCInst, 3> &StoreInsts, int Offset) {
   MipsTargetStreamer::emitDirectiveCpRestore(StoreInsts, Offset);
@@ -809,7 +801,6 @@
 
   for (const MCInst &Inst : StoreInsts)
     getStreamer().EmitInstruction(Inst, STI);
->>>>>>> 5f131f7a
 }
 
 void MipsTargetELFStreamer::emitDirectiveCpsetup(unsigned RegNo,
