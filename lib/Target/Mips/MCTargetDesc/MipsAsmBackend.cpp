//===-- MipsAsmBackend.cpp - Mips Asm Backend  ----------------------------===//
//
//                     The LLVM Compiler Infrastructure
//
// This file is distributed under the University of Illinois Open Source
// License. See LICENSE.TXT for details.
//
//===----------------------------------------------------------------------===//
//
// This file implements the MipsAsmBackend class.
//
//===----------------------------------------------------------------------===//
//

#include "MCTargetDesc/MipsAsmBackend.h"
#include "MCTargetDesc/MipsFixupKinds.h"
#include "MCTargetDesc/MipsMCExpr.h"
#include "MCTargetDesc/MipsMCTargetDesc.h"
#include "llvm/ADT/STLExtras.h"
#include "llvm/MC/MCAsmBackend.h"
#include "llvm/MC/MCAssembler.h"
#include "llvm/MC/MCContext.h"
#include "llvm/MC/MCDirectives.h"
#include "llvm/MC/MCELFObjectWriter.h"
#include "llvm/MC/MCFixupKindInfo.h"
#include "llvm/MC/MCObjectWriter.h"
#include "llvm/MC/MCSubtargetInfo.h"
#include "llvm/MC/MCTargetOptions.h"
#include "llvm/MC/MCValue.h"
#include "llvm/Support/ErrorHandling.h"
#include "llvm/Support/Format.h"
#include "llvm/Support/MathExtras.h"
#include "llvm/Support/raw_ostream.h"

using namespace llvm;

// Prepare value for the target space for it
static unsigned adjustFixupValue(const MCFixup &Fixup, uint64_t Value,
                                 MCContext &Ctx) {

  unsigned Kind = Fixup.getKind();

  // Add/subtract and shift
  switch (Kind) {
  default:
    return 0;
  case Mips::fixup_CHERI_CAPABILITY:
    // This should never change anything, it is just a marker for the linker
    return 0;
  case FK_Data_2:
  case Mips::fixup_Mips_LO16:
  case Mips::fixup_Mips_GPREL16:
  case Mips::fixup_Mips_GPOFF_HI:
  case Mips::fixup_Mips_GPOFF_LO:
  case Mips::fixup_Mips_CAPTABLEREL16:
  case Mips::fixup_Mips_CAPTABLEOFF_HI:
  case Mips::fixup_Mips_CAPTABLEOFF_LO:
  case Mips::fixup_Mips_GOT_PAGE:
  case Mips::fixup_Mips_GOT_OFST:
  case Mips::fixup_Mips_GOT_DISP:
  case Mips::fixup_Mips_GOT_LO16:
  case Mips::fixup_Mips_CALL_LO16:
  case Mips::fixup_MICROMIPS_LO16:
  case Mips::fixup_MICROMIPS_GOT_PAGE:
  case Mips::fixup_MICROMIPS_GOT_OFST:
  case Mips::fixup_MICROMIPS_GOT_DISP:
  case Mips::fixup_MIPS_PCLO16:
  case Mips::fixup_CHERI_CAPTABLE_LO16:
  case Mips::fixup_CHERI_CAPCALL_LO16:
    Value &= 0xffff;
    break;
  case FK_DTPRel_4:
  case FK_DTPRel_8:
  case FK_TPRel_4:
  case FK_TPRel_8:
  case FK_GPRel_4:
  case FK_Data_4:
  case FK_Data_8:
  case Mips::fixup_Mips_SUB:
  case Mips::fixup_MICROMIPS_SUB:
    break;
  case Mips::fixup_Mips_PC16:
    // The displacement is then divided by 4 to give us an 18 bit
    // address range. Forcing a signed division because Value can be negative.
    Value = (int64_t)Value / 4;
    // We now check if Value can be encoded as a 16-bit signed immediate.
    if (!isInt<16>(Value)) {
      Ctx.reportError(Fixup.getLoc(), "out of range PC16 fixup");
      return 0;
    }
    break;
  case Mips::fixup_MIPS_PC19_S2:
  case Mips::fixup_MICROMIPS_PC19_S2:
    // Forcing a signed division because Value can be negative.
    Value = (int64_t)Value / 4;
    // We now check if Value can be encoded as a 19-bit signed immediate.
    if (!isInt<19>(Value)) {
      Ctx.reportError(Fixup.getLoc(), "out of range PC19 fixup");
      return 0;
    }
    break;
  case Mips::fixup_Mips_26:
    // So far we are only using this type for jumps.
    // The displacement is then divided by 4 to give us an 28 bit
    // address range.
    Value >>= 2;
    break;
  case Mips::fixup_Mips_HI16:
  case Mips::fixup_Mips_GOT:
  case Mips::fixup_MICROMIPS_GOT16:
  case Mips::fixup_Mips_GOT_HI16:
  case Mips::fixup_Mips_CALL_HI16:
  case Mips::fixup_MICROMIPS_HI16:
  case Mips::fixup_MIPS_PCHI16:
  case Mips::fixup_CHERI_CAPTABLE_HI16:
  case Mips::fixup_CHERI_CAPCALL_HI16:
    // Get the 2nd 16-bits. Also add 1 if bit 15 is 1.
    Value = ((Value + 0x8000) >> 16) & 0xffff;
    break;
  case Mips::fixup_Mips_HIGHER:
    // Get the 3rd 16-bits.
    Value = ((Value + 0x80008000LL) >> 32) & 0xffff;
    break;
  case Mips::fixup_Mips_HIGHEST:
    // Get the 4th 16-bits.
    Value = ((Value + 0x800080008000LL) >> 48) & 0xffff;
    break;
  case Mips::fixup_MICROMIPS_26_S1:
    Value >>= 1;
    break;
  case Mips::fixup_MICROMIPS_PC7_S1:
    Value -= 4;
    // Forcing a signed division because Value can be negative.
    Value = (int64_t) Value / 2;
    // We now check if Value can be encoded as a 7-bit signed immediate.
    if (!isInt<7>(Value)) {
      Ctx.reportError(Fixup.getLoc(), "out of range PC7 fixup");
      return 0;
    }
    break;
  case Mips::fixup_MICROMIPS_PC10_S1:
    Value -= 2;
    // Forcing a signed division because Value can be negative.
    Value = (int64_t) Value / 2;
    // We now check if Value can be encoded as a 10-bit signed immediate.
    if (!isInt<10>(Value)) {
      Ctx.reportError(Fixup.getLoc(), "out of range PC10 fixup");
      return 0;
    }
    break;
  case Mips::fixup_MICROMIPS_PC16_S1:
    Value -= 4;
    // Forcing a signed division because Value can be negative.
    Value = (int64_t)Value / 2;
    // We now check if Value can be encoded as a 16-bit signed immediate.
    if (!isInt<16>(Value)) {
      Ctx.reportError(Fixup.getLoc(), "out of range PC16 fixup");
      return 0;
    }
    break;
  case Mips::fixup_MIPS_PC18_S3:
    // Forcing a signed division because Value can be negative.
    Value = (int64_t)Value / 8;
    // We now check if Value can be encoded as a 18-bit signed immediate.
    if (!isInt<18>(Value)) {
      Ctx.reportError(Fixup.getLoc(), "out of range PC18 fixup");
      return 0;
    }
    break;
  case Mips::fixup_MICROMIPS_PC18_S3:
    // Check alignment.
    if ((Value & 7)) {
      Ctx.reportError(Fixup.getLoc(), "out of range PC18 fixup");
    }
    // Forcing a signed division because Value can be negative.
    Value = (int64_t)Value / 8;
    // We now check if Value can be encoded as a 18-bit signed immediate.
    if (!isInt<18>(Value)) {
      Ctx.reportError(Fixup.getLoc(), "out of range PC18 fixup");
      return 0;
    }
    break;
  case Mips::fixup_MIPS_PC21_S2:
    // Forcing a signed division because Value can be negative.
    Value = (int64_t) Value / 4;
    // We now check if Value can be encoded as a 21-bit signed immediate.
    if (!isInt<21>(Value)) {
      Ctx.reportError(Fixup.getLoc(), "out of range PC21 fixup");
      return 0;
    }
    break;
  case Mips::fixup_MIPS_PC26_S2:
    // Forcing a signed division because Value can be negative.
    Value = (int64_t) Value / 4;
    // We now check if Value can be encoded as a 26-bit signed immediate.
    if (!isInt<26>(Value)) {
      Ctx.reportError(Fixup.getLoc(), "out of range PC26 fixup");
      return 0;
    }
    break;
  case Mips::fixup_MICROMIPS_PC26_S1:
    // Forcing a signed division because Value can be negative.
    Value = (int64_t)Value / 2;
    // We now check if Value can be encoded as a 26-bit signed immediate.
    if (!isInt<26>(Value)) {
      Ctx.reportFatalError(Fixup.getLoc(), "out of range PC26 fixup");
      return 0;
    }
    break;
  case Mips::fixup_MICROMIPS_PC21_S1:
    // Forcing a signed division because Value can be negative.
    Value = (int64_t)Value / 2;
    // We now check if Value can be encoded as a 21-bit signed immediate.
    if (!isInt<21>(Value)) {
      Ctx.reportError(Fixup.getLoc(), "out of range PC21 fixup");
      return 0;
    }
    break;
  case Mips::fixup_CHERI_CAPTABLE11:
  case Mips::fixup_CHERI_CAPCALL11:
    // Forcing a signed division because Value can be negative.
    Value = (int64_t)Value / 16;
    // We now check if Value can be encoded as a 11-bit signed immediate.
    if (!isInt<11>(Value)) {
      StringRef type = Kind == Mips::fixup_CHERI_CAPTABLE11 ?
                       "CAPTABLE11" : "CAPCALL11";
      Ctx.reportError(Fixup.getLoc(), "out of range " + type + " fixup");
      return 0;
    }
    break;
  case Mips::fixup_CHERI_CAPTABLE20:
  case Mips::fixup_CHERI_CAPCALL20:
    // Forcing a signed division because Value can be negative.
    Value = (int64_t)Value / 16;
    // We now check if Value can be encoded as a 16-bit signed immediate.
    if (!isInt<16>(Value)) {
      StringRef type = Kind == Mips::fixup_CHERI_CAPTABLE20 ?
                       "CAPTABLE20" : "CAPCALL20";
      Ctx.reportError(Fixup.getLoc(), "out of range " + type + " fixup");
      return 0;
    }
    break;
  }

  return Value;
}

std::unique_ptr<MCObjectTargetWriter>
MipsAsmBackend::createObjectTargetWriter() const {
  return createMipsELFObjectWriter(TheTriple, IsN32);
}

// Little-endian fixup data byte ordering:
//   mips32r2:   a | b | x | x
//   microMIPS:  x | x | a | b

static bool needsMMLEByteOrder(unsigned Kind) {
  return Kind != Mips::fixup_MICROMIPS_PC10_S1 &&
         Kind >= Mips::fixup_MICROMIPS_26_S1 &&
         Kind < Mips::LastTargetFixupKind;
}

// Calculate index for microMIPS specific little endian byte order
static unsigned calculateMMLEIndex(unsigned i) {
  assert(i <= 3 && "Index out of range!");

  return (1 - i / 2) * 2 + i % 2;
}

/// ApplyFixup - Apply the \p Value for given \p Fixup into the provided
/// data fragment, at the offset specified by the fixup and following the
/// fixup kind as appropriate.
void MipsAsmBackend::applyFixup(const MCAssembler &Asm, const MCFixup &Fixup,
                                const MCValue &Target,
                                MutableArrayRef<char> Data, uint64_t Value,
                                bool IsResolved) const {
  MCFixupKind Kind = Fixup.getKind();
  MCContext &Ctx = Asm.getContext();
  Value = adjustFixupValue(Fixup, Value, Ctx);

  if (!Value)
    return; // Doesn't change encoding.

  // Where do we start in the object
  unsigned Offset = Fixup.getOffset();
  // Number of bytes we need to fixup
  unsigned NumBytes = (getFixupKindInfo(Kind).TargetSize + 7) / 8;
  // Used to point to big endian bytes
  unsigned FullSize;

  switch ((unsigned)Kind) {
  case FK_Data_2:
  case Mips::fixup_Mips_16:
  case Mips::fixup_MICROMIPS_PC10_S1:
    FullSize = 2;
    break;
  case FK_Data_8:
  case Mips::fixup_Mips_64:
    FullSize = 8;
    break;
  case Mips::fixup_CHERI_CAPABILITY:
    llvm_unreachable("fixup_CHERI_CAPABILITY shouldn't happen here!");
    break;
  case FK_Data_4:
  default:
    FullSize = 4;
    break;
  }

  // Grab current value, if any, from bits.
  uint64_t CurVal = 0;

  bool microMipsLEByteOrder = needsMMLEByteOrder((unsigned) Kind);

  for (unsigned i = 0; i != NumBytes; ++i) {
    unsigned Idx = Endian == support::little
                       ? (microMipsLEByteOrder ? calculateMMLEIndex(i) : i)
                       : (FullSize - 1 - i);
    CurVal |= (uint64_t)((uint8_t)Data[Offset + Idx]) << (i*8);
  }

  uint64_t Mask = ((uint64_t)(-1) >>
                    (64 - getFixupKindInfo(Kind).TargetSize));
  CurVal |= Value & Mask;

  // Write out the fixed up bytes back to the code/data bits.
  for (unsigned i = 0; i != NumBytes; ++i) {
    unsigned Idx = Endian == support::little
                       ? (microMipsLEByteOrder ? calculateMMLEIndex(i) : i)
                       : (FullSize - 1 - i);
    Data[Offset + Idx] = (uint8_t)((CurVal >> (i*8)) & 0xff);
  }
}

Optional<MCFixupKind> MipsAsmBackend::getFixupKind(StringRef Name) const {
  return StringSwitch<Optional<MCFixupKind>>(Name)
      .Case("R_MIPS_NONE", (MCFixupKind)Mips::fixup_Mips_NONE)
      .Case("R_MIPS_32", FK_Data_4)
      .Default(MCAsmBackend::getFixupKind(Name));
}

const MCFixupKindInfo &MipsAsmBackend::
getFixupKindInfo(MCFixupKind Kind) const {
  const static MCFixupKindInfo LittleEndianInfos[] = {
    // This table *must* be in same the order of fixup_* kinds in
    // MipsFixupKinds.h.
    //
    // name                    offset  bits  flags
    { "fixup_Mips_NONE",         0,      0,   0 },
    { "fixup_Mips_16",           0,     16,   0 },
    { "fixup_Mips_32",           0,     32,   0 },
    { "fixup_Mips_REL32",        0,     32,   0 },
    { "fixup_Mips_26",           0,     26,   0 },
    { "fixup_Mips_HI16",         0,     16,   0 },
    { "fixup_Mips_LO16",         0,     16,   0 },
    { "fixup_Mips_GPREL16",      0,     16,   0 },
    { "fixup_Mips_LITERAL",      0,     16,   0 },
    { "fixup_Mips_GOT",          0,     16,   0 },
    { "fixup_Mips_PC16",         0,     16,  MCFixupKindInfo::FKF_IsPCRel },
    { "fixup_Mips_CALL16",       0,     16,   0 },
    { "fixup_Mips_GPREL32",      0,     32,   0 },
    { "fixup_Mips_SHIFT5",       6,      5,   0 },
    { "fixup_Mips_SHIFT6",       6,      5,   0 },
    { "fixup_Mips_64",           0,     64,   0 },
    { "fixup_Mips_TLSGD",        0,     16,   0 },
    { "fixup_Mips_GOTTPREL",     0,     16,   0 },
    { "fixup_Mips_TPREL_HI",     0,     16,   0 },
    { "fixup_Mips_TPREL_LO",     0,     16,   0 },
    { "fixup_Mips_TLSLDM",       0,     16,   0 },
    { "fixup_Mips_DTPREL_HI",    0,     16,   0 },
    { "fixup_Mips_DTPREL_LO",    0,     16,   0 },
    { "fixup_Mips_Branch_PCRel", 0,     16,  MCFixupKindInfo::FKF_IsPCRel },
    { "fixup_Mips_GPOFF_HI",     0,     16,   0 },
    { "fixup_Mips_GPOFF_LO",     0,     16,   0 },
    { "fixup_Mips_GOT_PAGE",     0,     16,   0 },
    { "fixup_Mips_GOT_OFST",     0,     16,   0 },
    { "fixup_Mips_GOT_DISP",     0,     16,   0 },
    { "fixup_Mips_HIGHER",       0,     16,   0 },
    { "fixup_Mips_HIGHEST",      0,     16,   0 },
    { "fixup_Mips_GOT_HI16",     0,     16,   0 },
    { "fixup_Mips_GOT_LO16",     0,     16,   0 },
    { "fixup_Mips_CALL_HI16",    0,     16,   0 },
    { "fixup_Mips_CALL_LO16",    0,     16,   0 },
    { "fixup_Mips_PC18_S3",      0,     18,  MCFixupKindInfo::FKF_IsPCRel },
    { "fixup_MIPS_PC19_S2",      0,     19,  MCFixupKindInfo::FKF_IsPCRel },
    { "fixup_MIPS_PC21_S2",      0,     21,  MCFixupKindInfo::FKF_IsPCRel },
    { "fixup_MIPS_PC26_S2",      0,     26,  MCFixupKindInfo::FKF_IsPCRel },
    { "fixup_MIPS_PCHI16",       0,     16,  MCFixupKindInfo::FKF_IsPCRel },
    { "fixup_MIPS_PCLO16",       0,     16,  MCFixupKindInfo::FKF_IsPCRel },
    { "fixup_MICROMIPS_26_S1",   0,     26,   0 },
    { "fixup_MICROMIPS_HI16",    0,     16,   0 },
    { "fixup_MICROMIPS_LO16",    0,     16,   0 },
    { "fixup_MICROMIPS_GOT16",   0,     16,   0 },
    { "fixup_MICROMIPS_PC7_S1",  0,      7,   MCFixupKindInfo::FKF_IsPCRel },
    { "fixup_MICROMIPS_PC10_S1", 0,     10,   MCFixupKindInfo::FKF_IsPCRel },
    { "fixup_MICROMIPS_PC16_S1", 0,     16,   MCFixupKindInfo::FKF_IsPCRel },
    { "fixup_MICROMIPS_PC26_S1", 0,     26,   MCFixupKindInfo::FKF_IsPCRel },
    { "fixup_MICROMIPS_PC19_S2", 0,     19,   MCFixupKindInfo::FKF_IsPCRel },
    { "fixup_MICROMIPS_PC18_S3", 0,     18,   MCFixupKindInfo::FKF_IsPCRel },
    { "fixup_MICROMIPS_PC21_S1", 0,     21,   MCFixupKindInfo::FKF_IsPCRel },
    { "fixup_MICROMIPS_CALL16",  0,     16,   0 },
    { "fixup_MICROMIPS_GOT_DISP",        0,     16,   0 },
    { "fixup_MICROMIPS_GOT_PAGE",        0,     16,   0 },
    { "fixup_MICROMIPS_GOT_OFST",        0,     16,   0 },
    { "fixup_MICROMIPS_TLS_GD",          0,     16,   0 },
    { "fixup_MICROMIPS_TLS_LDM",         0,     16,   0 },
    { "fixup_MICROMIPS_TLS_DTPREL_HI16", 0,     16,   0 },
    { "fixup_MICROMIPS_TLS_DTPREL_LO16", 0,     16,   0 },
    { "fixup_MICROMIPS_GOTTPREL",        0,     16,   0 },
    { "fixup_MICROMIPS_TLS_TPREL_HI16",  0,     16,   0 },
    { "fixup_MICROMIPS_TLS_TPREL_LO16",  0,     16,   0 },
    { "fixup_Mips_SUB",                  0,     64,   0 },
    { "fixup_MICROMIPS_SUB",             0,     64,   0 },

    { "fixup_CHERI_CAPTABLE11",          0,     11,   0 },
    { "fixup_CHERI_CAPTABLE20",          0,     16,   0 },
    { "fixup_CHERI_CAPTABLE_HI16",       0,     16,   0 },
    { "fixup_CHERI_CAPTABLE_LO16",       0,     16,   0 },
    { "fixup_CHERI_CAPCALL11",           0,     11,   0 },
    { "fixup_CHERI_CAPCALL20",           0,     16,   0 },
    { "fixup_CHERI_CAPCALL_HI16",        0,     16,   0 },
    { "fixup_CHERI_CAPCALL_LO16",        0,     16,   0 },
    { "fixup_CHERI_CAPABILITY",          0,  0xdead,   0 },

    { "fixup_Mips_CAPTABLEREL16",        0,     16,   0 }, // like GPREL16
    { "fixup_Mips_CAPTABLEREL_HI",       0,     16,   0 }, // like GPOFF_HI
    { "fixup_Mips_CAPTABLEREL_LO",       0,     16,   0 }, // like GPOFF_LO

  };
  static_assert(array_lengthof(LittleEndianInfos) == Mips::NumTargetFixupKinds,
                "Not all MIPS little endian fixup kinds added!");

  const static MCFixupKindInfo BigEndianInfos[] = {
    // This table *must* be in same the order of fixup_* kinds in
    // MipsFixupKinds.h.
    //
    // name                    offset  bits  flags
    { "fixup_Mips_NONE",         0,      0,   0 },
    { "fixup_Mips_16",          16,     16,   0 },
    { "fixup_Mips_32",           0,     32,   0 },
    { "fixup_Mips_REL32",        0,     32,   0 },
    { "fixup_Mips_26",           6,     26,   0 },
    { "fixup_Mips_HI16",        16,     16,   0 },
    { "fixup_Mips_LO16",        16,     16,   0 },
    { "fixup_Mips_GPREL16",     16,     16,   0 },
    { "fixup_Mips_LITERAL",     16,     16,   0 },
    { "fixup_Mips_GOT",         16,     16,   0 },
    { "fixup_Mips_PC16",        16,     16,  MCFixupKindInfo::FKF_IsPCRel },
    { "fixup_Mips_CALL16",      16,     16,   0 },
    { "fixup_Mips_GPREL32",      0,     32,   0 },
    { "fixup_Mips_SHIFT5",      21,      5,   0 },
    { "fixup_Mips_SHIFT6",      21,      5,   0 },
    { "fixup_Mips_64",           0,     64,   0 },
    { "fixup_Mips_TLSGD",       16,     16,   0 },
    { "fixup_Mips_GOTTPREL",    16,     16,   0 },
    { "fixup_Mips_TPREL_HI",    16,     16,   0 },
    { "fixup_Mips_TPREL_LO",    16,     16,   0 },
    { "fixup_Mips_TLSLDM",      16,     16,   0 },
    { "fixup_Mips_DTPREL_HI",   16,     16,   0 },
    { "fixup_Mips_DTPREL_LO",   16,     16,   0 },
    { "fixup_Mips_Branch_PCRel",16,     16,  MCFixupKindInfo::FKF_IsPCRel },
    { "fixup_Mips_GPOFF_HI",    16,     16,   0 },
    { "fixup_Mips_GPOFF_LO",    16,     16,   0 },
    { "fixup_Mips_GOT_PAGE",    16,     16,   0 },
    { "fixup_Mips_GOT_OFST",    16,     16,   0 },
    { "fixup_Mips_GOT_DISP",    16,     16,   0 },
    { "fixup_Mips_HIGHER",      16,     16,   0 },
    { "fixup_Mips_HIGHEST",     16,     16,   0 },
    { "fixup_Mips_GOT_HI16",    16,     16,   0 },
    { "fixup_Mips_GOT_LO16",    16,     16,   0 },
    { "fixup_Mips_CALL_HI16",   16,     16,   0 },
    { "fixup_Mips_CALL_LO16",   16,     16,   0 },
    { "fixup_Mips_PC18_S3",     14,     18,  MCFixupKindInfo::FKF_IsPCRel },
    { "fixup_MIPS_PC19_S2",     13,     19,  MCFixupKindInfo::FKF_IsPCRel },
    { "fixup_MIPS_PC21_S2",     11,     21,  MCFixupKindInfo::FKF_IsPCRel },
    { "fixup_MIPS_PC26_S2",      6,     26,  MCFixupKindInfo::FKF_IsPCRel },
    { "fixup_MIPS_PCHI16",      16,     16,  MCFixupKindInfo::FKF_IsPCRel },
    { "fixup_MIPS_PCLO16",      16,     16,  MCFixupKindInfo::FKF_IsPCRel },
    { "fixup_MICROMIPS_26_S1",   6,     26,   0 },
    { "fixup_MICROMIPS_HI16",   16,     16,   0 },
    { "fixup_MICROMIPS_LO16",   16,     16,   0 },
    { "fixup_MICROMIPS_GOT16",  16,     16,   0 },
    { "fixup_MICROMIPS_PC7_S1",  9,      7,   MCFixupKindInfo::FKF_IsPCRel },
    { "fixup_MICROMIPS_PC10_S1", 6,     10,   MCFixupKindInfo::FKF_IsPCRel },
    { "fixup_MICROMIPS_PC16_S1",16,     16,   MCFixupKindInfo::FKF_IsPCRel },
    { "fixup_MICROMIPS_PC26_S1", 6,     26,   MCFixupKindInfo::FKF_IsPCRel },
    { "fixup_MICROMIPS_PC19_S2",13,     19,   MCFixupKindInfo::FKF_IsPCRel },
    { "fixup_MICROMIPS_PC18_S3",14,     18,   MCFixupKindInfo::FKF_IsPCRel },
    { "fixup_MICROMIPS_PC21_S1",11,     21,   MCFixupKindInfo::FKF_IsPCRel },
    { "fixup_MICROMIPS_CALL16", 16,     16,   0 },
    { "fixup_MICROMIPS_GOT_DISP",        16,     16,   0 },
    { "fixup_MICROMIPS_GOT_PAGE",        16,     16,   0 },
    { "fixup_MICROMIPS_GOT_OFST",        16,     16,   0 },
    { "fixup_MICROMIPS_TLS_GD",          16,     16,   0 },
    { "fixup_MICROMIPS_TLS_LDM",         16,     16,   0 },
    { "fixup_MICROMIPS_TLS_DTPREL_HI16", 16,     16,   0 },
    { "fixup_MICROMIPS_TLS_DTPREL_LO16", 16,     16,   0 },
    { "fixup_MICROMIPS_GOTTPREL",        16,     16,   0 },
    { "fixup_MICROMIPS_TLS_TPREL_HI16",  16,     16,   0 },
    { "fixup_MICROMIPS_TLS_TPREL_LO16",  16,     16,   0 },
    { "fixup_Mips_SUB",                   0,     64,   0 },
    { "fixup_MICROMIPS_SUB",              0,     64,   0 },

    { "fixup_CHERI_CAPTABLE11",    21,    11,   0 },
    { "fixup_CHERI_CAPTABLE20",    16,    16,   0 },
    { "fixup_CHERI_CAPTABLE_HI16", 16,    16,   0 },
    { "fixup_CHERI_CAPTABLE_LO16", 16,    16,   0 },
    { "fixup_CHERI_CAPCALL11",     21,    11,   0 },
    { "fixup_CHERI_CAPCALL20",     16,    16,   0 },
    { "fixup_CHERI_CAPCALL_HI16",  16,    16,   0 },
    { "fixup_CHERI_CAPCALL_LO16",  16,    16,   0 },
    { "fixup_CHERI_CAPABILITY",     0,0xdead,   0 },

    { "fixup_Mips_CAPTABLEREL16",  16,    16,   0 }, // like GPREL16
    { "fixup_Mips_CAPTABLEREL_HI", 16,    16,   0 }, // like GPOFF_HI
    { "fixup_Mips_CAPTABLEREL_LO", 16,    16,   0 }, // like GPOFF_LO

  };
  static_assert(array_lengthof(BigEndianInfos) == Mips::NumTargetFixupKinds,
                "Not all MIPS big endian fixup kinds added!");

  if (Kind < FirstTargetFixupKind)
    return MCAsmBackend::getFixupKindInfo(Kind);

  assert(unsigned(Kind - FirstTargetFixupKind) < getNumFixupKinds() &&
          "Invalid kind!");

<<<<<<< HEAD
  assert(Kind - FirstTargetFixupKind != Mips::fixup_CHERI_CAPABILITY);

  if (IsLittle)
=======
  if (Endian == support::little)
>>>>>>> f48234e2
    return LittleEndianInfos[Kind - FirstTargetFixupKind];
  return BigEndianInfos[Kind - FirstTargetFixupKind];
}

/// WriteNopData - Write an (optimal) nop sequence of Count bytes
/// to the given output. If the target cannot generate such a sequence,
/// it should return an error.
///
/// \return - True on success.
bool MipsAsmBackend::writeNopData(raw_ostream &OS, uint64_t Count) const {
  // Check for a less than instruction size number of bytes
  // FIXME: 16 bit instructions are not handled yet here.
  // We shouldn't be using a hard coded number for instruction size.

  // If the count is not 4-byte aligned, we must be writing data into the text
  // section (otherwise we have unaligned instructions, and thus have far
  // bigger problems), so just write zeros instead.
  OS.write_zeros(Count);
  return true;
}

MCAsmBackend *llvm::createMipsAsmBackend(const Target &T,
                                         const MCSubtargetInfo &STI,
                                         const MCRegisterInfo &MRI,
                                         const MCTargetOptions &Options) {
  return new MipsAsmBackend(T, MRI, STI.getTargetTriple(), STI.getCPU(),
                            Options.ABIName == "n32");
}<|MERGE_RESOLUTION|>--- conflicted
+++ resolved
@@ -525,13 +525,9 @@
   assert(unsigned(Kind - FirstTargetFixupKind) < getNumFixupKinds() &&
           "Invalid kind!");
 
-<<<<<<< HEAD
   assert(Kind - FirstTargetFixupKind != Mips::fixup_CHERI_CAPABILITY);
 
-  if (IsLittle)
-=======
   if (Endian == support::little)
->>>>>>> f48234e2
     return LittleEndianInfos[Kind - FirstTargetFixupKind];
   return BigEndianInfos[Kind - FirstTargetFixupKind];
 }
