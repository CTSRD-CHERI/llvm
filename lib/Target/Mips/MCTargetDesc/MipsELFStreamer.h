//===-------- MipsELFStreamer.h - ELF Object Output -----------------------===//
//
//                     The LLVM Compiler Infrastructure
//
// This file is distributed under the University of Illinois Open Source
// License. See LICENSE.TXT for details.
//
//===----------------------------------------------------------------------===//
//
// This is a custom MCELFStreamer which allows us to insert some hooks before
// emitting data into an actual object file.
//
//===----------------------------------------------------------------------===//

#ifndef LLVM_LIB_TARGET_MIPS_MCTARGETDESC_MIPSELFSTREAMER_H
#define LLVM_LIB_TARGET_MIPS_MCTARGETDESC_MIPSELFSTREAMER_H

#include "MipsOptionRecord.h"
#include "llvm/ADT/SmallVector.h"
#include "llvm/MC/MCELFStreamer.h"
#include <memory>

namespace llvm {
class MCAsmBackend;
class MCCodeEmitter;
class MCContext;
class MCSubtargetInfo;

class MipsELFStreamer : public MCELFStreamer {
  SmallVector<std::unique_ptr<MipsOptionRecord>, 8> MipsOptionRecords;
  MipsRegInfoRecord *RegInfoRecord;
  SmallVector<MCSymbol*, 4> Labels;


public:
  MipsELFStreamer(MCContext &Context, MCAsmBackend &MAB, raw_ostream &OS,
                  MCCodeEmitter *Emitter)
      : MCELFStreamer(Context, MAB, OS, Emitter) {

    RegInfoRecord = new MipsRegInfoRecord(this, Context);
    MipsOptionRecords.push_back(
        std::unique_ptr<MipsRegInfoRecord>(RegInfoRecord));
  }

  /// Overriding this function allows us to add arbitrary behaviour before the
  /// \p Inst is actually emitted. For example, we can inspect the operands and
  /// gather sufficient information that allows us to reason about the register
  /// usage for the translation unit.
  void EmitInstruction(const MCInst &Inst, const MCSubtargetInfo &STI) override;

  /// Overriding this function allows us to record all labels that should be
  /// marked as microMIPS. Based on this data marking is done in
  /// EmitInstruction.
  void EmitLabel(MCSymbol *Symbol) override;

  /// Overriding this function allows us to dismiss all labels that are
  /// candidates for marking as microMIPS when .section directive is processed.
  void SwitchSection(const MCSection *Section,
                     const MCExpr *Subsection = nullptr) override;

  /// Overriding this function allows us to dismiss all labels that are
  /// candidates for marking as microMIPS when .word directive is emitted.
  void EmitValueImpl(const MCExpr *Value, unsigned Size,
                     const SMLoc &Loc) override;

  /// Emits all the option records stored up until the point it's called.
  void EmitMipsOptionRecords();
};

MCELFStreamer *createMipsELFStreamer(MCContext &Context, MCAsmBackend &MAB,
                                     raw_ostream &OS, MCCodeEmitter *Emitter,
<<<<<<< HEAD
                                     const MCSubtargetInfo &STI, bool RelaxAll);
=======
                                     bool RelaxAll);
>>>>>>> 969bfdfe
} // namespace llvm.
#endif<|MERGE_RESOLUTION|>--- conflicted
+++ resolved
@@ -69,10 +69,6 @@
 
 MCELFStreamer *createMipsELFStreamer(MCContext &Context, MCAsmBackend &MAB,
                                      raw_ostream &OS, MCCodeEmitter *Emitter,
-<<<<<<< HEAD
-                                     const MCSubtargetInfo &STI, bool RelaxAll);
-=======
                                      bool RelaxAll);
->>>>>>> 969bfdfe
 } // namespace llvm.
 #endif