--- conflicted
+++ resolved
@@ -222,7 +222,10 @@
     fixup_Mips_SUB,
     fixup_MICROMIPS_SUB,
 
-<<<<<<< HEAD
+    // resulting in - R_MIPS_JALR/R_MICROMIPS_JALR
+    fixup_Mips_JALR,
+    fixup_MICROMIPS_JALR,
+
     // Fixups for load instructions (R_MIPS_CHERI_CAPTAB_*)
     fixup_CHERI_CAPTABLE11,
     fixup_CHERI_CAPTABLE20,
@@ -250,11 +253,6 @@
     fixup_CHERI_CAPTAB_TLSLDM_LO16,
     fixup_CHERI_CAPTAB_TPREL_HI16,
     fixup_CHERI_CAPTAB_TPREL_LO16,
-=======
-    // resulting in - R_MIPS_JALR/R_MICROMIPS_JALR
-    fixup_Mips_JALR,
-    fixup_MICROMIPS_JALR,
->>>>>>> fe471b0f
 
     // Marker
     LastTargetFixupKind,
