--- conflicted
+++ resolved
@@ -44,7 +44,6 @@
     MEK_TLSLDM,
     MEK_TPREL_HI,
     MEK_TPREL_LO,
-<<<<<<< HEAD
     MEK_CAPTABLE11,
     MEK_CAPTABLE_HI16,
     MEK_CAPTABLE_LO16,
@@ -53,12 +52,9 @@
     MEK_CAPCALL_HI16,
     MEK_CAPCALL_LO16,
     MEK_CAPCALL20,
-    MEK_CHERI_CAP,
-=======
 
     MEK_CHERI_CAP,
 
->>>>>>> 52b84de9
     MEK_Special,
   };
 
