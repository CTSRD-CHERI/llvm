//===-- MipsMCCodeEmitter.cpp - Convert Mips Code to Machine Code ---------===//
//
//                     The LLVM Compiler Infrastructure
//
// This file is distributed under the University of Illinois Open Source
// License. See LICENSE.TXT for details.
//
//===----------------------------------------------------------------------===//
//
// This file implements the MipsMCCodeEmitter class.
//
//===----------------------------------------------------------------------===//

#include "MipsMCCodeEmitter.h"
#include "MCTargetDesc/MipsFixupKinds.h"
#include "MCTargetDesc/MipsMCExpr.h"
#include "MCTargetDesc/MipsMCTargetDesc.h"
#include "llvm/ADT/APFloat.h"
#include "llvm/ADT/APInt.h"
#include "llvm/ADT/SmallVector.h"
#include "llvm/MC/MCContext.h"
#include "llvm/MC/MCExpr.h"
#include "llvm/MC/MCFixup.h"
#include "llvm/MC/MCInst.h"
#include "llvm/MC/MCInstrDesc.h"
#include "llvm/MC/MCInstrInfo.h"
#include "llvm/MC/MCRegisterInfo.h"
#include "llvm/MC/MCSubtargetInfo.h"
#include "llvm/Support/Casting.h"
#include "llvm/Support/ErrorHandling.h"
#include "llvm/Support/raw_ostream.h"
#include <cassert>
#include <cstdint>

using namespace llvm;

#define DEBUG_TYPE "mccodeemitter"

#define GET_INSTRMAP_INFO
#include "MipsGenInstrInfo.inc"
#undef GET_INSTRMAP_INFO

namespace llvm {

MCCodeEmitter *createMipsMCCodeEmitterEB(const MCInstrInfo &MCII,
                                         const MCRegisterInfo &MRI,
                                         MCContext &Ctx) {
  return new MipsMCCodeEmitter(MCII, Ctx, false);
}

MCCodeEmitter *createMipsMCCodeEmitterEL(const MCInstrInfo &MCII,
                                         const MCRegisterInfo &MRI,
                                         MCContext &Ctx) {
  return new MipsMCCodeEmitter(MCII, Ctx, true);
}

} // end namespace llvm

// If the D<shift> instruction has a shift amount that is greater
// than 31 (checked in calling routine), lower it to a D<shift>32 instruction
static void LowerLargeShift(MCInst& Inst) {
  assert(Inst.getNumOperands() == 3 && "Invalid no. of operands for shift!");
  assert(Inst.getOperand(2).isImm());

  int64_t Shift = Inst.getOperand(2).getImm();
  if (Shift <= 31)
    return; // Do nothing
  Shift -= 32;

  // saminus32
  Inst.getOperand(2).setImm(Shift);

  switch (Inst.getOpcode()) {
  default:
    // Calling function is not synchronized
    llvm_unreachable("Unexpected shift instruction");
  case Mips::DSLL:
    Inst.setOpcode(Mips::DSLL32);
    return;
  case Mips::DSRL:
    Inst.setOpcode(Mips::DSRL32);
    return;
  case Mips::DSRA:
    Inst.setOpcode(Mips::DSRA32);
    return;
  case Mips::DROTR:
    Inst.setOpcode(Mips::DROTR32);
    return;
  }
}

// Fix a bad compact branch encoding for beqc/bnec.
void MipsMCCodeEmitter::LowerCompactBranch(MCInst& Inst) const {
  // Encoding may be illegal !(rs < rt), but this situation is
  // easily fixed.
  unsigned RegOp0 = Inst.getOperand(0).getReg();
  unsigned RegOp1 = Inst.getOperand(1).getReg();

  unsigned Reg0 =  Ctx.getRegisterInfo()->getEncodingValue(RegOp0);
  unsigned Reg1 =  Ctx.getRegisterInfo()->getEncodingValue(RegOp1);

  if (Inst.getOpcode() == Mips::BNEC || Inst.getOpcode() == Mips::BEQC ||
      Inst.getOpcode() == Mips::BNEC64 || Inst.getOpcode() == Mips::BEQC64) {
    assert(Reg0 != Reg1 && "Instruction has bad operands ($rs == $rt)!");
    if (Reg0 < Reg1)
      return;
  } else if (Inst.getOpcode() == Mips::BNVC || Inst.getOpcode() == Mips::BOVC) {
    if (Reg0 >= Reg1)
      return;
  } else if (Inst.getOpcode() == Mips::BNVC_MMR6 ||
             Inst.getOpcode() == Mips::BOVC_MMR6) {
    if (Reg1 >= Reg0)
      return;
  } else
    llvm_unreachable("Cannot rewrite unknown branch!");

  Inst.getOperand(0).setReg(RegOp1);
  Inst.getOperand(1).setReg(RegOp0);
}

bool MipsMCCodeEmitter::isMicroMips(const MCSubtargetInfo &STI) const {
  return STI.getFeatureBits()[Mips::FeatureMicroMips];
}

bool MipsMCCodeEmitter::isMips32r6(const MCSubtargetInfo &STI) const {
  return STI.getFeatureBits()[Mips::FeatureMips32r6];
}

void MipsMCCodeEmitter::EmitByte(unsigned char C, raw_ostream &OS) const {
  OS << (char)C;
}

void MipsMCCodeEmitter::EmitInstruction(uint64_t Val, unsigned Size,
                                        const MCSubtargetInfo &STI,
                                        raw_ostream &OS) const {
  // Output the instruction encoding in little endian byte order.
  // Little-endian byte ordering:
  //   mips32r2:   4 | 3 | 2 | 1
  //   microMIPS:  2 | 1 | 4 | 3
  if (IsLittleEndian && Size == 4 && isMicroMips(STI)) {
    EmitInstruction(Val >> 16, 2, STI, OS);
    EmitInstruction(Val, 2, STI, OS);
  } else {
    for (unsigned i = 0; i < Size; ++i) {
      unsigned Shift = IsLittleEndian ? i * 8 : (Size - 1 - i) * 8;
      EmitByte((Val >> Shift) & 0xff, OS);
    }
  }
}

/// encodeInstruction - Emit the instruction.
/// Size the instruction with Desc.getSize().
void MipsMCCodeEmitter::
encodeInstruction(const MCInst &MI, raw_ostream &OS,
                  SmallVectorImpl<MCFixup> &Fixups,
                  const MCSubtargetInfo &STI) const
{
  // Non-pseudo instructions that get changed for direct object
  // only based on operand values.
  // If this list of instructions get much longer we will move
  // the check to a function call. Until then, this is more efficient.
  MCInst TmpInst = MI;
  switch (MI.getOpcode()) {
  // If shift amount is >= 32 it the inst needs to be lowered further
  case Mips::DSLL:
  case Mips::DSRL:
  case Mips::DSRA:
  case Mips::DROTR:
    LowerLargeShift(TmpInst);
    break;
  // Compact branches, enforce encoding restrictions.
  case Mips::BEQC:
  case Mips::BNEC:
  case Mips::BEQC64:
  case Mips::BNEC64:
  case Mips::BOVC:
  case Mips::BOVC_MMR6:
  case Mips::BNVC:
  case Mips::BNVC_MMR6:
    LowerCompactBranch(TmpInst);
  }

  unsigned long N = Fixups.size();
  uint32_t Binary = getBinaryCodeForInstr(TmpInst, Fixups, STI);

  // Check for unimplemented opcodes.
  // Unfortunately in MIPS both NOP and SLL will come in with Binary == 0
  // so we have to special check for them.
  unsigned Opcode = TmpInst.getOpcode();
  if ((Opcode != Mips::NOP) && (Opcode != Mips::SLL) &&
      (Opcode != Mips::SLL_MM) && (Opcode != Mips::SLL_MMR6) && !Binary)
    llvm_unreachable("unimplemented opcode in encodeInstruction()");

  int NewOpcode = -1;
  if (isMicroMips(STI)) {
    if (isMips32r6(STI)) {
      NewOpcode = Mips::MipsR62MicroMipsR6(Opcode, Mips::Arch_micromipsr6);
      if (NewOpcode == -1)
        NewOpcode = Mips::Std2MicroMipsR6(Opcode, Mips::Arch_micromipsr6);
    }
    else
      NewOpcode = Mips::Std2MicroMips(Opcode, Mips::Arch_micromips);

    // Check whether it is Dsp instruction.
    if (NewOpcode == -1)
      NewOpcode = Mips::Dsp2MicroMips(Opcode, Mips::Arch_mmdsp);

    if (NewOpcode != -1) {
      if (Fixups.size() > N)
        Fixups.pop_back();

      Opcode = NewOpcode;
      TmpInst.setOpcode (NewOpcode);
      Binary = getBinaryCodeForInstr(TmpInst, Fixups, STI);
    }
  }

  const MCInstrDesc &Desc = MCII.get(TmpInst.getOpcode());

  // Get byte count of instruction
  unsigned Size = Desc.getSize();
  if (!Size)
    llvm_unreachable("Desc.getSize() returns 0");

  EmitInstruction(Binary, Size, STI, OS);
}

/// getBranchTargetOpValue - Return binary encoding of the branch
/// target operand. If the machine operand requires relocation,
/// record the relocation and return zero.
unsigned MipsMCCodeEmitter::
getBranchTargetOpValue(const MCInst &MI, unsigned OpNo,
                       SmallVectorImpl<MCFixup> &Fixups,
                       const MCSubtargetInfo &STI) const {
  const MCOperand &MO = MI.getOperand(OpNo);

  // If the destination is an immediate, divide by 4.
  if (MO.isImm()) return MO.getImm() >> 2;

  assert(MO.isExpr() &&
         "getBranchTargetOpValue expects only expressions or immediates");

  const MCExpr *FixupExpression = MCBinaryExpr::createAdd(
      MO.getExpr(), MCConstantExpr::create(-4, Ctx), Ctx);
  Fixups.push_back(MCFixup::create(0, FixupExpression,
                                   MCFixupKind(Mips::fixup_Mips_PC16)));
  return 0;
}

/// getBranchTargetOpValue1SImm16 - Return binary encoding of the branch
/// target operand. If the machine operand requires relocation,
/// record the relocation and return zero.
unsigned MipsMCCodeEmitter::
getBranchTargetOpValue1SImm16(const MCInst &MI, unsigned OpNo,
                              SmallVectorImpl<MCFixup> &Fixups,
                              const MCSubtargetInfo &STI) const {
  const MCOperand &MO = MI.getOperand(OpNo);

  // If the destination is an immediate, divide by 2.
  if (MO.isImm()) return MO.getImm() >> 1;

  assert(MO.isExpr() &&
         "getBranchTargetOpValue expects only expressions or immediates");

  const MCExpr *FixupExpression = MCBinaryExpr::createAdd(
      MO.getExpr(), MCConstantExpr::create(-4, Ctx), Ctx);
  Fixups.push_back(MCFixup::create(0, FixupExpression,
                                   MCFixupKind(Mips::fixup_Mips_PC16)));
  return 0;
}

/// getBranchTargetOpValueMMR6 - Return binary encoding of the branch
/// target operand. If the machine operand requires relocation,
/// record the relocation and return zero.
unsigned MipsMCCodeEmitter::
getBranchTargetOpValueMMR6(const MCInst &MI, unsigned OpNo,
                           SmallVectorImpl<MCFixup> &Fixups,
                           const MCSubtargetInfo &STI) const {
  const MCOperand &MO = MI.getOperand(OpNo);

  // If the destination is an immediate, divide by 2.
  if (MO.isImm())
    return MO.getImm() >> 1;

  assert(MO.isExpr() &&
         "getBranchTargetOpValueMMR6 expects only expressions or immediates");

  const MCExpr *FixupExpression = MCBinaryExpr::createAdd(
      MO.getExpr(), MCConstantExpr::create(-2, Ctx), Ctx);
  Fixups.push_back(MCFixup::create(0, FixupExpression,
                                   MCFixupKind(Mips::fixup_Mips_PC16)));
  return 0;
}

/// getBranchTargetOpValueLsl2MMR6 - Return binary encoding of the branch
/// target operand. If the machine operand requires relocation,
/// record the relocation and return zero.
unsigned MipsMCCodeEmitter::
getBranchTargetOpValueLsl2MMR6(const MCInst &MI, unsigned OpNo,
                               SmallVectorImpl<MCFixup> &Fixups,
                               const MCSubtargetInfo &STI) const {
  const MCOperand &MO = MI.getOperand(OpNo);

  // If the destination is an immediate, divide by 4.
  if (MO.isImm())
    return MO.getImm() >> 2;

  assert(MO.isExpr() &&
         "getBranchTargetOpValueLsl2MMR6 expects only expressions or immediates");

  const MCExpr *FixupExpression = MCBinaryExpr::createAdd(
      MO.getExpr(), MCConstantExpr::create(-4, Ctx), Ctx);
  Fixups.push_back(MCFixup::create(0, FixupExpression,
                                   MCFixupKind(Mips::fixup_Mips_PC16)));
  return 0;
}

/// getBranchTarget7OpValueMM - Return binary encoding of the microMIPS branch
/// target operand. If the machine operand requires relocation,
/// record the relocation and return zero.
unsigned MipsMCCodeEmitter::
getBranchTarget7OpValueMM(const MCInst &MI, unsigned OpNo,
                          SmallVectorImpl<MCFixup> &Fixups,
                          const MCSubtargetInfo &STI) const {
  const MCOperand &MO = MI.getOperand(OpNo);

  // If the destination is an immediate, divide by 2.
  if (MO.isImm()) return MO.getImm() >> 1;

  assert(MO.isExpr() &&
         "getBranchTargetOpValueMM expects only expressions or immediates");

  const MCExpr *Expr = MO.getExpr();
  Fixups.push_back(MCFixup::create(0, Expr,
                                   MCFixupKind(Mips::fixup_MICROMIPS_PC7_S1)));
  return 0;
}

/// getBranchTargetOpValueMMPC10 - Return binary encoding of the microMIPS
/// 10-bit branch target operand. If the machine operand requires relocation,
/// record the relocation and return zero.
unsigned MipsMCCodeEmitter::
getBranchTargetOpValueMMPC10(const MCInst &MI, unsigned OpNo,
                             SmallVectorImpl<MCFixup> &Fixups,
                             const MCSubtargetInfo &STI) const {
  const MCOperand &MO = MI.getOperand(OpNo);

  // If the destination is an immediate, divide by 2.
  if (MO.isImm()) return MO.getImm() >> 1;

  assert(MO.isExpr() &&
         "getBranchTargetOpValuePC10 expects only expressions or immediates");

  const MCExpr *Expr = MO.getExpr();
  Fixups.push_back(MCFixup::create(0, Expr,
                   MCFixupKind(Mips::fixup_MICROMIPS_PC10_S1)));
  return 0;
}

/// getBranchTargetOpValue - Return binary encoding of the microMIPS branch
/// target operand. If the machine operand requires relocation,
/// record the relocation and return zero.
unsigned MipsMCCodeEmitter::
getBranchTargetOpValueMM(const MCInst &MI, unsigned OpNo,
                         SmallVectorImpl<MCFixup> &Fixups,
                         const MCSubtargetInfo &STI) const {
  const MCOperand &MO = MI.getOperand(OpNo);

  // If the destination is an immediate, divide by 2.
  if (MO.isImm()) return MO.getImm() >> 1;

  assert(MO.isExpr() &&
         "getBranchTargetOpValueMM expects only expressions or immediates");

  const MCExpr *Expr = MO.getExpr();
  Fixups.push_back(MCFixup::create(0, Expr,
                   MCFixupKind(Mips::
                               fixup_MICROMIPS_PC16_S1)));
  return 0;
}

/// getBranchTarget21OpValue - Return binary encoding of the branch
/// target operand. If the machine operand requires relocation,
/// record the relocation and return zero.
unsigned MipsMCCodeEmitter::
getBranchTarget21OpValue(const MCInst &MI, unsigned OpNo,
                         SmallVectorImpl<MCFixup> &Fixups,
                         const MCSubtargetInfo &STI) const {
  const MCOperand &MO = MI.getOperand(OpNo);

  // If the destination is an immediate, divide by 4.
  if (MO.isImm()) return MO.getImm() >> 2;

  assert(MO.isExpr() &&
         "getBranchTarget21OpValue expects only expressions or immediates");

  const MCExpr *FixupExpression = MCBinaryExpr::createAdd(
      MO.getExpr(), MCConstantExpr::create(-4, Ctx), Ctx);
  Fixups.push_back(MCFixup::create(0, FixupExpression,
                                   MCFixupKind(Mips::fixup_MIPS_PC21_S2)));
  return 0;
}

/// getBranchTarget21OpValueMM - Return binary encoding of the branch
/// target operand for microMIPS. If the machine operand requires
/// relocation, record the relocation and return zero.
unsigned MipsMCCodeEmitter::
getBranchTarget21OpValueMM(const MCInst &MI, unsigned OpNo,
                           SmallVectorImpl<MCFixup> &Fixups,
                           const MCSubtargetInfo &STI) const {
  const MCOperand &MO = MI.getOperand(OpNo);

  // If the destination is an immediate, divide by 4.
  if (MO.isImm()) return MO.getImm() >> 2;

  assert(MO.isExpr() &&
    "getBranchTarget21OpValueMM expects only expressions or immediates");

  const MCExpr *FixupExpression = MCBinaryExpr::createAdd(
      MO.getExpr(), MCConstantExpr::create(-4, Ctx), Ctx);
  Fixups.push_back(MCFixup::create(0, FixupExpression,
                                   MCFixupKind(Mips::fixup_MICROMIPS_PC21_S1)));
  return 0;
}

/// getBranchTarget26OpValue - Return binary encoding of the branch
/// target operand. If the machine operand requires relocation,
/// record the relocation and return zero.
unsigned MipsMCCodeEmitter::
getBranchTarget26OpValue(const MCInst &MI, unsigned OpNo,
                         SmallVectorImpl<MCFixup> &Fixups,
                         const MCSubtargetInfo &STI) const {
  const MCOperand &MO = MI.getOperand(OpNo);

  // If the destination is an immediate, divide by 4.
  if (MO.isImm()) return MO.getImm() >> 2;

  assert(MO.isExpr() &&
         "getBranchTarget26OpValue expects only expressions or immediates");

  const MCExpr *FixupExpression = MCBinaryExpr::createAdd(
      MO.getExpr(), MCConstantExpr::create(-4, Ctx), Ctx);
  Fixups.push_back(MCFixup::create(0, FixupExpression,
                                   MCFixupKind(Mips::fixup_MIPS_PC26_S2)));
  return 0;
}

/// getBranchTarget26OpValueMM - Return binary encoding of the branch
/// target operand. If the machine operand requires relocation,
/// record the relocation and return zero.
unsigned MipsMCCodeEmitter::getBranchTarget26OpValueMM(
    const MCInst &MI, unsigned OpNo, SmallVectorImpl<MCFixup> &Fixups,
    const MCSubtargetInfo &STI) const {
  const MCOperand &MO = MI.getOperand(OpNo);

  // If the destination is an immediate, divide by 2.
  if (MO.isImm())
    return MO.getImm() >> 1;

  assert(MO.isExpr() &&
         "getBranchTarget26OpValueMM expects only expressions or immediates");

  const MCExpr *FixupExpression = MCBinaryExpr::createAdd(
      MO.getExpr(), MCConstantExpr::create(-4, Ctx), Ctx);
  Fixups.push_back(MCFixup::create(0, FixupExpression,
                                   MCFixupKind(Mips::fixup_MICROMIPS_PC26_S1)));
  return 0;
}

/// getJumpOffset16OpValue - Return binary encoding of the jump
/// target operand. If the machine operand requires relocation,
/// record the relocation and return zero.
unsigned MipsMCCodeEmitter::
getJumpOffset16OpValue(const MCInst &MI, unsigned OpNo,
                       SmallVectorImpl<MCFixup> &Fixups,
                       const MCSubtargetInfo &STI) const {
  const MCOperand &MO = MI.getOperand(OpNo);

  if (MO.isImm()) return MO.getImm();

  assert(MO.isExpr() &&
         "getJumpOffset16OpValue expects only expressions or an immediate");

   // TODO: Push fixup.
   return 0;
}

/// getJumpTargetOpValue - Return binary encoding of the jump
/// target operand. If the machine operand requires relocation,
/// record the relocation and return zero.
unsigned MipsMCCodeEmitter::
getJumpTargetOpValue(const MCInst &MI, unsigned OpNo,
                     SmallVectorImpl<MCFixup> &Fixups,
                     const MCSubtargetInfo &STI) const {
  const MCOperand &MO = MI.getOperand(OpNo);
  // If the destination is an immediate, divide by 4.
  if (MO.isImm()) return MO.getImm()>>2;

  assert(MO.isExpr() &&
         "getJumpTargetOpValue expects only expressions or an immediate");

  const MCExpr *Expr = MO.getExpr();
  Fixups.push_back(MCFixup::create(0, Expr,
                                   MCFixupKind(Mips::fixup_Mips_26)));
  return 0;
}

unsigned MipsMCCodeEmitter::
getJumpTargetOpValueMM(const MCInst &MI, unsigned OpNo,
                       SmallVectorImpl<MCFixup> &Fixups,
                       const MCSubtargetInfo &STI) const {
  const MCOperand &MO = MI.getOperand(OpNo);
  // If the destination is an immediate, divide by 2.
  if (MO.isImm()) return MO.getImm() >> 1;

  assert(MO.isExpr() &&
         "getJumpTargetOpValueMM expects only expressions or an immediate");

  const MCExpr *Expr = MO.getExpr();
  Fixups.push_back(MCFixup::create(0, Expr,
                                   MCFixupKind(Mips::fixup_MICROMIPS_26_S1)));
  return 0;
}

unsigned MipsMCCodeEmitter::
getUImm5Lsl2Encoding(const MCInst &MI, unsigned OpNo,
                     SmallVectorImpl<MCFixup> &Fixups,
                     const MCSubtargetInfo &STI) const {
  const MCOperand &MO = MI.getOperand(OpNo);
  if (MO.isImm()) {
    // The immediate is encoded as 'immediate << 2'.
    unsigned Res = getMachineOpValue(MI, MO, Fixups, STI);
    assert((Res & 3) == 0);
    return Res >> 2;
  }

  assert(MO.isExpr() &&
         "getUImm5Lsl2Encoding expects only expressions or an immediate");

  return 0;
}

unsigned MipsMCCodeEmitter::
getSImm3Lsa2Value(const MCInst &MI, unsigned OpNo,
                  SmallVectorImpl<MCFixup> &Fixups,
                  const MCSubtargetInfo &STI) const {
  const MCOperand &MO = MI.getOperand(OpNo);
  if (MO.isImm()) {
    int Value = MO.getImm();
    return Value >> 2;
  }

  return 0;
}

unsigned MipsMCCodeEmitter::
getUImm6Lsl2Encoding(const MCInst &MI, unsigned OpNo,
                     SmallVectorImpl<MCFixup> &Fixups,
                     const MCSubtargetInfo &STI) const {
  const MCOperand &MO = MI.getOperand(OpNo);
  if (MO.isImm()) {
    unsigned Value = MO.getImm();
    return Value >> 2;
  }

  return 0;
}

unsigned MipsMCCodeEmitter::
getSImm9AddiuspValue(const MCInst &MI, unsigned OpNo,
                     SmallVectorImpl<MCFixup> &Fixups,
                     const MCSubtargetInfo &STI) const {
  const MCOperand &MO = MI.getOperand(OpNo);
  if (MO.isImm()) {
    unsigned Binary = (MO.getImm() >> 2) & 0x0000ffff;
    return (((Binary & 0x8000) >> 7) | (Binary & 0x00ff));
  }

  return 0;
}

unsigned MipsMCCodeEmitter::
getExprOpValue(const MCExpr *Expr, SmallVectorImpl<MCFixup> &Fixups,
               const MCSubtargetInfo &STI) const {
  int64_t Res;

  if (Expr->evaluateAsAbsolute(Res))
    return Res;

  MCExpr::ExprKind Kind = Expr->getKind();
  if (Kind == MCExpr::Constant) {
    return cast<MCConstantExpr>(Expr)->getValue();
  }

  if (Kind == MCExpr::Binary) {
    unsigned Res = getExprOpValue(cast<MCBinaryExpr>(Expr)->getLHS(), Fixups, STI);
    Res += getExprOpValue(cast<MCBinaryExpr>(Expr)->getRHS(), Fixups, STI);
    return Res;
  }

  if (Kind == MCExpr::Target) {
    const MipsMCExpr *MipsExpr = cast<MipsMCExpr>(Expr);

    Mips::Fixups FixupKind = Mips::Fixups(0);
    switch (MipsExpr->getKind()) {
    case MipsMCExpr::MEK_None:
    case MipsMCExpr::MEK_Special:
      llvm_unreachable("Unhandled fixup kind!");
      break;
    case MipsMCExpr::MEK_CALL_HI16:
      FixupKind = Mips::fixup_Mips_CALL_HI16;
      break;
    case MipsMCExpr::MEK_CALL_LO16:
      FixupKind = Mips::fixup_Mips_CALL_LO16;
      break;
    case MipsMCExpr::MEK_DTPREL_HI:
      FixupKind = isMicroMips(STI) ? Mips::fixup_MICROMIPS_TLS_DTPREL_HI16
                                   : Mips::fixup_Mips_DTPREL_HI;
      break;
    case MipsMCExpr::MEK_DTPREL_LO:
      FixupKind = isMicroMips(STI) ? Mips::fixup_MICROMIPS_TLS_DTPREL_LO16
                                   : Mips::fixup_Mips_DTPREL_LO;
      break;
    case MipsMCExpr::MEK_GOTTPREL:
      FixupKind = isMicroMips(STI) ? Mips::fixup_MICROMIPS_GOTTPREL
                                   : Mips::fixup_Mips_GOTTPREL;
      break;
    case MipsMCExpr::MEK_GOT:
      FixupKind = isMicroMips(STI) ? Mips::fixup_MICROMIPS_GOT16
                                   : Mips::fixup_Mips_GOT;
      break;
    case MipsMCExpr::MEK_GOT_CALL:
      FixupKind = isMicroMips(STI) ? Mips::fixup_MICROMIPS_CALL16
                                   : Mips::fixup_Mips_CALL16;
      break;
    case MipsMCExpr::MEK_GOT_DISP:
      FixupKind = isMicroMips(STI) ? Mips::fixup_MICROMIPS_GOT_DISP
                                   : Mips::fixup_Mips_GOT_DISP;
      break;
    case MipsMCExpr::MEK_GOT_HI16:
      FixupKind = Mips::fixup_Mips_GOT_HI16;
      break;
    case MipsMCExpr::MEK_GOT_LO16:
      FixupKind = Mips::fixup_Mips_GOT_LO16;
      break;
    case MipsMCExpr::MEK_GOT_PAGE:
      FixupKind = isMicroMips(STI) ? Mips::fixup_MICROMIPS_GOT_PAGE
                                   : Mips::fixup_Mips_GOT_PAGE;
      break;
    case MipsMCExpr::MEK_GOT_OFST:
      FixupKind = isMicroMips(STI) ? Mips::fixup_MICROMIPS_GOT_OFST
                                   : Mips::fixup_Mips_GOT_OFST;
      break;
    case MipsMCExpr::MEK_GPREL:
      FixupKind = Mips::fixup_Mips_GPREL16;
      break;
    case MipsMCExpr::MEK_CAPTABLEREL:
      // TODO: llvm_unreachable() since this should always be part of LO/HI?
      FixupKind = Mips::fixup_Mips_CAPTABLEREL16;
      break;
    case MipsMCExpr::MEK_LO:
      // Check for %lo(%neg(%gp_rel(X)))
<<<<<<< HEAD
      if (MipsExpr->isGpOff()) {
        FixupKind = Mips::fixup_Mips_GPOFF_LO;
        break;
      } else if (MipsExpr->isCaptableOff()) {
        FixupKind = Mips::fixup_Mips_CAPTABLEOFF_LO;
        break;
      }
      FixupKind = isMicroMips(STI) ? Mips::fixup_MICROMIPS_LO16
                                   : Mips::fixup_Mips_LO16;
=======
      if (MipsExpr->isGpOff())
        FixupKind = isMicroMips(STI) ? Mips::fixup_MICROMIPS_GPOFF_LO
                                     : Mips::fixup_Mips_GPOFF_LO;
      else
        FixupKind = isMicroMips(STI) ? Mips::fixup_MICROMIPS_LO16
                                     : Mips::fixup_Mips_LO16;
>>>>>>> a380a4e5
      break;
    case MipsMCExpr::MEK_HIGHEST:
      FixupKind = isMicroMips(STI) ? Mips::fixup_MICROMIPS_HIGHEST
                                   : Mips::fixup_Mips_HIGHEST;
      break;
    case MipsMCExpr::MEK_HIGHER:
      FixupKind = isMicroMips(STI) ? Mips::fixup_MICROMIPS_HIGHER
                                   : Mips::fixup_Mips_HIGHER;
      break;
    case MipsMCExpr::MEK_HI:
      // Check for %hi(%neg(%gp_rel(X)))
<<<<<<< HEAD
      if (MipsExpr->isGpOff()) {
        FixupKind = Mips::fixup_Mips_GPOFF_HI;
        break;
      } else if (MipsExpr->isCaptableOff()) {
        FixupKind = Mips::fixup_Mips_CAPTABLEOFF_HI;
        break;
      }
      FixupKind = isMicroMips(STI) ? Mips::fixup_MICROMIPS_HI16
                                   : Mips::fixup_Mips_HI16;
=======
      if (MipsExpr->isGpOff())
        FixupKind = isMicroMips(STI) ? Mips::fixup_MICROMIPS_GPOFF_HI
                                     : Mips::fixup_Mips_GPOFF_HI;
      else
        FixupKind = isMicroMips(STI) ? Mips::fixup_MICROMIPS_HI16
                                     : Mips::fixup_Mips_HI16;
>>>>>>> a380a4e5
      break;
    case MipsMCExpr::MEK_PCREL_HI16:
      FixupKind = Mips::fixup_MIPS_PCHI16;
      break;
    case MipsMCExpr::MEK_PCREL_LO16:
      FixupKind = Mips::fixup_MIPS_PCLO16;
      break;
    case MipsMCExpr::MEK_TLSGD:
      FixupKind = isMicroMips(STI) ? Mips::fixup_MICROMIPS_TLS_GD
                                   : Mips::fixup_Mips_TLSGD;
      break;
    case MipsMCExpr::MEK_TLSLDM:
      FixupKind = isMicroMips(STI) ? Mips::fixup_MICROMIPS_TLS_LDM
                                   : Mips::fixup_Mips_TLSLDM;
      break;
    case MipsMCExpr::MEK_TPREL_HI:
      FixupKind = isMicroMips(STI) ? Mips::fixup_MICROMIPS_TLS_TPREL_HI16
                                   : Mips::fixup_Mips_TPREL_HI;
      break;
    case MipsMCExpr::MEK_TPREL_LO:
      FixupKind = isMicroMips(STI) ? Mips::fixup_MICROMIPS_TLS_TPREL_LO16
                                   : Mips::fixup_Mips_TPREL_LO;
      break;
    case MipsMCExpr::MEK_NEG:
      FixupKind =
          isMicroMips(STI) ? Mips::fixup_MICROMIPS_SUB : Mips::fixup_Mips_SUB;
      break;
    case MipsMCExpr::MEK_CAPTABLE11:
      FixupKind = Mips::fixup_CHERI_CAPTABLE11;
      break;
    case MipsMCExpr::MEK_CAPTABLE20:
      FixupKind = Mips::fixup_CHERI_CAPTABLE20;
      break;
    case MipsMCExpr::MEK_CAPTABLE_HI16:
      FixupKind = Mips::fixup_CHERI_CAPTABLE_HI16;
      break;
    case MipsMCExpr::MEK_CAPTABLE_LO16:
      FixupKind = Mips::fixup_CHERI_CAPTABLE_LO16;
      break;
    case MipsMCExpr::MEK_CAPCALL11:
      FixupKind = Mips::fixup_CHERI_CAPCALL11;
      break;
    case MipsMCExpr::MEK_CAPCALL20:
      FixupKind = Mips::fixup_CHERI_CAPCALL20;
      break;
    case MipsMCExpr::MEK_CAPCALL_HI16:
      FixupKind = Mips::fixup_CHERI_CAPCALL_HI16;
      break;
    case MipsMCExpr::MEK_CAPCALL_LO16:
      FixupKind = Mips::fixup_CHERI_CAPCALL_LO16;
      break;

    case MipsMCExpr::MEK_CHERI_CAP:
      FixupKind = Mips::fixup_CHERI_CAPABILITY;
      break;
    }
    Fixups.push_back(MCFixup::create(0, MipsExpr, MCFixupKind(FixupKind)));
    return 0;
  }

  if (Kind == MCExpr::SymbolRef) {
    Mips::Fixups FixupKind = Mips::Fixups(0);

    switch(cast<MCSymbolRefExpr>(Expr)->getKind()) {
    default: llvm_unreachable("Unknown fixup kind!");
      break;
    case MCSymbolRefExpr::VK_None:
      FixupKind = Mips::fixup_Mips_32; // FIXME: This is ok for O32/N32 but not N64.
      break;
    } // switch

    Fixups.push_back(MCFixup::create(0, Expr, MCFixupKind(FixupKind)));
    return 0;
  }
  return 0;
}

/// getMachineOpValue - Return binary encoding of operand. If the machine
/// operand requires relocation, record the relocation and return zero.
unsigned MipsMCCodeEmitter::
getMachineOpValue(const MCInst &MI, const MCOperand &MO,
                  SmallVectorImpl<MCFixup> &Fixups,
                  const MCSubtargetInfo &STI) const {
  if (MO.isReg()) {
    unsigned Reg = MO.getReg();
    unsigned RegNo = Ctx.getRegisterInfo()->getEncodingValue(Reg);
    return RegNo;
  } else if (MO.isImm()) {
    return static_cast<unsigned>(MO.getImm());
  } else if (MO.isFPImm()) {
    return static_cast<unsigned>(APFloat(MO.getFPImm())
        .bitcastToAPInt().getHiBits(32).getLimitedValue());
  }
  // MO must be an Expr.
  assert(MO.isExpr());
  return getExprOpValue(MO.getExpr(),Fixups, STI);
}

/// Return binary encoding of memory related operand.
/// If the offset operand requires relocation, record the relocation.
template <unsigned ShiftAmount>
unsigned MipsMCCodeEmitter::getMemEncoding(const MCInst &MI, unsigned OpNo,
                                           SmallVectorImpl<MCFixup> &Fixups,
                                           const MCSubtargetInfo &STI) const {
  // Base register is encoded in bits 20-16, offset is encoded in bits 15-0.
  assert(MI.getOperand(OpNo).isReg());
  unsigned RegBits = getMachineOpValue(MI, MI.getOperand(OpNo),Fixups, STI) << 16;
  unsigned OffBits = getMachineOpValue(MI, MI.getOperand(OpNo+1), Fixups, STI);

  // Apply the scale factor if there is one.
  OffBits >>= ShiftAmount;

  return (OffBits & 0xFFFF) | RegBits;
}

unsigned MipsMCCodeEmitter::
getMemEncodingMMImm4(const MCInst &MI, unsigned OpNo,
                     SmallVectorImpl<MCFixup> &Fixups,
                     const MCSubtargetInfo &STI) const {
  // Base register is encoded in bits 6-4, offset is encoded in bits 3-0.
  assert(MI.getOperand(OpNo).isReg());
  unsigned RegBits = getMachineOpValue(MI, MI.getOperand(OpNo),
                                       Fixups, STI) << 4;
  unsigned OffBits = getMachineOpValue(MI, MI.getOperand(OpNo+1),
                                       Fixups, STI);

  return (OffBits & 0xF) | RegBits;
}

unsigned MipsMCCodeEmitter::
getMemEncodingMMImm4Lsl1(const MCInst &MI, unsigned OpNo,
                         SmallVectorImpl<MCFixup> &Fixups,
                         const MCSubtargetInfo &STI) const {
  // Base register is encoded in bits 6-4, offset is encoded in bits 3-0.
  assert(MI.getOperand(OpNo).isReg());
  unsigned RegBits = getMachineOpValue(MI, MI.getOperand(OpNo),
                                       Fixups, STI) << 4;
  unsigned OffBits = getMachineOpValue(MI, MI.getOperand(OpNo+1),
                                       Fixups, STI) >> 1;

  return (OffBits & 0xF) | RegBits;
}

unsigned MipsMCCodeEmitter::
getMemEncodingMMImm4Lsl2(const MCInst &MI, unsigned OpNo,
                         SmallVectorImpl<MCFixup> &Fixups,
                         const MCSubtargetInfo &STI) const {
  // Base register is encoded in bits 6-4, offset is encoded in bits 3-0.
  assert(MI.getOperand(OpNo).isReg());
  unsigned RegBits = getMachineOpValue(MI, MI.getOperand(OpNo),
                                       Fixups, STI) << 4;
  unsigned OffBits = getMachineOpValue(MI, MI.getOperand(OpNo+1),
                                       Fixups, STI) >> 2;

  return (OffBits & 0xF) | RegBits;
}

unsigned MipsMCCodeEmitter::
getMemEncodingMMSPImm5Lsl2(const MCInst &MI, unsigned OpNo,
                           SmallVectorImpl<MCFixup> &Fixups,
                           const MCSubtargetInfo &STI) const {
  // Register is encoded in bits 9-5, offset is encoded in bits 4-0.
  assert(MI.getOperand(OpNo).isReg() &&
         (MI.getOperand(OpNo).getReg() == Mips::SP ||
         MI.getOperand(OpNo).getReg() == Mips::SP_64) &&
         "Unexpected base register!");
  unsigned OffBits = getMachineOpValue(MI, MI.getOperand(OpNo+1),
                                       Fixups, STI) >> 2;

  return OffBits & 0x1F;
}

unsigned MipsMCCodeEmitter::
getMemEncodingMMGPImm7Lsl2(const MCInst &MI, unsigned OpNo,
                           SmallVectorImpl<MCFixup> &Fixups,
                           const MCSubtargetInfo &STI) const {
  // Register is encoded in bits 9-7, offset is encoded in bits 6-0.
  assert(MI.getOperand(OpNo).isReg() &&
         MI.getOperand(OpNo).getReg() == Mips::GP &&
         "Unexpected base register!");

  unsigned OffBits = getMachineOpValue(MI, MI.getOperand(OpNo+1),
                                       Fixups, STI) >> 2;

  return OffBits & 0x7F;
}

unsigned MipsMCCodeEmitter::
getMemEncodingMMImm9(const MCInst &MI, unsigned OpNo,
                     SmallVectorImpl<MCFixup> &Fixups,
                     const MCSubtargetInfo &STI) const {
  // Base register is encoded in bits 20-16, offset is encoded in bits 8-0.
  assert(MI.getOperand(OpNo).isReg());
  unsigned RegBits = getMachineOpValue(MI, MI.getOperand(OpNo), Fixups,
                                       STI) << 16;
  unsigned OffBits = getMachineOpValue(MI, MI.getOperand(OpNo + 1), Fixups, STI);

  return (OffBits & 0x1FF) | RegBits;
}

unsigned MipsMCCodeEmitter::
getMemEncodingMMImm11(const MCInst &MI, unsigned OpNo,
                      SmallVectorImpl<MCFixup> &Fixups,
                      const MCSubtargetInfo &STI) const {
  // Base register is encoded in bits 20-16, offset is encoded in bits 10-0.
  assert(MI.getOperand(OpNo).isReg());
  unsigned RegBits = getMachineOpValue(MI, MI.getOperand(OpNo), Fixups,
                                       STI) << 16;
  unsigned OffBits = getMachineOpValue(MI, MI.getOperand(OpNo+1), Fixups, STI);

  return (OffBits & 0x07FF) | RegBits;
}

unsigned MipsMCCodeEmitter::
getMemEncodingMMImm12(const MCInst &MI, unsigned OpNo,
                      SmallVectorImpl<MCFixup> &Fixups,
                      const MCSubtargetInfo &STI) const {
  // opNum can be invalid if instruction had reglist as operand.
  // MemOperand is always last operand of instruction (base + offset).
  switch (MI.getOpcode()) {
  default:
    break;
  case Mips::SWM32_MM:
  case Mips::LWM32_MM:
    OpNo = MI.getNumOperands() - 2;
    break;
  }

  // Base register is encoded in bits 20-16, offset is encoded in bits 11-0.
  assert(MI.getOperand(OpNo).isReg());
  unsigned RegBits = getMachineOpValue(MI, MI.getOperand(OpNo), Fixups, STI) << 16;
  unsigned OffBits = getMachineOpValue(MI, MI.getOperand(OpNo+1), Fixups, STI);

  return (OffBits & 0x0FFF) | RegBits;
}

unsigned MipsMCCodeEmitter::
getMemEncodingMMImm16(const MCInst &MI, unsigned OpNo,
                      SmallVectorImpl<MCFixup> &Fixups,
                      const MCSubtargetInfo &STI) const {
  // Base register is encoded in bits 20-16, offset is encoded in bits 15-0.
  assert(MI.getOperand(OpNo).isReg());
  unsigned RegBits = getMachineOpValue(MI, MI.getOperand(OpNo), Fixups,
                                       STI) << 16;
  unsigned OffBits = getMachineOpValue(MI, MI.getOperand(OpNo+1), Fixups, STI);

  return (OffBits & 0xFFFF) | RegBits;
}

unsigned MipsMCCodeEmitter::
getMemEncodingMMImm4sp(const MCInst &MI, unsigned OpNo,
                       SmallVectorImpl<MCFixup> &Fixups,
                       const MCSubtargetInfo &STI) const {
  // opNum can be invalid if instruction had reglist as operand
  // MemOperand is always last operand of instruction (base + offset)
  switch (MI.getOpcode()) {
  default:
    break;
  case Mips::SWM16_MM:
  case Mips::SWM16_MMR6:
  case Mips::LWM16_MM:
  case Mips::LWM16_MMR6:
    OpNo = MI.getNumOperands() - 2;
    break;
  }

  // Offset is encoded in bits 4-0.
  assert(MI.getOperand(OpNo).isReg());
  // Base register is always SP - thus it is not encoded.
  assert(MI.getOperand(OpNo+1).isImm());
  unsigned OffBits = getMachineOpValue(MI, MI.getOperand(OpNo+1), Fixups, STI);

  return ((OffBits >> 2) & 0x0F);
}

// FIXME: should be called getMSBEncoding
//
unsigned
MipsMCCodeEmitter::getSizeInsEncoding(const MCInst &MI, unsigned OpNo,
                                      SmallVectorImpl<MCFixup> &Fixups,
                                      const MCSubtargetInfo &STI) const {
  assert(MI.getOperand(OpNo-1).isImm());
  assert(MI.getOperand(OpNo).isImm());
  unsigned Position = getMachineOpValue(MI, MI.getOperand(OpNo-1), Fixups, STI);
  unsigned Size = getMachineOpValue(MI, MI.getOperand(OpNo), Fixups, STI);

  return Position + Size - 1;
}

template <unsigned Bits, int Offset>
unsigned
MipsMCCodeEmitter::getUImmWithOffsetEncoding(const MCInst &MI, unsigned OpNo,
                                             SmallVectorImpl<MCFixup> &Fixups,
                                             const MCSubtargetInfo &STI) const {
  assert(MI.getOperand(OpNo).isImm());
  unsigned Value = getMachineOpValue(MI, MI.getOperand(OpNo), Fixups, STI);
  Value -= Offset;
  return Value;
}

unsigned
MipsMCCodeEmitter::getSimm19Lsl2Encoding(const MCInst &MI, unsigned OpNo,
                                         SmallVectorImpl<MCFixup> &Fixups,
                                         const MCSubtargetInfo &STI) const {
  const MCOperand &MO = MI.getOperand(OpNo);
  if (MO.isImm()) {
    // The immediate is encoded as 'immediate << 2'.
    unsigned Res = getMachineOpValue(MI, MO, Fixups, STI);
    assert((Res & 3) == 0);
    return Res >> 2;
  }

  assert(MO.isExpr() &&
         "getSimm19Lsl2Encoding expects only expressions or an immediate");

  const MCExpr *Expr = MO.getExpr();
  Mips::Fixups FixupKind = isMicroMips(STI) ? Mips::fixup_MICROMIPS_PC19_S2
                                            : Mips::fixup_MIPS_PC19_S2;
  Fixups.push_back(MCFixup::create(0, Expr, MCFixupKind(FixupKind)));
  return 0;
}

unsigned
MipsMCCodeEmitter::getSimm18Lsl3Encoding(const MCInst &MI, unsigned OpNo,
                                         SmallVectorImpl<MCFixup> &Fixups,
                                         const MCSubtargetInfo &STI) const {
  const MCOperand &MO = MI.getOperand(OpNo);
  if (MO.isImm()) {
    // The immediate is encoded as 'immediate << 3'.
    unsigned Res = getMachineOpValue(MI, MI.getOperand(OpNo), Fixups, STI);
    assert((Res & 7) == 0);
    return Res >> 3;
  }

  assert(MO.isExpr() &&
         "getSimm18Lsl2Encoding expects only expressions or an immediate");

  const MCExpr *Expr = MO.getExpr();
  Mips::Fixups FixupKind = isMicroMips(STI) ? Mips::fixup_MICROMIPS_PC18_S3
                                            : Mips::fixup_MIPS_PC18_S3;
  Fixups.push_back(MCFixup::create(0, Expr, MCFixupKind(FixupKind)));
  return 0;
}

unsigned
MipsMCCodeEmitter::getUImm3Mod8Encoding(const MCInst &MI, unsigned OpNo,
                                        SmallVectorImpl<MCFixup> &Fixups,
                                        const MCSubtargetInfo &STI) const {
  assert(MI.getOperand(OpNo).isImm());
  const MCOperand &MO = MI.getOperand(OpNo);
  return MO.getImm() % 8;
}

unsigned
MipsMCCodeEmitter::getUImm4AndValue(const MCInst &MI, unsigned OpNo,
                                    SmallVectorImpl<MCFixup> &Fixups,
                                    const MCSubtargetInfo &STI) const {
  assert(MI.getOperand(OpNo).isImm());
  const MCOperand &MO = MI.getOperand(OpNo);
  unsigned Value = MO.getImm();
  switch (Value) {
    case 128:   return 0x0;
    case 1:     return 0x1;
    case 2:     return 0x2;
    case 3:     return 0x3;
    case 4:     return 0x4;
    case 7:     return 0x5;
    case 8:     return 0x6;
    case 15:    return 0x7;
    case 16:    return 0x8;
    case 31:    return 0x9;
    case 32:    return 0xa;
    case 63:    return 0xb;
    case 64:    return 0xc;
    case 255:   return 0xd;
    case 32768: return 0xe;
    case 65535: return 0xf;
  }
  llvm_unreachable("Unexpected value");
}

unsigned
MipsMCCodeEmitter::getRegisterListOpValue(const MCInst &MI, unsigned OpNo,
                                          SmallVectorImpl<MCFixup> &Fixups,
                                          const MCSubtargetInfo &STI) const {
  unsigned res = 0;

  // Register list operand is always first operand of instruction and it is
  // placed before memory operand (register + imm).

  for (unsigned I = OpNo, E = MI.getNumOperands() - 2; I < E; ++I) {
    unsigned Reg = MI.getOperand(I).getReg();
    unsigned RegNo = Ctx.getRegisterInfo()->getEncodingValue(Reg);
    if (RegNo != 31)
      res++;
    else
      res |= 0x10;
  }
  return res;
}

unsigned
MipsMCCodeEmitter::getRegisterListOpValue16(const MCInst &MI, unsigned OpNo,
                                            SmallVectorImpl<MCFixup> &Fixups,
                                            const MCSubtargetInfo &STI) const {
  return (MI.getNumOperands() - 4);
}

unsigned
MipsMCCodeEmitter::getRegisterPairOpValue(const MCInst &MI, unsigned OpNo,
                                          SmallVectorImpl<MCFixup> &Fixups,
                                          const MCSubtargetInfo &STI) const {
  return getMachineOpValue(MI, MI.getOperand(OpNo), Fixups, STI);
}

unsigned
MipsMCCodeEmitter::getMovePRegPairOpValue(const MCInst &MI, unsigned OpNo,
                                          SmallVectorImpl<MCFixup> &Fixups,
                                          const MCSubtargetInfo &STI) const {
  unsigned res = 0;

  if (MI.getOperand(0).getReg() == Mips::A1 &&
      MI.getOperand(1).getReg() == Mips::A2)
    res = 0;
  else if (MI.getOperand(0).getReg() == Mips::A1 &&
           MI.getOperand(1).getReg() == Mips::A3)
    res = 1;
  else if (MI.getOperand(0).getReg() == Mips::A2 &&
           MI.getOperand(1).getReg() == Mips::A3)
    res = 2;
  else if (MI.getOperand(0).getReg() == Mips::A0 &&
           MI.getOperand(1).getReg() == Mips::S5)
    res = 3;
  else if (MI.getOperand(0).getReg() == Mips::A0 &&
           MI.getOperand(1).getReg() == Mips::S6)
    res = 4;
  else if (MI.getOperand(0).getReg() == Mips::A0 &&
           MI.getOperand(1).getReg() == Mips::A1)
    res = 5;
  else if (MI.getOperand(0).getReg() == Mips::A0 &&
           MI.getOperand(1).getReg() == Mips::A2)
    res = 6;
  else if (MI.getOperand(0).getReg() == Mips::A0 &&
           MI.getOperand(1).getReg() == Mips::A3)
    res = 7;

  return res;
}

unsigned
MipsMCCodeEmitter::getMovePRegSingleOpValue(const MCInst &MI, unsigned OpNo,
                                            SmallVectorImpl<MCFixup> &Fixups,
                                            const MCSubtargetInfo &STI) const {
  assert(((OpNo == 2) || (OpNo == 3)) &&
         "Unexpected OpNo for movep operand encoding!");

  MCOperand Op = MI.getOperand(OpNo);
  assert(Op.isReg() && "Operand of movep is not a register!");
  switch (Op.getReg()) {
  default:
    llvm_unreachable("Unknown register for movep!");
  case Mips::ZERO:  return 0;
  case Mips::S1:    return 1;
  case Mips::V0:    return 2;
  case Mips::V1:    return 3;
  case Mips::S0:    return 4;
  case Mips::S2:    return 5;
  case Mips::S3:    return 6;
  case Mips::S4:    return 7;
  }
}

unsigned
MipsMCCodeEmitter::getSimm23Lsl2Encoding(const MCInst &MI, unsigned OpNo,
                                         SmallVectorImpl<MCFixup> &Fixups,
                                         const MCSubtargetInfo &STI) const {
  const MCOperand &MO = MI.getOperand(OpNo);
  assert(MO.isImm() && "getSimm23Lsl2Encoding expects only an immediate");
  // The immediate is encoded as 'immediate >> 2'.
  unsigned Res = static_cast<unsigned>(MO.getImm());
  assert((Res & 3) == 0);
  return Res >> 2;
}

#include "MipsGenMCCodeEmitter.inc"<|MERGE_RESOLUTION|>--- conflicted
+++ resolved
@@ -660,24 +660,14 @@
       break;
     case MipsMCExpr::MEK_LO:
       // Check for %lo(%neg(%gp_rel(X)))
-<<<<<<< HEAD
-      if (MipsExpr->isGpOff()) {
-        FixupKind = Mips::fixup_Mips_GPOFF_LO;
-        break;
-      } else if (MipsExpr->isCaptableOff()) {
-        FixupKind = Mips::fixup_Mips_CAPTABLEOFF_LO;
-        break;
-      }
-      FixupKind = isMicroMips(STI) ? Mips::fixup_MICROMIPS_LO16
-                                   : Mips::fixup_Mips_LO16;
-=======
       if (MipsExpr->isGpOff())
         FixupKind = isMicroMips(STI) ? Mips::fixup_MICROMIPS_GPOFF_LO
                                      : Mips::fixup_Mips_GPOFF_LO;
+      else if (MipsExpr->isCaptableOff())
+        FixupKind = Mips::fixup_Mips_CAPTABLEOFF_LO;
       else
         FixupKind = isMicroMips(STI) ? Mips::fixup_MICROMIPS_LO16
                                      : Mips::fixup_Mips_LO16;
->>>>>>> a380a4e5
       break;
     case MipsMCExpr::MEK_HIGHEST:
       FixupKind = isMicroMips(STI) ? Mips::fixup_MICROMIPS_HIGHEST
@@ -689,24 +679,14 @@
       break;
     case MipsMCExpr::MEK_HI:
       // Check for %hi(%neg(%gp_rel(X)))
-<<<<<<< HEAD
-      if (MipsExpr->isGpOff()) {
-        FixupKind = Mips::fixup_Mips_GPOFF_HI;
-        break;
-      } else if (MipsExpr->isCaptableOff()) {
-        FixupKind = Mips::fixup_Mips_CAPTABLEOFF_HI;
-        break;
-      }
-      FixupKind = isMicroMips(STI) ? Mips::fixup_MICROMIPS_HI16
-                                   : Mips::fixup_Mips_HI16;
-=======
       if (MipsExpr->isGpOff())
         FixupKind = isMicroMips(STI) ? Mips::fixup_MICROMIPS_GPOFF_HI
                                      : Mips::fixup_Mips_GPOFF_HI;
+      else if (MipsExpr->isCaptableOff())
+        FixupKind = Mips::fixup_Mips_CAPTABLEOFF_HI;
       else
         FixupKind = isMicroMips(STI) ? Mips::fixup_MICROMIPS_HI16
                                      : Mips::fixup_Mips_HI16;
->>>>>>> a380a4e5
       break;
     case MipsMCExpr::MEK_PCREL_HI16:
       FixupKind = Mips::fixup_MIPS_PCHI16;
