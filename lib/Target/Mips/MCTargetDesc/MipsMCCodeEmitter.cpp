--- conflicted
+++ resolved
@@ -704,7 +704,6 @@
       FixupKind =
           isMicroMips(STI) ? Mips::fixup_MICROMIPS_SUB : Mips::fixup_Mips_SUB;
       break;
-<<<<<<< HEAD
     case MipsMCExpr::MEK_CAPTABLE11:
       FixupKind = Mips::fixup_CHERI_CAPTABLE11;
       break;
@@ -729,9 +728,7 @@
     case MipsMCExpr::MEK_CAPCALL_LO16:
       FixupKind = Mips::fixup_CHERI_CAPCALL_LO16;
       break;
-=======
-
->>>>>>> 52b84de9
+
     case MipsMCExpr::MEK_CHERI_CAP:
       FixupKind = Mips::fixup_CHERI_CAPABILITY;
       break;
