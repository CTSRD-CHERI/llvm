//===-- MipsSubtarget.h - Define Subtarget for the Mips ---------*- C++ -*-===//
//
//                     The LLVM Compiler Infrastructure
//
// This file is distributed under the University of Illinois Open Source
// License. See LICENSE.TXT for details.
//
//===----------------------------------------------------------------------===//
//
// This file declares the Mips specific subclass of TargetSubtargetInfo.
//
//===----------------------------------------------------------------------===//

#ifndef LLVM_LIB_TARGET_MIPS_MIPSSUBTARGET_H
#define LLVM_LIB_TARGET_MIPS_MIPSSUBTARGET_H

#include "MCTargetDesc/MipsABIInfo.h"
#include "MipsFrameLowering.h"
#include "MipsISelLowering.h"
#include "MipsInstrInfo.h"
#include "MipsSelectionDAGInfo.h"
#include "llvm/CodeGen/SelectionDAGTargetInfo.h"
#include "llvm/CodeGen/TargetSubtargetInfo.h"
#include "llvm/IR/DataLayout.h"
#include "llvm/MC/MCInstrItineraries.h"
#include "llvm/Support/ErrorHandling.h"
#include <string>

#define GET_SUBTARGETINFO_HEADER
#include "MipsGenSubtargetInfo.inc"

namespace llvm {
class StringRef;

class MipsTargetMachine;

class MipsSubtarget : public MipsGenSubtargetInfo {
  virtual void anchor();

  enum MipsArchEnum {
    MipsDefault,
    Mips1, Mips2, Mips32, Mips32r2, Mips32r3, Mips32r5, Mips32r6, Mips32Max,
    Mips3, Mips4, Mips5, Mips64, Mips64r2, Mips64r3, Mips64r5, Mips64r6
  };

  enum class CPU { P5600 };

  // Used to avoid printing dsp warnings multiple times.
  static bool DspWarningPrinted;

  // Used to avoid printing msa warnings multiple times.
  static bool MSAWarningPrinted;

  // Mips architecture version
  MipsArchEnum MipsArchVersion;

  // Processor implementation (unused but required to exist by
  // tablegen-erated code).
  CPU ProcImpl;

  // IsLittle - The target is Little Endian
  bool IsLittle;

  // IsSoftFloat - The target does not support any floating point instructions.
  bool IsSoftFloat;

  // IsSingleFloat - The target only supports single precision float
  // point operations. This enable the target to use all 32 32-bit
  // floating point registers instead of only using even ones.
  bool IsSingleFloat;

  // IsFPXX - MIPS O32 modeless ABI.
  bool IsFPXX;

  // NoABICalls - Disable SVR4-style position-independent code.
  bool NoABICalls;

  // IsFP64bit - The target processor has 64-bit floating point registers.
  bool IsFP64bit;

  /// Are odd single-precision registers permitted?
  /// This corresponds to -modd-spreg and -mno-odd-spreg
  bool UseOddSPReg;

  // IsNan2008 - IEEE 754-2008 NaN encoding.
  bool IsNaN2008bit;

  // IsGP64bit - General-purpose registers are 64 bits wide
  bool IsGP64bit;

  // IsPTR64bit - Pointers are 64 bit wide
  bool IsPTR64bit;

  // HasVFPU - Processor has a vector floating point unit.
  bool HasVFPU;

  // CPU supports cnMIPS (Cavium Networks Octeon CPU).
  bool HasCnMips;

  // isLinux - Target system is Linux. Is false we consider ELFOS for now.
  bool IsLinux;

  // UseSmallSection - Small section is used.
  bool UseSmallSection;

  /// Features related to the presence of specific instructions.

  // HasMips3_32 - The subset of MIPS-III instructions added to MIPS32
  bool HasMips3_32;

  // HasMips3_32r2 - The subset of MIPS-III instructions added to MIPS32r2
  bool HasMips3_32r2;

  // HasMips4_32 - Has the subset of MIPS-IV present in MIPS32
  bool HasMips4_32;

  // HasMips4_32r2 - Has the subset of MIPS-IV present in MIPS32r2
  bool HasMips4_32r2;

  // HasMips5_32r2 - Has the subset of MIPS-V present in MIPS32r2
  bool HasMips5_32r2;

  /// IsCheri64 - CHERI capabilities are 64 bits.
  bool IsCheri64;

  /// IsCheri128 - CHERI capabilities are 128 bits.
  bool IsCheri128;

  /// IsCheri256 - CHERI capabilities are 256 bits.
  bool IsCheri256;

  /// IsCheri - Supports the CHERI capability extensions
  bool IsCheri;

  // InMips16 -- can process Mips16 instructions
  bool InMips16Mode;

  // Mips16 hard float
  bool InMips16HardFloat;

  // InMicroMips -- can process MicroMips instructions
  bool InMicroMipsMode;

  // HasDSP, HasDSPR2, HasDSPR3 -- supports DSP ASE.
  bool HasDSP, HasDSPR2, HasDSPR3;

  // Allow mixed Mips16 and Mips32 in one source file
  bool AllowMixed16_32;

  // Optimize for space by compiling all functions as Mips 16 unless
  // it needs floating point. Functions needing floating point are
  // compiled as Mips32
  bool Os16;

  // HasMSA -- supports MSA ASE.
  bool HasMSA;

  // UseTCCInDIV -- Enables the use of trapping in the assembler.
  bool UseTCCInDIV;

  // Sym32 -- On Mips64 symbols are 32 bits.
  bool HasSym32;

  // HasEVA -- supports EVA ASE.
  bool HasEVA;
 
  // nomadd4 - disables generation of 4-operand madd.s, madd.d and
  // related instructions.
  bool DisableMadd4;

  // HasMT -- support MT ASE.
  bool HasMT;

  // Disable use of the `jal` instruction.
  bool UseLongCalls = false;

  /// The minimum alignment known to hold of the stack frame on
  /// entry to the function and which must be maintained by every function.
  unsigned stackAlignment;

  /// The overridden stack alignment.
  unsigned StackAlignOverride;

  InstrItineraryData InstrItins;

  // We can override the determination of whether we are in mips16 mode
  // as from the command line
  enum {NoOverride, Mips16Override, NoMips16Override} OverrideMode;

  const MipsTargetMachine &TM;

  Triple TargetTriple;

  const MipsSelectionDAGInfo TSInfo;
  std::unique_ptr<const MipsInstrInfo> InstrInfo;
  std::unique_ptr<const MipsFrameLowering> FrameLowering;
  std::unique_ptr<const MipsTargetLowering> TLInfo;

public:
  bool isPositionIndependent() const;
  /// This overrides the PostRAScheduler bit in the SchedModel for each CPU.
  bool enableMachineScheduler() const override { return isCheri(); }
  bool enablePostRAScheduler() const override;
  void getCriticalPathRCs(RegClassVector &CriticalPathRCs) const override;
  CodeGenOpt::Level getOptLevelToEnablePostRAScheduler() const override;

  bool isABI_N64() const;
  bool isABI_N32() const;
  bool isABI_O32() const;
  bool isABI_CheriPureCap() const;
  const MipsABIInfo &getABI() const;
  bool isABI_FPXX() const { return isABI_O32() && IsFPXX; }

  /// This constructor initializes the data members to match that
  /// of the specified triple.
  MipsSubtarget(const Triple &TT, StringRef CPU, StringRef FS, bool little,
                const MipsTargetMachine &TM, unsigned StackAlignOverride);

  /// ParseSubtargetFeatures - Parses features string setting specified
  /// subtarget options.  Definition of function is auto generated by tblgen.
  void ParseSubtargetFeatures(StringRef CPU, StringRef FS);

  bool hasMips1() const { return MipsArchVersion >= Mips1; }
  bool hasMips2() const { return MipsArchVersion >= Mips2; }
  bool hasMips3() const { return MipsArchVersion >= Mips3; }
  bool hasMips4() const { return MipsArchVersion >= Mips4; }
  bool hasMips5() const { return MipsArchVersion >= Mips5; }
  bool hasMips4_32() const { return HasMips4_32; }
  bool hasMips4_32r2() const { return HasMips4_32r2; }
  bool hasMips32() const {
    return (MipsArchVersion >= Mips32 && MipsArchVersion < Mips32Max) ||
           hasMips64();
  }
  bool hasMips32r2() const {
    return (MipsArchVersion >= Mips32r2 && MipsArchVersion < Mips32Max) ||
           hasMips64r2();
  }
  bool hasMips32r3() const {
    return (MipsArchVersion >= Mips32r3 && MipsArchVersion < Mips32Max) ||
           hasMips64r2();
  }
  bool hasMips32r5() const {
    return (MipsArchVersion >= Mips32r5 && MipsArchVersion < Mips32Max) ||
           hasMips64r5();
  }
  bool hasMips32r6() const {
    return (MipsArchVersion >= Mips32r6 && MipsArchVersion < Mips32Max) ||
           hasMips64r6();
  }
  bool hasMips64() const { return MipsArchVersion >= Mips64; }
  bool hasMips3_32() const { return hasMips3() || hasMips32(); }
  bool hasMips64r2() const { return MipsArchVersion >= Mips64r2; }
  bool hasMips64r3() const { return MipsArchVersion >= Mips64r3; }
  bool hasMips64r5() const { return MipsArchVersion >= Mips64r5; }
  bool hasMips64r6() const { return MipsArchVersion >= Mips64r6; }

  bool hasCnMips() const { return HasCnMips; }

  bool isLittle() const { return IsLittle; }
  bool isABICalls() const { return !NoABICalls; }
  bool isFPXX() const { return IsFPXX; }
  bool isFP64bit() const { return IsFP64bit; }
  bool useOddSPReg() const { return UseOddSPReg; }
  bool noOddSPReg() const { return !UseOddSPReg; }
  bool isNaN2008() const { return IsNaN2008bit; }
  bool isGP64bit() const { return IsGP64bit; }
  bool isGP32bit() const { return !IsGP64bit; }
  unsigned getGPRSizeInBytes() const { return isGP64bit() ? 8 : 4; }
  unsigned getCapSizeInBytes() const {
    return IsCheri64 ? 8 : (IsCheri128 ? 16 : 32);
  }
  bool isPTR64bit() const { return IsPTR64bit; }
  bool isPTR32bit() const { return !IsPTR64bit; }
  bool hasSym32() const {
    return (HasSym32 && isABI_N64()) || isABI_N32() || isABI_O32();
  }
  bool isSingleFloat() const { return IsSingleFloat; }
  bool isTargetELF() const { return TargetTriple.isOSBinFormatELF(); }
  bool hasVFPU() const { return HasVFPU; }
  bool inMips16Mode() const { return InMips16Mode; }
  bool inMips16ModeDefault() const {
    return InMips16Mode;
  }
  // Hard float for mips16 means essentially to compile as soft float
  // but to use a runtime library for soft float that is written with
  // native mips32 floating point instructions (those runtime routines
  // run in mips32 hard float mode).
  bool inMips16HardFloat() const {
    return inMips16Mode() && InMips16HardFloat;
  }
  bool inMicroMipsMode() const { return InMicroMipsMode; }
  bool inMicroMips32r6Mode() const { return InMicroMipsMode && hasMips32r6(); }
  bool hasDSP() const { return HasDSP; }
  bool hasDSPR2() const { return HasDSPR2; }
  bool hasDSPR3() const { return HasDSPR3; }
  bool hasMSA() const { return HasMSA; }
  bool disableMadd4() const { return DisableMadd4; }
  bool hasEVA() const { return HasEVA; }
  bool hasMT() const { return HasMT; }
  bool useSmallSection() const { return UseSmallSection; }
  bool isCheri() const { return IsCheri; }
  bool isCheri64() const { return IsCheri64; }
  bool isCheri128() const { return IsCheri128; }
  bool isCheri256() const { return IsCheri256; }
<<<<<<< HEAD
  bool useCheriCapTable() const { return getABI().UsesCapabilityTable(); };
=======
>>>>>>> 52b84de9
  MVT typeForCapabilities() const {
    return IsCheri64 ? MVT::iFATPTR64 :
      (IsCheri128 ? MVT::iFATPTR128 : MVT::iFATPTR256);
  }

  bool supportsCHERICapabilities() const override { return isCheri(); }
  unsigned getCHERICapabilitySize() const override {
    return getCapSizeInBytes();
  }

  /// This is a very ugly hack.  CodeGenPrepare can sink pointer arithmetic to
  /// appear closer to load and store operations (because SelectionDAG only
  /// looks at one basic block at a time).  Unfortunately, it defaults to using
  /// ptrtoint / inttoptr pairs, which means that SelectionDAG doesn't generate
  /// pointer addition nodes and instead just ends up producing CToPtr /
  /// CFromPtr instruction pairs.  There is a command-line flag for preferring 
  /// to sink GEPs instead, but no way for the subtarget to set this flag.
  /// Claiming that you use AA also enables the GEP-sinking mode, so we claim
  /// this for CHERI.
  bool useAA() const override { return IsCheri; }

  bool hasStandardEncoding() const { return !inMips16Mode(); }

  bool useSoftFloat() const { return IsSoftFloat; }

  bool useLongCalls() const { return UseLongCalls; }

  bool enableLongBranchPass() const {
    return hasStandardEncoding() || allowMixed16_32();
  }

  /// Features related to the presence of specific instructions.
  bool hasExtractInsert() const { return !inMips16Mode() && hasMips32r2(); }
  bool hasMTHC1() const { return hasMips32r2(); }

  bool allowMixed16_32() const { return inMips16ModeDefault() |
                                        AllowMixed16_32; }

  bool os16() const { return Os16; }

  bool isTargetNaCl() const { return TargetTriple.isOSNaCl(); }

  bool isXRaySupported() const override { return true; }

  // for now constant islands are on for the whole compilation unit but we only
  // really use them if in addition we are in mips16 mode
  static bool useConstantIslands();

  unsigned getStackAlignment() const { return stackAlignment; }

  // Grab relocation model
  Reloc::Model getRelocationModel() const;

  MipsSubtarget &initializeSubtargetDependencies(StringRef CPU, StringRef FS,
                                                 const TargetMachine &TM);

  /// Does the system support unaligned memory access.
  ///
  /// MIPS32r6/MIPS64r6 require full unaligned access support but does not
  /// specify which component of the system provides it. Hardware, software, and
  /// hybrid implementations are all valid.
  /// CHERI is not MIPSr6, but provides a hybrid implementation where
  /// in-cache-line unaligned accesses are handled in software and ones
  /// spanning cache lines are emulated in the OS.
  bool systemSupportsUnalignedAccess(unsigned AS=0) const {
    return (IsCheri && AS==200) || hasMips32r6();
  }

  // Set helper classes
  void setHelperClassesMips16();
  void setHelperClassesMipsSE();

  const SelectionDAGTargetInfo *getSelectionDAGInfo() const override {
    return &TSInfo;
  }
  const MipsInstrInfo *getInstrInfo() const override { return InstrInfo.get(); }
  const TargetFrameLowering *getFrameLowering() const override {
    return FrameLowering.get();
  }
  const MipsRegisterInfo *getRegisterInfo() const override {
    return &InstrInfo->getRegisterInfo();
  }
  const MipsTargetLowering *getTargetLowering() const override {
    return TLInfo.get();
  }
  const InstrItineraryData *getInstrItineraryData() const override {
    return &InstrItins;
  }
};
} // End llvm namespace

#endif<|MERGE_RESOLUTION|>--- conflicted
+++ resolved
@@ -302,10 +302,7 @@
   bool isCheri64() const { return IsCheri64; }
   bool isCheri128() const { return IsCheri128; }
   bool isCheri256() const { return IsCheri256; }
-<<<<<<< HEAD
   bool useCheriCapTable() const { return getABI().UsesCapabilityTable(); };
-=======
->>>>>>> 52b84de9
   MVT typeForCapabilities() const {
     return IsCheri64 ? MVT::iFATPTR64 :
       (IsCheri128 ? MVT::iFATPTR128 : MVT::iFATPTR256);
