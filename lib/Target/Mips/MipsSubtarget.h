//===-- MipsSubtarget.h - Define Subtarget for the Mips ---------*- C++ -*-===//
//
//                     The LLVM Compiler Infrastructure
//
// This file is distributed under the University of Illinois Open Source
// License. See LICENSE.TXT for details.
//
//===----------------------------------------------------------------------===//
//
// This file declares the Mips specific subclass of TargetSubtargetInfo.
//
//===----------------------------------------------------------------------===//

#ifndef LLVM_LIB_TARGET_MIPS_MIPSSUBTARGET_H
#define LLVM_LIB_TARGET_MIPS_MIPSSUBTARGET_H

#include "MCTargetDesc/MipsABIInfo.h"
#include "MipsFrameLowering.h"
#include "MipsISelLowering.h"
#include "MipsInstrInfo.h"
#include "llvm/CodeGen/SelectionDAGTargetInfo.h"
#include "llvm/IR/DataLayout.h"
#include "llvm/MC/MCInstrItineraries.h"
#include "llvm/Support/ErrorHandling.h"
#include "llvm/Target/TargetSubtargetInfo.h"
#include <string>

#define GET_SUBTARGETINFO_HEADER
#include "MipsGenSubtargetInfo.inc"

namespace llvm {
class StringRef;

class MipsTargetMachine;

class MipsSubtarget : public MipsGenSubtargetInfo {
  virtual void anchor();

  enum MipsArchEnum {
    MipsDefault,
    Mips1, Mips2, Mips32, Mips32r2, Mips32r3, Mips32r5, Mips32r6, Mips32Max,
    Mips3, Mips4, Mips5, Mips64, Mips64r2, Mips64r3, Mips64r5, Mips64r6
  };

  enum class CPU { P5600 };

  // Mips architecture version
  MipsArchEnum MipsArchVersion;

  // Processor implementation (unused but required to exist by
  // tablegen-erated code).
  CPU ProcImpl;

  // IsLittle - The target is Little Endian
  bool IsLittle;

  // IsSoftFloat - The target does not support any floating point instructions.
  bool IsSoftFloat;

  // IsSingleFloat - The target only supports single precision float
  // point operations. This enable the target to use all 32 32-bit
  // floating point registers instead of only using even ones.
  bool IsSingleFloat;

  // IsFPXX - MIPS O32 modeless ABI.
  bool IsFPXX;

  // NoABICalls - Disable SVR4-style position-independent code.
  bool NoABICalls;

  // IsFP64bit - The target processor has 64-bit floating point registers.
  bool IsFP64bit;

  /// Are odd single-precision registers permitted?
  /// This corresponds to -modd-spreg and -mno-odd-spreg
  bool UseOddSPReg;

  // IsNan2008 - IEEE 754-2008 NaN encoding.
  bool IsNaN2008bit;

  // IsGP64bit - General-purpose registers are 64 bits wide
  bool IsGP64bit;

  // IsPTR64bit - Pointers are 64 bit wide
  bool IsPTR64bit;

  // HasVFPU - Processor has a vector floating point unit.
  bool HasVFPU;

  // CPU supports cnMIPS (Cavium Networks Octeon CPU).
  bool HasCnMips;

  // isLinux - Target system is Linux. Is false we consider ELFOS for now.
  bool IsLinux;

  // UseSmallSection - Small section is used.
  bool UseSmallSection;

  /// Features related to the presence of specific instructions.

  // HasMips3_32 - The subset of MIPS-III instructions added to MIPS32
  bool HasMips3_32;

  // HasMips3_32r2 - The subset of MIPS-III instructions added to MIPS32r2
  bool HasMips3_32r2;

  // HasMips4_32 - Has the subset of MIPS-IV present in MIPS32
  bool HasMips4_32;

  // HasMips4_32r2 - Has the subset of MIPS-IV present in MIPS32r2
  bool HasMips4_32r2;

  // HasMips5_32r2 - Has the subset of MIPS-V present in MIPS32r2
  bool HasMips5_32r2;

  /// IsCheri128 - CHERI capabilities are 128 bits.
  bool IsCheri128;

  /// IsCheri - Supports the CHERI capability extensions
  bool IsCheri;

  // InMips16 -- can process Mips16 instructions
  bool InMips16Mode;

  // Mips16 hard float
  bool InMips16HardFloat;

  // InMicroMips -- can process MicroMips instructions
  bool InMicroMipsMode;

  // HasDSP, HasDSPR2, HasDSPR3 -- supports DSP ASE.
  bool HasDSP, HasDSPR2, HasDSPR3;

  // Allow mixed Mips16 and Mips32 in one source file
  bool AllowMixed16_32;

  // Optimize for space by compiling all functions as Mips 16 unless
  // it needs floating point. Functions needing floating point are
  // compiled as Mips32
  bool Os16;

  // HasMSA -- supports MSA ASE.
  bool HasMSA;

  // UseTCCInDIV -- Enables the use of trapping in the assembler.
  bool UseTCCInDIV;

  // Sym32 -- On Mips64 symbols are 32 bits.
  bool HasSym32;

  // HasEVA -- supports EVA ASE.
  bool HasEVA;
 
  // nomadd4 - disables generation of 4-operand madd.s, madd.d and
  // related instructions.
  bool DisableMadd4;

<<<<<<< HEAD
  /// The minimum alignment known to hold of the stack frame on
  /// entry to the function and which must be maintained by every function.
  unsigned stackAlignment;

  /// Override the stack alignment.
  unsigned StackAlignOverride;
=======
  // HasMT -- support MT ASE.
  bool HasMT;

  // Disable use of the `jal` instruction.
  bool UseLongCalls = false;
>>>>>>> 211f7eeb

  InstrItineraryData InstrItins;

  // We can override the determination of whether we are in mips16 mode
  // as from the command line
  enum {NoOverride, Mips16Override, NoMips16Override} OverrideMode;

  const MipsTargetMachine &TM;

  Triple TargetTriple;

  const SelectionDAGTargetInfo TSInfo;
  std::unique_ptr<const MipsInstrInfo> InstrInfo;
  std::unique_ptr<const MipsFrameLowering> FrameLowering;
  std::unique_ptr<const MipsTargetLowering> TLInfo;

public:
  bool isPositionIndependent() const;
  /// This overrides the PostRAScheduler bit in the SchedModel for each CPU.
  bool enableMachineScheduler() const override { return isCheri(); }
  bool enablePostRAScheduler() const override;
  void getCriticalPathRCs(RegClassVector &CriticalPathRCs) const override;
  CodeGenOpt::Level getOptLevelToEnablePostRAScheduler() const override;

  bool isABI_N64() const;
  bool isABI_N32() const;
  bool isABI_O32() const;
  bool isABI_CheriPureCap() const;
  const MipsABIInfo &getABI() const;
  bool isABI_FPXX() const { return isABI_O32() && IsFPXX; }

  /// This constructor initializes the data members to match that
  /// of the specified triple.
  MipsSubtarget(const Triple &TT, StringRef CPU, StringRef FS, bool little,
                const MipsTargetMachine &TM, unsigned StackAlignOverride);

  /// ParseSubtargetFeatures - Parses features string setting specified
  /// subtarget options.  Definition of function is auto generated by tblgen.
  void ParseSubtargetFeatures(StringRef CPU, StringRef FS);

  bool hasMips1() const { return MipsArchVersion >= Mips1; }
  bool hasMips2() const { return MipsArchVersion >= Mips2; }
  bool hasMips3() const { return MipsArchVersion >= Mips3; }
  bool hasMips4() const { return MipsArchVersion >= Mips4; }
  bool hasMips5() const { return MipsArchVersion >= Mips5; }
  bool hasMips4_32() const { return HasMips4_32; }
  bool hasMips4_32r2() const { return HasMips4_32r2; }
  bool hasMips32() const {
    return (MipsArchVersion >= Mips32 && MipsArchVersion < Mips32Max) ||
           hasMips64();
  }
  bool hasMips32r2() const {
    return (MipsArchVersion >= Mips32r2 && MipsArchVersion < Mips32Max) ||
           hasMips64r2();
  }
  bool hasMips32r3() const {
    return (MipsArchVersion >= Mips32r3 && MipsArchVersion < Mips32Max) ||
           hasMips64r2();
  }
  bool hasMips32r5() const {
    return (MipsArchVersion >= Mips32r5 && MipsArchVersion < Mips32Max) ||
           hasMips64r5();
  }
  bool hasMips32r6() const {
    return (MipsArchVersion >= Mips32r6 && MipsArchVersion < Mips32Max) ||
           hasMips64r6();
  }
  bool hasMips64() const { return MipsArchVersion >= Mips64; }
  bool hasMips3_32() const { return hasMips3() || hasMips32(); }
  bool hasMips64r2() const { return MipsArchVersion >= Mips64r2; }
  bool hasMips64r3() const { return MipsArchVersion >= Mips64r3; }
  bool hasMips64r5() const { return MipsArchVersion >= Mips64r5; }
  bool hasMips64r6() const { return MipsArchVersion >= Mips64r6; }

  bool hasCnMips() const { return HasCnMips; }

  bool isLittle() const { return IsLittle; }
  bool isABICalls() const { return !NoABICalls; }
  bool isFPXX() const { return IsFPXX; }
  bool isFP64bit() const { return IsFP64bit; }
  bool useOddSPReg() const { return UseOddSPReg; }
  bool noOddSPReg() const { return !UseOddSPReg; }
  bool isNaN2008() const { return IsNaN2008bit; }
  bool isGP64bit() const { return IsGP64bit; }
  bool isGP32bit() const { return !IsGP64bit; }
  unsigned getGPRSizeInBytes() const { return isGP64bit() ? 8 : 4; }
  bool isPTR64bit() const { return IsPTR64bit; }
  bool isPTR32bit() const { return !IsPTR64bit; }
  bool hasSym32() const {
    return (HasSym32 && isABI_N64()) || isABI_N32() || isABI_O32();
  }
  bool isSingleFloat() const { return IsSingleFloat; }
  bool isTargetELF() const { return TargetTriple.isOSBinFormatELF(); }
  bool hasVFPU() const { return HasVFPU; }
  bool inMips16Mode() const { return InMips16Mode; }
  bool inMips16ModeDefault() const {
    return InMips16Mode;
  }
  // Hard float for mips16 means essentially to compile as soft float
  // but to use a runtime library for soft float that is written with
  // native mips32 floating point instructions (those runtime routines
  // run in mips32 hard float mode).
  bool inMips16HardFloat() const {
    return inMips16Mode() && InMips16HardFloat;
  }
  bool inMicroMipsMode() const { return InMicroMipsMode; }
  bool inMicroMips32r6Mode() const { return InMicroMipsMode && hasMips32r6(); }
  bool inMicroMips64r6Mode() const { return InMicroMipsMode && hasMips64r6(); }
  bool hasDSP() const { return HasDSP; }
  bool hasDSPR2() const { return HasDSPR2; }
  bool hasDSPR3() const { return HasDSPR3; }
  bool hasMSA() const { return HasMSA; }
  bool disableMadd4() const { return DisableMadd4; }
  bool hasEVA() const { return HasEVA; }
  bool hasMT() const { return HasMT; }
  bool useSmallSection() const { return UseSmallSection; }
  bool isCheri() const { return IsCheri; }
  bool isCheri128() const { return IsCheri128; }
  /// This is a very ugly hack.  CodeGenPrepare can sink pointer arithmetic to
  /// appear closer to load and store operations (because SelectionDAG only
  /// looks at one basic block at a time).  Unfortunately, it defaults to using
  /// ptrtoint / inttoptr pairs, which means that SelectionDAG doesn't generate
  /// pointer addition nodes and instead just ends up producing CToPtr /
  /// CFromPtr instruction pairs.  There is a command-line flag for preferring 
  /// to sink GEPs instead, but no way for the subtarget to set this flag.
  /// Claiming that you use AA also enables the GEP-sinking mode, so we claim
  /// this for CHERI.
  bool useAA() const override { return IsCheri; }

  bool hasStandardEncoding() const { return !inMips16Mode(); }

  bool useSoftFloat() const { return IsSoftFloat; }

  bool useLongCalls() const { return UseLongCalls; }

  bool enableLongBranchPass() const {
    return hasStandardEncoding() || allowMixed16_32();
  }

  /// Features related to the presence of specific instructions.
  bool hasExtractInsert() const { return !inMips16Mode() && hasMips32r2(); }
  bool hasMTHC1() const { return hasMips32r2(); }

  bool allowMixed16_32() const { return inMips16ModeDefault() |
                                        AllowMixed16_32; }

  bool os16() const { return Os16; }

  bool isTargetNaCl() const { return TargetTriple.isOSNaCl(); }

  bool isXRaySupported() const override { return true; }

  // for now constant islands are on for the whole compilation unit but we only
  // really use them if in addition we are in mips16 mode
  static bool useConstantIslands();

  unsigned getStackAlignment() const { return stackAlignment; }

  // Grab relocation model
  Reloc::Model getRelocationModel() const;

  MipsSubtarget &initializeSubtargetDependencies(StringRef CPU, StringRef FS,
                                                 const TargetMachine &TM);

  /// Does the system support unaligned memory access.
  ///
  /// MIPS32r6/MIPS64r6 require full unaligned access support but does not
  /// specify which component of the system provides it. Hardware, software, and
  /// hybrid implementations are all valid.
  /// CHERI is not MIPSr6, but provides a hybrid implementation where
  /// in-cache-line unaligned accesses are handled in software and ones
  /// spanning cache lines are emulated in the OS.
  bool systemSupportsUnalignedAccess(unsigned AS=0) const {
    return (IsCheri && AS==200) || hasMips32r6();
  }

  // Set helper classes
  void setHelperClassesMips16();
  void setHelperClassesMipsSE();

  const SelectionDAGTargetInfo *getSelectionDAGInfo() const override {
    return &TSInfo;
  }
  const MipsInstrInfo *getInstrInfo() const override { return InstrInfo.get(); }
  const TargetFrameLowering *getFrameLowering() const override {
    return FrameLowering.get();
  }
  const MipsRegisterInfo *getRegisterInfo() const override {
    return &InstrInfo->getRegisterInfo();
  }
  const MipsTargetLowering *getTargetLowering() const override {
    return TLInfo.get();
  }
  const InstrItineraryData *getInstrItineraryData() const override {
    return &InstrItins;
  }
};
} // End llvm namespace

#endif<|MERGE_RESOLUTION|>--- conflicted
+++ resolved
@@ -155,20 +155,18 @@
   // related instructions.
   bool DisableMadd4;
 
-<<<<<<< HEAD
+  // HasMT -- support MT ASE.
+  bool HasMT;
+  
   /// The minimum alignment known to hold of the stack frame on
   /// entry to the function and which must be maintained by every function.
   unsigned stackAlignment;
 
   /// Override the stack alignment.
   unsigned StackAlignOverride;
-=======
-  // HasMT -- support MT ASE.
-  bool HasMT;
 
   // Disable use of the `jal` instruction.
   bool UseLongCalls = false;
->>>>>>> 211f7eeb
 
   InstrItineraryData InstrItins;
 
