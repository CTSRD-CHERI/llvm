//===-- MipsSEInstrInfo.cpp - Mips32/64 Instruction Information -----------===//
//
//                     The LLVM Compiler Infrastructure
//
// This file is distributed under the University of Illinois Open Source
// License. See LICENSE.TXT for details.
//
//===----------------------------------------------------------------------===//
//
// This file contains the Mips32/64 implementation of the TargetInstrInfo class.
//
//===----------------------------------------------------------------------===//

#include "MipsSEInstrInfo.h"
#include "InstPrinter/MipsInstPrinter.h"
#include "MipsAnalyzeImmediate.h"
#include "MipsMachineFunction.h"
#include "MipsTargetMachine.h"
#include "llvm/ADT/STLExtras.h"
#include "llvm/CodeGen/MachineInstrBuilder.h"
#include "llvm/CodeGen/MachineRegisterInfo.h"
#include "llvm/Support/ErrorHandling.h"
#include "llvm/Support/MathExtras.h"
#include "llvm/Support/TargetRegistry.h"

using namespace llvm;

MipsSEInstrInfo::MipsSEInstrInfo(const MipsSubtarget &STI)
    : MipsInstrInfo(STI, STI.isPositionIndependent() ? Mips::B : Mips::J),
      RI() {}

const MipsRegisterInfo &MipsSEInstrInfo::getRegisterInfo() const {
  return RI;
}

/// isLoadFromStackSlot - If the specified machine instruction is a direct
/// load from a stack slot, return the virtual or physical register number of
/// the destination along with the FrameIndex of the loaded stack slot.  If
/// not, return 0.  This predicate must return 0 if the instruction has
/// any side effects other than loading from the stack slot.
unsigned MipsSEInstrInfo::isLoadFromStackSlot(const MachineInstr &MI,
                                              int &FrameIndex) const {
<<<<<<< HEAD
  if (MI->mayLoad()) { // Is a load...
    if ((MI->getOperand(1).isFI()) && // is a stack slot
        (MI->getOperand(2).isImm()) &&  // the imm is zero
        (isZeroImm(MI->getOperand(2)))) {
      FrameIndex = MI->getOperand(1).getIndex();
      return MI->getOperand(0).getReg();
=======
  unsigned Opc = MI.getOpcode();

  if ((Opc == Mips::LW)   || (Opc == Mips::LD)   ||
      (Opc == Mips::LWC1) || (Opc == Mips::LDC1) || (Opc == Mips::LDC164)) {
    if ((MI.getOperand(1).isFI()) &&  // is a stack slot
        (MI.getOperand(2).isImm()) && // the imm is zero
        (isZeroImm(MI.getOperand(2)))) {
      FrameIndex = MI.getOperand(1).getIndex();
      return MI.getOperand(0).getReg();
>>>>>>> 6ea9891f
    }
  }

  return 0;
}

/// isStoreToStackSlot - If the specified machine instruction is a direct
/// store to a stack slot, return the virtual or physical register number of
/// the source reg along with the FrameIndex of the loaded stack slot.  If
/// not, return 0.  This predicate must return 0 if the instruction has
/// any side effects other than storing to the stack slot.
unsigned MipsSEInstrInfo::isStoreToStackSlot(const MachineInstr &MI,
                                             int &FrameIndex) const {
<<<<<<< HEAD
  if (MI->mayStore()) { // is a store...
    if ((MI->getOperand(1).isFI()) && // is a stack slot
        (MI->getOperand(2).isImm()) &&  // the imm is zero
        (isZeroImm(MI->getOperand(2)))) {
      FrameIndex = MI->getOperand(1).getIndex();
      return MI->getOperand(0).getReg();
=======
  unsigned Opc = MI.getOpcode();

  if ((Opc == Mips::SW)   || (Opc == Mips::SD)   ||
      (Opc == Mips::SWC1) || (Opc == Mips::SDC1) || (Opc == Mips::SDC164)) {
    if ((MI.getOperand(1).isFI()) &&  // is a stack slot
        (MI.getOperand(2).isImm()) && // the imm is zero
        (isZeroImm(MI.getOperand(2)))) {
      FrameIndex = MI.getOperand(1).getIndex();
      return MI.getOperand(0).getReg();
>>>>>>> 6ea9891f
    }
  }

  return 0;
}

void MipsSEInstrInfo::copyPhysReg(MachineBasicBlock &MBB,
                                  MachineBasicBlock::iterator I,
                                  const DebugLoc &DL, unsigned DestReg,
                                  unsigned SrcReg, bool KillSrc) const {
  unsigned Opc = 0, ZeroReg = 0;
  bool isMicroMips = Subtarget.inMicroMipsMode();

  if (Mips::GPR32RegClass.contains(DestReg)) { // Copy to CPU Reg.
    if (Mips::GPR32RegClass.contains(SrcReg)) {
      if (isMicroMips)
        Opc = Mips::MOVE16_MM;
      else
        Opc = Mips::OR, ZeroReg = Mips::ZERO;
    } else if (Mips::CCRRegClass.contains(SrcReg))
      Opc = Mips::CFC1;
    else if (Mips::FGR32RegClass.contains(SrcReg))
      Opc = Mips::MFC1;
    else if (Mips::HI32RegClass.contains(SrcReg)) {
      Opc = isMicroMips ? Mips::MFHI16_MM : Mips::MFHI;
      SrcReg = 0;
    } else if (Mips::LO32RegClass.contains(SrcReg)) {
      Opc = isMicroMips ? Mips::MFLO16_MM : Mips::MFLO;
      SrcReg = 0;
    } else if (Mips::HI32DSPRegClass.contains(SrcReg))
      Opc = Mips::MFHI_DSP;
    else if (Mips::LO32DSPRegClass.contains(SrcReg))
      Opc = Mips::MFLO_DSP;
    else if (Mips::DSPCCRegClass.contains(SrcReg)) {
      BuildMI(MBB, I, DL, get(Mips::RDDSP), DestReg).addImm(1 << 4)
        .addReg(SrcReg, RegState::Implicit | getKillRegState(KillSrc));
      return;
    }
    else if (Mips::MSACtrlRegClass.contains(SrcReg))
      Opc = Mips::CFCMSA;
  }
  else if (Mips::GPR32RegClass.contains(SrcReg)) { // Copy from CPU Reg.
    if (Mips::CCRRegClass.contains(DestReg))
      Opc = Mips::CTC1;
    else if (Mips::FGR32RegClass.contains(DestReg))
      Opc = Mips::MTC1;
    else if (Mips::HI32RegClass.contains(DestReg))
      Opc = Mips::MTHI, DestReg = 0;
    else if (Mips::LO32RegClass.contains(DestReg))
      Opc = Mips::MTLO, DestReg = 0;
    else if (Mips::HI32DSPRegClass.contains(DestReg))
      Opc = Mips::MTHI_DSP;
    else if (Mips::LO32DSPRegClass.contains(DestReg))
      Opc = Mips::MTLO_DSP;
    else if (Mips::DSPCCRegClass.contains(DestReg)) {
      BuildMI(MBB, I, DL, get(Mips::WRDSP))
        .addReg(SrcReg, getKillRegState(KillSrc)).addImm(1 << 4)
        .addReg(DestReg, RegState::ImplicitDefine);
      return;
    } else if (Mips::MSACtrlRegClass.contains(DestReg)) {
      BuildMI(MBB, I, DL, get(Mips::CTCMSA))
          .addReg(DestReg)
          .addReg(SrcReg, getKillRegState(KillSrc));
      return;
    }
  }
  else if (Mips::FGR32RegClass.contains(DestReg, SrcReg))
    Opc = Mips::FMOV_S;
  else if (Mips::AFGR64RegClass.contains(DestReg, SrcReg))
    Opc = Mips::FMOV_D32;
  else if (Mips::FGR64RegClass.contains(DestReg, SrcReg))
    Opc = Mips::FMOV_D64;
  else if (Mips::GPR64RegClass.contains(DestReg)) { // Copy to CPU64 Reg.
    if (Mips::GPR64RegClass.contains(SrcReg))
      Opc = Mips::OR64, ZeroReg = Mips::ZERO_64;
    else if (Mips::HI64RegClass.contains(SrcReg))
      Opc = Mips::MFHI64, SrcReg = 0;
    else if (Mips::LO64RegClass.contains(SrcReg))
      Opc = Mips::MFLO64, SrcReg = 0;
    else if (Mips::FGR64RegClass.contains(SrcReg))
      Opc = Mips::DMFC1;
  }
  else if (Mips::GPR64RegClass.contains(SrcReg)) { // Copy from CPU64 Reg.
    if (Mips::HI64RegClass.contains(DestReg))
      Opc = Mips::MTHI64, DestReg = 0;
    else if (Mips::LO64RegClass.contains(DestReg))
      Opc = Mips::MTLO64, DestReg = 0;
    else if (Mips::FGR64RegClass.contains(DestReg))
      Opc = Mips::DMTC1;
 } else if (Mips::CheriRegsRegClass.contains(SrcReg)) {
   auto MoveInst = Mips::CIncOffset;
   BuildMI(MBB, I, DL, get(MoveInst))
   .addReg(DestReg, RegState::Define)
   .addReg(SrcReg, getKillRegState(KillSrc))
   .addReg(Mips::ZERO);
   return;
  }
  else if (Mips::MSA128BRegClass.contains(DestReg)) { // Copy to MSA reg
    if (Mips::MSA128BRegClass.contains(SrcReg))
      Opc = Mips::MOVE_V;
  }

  assert(Opc && "Cannot copy registers");

  MachineInstrBuilder MIB = BuildMI(MBB, I, DL, get(Opc));

  if (DestReg)
    MIB.addReg(DestReg, RegState::Define);

  if (SrcReg)
    MIB.addReg(SrcReg, getKillRegState(KillSrc));

  if (ZeroReg)
    MIB.addReg(ZeroReg);
}

void MipsSEInstrInfo::
storeRegToStack(MachineBasicBlock &MBB, MachineBasicBlock::iterator I,
                unsigned SrcReg, bool isKill, int FI,
                const TargetRegisterClass *RC, const TargetRegisterInfo *TRI,
                int64_t Offset) const {
  DebugLoc DL;
  MachineMemOperand *MMO = GetMemOperand(MBB, FI, MachineMemOperand::MOStore);

  unsigned Opc = 0;

  // The ACC64/128 registers are handled by STORE_ACC64/128 pseudos, which call this function again with more ordinary
  // registers when they are lowered: so no special treatment for CHERI is required.
  if (Subtarget.isABI_CheriSandbox() &&
      !Mips::ACC64RegClass.hasSubClassEq(RC) &&
      !Mips::ACC128RegClass.hasSubClassEq(RC)) {
    if (Mips::GPR32RegClass.hasSubClassEq(RC))
      Opc = Mips::CAPSTORE32;
    else if (Mips::GPR64RegClass.hasSubClassEq(RC))
      Opc = Mips::CAPSTORE64;
    else if (Mips::FGR64RegClass.hasSubClassEq(RC)) {
      DebugLoc DL = I->getDebugLoc();
      MachineRegisterInfo &RegInfo = MBB.getParent()->getRegInfo();
      unsigned IntReg = RegInfo.createVirtualRegister(&Mips::GPR64RegClass);
      BuildMI(MBB, I, DL, get(Mips::DMFC1), IntReg)
        .addReg(SrcReg);
      BuildMI(MBB, I, DL, get(Mips::CAPSTORE64)).addReg(IntReg, getKillRegState(true))
        .addFrameIndex(FI).addImm(Offset).addMemOperand(MMO)
        .addReg(Mips::C11);
      return;
    }
    else if (Mips::CheriRegsRegClass.hasSubClassEq(RC)) {
      Opc = Mips::STORECAP;
      // Ensure that capabilities have a 32-byte alignment
      // FIXME: This shouldn't be needed.  Whatever is allocating the frame index
      // ought to set it.
      MachineFrameInfo *MFI = MBB.getParent()->getFrameInfo();
      MFI->setObjectAlignment(FI, Subtarget.isCheri128() ? 16 : 32);
    } else {
      llvm_unreachable("Unexpected register type for CHERI!");
    }
    BuildMI(MBB, I, DL, get(Opc)).addReg(SrcReg, getKillRegState(isKill))
      .addFrameIndex(FI).addImm(Offset).addMemOperand(MMO)
      .addReg(Mips::C11);
    return;
  }
  if (Mips::GPR32RegClass.hasSubClassEq(RC))
    Opc = Mips::SW;
  else if (Mips::GPR64RegClass.hasSubClassEq(RC))
    Opc = Mips::SD;
  else if (Mips::ACC64RegClass.hasSubClassEq(RC))
    Opc = Mips::STORE_ACC64;
  else if (Mips::ACC64DSPRegClass.hasSubClassEq(RC))
    Opc = Mips::STORE_ACC64DSP;
  else if (Mips::ACC128RegClass.hasSubClassEq(RC))
    Opc = Mips::STORE_ACC128;
  else if (Mips::DSPCCRegClass.hasSubClassEq(RC))
    Opc = Mips::STORE_CCOND_DSP;
  else if (Mips::FGR32RegClass.hasSubClassEq(RC))
    Opc = Mips::SWC1;
  else if (Mips::AFGR64RegClass.hasSubClassEq(RC))
    Opc = Mips::SDC1;
  else if (Mips::FGR64RegClass.hasSubClassEq(RC))
    Opc = Mips::SDC164;
  else if (RC->hasType(MVT::v16i8))
    Opc = Mips::ST_B;
  else if (RC->hasType(MVT::v8i16) || RC->hasType(MVT::v8f16))
    Opc = Mips::ST_H;
  else if (RC->hasType(MVT::v4i32) || RC->hasType(MVT::v4f32))
    Opc = Mips::ST_W;
  else if (RC->hasType(MVT::v2i64) || RC->hasType(MVT::v2f64))
    Opc = Mips::ST_D;
  else if (Mips::CheriRegsRegClass.hasSubClassEq(RC)) {
    Opc = Mips::STORECAP;
    // Ensure that capabilities have a 32-byte alignment
    // FIXME: This shouldn't be needed.  Whatever is allocating the frame index
    // ought to set it.
    MachineFrameInfo *MFI = MBB.getParent()->getFrameInfo();
    MFI->setObjectAlignment(FI, Subtarget.isCheri128() ? 16 : 32);
    BuildMI(MBB, I, DL, get(Opc)).addReg(SrcReg, getKillRegState(isKill))
      .addFrameIndex(FI).addImm(Offset).addMemOperand(MMO)
      .addReg(Mips::C0);
    return;
  }
  else if (Mips::LO32RegClass.hasSubClassEq(RC))
    Opc = Mips::SW;
  else if (Mips::LO64RegClass.hasSubClassEq(RC))
    Opc = Mips::SD;
  else if (Mips::HI32RegClass.hasSubClassEq(RC))
    Opc = Mips::SW;
  else if (Mips::HI64RegClass.hasSubClassEq(RC))
    Opc = Mips::SD;

  // Hi, Lo are normally caller save but they are callee save
  // for interrupt handling.
  const Function *Func = MBB.getParent()->getFunction();
  if (Func->hasFnAttribute("interrupt")) {
    if (Mips::HI32RegClass.hasSubClassEq(RC)) {
      BuildMI(MBB, I, DL, get(Mips::MFHI), Mips::K0);
      SrcReg = Mips::K0;
    } else if (Mips::HI64RegClass.hasSubClassEq(RC)) {
      BuildMI(MBB, I, DL, get(Mips::MFHI64), Mips::K0_64);
      SrcReg = Mips::K0_64;
    } else if (Mips::LO32RegClass.hasSubClassEq(RC)) {
      BuildMI(MBB, I, DL, get(Mips::MFLO), Mips::K0);
      SrcReg = Mips::K0;
    } else if (Mips::LO64RegClass.hasSubClassEq(RC)) {
      BuildMI(MBB, I, DL, get(Mips::MFLO64), Mips::K0_64);
      SrcReg = Mips::K0_64;
    }
  }

  assert(Opc && "Register class not handled!");
  BuildMI(MBB, I, DL, get(Opc)).addReg(SrcReg, getKillRegState(isKill))
    .addFrameIndex(FI).addImm(Offset).addMemOperand(MMO);
}

void MipsSEInstrInfo::
loadRegFromStack(MachineBasicBlock &MBB, MachineBasicBlock::iterator I,
                 unsigned DestReg, int FI, const TargetRegisterClass *RC,
                 const TargetRegisterInfo *TRI, int64_t Offset) const {
  DebugLoc DL;
  if (I != MBB.end()) DL = I->getDebugLoc();
  MachineMemOperand *MMO = GetMemOperand(MBB, FI, MachineMemOperand::MOLoad);
  unsigned Opc = 0;

  // The ACC64/128 registers are handled by LOAD_ACC64/128 pseudos, which call this function again with more ordinary
  // registers when they are lowered: so no special treatment for CHERI is required.
  if (Subtarget.isABI_CheriSandbox() &&
      !Mips::ACC64RegClass.hasSubClassEq(RC) &&
      !Mips::ACC128RegClass.hasSubClassEq(RC)) {
    if (Mips::GPR32RegClass.hasSubClassEq(RC))
      Opc = Mips::CAPLOAD32;
    else if (Mips::GPR64RegClass.hasSubClassEq(RC))
      Opc = Mips::CAPLOAD64;
    else if (Mips::FGR64RegClass.hasSubClassEq(RC)) {
      DebugLoc DL = I->getDebugLoc();
      MachineRegisterInfo &RegInfo = MBB.getParent()->getRegInfo();
      unsigned IntReg = RegInfo.createVirtualRegister(&Mips::GPR64RegClass);
      BuildMI(MBB, I, DL, get(Mips::CAPLOAD64), IntReg)
        .addFrameIndex(FI).addImm(Offset).addMemOperand(MMO)
        .addReg(Mips::C11);
      BuildMI(MBB, I, DL, get(Mips::DMTC1), DestReg)
        .addReg(IntReg, getKillRegState(true));
      return;
    } else if (Mips::CheriRegsRegClass.hasSubClassEq(RC)) {
      Opc = Mips::LOADCAP;
    } else {
      llvm_unreachable("Unexpected register type for CHERI!");
    }
    BuildMI(MBB, I, DL, get(Opc), DestReg)
      .addFrameIndex(FI).addImm(Offset).addMemOperand(MMO)
      .addReg(Mips::C11);
    return;
  }
  const Function *Func = MBB.getParent()->getFunction();
  bool ReqIndirectLoad = Func->hasFnAttribute("interrupt") &&
                         (DestReg == Mips::LO0 || DestReg == Mips::LO0_64 ||
                          DestReg == Mips::HI0 || DestReg == Mips::HI0_64);

  if (Mips::GPR32RegClass.hasSubClassEq(RC))
    Opc = Mips::LW;
  else if (Mips::GPR64RegClass.hasSubClassEq(RC))
    Opc = Mips::LD;
  else if (Mips::ACC64RegClass.hasSubClassEq(RC))
    Opc = Mips::LOAD_ACC64;
  else if (Mips::ACC64DSPRegClass.hasSubClassEq(RC))
    Opc = Mips::LOAD_ACC64DSP;
  else if (Mips::ACC128RegClass.hasSubClassEq(RC))
    Opc = Mips::LOAD_ACC128;
  else if (Mips::DSPCCRegClass.hasSubClassEq(RC))
    Opc = Mips::LOAD_CCOND_DSP;
  else if (Mips::FGR32RegClass.hasSubClassEq(RC))
    Opc = Mips::LWC1;
  else if (Mips::AFGR64RegClass.hasSubClassEq(RC))
    Opc = Mips::LDC1;
  else if (Mips::FGR64RegClass.hasSubClassEq(RC))
    Opc = Mips::LDC164;
  else if (RC->hasType(MVT::v16i8))
    Opc = Mips::LD_B;
  else if (RC->hasType(MVT::v8i16) || RC->hasType(MVT::v8f16))
    Opc = Mips::LD_H;
  else if (RC->hasType(MVT::v4i32) || RC->hasType(MVT::v4f32))
    Opc = Mips::LD_W;
  else if (RC->hasType(MVT::v2i64) || RC->hasType(MVT::v2f64))
    Opc = Mips::LD_D;
  else if (Mips::CheriRegsRegClass.hasSubClassEq(RC)) {
    Opc = Mips::LOADCAP;
    BuildMI(MBB, I, DL, get(Opc), DestReg)
      .addFrameIndex(FI).addImm(Offset).addMemOperand(MMO)
      .addReg(Mips::C0);
    return;
  } else if (Mips::HI32RegClass.hasSubClassEq(RC))
    Opc = Mips::LW;
  else if (Mips::HI64RegClass.hasSubClassEq(RC))
    Opc = Mips::LD;
  else if (Mips::LO32RegClass.hasSubClassEq(RC))
    Opc = Mips::LW;
  else if (Mips::LO64RegClass.hasSubClassEq(RC))
    Opc = Mips::LD;

  assert(Opc && "Register class not handled!");

  if (!ReqIndirectLoad)
    BuildMI(MBB, I, DL, get(Opc), DestReg)
        .addFrameIndex(FI)
        .addImm(Offset)
        .addMemOperand(MMO);
  else {
    // Load HI/LO through K0. Notably the DestReg is encoded into the
    // instruction itself.
    unsigned Reg = Mips::K0;
    unsigned LdOp = Mips::MTLO;
    if (DestReg == Mips::HI0)
      LdOp = Mips::MTHI;

    if (Subtarget.getABI().ArePtrs64bit()) {
      Reg = Mips::K0_64;
      if (DestReg == Mips::HI0_64)
        LdOp = Mips::MTHI64;
      else
        LdOp = Mips::MTLO64;
    }

    BuildMI(MBB, I, DL, get(Opc), Reg)
        .addFrameIndex(FI)
        .addImm(Offset)
        .addMemOperand(MMO);
    BuildMI(MBB, I, DL, get(LdOp)).addReg(Reg);
  }
}

bool MipsSEInstrInfo::expandPostRAPseudo(MachineInstr &MI) const {
  MachineBasicBlock &MBB = *MI.getParent();
  bool isMicroMips = Subtarget.inMicroMipsMode();
  unsigned Opc;

  switch (MI.getDesc().getOpcode()) {
  default:
    return false;
  case Mips::RetRA:
    expandRetRA(MBB, MI);
    break;
  case Mips::ERet:
    expandERet(MBB, MI);
    break;
  case Mips::PseudoMFHI:
    Opc = isMicroMips ? Mips::MFHI16_MM : Mips::MFHI;
    expandPseudoMFHiLo(MBB, MI, Opc);
    break;
  case Mips::PseudoMFLO:
    Opc = isMicroMips ? Mips::MFLO16_MM : Mips::MFLO;
    expandPseudoMFHiLo(MBB, MI, Opc);
    break;
  case Mips::PseudoMFHI64:
    expandPseudoMFHiLo(MBB, MI, Mips::MFHI64);
    break;
  case Mips::PseudoMFLO64:
    expandPseudoMFHiLo(MBB, MI, Mips::MFLO64);
    break;
  case Mips::PseudoMTLOHI:
    expandPseudoMTLoHi(MBB, MI, Mips::MTLO, Mips::MTHI, false);
    break;
  case Mips::PseudoMTLOHI64:
    expandPseudoMTLoHi(MBB, MI, Mips::MTLO64, Mips::MTHI64, false);
    break;
  case Mips::PseudoMTLOHI_DSP:
    expandPseudoMTLoHi(MBB, MI, Mips::MTLO_DSP, Mips::MTHI_DSP, true);
    break;
  case Mips::PseudoCVT_S_W:
    expandCvtFPInt(MBB, MI, Mips::CVT_S_W, Mips::MTC1, false);
    break;
  case Mips::PseudoCVT_D32_W:
    expandCvtFPInt(MBB, MI, Mips::CVT_D32_W, Mips::MTC1, false);
    break;
  case Mips::PseudoCVT_S_L:
    expandCvtFPInt(MBB, MI, Mips::CVT_S_L, Mips::DMTC1, true);
    break;
  case Mips::PseudoCVT_D64_W:
    expandCvtFPInt(MBB, MI, Mips::CVT_D64_W, Mips::MTC1, true);
    break;
  case Mips::PseudoCVT_D64_L:
    expandCvtFPInt(MBB, MI, Mips::CVT_D64_L, Mips::DMTC1, true);
    break;
  case Mips::BuildPairF64:
    expandBuildPairF64(MBB, MI, false);
    break;
  case Mips::BuildPairF64_64:
    expandBuildPairF64(MBB, MI, true);
    break;
  case Mips::ExtractElementF64:
    expandExtractElementF64(MBB, MI, false);
    break;
  case Mips::ExtractElementF64_64:
    expandExtractElementF64(MBB, MI, true);
    break;
  case Mips::MIPSeh_return32:
  case Mips::MIPSeh_return64:
    expandEhReturn(MBB, MI);
    break;
  case Mips::CapRetPseudo:
    BuildMI(MBB, &*MI, MI->getDebugLoc(), get(Mips::PseudoReturnCap))
      .addReg(Mips::C17);
    break;
  case Mips::CPSETUP:
    expandCPSETUP(MBB, MI);
    break;
  case Mips::CCallPseudo:
    expandCCallPseudo(MBB, MI);
    break;
  }

  MBB.erase(MI);
  return true;
}

/// getOppositeBranchOpc - Return the inverse of the specified
/// opcode, e.g. turning BEQ to BNE.
unsigned MipsSEInstrInfo::getOppositeBranchOpc(unsigned Opc) const {
  switch (Opc) {
  default:           llvm_unreachable("Illegal opcode!");
  case Mips::BEQ:    return Mips::BNE;
  case Mips::BEQ_MM: return Mips::BNE_MM;
  case Mips::BNE:    return Mips::BEQ;
  case Mips::BNE_MM: return Mips::BEQ_MM;
  case Mips::BGTZ:   return Mips::BLEZ;
  case Mips::BGEZ:   return Mips::BLTZ;
  case Mips::BLTZ:   return Mips::BGEZ;
  case Mips::BLEZ:   return Mips::BGTZ;
  case Mips::BEQ64:  return Mips::BNE64;
  case Mips::BNE64:  return Mips::BEQ64;
  case Mips::BGTZ64: return Mips::BLEZ64;
  case Mips::BGEZ64: return Mips::BLTZ64;
  case Mips::BLTZ64: return Mips::BGEZ64;
  case Mips::BLEZ64: return Mips::BGTZ64;
  case Mips::BC1T:   return Mips::BC1F;
  case Mips::BC1F:   return Mips::BC1T;
  case Mips::BEQZC_MM: return Mips::BNEZC_MM;
  case Mips::BNEZC_MM: return Mips::BEQZC_MM;
<<<<<<< HEAD
  case Mips::CBTS:   return Mips::CBTU;
  case Mips::CBTU:   return Mips::CBTS;
=======
  case Mips::BEQZC:  return Mips::BNEZC;
  case Mips::BNEZC:  return Mips::BEQZC;
  case Mips::BEQC:   return Mips::BNEC;
  case Mips::BNEC:   return Mips::BEQC;
  case Mips::BGTZC:  return Mips::BLEZC;
  case Mips::BGEZC:  return Mips::BLTZC;
  case Mips::BLTZC:  return Mips::BGEZC;
  case Mips::BLEZC:  return Mips::BGTZC;
  case Mips::BEQZC64:  return Mips::BNEZC64;
  case Mips::BNEZC64:  return Mips::BEQZC64;
  case Mips::BEQC64:   return Mips::BNEC64;
  case Mips::BNEC64:   return Mips::BEQC64;
  case Mips::BGEC64:   return Mips::BLTC64;
  case Mips::BGEUC64:  return Mips::BLTUC64;
  case Mips::BLTC64:   return Mips::BGEC64;
  case Mips::BLTUC64:  return Mips::BGEUC64;
  case Mips::BGTZC64:  return Mips::BLEZC64;
  case Mips::BGEZC64:  return Mips::BLTZC64;
  case Mips::BLTZC64:  return Mips::BGEZC64;
  case Mips::BLEZC64:  return Mips::BGTZC64;
>>>>>>> 6ea9891f
  }
}

/// Adjust SP by Amount bytes.
void MipsSEInstrInfo::adjustStackPtr(unsigned SP, int64_t Amount,
                                     MachineBasicBlock &MBB,
                                     MachineBasicBlock::iterator I) const {
  MipsABIInfo ABI = Subtarget.getABI();
  DebugLoc DL;
  unsigned ADDiu = ABI.GetPtrAddiuOp();

  if (Amount == 0)
    return;

  if (isInt<16>(Amount)) {
    // addi sp, sp, amount
    BuildMI(MBB, I, DL, get(ADDiu), SP).addReg(SP).addImm(Amount);
  } else {
    // For numbers which are not 16bit integers we synthesize Amount inline
    // then add or subtract it from sp.
    unsigned Opc = ABI.GetPtrAdduOp();
    if (Amount < 0) {
      Opc = ABI.GetPtrSubuOp();
      Amount = -Amount;
    }
    unsigned Reg = loadImmediate(Amount, MBB, I, DL, nullptr);
    BuildMI(MBB, I, DL, get(Opc), SP).addReg(SP).addReg(Reg, RegState::Kill);
  }
}

/// This function generates the sequence of instructions needed to get the
/// result of adding register REG and immediate IMM.
unsigned MipsSEInstrInfo::loadImmediate(int64_t Imm, MachineBasicBlock &MBB,
                                        MachineBasicBlock::iterator II,
                                        const DebugLoc &DL,
                                        unsigned *NewImm) const {
  MipsAnalyzeImmediate AnalyzeImm;
  const MipsSubtarget &STI = Subtarget;
  MachineRegisterInfo &RegInfo = MBB.getParent()->getRegInfo();
  unsigned Size = STI.isABI_N64() ? 64 : 32;
  unsigned LUi = STI.isABI_N64() ? Mips::LUi64 : Mips::LUi;
  unsigned ZEROReg = STI.isABI_N64() ? Mips::ZERO_64 : Mips::ZERO;
  const TargetRegisterClass *RC = STI.isABI_N64() ?
    &Mips::GPR64RegClass : &Mips::GPR32RegClass;
  bool LastInstrIsADDiu = NewImm;

  const MipsAnalyzeImmediate::InstSeq &Seq =
    AnalyzeImm.Analyze(Imm, Size, LastInstrIsADDiu);
  MipsAnalyzeImmediate::InstSeq::const_iterator Inst = Seq.begin();

  assert(Seq.size() && (!LastInstrIsADDiu || (Seq.size() > 1)));

  // The first instruction can be a LUi, which is different from other
  // instructions (ADDiu, ORI and SLL) in that it does not have a register
  // operand.
  unsigned Reg = RegInfo.createVirtualRegister(RC);

  if (Inst->Opc == LUi)
    BuildMI(MBB, II, DL, get(LUi), Reg).addImm(SignExtend64<16>(Inst->ImmOpnd));
  else
    BuildMI(MBB, II, DL, get(Inst->Opc), Reg).addReg(ZEROReg)
      .addImm(SignExtend64<16>(Inst->ImmOpnd));

  // Build the remaining instructions in Seq.
  for (++Inst; Inst != Seq.end() - LastInstrIsADDiu; ++Inst)
    BuildMI(MBB, II, DL, get(Inst->Opc), Reg).addReg(Reg, RegState::Kill)
      .addImm(SignExtend64<16>(Inst->ImmOpnd));

  if (LastInstrIsADDiu)
    *NewImm = Inst->ImmOpnd;

  return Reg;
}

unsigned MipsSEInstrInfo::getAnalyzableBrOpc(unsigned Opc) const {
<<<<<<< HEAD
  return (Opc == Mips::BEQ    || Opc == Mips::BNE    || Opc == Mips::BGTZ   ||
          Opc == Mips::BGEZ   || Opc == Mips::BLTZ   || Opc == Mips::BLEZ   ||
          Opc == Mips::BEQ64  || Opc == Mips::BNE64  || Opc == Mips::BGTZ64 ||
          Opc == Mips::BGEZ64 || Opc == Mips::BLTZ64 || Opc == Mips::BLEZ64 ||
          Opc == Mips::BC1T   || Opc == Mips::BC1F   || Opc == Mips::B      ||
          Opc == Mips::CBTS   || Opc == Mips::CBTU   ||
          Opc == Mips::J || Opc == Mips::BEQZC_MM || Opc == Mips::BNEZC_MM) ?
         Opc : 0;
=======
  return (Opc == Mips::BEQ    || Opc == Mips::BEQ_MM || Opc == Mips::BNE    ||
          Opc == Mips::BNE_MM || Opc == Mips::BGTZ   || Opc == Mips::BGEZ   ||
          Opc == Mips::BLTZ   || Opc == Mips::BLEZ   || Opc == Mips::BEQ64  ||
          Opc == Mips::BNE64  || Opc == Mips::BGTZ64 || Opc == Mips::BGEZ64 ||
          Opc == Mips::BLTZ64 || Opc == Mips::BLEZ64 || Opc == Mips::BC1T   ||
          Opc == Mips::BC1F   || Opc == Mips::B      || Opc == Mips::J      ||
          Opc == Mips::BEQZC_MM || Opc == Mips::BNEZC_MM || Opc == Mips::BEQC ||
          Opc == Mips::BNEC   || Opc == Mips::BLTC   || Opc == Mips::BGEC   ||
          Opc == Mips::BLTUC  || Opc == Mips::BGEUC  || Opc == Mips::BGTZC  ||
          Opc == Mips::BLEZC  || Opc == Mips::BGEZC  || Opc == Mips::BLTZC  ||
          Opc == Mips::BEQZC  || Opc == Mips::BNEZC  || Opc == Mips::BEQZC64 ||
          Opc == Mips::BNEZC64 || Opc == Mips::BEQC64 || Opc == Mips::BNEC64 ||
          Opc == Mips::BGEC64 || Opc == Mips::BGEUC64 || Opc == Mips::BLTC64 ||
          Opc == Mips::BLTUC64 || Opc == Mips::BGTZC64 ||
          Opc == Mips::BGEZC64 || Opc == Mips::BLTZC64 ||
          Opc == Mips::BLEZC64 || Opc == Mips::BC) ? Opc : 0;
>>>>>>> 6ea9891f
}

void MipsSEInstrInfo::expandRetRA(MachineBasicBlock &MBB,
                                  MachineBasicBlock::iterator I) const {
  if (Subtarget.isGP64bit())
    BuildMI(MBB, I, I->getDebugLoc(), get(Mips::PseudoReturn64))
        .addReg(Mips::RA_64);
  else
    BuildMI(MBB, I, I->getDebugLoc(), get(Mips::PseudoReturn)).addReg(Mips::RA);
}

void MipsSEInstrInfo::expandERet(MachineBasicBlock &MBB,
                                 MachineBasicBlock::iterator I) const {
  BuildMI(MBB, I, I->getDebugLoc(), get(Mips::ERET));
}

std::pair<bool, bool>
MipsSEInstrInfo::compareOpndSize(unsigned Opc,
                                 const MachineFunction &MF) const {
  const MCInstrDesc &Desc = get(Opc);
  assert(Desc.NumOperands == 2 && "Unary instruction expected.");
  const MipsRegisterInfo *RI = &getRegisterInfo();
  unsigned DstRegSize = getRegClass(Desc, 0, RI, MF)->getSize();
  unsigned SrcRegSize = getRegClass(Desc, 1, RI, MF)->getSize();

  return std::make_pair(DstRegSize > SrcRegSize, DstRegSize < SrcRegSize);
}

void MipsSEInstrInfo::expandPseudoMFHiLo(MachineBasicBlock &MBB,
                                         MachineBasicBlock::iterator I,
                                         unsigned NewOpc) const {
  BuildMI(MBB, I, I->getDebugLoc(), get(NewOpc), I->getOperand(0).getReg());
}

void MipsSEInstrInfo::expandPseudoMTLoHi(MachineBasicBlock &MBB,
                                         MachineBasicBlock::iterator I,
                                         unsigned LoOpc,
                                         unsigned HiOpc,
                                         bool HasExplicitDef) const {
  // Expand
  //  lo_hi pseudomtlohi $gpr0, $gpr1
  // to these two instructions:
  //  mtlo $gpr0
  //  mthi $gpr1

  DebugLoc DL = I->getDebugLoc();
  const MachineOperand &SrcLo = I->getOperand(1), &SrcHi = I->getOperand(2);
  MachineInstrBuilder LoInst = BuildMI(MBB, I, DL, get(LoOpc));
  MachineInstrBuilder HiInst = BuildMI(MBB, I, DL, get(HiOpc));

  // Add lo/hi registers if the mtlo/hi instructions created have explicit
  // def registers.
  if (HasExplicitDef) {
    unsigned DstReg = I->getOperand(0).getReg();
    unsigned DstLo = getRegisterInfo().getSubReg(DstReg, Mips::sub_lo);
    unsigned DstHi = getRegisterInfo().getSubReg(DstReg, Mips::sub_hi);
    LoInst.addReg(DstLo, RegState::Define);
    HiInst.addReg(DstHi, RegState::Define);
  }

  LoInst.addReg(SrcLo.getReg(), getKillRegState(SrcLo.isKill()));
  HiInst.addReg(SrcHi.getReg(), getKillRegState(SrcHi.isKill()));
}

void MipsSEInstrInfo::expandCvtFPInt(MachineBasicBlock &MBB,
                                     MachineBasicBlock::iterator I,
                                     unsigned CvtOpc, unsigned MovOpc,
                                     bool IsI64) const {
  const MCInstrDesc &CvtDesc = get(CvtOpc), &MovDesc = get(MovOpc);
  const MachineOperand &Dst = I->getOperand(0), &Src = I->getOperand(1);
  unsigned DstReg = Dst.getReg(), SrcReg = Src.getReg(), TmpReg = DstReg;
  unsigned KillSrc =  getKillRegState(Src.isKill());
  DebugLoc DL = I->getDebugLoc();
  bool DstIsLarger, SrcIsLarger;

  std::tie(DstIsLarger, SrcIsLarger) =
      compareOpndSize(CvtOpc, *MBB.getParent());

  if (DstIsLarger)
    TmpReg = getRegisterInfo().getSubReg(DstReg, Mips::sub_lo);

  if (SrcIsLarger)
    DstReg = getRegisterInfo().getSubReg(DstReg, Mips::sub_lo);

  BuildMI(MBB, I, DL, MovDesc, TmpReg).addReg(SrcReg, KillSrc);
  BuildMI(MBB, I, DL, CvtDesc, DstReg).addReg(TmpReg, RegState::Kill);
}

void MipsSEInstrInfo::expandExtractElementF64(MachineBasicBlock &MBB,
                                              MachineBasicBlock::iterator I,
                                              bool FP64) const {
  unsigned DstReg = I->getOperand(0).getReg();
  unsigned SrcReg = I->getOperand(1).getReg();
  unsigned N = I->getOperand(2).getImm();
  DebugLoc dl = I->getDebugLoc();

  assert(N < 2 && "Invalid immediate");
  unsigned SubIdx = N ? Mips::sub_hi : Mips::sub_lo;
  unsigned SubReg = getRegisterInfo().getSubReg(SrcReg, SubIdx);

  // FPXX on MIPS-II or MIPS32r1 should have been handled with a spill/reload
  // in MipsSEFrameLowering.cpp.
  assert(!(Subtarget.isABI_FPXX() && !Subtarget.hasMips32r2()));

  // FP64A (FP64 with nooddspreg) should have been handled with a spill/reload
  // in MipsSEFrameLowering.cpp.
  assert(!(Subtarget.isFP64bit() && !Subtarget.useOddSPReg()));

  if (SubIdx == Mips::sub_hi && Subtarget.hasMTHC1()) {
    // FIXME: Strictly speaking MFHC1 only reads the top 32-bits however, we
    //        claim to read the whole 64-bits as part of a white lie used to
    //        temporarily work around a widespread bug in the -mfp64 support.
    //        The problem is that none of the 32-bit fpu ops mention the fact
    //        that they clobber the upper 32-bits of the 64-bit FPR. Fixing that
    //        requires a major overhaul of the FPU implementation which can't
    //        be done right now due to time constraints.
    //        MFHC1 is one of two instructions that are affected since they are
    //        the only instructions that don't read the lower 32-bits.
    //        We therefore pretend that it reads the bottom 32-bits to
    //        artificially create a dependency and prevent the scheduler
    //        changing the behaviour of the code.
    BuildMI(MBB, I, dl, get(FP64 ? Mips::MFHC1_D64 : Mips::MFHC1_D32), DstReg)
        .addReg(SrcReg);
  } else
    BuildMI(MBB, I, dl, get(Mips::MFC1), DstReg).addReg(SubReg);
}

void MipsSEInstrInfo::expandBuildPairF64(MachineBasicBlock &MBB,
                                         MachineBasicBlock::iterator I,
                                         bool FP64) const {
  unsigned DstReg = I->getOperand(0).getReg();
  unsigned LoReg = I->getOperand(1).getReg(), HiReg = I->getOperand(2).getReg();
  const MCInstrDesc& Mtc1Tdd = get(Mips::MTC1);
  DebugLoc dl = I->getDebugLoc();
  const TargetRegisterInfo &TRI = getRegisterInfo();

  // When mthc1 is available, use:
  //   mtc1 Lo, $fp
  //   mthc1 Hi, $fp
  //
  // Otherwise, for O32 FPXX ABI:
  //   spill + reload via ldc1
  // This case is handled by the frame lowering code.
  //
  // Otherwise, for FP32:
  //   mtc1 Lo, $fp
  //   mtc1 Hi, $fp + 1
  //
  // The case where dmtc1 is available doesn't need to be handled here
  // because it never creates a BuildPairF64 node.

  // FPXX on MIPS-II or MIPS32r1 should have been handled with a spill/reload
  // in MipsSEFrameLowering.cpp.
  assert(!(Subtarget.isABI_FPXX() && !Subtarget.hasMips32r2()));

  // FP64A (FP64 with nooddspreg) should have been handled with a spill/reload
  // in MipsSEFrameLowering.cpp.
  assert(!(Subtarget.isFP64bit() && !Subtarget.useOddSPReg()));

  BuildMI(MBB, I, dl, Mtc1Tdd, TRI.getSubReg(DstReg, Mips::sub_lo))
    .addReg(LoReg);

  if (Subtarget.hasMTHC1()) {
    // FIXME: The .addReg(DstReg) is a white lie used to temporarily work
    //        around a widespread bug in the -mfp64 support.
    //        The problem is that none of the 32-bit fpu ops mention the fact
    //        that they clobber the upper 32-bits of the 64-bit FPR. Fixing that
    //        requires a major overhaul of the FPU implementation which can't
    //        be done right now due to time constraints.
    //        MTHC1 is one of two instructions that are affected since they are
    //        the only instructions that don't read the lower 32-bits.
    //        We therefore pretend that it reads the bottom 32-bits to
    //        artificially create a dependency and prevent the scheduler
    //        changing the behaviour of the code.
    BuildMI(MBB, I, dl, get(FP64 ? Mips::MTHC1_D64 : Mips::MTHC1_D32), DstReg)
        .addReg(DstReg)
        .addReg(HiReg);
  } else if (Subtarget.isABI_FPXX())
    llvm_unreachable("BuildPairF64 not expanded in frame lowering code!");
  else
    BuildMI(MBB, I, dl, Mtc1Tdd, TRI.getSubReg(DstReg, Mips::sub_hi))
      .addReg(HiReg);
}

void MipsSEInstrInfo::expandEhReturn(MachineBasicBlock &MBB,
                                     MachineBasicBlock::iterator I) const {
  // This pseudo instruction is generated as part of the lowering of
  // ISD::EH_RETURN. We convert it to a stack increment by OffsetReg, and
  // indirect jump to TargetReg
  MipsABIInfo ABI = Subtarget.getABI();
  unsigned ADDU = ABI.GetPtrAdduOp();
  unsigned SP = Subtarget.isGP64bit() ? Mips::SP_64 : Mips::SP;
  unsigned RA = Subtarget.isGP64bit() ? Mips::RA_64 : Mips::RA;
  unsigned T9 = Subtarget.isGP64bit() ? Mips::T9_64 : Mips::T9;
  unsigned ZERO = Subtarget.isGP64bit() ? Mips::ZERO_64 : Mips::ZERO;
  unsigned OffsetReg = I->getOperand(0).getReg();
  unsigned TargetReg = I->getOperand(1).getReg();

  // addu $ra, $v0, $zero
  // addu $sp, $sp, $v1
  // jr   $ra (via RetRA)
  const TargetMachine &TM = MBB.getParent()->getTarget();
  if (TM.isPositionIndependent())
    BuildMI(MBB, I, I->getDebugLoc(), get(ADDU), T9)
        .addReg(TargetReg)
        .addReg(ZERO);
  BuildMI(MBB, I, I->getDebugLoc(), get(ADDU), RA)
      .addReg(TargetReg)
      .addReg(ZERO);
  BuildMI(MBB, I, I->getDebugLoc(), get(ADDU), SP).addReg(SP).addReg(OffsetReg);
  expandRetRA(MBB, I);
}

void MipsSEInstrInfo::expandCCallPseudo(MachineBasicBlock &MBB,
                                        MachineBasicBlock::iterator I) const {
  const TargetInstrInfo *TII = Subtarget.getInstrInfo();
  DebugLoc DL = I->getDebugLoc();
  // Operand 1 contains the mask of registers to clear, with the top 16 bits
  // containing the capability registers and the bottom 16 bits containing the
  // integer registers (floating point are currently ignored).
  uint32_t ClearMask = I->getOperand(1).getImm();
  // Clear the capability registers
  MachineBasicBlock::iterator BundleStart = BuildMI(MBB, I, DL,
      TII->get(Mips::CClearLo)).addImm(ClearMask >> 16);
  // Emit the jump
  BuildMI(MBB, I, DL, TII->get(Mips::JALR64),
      Mips::RA_64).addReg(I->getOperand(0).getReg());
  // Clear the integer registers (in the delay slot)
  BuildMI(MBB, I, DL, TII->get(Mips::ClearLo)).addImm(ClearMask & 0xffff);
  // Ensure that the jump and the delay slot are not split
  MIBundleBuilder(MBB, BundleStart, std::next(BundleStart, 3));
}

void MipsSEInstrInfo::expandCPSETUP(MachineBasicBlock &MBB,
                                    MachineBasicBlock::iterator I) const {
  unsigned GP = I->getOperand(0).getReg();
  assert(GP != Mips::T9_64);
  DebugLoc DL = I->getDebugLoc();
  const TargetInstrInfo *TII = Subtarget.getInstrInfo();
  const GlobalValue *FName = MBB.getParent()->getFunction();
  BuildMI(MBB, I, DL, TII->get(Mips::LUi64), GP)
    .addGlobalAddress(FName, 0, MipsII::MO_GPOFF_HI);
  BuildMI(MBB, I, DL, TII->get(Mips::DADDu), GP).addReg(GP)
    .addReg(Mips::T9_64);
  BuildMI(MBB, I, DL, TII->get(Mips::DADDiu), GP).addReg(GP)
    .addGlobalAddress(FName, 0, MipsII::MO_GPOFF_LO);
}

const MipsInstrInfo *llvm::createMipsSEInstrInfo(const MipsSubtarget &STI) {
  return new MipsSEInstrInfo(STI);
}<|MERGE_RESOLUTION|>--- conflicted
+++ resolved
@@ -40,24 +40,14 @@
 /// any side effects other than loading from the stack slot.
 unsigned MipsSEInstrInfo::isLoadFromStackSlot(const MachineInstr &MI,
                                               int &FrameIndex) const {
-<<<<<<< HEAD
+  unsigned Opc = MI.getOpcode();
+
   if (MI->mayLoad()) { // Is a load...
-    if ((MI->getOperand(1).isFI()) && // is a stack slot
-        (MI->getOperand(2).isImm()) &&  // the imm is zero
-        (isZeroImm(MI->getOperand(2)))) {
-      FrameIndex = MI->getOperand(1).getIndex();
-      return MI->getOperand(0).getReg();
-=======
-  unsigned Opc = MI.getOpcode();
-
-  if ((Opc == Mips::LW)   || (Opc == Mips::LD)   ||
-      (Opc == Mips::LWC1) || (Opc == Mips::LDC1) || (Opc == Mips::LDC164)) {
     if ((MI.getOperand(1).isFI()) &&  // is a stack slot
         (MI.getOperand(2).isImm()) && // the imm is zero
         (isZeroImm(MI.getOperand(2)))) {
       FrameIndex = MI.getOperand(1).getIndex();
       return MI.getOperand(0).getReg();
->>>>>>> 6ea9891f
     }
   }
 
@@ -71,24 +61,14 @@
 /// any side effects other than storing to the stack slot.
 unsigned MipsSEInstrInfo::isStoreToStackSlot(const MachineInstr &MI,
                                              int &FrameIndex) const {
-<<<<<<< HEAD
+  unsigned Opc = MI.getOpcode();
+
   if (MI->mayStore()) { // is a store...
-    if ((MI->getOperand(1).isFI()) && // is a stack slot
-        (MI->getOperand(2).isImm()) &&  // the imm is zero
-        (isZeroImm(MI->getOperand(2)))) {
-      FrameIndex = MI->getOperand(1).getIndex();
-      return MI->getOperand(0).getReg();
-=======
-  unsigned Opc = MI.getOpcode();
-
-  if ((Opc == Mips::SW)   || (Opc == Mips::SD)   ||
-      (Opc == Mips::SWC1) || (Opc == Mips::SDC1) || (Opc == Mips::SDC164)) {
     if ((MI.getOperand(1).isFI()) &&  // is a stack slot
         (MI.getOperand(2).isImm()) && // the imm is zero
         (isZeroImm(MI.getOperand(2)))) {
       FrameIndex = MI.getOperand(1).getIndex();
       return MI.getOperand(0).getReg();
->>>>>>> 6ea9891f
     }
   }
 
@@ -543,10 +523,8 @@
   case Mips::BC1F:   return Mips::BC1T;
   case Mips::BEQZC_MM: return Mips::BNEZC_MM;
   case Mips::BNEZC_MM: return Mips::BEQZC_MM;
-<<<<<<< HEAD
   case Mips::CBTS:   return Mips::CBTU;
   case Mips::CBTU:   return Mips::CBTS;
-=======
   case Mips::BEQZC:  return Mips::BNEZC;
   case Mips::BNEZC:  return Mips::BEQZC;
   case Mips::BEQC:   return Mips::BNEC;
@@ -567,7 +545,6 @@
   case Mips::BGEZC64:  return Mips::BLTZC64;
   case Mips::BLTZC64:  return Mips::BGEZC64;
   case Mips::BLEZC64:  return Mips::BGTZC64;
->>>>>>> 6ea9891f
   }
 }
 
@@ -643,21 +620,12 @@
 }
 
 unsigned MipsSEInstrInfo::getAnalyzableBrOpc(unsigned Opc) const {
-<<<<<<< HEAD
-  return (Opc == Mips::BEQ    || Opc == Mips::BNE    || Opc == Mips::BGTZ   ||
-          Opc == Mips::BGEZ   || Opc == Mips::BLTZ   || Opc == Mips::BLEZ   ||
-          Opc == Mips::BEQ64  || Opc == Mips::BNE64  || Opc == Mips::BGTZ64 ||
-          Opc == Mips::BGEZ64 || Opc == Mips::BLTZ64 || Opc == Mips::BLEZ64 ||
-          Opc == Mips::BC1T   || Opc == Mips::BC1F   || Opc == Mips::B      ||
-          Opc == Mips::CBTS   || Opc == Mips::CBTU   ||
-          Opc == Mips::J || Opc == Mips::BEQZC_MM || Opc == Mips::BNEZC_MM) ?
-         Opc : 0;
-=======
   return (Opc == Mips::BEQ    || Opc == Mips::BEQ_MM || Opc == Mips::BNE    ||
           Opc == Mips::BNE_MM || Opc == Mips::BGTZ   || Opc == Mips::BGEZ   ||
           Opc == Mips::BLTZ   || Opc == Mips::BLEZ   || Opc == Mips::BEQ64  ||
           Opc == Mips::BNE64  || Opc == Mips::BGTZ64 || Opc == Mips::BGEZ64 ||
           Opc == Mips::BLTZ64 || Opc == Mips::BLEZ64 || Opc == Mips::BC1T   ||
+          Opc == Mips::CBTS   || Opc == Mips::CBTU   ||
           Opc == Mips::BC1F   || Opc == Mips::B      || Opc == Mips::J      ||
           Opc == Mips::BEQZC_MM || Opc == Mips::BNEZC_MM || Opc == Mips::BEQC ||
           Opc == Mips::BNEC   || Opc == Mips::BLTC   || Opc == Mips::BGEC   ||
@@ -669,7 +637,6 @@
           Opc == Mips::BLTUC64 || Opc == Mips::BGTZC64 ||
           Opc == Mips::BGEZC64 || Opc == Mips::BLTZC64 ||
           Opc == Mips::BLEZC64 || Opc == Mips::BC) ? Opc : 0;
->>>>>>> 6ea9891f
 }
 
 void MipsSEInstrInfo::expandRetRA(MachineBasicBlock &MBB,
