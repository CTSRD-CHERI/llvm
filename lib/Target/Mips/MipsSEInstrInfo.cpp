--- conflicted
+++ resolved
@@ -720,13 +720,13 @@
   expandRetRA(MBB, I);
 }
 
-<<<<<<< HEAD
 void MipsSEInstrInfo::expandCPSETUP(MachineBasicBlock &MBB,
                                     MachineBasicBlock::iterator I) const {
   unsigned GP = I->getOperand(0).getReg();
   assert(GP != Mips::T9_64);
   DebugLoc DL = I->getDebugLoc();
-  const TargetInstrInfo &TII = *TM.getInstrInfo();
+  const TargetMachine &TM = MBB.getParent()->getTarget();
+  const TargetInstrInfo &TII = *TM.getSubtargetImpl()->getInstrInfo();
   const GlobalValue *FName = MBB.getParent()->getFunction();
   BuildMI(MBB, I, DL, TII.get(Mips::LUi64), GP)
     .addGlobalAddress(FName, 0, MipsII::MO_GPOFF_HI);
@@ -736,10 +736,6 @@
     .addGlobalAddress(FName, 0, MipsII::MO_GPOFF_LO);
 }
 
-const MipsInstrInfo *llvm::createMipsSEInstrInfo(MipsTargetMachine &TM) {
-  return new MipsSEInstrInfo(TM);
-=======
 const MipsInstrInfo *llvm::createMipsSEInstrInfo(const MipsSubtarget &STI) {
   return new MipsSEInstrInfo(STI);
->>>>>>> fec1abae
 }