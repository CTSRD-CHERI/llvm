--- conflicted
+++ resolved
@@ -38,24 +38,12 @@
 /// the destination along with the FrameIndex of the loaded stack slot.  If
 /// not, return 0.  This predicate must return 0 if the instruction has
 /// any side effects other than loading from the stack slot.
-<<<<<<< HEAD
-unsigned MipsSEInstrInfo::
-isLoadFromStackSlot(const MachineInstr *MI, int &FrameIndex) const
-{
-  if (MI->mayLoad()) { // Is a load...
-    if (MI->getOperand(1).isFI() &&  // ... from a stack slot.
-        MI->getOperand(2).isImm()) {
-=======
 unsigned MipsSEInstrInfo::isLoadFromStackSlot(const MachineInstr *MI,
                                               int &FrameIndex) const {
-  unsigned Opc = MI->getOpcode();
-
-  if ((Opc == Mips::LW)   || (Opc == Mips::LD)   ||
-      (Opc == Mips::LWC1) || (Opc == Mips::LDC1) || (Opc == Mips::LDC164)) {
+  if (MI->mayLoad()) { // Is a load...
     if ((MI->getOperand(1).isFI()) && // is a stack slot
         (MI->getOperand(2).isImm()) &&  // the imm is zero
         (isZeroImm(MI->getOperand(2)))) {
->>>>>>> 969bfdfe
       FrameIndex = MI->getOperand(1).getIndex();
       return MI->getOperand(0).getReg();
     }
@@ -69,24 +57,12 @@
 /// the source reg along with the FrameIndex of the loaded stack slot.  If
 /// not, return 0.  This predicate must return 0 if the instruction has
 /// any side effects other than storing to the stack slot.
-<<<<<<< HEAD
-unsigned MipsSEInstrInfo::
-isStoreToStackSlot(const MachineInstr *MI, int &FrameIndex) const
-{
-  if (MI->mayStore()) { // is a store...
-    if (MI->getOperand(1).isFI() && // ... to a stack slot
-        MI->getOperand(2).isImm()) {
-=======
 unsigned MipsSEInstrInfo::isStoreToStackSlot(const MachineInstr *MI,
                                              int &FrameIndex) const {
-  unsigned Opc = MI->getOpcode();
-
-  if ((Opc == Mips::SW)   || (Opc == Mips::SD)   ||
-      (Opc == Mips::SWC1) || (Opc == Mips::SDC1) || (Opc == Mips::SDC164)) {
+  if (MI->mayStore()) { // is a store...
     if ((MI->getOperand(1).isFI()) && // is a stack slot
         (MI->getOperand(2).isImm()) &&  // the imm is zero
         (isZeroImm(MI->getOperand(2)))) {
->>>>>>> 969bfdfe
       FrameIndex = MI->getOperand(1).getIndex();
       return MI->getOperand(0).getReg();
     }
@@ -216,7 +192,7 @@
 
   // The ACC64/128 registers are handled by STORE_ACC64/128 pseudos, which call this function again with more ordinary
   // registers when they are lowered: so no special treatment for CHERI is required.
-  if (RI.Subtarget.usesCheriStackCapabilityABI() &&
+  if (Subtarget.usesCheriStackCapabilityABI() &&
       !Mips::ACC64RegClass.hasSubClassEq(RC) &&
       !Mips::ACC128RegClass.hasSubClassEq(RC)) {
     if (Mips::GPR32RegClass.hasSubClassEq(RC))
@@ -304,7 +280,7 @@
 
   // The ACC64/128 registers are handled by LOAD_ACC64/128 pseudos, which call this function again with more ordinary
   // registers when they are lowered: so no special treatment for CHERI is required.
-  if (RI.Subtarget.usesCheriStackCapabilityABI() &&
+  if (Subtarget.usesCheriStackCapabilityABI() &&
       !Mips::ACC64RegClass.hasSubClassEq(RC) &&
       !Mips::ACC128RegClass.hasSubClassEq(RC)) {
     if (Mips::GPR32RegClass.hasSubClassEq(RC))
@@ -748,14 +724,13 @@
   unsigned GP = I->getOperand(0).getReg();
   assert(GP != Mips::T9_64);
   DebugLoc DL = I->getDebugLoc();
-  const TargetMachine &TM = MBB.getParent()->getTarget();
-  const TargetInstrInfo &TII = *TM.getSubtargetImpl()->getInstrInfo();
+  const TargetInstrInfo *TII = Subtarget.getInstrInfo();
   const GlobalValue *FName = MBB.getParent()->getFunction();
-  BuildMI(MBB, I, DL, TII.get(Mips::LUi64), GP)
+  BuildMI(MBB, I, DL, TII->get(Mips::LUi64), GP)
     .addGlobalAddress(FName, 0, MipsII::MO_GPOFF_HI);
-  BuildMI(MBB, I, DL, TII.get(Mips::DADDu), GP).addReg(GP)
+  BuildMI(MBB, I, DL, TII->get(Mips::DADDu), GP).addReg(GP)
     .addReg(Mips::T9_64);
-  BuildMI(MBB, I, DL, TII.get(Mips::DADDiu), GP).addReg(GP)
+  BuildMI(MBB, I, DL, TII->get(Mips::DADDiu), GP).addReg(GP)
     .addGlobalAddress(FName, 0, MipsII::MO_GPOFF_LO);
 }
 
