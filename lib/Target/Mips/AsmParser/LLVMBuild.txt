--- conflicted
+++ resolved
@@ -19,9 +19,5 @@
 type = Library
 name = MipsAsmParser
 parent = Mips
-<<<<<<< HEAD
-required_libraries = MC MCParser Support MipsDesc MipsInfo MipsCodeGen
-=======
 required_libraries = MC MCParser MipsDesc MipsInfo Support
->>>>>>> fec1abae
 add_to_library_groups = Mips