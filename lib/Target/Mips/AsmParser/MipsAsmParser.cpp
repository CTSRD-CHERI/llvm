//===-- MipsAsmParser.cpp - Parse Mips assembly to MCInst instructions ----===//
//
//                     The LLVM Compiler Infrastructure
//
// This file is distributed under the University of Illinois Open Source
// License. See LICENSE.TXT for details.
//
//===----------------------------------------------------------------------===//

#include "MCTargetDesc/MipsABIInfo.h"
#include "MCTargetDesc/MipsMCExpr.h"
#include "MCTargetDesc/MipsMCTargetDesc.h"
#include "MipsRegisterInfo.h"
#include "MipsTargetStreamer.h"
#include "llvm/ADT/APInt.h"
#include "llvm/ADT/SmallVector.h"
#include "llvm/ADT/StringSwitch.h"
#include "llvm/MC/MCContext.h"
#include "llvm/MC/MCExpr.h"
#include "llvm/MC/MCInst.h"
#include "llvm/MC/MCInstBuilder.h"
#include "llvm/MC/MCParser/MCAsmLexer.h"
#include "llvm/MC/MCParser/MCParsedAsmOperand.h"
#include "llvm/MC/MCStreamer.h"
#include "llvm/MC/MCSubtargetInfo.h"
#include "llvm/MC/MCSymbol.h"
#include "llvm/MC/MCTargetAsmParser.h"
#include "llvm/Support/Debug.h"
#include "llvm/Support/MathExtras.h"
#include "llvm/Support/SourceMgr.h"
#include "llvm/Support/TargetRegistry.h"
#include "llvm/Support/raw_ostream.h"
#include <memory>

using namespace llvm;

#define DEBUG_TYPE "mips-asm-parser"

namespace llvm {
class MCInstrInfo;
}

namespace {
class MipsAssemblerOptions {
public:
  MipsAssemblerOptions(const FeatureBitset &Features_) :
    ATReg(1), Reorder(true), Macro(true), Features(Features_) {}

  MipsAssemblerOptions(const MipsAssemblerOptions *Opts) {
    ATReg = Opts->getATRegIndex();
    Reorder = Opts->isReorder();
    Macro = Opts->isMacro();
    Features = Opts->getFeatures();
  }

  unsigned getATRegIndex() const { return ATReg; }
  bool setATRegIndex(unsigned Reg) {
    if (Reg > 31)
      return false;

    ATReg = Reg;
    return true;
  }

  bool isReorder() const { return Reorder; }
  void setReorder() { Reorder = true; }
  void setNoReorder() { Reorder = false; }

  bool isMacro() const { return Macro; }
  void setMacro() { Macro = true; }
  void setNoMacro() { Macro = false; }

  const FeatureBitset &getFeatures() const { return Features; }
  void setFeatures(const FeatureBitset &Features_) { Features = Features_; }

  // Set of features that are either architecture features or referenced
  // by them (e.g.: FeatureNaN2008 implied by FeatureMips32r6).
  // The full table can be found in MipsGenSubtargetInfo.inc (MipsFeatureKV[]).
  // The reason we need this mask is explained in the selectArch function.
  // FIXME: Ideally we would like TableGen to generate this information.
  static const FeatureBitset AllArchRelatedMask;

private:
  unsigned ATReg;
  bool Reorder;
  bool Macro;
  FeatureBitset Features;
};
}

const FeatureBitset MipsAssemblerOptions::AllArchRelatedMask = {
    Mips::FeatureMips1, Mips::FeatureMips2, Mips::FeatureMips3,
    Mips::FeatureMips3_32, Mips::FeatureMips3_32r2, Mips::FeatureMips4,
    Mips::FeatureMips4_32, Mips::FeatureMips4_32r2, Mips::FeatureMips5,
    Mips::FeatureMips5_32r2, Mips::FeatureMips32, Mips::FeatureMips32r2,
    Mips::FeatureMips32r3, Mips::FeatureMips32r5, Mips::FeatureMips32r6,
    Mips::FeatureMips64, Mips::FeatureMips64r2, Mips::FeatureMips64r3,
    Mips::FeatureMips64r5, Mips::FeatureMips64r6, Mips::FeatureCnMips,
    Mips::FeatureFP64Bit, Mips::FeatureGP64Bit, Mips::FeatureNaN2008
};

namespace {
class MipsAsmParser : public MCTargetAsmParser {
  MipsTargetStreamer &getTargetStreamer() {
    MCTargetStreamer &TS = *getParser().getStreamer().getTargetStreamer();
    return static_cast<MipsTargetStreamer &>(TS);
  }

  MCSubtargetInfo &STI;
  MipsABIInfo ABI;
  SmallVector<std::unique_ptr<MipsAssemblerOptions>, 2> AssemblerOptions;
  MCSymbol *CurrentFn; // Pointer to the function being parsed. It may be a
                       // nullptr, which indicates that no function is currently
                       // selected. This usually happens after an '.end func'
                       // directive.
  bool IsLittleEndian;

  // Print a warning along with its fix-it message at the given range.
  void printWarningWithFixIt(const Twine &Msg, const Twine &FixMsg,
                             SMRange Range, bool ShowColors = true);

#define GET_ASSEMBLER_HEADER
#include "MipsGenAsmMatcher.inc"

  unsigned checkTargetMatchPredicate(MCInst &Inst) override;

  bool MatchAndEmitInstruction(SMLoc IDLoc, unsigned &Opcode,
                               OperandVector &Operands, MCStreamer &Out,
                               uint64_t &ErrorInfo,
                               bool MatchingInlineAsm) override;

  /// Parse a register as used in CFI directives
  bool ParseRegister(unsigned &RegNo, SMLoc &StartLoc, SMLoc &EndLoc) override;

  bool parseParenSuffix(StringRef Name, OperandVector &Operands);

  bool parseBracketSuffix(StringRef Name, OperandVector &Operands);

  bool ParseInstruction(ParseInstructionInfo &Info, StringRef Name,
                        SMLoc NameLoc, OperandVector &Operands) override;

  bool ParseDirective(AsmToken DirectiveID) override;

  MipsAsmParser::OperandMatchResultTy parseMemOperand(OperandVector &Operands);

  MipsAsmParser::OperandMatchResultTy
  matchAnyRegisterNameWithoutDollar(OperandVector &Operands,
                                    StringRef Identifier, SMLoc S);

  MipsAsmParser::OperandMatchResultTy
  matchAnyRegisterWithoutDollar(OperandVector &Operands, SMLoc S);

  MipsAsmParser::OperandMatchResultTy parseAnyRegister(OperandVector &Operands);

  MipsAsmParser::OperandMatchResultTy parseImm(OperandVector &Operands);

  MipsAsmParser::OperandMatchResultTy parseJumpTarget(OperandVector &Operands);

  MipsAsmParser::OperandMatchResultTy parseInvNum(OperandVector &Operands);

  MipsAsmParser::OperandMatchResultTy parseLSAImm(OperandVector &Operands);

  MipsAsmParser::OperandMatchResultTy
  parseRegisterPair (OperandVector &Operands);

  MipsAsmParser::OperandMatchResultTy
  parseMovePRegPair(OperandVector &Operands);

  MipsAsmParser::OperandMatchResultTy
  parseRegisterList (OperandVector  &Operands);

  bool searchSymbolAlias(OperandVector &Operands);

  bool parseOperand(OperandVector &, StringRef Mnemonic);

  bool needsExpansion(MCInst &Inst);

  // Expands assembly pseudo instructions.
  // Returns false on success, true otherwise.
  bool expandInstruction(MCInst &Inst, SMLoc IDLoc,
                         SmallVectorImpl<MCInst> &Instructions);

  bool expandJalWithRegs(MCInst &Inst, SMLoc IDLoc,
                         SmallVectorImpl<MCInst> &Instructions);

  bool loadImmediate(int64_t ImmValue, unsigned DstReg, unsigned SrcReg,
                     bool Is32BitImm, SMLoc IDLoc,
                     SmallVectorImpl<MCInst> &Instructions);

  bool loadAndAddSymbolAddress(const MCExpr *SymExpr, unsigned DstReg,
                               unsigned SrcReg, bool Is32BitSym, SMLoc IDLoc,
                               SmallVectorImpl<MCInst> &Instructions);

  bool expandLoadImm(MCInst &Inst, bool Is32BitImm, SMLoc IDLoc,
                     SmallVectorImpl<MCInst> &Instructions);

  bool expandLoadAddressImm(MCInst &Inst, bool Is32BitImm, SMLoc IDLoc,
                            SmallVectorImpl<MCInst> &Instructions);

  bool expandLoadAddressReg(MCInst &Inst, bool Is32BitImm, SMLoc IDLoc,
                            SmallVectorImpl<MCInst> &Instructions);
  bool expandUncondBranchMMPseudo(MCInst &Inst, SMLoc IDLoc,
                                  SmallVectorImpl<MCInst> &Instructions);

  void expandMemInst(MCInst &Inst, SMLoc IDLoc,
                     SmallVectorImpl<MCInst> &Instructions, bool isLoad,
                     bool isImmOpnd);
  void expandCapLoadC1(MCInst &Inst, SMLoc IDLoc, bool is64Bit,
                       SmallVectorImpl<MCInst> &Instructions);
  void expandCapStoreC1(MCInst &Inst, SMLoc IDLoc, bool is64Bit,
                        SmallVectorImpl<MCInst> &Instructions);
  void expandCapMove(MCInst &Inst, SMLoc IDLoc, bool is64Bit,
                        SmallVectorImpl<MCInst> &Instructions);

  bool expandLoadStoreMultiple(MCInst &Inst, SMLoc IDLoc,
                               SmallVectorImpl<MCInst> &Instructions);

  bool expandBranchImm(MCInst &Inst, SMLoc IDLoc,
                       SmallVectorImpl<MCInst> &Instructions);

  bool expandCondBranches(MCInst &Inst, SMLoc IDLoc,
                          SmallVectorImpl<MCInst> &Instructions);

  bool expandUlhu(MCInst &Inst, SMLoc IDLoc,
                  SmallVectorImpl<MCInst> &Instructions);

  bool expandUlw(MCInst &Inst, SMLoc IDLoc,
                 SmallVectorImpl<MCInst> &Instructions);

  void createNop(bool hasShortDelaySlot, SMLoc IDLoc,
                 SmallVectorImpl<MCInst> &Instructions);

  void createAddu(unsigned DstReg, unsigned SrcReg, unsigned TrgReg,
                  bool Is64Bit, SmallVectorImpl<MCInst> &Instructions);

  bool reportParseError(Twine ErrorMsg);
  bool reportParseError(SMLoc Loc, Twine ErrorMsg);

  bool parseMemOffset(const MCExpr *&Res, bool isParenExpr);
  bool parseRelocOperand(const MCExpr *&Res);

  const MCExpr *evaluateRelocExpr(const MCExpr *Expr, StringRef RelocStr);

  bool isEvaluated(const MCExpr *Expr);
  bool parseSetMips0Directive();
  bool parseSetArchDirective();
  bool parseSetFeature(uint64_t Feature);
  bool parseDirectiveCpLoad(SMLoc Loc);
  bool parseDirectiveCPSetup();
  bool parseDirectiveCPReturn();
  bool parseDirectiveNaN();
  bool parseDirectiveSet();
  bool parseDirectiveOption();
  bool parseInsnDirective();

  bool parseSetAtDirective();
  bool parseSetNoAtDirective();
  bool parseSetBoptDirective();
  bool parseSetNoBoptDirective();
  bool parseSetMacroDirective();
  bool parseSetNoMacroDirective();
  bool parseSetMsaDirective();
  bool parseSetNoMsaDirective();
  bool parseSetNoDspDirective();
  bool parseSetReorderDirective();
  bool parseSetNoReorderDirective();
  bool parseSetMips16Directive();
  bool parseSetNoMips16Directive();
  bool parseSetFpDirective();
  bool parseSetOddSPRegDirective();
  bool parseSetNoOddSPRegDirective();
  bool parseSetPopDirective();
  bool parseSetPushDirective();
  bool parseSetSoftFloatDirective();
  bool parseSetHardFloatDirective();

  bool parseSetAssignment();

  bool parseDataDirective(unsigned Size, SMLoc L);
  bool parseDirectiveGpWord();
  bool parseDirectiveGpDWord();
  bool parseDirectiveModule();
  bool parseDirectiveModuleFP();
  bool parseFpABIValue(MipsABIFlagsSection::FpABIKind &FpABI,
                       StringRef Directive);

  bool parseInternalDirectiveReallowModule();

  MCSymbolRefExpr::VariantKind getVariantKind(StringRef Symbol);

  bool eatComma(StringRef ErrorStr);

  int matchCPURegisterName(StringRef Symbol);

  int matchHWRegsRegisterName(StringRef Symbol);

  int matchRegisterByNumber(unsigned RegNum, unsigned RegClass);

  int matchCheriRegisterName(StringRef Name);

  int matchFPURegisterName(StringRef Name);

  int matchFCCRegisterName(StringRef Name);

  int matchACRegisterName(StringRef Name);

  int matchMSA128RegisterName(StringRef Name);

  int matchMSA128CtrlRegisterName(StringRef Name);

  unsigned getReg(int RC, int RegNo);

  unsigned getGPR(int RegNo);

  /// Returns the internal register number for the current AT. Also checks if
  /// the current AT is unavailable (set to $0) and gives an error if it is.
  /// This should be used in pseudo-instruction expansions which need AT.
  unsigned getATReg(SMLoc Loc);

  bool processInstruction(MCInst &Inst, SMLoc IDLoc,
                          SmallVectorImpl<MCInst> &Instructions);

  // Helper function that checks if the value of a vector index is within the
  // boundaries of accepted values for each RegisterKind
  // Example: INSERT.B $w0[n], $1 => 16 > n >= 0
  bool validateMSAIndex(int Val, int RegKind);

  // Selects a new architecture by updating the FeatureBits with the necessary
  // info including implied dependencies.
  // Internally, it clears all the feature bits related to *any* architecture
  // and selects the new one using the ToggleFeature functionality of the
  // MCSubtargetInfo object that handles implied dependencies. The reason we
  // clear all the arch related bits manually is because ToggleFeature only
  // clears the features that imply the feature being cleared and not the
  // features implied by the feature being cleared. This is easier to see
  // with an example:
  //  --------------------------------------------------
  // | Feature         | Implies                        |
  // | -------------------------------------------------|
  // | FeatureMips1    | None                           |
  // | FeatureMips2    | FeatureMips1                   |
  // | FeatureMips3    | FeatureMips2 | FeatureMipsGP64 |
  // | FeatureMips4    | FeatureMips3                   |
  // | ...             |                                |
  //  --------------------------------------------------
  //
  // Setting Mips3 is equivalent to set: (FeatureMips3 | FeatureMips2 |
  // FeatureMipsGP64 | FeatureMips1)
  // Clearing Mips3 is equivalent to clear (FeatureMips3 | FeatureMips4).
  void selectArch(StringRef ArchFeature) {
    FeatureBitset FeatureBits = STI.getFeatureBits();
    FeatureBits &= ~MipsAssemblerOptions::AllArchRelatedMask;
    STI.setFeatureBits(FeatureBits);
    setAvailableFeatures(
        ComputeAvailableFeatures(STI.ToggleFeature(ArchFeature)));
    AssemblerOptions.back()->setFeatures(STI.getFeatureBits());
  }

  void setFeatureBits(uint64_t Feature, StringRef FeatureString) {
    if (!(STI.getFeatureBits()[Feature])) {
      setAvailableFeatures(
          ComputeAvailableFeatures(STI.ToggleFeature(FeatureString)));
      AssemblerOptions.back()->setFeatures(STI.getFeatureBits());
    }
  }

  void clearFeatureBits(uint64_t Feature, StringRef FeatureString) {
    if (STI.getFeatureBits()[Feature]) {
      setAvailableFeatures(
          ComputeAvailableFeatures(STI.ToggleFeature(FeatureString)));
      AssemblerOptions.back()->setFeatures(STI.getFeatureBits());
    }
  }

  void setModuleFeatureBits(uint64_t Feature, StringRef FeatureString) {
    setFeatureBits(Feature, FeatureString);
    AssemblerOptions.front()->setFeatures(STI.getFeatureBits());
  }

  void clearModuleFeatureBits(uint64_t Feature, StringRef FeatureString) {
    clearFeatureBits(Feature, FeatureString);
    AssemblerOptions.front()->setFeatures(STI.getFeatureBits());
  }

public:
  enum MipsMatchResultTy {
    Match_RequiresDifferentSrcAndDst = FIRST_TARGET_MATCH_RESULT_TY
#define GET_OPERAND_DIAGNOSTIC_TYPES
#include "MipsGenAsmMatcher.inc"
#undef GET_OPERAND_DIAGNOSTIC_TYPES

  };

  MipsAsmParser(MCSubtargetInfo &sti, MCAsmParser &parser,
                const MCInstrInfo &MII, const MCTargetOptions &Options)
      : MCTargetAsmParser(), STI(sti),
        ABI(MipsABIInfo::computeTargetABI(Triple(sti.getTargetTriple()),
                                          sti.getCPU(), Options)) {
    MCAsmParserExtension::Initialize(parser);

    parser.addAliasForDirective(".asciiz", ".asciz");

    // Initialize the set of available features.
    setAvailableFeatures(ComputeAvailableFeatures(STI.getFeatureBits()));
    
    // Remember the initial assembler options. The user can not modify these.
    AssemblerOptions.push_back(
        llvm::make_unique<MipsAssemblerOptions>(STI.getFeatureBits()));
    
    // Create an assembler options environment for the user to modify.
    AssemblerOptions.push_back(
        llvm::make_unique<MipsAssemblerOptions>(STI.getFeatureBits()));

    getTargetStreamer().updateABIInfo(*this);

    if (!isABI_O32() && !useOddSPReg() != 0)
      report_fatal_error("-mno-odd-spreg requires the O32 ABI");

    CurrentFn = nullptr;

    Triple TheTriple(sti.getTargetTriple());
    if ((TheTriple.getArch() == Triple::mips) ||
        (TheTriple.getArch() == Triple::mips64))
      IsLittleEndian = false;
    else
      IsLittleEndian = true;
  }

  /// True if all of $fcc0 - $fcc7 exist for the current ISA.
  bool hasEightFccRegisters() const { return hasMips4() || hasMips32(); }

  bool isGP64bit() const { return STI.getFeatureBits()[Mips::FeatureGP64Bit]; }
  bool isFP64bit() const { return STI.getFeatureBits()[Mips::FeatureFP64Bit]; }
  const MipsABIInfo &getABI() const { return ABI; }
  bool isABI_N32() const { return ABI.IsN32(); }
  bool isABI_N64() const { return ABI.IsN64(); }
  bool isABI_O32() const { return ABI.IsO32(); }
  bool isABI_FPXX() const { return STI.getFeatureBits()[Mips::FeatureFPXX]; }

  bool useOddSPReg() const {
    return !(STI.getFeatureBits()[Mips::FeatureNoOddSPReg]);
  }

  bool inMicroMipsMode() const {
    return STI.getFeatureBits()[Mips::FeatureMicroMips];
  }
  bool hasMips1() const { return STI.getFeatureBits()[Mips::FeatureMips1]; }
  bool hasMips2() const { return STI.getFeatureBits()[Mips::FeatureMips2]; }
  bool hasMips3() const { return STI.getFeatureBits()[Mips::FeatureMips3]; }
  bool hasMips4() const { return STI.getFeatureBits()[Mips::FeatureMips4]; }
  bool hasMips5() const { return STI.getFeatureBits()[Mips::FeatureMips5]; }
  bool hasMips32() const {
    return STI.getFeatureBits()[Mips::FeatureMips32];
  }
  bool hasMips64() const {
    return STI.getFeatureBits()[Mips::FeatureMips64];
  }
  bool hasMips32r2() const {
    return STI.getFeatureBits()[Mips::FeatureMips32r2];
  }
  bool hasMips64r2() const {
    return STI.getFeatureBits()[Mips::FeatureMips64r2];
  }
  bool hasMips32r3() const {
    return (STI.getFeatureBits()[Mips::FeatureMips32r3]);
  }
  bool hasMips64r3() const {
    return (STI.getFeatureBits()[Mips::FeatureMips64r3]);
  }
  bool hasMips32r5() const {
    return (STI.getFeatureBits()[Mips::FeatureMips32r5]);
  }
  bool hasMips64r5() const {
    return (STI.getFeatureBits()[Mips::FeatureMips64r5]);
  }
  bool hasMips32r6() const {
    return STI.getFeatureBits()[Mips::FeatureMips32r6];
  }
  bool hasMips64r6() const {
    return STI.getFeatureBits()[Mips::FeatureMips64r6];
  }

  bool hasDSP() const { return STI.getFeatureBits()[Mips::FeatureDSP]; }
  bool hasDSPR2() const { return STI.getFeatureBits()[Mips::FeatureDSPR2]; }
  bool hasMSA() const { return STI.getFeatureBits()[Mips::FeatureMSA]; }
  bool hasCnMips() const {
    return (STI.getFeatureBits()[Mips::FeatureCnMips]);
  }

  bool inMips16Mode() const {
    return STI.getFeatureBits()[Mips::FeatureMips16];
  }

  bool useSoftFloat() const {
    return STI.getFeatureBits()[Mips::FeatureSoftFloat];
  }

  /// Warn if RegIndex is the same as the current AT.
  void warnIfRegIndexIsAT(unsigned RegIndex, SMLoc Loc);

  void warnIfNoMacro(SMLoc Loc);

  bool isLittle() const { return IsLittleEndian; }
};
}

namespace {

/// MipsOperand - Instances of this class represent a parsed Mips machine
/// instruction.
class MipsOperand : public MCParsedAsmOperand {
public:
  /// Broad categories of register classes
  /// The exact class is finalized by the render method.
  enum RegKind {
    RegKind_GPR = 1,      /// GPR32 and GPR64 (depending on isGP64bit())
    RegKind_FGR = 2,      /// FGR32, FGR64, AFGR64 (depending on context and
                          /// isFP64bit())
    RegKind_FCC = 4,      /// FCC
    RegKind_MSA128 = 8,   /// MSA128[BHWD] (makes no difference which)
    RegKind_MSACtrl = 16, /// MSA control registers
    RegKind_COP2 = 32,    /// COP2
    RegKind_ACC = 64,     /// HI32DSP, LO32DSP, and ACC64DSP (depending on
                          /// context).
    RegKind_CCR = 128,    /// CCR
    RegKind_HWRegs = 256, /// HWRegs
    RegKind_COP3 = 512,   /// COP3
<<<<<<< HEAD
    RegKind_Cheri = 1024,

    /// Potentially any (e.g. $1)
    RegKind_Numeric = RegKind_GPR | RegKind_FGR | RegKind_FCC | RegKind_MSA128 |
                      RegKind_MSACtrl | RegKind_COP2 | RegKind_ACC |
                      RegKind_CCR | RegKind_HWRegs | RegKind_COP3
                      | RegKind_Cheri
=======
    RegKind_COP0 = 1024,  /// COP0
    /// Potentially any (e.g. $1)
    RegKind_Numeric = RegKind_GPR | RegKind_FGR | RegKind_FCC | RegKind_MSA128 |
                      RegKind_MSACtrl | RegKind_COP2 | RegKind_ACC |
                      RegKind_CCR | RegKind_HWRegs | RegKind_COP3 | RegKind_COP0
>>>>>>> 787b9b4e
  };

private:
  enum KindTy {
    k_Immediate,     /// An immediate (possibly involving symbol references)
    k_Memory,        /// Base + Offset Memory Address
    k_PhysRegister,  /// A physical register from the Mips namespace
    k_RegisterIndex, /// A register index in one or more RegKind.
    k_Token,         /// A simple token
    k_RegList,       /// A physical register list
    k_RegPair        /// A pair of physical register
  } Kind;

public:
  MipsOperand(KindTy K, MipsAsmParser &Parser)
      : MCParsedAsmOperand(), Kind(K), AsmParser(Parser) {}

private:
  /// For diagnostics, and checking the assembler temporary
  MipsAsmParser &AsmParser;

  struct Token {
    const char *Data;
    unsigned Length;
  };

  struct PhysRegOp {
    unsigned Num; /// Register Number
  };

  struct RegIdxOp {
    unsigned Index; /// Index into the register class
    RegKind Kind;   /// Bitfield of the kinds it could possibly be
    const MCRegisterInfo *RegInfo;
  };

  struct ImmOp {
    const MCExpr *Val;
  };

  struct MemOp {
    MipsOperand *Base;
    const MCExpr *Off;
  };

  struct RegListOp {
    SmallVector<unsigned, 10> *List;
  };

  union {
    struct Token Tok;
    struct PhysRegOp PhysReg;
    struct RegIdxOp RegIdx;
    struct ImmOp Imm;
    struct MemOp Mem;
    struct RegListOp RegList;
  };

  SMLoc StartLoc, EndLoc;

  /// Internal constructor for register kinds
  static std::unique_ptr<MipsOperand> CreateReg(unsigned Index, RegKind RegKind,
                                                const MCRegisterInfo *RegInfo,
                                                SMLoc S, SMLoc E,
                                                MipsAsmParser &Parser) {
    auto Op = make_unique<MipsOperand>(k_RegisterIndex, Parser);
    Op->RegIdx.Index = Index;
    Op->RegIdx.RegInfo = RegInfo;
    Op->RegIdx.Kind = RegKind;
    Op->StartLoc = S;
    Op->EndLoc = E;
    return Op;
  }

public:
  /// Coerce the register to GPR32 and return the real register for the current
  /// target.
  unsigned getGPR32Reg() const {
    assert(isRegIdx() && (RegIdx.Kind & RegKind_GPR) && "Invalid access!");
    AsmParser.warnIfRegIndexIsAT(RegIdx.Index, StartLoc);
    unsigned ClassID = Mips::GPR32RegClassID;
    return RegIdx.RegInfo->getRegClass(ClassID).getRegister(RegIdx.Index);
  }

  /// Coerce the register to GPR32 and return the real register for the current
  /// target.
  unsigned getGPRMM16Reg() const {
    assert(isRegIdx() && (RegIdx.Kind & RegKind_GPR) && "Invalid access!");
    unsigned ClassID = Mips::GPR32RegClassID;
    return RegIdx.RegInfo->getRegClass(ClassID).getRegister(RegIdx.Index);
  }

  /// Coerce the register to GPR64 and return the real register for the current
  /// target.
  unsigned getGPR64Reg() const {
    assert(isRegIdx() && (RegIdx.Kind & RegKind_GPR) && "Invalid access!");
    unsigned ClassID = Mips::GPR64RegClassID;
    return RegIdx.RegInfo->getRegClass(ClassID).getRegister(RegIdx.Index);
  }

private:
  /// Coerce the register to AFGR64 and return the real register for the current
  /// target.
  unsigned getAFGR64Reg() const {
    assert(isRegIdx() && (RegIdx.Kind & RegKind_FGR) && "Invalid access!");
    if (RegIdx.Index % 2 != 0)
      AsmParser.Warning(StartLoc, "Float register should be even.");
    return RegIdx.RegInfo->getRegClass(Mips::AFGR64RegClassID)
        .getRegister(RegIdx.Index / 2);
  }

  /// Coerce the register to FGR64 and return the real register for the current
  /// target.
  unsigned getFGR64Reg() const {
    assert(isRegIdx() && (RegIdx.Kind & RegKind_FGR) && "Invalid access!");
    return RegIdx.RegInfo->getRegClass(Mips::FGR64RegClassID)
        .getRegister(RegIdx.Index);
  }

  /// Coerce the register to FGR32 and return the real register for the current
  /// target.
  unsigned getFGR32Reg() const {
    assert(isRegIdx() && (RegIdx.Kind & RegKind_FGR) && "Invalid access!");
    return RegIdx.RegInfo->getRegClass(Mips::FGR32RegClassID)
        .getRegister(RegIdx.Index);
  }

  /// Coerce the register to FGRH32 and return the real register for the current
  /// target.
  unsigned getFGRH32Reg() const {
    assert(isRegIdx() && (RegIdx.Kind & RegKind_FGR) && "Invalid access!");
    return RegIdx.RegInfo->getRegClass(Mips::FGRH32RegClassID)
        .getRegister(RegIdx.Index);
  }

  /// Coerce the register to FCC and return the real register for the current
  /// target.
  unsigned getFCCReg() const {
    assert(isRegIdx() && (RegIdx.Kind & RegKind_FCC) && "Invalid access!");
    return RegIdx.RegInfo->getRegClass(Mips::FCCRegClassID)
        .getRegister(RegIdx.Index);
  }

  /// Coerce the register to MSA128 and return the real register for the current
  /// target.
  unsigned getMSA128Reg() const {
    assert(isRegIdx() && (RegIdx.Kind & RegKind_MSA128) && "Invalid access!");
    // It doesn't matter which of the MSA128[BHWD] classes we use. They are all
    // identical
    unsigned ClassID = Mips::MSA128BRegClassID;
    return RegIdx.RegInfo->getRegClass(ClassID).getRegister(RegIdx.Index);
  }

  /// Coerce the register to MSACtrl and return the real register for the
  /// current target.
  unsigned getMSACtrlReg() const {
    assert(isRegIdx() && (RegIdx.Kind & RegKind_MSACtrl) && "Invalid access!");
    unsigned ClassID = Mips::MSACtrlRegClassID;
    return RegIdx.RegInfo->getRegClass(ClassID).getRegister(RegIdx.Index);
  }

  /// Coerce the register to COP0 and return the real register for the
  /// current target.
  unsigned getCOP0Reg() const {
    assert(isRegIdx() && (RegIdx.Kind & RegKind_COP0) && "Invalid access!");
    unsigned ClassID = Mips::COP0RegClassID;
    return RegIdx.RegInfo->getRegClass(ClassID).getRegister(RegIdx.Index);
  }

  /// Coerce the register to COP2 and return the real register for the
  /// current target.
  unsigned getCOP2Reg() const {
    assert(isRegIdx() && (RegIdx.Kind & RegKind_COP2) && "Invalid access!");
    unsigned ClassID = Mips::COP2RegClassID;
    return RegIdx.RegInfo->getRegClass(ClassID).getRegister(RegIdx.Index);
  }

  /// Coerce the register to COP3 and return the real register for the
  /// current target.
  unsigned getCOP3Reg() const {
    assert(isRegIdx() && (RegIdx.Kind & RegKind_COP3) && "Invalid access!");
    unsigned ClassID = Mips::COP3RegClassID;
    return RegIdx.RegInfo->getRegClass(ClassID).getRegister(RegIdx.Index);
  }

  /// Coerce the register to ACC64DSP and return the real register for the
  /// current target.
  unsigned getACC64DSPReg() const {
    assert(isRegIdx() && (RegIdx.Kind & RegKind_ACC) && "Invalid access!");
    unsigned ClassID = Mips::ACC64DSPRegClassID;
    return RegIdx.RegInfo->getRegClass(ClassID).getRegister(RegIdx.Index);
  }

  /// Coerce the register to HI32DSP and return the real register for the
  /// current target.
  unsigned getHI32DSPReg() const {
    assert(isRegIdx() && (RegIdx.Kind & RegKind_ACC) && "Invalid access!");
    unsigned ClassID = Mips::HI32DSPRegClassID;
    return RegIdx.RegInfo->getRegClass(ClassID).getRegister(RegIdx.Index);
  }

  /// Coerce the register to LO32DSP and return the real register for the
  /// current target.
  unsigned getLO32DSPReg() const {
    assert(isRegIdx() && (RegIdx.Kind & RegKind_ACC) && "Invalid access!");
    unsigned ClassID = Mips::LO32DSPRegClassID;
    return RegIdx.RegInfo->getRegClass(ClassID).getRegister(RegIdx.Index);
  }

  /// Coerce the register to CCR and return the real register for the
  /// current target.
  unsigned getCCRReg() const {
    assert(isRegIdx() && (RegIdx.Kind & RegKind_CCR) && "Invalid access!");
    unsigned ClassID = Mips::CCRRegClassID;
    return RegIdx.RegInfo->getRegClass(ClassID).getRegister(RegIdx.Index);
  }

  /// Coerce the register to HWRegs and return the real register for the
  /// current target.
  unsigned getHWRegsReg() const {
    assert(isRegIdx() && (RegIdx.Kind & RegKind_HWRegs) && "Invalid access!");
    unsigned ClassID = Mips::HWRegsRegClassID;
    return RegIdx.RegInfo->getRegClass(ClassID).getRegister(RegIdx.Index);
  }

  /// Coerce the register to Cheri capability register and return the real
  /// register for the current target.
  unsigned getCheriReg() const {
    assert(isRegIdx() && (RegIdx.Kind & RegKind_Cheri) && "Invalid access!");
    unsigned ClassID = Mips::CheriRegsRegClassID;
    return RegIdx.RegInfo->getRegClass(ClassID).getRegister(RegIdx.Index);
  }


public:
  void addExpr(MCInst &Inst, const MCExpr *Expr) const {
    // Add as immediate when possible.  Null MCExpr = 0.
    if (!Expr)
      Inst.addOperand(MCOperand::createImm(0));
    else if (const MCConstantExpr *CE = dyn_cast<MCConstantExpr>(Expr))
      Inst.addOperand(MCOperand::createImm(CE->getValue()));
    else
      Inst.addOperand(MCOperand::createExpr(Expr));
  }

  void addRegOperands(MCInst &Inst, unsigned N) const {
    llvm_unreachable("Use a custom parser instead");
  }

  /// Render the operand to an MCInst as a GPR32
  /// Asserts if the wrong number of operands are requested, or the operand
  /// is not a k_RegisterIndex compatible with RegKind_GPR
  void addGPR32AsmRegOperands(MCInst &Inst, unsigned N) const {
    assert(N == 1 && "Invalid number of operands!");
    Inst.addOperand(MCOperand::createReg(getGPR32Reg()));
  }

  void addGPRMM16AsmRegOperands(MCInst &Inst, unsigned N) const {
    assert(N == 1 && "Invalid number of operands!");
    Inst.addOperand(MCOperand::createReg(getGPRMM16Reg()));
  }

  void addGPRMM16AsmRegZeroOperands(MCInst &Inst, unsigned N) const {
    assert(N == 1 && "Invalid number of operands!");
    Inst.addOperand(MCOperand::createReg(getGPRMM16Reg()));
  }

  void addGPRMM16AsmRegMovePOperands(MCInst &Inst, unsigned N) const {
    assert(N == 1 && "Invalid number of operands!");
    Inst.addOperand(MCOperand::createReg(getGPRMM16Reg()));
  }

  /// Render the operand to an MCInst as a GPR64
  /// Asserts if the wrong number of operands are requested, or the operand
  /// is not a k_RegisterIndex compatible with RegKind_GPR
  void addGPR64AsmRegOperands(MCInst &Inst, unsigned N) const {
    assert(N == 1 && "Invalid number of operands!");
    Inst.addOperand(MCOperand::createReg(getGPR64Reg()));
  }

  void addAFGR64AsmRegOperands(MCInst &Inst, unsigned N) const {
    assert(N == 1 && "Invalid number of operands!");
    Inst.addOperand(MCOperand::createReg(getAFGR64Reg()));
  }

  void addFGR64AsmRegOperands(MCInst &Inst, unsigned N) const {
    assert(N == 1 && "Invalid number of operands!");
    Inst.addOperand(MCOperand::createReg(getFGR64Reg()));
  }

  void addFGR32AsmRegOperands(MCInst &Inst, unsigned N) const {
    assert(N == 1 && "Invalid number of operands!");
    Inst.addOperand(MCOperand::createReg(getFGR32Reg()));
    // FIXME: We ought to do this for -integrated-as without -via-file-asm too.
    if (!AsmParser.useOddSPReg() && RegIdx.Index & 1)
      AsmParser.Error(StartLoc, "-mno-odd-spreg prohibits the use of odd FPU "
                                "registers");
  }

  void addFGRH32AsmRegOperands(MCInst &Inst, unsigned N) const {
    assert(N == 1 && "Invalid number of operands!");
    Inst.addOperand(MCOperand::createReg(getFGRH32Reg()));
  }

  void addFCCAsmRegOperands(MCInst &Inst, unsigned N) const {
    assert(N == 1 && "Invalid number of operands!");
    Inst.addOperand(MCOperand::createReg(getFCCReg()));
  }

  void addMSA128AsmRegOperands(MCInst &Inst, unsigned N) const {
    assert(N == 1 && "Invalid number of operands!");
    Inst.addOperand(MCOperand::createReg(getMSA128Reg()));
  }

  void addMSACtrlAsmRegOperands(MCInst &Inst, unsigned N) const {
    assert(N == 1 && "Invalid number of operands!");
    Inst.addOperand(MCOperand::createReg(getMSACtrlReg()));
  }

  void addCOP0AsmRegOperands(MCInst &Inst, unsigned N) const {
    assert(N == 1 && "Invalid number of operands!");
    Inst.addOperand(MCOperand::createReg(getCOP0Reg()));
  }

  void addCOP2AsmRegOperands(MCInst &Inst, unsigned N) const {
    assert(N == 1 && "Invalid number of operands!");
    Inst.addOperand(MCOperand::createReg(getCOP2Reg()));
  }

  void addCOP3AsmRegOperands(MCInst &Inst, unsigned N) const {
    assert(N == 1 && "Invalid number of operands!");
    Inst.addOperand(MCOperand::createReg(getCOP3Reg()));
  }

  void addACC64DSPAsmRegOperands(MCInst &Inst, unsigned N) const {
    assert(N == 1 && "Invalid number of operands!");
    Inst.addOperand(MCOperand::createReg(getACC64DSPReg()));
  }

  void addHI32DSPAsmRegOperands(MCInst &Inst, unsigned N) const {
    assert(N == 1 && "Invalid number of operands!");
    Inst.addOperand(MCOperand::createReg(getHI32DSPReg()));
  }

  void addLO32DSPAsmRegOperands(MCInst &Inst, unsigned N) const {
    assert(N == 1 && "Invalid number of operands!");
    Inst.addOperand(MCOperand::createReg(getLO32DSPReg()));
  }

  void addCCRAsmRegOperands(MCInst &Inst, unsigned N) const {
    assert(N == 1 && "Invalid number of operands!");
    Inst.addOperand(MCOperand::createReg(getCCRReg()));
  }

  void addHWRegsAsmRegOperands(MCInst &Inst, unsigned N) const {
    assert(N == 1 && "Invalid number of operands!");
    Inst.addOperand(MCOperand::createReg(getHWRegsReg()));
  }

  void addCheriAsmRegOperands(MCInst &Inst, unsigned N) const {
    assert(N == 1 && "Invalid number of operands!");
    Inst.addOperand(MCOperand::CreateReg(getCheriReg()));
  }

  void addImmOperands(MCInst &Inst, unsigned N) const {
    assert(N == 1 && "Invalid number of operands!");
    const MCExpr *Expr = getImm();
    addExpr(Inst, Expr);
  }

  void addMemOperands(MCInst &Inst, unsigned N) const {
    assert(N == 2 && "Invalid number of operands!");

    Inst.addOperand(MCOperand::createReg(getMemBase()->getGPR32Reg()));

    const MCExpr *Expr = getMemOff();
    addExpr(Inst, Expr);
  }

  void addMicroMipsMemOperands(MCInst &Inst, unsigned N) const {
    assert(N == 2 && "Invalid number of operands!");

    Inst.addOperand(MCOperand::createReg(getMemBase()->getGPRMM16Reg()));

    const MCExpr *Expr = getMemOff();
    addExpr(Inst, Expr);
  }

  void addRegListOperands(MCInst &Inst, unsigned N) const {
    assert(N == 1 && "Invalid number of operands!");

    for (auto RegNo : getRegList())
      Inst.addOperand(MCOperand::createReg(RegNo));
  }

  void addRegPairOperands(MCInst &Inst, unsigned N) const {
    assert(N == 2 && "Invalid number of operands!");
    unsigned RegNo = getRegPair();
    Inst.addOperand(MCOperand::createReg(RegNo++));
    Inst.addOperand(MCOperand::createReg(RegNo));
  }

  void addMovePRegPairOperands(MCInst &Inst, unsigned N) const {
    assert(N == 2 && "Invalid number of operands!");
    for (auto RegNo : getRegList())
      Inst.addOperand(MCOperand::createReg(RegNo));
  }

  bool isReg() const override {
    // As a special case until we sort out the definition of div/divu, pretend
    // that $0/$zero are k_PhysRegister so that MCK_ZERO works correctly.
    if (isGPRAsmReg() && RegIdx.Index == 0)
      return true;

    return Kind == k_PhysRegister;
  }
  bool isRegIdx() const { return Kind == k_RegisterIndex; }
  bool isImm() const override { return Kind == k_Immediate; }
  bool isConstantImm() const {
    return isImm() && dyn_cast<MCConstantExpr>(getImm());
  }
  template <unsigned Bits> bool isUImm() const {
    return isImm() && isConstantImm() && isUInt<Bits>(getConstantImm());
  }
  bool isToken() const override {
    // Note: It's not possible to pretend that other operand kinds are tokens.
    // The matcher emitter checks tokens first.
    return Kind == k_Token;
  }
  bool isMem() const override { return Kind == k_Memory; }
  bool isConstantMemOff() const {
    return isMem() && dyn_cast<MCConstantExpr>(getMemOff());
  }
  template <unsigned Bits> bool isMemWithSimmOffset() const {
    return isMem() && isConstantMemOff() && isInt<Bits>(getConstantMemOff());
  }
  bool isMemWithGRPMM16Base() const {
    return isMem() && getMemBase()->isMM16AsmReg();
  }
  template <unsigned Bits> bool isMemWithUimmOffsetSP() const {
    return isMem() && isConstantMemOff() && isUInt<Bits>(getConstantMemOff())
      && getMemBase()->isRegIdx() && (getMemBase()->getGPR32Reg() == Mips::SP);
  }
  template <unsigned Bits> bool isMemWithUimmWordAlignedOffsetSP() const {
    return isMem() && isConstantMemOff() && isUInt<Bits>(getConstantMemOff())
      && (getConstantMemOff() % 4 == 0) && getMemBase()->isRegIdx()
      && (getMemBase()->getGPR32Reg() == Mips::SP);
  }
  bool isRegList16() const {
    if (!isRegList())
      return false;

    int Size = RegList.List->size();
    if (Size < 2 || Size > 5 || *RegList.List->begin() != Mips::S0 ||
        RegList.List->back() != Mips::RA)
      return false;

    int PrevReg = *RegList.List->begin();
    for (int i = 1; i < Size - 1; i++) {
      int Reg = (*(RegList.List))[i];
      if ( Reg != PrevReg + 1)
        return false;
      PrevReg = Reg;
    }

    return true;
  }
  bool isInvNum() const { return Kind == k_Immediate; }
  bool isLSAImm() const {
    if (!isConstantImm())
      return false;
    int64_t Val = getConstantImm();
    return 1 <= Val && Val <= 4;
  }
  bool isRegList() const { return Kind == k_RegList; }
  bool isMovePRegPair() const {
    if (Kind != k_RegList || RegList.List->size() != 2)
      return false;

    unsigned R0 = RegList.List->front();
    unsigned R1 = RegList.List->back();

    if ((R0 == Mips::A1 && R1 == Mips::A2) ||
        (R0 == Mips::A1 && R1 == Mips::A3) ||
        (R0 == Mips::A2 && R1 == Mips::A3) ||
        (R0 == Mips::A0 && R1 == Mips::S5) ||
        (R0 == Mips::A0 && R1 == Mips::S6) ||
        (R0 == Mips::A0 && R1 == Mips::A1) ||
        (R0 == Mips::A0 && R1 == Mips::A2) ||
        (R0 == Mips::A0 && R1 == Mips::A3))
      return true;

    return false;
  }

  StringRef getToken() const {
    assert(Kind == k_Token && "Invalid access!");
    return StringRef(Tok.Data, Tok.Length);
  }
  bool isRegPair() const { return Kind == k_RegPair; }

  unsigned getReg() const override {
    // As a special case until we sort out the definition of div/divu, pretend
    // that $0/$zero are k_PhysRegister so that MCK_ZERO works correctly.
    if (Kind == k_RegisterIndex && RegIdx.Index == 0 &&
        RegIdx.Kind & RegKind_GPR)
      return getGPR32Reg(); // FIXME: GPR64 too

    assert(Kind == k_PhysRegister && "Invalid access!");
    return PhysReg.Num;
  }

  const MCExpr *getImm() const {
    assert((Kind == k_Immediate) && "Invalid access!");
    return Imm.Val;
  }

  int64_t getConstantImm() const {
    const MCExpr *Val = getImm();
    return static_cast<const MCConstantExpr *>(Val)->getValue();
  }

  MipsOperand *getMemBase() const {
    assert((Kind == k_Memory) && "Invalid access!");
    return Mem.Base;
  }

  const MCExpr *getMemOff() const {
    assert((Kind == k_Memory) && "Invalid access!");
    return Mem.Off;
  }

  int64_t getConstantMemOff() const {
    return static_cast<const MCConstantExpr *>(getMemOff())->getValue();
  }

  const SmallVectorImpl<unsigned> &getRegList() const {
    assert((Kind == k_RegList) && "Invalid access!");
    return *(RegList.List);
  }

  unsigned getRegPair() const {
    assert((Kind == k_RegPair) && "Invalid access!");
    return RegIdx.Index;
  }

  static std::unique_ptr<MipsOperand> CreateToken(StringRef Str, SMLoc S,
                                                  MipsAsmParser &Parser) {
    auto Op = make_unique<MipsOperand>(k_Token, Parser);
    Op->Tok.Data = Str.data();
    Op->Tok.Length = Str.size();
    Op->StartLoc = S;
    Op->EndLoc = S;
    return Op;
  }

  /// Create a numeric register (e.g. $1). The exact register remains
  /// unresolved until an instruction successfully matches
  static std::unique_ptr<MipsOperand>
  createNumericReg(unsigned Index, const MCRegisterInfo *RegInfo, SMLoc S,
                   SMLoc E, MipsAsmParser &Parser) {
    DEBUG(dbgs() << "createNumericReg(" << Index << ", ...)\n");
    return CreateReg(Index, RegKind_Numeric, RegInfo, S, E, Parser);
  }

  /// Create a register that is definitely a GPR.
  /// This is typically only used for named registers such as $gp.
  static std::unique_ptr<MipsOperand>
  createGPRReg(unsigned Index, const MCRegisterInfo *RegInfo, SMLoc S, SMLoc E,
               MipsAsmParser &Parser) {
    return CreateReg(Index, RegKind_GPR, RegInfo, S, E, Parser);
  }

  /// Create a register that is definitely a FGR.
  /// This is typically only used for named registers such as $f0.
  static std::unique_ptr<MipsOperand>
  createFGRReg(unsigned Index, const MCRegisterInfo *RegInfo, SMLoc S, SMLoc E,
               MipsAsmParser &Parser) {
    return CreateReg(Index, RegKind_FGR, RegInfo, S, E, Parser);
  }

  /// Create a register that is definitely a HWReg.
  /// This is typically only used for named registers such as $hwr_cpunum.
  static std::unique_ptr<MipsOperand>
  createHWRegsReg(unsigned Index, const MCRegisterInfo *RegInfo,
                  SMLoc S, SMLoc E, MipsAsmParser &Parser) {
    return CreateReg(Index, RegKind_HWRegs, RegInfo, S, E, Parser);
  }

  /// Create a register that is definitely an FCC.
  /// This is typically only used for named registers such as $fcc0.
  static std::unique_ptr<MipsOperand>
  createFCCReg(unsigned Index, const MCRegisterInfo *RegInfo, SMLoc S, SMLoc E,
               MipsAsmParser &Parser) {
    return CreateReg(Index, RegKind_FCC, RegInfo, S, E, Parser);
  }

  /// Create a register that is definitely an ACC.
  /// This is typically only used for named registers such as $ac0.
  static std::unique_ptr<MipsOperand>
  createACCReg(unsigned Index, const MCRegisterInfo *RegInfo, SMLoc S, SMLoc E,
               MipsAsmParser &Parser) {
    return CreateReg(Index, RegKind_ACC, RegInfo, S, E, Parser);
  }

  /// Create a register that is definitely an MSA128.
  /// This is typically only used for named registers such as $w0.
  static std::unique_ptr<MipsOperand>
  createMSA128Reg(unsigned Index, const MCRegisterInfo *RegInfo, SMLoc S,
                  SMLoc E, MipsAsmParser &Parser) {
    return CreateReg(Index, RegKind_MSA128, RegInfo, S, E, Parser);
  }

  /// Create a register that is definitely an MSACtrl.
  /// This is typically only used for named registers such as $msaaccess.
  static std::unique_ptr<MipsOperand>
  createMSACtrlReg(unsigned Index, const MCRegisterInfo *RegInfo, SMLoc S,
                   SMLoc E, MipsAsmParser &Parser) {
    return CreateReg(Index, RegKind_MSACtrl, RegInfo, S, E, Parser);
  }

  /// Create a register that is definitely an Cheri register.
  static std::unique_ptr<MipsOperand>
  CreateCheriReg(unsigned Index, const MCRegisterInfo *RegInfo, SMLoc S,
                   SMLoc E, MipsAsmParser &Parser) {
    return CreateReg(Index, RegKind_Cheri, RegInfo, S, E, Parser);
  }

  static std::unique_ptr<MipsOperand>
  CreateImm(const MCExpr *Val, SMLoc S, SMLoc E, MipsAsmParser &Parser) {
    auto Op = make_unique<MipsOperand>(k_Immediate, Parser);
    Op->Imm.Val = Val;
    Op->StartLoc = S;
    Op->EndLoc = E;
    return Op;
  }

  static std::unique_ptr<MipsOperand>
  CreateMem(std::unique_ptr<MipsOperand> Base, const MCExpr *Off, SMLoc S,
            SMLoc E, MipsAsmParser &Parser) {
    auto Op = make_unique<MipsOperand>(k_Memory, Parser);
    Op->Mem.Base = Base.release();
    Op->Mem.Off = Off;
    Op->StartLoc = S;
    Op->EndLoc = E;
    return Op;
  }

  static std::unique_ptr<MipsOperand>
  CreateRegList(SmallVectorImpl<unsigned> &Regs, SMLoc StartLoc, SMLoc EndLoc,
                MipsAsmParser &Parser) {
    assert (Regs.size() > 0 && "Empty list not allowed");

    auto Op = make_unique<MipsOperand>(k_RegList, Parser);
    Op->RegList.List = new SmallVector<unsigned, 10>(Regs.begin(), Regs.end());
    Op->StartLoc = StartLoc;
    Op->EndLoc = EndLoc;
    return Op;
  }

  static std::unique_ptr<MipsOperand>
  CreateRegPair(unsigned RegNo, SMLoc S, SMLoc E, MipsAsmParser &Parser) {
    auto Op = make_unique<MipsOperand>(k_RegPair, Parser);
    Op->RegIdx.Index = RegNo;
    Op->StartLoc = S;
    Op->EndLoc = E;
    return Op;
  }

  bool isGPRAsmReg() const {
    return isRegIdx() && RegIdx.Kind & RegKind_GPR && RegIdx.Index <= 31;
  }
  bool isCheriAsmReg() const {
    return isRegIdx() && RegIdx.Kind & RegKind_Cheri && RegIdx.Index <= 31;
  }
  bool isMM16AsmReg() const {
    if (!(isRegIdx() && RegIdx.Kind))
      return false;
    return ((RegIdx.Index >= 2 && RegIdx.Index <= 7)
            || RegIdx.Index == 16 || RegIdx.Index == 17);
  }
  bool isMM16AsmRegZero() const {
    if (!(isRegIdx() && RegIdx.Kind))
      return false;
    return (RegIdx.Index == 0 ||
            (RegIdx.Index >= 2 && RegIdx.Index <= 7) ||
            RegIdx.Index == 17);
  }
  bool isMM16AsmRegMoveP() const {
    if (!(isRegIdx() && RegIdx.Kind))
      return false;
    return (RegIdx.Index == 0 || (RegIdx.Index >= 2 && RegIdx.Index <= 3) ||
      (RegIdx.Index >= 16 && RegIdx.Index <= 20));
  }
  bool isFGRAsmReg() const {
    // AFGR64 is $0-$15 but we handle this in getAFGR64()
    return isRegIdx() && RegIdx.Kind & RegKind_FGR && RegIdx.Index <= 31;
  }
  bool isHWRegsAsmReg() const {
    return isRegIdx() && RegIdx.Kind & RegKind_HWRegs && RegIdx.Index <= 31;
  }
  bool isCCRAsmReg() const {
    return isRegIdx() && RegIdx.Kind & RegKind_CCR && RegIdx.Index <= 31;
  }
  bool isFCCAsmReg() const {
    if (!(isRegIdx() && RegIdx.Kind & RegKind_FCC))
      return false;
    if (!AsmParser.hasEightFccRegisters())
      return RegIdx.Index == 0;
    return RegIdx.Index <= 7;
  }
  bool isACCAsmReg() const {
    return isRegIdx() && RegIdx.Kind & RegKind_ACC && RegIdx.Index <= 3;
  }
  bool isCOP0AsmReg() const {
    return isRegIdx() && RegIdx.Kind & RegKind_COP0 && RegIdx.Index <= 31;
  }
  bool isCOP2AsmReg() const {
    return isRegIdx() && RegIdx.Kind & RegKind_COP2 && RegIdx.Index <= 31;
  }
  bool isCOP3AsmReg() const {
    return isRegIdx() && RegIdx.Kind & RegKind_COP3 && RegIdx.Index <= 31;
  }
  bool isMSA128AsmReg() const {
    return isRegIdx() && RegIdx.Kind & RegKind_MSA128 && RegIdx.Index <= 31;
  }
  bool isMSACtrlAsmReg() const {
    return isRegIdx() && RegIdx.Kind & RegKind_MSACtrl && RegIdx.Index <= 7;
  }

  /// getStartLoc - Get the location of the first token of this operand.
  SMLoc getStartLoc() const override { return StartLoc; }
  /// getEndLoc - Get the location of the last token of this operand.
  SMLoc getEndLoc() const override { return EndLoc; }

  virtual ~MipsOperand() {
    switch (Kind) {
    case k_Immediate:
      break;
    case k_Memory:
      delete Mem.Base;
      break;
    case k_RegList:
      delete RegList.List;
    case k_PhysRegister:
    case k_RegisterIndex:
    case k_Token:
    case k_RegPair:
      break;
    }
  }

  void print(raw_ostream &OS) const override {
    switch (Kind) {
    case k_Immediate:
      OS << "Imm<";
      OS << *Imm.Val;
      OS << ">";
      break;
    case k_Memory:
      OS << "Mem<";
      Mem.Base->print(OS);
      OS << ", ";
      OS << *Mem.Off;
      OS << ">";
      break;
    case k_PhysRegister:
      OS << "PhysReg<" << PhysReg.Num << ">";
      break;
    case k_RegisterIndex:
      OS << "RegIdx<" << RegIdx.Index << ":" << RegIdx.Kind << ">";
      break;
    case k_Token:
      OS << Tok.Data;
      break;
    case k_RegList:
      OS << "RegList< ";
      for (auto Reg : (*RegList.List))
        OS << Reg << " ";
      OS <<  ">";
      break;
    case k_RegPair:
      OS << "RegPair<" << RegIdx.Index << "," << RegIdx.Index + 1 << ">";
      break;
    }
  }
}; // class MipsOperand
} // namespace

namespace llvm {
extern const MCInstrDesc MipsInsts[];
}
static const MCInstrDesc &getInstDesc(unsigned Opcode) {
  return MipsInsts[Opcode];
}

static bool hasShortDelaySlot(unsigned Opcode) {
  switch (Opcode) {
    case Mips::JALS_MM:
    case Mips::JALRS_MM:
    case Mips::JALRS16_MM:
    case Mips::BGEZALS_MM:
    case Mips::BLTZALS_MM:
      return true;
    default:
      return false;
  }
}

bool MipsAsmParser::processInstruction(MCInst &Inst, SMLoc IDLoc,
                                       SmallVectorImpl<MCInst> &Instructions) {
  const MCInstrDesc &MCID = getInstDesc(Inst.getOpcode());

  Inst.setLoc(IDLoc);

  if (MCID.isBranch() || MCID.isCall()) {
    const unsigned Opcode = Inst.getOpcode();
    MCOperand Offset;

    switch (Opcode) {
    default:
      break;
    case Mips::BBIT0:
    case Mips::BBIT032:
    case Mips::BBIT1:
    case Mips::BBIT132:
      assert(hasCnMips() && "instruction only valid for octeon cpus");
      // Fall through

    case Mips::BEQ:
    case Mips::BNE:
    case Mips::BEQ_MM:
    case Mips::BNE_MM:
      assert(MCID.getNumOperands() == 3 && "unexpected number of operands");
      Offset = Inst.getOperand(2);
      if (!Offset.isImm())
        break; // We'll deal with this situation later on when applying fixups.
      if (!isIntN(inMicroMipsMode() ? 17 : 18, Offset.getImm()))
        return Error(IDLoc, "branch target out of range");
      if (OffsetToAlignment(Offset.getImm(),
                            1LL << (inMicroMipsMode() ? 1 : 2)))
        return Error(IDLoc, "branch to misaligned address");
      break;
    case Mips::BGEZ:
    case Mips::BGTZ:
    case Mips::BLEZ:
    case Mips::BLTZ:
    case Mips::BGEZAL:
    case Mips::BLTZAL:
    case Mips::BC1F:
    case Mips::BC1T:
    case Mips::BGEZ_MM:
    case Mips::BGTZ_MM:
    case Mips::BLEZ_MM:
    case Mips::BLTZ_MM:
    case Mips::BGEZAL_MM:
    case Mips::BLTZAL_MM:
    case Mips::BC1F_MM:
    case Mips::BC1T_MM:
      assert(MCID.getNumOperands() == 2 && "unexpected number of operands");
      Offset = Inst.getOperand(1);
      if (!Offset.isImm())
        break; // We'll deal with this situation later on when applying fixups.
      if (!isIntN(inMicroMipsMode() ? 17 : 18, Offset.getImm()))
        return Error(IDLoc, "branch target out of range");
      if (OffsetToAlignment(Offset.getImm(),
                            1LL << (inMicroMipsMode() ? 1 : 2)))
        return Error(IDLoc, "branch to misaligned address");
      break;
    case Mips::BEQZ16_MM:
    case Mips::BNEZ16_MM:
      assert(MCID.getNumOperands() == 2 && "unexpected number of operands");
      Offset = Inst.getOperand(1);
      if (!Offset.isImm())
        break; // We'll deal with this situation later on when applying fixups.
      if (!isIntN(8, Offset.getImm()))
        return Error(IDLoc, "branch target out of range");
      if (OffsetToAlignment(Offset.getImm(), 2LL))
        return Error(IDLoc, "branch to misaligned address");
      break;
    }
  }

  // SSNOP is deprecated on MIPS32r6/MIPS64r6
  // We still accept it but it is a normal nop.
  if (hasMips32r6() && Inst.getOpcode() == Mips::SSNOP) {
    std::string ISA = hasMips64r6() ? "MIPS64r6" : "MIPS32r6";
    Warning(IDLoc, "ssnop is deprecated for " + ISA + " and is equivalent to a "
                                                      "nop instruction");
  }

  if (hasCnMips()) {
    const unsigned Opcode = Inst.getOpcode();
    MCOperand Opnd;
    int Imm;

    switch (Opcode) {
      default:
        break;

      case Mips::BBIT0:
      case Mips::BBIT032:
      case Mips::BBIT1:
      case Mips::BBIT132:
        assert(MCID.getNumOperands() == 3 && "unexpected number of operands");
        // The offset is handled above
        Opnd = Inst.getOperand(1);
        if (!Opnd.isImm())
          return Error(IDLoc, "expected immediate operand kind");
        Imm = Opnd.getImm();
        if (Imm < 0 || Imm > (Opcode == Mips::BBIT0 ||
                              Opcode == Mips::BBIT1 ? 63 : 31))
          return Error(IDLoc, "immediate operand value out of range");
        if (Imm > 31) {
          Inst.setOpcode(Opcode == Mips::BBIT0 ? Mips::BBIT032
                                               : Mips::BBIT132);
          Inst.getOperand(1).setImm(Imm - 32);
        }
        break;

      case Mips::CINS:
      case Mips::CINS32:
      case Mips::EXTS:
      case Mips::EXTS32:
        assert(MCID.getNumOperands() == 4 && "unexpected number of operands");
        // Check length
        Opnd = Inst.getOperand(3);
        if (!Opnd.isImm())
          return Error(IDLoc, "expected immediate operand kind");
        Imm = Opnd.getImm();
        if (Imm < 0 || Imm > 31)
          return Error(IDLoc, "immediate operand value out of range");
        // Check position
        Opnd = Inst.getOperand(2);
        if (!Opnd.isImm())
          return Error(IDLoc, "expected immediate operand kind");
        Imm = Opnd.getImm();
        if (Imm < 0 || Imm > (Opcode == Mips::CINS ||
                              Opcode == Mips::EXTS ? 63 : 31))
          return Error(IDLoc, "immediate operand value out of range");
        if (Imm > 31) {
          Inst.setOpcode(Opcode == Mips::CINS ? Mips::CINS32 : Mips::EXTS32);
          Inst.getOperand(2).setImm(Imm - 32);
        }
        break;

      case Mips::SEQi:
      case Mips::SNEi:
        assert(MCID.getNumOperands() == 3 && "unexpected number of operands");
        Opnd = Inst.getOperand(2);
        if (!Opnd.isImm())
          return Error(IDLoc, "expected immediate operand kind");
        Imm = Opnd.getImm();
        if (!isInt<10>(Imm))
          return Error(IDLoc, "immediate operand value out of range");
        break;
    }
  }

  if (MCID.mayLoad() || MCID.mayStore()) {
    if (MCID.getNumOperands() == 4) {
      MCOperand &CapOp = Inst.getOperand(3);
      if (CapOp.isReg() && Mips::CheriRegsRegClass.contains(CapOp.getReg())) {
        int Min = -128;
        int Max = 127;
        if (Inst.getOpcode() == Mips::STORECAP ||
            Inst.getOpcode() == Mips::LOADCAP) {
          Min = -1024;
          Max = 1023;
        }
        int Imm = Inst.getOperand(2).getImm();
        if (Imm < Min || Imm > Max) {
          Error(IDLoc, "immediate operand out of range");
          return true;
        }
      }
    }
    // Check the offset of memory operand, if it is a symbol
    // reference or immediate we may have to expand instructions.
    for (unsigned i = 0; i < MCID.getNumOperands(); i++) {
      const MCOperandInfo &OpInfo = MCID.OpInfo[i];
      if ((OpInfo.OperandType == MCOI::OPERAND_MEMORY) ||
          (OpInfo.OperandType == MCOI::OPERAND_UNKNOWN)) {
        MCOperand &Op = Inst.getOperand(i);
        if (Op.isImm()) {
          int MemOffset = Op.getImm();
          if (MemOffset < -32768 || MemOffset > 32767) {
            // Offset can't exceed 16bit value.
            expandMemInst(Inst, IDLoc, Instructions, MCID.mayLoad(), true);
            return false;
          }
        } else if (Op.isExpr()) {
          const MCExpr *Expr = Op.getExpr();
          if (Expr->getKind() == MCExpr::SymbolRef) {
            const MCSymbolRefExpr *SR =
                static_cast<const MCSymbolRefExpr *>(Expr);
            if (SR->getKind() == MCSymbolRefExpr::VK_None) {
              // Expand symbol.
              expandMemInst(Inst, IDLoc, Instructions, MCID.mayLoad(), false);
              return false;
            }
          } else if (!isEvaluated(Expr)) {
            expandMemInst(Inst, IDLoc, Instructions, MCID.mayLoad(), false);
            return false;
          }
        }
      }
    } // for
  }   // if load/store

  if (inMicroMipsMode()) {
    if (MCID.mayLoad()) {
      // Try to create 16-bit GP relative load instruction.
      for (unsigned i = 0; i < MCID.getNumOperands(); i++) {
        const MCOperandInfo &OpInfo = MCID.OpInfo[i];
        if ((OpInfo.OperandType == MCOI::OPERAND_MEMORY) ||
            (OpInfo.OperandType == MCOI::OPERAND_UNKNOWN)) {
          MCOperand &Op = Inst.getOperand(i);
          if (Op.isImm()) {
            int MemOffset = Op.getImm();
            MCOperand &DstReg = Inst.getOperand(0);
            MCOperand &BaseReg = Inst.getOperand(1);
            if (isIntN(9, MemOffset) && (MemOffset % 4 == 0) &&
                getContext().getRegisterInfo()->getRegClass(
                  Mips::GPRMM16RegClassID).contains(DstReg.getReg()) &&
                BaseReg.getReg() == Mips::GP) {
              MCInst TmpInst;
              TmpInst.setLoc(IDLoc);
              TmpInst.setOpcode(Mips::LWGP_MM);
              TmpInst.addOperand(MCOperand::createReg(DstReg.getReg()));
              TmpInst.addOperand(MCOperand::createReg(Mips::GP));
              TmpInst.addOperand(MCOperand::createImm(MemOffset));
              Instructions.push_back(TmpInst);
              return false;
            }
          }
        }
      } // for
    }   // if load

    // TODO: Handle this with the AsmOperandClass.PredicateMethod.

    MCOperand Opnd;
    int Imm;

    switch (Inst.getOpcode()) {
      default:
        break;
      case Mips::ADDIUS5_MM:
        Opnd = Inst.getOperand(2);
        if (!Opnd.isImm())
          return Error(IDLoc, "expected immediate operand kind");
        Imm = Opnd.getImm();
        if (Imm < -8 || Imm > 7)
          return Error(IDLoc, "immediate operand value out of range");
        break;
      case Mips::ADDIUSP_MM:
        Opnd = Inst.getOperand(0);
        if (!Opnd.isImm())
          return Error(IDLoc, "expected immediate operand kind");
        Imm = Opnd.getImm();
        if (Imm < -1032 || Imm > 1028 || (Imm < 8 && Imm > -12) ||
            Imm % 4 != 0)
          return Error(IDLoc, "immediate operand value out of range");
        break;
      case Mips::SLL16_MM:
      case Mips::SRL16_MM:
        Opnd = Inst.getOperand(2);
        if (!Opnd.isImm())
          return Error(IDLoc, "expected immediate operand kind");
        Imm = Opnd.getImm();
        if (Imm < 1 || Imm > 8)
          return Error(IDLoc, "immediate operand value out of range");
        break;
      case Mips::LI16_MM:
        Opnd = Inst.getOperand(1);
        if (!Opnd.isImm())
          return Error(IDLoc, "expected immediate operand kind");
        Imm = Opnd.getImm();
        if (Imm < -1 || Imm > 126)
          return Error(IDLoc, "immediate operand value out of range");
        break;
      case Mips::ADDIUR2_MM:
        Opnd = Inst.getOperand(2);
        if (!Opnd.isImm())
          return Error(IDLoc, "expected immediate operand kind");
        Imm = Opnd.getImm();
        if (!(Imm == 1 || Imm == -1 ||
              ((Imm % 4 == 0) && Imm < 28 && Imm > 0)))
          return Error(IDLoc, "immediate operand value out of range");
        break;
      case Mips::ADDIUR1SP_MM:
        Opnd = Inst.getOperand(1);
        if (!Opnd.isImm())
          return Error(IDLoc, "expected immediate operand kind");
        Imm = Opnd.getImm();
        if (OffsetToAlignment(Imm, 4LL))
          return Error(IDLoc, "misaligned immediate operand value");
        if (Imm < 0 || Imm > 255)
          return Error(IDLoc, "immediate operand value out of range");
        break;
      case Mips::ANDI16_MM:
        Opnd = Inst.getOperand(2);
        if (!Opnd.isImm())
          return Error(IDLoc, "expected immediate operand kind");
        Imm = Opnd.getImm();
        if (!(Imm == 128 || (Imm >= 1 && Imm <= 4) || Imm == 7 || Imm == 8 ||
              Imm == 15 || Imm == 16 || Imm == 31 || Imm == 32 || Imm == 63 ||
              Imm == 64 || Imm == 255 || Imm == 32768 || Imm == 65535))
          return Error(IDLoc, "immediate operand value out of range");
        break;
      case Mips::LBU16_MM:
        Opnd = Inst.getOperand(2);
        if (!Opnd.isImm())
          return Error(IDLoc, "expected immediate operand kind");
        Imm = Opnd.getImm();
        if (Imm < -1 || Imm > 14)
          return Error(IDLoc, "immediate operand value out of range");
        break;
      case Mips::SB16_MM:
        Opnd = Inst.getOperand(2);
        if (!Opnd.isImm())
          return Error(IDLoc, "expected immediate operand kind");
        Imm = Opnd.getImm();
        if (Imm < 0 || Imm > 15)
          return Error(IDLoc, "immediate operand value out of range");
        break;
      case Mips::LHU16_MM:
      case Mips::SH16_MM:
        Opnd = Inst.getOperand(2);
        if (!Opnd.isImm())
          return Error(IDLoc, "expected immediate operand kind");
        Imm = Opnd.getImm();
        if (Imm < 0 || Imm > 30 || (Imm % 2 != 0))
          return Error(IDLoc, "immediate operand value out of range");
        break;
      case Mips::LW16_MM:
      case Mips::SW16_MM:
        Opnd = Inst.getOperand(2);
        if (!Opnd.isImm())
          return Error(IDLoc, "expected immediate operand kind");
        Imm = Opnd.getImm();
        if (Imm < 0 || Imm > 60 || (Imm % 4 != 0))
          return Error(IDLoc, "immediate operand value out of range");
        break;
      case Mips::CACHE:
      case Mips::PREF:
        Opnd = Inst.getOperand(2);
        if (!Opnd.isImm())
          return Error(IDLoc, "expected immediate operand kind");
        Imm = Opnd.getImm();
        if (!isUInt<5>(Imm))
          return Error(IDLoc, "immediate operand value out of range");
        break;
      case Mips::ADDIUPC_MM:
        MCOperand Opnd = Inst.getOperand(1);
        if (!Opnd.isImm())
          return Error(IDLoc, "expected immediate operand kind");
        int Imm = Opnd.getImm();
        if ((Imm % 4 != 0) || !isIntN(25, Imm))
          return Error(IDLoc, "immediate operand value out of range");
        break;
    }
  }

  if (needsExpansion(Inst)) {
    if (expandInstruction(Inst, IDLoc, Instructions))
      return true;
  } else
    Instructions.push_back(Inst);

  // If this instruction has a delay slot and .set reorder is active,
  // emit a NOP after it.
  if (MCID.hasDelaySlot() && AssemblerOptions.back()->isReorder())
    createNop(hasShortDelaySlot(Inst.getOpcode()), IDLoc, Instructions);

  return false;
}

bool MipsAsmParser::needsExpansion(MCInst &Inst) {

  switch (Inst.getOpcode()) {
  case Mips::LoadImm32:
  case Mips::LoadImm64:
  case Mips::LoadAddrImm32:
  case Mips::LoadAddrReg32:
  case Mips::LoadAddr64Imm:
  case Mips::LoadAddr64Reg:
  case Mips::B_MM_Pseudo:
  case Mips::LWM_MM:
  case Mips::SWM_MM:
  case Mips::JalOneReg:
  case Mips::JalTwoReg:
<<<<<<< HEAD
  case Mips::CLWC1:
  case Mips::CLDC1: 
  case Mips::CSWC1:
  case Mips::CSDC1:
  case Mips::CMove:
=======
  case Mips::BneImm:
  case Mips::BeqImm:
  case Mips::BLT:
  case Mips::BLE:
  case Mips::BGE:
  case Mips::BGT:
  case Mips::BLTU:
  case Mips::BLEU:
  case Mips::BGEU:
  case Mips::BGTU:
  case Mips::Ulhu:
  case Mips::Ulw:
>>>>>>> 787b9b4e
    return true;
  default:
    return false;
  }
}

void MipsAsmParser::expandCapMove(MCInst &Inst, SMLoc IDLoc, bool is64Bit,
                                    SmallVectorImpl<MCInst> &Instructions) {
  bool IsCheri128 = STI.getFeatureBits()[llvm::Mips::FeatureMipsCheri128];
  auto MoveInst = IsCheri128 ? Mips::CIncOffset : Mips::CIncBase;
  MCInst tmpInst;
  tmpInst.setOpcode(MoveInst);
  tmpInst.addOperand(MCOperand::CreateReg(Inst.getOperand(0).getReg()));
  tmpInst.addOperand(MCOperand::CreateReg(Inst.getOperand(1).getReg()));
  tmpInst.addOperand(MCOperand::CreateReg(Mips::ZERO));
  tmpInst.setLoc(IDLoc);
  Instructions.push_back(tmpInst);
}

void MipsAsmParser::expandCapStoreC1(MCInst &Inst, SMLoc IDLoc, bool is64Bit,
                                    SmallVectorImpl<MCInst> &Instructions) {
  MCInst tmpInst;
  unsigned AtRegNum = getReg(
    is64Bit ? Mips::GPR64RegClassID : Mips::GPR32RegClassID, getATReg(IDLoc));
  tmpInst.setOpcode(is64Bit ? Mips::DMFC1 : Mips::MFC1);
  tmpInst.addOperand(MCOperand::CreateReg(AtRegNum));
  tmpInst.addOperand(MCOperand::CreateReg(Inst.getOperand(0).getReg()));
  tmpInst.setLoc(IDLoc);
  Instructions.push_back(tmpInst);
  tmpInst.clear();
  tmpInst.setOpcode(is64Bit ? Mips::CAPSTORE64 : Mips::CAPSTORE32);
  tmpInst.addOperand(MCOperand::CreateReg(AtRegNum));
  tmpInst.addOperand(MCOperand::CreateReg(Inst.getOperand(1).getReg()));
  tmpInst.addOperand(MCOperand::CreateImm(Inst.getOperand(2).getImm()));
  tmpInst.addOperand(MCOperand::CreateReg(Inst.getOperand(3).getReg()));
  tmpInst.setLoc(IDLoc);
  Instructions.push_back(tmpInst);
}
void MipsAsmParser::expandCapLoadC1(MCInst &Inst, SMLoc IDLoc, bool is64Bit,
                                    SmallVectorImpl<MCInst> &Instructions) {
  MCInst tmpInst;
  unsigned AtRegNum = getReg(
    is64Bit ? Mips::GPR64RegClassID : Mips::GPR32RegClassID, getATReg(IDLoc));
  tmpInst.setOpcode(is64Bit ? Mips::CAPLOAD64 : Mips::CAPLOAD32);
  tmpInst.addOperand(MCOperand::CreateReg(AtRegNum));
  tmpInst.addOperand(MCOperand::CreateReg(Inst.getOperand(1).getReg()));
  tmpInst.addOperand(MCOperand::CreateImm(Inst.getOperand(2).getImm()));
  tmpInst.addOperand(MCOperand::CreateReg(Inst.getOperand(3).getReg()));
  tmpInst.setLoc(IDLoc);
  Instructions.push_back(tmpInst);
  tmpInst.clear();
  tmpInst.setOpcode(is64Bit ? Mips::DMTC1 : Mips::MTC1);
  tmpInst.addOperand(MCOperand::CreateReg(Inst.getOperand(0).getReg()));
  tmpInst.addOperand(MCOperand::CreateReg(AtRegNum));
  tmpInst.setLoc(IDLoc);
  Instructions.push_back(tmpInst);
}


bool MipsAsmParser::expandInstruction(MCInst &Inst, SMLoc IDLoc,
                                      SmallVectorImpl<MCInst> &Instructions) {
  bool is64Bit = true;
  switch (Inst.getOpcode()) {
  default: llvm_unreachable("unimplemented expansion");
  case Mips::LoadImm32:
<<<<<<< HEAD
   return expandLoadImm(Inst, IDLoc, Instructions);
  case Mips::LoadImm64:
    if (!isGP64bit()) {
      Error(IDLoc, "instruction requires a 64-bit architecture");
      return true;
    }
    return expandLoadImm(Inst, IDLoc, Instructions);
  case Mips::LoadAddr64Imm:
  case Mips::LoadAddrImm32:
    return expandLoadAddressImm(Inst, IDLoc, Instructions);
  case Mips::LoadAddr64Reg:
  case Mips::LoadAddrReg32:
    return expandLoadAddressReg(Inst, IDLoc, Instructions);
  case Mips::CLWC1:
    is64Bit = false;
  case Mips::CLDC1: 
    expandCapLoadC1(Inst, IDLoc, is64Bit, Instructions);
    return false;
  case Mips::CSWC1:
    is64Bit = false;
  case Mips::CSDC1:
    expandCapStoreC1(Inst, IDLoc, is64Bit, Instructions);
    return false;
  case Mips::CMove:
    expandCapMove(Inst, IDLoc, is64Bit, Instructions);
    return false;
=======
    return expandLoadImm(Inst, true, IDLoc, Instructions);
  case Mips::LoadImm64:
    return expandLoadImm(Inst, false, IDLoc, Instructions);
  case Mips::LoadAddrImm32:
    return expandLoadAddressImm(Inst, true, IDLoc, Instructions);
  case Mips::LoadAddrReg32:
    return expandLoadAddressReg(Inst, true, IDLoc, Instructions);
>>>>>>> 787b9b4e
  case Mips::B_MM_Pseudo:
    return expandUncondBranchMMPseudo(Inst, IDLoc, Instructions);
  case Mips::SWM_MM:
  case Mips::LWM_MM:
    return expandLoadStoreMultiple(Inst, IDLoc, Instructions);
  case Mips::JalOneReg:
  case Mips::JalTwoReg:
    return expandJalWithRegs(Inst, IDLoc, Instructions);
  case Mips::BneImm:
  case Mips::BeqImm:
    return expandBranchImm(Inst, IDLoc, Instructions);
  case Mips::BLT:
  case Mips::BLE:
  case Mips::BGE:
  case Mips::BGT:
  case Mips::BLTU:
  case Mips::BLEU:
  case Mips::BGEU:
  case Mips::BGTU:
    return expandCondBranches(Inst, IDLoc, Instructions);
  case Mips::Ulhu:
    return expandUlhu(Inst, IDLoc, Instructions);
  case Mips::Ulw:
    return expandUlw(Inst, IDLoc, Instructions);
  }
}

namespace {
<<<<<<< HEAD
template <bool PerformShift, int OrOp=Mips::ORi>
void createShiftOr(MCOperand Operand, unsigned RegNo, SMLoc IDLoc,
                   SmallVectorImpl<MCInst> &Instructions) {
=======
template <unsigned ShiftAmount>
void createLShiftOri(MCOperand Operand, unsigned RegNo, SMLoc IDLoc,
                     SmallVectorImpl<MCInst> &Instructions) {
>>>>>>> 787b9b4e
  MCInst tmpInst;
  if (ShiftAmount >= 32) {
    tmpInst.setOpcode(Mips::DSLL32);
    tmpInst.addOperand(MCOperand::createReg(RegNo));
    tmpInst.addOperand(MCOperand::createReg(RegNo));
    tmpInst.addOperand(MCOperand::createImm(ShiftAmount - 32));
    tmpInst.setLoc(IDLoc);
    Instructions.push_back(tmpInst);
    tmpInst.clear();
  } else if (ShiftAmount > 0) {
    tmpInst.setOpcode(Mips::DSLL);
    tmpInst.addOperand(MCOperand::createReg(RegNo));
    tmpInst.addOperand(MCOperand::createReg(RegNo));
    tmpInst.addOperand(MCOperand::createImm(ShiftAmount));
    tmpInst.setLoc(IDLoc);
    Instructions.push_back(tmpInst);
    tmpInst.clear();
  }
<<<<<<< HEAD
  tmpInst.setOpcode(OrOp);
  tmpInst.addOperand(MCOperand::CreateReg(RegNo));
  tmpInst.addOperand(MCOperand::CreateReg(RegNo));
=======
  // There's no need for an ORi if the immediate is 0.
  if (Operand.isImm() && Operand.getImm() == 0)
    return;

  tmpInst.setOpcode(Mips::ORi);
  tmpInst.addOperand(MCOperand::createReg(RegNo));
  tmpInst.addOperand(MCOperand::createReg(RegNo));
>>>>>>> 787b9b4e
  tmpInst.addOperand(Operand);
  tmpInst.setLoc(IDLoc);
  Instructions.push_back(tmpInst);
}

template <unsigned ShiftAmount>
void createLShiftOri(int64_t Value, unsigned RegNo, SMLoc IDLoc,
                     SmallVectorImpl<MCInst> &Instructions) {
  createLShiftOri<ShiftAmount>(MCOperand::createImm(Value), RegNo, IDLoc,
                               Instructions);
}
}

bool MipsAsmParser::expandJalWithRegs(MCInst &Inst, SMLoc IDLoc,
                                      SmallVectorImpl<MCInst> &Instructions) {
  // Create a JALR instruction which is going to replace the pseudo-JAL.
  MCInst JalrInst;
  JalrInst.setLoc(IDLoc);
  const MCOperand FirstRegOp = Inst.getOperand(0);
  const unsigned Opcode = Inst.getOpcode();

  if (Opcode == Mips::JalOneReg) {
    // jal $rs => jalr $rs
    if (inMicroMipsMode()) {
      JalrInst.setOpcode(Mips::JALR16_MM);
      JalrInst.addOperand(FirstRegOp);
    } else {
      JalrInst.setOpcode(Mips::JALR);
      JalrInst.addOperand(MCOperand::createReg(Mips::RA));
      JalrInst.addOperand(FirstRegOp);
    }
  } else if (Opcode == Mips::JalTwoReg) {
    // jal $rd, $rs => jalr $rd, $rs
    JalrInst.setOpcode(inMicroMipsMode() ? Mips::JALR_MM : Mips::JALR);
    JalrInst.addOperand(FirstRegOp);
    const MCOperand SecondRegOp = Inst.getOperand(1);
    JalrInst.addOperand(SecondRegOp);
  }
  Instructions.push_back(JalrInst);

  // If .set reorder is active, emit a NOP after it.
  if (AssemblerOptions.back()->isReorder()) {
    // This is a 32-bit NOP because these 2 pseudo-instructions
    // do not have a short delay slot.
    MCInst NopInst;
    NopInst.setOpcode(Mips::SLL);
    NopInst.addOperand(MCOperand::createReg(Mips::ZERO));
    NopInst.addOperand(MCOperand::createReg(Mips::ZERO));
    NopInst.addOperand(MCOperand::createImm(0));
    Instructions.push_back(NopInst);
  }

  return false;
}

bool MipsAsmParser::loadImmediate(int64_t ImmValue, unsigned DstReg,
                                  unsigned SrcReg, bool Is32BitImm, SMLoc IDLoc,
                                  SmallVectorImpl<MCInst> &Instructions) {
  if (!Is32BitImm && !isGP64bit()) {
    Error(IDLoc, "instruction requires a 64-bit architecture");
    return true;
  }

  bool UseSrcReg = false;
  if (SrcReg != Mips::NoRegister)
    UseSrcReg = true;

  MCInst tmpInst;
<<<<<<< HEAD
  const MCOperand &ImmOp = Inst.getOperand(1);
  if (!ImmOp.isImm()) {
    Error(IDLoc, "Second operand must be immediate");
    return true;
  }
  assert(ImmOp.isImm() && "expected immediate operand kind");
  const MCOperand &RegOp = Inst.getOperand(0);
  assert(RegOp.isReg() && "expected register operand kind");
=======
>>>>>>> 787b9b4e

  unsigned TmpReg = DstReg;
  if (UseSrcReg && (DstReg == SrcReg)) {
    // At this point we need AT to perform the expansions and we exit if it is
    // not available.
    unsigned ATReg = getATReg(IDLoc);
    if (!ATReg)
      return true;
    TmpReg = ATReg;
  }

  tmpInst.setLoc(IDLoc);
  // FIXME: gas has a special case for values that are 000...1111, which
  // becomes a li -1 and then a dsrl
  if (0 <= ImmValue && ImmValue <= 65535) {
    // For unsigned and positive signed 16-bit values (0 <= j <= 65535):
    // li d,j => ori d,$zero,j
    if (!UseSrcReg)
      SrcReg = isGP64bit() ? Mips::ZERO_64 : Mips::ZERO;
    tmpInst.setOpcode(Mips::ORi);
    tmpInst.addOperand(MCOperand::createReg(DstReg));
    tmpInst.addOperand(MCOperand::createReg(SrcReg));
    tmpInst.addOperand(MCOperand::createImm(ImmValue));
    Instructions.push_back(tmpInst);
  } else if (ImmValue < 0 && ImmValue >= -32768) {
    // For negative signed 16-bit values (-32768 <= j < 0):
    // li d,j => addiu d,$zero,j
    if (!UseSrcReg)
      SrcReg = Mips::ZERO;
    tmpInst.setOpcode(Mips::ADDiu);
    tmpInst.addOperand(MCOperand::createReg(DstReg));
    tmpInst.addOperand(MCOperand::createReg(SrcReg));
    tmpInst.addOperand(MCOperand::createImm(ImmValue));
    Instructions.push_back(tmpInst);
  } else if (isInt<32>(ImmValue) || isUInt<32>(ImmValue)) {
    warnIfNoMacro(IDLoc);

    // For all other values which are representable as a 32-bit integer:
    // li d,j => lui d,hi16(j)
    //           ori d,d,lo16(j)
    uint16_t Bits31To16 = (ImmValue >> 16) & 0xffff;
    uint16_t Bits15To0 = ImmValue & 0xffff;

    if (!Is32BitImm && !isInt<32>(ImmValue)) {
      // For DLI, expand to an ORi instead of a LUi to avoid sign-extending the
      // upper 32 bits.
      tmpInst.setOpcode(Mips::ORi);
      tmpInst.addOperand(MCOperand::createReg(TmpReg));
      tmpInst.addOperand(MCOperand::createReg(Mips::ZERO));
      tmpInst.addOperand(MCOperand::createImm(Bits31To16));
      tmpInst.setLoc(IDLoc);
      Instructions.push_back(tmpInst);
      // Move the value to the upper 16 bits by doing a 16-bit left shift.
      createLShiftOri<16>(0, TmpReg, IDLoc, Instructions);
    } else {
      tmpInst.setOpcode(Mips::LUi);
      tmpInst.addOperand(MCOperand::createReg(TmpReg));
      tmpInst.addOperand(MCOperand::createImm(Bits31To16));
      Instructions.push_back(tmpInst);
    }
    createLShiftOri<0>(Bits15To0, TmpReg, IDLoc, Instructions);

    if (UseSrcReg)
      createAddu(DstReg, TmpReg, SrcReg, !Is32BitImm, Instructions);

  } else if ((ImmValue & (0xffffLL << 48)) == 0) {
    if (Is32BitImm) {
      Error(IDLoc, "instruction requires a 32-bit immediate");
      return true;
    }
    warnIfNoMacro(IDLoc);

    //            <-------  lo32 ------>
    // <-------  hi32 ------>
    // <- hi16 ->             <- lo16 ->
    //  _________________________________
    // |          |          |          |
    // | 16-bits  | 16-bits  | 16-bits  |
    // |__________|__________|__________|
    //
    // For any 64-bit value that is representable as a 48-bit integer:
    // li d,j => lui d,hi16(j)
    //           ori d,d,hi16(lo32(j))
    //           dsll d,d,16
    //           ori d,d,lo16(lo32(j))
    uint16_t Bits47To32 = (ImmValue >> 32) & 0xffff;
    uint16_t Bits31To16 = (ImmValue >> 16) & 0xffff;
    uint16_t Bits15To0 = ImmValue & 0xffff;

    tmpInst.setOpcode(Mips::LUi);
    tmpInst.addOperand(MCOperand::createReg(TmpReg));
    tmpInst.addOperand(MCOperand::createImm(Bits47To32));
    Instructions.push_back(tmpInst);
    createLShiftOri<0>(Bits31To16, TmpReg, IDLoc, Instructions);
    createLShiftOri<16>(Bits15To0, TmpReg, IDLoc, Instructions);

    if (UseSrcReg)
      createAddu(DstReg, TmpReg, SrcReg, !Is32BitImm, Instructions);

  } else {
    if (Is32BitImm) {
      Error(IDLoc, "instruction requires a 32-bit immediate");
      return true;
    }
    warnIfNoMacro(IDLoc);

    // <-------  hi32 ------> <-------  lo32 ------>
    // <- hi16 ->                        <- lo16 ->
    //  ___________________________________________
    // |          |          |          |          |
    // | 16-bits  | 16-bits  | 16-bits  | 16-bits  |
    // |__________|__________|__________|__________|
    //
    // For all other values which are representable as a 64-bit integer:
    // li d,j => lui d,hi16(j)
    //           ori d,d,lo16(hi32(j))
    //           dsll d,d,16
    //           ori d,d,hi16(lo32(j))
    //           dsll d,d,16
    //           ori d,d,lo16(lo32(j))
    uint16_t Bits63To48 = (ImmValue >> 48) & 0xffff;
    uint16_t Bits47To32 = (ImmValue >> 32) & 0xffff;
    uint16_t Bits31To16 = (ImmValue >> 16) & 0xffff;
    uint16_t Bits15To0 = ImmValue & 0xffff;

    tmpInst.setOpcode(Mips::LUi);
    tmpInst.addOperand(MCOperand::createReg(TmpReg));
    tmpInst.addOperand(MCOperand::createImm(Bits63To48));
    Instructions.push_back(tmpInst);
    createLShiftOri<0>(Bits47To32, TmpReg, IDLoc, Instructions);

    // When Bits31To16 is 0, do a left shift of 32 bits instead of doing
    // two left shifts of 16 bits.
    if (Bits31To16 == 0) {
      createLShiftOri<32>(Bits15To0, TmpReg, IDLoc, Instructions);
    } else {
      createLShiftOri<16>(Bits31To16, TmpReg, IDLoc, Instructions);
      createLShiftOri<16>(Bits15To0, TmpReg, IDLoc, Instructions);
    }

    if (UseSrcReg)
      createAddu(DstReg, TmpReg, SrcReg, !Is32BitImm, Instructions);
  }
  return false;
}

bool MipsAsmParser::expandLoadImm(MCInst &Inst, bool Is32BitImm, SMLoc IDLoc,
                                  SmallVectorImpl<MCInst> &Instructions) {
  const MCOperand &ImmOp = Inst.getOperand(1);
  assert(ImmOp.isImm() && "expected immediate operand kind");
  const MCOperand &DstRegOp = Inst.getOperand(0);
  assert(DstRegOp.isReg() && "expected register operand kind");

  if (loadImmediate(ImmOp.getImm(), DstRegOp.getReg(), Mips::NoRegister,
                    Is32BitImm, IDLoc, Instructions))
    return true;

  return false;
}

bool
MipsAsmParser::expandLoadAddressReg(MCInst &Inst, bool Is32BitImm, SMLoc IDLoc,
                                    SmallVectorImpl<MCInst> &Instructions) {
  const MCOperand &DstRegOp = Inst.getOperand(0);
  assert(DstRegOp.isReg() && "expected register operand kind");

  const MCOperand &SrcRegOp = Inst.getOperand(1);
  assert(SrcRegOp.isReg() && "expected register operand kind");

  const MCOperand &ImmOp = Inst.getOperand(2);
  assert((ImmOp.isImm() || ImmOp.isExpr()) &&
         "expected immediate operand kind");
  if (!ImmOp.isImm()) {
    if (loadAndAddSymbolAddress(ImmOp.getExpr(), DstRegOp.getReg(),
                                SrcRegOp.getReg(), Is32BitImm, IDLoc,
                                Instructions))
      return true;

    return false;
  }

  if (loadImmediate(ImmOp.getImm(), DstRegOp.getReg(), SrcRegOp.getReg(),
                    Is32BitImm, IDLoc, Instructions))
    return true;

  return false;
}

bool
MipsAsmParser::expandLoadAddressImm(MCInst &Inst, bool Is32BitImm, SMLoc IDLoc,
                                    SmallVectorImpl<MCInst> &Instructions) {
  const MCOperand &DstRegOp = Inst.getOperand(0);
  assert(DstRegOp.isReg() && "expected register operand kind");

  const MCOperand &ImmOp = Inst.getOperand(1);
  assert((ImmOp.isImm() || ImmOp.isExpr()) &&
         "expected immediate operand kind");
  if (!ImmOp.isImm()) {
    if (loadAndAddSymbolAddress(ImmOp.getExpr(), DstRegOp.getReg(),
                                Mips::NoRegister, Is32BitImm, IDLoc,
                                Instructions))
      return true;

    return false;
  }

  if (loadImmediate(ImmOp.getImm(), DstRegOp.getReg(), Mips::NoRegister,
                    Is32BitImm, IDLoc, Instructions))
    return true;

  return false;
}

bool MipsAsmParser::loadAndAddSymbolAddress(
    const MCExpr *SymExpr, unsigned DstReg, unsigned SrcReg, bool Is32BitSym,
    SMLoc IDLoc, SmallVectorImpl<MCInst> &Instructions) {
  warnIfNoMacro(IDLoc);

  if (Is32BitSym && isABI_N64())
    Warning(IDLoc, "instruction loads the 32-bit address of a 64-bit symbol");

  MCInst tmpInst;
<<<<<<< HEAD
  int ExprOperandNo = 1;
  // Sometimes the assembly parser will get the immediate expression as
  // a $zero + an immediate.
  if (Inst.getNumOperands() == 3) {
    assert((Inst.getOperand(1).getReg() == Mips::ZERO_64) ||
           (Inst.getOperand(1).getReg() == Mips::ZERO));
    ExprOperandNo = 2;
  }
  const MCOperand &SymOp = Inst.getOperand(ExprOperandNo);
  assert(SymOp.isExpr() && "expected symbol operand kind");
  const MCOperand &RegOp = Inst.getOperand(0);
  unsigned RegNo = RegOp.getReg();
  const MCSymbolRefExpr *Symbol = cast<MCSymbolRefExpr>(SymOp.getExpr());
  const MCSymbolRefExpr *HiExpr =
      MCSymbolRefExpr::Create(Symbol->getSymbol().getName(),
                              MCSymbolRefExpr::VK_Mips_ABS_HI, getContext());
  const MCSymbolRefExpr *LoExpr =
      MCSymbolRefExpr::Create(Symbol->getSymbol().getName(),
                              MCSymbolRefExpr::VK_Mips_ABS_LO, getContext());
  if (isGP64bit()) {
    // If it's a 64-bit architecture, expand to:
    // la d,sym => lui     d,highest(sym)
    //             daddiu  d,d,higher(sym)
    //             dsll    d,d,16
    //             daddiu  d,d,hi16(sym)
    //             dsll    d,d,16
    //             daddiu  d,d,lo16(sym)
    const MCSymbolRefExpr *HighestExpr =
        MCSymbolRefExpr::Create(Symbol->getSymbol().getName(),
                                MCSymbolRefExpr::VK_Mips_HIGHEST, getContext());
    const MCSymbolRefExpr *HigherExpr =
        MCSymbolRefExpr::Create(Symbol->getSymbol().getName(),
                                MCSymbolRefExpr::VK_Mips_HIGHER, getContext());
=======
  const MCSymbolRefExpr *Symbol = cast<MCSymbolRefExpr>(SymExpr);
  const MCSymbolRefExpr *HiExpr = MCSymbolRefExpr::create(
      &Symbol->getSymbol(), MCSymbolRefExpr::VK_Mips_ABS_HI, getContext());
  const MCSymbolRefExpr *LoExpr = MCSymbolRefExpr::create(
      &Symbol->getSymbol(), MCSymbolRefExpr::VK_Mips_ABS_LO, getContext());

  bool UseSrcReg = SrcReg != Mips::NoRegister;

  unsigned TmpReg = DstReg;
  if (UseSrcReg && (DstReg == SrcReg)) {
    // At this point we need AT to perform the expansions and we exit if it is
    // not available.
    unsigned ATReg = getATReg(IDLoc);
    if (!ATReg)
      return true;
    TmpReg = ATReg;
  }

  if (!Is32BitSym) {
    // If it's a 64-bit architecture, expand to:
    // la d,sym => lui  d,highest(sym)
    //             ori  d,d,higher(sym)
    //             dsll d,d,16
    //             ori  d,d,hi16(sym)
    //             dsll d,d,16
    //             ori  d,d,lo16(sym)
    const MCSymbolRefExpr *HighestExpr = MCSymbolRefExpr::create(
        &Symbol->getSymbol(), MCSymbolRefExpr::VK_Mips_HIGHEST, getContext());
    const MCSymbolRefExpr *HigherExpr = MCSymbolRefExpr::create(
        &Symbol->getSymbol(), MCSymbolRefExpr::VK_Mips_HIGHER, getContext());
>>>>>>> 787b9b4e

    tmpInst.setOpcode(Mips::LUi);
    tmpInst.addOperand(MCOperand::createReg(TmpReg));
    tmpInst.addOperand(MCOperand::createExpr(HighestExpr));
    Instructions.push_back(tmpInst);

<<<<<<< HEAD
    createShiftOr<false, Mips::DADDiu>(MCOperand::CreateExpr(HigherExpr),
        RegNo, SMLoc(), Instructions);
    createShiftOr<true, Mips::DADDiu>(MCOperand::CreateExpr(HiExpr), RegNo,
        SMLoc(), Instructions);
    createShiftOr<true, Mips::DADDiu>(MCOperand::CreateExpr(LoExpr), RegNo,
        SMLoc(), Instructions);
=======
    createLShiftOri<0>(MCOperand::createExpr(HigherExpr), TmpReg, SMLoc(),
                       Instructions);
    createLShiftOri<16>(MCOperand::createExpr(HiExpr), TmpReg, SMLoc(),
                        Instructions);
    createLShiftOri<16>(MCOperand::createExpr(LoExpr), TmpReg, SMLoc(),
                        Instructions);
>>>>>>> 787b9b4e
  } else {
    // Otherwise, expand to:
    // la d,sym => lui    d,hi16(sym)
    //             addiu  d,d,lo16(sym)
    tmpInst.setOpcode(Mips::LUi);
    tmpInst.addOperand(MCOperand::createReg(TmpReg));
    tmpInst.addOperand(MCOperand::createExpr(HiExpr));
    Instructions.push_back(tmpInst);

<<<<<<< HEAD
    createShiftOr<false, Mips::ADDiu>(MCOperand::CreateExpr(LoExpr), RegNo,
        SMLoc(), Instructions);
=======
    createLShiftOri<0>(MCOperand::createExpr(LoExpr), TmpReg, SMLoc(),
                       Instructions);
>>>>>>> 787b9b4e
  }

  if (UseSrcReg)
    createAddu(DstReg, TmpReg, SrcReg, !Is32BitSym, Instructions);

  return false;
}

bool MipsAsmParser::expandUncondBranchMMPseudo(
    MCInst &Inst, SMLoc IDLoc, SmallVectorImpl<MCInst> &Instructions) {
  assert(getInstDesc(Inst.getOpcode()).getNumOperands() == 1 &&
         "unexpected number of operands");

  MCOperand Offset = Inst.getOperand(0);
  if (Offset.isExpr()) {
    Inst.clear();
    Inst.setOpcode(Mips::BEQ_MM);
    Inst.addOperand(MCOperand::createReg(Mips::ZERO));
    Inst.addOperand(MCOperand::createReg(Mips::ZERO));
    Inst.addOperand(MCOperand::createExpr(Offset.getExpr()));
  } else {
    assert(Offset.isImm() && "expected immediate operand kind");
    if (isIntN(11, Offset.getImm())) {
      // If offset fits into 11 bits then this instruction becomes microMIPS
      // 16-bit unconditional branch instruction.
      Inst.setOpcode(Mips::B16_MM);
    } else {
      if (!isIntN(17, Offset.getImm()))
        Error(IDLoc, "branch target out of range");
      if (OffsetToAlignment(Offset.getImm(), 1LL << 1))
        Error(IDLoc, "branch to misaligned address");
      Inst.clear();
      Inst.setOpcode(Mips::BEQ_MM);
      Inst.addOperand(MCOperand::createReg(Mips::ZERO));
      Inst.addOperand(MCOperand::createReg(Mips::ZERO));
      Inst.addOperand(MCOperand::createImm(Offset.getImm()));
    }
  }
  Instructions.push_back(Inst);

  // If .set reorder is active, emit a NOP after the branch instruction.
  if (AssemblerOptions.back()->isReorder())
    createNop(true, IDLoc, Instructions);

  return false;
}

bool MipsAsmParser::expandBranchImm(MCInst &Inst, SMLoc IDLoc,
                                    SmallVectorImpl<MCInst> &Instructions) {
  const MCOperand &DstRegOp = Inst.getOperand(0);
  assert(DstRegOp.isReg() && "expected register operand kind");

  const MCOperand &ImmOp = Inst.getOperand(1);
  assert(ImmOp.isImm() && "expected immediate operand kind");

  const MCOperand &MemOffsetOp = Inst.getOperand(2);
  assert(MemOffsetOp.isImm() && "expected immediate operand kind");

  unsigned OpCode = 0;
  switch(Inst.getOpcode()) {
    case Mips::BneImm:
      OpCode = Mips::BNE;
      break;
    case Mips::BeqImm:
      OpCode = Mips::BEQ;
      break;
    default:
      llvm_unreachable("Unknown immediate branch pseudo-instruction.");
      break;
  }

  int64_t ImmValue = ImmOp.getImm();
  if (ImmValue == 0) {
    MCInst BranchInst;
    BranchInst.setOpcode(OpCode);
    BranchInst.addOperand(DstRegOp);
    BranchInst.addOperand(MCOperand::createReg(Mips::ZERO));
    BranchInst.addOperand(MemOffsetOp);
    Instructions.push_back(BranchInst);
  } else {
    warnIfNoMacro(IDLoc);

    unsigned ATReg = getATReg(IDLoc);
    if (!ATReg)
      return true;

    if (loadImmediate(ImmValue, ATReg, Mips::NoRegister, !isGP64bit(), IDLoc,
                      Instructions))
      return true;

    MCInst BranchInst;
    BranchInst.setOpcode(OpCode);
    BranchInst.addOperand(DstRegOp);
    BranchInst.addOperand(MCOperand::createReg(ATReg));
    BranchInst.addOperand(MemOffsetOp);
    Instructions.push_back(BranchInst);
  }
  return false;
}

void MipsAsmParser::expandMemInst(MCInst &Inst, SMLoc IDLoc,
                                  SmallVectorImpl<MCInst> &Instructions,
                                  bool isLoad, bool isImmOpnd) {
  MCInst TempInst;
  unsigned ImmOffset, HiOffset, LoOffset;
  const MCExpr *ExprOffset;
  unsigned TmpRegNum;
  // 1st operand is either the source or destination register.
  assert(Inst.getOperand(0).isReg() && "expected register operand kind");
  unsigned RegOpNum = Inst.getOperand(0).getReg();
  // 2nd operand is the base register.
  assert(Inst.getOperand(1).isReg() && "expected register operand kind");
  unsigned BaseRegNum = Inst.getOperand(1).getReg();
  // 3rd operand is either an immediate or expression.
  if (isImmOpnd) {
    assert(Inst.getOperand(2).isImm() && "expected immediate operand kind");
    ImmOffset = Inst.getOperand(2).getImm();
    LoOffset = ImmOffset & 0x0000ffff;
    HiOffset = (ImmOffset & 0xffff0000) >> 16;
    // If msb of LoOffset is 1(negative number) we must increment HiOffset.
    if (LoOffset & 0x8000)
      HiOffset++;
  } else
    ExprOffset = Inst.getOperand(2).getExpr();
  // All instructions will have the same location.
  TempInst.setLoc(IDLoc);
  // These are some of the types of expansions we perform here:
  // 1) lw $8, sym        => lui $8, %hi(sym)
  //                         lw $8, %lo(sym)($8)
  // 2) lw $8, offset($9) => lui $8, %hi(offset)
  //                         add $8, $8, $9
  //                         lw $8, %lo(offset)($9)
  // 3) lw $8, offset($8) => lui $at, %hi(offset)
  //                         add $at, $at, $8
  //                         lw $8, %lo(offset)($at)
  // 4) sw $8, sym        => lui $at, %hi(sym)
  //                         sw $8, %lo(sym)($at)
  // 5) sw $8, offset($8) => lui $at, %hi(offset)
  //                         add $at, $at, $8
  //                         sw $8, %lo(offset)($at)
  // 6) ldc1 $f0, sym     => lui $at, %hi(sym)
  //                         ldc1 $f0, %lo(sym)($at)
  //
  // For load instructions we can use the destination register as a temporary
  // if base and dst are different (examples 1 and 2) and if the base register
  // is general purpose otherwise we must use $at (example 6) and error if it's
  // not available. For stores we must use $at (examples 4 and 5) because we
  // must not clobber the source register setting up the offset.
  const MCInstrDesc &Desc = getInstDesc(Inst.getOpcode());
  int16_t RegClassOp0 = Desc.OpInfo[0].RegClass;
  unsigned RegClassIDOp0 =
      getContext().getRegisterInfo()->getRegClass(RegClassOp0).getID();
  bool IsGPR = (RegClassIDOp0 == Mips::GPR32RegClassID) ||
               (RegClassIDOp0 == Mips::GPR64RegClassID);
  if (isLoad && IsGPR && (BaseRegNum != RegOpNum))
    TmpRegNum = RegOpNum;
  else {
    // At this point we need AT to perform the expansions and we exit if it is
    // not available.
    TmpRegNum = getATReg(IDLoc);
    if (!TmpRegNum)
      return;
  }

  TempInst.setOpcode(Mips::LUi);
  TempInst.addOperand(MCOperand::createReg(TmpRegNum));
  if (isImmOpnd)
    TempInst.addOperand(MCOperand::createImm(HiOffset));
  else {
    const MCExpr *HiExpr = evaluateRelocExpr(ExprOffset, "hi");
    TempInst.addOperand(MCOperand::createExpr(HiExpr));
  }
  // Add the instruction to the list.
  Instructions.push_back(TempInst);
  // Prepare TempInst for next instruction.
  TempInst.clear();
  // Add temp register to base.
  if (BaseRegNum != Mips::ZERO) {
    TempInst.setOpcode(Mips::ADDu);
    TempInst.addOperand(MCOperand::createReg(TmpRegNum));
    TempInst.addOperand(MCOperand::createReg(TmpRegNum));
    TempInst.addOperand(MCOperand::createReg(BaseRegNum));
    Instructions.push_back(TempInst);
    TempInst.clear();
  }
  // And finally, create original instruction with low part
  // of offset and new base.
  TempInst.setOpcode(Inst.getOpcode());
  TempInst.addOperand(MCOperand::createReg(RegOpNum));
  TempInst.addOperand(MCOperand::createReg(TmpRegNum));
  if (isImmOpnd)
    TempInst.addOperand(MCOperand::createImm(LoOffset));
  else {
    const MCExpr *LoExpr = evaluateRelocExpr(ExprOffset, "lo");
    TempInst.addOperand(MCOperand::createExpr(LoExpr));
  }
  Instructions.push_back(TempInst);
  TempInst.clear();
}

bool
MipsAsmParser::expandLoadStoreMultiple(MCInst &Inst, SMLoc IDLoc,
                                       SmallVectorImpl<MCInst> &Instructions) {
  unsigned OpNum = Inst.getNumOperands();
  unsigned Opcode = Inst.getOpcode();
  unsigned NewOpcode = Opcode == Mips::SWM_MM ? Mips::SWM32_MM : Mips::LWM32_MM;

  assert (Inst.getOperand(OpNum - 1).isImm() &&
          Inst.getOperand(OpNum - 2).isReg() &&
          Inst.getOperand(OpNum - 3).isReg() && "Invalid instruction operand.");

  if (OpNum < 8 && Inst.getOperand(OpNum - 1).getImm() <= 60 &&
      Inst.getOperand(OpNum - 1).getImm() >= 0 &&
      Inst.getOperand(OpNum - 2).getReg() == Mips::SP &&
      Inst.getOperand(OpNum - 3).getReg() == Mips::RA)
    // It can be implemented as SWM16 or LWM16 instruction.
    NewOpcode = Opcode == Mips::SWM_MM ? Mips::SWM16_MM : Mips::LWM16_MM;

  Inst.setOpcode(NewOpcode);
  Instructions.push_back(Inst);
  return false;
}

bool MipsAsmParser::expandCondBranches(MCInst &Inst, SMLoc IDLoc,
                                       SmallVectorImpl<MCInst> &Instructions) {
  unsigned PseudoOpcode = Inst.getOpcode();
  unsigned SrcReg = Inst.getOperand(0).getReg();
  unsigned TrgReg = Inst.getOperand(1).getReg();
  const MCExpr *OffsetExpr = Inst.getOperand(2).getExpr();

  unsigned ZeroSrcOpcode, ZeroTrgOpcode;
  bool ReverseOrderSLT, IsUnsigned, AcceptsEquality;

  switch (PseudoOpcode) {
  case Mips::BLT:
  case Mips::BLTU:
    AcceptsEquality = false;
    ReverseOrderSLT = false;
    IsUnsigned = (PseudoOpcode == Mips::BLTU);
    ZeroSrcOpcode = Mips::BGTZ;
    ZeroTrgOpcode = Mips::BLTZ;
    break;
  case Mips::BLE:
  case Mips::BLEU:
    AcceptsEquality = true;
    ReverseOrderSLT = true;
    IsUnsigned = (PseudoOpcode == Mips::BLEU);
    ZeroSrcOpcode = Mips::BGEZ;
    ZeroTrgOpcode = Mips::BLEZ;
    break;
  case Mips::BGE:
  case Mips::BGEU:
    AcceptsEquality = true;
    ReverseOrderSLT = false;
    IsUnsigned = (PseudoOpcode == Mips::BGEU);
    ZeroSrcOpcode = Mips::BLEZ;
    ZeroTrgOpcode = Mips::BGEZ;
    break;
  case Mips::BGT:
  case Mips::BGTU:
    AcceptsEquality = false;
    ReverseOrderSLT = true;
    IsUnsigned = (PseudoOpcode == Mips::BGTU);
    ZeroSrcOpcode = Mips::BLTZ;
    ZeroTrgOpcode = Mips::BGTZ;
    break;
  default:
    llvm_unreachable("unknown opcode for branch pseudo-instruction");
  }

  MCInst BranchInst;
  bool IsTrgRegZero = (TrgReg == Mips::ZERO);
  bool IsSrcRegZero = (SrcReg == Mips::ZERO);
  if (IsSrcRegZero && IsTrgRegZero) {
    // FIXME: All of these Opcode-specific if's are needed for compatibility
    // with GAS' behaviour. However, they may not generate the most efficient
    // code in some circumstances.
    if (PseudoOpcode == Mips::BLT) {
      BranchInst.setOpcode(Mips::BLTZ);
      BranchInst.addOperand(MCOperand::createReg(Mips::ZERO));
      BranchInst.addOperand(MCOperand::createExpr(OffsetExpr));
      Instructions.push_back(BranchInst);
      return false;
    }
    if (PseudoOpcode == Mips::BLE) {
      BranchInst.setOpcode(Mips::BLEZ);
      BranchInst.addOperand(MCOperand::createReg(Mips::ZERO));
      BranchInst.addOperand(MCOperand::createExpr(OffsetExpr));
      Instructions.push_back(BranchInst);
      Warning(IDLoc, "branch is always taken");
      return false;
    }
    if (PseudoOpcode == Mips::BGE) {
      BranchInst.setOpcode(Mips::BGEZ);
      BranchInst.addOperand(MCOperand::createReg(Mips::ZERO));
      BranchInst.addOperand(MCOperand::createExpr(OffsetExpr));
      Instructions.push_back(BranchInst);
      Warning(IDLoc, "branch is always taken");
      return false;
    }
    if (PseudoOpcode == Mips::BGT) {
      BranchInst.setOpcode(Mips::BGTZ);
      BranchInst.addOperand(MCOperand::createReg(Mips::ZERO));
      BranchInst.addOperand(MCOperand::createExpr(OffsetExpr));
      Instructions.push_back(BranchInst);
      return false;
    }
    if (PseudoOpcode == Mips::BGTU) {
      BranchInst.setOpcode(Mips::BNE);
      BranchInst.addOperand(MCOperand::createReg(Mips::ZERO));
      BranchInst.addOperand(MCOperand::createReg(Mips::ZERO));
      BranchInst.addOperand(MCOperand::createExpr(OffsetExpr));
      Instructions.push_back(BranchInst);
      return false;
    }
    if (AcceptsEquality) {
      // If both registers are $0 and the pseudo-branch accepts equality, it
      // will always be taken, so we emit an unconditional branch.
      BranchInst.setOpcode(Mips::BEQ);
      BranchInst.addOperand(MCOperand::createReg(Mips::ZERO));
      BranchInst.addOperand(MCOperand::createReg(Mips::ZERO));
      BranchInst.addOperand(MCOperand::createExpr(OffsetExpr));
      Instructions.push_back(BranchInst);
      Warning(IDLoc, "branch is always taken");
      return false;
    }
    // If both registers are $0 and the pseudo-branch does not accept
    // equality, it will never be taken, so we don't have to emit anything.
    return false;
  }
  if (IsSrcRegZero || IsTrgRegZero) {
    if ((IsSrcRegZero && PseudoOpcode == Mips::BGTU) ||
        (IsTrgRegZero && PseudoOpcode == Mips::BLTU)) {
      // If the $rs is $0 and the pseudo-branch is BGTU (0 > x) or
      // if the $rt is $0 and the pseudo-branch is BLTU (x < 0),
      // the pseudo-branch will never be taken, so we don't emit anything.
      // This only applies to unsigned pseudo-branches.
      return false;
    }
    if ((IsSrcRegZero && PseudoOpcode == Mips::BLEU) ||
        (IsTrgRegZero && PseudoOpcode == Mips::BGEU)) {
      // If the $rs is $0 and the pseudo-branch is BLEU (0 <= x) or
      // if the $rt is $0 and the pseudo-branch is BGEU (x >= 0),
      // the pseudo-branch will always be taken, so we emit an unconditional
      // branch.
      // This only applies to unsigned pseudo-branches.
      BranchInst.setOpcode(Mips::BEQ);
      BranchInst.addOperand(MCOperand::createReg(Mips::ZERO));
      BranchInst.addOperand(MCOperand::createReg(Mips::ZERO));
      BranchInst.addOperand(MCOperand::createExpr(OffsetExpr));
      Instructions.push_back(BranchInst);
      Warning(IDLoc, "branch is always taken");
      return false;
    }
    if (IsUnsigned) {
      // If the $rs is $0 and the pseudo-branch is BLTU (0 < x) or
      // if the $rt is $0 and the pseudo-branch is BGTU (x > 0),
      // the pseudo-branch will be taken only when the non-zero register is
      // different from 0, so we emit a BNEZ.
      //
      // If the $rs is $0 and the pseudo-branch is BGEU (0 >= x) or
      // if the $rt is $0 and the pseudo-branch is BLEU (x <= 0),
      // the pseudo-branch will be taken only when the non-zero register is
      // equal to 0, so we emit a BEQZ.
      //
      // Because only BLEU and BGEU branch on equality, we can use the
      // AcceptsEquality variable to decide when to emit the BEQZ.
      BranchInst.setOpcode(AcceptsEquality ? Mips::BEQ : Mips::BNE);
      BranchInst.addOperand(
          MCOperand::createReg(IsSrcRegZero ? TrgReg : SrcReg));
      BranchInst.addOperand(MCOperand::createReg(Mips::ZERO));
      BranchInst.addOperand(MCOperand::createExpr(OffsetExpr));
      Instructions.push_back(BranchInst);
      return false;
    }
    // If we have a signed pseudo-branch and one of the registers is $0,
    // we can use an appropriate compare-to-zero branch. We select which one
    // to use in the switch statement above.
    BranchInst.setOpcode(IsSrcRegZero ? ZeroSrcOpcode : ZeroTrgOpcode);
    BranchInst.addOperand(MCOperand::createReg(IsSrcRegZero ? TrgReg : SrcReg));
    BranchInst.addOperand(MCOperand::createExpr(OffsetExpr));
    Instructions.push_back(BranchInst);
    return false;
  }

  // If neither the SrcReg nor the TrgReg are $0, we need AT to perform the
  // expansions. If it is not available, we return.
  unsigned ATRegNum = getATReg(IDLoc);
  if (!ATRegNum)
    return true;

  warnIfNoMacro(IDLoc);

  // SLT fits well with 2 of our 4 pseudo-branches:
  //   BLT, where $rs < $rt, translates into "slt $at, $rs, $rt" and
  //   BGT, where $rs > $rt, translates into "slt $at, $rt, $rs".
  // If the result of the SLT is 1, we branch, and if it's 0, we don't.
  // This is accomplished by using a BNEZ with the result of the SLT.
  //
  // The other 2 pseudo-branches are opposites of the above 2 (BGE with BLT
  // and BLE with BGT), so we change the BNEZ into a a BEQZ.
  // Because only BGE and BLE branch on equality, we can use the
  // AcceptsEquality variable to decide when to emit the BEQZ.
  // Note that the order of the SLT arguments doesn't change between
  // opposites.
  //
  // The same applies to the unsigned variants, except that SLTu is used
  // instead of SLT.
  MCInst SetInst;
  SetInst.setOpcode(IsUnsigned ? Mips::SLTu : Mips::SLT);
  SetInst.addOperand(MCOperand::createReg(ATRegNum));
  SetInst.addOperand(MCOperand::createReg(ReverseOrderSLT ? TrgReg : SrcReg));
  SetInst.addOperand(MCOperand::createReg(ReverseOrderSLT ? SrcReg : TrgReg));
  Instructions.push_back(SetInst);

  BranchInst.setOpcode(AcceptsEquality ? Mips::BEQ : Mips::BNE);
  BranchInst.addOperand(MCOperand::createReg(ATRegNum));
  BranchInst.addOperand(MCOperand::createReg(Mips::ZERO));
  BranchInst.addOperand(MCOperand::createExpr(OffsetExpr));
  Instructions.push_back(BranchInst);
  return false;
}

bool MipsAsmParser::expandUlhu(MCInst &Inst, SMLoc IDLoc,
                               SmallVectorImpl<MCInst> &Instructions) {
  if (hasMips32r6() || hasMips64r6()) {
    Error(IDLoc, "instruction not supported on mips32r6 or mips64r6");
    return false;
  }

  warnIfNoMacro(IDLoc);

  const MCOperand &DstRegOp = Inst.getOperand(0);
  assert(DstRegOp.isReg() && "expected register operand kind");

  const MCOperand &SrcRegOp = Inst.getOperand(1);
  assert(SrcRegOp.isReg() && "expected register operand kind");

  const MCOperand &OffsetImmOp = Inst.getOperand(2);
  assert(OffsetImmOp.isImm() && "expected immediate operand kind");

  unsigned DstReg = DstRegOp.getReg();
  unsigned SrcReg = SrcRegOp.getReg();
  int64_t OffsetValue = OffsetImmOp.getImm();

  // NOTE: We always need AT for ULHU, as it is always used as the source
  // register for one of the LBu's.
  unsigned ATReg = getATReg(IDLoc);
  if (!ATReg)
    return true;

  // When the value of offset+1 does not fit in 16 bits, we have to load the
  // offset in AT, (D)ADDu the original source register (if there was one), and
  // then use AT as the source register for the 2 generated LBu's.
  bool LoadedOffsetInAT = false;
  if (!isInt<16>(OffsetValue + 1) || !isInt<16>(OffsetValue)) {
    LoadedOffsetInAT = true;

    if (loadImmediate(OffsetValue, ATReg, Mips::NoRegister, !ABI.ArePtrs64bit(),
                      IDLoc, Instructions))
      return true;

    // NOTE: We do this (D)ADDu here instead of doing it in loadImmediate()
    // because it will make our output more similar to GAS'. For example,
    // generating an "ori $1, $zero, 32768" followed by an "addu $1, $1, $9",
    // instead of just an "ori $1, $9, 32768".
    // NOTE: If there is no source register specified in the ULHU, the parser
    // will interpret it as $0.
    if (SrcReg != Mips::ZERO && SrcReg != Mips::ZERO_64)
      createAddu(ATReg, ATReg, SrcReg, ABI.ArePtrs64bit(), Instructions);
  }

  unsigned FirstLbuDstReg = LoadedOffsetInAT ? DstReg : ATReg;
  unsigned SecondLbuDstReg = LoadedOffsetInAT ? ATReg : DstReg;
  unsigned LbuSrcReg = LoadedOffsetInAT ? ATReg : SrcReg;

  int64_t FirstLbuOffset = 0, SecondLbuOffset = 0;
  if (isLittle()) {
    FirstLbuOffset = LoadedOffsetInAT ? 1 : (OffsetValue + 1);
    SecondLbuOffset = LoadedOffsetInAT ? 0 : OffsetValue;
  } else {
    FirstLbuOffset = LoadedOffsetInAT ? 0 : OffsetValue;
    SecondLbuOffset = LoadedOffsetInAT ? 1 : (OffsetValue + 1);
  }

  unsigned SllReg = LoadedOffsetInAT ? DstReg : ATReg;

  MCInst TmpInst;
  TmpInst.setOpcode(Mips::LBu);
  TmpInst.addOperand(MCOperand::createReg(FirstLbuDstReg));
  TmpInst.addOperand(MCOperand::createReg(LbuSrcReg));
  TmpInst.addOperand(MCOperand::createImm(FirstLbuOffset));
  Instructions.push_back(TmpInst);

  TmpInst.clear();
  TmpInst.setOpcode(Mips::LBu);
  TmpInst.addOperand(MCOperand::createReg(SecondLbuDstReg));
  TmpInst.addOperand(MCOperand::createReg(LbuSrcReg));
  TmpInst.addOperand(MCOperand::createImm(SecondLbuOffset));
  Instructions.push_back(TmpInst);

  TmpInst.clear();
  TmpInst.setOpcode(Mips::SLL);
  TmpInst.addOperand(MCOperand::createReg(SllReg));
  TmpInst.addOperand(MCOperand::createReg(SllReg));
  TmpInst.addOperand(MCOperand::createImm(8));
  Instructions.push_back(TmpInst);

  TmpInst.clear();
  TmpInst.setOpcode(Mips::OR);
  TmpInst.addOperand(MCOperand::createReg(DstReg));
  TmpInst.addOperand(MCOperand::createReg(DstReg));
  TmpInst.addOperand(MCOperand::createReg(ATReg));
  Instructions.push_back(TmpInst);

  return false;
}

bool MipsAsmParser::expandUlw(MCInst &Inst, SMLoc IDLoc,
                              SmallVectorImpl<MCInst> &Instructions) {
  if (hasMips32r6() || hasMips64r6()) {
    Error(IDLoc, "instruction not supported on mips32r6 or mips64r6");
    return false;
  }

  const MCOperand &DstRegOp = Inst.getOperand(0);
  assert(DstRegOp.isReg() && "expected register operand kind");

  const MCOperand &SrcRegOp = Inst.getOperand(1);
  assert(SrcRegOp.isReg() && "expected register operand kind");

  const MCOperand &OffsetImmOp = Inst.getOperand(2);
  assert(OffsetImmOp.isImm() && "expected immediate operand kind");

  unsigned SrcReg = SrcRegOp.getReg();
  int64_t OffsetValue = OffsetImmOp.getImm();
  unsigned ATReg = 0;

  // When the value of offset+3 does not fit in 16 bits, we have to load the
  // offset in AT, (D)ADDu the original source register (if there was one), and
  // then use AT as the source register for the generated LWL and LWR.
  bool LoadedOffsetInAT = false;
  if (!isInt<16>(OffsetValue + 3) || !isInt<16>(OffsetValue)) {
    ATReg = getATReg(IDLoc);
    if (!ATReg)
      return true;
    LoadedOffsetInAT = true;

    warnIfNoMacro(IDLoc);

    if (loadImmediate(OffsetValue, ATReg, Mips::NoRegister, !ABI.ArePtrs64bit(),
                      IDLoc, Instructions))
      return true;

    // NOTE: We do this (D)ADDu here instead of doing it in loadImmediate()
    // because it will make our output more similar to GAS'. For example,
    // generating an "ori $1, $zero, 32768" followed by an "addu $1, $1, $9",
    // instead of just an "ori $1, $9, 32768".
    // NOTE: If there is no source register specified in the ULW, the parser
    // will interpret it as $0.
    if (SrcReg != Mips::ZERO && SrcReg != Mips::ZERO_64)
      createAddu(ATReg, ATReg, SrcReg, ABI.ArePtrs64bit(), Instructions);
  }

  unsigned FinalSrcReg = LoadedOffsetInAT ? ATReg : SrcReg;
  int64_t LeftLoadOffset = 0, RightLoadOffset  = 0;
  if (isLittle()) {
    LeftLoadOffset = LoadedOffsetInAT ? 3 : (OffsetValue + 3);
    RightLoadOffset  = LoadedOffsetInAT ? 0 : OffsetValue;
  } else {
    LeftLoadOffset = LoadedOffsetInAT ? 0 : OffsetValue;
    RightLoadOffset  = LoadedOffsetInAT ? 3 : (OffsetValue + 3);
  }

  MCInst LeftLoadInst;
  LeftLoadInst.setOpcode(Mips::LWL);
  LeftLoadInst.addOperand(DstRegOp);
  LeftLoadInst.addOperand(MCOperand::createReg(FinalSrcReg));
  LeftLoadInst.addOperand(MCOperand::createImm(LeftLoadOffset));
  Instructions.push_back(LeftLoadInst);

  MCInst RightLoadInst;
  RightLoadInst.setOpcode(Mips::LWR);
  RightLoadInst.addOperand(DstRegOp);
  RightLoadInst.addOperand(MCOperand::createReg(FinalSrcReg));
  RightLoadInst.addOperand(MCOperand::createImm(RightLoadOffset ));
  Instructions.push_back(RightLoadInst);

  return false;
}

void MipsAsmParser::createNop(bool hasShortDelaySlot, SMLoc IDLoc,
                              SmallVectorImpl<MCInst> &Instructions) {
  MCInst NopInst;
  if (hasShortDelaySlot) {
    NopInst.setOpcode(Mips::MOVE16_MM);
    NopInst.addOperand(MCOperand::createReg(Mips::ZERO));
    NopInst.addOperand(MCOperand::createReg(Mips::ZERO));
  } else {
    NopInst.setOpcode(Mips::SLL);
    NopInst.addOperand(MCOperand::createReg(Mips::ZERO));
    NopInst.addOperand(MCOperand::createReg(Mips::ZERO));
    NopInst.addOperand(MCOperand::createImm(0));
  }
  Instructions.push_back(NopInst);
}

void MipsAsmParser::createAddu(unsigned DstReg, unsigned SrcReg,
                               unsigned TrgReg, bool Is64Bit,
                               SmallVectorImpl<MCInst> &Instructions) {
  MCInst AdduInst;
  AdduInst.setOpcode(Is64Bit ? Mips::DADDu : Mips::ADDu);
  AdduInst.addOperand(MCOperand::createReg(DstReg));
  AdduInst.addOperand(MCOperand::createReg(SrcReg));
  AdduInst.addOperand(MCOperand::createReg(TrgReg));
  Instructions.push_back(AdduInst);
}

unsigned MipsAsmParser::checkTargetMatchPredicate(MCInst &Inst) {
  // As described by the Mips32r2 spec, the registers Rd and Rs for
  // jalr.hb must be different.
  unsigned Opcode = Inst.getOpcode();

  if (Opcode == Mips::JALR_HB &&
      (Inst.getOperand(0).getReg() == Inst.getOperand(1).getReg()))
    return Match_RequiresDifferentSrcAndDst;

  return Match_Success;
}

bool MipsAsmParser::MatchAndEmitInstruction(SMLoc IDLoc, unsigned &Opcode,
                                            OperandVector &Operands,
                                            MCStreamer &Out,
                                            uint64_t &ErrorInfo,
                                            bool MatchingInlineAsm) {

  MCInst Inst;
  SmallVector<MCInst, 8> Instructions;
  unsigned MatchResult =
      MatchInstructionImpl(Operands, Inst, ErrorInfo, MatchingInlineAsm);

  switch (MatchResult) {
  case Match_Success: {
    if (processInstruction(Inst, IDLoc, Instructions))
      return true;
    for (unsigned i = 0; i < Instructions.size(); i++)
      Out.EmitInstruction(Instructions[i], STI);
    return false;
  }
  case Match_MissingFeature:
    Error(IDLoc, "instruction requires a CPU feature not currently enabled");
    return true;
  case Match_InvalidOperand: {
    SMLoc ErrorLoc = IDLoc;
    if (ErrorInfo != ~0ULL) {
      if (ErrorInfo >= Operands.size())
        return Error(IDLoc, "too few operands for instruction");

      ErrorLoc = ((MipsOperand &)*Operands[ErrorInfo]).getStartLoc();
      if (ErrorLoc == SMLoc())
        ErrorLoc = IDLoc;
    }

    return Error(ErrorLoc, "invalid operand for instruction");
  }
  case Match_MnemonicFail:
    return Error(IDLoc, "invalid instruction");
  case Match_RequiresDifferentSrcAndDst:
    return Error(IDLoc, "source and destination must be different");
  }

  llvm_unreachable("Implement any new match types added!");
}

void MipsAsmParser::warnIfRegIndexIsAT(unsigned RegIndex, SMLoc Loc) {
  if (RegIndex != 0 && AssemblerOptions.back()->getATRegIndex() == RegIndex)
    Warning(Loc, "used $at (currently $" + Twine(RegIndex) +
                     ") without \".set noat\"");
}

void MipsAsmParser::warnIfNoMacro(SMLoc Loc) {
  if (!AssemblerOptions.back()->isMacro())
    Warning(Loc, "macro instruction expanded into multiple instructions");
}

void
MipsAsmParser::printWarningWithFixIt(const Twine &Msg, const Twine &FixMsg,
                                     SMRange Range, bool ShowColors) {
  getSourceManager().PrintMessage(Range.Start, SourceMgr::DK_Warning, Msg,
                                  Range, SMFixIt(Range, FixMsg),
                                  ShowColors);
}

int MipsAsmParser::matchCPURegisterName(StringRef Name) {
  int CC;

  CC = StringSwitch<unsigned>(Name)
           .Case("zero", 0)
           .Case("at", 1)
           .Case("a0", 4)
           .Case("a1", 5)
           .Case("a2", 6)
           .Case("a3", 7)
           .Case("v0", 2)
           .Case("v1", 3)
           .Case("s0", 16)
           .Case("s1", 17)
           .Case("s2", 18)
           .Case("s3", 19)
           .Case("s4", 20)
           .Case("s5", 21)
           .Case("s6", 22)
           .Case("s7", 23)
           .Case("k0", 26)
           .Case("k1", 27)
           .Case("gp", 28)
           .Case("sp", 29)
           .Case("fp", 30)
           .Case("s8", 30)
           .Case("ra", 31)
           .Case("t0", 8)
           .Case("t1", 9)
           .Case("t2", 10)
           .Case("t3", 11)
           .Case("t4", 12)
           .Case("t5", 13)
           .Case("t6", 14)
           .Case("t7", 15)
           .Case("t8", 24)
           .Case("t9", 25)
           .Default(-1);

  if (!(isABI_N32() || isABI_N64()))
    return CC;

  if (12 <= CC && CC <= 15) {
    // Name is one of t4-t7
    AsmToken RegTok = getLexer().peekTok();
    SMRange RegRange = RegTok.getLocRange();

    StringRef FixedName = StringSwitch<StringRef>(Name)
                              .Case("t4", "t0")
                              .Case("t5", "t1")
                              .Case("t6", "t2")
                              .Case("t7", "t3")
                              .Default("");
    assert(FixedName != "" &&  "Register name is not one of t4-t7.");

    printWarningWithFixIt("register names $t4-$t7 are only available in O32.",
                          "Did you mean $" + FixedName + "?", RegRange);
  }

  // Although SGI documentation just cuts out t0-t3 for n32/n64,
  // GNU pushes the values of t0-t3 to override the o32/o64 values for t4-t7
  // We are supporting both cases, so for t0-t3 we'll just push them to t4-t7.
  if (8 <= CC && CC <= 11)
    CC += 4;

  if (CC == -1)
    CC = StringSwitch<unsigned>(Name)
             .Case("a4", 8)
             .Case("a5", 9)
             .Case("a6", 10)
             .Case("a7", 11)
             .Case("kt0", 26)
             .Case("kt1", 27)
             .Default(-1);

  if ((CC != 0) && ((int)AssemblerOptions.back()->getATRegNum() == CC))
      Warning(getLexer().getLoc(), Twine("Used $") + Name + " with \".set at=$"
          + Name + "\"");

  return CC;
}

int MipsAsmParser::matchHWRegsRegisterName(StringRef Name) {
  int CC;

  CC = StringSwitch<unsigned>(Name)
            .Case("hwr_cpunum", 0)
            .Case("hwr_synci_step", 1)
            .Case("hwr_cc", 2)
            .Case("hwr_ccres", 3)
            .Case("hwr_ulr", 29)
            .Default(-1);

  return CC;
}

int MipsAsmParser::matchFPURegisterName(StringRef Name) {

  if (Name[0] == 'f') {
    StringRef NumString = Name.substr(1);
    unsigned IntVal;
    if (NumString.getAsInteger(10, IntVal))
      return -1;     // This is not an integer.
    if (IntVal > 31) // Maximum index for fpu register.
      return -1;
    return IntVal;
  }
  return -1;
}

int MipsAsmParser::matchCheriRegisterName(StringRef Name) {
  MCAsmParser &Parser = getParser();

  if (Name[0] == 'c') {
    StringRef NumString = Name.substr(1);
    unsigned IntVal;
    if (NumString.getAsInteger(10, IntVal))
      return -1; // This is not an integer.
    if (IntVal == 0)
      Warning(Parser.getTok().getLoc(), "Direct access to c0 is deprecated.");
    if (IntVal > 31) // Maximum index for CHERI register.
      return -1;
    return IntVal;
  }
  int CC = StringSwitch<unsigned>(Name)
           .Case("idc", 26)
           .Case("kr1c", 27)
           .Case("kr1c", 28)
           .Case("kcc", 29)
           .Case("kdc", 30)
           .Case("epcc", 31)
           .Default(-1);
  return CC;
}


int MipsAsmParser::matchFCCRegisterName(StringRef Name) {

  if (Name.startswith("fcc")) {
    StringRef NumString = Name.substr(3);
    unsigned IntVal;
    if (NumString.getAsInteger(10, IntVal))
      return -1;    // This is not an integer.
    if (IntVal > 7) // There are only 8 fcc registers.
      return -1;
    return IntVal;
  }
  return -1;
}

int MipsAsmParser::matchACRegisterName(StringRef Name) {

  if (Name.startswith("ac")) {
    StringRef NumString = Name.substr(2);
    unsigned IntVal;
    if (NumString.getAsInteger(10, IntVal))
      return -1;    // This is not an integer.
    if (IntVal > 3) // There are only 3 acc registers.
      return -1;
    return IntVal;
  }
  return -1;
}

int MipsAsmParser::matchMSA128RegisterName(StringRef Name) {
  unsigned IntVal;

  if (Name.front() != 'w' || Name.drop_front(1).getAsInteger(10, IntVal))
    return -1;

  if (IntVal > 31)
    return -1;

  return IntVal;
}

int MipsAsmParser::matchMSA128CtrlRegisterName(StringRef Name) {
  int CC;

  CC = StringSwitch<unsigned>(Name)
           .Case("msair", 0)
           .Case("msacsr", 1)
           .Case("msaaccess", 2)
           .Case("msasave", 3)
           .Case("msamodify", 4)
           .Case("msarequest", 5)
           .Case("msamap", 6)
           .Case("msaunmap", 7)
           .Default(-1);

  return CC;
}

unsigned MipsAsmParser::getATReg(SMLoc Loc) {
  unsigned ATIndex = AssemblerOptions.back()->getATRegIndex();
  if (ATIndex == 0) {
    reportParseError(Loc,
                     "pseudo-instruction requires $at, which is not available");
    return 0;
  }
  unsigned AT = getReg(
      (isGP64bit()) ? Mips::GPR64RegClassID : Mips::GPR32RegClassID, ATIndex);
  return AT;
}

unsigned MipsAsmParser::getReg(int RC, int RegNo) {
  return *(getContext().getRegisterInfo()->getRegClass(RC).begin() + RegNo);
}

unsigned MipsAsmParser::getGPR(int RegNo) {
  return getReg(isGP64bit() ? Mips::GPR64RegClassID : Mips::GPR32RegClassID,
                RegNo);
}

int MipsAsmParser::matchRegisterByNumber(unsigned RegNum, unsigned RegClass) {
  if (RegNum >
      getContext().getRegisterInfo()->getRegClass(RegClass).getNumRegs() - 1)
    return -1;

  return getReg(RegClass, RegNum);
}

bool MipsAsmParser::parseOperand(OperandVector &Operands, StringRef Mnemonic) {
  MCAsmParser &Parser = getParser();
  DEBUG(dbgs() << "parseOperand\n");

  // Check if the current operand has a custom associated parser, if so, try to
  // custom parse the operand, or fallback to the general approach.
  OperandMatchResultTy ResTy = MatchOperandParserImpl(Operands, Mnemonic);
  if (ResTy == MatchOperand_Success)
    return false;
  // If there wasn't a custom match, try the generic matcher below. Otherwise,
  // there was a match, but an error occurred, in which case, just return that
  // the operand parsing failed.
  if (ResTy == MatchOperand_ParseFail)
    return true;

  DEBUG(dbgs() << ".. Generic Parser\n");

  switch (getLexer().getKind()) {
  default:
    Error(Parser.getTok().getLoc(), "unexpected token in operand");
    return true;
  case AsmToken::Identifier:
  case AsmToken::Dollar: {
    // Parse the register.
    SMLoc S = Parser.getTok().getLoc();

    // Almost all registers have been parsed by custom parsers. There is only
    // one exception to this. $zero (and it's alias $0) will reach this point
    // for div, divu, and similar instructions because it is not an operand
    // to the instruction definition but an explicit register. Special case
    // this situation for now.
    if (parseAnyRegister(Operands) != MatchOperand_NoMatch)
      return false;

    // Maybe it is a symbol reference.
    StringRef Identifier;
    if (Parser.parseIdentifier(Identifier))
      return true;

    SMLoc E = SMLoc::getFromPointer(Parser.getTok().getLoc().getPointer() - 1);
    MCSymbol *Sym = getContext().getOrCreateSymbol("$" + Identifier);
    // Otherwise create a symbol reference.
    const MCExpr *Res =
        MCSymbolRefExpr::create(Sym, MCSymbolRefExpr::VK_None, getContext());

    Operands.push_back(MipsOperand::CreateImm(Res, S, E, *this));
    return false;
  }
  // Else drop to expression parsing.
  case AsmToken::LParen:
  case AsmToken::Minus:
  case AsmToken::Plus:
  case AsmToken::Integer:
  case AsmToken::Tilde:
  case AsmToken::String: {
    DEBUG(dbgs() << ".. generic integer\n");
    OperandMatchResultTy ResTy = parseImm(Operands);
    return ResTy != MatchOperand_Success;
  }
  case AsmToken::Percent: {
    // It is a symbol reference or constant expression.
    const MCExpr *IdVal;
    SMLoc S = Parser.getTok().getLoc(); // Start location of the operand.
    if (parseRelocOperand(IdVal))
      return true;

    SMLoc E = SMLoc::getFromPointer(Parser.getTok().getLoc().getPointer() - 1);

    Operands.push_back(MipsOperand::CreateImm(IdVal, S, E, *this));
    return false;
  } // case AsmToken::Percent
  } // switch(getLexer().getKind())
  return true;
}

const MCExpr *MipsAsmParser::evaluateRelocExpr(const MCExpr *Expr,
                                               StringRef RelocStr) {
  const MCExpr *Res;
  // Check the type of the expression.
  if (const MCConstantExpr *MCE = dyn_cast<MCConstantExpr>(Expr)) {
    // It's a constant, evaluate reloc value.
    int16_t Val;
    switch (getVariantKind(RelocStr)) {
    case MCSymbolRefExpr::VK_Mips_ABS_LO:
      // Get the 1st 16-bits.
      Val = MCE->getValue() & 0xffff;
      break;
    case MCSymbolRefExpr::VK_Mips_ABS_HI:
      // Get the 2nd 16-bits. Also add 1 if bit 15 is 1, to compensate for low
      // 16 bits being negative.
      Val = ((MCE->getValue() + 0x8000) >> 16) & 0xffff;
      break;
    case MCSymbolRefExpr::VK_Mips_HIGHER:
      // Get the 3rd 16-bits.
      Val = ((MCE->getValue() + 0x80008000LL) >> 32) & 0xffff;
      break;
    case MCSymbolRefExpr::VK_Mips_HIGHEST:
      // Get the 4th 16-bits.
      Val = ((MCE->getValue() + 0x800080008000LL) >> 48) & 0xffff;
      break;
    default:
      report_fatal_error("unsupported reloc value");
    }
    return MCConstantExpr::create(Val, getContext());
  }

  if (const MCSymbolRefExpr *MSRE = dyn_cast<MCSymbolRefExpr>(Expr)) {
    // It's a symbol, create a symbolic expression from the symbol.
    const MCSymbol *Symbol = &MSRE->getSymbol();
    MCSymbolRefExpr::VariantKind VK = getVariantKind(RelocStr);
    Res = MCSymbolRefExpr::create(Symbol, VK, getContext());
    return Res;
  }

  if (const MCBinaryExpr *BE = dyn_cast<MCBinaryExpr>(Expr)) {
    MCSymbolRefExpr::VariantKind VK = getVariantKind(RelocStr);

    // Try to create target expression.
    if (MipsMCExpr::isSupportedBinaryExpr(VK, BE))
      return MipsMCExpr::create(VK, Expr, getContext());

    const MCExpr *LExp = evaluateRelocExpr(BE->getLHS(), RelocStr);
    const MCExpr *RExp = evaluateRelocExpr(BE->getRHS(), RelocStr);
    Res = MCBinaryExpr::create(BE->getOpcode(), LExp, RExp, getContext());
    return Res;
  }

  if (const MCUnaryExpr *UN = dyn_cast<MCUnaryExpr>(Expr)) {
    const MCExpr *UnExp = evaluateRelocExpr(UN->getSubExpr(), RelocStr);
    Res = MCUnaryExpr::create(UN->getOpcode(), UnExp, getContext());
    return Res;
  }
  // Just return the original expression.
  return Expr;
}

bool MipsAsmParser::isEvaluated(const MCExpr *Expr) {

  switch (Expr->getKind()) {
  case MCExpr::Constant:
    return true;
  case MCExpr::SymbolRef:
    return (cast<MCSymbolRefExpr>(Expr)->getKind() != MCSymbolRefExpr::VK_None);
  case MCExpr::Binary:
    if (const MCBinaryExpr *BE = dyn_cast<MCBinaryExpr>(Expr)) {
      if (!isEvaluated(BE->getLHS()))
        return false;
      return isEvaluated(BE->getRHS());
    }
  case MCExpr::Unary:
    return isEvaluated(cast<MCUnaryExpr>(Expr)->getSubExpr());
  case MCExpr::Target:
    return true;
  }
  return false;
}

bool MipsAsmParser::parseRelocOperand(const MCExpr *&Res) {
  MCAsmParser &Parser = getParser();
  Parser.Lex();                          // Eat the % token.
  const AsmToken &Tok = Parser.getTok(); // Get next token, operation.
  if (Tok.isNot(AsmToken::Identifier))
    return true;

  std::string Str = Tok.getIdentifier();

  Parser.Lex(); // Eat the identifier.
  // Now make an expression from the rest of the operand.
  const MCExpr *IdVal;
  SMLoc EndLoc;

  if (getLexer().getKind() == AsmToken::LParen) {
    while (1) {
      Parser.Lex(); // Eat the '(' token.
      if (getLexer().getKind() == AsmToken::Percent) {
        Parser.Lex(); // Eat the % token.
        const AsmToken &nextTok = Parser.getTok();
        if (nextTok.isNot(AsmToken::Identifier))
          return true;
        Str += "(%";
        Str += nextTok.getIdentifier();
        Parser.Lex(); // Eat the identifier.
        if (getLexer().getKind() != AsmToken::LParen)
          return true;
      } else
        break;
    }
    if (getParser().parseParenExpression(IdVal, EndLoc))
      return true;

    while (getLexer().getKind() == AsmToken::RParen)
      Parser.Lex(); // Eat the ')' token.

  } else
    return true; // Parenthesis must follow the relocation operand.

  Res = evaluateRelocExpr(IdVal, Str);
  return false;
}

bool MipsAsmParser::ParseRegister(unsigned &RegNo, SMLoc &StartLoc,
                                  SMLoc &EndLoc) {
  SmallVector<std::unique_ptr<MCParsedAsmOperand>, 1> Operands;
  OperandMatchResultTy ResTy = parseAnyRegister(Operands);
  if (ResTy == MatchOperand_Success) {
    assert(Operands.size() == 1);
    MipsOperand &Operand = static_cast<MipsOperand &>(*Operands.front());
    StartLoc = Operand.getStartLoc();
    EndLoc = Operand.getEndLoc();

    // AFAIK, we only support numeric registers and named GPR's in CFI
    // directives.
    // Don't worry about eating tokens before failing. Using an unrecognised
    // register is a parse error.
    if (Operand.isGPRAsmReg()) {
      // Resolve to GPR32 or GPR64 appropriately.
      RegNo = isGP64bit() ? Operand.getGPR64Reg() : Operand.getGPR32Reg();
    }

    return (RegNo == (unsigned)-1);
  }

  assert(Operands.size() == 0);
  return (RegNo == (unsigned)-1);
}

bool MipsAsmParser::parseMemOffset(const MCExpr *&Res, bool isParenExpr) {
  MCAsmParser &Parser = getParser();
  SMLoc S;
  bool Result = true;
  unsigned NumOfLParen = 0;

  while (getLexer().getKind() == AsmToken::LParen) {
    Parser.Lex();
    ++NumOfLParen;
  }

  switch (getLexer().getKind()) {
  default:
    return true;
  case AsmToken::Identifier:
  case AsmToken::LParen:
  case AsmToken::Integer:
  case AsmToken::Minus:
  case AsmToken::Plus:
    if (isParenExpr)
      Result = getParser().parseParenExprOfDepth(NumOfLParen, Res, S);
    else
      Result = (getParser().parseExpression(Res));
    while (getLexer().getKind() == AsmToken::RParen)
      Parser.Lex();
    break;
  case AsmToken::Percent:
    Result = parseRelocOperand(Res);
  }
  return Result;
}

MipsAsmParser::OperandMatchResultTy
MipsAsmParser::parseMemOperand(OperandVector &Operands) {
  MCAsmParser &Parser = getParser();
  DEBUG(dbgs() << "parseMemOperand\n");
  const MCExpr *IdVal = nullptr;
  SMLoc S;
  bool isParenExpr = false;
  MipsAsmParser::OperandMatchResultTy Res = MatchOperand_NoMatch;
  // First operand is the offset.
  S = Parser.getTok().getLoc();

  if (getLexer().getKind() == AsmToken::LParen) {
    Parser.Lex();
    isParenExpr = true;
  }

  if (getLexer().getKind() != AsmToken::Dollar) {
    if (parseMemOffset(IdVal, isParenExpr))
      return MatchOperand_ParseFail;

    const AsmToken &Tok = Parser.getTok(); // Get the next token.
    if (Tok.isNot(AsmToken::LParen)) {
      MipsOperand &Mnemonic = static_cast<MipsOperand &>(*Operands[0]);
      if (Mnemonic.getToken() == "la") {
        SMLoc E =
            SMLoc::getFromPointer(Parser.getTok().getLoc().getPointer() - 1);
        Operands.push_back(MipsOperand::CreateImm(IdVal, S, E, *this));
        return MatchOperand_Success;
      }
      if (Tok.is(AsmToken::EndOfStatement)) {
        SMLoc E =
            SMLoc::getFromPointer(Parser.getTok().getLoc().getPointer() - 1);

        // Zero register assumed, add a memory operand with ZERO as its base.
        // "Base" will be managed by k_Memory.
        auto Base = MipsOperand::createGPRReg(0, getContext().getRegisterInfo(),
                                              S, E, *this);
        Operands.push_back(
            MipsOperand::CreateMem(std::move(Base), IdVal, S, E, *this));
        return MatchOperand_Success;
      }
      Error(Parser.getTok().getLoc(), "'(' expected");
      return MatchOperand_ParseFail;
    }

    Parser.Lex(); // Eat the '(' token.
  }

  Res = parseAnyRegister(Operands);
  if (Res != MatchOperand_Success)
    return Res;

  if (Parser.getTok().isNot(AsmToken::RParen)) {
    Error(Parser.getTok().getLoc(), "')' expected");
    return MatchOperand_ParseFail;
  }

  SMLoc E = SMLoc::getFromPointer(Parser.getTok().getLoc().getPointer() - 1);

  Parser.Lex(); // Eat the ')' token.

  if (!IdVal)
    IdVal = MCConstantExpr::create(0, getContext());

  // Replace the register operand with the memory operand.
  std::unique_ptr<MipsOperand> op(
      static_cast<MipsOperand *>(Operands.back().release()));
  // Remove the register from the operands.
  // "op" will be managed by k_Memory.
  Operands.pop_back();
  // Add the memory operand.
  if (const MCBinaryExpr *BE = dyn_cast<MCBinaryExpr>(IdVal)) {
    int64_t Imm;
    if (IdVal->evaluateAsAbsolute(Imm))
      IdVal = MCConstantExpr::create(Imm, getContext());
    else if (BE->getLHS()->getKind() != MCExpr::SymbolRef)
      IdVal = MCBinaryExpr::create(BE->getOpcode(), BE->getRHS(), BE->getLHS(),
                                   getContext());
  }

  Operands.push_back(MipsOperand::CreateMem(std::move(op), IdVal, S, E, *this));
  return MatchOperand_Success;
}

bool MipsAsmParser::searchSymbolAlias(OperandVector &Operands) {
  MCAsmParser &Parser = getParser();
  MCSymbol *Sym = getContext().lookupSymbol(Parser.getTok().getIdentifier());
  if (Sym) {
    SMLoc S = Parser.getTok().getLoc();
    const MCExpr *Expr;
    if (Sym->isVariable())
      Expr = Sym->getVariableValue();
    else
      return false;
    if (Expr->getKind() == MCExpr::SymbolRef) {
      const MCSymbolRefExpr *Ref = static_cast<const MCSymbolRefExpr *>(Expr);
      StringRef DefSymbol = Ref->getSymbol().getName();
      if (DefSymbol.startswith("$")) {
        OperandMatchResultTy ResTy =
            matchAnyRegisterNameWithoutDollar(Operands, DefSymbol.substr(1), S);
        if (ResTy == MatchOperand_Success) {
          Parser.Lex();
          return true;
        } else if (ResTy == MatchOperand_ParseFail)
          llvm_unreachable("Should never ParseFail");
        return false;
      }
    } else if (Expr->getKind() == MCExpr::Constant) {
      Parser.Lex();
      const MCConstantExpr *Const = static_cast<const MCConstantExpr *>(Expr);
      Operands.push_back(
          MipsOperand::CreateImm(Const, S, Parser.getTok().getLoc(), *this));
      return true;
    }
  }
  return false;
}

MipsAsmParser::OperandMatchResultTy
MipsAsmParser::matchAnyRegisterNameWithoutDollar(OperandVector &Operands,
                                                 StringRef Identifier,
                                                 SMLoc S) {
  int Index = matchCPURegisterName(Identifier);
  if (Index != -1) {
    Operands.push_back(MipsOperand::createGPRReg(
        Index, getContext().getRegisterInfo(), S, getLexer().getLoc(), *this));
    return MatchOperand_Success;
  }

  Index = matchHWRegsRegisterName(Identifier);
  if (Index != -1) {
    Operands.push_back(MipsOperand::createHWRegsReg(
        Index, getContext().getRegisterInfo(), S, getLexer().getLoc(), *this));
    return MatchOperand_Success;
  }

  Index = matchFPURegisterName(Identifier);
  if (Index != -1) {
    Operands.push_back(MipsOperand::createFGRReg(
        Index, getContext().getRegisterInfo(), S, getLexer().getLoc(), *this));
    return MatchOperand_Success;
  }

  Index = matchFCCRegisterName(Identifier);
  if (Index != -1) {
    Operands.push_back(MipsOperand::createFCCReg(
        Index, getContext().getRegisterInfo(), S, getLexer().getLoc(), *this));
    return MatchOperand_Success;
  }

  Index = matchACRegisterName(Identifier);
  if (Index != -1) {
    Operands.push_back(MipsOperand::createACCReg(
        Index, getContext().getRegisterInfo(), S, getLexer().getLoc(), *this));
    return MatchOperand_Success;
  }

  Index = matchMSA128RegisterName(Identifier);
  if (Index != -1) {
    Operands.push_back(MipsOperand::createMSA128Reg(
        Index, getContext().getRegisterInfo(), S, getLexer().getLoc(), *this));
    return MatchOperand_Success;
  }

  Index = matchMSA128CtrlRegisterName(Identifier);
  if (Index != -1) {
    Operands.push_back(MipsOperand::createMSACtrlReg(
        Index, getContext().getRegisterInfo(), S, getLexer().getLoc(), *this));
    return MatchOperand_Success;
  }

  Index = matchCheriRegisterName(Identifier);
  if (Index != -1) {
    Operands.push_back(MipsOperand::CreateCheriReg(
        Index, getContext().getRegisterInfo(), S, getLexer().getLoc(), *this));
    return MatchOperand_Success;
  }

  return MatchOperand_NoMatch;
}

MipsAsmParser::OperandMatchResultTy
MipsAsmParser::matchAnyRegisterWithoutDollar(OperandVector &Operands, SMLoc S) {
  MCAsmParser &Parser = getParser();
  auto Token = Parser.getLexer().peekTok(false);

  if (Token.is(AsmToken::Identifier)) {
    DEBUG(dbgs() << ".. identifier\n");
    StringRef Identifier = Token.getIdentifier();
    OperandMatchResultTy ResTy =
        matchAnyRegisterNameWithoutDollar(Operands, Identifier, S);
    return ResTy;
  } else if (Token.is(AsmToken::Integer)) {
    DEBUG(dbgs() << ".. integer\n");
    Operands.push_back(MipsOperand::createNumericReg(
        Token.getIntVal(), getContext().getRegisterInfo(), S, Token.getLoc(),
        *this));
    return MatchOperand_Success;
  }

  DEBUG(dbgs() << Parser.getTok().getKind() << "\n");

  return MatchOperand_NoMatch;
}

MipsAsmParser::OperandMatchResultTy
MipsAsmParser::parseAnyRegister(OperandVector &Operands) {
  MCAsmParser &Parser = getParser();
  DEBUG(dbgs() << "parseAnyRegister\n");

  auto Token = Parser.getTok();

  SMLoc S = Token.getLoc();

  if (Token.isNot(AsmToken::Dollar)) {
    DEBUG(dbgs() << ".. !$ -> try sym aliasing\n");
    if (Token.is(AsmToken::Identifier)) {
      if (searchSymbolAlias(Operands))
        return MatchOperand_Success;
    }
    DEBUG(dbgs() << ".. !symalias -> NoMatch\n");
    return MatchOperand_NoMatch;
  }
  DEBUG(dbgs() << ".. $\n");

  OperandMatchResultTy ResTy = matchAnyRegisterWithoutDollar(Operands, S);
  if (ResTy == MatchOperand_Success) {
    Parser.Lex(); // $
    Parser.Lex(); // identifier
  }
  return ResTy;
}

MipsAsmParser::OperandMatchResultTy
MipsAsmParser::parseImm(OperandVector &Operands) {
  MCAsmParser &Parser = getParser();
  switch (getLexer().getKind()) {
  default:
    return MatchOperand_NoMatch;
  case AsmToken::LParen:
  case AsmToken::Minus:
  case AsmToken::Plus:
  case AsmToken::Integer:
  case AsmToken::Tilde:
  case AsmToken::String:
    break;
  }

  const MCExpr *IdVal;
  SMLoc S = Parser.getTok().getLoc();
  if (getParser().parseExpression(IdVal))
    return MatchOperand_ParseFail;

  SMLoc E = SMLoc::getFromPointer(Parser.getTok().getLoc().getPointer() - 1);
  Operands.push_back(MipsOperand::CreateImm(IdVal, S, E, *this));
  return MatchOperand_Success;
}

MipsAsmParser::OperandMatchResultTy
MipsAsmParser::parseJumpTarget(OperandVector &Operands) {
  MCAsmParser &Parser = getParser();
  DEBUG(dbgs() << "parseJumpTarget\n");

  SMLoc S = getLexer().getLoc();

  // Integers and expressions are acceptable
  OperandMatchResultTy ResTy = parseImm(Operands);
  if (ResTy != MatchOperand_NoMatch)
    return ResTy;

  // Registers are a valid target and have priority over symbols.
  ResTy = parseAnyRegister(Operands);
  if (ResTy != MatchOperand_NoMatch)
    return ResTy;

  const MCExpr *Expr = nullptr;
  if (Parser.parseExpression(Expr)) {
    // We have no way of knowing if a symbol was consumed so we must ParseFail
    return MatchOperand_ParseFail;
  }
  Operands.push_back(
      MipsOperand::CreateImm(Expr, S, getLexer().getLoc(), *this));
  return MatchOperand_Success;
}

MipsAsmParser::OperandMatchResultTy
MipsAsmParser::parseInvNum(OperandVector &Operands) {
  MCAsmParser &Parser = getParser();
  const MCExpr *IdVal;
  // If the first token is '$' we may have register operand.
  if (Parser.getTok().is(AsmToken::Dollar))
    return MatchOperand_NoMatch;
  SMLoc S = Parser.getTok().getLoc();
  if (getParser().parseExpression(IdVal))
    return MatchOperand_ParseFail;
  const MCConstantExpr *MCE = dyn_cast<MCConstantExpr>(IdVal);
  assert(MCE && "Unexpected MCExpr type.");
  int64_t Val = MCE->getValue();
  SMLoc E = SMLoc::getFromPointer(Parser.getTok().getLoc().getPointer() - 1);
  Operands.push_back(MipsOperand::CreateImm(
      MCConstantExpr::create(0 - Val, getContext()), S, E, *this));
  return MatchOperand_Success;
}

MipsAsmParser::OperandMatchResultTy
MipsAsmParser::parseLSAImm(OperandVector &Operands) {
  MCAsmParser &Parser = getParser();
  switch (getLexer().getKind()) {
  default:
    return MatchOperand_NoMatch;
  case AsmToken::LParen:
  case AsmToken::Plus:
  case AsmToken::Minus:
  case AsmToken::Integer:
    break;
  }

  const MCExpr *Expr;
  SMLoc S = Parser.getTok().getLoc();

  if (getParser().parseExpression(Expr))
    return MatchOperand_ParseFail;

  int64_t Val;
  if (!Expr->evaluateAsAbsolute(Val)) {
    Error(S, "expected immediate value");
    return MatchOperand_ParseFail;
  }

  // The LSA instruction allows a 2-bit unsigned immediate. For this reason
  // and because the CPU always adds one to the immediate field, the allowed
  // range becomes 1..4. We'll only check the range here and will deal
  // with the addition/subtraction when actually decoding/encoding
  // the instruction.
  if (Val < 1 || Val > 4) {
    Error(S, "immediate not in range (1..4)");
    return MatchOperand_ParseFail;
  }

  Operands.push_back(
      MipsOperand::CreateImm(Expr, S, Parser.getTok().getLoc(), *this));
  return MatchOperand_Success;
}

MipsAsmParser::OperandMatchResultTy
MipsAsmParser::parseRegisterList(OperandVector &Operands) {
  MCAsmParser &Parser = getParser();
  SmallVector<unsigned, 10> Regs;
  unsigned RegNo;
  unsigned PrevReg = Mips::NoRegister;
  bool RegRange = false;
  SmallVector<std::unique_ptr<MCParsedAsmOperand>, 8> TmpOperands;

  if (Parser.getTok().isNot(AsmToken::Dollar))
    return MatchOperand_ParseFail;

  SMLoc S = Parser.getTok().getLoc();
  while (parseAnyRegister(TmpOperands) == MatchOperand_Success) {
    SMLoc E = getLexer().getLoc();
    MipsOperand &Reg = static_cast<MipsOperand &>(*TmpOperands.back());
    RegNo = isGP64bit() ? Reg.getGPR64Reg() : Reg.getGPR32Reg();
    if (RegRange) {
      // Remove last register operand because registers from register range
      // should be inserted first.
      if (RegNo == Mips::RA) {
        Regs.push_back(RegNo);
      } else {
        unsigned TmpReg = PrevReg + 1;
        while (TmpReg <= RegNo) {
          if ((TmpReg < Mips::S0) || (TmpReg > Mips::S7)) {
            Error(E, "invalid register operand");
            return MatchOperand_ParseFail;
          }

          PrevReg = TmpReg;
          Regs.push_back(TmpReg++);
        }
      }

      RegRange = false;
    } else {
      if ((PrevReg == Mips::NoRegister) && (RegNo != Mips::S0) &&
          (RegNo != Mips::RA)) {
        Error(E, "$16 or $31 expected");
        return MatchOperand_ParseFail;
      } else if (((RegNo < Mips::S0) || (RegNo > Mips::S7)) &&
                 (RegNo != Mips::FP) && (RegNo != Mips::RA)) {
        Error(E, "invalid register operand");
        return MatchOperand_ParseFail;
      } else if ((PrevReg != Mips::NoRegister) && (RegNo != PrevReg + 1) &&
                 (RegNo != Mips::FP) && (RegNo != Mips::RA)) {
        Error(E, "consecutive register numbers expected");
        return MatchOperand_ParseFail;
      }

      Regs.push_back(RegNo);
    }

    if (Parser.getTok().is(AsmToken::Minus))
      RegRange = true;

    if (!Parser.getTok().isNot(AsmToken::Minus) &&
        !Parser.getTok().isNot(AsmToken::Comma)) {
      Error(E, "',' or '-' expected");
      return MatchOperand_ParseFail;
    }

    Lex(); // Consume comma or minus
    if (Parser.getTok().isNot(AsmToken::Dollar))
      break;

    PrevReg = RegNo;
  }

  SMLoc E = Parser.getTok().getLoc();
  Operands.push_back(MipsOperand::CreateRegList(Regs, S, E, *this));
  parseMemOperand(Operands);
  return MatchOperand_Success;
}

MipsAsmParser::OperandMatchResultTy
MipsAsmParser::parseRegisterPair(OperandVector &Operands) {
  MCAsmParser &Parser = getParser();

  SMLoc S = Parser.getTok().getLoc();
  if (parseAnyRegister(Operands) != MatchOperand_Success)
    return MatchOperand_ParseFail;

  SMLoc E = Parser.getTok().getLoc();
  MipsOperand &Op = static_cast<MipsOperand &>(*Operands.back());
  unsigned Reg = Op.getGPR32Reg();
  Operands.pop_back();
  Operands.push_back(MipsOperand::CreateRegPair(Reg, S, E, *this));
  return MatchOperand_Success;
}

MipsAsmParser::OperandMatchResultTy
MipsAsmParser::parseMovePRegPair(OperandVector &Operands) {
  MCAsmParser &Parser = getParser();
  SmallVector<std::unique_ptr<MCParsedAsmOperand>, 8> TmpOperands;
  SmallVector<unsigned, 10> Regs;

  if (Parser.getTok().isNot(AsmToken::Dollar))
    return MatchOperand_ParseFail;

  SMLoc S = Parser.getTok().getLoc();

  if (parseAnyRegister(TmpOperands) != MatchOperand_Success)
    return MatchOperand_ParseFail;

  MipsOperand *Reg = &static_cast<MipsOperand &>(*TmpOperands.back());
  unsigned RegNo = isGP64bit() ? Reg->getGPR64Reg() : Reg->getGPR32Reg();
  Regs.push_back(RegNo);

  SMLoc E = Parser.getTok().getLoc();
  if (Parser.getTok().isNot(AsmToken::Comma)) {
    Error(E, "',' expected");
    return MatchOperand_ParseFail;
  }

  // Remove comma.
  Parser.Lex();

  if (parseAnyRegister(TmpOperands) != MatchOperand_Success)
    return MatchOperand_ParseFail;

  Reg = &static_cast<MipsOperand &>(*TmpOperands.back());
  RegNo = isGP64bit() ? Reg->getGPR64Reg() : Reg->getGPR32Reg();
  Regs.push_back(RegNo);

  Operands.push_back(MipsOperand::CreateRegList(Regs, S, E, *this));

  return MatchOperand_Success;
}

MCSymbolRefExpr::VariantKind MipsAsmParser::getVariantKind(StringRef Symbol) {

  MCSymbolRefExpr::VariantKind VK =
      StringSwitch<MCSymbolRefExpr::VariantKind>(Symbol)
          .Case("hi", MCSymbolRefExpr::VK_Mips_ABS_HI)
          .Case("lo", MCSymbolRefExpr::VK_Mips_ABS_LO)
          .Case("gp_rel", MCSymbolRefExpr::VK_Mips_GPREL)
          .Case("call16", MCSymbolRefExpr::VK_Mips_GOT_CALL)
          .Case("got", MCSymbolRefExpr::VK_Mips_GOT)
          .Case("tlsgd", MCSymbolRefExpr::VK_Mips_TLSGD)
          .Case("tlsldm", MCSymbolRefExpr::VK_Mips_TLSLDM)
          .Case("dtprel_hi", MCSymbolRefExpr::VK_Mips_DTPREL_HI)
          .Case("dtprel_lo", MCSymbolRefExpr::VK_Mips_DTPREL_LO)
          .Case("gottprel", MCSymbolRefExpr::VK_Mips_GOTTPREL)
          .Case("tprel_hi", MCSymbolRefExpr::VK_Mips_TPREL_HI)
          .Case("tprel_lo", MCSymbolRefExpr::VK_Mips_TPREL_LO)
          .Case("got_disp", MCSymbolRefExpr::VK_Mips_GOT_DISP)
          .Case("got_page", MCSymbolRefExpr::VK_Mips_GOT_PAGE)
          .Case("got_ofst", MCSymbolRefExpr::VK_Mips_GOT_OFST)
          .Case("hi(%neg(%gp_rel", MCSymbolRefExpr::VK_Mips_GPOFF_HI)
          .Case("lo(%neg(%gp_rel", MCSymbolRefExpr::VK_Mips_GPOFF_LO)
          .Case("got_hi", MCSymbolRefExpr::VK_Mips_GOT_HI16)
          .Case("got_lo", MCSymbolRefExpr::VK_Mips_GOT_LO16)
          .Case("call_hi", MCSymbolRefExpr::VK_Mips_CALL_HI16)
          .Case("call_lo", MCSymbolRefExpr::VK_Mips_CALL_LO16)
          .Case("higher", MCSymbolRefExpr::VK_Mips_HIGHER)
          .Case("highest", MCSymbolRefExpr::VK_Mips_HIGHEST)
          .Case("pcrel_hi", MCSymbolRefExpr::VK_Mips_PCREL_HI16)
          .Case("pcrel_lo", MCSymbolRefExpr::VK_Mips_PCREL_LO16)
          .Default(MCSymbolRefExpr::VK_None);

  assert(VK != MCSymbolRefExpr::VK_None);

  return VK;
}

/// Sometimes (i.e. load/stores) the operand may be followed immediately by
/// either this.
/// ::= '(', register, ')'
/// handle it before we iterate so we don't get tripped up by the lack of
/// a comma.
bool MipsAsmParser::parseParenSuffix(StringRef Name, OperandVector &Operands) {
  MCAsmParser &Parser = getParser();
  if (getLexer().is(AsmToken::LParen)) {
    Operands.push_back(
        MipsOperand::CreateToken("(", getLexer().getLoc(), *this));
    Parser.Lex();
    if (parseOperand(Operands, Name)) {
      SMLoc Loc = getLexer().getLoc();
      Parser.eatToEndOfStatement();
      return Error(Loc, "unexpected token in argument list");
    }
    if (Parser.getTok().isNot(AsmToken::RParen)) {
      SMLoc Loc = getLexer().getLoc();
      Parser.eatToEndOfStatement();
      return Error(Loc, "unexpected token, expected ')'");
    }
    Operands.push_back(
        MipsOperand::CreateToken(")", getLexer().getLoc(), *this));
    Parser.Lex();
  }
  return false;
}

/// Sometimes (i.e. in MSA) the operand may be followed immediately by
/// either one of these.
/// ::= '[', register, ']'
/// ::= '[', integer, ']'
/// handle it before we iterate so we don't get tripped up by the lack of
/// a comma.
bool MipsAsmParser::parseBracketSuffix(StringRef Name,
                                       OperandVector &Operands) {
  MCAsmParser &Parser = getParser();
  if (getLexer().is(AsmToken::LBrac)) {
    Operands.push_back(
        MipsOperand::CreateToken("[", getLexer().getLoc(), *this));
    Parser.Lex();
    if (parseOperand(Operands, Name)) {
      SMLoc Loc = getLexer().getLoc();
      Parser.eatToEndOfStatement();
      return Error(Loc, "unexpected token in argument list");
    }
    if (Parser.getTok().isNot(AsmToken::RBrac)) {
      SMLoc Loc = getLexer().getLoc();
      Parser.eatToEndOfStatement();
      return Error(Loc, "unexpected token, expected ']'");
    }
    Operands.push_back(
        MipsOperand::CreateToken("]", getLexer().getLoc(), *this));
    Parser.Lex();
  }
  return false;
}

bool MipsAsmParser::ParseInstruction(ParseInstructionInfo &Info, StringRef Name,
                                     SMLoc NameLoc, OperandVector &Operands) {
  MCAsmParser &Parser = getParser();
  DEBUG(dbgs() << "ParseInstruction\n");

  // We have reached first instruction, module directive are now forbidden.
  getTargetStreamer().forbidModuleDirective();

  // Check if we have valid mnemonic
  if (!mnemonicIsValid(Name, 0)) {
    Parser.eatToEndOfStatement();
    return Error(NameLoc, "unknown instruction");
  }
  // First operand in MCInst is instruction mnemonic.
  Operands.push_back(MipsOperand::CreateToken(Name, NameLoc, *this));

  // Read the remaining operands.
  if (getLexer().isNot(AsmToken::EndOfStatement)) {
    // Read the first operand.
    if (parseOperand(Operands, Name)) {
      SMLoc Loc = getLexer().getLoc();
      Parser.eatToEndOfStatement();
      return Error(Loc, "unexpected token in argument list");
    }
    if (getLexer().is(AsmToken::LBrac) && parseBracketSuffix(Name, Operands))
      return true;
    if (getLexer().is(AsmToken::LParen) && parseParenSuffix(Name, Operands))
      return true;

    // If this is a capability load / store, then we parse operands in the
    // following form:
    // $rt + offset($cb)
    // We have already parsed the $rt
    if (StringSwitch<bool>(Name).Case("clb", true).Case("clh", true)
          .Case("clbu", true).Case("clhu", true).Case("clwu", true)
          .Case("clw", true).Case("cld", true).Case("clc", true)
          .Case("clld", true) .Case("csb", true).Case("csh", true)
          .Case("csw", true).Case("csd", true).Case("csc", true)
          .Case("cldc1", true).Case("clwc1", true).Case("csdc1", true)
          .Case("cswc1", true).Case("cscd", true).Default(false)) {
      if (getLexer().isNot(AsmToken::Comma)) {
        SMLoc Loc = getLexer().getLoc();
        Parser.eatToEndOfStatement();
        return Error(Loc,
            "expecting comma when parsing capability-relative address");
      }
      Parser.Lex();  // Eat the comma.
      if (parseOperand(Operands, Name)) {
        SMLoc Loc = getLexer().getLoc();
        Parser.eatToEndOfStatement();
        return Error(Loc, "unexpected token in argument list");
      }
      if (getLexer().isNot(AsmToken::Comma)) {
        SMLoc Loc = getLexer().getLoc();
        Parser.eatToEndOfStatement();
        return Error(Loc,
            "expecting offset when parsing capability-relative address");
      }
      Parser.Lex();  // Eat the comma.
      if (parseOperand(Operands, Name)) {
        SMLoc Loc = getLexer().getLoc();
        Parser.eatToEndOfStatement();
        return Error(Loc, "unexpected token in argument list");
      }
      if (getLexer().isNot(AsmToken::LParen)) {
        SMLoc Loc = getLexer().getLoc();
        Parser.eatToEndOfStatement();
        return Error(Loc,
            "expecting capability register when parsing capability-relative address");
      }
      Operands.push_back(MipsOperand::CreateToken("(", getLexer().getLoc(),
            *this));
      Parser.Lex();  // Eat the left paren.
      if (parseOperand(Operands, Name)) {
        SMLoc Loc = getLexer().getLoc();
        Parser.eatToEndOfStatement();
        return Error(Loc, "unexpected token in argument list");
      }
      if (getLexer().isNot(AsmToken::RParen)) {
        SMLoc Loc = getLexer().getLoc();
        Parser.eatToEndOfStatement();
        return Error(Loc,
            "expecting right parenthesis when parsing capability-relative address");
      }
      Operands.push_back(MipsOperand::CreateToken(")", getLexer().getLoc(), *this));
      Parser.Lex();  // Eat the right paren.
    }
    else while (getLexer().is(AsmToken::Comma)) {
      Parser.Lex();  // Eat the comma.

      // Parse and remember the operand.
      if (parseOperand(Operands, Name)) {
        SMLoc Loc = getLexer().getLoc();
        Parser.eatToEndOfStatement();
        return Error(Loc, "unexpected token in argument list");
      }
      // Parse bracket and parenthesis suffixes before we iterate
      if (getLexer().is(AsmToken::LBrac)) {
        if (parseBracketSuffix(Name, Operands))
          return true;
      } else if (getLexer().is(AsmToken::LParen) &&
                 parseParenSuffix(Name, Operands))
        return true;
    }
  }
  if (getLexer().isNot(AsmToken::EndOfStatement)) {
    SMLoc Loc = getLexer().getLoc();
    Parser.eatToEndOfStatement();
    return Error(Loc, "unexpected token in argument list");
  }
  Parser.Lex(); // Consume the EndOfStatement.
  return false;
}

bool MipsAsmParser::reportParseError(Twine ErrorMsg) {
  MCAsmParser &Parser = getParser();
  SMLoc Loc = getLexer().getLoc();
  Parser.eatToEndOfStatement();
  return Error(Loc, ErrorMsg);
}

bool MipsAsmParser::reportParseError(SMLoc Loc, Twine ErrorMsg) {
  return Error(Loc, ErrorMsg);
}

bool MipsAsmParser::parseSetNoAtDirective() {
  MCAsmParser &Parser = getParser();
  // Line should look like: ".set noat".

  // Set the $at register to $0.
  AssemblerOptions.back()->setATRegIndex(0);

  Parser.Lex(); // Eat "noat".

  // If this is not the end of the statement, report an error.
  if (getLexer().isNot(AsmToken::EndOfStatement)) {
    reportParseError("unexpected token, expected end of statement");
    return false;
  }

  getTargetStreamer().emitDirectiveSetNoAt();
  Parser.Lex(); // Consume the EndOfStatement.
  return false;
}

bool MipsAsmParser::parseSetAtDirective() {
  // Line can be: ".set at", which sets $at to $1
  //          or  ".set at=$reg", which sets $at to $reg.
  MCAsmParser &Parser = getParser();
  Parser.Lex(); // Eat "at".

  if (getLexer().is(AsmToken::EndOfStatement)) {
    // No register was specified, so we set $at to $1.
    AssemblerOptions.back()->setATRegIndex(1);

    getTargetStreamer().emitDirectiveSetAt();
    Parser.Lex(); // Consume the EndOfStatement.
    return false;
  }

  if (getLexer().isNot(AsmToken::Equal)) {
    reportParseError("unexpected token, expected equals sign");
    return false;
  }
  Parser.Lex(); // Eat "=".

  if (getLexer().isNot(AsmToken::Dollar)) {
    if (getLexer().is(AsmToken::EndOfStatement)) {
      reportParseError("no register specified");
      return false;
    } else {
      reportParseError("unexpected token, expected dollar sign '$'");
      return false;
    }
  }
  Parser.Lex(); // Eat "$".

  // Find out what "reg" is.
  unsigned AtRegNo;
  const AsmToken &Reg = Parser.getTok();
  if (Reg.is(AsmToken::Identifier)) {
    AtRegNo = matchCPURegisterName(Reg.getIdentifier());
  } else if (Reg.is(AsmToken::Integer)) {
    AtRegNo = Reg.getIntVal();
  } else {
    reportParseError("unexpected token, expected identifier or integer");
    return false;
  }

  // Check if $reg is a valid register. If it is, set $at to $reg.
  if (!AssemblerOptions.back()->setATRegIndex(AtRegNo)) {
    reportParseError("invalid register");
    return false;
  }
  Parser.Lex(); // Eat "reg".

  // If this is not the end of the statement, report an error.
  if (getLexer().isNot(AsmToken::EndOfStatement)) {
    reportParseError("unexpected token, expected end of statement");
    return false;
  }

  getTargetStreamer().emitDirectiveSetAtWithArg(AtRegNo);

  Parser.Lex(); // Consume the EndOfStatement.
  return false;
}

bool MipsAsmParser::parseSetBoptDirective() {
  MCAsmParser &Parser = getParser();
  // Line should look like: ".set bopt".
  // Bopt is not supported, ignore it but warn.
  Warning(getLexer().getLoc(), "branch optimisation is not supported");
  // eat bopt
  Parser.Lex();
  // If this is not the end of the statement, report an error.
  if (getLexer().isNot(AsmToken::EndOfStatement)) {
    reportParseError("unexpected token in statement");
    return false;
  }
  Parser.Lex(); // Consume the EndOfStatement.
  return false;
}

bool MipsAsmParser::parseSetNoBoptDirective() {
  MCAsmParser &Parser = getParser();
  // Line should look like: ".set nobopt".
  // Bopt is not supported, ignore it.
  // eat nobopt
  Parser.Lex();
  // If this is not the end of the statement, report an error.
  if (getLexer().isNot(AsmToken::EndOfStatement)) {
    reportParseError("unexpected token in statement");
    return false;
  }
  Parser.Lex(); // Consume the EndOfStatement.
  return false;
}

bool MipsAsmParser::parseSetReorderDirective() {
  MCAsmParser &Parser = getParser();
  Parser.Lex();
  // If this is not the end of the statement, report an error.
  if (getLexer().isNot(AsmToken::EndOfStatement)) {
    reportParseError("unexpected token, expected end of statement");
    return false;
  }
  AssemblerOptions.back()->setReorder();
  getTargetStreamer().emitDirectiveSetReorder();
  Parser.Lex(); // Consume the EndOfStatement.
  return false;
}

bool MipsAsmParser::parseSetNoReorderDirective() {
  MCAsmParser &Parser = getParser();
  Parser.Lex();
  // If this is not the end of the statement, report an error.
  if (getLexer().isNot(AsmToken::EndOfStatement)) {
    reportParseError("unexpected token, expected end of statement");
    return false;
  }
  AssemblerOptions.back()->setNoReorder();
  getTargetStreamer().emitDirectiveSetNoReorder();
  Parser.Lex(); // Consume the EndOfStatement.
  return false;
}

bool MipsAsmParser::parseSetMacroDirective() {
  MCAsmParser &Parser = getParser();
  Parser.Lex();
  // If this is not the end of the statement, report an error.
  if (getLexer().isNot(AsmToken::EndOfStatement)) {
    reportParseError("unexpected token, expected end of statement");
    return false;
  }
  AssemblerOptions.back()->setMacro();
  getTargetStreamer().emitDirectiveSetMacro();
  Parser.Lex(); // Consume the EndOfStatement.
  return false;
}

bool MipsAsmParser::parseSetNoMacroDirective() {
  MCAsmParser &Parser = getParser();
  Parser.Lex();
  // If this is not the end of the statement, report an error.
  if (getLexer().isNot(AsmToken::EndOfStatement)) {
    reportParseError("unexpected token, expected end of statement");
    return false;
  }
  if (AssemblerOptions.back()->isReorder()) {
    reportParseError("`noreorder' must be set before `nomacro'");
    return false;
  }
  AssemblerOptions.back()->setNoMacro();
  getTargetStreamer().emitDirectiveSetNoMacro();
  Parser.Lex(); // Consume the EndOfStatement.
  return false;
}

bool MipsAsmParser::parseSetMsaDirective() {
  MCAsmParser &Parser = getParser();
  Parser.Lex();

  // If this is not the end of the statement, report an error.
  if (getLexer().isNot(AsmToken::EndOfStatement))
    return reportParseError("unexpected token, expected end of statement");

  setFeatureBits(Mips::FeatureMSA, "msa");
  getTargetStreamer().emitDirectiveSetMsa();
  return false;
}

bool MipsAsmParser::parseSetNoMsaDirective() {
  MCAsmParser &Parser = getParser();
  Parser.Lex();

  // If this is not the end of the statement, report an error.
  if (getLexer().isNot(AsmToken::EndOfStatement))
    return reportParseError("unexpected token, expected end of statement");

  clearFeatureBits(Mips::FeatureMSA, "msa");
  getTargetStreamer().emitDirectiveSetNoMsa();
  return false;
}

bool MipsAsmParser::parseSetNoDspDirective() {
  MCAsmParser &Parser = getParser();
  Parser.Lex(); // Eat "nodsp".

  // If this is not the end of the statement, report an error.
  if (getLexer().isNot(AsmToken::EndOfStatement)) {
    reportParseError("unexpected token, expected end of statement");
    return false;
  }

  clearFeatureBits(Mips::FeatureDSP, "dsp");
  getTargetStreamer().emitDirectiveSetNoDsp();
  return false;
}

bool MipsAsmParser::parseSetMips16Directive() {
  MCAsmParser &Parser = getParser();
  Parser.Lex(); // Eat "mips16".

  // If this is not the end of the statement, report an error.
  if (getLexer().isNot(AsmToken::EndOfStatement)) {
    reportParseError("unexpected token, expected end of statement");
    return false;
  }

  setFeatureBits(Mips::FeatureMips16, "mips16");
  getTargetStreamer().emitDirectiveSetMips16();
  Parser.Lex(); // Consume the EndOfStatement.
  return false;
}

bool MipsAsmParser::parseSetNoMips16Directive() {
  MCAsmParser &Parser = getParser();
  Parser.Lex(); // Eat "nomips16".

  // If this is not the end of the statement, report an error.
  if (getLexer().isNot(AsmToken::EndOfStatement)) {
    reportParseError("unexpected token, expected end of statement");
    return false;
  }

  clearFeatureBits(Mips::FeatureMips16, "mips16");
  getTargetStreamer().emitDirectiveSetNoMips16();
  Parser.Lex(); // Consume the EndOfStatement.
  return false;
}

bool MipsAsmParser::parseSetFpDirective() {
  MCAsmParser &Parser = getParser();
  MipsABIFlagsSection::FpABIKind FpAbiVal;
  // Line can be: .set fp=32
  //              .set fp=xx
  //              .set fp=64
  Parser.Lex(); // Eat fp token
  AsmToken Tok = Parser.getTok();
  if (Tok.isNot(AsmToken::Equal)) {
    reportParseError("unexpected token, expected equals sign '='");
    return false;
  }
  Parser.Lex(); // Eat '=' token.
  Tok = Parser.getTok();

  if (!parseFpABIValue(FpAbiVal, ".set"))
    return false;

  if (getLexer().isNot(AsmToken::EndOfStatement)) {
    reportParseError("unexpected token, expected end of statement");
    return false;
  }
  getTargetStreamer().emitDirectiveSetFp(FpAbiVal);
  Parser.Lex(); // Consume the EndOfStatement.
  return false;
}

bool MipsAsmParser::parseSetOddSPRegDirective() {
  MCAsmParser &Parser = getParser();

  Parser.Lex(); // Eat "oddspreg".
  if (getLexer().isNot(AsmToken::EndOfStatement)) {
    reportParseError("unexpected token, expected end of statement");
    return false;
  }

  clearFeatureBits(Mips::FeatureNoOddSPReg, "nooddspreg");
  getTargetStreamer().emitDirectiveSetOddSPReg();
  return false;
}

bool MipsAsmParser::parseSetNoOddSPRegDirective() {
  MCAsmParser &Parser = getParser();

  Parser.Lex(); // Eat "nooddspreg".
  if (getLexer().isNot(AsmToken::EndOfStatement)) {
    reportParseError("unexpected token, expected end of statement");
    return false;
  }

  setFeatureBits(Mips::FeatureNoOddSPReg, "nooddspreg");
  getTargetStreamer().emitDirectiveSetNoOddSPReg();
  return false;
}

bool MipsAsmParser::parseSetPopDirective() {
  MCAsmParser &Parser = getParser();
  SMLoc Loc = getLexer().getLoc();

  Parser.Lex();
  if (getLexer().isNot(AsmToken::EndOfStatement))
    return reportParseError("unexpected token, expected end of statement");

  // Always keep an element on the options "stack" to prevent the user
  // from changing the initial options. This is how we remember them.
  if (AssemblerOptions.size() == 2)
    return reportParseError(Loc, ".set pop with no .set push");

  AssemblerOptions.pop_back();
  setAvailableFeatures(
      ComputeAvailableFeatures(AssemblerOptions.back()->getFeatures()));
  STI.setFeatureBits(AssemblerOptions.back()->getFeatures());

  getTargetStreamer().emitDirectiveSetPop();
  return false;
}

bool MipsAsmParser::parseSetPushDirective() {
  MCAsmParser &Parser = getParser();
  Parser.Lex();
  if (getLexer().isNot(AsmToken::EndOfStatement))
    return reportParseError("unexpected token, expected end of statement");

  // Create a copy of the current assembler options environment and push it.
  AssemblerOptions.push_back(
              make_unique<MipsAssemblerOptions>(AssemblerOptions.back().get()));

  getTargetStreamer().emitDirectiveSetPush();
  return false;
}

bool MipsAsmParser::parseSetSoftFloatDirective() {
  MCAsmParser &Parser = getParser();
  Parser.Lex();
  if (getLexer().isNot(AsmToken::EndOfStatement))
    return reportParseError("unexpected token, expected end of statement");

  setFeatureBits(Mips::FeatureSoftFloat, "soft-float");
  getTargetStreamer().emitDirectiveSetSoftFloat();
  return false;
}

bool MipsAsmParser::parseSetHardFloatDirective() {
  MCAsmParser &Parser = getParser();
  Parser.Lex();
  if (getLexer().isNot(AsmToken::EndOfStatement))
    return reportParseError("unexpected token, expected end of statement");

  clearFeatureBits(Mips::FeatureSoftFloat, "soft-float");
  getTargetStreamer().emitDirectiveSetHardFloat();
  return false;
}

bool MipsAsmParser::parseSetAssignment() {
  StringRef Name;
  const MCExpr *Value;
  MCAsmParser &Parser = getParser();

  if (Parser.parseIdentifier(Name))
    reportParseError("expected identifier after .set");

  if (getLexer().isNot(AsmToken::Comma))
    return reportParseError("unexpected token, expected comma");
  Lex(); // Eat comma

  if (Parser.parseExpression(Value))
    return reportParseError("expected valid expression after comma");

  MCSymbol *Sym = getContext().getOrCreateSymbol(Name);
  Sym->setVariableValue(Value);

  return false;
}

bool MipsAsmParser::parseSetMips0Directive() {
  MCAsmParser &Parser = getParser();
  Parser.Lex();
  if (getLexer().isNot(AsmToken::EndOfStatement))
    return reportParseError("unexpected token, expected end of statement");

  // Reset assembler options to their initial values.
  setAvailableFeatures(
      ComputeAvailableFeatures(AssemblerOptions.front()->getFeatures()));
  STI.setFeatureBits(AssemblerOptions.front()->getFeatures());
  AssemblerOptions.back()->setFeatures(AssemblerOptions.front()->getFeatures());

  getTargetStreamer().emitDirectiveSetMips0();
  return false;
}

bool MipsAsmParser::parseSetArchDirective() {
  MCAsmParser &Parser = getParser();
  Parser.Lex();
  if (getLexer().isNot(AsmToken::Equal))
    return reportParseError("unexpected token, expected equals sign");

  Parser.Lex();
  StringRef Arch;
  if (Parser.parseIdentifier(Arch))
    return reportParseError("expected arch identifier");

  StringRef ArchFeatureName =
      StringSwitch<StringRef>(Arch)
          .Case("mips1", "mips1")
          .Case("mips2", "mips2")
          .Case("mips3", "mips3")
          .Case("mips4", "mips4")
          .Case("mips5", "mips5")
          .Case("mips32", "mips32")
          .Case("mips32r2", "mips32r2")
          .Case("mips32r3", "mips32r3")
          .Case("mips32r5", "mips32r5")
          .Case("mips32r6", "mips32r6")
          .Case("mips64", "mips64")
          .Case("mips64r2", "mips64r2")
          .Case("mips64r3", "mips64r3")
          .Case("mips64r5", "mips64r5")
          .Case("mips64r6", "mips64r6")
          .Case("cnmips", "cnmips")
          .Case("r4000", "mips3") // This is an implementation of Mips3.
          .Default("");

  if (ArchFeatureName.empty())
    return reportParseError("unsupported architecture");

  selectArch(ArchFeatureName);
  getTargetStreamer().emitDirectiveSetArch(Arch);
  return false;
}

bool MipsAsmParser::parseSetFeature(uint64_t Feature) {
  MCAsmParser &Parser = getParser();
  Parser.Lex();
  if (getLexer().isNot(AsmToken::EndOfStatement))
    return reportParseError("unexpected token, expected end of statement");

  switch (Feature) {
  default:
    llvm_unreachable("Unimplemented feature");
  case Mips::FeatureDSP:
    setFeatureBits(Mips::FeatureDSP, "dsp");
    getTargetStreamer().emitDirectiveSetDsp();
    break;
  case Mips::FeatureMicroMips:
    getTargetStreamer().emitDirectiveSetMicroMips();
    break;
  case Mips::FeatureMips1:
    selectArch("mips1");
    getTargetStreamer().emitDirectiveSetMips1();
    break;
  case Mips::FeatureMips2:
    selectArch("mips2");
    getTargetStreamer().emitDirectiveSetMips2();
    break;
  case Mips::FeatureMips3:
    selectArch("mips3");
    getTargetStreamer().emitDirectiveSetMips3();
    break;
  case Mips::FeatureMips4:
    selectArch("mips4");
    getTargetStreamer().emitDirectiveSetMips4();
    break;
  case Mips::FeatureMips5:
    selectArch("mips5");
    getTargetStreamer().emitDirectiveSetMips5();
    break;
  case Mips::FeatureMips32:
    selectArch("mips32");
    getTargetStreamer().emitDirectiveSetMips32();
    break;
  case Mips::FeatureMips32r2:
    selectArch("mips32r2");
    getTargetStreamer().emitDirectiveSetMips32R2();
    break;
  case Mips::FeatureMips32r3:
    selectArch("mips32r3");
    getTargetStreamer().emitDirectiveSetMips32R3();
    break;
  case Mips::FeatureMips32r5:
    selectArch("mips32r5");
    getTargetStreamer().emitDirectiveSetMips32R5();
    break;
  case Mips::FeatureMips32r6:
    selectArch("mips32r6");
    getTargetStreamer().emitDirectiveSetMips32R6();
    break;
  case Mips::FeatureMips64:
    selectArch("mips64");
    getTargetStreamer().emitDirectiveSetMips64();
    break;
  case Mips::FeatureMips64r2:
    selectArch("mips64r2");
    getTargetStreamer().emitDirectiveSetMips64R2();
    break;
  case Mips::FeatureMips64r3:
    selectArch("mips64r3");
    getTargetStreamer().emitDirectiveSetMips64R3();
    break;
  case Mips::FeatureMips64r5:
    selectArch("mips64r5");
    getTargetStreamer().emitDirectiveSetMips64R5();
    break;
  case Mips::FeatureMips64r6:
    selectArch("mips64r6");
    getTargetStreamer().emitDirectiveSetMips64R6();
    break;
  }
  return false;
}

bool MipsAsmParser::eatComma(StringRef ErrorStr) {
  MCAsmParser &Parser = getParser();
  if (getLexer().isNot(AsmToken::Comma)) {
    SMLoc Loc = getLexer().getLoc();
    Parser.eatToEndOfStatement();
    return Error(Loc, ErrorStr);
  }

  Parser.Lex(); // Eat the comma.
  return true;
}

bool MipsAsmParser::parseDirectiveCpLoad(SMLoc Loc) {
  if (AssemblerOptions.back()->isReorder())
    Warning(Loc, ".cpload should be inside a noreorder section");

  if (inMips16Mode()) {
    reportParseError(".cpload is not supported in Mips16 mode");
    return false;
  }

  SmallVector<std::unique_ptr<MCParsedAsmOperand>, 1> Reg;
  OperandMatchResultTy ResTy = parseAnyRegister(Reg);
  if (ResTy == MatchOperand_NoMatch || ResTy == MatchOperand_ParseFail) {
    reportParseError("expected register containing function address");
    return false;
  }

  MipsOperand &RegOpnd = static_cast<MipsOperand &>(*Reg[0]);
  if (!RegOpnd.isGPRAsmReg()) {
    reportParseError(RegOpnd.getStartLoc(), "invalid register");
    return false;
  }

  // If this is not the end of the statement, report an error.
  if (getLexer().isNot(AsmToken::EndOfStatement)) {
    reportParseError("unexpected token, expected end of statement");
    return false;
  }

  getTargetStreamer().emitDirectiveCpLoad(RegOpnd.getGPR32Reg());
  return false;
}

bool MipsAsmParser::parseDirectiveCPReturn() {
  getTargetStreamer().emitDirectiveCpreturn();
  return false;
}

bool MipsAsmParser::parseDirectiveCPSetup() {
  MCAsmParser &Parser = getParser();
  unsigned FuncReg;
  unsigned Save;
  bool SaveIsReg = true;

  SmallVector<std::unique_ptr<MCParsedAsmOperand>, 1> TmpReg;
  OperandMatchResultTy ResTy = parseAnyRegister(TmpReg);
  if (ResTy == MatchOperand_NoMatch) {
    reportParseError("expected register containing function address");
    Parser.eatToEndOfStatement();
    return false;
  }

  MipsOperand &FuncRegOpnd = static_cast<MipsOperand &>(*TmpReg[0]);
  if (!FuncRegOpnd.isGPRAsmReg()) {
    reportParseError(FuncRegOpnd.getStartLoc(), "invalid register");
    Parser.eatToEndOfStatement();
    return false;
  }

  FuncReg = FuncRegOpnd.getGPR32Reg();
  TmpReg.clear();

  if (!eatComma("unexpected token, expected comma"))
    return true;

  ResTy = parseAnyRegister(TmpReg);
  if (ResTy == MatchOperand_NoMatch) {
    int64_t SaveOffset;
    SMLoc Loc = Parser.getLexer().getLoc();
    if (Parser.parseAbsoluteExpression(SaveOffset)) {
      reportParseError(Loc, "expected save register or stack offset");
      Parser.eatToEndOfStatement();
      return false;
    }
    Save = SaveOffset;
    SaveIsReg = false;
  } else {
    MipsOperand &SaveOpnd = static_cast<MipsOperand &>(*TmpReg[0]);
    if (!SaveOpnd.isGPRAsmReg()) {
      reportParseError(SaveOpnd.getStartLoc(), "invalid register");
      Parser.eatToEndOfStatement();
      return false;
    }
    Save = SaveOpnd.getGPR32Reg();
  }

  if (!eatComma("unexpected token, expected comma"))
    return true;

  const MCExpr *Expr;
  if (Parser.parseExpression(Expr)) {
    reportParseError("expected expression");
    return false;
  }

  if (Expr->getKind() != MCExpr::SymbolRef) {
    reportParseError("expected symbol");
    return false;
  }
  const MCSymbolRefExpr *Ref = static_cast<const MCSymbolRefExpr *>(Expr);

  getTargetStreamer().emitDirectiveCpsetup(FuncReg, Save, Ref->getSymbol(),
                                           SaveIsReg);
  return false;
}

bool MipsAsmParser::parseDirectiveNaN() {
  MCAsmParser &Parser = getParser();
  if (getLexer().isNot(AsmToken::EndOfStatement)) {
    const AsmToken &Tok = Parser.getTok();

    if (Tok.getString() == "2008") {
      Parser.Lex();
      getTargetStreamer().emitDirectiveNaN2008();
      return false;
    } else if (Tok.getString() == "legacy") {
      Parser.Lex();
      getTargetStreamer().emitDirectiveNaNLegacy();
      return false;
    }
  }
  // If we don't recognize the option passed to the .nan
  // directive (e.g. no option or unknown option), emit an error.
  reportParseError("invalid option in .nan directive");
  return false;
}

bool MipsAsmParser::parseDirectiveSet() {
  MCAsmParser &Parser = getParser();
  // Get the next token.
  const AsmToken &Tok = Parser.getTok();

  if (Tok.getString() == "noat") {
    return parseSetNoAtDirective();
  } else if (Tok.getString() == "at") {
    return parseSetAtDirective();
  } else if (Tok.getString() == "arch") {
    return parseSetArchDirective();
  } else if (Tok.getString() == "fp") {
    return parseSetFpDirective();
  } else if (Tok.getString() == "oddspreg") {
    return parseSetOddSPRegDirective();
  } else if (Tok.getString() == "nooddspreg") {
    return parseSetNoOddSPRegDirective();
  } else if (Tok.getString() == "pop") {
    return parseSetPopDirective();
  } else if (Tok.getString() == "push") {
    return parseSetPushDirective();
  } else if (Tok.getString() == "reorder") {
    return parseSetReorderDirective();
  } else if (Tok.getString() == "noreorder") {
    return parseSetNoReorderDirective();
  } else if (Tok.getString() == "macro") {
    return parseSetMacroDirective();
  } else if (Tok.getString() == "nomacro") {
    return parseSetNoMacroDirective();
  } else if (Tok.getString() == "mips16") {
    return parseSetMips16Directive();
  } else if (Tok.getString() == "nomips16") {
    return parseSetNoMips16Directive();
  } else if (Tok.getString() == "nomicromips") {
    getTargetStreamer().emitDirectiveSetNoMicroMips();
    Parser.eatToEndOfStatement();
    return false;
  } else if (Tok.getString() == "micromips") {
    return parseSetFeature(Mips::FeatureMicroMips);
  } else if (Tok.getString() == "mips0") {
    return parseSetMips0Directive();
  } else if (Tok.getString() == "mips1") {
    return parseSetFeature(Mips::FeatureMips1);
  } else if (Tok.getString() == "mips2") {
    return parseSetFeature(Mips::FeatureMips2);
  } else if (Tok.getString() == "mips3") {
    return parseSetFeature(Mips::FeatureMips3);
  } else if (Tok.getString() == "mips4") {
    return parseSetFeature(Mips::FeatureMips4);
  } else if (Tok.getString() == "mips5") {
    return parseSetFeature(Mips::FeatureMips5);
  } else if (Tok.getString() == "mips32") {
    return parseSetFeature(Mips::FeatureMips32);
  } else if (Tok.getString() == "mips32r2") {
    return parseSetFeature(Mips::FeatureMips32r2);
  } else if (Tok.getString() == "mips32r3") {
    return parseSetFeature(Mips::FeatureMips32r3);
  } else if (Tok.getString() == "mips32r5") {
    return parseSetFeature(Mips::FeatureMips32r5);
  } else if (Tok.getString() == "mips32r6") {
    return parseSetFeature(Mips::FeatureMips32r6);
  } else if (Tok.getString() == "mips64") {
    return parseSetFeature(Mips::FeatureMips64);
  } else if (Tok.getString() == "mips64r2") {
    return parseSetFeature(Mips::FeatureMips64r2);
  } else if (Tok.getString() == "mips64r3") {
    return parseSetFeature(Mips::FeatureMips64r3);
  } else if (Tok.getString() == "mips64r5") {
    return parseSetFeature(Mips::FeatureMips64r5);
  } else if (Tok.getString() == "mips64r6") {
    return parseSetFeature(Mips::FeatureMips64r6);
  } else if (Tok.getString() == "dsp") {
    return parseSetFeature(Mips::FeatureDSP);
  } else if (Tok.getString() == "nodsp") {
    return parseSetNoDspDirective();
  } else if (Tok.getString() == "msa") {
    return parseSetMsaDirective();
  } else if (Tok.getString() == "nomsa") {
    return parseSetNoMsaDirective();
<<<<<<< HEAD
  } else if (Tok.getString() == "bopt") {
    return parseSetBoptDirective();
  } else if (Tok.getString() == "nobopt") {
    return parseSetNoBoptDirective();
=======
  } else if (Tok.getString() == "softfloat") {
    return parseSetSoftFloatDirective();
  } else if (Tok.getString() == "hardfloat") {
    return parseSetHardFloatDirective();
>>>>>>> 787b9b4e
  } else {
    // It is just an identifier, look for an assignment.
    parseSetAssignment();
    return false;
  }

  return true;
}

/// parseDataDirective
///  ::= .word [ expression (, expression)* ]
bool MipsAsmParser::parseDataDirective(unsigned Size, SMLoc L) {
  MCAsmParser &Parser = getParser();
  if (getLexer().isNot(AsmToken::EndOfStatement)) {
    for (;;) {
      const MCExpr *Value;
      if (getParser().parseExpression(Value))
        return true;

      getParser().getStreamer().EmitValue(Value, Size);

      if (getLexer().is(AsmToken::EndOfStatement))
        break;

      if (getLexer().isNot(AsmToken::Comma))
        return Error(L, "unexpected token, expected comma");
      Parser.Lex();
    }
  }

  Parser.Lex();
  return false;
}

/// parseDirectiveGpWord
///  ::= .gpword local_sym
bool MipsAsmParser::parseDirectiveGpWord() {
  MCAsmParser &Parser = getParser();
  const MCExpr *Value;
  // EmitGPRel32Value requires an expression, so we are using base class
  // method to evaluate the expression.
  if (getParser().parseExpression(Value))
    return true;
  getParser().getStreamer().EmitGPRel32Value(Value);

  if (getLexer().isNot(AsmToken::EndOfStatement))
    return Error(getLexer().getLoc(), 
                "unexpected token, expected end of statement");
  Parser.Lex(); // Eat EndOfStatement token.
  return false;
}

/// parseDirectiveGpDWord
///  ::= .gpdword local_sym
bool MipsAsmParser::parseDirectiveGpDWord() {
  MCAsmParser &Parser = getParser();
  const MCExpr *Value;
  // EmitGPRel64Value requires an expression, so we are using base class
  // method to evaluate the expression.
  if (getParser().parseExpression(Value))
    return true;
  getParser().getStreamer().EmitGPRel64Value(Value);

  if (getLexer().isNot(AsmToken::EndOfStatement))
    return Error(getLexer().getLoc(), 
                "unexpected token, expected end of statement");
  Parser.Lex(); // Eat EndOfStatement token.
  return false;
}

bool MipsAsmParser::parseDirectiveOption() {
  MCAsmParser &Parser = getParser();
  // Get the option token.
  AsmToken Tok = Parser.getTok();
  // At the moment only identifiers are supported.
  if (Tok.isNot(AsmToken::Identifier)) {
    Error(Parser.getTok().getLoc(), "unexpected token, expected identifier");
    Parser.eatToEndOfStatement();
    return false;
  }

  StringRef Option = Tok.getIdentifier();

  if (Option == "pic0") {
    getTargetStreamer().emitDirectiveOptionPic0();
    Parser.Lex();
    if (Parser.getTok().isNot(AsmToken::EndOfStatement)) {
      Error(Parser.getTok().getLoc(),
            "unexpected token, expected end of statement");
      Parser.eatToEndOfStatement();
    }
    return false;
  }

  if (Option == "pic2") {
    getTargetStreamer().emitDirectiveOptionPic2();
    Parser.Lex();
    if (Parser.getTok().isNot(AsmToken::EndOfStatement)) {
      Error(Parser.getTok().getLoc(),
            "unexpected token, expected end of statement");
      Parser.eatToEndOfStatement();
    }
    return false;
  }

  // Unknown option.
  Warning(Parser.getTok().getLoc(), 
          "unknown option, expected 'pic0' or 'pic2'");
  Parser.eatToEndOfStatement();
  return false;
}

/// parseInsnDirective
///  ::= .insn
bool MipsAsmParser::parseInsnDirective() {
  // If this is not the end of the statement, report an error.
  if (getLexer().isNot(AsmToken::EndOfStatement)) {
    reportParseError("unexpected token, expected end of statement");
    return false;
  }

  // The actual label marking happens in
  // MipsELFStreamer::createPendingLabelRelocs().
  getTargetStreamer().emitDirectiveInsn();

  getParser().Lex(); // Eat EndOfStatement token.
  return false;
}

/// parseDirectiveModule
///  ::= .module oddspreg
///  ::= .module nooddspreg
///  ::= .module fp=value
///  ::= .module softfloat
///  ::= .module hardfloat
bool MipsAsmParser::parseDirectiveModule() {
  MCAsmParser &Parser = getParser();
  MCAsmLexer &Lexer = getLexer();
  SMLoc L = Lexer.getLoc();

  if (!getTargetStreamer().isModuleDirectiveAllowed()) {
    // TODO : get a better message.
    reportParseError(".module directive must appear before any code");
    return false;
  }

  StringRef Option;
  if (Parser.parseIdentifier(Option)) {
    reportParseError("expected .module option identifier");
    return false;
  }

  if (Option == "oddspreg") {
    clearModuleFeatureBits(Mips::FeatureNoOddSPReg, "nooddspreg");

    // Synchronize the abiflags information with the FeatureBits information we
    // changed above.
    getTargetStreamer().updateABIInfo(*this);

    // If printing assembly, use the recently updated abiflags information.
    // If generating ELF, don't do anything (the .MIPS.abiflags section gets
    // emitted at the end).
    getTargetStreamer().emitDirectiveModuleOddSPReg();

    // If this is not the end of the statement, report an error.
    if (getLexer().isNot(AsmToken::EndOfStatement)) {
      reportParseError("unexpected token, expected end of statement");
      return false;
    }

    return false; // parseDirectiveModule has finished successfully.
  } else if (Option == "nooddspreg") {
    if (!isABI_O32()) {
      Error(L, "'.module nooddspreg' requires the O32 ABI");
      return false;
    }

    setModuleFeatureBits(Mips::FeatureNoOddSPReg, "nooddspreg");

    // Synchronize the abiflags information with the FeatureBits information we
    // changed above.
    getTargetStreamer().updateABIInfo(*this);

    // If printing assembly, use the recently updated abiflags information.
    // If generating ELF, don't do anything (the .MIPS.abiflags section gets
    // emitted at the end).
    getTargetStreamer().emitDirectiveModuleOddSPReg();

    // If this is not the end of the statement, report an error.
    if (getLexer().isNot(AsmToken::EndOfStatement)) {
      reportParseError("unexpected token, expected end of statement");
      return false;
    }

    return false; // parseDirectiveModule has finished successfully.
  } else if (Option == "fp") {
    return parseDirectiveModuleFP();
  } else if (Option == "softfloat") {
    setModuleFeatureBits(Mips::FeatureSoftFloat, "soft-float");

    // Synchronize the ABI Flags information with the FeatureBits information we
    // updated above.
    getTargetStreamer().updateABIInfo(*this);

    // If printing assembly, use the recently updated ABI Flags information.
    // If generating ELF, don't do anything (the .MIPS.abiflags section gets
    // emitted later).
    getTargetStreamer().emitDirectiveModuleSoftFloat();

    // If this is not the end of the statement, report an error.
    if (getLexer().isNot(AsmToken::EndOfStatement)) {
      reportParseError("unexpected token, expected end of statement");
      return false;
    }

    return false; // parseDirectiveModule has finished successfully.
  } else if (Option == "hardfloat") {
    clearModuleFeatureBits(Mips::FeatureSoftFloat, "soft-float");

    // Synchronize the ABI Flags information with the FeatureBits information we
    // updated above.
    getTargetStreamer().updateABIInfo(*this);

    // If printing assembly, use the recently updated ABI Flags information.
    // If generating ELF, don't do anything (the .MIPS.abiflags section gets
    // emitted later).
    getTargetStreamer().emitDirectiveModuleHardFloat();

    // If this is not the end of the statement, report an error.
    if (getLexer().isNot(AsmToken::EndOfStatement)) {
      reportParseError("unexpected token, expected end of statement");
      return false;
    }

    return false; // parseDirectiveModule has finished successfully.
  } else {
    return Error(L, "'" + Twine(Option) + "' is not a valid .module option.");
  }
}

/// parseDirectiveModuleFP
///  ::= =32
///  ::= =xx
///  ::= =64
bool MipsAsmParser::parseDirectiveModuleFP() {
  MCAsmParser &Parser = getParser();
  MCAsmLexer &Lexer = getLexer();

  if (Lexer.isNot(AsmToken::Equal)) {
    reportParseError("unexpected token, expected equals sign '='");
    return false;
  }
  Parser.Lex(); // Eat '=' token.

  MipsABIFlagsSection::FpABIKind FpABI;
  if (!parseFpABIValue(FpABI, ".module"))
    return false;

  if (getLexer().isNot(AsmToken::EndOfStatement)) {
    reportParseError("unexpected token, expected end of statement");
    return false;
  }

  // Synchronize the abiflags information with the FeatureBits information we
  // changed above.
  getTargetStreamer().updateABIInfo(*this);

  // If printing assembly, use the recently updated abiflags information.
  // If generating ELF, don't do anything (the .MIPS.abiflags section gets
  // emitted at the end).
  getTargetStreamer().emitDirectiveModuleFP();

  Parser.Lex(); // Consume the EndOfStatement.
  return false;
}

bool MipsAsmParser::parseFpABIValue(MipsABIFlagsSection::FpABIKind &FpABI,
                                    StringRef Directive) {
  MCAsmParser &Parser = getParser();
  MCAsmLexer &Lexer = getLexer();
  bool ModuleLevelOptions = Directive == ".module";

  if (Lexer.is(AsmToken::Identifier)) {
    StringRef Value = Parser.getTok().getString();
    Parser.Lex();

    if (Value != "xx") {
      reportParseError("unsupported value, expected 'xx', '32' or '64'");
      return false;
    }

    if (!isABI_O32()) {
      reportParseError("'" + Directive + " fp=xx' requires the O32 ABI");
      return false;
    }

    FpABI = MipsABIFlagsSection::FpABIKind::XX;
    if (ModuleLevelOptions) {
      setModuleFeatureBits(Mips::FeatureFPXX, "fpxx");
      clearModuleFeatureBits(Mips::FeatureFP64Bit, "fp64");
    } else {
      setFeatureBits(Mips::FeatureFPXX, "fpxx");
      clearFeatureBits(Mips::FeatureFP64Bit, "fp64");
    }
    return true;
  }

  if (Lexer.is(AsmToken::Integer)) {
    unsigned Value = Parser.getTok().getIntVal();
    Parser.Lex();

    if (Value != 32 && Value != 64) {
      reportParseError("unsupported value, expected 'xx', '32' or '64'");
      return false;
    }

    if (Value == 32) {
      if (!isABI_O32()) {
        reportParseError("'" + Directive + " fp=32' requires the O32 ABI");
        return false;
      }

      FpABI = MipsABIFlagsSection::FpABIKind::S32;
      if (ModuleLevelOptions) {
        clearModuleFeatureBits(Mips::FeatureFPXX, "fpxx");
        clearModuleFeatureBits(Mips::FeatureFP64Bit, "fp64");
      } else {
        clearFeatureBits(Mips::FeatureFPXX, "fpxx");
        clearFeatureBits(Mips::FeatureFP64Bit, "fp64");
      }
    } else {
      FpABI = MipsABIFlagsSection::FpABIKind::S64;
      if (ModuleLevelOptions) {
        clearModuleFeatureBits(Mips::FeatureFPXX, "fpxx");
        setModuleFeatureBits(Mips::FeatureFP64Bit, "fp64");
      } else {
        clearFeatureBits(Mips::FeatureFPXX, "fpxx");
        setFeatureBits(Mips::FeatureFP64Bit, "fp64");
      }
    }

    return true;
  }

  return false;
}

bool MipsAsmParser::ParseDirective(AsmToken DirectiveID) {
  MCAsmParser &Parser = getParser();
  StringRef IDVal = DirectiveID.getString();

  if (IDVal == ".cpload")
    return parseDirectiveCpLoad(DirectiveID.getLoc());
  if (IDVal == ".dword") {
    parseDataDirective(8, DirectiveID.getLoc());
    return false;
  }
  if (IDVal == ".ent") {
    StringRef SymbolName;

    if (Parser.parseIdentifier(SymbolName)) {
      reportParseError("expected identifier after .ent");
      return false;
    }

    // There's an undocumented extension that allows an integer to
    // follow the name of the procedure which AFAICS is ignored by GAS.
    // Example: .ent foo,2
    if (getLexer().isNot(AsmToken::EndOfStatement)) {
      if (getLexer().isNot(AsmToken::Comma)) {
        // Even though we accept this undocumented extension for compatibility
        // reasons, the additional integer argument does not actually change
        // the behaviour of the '.ent' directive, so we would like to discourage
        // its use. We do this by not referring to the extended version in
        // error messages which are not directly related to its use.
        reportParseError("unexpected token, expected end of statement");
        return false;
      }
      Parser.Lex(); // Eat the comma.
      const MCExpr *DummyNumber;
      int64_t DummyNumberVal;
      // If the user was explicitly trying to use the extended version,
      // we still give helpful extension-related error messages.
      if (Parser.parseExpression(DummyNumber)) {
        reportParseError("expected number after comma");
        return false;
      }
      if (!DummyNumber->evaluateAsAbsolute(DummyNumberVal)) {
        reportParseError("expected an absolute expression after comma");
        return false;
      }
    }

    // If this is not the end of the statement, report an error.
    if (getLexer().isNot(AsmToken::EndOfStatement)) {
      reportParseError("unexpected token, expected end of statement");
      return false;
    }

    MCSymbol *Sym = getContext().getOrCreateSymbol(SymbolName);

    getTargetStreamer().emitDirectiveEnt(*Sym);
    CurrentFn = Sym;
    return false;
  }

  if (IDVal == ".end") {
    StringRef SymbolName;

    if (Parser.parseIdentifier(SymbolName)) {
      reportParseError("expected identifier after .end");
      return false;
    }

    if (getLexer().isNot(AsmToken::EndOfStatement)) {
      reportParseError("unexpected token, expected end of statement");
      return false;
    }

    if (CurrentFn == nullptr) {
      reportParseError(".end used without .ent");
      return false;
    }

    if ((SymbolName != CurrentFn->getName())) {
      reportParseError(".end symbol does not match .ent symbol");
      return false;
    }

    getTargetStreamer().emitDirectiveEnd(SymbolName);
    CurrentFn = nullptr;
    return false;
  }

  if (IDVal == ".frame") {
    // .frame $stack_reg, frame_size_in_bytes, $return_reg
    SmallVector<std::unique_ptr<MCParsedAsmOperand>, 1> TmpReg;
    OperandMatchResultTy ResTy = parseAnyRegister(TmpReg);
    if (ResTy == MatchOperand_NoMatch || ResTy == MatchOperand_ParseFail) {
      reportParseError("expected stack register");
      return false;
    }

    MipsOperand &StackRegOpnd = static_cast<MipsOperand &>(*TmpReg[0]);
    if (!StackRegOpnd.isGPRAsmReg()) {
      reportParseError(StackRegOpnd.getStartLoc(),
                       "expected general purpose register");
      return false;
    }
    unsigned StackReg = StackRegOpnd.getGPR32Reg();

    if (Parser.getTok().is(AsmToken::Comma))
      Parser.Lex();
    else {
      reportParseError("unexpected token, expected comma");
      return false;
    }

    // Parse the frame size.
    const MCExpr *FrameSize;
    int64_t FrameSizeVal;

    if (Parser.parseExpression(FrameSize)) {
      reportParseError("expected frame size value");
      return false;
    }

    if (!FrameSize->evaluateAsAbsolute(FrameSizeVal)) {
      reportParseError("frame size not an absolute expression");
      return false;
    }

    if (Parser.getTok().is(AsmToken::Comma))
      Parser.Lex();
    else {
      reportParseError("unexpected token, expected comma");
      return false;
    }

    // Parse the return register.
    TmpReg.clear();
    ResTy = parseAnyRegister(TmpReg);
    if (ResTy == MatchOperand_NoMatch || ResTy == MatchOperand_ParseFail) {
      reportParseError("expected return register");
      return false;
    }

    MipsOperand &ReturnRegOpnd = static_cast<MipsOperand &>(*TmpReg[0]);
    if (!ReturnRegOpnd.isGPRAsmReg()) {
      reportParseError(ReturnRegOpnd.getStartLoc(),
                       "expected general purpose register");
      return false;
    }

    // If this is not the end of the statement, report an error.
    if (getLexer().isNot(AsmToken::EndOfStatement)) {
      reportParseError("unexpected token, expected end of statement");
      return false;
    }

    getTargetStreamer().emitFrame(StackReg, FrameSizeVal,
                                  ReturnRegOpnd.getGPR32Reg());
    return false;
  }

  if (IDVal == ".set") {
    return parseDirectiveSet();
  }

  if (IDVal == ".mask" || IDVal == ".fmask") {
    // .mask bitmask, frame_offset
    // bitmask: One bit for each register used.
    // frame_offset: Offset from Canonical Frame Address ($sp on entry) where
    //               first register is expected to be saved.
    // Examples:
    //   .mask 0x80000000, -4
    //   .fmask 0x80000000, -4
    //

    // Parse the bitmask
    const MCExpr *BitMask;
    int64_t BitMaskVal;

    if (Parser.parseExpression(BitMask)) {
      reportParseError("expected bitmask value");
      return false;
    }

    if (!BitMask->evaluateAsAbsolute(BitMaskVal)) {
      reportParseError("bitmask not an absolute expression");
      return false;
    }

    if (Parser.getTok().is(AsmToken::Comma))
      Parser.Lex();
    else {
      reportParseError("unexpected token, expected comma");
      return false;
    }

    // Parse the frame_offset
    const MCExpr *FrameOffset;
    int64_t FrameOffsetVal;

    if (Parser.parseExpression(FrameOffset)) {
      reportParseError("expected frame offset value");
      return false;
    }

    if (!FrameOffset->evaluateAsAbsolute(FrameOffsetVal)) {
      reportParseError("frame offset not an absolute expression");
      return false;
    }

    // If this is not the end of the statement, report an error.
    if (getLexer().isNot(AsmToken::EndOfStatement)) {
      reportParseError("unexpected token, expected end of statement");
      return false;
    }

    if (IDVal == ".mask")
      getTargetStreamer().emitMask(BitMaskVal, FrameOffsetVal);
    else
      getTargetStreamer().emitFMask(BitMaskVal, FrameOffsetVal);
    return false;
  }

  if (IDVal == ".nan")
    return parseDirectiveNaN();

  if (IDVal == ".gpword") {
    parseDirectiveGpWord();
    return false;
  }

  if (IDVal == ".gpdword") {
    parseDirectiveGpDWord();
    return false;
  }

  if (IDVal == ".word") {
    parseDataDirective(4, DirectiveID.getLoc());
    return false;
  }

  if (IDVal == ".option")
    return parseDirectiveOption();

  if (IDVal == ".abicalls") {
    getTargetStreamer().emitDirectiveAbiCalls();
    if (Parser.getTok().isNot(AsmToken::EndOfStatement)) {
      Error(Parser.getTok().getLoc(), 
            "unexpected token, expected end of statement");
      // Clear line
      Parser.eatToEndOfStatement();
    }
    return false;
  }

  if (IDVal == ".cpsetup")
    return parseDirectiveCPSetup();

  if (IDVal == ".cpreturn")
    return parseDirectiveCPReturn();

  if (IDVal == ".module")
    return parseDirectiveModule();

  if (IDVal == ".llvm_internal_mips_reallow_module_directive")
    return parseInternalDirectiveReallowModule();

  if (IDVal == ".insn")
    return parseInsnDirective();

  return true;
}

bool MipsAsmParser::parseInternalDirectiveReallowModule() {
  // If this is not the end of the statement, report an error.
  if (getLexer().isNot(AsmToken::EndOfStatement)) {
    reportParseError("unexpected token, expected end of statement");
    return false;
  }

  getTargetStreamer().reallowModuleDirective();

  getParser().Lex(); // Eat EndOfStatement token.
  return false;
}

extern "C" void LLVMInitializeMipsAsmParser() {
  RegisterMCAsmParser<MipsAsmParser> X(TheMipsTarget);
  RegisterMCAsmParser<MipsAsmParser> Y(TheMipselTarget);
  RegisterMCAsmParser<MipsAsmParser> A(TheMips64Target);
  RegisterMCAsmParser<MipsAsmParser> B(TheMips64elTarget);
  RegisterMCAsmParser<MipsAsmParser> C(TheMipsCheriTarget);
}

#define GET_REGISTER_MATCHER
#define GET_MATCHER_IMPLEMENTATION
#include "MipsGenAsmMatcher.inc"<|MERGE_RESOLUTION|>--- conflicted
+++ resolved
@@ -525,21 +525,13 @@
     RegKind_CCR = 128,    /// CCR
     RegKind_HWRegs = 256, /// HWRegs
     RegKind_COP3 = 512,   /// COP3
-<<<<<<< HEAD
-    RegKind_Cheri = 1024,
-
-    /// Potentially any (e.g. $1)
-    RegKind_Numeric = RegKind_GPR | RegKind_FGR | RegKind_FCC | RegKind_MSA128 |
-                      RegKind_MSACtrl | RegKind_COP2 | RegKind_ACC |
-                      RegKind_CCR | RegKind_HWRegs | RegKind_COP3
-                      | RegKind_Cheri
-=======
     RegKind_COP0 = 1024,  /// COP0
+    RegKind_Cheri = 2048,
     /// Potentially any (e.g. $1)
     RegKind_Numeric = RegKind_GPR | RegKind_FGR | RegKind_FCC | RegKind_MSA128 |
                       RegKind_MSACtrl | RegKind_COP2 | RegKind_ACC |
                       RegKind_CCR | RegKind_HWRegs | RegKind_COP3 | RegKind_COP0
->>>>>>> 787b9b4e
+                      | RegKind_Cheri
   };
 
 private:
@@ -901,7 +893,7 @@
 
   void addCheriAsmRegOperands(MCInst &Inst, unsigned N) const {
     assert(N == 1 && "Invalid number of operands!");
-    Inst.addOperand(MCOperand::CreateReg(getCheriReg()));
+    Inst.addOperand(MCOperand::createReg(getCheriReg()));
   }
 
   void addImmOperands(MCInst &Inst, unsigned N) const {
@@ -1733,13 +1725,11 @@
   case Mips::SWM_MM:
   case Mips::JalOneReg:
   case Mips::JalTwoReg:
-<<<<<<< HEAD
   case Mips::CLWC1:
   case Mips::CLDC1: 
   case Mips::CSWC1:
   case Mips::CSDC1:
   case Mips::CMove:
-=======
   case Mips::BneImm:
   case Mips::BeqImm:
   case Mips::BLT:
@@ -1752,7 +1742,6 @@
   case Mips::BGTU:
   case Mips::Ulhu:
   case Mips::Ulw:
->>>>>>> 787b9b4e
     return true;
   default:
     return false;
@@ -1765,9 +1754,9 @@
   auto MoveInst = IsCheri128 ? Mips::CIncOffset : Mips::CIncBase;
   MCInst tmpInst;
   tmpInst.setOpcode(MoveInst);
-  tmpInst.addOperand(MCOperand::CreateReg(Inst.getOperand(0).getReg()));
-  tmpInst.addOperand(MCOperand::CreateReg(Inst.getOperand(1).getReg()));
-  tmpInst.addOperand(MCOperand::CreateReg(Mips::ZERO));
+  tmpInst.addOperand(MCOperand::createReg(Inst.getOperand(0).getReg()));
+  tmpInst.addOperand(MCOperand::createReg(Inst.getOperand(1).getReg()));
+  tmpInst.addOperand(MCOperand::createReg(Mips::ZERO));
   tmpInst.setLoc(IDLoc);
   Instructions.push_back(tmpInst);
 }
@@ -1778,16 +1767,16 @@
   unsigned AtRegNum = getReg(
     is64Bit ? Mips::GPR64RegClassID : Mips::GPR32RegClassID, getATReg(IDLoc));
   tmpInst.setOpcode(is64Bit ? Mips::DMFC1 : Mips::MFC1);
-  tmpInst.addOperand(MCOperand::CreateReg(AtRegNum));
-  tmpInst.addOperand(MCOperand::CreateReg(Inst.getOperand(0).getReg()));
+  tmpInst.addOperand(MCOperand::createReg(AtRegNum));
+  tmpInst.addOperand(MCOperand::createReg(Inst.getOperand(0).getReg()));
   tmpInst.setLoc(IDLoc);
   Instructions.push_back(tmpInst);
   tmpInst.clear();
   tmpInst.setOpcode(is64Bit ? Mips::CAPSTORE64 : Mips::CAPSTORE32);
-  tmpInst.addOperand(MCOperand::CreateReg(AtRegNum));
-  tmpInst.addOperand(MCOperand::CreateReg(Inst.getOperand(1).getReg()));
-  tmpInst.addOperand(MCOperand::CreateImm(Inst.getOperand(2).getImm()));
-  tmpInst.addOperand(MCOperand::CreateReg(Inst.getOperand(3).getReg()));
+  tmpInst.addOperand(MCOperand::createReg(AtRegNum));
+  tmpInst.addOperand(MCOperand::createReg(Inst.getOperand(1).getReg()));
+  tmpInst.addOperand(MCOperand::createImm(Inst.getOperand(2).getImm()));
+  tmpInst.addOperand(MCOperand::createReg(Inst.getOperand(3).getReg()));
   tmpInst.setLoc(IDLoc);
   Instructions.push_back(tmpInst);
 }
@@ -1797,16 +1786,16 @@
   unsigned AtRegNum = getReg(
     is64Bit ? Mips::GPR64RegClassID : Mips::GPR32RegClassID, getATReg(IDLoc));
   tmpInst.setOpcode(is64Bit ? Mips::CAPLOAD64 : Mips::CAPLOAD32);
-  tmpInst.addOperand(MCOperand::CreateReg(AtRegNum));
-  tmpInst.addOperand(MCOperand::CreateReg(Inst.getOperand(1).getReg()));
-  tmpInst.addOperand(MCOperand::CreateImm(Inst.getOperand(2).getImm()));
-  tmpInst.addOperand(MCOperand::CreateReg(Inst.getOperand(3).getReg()));
+  tmpInst.addOperand(MCOperand::createReg(AtRegNum));
+  tmpInst.addOperand(MCOperand::createReg(Inst.getOperand(1).getReg()));
+  tmpInst.addOperand(MCOperand::createImm(Inst.getOperand(2).getImm()));
+  tmpInst.addOperand(MCOperand::createReg(Inst.getOperand(3).getReg()));
   tmpInst.setLoc(IDLoc);
   Instructions.push_back(tmpInst);
   tmpInst.clear();
   tmpInst.setOpcode(is64Bit ? Mips::DMTC1 : Mips::MTC1);
-  tmpInst.addOperand(MCOperand::CreateReg(Inst.getOperand(0).getReg()));
-  tmpInst.addOperand(MCOperand::CreateReg(AtRegNum));
+  tmpInst.addOperand(MCOperand::createReg(Inst.getOperand(0).getReg()));
+  tmpInst.addOperand(MCOperand::createReg(AtRegNum));
   tmpInst.setLoc(IDLoc);
   Instructions.push_back(tmpInst);
 }
@@ -1818,20 +1807,29 @@
   switch (Inst.getOpcode()) {
   default: llvm_unreachable("unimplemented expansion");
   case Mips::LoadImm32:
-<<<<<<< HEAD
-   return expandLoadImm(Inst, IDLoc, Instructions);
+    return expandLoadImm(Inst, true, IDLoc, Instructions);
   case Mips::LoadImm64:
     if (!isGP64bit()) {
       Error(IDLoc, "instruction requires a 64-bit architecture");
       return true;
     }
-    return expandLoadImm(Inst, IDLoc, Instructions);
+    return expandLoadImm(Inst, false, IDLoc, Instructions);
   case Mips::LoadAddr64Imm:
+    if (!isGP64bit()) {
+      Error(IDLoc, "instruction requires a 64-bit architecture");
+      return true;
+    }
+    return expandLoadAddressImm(Inst, false, IDLoc, Instructions);
   case Mips::LoadAddrImm32:
-    return expandLoadAddressImm(Inst, IDLoc, Instructions);
+    return expandLoadAddressImm(Inst, true, IDLoc, Instructions);
   case Mips::LoadAddr64Reg:
+    if (!isGP64bit()) {
+      Error(IDLoc, "instruction requires a 64-bit architecture");
+      return true;
+    }
+    return expandLoadAddressReg(Inst, false, IDLoc, Instructions);
   case Mips::LoadAddrReg32:
-    return expandLoadAddressReg(Inst, IDLoc, Instructions);
+    return expandLoadAddressReg(Inst, true, IDLoc, Instructions);
   case Mips::CLWC1:
     is64Bit = false;
   case Mips::CLDC1: 
@@ -1845,15 +1843,6 @@
   case Mips::CMove:
     expandCapMove(Inst, IDLoc, is64Bit, Instructions);
     return false;
-=======
-    return expandLoadImm(Inst, true, IDLoc, Instructions);
-  case Mips::LoadImm64:
-    return expandLoadImm(Inst, false, IDLoc, Instructions);
-  case Mips::LoadAddrImm32:
-    return expandLoadAddressImm(Inst, true, IDLoc, Instructions);
-  case Mips::LoadAddrReg32:
-    return expandLoadAddressReg(Inst, true, IDLoc, Instructions);
->>>>>>> 787b9b4e
   case Mips::B_MM_Pseudo:
     return expandUncondBranchMMPseudo(Inst, IDLoc, Instructions);
   case Mips::SWM_MM:
@@ -1882,15 +1871,9 @@
 }
 
 namespace {
-<<<<<<< HEAD
-template <bool PerformShift, int OrOp=Mips::ORi>
-void createShiftOr(MCOperand Operand, unsigned RegNo, SMLoc IDLoc,
+template <unsigned ShiftAmount, int OrOp=Mips::ORi>
+void createLShiftOri(MCOperand Operand, unsigned RegNo, SMLoc IDLoc,
                    SmallVectorImpl<MCInst> &Instructions) {
-=======
-template <unsigned ShiftAmount>
-void createLShiftOri(MCOperand Operand, unsigned RegNo, SMLoc IDLoc,
-                     SmallVectorImpl<MCInst> &Instructions) {
->>>>>>> 787b9b4e
   MCInst tmpInst;
   if (ShiftAmount >= 32) {
     tmpInst.setOpcode(Mips::DSLL32);
@@ -1909,19 +1892,13 @@
     Instructions.push_back(tmpInst);
     tmpInst.clear();
   }
-<<<<<<< HEAD
-  tmpInst.setOpcode(OrOp);
-  tmpInst.addOperand(MCOperand::CreateReg(RegNo));
-  tmpInst.addOperand(MCOperand::CreateReg(RegNo));
-=======
   // There's no need for an ORi if the immediate is 0.
   if (Operand.isImm() && Operand.getImm() == 0)
     return;
 
-  tmpInst.setOpcode(Mips::ORi);
+  tmpInst.setOpcode(OrOp);
   tmpInst.addOperand(MCOperand::createReg(RegNo));
   tmpInst.addOperand(MCOperand::createReg(RegNo));
->>>>>>> 787b9b4e
   tmpInst.addOperand(Operand);
   tmpInst.setLoc(IDLoc);
   Instructions.push_back(tmpInst);
@@ -1990,17 +1967,6 @@
     UseSrcReg = true;
 
   MCInst tmpInst;
-<<<<<<< HEAD
-  const MCOperand &ImmOp = Inst.getOperand(1);
-  if (!ImmOp.isImm()) {
-    Error(IDLoc, "Second operand must be immediate");
-    return true;
-  }
-  assert(ImmOp.isImm() && "expected immediate operand kind");
-  const MCOperand &RegOp = Inst.getOperand(0);
-  assert(RegOp.isReg() && "expected register operand kind");
-=======
->>>>>>> 787b9b4e
 
   unsigned TmpReg = DstReg;
   if (UseSrcReg && (DstReg == SrcReg)) {
@@ -2223,41 +2189,6 @@
     Warning(IDLoc, "instruction loads the 32-bit address of a 64-bit symbol");
 
   MCInst tmpInst;
-<<<<<<< HEAD
-  int ExprOperandNo = 1;
-  // Sometimes the assembly parser will get the immediate expression as
-  // a $zero + an immediate.
-  if (Inst.getNumOperands() == 3) {
-    assert((Inst.getOperand(1).getReg() == Mips::ZERO_64) ||
-           (Inst.getOperand(1).getReg() == Mips::ZERO));
-    ExprOperandNo = 2;
-  }
-  const MCOperand &SymOp = Inst.getOperand(ExprOperandNo);
-  assert(SymOp.isExpr() && "expected symbol operand kind");
-  const MCOperand &RegOp = Inst.getOperand(0);
-  unsigned RegNo = RegOp.getReg();
-  const MCSymbolRefExpr *Symbol = cast<MCSymbolRefExpr>(SymOp.getExpr());
-  const MCSymbolRefExpr *HiExpr =
-      MCSymbolRefExpr::Create(Symbol->getSymbol().getName(),
-                              MCSymbolRefExpr::VK_Mips_ABS_HI, getContext());
-  const MCSymbolRefExpr *LoExpr =
-      MCSymbolRefExpr::Create(Symbol->getSymbol().getName(),
-                              MCSymbolRefExpr::VK_Mips_ABS_LO, getContext());
-  if (isGP64bit()) {
-    // If it's a 64-bit architecture, expand to:
-    // la d,sym => lui     d,highest(sym)
-    //             daddiu  d,d,higher(sym)
-    //             dsll    d,d,16
-    //             daddiu  d,d,hi16(sym)
-    //             dsll    d,d,16
-    //             daddiu  d,d,lo16(sym)
-    const MCSymbolRefExpr *HighestExpr =
-        MCSymbolRefExpr::Create(Symbol->getSymbol().getName(),
-                                MCSymbolRefExpr::VK_Mips_HIGHEST, getContext());
-    const MCSymbolRefExpr *HigherExpr =
-        MCSymbolRefExpr::Create(Symbol->getSymbol().getName(),
-                                MCSymbolRefExpr::VK_Mips_HIGHER, getContext());
-=======
   const MCSymbolRefExpr *Symbol = cast<MCSymbolRefExpr>(SymExpr);
   const MCSymbolRefExpr *HiExpr = MCSymbolRefExpr::create(
       &Symbol->getSymbol(), MCSymbolRefExpr::VK_Mips_ABS_HI, getContext());
@@ -2278,38 +2209,28 @@
 
   if (!Is32BitSym) {
     // If it's a 64-bit architecture, expand to:
-    // la d,sym => lui  d,highest(sym)
-    //             ori  d,d,higher(sym)
-    //             dsll d,d,16
-    //             ori  d,d,hi16(sym)
-    //             dsll d,d,16
-    //             ori  d,d,lo16(sym)
+    // la d,sym => lui     d,highest(sym)
+    //             daddiu  d,d,higher(sym)
+    //             dsll    d,d,16
+    //             daddiu  d,d,hi16(sym)
+    //             dsll    d,d,16
+    //             daddiu  d,d,lo16(sym)
     const MCSymbolRefExpr *HighestExpr = MCSymbolRefExpr::create(
         &Symbol->getSymbol(), MCSymbolRefExpr::VK_Mips_HIGHEST, getContext());
     const MCSymbolRefExpr *HigherExpr = MCSymbolRefExpr::create(
         &Symbol->getSymbol(), MCSymbolRefExpr::VK_Mips_HIGHER, getContext());
->>>>>>> 787b9b4e
 
     tmpInst.setOpcode(Mips::LUi);
     tmpInst.addOperand(MCOperand::createReg(TmpReg));
     tmpInst.addOperand(MCOperand::createExpr(HighestExpr));
     Instructions.push_back(tmpInst);
 
-<<<<<<< HEAD
-    createShiftOr<false, Mips::DADDiu>(MCOperand::CreateExpr(HigherExpr),
-        RegNo, SMLoc(), Instructions);
-    createShiftOr<true, Mips::DADDiu>(MCOperand::CreateExpr(HiExpr), RegNo,
-        SMLoc(), Instructions);
-    createShiftOr<true, Mips::DADDiu>(MCOperand::CreateExpr(LoExpr), RegNo,
-        SMLoc(), Instructions);
-=======
-    createLShiftOri<0>(MCOperand::createExpr(HigherExpr), TmpReg, SMLoc(),
+    createLShiftOri<0, Mips::DADDiu>(MCOperand::createExpr(HigherExpr), TmpReg, SMLoc(),
                        Instructions);
-    createLShiftOri<16>(MCOperand::createExpr(HiExpr), TmpReg, SMLoc(),
+    createLShiftOri<16, Mips::DADDiu>(MCOperand::createExpr(HiExpr), TmpReg, SMLoc(),
                         Instructions);
-    createLShiftOri<16>(MCOperand::createExpr(LoExpr), TmpReg, SMLoc(),
+    createLShiftOri<16, Mips::DADDiu>(MCOperand::createExpr(LoExpr), TmpReg, SMLoc(),
                         Instructions);
->>>>>>> 787b9b4e
   } else {
     // Otherwise, expand to:
     // la d,sym => lui    d,hi16(sym)
@@ -2319,13 +2240,8 @@
     tmpInst.addOperand(MCOperand::createExpr(HiExpr));
     Instructions.push_back(tmpInst);
 
-<<<<<<< HEAD
-    createShiftOr<false, Mips::ADDiu>(MCOperand::CreateExpr(LoExpr), RegNo,
+    createLShiftOri<0>(MCOperand::createExpr(LoExpr), TmpReg,
         SMLoc(), Instructions);
-=======
-    createLShiftOri<0>(MCOperand::createExpr(LoExpr), TmpReg, SMLoc(),
-                       Instructions);
->>>>>>> 787b9b4e
   }
 
   if (UseSrcReg)
@@ -3093,10 +3009,6 @@
              .Case("kt0", 26)
              .Case("kt1", 27)
              .Default(-1);
-
-  if ((CC != 0) && ((int)AssemblerOptions.back()->getATRegNum() == CC))
-      Warning(getLexer().getLoc(), Twine("Used $") + Name + " with \".set at=$"
-          + Name + "\"");
 
   return CC;
 }
@@ -4927,17 +4839,14 @@
     return parseSetMsaDirective();
   } else if (Tok.getString() == "nomsa") {
     return parseSetNoMsaDirective();
-<<<<<<< HEAD
   } else if (Tok.getString() == "bopt") {
     return parseSetBoptDirective();
   } else if (Tok.getString() == "nobopt") {
     return parseSetNoBoptDirective();
-=======
   } else if (Tok.getString() == "softfloat") {
     return parseSetSoftFloatDirective();
   } else if (Tok.getString() == "hardfloat") {
     return parseSetHardFloatDirective();
->>>>>>> 787b9b4e
   } else {
     // It is just an identifier, look for an assignment.
     parseSetAssignment();
