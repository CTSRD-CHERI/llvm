//===-- MipsAsmParser.cpp - Parse Mips assembly to MCInst instructions ----===//
//
//                     The LLVM Compiler Infrastructure
//
// This file is distributed under the University of Illinois Open Source
// License. See LICENSE.TXT for details.
//
//===----------------------------------------------------------------------===//

#include "MCTargetDesc/MipsABIFlagsSection.h"
#include "MCTargetDesc/MipsABIInfo.h"
#include "MCTargetDesc/MipsBaseInfo.h"
#include "MCTargetDesc/MipsMCExpr.h"
#include "MCTargetDesc/MipsMCTargetDesc.h"
#include "MipsTargetStreamer.h"
#include "llvm/ADT/APFloat.h"
#include "llvm/ADT/STLExtras.h"
#include "llvm/ADT/SmallVector.h"
#include "llvm/ADT/StringRef.h"
#include "llvm/ADT/StringSwitch.h"
#include "llvm/ADT/Triple.h"
#include "llvm/ADT/Twine.h"
#include "llvm/BinaryFormat/ELF.h"
#include "llvm/MC/MCContext.h"
#include "llvm/MC/MCExpr.h"
#include "llvm/MC/MCInst.h"
#include "llvm/MC/MCInstrDesc.h"
#include "llvm/MC/MCObjectFileInfo.h"
#include "llvm/MC/MCParser/MCAsmLexer.h"
#include "llvm/MC/MCParser/MCAsmParser.h"
#include "llvm/MC/MCParser/MCAsmParserExtension.h"
#include "llvm/MC/MCParser/MCParsedAsmOperand.h"
#include "llvm/MC/MCParser/MCTargetAsmParser.h"
#include "llvm/MC/MCSectionELF.h"
#include "llvm/MC/MCStreamer.h"
#include "llvm/MC/MCSubtargetInfo.h"
#include "llvm/MC/MCSymbol.h"
#include "llvm/MC/MCSymbolELF.h"
#include "llvm/MC/MCValue.h"
#include "llvm/MC/SubtargetFeature.h"
#include "llvm/Support/Casting.h"
#include "llvm/Support/CommandLine.h"
#include "llvm/Support/Compiler.h"
#include "llvm/Support/Debug.h"
#include "llvm/Support/ErrorHandling.h"
#include "llvm/Support/MathExtras.h"
#include "llvm/Support/SMLoc.h"
#include "llvm/Support/SourceMgr.h"
#include "llvm/Support/TargetRegistry.h"
#include "llvm/Support/raw_ostream.h"
#include <algorithm>
#include <cassert>
#include <cstdint>
#include <memory>
#include <string>
#include <utility>

#include "../InstPrinter/MipsInstPrinter.h"


using namespace llvm;

#define DEBUG_TYPE "mips-asm-parser"

namespace llvm {

class MCInstrInfo;

} // end namespace llvm

static cl::opt<bool> CheriStrictC0(
    "cheri-strict-c0-asm", cl::Hidden,
    cl::desc("Require $ddc or $cnull instead of $c0."),
    cl::init(true), cl::ZeroOrMore);

namespace {

class MipsAssemblerOptions {
public:
  MipsAssemblerOptions(const FeatureBitset &Features_) : Features(Features_) {}

  MipsAssemblerOptions(const MipsAssemblerOptions *Opts) {
    ATReg = Opts->getATRegIndex();
    Reorder = Opts->isReorder();
    Macro = Opts->isMacro();
    Features = Opts->getFeatures();
  }

  unsigned getATRegIndex() const { return ATReg; }
  bool setATRegIndex(unsigned Reg) {
    if (Reg > 31)
      return false;

    ATReg = Reg;
    return true;
  }

  bool isReorder() const { return Reorder; }
  void setReorder() { Reorder = true; }
  void setNoReorder() { Reorder = false; }

  bool isMacro() const { return Macro; }
  void setMacro() { Macro = true; }
  void setNoMacro() { Macro = false; }

  const FeatureBitset &getFeatures() const { return Features; }
  void setFeatures(const FeatureBitset &Features_) { Features = Features_; }

  // Set of features that are either architecture features or referenced
  // by them (e.g.: FeatureNaN2008 implied by FeatureMips32r6).
  // The full table can be found in MipsGenSubtargetInfo.inc (MipsFeatureKV[]).
  // The reason we need this mask is explained in the selectArch function.
  // FIXME: Ideally we would like TableGen to generate this information.
  static const FeatureBitset AllArchRelatedMask;

private:
  unsigned ATReg = 1;
  bool Reorder = true;
  bool Macro = true;
  FeatureBitset Features;
};

} // end anonymous namespace

const FeatureBitset MipsAssemblerOptions::AllArchRelatedMask = {
    Mips::FeatureMips1, Mips::FeatureMips2, Mips::FeatureMips3,
    Mips::FeatureMips3_32, Mips::FeatureMips3_32r2, Mips::FeatureMips4,
    Mips::FeatureMips4_32, Mips::FeatureMips4_32r2, Mips::FeatureMips5,
    Mips::FeatureMips5_32r2, Mips::FeatureMips32, Mips::FeatureMips32r2,
    Mips::FeatureMips32r3, Mips::FeatureMips32r5, Mips::FeatureMips32r6,
    Mips::FeatureMips64, Mips::FeatureMips64r2, Mips::FeatureMips64r3,
    Mips::FeatureMips64r5, Mips::FeatureMips64r6, Mips::FeatureCnMips,
    Mips::FeatureFP64Bit, Mips::FeatureGP64Bit, Mips::FeatureNaN2008
};

namespace {

class MipsAsmParser : public MCTargetAsmParser {
  MipsTargetStreamer &getTargetStreamer() {
    MCTargetStreamer &TS = *getParser().getStreamer().getTargetStreamer();
    return static_cast<MipsTargetStreamer &>(TS);
  }

  MipsABIInfo ABI;
  SmallVector<std::unique_ptr<MipsAssemblerOptions>, 2> AssemblerOptions;
  MCSymbol *CurrentFn; // Pointer to the function being parsed. It may be a
                       // nullptr, which indicates that no function is currently
                       // selected. This usually happens after an '.end func'
                       // directive.
  bool IsLittleEndian;
  bool IsPicEnabled;
  bool IsCpRestoreSet;
  bool AreCheriSysRegsAccessible;
  int CpRestoreOffset;
  unsigned CpSaveLocation;
  /// If true, then CpSaveLocation is a register, otherwise it's an offset.
  bool     CpSaveLocationIsRegister;

  // Print a warning along with its fix-it message at the given range.
  void printWarningWithFixIt(const Twine &Msg, const Twine &FixMsg,
                             SMRange Range, bool ShowColors = true);

#define GET_ASSEMBLER_HEADER
#include "MipsGenAsmMatcher.inc"

  unsigned
  checkEarlyTargetMatchPredicate(MCInst &Inst,
                                 const OperandVector &Operands) override;
  unsigned checkTargetMatchPredicate(MCInst &Inst) override;

  bool MatchAndEmitInstruction(SMLoc IDLoc, unsigned &Opcode,
                               OperandVector &Operands, MCStreamer &Out,
                               uint64_t &ErrorInfo,
                               bool MatchingInlineAsm) override;

  /// Parse a register as used in CFI directives
  bool ParseRegister(unsigned &RegNo, SMLoc &StartLoc, SMLoc &EndLoc) override;

  bool parseParenSuffix(StringRef Name, OperandVector &Operands);

  bool parseBracketSuffix(StringRef Name, OperandVector &Operands);

  bool mnemonicIsValid(StringRef Mnemonic, unsigned VariantID);

  bool ParseInstruction(ParseInstructionInfo &Info, StringRef Name,
                        SMLoc NameLoc, OperandVector &Operands) override;

  bool ParseDirective(AsmToken DirectiveID) override;

  OperandMatchResultTy parseMemOperand(OperandVector &Operands);
  OperandMatchResultTy
  matchAnyRegisterNameWithoutDollar(OperandVector &Operands,
                                    StringRef Identifier, SMLoc S);
  OperandMatchResultTy matchAnyRegisterWithoutDollar(OperandVector &Operands,
                                                     SMLoc S);
  OperandMatchResultTy parseAnyRegister(OperandVector &Operands);
  OperandMatchResultTy parseImm(OperandVector &Operands);
  OperandMatchResultTy parseJumpTarget(OperandVector &Operands);
  OperandMatchResultTy parseInvNum(OperandVector &Operands);
  OperandMatchResultTy parseRegisterPair(OperandVector &Operands);
  OperandMatchResultTy parseMovePRegPair(OperandVector &Operands);
  OperandMatchResultTy parseRegisterList(OperandVector &Operands);

  bool searchSymbolAlias(OperandVector &Operands);

  bool parseOperand(OperandVector &, StringRef Mnemonic);

  enum MacroExpanderResultTy {
    MER_NotAMacro,
    MER_Success,
    MER_Fail,
  };

  // Expands assembly pseudo instructions.
  MacroExpanderResultTy tryExpandInstruction(MCInst &Inst, SMLoc IDLoc,
                                             MCStreamer &Out,
                                             const MCSubtargetInfo *STI);

  bool expandJalWithRegs(MCInst &Inst, SMLoc IDLoc, MCStreamer &Out,
                         const MCSubtargetInfo *STI);

  bool loadImmediate(int64_t ImmValue, unsigned DstReg, unsigned SrcReg,
                     bool Is32BitImm, bool IsAddress, SMLoc IDLoc,
                     MCStreamer &Out, const MCSubtargetInfo *STI);

  bool loadAndAddSymbolAddress(const MCExpr *SymExpr, unsigned DstReg,
                               unsigned SrcReg, bool Is32BitSym, SMLoc IDLoc,
                               MCStreamer &Out, const MCSubtargetInfo *STI);

  bool emitPartialAddress(MipsTargetStreamer &TOut, SMLoc IDLoc, MCSymbol *Sym);

  bool expandLoadImm(MCInst &Inst, bool Is32BitImm, SMLoc IDLoc,
                     MCStreamer &Out, const MCSubtargetInfo *STI);

  bool expandLoadImmReal(MCInst &Inst, bool IsSingle, bool IsGPR, bool Is64FPU,
                         SMLoc IDLoc, MCStreamer &Out,
                         const MCSubtargetInfo *STI);

  bool expandLoadAddress(unsigned DstReg, unsigned BaseReg,
                         const MCOperand &Offset, bool Is32BitAddress,
                         SMLoc IDLoc, MCStreamer &Out,
                         const MCSubtargetInfo *STI);

  bool expandUncondBranchMMPseudo(MCInst &Inst, SMLoc IDLoc, MCStreamer &Out,
                                  const MCSubtargetInfo *STI);

  MacroExpanderResultTy expandCapLoadC1(MCInst &Inst, SMLoc IDLoc, bool is64Bit,
                                        MCStreamer &Out,
                                        const MCSubtargetInfo *STI);
  MacroExpanderResultTy expandCapStoreC1(MCInst &Inst, SMLoc IDLoc,
                                         bool is64Bit, MCStreamer &Out,
                                         const MCSubtargetInfo *STI);
  void expandMemInst(MCInst &Inst, SMLoc IDLoc, MCStreamer &Out,
                     const MCSubtargetInfo *STI, bool IsLoad, bool IsImmOpnd);

  void expandLoadInst(MCInst &Inst, SMLoc IDLoc, MCStreamer &Out,
                      const MCSubtargetInfo *STI, bool IsImmOpnd);

  void expandStoreInst(MCInst &Inst, SMLoc IDLoc, MCStreamer &Out,
                       const MCSubtargetInfo *STI, bool IsImmOpnd);

  bool expandLoadStoreMultiple(MCInst &Inst, SMLoc IDLoc, MCStreamer &Out,
                               const MCSubtargetInfo *STI);

  bool expandAliasImmediate(MCInst &Inst, SMLoc IDLoc, MCStreamer &Out,
                            const MCSubtargetInfo *STI);

  bool expandBranchImm(MCInst &Inst, SMLoc IDLoc, MCStreamer &Out,
                       const MCSubtargetInfo *STI);

  bool expandCondBranches(MCInst &Inst, SMLoc IDLoc, MCStreamer &Out,
                          const MCSubtargetInfo *STI);

  bool expandDiv(MCInst &Inst, SMLoc IDLoc, MCStreamer &Out,
                 const MCSubtargetInfo *STI, const bool IsMips64,
                 const bool Signed);

  bool expandTrunc(MCInst &Inst, bool IsDouble, bool Is64FPU, SMLoc IDLoc,
                   MCStreamer &Out, const MCSubtargetInfo *STI);

  bool expandUlh(MCInst &Inst, bool Signed, SMLoc IDLoc, MCStreamer &Out,
                 const MCSubtargetInfo *STI);

  bool expandUsh(MCInst &Inst, SMLoc IDLoc, MCStreamer &Out,
                 const MCSubtargetInfo *STI);

  bool expandUxw(MCInst &Inst, SMLoc IDLoc, MCStreamer &Out,
                 const MCSubtargetInfo *STI);

  bool expandRotation(MCInst &Inst, SMLoc IDLoc,
                      MCStreamer &Out, const MCSubtargetInfo *STI);
  bool expandRotationImm(MCInst &Inst, SMLoc IDLoc, MCStreamer &Out,
                         const MCSubtargetInfo *STI);
  bool expandDRotation(MCInst &Inst, SMLoc IDLoc, MCStreamer &Out,
                       const MCSubtargetInfo *STI);
  bool expandDRotationImm(MCInst &Inst, SMLoc IDLoc, MCStreamer &Out,
                          const MCSubtargetInfo *STI);

  bool expandAbs(MCInst &Inst, SMLoc IDLoc, MCStreamer &Out,
                 const MCSubtargetInfo *STI);

  bool expandMulImm(MCInst &Inst, SMLoc IDLoc, MCStreamer &Out,
                    const MCSubtargetInfo *STI);

  bool expandMulO(MCInst &Inst, SMLoc IDLoc, MCStreamer &Out,
                  const MCSubtargetInfo *STI);

  bool expandMulOU(MCInst &Inst, SMLoc IDLoc, MCStreamer &Out,
                   const MCSubtargetInfo *STI);

  bool expandDMULMacro(MCInst &Inst, SMLoc IDLoc, MCStreamer &Out,
                       const MCSubtargetInfo *STI);

  bool expandLoadStoreDMacro(MCInst &Inst, SMLoc IDLoc, MCStreamer &Out,
                             const MCSubtargetInfo *STI, bool IsLoad);

  bool expandSeq(MCInst &Inst, SMLoc IDLoc, MCStreamer &Out,
                 const MCSubtargetInfo *STI);

  bool expandSeqI(MCInst &Inst, SMLoc IDLoc, MCStreamer &Out,
                  const MCSubtargetInfo *STI);

  bool expandMXTRAlias(MCInst &Inst, SMLoc IDLoc, MCStreamer &Out,
                       const MCSubtargetInfo *STI);

  bool reportParseError(Twine ErrorMsg);
  bool reportParseError(SMLoc Loc, Twine ErrorMsg);

  bool parseMemOffset(const MCExpr *&Res, bool isParenExpr);

  bool isEvaluated(const MCExpr *Expr);
  bool parseSetMips0Directive();
  bool parseSetArchDirective();
  bool parseSetFeature(uint64_t Feature);
  bool isPicAndNotNxxAbi(); // Used by .cpload, .cprestore, and .cpsetup.
  bool parseDirectiveCpLoad(SMLoc Loc);
  bool parseDirectiveCpRestore(SMLoc Loc);
  bool parseDirectiveCPSetup();
  bool parseDirectiveCPReturn();
  bool parseDirectiveNaN();
  bool parseDirectiveSet();
  bool parseDirectiveOption();
  bool parseInsnDirective();
  bool parseRSectionDirective(StringRef Section);
  bool parseSSectionDirective(StringRef Section, unsigned Type);

  bool parseSetAtDirective();
  bool parseSetNoAtDirective();
  bool parseSetMacroDirective();
  bool parseSetNoMacroDirective();
  bool parseSetMsaDirective();
  bool parseSetNoMsaDirective();
  bool parseSetNoDspDirective();
  bool parseSetReorderDirective();
  bool parseSetNoReorderDirective();
  bool parseSetMips16Directive();
  bool parseSetNoMips16Directive();
  bool parseSetFpDirective();
  bool parseSetOddSPRegDirective();
  bool parseSetNoOddSPRegDirective();
  bool parseSetPopDirective();
  bool parseSetPushDirective();
  bool parseSetSoftFloatDirective();
  bool parseSetHardFloatDirective();
  bool parseSetMtDirective();
  bool parseSetNoMtDirective();
  bool parseSetNoCRCDirective();

  bool parseSetAssignment();

  bool parseDataDirective(unsigned Size, SMLoc L);
  bool parseDirectiveGpWord();
  bool parseDirectiveGpDWord();
  bool parseDirectiveDtpRelWord();
  bool parseDirectiveDtpRelDWord();
  bool parseDirectiveTpRelWord();
  bool parseDirectiveTpRelDWord();
  bool parseDirectiveModule();
  bool parseDirectiveModuleFP();
  bool parseDirectiveCHERICap(SMLoc Loc);
  bool parseFpABIValue(MipsABIFlagsSection::FpABIKind &FpABI,
                       StringRef Directive);

  bool parseInternalDirectiveReallowModule();

  bool eatComma(StringRef ErrorStr);

  int matchCPURegisterName(StringRef Symbol);

  int matchHWRegsRegisterName(StringRef Symbol);

  int matchCheriRegisterName(StringRef Name, const OperandVector &Operands);
  int matchCheriHWRegsRegisterName(StringRef Symbol);

  int matchFPURegisterName(StringRef Name);

  int matchFCCRegisterName(StringRef Name);

  int matchACRegisterName(StringRef Name);

  int matchMSA128RegisterName(StringRef Name);

  int matchMSA128CtrlRegisterName(StringRef Name);

  unsigned getReg(int RC, int RegNo);

  /// Returns the internal register number for the current AT. Also checks if
  /// the current AT is unavailable (set to $0) and gives an error if it is.
  /// This should be used in pseudo-instruction expansions which need AT.
  unsigned getATReg(SMLoc Loc);

  bool canUseATReg();

  bool processInstruction(MCInst &Inst, SMLoc IDLoc, MCStreamer &Out,
                          const MCSubtargetInfo *STI);

  // Helper function that checks if the value of a vector index is within the
  // boundaries of accepted values for each RegisterKind
  // Example: INSERT.B $w0[n], $1 => 16 > n >= 0
  bool validateMSAIndex(int Val, int RegKind);

  // Selects a new architecture by updating the FeatureBits with the necessary
  // info including implied dependencies.
  // Internally, it clears all the feature bits related to *any* architecture
  // and selects the new one using the ToggleFeature functionality of the
  // MCSubtargetInfo object that handles implied dependencies. The reason we
  // clear all the arch related bits manually is because ToggleFeature only
  // clears the features that imply the feature being cleared and not the
  // features implied by the feature being cleared. This is easier to see
  // with an example:
  //  --------------------------------------------------
  // | Feature         | Implies                        |
  // | -------------------------------------------------|
  // | FeatureMips1    | None                           |
  // | FeatureMips2    | FeatureMips1                   |
  // | FeatureMips3    | FeatureMips2 | FeatureMipsGP64 |
  // | FeatureMips4    | FeatureMips3                   |
  // | ...             |                                |
  //  --------------------------------------------------
  //
  // Setting Mips3 is equivalent to set: (FeatureMips3 | FeatureMips2 |
  // FeatureMipsGP64 | FeatureMips1)
  // Clearing Mips3 is equivalent to clear (FeatureMips3 | FeatureMips4).
  void selectArch(StringRef ArchFeature) {
    MCSubtargetInfo &STI = copySTI();
    FeatureBitset FeatureBits = STI.getFeatureBits();
    FeatureBits &= ~MipsAssemblerOptions::AllArchRelatedMask;
    STI.setFeatureBits(FeatureBits);
    setAvailableFeatures(
        ComputeAvailableFeatures(STI.ToggleFeature(ArchFeature)));
    AssemblerOptions.back()->setFeatures(STI.getFeatureBits());
  }

  void setFeatureBits(uint64_t Feature, StringRef FeatureString) {
    if (!(getSTI().getFeatureBits()[Feature])) {
      MCSubtargetInfo &STI = copySTI();
      setAvailableFeatures(
          ComputeAvailableFeatures(STI.ToggleFeature(FeatureString)));
      AssemblerOptions.back()->setFeatures(STI.getFeatureBits());
    }
  }

  void clearFeatureBits(uint64_t Feature, StringRef FeatureString) {
    if (getSTI().getFeatureBits()[Feature]) {
      MCSubtargetInfo &STI = copySTI();
      setAvailableFeatures(
          ComputeAvailableFeatures(STI.ToggleFeature(FeatureString)));
      AssemblerOptions.back()->setFeatures(STI.getFeatureBits());
    }
  }

  void setModuleFeatureBits(uint64_t Feature, StringRef FeatureString) {
    setFeatureBits(Feature, FeatureString);
    AssemblerOptions.front()->setFeatures(getSTI().getFeatureBits());
  }

  void clearModuleFeatureBits(uint64_t Feature, StringRef FeatureString) {
    clearFeatureBits(Feature, FeatureString);
    AssemblerOptions.front()->setFeatures(getSTI().getFeatureBits());
  }

public:
  enum MipsMatchResultTy {
    Match_RequiresDifferentSrcAndDst = FIRST_TARGET_MATCH_RESULT_TY,
    Match_RequiresDifferentOperands,
    Match_RequiresNoZeroRegister,
    Match_RequiresSameSrcAndDst,
    Match_NoFCCRegisterForCurrentISA,
    Match_NonZeroOperandForSync,
    Match_NonZeroOperandForMTCX,
    Match_RequiresPosSizeRange0_32,
    Match_RequiresPosSizeRange33_64,
    Match_RequiresPosSizeUImm6,
#define GET_OPERAND_DIAGNOSTIC_TYPES
#include "MipsGenAsmMatcher.inc"
#undef GET_OPERAND_DIAGNOSTIC_TYPES
  };

  MipsAsmParser(const MCSubtargetInfo &sti, MCAsmParser &parser,
                const MCInstrInfo &MII, const MCTargetOptions &Options)
    : MCTargetAsmParser(Options, sti, MII),
        ABI(MipsABIInfo::computeTargetABI(Triple(sti.getTargetTriple()),
                                          sti.getCPU(), Options)) {
    MCAsmParserExtension::Initialize(parser);

    parser.addAliasForDirective(".asciiz", ".asciz");

    // Initialize the set of available features.
    setAvailableFeatures(ComputeAvailableFeatures(getSTI().getFeatureBits()));

    // Remember the initial assembler options. The user can not modify these.
    AssemblerOptions.push_back(
        llvm::make_unique<MipsAssemblerOptions>(getSTI().getFeatureBits()));

    // Create an assembler options environment for the user to modify.
    AssemblerOptions.push_back(
        llvm::make_unique<MipsAssemblerOptions>(getSTI().getFeatureBits()));

    getTargetStreamer().updateABIInfo(*this);

    if (!isABI_O32() && !useOddSPReg() != 0)
      report_fatal_error("-mno-odd-spreg requires the O32 ABI");

    CurrentFn = nullptr;

    IsPicEnabled = getContext().getObjectFileInfo()->isPositionIndependent();

    IsCpRestoreSet = false;
    AreCheriSysRegsAccessible = false;
    CpRestoreOffset = -1;

    const Triple &TheTriple = sti.getTargetTriple();
    if ((TheTriple.getArch() == Triple::mips) ||
        (TheTriple.getArch() == Triple::mips64))
      IsLittleEndian = false;
    else
      IsLittleEndian = true;

    if (getSTI().getCPU() == "mips64r6" && inMicroMipsMode())
      report_fatal_error("microMIPS64R6 is not supported", false);
  }

  /// True if all of $fcc0 - $fcc7 exist for the current ISA.
  bool hasEightFccRegisters() const { return hasMips4() || hasMips32(); }

  bool isGP64bit() const {
    return getSTI().getFeatureBits()[Mips::FeatureGP64Bit];
  }

  bool isFP64bit() const {
    return getSTI().getFeatureBits()[Mips::FeatureFP64Bit];
  }

  const MipsABIInfo &getABI() const { return ABI; }
  bool isABI_N32() const { return ABI.IsN32(); }
  bool isABI_N64() const { return ABI.IsN64(); }
  bool isABI_O32() const { return ABI.IsO32(); }
  bool isABI_FPXX() const {
    return getSTI().getFeatureBits()[Mips::FeatureFPXX];
  }

  bool useOddSPReg() const {
    return !(getSTI().getFeatureBits()[Mips::FeatureNoOddSPReg]);
  }

  bool inMicroMipsMode() const {
    return getSTI().getFeatureBits()[Mips::FeatureMicroMips];
  }

  bool hasMips1() const {
    return getSTI().getFeatureBits()[Mips::FeatureMips1];
  }

  bool hasMips2() const {
    return getSTI().getFeatureBits()[Mips::FeatureMips2];
  }

  bool hasMips3() const {
    return getSTI().getFeatureBits()[Mips::FeatureMips3];
  }

  bool hasMips4() const {
    return getSTI().getFeatureBits()[Mips::FeatureMips4];
  }

  bool hasMips5() const {
    return getSTI().getFeatureBits()[Mips::FeatureMips5];
  }

  bool hasMips32() const {
    return getSTI().getFeatureBits()[Mips::FeatureMips32];
  }

  bool hasMips64() const {
    return getSTI().getFeatureBits()[Mips::FeatureMips64];
  }

  bool hasMips32r2() const {
    return getSTI().getFeatureBits()[Mips::FeatureMips32r2];
  }

  bool hasMips64r2() const {
    return getSTI().getFeatureBits()[Mips::FeatureMips64r2];
  }

  bool hasMips32r3() const {
    return (getSTI().getFeatureBits()[Mips::FeatureMips32r3]);
  }

  bool hasMips64r3() const {
    return (getSTI().getFeatureBits()[Mips::FeatureMips64r3]);
  }

  bool hasMips32r5() const {
    return (getSTI().getFeatureBits()[Mips::FeatureMips32r5]);
  }

  bool hasMips64r5() const {
    return (getSTI().getFeatureBits()[Mips::FeatureMips64r5]);
  }

  bool hasMips32r6() const {
    return getSTI().getFeatureBits()[Mips::FeatureMips32r6];
  }

  bool hasMips64r6() const {
    return getSTI().getFeatureBits()[Mips::FeatureMips64r6];
  }

  bool hasDSP() const {
    return getSTI().getFeatureBits()[Mips::FeatureDSP];
  }

  bool hasDSPR2() const {
    return getSTI().getFeatureBits()[Mips::FeatureDSPR2];
  }

  bool hasDSPR3() const {
    return getSTI().getFeatureBits()[Mips::FeatureDSPR3];
  }

  bool hasMSA() const {
    return getSTI().getFeatureBits()[Mips::FeatureMSA];
  }

  bool hasCnMips() const {
    return (getSTI().getFeatureBits()[Mips::FeatureCnMips]);
  }

  bool inPicMode() {
    return IsPicEnabled;
  }

  bool inMips16Mode() const {
    return getSTI().getFeatureBits()[Mips::FeatureMips16];
  }

  bool useTraps() const {
    return getSTI().getFeatureBits()[Mips::FeatureUseTCCInDIV];
  }

  bool useSoftFloat() const {
    return getSTI().getFeatureBits()[Mips::FeatureSoftFloat];
  }
  bool hasMT() const {
    return getSTI().getFeatureBits()[Mips::FeatureMT];
  }

<<<<<<< HEAD
  bool isCheri() const {
    return getSTI().getFeatureBits()[Mips::FeatureMipsCheri];
  }

  unsigned getCHERICapabilitySize() const {
    if (getSTI().getFeatureBits()[Mips::FeatureMipsCheri256])
      return 32;
    if (getSTI().getFeatureBits()[Mips::FeatureMipsCheri128])
      return 16;
    if (getSTI().getFeatureBits()[Mips::FeatureMipsCheri64])
      return 8;
    llvm_unreachable("Should not have been called without checking isCheri()!");
=======
  bool hasCRC() const {
    return getSTI().getFeatureBits()[Mips::FeatureCRC];
>>>>>>> 27558197
  }

  /// Warn if RegIndex is the same as the current AT.
  void warnIfRegIndexIsAT(unsigned RegIndex, SMLoc Loc);

  void warnIfNoMacro(SMLoc Loc);

  /// Avoid another error message if we already have one pending
  bool ErrorIfNotPending(SMLoc L, const Twine& Msg, SMRange Range = SMRange()) {
    return getParser().hasPendingError() ? true : Error(L, Msg, Range);
  }

  bool isLittle() const { return IsLittleEndian; }

  const MCExpr *createTargetUnaryExpr(const MCExpr *E,
                                      AsmToken::TokenKind OperatorToken,
                                      MCContext &Ctx) override {
    switch(OperatorToken) {
    default:
      llvm_unreachable("Unknown token");
      return nullptr;
    case AsmToken::PercentCall16:
      return MipsMCExpr::create(MipsMCExpr::MEK_GOT_CALL, E, Ctx);
    case AsmToken::PercentCall_Hi:
      return MipsMCExpr::create(MipsMCExpr::MEK_CALL_HI16, E, Ctx);
    case AsmToken::PercentCall_Lo:
      return MipsMCExpr::create(MipsMCExpr::MEK_CALL_LO16, E, Ctx);
    case AsmToken::PercentDtprel_Hi:
      return MipsMCExpr::create(MipsMCExpr::MEK_DTPREL_HI, E, Ctx);
    case AsmToken::PercentDtprel_Lo:
      return MipsMCExpr::create(MipsMCExpr::MEK_DTPREL_LO, E, Ctx);
    case AsmToken::PercentGot:
      return MipsMCExpr::create(MipsMCExpr::MEK_GOT, E, Ctx);
    case AsmToken::PercentGot_Disp:
      return MipsMCExpr::create(MipsMCExpr::MEK_GOT_DISP, E, Ctx);
    case AsmToken::PercentGot_Hi:
      return MipsMCExpr::create(MipsMCExpr::MEK_GOT_HI16, E, Ctx);
    case AsmToken::PercentGot_Lo:
      return MipsMCExpr::create(MipsMCExpr::MEK_GOT_LO16, E, Ctx);
    case AsmToken::PercentGot_Ofst:
      return MipsMCExpr::create(MipsMCExpr::MEK_GOT_OFST, E, Ctx);
    case AsmToken::PercentGot_Page:
      return MipsMCExpr::create(MipsMCExpr::MEK_GOT_PAGE, E, Ctx);
    case AsmToken::PercentGottprel:
      return MipsMCExpr::create(MipsMCExpr::MEK_GOTTPREL, E, Ctx);
    case AsmToken::PercentGp_Rel:
      return MipsMCExpr::create(MipsMCExpr::MEK_GPREL, E, Ctx);
    case AsmToken::PercentCapTab_Rel:
      return MipsMCExpr::create(MipsMCExpr::MEK_CAPTABLEREL, E, Ctx);
    case AsmToken::PercentHi:
      return MipsMCExpr::create(MipsMCExpr::MEK_HI, E, Ctx);
    case AsmToken::PercentHigher:
      return MipsMCExpr::create(MipsMCExpr::MEK_HIGHER, E, Ctx);
    case AsmToken::PercentHighest:
      return MipsMCExpr::create(MipsMCExpr::MEK_HIGHEST, E, Ctx);
    case AsmToken::PercentLo:
      return MipsMCExpr::create(MipsMCExpr::MEK_LO, E, Ctx);
    case AsmToken::PercentNeg:
      return MipsMCExpr::create(MipsMCExpr::MEK_NEG, E, Ctx);
    case AsmToken::PercentPcrel_Hi:
      return MipsMCExpr::create(MipsMCExpr::MEK_PCREL_HI16, E, Ctx);
    case AsmToken::PercentPcrel_Lo:
      return MipsMCExpr::create(MipsMCExpr::MEK_PCREL_LO16, E, Ctx);
    case AsmToken::PercentTlsgd:
      return MipsMCExpr::create(MipsMCExpr::MEK_TLSGD, E, Ctx);
    case AsmToken::PercentTlsldm:
      return MipsMCExpr::create(MipsMCExpr::MEK_TLSLDM, E, Ctx);
    case AsmToken::PercentTprel_Hi:
      return MipsMCExpr::create(MipsMCExpr::MEK_TPREL_HI, E, Ctx);
    case AsmToken::PercentTprel_Lo:
      return MipsMCExpr::create(MipsMCExpr::MEK_TPREL_LO, E, Ctx);
    case AsmToken::PercentCapTab11:
      return MipsMCExpr::create(MipsMCExpr::MEK_CAPTABLE11, E, Ctx);
    case AsmToken::PercentCapTab20:
      return MipsMCExpr::create(MipsMCExpr::MEK_CAPTABLE20, E, Ctx);
    case AsmToken::PercentCapTab_Hi:
      return MipsMCExpr::create(MipsMCExpr::MEK_CAPTABLE_HI16, E, Ctx);
    case AsmToken::PercentCapTab_Lo:
      return MipsMCExpr::create(MipsMCExpr::MEK_CAPTABLE_LO16, E, Ctx);
    case AsmToken::PercentCapTabCall11:
      return MipsMCExpr::create(MipsMCExpr::MEK_CAPCALL11, E, Ctx);
    case AsmToken::PercentCapTabCall20:
      return MipsMCExpr::create(MipsMCExpr::MEK_CAPCALL20, E, Ctx);
    case AsmToken::PercentCapTabCall_Hi:
      return MipsMCExpr::create(MipsMCExpr::MEK_CAPCALL_HI16, E, Ctx);
    case AsmToken::PercentCapTabCall_Lo:
      return MipsMCExpr::create(MipsMCExpr::MEK_CAPCALL_LO16, E, Ctx);
    }
  }
};

/// MipsOperand - Instances of this class represent a parsed Mips machine
/// instruction.
class MipsOperand : public MCParsedAsmOperand {
public:
  /// Broad categories of register classes
  /// The exact class is finalized by the render method.
  enum RegKind {
    RegKind_GPR = 1,      /// GPR32 and GPR64 (depending on isGP64bit())
    RegKind_FGR = 2,      /// FGR32, FGR64, AFGR64 (depending on context and
                          /// isFP64bit())
    RegKind_FCC = 4,      /// FCC
    RegKind_MSA128 = 8,   /// MSA128[BHWD] (makes no difference which)
    RegKind_MSACtrl = 16, /// MSA control registers
    RegKind_COP2 = 32,    /// COP2
    RegKind_ACC = 64,     /// HI32DSP, LO32DSP, and ACC64DSP (depending on
                          /// context).
    RegKind_CCR = 128,    /// CCR
    RegKind_HWRegs = 256, /// HWRegs
    RegKind_COP3 = 512,   /// COP3
    RegKind_COP0 = 1024,  /// COP0
    RegKind_Cheri = 2048,
    RegKind_CheriHWRegs = 4096,
    /// Potentially any (e.g. $1)
    /// XXXAR: but not CHERI since those should always be prefixed
    RegKind_Numeric = RegKind_GPR | RegKind_FGR | RegKind_FCC | RegKind_MSA128 |
                      RegKind_MSACtrl | RegKind_COP2 | RegKind_ACC |
                      RegKind_CCR | RegKind_HWRegs | RegKind_COP3 | RegKind_COP0
                      /* | RegKind_Cheri */ | RegKind_CheriHWRegs
  };

private:
  enum KindTy {
    k_Immediate,     /// An immediate (possibly involving symbol references)
    k_Memory,        /// Base + Offset Memory Address
    k_RegisterIndex, /// A register index in one or more RegKind.
    k_Token,         /// A simple token
    k_RegList,       /// A physical register list
    k_RegPair        /// A pair of physical register
  } Kind;

public:
  MipsOperand(KindTy K, MipsAsmParser &Parser)
      : MCParsedAsmOperand(), Kind(K), AsmParser(Parser) {}

  ~MipsOperand() override {
    switch (Kind) {
    case k_Immediate:
      break;
    case k_Memory:
      delete Mem.Base;
      break;
    case k_RegList:
      delete RegList.List;
    case k_RegisterIndex:
    case k_Token:
    case k_RegPair:
      break;
    }
  }

private:
  /// For diagnostics, and checking the assembler temporary
  MipsAsmParser &AsmParser;

  struct Token {
    const char *Data;
    unsigned Length;
  };

  struct RegIdxOp {
    unsigned Index; /// Index into the register class
    RegKind Kind;   /// Bitfield of the kinds it could possibly be
    struct Token Tok; /// The input token this operand originated from.
    const MCRegisterInfo *RegInfo;
    unsigned RealRegister; // The real underlying register (if already known)
  };

  struct ImmOp {
    const MCExpr *Val;
  };

  struct MemOp {
    MipsOperand *Base;
    const MCExpr *Off;
  };

  struct RegListOp {
    SmallVector<unsigned, 10> *List;
  };

  union {
    struct Token Tok;
    struct RegIdxOp RegIdx;
    struct ImmOp Imm;
    struct MemOp Mem;
    struct RegListOp RegList;
  };

  SMLoc StartLoc, EndLoc;

  /// Internal constructor for register kinds
  static std::unique_ptr<MipsOperand>
  CreateReg(unsigned Index, StringRef Str, RegKind RegKind,
            const MCRegisterInfo *RegInfo, SMLoc S, SMLoc E,
            MipsAsmParser &Parser, unsigned RealRegister = Mips::NoRegister) {
    auto Op = llvm::make_unique<MipsOperand>(k_RegisterIndex, Parser);
    Op->RegIdx.Index = Index;
    Op->RegIdx.RegInfo = RegInfo;
    Op->RegIdx.Kind = RegKind;
    Op->RegIdx.Tok.Data = Str.data();
    Op->RegIdx.Tok.Length = Str.size();
    Op->RegIdx.RealRegister = RealRegister;
    Op->StartLoc = S;
    Op->EndLoc = E;
    return Op;
  }

public:
  /// Coerce the register to GPR32 and return the real register for the current
  /// target.
  unsigned getGPR32Reg() const {
    assert(isRegIdx() && (RegIdx.Kind & RegKind_GPR) && "Invalid access!");
    AsmParser.warnIfRegIndexIsAT(RegIdx.Index, StartLoc);
    unsigned ClassID = Mips::GPR32RegClassID;
    return RegIdx.RegInfo->getRegClass(ClassID).getRegister(RegIdx.Index);
  }

  /// Coerce the register to GPR32 and return the real register for the current
  /// target.
  unsigned getGPRMM16Reg() const {
    assert(isRegIdx() && (RegIdx.Kind & RegKind_GPR) && "Invalid access!");
    unsigned ClassID = Mips::GPR32RegClassID;
    return RegIdx.RegInfo->getRegClass(ClassID).getRegister(RegIdx.Index);
  }

  /// Coerce the register to GPR64 and return the real register for the current
  /// target.
  unsigned getGPR64Reg() const {
    assert(isRegIdx() && (RegIdx.Kind & RegKind_GPR) && "Invalid access!");
    unsigned ClassID = Mips::GPR64RegClassID;
    return RegIdx.RegInfo->getRegClass(ClassID).getRegister(RegIdx.Index);
  }

private:
  /// Coerce the register to AFGR64 and return the real register for the current
  /// target.
  unsigned getAFGR64Reg() const {
    assert(isRegIdx() && (RegIdx.Kind & RegKind_FGR) && "Invalid access!");
    if (RegIdx.Index % 2 != 0)
      AsmParser.Warning(StartLoc, "Float register should be even.");
    return RegIdx.RegInfo->getRegClass(Mips::AFGR64RegClassID)
        .getRegister(RegIdx.Index / 2);
  }

  /// Coerce the register to FGR64 and return the real register for the current
  /// target.
  unsigned getFGR64Reg() const {
    assert(isRegIdx() && (RegIdx.Kind & RegKind_FGR) && "Invalid access!");
    return RegIdx.RegInfo->getRegClass(Mips::FGR64RegClassID)
        .getRegister(RegIdx.Index);
  }

  /// Coerce the register to FGR32 and return the real register for the current
  /// target.
  unsigned getFGR32Reg() const {
    assert(isRegIdx() && (RegIdx.Kind & RegKind_FGR) && "Invalid access!");
    return RegIdx.RegInfo->getRegClass(Mips::FGR32RegClassID)
        .getRegister(RegIdx.Index);
  }

  /// Coerce the register to FGRH32 and return the real register for the current
  /// target.
  unsigned getFGRH32Reg() const {
    assert(isRegIdx() && (RegIdx.Kind & RegKind_FGR) && "Invalid access!");
    return RegIdx.RegInfo->getRegClass(Mips::FGRH32RegClassID)
        .getRegister(RegIdx.Index);
  }

  /// Coerce the register to FCC and return the real register for the current
  /// target.
  unsigned getFCCReg() const {
    assert(isRegIdx() && (RegIdx.Kind & RegKind_FCC) && "Invalid access!");
    return RegIdx.RegInfo->getRegClass(Mips::FCCRegClassID)
        .getRegister(RegIdx.Index);
  }

  /// Coerce the register to MSA128 and return the real register for the current
  /// target.
  unsigned getMSA128Reg() const {
    assert(isRegIdx() && (RegIdx.Kind & RegKind_MSA128) && "Invalid access!");
    // It doesn't matter which of the MSA128[BHWD] classes we use. They are all
    // identical
    unsigned ClassID = Mips::MSA128BRegClassID;
    return RegIdx.RegInfo->getRegClass(ClassID).getRegister(RegIdx.Index);
  }

  /// Coerce the register to MSACtrl and return the real register for the
  /// current target.
  unsigned getMSACtrlReg() const {
    assert(isRegIdx() && (RegIdx.Kind & RegKind_MSACtrl) && "Invalid access!");
    unsigned ClassID = Mips::MSACtrlRegClassID;
    return RegIdx.RegInfo->getRegClass(ClassID).getRegister(RegIdx.Index);
  }

  /// Coerce the register to COP0 and return the real register for the
  /// current target.
  unsigned getCOP0Reg() const {
    assert(isRegIdx() && (RegIdx.Kind & RegKind_COP0) && "Invalid access!");
    unsigned ClassID = Mips::COP0RegClassID;
    return RegIdx.RegInfo->getRegClass(ClassID).getRegister(RegIdx.Index);
  }

  /// Coerce the register to COP2 and return the real register for the
  /// current target.
  unsigned getCOP2Reg() const {
    assert(isRegIdx() && (RegIdx.Kind & RegKind_COP2) && "Invalid access!");
    unsigned ClassID = Mips::COP2RegClassID;
    return RegIdx.RegInfo->getRegClass(ClassID).getRegister(RegIdx.Index);
  }

  /// Coerce the register to COP3 and return the real register for the
  /// current target.
  unsigned getCOP3Reg() const {
    assert(isRegIdx() && (RegIdx.Kind & RegKind_COP3) && "Invalid access!");
    unsigned ClassID = Mips::COP3RegClassID;
    return RegIdx.RegInfo->getRegClass(ClassID).getRegister(RegIdx.Index);
  }

  /// Coerce the register to ACC64DSP and return the real register for the
  /// current target.
  unsigned getACC64DSPReg() const {
    assert(isRegIdx() && (RegIdx.Kind & RegKind_ACC) && "Invalid access!");
    unsigned ClassID = Mips::ACC64DSPRegClassID;
    return RegIdx.RegInfo->getRegClass(ClassID).getRegister(RegIdx.Index);
  }

  /// Coerce the register to HI32DSP and return the real register for the
  /// current target.
  unsigned getHI32DSPReg() const {
    assert(isRegIdx() && (RegIdx.Kind & RegKind_ACC) && "Invalid access!");
    unsigned ClassID = Mips::HI32DSPRegClassID;
    return RegIdx.RegInfo->getRegClass(ClassID).getRegister(RegIdx.Index);
  }

  /// Coerce the register to LO32DSP and return the real register for the
  /// current target.
  unsigned getLO32DSPReg() const {
    assert(isRegIdx() && (RegIdx.Kind & RegKind_ACC) && "Invalid access!");
    unsigned ClassID = Mips::LO32DSPRegClassID;
    return RegIdx.RegInfo->getRegClass(ClassID).getRegister(RegIdx.Index);
  }

  /// Coerce the register to CCR and return the real register for the
  /// current target.
  unsigned getCCRReg() const {
    assert(isRegIdx() && (RegIdx.Kind & RegKind_CCR) && "Invalid access!");
    unsigned ClassID = Mips::CCRRegClassID;
    return RegIdx.RegInfo->getRegClass(ClassID).getRegister(RegIdx.Index);
  }

  /// Coerce the register to HWRegs and return the real register for the
  /// current target.
  unsigned getHWRegsReg() const {
    assert(isRegIdx() && (RegIdx.Kind & RegKind_HWRegs) && "Invalid access!");
    unsigned ClassID = Mips::HWRegsRegClassID;
    return RegIdx.RegInfo->getRegClass(ClassID).getRegister(RegIdx.Index);
  }
  /// Coerce the register to CheriHWRegs and return the real register for the
  /// current target.
  unsigned getCheriHWRegsReg() const {
    assert(isRegIdx() && (RegIdx.Kind & RegKind_CheriHWRegs) && "Invalid access!");
    unsigned ClassID = Mips::CheriHWRegsRegClassID;
    return RegIdx.RegInfo->getRegClass(ClassID).getRegister(RegIdx.Index);
  }
public:
  /// Coerce the register to Cheri capability register and return the real
  /// register for the current target.
  unsigned getCheriReg() const {
    assert(isRegIdx() && (RegIdx.Kind & RegKind_Cheri) && "Invalid access!");
    unsigned ClassID = Mips::CheriGPROrCNullRegClassID;
    assert(
        RegIdx.RealRegister == Mips::CNULL ||
        (RegIdx.RealRegister >= Mips::C1 && RegIdx.RealRegister <= Mips::C31));
    assert(RegIdx.Index <= 31);
    return RegIdx.RegInfo->getRegClass(ClassID).getRegister(RegIdx.Index);
  }
  unsigned getCheriReg0IsDDC() const {
    assert(isRegIdx() && (RegIdx.Kind & RegKind_Cheri) && "Invalid access!");
    unsigned ClassID = Mips::CheriGPROrDDCRegClassID;
    assert(
        RegIdx.RealRegister == Mips::DDC ||
        (RegIdx.RealRegister >= Mips::C1 && RegIdx.RealRegister <= Mips::C31));
    assert(RegIdx.Index <= 31);
    return RegIdx.RegInfo->getRegClass(ClassID).getRegister(RegIdx.Index);
  }

  void addExpr(MCInst &Inst, const MCExpr *Expr) const {
    // Add as immediate when possible.  Null MCExpr = 0.
    if (!Expr)
      Inst.addOperand(MCOperand::createImm(0));
    else if (const MCConstantExpr *CE = dyn_cast<MCConstantExpr>(Expr))
      Inst.addOperand(MCOperand::createImm(CE->getValue()));
    else
      Inst.addOperand(MCOperand::createExpr(Expr));
  }

  void addRegOperands(MCInst &Inst, unsigned N) const {
    llvm_unreachable("Use a custom parser instead");
  }

  /// Render the operand to an MCInst as a GPR32
  /// Asserts if the wrong number of operands are requested, or the operand
  /// is not a k_RegisterIndex compatible with RegKind_GPR
  void addGPR32ZeroAsmRegOperands(MCInst &Inst, unsigned N) const {
    assert(N == 1 && "Invalid number of operands!");
    Inst.addOperand(MCOperand::createReg(getGPR32Reg()));
  }

  void addGPR32NonZeroAsmRegOperands(MCInst &Inst, unsigned N) const {
    assert(N == 1 && "Invalid number of operands!");
    Inst.addOperand(MCOperand::createReg(getGPR32Reg()));
  }

  void addGPR32AsmRegOperands(MCInst &Inst, unsigned N) const {
    assert(N == 1 && "Invalid number of operands!");
    Inst.addOperand(MCOperand::createReg(getGPR32Reg()));
  }

  void addGPRMM16AsmRegOperands(MCInst &Inst, unsigned N) const {
    assert(N == 1 && "Invalid number of operands!");
    Inst.addOperand(MCOperand::createReg(getGPRMM16Reg()));
  }

  void addGPRMM16AsmRegZeroOperands(MCInst &Inst, unsigned N) const {
    assert(N == 1 && "Invalid number of operands!");
    Inst.addOperand(MCOperand::createReg(getGPRMM16Reg()));
  }

  void addGPRMM16AsmRegMovePOperands(MCInst &Inst, unsigned N) const {
    assert(N == 1 && "Invalid number of operands!");
    Inst.addOperand(MCOperand::createReg(getGPRMM16Reg()));
  }

  /// Render the operand to an MCInst as a GPR64
  /// Asserts if the wrong number of operands are requested, or the operand
  /// is not a k_RegisterIndex compatible with RegKind_GPR
  void addGPR64AsmRegOperands(MCInst &Inst, unsigned N) const {
    assert(N == 1 && "Invalid number of operands!");
    Inst.addOperand(MCOperand::createReg(getGPR64Reg()));
  }

  void addAFGR64AsmRegOperands(MCInst &Inst, unsigned N) const {
    assert(N == 1 && "Invalid number of operands!");
    Inst.addOperand(MCOperand::createReg(getAFGR64Reg()));
  }

  void addStrictlyAFGR64AsmRegOperands(MCInst &Inst, unsigned N) const {
    assert(N == 1 && "Invalid number of operands!");
    Inst.addOperand(MCOperand::createReg(getAFGR64Reg()));
  }

  void addStrictlyFGR64AsmRegOperands(MCInst &Inst, unsigned N) const {
    assert(N == 1 && "Invalid number of operands!");
    Inst.addOperand(MCOperand::createReg(getFGR64Reg()));
  }

  void addFGR64AsmRegOperands(MCInst &Inst, unsigned N) const {
    assert(N == 1 && "Invalid number of operands!");
    Inst.addOperand(MCOperand::createReg(getFGR64Reg()));
  }

  void addFGR32AsmRegOperands(MCInst &Inst, unsigned N) const {
    assert(N == 1 && "Invalid number of operands!");
    Inst.addOperand(MCOperand::createReg(getFGR32Reg()));
    // FIXME: We ought to do this for -integrated-as without -via-file-asm too.
    // FIXME: This should propagate failure up to parseStatement.
    if (!AsmParser.useOddSPReg() && RegIdx.Index & 1)
      AsmParser.getParser().printError(
          StartLoc, "-mno-odd-spreg prohibits the use of odd FPU "
                    "registers");
  }

  void addStrictlyFGR32AsmRegOperands(MCInst &Inst, unsigned N) const {
    assert(N == 1 && "Invalid number of operands!");
    Inst.addOperand(MCOperand::createReg(getFGR32Reg()));
    // FIXME: We ought to do this for -integrated-as without -via-file-asm too.
    if (!AsmParser.useOddSPReg() && RegIdx.Index & 1)
      AsmParser.Error(StartLoc, "-mno-odd-spreg prohibits the use of odd FPU "
                                "registers");
  }

  void addFGRH32AsmRegOperands(MCInst &Inst, unsigned N) const {
    assert(N == 1 && "Invalid number of operands!");
    Inst.addOperand(MCOperand::createReg(getFGRH32Reg()));
  }

  void addFCCAsmRegOperands(MCInst &Inst, unsigned N) const {
    assert(N == 1 && "Invalid number of operands!");
    Inst.addOperand(MCOperand::createReg(getFCCReg()));
  }

  void addMSA128AsmRegOperands(MCInst &Inst, unsigned N) const {
    assert(N == 1 && "Invalid number of operands!");
    Inst.addOperand(MCOperand::createReg(getMSA128Reg()));
  }

  void addMSACtrlAsmRegOperands(MCInst &Inst, unsigned N) const {
    assert(N == 1 && "Invalid number of operands!");
    Inst.addOperand(MCOperand::createReg(getMSACtrlReg()));
  }

  void addCOP0AsmRegOperands(MCInst &Inst, unsigned N) const {
    assert(N == 1 && "Invalid number of operands!");
    Inst.addOperand(MCOperand::createReg(getCOP0Reg()));
  }

  void addCOP2AsmRegOperands(MCInst &Inst, unsigned N) const {
    assert(N == 1 && "Invalid number of operands!");
    Inst.addOperand(MCOperand::createReg(getCOP2Reg()));
  }

  void addCOP3AsmRegOperands(MCInst &Inst, unsigned N) const {
    assert(N == 1 && "Invalid number of operands!");
    Inst.addOperand(MCOperand::createReg(getCOP3Reg()));
  }

  void addACC64DSPAsmRegOperands(MCInst &Inst, unsigned N) const {
    assert(N == 1 && "Invalid number of operands!");
    Inst.addOperand(MCOperand::createReg(getACC64DSPReg()));
  }

  void addHI32DSPAsmRegOperands(MCInst &Inst, unsigned N) const {
    assert(N == 1 && "Invalid number of operands!");
    Inst.addOperand(MCOperand::createReg(getHI32DSPReg()));
  }

  void addLO32DSPAsmRegOperands(MCInst &Inst, unsigned N) const {
    assert(N == 1 && "Invalid number of operands!");
    Inst.addOperand(MCOperand::createReg(getLO32DSPReg()));
  }

  void addCCRAsmRegOperands(MCInst &Inst, unsigned N) const {
    assert(N == 1 && "Invalid number of operands!");
    Inst.addOperand(MCOperand::createReg(getCCRReg()));
  }

  void addHWRegsAsmRegOperands(MCInst &Inst, unsigned N) const {
    assert(N == 1 && "Invalid number of operands!");
    Inst.addOperand(MCOperand::createReg(getHWRegsReg()));
  }

  void addCheriHWRegsAsmRegOperands(MCInst &Inst, unsigned N) const {
    assert(N == 1 && "Invalid number of operands!");
    Inst.addOperand(MCOperand::createReg(getCheriHWRegsReg()));
  }

  void addCheriAsmRegOperands(MCInst &Inst, unsigned N) const {
    assert(N == 1 && "Invalid number of operands!");
    Inst.addOperand(MCOperand::createReg(getCheriReg()));
  }

  void addCheriAsmReg0IsDDCOperands(MCInst &Inst, unsigned N) const {
    assert(N == 1 && "Invalid number of operands!");
    Inst.addOperand(MCOperand::createReg(getCheriReg0IsDDC()));
  }

  template <unsigned Bits, int Offset = 0, int AdjustOffset = 0>
  void addConstantUImmOperands(MCInst &Inst, unsigned N) const {
    assert(N == 1 && "Invalid number of operands!");
    uint64_t Imm = getConstantImm() - Offset;
    Imm &= (1ULL << Bits) - 1;
    Imm += Offset;
    Imm += AdjustOffset;
    Inst.addOperand(MCOperand::createImm(Imm));
  }

  template <unsigned Bits>
  void addSImmOperands(MCInst &Inst, unsigned N) const {
    if (isImm() && !isConstantImm()) {
      addExpr(Inst, getImm());
      return;
    }
    addConstantSImmOperands<Bits, 0, 0>(Inst, N);
  }

  template <unsigned Bits>
  void addUImmOperands(MCInst &Inst, unsigned N) const {
    if (isImm() && !isConstantImm()) {
      addExpr(Inst, getImm());
      return;
    }
    addConstantUImmOperands<Bits, 0, 0>(Inst, N);
  }

  template <unsigned Bits, int Offset = 0, int AdjustOffset = 0>
  void addConstantSImmOperands(MCInst &Inst, unsigned N) const {
    assert(N == 1 && "Invalid number of operands!");
    int64_t Imm = getConstantImm() - Offset;
    Imm = SignExtend64<Bits>(Imm);
    Imm += Offset;
    Imm += AdjustOffset;
    Inst.addOperand(MCOperand::createImm(Imm));
  }

  void addImmOperands(MCInst &Inst, unsigned N) const {
    assert(N == 1 && "Invalid number of operands!");
    const MCExpr *Expr = getImm();
    addExpr(Inst, Expr);
  }

  void addMemOperands(MCInst &Inst, unsigned N) const {
    assert(N == 2 && "Invalid number of operands!");

    Inst.addOperand(MCOperand::createReg(AsmParser.getABI().ArePtrs64bit()
                                             ? getMemBase()->getGPR64Reg()
                                             : getMemBase()->getGPR32Reg()));

    const MCExpr *Expr = getMemOff();
    addExpr(Inst, Expr);
  }

  void addMicroMipsMemOperands(MCInst &Inst, unsigned N) const {
    assert(N == 2 && "Invalid number of operands!");

    Inst.addOperand(MCOperand::createReg(getMemBase()->getGPRMM16Reg()));

    const MCExpr *Expr = getMemOff();
    addExpr(Inst, Expr);
  }

  void addRegListOperands(MCInst &Inst, unsigned N) const {
    assert(N == 1 && "Invalid number of operands!");

    for (auto RegNo : getRegList())
      Inst.addOperand(MCOperand::createReg(RegNo));
  }

  void addRegPairOperands(MCInst &Inst, unsigned N) const {
    assert(N == 2 && "Invalid number of operands!");
    assert((RegIdx.Kind & RegKind_GPR) && "Invalid access!");
    unsigned RegNo = getRegPair();
    AsmParser.warnIfRegIndexIsAT(RegNo, StartLoc);
    Inst.addOperand(MCOperand::createReg(
      RegIdx.RegInfo->getRegClass(
        AsmParser.getABI().AreGprs64bit()
          ? Mips::GPR64RegClassID
          : Mips::GPR32RegClassID).getRegister(RegNo++)));
    Inst.addOperand(MCOperand::createReg(
      RegIdx.RegInfo->getRegClass(
        AsmParser.getABI().AreGprs64bit()
          ? Mips::GPR64RegClassID
          : Mips::GPR32RegClassID).getRegister(RegNo)));
  }

  void addMovePRegPairOperands(MCInst &Inst, unsigned N) const {
    assert(N == 2 && "Invalid number of operands!");
    for (auto RegNo : getRegList())
      Inst.addOperand(MCOperand::createReg(RegNo));
  }

  bool isReg() const override {
    // As a special case until we sort out the definition of div/divu, accept
    // $0/$zero here so that MCK_ZERO works correctly.
    return isGPRAsmReg() && RegIdx.Index == 0;
  }

  bool isRegIdx() const { return Kind == k_RegisterIndex; }
  bool isImm() const override { return Kind == k_Immediate; }

  bool isConstantImm() const {
    int64_t Res;
    return isImm() && getImm()->evaluateAsAbsolute(Res);
  }

  bool isConstantImmz() const {
    return isConstantImm() && getConstantImm() == 0;
  }

  template <unsigned Bits, int Offset = 0> bool isConstantUImm() const {
    return isConstantImm() && isUInt<Bits>(getConstantImm() - Offset);
  }

  template <unsigned Bits> bool isSImm() const {
    return isConstantImm() ? isInt<Bits>(getConstantImm()) : isImm();
  }

  template <unsigned Bits> bool isUImm() const {
    return isConstantImm() ? isUInt<Bits>(getConstantImm()) : isImm();
  }

  template <unsigned Bits> bool isAnyImm() const {
    return isConstantImm() ? (isInt<Bits>(getConstantImm()) ||
                              isUInt<Bits>(getConstantImm()))
                           : isImm();
  }

  template <unsigned Bits, int Offset = 0> bool isConstantSImm() const {
    return isConstantImm() && isInt<Bits>(getConstantImm() - Offset);
  }

  template <unsigned Bottom, unsigned Top> bool isConstantUImmRange() const {
    return isConstantImm() && getConstantImm() >= Bottom &&
           getConstantImm() <= Top;
  }

  bool isToken() const override {
    // Note: It's not possible to pretend that other operand kinds are tokens.
    // The matcher emitter checks tokens first.
    return Kind == k_Token;
  }

  bool isMem() const override { return Kind == k_Memory; }

  bool isConstantMemOff() const {
    return isMem() && isa<MCConstantExpr>(getMemOff());
  }

  // Allow relocation operators.
  // FIXME: This predicate and others need to look through binary expressions
  //        and determine whether a Value is a constant or not.
  template <unsigned Bits, unsigned ShiftAmount = 0>
  bool isMemWithSimmOffset() const {
    if (!isMem())
      return false;
    if (!getMemBase()->isGPRAsmReg())
      return false;
    if (isa<MCTargetExpr>(getMemOff()) ||
        (isConstantMemOff() &&
         isShiftedInt<Bits, ShiftAmount>(getConstantMemOff())))
      return true;
    MCValue Res;
    bool IsReloc = getMemOff()->evaluateAsRelocatable(Res, nullptr, nullptr);
    return IsReloc && isShiftedInt<Bits, ShiftAmount>(Res.getConstant());
  }

  bool isMemWithGRPMM16Base() const {
    return isMem() && getMemBase()->isMM16AsmReg();
  }

  template <unsigned Bits> bool isMemWithUimmOffsetSP() const {
    return isMem() && isConstantMemOff() && isUInt<Bits>(getConstantMemOff())
      && getMemBase()->isRegIdx() && (getMemBase()->getGPR32Reg() == Mips::SP);
  }

  template <unsigned Bits> bool isMemWithUimmWordAlignedOffsetSP() const {
    return isMem() && isConstantMemOff() && isUInt<Bits>(getConstantMemOff())
      && (getConstantMemOff() % 4 == 0) && getMemBase()->isRegIdx()
      && (getMemBase()->getGPR32Reg() == Mips::SP);
  }

  template <unsigned Bits> bool isMemWithSimmWordAlignedOffsetGP() const {
    return isMem() && isConstantMemOff() && isInt<Bits>(getConstantMemOff())
      && (getConstantMemOff() % 4 == 0) && getMemBase()->isRegIdx()
      && (getMemBase()->getGPR32Reg() == Mips::GP);
  }

  template <unsigned Bits, unsigned ShiftLeftAmount>
  bool isScaledUImm() const {
    return isConstantImm() &&
           isShiftedUInt<Bits, ShiftLeftAmount>(getConstantImm());
  }

  template <unsigned Bits, unsigned ShiftLeftAmount>
  bool isScaledSImm() const {
    if (isConstantImm() && isShiftedInt<Bits, ShiftLeftAmount>(getConstantImm()))
      return true;
    // Operand can also be a symbol or symbol plus offset in case of relocations.
    if (Kind != k_Immediate)
      return false;
    MCValue Res;
    // FIXME: it would be nice to somehow get at the MCFixup here and check the size
    // using MCAsmBackend::getFixupKindInfo()
    bool Success = getImm()->evaluateAsRelocatable(Res, nullptr, nullptr);
    // FIXME: how can we get at the MCFixup object (to check size generically)?
    if (auto Expr = dyn_cast<MipsMCExpr>(getImm())) {
      // HACK: Check that only %captab and %capcall are allowed in clc / csc
      if (ShiftLeftAmount == 4) {
        if (Bits == 11) {
          if (Expr->getKind() != MipsMCExpr::MEK_CAPTABLE11 &&
              Expr->getKind() != MipsMCExpr::MEK_CAPCALL11)
            return false;
        } else if (Bits == 16) {
          if (Expr->getKind() != MipsMCExpr::MEK_CAPTABLE20 &&
              Expr->getKind() != MipsMCExpr::MEK_CAPCALL20)
            return false;
        }
      }
    }
    return Success && isShiftedInt<Bits, ShiftLeftAmount>(Res.getConstant());
  }

  bool isRegList16() const {
    if (!isRegList())
      return false;

    int Size = RegList.List->size();
    if (Size < 2 || Size > 5)
      return false;

    unsigned R0 = RegList.List->front();
    unsigned R1 = RegList.List->back();
    if (!((R0 == Mips::S0 && R1 == Mips::RA) ||
          (R0 == Mips::S0_64 && R1 == Mips::RA_64)))
      return false;

    int PrevReg = *RegList.List->begin();
    for (int i = 1; i < Size - 1; i++) {
      int Reg = (*(RegList.List))[i];
      if ( Reg != PrevReg + 1)
        return false;
      PrevReg = Reg;
    }

    return true;
  }

  bool isInvNum() const { return Kind == k_Immediate; }

  bool isLSAImm() const {
    if (!isConstantImm())
      return false;
    int64_t Val = getConstantImm();
    return 1 <= Val && Val <= 4;
  }

  bool isRegList() const { return Kind == k_RegList; }

  bool isMovePRegPair() const {
    if (Kind != k_RegList || RegList.List->size() != 2)
      return false;

    unsigned R0 = RegList.List->front();
    unsigned R1 = RegList.List->back();

    if ((R0 == Mips::A1 && R1 == Mips::A2) ||
        (R0 == Mips::A1 && R1 == Mips::A3) ||
        (R0 == Mips::A2 && R1 == Mips::A3) ||
        (R0 == Mips::A0 && R1 == Mips::S5) ||
        (R0 == Mips::A0 && R1 == Mips::S6) ||
        (R0 == Mips::A0 && R1 == Mips::A1) ||
        (R0 == Mips::A0 && R1 == Mips::A2) ||
        (R0 == Mips::A0 && R1 == Mips::A3) ||
        (R0 == Mips::A1_64 && R1 == Mips::A2_64) ||
        (R0 == Mips::A1_64 && R1 == Mips::A3_64) ||
        (R0 == Mips::A2_64 && R1 == Mips::A3_64) ||
        (R0 == Mips::A0_64 && R1 == Mips::S5_64) ||
        (R0 == Mips::A0_64 && R1 == Mips::S6_64) ||
        (R0 == Mips::A0_64 && R1 == Mips::A1_64) ||
        (R0 == Mips::A0_64 && R1 == Mips::A2_64) ||
        (R0 == Mips::A0_64 && R1 == Mips::A3_64))
      return true;

    return false;
  }

  StringRef getToken() const {
    assert(Kind == k_Token && "Invalid access!");
    return StringRef(Tok.Data, Tok.Length);
  }

  bool isRegPair() const {
    return Kind == k_RegPair && RegIdx.Index <= 30;
  }

  unsigned getReg() const override {
    // As a special case until we sort out the definition of div/divu, accept
    // $0/$zero here so that MCK_ZERO works correctly.
    if (Kind == k_RegisterIndex && RegIdx.Index == 0 &&
        RegIdx.Kind & RegKind_GPR)
      return getGPR32Reg(); // FIXME: GPR64 too

    llvm_unreachable("Invalid access!");
    return 0;
  }

  const MCExpr *getImm() const {
    assert((Kind == k_Immediate) && "Invalid access!");
    return Imm.Val;
  }

  int64_t getConstantImm() const {
    const MCExpr *Val = getImm();
    int64_t Value = 0;
    (void)Val->evaluateAsAbsolute(Value);
    return Value;
  }

  MipsOperand *getMemBase() const {
    assert((Kind == k_Memory) && "Invalid access!");
    return Mem.Base;
  }

  const MCExpr *getMemOff() const {
    assert((Kind == k_Memory) && "Invalid access!");
    return Mem.Off;
  }

  int64_t getConstantMemOff() const {
    return static_cast<const MCConstantExpr *>(getMemOff())->getValue();
  }

  const SmallVectorImpl<unsigned> &getRegList() const {
    assert((Kind == k_RegList) && "Invalid access!");
    return *(RegList.List);
  }

  unsigned getRegPair() const {
    assert((Kind == k_RegPair) && "Invalid access!");
    return RegIdx.Index;
  }

  static std::unique_ptr<MipsOperand> CreateToken(StringRef Str, SMLoc S,
                                                  MipsAsmParser &Parser) {
    auto Op = llvm::make_unique<MipsOperand>(k_Token, Parser);
    Op->Tok.Data = Str.data();
    Op->Tok.Length = Str.size();
    Op->StartLoc = S;
    Op->EndLoc = S;
    return Op;
  }

  /// Create a numeric register (e.g. $1). The exact register remains
  /// unresolved until an instruction successfully matches
  static std::unique_ptr<MipsOperand>
  createNumericReg(unsigned Index, StringRef Str, const MCRegisterInfo *RegInfo,
                   SMLoc S, SMLoc E, MipsAsmParser &Parser) {
    DEBUG(dbgs() << "createNumericReg(" << Index << ", ...)\n");
    return CreateReg(Index, Str, RegKind_Numeric, RegInfo, S, E, Parser);
  }

  /// Create a register that is definitely a GPR.
  /// This is typically only used for named registers such as $gp.
  static std::unique_ptr<MipsOperand>
  createGPRReg(unsigned Index, StringRef Str, const MCRegisterInfo *RegInfo,
               SMLoc S, SMLoc E, MipsAsmParser &Parser) {
    return CreateReg(Index, Str, RegKind_GPR, RegInfo, S, E, Parser);
  }

  /// Create a register that is definitely a FGR.
  /// This is typically only used for named registers such as $f0.
  static std::unique_ptr<MipsOperand>
  createFGRReg(unsigned Index, StringRef Str, const MCRegisterInfo *RegInfo,
               SMLoc S, SMLoc E, MipsAsmParser &Parser) {
    return CreateReg(Index, Str, RegKind_FGR, RegInfo, S, E, Parser);
  }

  /// Create a register that is definitely a HWReg.
  /// This is typically only used for named registers such as $hwr_cpunum.
  static std::unique_ptr<MipsOperand>
  createHWRegsReg(unsigned Index, StringRef Str, const MCRegisterInfo *RegInfo,
                  SMLoc S, SMLoc E, MipsAsmParser &Parser) {
    return CreateReg(Index, Str, RegKind_HWRegs, RegInfo, S, E, Parser);
  }

  static std::unique_ptr<MipsOperand>
  CreateCheriHWRegsReg(unsigned Index, StringRef Str, const MCRegisterInfo *RegInfo,
                       SMLoc S, SMLoc E, MipsAsmParser &Parser) {
    return CreateReg(Index, Str, RegKind_CheriHWRegs, RegInfo, S, E, Parser);
  }

  /// Create a register that is definitely an FCC.
  /// This is typically only used for named registers such as $fcc0.
  static std::unique_ptr<MipsOperand>
  createFCCReg(unsigned Index, StringRef Str, const MCRegisterInfo *RegInfo,
               SMLoc S, SMLoc E, MipsAsmParser &Parser) {
    return CreateReg(Index, Str, RegKind_FCC, RegInfo, S, E, Parser);
  }

  /// Create a register that is definitely an ACC.
  /// This is typically only used for named registers such as $ac0.
  static std::unique_ptr<MipsOperand>
  createACCReg(unsigned Index, StringRef Str, const MCRegisterInfo *RegInfo,
               SMLoc S, SMLoc E, MipsAsmParser &Parser) {
    return CreateReg(Index, Str, RegKind_ACC, RegInfo, S, E, Parser);
  }

  /// Create a register that is definitely an MSA128.
  /// This is typically only used for named registers such as $w0.
  static std::unique_ptr<MipsOperand>
  createMSA128Reg(unsigned Index, StringRef Str, const MCRegisterInfo *RegInfo,
                  SMLoc S, SMLoc E, MipsAsmParser &Parser) {
    return CreateReg(Index, Str, RegKind_MSA128, RegInfo, S, E, Parser);
  }

  /// Create a register that is definitely an MSACtrl.
  /// This is typically only used for named registers such as $msaaccess.
  static std::unique_ptr<MipsOperand>
  createMSACtrlReg(unsigned Index, StringRef Str, const MCRegisterInfo *RegInfo,
                   SMLoc S, SMLoc E, MipsAsmParser &Parser) {
    return CreateReg(Index, Str, RegKind_MSACtrl, RegInfo, S, E, Parser);
  }

  /// Create a register that is definitely an Cheri register.
  static std::unique_ptr<MipsOperand>
  CreateCheriReg(unsigned Index, StringRef Str, const MCRegisterInfo *RegInfo,
                 SMLoc S, SMLoc E, MipsAsmParser &Parser) {
    // Turn the index into a real register index
    unsigned EncodedNumber = -1;
    // Pass along whether it was DDC or CNULL:
    if (Index == Mips::DDC) {
      EncodedNumber = 0;
    } else if (Index == Mips::CNULL) {
      EncodedNumber = 0;
    } else {
      assert(Index >= Mips::C1 && Index <= Mips::C31);
      EncodedNumber = Index - Mips::C1 + 1;
    }
    assert(EncodedNumber <= 31);
    return CreateReg(EncodedNumber, Str, RegKind_Cheri, RegInfo, S, E, Parser,
                     Index);
  }

  static std::unique_ptr<MipsOperand>
  CreateImm(const MCExpr *Val, SMLoc S, SMLoc E, MipsAsmParser &Parser) {
    auto Op = llvm::make_unique<MipsOperand>(k_Immediate, Parser);
    Op->Imm.Val = Val;
    Op->StartLoc = S;
    Op->EndLoc = E;
    return Op;
  }

  static std::unique_ptr<MipsOperand>
  CreateMem(std::unique_ptr<MipsOperand> Base, const MCExpr *Off, SMLoc S,
            SMLoc E, MipsAsmParser &Parser) {
    auto Op = llvm::make_unique<MipsOperand>(k_Memory, Parser);
    Op->Mem.Base = Base.release();
    Op->Mem.Off = Off;
    Op->StartLoc = S;
    Op->EndLoc = E;
    return Op;
  }

  static std::unique_ptr<MipsOperand>
  CreateRegList(SmallVectorImpl<unsigned> &Regs, SMLoc StartLoc, SMLoc EndLoc,
                MipsAsmParser &Parser) {
    assert(Regs.size() > 0 && "Empty list not allowed");

    auto Op = llvm::make_unique<MipsOperand>(k_RegList, Parser);
    Op->RegList.List = new SmallVector<unsigned, 10>(Regs.begin(), Regs.end());
    Op->StartLoc = StartLoc;
    Op->EndLoc = EndLoc;
    return Op;
  }

  static std::unique_ptr<MipsOperand> CreateRegPair(const MipsOperand &MOP,
                                                    SMLoc S, SMLoc E,
                                                    MipsAsmParser &Parser) {
    auto Op = llvm::make_unique<MipsOperand>(k_RegPair, Parser);
    Op->RegIdx.Index = MOP.RegIdx.Index;
    Op->RegIdx.RegInfo = MOP.RegIdx.RegInfo;
    Op->RegIdx.Kind = MOP.RegIdx.Kind;
    Op->StartLoc = S;
    Op->EndLoc = E;
    return Op;
  }

 bool isGPRZeroAsmReg() const {
    return isRegIdx() && RegIdx.Kind & RegKind_GPR && RegIdx.Index == 0;
  }

 bool isGPRNonZeroAsmReg() const {
   return isRegIdx() && RegIdx.Kind & RegKind_GPR && RegIdx.Index > 0 &&
          RegIdx.Index <= 31;
  }

  bool isGPRAsmReg() const {
    return isRegIdx() && RegIdx.Kind & RegKind_GPR && RegIdx.Index <= 31;
  }
  static_assert(Mips::CNULL != Mips::DDC, "DDC must not be CNULL");
  static_assert(Mips::C31 - Mips::C1 == 30, "Need 31 contiguous GPRS");
  bool isCheriAsmReg() const {
    bool Result = isRegIdx() && RegIdx.Kind & RegKind_Cheri &&
                  RegIdx.RegInfo->getRegClass(Mips::CheriGPROrCNullRegClassID)
                      .contains(RegIdx.RealRegister);
    DEBUG(dbgs() << __func__ << " CheriGPROrCNullRegClassID contains("
                 << RegIdx.RegInfo->getName(RegIdx.RealRegister) << "="
                 << RegIdx.RealRegister << "): " << Result << "\n");
    return Result;
  }
  bool isCheriAsmReg0IsDDC() const {
    bool Result = isRegIdx() && RegIdx.Kind & RegKind_Cheri &&
                  RegIdx.RegInfo->getRegClass(Mips::CheriGPROrDDCRegClassID)
                      .contains(RegIdx.RealRegister);
    DEBUG(dbgs() << __func__ << " CheriGPROrDDCRegClassID contains("
                 << RegIdx.RegInfo->getName(RegIdx.RealRegister) << "="
                 << RegIdx.RealRegister << "): " << Result << "\n");
    return Result;
  }
  bool isCheriHWAsmReg() const {
    return isRegIdx() && RegIdx.Kind & RegKind_CheriHWRegs && RegIdx.Index <= 31;
  }
  bool isMM16AsmReg() const {
    if (!(isRegIdx() && RegIdx.Kind))
      return false;
    return ((RegIdx.Index >= 2 && RegIdx.Index <= 7)
            || RegIdx.Index == 16 || RegIdx.Index == 17);

  }
  bool isMM16AsmRegZero() const {
    if (!(isRegIdx() && RegIdx.Kind))
      return false;
    return (RegIdx.Index == 0 ||
            (RegIdx.Index >= 2 && RegIdx.Index <= 7) ||
            RegIdx.Index == 17);
  }

  bool isMM16AsmRegMoveP() const {
    if (!(isRegIdx() && RegIdx.Kind))
      return false;
    return (RegIdx.Index == 0 || (RegIdx.Index >= 2 && RegIdx.Index <= 3) ||
      (RegIdx.Index >= 16 && RegIdx.Index <= 20));
  }

  bool isFGRAsmReg() const {
    // AFGR64 is $0-$15 but we handle this in getAFGR64()
    return isRegIdx() && RegIdx.Kind & RegKind_FGR && RegIdx.Index <= 31;
  }

  bool isStrictlyFGRAsmReg() const {
    // AFGR64 is $0-$15 but we handle this in getAFGR64()
    return isRegIdx() && RegIdx.Kind == RegKind_FGR && RegIdx.Index <= 31;
  }

  bool isHWRegsAsmReg() const {
    return isRegIdx() && RegIdx.Kind & RegKind_HWRegs && RegIdx.Index <= 31;
  }

  bool isCheriHWRegsAsmReg() const {
    return isRegIdx() && RegIdx.Kind & RegKind_CheriHWRegs && RegIdx.Index <= 31;
  }

  bool isCCRAsmReg() const {
    return isRegIdx() && RegIdx.Kind & RegKind_CCR && RegIdx.Index <= 31;
  }

  bool isFCCAsmReg() const {
    if (!(isRegIdx() && RegIdx.Kind & RegKind_FCC))
      return false;
    return RegIdx.Index <= 7;
  }

  bool isACCAsmReg() const {
    return isRegIdx() && RegIdx.Kind & RegKind_ACC && RegIdx.Index <= 3;
  }

  bool isCOP0AsmReg() const {
    return isRegIdx() && RegIdx.Kind & RegKind_COP0 && RegIdx.Index <= 31;
  }

  bool isCOP2AsmReg() const {
    return isRegIdx() && RegIdx.Kind & RegKind_COP2 && RegIdx.Index <= 31;
  }

  bool isCOP3AsmReg() const {
    return isRegIdx() && RegIdx.Kind & RegKind_COP3 && RegIdx.Index <= 31;
  }

  bool isMSA128AsmReg() const {
    return isRegIdx() && RegIdx.Kind & RegKind_MSA128 && RegIdx.Index <= 31;
  }

  bool isMSACtrlAsmReg() const {
    return isRegIdx() && RegIdx.Kind & RegKind_MSACtrl && RegIdx.Index <= 7;
  }

  /// getStartLoc - Get the location of the first token of this operand.
  SMLoc getStartLoc() const override { return StartLoc; }
  /// getEndLoc - Get the location of the last token of this operand.
  SMLoc getEndLoc() const override { return EndLoc; }

  void print(raw_ostream &OS) const override {
    switch (Kind) {
    case k_Immediate:
      OS << "Imm<";
      OS << *Imm.Val;
      OS << ">";
      break;
    case k_Memory:
      OS << "Mem<";
      Mem.Base->print(OS);
      OS << ", ";
      OS << *Mem.Off;
      OS << ">";
      break;
    case k_RegisterIndex:
      OS << "RegIdx<" << RegIdx.Index << ":" << RegIdx.Kind << ", "
         << StringRef(RegIdx.Tok.Data, RegIdx.Tok.Length) << ">";
      break;
    case k_Token:
      OS << getToken();
      break;
    case k_RegList:
      OS << "RegList< ";
      for (auto Reg : (*RegList.List))
        OS << Reg << " ";
      OS <<  ">";
      break;
    case k_RegPair:
      OS << "RegPair<" << RegIdx.Index << "," << RegIdx.Index + 1 << ">";
      break;
    }
  }

  bool isValidForTie(const MipsOperand &Other) const {
    if (Kind != Other.Kind)
      return false;

    switch (Kind) {
    default:
      llvm_unreachable("Unexpected kind");
      return false;
    case k_RegisterIndex: {
      StringRef Token(RegIdx.Tok.Data, RegIdx.Tok.Length);
      StringRef OtherToken(Other.RegIdx.Tok.Data, Other.RegIdx.Tok.Length);
      return Token == OtherToken;
    }
    }
  }
}; // class MipsOperand

} // end anonymous namespace

namespace llvm {

extern const MCInstrDesc MipsInsts[];

} // end namespace llvm

static const MCInstrDesc &getInstDesc(unsigned Opcode) {
  return MipsInsts[Opcode];
}

static bool hasShortDelaySlot(unsigned Opcode) {
  switch (Opcode) {
    case Mips::JALS_MM:
    case Mips::JALRS_MM:
    case Mips::JALRS16_MM:
    case Mips::BGEZALS_MM:
    case Mips::BLTZALS_MM:
      return true;
    default:
      return false;
  }
}

static const MCSymbol *getSingleMCSymbol(const MCExpr *Expr) {
  if (const MCSymbolRefExpr *SRExpr = dyn_cast<MCSymbolRefExpr>(Expr)) {
    return &SRExpr->getSymbol();
  }

  if (const MCBinaryExpr *BExpr = dyn_cast<MCBinaryExpr>(Expr)) {
    const MCSymbol *LHSSym = getSingleMCSymbol(BExpr->getLHS());
    const MCSymbol *RHSSym = getSingleMCSymbol(BExpr->getRHS());

    if (LHSSym)
      return LHSSym;

    if (RHSSym)
      return RHSSym;

    return nullptr;
  }

  if (const MCUnaryExpr *UExpr = dyn_cast<MCUnaryExpr>(Expr))
    return getSingleMCSymbol(UExpr->getSubExpr());

  return nullptr;
}

static unsigned countMCSymbolRefExpr(const MCExpr *Expr) {
  if (isa<MCSymbolRefExpr>(Expr))
    return 1;

  if (const MCBinaryExpr *BExpr = dyn_cast<MCBinaryExpr>(Expr))
    return countMCSymbolRefExpr(BExpr->getLHS()) +
           countMCSymbolRefExpr(BExpr->getRHS());

  if (const MCUnaryExpr *UExpr = dyn_cast<MCUnaryExpr>(Expr))
    return countMCSymbolRefExpr(UExpr->getSubExpr());

  return 0;
}

bool MipsAsmParser::processInstruction(MCInst &Inst, SMLoc IDLoc,
                                       MCStreamer &Out,
                                       const MCSubtargetInfo *STI) {
  MipsTargetStreamer &TOut = getTargetStreamer();
  const MCInstrDesc &MCID = getInstDesc(Inst.getOpcode());
  bool ExpandedJalSym = false;

  Inst.setLoc(IDLoc);

  if (MCID.isBranch() || MCID.isCall()) {
    const unsigned Opcode = Inst.getOpcode();
    MCOperand Offset;

    switch (Opcode) {
    default:
      break;
    case Mips::BBIT0:
    case Mips::BBIT032:
    case Mips::BBIT1:
    case Mips::BBIT132:
      assert(hasCnMips() && "instruction only valid for octeon cpus");
      LLVM_FALLTHROUGH;

    case Mips::BEQ:
    case Mips::BNE:
    case Mips::BEQ_MM:
    case Mips::BNE_MM:
      assert(MCID.getNumOperands() == 3 && "unexpected number of operands");
      Offset = Inst.getOperand(2);
      if (!Offset.isImm())
        break; // We'll deal with this situation later on when applying fixups.
      if (!isIntN(inMicroMipsMode() ? 17 : 18, Offset.getImm()))
        return Error(IDLoc, "branch target out of range");
      if (OffsetToAlignment(Offset.getImm(),
                            1LL << (inMicroMipsMode() ? 1 : 2)))
        return Error(IDLoc, "branch to misaligned address");
      break;
    case Mips::BGEZ:
    case Mips::BGTZ:
    case Mips::BLEZ:
    case Mips::BLTZ:
    case Mips::BGEZAL:
    case Mips::BLTZAL:
    case Mips::BC1F:
    case Mips::BC1T:
    case Mips::BGEZ_MM:
    case Mips::BGTZ_MM:
    case Mips::BLEZ_MM:
    case Mips::BLTZ_MM:
    case Mips::BGEZAL_MM:
    case Mips::BLTZAL_MM:
    case Mips::BC1F_MM:
    case Mips::BC1T_MM:
    case Mips::BC1EQZC_MMR6:
    case Mips::BC1NEZC_MMR6:
    case Mips::BC2EQZC_MMR6:
    case Mips::BC2NEZC_MMR6:
      assert(MCID.getNumOperands() == 2 && "unexpected number of operands");
      Offset = Inst.getOperand(1);
      if (!Offset.isImm())
        break; // We'll deal with this situation later on when applying fixups.
      if (!isIntN(inMicroMipsMode() ? 17 : 18, Offset.getImm()))
        return Error(IDLoc, "branch target out of range");
      if (OffsetToAlignment(Offset.getImm(),
                            1LL << (inMicroMipsMode() ? 1 : 2)))
        return Error(IDLoc, "branch to misaligned address");
      break;
    case Mips::BGEC:    case Mips::BGEC_MMR6:
    case Mips::BLTC:    case Mips::BLTC_MMR6:
    case Mips::BGEUC:   case Mips::BGEUC_MMR6:
    case Mips::BLTUC:   case Mips::BLTUC_MMR6:
    case Mips::BEQC:    case Mips::BEQC_MMR6:
    case Mips::BNEC:    case Mips::BNEC_MMR6:
      assert(MCID.getNumOperands() == 3 && "unexpected number of operands");
      Offset = Inst.getOperand(2);
      if (!Offset.isImm())
        break; // We'll deal with this situation later on when applying fixups.
      if (!isIntN(18, Offset.getImm()))
        return Error(IDLoc, "branch target out of range");
      if (OffsetToAlignment(Offset.getImm(), 1LL << 2))
        return Error(IDLoc, "branch to misaligned address");
      break;
    case Mips::BLEZC:   case Mips::BLEZC_MMR6:
    case Mips::BGEZC:   case Mips::BGEZC_MMR6:
    case Mips::BGTZC:   case Mips::BGTZC_MMR6:
    case Mips::BLTZC:   case Mips::BLTZC_MMR6:
      assert(MCID.getNumOperands() == 2 && "unexpected number of operands");
      Offset = Inst.getOperand(1);
      if (!Offset.isImm())
        break; // We'll deal with this situation later on when applying fixups.
      if (!isIntN(18, Offset.getImm()))
        return Error(IDLoc, "branch target out of range");
      if (OffsetToAlignment(Offset.getImm(), 1LL << 2))
        return Error(IDLoc, "branch to misaligned address");
      break;
    case Mips::BEQZC:   case Mips::BEQZC_MMR6:
    case Mips::BNEZC:   case Mips::BNEZC_MMR6:
      assert(MCID.getNumOperands() == 2 && "unexpected number of operands");
      Offset = Inst.getOperand(1);
      if (!Offset.isImm())
        break; // We'll deal with this situation later on when applying fixups.
      if (!isIntN(23, Offset.getImm()))
        return Error(IDLoc, "branch target out of range");
      if (OffsetToAlignment(Offset.getImm(), 1LL << 2))
        return Error(IDLoc, "branch to misaligned address");
      break;
    case Mips::BEQZ16_MM:
    case Mips::BEQZC16_MMR6:
    case Mips::BNEZ16_MM:
    case Mips::BNEZC16_MMR6:
      assert(MCID.getNumOperands() == 2 && "unexpected number of operands");
      Offset = Inst.getOperand(1);
      if (!Offset.isImm())
        break; // We'll deal with this situation later on when applying fixups.
      if (!isInt<8>(Offset.getImm()))
        return Error(IDLoc, "branch target out of range");
      if (OffsetToAlignment(Offset.getImm(), 2LL))
        return Error(IDLoc, "branch to misaligned address");
      break;
    }
  }

  // SSNOP is deprecated on MIPS32r6/MIPS64r6
  // We still accept it but it is a normal nop.
  if (hasMips32r6() && Inst.getOpcode() == Mips::SSNOP) {
    std::string ISA = hasMips64r6() ? "MIPS64r6" : "MIPS32r6";
    Warning(IDLoc, "ssnop is deprecated for " + ISA + " and is equivalent to a "
                                                      "nop instruction");
  }

  if (hasCnMips()) {
    const unsigned Opcode = Inst.getOpcode();
    MCOperand Opnd;
    int Imm;

    switch (Opcode) {
      default:
        break;

      case Mips::BBIT0:
      case Mips::BBIT032:
      case Mips::BBIT1:
      case Mips::BBIT132:
        assert(MCID.getNumOperands() == 3 && "unexpected number of operands");
        // The offset is handled above
        Opnd = Inst.getOperand(1);
        if (!Opnd.isImm())
          return Error(IDLoc, "expected immediate operand kind");
        Imm = Opnd.getImm();
        if (Imm < 0 || Imm > (Opcode == Mips::BBIT0 ||
                              Opcode == Mips::BBIT1 ? 63 : 31))
          return Error(IDLoc, "immediate operand value out of range");
        if (Imm > 31) {
          Inst.setOpcode(Opcode == Mips::BBIT0 ? Mips::BBIT032
                                               : Mips::BBIT132);
          Inst.getOperand(1).setImm(Imm - 32);
        }
        break;

      case Mips::SEQi:
      case Mips::SNEi:
        assert(MCID.getNumOperands() == 3 && "unexpected number of operands");
        Opnd = Inst.getOperand(2);
        if (!Opnd.isImm())
          return Error(IDLoc, "expected immediate operand kind");
        Imm = Opnd.getImm();
        if (!isInt<10>(Imm))
          return Error(IDLoc, "immediate operand value out of range");
        break;
    }
  }

  // Warn on division by zero. We're checking here as all instructions get
  // processed here, not just the macros that need expansion.
  //
  // The MIPS backend models most of the divison instructions and macros as
  // three operand instructions. The pre-R6 divide instructions however have
  // two operands and explicitly define HI/LO as part of the instruction,
  // not in the operands.
  unsigned FirstOp = 1;
  unsigned SecondOp = 2;
  switch (Inst.getOpcode()) {
  default:
    break;
  case Mips::SDivIMacro:
  case Mips::UDivIMacro:
  case Mips::DSDivIMacro:
  case Mips::DUDivIMacro:
    if (Inst.getOperand(2).getImm() == 0) {
      if (Inst.getOperand(1).getReg() == Mips::ZERO ||
          Inst.getOperand(1).getReg() == Mips::ZERO_64)
        Warning(IDLoc, "dividing zero by zero");
      else
        Warning(IDLoc, "division by zero");
    }
    break;
  case Mips::DSDIV:
  case Mips::SDIV:
  case Mips::UDIV:
  case Mips::DUDIV:
  case Mips::UDIV_MM:
  case Mips::SDIV_MM:
    FirstOp = 0;
    SecondOp = 1;
    LLVM_FALLTHROUGH;
  case Mips::SDivMacro:
  case Mips::DSDivMacro:
  case Mips::UDivMacro:
  case Mips::DUDivMacro:
  case Mips::DIV:
  case Mips::DIVU:
  case Mips::DDIV:
  case Mips::DDIVU:
  case Mips::DIVU_MMR6:
  case Mips::DIV_MMR6:
    if (Inst.getOperand(SecondOp).getReg() == Mips::ZERO ||
        Inst.getOperand(SecondOp).getReg() == Mips::ZERO_64) {
      if (Inst.getOperand(FirstOp).getReg() == Mips::ZERO ||
          Inst.getOperand(FirstOp).getReg() == Mips::ZERO_64)
        Warning(IDLoc, "dividing zero by zero");
      else
        Warning(IDLoc, "division by zero");
    }
    break;
  }

  // For PIC code convert unconditional jump to unconditional branch.
  if ((Inst.getOpcode() == Mips::J || Inst.getOpcode() == Mips::J_MM) &&
      inPicMode()) {
    MCInst BInst;
    BInst.setOpcode(inMicroMipsMode() ? Mips::BEQ_MM : Mips::BEQ);
    BInst.addOperand(MCOperand::createReg(Mips::ZERO));
    BInst.addOperand(MCOperand::createReg(Mips::ZERO));
    BInst.addOperand(Inst.getOperand(0));
    Inst = BInst;
  }

  // This expansion is not in a function called by tryExpandInstruction()
  // because the pseudo-instruction doesn't have a distinct opcode.
  if ((Inst.getOpcode() == Mips::JAL || Inst.getOpcode() == Mips::JAL_MM) &&
      inPicMode()) {
    warnIfNoMacro(IDLoc);

    const MCExpr *JalExpr = Inst.getOperand(0).getExpr();

    // We can do this expansion if there's only 1 symbol in the argument
    // expression.
    if (countMCSymbolRefExpr(JalExpr) > 1)
      return Error(IDLoc, "jal doesn't support multiple symbols in PIC mode");

    // FIXME: This is checking the expression can be handled by the later stages
    //        of the assembler. We ought to leave it to those later stages.
    const MCSymbol *JalSym = getSingleMCSymbol(JalExpr);

    // FIXME: Add support for label+offset operands (currently causes an error).
    // FIXME: Add support for forward-declared local symbols.
    // FIXME: Add expansion for when the LargeGOT option is enabled.
    if (JalSym->isInSection() || JalSym->isTemporary() ||
        (JalSym->isELF() && cast<MCSymbolELF>(JalSym)->getBinding() == ELF::STB_LOCAL)) {
      if (isABI_O32()) {
        // If it's a local symbol and the O32 ABI is being used, we expand to:
        //  lw $25, 0($gp)
        //    R_(MICRO)MIPS_GOT16  label
        //  addiu $25, $25, 0
        //    R_(MICRO)MIPS_LO16   label
        //  jalr  $25
        const MCExpr *Got16RelocExpr =
            MipsMCExpr::create(MipsMCExpr::MEK_GOT, JalExpr, getContext());
        const MCExpr *Lo16RelocExpr =
            MipsMCExpr::create(MipsMCExpr::MEK_LO, JalExpr, getContext());

        TOut.emitRRX(Mips::LW, Mips::T9, Mips::GP,
                     MCOperand::createExpr(Got16RelocExpr), IDLoc, STI);
        TOut.emitRRX(Mips::ADDiu, Mips::T9, Mips::T9,
                     MCOperand::createExpr(Lo16RelocExpr), IDLoc, STI);
      } else if (isABI_N32() || isABI_N64()) {
        // If it's a local symbol and the N32/N64 ABIs are being used,
        // we expand to:
        //  lw/ld $25, 0($gp)
        //    R_(MICRO)MIPS_GOT_DISP  label
        //  jalr  $25
        const MCExpr *GotDispRelocExpr =
            MipsMCExpr::create(MipsMCExpr::MEK_GOT_DISP, JalExpr, getContext());

        TOut.emitRRX(ABI.ArePtrs64bit() ? Mips::LD : Mips::LW, Mips::T9,
                     Mips::GP, MCOperand::createExpr(GotDispRelocExpr), IDLoc,
                     STI);
      }
    } else {
      // If it's an external/weak symbol, we expand to:
      //  lw/ld    $25, 0($gp)
      //    R_(MICRO)MIPS_CALL16  label
      //  jalr  $25
      const MCExpr *Call16RelocExpr =
          MipsMCExpr::create(MipsMCExpr::MEK_GOT_CALL, JalExpr, getContext());

      TOut.emitRRX(ABI.ArePtrs64bit() ? Mips::LD : Mips::LW, Mips::T9, Mips::GP,
                   MCOperand::createExpr(Call16RelocExpr), IDLoc, STI);
    }

    MCInst JalrInst;
    if (IsCpRestoreSet && inMicroMipsMode())
      JalrInst.setOpcode(Mips::JALRS_MM);
    else
      JalrInst.setOpcode(inMicroMipsMode() ? Mips::JALR_MM : Mips::JALR);
    JalrInst.addOperand(MCOperand::createReg(Mips::RA));
    JalrInst.addOperand(MCOperand::createReg(Mips::T9));

    // FIXME: Add an R_(MICRO)MIPS_JALR relocation after the JALR.
    // This relocation is supposed to be an optimization hint for the linker
    // and is not necessary for correctness.

    Inst = JalrInst;
    ExpandedJalSym = true;
  }

  bool IsPCRelativeLoad = (MCID.TSFlags & MipsII::IsPCRelativeLoad) != 0;
  if ((MCID.mayLoad() || MCID.mayStore()) && !IsPCRelativeLoad) {
    // Check the offset of memory operand, if it is a symbol
    // reference or immediate we may have to expand instructions.
    for (unsigned i = 0; i < MCID.getNumOperands(); i++) {
      const MCOperandInfo &OpInfo = MCID.OpInfo[i];
      if ((OpInfo.OperandType == MCOI::OPERAND_MEMORY) ||
          (OpInfo.OperandType == MCOI::OPERAND_UNKNOWN)) {
        MCOperand &Op = Inst.getOperand(i);
        if (Op.isImm()) {
          int MemOffset = Op.getImm();
          if (Inst.getOpcode() == Mips::STORECAP_BigImm ||
              Inst.getOpcode() == Mips::LOADCAP_BigImm) {
            // New clc/csc instructions can have bigger than 16-bit immediates
            continue;
          }
          if (MemOffset < -32768 || MemOffset > 32767) {
            // Offset can't exceed 16bit value.
            expandMemInst(Inst, IDLoc, Out, STI, MCID.mayLoad(), true);
            return getParser().hasPendingError();
          }
        } else if (Op.isExpr()) {
          const MCExpr *Expr = Op.getExpr();
          if (Expr->getKind() == MCExpr::SymbolRef) {
            const MCSymbolRefExpr *SR =
                static_cast<const MCSymbolRefExpr *>(Expr);
            if (SR->getKind() == MCSymbolRefExpr::VK_None) {
              // Expand symbol.
              expandMemInst(Inst, IDLoc, Out, STI, MCID.mayLoad(), false);
              return getParser().hasPendingError();
            }
          } else if (!isEvaluated(Expr)) {
            expandMemInst(Inst, IDLoc, Out, STI, MCID.mayLoad(), false);
            return getParser().hasPendingError();
          }
        }
      }
    } // for
  }   // if load/store

  if (inMicroMipsMode()) {
    if (MCID.mayLoad()) {
      // Try to create 16-bit GP relative load instruction.
      for (unsigned i = 0; i < MCID.getNumOperands(); i++) {
        const MCOperandInfo &OpInfo = MCID.OpInfo[i];
        if ((OpInfo.OperandType == MCOI::OPERAND_MEMORY) ||
            (OpInfo.OperandType == MCOI::OPERAND_UNKNOWN)) {
          MCOperand &Op = Inst.getOperand(i);
          if (Op.isImm()) {
            int MemOffset = Op.getImm();
            MCOperand &DstReg = Inst.getOperand(0);
            MCOperand &BaseReg = Inst.getOperand(1);
            if (isInt<9>(MemOffset) && (MemOffset % 4 == 0) &&
                getContext().getRegisterInfo()->getRegClass(
                  Mips::GPRMM16RegClassID).contains(DstReg.getReg()) &&
                (BaseReg.getReg() == Mips::GP ||
                BaseReg.getReg() == Mips::GP_64)) {

              TOut.emitRRI(Mips::LWGP_MM, DstReg.getReg(), Mips::GP, MemOffset,
                           IDLoc, STI);
              return false;
            }
          }
        }
      } // for
    }   // if load

    // TODO: Handle this with the AsmOperandClass.PredicateMethod.

    MCOperand Opnd;
    int Imm;

    switch (Inst.getOpcode()) {
      default:
        break;
      case Mips::ADDIUSP_MM:
        Opnd = Inst.getOperand(0);
        if (!Opnd.isImm())
          return Error(IDLoc, "expected immediate operand kind");
        Imm = Opnd.getImm();
        if (Imm < -1032 || Imm > 1028 || (Imm < 8 && Imm > -12) ||
            Imm % 4 != 0)
          return Error(IDLoc, "immediate operand value out of range");
        break;
      case Mips::SLL16_MM:
      case Mips::SRL16_MM:
        Opnd = Inst.getOperand(2);
        if (!Opnd.isImm())
          return Error(IDLoc, "expected immediate operand kind");
        Imm = Opnd.getImm();
        if (Imm < 1 || Imm > 8)
          return Error(IDLoc, "immediate operand value out of range");
        break;
      case Mips::LI16_MM:
        Opnd = Inst.getOperand(1);
        if (!Opnd.isImm())
          return Error(IDLoc, "expected immediate operand kind");
        Imm = Opnd.getImm();
        if (Imm < -1 || Imm > 126)
          return Error(IDLoc, "immediate operand value out of range");
        break;
      case Mips::ADDIUR2_MM:
        Opnd = Inst.getOperand(2);
        if (!Opnd.isImm())
          return Error(IDLoc, "expected immediate operand kind");
        Imm = Opnd.getImm();
        if (!(Imm == 1 || Imm == -1 ||
              ((Imm % 4 == 0) && Imm < 28 && Imm > 0)))
          return Error(IDLoc, "immediate operand value out of range");
        break;
      case Mips::ANDI16_MM:
        Opnd = Inst.getOperand(2);
        if (!Opnd.isImm())
          return Error(IDLoc, "expected immediate operand kind");
        Imm = Opnd.getImm();
        if (!(Imm == 128 || (Imm >= 1 && Imm <= 4) || Imm == 7 || Imm == 8 ||
              Imm == 15 || Imm == 16 || Imm == 31 || Imm == 32 || Imm == 63 ||
              Imm == 64 || Imm == 255 || Imm == 32768 || Imm == 65535))
          return Error(IDLoc, "immediate operand value out of range");
        break;
      case Mips::LBU16_MM:
        Opnd = Inst.getOperand(2);
        if (!Opnd.isImm())
          return Error(IDLoc, "expected immediate operand kind");
        Imm = Opnd.getImm();
        if (Imm < -1 || Imm > 14)
          return Error(IDLoc, "immediate operand value out of range");
        break;
      case Mips::SB16_MM:
      case Mips::SB16_MMR6:
        Opnd = Inst.getOperand(2);
        if (!Opnd.isImm())
          return Error(IDLoc, "expected immediate operand kind");
        Imm = Opnd.getImm();
        if (Imm < 0 || Imm > 15)
          return Error(IDLoc, "immediate operand value out of range");
        break;
      case Mips::LHU16_MM:
      case Mips::SH16_MM:
      case Mips::SH16_MMR6:
        Opnd = Inst.getOperand(2);
        if (!Opnd.isImm())
          return Error(IDLoc, "expected immediate operand kind");
        Imm = Opnd.getImm();
        if (Imm < 0 || Imm > 30 || (Imm % 2 != 0))
          return Error(IDLoc, "immediate operand value out of range");
        break;
      case Mips::LW16_MM:
      case Mips::SW16_MM:
      case Mips::SW16_MMR6:
        Opnd = Inst.getOperand(2);
        if (!Opnd.isImm())
          return Error(IDLoc, "expected immediate operand kind");
        Imm = Opnd.getImm();
        if (Imm < 0 || Imm > 60 || (Imm % 4 != 0))
          return Error(IDLoc, "immediate operand value out of range");
        break;
      case Mips::ADDIUPC_MM:
        MCOperand Opnd = Inst.getOperand(1);
        if (!Opnd.isImm())
          return Error(IDLoc, "expected immediate operand kind");
        int Imm = Opnd.getImm();
        if ((Imm % 4 != 0) || !isInt<25>(Imm))
          return Error(IDLoc, "immediate operand value out of range");
        break;
    }
  }

  bool FillDelaySlot =
      MCID.hasDelaySlot() && AssemblerOptions.back()->isReorder();
  if (FillDelaySlot)
    TOut.emitDirectiveSetNoReorder();

  MacroExpanderResultTy ExpandResult =
      tryExpandInstruction(Inst, IDLoc, Out, STI);
  switch (ExpandResult) {
  case MER_NotAMacro:
    Out.EmitInstruction(Inst, *STI);
    break;
  case MER_Success:
    break;
  case MER_Fail:
    return true;
  }

  // We know we emitted an instruction on the MER_NotAMacro or MER_Success path.
  // If we're in microMIPS mode then we must also set EF_MIPS_MICROMIPS.
  if (inMicroMipsMode()) {
    TOut.setUsesMicroMips();
    TOut.updateABIInfo(*this);
  }

  // If this instruction has a delay slot and .set reorder is active,
  // emit a NOP after it.
  if (FillDelaySlot) {
    TOut.emitEmptyDelaySlot(hasShortDelaySlot(Inst.getOpcode()), IDLoc, STI);
    TOut.emitDirectiveSetReorder();
  }

  if ((Inst.getOpcode() == Mips::JalOneReg ||
       Inst.getOpcode() == Mips::JalTwoReg || ExpandedJalSym) &&
      isPicAndNotNxxAbi()) {
    if (IsCpRestoreSet) {
      // We need a NOP between the JALR and the LW:
      // If .set reorder has been used, we've already emitted a NOP.
      // If .set noreorder has been used, we need to emit a NOP at this point.
      if (!AssemblerOptions.back()->isReorder())
        TOut.emitEmptyDelaySlot(hasShortDelaySlot(Inst.getOpcode()), IDLoc,
                                STI);

      // Load the $gp from the stack.
      TOut.emitGPRestore(CpRestoreOffset, IDLoc, STI);
    } else
      Warning(IDLoc, "no .cprestore used in PIC mode");
  }

  return false;
}

MipsAsmParser::MacroExpanderResultTy
MipsAsmParser::tryExpandInstruction(MCInst &Inst, SMLoc IDLoc, MCStreamer &Out,
                                    const MCSubtargetInfo *STI) {
  bool is64Bit = true;
  switch (Inst.getOpcode()) {
  default:
    return MER_NotAMacro;
  case Mips::LoadImm32:
    return expandLoadImm(Inst, true, IDLoc, Out, STI) ? MER_Fail : MER_Success;
  case Mips::LoadImm64:
    return expandLoadImm(Inst, false, IDLoc, Out, STI) ? MER_Fail : MER_Success;
  case Mips::LoadAddrImm32:
  case Mips::LoadAddrImm64:
    assert(Inst.getOperand(0).isReg() && "expected register operand kind");
    assert((Inst.getOperand(1).isImm() || Inst.getOperand(1).isExpr()) &&
           "expected immediate operand kind");

    return expandLoadAddress(Inst.getOperand(0).getReg(), Mips::NoRegister,
                             Inst.getOperand(1),
                             Inst.getOpcode() == Mips::LoadAddrImm32, IDLoc,
                             Out, STI)
               ? MER_Fail
               : MER_Success;
  case Mips::CLWC1:
    is64Bit = false;
  case Mips::CLDC1:
    return expandCapLoadC1(Inst, IDLoc, is64Bit, Out, STI);
  case Mips::CSWC1:
    is64Bit = false;
  case Mips::CSDC1:
    return expandCapStoreC1(Inst, IDLoc, is64Bit, Out, STI);
  case Mips::LoadAddrReg32:
  case Mips::LoadAddrReg64:
    assert(Inst.getOperand(0).isReg() && "expected register operand kind");
    assert(Inst.getOperand(1).isReg() && "expected register operand kind");
    assert((Inst.getOperand(2).isImm() || Inst.getOperand(2).isExpr()) &&
           "expected immediate operand kind");

    return expandLoadAddress(Inst.getOperand(0).getReg(),
                             Inst.getOperand(1).getReg(), Inst.getOperand(2),
                             Inst.getOpcode() == Mips::LoadAddrReg32, IDLoc,
                             Out, STI)
               ? MER_Fail
               : MER_Success;
  case Mips::B_MM_Pseudo:
  case Mips::B_MMR6_Pseudo:
    return expandUncondBranchMMPseudo(Inst, IDLoc, Out, STI) ? MER_Fail
                                                             : MER_Success;
  case Mips::SWM_MM:
  case Mips::LWM_MM:
    return expandLoadStoreMultiple(Inst, IDLoc, Out, STI) ? MER_Fail
                                                          : MER_Success;
  case Mips::JalOneReg:
  case Mips::JalTwoReg:
    return expandJalWithRegs(Inst, IDLoc, Out, STI) ? MER_Fail : MER_Success;
  case Mips::BneImm:
  case Mips::BeqImm:
  case Mips::BEQLImmMacro:
  case Mips::BNELImmMacro:
    return expandBranchImm(Inst, IDLoc, Out, STI) ? MER_Fail : MER_Success;
  case Mips::BLT:
  case Mips::BLE:
  case Mips::BGE:
  case Mips::BGT:
  case Mips::BLTU:
  case Mips::BLEU:
  case Mips::BGEU:
  case Mips::BGTU:
  case Mips::BLTL:
  case Mips::BLEL:
  case Mips::BGEL:
  case Mips::BGTL:
  case Mips::BLTUL:
  case Mips::BLEUL:
  case Mips::BGEUL:
  case Mips::BGTUL:
  case Mips::BLTImmMacro:
  case Mips::BLEImmMacro:
  case Mips::BGEImmMacro:
  case Mips::BGTImmMacro:
  case Mips::BLTUImmMacro:
  case Mips::BLEUImmMacro:
  case Mips::BGEUImmMacro:
  case Mips::BGTUImmMacro:
  case Mips::BLTLImmMacro:
  case Mips::BLELImmMacro:
  case Mips::BGELImmMacro:
  case Mips::BGTLImmMacro:
  case Mips::BLTULImmMacro:
  case Mips::BLEULImmMacro:
  case Mips::BGEULImmMacro:
  case Mips::BGTULImmMacro:
    return expandCondBranches(Inst, IDLoc, Out, STI) ? MER_Fail : MER_Success;
  case Mips::SDivMacro:
  case Mips::SDivIMacro:
    return expandDiv(Inst, IDLoc, Out, STI, false, true) ? MER_Fail
                                                         : MER_Success;
  case Mips::DSDivMacro:
  case Mips::DSDivIMacro:
    return expandDiv(Inst, IDLoc, Out, STI, true, true) ? MER_Fail
                                                        : MER_Success;
  case Mips::UDivMacro:
  case Mips::UDivIMacro:
    return expandDiv(Inst, IDLoc, Out, STI, false, false) ? MER_Fail
                                                          : MER_Success;
  case Mips::DUDivMacro:
  case Mips::DUDivIMacro:
    return expandDiv(Inst, IDLoc, Out, STI, true, false) ? MER_Fail
                                                         : MER_Success;
  case Mips::PseudoTRUNC_W_S:
    return expandTrunc(Inst, false, false, IDLoc, Out, STI) ? MER_Fail
                                                            : MER_Success;
  case Mips::PseudoTRUNC_W_D32:
    return expandTrunc(Inst, true, false, IDLoc, Out, STI) ? MER_Fail
                                                           : MER_Success;
  case Mips::PseudoTRUNC_W_D:
    return expandTrunc(Inst, true, true, IDLoc, Out, STI) ? MER_Fail
                                                          : MER_Success;

  case Mips::LoadImmSingleGPR:
    return expandLoadImmReal(Inst, true, true, false, IDLoc, Out, STI)
               ? MER_Fail
               : MER_Success;
  case Mips::LoadImmSingleFGR:
    return expandLoadImmReal(Inst, true, false, false, IDLoc, Out, STI)
               ? MER_Fail
               : MER_Success;
  case Mips::LoadImmDoubleGPR:
    return expandLoadImmReal(Inst, false, true, false, IDLoc, Out, STI)
               ? MER_Fail
               : MER_Success;
  case Mips::LoadImmDoubleFGR:
      return expandLoadImmReal(Inst, false, false, true, IDLoc, Out, STI)
               ? MER_Fail
               : MER_Success;
  case Mips::LoadImmDoubleFGR_32:
    return expandLoadImmReal(Inst, false, false, false, IDLoc, Out, STI)
               ? MER_Fail
               : MER_Success;
  case Mips::Ulh:
    return expandUlh(Inst, true, IDLoc, Out, STI) ? MER_Fail : MER_Success;
  case Mips::Ulhu:
    return expandUlh(Inst, false, IDLoc, Out, STI) ? MER_Fail : MER_Success;
  case Mips::Ush:
    return expandUsh(Inst, IDLoc, Out, STI) ? MER_Fail : MER_Success;
  case Mips::Ulw:
  case Mips::Usw:
    return expandUxw(Inst, IDLoc, Out, STI) ? MER_Fail : MER_Success;
  case Mips::NORImm:
  case Mips::NORImm64:
    return expandAliasImmediate(Inst, IDLoc, Out, STI) ? MER_Fail : MER_Success;
  case Mips::SLTImm64:
    if (isInt<16>(Inst.getOperand(2).getImm())) {
      Inst.setOpcode(Mips::SLTi64);
      return MER_NotAMacro;
    }
    return expandAliasImmediate(Inst, IDLoc, Out, STI) ? MER_Fail : MER_Success;
  case Mips::SLTUImm64:
    if (isInt<16>(Inst.getOperand(2).getImm())) {
      Inst.setOpcode(Mips::SLTiu64);
      return MER_NotAMacro;
    }
    return expandAliasImmediate(Inst, IDLoc, Out, STI) ? MER_Fail : MER_Success;
  case Mips::ADDi:   case Mips::ADDi_MM:
  case Mips::ADDiu:  case Mips::ADDiu_MM:
  case Mips::SLTi:   case Mips::SLTi_MM:
  case Mips::SLTiu:  case Mips::SLTiu_MM:
    if ((Inst.getNumOperands() == 3) && Inst.getOperand(0).isReg() &&
        Inst.getOperand(1).isReg() && Inst.getOperand(2).isImm()) {
      int64_t ImmValue = Inst.getOperand(2).getImm();
      if (isInt<16>(ImmValue))
        return MER_NotAMacro;
      return expandAliasImmediate(Inst, IDLoc, Out, STI) ? MER_Fail
                                                         : MER_Success;
    }
    return MER_NotAMacro;
  case Mips::ANDi:  case Mips::ANDi_MM:  case Mips::ANDi64:
  case Mips::ORi:   case Mips::ORi_MM:   case Mips::ORi64:
  case Mips::XORi:  case Mips::XORi_MM:  case Mips::XORi64:
    if ((Inst.getNumOperands() == 3) && Inst.getOperand(0).isReg() &&
        Inst.getOperand(1).isReg() && Inst.getOperand(2).isImm()) {
      int64_t ImmValue = Inst.getOperand(2).getImm();
      if (isUInt<16>(ImmValue))
        return MER_NotAMacro;
      return expandAliasImmediate(Inst, IDLoc, Out, STI) ? MER_Fail
                                                         : MER_Success;
    }
    return MER_NotAMacro;
  case Mips::ROL:
  case Mips::ROR:
    return expandRotation(Inst, IDLoc, Out, STI) ? MER_Fail : MER_Success;
  case Mips::ROLImm:
  case Mips::RORImm:
    return expandRotationImm(Inst, IDLoc, Out, STI) ? MER_Fail : MER_Success;
  case Mips::DROL:
  case Mips::DROR:
    return expandDRotation(Inst, IDLoc, Out, STI) ? MER_Fail : MER_Success;
  case Mips::DROLImm:
  case Mips::DRORImm:
    return expandDRotationImm(Inst, IDLoc, Out, STI) ? MER_Fail : MER_Success;
  case Mips::ABSMacro:
    return expandAbs(Inst, IDLoc, Out, STI) ? MER_Fail : MER_Success;
  case Mips::MULImmMacro:
  case Mips::DMULImmMacro:
    return expandMulImm(Inst, IDLoc, Out, STI) ? MER_Fail : MER_Success;
  case Mips::MULOMacro:
  case Mips::DMULOMacro:
    return expandMulO(Inst, IDLoc, Out, STI) ? MER_Fail : MER_Success;
  case Mips::MULOUMacro:
  case Mips::DMULOUMacro:
    return expandMulOU(Inst, IDLoc, Out, STI) ? MER_Fail : MER_Success;
  case Mips::DMULMacro:
    return expandDMULMacro(Inst, IDLoc, Out, STI) ? MER_Fail : MER_Success;
  case Mips::LDMacro:
  case Mips::SDMacro:
    return expandLoadStoreDMacro(Inst, IDLoc, Out, STI,
                                 Inst.getOpcode() == Mips::LDMacro)
               ? MER_Fail
               : MER_Success;
  case Mips::SEQMacro:
    return expandSeq(Inst, IDLoc, Out, STI) ? MER_Fail : MER_Success;
  case Mips::SEQIMacro:
    return expandSeqI(Inst, IDLoc, Out, STI) ? MER_Fail : MER_Success;
  case Mips::MFTC0:   case Mips::MTTC0:
  case Mips::MFTGPR:  case Mips::MTTGPR:
  case Mips::MFTLO:   case Mips::MTTLO:
  case Mips::MFTHI:   case Mips::MTTHI:
  case Mips::MFTACX:  case Mips::MTTACX:
  case Mips::MFTDSP:  case Mips::MTTDSP:
  case Mips::MFTC1:   case Mips::MTTC1:
  case Mips::MFTHC1:  case Mips::MTTHC1:
  case Mips::CFTC1:   case Mips::CTTC1:
    return expandMXTRAlias(Inst, IDLoc, Out, STI) ? MER_Fail : MER_Success;
  }
}

MipsAsmParser::MacroExpanderResultTy
MipsAsmParser::expandCapStoreC1(MCInst &Inst, SMLoc IDLoc, bool is64Bit,
                                MCStreamer &Out, const MCSubtargetInfo *STI) {
  MCInst tmpInst;
  unsigned AtRegNum = getATReg(IDLoc);
  if (AtRegNum == 0)
    return MER_Fail; // requires $at but set noat enabled (getAtReg reports err)

  tmpInst.setOpcode(is64Bit ? Mips::DMFC1 : Mips::MFC1);
  tmpInst.addOperand(MCOperand::createReg(AtRegNum));
  tmpInst.addOperand(MCOperand::createReg(Inst.getOperand(0).getReg()));
  tmpInst.setLoc(IDLoc);
  Out.EmitInstruction(tmpInst, *STI);
  tmpInst.clear();
  tmpInst.setOpcode(is64Bit ? Mips::CAPSTORE64 : Mips::CAPSTORE32);
  tmpInst.addOperand(MCOperand::createReg(AtRegNum));
  tmpInst.addOperand(MCOperand::createReg(Inst.getOperand(1).getReg()));
  tmpInst.addOperand(MCOperand::createImm(Inst.getOperand(2).getImm()));
  tmpInst.addOperand(MCOperand::createReg(Inst.getOperand(3).getReg()));
  tmpInst.setLoc(IDLoc);
  Out.EmitInstruction(tmpInst, *STI);
  return MER_Success;
}

MipsAsmParser::MacroExpanderResultTy
MipsAsmParser::expandCapLoadC1(MCInst &Inst, SMLoc IDLoc, bool is64Bit,
                               MCStreamer &Out, const MCSubtargetInfo *STI) {
  MCInst tmpInst;
  unsigned AtRegNum = getATReg(IDLoc);
  if (AtRegNum == 0)
    return MER_Fail; // requires $at but set noat enabled (getAtReg reports err)
  tmpInst.setOpcode(is64Bit ? Mips::CAPLOAD64 : Mips::CAPLOAD32);
  tmpInst.addOperand(MCOperand::createReg(AtRegNum));
  tmpInst.addOperand(MCOperand::createReg(Inst.getOperand(1).getReg()));
  tmpInst.addOperand(MCOperand::createImm(Inst.getOperand(2).getImm()));
  tmpInst.addOperand(MCOperand::createReg(Inst.getOperand(3).getReg()));
  tmpInst.setLoc(IDLoc);
  Out.EmitInstruction(tmpInst, *STI);
  tmpInst.clear();
  tmpInst.setOpcode(is64Bit ? Mips::DMTC1 : Mips::MTC1);
  tmpInst.addOperand(MCOperand::createReg(Inst.getOperand(0).getReg()));
  tmpInst.addOperand(MCOperand::createReg(AtRegNum));
  tmpInst.setLoc(IDLoc);
  Out.EmitInstruction(tmpInst, *STI);
  return MER_Success;
}

bool MipsAsmParser::expandJalWithRegs(MCInst &Inst, SMLoc IDLoc,
                                      MCStreamer &Out,
                                      const MCSubtargetInfo *STI) {
  MipsTargetStreamer &TOut = getTargetStreamer();

  // Create a JALR instruction which is going to replace the pseudo-JAL.
  MCInst JalrInst;
  JalrInst.setLoc(IDLoc);
  const MCOperand FirstRegOp = Inst.getOperand(0);
  const unsigned Opcode = Inst.getOpcode();

  if (Opcode == Mips::JalOneReg) {
    // jal $rs => jalr $rs
    if (IsCpRestoreSet && inMicroMipsMode()) {
      JalrInst.setOpcode(Mips::JALRS16_MM);
      JalrInst.addOperand(FirstRegOp);
    } else if (inMicroMipsMode()) {
      JalrInst.setOpcode(hasMips32r6() ? Mips::JALRC16_MMR6 : Mips::JALR16_MM);
      JalrInst.addOperand(FirstRegOp);
    } else {
      JalrInst.setOpcode(Mips::JALR);
      JalrInst.addOperand(MCOperand::createReg(Mips::RA));
      JalrInst.addOperand(FirstRegOp);
    }
  } else if (Opcode == Mips::JalTwoReg) {
    // jal $rd, $rs => jalr $rd, $rs
    if (IsCpRestoreSet && inMicroMipsMode())
      JalrInst.setOpcode(Mips::JALRS_MM);
    else
      JalrInst.setOpcode(inMicroMipsMode() ? Mips::JALR_MM : Mips::JALR);
    JalrInst.addOperand(FirstRegOp);
    const MCOperand SecondRegOp = Inst.getOperand(1);
    JalrInst.addOperand(SecondRegOp);
  }
  Out.EmitInstruction(JalrInst, *STI);

  // If .set reorder is active and branch instruction has a delay slot,
  // emit a NOP after it.
  const MCInstrDesc &MCID = getInstDesc(JalrInst.getOpcode());
  if (MCID.hasDelaySlot() && AssemblerOptions.back()->isReorder())
    TOut.emitEmptyDelaySlot(hasShortDelaySlot(JalrInst.getOpcode()), IDLoc,
                            STI);

  return false;
}

/// Can the value be represented by a unsigned N-bit value and a shift left?
template <unsigned N> static bool isShiftedUIntAtAnyPosition(uint64_t x) {
  unsigned BitNum = findFirstSet(x);

  return (x == x >> BitNum << BitNum) && isUInt<N>(x >> BitNum);
}

/// Load (or add) an immediate into a register.
///
/// @param ImmValue     The immediate to load.
/// @param DstReg       The register that will hold the immediate.
/// @param SrcReg       A register to add to the immediate or Mips::NoRegister
///                     for a simple initialization.
/// @param Is32BitImm   Is ImmValue 32-bit or 64-bit?
/// @param IsAddress    True if the immediate represents an address. False if it
///                     is an integer.
/// @param IDLoc        Location of the immediate in the source file.
bool MipsAsmParser::loadImmediate(int64_t ImmValue, unsigned DstReg,
                                  unsigned SrcReg, bool Is32BitImm,
                                  bool IsAddress, SMLoc IDLoc, MCStreamer &Out,
                                  const MCSubtargetInfo *STI) {
  MipsTargetStreamer &TOut = getTargetStreamer();

  if (!Is32BitImm && !isGP64bit()) {
    Error(IDLoc, "instruction requires a 64-bit architecture");
    return true;
  }

  if (Is32BitImm) {
    if (isInt<32>(ImmValue) || isUInt<32>(ImmValue)) {
      // Sign extend up to 64-bit so that the predicates match the hardware
      // behaviour. In particular, isInt<16>(0xffff8000) and similar should be
      // true.
      ImmValue = SignExtend64<32>(ImmValue);
    } else {
      Error(IDLoc, "instruction requires a 32-bit immediate");
      return true;
    }
  }

  unsigned ZeroReg = IsAddress ? ABI.GetNullPtr() : ABI.GetZeroReg();
  unsigned AdduOp = !Is32BitImm ? Mips::DADDu : Mips::ADDu;

  bool UseSrcReg = false;
  if (SrcReg != Mips::NoRegister)
    UseSrcReg = true;

  unsigned TmpReg = DstReg;
  if (UseSrcReg &&
      getContext().getRegisterInfo()->isSuperOrSubRegisterEq(DstReg, SrcReg)) {
    // At this point we need AT to perform the expansions and we exit if it is
    // not available.
    unsigned ATReg = getATReg(IDLoc);
    if (!ATReg)
      return true;
    TmpReg = ATReg;
  }

  if (isInt<16>(ImmValue)) {
    if (!UseSrcReg)
      SrcReg = ZeroReg;

    // This doesn't quite follow the usual ABI expectations for N32 but matches
    // traditional assembler behaviour. N32 would normally use addiu for both
    // integers and addresses.
    if (IsAddress && !Is32BitImm) {
      TOut.emitRRI(Mips::DADDiu, DstReg, SrcReg, ImmValue, IDLoc, STI);
      return false;
    }

    TOut.emitRRI(Mips::ADDiu, DstReg, SrcReg, ImmValue, IDLoc, STI);
    return false;
  }

  if (isUInt<16>(ImmValue)) {
    unsigned TmpReg = DstReg;
    if (SrcReg == DstReg) {
      TmpReg = getATReg(IDLoc);
      if (!TmpReg)
        return true;
    }

    TOut.emitRRI(Mips::ORi, TmpReg, ZeroReg, ImmValue, IDLoc, STI);
    if (UseSrcReg)
      TOut.emitRRR(ABI.GetPtrAdduOp(), DstReg, TmpReg, SrcReg, IDLoc, STI);
    return false;
  }

  if (isInt<32>(ImmValue) || isUInt<32>(ImmValue)) {
    warnIfNoMacro(IDLoc);

    uint16_t Bits31To16 = (ImmValue >> 16) & 0xffff;
    uint16_t Bits15To0 = ImmValue & 0xffff;
    if (!Is32BitImm && !isInt<32>(ImmValue)) {
      // Traditional behaviour seems to special case this particular value. It's
      // not clear why other masks are handled differently.
      if (ImmValue == 0xffffffff) {
        TOut.emitRI(Mips::LUi, TmpReg, 0xffff, IDLoc, STI);
        TOut.emitRRI(Mips::DSRL32, TmpReg, TmpReg, 0, IDLoc, STI);
        if (UseSrcReg)
          TOut.emitRRR(AdduOp, DstReg, TmpReg, SrcReg, IDLoc, STI);
        return false;
      }

      // Expand to an ORi instead of a LUi to avoid sign-extending into the
      // upper 32 bits.
      TOut.emitRRI(Mips::ORi, TmpReg, ZeroReg, Bits31To16, IDLoc, STI);
      TOut.emitRRI(Mips::DSLL, TmpReg, TmpReg, 16, IDLoc, STI);
      if (Bits15To0)
        TOut.emitRRI(Mips::ORi, TmpReg, TmpReg, Bits15To0, IDLoc, STI);
      if (UseSrcReg)
        TOut.emitRRR(AdduOp, DstReg, TmpReg, SrcReg, IDLoc, STI);
      return false;
    }

    TOut.emitRI(Mips::LUi, TmpReg, Bits31To16, IDLoc, STI);
    if (Bits15To0)
      TOut.emitRRI(Mips::ORi, TmpReg, TmpReg, Bits15To0, IDLoc, STI);
    if (UseSrcReg)
      TOut.emitRRR(AdduOp, DstReg, TmpReg, SrcReg, IDLoc, STI);
    return false;
  }

  if (isShiftedUIntAtAnyPosition<16>(ImmValue)) {
    if (Is32BitImm) {
      Error(IDLoc, "instruction requires a 32-bit immediate");
      return true;
    }

    // Traditionally, these immediates are shifted as little as possible and as
    // such we align the most significant bit to bit 15 of our temporary.
    unsigned FirstSet = findFirstSet((uint64_t)ImmValue);
    unsigned LastSet = findLastSet((uint64_t)ImmValue);
    unsigned ShiftAmount = FirstSet - (15 - (LastSet - FirstSet));
    uint16_t Bits = (ImmValue >> ShiftAmount) & 0xffff;
    TOut.emitRRI(Mips::ORi, TmpReg, ZeroReg, Bits, IDLoc, STI);
    TOut.emitRRI(Mips::DSLL, TmpReg, TmpReg, ShiftAmount, IDLoc, STI);

    if (UseSrcReg)
      TOut.emitRRR(AdduOp, DstReg, TmpReg, SrcReg, IDLoc, STI);

    return false;
  }

  warnIfNoMacro(IDLoc);

  // The remaining case is packed with a sequence of dsll and ori with zeros
  // being omitted and any neighbouring dsll's being coalesced.
  // The highest 32-bit's are equivalent to a 32-bit immediate load.

  // Load bits 32-63 of ImmValue into bits 0-31 of the temporary register.
  if (loadImmediate(ImmValue >> 32, TmpReg, Mips::NoRegister, true, false,
                    IDLoc, Out, STI))
    return false;

  // Shift and accumulate into the register. If a 16-bit chunk is zero, then
  // skip it and defer the shift to the next chunk.
  unsigned ShiftCarriedForwards = 16;
  for (int BitNum = 16; BitNum >= 0; BitNum -= 16) {
    uint16_t ImmChunk = (ImmValue >> BitNum) & 0xffff;

    if (ImmChunk != 0) {
      TOut.emitDSLL(TmpReg, TmpReg, ShiftCarriedForwards, IDLoc, STI);
      TOut.emitRRI(Mips::ORi, TmpReg, TmpReg, ImmChunk, IDLoc, STI);
      ShiftCarriedForwards = 0;
    }

    ShiftCarriedForwards += 16;
  }
  ShiftCarriedForwards -= 16;

  // Finish any remaining shifts left by trailing zeros.
  if (ShiftCarriedForwards)
    TOut.emitDSLL(TmpReg, TmpReg, ShiftCarriedForwards, IDLoc, STI);

  if (UseSrcReg)
    TOut.emitRRR(AdduOp, DstReg, TmpReg, SrcReg, IDLoc, STI);

  return false;
}

bool MipsAsmParser::expandLoadImm(MCInst &Inst, bool Is32BitImm, SMLoc IDLoc,
                                  MCStreamer &Out, const MCSubtargetInfo *STI) {
  const MCOperand &ImmOp = Inst.getOperand(1);
  int64_t Imm = 0;
  if (ImmOp.isExpr()) {
    const MCExpr *Expr = ImmOp.getExpr();
    if (!Expr->evaluateAsAbsolute(Imm, Out)) {
      Out.getTargetStreamer();
      return Error(IDLoc, "could not evaluate operand as immediate");
    }
  } else {
    assert(ImmOp.isImm() && "expected immediate operand kind");
    Imm = ImmOp.getImm();
  }
  const MCOperand &DstRegOp = Inst.getOperand(0);
  assert(DstRegOp.isReg() && "expected register operand kind");

  if (loadImmediate(Imm, DstRegOp.getReg(), Mips::NoRegister, Is32BitImm, false,
                    IDLoc, Out, STI))
    return true;

  return false;
}

bool MipsAsmParser::expandLoadAddress(unsigned DstReg, unsigned BaseReg,
                                      const MCOperand &Offset,
                                      bool Is32BitAddress, SMLoc IDLoc,
                                      MCStreamer &Out,
                                      const MCSubtargetInfo *STI) {
  // la can't produce a usable address when addresses are 64-bit.
  if (Is32BitAddress && ABI.ArePtrs64bit()) {
    // FIXME: Demote this to a warning and continue as if we had 'dla' instead.
    //        We currently can't do this because we depend on the equality
    //        operator and N64 can end up with a GPR32/GPR64 mismatch.
    Error(IDLoc, "la used to load 64-bit address");
    // Continue as if we had 'dla' instead.
    Is32BitAddress = false;
    return true;
  }

  // dla requires 64-bit addresses.
  if (!Is32BitAddress && !hasMips3()) {
    Error(IDLoc, "instruction requires a 64-bit architecture");
    return true;
  }

  if (!Offset.isImm())
    return loadAndAddSymbolAddress(Offset.getExpr(), DstReg, BaseReg,
                                   Is32BitAddress, IDLoc, Out, STI);

  if (!ABI.ArePtrs64bit()) {
    // Continue as if we had 'la' whether we had 'la' or 'dla'.
    Is32BitAddress = true;
  }

  return loadImmediate(Offset.getImm(), DstReg, BaseReg, Is32BitAddress, true,
                       IDLoc, Out, STI);
}

bool MipsAsmParser::loadAndAddSymbolAddress(const MCExpr *SymExpr,
                                            unsigned DstReg, unsigned SrcReg,
                                            bool Is32BitSym, SMLoc IDLoc,
                                            MCStreamer &Out,
                                            const MCSubtargetInfo *STI) {
  // FIXME: These expansions do not respect -mxgot.
  MipsTargetStreamer &TOut = getTargetStreamer();
  bool UseSrcReg = SrcReg != Mips::NoRegister;
  warnIfNoMacro(IDLoc);

  if (inPicMode() && ABI.IsO32()) {
    MCValue Res;
    if (!SymExpr->evaluateAsRelocatable(Res, nullptr, nullptr)) {
      Error(IDLoc, "expected relocatable expression");
      return true;
    }
    if (Res.getSymB() != nullptr) {
      Error(IDLoc, "expected relocatable expression with only one symbol");
      return true;
    }

    // The case where the result register is $25 is somewhat special. If the
    // symbol in the final relocation is external and not modified with a
    // constant then we must use R_MIPS_CALL16 instead of R_MIPS_GOT16.
    if ((DstReg == Mips::T9 || DstReg == Mips::T9_64) && !UseSrcReg &&
        Res.getConstant() == 0 &&
        !(Res.getSymA()->getSymbol().isInSection() ||
          Res.getSymA()->getSymbol().isTemporary() ||
          (Res.getSymA()->getSymbol().isELF() &&
           cast<MCSymbolELF>(Res.getSymA()->getSymbol()).getBinding() ==
               ELF::STB_LOCAL))) {
      const MCExpr *CallExpr =
          MipsMCExpr::create(MipsMCExpr::MEK_GOT_CALL, SymExpr, getContext());
      TOut.emitRRX(Mips::LW, DstReg, ABI.GetGlobalPtr(),
                   MCOperand::createExpr(CallExpr), IDLoc, STI);
      return false;
    }

    // The remaining cases are:
    //   External GOT: lw $tmp, %got(symbol+offset)($gp)
    //                >addiu $tmp, $tmp, %lo(offset)
    //                >addiu $rd, $tmp, $rs
    //   Local GOT:    lw $tmp, %got(symbol+offset)($gp)
    //                 addiu $tmp, $tmp, %lo(symbol+offset)($gp)
    //                >addiu $rd, $tmp, $rs
    // The addiu's marked with a '>' may be omitted if they are redundant. If
    // this happens then the last instruction must use $rd as the result
    // register.
    const MipsMCExpr *GotExpr =
        MipsMCExpr::create(MipsMCExpr::MEK_GOT, SymExpr, getContext());
    const MCExpr *LoExpr = nullptr;
    if (Res.getSymA()->getSymbol().isInSection() ||
        Res.getSymA()->getSymbol().isTemporary())
      LoExpr = MipsMCExpr::create(MipsMCExpr::MEK_LO, SymExpr, getContext());
    else if (Res.getConstant() != 0) {
      // External symbols fully resolve the symbol with just the %got(symbol)
      // but we must still account for any offset to the symbol for expressions
      // like symbol+8.
      LoExpr = MCConstantExpr::create(Res.getConstant(), getContext());
    }

    unsigned TmpReg = DstReg;
    if (UseSrcReg &&
        getContext().getRegisterInfo()->isSuperOrSubRegisterEq(DstReg,
                                                               SrcReg)) {
      // If $rs is the same as $rd, we need to use AT.
      // If it is not available we exit.
      unsigned ATReg = getATReg(IDLoc);
      if (!ATReg)
        return true;
      TmpReg = ATReg;
    }

    TOut.emitRRX(Mips::LW, TmpReg, ABI.GetGlobalPtr(),
                 MCOperand::createExpr(GotExpr), IDLoc, STI);

    if (LoExpr)
      TOut.emitRRX(Mips::ADDiu, TmpReg, TmpReg, MCOperand::createExpr(LoExpr),
                   IDLoc, STI);

    if (UseSrcReg)
      TOut.emitRRR(Mips::ADDu, DstReg, TmpReg, SrcReg, IDLoc, STI);

    return false;
  }

  if (inPicMode() && ABI.ArePtrs64bit()) {
    MCValue Res;
    if (!SymExpr->evaluateAsRelocatable(Res, nullptr, nullptr)) {
      Error(IDLoc, "expected relocatable expression");
      return true;
    }
    if (Res.getSymB() != nullptr) {
      Error(IDLoc, "expected relocatable expression with only one symbol");
      return true;
    }

    // The case where the result register is $25 is somewhat special. If the
    // symbol in the final relocation is external and not modified with a
    // constant then we must use R_MIPS_CALL16 instead of R_MIPS_GOT_DISP.
    if ((DstReg == Mips::T9 || DstReg == Mips::T9_64) && !UseSrcReg &&
        Res.getConstant() == 0 &&
        !(Res.getSymA()->getSymbol().isInSection() ||
          Res.getSymA()->getSymbol().isTemporary() ||
          (Res.getSymA()->getSymbol().isELF() &&
           cast<MCSymbolELF>(Res.getSymA()->getSymbol()).getBinding() ==
               ELF::STB_LOCAL))) {
      const MCExpr *CallExpr =
          MipsMCExpr::create(MipsMCExpr::MEK_GOT_CALL, SymExpr, getContext());
      if (ABI.UsesCapabilityTable())
        return Error(IDLoc, "Can't expand $gp-relative in cap-table mode");
      TOut.emitRRX(Mips::LD, DstReg, ABI.GetGlobalPtr(),
                   MCOperand::createExpr(CallExpr), IDLoc, STI);
      return false;
    }

    // The remaining cases are:
    //   Small offset: ld $tmp, %got_disp(symbol)($gp)
    //                >daddiu $tmp, $tmp, offset
    //                >daddu $rd, $tmp, $rs
    // The daddiu's marked with a '>' may be omitted if they are redundant. If
    // this happens then the last instruction must use $rd as the result
    // register.
    const MipsMCExpr *GotExpr = MipsMCExpr::create(MipsMCExpr::MEK_GOT_DISP,
                                                   Res.getSymA(),
                                                   getContext());
    const MCExpr *LoExpr = nullptr;
    if (Res.getConstant() != 0) {
      // Symbols fully resolve with just the %got_disp(symbol) but we
      // must still account for any offset to the symbol for
      // expressions like symbol+8.
      LoExpr = MCConstantExpr::create(Res.getConstant(), getContext());

      // FIXME: Offsets greater than 16 bits are not yet implemented.
      // FIXME: The correct range is a 32-bit sign-extended number.
      if (Res.getConstant() < -0x8000 || Res.getConstant() > 0x7fff) {
        Error(IDLoc, "macro instruction uses large offset, which is not "
                     "currently supported");
        return true;
      }
    }

    unsigned TmpReg = DstReg;
    if (UseSrcReg &&
        getContext().getRegisterInfo()->isSuperOrSubRegisterEq(DstReg,
                                                               SrcReg)) {
      // If $rs is the same as $rd, we need to use AT.
      // If it is not available we exit.
      unsigned ATReg = getATReg(IDLoc);
      if (!ATReg)
        return true;
      TmpReg = ATReg;
    }
    if (ABI.UsesCapabilityTable())
      return Error(IDLoc, "Can't expand $gp-relative in cap-table mode");
    TOut.emitRRX(Mips::LD, TmpReg, ABI.GetGlobalPtr(),
                 MCOperand::createExpr(GotExpr), IDLoc, STI);

    if (LoExpr)
      TOut.emitRRX(Mips::DADDiu, TmpReg, TmpReg, MCOperand::createExpr(LoExpr),
                   IDLoc, STI);

    if (UseSrcReg)
      TOut.emitRRR(Mips::DADDu, DstReg, TmpReg, SrcReg, IDLoc, STI);

    return false;
  }

  const MipsMCExpr *HiExpr =
      MipsMCExpr::create(MipsMCExpr::MEK_HI, SymExpr, getContext());
  const MipsMCExpr *LoExpr =
      MipsMCExpr::create(MipsMCExpr::MEK_LO, SymExpr, getContext());

  // This is the 64-bit symbol address expansion.
  if (ABI.ArePtrs64bit() && isGP64bit()) {
    // We need AT for the 64-bit expansion in the cases where the optional
    // source register is the destination register and for the superscalar
    // scheduled form.
    //
    // If it is not available we exit if the destination is the same as the
    // source register.

    const MipsMCExpr *HighestExpr =
        MipsMCExpr::create(MipsMCExpr::MEK_HIGHEST, SymExpr, getContext());
    const MipsMCExpr *HigherExpr =
        MipsMCExpr::create(MipsMCExpr::MEK_HIGHER, SymExpr, getContext());

    bool RdRegIsRsReg =
        getContext().getRegisterInfo()->isSuperOrSubRegisterEq(DstReg, SrcReg);

    if (canUseATReg() && UseSrcReg && RdRegIsRsReg) {
      unsigned ATReg = getATReg(IDLoc);

      // If $rs is the same as $rd:
      // (d)la $rd, sym($rd) => lui    $at, %highest(sym)
      //                        daddiu $at, $at, %higher(sym)
      //                        dsll   $at, $at, 16
      //                        daddiu $at, $at, %hi(sym)
      //                        dsll   $at, $at, 16
      //                        daddiu $at, $at, %lo(sym)
      //                        daddu  $rd, $at, $rd
      TOut.emitRX(Mips::LUi, ATReg, MCOperand::createExpr(HighestExpr), IDLoc,
                  STI);
      TOut.emitRRX(Mips::DADDiu, ATReg, ATReg,
                   MCOperand::createExpr(HigherExpr), IDLoc, STI);
      TOut.emitRRI(Mips::DSLL, ATReg, ATReg, 16, IDLoc, STI);
      TOut.emitRRX(Mips::DADDiu, ATReg, ATReg, MCOperand::createExpr(HiExpr),
                   IDLoc, STI);
      TOut.emitRRI(Mips::DSLL, ATReg, ATReg, 16, IDLoc, STI);
      TOut.emitRRX(Mips::DADDiu, ATReg, ATReg, MCOperand::createExpr(LoExpr),
                   IDLoc, STI);
      TOut.emitRRR(Mips::DADDu, DstReg, ATReg, SrcReg, IDLoc, STI);

      return false;
    } else if (canUseATReg() && !RdRegIsRsReg) {
      unsigned ATReg = getATReg(IDLoc);

      // If the $rs is different from $rd or if $rs isn't specified and we
      // have $at available:
      // (d)la $rd, sym/sym($rs) => lui    $rd, %highest(sym)
      //                            lui    $at, %hi(sym)
      //                            daddiu $rd, $rd, %higher(sym)
      //                            daddiu $at, $at, %lo(sym)
      //                            dsll32 $rd, $rd, 0
      //                            daddu  $rd, $rd, $at
      //                            (daddu  $rd, $rd, $rs)
      //
      // Which is preferred for superscalar issue.
      TOut.emitRX(Mips::LUi, DstReg, MCOperand::createExpr(HighestExpr), IDLoc,
                  STI);
      TOut.emitRX(Mips::LUi, ATReg, MCOperand::createExpr(HiExpr), IDLoc, STI);
      TOut.emitRRX(Mips::DADDiu, DstReg, DstReg,
                   MCOperand::createExpr(HigherExpr), IDLoc, STI);
      TOut.emitRRX(Mips::DADDiu, ATReg, ATReg, MCOperand::createExpr(LoExpr),
                   IDLoc, STI);
      TOut.emitRRI(Mips::DSLL32, DstReg, DstReg, 0, IDLoc, STI);
      TOut.emitRRR(Mips::DADDu, DstReg, DstReg, ATReg, IDLoc, STI);
      if (UseSrcReg)
        TOut.emitRRR(Mips::DADDu, DstReg, DstReg, SrcReg, IDLoc, STI);

      return false;
    } else if (!canUseATReg() && !RdRegIsRsReg) {
      // Otherwise, synthesize the address in the destination register
      // serially:
      // (d)la $rd, sym/sym($rs) => lui    $rd, %highest(sym)
      //                            daddiu $rd, $rd, %higher(sym)
      //                            dsll   $rd, $rd, 16
      //                            daddiu $rd, $rd, %hi(sym)
      //                            dsll   $rd, $rd, 16
      //                            daddiu $rd, $rd, %lo(sym)
      TOut.emitRX(Mips::LUi, DstReg, MCOperand::createExpr(HighestExpr), IDLoc,
                  STI);
      TOut.emitRRX(Mips::DADDiu, DstReg, DstReg,
                   MCOperand::createExpr(HigherExpr), IDLoc, STI);
      TOut.emitRRI(Mips::DSLL, DstReg, DstReg, 16, IDLoc, STI);
      TOut.emitRRX(Mips::DADDiu, DstReg, DstReg,
                   MCOperand::createExpr(HiExpr), IDLoc, STI);
      TOut.emitRRI(Mips::DSLL, DstReg, DstReg, 16, IDLoc, STI);
      TOut.emitRRX(Mips::DADDiu, DstReg, DstReg,
                   MCOperand::createExpr(LoExpr), IDLoc, STI);
      if (UseSrcReg)
        TOut.emitRRR(Mips::DADDu, DstReg, DstReg, SrcReg, IDLoc, STI);

      return false;
    } else {
      // We have a case where SrcReg == DstReg and we don't have $at
      // available. We can't expand this case, so error out appropriately.
      assert(SrcReg == DstReg && !canUseATReg() &&
             "Could have expanded dla but didn't?");
      reportParseError(IDLoc,
                     "pseudo-instruction requires $at, which is not available");
      return true;
    }
  }

  // And now, the 32-bit symbol address expansion:
  // If $rs is the same as $rd:
  // (d)la $rd, sym($rd)     => lui   $at, %hi(sym)
  //                            ori   $at, $at, %lo(sym)
  //                            addu  $rd, $at, $rd
  // Otherwise, if the $rs is different from $rd or if $rs isn't specified:
  // (d)la $rd, sym/sym($rs) => lui   $rd, %hi(sym)
  //                            ori   $rd, $rd, %lo(sym)
  //                            (addu $rd, $rd, $rs)
  unsigned TmpReg = DstReg;
  if (UseSrcReg &&
      getContext().getRegisterInfo()->isSuperOrSubRegisterEq(DstReg, SrcReg)) {
    // If $rs is the same as $rd, we need to use AT.
    // If it is not available we exit.
    unsigned ATReg = getATReg(IDLoc);
    if (!ATReg)
      return true;
    TmpReg = ATReg;
  }

  TOut.emitRX(Mips::LUi, TmpReg, MCOperand::createExpr(HiExpr), IDLoc, STI);
  TOut.emitRRX(Mips::ADDiu, TmpReg, TmpReg, MCOperand::createExpr(LoExpr),
               IDLoc, STI);

  if (UseSrcReg)
    TOut.emitRRR(Mips::ADDu, DstReg, TmpReg, SrcReg, IDLoc, STI);
  else
    assert(
        getContext().getRegisterInfo()->isSuperOrSubRegisterEq(DstReg, TmpReg));

  return false;
}

// Each double-precision register DO-D15 overlaps with two of the single
// precision registers F0-F31. As an example, all of the following hold true:
// D0 + 1 == F1, F1 + 1 == D1, F1 + 1 == F2, depending on the context.
static unsigned nextReg(unsigned Reg) {
  if (MipsMCRegisterClasses[Mips::FGR32RegClassID].contains(Reg))
    return Reg == (unsigned)Mips::F31 ? (unsigned)Mips::F0 : Reg + 1;
  switch (Reg) {
  default: llvm_unreachable("Unknown register in assembly macro expansion!");
  case Mips::ZERO: return Mips::AT;
  case Mips::AT:   return Mips::V0;
  case Mips::V0:   return Mips::V1;
  case Mips::V1:   return Mips::A0;
  case Mips::A0:   return Mips::A1;
  case Mips::A1:   return Mips::A2;
  case Mips::A2:   return Mips::A3;
  case Mips::A3:   return Mips::T0;
  case Mips::T0:   return Mips::T1;
  case Mips::T1:   return Mips::T2;
  case Mips::T2:   return Mips::T3;
  case Mips::T3:   return Mips::T4;
  case Mips::T4:   return Mips::T5;
  case Mips::T5:   return Mips::T6;
  case Mips::T6:   return Mips::T7;
  case Mips::T7:   return Mips::S0;
  case Mips::S0:   return Mips::S1;
  case Mips::S1:   return Mips::S2;
  case Mips::S2:   return Mips::S3;
  case Mips::S3:   return Mips::S4;
  case Mips::S4:   return Mips::S5;
  case Mips::S5:   return Mips::S6;
  case Mips::S6:   return Mips::S7;
  case Mips::S7:   return Mips::T8;
  case Mips::T8:   return Mips::T9;
  case Mips::T9:   return Mips::K0;
  case Mips::K0:   return Mips::K1;
  case Mips::K1:   return Mips::GP;
  case Mips::GP:   return Mips::SP;
  case Mips::SP:   return Mips::FP;
  case Mips::FP:   return Mips::RA;
  case Mips::RA:   return Mips::ZERO;
  case Mips::D0:   return Mips::F1;
  case Mips::D1:   return Mips::F3;
  case Mips::D2:   return Mips::F5;
  case Mips::D3:   return Mips::F7;
  case Mips::D4:   return Mips::F9;
  case Mips::D5:   return Mips::F11;
  case Mips::D6:   return Mips::F13;
  case Mips::D7:   return Mips::F15;
  case Mips::D8:   return Mips::F17;
  case Mips::D9:   return Mips::F19;
  case Mips::D10:   return Mips::F21;
  case Mips::D11:   return Mips::F23;
  case Mips::D12:   return Mips::F25;
  case Mips::D13:   return Mips::F27;
  case Mips::D14:   return Mips::F29;
  case Mips::D15:   return Mips::F31;
  }
}

// FIXME: This method is too general. In principle we should compute the number
// of instructions required to synthesize the immediate inline compared to
// synthesizing the address inline and relying on non .text sections.
// For static O32 and N32 this may yield a small benefit, for static N64 this is
// likely to yield a much larger benefit as we have to synthesize a 64bit
// address to load a 64 bit value.
bool MipsAsmParser::emitPartialAddress(MipsTargetStreamer &TOut, SMLoc IDLoc,
                                       MCSymbol *Sym) {
  unsigned ATReg = getATReg(IDLoc);
  if (!ATReg)
    return true;

  if(IsPicEnabled) {
    const MCExpr *GotSym =
        MCSymbolRefExpr::create(Sym, MCSymbolRefExpr::VK_None, getContext());
    const MipsMCExpr *GotExpr =
        MipsMCExpr::create(MipsMCExpr::MEK_GOT, GotSym, getContext());

    if(isABI_O32() || isABI_N32()) {
      TOut.emitRRX(Mips::LW, ATReg, Mips::GP, MCOperand::createExpr(GotExpr),
                   IDLoc, STI);
    } else { //isABI_N64()
      TOut.emitRRX(Mips::LD, ATReg, Mips::GP, MCOperand::createExpr(GotExpr),
                   IDLoc, STI);
    }
  } else { //!IsPicEnabled
    const MCExpr *HiSym =
        MCSymbolRefExpr::create(Sym, MCSymbolRefExpr::VK_None, getContext());
    const MipsMCExpr *HiExpr =
        MipsMCExpr::create(MipsMCExpr::MEK_HI, HiSym, getContext());

    // FIXME: This is technically correct but gives a different result to gas,
    // but gas is incomplete there (it has a fixme noting it doesn't work with
    // 64-bit addresses).
    // FIXME: With -msym32 option, the address expansion for N64 should probably
    // use the O32 / N32 case. It's safe to use the 64 address expansion as the
    // symbol's value is considered sign extended.
    if(isABI_O32() || isABI_N32()) {
      TOut.emitRX(Mips::LUi, ATReg, MCOperand::createExpr(HiExpr), IDLoc, STI);
    } else { //isABI_N64()
      const MCExpr *HighestSym =
          MCSymbolRefExpr::create(Sym, MCSymbolRefExpr::VK_None, getContext());
      const MipsMCExpr *HighestExpr =
          MipsMCExpr::create(MipsMCExpr::MEK_HIGHEST, HighestSym, getContext());
      const MCExpr *HigherSym =
          MCSymbolRefExpr::create(Sym, MCSymbolRefExpr::VK_None, getContext());
      const MipsMCExpr *HigherExpr =
          MipsMCExpr::create(MipsMCExpr::MEK_HIGHER, HigherSym, getContext());

      TOut.emitRX(Mips::LUi, ATReg, MCOperand::createExpr(HighestExpr), IDLoc,
                  STI);
      TOut.emitRRX(Mips::DADDiu, ATReg, ATReg,
                   MCOperand::createExpr(HigherExpr), IDLoc, STI);
      TOut.emitRRI(Mips::DSLL, ATReg, ATReg, 16, IDLoc, STI);
      TOut.emitRRX(Mips::DADDiu, ATReg, ATReg, MCOperand::createExpr(HiExpr),
                   IDLoc, STI);
      TOut.emitRRI(Mips::DSLL, ATReg, ATReg, 16, IDLoc, STI);
    }
  }
  return false;
}

bool MipsAsmParser::expandLoadImmReal(MCInst &Inst, bool IsSingle, bool IsGPR,
                                      bool Is64FPU, SMLoc IDLoc,
                                      MCStreamer &Out,
                                      const MCSubtargetInfo *STI) {
  MipsTargetStreamer &TOut = getTargetStreamer();
  assert(Inst.getNumOperands() == 2 && "Invalid operand count");
  assert(Inst.getOperand(0).isReg() && Inst.getOperand(1).isImm() &&
         "Invalid instruction operand.");

  unsigned FirstReg = Inst.getOperand(0).getReg();
  uint64_t ImmOp64 = Inst.getOperand(1).getImm();

  uint32_t HiImmOp64 = (ImmOp64 & 0xffffffff00000000) >> 32;
  // If ImmOp64 is AsmToken::Integer type (all bits set to zero in the
  // exponent field), convert it to double (e.g. 1 to 1.0)
  if ((HiImmOp64 & 0x7ff00000) == 0) {
    APFloat RealVal(APFloat::IEEEdouble(), ImmOp64);
    ImmOp64 = RealVal.bitcastToAPInt().getZExtValue();
  }

  uint32_t LoImmOp64 = ImmOp64 & 0xffffffff;
  HiImmOp64 = (ImmOp64 & 0xffffffff00000000) >> 32;

  if (IsSingle) {
    // Conversion of a double in an uint64_t to a float in a uint32_t,
    // retaining the bit pattern of a float.
    uint32_t ImmOp32;
    double doubleImm = BitsToDouble(ImmOp64);
    float tmp_float = static_cast<float>(doubleImm);
    ImmOp32 = FloatToBits(tmp_float);

    if (IsGPR) {
      if (loadImmediate(ImmOp32, FirstReg, Mips::NoRegister, true, true, IDLoc,
                        Out, STI))
        return true;
      return false;
    } else {
      unsigned ATReg = getATReg(IDLoc);
      if (!ATReg)
        return true;
      if (LoImmOp64 == 0) {
        if (loadImmediate(ImmOp32, ATReg, Mips::NoRegister, true, true, IDLoc,
                          Out, STI))
          return true;
        TOut.emitRR(Mips::MTC1, FirstReg, ATReg, IDLoc, STI);
        return false;
      }

      MCSection *CS = getStreamer().getCurrentSectionOnly();
      // FIXME: Enhance this expansion to use the .lit4 & .lit8 sections
      // where appropriate.
      MCSection *ReadOnlySection = getContext().getELFSection(
          ".rodata", ELF::SHT_PROGBITS, ELF::SHF_ALLOC);

      MCSymbol *Sym = getContext().createTempSymbol();
      const MCExpr *LoSym =
          MCSymbolRefExpr::create(Sym, MCSymbolRefExpr::VK_None, getContext());
      const MipsMCExpr *LoExpr =
          MipsMCExpr::create(MipsMCExpr::MEK_LO, LoSym, getContext());

      getStreamer().SwitchSection(ReadOnlySection);
      getStreamer().EmitLabel(Sym, IDLoc);
      getStreamer().EmitIntValue(ImmOp32, 4);
      getStreamer().SwitchSection(CS);

      if(emitPartialAddress(TOut, IDLoc, Sym))
        return true;
      TOut.emitRRX(Mips::LWC1, FirstReg, ATReg,
                   MCOperand::createExpr(LoExpr), IDLoc, STI);
    }
    return false;
  }

  // if(!IsSingle)
  unsigned ATReg = getATReg(IDLoc);
  if (!ATReg)
    return true;

  if (IsGPR) {
    if (LoImmOp64 == 0) {
      if(isABI_N32() || isABI_N64()) {
        if (loadImmediate(HiImmOp64, FirstReg, Mips::NoRegister, false, true,
                          IDLoc, Out, STI))
          return true;
        return false;
      } else {
        if (loadImmediate(HiImmOp64, FirstReg, Mips::NoRegister, true, true,
                        IDLoc, Out, STI))
          return true;

        if (loadImmediate(0, nextReg(FirstReg), Mips::NoRegister, true, true,
                        IDLoc, Out, STI))
          return true;
        return false;
      }
    }

    MCSection *CS = getStreamer().getCurrentSectionOnly();
    MCSection *ReadOnlySection = getContext().getELFSection(
        ".rodata", ELF::SHT_PROGBITS, ELF::SHF_ALLOC);

    MCSymbol *Sym = getContext().createTempSymbol();
    const MCExpr *LoSym =
        MCSymbolRefExpr::create(Sym, MCSymbolRefExpr::VK_None, getContext());
    const MipsMCExpr *LoExpr =
        MipsMCExpr::create(MipsMCExpr::MEK_LO, LoSym, getContext());

    getStreamer().SwitchSection(ReadOnlySection);
    getStreamer().EmitLabel(Sym, IDLoc);
    getStreamer().EmitIntValue(HiImmOp64, 4);
    getStreamer().EmitIntValue(LoImmOp64, 4);
    getStreamer().SwitchSection(CS);

    if(emitPartialAddress(TOut, IDLoc, Sym))
      return true;
    if(isABI_N64())
      TOut.emitRRX(Mips::DADDiu, ATReg, ATReg,
                   MCOperand::createExpr(LoExpr), IDLoc, STI);
    else
      TOut.emitRRX(Mips::ADDiu, ATReg, ATReg,
                   MCOperand::createExpr(LoExpr), IDLoc, STI);

    if(isABI_N32() || isABI_N64())
      TOut.emitRRI(Mips::LD, FirstReg, ATReg, 0, IDLoc, STI);
    else {
      TOut.emitRRI(Mips::LW, FirstReg, ATReg, 0, IDLoc, STI);
      TOut.emitRRI(Mips::LW, nextReg(FirstReg), ATReg, 4, IDLoc, STI);
    }
    return false;
  } else { // if(!IsGPR && !IsSingle)
    if ((LoImmOp64 == 0) &&
        !((HiImmOp64 & 0xffff0000) && (HiImmOp64 & 0x0000ffff))) {
      // FIXME: In the case where the constant is zero, we can load the
      // register directly from the zero register.
      if (loadImmediate(HiImmOp64, ATReg, Mips::NoRegister, true, true, IDLoc,
                        Out, STI))
        return true;
      if (isABI_N32() || isABI_N64())
        TOut.emitRR(Mips::DMTC1, FirstReg, ATReg, IDLoc, STI);
      else if (hasMips32r2()) {
        TOut.emitRR(Mips::MTC1, FirstReg, Mips::ZERO, IDLoc, STI);
        TOut.emitRRR(Mips::MTHC1_D32, FirstReg, FirstReg, ATReg, IDLoc, STI);
      } else {
        TOut.emitRR(Mips::MTC1, nextReg(FirstReg), ATReg, IDLoc, STI);
        TOut.emitRR(Mips::MTC1, FirstReg, Mips::ZERO, IDLoc, STI);
      }
      return false;
    }

    MCSection *CS = getStreamer().getCurrentSectionOnly();
    // FIXME: Enhance this expansion to use the .lit4 & .lit8 sections
    // where appropriate.
    MCSection *ReadOnlySection = getContext().getELFSection(
        ".rodata", ELF::SHT_PROGBITS, ELF::SHF_ALLOC);

    MCSymbol *Sym = getContext().createTempSymbol();
    const MCExpr *LoSym =
        MCSymbolRefExpr::create(Sym, MCSymbolRefExpr::VK_None, getContext());
    const MipsMCExpr *LoExpr =
        MipsMCExpr::create(MipsMCExpr::MEK_LO, LoSym, getContext());

    getStreamer().SwitchSection(ReadOnlySection);
    getStreamer().EmitLabel(Sym, IDLoc);
    getStreamer().EmitIntValue(HiImmOp64, 4);
    getStreamer().EmitIntValue(LoImmOp64, 4);
    getStreamer().SwitchSection(CS);

    if(emitPartialAddress(TOut, IDLoc, Sym))
      return true;
    TOut.emitRRX(Is64FPU ? Mips::LDC164 : Mips::LDC1, FirstReg, ATReg,
                 MCOperand::createExpr(LoExpr), IDLoc, STI);
  }
  return false;
}

bool MipsAsmParser::expandUncondBranchMMPseudo(MCInst &Inst, SMLoc IDLoc,
                                               MCStreamer &Out,
                                               const MCSubtargetInfo *STI) {
  MipsTargetStreamer &TOut = getTargetStreamer();

  assert(getInstDesc(Inst.getOpcode()).getNumOperands() == 1 &&
         "unexpected number of operands");

  MCOperand Offset = Inst.getOperand(0);
  if (Offset.isExpr()) {
    Inst.clear();
    Inst.setOpcode(Mips::BEQ_MM);
    Inst.addOperand(MCOperand::createReg(Mips::ZERO));
    Inst.addOperand(MCOperand::createReg(Mips::ZERO));
    Inst.addOperand(MCOperand::createExpr(Offset.getExpr()));
  } else {
    assert(Offset.isImm() && "expected immediate operand kind");
    if (isInt<11>(Offset.getImm())) {
      // If offset fits into 11 bits then this instruction becomes microMIPS
      // 16-bit unconditional branch instruction.
      if (inMicroMipsMode())
        Inst.setOpcode(hasMips32r6() ? Mips::BC16_MMR6 : Mips::B16_MM);
    } else {
      if (!isInt<17>(Offset.getImm()))
        return Error(IDLoc, "branch target out of range");
      if (OffsetToAlignment(Offset.getImm(), 1LL << 1))
        return Error(IDLoc, "branch to misaligned address");
      Inst.clear();
      Inst.setOpcode(Mips::BEQ_MM);
      Inst.addOperand(MCOperand::createReg(Mips::ZERO));
      Inst.addOperand(MCOperand::createReg(Mips::ZERO));
      Inst.addOperand(MCOperand::createImm(Offset.getImm()));
    }
  }
  Out.EmitInstruction(Inst, *STI);

  // If .set reorder is active and branch instruction has a delay slot,
  // emit a NOP after it.
  const MCInstrDesc &MCID = getInstDesc(Inst.getOpcode());
  if (MCID.hasDelaySlot() && AssemblerOptions.back()->isReorder())
    TOut.emitEmptyDelaySlot(true, IDLoc, STI);

  return false;
}

bool MipsAsmParser::expandBranchImm(MCInst &Inst, SMLoc IDLoc, MCStreamer &Out,
                                    const MCSubtargetInfo *STI) {
  MipsTargetStreamer &TOut = getTargetStreamer();
  const MCOperand &DstRegOp = Inst.getOperand(0);
  assert(DstRegOp.isReg() && "expected register operand kind");

  const MCOperand &ImmOp = Inst.getOperand(1);
  assert(ImmOp.isImm() && "expected immediate operand kind");

  const MCOperand &MemOffsetOp = Inst.getOperand(2);
  assert((MemOffsetOp.isImm() || MemOffsetOp.isExpr()) &&
         "expected immediate or expression operand");

  bool IsLikely = false;

  unsigned OpCode = 0;
  switch(Inst.getOpcode()) {
    case Mips::BneImm:
      OpCode = Mips::BNE;
      break;
    case Mips::BeqImm:
      OpCode = Mips::BEQ;
      break;
    case Mips::BEQLImmMacro:
      OpCode = Mips::BEQL;
      IsLikely = true;
      break;
    case Mips::BNELImmMacro:
      OpCode = Mips::BNEL;
      IsLikely = true;
      break;
    default:
      llvm_unreachable("Unknown immediate branch pseudo-instruction.");
      break;
  }

  int64_t ImmValue = ImmOp.getImm();
  if (ImmValue == 0) {
    if (IsLikely) {
      TOut.emitRRX(OpCode, DstRegOp.getReg(), Mips::ZERO,
                   MCOperand::createExpr(MemOffsetOp.getExpr()), IDLoc, STI);
      TOut.emitRRI(Mips::SLL, Mips::ZERO, Mips::ZERO, 0, IDLoc, STI);
    } else
      TOut.emitRRX(OpCode, DstRegOp.getReg(), Mips::ZERO, MemOffsetOp, IDLoc,
              STI);
  } else {
    warnIfNoMacro(IDLoc);

    unsigned ATReg = getATReg(IDLoc);
    if (!ATReg)
      return true;

    if (loadImmediate(ImmValue, ATReg, Mips::NoRegister, !isGP64bit(), true,
                      IDLoc, Out, STI))
      return true;

    if (IsLikely) {
      TOut.emitRRX(OpCode, DstRegOp.getReg(), ATReg,
              MCOperand::createExpr(MemOffsetOp.getExpr()), IDLoc, STI);
      TOut.emitRRI(Mips::SLL, Mips::ZERO, Mips::ZERO, 0, IDLoc, STI);
    } else
      TOut.emitRRX(OpCode, DstRegOp.getReg(), ATReg, MemOffsetOp, IDLoc, STI);
  }
  return false;
}

void MipsAsmParser::expandMemInst(MCInst &Inst, SMLoc IDLoc, MCStreamer &Out,
                                  const MCSubtargetInfo *STI, bool IsLoad,
                                  bool IsImmOpnd) {
  // The parser currently asserts when parsing scd with symbols
  switch (Inst.getOpcode()) {
    case Mips::SC:
    case Mips::SC64:
    case Mips::SC64_R6:
    case Mips::SCD:
    case Mips::SCD_R6:
      getParser().Error(IDLoc,
                        "cannot expand symbol reference in sc instruction yet.");
      return;
    default:
      break;
  }
  if (IsLoad) {
    expandLoadInst(Inst, IDLoc, Out, STI, IsImmOpnd);
    return;
  }
  expandStoreInst(Inst, IDLoc, Out, STI, IsImmOpnd);
}

void MipsAsmParser::expandLoadInst(MCInst &Inst, SMLoc IDLoc, MCStreamer &Out,
                                   const MCSubtargetInfo *STI, bool IsImmOpnd) {
  MipsTargetStreamer &TOut = getTargetStreamer();

  unsigned DstReg = Inst.getOperand(0).getReg();
  unsigned BaseReg = Inst.getOperand(1).getReg();

  const MCInstrDesc &Desc = getInstDesc(Inst.getOpcode());
  int16_t DstRegClass = Desc.OpInfo[0].RegClass;
  unsigned DstRegClassID =
      getContext().getRegisterInfo()->getRegClass(DstRegClass).getID();
  bool IsGPR = (DstRegClassID == Mips::GPR32RegClassID) ||
               (DstRegClassID == Mips::GPR64RegClassID);

  if (IsImmOpnd) {
    // Try to use DstReg as the temporary.
    if (IsGPR && (BaseReg != DstReg)) {
      TOut.emitLoadWithImmOffset(Inst.getOpcode(), DstReg, BaseReg,
                                 Inst.getOperand(2).getImm(), DstReg, IDLoc,
                                 STI);
      return;
    }

    // At this point we need AT to perform the expansions and we exit if it is
    // not available.
    unsigned ATReg = getATReg(IDLoc);
    if (!ATReg)
      return;

    TOut.emitLoadWithImmOffset(Inst.getOpcode(), DstReg, BaseReg,
                               Inst.getOperand(2).getImm(), ATReg, IDLoc, STI);
    return;
  }

  const MCExpr *ExprOffset = Inst.getOperand(2).getExpr();
  MCOperand LoOperand = MCOperand::createExpr(
      MipsMCExpr::create(MipsMCExpr::MEK_LO, ExprOffset, getContext()));
  MCOperand HiOperand = MCOperand::createExpr(
      MipsMCExpr::create(MipsMCExpr::MEK_HI, ExprOffset, getContext()));

  // Try to use DstReg as the temporary.
  if (IsGPR && (BaseReg != DstReg)) {
    TOut.emitLoadWithSymOffset(Inst.getOpcode(), DstReg, BaseReg, HiOperand,
                               LoOperand, DstReg, IDLoc, STI);
    return;
  }

  // At this point we need AT to perform the expansions and we exit if it is
  // not available.
  unsigned ATReg = getATReg(IDLoc);
  if (!ATReg)
    return;

  TOut.emitLoadWithSymOffset(Inst.getOpcode(), DstReg, BaseReg, HiOperand,
                             LoOperand, ATReg, IDLoc, STI);
}

void MipsAsmParser::expandStoreInst(MCInst &Inst, SMLoc IDLoc, MCStreamer &Out,
                                    const MCSubtargetInfo *STI,
                                    bool IsImmOpnd) {
  MipsTargetStreamer &TOut = getTargetStreamer();

  unsigned SrcReg = Inst.getOperand(0).getReg();
  unsigned BaseReg = Inst.getOperand(1).getReg();

  if (IsImmOpnd) {
    TOut.emitStoreWithImmOffset(Inst.getOpcode(), SrcReg, BaseReg,
                                Inst.getOperand(2).getImm(),
                                [&]() { return getATReg(IDLoc); }, IDLoc, STI);
    return;
  }

  unsigned ATReg = getATReg(IDLoc);
  if (!ATReg)
    return;

  const MCExpr *ExprOffset = Inst.getOperand(2).getExpr();
  MCOperand LoOperand = MCOperand::createExpr(
      MipsMCExpr::create(MipsMCExpr::MEK_LO, ExprOffset, getContext()));
  MCOperand HiOperand = MCOperand::createExpr(
      MipsMCExpr::create(MipsMCExpr::MEK_HI, ExprOffset, getContext()));
  TOut.emitStoreWithSymOffset(Inst.getOpcode(), SrcReg, BaseReg, HiOperand,
                              LoOperand, ATReg, IDLoc, STI);
}

bool MipsAsmParser::expandLoadStoreMultiple(MCInst &Inst, SMLoc IDLoc,
                                            MCStreamer &Out,
                                            const MCSubtargetInfo *STI) {
  unsigned OpNum = Inst.getNumOperands();
  unsigned Opcode = Inst.getOpcode();
  unsigned NewOpcode = Opcode == Mips::SWM_MM ? Mips::SWM32_MM : Mips::LWM32_MM;

  assert(Inst.getOperand(OpNum - 1).isImm() &&
         Inst.getOperand(OpNum - 2).isReg() &&
         Inst.getOperand(OpNum - 3).isReg() && "Invalid instruction operand.");

  if (OpNum < 8 && Inst.getOperand(OpNum - 1).getImm() <= 60 &&
      Inst.getOperand(OpNum - 1).getImm() >= 0 &&
      (Inst.getOperand(OpNum - 2).getReg() == Mips::SP ||
       Inst.getOperand(OpNum - 2).getReg() == Mips::SP_64) &&
      (Inst.getOperand(OpNum - 3).getReg() == Mips::RA ||
       Inst.getOperand(OpNum - 3).getReg() == Mips::RA_64)) {
    // It can be implemented as SWM16 or LWM16 instruction.
    if (inMicroMipsMode() && hasMips32r6())
      NewOpcode = Opcode == Mips::SWM_MM ? Mips::SWM16_MMR6 : Mips::LWM16_MMR6;
    else
      NewOpcode = Opcode == Mips::SWM_MM ? Mips::SWM16_MM : Mips::LWM16_MM;
  }

  Inst.setOpcode(NewOpcode);
  Out.EmitInstruction(Inst, *STI);
  return false;
}

bool MipsAsmParser::expandCondBranches(MCInst &Inst, SMLoc IDLoc,
                                       MCStreamer &Out,
                                       const MCSubtargetInfo *STI) {
  MipsTargetStreamer &TOut = getTargetStreamer();
  bool EmittedNoMacroWarning = false;
  unsigned PseudoOpcode = Inst.getOpcode();
  unsigned SrcReg = Inst.getOperand(0).getReg();
  const MCOperand &TrgOp = Inst.getOperand(1);
  const MCExpr *OffsetExpr = Inst.getOperand(2).getExpr();

  unsigned ZeroSrcOpcode, ZeroTrgOpcode;
  bool ReverseOrderSLT, IsUnsigned, IsLikely, AcceptsEquality;

  unsigned TrgReg;
  if (TrgOp.isReg())
    TrgReg = TrgOp.getReg();
  else if (TrgOp.isImm()) {
    warnIfNoMacro(IDLoc);
    EmittedNoMacroWarning = true;

    TrgReg = getATReg(IDLoc);
    if (!TrgReg)
      return true;

    switch(PseudoOpcode) {
    default:
      llvm_unreachable("unknown opcode for branch pseudo-instruction");
    case Mips::BLTImmMacro:
      PseudoOpcode = Mips::BLT;
      break;
    case Mips::BLEImmMacro:
      PseudoOpcode = Mips::BLE;
      break;
    case Mips::BGEImmMacro:
      PseudoOpcode = Mips::BGE;
      break;
    case Mips::BGTImmMacro:
      PseudoOpcode = Mips::BGT;
      break;
    case Mips::BLTUImmMacro:
      PseudoOpcode = Mips::BLTU;
      break;
    case Mips::BLEUImmMacro:
      PseudoOpcode = Mips::BLEU;
      break;
    case Mips::BGEUImmMacro:
      PseudoOpcode = Mips::BGEU;
      break;
    case Mips::BGTUImmMacro:
      PseudoOpcode = Mips::BGTU;
      break;
    case Mips::BLTLImmMacro:
      PseudoOpcode = Mips::BLTL;
      break;
    case Mips::BLELImmMacro:
      PseudoOpcode = Mips::BLEL;
      break;
    case Mips::BGELImmMacro:
      PseudoOpcode = Mips::BGEL;
      break;
    case Mips::BGTLImmMacro:
      PseudoOpcode = Mips::BGTL;
      break;
    case Mips::BLTULImmMacro:
      PseudoOpcode = Mips::BLTUL;
      break;
    case Mips::BLEULImmMacro:
      PseudoOpcode = Mips::BLEUL;
      break;
    case Mips::BGEULImmMacro:
      PseudoOpcode = Mips::BGEUL;
      break;
    case Mips::BGTULImmMacro:
      PseudoOpcode = Mips::BGTUL;
      break;
    }

    if (loadImmediate(TrgOp.getImm(), TrgReg, Mips::NoRegister, !isGP64bit(),
                      false, IDLoc, Out, STI))
      return true;
  }

  switch (PseudoOpcode) {
  case Mips::BLT:
  case Mips::BLTU:
  case Mips::BLTL:
  case Mips::BLTUL:
    AcceptsEquality = false;
    ReverseOrderSLT = false;
    IsUnsigned = ((PseudoOpcode == Mips::BLTU) || (PseudoOpcode == Mips::BLTUL));
    IsLikely = ((PseudoOpcode == Mips::BLTL) || (PseudoOpcode == Mips::BLTUL));
    ZeroSrcOpcode = Mips::BGTZ;
    ZeroTrgOpcode = Mips::BLTZ;
    break;
  case Mips::BLE:
  case Mips::BLEU:
  case Mips::BLEL:
  case Mips::BLEUL:
    AcceptsEquality = true;
    ReverseOrderSLT = true;
    IsUnsigned = ((PseudoOpcode == Mips::BLEU) || (PseudoOpcode == Mips::BLEUL));
    IsLikely = ((PseudoOpcode == Mips::BLEL) || (PseudoOpcode == Mips::BLEUL));
    ZeroSrcOpcode = Mips::BGEZ;
    ZeroTrgOpcode = Mips::BLEZ;
    break;
  case Mips::BGE:
  case Mips::BGEU:
  case Mips::BGEL:
  case Mips::BGEUL:
    AcceptsEquality = true;
    ReverseOrderSLT = false;
    IsUnsigned = ((PseudoOpcode == Mips::BGEU) || (PseudoOpcode == Mips::BGEUL));
    IsLikely = ((PseudoOpcode == Mips::BGEL) || (PseudoOpcode == Mips::BGEUL));
    ZeroSrcOpcode = Mips::BLEZ;
    ZeroTrgOpcode = Mips::BGEZ;
    break;
  case Mips::BGT:
  case Mips::BGTU:
  case Mips::BGTL:
  case Mips::BGTUL:
    AcceptsEquality = false;
    ReverseOrderSLT = true;
    IsUnsigned = ((PseudoOpcode == Mips::BGTU) || (PseudoOpcode == Mips::BGTUL));
    IsLikely = ((PseudoOpcode == Mips::BGTL) || (PseudoOpcode == Mips::BGTUL));
    ZeroSrcOpcode = Mips::BLTZ;
    ZeroTrgOpcode = Mips::BGTZ;
    break;
  default:
    llvm_unreachable("unknown opcode for branch pseudo-instruction");
  }

  bool IsTrgRegZero = (TrgReg == Mips::ZERO);
  bool IsSrcRegZero = (SrcReg == Mips::ZERO);
  if (IsSrcRegZero && IsTrgRegZero) {
    // FIXME: All of these Opcode-specific if's are needed for compatibility
    // with GAS' behaviour. However, they may not generate the most efficient
    // code in some circumstances.
    if (PseudoOpcode == Mips::BLT) {
      TOut.emitRX(Mips::BLTZ, Mips::ZERO, MCOperand::createExpr(OffsetExpr),
                  IDLoc, STI);
      return false;
    }
    if (PseudoOpcode == Mips::BLE) {
      TOut.emitRX(Mips::BLEZ, Mips::ZERO, MCOperand::createExpr(OffsetExpr),
                  IDLoc, STI);
      Warning(IDLoc, "branch is always taken");
      return false;
    }
    if (PseudoOpcode == Mips::BGE) {
      TOut.emitRX(Mips::BGEZ, Mips::ZERO, MCOperand::createExpr(OffsetExpr),
                  IDLoc, STI);
      Warning(IDLoc, "branch is always taken");
      return false;
    }
    if (PseudoOpcode == Mips::BGT) {
      TOut.emitRX(Mips::BGTZ, Mips::ZERO, MCOperand::createExpr(OffsetExpr),
                  IDLoc, STI);
      return false;
    }
    if (PseudoOpcode == Mips::BGTU) {
      TOut.emitRRX(Mips::BNE, Mips::ZERO, Mips::ZERO,
                   MCOperand::createExpr(OffsetExpr), IDLoc, STI);
      return false;
    }
    if (AcceptsEquality) {
      // If both registers are $0 and the pseudo-branch accepts equality, it
      // will always be taken, so we emit an unconditional branch.
      TOut.emitRRX(Mips::BEQ, Mips::ZERO, Mips::ZERO,
                   MCOperand::createExpr(OffsetExpr), IDLoc, STI);
      Warning(IDLoc, "branch is always taken");
      return false;
    }
    // If both registers are $0 and the pseudo-branch does not accept
    // equality, it will never be taken, so we don't have to emit anything.
    return false;
  }
  if (IsSrcRegZero || IsTrgRegZero) {
    if ((IsSrcRegZero && PseudoOpcode == Mips::BGTU) ||
        (IsTrgRegZero && PseudoOpcode == Mips::BLTU)) {
      // If the $rs is $0 and the pseudo-branch is BGTU (0 > x) or
      // if the $rt is $0 and the pseudo-branch is BLTU (x < 0),
      // the pseudo-branch will never be taken, so we don't emit anything.
      // This only applies to unsigned pseudo-branches.
      return false;
    }
    if ((IsSrcRegZero && PseudoOpcode == Mips::BLEU) ||
        (IsTrgRegZero && PseudoOpcode == Mips::BGEU)) {
      // If the $rs is $0 and the pseudo-branch is BLEU (0 <= x) or
      // if the $rt is $0 and the pseudo-branch is BGEU (x >= 0),
      // the pseudo-branch will always be taken, so we emit an unconditional
      // branch.
      // This only applies to unsigned pseudo-branches.
      TOut.emitRRX(Mips::BEQ, Mips::ZERO, Mips::ZERO,
                   MCOperand::createExpr(OffsetExpr), IDLoc, STI);
      Warning(IDLoc, "branch is always taken");
      return false;
    }
    if (IsUnsigned) {
      // If the $rs is $0 and the pseudo-branch is BLTU (0 < x) or
      // if the $rt is $0 and the pseudo-branch is BGTU (x > 0),
      // the pseudo-branch will be taken only when the non-zero register is
      // different from 0, so we emit a BNEZ.
      //
      // If the $rs is $0 and the pseudo-branch is BGEU (0 >= x) or
      // if the $rt is $0 and the pseudo-branch is BLEU (x <= 0),
      // the pseudo-branch will be taken only when the non-zero register is
      // equal to 0, so we emit a BEQZ.
      //
      // Because only BLEU and BGEU branch on equality, we can use the
      // AcceptsEquality variable to decide when to emit the BEQZ.
      TOut.emitRRX(AcceptsEquality ? Mips::BEQ : Mips::BNE,
                   IsSrcRegZero ? TrgReg : SrcReg, Mips::ZERO,
                   MCOperand::createExpr(OffsetExpr), IDLoc, STI);
      return false;
    }
    // If we have a signed pseudo-branch and one of the registers is $0,
    // we can use an appropriate compare-to-zero branch. We select which one
    // to use in the switch statement above.
    TOut.emitRX(IsSrcRegZero ? ZeroSrcOpcode : ZeroTrgOpcode,
                IsSrcRegZero ? TrgReg : SrcReg,
                MCOperand::createExpr(OffsetExpr), IDLoc, STI);
    return false;
  }

  // If neither the SrcReg nor the TrgReg are $0, we need AT to perform the
  // expansions. If it is not available, we return.
  unsigned ATRegNum = getATReg(IDLoc);
  if (!ATRegNum)
    return true;

  if (!EmittedNoMacroWarning)
    warnIfNoMacro(IDLoc);

  // SLT fits well with 2 of our 4 pseudo-branches:
  //   BLT, where $rs < $rt, translates into "slt $at, $rs, $rt" and
  //   BGT, where $rs > $rt, translates into "slt $at, $rt, $rs".
  // If the result of the SLT is 1, we branch, and if it's 0, we don't.
  // This is accomplished by using a BNEZ with the result of the SLT.
  //
  // The other 2 pseudo-branches are opposites of the above 2 (BGE with BLT
  // and BLE with BGT), so we change the BNEZ into a BEQZ.
  // Because only BGE and BLE branch on equality, we can use the
  // AcceptsEquality variable to decide when to emit the BEQZ.
  // Note that the order of the SLT arguments doesn't change between
  // opposites.
  //
  // The same applies to the unsigned variants, except that SLTu is used
  // instead of SLT.
  TOut.emitRRR(IsUnsigned ? Mips::SLTu : Mips::SLT, ATRegNum,
               ReverseOrderSLT ? TrgReg : SrcReg,
               ReverseOrderSLT ? SrcReg : TrgReg, IDLoc, STI);

  TOut.emitRRX(IsLikely ? (AcceptsEquality ? Mips::BEQL : Mips::BNEL)
                        : (AcceptsEquality ? Mips::BEQ : Mips::BNE),
               ATRegNum, Mips::ZERO, MCOperand::createExpr(OffsetExpr), IDLoc,
               STI);
  return false;
}

// Expand a integer division macro.
//
// Notably we don't have to emit a warning when encountering $rt as the $zero
// register, or 0 as an immediate. processInstruction() has already done that.
//
// The destination register can only be $zero when expanding (S)DivIMacro or
// D(S)DivMacro.

bool MipsAsmParser::expandDiv(MCInst &Inst, SMLoc IDLoc, MCStreamer &Out,
                              const MCSubtargetInfo *STI, const bool IsMips64,
                              const bool Signed) {
  MipsTargetStreamer &TOut = getTargetStreamer();

  warnIfNoMacro(IDLoc);

  const MCOperand &RdRegOp = Inst.getOperand(0);
  assert(RdRegOp.isReg() && "expected register operand kind");
  unsigned RdReg = RdRegOp.getReg();

  const MCOperand &RsRegOp = Inst.getOperand(1);
  assert(RsRegOp.isReg() && "expected register operand kind");
  unsigned RsReg = RsRegOp.getReg();

  unsigned RtReg;
  int64_t ImmValue;

  const MCOperand &RtOp = Inst.getOperand(2);
  assert((RtOp.isReg() || RtOp.isImm()) &&
         "expected register or immediate operand kind");
  if (RtOp.isReg())
    RtReg = RtOp.getReg();
  else
    ImmValue = RtOp.getImm();

  unsigned DivOp;
  unsigned ZeroReg;
  unsigned SubOp;

  if (IsMips64) {
    DivOp = Signed ? Mips::DSDIV : Mips::DUDIV;
    ZeroReg = Mips::ZERO_64;
    SubOp = Mips::DSUB;
  } else {
    DivOp = Signed ? Mips::SDIV : Mips::UDIV;
    ZeroReg = Mips::ZERO;
    SubOp = Mips::SUB;
  }

  bool UseTraps = useTraps();

  if (RtOp.isImm()) {
    unsigned ATReg = getATReg(IDLoc);
    if (!ATReg)
      return true;

    if (ImmValue == 0) {
      if (UseTraps)
        TOut.emitRRI(Mips::TEQ, ZeroReg, ZeroReg, 0x7, IDLoc, STI);
      else
        TOut.emitII(Mips::BREAK, 0x7, 0, IDLoc, STI);
      return false;
    }

    if (ImmValue == 1) {
      TOut.emitRRR(Mips::OR, RdReg, RsReg, Mips::ZERO, IDLoc, STI);
      return false;
    } else if (Signed && ImmValue == -1) {
      TOut.emitRRR(SubOp, RdReg, ZeroReg, RsReg, IDLoc, STI);
      return false;
    } else {
      if (loadImmediate(ImmValue, ATReg, Mips::NoRegister, isInt<32>(ImmValue),
                        false, Inst.getLoc(), Out, STI))
        return true;
      TOut.emitRR(DivOp, RsReg, ATReg, IDLoc, STI);
      TOut.emitR(Mips::MFLO, RdReg, IDLoc, STI);
      return false;
    }
    return true;
  }

  // If the macro expansion of (d)div(u) would always trap or break, insert
  // the trap/break and exit. This gives a different result to GAS. GAS has
  // an inconsistency/missed optimization in that not all cases are handled
  // equivalently. As the observed behaviour is the same, we're ok.
  if (RtReg == Mips::ZERO || RtReg == Mips::ZERO_64) {
    if (UseTraps) {
      TOut.emitRRI(Mips::TEQ, ZeroReg, ZeroReg, 0x7, IDLoc, STI);
      return false;
    }
    TOut.emitII(Mips::BREAK, 0x7, 0, IDLoc, STI);
    return false;
  }

  // Temporary label for first branch traget
  MCContext &Context = TOut.getStreamer().getContext();
  MCSymbol *BrTarget;
  MCOperand LabelOp;

  if (UseTraps) {
    TOut.emitRRI(Mips::TEQ, RtReg, ZeroReg, 0x7, IDLoc, STI);
  } else {
    // Branch to the li instruction.
    BrTarget = Context.createTempSymbol();
    LabelOp = MCOperand::createExpr(MCSymbolRefExpr::create(BrTarget, Context));
    TOut.emitRRX(Mips::BNE, RtReg, ZeroReg, LabelOp, IDLoc, STI);
  }

  TOut.emitRR(DivOp, RsReg, RtReg, IDLoc, STI);

  if (!UseTraps)
    TOut.emitII(Mips::BREAK, 0x7, 0, IDLoc, STI);

  if (!Signed) {
    if (!UseTraps)
      TOut.getStreamer().EmitLabel(BrTarget);

    TOut.emitR(Mips::MFLO, RdReg, IDLoc, STI);
    return false;
  }

  unsigned ATReg = getATReg(IDLoc);
  if (!ATReg)
    return true;

  if (!UseTraps)
    TOut.getStreamer().EmitLabel(BrTarget);

  TOut.emitRRI(Mips::ADDiu, ATReg, ZeroReg, -1, IDLoc, STI);

  // Temporary label for the second branch target.
  MCSymbol *BrTargetEnd = Context.createTempSymbol();
  MCOperand LabelOpEnd =
      MCOperand::createExpr(MCSymbolRefExpr::create(BrTargetEnd, Context));

  // Branch to the mflo instruction.
  TOut.emitRRX(Mips::BNE, RtReg, ATReg, LabelOpEnd, IDLoc, STI);

  if (IsMips64) {
    TOut.emitRRI(Mips::ADDiu, ATReg, ZeroReg, 1, IDLoc, STI);
    TOut.emitRRI(Mips::DSLL32, ATReg, ATReg, 0x1f, IDLoc, STI);
  } else {
    TOut.emitRI(Mips::LUi, ATReg, (uint16_t)0x8000, IDLoc, STI);
  }

  if (UseTraps)
    TOut.emitRRI(Mips::TEQ, RsReg, ATReg, 0x6, IDLoc, STI);
  else {
    // Branch to the mflo instruction.
    TOut.emitRRX(Mips::BNE, RsReg, ATReg, LabelOpEnd, IDLoc, STI);
    TOut.emitRRI(Mips::SLL, ZeroReg, ZeroReg, 0, IDLoc, STI);
    TOut.emitII(Mips::BREAK, 0x6, 0, IDLoc, STI);
  }

  TOut.getStreamer().EmitLabel(BrTargetEnd);
  TOut.emitR(Mips::MFLO, RdReg, IDLoc, STI);
  return false;
}

bool MipsAsmParser::expandTrunc(MCInst &Inst, bool IsDouble, bool Is64FPU,
                                SMLoc IDLoc, MCStreamer &Out,
                                const MCSubtargetInfo *STI) {
  MipsTargetStreamer &TOut = getTargetStreamer();

  assert(Inst.getNumOperands() == 3 && "Invalid operand count");
  assert(Inst.getOperand(0).isReg() && Inst.getOperand(1).isReg() &&
         Inst.getOperand(2).isReg() && "Invalid instruction operand.");

  unsigned FirstReg = Inst.getOperand(0).getReg();
  unsigned SecondReg = Inst.getOperand(1).getReg();
  unsigned ThirdReg = Inst.getOperand(2).getReg();

  if (hasMips1() && !hasMips2()) {
    unsigned ATReg = getATReg(IDLoc);
    if (!ATReg)
      return true;
    TOut.emitRR(Mips::CFC1, ThirdReg, Mips::RA, IDLoc, STI);
    TOut.emitRR(Mips::CFC1, ThirdReg, Mips::RA, IDLoc, STI);
    TOut.emitNop(IDLoc, STI);
    TOut.emitRRI(Mips::ORi, ATReg, ThirdReg, 0x3, IDLoc, STI);
    TOut.emitRRI(Mips::XORi, ATReg, ATReg, 0x2, IDLoc, STI);
    TOut.emitRR(Mips::CTC1, Mips::RA, ATReg, IDLoc, STI);
    TOut.emitNop(IDLoc, STI);
    TOut.emitRR(IsDouble ? (Is64FPU ? Mips::CVT_W_D64 : Mips::CVT_W_D32)
                         : Mips::CVT_W_S,
                FirstReg, SecondReg, IDLoc, STI);
    TOut.emitRR(Mips::CTC1, Mips::RA, ThirdReg, IDLoc, STI);
    TOut.emitNop(IDLoc, STI);
    return false;
  }

  TOut.emitRR(IsDouble ? (Is64FPU ? Mips::TRUNC_W_D64 : Mips::TRUNC_W_D32)
                       : Mips::TRUNC_W_S,
              FirstReg, SecondReg, IDLoc, STI);

  return false;
}

bool MipsAsmParser::expandUlh(MCInst &Inst, bool Signed, SMLoc IDLoc,
                              MCStreamer &Out, const MCSubtargetInfo *STI) {
  if (hasMips32r6() || hasMips64r6()) {
    return Error(IDLoc, "instruction not supported on mips32r6 or mips64r6");
  }

  const MCOperand &DstRegOp = Inst.getOperand(0);
  assert(DstRegOp.isReg() && "expected register operand kind");
  const MCOperand &SrcRegOp = Inst.getOperand(1);
  assert(SrcRegOp.isReg() && "expected register operand kind");
  const MCOperand &OffsetImmOp = Inst.getOperand(2);
  assert(OffsetImmOp.isImm() && "expected immediate operand kind");

  MipsTargetStreamer &TOut = getTargetStreamer();
  unsigned DstReg = DstRegOp.getReg();
  unsigned SrcReg = SrcRegOp.getReg();
  int64_t OffsetValue = OffsetImmOp.getImm();

  // NOTE: We always need AT for ULHU, as it is always used as the source
  // register for one of the LBu's.
  warnIfNoMacro(IDLoc);
  unsigned ATReg = getATReg(IDLoc);
  if (!ATReg)
    return true;

  bool IsLargeOffset = !(isInt<16>(OffsetValue + 1) && isInt<16>(OffsetValue));
  if (IsLargeOffset) {
    if (loadImmediate(OffsetValue, ATReg, SrcReg, !ABI.ArePtrs64bit(), true,
                      IDLoc, Out, STI))
      return true;
  }

  int64_t FirstOffset = IsLargeOffset ? 0 : OffsetValue;
  int64_t SecondOffset = IsLargeOffset ? 1 : (OffsetValue + 1);
  if (isLittle())
    std::swap(FirstOffset, SecondOffset);

  unsigned FirstLbuDstReg = IsLargeOffset ? DstReg : ATReg;
  unsigned SecondLbuDstReg = IsLargeOffset ? ATReg : DstReg;

  unsigned LbuSrcReg = IsLargeOffset ? ATReg : SrcReg;
  unsigned SllReg = IsLargeOffset ? DstReg : ATReg;

  TOut.emitRRI(Signed ? Mips::LB : Mips::LBu, FirstLbuDstReg, LbuSrcReg,
               FirstOffset, IDLoc, STI);
  TOut.emitRRI(Mips::LBu, SecondLbuDstReg, LbuSrcReg, SecondOffset, IDLoc, STI);
  TOut.emitRRI(Mips::SLL, SllReg, SllReg, 8, IDLoc, STI);
  TOut.emitRRR(Mips::OR, DstReg, DstReg, ATReg, IDLoc, STI);

  return false;
}

bool MipsAsmParser::expandUsh(MCInst &Inst, SMLoc IDLoc, MCStreamer &Out,
                              const MCSubtargetInfo *STI) {
  if (hasMips32r6() || hasMips64r6()) {
    return Error(IDLoc, "instruction not supported on mips32r6 or mips64r6");
  }

  const MCOperand &DstRegOp = Inst.getOperand(0);
  assert(DstRegOp.isReg() && "expected register operand kind");
  const MCOperand &SrcRegOp = Inst.getOperand(1);
  assert(SrcRegOp.isReg() && "expected register operand kind");
  const MCOperand &OffsetImmOp = Inst.getOperand(2);
  assert(OffsetImmOp.isImm() && "expected immediate operand kind");

  MipsTargetStreamer &TOut = getTargetStreamer();
  unsigned DstReg = DstRegOp.getReg();
  unsigned SrcReg = SrcRegOp.getReg();
  int64_t OffsetValue = OffsetImmOp.getImm();

  warnIfNoMacro(IDLoc);
  unsigned ATReg = getATReg(IDLoc);
  if (!ATReg)
    return true;

  bool IsLargeOffset = !(isInt<16>(OffsetValue + 1) && isInt<16>(OffsetValue));
  if (IsLargeOffset) {
    if (loadImmediate(OffsetValue, ATReg, SrcReg, !ABI.ArePtrs64bit(), true,
                      IDLoc, Out, STI))
      return true;
  }

  int64_t FirstOffset = IsLargeOffset ? 1 : (OffsetValue + 1);
  int64_t SecondOffset = IsLargeOffset ? 0 : OffsetValue;
  if (isLittle())
    std::swap(FirstOffset, SecondOffset);

  if (IsLargeOffset) {
    TOut.emitRRI(Mips::SB, DstReg, ATReg, FirstOffset, IDLoc, STI);
    TOut.emitRRI(Mips::SRL, DstReg, DstReg, 8, IDLoc, STI);
    TOut.emitRRI(Mips::SB, DstReg, ATReg, SecondOffset, IDLoc, STI);
    TOut.emitRRI(Mips::LBu, ATReg, ATReg, 0, IDLoc, STI);
    TOut.emitRRI(Mips::SLL, DstReg, DstReg, 8, IDLoc, STI);
    TOut.emitRRR(Mips::OR, DstReg, DstReg, ATReg, IDLoc, STI);
  } else {
    TOut.emitRRI(Mips::SB, DstReg, SrcReg, FirstOffset, IDLoc, STI);
    TOut.emitRRI(Mips::SRL, ATReg, DstReg, 8, IDLoc, STI);
    TOut.emitRRI(Mips::SB, ATReg, SrcReg, SecondOffset, IDLoc, STI);
  }

  return false;
}

bool MipsAsmParser::expandUxw(MCInst &Inst, SMLoc IDLoc, MCStreamer &Out,
                              const MCSubtargetInfo *STI) {
  if (hasMips32r6() || hasMips64r6()) {
    return Error(IDLoc, "instruction not supported on mips32r6 or mips64r6");
  }

  const MCOperand &DstRegOp = Inst.getOperand(0);
  assert(DstRegOp.isReg() && "expected register operand kind");
  const MCOperand &SrcRegOp = Inst.getOperand(1);
  assert(SrcRegOp.isReg() && "expected register operand kind");
  const MCOperand &OffsetImmOp = Inst.getOperand(2);
  assert(OffsetImmOp.isImm() && "expected immediate operand kind");

  MipsTargetStreamer &TOut = getTargetStreamer();
  unsigned DstReg = DstRegOp.getReg();
  unsigned SrcReg = SrcRegOp.getReg();
  int64_t OffsetValue = OffsetImmOp.getImm();

  // Compute left/right load/store offsets.
  bool IsLargeOffset = !(isInt<16>(OffsetValue + 3) && isInt<16>(OffsetValue));
  int64_t LxlOffset = IsLargeOffset ? 0 : OffsetValue;
  int64_t LxrOffset = IsLargeOffset ? 3 : (OffsetValue + 3);
  if (isLittle())
    std::swap(LxlOffset, LxrOffset);

  bool IsLoadInst = (Inst.getOpcode() == Mips::Ulw);
  bool DoMove = IsLoadInst && (SrcReg == DstReg) && !IsLargeOffset;
  unsigned TmpReg = SrcReg;
  if (IsLargeOffset || DoMove) {
    warnIfNoMacro(IDLoc);
    TmpReg = getATReg(IDLoc);
    if (!TmpReg)
      return true;
  }

  if (IsLargeOffset) {
    if (loadImmediate(OffsetValue, TmpReg, SrcReg, !ABI.ArePtrs64bit(), true,
                      IDLoc, Out, STI))
      return true;
  }

  if (DoMove)
    std::swap(DstReg, TmpReg);

  unsigned XWL = IsLoadInst ? Mips::LWL : Mips::SWL;
  unsigned XWR = IsLoadInst ? Mips::LWR : Mips::SWR;
  TOut.emitRRI(XWL, DstReg, TmpReg, LxlOffset, IDLoc, STI);
  TOut.emitRRI(XWR, DstReg, TmpReg, LxrOffset, IDLoc, STI);

  if (DoMove)
    TOut.emitRRR(Mips::OR, TmpReg, DstReg, Mips::ZERO, IDLoc, STI);

  return false;
}

bool MipsAsmParser::expandAliasImmediate(MCInst &Inst, SMLoc IDLoc,
                                         MCStreamer &Out,
                                         const MCSubtargetInfo *STI) {
  MipsTargetStreamer &TOut = getTargetStreamer();

  assert(Inst.getNumOperands() == 3 && "Invalid operand count");
  assert(Inst.getOperand(0).isReg() &&
         Inst.getOperand(1).isReg() &&
         Inst.getOperand(2).isImm() && "Invalid instruction operand.");

  unsigned ATReg = Mips::NoRegister;
  unsigned FinalDstReg = Mips::NoRegister;
  unsigned DstReg = Inst.getOperand(0).getReg();
  unsigned SrcReg = Inst.getOperand(1).getReg();
  int64_t ImmValue = Inst.getOperand(2).getImm();

  bool Is32Bit = isInt<32>(ImmValue) || (!isGP64bit() && isUInt<32>(ImmValue));

  unsigned FinalOpcode = Inst.getOpcode();

  if (DstReg == SrcReg) {
    ATReg = getATReg(Inst.getLoc());
    if (!ATReg)
      return true;
    FinalDstReg = DstReg;
    DstReg = ATReg;
  }

  if (!loadImmediate(ImmValue, DstReg, Mips::NoRegister, Is32Bit, false, Inst.getLoc(), Out, STI)) {
    switch (FinalOpcode) {
    default:
      llvm_unreachable("unimplemented expansion");
    case Mips::ADDi:
      FinalOpcode = Mips::ADD;
      break;
    case Mips::ADDiu:
      FinalOpcode = Mips::ADDu;
      break;
    case Mips::ANDi:
      FinalOpcode = Mips::AND;
      break;
    case Mips::NORImm:
      FinalOpcode = Mips::NOR;
      break;
    case Mips::ORi:
      FinalOpcode = Mips::OR;
      break;
    case Mips::SLTi:
      FinalOpcode = Mips::SLT;
      break;
    case Mips::SLTiu:
      FinalOpcode = Mips::SLTu;
      break;
    case Mips::XORi:
      FinalOpcode = Mips::XOR;
      break;
    case Mips::ADDi_MM:
      FinalOpcode = Mips::ADD_MM;
      break;
    case Mips::ADDiu_MM:
      FinalOpcode = Mips::ADDu_MM;
      break;
    case Mips::ANDi_MM:
      FinalOpcode = Mips::AND_MM;
      break;
    case Mips::ORi_MM:
      FinalOpcode = Mips::OR_MM;
      break;
    case Mips::SLTi_MM:
      FinalOpcode = Mips::SLT_MM;
      break;
    case Mips::SLTiu_MM:
      FinalOpcode = Mips::SLTu_MM;
      break;
    case Mips::XORi_MM:
      FinalOpcode = Mips::XOR_MM;
      break;
    case Mips::ANDi64:
      FinalOpcode = Mips::AND64;
      break;
    case Mips::NORImm64:
      FinalOpcode = Mips::NOR64;
      break;
    case Mips::ORi64:
      FinalOpcode = Mips::OR64;
      break;
    case Mips::SLTImm64:
      FinalOpcode = Mips::SLT64;
      break;
    case Mips::SLTUImm64:
      FinalOpcode = Mips::SLTu64;
      break;
    case Mips::XORi64:
      FinalOpcode = Mips::XOR64;
      break;
    }

    if (FinalDstReg == Mips::NoRegister)
      TOut.emitRRR(FinalOpcode, DstReg, DstReg, SrcReg, IDLoc, STI);
    else
      TOut.emitRRR(FinalOpcode, FinalDstReg, FinalDstReg, DstReg, IDLoc, STI);
    return false;
  }
  return true;
}

bool MipsAsmParser::expandRotation(MCInst &Inst, SMLoc IDLoc, MCStreamer &Out,
                                   const MCSubtargetInfo *STI) {
  MipsTargetStreamer &TOut = getTargetStreamer();
  unsigned ATReg = Mips::NoRegister;
  unsigned DReg = Inst.getOperand(0).getReg();
  unsigned SReg = Inst.getOperand(1).getReg();
  unsigned TReg = Inst.getOperand(2).getReg();
  unsigned TmpReg = DReg;

  unsigned FirstShift = Mips::NOP;
  unsigned SecondShift = Mips::NOP;

  if (hasMips32r2()) {
    if (DReg == SReg) {
      TmpReg = getATReg(Inst.getLoc());
      if (!TmpReg)
        return true;
    }

    if (Inst.getOpcode() == Mips::ROL) {
      TOut.emitRRR(Mips::SUBu, TmpReg, Mips::ZERO, TReg, Inst.getLoc(), STI);
      TOut.emitRRR(Mips::ROTRV, DReg, SReg, TmpReg, Inst.getLoc(), STI);
      return false;
    }

    if (Inst.getOpcode() == Mips::ROR) {
      TOut.emitRRR(Mips::ROTRV, DReg, SReg, TReg, Inst.getLoc(), STI);
      return false;
    }

    return true;
  }

  if (hasMips32()) {
    switch (Inst.getOpcode()) {
    default:
      llvm_unreachable("unexpected instruction opcode");
    case Mips::ROL:
      FirstShift = Mips::SRLV;
      SecondShift = Mips::SLLV;
      break;
    case Mips::ROR:
      FirstShift = Mips::SLLV;
      SecondShift = Mips::SRLV;
      break;
    }

    ATReg = getATReg(Inst.getLoc());
    if (!ATReg)
      return true;

    TOut.emitRRR(Mips::SUBu, ATReg, Mips::ZERO, TReg, Inst.getLoc(), STI);
    TOut.emitRRR(FirstShift, ATReg, SReg, ATReg, Inst.getLoc(), STI);
    TOut.emitRRR(SecondShift, DReg, SReg, TReg, Inst.getLoc(), STI);
    TOut.emitRRR(Mips::OR, DReg, DReg, ATReg, Inst.getLoc(), STI);

    return false;
  }

  return true;
}

bool MipsAsmParser::expandRotationImm(MCInst &Inst, SMLoc IDLoc,
                                      MCStreamer &Out,
                                      const MCSubtargetInfo *STI) {
  MipsTargetStreamer &TOut = getTargetStreamer();
  unsigned ATReg = Mips::NoRegister;
  unsigned DReg = Inst.getOperand(0).getReg();
  unsigned SReg = Inst.getOperand(1).getReg();
  int64_t ImmValue = Inst.getOperand(2).getImm();

  unsigned FirstShift = Mips::NOP;
  unsigned SecondShift = Mips::NOP;

  if (hasMips32r2()) {
    if (Inst.getOpcode() == Mips::ROLImm) {
      uint64_t MaxShift = 32;
      uint64_t ShiftValue = ImmValue;
      if (ImmValue != 0)
        ShiftValue = MaxShift - ImmValue;
      TOut.emitRRI(Mips::ROTR, DReg, SReg, ShiftValue, Inst.getLoc(), STI);
      return false;
    }

    if (Inst.getOpcode() == Mips::RORImm) {
      TOut.emitRRI(Mips::ROTR, DReg, SReg, ImmValue, Inst.getLoc(), STI);
      return false;
    }

    return true;
  }

  if (hasMips32()) {
    if (ImmValue == 0) {
      TOut.emitRRI(Mips::SRL, DReg, SReg, 0, Inst.getLoc(), STI);
      return false;
    }

    switch (Inst.getOpcode()) {
    default:
      llvm_unreachable("unexpected instruction opcode");
    case Mips::ROLImm:
      FirstShift = Mips::SLL;
      SecondShift = Mips::SRL;
      break;
    case Mips::RORImm:
      FirstShift = Mips::SRL;
      SecondShift = Mips::SLL;
      break;
    }

    ATReg = getATReg(Inst.getLoc());
    if (!ATReg)
      return true;

    TOut.emitRRI(FirstShift, ATReg, SReg, ImmValue, Inst.getLoc(), STI);
    TOut.emitRRI(SecondShift, DReg, SReg, 32 - ImmValue, Inst.getLoc(), STI);
    TOut.emitRRR(Mips::OR, DReg, DReg, ATReg, Inst.getLoc(), STI);

    return false;
  }

  return true;
}

bool MipsAsmParser::expandDRotation(MCInst &Inst, SMLoc IDLoc, MCStreamer &Out,
                                    const MCSubtargetInfo *STI) {
  MipsTargetStreamer &TOut = getTargetStreamer();
  unsigned ATReg = Mips::NoRegister;
  unsigned DReg = Inst.getOperand(0).getReg();
  unsigned SReg = Inst.getOperand(1).getReg();
  unsigned TReg = Inst.getOperand(2).getReg();
  unsigned TmpReg = DReg;

  unsigned FirstShift = Mips::NOP;
  unsigned SecondShift = Mips::NOP;

  if (hasMips64r2()) {
    if (TmpReg == SReg) {
      TmpReg = getATReg(Inst.getLoc());
      if (!TmpReg)
        return true;
    }

    if (Inst.getOpcode() == Mips::DROL) {
      TOut.emitRRR(Mips::DSUBu, TmpReg, Mips::ZERO, TReg, Inst.getLoc(), STI);
      TOut.emitRRR(Mips::DROTRV, DReg, SReg, TmpReg, Inst.getLoc(), STI);
      return false;
    }

    if (Inst.getOpcode() == Mips::DROR) {
      TOut.emitRRR(Mips::DROTRV, DReg, SReg, TReg, Inst.getLoc(), STI);
      return false;
    }

    return true;
  }

  if (hasMips64()) {
    switch (Inst.getOpcode()) {
    default:
      llvm_unreachable("unexpected instruction opcode");
    case Mips::DROL:
      FirstShift = Mips::DSRLV;
      SecondShift = Mips::DSLLV;
      break;
    case Mips::DROR:
      FirstShift = Mips::DSLLV;
      SecondShift = Mips::DSRLV;
      break;
    }

    ATReg = getATReg(Inst.getLoc());
    if (!ATReg)
      return true;

    TOut.emitRRR(Mips::DSUBu, ATReg, Mips::ZERO, TReg, Inst.getLoc(), STI);
    TOut.emitRRR(FirstShift, ATReg, SReg, ATReg, Inst.getLoc(), STI);
    TOut.emitRRR(SecondShift, DReg, SReg, TReg, Inst.getLoc(), STI);
    TOut.emitRRR(Mips::OR, DReg, DReg, ATReg, Inst.getLoc(), STI);

    return false;
  }

  return true;
}

bool MipsAsmParser::expandDRotationImm(MCInst &Inst, SMLoc IDLoc,
                                       MCStreamer &Out,
                                       const MCSubtargetInfo *STI) {
  MipsTargetStreamer &TOut = getTargetStreamer();
  unsigned ATReg = Mips::NoRegister;
  unsigned DReg = Inst.getOperand(0).getReg();
  unsigned SReg = Inst.getOperand(1).getReg();
  int64_t ImmValue = Inst.getOperand(2).getImm() % 64;

  unsigned FirstShift = Mips::NOP;
  unsigned SecondShift = Mips::NOP;

  MCInst TmpInst;

  if (hasMips64r2()) {
    unsigned FinalOpcode = Mips::NOP;
    if (ImmValue == 0)
      FinalOpcode = Mips::DROTR;
    else if (ImmValue % 32 == 0)
      FinalOpcode = Mips::DROTR32;
    else if ((ImmValue >= 1) && (ImmValue <= 32)) {
      if (Inst.getOpcode() == Mips::DROLImm)
        FinalOpcode = Mips::DROTR32;
      else
        FinalOpcode = Mips::DROTR;
    } else if (ImmValue >= 33) {
      if (Inst.getOpcode() == Mips::DROLImm)
        FinalOpcode = Mips::DROTR;
      else
        FinalOpcode = Mips::DROTR32;
    }

    uint64_t ShiftValue = ImmValue % 32;
    if (Inst.getOpcode() == Mips::DROLImm)
      ShiftValue = (32 - ImmValue % 32) % 32;

    TOut.emitRRI(FinalOpcode, DReg, SReg, ShiftValue, Inst.getLoc(), STI);

    return false;
  }

  if (hasMips64()) {
    if (ImmValue == 0) {
      TOut.emitRRI(Mips::DSRL, DReg, SReg, 0, Inst.getLoc(), STI);
      return false;
    }

    switch (Inst.getOpcode()) {
    default:
      llvm_unreachable("unexpected instruction opcode");
    case Mips::DROLImm:
      if ((ImmValue >= 1) && (ImmValue <= 31)) {
        FirstShift = Mips::DSLL;
        SecondShift = Mips::DSRL32;
      }
      if (ImmValue == 32) {
        FirstShift = Mips::DSLL32;
        SecondShift = Mips::DSRL32;
      }
      if ((ImmValue >= 33) && (ImmValue <= 63)) {
        FirstShift = Mips::DSLL32;
        SecondShift = Mips::DSRL;
      }
      break;
    case Mips::DRORImm:
      if ((ImmValue >= 1) && (ImmValue <= 31)) {
        FirstShift = Mips::DSRL;
        SecondShift = Mips::DSLL32;
      }
      if (ImmValue == 32) {
        FirstShift = Mips::DSRL32;
        SecondShift = Mips::DSLL32;
      }
      if ((ImmValue >= 33) && (ImmValue <= 63)) {
        FirstShift = Mips::DSRL32;
        SecondShift = Mips::DSLL;
      }
      break;
    }

    ATReg = getATReg(Inst.getLoc());
    if (!ATReg)
      return true;

    TOut.emitRRI(FirstShift, ATReg, SReg, ImmValue % 32, Inst.getLoc(), STI);
    TOut.emitRRI(SecondShift, DReg, SReg, (32 - ImmValue % 32) % 32,
                 Inst.getLoc(), STI);
    TOut.emitRRR(Mips::OR, DReg, DReg, ATReg, Inst.getLoc(), STI);

    return false;
  }

  return true;
}

bool MipsAsmParser::expandAbs(MCInst &Inst, SMLoc IDLoc, MCStreamer &Out,
                              const MCSubtargetInfo *STI) {
  MipsTargetStreamer &TOut = getTargetStreamer();
  unsigned FirstRegOp = Inst.getOperand(0).getReg();
  unsigned SecondRegOp = Inst.getOperand(1).getReg();

  TOut.emitRI(Mips::BGEZ, SecondRegOp, 8, IDLoc, STI);
  if (FirstRegOp != SecondRegOp)
    TOut.emitRRR(Mips::ADDu, FirstRegOp, SecondRegOp, Mips::ZERO, IDLoc, STI);
  else
    TOut.emitEmptyDelaySlot(false, IDLoc, STI);
  TOut.emitRRR(Mips::SUB, FirstRegOp, Mips::ZERO, SecondRegOp, IDLoc, STI);

  return false;
}

bool MipsAsmParser::expandMulImm(MCInst &Inst, SMLoc IDLoc, MCStreamer &Out,
                                 const MCSubtargetInfo *STI) {
  MipsTargetStreamer &TOut = getTargetStreamer();
  unsigned ATReg = Mips::NoRegister;
  unsigned DstReg = Inst.getOperand(0).getReg();
  unsigned SrcReg = Inst.getOperand(1).getReg();
  int32_t ImmValue = Inst.getOperand(2).getImm();

  ATReg = getATReg(IDLoc);
  if (!ATReg)
    return true;

  loadImmediate(ImmValue, ATReg, Mips::NoRegister, true, false, IDLoc, Out, STI);

  TOut.emitRR(Inst.getOpcode() == Mips::MULImmMacro ? Mips::MULT : Mips::DMULT,
              SrcReg, ATReg, IDLoc, STI);

  TOut.emitR(Mips::MFLO, DstReg, IDLoc, STI);

  return false;
}

bool MipsAsmParser::expandMulO(MCInst &Inst, SMLoc IDLoc, MCStreamer &Out,
                               const MCSubtargetInfo *STI) {
  MipsTargetStreamer &TOut = getTargetStreamer();
  unsigned ATReg = Mips::NoRegister;
  unsigned DstReg = Inst.getOperand(0).getReg();
  unsigned SrcReg = Inst.getOperand(1).getReg();
  unsigned TmpReg = Inst.getOperand(2).getReg();

  ATReg = getATReg(Inst.getLoc());
  if (!ATReg)
    return true;

  TOut.emitRR(Inst.getOpcode() == Mips::MULOMacro ? Mips::MULT : Mips::DMULT,
              SrcReg, TmpReg, IDLoc, STI);

  TOut.emitR(Mips::MFLO, DstReg, IDLoc, STI);

  TOut.emitRRI(Inst.getOpcode() == Mips::MULOMacro ? Mips::SRA : Mips::DSRA32,
               DstReg, DstReg, 0x1F, IDLoc, STI);

  TOut.emitR(Mips::MFHI, ATReg, IDLoc, STI);

  if (useTraps()) {
    TOut.emitRRI(Mips::TNE, DstReg, ATReg, 6, IDLoc, STI);
  } else {
    MCContext & Context = TOut.getStreamer().getContext();
    MCSymbol * BrTarget = Context.createTempSymbol();
    MCOperand LabelOp =
        MCOperand::createExpr(MCSymbolRefExpr::create(BrTarget, Context));

    TOut.emitRRX(Mips::BEQ, DstReg, ATReg, LabelOp, IDLoc, STI);
    if (AssemblerOptions.back()->isReorder())
      TOut.emitNop(IDLoc, STI);
    TOut.emitII(Mips::BREAK, 6, 0, IDLoc, STI);

    TOut.getStreamer().EmitLabel(BrTarget);
  }
  TOut.emitR(Mips::MFLO, DstReg, IDLoc, STI);

  return false;
}

bool MipsAsmParser::expandMulOU(MCInst &Inst, SMLoc IDLoc, MCStreamer &Out,
                                const MCSubtargetInfo *STI) {
  MipsTargetStreamer &TOut = getTargetStreamer();
  unsigned ATReg = Mips::NoRegister;
  unsigned DstReg = Inst.getOperand(0).getReg();
  unsigned SrcReg = Inst.getOperand(1).getReg();
  unsigned TmpReg = Inst.getOperand(2).getReg();

  ATReg = getATReg(IDLoc);
  if (!ATReg)
    return true;

  TOut.emitRR(Inst.getOpcode() == Mips::MULOUMacro ? Mips::MULTu : Mips::DMULTu,
              SrcReg, TmpReg, IDLoc, STI);

  TOut.emitR(Mips::MFHI, ATReg, IDLoc, STI);
  TOut.emitR(Mips::MFLO, DstReg, IDLoc, STI);
  if (useTraps()) {
    TOut.emitRRI(Mips::TNE, ATReg, Mips::ZERO, 6, IDLoc, STI);
  } else {
    MCContext & Context = TOut.getStreamer().getContext();
    MCSymbol * BrTarget = Context.createTempSymbol();
    MCOperand LabelOp =
        MCOperand::createExpr(MCSymbolRefExpr::create(BrTarget, Context));

    TOut.emitRRX(Mips::BEQ, ATReg, Mips::ZERO, LabelOp, IDLoc, STI);
    if (AssemblerOptions.back()->isReorder())
      TOut.emitNop(IDLoc, STI);
    TOut.emitII(Mips::BREAK, 6, 0, IDLoc, STI);

    TOut.getStreamer().EmitLabel(BrTarget);
  }

  return false;
}

bool MipsAsmParser::expandDMULMacro(MCInst &Inst, SMLoc IDLoc, MCStreamer &Out,
                                    const MCSubtargetInfo *STI) {
  MipsTargetStreamer &TOut = getTargetStreamer();
  unsigned DstReg = Inst.getOperand(0).getReg();
  unsigned SrcReg = Inst.getOperand(1).getReg();
  unsigned TmpReg = Inst.getOperand(2).getReg();

  TOut.emitRR(Mips::DMULTu, SrcReg, TmpReg, IDLoc, STI);
  TOut.emitR(Mips::MFLO, DstReg, IDLoc, STI);

  return false;
}

// Expand 'ld $<reg> offset($reg2)' to 'lw $<reg>, offset($reg2);
//                                      lw $<reg+1>>, offset+4($reg2)'
// or expand 'sd $<reg> offset($reg2)' to 'sw $<reg>, offset($reg2);
//                                         sw $<reg+1>>, offset+4($reg2)'
// for O32.
bool MipsAsmParser::expandLoadStoreDMacro(MCInst &Inst, SMLoc IDLoc,
                                          MCStreamer &Out,
                                          const MCSubtargetInfo *STI,
                                          bool IsLoad) {
  if (!isABI_O32())
    return true;

  warnIfNoMacro(IDLoc);

  MipsTargetStreamer &TOut = getTargetStreamer();
  unsigned Opcode = IsLoad ? Mips::LW : Mips::SW;
  unsigned FirstReg = Inst.getOperand(0).getReg();
  unsigned SecondReg = nextReg(FirstReg);
  unsigned BaseReg = Inst.getOperand(1).getReg();
  if (!SecondReg)
    return true;

  warnIfRegIndexIsAT(FirstReg, IDLoc);

  assert(Inst.getOperand(2).isImm() &&
         "Offset for load macro is not immediate!");

  MCOperand &FirstOffset = Inst.getOperand(2);
  signed NextOffset = FirstOffset.getImm() + 4;
  MCOperand SecondOffset = MCOperand::createImm(NextOffset);

  if (!isInt<16>(FirstOffset.getImm()) || !isInt<16>(NextOffset))
    return true;

  // For loads, clobber the base register with the second load instead of the
  // first if the BaseReg == FirstReg.
  if (FirstReg != BaseReg || !IsLoad) {
    TOut.emitRRX(Opcode, FirstReg, BaseReg, FirstOffset, IDLoc, STI);
    TOut.emitRRX(Opcode, SecondReg, BaseReg, SecondOffset, IDLoc, STI);
  } else {
    TOut.emitRRX(Opcode, SecondReg, BaseReg, SecondOffset, IDLoc, STI);
    TOut.emitRRX(Opcode, FirstReg, BaseReg, FirstOffset, IDLoc, STI);
  }

  return false;
}

bool MipsAsmParser::expandSeq(MCInst &Inst, SMLoc IDLoc, MCStreamer &Out,
                              const MCSubtargetInfo *STI) {

  warnIfNoMacro(IDLoc);
  MipsTargetStreamer &TOut = getTargetStreamer();

  if (Inst.getOperand(1).getReg() != Mips::ZERO &&
      Inst.getOperand(2).getReg() != Mips::ZERO) {
    TOut.emitRRR(Mips::XOR, Inst.getOperand(0).getReg(),
                 Inst.getOperand(1).getReg(), Inst.getOperand(2).getReg(),
                 IDLoc, STI);
    TOut.emitRRI(Mips::SLTiu, Inst.getOperand(0).getReg(),
                 Inst.getOperand(0).getReg(), 1, IDLoc, STI);
    return false;
  }

  unsigned Reg = 0;
  if (Inst.getOperand(1).getReg() == Mips::ZERO) {
    Reg = Inst.getOperand(2).getReg();
  } else {
    Reg = Inst.getOperand(1).getReg();
  }
  TOut.emitRRI(Mips::SLTiu, Inst.getOperand(0).getReg(), Reg, 1, IDLoc, STI);
  return false;
}

bool MipsAsmParser::expandSeqI(MCInst &Inst, SMLoc IDLoc, MCStreamer &Out,
                               const MCSubtargetInfo *STI) {
  warnIfNoMacro(IDLoc);
  MipsTargetStreamer &TOut = getTargetStreamer();

  unsigned Opc;
  int64_t Imm = Inst.getOperand(2).getImm();
  unsigned Reg = Inst.getOperand(1).getReg();

  if (Imm == 0) {
    TOut.emitRRI(Mips::SLTiu, Inst.getOperand(0).getReg(),
                 Inst.getOperand(1).getReg(), 1, IDLoc, STI);
    return false;
  } else {

    if (Reg == Mips::ZERO) {
      Warning(IDLoc, "comparison is always false");
      TOut.emitRRR(isGP64bit() ? Mips::DADDu : Mips::ADDu,
                   Inst.getOperand(0).getReg(), Reg, Reg, IDLoc, STI);
      return false;
    }

    if (Imm > -0x8000 && Imm < 0) {
      Imm = -Imm;
      Opc = isGP64bit() ? Mips::DADDiu : Mips::ADDiu;
    } else {
      Opc = Mips::XORi;
    }
  }
  if (!isUInt<16>(Imm)) {
    unsigned ATReg = getATReg(IDLoc);
    if (!ATReg)
      return true;

    if (loadImmediate(Imm, ATReg, Mips::NoRegister, true, isGP64bit(), IDLoc,
                      Out, STI))
      return true;

    TOut.emitRRR(Mips::XOR, Inst.getOperand(0).getReg(),
                 Inst.getOperand(1).getReg(), ATReg, IDLoc, STI);
    TOut.emitRRI(Mips::SLTiu, Inst.getOperand(0).getReg(),
                 Inst.getOperand(0).getReg(), 1, IDLoc, STI);
    return false;
  }

  TOut.emitRRI(Opc, Inst.getOperand(0).getReg(), Inst.getOperand(1).getReg(),
               Imm, IDLoc, STI);
  TOut.emitRRI(Mips::SLTiu, Inst.getOperand(0).getReg(),
               Inst.getOperand(0).getReg(), 1, IDLoc, STI);
  return false;
}

// Map the DSP accumulator and control register to the corresponding gpr
// operand. Unlike the other alias, the m(f|t)t(lo|hi|acx) instructions
// do not map the DSP registers contigously to gpr registers.
static unsigned getRegisterForMxtrDSP(MCInst &Inst, bool IsMFDSP) {
  switch (Inst.getOpcode()) {
    case Mips::MFTLO:
    case Mips::MTTLO:
      switch (Inst.getOperand(IsMFDSP ? 1 : 0).getReg()) {
        case Mips::AC0:
          return Mips::ZERO;
        case Mips::AC1:
          return Mips::A0;
        case Mips::AC2:
          return Mips::T0;
        case Mips::AC3:
          return Mips::T4;
        default:
          llvm_unreachable("Unknown register for 'mttr' alias!");
    }
    case Mips::MFTHI:
    case Mips::MTTHI:
      switch (Inst.getOperand(IsMFDSP ? 1 : 0).getReg()) {
        case Mips::AC0:
          return Mips::AT;
        case Mips::AC1:
          return Mips::A1;
        case Mips::AC2:
          return Mips::T1;
        case Mips::AC3:
          return Mips::T5;
        default:
          llvm_unreachable("Unknown register for 'mttr' alias!");
    }
    case Mips::MFTACX:
    case Mips::MTTACX:
      switch (Inst.getOperand(IsMFDSP ? 1 : 0).getReg()) {
        case Mips::AC0:
          return Mips::V0;
        case Mips::AC1:
          return Mips::A2;
        case Mips::AC2:
          return Mips::T2;
        case Mips::AC3:
          return Mips::T6;
        default:
          llvm_unreachable("Unknown register for 'mttr' alias!");
    }
    case Mips::MFTDSP:
    case Mips::MTTDSP:
      return Mips::S0;
    default:
      llvm_unreachable("Unknown instruction for 'mttr' dsp alias!");
  }
}

// Map the floating point register operand to the corresponding register
// operand.
static unsigned getRegisterForMxtrFP(MCInst &Inst, bool IsMFTC1) {
  switch (Inst.getOperand(IsMFTC1 ? 1 : 0).getReg()) {
    case Mips::F0:  return Mips::ZERO;
    case Mips::F1:  return Mips::AT;
    case Mips::F2:  return Mips::V0;
    case Mips::F3:  return Mips::V1;
    case Mips::F4:  return Mips::A0;
    case Mips::F5:  return Mips::A1;
    case Mips::F6:  return Mips::A2;
    case Mips::F7:  return Mips::A3;
    case Mips::F8:  return Mips::T0;
    case Mips::F9:  return Mips::T1;
    case Mips::F10: return Mips::T2;
    case Mips::F11: return Mips::T3;
    case Mips::F12: return Mips::T4;
    case Mips::F13: return Mips::T5;
    case Mips::F14: return Mips::T6;
    case Mips::F15: return Mips::T7;
    case Mips::F16: return Mips::S0;
    case Mips::F17: return Mips::S1;
    case Mips::F18: return Mips::S2;
    case Mips::F19: return Mips::S3;
    case Mips::F20: return Mips::S4;
    case Mips::F21: return Mips::S5;
    case Mips::F22: return Mips::S6;
    case Mips::F23: return Mips::S7;
    case Mips::F24: return Mips::T8;
    case Mips::F25: return Mips::T9;
    case Mips::F26: return Mips::K0;
    case Mips::F27: return Mips::K1;
    case Mips::F28: return Mips::GP;
    case Mips::F29: return Mips::SP;
    case Mips::F30: return Mips::FP;
    case Mips::F31: return Mips::RA;
    default: llvm_unreachable("Unknown register for mttc1 alias!");
  }
}

// Map the coprocessor operand the corresponding gpr register operand.
static unsigned getRegisterForMxtrC0(MCInst &Inst, bool IsMFTC0) {
  switch (Inst.getOperand(IsMFTC0 ? 1 : 0).getReg()) {
    case Mips::COP00:  return Mips::ZERO;
    case Mips::COP01:  return Mips::AT;
    case Mips::COP02:  return Mips::V0;
    case Mips::COP03:  return Mips::V1;
    case Mips::COP04:  return Mips::A0;
    case Mips::COP05:  return Mips::A1;
    case Mips::COP06:  return Mips::A2;
    case Mips::COP07:  return Mips::A3;
    case Mips::COP08:  return Mips::T0;
    case Mips::COP09:  return Mips::T1;
    case Mips::COP010: return Mips::T2;
    case Mips::COP011: return Mips::T3;
    case Mips::COP012: return Mips::T4;
    case Mips::COP013: return Mips::T5;
    case Mips::COP014: return Mips::T6;
    case Mips::COP015: return Mips::T7;
    case Mips::COP016: return Mips::S0;
    case Mips::COP017: return Mips::S1;
    case Mips::COP018: return Mips::S2;
    case Mips::COP019: return Mips::S3;
    case Mips::COP020: return Mips::S4;
    case Mips::COP021: return Mips::S5;
    case Mips::COP022: return Mips::S6;
    case Mips::COP023: return Mips::S7;
    case Mips::COP024: return Mips::T8;
    case Mips::COP025: return Mips::T9;
    case Mips::COP026: return Mips::K0;
    case Mips::COP027: return Mips::K1;
    case Mips::COP028: return Mips::GP;
    case Mips::COP029: return Mips::SP;
    case Mips::COP030: return Mips::FP;
    case Mips::COP031: return Mips::RA;
    default: llvm_unreachable("Unknown register for mttc0 alias!");
  }
}

/// Expand an alias of 'mftr' or 'mttr' into the full instruction, by producing
/// an mftr or mttr with the correctly mapped gpr register, u, sel and h bits.
bool MipsAsmParser::expandMXTRAlias(MCInst &Inst, SMLoc IDLoc, MCStreamer &Out,
                                    const MCSubtargetInfo *STI) {
  MipsTargetStreamer &TOut = getTargetStreamer();
  unsigned rd = 0;
  unsigned u = 1;
  unsigned sel = 0;
  unsigned h = 0;
  bool IsMFTR = false;
  switch (Inst.getOpcode()) {
    case Mips::MFTC0:
      IsMFTR = true;
      LLVM_FALLTHROUGH;
    case Mips::MTTC0:
      u = 0;
      rd = getRegisterForMxtrC0(Inst, IsMFTR);
      sel = Inst.getOperand(2).getImm();
      break;
    case Mips::MFTGPR:
      IsMFTR = true;
      LLVM_FALLTHROUGH;
    case Mips::MTTGPR:
      rd = Inst.getOperand(IsMFTR ? 1 : 0).getReg();
      break;
    case Mips::MFTLO:
    case Mips::MFTHI:
    case Mips::MFTACX:
    case Mips::MFTDSP:
      IsMFTR = true;
      LLVM_FALLTHROUGH;
    case Mips::MTTLO:
    case Mips::MTTHI:
    case Mips::MTTACX:
    case Mips::MTTDSP:
      rd = getRegisterForMxtrDSP(Inst, IsMFTR);
      sel = 1;
      break;
    case Mips::MFTHC1:
      h = 1;
      LLVM_FALLTHROUGH;
    case Mips::MFTC1:
      IsMFTR = true;
      rd = getRegisterForMxtrFP(Inst, IsMFTR);
      sel = 2;
      break;
    case Mips::MTTHC1:
      h = 1;
      LLVM_FALLTHROUGH;
    case Mips::MTTC1:
      rd = getRegisterForMxtrFP(Inst, IsMFTR);
      sel = 2;
      break;
    case Mips::CFTC1:
      IsMFTR = true;
      LLVM_FALLTHROUGH;
    case Mips::CTTC1:
      rd = getRegisterForMxtrFP(Inst, IsMFTR);
      sel = 3;
      break;
  }
  unsigned Op0 = IsMFTR ? Inst.getOperand(0).getReg() : rd;
  unsigned Op1 =
      IsMFTR ? rd
             : (Inst.getOpcode() != Mips::MTTDSP ? Inst.getOperand(1).getReg()
                                                 : Inst.getOperand(0).getReg());

  TOut.emitRRIII(IsMFTR ? Mips::MFTR : Mips::MTTR, Op0, Op1, u, sel, h, IDLoc,
                 STI);
  return false;
}

unsigned
MipsAsmParser::checkEarlyTargetMatchPredicate(MCInst &Inst,
                                              const OperandVector &Operands) {
  switch (Inst.getOpcode()) {
  default:
    return Match_Success;
  case Mips::DATI:
  case Mips::DAHI:
    if (static_cast<MipsOperand &>(*Operands[1])
            .isValidForTie(static_cast<MipsOperand &>(*Operands[2])))
      return Match_Success;
    return Match_RequiresSameSrcAndDst;
  }
}

unsigned MipsAsmParser::checkTargetMatchPredicate(MCInst &Inst) {
  switch (Inst.getOpcode()) {
  // As described by the MIPSR6 spec, daui must not use the zero operand for
  // its source operand.
  case Mips::DAUI:
    if (Inst.getOperand(1).getReg() == Mips::ZERO ||
        Inst.getOperand(1).getReg() == Mips::ZERO_64)
      return Match_RequiresNoZeroRegister;
    return Match_Success;
  // As described by the Mips32r2 spec, the registers Rd and Rs for
  // jalr.hb must be different.
  // It also applies for registers Rt and Rs of microMIPSr6 jalrc.hb instruction
  // and registers Rd and Base for microMIPS lwp instruction
  case Mips::JALR_HB:
  case Mips::JALR_HB64:
  case Mips::JALRC_HB_MMR6:
  case Mips::JALRC_MMR6:
    if (Inst.getOperand(0).getReg() == Inst.getOperand(1).getReg())
      return Match_RequiresDifferentSrcAndDst;
    return Match_Success;
  case Mips::LWP_MM:
  case Mips::LWP_MMR6:
    if (Inst.getOperand(0).getReg() == Inst.getOperand(2).getReg())
      return Match_RequiresDifferentSrcAndDst;
    return Match_Success;
  case Mips::SYNC:
    if (Inst.getOperand(0).getImm() != 0 && !hasMips32())
      return Match_NonZeroOperandForSync;
    return Match_Success;
  case Mips::MFC0:
  case Mips::MTC0:
  case Mips::MTC2:
  case Mips::MFC2:
    if (Inst.getOperand(2).getImm() != 0 && !hasMips32())
      return Match_NonZeroOperandForMTCX;
    return Match_Success;
  // As described the MIPSR6 spec, the compact branches that compare registers
  // must:
  // a) Not use the zero register.
  // b) Not use the same register twice.
  // c) rs < rt for bnec, beqc.
  //    NB: For this case, the encoding will swap the operands as their
  //    ordering doesn't matter. GAS performs this transformation  too.
  //    Hence, that constraint does not have to be enforced.
  //
  // The compact branches that branch iff the signed addition of two registers
  // would overflow must have rs >= rt. That can be handled like beqc/bnec with
  // operand swapping. They do not have restriction of using the zero register.
  case Mips::BLEZC:   case Mips::BLEZC_MMR6:
  case Mips::BGEZC:   case Mips::BGEZC_MMR6:
  case Mips::BGTZC:   case Mips::BGTZC_MMR6:
  case Mips::BLTZC:   case Mips::BLTZC_MMR6:
  case Mips::BEQZC:   case Mips::BEQZC_MMR6:
  case Mips::BNEZC:   case Mips::BNEZC_MMR6:
  case Mips::BLEZC64:
  case Mips::BGEZC64:
  case Mips::BGTZC64:
  case Mips::BLTZC64:
  case Mips::BEQZC64:
  case Mips::BNEZC64:
    if (Inst.getOperand(0).getReg() == Mips::ZERO ||
        Inst.getOperand(0).getReg() == Mips::ZERO_64)
      return Match_RequiresNoZeroRegister;
    return Match_Success;
  case Mips::BGEC:    case Mips::BGEC_MMR6:
  case Mips::BLTC:    case Mips::BLTC_MMR6:
  case Mips::BGEUC:   case Mips::BGEUC_MMR6:
  case Mips::BLTUC:   case Mips::BLTUC_MMR6:
  case Mips::BEQC:    case Mips::BEQC_MMR6:
  case Mips::BNEC:    case Mips::BNEC_MMR6:
  case Mips::BGEC64:
  case Mips::BLTC64:
  case Mips::BGEUC64:
  case Mips::BLTUC64:
  case Mips::BEQC64:
  case Mips::BNEC64:
    if (Inst.getOperand(0).getReg() == Mips::ZERO ||
        Inst.getOperand(0).getReg() == Mips::ZERO_64)
      return Match_RequiresNoZeroRegister;
    if (Inst.getOperand(1).getReg() == Mips::ZERO ||
        Inst.getOperand(1).getReg() == Mips::ZERO_64)
      return Match_RequiresNoZeroRegister;
    if (Inst.getOperand(0).getReg() == Inst.getOperand(1).getReg())
      return Match_RequiresDifferentOperands;
    return Match_Success;
  case Mips::DINS: {
    assert(Inst.getOperand(2).isImm() && Inst.getOperand(3).isImm() &&
           "Operands must be immediates for dins!");
    const signed Pos = Inst.getOperand(2).getImm();
    const signed Size = Inst.getOperand(3).getImm();
    if ((0 > (Pos + Size)) || ((Pos + Size) > 32))
      return Match_RequiresPosSizeRange0_32;
    return Match_Success;
  }
  case Mips::DINSM:
  case Mips::DINSU: {
    assert(Inst.getOperand(2).isImm() && Inst.getOperand(3).isImm() &&
           "Operands must be immediates for dinsm/dinsu!");
    const signed Pos = Inst.getOperand(2).getImm();
    const signed Size = Inst.getOperand(3).getImm();
    if ((32 >= (Pos + Size)) || ((Pos + Size) > 64))
      return Match_RequiresPosSizeRange33_64;
    return Match_Success;
  }
  case Mips::DEXT: {
    assert(Inst.getOperand(2).isImm() && Inst.getOperand(3).isImm() &&
           "Operands must be immediates for DEXTM!");
    const signed Pos = Inst.getOperand(2).getImm();
    const signed Size = Inst.getOperand(3).getImm();
    if ((1 > (Pos + Size)) || ((Pos + Size) > 63))
      return Match_RequiresPosSizeUImm6;
    return Match_Success;
  }
  case Mips::DEXTM:
  case Mips::DEXTU: {
    assert(Inst.getOperand(2).isImm() && Inst.getOperand(3).isImm() &&
           "Operands must be immediates for dextm/dextu!");
    const signed Pos = Inst.getOperand(2).getImm();
    const signed Size = Inst.getOperand(3).getImm();
    if ((32 > (Pos + Size)) || ((Pos + Size) > 64))
      return Match_RequiresPosSizeRange33_64;
    return Match_Success;
  }
  case Mips::CRC32B: case Mips::CRC32CB:
  case Mips::CRC32H: case Mips::CRC32CH:
  case Mips::CRC32W: case Mips::CRC32CW:
  case Mips::CRC32D: case Mips::CRC32CD:
    if (Inst.getOperand(0).getReg() != Inst.getOperand(2).getReg())
      return Match_RequiresSameSrcAndDst;
    return Match_Success;
  }

  uint64_t TSFlags = getInstDesc(Inst.getOpcode()).TSFlags;
  if ((TSFlags & MipsII::HasFCCRegOperand) &&
      (Inst.getOperand(0).getReg() != Mips::FCC0) && !hasEightFccRegisters())
    return Match_NoFCCRegisterForCurrentISA;

  return Match_Success;

}

static SMLoc RefineErrorLoc(const SMLoc Loc, const OperandVector &Operands,
                            uint64_t ErrorInfo) {
  if (ErrorInfo != ~0ULL && ErrorInfo < Operands.size()) {
    SMLoc ErrorLoc = Operands[ErrorInfo]->getStartLoc();
    if (ErrorLoc == SMLoc())
      return Loc;
    return ErrorLoc;
  }
  return Loc;
}

bool MipsAsmParser::MatchAndEmitInstruction(SMLoc IDLoc, unsigned &Opcode,
                                            OperandVector &Operands,
                                            MCStreamer &Out,
                                            uint64_t &ErrorInfo,
                                            bool MatchingInlineAsm) {
  MCInst Inst;
  unsigned MatchResult =
      MatchInstructionImpl(Operands, Inst, ErrorInfo, MatchingInlineAsm);

  switch (MatchResult) {
  case Match_Success:
    if (processInstruction(Inst, IDLoc, Out, STI))
      return true;
    return false;
  case Match_MissingFeature:
    Error(IDLoc, "instruction requires a CPU feature not currently enabled");
    return true;
  case Match_InvalidOperand: {
    SMLoc ErrorLoc = IDLoc;
    if (ErrorInfo != ~0ULL) {
      if (ErrorInfo >= Operands.size())
        return Error(IDLoc, "too few operands for instruction");

      ErrorLoc = Operands[ErrorInfo]->getStartLoc();
      if (ErrorLoc == SMLoc())
        ErrorLoc = IDLoc;
    }

    return Error(ErrorLoc, "invalid operand for instruction");
  }
  case Match_NonZeroOperandForSync:
    return Error(IDLoc, "s-type must be zero or unspecified for pre-MIPS32 ISAs");
  case Match_NonZeroOperandForMTCX:
    return Error(IDLoc, "selector must be zero for pre-MIPS32 ISAs");
  case Match_MnemonicFail:
    return Error(IDLoc, "invalid instruction");
  case Match_RequiresDifferentSrcAndDst:
    return Error(IDLoc, "source and destination must be different");
  case Match_RequiresDifferentOperands:
    return Error(IDLoc, "registers must be different");
  case Match_RequiresNoZeroRegister:
    return Error(IDLoc, "invalid operand ($zero) for instruction");
  case Match_RequiresSameSrcAndDst:
    return Error(IDLoc, "source and destination must match");
  case Match_NoFCCRegisterForCurrentISA:
    return Error(RefineErrorLoc(IDLoc, Operands, ErrorInfo),
                 "non-zero fcc register doesn't exist in current ISA level");
  case Match_Immz:
    return Error(RefineErrorLoc(IDLoc, Operands, ErrorInfo), "expected '0'");
  case Match_UImm1_0:
    return Error(RefineErrorLoc(IDLoc, Operands, ErrorInfo),
                 "expected 1-bit unsigned immediate");
  case Match_UImm2_0:
    return Error(RefineErrorLoc(IDLoc, Operands, ErrorInfo),
                 "expected 2-bit unsigned immediate");
  case Match_UImm2_1:
    return Error(RefineErrorLoc(IDLoc, Operands, ErrorInfo),
                 "expected immediate in range 1 .. 4");
  case Match_UImm3_0:
    return Error(RefineErrorLoc(IDLoc, Operands, ErrorInfo),
                 "expected 3-bit unsigned immediate");
  case Match_UImm4_0:
    return Error(RefineErrorLoc(IDLoc, Operands, ErrorInfo),
                 "expected 4-bit unsigned immediate");
  case Match_SImm4_0:
    return Error(RefineErrorLoc(IDLoc, Operands, ErrorInfo),
                 "expected 4-bit signed immediate");
  case Match_UImm5_0:
    return Error(RefineErrorLoc(IDLoc, Operands, ErrorInfo),
                 "expected 5-bit unsigned immediate");
  case Match_SImm5_0:
    return Error(RefineErrorLoc(IDLoc, Operands, ErrorInfo),
                 "expected 5-bit signed immediate");
  case Match_UImm5_1:
    return Error(RefineErrorLoc(IDLoc, Operands, ErrorInfo),
                 "expected immediate in range 1 .. 32");
  case Match_UImm5_32:
    return Error(RefineErrorLoc(IDLoc, Operands, ErrorInfo),
                 "expected immediate in range 32 .. 63");
  case Match_UImm5_33:
    return Error(RefineErrorLoc(IDLoc, Operands, ErrorInfo),
                 "expected immediate in range 33 .. 64");
  case Match_UImm5_0_Report_UImm6:
    // This is used on UImm5 operands that have a corresponding UImm5_32
    // operand to avoid confusing the user.
    return Error(RefineErrorLoc(IDLoc, Operands, ErrorInfo),
                 "expected 6-bit unsigned immediate");
  case Match_UImm5_Lsl2:
    return Error(RefineErrorLoc(IDLoc, Operands, ErrorInfo),
                 "expected both 7-bit unsigned immediate and multiple of 4");
  case Match_UImmRange2_64:
    return Error(RefineErrorLoc(IDLoc, Operands, ErrorInfo),
                 "expected immediate in range 2 .. 64");
  case Match_UImm6_0:
    return Error(RefineErrorLoc(IDLoc, Operands, ErrorInfo),
                 "expected 6-bit unsigned immediate");
  case Match_UImm6_Lsl2:
    return Error(RefineErrorLoc(IDLoc, Operands, ErrorInfo),
                 "expected both 8-bit unsigned immediate and multiple of 4");
  case Match_SImm6_0:
    return Error(RefineErrorLoc(IDLoc, Operands, ErrorInfo),
                 "expected 6-bit signed immediate");
  case Match_UImm7_0:
    return Error(RefineErrorLoc(IDLoc, Operands, ErrorInfo),
                 "expected 7-bit unsigned immediate");
  case Match_UImm7_N1:
    return Error(RefineErrorLoc(IDLoc, Operands, ErrorInfo),
                 "expected immediate in range -1 .. 126");
  case Match_SImm7_Lsl2:
    return Error(RefineErrorLoc(IDLoc, Operands, ErrorInfo),
                 "expected both 9-bit signed immediate and multiple of 4");
  case Match_UImm8_0:
    return Error(RefineErrorLoc(IDLoc, Operands, ErrorInfo),
                 "expected 8-bit unsigned immediate");
  case Match_UImm10_0:
    return Error(RefineErrorLoc(IDLoc, Operands, ErrorInfo),
                 "expected 10-bit unsigned immediate");
  case Match_SImm10_0:
    return Error(RefineErrorLoc(IDLoc, Operands, ErrorInfo),
                 "expected 10-bit signed immediate");
  case Match_SImm11_0:
    return Error(RefineErrorLoc(IDLoc, Operands, ErrorInfo),
                 "expected 11-bit signed immediate");
  case Match_UImm16:
  case Match_UImm16_Relaxed:
  case Match_UImm16_AltRelaxed:
    return Error(RefineErrorLoc(IDLoc, Operands, ErrorInfo),
                 "expected 16-bit unsigned immediate");
  case Match_SImm16:
  case Match_SImm16_Relaxed:
    return Error(RefineErrorLoc(IDLoc, Operands, ErrorInfo),
                 "expected 16-bit signed immediate");
  case Match_SImm19_Lsl2:
    return Error(RefineErrorLoc(IDLoc, Operands, ErrorInfo),
                 "expected both 19-bit signed immediate and multiple of 4");
  case Match_UImm20_0:
    return Error(RefineErrorLoc(IDLoc, Operands, ErrorInfo),
                 "expected 20-bit unsigned immediate");
  case Match_UImm26_0:
    return Error(RefineErrorLoc(IDLoc, Operands, ErrorInfo),
                 "expected 26-bit unsigned immediate");
  case Match_SImm32:
  case Match_SImm32_Relaxed:
    return Error(RefineErrorLoc(IDLoc, Operands, ErrorInfo),
                 "expected 32-bit signed immediate");
  case Match_UImm32_Coerced:
    return Error(RefineErrorLoc(IDLoc, Operands, ErrorInfo),
                 "expected 32-bit immediate");
  case Match_MemSImm9:
    return Error(RefineErrorLoc(IDLoc, Operands, ErrorInfo),
                 "expected memory with 9-bit signed offset");
  case Match_MemSImm10:
    return Error(RefineErrorLoc(IDLoc, Operands, ErrorInfo),
                 "expected memory with 10-bit signed offset");
  case Match_MemSImm10Lsl1:
    return Error(RefineErrorLoc(IDLoc, Operands, ErrorInfo),
                 "expected memory with 11-bit signed offset and multiple of 2");
  case Match_MemSImm10Lsl2:
    return Error(RefineErrorLoc(IDLoc, Operands, ErrorInfo),
                 "expected memory with 12-bit signed offset and multiple of 4");
  case Match_MemSImm10Lsl3:
    return Error(RefineErrorLoc(IDLoc, Operands, ErrorInfo),
                 "expected memory with 13-bit signed offset and multiple of 8");
  case Match_MemSImm11:
    return Error(RefineErrorLoc(IDLoc, Operands, ErrorInfo),
                 "expected memory with 11-bit signed offset");
  case Match_MemSImm12:
    return Error(RefineErrorLoc(IDLoc, Operands, ErrorInfo),
                 "expected memory with 12-bit signed offset");
  case Match_MemSImm16:
    return Error(RefineErrorLoc(IDLoc, Operands, ErrorInfo),
                 "expected memory with 16-bit signed offset");
  case Match_CheriAsmReg:
    return Error(RefineErrorLoc(IDLoc, Operands, ErrorInfo),
                 "expected general-purpose CHERI register operand or $cnull");
  case Match_CheriAsmReg0IsDDC:
    return Error(RefineErrorLoc(IDLoc, Operands, ErrorInfo),
                 "expected general-purpose CHERI register operand or $ddc");
  case Match_RequiresPosSizeRange0_32: {
    SMLoc ErrorStart = Operands[3]->getStartLoc();
    SMLoc ErrorEnd = Operands[4]->getEndLoc();
    return Error(ErrorStart, "size plus position are not in the range 0 .. 32",
                 SMRange(ErrorStart, ErrorEnd));
    }
  case Match_RequiresPosSizeUImm6: {
    SMLoc ErrorStart = Operands[3]->getStartLoc();
    SMLoc ErrorEnd = Operands[4]->getEndLoc();
    return Error(ErrorStart, "size plus position are not in the range 1 .. 63",
                 SMRange(ErrorStart, ErrorEnd));
    }
  case Match_RequiresPosSizeRange33_64: {
    SMLoc ErrorStart = Operands[3]->getStartLoc();
    SMLoc ErrorEnd = Operands[4]->getEndLoc();
    return Error(ErrorStart, "size plus position are not in the range 33 .. 64",
                 SMRange(ErrorStart, ErrorEnd));
    }
  }

  llvm_unreachable("Implement any new match types added!");
}

void MipsAsmParser::warnIfRegIndexIsAT(unsigned RegIndex, SMLoc Loc) {
  if (RegIndex != 0 && AssemblerOptions.back()->getATRegIndex() == RegIndex)
    Warning(Loc, "used $at (currently $" + Twine(RegIndex) +
                     ") without \".set noat\"");
}

void MipsAsmParser::warnIfNoMacro(SMLoc Loc) {
  if (!AssemblerOptions.back()->isMacro())
    Warning(Loc, "macro instruction expanded into multiple instructions");
}

void
MipsAsmParser::printWarningWithFixIt(const Twine &Msg, const Twine &FixMsg,
                                     SMRange Range, bool ShowColors) {
  getSourceManager().PrintMessage(Range.Start, SourceMgr::DK_Warning, Msg,
                                  Range, SMFixIt(Range, FixMsg),
                                  ShowColors);
}

int MipsAsmParser::matchCPURegisterName(StringRef Name) {
  int CC;

  CC = StringSwitch<unsigned>(Name)
           .Case("zero", 0)
           .Cases("at", "AT", 1)
           .Case("a0", 4)
           .Case("a1", 5)
           .Case("a2", 6)
           .Case("a3", 7)
           .Case("v0", 2)
           .Case("v1", 3)
           .Case("s0", 16)
           .Case("s1", 17)
           .Case("s2", 18)
           .Case("s3", 19)
           .Case("s4", 20)
           .Case("s5", 21)
           .Case("s6", 22)
           .Case("s7", 23)
           .Case("k0", 26)
           .Case("k1", 27)
           .Case("gp", 28)
           .Case("sp", 29)
           .Case("fp", 30)
           .Case("s8", 30)
           .Case("ra", 31)
           .Case("t0", 8)
           .Case("t1", 9)
           .Case("t2", 10)
           .Case("t3", 11)
           .Case("t4", 12)
           .Case("t5", 13)
           .Case("t6", 14)
           .Case("t7", 15)
           .Case("t8", 24)
           .Case("t9", 25)
           .Default(-1);

  if (!(isABI_N32() || isABI_N64()))
    return CC;

  if (12 <= CC && CC <= 15) {
    // Name is one of t4-t7
    AsmToken RegTok = getLexer().peekTok();
    SMRange RegRange = RegTok.getLocRange();

    StringRef FixedName = StringSwitch<StringRef>(Name)
                              .Case("t4", "t0")
                              .Case("t5", "t1")
                              .Case("t6", "t2")
                              .Case("t7", "t3")
                              .Default("");
    assert(FixedName != "" &&  "Register name is not one of t4-t7.");

    printWarningWithFixIt("register names $t4-$t7 are only available in O32.",
                          "Did you mean $" + FixedName + "?", RegRange);
  }

  // Although SGI documentation just cuts out t0-t3 for n32/n64,
  // GNU pushes the values of t0-t3 to override the o32/o64 values for t4-t7
  // We are supporting both cases, so for t0-t3 we'll just push them to t4-t7.
  if (8 <= CC && CC <= 11)
    CC += 4;

  if (CC == -1)
    CC = StringSwitch<unsigned>(Name)
             .Case("a4", 8)
             .Case("a5", 9)
             .Case("a6", 10)
             .Case("a7", 11)
             .Case("kt0", 26)
             .Case("kt1", 27)
             .Default(-1);

  return CC;
}

int MipsAsmParser::matchHWRegsRegisterName(StringRef Name) {
  int CC;

  CC = StringSwitch<unsigned>(Name)
            .Case("hwr_cpunum", 0)
            .Case("hwr_synci_step", 1)
            .Case("hwr_cc", 2)
            .Case("hwr_ccres", 3)
            .Case("hwr_ulr", 29)
            .Default(-1);

  return CC;
}

int MipsAsmParser::matchFPURegisterName(StringRef Name) {
  if (Name[0] == 'f') {
    StringRef NumString = Name.substr(1);
    unsigned IntVal;
    if (NumString.getAsInteger(10, IntVal))
      return -1;     // This is not an integer.
    if (IntVal > 31) // Maximum index for fpu register.
      return -1;
    return IntVal;
  }
  return -1;
}

// Check whether this instruction accepts the given spelling for Register 0
// Some instructions (cfromptr + loads/stores, clc, cld) accept $c0 and $ddc
// for references to DDC but in other instructions we would like to have $c0
// be a NULL register (e.g. cincoffset)
// TODO: would be nice if we could generate these checks from tablegen (0 == $ddc vs 0 == NULL)
static bool isCRegZeroDDC(const OperandVector &Operands,
                          StringRef RegSpelling) {
  if (Operands.empty())
    return false;
  const auto& FirstOp = Operands[0];
  if (!FirstOp->isToken()) {
    DEBUG(dbgs() << "Access to $c0 not allowed since mnemonic is not known\n");
    return false;
  }
  MipsOperand* MipsOp = static_cast<MipsOperand*>(FirstOp.get());
  StringRef Mnemonic =  MipsOp->getToken();
  size_t OperandIndex = Operands.size();
  DEBUG(dbgs() << "Checking if " << Mnemonic << " accepts register $"
               << RegSpelling << " as operand " << OperandIndex << ": ");
  assert(RegSpelling == "c0" || RegSpelling == "ddc" || RegSpelling == "cnull");
  // TODO: can I somehow get this information from the tablegen'd code?
  size_t AllowedIndex =
      StringSwitch<size_t>(Mnemonic)
          .Cases("clc", "clb", "clbu", "clh", "clhu", "clw", "clwu", "cld", 5)
          .Cases("csc", "csb", "csh", "csw", "csd", 5)
          .Cases("clcbi", "cscbi", 4)
          .Cases("cllc", "cllb", "cllbu", "cllh", "cllhu", "cllw", "cllwu",
                 "clld", 2)
          .Cases("cscc", "cscb", "csch", "cscw", "cscd", 3)
          .Cases("cfromptr", "cbuildcap", "ctestsubset", 2)
          .Case("ctoptr", 3) // XXXAR: inconsisten with the insns above
          .Default(std::numeric_limits<size_t>::max());
  DEBUG(dbgs() << (OperandIndex == AllowedIndex ? "true" : "false") << " ");
  DEBUG(for (auto&& X : enumerate(Operands)) {
    dbgs() << " Op" << X.index() << "=" << *(X.value());
  });
  DEBUG(dbgs() << "\n");

  return OperandIndex == AllowedIndex;
}

int MipsAsmParser::matchCheriRegisterName(StringRef Name,
                                          const OperandVector &Operands) {
  MCAsmParser &Parser = getParser();

  int CC = -1;
  if (ABI.IsCheriPureCap()) {
    CC = StringSwitch<unsigned>(Name)
             .Case("cbp", ABI.GetBasePtr())
             .Case("cfp", ABI.GetFramePtr())
             .Case("cgp", ABI.GetGlobalCapability())
             .Case("cra", ABI.GetReturnAddress())
             .Case("csp", ABI.GetStackPtr())
             .Case("ddc", ABI.GetDefaultDataCapability())
             .Default(-1);
  }
  if (CC == -1) {
    if (Name[0] == 'c') {
      if (Name == "cnull") {
        CC = Mips::CNULL;
      } else {
        StringRef NumString = Name.substr(1);
        int IntVal;
        if (NumString.getAsInteger(10, IntVal))
          return -1;                   // This is not an integer.
        if (IntVal < 0 || IntVal > 31) // Maximum index for CHERI register.
          return -1;
        if (IntVal == 0)
          CC = 0; // $c0 is special -> handled further down
        else
          CC = Mips::C1 + IntVal - 1;
      }
    } else {
      CC = StringSwitch<unsigned>(Name)
               .Case("ddc", Mips::DDC)
               .Case("idc", Mips::C26)
               .Case("kr1c", Mips::C27)
               .Case("kr2c", Mips::C28)
               .Case("kcc", Mips::C29)
               .Case("kdc", Mips::C30)
               .Case("epcc", Mips::C31)
               .Default(-1);
    }
  }
  auto BadReg = [&](const Twine &Reg, const char *Replacement = nullptr) {
    // $ddc should always warn:
    bool AffectedBySysregsAccessible = CC != 0;
    if (AreCheriSysRegsAccessible && AffectedBySysregsAccessible)
      return CC;

    std::string Msg =
        ("Direct access to " + Reg + " is deprecated: use C(Get/Set)" +
         (Replacement ? Replacement : Reg) + " instead.")
            .str();

    if (AffectedBySysregsAccessible) {
      Msg += " In kernel code you can use  `.set cheri_sysregs_accessible`"
               " to silence this warning.";
      Warning(Parser.getTok().getLoc(), Msg);
    }
    return CC;
  };
  if (CC == 0) {
    // special handling for register zero (some instructions treat it as NULL
    // and other use it for $ddc)
    bool RegZeroIsDDC = isCRegZeroDDC(Operands, Name);
    if (Name == "c0") {
      if (!RegZeroIsDDC) {
        StringRef ErrMsg =
            "register name $c0 is invalid as this operand. It will no longer "
            "refer to $ddc but instead be NULL. If this is what you want use "
            "$cnull, otherwise use CGetDefault/CSetDefault to manipulate $ddc.";
        if (CheriStrictC0) {
          Error(Parser.getTok().getLoc(), ErrMsg, Parser.getTok().getLocRange());
          return -2;
        } else {
          Warning(Parser.getTok().getLoc(), ErrMsg);
          return Mips::CNULL;
        }
      }
      // Otherwise $c0 means $ddc so just print a deprecation warning
      Warning(Parser.getTok().getLoc(),
              "register name $c0 is deprecated. Use $ddc instead.");
      return Mips::DDC;
    }
    errs() << "REGISTER NAME " << Name << "not handled?\n";
    llvm_unreachable("Bad register name?");
  }
  assert(CC != 0);
  switch (CC) {
  case Mips::C27:
    return BadReg("KR1C");
  case Mips::C28:
    return BadReg("KR2C");
  case Mips::C29:
    return BadReg("KCC");
  case Mips::C30:
    return BadReg("KDC");
  case Mips::C31:
    return BadReg("EPCC");
  default:
    break;
  }
  return CC;
}

int MipsAsmParser::matchCheriHWRegsRegisterName(StringRef Name) {
  DEBUG(dbgs() << "matchCheriHWRegsRegisterName(" << Name << ")\n");
  if (!Name.startswith("chwr_"))
    return -1;

  int Result = -1;
  for (int Reg = Mips::CAPHWR0; Reg <= Mips::CAPHWR31; Reg++) {
    StringRef RegName = MipsInstPrinter::getRegisterName(Reg);
    if (RegName.startswith("chwr_") && Name == RegName) {
      Result = Reg - Mips::CAPHWR0;
      DEBUG(dbgs() << "-> CheriHWReg " << Result << ")\n");
      break;
    }
  }
  return Result;
}



int MipsAsmParser::matchFCCRegisterName(StringRef Name) {
  if (Name.startswith("fcc")) {
    StringRef NumString = Name.substr(3);
    unsigned IntVal;
    if (NumString.getAsInteger(10, IntVal))
      return -1;    // This is not an integer.
    if (IntVal > 7) // There are only 8 fcc registers.
      return -1;
    return IntVal;
  }
  return -1;
}

int MipsAsmParser::matchACRegisterName(StringRef Name) {
  if (Name.startswith("ac")) {
    StringRef NumString = Name.substr(2);
    unsigned IntVal;
    if (NumString.getAsInteger(10, IntVal))
      return -1;    // This is not an integer.
    if (IntVal > 3) // There are only 3 acc registers.
      return -1;
    return IntVal;
  }
  return -1;
}

int MipsAsmParser::matchMSA128RegisterName(StringRef Name) {
  unsigned IntVal;

  if (Name.front() != 'w' || Name.drop_front(1).getAsInteger(10, IntVal))
    return -1;

  if (IntVal > 31)
    return -1;

  return IntVal;
}

int MipsAsmParser::matchMSA128CtrlRegisterName(StringRef Name) {
  int CC;

  CC = StringSwitch<unsigned>(Name)
           .Case("msair", 0)
           .Case("msacsr", 1)
           .Case("msaaccess", 2)
           .Case("msasave", 3)
           .Case("msamodify", 4)
           .Case("msarequest", 5)
           .Case("msamap", 6)
           .Case("msaunmap", 7)
           .Default(-1);

  return CC;
}

bool MipsAsmParser::canUseATReg() {
  return AssemblerOptions.back()->getATRegIndex() != 0;
}

unsigned MipsAsmParser::getATReg(SMLoc Loc) {
  unsigned ATIndex = AssemblerOptions.back()->getATRegIndex();
  if (ATIndex == 0) {
    reportParseError(Loc,
                     "pseudo-instruction requires $at, which is not available");
    return 0;
  }
  unsigned AT = getReg(
      (isGP64bit()) ? Mips::GPR64RegClassID : Mips::GPR32RegClassID, ATIndex);
  return AT;
}

unsigned MipsAsmParser::getReg(int RC, int RegNo) {
  return *(getContext().getRegisterInfo()->getRegClass(RC).begin() + RegNo);
}

bool MipsAsmParser::parseOperand(OperandVector &Operands, StringRef Mnemonic) {
  MCAsmParser &Parser = getParser();
  DEBUG(dbgs() << "parseOperand\n");

  // Check if the current operand has a custom associated parser, if so, try to
  // custom parse the operand, or fallback to the general approach.
  OperandMatchResultTy ResTy = MatchOperandParserImpl(Operands, Mnemonic);
  if (ResTy == MatchOperand_Success)
    return false;
  // If there wasn't a custom match, try the generic matcher below. Otherwise,
  // there was a match, but an error occurred, in which case, just return that
  // the operand parsing failed.
  if (ResTy == MatchOperand_ParseFail)
    return true;

  DEBUG(dbgs() << ".. Generic Parser\n");

  switch (getLexer().getKind()) {
  case AsmToken::Dollar: {
    // Parse the register.
    SMLoc S = Parser.getTok().getLoc();

    // Almost all registers have been parsed by custom parsers. There is only
    // one exception to this. $zero (and it's alias $0) will reach this point
    // for div, divu, and similar instructions because it is not an operand
    // to the instruction definition but an explicit register. Special case
    // this situation for now.
    if (parseAnyRegister(Operands) != MatchOperand_NoMatch)
      return false;

    // Maybe it is a symbol reference.
    StringRef Identifier;
    if (Parser.parseIdentifier(Identifier))
      return true;

    SMLoc E = SMLoc::getFromPointer(Parser.getTok().getLoc().getPointer() - 1);
    MCSymbol *Sym = getContext().getOrCreateSymbol("$" + Identifier);
    // Otherwise create a symbol reference.
    const MCExpr *Res =
        MCSymbolRefExpr::create(Sym, MCSymbolRefExpr::VK_None, getContext());

    Operands.push_back(MipsOperand::CreateImm(Res, S, E, *this));
    return false;
  }
  default: {
    DEBUG(dbgs() << ".. generic integer expression\n");

    const MCExpr *Expr;
    SMLoc S = Parser.getTok().getLoc(); // Start location of the operand.
    if (getParser().parseExpression(Expr))
      return true;

    SMLoc E = SMLoc::getFromPointer(Parser.getTok().getLoc().getPointer() - 1);

    Operands.push_back(MipsOperand::CreateImm(Expr, S, E, *this));
    return false;
  }
  } // switch(getLexer().getKind())
  return true;
}

bool MipsAsmParser::isEvaluated(const MCExpr *Expr) {
  switch (Expr->getKind()) {
  case MCExpr::Constant:
    return true;
  case MCExpr::SymbolRef:
    return (cast<MCSymbolRefExpr>(Expr)->getKind() != MCSymbolRefExpr::VK_None);
  case MCExpr::Binary: {
    const MCBinaryExpr *BE = cast<MCBinaryExpr>(Expr);
    if (!isEvaluated(BE->getLHS()))
      return false;
    return isEvaluated(BE->getRHS());
  }
  case MCExpr::Unary:
    return isEvaluated(cast<MCUnaryExpr>(Expr)->getSubExpr());
  case MCExpr::Target:
    return true;
  }
  return false;
}

bool MipsAsmParser::ParseRegister(unsigned &RegNo, SMLoc &StartLoc,
                                  SMLoc &EndLoc) {
  SmallVector<std::unique_ptr<MCParsedAsmOperand>, 1> Operands;
  OperandMatchResultTy ResTy = parseAnyRegister(Operands);
  if (ResTy == MatchOperand_Success) {
    assert(Operands.size() == 1);
    MipsOperand &Operand = static_cast<MipsOperand &>(*Operands.front());
    StartLoc = Operand.getStartLoc();
    EndLoc = Operand.getEndLoc();

    // AFAIK, we only support numeric registers and named GPR's in CFI
    // directives.
    // Don't worry about eating tokens before failing. Using an unrecognised
    // register is a parse error.
    if (Operand.isGPRAsmReg()) {
      // Resolve to GPR32 or GPR64 appropriately.
      RegNo = isGP64bit() ? Operand.getGPR64Reg() : Operand.getGPR32Reg();
    }

    return (RegNo == (unsigned)-1);
  }

  assert(Operands.size() == 0);
  return (RegNo == (unsigned)-1);
}

bool MipsAsmParser::parseMemOffset(const MCExpr *&Res, bool isParenExpr) {
  SMLoc S;

  if (isParenExpr)
    return getParser().parseParenExprOfDepth(0, Res, S);
  return getParser().parseExpression(Res);
}

OperandMatchResultTy
MipsAsmParser::parseMemOperand(OperandVector &Operands) {
  MCAsmParser &Parser = getParser();
  DEBUG(dbgs() << "parseMemOperand\n");
  const MCExpr *IdVal = nullptr;
  SMLoc S;
  bool isParenExpr = false;
  OperandMatchResultTy Res = MatchOperand_NoMatch;
  // First operand is the offset.
  S = Parser.getTok().getLoc();

  if (getLexer().getKind() == AsmToken::LParen) {
    Parser.Lex();
    isParenExpr = true;
  }

  if (getLexer().getKind() != AsmToken::Dollar) {
    if (parseMemOffset(IdVal, isParenExpr))
      return MatchOperand_ParseFail;

    const AsmToken &Tok = Parser.getTok(); // Get the next token.
    if (Tok.isNot(AsmToken::LParen)) {
      MipsOperand &Mnemonic = static_cast<MipsOperand &>(*Operands[0]);
      if (Mnemonic.getToken() == "la" || Mnemonic.getToken() == "dla") {
        SMLoc E =
            SMLoc::getFromPointer(Parser.getTok().getLoc().getPointer() - 1);
        Operands.push_back(MipsOperand::CreateImm(IdVal, S, E, *this));
        return MatchOperand_Success;
      }
      if (Tok.is(AsmToken::EndOfStatement)) {
        SMLoc E =
            SMLoc::getFromPointer(Parser.getTok().getLoc().getPointer() - 1);

        // Zero register assumed, add a memory operand with ZERO as its base.
        // "Base" will be managed by k_Memory.
        auto Base = MipsOperand::createGPRReg(
            0, "0", getContext().getRegisterInfo(), S, E, *this);
        Operands.push_back(
            MipsOperand::CreateMem(std::move(Base), IdVal, S, E, *this));
        return MatchOperand_Success;
      }
      MCBinaryExpr::Opcode Opcode;
      // GAS and LLVM treat comparison operators different. GAS will generate -1
      // or 0, while LLVM will generate 0 or 1. Since a comparsion operator is
      // highly unlikely to be found in a memory offset expression, we don't
      // handle them.
      switch (Tok.getKind()) {
      case AsmToken::Plus:
        Opcode = MCBinaryExpr::Add;
        Parser.Lex();
        break;
      case AsmToken::Minus:
        Opcode = MCBinaryExpr::Sub;
        Parser.Lex();
        break;
      case AsmToken::Star:
        Opcode = MCBinaryExpr::Mul;
        Parser.Lex();
        break;
      case AsmToken::Pipe:
        Opcode = MCBinaryExpr::Or;
        Parser.Lex();
        break;
      case AsmToken::Amp:
        Opcode = MCBinaryExpr::And;
        Parser.Lex();
        break;
      case AsmToken::LessLess:
        Opcode = MCBinaryExpr::Shl;
        Parser.Lex();
        break;
      case AsmToken::GreaterGreater:
        Opcode = MCBinaryExpr::LShr;
        Parser.Lex();
        break;
      case AsmToken::Caret:
        Opcode = MCBinaryExpr::Xor;
        Parser.Lex();
        break;
      case AsmToken::Slash:
        Opcode = MCBinaryExpr::Div;
        Parser.Lex();
        break;
      case AsmToken::Percent:
        Opcode = MCBinaryExpr::Mod;
        Parser.Lex();
        break;
      default:
        Error(Parser.getTok().getLoc(), "'(' or expression expected");
        return MatchOperand_ParseFail;
      }
      const MCExpr * NextExpr;
      if (getParser().parseExpression(NextExpr))
        return MatchOperand_ParseFail;
      IdVal = MCBinaryExpr::create(Opcode, IdVal, NextExpr, getContext());
    }

    Parser.Lex(); // Eat the '(' token.
  }

  Res = parseAnyRegister(Operands);
  if (Res != MatchOperand_Success)
    return Res;

  if (Parser.getTok().isNot(AsmToken::RParen)) {
    Error(Parser.getTok().getLoc(), "')' expected");
    return MatchOperand_ParseFail;
  }

  SMLoc E = SMLoc::getFromPointer(Parser.getTok().getLoc().getPointer() - 1);

  Parser.Lex(); // Eat the ')' token.

  if (!IdVal)
    IdVal = MCConstantExpr::create(0, getContext());

  // Replace the register operand with the memory operand.
  std::unique_ptr<MipsOperand> op(
      static_cast<MipsOperand *>(Operands.back().release()));
  // Remove the register from the operands.
  // "op" will be managed by k_Memory.
  Operands.pop_back();
  // Add the memory operand.
  if (const MCBinaryExpr *BE = dyn_cast<MCBinaryExpr>(IdVal)) {
    int64_t Imm;
    if (IdVal->evaluateAsAbsolute(Imm, getStreamer()))
      IdVal = MCConstantExpr::create(Imm, getContext());
    else if (BE->getLHS()->getKind() != MCExpr::SymbolRef)
      IdVal = MCBinaryExpr::create(BE->getOpcode(), BE->getRHS(), BE->getLHS(),
                                   getContext());
  }

  Operands.push_back(MipsOperand::CreateMem(std::move(op), IdVal, S, E, *this));
  return MatchOperand_Success;
}

bool MipsAsmParser::searchSymbolAlias(OperandVector &Operands) {
  MCAsmParser &Parser = getParser();
  MCSymbol *Sym = getContext().lookupSymbol(Parser.getTok().getIdentifier());
  if (Sym) {
    SMLoc S = Parser.getTok().getLoc();
    const MCExpr *Expr;
    if (Sym->isVariable())
      Expr = Sym->getVariableValue();
    else
      return false;
    if (Expr->getKind() == MCExpr::SymbolRef) {
      const MCSymbolRefExpr *Ref = static_cast<const MCSymbolRefExpr *>(Expr);
      StringRef DefSymbol = Ref->getSymbol().getName();
      if (DefSymbol.startswith("$")) {
        OperandMatchResultTy ResTy =
            matchAnyRegisterNameWithoutDollar(Operands, DefSymbol.substr(1), S);
        if (ResTy == MatchOperand_Success) {
          Parser.Lex();
          return true;
        } else if (ResTy == MatchOperand_ParseFail)
          llvm_unreachable("Should never ParseFail");
        return false;
      }
    }
  }
  return false;
}

OperandMatchResultTy
MipsAsmParser::matchAnyRegisterNameWithoutDollar(OperandVector &Operands,
                                                 StringRef Identifier,
                                                 SMLoc S) {
  DEBUG(dbgs() << "matchAnyRegisterNameWithoutDollar\n");
  int Index = matchCPURegisterName(Identifier);
  if (Index != -1) {
    Operands.push_back(MipsOperand::createGPRReg(
        Index, Identifier, getContext().getRegisterInfo(), S,
        getLexer().getLoc(), *this));
    return MatchOperand_Success;
  }

  Index = matchHWRegsRegisterName(Identifier);
  if (Index != -1) {
    Operands.push_back(MipsOperand::createHWRegsReg(
        Index, Identifier, getContext().getRegisterInfo(), S,
        getLexer().getLoc(), *this));
    return MatchOperand_Success;
  }

  Index = matchFPURegisterName(Identifier);
  if (Index != -1) {
    Operands.push_back(MipsOperand::createFGRReg(
        Index, Identifier, getContext().getRegisterInfo(), S,
        getLexer().getLoc(), *this));
    return MatchOperand_Success;
  }

  Index = matchFCCRegisterName(Identifier);
  if (Index != -1) {
    Operands.push_back(MipsOperand::createFCCReg(
        Index, Identifier, getContext().getRegisterInfo(), S,
        getLexer().getLoc(), *this));
    return MatchOperand_Success;
  }

  Index = matchACRegisterName(Identifier);
  if (Index != -1) {
    Operands.push_back(MipsOperand::createACCReg(
        Index, Identifier, getContext().getRegisterInfo(), S,
        getLexer().getLoc(), *this));
    return MatchOperand_Success;
  }

  Index = matchMSA128RegisterName(Identifier);
  if (Index != -1) {
    Operands.push_back(MipsOperand::createMSA128Reg(
        Index, Identifier, getContext().getRegisterInfo(), S,
        getLexer().getLoc(), *this));
    return MatchOperand_Success;
  }

  Index = matchMSA128CtrlRegisterName(Identifier);
  if (Index != -1) {
    Operands.push_back(MipsOperand::createMSACtrlReg(
        Index, Identifier, getContext().getRegisterInfo(), S,
        getLexer().getLoc(), *this));
    return MatchOperand_Success;
  }

  Index = matchCheriRegisterName(Identifier, Operands);
  if (Index != -1) {
    if (Index == -2)
      return MatchOperand_ParseFail;
    Operands.push_back(MipsOperand::CreateCheriReg(
        Index, Identifier, getContext().getRegisterInfo(), S, getLexer().getLoc(), *this));
    return MatchOperand_Success;
  }

  Index = matchCheriHWRegsRegisterName(Identifier);
  if (Index != -1) {
    Operands.push_back(MipsOperand::CreateCheriHWRegsReg(
        Index, Identifier, getContext().getRegisterInfo(), S,
        getLexer().getLoc(), *this));
    return MatchOperand_Success;
  }

  return MatchOperand_NoMatch;
}

OperandMatchResultTy
MipsAsmParser::matchAnyRegisterWithoutDollar(OperandVector &Operands, SMLoc S) {
  MCAsmParser &Parser = getParser();
  auto Token = Parser.getLexer().peekTok(false);

  if (Token.is(AsmToken::Identifier)) {
    DEBUG(dbgs() << ".. identifier\n");
    StringRef Identifier = Token.getIdentifier();
    OperandMatchResultTy ResTy =
        matchAnyRegisterNameWithoutDollar(Operands, Identifier, S);
    return ResTy;
  } else if (Token.is(AsmToken::Integer)) {
    DEBUG(dbgs() << ".. integer\n");
    Operands.push_back(MipsOperand::createNumericReg(
        Token.getIntVal(), Token.getString(), getContext().getRegisterInfo(), S,
        Token.getLoc(), *this));
    return MatchOperand_Success;
  }

  DEBUG(dbgs() << Parser.getTok().getKind() << "\n");

  return MatchOperand_NoMatch;
}

OperandMatchResultTy
MipsAsmParser::parseAnyRegister(OperandVector &Operands) {
  MCAsmParser &Parser = getParser();
  DEBUG(dbgs() << "parseAnyRegister\n");

  auto Token = Parser.getTok();

  SMLoc S = Token.getLoc();

  if (Token.isNot(AsmToken::Dollar)) {
    DEBUG(dbgs() << ".. !$ -> try sym aliasing\n");
    if (Token.is(AsmToken::Identifier)) {
      if (searchSymbolAlias(Operands))
        return MatchOperand_Success;
    }
    DEBUG(dbgs() << ".. !symalias -> NoMatch\n");
    return MatchOperand_NoMatch;
  }
  DEBUG(dbgs() << ".. $\n");

  OperandMatchResultTy ResTy = matchAnyRegisterWithoutDollar(Operands, S);
  if (ResTy == MatchOperand_Success) {
    Parser.Lex(); // $
    Parser.Lex(); // identifier
  }
  return ResTy;
}

OperandMatchResultTy
MipsAsmParser::parseJumpTarget(OperandVector &Operands) {
  MCAsmParser &Parser = getParser();
  DEBUG(dbgs() << "parseJumpTarget\n");

  SMLoc S = getLexer().getLoc();

  // Registers are a valid target and have priority over symbols.
  OperandMatchResultTy ResTy = parseAnyRegister(Operands);
  if (ResTy != MatchOperand_NoMatch)
    return ResTy;

  // Integers and expressions are acceptable
  const MCExpr *Expr = nullptr;
  if (Parser.parseExpression(Expr)) {
    // We have no way of knowing if a symbol was consumed so we must ParseFail
    return MatchOperand_ParseFail;
  }
  Operands.push_back(
      MipsOperand::CreateImm(Expr, S, getLexer().getLoc(), *this));
  return MatchOperand_Success;
}

OperandMatchResultTy
MipsAsmParser::parseInvNum(OperandVector &Operands) {
  MCAsmParser &Parser = getParser();
  const MCExpr *IdVal;
  // If the first token is '$' we may have register operand. We have to reject
  // cases where it is not a register. Complicating the matter is that
  // register names are not reserved across all ABIs.
  // Peek past the dollar to see if it's a register name for this ABI.
  SMLoc S = Parser.getTok().getLoc();
  if (Parser.getTok().is(AsmToken::Dollar)) {
    return matchCPURegisterName(Parser.getLexer().peekTok().getString()) == -1
               ? MatchOperand_ParseFail
               : MatchOperand_NoMatch;
  }
  if (getParser().parseExpression(IdVal))
    return MatchOperand_ParseFail;
  const MCConstantExpr *MCE = dyn_cast<MCConstantExpr>(IdVal);
  if (!MCE)
    return MatchOperand_NoMatch;
  int64_t Val = MCE->getValue();
  SMLoc E = SMLoc::getFromPointer(Parser.getTok().getLoc().getPointer() - 1);
  Operands.push_back(MipsOperand::CreateImm(
      MCConstantExpr::create(0 - Val, getContext()), S, E, *this));
  return MatchOperand_Success;
}

OperandMatchResultTy
MipsAsmParser::parseRegisterList(OperandVector &Operands) {
  MCAsmParser &Parser = getParser();
  SmallVector<unsigned, 10> Regs;
  unsigned RegNo;
  unsigned PrevReg = Mips::NoRegister;
  bool RegRange = false;
  SmallVector<std::unique_ptr<MCParsedAsmOperand>, 8> TmpOperands;

  if (Parser.getTok().isNot(AsmToken::Dollar))
    return MatchOperand_ParseFail;

  SMLoc S = Parser.getTok().getLoc();
  while (parseAnyRegister(TmpOperands) == MatchOperand_Success) {
    SMLoc E = getLexer().getLoc();
    MipsOperand &Reg = static_cast<MipsOperand &>(*TmpOperands.back());
    RegNo = isGP64bit() ? Reg.getGPR64Reg() : Reg.getGPR32Reg();
    if (RegRange) {
      // Remove last register operand because registers from register range
      // should be inserted first.
      if ((isGP64bit() && RegNo == Mips::RA_64) ||
          (!isGP64bit() && RegNo == Mips::RA)) {
        Regs.push_back(RegNo);
      } else {
        unsigned TmpReg = PrevReg + 1;
        while (TmpReg <= RegNo) {
          if ((((TmpReg < Mips::S0) || (TmpReg > Mips::S7)) && !isGP64bit()) ||
              (((TmpReg < Mips::S0_64) || (TmpReg > Mips::S7_64)) &&
               isGP64bit())) {
            Error(E, "invalid register operand");
            return MatchOperand_ParseFail;
          }

          PrevReg = TmpReg;
          Regs.push_back(TmpReg++);
        }
      }

      RegRange = false;
    } else {
      if ((PrevReg == Mips::NoRegister) &&
          ((isGP64bit() && (RegNo != Mips::S0_64) && (RegNo != Mips::RA_64)) ||
          (!isGP64bit() && (RegNo != Mips::S0) && (RegNo != Mips::RA)))) {
        Error(E, "$16 or $31 expected");
        return MatchOperand_ParseFail;
      } else if (!(((RegNo == Mips::FP || RegNo == Mips::RA ||
                    (RegNo >= Mips::S0 && RegNo <= Mips::S7)) &&
                    !isGP64bit()) ||
                   ((RegNo == Mips::FP_64 || RegNo == Mips::RA_64 ||
                    (RegNo >= Mips::S0_64 && RegNo <= Mips::S7_64)) &&
                    isGP64bit()))) {
        Error(E, "invalid register operand");
        return MatchOperand_ParseFail;
      } else if ((PrevReg != Mips::NoRegister) && (RegNo != PrevReg + 1) &&
                 ((RegNo != Mips::FP && RegNo != Mips::RA && !isGP64bit()) ||
                  (RegNo != Mips::FP_64 && RegNo != Mips::RA_64 &&
                   isGP64bit()))) {
        Error(E, "consecutive register numbers expected");
        return MatchOperand_ParseFail;
      }

      Regs.push_back(RegNo);
    }

    if (Parser.getTok().is(AsmToken::Minus))
      RegRange = true;

    if (!Parser.getTok().isNot(AsmToken::Minus) &&
        !Parser.getTok().isNot(AsmToken::Comma)) {
      Error(E, "',' or '-' expected");
      return MatchOperand_ParseFail;
    }

    Lex(); // Consume comma or minus
    if (Parser.getTok().isNot(AsmToken::Dollar))
      break;

    PrevReg = RegNo;
  }

  SMLoc E = Parser.getTok().getLoc();
  Operands.push_back(MipsOperand::CreateRegList(Regs, S, E, *this));
  parseMemOperand(Operands);
  return MatchOperand_Success;
}

OperandMatchResultTy
MipsAsmParser::parseRegisterPair(OperandVector &Operands) {
  MCAsmParser &Parser = getParser();

  SMLoc S = Parser.getTok().getLoc();
  if (parseAnyRegister(Operands) != MatchOperand_Success)
    return MatchOperand_ParseFail;

  SMLoc E = Parser.getTok().getLoc();
  MipsOperand Op = static_cast<MipsOperand &>(*Operands.back());

  Operands.pop_back();
  Operands.push_back(MipsOperand::CreateRegPair(Op, S, E, *this));
  return MatchOperand_Success;
}

OperandMatchResultTy
MipsAsmParser::parseMovePRegPair(OperandVector &Operands) {
  MCAsmParser &Parser = getParser();
  SmallVector<std::unique_ptr<MCParsedAsmOperand>, 8> TmpOperands;
  SmallVector<unsigned, 10> Regs;

  if (Parser.getTok().isNot(AsmToken::Dollar))
    return MatchOperand_ParseFail;

  SMLoc S = Parser.getTok().getLoc();

  if (parseAnyRegister(TmpOperands) != MatchOperand_Success)
    return MatchOperand_ParseFail;

  MipsOperand *Reg = &static_cast<MipsOperand &>(*TmpOperands.back());
  unsigned RegNo = isGP64bit() ? Reg->getGPR64Reg() : Reg->getGPR32Reg();
  Regs.push_back(RegNo);

  SMLoc E = Parser.getTok().getLoc();
  if (Parser.getTok().isNot(AsmToken::Comma)) {
    Error(E, "',' expected");
    return MatchOperand_ParseFail;
  }

  // Remove comma.
  Parser.Lex();

  if (parseAnyRegister(TmpOperands) != MatchOperand_Success)
    return MatchOperand_ParseFail;

  Reg = &static_cast<MipsOperand &>(*TmpOperands.back());
  RegNo = isGP64bit() ? Reg->getGPR64Reg() : Reg->getGPR32Reg();
  Regs.push_back(RegNo);

  Operands.push_back(MipsOperand::CreateRegList(Regs, S, E, *this));

  return MatchOperand_Success;
}

/// Sometimes (i.e. load/stores) the operand may be followed immediately by
/// either this.
/// ::= '(', register, ')'
/// handle it before we iterate so we don't get tripped up by the lack of
/// a comma.
bool MipsAsmParser::parseParenSuffix(StringRef Name, OperandVector &Operands) {
  MCAsmParser &Parser = getParser();
  if (getLexer().is(AsmToken::LParen)) {
    Operands.push_back(
        MipsOperand::CreateToken("(", getLexer().getLoc(), *this));
    Parser.Lex();
    if (parseOperand(Operands, Name)) {
      SMLoc Loc = getLexer().getLoc();
      return ErrorIfNotPending(Loc, "unexpected token in argument list");
    }
    if (Parser.getTok().isNot(AsmToken::RParen)) {
      SMLoc Loc = getLexer().getLoc();
      return Error(Loc, "unexpected token, expected ')'");
    }
    Operands.push_back(
        MipsOperand::CreateToken(")", getLexer().getLoc(), *this));
    Parser.Lex();
  }
  return false;
}

/// Sometimes (i.e. in MSA) the operand may be followed immediately by
/// either one of these.
/// ::= '[', register, ']'
/// ::= '[', integer, ']'
/// handle it before we iterate so we don't get tripped up by the lack of
/// a comma.
bool MipsAsmParser::parseBracketSuffix(StringRef Name,
                                       OperandVector &Operands) {
  MCAsmParser &Parser = getParser();
  if (getLexer().is(AsmToken::LBrac)) {
    Operands.push_back(
        MipsOperand::CreateToken("[", getLexer().getLoc(), *this));
    Parser.Lex();
    if (parseOperand(Operands, Name)) {
      SMLoc Loc = getLexer().getLoc();
      return ErrorIfNotPending(Loc, "unexpected token in argument list");
    }
    if (Parser.getTok().isNot(AsmToken::RBrac)) {
      SMLoc Loc = getLexer().getLoc();
      return Error(Loc, "unexpected token, expected ']'");
    }
    Operands.push_back(
        MipsOperand::CreateToken("]", getLexer().getLoc(), *this));
    Parser.Lex();
  }
  return false;
}

bool MipsAsmParser::ParseInstruction(ParseInstructionInfo &Info, StringRef Name,
                                     SMLoc NameLoc, OperandVector &Operands) {
  MCAsmParser &Parser = getParser();
  DEBUG(dbgs() << "ParseInstruction\n");

  // We have reached first instruction, module directive are now forbidden.
  getTargetStreamer().forbidModuleDirective();

  // Check if we have valid mnemonic
  if (!mnemonicIsValid(Name, 0)) {
    return Error(NameLoc, "unknown instruction");
  }
  // First operand in MCInst is instruction mnemonic.
  Operands.push_back(MipsOperand::CreateToken(Name, NameLoc, *this));

  // Read the remaining operands.
  if (getLexer().isNot(AsmToken::EndOfStatement)) {
    // Read the first operand.
    if (parseOperand(Operands, Name)) {
      SMLoc Loc = getLexer().getLoc();
      return ErrorIfNotPending(Loc, "unexpected token in argument list");
    }
    if (getLexer().is(AsmToken::LBrac) && parseBracketSuffix(Name, Operands))
      return true;
    if (getLexer().is(AsmToken::LParen) && parseParenSuffix(Name, Operands))
      return true;

    // If this is a capability load / store, then we parse operands in the
    // following form:
    // $rt + offset($cb)
    // We have already parsed the $rt
    if (StringSwitch<bool>(Name).Case("clb", true).Case("clh", true)
          .Case("clbu", true).Case("clhu", true).Case("clwu", true)
          .Case("clw", true).Case("cld", true).Case("clc", true)
          .Case("csb", true).Case("csh", true)
          .Case("csw", true).Case("csd", true).Case("csc", true)
          .Case("cldc1", true).Case("clwc1", true).Case("csdc1", true)
          .Case("cswc1", true).Default(false)) {
      if (getLexer().isNot(AsmToken::Comma)) {
        SMLoc Loc = getLexer().getLoc();
        Parser.eatToEndOfStatement();
        return Error(Loc,
            "expecting comma when parsing capability-relative address");
      }
      Parser.Lex();  // Eat the comma.
      if (parseOperand(Operands, Name)) {
        SMLoc Loc = getLexer().getLoc();
        Parser.eatToEndOfStatement();
        return ErrorIfNotPending(Loc, "unexpected token in argument list");
      }
      if (getLexer().isNot(AsmToken::Comma)) {
        SMLoc Loc = getLexer().getLoc();
        Parser.eatToEndOfStatement();
        return Error(Loc,
            "expecting offset when parsing capability-relative address");
      }
      Parser.Lex();  // Eat the comma.
      if (parseOperand(Operands, Name)) {
        SMLoc Loc = getLexer().getLoc();
        Parser.eatToEndOfStatement();
        return ErrorIfNotPending(Loc, "unexpected token in argument list");
      }
      if (getLexer().isNot(AsmToken::LParen)) {
        SMLoc Loc = getLexer().getLoc();
        Parser.eatToEndOfStatement();
        return Error(Loc,
            "expecting capability register when parsing capability-relative address");
      }
      Operands.push_back(MipsOperand::CreateToken("(", getLexer().getLoc(),
            *this));
      Parser.Lex();  // Eat the left paren.
      if (parseOperand(Operands, Name)) {
        SMLoc Loc = getLexer().getLoc();
        Parser.eatToEndOfStatement();
        return ErrorIfNotPending(Loc, "unexpected token in argument list");
      }
      if (getLexer().isNot(AsmToken::RParen)) {
        SMLoc Loc = getLexer().getLoc();
        Parser.eatToEndOfStatement();
        return Error(Loc,
            "expecting right parenthesis when parsing capability-relative address");
      }
      Operands.push_back(MipsOperand::CreateToken(")", getLexer().getLoc(), *this));
      Parser.Lex();  // Eat the right paren.
    }
    else while (getLexer().is(AsmToken::Comma)) {
      Parser.Lex();  // Eat the comma.

      // Parse and remember the operand.
      if (parseOperand(Operands, Name)) {
        SMLoc Loc = getLexer().getLoc();
        return ErrorIfNotPending(Loc, "unexpected token in argument list");
      }
      // Parse bracket and parenthesis suffixes before we iterate
      if (getLexer().is(AsmToken::LBrac)) {
        if (parseBracketSuffix(Name, Operands))
          return true;
      } else if (getLexer().is(AsmToken::LParen) &&
                 parseParenSuffix(Name, Operands))
        return true;
    }
  }
  if (getLexer().isNot(AsmToken::EndOfStatement)) {
    SMLoc Loc = getLexer().getLoc();
    return ErrorIfNotPending(Loc, "unexpected token in argument list");
  }
  Parser.Lex(); // Consume the EndOfStatement.
  return false;
}

// FIXME: Given that these have the same name, these should both be
// consistent on affecting the Parser.
bool MipsAsmParser::reportParseError(Twine ErrorMsg) {
  SMLoc Loc = getLexer().getLoc();
  return Error(Loc, ErrorMsg);
}

bool MipsAsmParser::reportParseError(SMLoc Loc, Twine ErrorMsg) {
  return Error(Loc, ErrorMsg);
}

bool MipsAsmParser::parseSetNoAtDirective() {
  MCAsmParser &Parser = getParser();
  // Line should look like: ".set noat".

  // Set the $at register to $0.
  AssemblerOptions.back()->setATRegIndex(0);

  Parser.Lex(); // Eat "noat".

  // If this is not the end of the statement, report an error.
  if (getLexer().isNot(AsmToken::EndOfStatement)) {
    reportParseError("unexpected token, expected end of statement");
    return false;
  }

  getTargetStreamer().emitDirectiveSetNoAt();
  Parser.Lex(); // Consume the EndOfStatement.
  return false;
}

bool MipsAsmParser::parseSetAtDirective() {
  // Line can be: ".set at", which sets $at to $1
  //          or  ".set at=$reg", which sets $at to $reg.
  MCAsmParser &Parser = getParser();
  Parser.Lex(); // Eat "at".

  if (getLexer().is(AsmToken::EndOfStatement)) {
    // No register was specified, so we set $at to $1.
    AssemblerOptions.back()->setATRegIndex(1);

    getTargetStreamer().emitDirectiveSetAt();
    Parser.Lex(); // Consume the EndOfStatement.
    return false;
  }

  if (getLexer().isNot(AsmToken::Equal)) {
    reportParseError("unexpected token, expected equals sign");
    return false;
  }
  Parser.Lex(); // Eat "=".

  if (getLexer().isNot(AsmToken::Dollar)) {
    if (getLexer().is(AsmToken::EndOfStatement)) {
      reportParseError("no register specified");
      return false;
    } else {
      reportParseError("unexpected token, expected dollar sign '$'");
      return false;
    }
  }
  Parser.Lex(); // Eat "$".

  // Find out what "reg" is.
  unsigned AtRegNo;
  const AsmToken &Reg = Parser.getTok();
  if (Reg.is(AsmToken::Identifier)) {
    AtRegNo = matchCPURegisterName(Reg.getIdentifier());
  } else if (Reg.is(AsmToken::Integer)) {
    AtRegNo = Reg.getIntVal();
  } else {
    reportParseError("unexpected token, expected identifier or integer");
    return false;
  }

  // Check if $reg is a valid register. If it is, set $at to $reg.
  if (!AssemblerOptions.back()->setATRegIndex(AtRegNo)) {
    reportParseError("invalid register");
    return false;
  }
  Parser.Lex(); // Eat "reg".

  // If this is not the end of the statement, report an error.
  if (getLexer().isNot(AsmToken::EndOfStatement)) {
    reportParseError("unexpected token, expected end of statement");
    return false;
  }

  getTargetStreamer().emitDirectiveSetAtWithArg(AtRegNo);

  Parser.Lex(); // Consume the EndOfStatement.
  return false;
}

bool MipsAsmParser::parseSetReorderDirective() {
  MCAsmParser &Parser = getParser();
  Parser.Lex();
  // If this is not the end of the statement, report an error.
  if (getLexer().isNot(AsmToken::EndOfStatement)) {
    reportParseError("unexpected token, expected end of statement");
    return false;
  }
  AssemblerOptions.back()->setReorder();
  getTargetStreamer().emitDirectiveSetReorder();
  Parser.Lex(); // Consume the EndOfStatement.
  return false;
}

bool MipsAsmParser::parseSetNoReorderDirective() {
  MCAsmParser &Parser = getParser();
  Parser.Lex();
  // If this is not the end of the statement, report an error.
  if (getLexer().isNot(AsmToken::EndOfStatement)) {
    reportParseError("unexpected token, expected end of statement");
    return false;
  }
  AssemblerOptions.back()->setNoReorder();
  getTargetStreamer().emitDirectiveSetNoReorder();
  Parser.Lex(); // Consume the EndOfStatement.
  return false;
}

bool MipsAsmParser::parseSetMacroDirective() {
  MCAsmParser &Parser = getParser();
  Parser.Lex();
  // If this is not the end of the statement, report an error.
  if (getLexer().isNot(AsmToken::EndOfStatement)) {
    reportParseError("unexpected token, expected end of statement");
    return false;
  }
  AssemblerOptions.back()->setMacro();
  getTargetStreamer().emitDirectiveSetMacro();
  Parser.Lex(); // Consume the EndOfStatement.
  return false;
}

bool MipsAsmParser::parseSetNoMacroDirective() {
  MCAsmParser &Parser = getParser();
  Parser.Lex();
  // If this is not the end of the statement, report an error.
  if (getLexer().isNot(AsmToken::EndOfStatement)) {
    reportParseError("unexpected token, expected end of statement");
    return false;
  }
  if (AssemblerOptions.back()->isReorder()) {
    reportParseError("`noreorder' must be set before `nomacro'");
    return false;
  }
  AssemblerOptions.back()->setNoMacro();
  getTargetStreamer().emitDirectiveSetNoMacro();
  Parser.Lex(); // Consume the EndOfStatement.
  return false;
}

bool MipsAsmParser::parseSetMsaDirective() {
  MCAsmParser &Parser = getParser();
  Parser.Lex();

  // If this is not the end of the statement, report an error.
  if (getLexer().isNot(AsmToken::EndOfStatement))
    return reportParseError("unexpected token, expected end of statement");

  setFeatureBits(Mips::FeatureMSA, "msa");
  getTargetStreamer().emitDirectiveSetMsa();
  return false;
}

bool MipsAsmParser::parseSetNoMsaDirective() {
  MCAsmParser &Parser = getParser();
  Parser.Lex();

  // If this is not the end of the statement, report an error.
  if (getLexer().isNot(AsmToken::EndOfStatement))
    return reportParseError("unexpected token, expected end of statement");

  clearFeatureBits(Mips::FeatureMSA, "msa");
  getTargetStreamer().emitDirectiveSetNoMsa();
  return false;
}

bool MipsAsmParser::parseSetNoDspDirective() {
  MCAsmParser &Parser = getParser();
  Parser.Lex(); // Eat "nodsp".

  // If this is not the end of the statement, report an error.
  if (getLexer().isNot(AsmToken::EndOfStatement)) {
    reportParseError("unexpected token, expected end of statement");
    return false;
  }

  clearFeatureBits(Mips::FeatureDSP, "dsp");
  getTargetStreamer().emitDirectiveSetNoDsp();
  return false;
}

bool MipsAsmParser::parseSetMips16Directive() {
  MCAsmParser &Parser = getParser();
  Parser.Lex(); // Eat "mips16".

  // If this is not the end of the statement, report an error.
  if (getLexer().isNot(AsmToken::EndOfStatement)) {
    reportParseError("unexpected token, expected end of statement");
    return false;
  }

  setFeatureBits(Mips::FeatureMips16, "mips16");
  getTargetStreamer().emitDirectiveSetMips16();
  Parser.Lex(); // Consume the EndOfStatement.
  return false;
}

bool MipsAsmParser::parseSetNoMips16Directive() {
  MCAsmParser &Parser = getParser();
  Parser.Lex(); // Eat "nomips16".

  // If this is not the end of the statement, report an error.
  if (getLexer().isNot(AsmToken::EndOfStatement)) {
    reportParseError("unexpected token, expected end of statement");
    return false;
  }

  clearFeatureBits(Mips::FeatureMips16, "mips16");
  getTargetStreamer().emitDirectiveSetNoMips16();
  Parser.Lex(); // Consume the EndOfStatement.
  return false;
}

bool MipsAsmParser::parseSetFpDirective() {
  MCAsmParser &Parser = getParser();
  MipsABIFlagsSection::FpABIKind FpAbiVal;
  // Line can be: .set fp=32
  //              .set fp=xx
  //              .set fp=64
  Parser.Lex(); // Eat fp token
  AsmToken Tok = Parser.getTok();
  if (Tok.isNot(AsmToken::Equal)) {
    reportParseError("unexpected token, expected equals sign '='");
    return false;
  }
  Parser.Lex(); // Eat '=' token.
  Tok = Parser.getTok();

  if (!parseFpABIValue(FpAbiVal, ".set"))
    return false;

  if (getLexer().isNot(AsmToken::EndOfStatement)) {
    reportParseError("unexpected token, expected end of statement");
    return false;
  }
  getTargetStreamer().emitDirectiveSetFp(FpAbiVal);
  Parser.Lex(); // Consume the EndOfStatement.
  return false;
}

bool MipsAsmParser::parseSetOddSPRegDirective() {
  MCAsmParser &Parser = getParser();

  Parser.Lex(); // Eat "oddspreg".
  if (getLexer().isNot(AsmToken::EndOfStatement)) {
    reportParseError("unexpected token, expected end of statement");
    return false;
  }

  clearFeatureBits(Mips::FeatureNoOddSPReg, "nooddspreg");
  getTargetStreamer().emitDirectiveSetOddSPReg();
  return false;
}

bool MipsAsmParser::parseSetNoOddSPRegDirective() {
  MCAsmParser &Parser = getParser();

  Parser.Lex(); // Eat "nooddspreg".
  if (getLexer().isNot(AsmToken::EndOfStatement)) {
    reportParseError("unexpected token, expected end of statement");
    return false;
  }

  setFeatureBits(Mips::FeatureNoOddSPReg, "nooddspreg");
  getTargetStreamer().emitDirectiveSetNoOddSPReg();
  return false;
}

bool MipsAsmParser::parseSetMtDirective() {
  MCAsmParser &Parser = getParser();
  Parser.Lex(); // Eat "mt".

  // If this is not the end of the statement, report an error.
  if (getLexer().isNot(AsmToken::EndOfStatement)) {
    reportParseError("unexpected token, expected end of statement");
    return false;
  }

  setFeatureBits(Mips::FeatureMT, "mt");
  getTargetStreamer().emitDirectiveSetMt();
  Parser.Lex(); // Consume the EndOfStatement.
  return false;
}

bool MipsAsmParser::parseSetNoMtDirective() {
  MCAsmParser &Parser = getParser();
  Parser.Lex(); // Eat "nomt".

  // If this is not the end of the statement, report an error.
  if (getLexer().isNot(AsmToken::EndOfStatement)) {
    reportParseError("unexpected token, expected end of statement");
    return false;
  }

  clearFeatureBits(Mips::FeatureMT, "mt");

  getTargetStreamer().emitDirectiveSetNoMt();
  Parser.Lex(); // Consume the EndOfStatement.
  return false;
}

bool MipsAsmParser::parseSetNoCRCDirective() {
  MCAsmParser &Parser = getParser();
  Parser.Lex(); // Eat "nocrc".

  // If this is not the end of the statement, report an error.
  if (getLexer().isNot(AsmToken::EndOfStatement)) {
    reportParseError("unexpected token, expected end of statement");
    return false;
  }

  clearFeatureBits(Mips::FeatureCRC, "crc");

  getTargetStreamer().emitDirectiveSetNoCRC();
  Parser.Lex(); // Consume the EndOfStatement.
  return false;
}

bool MipsAsmParser::parseSetPopDirective() {
  MCAsmParser &Parser = getParser();
  SMLoc Loc = getLexer().getLoc();

  Parser.Lex();
  if (getLexer().isNot(AsmToken::EndOfStatement))
    return reportParseError("unexpected token, expected end of statement");

  // Always keep an element on the options "stack" to prevent the user
  // from changing the initial options. This is how we remember them.
  if (AssemblerOptions.size() == 2)
    return reportParseError(Loc, ".set pop with no .set push");

  MCSubtargetInfo &STI = copySTI();
  AssemblerOptions.pop_back();
  setAvailableFeatures(
      ComputeAvailableFeatures(AssemblerOptions.back()->getFeatures()));
  STI.setFeatureBits(AssemblerOptions.back()->getFeatures());

  getTargetStreamer().emitDirectiveSetPop();
  return false;
}

bool MipsAsmParser::parseSetPushDirective() {
  MCAsmParser &Parser = getParser();
  Parser.Lex();
  if (getLexer().isNot(AsmToken::EndOfStatement))
    return reportParseError("unexpected token, expected end of statement");

  // Create a copy of the current assembler options environment and push it.
  AssemblerOptions.push_back(
        llvm::make_unique<MipsAssemblerOptions>(AssemblerOptions.back().get()));

  getTargetStreamer().emitDirectiveSetPush();
  return false;
}

bool MipsAsmParser::parseSetSoftFloatDirective() {
  MCAsmParser &Parser = getParser();
  Parser.Lex();
  if (getLexer().isNot(AsmToken::EndOfStatement))
    return reportParseError("unexpected token, expected end of statement");

  setFeatureBits(Mips::FeatureSoftFloat, "soft-float");
  getTargetStreamer().emitDirectiveSetSoftFloat();
  return false;
}

bool MipsAsmParser::parseSetHardFloatDirective() {
  MCAsmParser &Parser = getParser();
  Parser.Lex();
  if (getLexer().isNot(AsmToken::EndOfStatement))
    return reportParseError("unexpected token, expected end of statement");

  clearFeatureBits(Mips::FeatureSoftFloat, "soft-float");
  getTargetStreamer().emitDirectiveSetHardFloat();
  return false;
}

bool MipsAsmParser::parseSetAssignment() {
  StringRef Name;
  const MCExpr *Value;
  MCAsmParser &Parser = getParser();

  if (Parser.parseIdentifier(Name))
    reportParseError("expected identifier after .set");

  if (getLexer().isNot(AsmToken::Comma))
    return reportParseError("unexpected token, expected comma");
  Lex(); // Eat comma

  if (Parser.parseExpression(Value))
    return reportParseError("expected valid expression after comma");

  MCSymbol *Sym = getContext().getOrCreateSymbol(Name);
  Sym->setVariableValue(Value);

  return false;
}

bool MipsAsmParser::parseSetMips0Directive() {
  MCAsmParser &Parser = getParser();
  Parser.Lex();
  if (getLexer().isNot(AsmToken::EndOfStatement))
    return reportParseError("unexpected token, expected end of statement");

  // Reset assembler options to their initial values.
  MCSubtargetInfo &STI = copySTI();
  setAvailableFeatures(
      ComputeAvailableFeatures(AssemblerOptions.front()->getFeatures()));
  STI.setFeatureBits(AssemblerOptions.front()->getFeatures());
  AssemblerOptions.back()->setFeatures(AssemblerOptions.front()->getFeatures());

  getTargetStreamer().emitDirectiveSetMips0();
  return false;
}

bool MipsAsmParser::parseSetArchDirective() {
  MCAsmParser &Parser = getParser();
  Parser.Lex();
  if (getLexer().isNot(AsmToken::Equal))
    return reportParseError("unexpected token, expected equals sign");

  Parser.Lex();
  StringRef Arch;
  if (Parser.parseIdentifier(Arch))
    return reportParseError("expected arch identifier");

  StringRef ArchFeatureName =
      StringSwitch<StringRef>(Arch)
          .Case("mips1", "mips1")
          .Case("mips2", "mips2")
          .Case("mips3", "mips3")
          .Case("mips4", "mips4")
          .Case("mips5", "mips5")
          .Case("mips32", "mips32")
          .Case("mips32r2", "mips32r2")
          .Case("mips32r3", "mips32r3")
          .Case("mips32r5", "mips32r5")
          .Case("mips32r6", "mips32r6")
          .Case("mips64", "mips64")
          .Case("mips64r2", "mips64r2")
          .Case("mips64r3", "mips64r3")
          .Case("mips64r5", "mips64r5")
          .Case("mips64r6", "mips64r6")
          .Case("octeon", "cnmips")
          .Case("r4000", "mips3") // This is an implementation of Mips3.
          .Default("");

  if (ArchFeatureName.empty())
    return reportParseError("unsupported architecture");

  if (ArchFeatureName == "mips64r6" && inMicroMipsMode())
    return reportParseError("mips64r6 does not support microMIPS");

  selectArch(ArchFeatureName);
  getTargetStreamer().emitDirectiveSetArch(Arch);
  return false;
}

bool MipsAsmParser::parseSetFeature(uint64_t Feature) {
  MCAsmParser &Parser = getParser();
  Parser.Lex();
  if (getLexer().isNot(AsmToken::EndOfStatement))
    return reportParseError("unexpected token, expected end of statement");

  switch (Feature) {
  default:
    llvm_unreachable("Unimplemented feature");
  case Mips::FeatureDSP:
    setFeatureBits(Mips::FeatureDSP, "dsp");
    getTargetStreamer().emitDirectiveSetDsp();
    break;
  case Mips::FeatureDSPR2:
    setFeatureBits(Mips::FeatureDSPR2, "dspr2");
    getTargetStreamer().emitDirectiveSetDspr2();
    break;
  case Mips::FeatureMicroMips:
    setFeatureBits(Mips::FeatureMicroMips, "micromips");
    getTargetStreamer().emitDirectiveSetMicroMips();
    break;
  case Mips::FeatureMips1:
    selectArch("mips1");
    getTargetStreamer().emitDirectiveSetMips1();
    break;
  case Mips::FeatureMips2:
    selectArch("mips2");
    getTargetStreamer().emitDirectiveSetMips2();
    break;
  case Mips::FeatureMips3:
    selectArch("mips3");
    getTargetStreamer().emitDirectiveSetMips3();
    break;
  case Mips::FeatureMips4:
    selectArch("mips4");
    getTargetStreamer().emitDirectiveSetMips4();
    break;
  case Mips::FeatureMips5:
    selectArch("mips5");
    getTargetStreamer().emitDirectiveSetMips5();
    break;
  case Mips::FeatureMips32:
    selectArch("mips32");
    getTargetStreamer().emitDirectiveSetMips32();
    break;
  case Mips::FeatureMips32r2:
    selectArch("mips32r2");
    getTargetStreamer().emitDirectiveSetMips32R2();
    break;
  case Mips::FeatureMips32r3:
    selectArch("mips32r3");
    getTargetStreamer().emitDirectiveSetMips32R3();
    break;
  case Mips::FeatureMips32r5:
    selectArch("mips32r5");
    getTargetStreamer().emitDirectiveSetMips32R5();
    break;
  case Mips::FeatureMips32r6:
    selectArch("mips32r6");
    getTargetStreamer().emitDirectiveSetMips32R6();
    break;
  case Mips::FeatureMips64:
    selectArch("mips64");
    getTargetStreamer().emitDirectiveSetMips64();
    break;
  case Mips::FeatureMips64r2:
    selectArch("mips64r2");
    getTargetStreamer().emitDirectiveSetMips64R2();
    break;
  case Mips::FeatureMips64r3:
    selectArch("mips64r3");
    getTargetStreamer().emitDirectiveSetMips64R3();
    break;
  case Mips::FeatureMips64r5:
    selectArch("mips64r5");
    getTargetStreamer().emitDirectiveSetMips64R5();
    break;
  case Mips::FeatureMips64r6:
    selectArch("mips64r6");
    getTargetStreamer().emitDirectiveSetMips64R6();
    break;
  case Mips::FeatureCRC:
    setFeatureBits(Mips::FeatureCRC, "crc");
    getTargetStreamer().emitDirectiveSetCRC();
    break;
  }
  return false;
}

bool MipsAsmParser::eatComma(StringRef ErrorStr) {
  MCAsmParser &Parser = getParser();
  if (getLexer().isNot(AsmToken::Comma)) {
    SMLoc Loc = getLexer().getLoc();
    return Error(Loc, ErrorStr);
  }

  Parser.Lex(); // Eat the comma.
  return true;
}

// Used to determine if .cpload, .cprestore, and .cpsetup have any effect.
// In this class, it is only used for .cprestore.
// FIXME: Only keep track of IsPicEnabled in one place, instead of in both
// MipsTargetELFStreamer and MipsAsmParser.
bool MipsAsmParser::isPicAndNotNxxAbi() {
  return inPicMode() && !(isABI_N32() || isABI_N64());
}

bool MipsAsmParser::parseDirectiveCpLoad(SMLoc Loc) {
  if (AssemblerOptions.back()->isReorder())
    Warning(Loc, ".cpload should be inside a noreorder section");

  if (inMips16Mode()) {
    reportParseError(".cpload is not supported in Mips16 mode");
    return false;
  }

  SmallVector<std::unique_ptr<MCParsedAsmOperand>, 1> Reg;
  OperandMatchResultTy ResTy = parseAnyRegister(Reg);
  if (ResTy == MatchOperand_NoMatch || ResTy == MatchOperand_ParseFail) {
    reportParseError("expected register containing function address");
    return false;
  }

  MipsOperand &RegOpnd = static_cast<MipsOperand &>(*Reg[0]);
  if (!RegOpnd.isGPRAsmReg()) {
    reportParseError(RegOpnd.getStartLoc(), "invalid register");
    return false;
  }

  // If this is not the end of the statement, report an error.
  if (getLexer().isNot(AsmToken::EndOfStatement)) {
    reportParseError("unexpected token, expected end of statement");
    return false;
  }

  getTargetStreamer().emitDirectiveCpLoad(RegOpnd.getGPR32Reg());
  return false;
}

bool MipsAsmParser::parseDirectiveCpRestore(SMLoc Loc) {
  MCAsmParser &Parser = getParser();

  // Note that .cprestore is ignored if used with the N32 and N64 ABIs or if it
  // is used in non-PIC mode.

  if (inMips16Mode()) {
    reportParseError(".cprestore is not supported in Mips16 mode");
    return false;
  }

  // Get the stack offset value.
  const MCExpr *StackOffset;
  int64_t StackOffsetVal;
  if (Parser.parseExpression(StackOffset)) {
    reportParseError("expected stack offset value");
    return false;
  }

  if (!StackOffset->evaluateAsAbsolute(StackOffsetVal, getStreamer())) {
    reportParseError("stack offset is not an absolute expression");
    return false;
  }

  if (StackOffsetVal < 0) {
    Warning(Loc, ".cprestore with negative stack offset has no effect");
    IsCpRestoreSet = false;
  } else {
    IsCpRestoreSet = true;
    CpRestoreOffset = StackOffsetVal;
  }

  // If this is not the end of the statement, report an error.
  if (getLexer().isNot(AsmToken::EndOfStatement)) {
    reportParseError("unexpected token, expected end of statement");
    return false;
  }

  if (!getTargetStreamer().emitDirectiveCpRestore(
          CpRestoreOffset, [&]() { return getATReg(Loc); }, Loc, STI))
    return true;
  Parser.Lex(); // Consume the EndOfStatement.
  return false;
}

bool MipsAsmParser::parseDirectiveCPSetup() {
  MCAsmParser &Parser = getParser();
  unsigned FuncReg;
  unsigned Save;
  bool SaveIsReg = true;

  SmallVector<std::unique_ptr<MCParsedAsmOperand>, 1> TmpReg;
  OperandMatchResultTy ResTy = parseAnyRegister(TmpReg);
  if (ResTy == MatchOperand_NoMatch) {
    reportParseError("expected register containing function address");
    return false;
  }

  MipsOperand &FuncRegOpnd = static_cast<MipsOperand &>(*TmpReg[0]);
  if (!FuncRegOpnd.isGPRAsmReg()) {
    reportParseError(FuncRegOpnd.getStartLoc(), "invalid register");
    return false;
  }

  FuncReg = FuncRegOpnd.getGPR32Reg();
  TmpReg.clear();

  if (!eatComma("unexpected token, expected comma"))
    return true;

  ResTy = parseAnyRegister(TmpReg);
  if (ResTy == MatchOperand_NoMatch) {
    const MCExpr *OffsetExpr;
    int64_t OffsetVal;
    SMLoc ExprLoc = getLexer().getLoc();

    if (Parser.parseExpression(OffsetExpr) ||
        !OffsetExpr->evaluateAsAbsolute(OffsetVal, getStreamer())) {
      reportParseError(ExprLoc, "expected save register or stack offset");
      return false;
    }

    Save = OffsetVal;
    SaveIsReg = false;
  } else {
    MipsOperand &SaveOpnd = static_cast<MipsOperand &>(*TmpReg[0]);
    if (!SaveOpnd.isGPRAsmReg()) {
      reportParseError(SaveOpnd.getStartLoc(), "invalid register");
      return false;
    }
    Save = SaveOpnd.getGPR32Reg();
  }

  if (!eatComma("unexpected token, expected comma"))
    return true;

  const MCExpr *Expr;
  if (Parser.parseExpression(Expr)) {
    reportParseError("expected expression");
    return false;
  }

  if (Expr->getKind() != MCExpr::SymbolRef) {
    reportParseError("expected symbol");
    return false;
  }
  const MCSymbolRefExpr *Ref = static_cast<const MCSymbolRefExpr *>(Expr);

  CpSaveLocation = Save;
  CpSaveLocationIsRegister = SaveIsReg;

  getTargetStreamer().emitDirectiveCpsetup(FuncReg, Save, Ref->getSymbol(),
                                           SaveIsReg);
  return false;
}

bool MipsAsmParser::parseDirectiveCPReturn() {
  getTargetStreamer().emitDirectiveCpreturn(CpSaveLocation,
                                            CpSaveLocationIsRegister);
  return false;
}

bool MipsAsmParser::parseDirectiveNaN() {
  MCAsmParser &Parser = getParser();
  if (getLexer().isNot(AsmToken::EndOfStatement)) {
    const AsmToken &Tok = Parser.getTok();

    if (Tok.getString() == "2008") {
      Parser.Lex();
      getTargetStreamer().emitDirectiveNaN2008();
      return false;
    } else if (Tok.getString() == "legacy") {
      Parser.Lex();
      getTargetStreamer().emitDirectiveNaNLegacy();
      return false;
    }
  }
  // If we don't recognize the option passed to the .nan
  // directive (e.g. no option or unknown option), emit an error.
  reportParseError("invalid option in .nan directive");
  return false;
}

bool MipsAsmParser::parseDirectiveSet() {
  MCAsmParser &Parser = getParser();
  // Get the next token.
  const AsmToken &Tok = Parser.getTok();

  if (Tok.getString() == "noat") {
    return parseSetNoAtDirective();
  } else if (Tok.getString() == "at") {
    return parseSetAtDirective();
  } else if (Tok.getString() == "arch") {
    return parseSetArchDirective();
  } else if (Tok.getString() == "bopt") {
    Warning(Tok.getLoc(), "'bopt' feature is unsupported");
    getParser().Lex();
    return false;
  } else if (Tok.getString() == "nobopt") {
    // We're already running in nobopt mode, so nothing to do.
    getParser().Lex();
    return false;
  } else if (Tok.getString() == "fp") {
    return parseSetFpDirective();
  } else if (Tok.getString() == "oddspreg") {
    return parseSetOddSPRegDirective();
  } else if (Tok.getString() == "nooddspreg") {
    return parseSetNoOddSPRegDirective();
  } else if (Tok.getString() == "pop") {
    return parseSetPopDirective();
  } else if (Tok.getString() == "push") {
    return parseSetPushDirective();
  } else if (Tok.getString() == "reorder") {
    return parseSetReorderDirective();
  } else if (Tok.getString() == "noreorder") {
    return parseSetNoReorderDirective();
  } else if (Tok.getString() == "macro") {
    return parseSetMacroDirective();
  } else if (Tok.getString() == "nomacro") {
    return parseSetNoMacroDirective();
  } else if (Tok.getString() == "mips16") {
    return parseSetMips16Directive();
  } else if (Tok.getString() == "nomips16") {
    return parseSetNoMips16Directive();
  } else if (Tok.getString() == "nomicromips") {
    clearFeatureBits(Mips::FeatureMicroMips, "micromips");
    getTargetStreamer().emitDirectiveSetNoMicroMips();
    Parser.eatToEndOfStatement();
    return false;
  } else if (Tok.getString() == "micromips") {
    if (hasMips64r6()) {
      Error(Tok.getLoc(), ".set micromips directive is not supported with MIPS64R6");
      return false;
    }
    return parseSetFeature(Mips::FeatureMicroMips);
  } else if (Tok.getString() == "mips0") {
    return parseSetMips0Directive();
  } else if (Tok.getString() == "mips1") {
    return parseSetFeature(Mips::FeatureMips1);
  } else if (Tok.getString() == "mips2") {
    return parseSetFeature(Mips::FeatureMips2);
  } else if (Tok.getString() == "mips3") {
    return parseSetFeature(Mips::FeatureMips3);
  } else if (Tok.getString() == "mips4") {
    return parseSetFeature(Mips::FeatureMips4);
  } else if (Tok.getString() == "mips5") {
    return parseSetFeature(Mips::FeatureMips5);
  } else if (Tok.getString() == "mips32") {
    return parseSetFeature(Mips::FeatureMips32);
  } else if (Tok.getString() == "mips32r2") {
    return parseSetFeature(Mips::FeatureMips32r2);
  } else if (Tok.getString() == "mips32r3") {
    return parseSetFeature(Mips::FeatureMips32r3);
  } else if (Tok.getString() == "mips32r5") {
    return parseSetFeature(Mips::FeatureMips32r5);
  } else if (Tok.getString() == "mips32r6") {
    return parseSetFeature(Mips::FeatureMips32r6);
  } else if (Tok.getString() == "mips64") {
    return parseSetFeature(Mips::FeatureMips64);
  } else if (Tok.getString() == "mips64r2") {
    return parseSetFeature(Mips::FeatureMips64r2);
  } else if (Tok.getString() == "mips64r3") {
    return parseSetFeature(Mips::FeatureMips64r3);
  } else if (Tok.getString() == "mips64r5") {
    return parseSetFeature(Mips::FeatureMips64r5);
  } else if (Tok.getString() == "mips64r6") {
    if (inMicroMipsMode()) {
      Error(Tok.getLoc(), "MIPS64R6 is not supported with microMIPS");
      return false;
    }
    return parseSetFeature(Mips::FeatureMips64r6);
  } else if (Tok.getString() == "dsp") {
    return parseSetFeature(Mips::FeatureDSP);
  } else if (Tok.getString() == "dspr2") {
    return parseSetFeature(Mips::FeatureDSPR2);
  } else if (Tok.getString() == "nodsp") {
    return parseSetNoDspDirective();
  } else if (Tok.getString() == "msa") {
    return parseSetMsaDirective();
  } else if (Tok.getString() == "nomsa") {
    return parseSetNoMsaDirective();
  } else if (Tok.getString() == "mt") {
    return parseSetMtDirective();
  } else if (Tok.getString() == "nomt") {
    return parseSetNoMtDirective();
  } else if (Tok.getString() == "softfloat") {
    return parseSetSoftFloatDirective();
  } else if (Tok.getString() == "hardfloat") {
    return parseSetHardFloatDirective();
<<<<<<< HEAD
  } else if (Tok.getString() == "cheri_sysregs_accessible" ||
             Tok.getString() == "nocheri_sysregs_accessible") {
    AreCheriSysRegsAccessible = Tok.getString() == "cheri_sysregs_accessible";
    Parser.eatToEndOfStatement();
    return false;
=======
  } else if (Tok.getString() == "crc") {
    return parseSetFeature(Mips::FeatureCRC);
  } else if (Tok.getString() == "nocrc") {
    return parseSetNoCRCDirective();
>>>>>>> 27558197
  } else {
    // It is just an identifier, look for an assignment.
    parseSetAssignment();
    return false;
  }
  return true;
}

/// parseDataDirective
///  ::= .word [ expression (, expression)* ]
bool MipsAsmParser::parseDataDirective(unsigned Size, SMLoc L) {
  MCAsmParser &Parser = getParser();
  if (getLexer().isNot(AsmToken::EndOfStatement)) {
    while (true) {
      const MCExpr *Value;
      if (getParser().parseExpression(Value))
        return true;

      getParser().getStreamer().EmitValue(Value, Size);

      if (getLexer().is(AsmToken::EndOfStatement))
        break;

      if (getLexer().isNot(AsmToken::Comma))
        return Error(L, "unexpected token, expected comma");
      Parser.Lex();
    }
  }

  Parser.Lex();
  return false;
}

/// parseDirectiveGpWord
///  ::= .gpword local_sym
bool MipsAsmParser::parseDirectiveGpWord() {
  MCAsmParser &Parser = getParser();
  const MCExpr *Value;
  // EmitGPRel32Value requires an expression, so we are using base class
  // method to evaluate the expression.
  if (getParser().parseExpression(Value))
    return true;
  getParser().getStreamer().EmitGPRel32Value(Value);

  if (getLexer().isNot(AsmToken::EndOfStatement))
    return Error(getLexer().getLoc(), 
                "unexpected token, expected end of statement");
  Parser.Lex(); // Eat EndOfStatement token.
  return false;
}

/// parseDirectiveGpDWord
///  ::= .gpdword local_sym
bool MipsAsmParser::parseDirectiveGpDWord() {
  MCAsmParser &Parser = getParser();
  const MCExpr *Value;
  // EmitGPRel64Value requires an expression, so we are using base class
  // method to evaluate the expression.
  if (getParser().parseExpression(Value))
    return true;
  getParser().getStreamer().EmitGPRel64Value(Value);

  if (getLexer().isNot(AsmToken::EndOfStatement))
    return Error(getLexer().getLoc(),
                "unexpected token, expected end of statement");
  Parser.Lex(); // Eat EndOfStatement token.
  return false;
}

/// parseDirectiveDtpRelWord
///  ::= .dtprelword tls_sym
bool MipsAsmParser::parseDirectiveDtpRelWord() {
  MCAsmParser &Parser = getParser();
  const MCExpr *Value;
  // EmitDTPRel32Value requires an expression, so we are using base class
  // method to evaluate the expression.
  if (getParser().parseExpression(Value))
    return true;
  getParser().getStreamer().EmitDTPRel32Value(Value);

  if (getLexer().isNot(AsmToken::EndOfStatement))
    return Error(getLexer().getLoc(),
                "unexpected token, expected end of statement");
  Parser.Lex(); // Eat EndOfStatement token.
  return false;
}

/// parseDirectiveDtpRelDWord
///  ::= .dtpreldword tls_sym
bool MipsAsmParser::parseDirectiveDtpRelDWord() {
  MCAsmParser &Parser = getParser();
  const MCExpr *Value;
  // EmitDTPRel64Value requires an expression, so we are using base class
  // method to evaluate the expression.
  if (getParser().parseExpression(Value))
    return true;
  getParser().getStreamer().EmitDTPRel64Value(Value);

  if (getLexer().isNot(AsmToken::EndOfStatement))
    return Error(getLexer().getLoc(),
                "unexpected token, expected end of statement");
  Parser.Lex(); // Eat EndOfStatement token.
  return false;
}

/// parseDirectiveTpRelWord
///  ::= .tprelword tls_sym
bool MipsAsmParser::parseDirectiveTpRelWord() {
  MCAsmParser &Parser = getParser();
  const MCExpr *Value;
  // EmitTPRel32Value requires an expression, so we are using base class
  // method to evaluate the expression.
  if (getParser().parseExpression(Value))
    return true;
  getParser().getStreamer().EmitTPRel32Value(Value);

  if (getLexer().isNot(AsmToken::EndOfStatement))
    return Error(getLexer().getLoc(),
                "unexpected token, expected end of statement");
  Parser.Lex(); // Eat EndOfStatement token.
  return false;
}

/// parseDirectiveTpRelDWord
///  ::= .tpreldword tls_sym
bool MipsAsmParser::parseDirectiveTpRelDWord() {
  MCAsmParser &Parser = getParser();
  const MCExpr *Value;
  // EmitTPRel64Value requires an expression, so we are using base class
  // method to evaluate the expression.
  if (getParser().parseExpression(Value))
    return true;
  getParser().getStreamer().EmitTPRel64Value(Value);

  if (getLexer().isNot(AsmToken::EndOfStatement))
    return Error(getLexer().getLoc(),
                "unexpected token, expected end of statement");
  Parser.Lex(); // Eat EndOfStatement token.
  return false;
}

bool MipsAsmParser::parseDirectiveOption() {
  MCAsmParser &Parser = getParser();
  // Get the option token.
  AsmToken Tok = Parser.getTok();
  // At the moment only identifiers are supported.
  if (Tok.isNot(AsmToken::Identifier)) {
    return Error(Parser.getTok().getLoc(),
                 "unexpected token, expected identifier");
  }

  StringRef Option = Tok.getIdentifier();

  if (Option == "pic0") {
    // MipsAsmParser needs to know if the current PIC mode changes.
    IsPicEnabled = false;

    getTargetStreamer().emitDirectiveOptionPic0();
    Parser.Lex();
    if (Parser.getTok().isNot(AsmToken::EndOfStatement)) {
      return Error(Parser.getTok().getLoc(),
                   "unexpected token, expected end of statement");
    }
    return false;
  }

  if (Option == "pic2") {
    // MipsAsmParser needs to know if the current PIC mode changes.
    IsPicEnabled = true;

    getTargetStreamer().emitDirectiveOptionPic2();
    Parser.Lex();
    if (Parser.getTok().isNot(AsmToken::EndOfStatement)) {
      return Error(Parser.getTok().getLoc(),
                   "unexpected token, expected end of statement");
    }
    return false;
  }

  // Unknown option.
  Warning(Parser.getTok().getLoc(), 
          "unknown option, expected 'pic0' or 'pic2'");
  Parser.eatToEndOfStatement();
  return false;
}

/// parseInsnDirective
///  ::= .insn
bool MipsAsmParser::parseInsnDirective() {
  // If this is not the end of the statement, report an error.
  if (getLexer().isNot(AsmToken::EndOfStatement)) {
    reportParseError("unexpected token, expected end of statement");
    return false;
  }

  // The actual label marking happens in
  // MipsELFStreamer::createPendingLabelRelocs().
  getTargetStreamer().emitDirectiveInsn();

  getParser().Lex(); // Eat EndOfStatement token.
  return false;
}

/// parseRSectionDirective
///  ::= .rdata
bool MipsAsmParser::parseRSectionDirective(StringRef Section) {
  // If this is not the end of the statement, report an error.
  if (getLexer().isNot(AsmToken::EndOfStatement)) {
    reportParseError("unexpected token, expected end of statement");
    return false;
  }

  MCSection *ELFSection = getContext().getELFSection(
      Section, ELF::SHT_PROGBITS, ELF::SHF_ALLOC);
  getParser().getStreamer().SwitchSection(ELFSection);

  getParser().Lex(); // Eat EndOfStatement token.
  return false;
}

/// parseSSectionDirective
///  ::= .sbss
///  ::= .sdata
bool MipsAsmParser::parseSSectionDirective(StringRef Section, unsigned Type) {
  // If this is not the end of the statement, report an error.
  if (getLexer().isNot(AsmToken::EndOfStatement)) {
    reportParseError("unexpected token, expected end of statement");
    return false;
  }

  MCSection *ELFSection = getContext().getELFSection(
      Section, Type, ELF::SHF_WRITE | ELF::SHF_ALLOC | ELF::SHF_MIPS_GPREL);
  getParser().getStreamer().SwitchSection(ELFSection);

  getParser().Lex(); // Eat EndOfStatement token.
  return false;
}

/// parseDirectiveModule
///  ::= .module oddspreg
///  ::= .module nooddspreg
///  ::= .module fp=value
///  ::= .module softfloat
///  ::= .module hardfloat
///  ::= .module mt
///  ::= .module crc
///  ::= .module nocrc
bool MipsAsmParser::parseDirectiveModule() {
  MCAsmParser &Parser = getParser();
  MCAsmLexer &Lexer = getLexer();
  SMLoc L = Lexer.getLoc();

  if (!getTargetStreamer().isModuleDirectiveAllowed()) {
    // TODO : get a better message.
    reportParseError(".module directive must appear before any code");
    return false;
  }

  StringRef Option;
  if (Parser.parseIdentifier(Option)) {
    reportParseError("expected .module option identifier");
    return false;
  }

  if (Option == "oddspreg") {
    clearModuleFeatureBits(Mips::FeatureNoOddSPReg, "nooddspreg");

    // Synchronize the abiflags information with the FeatureBits information we
    // changed above.
    getTargetStreamer().updateABIInfo(*this);

    // If printing assembly, use the recently updated abiflags information.
    // If generating ELF, don't do anything (the .MIPS.abiflags section gets
    // emitted at the end).
    getTargetStreamer().emitDirectiveModuleOddSPReg();

    // If this is not the end of the statement, report an error.
    if (getLexer().isNot(AsmToken::EndOfStatement)) {
      reportParseError("unexpected token, expected end of statement");
      return false;
    }

    return false; // parseDirectiveModule has finished successfully.
  } else if (Option == "nooddspreg") {
    if (!isABI_O32()) {
      return Error(L, "'.module nooddspreg' requires the O32 ABI");
    }

    setModuleFeatureBits(Mips::FeatureNoOddSPReg, "nooddspreg");

    // Synchronize the abiflags information with the FeatureBits information we
    // changed above.
    getTargetStreamer().updateABIInfo(*this);

    // If printing assembly, use the recently updated abiflags information.
    // If generating ELF, don't do anything (the .MIPS.abiflags section gets
    // emitted at the end).
    getTargetStreamer().emitDirectiveModuleOddSPReg();

    // If this is not the end of the statement, report an error.
    if (getLexer().isNot(AsmToken::EndOfStatement)) {
      reportParseError("unexpected token, expected end of statement");
      return false;
    }

    return false; // parseDirectiveModule has finished successfully.
  } else if (Option == "fp") {
    return parseDirectiveModuleFP();
  } else if (Option == "softfloat") {
    setModuleFeatureBits(Mips::FeatureSoftFloat, "soft-float");

    // Synchronize the ABI Flags information with the FeatureBits information we
    // updated above.
    getTargetStreamer().updateABIInfo(*this);

    // If printing assembly, use the recently updated ABI Flags information.
    // If generating ELF, don't do anything (the .MIPS.abiflags section gets
    // emitted later).
    getTargetStreamer().emitDirectiveModuleSoftFloat();

    // If this is not the end of the statement, report an error.
    if (getLexer().isNot(AsmToken::EndOfStatement)) {
      reportParseError("unexpected token, expected end of statement");
      return false;
    }

    return false; // parseDirectiveModule has finished successfully.
  } else if (Option == "hardfloat") {
    clearModuleFeatureBits(Mips::FeatureSoftFloat, "soft-float");

    // Synchronize the ABI Flags information with the FeatureBits information we
    // updated above.
    getTargetStreamer().updateABIInfo(*this);

    // If printing assembly, use the recently updated ABI Flags information.
    // If generating ELF, don't do anything (the .MIPS.abiflags section gets
    // emitted later).
    getTargetStreamer().emitDirectiveModuleHardFloat();

    // If this is not the end of the statement, report an error.
    if (getLexer().isNot(AsmToken::EndOfStatement)) {
      reportParseError("unexpected token, expected end of statement");
      return false;
    }

    return false; // parseDirectiveModule has finished successfully.
  } else if (Option == "mt") {
    setModuleFeatureBits(Mips::FeatureMT, "mt");

    // Synchronize the ABI Flags information with the FeatureBits information we
    // updated above.
    getTargetStreamer().updateABIInfo(*this);

    // If printing assembly, use the recently updated ABI Flags information.
    // If generating ELF, don't do anything (the .MIPS.abiflags section gets
    // emitted later).
    getTargetStreamer().emitDirectiveModuleMT();

    // If this is not the end of the statement, report an error.
    if (getLexer().isNot(AsmToken::EndOfStatement)) {
      reportParseError("unexpected token, expected end of statement");
      return false;
    }

    return false; // parseDirectiveModule has finished successfully.
  } else if (Option == "crc") {
    setModuleFeatureBits(Mips::FeatureCRC, "crc");

    // Synchronize the ABI Flags information with the FeatureBits information we
    // updated above.
    getTargetStreamer().updateABIInfo(*this);

    // If printing assembly, use the recently updated ABI Flags information.
    // If generating ELF, don't do anything (the .MIPS.abiflags section gets
    // emitted later).
    getTargetStreamer().emitDirectiveModuleCRC();

    // If this is not the end of the statement, report an error.
    if (getLexer().isNot(AsmToken::EndOfStatement)) {
      reportParseError("unexpected token, expected end of statement");
      return false;
    }

    return false; // parseDirectiveModule has finished successfully.
  } else if (Option == "nocrc") {
    clearModuleFeatureBits(Mips::FeatureCRC, "crc");

    // Synchronize the ABI Flags information with the FeatureBits information we
    // updated above.
    getTargetStreamer().updateABIInfo(*this);

    // If printing assembly, use the recently updated ABI Flags information.
    // If generating ELF, don't do anything (the .MIPS.abiflags section gets
    // emitted later).
    getTargetStreamer().emitDirectiveModuleNoCRC();

    // If this is not the end of the statement, report an error.
    if (getLexer().isNot(AsmToken::EndOfStatement)) {
      reportParseError("unexpected token, expected end of statement");
      return false;
    }

    return false; // parseDirectiveModule has finished successfully.
  } else {
    return Error(L, "'" + Twine(Option) + "' is not a valid .module option.");
  }
}

/// parseDirectiveModuleFP
///  ::= =32
///  ::= =xx
///  ::= =64
bool MipsAsmParser::parseDirectiveModuleFP() {
  MCAsmParser &Parser = getParser();
  MCAsmLexer &Lexer = getLexer();

  if (Lexer.isNot(AsmToken::Equal)) {
    reportParseError("unexpected token, expected equals sign '='");
    return false;
  }
  Parser.Lex(); // Eat '=' token.

  MipsABIFlagsSection::FpABIKind FpABI;
  if (!parseFpABIValue(FpABI, ".module"))
    return false;

  if (getLexer().isNot(AsmToken::EndOfStatement)) {
    reportParseError("unexpected token, expected end of statement");
    return false;
  }

  // Synchronize the abiflags information with the FeatureBits information we
  // changed above.
  getTargetStreamer().updateABIInfo(*this);

  // If printing assembly, use the recently updated abiflags information.
  // If generating ELF, don't do anything (the .MIPS.abiflags section gets
  // emitted at the end).
  getTargetStreamer().emitDirectiveModuleFP();

  Parser.Lex(); // Consume the EndOfStatement.
  return false;
}

bool MipsAsmParser::parseFpABIValue(MipsABIFlagsSection::FpABIKind &FpABI,
                                    StringRef Directive) {
  MCAsmParser &Parser = getParser();
  MCAsmLexer &Lexer = getLexer();
  bool ModuleLevelOptions = Directive == ".module";

  if (Lexer.is(AsmToken::Identifier)) {
    StringRef Value = Parser.getTok().getString();
    Parser.Lex();

    if (Value != "xx") {
      reportParseError("unsupported value, expected 'xx', '32' or '64'");
      return false;
    }

    if (!isABI_O32()) {
      reportParseError("'" + Directive + " fp=xx' requires the O32 ABI");
      return false;
    }

    FpABI = MipsABIFlagsSection::FpABIKind::XX;
    if (ModuleLevelOptions) {
      setModuleFeatureBits(Mips::FeatureFPXX, "fpxx");
      clearModuleFeatureBits(Mips::FeatureFP64Bit, "fp64");
    } else {
      setFeatureBits(Mips::FeatureFPXX, "fpxx");
      clearFeatureBits(Mips::FeatureFP64Bit, "fp64");
    }
    return true;
  }

  if (Lexer.is(AsmToken::Integer)) {
    unsigned Value = Parser.getTok().getIntVal();
    Parser.Lex();

    if (Value != 32 && Value != 64) {
      reportParseError("unsupported value, expected 'xx', '32' or '64'");
      return false;
    }

    if (Value == 32) {
      if (!isABI_O32()) {
        reportParseError("'" + Directive + " fp=32' requires the O32 ABI");
        return false;
      }

      FpABI = MipsABIFlagsSection::FpABIKind::S32;
      if (ModuleLevelOptions) {
        clearModuleFeatureBits(Mips::FeatureFPXX, "fpxx");
        clearModuleFeatureBits(Mips::FeatureFP64Bit, "fp64");
      } else {
        clearFeatureBits(Mips::FeatureFPXX, "fpxx");
        clearFeatureBits(Mips::FeatureFP64Bit, "fp64");
      }
    } else {
      FpABI = MipsABIFlagsSection::FpABIKind::S64;
      if (ModuleLevelOptions) {
        clearModuleFeatureBits(Mips::FeatureFPXX, "fpxx");
        setModuleFeatureBits(Mips::FeatureFP64Bit, "fp64");
      } else {
        clearFeatureBits(Mips::FeatureFPXX, "fpxx");
        setFeatureBits(Mips::FeatureFP64Bit, "fp64");
      }
    }

    return true;
  }

  return false;
}

/// parseDirectiveCHERICap
///  ::= .chericap sym[+off]
bool MipsAsmParser::parseDirectiveCHERICap(SMLoc Loc) {
  MCAsmParser &Parser = getParser();
  const MCExpr *SymExpr;

  // TODO: it would be nice if we could get this from MCSubtarget. However, it
  // is only in MipsSubtarget which we can't access here :(
  if (!isCheri()) {
    reportParseError(Loc, "'.chericap' requires CHERI");
    errs() << getSTI().getCPU() << " fs=" << getSTI().getTargetTriple().str() << "\n";
    return false;
  }

  if (getParser().parseExpression(SymExpr))
    return true;
  int64_t Offset = 0;
  unsigned CapSize = getCHERICapabilitySize();
  // Allow .chericap 0x123456 to create an untagged uintcap_t
  if (SymExpr->evaluateAsAbsolute(Offset)) {
    getParser().getStreamer().EmitCheriIntcap(Offset, CapSize, Loc);
  } else {
    const MCSymbolRefExpr *SRE = nullptr;
    if (const MCBinaryExpr *BE = dyn_cast<MCBinaryExpr>(SymExpr)) {
      const MCConstantExpr *CE = nullptr;
      bool Neg = false;
      switch (BE->getOpcode()) {
        case MCBinaryExpr::Sub:
          Neg = true;
          LLVM_FALLTHROUGH;
        case MCBinaryExpr::Add:
          CE = dyn_cast<MCConstantExpr>(BE->getRHS());
          break;
        default:
          break;
      }

      SRE = dyn_cast<MCSymbolRefExpr>(BE->getLHS());
      if (!SRE || !CE) {
        reportParseError(Loc, "must be sym[+const]");
        return false;
      }
      Offset = CE->getValue();
      if (Neg)
        Offset = -Offset;
    } else {
      SRE = dyn_cast<MCSymbolRefExpr>(SymExpr);
      if (!SRE) {
        reportParseError(Loc, "must be sym[+const]");
        return false;
      }
      Offset = 0;
    }
    const MCSymbol &Symbol = SRE->getSymbol();
    getParser().getStreamer().EmitCheriCapability(&Symbol, Offset, CapSize, Loc);
  }
  if (getLexer().isNot(AsmToken::EndOfStatement))
    return Error(getLexer().getLoc(),
                 "unexpected token, expected end of statement");
  Parser.Lex(); // Eat EndOfStatement token.
  return false;
}

bool MipsAsmParser::ParseDirective(AsmToken DirectiveID) {
  // This returns false if this function recognizes the directive
  // regardless of whether it is successfully handles or reports an
  // error. Otherwise it returns true to give the generic parser a
  // chance at recognizing it.

  MCAsmParser &Parser = getParser();
  StringRef IDVal = DirectiveID.getString();

  if (IDVal == ".cpload") {
    parseDirectiveCpLoad(DirectiveID.getLoc());
    return false;
  }
  if (IDVal == ".cprestore") {
    parseDirectiveCpRestore(DirectiveID.getLoc());
    return false;
  }
  if (IDVal == ".dword") {
    parseDataDirective(8, DirectiveID.getLoc());
    return false;
  }
  if (IDVal == ".ent") {
    StringRef SymbolName;

    if (Parser.parseIdentifier(SymbolName)) {
      reportParseError("expected identifier after .ent");
      return false;
    }

    // There's an undocumented extension that allows an integer to
    // follow the name of the procedure which AFAICS is ignored by GAS.
    // Example: .ent foo,2
    if (getLexer().isNot(AsmToken::EndOfStatement)) {
      if (getLexer().isNot(AsmToken::Comma)) {
        // Even though we accept this undocumented extension for compatibility
        // reasons, the additional integer argument does not actually change
        // the behaviour of the '.ent' directive, so we would like to discourage
        // its use. We do this by not referring to the extended version in
        // error messages which are not directly related to its use.
        reportParseError("unexpected token, expected end of statement");
        return false;
      }
      Parser.Lex(); // Eat the comma.
      const MCExpr *DummyNumber;
      int64_t DummyNumberVal;
      // If the user was explicitly trying to use the extended version,
      // we still give helpful extension-related error messages.
      if (Parser.parseExpression(DummyNumber)) {
        reportParseError("expected number after comma");
        return false;
      }
      if (!DummyNumber->evaluateAsAbsolute(DummyNumberVal, getStreamer())) {
        reportParseError("expected an absolute expression after comma");
        return false;
      }
    }

    // If this is not the end of the statement, report an error.
    if (getLexer().isNot(AsmToken::EndOfStatement)) {
      reportParseError("unexpected token, expected end of statement");
      return false;
    }

    MCSymbol *Sym = getContext().getOrCreateSymbol(SymbolName);

    getTargetStreamer().emitDirectiveEnt(*Sym);
    CurrentFn = Sym;
    IsCpRestoreSet = false;
    return false;
  }

  if (IDVal == ".end") {
    StringRef SymbolName;

    if (Parser.parseIdentifier(SymbolName)) {
      reportParseError("expected identifier after .end");
      return false;
    }

    if (getLexer().isNot(AsmToken::EndOfStatement)) {
      reportParseError("unexpected token, expected end of statement");
      return false;
    }

    if (CurrentFn == nullptr) {
      reportParseError(".end used without .ent");
      return false;
    }

    if ((SymbolName != CurrentFn->getName())) {
      reportParseError(".end symbol does not match .ent symbol");
      return false;
    }

    getTargetStreamer().emitDirectiveEnd(SymbolName);
    CurrentFn = nullptr;
    IsCpRestoreSet = false;
    return false;
  }

  if (IDVal == ".frame") {
    // .frame $stack_reg, frame_size_in_bytes, $return_reg
    SmallVector<std::unique_ptr<MCParsedAsmOperand>, 1> TmpReg;
    OperandMatchResultTy ResTy = parseAnyRegister(TmpReg);
    if (ResTy == MatchOperand_NoMatch || ResTy == MatchOperand_ParseFail) {
      reportParseError("expected stack register");
      return false;
    }

    MipsOperand &StackRegOpnd = static_cast<MipsOperand &>(*TmpReg[0]);
    if (!StackRegOpnd.isGPRAsmReg() && !StackRegOpnd.isCheriAsmReg()) {
      reportParseError(StackRegOpnd.getStartLoc(),
                       "expected general purpose register");
      return false;
    }
    unsigned StackReg = StackRegOpnd.isCheriAsmReg()
                            ? StackRegOpnd.getCheriReg()
                            : StackRegOpnd.getGPR32Reg();

    if (Parser.getTok().is(AsmToken::Comma))
      Parser.Lex();
    else {
      reportParseError("unexpected token, expected comma");
      return false;
    }

    // Parse the frame size.
    const MCExpr *FrameSize;
    int64_t FrameSizeVal;

    if (Parser.parseExpression(FrameSize)) {
      reportParseError("expected frame size value");
      return false;
    }

    if (!FrameSize->evaluateAsAbsolute(FrameSizeVal, getStreamer())) {
      reportParseError("frame size not an absolute expression");
      return false;
    }

    if (Parser.getTok().is(AsmToken::Comma))
      Parser.Lex();
    else {
      reportParseError("unexpected token, expected comma");
      return false;
    }

    // Parse the return register.
    TmpReg.clear();
    ResTy = parseAnyRegister(TmpReg);
    if (ResTy == MatchOperand_NoMatch || ResTy == MatchOperand_ParseFail) {
      reportParseError("expected return register");
      return false;
    }

    MipsOperand &ReturnRegOpnd = static_cast<MipsOperand &>(*TmpReg[0]);
    if (!ReturnRegOpnd.isGPRAsmReg() && !ReturnRegOpnd.isCheriAsmReg()) {
      reportParseError(ReturnRegOpnd.getStartLoc(),
                       "expected general purpose register");
      return false;
    }

    // If this is not the end of the statement, report an error.
    if (getLexer().isNot(AsmToken::EndOfStatement)) {
      reportParseError("unexpected token, expected end of statement");
      return false;
    }

    unsigned ReturnReg = ReturnRegOpnd.isCheriAsmReg()
                        ? ReturnRegOpnd.getCheriReg()
                        : ReturnRegOpnd.getGPR32Reg();

    getTargetStreamer().emitFrame(StackReg, FrameSizeVal, ReturnReg);
    IsCpRestoreSet = false;
    return false;
  }

  if (IDVal == ".set") {
    parseDirectiveSet();
    return false;
  }

  if (IDVal == ".mask" || IDVal == ".fmask") {
    // .mask bitmask, frame_offset
    // bitmask: One bit for each register used.
    // frame_offset: Offset from Canonical Frame Address ($sp on entry) where
    //               first register is expected to be saved.
    // Examples:
    //   .mask 0x80000000, -4
    //   .fmask 0x80000000, -4
    //

    // Parse the bitmask
    const MCExpr *BitMask;
    int64_t BitMaskVal;

    if (Parser.parseExpression(BitMask)) {
      reportParseError("expected bitmask value");
      return false;
    }

    if (!BitMask->evaluateAsAbsolute(BitMaskVal, getStreamer())) {
      reportParseError("bitmask not an absolute expression");
      return false;
    }

    if (Parser.getTok().is(AsmToken::Comma))
      Parser.Lex();
    else {
      reportParseError("unexpected token, expected comma");
      return false;
    }

    // Parse the frame_offset
    const MCExpr *FrameOffset;
    int64_t FrameOffsetVal;

    if (Parser.parseExpression(FrameOffset)) {
      reportParseError("expected frame offset value");
      return false;
    }

    if (!FrameOffset->evaluateAsAbsolute(FrameOffsetVal, getStreamer())) {
      reportParseError("frame offset not an absolute expression");
      return false;
    }

    // If this is not the end of the statement, report an error.
    if (getLexer().isNot(AsmToken::EndOfStatement)) {
      reportParseError("unexpected token, expected end of statement");
      return false;
    }

    if (IDVal == ".mask")
      getTargetStreamer().emitMask(BitMaskVal, FrameOffsetVal);
    else
      getTargetStreamer().emitFMask(BitMaskVal, FrameOffsetVal);
    return false;
  }

  if (IDVal == ".nan")
    return parseDirectiveNaN();

  if (IDVal == ".gpword") {
    parseDirectiveGpWord();
    return false;
  }

  if (IDVal == ".gpdword") {
    parseDirectiveGpDWord();
    return false;
  }

  if (IDVal == ".dtprelword") {
    parseDirectiveDtpRelWord();
    return false;
  }

  if (IDVal == ".dtpreldword") {
    parseDirectiveDtpRelDWord();
    return false;
  }

  if (IDVal == ".tprelword") {
    parseDirectiveTpRelWord();
    return false;
  }

  if (IDVal == ".tpreldword") {
    parseDirectiveTpRelDWord();
    return false;
  }

  if (IDVal == ".word") {
    parseDataDirective(4, DirectiveID.getLoc());
    return false;
  }

  if (IDVal == ".hword") {
    parseDataDirective(2, DirectiveID.getLoc());
    return false;
  }

  if (IDVal == ".option") {
    parseDirectiveOption();
    return false;
  }

  if (IDVal == ".abicalls") {
    getTargetStreamer().emitDirectiveAbiCalls();
    if (Parser.getTok().isNot(AsmToken::EndOfStatement)) {
      Error(Parser.getTok().getLoc(), 
            "unexpected token, expected end of statement");
    }
    return false;
  }

  if (IDVal == ".cpsetup") {
    parseDirectiveCPSetup();
    return false;
  }
  if (IDVal == ".cpreturn") {
    parseDirectiveCPReturn();
    return false;
  }
  if (IDVal == ".module") {
    parseDirectiveModule();
    return false;
  }
  if (IDVal == ".llvm_internal_mips_reallow_module_directive") {
    parseInternalDirectiveReallowModule();
    return false;
  }
  if (IDVal == ".insn") {
    parseInsnDirective();
    return false;
  }
  if (IDVal == ".rdata") {
    parseRSectionDirective(".rodata");
    return false;
  }
  if (IDVal == ".sbss") {
    parseSSectionDirective(IDVal, ELF::SHT_NOBITS);
    return false;
  }
  if (IDVal == ".sdata") {
    parseSSectionDirective(IDVal, ELF::SHT_PROGBITS);
    return false;
  }

  if (IDVal == ".chericap") {
    parseDirectiveCHERICap(DirectiveID.getLoc());
    return false;
  }

  return true;
}

bool MipsAsmParser::parseInternalDirectiveReallowModule() {
  // If this is not the end of the statement, report an error.
  if (getLexer().isNot(AsmToken::EndOfStatement)) {
    reportParseError("unexpected token, expected end of statement");
    return false;
  }

  getTargetStreamer().reallowModuleDirective();

  getParser().Lex(); // Eat EndOfStatement token.
  return false;
}

extern "C" void LLVMInitializeMipsAsmParser() {
  RegisterMCAsmParser<MipsAsmParser> X(getTheMipsTarget());
  RegisterMCAsmParser<MipsAsmParser> Y(getTheMipselTarget());
  RegisterMCAsmParser<MipsAsmParser> A(getTheMips64Target());
  RegisterMCAsmParser<MipsAsmParser> B(getTheMips64elTarget());
  RegisterMCAsmParser<MipsAsmParser> C(getTheMipsCheriTarget());
}

#define GET_REGISTER_MATCHER
#define GET_MATCHER_IMPLEMENTATION
#include "MipsGenAsmMatcher.inc"

bool MipsAsmParser::mnemonicIsValid(StringRef Mnemonic, unsigned VariantID) {
  // Find the appropriate table for this asm variant.
  const MatchEntry *Start, *End;
  switch (VariantID) {
  default: llvm_unreachable("invalid variant!");
  case 0: Start = std::begin(MatchTable0); End = std::end(MatchTable0); break;
  }
  // Search the table.
  auto MnemonicRange = std::equal_range(Start, End, Mnemonic, LessOpcode());
  return MnemonicRange.first != MnemonicRange.second;
}<|MERGE_RESOLUTION|>--- conflicted
+++ resolved
@@ -666,7 +666,6 @@
     return getSTI().getFeatureBits()[Mips::FeatureMT];
   }
 
-<<<<<<< HEAD
   bool isCheri() const {
     return getSTI().getFeatureBits()[Mips::FeatureMipsCheri];
   }
@@ -679,10 +678,10 @@
     if (getSTI().getFeatureBits()[Mips::FeatureMipsCheri64])
       return 8;
     llvm_unreachable("Should not have been called without checking isCheri()!");
-=======
+  }
+
   bool hasCRC() const {
     return getSTI().getFeatureBits()[Mips::FeatureCRC];
->>>>>>> 27558197
   }
 
   /// Warn if RegIndex is the same as the current AT.
@@ -7734,18 +7733,15 @@
     return parseSetSoftFloatDirective();
   } else if (Tok.getString() == "hardfloat") {
     return parseSetHardFloatDirective();
-<<<<<<< HEAD
   } else if (Tok.getString() == "cheri_sysregs_accessible" ||
              Tok.getString() == "nocheri_sysregs_accessible") {
     AreCheriSysRegsAccessible = Tok.getString() == "cheri_sysregs_accessible";
     Parser.eatToEndOfStatement();
     return false;
-=======
   } else if (Tok.getString() == "crc") {
     return parseSetFeature(Mips::FeatureCRC);
   } else if (Tok.getString() == "nocrc") {
     return parseSetNoCRCDirective();
->>>>>>> 27558197
   } else {
     // It is just an identifier, look for an assignment.
     parseSetAssignment();
