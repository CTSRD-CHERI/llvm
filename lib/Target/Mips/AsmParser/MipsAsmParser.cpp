--- conflicted
+++ resolved
@@ -69,17 +69,15 @@
 
 } // end namespace llvm
 
-<<<<<<< HEAD
+static cl::opt<bool>
+EmitJalrReloc("mips-jalr-reloc", cl::Hidden,
+              cl::desc("MIPS: Emit R_{MICRO}MIPS_JALR relocation with jalr"),
+              cl::init(true));
+
 static cl::opt<bool> CheriStrictC0(
     "cheri-strict-c0-asm", cl::Hidden,
     cl::desc("Require $ddc or $cnull instead of $c0."),
     cl::init(true), cl::ZeroOrMore);
-=======
-static cl::opt<bool>
-EmitJalrReloc("mips-jalr-reloc", cl::Hidden,
-              cl::desc("MIPS: Emit R_{MICRO}MIPS_JALR relocation with jalr"),
-              cl::init(true));
->>>>>>> fe471b0f
 
 namespace {
 
