--- conflicted
+++ resolved
@@ -203,23 +203,17 @@
   bool expandUncondBranchMMPseudo(MCInst &Inst, SMLoc IDLoc, MCStreamer &Out,
                                   const MCSubtargetInfo *STI);
 
+  void expandCapLoadC1(MCInst &Inst, SMLoc IDLoc, bool is64Bit,
+                       MCStreamer &Out, const MCSubtargetInfo *STI);
+  void expandCapStoreC1(MCInst &Inst, SMLoc IDLoc, bool is64Bit,
+                        MCStreamer &Out, const MCSubtargetInfo *STI);
+  void expandCapMove(MCInst &Inst, SMLoc IDLoc, bool is64Bit,
+                     MCStreamer &Out, const MCSubtargetInfo *STI);
   void expandMemInst(MCInst &Inst, SMLoc IDLoc, MCStreamer &Out,
                      const MCSubtargetInfo *STI, bool IsLoad, bool IsImmOpnd);
 
-<<<<<<< HEAD
-  void expandMemInst(MCInst &Inst, SMLoc IDLoc,
-                     SmallVectorImpl<MCInst> &Instructions, bool isLoad,
-                     bool isImmOpnd);
-  void expandCapLoadC1(MCInst &Inst, SMLoc IDLoc, bool is64Bit,
-                       SmallVectorImpl<MCInst> &Instructions);
-  void expandCapStoreC1(MCInst &Inst, SMLoc IDLoc, bool is64Bit,
-                        SmallVectorImpl<MCInst> &Instructions);
-  void expandCapMove(MCInst &Inst, SMLoc IDLoc, bool is64Bit,
-                        SmallVectorImpl<MCInst> &Instructions);
-=======
   void expandLoadInst(MCInst &Inst, SMLoc IDLoc, MCStreamer &Out,
                       const MCSubtargetInfo *STI, bool IsImmOpnd);
->>>>>>> 6ea9891f
 
   void expandStoreInst(MCInst &Inst, SMLoc IDLoc, MCStreamer &Out,
                        const MCSubtargetInfo *STI, bool IsImmOpnd);
@@ -327,13 +321,8 @@
 
   int matchHWRegsRegisterName(StringRef Symbol);
 
-<<<<<<< HEAD
-  int matchRegisterByNumber(unsigned RegNum, unsigned RegClass);
-
   int matchCheriRegisterName(StringRef Name);
 
-=======
->>>>>>> 6ea9891f
   int matchFPURegisterName(StringRef Name);
 
   int matchFCCRegisterName(StringRef Name);
@@ -1027,11 +1016,11 @@
     Inst.addOperand(MCOperand::createReg(getHWRegsReg()));
   }
 
-<<<<<<< HEAD
   void addCheriAsmRegOperands(MCInst &Inst, unsigned N) const {
     assert(N == 1 && "Invalid number of operands!");
     Inst.addOperand(MCOperand::createReg(getCheriReg()));
-=======
+  }
+
   template <unsigned Bits, int Offset = 0, int AdjustOffset = 0>
   void addConstantUImmOperands(MCInst &Inst, unsigned N) const {
     assert(N == 1 && "Invalid number of operands!");
@@ -1068,7 +1057,6 @@
     Imm += Offset;
     Imm += AdjustOffset;
     Inst.addOperand(MCOperand::createImm(Imm));
->>>>>>> 6ea9891f
   }
 
   void addImmOperands(MCInst &Inst, unsigned N) const {
@@ -2126,200 +2114,39 @@
 MipsAsmParser::MacroExpanderResultTy
 MipsAsmParser::tryExpandInstruction(MCInst &Inst, SMLoc IDLoc, MCStreamer &Out,
                                     const MCSubtargetInfo *STI) {
-  switch (Inst.getOpcode()) {
-<<<<<<< HEAD
-  case Mips::LoadImm32:
-  case Mips::LoadImm64:
-  case Mips::LoadAddrImm32:
-  case Mips::LoadAddrImm64:
-  case Mips::LoadAddrReg32:
-  case Mips::LoadAddrReg64:
-  case Mips::B_MM_Pseudo:
-  case Mips::B_MMR6_Pseudo:
-  case Mips::LWM_MM:
-  case Mips::SWM_MM:
-  case Mips::JalOneReg:
-  case Mips::JalTwoReg:
-  case Mips::CLWC1:
-  case Mips::CLDC1: 
-  case Mips::CSWC1:
-  case Mips::CSDC1:
-  case Mips::CMove:
-  case Mips::BneImm:
-  case Mips::BeqImm:
-  case Mips::BLT:
-  case Mips::BLE:
-  case Mips::BGE:
-  case Mips::BGT:
-  case Mips::BLTU:
-  case Mips::BLEU:
-  case Mips::BGEU:
-  case Mips::BGTU:
-  case Mips::BLTL:
-  case Mips::BLEL:
-  case Mips::BGEL:
-  case Mips::BGTL:
-  case Mips::BLTUL:
-  case Mips::BLEUL:
-  case Mips::BGEUL:
-  case Mips::BGTUL:
-  case Mips::BLTImmMacro:
-  case Mips::BLEImmMacro:
-  case Mips::BGEImmMacro:
-  case Mips::BGTImmMacro:
-  case Mips::BLTUImmMacro:
-  case Mips::BLEUImmMacro:
-  case Mips::BGEUImmMacro:
-  case Mips::BGTUImmMacro:
-  case Mips::BLTLImmMacro:
-  case Mips::BLELImmMacro:
-  case Mips::BGELImmMacro:
-  case Mips::BGTLImmMacro:
-  case Mips::BLTULImmMacro:
-  case Mips::BLEULImmMacro:
-  case Mips::BGEULImmMacro:
-  case Mips::BGTULImmMacro:
-  case Mips::SDivMacro:
-  case Mips::UDivMacro:
-  case Mips::DSDivMacro:
-  case Mips::DUDivMacro:
-  case Mips::Ulh:
-  case Mips::Ulhu:
-  case Mips::Ulw:
-  case Mips::NORImm:
-    return true;
-  case Mips::ADDi:
-  case Mips::ADDiu:
-  case Mips::SLTi:
-  case Mips::SLTiu:
-    if ((Inst.getNumOperands() == 3) &&
-        Inst.getOperand(0).isReg() &&
-        Inst.getOperand(1).isReg() &&
-        Inst.getOperand(2).isImm()) {
-      int64_t ImmValue = Inst.getOperand(2).getImm();
-      return !isInt<16>(ImmValue);
-    }
-    return false;
-  case Mips::ANDi:
-  case Mips::ORi:
-  case Mips::XORi:
-    if ((Inst.getNumOperands() == 3) &&
-        Inst.getOperand(0).isReg() &&
-        Inst.getOperand(1).isReg() &&
-        Inst.getOperand(2).isImm()) {
-      int64_t ImmValue = Inst.getOperand(2).getImm();
-      return !isUInt<16>(ImmValue);
-    }
-    return false;
-  default:
-    return false;
-  }
-}
-
-void MipsAsmParser::expandCapMove(MCInst &Inst, SMLoc IDLoc, bool is64Bit,
-                                    SmallVectorImpl<MCInst> &Instructions) {
-  auto MoveInst = Mips::CIncOffset;
-  MCInst tmpInst;
-  tmpInst.setOpcode(MoveInst);
-  tmpInst.addOperand(MCOperand::createReg(Inst.getOperand(0).getReg()));
-  tmpInst.addOperand(MCOperand::createReg(Inst.getOperand(1).getReg()));
-  tmpInst.addOperand(MCOperand::createReg(Mips::ZERO));
-  tmpInst.setLoc(IDLoc);
-  Instructions.push_back(tmpInst);
-}
-
-void MipsAsmParser::expandCapStoreC1(MCInst &Inst, SMLoc IDLoc, bool is64Bit,
-                                    SmallVectorImpl<MCInst> &Instructions) {
-  MCInst tmpInst;
-  unsigned AtRegNum = getReg(
-    is64Bit ? Mips::GPR64RegClassID : Mips::GPR32RegClassID, getATReg(IDLoc));
-  tmpInst.setOpcode(is64Bit ? Mips::DMFC1 : Mips::MFC1);
-  tmpInst.addOperand(MCOperand::createReg(AtRegNum));
-  tmpInst.addOperand(MCOperand::createReg(Inst.getOperand(0).getReg()));
-  tmpInst.setLoc(IDLoc);
-  Instructions.push_back(tmpInst);
-  tmpInst.clear();
-  tmpInst.setOpcode(is64Bit ? Mips::CAPSTORE64 : Mips::CAPSTORE32);
-  tmpInst.addOperand(MCOperand::createReg(AtRegNum));
-  tmpInst.addOperand(MCOperand::createReg(Inst.getOperand(1).getReg()));
-  tmpInst.addOperand(MCOperand::createImm(Inst.getOperand(2).getImm()));
-  tmpInst.addOperand(MCOperand::createReg(Inst.getOperand(3).getReg()));
-  tmpInst.setLoc(IDLoc);
-  Instructions.push_back(tmpInst);
-}
-void MipsAsmParser::expandCapLoadC1(MCInst &Inst, SMLoc IDLoc, bool is64Bit,
-                                    SmallVectorImpl<MCInst> &Instructions) {
-  MCInst tmpInst;
-  unsigned AtRegNum = getReg(
-    is64Bit ? Mips::GPR64RegClassID : Mips::GPR32RegClassID, getATReg(IDLoc));
-  tmpInst.setOpcode(is64Bit ? Mips::CAPLOAD64 : Mips::CAPLOAD32);
-  tmpInst.addOperand(MCOperand::createReg(AtRegNum));
-  tmpInst.addOperand(MCOperand::createReg(Inst.getOperand(1).getReg()));
-  tmpInst.addOperand(MCOperand::createImm(Inst.getOperand(2).getImm()));
-  tmpInst.addOperand(MCOperand::createReg(Inst.getOperand(3).getReg()));
-  tmpInst.setLoc(IDLoc);
-  Instructions.push_back(tmpInst);
-  tmpInst.clear();
-  tmpInst.setOpcode(is64Bit ? Mips::DMTC1 : Mips::MTC1);
-  tmpInst.addOperand(MCOperand::createReg(Inst.getOperand(0).getReg()));
-  tmpInst.addOperand(MCOperand::createReg(AtRegNum));
-  tmpInst.setLoc(IDLoc);
-  Instructions.push_back(tmpInst);
-}
-
-
-bool MipsAsmParser::expandInstruction(MCInst &Inst, SMLoc IDLoc,
-                                      SmallVectorImpl<MCInst> &Instructions) {
   bool is64Bit = true;
   switch (Inst.getOpcode()) {
-  default: llvm_unreachable("unimplemented expansion");
-=======
   default:
     return MER_NotAMacro;
->>>>>>> 6ea9891f
   case Mips::LoadImm32:
     return expandLoadImm(Inst, true, IDLoc, Out, STI) ? MER_Fail : MER_Success;
   case Mips::LoadImm64:
-<<<<<<< HEAD
-    if (!isGP64bit()) {
-      Error(IDLoc, "instruction requires a 64-bit architecture");
-      return true;
-    }
-    return expandLoadImm(Inst, false, IDLoc, Instructions);
-=======
     return expandLoadImm(Inst, false, IDLoc, Out, STI) ? MER_Fail : MER_Success;
->>>>>>> 6ea9891f
   case Mips::LoadAddrImm32:
   case Mips::LoadAddrImm64:
     assert(Inst.getOperand(0).isReg() && "expected register operand kind");
     assert((Inst.getOperand(1).isImm() || Inst.getOperand(1).isExpr()) &&
            "expected immediate operand kind");
 
-<<<<<<< HEAD
-    return expandLoadAddress(
-        Inst.getOperand(0).getReg(), Mips::NoRegister, Inst.getOperand(1),
-        Inst.getOpcode() == Mips::LoadAddrImm32, IDLoc, Instructions);
-  case Mips::CLWC1:
-    is64Bit = false;
-  case Mips::CLDC1: 
-    expandCapLoadC1(Inst, IDLoc, is64Bit, Instructions);
-    return false;
-  case Mips::CSWC1:
-    is64Bit = false;
-  case Mips::CSDC1:
-    expandCapStoreC1(Inst, IDLoc, is64Bit, Instructions);
-    return false;
-  case Mips::CMove:
-    expandCapMove(Inst, IDLoc, is64Bit, Instructions);
-    return false;
-=======
     return expandLoadAddress(Inst.getOperand(0).getReg(), Mips::NoRegister,
                              Inst.getOperand(1),
                              Inst.getOpcode() == Mips::LoadAddrImm32, IDLoc,
                              Out, STI)
                ? MER_Fail
                : MER_Success;
->>>>>>> 6ea9891f
+  case Mips::CLWC1:
+    is64Bit = false;
+  case Mips::CLDC1: 
+    expandCapLoadC1(Inst, IDLoc, is64Bit, Out, STI);
+    return MER_Success;
+  case Mips::CSWC1:
+    is64Bit = false;
+  case Mips::CSDC1:
+    expandCapStoreC1(Inst, IDLoc, is64Bit, Out, STI);
+    return MER_Success;
+  case Mips::CMove:
+    expandCapMove(Inst, IDLoc, is64Bit, Out, STI);
+    return MER_Success;
   case Mips::LoadAddrReg32:
   case Mips::LoadAddrReg64:
     assert(Inst.getOperand(0).isReg() && "expected register operand kind");
@@ -2457,6 +2284,60 @@
   }
 }
 
+void MipsAsmParser::expandCapMove(MCInst &Inst, SMLoc IDLoc, bool is64Bit,
+                                  MCStreamer &Out, const MCSubtargetInfo *STI) {
+  auto MoveInst = Mips::CIncOffset;
+  MCInst tmpInst;
+  tmpInst.setOpcode(MoveInst);
+  tmpInst.addOperand(MCOperand::createReg(Inst.getOperand(0).getReg()));
+  tmpInst.addOperand(MCOperand::createReg(Inst.getOperand(1).getReg()));
+  tmpInst.addOperand(MCOperand::createReg(Mips::ZERO));
+  tmpInst.setLoc(IDLoc);
+  Out.EmitInstruction(tmpInst, *STI);
+}
+
+void MipsAsmParser::expandCapStoreC1(MCInst &Inst, SMLoc IDLoc, bool is64Bit,
+                                     MCStreamer &Out,
+                                     const MCSubtargetInfo *STI) {
+  MCInst tmpInst;
+  unsigned AtRegNum = getReg(
+    is64Bit ? Mips::GPR64RegClassID : Mips::GPR32RegClassID, getATReg(IDLoc));
+  tmpInst.setOpcode(is64Bit ? Mips::DMFC1 : Mips::MFC1);
+  tmpInst.addOperand(MCOperand::createReg(AtRegNum));
+  tmpInst.addOperand(MCOperand::createReg(Inst.getOperand(0).getReg()));
+  tmpInst.setLoc(IDLoc);
+  Out.EmitInstruction(tmpInst, *STI);
+  tmpInst.clear();
+  tmpInst.setOpcode(is64Bit ? Mips::CAPSTORE64 : Mips::CAPSTORE32);
+  tmpInst.addOperand(MCOperand::createReg(AtRegNum));
+  tmpInst.addOperand(MCOperand::createReg(Inst.getOperand(1).getReg()));
+  tmpInst.addOperand(MCOperand::createImm(Inst.getOperand(2).getImm()));
+  tmpInst.addOperand(MCOperand::createReg(Inst.getOperand(3).getReg()));
+  tmpInst.setLoc(IDLoc);
+  Out.EmitInstruction(tmpInst, *STI);
+}
+void MipsAsmParser::expandCapLoadC1(MCInst &Inst, SMLoc IDLoc, bool is64Bit,
+                                    MCStreamer &Out,
+                                    const MCSubtargetInfo *STI) {
+  MCInst tmpInst;
+  unsigned AtRegNum = getReg(
+    is64Bit ? Mips::GPR64RegClassID : Mips::GPR32RegClassID, getATReg(IDLoc));
+  tmpInst.setOpcode(is64Bit ? Mips::CAPLOAD64 : Mips::CAPLOAD32);
+  tmpInst.addOperand(MCOperand::createReg(AtRegNum));
+  tmpInst.addOperand(MCOperand::createReg(Inst.getOperand(1).getReg()));
+  tmpInst.addOperand(MCOperand::createImm(Inst.getOperand(2).getImm()));
+  tmpInst.addOperand(MCOperand::createReg(Inst.getOperand(3).getReg()));
+  tmpInst.setLoc(IDLoc);
+  Out.EmitInstruction(tmpInst, *STI);
+  tmpInst.clear();
+  tmpInst.setOpcode(is64Bit ? Mips::DMTC1 : Mips::MTC1);
+  tmpInst.addOperand(MCOperand::createReg(Inst.getOperand(0).getReg()));
+  tmpInst.addOperand(MCOperand::createReg(AtRegNum));
+  tmpInst.setLoc(IDLoc);
+  Out.EmitInstruction(tmpInst, *STI);
+}
+
+
 bool MipsAsmParser::expandJalWithRegs(MCInst &Inst, SMLoc IDLoc,
                                       MCStreamer &Out,
                                       const MCSubtargetInfo *STI) {
@@ -2822,17 +2703,6 @@
 
   // This is the 64-bit symbol address expansion.
   if (ABI.ArePtrs64bit() && isGP64bit()) {
-<<<<<<< HEAD
-    unsigned ATReg = 0;
-    if (UseSrcReg) {
-      ATReg = getATReg(IDLoc);
-      if (ATReg == 0)
-        return true;
-    } else if (unsigned ATIndex = AssemblerOptions.back()->getATRegIndex()) {
-      ATReg = getReg((isGP64bit()) ? Mips::GPR64RegClassID :
-          Mips::GPR32RegClassID, ATIndex);
-    }
-=======
     // We always need AT for the 64-bit expansion.
     // If it is not available we exit.
     unsigned ATReg = getATReg(IDLoc);
@@ -2866,7 +2736,6 @@
       TOut.emitRRX(Mips::DADDiu, ATReg, ATReg, MCOperand::createExpr(LoExpr),
                    IDLoc, STI);
       TOut.emitRRR(Mips::DADDu, DstReg, ATReg, SrcReg, IDLoc, STI);
->>>>>>> 6ea9891f
 
     if (!Is32BitSym) {
       // If it's a 64-bit architecture and we are allowed to use AT, expand to:
@@ -2917,8 +2786,6 @@
       }
       return false;
     }
-<<<<<<< HEAD
-=======
 
     // Otherwise, if the $rs is different from $rd or if $rs isn't specified:
     // (d)la $rd, sym/sym($rs) => lui    $rd, %highest(sym)
@@ -2941,7 +2808,6 @@
       TOut.emitRRR(Mips::DADDu, DstReg, DstReg, SrcReg, IDLoc, STI);
 
     return false;
->>>>>>> 6ea9891f
   }
 
   // And now, the 32-bit symbol address expansion:
@@ -4733,13 +4599,6 @@
   DEBUG(dbgs() << ".. Generic Parser\n");
 
   switch (getLexer().getKind()) {
-<<<<<<< HEAD
-  default:
-    Error(Parser.getTok().getLoc(), "unexpected token in operand");
-    return true;
-  case AsmToken::Identifier:
-=======
->>>>>>> 6ea9891f
   case AsmToken::Dollar: {
     // Parse the register.
     SMLoc S = Parser.getTok().getLoc();
@@ -7061,18 +6920,11 @@
 }
 
 extern "C" void LLVMInitializeMipsAsmParser() {
-<<<<<<< HEAD
-  RegisterMCAsmParser<MipsAsmParser> X(TheMipsTarget);
-  RegisterMCAsmParser<MipsAsmParser> Y(TheMipselTarget);
-  RegisterMCAsmParser<MipsAsmParser> A(TheMips64Target);
-  RegisterMCAsmParser<MipsAsmParser> B(TheMips64elTarget);
-  RegisterMCAsmParser<MipsAsmParser> C(TheMipsCheriTarget);
-=======
   RegisterMCAsmParser<MipsAsmParser> X(getTheMipsTarget());
   RegisterMCAsmParser<MipsAsmParser> Y(getTheMipselTarget());
   RegisterMCAsmParser<MipsAsmParser> A(getTheMips64Target());
   RegisterMCAsmParser<MipsAsmParser> B(getTheMips64elTarget());
->>>>>>> 6ea9891f
+  RegisterMCAsmParser<MipsAsmParser> C(getTheMipsCheriTarget());
 }
 
 #define GET_REGISTER_MATCHER
