//===-- MipsAsmParser.cpp - Parse Mips assembly to MCInst instructions ----===//
//
//                     The LLVM Compiler Infrastructure
//
// This file is distributed under the University of Illinois Open Source
// License. See LICENSE.TXT for details.
//
//===----------------------------------------------------------------------===//

#include "MCTargetDesc/MipsABIFlagsSection.h"
#include "MCTargetDesc/MipsABIInfo.h"
#include "MCTargetDesc/MipsBaseInfo.h"
#include "MCTargetDesc/MipsMCExpr.h"
#include "MCTargetDesc/MipsMCTargetDesc.h"
#include "MipsTargetStreamer.h"
#include "llvm/ADT/APFloat.h"
#include "llvm/ADT/STLExtras.h"
#include "llvm/ADT/SmallVector.h"
#include "llvm/ADT/StringRef.h"
#include "llvm/ADT/StringSwitch.h"
#include "llvm/ADT/Triple.h"
#include "llvm/ADT/Twine.h"
#include "llvm/BinaryFormat/ELF.h"
#include "llvm/MC/MCContext.h"
#include "llvm/MC/MCExpr.h"
#include "llvm/MC/MCInst.h"
#include "llvm/MC/MCInstrDesc.h"
#include "llvm/MC/MCObjectFileInfo.h"
#include "llvm/MC/MCParser/MCAsmLexer.h"
#include "llvm/MC/MCParser/MCAsmParser.h"
#include "llvm/MC/MCParser/MCAsmParserExtension.h"
#include "llvm/MC/MCParser/MCParsedAsmOperand.h"
#include "llvm/MC/MCParser/MCTargetAsmParser.h"
#include "llvm/MC/MCSectionELF.h"
#include "llvm/MC/MCStreamer.h"
#include "llvm/MC/MCSubtargetInfo.h"
#include "llvm/MC/MCSymbol.h"
#include "llvm/MC/MCSymbolELF.h"
#include "llvm/MC/MCValue.h"
#include "llvm/MC/SubtargetFeature.h"
#include "llvm/Support/Casting.h"
#include "llvm/Support/Compiler.h"
#include "llvm/Support/Debug.h"
#include "llvm/Support/ErrorHandling.h"
#include "llvm/Support/MathExtras.h"
#include "llvm/Support/SMLoc.h"
#include "llvm/Support/SourceMgr.h"
#include "llvm/Support/TargetRegistry.h"
#include "llvm/Support/raw_ostream.h"
#include <algorithm>
#include <cassert>
#include <cstdint>
#include <memory>
#include <string>
#include <utility>

using namespace llvm;

#define DEBUG_TYPE "mips-asm-parser"

namespace llvm {

class MCInstrInfo;

} // end namespace llvm

namespace {

class MipsAssemblerOptions {
public:
  MipsAssemblerOptions(const FeatureBitset &Features_) : Features(Features_) {}

  MipsAssemblerOptions(const MipsAssemblerOptions *Opts) {
    ATReg = Opts->getATRegIndex();
    Reorder = Opts->isReorder();
    Macro = Opts->isMacro();
    Features = Opts->getFeatures();
  }

  unsigned getATRegIndex() const { return ATReg; }
  bool setATRegIndex(unsigned Reg) {
    if (Reg > 31)
      return false;

    ATReg = Reg;
    return true;
  }

  bool isReorder() const { return Reorder; }
  void setReorder() { Reorder = true; }
  void setNoReorder() { Reorder = false; }

  bool isMacro() const { return Macro; }
  void setMacro() { Macro = true; }
  void setNoMacro() { Macro = false; }

  const FeatureBitset &getFeatures() const { return Features; }
  void setFeatures(const FeatureBitset &Features_) { Features = Features_; }

  // Set of features that are either architecture features or referenced
  // by them (e.g.: FeatureNaN2008 implied by FeatureMips32r6).
  // The full table can be found in MipsGenSubtargetInfo.inc (MipsFeatureKV[]).
  // The reason we need this mask is explained in the selectArch function.
  // FIXME: Ideally we would like TableGen to generate this information.
  static const FeatureBitset AllArchRelatedMask;

private:
  unsigned ATReg = 1;
  bool Reorder = true;
  bool Macro = true;
  FeatureBitset Features;
};

} // end anonymous namespace

const FeatureBitset MipsAssemblerOptions::AllArchRelatedMask = {
    Mips::FeatureMips1, Mips::FeatureMips2, Mips::FeatureMips3,
    Mips::FeatureMips3_32, Mips::FeatureMips3_32r2, Mips::FeatureMips4,
    Mips::FeatureMips4_32, Mips::FeatureMips4_32r2, Mips::FeatureMips5,
    Mips::FeatureMips5_32r2, Mips::FeatureMips32, Mips::FeatureMips32r2,
    Mips::FeatureMips32r3, Mips::FeatureMips32r5, Mips::FeatureMips32r6,
    Mips::FeatureMips64, Mips::FeatureMips64r2, Mips::FeatureMips64r3,
    Mips::FeatureMips64r5, Mips::FeatureMips64r6, Mips::FeatureCnMips,
    Mips::FeatureFP64Bit, Mips::FeatureGP64Bit, Mips::FeatureNaN2008
};

namespace {

class MipsAsmParser : public MCTargetAsmParser {
  MipsTargetStreamer &getTargetStreamer() {
    MCTargetStreamer &TS = *getParser().getStreamer().getTargetStreamer();
    return static_cast<MipsTargetStreamer &>(TS);
  }

  MipsABIInfo ABI;
  SmallVector<std::unique_ptr<MipsAssemblerOptions>, 2> AssemblerOptions;
  MCSymbol *CurrentFn; // Pointer to the function being parsed. It may be a
                       // nullptr, which indicates that no function is currently
                       // selected. This usually happens after an '.end func'
                       // directive.
  bool IsLittleEndian;
  bool IsPicEnabled;
  bool IsCpRestoreSet;
  int CpRestoreOffset;
  unsigned CpSaveLocation;
  /// If true, then CpSaveLocation is a register, otherwise it's an offset.
  bool     CpSaveLocationIsRegister;

  // Print a warning along with its fix-it message at the given range.
  void printWarningWithFixIt(const Twine &Msg, const Twine &FixMsg,
                             SMRange Range, bool ShowColors = true);

#define GET_ASSEMBLER_HEADER
#include "MipsGenAsmMatcher.inc"

  unsigned
  checkEarlyTargetMatchPredicate(MCInst &Inst,
                                 const OperandVector &Operands) override;
  unsigned checkTargetMatchPredicate(MCInst &Inst) override;

  bool MatchAndEmitInstruction(SMLoc IDLoc, unsigned &Opcode,
                               OperandVector &Operands, MCStreamer &Out,
                               uint64_t &ErrorInfo,
                               bool MatchingInlineAsm) override;

  /// Parse a register as used in CFI directives
  bool ParseRegister(unsigned &RegNo, SMLoc &StartLoc, SMLoc &EndLoc) override;

  bool parseParenSuffix(StringRef Name, OperandVector &Operands);

  bool parseBracketSuffix(StringRef Name, OperandVector &Operands);

  bool mnemonicIsValid(StringRef Mnemonic, unsigned VariantID);

  bool ParseInstruction(ParseInstructionInfo &Info, StringRef Name,
                        SMLoc NameLoc, OperandVector &Operands) override;

  bool ParseDirective(AsmToken DirectiveID) override;

  OperandMatchResultTy parseMemOperand(OperandVector &Operands);
  OperandMatchResultTy
  matchAnyRegisterNameWithoutDollar(OperandVector &Operands,
                                    StringRef Identifier, SMLoc S);
  OperandMatchResultTy matchAnyRegisterWithoutDollar(OperandVector &Operands,
                                                     SMLoc S);
  OperandMatchResultTy parseAnyRegister(OperandVector &Operands);
  OperandMatchResultTy parseImm(OperandVector &Operands);
  OperandMatchResultTy parseJumpTarget(OperandVector &Operands);
  OperandMatchResultTy parseInvNum(OperandVector &Operands);
  OperandMatchResultTy parseRegisterPair(OperandVector &Operands);
  OperandMatchResultTy parseMovePRegPair(OperandVector &Operands);
  OperandMatchResultTy parseRegisterList(OperandVector &Operands);

  bool searchSymbolAlias(OperandVector &Operands);

  bool parseOperand(OperandVector &, StringRef Mnemonic);

  enum MacroExpanderResultTy {
    MER_NotAMacro,
    MER_Success,
    MER_Fail,
  };

  // Expands assembly pseudo instructions.
  MacroExpanderResultTy tryExpandInstruction(MCInst &Inst, SMLoc IDLoc,
                                             MCStreamer &Out,
                                             const MCSubtargetInfo *STI);

  bool expandJalWithRegs(MCInst &Inst, SMLoc IDLoc, MCStreamer &Out,
                         const MCSubtargetInfo *STI);

  bool loadImmediate(int64_t ImmValue, unsigned DstReg, unsigned SrcReg,
                     bool Is32BitImm, bool IsAddress, SMLoc IDLoc,
                     MCStreamer &Out, const MCSubtargetInfo *STI);

  bool loadAndAddSymbolAddress(const MCExpr *SymExpr, unsigned DstReg,
                               unsigned SrcReg, bool Is32BitSym, SMLoc IDLoc,
                               MCStreamer &Out, const MCSubtargetInfo *STI);

  bool emitPartialAddress(MipsTargetStreamer &TOut, SMLoc IDLoc, MCSymbol *Sym);

  bool expandLoadImm(MCInst &Inst, bool Is32BitImm, SMLoc IDLoc,
                     MCStreamer &Out, const MCSubtargetInfo *STI);

  bool expandLoadImmReal(MCInst &Inst, bool IsSingle, bool IsGPR, bool Is64FPU,
                         SMLoc IDLoc, MCStreamer &Out,
                         const MCSubtargetInfo *STI);

  bool expandLoadAddress(unsigned DstReg, unsigned BaseReg,
                         const MCOperand &Offset, bool Is32BitAddress,
                         SMLoc IDLoc, MCStreamer &Out,
                         const MCSubtargetInfo *STI);

  bool expandUncondBranchMMPseudo(MCInst &Inst, SMLoc IDLoc, MCStreamer &Out,
                                  const MCSubtargetInfo *STI);

  void expandCapLoadC1(MCInst &Inst, SMLoc IDLoc, bool is64Bit,
                       MCStreamer &Out, const MCSubtargetInfo *STI);
  void expandCapStoreC1(MCInst &Inst, SMLoc IDLoc, bool is64Bit,
                        MCStreamer &Out, const MCSubtargetInfo *STI);
  void expandMemInst(MCInst &Inst, SMLoc IDLoc, MCStreamer &Out,
                     const MCSubtargetInfo *STI, bool IsLoad, bool IsImmOpnd);

  void expandLoadInst(MCInst &Inst, SMLoc IDLoc, MCStreamer &Out,
                      const MCSubtargetInfo *STI, bool IsImmOpnd);

  void expandStoreInst(MCInst &Inst, SMLoc IDLoc, MCStreamer &Out,
                       const MCSubtargetInfo *STI, bool IsImmOpnd);

  bool expandLoadStoreMultiple(MCInst &Inst, SMLoc IDLoc, MCStreamer &Out,
                               const MCSubtargetInfo *STI);

  bool expandAliasImmediate(MCInst &Inst, SMLoc IDLoc, MCStreamer &Out,
                            const MCSubtargetInfo *STI);

  bool expandBranchImm(MCInst &Inst, SMLoc IDLoc, MCStreamer &Out,
                       const MCSubtargetInfo *STI);

  bool expandCondBranches(MCInst &Inst, SMLoc IDLoc, MCStreamer &Out,
                          const MCSubtargetInfo *STI);

  bool expandDiv(MCInst &Inst, SMLoc IDLoc, MCStreamer &Out,
                 const MCSubtargetInfo *STI, const bool IsMips64,
                 const bool Signed);

  bool expandTrunc(MCInst &Inst, bool IsDouble, bool Is64FPU, SMLoc IDLoc,
                   MCStreamer &Out, const MCSubtargetInfo *STI);

  bool expandUlh(MCInst &Inst, bool Signed, SMLoc IDLoc, MCStreamer &Out,
                 const MCSubtargetInfo *STI);

  bool expandUsh(MCInst &Inst, SMLoc IDLoc, MCStreamer &Out,
                 const MCSubtargetInfo *STI);

  bool expandUxw(MCInst &Inst, SMLoc IDLoc, MCStreamer &Out,
                 const MCSubtargetInfo *STI);

  bool expandRotation(MCInst &Inst, SMLoc IDLoc,
                      MCStreamer &Out, const MCSubtargetInfo *STI);
  bool expandRotationImm(MCInst &Inst, SMLoc IDLoc, MCStreamer &Out,
                         const MCSubtargetInfo *STI);
  bool expandDRotation(MCInst &Inst, SMLoc IDLoc, MCStreamer &Out,
                       const MCSubtargetInfo *STI);
  bool expandDRotationImm(MCInst &Inst, SMLoc IDLoc, MCStreamer &Out,
                          const MCSubtargetInfo *STI);

  bool expandAbs(MCInst &Inst, SMLoc IDLoc, MCStreamer &Out,
                 const MCSubtargetInfo *STI);

  bool expandMulImm(MCInst &Inst, SMLoc IDLoc, MCStreamer &Out,
                    const MCSubtargetInfo *STI);

  bool expandMulO(MCInst &Inst, SMLoc IDLoc, MCStreamer &Out,
                  const MCSubtargetInfo *STI);

  bool expandMulOU(MCInst &Inst, SMLoc IDLoc, MCStreamer &Out,
                   const MCSubtargetInfo *STI);

  bool expandDMULMacro(MCInst &Inst, SMLoc IDLoc, MCStreamer &Out,
                       const MCSubtargetInfo *STI);

  bool expandLoadStoreDMacro(MCInst &Inst, SMLoc IDLoc, MCStreamer &Out,
                             const MCSubtargetInfo *STI, bool IsLoad);

  bool expandSeq(MCInst &Inst, SMLoc IDLoc, MCStreamer &Out,
                 const MCSubtargetInfo *STI);

  bool expandSeqI(MCInst &Inst, SMLoc IDLoc, MCStreamer &Out,
                  const MCSubtargetInfo *STI);

  bool expandMXTRAlias(MCInst &Inst, SMLoc IDLoc, MCStreamer &Out,
                       const MCSubtargetInfo *STI);

  bool reportParseError(Twine ErrorMsg);
  bool reportParseError(SMLoc Loc, Twine ErrorMsg);

  bool parseMemOffset(const MCExpr *&Res, bool isParenExpr);

  bool isEvaluated(const MCExpr *Expr);
  bool parseSetMips0Directive();
  bool parseSetArchDirective();
  bool parseSetFeature(uint64_t Feature);
  bool isPicAndNotNxxAbi(); // Used by .cpload, .cprestore, and .cpsetup.
  bool parseDirectiveCpLoad(SMLoc Loc);
  bool parseDirectiveCpRestore(SMLoc Loc);
  bool parseDirectiveCPSetup();
  bool parseDirectiveCPReturn();
  bool parseDirectiveNaN();
  bool parseDirectiveSet();
  bool parseDirectiveOption();
  bool parseInsnDirective();
  bool parseRSectionDirective(StringRef Section);
  bool parseSSectionDirective(StringRef Section, unsigned Type);

  bool parseSetAtDirective();
  bool parseSetNoAtDirective();
  bool parseSetMacroDirective();
  bool parseSetNoMacroDirective();
  bool parseSetMsaDirective();
  bool parseSetNoMsaDirective();
  bool parseSetNoDspDirective();
  bool parseSetReorderDirective();
  bool parseSetNoReorderDirective();
  bool parseSetMips16Directive();
  bool parseSetNoMips16Directive();
  bool parseSetFpDirective();
  bool parseSetOddSPRegDirective();
  bool parseSetNoOddSPRegDirective();
  bool parseSetPopDirective();
  bool parseSetPushDirective();
  bool parseSetSoftFloatDirective();
  bool parseSetHardFloatDirective();
  bool parseSetMtDirective();
  bool parseSetNoMtDirective();

  bool parseSetAssignment();

  bool parseDataDirective(unsigned Size, SMLoc L);
  bool parseDirectiveGpWord();
  bool parseDirectiveGpDWord();
  bool parseDirectiveDtpRelWord();
  bool parseDirectiveDtpRelDWord();
  bool parseDirectiveTpRelWord();
  bool parseDirectiveTpRelDWord();
  bool parseDirectiveModule();
  bool parseDirectiveModuleFP();
  bool parseDirectiveCHERICap(SMLoc Loc);
  bool parseFpABIValue(MipsABIFlagsSection::FpABIKind &FpABI,
                       StringRef Directive);

  bool parseInternalDirectiveReallowModule();

  bool eatComma(StringRef ErrorStr);

  int matchCPURegisterName(StringRef Symbol);

  int matchHWRegsRegisterName(StringRef Symbol);

  int matchCheriRegisterName(StringRef Name);

  int matchFPURegisterName(StringRef Name);

  int matchFCCRegisterName(StringRef Name);

  int matchACRegisterName(StringRef Name);

  int matchMSA128RegisterName(StringRef Name);

  int matchMSA128CtrlRegisterName(StringRef Name);

  unsigned getReg(int RC, int RegNo);

  /// Returns the internal register number for the current AT. Also checks if
  /// the current AT is unavailable (set to $0) and gives an error if it is.
  /// This should be used in pseudo-instruction expansions which need AT.
  unsigned getATReg(SMLoc Loc);

  bool canUseATReg();

  bool processInstruction(MCInst &Inst, SMLoc IDLoc, MCStreamer &Out,
                          const MCSubtargetInfo *STI);

  // Helper function that checks if the value of a vector index is within the
  // boundaries of accepted values for each RegisterKind
  // Example: INSERT.B $w0[n], $1 => 16 > n >= 0
  bool validateMSAIndex(int Val, int RegKind);

  // Selects a new architecture by updating the FeatureBits with the necessary
  // info including implied dependencies.
  // Internally, it clears all the feature bits related to *any* architecture
  // and selects the new one using the ToggleFeature functionality of the
  // MCSubtargetInfo object that handles implied dependencies. The reason we
  // clear all the arch related bits manually is because ToggleFeature only
  // clears the features that imply the feature being cleared and not the
  // features implied by the feature being cleared. This is easier to see
  // with an example:
  //  --------------------------------------------------
  // | Feature         | Implies                        |
  // | -------------------------------------------------|
  // | FeatureMips1    | None                           |
  // | FeatureMips2    | FeatureMips1                   |
  // | FeatureMips3    | FeatureMips2 | FeatureMipsGP64 |
  // | FeatureMips4    | FeatureMips3                   |
  // | ...             |                                |
  //  --------------------------------------------------
  //
  // Setting Mips3 is equivalent to set: (FeatureMips3 | FeatureMips2 |
  // FeatureMipsGP64 | FeatureMips1)
  // Clearing Mips3 is equivalent to clear (FeatureMips3 | FeatureMips4).
  void selectArch(StringRef ArchFeature) {
    MCSubtargetInfo &STI = copySTI();
    FeatureBitset FeatureBits = STI.getFeatureBits();
    FeatureBits &= ~MipsAssemblerOptions::AllArchRelatedMask;
    STI.setFeatureBits(FeatureBits);
    setAvailableFeatures(
        ComputeAvailableFeatures(STI.ToggleFeature(ArchFeature)));
    AssemblerOptions.back()->setFeatures(STI.getFeatureBits());
  }

  void setFeatureBits(uint64_t Feature, StringRef FeatureString) {
    if (!(getSTI().getFeatureBits()[Feature])) {
      MCSubtargetInfo &STI = copySTI();
      setAvailableFeatures(
          ComputeAvailableFeatures(STI.ToggleFeature(FeatureString)));
      AssemblerOptions.back()->setFeatures(STI.getFeatureBits());
    }
  }

  void clearFeatureBits(uint64_t Feature, StringRef FeatureString) {
    if (getSTI().getFeatureBits()[Feature]) {
      MCSubtargetInfo &STI = copySTI();
      setAvailableFeatures(
          ComputeAvailableFeatures(STI.ToggleFeature(FeatureString)));
      AssemblerOptions.back()->setFeatures(STI.getFeatureBits());
    }
  }

  void setModuleFeatureBits(uint64_t Feature, StringRef FeatureString) {
    setFeatureBits(Feature, FeatureString);
    AssemblerOptions.front()->setFeatures(getSTI().getFeatureBits());
  }

  void clearModuleFeatureBits(uint64_t Feature, StringRef FeatureString) {
    clearFeatureBits(Feature, FeatureString);
    AssemblerOptions.front()->setFeatures(getSTI().getFeatureBits());
  }

public:
  enum MipsMatchResultTy {
    Match_RequiresDifferentSrcAndDst = FIRST_TARGET_MATCH_RESULT_TY,
    Match_RequiresDifferentOperands,
    Match_RequiresNoZeroRegister,
    Match_RequiresSameSrcAndDst,
    Match_NoFCCRegisterForCurrentISA,
    Match_NonZeroOperandForSync,
    Match_RequiresPosSizeRange0_32,
    Match_RequiresPosSizeRange33_64,
    Match_RequiresPosSizeUImm6,
#define GET_OPERAND_DIAGNOSTIC_TYPES
#include "MipsGenAsmMatcher.inc"
#undef GET_OPERAND_DIAGNOSTIC_TYPES
  };

  MipsAsmParser(const MCSubtargetInfo &sti, MCAsmParser &parser,
                const MCInstrInfo &MII, const MCTargetOptions &Options)
    : MCTargetAsmParser(Options, sti, MII),
        ABI(MipsABIInfo::computeTargetABI(Triple(sti.getTargetTriple()),
                                          sti.getCPU(), Options)) {
    MCAsmParserExtension::Initialize(parser);

    parser.addAliasForDirective(".asciiz", ".asciz");

    // Initialize the set of available features.
    setAvailableFeatures(ComputeAvailableFeatures(getSTI().getFeatureBits()));

    // Remember the initial assembler options. The user can not modify these.
    AssemblerOptions.push_back(
        llvm::make_unique<MipsAssemblerOptions>(getSTI().getFeatureBits()));

    // Create an assembler options environment for the user to modify.
    AssemblerOptions.push_back(
        llvm::make_unique<MipsAssemblerOptions>(getSTI().getFeatureBits()));

    getTargetStreamer().updateABIInfo(*this);

    if (!isABI_O32() && !useOddSPReg() != 0)
      report_fatal_error("-mno-odd-spreg requires the O32 ABI");

    CurrentFn = nullptr;

    IsPicEnabled = getContext().getObjectFileInfo()->isPositionIndependent();

    IsCpRestoreSet = false;
    CpRestoreOffset = -1;

    const Triple &TheTriple = sti.getTargetTriple();
    if ((TheTriple.getArch() == Triple::mips) ||
        (TheTriple.getArch() == Triple::mips64))
      IsLittleEndian = false;
    else
      IsLittleEndian = true;

    if (getSTI().getCPU() == "mips64r6" && inMicroMipsMode())
      report_fatal_error("microMIPS64R6 is not supported", false);
  }

  /// True if all of $fcc0 - $fcc7 exist for the current ISA.
  bool hasEightFccRegisters() const { return hasMips4() || hasMips32(); }

  bool isGP64bit() const {
    return getSTI().getFeatureBits()[Mips::FeatureGP64Bit];
  }

  bool isFP64bit() const {
    return getSTI().getFeatureBits()[Mips::FeatureFP64Bit];
  }

  const MipsABIInfo &getABI() const { return ABI; }
  bool isABI_N32() const { return ABI.IsN32(); }
  bool isABI_N64() const { return ABI.IsN64(); }
  bool isABI_O32() const { return ABI.IsO32(); }
  bool isABI_FPXX() const {
    return getSTI().getFeatureBits()[Mips::FeatureFPXX];
  }

  bool useOddSPReg() const {
    return !(getSTI().getFeatureBits()[Mips::FeatureNoOddSPReg]);
  }

  bool inMicroMipsMode() const {
    return getSTI().getFeatureBits()[Mips::FeatureMicroMips];
  }

  bool hasMips1() const {
    return getSTI().getFeatureBits()[Mips::FeatureMips1];
  }

  bool hasMips2() const {
    return getSTI().getFeatureBits()[Mips::FeatureMips2];
  }

  bool hasMips3() const {
    return getSTI().getFeatureBits()[Mips::FeatureMips3];
  }

  bool hasMips4() const {
    return getSTI().getFeatureBits()[Mips::FeatureMips4];
  }

  bool hasMips5() const {
    return getSTI().getFeatureBits()[Mips::FeatureMips5];
  }

  bool hasMips32() const {
    return getSTI().getFeatureBits()[Mips::FeatureMips32];
  }

  bool hasMips64() const {
    return getSTI().getFeatureBits()[Mips::FeatureMips64];
  }

  bool hasMips32r2() const {
    return getSTI().getFeatureBits()[Mips::FeatureMips32r2];
  }

  bool hasMips64r2() const {
    return getSTI().getFeatureBits()[Mips::FeatureMips64r2];
  }

  bool hasMips32r3() const {
    return (getSTI().getFeatureBits()[Mips::FeatureMips32r3]);
  }

  bool hasMips64r3() const {
    return (getSTI().getFeatureBits()[Mips::FeatureMips64r3]);
  }

  bool hasMips32r5() const {
    return (getSTI().getFeatureBits()[Mips::FeatureMips32r5]);
  }

  bool hasMips64r5() const {
    return (getSTI().getFeatureBits()[Mips::FeatureMips64r5]);
  }

  bool hasMips32r6() const {
    return getSTI().getFeatureBits()[Mips::FeatureMips32r6];
  }

  bool hasMips64r6() const {
    return getSTI().getFeatureBits()[Mips::FeatureMips64r6];
  }

  bool hasDSP() const {
    return getSTI().getFeatureBits()[Mips::FeatureDSP];
  }

  bool hasDSPR2() const {
    return getSTI().getFeatureBits()[Mips::FeatureDSPR2];
  }

  bool hasDSPR3() const {
    return getSTI().getFeatureBits()[Mips::FeatureDSPR3];
  }

  bool hasMSA() const {
    return getSTI().getFeatureBits()[Mips::FeatureMSA];
  }

  bool hasCnMips() const {
    return (getSTI().getFeatureBits()[Mips::FeatureCnMips]);
  }

  bool inPicMode() {
    return IsPicEnabled;
  }

  bool inMips16Mode() const {
    return getSTI().getFeatureBits()[Mips::FeatureMips16];
  }

  bool useTraps() const {
    return getSTI().getFeatureBits()[Mips::FeatureUseTCCInDIV];
  }

  bool useSoftFloat() const {
    return getSTI().getFeatureBits()[Mips::FeatureSoftFloat];
  }
  bool hasMT() const {
    return getSTI().getFeatureBits()[Mips::FeatureMT];
  }

  bool isCheri() const {
    return getSTI().getFeatureBits()[Mips::FeatureMipsCheri];
  }

  bool isCheri128() const {
    return getSTI().getFeatureBits()[Mips::FeatureMipsCheri128];
  }

  /// Warn if RegIndex is the same as the current AT.
  void warnIfRegIndexIsAT(unsigned RegIndex, SMLoc Loc);

  void warnIfNoMacro(SMLoc Loc);

  bool isLittle() const { return IsLittleEndian; }

  const MCExpr *createTargetUnaryExpr(const MCExpr *E,
                                      AsmToken::TokenKind OperatorToken,
                                      MCContext &Ctx) override {
    switch(OperatorToken) {
    default:
      llvm_unreachable("Unknown token");
      return nullptr;
    case AsmToken::PercentCall16:
      return MipsMCExpr::create(MipsMCExpr::MEK_GOT_CALL, E, Ctx);
    case AsmToken::PercentCall_Hi:
      return MipsMCExpr::create(MipsMCExpr::MEK_CALL_HI16, E, Ctx);
    case AsmToken::PercentCall_Lo:
      return MipsMCExpr::create(MipsMCExpr::MEK_CALL_LO16, E, Ctx);
    case AsmToken::PercentDtprel_Hi:
      return MipsMCExpr::create(MipsMCExpr::MEK_DTPREL_HI, E, Ctx);
    case AsmToken::PercentDtprel_Lo:
      return MipsMCExpr::create(MipsMCExpr::MEK_DTPREL_LO, E, Ctx);
    case AsmToken::PercentGot:
      return MipsMCExpr::create(MipsMCExpr::MEK_GOT, E, Ctx);
    case AsmToken::PercentGot_Disp:
      return MipsMCExpr::create(MipsMCExpr::MEK_GOT_DISP, E, Ctx);
    case AsmToken::PercentGot_Hi:
      return MipsMCExpr::create(MipsMCExpr::MEK_GOT_HI16, E, Ctx);
    case AsmToken::PercentGot_Lo:
      return MipsMCExpr::create(MipsMCExpr::MEK_GOT_LO16, E, Ctx);
    case AsmToken::PercentGot_Ofst:
      return MipsMCExpr::create(MipsMCExpr::MEK_GOT_OFST, E, Ctx);
    case AsmToken::PercentGot_Page:
      return MipsMCExpr::create(MipsMCExpr::MEK_GOT_PAGE, E, Ctx);
    case AsmToken::PercentGottprel:
      return MipsMCExpr::create(MipsMCExpr::MEK_GOTTPREL, E, Ctx);
    case AsmToken::PercentGp_Rel:
      return MipsMCExpr::create(MipsMCExpr::MEK_GPREL, E, Ctx);
    case AsmToken::PercentHi:
      return MipsMCExpr::create(MipsMCExpr::MEK_HI, E, Ctx);
    case AsmToken::PercentHigher:
      return MipsMCExpr::create(MipsMCExpr::MEK_HIGHER, E, Ctx);
    case AsmToken::PercentHighest:
      return MipsMCExpr::create(MipsMCExpr::MEK_HIGHEST, E, Ctx);
    case AsmToken::PercentLo:
      return MipsMCExpr::create(MipsMCExpr::MEK_LO, E, Ctx);
    case AsmToken::PercentNeg:
      return MipsMCExpr::create(MipsMCExpr::MEK_NEG, E, Ctx);
    case AsmToken::PercentPcrel_Hi:
      return MipsMCExpr::create(MipsMCExpr::MEK_PCREL_HI16, E, Ctx);
    case AsmToken::PercentPcrel_Lo:
      return MipsMCExpr::create(MipsMCExpr::MEK_PCREL_LO16, E, Ctx);
    case AsmToken::PercentTlsgd:
      return MipsMCExpr::create(MipsMCExpr::MEK_TLSGD, E, Ctx);
    case AsmToken::PercentTlsldm:
      return MipsMCExpr::create(MipsMCExpr::MEK_TLSLDM, E, Ctx);
    case AsmToken::PercentTprel_Hi:
      return MipsMCExpr::create(MipsMCExpr::MEK_TPREL_HI, E, Ctx);
    case AsmToken::PercentTprel_Lo:
      return MipsMCExpr::create(MipsMCExpr::MEK_TPREL_LO, E, Ctx);
    case AsmToken::PercentCapTab11:
      return MipsMCExpr::create(MipsMCExpr::MEK_CAPTABLE11, E, Ctx);
    case AsmToken::PercentCapTab20:
      return MipsMCExpr::create(MipsMCExpr::MEK_CAPTABLE20, E, Ctx);
    case AsmToken::PercentCapTab_Hi:
      return MipsMCExpr::create(MipsMCExpr::MEK_CAPTABLE_HI16, E, Ctx);
    case AsmToken::PercentCapTab_Lo:
      return MipsMCExpr::create(MipsMCExpr::MEK_CAPTABLE_LO16, E, Ctx);
    case AsmToken::PercentCapTabCall11:
      return MipsMCExpr::create(MipsMCExpr::MEK_CAPCALL11, E, Ctx);
    case AsmToken::PercentCapTabCall20:
      return MipsMCExpr::create(MipsMCExpr::MEK_CAPCALL20, E, Ctx);
    case AsmToken::PercentCapTabCall_Hi:
      return MipsMCExpr::create(MipsMCExpr::MEK_CAPCALL_HI16, E, Ctx);
    case AsmToken::PercentCapTabCall_Lo:
      return MipsMCExpr::create(MipsMCExpr::MEK_CAPCALL_LO16, E, Ctx);
    }
  }
};

/// MipsOperand - Instances of this class represent a parsed Mips machine
/// instruction.
class MipsOperand : public MCParsedAsmOperand {
public:
  /// Broad categories of register classes
  /// The exact class is finalized by the render method.
  enum RegKind {
    RegKind_GPR = 1,      /// GPR32 and GPR64 (depending on isGP64bit())
    RegKind_FGR = 2,      /// FGR32, FGR64, AFGR64 (depending on context and
                          /// isFP64bit())
    RegKind_FCC = 4,      /// FCC
    RegKind_MSA128 = 8,   /// MSA128[BHWD] (makes no difference which)
    RegKind_MSACtrl = 16, /// MSA control registers
    RegKind_COP2 = 32,    /// COP2
    RegKind_ACC = 64,     /// HI32DSP, LO32DSP, and ACC64DSP (depending on
                          /// context).
    RegKind_CCR = 128,    /// CCR
    RegKind_HWRegs = 256, /// HWRegs
    RegKind_COP3 = 512,   /// COP3
    RegKind_COP0 = 1024,  /// COP0
    RegKind_Cheri = 2048,
    RegKind_CheriHWRegs = 4096,
    /// Potentially any (e.g. $1)
    RegKind_Numeric = RegKind_GPR | RegKind_FGR | RegKind_FCC | RegKind_MSA128 |
                      RegKind_MSACtrl | RegKind_COP2 | RegKind_ACC |
                      RegKind_CCR | RegKind_HWRegs | RegKind_COP3 | RegKind_COP0
                      | RegKind_Cheri | RegKind_CheriHWRegs
  };

private:
  enum KindTy {
    k_Immediate,     /// An immediate (possibly involving symbol references)
    k_Memory,        /// Base + Offset Memory Address
    k_RegisterIndex, /// A register index in one or more RegKind.
    k_Token,         /// A simple token
    k_RegList,       /// A physical register list
    k_RegPair        /// A pair of physical register
  } Kind;

public:
  MipsOperand(KindTy K, MipsAsmParser &Parser)
      : MCParsedAsmOperand(), Kind(K), AsmParser(Parser) {}

  ~MipsOperand() override {
    switch (Kind) {
    case k_Immediate:
      break;
    case k_Memory:
      delete Mem.Base;
      break;
    case k_RegList:
      delete RegList.List;
    case k_RegisterIndex:
    case k_Token:
    case k_RegPair:
      break;
    }
  }

private:
  /// For diagnostics, and checking the assembler temporary
  MipsAsmParser &AsmParser;

  struct Token {
    const char *Data;
    unsigned Length;
  };

  struct RegIdxOp {
    unsigned Index; /// Index into the register class
    RegKind Kind;   /// Bitfield of the kinds it could possibly be
    struct Token Tok; /// The input token this operand originated from.
    const MCRegisterInfo *RegInfo;
  };

  struct ImmOp {
    const MCExpr *Val;
  };

  struct MemOp {
    MipsOperand *Base;
    const MCExpr *Off;
  };

  struct RegListOp {
    SmallVector<unsigned, 10> *List;
  };

  union {
    struct Token Tok;
    struct RegIdxOp RegIdx;
    struct ImmOp Imm;
    struct MemOp Mem;
    struct RegListOp RegList;
  };

  SMLoc StartLoc, EndLoc;

  /// Internal constructor for register kinds
  static std::unique_ptr<MipsOperand> CreateReg(unsigned Index, StringRef Str,
                                                RegKind RegKind,
                                                const MCRegisterInfo *RegInfo,
                                                SMLoc S, SMLoc E,
                                                MipsAsmParser &Parser) {
    auto Op = llvm::make_unique<MipsOperand>(k_RegisterIndex, Parser);
    Op->RegIdx.Index = Index;
    Op->RegIdx.RegInfo = RegInfo;
    Op->RegIdx.Kind = RegKind;
    Op->RegIdx.Tok.Data = Str.data();
    Op->RegIdx.Tok.Length = Str.size();
    Op->StartLoc = S;
    Op->EndLoc = E;
    return Op;
  }

public:
  /// Coerce the register to GPR32 and return the real register for the current
  /// target.
  unsigned getGPR32Reg() const {
    assert(isRegIdx() && (RegIdx.Kind & RegKind_GPR) && "Invalid access!");
    AsmParser.warnIfRegIndexIsAT(RegIdx.Index, StartLoc);
    unsigned ClassID = Mips::GPR32RegClassID;
    return RegIdx.RegInfo->getRegClass(ClassID).getRegister(RegIdx.Index);
  }

  /// Coerce the register to GPR32 and return the real register for the current
  /// target.
  unsigned getGPRMM16Reg() const {
    assert(isRegIdx() && (RegIdx.Kind & RegKind_GPR) && "Invalid access!");
    unsigned ClassID = Mips::GPR32RegClassID;
    return RegIdx.RegInfo->getRegClass(ClassID).getRegister(RegIdx.Index);
  }

  /// Coerce the register to GPR64 and return the real register for the current
  /// target.
  unsigned getGPR64Reg() const {
    assert(isRegIdx() && (RegIdx.Kind & RegKind_GPR) && "Invalid access!");
    unsigned ClassID = Mips::GPR64RegClassID;
    return RegIdx.RegInfo->getRegClass(ClassID).getRegister(RegIdx.Index);
  }

private:
  /// Coerce the register to AFGR64 and return the real register for the current
  /// target.
  unsigned getAFGR64Reg() const {
    assert(isRegIdx() && (RegIdx.Kind & RegKind_FGR) && "Invalid access!");
    if (RegIdx.Index % 2 != 0)
      AsmParser.Warning(StartLoc, "Float register should be even.");
    return RegIdx.RegInfo->getRegClass(Mips::AFGR64RegClassID)
        .getRegister(RegIdx.Index / 2);
  }

  /// Coerce the register to FGR64 and return the real register for the current
  /// target.
  unsigned getFGR64Reg() const {
    assert(isRegIdx() && (RegIdx.Kind & RegKind_FGR) && "Invalid access!");
    return RegIdx.RegInfo->getRegClass(Mips::FGR64RegClassID)
        .getRegister(RegIdx.Index);
  }

  /// Coerce the register to FGR32 and return the real register for the current
  /// target.
  unsigned getFGR32Reg() const {
    assert(isRegIdx() && (RegIdx.Kind & RegKind_FGR) && "Invalid access!");
    return RegIdx.RegInfo->getRegClass(Mips::FGR32RegClassID)
        .getRegister(RegIdx.Index);
  }

  /// Coerce the register to FGRH32 and return the real register for the current
  /// target.
  unsigned getFGRH32Reg() const {
    assert(isRegIdx() && (RegIdx.Kind & RegKind_FGR) && "Invalid access!");
    return RegIdx.RegInfo->getRegClass(Mips::FGRH32RegClassID)
        .getRegister(RegIdx.Index);
  }

  /// Coerce the register to FCC and return the real register for the current
  /// target.
  unsigned getFCCReg() const {
    assert(isRegIdx() && (RegIdx.Kind & RegKind_FCC) && "Invalid access!");
    return RegIdx.RegInfo->getRegClass(Mips::FCCRegClassID)
        .getRegister(RegIdx.Index);
  }

  /// Coerce the register to MSA128 and return the real register for the current
  /// target.
  unsigned getMSA128Reg() const {
    assert(isRegIdx() && (RegIdx.Kind & RegKind_MSA128) && "Invalid access!");
    // It doesn't matter which of the MSA128[BHWD] classes we use. They are all
    // identical
    unsigned ClassID = Mips::MSA128BRegClassID;
    return RegIdx.RegInfo->getRegClass(ClassID).getRegister(RegIdx.Index);
  }

  /// Coerce the register to MSACtrl and return the real register for the
  /// current target.
  unsigned getMSACtrlReg() const {
    assert(isRegIdx() && (RegIdx.Kind & RegKind_MSACtrl) && "Invalid access!");
    unsigned ClassID = Mips::MSACtrlRegClassID;
    return RegIdx.RegInfo->getRegClass(ClassID).getRegister(RegIdx.Index);
  }

  /// Coerce the register to COP0 and return the real register for the
  /// current target.
  unsigned getCOP0Reg() const {
    assert(isRegIdx() && (RegIdx.Kind & RegKind_COP0) && "Invalid access!");
    unsigned ClassID = Mips::COP0RegClassID;
    return RegIdx.RegInfo->getRegClass(ClassID).getRegister(RegIdx.Index);
  }

  /// Coerce the register to COP2 and return the real register for the
  /// current target.
  unsigned getCOP2Reg() const {
    assert(isRegIdx() && (RegIdx.Kind & RegKind_COP2) && "Invalid access!");
    unsigned ClassID = Mips::COP2RegClassID;
    return RegIdx.RegInfo->getRegClass(ClassID).getRegister(RegIdx.Index);
  }

  /// Coerce the register to COP3 and return the real register for the
  /// current target.
  unsigned getCOP3Reg() const {
    assert(isRegIdx() && (RegIdx.Kind & RegKind_COP3) && "Invalid access!");
    unsigned ClassID = Mips::COP3RegClassID;
    return RegIdx.RegInfo->getRegClass(ClassID).getRegister(RegIdx.Index);
  }

  /// Coerce the register to ACC64DSP and return the real register for the
  /// current target.
  unsigned getACC64DSPReg() const {
    assert(isRegIdx() && (RegIdx.Kind & RegKind_ACC) && "Invalid access!");
    unsigned ClassID = Mips::ACC64DSPRegClassID;
    return RegIdx.RegInfo->getRegClass(ClassID).getRegister(RegIdx.Index);
  }

  /// Coerce the register to HI32DSP and return the real register for the
  /// current target.
  unsigned getHI32DSPReg() const {
    assert(isRegIdx() && (RegIdx.Kind & RegKind_ACC) && "Invalid access!");
    unsigned ClassID = Mips::HI32DSPRegClassID;
    return RegIdx.RegInfo->getRegClass(ClassID).getRegister(RegIdx.Index);
  }

  /// Coerce the register to LO32DSP and return the real register for the
  /// current target.
  unsigned getLO32DSPReg() const {
    assert(isRegIdx() && (RegIdx.Kind & RegKind_ACC) && "Invalid access!");
    unsigned ClassID = Mips::LO32DSPRegClassID;
    return RegIdx.RegInfo->getRegClass(ClassID).getRegister(RegIdx.Index);
  }

  /// Coerce the register to CCR and return the real register for the
  /// current target.
  unsigned getCCRReg() const {
    assert(isRegIdx() && (RegIdx.Kind & RegKind_CCR) && "Invalid access!");
    unsigned ClassID = Mips::CCRRegClassID;
    return RegIdx.RegInfo->getRegClass(ClassID).getRegister(RegIdx.Index);
  }

  /// Coerce the register to HWRegs and return the real register for the
  /// current target.
  unsigned getHWRegsReg() const {
    assert(isRegIdx() && (RegIdx.Kind & RegKind_HWRegs) && "Invalid access!");
    unsigned ClassID = Mips::HWRegsRegClassID;
    return RegIdx.RegInfo->getRegClass(ClassID).getRegister(RegIdx.Index);
  }
  /// Coerce the register to CheriHWRegs and return the real register for the
  /// current target.
  unsigned getCheriHWRegsReg() const {
    assert(isRegIdx() && (RegIdx.Kind & RegKind_CheriHWRegs) && "Invalid access!");
    unsigned ClassID = Mips::CheriHWRegsRegClassID;
    return RegIdx.RegInfo->getRegClass(ClassID).getRegister(RegIdx.Index);
  }
public:
  /// Coerce the register to Cheri capability register and return the real
  /// register for the current target.
  unsigned getCheriReg() const {
    assert(isRegIdx() && (RegIdx.Kind & RegKind_Cheri) && "Invalid access!");
    unsigned ClassID = Mips::CheriRegsRegClassID;
    return RegIdx.RegInfo->getRegClass(ClassID).getRegister(RegIdx.Index);
  }

  void addExpr(MCInst &Inst, const MCExpr *Expr) const {
    // Add as immediate when possible.  Null MCExpr = 0.
    if (!Expr)
      Inst.addOperand(MCOperand::createImm(0));
    else if (const MCConstantExpr *CE = dyn_cast<MCConstantExpr>(Expr))
      Inst.addOperand(MCOperand::createImm(CE->getValue()));
    else
      Inst.addOperand(MCOperand::createExpr(Expr));
  }

  void addRegOperands(MCInst &Inst, unsigned N) const {
    llvm_unreachable("Use a custom parser instead");
  }

  /// Render the operand to an MCInst as a GPR32
  /// Asserts if the wrong number of operands are requested, or the operand
  /// is not a k_RegisterIndex compatible with RegKind_GPR
  void addGPR32ZeroAsmRegOperands(MCInst &Inst, unsigned N) const {
    assert(N == 1 && "Invalid number of operands!");
    Inst.addOperand(MCOperand::createReg(getGPR32Reg()));
  }

  void addGPR32NonZeroAsmRegOperands(MCInst &Inst, unsigned N) const {
    assert(N == 1 && "Invalid number of operands!");
    Inst.addOperand(MCOperand::createReg(getGPR32Reg()));
  }

  void addGPR32AsmRegOperands(MCInst &Inst, unsigned N) const {
    assert(N == 1 && "Invalid number of operands!");
    Inst.addOperand(MCOperand::createReg(getGPR32Reg()));
  }

  void addGPRMM16AsmRegOperands(MCInst &Inst, unsigned N) const {
    assert(N == 1 && "Invalid number of operands!");
    Inst.addOperand(MCOperand::createReg(getGPRMM16Reg()));
  }

  void addGPRMM16AsmRegZeroOperands(MCInst &Inst, unsigned N) const {
    assert(N == 1 && "Invalid number of operands!");
    Inst.addOperand(MCOperand::createReg(getGPRMM16Reg()));
  }

  void addGPRMM16AsmRegMovePOperands(MCInst &Inst, unsigned N) const {
    assert(N == 1 && "Invalid number of operands!");
    Inst.addOperand(MCOperand::createReg(getGPRMM16Reg()));
  }

  /// Render the operand to an MCInst as a GPR64
  /// Asserts if the wrong number of operands are requested, or the operand
  /// is not a k_RegisterIndex compatible with RegKind_GPR
  void addGPR64AsmRegOperands(MCInst &Inst, unsigned N) const {
    assert(N == 1 && "Invalid number of operands!");
    Inst.addOperand(MCOperand::createReg(getGPR64Reg()));
  }

  void addAFGR64AsmRegOperands(MCInst &Inst, unsigned N) const {
    assert(N == 1 && "Invalid number of operands!");
    Inst.addOperand(MCOperand::createReg(getAFGR64Reg()));
  }

  void addStrictlyAFGR64AsmRegOperands(MCInst &Inst, unsigned N) const {
    assert(N == 1 && "Invalid number of operands!");
    Inst.addOperand(MCOperand::createReg(getAFGR64Reg()));
  }

  void addStrictlyFGR64AsmRegOperands(MCInst &Inst, unsigned N) const {
    assert(N == 1 && "Invalid number of operands!");
    Inst.addOperand(MCOperand::createReg(getFGR64Reg()));
  }

  void addFGR64AsmRegOperands(MCInst &Inst, unsigned N) const {
    assert(N == 1 && "Invalid number of operands!");
    Inst.addOperand(MCOperand::createReg(getFGR64Reg()));
  }

  void addFGR32AsmRegOperands(MCInst &Inst, unsigned N) const {
    assert(N == 1 && "Invalid number of operands!");
    Inst.addOperand(MCOperand::createReg(getFGR32Reg()));
    // FIXME: We ought to do this for -integrated-as without -via-file-asm too.
    // FIXME: This should propagate failure up to parseStatement.
    if (!AsmParser.useOddSPReg() && RegIdx.Index & 1)
      AsmParser.getParser().printError(
          StartLoc, "-mno-odd-spreg prohibits the use of odd FPU "
                    "registers");
  }

  void addStrictlyFGR32AsmRegOperands(MCInst &Inst, unsigned N) const {
    assert(N == 1 && "Invalid number of operands!");
    Inst.addOperand(MCOperand::createReg(getFGR32Reg()));
    // FIXME: We ought to do this for -integrated-as without -via-file-asm too.
    if (!AsmParser.useOddSPReg() && RegIdx.Index & 1)
      AsmParser.Error(StartLoc, "-mno-odd-spreg prohibits the use of odd FPU "
                                "registers");
  }

  void addFGRH32AsmRegOperands(MCInst &Inst, unsigned N) const {
    assert(N == 1 && "Invalid number of operands!");
    Inst.addOperand(MCOperand::createReg(getFGRH32Reg()));
  }

  void addFCCAsmRegOperands(MCInst &Inst, unsigned N) const {
    assert(N == 1 && "Invalid number of operands!");
    Inst.addOperand(MCOperand::createReg(getFCCReg()));
  }

  void addMSA128AsmRegOperands(MCInst &Inst, unsigned N) const {
    assert(N == 1 && "Invalid number of operands!");
    Inst.addOperand(MCOperand::createReg(getMSA128Reg()));
  }

  void addMSACtrlAsmRegOperands(MCInst &Inst, unsigned N) const {
    assert(N == 1 && "Invalid number of operands!");
    Inst.addOperand(MCOperand::createReg(getMSACtrlReg()));
  }

  void addCOP0AsmRegOperands(MCInst &Inst, unsigned N) const {
    assert(N == 1 && "Invalid number of operands!");
    Inst.addOperand(MCOperand::createReg(getCOP0Reg()));
  }

  void addCOP2AsmRegOperands(MCInst &Inst, unsigned N) const {
    assert(N == 1 && "Invalid number of operands!");
    Inst.addOperand(MCOperand::createReg(getCOP2Reg()));
  }

  void addCOP3AsmRegOperands(MCInst &Inst, unsigned N) const {
    assert(N == 1 && "Invalid number of operands!");
    Inst.addOperand(MCOperand::createReg(getCOP3Reg()));
  }

  void addACC64DSPAsmRegOperands(MCInst &Inst, unsigned N) const {
    assert(N == 1 && "Invalid number of operands!");
    Inst.addOperand(MCOperand::createReg(getACC64DSPReg()));
  }

  void addHI32DSPAsmRegOperands(MCInst &Inst, unsigned N) const {
    assert(N == 1 && "Invalid number of operands!");
    Inst.addOperand(MCOperand::createReg(getHI32DSPReg()));
  }

  void addLO32DSPAsmRegOperands(MCInst &Inst, unsigned N) const {
    assert(N == 1 && "Invalid number of operands!");
    Inst.addOperand(MCOperand::createReg(getLO32DSPReg()));
  }

  void addCCRAsmRegOperands(MCInst &Inst, unsigned N) const {
    assert(N == 1 && "Invalid number of operands!");
    Inst.addOperand(MCOperand::createReg(getCCRReg()));
  }

  void addHWRegsAsmRegOperands(MCInst &Inst, unsigned N) const {
    assert(N == 1 && "Invalid number of operands!");
    Inst.addOperand(MCOperand::createReg(getHWRegsReg()));
  }

  void addCheriHWRegsAsmRegOperands(MCInst &Inst, unsigned N) const {
    assert(N == 1 && "Invalid number of operands!");
    Inst.addOperand(MCOperand::createReg(getCheriHWRegsReg()));
  }

  void addCheriAsmRegOperands(MCInst &Inst, unsigned N) const {
    assert(N == 1 && "Invalid number of operands!");
    Inst.addOperand(MCOperand::createReg(getCheriReg()));
  }

  template <unsigned Bits, int Offset = 0, int AdjustOffset = 0>
  void addConstantUImmOperands(MCInst &Inst, unsigned N) const {
    assert(N == 1 && "Invalid number of operands!");
    uint64_t Imm = getConstantImm() - Offset;
    Imm &= (1ULL << Bits) - 1;
    Imm += Offset;
    Imm += AdjustOffset;
    Inst.addOperand(MCOperand::createImm(Imm));
  }

  template <unsigned Bits>
  void addSImmOperands(MCInst &Inst, unsigned N) const {
    if (isImm() && !isConstantImm()) {
      addExpr(Inst, getImm());
      return;
    }
    addConstantSImmOperands<Bits, 0, 0>(Inst, N);
  }

  template <unsigned Bits>
  void addUImmOperands(MCInst &Inst, unsigned N) const {
    if (isImm() && !isConstantImm()) {
      addExpr(Inst, getImm());
      return;
    }
    addConstantUImmOperands<Bits, 0, 0>(Inst, N);
  }

  template <unsigned Bits, int Offset = 0, int AdjustOffset = 0>
  void addConstantSImmOperands(MCInst &Inst, unsigned N) const {
    assert(N == 1 && "Invalid number of operands!");
    int64_t Imm = getConstantImm() - Offset;
    Imm = SignExtend64<Bits>(Imm);
    Imm += Offset;
    Imm += AdjustOffset;
    Inst.addOperand(MCOperand::createImm(Imm));
  }

  void addImmOperands(MCInst &Inst, unsigned N) const {
    assert(N == 1 && "Invalid number of operands!");
    const MCExpr *Expr = getImm();
    addExpr(Inst, Expr);
  }

  void addMemOperands(MCInst &Inst, unsigned N) const {
    assert(N == 2 && "Invalid number of operands!");

    Inst.addOperand(MCOperand::createReg(AsmParser.getABI().ArePtrs64bit()
                                             ? getMemBase()->getGPR64Reg()
                                             : getMemBase()->getGPR32Reg()));

    const MCExpr *Expr = getMemOff();
    addExpr(Inst, Expr);
  }

  void addMicroMipsMemOperands(MCInst &Inst, unsigned N) const {
    assert(N == 2 && "Invalid number of operands!");

    Inst.addOperand(MCOperand::createReg(getMemBase()->getGPRMM16Reg()));

    const MCExpr *Expr = getMemOff();
    addExpr(Inst, Expr);
  }

  void addRegListOperands(MCInst &Inst, unsigned N) const {
    assert(N == 1 && "Invalid number of operands!");

    for (auto RegNo : getRegList())
      Inst.addOperand(MCOperand::createReg(RegNo));
  }

  void addRegPairOperands(MCInst &Inst, unsigned N) const {
    assert(N == 2 && "Invalid number of operands!");
    assert((RegIdx.Kind & RegKind_GPR) && "Invalid access!");
    unsigned RegNo = getRegPair();
    AsmParser.warnIfRegIndexIsAT(RegNo, StartLoc);
    Inst.addOperand(MCOperand::createReg(
      RegIdx.RegInfo->getRegClass(
        AsmParser.getABI().AreGprs64bit()
          ? Mips::GPR64RegClassID
          : Mips::GPR32RegClassID).getRegister(RegNo++)));
    Inst.addOperand(MCOperand::createReg(
      RegIdx.RegInfo->getRegClass(
        AsmParser.getABI().AreGprs64bit()
          ? Mips::GPR64RegClassID
          : Mips::GPR32RegClassID).getRegister(RegNo)));
  }

  void addMovePRegPairOperands(MCInst &Inst, unsigned N) const {
    assert(N == 2 && "Invalid number of operands!");
    for (auto RegNo : getRegList())
      Inst.addOperand(MCOperand::createReg(RegNo));
  }

  bool isReg() const override {
    // As a special case until we sort out the definition of div/divu, accept
    // $0/$zero here so that MCK_ZERO works correctly.
    return isGPRAsmReg() && RegIdx.Index == 0;
  }

  bool isRegIdx() const { return Kind == k_RegisterIndex; }
  bool isImm() const override { return Kind == k_Immediate; }
  bool isConstantImm() const {
    int64_t Res;
    return isImm() && getImm()->evaluateAsAbsolute(Res);
  }

  bool isConstantImmz() const {
    return isConstantImm() && getConstantImm() == 0;
  }

  template <unsigned Bits, int Offset = 0> bool isConstantUImm() const {
    return isConstantImm() && isUInt<Bits>(getConstantImm() - Offset);
  }

  template <unsigned Bits> bool isSImm() const {
    return isConstantImm() ? isInt<Bits>(getConstantImm()) : isImm();
  }

  template <unsigned Bits> bool isUImm() const {
    return isConstantImm() ? isUInt<Bits>(getConstantImm()) : isImm();
  }

  template <unsigned Bits> bool isAnyImm() const {
    return isConstantImm() ? (isInt<Bits>(getConstantImm()) ||
                              isUInt<Bits>(getConstantImm()))
                           : isImm();
  }

  template <unsigned Bits, int Offset = 0> bool isConstantSImm() const {
    return isConstantImm() && isInt<Bits>(getConstantImm() - Offset);
  }

  template <unsigned Bottom, unsigned Top> bool isConstantUImmRange() const {
    return isConstantImm() && getConstantImm() >= Bottom &&
           getConstantImm() <= Top;
  }

  bool isToken() const override {
    // Note: It's not possible to pretend that other operand kinds are tokens.
    // The matcher emitter checks tokens first.
    return Kind == k_Token;
  }

  bool isMem() const override { return Kind == k_Memory; }

  bool isConstantMemOff() const {
    return isMem() && isa<MCConstantExpr>(getMemOff());
  }

  // Allow relocation operators.
  // FIXME: This predicate and others need to look through binary expressions
  //        and determine whether a Value is a constant or not.
  template <unsigned Bits, unsigned ShiftAmount = 0>
  bool isMemWithSimmOffset() const {
    if (!isMem())
      return false;
    if (!getMemBase()->isGPRAsmReg())
      return false;
    if (isa<MCTargetExpr>(getMemOff()) ||
        (isConstantMemOff() &&
         isShiftedInt<Bits, ShiftAmount>(getConstantMemOff())))
      return true;
    MCValue Res;
    bool IsReloc = getMemOff()->evaluateAsRelocatable(Res, nullptr, nullptr);
    return IsReloc && isShiftedInt<Bits, ShiftAmount>(Res.getConstant());
  }

  bool isMemWithGRPMM16Base() const {
    return isMem() && getMemBase()->isMM16AsmReg();
  }

  template <unsigned Bits> bool isMemWithUimmOffsetSP() const {
    return isMem() && isConstantMemOff() && isUInt<Bits>(getConstantMemOff())
      && getMemBase()->isRegIdx() && (getMemBase()->getGPR32Reg() == Mips::SP);
  }

  template <unsigned Bits> bool isMemWithUimmWordAlignedOffsetSP() const {
    return isMem() && isConstantMemOff() && isUInt<Bits>(getConstantMemOff())
      && (getConstantMemOff() % 4 == 0) && getMemBase()->isRegIdx()
      && (getMemBase()->getGPR32Reg() == Mips::SP);
  }

  template <unsigned Bits> bool isMemWithSimmWordAlignedOffsetGP() const {
    return isMem() && isConstantMemOff() && isInt<Bits>(getConstantMemOff())
      && (getConstantMemOff() % 4 == 0) && getMemBase()->isRegIdx()
      && (getMemBase()->getGPR32Reg() == Mips::GP);
  }

  template <unsigned Bits, unsigned ShiftLeftAmount>
  bool isScaledUImm() const {
    return isConstantImm() &&
           isShiftedUInt<Bits, ShiftLeftAmount>(getConstantImm());
  }

  template <unsigned Bits, unsigned ShiftLeftAmount>
  bool isScaledSImm() const {
    if (isConstantImm() && isShiftedInt<Bits, ShiftLeftAmount>(getConstantImm()))
      return true;
    // Operand can also be a symbol or symbol plus offset in case of relocations.
    if (Kind != k_Immediate)
      return false;
    MCValue Res;
    // FIXME: it would be nice to somehow get at the MCFixup here and check the size
    // using MCAsmBackend::getFixupKindInfo()
    bool Success = getImm()->evaluateAsRelocatable(Res, nullptr, nullptr);
    // FIXME: how can we get at the MCFixup object (to check size generically)?
    if (auto Expr = dyn_cast<MipsMCExpr>(getImm())) {
      // HACK: Check that only %captab and %capcall are allowed in clc / csc
      if (ShiftLeftAmount == 4) {
        if (Bits == 11) {
          if (Expr->getKind() != MipsMCExpr::MEK_CAPTABLE11 &&
              Expr->getKind() != MipsMCExpr::MEK_CAPCALL11)
            return false;
        } else if (Bits == 16) {
          if (Expr->getKind() != MipsMCExpr::MEK_CAPTABLE20 &&
              Expr->getKind() != MipsMCExpr::MEK_CAPCALL20)
            return false;
        }
      }
    }
    return Success && isShiftedInt<Bits, ShiftLeftAmount>(Res.getConstant());
  }

  bool isRegList16() const {
    if (!isRegList())
      return false;

    int Size = RegList.List->size();
    if (Size < 2 || Size > 5)
      return false;

    unsigned R0 = RegList.List->front();
    unsigned R1 = RegList.List->back();
    if (!((R0 == Mips::S0 && R1 == Mips::RA) ||
          (R0 == Mips::S0_64 && R1 == Mips::RA_64)))
      return false;

    int PrevReg = *RegList.List->begin();
    for (int i = 1; i < Size - 1; i++) {
      int Reg = (*(RegList.List))[i];
      if ( Reg != PrevReg + 1)
        return false;
      PrevReg = Reg;
    }

    return true;
  }

  bool isInvNum() const { return Kind == k_Immediate; }

  bool isLSAImm() const {
    if (!isConstantImm())
      return false;
    int64_t Val = getConstantImm();
    return 1 <= Val && Val <= 4;
  }

  bool isRegList() const { return Kind == k_RegList; }

  bool isMovePRegPair() const {
    if (Kind != k_RegList || RegList.List->size() != 2)
      return false;

    unsigned R0 = RegList.List->front();
    unsigned R1 = RegList.List->back();

    if ((R0 == Mips::A1 && R1 == Mips::A2) ||
        (R0 == Mips::A1 && R1 == Mips::A3) ||
        (R0 == Mips::A2 && R1 == Mips::A3) ||
        (R0 == Mips::A0 && R1 == Mips::S5) ||
        (R0 == Mips::A0 && R1 == Mips::S6) ||
        (R0 == Mips::A0 && R1 == Mips::A1) ||
        (R0 == Mips::A0 && R1 == Mips::A2) ||
        (R0 == Mips::A0 && R1 == Mips::A3) ||
        (R0 == Mips::A1_64 && R1 == Mips::A2_64) ||
        (R0 == Mips::A1_64 && R1 == Mips::A3_64) ||
        (R0 == Mips::A2_64 && R1 == Mips::A3_64) ||
        (R0 == Mips::A0_64 && R1 == Mips::S5_64) ||
        (R0 == Mips::A0_64 && R1 == Mips::S6_64) ||
        (R0 == Mips::A0_64 && R1 == Mips::A1_64) ||
        (R0 == Mips::A0_64 && R1 == Mips::A2_64) ||
        (R0 == Mips::A0_64 && R1 == Mips::A3_64))
      return true;

    return false;
  }

  StringRef getToken() const {
    assert(Kind == k_Token && "Invalid access!");
    return StringRef(Tok.Data, Tok.Length);
  }

  bool isRegPair() const {
    return Kind == k_RegPair && RegIdx.Index <= 30;
  }

  unsigned getReg() const override {
    // As a special case until we sort out the definition of div/divu, accept
    // $0/$zero here so that MCK_ZERO works correctly.
    if (Kind == k_RegisterIndex && RegIdx.Index == 0 &&
        RegIdx.Kind & RegKind_GPR)
      return getGPR32Reg(); // FIXME: GPR64 too

    llvm_unreachable("Invalid access!");
    return 0;
  }

  const MCExpr *getImm() const {
    assert((Kind == k_Immediate) && "Invalid access!");
    return Imm.Val;
  }

  int64_t getConstantImm() const {
    const MCExpr *Val = getImm();
    int64_t Value = 0;
    (void)Val->evaluateAsAbsolute(Value);
    return Value;
  }

  MipsOperand *getMemBase() const {
    assert((Kind == k_Memory) && "Invalid access!");
    return Mem.Base;
  }

  const MCExpr *getMemOff() const {
    assert((Kind == k_Memory) && "Invalid access!");
    return Mem.Off;
  }

  int64_t getConstantMemOff() const {
    return static_cast<const MCConstantExpr *>(getMemOff())->getValue();
  }

  const SmallVectorImpl<unsigned> &getRegList() const {
    assert((Kind == k_RegList) && "Invalid access!");
    return *(RegList.List);
  }

  unsigned getRegPair() const {
    assert((Kind == k_RegPair) && "Invalid access!");
    return RegIdx.Index;
  }

  static std::unique_ptr<MipsOperand> CreateToken(StringRef Str, SMLoc S,
                                                  MipsAsmParser &Parser) {
    auto Op = llvm::make_unique<MipsOperand>(k_Token, Parser);
    Op->Tok.Data = Str.data();
    Op->Tok.Length = Str.size();
    Op->StartLoc = S;
    Op->EndLoc = S;
    return Op;
  }

  /// Create a numeric register (e.g. $1). The exact register remains
  /// unresolved until an instruction successfully matches
  static std::unique_ptr<MipsOperand>
  createNumericReg(unsigned Index, StringRef Str, const MCRegisterInfo *RegInfo,
                   SMLoc S, SMLoc E, MipsAsmParser &Parser) {
    DEBUG(dbgs() << "createNumericReg(" << Index << ", ...)\n");
    return CreateReg(Index, Str, RegKind_Numeric, RegInfo, S, E, Parser);
  }

  /// Create a register that is definitely a GPR.
  /// This is typically only used for named registers such as $gp.
  static std::unique_ptr<MipsOperand>
  createGPRReg(unsigned Index, StringRef Str, const MCRegisterInfo *RegInfo,
               SMLoc S, SMLoc E, MipsAsmParser &Parser) {
    return CreateReg(Index, Str, RegKind_GPR, RegInfo, S, E, Parser);
  }

  /// Create a register that is definitely a FGR.
  /// This is typically only used for named registers such as $f0.
  static std::unique_ptr<MipsOperand>
  createFGRReg(unsigned Index, StringRef Str, const MCRegisterInfo *RegInfo,
               SMLoc S, SMLoc E, MipsAsmParser &Parser) {
    return CreateReg(Index, Str, RegKind_FGR, RegInfo, S, E, Parser);
  }

  /// Create a register that is definitely a HWReg.
  /// This is typically only used for named registers such as $hwr_cpunum.
  static std::unique_ptr<MipsOperand>
  createHWRegsReg(unsigned Index, StringRef Str, const MCRegisterInfo *RegInfo,
                  SMLoc S, SMLoc E, MipsAsmParser &Parser) {
    return CreateReg(Index, Str, RegKind_HWRegs, RegInfo, S, E, Parser);
  }

  static std::unique_ptr<MipsOperand>
  CreateCheriHWRegsReg(unsigned Index, StringRef Str, const MCRegisterInfo *RegInfo,
                       SMLoc S, SMLoc E, MipsAsmParser &Parser) {
    return CreateReg(Index, Str, RegKind_CheriHWRegs, RegInfo, S, E, Parser);
  }

  /// Create a register that is definitely an FCC.
  /// This is typically only used for named registers such as $fcc0.
  static std::unique_ptr<MipsOperand>
  createFCCReg(unsigned Index, StringRef Str, const MCRegisterInfo *RegInfo,
               SMLoc S, SMLoc E, MipsAsmParser &Parser) {
    return CreateReg(Index, Str, RegKind_FCC, RegInfo, S, E, Parser);
  }

  /// Create a register that is definitely an ACC.
  /// This is typically only used for named registers such as $ac0.
  static std::unique_ptr<MipsOperand>
  createACCReg(unsigned Index, StringRef Str, const MCRegisterInfo *RegInfo,
               SMLoc S, SMLoc E, MipsAsmParser &Parser) {
    return CreateReg(Index, Str, RegKind_ACC, RegInfo, S, E, Parser);
  }

  /// Create a register that is definitely an MSA128.
  /// This is typically only used for named registers such as $w0.
  static std::unique_ptr<MipsOperand>
  createMSA128Reg(unsigned Index, StringRef Str, const MCRegisterInfo *RegInfo,
                  SMLoc S, SMLoc E, MipsAsmParser &Parser) {
    return CreateReg(Index, Str, RegKind_MSA128, RegInfo, S, E, Parser);
  }

  /// Create a register that is definitely an MSACtrl.
  /// This is typically only used for named registers such as $msaaccess.
  static std::unique_ptr<MipsOperand>
  createMSACtrlReg(unsigned Index, StringRef Str, const MCRegisterInfo *RegInfo,
                   SMLoc S, SMLoc E, MipsAsmParser &Parser) {
    return CreateReg(Index, Str, RegKind_MSACtrl, RegInfo, S, E, Parser);
  }

  /// Create a register that is definitely an Cheri register.
  static std::unique_ptr<MipsOperand>
  CreateCheriReg(unsigned Index, StringRef Str, const MCRegisterInfo *RegInfo,
                 SMLoc S, SMLoc E, MipsAsmParser &Parser) {
    return CreateReg(Index, Str, RegKind_Cheri, RegInfo, S, E, Parser);
  }

  static std::unique_ptr<MipsOperand>
  CreateImm(const MCExpr *Val, SMLoc S, SMLoc E, MipsAsmParser &Parser) {
    auto Op = llvm::make_unique<MipsOperand>(k_Immediate, Parser);
    Op->Imm.Val = Val;
    Op->StartLoc = S;
    Op->EndLoc = E;
    return Op;
  }

  static std::unique_ptr<MipsOperand>
  CreateMem(std::unique_ptr<MipsOperand> Base, const MCExpr *Off, SMLoc S,
            SMLoc E, MipsAsmParser &Parser) {
    auto Op = llvm::make_unique<MipsOperand>(k_Memory, Parser);
    Op->Mem.Base = Base.release();
    Op->Mem.Off = Off;
    Op->StartLoc = S;
    Op->EndLoc = E;
    return Op;
  }

  static std::unique_ptr<MipsOperand>
  CreateRegList(SmallVectorImpl<unsigned> &Regs, SMLoc StartLoc, SMLoc EndLoc,
                MipsAsmParser &Parser) {
    assert(Regs.size() > 0 && "Empty list not allowed");

    auto Op = llvm::make_unique<MipsOperand>(k_RegList, Parser);
    Op->RegList.List = new SmallVector<unsigned, 10>(Regs.begin(), Regs.end());
    Op->StartLoc = StartLoc;
    Op->EndLoc = EndLoc;
    return Op;
  }

  static std::unique_ptr<MipsOperand> CreateRegPair(const MipsOperand &MOP,
                                                    SMLoc S, SMLoc E,
                                                    MipsAsmParser &Parser) {
    auto Op = llvm::make_unique<MipsOperand>(k_RegPair, Parser);
    Op->RegIdx.Index = MOP.RegIdx.Index;
    Op->RegIdx.RegInfo = MOP.RegIdx.RegInfo;
    Op->RegIdx.Kind = MOP.RegIdx.Kind;
    Op->StartLoc = S;
    Op->EndLoc = E;
    return Op;
  }

 bool isGPRZeroAsmReg() const {
    return isRegIdx() && RegIdx.Kind & RegKind_GPR && RegIdx.Index == 0;
  }

 bool isGPRNonZeroAsmReg() const {
   return isRegIdx() && RegIdx.Kind & RegKind_GPR && RegIdx.Index > 0 &&
          RegIdx.Index <= 31;
  }

  bool isGPRAsmReg() const {
    return isRegIdx() && RegIdx.Kind & RegKind_GPR && RegIdx.Index <= 31;
  }
  bool isCheriAsmReg() const {
    return isRegIdx() && RegIdx.Kind & RegKind_Cheri && RegIdx.Index <= 31;
  }
  bool isMM16AsmReg() const {
    if (!(isRegIdx() && RegIdx.Kind))
      return false;
    return ((RegIdx.Index >= 2 && RegIdx.Index <= 7)
            || RegIdx.Index == 16 || RegIdx.Index == 17);

  }
  bool isMM16AsmRegZero() const {
    if (!(isRegIdx() && RegIdx.Kind))
      return false;
    return (RegIdx.Index == 0 ||
            (RegIdx.Index >= 2 && RegIdx.Index <= 7) ||
            RegIdx.Index == 17);
  }

  bool isMM16AsmRegMoveP() const {
    if (!(isRegIdx() && RegIdx.Kind))
      return false;
    return (RegIdx.Index == 0 || (RegIdx.Index >= 2 && RegIdx.Index <= 3) ||
      (RegIdx.Index >= 16 && RegIdx.Index <= 20));
  }

  bool isFGRAsmReg() const {
    // AFGR64 is $0-$15 but we handle this in getAFGR64()
    return isRegIdx() && RegIdx.Kind & RegKind_FGR && RegIdx.Index <= 31;
  }

  bool isStrictlyFGRAsmReg() const {
    // AFGR64 is $0-$15 but we handle this in getAFGR64()
    return isRegIdx() && RegIdx.Kind == RegKind_FGR && RegIdx.Index <= 31;
  }

  bool isHWRegsAsmReg() const {
    return isRegIdx() && RegIdx.Kind & RegKind_HWRegs && RegIdx.Index <= 31;
  }

  bool isCheriHWRegsAsmReg() const {
    return isRegIdx() && RegIdx.Kind & RegKind_CheriHWRegs && RegIdx.Index <= 31;
  }

  bool isCCRAsmReg() const {
    return isRegIdx() && RegIdx.Kind & RegKind_CCR && RegIdx.Index <= 31;
  }

  bool isFCCAsmReg() const {
    if (!(isRegIdx() && RegIdx.Kind & RegKind_FCC))
      return false;
    return RegIdx.Index <= 7;
  }

  bool isACCAsmReg() const {
    return isRegIdx() && RegIdx.Kind & RegKind_ACC && RegIdx.Index <= 3;
  }

  bool isCOP0AsmReg() const {
    return isRegIdx() && RegIdx.Kind & RegKind_COP0 && RegIdx.Index <= 31;
  }

  bool isCOP2AsmReg() const {
    return isRegIdx() && RegIdx.Kind & RegKind_COP2 && RegIdx.Index <= 31;
  }

  bool isCOP3AsmReg() const {
    return isRegIdx() && RegIdx.Kind & RegKind_COP3 && RegIdx.Index <= 31;
  }

  bool isMSA128AsmReg() const {
    return isRegIdx() && RegIdx.Kind & RegKind_MSA128 && RegIdx.Index <= 31;
  }

  bool isMSACtrlAsmReg() const {
    return isRegIdx() && RegIdx.Kind & RegKind_MSACtrl && RegIdx.Index <= 7;
  }

  /// getStartLoc - Get the location of the first token of this operand.
  SMLoc getStartLoc() const override { return StartLoc; }
  /// getEndLoc - Get the location of the last token of this operand.
  SMLoc getEndLoc() const override { return EndLoc; }

  void print(raw_ostream &OS) const override {
    switch (Kind) {
    case k_Immediate:
      OS << "Imm<";
      OS << *Imm.Val;
      OS << ">";
      break;
    case k_Memory:
      OS << "Mem<";
      Mem.Base->print(OS);
      OS << ", ";
      OS << *Mem.Off;
      OS << ">";
      break;
    case k_RegisterIndex:
      OS << "RegIdx<" << RegIdx.Index << ":" << RegIdx.Kind << ", "
         << StringRef(RegIdx.Tok.Data, RegIdx.Tok.Length) << ">";
      break;
    case k_Token:
      OS << getToken();
      break;
    case k_RegList:
      OS << "RegList< ";
      for (auto Reg : (*RegList.List))
        OS << Reg << " ";
      OS <<  ">";
      break;
    case k_RegPair:
      OS << "RegPair<" << RegIdx.Index << "," << RegIdx.Index + 1 << ">";
      break;
    }
  }

  bool isValidForTie(const MipsOperand &Other) const {
    if (Kind != Other.Kind)
      return false;

    switch (Kind) {
    default:
      llvm_unreachable("Unexpected kind");
      return false;
    case k_RegisterIndex: {
      StringRef Token(RegIdx.Tok.Data, RegIdx.Tok.Length);
      StringRef OtherToken(Other.RegIdx.Tok.Data, Other.RegIdx.Tok.Length);
      return Token == OtherToken;
    }
    }
  }
}; // class MipsOperand

} // end anonymous namespace

namespace llvm {

extern const MCInstrDesc MipsInsts[];

} // end namespace llvm

static const MCInstrDesc &getInstDesc(unsigned Opcode) {
  return MipsInsts[Opcode];
}

static bool hasShortDelaySlot(unsigned Opcode) {
  switch (Opcode) {
    case Mips::JALS_MM:
    case Mips::JALRS_MM:
    case Mips::JALRS16_MM:
    case Mips::BGEZALS_MM:
    case Mips::BLTZALS_MM:
      return true;
    default:
      return false;
  }
}

static const MCSymbol *getSingleMCSymbol(const MCExpr *Expr) {
  if (const MCSymbolRefExpr *SRExpr = dyn_cast<MCSymbolRefExpr>(Expr)) {
    return &SRExpr->getSymbol();
  }

  if (const MCBinaryExpr *BExpr = dyn_cast<MCBinaryExpr>(Expr)) {
    const MCSymbol *LHSSym = getSingleMCSymbol(BExpr->getLHS());
    const MCSymbol *RHSSym = getSingleMCSymbol(BExpr->getRHS());

    if (LHSSym)
      return LHSSym;

    if (RHSSym)
      return RHSSym;

    return nullptr;
  }

  if (const MCUnaryExpr *UExpr = dyn_cast<MCUnaryExpr>(Expr))
    return getSingleMCSymbol(UExpr->getSubExpr());

  return nullptr;
}

static unsigned countMCSymbolRefExpr(const MCExpr *Expr) {
  if (isa<MCSymbolRefExpr>(Expr))
    return 1;

  if (const MCBinaryExpr *BExpr = dyn_cast<MCBinaryExpr>(Expr))
    return countMCSymbolRefExpr(BExpr->getLHS()) +
           countMCSymbolRefExpr(BExpr->getRHS());

  if (const MCUnaryExpr *UExpr = dyn_cast<MCUnaryExpr>(Expr))
    return countMCSymbolRefExpr(UExpr->getSubExpr());

  return 0;
}

bool MipsAsmParser::processInstruction(MCInst &Inst, SMLoc IDLoc,
                                       MCStreamer &Out,
                                       const MCSubtargetInfo *STI) {
  MipsTargetStreamer &TOut = getTargetStreamer();
  const MCInstrDesc &MCID = getInstDesc(Inst.getOpcode());
  bool ExpandedJalSym = false;

  Inst.setLoc(IDLoc);

  if (MCID.isBranch() || MCID.isCall()) {
    const unsigned Opcode = Inst.getOpcode();
    MCOperand Offset;

    switch (Opcode) {
    default:
      break;
    case Mips::BBIT0:
    case Mips::BBIT032:
    case Mips::BBIT1:
    case Mips::BBIT132:
      assert(hasCnMips() && "instruction only valid for octeon cpus");
      LLVM_FALLTHROUGH;

    case Mips::BEQ:
    case Mips::BNE:
    case Mips::BEQ_MM:
    case Mips::BNE_MM:
      assert(MCID.getNumOperands() == 3 && "unexpected number of operands");
      Offset = Inst.getOperand(2);
      if (!Offset.isImm())
        break; // We'll deal with this situation later on when applying fixups.
      if (!isIntN(inMicroMipsMode() ? 17 : 18, Offset.getImm()))
        return Error(IDLoc, "branch target out of range");
      if (OffsetToAlignment(Offset.getImm(),
                            1LL << (inMicroMipsMode() ? 1 : 2)))
        return Error(IDLoc, "branch to misaligned address");
      break;
    case Mips::BGEZ:
    case Mips::BGTZ:
    case Mips::BLEZ:
    case Mips::BLTZ:
    case Mips::BGEZAL:
    case Mips::BLTZAL:
    case Mips::BC1F:
    case Mips::BC1T:
    case Mips::BGEZ_MM:
    case Mips::BGTZ_MM:
    case Mips::BLEZ_MM:
    case Mips::BLTZ_MM:
    case Mips::BGEZAL_MM:
    case Mips::BLTZAL_MM:
    case Mips::BC1F_MM:
    case Mips::BC1T_MM:
    case Mips::BC1EQZC_MMR6:
    case Mips::BC1NEZC_MMR6:
    case Mips::BC2EQZC_MMR6:
    case Mips::BC2NEZC_MMR6:
      assert(MCID.getNumOperands() == 2 && "unexpected number of operands");
      Offset = Inst.getOperand(1);
      if (!Offset.isImm())
        break; // We'll deal with this situation later on when applying fixups.
      if (!isIntN(inMicroMipsMode() ? 17 : 18, Offset.getImm()))
        return Error(IDLoc, "branch target out of range");
      if (OffsetToAlignment(Offset.getImm(),
                            1LL << (inMicroMipsMode() ? 1 : 2)))
        return Error(IDLoc, "branch to misaligned address");
      break;
    case Mips::BGEC:    case Mips::BGEC_MMR6:
    case Mips::BLTC:    case Mips::BLTC_MMR6:
    case Mips::BGEUC:   case Mips::BGEUC_MMR6:
    case Mips::BLTUC:   case Mips::BLTUC_MMR6:
    case Mips::BEQC:    case Mips::BEQC_MMR6:
    case Mips::BNEC:    case Mips::BNEC_MMR6:
      assert(MCID.getNumOperands() == 3 && "unexpected number of operands");
      Offset = Inst.getOperand(2);
      if (!Offset.isImm())
        break; // We'll deal with this situation later on when applying fixups.
      if (!isIntN(18, Offset.getImm()))
        return Error(IDLoc, "branch target out of range");
      if (OffsetToAlignment(Offset.getImm(), 1LL << 2))
        return Error(IDLoc, "branch to misaligned address");
      break;
    case Mips::BLEZC:   case Mips::BLEZC_MMR6:
    case Mips::BGEZC:   case Mips::BGEZC_MMR6:
    case Mips::BGTZC:   case Mips::BGTZC_MMR6:
    case Mips::BLTZC:   case Mips::BLTZC_MMR6:
      assert(MCID.getNumOperands() == 2 && "unexpected number of operands");
      Offset = Inst.getOperand(1);
      if (!Offset.isImm())
        break; // We'll deal with this situation later on when applying fixups.
      if (!isIntN(18, Offset.getImm()))
        return Error(IDLoc, "branch target out of range");
      if (OffsetToAlignment(Offset.getImm(), 1LL << 2))
        return Error(IDLoc, "branch to misaligned address");
      break;
    case Mips::BEQZC:   case Mips::BEQZC_MMR6:
    case Mips::BNEZC:   case Mips::BNEZC_MMR6:
      assert(MCID.getNumOperands() == 2 && "unexpected number of operands");
      Offset = Inst.getOperand(1);
      if (!Offset.isImm())
        break; // We'll deal with this situation later on when applying fixups.
      if (!isIntN(23, Offset.getImm()))
        return Error(IDLoc, "branch target out of range");
      if (OffsetToAlignment(Offset.getImm(), 1LL << 2))
        return Error(IDLoc, "branch to misaligned address");
      break;
    case Mips::BEQZ16_MM:
    case Mips::BEQZC16_MMR6:
    case Mips::BNEZ16_MM:
    case Mips::BNEZC16_MMR6:
      assert(MCID.getNumOperands() == 2 && "unexpected number of operands");
      Offset = Inst.getOperand(1);
      if (!Offset.isImm())
        break; // We'll deal with this situation later on when applying fixups.
      if (!isInt<8>(Offset.getImm()))
        return Error(IDLoc, "branch target out of range");
      if (OffsetToAlignment(Offset.getImm(), 2LL))
        return Error(IDLoc, "branch to misaligned address");
      break;
    }
  }

  // SSNOP is deprecated on MIPS32r6/MIPS64r6
  // We still accept it but it is a normal nop.
  if (hasMips32r6() && Inst.getOpcode() == Mips::SSNOP) {
    std::string ISA = hasMips64r6() ? "MIPS64r6" : "MIPS32r6";
    Warning(IDLoc, "ssnop is deprecated for " + ISA + " and is equivalent to a "
                                                      "nop instruction");
  }

  if (hasCnMips()) {
    const unsigned Opcode = Inst.getOpcode();
    MCOperand Opnd;
    int Imm;

    switch (Opcode) {
      default:
        break;

      case Mips::BBIT0:
      case Mips::BBIT032:
      case Mips::BBIT1:
      case Mips::BBIT132:
        assert(MCID.getNumOperands() == 3 && "unexpected number of operands");
        // The offset is handled above
        Opnd = Inst.getOperand(1);
        if (!Opnd.isImm())
          return Error(IDLoc, "expected immediate operand kind");
        Imm = Opnd.getImm();
        if (Imm < 0 || Imm > (Opcode == Mips::BBIT0 ||
                              Opcode == Mips::BBIT1 ? 63 : 31))
          return Error(IDLoc, "immediate operand value out of range");
        if (Imm > 31) {
          Inst.setOpcode(Opcode == Mips::BBIT0 ? Mips::BBIT032
                                               : Mips::BBIT132);
          Inst.getOperand(1).setImm(Imm - 32);
        }
        break;

      case Mips::SEQi:
      case Mips::SNEi:
        assert(MCID.getNumOperands() == 3 && "unexpected number of operands");
        Opnd = Inst.getOperand(2);
        if (!Opnd.isImm())
          return Error(IDLoc, "expected immediate operand kind");
        Imm = Opnd.getImm();
        if (!isInt<10>(Imm))
          return Error(IDLoc, "immediate operand value out of range");
        break;
    }
  }

  // Warn on division by zero. We're checking here as all instructions get
  // processed here, not just the macros that need expansion.
  //
  // The MIPS backend models most of the divison instructions and macros as
  // three operand instructions. The pre-R6 divide instructions however have
  // two operands and explicitly define HI/LO as part of the instruction,
  // not in the operands.
  unsigned FirstOp = 1;
  unsigned SecondOp = 2;
  switch (Inst.getOpcode()) {
  default:
    break;
  case Mips::SDivIMacro:
  case Mips::UDivIMacro:
  case Mips::DSDivIMacro:
  case Mips::DUDivIMacro:
    if (Inst.getOperand(2).getImm() == 0) {
      if (Inst.getOperand(1).getReg() == Mips::ZERO ||
          Inst.getOperand(1).getReg() == Mips::ZERO_64)
        Warning(IDLoc, "dividing zero by zero");
      else
        Warning(IDLoc, "division by zero");
    }
    break;
  case Mips::DSDIV:
  case Mips::SDIV:
  case Mips::UDIV:
  case Mips::DUDIV:
  case Mips::UDIV_MM:
  case Mips::SDIV_MM:
    FirstOp = 0;
    SecondOp = 1;
    LLVM_FALLTHROUGH;
  case Mips::SDivMacro:
  case Mips::DSDivMacro:
  case Mips::UDivMacro:
  case Mips::DUDivMacro:
  case Mips::DIV:
  case Mips::DIVU:
  case Mips::DDIV:
  case Mips::DDIVU:
  case Mips::DIVU_MMR6:
  case Mips::DIV_MMR6:
    if (Inst.getOperand(SecondOp).getReg() == Mips::ZERO ||
        Inst.getOperand(SecondOp).getReg() == Mips::ZERO_64) {
      if (Inst.getOperand(FirstOp).getReg() == Mips::ZERO ||
          Inst.getOperand(FirstOp).getReg() == Mips::ZERO_64)
        Warning(IDLoc, "dividing zero by zero");
      else
        Warning(IDLoc, "division by zero");
    }
    break;
  }

  // For PIC code convert unconditional jump to unconditional branch.
  if ((Inst.getOpcode() == Mips::J || Inst.getOpcode() == Mips::J_MM) &&
      inPicMode()) {
    MCInst BInst;
    BInst.setOpcode(inMicroMipsMode() ? Mips::BEQ_MM : Mips::BEQ);
    BInst.addOperand(MCOperand::createReg(Mips::ZERO));
    BInst.addOperand(MCOperand::createReg(Mips::ZERO));
    BInst.addOperand(Inst.getOperand(0));
    Inst = BInst;
  }

  // This expansion is not in a function called by tryExpandInstruction()
  // because the pseudo-instruction doesn't have a distinct opcode.
  if ((Inst.getOpcode() == Mips::JAL || Inst.getOpcode() == Mips::JAL_MM) &&
      inPicMode()) {
    warnIfNoMacro(IDLoc);

    const MCExpr *JalExpr = Inst.getOperand(0).getExpr();

    // We can do this expansion if there's only 1 symbol in the argument
    // expression.
    if (countMCSymbolRefExpr(JalExpr) > 1)
      return Error(IDLoc, "jal doesn't support multiple symbols in PIC mode");

    // FIXME: This is checking the expression can be handled by the later stages
    //        of the assembler. We ought to leave it to those later stages.
    const MCSymbol *JalSym = getSingleMCSymbol(JalExpr);

    // FIXME: Add support for label+offset operands (currently causes an error).
    // FIXME: Add support for forward-declared local symbols.
    // FIXME: Add expansion for when the LargeGOT option is enabled.
    if (JalSym->isInSection() || JalSym->isTemporary() ||
        (JalSym->isELF() && cast<MCSymbolELF>(JalSym)->getBinding() == ELF::STB_LOCAL)) {
      if (isABI_O32()) {
        // If it's a local symbol and the O32 ABI is being used, we expand to:
        //  lw $25, 0($gp)
        //    R_(MICRO)MIPS_GOT16  label
        //  addiu $25, $25, 0
        //    R_(MICRO)MIPS_LO16   label
        //  jalr  $25
        const MCExpr *Got16RelocExpr =
            MipsMCExpr::create(MipsMCExpr::MEK_GOT, JalExpr, getContext());
        const MCExpr *Lo16RelocExpr =
            MipsMCExpr::create(MipsMCExpr::MEK_LO, JalExpr, getContext());

        TOut.emitRRX(Mips::LW, Mips::T9, Mips::GP,
                     MCOperand::createExpr(Got16RelocExpr), IDLoc, STI);
        TOut.emitRRX(Mips::ADDiu, Mips::T9, Mips::T9,
                     MCOperand::createExpr(Lo16RelocExpr), IDLoc, STI);
      } else if (isABI_N32() || isABI_N64()) {
        // If it's a local symbol and the N32/N64 ABIs are being used,
        // we expand to:
        //  lw/ld $25, 0($gp)
        //    R_(MICRO)MIPS_GOT_DISP  label
        //  jalr  $25
        const MCExpr *GotDispRelocExpr =
            MipsMCExpr::create(MipsMCExpr::MEK_GOT_DISP, JalExpr, getContext());

        TOut.emitRRX(ABI.ArePtrs64bit() ? Mips::LD : Mips::LW, Mips::T9,
                     Mips::GP, MCOperand::createExpr(GotDispRelocExpr), IDLoc,
                     STI);
      }
    } else {
      // If it's an external/weak symbol, we expand to:
      //  lw/ld    $25, 0($gp)
      //    R_(MICRO)MIPS_CALL16  label
      //  jalr  $25
      const MCExpr *Call16RelocExpr =
          MipsMCExpr::create(MipsMCExpr::MEK_GOT_CALL, JalExpr, getContext());

      TOut.emitRRX(ABI.ArePtrs64bit() ? Mips::LD : Mips::LW, Mips::T9, Mips::GP,
                   MCOperand::createExpr(Call16RelocExpr), IDLoc, STI);
    }

    MCInst JalrInst;
    if (IsCpRestoreSet && inMicroMipsMode())
      JalrInst.setOpcode(Mips::JALRS_MM);
    else
      JalrInst.setOpcode(inMicroMipsMode() ? Mips::JALR_MM : Mips::JALR);
    JalrInst.addOperand(MCOperand::createReg(Mips::RA));
    JalrInst.addOperand(MCOperand::createReg(Mips::T9));

    // FIXME: Add an R_(MICRO)MIPS_JALR relocation after the JALR.
    // This relocation is supposed to be an optimization hint for the linker
    // and is not necessary for correctness.

    Inst = JalrInst;
    ExpandedJalSym = true;
  }

  bool IsPCRelativeLoad = (MCID.TSFlags & MipsII::IsPCRelativeLoad) != 0;
  if ((MCID.mayLoad() || MCID.mayStore()) && !IsPCRelativeLoad) {
    // Check the offset of memory operand, if it is a symbol
    // reference or immediate we may have to expand instructions.
    for (unsigned i = 0; i < MCID.getNumOperands(); i++) {
      const MCOperandInfo &OpInfo = MCID.OpInfo[i];
      if ((OpInfo.OperandType == MCOI::OPERAND_MEMORY) ||
          (OpInfo.OperandType == MCOI::OPERAND_UNKNOWN)) {
        MCOperand &Op = Inst.getOperand(i);
        if (Op.isImm()) {
          int MemOffset = Op.getImm();
          if (Inst.getOpcode() == Mips::STORECAP_BigImm ||
              Inst.getOpcode() == Mips::LOADCAP_BigImm) {
            // New clc/csc instructions can have bigger than 16-bit immediates
            continue;
          }
          if (MemOffset < -32768 || MemOffset > 32767) {
            // Offset can't exceed 16bit value.
            expandMemInst(Inst, IDLoc, Out, STI, MCID.mayLoad(), true);
            return getParser().hasPendingError();
          }
        } else if (Op.isExpr()) {
          const MCExpr *Expr = Op.getExpr();
          if (Expr->getKind() == MCExpr::SymbolRef) {
            const MCSymbolRefExpr *SR =
                static_cast<const MCSymbolRefExpr *>(Expr);
            if (SR->getKind() == MCSymbolRefExpr::VK_None) {
              // Expand symbol.
              expandMemInst(Inst, IDLoc, Out, STI, MCID.mayLoad(), false);
              return getParser().hasPendingError();
            }
          } else if (!isEvaluated(Expr)) {
            expandMemInst(Inst, IDLoc, Out, STI, MCID.mayLoad(), false);
            return getParser().hasPendingError();
          }
        }
      }
    } // for
  }   // if load/store

  if (inMicroMipsMode()) {
    if (MCID.mayLoad()) {
      // Try to create 16-bit GP relative load instruction.
      for (unsigned i = 0; i < MCID.getNumOperands(); i++) {
        const MCOperandInfo &OpInfo = MCID.OpInfo[i];
        if ((OpInfo.OperandType == MCOI::OPERAND_MEMORY) ||
            (OpInfo.OperandType == MCOI::OPERAND_UNKNOWN)) {
          MCOperand &Op = Inst.getOperand(i);
          if (Op.isImm()) {
            int MemOffset = Op.getImm();
            MCOperand &DstReg = Inst.getOperand(0);
            MCOperand &BaseReg = Inst.getOperand(1);
            if (isInt<9>(MemOffset) && (MemOffset % 4 == 0) &&
                getContext().getRegisterInfo()->getRegClass(
                  Mips::GPRMM16RegClassID).contains(DstReg.getReg()) &&
                (BaseReg.getReg() == Mips::GP ||
                BaseReg.getReg() == Mips::GP_64)) {

              TOut.emitRRI(Mips::LWGP_MM, DstReg.getReg(), Mips::GP, MemOffset,
                           IDLoc, STI);
              return false;
            }
          }
        }
      } // for
    }   // if load

    // TODO: Handle this with the AsmOperandClass.PredicateMethod.

    MCOperand Opnd;
    int Imm;

    switch (Inst.getOpcode()) {
      default:
        break;
      case Mips::ADDIUSP_MM:
        Opnd = Inst.getOperand(0);
        if (!Opnd.isImm())
          return Error(IDLoc, "expected immediate operand kind");
        Imm = Opnd.getImm();
        if (Imm < -1032 || Imm > 1028 || (Imm < 8 && Imm > -12) ||
            Imm % 4 != 0)
          return Error(IDLoc, "immediate operand value out of range");
        break;
      case Mips::SLL16_MM:
      case Mips::SRL16_MM:
        Opnd = Inst.getOperand(2);
        if (!Opnd.isImm())
          return Error(IDLoc, "expected immediate operand kind");
        Imm = Opnd.getImm();
        if (Imm < 1 || Imm > 8)
          return Error(IDLoc, "immediate operand value out of range");
        break;
      case Mips::LI16_MM:
        Opnd = Inst.getOperand(1);
        if (!Opnd.isImm())
          return Error(IDLoc, "expected immediate operand kind");
        Imm = Opnd.getImm();
        if (Imm < -1 || Imm > 126)
          return Error(IDLoc, "immediate operand value out of range");
        break;
      case Mips::ADDIUR2_MM:
        Opnd = Inst.getOperand(2);
        if (!Opnd.isImm())
          return Error(IDLoc, "expected immediate operand kind");
        Imm = Opnd.getImm();
        if (!(Imm == 1 || Imm == -1 ||
              ((Imm % 4 == 0) && Imm < 28 && Imm > 0)))
          return Error(IDLoc, "immediate operand value out of range");
        break;
      case Mips::ANDI16_MM:
        Opnd = Inst.getOperand(2);
        if (!Opnd.isImm())
          return Error(IDLoc, "expected immediate operand kind");
        Imm = Opnd.getImm();
        if (!(Imm == 128 || (Imm >= 1 && Imm <= 4) || Imm == 7 || Imm == 8 ||
              Imm == 15 || Imm == 16 || Imm == 31 || Imm == 32 || Imm == 63 ||
              Imm == 64 || Imm == 255 || Imm == 32768 || Imm == 65535))
          return Error(IDLoc, "immediate operand value out of range");
        break;
      case Mips::LBU16_MM:
        Opnd = Inst.getOperand(2);
        if (!Opnd.isImm())
          return Error(IDLoc, "expected immediate operand kind");
        Imm = Opnd.getImm();
        if (Imm < -1 || Imm > 14)
          return Error(IDLoc, "immediate operand value out of range");
        break;
      case Mips::SB16_MM:
      case Mips::SB16_MMR6:
        Opnd = Inst.getOperand(2);
        if (!Opnd.isImm())
          return Error(IDLoc, "expected immediate operand kind");
        Imm = Opnd.getImm();
        if (Imm < 0 || Imm > 15)
          return Error(IDLoc, "immediate operand value out of range");
        break;
      case Mips::LHU16_MM:
      case Mips::SH16_MM:
      case Mips::SH16_MMR6:
        Opnd = Inst.getOperand(2);
        if (!Opnd.isImm())
          return Error(IDLoc, "expected immediate operand kind");
        Imm = Opnd.getImm();
        if (Imm < 0 || Imm > 30 || (Imm % 2 != 0))
          return Error(IDLoc, "immediate operand value out of range");
        break;
      case Mips::LW16_MM:
      case Mips::SW16_MM:
      case Mips::SW16_MMR6:
        Opnd = Inst.getOperand(2);
        if (!Opnd.isImm())
          return Error(IDLoc, "expected immediate operand kind");
        Imm = Opnd.getImm();
        if (Imm < 0 || Imm > 60 || (Imm % 4 != 0))
          return Error(IDLoc, "immediate operand value out of range");
        break;
      case Mips::ADDIUPC_MM:
        MCOperand Opnd = Inst.getOperand(1);
        if (!Opnd.isImm())
          return Error(IDLoc, "expected immediate operand kind");
        int Imm = Opnd.getImm();
        if ((Imm % 4 != 0) || !isInt<25>(Imm))
          return Error(IDLoc, "immediate operand value out of range");
        break;
    }
  }

  bool FillDelaySlot =
      MCID.hasDelaySlot() && AssemblerOptions.back()->isReorder();
  if (FillDelaySlot)
    TOut.emitDirectiveSetNoReorder();

  MacroExpanderResultTy ExpandResult =
      tryExpandInstruction(Inst, IDLoc, Out, STI);
  switch (ExpandResult) {
  case MER_NotAMacro:
    Out.EmitInstruction(Inst, *STI);
    break;
  case MER_Success:
    break;
  case MER_Fail:
    return true;
  }

  // We know we emitted an instruction on the MER_NotAMacro or MER_Success path.
  // If we're in microMIPS mode then we must also set EF_MIPS_MICROMIPS.
  if (inMicroMipsMode()) {
    TOut.setUsesMicroMips();
    TOut.updateABIInfo(*this);
  }

  // If this instruction has a delay slot and .set reorder is active,
  // emit a NOP after it.
  if (FillDelaySlot) {
    TOut.emitEmptyDelaySlot(hasShortDelaySlot(Inst.getOpcode()), IDLoc, STI);
    TOut.emitDirectiveSetReorder();
  }

  if ((Inst.getOpcode() == Mips::JalOneReg ||
       Inst.getOpcode() == Mips::JalTwoReg || ExpandedJalSym) &&
      isPicAndNotNxxAbi()) {
    if (IsCpRestoreSet) {
      // We need a NOP between the JALR and the LW:
      // If .set reorder has been used, we've already emitted a NOP.
      // If .set noreorder has been used, we need to emit a NOP at this point.
      if (!AssemblerOptions.back()->isReorder())
        TOut.emitEmptyDelaySlot(hasShortDelaySlot(Inst.getOpcode()), IDLoc,
                                STI);

      // Load the $gp from the stack.
      TOut.emitGPRestore(CpRestoreOffset, IDLoc, STI);
    } else
      Warning(IDLoc, "no .cprestore used in PIC mode");
  }

  return false;
}

MipsAsmParser::MacroExpanderResultTy
MipsAsmParser::tryExpandInstruction(MCInst &Inst, SMLoc IDLoc, MCStreamer &Out,
                                    const MCSubtargetInfo *STI) {
  bool is64Bit = true;
  switch (Inst.getOpcode()) {
  default:
    return MER_NotAMacro;
  case Mips::LoadImm32:
    return expandLoadImm(Inst, true, IDLoc, Out, STI) ? MER_Fail : MER_Success;
  case Mips::LoadImm64:
    return expandLoadImm(Inst, false, IDLoc, Out, STI) ? MER_Fail : MER_Success;
  case Mips::LoadAddrImm32:
  case Mips::LoadAddrImm64:
    assert(Inst.getOperand(0).isReg() && "expected register operand kind");
    assert((Inst.getOperand(1).isImm() || Inst.getOperand(1).isExpr()) &&
           "expected immediate operand kind");

    return expandLoadAddress(Inst.getOperand(0).getReg(), Mips::NoRegister,
                             Inst.getOperand(1),
                             Inst.getOpcode() == Mips::LoadAddrImm32, IDLoc,
                             Out, STI)
               ? MER_Fail
               : MER_Success;
  case Mips::CLWC1:
    is64Bit = false;
  case Mips::CLDC1: 
    expandCapLoadC1(Inst, IDLoc, is64Bit, Out, STI);
    return MER_Success;
  case Mips::CSWC1:
    is64Bit = false;
  case Mips::CSDC1:
    expandCapStoreC1(Inst, IDLoc, is64Bit, Out, STI);
    return MER_Success;
  case Mips::LoadAddrReg32:
  case Mips::LoadAddrReg64:
    assert(Inst.getOperand(0).isReg() && "expected register operand kind");
    assert(Inst.getOperand(1).isReg() && "expected register operand kind");
    assert((Inst.getOperand(2).isImm() || Inst.getOperand(2).isExpr()) &&
           "expected immediate operand kind");

    return expandLoadAddress(Inst.getOperand(0).getReg(),
                             Inst.getOperand(1).getReg(), Inst.getOperand(2),
                             Inst.getOpcode() == Mips::LoadAddrReg32, IDLoc,
                             Out, STI)
               ? MER_Fail
               : MER_Success;
  case Mips::B_MM_Pseudo:
  case Mips::B_MMR6_Pseudo:
    return expandUncondBranchMMPseudo(Inst, IDLoc, Out, STI) ? MER_Fail
                                                             : MER_Success;
  case Mips::SWM_MM:
  case Mips::LWM_MM:
    return expandLoadStoreMultiple(Inst, IDLoc, Out, STI) ? MER_Fail
                                                          : MER_Success;
  case Mips::JalOneReg:
  case Mips::JalTwoReg:
    return expandJalWithRegs(Inst, IDLoc, Out, STI) ? MER_Fail : MER_Success;
  case Mips::BneImm:
  case Mips::BeqImm:
  case Mips::BEQLImmMacro:
  case Mips::BNELImmMacro:
    return expandBranchImm(Inst, IDLoc, Out, STI) ? MER_Fail : MER_Success;
  case Mips::BLT:
  case Mips::BLE:
  case Mips::BGE:
  case Mips::BGT:
  case Mips::BLTU:
  case Mips::BLEU:
  case Mips::BGEU:
  case Mips::BGTU:
  case Mips::BLTL:
  case Mips::BLEL:
  case Mips::BGEL:
  case Mips::BGTL:
  case Mips::BLTUL:
  case Mips::BLEUL:
  case Mips::BGEUL:
  case Mips::BGTUL:
  case Mips::BLTImmMacro:
  case Mips::BLEImmMacro:
  case Mips::BGEImmMacro:
  case Mips::BGTImmMacro:
  case Mips::BLTUImmMacro:
  case Mips::BLEUImmMacro:
  case Mips::BGEUImmMacro:
  case Mips::BGTUImmMacro:
  case Mips::BLTLImmMacro:
  case Mips::BLELImmMacro:
  case Mips::BGELImmMacro:
  case Mips::BGTLImmMacro:
  case Mips::BLTULImmMacro:
  case Mips::BLEULImmMacro:
  case Mips::BGEULImmMacro:
  case Mips::BGTULImmMacro:
    return expandCondBranches(Inst, IDLoc, Out, STI) ? MER_Fail : MER_Success;
  case Mips::SDivMacro:
  case Mips::SDivIMacro:
    return expandDiv(Inst, IDLoc, Out, STI, false, true) ? MER_Fail
                                                         : MER_Success;
  case Mips::DSDivMacro:
  case Mips::DSDivIMacro:
    return expandDiv(Inst, IDLoc, Out, STI, true, true) ? MER_Fail
                                                        : MER_Success;
  case Mips::UDivMacro:
  case Mips::UDivIMacro:
    return expandDiv(Inst, IDLoc, Out, STI, false, false) ? MER_Fail
                                                          : MER_Success;
  case Mips::DUDivMacro:
  case Mips::DUDivIMacro:
    return expandDiv(Inst, IDLoc, Out, STI, true, false) ? MER_Fail
                                                         : MER_Success;
  case Mips::PseudoTRUNC_W_S:
    return expandTrunc(Inst, false, false, IDLoc, Out, STI) ? MER_Fail
                                                            : MER_Success;
  case Mips::PseudoTRUNC_W_D32:
    return expandTrunc(Inst, true, false, IDLoc, Out, STI) ? MER_Fail
                                                           : MER_Success;
  case Mips::PseudoTRUNC_W_D:
    return expandTrunc(Inst, true, true, IDLoc, Out, STI) ? MER_Fail
                                                          : MER_Success;

  case Mips::LoadImmSingleGPR:
    return expandLoadImmReal(Inst, true, true, false, IDLoc, Out, STI)
               ? MER_Fail
               : MER_Success;
  case Mips::LoadImmSingleFGR:
    return expandLoadImmReal(Inst, true, false, false, IDLoc, Out, STI)
               ? MER_Fail
               : MER_Success;
  case Mips::LoadImmDoubleGPR:
    return expandLoadImmReal(Inst, false, true, false, IDLoc, Out, STI)
               ? MER_Fail
               : MER_Success;
  case Mips::LoadImmDoubleFGR:
      return expandLoadImmReal(Inst, false, false, true, IDLoc, Out, STI)
               ? MER_Fail
               : MER_Success;
  case Mips::LoadImmDoubleFGR_32:
    return expandLoadImmReal(Inst, false, false, false, IDLoc, Out, STI)
               ? MER_Fail
               : MER_Success;
  case Mips::Ulh:
    return expandUlh(Inst, true, IDLoc, Out, STI) ? MER_Fail : MER_Success;
  case Mips::Ulhu:
    return expandUlh(Inst, false, IDLoc, Out, STI) ? MER_Fail : MER_Success;
  case Mips::Ush:
    return expandUsh(Inst, IDLoc, Out, STI) ? MER_Fail : MER_Success;
  case Mips::Ulw:
  case Mips::Usw:
    return expandUxw(Inst, IDLoc, Out, STI) ? MER_Fail : MER_Success;
  case Mips::NORImm:
  case Mips::NORImm64:
    return expandAliasImmediate(Inst, IDLoc, Out, STI) ? MER_Fail : MER_Success;
  case Mips::SLTImm64:
    if (isInt<16>(Inst.getOperand(2).getImm())) {
      Inst.setOpcode(Mips::SLTi64);
      return MER_NotAMacro;
    }
    return expandAliasImmediate(Inst, IDLoc, Out, STI) ? MER_Fail : MER_Success;
  case Mips::SLTUImm64:
    if (isInt<16>(Inst.getOperand(2).getImm())) {
      Inst.setOpcode(Mips::SLTiu64);
      return MER_NotAMacro;
    }
    return expandAliasImmediate(Inst, IDLoc, Out, STI) ? MER_Fail : MER_Success;
  case Mips::ADDi:   case Mips::ADDi_MM:
  case Mips::ADDiu:  case Mips::ADDiu_MM:
  case Mips::SLTi:   case Mips::SLTi_MM:
  case Mips::SLTiu:  case Mips::SLTiu_MM:
    if ((Inst.getNumOperands() == 3) && Inst.getOperand(0).isReg() &&
        Inst.getOperand(1).isReg() && Inst.getOperand(2).isImm()) {
      int64_t ImmValue = Inst.getOperand(2).getImm();
      if (isInt<16>(ImmValue))
        return MER_NotAMacro;
      return expandAliasImmediate(Inst, IDLoc, Out, STI) ? MER_Fail
                                                         : MER_Success;
    }
    return MER_NotAMacro;
  case Mips::ANDi:  case Mips::ANDi_MM:  case Mips::ANDi64:
  case Mips::ORi:   case Mips::ORi_MM:   case Mips::ORi64:
  case Mips::XORi:  case Mips::XORi_MM:  case Mips::XORi64:
    if ((Inst.getNumOperands() == 3) && Inst.getOperand(0).isReg() &&
        Inst.getOperand(1).isReg() && Inst.getOperand(2).isImm()) {
      int64_t ImmValue = Inst.getOperand(2).getImm();
      if (isUInt<16>(ImmValue))
        return MER_NotAMacro;
      return expandAliasImmediate(Inst, IDLoc, Out, STI) ? MER_Fail
                                                         : MER_Success;
    }
    return MER_NotAMacro;
  case Mips::ROL:
  case Mips::ROR:
    return expandRotation(Inst, IDLoc, Out, STI) ? MER_Fail : MER_Success;
  case Mips::ROLImm:
  case Mips::RORImm:
    return expandRotationImm(Inst, IDLoc, Out, STI) ? MER_Fail : MER_Success;
  case Mips::DROL:
  case Mips::DROR:
    return expandDRotation(Inst, IDLoc, Out, STI) ? MER_Fail : MER_Success;
  case Mips::DROLImm:
  case Mips::DRORImm:
    return expandDRotationImm(Inst, IDLoc, Out, STI) ? MER_Fail : MER_Success;
  case Mips::ABSMacro:
    return expandAbs(Inst, IDLoc, Out, STI) ? MER_Fail : MER_Success;
  case Mips::MULImmMacro:
  case Mips::DMULImmMacro:
    return expandMulImm(Inst, IDLoc, Out, STI) ? MER_Fail : MER_Success;
  case Mips::MULOMacro:
  case Mips::DMULOMacro:
    return expandMulO(Inst, IDLoc, Out, STI) ? MER_Fail : MER_Success;
  case Mips::MULOUMacro:
  case Mips::DMULOUMacro:
    return expandMulOU(Inst, IDLoc, Out, STI) ? MER_Fail : MER_Success;
  case Mips::DMULMacro:
    return expandDMULMacro(Inst, IDLoc, Out, STI) ? MER_Fail : MER_Success;
  case Mips::LDMacro:
  case Mips::SDMacro:
    return expandLoadStoreDMacro(Inst, IDLoc, Out, STI,
                                 Inst.getOpcode() == Mips::LDMacro)
               ? MER_Fail
               : MER_Success;
  case Mips::SEQMacro:
    return expandSeq(Inst, IDLoc, Out, STI) ? MER_Fail : MER_Success;
  case Mips::SEQIMacro:
    return expandSeqI(Inst, IDLoc, Out, STI) ? MER_Fail : MER_Success;
  case Mips::MFTC0:   case Mips::MTTC0:
  case Mips::MFTGPR:  case Mips::MTTGPR:
  case Mips::MFTLO:   case Mips::MTTLO:
  case Mips::MFTHI:   case Mips::MTTHI:
  case Mips::MFTACX:  case Mips::MTTACX:
  case Mips::MFTDSP:  case Mips::MTTDSP:
  case Mips::MFTC1:   case Mips::MTTC1:
  case Mips::MFTHC1:  case Mips::MTTHC1:
  case Mips::CFTC1:   case Mips::CTTC1:
    return expandMXTRAlias(Inst, IDLoc, Out, STI) ? MER_Fail : MER_Success;
  }
}

void MipsAsmParser::expandCapStoreC1(MCInst &Inst, SMLoc IDLoc, bool is64Bit,
                                     MCStreamer &Out,
                                     const MCSubtargetInfo *STI) {
  MCInst tmpInst;
  unsigned AtRegNum = getReg(
    is64Bit ? Mips::GPR64RegClassID : Mips::GPR32RegClassID, getATReg(IDLoc));
  tmpInst.setOpcode(is64Bit ? Mips::DMFC1 : Mips::MFC1);
  tmpInst.addOperand(MCOperand::createReg(AtRegNum));
  tmpInst.addOperand(MCOperand::createReg(Inst.getOperand(0).getReg()));
  tmpInst.setLoc(IDLoc);
  Out.EmitInstruction(tmpInst, *STI);
  tmpInst.clear();
  tmpInst.setOpcode(is64Bit ? Mips::CAPSTORE64 : Mips::CAPSTORE32);
  tmpInst.addOperand(MCOperand::createReg(AtRegNum));
  tmpInst.addOperand(MCOperand::createReg(Inst.getOperand(1).getReg()));
  tmpInst.addOperand(MCOperand::createImm(Inst.getOperand(2).getImm()));
  tmpInst.addOperand(MCOperand::createReg(Inst.getOperand(3).getReg()));
  tmpInst.setLoc(IDLoc);
  Out.EmitInstruction(tmpInst, *STI);
}
void MipsAsmParser::expandCapLoadC1(MCInst &Inst, SMLoc IDLoc, bool is64Bit,
                                    MCStreamer &Out,
                                    const MCSubtargetInfo *STI) {
  MCInst tmpInst;
  unsigned AtRegNum = getReg(
    is64Bit ? Mips::GPR64RegClassID : Mips::GPR32RegClassID, getATReg(IDLoc));
  tmpInst.setOpcode(is64Bit ? Mips::CAPLOAD64 : Mips::CAPLOAD32);
  tmpInst.addOperand(MCOperand::createReg(AtRegNum));
  tmpInst.addOperand(MCOperand::createReg(Inst.getOperand(1).getReg()));
  tmpInst.addOperand(MCOperand::createImm(Inst.getOperand(2).getImm()));
  tmpInst.addOperand(MCOperand::createReg(Inst.getOperand(3).getReg()));
  tmpInst.setLoc(IDLoc);
  Out.EmitInstruction(tmpInst, *STI);
  tmpInst.clear();
  tmpInst.setOpcode(is64Bit ? Mips::DMTC1 : Mips::MTC1);
  tmpInst.addOperand(MCOperand::createReg(Inst.getOperand(0).getReg()));
  tmpInst.addOperand(MCOperand::createReg(AtRegNum));
  tmpInst.setLoc(IDLoc);
  Out.EmitInstruction(tmpInst, *STI);
}


bool MipsAsmParser::expandJalWithRegs(MCInst &Inst, SMLoc IDLoc,
                                      MCStreamer &Out,
                                      const MCSubtargetInfo *STI) {
  MipsTargetStreamer &TOut = getTargetStreamer();

  // Create a JALR instruction which is going to replace the pseudo-JAL.
  MCInst JalrInst;
  JalrInst.setLoc(IDLoc);
  const MCOperand FirstRegOp = Inst.getOperand(0);
  const unsigned Opcode = Inst.getOpcode();

  if (Opcode == Mips::JalOneReg) {
    // jal $rs => jalr $rs
    if (IsCpRestoreSet && inMicroMipsMode()) {
      JalrInst.setOpcode(Mips::JALRS16_MM);
      JalrInst.addOperand(FirstRegOp);
    } else if (inMicroMipsMode()) {
      JalrInst.setOpcode(hasMips32r6() ? Mips::JALRC16_MMR6 : Mips::JALR16_MM);
      JalrInst.addOperand(FirstRegOp);
    } else {
      JalrInst.setOpcode(Mips::JALR);
      JalrInst.addOperand(MCOperand::createReg(Mips::RA));
      JalrInst.addOperand(FirstRegOp);
    }
  } else if (Opcode == Mips::JalTwoReg) {
    // jal $rd, $rs => jalr $rd, $rs
    if (IsCpRestoreSet && inMicroMipsMode())
      JalrInst.setOpcode(Mips::JALRS_MM);
    else
      JalrInst.setOpcode(inMicroMipsMode() ? Mips::JALR_MM : Mips::JALR);
    JalrInst.addOperand(FirstRegOp);
    const MCOperand SecondRegOp = Inst.getOperand(1);
    JalrInst.addOperand(SecondRegOp);
  }
  Out.EmitInstruction(JalrInst, *STI);

  // If .set reorder is active and branch instruction has a delay slot,
  // emit a NOP after it.
  const MCInstrDesc &MCID = getInstDesc(JalrInst.getOpcode());
  if (MCID.hasDelaySlot() && AssemblerOptions.back()->isReorder())
    TOut.emitEmptyDelaySlot(hasShortDelaySlot(JalrInst.getOpcode()), IDLoc,
                            STI);

  return false;
}

/// Can the value be represented by a unsigned N-bit value and a shift left?
template <unsigned N> static bool isShiftedUIntAtAnyPosition(uint64_t x) {
  unsigned BitNum = findFirstSet(x);

  return (x == x >> BitNum << BitNum) && isUInt<N>(x >> BitNum);
}

/// Load (or add) an immediate into a register.
///
/// @param ImmValue     The immediate to load.
/// @param DstReg       The register that will hold the immediate.
/// @param SrcReg       A register to add to the immediate or Mips::NoRegister
///                     for a simple initialization.
/// @param Is32BitImm   Is ImmValue 32-bit or 64-bit?
/// @param IsAddress    True if the immediate represents an address. False if it
///                     is an integer.
/// @param IDLoc        Location of the immediate in the source file.
bool MipsAsmParser::loadImmediate(int64_t ImmValue, unsigned DstReg,
                                  unsigned SrcReg, bool Is32BitImm,
                                  bool IsAddress, SMLoc IDLoc, MCStreamer &Out,
                                  const MCSubtargetInfo *STI) {
  MipsTargetStreamer &TOut = getTargetStreamer();

  if (!Is32BitImm && !isGP64bit()) {
    Error(IDLoc, "instruction requires a 64-bit architecture");
    return true;
  }

  if (Is32BitImm) {
    if (isInt<32>(ImmValue) || isUInt<32>(ImmValue)) {
      // Sign extend up to 64-bit so that the predicates match the hardware
      // behaviour. In particular, isInt<16>(0xffff8000) and similar should be
      // true.
      ImmValue = SignExtend64<32>(ImmValue);
    } else {
      Error(IDLoc, "instruction requires a 32-bit immediate");
      return true;
    }
  }

  unsigned ZeroReg = IsAddress ? ABI.GetNullPtr() : ABI.GetZeroReg();
  unsigned AdduOp = !Is32BitImm ? Mips::DADDu : Mips::ADDu;

  bool UseSrcReg = false;
  if (SrcReg != Mips::NoRegister)
    UseSrcReg = true;

  unsigned TmpReg = DstReg;
  if (UseSrcReg &&
      getContext().getRegisterInfo()->isSuperOrSubRegisterEq(DstReg, SrcReg)) {
    // At this point we need AT to perform the expansions and we exit if it is
    // not available.
    unsigned ATReg = getATReg(IDLoc);
    if (!ATReg)
      return true;
    TmpReg = ATReg;
  }

  if (isInt<16>(ImmValue)) {
    if (!UseSrcReg)
      SrcReg = ZeroReg;

    // This doesn't quite follow the usual ABI expectations for N32 but matches
    // traditional assembler behaviour. N32 would normally use addiu for both
    // integers and addresses.
    if (IsAddress && !Is32BitImm) {
      TOut.emitRRI(Mips::DADDiu, DstReg, SrcReg, ImmValue, IDLoc, STI);
      return false;
    }

    TOut.emitRRI(Mips::ADDiu, DstReg, SrcReg, ImmValue, IDLoc, STI);
    return false;
  }

  if (isUInt<16>(ImmValue)) {
    unsigned TmpReg = DstReg;
    if (SrcReg == DstReg) {
      TmpReg = getATReg(IDLoc);
      if (!TmpReg)
        return true;
    }

    TOut.emitRRI(Mips::ORi, TmpReg, ZeroReg, ImmValue, IDLoc, STI);
    if (UseSrcReg)
      TOut.emitRRR(ABI.GetPtrAdduOp(), DstReg, TmpReg, SrcReg, IDLoc, STI);
    return false;
  }

  if (isInt<32>(ImmValue) || isUInt<32>(ImmValue)) {
    warnIfNoMacro(IDLoc);

    uint16_t Bits31To16 = (ImmValue >> 16) & 0xffff;
    uint16_t Bits15To0 = ImmValue & 0xffff;
    if (!Is32BitImm && !isInt<32>(ImmValue)) {
      // Traditional behaviour seems to special case this particular value. It's
      // not clear why other masks are handled differently.
      if (ImmValue == 0xffffffff) {
        TOut.emitRI(Mips::LUi, TmpReg, 0xffff, IDLoc, STI);
        TOut.emitRRI(Mips::DSRL32, TmpReg, TmpReg, 0, IDLoc, STI);
        if (UseSrcReg)
          TOut.emitRRR(AdduOp, DstReg, TmpReg, SrcReg, IDLoc, STI);
        return false;
      }

      // Expand to an ORi instead of a LUi to avoid sign-extending into the
      // upper 32 bits.
      TOut.emitRRI(Mips::ORi, TmpReg, ZeroReg, Bits31To16, IDLoc, STI);
      TOut.emitRRI(Mips::DSLL, TmpReg, TmpReg, 16, IDLoc, STI);
      if (Bits15To0)
        TOut.emitRRI(Mips::ORi, TmpReg, TmpReg, Bits15To0, IDLoc, STI);
      if (UseSrcReg)
        TOut.emitRRR(AdduOp, DstReg, TmpReg, SrcReg, IDLoc, STI);
      return false;
    }

    TOut.emitRI(Mips::LUi, TmpReg, Bits31To16, IDLoc, STI);
    if (Bits15To0)
      TOut.emitRRI(Mips::ORi, TmpReg, TmpReg, Bits15To0, IDLoc, STI);
    if (UseSrcReg)
      TOut.emitRRR(AdduOp, DstReg, TmpReg, SrcReg, IDLoc, STI);
    return false;
  }

  if (isShiftedUIntAtAnyPosition<16>(ImmValue)) {
    if (Is32BitImm) {
      Error(IDLoc, "instruction requires a 32-bit immediate");
      return true;
    }

    // Traditionally, these immediates are shifted as little as possible and as
    // such we align the most significant bit to bit 15 of our temporary.
    unsigned FirstSet = findFirstSet((uint64_t)ImmValue);
    unsigned LastSet = findLastSet((uint64_t)ImmValue);
    unsigned ShiftAmount = FirstSet - (15 - (LastSet - FirstSet));
    uint16_t Bits = (ImmValue >> ShiftAmount) & 0xffff;
    TOut.emitRRI(Mips::ORi, TmpReg, ZeroReg, Bits, IDLoc, STI);
    TOut.emitRRI(Mips::DSLL, TmpReg, TmpReg, ShiftAmount, IDLoc, STI);

    if (UseSrcReg)
      TOut.emitRRR(AdduOp, DstReg, TmpReg, SrcReg, IDLoc, STI);

    return false;
  }

  warnIfNoMacro(IDLoc);

  // The remaining case is packed with a sequence of dsll and ori with zeros
  // being omitted and any neighbouring dsll's being coalesced.
  // The highest 32-bit's are equivalent to a 32-bit immediate load.

  // Load bits 32-63 of ImmValue into bits 0-31 of the temporary register.
  if (loadImmediate(ImmValue >> 32, TmpReg, Mips::NoRegister, true, false,
                    IDLoc, Out, STI))
    return false;

  // Shift and accumulate into the register. If a 16-bit chunk is zero, then
  // skip it and defer the shift to the next chunk.
  unsigned ShiftCarriedForwards = 16;
  for (int BitNum = 16; BitNum >= 0; BitNum -= 16) {
    uint16_t ImmChunk = (ImmValue >> BitNum) & 0xffff;

    if (ImmChunk != 0) {
      TOut.emitDSLL(TmpReg, TmpReg, ShiftCarriedForwards, IDLoc, STI);
      TOut.emitRRI(Mips::ORi, TmpReg, TmpReg, ImmChunk, IDLoc, STI);
      ShiftCarriedForwards = 0;
    }

    ShiftCarriedForwards += 16;
  }
  ShiftCarriedForwards -= 16;

  // Finish any remaining shifts left by trailing zeros.
  if (ShiftCarriedForwards)
    TOut.emitDSLL(TmpReg, TmpReg, ShiftCarriedForwards, IDLoc, STI);

  if (UseSrcReg)
    TOut.emitRRR(AdduOp, DstReg, TmpReg, SrcReg, IDLoc, STI);

  return false;
}

bool MipsAsmParser::expandLoadImm(MCInst &Inst, bool Is32BitImm, SMLoc IDLoc,
                                  MCStreamer &Out, const MCSubtargetInfo *STI) {
  const MCOperand &ImmOp = Inst.getOperand(1);
  int64_t Imm = 0;
  if (ImmOp.isExpr()) {
    const MCExpr *Expr = ImmOp.getExpr();
    if (!Expr->evaluateAsAbsolute(Imm, Out)) {
      Out.getTargetStreamer();
      return Error(IDLoc, "could not evaluate operand as immediate");
    }
  } else {
    assert(ImmOp.isImm() && "expected immediate operand kind");
    Imm = ImmOp.getImm();
  }
  const MCOperand &DstRegOp = Inst.getOperand(0);
  assert(DstRegOp.isReg() && "expected register operand kind");

  if (loadImmediate(Imm, DstRegOp.getReg(), Mips::NoRegister, Is32BitImm, false,
                    IDLoc, Out, STI))
    return true;

  return false;
}

bool MipsAsmParser::expandLoadAddress(unsigned DstReg, unsigned BaseReg,
                                      const MCOperand &Offset,
                                      bool Is32BitAddress, SMLoc IDLoc,
                                      MCStreamer &Out,
                                      const MCSubtargetInfo *STI) {
  // la can't produce a usable address when addresses are 64-bit.
  if (Is32BitAddress && ABI.ArePtrs64bit()) {
    // FIXME: Demote this to a warning and continue as if we had 'dla' instead.
    //        We currently can't do this because we depend on the equality
    //        operator and N64 can end up with a GPR32/GPR64 mismatch.
    Error(IDLoc, "la used to load 64-bit address");
    // Continue as if we had 'dla' instead.
    Is32BitAddress = false;
    return true;
  }

  // dla requires 64-bit addresses.
  if (!Is32BitAddress && !hasMips3()) {
    Error(IDLoc, "instruction requires a 64-bit architecture");
    return true;
  }

  if (!Offset.isImm())
    return loadAndAddSymbolAddress(Offset.getExpr(), DstReg, BaseReg,
                                   Is32BitAddress, IDLoc, Out, STI);

  if (!ABI.ArePtrs64bit()) {
    // Continue as if we had 'la' whether we had 'la' or 'dla'.
    Is32BitAddress = true;
  }

  return loadImmediate(Offset.getImm(), DstReg, BaseReg, Is32BitAddress, true,
                       IDLoc, Out, STI);
}

bool MipsAsmParser::loadAndAddSymbolAddress(const MCExpr *SymExpr,
                                            unsigned DstReg, unsigned SrcReg,
                                            bool Is32BitSym, SMLoc IDLoc,
                                            MCStreamer &Out,
                                            const MCSubtargetInfo *STI) {
  // FIXME: These expansions do not respect -mxgot.
  MipsTargetStreamer &TOut = getTargetStreamer();
  bool UseSrcReg = SrcReg != Mips::NoRegister;
  warnIfNoMacro(IDLoc);

  if (inPicMode() && ABI.IsO32()) {
    MCValue Res;
    if (!SymExpr->evaluateAsRelocatable(Res, nullptr, nullptr)) {
      Error(IDLoc, "expected relocatable expression");
      return true;
    }
    if (Res.getSymB() != nullptr) {
      Error(IDLoc, "expected relocatable expression with only one symbol");
      return true;
    }

    // The case where the result register is $25 is somewhat special. If the
    // symbol in the final relocation is external and not modified with a
    // constant then we must use R_MIPS_CALL16 instead of R_MIPS_GOT16.
    if ((DstReg == Mips::T9 || DstReg == Mips::T9_64) && !UseSrcReg &&
        Res.getConstant() == 0 &&
        !(Res.getSymA()->getSymbol().isInSection() ||
          Res.getSymA()->getSymbol().isTemporary() ||
          (Res.getSymA()->getSymbol().isELF() &&
           cast<MCSymbolELF>(Res.getSymA()->getSymbol()).getBinding() ==
               ELF::STB_LOCAL))) {
      const MCExpr *CallExpr =
          MipsMCExpr::create(MipsMCExpr::MEK_GOT_CALL, SymExpr, getContext());
      TOut.emitRRX(Mips::LW, DstReg, ABI.GetGlobalPtr(),
                   MCOperand::createExpr(CallExpr), IDLoc, STI);
      return false;
    }

    // The remaining cases are:
    //   External GOT: lw $tmp, %got(symbol+offset)($gp)
    //                >addiu $tmp, $tmp, %lo(offset)
    //                >addiu $rd, $tmp, $rs
    //   Local GOT:    lw $tmp, %got(symbol+offset)($gp)
    //                 addiu $tmp, $tmp, %lo(symbol+offset)($gp)
    //                >addiu $rd, $tmp, $rs
    // The addiu's marked with a '>' may be omitted if they are redundant. If
    // this happens then the last instruction must use $rd as the result
    // register.
    const MipsMCExpr *GotExpr =
        MipsMCExpr::create(MipsMCExpr::MEK_GOT, SymExpr, getContext());
    const MCExpr *LoExpr = nullptr;
    if (Res.getSymA()->getSymbol().isInSection() ||
        Res.getSymA()->getSymbol().isTemporary())
      LoExpr = MipsMCExpr::create(MipsMCExpr::MEK_LO, SymExpr, getContext());
    else if (Res.getConstant() != 0) {
      // External symbols fully resolve the symbol with just the %got(symbol)
      // but we must still account for any offset to the symbol for expressions
      // like symbol+8.
      LoExpr = MCConstantExpr::create(Res.getConstant(), getContext());
    }

    unsigned TmpReg = DstReg;
    if (UseSrcReg &&
        getContext().getRegisterInfo()->isSuperOrSubRegisterEq(DstReg,
                                                               SrcReg)) {
      // If $rs is the same as $rd, we need to use AT.
      // If it is not available we exit.
      unsigned ATReg = getATReg(IDLoc);
      if (!ATReg)
        return true;
      TmpReg = ATReg;
    }

    TOut.emitRRX(Mips::LW, TmpReg, ABI.GetGlobalPtr(),
                 MCOperand::createExpr(GotExpr), IDLoc, STI);

    if (LoExpr)
      TOut.emitRRX(Mips::ADDiu, TmpReg, TmpReg, MCOperand::createExpr(LoExpr),
                   IDLoc, STI);

    if (UseSrcReg)
      TOut.emitRRR(Mips::ADDu, DstReg, TmpReg, SrcReg, IDLoc, STI);

    return false;
  }

  if (inPicMode() && ABI.ArePtrs64bit()) {
    MCValue Res;
    if (!SymExpr->evaluateAsRelocatable(Res, nullptr, nullptr)) {
      Error(IDLoc, "expected relocatable expression");
      return true;
    }
    if (Res.getSymB() != nullptr) {
      Error(IDLoc, "expected relocatable expression with only one symbol");
      return true;
    }

    // The case where the result register is $25 is somewhat special. If the
    // symbol in the final relocation is external and not modified with a
    // constant then we must use R_MIPS_CALL16 instead of R_MIPS_GOT_DISP.
    if ((DstReg == Mips::T9 || DstReg == Mips::T9_64) && !UseSrcReg &&
        Res.getConstant() == 0 &&
        !(Res.getSymA()->getSymbol().isInSection() ||
          Res.getSymA()->getSymbol().isTemporary() ||
          (Res.getSymA()->getSymbol().isELF() &&
           cast<MCSymbolELF>(Res.getSymA()->getSymbol()).getBinding() ==
               ELF::STB_LOCAL))) {
      const MCExpr *CallExpr =
          MipsMCExpr::create(MipsMCExpr::MEK_GOT_CALL, SymExpr, getContext());
      TOut.emitRRX(Mips::LD, DstReg, ABI.GetGlobalPtr(),
                   MCOperand::createExpr(CallExpr), IDLoc, STI);
      return false;
    }

    // The remaining cases are:
    //   Small offset: ld $tmp, %got_disp(symbol)($gp)
    //                >daddiu $tmp, $tmp, offset
    //                >daddu $rd, $tmp, $rs
    // The daddiu's marked with a '>' may be omitted if they are redundant. If
    // this happens then the last instruction must use $rd as the result
    // register.
    const MipsMCExpr *GotExpr = MipsMCExpr::create(MipsMCExpr::MEK_GOT_DISP,
                                                   Res.getSymA(),
                                                   getContext());
    const MCExpr *LoExpr = nullptr;
    if (Res.getConstant() != 0) {
      // Symbols fully resolve with just the %got_disp(symbol) but we
      // must still account for any offset to the symbol for
      // expressions like symbol+8.
      LoExpr = MCConstantExpr::create(Res.getConstant(), getContext());

      // FIXME: Offsets greater than 16 bits are not yet implemented.
      // FIXME: The correct range is a 32-bit sign-extended number.
      if (Res.getConstant() < -0x8000 || Res.getConstant() > 0x7fff) {
        Error(IDLoc, "macro instruction uses large offset, which is not "
                     "currently supported");
        return true;
      }
    }

    unsigned TmpReg = DstReg;
    if (UseSrcReg &&
        getContext().getRegisterInfo()->isSuperOrSubRegisterEq(DstReg,
                                                               SrcReg)) {
      // If $rs is the same as $rd, we need to use AT.
      // If it is not available we exit.
      unsigned ATReg = getATReg(IDLoc);
      if (!ATReg)
        return true;
      TmpReg = ATReg;
    }

    TOut.emitRRX(Mips::LD, TmpReg, ABI.GetGlobalPtr(),
                 MCOperand::createExpr(GotExpr), IDLoc, STI);

    if (LoExpr)
      TOut.emitRRX(Mips::DADDiu, TmpReg, TmpReg, MCOperand::createExpr(LoExpr),
                   IDLoc, STI);

    if (UseSrcReg)
      TOut.emitRRR(Mips::DADDu, DstReg, TmpReg, SrcReg, IDLoc, STI);

    return false;
  }

  const MipsMCExpr *HiExpr =
      MipsMCExpr::create(MipsMCExpr::MEK_HI, SymExpr, getContext());
  const MipsMCExpr *LoExpr =
      MipsMCExpr::create(MipsMCExpr::MEK_LO, SymExpr, getContext());

  // This is the 64-bit symbol address expansion.
  if (ABI.ArePtrs64bit() && isGP64bit()) {
    // We need AT for the 64-bit expansion in the cases where the optional
    // source register is the destination register and for the superscalar
    // scheduled form.
    //
    // If it is not available we exit if the destination is the same as the
    // source register.

    const MipsMCExpr *HighestExpr =
        MipsMCExpr::create(MipsMCExpr::MEK_HIGHEST, SymExpr, getContext());
    const MipsMCExpr *HigherExpr =
        MipsMCExpr::create(MipsMCExpr::MEK_HIGHER, SymExpr, getContext());

    bool RdRegIsRsReg =
        getContext().getRegisterInfo()->isSuperOrSubRegisterEq(DstReg, SrcReg);

    if (canUseATReg() && UseSrcReg && RdRegIsRsReg) {
      unsigned ATReg = getATReg(IDLoc);

      // If $rs is the same as $rd:
      // (d)la $rd, sym($rd) => lui    $at, %highest(sym)
      //                        daddiu $at, $at, %higher(sym)
      //                        dsll   $at, $at, 16
      //                        daddiu $at, $at, %hi(sym)
      //                        dsll   $at, $at, 16
      //                        daddiu $at, $at, %lo(sym)
      //                        daddu  $rd, $at, $rd
      TOut.emitRX(Mips::LUi, ATReg, MCOperand::createExpr(HighestExpr), IDLoc,
                  STI);
      TOut.emitRRX(Mips::DADDiu, ATReg, ATReg,
                   MCOperand::createExpr(HigherExpr), IDLoc, STI);
      TOut.emitRRI(Mips::DSLL, ATReg, ATReg, 16, IDLoc, STI);
      TOut.emitRRX(Mips::DADDiu, ATReg, ATReg, MCOperand::createExpr(HiExpr),
                   IDLoc, STI);
      TOut.emitRRI(Mips::DSLL, ATReg, ATReg, 16, IDLoc, STI);
      TOut.emitRRX(Mips::DADDiu, ATReg, ATReg, MCOperand::createExpr(LoExpr),
                   IDLoc, STI);
      TOut.emitRRR(Mips::DADDu, DstReg, ATReg, SrcReg, IDLoc, STI);

      return false;
    } else if (canUseATReg() && !RdRegIsRsReg) {
      unsigned ATReg = getATReg(IDLoc);

      // If the $rs is different from $rd or if $rs isn't specified and we
      // have $at available:
      // (d)la $rd, sym/sym($rs) => lui    $rd, %highest(sym)
      //                            lui    $at, %hi(sym)
      //                            daddiu $rd, $rd, %higher(sym)
      //                            daddiu $at, $at, %lo(sym)
      //                            dsll32 $rd, $rd, 0
      //                            daddu  $rd, $rd, $at
      //                            (daddu  $rd, $rd, $rs)
      //
      // Which is preferred for superscalar issue.
      TOut.emitRX(Mips::LUi, DstReg, MCOperand::createExpr(HighestExpr), IDLoc,
                  STI);
      TOut.emitRX(Mips::LUi, ATReg, MCOperand::createExpr(HiExpr), IDLoc, STI);
      TOut.emitRRX(Mips::DADDiu, DstReg, DstReg,
                   MCOperand::createExpr(HigherExpr), IDLoc, STI);
      TOut.emitRRX(Mips::DADDiu, ATReg, ATReg, MCOperand::createExpr(LoExpr),
                   IDLoc, STI);
      TOut.emitRRI(Mips::DSLL32, DstReg, DstReg, 0, IDLoc, STI);
      TOut.emitRRR(Mips::DADDu, DstReg, DstReg, ATReg, IDLoc, STI);
      if (UseSrcReg)
        TOut.emitRRR(Mips::DADDu, DstReg, DstReg, SrcReg, IDLoc, STI);

      return false;
    } else if (!canUseATReg() && !RdRegIsRsReg) {
      // Otherwise, synthesize the address in the destination register
      // serially:
      // (d)la $rd, sym/sym($rs) => lui    $rd, %highest(sym)
      //                            daddiu $rd, $rd, %higher(sym)
      //                            dsll   $rd, $rd, 16
      //                            daddiu $rd, $rd, %hi(sym)
      //                            dsll   $rd, $rd, 16
      //                            daddiu $rd, $rd, %lo(sym)
      TOut.emitRX(Mips::LUi, DstReg, MCOperand::createExpr(HighestExpr), IDLoc,
                  STI);
      TOut.emitRRX(Mips::DADDiu, DstReg, DstReg,
                   MCOperand::createExpr(HigherExpr), IDLoc, STI);
      TOut.emitRRI(Mips::DSLL, DstReg, DstReg, 16, IDLoc, STI);
      TOut.emitRRX(Mips::DADDiu, DstReg, DstReg,
                   MCOperand::createExpr(HiExpr), IDLoc, STI);
      TOut.emitRRI(Mips::DSLL, DstReg, DstReg, 16, IDLoc, STI);
      TOut.emitRRX(Mips::DADDiu, DstReg, DstReg,
                   MCOperand::createExpr(LoExpr), IDLoc, STI);
      if (UseSrcReg)
        TOut.emitRRR(Mips::DADDu, DstReg, DstReg, SrcReg, IDLoc, STI);

      return false;
    } else {
      // We have a case where SrcReg == DstReg and we don't have $at
      // available. We can't expand this case, so error out appropriately.
      assert(SrcReg == DstReg && !canUseATReg() &&
             "Could have expanded dla but didn't?");
      reportParseError(IDLoc,
                     "pseudo-instruction requires $at, which is not available");
      return true;
    }
  }

  // And now, the 32-bit symbol address expansion:
  // If $rs is the same as $rd:
  // (d)la $rd, sym($rd)     => lui   $at, %hi(sym)
  //                            ori   $at, $at, %lo(sym)
  //                            addu  $rd, $at, $rd
  // Otherwise, if the $rs is different from $rd or if $rs isn't specified:
  // (d)la $rd, sym/sym($rs) => lui   $rd, %hi(sym)
  //                            ori   $rd, $rd, %lo(sym)
  //                            (addu $rd, $rd, $rs)
  unsigned TmpReg = DstReg;
  if (UseSrcReg &&
      getContext().getRegisterInfo()->isSuperOrSubRegisterEq(DstReg, SrcReg)) {
    // If $rs is the same as $rd, we need to use AT.
    // If it is not available we exit.
    unsigned ATReg = getATReg(IDLoc);
    if (!ATReg)
      return true;
    TmpReg = ATReg;
  }

  TOut.emitRX(Mips::LUi, TmpReg, MCOperand::createExpr(HiExpr), IDLoc, STI);
  TOut.emitRRX(Mips::ADDiu, TmpReg, TmpReg, MCOperand::createExpr(LoExpr),
               IDLoc, STI);

  if (UseSrcReg)
    TOut.emitRRR(Mips::ADDu, DstReg, TmpReg, SrcReg, IDLoc, STI);
  else
    assert(
        getContext().getRegisterInfo()->isSuperOrSubRegisterEq(DstReg, TmpReg));

  return false;
}

// Each double-precision register DO-D15 overlaps with two of the single
// precision registers F0-F31. As an example, all of the following hold true:
// D0 + 1 == F1, F1 + 1 == D1, F1 + 1 == F2, depending on the context.
static unsigned nextReg(unsigned Reg) {
  if (MipsMCRegisterClasses[Mips::FGR32RegClassID].contains(Reg))
    return Reg == (unsigned)Mips::F31 ? (unsigned)Mips::F0 : Reg + 1;
  switch (Reg) {
  default: llvm_unreachable("Unknown register in assembly macro expansion!");
  case Mips::ZERO: return Mips::AT;
  case Mips::AT:   return Mips::V0;
  case Mips::V0:   return Mips::V1;
  case Mips::V1:   return Mips::A0;
  case Mips::A0:   return Mips::A1;
  case Mips::A1:   return Mips::A2;
  case Mips::A2:   return Mips::A3;
  case Mips::A3:   return Mips::T0;
  case Mips::T0:   return Mips::T1;
  case Mips::T1:   return Mips::T2;
  case Mips::T2:   return Mips::T3;
  case Mips::T3:   return Mips::T4;
  case Mips::T4:   return Mips::T5;
  case Mips::T5:   return Mips::T6;
  case Mips::T6:   return Mips::T7;
  case Mips::T7:   return Mips::S0;
  case Mips::S0:   return Mips::S1;
  case Mips::S1:   return Mips::S2;
  case Mips::S2:   return Mips::S3;
  case Mips::S3:   return Mips::S4;
  case Mips::S4:   return Mips::S5;
  case Mips::S5:   return Mips::S6;
  case Mips::S6:   return Mips::S7;
  case Mips::S7:   return Mips::T8;
  case Mips::T8:   return Mips::T9;
  case Mips::T9:   return Mips::K0;
  case Mips::K0:   return Mips::K1;
  case Mips::K1:   return Mips::GP;
  case Mips::GP:   return Mips::SP;
  case Mips::SP:   return Mips::FP;
  case Mips::FP:   return Mips::RA;
  case Mips::RA:   return Mips::ZERO;
  case Mips::D0:   return Mips::F1;
  case Mips::D1:   return Mips::F3;
  case Mips::D2:   return Mips::F5;
  case Mips::D3:   return Mips::F7;
  case Mips::D4:   return Mips::F9;
  case Mips::D5:   return Mips::F11;
  case Mips::D6:   return Mips::F13;
  case Mips::D7:   return Mips::F15;
  case Mips::D8:   return Mips::F17;
  case Mips::D9:   return Mips::F19;
  case Mips::D10:   return Mips::F21;
  case Mips::D11:   return Mips::F23;
  case Mips::D12:   return Mips::F25;
  case Mips::D13:   return Mips::F27;
  case Mips::D14:   return Mips::F29;
  case Mips::D15:   return Mips::F31;
  }
}

// FIXME: This method is too general. In principle we should compute the number
// of instructions required to synthesize the immediate inline compared to
// synthesizing the address inline and relying on non .text sections.
// For static O32 and N32 this may yield a small benefit, for static N64 this is
// likely to yield a much larger benefit as we have to synthesize a 64bit
// address to load a 64 bit value.
bool MipsAsmParser::emitPartialAddress(MipsTargetStreamer &TOut, SMLoc IDLoc,
                                       MCSymbol *Sym) {
  unsigned ATReg = getATReg(IDLoc);
  if (!ATReg)
    return true;

  if(IsPicEnabled) {
    const MCExpr *GotSym =
        MCSymbolRefExpr::create(Sym, MCSymbolRefExpr::VK_None, getContext());
    const MipsMCExpr *GotExpr =
        MipsMCExpr::create(MipsMCExpr::MEK_GOT, GotSym, getContext());

    if(isABI_O32() || isABI_N32()) {
      TOut.emitRRX(Mips::LW, ATReg, Mips::GP, MCOperand::createExpr(GotExpr),
                   IDLoc, STI);
    } else { //isABI_N64()
      TOut.emitRRX(Mips::LD, ATReg, Mips::GP, MCOperand::createExpr(GotExpr),
                   IDLoc, STI);
    }
  } else { //!IsPicEnabled
    const MCExpr *HiSym =
        MCSymbolRefExpr::create(Sym, MCSymbolRefExpr::VK_None, getContext());
    const MipsMCExpr *HiExpr =
        MipsMCExpr::create(MipsMCExpr::MEK_HI, HiSym, getContext());

    // FIXME: This is technically correct but gives a different result to gas,
    // but gas is incomplete there (it has a fixme noting it doesn't work with
    // 64-bit addresses).
    // FIXME: With -msym32 option, the address expansion for N64 should probably
    // use the O32 / N32 case. It's safe to use the 64 address expansion as the
    // symbol's value is considered sign extended.
    if(isABI_O32() || isABI_N32()) {
      TOut.emitRX(Mips::LUi, ATReg, MCOperand::createExpr(HiExpr), IDLoc, STI);
    } else { //isABI_N64()
      const MCExpr *HighestSym =
          MCSymbolRefExpr::create(Sym, MCSymbolRefExpr::VK_None, getContext());
      const MipsMCExpr *HighestExpr =
          MipsMCExpr::create(MipsMCExpr::MEK_HIGHEST, HighestSym, getContext());
      const MCExpr *HigherSym =
          MCSymbolRefExpr::create(Sym, MCSymbolRefExpr::VK_None, getContext());
      const MipsMCExpr *HigherExpr =
          MipsMCExpr::create(MipsMCExpr::MEK_HIGHER, HigherSym, getContext());

      TOut.emitRX(Mips::LUi, ATReg, MCOperand::createExpr(HighestExpr), IDLoc,
                  STI);
      TOut.emitRRX(Mips::DADDiu, ATReg, ATReg,
                   MCOperand::createExpr(HigherExpr), IDLoc, STI);
      TOut.emitRRI(Mips::DSLL, ATReg, ATReg, 16, IDLoc, STI);
      TOut.emitRRX(Mips::DADDiu, ATReg, ATReg, MCOperand::createExpr(HiExpr),
                   IDLoc, STI);
      TOut.emitRRI(Mips::DSLL, ATReg, ATReg, 16, IDLoc, STI);
    }
  }
  return false;
}

bool MipsAsmParser::expandLoadImmReal(MCInst &Inst, bool IsSingle, bool IsGPR,
                                      bool Is64FPU, SMLoc IDLoc,
                                      MCStreamer &Out,
                                      const MCSubtargetInfo *STI) {
  MipsTargetStreamer &TOut = getTargetStreamer();
  assert(Inst.getNumOperands() == 2 && "Invalid operand count");
  assert(Inst.getOperand(0).isReg() && Inst.getOperand(1).isImm() &&
         "Invalid instruction operand.");

  unsigned FirstReg = Inst.getOperand(0).getReg();
  uint64_t ImmOp64 = Inst.getOperand(1).getImm();

  uint32_t HiImmOp64 = (ImmOp64 & 0xffffffff00000000) >> 32;
  // If ImmOp64 is AsmToken::Integer type (all bits set to zero in the
  // exponent field), convert it to double (e.g. 1 to 1.0)
  if ((HiImmOp64 & 0x7ff00000) == 0) {
    APFloat RealVal(APFloat::IEEEdouble(), ImmOp64);
    ImmOp64 = RealVal.bitcastToAPInt().getZExtValue();
  }

  uint32_t LoImmOp64 = ImmOp64 & 0xffffffff;
  HiImmOp64 = (ImmOp64 & 0xffffffff00000000) >> 32;

  if (IsSingle) {
    // Conversion of a double in an uint64_t to a float in a uint32_t,
    // retaining the bit pattern of a float.
    uint32_t ImmOp32;
    double doubleImm = BitsToDouble(ImmOp64);
    float tmp_float = static_cast<float>(doubleImm);
    ImmOp32 = FloatToBits(tmp_float);

    if (IsGPR) {
      if (loadImmediate(ImmOp32, FirstReg, Mips::NoRegister, true, true, IDLoc,
                        Out, STI))
        return true;
      return false;
    } else {
      unsigned ATReg = getATReg(IDLoc);
      if (!ATReg)
        return true;
      if (LoImmOp64 == 0) {
        if (loadImmediate(ImmOp32, ATReg, Mips::NoRegister, true, true, IDLoc,
                          Out, STI))
          return true;
        TOut.emitRR(Mips::MTC1, FirstReg, ATReg, IDLoc, STI);
        return false;
      }

      MCSection *CS = getStreamer().getCurrentSectionOnly();
      // FIXME: Enhance this expansion to use the .lit4 & .lit8 sections
      // where appropriate.
      MCSection *ReadOnlySection = getContext().getELFSection(
          ".rodata", ELF::SHT_PROGBITS, ELF::SHF_ALLOC);

      MCSymbol *Sym = getContext().createTempSymbol();
      const MCExpr *LoSym =
          MCSymbolRefExpr::create(Sym, MCSymbolRefExpr::VK_None, getContext());
      const MipsMCExpr *LoExpr =
          MipsMCExpr::create(MipsMCExpr::MEK_LO, LoSym, getContext());

      getStreamer().SwitchSection(ReadOnlySection);
      getStreamer().EmitLabel(Sym, IDLoc);
      getStreamer().EmitIntValue(ImmOp32, 4);
      getStreamer().SwitchSection(CS);

      if(emitPartialAddress(TOut, IDLoc, Sym))
        return true;
      TOut.emitRRX(Mips::LWC1, FirstReg, ATReg,
                   MCOperand::createExpr(LoExpr), IDLoc, STI);
    }
    return false;
  }

  // if(!IsSingle)
  unsigned ATReg = getATReg(IDLoc);
  if (!ATReg)
    return true;

  if (IsGPR) {
    if (LoImmOp64 == 0) {
      if(isABI_N32() || isABI_N64()) {
        if (loadImmediate(HiImmOp64, FirstReg, Mips::NoRegister, false, true,
                          IDLoc, Out, STI))
          return true;
        return false;
      } else {
        if (loadImmediate(HiImmOp64, FirstReg, Mips::NoRegister, true, true,
                        IDLoc, Out, STI))
          return true;

        if (loadImmediate(0, nextReg(FirstReg), Mips::NoRegister, true, true,
                        IDLoc, Out, STI))
          return true;
        return false;
      }
    }

    MCSection *CS = getStreamer().getCurrentSectionOnly();
    MCSection *ReadOnlySection = getContext().getELFSection(
        ".rodata", ELF::SHT_PROGBITS, ELF::SHF_ALLOC);

    MCSymbol *Sym = getContext().createTempSymbol();
    const MCExpr *LoSym =
        MCSymbolRefExpr::create(Sym, MCSymbolRefExpr::VK_None, getContext());
    const MipsMCExpr *LoExpr =
        MipsMCExpr::create(MipsMCExpr::MEK_LO, LoSym, getContext());

    getStreamer().SwitchSection(ReadOnlySection);
    getStreamer().EmitLabel(Sym, IDLoc);
    getStreamer().EmitIntValue(HiImmOp64, 4);
    getStreamer().EmitIntValue(LoImmOp64, 4);
    getStreamer().SwitchSection(CS);

    if(emitPartialAddress(TOut, IDLoc, Sym))
      return true;
    if(isABI_N64())
      TOut.emitRRX(Mips::DADDiu, ATReg, ATReg,
                   MCOperand::createExpr(LoExpr), IDLoc, STI);
    else
      TOut.emitRRX(Mips::ADDiu, ATReg, ATReg,
                   MCOperand::createExpr(LoExpr), IDLoc, STI);

    if(isABI_N32() || isABI_N64())
      TOut.emitRRI(Mips::LD, FirstReg, ATReg, 0, IDLoc, STI);
    else {
      TOut.emitRRI(Mips::LW, FirstReg, ATReg, 0, IDLoc, STI);
      TOut.emitRRI(Mips::LW, nextReg(FirstReg), ATReg, 4, IDLoc, STI);
    }
    return false;
  } else { // if(!IsGPR && !IsSingle)
    if ((LoImmOp64 == 0) &&
        !((HiImmOp64 & 0xffff0000) && (HiImmOp64 & 0x0000ffff))) {
      // FIXME: In the case where the constant is zero, we can load the
      // register directly from the zero register.
      if (loadImmediate(HiImmOp64, ATReg, Mips::NoRegister, true, true, IDLoc,
                        Out, STI))
        return true;
      if (isABI_N32() || isABI_N64())
        TOut.emitRR(Mips::DMTC1, FirstReg, ATReg, IDLoc, STI);
      else if (hasMips32r2()) {
        TOut.emitRR(Mips::MTC1, FirstReg, Mips::ZERO, IDLoc, STI);
        TOut.emitRRR(Mips::MTHC1_D32, FirstReg, FirstReg, ATReg, IDLoc, STI);
      } else {
        TOut.emitRR(Mips::MTC1, nextReg(FirstReg), ATReg, IDLoc, STI);
        TOut.emitRR(Mips::MTC1, FirstReg, Mips::ZERO, IDLoc, STI);
      }
      return false;
    }

    MCSection *CS = getStreamer().getCurrentSectionOnly();
    // FIXME: Enhance this expansion to use the .lit4 & .lit8 sections
    // where appropriate.
    MCSection *ReadOnlySection = getContext().getELFSection(
        ".rodata", ELF::SHT_PROGBITS, ELF::SHF_ALLOC);

    MCSymbol *Sym = getContext().createTempSymbol();
    const MCExpr *LoSym =
        MCSymbolRefExpr::create(Sym, MCSymbolRefExpr::VK_None, getContext());
    const MipsMCExpr *LoExpr =
        MipsMCExpr::create(MipsMCExpr::MEK_LO, LoSym, getContext());

    getStreamer().SwitchSection(ReadOnlySection);
    getStreamer().EmitLabel(Sym, IDLoc);
    getStreamer().EmitIntValue(HiImmOp64, 4);
    getStreamer().EmitIntValue(LoImmOp64, 4);
    getStreamer().SwitchSection(CS);

    if(emitPartialAddress(TOut, IDLoc, Sym))
      return true;
    TOut.emitRRX(Is64FPU ? Mips::LDC164 : Mips::LDC1, FirstReg, ATReg,
                 MCOperand::createExpr(LoExpr), IDLoc, STI);
  }
  return false;
}

bool MipsAsmParser::expandUncondBranchMMPseudo(MCInst &Inst, SMLoc IDLoc,
                                               MCStreamer &Out,
                                               const MCSubtargetInfo *STI) {
  MipsTargetStreamer &TOut = getTargetStreamer();

  assert(getInstDesc(Inst.getOpcode()).getNumOperands() == 1 &&
         "unexpected number of operands");

  MCOperand Offset = Inst.getOperand(0);
  if (Offset.isExpr()) {
    Inst.clear();
    Inst.setOpcode(Mips::BEQ_MM);
    Inst.addOperand(MCOperand::createReg(Mips::ZERO));
    Inst.addOperand(MCOperand::createReg(Mips::ZERO));
    Inst.addOperand(MCOperand::createExpr(Offset.getExpr()));
  } else {
    assert(Offset.isImm() && "expected immediate operand kind");
    if (isInt<11>(Offset.getImm())) {
      // If offset fits into 11 bits then this instruction becomes microMIPS
      // 16-bit unconditional branch instruction.
      if (inMicroMipsMode())
        Inst.setOpcode(hasMips32r6() ? Mips::BC16_MMR6 : Mips::B16_MM);
    } else {
      if (!isInt<17>(Offset.getImm()))
        return Error(IDLoc, "branch target out of range");
      if (OffsetToAlignment(Offset.getImm(), 1LL << 1))
        return Error(IDLoc, "branch to misaligned address");
      Inst.clear();
      Inst.setOpcode(Mips::BEQ_MM);
      Inst.addOperand(MCOperand::createReg(Mips::ZERO));
      Inst.addOperand(MCOperand::createReg(Mips::ZERO));
      Inst.addOperand(MCOperand::createImm(Offset.getImm()));
    }
  }
  Out.EmitInstruction(Inst, *STI);

  // If .set reorder is active and branch instruction has a delay slot,
  // emit a NOP after it.
  const MCInstrDesc &MCID = getInstDesc(Inst.getOpcode());
  if (MCID.hasDelaySlot() && AssemblerOptions.back()->isReorder())
    TOut.emitEmptyDelaySlot(true, IDLoc, STI);

  return false;
}

bool MipsAsmParser::expandBranchImm(MCInst &Inst, SMLoc IDLoc, MCStreamer &Out,
                                    const MCSubtargetInfo *STI) {
  MipsTargetStreamer &TOut = getTargetStreamer();
  const MCOperand &DstRegOp = Inst.getOperand(0);
  assert(DstRegOp.isReg() && "expected register operand kind");

  const MCOperand &ImmOp = Inst.getOperand(1);
  assert(ImmOp.isImm() && "expected immediate operand kind");

  const MCOperand &MemOffsetOp = Inst.getOperand(2);
  assert((MemOffsetOp.isImm() || MemOffsetOp.isExpr()) &&
         "expected immediate or expression operand");

  bool IsLikely = false;

  unsigned OpCode = 0;
  switch(Inst.getOpcode()) {
    case Mips::BneImm:
      OpCode = Mips::BNE;
      break;
    case Mips::BeqImm:
      OpCode = Mips::BEQ;
      break;
    case Mips::BEQLImmMacro:
      OpCode = Mips::BEQL;
      IsLikely = true;
      break;
    case Mips::BNELImmMacro:
      OpCode = Mips::BNEL;
      IsLikely = true;
      break;
    default:
      llvm_unreachable("Unknown immediate branch pseudo-instruction.");
      break;
  }

  int64_t ImmValue = ImmOp.getImm();
  if (ImmValue == 0) {
    if (IsLikely) {
      TOut.emitRRX(OpCode, DstRegOp.getReg(), Mips::ZERO,
                   MCOperand::createExpr(MemOffsetOp.getExpr()), IDLoc, STI);
      TOut.emitRRI(Mips::SLL, Mips::ZERO, Mips::ZERO, 0, IDLoc, STI);
    } else
      TOut.emitRRX(OpCode, DstRegOp.getReg(), Mips::ZERO, MemOffsetOp, IDLoc,
              STI);
  } else {
    warnIfNoMacro(IDLoc);

    unsigned ATReg = getATReg(IDLoc);
    if (!ATReg)
      return true;

    if (loadImmediate(ImmValue, ATReg, Mips::NoRegister, !isGP64bit(), true,
                      IDLoc, Out, STI))
      return true;

    if (IsLikely) {
      TOut.emitRRX(OpCode, DstRegOp.getReg(), ATReg,
              MCOperand::createExpr(MemOffsetOp.getExpr()), IDLoc, STI);
      TOut.emitRRI(Mips::SLL, Mips::ZERO, Mips::ZERO, 0, IDLoc, STI);
    } else
      TOut.emitRRX(OpCode, DstRegOp.getReg(), ATReg, MemOffsetOp, IDLoc, STI);
  }
  return false;
}

void MipsAsmParser::expandMemInst(MCInst &Inst, SMLoc IDLoc, MCStreamer &Out,
                                  const MCSubtargetInfo *STI, bool IsLoad,
                                  bool IsImmOpnd) {
  // The parser currently asserts when parsing scd with symbols
  switch (Inst.getOpcode()) {
    case Mips::SC:
    case Mips::SC64:
    case Mips::SC64_R6:
    case Mips::SCD:
    case Mips::SCD_R6:
      getParser().Error(IDLoc,
                        "cannot expand symbol reference in sc instruction yet.");
      return;
    default:
      break;
  }
  if (IsLoad) {
    expandLoadInst(Inst, IDLoc, Out, STI, IsImmOpnd);
    return;
  }
  expandStoreInst(Inst, IDLoc, Out, STI, IsImmOpnd);
}

void MipsAsmParser::expandLoadInst(MCInst &Inst, SMLoc IDLoc, MCStreamer &Out,
                                   const MCSubtargetInfo *STI, bool IsImmOpnd) {
  MipsTargetStreamer &TOut = getTargetStreamer();

  unsigned DstReg = Inst.getOperand(0).getReg();
  unsigned BaseReg = Inst.getOperand(1).getReg();

  const MCInstrDesc &Desc = getInstDesc(Inst.getOpcode());
  int16_t DstRegClass = Desc.OpInfo[0].RegClass;
  unsigned DstRegClassID =
      getContext().getRegisterInfo()->getRegClass(DstRegClass).getID();
  bool IsGPR = (DstRegClassID == Mips::GPR32RegClassID) ||
               (DstRegClassID == Mips::GPR64RegClassID);

  if (IsImmOpnd) {
    // Try to use DstReg as the temporary.
    if (IsGPR && (BaseReg != DstReg)) {
      TOut.emitLoadWithImmOffset(Inst.getOpcode(), DstReg, BaseReg,
                                 Inst.getOperand(2).getImm(), DstReg, IDLoc,
                                 STI);
      return;
    }

    // At this point we need AT to perform the expansions and we exit if it is
    // not available.
    unsigned ATReg = getATReg(IDLoc);
    if (!ATReg)
      return;

    TOut.emitLoadWithImmOffset(Inst.getOpcode(), DstReg, BaseReg,
                               Inst.getOperand(2).getImm(), ATReg, IDLoc, STI);
    return;
  }

  const MCExpr *ExprOffset = Inst.getOperand(2).getExpr();
  MCOperand LoOperand = MCOperand::createExpr(
      MipsMCExpr::create(MipsMCExpr::MEK_LO, ExprOffset, getContext()));
  MCOperand HiOperand = MCOperand::createExpr(
      MipsMCExpr::create(MipsMCExpr::MEK_HI, ExprOffset, getContext()));

  // Try to use DstReg as the temporary.
  if (IsGPR && (BaseReg != DstReg)) {
    TOut.emitLoadWithSymOffset(Inst.getOpcode(), DstReg, BaseReg, HiOperand,
                               LoOperand, DstReg, IDLoc, STI);
    return;
  }

  // At this point we need AT to perform the expansions and we exit if it is
  // not available.
  unsigned ATReg = getATReg(IDLoc);
  if (!ATReg)
    return;

  TOut.emitLoadWithSymOffset(Inst.getOpcode(), DstReg, BaseReg, HiOperand,
                             LoOperand, ATReg, IDLoc, STI);
}

void MipsAsmParser::expandStoreInst(MCInst &Inst, SMLoc IDLoc, MCStreamer &Out,
                                    const MCSubtargetInfo *STI,
                                    bool IsImmOpnd) {
  MipsTargetStreamer &TOut = getTargetStreamer();

  unsigned SrcReg = Inst.getOperand(0).getReg();
  unsigned BaseReg = Inst.getOperand(1).getReg();

  if (IsImmOpnd) {
    TOut.emitStoreWithImmOffset(Inst.getOpcode(), SrcReg, BaseReg,
                                Inst.getOperand(2).getImm(),
                                [&]() { return getATReg(IDLoc); }, IDLoc, STI);
    return;
  }

  unsigned ATReg = getATReg(IDLoc);
  if (!ATReg)
    return;

  const MCExpr *ExprOffset = Inst.getOperand(2).getExpr();
  MCOperand LoOperand = MCOperand::createExpr(
      MipsMCExpr::create(MipsMCExpr::MEK_LO, ExprOffset, getContext()));
  MCOperand HiOperand = MCOperand::createExpr(
      MipsMCExpr::create(MipsMCExpr::MEK_HI, ExprOffset, getContext()));
  TOut.emitStoreWithSymOffset(Inst.getOpcode(), SrcReg, BaseReg, HiOperand,
                              LoOperand, ATReg, IDLoc, STI);
}

bool MipsAsmParser::expandLoadStoreMultiple(MCInst &Inst, SMLoc IDLoc,
                                            MCStreamer &Out,
                                            const MCSubtargetInfo *STI) {
  unsigned OpNum = Inst.getNumOperands();
  unsigned Opcode = Inst.getOpcode();
  unsigned NewOpcode = Opcode == Mips::SWM_MM ? Mips::SWM32_MM : Mips::LWM32_MM;

  assert(Inst.getOperand(OpNum - 1).isImm() &&
         Inst.getOperand(OpNum - 2).isReg() &&
         Inst.getOperand(OpNum - 3).isReg() && "Invalid instruction operand.");

  if (OpNum < 8 && Inst.getOperand(OpNum - 1).getImm() <= 60 &&
      Inst.getOperand(OpNum - 1).getImm() >= 0 &&
      (Inst.getOperand(OpNum - 2).getReg() == Mips::SP ||
       Inst.getOperand(OpNum - 2).getReg() == Mips::SP_64) &&
      (Inst.getOperand(OpNum - 3).getReg() == Mips::RA ||
       Inst.getOperand(OpNum - 3).getReg() == Mips::RA_64)) {
    // It can be implemented as SWM16 or LWM16 instruction.
    if (inMicroMipsMode() && hasMips32r6())
      NewOpcode = Opcode == Mips::SWM_MM ? Mips::SWM16_MMR6 : Mips::LWM16_MMR6;
    else
      NewOpcode = Opcode == Mips::SWM_MM ? Mips::SWM16_MM : Mips::LWM16_MM;
  }

  Inst.setOpcode(NewOpcode);
  Out.EmitInstruction(Inst, *STI);
  return false;
}

bool MipsAsmParser::expandCondBranches(MCInst &Inst, SMLoc IDLoc,
                                       MCStreamer &Out,
                                       const MCSubtargetInfo *STI) {
  MipsTargetStreamer &TOut = getTargetStreamer();
  bool EmittedNoMacroWarning = false;
  unsigned PseudoOpcode = Inst.getOpcode();
  unsigned SrcReg = Inst.getOperand(0).getReg();
  const MCOperand &TrgOp = Inst.getOperand(1);
  const MCExpr *OffsetExpr = Inst.getOperand(2).getExpr();

  unsigned ZeroSrcOpcode, ZeroTrgOpcode;
  bool ReverseOrderSLT, IsUnsigned, IsLikely, AcceptsEquality;

  unsigned TrgReg;
  if (TrgOp.isReg())
    TrgReg = TrgOp.getReg();
  else if (TrgOp.isImm()) {
    warnIfNoMacro(IDLoc);
    EmittedNoMacroWarning = true;

    TrgReg = getATReg(IDLoc);
    if (!TrgReg)
      return true;

    switch(PseudoOpcode) {
    default:
      llvm_unreachable("unknown opcode for branch pseudo-instruction");
    case Mips::BLTImmMacro:
      PseudoOpcode = Mips::BLT;
      break;
    case Mips::BLEImmMacro:
      PseudoOpcode = Mips::BLE;
      break;
    case Mips::BGEImmMacro:
      PseudoOpcode = Mips::BGE;
      break;
    case Mips::BGTImmMacro:
      PseudoOpcode = Mips::BGT;
      break;
    case Mips::BLTUImmMacro:
      PseudoOpcode = Mips::BLTU;
      break;
    case Mips::BLEUImmMacro:
      PseudoOpcode = Mips::BLEU;
      break;
    case Mips::BGEUImmMacro:
      PseudoOpcode = Mips::BGEU;
      break;
    case Mips::BGTUImmMacro:
      PseudoOpcode = Mips::BGTU;
      break;
    case Mips::BLTLImmMacro:
      PseudoOpcode = Mips::BLTL;
      break;
    case Mips::BLELImmMacro:
      PseudoOpcode = Mips::BLEL;
      break;
    case Mips::BGELImmMacro:
      PseudoOpcode = Mips::BGEL;
      break;
    case Mips::BGTLImmMacro:
      PseudoOpcode = Mips::BGTL;
      break;
    case Mips::BLTULImmMacro:
      PseudoOpcode = Mips::BLTUL;
      break;
    case Mips::BLEULImmMacro:
      PseudoOpcode = Mips::BLEUL;
      break;
    case Mips::BGEULImmMacro:
      PseudoOpcode = Mips::BGEUL;
      break;
    case Mips::BGTULImmMacro:
      PseudoOpcode = Mips::BGTUL;
      break;
    }

    if (loadImmediate(TrgOp.getImm(), TrgReg, Mips::NoRegister, !isGP64bit(),
                      false, IDLoc, Out, STI))
      return true;
  }

  switch (PseudoOpcode) {
  case Mips::BLT:
  case Mips::BLTU:
  case Mips::BLTL:
  case Mips::BLTUL:
    AcceptsEquality = false;
    ReverseOrderSLT = false;
    IsUnsigned = ((PseudoOpcode == Mips::BLTU) || (PseudoOpcode == Mips::BLTUL));
    IsLikely = ((PseudoOpcode == Mips::BLTL) || (PseudoOpcode == Mips::BLTUL));
    ZeroSrcOpcode = Mips::BGTZ;
    ZeroTrgOpcode = Mips::BLTZ;
    break;
  case Mips::BLE:
  case Mips::BLEU:
  case Mips::BLEL:
  case Mips::BLEUL:
    AcceptsEquality = true;
    ReverseOrderSLT = true;
    IsUnsigned = ((PseudoOpcode == Mips::BLEU) || (PseudoOpcode == Mips::BLEUL));
    IsLikely = ((PseudoOpcode == Mips::BLEL) || (PseudoOpcode == Mips::BLEUL));
    ZeroSrcOpcode = Mips::BGEZ;
    ZeroTrgOpcode = Mips::BLEZ;
    break;
  case Mips::BGE:
  case Mips::BGEU:
  case Mips::BGEL:
  case Mips::BGEUL:
    AcceptsEquality = true;
    ReverseOrderSLT = false;
    IsUnsigned = ((PseudoOpcode == Mips::BGEU) || (PseudoOpcode == Mips::BGEUL));
    IsLikely = ((PseudoOpcode == Mips::BGEL) || (PseudoOpcode == Mips::BGEUL));
    ZeroSrcOpcode = Mips::BLEZ;
    ZeroTrgOpcode = Mips::BGEZ;
    break;
  case Mips::BGT:
  case Mips::BGTU:
  case Mips::BGTL:
  case Mips::BGTUL:
    AcceptsEquality = false;
    ReverseOrderSLT = true;
    IsUnsigned = ((PseudoOpcode == Mips::BGTU) || (PseudoOpcode == Mips::BGTUL));
    IsLikely = ((PseudoOpcode == Mips::BGTL) || (PseudoOpcode == Mips::BGTUL));
    ZeroSrcOpcode = Mips::BLTZ;
    ZeroTrgOpcode = Mips::BGTZ;
    break;
  default:
    llvm_unreachable("unknown opcode for branch pseudo-instruction");
  }

  bool IsTrgRegZero = (TrgReg == Mips::ZERO);
  bool IsSrcRegZero = (SrcReg == Mips::ZERO);
  if (IsSrcRegZero && IsTrgRegZero) {
    // FIXME: All of these Opcode-specific if's are needed for compatibility
    // with GAS' behaviour. However, they may not generate the most efficient
    // code in some circumstances.
    if (PseudoOpcode == Mips::BLT) {
      TOut.emitRX(Mips::BLTZ, Mips::ZERO, MCOperand::createExpr(OffsetExpr),
                  IDLoc, STI);
      return false;
    }
    if (PseudoOpcode == Mips::BLE) {
      TOut.emitRX(Mips::BLEZ, Mips::ZERO, MCOperand::createExpr(OffsetExpr),
                  IDLoc, STI);
      Warning(IDLoc, "branch is always taken");
      return false;
    }
    if (PseudoOpcode == Mips::BGE) {
      TOut.emitRX(Mips::BGEZ, Mips::ZERO, MCOperand::createExpr(OffsetExpr),
                  IDLoc, STI);
      Warning(IDLoc, "branch is always taken");
      return false;
    }
    if (PseudoOpcode == Mips::BGT) {
      TOut.emitRX(Mips::BGTZ, Mips::ZERO, MCOperand::createExpr(OffsetExpr),
                  IDLoc, STI);
      return false;
    }
    if (PseudoOpcode == Mips::BGTU) {
      TOut.emitRRX(Mips::BNE, Mips::ZERO, Mips::ZERO,
                   MCOperand::createExpr(OffsetExpr), IDLoc, STI);
      return false;
    }
    if (AcceptsEquality) {
      // If both registers are $0 and the pseudo-branch accepts equality, it
      // will always be taken, so we emit an unconditional branch.
      TOut.emitRRX(Mips::BEQ, Mips::ZERO, Mips::ZERO,
                   MCOperand::createExpr(OffsetExpr), IDLoc, STI);
      Warning(IDLoc, "branch is always taken");
      return false;
    }
    // If both registers are $0 and the pseudo-branch does not accept
    // equality, it will never be taken, so we don't have to emit anything.
    return false;
  }
  if (IsSrcRegZero || IsTrgRegZero) {
    if ((IsSrcRegZero && PseudoOpcode == Mips::BGTU) ||
        (IsTrgRegZero && PseudoOpcode == Mips::BLTU)) {
      // If the $rs is $0 and the pseudo-branch is BGTU (0 > x) or
      // if the $rt is $0 and the pseudo-branch is BLTU (x < 0),
      // the pseudo-branch will never be taken, so we don't emit anything.
      // This only applies to unsigned pseudo-branches.
      return false;
    }
    if ((IsSrcRegZero && PseudoOpcode == Mips::BLEU) ||
        (IsTrgRegZero && PseudoOpcode == Mips::BGEU)) {
      // If the $rs is $0 and the pseudo-branch is BLEU (0 <= x) or
      // if the $rt is $0 and the pseudo-branch is BGEU (x >= 0),
      // the pseudo-branch will always be taken, so we emit an unconditional
      // branch.
      // This only applies to unsigned pseudo-branches.
      TOut.emitRRX(Mips::BEQ, Mips::ZERO, Mips::ZERO,
                   MCOperand::createExpr(OffsetExpr), IDLoc, STI);
      Warning(IDLoc, "branch is always taken");
      return false;
    }
    if (IsUnsigned) {
      // If the $rs is $0 and the pseudo-branch is BLTU (0 < x) or
      // if the $rt is $0 and the pseudo-branch is BGTU (x > 0),
      // the pseudo-branch will be taken only when the non-zero register is
      // different from 0, so we emit a BNEZ.
      //
      // If the $rs is $0 and the pseudo-branch is BGEU (0 >= x) or
      // if the $rt is $0 and the pseudo-branch is BLEU (x <= 0),
      // the pseudo-branch will be taken only when the non-zero register is
      // equal to 0, so we emit a BEQZ.
      //
      // Because only BLEU and BGEU branch on equality, we can use the
      // AcceptsEquality variable to decide when to emit the BEQZ.
      TOut.emitRRX(AcceptsEquality ? Mips::BEQ : Mips::BNE,
                   IsSrcRegZero ? TrgReg : SrcReg, Mips::ZERO,
                   MCOperand::createExpr(OffsetExpr), IDLoc, STI);
      return false;
    }
    // If we have a signed pseudo-branch and one of the registers is $0,
    // we can use an appropriate compare-to-zero branch. We select which one
    // to use in the switch statement above.
    TOut.emitRX(IsSrcRegZero ? ZeroSrcOpcode : ZeroTrgOpcode,
                IsSrcRegZero ? TrgReg : SrcReg,
                MCOperand::createExpr(OffsetExpr), IDLoc, STI);
    return false;
  }

  // If neither the SrcReg nor the TrgReg are $0, we need AT to perform the
  // expansions. If it is not available, we return.
  unsigned ATRegNum = getATReg(IDLoc);
  if (!ATRegNum)
    return true;

  if (!EmittedNoMacroWarning)
    warnIfNoMacro(IDLoc);

  // SLT fits well with 2 of our 4 pseudo-branches:
  //   BLT, where $rs < $rt, translates into "slt $at, $rs, $rt" and
  //   BGT, where $rs > $rt, translates into "slt $at, $rt, $rs".
  // If the result of the SLT is 1, we branch, and if it's 0, we don't.
  // This is accomplished by using a BNEZ with the result of the SLT.
  //
  // The other 2 pseudo-branches are opposites of the above 2 (BGE with BLT
  // and BLE with BGT), so we change the BNEZ into a a BEQZ.
  // Because only BGE and BLE branch on equality, we can use the
  // AcceptsEquality variable to decide when to emit the BEQZ.
  // Note that the order of the SLT arguments doesn't change between
  // opposites.
  //
  // The same applies to the unsigned variants, except that SLTu is used
  // instead of SLT.
  TOut.emitRRR(IsUnsigned ? Mips::SLTu : Mips::SLT, ATRegNum,
               ReverseOrderSLT ? TrgReg : SrcReg,
               ReverseOrderSLT ? SrcReg : TrgReg, IDLoc, STI);

  TOut.emitRRX(IsLikely ? (AcceptsEquality ? Mips::BEQL : Mips::BNEL)
                        : (AcceptsEquality ? Mips::BEQ : Mips::BNE),
               ATRegNum, Mips::ZERO, MCOperand::createExpr(OffsetExpr), IDLoc,
               STI);
  return false;
}

// Expand a integer division macro.
//
// Notably we don't have to emit a warning when encountering $rt as the $zero
// register, or 0 as an immediate. processInstruction() has already done that.
//
// The destination register can only be $zero when expanding (S)DivIMacro or
// D(S)DivMacro.

bool MipsAsmParser::expandDiv(MCInst &Inst, SMLoc IDLoc, MCStreamer &Out,
                              const MCSubtargetInfo *STI, const bool IsMips64,
                              const bool Signed) {
  MipsTargetStreamer &TOut = getTargetStreamer();

  warnIfNoMacro(IDLoc);

  const MCOperand &RdRegOp = Inst.getOperand(0);
  assert(RdRegOp.isReg() && "expected register operand kind");
  unsigned RdReg = RdRegOp.getReg();

  const MCOperand &RsRegOp = Inst.getOperand(1);
  assert(RsRegOp.isReg() && "expected register operand kind");
  unsigned RsReg = RsRegOp.getReg();

  unsigned RtReg;
  int64_t ImmValue;

  const MCOperand &RtOp = Inst.getOperand(2);
  assert((RtOp.isReg() || RtOp.isImm()) &&
         "expected register or immediate operand kind");
  if (RtOp.isReg())
    RtReg = RtOp.getReg();
  else
    ImmValue = RtOp.getImm();

  unsigned DivOp;
  unsigned ZeroReg;
  unsigned SubOp;

  if (IsMips64) {
    DivOp = Signed ? Mips::DSDIV : Mips::DUDIV;
    ZeroReg = Mips::ZERO_64;
    SubOp = Mips::DSUB;
  } else {
    DivOp = Signed ? Mips::SDIV : Mips::UDIV;
    ZeroReg = Mips::ZERO;
    SubOp = Mips::SUB;
  }

  bool UseTraps = useTraps();

  if (RtOp.isImm()) {
    unsigned ATReg = getATReg(IDLoc);
    if (!ATReg)
      return true;

    if (ImmValue == 0) {
      if (UseTraps)
        TOut.emitRRI(Mips::TEQ, ZeroReg, ZeroReg, 0x7, IDLoc, STI);
      else
        TOut.emitII(Mips::BREAK, 0x7, 0, IDLoc, STI);
      return false;
    }

    if (ImmValue == 1) {
      TOut.emitRRR(Mips::OR, RdReg, RsReg, Mips::ZERO, IDLoc, STI);
      return false;
    } else if (Signed && ImmValue == -1) {
      TOut.emitRRR(SubOp, RdReg, ZeroReg, RsReg, IDLoc, STI);
      return false;
    } else {
      if (loadImmediate(ImmValue, ATReg, Mips::NoRegister, isInt<32>(ImmValue),
                        false, Inst.getLoc(), Out, STI))
        return true;
      TOut.emitRR(DivOp, RsReg, ATReg, IDLoc, STI);
      TOut.emitR(Mips::MFLO, RdReg, IDLoc, STI);
      return false;
    }
    return true;
  }

  // If the macro expansion of (d)div(u) would always trap or break, insert
  // the trap/break and exit. This gives a different result to GAS. GAS has
  // an inconsistency/missed optimization in that not all cases are handled
  // equivalently. As the observed behaviour is the same, we're ok.
  if (RtReg == Mips::ZERO || RtReg == Mips::ZERO_64) {
    if (UseTraps) {
      TOut.emitRRI(Mips::TEQ, ZeroReg, ZeroReg, 0x7, IDLoc, STI);
      return false;
    }
    TOut.emitII(Mips::BREAK, 0x7, 0, IDLoc, STI);
    return false;
  }

  // Temporary label for first branch traget
  MCContext &Context = TOut.getStreamer().getContext();
  MCSymbol *BrTarget;
  MCOperand LabelOp;

  if (UseTraps) {
    TOut.emitRRI(Mips::TEQ, RtReg, ZeroReg, 0x7, IDLoc, STI);
  } else {
    // Branch to the li instruction.
    BrTarget = Context.createTempSymbol();
    LabelOp = MCOperand::createExpr(MCSymbolRefExpr::create(BrTarget, Context));
    TOut.emitRRX(Mips::BNE, RtReg, ZeroReg, LabelOp, IDLoc, STI);
  }

  TOut.emitRR(DivOp, RsReg, RtReg, IDLoc, STI);

  if (!UseTraps)
    TOut.emitII(Mips::BREAK, 0x7, 0, IDLoc, STI);

  if (!Signed) {
    if (!UseTraps)
      TOut.getStreamer().EmitLabel(BrTarget);

    TOut.emitR(Mips::MFLO, RdReg, IDLoc, STI);
    return false;
  }

  unsigned ATReg = getATReg(IDLoc);
  if (!ATReg)
    return true;

  if (!UseTraps)
    TOut.getStreamer().EmitLabel(BrTarget);

  TOut.emitRRI(Mips::ADDiu, ATReg, ZeroReg, -1, IDLoc, STI);

  // Temporary label for the second branch target.
  MCSymbol *BrTargetEnd = Context.createTempSymbol();
  MCOperand LabelOpEnd =
      MCOperand::createExpr(MCSymbolRefExpr::create(BrTargetEnd, Context));

  // Branch to the mflo instruction.
  TOut.emitRRX(Mips::BNE, RtReg, ATReg, LabelOpEnd, IDLoc, STI);

  if (IsMips64) {
    TOut.emitRRI(Mips::ADDiu, ATReg, ZeroReg, 1, IDLoc, STI);
    TOut.emitRRI(Mips::DSLL32, ATReg, ATReg, 0x1f, IDLoc, STI);
  } else {
    TOut.emitRI(Mips::LUi, ATReg, (uint16_t)0x8000, IDLoc, STI);
  }

  if (UseTraps)
    TOut.emitRRI(Mips::TEQ, RsReg, ATReg, 0x6, IDLoc, STI);
  else {
    // Branch to the mflo instruction.
    TOut.emitRRX(Mips::BNE, RsReg, ATReg, LabelOpEnd, IDLoc, STI);
    TOut.emitRRI(Mips::SLL, ZeroReg, ZeroReg, 0, IDLoc, STI);
    TOut.emitII(Mips::BREAK, 0x6, 0, IDLoc, STI);
  }

  TOut.getStreamer().EmitLabel(BrTargetEnd);
  TOut.emitR(Mips::MFLO, RdReg, IDLoc, STI);
  return false;
}

bool MipsAsmParser::expandTrunc(MCInst &Inst, bool IsDouble, bool Is64FPU,
                                SMLoc IDLoc, MCStreamer &Out,
                                const MCSubtargetInfo *STI) {
  MipsTargetStreamer &TOut = getTargetStreamer();

  assert(Inst.getNumOperands() == 3 && "Invalid operand count");
  assert(Inst.getOperand(0).isReg() && Inst.getOperand(1).isReg() &&
         Inst.getOperand(2).isReg() && "Invalid instruction operand.");

  unsigned FirstReg = Inst.getOperand(0).getReg();
  unsigned SecondReg = Inst.getOperand(1).getReg();
  unsigned ThirdReg = Inst.getOperand(2).getReg();

  if (hasMips1() && !hasMips2()) {
    unsigned ATReg = getATReg(IDLoc);
    if (!ATReg)
      return true;
    TOut.emitRR(Mips::CFC1, ThirdReg, Mips::RA, IDLoc, STI);
    TOut.emitRR(Mips::CFC1, ThirdReg, Mips::RA, IDLoc, STI);
    TOut.emitNop(IDLoc, STI);
    TOut.emitRRI(Mips::ORi, ATReg, ThirdReg, 0x3, IDLoc, STI);
    TOut.emitRRI(Mips::XORi, ATReg, ATReg, 0x2, IDLoc, STI);
    TOut.emitRR(Mips::CTC1, Mips::RA, ATReg, IDLoc, STI);
    TOut.emitNop(IDLoc, STI);
    TOut.emitRR(IsDouble ? (Is64FPU ? Mips::CVT_W_D64 : Mips::CVT_W_D32)
                         : Mips::CVT_W_S,
                FirstReg, SecondReg, IDLoc, STI);
    TOut.emitRR(Mips::CTC1, Mips::RA, ThirdReg, IDLoc, STI);
    TOut.emitNop(IDLoc, STI);
    return false;
  }

  TOut.emitRR(IsDouble ? (Is64FPU ? Mips::TRUNC_W_D64 : Mips::TRUNC_W_D32)
                       : Mips::TRUNC_W_S,
              FirstReg, SecondReg, IDLoc, STI);

  return false;
}

bool MipsAsmParser::expandUlh(MCInst &Inst, bool Signed, SMLoc IDLoc,
                              MCStreamer &Out, const MCSubtargetInfo *STI) {
  if (hasMips32r6() || hasMips64r6()) {
    return Error(IDLoc, "instruction not supported on mips32r6 or mips64r6");
  }

  const MCOperand &DstRegOp = Inst.getOperand(0);
  assert(DstRegOp.isReg() && "expected register operand kind");
  const MCOperand &SrcRegOp = Inst.getOperand(1);
  assert(SrcRegOp.isReg() && "expected register operand kind");
  const MCOperand &OffsetImmOp = Inst.getOperand(2);
  assert(OffsetImmOp.isImm() && "expected immediate operand kind");

  MipsTargetStreamer &TOut = getTargetStreamer();
  unsigned DstReg = DstRegOp.getReg();
  unsigned SrcReg = SrcRegOp.getReg();
  int64_t OffsetValue = OffsetImmOp.getImm();

  // NOTE: We always need AT for ULHU, as it is always used as the source
  // register for one of the LBu's.
  warnIfNoMacro(IDLoc);
  unsigned ATReg = getATReg(IDLoc);
  if (!ATReg)
    return true;

  bool IsLargeOffset = !(isInt<16>(OffsetValue + 1) && isInt<16>(OffsetValue));
  if (IsLargeOffset) {
    if (loadImmediate(OffsetValue, ATReg, SrcReg, !ABI.ArePtrs64bit(), true,
                      IDLoc, Out, STI))
      return true;
  }

  int64_t FirstOffset = IsLargeOffset ? 0 : OffsetValue;
  int64_t SecondOffset = IsLargeOffset ? 1 : (OffsetValue + 1);
  if (isLittle())
    std::swap(FirstOffset, SecondOffset);

  unsigned FirstLbuDstReg = IsLargeOffset ? DstReg : ATReg;
  unsigned SecondLbuDstReg = IsLargeOffset ? ATReg : DstReg;

  unsigned LbuSrcReg = IsLargeOffset ? ATReg : SrcReg;
  unsigned SllReg = IsLargeOffset ? DstReg : ATReg;

  TOut.emitRRI(Signed ? Mips::LB : Mips::LBu, FirstLbuDstReg, LbuSrcReg,
               FirstOffset, IDLoc, STI);
  TOut.emitRRI(Mips::LBu, SecondLbuDstReg, LbuSrcReg, SecondOffset, IDLoc, STI);
  TOut.emitRRI(Mips::SLL, SllReg, SllReg, 8, IDLoc, STI);
  TOut.emitRRR(Mips::OR, DstReg, DstReg, ATReg, IDLoc, STI);

  return false;
}

bool MipsAsmParser::expandUsh(MCInst &Inst, SMLoc IDLoc, MCStreamer &Out,
                              const MCSubtargetInfo *STI) {
  if (hasMips32r6() || hasMips64r6()) {
    return Error(IDLoc, "instruction not supported on mips32r6 or mips64r6");
  }

  const MCOperand &DstRegOp = Inst.getOperand(0);
  assert(DstRegOp.isReg() && "expected register operand kind");
  const MCOperand &SrcRegOp = Inst.getOperand(1);
  assert(SrcRegOp.isReg() && "expected register operand kind");
  const MCOperand &OffsetImmOp = Inst.getOperand(2);
  assert(OffsetImmOp.isImm() && "expected immediate operand kind");

  MipsTargetStreamer &TOut = getTargetStreamer();
  unsigned DstReg = DstRegOp.getReg();
  unsigned SrcReg = SrcRegOp.getReg();
  int64_t OffsetValue = OffsetImmOp.getImm();

  warnIfNoMacro(IDLoc);
  unsigned ATReg = getATReg(IDLoc);
  if (!ATReg)
    return true;

  bool IsLargeOffset = !(isInt<16>(OffsetValue + 1) && isInt<16>(OffsetValue));
  if (IsLargeOffset) {
    if (loadImmediate(OffsetValue, ATReg, SrcReg, !ABI.ArePtrs64bit(), true,
                      IDLoc, Out, STI))
      return true;
  }

  int64_t FirstOffset = IsLargeOffset ? 1 : (OffsetValue + 1);
  int64_t SecondOffset = IsLargeOffset ? 0 : OffsetValue;
  if (isLittle())
    std::swap(FirstOffset, SecondOffset);

  if (IsLargeOffset) {
    TOut.emitRRI(Mips::SB, DstReg, ATReg, FirstOffset, IDLoc, STI);
    TOut.emitRRI(Mips::SRL, DstReg, DstReg, 8, IDLoc, STI);
    TOut.emitRRI(Mips::SB, DstReg, ATReg, SecondOffset, IDLoc, STI);
    TOut.emitRRI(Mips::LBu, ATReg, ATReg, 0, IDLoc, STI);
    TOut.emitRRI(Mips::SLL, DstReg, DstReg, 8, IDLoc, STI);
    TOut.emitRRR(Mips::OR, DstReg, DstReg, ATReg, IDLoc, STI);
  } else {
    TOut.emitRRI(Mips::SB, DstReg, SrcReg, FirstOffset, IDLoc, STI);
    TOut.emitRRI(Mips::SRL, ATReg, DstReg, 8, IDLoc, STI);
    TOut.emitRRI(Mips::SB, ATReg, SrcReg, SecondOffset, IDLoc, STI);
  }

  return false;
}

bool MipsAsmParser::expandUxw(MCInst &Inst, SMLoc IDLoc, MCStreamer &Out,
                              const MCSubtargetInfo *STI) {
  if (hasMips32r6() || hasMips64r6()) {
    return Error(IDLoc, "instruction not supported on mips32r6 or mips64r6");
  }

  const MCOperand &DstRegOp = Inst.getOperand(0);
  assert(DstRegOp.isReg() && "expected register operand kind");
  const MCOperand &SrcRegOp = Inst.getOperand(1);
  assert(SrcRegOp.isReg() && "expected register operand kind");
  const MCOperand &OffsetImmOp = Inst.getOperand(2);
  assert(OffsetImmOp.isImm() && "expected immediate operand kind");

  MipsTargetStreamer &TOut = getTargetStreamer();
  unsigned DstReg = DstRegOp.getReg();
  unsigned SrcReg = SrcRegOp.getReg();
  int64_t OffsetValue = OffsetImmOp.getImm();

  // Compute left/right load/store offsets.
  bool IsLargeOffset = !(isInt<16>(OffsetValue + 3) && isInt<16>(OffsetValue));
  int64_t LxlOffset = IsLargeOffset ? 0 : OffsetValue;
  int64_t LxrOffset = IsLargeOffset ? 3 : (OffsetValue + 3);
  if (isLittle())
    std::swap(LxlOffset, LxrOffset);

  bool IsLoadInst = (Inst.getOpcode() == Mips::Ulw);
  bool DoMove = IsLoadInst && (SrcReg == DstReg) && !IsLargeOffset;
  unsigned TmpReg = SrcReg;
  if (IsLargeOffset || DoMove) {
    warnIfNoMacro(IDLoc);
    TmpReg = getATReg(IDLoc);
    if (!TmpReg)
      return true;
  }

  if (IsLargeOffset) {
    if (loadImmediate(OffsetValue, TmpReg, SrcReg, !ABI.ArePtrs64bit(), true,
                      IDLoc, Out, STI))
      return true;
  }

  if (DoMove)
    std::swap(DstReg, TmpReg);

  unsigned XWL = IsLoadInst ? Mips::LWL : Mips::SWL;
  unsigned XWR = IsLoadInst ? Mips::LWR : Mips::SWR;
  TOut.emitRRI(XWL, DstReg, TmpReg, LxlOffset, IDLoc, STI);
  TOut.emitRRI(XWR, DstReg, TmpReg, LxrOffset, IDLoc, STI);

  if (DoMove)
    TOut.emitRRR(Mips::OR, TmpReg, DstReg, Mips::ZERO, IDLoc, STI);

  return false;
}

bool MipsAsmParser::expandAliasImmediate(MCInst &Inst, SMLoc IDLoc,
                                         MCStreamer &Out,
                                         const MCSubtargetInfo *STI) {
  MipsTargetStreamer &TOut = getTargetStreamer();

  assert(Inst.getNumOperands() == 3 && "Invalid operand count");
  assert(Inst.getOperand(0).isReg() &&
         Inst.getOperand(1).isReg() &&
         Inst.getOperand(2).isImm() && "Invalid instruction operand.");

  unsigned ATReg = Mips::NoRegister;
  unsigned FinalDstReg = Mips::NoRegister;
  unsigned DstReg = Inst.getOperand(0).getReg();
  unsigned SrcReg = Inst.getOperand(1).getReg();
  int64_t ImmValue = Inst.getOperand(2).getImm();

  bool Is32Bit = isInt<32>(ImmValue) || (!isGP64bit() && isUInt<32>(ImmValue));

  unsigned FinalOpcode = Inst.getOpcode();

  if (DstReg == SrcReg) {
    ATReg = getATReg(Inst.getLoc());
    if (!ATReg)
      return true;
    FinalDstReg = DstReg;
    DstReg = ATReg;
  }

  if (!loadImmediate(ImmValue, DstReg, Mips::NoRegister, Is32Bit, false, Inst.getLoc(), Out, STI)) {
    switch (FinalOpcode) {
    default:
      llvm_unreachable("unimplemented expansion");
    case Mips::ADDi:
      FinalOpcode = Mips::ADD;
      break;
    case Mips::ADDiu:
      FinalOpcode = Mips::ADDu;
      break;
    case Mips::ANDi:
      FinalOpcode = Mips::AND;
      break;
    case Mips::NORImm:
      FinalOpcode = Mips::NOR;
      break;
    case Mips::ORi:
      FinalOpcode = Mips::OR;
      break;
    case Mips::SLTi:
      FinalOpcode = Mips::SLT;
      break;
    case Mips::SLTiu:
      FinalOpcode = Mips::SLTu;
      break;
    case Mips::XORi:
      FinalOpcode = Mips::XOR;
      break;
    case Mips::ADDi_MM:
      FinalOpcode = Mips::ADD_MM;
      break;
    case Mips::ADDiu_MM:
      FinalOpcode = Mips::ADDu_MM;
      break;
    case Mips::ANDi_MM:
      FinalOpcode = Mips::AND_MM;
      break;
    case Mips::ORi_MM:
      FinalOpcode = Mips::OR_MM;
      break;
    case Mips::SLTi_MM:
      FinalOpcode = Mips::SLT_MM;
      break;
    case Mips::SLTiu_MM:
      FinalOpcode = Mips::SLTu_MM;
      break;
    case Mips::XORi_MM:
      FinalOpcode = Mips::XOR_MM;
      break;
    case Mips::ANDi64:
      FinalOpcode = Mips::AND64;
      break;
    case Mips::NORImm64:
      FinalOpcode = Mips::NOR64;
      break;
    case Mips::ORi64:
      FinalOpcode = Mips::OR64;
      break;
    case Mips::SLTImm64:
      FinalOpcode = Mips::SLT64;
      break;
    case Mips::SLTUImm64:
      FinalOpcode = Mips::SLTu64;
      break;
    case Mips::XORi64:
      FinalOpcode = Mips::XOR64;
      break;
    }

    if (FinalDstReg == Mips::NoRegister)
      TOut.emitRRR(FinalOpcode, DstReg, DstReg, SrcReg, IDLoc, STI);
    else
      TOut.emitRRR(FinalOpcode, FinalDstReg, FinalDstReg, DstReg, IDLoc, STI);
    return false;
  }
  return true;
}

bool MipsAsmParser::expandRotation(MCInst &Inst, SMLoc IDLoc, MCStreamer &Out,
                                   const MCSubtargetInfo *STI) {
  MipsTargetStreamer &TOut = getTargetStreamer();
  unsigned ATReg = Mips::NoRegister;
  unsigned DReg = Inst.getOperand(0).getReg();
  unsigned SReg = Inst.getOperand(1).getReg();
  unsigned TReg = Inst.getOperand(2).getReg();
  unsigned TmpReg = DReg;

  unsigned FirstShift = Mips::NOP;
  unsigned SecondShift = Mips::NOP;

  if (hasMips32r2()) {
    if (DReg == SReg) {
      TmpReg = getATReg(Inst.getLoc());
      if (!TmpReg)
        return true;
    }

    if (Inst.getOpcode() == Mips::ROL) {
      TOut.emitRRR(Mips::SUBu, TmpReg, Mips::ZERO, TReg, Inst.getLoc(), STI);
      TOut.emitRRR(Mips::ROTRV, DReg, SReg, TmpReg, Inst.getLoc(), STI);
      return false;
    }

    if (Inst.getOpcode() == Mips::ROR) {
      TOut.emitRRR(Mips::ROTRV, DReg, SReg, TReg, Inst.getLoc(), STI);
      return false;
    }

    return true;
  }

  if (hasMips32()) {
    switch (Inst.getOpcode()) {
    default:
      llvm_unreachable("unexpected instruction opcode");
    case Mips::ROL:
      FirstShift = Mips::SRLV;
      SecondShift = Mips::SLLV;
      break;
    case Mips::ROR:
      FirstShift = Mips::SLLV;
      SecondShift = Mips::SRLV;
      break;
    }

    ATReg = getATReg(Inst.getLoc());
    if (!ATReg)
      return true;

    TOut.emitRRR(Mips::SUBu, ATReg, Mips::ZERO, TReg, Inst.getLoc(), STI);
    TOut.emitRRR(FirstShift, ATReg, SReg, ATReg, Inst.getLoc(), STI);
    TOut.emitRRR(SecondShift, DReg, SReg, TReg, Inst.getLoc(), STI);
    TOut.emitRRR(Mips::OR, DReg, DReg, ATReg, Inst.getLoc(), STI);

    return false;
  }

  return true;
}

bool MipsAsmParser::expandRotationImm(MCInst &Inst, SMLoc IDLoc,
                                      MCStreamer &Out,
                                      const MCSubtargetInfo *STI) {
  MipsTargetStreamer &TOut = getTargetStreamer();
  unsigned ATReg = Mips::NoRegister;
  unsigned DReg = Inst.getOperand(0).getReg();
  unsigned SReg = Inst.getOperand(1).getReg();
  int64_t ImmValue = Inst.getOperand(2).getImm();

  unsigned FirstShift = Mips::NOP;
  unsigned SecondShift = Mips::NOP;

  if (hasMips32r2()) {
    if (Inst.getOpcode() == Mips::ROLImm) {
      uint64_t MaxShift = 32;
      uint64_t ShiftValue = ImmValue;
      if (ImmValue != 0)
        ShiftValue = MaxShift - ImmValue;
      TOut.emitRRI(Mips::ROTR, DReg, SReg, ShiftValue, Inst.getLoc(), STI);
      return false;
    }

    if (Inst.getOpcode() == Mips::RORImm) {
      TOut.emitRRI(Mips::ROTR, DReg, SReg, ImmValue, Inst.getLoc(), STI);
      return false;
    }

    return true;
  }

  if (hasMips32()) {
    if (ImmValue == 0) {
      TOut.emitRRI(Mips::SRL, DReg, SReg, 0, Inst.getLoc(), STI);
      return false;
    }

    switch (Inst.getOpcode()) {
    default:
      llvm_unreachable("unexpected instruction opcode");
    case Mips::ROLImm:
      FirstShift = Mips::SLL;
      SecondShift = Mips::SRL;
      break;
    case Mips::RORImm:
      FirstShift = Mips::SRL;
      SecondShift = Mips::SLL;
      break;
    }

    ATReg = getATReg(Inst.getLoc());
    if (!ATReg)
      return true;

    TOut.emitRRI(FirstShift, ATReg, SReg, ImmValue, Inst.getLoc(), STI);
    TOut.emitRRI(SecondShift, DReg, SReg, 32 - ImmValue, Inst.getLoc(), STI);
    TOut.emitRRR(Mips::OR, DReg, DReg, ATReg, Inst.getLoc(), STI);

    return false;
  }

  return true;
}

bool MipsAsmParser::expandDRotation(MCInst &Inst, SMLoc IDLoc, MCStreamer &Out,
                                    const MCSubtargetInfo *STI) {
  MipsTargetStreamer &TOut = getTargetStreamer();
  unsigned ATReg = Mips::NoRegister;
  unsigned DReg = Inst.getOperand(0).getReg();
  unsigned SReg = Inst.getOperand(1).getReg();
  unsigned TReg = Inst.getOperand(2).getReg();
  unsigned TmpReg = DReg;

  unsigned FirstShift = Mips::NOP;
  unsigned SecondShift = Mips::NOP;

  if (hasMips64r2()) {
    if (TmpReg == SReg) {
      TmpReg = getATReg(Inst.getLoc());
      if (!TmpReg)
        return true;
    }

    if (Inst.getOpcode() == Mips::DROL) {
      TOut.emitRRR(Mips::DSUBu, TmpReg, Mips::ZERO, TReg, Inst.getLoc(), STI);
      TOut.emitRRR(Mips::DROTRV, DReg, SReg, TmpReg, Inst.getLoc(), STI);
      return false;
    }

    if (Inst.getOpcode() == Mips::DROR) {
      TOut.emitRRR(Mips::DROTRV, DReg, SReg, TReg, Inst.getLoc(), STI);
      return false;
    }

    return true;
  }

  if (hasMips64()) {
    switch (Inst.getOpcode()) {
    default:
      llvm_unreachable("unexpected instruction opcode");
    case Mips::DROL:
      FirstShift = Mips::DSRLV;
      SecondShift = Mips::DSLLV;
      break;
    case Mips::DROR:
      FirstShift = Mips::DSLLV;
      SecondShift = Mips::DSRLV;
      break;
    }

    ATReg = getATReg(Inst.getLoc());
    if (!ATReg)
      return true;

    TOut.emitRRR(Mips::DSUBu, ATReg, Mips::ZERO, TReg, Inst.getLoc(), STI);
    TOut.emitRRR(FirstShift, ATReg, SReg, ATReg, Inst.getLoc(), STI);
    TOut.emitRRR(SecondShift, DReg, SReg, TReg, Inst.getLoc(), STI);
    TOut.emitRRR(Mips::OR, DReg, DReg, ATReg, Inst.getLoc(), STI);

    return false;
  }

  return true;
}

bool MipsAsmParser::expandDRotationImm(MCInst &Inst, SMLoc IDLoc,
                                       MCStreamer &Out,
                                       const MCSubtargetInfo *STI) {
  MipsTargetStreamer &TOut = getTargetStreamer();
  unsigned ATReg = Mips::NoRegister;
  unsigned DReg = Inst.getOperand(0).getReg();
  unsigned SReg = Inst.getOperand(1).getReg();
  int64_t ImmValue = Inst.getOperand(2).getImm() % 64;

  unsigned FirstShift = Mips::NOP;
  unsigned SecondShift = Mips::NOP;

  MCInst TmpInst;

  if (hasMips64r2()) {
    unsigned FinalOpcode = Mips::NOP;
    if (ImmValue == 0)
      FinalOpcode = Mips::DROTR;
    else if (ImmValue % 32 == 0)
      FinalOpcode = Mips::DROTR32;
    else if ((ImmValue >= 1) && (ImmValue <= 32)) {
      if (Inst.getOpcode() == Mips::DROLImm)
        FinalOpcode = Mips::DROTR32;
      else
        FinalOpcode = Mips::DROTR;
    } else if (ImmValue >= 33) {
      if (Inst.getOpcode() == Mips::DROLImm)
        FinalOpcode = Mips::DROTR;
      else
        FinalOpcode = Mips::DROTR32;
    }

    uint64_t ShiftValue = ImmValue % 32;
    if (Inst.getOpcode() == Mips::DROLImm)
      ShiftValue = (32 - ImmValue % 32) % 32;

    TOut.emitRRI(FinalOpcode, DReg, SReg, ShiftValue, Inst.getLoc(), STI);

    return false;
  }

  if (hasMips64()) {
    if (ImmValue == 0) {
      TOut.emitRRI(Mips::DSRL, DReg, SReg, 0, Inst.getLoc(), STI);
      return false;
    }

    switch (Inst.getOpcode()) {
    default:
      llvm_unreachable("unexpected instruction opcode");
    case Mips::DROLImm:
      if ((ImmValue >= 1) && (ImmValue <= 31)) {
        FirstShift = Mips::DSLL;
        SecondShift = Mips::DSRL32;
      }
      if (ImmValue == 32) {
        FirstShift = Mips::DSLL32;
        SecondShift = Mips::DSRL32;
      }
      if ((ImmValue >= 33) && (ImmValue <= 63)) {
        FirstShift = Mips::DSLL32;
        SecondShift = Mips::DSRL;
      }
      break;
    case Mips::DRORImm:
      if ((ImmValue >= 1) && (ImmValue <= 31)) {
        FirstShift = Mips::DSRL;
        SecondShift = Mips::DSLL32;
      }
      if (ImmValue == 32) {
        FirstShift = Mips::DSRL32;
        SecondShift = Mips::DSLL32;
      }
      if ((ImmValue >= 33) && (ImmValue <= 63)) {
        FirstShift = Mips::DSRL32;
        SecondShift = Mips::DSLL;
      }
      break;
    }

    ATReg = getATReg(Inst.getLoc());
    if (!ATReg)
      return true;

    TOut.emitRRI(FirstShift, ATReg, SReg, ImmValue % 32, Inst.getLoc(), STI);
    TOut.emitRRI(SecondShift, DReg, SReg, (32 - ImmValue % 32) % 32,
                 Inst.getLoc(), STI);
    TOut.emitRRR(Mips::OR, DReg, DReg, ATReg, Inst.getLoc(), STI);

    return false;
  }

  return true;
}

bool MipsAsmParser::expandAbs(MCInst &Inst, SMLoc IDLoc, MCStreamer &Out,
                              const MCSubtargetInfo *STI) {
  MipsTargetStreamer &TOut = getTargetStreamer();
  unsigned FirstRegOp = Inst.getOperand(0).getReg();
  unsigned SecondRegOp = Inst.getOperand(1).getReg();

  TOut.emitRI(Mips::BGEZ, SecondRegOp, 8, IDLoc, STI);
  if (FirstRegOp != SecondRegOp)
    TOut.emitRRR(Mips::ADDu, FirstRegOp, SecondRegOp, Mips::ZERO, IDLoc, STI);
  else
    TOut.emitEmptyDelaySlot(false, IDLoc, STI);
  TOut.emitRRR(Mips::SUB, FirstRegOp, Mips::ZERO, SecondRegOp, IDLoc, STI);

  return false;
}

bool MipsAsmParser::expandMulImm(MCInst &Inst, SMLoc IDLoc, MCStreamer &Out,
                                 const MCSubtargetInfo *STI) {
  MipsTargetStreamer &TOut = getTargetStreamer();
  unsigned ATReg = Mips::NoRegister;
  unsigned DstReg = Inst.getOperand(0).getReg();
  unsigned SrcReg = Inst.getOperand(1).getReg();
  int32_t ImmValue = Inst.getOperand(2).getImm();

  ATReg = getATReg(IDLoc);
  if (!ATReg)
    return true;

  loadImmediate(ImmValue, ATReg, Mips::NoRegister, true, false, IDLoc, Out, STI);

  TOut.emitRR(Inst.getOpcode() == Mips::MULImmMacro ? Mips::MULT : Mips::DMULT,
              SrcReg, ATReg, IDLoc, STI);

  TOut.emitR(Mips::MFLO, DstReg, IDLoc, STI);

  return false;
}

bool MipsAsmParser::expandMulO(MCInst &Inst, SMLoc IDLoc, MCStreamer &Out,
                               const MCSubtargetInfo *STI) {
  MipsTargetStreamer &TOut = getTargetStreamer();
  unsigned ATReg = Mips::NoRegister;
  unsigned DstReg = Inst.getOperand(0).getReg();
  unsigned SrcReg = Inst.getOperand(1).getReg();
  unsigned TmpReg = Inst.getOperand(2).getReg();

  ATReg = getATReg(Inst.getLoc());
  if (!ATReg)
    return true;

  TOut.emitRR(Inst.getOpcode() == Mips::MULOMacro ? Mips::MULT : Mips::DMULT,
              SrcReg, TmpReg, IDLoc, STI);

  TOut.emitR(Mips::MFLO, DstReg, IDLoc, STI);

  TOut.emitRRI(Inst.getOpcode() == Mips::MULOMacro ? Mips::SRA : Mips::DSRA32,
               DstReg, DstReg, 0x1F, IDLoc, STI);

  TOut.emitR(Mips::MFHI, ATReg, IDLoc, STI);

  if (useTraps()) {
    TOut.emitRRI(Mips::TNE, DstReg, ATReg, 6, IDLoc, STI);
  } else {
    MCContext & Context = TOut.getStreamer().getContext();
    MCSymbol * BrTarget = Context.createTempSymbol();
    MCOperand LabelOp =
        MCOperand::createExpr(MCSymbolRefExpr::create(BrTarget, Context));

    TOut.emitRRX(Mips::BEQ, DstReg, ATReg, LabelOp, IDLoc, STI);
    if (AssemblerOptions.back()->isReorder())
      TOut.emitNop(IDLoc, STI);
    TOut.emitII(Mips::BREAK, 6, 0, IDLoc, STI);

    TOut.getStreamer().EmitLabel(BrTarget);
  }
  TOut.emitR(Mips::MFLO, DstReg, IDLoc, STI);

  return false;
}

bool MipsAsmParser::expandMulOU(MCInst &Inst, SMLoc IDLoc, MCStreamer &Out,
                                const MCSubtargetInfo *STI) {
  MipsTargetStreamer &TOut = getTargetStreamer();
  unsigned ATReg = Mips::NoRegister;
  unsigned DstReg = Inst.getOperand(0).getReg();
  unsigned SrcReg = Inst.getOperand(1).getReg();
  unsigned TmpReg = Inst.getOperand(2).getReg();

  ATReg = getATReg(IDLoc);
  if (!ATReg)
    return true;

  TOut.emitRR(Inst.getOpcode() == Mips::MULOUMacro ? Mips::MULTu : Mips::DMULTu,
              SrcReg, TmpReg, IDLoc, STI);

  TOut.emitR(Mips::MFHI, ATReg, IDLoc, STI);
  TOut.emitR(Mips::MFLO, DstReg, IDLoc, STI);
  if (useTraps()) {
    TOut.emitRRI(Mips::TNE, ATReg, Mips::ZERO, 6, IDLoc, STI);
  } else {
    MCContext & Context = TOut.getStreamer().getContext();
    MCSymbol * BrTarget = Context.createTempSymbol();
    MCOperand LabelOp =
        MCOperand::createExpr(MCSymbolRefExpr::create(BrTarget, Context));

    TOut.emitRRX(Mips::BEQ, ATReg, Mips::ZERO, LabelOp, IDLoc, STI);
    if (AssemblerOptions.back()->isReorder())
      TOut.emitNop(IDLoc, STI);
    TOut.emitII(Mips::BREAK, 6, 0, IDLoc, STI);

    TOut.getStreamer().EmitLabel(BrTarget);
  }

  return false;
}

bool MipsAsmParser::expandDMULMacro(MCInst &Inst, SMLoc IDLoc, MCStreamer &Out,
                                    const MCSubtargetInfo *STI) {
  MipsTargetStreamer &TOut = getTargetStreamer();
  unsigned DstReg = Inst.getOperand(0).getReg();
  unsigned SrcReg = Inst.getOperand(1).getReg();
  unsigned TmpReg = Inst.getOperand(2).getReg();

  TOut.emitRR(Mips::DMULTu, SrcReg, TmpReg, IDLoc, STI);
  TOut.emitR(Mips::MFLO, DstReg, IDLoc, STI);

  return false;
}

// Expand 'ld $<reg> offset($reg2)' to 'lw $<reg>, offset($reg2);
//                                      lw $<reg+1>>, offset+4($reg2)'
// or expand 'sd $<reg> offset($reg2)' to 'sw $<reg>, offset($reg2);
//                                         sw $<reg+1>>, offset+4($reg2)'
// for O32.
bool MipsAsmParser::expandLoadStoreDMacro(MCInst &Inst, SMLoc IDLoc,
                                          MCStreamer &Out,
                                          const MCSubtargetInfo *STI,
                                          bool IsLoad) {
  if (!isABI_O32())
    return true;

  warnIfNoMacro(IDLoc);

  MipsTargetStreamer &TOut = getTargetStreamer();
  unsigned Opcode = IsLoad ? Mips::LW : Mips::SW;
  unsigned FirstReg = Inst.getOperand(0).getReg();
  unsigned SecondReg = nextReg(FirstReg);
  unsigned BaseReg = Inst.getOperand(1).getReg();
  if (!SecondReg)
    return true;

  warnIfRegIndexIsAT(FirstReg, IDLoc);

  assert(Inst.getOperand(2).isImm() &&
         "Offset for load macro is not immediate!");

  MCOperand &FirstOffset = Inst.getOperand(2);
  signed NextOffset = FirstOffset.getImm() + 4;
  MCOperand SecondOffset = MCOperand::createImm(NextOffset);

  if (!isInt<16>(FirstOffset.getImm()) || !isInt<16>(NextOffset))
    return true;

  // For loads, clobber the base register with the second load instead of the
  // first if the BaseReg == FirstReg.
  if (FirstReg != BaseReg || !IsLoad) {
    TOut.emitRRX(Opcode, FirstReg, BaseReg, FirstOffset, IDLoc, STI);
    TOut.emitRRX(Opcode, SecondReg, BaseReg, SecondOffset, IDLoc, STI);
  } else {
    TOut.emitRRX(Opcode, SecondReg, BaseReg, SecondOffset, IDLoc, STI);
    TOut.emitRRX(Opcode, FirstReg, BaseReg, FirstOffset, IDLoc, STI);
  }

  return false;
}

bool MipsAsmParser::expandSeq(MCInst &Inst, SMLoc IDLoc, MCStreamer &Out,
                              const MCSubtargetInfo *STI) {

  warnIfNoMacro(IDLoc);
  MipsTargetStreamer &TOut = getTargetStreamer();

  if (Inst.getOperand(1).getReg() != Mips::ZERO &&
      Inst.getOperand(2).getReg() != Mips::ZERO) {
    TOut.emitRRR(Mips::XOR, Inst.getOperand(0).getReg(),
                 Inst.getOperand(1).getReg(), Inst.getOperand(2).getReg(),
                 IDLoc, STI);
    TOut.emitRRI(Mips::SLTiu, Inst.getOperand(0).getReg(),
                 Inst.getOperand(0).getReg(), 1, IDLoc, STI);
    return false;
  }

  unsigned Reg = 0;
  if (Inst.getOperand(1).getReg() == Mips::ZERO) {
    Reg = Inst.getOperand(2).getReg();
  } else {
    Reg = Inst.getOperand(1).getReg();
  }
  TOut.emitRRI(Mips::SLTiu, Inst.getOperand(0).getReg(), Reg, 1, IDLoc, STI);
  return false;
}

bool MipsAsmParser::expandSeqI(MCInst &Inst, SMLoc IDLoc, MCStreamer &Out,
                               const MCSubtargetInfo *STI) {
  warnIfNoMacro(IDLoc);
  MipsTargetStreamer &TOut = getTargetStreamer();

  unsigned Opc;
  int64_t Imm = Inst.getOperand(2).getImm();
  unsigned Reg = Inst.getOperand(1).getReg();

  if (Imm == 0) {
    TOut.emitRRI(Mips::SLTiu, Inst.getOperand(0).getReg(),
                 Inst.getOperand(1).getReg(), 1, IDLoc, STI);
    return false;
  } else {

    if (Reg == Mips::ZERO) {
      Warning(IDLoc, "comparison is always false");
      TOut.emitRRR(isGP64bit() ? Mips::DADDu : Mips::ADDu,
                   Inst.getOperand(0).getReg(), Reg, Reg, IDLoc, STI);
      return false;
    }

    if (Imm > -0x8000 && Imm < 0) {
      Imm = -Imm;
      Opc = isGP64bit() ? Mips::DADDiu : Mips::ADDiu;
    } else {
      Opc = Mips::XORi;
    }
  }
  if (!isUInt<16>(Imm)) {
    unsigned ATReg = getATReg(IDLoc);
    if (!ATReg)
      return true;

    if (loadImmediate(Imm, ATReg, Mips::NoRegister, true, isGP64bit(), IDLoc,
                      Out, STI))
      return true;

    TOut.emitRRR(Mips::XOR, Inst.getOperand(0).getReg(),
                 Inst.getOperand(1).getReg(), ATReg, IDLoc, STI);
    TOut.emitRRI(Mips::SLTiu, Inst.getOperand(0).getReg(),
                 Inst.getOperand(0).getReg(), 1, IDLoc, STI);
    return false;
  }

  TOut.emitRRI(Opc, Inst.getOperand(0).getReg(), Inst.getOperand(1).getReg(),
               Imm, IDLoc, STI);
  TOut.emitRRI(Mips::SLTiu, Inst.getOperand(0).getReg(),
               Inst.getOperand(0).getReg(), 1, IDLoc, STI);
  return false;
}

// Map the DSP accumulator and control register to the corresponding gpr
// operand. Unlike the other alias, the m(f|t)t(lo|hi|acx) instructions
// do not map the DSP registers contigously to gpr registers.
static unsigned getRegisterForMxtrDSP(MCInst &Inst, bool IsMFDSP) {
  switch (Inst.getOpcode()) {
    case Mips::MFTLO:
    case Mips::MTTLO:
      switch (Inst.getOperand(IsMFDSP ? 1 : 0).getReg()) {
        case Mips::AC0:
          return Mips::ZERO;
        case Mips::AC1:
          return Mips::A0;
        case Mips::AC2:
          return Mips::T0;
        case Mips::AC3:
          return Mips::T4;
        default:
          llvm_unreachable("Unknown register for 'mttr' alias!");
    }
    case Mips::MFTHI:
    case Mips::MTTHI:
      switch (Inst.getOperand(IsMFDSP ? 1 : 0).getReg()) {
        case Mips::AC0:
          return Mips::AT;
        case Mips::AC1:
          return Mips::A1;
        case Mips::AC2:
          return Mips::T1;
        case Mips::AC3:
          return Mips::T5;
        default:
          llvm_unreachable("Unknown register for 'mttr' alias!");
    }
    case Mips::MFTACX:
    case Mips::MTTACX:
      switch (Inst.getOperand(IsMFDSP ? 1 : 0).getReg()) {
        case Mips::AC0:
          return Mips::V0;
        case Mips::AC1:
          return Mips::A2;
        case Mips::AC2:
          return Mips::T2;
        case Mips::AC3:
          return Mips::T6;
        default:
          llvm_unreachable("Unknown register for 'mttr' alias!");
    }
    case Mips::MFTDSP:
    case Mips::MTTDSP:
      return Mips::S0;
    default:
      llvm_unreachable("Unknown instruction for 'mttr' dsp alias!");
  }
}

// Map the floating point register operand to the corresponding register
// operand.
static unsigned getRegisterForMxtrFP(MCInst &Inst, bool IsMFTC1) {
  switch (Inst.getOperand(IsMFTC1 ? 1 : 0).getReg()) {
    case Mips::F0:  return Mips::ZERO;
    case Mips::F1:  return Mips::AT;
    case Mips::F2:  return Mips::V0;
    case Mips::F3:  return Mips::V1;
    case Mips::F4:  return Mips::A0;
    case Mips::F5:  return Mips::A1;
    case Mips::F6:  return Mips::A2;
    case Mips::F7:  return Mips::A3;
    case Mips::F8:  return Mips::T0;
    case Mips::F9:  return Mips::T1;
    case Mips::F10: return Mips::T2;
    case Mips::F11: return Mips::T3;
    case Mips::F12: return Mips::T4;
    case Mips::F13: return Mips::T5;
    case Mips::F14: return Mips::T6;
    case Mips::F15: return Mips::T7;
    case Mips::F16: return Mips::S0;
    case Mips::F17: return Mips::S1;
    case Mips::F18: return Mips::S2;
    case Mips::F19: return Mips::S3;
    case Mips::F20: return Mips::S4;
    case Mips::F21: return Mips::S5;
    case Mips::F22: return Mips::S6;
    case Mips::F23: return Mips::S7;
    case Mips::F24: return Mips::T8;
    case Mips::F25: return Mips::T9;
    case Mips::F26: return Mips::K0;
    case Mips::F27: return Mips::K1;
    case Mips::F28: return Mips::GP;
    case Mips::F29: return Mips::SP;
    case Mips::F30: return Mips::FP;
    case Mips::F31: return Mips::RA;
    default: llvm_unreachable("Unknown register for mttc1 alias!");
  }
}

// Map the coprocessor operand the corresponding gpr register operand.
static unsigned getRegisterForMxtrC0(MCInst &Inst, bool IsMFTC0) {
  switch (Inst.getOperand(IsMFTC0 ? 1 : 0).getReg()) {
    case Mips::COP00:  return Mips::ZERO;
    case Mips::COP01:  return Mips::AT;
    case Mips::COP02:  return Mips::V0;
    case Mips::COP03:  return Mips::V1;
    case Mips::COP04:  return Mips::A0;
    case Mips::COP05:  return Mips::A1;
    case Mips::COP06:  return Mips::A2;
    case Mips::COP07:  return Mips::A3;
    case Mips::COP08:  return Mips::T0;
    case Mips::COP09:  return Mips::T1;
    case Mips::COP010: return Mips::T2;
    case Mips::COP011: return Mips::T3;
    case Mips::COP012: return Mips::T4;
    case Mips::COP013: return Mips::T5;
    case Mips::COP014: return Mips::T6;
    case Mips::COP015: return Mips::T7;
    case Mips::COP016: return Mips::S0;
    case Mips::COP017: return Mips::S1;
    case Mips::COP018: return Mips::S2;
    case Mips::COP019: return Mips::S3;
    case Mips::COP020: return Mips::S4;
    case Mips::COP021: return Mips::S5;
    case Mips::COP022: return Mips::S6;
    case Mips::COP023: return Mips::S7;
    case Mips::COP024: return Mips::T8;
    case Mips::COP025: return Mips::T9;
    case Mips::COP026: return Mips::K0;
    case Mips::COP027: return Mips::K1;
    case Mips::COP028: return Mips::GP;
    case Mips::COP029: return Mips::SP;
    case Mips::COP030: return Mips::FP;
    case Mips::COP031: return Mips::RA;
    default: llvm_unreachable("Unknown register for mttc0 alias!");
  }
}

/// Expand an alias of 'mftr' or 'mttr' into the full instruction, by producing
/// an mftr or mttr with the correctly mapped gpr register, u, sel and h bits.
bool MipsAsmParser::expandMXTRAlias(MCInst &Inst, SMLoc IDLoc, MCStreamer &Out,
                                    const MCSubtargetInfo *STI) {
  MipsTargetStreamer &TOut = getTargetStreamer();
  unsigned rd = 0;
  unsigned u = 1;
  unsigned sel = 0;
  unsigned h = 0;
  bool IsMFTR = false;
  switch (Inst.getOpcode()) {
    case Mips::MFTC0:
      IsMFTR = true;
      LLVM_FALLTHROUGH;
    case Mips::MTTC0:
      u = 0;
      rd = getRegisterForMxtrC0(Inst, IsMFTR);
      sel = Inst.getOperand(2).getImm();
      break;
    case Mips::MFTGPR:
      IsMFTR = true;
      LLVM_FALLTHROUGH;
    case Mips::MTTGPR:
      rd = Inst.getOperand(IsMFTR ? 1 : 0).getReg();
      break;
    case Mips::MFTLO:
    case Mips::MFTHI:
    case Mips::MFTACX:
    case Mips::MFTDSP:
      IsMFTR = true;
      LLVM_FALLTHROUGH;
    case Mips::MTTLO:
    case Mips::MTTHI:
    case Mips::MTTACX:
    case Mips::MTTDSP:
      rd = getRegisterForMxtrDSP(Inst, IsMFTR);
      sel = 1;
      break;
    case Mips::MFTHC1:
      h = 1;
      LLVM_FALLTHROUGH;
    case Mips::MFTC1:
      IsMFTR = true;
      rd = getRegisterForMxtrFP(Inst, IsMFTR);
      sel = 2;
      break;
    case Mips::MTTHC1:
      h = 1;
      LLVM_FALLTHROUGH;
    case Mips::MTTC1:
      rd = getRegisterForMxtrFP(Inst, IsMFTR);
      sel = 2;
      break;
    case Mips::CFTC1:
      IsMFTR = true;
      LLVM_FALLTHROUGH;
    case Mips::CTTC1:
      rd = getRegisterForMxtrFP(Inst, IsMFTR);
      sel = 3;
      break;
  }
  unsigned Op0 = IsMFTR ? Inst.getOperand(0).getReg() : rd;
  unsigned Op1 =
      IsMFTR ? rd
             : (Inst.getOpcode() != Mips::MTTDSP ? Inst.getOperand(1).getReg()
                                                 : Inst.getOperand(0).getReg());

  TOut.emitRRIII(IsMFTR ? Mips::MFTR : Mips::MTTR, Op0, Op1, u, sel, h, IDLoc,
                 STI);
  return false;
}

unsigned
MipsAsmParser::checkEarlyTargetMatchPredicate(MCInst &Inst,
                                              const OperandVector &Operands) {
  switch (Inst.getOpcode()) {
  default:
    return Match_Success;
  case Mips::DATI:
  case Mips::DAHI:
    if (static_cast<MipsOperand &>(*Operands[1])
            .isValidForTie(static_cast<MipsOperand &>(*Operands[2])))
      return Match_Success;
    return Match_RequiresSameSrcAndDst;
  }
}

unsigned MipsAsmParser::checkTargetMatchPredicate(MCInst &Inst) {
  switch (Inst.getOpcode()) {
  // As described by the MIPSR6 spec, daui must not use the zero operand for
  // its source operand.
  case Mips::DAUI:
    if (Inst.getOperand(1).getReg() == Mips::ZERO ||
        Inst.getOperand(1).getReg() == Mips::ZERO_64)
      return Match_RequiresNoZeroRegister;
    return Match_Success;
  // As described by the Mips32r2 spec, the registers Rd and Rs for
  // jalr.hb must be different.
  // It also applies for registers Rt and Rs of microMIPSr6 jalrc.hb instruction
  // and registers Rd and Base for microMIPS lwp instruction
  case Mips::JALR_HB:
  case Mips::JALRC_HB_MMR6:
  case Mips::JALRC_MMR6:
    if (Inst.getOperand(0).getReg() == Inst.getOperand(1).getReg())
      return Match_RequiresDifferentSrcAndDst;
    return Match_Success;
  case Mips::LWP_MM:
  case Mips::LWP_MMR6:
    if (Inst.getOperand(0).getReg() == Inst.getOperand(2).getReg())
      return Match_RequiresDifferentSrcAndDst;
    return Match_Success;
  case Mips::SYNC:
    if (Inst.getOperand(0).getImm() != 0 && !hasMips32())
      return Match_NonZeroOperandForSync;
    return Match_Success;
  // As described the MIPSR6 spec, the compact branches that compare registers
  // must:
  // a) Not use the zero register.
  // b) Not use the same register twice.
  // c) rs < rt for bnec, beqc.
  //    NB: For this case, the encoding will swap the operands as their
  //    ordering doesn't matter. GAS performs this transformation  too.
  //    Hence, that constraint does not have to be enforced.
  //
  // The compact branches that branch iff the signed addition of two registers
  // would overflow must have rs >= rt. That can be handled like beqc/bnec with
  // operand swapping. They do not have restriction of using the zero register.
  case Mips::BLEZC:   case Mips::BLEZC_MMR6:
  case Mips::BGEZC:   case Mips::BGEZC_MMR6:
  case Mips::BGTZC:   case Mips::BGTZC_MMR6:
  case Mips::BLTZC:   case Mips::BLTZC_MMR6:
  case Mips::BEQZC:   case Mips::BEQZC_MMR6:
  case Mips::BNEZC:   case Mips::BNEZC_MMR6:
  case Mips::BLEZC64:
  case Mips::BGEZC64:
  case Mips::BGTZC64:
  case Mips::BLTZC64:
  case Mips::BEQZC64:
  case Mips::BNEZC64:
    if (Inst.getOperand(0).getReg() == Mips::ZERO ||
        Inst.getOperand(0).getReg() == Mips::ZERO_64)
      return Match_RequiresNoZeroRegister;
    return Match_Success;
  case Mips::BGEC:    case Mips::BGEC_MMR6:
  case Mips::BLTC:    case Mips::BLTC_MMR6:
  case Mips::BGEUC:   case Mips::BGEUC_MMR6:
  case Mips::BLTUC:   case Mips::BLTUC_MMR6:
  case Mips::BEQC:    case Mips::BEQC_MMR6:
  case Mips::BNEC:    case Mips::BNEC_MMR6:
  case Mips::BGEC64:
  case Mips::BLTC64:
  case Mips::BGEUC64:
  case Mips::BLTUC64:
  case Mips::BEQC64:
  case Mips::BNEC64:
    if (Inst.getOperand(0).getReg() == Mips::ZERO ||
        Inst.getOperand(0).getReg() == Mips::ZERO_64)
      return Match_RequiresNoZeroRegister;
    if (Inst.getOperand(1).getReg() == Mips::ZERO ||
        Inst.getOperand(1).getReg() == Mips::ZERO_64)
      return Match_RequiresNoZeroRegister;
    if (Inst.getOperand(0).getReg() == Inst.getOperand(1).getReg())
      return Match_RequiresDifferentOperands;
    return Match_Success;
  case Mips::DINS: {
    assert(Inst.getOperand(2).isImm() && Inst.getOperand(3).isImm() &&
           "Operands must be immediates for dins!");
    const signed Pos = Inst.getOperand(2).getImm();
    const signed Size = Inst.getOperand(3).getImm();
    if ((0 > (Pos + Size)) || ((Pos + Size) > 32))
      return Match_RequiresPosSizeRange0_32;
    return Match_Success;
  }
  case Mips::DINSM:
  case Mips::DINSU: {
    assert(Inst.getOperand(2).isImm() && Inst.getOperand(3).isImm() &&
           "Operands must be immediates for dinsm/dinsu!");
    const signed Pos = Inst.getOperand(2).getImm();
    const signed Size = Inst.getOperand(3).getImm();
    if ((32 >= (Pos + Size)) || ((Pos + Size) > 64))
      return Match_RequiresPosSizeRange33_64;
    return Match_Success;
  }
  case Mips::DEXT: {
    assert(Inst.getOperand(2).isImm() && Inst.getOperand(3).isImm() &&
           "Operands must be immediates for DEXTM!");
    const signed Pos = Inst.getOperand(2).getImm();
    const signed Size = Inst.getOperand(3).getImm();
    if ((1 > (Pos + Size)) || ((Pos + Size) > 63))
      return Match_RequiresPosSizeUImm6;
    return Match_Success;
  }
  case Mips::DEXTM:
  case Mips::DEXTU: {
    assert(Inst.getOperand(2).isImm() && Inst.getOperand(3).isImm() &&
           "Operands must be immediates for dextm/dextu!");
    const signed Pos = Inst.getOperand(2).getImm();
    const signed Size = Inst.getOperand(3).getImm();
    if ((32 > (Pos + Size)) || ((Pos + Size) > 64))
      return Match_RequiresPosSizeRange33_64;
    return Match_Success;
  }
  }

  uint64_t TSFlags = getInstDesc(Inst.getOpcode()).TSFlags;
  if ((TSFlags & MipsII::HasFCCRegOperand) &&
      (Inst.getOperand(0).getReg() != Mips::FCC0) && !hasEightFccRegisters())
    return Match_NoFCCRegisterForCurrentISA;

  return Match_Success;

}

static SMLoc RefineErrorLoc(const SMLoc Loc, const OperandVector &Operands,
                            uint64_t ErrorInfo) {
  if (ErrorInfo != ~0ULL && ErrorInfo < Operands.size()) {
    SMLoc ErrorLoc = Operands[ErrorInfo]->getStartLoc();
    if (ErrorLoc == SMLoc())
      return Loc;
    return ErrorLoc;
  }
  return Loc;
}

bool MipsAsmParser::MatchAndEmitInstruction(SMLoc IDLoc, unsigned &Opcode,
                                            OperandVector &Operands,
                                            MCStreamer &Out,
                                            uint64_t &ErrorInfo,
                                            bool MatchingInlineAsm) {
  MCInst Inst;
  unsigned MatchResult =
      MatchInstructionImpl(Operands, Inst, ErrorInfo, MatchingInlineAsm);

  switch (MatchResult) {
  case Match_Success:
    if (processInstruction(Inst, IDLoc, Out, STI))
      return true;
    return false;
  case Match_MissingFeature:
    Error(IDLoc, "instruction requires a CPU feature not currently enabled");
    return true;
  case Match_InvalidOperand: {
    SMLoc ErrorLoc = IDLoc;
    if (ErrorInfo != ~0ULL) {
      if (ErrorInfo >= Operands.size())
        return Error(IDLoc, "too few operands for instruction");

      ErrorLoc = Operands[ErrorInfo]->getStartLoc();
      if (ErrorLoc == SMLoc())
        ErrorLoc = IDLoc;
    }

    return Error(ErrorLoc, "invalid operand for instruction");
  }
  case Match_NonZeroOperandForSync:
    return Error(IDLoc, "s-type must be zero or unspecified for pre-MIPS32 ISAs");
  case Match_MnemonicFail:
    return Error(IDLoc, "invalid instruction");
  case Match_RequiresDifferentSrcAndDst:
    return Error(IDLoc, "source and destination must be different");
  case Match_RequiresDifferentOperands:
    return Error(IDLoc, "registers must be different");
  case Match_RequiresNoZeroRegister:
    return Error(IDLoc, "invalid operand ($zero) for instruction");
  case Match_RequiresSameSrcAndDst:
    return Error(IDLoc, "source and destination must match");
  case Match_NoFCCRegisterForCurrentISA:
    return Error(RefineErrorLoc(IDLoc, Operands, ErrorInfo),
                 "non-zero fcc register doesn't exist in current ISA level");
  case Match_Immz:
    return Error(RefineErrorLoc(IDLoc, Operands, ErrorInfo), "expected '0'");
  case Match_UImm1_0:
    return Error(RefineErrorLoc(IDLoc, Operands, ErrorInfo),
                 "expected 1-bit unsigned immediate");
  case Match_UImm2_0:
    return Error(RefineErrorLoc(IDLoc, Operands, ErrorInfo),
                 "expected 2-bit unsigned immediate");
  case Match_UImm2_1:
    return Error(RefineErrorLoc(IDLoc, Operands, ErrorInfo),
                 "expected immediate in range 1 .. 4");
  case Match_UImm3_0:
    return Error(RefineErrorLoc(IDLoc, Operands, ErrorInfo),
                 "expected 3-bit unsigned immediate");
  case Match_UImm4_0:
    return Error(RefineErrorLoc(IDLoc, Operands, ErrorInfo),
                 "expected 4-bit unsigned immediate");
  case Match_SImm4_0:
    return Error(RefineErrorLoc(IDLoc, Operands, ErrorInfo),
                 "expected 4-bit signed immediate");
  case Match_UImm5_0:
    return Error(RefineErrorLoc(IDLoc, Operands, ErrorInfo),
                 "expected 5-bit unsigned immediate");
  case Match_SImm5_0:
    return Error(RefineErrorLoc(IDLoc, Operands, ErrorInfo),
                 "expected 5-bit signed immediate");
  case Match_UImm5_1:
    return Error(RefineErrorLoc(IDLoc, Operands, ErrorInfo),
                 "expected immediate in range 1 .. 32");
  case Match_UImm5_32:
    return Error(RefineErrorLoc(IDLoc, Operands, ErrorInfo),
                 "expected immediate in range 32 .. 63");
  case Match_UImm5_33:
    return Error(RefineErrorLoc(IDLoc, Operands, ErrorInfo),
                 "expected immediate in range 33 .. 64");
  case Match_UImm5_0_Report_UImm6:
    // This is used on UImm5 operands that have a corresponding UImm5_32
    // operand to avoid confusing the user.
    return Error(RefineErrorLoc(IDLoc, Operands, ErrorInfo),
                 "expected 6-bit unsigned immediate");
  case Match_UImm5_Lsl2:
    return Error(RefineErrorLoc(IDLoc, Operands, ErrorInfo),
                 "expected both 7-bit unsigned immediate and multiple of 4");
  case Match_UImmRange2_64:
    return Error(RefineErrorLoc(IDLoc, Operands, ErrorInfo),
                 "expected immediate in range 2 .. 64");
  case Match_UImm6_0:
    return Error(RefineErrorLoc(IDLoc, Operands, ErrorInfo),
                 "expected 6-bit unsigned immediate");
  case Match_UImm6_Lsl2:
    return Error(RefineErrorLoc(IDLoc, Operands, ErrorInfo),
                 "expected both 8-bit unsigned immediate and multiple of 4");
  case Match_SImm6_0:
    return Error(RefineErrorLoc(IDLoc, Operands, ErrorInfo),
                 "expected 6-bit signed immediate");
  case Match_UImm7_0:
    return Error(RefineErrorLoc(IDLoc, Operands, ErrorInfo),
                 "expected 7-bit unsigned immediate");
  case Match_UImm7_N1:
    return Error(RefineErrorLoc(IDLoc, Operands, ErrorInfo),
                 "expected immediate in range -1 .. 126");
  case Match_SImm7_Lsl2:
    return Error(RefineErrorLoc(IDLoc, Operands, ErrorInfo),
                 "expected both 9-bit signed immediate and multiple of 4");
  case Match_UImm8_0:
    return Error(RefineErrorLoc(IDLoc, Operands, ErrorInfo),
                 "expected 8-bit unsigned immediate");
  case Match_UImm10_0:
    return Error(RefineErrorLoc(IDLoc, Operands, ErrorInfo),
                 "expected 10-bit unsigned immediate");
  case Match_SImm10_0:
    return Error(RefineErrorLoc(IDLoc, Operands, ErrorInfo),
                 "expected 10-bit signed immediate");
  case Match_SImm11_0:
    return Error(RefineErrorLoc(IDLoc, Operands, ErrorInfo),
                 "expected 11-bit signed immediate");
  case Match_UImm16:
  case Match_UImm16_Relaxed:
  case Match_UImm16_AltRelaxed:
    return Error(RefineErrorLoc(IDLoc, Operands, ErrorInfo),
                 "expected 16-bit unsigned immediate");
  case Match_SImm16:
  case Match_SImm16_Relaxed:
    return Error(RefineErrorLoc(IDLoc, Operands, ErrorInfo),
                 "expected 16-bit signed immediate");
  case Match_SImm19_Lsl2:
    return Error(RefineErrorLoc(IDLoc, Operands, ErrorInfo),
                 "expected both 19-bit signed immediate and multiple of 4");
  case Match_UImm20_0:
    return Error(RefineErrorLoc(IDLoc, Operands, ErrorInfo),
                 "expected 20-bit unsigned immediate");
  case Match_UImm26_0:
    return Error(RefineErrorLoc(IDLoc, Operands, ErrorInfo),
                 "expected 26-bit unsigned immediate");
  case Match_SImm32:
  case Match_SImm32_Relaxed:
    return Error(RefineErrorLoc(IDLoc, Operands, ErrorInfo),
                 "expected 32-bit signed immediate");
  case Match_UImm32_Coerced:
    return Error(RefineErrorLoc(IDLoc, Operands, ErrorInfo),
                 "expected 32-bit immediate");
  case Match_MemSImm9:
    return Error(RefineErrorLoc(IDLoc, Operands, ErrorInfo),
                 "expected memory with 9-bit signed offset");
  case Match_MemSImm10:
    return Error(RefineErrorLoc(IDLoc, Operands, ErrorInfo),
                 "expected memory with 10-bit signed offset");
  case Match_MemSImm10Lsl1:
    return Error(RefineErrorLoc(IDLoc, Operands, ErrorInfo),
                 "expected memory with 11-bit signed offset and multiple of 2");
  case Match_MemSImm10Lsl2:
    return Error(RefineErrorLoc(IDLoc, Operands, ErrorInfo),
                 "expected memory with 12-bit signed offset and multiple of 4");
  case Match_MemSImm10Lsl3:
    return Error(RefineErrorLoc(IDLoc, Operands, ErrorInfo),
                 "expected memory with 13-bit signed offset and multiple of 8");
  case Match_MemSImm11:
    return Error(RefineErrorLoc(IDLoc, Operands, ErrorInfo),
                 "expected memory with 11-bit signed offset");
  case Match_MemSImm12:
    return Error(RefineErrorLoc(IDLoc, Operands, ErrorInfo),
                 "expected memory with 12-bit signed offset");
  case Match_MemSImm16:
    return Error(RefineErrorLoc(IDLoc, Operands, ErrorInfo),
                 "expected memory with 16-bit signed offset");
  case Match_RequiresPosSizeRange0_32: {
    SMLoc ErrorStart = Operands[3]->getStartLoc();
    SMLoc ErrorEnd = Operands[4]->getEndLoc();
    return Error(ErrorStart, "size plus position are not in the range 0 .. 32",
                 SMRange(ErrorStart, ErrorEnd));
    }
  case Match_RequiresPosSizeUImm6: {
    SMLoc ErrorStart = Operands[3]->getStartLoc();
    SMLoc ErrorEnd = Operands[4]->getEndLoc();
    return Error(ErrorStart, "size plus position are not in the range 1 .. 63",
                 SMRange(ErrorStart, ErrorEnd));
    }
  case Match_RequiresPosSizeRange33_64: {
    SMLoc ErrorStart = Operands[3]->getStartLoc();
    SMLoc ErrorEnd = Operands[4]->getEndLoc();
    return Error(ErrorStart, "size plus position are not in the range 33 .. 64",
                 SMRange(ErrorStart, ErrorEnd));
    }
  }

  llvm_unreachable("Implement any new match types added!");
}

void MipsAsmParser::warnIfRegIndexIsAT(unsigned RegIndex, SMLoc Loc) {
  if (RegIndex != 0 && AssemblerOptions.back()->getATRegIndex() == RegIndex)
    Warning(Loc, "used $at (currently $" + Twine(RegIndex) +
                     ") without \".set noat\"");
}

void MipsAsmParser::warnIfNoMacro(SMLoc Loc) {
  if (!AssemblerOptions.back()->isMacro())
    Warning(Loc, "macro instruction expanded into multiple instructions");
}

void
MipsAsmParser::printWarningWithFixIt(const Twine &Msg, const Twine &FixMsg,
                                     SMRange Range, bool ShowColors) {
  getSourceManager().PrintMessage(Range.Start, SourceMgr::DK_Warning, Msg,
                                  Range, SMFixIt(Range, FixMsg),
                                  ShowColors);
}

int MipsAsmParser::matchCPURegisterName(StringRef Name) {
  int CC;

  CC = StringSwitch<unsigned>(Name)
           .Case("zero", 0)
           .Cases("at", "AT", 1)
           .Case("a0", 4)
           .Case("a1", 5)
           .Case("a2", 6)
           .Case("a3", 7)
           .Case("v0", 2)
           .Case("v1", 3)
           .Case("s0", 16)
           .Case("s1", 17)
           .Case("s2", 18)
           .Case("s3", 19)
           .Case("s4", 20)
           .Case("s5", 21)
           .Case("s6", 22)
           .Case("s7", 23)
           .Case("k0", 26)
           .Case("k1", 27)
           .Case("gp", 28)
           .Case("sp", 29)
           .Case("fp", 30)
           .Case("s8", 30)
           .Case("ra", 31)
           .Case("t0", 8)
           .Case("t1", 9)
           .Case("t2", 10)
           .Case("t3", 11)
           .Case("t4", 12)
           .Case("t5", 13)
           .Case("t6", 14)
           .Case("t7", 15)
           .Case("t8", 24)
           .Case("t9", 25)
           .Default(-1);

  if (!(isABI_N32() || isABI_N64()))
    return CC;

  if (12 <= CC && CC <= 15) {
    // Name is one of t4-t7
    AsmToken RegTok = getLexer().peekTok();
    SMRange RegRange = RegTok.getLocRange();

    StringRef FixedName = StringSwitch<StringRef>(Name)
                              .Case("t4", "t0")
                              .Case("t5", "t1")
                              .Case("t6", "t2")
                              .Case("t7", "t3")
                              .Default("");
    assert(FixedName != "" &&  "Register name is not one of t4-t7.");

    printWarningWithFixIt("register names $t4-$t7 are only available in O32.",
                          "Did you mean $" + FixedName + "?", RegRange);
  }

  // Although SGI documentation just cuts out t0-t3 for n32/n64,
  // GNU pushes the values of t0-t3 to override the o32/o64 values for t4-t7
  // We are supporting both cases, so for t0-t3 we'll just push them to t4-t7.
  if (8 <= CC && CC <= 11)
    CC += 4;

  if (CC == -1)
    CC = StringSwitch<unsigned>(Name)
             .Case("a4", 8)
             .Case("a5", 9)
             .Case("a6", 10)
             .Case("a7", 11)
             .Case("kt0", 26)
             .Case("kt1", 27)
             .Default(-1);

  return CC;
}

int MipsAsmParser::matchHWRegsRegisterName(StringRef Name) {
  int CC;

  CC = StringSwitch<unsigned>(Name)
            .Case("hwr_cpunum", 0)
            .Case("hwr_synci_step", 1)
            .Case("hwr_cc", 2)
            .Case("hwr_ccres", 3)
            .Case("hwr_ulr", 29)
            .Default(-1);

  return CC;
}

int MipsAsmParser::matchFPURegisterName(StringRef Name) {
  if (Name[0] == 'f') {
    StringRef NumString = Name.substr(1);
    unsigned IntVal;
    if (NumString.getAsInteger(10, IntVal))
      return -1;     // This is not an integer.
    if (IntVal > 31) // Maximum index for fpu register.
      return -1;
    return IntVal;
  }
  return -1;
}

int MipsAsmParser::matchCheriRegisterName(StringRef Name) {
  MCAsmParser &Parser = getParser();

  int CC = -1;
  if (ABI.IsCheriPureCap()) {
    CC = StringSwitch<unsigned>(Name)
           .Case("cbp", ABI.GetBasePtr() - Mips::C0)
           .Case("cfp", ABI.GetFramePtr() - Mips::C0)
           .Case("cgp", ABI.GetGlobalCapability() - Mips::C0)
           .Case("cra", ABI.GetReturnAddress() - Mips::C0)
           .Case("csp", ABI.GetStackPtr() - Mips::C0)
           .Case("ddc", 0/*ABI.GetDefaultDataCapability() - Mips::C0 */)
           .Default(-1);
  }
  if (CC == -1) {
    if (Name[0] == 'c') {
      StringRef NumString = Name.substr(1);
      int IntVal;
      if (NumString.getAsInteger(10, IntVal))
        return -1; // This is not an integer.
      if (IntVal < 0 || IntVal > 31) // Maximum index for CHERI register.
        return -1;
      CC = IntVal;
    } else {
      CC = StringSwitch<unsigned>(Name)
        .Case("ddc", 0)
        .Case("idc", 26)
        .Case("kr1c", 27)
        .Case("kr2c", 28)
        .Case("kcc", 29)
        .Case("kdc", 30)
        .Case("epcc", 31)
        .Default(-1);
    }
  }
  auto BadReg = [&](const Twine & Reg, const char* Replacement = nullptr) {
      Warning(Parser.getTok().getLoc(), "Direct access to " + Reg +
        " is deprecated. Use C(Get/Set)" + (Replacement ? Replacement : Reg) +
        " instead.");
      // TODO: turn this into an error and return -2
      return CC;
  };
  switch (CC) {
    case 0: return BadReg("DDC", "Default");
    case 27: return BadReg("KR1C");
    case 28: return BadReg("KR2C");
    case 29: return BadReg("KCC");
    case 30: return BadReg("KDC");
    case 31: return BadReg("EPCC");
    default: break;
  }
  return CC;
}


int MipsAsmParser::matchFCCRegisterName(StringRef Name) {
  if (Name.startswith("fcc")) {
    StringRef NumString = Name.substr(3);
    unsigned IntVal;
    if (NumString.getAsInteger(10, IntVal))
      return -1;    // This is not an integer.
    if (IntVal > 7) // There are only 8 fcc registers.
      return -1;
    return IntVal;
  }
  return -1;
}

int MipsAsmParser::matchACRegisterName(StringRef Name) {
  if (Name.startswith("ac")) {
    StringRef NumString = Name.substr(2);
    unsigned IntVal;
    if (NumString.getAsInteger(10, IntVal))
      return -1;    // This is not an integer.
    if (IntVal > 3) // There are only 3 acc registers.
      return -1;
    return IntVal;
  }
  return -1;
}

int MipsAsmParser::matchMSA128RegisterName(StringRef Name) {
  unsigned IntVal;

  if (Name.front() != 'w' || Name.drop_front(1).getAsInteger(10, IntVal))
    return -1;

  if (IntVal > 31)
    return -1;

  return IntVal;
}

int MipsAsmParser::matchMSA128CtrlRegisterName(StringRef Name) {
  int CC;

  CC = StringSwitch<unsigned>(Name)
           .Case("msair", 0)
           .Case("msacsr", 1)
           .Case("msaaccess", 2)
           .Case("msasave", 3)
           .Case("msamodify", 4)
           .Case("msarequest", 5)
           .Case("msamap", 6)
           .Case("msaunmap", 7)
           .Default(-1);

  return CC;
}

bool MipsAsmParser::canUseATReg() {
  return AssemblerOptions.back()->getATRegIndex() != 0;
}

unsigned MipsAsmParser::getATReg(SMLoc Loc) {
  unsigned ATIndex = AssemblerOptions.back()->getATRegIndex();
  if (ATIndex == 0) {
    reportParseError(Loc,
                     "pseudo-instruction requires $at, which is not available");
    return 0;
  }
  unsigned AT = getReg(
      (isGP64bit()) ? Mips::GPR64RegClassID : Mips::GPR32RegClassID, ATIndex);
  return AT;
}

unsigned MipsAsmParser::getReg(int RC, int RegNo) {
  return *(getContext().getRegisterInfo()->getRegClass(RC).begin() + RegNo);
}

bool MipsAsmParser::parseOperand(OperandVector &Operands, StringRef Mnemonic) {
  MCAsmParser &Parser = getParser();
  DEBUG(dbgs() << "parseOperand\n");

  // Check if the current operand has a custom associated parser, if so, try to
  // custom parse the operand, or fallback to the general approach.
  OperandMatchResultTy ResTy = MatchOperandParserImpl(Operands, Mnemonic);
  if (ResTy == MatchOperand_Success)
    return false;
  // If there wasn't a custom match, try the generic matcher below. Otherwise,
  // there was a match, but an error occurred, in which case, just return that
  // the operand parsing failed.
  if (ResTy == MatchOperand_ParseFail)
    return true;

  DEBUG(dbgs() << ".. Generic Parser\n");

  switch (getLexer().getKind()) {
  case AsmToken::Dollar: {
    // Parse the register.
    SMLoc S = Parser.getTok().getLoc();

    // Almost all registers have been parsed by custom parsers. There is only
    // one exception to this. $zero (and it's alias $0) will reach this point
    // for div, divu, and similar instructions because it is not an operand
    // to the instruction definition but an explicit register. Special case
    // this situation for now.
    if (parseAnyRegister(Operands) != MatchOperand_NoMatch)
      return false;

    // Maybe it is a symbol reference.
    StringRef Identifier;
    if (Parser.parseIdentifier(Identifier))
      return true;

    SMLoc E = SMLoc::getFromPointer(Parser.getTok().getLoc().getPointer() - 1);
    MCSymbol *Sym = getContext().getOrCreateSymbol("$" + Identifier);
    // Otherwise create a symbol reference.
    const MCExpr *Res =
        MCSymbolRefExpr::create(Sym, MCSymbolRefExpr::VK_None, getContext());

    Operands.push_back(MipsOperand::CreateImm(Res, S, E, *this));
    return false;
  }
  default: {
    DEBUG(dbgs() << ".. generic integer expression\n");

    const MCExpr *Expr;
    SMLoc S = Parser.getTok().getLoc(); // Start location of the operand.
    if (getParser().parseExpression(Expr))
      return true;

    SMLoc E = SMLoc::getFromPointer(Parser.getTok().getLoc().getPointer() - 1);

    Operands.push_back(MipsOperand::CreateImm(Expr, S, E, *this));
    return false;
  }
  } // switch(getLexer().getKind())
  return true;
}

bool MipsAsmParser::isEvaluated(const MCExpr *Expr) {
  switch (Expr->getKind()) {
  case MCExpr::Constant:
    return true;
  case MCExpr::SymbolRef:
    return (cast<MCSymbolRefExpr>(Expr)->getKind() != MCSymbolRefExpr::VK_None);
  case MCExpr::Binary: {
    const MCBinaryExpr *BE = cast<MCBinaryExpr>(Expr);
    if (!isEvaluated(BE->getLHS()))
      return false;
    return isEvaluated(BE->getRHS());
  }
  case MCExpr::Unary:
    return isEvaluated(cast<MCUnaryExpr>(Expr)->getSubExpr());
  case MCExpr::Target:
    return true;
  }
  return false;
}

bool MipsAsmParser::ParseRegister(unsigned &RegNo, SMLoc &StartLoc,
                                  SMLoc &EndLoc) {
  SmallVector<std::unique_ptr<MCParsedAsmOperand>, 1> Operands;
  OperandMatchResultTy ResTy = parseAnyRegister(Operands);
  if (ResTy == MatchOperand_Success) {
    assert(Operands.size() == 1);
    MipsOperand &Operand = static_cast<MipsOperand &>(*Operands.front());
    StartLoc = Operand.getStartLoc();
    EndLoc = Operand.getEndLoc();

    // AFAIK, we only support numeric registers and named GPR's in CFI
    // directives.
    // Don't worry about eating tokens before failing. Using an unrecognised
    // register is a parse error.
    if (Operand.isGPRAsmReg()) {
      // Resolve to GPR32 or GPR64 appropriately.
      RegNo = isGP64bit() ? Operand.getGPR64Reg() : Operand.getGPR32Reg();
    }

    return (RegNo == (unsigned)-1);
  }

  assert(Operands.size() == 0);
  return (RegNo == (unsigned)-1);
}

bool MipsAsmParser::parseMemOffset(const MCExpr *&Res, bool isParenExpr) {
  SMLoc S;

  if (isParenExpr)
    return getParser().parseParenExprOfDepth(0, Res, S);
  return getParser().parseExpression(Res);
}

OperandMatchResultTy
MipsAsmParser::parseMemOperand(OperandVector &Operands) {
  MCAsmParser &Parser = getParser();
  DEBUG(dbgs() << "parseMemOperand\n");
  const MCExpr *IdVal = nullptr;
  SMLoc S;
  bool isParenExpr = false;
  OperandMatchResultTy Res = MatchOperand_NoMatch;
  // First operand is the offset.
  S = Parser.getTok().getLoc();

  if (getLexer().getKind() == AsmToken::LParen) {
    Parser.Lex();
    isParenExpr = true;
  }

  if (getLexer().getKind() != AsmToken::Dollar) {
    if (parseMemOffset(IdVal, isParenExpr))
      return MatchOperand_ParseFail;

    const AsmToken &Tok = Parser.getTok(); // Get the next token.
    if (Tok.isNot(AsmToken::LParen)) {
      MipsOperand &Mnemonic = static_cast<MipsOperand &>(*Operands[0]);
      if (Mnemonic.getToken() == "la" || Mnemonic.getToken() == "dla") {
        SMLoc E =
            SMLoc::getFromPointer(Parser.getTok().getLoc().getPointer() - 1);
        Operands.push_back(MipsOperand::CreateImm(IdVal, S, E, *this));
        return MatchOperand_Success;
      }
      if (Tok.is(AsmToken::EndOfStatement)) {
        SMLoc E =
            SMLoc::getFromPointer(Parser.getTok().getLoc().getPointer() - 1);

        // Zero register assumed, add a memory operand with ZERO as its base.
        // "Base" will be managed by k_Memory.
        auto Base = MipsOperand::createGPRReg(
            0, "0", getContext().getRegisterInfo(), S, E, *this);
        Operands.push_back(
            MipsOperand::CreateMem(std::move(Base), IdVal, S, E, *this));
        return MatchOperand_Success;
      }
      MCBinaryExpr::Opcode Opcode;
      // GAS and LLVM treat comparison operators different. GAS will generate -1
      // or 0, while LLVM will generate 0 or 1. Since a comparsion operator is
      // highly unlikely to be found in a memory offset expression, we don't
      // handle them.
      switch (Tok.getKind()) {
      case AsmToken::Plus:
        Opcode = MCBinaryExpr::Add;
        Parser.Lex();
        break;
      case AsmToken::Minus:
        Opcode = MCBinaryExpr::Sub;
        Parser.Lex();
        break;
      case AsmToken::Star:
        Opcode = MCBinaryExpr::Mul;
        Parser.Lex();
        break;
      case AsmToken::Pipe:
        Opcode = MCBinaryExpr::Or;
        Parser.Lex();
        break;
      case AsmToken::Amp:
        Opcode = MCBinaryExpr::And;
        Parser.Lex();
        break;
      case AsmToken::LessLess:
        Opcode = MCBinaryExpr::Shl;
        Parser.Lex();
        break;
      case AsmToken::GreaterGreater:
        Opcode = MCBinaryExpr::LShr;
        Parser.Lex();
        break;
      case AsmToken::Caret:
        Opcode = MCBinaryExpr::Xor;
        Parser.Lex();
        break;
      case AsmToken::Slash:
        Opcode = MCBinaryExpr::Div;
        Parser.Lex();
        break;
      case AsmToken::Percent:
        Opcode = MCBinaryExpr::Mod;
        Parser.Lex();
        break;
      default:
        Error(Parser.getTok().getLoc(), "'(' or expression expected");
        return MatchOperand_ParseFail;
      }
      const MCExpr * NextExpr;
      if (getParser().parseExpression(NextExpr))
        return MatchOperand_ParseFail;
      IdVal = MCBinaryExpr::create(Opcode, IdVal, NextExpr, getContext());
    }

    Parser.Lex(); // Eat the '(' token.
  }

  Res = parseAnyRegister(Operands);
  if (Res != MatchOperand_Success)
    return Res;

  if (Parser.getTok().isNot(AsmToken::RParen)) {
    Error(Parser.getTok().getLoc(), "')' expected");
    return MatchOperand_ParseFail;
  }

  SMLoc E = SMLoc::getFromPointer(Parser.getTok().getLoc().getPointer() - 1);

  Parser.Lex(); // Eat the ')' token.

  if (!IdVal)
    IdVal = MCConstantExpr::create(0, getContext());

  // Replace the register operand with the memory operand.
  std::unique_ptr<MipsOperand> op(
      static_cast<MipsOperand *>(Operands.back().release()));
  // Remove the register from the operands.
  // "op" will be managed by k_Memory.
  Operands.pop_back();
  // Add the memory operand.
  if (const MCBinaryExpr *BE = dyn_cast<MCBinaryExpr>(IdVal)) {
    int64_t Imm;
    if (IdVal->evaluateAsAbsolute(Imm, getStreamer()))
      IdVal = MCConstantExpr::create(Imm, getContext());
    else if (BE->getLHS()->getKind() != MCExpr::SymbolRef)
      IdVal = MCBinaryExpr::create(BE->getOpcode(), BE->getRHS(), BE->getLHS(),
                                   getContext());
  }

  Operands.push_back(MipsOperand::CreateMem(std::move(op), IdVal, S, E, *this));
  return MatchOperand_Success;
}

bool MipsAsmParser::searchSymbolAlias(OperandVector &Operands) {
  MCAsmParser &Parser = getParser();
  MCSymbol *Sym = getContext().lookupSymbol(Parser.getTok().getIdentifier());
  if (Sym) {
    SMLoc S = Parser.getTok().getLoc();
    const MCExpr *Expr;
    if (Sym->isVariable())
      Expr = Sym->getVariableValue();
    else
      return false;
    if (Expr->getKind() == MCExpr::SymbolRef) {
      const MCSymbolRefExpr *Ref = static_cast<const MCSymbolRefExpr *>(Expr);
      StringRef DefSymbol = Ref->getSymbol().getName();
      if (DefSymbol.startswith("$")) {
        OperandMatchResultTy ResTy =
            matchAnyRegisterNameWithoutDollar(Operands, DefSymbol.substr(1), S);
        if (ResTy == MatchOperand_Success) {
          Parser.Lex();
          return true;
        } else if (ResTy == MatchOperand_ParseFail)
          llvm_unreachable("Should never ParseFail");
        return false;
      }
    }
  }
  return false;
}

OperandMatchResultTy
MipsAsmParser::matchAnyRegisterNameWithoutDollar(OperandVector &Operands,
                                                 StringRef Identifier,
                                                 SMLoc S) {
  int Index = matchCPURegisterName(Identifier);
  if (Index != -1) {
    Operands.push_back(MipsOperand::createGPRReg(
        Index, Identifier, getContext().getRegisterInfo(), S,
        getLexer().getLoc(), *this));
    return MatchOperand_Success;
  }

  Index = matchHWRegsRegisterName(Identifier);
  if (Index != -1) {
    Operands.push_back(MipsOperand::createHWRegsReg(
        Index, Identifier, getContext().getRegisterInfo(), S,
        getLexer().getLoc(), *this));
    return MatchOperand_Success;
  }

  Index = matchFPURegisterName(Identifier);
  if (Index != -1) {
    Operands.push_back(MipsOperand::createFGRReg(
        Index, Identifier, getContext().getRegisterInfo(), S,
        getLexer().getLoc(), *this));
    return MatchOperand_Success;
  }

  Index = matchFCCRegisterName(Identifier);
  if (Index != -1) {
    Operands.push_back(MipsOperand::createFCCReg(
        Index, Identifier, getContext().getRegisterInfo(), S,
        getLexer().getLoc(), *this));
    return MatchOperand_Success;
  }

  Index = matchACRegisterName(Identifier);
  if (Index != -1) {
    Operands.push_back(MipsOperand::createACCReg(
        Index, Identifier, getContext().getRegisterInfo(), S,
        getLexer().getLoc(), *this));
    return MatchOperand_Success;
  }

  Index = matchMSA128RegisterName(Identifier);
  if (Index != -1) {
    Operands.push_back(MipsOperand::createMSA128Reg(
        Index, Identifier, getContext().getRegisterInfo(), S,
        getLexer().getLoc(), *this));
    return MatchOperand_Success;
  }

  Index = matchMSA128CtrlRegisterName(Identifier);
  if (Index != -1) {
    Operands.push_back(MipsOperand::createMSACtrlReg(
        Index, Identifier, getContext().getRegisterInfo(), S,
        getLexer().getLoc(), *this));
    return MatchOperand_Success;
  }

  Index = matchCheriRegisterName(Identifier);
  if (Index != -1) {
    if (Index == -2)
      return MatchOperand_ParseFail;
    Operands.push_back(MipsOperand::CreateCheriReg(
        Index, Identifier, getContext().getRegisterInfo(), S, getLexer().getLoc(), *this));
    return MatchOperand_Success;
  }

  return MatchOperand_NoMatch;
}

OperandMatchResultTy
MipsAsmParser::matchAnyRegisterWithoutDollar(OperandVector &Operands, SMLoc S) {
  MCAsmParser &Parser = getParser();
  auto Token = Parser.getLexer().peekTok(false);

  if (Token.is(AsmToken::Identifier)) {
    DEBUG(dbgs() << ".. identifier\n");
    StringRef Identifier = Token.getIdentifier();
    OperandMatchResultTy ResTy =
        matchAnyRegisterNameWithoutDollar(Operands, Identifier, S);
    return ResTy;
  } else if (Token.is(AsmToken::Integer)) {
    DEBUG(dbgs() << ".. integer\n");
    Operands.push_back(MipsOperand::createNumericReg(
        Token.getIntVal(), Token.getString(), getContext().getRegisterInfo(), S,
        Token.getLoc(), *this));
    return MatchOperand_Success;
  }

  DEBUG(dbgs() << Parser.getTok().getKind() << "\n");

  return MatchOperand_NoMatch;
}

OperandMatchResultTy
MipsAsmParser::parseAnyRegister(OperandVector &Operands) {
  MCAsmParser &Parser = getParser();
  DEBUG(dbgs() << "parseAnyRegister\n");

  auto Token = Parser.getTok();

  SMLoc S = Token.getLoc();

  if (Token.isNot(AsmToken::Dollar)) {
    DEBUG(dbgs() << ".. !$ -> try sym aliasing\n");
    if (Token.is(AsmToken::Identifier)) {
      if (searchSymbolAlias(Operands))
        return MatchOperand_Success;
    }
    DEBUG(dbgs() << ".. !symalias -> NoMatch\n");
    return MatchOperand_NoMatch;
  }
  DEBUG(dbgs() << ".. $\n");

  OperandMatchResultTy ResTy = matchAnyRegisterWithoutDollar(Operands, S);
  if (ResTy == MatchOperand_Success) {
    Parser.Lex(); // $
    Parser.Lex(); // identifier
  }
  return ResTy;
}

OperandMatchResultTy
MipsAsmParser::parseJumpTarget(OperandVector &Operands) {
  MCAsmParser &Parser = getParser();
  DEBUG(dbgs() << "parseJumpTarget\n");

  SMLoc S = getLexer().getLoc();

  // Registers are a valid target and have priority over symbols.
  OperandMatchResultTy ResTy = parseAnyRegister(Operands);
  if (ResTy != MatchOperand_NoMatch)
    return ResTy;

  // Integers and expressions are acceptable
  const MCExpr *Expr = nullptr;
  if (Parser.parseExpression(Expr)) {
    // We have no way of knowing if a symbol was consumed so we must ParseFail
    return MatchOperand_ParseFail;
  }
  Operands.push_back(
      MipsOperand::CreateImm(Expr, S, getLexer().getLoc(), *this));
  return MatchOperand_Success;
}

OperandMatchResultTy
MipsAsmParser::parseInvNum(OperandVector &Operands) {
  MCAsmParser &Parser = getParser();
  const MCExpr *IdVal;
  // If the first token is '$' we may have register operand. We have to reject
  // cases where it is not a register. Complicating the matter is that
  // register names are not reserved across all ABIs.
  // Peek past the dollar to see if it's a register name for this ABI.
  SMLoc S = Parser.getTok().getLoc();
  if (Parser.getTok().is(AsmToken::Dollar)) {
    return matchCPURegisterName(Parser.getLexer().peekTok().getString()) == -1
               ? MatchOperand_ParseFail
               : MatchOperand_NoMatch;
  }
  if (getParser().parseExpression(IdVal))
    return MatchOperand_ParseFail;
  const MCConstantExpr *MCE = dyn_cast<MCConstantExpr>(IdVal);
  if (!MCE)
    return MatchOperand_NoMatch;
  int64_t Val = MCE->getValue();
  SMLoc E = SMLoc::getFromPointer(Parser.getTok().getLoc().getPointer() - 1);
  Operands.push_back(MipsOperand::CreateImm(
      MCConstantExpr::create(0 - Val, getContext()), S, E, *this));
  return MatchOperand_Success;
}

OperandMatchResultTy
MipsAsmParser::parseRegisterList(OperandVector &Operands) {
  MCAsmParser &Parser = getParser();
  SmallVector<unsigned, 10> Regs;
  unsigned RegNo;
  unsigned PrevReg = Mips::NoRegister;
  bool RegRange = false;
  SmallVector<std::unique_ptr<MCParsedAsmOperand>, 8> TmpOperands;

  if (Parser.getTok().isNot(AsmToken::Dollar))
    return MatchOperand_ParseFail;

  SMLoc S = Parser.getTok().getLoc();
  while (parseAnyRegister(TmpOperands) == MatchOperand_Success) {
    SMLoc E = getLexer().getLoc();
    MipsOperand &Reg = static_cast<MipsOperand &>(*TmpOperands.back());
    RegNo = isGP64bit() ? Reg.getGPR64Reg() : Reg.getGPR32Reg();
    if (RegRange) {
      // Remove last register operand because registers from register range
      // should be inserted first.
      if ((isGP64bit() && RegNo == Mips::RA_64) ||
          (!isGP64bit() && RegNo == Mips::RA)) {
        Regs.push_back(RegNo);
      } else {
        unsigned TmpReg = PrevReg + 1;
        while (TmpReg <= RegNo) {
          if ((((TmpReg < Mips::S0) || (TmpReg > Mips::S7)) && !isGP64bit()) ||
              (((TmpReg < Mips::S0_64) || (TmpReg > Mips::S7_64)) &&
               isGP64bit())) {
            Error(E, "invalid register operand");
            return MatchOperand_ParseFail;
          }

          PrevReg = TmpReg;
          Regs.push_back(TmpReg++);
        }
      }

      RegRange = false;
    } else {
      if ((PrevReg == Mips::NoRegister) &&
          ((isGP64bit() && (RegNo != Mips::S0_64) && (RegNo != Mips::RA_64)) ||
          (!isGP64bit() && (RegNo != Mips::S0) && (RegNo != Mips::RA)))) {
        Error(E, "$16 or $31 expected");
        return MatchOperand_ParseFail;
      } else if (!(((RegNo == Mips::FP || RegNo == Mips::RA ||
                    (RegNo >= Mips::S0 && RegNo <= Mips::S7)) &&
                    !isGP64bit()) ||
                   ((RegNo == Mips::FP_64 || RegNo == Mips::RA_64 ||
                    (RegNo >= Mips::S0_64 && RegNo <= Mips::S7_64)) &&
                    isGP64bit()))) {
        Error(E, "invalid register operand");
        return MatchOperand_ParseFail;
      } else if ((PrevReg != Mips::NoRegister) && (RegNo != PrevReg + 1) &&
                 ((RegNo != Mips::FP && RegNo != Mips::RA && !isGP64bit()) ||
                  (RegNo != Mips::FP_64 && RegNo != Mips::RA_64 &&
                   isGP64bit()))) {
        Error(E, "consecutive register numbers expected");
        return MatchOperand_ParseFail;
      }

      Regs.push_back(RegNo);
    }

    if (Parser.getTok().is(AsmToken::Minus))
      RegRange = true;

    if (!Parser.getTok().isNot(AsmToken::Minus) &&
        !Parser.getTok().isNot(AsmToken::Comma)) {
      Error(E, "',' or '-' expected");
      return MatchOperand_ParseFail;
    }

    Lex(); // Consume comma or minus
    if (Parser.getTok().isNot(AsmToken::Dollar))
      break;

    PrevReg = RegNo;
  }

  SMLoc E = Parser.getTok().getLoc();
  Operands.push_back(MipsOperand::CreateRegList(Regs, S, E, *this));
  parseMemOperand(Operands);
  return MatchOperand_Success;
}

OperandMatchResultTy
MipsAsmParser::parseRegisterPair(OperandVector &Operands) {
  MCAsmParser &Parser = getParser();

  SMLoc S = Parser.getTok().getLoc();
  if (parseAnyRegister(Operands) != MatchOperand_Success)
    return MatchOperand_ParseFail;

  SMLoc E = Parser.getTok().getLoc();
  MipsOperand Op = static_cast<MipsOperand &>(*Operands.back());

  Operands.pop_back();
  Operands.push_back(MipsOperand::CreateRegPair(Op, S, E, *this));
  return MatchOperand_Success;
}

OperandMatchResultTy
MipsAsmParser::parseMovePRegPair(OperandVector &Operands) {
  MCAsmParser &Parser = getParser();
  SmallVector<std::unique_ptr<MCParsedAsmOperand>, 8> TmpOperands;
  SmallVector<unsigned, 10> Regs;

  if (Parser.getTok().isNot(AsmToken::Dollar))
    return MatchOperand_ParseFail;

  SMLoc S = Parser.getTok().getLoc();

  if (parseAnyRegister(TmpOperands) != MatchOperand_Success)
    return MatchOperand_ParseFail;

  MipsOperand *Reg = &static_cast<MipsOperand &>(*TmpOperands.back());
  unsigned RegNo = isGP64bit() ? Reg->getGPR64Reg() : Reg->getGPR32Reg();
  Regs.push_back(RegNo);

  SMLoc E = Parser.getTok().getLoc();
  if (Parser.getTok().isNot(AsmToken::Comma)) {
    Error(E, "',' expected");
    return MatchOperand_ParseFail;
  }

  // Remove comma.
  Parser.Lex();

  if (parseAnyRegister(TmpOperands) != MatchOperand_Success)
    return MatchOperand_ParseFail;

  Reg = &static_cast<MipsOperand &>(*TmpOperands.back());
  RegNo = isGP64bit() ? Reg->getGPR64Reg() : Reg->getGPR32Reg();
  Regs.push_back(RegNo);

  Operands.push_back(MipsOperand::CreateRegList(Regs, S, E, *this));

  return MatchOperand_Success;
}

/// Sometimes (i.e. load/stores) the operand may be followed immediately by
/// either this.
/// ::= '(', register, ')'
/// handle it before we iterate so we don't get tripped up by the lack of
/// a comma.
bool MipsAsmParser::parseParenSuffix(StringRef Name, OperandVector &Operands) {
  MCAsmParser &Parser = getParser();
  if (getLexer().is(AsmToken::LParen)) {
    Operands.push_back(
        MipsOperand::CreateToken("(", getLexer().getLoc(), *this));
    Parser.Lex();
    if (parseOperand(Operands, Name)) {
      SMLoc Loc = getLexer().getLoc();
      return Error(Loc, "unexpected token in argument list");
    }
    if (Parser.getTok().isNot(AsmToken::RParen)) {
      SMLoc Loc = getLexer().getLoc();
      return Error(Loc, "unexpected token, expected ')'");
    }
    Operands.push_back(
        MipsOperand::CreateToken(")", getLexer().getLoc(), *this));
    Parser.Lex();
  }
  return false;
}

/// Sometimes (i.e. in MSA) the operand may be followed immediately by
/// either one of these.
/// ::= '[', register, ']'
/// ::= '[', integer, ']'
/// handle it before we iterate so we don't get tripped up by the lack of
/// a comma.
bool MipsAsmParser::parseBracketSuffix(StringRef Name,
                                       OperandVector &Operands) {
  MCAsmParser &Parser = getParser();
  if (getLexer().is(AsmToken::LBrac)) {
    Operands.push_back(
        MipsOperand::CreateToken("[", getLexer().getLoc(), *this));
    Parser.Lex();
    if (parseOperand(Operands, Name)) {
      SMLoc Loc = getLexer().getLoc();
      return Error(Loc, "unexpected token in argument list");
    }
    if (Parser.getTok().isNot(AsmToken::RBrac)) {
      SMLoc Loc = getLexer().getLoc();
      return Error(Loc, "unexpected token, expected ']'");
    }
    Operands.push_back(
        MipsOperand::CreateToken("]", getLexer().getLoc(), *this));
    Parser.Lex();
  }
  return false;
}

bool MipsAsmParser::ParseInstruction(ParseInstructionInfo &Info, StringRef Name,
                                     SMLoc NameLoc, OperandVector &Operands) {
  MCAsmParser &Parser = getParser();
  DEBUG(dbgs() << "ParseInstruction\n");

  // We have reached first instruction, module directive are now forbidden.
  getTargetStreamer().forbidModuleDirective();

  // Check if we have valid mnemonic
  if (!mnemonicIsValid(Name, 0)) {
    return Error(NameLoc, "unknown instruction");
  }
  // First operand in MCInst is instruction mnemonic.
  Operands.push_back(MipsOperand::CreateToken(Name, NameLoc, *this));

  // Read the remaining operands.
  if (getLexer().isNot(AsmToken::EndOfStatement)) {
    // Read the first operand.
    if (parseOperand(Operands, Name)) {
      SMLoc Loc = getLexer().getLoc();
      return Error(Loc, "unexpected token in argument list");
    }
    if (getLexer().is(AsmToken::LBrac) && parseBracketSuffix(Name, Operands))
      return true;
    if (getLexer().is(AsmToken::LParen) && parseParenSuffix(Name, Operands))
      return true;

    // If this is a capability load / store, then we parse operands in the
    // following form:
    // $rt + offset($cb)
    // We have already parsed the $rt
    if (StringSwitch<bool>(Name).Case("clb", true).Case("clh", true)
          .Case("clbu", true).Case("clhu", true).Case("clwu", true)
          .Case("clw", true).Case("cld", true).Case("clc", true)
          .Case("csb", true).Case("csh", true)
          .Case("csw", true).Case("csd", true).Case("csc", true)
          .Case("cldc1", true).Case("clwc1", true).Case("csdc1", true)
          .Case("cswc1", true).Default(false)) {
      if (getLexer().isNot(AsmToken::Comma)) {
        SMLoc Loc = getLexer().getLoc();
        Parser.eatToEndOfStatement();
        return Error(Loc,
            "expecting comma when parsing capability-relative address");
      }
      Parser.Lex();  // Eat the comma.
      if (parseOperand(Operands, Name)) {
        SMLoc Loc = getLexer().getLoc();
        Parser.eatToEndOfStatement();
        return Error(Loc, "unexpected token in argument list");
      }
      if (getLexer().isNot(AsmToken::Comma)) {
        SMLoc Loc = getLexer().getLoc();
        Parser.eatToEndOfStatement();
        return Error(Loc,
            "expecting offset when parsing capability-relative address");
      }
      Parser.Lex();  // Eat the comma.
      if (parseOperand(Operands, Name)) {
        SMLoc Loc = getLexer().getLoc();
        Parser.eatToEndOfStatement();
        return Error(Loc, "unexpected token in argument list");
      }
      if (getLexer().isNot(AsmToken::LParen)) {
        SMLoc Loc = getLexer().getLoc();
        Parser.eatToEndOfStatement();
        return Error(Loc,
            "expecting capability register when parsing capability-relative address");
      }
      Operands.push_back(MipsOperand::CreateToken("(", getLexer().getLoc(),
            *this));
      Parser.Lex();  // Eat the left paren.
      if (parseOperand(Operands, Name)) {
        SMLoc Loc = getLexer().getLoc();
        Parser.eatToEndOfStatement();
        return Error(Loc, "unexpected token in argument list");
      }
      if (getLexer().isNot(AsmToken::RParen)) {
        SMLoc Loc = getLexer().getLoc();
        Parser.eatToEndOfStatement();
        return Error(Loc,
            "expecting right parenthesis when parsing capability-relative address");
      }
      Operands.push_back(MipsOperand::CreateToken(")", getLexer().getLoc(), *this));
      Parser.Lex();  // Eat the right paren.
    }
    else while (getLexer().is(AsmToken::Comma)) {
      Parser.Lex();  // Eat the comma.

      // Parse and remember the operand.
      if (parseOperand(Operands, Name)) {
        SMLoc Loc = getLexer().getLoc();
        return Error(Loc, "unexpected token in argument list");
      }
      // Parse bracket and parenthesis suffixes before we iterate
      if (getLexer().is(AsmToken::LBrac)) {
        if (parseBracketSuffix(Name, Operands))
          return true;
      } else if (getLexer().is(AsmToken::LParen) &&
                 parseParenSuffix(Name, Operands))
        return true;
    }
  }
  if (getLexer().isNot(AsmToken::EndOfStatement)) {
    SMLoc Loc = getLexer().getLoc();
    return Error(Loc, "unexpected token in argument list");
  }
  Parser.Lex(); // Consume the EndOfStatement.
  return false;
}

// FIXME: Given that these have the same name, these should both be
// consistent on affecting the Parser.
bool MipsAsmParser::reportParseError(Twine ErrorMsg) {
  SMLoc Loc = getLexer().getLoc();
  return Error(Loc, ErrorMsg);
}

bool MipsAsmParser::reportParseError(SMLoc Loc, Twine ErrorMsg) {
  return Error(Loc, ErrorMsg);
}

bool MipsAsmParser::parseSetNoAtDirective() {
  MCAsmParser &Parser = getParser();
  // Line should look like: ".set noat".

  // Set the $at register to $0.
  AssemblerOptions.back()->setATRegIndex(0);

  Parser.Lex(); // Eat "noat".

  // If this is not the end of the statement, report an error.
  if (getLexer().isNot(AsmToken::EndOfStatement)) {
    reportParseError("unexpected token, expected end of statement");
    return false;
  }

  getTargetStreamer().emitDirectiveSetNoAt();
  Parser.Lex(); // Consume the EndOfStatement.
  return false;
}

bool MipsAsmParser::parseSetAtDirective() {
  // Line can be: ".set at", which sets $at to $1
  //          or  ".set at=$reg", which sets $at to $reg.
  MCAsmParser &Parser = getParser();
  Parser.Lex(); // Eat "at".

  if (getLexer().is(AsmToken::EndOfStatement)) {
    // No register was specified, so we set $at to $1.
    AssemblerOptions.back()->setATRegIndex(1);

    getTargetStreamer().emitDirectiveSetAt();
    Parser.Lex(); // Consume the EndOfStatement.
    return false;
  }

  if (getLexer().isNot(AsmToken::Equal)) {
    reportParseError("unexpected token, expected equals sign");
    return false;
  }
  Parser.Lex(); // Eat "=".

  if (getLexer().isNot(AsmToken::Dollar)) {
    if (getLexer().is(AsmToken::EndOfStatement)) {
      reportParseError("no register specified");
      return false;
    } else {
      reportParseError("unexpected token, expected dollar sign '$'");
      return false;
    }
  }
  Parser.Lex(); // Eat "$".

  // Find out what "reg" is.
  unsigned AtRegNo;
  const AsmToken &Reg = Parser.getTok();
  if (Reg.is(AsmToken::Identifier)) {
    AtRegNo = matchCPURegisterName(Reg.getIdentifier());
  } else if (Reg.is(AsmToken::Integer)) {
    AtRegNo = Reg.getIntVal();
  } else {
    reportParseError("unexpected token, expected identifier or integer");
    return false;
  }

  // Check if $reg is a valid register. If it is, set $at to $reg.
  if (!AssemblerOptions.back()->setATRegIndex(AtRegNo)) {
    reportParseError("invalid register");
    return false;
  }
  Parser.Lex(); // Eat "reg".

  // If this is not the end of the statement, report an error.
  if (getLexer().isNot(AsmToken::EndOfStatement)) {
    reportParseError("unexpected token, expected end of statement");
    return false;
  }

  getTargetStreamer().emitDirectiveSetAtWithArg(AtRegNo);

  Parser.Lex(); // Consume the EndOfStatement.
  return false;
}

bool MipsAsmParser::parseSetReorderDirective() {
  MCAsmParser &Parser = getParser();
  Parser.Lex();
  // If this is not the end of the statement, report an error.
  if (getLexer().isNot(AsmToken::EndOfStatement)) {
    reportParseError("unexpected token, expected end of statement");
    return false;
  }
  AssemblerOptions.back()->setReorder();
  getTargetStreamer().emitDirectiveSetReorder();
  Parser.Lex(); // Consume the EndOfStatement.
  return false;
}

bool MipsAsmParser::parseSetNoReorderDirective() {
  MCAsmParser &Parser = getParser();
  Parser.Lex();
  // If this is not the end of the statement, report an error.
  if (getLexer().isNot(AsmToken::EndOfStatement)) {
    reportParseError("unexpected token, expected end of statement");
    return false;
  }
  AssemblerOptions.back()->setNoReorder();
  getTargetStreamer().emitDirectiveSetNoReorder();
  Parser.Lex(); // Consume the EndOfStatement.
  return false;
}

bool MipsAsmParser::parseSetMacroDirective() {
  MCAsmParser &Parser = getParser();
  Parser.Lex();
  // If this is not the end of the statement, report an error.
  if (getLexer().isNot(AsmToken::EndOfStatement)) {
    reportParseError("unexpected token, expected end of statement");
    return false;
  }
  AssemblerOptions.back()->setMacro();
  getTargetStreamer().emitDirectiveSetMacro();
  Parser.Lex(); // Consume the EndOfStatement.
  return false;
}

bool MipsAsmParser::parseSetNoMacroDirective() {
  MCAsmParser &Parser = getParser();
  Parser.Lex();
  // If this is not the end of the statement, report an error.
  if (getLexer().isNot(AsmToken::EndOfStatement)) {
    reportParseError("unexpected token, expected end of statement");
    return false;
  }
  if (AssemblerOptions.back()->isReorder()) {
    reportParseError("`noreorder' must be set before `nomacro'");
    return false;
  }
  AssemblerOptions.back()->setNoMacro();
  getTargetStreamer().emitDirectiveSetNoMacro();
  Parser.Lex(); // Consume the EndOfStatement.
  return false;
}

bool MipsAsmParser::parseSetMsaDirective() {
  MCAsmParser &Parser = getParser();
  Parser.Lex();

  // If this is not the end of the statement, report an error.
  if (getLexer().isNot(AsmToken::EndOfStatement))
    return reportParseError("unexpected token, expected end of statement");

  setFeatureBits(Mips::FeatureMSA, "msa");
  getTargetStreamer().emitDirectiveSetMsa();
  return false;
}

bool MipsAsmParser::parseSetNoMsaDirective() {
  MCAsmParser &Parser = getParser();
  Parser.Lex();

  // If this is not the end of the statement, report an error.
  if (getLexer().isNot(AsmToken::EndOfStatement))
    return reportParseError("unexpected token, expected end of statement");

  clearFeatureBits(Mips::FeatureMSA, "msa");
  getTargetStreamer().emitDirectiveSetNoMsa();
  return false;
}

bool MipsAsmParser::parseSetNoDspDirective() {
  MCAsmParser &Parser = getParser();
  Parser.Lex(); // Eat "nodsp".

  // If this is not the end of the statement, report an error.
  if (getLexer().isNot(AsmToken::EndOfStatement)) {
    reportParseError("unexpected token, expected end of statement");
    return false;
  }

  clearFeatureBits(Mips::FeatureDSP, "dsp");
  getTargetStreamer().emitDirectiveSetNoDsp();
  return false;
}

bool MipsAsmParser::parseSetMips16Directive() {
  MCAsmParser &Parser = getParser();
  Parser.Lex(); // Eat "mips16".

  // If this is not the end of the statement, report an error.
  if (getLexer().isNot(AsmToken::EndOfStatement)) {
    reportParseError("unexpected token, expected end of statement");
    return false;
  }

  setFeatureBits(Mips::FeatureMips16, "mips16");
  getTargetStreamer().emitDirectiveSetMips16();
  Parser.Lex(); // Consume the EndOfStatement.
  return false;
}

bool MipsAsmParser::parseSetNoMips16Directive() {
  MCAsmParser &Parser = getParser();
  Parser.Lex(); // Eat "nomips16".

  // If this is not the end of the statement, report an error.
  if (getLexer().isNot(AsmToken::EndOfStatement)) {
    reportParseError("unexpected token, expected end of statement");
    return false;
  }

  clearFeatureBits(Mips::FeatureMips16, "mips16");
  getTargetStreamer().emitDirectiveSetNoMips16();
  Parser.Lex(); // Consume the EndOfStatement.
  return false;
}

bool MipsAsmParser::parseSetFpDirective() {
  MCAsmParser &Parser = getParser();
  MipsABIFlagsSection::FpABIKind FpAbiVal;
  // Line can be: .set fp=32
  //              .set fp=xx
  //              .set fp=64
  Parser.Lex(); // Eat fp token
  AsmToken Tok = Parser.getTok();
  if (Tok.isNot(AsmToken::Equal)) {
    reportParseError("unexpected token, expected equals sign '='");
    return false;
  }
  Parser.Lex(); // Eat '=' token.
  Tok = Parser.getTok();

  if (!parseFpABIValue(FpAbiVal, ".set"))
    return false;

  if (getLexer().isNot(AsmToken::EndOfStatement)) {
    reportParseError("unexpected token, expected end of statement");
    return false;
  }
  getTargetStreamer().emitDirectiveSetFp(FpAbiVal);
  Parser.Lex(); // Consume the EndOfStatement.
  return false;
}

bool MipsAsmParser::parseSetOddSPRegDirective() {
  MCAsmParser &Parser = getParser();

  Parser.Lex(); // Eat "oddspreg".
  if (getLexer().isNot(AsmToken::EndOfStatement)) {
    reportParseError("unexpected token, expected end of statement");
    return false;
  }

  clearFeatureBits(Mips::FeatureNoOddSPReg, "nooddspreg");
  getTargetStreamer().emitDirectiveSetOddSPReg();
  return false;
}

bool MipsAsmParser::parseSetNoOddSPRegDirective() {
  MCAsmParser &Parser = getParser();

  Parser.Lex(); // Eat "nooddspreg".
  if (getLexer().isNot(AsmToken::EndOfStatement)) {
    reportParseError("unexpected token, expected end of statement");
    return false;
  }

  setFeatureBits(Mips::FeatureNoOddSPReg, "nooddspreg");
  getTargetStreamer().emitDirectiveSetNoOddSPReg();
  return false;
}

bool MipsAsmParser::parseSetMtDirective() {
  MCAsmParser &Parser = getParser();
  Parser.Lex(); // Eat "mt".

  // If this is not the end of the statement, report an error.
  if (getLexer().isNot(AsmToken::EndOfStatement)) {
    reportParseError("unexpected token, expected end of statement");
    return false;
  }

  setFeatureBits(Mips::FeatureMT, "mt");
  getTargetStreamer().emitDirectiveSetMt();
  Parser.Lex(); // Consume the EndOfStatement.
  return false;
}

bool MipsAsmParser::parseSetNoMtDirective() {
  MCAsmParser &Parser = getParser();
  Parser.Lex(); // Eat "nomt".

  // If this is not the end of the statement, report an error.
  if (getLexer().isNot(AsmToken::EndOfStatement)) {
    reportParseError("unexpected token, expected end of statement");
    return false;
  }

  clearFeatureBits(Mips::FeatureMT, "mt");

  getTargetStreamer().emitDirectiveSetNoMt();
  Parser.Lex(); // Consume the EndOfStatement.
  return false;
}

bool MipsAsmParser::parseSetPopDirective() {
  MCAsmParser &Parser = getParser();
  SMLoc Loc = getLexer().getLoc();

  Parser.Lex();
  if (getLexer().isNot(AsmToken::EndOfStatement))
    return reportParseError("unexpected token, expected end of statement");

  // Always keep an element on the options "stack" to prevent the user
  // from changing the initial options. This is how we remember them.
  if (AssemblerOptions.size() == 2)
    return reportParseError(Loc, ".set pop with no .set push");

  MCSubtargetInfo &STI = copySTI();
  AssemblerOptions.pop_back();
  setAvailableFeatures(
      ComputeAvailableFeatures(AssemblerOptions.back()->getFeatures()));
  STI.setFeatureBits(AssemblerOptions.back()->getFeatures());

  getTargetStreamer().emitDirectiveSetPop();
  return false;
}

bool MipsAsmParser::parseSetPushDirective() {
  MCAsmParser &Parser = getParser();
  Parser.Lex();
  if (getLexer().isNot(AsmToken::EndOfStatement))
    return reportParseError("unexpected token, expected end of statement");

  // Create a copy of the current assembler options environment and push it.
  AssemblerOptions.push_back(
        llvm::make_unique<MipsAssemblerOptions>(AssemblerOptions.back().get()));

  getTargetStreamer().emitDirectiveSetPush();
  return false;
}

bool MipsAsmParser::parseSetSoftFloatDirective() {
  MCAsmParser &Parser = getParser();
  Parser.Lex();
  if (getLexer().isNot(AsmToken::EndOfStatement))
    return reportParseError("unexpected token, expected end of statement");

  setFeatureBits(Mips::FeatureSoftFloat, "soft-float");
  getTargetStreamer().emitDirectiveSetSoftFloat();
  return false;
}

bool MipsAsmParser::parseSetHardFloatDirective() {
  MCAsmParser &Parser = getParser();
  Parser.Lex();
  if (getLexer().isNot(AsmToken::EndOfStatement))
    return reportParseError("unexpected token, expected end of statement");

  clearFeatureBits(Mips::FeatureSoftFloat, "soft-float");
  getTargetStreamer().emitDirectiveSetHardFloat();
  return false;
}

bool MipsAsmParser::parseSetAssignment() {
  StringRef Name;
  const MCExpr *Value;
  MCAsmParser &Parser = getParser();

  if (Parser.parseIdentifier(Name))
    reportParseError("expected identifier after .set");

  if (getLexer().isNot(AsmToken::Comma))
    return reportParseError("unexpected token, expected comma");
  Lex(); // Eat comma

  if (Parser.parseExpression(Value))
    return reportParseError("expected valid expression after comma");

  MCSymbol *Sym = getContext().getOrCreateSymbol(Name);
  Sym->setVariableValue(Value);

  return false;
}

bool MipsAsmParser::parseSetMips0Directive() {
  MCAsmParser &Parser = getParser();
  Parser.Lex();
  if (getLexer().isNot(AsmToken::EndOfStatement))
    return reportParseError("unexpected token, expected end of statement");

  // Reset assembler options to their initial values.
  MCSubtargetInfo &STI = copySTI();
  setAvailableFeatures(
      ComputeAvailableFeatures(AssemblerOptions.front()->getFeatures()));
  STI.setFeatureBits(AssemblerOptions.front()->getFeatures());
  AssemblerOptions.back()->setFeatures(AssemblerOptions.front()->getFeatures());

  getTargetStreamer().emitDirectiveSetMips0();
  return false;
}

bool MipsAsmParser::parseSetArchDirective() {
  MCAsmParser &Parser = getParser();
  Parser.Lex();
  if (getLexer().isNot(AsmToken::Equal))
    return reportParseError("unexpected token, expected equals sign");

  Parser.Lex();
  StringRef Arch;
  if (Parser.parseIdentifier(Arch))
    return reportParseError("expected arch identifier");

  StringRef ArchFeatureName =
      StringSwitch<StringRef>(Arch)
          .Case("mips1", "mips1")
          .Case("mips2", "mips2")
          .Case("mips3", "mips3")
          .Case("mips4", "mips4")
          .Case("mips5", "mips5")
          .Case("mips32", "mips32")
          .Case("mips32r2", "mips32r2")
          .Case("mips32r3", "mips32r3")
          .Case("mips32r5", "mips32r5")
          .Case("mips32r6", "mips32r6")
          .Case("mips64", "mips64")
          .Case("mips64r2", "mips64r2")
          .Case("mips64r3", "mips64r3")
          .Case("mips64r5", "mips64r5")
          .Case("mips64r6", "mips64r6")
          .Case("octeon", "cnmips")
          .Case("r4000", "mips3") // This is an implementation of Mips3.
          .Default("");

  if (ArchFeatureName.empty())
    return reportParseError("unsupported architecture");

  if (ArchFeatureName == "mips64r6" && inMicroMipsMode())
    return reportParseError("mips64r6 does not support microMIPS");

  selectArch(ArchFeatureName);
  getTargetStreamer().emitDirectiveSetArch(Arch);
  return false;
}

bool MipsAsmParser::parseSetFeature(uint64_t Feature) {
  MCAsmParser &Parser = getParser();
  Parser.Lex();
  if (getLexer().isNot(AsmToken::EndOfStatement))
    return reportParseError("unexpected token, expected end of statement");

  switch (Feature) {
  default:
    llvm_unreachable("Unimplemented feature");
  case Mips::FeatureDSP:
    setFeatureBits(Mips::FeatureDSP, "dsp");
    getTargetStreamer().emitDirectiveSetDsp();
    break;
  case Mips::FeatureDSPR2:
    setFeatureBits(Mips::FeatureDSPR2, "dspr2");
    getTargetStreamer().emitDirectiveSetDspr2();
    break;
  case Mips::FeatureMicroMips:
    setFeatureBits(Mips::FeatureMicroMips, "micromips");
    getTargetStreamer().emitDirectiveSetMicroMips();
    break;
  case Mips::FeatureMips1:
    selectArch("mips1");
    getTargetStreamer().emitDirectiveSetMips1();
    break;
  case Mips::FeatureMips2:
    selectArch("mips2");
    getTargetStreamer().emitDirectiveSetMips2();
    break;
  case Mips::FeatureMips3:
    selectArch("mips3");
    getTargetStreamer().emitDirectiveSetMips3();
    break;
  case Mips::FeatureMips4:
    selectArch("mips4");
    getTargetStreamer().emitDirectiveSetMips4();
    break;
  case Mips::FeatureMips5:
    selectArch("mips5");
    getTargetStreamer().emitDirectiveSetMips5();
    break;
  case Mips::FeatureMips32:
    selectArch("mips32");
    getTargetStreamer().emitDirectiveSetMips32();
    break;
  case Mips::FeatureMips32r2:
    selectArch("mips32r2");
    getTargetStreamer().emitDirectiveSetMips32R2();
    break;
  case Mips::FeatureMips32r3:
    selectArch("mips32r3");
    getTargetStreamer().emitDirectiveSetMips32R3();
    break;
  case Mips::FeatureMips32r5:
    selectArch("mips32r5");
    getTargetStreamer().emitDirectiveSetMips32R5();
    break;
  case Mips::FeatureMips32r6:
    selectArch("mips32r6");
    getTargetStreamer().emitDirectiveSetMips32R6();
    break;
  case Mips::FeatureMips64:
    selectArch("mips64");
    getTargetStreamer().emitDirectiveSetMips64();
    break;
  case Mips::FeatureMips64r2:
    selectArch("mips64r2");
    getTargetStreamer().emitDirectiveSetMips64R2();
    break;
  case Mips::FeatureMips64r3:
    selectArch("mips64r3");
    getTargetStreamer().emitDirectiveSetMips64R3();
    break;
  case Mips::FeatureMips64r5:
    selectArch("mips64r5");
    getTargetStreamer().emitDirectiveSetMips64R5();
    break;
  case Mips::FeatureMips64r6:
    selectArch("mips64r6");
    getTargetStreamer().emitDirectiveSetMips64R6();
    break;
  }
  return false;
}

bool MipsAsmParser::eatComma(StringRef ErrorStr) {
  MCAsmParser &Parser = getParser();
  if (getLexer().isNot(AsmToken::Comma)) {
    SMLoc Loc = getLexer().getLoc();
    return Error(Loc, ErrorStr);
  }

  Parser.Lex(); // Eat the comma.
  return true;
}

// Used to determine if .cpload, .cprestore, and .cpsetup have any effect.
// In this class, it is only used for .cprestore.
// FIXME: Only keep track of IsPicEnabled in one place, instead of in both
// MipsTargetELFStreamer and MipsAsmParser.
bool MipsAsmParser::isPicAndNotNxxAbi() {
  return inPicMode() && !(isABI_N32() || isABI_N64());
}

bool MipsAsmParser::parseDirectiveCpLoad(SMLoc Loc) {
  if (AssemblerOptions.back()->isReorder())
    Warning(Loc, ".cpload should be inside a noreorder section");

  if (inMips16Mode()) {
    reportParseError(".cpload is not supported in Mips16 mode");
    return false;
  }

  SmallVector<std::unique_ptr<MCParsedAsmOperand>, 1> Reg;
  OperandMatchResultTy ResTy = parseAnyRegister(Reg);
  if (ResTy == MatchOperand_NoMatch || ResTy == MatchOperand_ParseFail) {
    reportParseError("expected register containing function address");
    return false;
  }

  MipsOperand &RegOpnd = static_cast<MipsOperand &>(*Reg[0]);
  if (!RegOpnd.isGPRAsmReg()) {
    reportParseError(RegOpnd.getStartLoc(), "invalid register");
    return false;
  }

  // If this is not the end of the statement, report an error.
  if (getLexer().isNot(AsmToken::EndOfStatement)) {
    reportParseError("unexpected token, expected end of statement");
    return false;
  }

  getTargetStreamer().emitDirectiveCpLoad(RegOpnd.getGPR32Reg());
  return false;
}

bool MipsAsmParser::parseDirectiveCpRestore(SMLoc Loc) {
  MCAsmParser &Parser = getParser();

  // Note that .cprestore is ignored if used with the N32 and N64 ABIs or if it
  // is used in non-PIC mode.

  if (inMips16Mode()) {
    reportParseError(".cprestore is not supported in Mips16 mode");
    return false;
  }

  // Get the stack offset value.
  const MCExpr *StackOffset;
  int64_t StackOffsetVal;
  if (Parser.parseExpression(StackOffset)) {
    reportParseError("expected stack offset value");
    return false;
  }

  if (!StackOffset->evaluateAsAbsolute(StackOffsetVal, getStreamer())) {
    reportParseError("stack offset is not an absolute expression");
    return false;
  }

  if (StackOffsetVal < 0) {
    Warning(Loc, ".cprestore with negative stack offset has no effect");
    IsCpRestoreSet = false;
  } else {
    IsCpRestoreSet = true;
    CpRestoreOffset = StackOffsetVal;
  }

  // If this is not the end of the statement, report an error.
  if (getLexer().isNot(AsmToken::EndOfStatement)) {
    reportParseError("unexpected token, expected end of statement");
    return false;
  }

  if (!getTargetStreamer().emitDirectiveCpRestore(
          CpRestoreOffset, [&]() { return getATReg(Loc); }, Loc, STI))
    return true;
  Parser.Lex(); // Consume the EndOfStatement.
  return false;
}

bool MipsAsmParser::parseDirectiveCPSetup() {
  MCAsmParser &Parser = getParser();
  unsigned FuncReg;
  unsigned Save;
  bool SaveIsReg = true;

  SmallVector<std::unique_ptr<MCParsedAsmOperand>, 1> TmpReg;
  OperandMatchResultTy ResTy = parseAnyRegister(TmpReg);
  if (ResTy == MatchOperand_NoMatch) {
    reportParseError("expected register containing function address");
    return false;
  }

  MipsOperand &FuncRegOpnd = static_cast<MipsOperand &>(*TmpReg[0]);
  if (!FuncRegOpnd.isGPRAsmReg()) {
    reportParseError(FuncRegOpnd.getStartLoc(), "invalid register");
    return false;
  }

  FuncReg = FuncRegOpnd.getGPR32Reg();
  TmpReg.clear();

  if (!eatComma("unexpected token, expected comma"))
    return true;

  ResTy = parseAnyRegister(TmpReg);
  if (ResTy == MatchOperand_NoMatch) {
    const MCExpr *OffsetExpr;
    int64_t OffsetVal;
    SMLoc ExprLoc = getLexer().getLoc();

    if (Parser.parseExpression(OffsetExpr) ||
        !OffsetExpr->evaluateAsAbsolute(OffsetVal, getStreamer())) {
      reportParseError(ExprLoc, "expected save register or stack offset");
      return false;
    }

    Save = OffsetVal;
    SaveIsReg = false;
  } else {
    MipsOperand &SaveOpnd = static_cast<MipsOperand &>(*TmpReg[0]);
    if (!SaveOpnd.isGPRAsmReg()) {
      reportParseError(SaveOpnd.getStartLoc(), "invalid register");
      return false;
    }
    Save = SaveOpnd.getGPR32Reg();
  }

  if (!eatComma("unexpected token, expected comma"))
    return true;

  const MCExpr *Expr;
  if (Parser.parseExpression(Expr)) {
    reportParseError("expected expression");
    return false;
  }

  if (Expr->getKind() != MCExpr::SymbolRef) {
    reportParseError("expected symbol");
    return false;
  }
  const MCSymbolRefExpr *Ref = static_cast<const MCSymbolRefExpr *>(Expr);

  CpSaveLocation = Save;
  CpSaveLocationIsRegister = SaveIsReg;

  getTargetStreamer().emitDirectiveCpsetup(FuncReg, Save, Ref->getSymbol(),
                                           SaveIsReg);
  return false;
}

bool MipsAsmParser::parseDirectiveCPReturn() {
  getTargetStreamer().emitDirectiveCpreturn(CpSaveLocation,
                                            CpSaveLocationIsRegister);
  return false;
}

bool MipsAsmParser::parseDirectiveNaN() {
  MCAsmParser &Parser = getParser();
  if (getLexer().isNot(AsmToken::EndOfStatement)) {
    const AsmToken &Tok = Parser.getTok();

    if (Tok.getString() == "2008") {
      Parser.Lex();
      getTargetStreamer().emitDirectiveNaN2008();
      return false;
    } else if (Tok.getString() == "legacy") {
      Parser.Lex();
      getTargetStreamer().emitDirectiveNaNLegacy();
      return false;
    }
  }
  // If we don't recognize the option passed to the .nan
  // directive (e.g. no option or unknown option), emit an error.
  reportParseError("invalid option in .nan directive");
  return false;
}

bool MipsAsmParser::parseDirectiveSet() {
  MCAsmParser &Parser = getParser();
  // Get the next token.
  const AsmToken &Tok = Parser.getTok();

  if (Tok.getString() == "noat") {
    return parseSetNoAtDirective();
  } else if (Tok.getString() == "at") {
    return parseSetAtDirective();
  } else if (Tok.getString() == "arch") {
    return parseSetArchDirective();
  } else if (Tok.getString() == "bopt") {
    Warning(Tok.getLoc(), "'bopt' feature is unsupported");
    getParser().Lex();
    return false;
  } else if (Tok.getString() == "nobopt") {
    // We're already running in nobopt mode, so nothing to do.
    getParser().Lex();
    return false;
  } else if (Tok.getString() == "fp") {
    return parseSetFpDirective();
  } else if (Tok.getString() == "oddspreg") {
    return parseSetOddSPRegDirective();
  } else if (Tok.getString() == "nooddspreg") {
    return parseSetNoOddSPRegDirective();
  } else if (Tok.getString() == "pop") {
    return parseSetPopDirective();
  } else if (Tok.getString() == "push") {
    return parseSetPushDirective();
  } else if (Tok.getString() == "reorder") {
    return parseSetReorderDirective();
  } else if (Tok.getString() == "noreorder") {
    return parseSetNoReorderDirective();
  } else if (Tok.getString() == "macro") {
    return parseSetMacroDirective();
  } else if (Tok.getString() == "nomacro") {
    return parseSetNoMacroDirective();
  } else if (Tok.getString() == "mips16") {
    return parseSetMips16Directive();
  } else if (Tok.getString() == "nomips16") {
    return parseSetNoMips16Directive();
  } else if (Tok.getString() == "nomicromips") {
    clearFeatureBits(Mips::FeatureMicroMips, "micromips");
    getTargetStreamer().emitDirectiveSetNoMicroMips();
    Parser.eatToEndOfStatement();
    return false;
  } else if (Tok.getString() == "micromips") {
    if (hasMips64r6()) {
      Error(Tok.getLoc(), ".set micromips directive is not supported with MIPS64R6");
      return false;
    }
    return parseSetFeature(Mips::FeatureMicroMips);
  } else if (Tok.getString() == "mips0") {
    return parseSetMips0Directive();
  } else if (Tok.getString() == "mips1") {
    return parseSetFeature(Mips::FeatureMips1);
  } else if (Tok.getString() == "mips2") {
    return parseSetFeature(Mips::FeatureMips2);
  } else if (Tok.getString() == "mips3") {
    return parseSetFeature(Mips::FeatureMips3);
  } else if (Tok.getString() == "mips4") {
    return parseSetFeature(Mips::FeatureMips4);
  } else if (Tok.getString() == "mips5") {
    return parseSetFeature(Mips::FeatureMips5);
  } else if (Tok.getString() == "mips32") {
    return parseSetFeature(Mips::FeatureMips32);
  } else if (Tok.getString() == "mips32r2") {
    return parseSetFeature(Mips::FeatureMips32r2);
  } else if (Tok.getString() == "mips32r3") {
    return parseSetFeature(Mips::FeatureMips32r3);
  } else if (Tok.getString() == "mips32r5") {
    return parseSetFeature(Mips::FeatureMips32r5);
  } else if (Tok.getString() == "mips32r6") {
    return parseSetFeature(Mips::FeatureMips32r6);
  } else if (Tok.getString() == "mips64") {
    return parseSetFeature(Mips::FeatureMips64);
  } else if (Tok.getString() == "mips64r2") {
    return parseSetFeature(Mips::FeatureMips64r2);
  } else if (Tok.getString() == "mips64r3") {
    return parseSetFeature(Mips::FeatureMips64r3);
  } else if (Tok.getString() == "mips64r5") {
    return parseSetFeature(Mips::FeatureMips64r5);
  } else if (Tok.getString() == "mips64r6") {
    if (inMicroMipsMode()) {
      Error(Tok.getLoc(), "MIPS64R6 is not supported with microMIPS");
      return false;
    }
    return parseSetFeature(Mips::FeatureMips64r6);
  } else if (Tok.getString() == "dsp") {
    return parseSetFeature(Mips::FeatureDSP);
  } else if (Tok.getString() == "dspr2") {
    return parseSetFeature(Mips::FeatureDSPR2);
  } else if (Tok.getString() == "nodsp") {
    return parseSetNoDspDirective();
  } else if (Tok.getString() == "msa") {
    return parseSetMsaDirective();
  } else if (Tok.getString() == "nomsa") {
    return parseSetNoMsaDirective();
  } else if (Tok.getString() == "mt") {
    return parseSetMtDirective();
  } else if (Tok.getString() == "nomt") {
    return parseSetNoMtDirective();
  } else if (Tok.getString() == "softfloat") {
    return parseSetSoftFloatDirective();
  } else if (Tok.getString() == "hardfloat") {
    return parseSetHardFloatDirective();
  } else {
    // It is just an identifier, look for an assignment.
    parseSetAssignment();
    return false;
  }

  return true;
}

/// parseDataDirective
///  ::= .word [ expression (, expression)* ]
bool MipsAsmParser::parseDataDirective(unsigned Size, SMLoc L) {
  MCAsmParser &Parser = getParser();
  if (getLexer().isNot(AsmToken::EndOfStatement)) {
    while (true) {
      const MCExpr *Value;
      if (getParser().parseExpression(Value))
        return true;

      getParser().getStreamer().EmitValue(Value, Size);

      if (getLexer().is(AsmToken::EndOfStatement))
        break;

      if (getLexer().isNot(AsmToken::Comma))
        return Error(L, "unexpected token, expected comma");
      Parser.Lex();
    }
  }

  Parser.Lex();
  return false;
}

/// parseDirectiveGpWord
///  ::= .gpword local_sym
bool MipsAsmParser::parseDirectiveGpWord() {
  MCAsmParser &Parser = getParser();
  const MCExpr *Value;
  // EmitGPRel32Value requires an expression, so we are using base class
  // method to evaluate the expression.
  if (getParser().parseExpression(Value))
    return true;
  getParser().getStreamer().EmitGPRel32Value(Value);

  if (getLexer().isNot(AsmToken::EndOfStatement))
    return Error(getLexer().getLoc(), 
                "unexpected token, expected end of statement");
  Parser.Lex(); // Eat EndOfStatement token.
  return false;
}

/// parseDirectiveGpDWord
///  ::= .gpdword local_sym
bool MipsAsmParser::parseDirectiveGpDWord() {
  MCAsmParser &Parser = getParser();
  const MCExpr *Value;
  // EmitGPRel64Value requires an expression, so we are using base class
  // method to evaluate the expression.
  if (getParser().parseExpression(Value))
    return true;
  getParser().getStreamer().EmitGPRel64Value(Value);

  if (getLexer().isNot(AsmToken::EndOfStatement))
    return Error(getLexer().getLoc(),
                "unexpected token, expected end of statement");
  Parser.Lex(); // Eat EndOfStatement token.
  return false;
}

/// parseDirectiveDtpRelWord
///  ::= .dtprelword tls_sym
bool MipsAsmParser::parseDirectiveDtpRelWord() {
  MCAsmParser &Parser = getParser();
  const MCExpr *Value;
  // EmitDTPRel32Value requires an expression, so we are using base class
  // method to evaluate the expression.
  if (getParser().parseExpression(Value))
    return true;
  getParser().getStreamer().EmitDTPRel32Value(Value);

  if (getLexer().isNot(AsmToken::EndOfStatement))
    return Error(getLexer().getLoc(),
                "unexpected token, expected end of statement");
  Parser.Lex(); // Eat EndOfStatement token.
  return false;
}

/// parseDirectiveDtpRelDWord
///  ::= .dtpreldword tls_sym
bool MipsAsmParser::parseDirectiveDtpRelDWord() {
  MCAsmParser &Parser = getParser();
  const MCExpr *Value;
  // EmitDTPRel64Value requires an expression, so we are using base class
  // method to evaluate the expression.
  if (getParser().parseExpression(Value))
    return true;
  getParser().getStreamer().EmitDTPRel64Value(Value);

  if (getLexer().isNot(AsmToken::EndOfStatement))
    return Error(getLexer().getLoc(),
                "unexpected token, expected end of statement");
  Parser.Lex(); // Eat EndOfStatement token.
  return false;
}

/// parseDirectiveTpRelWord
///  ::= .tprelword tls_sym
bool MipsAsmParser::parseDirectiveTpRelWord() {
  MCAsmParser &Parser = getParser();
  const MCExpr *Value;
  // EmitTPRel32Value requires an expression, so we are using base class
  // method to evaluate the expression.
  if (getParser().parseExpression(Value))
    return true;
  getParser().getStreamer().EmitTPRel32Value(Value);

  if (getLexer().isNot(AsmToken::EndOfStatement))
    return Error(getLexer().getLoc(),
                "unexpected token, expected end of statement");
  Parser.Lex(); // Eat EndOfStatement token.
  return false;
}

/// parseDirectiveTpRelDWord
///  ::= .tpreldword tls_sym
bool MipsAsmParser::parseDirectiveTpRelDWord() {
  MCAsmParser &Parser = getParser();
  const MCExpr *Value;
  // EmitTPRel64Value requires an expression, so we are using base class
  // method to evaluate the expression.
  if (getParser().parseExpression(Value))
    return true;
  getParser().getStreamer().EmitTPRel64Value(Value);

  if (getLexer().isNot(AsmToken::EndOfStatement))
    return Error(getLexer().getLoc(),
                "unexpected token, expected end of statement");
  Parser.Lex(); // Eat EndOfStatement token.
  return false;
}

bool MipsAsmParser::parseDirectiveOption() {
  MCAsmParser &Parser = getParser();
  // Get the option token.
  AsmToken Tok = Parser.getTok();
  // At the moment only identifiers are supported.
  if (Tok.isNot(AsmToken::Identifier)) {
    return Error(Parser.getTok().getLoc(),
                 "unexpected token, expected identifier");
  }

  StringRef Option = Tok.getIdentifier();

  if (Option == "pic0") {
    // MipsAsmParser needs to know if the current PIC mode changes.
    IsPicEnabled = false;

    getTargetStreamer().emitDirectiveOptionPic0();
    Parser.Lex();
    if (Parser.getTok().isNot(AsmToken::EndOfStatement)) {
      return Error(Parser.getTok().getLoc(),
                   "unexpected token, expected end of statement");
    }
    return false;
  }

  if (Option == "pic2") {
    // MipsAsmParser needs to know if the current PIC mode changes.
    IsPicEnabled = true;

    getTargetStreamer().emitDirectiveOptionPic2();
    Parser.Lex();
    if (Parser.getTok().isNot(AsmToken::EndOfStatement)) {
      return Error(Parser.getTok().getLoc(),
                   "unexpected token, expected end of statement");
    }
    return false;
  }

  // Unknown option.
  Warning(Parser.getTok().getLoc(), 
          "unknown option, expected 'pic0' or 'pic2'");
  Parser.eatToEndOfStatement();
  return false;
}

/// parseInsnDirective
///  ::= .insn
bool MipsAsmParser::parseInsnDirective() {
  // If this is not the end of the statement, report an error.
  if (getLexer().isNot(AsmToken::EndOfStatement)) {
    reportParseError("unexpected token, expected end of statement");
    return false;
  }

  // The actual label marking happens in
  // MipsELFStreamer::createPendingLabelRelocs().
  getTargetStreamer().emitDirectiveInsn();

  getParser().Lex(); // Eat EndOfStatement token.
  return false;
}

/// parseRSectionDirective
///  ::= .rdata
bool MipsAsmParser::parseRSectionDirective(StringRef Section) {
  // If this is not the end of the statement, report an error.
  if (getLexer().isNot(AsmToken::EndOfStatement)) {
    reportParseError("unexpected token, expected end of statement");
    return false;
  }

  MCSection *ELFSection = getContext().getELFSection(
      Section, ELF::SHT_PROGBITS, ELF::SHF_ALLOC);
  getParser().getStreamer().SwitchSection(ELFSection);

  getParser().Lex(); // Eat EndOfStatement token.
  return false;
}

/// parseSSectionDirective
///  ::= .sbss
///  ::= .sdata
bool MipsAsmParser::parseSSectionDirective(StringRef Section, unsigned Type) {
  // If this is not the end of the statement, report an error.
  if (getLexer().isNot(AsmToken::EndOfStatement)) {
    reportParseError("unexpected token, expected end of statement");
    return false;
  }

  MCSection *ELFSection = getContext().getELFSection(
      Section, Type, ELF::SHF_WRITE | ELF::SHF_ALLOC | ELF::SHF_MIPS_GPREL);
  getParser().getStreamer().SwitchSection(ELFSection);

  getParser().Lex(); // Eat EndOfStatement token.
  return false;
}

/// parseDirectiveModule
///  ::= .module oddspreg
///  ::= .module nooddspreg
///  ::= .module fp=value
///  ::= .module softfloat
///  ::= .module hardfloat
///  ::= .module mt
bool MipsAsmParser::parseDirectiveModule() {
  MCAsmParser &Parser = getParser();
  MCAsmLexer &Lexer = getLexer();
  SMLoc L = Lexer.getLoc();

  if (!getTargetStreamer().isModuleDirectiveAllowed()) {
    // TODO : get a better message.
    reportParseError(".module directive must appear before any code");
    return false;
  }

  StringRef Option;
  if (Parser.parseIdentifier(Option)) {
    reportParseError("expected .module option identifier");
    return false;
  }

  if (Option == "oddspreg") {
    clearModuleFeatureBits(Mips::FeatureNoOddSPReg, "nooddspreg");

    // Synchronize the abiflags information with the FeatureBits information we
    // changed above.
    getTargetStreamer().updateABIInfo(*this);

    // If printing assembly, use the recently updated abiflags information.
    // If generating ELF, don't do anything (the .MIPS.abiflags section gets
    // emitted at the end).
    getTargetStreamer().emitDirectiveModuleOddSPReg();

    // If this is not the end of the statement, report an error.
    if (getLexer().isNot(AsmToken::EndOfStatement)) {
      reportParseError("unexpected token, expected end of statement");
      return false;
    }

    return false; // parseDirectiveModule has finished successfully.
  } else if (Option == "nooddspreg") {
    if (!isABI_O32()) {
      return Error(L, "'.module nooddspreg' requires the O32 ABI");
    }

    setModuleFeatureBits(Mips::FeatureNoOddSPReg, "nooddspreg");

    // Synchronize the abiflags information with the FeatureBits information we
    // changed above.
    getTargetStreamer().updateABIInfo(*this);

    // If printing assembly, use the recently updated abiflags information.
    // If generating ELF, don't do anything (the .MIPS.abiflags section gets
    // emitted at the end).
    getTargetStreamer().emitDirectiveModuleOddSPReg();

    // If this is not the end of the statement, report an error.
    if (getLexer().isNot(AsmToken::EndOfStatement)) {
      reportParseError("unexpected token, expected end of statement");
      return false;
    }

    return false; // parseDirectiveModule has finished successfully.
  } else if (Option == "fp") {
    return parseDirectiveModuleFP();
  } else if (Option == "softfloat") {
    setModuleFeatureBits(Mips::FeatureSoftFloat, "soft-float");

    // Synchronize the ABI Flags information with the FeatureBits information we
    // updated above.
    getTargetStreamer().updateABIInfo(*this);

    // If printing assembly, use the recently updated ABI Flags information.
    // If generating ELF, don't do anything (the .MIPS.abiflags section gets
    // emitted later).
    getTargetStreamer().emitDirectiveModuleSoftFloat();

    // If this is not the end of the statement, report an error.
    if (getLexer().isNot(AsmToken::EndOfStatement)) {
      reportParseError("unexpected token, expected end of statement");
      return false;
    }

    return false; // parseDirectiveModule has finished successfully.
  } else if (Option == "hardfloat") {
    clearModuleFeatureBits(Mips::FeatureSoftFloat, "soft-float");

    // Synchronize the ABI Flags information with the FeatureBits information we
    // updated above.
    getTargetStreamer().updateABIInfo(*this);

    // If printing assembly, use the recently updated ABI Flags information.
    // If generating ELF, don't do anything (the .MIPS.abiflags section gets
    // emitted later).
    getTargetStreamer().emitDirectiveModuleHardFloat();

    // If this is not the end of the statement, report an error.
    if (getLexer().isNot(AsmToken::EndOfStatement)) {
      reportParseError("unexpected token, expected end of statement");
      return false;
    }

    return false; // parseDirectiveModule has finished successfully.
  } else if (Option == "mt") {
    setModuleFeatureBits(Mips::FeatureMT, "mt");

    // Synchronize the ABI Flags information with the FeatureBits information we
    // updated above.
    getTargetStreamer().updateABIInfo(*this);

    // If printing assembly, use the recently updated ABI Flags information.
    // If generating ELF, don't do anything (the .MIPS.abiflags section gets
    // emitted later).
    getTargetStreamer().emitDirectiveModuleMT();

    // If this is not the end of the statement, report an error.
    if (getLexer().isNot(AsmToken::EndOfStatement)) {
      reportParseError("unexpected token, expected end of statement");
      return false;
    }

    return false; // parseDirectiveModule has finished successfully.
  } else {
    return Error(L, "'" + Twine(Option) + "' is not a valid .module option.");
  }
}

/// parseDirectiveModuleFP
///  ::= =32
///  ::= =xx
///  ::= =64
bool MipsAsmParser::parseDirectiveModuleFP() {
  MCAsmParser &Parser = getParser();
  MCAsmLexer &Lexer = getLexer();

  if (Lexer.isNot(AsmToken::Equal)) {
    reportParseError("unexpected token, expected equals sign '='");
    return false;
  }
  Parser.Lex(); // Eat '=' token.

  MipsABIFlagsSection::FpABIKind FpABI;
  if (!parseFpABIValue(FpABI, ".module"))
    return false;

  if (getLexer().isNot(AsmToken::EndOfStatement)) {
    reportParseError("unexpected token, expected end of statement");
    return false;
  }

  // Synchronize the abiflags information with the FeatureBits information we
  // changed above.
  getTargetStreamer().updateABIInfo(*this);

  // If printing assembly, use the recently updated abiflags information.
  // If generating ELF, don't do anything (the .MIPS.abiflags section gets
  // emitted at the end).
  getTargetStreamer().emitDirectiveModuleFP();

  Parser.Lex(); // Consume the EndOfStatement.
  return false;
}

bool MipsAsmParser::parseFpABIValue(MipsABIFlagsSection::FpABIKind &FpABI,
                                    StringRef Directive) {
  MCAsmParser &Parser = getParser();
  MCAsmLexer &Lexer = getLexer();
  bool ModuleLevelOptions = Directive == ".module";

  if (Lexer.is(AsmToken::Identifier)) {
    StringRef Value = Parser.getTok().getString();
    Parser.Lex();

    if (Value != "xx") {
      reportParseError("unsupported value, expected 'xx', '32' or '64'");
      return false;
    }

    if (!isABI_O32()) {
      reportParseError("'" + Directive + " fp=xx' requires the O32 ABI");
      return false;
    }

    FpABI = MipsABIFlagsSection::FpABIKind::XX;
    if (ModuleLevelOptions) {
      setModuleFeatureBits(Mips::FeatureFPXX, "fpxx");
      clearModuleFeatureBits(Mips::FeatureFP64Bit, "fp64");
    } else {
      setFeatureBits(Mips::FeatureFPXX, "fpxx");
      clearFeatureBits(Mips::FeatureFP64Bit, "fp64");
    }
    return true;
  }

  if (Lexer.is(AsmToken::Integer)) {
    unsigned Value = Parser.getTok().getIntVal();
    Parser.Lex();

    if (Value != 32 && Value != 64) {
      reportParseError("unsupported value, expected 'xx', '32' or '64'");
      return false;
    }

    if (Value == 32) {
      if (!isABI_O32()) {
        reportParseError("'" + Directive + " fp=32' requires the O32 ABI");
        return false;
      }

      FpABI = MipsABIFlagsSection::FpABIKind::S32;
      if (ModuleLevelOptions) {
        clearModuleFeatureBits(Mips::FeatureFPXX, "fpxx");
        clearModuleFeatureBits(Mips::FeatureFP64Bit, "fp64");
      } else {
        clearFeatureBits(Mips::FeatureFPXX, "fpxx");
        clearFeatureBits(Mips::FeatureFP64Bit, "fp64");
      }
    } else {
      FpABI = MipsABIFlagsSection::FpABIKind::S64;
      if (ModuleLevelOptions) {
        clearModuleFeatureBits(Mips::FeatureFPXX, "fpxx");
        setModuleFeatureBits(Mips::FeatureFP64Bit, "fp64");
      } else {
        clearFeatureBits(Mips::FeatureFPXX, "fpxx");
        setFeatureBits(Mips::FeatureFP64Bit, "fp64");
      }
    }

    return true;
  }

  return false;
}

/// parseDirectiveCHERICap
///  ::= .chericap sym[+off]
bool MipsAsmParser::parseDirectiveCHERICap(SMLoc Loc) {
  MCAsmParser &Parser = getParser();
  const MCExpr *SymExpr;

<<<<<<< HEAD
  if (!isCheri()) {
=======
  if (!getSTI().supportsCHERICapabilities()) {
>>>>>>> 52b84de9
    reportParseError(Loc, "'.chericap' requires CHERI");
    return false;
  }

  if (getParser().parseExpression(SymExpr))
    return true;

  const MCSymbolRefExpr *SRE;
  int64_t Offset;
  if (const MCBinaryExpr *BE = dyn_cast<MCBinaryExpr>(SymExpr)) {
    SRE = dyn_cast<MCSymbolRefExpr>(BE->getLHS());
    const MCConstantExpr *CE;
    bool Neg = false;

    switch (BE->getOpcode()) {
<<<<<<< HEAD
      case MCBinaryExpr::Sub:
        Neg = true;
        // fall through
      case MCBinaryExpr::Add:
        CE = dyn_cast<MCConstantExpr>(BE->getRHS());
        break;
      default:
        CE = nullptr;
        break;
=======
    case MCBinaryExpr::Sub:
      Neg = true;
      // fall through
    case MCBinaryExpr::Add:
      CE = dyn_cast<MCConstantExpr>(BE->getRHS());
      break;
    default:
      CE = nullptr;
      break;
>>>>>>> 52b84de9
    }

    if (!SRE || !CE) {
      reportParseError(Loc, "must be sym[+const]");
      return false;
    }

    Offset = CE->getValue();
    if (Neg)
      Offset = -Offset;
  } else {
    SRE = dyn_cast<MCSymbolRefExpr>(SymExpr);
    if (!SRE) {
      reportParseError(Loc, "must be sym[+const]");
      return false;
    }
    Offset = 0;
  }

  const MCSymbol &Symbol = SRE->getSymbol();
  // FIXME: is there a better check? Can we somehow access DataLayout here?
<<<<<<< HEAD
  unsigned CapSize = isCheri128() ? 16 : 32;
=======
  unsigned CapSize = getSTI().getCHERICapabilitySize();
>>>>>>> 52b84de9
  getParser().getStreamer().EmitCHERICapability(&Symbol, Offset, CapSize, Loc);

  if (getLexer().isNot(AsmToken::EndOfStatement))
    return Error(getLexer().getLoc(),
<<<<<<< HEAD
                "unexpected token, expected end of statement");
=======
                 "unexpected token, expected end of statement");
>>>>>>> 52b84de9
  Parser.Lex(); // Eat EndOfStatement token.
  return false;
}

bool MipsAsmParser::ParseDirective(AsmToken DirectiveID) {
  // This returns false if this function recognizes the directive
  // regardless of whether it is successfully handles or reports an
  // error. Otherwise it returns true to give the generic parser a
  // chance at recognizing it.

  MCAsmParser &Parser = getParser();
  StringRef IDVal = DirectiveID.getString();

  if (IDVal == ".cpload") {
    parseDirectiveCpLoad(DirectiveID.getLoc());
    return false;
  }
  if (IDVal == ".cprestore") {
    parseDirectiveCpRestore(DirectiveID.getLoc());
    return false;
  }
  if (IDVal == ".dword") {
    parseDataDirective(8, DirectiveID.getLoc());
    return false;
  }
  if (IDVal == ".ent") {
    StringRef SymbolName;

    if (Parser.parseIdentifier(SymbolName)) {
      reportParseError("expected identifier after .ent");
      return false;
    }

    // There's an undocumented extension that allows an integer to
    // follow the name of the procedure which AFAICS is ignored by GAS.
    // Example: .ent foo,2
    if (getLexer().isNot(AsmToken::EndOfStatement)) {
      if (getLexer().isNot(AsmToken::Comma)) {
        // Even though we accept this undocumented extension for compatibility
        // reasons, the additional integer argument does not actually change
        // the behaviour of the '.ent' directive, so we would like to discourage
        // its use. We do this by not referring to the extended version in
        // error messages which are not directly related to its use.
        reportParseError("unexpected token, expected end of statement");
        return false;
      }
      Parser.Lex(); // Eat the comma.
      const MCExpr *DummyNumber;
      int64_t DummyNumberVal;
      // If the user was explicitly trying to use the extended version,
      // we still give helpful extension-related error messages.
      if (Parser.parseExpression(DummyNumber)) {
        reportParseError("expected number after comma");
        return false;
      }
      if (!DummyNumber->evaluateAsAbsolute(DummyNumberVal, getStreamer())) {
        reportParseError("expected an absolute expression after comma");
        return false;
      }
    }

    // If this is not the end of the statement, report an error.
    if (getLexer().isNot(AsmToken::EndOfStatement)) {
      reportParseError("unexpected token, expected end of statement");
      return false;
    }

    MCSymbol *Sym = getContext().getOrCreateSymbol(SymbolName);

    getTargetStreamer().emitDirectiveEnt(*Sym);
    CurrentFn = Sym;
    IsCpRestoreSet = false;
    return false;
  }

  if (IDVal == ".end") {
    StringRef SymbolName;

    if (Parser.parseIdentifier(SymbolName)) {
      reportParseError("expected identifier after .end");
      return false;
    }

    if (getLexer().isNot(AsmToken::EndOfStatement)) {
      reportParseError("unexpected token, expected end of statement");
      return false;
    }

    if (CurrentFn == nullptr) {
      reportParseError(".end used without .ent");
      return false;
    }

    if ((SymbolName != CurrentFn->getName())) {
      reportParseError(".end symbol does not match .ent symbol");
      return false;
    }

    getTargetStreamer().emitDirectiveEnd(SymbolName);
    CurrentFn = nullptr;
    IsCpRestoreSet = false;
    return false;
  }

  if (IDVal == ".frame") {
    // .frame $stack_reg, frame_size_in_bytes, $return_reg
    SmallVector<std::unique_ptr<MCParsedAsmOperand>, 1> TmpReg;
    OperandMatchResultTy ResTy = parseAnyRegister(TmpReg);
    if (ResTy == MatchOperand_NoMatch || ResTy == MatchOperand_ParseFail) {
      reportParseError("expected stack register");
      return false;
    }

    MipsOperand &StackRegOpnd = static_cast<MipsOperand &>(*TmpReg[0]);
    if (!StackRegOpnd.isGPRAsmReg() && !StackRegOpnd.isCheriAsmReg()) {
      reportParseError(StackRegOpnd.getStartLoc(),
                       "expected general purpose register");
      return false;
    }
    unsigned StackReg = StackRegOpnd.isCheriAsmReg()
                            ? StackRegOpnd.getCheriReg()
                            : StackRegOpnd.getGPR32Reg();

    if (Parser.getTok().is(AsmToken::Comma))
      Parser.Lex();
    else {
      reportParseError("unexpected token, expected comma");
      return false;
    }

    // Parse the frame size.
    const MCExpr *FrameSize;
    int64_t FrameSizeVal;

    if (Parser.parseExpression(FrameSize)) {
      reportParseError("expected frame size value");
      return false;
    }

    if (!FrameSize->evaluateAsAbsolute(FrameSizeVal, getStreamer())) {
      reportParseError("frame size not an absolute expression");
      return false;
    }

    if (Parser.getTok().is(AsmToken::Comma))
      Parser.Lex();
    else {
      reportParseError("unexpected token, expected comma");
      return false;
    }

    // Parse the return register.
    TmpReg.clear();
    ResTy = parseAnyRegister(TmpReg);
    if (ResTy == MatchOperand_NoMatch || ResTy == MatchOperand_ParseFail) {
      reportParseError("expected return register");
      return false;
    }

    MipsOperand &ReturnRegOpnd = static_cast<MipsOperand &>(*TmpReg[0]);
    if (!ReturnRegOpnd.isGPRAsmReg()) {
      reportParseError(ReturnRegOpnd.getStartLoc(),
                       "expected general purpose register");
      return false;
    }

    // If this is not the end of the statement, report an error.
    if (getLexer().isNot(AsmToken::EndOfStatement)) {
      reportParseError("unexpected token, expected end of statement");
      return false;
    }

    getTargetStreamer().emitFrame(StackReg, FrameSizeVal,
                                  ReturnRegOpnd.getGPR32Reg());
    IsCpRestoreSet = false;
    return false;
  }

  if (IDVal == ".set") {
    parseDirectiveSet();
    return false;
  }

  if (IDVal == ".mask" || IDVal == ".fmask") {
    // .mask bitmask, frame_offset
    // bitmask: One bit for each register used.
    // frame_offset: Offset from Canonical Frame Address ($sp on entry) where
    //               first register is expected to be saved.
    // Examples:
    //   .mask 0x80000000, -4
    //   .fmask 0x80000000, -4
    //

    // Parse the bitmask
    const MCExpr *BitMask;
    int64_t BitMaskVal;

    if (Parser.parseExpression(BitMask)) {
      reportParseError("expected bitmask value");
      return false;
    }

    if (!BitMask->evaluateAsAbsolute(BitMaskVal, getStreamer())) {
      reportParseError("bitmask not an absolute expression");
      return false;
    }

    if (Parser.getTok().is(AsmToken::Comma))
      Parser.Lex();
    else {
      reportParseError("unexpected token, expected comma");
      return false;
    }

    // Parse the frame_offset
    const MCExpr *FrameOffset;
    int64_t FrameOffsetVal;

    if (Parser.parseExpression(FrameOffset)) {
      reportParseError("expected frame offset value");
      return false;
    }

    if (!FrameOffset->evaluateAsAbsolute(FrameOffsetVal, getStreamer())) {
      reportParseError("frame offset not an absolute expression");
      return false;
    }

    // If this is not the end of the statement, report an error.
    if (getLexer().isNot(AsmToken::EndOfStatement)) {
      reportParseError("unexpected token, expected end of statement");
      return false;
    }

    if (IDVal == ".mask")
      getTargetStreamer().emitMask(BitMaskVal, FrameOffsetVal);
    else
      getTargetStreamer().emitFMask(BitMaskVal, FrameOffsetVal);
    return false;
  }

  if (IDVal == ".nan")
    return parseDirectiveNaN();

  if (IDVal == ".gpword") {
    parseDirectiveGpWord();
    return false;
  }

  if (IDVal == ".gpdword") {
    parseDirectiveGpDWord();
    return false;
  }

  if (IDVal == ".dtprelword") {
    parseDirectiveDtpRelWord();
    return false;
  }

  if (IDVal == ".dtpreldword") {
    parseDirectiveDtpRelDWord();
    return false;
  }

  if (IDVal == ".tprelword") {
    parseDirectiveTpRelWord();
    return false;
  }

  if (IDVal == ".tpreldword") {
    parseDirectiveTpRelDWord();
    return false;
  }

  if (IDVal == ".word") {
    parseDataDirective(4, DirectiveID.getLoc());
    return false;
  }

  if (IDVal == ".hword") {
    parseDataDirective(2, DirectiveID.getLoc());
    return false;
  }

  if (IDVal == ".option") {
    parseDirectiveOption();
    return false;
  }

  if (IDVal == ".abicalls") {
    getTargetStreamer().emitDirectiveAbiCalls();
    if (Parser.getTok().isNot(AsmToken::EndOfStatement)) {
      Error(Parser.getTok().getLoc(), 
            "unexpected token, expected end of statement");
    }
    return false;
  }

  if (IDVal == ".cpsetup") {
    parseDirectiveCPSetup();
    return false;
  }
  if (IDVal == ".cpreturn") {
    parseDirectiveCPReturn();
    return false;
  }
  if (IDVal == ".module") {
    parseDirectiveModule();
    return false;
  }
  if (IDVal == ".llvm_internal_mips_reallow_module_directive") {
    parseInternalDirectiveReallowModule();
    return false;
  }
  if (IDVal == ".insn") {
    parseInsnDirective();
    return false;
  }
  if (IDVal == ".rdata") {
    parseRSectionDirective(".rodata");
    return false;
  }
  if (IDVal == ".sbss") {
    parseSSectionDirective(IDVal, ELF::SHT_NOBITS);
    return false;
  }
  if (IDVal == ".sdata") {
    parseSSectionDirective(IDVal, ELF::SHT_PROGBITS);
    return false;
  }

  if (IDVal == ".chericap") {
    parseDirectiveCHERICap(DirectiveID.getLoc());
    return false;
  }

  return true;
}

bool MipsAsmParser::parseInternalDirectiveReallowModule() {
  // If this is not the end of the statement, report an error.
  if (getLexer().isNot(AsmToken::EndOfStatement)) {
    reportParseError("unexpected token, expected end of statement");
    return false;
  }

  getTargetStreamer().reallowModuleDirective();

  getParser().Lex(); // Eat EndOfStatement token.
  return false;
}

extern "C" void LLVMInitializeMipsAsmParser() {
  RegisterMCAsmParser<MipsAsmParser> X(getTheMipsTarget());
  RegisterMCAsmParser<MipsAsmParser> Y(getTheMipselTarget());
  RegisterMCAsmParser<MipsAsmParser> A(getTheMips64Target());
  RegisterMCAsmParser<MipsAsmParser> B(getTheMips64elTarget());
  RegisterMCAsmParser<MipsAsmParser> C(getTheMipsCheriTarget());
}

#define GET_REGISTER_MATCHER
#define GET_MATCHER_IMPLEMENTATION
#include "MipsGenAsmMatcher.inc"

bool MipsAsmParser::mnemonicIsValid(StringRef Mnemonic, unsigned VariantID) {
  // Find the appropriate table for this asm variant.
  const MatchEntry *Start, *End;
  switch (VariantID) {
  default: llvm_unreachable("invalid variant!");
  case 0: Start = std::begin(MatchTable0); End = std::end(MatchTable0); break;
  }
  // Search the table.
  auto MnemonicRange = std::equal_range(Start, End, Mnemonic, LessOpcode());
  return MnemonicRange.first != MnemonicRange.second;
}<|MERGE_RESOLUTION|>--- conflicted
+++ resolved
@@ -1288,6 +1288,7 @@
 
   bool isRegIdx() const { return Kind == k_RegisterIndex; }
   bool isImm() const override { return Kind == k_Immediate; }
+
   bool isConstantImm() const {
     int64_t Res;
     return isImm() && getImm()->evaluateAsAbsolute(Res);
@@ -7959,11 +7960,7 @@
   MCAsmParser &Parser = getParser();
   const MCExpr *SymExpr;
 
-<<<<<<< HEAD
-  if (!isCheri()) {
-=======
   if (!getSTI().supportsCHERICapabilities()) {
->>>>>>> 52b84de9
     reportParseError(Loc, "'.chericap' requires CHERI");
     return false;
   }
@@ -7979,17 +7976,6 @@
     bool Neg = false;
 
     switch (BE->getOpcode()) {
-<<<<<<< HEAD
-      case MCBinaryExpr::Sub:
-        Neg = true;
-        // fall through
-      case MCBinaryExpr::Add:
-        CE = dyn_cast<MCConstantExpr>(BE->getRHS());
-        break;
-      default:
-        CE = nullptr;
-        break;
-=======
     case MCBinaryExpr::Sub:
       Neg = true;
       // fall through
@@ -7999,7 +7985,6 @@
     default:
       CE = nullptr;
       break;
->>>>>>> 52b84de9
     }
 
     if (!SRE || !CE) {
@@ -8021,20 +8006,12 @@
 
   const MCSymbol &Symbol = SRE->getSymbol();
   // FIXME: is there a better check? Can we somehow access DataLayout here?
-<<<<<<< HEAD
-  unsigned CapSize = isCheri128() ? 16 : 32;
-=======
   unsigned CapSize = getSTI().getCHERICapabilitySize();
->>>>>>> 52b84de9
   getParser().getStreamer().EmitCHERICapability(&Symbol, Offset, CapSize, Loc);
 
   if (getLexer().isNot(AsmToken::EndOfStatement))
     return Error(getLexer().getLoc(),
-<<<<<<< HEAD
-                "unexpected token, expected end of statement");
-=======
                  "unexpected token, expected end of statement");
->>>>>>> 52b84de9
   Parser.Lex(); // Eat EndOfStatement token.
   return false;
 }
