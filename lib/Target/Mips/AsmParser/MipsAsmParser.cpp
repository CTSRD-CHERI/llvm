--- conflicted
+++ resolved
@@ -5732,18 +5732,15 @@
   case Match_MemSImm16:
     return Error(RefineErrorLoc(IDLoc, Operands, ErrorInfo),
                  "expected memory with 16-bit signed offset");
-<<<<<<< HEAD
   case Match_CheriAsmReg:
     return Error(RefineErrorLoc(IDLoc, Operands, ErrorInfo),
                  "expected general-purpose CHERI register operand or $cnull");
   case Match_CheriAsmReg0IsDDC:
     return Error(RefineErrorLoc(IDLoc, Operands, ErrorInfo),
                  "expected general-purpose CHERI register operand or $ddc");
-=======
   case Match_MemSImmPtr:
     return Error(RefineErrorLoc(IDLoc, Operands, ErrorInfo),
                  "expected memory with 32-bit signed offset");
->>>>>>> 20a92cda
   case Match_RequiresPosSizeRange0_32: {
     SMLoc ErrorStart = Operands[3]->getStartLoc();
     SMLoc ErrorEnd = Operands[4]->getEndLoc();
