--- conflicted
+++ resolved
@@ -966,26 +966,24 @@
   // Set scavenging frame index if necessary.
   uint64_t MaxSPOffset = estimateStackSize(MF);
 
-<<<<<<< HEAD
   // We will need the emergency spill slot if we have any stack offsets that
   // don't fit in an immediate.  In normal MIPS code, this means a 16-bit
   // field, for CHERI code we have an 11-bit immediate (plus a 4-bit shift) for
   // csc / cld, but only 8-bit immediates (plus a 3-bit shift) for c[ls]x
   // instructions for other spills.  The latter only matters if we're using the
   // capability-stack ABI.
+  // XXXAR: no longer true if we have the big immediate CLC enabled
   if (STI.isCheri()) {
     if (STI.isABI_CheriPureCap()) {
       if (isInt<10>(MaxSPOffset))
         return;
     } else if (isInt<15>(MaxSPOffset))
       return;
-  } else if (isInt<16>(MaxSPOffset))
-=======
+  }
   // MSA has a minimum offset of 10 bits signed. If there is a variable
   // sized object on the stack, the estimation cannot account for it.
-  if (isIntN(STI.hasMSA() ? 10 : 16, MaxSPOffset) &&
+  else if (isIntN(STI.hasMSA() ? 10 : 16, MaxSPOffset) &&
       !MF.getFrameInfo().hasVarSizedObjects())
->>>>>>> 1ef4dcad
     return;
 
   const TargetRegisterClass &RC =
