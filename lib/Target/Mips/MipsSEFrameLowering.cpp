--- conflicted
+++ resolved
@@ -424,12 +424,8 @@
   if (MF.getFunction()->hasFnAttribute("interrupt"))
     emitInterruptPrologueStub(MF, MBB);
 
-<<<<<<< HEAD
-  const std::vector<CalleeSavedInfo> &CSI = MFI->getCalleeSavedInfo();
   bool IsRASpilled = false;
-=======
   const std::vector<CalleeSavedInfo> &CSI = MFI.getCalleeSavedInfo();
->>>>>>> 6ea9891f
 
   if (CSI.size()) {
     // Find the instruction past the last instruction that saves a callee-saved
@@ -816,7 +812,7 @@
   MachineBasicBlock *EntryBlock = &MF->front();
   const TargetInstrInfo &TII = *STI.getInstrInfo();
 
-  bool IsRetAddrTaken = MF->getFrameInfo()->isReturnAddressTaken();
+  bool IsRetAddrTaken = MF->getFrameInfo().isReturnAddressTaken();
   bool KillRAOnSpill = true;
   if (STI.isCheri() && !STI.getABI().IsCheriSandbox())
     KillRAOnSpill = false;
@@ -829,15 +825,10 @@
     // It's killed at the spill, unless the register is RA and return address
     // is taken.
     unsigned Reg = CSI[i].getReg();
-<<<<<<< HEAD
     bool IsRA = (Reg == Mips::RA || Reg == Mips::RA_64);
     if (STI.getABI().IsCheriSandbox())
       IsRA = (Reg == Mips::C17);
     bool IsRAAndRetAddrIsTaken = IsRA && IsRetAddrTaken;
-=======
-    bool IsRAAndRetAddrIsTaken = (Reg == Mips::RA || Reg == Mips::RA_64)
-        && MF->getFrameInfo().isReturnAddressTaken();
->>>>>>> 6ea9891f
     if (!IsRAAndRetAddrIsTaken)
       EntryBlock->addLiveIn(Reg);
     // $c16 is not a callee-save register, so if we're being asked to spill it
@@ -846,8 +837,8 @@
       BuildMI(MBB, &*MI, MI->getDebugLoc(), TII.get(Mips::CGetPCC), Mips::C16);
       BuildMI(MBB, &*MI, MI->getDebugLoc(), TII.get(Mips::CSetOffset), Mips::C16)
           .addReg(Mips::C16).addReg(Mips::RA_64, RegState::Kill);
-      MachineFrameInfo *MFI = MBB.getParent()->getFrameInfo();
-      MFI->setObjectAlignment(CSI[i].getFrameIdx(), 32);
+      MachineFrameInfo &MFI = MBB.getParent()->getFrameInfo();
+      MFI.setObjectAlignment(CSI[i].getFrameIdx(), 32);
     }
 
     // ISRs require HI/LO to be spilled into kernel registers to be then
