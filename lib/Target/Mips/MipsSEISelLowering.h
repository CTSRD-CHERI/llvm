--- conflicted
+++ resolved
@@ -112,26 +112,26 @@
     /// \brief Emit the FEXP2_D_1 pseudo instructions.
     MachineBasicBlock *emitFEXP2_D_1(MachineInstr &MI,
                                      MachineBasicBlock *BB) const;
-<<<<<<< HEAD
+
     /// \brief Emit the clwc1 pseudo instructions.
-    MachineBasicBlock *emitCapFloat32Load(MachineInstr *MI,
+    MachineBasicBlock *emitCapFloat32Load(MachineInstr &MI,
                                      MachineBasicBlock *BB) const;
     /// \brief Emit the cldc1 pseudo instructions.
-    MachineBasicBlock *emitCapFloat64Load(MachineInstr *MI,
+    MachineBasicBlock *emitCapFloat64Load(MachineInstr &MI,
                                      MachineBasicBlock *BB) const;
     /// \brief Emit the cswc1 pseudo instructions.
-    MachineBasicBlock *emitCapFloat32Store(MachineInstr *MI,
+    MachineBasicBlock *emitCapFloat32Store(MachineInstr &MI,
                                      MachineBasicBlock *BB) const;
     /// \brief Emit the csdc1 pseudo instructions.
-    MachineBasicBlock *emitCapFloat64Store(MachineInstr *MI,
+    MachineBasicBlock *emitCapFloat64Store(MachineInstr &MI,
                                      MachineBasicBlock *BB) const;
     /// \brief Expand a capability-select into a compare and branch
-    MachineBasicBlock *emitCapSelect(MachineInstr *MI,
+    MachineBasicBlock *emitCapSelect(MachineInstr &MI,
                                      MachineBasicBlock *BB) const;
     /// \brief Expand a capability move
-    MachineBasicBlock *emitCapMove(MachineInstr *MI,
+    MachineBasicBlock *emitCapMove(MachineInstr &MI,
                                    MachineBasicBlock *BB) const;
-=======
+
     /// \brief Emit the FILL_FW pseudo instruction
     MachineBasicBlock *emitLD_F16_PSEUDO(MachineInstr &MI,
                                    MachineBasicBlock *BB) const;
@@ -146,7 +146,6 @@
     MachineBasicBlock *emitFPROUND_PSEUDO(MachineInstr &MI,
                                           MachineBasicBlock *BBi,
                                           bool IsFGR64) const;
->>>>>>> 6ea9891f
   };
 }
 
