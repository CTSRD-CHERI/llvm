//===-- MipsSEISelLowering.h - MipsSE DAG Lowering Interface ----*- C++ -*-===//
//
//                     The LLVM Compiler Infrastructure
//
// This file is distributed under the University of Illinois Open Source
// License. See LICENSE.TXT for details.
//
//===----------------------------------------------------------------------===//
//
// Subclass of MipsTargetLowering specialized for mips32/64.
//
//===----------------------------------------------------------------------===//

#ifndef LLVM_LIB_TARGET_MIPS_MIPSSEISELLOWERING_H
#define LLVM_LIB_TARGET_MIPS_MIPSSEISELLOWERING_H

#include "MipsISelLowering.h"
#include "MipsRegisterInfo.h"

namespace llvm {
  class MipsSETargetLowering : public MipsTargetLowering  {
  public:
    explicit MipsSETargetLowering(const MipsTargetMachine &TM,
                                  const MipsSubtarget &STI);

    /// \brief Enable MSA support for the given integer type and Register
    /// class.
    void addMSAIntType(MVT::SimpleValueType Ty, const TargetRegisterClass *RC);
    /// \brief Enable MSA support for the given floating-point type and
    /// Register class.
    void addMSAFloatType(MVT::SimpleValueType Ty,
                         const TargetRegisterClass *RC);

    bool allowsMisalignedMemoryAccesses(EVT VT, unsigned AS = 0,
                                        unsigned Align = 1,
                                        bool *Fast = nullptr) const override;
    uint32_t getExceptionPointerAS() const override;

    SDValue LowerOperation(SDValue Op, SelectionDAG &DAG) const override;

    SDValue PerformDAGCombine(SDNode *N, DAGCombinerInfo &DCI) const override;

    MachineBasicBlock *
    EmitInstrWithCustomInserter(MachineInstr &MI,
                                MachineBasicBlock *MBB) const override;

    bool isShuffleMaskLegal(const SmallVectorImpl<int> &Mask,
                            EVT VT) const override {
      return false;
    }

    const TargetRegisterClass *getRepRegClassFor(MVT VT) const override;

  private:
    bool isEligibleForTailCallOptimization(
        const CCState &CCInfo, unsigned NextStackOffset,
        const MipsFunctionInfo &FI) const override;

    void
    getOpndList(SmallVectorImpl<SDValue> &Ops,
                std::deque< std::pair<unsigned, SDValue> > &RegsToPass,
                bool IsPICCall, bool GlobalOrExternal, bool InternalLinkage,
                bool IsCallReloc, CallLoweringInfo &CLI, SDValue Callee,
                SDValue Chain) const override;

    SDValue lowerLOAD(SDValue Op, SelectionDAG &DAG) const;
    SDValue lowerSTORE(SDValue Op, SelectionDAG &DAG) const;

    SDValue lowerMulDiv(SDValue Op, unsigned NewOpc, bool HasLo, bool HasHi,
                        SelectionDAG &DAG) const;

    SDValue lowerINTRINSIC_WO_CHAIN(SDValue Op, SelectionDAG &DAG) const;
    SDValue lowerINTRINSIC_W_CHAIN(SDValue Op, SelectionDAG &DAG) const;
    SDValue lowerINTRINSIC_VOID(SDValue Op, SelectionDAG &DAG) const;
    SDValue lowerEXTRACT_VECTOR_ELT(SDValue Op, SelectionDAG &DAG) const;
    SDValue lowerBUILD_VECTOR(SDValue Op, SelectionDAG &DAG) const;
    /// \brief Lower VECTOR_SHUFFLE into one of a number of instructions
    /// depending on the indices in the shuffle.
    SDValue lowerVECTOR_SHUFFLE(SDValue Op, SelectionDAG &DAG) const;

    MachineBasicBlock *emitBPOSGE32(MachineInstr &MI,
                                    MachineBasicBlock *BB) const;
    MachineBasicBlock *emitMSACBranchPseudo(MachineInstr &MI,
                                            MachineBasicBlock *BB,
                                            unsigned BranchOp) const;
    /// \brief Emit the COPY_FW pseudo instruction
    MachineBasicBlock *emitCOPY_FW(MachineInstr &MI,
                                   MachineBasicBlock *BB) const;
    /// \brief Emit the COPY_FD pseudo instruction
    MachineBasicBlock *emitCOPY_FD(MachineInstr &MI,
                                   MachineBasicBlock *BB) const;
    /// \brief Emit the INSERT_FW pseudo instruction
    MachineBasicBlock *emitINSERT_FW(MachineInstr &MI,
                                     MachineBasicBlock *BB) const;
    /// \brief Emit the INSERT_FD pseudo instruction
    MachineBasicBlock *emitINSERT_FD(MachineInstr &MI,
                                     MachineBasicBlock *BB) const;
    /// \brief Emit the INSERT_([BHWD]|F[WD])_VIDX pseudo instruction
    MachineBasicBlock *emitINSERT_DF_VIDX(MachineInstr &MI,
                                          MachineBasicBlock *BB,
                                          unsigned EltSizeInBytes,
                                          bool IsFP) const;
    /// \brief Emit the FILL_FW pseudo instruction
    MachineBasicBlock *emitFILL_FW(MachineInstr &MI,
                                   MachineBasicBlock *BB) const;
    /// \brief Emit the FILL_FD pseudo instruction
    MachineBasicBlock *emitFILL_FD(MachineInstr &MI,
                                   MachineBasicBlock *BB) const;
    /// \brief Emit the FEXP2_W_1 pseudo instructions.
    MachineBasicBlock *emitFEXP2_W_1(MachineInstr &MI,
                                     MachineBasicBlock *BB) const;
    /// \brief Emit the FEXP2_D_1 pseudo instructions.
    MachineBasicBlock *emitFEXP2_D_1(MachineInstr &MI,
                                     MachineBasicBlock *BB) const;

    /// \brief Emit the clwc1 pseudo instructions.
    MachineBasicBlock *emitCapFloat32Load(MachineInstr &MI,
                                     MachineBasicBlock *BB) const;
    /// \brief Emit the cldc1 pseudo instructions.
    MachineBasicBlock *emitCapFloat64Load(MachineInstr &MI,
                                     MachineBasicBlock *BB) const;
    /// \brief Emit the cswc1 pseudo instructions.
    MachineBasicBlock *emitCapFloat32Store(MachineInstr &MI,
                                     MachineBasicBlock *BB) const;
    /// \brief Emit the csdc1 pseudo instructions.
    MachineBasicBlock *emitCapFloat64Store(MachineInstr &MI,
                                     MachineBasicBlock *BB) const;
    /// \brief Expand a capability-select into a compare and branch
    MachineBasicBlock *emitCapSelect(MachineInstr &MI,
                                     MachineBasicBlock *BB) const;
<<<<<<< HEAD
=======
    /// \brief Expand a capability equality into exact or inexact comparison
    /// depending on the current mode.
    MachineBasicBlock *emitCapEqual(MachineInstr &MI,
                                    MachineBasicBlock *BB) const;
    /// \brief Expand a capability non-equality into exact or inexact
    /// comparison depending on the current mode.
    MachineBasicBlock *emitCapNotEqual(MachineInstr &MI,
                                       MachineBasicBlock *BB) const;
    /// \brief Expand a capability move
    MachineBasicBlock *emitCapMove(MachineInstr &MI,
                                   MachineBasicBlock *BB) const;

    /// \brief Emit the FILL_FW pseudo instruction
    MachineBasicBlock *emitLD_F16_PSEUDO(MachineInstr &MI,
                                   MachineBasicBlock *BB) const;
    /// \brief Emit the FILL_FD pseudo instruction
    MachineBasicBlock *emitST_F16_PSEUDO(MachineInstr &MI,
                                   MachineBasicBlock *BB) const;
    /// \brief Emit the FEXP2_W_1 pseudo instructions.
    MachineBasicBlock *emitFPEXTEND_PSEUDO(MachineInstr &MI,
                                           MachineBasicBlock *BB,
                                           bool IsFGR64) const;
    /// \brief Emit the FEXP2_D_1 pseudo instructions.
    MachineBasicBlock *emitFPROUND_PSEUDO(MachineInstr &MI,
                                          MachineBasicBlock *BBi,
                                          bool IsFGR64) const;
>>>>>>> 7f33a7c8
  };
}

#endif<|MERGE_RESOLUTION|>--- conflicted
+++ resolved
@@ -128,8 +128,6 @@
     /// \brief Expand a capability-select into a compare and branch
     MachineBasicBlock *emitCapSelect(MachineInstr &MI,
                                      MachineBasicBlock *BB) const;
-<<<<<<< HEAD
-=======
     /// \brief Expand a capability equality into exact or inexact comparison
     /// depending on the current mode.
     MachineBasicBlock *emitCapEqual(MachineInstr &MI,
@@ -138,9 +136,6 @@
     /// comparison depending on the current mode.
     MachineBasicBlock *emitCapNotEqual(MachineInstr &MI,
                                        MachineBasicBlock *BB) const;
-    /// \brief Expand a capability move
-    MachineBasicBlock *emitCapMove(MachineInstr &MI,
-                                   MachineBasicBlock *BB) const;
 
     /// \brief Emit the FILL_FW pseudo instruction
     MachineBasicBlock *emitLD_F16_PSEUDO(MachineInstr &MI,
@@ -156,7 +151,6 @@
     MachineBasicBlock *emitFPROUND_PSEUDO(MachineInstr &MI,
                                           MachineBasicBlock *BBi,
                                           bool IsFGR64) const;
->>>>>>> 7f33a7c8
   };
 }
 
