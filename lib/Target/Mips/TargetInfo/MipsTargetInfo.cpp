--- conflicted
+++ resolved
@@ -48,11 +48,9 @@
 
   RegisterTarget<Triple::mips64el,
                  /*HasJIT=*/true>
-<<<<<<< HEAD
-      B(getTheMips64elTarget(), "mips64el", "Mips64el [experimental]");
+      B(getTheMips64elTarget(), "mips64el", "Mips64el [experimental]", "Mips");
+
   RegisterTarget<Triple::cheri,
-        /*HasJIT=*/true> C(getTheMipsCheriTarget(), "cheri", "CHERI");
-=======
-      B(getTheMips64elTarget(), "mips64el", "Mips64el [experimental]", "Mips");
->>>>>>> 8fafa168
+        /*HasJIT=*/true>
+      C(getTheMipsCheriTarget(), "cheri", "CHERI", "Mips");
 }