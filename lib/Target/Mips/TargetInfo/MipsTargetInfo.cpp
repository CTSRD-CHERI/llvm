--- conflicted
+++ resolved
@@ -12,11 +12,6 @@
 #include "llvm/Support/TargetRegistry.h"
 using namespace llvm;
 
-<<<<<<< HEAD
-Target llvm::TheMipsTarget, llvm::TheMipselTarget;
-Target llvm::TheMips64Target, llvm::TheMips64elTarget;
-Target llvm::TheMipsCheriTarget;
-=======
 Target &llvm::getTheMipsTarget() {
   static Target TheMipsTarget;
   return TheMipsTarget;
@@ -33,7 +28,10 @@
   static Target TheMips64elTarget;
   return TheMips64elTarget;
 }
->>>>>>> 6ea9891f
+Target &llvm::getTheMipsCheriTarget() {
+  static Target TheMipsCheriTarget;
+  return TheMipsCheriTarget;
+}
 
 extern "C" void LLVMInitializeMipsTargetInfo() {
   RegisterTarget<Triple::mips,
@@ -49,13 +47,8 @@
       A(getTheMips64Target(), "mips64", "Mips64 [experimental]");
 
   RegisterTarget<Triple::mips64el,
-<<<<<<< HEAD
-        /*HasJIT=*/true> B(TheMips64elTarget,
-                            "mips64el", "Mips64el [experimental]");
-  RegisterTarget<Triple::cheri,
-        /*HasJIT=*/true> C(TheMipsCheriTarget, "cheri", "CHERI");
-=======
                  /*HasJIT=*/true>
       B(getTheMips64elTarget(), "mips64el", "Mips64el [experimental]");
->>>>>>> 6ea9891f
+  RegisterTarget<Triple::cheri,
+        /*HasJIT=*/true> C(getTheMipsCheriTarget(), "cheri", "CHERI");
 }