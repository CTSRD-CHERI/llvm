//===-- MipsSEISelDAGToDAG.cpp - A Dag to Dag Inst Selector for MipsSE ----===//
//
//                     The LLVM Compiler Infrastructure
//
// This file is distributed under the University of Illinois Open Source
// License. See LICENSE.TXT for details.
//
//===----------------------------------------------------------------------===//
//
// Subclass of MipsDAGToDAGISel specialized for mips32/64.
//
//===----------------------------------------------------------------------===//

#include "MipsSEISelDAGToDAG.h"
#include "MCTargetDesc/MipsBaseInfo.h"
#include "Mips.h"
#include "MipsAnalyzeImmediate.h"
#include "MipsMachineFunction.h"
#include "MipsRegisterInfo.h"
#include "llvm/CodeGen/MachineConstantPool.h"
#include "llvm/CodeGen/MachineFrameInfo.h"
#include "llvm/CodeGen/MachineFunction.h"
#include "llvm/CodeGen/MachineInstrBuilder.h"
#include "llvm/CodeGen/MachineRegisterInfo.h"
#include "llvm/CodeGen/SelectionDAGNodes.h"
#include "llvm/IR/CFG.h"
#include "llvm/IR/Dominators.h"
#include "llvm/IR/GlobalValue.h"
#include "llvm/IR/Instructions.h"
#include "llvm/IR/Intrinsics.h"
#include "llvm/IR/Type.h"
#include "llvm/Support/Debug.h"
#include "llvm/Support/ErrorHandling.h"
#include "llvm/Support/raw_ostream.h"
#include "llvm/Target/TargetMachine.h"
using namespace llvm;

#define DEBUG_TYPE "mips-isel"

bool MipsSEDAGToDAGISel::runOnMachineFunction(MachineFunction &MF) {
  Subtarget = &static_cast<const MipsSubtarget &>(MF.getSubtarget());
  if (Subtarget->inMips16Mode())
    return false;
  return MipsDAGToDAGISel::runOnMachineFunction(MF);
}

void MipsSEDAGToDAGISel::getAnalysisUsage(AnalysisUsage &AU) const {
  AU.addRequired<DominatorTreeWrapperPass>();
  SelectionDAGISel::getAnalysisUsage(AU);
}

void MipsSEDAGToDAGISel::addDSPCtrlRegOperands(bool IsDef, MachineInstr &MI,
                                               MachineFunction &MF) {
  MachineInstrBuilder MIB(MF, &MI);
  unsigned Mask = MI.getOperand(1).getImm();
  unsigned Flag =
      IsDef ? RegState::ImplicitDefine : RegState::Implicit | RegState::Undef;

  if (Mask & 1)
    MIB.addReg(Mips::DSPPos, Flag);

  if (Mask & 2)
    MIB.addReg(Mips::DSPSCount, Flag);

  if (Mask & 4)
    MIB.addReg(Mips::DSPCarry, Flag);

  if (Mask & 8)
    MIB.addReg(Mips::DSPOutFlag, Flag);

  if (Mask & 16)
    MIB.addReg(Mips::DSPCCond, Flag);

  if (Mask & 32)
    MIB.addReg(Mips::DSPEFI, Flag);
}

unsigned MipsSEDAGToDAGISel::getMSACtrlReg(const SDValue RegIdx) const {
  switch (cast<ConstantSDNode>(RegIdx)->getZExtValue()) {
  default:
    llvm_unreachable("Could not map int to register");
  case 0: return Mips::MSAIR;
  case 1: return Mips::MSACSR;
  case 2: return Mips::MSAAccess;
  case 3: return Mips::MSASave;
  case 4: return Mips::MSAModify;
  case 5: return Mips::MSARequest;
  case 6: return Mips::MSAMap;
  case 7: return Mips::MSAUnmap;
  }
}

bool MipsSEDAGToDAGISel::replaceUsesWithCheriNullReg(
    MachineRegisterInfo *MRI, const MachineInstr &GetNullMI) {

  unsigned SrcReg = 0;
  if (GetNullMI.getOpcode() == Mips::CFromPtr &&
      GetNullMI.getOperand(2).getReg() == Mips::ZERO_64) {
    // When zeroing capability registers codegen will often create NULL in a
    // saved register (e.g. $c18 and then move it to other registers). This is
    // stupid since it will often spill to the stack and add additional
    // instructions when we can just use a CGetNull to the destination register
    LLVM_DEBUG(dbgs() << "Trying to replace uses of CGetNull: ";
               GetNullMI.dump());
    SrcReg = GetNullMI.getOperand(0).getReg();
  }

  if (!SrcReg)
    return false;

  // Cannot replace uses of physical registers (e.g. setting $c13 to null
  if (TargetRegisterInfo::isPhysicalRegister(SrcReg))
    return false;

  llvm::SmallVector<MachineInstr *, 4> UsesToReplace;
  for (MachineInstr &UseMI : MRI->use_instructions(SrcReg)) {
    // TODO: Once we have a null register this will also work for non-CMove
    // instrs
    assert(UseMI.getOpcode() != Mips::CMove &&
           "Should not have been expanded yet!");
    if (UseMI.getOpcode() != TargetOpcode::COPY) {
      LLVM_DEBUG(
          dbgs() << "Found use of NULL register, but cannot replace yet:";
          UseMI.dump(););
      continue;
    }
    UsesToReplace.push_back(&UseMI);
  }
  for (MachineInstr *UseMI : UsesToReplace) {
    LLVM_DEBUG(dbgs() << "Replacing copy of synthesized NULL: "; UseMI->dump());
    MachineBasicBlock *MBB = UseMI->getParent();
    auto TargetReg = UseMI->getOperand(0).getReg();
    // FIXME: this assert only works with virtregs so not for $c13
    if (TargetRegisterInfo::isVirtualRegister(TargetReg)) {
#if 0
      if (!MRI->getRegClass(TargetReg)->hasSuperClassEq(&Mips::CheriGPROrCNullRegClass)) {
        errs() << "Not a CHERI reg?!"; UseMI->dump();
        errs() << "Source instr ="; GetNullMI.dump();
        errs() << "reg class id: " << MRI->getRegClassOrNull(TargetReg)->getID();
        errs() << " cheri reg class id =" << Mips::CheriGPROrCNullRegClass.getID();
        errs() << "\n";
      }
#endif
      // The target vreg register must be a CHERI general-purpose register:
      assert(MRI->getRegClass(TargetReg)->hasSuperClassEq(
          &Mips::CheriGPRRegClass));
    } else {
#if 0
      if (!Mips::CheriGPROrCNullRegClass.contains(TargetReg)) {
        errs() << "REG " << (int)TargetReg << " not in CHERI GPRS?\n";
        errs() << "Use: "; UseMI->dump();
        errs() << "GetNull: "; UseMI->dump();
        UseMI->getParent()->dump();
        llvm_unreachable("Something went wrong");
      }
#endif
      // Check that the physreg is a valid CHERI general-purpose register
      assert(Mips::CheriGPROrCNullRegClass.contains(TargetReg));
    }
    BuildMI(*MBB, *UseMI, UseMI->getDebugLoc(), TII->get(Mips::CFromPtr),
            UseMI->getOperand(0).getReg())
        .addReg(Mips::DDC, getRegState(GetNullMI.getOperand(1)))
        .addReg(Mips::ZERO_64, getRegState(GetNullMI.getOperand(2)));
    // Remove from parent and replace with the CFromPtr
    UseMI->removeFromParent();
  }

  // If there are no more uses of the NULL vreg after this pass we can delete it
  if (MRI->use_empty(SrcReg)) {
    LLVM_DEBUG(dbgs() << "Was able to remove all uses of GetNull instruction: ";
               GetNullMI.dump());
    return true;
  }

  return false;
}

bool MipsSEDAGToDAGISel::replaceUsesWithZeroReg(MachineRegisterInfo *MRI,
                                                const MachineInstr& MI) {
  unsigned DstReg = 0, ZeroReg = 0;

  // Check if MI is "addiu $dst, $zero, 0" or "daddiu $dst, $zero, 0".
  if ((MI.getOpcode() == Mips::ADDiu) &&
      (MI.getOperand(1).getReg() == Mips::ZERO) &&
      (MI.getOperand(2).isImm()) &&
      (MI.getOperand(2).getImm() == 0)) {
    DstReg = MI.getOperand(0).getReg();
    ZeroReg = Mips::ZERO;
  } else if ((MI.getOpcode() == Mips::DADDiu) &&
             (MI.getOperand(1).getReg() == Mips::ZERO_64) &&
             (MI.getOperand(2).isImm()) &&
             (MI.getOperand(2).getImm() == 0)) {
    DstReg = MI.getOperand(0).getReg();
    ZeroReg = Mips::ZERO_64;
  }

  if (!DstReg) {
    // Not using MIPS zero reg, try to replace CHERI NULL reg as well
    return replaceUsesWithCheriNullReg(MRI, MI);
  }

  // Replace uses with ZeroReg.
  for (MachineRegisterInfo::use_iterator U = MRI->use_begin(DstReg),
       E = MRI->use_end(); U != E;) {
    MachineOperand &MO = *U;
    unsigned OpNo = U.getOperandNo();
    MachineInstr *MI = MO.getParent();
    ++U;

    // CSetPCCOffset is not allowed to have a zero register operand
    if (MI->getOpcode() == Mips::CSetPCCOffset)
      continue;

    // Do not replace if it is a phi's operand or is tied to def operand.
    if (MI->isPHI() || MI->isRegTiedToDefOperand(OpNo) || MI->isPseudo())
      continue;

    // Also, we have to check that the register class of the operand
    // contains the zero register.
    if (!MRI->getRegClass(MO.getReg())->contains(ZeroReg))
      continue;

    MO.setReg(ZeroReg);
  }

  if (MRI->use_empty(DstReg)) {
    LLVM_DEBUG(
        dbgs() << "Was able to remove all uses of get zero instruction: ";
        MI.dump());
    return false; // TODO: return true and fix all the test cases;
  }

  return false;
}

void MipsSEDAGToDAGISel::initGlobalBaseReg(MachineFunction &MF) {
  MipsFunctionInfo *MipsFI = MF.getInfo<MipsFunctionInfo>();

  if (!MipsFI->globalBaseRegSet())
    return;

  MachineBasicBlock &MBB = MF.front();
  MachineBasicBlock::iterator I = MBB.begin();
  MachineRegisterInfo &RegInfo = MF.getRegInfo();
  const TargetInstrInfo &TII = *Subtarget->getInstrInfo();
  DebugLoc DL;
  unsigned V0, V1, GlobalBaseReg = MipsFI->getGlobalBaseRegUnchecked();
  const TargetRegisterClass *RC;
  const MipsABIInfo &ABI = static_cast<const MipsTargetMachine &>(TM).getABI();
  RC = (ABI.IsN64()) ? &Mips::GPR64RegClass : &Mips::GPR32RegClass;

  V0 = RegInfo.createVirtualRegister(RC);
  V1 = RegInfo.createVirtualRegister(RC);

  // We don't need to initialize gp if we are using the cap table in purecap
  // ABI as there should not be any GOT loads in this ABI
  // XXXAR: Well, for now we do but only for functions that do TLS stuff
  // assert(!Subtarget->useCheriCapTable())

  if (ABI.IsN64()) {
    if (ABI.IsCheriPureCap()) {
      if (ABI.UsesCapabilityTable()) {
        assert(MipsFI->usesTlsViaGlobalReg() && "$gp should only be used for TLS");
        assert(!MF.getRegInfo().isLiveIn(Mips::C12) && "C12 should not be used yet");
      }
      MF.getRegInfo().addLiveIn(Mips::C12);
      MBB.addLiveIn(Mips::C12);
      BuildMI(MBB, I, DL, TII.get(Mips::CGetOffset))
        .addReg(Mips::T9_64, RegState::Define)
        .addReg(Mips::C12);
    } else {
      MF.getRegInfo().addLiveIn(Mips::T9_64);
      MBB.addLiveIn(Mips::T9_64);
    }

    // lui $v0, %hi(%neg(%gp_rel(fname)))
    // daddu $v1, $v0, $t9
    // daddiu $globalbasereg, $v1, %lo(%neg(%gp_rel(fname)))
    const GlobalValue *FName = &MF.getFunction();
    BuildMI(MBB, I, DL, TII.get(Mips::LUi64), V0)
      .addGlobalAddress(FName, 0, MipsII::MO_GPOFF_HI);
    BuildMI(MBB, I, DL, TII.get(Mips::DADDu), V1).addReg(V0)
      .addReg(Mips::T9_64);
    BuildMI(MBB, I, DL, TII.get(Mips::DADDiu), GlobalBaseReg).addReg(V1)
      .addGlobalAddress(FName, 0, MipsII::MO_GPOFF_LO);
    return;
  }

  if (!MF.getTarget().isPositionIndependent()) {
    // Set global register to __gnu_local_gp.
    //
    // lui   $v0, %hi(__gnu_local_gp)
    // addiu $globalbasereg, $v0, %lo(__gnu_local_gp)
    BuildMI(MBB, I, DL, TII.get(Mips::LUi), V0)
      .addExternalSymbol("__gnu_local_gp", MipsII::MO_ABS_HI);
    BuildMI(MBB, I, DL, TII.get(Mips::ADDiu), GlobalBaseReg).addReg(V0)
      .addExternalSymbol("__gnu_local_gp", MipsII::MO_ABS_LO);
    return;
  }

  MF.getRegInfo().addLiveIn(Mips::T9);
  MBB.addLiveIn(Mips::T9);

  if (ABI.IsN32()) {
    // lui $v0, %hi(%neg(%gp_rel(fname)))
    // addu $v1, $v0, $t9
    // addiu $globalbasereg, $v1, %lo(%neg(%gp_rel(fname)))
    const GlobalValue *FName = &MF.getFunction();
    BuildMI(MBB, I, DL, TII.get(Mips::LUi), V0)
      .addGlobalAddress(FName, 0, MipsII::MO_GPOFF_HI);
    BuildMI(MBB, I, DL, TII.get(Mips::ADDu), V1).addReg(V0).addReg(Mips::T9);
    BuildMI(MBB, I, DL, TII.get(Mips::ADDiu), GlobalBaseReg).addReg(V1)
      .addGlobalAddress(FName, 0, MipsII::MO_GPOFF_LO);
    return;
  }

  assert(ABI.IsO32());

  // For O32 ABI, the following instruction sequence is emitted to initialize
  // the global base register:
  //
  //  0. lui   $2, %hi(_gp_disp)
  //  1. addiu $2, $2, %lo(_gp_disp)
  //  2. addu  $globalbasereg, $2, $t9
  //
  // We emit only the last instruction here.
  //
  // GNU linker requires that the first two instructions appear at the beginning
  // of a function and no instructions be inserted before or between them.
  // The two instructions are emitted during lowering to MC layer in order to
  // avoid any reordering.
  //
  // Register $2 (Mips::V0) is added to the list of live-in registers to ensure
  // the value instruction 1 (addiu) defines is valid when instruction 2 (addu)
  // reads it.
  MF.getRegInfo().addLiveIn(Mips::V0);
  MBB.addLiveIn(Mips::V0);
  BuildMI(MBB, I, DL, TII.get(Mips::ADDu), GlobalBaseReg)
    .addReg(Mips::V0).addReg(Mips::T9);
}

void MipsSEDAGToDAGISel::initCapGlobalBaseReg(MachineFunction &MF) {
  MipsFunctionInfo *MipsFI = MF.getInfo<MipsFunctionInfo>();

  if (!MipsFI->capGlobalBaseRegSet() && !MipsFI->capLocalBaseRegSet())
    return;
  //assert(Subtarget->useCheriCapTable());
  assert(MF.getTarget().isPositionIndependent() && "CHERI CODEGEN REQUIRES -fPIC");

  MachineBasicBlock &MBB = MF.front();
  MachineBasicBlock::iterator I = MBB.begin();
  const TargetInstrInfo &TII = *Subtarget->getInstrInfo();
  DebugLoc DL;
  unsigned CapGlobalBaseReg = MipsFI->getCapGlobalBaseReg();
  unsigned CapLocalBaseReg = MipsFI->getCapLocalBaseReg();
  const MipsABIInfo &ABI = static_cast<const MipsTargetMachine &>(TM).getABI();

  assert(ABI.IsCheriPureCap());
<<<<<<< HEAD
  const unsigned GlobalCapReg = ABI.GetGlobalCapability();
  const unsigned LocalCapReg = ABI.GetLocalCapability();
=======
  const unsigned ABIGlobalCapReg = ABI.GetGlobalCapability();
>>>>>>> 961e3453

  // For the purecap ABI, $cgp is required to point to the function's/DSOs
  // capability table on function entry, so emit a single COPY
  // (which may be optimised away):
  // COPY $capglobalbasereg, $c26
<<<<<<< HEAD
  MF.getRegInfo().addLiveIn(LocalCapReg);
  MBB.addLiveIn(LocalCapReg);
  BuildMI(MBB, I, DL, TII.get(TargetOpcode::COPY), CapLocalBaseReg)
    .addReg(LocalCapReg);

  if(GlobalCapReg == 0) {
    // Load from local
    BuildMI(MBB, I, DL, TII.get(Mips::LOADCAP), CapGlobalBaseReg).addReg(ABI.GetNullPtr()).addImm((ABI.GetTABILayout()->GetThreadLocalOffset_CGP()))
        .addReg(CapLocalBaseReg);
  } else {
    // Is live in
    MF.getRegInfo().addLiveIn(GlobalCapReg);
    MBB.addLiveIn(GlobalCapReg);
    BuildMI(MBB, I, DL, TII.get(TargetOpcode::COPY), CapGlobalBaseReg)
        .addReg(GlobalCapReg);
=======
  if (MCTargetOptions::cheriCapabilityTableABI() ==
      CheriCapabilityTableABI::Pcrel) {
    // However, we also support an experimental mode where we derive the $cgp
    // register from $pcc (this is closer to what MIPS does and has the
    // advantage that we don't need to reserve $cgp since we can always derive
    // it from $pcc. However, in this mode we can't restrict the bounds or
    // permissions on $pcc very much since we need it to always contain the
    // whole cap table as well as Load_Capability permission. If we decide to
    // also inline global statics into the cap-table it also needs to contain
    // write permissions which means we're back to relying only on the MMU to
    // protect the .text segment.

    // XXXAR: Mips::C12 may already be marked as live-in if we use TLS
    if (MF.getRegInfo().isLiveIn(Mips::C12)) {
      assert(MipsFI->usesTlsViaGlobalReg() && "$gp should only be used for TLS");
      assert(MBB.isLiveIn(Mips::C12)); // should have been added by the TLS hack
    } else {
      MF.getRegInfo().addLiveIn(Mips::C12);
      MBB.addLiveIn(Mips::C12);
    }

    // FIXME: there doesn't seem to be an easy way to get a label difference
    // For now I'll just add a new relocation or see if I can convert itm
    MachineRegisterInfo &RegInfo = MF.getRegInfo();
    const GlobalValue *FName = &MF.getFunction();
    unsigned Tmp1 = RegInfo.createVirtualRegister(&Mips::GPR64RegClass);
    unsigned Tmp2 = RegInfo.createVirtualRegister(&Mips::GPR64RegClass);
    BuildMI(MBB, I, DL, TII.get(Mips::LUi64), Tmp1)
        .addGlobalAddress(FName, 0, MipsII::MO_CAPTABLE_OFF_HI);
    BuildMI(MBB, I, DL, TII.get(Mips::DADDiu), Tmp2)
        .addReg(Tmp1)
        .addGlobalAddress(FName, 0, MipsII::MO_CAPTABLE_OFF_LO);
#if 0
    BuildMI(MBB, I, DL, TII.get(Mips::CIncOffset), CapGlobalBaseReg)
        .addReg(Mips::C12)
        .addReg(Tmp2);
    // XXXAR: the hints are being ignored (probably since $cgp is reserved?)
    RegInfo.addRegAllocationHint(CapGlobalBaseReg, ABIGlobalCapReg);
    RegInfo.setSimpleHint(CapGlobalBaseReg, ABIGlobalCapReg);
#else
    // Generate the globals in $cgp to make the llvm-objdump output more useful
    // since it will guess which global is being loaded. Also I think that if
    // we explicitly use $cgp here the register allocator will be able to use
    // one additional register (since it can optimize away the copy node and
    // just use $cgp directly for loads)
    BuildMI(MBB, I, DL, TII.get(Mips::CIncOffset), ABIGlobalCapReg)
        .addReg(Mips::C12)
        .addReg(Tmp2);
    BuildMI(MBB, I, DL, TII.get(TargetOpcode::COPY), CapGlobalBaseReg)
        .addReg(ABIGlobalCapReg);
#endif
  } else {
    MF.getRegInfo().addLiveIn(ABIGlobalCapReg);
    MBB.addLiveIn(ABIGlobalCapReg);
    BuildMI(MBB, I, DL, TII.get(TargetOpcode::COPY), CapGlobalBaseReg)
        .addReg(ABIGlobalCapReg);
>>>>>>> 961e3453
  }
}

void MipsSEDAGToDAGISel::processFunctionAfterISel(MachineFunction &MF) {
  initGlobalBaseReg(MF);
  initCapGlobalBaseReg(MF);

  MachineRegisterInfo *MRI = &MF.getRegInfo();

  llvm::SmallVector<MachineInstr*, 8> DeadNullInsts;
  for (auto &MBB: MF) {
    for (auto &MI: MBB) {
      switch (MI.getOpcode()) {
      case Mips::RDDSP:
        addDSPCtrlRegOperands(false, MI, MF);
        break;
      case Mips::WRDSP:
        addDSPCtrlRegOperands(true, MI, MF);
        break;
      default:
        if (replaceUsesWithZeroReg(MRI, MI))
          DeadNullInsts.push_back(&MI);
      }
    }
  }
  // TODO: it seems to me like there should be a pass that removes dead instrs?
  for (MachineInstr* MI : DeadNullInsts)
    MI->removeFromParent();
}

void MipsSEDAGToDAGISel::selectAddE(SDNode *Node, const SDLoc &DL) const {
  SDValue InFlag = Node->getOperand(2);
  unsigned Opc = InFlag.getOpcode();
  SDValue LHS = Node->getOperand(0), RHS = Node->getOperand(1);
  EVT VT = LHS.getValueType();

  // In the base case, we can rely on the carry bit from the addsc
  // instruction.
  if (Opc == ISD::ADDC) {
    SDValue Ops[3] = {LHS, RHS, InFlag};
    CurDAG->SelectNodeTo(Node, Mips::ADDWC, VT, MVT::Glue, Ops);
    return;
  }

  assert(Opc == ISD::ADDE && "ISD::ADDE not in a chain of ADDE nodes!");

  // The more complex case is when there is a chain of ISD::ADDE nodes like:
  // (adde (adde (adde (addc a b) c) d) e).
  //
  // The addwc instruction does not write to the carry bit, instead it writes
  // to bit 20 of the dsp control register. To match this series of nodes, each
  // intermediate adde node must be expanded to write the carry bit before the
  // addition.

  // Start by reading the overflow field for addsc and moving the value to the
  // carry field. The usage of 1 here with MipsISD::RDDSP / Mips::WRDSP
  // corresponds to reading/writing the entire control register to/from a GPR.

  SDValue CstOne = CurDAG->getTargetConstant(1, DL, MVT::i32);

  SDValue OuFlag = CurDAG->getTargetConstant(20, DL, MVT::i32);

  SDNode *DSPCtrlField =
      CurDAG->getMachineNode(Mips::RDDSP, DL, MVT::i32, MVT::Glue, CstOne, InFlag);

  SDNode *Carry = CurDAG->getMachineNode(
      Mips::EXT, DL, MVT::i32, SDValue(DSPCtrlField, 0), OuFlag, CstOne);

  SDValue Ops[4] = {SDValue(DSPCtrlField, 0),
                    CurDAG->getTargetConstant(6, DL, MVT::i32), CstOne,
                    SDValue(Carry, 0)};
  SDNode *DSPCFWithCarry = CurDAG->getMachineNode(Mips::INS, DL, MVT::i32, Ops);

  // My reading of the MIPS DSP 3.01 specification isn't as clear as I
  // would like about whether bit 20 always gets overwritten by addwc.
  // Hence take an extremely conservative view and presume it's sticky. We
  // therefore need to clear it.

  SDValue Zero = CurDAG->getRegister(Mips::ZERO, MVT::i32);

  SDValue InsOps[4] = {Zero, OuFlag, CstOne, SDValue(DSPCFWithCarry, 0)};
  SDNode *DSPCtrlFinal = CurDAG->getMachineNode(Mips::INS, DL, MVT::i32, InsOps);

  SDNode *WrDSP = CurDAG->getMachineNode(Mips::WRDSP, DL, MVT::Glue,
                                         SDValue(DSPCtrlFinal, 0), CstOne);

  SDValue Operands[3] = {LHS, RHS, SDValue(WrDSP, 0)};
  CurDAG->SelectNodeTo(Node, Mips::ADDWC, VT, MVT::Glue, Operands);
}

/// Match frameindex
bool MipsSEDAGToDAGISel::selectAddrFrameIndex(SDValue Addr, SDValue &Base,
                                              SDValue &Offset) const {
  if (FrameIndexSDNode *FIN = dyn_cast<FrameIndexSDNode>(Addr)) {
    EVT ValTy = Addr.getValueType();

    Base   = CurDAG->getTargetFrameIndex(FIN->getIndex(), ValTy);
    Offset = CurDAG->getTargetConstant(0, SDLoc(Addr), ValTy);
    return true;
  }
  return false;
}

bool MipsSEDAGToDAGISel::selectAddrFI(SDValue Addr, SDValue &Base) const {
  if (FrameIndexSDNode *FIN = dyn_cast<FrameIndexSDNode>(Addr)) {
    EVT ValTy = Addr.getValueType();

    Base   = CurDAG->getTargetFrameIndex(FIN->getIndex(), ValTy);
    return true;
  }
  return false;
}

/// Match frameindex+offset and frameindex|offset
bool MipsSEDAGToDAGISel::selectAddrFrameIndexOffset(
    SDValue Addr, SDValue &Base, SDValue &Offset, unsigned OffsetBits,
    unsigned ShiftAmount = 0) const {
  if (CurDAG->isBaseWithConstantOffset(Addr)) {
    ConstantSDNode *CN = dyn_cast<ConstantSDNode>(Addr.getOperand(1));
    if (isIntN(OffsetBits + ShiftAmount, CN->getSExtValue())) {
      EVT ValTy = Addr.getValueType();

      // If the first operand is a FI, get the TargetFI Node
      if (FrameIndexSDNode *FIN =
              dyn_cast<FrameIndexSDNode>(Addr.getOperand(0)))
        Base = CurDAG->getTargetFrameIndex(FIN->getIndex(), ValTy);
      else {
        Base = Addr.getOperand(0);
        // If base is a FI, additional offset calculation is done in
        // eliminateFrameIndex, otherwise we need to check the alignment
        if (OffsetToAlignment(CN->getZExtValue(), 1ull << ShiftAmount) != 0)
          return false;
      }

      Offset = CurDAG->getTargetConstant(CN->getZExtValue(), SDLoc(Addr),
                                         ValTy);
      return true;
    }
  }
  return false;
}

/// ComplexPattern used on MipsInstrInfo
/// Used on Mips Load/Store instructions
bool MipsSEDAGToDAGISel::selectAddrRegImm(SDValue Addr, SDValue &Base,
                                          SDValue &Offset) const {
  // if Address is FI, get the TargetFrameIndex.
  if (selectAddrFrameIndex(Addr, Base, Offset))
    return true;

  // on PIC code Load GA
  if (Addr.getOpcode() == MipsISD::Wrapper) {
    Base   = Addr.getOperand(0);
    Offset = Addr.getOperand(1);
    return true;
  }

  if (!TM.isPositionIndependent()) {
    if ((Addr.getOpcode() == ISD::TargetExternalSymbol ||
        Addr.getOpcode() == ISD::TargetGlobalAddress))
      return false;
  }

  // Addresses of the form FI+const or FI|const
  if (selectAddrFrameIndexOffset(Addr, Base, Offset, 16))
    return true;

  // Operand is a result from an ADD.
  if (Addr.getOpcode() == ISD::ADD) {
    // When loading from constant pools, load the lower address part in
    // the instruction itself. Example, instead of:
    //  lui $2, %hi($CPI1_0)
    //  addiu $2, $2, %lo($CPI1_0)
    //  lwc1 $f0, 0($2)
    // Generate:
    //  lui $2, %hi($CPI1_0)
    //  lwc1 $f0, %lo($CPI1_0)($2)
    if (Addr.getOperand(1).getOpcode() == MipsISD::Lo ||
        Addr.getOperand(1).getOpcode() == MipsISD::GPRel) {
      SDValue Opnd0 = Addr.getOperand(1).getOperand(0);
      if (isa<ConstantPoolSDNode>(Opnd0) || isa<GlobalAddressSDNode>(Opnd0) ||
          isa<JumpTableSDNode>(Opnd0)) {
        Base = Addr.getOperand(0);
        Offset = Opnd0;
        return true;
      }
    }
  }

  return false;
}

/// ComplexPattern used on MipsInstrInfo
/// Used on Mips Load/Store instructions
bool MipsSEDAGToDAGISel::selectAddrDefault(SDValue Addr, SDValue &Base,
                                           SDValue &Offset) const {
  Base = Addr;
  Offset = CurDAG->getTargetConstant(0, SDLoc(Addr), Addr.getValueType());
  return true;
}

bool MipsSEDAGToDAGISel::selectIntAddr(SDValue Addr, SDValue &Base,
                                       SDValue &Offset) const {
  return selectAddrRegImm(Addr, Base, Offset) ||
    selectAddrDefault(Addr, Base, Offset);
}

bool MipsSEDAGToDAGISel::selectAddrRegImm9(SDValue Addr, SDValue &Base,
                                           SDValue &Offset) const {
  if (selectAddrFrameIndex(Addr, Base, Offset))
    return true;

  if (selectAddrFrameIndexOffset(Addr, Base, Offset, 9))
    return true;

  return false;
}

/// Used on microMIPS LWC2, LDC2, SWC2 and SDC2 instructions (11-bit offset)
bool MipsSEDAGToDAGISel::selectAddrRegImm11(SDValue Addr, SDValue &Base,
                                            SDValue &Offset) const {
  if (selectAddrFrameIndex(Addr, Base, Offset))
    return true;

  if (selectAddrFrameIndexOffset(Addr, Base, Offset, 11))
    return true;

  return false;
}

/// Used on microMIPS Load/Store unaligned instructions (12-bit offset)
bool MipsSEDAGToDAGISel::selectAddrRegImm12(SDValue Addr, SDValue &Base,
                                            SDValue &Offset) const {
  if (selectAddrFrameIndex(Addr, Base, Offset))
    return true;

  if (selectAddrFrameIndexOffset(Addr, Base, Offset, 12))
    return true;

  return false;
}

bool MipsSEDAGToDAGISel::selectAddrRegImm16(SDValue Addr, SDValue &Base,
                                            SDValue &Offset) const {
  if (selectAddrFrameIndex(Addr, Base, Offset))
    return true;

  if (selectAddrFrameIndexOffset(Addr, Base, Offset, 16))
    return true;

  return false;
}

bool MipsSEDAGToDAGISel::selectIntAddr11MM(SDValue Addr, SDValue &Base,
                                         SDValue &Offset) const {
  return selectAddrRegImm11(Addr, Base, Offset) ||
    selectAddrDefault(Addr, Base, Offset);
}

bool MipsSEDAGToDAGISel::selectIntAddr12MM(SDValue Addr, SDValue &Base,
                                         SDValue &Offset) const {
  return selectAddrRegImm12(Addr, Base, Offset) ||
    selectAddrDefault(Addr, Base, Offset);
}

bool MipsSEDAGToDAGISel::selectIntAddr16MM(SDValue Addr, SDValue &Base,
                                         SDValue &Offset) const {
  return selectAddrRegImm16(Addr, Base, Offset) ||
    selectAddrDefault(Addr, Base, Offset);
}

bool MipsSEDAGToDAGISel::selectIntAddrLSL2MM(SDValue Addr, SDValue &Base,
                                             SDValue &Offset) const {
  if (selectAddrFrameIndexOffset(Addr, Base, Offset, 7)) {
    if (isa<FrameIndexSDNode>(Base))
      return false;

    if (ConstantSDNode *CN = dyn_cast<ConstantSDNode>(Offset)) {
      unsigned CnstOff = CN->getZExtValue();
      return (CnstOff == (CnstOff & 0x3c));
    }

    return false;
  }

  // For all other cases where "lw" would be selected, don't select "lw16"
  // because it would result in additional instructions to prepare operands.
  if (selectAddrRegImm(Addr, Base, Offset))
    return false;

  return selectAddrDefault(Addr, Base, Offset);
}

bool MipsSEDAGToDAGISel::selectIntAddrSImm10(SDValue Addr, SDValue &Base,
                                             SDValue &Offset) const {

  if (selectAddrFrameIndex(Addr, Base, Offset))
    return true;

  if (selectAddrFrameIndexOffset(Addr, Base, Offset, 10))
    return true;

  return selectAddrDefault(Addr, Base, Offset);
}

bool MipsSEDAGToDAGISel::selectIntAddrSImm10Lsl1(SDValue Addr, SDValue &Base,
                                                 SDValue &Offset) const {
  if (selectAddrFrameIndex(Addr, Base, Offset))
    return true;

  if (selectAddrFrameIndexOffset(Addr, Base, Offset, 10, 1))
    return true;

  return selectAddrDefault(Addr, Base, Offset);
}

bool MipsSEDAGToDAGISel::selectIntAddrSImm10Lsl2(SDValue Addr, SDValue &Base,
                                                 SDValue &Offset) const {
  if (selectAddrFrameIndex(Addr, Base, Offset))
    return true;

  if (selectAddrFrameIndexOffset(Addr, Base, Offset, 10, 2))
    return true;

  return selectAddrDefault(Addr, Base, Offset);
}

bool MipsSEDAGToDAGISel::selectIntAddrSImm10Lsl3(SDValue Addr, SDValue &Base,
                                                 SDValue &Offset) const {
  if (selectAddrFrameIndex(Addr, Base, Offset))
    return true;

  if (selectAddrFrameIndexOffset(Addr, Base, Offset, 10, 3))
    return true;

  return selectAddrDefault(Addr, Base, Offset);
}

// Select constant vector splats.
//
// Returns true and sets Imm if:
// * MSA is enabled
// * N is a ISD::BUILD_VECTOR representing a constant splat
bool MipsSEDAGToDAGISel::selectVSplat(SDNode *N, APInt &Imm,
                                      unsigned MinSizeInBits) const {
  if (!Subtarget->hasMSA())
    return false;

  BuildVectorSDNode *Node = dyn_cast<BuildVectorSDNode>(N);

  if (!Node)
    return false;

  APInt SplatValue, SplatUndef;
  unsigned SplatBitSize;
  bool HasAnyUndefs;

  if (!Node->isConstantSplat(SplatValue, SplatUndef, SplatBitSize, HasAnyUndefs,
                             MinSizeInBits, !Subtarget->isLittle()))
    return false;

  Imm = SplatValue;

  return true;
}

// Select constant vector splats.
//
// In addition to the requirements of selectVSplat(), this function returns
// true and sets Imm if:
// * The splat value is the same width as the elements of the vector
// * The splat value fits in an integer with the specified signed-ness and
//   width.
//
// This function looks through ISD::BITCAST nodes.
// TODO: This might not be appropriate for big-endian MSA since BITCAST is
//       sometimes a shuffle in big-endian mode.
//
// It's worth noting that this function is not used as part of the selection
// of ldi.[bhwd] since it does not permit using the wrong-typed ldi.[bhwd]
// instruction to achieve the desired bit pattern. ldi.[bhwd] is selected in
// MipsSEDAGToDAGISel::selectNode.
bool MipsSEDAGToDAGISel::
selectVSplatCommon(SDValue N, SDValue &Imm, bool Signed,
                   unsigned ImmBitSize) const {
  APInt ImmValue;
  EVT EltTy = N->getValueType(0).getVectorElementType();

  if (N->getOpcode() == ISD::BITCAST)
    N = N->getOperand(0);

  if (selectVSplat(N.getNode(), ImmValue, EltTy.getSizeInBits()) &&
      ImmValue.getBitWidth() == EltTy.getSizeInBits()) {

    if (( Signed && ImmValue.isSignedIntN(ImmBitSize)) ||
        (!Signed && ImmValue.isIntN(ImmBitSize))) {
      Imm = CurDAG->getTargetConstant(ImmValue, SDLoc(N), EltTy);
      return true;
    }
  }

  return false;
}

// Select constant vector splats.
bool MipsSEDAGToDAGISel::
selectVSplatUimm1(SDValue N, SDValue &Imm) const {
  return selectVSplatCommon(N, Imm, false, 1);
}

bool MipsSEDAGToDAGISel::
selectVSplatUimm2(SDValue N, SDValue &Imm) const {
  return selectVSplatCommon(N, Imm, false, 2);
}

bool MipsSEDAGToDAGISel::
selectVSplatUimm3(SDValue N, SDValue &Imm) const {
  return selectVSplatCommon(N, Imm, false, 3);
}

// Select constant vector splats.
bool MipsSEDAGToDAGISel::
selectVSplatUimm4(SDValue N, SDValue &Imm) const {
  return selectVSplatCommon(N, Imm, false, 4);
}

// Select constant vector splats.
bool MipsSEDAGToDAGISel::
selectVSplatUimm5(SDValue N, SDValue &Imm) const {
  return selectVSplatCommon(N, Imm, false, 5);
}

// Select constant vector splats.
bool MipsSEDAGToDAGISel::
selectVSplatUimm6(SDValue N, SDValue &Imm) const {
  return selectVSplatCommon(N, Imm, false, 6);
}

// Select constant vector splats.
bool MipsSEDAGToDAGISel::
selectVSplatUimm8(SDValue N, SDValue &Imm) const {
  return selectVSplatCommon(N, Imm, false, 8);
}

// Select constant vector splats.
bool MipsSEDAGToDAGISel::
selectVSplatSimm5(SDValue N, SDValue &Imm) const {
  return selectVSplatCommon(N, Imm, true, 5);
}

// Select constant vector splats whose value is a power of 2.
//
// In addition to the requirements of selectVSplat(), this function returns
// true and sets Imm if:
// * The splat value is the same width as the elements of the vector
// * The splat value is a power of two.
//
// This function looks through ISD::BITCAST nodes.
// TODO: This might not be appropriate for big-endian MSA since BITCAST is
//       sometimes a shuffle in big-endian mode.
bool MipsSEDAGToDAGISel::selectVSplatUimmPow2(SDValue N, SDValue &Imm) const {
  APInt ImmValue;
  EVT EltTy = N->getValueType(0).getVectorElementType();

  if (N->getOpcode() == ISD::BITCAST)
    N = N->getOperand(0);

  if (selectVSplat(N.getNode(), ImmValue, EltTy.getSizeInBits()) &&
      ImmValue.getBitWidth() == EltTy.getSizeInBits()) {
    int32_t Log2 = ImmValue.exactLogBase2();

    if (Log2 != -1) {
      Imm = CurDAG->getTargetConstant(Log2, SDLoc(N), EltTy);
      return true;
    }
  }

  return false;
}

// Select constant vector splats whose value only has a consecutive sequence
// of left-most bits set (e.g. 0b11...1100...00).
//
// In addition to the requirements of selectVSplat(), this function returns
// true and sets Imm if:
// * The splat value is the same width as the elements of the vector
// * The splat value is a consecutive sequence of left-most bits.
//
// This function looks through ISD::BITCAST nodes.
// TODO: This might not be appropriate for big-endian MSA since BITCAST is
//       sometimes a shuffle in big-endian mode.
bool MipsSEDAGToDAGISel::selectVSplatMaskL(SDValue N, SDValue &Imm) const {
  APInt ImmValue;
  EVT EltTy = N->getValueType(0).getVectorElementType();

  if (N->getOpcode() == ISD::BITCAST)
    N = N->getOperand(0);

  if (selectVSplat(N.getNode(), ImmValue, EltTy.getSizeInBits()) &&
      ImmValue.getBitWidth() == EltTy.getSizeInBits()) {
    // Extract the run of set bits starting with bit zero from the bitwise
    // inverse of ImmValue, and test that the inverse of this is the same
    // as the original value.
    if (ImmValue == ~(~ImmValue & ~(~ImmValue + 1))) {

      Imm = CurDAG->getTargetConstant(ImmValue.countPopulation() - 1, SDLoc(N),
                                      EltTy);
      return true;
    }
  }

  return false;
}

// Select constant vector splats whose value only has a consecutive sequence
// of right-most bits set (e.g. 0b00...0011...11).
//
// In addition to the requirements of selectVSplat(), this function returns
// true and sets Imm if:
// * The splat value is the same width as the elements of the vector
// * The splat value is a consecutive sequence of right-most bits.
//
// This function looks through ISD::BITCAST nodes.
// TODO: This might not be appropriate for big-endian MSA since BITCAST is
//       sometimes a shuffle in big-endian mode.
bool MipsSEDAGToDAGISel::selectVSplatMaskR(SDValue N, SDValue &Imm) const {
  APInt ImmValue;
  EVT EltTy = N->getValueType(0).getVectorElementType();

  if (N->getOpcode() == ISD::BITCAST)
    N = N->getOperand(0);

  if (selectVSplat(N.getNode(), ImmValue, EltTy.getSizeInBits()) &&
      ImmValue.getBitWidth() == EltTy.getSizeInBits()) {
    // Extract the run of set bits starting with bit zero, and test that the
    // result is the same as the original value
    if (ImmValue == (ImmValue & ~(ImmValue + 1))) {
      Imm = CurDAG->getTargetConstant(ImmValue.countPopulation() - 1, SDLoc(N),
                                      EltTy);
      return true;
    }
  }

  return false;
}

bool MipsSEDAGToDAGISel::selectVSplatUimmInvPow2(SDValue N,
                                                 SDValue &Imm) const {
  APInt ImmValue;
  EVT EltTy = N->getValueType(0).getVectorElementType();

  if (N->getOpcode() == ISD::BITCAST)
    N = N->getOperand(0);

  if (selectVSplat(N.getNode(), ImmValue, EltTy.getSizeInBits()) &&
      ImmValue.getBitWidth() == EltTy.getSizeInBits()) {
    int32_t Log2 = (~ImmValue).exactLogBase2();

    if (Log2 != -1) {
      Imm = CurDAG->getTargetConstant(Log2, SDLoc(N), EltTy);
      return true;
    }
  }

  return false;
}

bool MipsSEDAGToDAGISel::trySelect(SDNode *Node) {
  unsigned Opcode = Node->getOpcode();
  SDLoc DL(Node);

  ///
  // Instruction Selection not handled by the auto-generated
  // tablegen selection should be handled here.
  ///
  switch(Opcode) {
  default: break;

  case ISD::ADDE: {
    selectAddE(Node, DL);
    return true;
  }

  case ISD::ConstantFP: {
    ConstantFPSDNode *CN = dyn_cast<ConstantFPSDNode>(Node);
    if (Node->getValueType(0) == MVT::f64 && CN->isExactlyValue(+0.0)) {
      if (Subtarget->isGP64bit()) {
        SDValue Zero = CurDAG->getCopyFromReg(CurDAG->getEntryNode(), DL,
                                              Mips::ZERO_64, MVT::i64);
        ReplaceNode(Node,
                    CurDAG->getMachineNode(Mips::DMTC1, DL, MVT::f64, Zero));
      } else if (Subtarget->isFP64bit()) {
        SDValue Zero = CurDAG->getCopyFromReg(CurDAG->getEntryNode(), DL,
                                              Mips::ZERO, MVT::i32);
        ReplaceNode(Node, CurDAG->getMachineNode(Mips::BuildPairF64_64, DL,
                                                 MVT::f64, Zero, Zero));
      } else {
        SDValue Zero = CurDAG->getCopyFromReg(CurDAG->getEntryNode(), DL,
                                              Mips::ZERO, MVT::i32);
        ReplaceNode(Node, CurDAG->getMachineNode(Mips::BuildPairF64, DL,
                                                 MVT::f64, Zero, Zero));
      }
      return true;
    }
    break;
  }

  case ISD::Constant: {
    const ConstantSDNode *CN = dyn_cast<ConstantSDNode>(Node);
    int64_t Imm = CN->getSExtValue();
    unsigned Size = CN->getValueSizeInBits(0);

    if (isInt<32>(Imm))
      break;

    MipsAnalyzeImmediate AnalyzeImm;

    const MipsAnalyzeImmediate::InstSeq &Seq =
      AnalyzeImm.Analyze(Imm, Size, false);

    MipsAnalyzeImmediate::InstSeq::const_iterator Inst = Seq.begin();
    SDLoc DL(CN);
    SDNode *RegOpnd;
    SDValue ImmOpnd = CurDAG->getTargetConstant(SignExtend64<16>(Inst->ImmOpnd),
                                                DL, MVT::i64);

    // The first instruction can be a LUi which is different from other
    // instructions (ADDiu, ORI and SLL) in that it does not have a register
    // operand.
    if (Inst->Opc == Mips::LUi64)
      RegOpnd = CurDAG->getMachineNode(Inst->Opc, DL, MVT::i64, ImmOpnd);
    else
      RegOpnd =
        CurDAG->getMachineNode(Inst->Opc, DL, MVT::i64,
                               CurDAG->getRegister(Mips::ZERO_64, MVT::i64),
                               ImmOpnd);

    // The remaining instructions in the sequence are handled here.
    for (++Inst; Inst != Seq.end(); ++Inst) {
      ImmOpnd = CurDAG->getTargetConstant(SignExtend64<16>(Inst->ImmOpnd), DL,
                                          MVT::i64);
      RegOpnd = CurDAG->getMachineNode(Inst->Opc, DL, MVT::i64,
                                       SDValue(RegOpnd, 0), ImmOpnd);
    }

    ReplaceNode(Node, RegOpnd);
    return true;
  }

  case ISD::INTRINSIC_W_CHAIN: {
    switch (cast<ConstantSDNode>(Node->getOperand(1))->getZExtValue()) {
    default:
      break;

    case Intrinsic::mips_cfcmsa: {
      SDValue ChainIn = Node->getOperand(0);
      SDValue RegIdx = Node->getOperand(2);
      SDValue Reg = CurDAG->getCopyFromReg(ChainIn, DL,
                                           getMSACtrlReg(RegIdx), MVT::i32);
      ReplaceNode(Node, Reg.getNode());
      return true;
    }
    }
    break;
  }

  case ISD::INTRINSIC_WO_CHAIN: {
    switch (cast<ConstantSDNode>(Node->getOperand(0))->getZExtValue()) {
    default:
      break;

    case Intrinsic::mips_move_v:
      // Like an assignment but will always produce a move.v even if
      // unnecessary.
      ReplaceNode(Node, CurDAG->getMachineNode(Mips::MOVE_V, DL,
                                               Node->getValueType(0),
                                               Node->getOperand(1)));
      return true;
    }
    break;
  }

  case ISD::INTRINSIC_VOID: {
    switch (cast<ConstantSDNode>(Node->getOperand(1))->getZExtValue()) {
    default:
      break;

    case Intrinsic::mips_ctcmsa: {
      SDValue ChainIn = Node->getOperand(0);
      SDValue RegIdx  = Node->getOperand(2);
      SDValue Value   = Node->getOperand(3);
      SDValue ChainOut = CurDAG->getCopyToReg(ChainIn, DL,
                                              getMSACtrlReg(RegIdx), Value);
      ReplaceNode(Node, ChainOut.getNode());
      return true;
    }
    }
    break;
  }

  // Manually match MipsISD::Ins nodes to get the correct instruction. It has
  // to be done in this fashion so that we respect the differences between
  // dins and dinsm, as the difference is that the size operand has the range
  // 0 < size <= 32 for dins while dinsm has the range 2 <= size <= 64 which
  // means SelectionDAGISel would have to test all the operands at once to
  // match the instruction.
  case MipsISD::Ins: {

    // Sanity checking for the node operands.
    if (Node->getValueType(0) != MVT::i32 && Node->getValueType(0) != MVT::i64)
      return false;

    if (Node->getNumOperands() != 4)
      return false;

    if (Node->getOperand(1)->getOpcode() != ISD::Constant ||
        Node->getOperand(2)->getOpcode() != ISD::Constant)
      return false;

    MVT ResTy = Node->getSimpleValueType(0);
    uint64_t Pos = Node->getConstantOperandVal(1);
    uint64_t Size = Node->getConstantOperandVal(2);

    // Size has to be >0 for 'ins', 'dins' and 'dinsu'.
    if (!Size)
      return false;

    if (Pos + Size > 64)
      return false;

    if (ResTy != MVT::i32 && ResTy != MVT::i64)
      return false;

    unsigned Opcode = 0;
    if (ResTy == MVT::i32) {
      if (Pos + Size <= 32)
        Opcode = Mips::INS;
    } else {
      if (Pos + Size <= 32)
        Opcode = Mips::DINS;
      else if (Pos < 32 && 1 < Size)
        Opcode = Mips::DINSM;
      else
        Opcode = Mips::DINSU;
    }

    if (Opcode) {
      SDValue Ops[4] = {
          Node->getOperand(0), CurDAG->getTargetConstant(Pos, DL, MVT::i32),
          CurDAG->getTargetConstant(Size, DL, MVT::i32), Node->getOperand(3)};

      ReplaceNode(Node, CurDAG->getMachineNode(Opcode, DL, ResTy, Ops));
      return true;
    }

    return false;
  }

  case MipsISD::ThreadPointer: {
    EVT PtrVT = getTargetLowering()->getPointerTy(CurDAG->getDataLayout());
    unsigned RdhwrOpc, DestReg;

    if (PtrVT == MVT::i32) {
      RdhwrOpc = Mips::RDHWR;
      DestReg = Mips::V1;
    } else {
      RdhwrOpc = Mips::RDHWR64;
      DestReg = Mips::V1_64;
    }

    SDNode *Rdhwr =
        CurDAG->getMachineNode(RdhwrOpc, DL, Node->getValueType(0),
                               CurDAG->getRegister(Mips::HWR29, MVT::i32),
                               CurDAG->getTargetConstant(0, DL, MVT::i32));
    SDValue Chain = CurDAG->getCopyToReg(CurDAG->getEntryNode(), DL, DestReg,
                                         SDValue(Rdhwr, 0));
    SDValue ResNode = CurDAG->getCopyFromReg(Chain, DL, DestReg, PtrVT);
    ReplaceNode(Node, ResNode.getNode());
    return true;
  }

  case ISD::BUILD_VECTOR: {
    // Select appropriate ldi.[bhwd] instructions for constant splats of
    // 128-bit when MSA is enabled. Fixup any register class mismatches that
    // occur as a result.
    //
    // This allows the compiler to use a wider range of immediates than would
    // otherwise be allowed. If, for example, v4i32 could only use ldi.h then
    // it would not be possible to load { 0x01010101, 0x01010101, 0x01010101,
    // 0x01010101 } without using a constant pool. This would be sub-optimal
    // when // 'ldi.b wd, 1' is capable of producing that bit-pattern in the
    // same set/ of registers. Similarly, ldi.h isn't capable of producing {
    // 0x00000000, 0x00000001, 0x00000000, 0x00000001 } but 'ldi.d wd, 1' can.

    const MipsABIInfo &ABI =
        static_cast<const MipsTargetMachine &>(TM).getABI();

    BuildVectorSDNode *BVN = cast<BuildVectorSDNode>(Node);
    APInt SplatValue, SplatUndef;
    unsigned SplatBitSize;
    bool HasAnyUndefs;
    unsigned LdiOp;
    EVT ResVecTy = BVN->getValueType(0);
    EVT ViaVecTy;

    if (!Subtarget->hasMSA() || !BVN->getValueType(0).is128BitVector())
      return false;

    if (!BVN->isConstantSplat(SplatValue, SplatUndef, SplatBitSize,
                              HasAnyUndefs, 8,
                              !Subtarget->isLittle()))
      return false;

    switch (SplatBitSize) {
    default:
      return false;
    case 8:
      LdiOp = Mips::LDI_B;
      ViaVecTy = MVT::v16i8;
      break;
    case 16:
      LdiOp = Mips::LDI_H;
      ViaVecTy = MVT::v8i16;
      break;
    case 32:
      LdiOp = Mips::LDI_W;
      ViaVecTy = MVT::v4i32;
      break;
    case 64:
      LdiOp = Mips::LDI_D;
      ViaVecTy = MVT::v2i64;
      break;
    }

    SDNode *Res;

    // If we have a signed 10 bit integer, we can splat it directly.
    //
    // If we have something bigger we can synthesize the value into a GPR and
    // splat from there.
    if (SplatValue.isSignedIntN(10)) {
      SDValue Imm = CurDAG->getTargetConstant(SplatValue, DL,
                                              ViaVecTy.getVectorElementType());

      Res = CurDAG->getMachineNode(LdiOp, DL, ViaVecTy, Imm);
    } else if (SplatValue.isSignedIntN(16) &&
               ((ABI.IsO32() && SplatBitSize < 64) ||
                (ABI.IsN32() || ABI.IsN64()))) {
      // Only handle signed 16 bit values when the element size is GPR width.
      // MIPS64 can handle all the cases but MIPS32 would need to handle
      // negative cases specifically here. Instead, handle those cases as
      // 64bit values.

      bool Is32BitSplat = ABI.IsO32() || SplatBitSize < 64;
      const unsigned ADDiuOp = Is32BitSplat ? Mips::ADDiu : Mips::DADDiu;
      const MVT SplatMVT = Is32BitSplat ? MVT::i32 : MVT::i64;
      SDValue ZeroVal = CurDAG->getRegister(
          Is32BitSplat ? Mips::ZERO : Mips::ZERO_64, SplatMVT);

      const unsigned FILLOp =
          SplatBitSize == 16
              ? Mips::FILL_H
              : (SplatBitSize == 32 ? Mips::FILL_W
                                    : (SplatBitSize == 64 ? Mips::FILL_D : 0));

      assert(FILLOp != 0 && "Unknown FILL Op for splat synthesis!");
      assert((!ABI.IsO32() || (FILLOp != Mips::FILL_D)) &&
             "Attempting to use fill.d on MIPS32!");

      const unsigned Lo = SplatValue.getLoBits(16).getZExtValue();
      SDValue LoVal = CurDAG->getTargetConstant(Lo, DL, SplatMVT);

      Res = CurDAG->getMachineNode(ADDiuOp, DL, SplatMVT, ZeroVal, LoVal);
      Res = CurDAG->getMachineNode(FILLOp, DL, ViaVecTy, SDValue(Res, 0));

    } else if (SplatValue.isSignedIntN(32) && SplatBitSize == 32) {
      // Only handle the cases where the splat size agrees with the size
      // of the SplatValue here.
      const unsigned Lo = SplatValue.getLoBits(16).getZExtValue();
      const unsigned Hi = SplatValue.lshr(16).getLoBits(16).getZExtValue();
      SDValue ZeroVal = CurDAG->getRegister(Mips::ZERO, MVT::i32);

      SDValue LoVal = CurDAG->getTargetConstant(Lo, DL, MVT::i32);
      SDValue HiVal = CurDAG->getTargetConstant(Hi, DL, MVT::i32);

      if (Hi)
        Res = CurDAG->getMachineNode(Mips::LUi, DL, MVT::i32, HiVal);

      if (Lo)
        Res = CurDAG->getMachineNode(Mips::ORi, DL, MVT::i32,
                                     Hi ? SDValue(Res, 0) : ZeroVal, LoVal);

      assert((Hi || Lo) && "Zero case reached 32 bit case splat synthesis!");
      Res = CurDAG->getMachineNode(Mips::FILL_W, DL, MVT::v4i32, SDValue(Res, 0));

    } else if (SplatValue.isSignedIntN(32) && SplatBitSize == 64 &&
               (ABI.IsN32() || ABI.IsN64())) {
      // N32 and N64 can perform some tricks that O32 can't for signed 32 bit
      // integers due to having 64bit registers. lui will cause the necessary
      // zero/sign extension.
      const unsigned Lo = SplatValue.getLoBits(16).getZExtValue();
      const unsigned Hi = SplatValue.lshr(16).getLoBits(16).getZExtValue();
      SDValue ZeroVal = CurDAG->getRegister(Mips::ZERO, MVT::i32);

      SDValue LoVal = CurDAG->getTargetConstant(Lo, DL, MVT::i32);
      SDValue HiVal = CurDAG->getTargetConstant(Hi, DL, MVT::i32);

      if (Hi)
        Res = CurDAG->getMachineNode(Mips::LUi, DL, MVT::i32, HiVal);

      if (Lo)
        Res = CurDAG->getMachineNode(Mips::ORi, DL, MVT::i32,
                                     Hi ? SDValue(Res, 0) : ZeroVal, LoVal);

      Res = CurDAG->getMachineNode(
              Mips::SUBREG_TO_REG, DL, MVT::i64,
              CurDAG->getTargetConstant(((Hi >> 15) & 0x1), DL, MVT::i64),
              SDValue(Res, 0),
              CurDAG->getTargetConstant(Mips::sub_32, DL, MVT::i64));

      Res =
          CurDAG->getMachineNode(Mips::FILL_D, DL, MVT::v2i64, SDValue(Res, 0));

    } else if (SplatValue.isSignedIntN(64)) {
      // If we have a 64 bit Splat value, we perform a similar sequence to the
      // above:
      //
      // MIPS32:                            MIPS64:
      //   lui $res, %highest(val)            lui $res, %highest(val)
      //   ori $res, $res, %higher(val)       ori $res, $res, %higher(val)
      //   lui $res2, %hi(val)                lui $res2, %hi(val)
      //   ori $res2, %res2, %lo(val)         ori $res2, %res2, %lo(val)
      //   $res3 = fill $res2                 dinsu $res, $res2, 0, 32
      //   $res4 = insert.w $res3[1], $res    fill.d $res
      //   splat.d $res4, 0
      //
      // The ability to use dinsu is guaranteed as MSA requires MIPSR5. This saves
      // having to materialize the value by shifts and ors.
      //
      // FIXME: Implement the preferred sequence for MIPS64R6:
      //
      // MIPS64R6:
      //   ori $res, $zero, %lo(val)
      //   daui $res, $res, %hi(val)
      //   dahi $res, $res, %higher(val)
      //   dati $res, $res, %highest(cal)
      //   fill.d $res
      //

      const unsigned Lo = SplatValue.getLoBits(16).getZExtValue();
      const unsigned Hi = SplatValue.lshr(16).getLoBits(16).getZExtValue();
      const unsigned Higher = SplatValue.lshr(32).getLoBits(16).getZExtValue();
      const unsigned Highest = SplatValue.lshr(48).getLoBits(16).getZExtValue();

      SDValue LoVal = CurDAG->getTargetConstant(Lo, DL, MVT::i32);
      SDValue HiVal = CurDAG->getTargetConstant(Hi, DL, MVT::i32);
      SDValue HigherVal = CurDAG->getTargetConstant(Higher, DL, MVT::i32);
      SDValue HighestVal = CurDAG->getTargetConstant(Highest, DL, MVT::i32);
      SDValue ZeroVal = CurDAG->getRegister(Mips::ZERO, MVT::i32);

      // Independent of whether we're targeting MIPS64 or not, the basic
      // operations are the same. Also, directly use the $zero register if
      // the 16 bit chunk is zero.
      //
      // For optimization purposes we always synthesize the splat value as
      // an i32 value, then if we're targetting MIPS64, use SUBREG_TO_REG
      // just before combining the values with dinsu to produce an i64. This
      // enables SelectionDAG to aggressively share components of splat values
      // where possible.
      //
      // FIXME: This is the general constant synthesis problem. This code
      //        should be factored out into a class shared between all the
      //        classes that need it. Specifically, for a splat size of 64
      //        bits that's a negative number we can do better than LUi/ORi
      //        for the upper 32bits.

      if (Hi)
        Res = CurDAG->getMachineNode(Mips::LUi, DL, MVT::i32, HiVal);

      if (Lo)
        Res = CurDAG->getMachineNode(Mips::ORi, DL, MVT::i32,
                                     Hi ? SDValue(Res, 0) : ZeroVal, LoVal);

      SDNode *HiRes;
      if (Highest)
        HiRes = CurDAG->getMachineNode(Mips::LUi, DL, MVT::i32, HighestVal);

      if (Higher)
        HiRes = CurDAG->getMachineNode(Mips::ORi, DL, MVT::i32,
                                       Highest ? SDValue(HiRes, 0) : ZeroVal,
                                       HigherVal);


      if (ABI.IsO32()) {
        Res = CurDAG->getMachineNode(Mips::FILL_W, DL, MVT::v4i32,
                                     (Hi || Lo) ? SDValue(Res, 0) : ZeroVal);

        Res = CurDAG->getMachineNode(
            Mips::INSERT_W, DL, MVT::v4i32, SDValue(Res, 0),
            (Highest || Higher) ? SDValue(HiRes, 0) : ZeroVal,
            CurDAG->getTargetConstant(1, DL, MVT::i32));

        const TargetLowering *TLI = getTargetLowering();
        const TargetRegisterClass *RC =
            TLI->getRegClassFor(ViaVecTy.getSimpleVT());

        Res = CurDAG->getMachineNode(
            Mips::COPY_TO_REGCLASS, DL, ViaVecTy, SDValue(Res, 0),
            CurDAG->getTargetConstant(RC->getID(), DL, MVT::i32));

        Res = CurDAG->getMachineNode(
            Mips::SPLATI_D, DL, MVT::v2i64, SDValue(Res, 0),
            CurDAG->getTargetConstant(0, DL, MVT::i32));
      } else if (ABI.IsN64() || ABI.IsN32()) {

        SDValue Zero64Val = CurDAG->getRegister(Mips::ZERO_64, MVT::i64);
        const bool HiResNonZero = Highest || Higher;
        const bool ResNonZero = Hi || Lo;

        if (HiResNonZero)
          HiRes = CurDAG->getMachineNode(
              Mips::SUBREG_TO_REG, DL, MVT::i64,
              CurDAG->getTargetConstant(((Highest >> 15) & 0x1), DL, MVT::i64),
              SDValue(HiRes, 0),
              CurDAG->getTargetConstant(Mips::sub_32, DL, MVT::i64));

        if (ResNonZero)
          Res = CurDAG->getMachineNode(
              Mips::SUBREG_TO_REG, DL, MVT::i64,
              CurDAG->getTargetConstant(((Hi >> 15) & 0x1), DL, MVT::i64),
              SDValue(Res, 0),
              CurDAG->getTargetConstant(Mips::sub_32, DL, MVT::i64));

        // We have 3 cases:
        //   The HiRes is nonzero but Res is $zero  => dsll32 HiRes, 0
        //   The Res is nonzero but HiRes is $zero  => dinsu Res, $zero, 32, 32
        //   Both are non zero                      => dinsu Res, HiRes, 32, 32
        //
        // The obvious "missing" case is when both are zero, but that case is
        // handled by the ldi case.
        if (ResNonZero) {
          IntegerType *Int32Ty =
              IntegerType::get(MF->getFunction().getContext(), 32);
          const ConstantInt *Const32 = ConstantInt::get(Int32Ty, 32);
          SDValue Ops[4] = {HiResNonZero ? SDValue(HiRes, 0) : Zero64Val,
                            CurDAG->getConstant(*Const32, DL, MVT::i32),
                            CurDAG->getConstant(*Const32, DL, MVT::i32),
                            SDValue(Res, 0)};

          Res = CurDAG->getMachineNode(Mips::DINSU, DL, MVT::i64, Ops);
        } else if (HiResNonZero) {
          Res = CurDAG->getMachineNode(
              Mips::DSLL32, DL, MVT::i64, SDValue(HiRes, 0),
              CurDAG->getTargetConstant(0, DL, MVT::i32));
        } else
          llvm_unreachable(
              "Zero splat value handled by non-zero 64bit splat synthesis!");

        Res = CurDAG->getMachineNode(Mips::FILL_D, DL, MVT::v2i64, SDValue(Res, 0));
      } else
        llvm_unreachable("Unknown ABI in MipsISelDAGToDAG!");

    } else
      return false;

    if (ResVecTy != ViaVecTy) {
      // If LdiOp is writing to a different register class to ResVecTy, then
      // fix it up here. This COPY_TO_REGCLASS should never cause a move.v
      // since the source and destination register sets contain the same
      // registers.
      const TargetLowering *TLI = getTargetLowering();
      MVT ResVecTySimple = ResVecTy.getSimpleVT();
      const TargetRegisterClass *RC = TLI->getRegClassFor(ResVecTySimple);
      Res = CurDAG->getMachineNode(Mips::COPY_TO_REGCLASS, DL,
                                   ResVecTy, SDValue(Res, 0),
                                   CurDAG->getTargetConstant(RC->getID(), DL,
                                                             MVT::i32));
    }

    ReplaceNode(Node, Res);
    return true;
  }

  }

  return false;
}

bool MipsSEDAGToDAGISel::
SelectInlineAsmMemoryOperand(const SDValue &Op, unsigned ConstraintID,
                             std::vector<SDValue> &OutOps) {
  SDValue Base, Offset;

  switch(ConstraintID) {
  default:
    llvm_unreachable("Unexpected asm memory constraint");
  // All memory constraints can at least accept raw pointers.
  case InlineAsm::Constraint_i:
    OutOps.push_back(Op);
    OutOps.push_back(CurDAG->getTargetConstant(0, SDLoc(Op), MVT::i32));
    return false;
  case InlineAsm::Constraint_m:
    if (selectAddrRegImm16(Op, Base, Offset)) {
      OutOps.push_back(Base);
      OutOps.push_back(Offset);
      return false;
    }
    OutOps.push_back(Op);
    OutOps.push_back(CurDAG->getTargetConstant(0, SDLoc(Op), MVT::i32));
    return false;
  case InlineAsm::Constraint_R:
    // The 'R' constraint is supposed to be much more complicated than this.
    // However, it's becoming less useful due to architectural changes and
    // ought to be replaced by other constraints such as 'ZC'.
    // For now, support 9-bit signed offsets which is supportable by all
    // subtargets for all instructions.
    if (selectAddrRegImm9(Op, Base, Offset)) {
      OutOps.push_back(Base);
      OutOps.push_back(Offset);
      return false;
    }
    OutOps.push_back(Op);
    OutOps.push_back(CurDAG->getTargetConstant(0, SDLoc(Op), MVT::i32));
    return false;
  case InlineAsm::Constraint_ZC:
    // ZC matches whatever the pref, ll, and sc instructions can handle for the
    // given subtarget.
    if (Subtarget->inMicroMipsMode()) {
      // On microMIPS, they can handle 12-bit offsets.
      if (selectAddrRegImm12(Op, Base, Offset)) {
        OutOps.push_back(Base);
        OutOps.push_back(Offset);
        return false;
      }
    } else if (Subtarget->hasMips32r6()) {
      // On MIPS32r6/MIPS64r6, they can only handle 9-bit offsets.
      if (selectAddrRegImm9(Op, Base, Offset)) {
        OutOps.push_back(Base);
        OutOps.push_back(Offset);
        return false;
      }
    } else if (selectAddrRegImm16(Op, Base, Offset)) {
      // Prior to MIPS32r6/MIPS64r6, they can handle 16-bit offsets.
      OutOps.push_back(Base);
      OutOps.push_back(Offset);
      return false;
    }
    // In all cases, 0-bit offsets are acceptable.
    OutOps.push_back(Op);
    OutOps.push_back(CurDAG->getTargetConstant(0, SDLoc(Op), MVT::i32));
    return false;
  }
  return true;
}

FunctionPass *llvm::createMipsSEISelDag(MipsTargetMachine &TM,
                                        CodeGenOpt::Level OptLevel) {
  return new MipsSEDAGToDAGISel(TM, OptLevel);
}<|MERGE_RESOLUTION|>--- conflicted
+++ resolved
@@ -356,18 +356,13 @@
   const MipsABIInfo &ABI = static_cast<const MipsTargetMachine &>(TM).getABI();
 
   assert(ABI.IsCheriPureCap());
-<<<<<<< HEAD
   const unsigned GlobalCapReg = ABI.GetGlobalCapability();
   const unsigned LocalCapReg = ABI.GetLocalCapability();
-=======
-  const unsigned ABIGlobalCapReg = ABI.GetGlobalCapability();
->>>>>>> 961e3453
 
   // For the purecap ABI, $cgp is required to point to the function's/DSOs
   // capability table on function entry, so emit a single COPY
   // (which may be optimised away):
   // COPY $capglobalbasereg, $c26
-<<<<<<< HEAD
   MF.getRegInfo().addLiveIn(LocalCapReg);
   MBB.addLiveIn(LocalCapReg);
   BuildMI(MBB, I, DL, TII.get(TargetOpcode::COPY), CapLocalBaseReg)
@@ -383,64 +378,6 @@
     MBB.addLiveIn(GlobalCapReg);
     BuildMI(MBB, I, DL, TII.get(TargetOpcode::COPY), CapGlobalBaseReg)
         .addReg(GlobalCapReg);
-=======
-  if (MCTargetOptions::cheriCapabilityTableABI() ==
-      CheriCapabilityTableABI::Pcrel) {
-    // However, we also support an experimental mode where we derive the $cgp
-    // register from $pcc (this is closer to what MIPS does and has the
-    // advantage that we don't need to reserve $cgp since we can always derive
-    // it from $pcc. However, in this mode we can't restrict the bounds or
-    // permissions on $pcc very much since we need it to always contain the
-    // whole cap table as well as Load_Capability permission. If we decide to
-    // also inline global statics into the cap-table it also needs to contain
-    // write permissions which means we're back to relying only on the MMU to
-    // protect the .text segment.
-
-    // XXXAR: Mips::C12 may already be marked as live-in if we use TLS
-    if (MF.getRegInfo().isLiveIn(Mips::C12)) {
-      assert(MipsFI->usesTlsViaGlobalReg() && "$gp should only be used for TLS");
-      assert(MBB.isLiveIn(Mips::C12)); // should have been added by the TLS hack
-    } else {
-      MF.getRegInfo().addLiveIn(Mips::C12);
-      MBB.addLiveIn(Mips::C12);
-    }
-
-    // FIXME: there doesn't seem to be an easy way to get a label difference
-    // For now I'll just add a new relocation or see if I can convert itm
-    MachineRegisterInfo &RegInfo = MF.getRegInfo();
-    const GlobalValue *FName = &MF.getFunction();
-    unsigned Tmp1 = RegInfo.createVirtualRegister(&Mips::GPR64RegClass);
-    unsigned Tmp2 = RegInfo.createVirtualRegister(&Mips::GPR64RegClass);
-    BuildMI(MBB, I, DL, TII.get(Mips::LUi64), Tmp1)
-        .addGlobalAddress(FName, 0, MipsII::MO_CAPTABLE_OFF_HI);
-    BuildMI(MBB, I, DL, TII.get(Mips::DADDiu), Tmp2)
-        .addReg(Tmp1)
-        .addGlobalAddress(FName, 0, MipsII::MO_CAPTABLE_OFF_LO);
-#if 0
-    BuildMI(MBB, I, DL, TII.get(Mips::CIncOffset), CapGlobalBaseReg)
-        .addReg(Mips::C12)
-        .addReg(Tmp2);
-    // XXXAR: the hints are being ignored (probably since $cgp is reserved?)
-    RegInfo.addRegAllocationHint(CapGlobalBaseReg, ABIGlobalCapReg);
-    RegInfo.setSimpleHint(CapGlobalBaseReg, ABIGlobalCapReg);
-#else
-    // Generate the globals in $cgp to make the llvm-objdump output more useful
-    // since it will guess which global is being loaded. Also I think that if
-    // we explicitly use $cgp here the register allocator will be able to use
-    // one additional register (since it can optimize away the copy node and
-    // just use $cgp directly for loads)
-    BuildMI(MBB, I, DL, TII.get(Mips::CIncOffset), ABIGlobalCapReg)
-        .addReg(Mips::C12)
-        .addReg(Tmp2);
-    BuildMI(MBB, I, DL, TII.get(TargetOpcode::COPY), CapGlobalBaseReg)
-        .addReg(ABIGlobalCapReg);
-#endif
-  } else {
-    MF.getRegInfo().addLiveIn(ABIGlobalCapReg);
-    MBB.addLiveIn(ABIGlobalCapReg);
-    BuildMI(MBB, I, DL, TII.get(TargetOpcode::COPY), CapGlobalBaseReg)
-        .addReg(ABIGlobalCapReg);
->>>>>>> 961e3453
   }
 }
 
@@ -466,9 +403,6 @@
       }
     }
   }
-  // TODO: it seems to me like there should be a pass that removes dead instrs?
-  for (MachineInstr* MI : DeadNullInsts)
-    MI->removeFromParent();
 }
 
 void MipsSEDAGToDAGISel::selectAddE(SDNode *Node, const SDLoc &DL) const {
