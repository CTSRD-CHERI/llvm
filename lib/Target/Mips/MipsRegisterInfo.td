--- conflicted
+++ resolved
@@ -216,16 +216,12 @@
   def PC : Register<"pc">;
 
   // Hardware registers
-<<<<<<< HEAD
-  foreach I = 0-31 in
-=======
   def HWR0 : MipsReg<0, "hwr_cpunum">;
   def HWR1 : MipsReg<1, "hwr_synci_step">;
   def HWR2 : MipsReg<2, "hwr_cc">;
   def HWR3 : MipsReg<3, "hwr_ccres">;
 
   foreach I = 4-31 in
->>>>>>> 969bfdfe
   def HWR#I : MipsReg<#I, ""#I>;
 
   // Accum registers
@@ -330,12 +326,6 @@
 def DSPR  : GPR32Class<[v4i8, v2i16]>;
 
 def GPRMM16 : RegisterClass<"Mips", [i32], 32, (add
-<<<<<<< HEAD
-  // Return Values and Arguments
-  V0, V1, A0, A1, A2, A3,
-  // Callee save
-  S0, S1)>;
-=======
   // Callee save
   S0, S1,
   // Return Values and Arguments
@@ -358,7 +348,6 @@
   V0, V1,
   // Callee save
   S0, S2, S3, S4)>;
->>>>>>> 969bfdfe
 
 def GPR64 : RegisterClass<"Mips", [i64], 64, (add
 // Reserved
@@ -527,8 +516,6 @@
   let PredicateMethod = "isMM16AsmReg";
 }
 
-<<<<<<< HEAD
-=======
 def GPRMM16AsmOperandZero : MipsAsmRegOperand {
   let Name = "GPRMM16AsmRegZero";
   let PredicateMethod = "isMM16AsmRegZero";
@@ -539,7 +526,6 @@
   let PredicateMethod = "isMM16AsmRegMoveP";
 }
 
->>>>>>> 969bfdfe
 def ACC64DSPAsmOperand : MipsAsmRegOperand {
   let Name = "ACC64DSPAsmReg";
   let PredicateMethod = "isACCAsmReg";
@@ -599,8 +585,6 @@
   let ParserMatchClass = GPRMM16AsmOperand;
 }
 
-<<<<<<< HEAD
-=======
 def GPRMM16OpndZero : RegisterOperand<GPRMM16Zero> {
   let ParserMatchClass = GPRMM16AsmOperandZero;
 }
@@ -609,7 +593,6 @@
   let ParserMatchClass = GPRMM16AsmOperandMoveP;
 }
 
->>>>>>> 969bfdfe
 def GPR64Opnd : RegisterOperand<GPR64> {
   let ParserMatchClass = GPR64AsmOperand;
 }
