--- conflicted
+++ resolved
@@ -631,17 +631,13 @@
 def : MipsPat<(MipsGotHi texternalsym:$in), (LUi64 texternalsym:$in)>,
       ISA_MIPS3, GPR_64;
 
-<<<<<<< HEAD
-def : MipsPat<(MipsTlsHi tglobaltlsaddr:$in), (LUi64 tglobaltlsaddr:$in)>;
-
 // XXXAR: For CHERI we also access jumptables with GotHi/GotLo if -mxgot is set
 // This will go away once we use cap-table
-def : MipsPat<(MipsGotHi tjumptable:$in), (LUi64 tjumptable:$in)>;
-// def : MipsPat<(MipsLo tjumptable:$in), (DADDiu ZERO_64, tjumptable:$in)>;
-=======
+def : MipsPat<(MipsGotHi tjumptable:$in), (LUi64 tjumptable:$in)>, ISA_MIPS3, GPR_64;
+// def : MipsPat<(MipsLo tjumptable:$in), (DADDiu ZERO_64, tjumptable:$in)>, ISA_MIPS3, GPR_64;
+
 def : MipsPat<(MipsTlsHi tglobaltlsaddr:$in), (LUi64 tglobaltlsaddr:$in)>,
       ISA_MIPS3, GPR_64;
->>>>>>> 222b8bec
 
 // highest/higher/hi/lo relocs
 let AdditionalPredicates = [NotInMicroMips] in {
