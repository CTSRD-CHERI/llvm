//===- Mips64InstrInfo.td - Mips64 Instruction Information -*- tablegen -*-===//
//
//                     The LLVM Compiler Infrastructure
//
// This file is distributed under the University of Illinois Open Source
// License. See LICENSE.TXT for details.
//
//===----------------------------------------------------------------------===//
//
// This file describes Mips64 instructions.
//
//===----------------------------------------------------------------------===//

//===----------------------------------------------------------------------===//
// Mips Operand, Complex Patterns and Transformations Definitions.
//===----------------------------------------------------------------------===//

// shamt must fit in 6 bits.
def immZExt6 : ImmLeaf<i32, [{return Imm == (Imm & 0x3f);}]>;

// Node immediate fits as 10-bit sign extended on target immediate.
// e.g. seqi, snei
def immSExt10_64 : PatLeaf<(i64 imm),
                           [{ return isInt<10>(N->getSExtValue()); }]>;

def immZExt16_64 : PatLeaf<(i64 imm),
                           [{ return isUInt<16>(N->getZExtValue()); }]>;

def immZExt5_64 : ImmLeaf<i64, [{ return Imm == (Imm & 0x1f); }]>;

// Transformation function: get log2 of low 32 bits of immediate
def Log2LO : SDNodeXForm<imm, [{
  return getImm(N, Log2_64((unsigned) N->getZExtValue()));
}]>;

// Transformation function: get log2 of high 32 bits of immediate
def Log2HI : SDNodeXForm<imm, [{
  return getImm(N, Log2_64((unsigned) (N->getZExtValue() >> 32)));
}]>;

// Predicate: True if immediate is a power of 2 and fits 32 bits
def PowerOf2LO : PatLeaf<(imm), [{
  if (N->getValueType(0) == MVT::i64) {
    uint64_t Imm = N->getZExtValue();
    return isPowerOf2_64(Imm) && (Imm & 0xffffffff) == Imm;
  }
  else
    return false;
}]>;

// Predicate: True if immediate is a power of 2 and exceeds 32 bits
def PowerOf2HI : PatLeaf<(imm), [{
  if (N->getValueType(0) == MVT::i64) {
    uint64_t Imm = N->getZExtValue();
    return isPowerOf2_64(Imm) && (Imm & 0xffffffff00000000) == Imm;
  }
  else
    return false;
}]>;

def assertzext_lt_i32 : PatFrag<(ops node:$src), (assertzext node:$src), [{
  return cast<VTSDNode>(N->getOperand(1))->getVT().bitsLT(MVT::i32);
}]>;

//===----------------------------------------------------------------------===//
// Instructions specific format
//===----------------------------------------------------------------------===//
let usesCustomInserter = 1 in {
  def ATOMIC_LOAD_ADD_I64  : Atomic2Ops<atomic_load_add_64, GPR64>;
  def ATOMIC_LOAD_SUB_I64  : Atomic2Ops<atomic_load_sub_64, GPR64>;
  def ATOMIC_LOAD_AND_I64  : Atomic2Ops<atomic_load_and_64, GPR64>;
  def ATOMIC_LOAD_OR_I64   : Atomic2Ops<atomic_load_or_64, GPR64>;
  def ATOMIC_LOAD_XOR_I64  : Atomic2Ops<atomic_load_xor_64, GPR64>;
  def ATOMIC_LOAD_NAND_I64 : Atomic2Ops<atomic_load_nand_64, GPR64>;
  def ATOMIC_SWAP_I64      : Atomic2Ops<atomic_swap_64, GPR64>;
  def ATOMIC_CMP_SWAP_I64  : AtomicCmpSwap<atomic_cmp_swap_64, GPR64>;
}

/// Pseudo instructions for loading and storing accumulator registers.
let isPseudo = 1, isCodeGenOnly = 1, hasNoSchedulingInfo = 1 in {
  def LOAD_ACC128  : Load<"", ACC128>;
  def STORE_ACC128 : Store<"", ACC128>;
}

//===----------------------------------------------------------------------===//
// Instruction definition
//===----------------------------------------------------------------------===//
let DecoderNamespace = "Mips64" in {
/// Arithmetic Instructions (ALU Immediate)
def DADDi   : ArithLogicI<"daddi", simm16_64, GPR64Opnd, II_DADDI>,
              ADDI_FM<0x18>, ISA_MIPS3_NOT_32R6_64R6;
let AdditionalPredicates = [NotInMicroMips] in {
  def DADDiu : StdMMR6Rel, ArithLogicI<"daddiu", simm16_64, GPR64Opnd,
                                       II_DADDIU, immSExt16, add>,
               ADDI_FM<0x19>, IsAsCheapAsAMove, ISA_MIPS3;
}

let isCodeGenOnly = 1 in {
def SLTi64  : SetCC_I<"slti", setlt, simm16_64, immSExt16, GPR64Opnd>,
              SLTI_FM<0xa>;
def SLTiu64 : SetCC_I<"sltiu", setult, simm16_64, immSExt16, GPR64Opnd>,
              SLTI_FM<0xb>;
def ANDi64 : ArithLogicI<"andi", uimm16_64, GPR64Opnd, II_AND, immZExt16, and>,
             ADDI_FM<0xc>;
def ORi64   : ArithLogicI<"ori", uimm16_64, GPR64Opnd, II_OR, immZExt16, or>,
              ADDI_FM<0xd>;
def XORi64  : ArithLogicI<"xori", uimm16_64, GPR64Opnd, II_XOR, immZExt16, xor>,
              ADDI_FM<0xe>;
def LUi64   : LoadUpper<"lui", GPR64Opnd, uimm16_64_relaxed>, LUI_FM;
}

/// Arithmetic Instructions (3-Operand, R-Type)
let AdditionalPredicates = [NotInMicroMips] in {
  def DADD   : StdMMR6Rel, ArithLogicR<"dadd", GPR64Opnd, 1, II_DADD>,
               ADD_FM<0, 0x2c>, ISA_MIPS3;
  def DADDu  : StdMMR6Rel, ArithLogicR<"daddu", GPR64Opnd, 1, II_DADDU, add>,
               ADD_FM<0, 0x2d>, ISA_MIPS3;
  def DSUBu  : StdMMR6Rel, ArithLogicR<"dsubu", GPR64Opnd, 0, II_DSUBU, sub>, ADD_FM<0, 0x2f>,
               ISA_MIPS3;
  def DSUB   : StdMMR6Rel, ArithLogicR<"dsub", GPR64Opnd, 0, II_DSUB>, ADD_FM<0, 0x2e>,
               ISA_MIPS3;
}

let isCodeGenOnly = 1 in {
def SLT64  : SetCC_R<"slt", setlt, GPR64Opnd>, ADD_FM<0, 0x2a>;
def SLTu64 : SetCC_R<"sltu", setult, GPR64Opnd>, ADD_FM<0, 0x2b>;
def AND64  : ArithLogicR<"and", GPR64Opnd, 1, II_AND, and>, ADD_FM<0, 0x24>;
def OR64   : ArithLogicR<"or", GPR64Opnd, 1, II_OR, or>, ADD_FM<0, 0x25>;
def XOR64  : ArithLogicR<"xor", GPR64Opnd, 1, II_XOR, xor>, ADD_FM<0, 0x26>;
def NOR64  : LogicNOR<"nor", GPR64Opnd>, ADD_FM<0, 0x27>;
}

/// Shift Instructions
let AdditionalPredicates = [NotInMicroMips] in {
  def DSLL : StdMMR6Rel, shift_rotate_imm<"dsll", uimm6, GPR64Opnd, II_DSLL,
                                          shl, immZExt6>,
             SRA_FM<0x38, 0>, ISA_MIPS3;
  def DSRL : StdMMR6Rel, shift_rotate_imm<"dsrl", uimm6, GPR64Opnd, II_DSRL,
                                          srl, immZExt6>,
             SRA_FM<0x3a, 0>, ISA_MIPS3;
  def DSRA : StdMMR6Rel, shift_rotate_imm<"dsra", uimm6, GPR64Opnd, II_DSRA,
                                          sra, immZExt6>,
             SRA_FM<0x3b, 0>, ISA_MIPS3;
  def DSLLV  : StdMMR6Rel, shift_rotate_reg<"dsllv", GPR64Opnd, II_DSLLV, shl>,
               SRLV_FM<0x14, 0>, ISA_MIPS3;
  def DSRAV  : StdMMR6Rel, shift_rotate_reg<"dsrav", GPR64Opnd, II_DSRAV, sra>,
               SRLV_FM<0x17, 0>, ISA_MIPS3;
  def DSRLV  : StdMMR6Rel, shift_rotate_reg<"dsrlv", GPR64Opnd, II_DSRLV, srl>,
               SRLV_FM<0x16, 0>, ISA_MIPS3;
  def DSLL32 : StdMMR6Rel, shift_rotate_imm<"dsll32", uimm5, GPR64Opnd,
                                            II_DSLL32>,
               SRA_FM<0x3c, 0>, ISA_MIPS3;
  def DSRL32 : StdMMR6Rel, shift_rotate_imm<"dsrl32", uimm5, GPR64Opnd,
                                            II_DSRL32>,
               SRA_FM<0x3e, 0>, ISA_MIPS3;
  def DSRA32 : StdMMR6Rel, shift_rotate_imm<"dsra32", uimm5, GPR64Opnd,
               II_DSRA32>,
               SRA_FM<0x3f, 0>, ISA_MIPS3;

// Rotate Instructions
  def DROTR  : StdMMR6Rel, shift_rotate_imm<"drotr", uimm6, GPR64Opnd, II_DROTR,
                                            rotr, immZExt6>,
               SRA_FM<0x3a, 1>, ISA_MIPS64R2;
  def DROTRV : StdMMR6Rel, shift_rotate_reg<"drotrv", GPR64Opnd, II_DROTRV,
                                            rotr>,
               SRLV_FM<0x16, 1>, ISA_MIPS64R2;
  def DROTR32 : StdMMR6Rel, shift_rotate_imm<"drotr32", uimm5, GPR64Opnd,
                                             II_DROTR32>,
                SRA_FM<0x3e, 1>, ISA_MIPS64R2;
}

/// Load and Store Instructions
///  aligned
let isCodeGenOnly = 1 in {
def LB64  : Load<"lb", GPR64Opnd, sextloadi8, II_LB>, LW_FM<0x20>;
def LBu64 : Load<"lbu", GPR64Opnd, zextloadi8, II_LBU>, LW_FM<0x24>;
def LH64  : Load<"lh", GPR64Opnd, sextloadi16, II_LH>, LW_FM<0x21>;
def LHu64 : Load<"lhu", GPR64Opnd, zextloadi16, II_LHU>, LW_FM<0x25>;
def LW64  : Load<"lw", GPR64Opnd, sextloadi32, II_LW>, LW_FM<0x23>;
def SB64  : Store<"sb", GPR64Opnd, truncstorei8, II_SB>, LW_FM<0x28>;
def SH64  : Store<"sh", GPR64Opnd, truncstorei16, II_SH>, LW_FM<0x29>;
def SW64  : Store<"sw", GPR64Opnd, truncstorei32, II_SW>, LW_FM<0x2b>;
}

let AdditionalPredicates = [NotInMicroMips] in {
  def LWu : StdMMR6Rel, MMRel, Load<"lwu", GPR64Opnd, zextloadi32, II_LWU>,
            LW_FM<0x27>, ISA_MIPS3;
  def LD  : StdMMR6Rel, LoadMemory<"ld", GPR64Opnd, mem_simm16, load, II_LD>,
            LW_FM<0x37>, ISA_MIPS3;
  def SD  : StdMMR6Rel, StoreMemory<"sd", GPR64Opnd, mem_simm16, store, II_SD>,
            LW_FM<0x3f>, ISA_MIPS3;
}



/// load/store left/right
let isCodeGenOnly = 1 in {
def LWL64 : LoadLeftRight<"lwl", MipsLWL, GPR64Opnd, II_LWL>, LW_FM<0x22>;
def LWR64 : LoadLeftRight<"lwr", MipsLWR, GPR64Opnd, II_LWR>, LW_FM<0x26>;
def SWL64 : StoreLeftRight<"swl", MipsSWL, GPR64Opnd, II_SWL>, LW_FM<0x2a>;
def SWR64 : StoreLeftRight<"swr", MipsSWR, GPR64Opnd, II_SWR>, LW_FM<0x2e>;
}

def LDL   : LoadLeftRight<"ldl", MipsLDL, GPR64Opnd, II_LDL>, LW_FM<0x1a>,
            ISA_MIPS3_NOT_32R6_64R6;
def LDR   : LoadLeftRight<"ldr", MipsLDR, GPR64Opnd, II_LDR>, LW_FM<0x1b>,
            ISA_MIPS3_NOT_32R6_64R6;
def SDL   : StoreLeftRight<"sdl", MipsSDL, GPR64Opnd, II_SDL>, LW_FM<0x2c>,
            ISA_MIPS3_NOT_32R6_64R6;
def SDR   : StoreLeftRight<"sdr", MipsSDR, GPR64Opnd, II_SDR>, LW_FM<0x2d>,
            ISA_MIPS3_NOT_32R6_64R6;

/// Load-linked, Store-conditional
let AdditionalPredicates = [NotInMicroMips] in {
  def LLD : StdMMR6Rel, LLBase<"lld", GPR64Opnd, mem_simm16>, LW_FM<0x34>,
            ISA_MIPS3_NOT_32R6_64R6;
}
def SCD : SCBase<"scd", GPR64Opnd>, LW_FM<0x3c>, ISA_MIPS3_NOT_32R6_64R6;

let AdditionalPredicates = [NotInMicroMips],
    DecoderNamespace = "Mips32_64_PTR64" in {
def LL64 : LLBase<"ll", GPR32Opnd>, LW_FM<0x30>, PTR_64,
           ISA_MIPS2_NOT_32R6_64R6;
def SC64 : SCBase<"sc", GPR32Opnd>, LW_FM<0x38>, PTR_64,
           ISA_MIPS2_NOT_32R6_64R6;
def JR64   : IndirectBranch<"jr", GPR64Opnd>, MTLO_FM<8>, PTR_64;
}

def JALR64 : JumpLinkReg<"jalr", GPR64Opnd>, JALR_FM;

/// Jump and Branch Instructions
let isCodeGenOnly = 1 in {
  def BEQ64  : CBranch<"beq", brtarget, seteq, GPR64Opnd>, BEQ_FM<4>;
  def BEQL64 : CBranch<"beql", brtarget, seteq, GPR64Opnd, 0>,
               BEQ_FM<20>, ISA_MIPS2_NOT_32R6_64R6;
  def BNE64  : CBranch<"bne", brtarget, setne, GPR64Opnd>, BEQ_FM<5>;
  def BNEL64 : CBranch<"bnel", brtarget, setne, GPR64Opnd, 0>,
               BEQ_FM<21>, ISA_MIPS2_NOT_32R6_64R6;
  def BGEZ64 : CBranchZero<"bgez", brtarget, setge, GPR64Opnd>, BGEZ_FM<1, 1>;
  def BGEZL64: CBranchZero<"bgezl", brtarget, setge, GPR64Opnd, 0>,
               BGEZ_FM<1, 3>, ISA_MIPS2_NOT_32R6_64R6;

  def BGTZ64 : CBranchZero<"bgtz", brtarget, setgt, GPR64Opnd>, BGEZ_FM<7, 0>;
  def BGTZL64: CBranchZero<"bgtzl", brtarget, setgt, GPR64Opnd, 0>,
               BGEZ_FM<23, 0>, ISA_MIPS2_NOT_32R6_64R6;
  def BLEZ64 : CBranchZero<"blez", brtarget, setle, GPR64Opnd>, BGEZ_FM<6, 0>;
  def BLEZL64: CBranchZero<"blezl", brtarget, setle, GPR64Opnd, 0>,
               BGEZ_FM<22, 0>, ISA_MIPS2_NOT_32R6_64R6;
  def BLTZ64 : CBranchZero<"bltz", brtarget, setlt, GPR64Opnd>, BGEZ_FM<1, 0>;
<<<<<<< HEAD
  def BLTZL64: CBranchZero<"bltzl", brtarget, setlt, GPR64Opnd, 0>,
               BGEZ_FM<1, 2>, ISA_MIPS2_NOT_32R6_64R6;
  def JALR64 : JumpLinkReg<"jalr", GPR64Opnd>, JALR_FM;
  def JALR64Pseudo : JumpLinkRegPseudo<GPR64Opnd, JALR, RA, GPR32Opnd>;
  def TAILCALL64_R : TailCallReg<GPR64Opnd, JR, GPR32Opnd>;
  def CPSETUP : MipsPseudo<(outs GPR64Opnd: $gp), (ins GPR64Opnd: $t9), []>;
=======
  def JALR64Pseudo : JumpLinkRegPseudo<GPR64Opnd, JALR, RA, GPR32Opnd>;
>>>>>>> 6ea9891f
}

def TAILCALLREG64 : TailCallReg<GPR64Opnd>;

def PseudoReturn64 : PseudoReturnBase<GPR64Opnd>;
def PseudoIndirectBranch64 : PseudoIndirectBranchBase<GPR64Opnd>;

/// Multiply and Divide Instructions.
let AdditionalPredicates = [NotInMicroMips] in {
  def DMULT  : Mult<"dmult", II_DMULT, GPR64Opnd, [HI0_64, LO0_64]>,
               MULT_FM<0, 0x1c>, ISA_MIPS3_NOT_32R6_64R6;
  def DMULTu : Mult<"dmultu", II_DMULTU, GPR64Opnd, [HI0_64, LO0_64]>,
               MULT_FM<0, 0x1d>, ISA_MIPS3_NOT_32R6_64R6;
}
def PseudoDMULT  : MultDivPseudo<DMULT, ACC128, GPR64Opnd, MipsMult,
                                 II_DMULT>, ISA_MIPS3_NOT_32R6_64R6;
def PseudoDMULTu : MultDivPseudo<DMULTu, ACC128, GPR64Opnd, MipsMultu,
                                 II_DMULTU>, ISA_MIPS3_NOT_32R6_64R6;
let AdditionalPredicates = [NotInMicroMips] in {
  def DSDIV : Div<"ddiv", II_DDIV, GPR64Opnd, [HI0_64, LO0_64]>,
              MULT_FM<0, 0x1e>, ISA_MIPS3_NOT_32R6_64R6;
  def DUDIV : Div<"ddivu", II_DDIVU, GPR64Opnd, [HI0_64, LO0_64]>,
              MULT_FM<0, 0x1f>, ISA_MIPS3_NOT_32R6_64R6;
}
def PseudoDSDIV : MultDivPseudo<DSDIV, ACC128, GPR64Opnd, MipsDivRem,
                                II_DDIV, 0, 1, 1>, ISA_MIPS3_NOT_32R6_64R6;
def PseudoDUDIV : MultDivPseudo<DUDIV, ACC128, GPR64Opnd, MipsDivRemU,
                                II_DDIVU, 0, 1, 1>, ISA_MIPS3_NOT_32R6_64R6;

let isCodeGenOnly = 1 in {
def MTHI64 : MoveToLOHI<"mthi", GPR64Opnd, [HI0_64]>, MTLO_FM<0x11>,
             ISA_MIPS3_NOT_32R6_64R6;
def MTLO64 : MoveToLOHI<"mtlo", GPR64Opnd, [LO0_64]>, MTLO_FM<0x13>,
             ISA_MIPS3_NOT_32R6_64R6;
def MFHI64 : MoveFromLOHI<"mfhi", GPR64Opnd, AC0_64>, MFLO_FM<0x10>,
             ISA_MIPS3_NOT_32R6_64R6;
def MFLO64 : MoveFromLOHI<"mflo", GPR64Opnd, AC0_64>, MFLO_FM<0x12>,
             ISA_MIPS3_NOT_32R6_64R6;
def PseudoMFHI64 : PseudoMFLOHI<GPR64, ACC128, MipsMFHI>,
                   ISA_MIPS3_NOT_32R6_64R6;
def PseudoMFLO64 : PseudoMFLOHI<GPR64, ACC128, MipsMFLO>,
                   ISA_MIPS3_NOT_32R6_64R6;
def PseudoMTLOHI64 : PseudoMTLOHI<ACC128, GPR64>, ISA_MIPS3_NOT_32R6_64R6;

/// Sign Ext In Register Instructions.
def SEB64 : SignExtInReg<"seb", i8, GPR64Opnd, II_SEB>, SEB_FM<0x10, 0x20>,
            ISA_MIPS32R2;
def SEH64 : SignExtInReg<"seh", i16, GPR64Opnd, II_SEH>, SEB_FM<0x18, 0x20>,
            ISA_MIPS32R2;
}

/// Count Leading
let AdditionalPredicates = [NotInMicroMips] in {
  def DCLZ : StdMMR6Rel, CountLeading0<"dclz", GPR64Opnd, II_DCLZ>,
             CLO_FM<0x24>, ISA_MIPS64_NOT_64R6;
  def DCLO : StdMMR6Rel, CountLeading1<"dclo", GPR64Opnd, II_DCLO>,
             CLO_FM<0x25>, ISA_MIPS64_NOT_64R6;

/// Double Word Swap Bytes/HalfWords
  def DSBH : SubwordSwap<"dsbh", GPR64Opnd, II_DSBH>, SEB_FM<2, 0x24>,
             ISA_MIPS64R2;
  def DSHD : SubwordSwap<"dshd", GPR64Opnd, II_DSHD>, SEB_FM<5, 0x24>,
             ISA_MIPS64R2;
}

def LEA_ADDiu64 : EffectiveAddress<"daddiu", GPR64Opnd>, LW_FM<0x19>;

let DecoderNamespace="Mips64" in
def RDHWR64 : ReadHardware<GPR64Opnd, HWRegsOpnd>, RDHWR_FM;

let AdditionalPredicates = [NotInMicroMips] in {
  // The 'pos + size' constraints are enforced by the code that lowers into
  // MipsISD::Ext.
  def DEXT : ExtBase<"dext", GPR64Opnd, uimm5_report_uimm6, uimm5_plus1,
                     immZExt5, immZExt5Plus1, MipsExt>, EXT_FM<3>,
                     ISA_MIPS64R2;
  def DEXTM : ExtBase<"dextm", GPR64Opnd, uimm5, uimm5_plus33, immZExt5,
                      immZExt5Plus33, MipsExt>, EXT_FM<1>, ISA_MIPS64R2;
  def DEXTU : ExtBase<"dextu", GPR64Opnd, uimm5_plus32, uimm5_plus1,
                      immZExt5Plus32, immZExt5Plus1, MipsExt>, EXT_FM<2>,
                      ISA_MIPS64R2;
  def DINS : InsBase<"dins", GPR64Opnd, uimm6, uimm5_inssize_plus1, MipsIns>,
             EXT_FM<7>, ISA_MIPS64R2;
  def DINSU : InsBase<"dinsu", GPR64Opnd, uimm5_plus32, uimm5_inssize_plus1>,
              EXT_FM<6>, ISA_MIPS64R2;
  def DINSM : InsBase<"dinsm", GPR64Opnd, uimm5, uimm5_inssize_plus1>,
              EXT_FM<5>, ISA_MIPS64R2;
}

let isCodeGenOnly = 1, rs = 0, shamt = 0 in {
  def DSLL64_32 : FR<0x00, 0x3c, (outs GPR64:$rd), (ins GPR32:$rt),
                     "dsll\t$rd, $rt, 32", [], II_DSLL>;
  def SLL64_32 : FR<0x0, 0x00, (outs GPR64:$rd), (ins GPR32:$rt),
                    "sll\t$rd, $rt, 0", [], II_SLL>;
  def SLL64_64 : FR<0x0, 0x00, (outs GPR64:$rd), (ins GPR64:$rt),
                    "sll\t$rd, $rt, 0", [], II_SLL>;
}

// We need the following pseudo instruction to avoid offset calculation for
// long branches.  See the comment in file MipsLongBranch.cpp for detailed
// explanation.

// Expands to: daddiu $dst, $src, %PART($tgt - $baltgt)
// where %PART may be %hi or %lo, depending on the relocation kind
// that $tgt is annotated with.
def LONG_BRANCH_DADDiu : PseudoSE<(outs GPR64Opnd:$dst),
  (ins GPR64Opnd:$src, brtarget:$tgt, brtarget:$baltgt), []>;

// Cavium Octeon cnMIPS instructions
let DecoderNamespace = "CnMips",
    // FIXME: The lack of HasStdEnc is probably a bug
    EncodingPredicates = []<Predicate> in {

class Count1s<string opstr, RegisterOperand RO>:
  InstSE<(outs RO:$rd), (ins RO:$rs), !strconcat(opstr, "\t$rd, $rs"),
         [(set RO:$rd, (ctpop RO:$rs))], II_POP, FrmR, opstr> {
  let TwoOperandAliasConstraint = "$rd = $rs";
}

class ExtsCins<string opstr, InstrItinClass itin,
               SDPatternOperator Op = null_frag>:
  InstSE<(outs GPR64Opnd:$rt), (ins GPR64Opnd:$rs, uimm5:$pos, uimm5:$lenm1),
         !strconcat(opstr, " $rt, $rs, $pos, $lenm1"),
         [(set GPR64Opnd:$rt, (Op GPR64Opnd:$rs, imm:$pos, imm:$lenm1))],
         itin, FrmR, opstr> {
  let TwoOperandAliasConstraint = "$rt = $rs";
}

class SetCC64_R<string opstr, PatFrag cond_op> :
  InstSE<(outs GPR64Opnd:$rd), (ins GPR64Opnd:$rs, GPR64Opnd:$rt),
         !strconcat(opstr, "\t$rd, $rs, $rt"),
         [(set GPR64Opnd:$rd, (zext (cond_op GPR64Opnd:$rs,
                                             GPR64Opnd:$rt)))],
         II_SEQ_SNE, FrmR, opstr> {
  let TwoOperandAliasConstraint = "$rd = $rs";
}

class SetCC64_I<string opstr, PatFrag cond_op>:
  InstSE<(outs GPR64Opnd:$rt), (ins GPR64Opnd:$rs, simm10_64:$imm10),
         !strconcat(opstr, "\t$rt, $rs, $imm10"),
         [(set GPR64Opnd:$rt, (zext (cond_op GPR64Opnd:$rs,
                                             immSExt10_64:$imm10)))],
         II_SEQI_SNEI, FrmI, opstr> {
  let TwoOperandAliasConstraint = "$rt = $rs";
}

class CBranchBitNum<string opstr, DAGOperand opnd, PatFrag cond_op,
                    RegisterOperand RO, Operand ImmOp, bits<64> shift = 1> :
  InstSE<(outs), (ins RO:$rs, ImmOp:$p, opnd:$offset),
         !strconcat(opstr, "\t$rs, $p, $offset"),
         [(brcond (i32 (cond_op (and RO:$rs, (shl shift, immZExt5_64:$p)), 0)),
                  bb:$offset)], II_BBIT, FrmI, opstr> {
  let isBranch = 1;
  let isTerminator = 1;
  let hasDelaySlot = 1;
  let Defs = [AT];
}

class MFC2OP<string asmstr, RegisterOperand RO, InstrItinClass itin> :
  InstSE<(outs RO:$rt, uimm16:$imm16), (ins),
         !strconcat(asmstr, "\t$rt, $imm16"), [], itin, FrmFR>;

// Unsigned Byte Add
def BADDu  : ArithLogicR<"baddu", GPR64Opnd, 1, II_BADDU>,
             ADD_FM<0x1c, 0x28>, ASE_CNMIPS {
  let Pattern = [(set GPR64Opnd:$rd,
                      (and (add GPR64Opnd:$rs, GPR64Opnd:$rt), 255))];
}

// Branch on Bit Clear /+32
def BBIT0  : CBranchBitNum<"bbit0", brtarget, seteq, GPR64Opnd,
                           uimm5_64_report_uimm6>, BBIT_FM<0x32>, ASE_CNMIPS;
def BBIT032: CBranchBitNum<"bbit032", brtarget, seteq, GPR64Opnd, uimm5_64,
                           0x100000000>, BBIT_FM<0x36>, ASE_CNMIPS;

// Branch on Bit Set /+32
def BBIT1  : CBranchBitNum<"bbit1", brtarget, setne, GPR64Opnd,
                           uimm5_64_report_uimm6>, BBIT_FM<0x3a>, ASE_CNMIPS;
def BBIT132: CBranchBitNum<"bbit132", brtarget, setne, GPR64Opnd, uimm5_64,
                           0x100000000>, BBIT_FM<0x3e>, ASE_CNMIPS;

// Multiply Doubleword to GPR
def DMUL  : ArithLogicR<"dmul", GPR64Opnd, 1, II_DMUL, mul>,
            ADD_FM<0x1c, 0x03>, ASE_CNMIPS {
  let Defs = [HI0, LO0, P0, P1, P2];
}

// Extract a signed bit field /+32
def EXTS  : ExtsCins<"exts", II_EXT>, EXTS_FM<0x3a>, ASE_CNMIPS;
def EXTS32: ExtsCins<"exts32", II_EXT>, EXTS_FM<0x3b>, ASE_CNMIPS;

// Clear and insert a bit field /+32
def CINS  : ExtsCins<"cins", II_INS>, EXTS_FM<0x32>, ASE_CNMIPS;
def CINS32: ExtsCins<"cins32", II_INS>, EXTS_FM<0x33>, ASE_CNMIPS;

// Move to multiplier/product register
def MTM0   : MoveToLOHI<"mtm0", GPR64Opnd, [MPL0, P0, P1, P2]>, MTMR_FM<0x08>,
             ASE_CNMIPS;
def MTM1   : MoveToLOHI<"mtm1", GPR64Opnd, [MPL1, P0, P1, P2]>, MTMR_FM<0x0c>,
             ASE_CNMIPS;
def MTM2   : MoveToLOHI<"mtm2", GPR64Opnd, [MPL2, P0, P1, P2]>, MTMR_FM<0x0d>,
             ASE_CNMIPS;
def MTP0   : MoveToLOHI<"mtp0", GPR64Opnd, [P0]>, MTMR_FM<0x09>, ASE_CNMIPS;
def MTP1   : MoveToLOHI<"mtp1", GPR64Opnd, [P1]>, MTMR_FM<0x0a>, ASE_CNMIPS;
def MTP2   : MoveToLOHI<"mtp2", GPR64Opnd, [P2]>, MTMR_FM<0x0b>, ASE_CNMIPS;

// Count Ones in a Word/Doubleword
def POP   : Count1s<"pop", GPR32Opnd>, POP_FM<0x2c>, ASE_CNMIPS;
def DPOP  : Count1s<"dpop", GPR64Opnd>, POP_FM<0x2d>, ASE_CNMIPS;

// Set on equal/not equal
def SEQ   : SetCC64_R<"seq", seteq>, SEQ_FM<0x2a>, ASE_CNMIPS;
def SEQi  : SetCC64_I<"seqi", seteq>, SEQI_FM<0x2e>, ASE_CNMIPS;
def SNE   : SetCC64_R<"sne", setne>, SEQ_FM<0x2b>, ASE_CNMIPS;
def SNEi  : SetCC64_I<"snei", setne>, SEQI_FM<0x2f>, ASE_CNMIPS;

// 192-bit x 64-bit Unsigned Multiply and Add
def V3MULU: ArithLogicR<"v3mulu", GPR64Opnd, 0, II_DMUL>, ADD_FM<0x1c, 0x11>,
            ASE_CNMIPS {
  let Defs = [P0, P1, P2];
}

// 64-bit Unsigned Multiply and Add Move
def VMM0  : ArithLogicR<"vmm0", GPR64Opnd, 0, II_DMUL>, ADD_FM<0x1c, 0x10>,
            ASE_CNMIPS {
  let Defs = [MPL0, P0, P1, P2];
}

// 64-bit Unsigned Multiply and Add
def VMULU : ArithLogicR<"vmulu", GPR64Opnd, 0, II_DMUL>, ADD_FM<0x1c, 0x0f>,
            ASE_CNMIPS {
  let Defs = [MPL1, MPL2, P0, P1, P2];
}

// Move between CPU and coprocessor registers
def DMFC2_OCTEON : MFC2OP<"dmfc2", GPR64Opnd, II_DMFC2>, MFC2OP_FM<0x12, 1>,
                   ASE_CNMIPS;
def DMTC2_OCTEON : MFC2OP<"dmtc2", GPR64Opnd, II_DMTC2>, MFC2OP_FM<0x12, 5>,
                   ASE_CNMIPS;
}

}

/// Move between CPU and coprocessor registers
<<<<<<< HEAD
let DecoderNamespace = "Mips64", Predicates = [IsGP64bit] in {
def DMFC0 : MFC3OP<"dmfc0", GPR64Opnd, COP0Opnd>, MFC3OP_FM<0x10, 1>, ISA_MIPS3;
def DMTC0 : MTC3OP<"dmtc0", COP0Opnd, GPR64Opnd>, MFC3OP_FM<0x10, 5>, ISA_MIPS3;
def DMFC2 : MFC3OP<"dmfc2", GPR64Opnd, COP2Opnd>, MFC3OP_FM<0x12, 1>, ISA_MIPS3;
def DMTC2 : MTC3OP<"dmtc2", COP2Opnd, GPR64Opnd>, MFC3OP_FM<0x12, 5>, ISA_MIPS3;
=======
let DecoderNamespace = "Mips64", Predicates = [HasMips64] in {
def DMFC0 : MFC3OP<"dmfc0", GPR64Opnd, COP0Opnd, II_DMFC0>, MFC3OP_FM<0x10, 1>,
            ISA_MIPS3;
def DMTC0 : MTC3OP<"dmtc0", COP0Opnd, GPR64Opnd, II_DMTC0>, MFC3OP_FM<0x10, 5>,
            ISA_MIPS3;
def DMFC2 : MFC3OP<"dmfc2", GPR64Opnd, COP2Opnd, II_DMFC2>, MFC3OP_FM<0x12, 1>,
            ISA_MIPS3;
def DMTC2 : MTC3OP<"dmtc2", COP2Opnd, GPR64Opnd, II_DMTC2>, MFC3OP_FM<0x12, 5>,
            ISA_MIPS3;
>>>>>>> 6ea9891f
}

//===----------------------------------------------------------------------===//
//  Arbitrary patterns that map to one or more instructions
//===----------------------------------------------------------------------===//

// Materialize i64 constants.
defm : MaterializeImms<i64, ZERO_64, DADDiu, LUi64, ORi64>;

def : MipsPat<(i64 immZExt32Low16Zero:$imm),
              (DSLL (ORi64 ZERO_64, (HI16 imm:$imm)), 16)>;

def : MipsPat<(i64 immZExt32:$imm),
              (ORi64 (DSLL (ORi64 ZERO_64, (HI16 imm:$imm)), 16),
                     (LO16 imm:$imm))>;

// extended loads
def : MipsPat<(i64 (extloadi1  addr:$src)), (LB64 addr:$src)>;
def : MipsPat<(i64 (extloadi8  addr:$src)), (LB64 addr:$src)>;
def : MipsPat<(i64 (extloadi16 addr:$src)), (LH64 addr:$src)>;
def : MipsPat<(i64 (extloadi32 addr:$src)), (LW64 addr:$src)>;

// hi/lo relocs
def : MipsPat<(MipsHi tglobaladdr:$in), (LUi64 tglobaladdr:$in)>;
def : MipsPat<(MipsHi tblockaddress:$in), (LUi64 tblockaddress:$in)>;
def : MipsPat<(MipsHi tjumptable:$in), (LUi64 tjumptable:$in)>;
def : MipsPat<(MipsHi tconstpool:$in), (LUi64 tconstpool:$in)>;
def : MipsPat<(MipsHi tglobaltlsaddr:$in), (LUi64 tglobaltlsaddr:$in)>;
def : MipsPat<(MipsHi texternalsym:$in), (LUi64 texternalsym:$in)>;

let AdditionalPredicates = [NotInMicroMips] in {
  def : MipsPat<(MipsLo tglobaladdr:$in), (DADDiu ZERO_64, tglobaladdr:$in)>;
  def : MipsPat<(MipsLo tblockaddress:$in),
                (DADDiu ZERO_64, tblockaddress:$in)>;
  def : MipsPat<(MipsLo tjumptable:$in), (DADDiu ZERO_64, tjumptable:$in)>;
  def : MipsPat<(MipsLo tconstpool:$in), (DADDiu ZERO_64, tconstpool:$in)>;
  def : MipsPat<(MipsLo tglobaltlsaddr:$in),
                (DADDiu ZERO_64, tglobaltlsaddr:$in)>;
  def : MipsPat<(MipsLo texternalsym:$in), (DADDiu ZERO_64, texternalsym:$in)>;

  def : MipsPat<(add GPR64:$hi, (MipsLo tglobaladdr:$lo)),
                (DADDiu GPR64:$hi, tglobaladdr:$lo)>;
  def : MipsPat<(add GPR64:$hi, (MipsLo tblockaddress:$lo)),
                (DADDiu GPR64:$hi, tblockaddress:$lo)>;
  def : MipsPat<(add GPR64:$hi, (MipsLo tjumptable:$lo)),
                (DADDiu GPR64:$hi, tjumptable:$lo)>;
  def : MipsPat<(add GPR64:$hi, (MipsLo tconstpool:$lo)),
                (DADDiu GPR64:$hi, tconstpool:$lo)>;
  def : MipsPat<(add GPR64:$hi, (MipsLo tglobaltlsaddr:$lo)),
                (DADDiu GPR64:$hi, tglobaltlsaddr:$lo)>;

  def : WrapperPat<tglobaladdr, DADDiu, GPR64>;
  def : WrapperPat<tconstpool, DADDiu, GPR64>;
  def : WrapperPat<texternalsym, DADDiu, GPR64>;
  def : WrapperPat<tblockaddress, DADDiu, GPR64>;
  def : WrapperPat<tjumptable, DADDiu, GPR64>;
  def : WrapperPat<tglobaltlsaddr, DADDiu, GPR64>;
}

defm : BrcondPats<GPR64, BEQ64, BEQ, BNE64, SLT64, SLTu64, SLTi64, SLTiu64,
                  ZERO_64>;
def : MipsPat<(brcond (i32 (setlt i64:$lhs, 1)), bb:$dst),
              (BLEZ64 i64:$lhs, bb:$dst)>;
def : MipsPat<(brcond (i32 (setgt i64:$lhs, -1)), bb:$dst),
              (BGEZ64 i64:$lhs, bb:$dst)>;

// setcc patterns
let AdditionalPredicates = [NotInMicroMips] in {
  defm : SeteqPats<GPR64, SLTiu64, XOR64, SLTu64, ZERO_64>;
  defm : SetlePats<GPR64, XORi, SLT64, SLTu64>;
  defm : SetgtPats<GPR64, SLT64, SLTu64>;
  defm : SetgePats<GPR64, XORi, SLT64, SLTu64>;
  defm : SetgeImmPats<GPR64, XORi, SLTi64, SLTiu64>;
}
// truncate
def : MipsPat<(trunc (assertsext GPR64:$src)),
              (EXTRACT_SUBREG GPR64:$src, sub_32)>;
// The forward compatibility strategy employed by MIPS requires us to treat
// values as being sign extended to an infinite number of bits. This allows
// existing software to run without modification on any future MIPS
// implementation (e.g. 128-bit, or 1024-bit). Being compatible with this
// strategy requires that truncation acts as a sign-extension for values being
// fed into instructions operating on 32-bit values. Such instructions have
// undefined results if this is not true.
// For our case, this means that we can't issue an extract_subreg for nodes
// such as (trunc:i32 (assertzext:i64 X, i32)), because the sign-bit of the
// lower subreg would not be replicated into the upper half.
def : MipsPat<(trunc (assertzext_lt_i32 GPR64:$src)),
              (EXTRACT_SUBREG GPR64:$src, sub_32)>;
def : MipsPat<(i32 (trunc GPR64:$src)),
              (SLL (EXTRACT_SUBREG GPR64:$src, sub_32), 0)>;

// variable shift instructions patterns
def : MipsPat<(shl GPR64:$rt, (i32 (trunc GPR64:$rs))),
              (DSLLV GPR64:$rt, (EXTRACT_SUBREG GPR64:$rs, sub_32))>;
def : MipsPat<(srl GPR64:$rt, (i32 (trunc GPR64:$rs))),
              (DSRLV GPR64:$rt, (EXTRACT_SUBREG GPR64:$rs, sub_32))>;
def : MipsPat<(sra GPR64:$rt, (i32 (trunc GPR64:$rs))),
              (DSRAV GPR64:$rt, (EXTRACT_SUBREG GPR64:$rs, sub_32))>;
let AdditionalPredicates = [NotInMicroMips] in {
  def : MipsPat<(rotr GPR64:$rt, (i32 (trunc GPR64:$rs))),
                (DROTRV GPR64:$rt, (EXTRACT_SUBREG GPR64:$rs, sub_32))>;
}

// 32-to-64-bit extension
def : MipsPat<(i64 (anyext GPR32:$src)),
              (INSERT_SUBREG (i64 (IMPLICIT_DEF)), GPR32:$src, sub_32)>;
def : MipsPat<(i64 (zext GPR32:$src)), (DSRL (DSLL64_32 GPR32:$src), 32)>;
def : MipsPat<(i64 (sext GPR32:$src)), (SLL64_32 GPR32:$src)>;

// Sign extend in register
def : MipsPat<(i64 (sext_inreg GPR64:$src, i32)),
              (SLL64_64 GPR64:$src)>;

// bswap MipsPattern
def : MipsPat<(bswap GPR64:$rt), (DSHD (DSBH GPR64:$rt))>;

// Carry pattern
let AdditionalPredicates = [NotInMicroMips] in {
  def : MipsPat<(subc GPR64:$lhs, GPR64:$rhs),
                (DSUBu GPR64:$lhs, GPR64:$rhs)>;
  def : MipsPat<(addc GPR64:$lhs, GPR64:$rhs),
                (DADDu GPR64:$lhs, GPR64:$rhs)>, ASE_NOT_DSP;
  def : MipsPat<(addc GPR64:$lhs, immSExt16:$imm),
                (DADDiu GPR64:$lhs, imm:$imm)>, ASE_NOT_DSP;
}

// Octeon bbit0/bbit1 MipsPattern
def : MipsPat<(brcond (i32 (seteq (and i64:$lhs, PowerOf2LO:$mask), 0)), bb:$dst),
              (BBIT0 i64:$lhs, (Log2LO PowerOf2LO:$mask), bb:$dst)>, ASE_MIPS64_CNMIPS;
def : MipsPat<(brcond (i32 (seteq (and i64:$lhs, PowerOf2HI:$mask), 0)), bb:$dst),
              (BBIT032 i64:$lhs, (Log2HI PowerOf2HI:$mask), bb:$dst)>, ASE_MIPS64_CNMIPS;
def : MipsPat<(brcond (i32 (setne (and i64:$lhs, PowerOf2LO:$mask), 0)), bb:$dst),
              (BBIT1 i64:$lhs, (Log2LO PowerOf2LO:$mask), bb:$dst)>, ASE_MIPS64_CNMIPS;
def : MipsPat<(brcond (i32 (setne (and i64:$lhs, PowerOf2HI:$mask), 0)), bb:$dst),
              (BBIT132 i64:$lhs, (Log2HI PowerOf2HI:$mask), bb:$dst)>, ASE_MIPS64_CNMIPS;

// Atomic load patterns.
def : MipsPat<(atomic_load_8 addr:$a), (LB64 addr:$a)>;
def : MipsPat<(atomic_load_16 addr:$a), (LH64 addr:$a)>;
def : MipsPat<(atomic_load_32 addr:$a), (LW64 addr:$a)>;
def : MipsPat<(atomic_load_64 addr:$a), (LD addr:$a)>;

// Atomic store patterns.
def : MipsPat<(atomic_store_8 addr:$a, GPR64:$v), (SB64 GPR64:$v, addr:$a)>;
def : MipsPat<(atomic_store_16 addr:$a, GPR64:$v), (SH64 GPR64:$v, addr:$a)>;
def : MipsPat<(atomic_store_32 addr:$a, GPR64:$v), (SW64 GPR64:$v, addr:$a)>;
def : MipsPat<(atomic_store_64 addr:$a, GPR64:$v), (SD GPR64:$v, addr:$a)>;

//===----------------------------------------------------------------------===//
// Instruction aliases
//===----------------------------------------------------------------------===//
let AdditionalPredicates = [NotInMicroMips] in {
  def : MipsInstAlias<"move $dst, $src",
                      (OR64 GPR64Opnd:$dst,  GPR64Opnd:$src, ZERO_64), 1>,
        GPR_64;
  def : MipsInstAlias<"move $dst, $src",
                      (DADDu GPR64Opnd:$dst,  GPR64Opnd:$src, ZERO_64), 1>,
        GPR_64;
  def : MipsInstAlias<"dadd $rs, $rt, $imm",
                      (DADDi GPR64Opnd:$rs, GPR64Opnd:$rt, simm16_64:$imm),
                      0>, ISA_MIPS3_NOT_32R6_64R6;
  def : MipsInstAlias<"dadd $rs, $imm",
                      (DADDi GPR64Opnd:$rs, GPR64Opnd:$rs, simm16_64:$imm),
                      0>, ISA_MIPS3_NOT_32R6_64R6;
  def : MipsInstAlias<"daddu $rs, $rt, $imm",
                      (DADDiu GPR64Opnd:$rs, GPR64Opnd:$rt, simm16_64:$imm),
                      0>, ISA_MIPS3;
  def : MipsInstAlias<"daddu $rs, $imm",
                      (DADDiu GPR64Opnd:$rs, GPR64Opnd:$rs, simm16_64:$imm),
                      0>, ISA_MIPS3;
}
def : MipsInstAlias<"dsll $rd, $rt, $rs",
                    (DSLLV GPR64Opnd:$rd, GPR64Opnd:$rt, GPR32Opnd:$rs), 0>,
                    ISA_MIPS3;
let AdditionalPredicates = [NotInMicroMips] in {
  def : MipsInstAlias<"dneg $rt, $rs",
                      (DSUB GPR64Opnd:$rt, ZERO_64, GPR64Opnd:$rs), 1>,
                      ISA_MIPS3;
  def : MipsInstAlias<"dneg $rt",
                      (DSUB GPR64Opnd:$rt, ZERO_64, GPR64Opnd:$rt), 1>,
                      ISA_MIPS3;
  def : MipsInstAlias<"dnegu $rt, $rs",
                      (DSUBu GPR64Opnd:$rt, ZERO_64, GPR64Opnd:$rs), 1>,
                      ISA_MIPS3;
  def : MipsInstAlias<"dnegu $rt",
                      (DSUBu GPR64Opnd:$rt, ZERO_64, GPR64Opnd:$rt), 1>,
                      ISA_MIPS3;
}
def : MipsInstAlias<"dsubi $rs, $rt, $imm",
                    (DADDi GPR64Opnd:$rs, GPR64Opnd:$rt,
                           InvertedImOperand64:$imm),
                    0>, ISA_MIPS3_NOT_32R6_64R6;
def : MipsInstAlias<"dsubi $rs, $imm",
                    (DADDi GPR64Opnd:$rs, GPR64Opnd:$rs,
                           InvertedImOperand64:$imm),
                    0>, ISA_MIPS3_NOT_32R6_64R6;
def : MipsInstAlias<"dsub $rs, $rt, $imm",
                    (DADDi GPR64Opnd:$rs, GPR64Opnd:$rt,
                           InvertedImOperand64:$imm),
                    0>, ISA_MIPS3_NOT_32R6_64R6;
def : MipsInstAlias<"dsub $rs, $imm",
                    (DADDi GPR64Opnd:$rs, GPR64Opnd:$rs,
                           InvertedImOperand64:$imm),
                    0>, ISA_MIPS3_NOT_32R6_64R6;
let AdditionalPredicates = [NotInMicroMips] in {
  def : MipsInstAlias<"dsubu $rt, $rs, $imm",
                      (DADDiu GPR64Opnd:$rt, GPR64Opnd:$rs,
                              InvertedImOperand64:$imm), 0>, ISA_MIPS3;
  def : MipsInstAlias<"dsubu $rs, $imm",
                      (DADDiu GPR64Opnd:$rs, GPR64Opnd:$rs,
                              InvertedImOperand64:$imm), 0>, ISA_MIPS3;
}
def : MipsInstAlias<"dsra $rd, $rt, $rs",
                    (DSRAV GPR64Opnd:$rd, GPR64Opnd:$rt, GPR32Opnd:$rs), 0>,
                    ISA_MIPS3;
let AdditionalPredicates = [NotInMicroMips] in {
  def : MipsInstAlias<"dsrl $rd, $rt, $rs",
                      (DSRLV GPR64Opnd:$rd, GPR64Opnd:$rt, GPR32Opnd:$rs), 0>,
                      ISA_MIPS3;

def : MipsInstAlias<"bnez $rs,$offset",
                    (BNE64 GPR64Opnd:$rs, ZERO_64, brtarget:$offset), 0>;
def : MipsInstAlias<"bnezl $rs,$offset",
                    (BNEL64 GPR64Opnd:$rs, ZERO_64, brtarget:$offset), 0>;
def : MipsInstAlias<"beqz $rs,$offset",
                    (BEQ64 GPR64Opnd:$rs, ZERO_64, brtarget:$offset), 0>;
def : MipsInstAlias<"beqzl $rs,$offset",
                    (BEQL64 GPR64Opnd:$rs, ZERO_64, brtarget:$offset), 0>;

// Two operand (implicit 0 selector) versions:
  def : MipsInstAlias<"dmtc0 $rt, $rd",
                      (DMTC0 COP0Opnd:$rd, GPR64Opnd:$rt, 0), 0>;
  def : MipsInstAlias<"dmfc0 $rt, $rd",
                      (DMFC0 GPR64Opnd:$rt, COP0Opnd:$rd, 0), 0>;
}
def : MipsInstAlias<"dmfc2 $rt, $rd", (DMFC2 GPR64Opnd:$rt, COP2Opnd:$rd, 0), 0>;
def : MipsInstAlias<"dmtc2 $rt, $rd", (DMTC2 COP2Opnd:$rd, GPR64Opnd:$rt, 0), 0>;

def : MipsInstAlias<"synciobdma", (SYNC 0x2), 0>, ASE_MIPS64_CNMIPS;
def : MipsInstAlias<"syncs", (SYNC 0x6), 0>, ASE_MIPS64_CNMIPS;
def : MipsInstAlias<"syncw", (SYNC 0x4), 0>, ASE_MIPS64_CNMIPS;
def : MipsInstAlias<"syncws", (SYNC 0x5), 0>, ASE_MIPS64_CNMIPS;

// cnMIPS Aliases.

// bbit* with $p 32-63 converted to bbit*32 with $p 0-31
def : MipsInstAlias<"bbit0 $rs, $p, $offset",
                    (BBIT032 GPR64Opnd:$rs, uimm5_plus32_normalize_64:$p,
                             brtarget:$offset), 0>,
      ASE_CNMIPS;
def : MipsInstAlias<"bbit1 $rs, $p, $offset",
                    (BBIT132 GPR64Opnd:$rs, uimm5_plus32_normalize_64:$p,
                             brtarget:$offset), 0>,
      ASE_CNMIPS;

// exts with $pos 32-63 in converted to exts32 with $pos 0-31
def : MipsInstAlias<"exts $rt, $rs, $pos, $lenm1",
                    (EXTS32 GPR64Opnd:$rt, GPR64Opnd:$rs,
                            uimm5_plus32_normalize:$pos, uimm5:$lenm1), 0>,
      ASE_CNMIPS;
def : MipsInstAlias<"exts $rt, $pos, $lenm1",
                    (EXTS32 GPR64Opnd:$rt, GPR64Opnd:$rt,
                            uimm5_plus32_normalize:$pos, uimm5:$lenm1), 0>,
      ASE_CNMIPS;

// cins with $pos 32-63 in converted to cins32 with $pos 0-31
def : MipsInstAlias<"cins $rt, $rs, $pos, $lenm1",
                    (CINS32 GPR64Opnd:$rt, GPR64Opnd:$rs,
                            uimm5_plus32_normalize:$pos, uimm5:$lenm1), 0>,
      ASE_CNMIPS;
def : MipsInstAlias<"cins $rt, $pos, $lenm1",
                    (CINS32 GPR64Opnd:$rt, GPR64Opnd:$rt,
                            uimm5_plus32_normalize:$pos, uimm5:$lenm1), 0>,
      ASE_CNMIPS;

//===----------------------------------------------------------------------===//
// Assembler Pseudo Instructions
//===----------------------------------------------------------------------===//

class LoadImmediate64<string instr_asm, Operand Od, RegisterOperand RO> :
  MipsAsmPseudoInst<(outs RO:$rt), (ins Od:$imm64),
                     !strconcat(instr_asm, "\t$rt, $imm64")> ;
def LoadImm64 : LoadImmediate64<"dli", imm64, GPR64Opnd>;

def LoadAddrReg64 : MipsAsmPseudoInst<(outs GPR64Opnd:$rt), (ins mem:$addr),
                                       "dla\t$rt, $addr">;
def LoadAddrImm64 : MipsAsmPseudoInst<(outs GPR64Opnd:$rt), (ins imm64:$imm64),
                                       "dla\t$rt, $imm64">;<|MERGE_RESOLUTION|>--- conflicted
+++ resolved
@@ -247,16 +247,10 @@
   def BLEZL64: CBranchZero<"blezl", brtarget, setle, GPR64Opnd, 0>,
                BGEZ_FM<22, 0>, ISA_MIPS2_NOT_32R6_64R6;
   def BLTZ64 : CBranchZero<"bltz", brtarget, setlt, GPR64Opnd>, BGEZ_FM<1, 0>;
-<<<<<<< HEAD
   def BLTZL64: CBranchZero<"bltzl", brtarget, setlt, GPR64Opnd, 0>,
                BGEZ_FM<1, 2>, ISA_MIPS2_NOT_32R6_64R6;
-  def JALR64 : JumpLinkReg<"jalr", GPR64Opnd>, JALR_FM;
   def JALR64Pseudo : JumpLinkRegPseudo<GPR64Opnd, JALR, RA, GPR32Opnd>;
-  def TAILCALL64_R : TailCallReg<GPR64Opnd, JR, GPR32Opnd>;
   def CPSETUP : MipsPseudo<(outs GPR64Opnd: $gp), (ins GPR64Opnd: $t9), []>;
-=======
-  def JALR64Pseudo : JumpLinkRegPseudo<GPR64Opnd, JALR, RA, GPR32Opnd>;
->>>>>>> 6ea9891f
 }
 
 def TAILCALLREG64 : TailCallReg<GPR64Opnd>;
@@ -501,14 +495,7 @@
 }
 
 /// Move between CPU and coprocessor registers
-<<<<<<< HEAD
 let DecoderNamespace = "Mips64", Predicates = [IsGP64bit] in {
-def DMFC0 : MFC3OP<"dmfc0", GPR64Opnd, COP0Opnd>, MFC3OP_FM<0x10, 1>, ISA_MIPS3;
-def DMTC0 : MTC3OP<"dmtc0", COP0Opnd, GPR64Opnd>, MFC3OP_FM<0x10, 5>, ISA_MIPS3;
-def DMFC2 : MFC3OP<"dmfc2", GPR64Opnd, COP2Opnd>, MFC3OP_FM<0x12, 1>, ISA_MIPS3;
-def DMTC2 : MTC3OP<"dmtc2", COP2Opnd, GPR64Opnd>, MFC3OP_FM<0x12, 5>, ISA_MIPS3;
-=======
-let DecoderNamespace = "Mips64", Predicates = [HasMips64] in {
 def DMFC0 : MFC3OP<"dmfc0", GPR64Opnd, COP0Opnd, II_DMFC0>, MFC3OP_FM<0x10, 1>,
             ISA_MIPS3;
 def DMTC0 : MTC3OP<"dmtc0", COP0Opnd, GPR64Opnd, II_DMTC0>, MFC3OP_FM<0x10, 5>,
@@ -517,7 +504,6 @@
             ISA_MIPS3;
 def DMTC2 : MTC3OP<"dmtc2", COP2Opnd, GPR64Opnd, II_DMTC2>, MFC3OP_FM<0x12, 5>,
             ISA_MIPS3;
->>>>>>> 6ea9891f
 }
 
 //===----------------------------------------------------------------------===//
@@ -734,10 +720,6 @@
 def : MipsInstAlias<"dsra $rd, $rt, $rs",
                     (DSRAV GPR64Opnd:$rd, GPR64Opnd:$rt, GPR32Opnd:$rs), 0>,
                     ISA_MIPS3;
-let AdditionalPredicates = [NotInMicroMips] in {
-  def : MipsInstAlias<"dsrl $rd, $rt, $rs",
-                      (DSRLV GPR64Opnd:$rd, GPR64Opnd:$rt, GPR32Opnd:$rs), 0>,
-                      ISA_MIPS3;
 
 def : MipsInstAlias<"bnez $rs,$offset",
                     (BNE64 GPR64Opnd:$rs, ZERO_64, brtarget:$offset), 0>;
@@ -747,6 +729,11 @@
                     (BEQ64 GPR64Opnd:$rs, ZERO_64, brtarget:$offset), 0>;
 def : MipsInstAlias<"beqzl $rs,$offset",
                     (BEQL64 GPR64Opnd:$rs, ZERO_64, brtarget:$offset), 0>;
+
+let AdditionalPredicates = [NotInMicroMips] in {
+  def : MipsInstAlias<"dsrl $rd, $rt, $rs",
+                      (DSRLV GPR64Opnd:$rd, GPR64Opnd:$rt, GPR32Opnd:$rs), 0>,
+                      ISA_MIPS3;
 
 // Two operand (implicit 0 selector) versions:
   def : MipsInstAlias<"dmtc0 $rt, $rd",
