--- conflicted
+++ resolved
@@ -243,16 +243,6 @@
 
 /// Jump and Branch Instructions
 let isCodeGenOnly = 1 in {
-<<<<<<< HEAD
-  def BEQ64  : CBranch<"beq", brtarget, seteq, GPR64Opnd>, BEQ_FM<4>;
-  def BNE64  : CBranch<"bne", brtarget, setne, GPR64Opnd>, BEQ_FM<5>;
-  def BGEZ64 : CBranchZero<"bgez", brtarget, setge, GPR64Opnd>, BGEZ_FM<1, 1>;
-
-  def BGTZ64 : CBranchZero<"bgtz", brtarget, setgt, GPR64Opnd>, BGEZ_FM<7, 0>;
-  def BLEZ64 : CBranchZero<"blez", brtarget, setle, GPR64Opnd>, BGEZ_FM<6, 0>;
-  def BLTZ64 : CBranchZero<"bltz", brtarget, setlt, GPR64Opnd>, BGEZ_FM<1, 0>;
-  def CPSETUP : MipsPseudo<(outs GPR64Opnd: $gp), (ins GPR64Opnd: $t9), []>;
-=======
   def BEQ64  : CBranch<"beq", brtarget, seteq, GPR64Opnd>, BEQ_FM<4>,
                GPR_64;
   def BNE64  : CBranch<"bne", brtarget, setne, GPR64Opnd>, BEQ_FM<5>,
@@ -265,7 +255,8 @@
                GPR_64;
   def BLTZ64 : CBranchZero<"bltz", brtarget, setlt, GPR64Opnd>, BGEZ_FM<1, 0>,
                GPR_64;
->>>>>>> 3f7dfd74
+  def CPSETUP : MipsPseudo<(outs GPR64Opnd: $gp), (ins GPR64Opnd: $t9), []>,
+               GPR_64;
   let AdditionalPredicates = [NoIndirectJumpGuards] in
     def JALR64Pseudo : JumpLinkRegPseudo<GPR64Opnd, JALR, RA, GPR32Opnd>;
 }
@@ -354,12 +345,6 @@
                     GPR_64;
 }
 
-<<<<<<< HEAD
-
-// XXXAR: we had this pre-merge:
-// let DecoderNamespace="Mips64" in
-=======
->>>>>>> 3f7dfd74
 let isCodeGenOnly = 1 in
 def RDHWR64 : ReadHardware<GPR64Opnd, HWRegsOpnd>, RDHWR_FM, GPR_64;
 
