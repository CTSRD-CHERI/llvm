--- conflicted
+++ resolved
@@ -649,13 +649,9 @@
   def : MipsPat<(MipsHighest (i64 tjumptable:$in)),
                 (LUi64 tjumptable:$in)>, ISA_MIPS3, GPR_64, SYM_64;
   def : MipsPat<(MipsHighest (i64 tconstpool:$in)),
-<<<<<<< HEAD
-                (LUi64 tconstpool:$in)>, SYM_64;
-=======
                 (LUi64 tconstpool:$in)>, ISA_MIPS3, GPR_64, SYM_64;
   def : MipsPat<(MipsHighest (i64 tglobaltlsaddr:$in)),
                 (LUi64 tglobaltlsaddr:$in)>, ISA_MIPS3, GPR_64, SYM_64;
->>>>>>> 41306baa
   def : MipsPat<(MipsHighest (i64 texternalsym:$in)),
                 (LUi64 texternalsym:$in)>, ISA_MIPS3, GPR_64, SYM_64;
 
@@ -666,14 +662,10 @@
   def : MipsPat<(MipsHigher (i64 tjumptable:$in)),
                 (DADDiu ZERO_64, tjumptable:$in)>, ISA_MIPS3, GPR_64, SYM_64;
   def : MipsPat<(MipsHigher (i64 tconstpool:$in)),
-<<<<<<< HEAD
-                (DADDiu ZERO_64, tconstpool:$in)>, SYM_64;
-=======
                 (DADDiu ZERO_64, tconstpool:$in)>, ISA_MIPS3, GPR_64, SYM_64;
   def : MipsPat<(MipsHigher (i64 tglobaltlsaddr:$in)),
                 (DADDiu ZERO_64, tglobaltlsaddr:$in)>, ISA_MIPS3, GPR_64,
                 SYM_64;
->>>>>>> 41306baa
   def : MipsPat<(MipsHigher (i64 texternalsym:$in)),
                 (DADDiu ZERO_64, texternalsym:$in)>, ISA_MIPS3, GPR_64, SYM_64;
 
@@ -685,14 +677,10 @@
   def : MipsPat<(add GPR64:$hi, (MipsHigher (i64 tjumptable:$lo))),
                 (DADDiu GPR64:$hi, tjumptable:$lo)>, ISA_MIPS3, GPR_64, SYM_64;
   def : MipsPat<(add GPR64:$hi, (MipsHigher (i64 tconstpool:$lo))),
-<<<<<<< HEAD
-                (DADDiu GPR64:$hi, tconstpool:$lo)>, SYM_64;
-=======
                 (DADDiu GPR64:$hi, tconstpool:$lo)>, ISA_MIPS3, GPR_64, SYM_64;
   def : MipsPat<(add GPR64:$hi, (MipsHigher (i64 tglobaltlsaddr:$lo))),
                 (DADDiu GPR64:$hi, tglobaltlsaddr:$lo)>, ISA_MIPS3, GPR_64,
                 SYM_64;
->>>>>>> 41306baa
 
   def : MipsPat<(add GPR64:$hi, (MipsHi (i64 tglobaladdr:$lo))),
                 (DADDiu GPR64:$hi, tglobaladdr:$lo)>, ISA_MIPS3, GPR_64, SYM_64;
@@ -702,14 +690,10 @@
   def : MipsPat<(add GPR64:$hi, (MipsHi (i64 tjumptable:$lo))),
                 (DADDiu GPR64:$hi, tjumptable:$lo)>, ISA_MIPS3, GPR_64, SYM_64;
   def : MipsPat<(add GPR64:$hi, (MipsHi (i64 tconstpool:$lo))),
-<<<<<<< HEAD
-                (DADDiu GPR64:$hi, tconstpool:$lo)>, SYM_64;
-=======
                 (DADDiu GPR64:$hi, tconstpool:$lo)>, ISA_MIPS3, GPR_64, SYM_64;
   def : MipsPat<(add GPR64:$hi, (MipsHi (i64 tglobaltlsaddr:$lo))),
                 (DADDiu GPR64:$hi, tglobaltlsaddr:$lo)>, ISA_MIPS3, GPR_64,
                 SYM_64;
->>>>>>> 41306baa
 
   def : MipsPat<(add GPR64:$hi, (MipsLo (i64 tglobaladdr:$lo))),
                 (DADDiu GPR64:$hi, tglobaladdr:$lo)>, ISA_MIPS3, GPR_64, SYM_64;
