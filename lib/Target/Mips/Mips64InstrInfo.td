--- conflicted
+++ resolved
@@ -587,25 +587,9 @@
 def : MipsInstAlias<"dsrl $rd, $rt, $rs",
                     (DSRLV GPR64Opnd:$rd, GPR64Opnd:$rt, GPR32Opnd:$rs), 0>,
                     ISA_MIPS3;
-
-<<<<<<< HEAD
-class LoadImm64< string instr_asm, Operand Od, RegisterOperand RO> :
-  MipsAsmPseudoInst<(outs RO:$rt), (ins Od:$imm64),
-                     !strconcat(instr_asm, "\t$rt, $imm64")> ;
-def LoadImm64Reg : LoadImm64<"dli", imm64, GPR64Opnd>;
-def LoadAddr64Reg : LoadAddress<"dla", mem, GPR64Opnd>;
-def LoadAddr64Imm : LoadAddressImm<"dla", uimm5, GPR64Opnd>;
-
-/// Move between CPU and coprocessor registers
-let DecoderNamespace = "Mips64" in {
-def DMFC0 : MFC3OP<"dmfc0", GPR64Opnd>, MFC3OP_FM<0x10, 1>, ISA_MIPS3;
-def DMTC0 : MFC3OP<"dmtc0", GPR64Opnd>, MFC3OP_FM<0x10, 5>, ISA_MIPS3;
-def DMFC2 : MFC3OP<"dmfc2", GPR64Opnd>, MFC3OP_FM<0x12, 1>, ISA_MIPS3;
-def DMTC2 : MFC3OP<"dmtc2", GPR64Opnd>, MFC3OP_FM<0x12, 5>, ISA_MIPS3;
-}
-
-=======
->>>>>>> 969bfdfe
+def LoadAddr64Reg : LoadAddressFromReg32<"dla", mem, GPR64Opnd>;
+def LoadAddr64Imm : LoadAddressFromImm32<"dla", uimm5, GPR64Opnd>;
+
 // Two operand (implicit 0 selector) versions:
 def : MipsInstAlias<"dmfc0 $rt, $rd", (DMFC0 GPR64Opnd:$rt, GPR64Opnd:$rd, 0), 0>;
 def : MipsInstAlias<"dmtc0 $rt, $rd", (DMTC0 GPR64Opnd:$rt, GPR64Opnd:$rd, 0), 0>;
@@ -617,9 +601,6 @@
 def : MipsInstAlias<"syncs",      (SYNC 0x6), 0>;
 def : MipsInstAlias<"syncw",      (SYNC 0x4), 0>;
 def : MipsInstAlias<"syncws",     (SYNC 0x5), 0>;
-<<<<<<< HEAD
-}
-=======
 }
 
 //===----------------------------------------------------------------------===//
@@ -629,5 +610,4 @@
 class LoadImmediate64<string instr_asm, Operand Od, RegisterOperand RO> :
   MipsAsmPseudoInst<(outs RO:$rt), (ins Od:$imm64),
                      !strconcat(instr_asm, "\t$rt, $imm64")> ;
-def LoadImm64 : LoadImmediate64<"dli", imm64, GPR64Opnd>;
->>>>>>> 969bfdfe
+def LoadImm64 : LoadImmediate64<"dli", imm64, GPR64Opnd>;