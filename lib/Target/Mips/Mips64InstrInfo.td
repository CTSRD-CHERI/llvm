//===- Mips64InstrInfo.td - Mips64 Instruction Information -*- tablegen -*-===//
//
//                     The LLVM Compiler Infrastructure
//
// This file is distributed under the University of Illinois Open Source
// License. See LICENSE.TXT for details.
//
//===----------------------------------------------------------------------===//
//
// This file describes Mips64 instructions.
//
//===----------------------------------------------------------------------===//

//===----------------------------------------------------------------------===//
// Mips Operand, Complex Patterns and Transformations Definitions.
//===----------------------------------------------------------------------===//

// Unsigned Operand
def uimm5_64      : Operand<i64> {
  let PrintMethod = "printUnsignedImm";
}

def uimm16_64      : Operand<i64> {
  let PrintMethod = "printUnsignedImm";
}

// Signed Operand
def simm10_64 : Operand<i64>;

// Transformation Function - get Imm - 32.
def Subtract32 : SDNodeXForm<imm, [{
  return getImm(N, (unsigned)N->getZExtValue() - 32);
}]>;

// shamt must fit in 6 bits.
def immZExt6 : ImmLeaf<i32, [{return Imm == (Imm & 0x3f);}]>;

// Node immediate fits as 10-bit sign extended on target immediate.
// e.g. seqi, snei
def immSExt10_64 : PatLeaf<(i64 imm),
                           [{ return isInt<10>(N->getSExtValue()); }]>;

def immZExt16_64 : PatLeaf<(i64 imm),
                           [{ return isInt<16>(N->getZExtValue()); }]>;

def immZExt5_64 : ImmLeaf<i64, [{ return Imm == (Imm & 0x1f); }]>;

// Transformation function: get log2 of low 32 bits of immediate
def Log2LO : SDNodeXForm<imm, [{
  return getImm(N, Log2_64((unsigned) N->getZExtValue()));
}]>;

// Transformation function: get log2 of high 32 bits of immediate
def Log2HI : SDNodeXForm<imm, [{
  return getImm(N, Log2_64((unsigned) (N->getZExtValue() >> 32)));
}]>;

// Predicate: True if immediate is a power of 2 and fits 32 bits
def PowerOf2LO : PatLeaf<(imm), [{
  if (N->getValueType(0) == MVT::i64) {
    uint64_t Imm = N->getZExtValue();
    return isPowerOf2_64(Imm) && (Imm & 0xffffffff) == Imm;
  }
  else
    return false;
}]>;

// Predicate: True if immediate is a power of 2 and exceeds 32 bits
def PowerOf2HI : PatLeaf<(imm), [{
  if (N->getValueType(0) == MVT::i64) {
    uint64_t Imm = N->getZExtValue();
    return isPowerOf2_64(Imm) && (Imm & 0xffffffff00000000) == Imm;
  }
  else
    return false;
}]>;

//===----------------------------------------------------------------------===//
// Instructions specific format
//===----------------------------------------------------------------------===//
let usesCustomInserter = 1 in {
  def ATOMIC_LOAD_ADD_I64  : Atomic2Ops<atomic_load_add_64, GPR64>;
  def ATOMIC_LOAD_SUB_I64  : Atomic2Ops<atomic_load_sub_64, GPR64>;
  def ATOMIC_LOAD_AND_I64  : Atomic2Ops<atomic_load_and_64, GPR64>;
  def ATOMIC_LOAD_OR_I64   : Atomic2Ops<atomic_load_or_64, GPR64>;
  def ATOMIC_LOAD_XOR_I64  : Atomic2Ops<atomic_load_xor_64, GPR64>;
  def ATOMIC_LOAD_NAND_I64 : Atomic2Ops<atomic_load_nand_64, GPR64>;
  def ATOMIC_SWAP_I64      : Atomic2Ops<atomic_swap_64, GPR64>;
  def ATOMIC_CMP_SWAP_I64  : AtomicCmpSwap<atomic_cmp_swap_64, GPR64>;
}

/// Pseudo instructions for loading and storing accumulator registers.
let isPseudo = 1, isCodeGenOnly = 1 in {
  def LOAD_ACC128  : Load<"", ACC128>;
  def STORE_ACC128 : Store<"", ACC128>;
}

//===----------------------------------------------------------------------===//
// Instruction definition
//===----------------------------------------------------------------------===//
let DecoderNamespace = "Mips64" in {
/// Arithmetic Instructions (ALU Immediate)
def DADDi   : ArithLogicI<"daddi", simm16_64, GPR64Opnd>, ADDI_FM<0x18>,
              ISA_MIPS3_NOT_32R6_64R6;
def DADDiu  : ArithLogicI<"daddiu", simm16_64, GPR64Opnd, II_DADDIU,
                          immSExt16, add>,
              ADDI_FM<0x19>, IsAsCheapAsAMove, ISA_MIPS3;

let isCodeGenOnly = 1 in {
def SLTi64  : SetCC_I<"slti", setlt, simm16_64, immSExt16, GPR64Opnd>,
              SLTI_FM<0xa>;
def SLTiu64 : SetCC_I<"sltiu", setult, simm16_64, immSExt16, GPR64Opnd>,
              SLTI_FM<0xb>;
def ANDi64 : ArithLogicI<"andi", uimm16_64, GPR64Opnd, II_AND, immZExt16, and>,
             ADDI_FM<0xc>;
def ORi64   : ArithLogicI<"ori", uimm16_64, GPR64Opnd, II_OR, immZExt16, or>,
              ADDI_FM<0xd>;
def XORi64  : ArithLogicI<"xori", uimm16_64, GPR64Opnd, II_XOR, immZExt16, xor>,
              ADDI_FM<0xe>;
def LUi64   : LoadUpper<"lui", GPR64Opnd, uimm16_64>, LUI_FM;
}

/// Arithmetic Instructions (3-Operand, R-Type)
def DADD   : ArithLogicR<"dadd", GPR64Opnd, 1, II_DADD>, ADD_FM<0, 0x2c>,
             ISA_MIPS3;
def DADDu  : ArithLogicR<"daddu", GPR64Opnd, 1, II_DADDU, add>, ADD_FM<0, 0x2d>,
             ISA_MIPS3;
def DSUBu  : ArithLogicR<"dsubu", GPR64Opnd, 0, II_DSUBU, sub>, ADD_FM<0, 0x2f>,
             ISA_MIPS3;
def DSUB   : ArithLogicR<"dsub", GPR64Opnd, 0, II_DSUB>, ADD_FM<0, 0x2e>,
             ISA_MIPS3;

let isCodeGenOnly = 1 in {
def SLT64  : SetCC_R<"slt", setlt, GPR64Opnd>, ADD_FM<0, 0x2a>;
def SLTu64 : SetCC_R<"sltu", setult, GPR64Opnd>, ADD_FM<0, 0x2b>;
def AND64  : ArithLogicR<"and", GPR64Opnd, 1, II_AND, and>, ADD_FM<0, 0x24>;
def OR64   : ArithLogicR<"or", GPR64Opnd, 1, II_OR, or>, ADD_FM<0, 0x25>;
def XOR64  : ArithLogicR<"xor", GPR64Opnd, 1, II_XOR, xor>, ADD_FM<0, 0x26>;
def NOR64  : LogicNOR<"nor", GPR64Opnd>, ADD_FM<0, 0x27>;
}

/// Shift Instructions
def DSLL   : shift_rotate_imm<"dsll", uimm6, GPR64Opnd, II_DSLL, shl, immZExt6>,
             SRA_FM<0x38, 0>, ISA_MIPS3;
def DSRL   : shift_rotate_imm<"dsrl", uimm6, GPR64Opnd, II_DSRL, srl, immZExt6>,
             SRA_FM<0x3a, 0>, ISA_MIPS3;
def DSRA   : shift_rotate_imm<"dsra", uimm6, GPR64Opnd, II_DSRA, sra, immZExt6>,
             SRA_FM<0x3b, 0>, ISA_MIPS3;
def DSLLV  : shift_rotate_reg<"dsllv", GPR64Opnd, II_DSLLV, shl>,
             SRLV_FM<0x14, 0>, ISA_MIPS3;
def DSRLV  : shift_rotate_reg<"dsrlv", GPR64Opnd, II_DSRLV, srl>,
             SRLV_FM<0x16, 0>, ISA_MIPS3;
def DSRAV  : shift_rotate_reg<"dsrav", GPR64Opnd, II_DSRAV, sra>,
             SRLV_FM<0x17, 0>, ISA_MIPS3;
def DSLL32 : shift_rotate_imm<"dsll32", uimm5, GPR64Opnd, II_DSLL32>,
             SRA_FM<0x3c, 0>, ISA_MIPS3;
def DSRL32 : shift_rotate_imm<"dsrl32", uimm5, GPR64Opnd, II_DSRL32>,
             SRA_FM<0x3e, 0>, ISA_MIPS3;
def DSRA32 : shift_rotate_imm<"dsra32", uimm5, GPR64Opnd, II_DSRA32>,
             SRA_FM<0x3f, 0>, ISA_MIPS3;

// Rotate Instructions
def DROTR  : shift_rotate_imm<"drotr", uimm6, GPR64Opnd, II_DROTR, rotr,
                              immZExt6>,
             SRA_FM<0x3a, 1>, ISA_MIPS64R2;
def DROTRV : shift_rotate_reg<"drotrv", GPR64Opnd, II_DROTRV, rotr>,
             SRLV_FM<0x16, 1>, ISA_MIPS64R2;
def DROTR32 : shift_rotate_imm<"drotr32", uimm5, GPR64Opnd, II_DROTR32>,
              SRA_FM<0x3e, 1>, ISA_MIPS64R2;

/// Load and Store Instructions
///  aligned
let isCodeGenOnly = 1 in {
def LB64  : Load<"lb", GPR64Opnd, sextloadi8, II_LB>, LW_FM<0x20>;
def LBu64 : Load<"lbu", GPR64Opnd, zextloadi8, II_LBU>, LW_FM<0x24>;
def LH64  : Load<"lh", GPR64Opnd, sextloadi16, II_LH>, LW_FM<0x21>;
def LHu64 : Load<"lhu", GPR64Opnd, zextloadi16, II_LHU>, LW_FM<0x25>;
def LW64  : Load<"lw", GPR64Opnd, sextloadi32, II_LW>, LW_FM<0x23>;
def SB64  : Store<"sb", GPR64Opnd, truncstorei8, II_SB>, LW_FM<0x28>;
def SH64  : Store<"sh", GPR64Opnd, truncstorei16, II_SH>, LW_FM<0x29>;
def SW64  : Store<"sw", GPR64Opnd, truncstorei32, II_SW>, LW_FM<0x2b>;
}

def LWu   : Load<"lwu", GPR64Opnd, zextloadi32, II_LWU>, LW_FM<0x27>, ISA_MIPS3;
def LD    : Load<"ld", GPR64Opnd, load, II_LD>, LW_FM<0x37>, ISA_MIPS3;
def SD    : Store<"sd", GPR64Opnd, store, II_SD>, LW_FM<0x3f>, ISA_MIPS3;

/// load/store left/right
let isCodeGenOnly = 1 in {
def LWL64 : LoadLeftRight<"lwl", MipsLWL, GPR64Opnd, II_LWL>, LW_FM<0x22>;
def LWR64 : LoadLeftRight<"lwr", MipsLWR, GPR64Opnd, II_LWR>, LW_FM<0x26>;
def SWL64 : StoreLeftRight<"swl", MipsSWL, GPR64Opnd, II_SWL>, LW_FM<0x2a>;
def SWR64 : StoreLeftRight<"swr", MipsSWR, GPR64Opnd, II_SWR>, LW_FM<0x2e>;
}

def LDL   : LoadLeftRight<"ldl", MipsLDL, GPR64Opnd, II_LDL>, LW_FM<0x1a>,
            ISA_MIPS3_NOT_32R6_64R6;
def LDR   : LoadLeftRight<"ldr", MipsLDR, GPR64Opnd, II_LDR>, LW_FM<0x1b>,
            ISA_MIPS3_NOT_32R6_64R6;
def SDL   : StoreLeftRight<"sdl", MipsSDL, GPR64Opnd, II_SDL>, LW_FM<0x2c>,
            ISA_MIPS3_NOT_32R6_64R6;
def SDR   : StoreLeftRight<"sdr", MipsSDR, GPR64Opnd, II_SDR>, LW_FM<0x2d>,
            ISA_MIPS3_NOT_32R6_64R6;

/// Load-linked, Store-conditional
def LLD : LLBase<"lld", GPR64Opnd>, LW_FM<0x34>, ISA_MIPS3_NOT_32R6_64R6;
def SCD : SCBase<"scd", GPR64Opnd>, LW_FM<0x3c>, ISA_MIPS3_NOT_32R6_64R6;

/// Jump and Branch Instructions
let isCodeGenOnly = 1 in {
  def JR64   : IndirectBranch<"jr", GPR64Opnd>, MTLO_FM<8>;
  def BEQ64  : CBranch<"beq", brtarget, seteq, GPR64Opnd>, BEQ_FM<4>;
  def BEQL64 : CBranch<"beql", brtarget, seteq, GPR64Opnd, 0>,
               BEQ_FM<20>, ISA_MIPS2_NOT_32R6_64R6;
  def BNE64  : CBranch<"bne", brtarget, setne, GPR64Opnd>, BEQ_FM<5>;
  def BNEL64 : CBranch<"bnel", brtarget, setne, GPR64Opnd, 0>,
               BEQ_FM<21>, ISA_MIPS2_NOT_32R6_64R6;
  def BGEZ64 : CBranchZero<"bgez", brtarget, setge, GPR64Opnd>, BGEZ_FM<1, 1>;
  def BGEZL64: CBranchZero<"bgezl", brtarget, setge, GPR64Opnd, 0>,
               BGEZ_FM<1, 3>, ISA_MIPS2_NOT_32R6_64R6;

  def BGTZ64 : CBranchZero<"bgtz", brtarget, setgt, GPR64Opnd>, BGEZ_FM<7, 0>;
  def BGTZL64: CBranchZero<"bgtzl", brtarget, setgt, GPR64Opnd, 0>,
               BGEZ_FM<23, 0>, ISA_MIPS2_NOT_32R6_64R6;
  def BLEZ64 : CBranchZero<"blez", brtarget, setle, GPR64Opnd>, BGEZ_FM<6, 0>;
  def BLEZL64: CBranchZero<"blezl", brtarget, setle, GPR64Opnd, 0>,
               BGEZ_FM<22, 0>, ISA_MIPS2_NOT_32R6_64R6;
  def BLTZ64 : CBranchZero<"bltz", brtarget, setlt, GPR64Opnd>, BGEZ_FM<1, 0>;
  def BLTZL64: CBranchZero<"bltzl", brtarget, setlt, GPR64Opnd, 0>,
               BGEZ_FM<1, 2>, ISA_MIPS2_NOT_32R6_64R6;
  def JALR64 : JumpLinkReg<"jalr", GPR64Opnd>, JALR_FM;
  def JALR64Pseudo : JumpLinkRegPseudo<GPR64Opnd, JALR, RA, GPR32Opnd>;
  def TAILCALL64_R : TailCallReg<GPR64Opnd, JR, GPR32Opnd>;
  def CPSETUP : MipsPseudo<(outs GPR64Opnd: $gp), (ins GPR64Opnd: $t9), []>;
}

def PseudoReturn64 : PseudoReturnBase<GPR64Opnd>;
def PseudoIndirectBranch64 : PseudoIndirectBranchBase<GPR64Opnd>;

/// Multiply and Divide Instructions.
def DMULT  : Mult<"dmult", II_DMULT, GPR64Opnd, [HI0_64, LO0_64]>,
             MULT_FM<0, 0x1c>, ISA_MIPS3_NOT_32R6_64R6;
def DMULTu : Mult<"dmultu", II_DMULTU, GPR64Opnd, [HI0_64, LO0_64]>,
             MULT_FM<0, 0x1d>, ISA_MIPS3_NOT_32R6_64R6;
def PseudoDMULT  : MultDivPseudo<DMULT, ACC128, GPR64Opnd, MipsMult,
                                 II_DMULT>, ISA_MIPS3_NOT_32R6_64R6;
def PseudoDMULTu : MultDivPseudo<DMULTu, ACC128, GPR64Opnd, MipsMultu,
                                 II_DMULTU>, ISA_MIPS3_NOT_32R6_64R6;
def DSDIV : Div<"ddiv", II_DDIV, GPR64Opnd, [HI0_64, LO0_64]>,
            MULT_FM<0, 0x1e>, ISA_MIPS3_NOT_32R6_64R6;
def DUDIV : Div<"ddivu", II_DDIVU, GPR64Opnd, [HI0_64, LO0_64]>,
            MULT_FM<0, 0x1f>, ISA_MIPS3_NOT_32R6_64R6;
def PseudoDSDIV : MultDivPseudo<DSDIV, ACC128, GPR64Opnd, MipsDivRem,
                                II_DDIV, 0, 1, 1>, ISA_MIPS3_NOT_32R6_64R6;
def PseudoDUDIV : MultDivPseudo<DUDIV, ACC128, GPR64Opnd, MipsDivRemU,
                                II_DDIVU, 0, 1, 1>, ISA_MIPS3_NOT_32R6_64R6;

let isCodeGenOnly = 1 in {
def MTHI64 : MoveToLOHI<"mthi", GPR64Opnd, [HI0_64]>, MTLO_FM<0x11>,
             ISA_MIPS3_NOT_32R6_64R6;
def MTLO64 : MoveToLOHI<"mtlo", GPR64Opnd, [LO0_64]>, MTLO_FM<0x13>,
             ISA_MIPS3_NOT_32R6_64R6;
def MFHI64 : MoveFromLOHI<"mfhi", GPR64Opnd, AC0_64>, MFLO_FM<0x10>,
             ISA_MIPS3_NOT_32R6_64R6;
def MFLO64 : MoveFromLOHI<"mflo", GPR64Opnd, AC0_64>, MFLO_FM<0x12>,
             ISA_MIPS3_NOT_32R6_64R6;
def PseudoMFHI64 : PseudoMFLOHI<GPR64, ACC128, MipsMFHI>,
                   ISA_MIPS3_NOT_32R6_64R6;
def PseudoMFLO64 : PseudoMFLOHI<GPR64, ACC128, MipsMFLO>,
                   ISA_MIPS3_NOT_32R6_64R6;
def PseudoMTLOHI64 : PseudoMTLOHI<ACC128, GPR64>, ISA_MIPS3_NOT_32R6_64R6;

/// Sign Ext In Register Instructions.
def SEB64 : SignExtInReg<"seb", i8, GPR64Opnd, II_SEB>, SEB_FM<0x10, 0x20>,
            ISA_MIPS32R2;
def SEH64 : SignExtInReg<"seh", i16, GPR64Opnd, II_SEH>, SEB_FM<0x18, 0x20>,
            ISA_MIPS32R2;
}

/// Count Leading
def DCLZ : CountLeading0<"dclz", GPR64Opnd>, CLO_FM<0x24>, ISA_MIPS64_NOT_64R6;
def DCLO : CountLeading1<"dclo", GPR64Opnd>, CLO_FM<0x25>, ISA_MIPS64_NOT_64R6;

/// Double Word Swap Bytes/HalfWords
def DSBH : SubwordSwap<"dsbh", GPR64Opnd>, SEB_FM<2, 0x24>, ISA_MIPS64R2;
def DSHD : SubwordSwap<"dshd", GPR64Opnd>, SEB_FM<5, 0x24>, ISA_MIPS64R2;

def LEA_ADDiu64 : EffectiveAddress<"daddiu", GPR64Opnd>, LW_FM<0x19>;

let DecoderNamespace="Mips64" in
def RDHWR64 : ReadHardware<GPR64Opnd, HWRegsOpnd>, RDHWR_FM;

def DEXT : ExtBase<"dext", GPR64Opnd, uimm6, MipsExt>, EXT_FM<3>;
def DEXTU : ExtBase<"dextu", GPR64Opnd, uimm6>, EXT_FM<2>;
def DEXTM : ExtBase<"dextm", GPR64Opnd, uimm5>, EXT_FM<1>;

def DINS : InsBase<"dins", GPR64Opnd, uimm6, MipsIns>, EXT_FM<7>;
def DINSU : InsBase<"dinsu", GPR64Opnd, uimm6>, EXT_FM<6>;
def DINSM : InsBase<"dinsm", GPR64Opnd, uimm5>, EXT_FM<5>;

let isCodeGenOnly = 1, rs = 0, shamt = 0 in {
  def DSLL64_32 : FR<0x00, 0x3c, (outs GPR64:$rd), (ins GPR32:$rt),
                     "dsll\t$rd, $rt, 32", [], II_DSLL>;
  def SLL64_32 : FR<0x0, 0x00, (outs GPR64:$rd), (ins GPR32:$rt),
                    "sll\t$rd, $rt, 0", [], II_SLL>;
  def SLL64_64 : FR<0x0, 0x00, (outs GPR64:$rd), (ins GPR64:$rt),
                    "sll\t$rd, $rt, 0", [], II_SLL>;
}

// We need the following pseudo instruction to avoid offset calculation for
// long branches.  See the comment in file MipsLongBranch.cpp for detailed
// explanation.

// Expands to: daddiu $dst, $src, %PART($tgt - $baltgt)
// where %PART may be %hi or %lo, depending on the relocation kind
// that $tgt is annotated with.
def LONG_BRANCH_DADDiu : PseudoSE<(outs GPR64Opnd:$dst),
  (ins GPR64Opnd:$src, brtarget:$tgt, brtarget:$baltgt), []>;

// Cavium Octeon cnMIPS instructions
let DecoderNamespace = "CnMips",
    EncodingPredicates = []<Predicate>, // FIXME: The lack of HasStdEnc is probably a bug
    AdditionalPredicates = [HasCnMips] in {

class Count1s<string opstr, RegisterOperand RO>:
  InstSE<(outs RO:$rd), (ins RO:$rs), !strconcat(opstr, "\t$rd, $rs"),
         [(set RO:$rd, (ctpop RO:$rs))], II_POP, FrmR, opstr> {
  let TwoOperandAliasConstraint = "$rd = $rs";
}

class ExtsCins<string opstr, SDPatternOperator Op = null_frag>:
  InstSE<(outs GPR64Opnd:$rt), (ins GPR64Opnd:$rs, uimm5:$pos, uimm5:$lenm1),
         !strconcat(opstr, " $rt, $rs, $pos, $lenm1"),
         [(set GPR64Opnd:$rt, (Op GPR64Opnd:$rs, imm:$pos, imm:$lenm1))],
         NoItinerary, FrmR, opstr> {
  let TwoOperandAliasConstraint = "$rt = $rs";
}

class SetCC64_R<string opstr, PatFrag cond_op> :
  InstSE<(outs GPR64Opnd:$rd), (ins GPR64Opnd:$rs, GPR64Opnd:$rt),
         !strconcat(opstr, "\t$rd, $rs, $rt"),
         [(set GPR64Opnd:$rd, (zext (cond_op GPR64Opnd:$rs,
                                             GPR64Opnd:$rt)))],
         II_SEQ_SNE, FrmR, opstr> {
  let TwoOperandAliasConstraint = "$rd = $rs";
}

class SetCC64_I<string opstr, PatFrag cond_op>:
  InstSE<(outs GPR64Opnd:$rt), (ins GPR64Opnd:$rs, simm10_64:$imm10),
         !strconcat(opstr, "\t$rt, $rs, $imm10"),
         [(set GPR64Opnd:$rt, (zext (cond_op GPR64Opnd:$rs,
                                             immSExt10_64:$imm10)))],
         II_SEQI_SNEI, FrmI, opstr> {
  let TwoOperandAliasConstraint = "$rt = $rs";
}

class CBranchBitNum<string opstr, DAGOperand opnd, PatFrag cond_op,
                    RegisterOperand RO, bits<64> shift = 1> :
  InstSE<(outs), (ins RO:$rs, uimm5_64:$p, opnd:$offset),
         !strconcat(opstr, "\t$rs, $p, $offset"),
         [(brcond (i32 (cond_op (and RO:$rs, (shl shift, immZExt5_64:$p)), 0)),
                  bb:$offset)], IIBranch, FrmI, opstr> {
  let isBranch = 1;
  let isTerminator = 1;
  let hasDelaySlot = 1;
  let Defs = [AT];
}

class MFC2OP<string asmstr, RegisterOperand RO> :
  InstSE<(outs RO:$rt, uimm16:$imm16), (ins),
         !strconcat(asmstr, "\t$rt, $imm16"), [], NoItinerary, FrmFR>;

// Unsigned Byte Add
let Pattern = [(set GPR64Opnd:$rd,
                    (and (add GPR64Opnd:$rs, GPR64Opnd:$rt), 255))] in
def BADDu  : ArithLogicR<"baddu", GPR64Opnd, 1, II_BADDU>,
                              ADD_FM<0x1c, 0x28>;

// Branch on Bit Clear /+32
def BBIT0  : CBranchBitNum<"bbit0", brtarget, seteq, GPR64Opnd>, BBIT_FM<0x32>;
def BBIT032: CBranchBitNum<"bbit032", brtarget, seteq, GPR64Opnd, 0x100000000>,
                           BBIT_FM<0x36>;

// Branch on Bit Set /+32
def BBIT1  : CBranchBitNum<"bbit1", brtarget, setne, GPR64Opnd>, BBIT_FM<0x3a>;
def BBIT132: CBranchBitNum<"bbit132", brtarget, setne, GPR64Opnd, 0x100000000>,
                           BBIT_FM<0x3e>;

// Multiply Doubleword to GPR
let Defs = [HI0, LO0, P0, P1, P2] in
def DMUL  : ArithLogicR<"dmul", GPR64Opnd, 1, II_DMUL, mul>,
                              ADD_FM<0x1c, 0x03>;

// Extract a signed bit field /+32
def EXTS  : ExtsCins<"exts">, EXTS_FM<0x3a>;
def EXTS32: ExtsCins<"exts32">, EXTS_FM<0x3b>;

// Clear and insert a bit field /+32
def CINS  : ExtsCins<"cins">, EXTS_FM<0x32>;
def CINS32: ExtsCins<"cins32">, EXTS_FM<0x33>;

// Move to multiplier/product register
def MTM0   : MoveToLOHI<"mtm0", GPR64Opnd, [MPL0, P0, P1, P2]>, MTMR_FM<0x08>;
def MTM1   : MoveToLOHI<"mtm1", GPR64Opnd, [MPL1, P0, P1, P2]>, MTMR_FM<0x0c>;
def MTM2   : MoveToLOHI<"mtm2", GPR64Opnd, [MPL2, P0, P1, P2]>, MTMR_FM<0x0d>;
def MTP0   : MoveToLOHI<"mtp0", GPR64Opnd, [P0]>, MTMR_FM<0x09>;
def MTP1   : MoveToLOHI<"mtp1", GPR64Opnd, [P1]>, MTMR_FM<0x0a>;
def MTP2   : MoveToLOHI<"mtp2", GPR64Opnd, [P2]>, MTMR_FM<0x0b>;

// Count Ones in a Word/Doubleword
def POP   : Count1s<"pop", GPR32Opnd>, POP_FM<0x2c>;
def DPOP  : Count1s<"dpop", GPR64Opnd>, POP_FM<0x2d>;

// Set on equal/not equal
def SEQ   : SetCC64_R<"seq", seteq>, SEQ_FM<0x2a>;
def SEQi  : SetCC64_I<"seqi", seteq>, SEQI_FM<0x2e>;
def SNE   : SetCC64_R<"sne", setne>, SEQ_FM<0x2b>;
def SNEi  : SetCC64_I<"snei", setne>, SEQI_FM<0x2f>;

// 192-bit x 64-bit Unsigned Multiply and Add
let Defs = [P0, P1, P2] in
def V3MULU: ArithLogicR<"v3mulu", GPR64Opnd, 0, II_DMUL>,
                                  ADD_FM<0x1c, 0x11>;

// 64-bit Unsigned Multiply and Add Move
let Defs = [MPL0, P0, P1, P2] in
def VMM0  : ArithLogicR<"vmm0", GPR64Opnd, 0, II_DMUL>,
                                ADD_FM<0x1c, 0x10>;

// 64-bit Unsigned Multiply and Add
let Defs = [MPL1, MPL2, P0, P1, P2] in
def VMULU : ArithLogicR<"vmulu", GPR64Opnd, 0, II_DMUL>,
                                 ADD_FM<0x1c, 0x0f>;

// Move between CPU and coprocessor registers
def DMFC2_OCTEON : MFC2OP<"dmfc2", GPR64Opnd>, MFC2OP_FM<0x12, 1>;
def DMTC2_OCTEON : MFC2OP<"dmtc2", GPR64Opnd>, MFC2OP_FM<0x12, 5>;
}

}

/// Move between CPU and coprocessor registers
<<<<<<< HEAD
let DecoderNamespace = "Mips64", Predicates = [IsGP64bit] in {
def DMFC0 : MFC3OP<"dmfc0", GPR64Opnd>, MFC3OP_FM<0x10, 1>;
def DMTC0 : MFC3OP<"dmtc0", GPR64Opnd>, MFC3OP_FM<0x10, 5>, ISA_MIPS3;
def DMFC2 : MFC3OP<"dmfc2", GPR64Opnd>, MFC3OP_FM<0x12, 1>, ISA_MIPS3;
def DMTC2 : MFC3OP<"dmtc2", GPR64Opnd>, MFC3OP_FM<0x12, 5>, ISA_MIPS3;
=======
let DecoderNamespace = "Mips64", Predicates = [HasMips64] in {
def DMFC0 : MFC3OP<"dmfc0", GPR64Opnd, COP0Opnd>, MFC3OP_FM<0x10, 1>, ISA_MIPS3;
def DMTC0 : MTC3OP<"dmtc0", COP0Opnd, GPR64Opnd>, MFC3OP_FM<0x10, 5>, ISA_MIPS3;
def DMFC2 : MFC3OP<"dmfc2", GPR64Opnd, COP2Opnd>, MFC3OP_FM<0x12, 1>, ISA_MIPS3;
def DMTC2 : MTC3OP<"dmtc2", COP2Opnd, GPR64Opnd>, MFC3OP_FM<0x12, 5>, ISA_MIPS3;
>>>>>>> 787b9b4e
}

//===----------------------------------------------------------------------===//
//  Arbitrary patterns that map to one or more instructions
//===----------------------------------------------------------------------===//

// extended loads
def : MipsPat<(i64 (extloadi1  addr:$src)), (LB64 addr:$src)>;
def : MipsPat<(i64 (extloadi8  addr:$src)), (LB64 addr:$src)>;
def : MipsPat<(i64 (extloadi16 addr:$src)), (LH64 addr:$src)>;
def : MipsPat<(i64 (extloadi32 addr:$src)), (LW64 addr:$src)>;

// hi/lo relocs
def : MipsPat<(MipsHi tglobaladdr:$in), (LUi64 tglobaladdr:$in)>;
def : MipsPat<(MipsHi tblockaddress:$in), (LUi64 tblockaddress:$in)>;
def : MipsPat<(MipsHi tjumptable:$in), (LUi64 tjumptable:$in)>;
def : MipsPat<(MipsHi tconstpool:$in), (LUi64 tconstpool:$in)>;
def : MipsPat<(MipsHi tglobaltlsaddr:$in), (LUi64 tglobaltlsaddr:$in)>;
def : MipsPat<(MipsHi texternalsym:$in), (LUi64 texternalsym:$in)>;

def : MipsPat<(MipsLo tglobaladdr:$in), (DADDiu ZERO_64, tglobaladdr:$in)>;
def : MipsPat<(MipsLo tblockaddress:$in), (DADDiu ZERO_64, tblockaddress:$in)>;
def : MipsPat<(MipsLo tjumptable:$in), (DADDiu ZERO_64, tjumptable:$in)>;
def : MipsPat<(MipsLo tconstpool:$in), (DADDiu ZERO_64, tconstpool:$in)>;
def : MipsPat<(MipsLo tglobaltlsaddr:$in),
              (DADDiu ZERO_64, tglobaltlsaddr:$in)>;
def : MipsPat<(MipsLo texternalsym:$in), (DADDiu ZERO_64, texternalsym:$in)>;

def : MipsPat<(add GPR64:$hi, (MipsLo tglobaladdr:$lo)),
              (DADDiu GPR64:$hi, tglobaladdr:$lo)>;
def : MipsPat<(add GPR64:$hi, (MipsLo tblockaddress:$lo)),
              (DADDiu GPR64:$hi, tblockaddress:$lo)>;
def : MipsPat<(add GPR64:$hi, (MipsLo tjumptable:$lo)),
              (DADDiu GPR64:$hi, tjumptable:$lo)>;
def : MipsPat<(add GPR64:$hi, (MipsLo tconstpool:$lo)),
              (DADDiu GPR64:$hi, tconstpool:$lo)>;
def : MipsPat<(add GPR64:$hi, (MipsLo tglobaltlsaddr:$lo)),
              (DADDiu GPR64:$hi, tglobaltlsaddr:$lo)>;

def : WrapperPat<tglobaladdr, DADDiu, GPR64>;
def : WrapperPat<tconstpool, DADDiu, GPR64>;
def : WrapperPat<texternalsym, DADDiu, GPR64>;
def : WrapperPat<tblockaddress, DADDiu, GPR64>;
def : WrapperPat<tjumptable, DADDiu, GPR64>;
def : WrapperPat<tglobaltlsaddr, DADDiu, GPR64>;

defm : BrcondPats<GPR64, BEQ64, BNE64, SLT64, SLTu64, SLTi64, SLTiu64,
                  ZERO_64>;

def : MipsPat<(brcond (i32 (setlt i64:$lhs, 1)), bb:$dst),
              (BLEZ64 i64:$lhs, bb:$dst)>;
def : MipsPat<(brcond (i32 (setgt i64:$lhs, -1)), bb:$dst),
              (BGEZ64 i64:$lhs, bb:$dst)>;

// setcc patterns
defm : SeteqPats<GPR64, SLTiu64, XOR64, SLTu64, ZERO_64>;
defm : SetlePats<GPR64, SLT64, SLTu64>;
defm : SetgtPats<GPR64, SLT64, SLTu64>;
defm : SetgePats<GPR64, SLT64, SLTu64>;
defm : SetgeImmPats<GPR64, SLTi64, SLTiu64>;

// truncate
def : MipsPat<(trunc (assertsext GPR64:$src)),
              (EXTRACT_SUBREG GPR64:$src, sub_32)>;
def : MipsPat<(trunc (assertzext GPR64:$src)),
              (EXTRACT_SUBREG GPR64:$src, sub_32)>;
def : MipsPat<(i32 (trunc GPR64:$src)),
              (SLL (EXTRACT_SUBREG GPR64:$src, sub_32), 0)>;

// Bypass trunc nodes for bitwise ops.
def : MipsPat<(i32 (trunc (and GPR64:$lhs, GPR64:$rhs))),
              (EXTRACT_SUBREG (AND64 GPR64:$lhs, GPR64:$rhs), sub_32)>;
def : MipsPat<(i32 (trunc (or GPR64:$lhs, GPR64:$rhs))),
              (EXTRACT_SUBREG (OR64 GPR64:$lhs, GPR64:$rhs), sub_32)>;
def : MipsPat<(i32 (trunc (xor GPR64:$lhs, GPR64:$rhs))),
              (EXTRACT_SUBREG (XOR64 GPR64:$lhs, GPR64:$rhs), sub_32)>;

// variable shift instructions patterns
def : MipsPat<(shl GPR64:$rt, (i32 (trunc GPR64:$rs))),
              (DSLLV GPR64:$rt, (EXTRACT_SUBREG GPR64:$rs, sub_32))>;
def : MipsPat<(srl GPR64:$rt, (i32 (trunc GPR64:$rs))),
              (DSRLV GPR64:$rt, (EXTRACT_SUBREG GPR64:$rs, sub_32))>;
def : MipsPat<(sra GPR64:$rt, (i32 (trunc GPR64:$rs))),
              (DSRAV GPR64:$rt, (EXTRACT_SUBREG GPR64:$rs, sub_32))>;
def : MipsPat<(rotr GPR64:$rt, (i32 (trunc GPR64:$rs))),
              (DROTRV GPR64:$rt, (EXTRACT_SUBREG GPR64:$rs, sub_32))>;

// 32-to-64-bit extension
def : MipsPat<(i64 (anyext GPR32:$src)), (SLL64_32 GPR32:$src)>;
def : MipsPat<(i64 (zext GPR32:$src)), (DSRL (DSLL64_32 GPR32:$src), 32)>;
def : MipsPat<(i64 (sext GPR32:$src)), (SLL64_32 GPR32:$src)>;

// Sign extend in register
def : MipsPat<(i64 (sext_inreg GPR64:$src, i32)),
              (SLL64_64 GPR64:$src)>;

// bswap MipsPattern
def : MipsPat<(bswap GPR64:$rt), (DSHD (DSBH GPR64:$rt))>;

// Carry pattern
def : MipsPat<(subc GPR64:$lhs, GPR64:$rhs),
              (DSUBu GPR64:$lhs, GPR64:$rhs)>;
let AdditionalPredicates = [NotDSP] in {
  def : MipsPat<(addc GPR64:$lhs, GPR64:$rhs),
                (DADDu GPR64:$lhs, GPR64:$rhs)>;
  def : MipsPat<(addc GPR64:$lhs, immSExt16:$imm),
                (DADDiu GPR64:$lhs, imm:$imm)>;
}

// Octeon bbit0/bbit1 MipsPattern
let Predicates = [HasMips64, HasCnMips] in {
def : MipsPat<(brcond (i32 (seteq (and i64:$lhs, PowerOf2LO:$mask), 0)), bb:$dst),
              (BBIT0 i64:$lhs, (Log2LO PowerOf2LO:$mask), bb:$dst)>;
def : MipsPat<(brcond (i32 (seteq (and i64:$lhs, PowerOf2HI:$mask), 0)), bb:$dst),
              (BBIT032 i64:$lhs, (Log2HI PowerOf2HI:$mask), bb:$dst)>;
def : MipsPat<(brcond (i32 (setne (and i64:$lhs, PowerOf2LO:$mask), 0)), bb:$dst),
              (BBIT1 i64:$lhs, (Log2LO PowerOf2LO:$mask), bb:$dst)>;
def : MipsPat<(brcond (i32 (setne (and i64:$lhs, PowerOf2HI:$mask), 0)), bb:$dst),
              (BBIT132 i64:$lhs, (Log2HI PowerOf2HI:$mask), bb:$dst)>;
}

//===----------------------------------------------------------------------===//
// Instruction aliases
//===----------------------------------------------------------------------===//
def : MipsInstAlias<"move $dst, $src",
                    (DADDu GPR64Opnd:$dst,  GPR64Opnd:$src, ZERO_64), 1>,
      GPR_64;
def : MipsInstAlias<"daddu $rs, $rt, $imm",
                    (DADDiu GPR64Opnd:$rs, GPR64Opnd:$rt, simm16_64:$imm),
                    0>, ISA_MIPS3;
def : MipsInstAlias<"dadd $rs, $rt, $imm",
                    (DADDi GPR64Opnd:$rs, GPR64Opnd:$rt, simm16_64:$imm),
                    0>, ISA_MIPS3_NOT_32R6_64R6;
def : MipsInstAlias<"daddu $rs, $imm",
                    (DADDiu GPR64Opnd:$rs, GPR64Opnd:$rs, simm16_64:$imm),
                    0>, ISA_MIPS3;
def : MipsInstAlias<"dadd $rs, $imm",
                    (DADDi GPR64Opnd:$rs, GPR64Opnd:$rs, simm16_64:$imm),
                    0>, ISA_MIPS3_NOT_32R6_64R6;
def : MipsInstAlias<"dsll $rd, $rt, $rs",
                    (DSLLV GPR64Opnd:$rd, GPR64Opnd:$rt, GPR32Opnd:$rs), 0>,
                    ISA_MIPS3;
def : MipsInstAlias<"dneg $rt, $rs",
                    (DSUB GPR64Opnd:$rt, ZERO_64, GPR64Opnd:$rs), 1>,
                    ISA_MIPS3;
def : MipsInstAlias<"dneg $rt",
                    (DSUB GPR64Opnd:$rt, ZERO_64, GPR64Opnd:$rt), 0>,
                    ISA_MIPS3;
def : MipsInstAlias<"dnegu $rt, $rs",
                    (DSUBu GPR64Opnd:$rt, ZERO_64, GPR64Opnd:$rs), 1>,
                    ISA_MIPS3;
def : MipsInstAlias<"dsubu $rt, $rs, $imm",
                    (DADDiu GPR64Opnd:$rt, GPR64Opnd:$rs,
                            InvertedImOperand64:$imm), 0>, ISA_MIPS3;
def : MipsInstAlias<"dsubi $rs, $rt, $imm",
                    (DADDi GPR64Opnd:$rs, GPR64Opnd:$rt,
                           InvertedImOperand64:$imm),
                    0>, ISA_MIPS3_NOT_32R6_64R6;
def : MipsInstAlias<"dsubi $rs, $imm",
                    (DADDi GPR64Opnd:$rs, GPR64Opnd:$rs,
                           InvertedImOperand64:$imm),
                    0>, ISA_MIPS3_NOT_32R6_64R6;
def : MipsInstAlias<"dsub $rs, $rt, $imm",
                    (DADDi GPR64Opnd:$rs, GPR64Opnd:$rt,
                           InvertedImOperand64:$imm),
                    0>, ISA_MIPS3_NOT_32R6_64R6;
def : MipsInstAlias<"dsub $rs, $imm",
                    (DADDi GPR64Opnd:$rs, GPR64Opnd:$rs,
                           InvertedImOperand64:$imm),
                    0>, ISA_MIPS3_NOT_32R6_64R6;
def : MipsInstAlias<"dsubu $rs, $imm",
                    (DADDiu GPR64Opnd:$rs, GPR64Opnd:$rs,
                            InvertedImOperand64:$imm),
                    0>, ISA_MIPS3;
def : MipsInstAlias<"dsra $rd, $rt, $rs",
                    (DSRAV GPR64Opnd:$rd, GPR64Opnd:$rt, GPR32Opnd:$rs), 0>,
                    ISA_MIPS3;
def : MipsInstAlias<"dsrl $rd, $rt, $rs",
                    (DSRLV GPR64Opnd:$rd, GPR64Opnd:$rt, GPR32Opnd:$rs), 0>,
                    ISA_MIPS3;
def LoadAddr64Reg : LoadAddressFromReg32<"dla", mem, GPR64Opnd>;
def LoadAddr64Imm : LoadAddressFromImm32<"dla", uimm5, GPR64Opnd>;

def : MipsInstAlias<"bnez $rs,$offset",
                    (BNE64 GPR64Opnd:$rs, ZERO_64, brtarget:$offset), 0>;
def : MipsInstAlias<"bnezl $rs,$offset",
                    (BNEL64 GPR64Opnd:$rs, ZERO_64, brtarget:$offset), 0>;
def : MipsInstAlias<"beqz $rs,$offset",
                    (BEQ64 GPR64Opnd:$rs, ZERO_64, brtarget:$offset), 0>;
def : MipsInstAlias<"beqzl $rs,$offset",
                    (BEQL64 GPR64Opnd:$rs, ZERO_64, brtarget:$offset), 0>;

// Two operand (implicit 0 selector) versions:
def : MipsInstAlias<"dmfc0 $rt, $rd", (DMFC0 GPR64Opnd:$rt, COP0Opnd:$rd, 0), 0>;
def : MipsInstAlias<"dmtc0 $rt, $rd", (DMTC0 COP0Opnd:$rd, GPR64Opnd:$rt, 0), 0>;
def : MipsInstAlias<"dmfc2 $rt, $rd", (DMFC2 GPR64Opnd:$rt, COP2Opnd:$rd, 0), 0>;
def : MipsInstAlias<"dmtc2 $rt, $rd", (DMTC2 COP2Opnd:$rd, GPR64Opnd:$rt, 0), 0>;

let Predicates = [HasMips64, HasCnMips] in {
def : MipsInstAlias<"synciobdma", (SYNC 0x2), 0>;
def : MipsInstAlias<"syncs",      (SYNC 0x6), 0>;
def : MipsInstAlias<"syncw",      (SYNC 0x4), 0>;
def : MipsInstAlias<"syncws",     (SYNC 0x5), 0>;
}

//===----------------------------------------------------------------------===//
// Assembler Pseudo Instructions
//===----------------------------------------------------------------------===//

class LoadImmediate64<string instr_asm, Operand Od, RegisterOperand RO> :
  MipsAsmPseudoInst<(outs RO:$rt), (ins Od:$imm64),
                     !strconcat(instr_asm, "\t$rt, $imm64")> ;
def LoadImm64 : LoadImmediate64<"dli", imm64, GPR64Opnd>;<|MERGE_RESOLUTION|>--- conflicted
+++ resolved
@@ -440,19 +440,11 @@
 }
 
 /// Move between CPU and coprocessor registers
-<<<<<<< HEAD
 let DecoderNamespace = "Mips64", Predicates = [IsGP64bit] in {
-def DMFC0 : MFC3OP<"dmfc0", GPR64Opnd>, MFC3OP_FM<0x10, 1>;
-def DMTC0 : MFC3OP<"dmtc0", GPR64Opnd>, MFC3OP_FM<0x10, 5>, ISA_MIPS3;
-def DMFC2 : MFC3OP<"dmfc2", GPR64Opnd>, MFC3OP_FM<0x12, 1>, ISA_MIPS3;
-def DMTC2 : MFC3OP<"dmtc2", GPR64Opnd>, MFC3OP_FM<0x12, 5>, ISA_MIPS3;
-=======
-let DecoderNamespace = "Mips64", Predicates = [HasMips64] in {
 def DMFC0 : MFC3OP<"dmfc0", GPR64Opnd, COP0Opnd>, MFC3OP_FM<0x10, 1>, ISA_MIPS3;
 def DMTC0 : MTC3OP<"dmtc0", COP0Opnd, GPR64Opnd>, MFC3OP_FM<0x10, 5>, ISA_MIPS3;
 def DMFC2 : MFC3OP<"dmfc2", GPR64Opnd, COP2Opnd>, MFC3OP_FM<0x12, 1>, ISA_MIPS3;
 def DMTC2 : MTC3OP<"dmtc2", COP2Opnd, GPR64Opnd>, MFC3OP_FM<0x12, 5>, ISA_MIPS3;
->>>>>>> 787b9b4e
 }
 
 //===----------------------------------------------------------------------===//
