--- conflicted
+++ resolved
@@ -615,12 +615,9 @@
         BuildMI(*BalTgtMBB, Pos, DL, TII->get(Mips::CJR)).addReg(Mips::C12);
         BuildMI(*BalTgtMBB, Pos, DL, TII->get(Mips::NOP));
         BalTgtMBB->rbegin()->bundleWithPred();
-
-<<<<<<< HEAD
-      } else {
-
-        BuildMI(*LongBrMBB, Pos, DL, TII->get(Mips::DADDiu), Mips::SP_64)
-=======
+        goto finish;  // This allows avoiding lots of merge conflicts
+      }
+
       bool hasDelaySlot = buildProperJumpMI(BalTgtMBB, Pos, DL);
       // If there is no delay slot, Insert stack adjustment before
       if (!hasDelaySlot) {
@@ -630,7 +627,6 @@
             .addImm(16);
       } else {
         BuildMI(*BalTgtMBB, Pos, DL, TII->get(Mips::DADDiu), Mips::SP_64)
->>>>>>> e6de6e24
             .addReg(Mips::SP_64)
             .addImm(-16);
         BuildMI(*LongBrMBB, Pos, DL, TII->get(Mips::SD))
@@ -691,20 +687,8 @@
         }
       }
     }
-<<<<<<< HEAD
-
-    assert(LongBrMBB->size() + BalTgtMBB->size() == LongBranchSeqSize);
-  } else {
+  } else { // Not PIC
     assert (!ABI.IsCheriPureCap() && "This will generate broken code in the purecap ABI");
-    // Pre R6:                  R6:
-    // $longbr:                 $longbr:
-    //  j $tgt                   bc $tgt
-    //  nop                     $fallthrough
-    // $fallthrough:
-    //
-=======
-  } else { // Not PIC
->>>>>>> e6de6e24
     Pos = LongBrMBB->begin();
     LongBrMBB->addSuccessor(TgtMBB);
 
@@ -780,6 +764,7 @@
     }
   }
 
+finish:
   if (I.Br->isUnconditionalBranch()) {
     // Change branch destination.
     assert(I.Br->getDesc().getNumOperands() == 1);
@@ -843,14 +828,6 @@
 }
 
 bool MipsBranchExpansion::handlePossibleLongBranch() {
-<<<<<<< HEAD
-
-  LongBranchSeqSize = IsPIC ? ((ABI.IsN64() || STI->isTargetNaCl()) ? 10 : 9)
-                            : (STI->hasMips32r6() ? 1 : 2);
-	LongBranchSeqSize = ABI.IsCheriPureCap() ? 8 : LongBranchSeqSize;
-
-=======
->>>>>>> e6de6e24
   if (STI->inMips16Mode() || !STI->enableLongBranchPass())
     return false;
 
