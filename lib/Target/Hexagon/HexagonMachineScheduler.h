//===-- HexagonMachineScheduler.h - Custom Hexagon MI scheduler.      ----===//
//
//                     The LLVM Compiler Infrastructure
//
// This file is distributed under the University of Illinois Open Source
// License. See LICENSE.TXT for details.
//
//===----------------------------------------------------------------------===//
//
// Custom Hexagon MI scheduler.
//
//===----------------------------------------------------------------------===//

#ifndef LLVM_LIB_TARGET_HEXAGON_HEXAGONMACHINESCHEDULER_H
#define LLVM_LIB_TARGET_HEXAGON_HEXAGONMACHINESCHEDULER_H

#include "llvm/ADT/PriorityQueue.h"
#include "llvm/Analysis/AliasAnalysis.h"
#include "llvm/CodeGen/LiveIntervalAnalysis.h"
#include "llvm/CodeGen/MachineScheduler.h"
#include "llvm/CodeGen/Passes.h"
#include "llvm/CodeGen/RegisterClassInfo.h"
#include "llvm/CodeGen/RegisterPressure.h"
#include "llvm/CodeGen/ResourcePriorityQueue.h"
#include "llvm/CodeGen/ScheduleDAGInstrs.h"
#include "llvm/CodeGen/ScheduleHazardRecognizer.h"
#include "llvm/Support/CommandLine.h"
#include "llvm/Support/Debug.h"
#include "llvm/Support/ErrorHandling.h"
#include "llvm/Support/raw_ostream.h"
#include "llvm/Target/TargetInstrInfo.h"

using namespace llvm;

namespace llvm {
//===----------------------------------------------------------------------===//
// ConvergingVLIWScheduler - Implementation of the standard
// MachineSchedStrategy.
//===----------------------------------------------------------------------===//

class VLIWResourceModel {
  /// ResourcesModel - Represents VLIW state.
  /// Not limited to VLIW targets per say, but assumes
  /// definition of DFA by a target.
  DFAPacketizer *ResourcesModel;

  const TargetSchedModel *SchedModel;

  /// Local packet/bundle model. Purely
  /// internal to the MI schedulre at the time.
  std::vector<SUnit*> Packet;

  /// Total packets created.
  unsigned TotalPackets;

public:
<<<<<<< HEAD
VLIWResourceModel(const TargetMachine &TM, const TargetSchedModel *SM) :
    SchedModel(SM), TotalPackets(0) {
  ResourcesModel =
      TM.getSubtargetImpl()->getInstrInfo()->CreateTargetScheduleState(
          *TM.getSubtargetImpl());
=======
  VLIWResourceModel(const TargetSubtargetInfo &STI, const TargetSchedModel *SM)
      : SchedModel(SM), TotalPackets(0) {
  ResourcesModel = STI.getInstrInfo()->CreateTargetScheduleState(STI);
>>>>>>> 969bfdfe

    // This hard requirement could be relaxed,
    // but for now do not let it proceed.
    assert(ResourcesModel && "Unimplemented CreateTargetScheduleState.");

    Packet.resize(SchedModel->getIssueWidth());
    Packet.clear();
    ResourcesModel->clearResources();
  }

  ~VLIWResourceModel() {
    delete ResourcesModel;
  }

  void resetPacketState() {
    Packet.clear();
  }

  void resetDFA() {
    ResourcesModel->clearResources();
  }

  void reset() {
    Packet.clear();
    ResourcesModel->clearResources();
  }

  bool isResourceAvailable(SUnit *SU);
  bool reserveResources(SUnit *SU);
  unsigned getTotalPackets() const { return TotalPackets; }
};

/// Extend the standard ScheduleDAGMI to provide more context and override the
/// top-level schedule() driver.
class VLIWMachineScheduler : public ScheduleDAGMILive {
public:
  VLIWMachineScheduler(MachineSchedContext *C,
                       std::unique_ptr<MachineSchedStrategy> S)
      : ScheduleDAGMILive(C, std::move(S)) {}

  /// Schedule - This is called back from ScheduleDAGInstrs::Run() when it's
  /// time to do some work.
  void schedule() override;
  /// Perform platform-specific DAG postprocessing.
  void postprocessDAG();
};

/// ConvergingVLIWScheduler shrinks the unscheduled zone using heuristics
/// to balance the schedule.
class ConvergingVLIWScheduler : public MachineSchedStrategy {

  /// Store the state used by ConvergingVLIWScheduler heuristics, required
  ///  for the lifetime of one invocation of pickNode().
  struct SchedCandidate {
    // The best SUnit candidate.
    SUnit *SU;

    // Register pressure values for the best candidate.
    RegPressureDelta RPDelta;

    // Best scheduling cost.
    int SCost;

    SchedCandidate(): SU(nullptr), SCost(0) {}
  };
  /// Represent the type of SchedCandidate found within a single queue.
  enum CandResult {
    NoCand, NodeOrder, SingleExcess, SingleCritical, SingleMax, MultiPressure,
    BestCost};

  /// Each Scheduling boundary is associated with ready queues. It tracks the
  /// current cycle in whichever direction at has moved, and maintains the state
  /// of "hazards" and other interlocks at the current cycle.
  struct VLIWSchedBoundary {
    VLIWMachineScheduler *DAG;
    const TargetSchedModel *SchedModel;

    ReadyQueue Available;
    ReadyQueue Pending;
    bool CheckPending;

    ScheduleHazardRecognizer *HazardRec;
    VLIWResourceModel *ResourceModel;

    unsigned CurrCycle;
    unsigned IssueCount;

    /// MinReadyCycle - Cycle of the soonest available instruction.
    unsigned MinReadyCycle;

    // Remember the greatest min operand latency.
    unsigned MaxMinLatency;

    /// Pending queues extend the ready queues with the same ID and the
    /// PendingFlag set.
    VLIWSchedBoundary(unsigned ID, const Twine &Name):
      DAG(nullptr), SchedModel(nullptr), Available(ID, Name+".A"),
      Pending(ID << ConvergingVLIWScheduler::LogMaxQID, Name+".P"),
      CheckPending(false), HazardRec(nullptr), ResourceModel(nullptr),
      CurrCycle(0), IssueCount(0),
      MinReadyCycle(UINT_MAX), MaxMinLatency(0) {}

    ~VLIWSchedBoundary() {
      delete ResourceModel;
      delete HazardRec;
    }

    void init(VLIWMachineScheduler *dag, const TargetSchedModel *smodel) {
      DAG = dag;
      SchedModel = smodel;
    }

    bool isTop() const {
      return Available.getID() == ConvergingVLIWScheduler::TopQID;
    }

    bool checkHazard(SUnit *SU);

    void releaseNode(SUnit *SU, unsigned ReadyCycle);

    void bumpCycle();

    void bumpNode(SUnit *SU);

    void releasePending();

    void removeReady(SUnit *SU);

    SUnit *pickOnlyChoice();
  };

  VLIWMachineScheduler *DAG;
  const TargetSchedModel *SchedModel;

  // State of the top and bottom scheduled instruction boundaries.
  VLIWSchedBoundary Top;
  VLIWSchedBoundary Bot;

public:
  /// SUnit::NodeQueueId: 0 (none), 1 (top), 2 (bot), 3 (both)
  enum {
    TopQID = 1,
    BotQID = 2,
    LogMaxQID = 2
  };

  ConvergingVLIWScheduler()
    : DAG(nullptr), SchedModel(nullptr), Top(TopQID, "TopQ"),
      Bot(BotQID, "BotQ") {}

  void initialize(ScheduleDAGMI *dag) override;

  SUnit *pickNode(bool &IsTopNode) override;

  void schedNode(SUnit *SU, bool IsTopNode) override;

  void releaseTopNode(SUnit *SU) override;

  void releaseBottomNode(SUnit *SU) override;

  unsigned ReportPackets() {
    return Top.ResourceModel->getTotalPackets() +
           Bot.ResourceModel->getTotalPackets();
  }

protected:
  SUnit *pickNodeBidrectional(bool &IsTopNode);

  int SchedulingCost(ReadyQueue &Q,
                     SUnit *SU, SchedCandidate &Candidate,
                     RegPressureDelta &Delta, bool verbose);

  CandResult pickNodeFromQueue(ReadyQueue &Q,
                               const RegPressureTracker &RPTracker,
                               SchedCandidate &Candidate);
#ifndef NDEBUG
  void traceCandidate(const char *Label, const ReadyQueue &Q, SUnit *SU,
                      PressureChange P = PressureChange());
#endif
};

} // namespace


#endif<|MERGE_RESOLUTION|>--- conflicted
+++ resolved
@@ -54,17 +54,9 @@
   unsigned TotalPackets;
 
 public:
-<<<<<<< HEAD
-VLIWResourceModel(const TargetMachine &TM, const TargetSchedModel *SM) :
-    SchedModel(SM), TotalPackets(0) {
-  ResourcesModel =
-      TM.getSubtargetImpl()->getInstrInfo()->CreateTargetScheduleState(
-          *TM.getSubtargetImpl());
-=======
   VLIWResourceModel(const TargetSubtargetInfo &STI, const TargetSchedModel *SM)
       : SchedModel(SM), TotalPackets(0) {
   ResourcesModel = STI.getInstrInfo()->CreateTargetScheduleState(STI);
->>>>>>> 969bfdfe
 
     // This hard requirement could be relaxed,
     // but for now do not let it proceed.
