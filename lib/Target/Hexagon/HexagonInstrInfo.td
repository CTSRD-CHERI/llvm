//==- HexagonInstrInfo.td - Target Description for Hexagon -*- tablegen -*-===//
//
//                     The LLVM Compiler Infrastructure
//
// This file is distributed under the University of Illinois Open Source
// License. See LICENSE.TXT for details.
//
//===----------------------------------------------------------------------===//
//
// This file describes the Hexagon instructions in TableGen format.
//
//===----------------------------------------------------------------------===//

include "HexagonInstrFormats.td"
include "HexagonOperands.td"

// Pattern fragment that combines the value type and the register class
// into a single parameter.
// The pat frags in the definitions below need to have a named register,
// otherwise i32 will be assumed regardless of the register class. The
// name of the register does not matter.
def I1  : PatLeaf<(i1 PredRegs:$R)>;
def I32 : PatLeaf<(i32 IntRegs:$R)>;
def I64 : PatLeaf<(i64 DoubleRegs:$R)>;
def F32 : PatLeaf<(f32 IntRegs:$R)>;
def F64 : PatLeaf<(f64 DoubleRegs:$R)>;

// Pattern fragments to extract the low and high subregisters from a
// 64-bit value.
def LoReg: OutPatFrag<(ops node:$Rs),
                      (EXTRACT_SUBREG (i64 $Rs), subreg_loreg)>;
def HiReg: OutPatFrag<(ops node:$Rs),
                      (EXTRACT_SUBREG (i64 $Rs), subreg_hireg)>;

// SDNode for converting immediate C to C-1.
def DEC_CONST_SIGNED : SDNodeXForm<imm, [{
   // Return the byte immediate const-1 as an SDNode.
   int32_t imm = N->getSExtValue();
   return XformSToSM1Imm(imm);
}]>;

// SDNode for converting immediate C to C-2.
def DEC2_CONST_SIGNED : SDNodeXForm<imm, [{
   // Return the byte immediate const-2 as an SDNode.
   int32_t imm = N->getSExtValue();
   return XformSToSM2Imm(imm);
}]>;

// SDNode for converting immediate C to C-3.
def DEC3_CONST_SIGNED : SDNodeXForm<imm, [{
   // Return the byte immediate const-3 as an SDNode.
   int32_t imm = N->getSExtValue();
   return XformSToSM3Imm(imm);
}]>;

// SDNode for converting immediate C to C-1.
def DEC_CONST_UNSIGNED : SDNodeXForm<imm, [{
   // Return the byte immediate const-1 as an SDNode.
   uint32_t imm = N->getZExtValue();
   return XformUToUM1Imm(imm);
}]>;

//===----------------------------------------------------------------------===//
// Compare
//===----------------------------------------------------------------------===//
let hasSideEffects = 0, isCompare = 1, InputType = "imm", isExtendable = 1,
    opExtendable = 2 in
class T_CMP <string mnemonic, bits<2> MajOp, bit isNot, Operand ImmOp>
  : ALU32Inst <(outs PredRegs:$dst),
               (ins IntRegs:$src1, ImmOp:$src2),
  "$dst = "#!if(isNot, "!","")#mnemonic#"($src1, #$src2)",
  [], "",ALU32_2op_tc_2early_SLOT0123 >, ImmRegRel {
    bits<2> dst;
    bits<5> src1;
    bits<10> src2;
    let CextOpcode = mnemonic;
    let opExtentBits  = !if(!eq(mnemonic, "cmp.gtu"), 9, 10);
    let isExtentSigned = !if(!eq(mnemonic, "cmp.gtu"), 0, 1);

    let IClass = 0b0111;

    let Inst{27-24} = 0b0101;
    let Inst{23-22} = MajOp;
    let Inst{21}    = !if(!eq(mnemonic, "cmp.gtu"), 0, src2{9});
    let Inst{20-16} = src1;
    let Inst{13-5}  = src2{8-0};
    let Inst{4}     = isNot;
    let Inst{3-2}   = 0b00;
    let Inst{1-0}   = dst;
  }

def C2_cmpeqi   : T_CMP <"cmp.eq",  0b00, 0, s10Ext>;
def C2_cmpgti   : T_CMP <"cmp.gt",  0b01, 0, s10Ext>;
def C2_cmpgtui  : T_CMP <"cmp.gtu", 0b10, 0, u9Ext>;

class T_CMP_pat <InstHexagon MI, PatFrag OpNode, PatLeaf ImmPred>
  : Pat<(i1 (OpNode (i32 IntRegs:$src1), ImmPred:$src2)),
        (MI IntRegs:$src1, ImmPred:$src2)>;

def : T_CMP_pat <C2_cmpeqi,  seteq,  s10ImmPred>;
def : T_CMP_pat <C2_cmpgti,  setgt,  s10ImmPred>;
def : T_CMP_pat <C2_cmpgtui, setugt, u9ImmPred>;

//===----------------------------------------------------------------------===//
// ALU32/ALU +
//===----------------------------------------------------------------------===//
// Add.

def SDT_Int32Leaf  : SDTypeProfile<1, 0, [SDTCisVT<0, i32>]>;
def SDT_Int32Unary : SDTypeProfile<1, 1, [SDTCisVT<0, i32>, SDTCisVT<1, i32>]>;

def SDTHexagonI64I32I32 : SDTypeProfile<1, 2,
  [SDTCisVT<0, i64>, SDTCisVT<1, i32>, SDTCisSameAs<1, 2>]>;

def HexagonCOMBINE : SDNode<"HexagonISD::COMBINE", SDTHexagonI64I32I32>;
def HexagonPACKHL  : SDNode<"HexagonISD::PACKHL",  SDTHexagonI64I32I32>;

let hasSideEffects = 0, hasNewValue = 1, InputType = "reg" in
class T_ALU32_3op<string mnemonic, bits<3> MajOp, bits<3> MinOp, bit OpsRev,
                  bit IsComm>
  : ALU32_rr<(outs IntRegs:$Rd), (ins IntRegs:$Rs, IntRegs:$Rt),
             "$Rd = "#mnemonic#"($Rs, $Rt)",
             [], "", ALU32_3op_tc_1_SLOT0123>, ImmRegRel, PredRel {
  let isCommutable = IsComm;
  let BaseOpcode = mnemonic#_rr;
  let CextOpcode = mnemonic;

  bits<5> Rs;
  bits<5> Rt;
  bits<5> Rd;

  let IClass = 0b1111;
  let Inst{27} = 0b0;
  let Inst{26-24} = MajOp;
  let Inst{23-21} = MinOp;
  let Inst{20-16} = !if(OpsRev,Rt,Rs);
  let Inst{12-8} = !if(OpsRev,Rs,Rt);
  let Inst{4-0} = Rd;
}

let hasSideEffects = 0, hasNewValue = 1 in
class T_ALU32_3op_pred<string mnemonic, bits<3> MajOp, bits<3> MinOp,
                       bit OpsRev, bit PredNot, bit PredNew>
  : ALU32_rr<(outs IntRegs:$Rd), (ins PredRegs:$Pu, IntRegs:$Rs, IntRegs:$Rt),
             "if ("#!if(PredNot,"!","")#"$Pu"#!if(PredNew,".new","")#") "#
             "$Rd = "#mnemonic#"($Rs, $Rt)",
             [], "", ALU32_3op_tc_1_SLOT0123>, ImmRegRel, PredNewRel {
  let isPredicated = 1;
  let isPredicatedFalse = PredNot;
  let isPredicatedNew = PredNew;
  let BaseOpcode = mnemonic#_rr;
  let CextOpcode = mnemonic;

  bits<2> Pu;
  bits<5> Rs;
  bits<5> Rt;
  bits<5> Rd;

  let IClass = 0b1111;
  let Inst{27} = 0b1;
  let Inst{26-24} = MajOp;
  let Inst{23-21} = MinOp;
  let Inst{20-16} = !if(OpsRev,Rt,Rs);
  let Inst{13} = PredNew;
  let Inst{12-8} = !if(OpsRev,Rs,Rt);
  let Inst{7} = PredNot;
  let Inst{6-5} = Pu;
  let Inst{4-0} = Rd;
}

class T_ALU32_combineh<string Op1, string Op2, bits<3> MajOp, bits<3> MinOp,
                      bit OpsRev>
  : T_ALU32_3op<"", MajOp, MinOp, OpsRev, 0> {
  let AsmString = "$Rd = combine($Rs"#Op1#", $Rt"#Op2#")";
}

def A2_combine_hh : T_ALU32_combineh<".h", ".h", 0b011, 0b100, 1>;
def A2_combine_hl : T_ALU32_combineh<".h", ".l", 0b011, 0b101, 1>;
def A2_combine_lh : T_ALU32_combineh<".l", ".h", 0b011, 0b110, 1>;
def A2_combine_ll : T_ALU32_combineh<".l", ".l", 0b011, 0b111, 1>;

class T_ALU32_3op_sfx<string mnemonic, string suffix, bits<3> MajOp,
                      bits<3> MinOp, bit OpsRev, bit IsComm>
  : T_ALU32_3op<"", MajOp, MinOp, OpsRev, IsComm> {
  let AsmString = "$Rd = "#mnemonic#"($Rs, $Rt)"#suffix;
}

def A2_svaddh   : T_ALU32_3op<"vaddh",   0b110, 0b000, 0, 1>;
def A2_svsubh   : T_ALU32_3op<"vsubh",   0b110, 0b100, 1, 0>;

let Defs = [USR_OVF], Itinerary = ALU32_3op_tc_2_SLOT0123 in {
  def A2_svaddhs  : T_ALU32_3op_sfx<"vaddh",  ":sat", 0b110, 0b001, 0, 1>;
  def A2_addsat   : T_ALU32_3op_sfx<"add",    ":sat", 0b110, 0b010, 0, 1>;
  def A2_svadduhs : T_ALU32_3op_sfx<"vadduh", ":sat", 0b110, 0b011, 0, 1>;
  def A2_svsubhs  : T_ALU32_3op_sfx<"vsubh",  ":sat", 0b110, 0b101, 1, 0>;
  def A2_subsat   : T_ALU32_3op_sfx<"sub",    ":sat", 0b110, 0b110, 1, 0>;
  def A2_svsubuhs : T_ALU32_3op_sfx<"vsubuh", ":sat", 0b110, 0b111, 1, 0>;
}

let Itinerary = ALU32_3op_tc_2_SLOT0123 in
def A2_svavghs  : T_ALU32_3op_sfx<"vavgh",  ":rnd", 0b111, 0b001, 0, 1>;

def A2_svavgh   : T_ALU32_3op<"vavgh",   0b111, 0b000, 0, 1>;
def A2_svnavgh  : T_ALU32_3op<"vnavgh",  0b111, 0b011, 1, 0>;

multiclass T_ALU32_3op_p<string mnemonic, bits<3> MajOp, bits<3> MinOp,
                         bit OpsRev> {
  def t    : T_ALU32_3op_pred<mnemonic, MajOp, MinOp, OpsRev, 0, 0>;
  def f    : T_ALU32_3op_pred<mnemonic, MajOp, MinOp, OpsRev, 1, 0>;
  def tnew : T_ALU32_3op_pred<mnemonic, MajOp, MinOp, OpsRev, 0, 1>;
  def fnew : T_ALU32_3op_pred<mnemonic, MajOp, MinOp, OpsRev, 1, 1>;
}

multiclass T_ALU32_3op_A2<string mnemonic, bits<3> MajOp, bits<3> MinOp,
                          bit OpsRev, bit IsComm> {
  let isPredicable = 1 in
  def  A2_#NAME  : T_ALU32_3op  <mnemonic, MajOp, MinOp, OpsRev, IsComm>;
  defm A2_p#NAME : T_ALU32_3op_p<mnemonic, MajOp, MinOp, OpsRev>;
}

defm add : T_ALU32_3op_A2<"add", 0b011, 0b000, 0, 1>;
defm and : T_ALU32_3op_A2<"and", 0b001, 0b000, 0, 1>;
defm or  : T_ALU32_3op_A2<"or",  0b001, 0b001, 0, 1>;
defm sub : T_ALU32_3op_A2<"sub", 0b011, 0b001, 1, 0>;
defm xor : T_ALU32_3op_A2<"xor", 0b001, 0b011, 0, 1>;

// Pats for instruction selection.
class BinOp32_pat<SDNode Op, InstHexagon MI, ValueType ResT>
  : Pat<(ResT (Op (i32 IntRegs:$Rs), (i32 IntRegs:$Rt))),
        (ResT (MI IntRegs:$Rs, IntRegs:$Rt))>;

def: BinOp32_pat<add, A2_add, i32>;
def: BinOp32_pat<and, A2_and, i32>;
def: BinOp32_pat<or,  A2_or,  i32>;
def: BinOp32_pat<sub, A2_sub, i32>;
def: BinOp32_pat<xor, A2_xor, i32>;

// A few special cases producing register pairs:
let OutOperandList = (outs DoubleRegs:$Rd), hasNewValue = 0 in {
  def S2_packhl    : T_ALU32_3op  <"packhl",  0b101, 0b100, 0, 0>;

  let isPredicable = 1 in
    def A2_combinew  : T_ALU32_3op  <"combine", 0b101, 0b000, 0, 0>;

  // Conditional combinew uses "newt/f" instead of "t/fnew".
  def C2_ccombinewt    : T_ALU32_3op_pred<"combine", 0b101, 0b000, 0, 0, 0>;
  def C2_ccombinewf    : T_ALU32_3op_pred<"combine", 0b101, 0b000, 0, 1, 0>;
  def C2_ccombinewnewt : T_ALU32_3op_pred<"combine", 0b101, 0b000, 0, 0, 1>;
  def C2_ccombinewnewf : T_ALU32_3op_pred<"combine", 0b101, 0b000, 0, 1, 1>;
}

def: BinOp32_pat<HexagonCOMBINE, A2_combinew, i64>;
def: BinOp32_pat<HexagonPACKHL,  S2_packhl,   i64>;

let hasSideEffects = 0, hasNewValue = 1, isCompare = 1, InputType = "reg"  in
class T_ALU32_3op_cmp<string mnemonic, bits<2> MinOp, bit IsNeg, bit IsComm>
  : ALU32_rr<(outs PredRegs:$Pd), (ins IntRegs:$Rs, IntRegs:$Rt),
             "$Pd = "#mnemonic#"($Rs, $Rt)",
             [], "", ALU32_3op_tc_1_SLOT0123>, ImmRegRel {
  let CextOpcode = mnemonic;
  let isCommutable = IsComm;
  bits<5> Rs;
  bits<5> Rt;
  bits<2> Pd;

  let IClass = 0b1111;
  let Inst{27-24} = 0b0010;
  let Inst{22-21} = MinOp;
  let Inst{20-16} = Rs;
  let Inst{12-8} = Rt;
  let Inst{4} = IsNeg;
  let Inst{3-2} = 0b00;
  let Inst{1-0} = Pd;
}

let Itinerary = ALU32_3op_tc_2early_SLOT0123 in {
  def C2_cmpeq   : T_ALU32_3op_cmp< "cmp.eq",  0b00, 0, 1>;
  def C2_cmpgt   : T_ALU32_3op_cmp< "cmp.gt",  0b10, 0, 0>;
  def C2_cmpgtu  : T_ALU32_3op_cmp< "cmp.gtu", 0b11, 0, 0>;
}

// Patfrag to convert the usual comparison patfrags (e.g. setlt) to ones
// that reverse the order of the operands.
class RevCmp<PatFrag F> : PatFrag<(ops node:$rhs, node:$lhs), F.Fragment>;

// Pats for compares. They use PatFrags as operands, not SDNodes,
// since seteq/setgt/etc. are defined as ParFrags.
class T_cmp32_rr_pat<InstHexagon MI, PatFrag Op, ValueType VT>
  : Pat<(VT (Op (i32 IntRegs:$Rs), (i32 IntRegs:$Rt))),
        (VT (MI IntRegs:$Rs, IntRegs:$Rt))>;

def: T_cmp32_rr_pat<C2_cmpeq,  seteq, i1>;
def: T_cmp32_rr_pat<C2_cmpgt,  setgt, i1>;
def: T_cmp32_rr_pat<C2_cmpgtu, setugt, i1>;

def: T_cmp32_rr_pat<C2_cmpgt,  RevCmp<setlt>,  i1>;
def: T_cmp32_rr_pat<C2_cmpgtu, RevCmp<setult>, i1>;

let CextOpcode = "MUX", InputType = "reg", hasNewValue = 1 in
def C2_mux: ALU32_rr<(outs IntRegs:$Rd),
                     (ins PredRegs:$Pu, IntRegs:$Rs, IntRegs:$Rt),
      "$Rd = mux($Pu, $Rs, $Rt)", [], "", ALU32_3op_tc_1_SLOT0123>, ImmRegRel {
  bits<5> Rd;
  bits<2> Pu;
  bits<5> Rs;
  bits<5> Rt;

  let CextOpcode = "mux";
  let InputType = "reg";
  let hasSideEffects = 0;
  let IClass = 0b1111;

  let Inst{27-24} = 0b0100;
  let Inst{20-16} = Rs;
  let Inst{12-8} = Rt;
  let Inst{6-5} = Pu;
  let Inst{4-0} = Rd;
}

def: Pat<(i32 (select (i1 PredRegs:$Pu), (i32 IntRegs:$Rs), (i32 IntRegs:$Rt))),
         (C2_mux PredRegs:$Pu, IntRegs:$Rs, IntRegs:$Rt)>;

// Combines the two immediates into a double register.
// Increase complexity to make it greater than any complexity of a combine
// that involves a register.

let isReMaterializable = 1, isMoveImm = 1, isAsCheapAsAMove = 1,
    isExtentSigned = 1, isExtendable = 1, opExtentBits = 8, opExtendable = 1,
    AddedComplexity = 75 in
def A2_combineii: ALU32Inst <(outs DoubleRegs:$Rdd), (ins s8Ext:$s8, s8Imm:$S8),
  "$Rdd = combine(#$s8, #$S8)",
  [(set (i64 DoubleRegs:$Rdd),
        (i64 (HexagonCOMBINE(i32 s32ImmPred:$s8), (i32 s8ImmPred:$S8))))]> {
    bits<5> Rdd;
    bits<8> s8;
    bits<8> S8;

    let IClass = 0b0111;
    let Inst{27-23} = 0b11000;
    let Inst{22-16} = S8{7-1};
    let Inst{13}    = S8{0};
    let Inst{12-5}  = s8;
    let Inst{4-0}   = Rdd;
  }

//===----------------------------------------------------------------------===//
// Template class for predicated ADD of a reg and an Immediate value.
//===----------------------------------------------------------------------===//
let hasNewValue = 1, hasSideEffects = 0 in
class T_Addri_Pred <bit PredNot, bit PredNew>
  : ALU32_ri <(outs IntRegs:$Rd),
              (ins PredRegs:$Pu, IntRegs:$Rs, s8Ext:$s8),
  !if(PredNot, "if (!$Pu", "if ($Pu")#!if(PredNew,".new) $Rd = ",
  ") $Rd = ")#"add($Rs, #$s8)"> {
    bits<5> Rd;
    bits<2> Pu;
    bits<5> Rs;
    bits<8> s8;

    let isPredicatedNew = PredNew;
    let IClass = 0b0111;

    let Inst{27-24} = 0b0100;
    let Inst{23}    = PredNot;
    let Inst{22-21} = Pu;
    let Inst{20-16} = Rs;
    let Inst{13}    = PredNew;
    let Inst{12-5}  = s8;
    let Inst{4-0}   = Rd;
  }

//===----------------------------------------------------------------------===//
// A2_addi: Add a signed immediate to a register.
//===----------------------------------------------------------------------===//
let hasNewValue = 1, hasSideEffects = 0 in
class T_Addri <Operand immOp>
  : ALU32_ri <(outs IntRegs:$Rd),
              (ins IntRegs:$Rs, immOp:$s16),
  "$Rd = add($Rs, #$s16)", [], "", ALU32_ADDI_tc_1_SLOT0123> {
    bits<5> Rd;
    bits<5> Rs;
    bits<16> s16;

    let IClass = 0b1011;

    let Inst{27-21} = s16{15-9};
    let Inst{20-16} = Rs;
    let Inst{13-5}  = s16{8-0};
    let Inst{4-0}   = Rd;
  }

//===----------------------------------------------------------------------===//
// Multiclass for ADD of a register and an immediate value.
//===----------------------------------------------------------------------===//
multiclass Addri_Pred<string mnemonic, bit PredNot> {
  let isPredicatedFalse = PredNot in {
    def NAME     : T_Addri_Pred<PredNot, 0>;
    // Predicate new
    def NAME#new : T_Addri_Pred<PredNot, 1>;
  }
}

let isExtendable = 1, isExtentSigned = 1, InputType = "imm" in
multiclass Addri_base<string mnemonic, SDNode OpNode> {
  let CextOpcode = mnemonic, BaseOpcode = mnemonic#_ri in {
    let opExtendable = 2, opExtentBits = 16, isPredicable = 1 in
    def A2_#NAME : T_Addri<s16Ext>;

    let opExtendable = 3, opExtentBits = 8, isPredicated = 1 in {
      defm A2_p#NAME#t : Addri_Pred<mnemonic, 0>;
      defm A2_p#NAME#f : Addri_Pred<mnemonic, 1>;
    }
  }
}

defm addi : Addri_base<"add", add>, ImmRegRel, PredNewRel;

def: Pat<(i32 (add I32:$Rs, s32ImmPred:$s16)),
         (i32 (A2_addi I32:$Rs, imm:$s16))>;

//===----------------------------------------------------------------------===//
// Template class used for the following ALU32 instructions.
// Rd=and(Rs,#s10)
// Rd=or(Rs,#s10)
//===----------------------------------------------------------------------===//
let isExtendable = 1, opExtendable = 2, isExtentSigned = 1, opExtentBits = 10,
InputType = "imm", hasNewValue = 1 in
class T_ALU32ri_logical <string mnemonic, SDNode OpNode, bits<2> MinOp>
  : ALU32_ri <(outs IntRegs:$Rd),
              (ins IntRegs:$Rs, s10Ext:$s10),
  "$Rd = "#mnemonic#"($Rs, #$s10)" ,
  [(set (i32 IntRegs:$Rd), (OpNode (i32 IntRegs:$Rs), s32ImmPred:$s10))]> {
    bits<5> Rd;
    bits<5> Rs;
    bits<10> s10;
    let CextOpcode = mnemonic;

    let IClass = 0b0111;

    let Inst{27-24} = 0b0110;
    let Inst{23-22} = MinOp;
    let Inst{21}    = s10{9};
    let Inst{20-16} = Rs;
    let Inst{13-5}  = s10{8-0};
    let Inst{4-0}   = Rd;
  }

<<<<<<< HEAD
// Nop.
let neverHasSideEffects = 1, isCodeGenOnly = 0 in
def NOP : ALU32_rr<(outs), (ins),
          "nop",
          []>;
=======
def A2_orir  : T_ALU32ri_logical<"or", or, 0b10>, ImmRegRel;
def A2_andir : T_ALU32ri_logical<"and", and, 0b00>, ImmRegRel;
>>>>>>> 969bfdfe

// Subtract register from immediate
// Rd32=sub(#s10,Rs32)
let isExtendable = 1, CextOpcode = "sub", opExtendable = 1, isExtentSigned = 1,
    opExtentBits = 10, InputType = "imm", hasNewValue = 1, hasSideEffects = 0 in
def A2_subri: ALU32_ri <(outs IntRegs:$Rd), (ins s10Ext:$s10, IntRegs:$Rs),
  "$Rd = sub(#$s10, $Rs)", []>, ImmRegRel {
    bits<5> Rd;
    bits<10> s10;
    bits<5> Rs;

    let IClass = 0b0111;

    let Inst{27-22} = 0b011001;
    let Inst{21}    = s10{9};
    let Inst{20-16} = Rs;
    let Inst{13-5}  = s10{8-0};
    let Inst{4-0}   = Rd;
  }

// Nop.
let hasSideEffects = 0 in
def A2_nop: ALU32Inst <(outs), (ins), "nop" > {
  let IClass = 0b0111;
  let Inst{27-24} = 0b1111;
}

def: Pat<(sub s32ImmPred:$s10, IntRegs:$Rs),
         (A2_subri imm:$s10, IntRegs:$Rs)>;

// Rd = not(Rs) gets mapped to Rd=sub(#-1, Rs).
def: Pat<(not (i32 IntRegs:$src1)),
         (A2_subri -1, IntRegs:$src1)>;

let hasSideEffects = 0, hasNewValue = 1 in
class T_tfr16<bit isHi>
  : ALU32Inst <(outs IntRegs:$Rx), (ins IntRegs:$src1, u16Imm:$u16),
  "$Rx"#!if(isHi, ".h", ".l")#" = #$u16",
  [], "$src1 = $Rx" > {
    bits<5> Rx;
    bits<16> u16;

    let IClass = 0b0111;
    let Inst{27-26} = 0b00;
    let Inst{25-24} = !if(isHi, 0b10, 0b01);
    let Inst{23-22} = u16{15-14};
    let Inst{21}    = 0b1;
    let Inst{20-16} = Rx;
    let Inst{13-0}  = u16{13-0};
  }

def A2_tfril: T_tfr16<0>;
def A2_tfrih: T_tfr16<1>;

// Conditional transfer is an alias to conditional "Rd = add(Rs, #0)".
let isPredicated = 1, hasNewValue = 1, opNewValue = 0 in
class T_tfr_pred<bit isPredNot, bit isPredNew>
  : ALU32Inst<(outs IntRegs:$dst),
              (ins PredRegs:$src1, IntRegs:$src2),
              "if ("#!if(isPredNot, "!", "")#
              "$src1"#!if(isPredNew, ".new", "")#
              ") $dst = $src2"> {
    bits<5> dst;
    bits<2> src1;
    bits<5> src2;

    let isPredicatedFalse = isPredNot;
    let isPredicatedNew = isPredNew;
    let IClass = 0b0111;

    let Inst{27-24} = 0b0100;
    let Inst{23} = isPredNot;
    let Inst{13} = isPredNew;
    let Inst{12-5} = 0;
    let Inst{4-0} = dst;
    let Inst{22-21} = src1;
    let Inst{20-16} = src2;
  }

let isPredicable = 1 in
class T_tfr : ALU32Inst<(outs IntRegs:$dst), (ins IntRegs:$src),
              "$dst = $src"> {
    bits<5> dst;
    bits<5> src;

    let IClass = 0b0111;

    let Inst{27-21} = 0b0000011;
    let Inst{20-16} = src;
    let Inst{13}    = 0b0;
    let Inst{4-0}   = dst;
  }

let InputType = "reg", hasNewValue = 1, hasSideEffects = 0 in
multiclass tfr_base<string CextOp> {
  let CextOpcode = CextOp, BaseOpcode = CextOp in {
    def NAME : T_tfr;

    // Predicate
    def t : T_tfr_pred<0, 0>;
    def f : T_tfr_pred<1, 0>;
    // Predicate new
    def tnew : T_tfr_pred<0, 1>;
    def fnew : T_tfr_pred<1, 1>;
  }
}

// Assembler mapped to C2_ccombinew[t|f|newt|newf].
// Please don't add bits to this instruction as it'll be converted into
// 'combine' before object code emission.
let isPredicated = 1 in
class T_tfrp_pred<bit PredNot, bit PredNew>
  : ALU32_rr <(outs DoubleRegs:$dst),
              (ins PredRegs:$src1, DoubleRegs:$src2),
  "if ("#!if(PredNot, "!", "")#"$src1"
        #!if(PredNew, ".new", "")#") $dst = $src2" > {
    let isPredicatedFalse = PredNot;
    let isPredicatedNew = PredNew;
  }

// Assembler mapped to A2_combinew.
// Please don't add bits to this instruction as it'll be converted into
// 'combine' before object code emission.
class T_tfrp : ALU32Inst <(outs DoubleRegs:$dst),
               (ins DoubleRegs:$src),
    "$dst = $src">;

let hasSideEffects = 0 in
multiclass TFR64_base<string BaseName> {
  let BaseOpcode = BaseName in {
    let isPredicable = 1 in
    def NAME : T_tfrp;
    // Predicate
    def t : T_tfrp_pred <0, 0>;
    def f : T_tfrp_pred <1, 0>;
    // Predicate new
    def tnew : T_tfrp_pred <0, 1>;
    def fnew : T_tfrp_pred <1, 1>;
  }
}

let InputType = "imm", isExtendable = 1, isExtentSigned = 1, opExtentBits = 12,
    isMoveImm = 1, opExtendable = 2, BaseOpcode = "TFRI", CextOpcode = "TFR",
    hasSideEffects = 0, isPredicated = 1, hasNewValue = 1 in
class T_TFRI_Pred<bit PredNot, bit PredNew>
  : ALU32_ri<(outs IntRegs:$Rd), (ins PredRegs:$Pu, s12Ext:$s12),
    "if ("#!if(PredNot,"!","")#"$Pu"#!if(PredNew,".new","")#") $Rd = #$s12",
    [], "", ALU32_2op_tc_1_SLOT0123>, ImmRegRel, PredNewRel {
  let isPredicatedFalse = PredNot;
  let isPredicatedNew = PredNew;

  bits<5> Rd;
  bits<2> Pu;
  bits<12> s12;

  let IClass = 0b0111;
  let Inst{27-24} = 0b1110;
  let Inst{23} = PredNot;
  let Inst{22-21} = Pu;
  let Inst{20} = 0b0;
  let Inst{19-16,12-5} = s12;
  let Inst{13} = PredNew;
  let Inst{4-0} = Rd;
}

def C2_cmoveit    : T_TFRI_Pred<0, 0>;
def C2_cmoveif    : T_TFRI_Pred<1, 0>;
def C2_cmovenewit : T_TFRI_Pred<0, 1>;
def C2_cmovenewif : T_TFRI_Pred<1, 1>;

let InputType = "imm", isExtendable = 1, isExtentSigned = 1,
    CextOpcode = "TFR", BaseOpcode = "TFRI", hasNewValue = 1, opNewValue = 0,
    isAsCheapAsAMove = 1 , opExtendable = 1, opExtentBits = 16, isMoveImm = 1,
    isPredicated = 0, isPredicable = 1, isReMaterializable = 1 in
def A2_tfrsi : ALU32Inst<(outs IntRegs:$Rd), (ins s16Ext:$s16), "$Rd = #$s16",
    [(set (i32 IntRegs:$Rd), s32ImmPred:$s16)], "", ALU32_2op_tc_1_SLOT0123>,
    ImmRegRel, PredRel {
  bits<5> Rd;
  bits<16> s16;

  let IClass = 0b0111;
  let Inst{27-24} = 0b1000;
  let Inst{23-22,20-16,13-5} = s16;
  let Inst{4-0} = Rd;
}

defm A2_tfr  : tfr_base<"TFR">, ImmRegRel, PredNewRel;
let isAsmParserOnly = 1 in
defm A2_tfrp : TFR64_base<"TFR64">, PredNewRel;

// Assembler mapped
let isReMaterializable = 1, isMoveImm = 1, isAsCheapAsAMove = 1,
    isAsmParserOnly = 1 in
def A2_tfrpi : ALU64_rr<(outs DoubleRegs:$dst), (ins s8Imm64:$src1),
                      "$dst = #$src1",
                      [(set (i64 DoubleRegs:$dst), s8Imm64Pred:$src1)]>;

// TODO: see if this instruction can be deleted..
let isExtendable = 1, opExtendable = 1, opExtentBits = 6,
    isAsmParserOnly = 1 in {
def TFRI64_V4 : ALU64_rr<(outs DoubleRegs:$dst), (ins u64Imm:$src1),
                         "$dst = #$src1">;
def TFRI64_V2_ext : ALU64_rr<(outs DoubleRegs:$dst),
                             (ins s8Ext:$src1, s8Imm:$src2),
                             "$dst = combine(##$src1, #$src2)">;
}

//===----------------------------------------------------------------------===//
// ALU32/ALU -
//===----------------------------------------------------------------------===//


//===----------------------------------------------------------------------===//
// ALU32/PERM +
//===----------------------------------------------------------------------===//
// Scalar mux register immediate.
let hasSideEffects = 0, isExtentSigned = 1, CextOpcode = "MUX",
    InputType = "imm", hasNewValue = 1, isExtendable = 1, opExtentBits = 8 in
class T_MUX1 <bit MajOp, dag ins, string AsmStr>
      : ALU32Inst <(outs IntRegs:$Rd), ins, AsmStr>, ImmRegRel {
  bits<5> Rd;
  bits<2> Pu;
  bits<8> s8;
  bits<5> Rs;

  let IClass = 0b0111;
  let Inst{27-24} = 0b0011;
  let Inst{23} = MajOp;
  let Inst{22-21} = Pu;
  let Inst{20-16} = Rs;
  let Inst{13}    = 0b0;
  let Inst{12-5}  = s8;
  let Inst{4-0}   = Rd;
}

let opExtendable = 2 in
def C2_muxri : T_MUX1<0b1, (ins PredRegs:$Pu, s8Ext:$s8, IntRegs:$Rs),
                           "$Rd = mux($Pu, #$s8, $Rs)">;

let opExtendable = 3 in
def C2_muxir : T_MUX1<0b0, (ins PredRegs:$Pu, IntRegs:$Rs, s8Ext:$s8),
                           "$Rd = mux($Pu, $Rs, #$s8)">;

def : Pat<(i32 (select I1:$Pu, s32ImmPred:$s8, I32:$Rs)),
          (C2_muxri I1:$Pu, s32ImmPred:$s8, I32:$Rs)>;

def : Pat<(i32 (select I1:$Pu, I32:$Rs, s32ImmPred:$s8)),
          (C2_muxir I1:$Pu, I32:$Rs, s32ImmPred:$s8)>;

// C2_muxii: Scalar mux immediates.
let isExtentSigned = 1, hasNewValue = 1, isExtendable = 1,
    opExtentBits = 8, opExtendable = 2 in
def C2_muxii: ALU32Inst <(outs IntRegs:$Rd),
                         (ins PredRegs:$Pu, s8Ext:$s8, s8Imm:$S8),
  "$Rd = mux($Pu, #$s8, #$S8)" ,
  [(set (i32 IntRegs:$Rd),
        (i32 (select I1:$Pu, s32ImmPred:$s8, s8ImmPred:$S8)))] > {
    bits<5> Rd;
    bits<2> Pu;
    bits<8> s8;
    bits<8> S8;

    let IClass = 0b0111;

    let Inst{27-25} = 0b101;
    let Inst{24-23} = Pu;
    let Inst{22-16} = S8{7-1};
    let Inst{13}    = S8{0};
    let Inst{12-5}  = s8;
    let Inst{4-0}   = Rd;
  }

let isCodeGenOnly = 1, isPseudo = 1 in
def MUX64_rr : ALU64_rr<(outs DoubleRegs:$Rd),
               (ins PredRegs:$Pu, DoubleRegs:$Rs, DoubleRegs:$Rt),
               ".error \"should not emit\" ", []>;


//===----------------------------------------------------------------------===//
// template class for non-predicated alu32_2op instructions
// - aslh, asrh, sxtb, sxth, zxth
//===----------------------------------------------------------------------===//
let hasNewValue = 1, opNewValue = 0 in
class T_ALU32_2op <string mnemonic, bits<3> minOp> :
  ALU32Inst <(outs IntRegs:$Rd), (ins IntRegs:$Rs),
             "$Rd = "#mnemonic#"($Rs)", [] > {
  bits<5> Rd;
  bits<5> Rs;

  let IClass = 0b0111;

  let Inst{27-24} = 0b0000;
  let Inst{23-21} = minOp;
  let Inst{13} = 0b0;
  let Inst{4-0} = Rd;
  let Inst{20-16} = Rs;
}

//===----------------------------------------------------------------------===//
// template class for predicated alu32_2op instructions
// - aslh, asrh, sxtb, sxth, zxtb, zxth
//===----------------------------------------------------------------------===//
let hasSideEffects = 0, hasNewValue = 1, opNewValue = 0 in
class T_ALU32_2op_Pred <string mnemonic, bits<3> minOp, bit isPredNot,
                        bit isPredNew > :
  ALU32Inst <(outs IntRegs:$Rd), (ins PredRegs:$Pu, IntRegs:$Rs),
             !if(isPredNot, "if (!$Pu", "if ($Pu")
             #!if(isPredNew, ".new) ",") ")#"$Rd = "#mnemonic#"($Rs)"> {
  bits<5> Rd;
  bits<2> Pu;
  bits<5> Rs;

  let IClass = 0b0111;

  let Inst{27-24} = 0b0000;
  let Inst{23-21} = minOp;
  let Inst{13} = 0b1;
  let Inst{11} = isPredNot;
  let Inst{10} = isPredNew;
  let Inst{4-0} = Rd;
  let Inst{9-8} = Pu;
  let Inst{20-16} = Rs;
}

multiclass ALU32_2op_Pred<string mnemonic, bits<3> minOp, bit PredNot> {
  let isPredicatedFalse = PredNot in {
    def NAME : T_ALU32_2op_Pred<mnemonic, minOp, PredNot, 0>;

    // Predicate new
    let isPredicatedNew = 1 in
    def NAME#new : T_ALU32_2op_Pred<mnemonic, minOp, PredNot, 1>;
  }
}

multiclass ALU32_2op_base<string mnemonic, bits<3> minOp> {
  let BaseOpcode = mnemonic in {
    let isPredicable = 1, hasSideEffects = 0 in
    def A2_#NAME : T_ALU32_2op<mnemonic, minOp>;

    let isPredicated = 1, hasSideEffects = 0 in {
      defm A4_p#NAME#t : ALU32_2op_Pred<mnemonic, minOp, 0>;
      defm A4_p#NAME#f : ALU32_2op_Pred<mnemonic, minOp, 1>;
    }
  }
}

defm aslh : ALU32_2op_base<"aslh", 0b000>, PredNewRel;
defm asrh : ALU32_2op_base<"asrh", 0b001>, PredNewRel;
defm sxtb : ALU32_2op_base<"sxtb", 0b101>, PredNewRel;
defm sxth : ALU32_2op_base<"sxth", 0b111>, PredNewRel;
defm zxth : ALU32_2op_base<"zxth", 0b110>, PredNewRel;

// Rd=zxtb(Rs): assembler mapped to Rd=and(Rs,#255).
// Compiler would want to generate 'zxtb' instead of 'and' becuase 'zxtb' has
// predicated forms while 'and' doesn't. Since integrated assembler can't
// handle 'mapped' instructions, we need to encode 'zxtb' same as 'and' where
// immediate operand is set to '255'.

let hasNewValue = 1, opNewValue = 0 in
class T_ZXTB: ALU32Inst < (outs IntRegs:$Rd), (ins IntRegs:$Rs),
  "$Rd = zxtb($Rs)", [] > { // Rd = and(Rs,255)
    bits<5> Rd;
    bits<5> Rs;
    bits<10> s10 = 255;

    let IClass = 0b0111;

    let Inst{27-22} = 0b011000;
    let Inst{4-0} = Rd;
    let Inst{20-16} = Rs;
    let Inst{21} = s10{9};
    let Inst{13-5} = s10{8-0};
}

//Rd=zxtb(Rs): assembler mapped to "Rd=and(Rs,#255)
multiclass ZXTB_base <string mnemonic, bits<3> minOp> {
  let BaseOpcode = mnemonic in {
    let isPredicable = 1, hasSideEffects = 0 in
    def A2_#NAME : T_ZXTB;

    let isPredicated = 1, hasSideEffects = 0 in {
      defm A4_p#NAME#t : ALU32_2op_Pred<mnemonic, minOp, 0>;
      defm A4_p#NAME#f : ALU32_2op_Pred<mnemonic, minOp, 1>;
    }
  }
}

defm zxtb : ZXTB_base<"zxtb",0b100>, PredNewRel;

def: Pat<(shl I32:$src1, (i32 16)),   (A2_aslh I32:$src1)>;
def: Pat<(sra I32:$src1, (i32 16)),   (A2_asrh I32:$src1)>;
def: Pat<(sext_inreg I32:$src1, i8),  (A2_sxtb I32:$src1)>;
def: Pat<(sext_inreg I32:$src1, i16), (A2_sxth I32:$src1)>;

//===----------------------------------------------------------------------===//
// Template class for vector add and avg
//===----------------------------------------------------------------------===//

class T_VectALU_64 <string opc, bits<3> majOp, bits<3> minOp,
                   bit isSat, bit isRnd, bit isCrnd, bit SwapOps >
  : ALU64_rr < (outs DoubleRegs:$Rdd),
                (ins DoubleRegs:$Rss, DoubleRegs:$Rtt),
  "$Rdd = "#opc#"($Rss, $Rtt)"#!if(isRnd, ":rnd", "")
                             #!if(isCrnd,":crnd","")
                             #!if(isSat, ":sat", ""),
  [], "", ALU64_tc_2_SLOT23 > {
    bits<5> Rdd;
    bits<5> Rss;
    bits<5> Rtt;

    let IClass = 0b1101;

    let Inst{27-24} = 0b0011;
    let Inst{23-21} = majOp;
    let Inst{20-16} = !if (SwapOps, Rtt, Rss);
    let Inst{12-8} = !if (SwapOps, Rss, Rtt);
    let Inst{7-5} = minOp;
    let Inst{4-0} = Rdd;
  }

// ALU64 - Vector add
// Rdd=vadd[u][bhw](Rss,Rtt)
let Itinerary = ALU64_tc_1_SLOT23 in {
  def A2_vaddub  : T_VectALU_64 < "vaddub", 0b000, 0b000, 0, 0, 0, 0>;
  def A2_vaddh   : T_VectALU_64 < "vaddh",  0b000, 0b010, 0, 0, 0, 0>;
  def A2_vaddw   : T_VectALU_64 < "vaddw",  0b000, 0b101, 0, 0, 0, 0>;
}

// Rdd=vadd[u][bhw](Rss,Rtt):sat
let Defs = [USR_OVF] in {
  def A2_vaddubs : T_VectALU_64 < "vaddub", 0b000, 0b001, 1, 0, 0, 0>;
  def A2_vaddhs  : T_VectALU_64 < "vaddh",  0b000, 0b011, 1, 0, 0, 0>;
  def A2_vadduhs : T_VectALU_64 < "vadduh", 0b000, 0b100, 1, 0, 0, 0>;
  def A2_vaddws  : T_VectALU_64 < "vaddw",  0b000, 0b110, 1, 0, 0, 0>;
}

// ALU64 - Vector average
// Rdd=vavg[u][bhw](Rss,Rtt)
let Itinerary = ALU64_tc_1_SLOT23 in {
  def A2_vavgub : T_VectALU_64 < "vavgub", 0b010, 0b000, 0, 0, 0, 0>;
  def A2_vavgh  : T_VectALU_64 < "vavgh",  0b010, 0b010, 0, 0, 0, 0>;
  def A2_vavguh : T_VectALU_64 < "vavguh", 0b010, 0b101, 0, 0, 0, 0>;
  def A2_vavgw  : T_VectALU_64 < "vavgw",  0b011, 0b000, 0, 0, 0, 0>;
  def A2_vavguw : T_VectALU_64 < "vavguw", 0b011, 0b011, 0, 0, 0, 0>;
}

// Rdd=vavg[u][bhw](Rss,Rtt)[:rnd|:crnd]
def A2_vavgubr : T_VectALU_64 < "vavgub", 0b010, 0b001, 0, 1, 0, 0>;
def A2_vavghr  : T_VectALU_64 < "vavgh",  0b010, 0b011, 0, 1, 0, 0>;
def A2_vavghcr : T_VectALU_64 < "vavgh",  0b010, 0b100, 0, 0, 1, 0>;
def A2_vavguhr : T_VectALU_64 < "vavguh", 0b010, 0b110, 0, 1, 0, 0>;

def A2_vavgwr  : T_VectALU_64 < "vavgw",  0b011, 0b001, 0, 1, 0, 0>;
def A2_vavgwcr : T_VectALU_64 < "vavgw",  0b011, 0b010, 0, 0, 1, 0>;
def A2_vavguwr : T_VectALU_64 < "vavguw", 0b011, 0b100, 0, 1, 0, 0>;

// Rdd=vnavg[bh](Rss,Rtt)
let Itinerary = ALU64_tc_1_SLOT23 in {
  def A2_vnavgh   : T_VectALU_64 < "vnavgh", 0b100, 0b000, 0, 0, 0, 1>;
  def A2_vnavgw   : T_VectALU_64 < "vnavgw", 0b100, 0b011, 0, 0, 0, 1>;
}

// Rdd=vnavg[bh](Rss,Rtt)[:rnd|:crnd]:sat
let Defs = [USR_OVF] in {
  def A2_vnavghr  : T_VectALU_64 < "vnavgh", 0b100, 0b001, 1, 1, 0, 1>;
  def A2_vnavghcr : T_VectALU_64 < "vnavgh", 0b100, 0b010, 1, 0, 1, 1>;
  def A2_vnavgwr  : T_VectALU_64 < "vnavgw", 0b100, 0b100, 1, 1, 0, 1>;
  def A2_vnavgwcr : T_VectALU_64 < "vnavgw", 0b100, 0b110, 1, 0, 1, 1>;
}

// Rdd=vsub[u][bh](Rss,Rtt)
let Itinerary = ALU64_tc_1_SLOT23 in {
  def A2_vsubub  : T_VectALU_64 < "vsubub", 0b001, 0b000, 0, 0, 0, 1>;
  def A2_vsubh   : T_VectALU_64 < "vsubh",  0b001, 0b010, 0, 0, 0, 1>;
  def A2_vsubw   : T_VectALU_64 < "vsubw",  0b001, 0b101, 0, 0, 0, 1>;
}

// Rdd=vsub[u][bh](Rss,Rtt):sat
let Defs = [USR_OVF] in {
  def A2_vsububs : T_VectALU_64 < "vsubub", 0b001, 0b001, 1, 0, 0, 1>;
  def A2_vsubhs  : T_VectALU_64 < "vsubh",  0b001, 0b011, 1, 0, 0, 1>;
  def A2_vsubuhs : T_VectALU_64 < "vsubuh", 0b001, 0b100, 1, 0, 0, 1>;
  def A2_vsubws  : T_VectALU_64 < "vsubw",  0b001, 0b110, 1, 0, 0, 1>;
}

// Rdd=vmax[u][bhw](Rss,Rtt)
def A2_vmaxb  : T_VectALU_64 < "vmaxb",  0b110, 0b110, 0, 0, 0, 1>;
def A2_vmaxub : T_VectALU_64 < "vmaxub", 0b110, 0b000, 0, 0, 0, 1>;
def A2_vmaxh  : T_VectALU_64 < "vmaxh",  0b110, 0b001, 0, 0, 0, 1>;
def A2_vmaxuh : T_VectALU_64 < "vmaxuh", 0b110, 0b010, 0, 0, 0, 1>;
def A2_vmaxw  : T_VectALU_64 < "vmaxw",  0b110, 0b011, 0, 0, 0, 1>;
def A2_vmaxuw : T_VectALU_64 < "vmaxuw", 0b101, 0b101, 0, 0, 0, 1>;

// Rdd=vmin[u][bhw](Rss,Rtt)
def A2_vminb  : T_VectALU_64 < "vminb",  0b110, 0b111, 0, 0, 0, 1>;
def A2_vminub : T_VectALU_64 < "vminub", 0b101, 0b000, 0, 0, 0, 1>;
def A2_vminh  : T_VectALU_64 < "vminh",  0b101, 0b001, 0, 0, 0, 1>;
def A2_vminuh : T_VectALU_64 < "vminuh", 0b101, 0b010, 0, 0, 0, 1>;
def A2_vminw  : T_VectALU_64 < "vminw",  0b101, 0b011, 0, 0, 0, 1>;
def A2_vminuw : T_VectALU_64 < "vminuw", 0b101, 0b100, 0, 0, 0, 1>;

//===----------------------------------------------------------------------===//
// Template class for vector compare
//===----------------------------------------------------------------------===//
let hasSideEffects = 0 in
class T_vcmp <string Str, bits<4> minOp>
  : ALU64_rr <(outs PredRegs:$Pd),
              (ins DoubleRegs:$Rss, DoubleRegs:$Rtt),
  "$Pd = "#Str#"($Rss, $Rtt)", [],
  "", ALU64_tc_2early_SLOT23> {
    bits<2> Pd;
    bits<5> Rss;
    bits<5> Rtt;

    let IClass = 0b1101;

    let Inst{27-23} = 0b00100;
    let Inst{13} = minOp{3};
    let Inst{7-5} = minOp{2-0};
    let Inst{1-0} = Pd;
    let Inst{20-16} = Rss;
    let Inst{12-8} = Rtt;
  }

class T_vcmp_pat<InstHexagon MI, PatFrag Op, ValueType T>
  : Pat<(i1 (Op (T DoubleRegs:$Rss), (T DoubleRegs:$Rtt))),
        (i1 (MI DoubleRegs:$Rss, DoubleRegs:$Rtt))>;

// Vector compare bytes
def A2_vcmpbeq  : T_vcmp <"vcmpb.eq",  0b0110>;
def A2_vcmpbgtu : T_vcmp <"vcmpb.gtu", 0b0111>;

// Vector compare halfwords
def A2_vcmpheq  : T_vcmp <"vcmph.eq",  0b0011>;
def A2_vcmphgt  : T_vcmp <"vcmph.gt",  0b0100>;
def A2_vcmphgtu : T_vcmp <"vcmph.gtu", 0b0101>;

// Vector compare words
def A2_vcmpweq  : T_vcmp <"vcmpw.eq",  0b0000>;
def A2_vcmpwgt  : T_vcmp <"vcmpw.gt",  0b0001>;
def A2_vcmpwgtu : T_vcmp <"vcmpw.gtu", 0b0010>;

def: T_vcmp_pat<A2_vcmpbeq,  seteq,  v8i8>;
def: T_vcmp_pat<A2_vcmpbgtu, setugt, v8i8>;
def: T_vcmp_pat<A2_vcmpheq,  seteq,  v4i16>;
def: T_vcmp_pat<A2_vcmphgt,  setgt,  v4i16>;
def: T_vcmp_pat<A2_vcmphgtu, setugt, v4i16>;
def: T_vcmp_pat<A2_vcmpweq,  seteq,  v2i32>;
def: T_vcmp_pat<A2_vcmpwgt,  setgt,  v2i32>;
def: T_vcmp_pat<A2_vcmpwgtu, setugt, v2i32>;

//===----------------------------------------------------------------------===//
// ALU32/PERM -
//===----------------------------------------------------------------------===//


//===----------------------------------------------------------------------===//
// ALU32/PRED +
//===----------------------------------------------------------------------===//
// No bits needed.  If cmp.ge is found the assembler parser will
// transform it to cmp.gt subtracting 1 from the immediate.
let isPseudo = 1 in {
def C2_cmpgei: ALU32Inst <
  (outs PredRegs:$Pd), (ins IntRegs:$Rs, s8Ext:$s8),
  "$Pd = cmp.ge($Rs, #$s8)">;
def C2_cmpgeui: ALU32Inst <
  (outs PredRegs:$Pd), (ins IntRegs:$Rs, u8Ext:$s8),
  "$Pd = cmp.geu($Rs, #$s8)">;
}


//===----------------------------------------------------------------------===//
// ALU32/PRED -
//===----------------------------------------------------------------------===//


//===----------------------------------------------------------------------===//
// ALU64/ALU +
//===----------------------------------------------------------------------===//
// Add.
//===----------------------------------------------------------------------===//
// Template Class
// Add/Subtract halfword
// Rd=add(Rt.L,Rs.[HL])[:sat]
// Rd=sub(Rt.L,Rs.[HL])[:sat]
// Rd=add(Rt.[LH],Rs.[HL])[:sat][:<16]
// Rd=sub(Rt.[LH],Rs.[HL])[:sat][:<16]
//===----------------------------------------------------------------------===//

let  hasNewValue = 1, opNewValue = 0 in
class T_XTYPE_ADD_SUB <bits<2> LHbits, bit isSat, bit hasShift, bit isSub>
  : ALU64Inst <(outs IntRegs:$Rd), (ins IntRegs:$Rt, IntRegs:$Rs),
  "$Rd = "#!if(isSub,"sub","add")#"($Rt."
          #!if(hasShift, !if(LHbits{1},"h","l"),"l") #", $Rs."
          #!if(hasShift, !if(LHbits{0},"h)","l)"), !if(LHbits{1},"h)","l)"))
          #!if(isSat,":sat","")
          #!if(hasShift,":<<16",""), [], "", ALU64_tc_1_SLOT23> {
    bits<5> Rd;
    bits<5> Rt;
    bits<5> Rs;
    let IClass = 0b1101;

    let Inst{27-23} = 0b01010;
    let Inst{22} = hasShift;
    let Inst{21} = isSub;
    let Inst{7} = isSat;
    let Inst{6-5} = LHbits;
    let Inst{4-0} = Rd;
    let Inst{12-8} = Rt;
    let Inst{20-16} = Rs;
  }

//Rd=sub(Rt.L,Rs.[LH])
def A2_subh_l16_ll : T_XTYPE_ADD_SUB <0b00, 0, 0, 1>;
def A2_subh_l16_hl : T_XTYPE_ADD_SUB <0b10, 0, 0, 1>;

//Rd=add(Rt.L,Rs.[LH])
def A2_addh_l16_ll : T_XTYPE_ADD_SUB <0b00, 0, 0, 0>;
def A2_addh_l16_hl : T_XTYPE_ADD_SUB <0b10, 0, 0, 0>;

let Itinerary = ALU64_tc_2_SLOT23, Defs = [USR_OVF] in {
  //Rd=sub(Rt.L,Rs.[LH]):sat
  def A2_subh_l16_sat_ll : T_XTYPE_ADD_SUB <0b00, 1, 0, 1>;
  def A2_subh_l16_sat_hl : T_XTYPE_ADD_SUB <0b10, 1, 0, 1>;

  //Rd=add(Rt.L,Rs.[LH]):sat
  def A2_addh_l16_sat_ll : T_XTYPE_ADD_SUB <0b00, 1, 0, 0>;
  def A2_addh_l16_sat_hl : T_XTYPE_ADD_SUB <0b10, 1, 0, 0>;
}

//Rd=sub(Rt.[LH],Rs.[LH]):<<16
def A2_subh_h16_ll : T_XTYPE_ADD_SUB <0b00, 0, 1, 1>;
def A2_subh_h16_lh : T_XTYPE_ADD_SUB <0b01, 0, 1, 1>;
def A2_subh_h16_hl : T_XTYPE_ADD_SUB <0b10, 0, 1, 1>;
def A2_subh_h16_hh : T_XTYPE_ADD_SUB <0b11, 0, 1, 1>;

//Rd=add(Rt.[LH],Rs.[LH]):<<16
def A2_addh_h16_ll : T_XTYPE_ADD_SUB <0b00, 0, 1, 0>;
def A2_addh_h16_lh : T_XTYPE_ADD_SUB <0b01, 0, 1, 0>;
def A2_addh_h16_hl : T_XTYPE_ADD_SUB <0b10, 0, 1, 0>;
def A2_addh_h16_hh : T_XTYPE_ADD_SUB <0b11, 0, 1, 0>;

let Itinerary = ALU64_tc_2_SLOT23, Defs = [USR_OVF] in {
  //Rd=sub(Rt.[LH],Rs.[LH]):sat:<<16
  def A2_subh_h16_sat_ll : T_XTYPE_ADD_SUB <0b00, 1, 1, 1>;
  def A2_subh_h16_sat_lh : T_XTYPE_ADD_SUB <0b01, 1, 1, 1>;
  def A2_subh_h16_sat_hl : T_XTYPE_ADD_SUB <0b10, 1, 1, 1>;
  def A2_subh_h16_sat_hh : T_XTYPE_ADD_SUB <0b11, 1, 1, 1>;

  //Rd=add(Rt.[LH],Rs.[LH]):sat:<<16
  def A2_addh_h16_sat_ll : T_XTYPE_ADD_SUB <0b00, 1, 1, 0>;
  def A2_addh_h16_sat_lh : T_XTYPE_ADD_SUB <0b01, 1, 1, 0>;
  def A2_addh_h16_sat_hl : T_XTYPE_ADD_SUB <0b10, 1, 1, 0>;
  def A2_addh_h16_sat_hh : T_XTYPE_ADD_SUB <0b11, 1, 1, 0>;
}

// Add halfword.
def: Pat<(sext_inreg (add I32:$src1, I32:$src2), i16),
         (A2_addh_l16_ll I32:$src1, I32:$src2)>;

def: Pat<(sra (add (shl I32:$src1, (i32 16)), I32:$src2), (i32 16)),
         (A2_addh_l16_hl I32:$src1, I32:$src2)>;

def: Pat<(shl (add I32:$src1, I32:$src2), (i32 16)),
         (A2_addh_h16_ll I32:$src1, I32:$src2)>;

// Subtract halfword.
def: Pat<(sext_inreg (sub I32:$src1, I32:$src2), i16),
         (A2_subh_l16_ll I32:$src1, I32:$src2)>;

def: Pat<(shl (sub I32:$src1, I32:$src2), (i32 16)),
         (A2_subh_h16_ll I32:$src1, I32:$src2)>;

let hasSideEffects = 0, hasNewValue = 1 in
def S2_parityp: ALU64Inst<(outs IntRegs:$Rd),
      (ins DoubleRegs:$Rs, DoubleRegs:$Rt),
      "$Rd = parity($Rs, $Rt)", [], "", ALU64_tc_2_SLOT23> {
  bits<5> Rd;
  bits<5> Rs;
  bits<5> Rt;

  let IClass = 0b1101;
  let Inst{27-24} = 0b0000;
  let Inst{20-16} = Rs;
  let Inst{12-8} = Rt;
  let Inst{4-0} = Rd;
}

let hasNewValue = 1, opNewValue = 0, hasSideEffects = 0 in
class T_XTYPE_MIN_MAX < bit isMax, bit isUnsigned >
  : ALU64Inst < (outs IntRegs:$Rd), (ins IntRegs:$Rt, IntRegs:$Rs),
  "$Rd = "#!if(isMax,"max","min")#!if(isUnsigned,"u","")
          #"($Rt, $Rs)", [], "", ALU64_tc_2_SLOT23> {
    bits<5> Rd;
    bits<5> Rt;
    bits<5> Rs;

    let IClass = 0b1101;

    let Inst{27-23} = 0b01011;
    let Inst{22-21} = !if(isMax, 0b10, 0b01);
    let Inst{7} = isUnsigned;
    let Inst{4-0} = Rd;
    let Inst{12-8} = !if(isMax, Rs, Rt);
    let Inst{20-16} = !if(isMax, Rt, Rs);
  }

def A2_min  : T_XTYPE_MIN_MAX < 0, 0 >;
def A2_minu : T_XTYPE_MIN_MAX < 0, 1 >;
def A2_max  : T_XTYPE_MIN_MAX < 1, 0 >;
def A2_maxu : T_XTYPE_MIN_MAX < 1, 1 >;

// Here, depending on  the operand being selected, we'll either generate a
// min or max instruction.
// Ex:
// (a>b)?a:b --> max(a,b) => Here check performed is '>' and the value selected
// is the larger of two. So, the corresponding HexagonInst is passed in 'Inst'.
// (a>b)?b:a --> min(a,b) => Here check performed is '>' but the smaller value
// is selected and the corresponding HexagonInst is passed in 'SwapInst'.

multiclass T_MinMax_pats <PatFrag Op, RegisterClass RC, ValueType VT,
                          InstHexagon Inst, InstHexagon SwapInst> {
  def: Pat<(select (i1 (Op (VT RC:$src1), (VT RC:$src2))),
                   (VT RC:$src1), (VT RC:$src2)),
           (Inst RC:$src1, RC:$src2)>;
  def: Pat<(select (i1 (Op (VT RC:$src1), (VT RC:$src2))),
                   (VT RC:$src2), (VT RC:$src1)),
           (SwapInst RC:$src1, RC:$src2)>;
}


multiclass MinMax_pats <PatFrag Op, InstHexagon Inst, InstHexagon SwapInst> {
  defm: T_MinMax_pats<Op, IntRegs, i32, Inst, SwapInst>;

  def: Pat<(sext_inreg (i32 (select (i1 (Op (i32 PositiveHalfWord:$src1),
                                            (i32 PositiveHalfWord:$src2))),
                                    (i32 PositiveHalfWord:$src1),
                                    (i32 PositiveHalfWord:$src2))), i16),
           (Inst IntRegs:$src1, IntRegs:$src2)>;

  def: Pat<(sext_inreg (i32 (select (i1 (Op (i32 PositiveHalfWord:$src1),
                                            (i32 PositiveHalfWord:$src2))),
                                    (i32 PositiveHalfWord:$src2),
                                    (i32 PositiveHalfWord:$src1))), i16),
           (SwapInst IntRegs:$src1, IntRegs:$src2)>;
}

let AddedComplexity = 200 in {
  defm: MinMax_pats<setge,  A2_max,  A2_min>;
  defm: MinMax_pats<setgt,  A2_max,  A2_min>;
  defm: MinMax_pats<setle,  A2_min,  A2_max>;
  defm: MinMax_pats<setlt,  A2_min,  A2_max>;
  defm: MinMax_pats<setuge, A2_maxu, A2_minu>;
  defm: MinMax_pats<setugt, A2_maxu, A2_minu>;
  defm: MinMax_pats<setule, A2_minu, A2_maxu>;
  defm: MinMax_pats<setult, A2_minu, A2_maxu>;
}

class T_cmp64_rr<string mnemonic, bits<3> MinOp, bit IsComm>
  : ALU64_rr<(outs PredRegs:$Pd), (ins DoubleRegs:$Rs, DoubleRegs:$Rt),
             "$Pd = "#mnemonic#"($Rs, $Rt)", [], "", ALU64_tc_2early_SLOT23> {
  let isCompare = 1;
  let isCommutable = IsComm;
  let hasSideEffects = 0;

  bits<2> Pd;
  bits<5> Rs;
  bits<5> Rt;

  let IClass = 0b1101;
  let Inst{27-21} = 0b0010100;
  let Inst{20-16} = Rs;
  let Inst{12-8} = Rt;
  let Inst{7-5} = MinOp;
  let Inst{1-0} = Pd;
}

def C2_cmpeqp  : T_cmp64_rr<"cmp.eq",  0b000, 1>;
def C2_cmpgtp  : T_cmp64_rr<"cmp.gt",  0b010, 0>;
def C2_cmpgtup : T_cmp64_rr<"cmp.gtu", 0b100, 0>;

class T_cmp64_rr_pat<InstHexagon MI, PatFrag CmpOp>
  : Pat<(i1 (CmpOp (i64 DoubleRegs:$Rs), (i64 DoubleRegs:$Rt))),
        (i1 (MI DoubleRegs:$Rs, DoubleRegs:$Rt))>;

def: T_cmp64_rr_pat<C2_cmpeqp,  seteq>;
def: T_cmp64_rr_pat<C2_cmpgtp,  setgt>;
def: T_cmp64_rr_pat<C2_cmpgtup, setugt>;
def: T_cmp64_rr_pat<C2_cmpgtp,  RevCmp<setlt>>;
def: T_cmp64_rr_pat<C2_cmpgtup, RevCmp<setult>>;

def C2_vmux : ALU64_rr<(outs DoubleRegs:$Rd),
      (ins PredRegs:$Pu, DoubleRegs:$Rs, DoubleRegs:$Rt),
      "$Rd = vmux($Pu, $Rs, $Rt)", [], "", ALU64_tc_1_SLOT23> {
  let hasSideEffects = 0;

  bits<5> Rd;
  bits<2> Pu;
  bits<5> Rs;
  bits<5> Rt;

  let IClass = 0b1101;
  let Inst{27-24} = 0b0001;
  let Inst{20-16} = Rs;
  let Inst{12-8} = Rt;
  let Inst{6-5} = Pu;
  let Inst{4-0} = Rd;
}

class T_ALU64_rr<string mnemonic, string suffix, bits<4> RegType,
                 bits<3> MajOp, bits<3> MinOp, bit OpsRev, bit IsComm,
                 string Op2Pfx>
  : ALU64_rr<(outs DoubleRegs:$Rd), (ins DoubleRegs:$Rs, DoubleRegs:$Rt),
             "$Rd = " #mnemonic# "($Rs, " #Op2Pfx# "$Rt)" #suffix, [],
             "", ALU64_tc_1_SLOT23> {
  let hasSideEffects = 0;
  let isCommutable = IsComm;

  bits<5> Rs;
  bits<5> Rt;
  bits<5> Rd;

  let IClass = 0b1101;
  let Inst{27-24} = RegType;
  let Inst{23-21} = MajOp;
  let Inst{20-16} = !if (OpsRev,Rt,Rs);
  let Inst{12-8} = !if (OpsRev,Rs,Rt);
  let Inst{7-5} = MinOp;
  let Inst{4-0} = Rd;
}

class T_ALU64_arith<string mnemonic, bits<3> MajOp, bits<3> MinOp, bit IsSat,
                    bit OpsRev, bit IsComm>
  : T_ALU64_rr<mnemonic, !if(IsSat,":sat",""), 0b0011, MajOp, MinOp, OpsRev,
               IsComm, "">;

def A2_addp : T_ALU64_arith<"add", 0b000, 0b111, 0, 0, 1>;
def A2_subp : T_ALU64_arith<"sub", 0b001, 0b111, 0, 1, 0>;

def: Pat<(i64 (add I64:$Rs, I64:$Rt)), (A2_addp I64:$Rs, I64:$Rt)>;
def: Pat<(i64 (sub I64:$Rs, I64:$Rt)), (A2_subp I64:$Rs, I64:$Rt)>;

class T_ALU64_logical<string mnemonic, bits<3> MinOp, bit OpsRev, bit IsComm,
                      bit IsNeg>
  : T_ALU64_rr<mnemonic, "", 0b0011, 0b111, MinOp, OpsRev, IsComm,
               !if(IsNeg,"~","")>;

def A2_andp : T_ALU64_logical<"and", 0b000, 0, 1, 0>;
def A2_orp  : T_ALU64_logical<"or",  0b010, 0, 1, 0>;
def A2_xorp : T_ALU64_logical<"xor", 0b100, 0, 1, 0>;

def: Pat<(i64 (and I64:$Rs, I64:$Rt)), (A2_andp I64:$Rs, I64:$Rt)>;
def: Pat<(i64 (or  I64:$Rs, I64:$Rt)), (A2_orp  I64:$Rs, I64:$Rt)>;
def: Pat<(i64 (xor I64:$Rs, I64:$Rt)), (A2_xorp I64:$Rs, I64:$Rt)>;

//===----------------------------------------------------------------------===//
// ALU64/ALU -
//===----------------------------------------------------------------------===//

//===----------------------------------------------------------------------===//
// ALU64/BIT +
//===----------------------------------------------------------------------===//
//
//===----------------------------------------------------------------------===//
// ALU64/BIT -
//===----------------------------------------------------------------------===//

//===----------------------------------------------------------------------===//
// ALU64/PERM +
//===----------------------------------------------------------------------===//
//
//===----------------------------------------------------------------------===//
// ALU64/PERM -
//===----------------------------------------------------------------------===//

//===----------------------------------------------------------------------===//
// CR +
//===----------------------------------------------------------------------===//
// Logical reductions on predicates.

// Looping instructions.

// Pipelined looping instructions.

// Logical operations on predicates.
let hasSideEffects = 0 in
class T_LOGICAL_1OP<string MnOp, bits<2> OpBits>
    : CRInst<(outs PredRegs:$Pd), (ins PredRegs:$Ps),
             "$Pd = " # MnOp # "($Ps)", [], "", CR_tc_2early_SLOT23> {
  bits<2> Pd;
  bits<2> Ps;

  let IClass = 0b0110;
  let Inst{27-23} = 0b10111;
  let Inst{22-21} = OpBits;
  let Inst{20} = 0b0;
  let Inst{17-16} = Ps;
  let Inst{13} = 0b0;
  let Inst{1-0} = Pd;
}

def C2_any8 : T_LOGICAL_1OP<"any8", 0b00>;
def C2_all8 : T_LOGICAL_1OP<"all8", 0b01>;
def C2_not  : T_LOGICAL_1OP<"not",  0b10>;

def: Pat<(i1 (not (i1 PredRegs:$Ps))),
         (C2_not PredRegs:$Ps)>;

let hasSideEffects = 0 in
class T_LOGICAL_2OP<string MnOp, bits<3> OpBits, bit IsNeg, bit Rev>
    : CRInst<(outs PredRegs:$Pd), (ins PredRegs:$Ps, PredRegs:$Pt),
             "$Pd = " # MnOp # "($Ps, " # !if (IsNeg,"!","") # "$Pt)",
             [], "", CR_tc_2early_SLOT23> {
  bits<2> Pd;
  bits<2> Ps;
  bits<2> Pt;

  let IClass = 0b0110;
  let Inst{27-24} = 0b1011;
  let Inst{23-21} = OpBits;
  let Inst{20} = 0b0;
  let Inst{17-16} = !if(Rev,Pt,Ps);  // Rs and Rt are reversed for some
  let Inst{13} = 0b0;                // instructions.
  let Inst{9-8} = !if(Rev,Ps,Pt);
  let Inst{1-0} = Pd;
}

def C2_and  : T_LOGICAL_2OP<"and", 0b000, 0, 1>;
def C2_or   : T_LOGICAL_2OP<"or",  0b001, 0, 1>;
def C2_xor  : T_LOGICAL_2OP<"xor", 0b010, 0, 0>;
def C2_andn : T_LOGICAL_2OP<"and", 0b011, 1, 1>;
def C2_orn  : T_LOGICAL_2OP<"or",  0b111, 1, 1>;

def: Pat<(i1 (and I1:$Ps, I1:$Pt)),       (C2_and  I1:$Ps, I1:$Pt)>;
def: Pat<(i1 (or  I1:$Ps, I1:$Pt)),       (C2_or   I1:$Ps, I1:$Pt)>;
def: Pat<(i1 (xor I1:$Ps, I1:$Pt)),       (C2_xor  I1:$Ps, I1:$Pt)>;
def: Pat<(i1 (and I1:$Ps, (not I1:$Pt))), (C2_andn I1:$Ps, I1:$Pt)>;
def: Pat<(i1 (or  I1:$Ps, (not I1:$Pt))), (C2_orn  I1:$Ps, I1:$Pt)>;

let hasSideEffects = 0, hasNewValue = 1 in
def C2_vitpack : SInst<(outs IntRegs:$Rd), (ins PredRegs:$Ps, PredRegs:$Pt),
      "$Rd = vitpack($Ps, $Pt)", [], "", S_2op_tc_1_SLOT23> {
  bits<5> Rd;
  bits<2> Ps;
  bits<2> Pt;

  let IClass = 0b1000;
  let Inst{27-24} = 0b1001;
  let Inst{22-21} = 0b00;
  let Inst{17-16} = Ps;
  let Inst{9-8} = Pt;
  let Inst{4-0} = Rd;
}

let hasSideEffects = 0 in
def C2_mask : SInst<(outs DoubleRegs:$Rd), (ins PredRegs:$Pt),
      "$Rd = mask($Pt)", [], "", S_2op_tc_1_SLOT23> {
  bits<5> Rd;
  bits<2> Pt;

  let IClass = 0b1000;
  let Inst{27-24} = 0b0110;
  let Inst{9-8} = Pt;
  let Inst{4-0} = Rd;
}

// User control register transfer.
//===----------------------------------------------------------------------===//
// CR -
//===----------------------------------------------------------------------===//

//===----------------------------------------------------------------------===//
// JR +
//===----------------------------------------------------------------------===//

def retflag : SDNode<"HexagonISD::RET_FLAG", SDTNone,
                     [SDNPHasChain, SDNPOptInGlue, SDNPVariadic]>;
def eh_return: SDNode<"HexagonISD::EH_RETURN", SDTNone, [SDNPHasChain]>;

def SDHexagonBR_JT: SDTypeProfile<0, 1, [SDTCisVT<0, i32>]>;
def HexagonBR_JT: SDNode<"HexagonISD::BR_JT", SDHexagonBR_JT, [SDNPHasChain]>;

<<<<<<< HEAD
let InputType = "imm", isBarrier = 1, isPredicable = 1,
Defs = [PC], isExtendable = 1, opExtendable = 0, isExtentSigned = 1,
opExtentBits = 24, isCodeGenOnly = 0 in
class T_JMP <dag InsDag, list<dag> JumpList = []>
            : JInst<(outs), InsDag,
            "jump $dst" , JumpList> {
    bits<24> dst;
=======
class CondStr<string CReg, bit True, bit New> {
  string S = "if (" # !if(True,"","!") # CReg # !if(New,".new","") # ") ";
}
class JumpOpcStr<string Mnemonic, bit New, bit Taken> {
  string S = Mnemonic # !if(Taken, ":t", !if(New, ":nt", ""));
}
>>>>>>> 969bfdfe

let isBranch = 1, isBarrier = 1, Defs = [PC], hasSideEffects = 0,
    isPredicable = 1,
    isExtendable = 1, opExtendable = 0, isExtentSigned = 1,
    opExtentBits = 24, opExtentAlign = 2, InputType = "imm" in
class T_JMP<string ExtStr>
  : JInst<(outs), (ins brtarget:$dst),
      "jump " # ExtStr # "$dst",
      [], "", J_tc_2early_SLOT23> {
    bits<24> dst;
    let IClass = 0b0101;

    let Inst{27-25} = 0b100;
    let Inst{24-16} = dst{23-15};
    let Inst{13-1} = dst{14-2};
}

let isBranch = 1, Defs = [PC], hasSideEffects = 0, isPredicated = 1,
    isExtendable = 1, opExtendable = 1, isExtentSigned = 1,
    opExtentBits = 17, opExtentAlign = 2, InputType = "imm" in
class T_JMP_c<bit PredNot, bit isPredNew, bit isTak, string ExtStr>
  : JInst<(outs), (ins PredRegs:$src, brtarget:$dst),
      CondStr<"$src", !if(PredNot,0,1), isPredNew>.S #
        JumpOpcStr<"jump", isPredNew, isTak>.S # " " #
        ExtStr # "$dst",
      [], "", J_tc_2early_SLOT23>, ImmRegRel {
    let isTaken = isTak;
    let isPredicatedFalse = PredNot;
    let isPredicatedNew = isPredNew;
    bits<2> src;
    bits<17> dst;

    let IClass = 0b0101;

    let Inst{27-24} = 0b1100;
    let Inst{21} = PredNot;
    let Inst{12} = isTak;
    let Inst{11} = isPredNew;
    let Inst{9-8} = src;
    let Inst{23-22} = dst{16-15};
    let Inst{20-16} = dst{14-10};
    let Inst{13} = dst{9};
    let Inst{7-1} = dst{8-2};
  }

multiclass JMP_Pred<bit PredNot, string ExtStr> {
  def NAME       : T_JMP_c<PredNot, 0, 0, ExtStr>; // not taken
  // Predicate new
  def NAME#newpt : T_JMP_c<PredNot, 1, 1, ExtStr>; // taken
  def NAME#new   : T_JMP_c<PredNot, 1, 0, ExtStr>; // not taken
}

multiclass JMP_base<string BaseOp, string ExtStr> {
  let BaseOpcode = BaseOp in {
    def NAME : T_JMP<ExtStr>;
    defm t : JMP_Pred<0, ExtStr>;
    defm f : JMP_Pred<1, ExtStr>;
  }
}

// Jumps to address stored in a register, JUMPR_MISC
// if ([[!]P[.new]]) jumpr[:t/nt] Rs
let isBranch = 1, isIndirectBranch = 1, isBarrier = 1, Defs = [PC],
    isPredicable = 1, hasSideEffects = 0, InputType = "reg" in
class T_JMPr
  : JRInst<(outs), (ins IntRegs:$dst),
      "jumpr $dst", [], "", J_tc_2early_SLOT2> {
    bits<5> dst;

    let IClass = 0b0101;
    let Inst{27-21} = 0b0010100;
    let Inst{20-16} = dst;
}

let isBranch = 1, isIndirectBranch = 1, Defs = [PC], isPredicated = 1,
    hasSideEffects = 0, InputType = "reg" in
class T_JMPr_c <bit PredNot, bit isPredNew, bit isTak>
  : JRInst <(outs), (ins PredRegs:$src, IntRegs:$dst),
      CondStr<"$src", !if(PredNot,0,1), isPredNew>.S #
        JumpOpcStr<"jumpr", isPredNew, isTak>.S # " $dst", [],
      "", J_tc_2early_SLOT2> {

    let isTaken = isTak;
    let isPredicatedFalse = PredNot;
    let isPredicatedNew = isPredNew;
    bits<2> src;
    bits<5> dst;

    let IClass = 0b0101;

    let Inst{27-22} = 0b001101;
    let Inst{21} = PredNot;
    let Inst{20-16} = dst;
    let Inst{12} = isTak;
    let Inst{11} = isPredNew;
    let Inst{9-8} = src;
}

multiclass JMPR_Pred<bit PredNot> {
  def NAME        : T_JMPr_c<PredNot, 0, 0>; // not taken
  // Predicate new
  def NAME#newpt  : T_JMPr_c<PredNot, 1, 1>; // taken
  def NAME#new    : T_JMPr_c<PredNot, 1, 0>; // not taken
}

multiclass JMPR_base<string BaseOp> {
  let BaseOpcode = BaseOp in {
    def NAME : T_JMPr;
    defm t : JMPR_Pred<0>;
    defm f : JMPR_Pred<1>;
  }
}

let isCall = 1, hasSideEffects = 1 in
class JUMPR_MISC_CALLR<bit isPred, bit isPredNot,
               dag InputDag = (ins IntRegs:$Rs)>
  : JRInst<(outs), InputDag,
      !if(isPred, !if(isPredNot, "if (!$Pu) callr $Rs",
                                 "if ($Pu) callr $Rs"),
                                 "callr $Rs"),
      [], "", J_tc_2early_SLOT2> {
    bits<5> Rs;
    bits<2> Pu;
    let isPredicated = isPred;
    let isPredicatedFalse = isPredNot;

    let IClass = 0b0101;
    let Inst{27-25} = 0b000;
    let Inst{24-23} = !if (isPred, 0b10, 0b01);
    let Inst{22} = 0;
    let Inst{21} = isPredNot;
    let Inst{9-8} = !if (isPred, Pu, 0b00);
    let Inst{20-16} = Rs;

  }

let Defs = VolatileV3.Regs in {
  def J2_callrt : JUMPR_MISC_CALLR<1, 0, (ins PredRegs:$Pu, IntRegs:$Rs)>;
  def J2_callrf : JUMPR_MISC_CALLR<1, 1, (ins PredRegs:$Pu, IntRegs:$Rs)>;
}

let isTerminator = 1, hasSideEffects = 0 in {
  defm J2_jump : JMP_base<"JMP", "">, PredNewRel;

  // Deal with explicit assembly
  //  - never extened a jump #,  always extend a jump ##
  let isAsmParserOnly = 1 in {
    defm J2_jump_ext   : JMP_base<"JMP", "##">;
    defm J2_jump_noext : JMP_base<"JMP", "#">;
  }

  defm J2_jumpr : JMPR_base<"JMPr">, PredNewRel;

  let isReturn = 1, isCodeGenOnly = 1 in
  defm JMPret : JMPR_base<"JMPret">, PredNewRel;
}

def: Pat<(br bb:$dst),
         (J2_jump brtarget:$dst)>;
def: Pat<(retflag),
         (JMPret (i32 R31))>;
def: Pat<(brcond (i1 PredRegs:$src1), bb:$offset),
         (J2_jumpt PredRegs:$src1, bb:$offset)>;

// A return through builtin_eh_return.
let isReturn = 1, isTerminator = 1, isBarrier = 1, hasSideEffects = 0,
    isCodeGenOnly = 1, Defs = [PC], Uses = [R28], isPredicable = 0 in
def EH_RETURN_JMPR : T_JMPr;

def: Pat<(eh_return),
         (EH_RETURN_JMPR (i32 R31))>;
def: Pat<(HexagonBR_JT (i32 IntRegs:$dst)),
         (J2_jumpr IntRegs:$dst)>;
def: Pat<(brind (i32 IntRegs:$dst)),
         (J2_jumpr IntRegs:$dst)>;

//===----------------------------------------------------------------------===//
// JR -
//===----------------------------------------------------------------------===//

//===----------------------------------------------------------------------===//
// LD +
//===----------------------------------------------------------------------===//

// Load - Base with Immediate offset addressing mode
let isExtendable = 1, opExtendable = 2, isExtentSigned = 1, AddedComplexity = 20 in
class T_load_io <string mnemonic, RegisterClass RC, bits<4> MajOp,
                 Operand ImmOp>
  : LDInst<(outs RC:$dst), (ins IntRegs:$src1, ImmOp:$offset),
  "$dst = "#mnemonic#"($src1 + #$offset)", []>, AddrModeRel {
    bits<4> name;
    bits<5> dst;
    bits<5> src1;
    bits<14> offset;
    bits<11> offsetBits;

    string ImmOpStr = !cast<string>(ImmOp);
    let offsetBits = !if (!eq(ImmOpStr, "s11_3Ext"), offset{13-3},
                     !if (!eq(ImmOpStr, "s11_2Ext"), offset{12-2},
                     !if (!eq(ImmOpStr, "s11_1Ext"), offset{11-1},
                                      /* s11_0Ext */ offset{10-0})));
    let opExtentBits = !if (!eq(ImmOpStr, "s11_3Ext"), 14,
                       !if (!eq(ImmOpStr, "s11_2Ext"), 13,
                       !if (!eq(ImmOpStr, "s11_1Ext"), 12,
                                        /* s11_0Ext */ 11)));
    let hasNewValue = !if (!eq(!cast<string>(RC), "DoubleRegs"), 0, 1);

    let IClass = 0b1001;

    let Inst{27}    = 0b0;
    let Inst{26-25} = offsetBits{10-9};
    let Inst{24-21} = MajOp;
    let Inst{20-16} = src1;
    let Inst{13-5}  = offsetBits{8-0};
    let Inst{4-0}   = dst;
  }

let opExtendable = 3, isExtentSigned = 0, isPredicated = 1 in
class T_pload_io <string mnemonic, RegisterClass RC, bits<4>MajOp,
                  Operand ImmOp, bit isNot, bit isPredNew>
  : LDInst<(outs RC:$dst),
           (ins PredRegs:$src1, IntRegs:$src2, ImmOp:$offset),
  "if ("#!if(isNot, "!$src1", "$src1")
       #!if(isPredNew, ".new", "")
       #") $dst = "#mnemonic#"($src2 + #$offset)",
  [],"", V2LDST_tc_ld_SLOT01> , AddrModeRel {
    bits<5> dst;
    bits<2> src1;
    bits<5> src2;
    bits<9> offset;
    bits<6> offsetBits;
    string ImmOpStr = !cast<string>(ImmOp);

    let offsetBits = !if (!eq(ImmOpStr, "u6_3Ext"), offset{8-3},
                     !if (!eq(ImmOpStr, "u6_2Ext"), offset{7-2},
                     !if (!eq(ImmOpStr, "u6_1Ext"), offset{6-1},
                                      /* u6_0Ext */ offset{5-0})));
    let opExtentBits = !if (!eq(ImmOpStr, "u6_3Ext"), 9,
                       !if (!eq(ImmOpStr, "u6_2Ext"), 8,
                       !if (!eq(ImmOpStr, "u6_1Ext"), 7,
                                        /* u6_0Ext */ 6)));
    let hasNewValue = !if (!eq(ImmOpStr, "u6_3Ext"), 0, 1);
    let isPredicatedNew = isPredNew;
    let isPredicatedFalse = isNot;

    let IClass = 0b0100;

    let Inst{27}    = 0b0;
    let Inst{27}    = 0b0;
    let Inst{26}    = isNot;
    let Inst{25}    = isPredNew;
    let Inst{24-21} = MajOp;
    let Inst{20-16} = src2;
    let Inst{13}    = 0b0;
    let Inst{12-11} = src1;
    let Inst{10-5}  = offsetBits;
    let Inst{4-0}   = dst;
  }

let isExtendable = 1, hasSideEffects = 0, addrMode = BaseImmOffset in
multiclass LD_Idxd<string mnemonic, string CextOp, RegisterClass RC,
                   Operand ImmOp, Operand predImmOp, bits<4>MajOp> {
  let CextOpcode = CextOp, BaseOpcode = CextOp#_indexed in {
    let isPredicable = 1 in
    def L2_#NAME#_io : T_load_io <mnemonic, RC, MajOp, ImmOp>;

    // Predicated
    def L2_p#NAME#t_io : T_pload_io <mnemonic, RC, MajOp, predImmOp, 0, 0>;
    def L2_p#NAME#f_io : T_pload_io <mnemonic, RC, MajOp, predImmOp, 1, 0>;

    // Predicated new
    def L2_p#NAME#tnew_io : T_pload_io <mnemonic, RC, MajOp, predImmOp, 0, 1>;
    def L2_p#NAME#fnew_io : T_pload_io <mnemonic, RC, MajOp, predImmOp, 1, 1>;
  }
}

let accessSize = ByteAccess in {
  defm loadrb:  LD_Idxd <"memb", "LDrib", IntRegs, s11_0Ext, u6_0Ext, 0b1000>;
  defm loadrub: LD_Idxd <"memub", "LDriub", IntRegs, s11_0Ext, u6_0Ext, 0b1001>;
}

let accessSize = HalfWordAccess, opExtentAlign = 1 in {
  defm loadrh:  LD_Idxd <"memh", "LDrih", IntRegs, s11_1Ext, u6_1Ext, 0b1010>;
  defm loadruh: LD_Idxd <"memuh", "LDriuh", IntRegs, s11_1Ext, u6_1Ext, 0b1011>;
}

let accessSize = WordAccess, opExtentAlign = 2 in
defm loadri: LD_Idxd <"memw", "LDriw", IntRegs, s11_2Ext, u6_2Ext, 0b1100>;

let accessSize = DoubleWordAccess, opExtentAlign = 3 in
defm loadrd: LD_Idxd <"memd", "LDrid", DoubleRegs, s11_3Ext, u6_3Ext, 0b1110>;

let accessSize = HalfWordAccess, opExtentAlign = 1 in {
  def L2_loadbsw2_io:   T_load_io<"membh",  IntRegs, 0b0001, s11_1Ext>;
  def L2_loadbzw2_io:   T_load_io<"memubh", IntRegs, 0b0011, s11_1Ext>;
}

let accessSize = WordAccess, opExtentAlign = 2 in {
  def L2_loadbzw4_io: T_load_io<"memubh", DoubleRegs, 0b0101, s11_2Ext>;
  def L2_loadbsw4_io: T_load_io<"membh",  DoubleRegs, 0b0111, s11_2Ext>;
}

let addrMode = BaseImmOffset, isExtendable = 1, hasSideEffects = 0,
    opExtendable = 3, isExtentSigned = 1  in
class T_loadalign_io <string str, bits<4> MajOp, Operand ImmOp>
  : LDInst<(outs DoubleRegs:$dst),
           (ins DoubleRegs:$src1, IntRegs:$src2, ImmOp:$offset),
  "$dst = "#str#"($src2 + #$offset)", [],
  "$src1 = $dst">, AddrModeRel {
    bits<4> name;
    bits<5> dst;
    bits<5> src2;
    bits<12> offset;
    bits<11> offsetBits;

    let offsetBits = !if (!eq(!cast<string>(ImmOp), "s11_1Ext"), offset{11-1},
                                                  /* s11_0Ext */ offset{10-0});
    let IClass = 0b1001;

    let Inst{27}    = 0b0;
    let Inst{26-25} = offsetBits{10-9};
    let Inst{24-21} = MajOp;
    let Inst{20-16} = src2;
    let Inst{13-5}  = offsetBits{8-0};
    let Inst{4-0}   = dst;
  }

let accessSize = HalfWordAccess, opExtentBits = 12, opExtentAlign = 1 in
def L2_loadalignh_io: T_loadalign_io <"memh_fifo", 0b0010, s11_1Ext>;

let accessSize = ByteAccess, opExtentBits = 11 in
def L2_loadalignb_io: T_loadalign_io <"memb_fifo", 0b0100, s11_0Ext>;

// Patterns to select load-indexed (i.e. load from base+offset).
multiclass Loadx_pat<PatFrag Load, ValueType VT, PatLeaf ImmPred,
                     InstHexagon MI> {
  def: Pat<(VT (Load AddrFI:$fi)), (VT (MI AddrFI:$fi, 0))>;
  def: Pat<(VT (Load (add (i32 AddrFI:$fi), ImmPred:$Off))),
           (VT (MI AddrFI:$fi, imm:$Off))>;
  def: Pat<(VT (Load (add (i32 IntRegs:$Rs), ImmPred:$Off))),
           (VT (MI IntRegs:$Rs, imm:$Off))>;
  def: Pat<(VT (Load (i32 IntRegs:$Rs))), (VT (MI IntRegs:$Rs, 0))>;
}

let AddedComplexity = 20 in {
  defm: Loadx_pat<load,           i32, s30_2ImmPred, L2_loadri_io>;
  defm: Loadx_pat<load,           i64, s29_3ImmPred, L2_loadrd_io>;
  defm: Loadx_pat<atomic_load_8 , i32, s32_0ImmPred, L2_loadrub_io>;
  defm: Loadx_pat<atomic_load_16, i32, s31_1ImmPred, L2_loadruh_io>;
  defm: Loadx_pat<atomic_load_32, i32, s30_2ImmPred, L2_loadri_io>;
  defm: Loadx_pat<atomic_load_64, i64, s29_3ImmPred, L2_loadrd_io>;

  defm: Loadx_pat<extloadi1,      i32, s32_0ImmPred, L2_loadrub_io>;
  defm: Loadx_pat<extloadi8,      i32, s32_0ImmPred, L2_loadrub_io>;
  defm: Loadx_pat<extloadi16,     i32, s31_1ImmPred, L2_loadruh_io>;
  defm: Loadx_pat<sextloadi8,     i32, s32_0ImmPred, L2_loadrb_io>;
  defm: Loadx_pat<sextloadi16,    i32, s31_1ImmPred, L2_loadrh_io>;
  defm: Loadx_pat<zextloadi1,     i32, s32_0ImmPred, L2_loadrub_io>;
  defm: Loadx_pat<zextloadi8,     i32, s32_0ImmPred, L2_loadrub_io>;
  defm: Loadx_pat<zextloadi16,    i32, s31_1ImmPred, L2_loadruh_io>;
  // No sextloadi1.
}

// Sign-extending loads of i1 need to replicate the lowest bit throughout
// the 32-bit value. Since the loaded value can only be 0 or 1, 0-v should
// do the trick.
let AddedComplexity = 20 in
def: Pat<(i32 (sextloadi1 (i32 IntRegs:$Rs))),
         (A2_subri 0, (L2_loadrub_io IntRegs:$Rs, 0))>;

//===----------------------------------------------------------------------===//
// Post increment load
//===----------------------------------------------------------------------===//
//===----------------------------------------------------------------------===//
// Template class for non-predicated post increment loads with immediate offset.
//===----------------------------------------------------------------------===//
let hasSideEffects = 0, addrMode = PostInc in
class T_load_pi <string mnemonic, RegisterClass RC, Operand ImmOp,
                     bits<4> MajOp >
  : LDInstPI <(outs RC:$dst, IntRegs:$dst2),
  (ins IntRegs:$src1, ImmOp:$offset),
  "$dst = "#mnemonic#"($src1++#$offset)" ,
  [],
  "$src1 = $dst2" > ,
  PredNewRel {
    bits<5> dst;
    bits<5> src1;
    bits<7> offset;
    bits<4> offsetBits;

    string ImmOpStr = !cast<string>(ImmOp);
    let offsetBits = !if (!eq(ImmOpStr, "s4_3Imm"), offset{6-3},
                     !if (!eq(ImmOpStr, "s4_2Imm"), offset{5-2},
                     !if (!eq(ImmOpStr, "s4_1Imm"), offset{4-1},
                                      /* s4_0Imm */ offset{3-0})));
    let hasNewValue = !if (!eq(ImmOpStr, "s4_3Imm"), 0, 1);

    let IClass = 0b1001;

    let Inst{27-25} = 0b101;
    let Inst{24-21} = MajOp;
    let Inst{20-16} = src1;
    let Inst{13-12} = 0b00;
    let Inst{8-5} = offsetBits;
    let Inst{4-0}   = dst;
  }

//===----------------------------------------------------------------------===//
// Template class for predicated post increment loads with immediate offset.
//===----------------------------------------------------------------------===//
let isPredicated = 1, hasSideEffects = 0, addrMode = PostInc in
class T_pload_pi <string mnemonic, RegisterClass RC, Operand ImmOp,
                          bits<4> MajOp, bit isPredNot, bit isPredNew >
  : LDInst <(outs RC:$dst, IntRegs:$dst2),
            (ins PredRegs:$src1, IntRegs:$src2, ImmOp:$offset),
  !if(isPredNot, "if (!$src1", "if ($src1")#!if(isPredNew, ".new) ",
  ") ")#"$dst = "#mnemonic#"($src2++#$offset)",
  [] ,
  "$src2 = $dst2" > ,
  PredNewRel {
    bits<5> dst;
    bits<2> src1;
    bits<5> src2;
    bits<7> offset;
    bits<4> offsetBits;

    let isPredicatedNew = isPredNew;
    let isPredicatedFalse = isPredNot;

    string ImmOpStr = !cast<string>(ImmOp);
    let offsetBits = !if (!eq(ImmOpStr, "s4_3Imm"), offset{6-3},
                     !if (!eq(ImmOpStr, "s4_2Imm"), offset{5-2},
                     !if (!eq(ImmOpStr, "s4_1Imm"), offset{4-1},
                                      /* s4_0Imm */ offset{3-0})));
    let hasNewValue = !if (!eq(ImmOpStr, "s4_3Imm"), 0, 1);

    let IClass = 0b1001;

    let Inst{27-25} = 0b101;
    let Inst{24-21} = MajOp;
    let Inst{20-16} = src2;
    let Inst{13} = 0b1;
    let Inst{12} = isPredNew;
    let Inst{11} = isPredNot;
    let Inst{10-9} = src1;
    let Inst{8-5}  = offsetBits;
    let Inst{4-0}  = dst;
  }

//===----------------------------------------------------------------------===//
// Multiclass for post increment loads with immediate offset.
//===----------------------------------------------------------------------===//

multiclass LD_PostInc <string mnemonic, string BaseOp, RegisterClass RC,
                       Operand ImmOp, bits<4> MajOp> {
  let BaseOpcode = "POST_"#BaseOp in {
    let isPredicable = 1 in
    def L2_#NAME#_pi : T_load_pi < mnemonic, RC, ImmOp, MajOp>;

    // Predicated
    def L2_p#NAME#t_pi : T_pload_pi < mnemonic, RC, ImmOp, MajOp, 0, 0>;
    def L2_p#NAME#f_pi : T_pload_pi < mnemonic, RC, ImmOp, MajOp, 1, 0>;

    // Predicated new
    def L2_p#NAME#tnew_pi : T_pload_pi < mnemonic, RC, ImmOp, MajOp, 0, 1>;
    def L2_p#NAME#fnew_pi : T_pload_pi < mnemonic, RC, ImmOp, MajOp, 1, 1>;
  }
}

// post increment byte loads with immediate offset
let accessSize = ByteAccess in {
  defm loadrb  : LD_PostInc <"memb",  "LDrib", IntRegs, s4_0Imm, 0b1000>;
  defm loadrub : LD_PostInc <"memub", "LDriub", IntRegs, s4_0Imm, 0b1001>;
}

// post increment halfword loads with immediate offset
let accessSize = HalfWordAccess, opExtentAlign = 1 in {
  defm loadrh  : LD_PostInc <"memh",  "LDrih", IntRegs, s4_1Imm, 0b1010>;
  defm loadruh : LD_PostInc <"memuh", "LDriuh", IntRegs, s4_1Imm, 0b1011>;
}

// post increment word loads with immediate offset
let accessSize = WordAccess, opExtentAlign = 2 in
defm loadri : LD_PostInc <"memw", "LDriw", IntRegs, s4_2Imm, 0b1100>;

// post increment doubleword loads with immediate offset
let accessSize = DoubleWordAccess, opExtentAlign = 3 in
defm loadrd : LD_PostInc <"memd", "LDrid", DoubleRegs, s4_3Imm, 0b1110>;

// Rd=memb[u]h(Rx++#s4:1)
// Rdd=memb[u]h(Rx++#s4:2)
let accessSize = HalfWordAccess, opExtentAlign = 1 in {
  def L2_loadbsw2_pi   : T_load_pi <"membh", IntRegs, s4_1Imm, 0b0001>;
  def L2_loadbzw2_pi   : T_load_pi <"memubh", IntRegs, s4_1Imm, 0b0011>;
}
let accessSize = WordAccess, opExtentAlign = 2, hasNewValue = 0 in {
  def L2_loadbsw4_pi   : T_load_pi <"membh", DoubleRegs, s4_2Imm, 0b0111>;
  def L2_loadbzw4_pi   : T_load_pi <"memubh", DoubleRegs, s4_2Imm, 0b0101>;
}

//===----------------------------------------------------------------------===//
// Template class for post increment fifo loads with immediate offset.
//===----------------------------------------------------------------------===//
let hasSideEffects = 0, addrMode = PostInc in
class T_loadalign_pi <string mnemonic, Operand ImmOp, bits<4> MajOp >
  : LDInstPI <(outs DoubleRegs:$dst, IntRegs:$dst2),
  (ins DoubleRegs:$src1, IntRegs:$src2, ImmOp:$offset),
  "$dst = "#mnemonic#"($src2++#$offset)" ,
  [], "$src2 = $dst2, $src1 = $dst" > ,
  PredNewRel {
    bits<5> dst;
    bits<5> src2;
    bits<5> offset;
    bits<4> offsetBits;

    let offsetBits = !if (!eq(!cast<string>(ImmOp), "s4_1Imm"), offset{4-1},
                                                  /* s4_0Imm */ offset{3-0});
    let IClass = 0b1001;

    let Inst{27-25} = 0b101;
    let Inst{24-21} = MajOp;
    let Inst{20-16} = src2;
    let Inst{13-12} = 0b00;
    let Inst{8-5} = offsetBits;
    let Inst{4-0}   = dst;
  }

// Ryy=memh_fifo(Rx++#s4:1)
// Ryy=memb_fifo(Rx++#s4:0)
let accessSize = ByteAccess in
def L2_loadalignb_pi : T_loadalign_pi <"memb_fifo", s4_0Imm, 0b0100>;

let accessSize = HalfWordAccess, opExtentAlign = 1 in
def L2_loadalignh_pi : T_loadalign_pi <"memh_fifo", s4_1Imm, 0b0010>;

//===----------------------------------------------------------------------===//
// Template class for post increment loads with register offset.
//===----------------------------------------------------------------------===//
let hasSideEffects = 0, addrMode = PostInc in
class T_load_pr <string mnemonic, RegisterClass RC, bits<4> MajOp,
                       MemAccessSize AccessSz>
  : LDInstPI <(outs RC:$dst, IntRegs:$_dst_),
              (ins IntRegs:$src1, ModRegs:$src2),
  "$dst = "#mnemonic#"($src1++$src2)" ,
  [], "$src1 = $_dst_" > {
    bits<5> dst;
    bits<5> src1;
    bits<1> src2;

    let accessSize = AccessSz;
    let IClass = 0b1001;

    let Inst{27-25} = 0b110;
    let Inst{24-21} = MajOp;
    let Inst{20-16} = src1;
    let Inst{13}    = src2;
    let Inst{12}    = 0b0;
    let Inst{7}     = 0b0;
    let Inst{4-0}   = dst;
  }

let hasNewValue = 1 in {
  def L2_loadrb_pr  : T_load_pr <"memb",  IntRegs, 0b1000, ByteAccess>;
  def L2_loadrub_pr : T_load_pr <"memub", IntRegs, 0b1001, ByteAccess>;
  def L2_loadrh_pr  : T_load_pr <"memh",  IntRegs, 0b1010, HalfWordAccess>;
  def L2_loadruh_pr : T_load_pr <"memuh", IntRegs, 0b1011, HalfWordAccess>;
  def L2_loadri_pr  : T_load_pr <"memw",  IntRegs, 0b1100, WordAccess>;

  def L2_loadbzw2_pr : T_load_pr <"memubh", IntRegs, 0b0011, HalfWordAccess>;
}

def L2_loadrd_pr   : T_load_pr <"memd", DoubleRegs, 0b1110, DoubleWordAccess>;
def L2_loadbzw4_pr : T_load_pr <"memubh", DoubleRegs, 0b0101, WordAccess>;

// Load predicate.
let isExtendable = 1, opExtendable = 2, isExtentSigned = 1, opExtentBits = 13,
    isCodeGenOnly = 1, isPseudo = 1, hasSideEffects = 0 in
def LDriw_pred : LDInst<(outs PredRegs:$dst),
                        (ins IntRegs:$addr, s11_2Ext:$off),
                        ".error \"should not emit\"", []>;

let Defs = [R29, R30, R31], Uses = [R30], hasSideEffects = 0 in
  def L2_deallocframe : LDInst<(outs), (ins),
                     "deallocframe",
                     []> {
    let IClass = 0b1001;

    let Inst{27-16} = 0b000000011110;
    let Inst{13} = 0b0;
    let Inst{4-0} = 0b11110;
}

// Load / Post increment circular addressing mode.
let Uses = [CS], hasSideEffects = 0 in
class T_load_pcr<string mnemonic, RegisterClass RC, bits<4> MajOp>
  : LDInst <(outs RC:$dst, IntRegs:$_dst_),
            (ins IntRegs:$Rz, ModRegs:$Mu),
  "$dst = "#mnemonic#"($Rz ++ I:circ($Mu))", [],
  "$Rz = $_dst_" > {
    bits<5> dst;
    bits<5> Rz;
    bit Mu;

    let hasNewValue = !if (!eq(!cast<string>(RC), "DoubleRegs"), 0, 1);
    let IClass = 0b1001;

    let Inst{27-25} = 0b100;
    let Inst{24-21} = MajOp;
    let Inst{20-16} = Rz;
    let Inst{13} = Mu;
    let Inst{12} = 0b0;
    let Inst{9} = 0b1;
    let Inst{7} = 0b0;
    let Inst{4-0} = dst;
 }

let accessSize = ByteAccess in {
  def L2_loadrb_pcr  : T_load_pcr <"memb",  IntRegs, 0b1000>;
  def L2_loadrub_pcr : T_load_pcr <"memub", IntRegs, 0b1001>;
}

let accessSize = HalfWordAccess in {
  def L2_loadrh_pcr   : T_load_pcr <"memh",   IntRegs, 0b1010>;
  def L2_loadruh_pcr  : T_load_pcr <"memuh",  IntRegs, 0b1011>;
  def L2_loadbsw2_pcr : T_load_pcr <"membh",  IntRegs, 0b0001>;
  def L2_loadbzw2_pcr : T_load_pcr <"memubh", IntRegs, 0b0011>;
}

let accessSize = WordAccess in {
  def  L2_loadri_pcr  : T_load_pcr <"memw", IntRegs, 0b1100>;
  let hasNewValue = 0 in {
    def L2_loadbzw4_pcr : T_load_pcr <"memubh", DoubleRegs, 0b0101>;
    def L2_loadbsw4_pcr : T_load_pcr <"membh",  DoubleRegs, 0b0111>;
  }
}

let accessSize = DoubleWordAccess in
def L2_loadrd_pcr  : T_load_pcr <"memd", DoubleRegs, 0b1110>;

// Load / Post increment circular addressing mode.
let Uses = [CS], hasSideEffects = 0 in
class T_loadalign_pcr<string mnemonic, bits<4> MajOp, MemAccessSize AccessSz >
  : LDInst <(outs DoubleRegs:$dst, IntRegs:$_dst_),
            (ins DoubleRegs:$_src_, IntRegs:$Rz, ModRegs:$Mu),
  "$dst = "#mnemonic#"($Rz ++ I:circ($Mu))", [],
  "$Rz = $_dst_, $dst = $_src_" > {
    bits<5> dst;
    bits<5> Rz;
    bit Mu;

    let accessSize = AccessSz;
    let IClass = 0b1001;

    let Inst{27-25} = 0b100;
    let Inst{24-21} = MajOp;
    let Inst{20-16} = Rz;
    let Inst{13}    = Mu;
    let Inst{12}    = 0b0;
    let Inst{9}     = 0b1;
    let Inst{7}     = 0b0;
    let Inst{4-0}   = dst;
 }

def L2_loadalignb_pcr : T_loadalign_pcr <"memb_fifo", 0b0100, ByteAccess>;
def L2_loadalignh_pcr : T_loadalign_pcr <"memh_fifo", 0b0010, HalfWordAccess>;

//===----------------------------------------------------------------------===//
// Circular loads with immediate offset.
//===----------------------------------------------------------------------===//
let Uses = [CS], mayLoad = 1, hasSideEffects = 0 in
class T_load_pci <string mnemonic, RegisterClass RC,
                  Operand ImmOp, bits<4> MajOp>
  : LDInstPI<(outs RC:$dst, IntRegs:$_dst_),
             (ins IntRegs:$Rz, ImmOp:$offset, ModRegs:$Mu),
  "$dst = "#mnemonic#"($Rz ++ #$offset:circ($Mu))", [],
  "$Rz = $_dst_"> {
    bits<5> dst;
    bits<5> Rz;
    bits<1> Mu;
    bits<7> offset;
    bits<4> offsetBits;

    string ImmOpStr = !cast<string>(ImmOp);
    let hasNewValue = !if (!eq(!cast<string>(RC), "DoubleRegs"), 0, 1);
    let offsetBits = !if (!eq(ImmOpStr, "s4_3Imm"), offset{6-3},
                     !if (!eq(ImmOpStr, "s4_2Imm"), offset{5-2},
                     !if (!eq(ImmOpStr, "s4_1Imm"), offset{4-1},
                                      /* s4_0Imm */ offset{3-0})));
    let IClass      = 0b1001;
    let Inst{27-25} = 0b100;
    let Inst{24-21} = MajOp;
    let Inst{20-16} = Rz;
    let Inst{13}    = Mu;
    let Inst{12}    = 0b0;
    let Inst{9}     = 0b0;
    let Inst{8-5}   = offsetBits;
    let Inst{4-0}   = dst;
  }

// Byte variants of circ load
let accessSize = ByteAccess in {
  def L2_loadrb_pci  : T_load_pci <"memb",  IntRegs, s4_0Imm, 0b1000>;
  def L2_loadrub_pci : T_load_pci <"memub", IntRegs, s4_0Imm, 0b1001>;
}

// Half word variants of circ load
let accessSize = HalfWordAccess in {
  def L2_loadrh_pci   : T_load_pci <"memh",   IntRegs, s4_1Imm, 0b1010>;
  def L2_loadruh_pci  : T_load_pci <"memuh",  IntRegs, s4_1Imm, 0b1011>;
  def L2_loadbzw2_pci : T_load_pci <"memubh", IntRegs, s4_1Imm, 0b0011>;
  def L2_loadbsw2_pci : T_load_pci <"membh",  IntRegs, s4_1Imm, 0b0001>;
}

// Word variants of circ load
let accessSize = WordAccess in
def L2_loadri_pci   : T_load_pci <"memw",   IntRegs,    s4_2Imm, 0b1100>;

let accessSize = WordAccess, hasNewValue = 0 in {
  def L2_loadbzw4_pci : T_load_pci <"memubh", DoubleRegs, s4_2Imm, 0b0101>;
  def L2_loadbsw4_pci : T_load_pci <"membh",  DoubleRegs, s4_2Imm, 0b0111>;
}

let accessSize = DoubleWordAccess, hasNewValue = 0 in
def L2_loadrd_pci : T_load_pci <"memd", DoubleRegs, s4_3Imm, 0b1110>;

//===----------------------------------------------------------------------===//
// Circular loads - Pseudo
//
// Please note that the input operand order in the pseudo instructions
// doesn't match with the real instructions. Pseudo instructions operand
// order should mimics the ordering in the intrinsics. Also, 'src2' doesn't
// appear in the AsmString because it's same as 'dst'.
//===----------------------------------------------------------------------===//
let isCodeGenOnly = 1,  mayLoad = 1, hasSideEffects = 0, isPseudo = 1 in
class T_load_pci_pseudo <string opc, RegisterClass RC>
  : LDInstPI<(outs IntRegs:$_dst_, RC:$dst),
             (ins IntRegs:$src1, IntRegs:$src2, IntRegs:$src3, s4Imm:$src4),
  ".error \"$dst = "#opc#"($src1++#$src4:circ($src3))\"",
  [], "$src1 = $_dst_">;

def L2_loadrb_pci_pseudo  : T_load_pci_pseudo <"memb",  IntRegs>;
def L2_loadrub_pci_pseudo : T_load_pci_pseudo <"memub", IntRegs>;
def L2_loadrh_pci_pseudo  : T_load_pci_pseudo <"memh",  IntRegs>;
def L2_loadruh_pci_pseudo : T_load_pci_pseudo <"memuh", IntRegs>;
def L2_loadri_pci_pseudo  : T_load_pci_pseudo <"memw",  IntRegs>;
def L2_loadrd_pci_pseudo  : T_load_pci_pseudo <"memd",  DoubleRegs>;


// TODO: memb_fifo and memh_fifo must take destination register as input.
// One-off circ loads - not enough in common to break into a class.
let accessSize = ByteAccess in
def L2_loadalignb_pci : T_load_pci <"memb_fifo", DoubleRegs, s4_0Imm, 0b0100>;

let accessSize = HalfWordAccess, opExtentAlign = 1 in
def L2_loadalignh_pci : T_load_pci <"memh_fifo", DoubleRegs, s4_1Imm, 0b0010>;

// L[24]_load[wd]_locked: Load word/double with lock.
let isSoloAX = 1 in
class T_load_locked <string mnemonic, RegisterClass RC>
  : LD0Inst <(outs RC:$dst),
             (ins IntRegs:$src),
    "$dst = "#mnemonic#"($src)"> {
    bits<5> dst;
    bits<5> src;
    let IClass = 0b1001;
    let Inst{27-21} = 0b0010000;
    let Inst{20-16} = src;
    let Inst{13-12} = !if (!eq(mnemonic, "memd_locked"), 0b01, 0b00);
    let Inst{5}   = 0;
    let Inst{4-0} = dst;
}
let hasNewValue = 1, accessSize = WordAccess, opNewValue = 0 in
  def L2_loadw_locked : T_load_locked <"memw_locked", IntRegs>;
let accessSize = DoubleWordAccess in
  def L4_loadd_locked : T_load_locked <"memd_locked", DoubleRegs>;

// S[24]_store[wd]_locked: Store word/double conditionally.
let isSoloAX = 1, isPredicateLate = 1 in
class T_store_locked <string mnemonic, RegisterClass RC>
  : ST0Inst <(outs PredRegs:$Pd), (ins IntRegs:$Rs, RC:$Rt),
    mnemonic#"($Rs, $Pd) = $Rt"> {
    bits<2> Pd;
    bits<5> Rs;
    bits<5> Rt;

    let IClass = 0b1010;
    let Inst{27-23} = 0b00001;
    let Inst{22} = !if (!eq(mnemonic, "memw_locked"), 0b0, 0b1);
    let Inst{21} = 0b1;
    let Inst{20-16} = Rs;
    let Inst{12-8} = Rt;
    let Inst{1-0} = Pd;
}

let accessSize = WordAccess in
def S2_storew_locked : T_store_locked <"memw_locked", IntRegs>;

let accessSize = DoubleWordAccess in
def S4_stored_locked : T_store_locked <"memd_locked", DoubleRegs>;

//===----------------------------------------------------------------------===//
// Bit-reversed loads with auto-increment register
//===----------------------------------------------------------------------===//
let hasSideEffects = 0 in
class T_load_pbr<string mnemonic, RegisterClass RC,
                            MemAccessSize addrSize, bits<4> majOp>
  : LDInst
    <(outs RC:$dst, IntRegs:$_dst_),
     (ins IntRegs:$Rz, ModRegs:$Mu),
     "$dst = "#mnemonic#"($Rz ++ $Mu:brev)" ,
      [] , "$Rz = $_dst_" > {

      let accessSize = addrSize;

      bits<5> dst;
      bits<5> Rz;
      bits<1> Mu;

      let IClass = 0b1001;

      let Inst{27-25} = 0b111;
      let Inst{24-21} = majOp;
      let Inst{20-16} = Rz;
      let Inst{13} = Mu;
      let Inst{12} = 0b0;
      let Inst{7} = 0b0;
      let Inst{4-0} = dst;
  }

let hasNewValue =1, opNewValue = 0 in {
  def L2_loadrb_pbr   : T_load_pbr <"memb",  IntRegs, ByteAccess, 0b1000>;
  def L2_loadrub_pbr  : T_load_pbr <"memub", IntRegs, ByteAccess, 0b1001>;
  def L2_loadrh_pbr   : T_load_pbr <"memh",  IntRegs, HalfWordAccess, 0b1010>;
  def L2_loadruh_pbr  : T_load_pbr <"memuh", IntRegs, HalfWordAccess, 0b1011>;
  def L2_loadbsw2_pbr : T_load_pbr <"membh", IntRegs, HalfWordAccess, 0b0001>;
  def L2_loadbzw2_pbr : T_load_pbr <"memubh", IntRegs, HalfWordAccess, 0b0011>;
  def L2_loadri_pbr : T_load_pbr <"memw", IntRegs, WordAccess, 0b1100>;
}

def L2_loadbzw4_pbr : T_load_pbr <"memubh", DoubleRegs, WordAccess, 0b0101>;
def L2_loadbsw4_pbr : T_load_pbr <"membh",  DoubleRegs, WordAccess, 0b0111>;
def L2_loadrd_pbr : T_load_pbr <"memd", DoubleRegs, DoubleWordAccess, 0b1110>;

def L2_loadalignb_pbr :T_load_pbr <"memb_fifo", DoubleRegs, ByteAccess, 0b0100>;
def L2_loadalignh_pbr :T_load_pbr <"memh_fifo", DoubleRegs,
                                   HalfWordAccess, 0b0010>;

//===----------------------------------------------------------------------===//
// Bit-reversed loads - Pseudo
//
// Please note that 'src2' doesn't appear in the AsmString because
// it's same as 'dst'.
//===----------------------------------------------------------------------===//
let isCodeGenOnly = 1, mayLoad = 1, hasSideEffects = 0, isPseudo = 1 in
class T_load_pbr_pseudo <string opc, RegisterClass RC>
  : LDInstPI<(outs IntRegs:$_dst_, RC:$dst),
             (ins IntRegs:$src1, IntRegs:$src2, IntRegs:$src3),
  ".error \"$dst = "#opc#"($src1++$src3:brev)\"",
  [], "$src1 = $_dst_">;

def L2_loadrb_pbr_pseudo  : T_load_pbr_pseudo <"memb",  IntRegs>;
def L2_loadrub_pbr_pseudo : T_load_pbr_pseudo <"memub", IntRegs>;
def L2_loadrh_pbr_pseudo  : T_load_pbr_pseudo <"memh",  IntRegs>;
def L2_loadruh_pbr_pseudo : T_load_pbr_pseudo <"memuh", IntRegs>;
def L2_loadri_pbr_pseudo  : T_load_pbr_pseudo <"memw",  IntRegs>;
def L2_loadrd_pbr_pseudo  : T_load_pbr_pseudo <"memd",  DoubleRegs>;

//===----------------------------------------------------------------------===//
// LD -
//===----------------------------------------------------------------------===//

//===----------------------------------------------------------------------===//
// MTYPE/ALU +
//===----------------------------------------------------------------------===//
//===----------------------------------------------------------------------===//
// MTYPE/ALU -
//===----------------------------------------------------------------------===//

//===----------------------------------------------------------------------===//
// MTYPE/COMPLEX +
//===----------------------------------------------------------------------===//
//===----------------------------------------------------------------------===//
// MTYPE/COMPLEX -
//===----------------------------------------------------------------------===//

//===----------------------------------------------------------------------===//
// MTYPE/MPYH +
//===----------------------------------------------------------------------===//

//===----------------------------------------------------------------------===//
// Template Class
// MPYS / Multipy signed/unsigned halfwords
//Rd=mpy[u](Rs.[H|L],Rt.[H|L])[:<<1][:rnd][:sat]
//===----------------------------------------------------------------------===//

let hasNewValue = 1, opNewValue = 0 in
class T_M2_mpy < bits<2> LHbits, bit isSat, bit isRnd,
                 bit hasShift, bit isUnsigned>
  : MInst < (outs IntRegs:$Rd), (ins IntRegs:$Rs, IntRegs:$Rt),
  "$Rd = "#!if(isUnsigned,"mpyu","mpy")#"($Rs."#!if(LHbits{1},"h","l")
                                       #", $Rt."#!if(LHbits{0},"h)","l)")
                                       #!if(hasShift,":<<1","")
                                       #!if(isRnd,":rnd","")
                                       #!if(isSat,":sat",""),
  [], "", M_tc_3x_SLOT23 > {
    bits<5> Rd;
    bits<5> Rs;
    bits<5> Rt;

    let IClass = 0b1110;

    let Inst{27-24} = 0b1100;
    let Inst{23} = hasShift;
    let Inst{22} = isUnsigned;
    let Inst{21} = isRnd;
    let Inst{7} = isSat;
    let Inst{6-5} = LHbits;
    let Inst{4-0} = Rd;
    let Inst{20-16} = Rs;
    let Inst{12-8} = Rt;
  }

//Rd=mpy(Rs.[H|L],Rt.[H|L])[:<<1]
def M2_mpy_ll_s1: T_M2_mpy<0b00, 0, 0, 1, 0>;
def M2_mpy_ll_s0: T_M2_mpy<0b00, 0, 0, 0, 0>;
def M2_mpy_lh_s1: T_M2_mpy<0b01, 0, 0, 1, 0>;
def M2_mpy_lh_s0: T_M2_mpy<0b01, 0, 0, 0, 0>;
def M2_mpy_hl_s1: T_M2_mpy<0b10, 0, 0, 1, 0>;
def M2_mpy_hl_s0: T_M2_mpy<0b10, 0, 0, 0, 0>;
def M2_mpy_hh_s1: T_M2_mpy<0b11, 0, 0, 1, 0>;
def M2_mpy_hh_s0: T_M2_mpy<0b11, 0, 0, 0, 0>;

//Rd=mpyu(Rs.[H|L],Rt.[H|L])[:<<1]
def M2_mpyu_ll_s1: T_M2_mpy<0b00, 0, 0, 1, 1>;
def M2_mpyu_ll_s0: T_M2_mpy<0b00, 0, 0, 0, 1>;
def M2_mpyu_lh_s1: T_M2_mpy<0b01, 0, 0, 1, 1>;
def M2_mpyu_lh_s0: T_M2_mpy<0b01, 0, 0, 0, 1>;
def M2_mpyu_hl_s1: T_M2_mpy<0b10, 0, 0, 1, 1>;
def M2_mpyu_hl_s0: T_M2_mpy<0b10, 0, 0, 0, 1>;
def M2_mpyu_hh_s1: T_M2_mpy<0b11, 0, 0, 1, 1>;
def M2_mpyu_hh_s0: T_M2_mpy<0b11, 0, 0, 0, 1>;

//Rd=mpy(Rs.[H|L],Rt.[H|L])[:<<1]:rnd
def M2_mpy_rnd_ll_s1: T_M2_mpy <0b00, 0, 1, 1, 0>;
def M2_mpy_rnd_ll_s0: T_M2_mpy <0b00, 0, 1, 0, 0>;
def M2_mpy_rnd_lh_s1: T_M2_mpy <0b01, 0, 1, 1, 0>;
def M2_mpy_rnd_lh_s0: T_M2_mpy <0b01, 0, 1, 0, 0>;
def M2_mpy_rnd_hl_s1: T_M2_mpy <0b10, 0, 1, 1, 0>;
def M2_mpy_rnd_hl_s0: T_M2_mpy <0b10, 0, 1, 0, 0>;
def M2_mpy_rnd_hh_s1: T_M2_mpy <0b11, 0, 1, 1, 0>;
def M2_mpy_rnd_hh_s0: T_M2_mpy <0b11, 0, 1, 0, 0>;

//Rd=mpy(Rs.[H|L],Rt.[H|L])[:<<1][:sat]
//Rd=mpy(Rs.[H|L],Rt.[H|L])[:<<1][:rnd][:sat]
let Defs = [USR_OVF] in {
  def M2_mpy_sat_ll_s1: T_M2_mpy <0b00, 1, 0, 1, 0>;
  def M2_mpy_sat_ll_s0: T_M2_mpy <0b00, 1, 0, 0, 0>;
  def M2_mpy_sat_lh_s1: T_M2_mpy <0b01, 1, 0, 1, 0>;
  def M2_mpy_sat_lh_s0: T_M2_mpy <0b01, 1, 0, 0, 0>;
  def M2_mpy_sat_hl_s1: T_M2_mpy <0b10, 1, 0, 1, 0>;
  def M2_mpy_sat_hl_s0: T_M2_mpy <0b10, 1, 0, 0, 0>;
  def M2_mpy_sat_hh_s1: T_M2_mpy <0b11, 1, 0, 1, 0>;
  def M2_mpy_sat_hh_s0: T_M2_mpy <0b11, 1, 0, 0, 0>;

  def M2_mpy_sat_rnd_ll_s1: T_M2_mpy <0b00, 1, 1, 1, 0>;
  def M2_mpy_sat_rnd_ll_s0: T_M2_mpy <0b00, 1, 1, 0, 0>;
  def M2_mpy_sat_rnd_lh_s1: T_M2_mpy <0b01, 1, 1, 1, 0>;
  def M2_mpy_sat_rnd_lh_s0: T_M2_mpy <0b01, 1, 1, 0, 0>;
  def M2_mpy_sat_rnd_hl_s1: T_M2_mpy <0b10, 1, 1, 1, 0>;
  def M2_mpy_sat_rnd_hl_s0: T_M2_mpy <0b10, 1, 1, 0, 0>;
  def M2_mpy_sat_rnd_hh_s1: T_M2_mpy <0b11, 1, 1, 1, 0>;
  def M2_mpy_sat_rnd_hh_s0: T_M2_mpy <0b11, 1, 1, 0, 0>;
}

//===----------------------------------------------------------------------===//
// Template Class
// MPYS / Multipy signed/unsigned halfwords and add/subtract the
// result from the accumulator.
//Rx [-+]= mpy[u](Rs.[H|L],Rt.[H|L])[:<<1][:sat]
//===----------------------------------------------------------------------===//

let hasNewValue = 1, opNewValue = 0 in
class T_M2_mpy_acc < bits<2> LHbits, bit isSat, bit isNac,
                 bit hasShift, bit isUnsigned >
  : MInst_acc<(outs IntRegs:$Rx), (ins IntRegs:$dst2, IntRegs:$Rs, IntRegs:$Rt),
  "$Rx "#!if(isNac,"-= ","+= ")#!if(isUnsigned,"mpyu","mpy")
                              #"($Rs."#!if(LHbits{1},"h","l")
                              #", $Rt."#!if(LHbits{0},"h)","l)")
                              #!if(hasShift,":<<1","")
                              #!if(isSat,":sat",""),
  [], "$dst2 = $Rx", M_tc_3x_SLOT23 > {
    bits<5> Rx;
    bits<5> Rs;
    bits<5> Rt;

    let IClass = 0b1110;
    let Inst{27-24} = 0b1110;
    let Inst{23} = hasShift;
    let Inst{22} = isUnsigned;
    let Inst{21} = isNac;
    let Inst{7} = isSat;
    let Inst{6-5} = LHbits;
    let Inst{4-0} = Rx;
    let Inst{20-16} = Rs;
    let Inst{12-8} = Rt;
  }

//Rx += mpy(Rs.[H|L],Rt.[H|L])[:<<1]
def M2_mpy_acc_ll_s1: T_M2_mpy_acc <0b00, 0, 0, 1, 0>;
def M2_mpy_acc_ll_s0: T_M2_mpy_acc <0b00, 0, 0, 0, 0>;
def M2_mpy_acc_lh_s1: T_M2_mpy_acc <0b01, 0, 0, 1, 0>;
def M2_mpy_acc_lh_s0: T_M2_mpy_acc <0b01, 0, 0, 0, 0>;
def M2_mpy_acc_hl_s1: T_M2_mpy_acc <0b10, 0, 0, 1, 0>;
def M2_mpy_acc_hl_s0: T_M2_mpy_acc <0b10, 0, 0, 0, 0>;
def M2_mpy_acc_hh_s1: T_M2_mpy_acc <0b11, 0, 0, 1, 0>;
def M2_mpy_acc_hh_s0: T_M2_mpy_acc <0b11, 0, 0, 0, 0>;

//Rx += mpyu(Rs.[H|L],Rt.[H|L])[:<<1]
def M2_mpyu_acc_ll_s1: T_M2_mpy_acc <0b00, 0, 0, 1, 1>;
def M2_mpyu_acc_ll_s0: T_M2_mpy_acc <0b00, 0, 0, 0, 1>;
def M2_mpyu_acc_lh_s1: T_M2_mpy_acc <0b01, 0, 0, 1, 1>;
def M2_mpyu_acc_lh_s0: T_M2_mpy_acc <0b01, 0, 0, 0, 1>;
def M2_mpyu_acc_hl_s1: T_M2_mpy_acc <0b10, 0, 0, 1, 1>;
def M2_mpyu_acc_hl_s0: T_M2_mpy_acc <0b10, 0, 0, 0, 1>;
def M2_mpyu_acc_hh_s1: T_M2_mpy_acc <0b11, 0, 0, 1, 1>;
def M2_mpyu_acc_hh_s0: T_M2_mpy_acc <0b11, 0, 0, 0, 1>;

//Rx -= mpy(Rs.[H|L],Rt.[H|L])[:<<1]
def M2_mpy_nac_ll_s1: T_M2_mpy_acc <0b00, 0, 1, 1, 0>;
def M2_mpy_nac_ll_s0: T_M2_mpy_acc <0b00, 0, 1, 0, 0>;
def M2_mpy_nac_lh_s1: T_M2_mpy_acc <0b01, 0, 1, 1, 0>;
def M2_mpy_nac_lh_s0: T_M2_mpy_acc <0b01, 0, 1, 0, 0>;
def M2_mpy_nac_hl_s1: T_M2_mpy_acc <0b10, 0, 1, 1, 0>;
def M2_mpy_nac_hl_s0: T_M2_mpy_acc <0b10, 0, 1, 0, 0>;
def M2_mpy_nac_hh_s1: T_M2_mpy_acc <0b11, 0, 1, 1, 0>;
def M2_mpy_nac_hh_s0: T_M2_mpy_acc <0b11, 0, 1, 0, 0>;

//Rx -= mpyu(Rs.[H|L],Rt.[H|L])[:<<1]
def M2_mpyu_nac_ll_s1: T_M2_mpy_acc <0b00, 0, 1, 1, 1>;
def M2_mpyu_nac_ll_s0: T_M2_mpy_acc <0b00, 0, 1, 0, 1>;
def M2_mpyu_nac_lh_s1: T_M2_mpy_acc <0b01, 0, 1, 1, 1>;
def M2_mpyu_nac_lh_s0: T_M2_mpy_acc <0b01, 0, 1, 0, 1>;
def M2_mpyu_nac_hl_s1: T_M2_mpy_acc <0b10, 0, 1, 1, 1>;
def M2_mpyu_nac_hl_s0: T_M2_mpy_acc <0b10, 0, 1, 0, 1>;
def M2_mpyu_nac_hh_s1: T_M2_mpy_acc <0b11, 0, 1, 1, 1>;
def M2_mpyu_nac_hh_s0: T_M2_mpy_acc <0b11, 0, 1, 0, 1>;

//Rx += mpy(Rs.[H|L],Rt.[H|L])[:<<1]:sat
def M2_mpy_acc_sat_ll_s1: T_M2_mpy_acc <0b00, 1, 0, 1, 0>;
def M2_mpy_acc_sat_ll_s0: T_M2_mpy_acc <0b00, 1, 0, 0, 0>;
def M2_mpy_acc_sat_lh_s1: T_M2_mpy_acc <0b01, 1, 0, 1, 0>;
def M2_mpy_acc_sat_lh_s0: T_M2_mpy_acc <0b01, 1, 0, 0, 0>;
def M2_mpy_acc_sat_hl_s1: T_M2_mpy_acc <0b10, 1, 0, 1, 0>;
def M2_mpy_acc_sat_hl_s0: T_M2_mpy_acc <0b10, 1, 0, 0, 0>;
def M2_mpy_acc_sat_hh_s1: T_M2_mpy_acc <0b11, 1, 0, 1, 0>;
def M2_mpy_acc_sat_hh_s0: T_M2_mpy_acc <0b11, 1, 0, 0, 0>;

//Rx -= mpy(Rs.[H|L],Rt.[H|L])[:<<1]:sat
def M2_mpy_nac_sat_ll_s1: T_M2_mpy_acc <0b00, 1, 1, 1, 0>;
def M2_mpy_nac_sat_ll_s0: T_M2_mpy_acc <0b00, 1, 1, 0, 0>;
def M2_mpy_nac_sat_lh_s1: T_M2_mpy_acc <0b01, 1, 1, 1, 0>;
def M2_mpy_nac_sat_lh_s0: T_M2_mpy_acc <0b01, 1, 1, 0, 0>;
def M2_mpy_nac_sat_hl_s1: T_M2_mpy_acc <0b10, 1, 1, 1, 0>;
def M2_mpy_nac_sat_hl_s0: T_M2_mpy_acc <0b10, 1, 1, 0, 0>;
def M2_mpy_nac_sat_hh_s1: T_M2_mpy_acc <0b11, 1, 1, 1, 0>;
def M2_mpy_nac_sat_hh_s0: T_M2_mpy_acc <0b11, 1, 1, 0, 0>;

//===----------------------------------------------------------------------===//
// Template Class
// MPYS / Multipy signed/unsigned halfwords and add/subtract the
// result from the 64-bit destination register.
//Rxx [-+]= mpy[u](Rs.[H|L],Rt.[H|L])[:<<1][:sat]
//===----------------------------------------------------------------------===//

class T_M2_mpyd_acc < bits<2> LHbits, bit isNac, bit hasShift, bit isUnsigned>
  : MInst_acc<(outs DoubleRegs:$Rxx),
              (ins DoubleRegs:$dst2, IntRegs:$Rs, IntRegs:$Rt),
  "$Rxx "#!if(isNac,"-= ","+= ")#!if(isUnsigned,"mpyu","mpy")
                                #"($Rs."#!if(LHbits{1},"h","l")
                                #", $Rt."#!if(LHbits{0},"h)","l)")
                                #!if(hasShift,":<<1",""),
  [], "$dst2 = $Rxx", M_tc_3x_SLOT23 > {
    bits<5> Rxx;
    bits<5> Rs;
    bits<5> Rt;

    let IClass = 0b1110;

    let Inst{27-24} = 0b0110;
    let Inst{23} = hasShift;
    let Inst{22} = isUnsigned;
    let Inst{21} = isNac;
    let Inst{7} = 0;
    let Inst{6-5} = LHbits;
    let Inst{4-0} = Rxx;
    let Inst{20-16} = Rs;
    let Inst{12-8} = Rt;
  }

def M2_mpyd_acc_hh_s0: T_M2_mpyd_acc <0b11, 0, 0, 0>;
def M2_mpyd_acc_hl_s0: T_M2_mpyd_acc <0b10, 0, 0, 0>;
def M2_mpyd_acc_lh_s0: T_M2_mpyd_acc <0b01, 0, 0, 0>;
def M2_mpyd_acc_ll_s0: T_M2_mpyd_acc <0b00, 0, 0, 0>;

def M2_mpyd_acc_hh_s1: T_M2_mpyd_acc <0b11, 0, 1, 0>;
def M2_mpyd_acc_hl_s1: T_M2_mpyd_acc <0b10, 0, 1, 0>;
def M2_mpyd_acc_lh_s1: T_M2_mpyd_acc <0b01, 0, 1, 0>;
def M2_mpyd_acc_ll_s1: T_M2_mpyd_acc <0b00, 0, 1, 0>;

def M2_mpyd_nac_hh_s0: T_M2_mpyd_acc <0b11, 1, 0, 0>;
def M2_mpyd_nac_hl_s0: T_M2_mpyd_acc <0b10, 1, 0, 0>;
def M2_mpyd_nac_lh_s0: T_M2_mpyd_acc <0b01, 1, 0, 0>;
def M2_mpyd_nac_ll_s0: T_M2_mpyd_acc <0b00, 1, 0, 0>;

def M2_mpyd_nac_hh_s1: T_M2_mpyd_acc <0b11, 1, 1, 0>;
def M2_mpyd_nac_hl_s1: T_M2_mpyd_acc <0b10, 1, 1, 0>;
def M2_mpyd_nac_lh_s1: T_M2_mpyd_acc <0b01, 1, 1, 0>;
def M2_mpyd_nac_ll_s1: T_M2_mpyd_acc <0b00, 1, 1, 0>;

def M2_mpyud_acc_hh_s0: T_M2_mpyd_acc <0b11, 0, 0, 1>;
def M2_mpyud_acc_hl_s0: T_M2_mpyd_acc <0b10, 0, 0, 1>;
def M2_mpyud_acc_lh_s0: T_M2_mpyd_acc <0b01, 0, 0, 1>;
def M2_mpyud_acc_ll_s0: T_M2_mpyd_acc <0b00, 0, 0, 1>;

def M2_mpyud_acc_hh_s1: T_M2_mpyd_acc <0b11, 0, 1, 1>;
def M2_mpyud_acc_hl_s1: T_M2_mpyd_acc <0b10, 0, 1, 1>;
def M2_mpyud_acc_lh_s1: T_M2_mpyd_acc <0b01, 0, 1, 1>;
def M2_mpyud_acc_ll_s1: T_M2_mpyd_acc <0b00, 0, 1, 1>;

def M2_mpyud_nac_hh_s0: T_M2_mpyd_acc <0b11, 1, 0, 1>;
def M2_mpyud_nac_hl_s0: T_M2_mpyd_acc <0b10, 1, 0, 1>;
def M2_mpyud_nac_lh_s0: T_M2_mpyd_acc <0b01, 1, 0, 1>;
def M2_mpyud_nac_ll_s0: T_M2_mpyd_acc <0b00, 1, 0, 1>;

def M2_mpyud_nac_hh_s1: T_M2_mpyd_acc <0b11, 1, 1, 1>;
def M2_mpyud_nac_hl_s1: T_M2_mpyd_acc <0b10, 1, 1, 1>;
def M2_mpyud_nac_lh_s1: T_M2_mpyd_acc <0b01, 1, 1, 1>;
def M2_mpyud_nac_ll_s1: T_M2_mpyd_acc <0b00, 1, 1, 1>;

//===----------------------------------------------------------------------===//
// Template Class -- Vector Multipy
// Used for complex multiply real or imaginary, dual multiply and even halfwords
//===----------------------------------------------------------------------===//
class T_M2_vmpy < string opc, bits<3> MajOp, bits<3> MinOp, bit hasShift,
                  bit isRnd, bit isSat >
  : MInst <(outs DoubleRegs:$Rdd), (ins DoubleRegs:$Rss, DoubleRegs:$Rtt),
  "$Rdd = "#opc#"($Rss, $Rtt)"#!if(hasShift,":<<1","")
                              #!if(isRnd,":rnd","")
                              #!if(isSat,":sat",""),
  [] > {
    bits<5> Rdd;
    bits<5> Rss;
    bits<5> Rtt;

    let IClass = 0b1110;

    let Inst{27-24} = 0b1000;
    let Inst{23-21} = MajOp;
    let Inst{7-5} = MinOp;
    let Inst{4-0} = Rdd;
    let Inst{20-16} = Rss;
    let Inst{12-8} = Rtt;
  }

// Vector complex multiply imaginary: Rdd=vcmpyi(Rss,Rtt)[:<<1]:sat
let Defs = [USR_OVF] in {
def M2_vcmpy_s1_sat_i: T_M2_vmpy <"vcmpyi", 0b110, 0b110, 1, 0, 1>;
def M2_vcmpy_s0_sat_i: T_M2_vmpy <"vcmpyi", 0b010, 0b110, 0, 0, 1>;

// Vector complex multiply real: Rdd=vcmpyr(Rss,Rtt)[:<<1]:sat
def M2_vcmpy_s1_sat_r: T_M2_vmpy <"vcmpyr", 0b101, 0b110, 1, 0, 1>;
def M2_vcmpy_s0_sat_r: T_M2_vmpy <"vcmpyr", 0b001, 0b110, 0, 0, 1>;

// Vector dual multiply: Rdd=vdmpy(Rss,Rtt)[:<<1]:sat
def M2_vdmpys_s1: T_M2_vmpy <"vdmpy", 0b100, 0b100, 1, 0, 1>;
def M2_vdmpys_s0: T_M2_vmpy <"vdmpy", 0b000, 0b100, 0, 0, 1>;

// Vector multiply even halfwords: Rdd=vmpyeh(Rss,Rtt)[:<<1]:sat
def M2_vmpy2es_s1: T_M2_vmpy <"vmpyeh", 0b100, 0b110, 1, 0, 1>;
def M2_vmpy2es_s0: T_M2_vmpy <"vmpyeh", 0b000, 0b110, 0, 0, 1>;

//Rdd=vmpywoh(Rss,Rtt)[:<<1][:rnd]:sat
def M2_mmpyh_s0:  T_M2_vmpy <"vmpywoh", 0b000, 0b111, 0, 0, 1>;
def M2_mmpyh_s1:  T_M2_vmpy <"vmpywoh", 0b100, 0b111, 1, 0, 1>;
def M2_mmpyh_rs0: T_M2_vmpy <"vmpywoh", 0b001, 0b111, 0, 1, 1>;
def M2_mmpyh_rs1: T_M2_vmpy <"vmpywoh", 0b101, 0b111, 1, 1, 1>;

//Rdd=vmpyweh(Rss,Rtt)[:<<1][:rnd]:sat
def M2_mmpyl_s0:  T_M2_vmpy <"vmpyweh", 0b000, 0b101, 0, 0, 1>;
def M2_mmpyl_s1:  T_M2_vmpy <"vmpyweh", 0b100, 0b101, 1, 0, 1>;
def M2_mmpyl_rs0: T_M2_vmpy <"vmpyweh", 0b001, 0b101, 0, 1, 1>;
def M2_mmpyl_rs1: T_M2_vmpy <"vmpyweh", 0b101, 0b101, 1, 1, 1>;

//Rdd=vmpywouh(Rss,Rtt)[:<<1][:rnd]:sat
def M2_mmpyuh_s0:  T_M2_vmpy <"vmpywouh", 0b010, 0b111, 0, 0, 1>;
def M2_mmpyuh_s1:  T_M2_vmpy <"vmpywouh", 0b110, 0b111, 1, 0, 1>;
def M2_mmpyuh_rs0: T_M2_vmpy <"vmpywouh", 0b011, 0b111, 0, 1, 1>;
def M2_mmpyuh_rs1: T_M2_vmpy <"vmpywouh", 0b111, 0b111, 1, 1, 1>;

//Rdd=vmpyweuh(Rss,Rtt)[:<<1][:rnd]:sat
def M2_mmpyul_s0:  T_M2_vmpy <"vmpyweuh", 0b010, 0b101, 0, 0, 1>;
def M2_mmpyul_s1:  T_M2_vmpy <"vmpyweuh", 0b110, 0b101, 1, 0, 1>;
def M2_mmpyul_rs0: T_M2_vmpy <"vmpyweuh", 0b011, 0b101, 0, 1, 1>;
def M2_mmpyul_rs1: T_M2_vmpy <"vmpyweuh", 0b111, 0b101, 1, 1, 1>;
}

let hasNewValue = 1, opNewValue = 0 in
class T_MType_mpy <string mnemonic, bits<4> RegTyBits, RegisterClass RC,
                   bits<3> MajOp, bits<3> MinOp, bit isSat = 0, bit isRnd = 0,
                   string op2Suffix = "", bit isRaw = 0, bit isHi = 0 >
  : MInst <(outs IntRegs:$dst), (ins RC:$src1, RC:$src2),
  "$dst = "#mnemonic
           #"($src1, $src2"#op2Suffix#")"
           #!if(MajOp{2}, ":<<1", "")
           #!if(isRnd, ":rnd", "")
           #!if(isSat, ":sat", "")
           #!if(isRaw, !if(isHi, ":raw:hi", ":raw:lo"), ""), [] > {
    bits<5> dst;
    bits<5> src1;
    bits<5> src2;

    let IClass = 0b1110;

    let Inst{27-24} = RegTyBits;
    let Inst{23-21} = MajOp;
    let Inst{20-16} = src1;
    let Inst{13}    = 0b0;
    let Inst{12-8}  = src2;
    let Inst{7-5}   = MinOp;
    let Inst{4-0}   = dst;
  }

class T_MType_vrcmpy <string mnemonic, bits<3> MajOp, bits<3> MinOp, bit isHi>
  : T_MType_mpy <mnemonic, 0b1001, DoubleRegs, MajOp, MinOp, 1, 1, "", 1, isHi>;

class T_MType_dd  <string mnemonic, bits<3> MajOp, bits<3> MinOp,
                   bit isSat = 0, bit isRnd = 0 >
  : T_MType_mpy <mnemonic, 0b1001, DoubleRegs, MajOp, MinOp, isSat, isRnd>;

class T_MType_rr1  <string mnemonic, bits<3> MajOp, bits<3> MinOp,
                    bit isSat = 0, bit isRnd = 0 >
  : T_MType_mpy<mnemonic, 0b1101, IntRegs, MajOp, MinOp, isSat, isRnd>;

class T_MType_rr2 <string mnemonic, bits<3> MajOp, bits<3> MinOp,
                   bit isSat = 0, bit isRnd = 0, string op2str = "" >
  : T_MType_mpy<mnemonic, 0b1101, IntRegs, MajOp, MinOp, isSat, isRnd, op2str>;

def M2_vradduh    : T_MType_dd <"vradduh", 0b000, 0b001, 0, 0>;
def M2_vdmpyrs_s0 : T_MType_dd <"vdmpy",   0b000, 0b000, 1, 1>;
def M2_vdmpyrs_s1 : T_MType_dd <"vdmpy",   0b100, 0b000, 1, 1>;

let CextOpcode = "mpyi", InputType = "reg" in
def M2_mpyi    : T_MType_rr1 <"mpyi", 0b000, 0b000>, ImmRegRel;

def M2_mpy_up  : T_MType_rr1 <"mpy",  0b000, 0b001>;
def M2_mpyu_up : T_MType_rr1 <"mpyu", 0b010, 0b001>;

def M2_dpmpyss_rnd_s0 : T_MType_rr1 <"mpy", 0b001, 0b001, 0, 1>;

def M2_vmpy2s_s0pack : T_MType_rr1 <"vmpyh", 0b001, 0b111, 1, 1>;
def M2_vmpy2s_s1pack : T_MType_rr1 <"vmpyh", 0b101, 0b111, 1, 1>;

def M2_hmmpyh_rs1 : T_MType_rr2 <"mpy", 0b101, 0b100, 1, 1, ".h">;
def M2_hmmpyl_rs1 : T_MType_rr2 <"mpy", 0b111, 0b100, 1, 1, ".l">;

def M2_cmpyrs_s0  : T_MType_rr2 <"cmpy", 0b001, 0b110, 1, 1>;
def M2_cmpyrs_s1  : T_MType_rr2 <"cmpy", 0b101, 0b110, 1, 1>;
def M2_cmpyrsc_s0 : T_MType_rr2 <"cmpy", 0b011, 0b110, 1, 1, "*">;
def M2_cmpyrsc_s1 : T_MType_rr2 <"cmpy", 0b111, 0b110, 1, 1, "*">;

// V4 Instructions
def M2_vraddh : T_MType_dd <"vraddh", 0b001, 0b111, 0>;
def M2_mpysu_up : T_MType_rr1 <"mpysu", 0b011, 0b001, 0>;
def M2_mpy_up_s1 : T_MType_rr1 <"mpy", 0b101, 0b010, 0>;
def M2_mpy_up_s1_sat : T_MType_rr1 <"mpy", 0b111, 0b000, 1>;

def M2_hmmpyh_s1 : T_MType_rr2 <"mpy", 0b101, 0b000, 1, 0, ".h">;
def M2_hmmpyl_s1 : T_MType_rr2 <"mpy", 0b101, 0b001, 1, 0, ".l">;

def: Pat<(i32 (mul   I32:$src1, I32:$src2)), (M2_mpyi    I32:$src1, I32:$src2)>;
def: Pat<(i32 (mulhs I32:$src1, I32:$src2)), (M2_mpy_up  I32:$src1, I32:$src2)>;
def: Pat<(i32 (mulhu I32:$src1, I32:$src2)), (M2_mpyu_up I32:$src1, I32:$src2)>;

let hasNewValue = 1, opNewValue = 0 in
class T_MType_mpy_ri <bit isNeg, Operand ImmOp, list<dag> pattern>
  : MInst < (outs IntRegs:$Rd), (ins IntRegs:$Rs, ImmOp:$u8),
  "$Rd ="#!if(isNeg, "- ", "+ ")#"mpyi($Rs, #$u8)" ,
   pattern, "", M_tc_3x_SLOT23> {
    bits<5> Rd;
    bits<5> Rs;
    bits<8> u8;

    let IClass = 0b1110;

    let Inst{27-24} = 0b0000;
    let Inst{23} = isNeg;
    let Inst{13} = 0b0;
    let Inst{4-0} = Rd;
    let Inst{20-16} = Rs;
    let Inst{12-5} = u8;
  }

let isExtendable = 1, opExtentBits = 8, opExtendable = 2 in
def M2_mpysip : T_MType_mpy_ri <0, u8Ext,
                [(set (i32 IntRegs:$Rd), (mul IntRegs:$Rs, u32ImmPred:$u8))]>;

def M2_mpysin :  T_MType_mpy_ri <1, u8Imm,
                [(set (i32 IntRegs:$Rd), (ineg (mul IntRegs:$Rs,
                                                    u8ImmPred:$u8)))]>;

// Assember mapped to M2_mpyi
let isAsmParserOnly = 1 in
def M2_mpyui : MInst<(outs IntRegs:$dst),
                     (ins IntRegs:$src1, IntRegs:$src2),
  "$dst = mpyui($src1, $src2)">;

// Rd=mpyi(Rs,#m9)
// s9 is NOT the same as m9 - but it works.. so far.
// Assembler maps to either Rd=+mpyi(Rs,#u8) or Rd=-mpyi(Rs,#u8)
// depending on the value of m9. See Arch Spec.
let isExtendable = 1, opExtendable = 2, isExtentSigned = 1, opExtentBits = 9,
    CextOpcode = "mpyi", InputType = "imm", hasNewValue = 1,
    isAsmParserOnly = 1 in
def M2_mpysmi : MInst<(outs IntRegs:$dst), (ins IntRegs:$src1, s9Ext:$src2),
    "$dst = mpyi($src1, #$src2)",
    [(set (i32 IntRegs:$dst), (mul (i32 IntRegs:$src1),
                                   s32ImmPred:$src2))]>, ImmRegRel;

let hasNewValue = 1, isExtendable = 1,  opExtentBits = 8, opExtendable = 3,
    InputType = "imm" in
class T_MType_acc_ri <string mnemonic, bits<3> MajOp, Operand ImmOp,
                      list<dag> pattern = []>
 : MInst < (outs IntRegs:$dst), (ins IntRegs:$src1, IntRegs:$src2, ImmOp:$src3),
  "$dst "#mnemonic#"($src2, #$src3)",
  pattern, "$src1 = $dst", M_tc_2_SLOT23> {
    bits<5> dst;
    bits<5> src2;
    bits<8> src3;

    let IClass = 0b1110;

    let Inst{27-26} = 0b00;
    let Inst{25-23} = MajOp;
    let Inst{20-16} = src2;
    let Inst{13} = 0b0;
    let Inst{12-5} = src3;
    let Inst{4-0} = dst;
  }

let InputType = "reg", hasNewValue = 1 in
class T_MType_acc_rr <string mnemonic, bits<3> MajOp, bits<3> MinOp,
                      bit isSwap = 0, list<dag> pattern = [], bit hasNot = 0,
                      bit isSat = 0, bit isShift = 0>
  : MInst < (outs IntRegs:$dst),
            (ins IntRegs:$src1, IntRegs:$src2, IntRegs:$src3),
  "$dst "#mnemonic#"($src2, "#!if(hasNot, "~$src3)","$src3)")
                          #!if(isShift, ":<<1", "")
                          #!if(isSat, ":sat", ""),
  pattern, "$src1 = $dst", M_tc_2_SLOT23 > {
    bits<5> dst;
    bits<5> src2;
    bits<5> src3;

    let IClass = 0b1110;

    let Inst{27-24} = 0b1111;
    let Inst{23-21} = MajOp;
    let Inst{20-16} = !if(isSwap, src3, src2);
    let Inst{13} = 0b0;
    let Inst{12-8} = !if(isSwap, src2, src3);
    let Inst{7-5} = MinOp;
    let Inst{4-0} = dst;
  }

let CextOpcode = "MPYI_acc", Itinerary = M_tc_3x_SLOT23 in {
  def M2_macsip : T_MType_acc_ri <"+= mpyi", 0b010, u8Ext,
                  [(set (i32 IntRegs:$dst),
                        (add (mul IntRegs:$src2, u32ImmPred:$src3),
                             IntRegs:$src1))]>, ImmRegRel;

  def M2_maci   : T_MType_acc_rr <"+= mpyi", 0b000, 0b000, 0,
                 [(set (i32 IntRegs:$dst),
                       (add (mul IntRegs:$src2, IntRegs:$src3),
                            IntRegs:$src1))]>, ImmRegRel;
}

let CextOpcode = "ADD_acc" in {
  let isExtentSigned = 1 in
  def M2_accii : T_MType_acc_ri <"+= add", 0b100, s8Ext,
                 [(set (i32 IntRegs:$dst),
                       (add (add (i32 IntRegs:$src2), s16_16ImmPred:$src3),
                            (i32 IntRegs:$src1)))]>, ImmRegRel;

  def M2_acci  : T_MType_acc_rr <"+= add",  0b000, 0b001, 0,
                 [(set (i32 IntRegs:$dst),
                       (add (add (i32 IntRegs:$src2), (i32 IntRegs:$src3)),
                            (i32 IntRegs:$src1)))]>, ImmRegRel;
}

let CextOpcode = "SUB_acc" in {
  let isExtentSigned = 1 in
  def M2_naccii : T_MType_acc_ri <"-= add", 0b101, s8Ext>, ImmRegRel;

  def M2_nacci  : T_MType_acc_rr <"-= add",  0b100, 0b001, 0>, ImmRegRel;
}

let Itinerary = M_tc_3x_SLOT23 in
def M2_macsin : T_MType_acc_ri <"-= mpyi", 0b011, u8Ext>;

def M2_xor_xacc : T_MType_acc_rr < "^= xor", 0b100, 0b011, 0>;
def M2_subacc : T_MType_acc_rr <"+= sub",  0b000, 0b011, 1>;

class T_MType_acc_pat1 <InstHexagon MI, SDNode firstOp, SDNode secOp,
                        PatLeaf ImmPred>
  : Pat <(secOp IntRegs:$src1, (firstOp IntRegs:$src2, ImmPred:$src3)),
         (MI IntRegs:$src1, IntRegs:$src2, ImmPred:$src3)>;

class T_MType_acc_pat2 <InstHexagon MI, SDNode firstOp, SDNode secOp>
  : Pat <(i32 (secOp IntRegs:$src1, (firstOp IntRegs:$src2, IntRegs:$src3))),
         (MI IntRegs:$src1, IntRegs:$src2, IntRegs:$src3)>;

def : T_MType_acc_pat2 <M2_xor_xacc, xor, xor>;
def : T_MType_acc_pat1 <M2_macsin, mul, sub, u32ImmPred>;

def : T_MType_acc_pat1 <M2_naccii, add, sub, s16_16ImmPred>;
def : T_MType_acc_pat2 <M2_nacci, add, sub>;

//===----------------------------------------------------------------------===//
// Template Class -- XType Vector Instructions
//===----------------------------------------------------------------------===//
class T_XTYPE_Vect < string opc, bits<3> MajOp, bits<3> MinOp, bit isConj >
  : MInst <(outs DoubleRegs:$Rdd), (ins DoubleRegs:$Rss, DoubleRegs:$Rtt),
  "$Rdd = "#opc#"($Rss, $Rtt"#!if(isConj,"*)",")"),
  [] > {
    bits<5> Rdd;
    bits<5> Rss;
    bits<5> Rtt;

    let IClass = 0b1110;

    let Inst{27-24} = 0b1000;
    let Inst{23-21} = MajOp;
    let Inst{7-5} = MinOp;
    let Inst{4-0} = Rdd;
    let Inst{20-16} = Rss;
    let Inst{12-8} = Rtt;
  }

class T_XTYPE_Vect_acc < string opc, bits<3> MajOp, bits<3> MinOp, bit isConj >
  : MInst <(outs DoubleRegs:$Rdd),
           (ins DoubleRegs:$dst2, DoubleRegs:$Rss, DoubleRegs:$Rtt),
  "$Rdd += "#opc#"($Rss, $Rtt"#!if(isConj,"*)",")"),
  [], "$dst2 = $Rdd",M_tc_3x_SLOT23 > {
    bits<5> Rdd;
    bits<5> Rss;
    bits<5> Rtt;

    let IClass = 0b1110;

    let Inst{27-24} = 0b1010;
    let Inst{23-21} = MajOp;
    let Inst{7-5} = MinOp;
    let Inst{4-0} = Rdd;
    let Inst{20-16} = Rss;
    let Inst{12-8} = Rtt;
  }

class T_XTYPE_Vect_diff < bits<3> MajOp, string opc >
  : MInst <(outs DoubleRegs:$Rdd), (ins DoubleRegs:$Rtt, DoubleRegs:$Rss),
  "$Rdd = "#opc#"($Rtt, $Rss)",
  [], "",M_tc_2_SLOT23 > {
    bits<5> Rdd;
    bits<5> Rss;
    bits<5> Rtt;

    let IClass = 0b1110;

    let Inst{27-24} = 0b1000;
    let Inst{23-21} = MajOp;
    let Inst{7-5} = 0b000;
    let Inst{4-0} = Rdd;
    let Inst{20-16} = Rss;
    let Inst{12-8} = Rtt;
  }

// Vector reduce add unsigned bytes: Rdd32=vrmpybu(Rss32,Rtt32)
def A2_vraddub: T_XTYPE_Vect <"vraddub", 0b010, 0b001, 0>;
def A2_vraddub_acc: T_XTYPE_Vect_acc <"vraddub", 0b010, 0b001, 0>;

// Vector sum of absolute differences unsigned bytes: Rdd=vrsadub(Rss,Rtt)
def A2_vrsadub: T_XTYPE_Vect <"vrsadub", 0b010, 0b010, 0>;
def A2_vrsadub_acc: T_XTYPE_Vect_acc <"vrsadub", 0b010, 0b010, 0>;

// Vector absolute difference: Rdd=vabsdiffh(Rtt,Rss)
def M2_vabsdiffh: T_XTYPE_Vect_diff<0b011, "vabsdiffh">;

// Vector absolute difference words: Rdd=vabsdiffw(Rtt,Rss)
def M2_vabsdiffw: T_XTYPE_Vect_diff<0b001, "vabsdiffw">;

// Vector reduce complex multiply real or imaginary:
// Rdd[+]=vrcmpy[ir](Rss,Rtt[*])
def M2_vrcmpyi_s0:  T_XTYPE_Vect <"vrcmpyi", 0b000, 0b000, 0>;
def M2_vrcmpyi_s0c: T_XTYPE_Vect <"vrcmpyi", 0b010, 0b000, 1>;
def M2_vrcmaci_s0:  T_XTYPE_Vect_acc <"vrcmpyi", 0b000, 0b000, 0>;
def M2_vrcmaci_s0c: T_XTYPE_Vect_acc <"vrcmpyi", 0b010, 0b000, 1>;

def M2_vrcmpyr_s0:  T_XTYPE_Vect <"vrcmpyr", 0b000, 0b001, 0>;
def M2_vrcmpyr_s0c: T_XTYPE_Vect <"vrcmpyr", 0b011, 0b001, 1>;
def M2_vrcmacr_s0:  T_XTYPE_Vect_acc <"vrcmpyr", 0b000, 0b001, 0>;
def M2_vrcmacr_s0c: T_XTYPE_Vect_acc <"vrcmpyr", 0b011, 0b001, 1>;

// Vector reduce halfwords:
// Rdd[+]=vrmpyh(Rss,Rtt)
def M2_vrmpy_s0: T_XTYPE_Vect <"vrmpyh", 0b000, 0b010, 0>;
def M2_vrmac_s0: T_XTYPE_Vect_acc <"vrmpyh", 0b000, 0b010, 0>;

//===----------------------------------------------------------------------===//
// Template Class -- Vector Multipy with accumulation.
// Used for complex multiply real or imaginary, dual multiply and even halfwords
//===----------------------------------------------------------------------===//
let Defs = [USR_OVF] in
class T_M2_vmpy_acc_sat < string opc, bits<3> MajOp, bits<3> MinOp,
                          bit hasShift, bit isRnd >
  : MInst <(outs DoubleRegs:$Rxx),
           (ins DoubleRegs:$dst2, DoubleRegs:$Rss, DoubleRegs:$Rtt),
  "$Rxx += "#opc#"($Rss, $Rtt)"#!if(hasShift,":<<1","")
                               #!if(isRnd,":rnd","")#":sat",
  [], "$dst2 = $Rxx",M_tc_3x_SLOT23 > {
    bits<5> Rxx;
    bits<5> Rss;
    bits<5> Rtt;

    let IClass = 0b1110;

    let Inst{27-24} = 0b1010;
    let Inst{23-21} = MajOp;
    let Inst{7-5} = MinOp;
    let Inst{4-0} = Rxx;
    let Inst{20-16} = Rss;
    let Inst{12-8} = Rtt;
  }

class T_M2_vmpy_acc < string opc, bits<3> MajOp, bits<3> MinOp,
                      bit hasShift, bit isRnd >
  : MInst <(outs DoubleRegs:$Rxx),
           (ins DoubleRegs:$dst2, DoubleRegs:$Rss, DoubleRegs:$Rtt),
  "$Rxx += "#opc#"($Rss, $Rtt)"#!if(hasShift,":<<1","")
                               #!if(isRnd,":rnd",""),
  [], "$dst2 = $Rxx",M_tc_3x_SLOT23 > {
    bits<5> Rxx;
    bits<5> Rss;
    bits<5> Rtt;

    let IClass = 0b1110;

    let Inst{27-24} = 0b1010;
    let Inst{23-21} = MajOp;
    let Inst{7-5} = MinOp;
    let Inst{4-0} = Rxx;
    let Inst{20-16} = Rss;
    let Inst{12-8} = Rtt;
  }

// Vector multiply word by signed half with accumulation
// Rxx+=vmpyw[eo]h(Rss,Rtt)[:<<1][:rnd]:sat
def M2_mmacls_s1:  T_M2_vmpy_acc_sat <"vmpyweh", 0b100, 0b101, 1, 0>;
def M2_mmacls_s0:  T_M2_vmpy_acc_sat <"vmpyweh", 0b000, 0b101, 0, 0>;
def M2_mmacls_rs1: T_M2_vmpy_acc_sat <"vmpyweh", 0b101, 0b101, 1, 1>;
def M2_mmacls_rs0: T_M2_vmpy_acc_sat <"vmpyweh", 0b001, 0b101, 0, 1>;

def M2_mmachs_s1:  T_M2_vmpy_acc_sat <"vmpywoh", 0b100, 0b111, 1, 0>;
def M2_mmachs_s0:  T_M2_vmpy_acc_sat <"vmpywoh", 0b000, 0b111, 0, 0>;
def M2_mmachs_rs1: T_M2_vmpy_acc_sat <"vmpywoh", 0b101, 0b111, 1, 1>;
def M2_mmachs_rs0: T_M2_vmpy_acc_sat <"vmpywoh", 0b001, 0b111, 0, 1>;

// Vector multiply word by unsigned half with accumulation
// Rxx+=vmpyw[eo]uh(Rss,Rtt)[:<<1][:rnd]:sat
def M2_mmaculs_s1:  T_M2_vmpy_acc_sat <"vmpyweuh", 0b110, 0b101, 1, 0>;
def M2_mmaculs_s0:  T_M2_vmpy_acc_sat <"vmpyweuh", 0b010, 0b101, 0, 0>;
def M2_mmaculs_rs1: T_M2_vmpy_acc_sat <"vmpyweuh", 0b111, 0b101, 1, 1>;
def M2_mmaculs_rs0: T_M2_vmpy_acc_sat <"vmpyweuh", 0b011, 0b101, 0, 1>;

def M2_mmacuhs_s1:  T_M2_vmpy_acc_sat <"vmpywouh", 0b110, 0b111, 1, 0>;
def M2_mmacuhs_s0:  T_M2_vmpy_acc_sat <"vmpywouh", 0b010, 0b111, 0, 0>;
def M2_mmacuhs_rs1: T_M2_vmpy_acc_sat <"vmpywouh", 0b111, 0b111, 1, 1>;
def M2_mmacuhs_rs0: T_M2_vmpy_acc_sat <"vmpywouh", 0b011, 0b111, 0, 1>;

// Vector multiply even halfwords with accumulation
// Rxx+=vmpyeh(Rss,Rtt)[:<<1][:sat]
def M2_vmac2es:    T_M2_vmpy_acc     <"vmpyeh", 0b001, 0b010, 0, 0>;
def M2_vmac2es_s1: T_M2_vmpy_acc_sat <"vmpyeh", 0b100, 0b110, 1, 0>;
def M2_vmac2es_s0: T_M2_vmpy_acc_sat <"vmpyeh", 0b000, 0b110, 0, 0>;

// Vector dual multiply with accumulation
// Rxx+=vdmpy(Rss,Rtt)[:sat]
def M2_vdmacs_s1: T_M2_vmpy_acc_sat <"vdmpy", 0b100, 0b100, 1, 0>;
def M2_vdmacs_s0: T_M2_vmpy_acc_sat <"vdmpy", 0b000, 0b100, 0, 0>;

// Vector complex multiply real or imaginary with accumulation
// Rxx+=vcmpy[ir](Rss,Rtt):sat
def M2_vcmac_s0_sat_r: T_M2_vmpy_acc_sat <"vcmpyr", 0b001, 0b100, 0, 0>;
def M2_vcmac_s0_sat_i: T_M2_vmpy_acc_sat <"vcmpyi", 0b010, 0b100, 0, 0>;

//===----------------------------------------------------------------------===//
// Template Class -- Multiply signed/unsigned halfwords with and without
// saturation and rounding
//===----------------------------------------------------------------------===//
class T_M2_mpyd < bits<2> LHbits, bit isRnd, bit hasShift, bit isUnsigned >
  : MInst < (outs DoubleRegs:$Rdd), (ins IntRegs:$Rs, IntRegs:$Rt),
  "$Rdd = "#!if(isUnsigned,"mpyu","mpy")#"($Rs."#!if(LHbits{1},"h","l")
                                       #", $Rt."#!if(LHbits{0},"h)","l)")
                                       #!if(hasShift,":<<1","")
                                       #!if(isRnd,":rnd",""),
  [] > {
    bits<5> Rdd;
    bits<5> Rs;
    bits<5> Rt;

    let IClass = 0b1110;

    let Inst{27-24} = 0b0100;
    let Inst{23} = hasShift;
    let Inst{22} = isUnsigned;
    let Inst{21} = isRnd;
    let Inst{6-5} = LHbits;
    let Inst{4-0} = Rdd;
    let Inst{20-16} = Rs;
    let Inst{12-8} = Rt;
}

def M2_mpyd_hh_s0: T_M2_mpyd<0b11, 0, 0, 0>;
def M2_mpyd_hl_s0: T_M2_mpyd<0b10, 0, 0, 0>;
def M2_mpyd_lh_s0: T_M2_mpyd<0b01, 0, 0, 0>;
def M2_mpyd_ll_s0: T_M2_mpyd<0b00, 0, 0, 0>;

def M2_mpyd_hh_s1: T_M2_mpyd<0b11, 0, 1, 0>;
def M2_mpyd_hl_s1: T_M2_mpyd<0b10, 0, 1, 0>;
def M2_mpyd_lh_s1: T_M2_mpyd<0b01, 0, 1, 0>;
def M2_mpyd_ll_s1: T_M2_mpyd<0b00, 0, 1, 0>;

def M2_mpyd_rnd_hh_s0: T_M2_mpyd<0b11, 1, 0, 0>;
def M2_mpyd_rnd_hl_s0: T_M2_mpyd<0b10, 1, 0, 0>;
def M2_mpyd_rnd_lh_s0: T_M2_mpyd<0b01, 1, 0, 0>;
def M2_mpyd_rnd_ll_s0: T_M2_mpyd<0b00, 1, 0, 0>;

def M2_mpyd_rnd_hh_s1: T_M2_mpyd<0b11, 1, 1, 0>;
def M2_mpyd_rnd_hl_s1: T_M2_mpyd<0b10, 1, 1, 0>;
def M2_mpyd_rnd_lh_s1: T_M2_mpyd<0b01, 1, 1, 0>;
def M2_mpyd_rnd_ll_s1: T_M2_mpyd<0b00, 1, 1, 0>;

//Rdd=mpyu(Rs.[HL],Rt.[HL])[:<<1]
def M2_mpyud_hh_s0: T_M2_mpyd<0b11, 0, 0, 1>;
def M2_mpyud_hl_s0: T_M2_mpyd<0b10, 0, 0, 1>;
def M2_mpyud_lh_s0: T_M2_mpyd<0b01, 0, 0, 1>;
def M2_mpyud_ll_s0: T_M2_mpyd<0b00, 0, 0, 1>;

def M2_mpyud_hh_s1: T_M2_mpyd<0b11, 0, 1, 1>;
def M2_mpyud_hl_s1: T_M2_mpyd<0b10, 0, 1, 1>;
def M2_mpyud_lh_s1: T_M2_mpyd<0b01, 0, 1, 1>;
def M2_mpyud_ll_s1: T_M2_mpyd<0b00, 0, 1, 1>;

//===----------------------------------------------------------------------===//
// Template Class for xtype mpy:
// Vector multiply
// Complex multiply
// multiply 32X32 and use full result
//===----------------------------------------------------------------------===//
let hasSideEffects = 0 in
class T_XTYPE_mpy64 <string mnemonic, bits<3> MajOp, bits<3> MinOp,
                     bit isSat, bit hasShift, bit isConj>
   : MInst <(outs DoubleRegs:$Rdd),
            (ins IntRegs:$Rs, IntRegs:$Rt),
  "$Rdd = "#mnemonic#"($Rs, $Rt"#!if(isConj,"*)",")")
                                #!if(hasShift,":<<1","")
                                #!if(isSat,":sat",""),
  [] > {
    bits<5> Rdd;
    bits<5> Rs;
    bits<5> Rt;

    let IClass = 0b1110;

    let Inst{27-24} = 0b0101;
    let Inst{23-21} = MajOp;
    let Inst{20-16} = Rs;
    let Inst{12-8} = Rt;
    let Inst{7-5} = MinOp;
    let Inst{4-0} = Rdd;
  }

//===----------------------------------------------------------------------===//
// Template Class for xtype mpy with accumulation into 64-bit:
// Vector multiply
// Complex multiply
// multiply 32X32 and use full result
//===----------------------------------------------------------------------===//
class T_XTYPE_mpy64_acc <string op1, string op2, bits<3> MajOp, bits<3> MinOp,
                         bit isSat, bit hasShift, bit isConj>
  : MInst <(outs DoubleRegs:$Rxx),
           (ins DoubleRegs:$dst2, IntRegs:$Rs, IntRegs:$Rt),
  "$Rxx "#op2#"= "#op1#"($Rs, $Rt"#!if(isConj,"*)",")")
                                   #!if(hasShift,":<<1","")
                                   #!if(isSat,":sat",""),

  [] , "$dst2 = $Rxx" > {
    bits<5> Rxx;
    bits<5> Rs;
    bits<5> Rt;

    let IClass = 0b1110;

    let Inst{27-24} = 0b0111;
    let Inst{23-21} = MajOp;
    let Inst{20-16} = Rs;
    let Inst{12-8} = Rt;
    let Inst{7-5} = MinOp;
    let Inst{4-0} = Rxx;
  }

// MPY - Multiply and use full result
// Rdd = mpy[u](Rs,Rt)
def M2_dpmpyss_s0 : T_XTYPE_mpy64 < "mpy", 0b000, 0b000, 0, 0, 0>;
def M2_dpmpyuu_s0 : T_XTYPE_mpy64 < "mpyu", 0b010, 0b000, 0, 0, 0>;

// Rxx[+-]= mpy[u](Rs,Rt)
def M2_dpmpyss_acc_s0 : T_XTYPE_mpy64_acc < "mpy",  "+", 0b000, 0b000, 0, 0, 0>;
def M2_dpmpyss_nac_s0 : T_XTYPE_mpy64_acc < "mpy",  "-", 0b001, 0b000, 0, 0, 0>;
def M2_dpmpyuu_acc_s0 : T_XTYPE_mpy64_acc < "mpyu", "+", 0b010, 0b000, 0, 0, 0>;
def M2_dpmpyuu_nac_s0 : T_XTYPE_mpy64_acc < "mpyu", "-", 0b011, 0b000, 0, 0, 0>;

// Complex multiply real or imaginary
// Rxx=cmpy[ir](Rs,Rt)
def M2_cmpyi_s0 : T_XTYPE_mpy64 < "cmpyi", 0b000, 0b001, 0, 0, 0>;
def M2_cmpyr_s0 : T_XTYPE_mpy64 < "cmpyr", 0b000, 0b010, 0, 0, 0>;

// Rxx+=cmpy[ir](Rs,Rt)
def M2_cmaci_s0 : T_XTYPE_mpy64_acc < "cmpyi", "+", 0b000, 0b001, 0, 0, 0>;
def M2_cmacr_s0 : T_XTYPE_mpy64_acc < "cmpyr", "+", 0b000, 0b010, 0, 0, 0>;

// Complex multiply
// Rdd=cmpy(Rs,Rt)[:<<]:sat
def M2_cmpys_s0 : T_XTYPE_mpy64 < "cmpy", 0b000, 0b110, 1, 0, 0>;
def M2_cmpys_s1 : T_XTYPE_mpy64 < "cmpy", 0b100, 0b110, 1, 1, 0>;

// Rdd=cmpy(Rs,Rt*)[:<<]:sat
def M2_cmpysc_s0 : T_XTYPE_mpy64 < "cmpy", 0b010, 0b110, 1, 0, 1>;
def M2_cmpysc_s1 : T_XTYPE_mpy64 < "cmpy", 0b110, 0b110, 1, 1, 1>;

// Rxx[-+]=cmpy(Rs,Rt)[:<<1]:sat
def M2_cmacs_s0  : T_XTYPE_mpy64_acc < "cmpy", "+", 0b000, 0b110, 1, 0, 0>;
def M2_cnacs_s0  : T_XTYPE_mpy64_acc < "cmpy", "-", 0b000, 0b111, 1, 0, 0>;
def M2_cmacs_s1  : T_XTYPE_mpy64_acc < "cmpy", "+", 0b100, 0b110, 1, 1, 0>;
def M2_cnacs_s1  : T_XTYPE_mpy64_acc < "cmpy", "-", 0b100, 0b111, 1, 1, 0>;

// Rxx[-+]=cmpy(Rs,Rt*)[:<<1]:sat
def M2_cmacsc_s0 : T_XTYPE_mpy64_acc < "cmpy", "+", 0b010, 0b110, 1, 0, 1>;
def M2_cnacsc_s0 : T_XTYPE_mpy64_acc < "cmpy", "-", 0b010, 0b111, 1, 0, 1>;
def M2_cmacsc_s1 : T_XTYPE_mpy64_acc < "cmpy", "+", 0b110, 0b110, 1, 1, 1>;
def M2_cnacsc_s1 : T_XTYPE_mpy64_acc < "cmpy", "-", 0b110, 0b111, 1, 1, 1>;

// Vector multiply halfwords
// Rdd=vmpyh(Rs,Rt)[:<<]:sat
//let Defs = [USR_OVF] in {
  def M2_vmpy2s_s1 : T_XTYPE_mpy64 < "vmpyh", 0b100, 0b101, 1, 1, 0>;
  def M2_vmpy2s_s0 : T_XTYPE_mpy64 < "vmpyh", 0b000, 0b101, 1, 0, 0>;
//}

// Rxx+=vmpyh(Rs,Rt)[:<<1][:sat]
def M2_vmac2     : T_XTYPE_mpy64_acc < "vmpyh", "+", 0b001, 0b001, 0, 0, 0>;
def M2_vmac2s_s1 : T_XTYPE_mpy64_acc < "vmpyh", "+", 0b100, 0b101, 1, 1, 0>;
def M2_vmac2s_s0 : T_XTYPE_mpy64_acc < "vmpyh", "+", 0b000, 0b101, 1, 0, 0>;

def: Pat<(i64 (mul (i64 (anyext (i32 IntRegs:$src1))),
                   (i64 (anyext (i32 IntRegs:$src2))))),
         (M2_dpmpyuu_s0 IntRegs:$src1, IntRegs:$src2)>;

def: Pat<(i64 (mul (i64 (sext (i32 IntRegs:$src1))),
                   (i64 (sext (i32 IntRegs:$src2))))),
         (M2_dpmpyss_s0 IntRegs:$src1, IntRegs:$src2)>;

def: Pat<(i64 (mul (is_sext_i32:$src1),
                   (is_sext_i32:$src2))),
         (M2_dpmpyss_s0 (LoReg DoubleRegs:$src1), (LoReg DoubleRegs:$src2))>;

// Multiply and accumulate, use full result.
// Rxx[+-]=mpy(Rs,Rt)

def: Pat<(i64 (add (i64 DoubleRegs:$src1),
                   (mul (i64 (sext (i32 IntRegs:$src2))),
                        (i64 (sext (i32 IntRegs:$src3)))))),
         (M2_dpmpyss_acc_s0 DoubleRegs:$src1, IntRegs:$src2, IntRegs:$src3)>;

def: Pat<(i64 (sub (i64 DoubleRegs:$src1),
                   (mul (i64 (sext (i32 IntRegs:$src2))),
                        (i64 (sext (i32 IntRegs:$src3)))))),
         (M2_dpmpyss_nac_s0 DoubleRegs:$src1, IntRegs:$src2, IntRegs:$src3)>;

def: Pat<(i64 (add (i64 DoubleRegs:$src1),
                   (mul (i64 (anyext (i32 IntRegs:$src2))),
                        (i64 (anyext (i32 IntRegs:$src3)))))),
         (M2_dpmpyuu_acc_s0 DoubleRegs:$src1, IntRegs:$src2, IntRegs:$src3)>;

def: Pat<(i64 (add (i64 DoubleRegs:$src1),
                   (mul (i64 (zext (i32 IntRegs:$src2))),
                        (i64 (zext (i32 IntRegs:$src3)))))),
         (M2_dpmpyuu_acc_s0 DoubleRegs:$src1, IntRegs:$src2, IntRegs:$src3)>;

def: Pat<(i64 (sub (i64 DoubleRegs:$src1),
                   (mul (i64 (anyext (i32 IntRegs:$src2))),
                        (i64 (anyext (i32 IntRegs:$src3)))))),
         (M2_dpmpyuu_nac_s0 DoubleRegs:$src1, IntRegs:$src2, IntRegs:$src3)>;

def: Pat<(i64 (sub (i64 DoubleRegs:$src1),
                   (mul (i64 (zext (i32 IntRegs:$src2))),
                        (i64 (zext (i32 IntRegs:$src3)))))),
         (M2_dpmpyuu_nac_s0 DoubleRegs:$src1, IntRegs:$src2, IntRegs:$src3)>;

//===----------------------------------------------------------------------===//
// MTYPE/MPYH -
//===----------------------------------------------------------------------===//

//===----------------------------------------------------------------------===//
// MTYPE/MPYS +
//===----------------------------------------------------------------------===//
//===----------------------------------------------------------------------===//
// MTYPE/MPYS -
//===----------------------------------------------------------------------===//

//===----------------------------------------------------------------------===//
// MTYPE/VB +
//===----------------------------------------------------------------------===//
//===----------------------------------------------------------------------===//
// MTYPE/VB -
//===----------------------------------------------------------------------===//

//===----------------------------------------------------------------------===//
// MTYPE/VH  +
//===----------------------------------------------------------------------===//
//===----------------------------------------------------------------------===//
// MTYPE/VH  -
//===----------------------------------------------------------------------===//

//===----------------------------------------------------------------------===//
// ST +
//===----------------------------------------------------------------------===//
///
// Store doubleword.
//===----------------------------------------------------------------------===//
// Template class for non-predicated post increment stores with immediate offset
//===----------------------------------------------------------------------===//
let isPredicable = 1, hasSideEffects = 0, addrMode = PostInc in
class T_store_pi <string mnemonic, RegisterClass RC, Operand ImmOp,
                 bits<4> MajOp, bit isHalf >
  : STInst <(outs IntRegs:$_dst_),
            (ins IntRegs:$src1, ImmOp:$offset, RC:$src2),
  mnemonic#"($src1++#$offset) = $src2"#!if(isHalf, ".h", ""),
  [], "$src1 = $_dst_" >,
  AddrModeRel {
    bits<5> src1;
    bits<5> src2;
    bits<7> offset;
    bits<4> offsetBits;

    string ImmOpStr = !cast<string>(ImmOp);
    let offsetBits = !if (!eq(ImmOpStr, "s4_3Imm"), offset{6-3},
                     !if (!eq(ImmOpStr, "s4_2Imm"), offset{5-2},
                     !if (!eq(ImmOpStr, "s4_1Imm"), offset{4-1},
                                      /* s4_0Imm */ offset{3-0})));
    let isNVStorable = !if (!eq(ImmOpStr, "s4_3Imm"), 0, 1);

    let IClass = 0b1010;

    let Inst{27-25} = 0b101;
    let Inst{24-21} = MajOp;
    let Inst{20-16} = src1;
    let Inst{13}    = 0b0;
    let Inst{12-8}  = src2;
    let Inst{7}     = 0b0;
    let Inst{6-3}   = offsetBits;
    let Inst{1}     = 0b0;
  }

//===----------------------------------------------------------------------===//
// Template class for predicated post increment stores with immediate offset
//===----------------------------------------------------------------------===//
let isPredicated = 1, hasSideEffects = 0, addrMode = PostInc in
class T_pstore_pi <string mnemonic, RegisterClass RC, Operand ImmOp,
                      bits<4> MajOp, bit isHalf, bit isPredNot, bit isPredNew >
  : STInst <(outs IntRegs:$_dst_),
            (ins PredRegs:$src1, IntRegs:$src2, ImmOp:$offset, RC:$src3),
  !if(isPredNot, "if (!$src1", "if ($src1")#!if(isPredNew, ".new) ",
  ") ")#mnemonic#"($src2++#$offset) = $src3"#!if(isHalf, ".h", ""),
  [], "$src2 = $_dst_" >,
  AddrModeRel {
    bits<2> src1;
    bits<5> src2;
    bits<7> offset;
    bits<5> src3;
    bits<4> offsetBits;

    string ImmOpStr = !cast<string>(ImmOp);
    let offsetBits = !if (!eq(ImmOpStr, "s4_3Imm"), offset{6-3},
                     !if (!eq(ImmOpStr, "s4_2Imm"), offset{5-2},
                     !if (!eq(ImmOpStr, "s4_1Imm"), offset{4-1},
                                      /* s4_0Imm */ offset{3-0})));

    let isNVStorable = !if (!eq(ImmOpStr, "s4_3Imm"), 0, 1);
    let isPredicatedNew = isPredNew;
    let isPredicatedFalse = isPredNot;

    let IClass = 0b1010;

    let Inst{27-25} = 0b101;
    let Inst{24-21} = MajOp;
    let Inst{20-16} = src2;
    let Inst{13} = 0b1;
    let Inst{12-8} = src3;
    let Inst{7} = isPredNew;
    let Inst{6-3} = offsetBits;
    let Inst{2} = isPredNot;
    let Inst{1-0} = src1;
  }

multiclass ST_PostInc<string mnemonic, string BaseOp, RegisterClass RC,
                      Operand ImmOp, bits<4> MajOp, bit isHalf = 0 > {

  let BaseOpcode = "POST_"#BaseOp in {
    def S2_#NAME#_pi : T_store_pi <mnemonic, RC, ImmOp, MajOp, isHalf>;

    // Predicated
    def S2_p#NAME#t_pi : T_pstore_pi <mnemonic, RC, ImmOp, MajOp, isHalf, 0, 0>;
    def S2_p#NAME#f_pi : T_pstore_pi <mnemonic, RC, ImmOp, MajOp, isHalf, 1, 0>;

    // Predicated new
    def S2_p#NAME#tnew_pi : T_pstore_pi <mnemonic, RC, ImmOp, MajOp,
                                          isHalf, 0, 1>;
    def S2_p#NAME#fnew_pi : T_pstore_pi <mnemonic, RC, ImmOp, MajOp,
                                          isHalf, 1, 1>;
  }
}

let accessSize = ByteAccess in
defm storerb: ST_PostInc <"memb", "STrib", IntRegs, s4_0Imm, 0b1000>;

let accessSize = HalfWordAccess in
defm storerh: ST_PostInc <"memh", "STrih", IntRegs, s4_1Imm, 0b1010>;

let accessSize = WordAccess in
defm storeri: ST_PostInc <"memw", "STriw", IntRegs, s4_2Imm, 0b1100>;

let accessSize = DoubleWordAccess in
defm storerd: ST_PostInc <"memd", "STrid", DoubleRegs, s4_3Imm, 0b1110>;

let accessSize = HalfWordAccess, isNVStorable = 0 in
defm storerf: ST_PostInc <"memh", "STrih_H", IntRegs, s4_1Imm, 0b1011, 1>;

class Storepi_pat<PatFrag Store, PatFrag Value, PatFrag Offset,
                  InstHexagon MI>
  : Pat<(Store Value:$src1, I32:$src2, Offset:$offset),
        (MI I32:$src2, imm:$offset, Value:$src1)>;

def: Storepi_pat<post_truncsti8,  I32, s4_0ImmPred, S2_storerb_pi>;
def: Storepi_pat<post_truncsti16, I32, s4_1ImmPred, S2_storerh_pi>;
def: Storepi_pat<post_store,      I32, s4_2ImmPred, S2_storeri_pi>;
def: Storepi_pat<post_store,      I64, s4_3ImmPred, S2_storerd_pi>;

//===----------------------------------------------------------------------===//
// Template class for post increment stores with register offset.
//===----------------------------------------------------------------------===//
let isNVStorable = 1 in
class T_store_pr <string mnemonic, RegisterClass RC, bits<3> MajOp,
                     MemAccessSize AccessSz, bit isHalf = 0>
  : STInst <(outs IntRegs:$_dst_),
            (ins IntRegs:$src1, ModRegs:$src2, RC:$src3),
  mnemonic#"($src1++$src2) = $src3"#!if(isHalf, ".h", ""),
  [], "$src1 = $_dst_" > {
    bits<5> src1;
    bits<1> src2;
    bits<5> src3;
    let accessSize = AccessSz;

    let IClass = 0b1010;

    let Inst{27-24} = 0b1101;
    let Inst{23-21} = MajOp;
    let Inst{20-16} = src1;
    let Inst{13} = src2;
    let Inst{12-8} = src3;
    let Inst{7} = 0b0;
  }

def S2_storerb_pr : T_store_pr<"memb", IntRegs, 0b000, ByteAccess>;
def S2_storerh_pr : T_store_pr<"memh", IntRegs, 0b010, HalfWordAccess>;
def S2_storeri_pr : T_store_pr<"memw", IntRegs, 0b100, WordAccess>;
def S2_storerd_pr : T_store_pr<"memd", DoubleRegs, 0b110, DoubleWordAccess>;

def S2_storerf_pr : T_store_pr<"memh", IntRegs, 0b011, HalfWordAccess, 1>;

let opExtendable = 1, isExtentSigned = 1, isPredicable = 1 in
class T_store_io <string mnemonic, RegisterClass RC, Operand ImmOp,
                 bits<3>MajOp, bit isH = 0>
  : STInst <(outs),
            (ins IntRegs:$src1, ImmOp:$src2, RC:$src3),
  mnemonic#"($src1+#$src2) = $src3"#!if(isH,".h","")>,
  AddrModeRel, ImmRegRel {
    bits<5> src1;
    bits<14> src2; // Actual address offset
    bits<5> src3;
    bits<11> offsetBits; // Represents offset encoding

    string ImmOpStr = !cast<string>(ImmOp);

    let opExtentBits = !if (!eq(ImmOpStr, "s11_3Ext"), 14,
                       !if (!eq(ImmOpStr, "s11_2Ext"), 13,
                       !if (!eq(ImmOpStr, "s11_1Ext"), 12,
                                        /* s11_0Ext */ 11)));
    let offsetBits = !if (!eq(ImmOpStr, "s11_3Ext"), src2{13-3},
                     !if (!eq(ImmOpStr, "s11_2Ext"), src2{12-2},
                     !if (!eq(ImmOpStr, "s11_1Ext"), src2{11-1},
                                      /* s11_0Ext */ src2{10-0})));
    let IClass = 0b1010;

    let Inst{27} = 0b0;
    let Inst{26-25} = offsetBits{10-9};
    let Inst{24} = 0b1;
    let Inst{23-21} = MajOp;
    let Inst{20-16} = src1;
    let Inst{13} = offsetBits{8};
    let Inst{12-8} = src3;
    let Inst{7-0} = offsetBits{7-0};
  }

let opExtendable = 2, isPredicated = 1 in
class T_pstore_io <string mnemonic, RegisterClass RC, Operand ImmOp,
                   bits<3>MajOp, bit PredNot, bit isPredNew, bit isH = 0>
  : STInst <(outs),
            (ins PredRegs:$src1, IntRegs:$src2, ImmOp:$src3, RC:$src4),
  !if(PredNot, "if (!$src1", "if ($src1")#!if(isPredNew, ".new) ",
  ") ")#mnemonic#"($src2+#$src3) = $src4"#!if(isH,".h",""),
  [],"",V2LDST_tc_st_SLOT01 >,
   AddrModeRel, ImmRegRel {
    bits<2> src1;
    bits<5> src2;
    bits<9> src3; // Actual address offset
    bits<5> src4;
    bits<6> offsetBits; // Represents offset encoding

    let isPredicatedNew = isPredNew;
    let isPredicatedFalse = PredNot;

    string ImmOpStr = !cast<string>(ImmOp);
    let opExtentBits = !if (!eq(ImmOpStr, "u6_3Ext"), 9,
                       !if (!eq(ImmOpStr, "u6_2Ext"), 8,
                       !if (!eq(ImmOpStr, "u6_1Ext"), 7,
                                        /* u6_0Ext */ 6)));
    let offsetBits = !if (!eq(ImmOpStr, "u6_3Ext"), src3{8-3},
                     !if (!eq(ImmOpStr, "u6_2Ext"), src3{7-2},
                     !if (!eq(ImmOpStr, "u6_1Ext"), src3{6-1},
                                      /* u6_0Ext */ src3{5-0})));
     let IClass = 0b0100;

    let Inst{27} = 0b0;
    let Inst{26} = PredNot;
    let Inst{25} = isPredNew;
    let Inst{24} = 0b0;
    let Inst{23-21} = MajOp;
    let Inst{20-16} = src2;
    let Inst{13} = offsetBits{5};
    let Inst{12-8} = src4;
    let Inst{7-3} = offsetBits{4-0};
    let Inst{1-0} = src1;
  }

let isExtendable = 1, isNVStorable = 1, hasSideEffects = 0 in
multiclass ST_Idxd<string mnemonic, string CextOp, RegisterClass RC,
                 Operand ImmOp, Operand predImmOp, bits<3> MajOp, bit isH = 0> {
  let CextOpcode = CextOp, BaseOpcode = CextOp#_indexed in {
    def S2_#NAME#_io : T_store_io <mnemonic, RC, ImmOp, MajOp, isH>;

    // Predicated
    def S2_p#NAME#t_io : T_pstore_io<mnemonic, RC, predImmOp, MajOp, 0, 0, isH>;
    def S2_p#NAME#f_io : T_pstore_io<mnemonic, RC, predImmOp, MajOp, 1, 0, isH>;

    // Predicated new
    def S4_p#NAME#tnew_io : T_pstore_io <mnemonic, RC, predImmOp,
                                         MajOp, 0, 1, isH>;
    def S4_p#NAME#fnew_io : T_pstore_io <mnemonic, RC, predImmOp,
                                         MajOp, 1, 1, isH>;
  }
}

let addrMode = BaseImmOffset, InputType = "imm" in {
  let accessSize = ByteAccess in
    defm storerb: ST_Idxd < "memb", "STrib", IntRegs, s11_0Ext, u6_0Ext, 0b000>;

  let accessSize = HalfWordAccess, opExtentAlign = 1 in
    defm storerh: ST_Idxd < "memh", "STrih", IntRegs, s11_1Ext, u6_1Ext, 0b010>;

  let accessSize = WordAccess, opExtentAlign = 2 in
    defm storeri: ST_Idxd < "memw", "STriw", IntRegs, s11_2Ext, u6_2Ext, 0b100>;

  let accessSize = DoubleWordAccess, isNVStorable = 0, opExtentAlign = 3 in
    defm storerd: ST_Idxd < "memd", "STrid", DoubleRegs, s11_3Ext,
                            u6_3Ext, 0b110>;

  let accessSize = HalfWordAccess, opExtentAlign = 1 in
    defm storerf: ST_Idxd < "memh", "STrif", IntRegs, s11_1Ext,
                            u6_1Ext, 0b011, 1>;
}

// Patterns for generating stores, where the address takes different forms:
// - frameindex,
// - frameindex + offset,
// - base + offset,
// - simple (base address without offset).
// These would usually be used together (via Storex_pat defined below), but
// in some cases one may want to apply different properties (such as
// AddedComplexity) to the individual patterns.
class Storex_fi_pat<PatFrag Store, PatFrag Value, InstHexagon MI>
  : Pat<(Store Value:$Rs, AddrFI:$fi), (MI AddrFI:$fi, 0, Value:$Rs)>;
class Storex_fi_add_pat<PatFrag Store, PatFrag Value, PatFrag ImmPred,
                        InstHexagon MI>
  : Pat<(Store Value:$Rs, (add (i32 AddrFI:$fi), ImmPred:$Off)),
        (MI AddrFI:$fi, imm:$Off, Value:$Rs)>;
class Storex_add_pat<PatFrag Store, PatFrag Value, PatFrag ImmPred,
                     InstHexagon MI>
  : Pat<(Store Value:$Rt, (add (i32 IntRegs:$Rs), ImmPred:$Off)),
        (MI IntRegs:$Rs, imm:$Off, Value:$Rt)>;
class Storex_simple_pat<PatFrag Store, PatFrag Value, InstHexagon MI>
  : Pat<(Store Value:$Rt, (i32 IntRegs:$Rs)),
        (MI IntRegs:$Rs, 0, Value:$Rt)>;

// Patterns for generating stores, where the address takes different forms,
// and where the value being stored is transformed through the value modifier
// ValueMod.  The address forms are same as above.
class Storexm_fi_pat<PatFrag Store, PatFrag Value, PatFrag ValueMod,
                     InstHexagon MI>
  : Pat<(Store Value:$Rs, AddrFI:$fi),
        (MI AddrFI:$fi, 0, (ValueMod Value:$Rs))>;
class Storexm_fi_add_pat<PatFrag Store, PatFrag Value, PatFrag ImmPred,
                         PatFrag ValueMod, InstHexagon MI>
  : Pat<(Store Value:$Rs, (add (i32 AddrFI:$fi), ImmPred:$Off)),
        (MI AddrFI:$fi, imm:$Off, (ValueMod Value:$Rs))>;
class Storexm_add_pat<PatFrag Store, PatFrag Value, PatFrag ImmPred,
                      PatFrag ValueMod, InstHexagon MI>
  : Pat<(Store Value:$Rt, (add (i32 IntRegs:$Rs), ImmPred:$Off)),
        (MI IntRegs:$Rs, imm:$Off, (ValueMod Value:$Rt))>;
class Storexm_simple_pat<PatFrag Store, PatFrag Value, PatFrag ValueMod,
                         InstHexagon MI>
  : Pat<(Store Value:$Rt, (i32 IntRegs:$Rs)),
        (MI IntRegs:$Rs, 0, (ValueMod Value:$Rt))>;

multiclass Storex_pat<PatFrag Store, PatFrag Value, PatLeaf ImmPred,
                      InstHexagon MI> {
  def: Storex_fi_pat     <Store, Value,          MI>;
  def: Storex_fi_add_pat <Store, Value, ImmPred, MI>;
  def: Storex_add_pat    <Store, Value, ImmPred, MI>;
}

multiclass Storexm_pat<PatFrag Store, PatFrag Value, PatLeaf ImmPred,
                       PatFrag ValueMod, InstHexagon MI> {
  def: Storexm_fi_pat     <Store, Value,          ValueMod, MI>;
  def: Storexm_fi_add_pat <Store, Value, ImmPred, ValueMod, MI>;
  def: Storexm_add_pat    <Store, Value, ImmPred, ValueMod, MI>;
}

// Regular stores in the DAG have two operands: value and address.
// Atomic stores also have two, but they are reversed: address, value.
// To use atomic stores with the patterns, they need to have their operands
// swapped. This relies on the knowledge that the F.Fragment uses names
// "ptr" and "val".
class SwapSt<PatFrag F>
  : PatFrag<(ops node:$val, node:$ptr), F.Fragment>;

let AddedComplexity = 20 in {
  defm: Storex_pat<truncstorei8,    I32, s32_0ImmPred, S2_storerb_io>;
  defm: Storex_pat<truncstorei16,   I32, s31_1ImmPred, S2_storerh_io>;
  defm: Storex_pat<store,           I32, s30_2ImmPred, S2_storeri_io>;
  defm: Storex_pat<store,           I64, s29_3ImmPred, S2_storerd_io>;

  defm: Storex_pat<SwapSt<atomic_store_8>,  I32, s32_0ImmPred, S2_storerb_io>;
  defm: Storex_pat<SwapSt<atomic_store_16>, I32, s31_1ImmPred, S2_storerh_io>;
  defm: Storex_pat<SwapSt<atomic_store_32>, I32, s30_2ImmPred, S2_storeri_io>;
  defm: Storex_pat<SwapSt<atomic_store_64>, I64, s29_3ImmPred, S2_storerd_io>;
}

// Simple patterns should be tried with the least priority.
def: Storex_simple_pat<truncstorei8,    I32, S2_storerb_io>;
def: Storex_simple_pat<truncstorei16,   I32, S2_storerh_io>;
def: Storex_simple_pat<store,           I32, S2_storeri_io>;
def: Storex_simple_pat<store,           I64, S2_storerd_io>;

def: Storex_simple_pat<SwapSt<atomic_store_8>,  I32, S2_storerb_io>;
def: Storex_simple_pat<SwapSt<atomic_store_16>, I32, S2_storerh_io>;
def: Storex_simple_pat<SwapSt<atomic_store_32>, I32, S2_storeri_io>;
def: Storex_simple_pat<SwapSt<atomic_store_64>, I64, S2_storerd_io>;

let AddedComplexity = 20 in {
  defm: Storexm_pat<truncstorei8,  I64, s32_0ImmPred, LoReg, S2_storerb_io>;
  defm: Storexm_pat<truncstorei16, I64, s31_1ImmPred, LoReg, S2_storerh_io>;
  defm: Storexm_pat<truncstorei32, I64, s30_2ImmPred, LoReg, S2_storeri_io>;
}

def: Storexm_simple_pat<truncstorei8,  I64, LoReg, S2_storerb_io>;
def: Storexm_simple_pat<truncstorei16, I64, LoReg, S2_storerh_io>;
def: Storexm_simple_pat<truncstorei32, I64, LoReg, S2_storeri_io>;

// Store predicate.
let isExtendable = 1, opExtendable = 1, isExtentSigned = 1, opExtentBits = 13,
    isCodeGenOnly = 1, isPseudo = 1, hasSideEffects = 0 in
def STriw_pred : STInst<(outs),
      (ins IntRegs:$addr, s11_2Ext:$off, PredRegs:$src1),
      ".error \"should not emit\"", []>;

// S2_allocframe: Allocate stack frame.
let Defs = [R29, R30], Uses = [R29, R31, R30],
    hasSideEffects = 0, accessSize = DoubleWordAccess in
def S2_allocframe: ST0Inst <
  (outs), (ins u11_3Imm:$u11_3),
  "allocframe(#$u11_3)" > {
    bits<14> u11_3;

    let IClass = 0b1010;
    let Inst{27-16} = 0b000010011101;
    let Inst{13-11} = 0b000;
    let Inst{10-0} = u11_3{13-3};
  }

// S2_storer[bhwdf]_pci: Store byte/half/word/double.
// S2_storer[bhwdf]_pci -> S2_storerbnew_pci
let Uses = [CS], isNVStorable = 1 in
class T_store_pci <string mnemonic, RegisterClass RC,
                         Operand Imm, bits<4>MajOp,
                         MemAccessSize AlignSize, string RegSrc = "Rt">
  : STInst <(outs IntRegs:$_dst_),
  (ins IntRegs:$Rz, Imm:$offset, ModRegs:$Mu, RC:$Rt),
  #mnemonic#"($Rz ++ #$offset:circ($Mu)) = $"#RegSrc#"",
  [] ,
  "$Rz = $_dst_" > {
    bits<5> Rz;
    bits<7> offset;
    bits<1> Mu;
    bits<5> Rt;
    let accessSize = AlignSize;

    let IClass = 0b1010;
    let Inst{27-25} = 0b100;
    let Inst{24-21} = MajOp;
    let Inst{20-16} = Rz;
    let Inst{13} = Mu;
    let Inst{12-8} = Rt;
    let Inst{7} = 0b0;
    let Inst{6-3} =
      !if (!eq(!cast<string>(AlignSize), "DoubleWordAccess"), offset{6-3},
      !if (!eq(!cast<string>(AlignSize), "WordAccess"),       offset{5-2},
      !if (!eq(!cast<string>(AlignSize), "HalfWordAccess"),   offset{4-1},
                                       /* ByteAccess */       offset{3-0})));
    let Inst{1} = 0b0;
  }

def S2_storerb_pci : T_store_pci<"memb", IntRegs, s4_0Imm, 0b1000,
                                        ByteAccess>;
def S2_storerh_pci : T_store_pci<"memh", IntRegs, s4_1Imm, 0b1010,
                                        HalfWordAccess>;
def S2_storerf_pci : T_store_pci<"memh", IntRegs, s4_1Imm, 0b1011,
                                        HalfWordAccess, "Rt.h">;
def S2_storeri_pci : T_store_pci<"memw", IntRegs, s4_2Imm, 0b1100,
                                        WordAccess>;
def S2_storerd_pci : T_store_pci<"memd", DoubleRegs, s4_3Imm, 0b1110,
                                        DoubleWordAccess>;

let Uses = [CS], isNewValue = 1, mayStore = 1, isNVStore = 1, opNewValue = 4 in
class T_storenew_pci <string mnemonic, Operand Imm,
                             bits<2>MajOp, MemAccessSize AlignSize>
  : NVInst < (outs IntRegs:$_dst_),
  (ins IntRegs:$Rz, Imm:$offset, ModRegs:$Mu, IntRegs:$Nt),
  #mnemonic#"($Rz ++ #$offset:circ($Mu)) = $Nt.new",
  [],
  "$Rz = $_dst_"> {
    bits<5> Rz;
    bits<6> offset;
    bits<1> Mu;
    bits<3> Nt;

    let accessSize = AlignSize;

    let IClass = 0b1010;
    let Inst{27-21} = 0b1001101;
    let Inst{20-16} = Rz;
    let Inst{13} = Mu;
    let Inst{12-11} = MajOp;
    let Inst{10-8} = Nt;
    let Inst{7} = 0b0;
    let Inst{6-3} =
      !if (!eq(!cast<string>(AlignSize), "WordAccess"),     offset{5-2},
      !if (!eq(!cast<string>(AlignSize), "HalfWordAccess"), offset{4-1},
                                       /* ByteAccess */     offset{3-0}));
    let Inst{1} = 0b0;
  }

def S2_storerbnew_pci : T_storenew_pci <"memb", s4_0Imm, 0b00, ByteAccess>;
def S2_storerhnew_pci : T_storenew_pci <"memh", s4_1Imm, 0b01, HalfWordAccess>;
def S2_storerinew_pci : T_storenew_pci <"memw", s4_2Imm, 0b10, WordAccess>;

//===----------------------------------------------------------------------===//
// Circular stores - Pseudo
//
// Please note that the input operand order in the pseudo instructions
// doesn't match with the real instructions. Pseudo instructions operand
// order should mimics the ordering in the intrinsics.
//===----------------------------------------------------------------------===//
let isCodeGenOnly = 1, mayStore = 1, hasSideEffects = 0, isPseudo = 1 in
class T_store_pci_pseudo <string opc, RegisterClass RC>
  : STInstPI<(outs IntRegs:$_dst_),
             (ins IntRegs:$src1, RC:$src2, IntRegs:$src3, s4Imm:$src4),
  ".error \""#opc#"($src1++#$src4:circ($src3)) = $src2\"",
  [], "$_dst_ = $src1">;

def S2_storerb_pci_pseudo : T_store_pci_pseudo <"memb", IntRegs>;
def S2_storerh_pci_pseudo : T_store_pci_pseudo <"memh", IntRegs>;
def S2_storerf_pci_pseudo : T_store_pci_pseudo <"memh", IntRegs>;
def S2_storeri_pci_pseudo : T_store_pci_pseudo <"memw", IntRegs>;
def S2_storerd_pci_pseudo : T_store_pci_pseudo <"memd", DoubleRegs>;

//===----------------------------------------------------------------------===//
// Circular stores with auto-increment register
//===----------------------------------------------------------------------===//
let Uses = [CS], isNVStorable = 1 in
class T_store_pcr <string mnemonic, RegisterClass RC, bits<4>MajOp,
                               MemAccessSize AlignSize, string RegSrc = "Rt">
  : STInst <(outs IntRegs:$_dst_),
  (ins IntRegs:$Rz, ModRegs:$Mu, RC:$Rt),
  #mnemonic#"($Rz ++ I:circ($Mu)) = $"#RegSrc#"",
  [],
  "$Rz = $_dst_" > {
    bits<5> Rz;
    bits<1> Mu;
    bits<5> Rt;

    let accessSize = AlignSize;

    let IClass = 0b1010;
    let Inst{27-25} = 0b100;
    let Inst{24-21} = MajOp;
    let Inst{20-16} = Rz;
    let Inst{13} = Mu;
    let Inst{12-8} = Rt;
    let Inst{7} = 0b0;
    let Inst{1} = 0b1;
  }

def S2_storerb_pcr : T_store_pcr<"memb", IntRegs, 0b1000, ByteAccess>;
def S2_storerh_pcr : T_store_pcr<"memh", IntRegs, 0b1010, HalfWordAccess>;
def S2_storeri_pcr : T_store_pcr<"memw", IntRegs, 0b1100, WordAccess>;
def S2_storerd_pcr : T_store_pcr<"memd", DoubleRegs, 0b1110, DoubleWordAccess>;
def S2_storerf_pcr : T_store_pcr<"memh", IntRegs, 0b1011,
                                 HalfWordAccess, "Rt.h">;

//===----------------------------------------------------------------------===//
// Circular .new stores with auto-increment register
//===----------------------------------------------------------------------===//
let Uses = [CS], isNewValue = 1, mayStore = 1, isNVStore = 1, opNewValue = 3 in
class T_storenew_pcr <string mnemonic, bits<2>MajOp,
                                   MemAccessSize AlignSize>
  : NVInst <(outs IntRegs:$_dst_),
  (ins IntRegs:$Rz, ModRegs:$Mu, IntRegs:$Nt),
  #mnemonic#"($Rz ++ I:circ($Mu)) = $Nt.new" ,
  [] ,
  "$Rz = $_dst_"> {
    bits<5> Rz;
    bits<1> Mu;
    bits<3> Nt;

    let accessSize = AlignSize;

    let IClass = 0b1010;
    let Inst{27-21} = 0b1001101;
    let Inst{20-16} = Rz;
    let Inst{13} = Mu;
    let Inst{12-11} = MajOp;
    let Inst{10-8} = Nt;
    let Inst{7} = 0b0;
    let Inst{1} = 0b1;
  }

def S2_storerbnew_pcr : T_storenew_pcr <"memb", 0b00, ByteAccess>;
def S2_storerhnew_pcr : T_storenew_pcr <"memh", 0b01, HalfWordAccess>;
def S2_storerinew_pcr : T_storenew_pcr <"memw", 0b10, WordAccess>;

//===----------------------------------------------------------------------===//
// Bit-reversed stores with auto-increment register
//===----------------------------------------------------------------------===//
let hasSideEffects = 0 in
class T_store_pbr<string mnemonic, RegisterClass RC,
                            MemAccessSize addrSize, bits<3> majOp,
                            bit isHalf = 0>
  : STInst
    <(outs IntRegs:$_dst_),
     (ins IntRegs:$Rz, ModRegs:$Mu, RC:$src),
     #mnemonic#"($Rz ++ $Mu:brev) = $src"#!if (!eq(isHalf, 1), ".h", ""),
     [], "$Rz = $_dst_" > {

      let accessSize = addrSize;

      bits<5> Rz;
      bits<1> Mu;
      bits<5> src;

      let IClass = 0b1010;

      let Inst{27-24} = 0b1111;
      let Inst{23-21} = majOp;
      let Inst{7} = 0b0;
      let Inst{20-16} = Rz;
      let Inst{13} = Mu;
      let Inst{12-8} = src;
    }

let isNVStorable = 1 in {
  let BaseOpcode = "S2_storerb_pbr" in
  def S2_storerb_pbr : T_store_pbr<"memb", IntRegs, ByteAccess,
                                             0b000>, NewValueRel;
  let BaseOpcode = "S2_storerh_pbr" in
  def S2_storerh_pbr : T_store_pbr<"memh", IntRegs, HalfWordAccess,
                                             0b010>, NewValueRel;
  let BaseOpcode = "S2_storeri_pbr" in
  def S2_storeri_pbr : T_store_pbr<"memw", IntRegs, WordAccess,
                                             0b100>, NewValueRel;
}

def S2_storerf_pbr : T_store_pbr<"memh", IntRegs, HalfWordAccess, 0b011, 1>;
def S2_storerd_pbr : T_store_pbr<"memd", DoubleRegs, DoubleWordAccess, 0b110>;

//===----------------------------------------------------------------------===//
// Bit-reversed .new stores with auto-increment register
//===----------------------------------------------------------------------===//
let isNewValue = 1, mayStore = 1, isNVStore = 1, opNewValue = 3,
    hasSideEffects = 0 in
class T_storenew_pbr<string mnemonic, MemAccessSize addrSize, bits<2> majOp>
  : NVInst <(outs IntRegs:$_dst_),
            (ins IntRegs:$Rz, ModRegs:$Mu, IntRegs:$Nt),
     #mnemonic#"($Rz ++ $Mu:brev) = $Nt.new", [],
     "$Rz = $_dst_">, NewValueRel {
    let accessSize = addrSize;
    bits<5> Rz;
    bits<1> Mu;
    bits<3> Nt;

    let IClass = 0b1010;

    let Inst{27-21} = 0b1111101;
    let Inst{12-11} = majOp;
    let Inst{7} = 0b0;
    let Inst{20-16} = Rz;
    let Inst{13} = Mu;
    let Inst{10-8} = Nt;
  }

let BaseOpcode = "S2_storerb_pbr" in
def S2_storerbnew_pbr : T_storenew_pbr<"memb", ByteAccess, 0b00>;

let BaseOpcode = "S2_storerh_pbr" in
def S2_storerhnew_pbr : T_storenew_pbr<"memh", HalfWordAccess, 0b01>;

let BaseOpcode = "S2_storeri_pbr" in
def S2_storerinew_pbr : T_storenew_pbr<"memw", WordAccess, 0b10>;

//===----------------------------------------------------------------------===//
// Bit-reversed stores - Pseudo
//
// Please note that the input operand order in the pseudo instructions
// doesn't match with the real instructions. Pseudo instructions operand
// order should mimics the ordering in the intrinsics.
//===----------------------------------------------------------------------===//
let isCodeGenOnly = 1,  mayStore = 1, hasSideEffects = 0, isPseudo = 1 in
class T_store_pbr_pseudo <string opc, RegisterClass RC>
  : STInstPI<(outs IntRegs:$_dst_),
             (ins IntRegs:$src1, RC:$src2, IntRegs:$src3),
  ".error \""#opc#"($src1++$src3:brev) = $src2\"",
  [], "$_dst_ = $src1">;

def S2_storerb_pbr_pseudo : T_store_pbr_pseudo <"memb", IntRegs>;
def S2_storerh_pbr_pseudo : T_store_pbr_pseudo <"memh", IntRegs>;
def S2_storeri_pbr_pseudo : T_store_pbr_pseudo <"memw", IntRegs>;
def S2_storerf_pbr_pseudo : T_store_pbr_pseudo <"memh", IntRegs>;
def S2_storerd_pbr_pseudo : T_store_pbr_pseudo <"memd", DoubleRegs>;

//===----------------------------------------------------------------------===//
// ST -
//===----------------------------------------------------------------------===//

//===----------------------------------------------------------------------===//
// Template class for S_2op instructions.
//===----------------------------------------------------------------------===//
let hasSideEffects = 0 in
class T_S2op_1 <string mnemonic, bits<4> RegTyBits, RegisterClass RCOut,
                RegisterClass RCIn, bits<2> MajOp, bits<3> MinOp, bit isSat>
  : SInst <(outs RCOut:$dst), (ins RCIn:$src),
  "$dst = "#mnemonic#"($src)"#!if(isSat, ":sat", ""),
  [], "", S_2op_tc_1_SLOT23 > {
    bits<5> dst;
    bits<5> src;

    let IClass = 0b1000;

    let Inst{27-24} = RegTyBits;
    let Inst{23-22} = MajOp;
    let Inst{21} = 0b0;
    let Inst{20-16} = src;
    let Inst{7-5} = MinOp;
    let Inst{4-0} = dst;
  }

class T_S2op_1_di <string mnemonic, bits<2> MajOp, bits<3> MinOp>
  : T_S2op_1 <mnemonic, 0b0100, DoubleRegs, IntRegs, MajOp, MinOp, 0>;

let hasNewValue = 1 in
class T_S2op_1_id <string mnemonic, bits<2> MajOp, bits<3> MinOp, bit isSat = 0>
  : T_S2op_1 <mnemonic, 0b1000, IntRegs, DoubleRegs, MajOp, MinOp, isSat>;

let hasNewValue = 1 in
class T_S2op_1_ii <string mnemonic, bits<2> MajOp, bits<3> MinOp, bit isSat = 0>
  : T_S2op_1 <mnemonic, 0b1100, IntRegs, IntRegs, MajOp, MinOp, isSat>;

// Vector sign/zero extend
let isReMaterializable = 1, isAsCheapAsAMove = 1 in {
  def S2_vsxtbh : T_S2op_1_di <"vsxtbh", 0b00, 0b000>;
  def S2_vsxthw : T_S2op_1_di <"vsxthw", 0b00, 0b100>;
  def S2_vzxtbh : T_S2op_1_di <"vzxtbh", 0b00, 0b010>;
  def S2_vzxthw : T_S2op_1_di <"vzxthw", 0b00, 0b110>;
}

// Vector splat bytes/halfwords
let isReMaterializable = 1, isAsCheapAsAMove = 1 in {
  def S2_vsplatrb : T_S2op_1_ii <"vsplatb", 0b01, 0b111>;
  def S2_vsplatrh : T_S2op_1_di <"vsplath", 0b01, 0b010>;
}

// Sign extend word to doubleword
def A2_sxtw   : T_S2op_1_di <"sxtw", 0b01, 0b000>;

def: Pat <(i64 (sext I32:$src)), (A2_sxtw I32:$src)>;

// Vector saturate and pack
let Defs = [USR_OVF] in {
  def S2_svsathb  : T_S2op_1_ii <"vsathb", 0b10, 0b000>;
  def S2_svsathub : T_S2op_1_ii <"vsathub", 0b10, 0b010>;
  def S2_vsathb   : T_S2op_1_id <"vsathb", 0b00, 0b110>;
  def S2_vsathub  : T_S2op_1_id <"vsathub", 0b00, 0b000>;
  def S2_vsatwh   : T_S2op_1_id <"vsatwh", 0b00, 0b010>;
  def S2_vsatwuh  : T_S2op_1_id <"vsatwuh", 0b00, 0b100>;
}

// Vector truncate
def S2_vtrunohb : T_S2op_1_id <"vtrunohb", 0b10, 0b000>;
def S2_vtrunehb : T_S2op_1_id <"vtrunehb", 0b10, 0b010>;

// Swizzle the bytes of a word
def A2_swiz : T_S2op_1_ii <"swiz", 0b10, 0b111>;

// Saturate
let Defs = [USR_OVF] in {
  def A2_sat   : T_S2op_1_id <"sat", 0b11, 0b000>;
  def A2_satb  : T_S2op_1_ii <"satb", 0b11, 0b111>;
  def A2_satub : T_S2op_1_ii <"satub", 0b11, 0b110>;
  def A2_sath  : T_S2op_1_ii <"sath", 0b11, 0b100>;
  def A2_satuh : T_S2op_1_ii <"satuh", 0b11, 0b101>;
  def A2_roundsat : T_S2op_1_id <"round", 0b11, 0b001, 0b1>;
}

let Itinerary = S_2op_tc_2_SLOT23 in {
  // Vector round and pack
  def S2_vrndpackwh   : T_S2op_1_id <"vrndwh", 0b10, 0b100>;

  let Defs = [USR_OVF] in
  def S2_vrndpackwhs  : T_S2op_1_id <"vrndwh", 0b10, 0b110, 1>;

  // Bit reverse
  def S2_brev : T_S2op_1_ii <"brev", 0b01, 0b110>;

  // Absolute value word
  def A2_abs    : T_S2op_1_ii <"abs", 0b10, 0b100>;

  let Defs = [USR_OVF] in
  def A2_abssat : T_S2op_1_ii <"abs", 0b10, 0b101, 1>;

  // Negate with saturation
  let Defs = [USR_OVF] in
  def A2_negsat : T_S2op_1_ii <"neg", 0b10, 0b110, 1>;
}

def: Pat<(i32 (select (i1 (setlt (i32 IntRegs:$src), 0)),
                      (i32 (sub 0, (i32 IntRegs:$src))),
                      (i32 IntRegs:$src))),
         (A2_abs IntRegs:$src)>;

let AddedComplexity = 50 in
def: Pat<(i32 (xor (add (sra (i32 IntRegs:$src), (i32 31)),
                        (i32 IntRegs:$src)),
                   (sra (i32 IntRegs:$src), (i32 31)))),
         (A2_abs IntRegs:$src)>;

class T_S2op_2 <string mnemonic, bits<4> RegTyBits, RegisterClass RCOut,
                RegisterClass RCIn, bits<3> MajOp, bits<3> MinOp,
                bit isSat, bit isRnd, list<dag> pattern = []>
  : SInst <(outs RCOut:$dst),
  (ins RCIn:$src, u5Imm:$u5),
  "$dst = "#mnemonic#"($src, #$u5)"#!if(isSat, ":sat", "")
                                   #!if(isRnd, ":rnd", ""),
  pattern, "", S_2op_tc_2_SLOT23> {
    bits<5> dst;
    bits<5> src;
    bits<5> u5;

    let IClass = 0b1000;

    let Inst{27-24} = RegTyBits;
    let Inst{23-21} = MajOp;
    let Inst{20-16} = src;
    let Inst{13} = 0b0;
    let Inst{12-8} = u5;
    let Inst{7-5} = MinOp;
    let Inst{4-0} = dst;
  }

class T_S2op_2_di <string mnemonic, bits<3> MajOp, bits<3> MinOp>
  : T_S2op_2 <mnemonic, 0b1000, DoubleRegs, IntRegs, MajOp, MinOp, 0, 0>;

let hasNewValue = 1 in
class T_S2op_2_id <string mnemonic, bits<3> MajOp, bits<3> MinOp>
  : T_S2op_2 <mnemonic, 0b1000, IntRegs, DoubleRegs, MajOp, MinOp, 0, 0>;

let hasNewValue = 1 in
class T_S2op_2_ii <string mnemonic, bits<3> MajOp, bits<3> MinOp,
                   bit isSat = 0, bit isRnd = 0, list<dag> pattern = []>
  : T_S2op_2 <mnemonic, 0b1100, IntRegs, IntRegs, MajOp, MinOp,
              isSat, isRnd, pattern>;

class T_S2op_shift <string mnemonic, bits<3> MajOp, bits<3> MinOp, SDNode OpNd>
  : T_S2op_2_ii <mnemonic, MajOp, MinOp, 0, 0,
    [(set (i32 IntRegs:$dst), (OpNd (i32 IntRegs:$src),
                                    (u5ImmPred:$u5)))]>;

// Vector arithmetic shift right by immediate with truncate and pack
def S2_asr_i_svw_trun : T_S2op_2_id <"vasrw", 0b110, 0b010>;

// Arithmetic/logical shift right/left by immediate
let Itinerary = S_2op_tc_1_SLOT23 in {
  def S2_asr_i_r : T_S2op_shift <"asr", 0b000, 0b000, sra>;
  def S2_lsr_i_r : T_S2op_shift <"lsr", 0b000, 0b001, srl>;
  def S2_asl_i_r : T_S2op_shift <"asl", 0b000, 0b010, shl>;
}

// Shift left by immediate with saturation
let Defs = [USR_OVF] in
def S2_asl_i_r_sat : T_S2op_2_ii <"asl", 0b010, 0b010, 1>;

// Shift right with round
def S2_asr_i_r_rnd : T_S2op_2_ii <"asr", 0b010, 0b000, 0, 1>;

let isAsmParserOnly = 1 in
def S2_asr_i_r_rnd_goodsyntax
  : SInst <(outs IntRegs:$dst), (ins  IntRegs:$src, u5Imm:$u5),
  "$dst = asrrnd($src, #$u5)",
  [], "", S_2op_tc_1_SLOT23>;

let isAsmParserOnly = 1 in
def A2_not: ALU32_rr<(outs IntRegs:$dst),(ins IntRegs:$src),
  "$dst = not($src)">;

def: Pat<(i32 (sra (i32 (add (i32 (sra I32:$src1, u5ImmPred:$src2)),
                             (i32 1))),
                   (i32 1))),
         (S2_asr_i_r_rnd IntRegs:$src1, u5ImmPred:$src2)>;

class T_S2op_3<string opc, bits<2>MajOp, bits<3>minOp, bits<1> sat = 0>
  : SInst<(outs DoubleRegs:$Rdd), (ins DoubleRegs:$Rss),
           "$Rdd = "#opc#"($Rss)"#!if(!eq(sat, 1),":sat","")> {
  bits<5> Rss;
  bits<5> Rdd;
  let IClass = 0b1000;
  let Inst{27-24} = 0;
  let Inst{23-22} = MajOp;
  let Inst{20-16} = Rss;
  let Inst{7-5} = minOp;
  let Inst{4-0} = Rdd;
}

def A2_absp : T_S2op_3 <"abs", 0b10, 0b110>;
def A2_negp : T_S2op_3 <"neg", 0b10, 0b101>;
def A2_notp : T_S2op_3 <"not", 0b10, 0b100>;

// Innterleave/deinterleave
def S2_interleave   : T_S2op_3 <"interleave",   0b11, 0b101>;
def S2_deinterleave : T_S2op_3 <"deinterleave", 0b11, 0b100>;

// Vector Complex conjugate
def A2_vconj : T_S2op_3 <"vconj", 0b10, 0b111, 1>;

// Vector saturate without pack
def S2_vsathb_nopack  : T_S2op_3 <"vsathb",  0b00, 0b111>;
def S2_vsathub_nopack : T_S2op_3 <"vsathub", 0b00, 0b100>;
def S2_vsatwh_nopack  : T_S2op_3 <"vsatwh",  0b00, 0b110>;
def S2_vsatwuh_nopack : T_S2op_3 <"vsatwuh", 0b00, 0b101>;

// Vector absolute value halfwords with and without saturation
// Rdd64=vabsh(Rss64)[:sat]
def A2_vabsh    : T_S2op_3 <"vabsh", 0b01, 0b100>;
def A2_vabshsat : T_S2op_3 <"vabsh", 0b01, 0b101, 1>;

// Vector absolute value words with and without saturation
def A2_vabsw    : T_S2op_3 <"vabsw", 0b01, 0b110>;
def A2_vabswsat : T_S2op_3 <"vabsw", 0b01, 0b111, 1>;

def : Pat<(not (i64 DoubleRegs:$src1)),
          (A2_notp DoubleRegs:$src1)>;

//===----------------------------------------------------------------------===//
// STYPE/BIT +
//===----------------------------------------------------------------------===//
// Bit count

let hasSideEffects = 0, hasNewValue = 1 in
class T_COUNT_LEADING<string MnOp, bits<3> MajOp, bits<3> MinOp, bit Is32,
                dag Out, dag Inp>
    : SInst<Out, Inp, "$Rd = "#MnOp#"($Rs)", [], "", S_2op_tc_1_SLOT23> {
  bits<5> Rs;
  bits<5> Rd;
  let IClass = 0b1000;
  let Inst{27} = 0b1;
  let Inst{26} = Is32;
  let Inst{25-24} = 0b00;
  let Inst{23-21} = MajOp;
  let Inst{20-16} = Rs;
  let Inst{7-5} = MinOp;
  let Inst{4-0} = Rd;
}

class T_COUNT_LEADING_32<string MnOp, bits<3> MajOp, bits<3> MinOp>
    : T_COUNT_LEADING<MnOp, MajOp, MinOp, 0b1,
                      (outs IntRegs:$Rd), (ins IntRegs:$Rs)>;

class T_COUNT_LEADING_64<string MnOp, bits<3> MajOp, bits<3> MinOp>
    : T_COUNT_LEADING<MnOp, MajOp, MinOp, 0b0,
                      (outs IntRegs:$Rd), (ins DoubleRegs:$Rs)>;

def S2_cl0     : T_COUNT_LEADING_32<"cl0",     0b000, 0b101>;
def S2_cl1     : T_COUNT_LEADING_32<"cl1",     0b000, 0b110>;
def S2_ct0     : T_COUNT_LEADING_32<"ct0",     0b010, 0b100>;
def S2_ct1     : T_COUNT_LEADING_32<"ct1",     0b010, 0b101>;
def S2_cl0p    : T_COUNT_LEADING_64<"cl0",     0b010, 0b010>;
def S2_cl1p    : T_COUNT_LEADING_64<"cl1",     0b010, 0b100>;
def S2_clb     : T_COUNT_LEADING_32<"clb",     0b000, 0b100>;
def S2_clbp    : T_COUNT_LEADING_64<"clb",     0b010, 0b000>;
def S2_clbnorm : T_COUNT_LEADING_32<"normamt", 0b000, 0b111>;

def: Pat<(i32 (ctlz I32:$Rs)),                (S2_cl0 I32:$Rs)>;
def: Pat<(i32 (ctlz (not I32:$Rs))),          (S2_cl1 I32:$Rs)>;
def: Pat<(i32 (cttz I32:$Rs)),                (S2_ct0 I32:$Rs)>;
def: Pat<(i32 (cttz (not I32:$Rs))),          (S2_ct1 I32:$Rs)>;
def: Pat<(i32 (trunc (ctlz I64:$Rss))),       (S2_cl0p I64:$Rss)>;
def: Pat<(i32 (trunc (ctlz (not I64:$Rss)))), (S2_cl1p I64:$Rss)>;

// Bit set/clear/toggle

let hasSideEffects = 0, hasNewValue = 1 in
class T_SCT_BIT_IMM<string MnOp, bits<3> MinOp>
    : SInst<(outs IntRegs:$Rd), (ins IntRegs:$Rs, u5Imm:$u5),
            "$Rd = "#MnOp#"($Rs, #$u5)", [], "", S_2op_tc_1_SLOT23> {
  bits<5> Rd;
  bits<5> Rs;
  bits<5> u5;
  let IClass = 0b1000;
  let Inst{27-21} = 0b1100110;
  let Inst{20-16} = Rs;
  let Inst{13} = 0b0;
  let Inst{12-8} = u5;
  let Inst{7-5} = MinOp;
  let Inst{4-0} = Rd;
}

let hasSideEffects = 0, hasNewValue = 1 in
class T_SCT_BIT_REG<string MnOp, bits<2> MinOp>
    : SInst<(outs IntRegs:$Rd), (ins IntRegs:$Rs, IntRegs:$Rt),
            "$Rd = "#MnOp#"($Rs, $Rt)", [], "", S_3op_tc_1_SLOT23> {
  bits<5> Rd;
  bits<5> Rs;
  bits<5> Rt;
  let IClass = 0b1100;
  let Inst{27-22} = 0b011010;
  let Inst{20-16} = Rs;
  let Inst{12-8} = Rt;
  let Inst{7-6} = MinOp;
  let Inst{4-0} = Rd;
}

def S2_clrbit_i    : T_SCT_BIT_IMM<"clrbit",    0b001>;
def S2_setbit_i    : T_SCT_BIT_IMM<"setbit",    0b000>;
def S2_togglebit_i : T_SCT_BIT_IMM<"togglebit", 0b010>;
def S2_clrbit_r    : T_SCT_BIT_REG<"clrbit",    0b01>;
def S2_setbit_r    : T_SCT_BIT_REG<"setbit",    0b00>;
def S2_togglebit_r : T_SCT_BIT_REG<"togglebit", 0b10>;

def: Pat<(i32 (and (i32 IntRegs:$Rs), (not (shl 1, u5ImmPred:$u5)))),
         (S2_clrbit_i IntRegs:$Rs, u5ImmPred:$u5)>;
def: Pat<(i32 (or (i32 IntRegs:$Rs), (shl 1, u5ImmPred:$u5))),
         (S2_setbit_i IntRegs:$Rs, u5ImmPred:$u5)>;
def: Pat<(i32 (xor (i32 IntRegs:$Rs), (shl 1, u5ImmPred:$u5))),
         (S2_togglebit_i IntRegs:$Rs, u5ImmPred:$u5)>;
def: Pat<(i32 (and (i32 IntRegs:$Rs), (not (shl 1, (i32 IntRegs:$Rt))))),
         (S2_clrbit_r IntRegs:$Rs, IntRegs:$Rt)>;
def: Pat<(i32 (or (i32 IntRegs:$Rs), (shl 1, (i32 IntRegs:$Rt)))),
         (S2_setbit_r IntRegs:$Rs, IntRegs:$Rt)>;
def: Pat<(i32 (xor (i32 IntRegs:$Rs), (shl 1, (i32 IntRegs:$Rt)))),
         (S2_togglebit_r IntRegs:$Rs, IntRegs:$Rt)>;

// Bit test

let hasSideEffects = 0 in
class T_TEST_BIT_IMM<string MnOp, bits<3> MajOp>
    : SInst<(outs PredRegs:$Pd), (ins IntRegs:$Rs, u5Imm:$u5),
            "$Pd = "#MnOp#"($Rs, #$u5)",
            [], "", S_2op_tc_2early_SLOT23> {
  bits<2> Pd;
  bits<5> Rs;
  bits<5> u5;
  let IClass = 0b1000;
  let Inst{27-24} = 0b0101;
  let Inst{23-21} = MajOp;
  let Inst{20-16} = Rs;
  let Inst{13} = 0;
  let Inst{12-8} = u5;
  let Inst{1-0} = Pd;
}

let hasSideEffects = 0 in
class T_TEST_BIT_REG<string MnOp, bit IsNeg>
    : SInst<(outs PredRegs:$Pd), (ins IntRegs:$Rs, IntRegs:$Rt),
            "$Pd = "#MnOp#"($Rs, $Rt)",
            [], "", S_3op_tc_2early_SLOT23> {
  bits<2> Pd;
  bits<5> Rs;
  bits<5> Rt;
  let IClass = 0b1100;
  let Inst{27-22} = 0b011100;
  let Inst{21} = IsNeg;
  let Inst{20-16} = Rs;
  let Inst{12-8} = Rt;
  let Inst{1-0} = Pd;
}

def S2_tstbit_i : T_TEST_BIT_IMM<"tstbit", 0b000>;
def S2_tstbit_r : T_TEST_BIT_REG<"tstbit", 0>;

let AddedComplexity = 20 in { // Complexity greater than cmp reg-imm.
  def: Pat<(i1 (setne (and (shl 1, u5ImmPred:$u5), (i32 IntRegs:$Rs)), 0)),
           (S2_tstbit_i IntRegs:$Rs, u5ImmPred:$u5)>;
  def: Pat<(i1 (setne (and (shl 1, (i32 IntRegs:$Rt)), (i32 IntRegs:$Rs)), 0)),
           (S2_tstbit_r IntRegs:$Rs, IntRegs:$Rt)>;
  def: Pat<(i1 (trunc (i32 IntRegs:$Rs))),
           (S2_tstbit_i IntRegs:$Rs, 0)>;
  def: Pat<(i1 (trunc (i64 DoubleRegs:$Rs))),
           (S2_tstbit_i (LoReg DoubleRegs:$Rs), 0)>;
}

let hasSideEffects = 0 in
class T_TEST_BITS_IMM<string MnOp, bits<2> MajOp, bit IsNeg>
    : SInst<(outs PredRegs:$Pd), (ins IntRegs:$Rs, u6Imm:$u6),
            "$Pd = "#MnOp#"($Rs, #$u6)",
            [], "", S_2op_tc_2early_SLOT23> {
  bits<2> Pd;
  bits<5> Rs;
  bits<6> u6;
  let IClass = 0b1000;
  let Inst{27-24} = 0b0101;
  let Inst{23-22} = MajOp;
  let Inst{21} = IsNeg;
  let Inst{20-16} = Rs;
  let Inst{13-8} = u6;
  let Inst{1-0} = Pd;
}

let hasSideEffects = 0 in
class T_TEST_BITS_REG<string MnOp, bits<2> MajOp, bit IsNeg>
    : SInst<(outs PredRegs:$Pd), (ins IntRegs:$Rs, IntRegs:$Rt),
            "$Pd = "#MnOp#"($Rs, $Rt)",
            [], "", S_3op_tc_2early_SLOT23> {
  bits<2> Pd;
  bits<5> Rs;
  bits<5> Rt;
  let IClass = 0b1100;
  let Inst{27-24} = 0b0111;
  let Inst{23-22} = MajOp;
  let Inst{21} = IsNeg;
  let Inst{20-16} = Rs;
  let Inst{12-8} = Rt;
  let Inst{1-0} = Pd;
}

def C2_bitsclri : T_TEST_BITS_IMM<"bitsclr", 0b10, 0>;
def C2_bitsclr  : T_TEST_BITS_REG<"bitsclr", 0b10, 0>;
def C2_bitsset  : T_TEST_BITS_REG<"bitsset", 0b01, 0>;

let AddedComplexity = 20 in { // Complexity greater than compare reg-imm.
  def: Pat<(i1 (seteq (and (i32 IntRegs:$Rs), u6ImmPred:$u6), 0)),
           (C2_bitsclri IntRegs:$Rs, u6ImmPred:$u6)>;
  def: Pat<(i1 (seteq (and (i32 IntRegs:$Rs), (i32 IntRegs:$Rt)), 0)),
           (C2_bitsclr IntRegs:$Rs, IntRegs:$Rt)>;
}

let AddedComplexity = 10 in   // Complexity greater than compare reg-reg.
def: Pat<(i1 (seteq (and (i32 IntRegs:$Rs), (i32 IntRegs:$Rt)), IntRegs:$Rt)),
         (C2_bitsset IntRegs:$Rs, IntRegs:$Rt)>;

//===----------------------------------------------------------------------===//
// STYPE/BIT -
//===----------------------------------------------------------------------===//

//===----------------------------------------------------------------------===//
// STYPE/COMPLEX +
//===----------------------------------------------------------------------===//
//===----------------------------------------------------------------------===//
// STYPE/COMPLEX -
//===----------------------------------------------------------------------===//

//===----------------------------------------------------------------------===//
// XTYPE/PERM +
//===----------------------------------------------------------------------===//

def: Pat<(or (or (shl (or (shl (i32 (extloadi8 (add (i32 IntRegs:$b), 3))),
                               (i32 8)),
                          (i32 (zextloadi8 (add (i32 IntRegs:$b), 2)))),
                      (i32 16)),
                 (shl (i32 (zextloadi8 (add (i32 IntRegs:$b), 1))), (i32 8))),
             (zextloadi8 (i32 IntRegs:$b))),
         (A2_swiz (L2_loadri_io IntRegs:$b, 0))>;

//===----------------------------------------------------------------------===//
// XTYPE/PERM -
//===----------------------------------------------------------------------===//

//===----------------------------------------------------------------------===//
// STYPE/PRED +
//===----------------------------------------------------------------------===//

// Predicate transfer.
let hasSideEffects = 0, hasNewValue = 1 in
def C2_tfrpr : SInst<(outs IntRegs:$Rd), (ins PredRegs:$Ps),
      "$Rd = $Ps", [], "", S_2op_tc_1_SLOT23> {
  bits<5> Rd;
  bits<2> Ps;

  let IClass = 0b1000;
  let Inst{27-24} = 0b1001;
  let Inst{22} = 0b1;
  let Inst{17-16} = Ps;
  let Inst{4-0} = Rd;
}

// Transfer general register to predicate.
let hasSideEffects = 0 in
def C2_tfrrp: SInst<(outs PredRegs:$Pd), (ins IntRegs:$Rs),
      "$Pd = $Rs", [], "", S_2op_tc_2early_SLOT23> {
  bits<2> Pd;
  bits<5> Rs;

  let IClass = 0b1000;
  let Inst{27-21} = 0b0101010;
  let Inst{20-16} = Rs;
  let Inst{1-0} = Pd;
}

let hasSideEffects = 0, isCodeGenOnly = 1 in
def C2_pxfer_map: SInst<(outs PredRegs:$dst), (ins PredRegs:$src),
     "$dst = $src">;


// Patterns for loads of i1:
def: Pat<(i1 (load AddrFI:$fi)),
         (C2_tfrrp (L2_loadrub_io AddrFI:$fi, 0))>;
def: Pat<(i1 (load (add (i32 IntRegs:$Rs), s32ImmPred:$Off))),
         (C2_tfrrp (L2_loadrub_io IntRegs:$Rs, imm:$Off))>;
def: Pat<(i1 (load (i32 IntRegs:$Rs))),
         (C2_tfrrp (L2_loadrub_io IntRegs:$Rs, 0))>;

def I1toI32: OutPatFrag<(ops node:$Rs),
                        (C2_muxii (i1 $Rs), 1, 0)>;

def I32toI1: OutPatFrag<(ops node:$Rs),
                        (i1 (C2_tfrrp (i32 $Rs)))>;

defm: Storexm_pat<store, I1, s32ImmPred, I1toI32, S2_storerb_io>;
def: Storexm_simple_pat<store, I1, I1toI32, S2_storerb_io>;

//===----------------------------------------------------------------------===//
// STYPE/PRED -
//===----------------------------------------------------------------------===//

//===----------------------------------------------------------------------===//
// STYPE/SHIFT +
//===----------------------------------------------------------------------===//
class S_2OpInstImm<string Mnemonic, bits<3>MajOp, bits<3>MinOp,
                   Operand Imm, list<dag> pattern = [], bit isRnd = 0>
  : SInst<(outs DoubleRegs:$dst), (ins DoubleRegs:$src1, Imm:$src2),
           "$dst = "#Mnemonic#"($src1, #$src2)"#!if(isRnd, ":rnd", ""),
           pattern> {
  bits<5> src1;
  bits<5> dst;
  let IClass = 0b1000;
  let Inst{27-24} = 0;
  let Inst{23-21} = MajOp;
  let Inst{20-16} = src1;
  let Inst{7-5} = MinOp;
  let Inst{4-0} = dst;
}

class S_2OpInstImmI6<string Mnemonic, SDNode OpNode, bits<3>MinOp>
  : S_2OpInstImm<Mnemonic, 0b000, MinOp, u6Imm,
  [(set (i64 DoubleRegs:$dst), (OpNode (i64 DoubleRegs:$src1),
                                        u6ImmPred:$src2))]> {
  bits<6> src2;
  let Inst{13-8} = src2;
}

// Shift by immediate.
def S2_asr_i_p : S_2OpInstImmI6<"asr", sra, 0b000>;
def S2_asl_i_p : S_2OpInstImmI6<"asl", shl, 0b010>;
def S2_lsr_i_p : S_2OpInstImmI6<"lsr", srl, 0b001>;

// Shift left by small amount and add.
let AddedComplexity = 100, hasNewValue = 1, hasSideEffects = 0 in
def S2_addasl_rrri: SInst <(outs IntRegs:$Rd),
                           (ins IntRegs:$Rt, IntRegs:$Rs, u3Imm:$u3),
  "$Rd = addasl($Rt, $Rs, #$u3)" ,
  [(set (i32 IntRegs:$Rd), (add (i32 IntRegs:$Rt),
                                (shl (i32 IntRegs:$Rs), u3ImmPred:$u3)))],
  "", S_3op_tc_2_SLOT23> {
    bits<5> Rd;
    bits<5> Rt;
    bits<5> Rs;
    bits<3> u3;

    let IClass = 0b1100;

    let Inst{27-21} = 0b0100000;
    let Inst{20-16} = Rs;
    let Inst{13}    = 0b0;
    let Inst{12-8}  = Rt;
    let Inst{7-5}   = u3;
    let Inst{4-0}   = Rd;
  }

//===----------------------------------------------------------------------===//
// STYPE/SHIFT -
//===----------------------------------------------------------------------===//

//===----------------------------------------------------------------------===//
// STYPE/VH +
//===----------------------------------------------------------------------===//
//===----------------------------------------------------------------------===//
// STYPE/VH -
//===----------------------------------------------------------------------===//

//===----------------------------------------------------------------------===//
// STYPE/VW +
//===----------------------------------------------------------------------===//
//===----------------------------------------------------------------------===//
// STYPE/VW -
//===----------------------------------------------------------------------===//

//===----------------------------------------------------------------------===//
// SYSTEM/SUPER +
//===----------------------------------------------------------------------===//

//===----------------------------------------------------------------------===//
// SYSTEM/USER +
//===----------------------------------------------------------------------===//
def HexagonBARRIER: SDNode<"HexagonISD::BARRIER", SDTNone, [SDNPHasChain]>;

let hasSideEffects = 1, isSoloAX = 1 in
def Y2_barrier : SYSInst<(outs), (ins),
                     "barrier",
                     [(HexagonBARRIER)],"",ST_tc_st_SLOT0> {
  let Inst{31-28} = 0b1010;
  let Inst{27-21} = 0b1000000;
}

//===----------------------------------------------------------------------===//
// SYSTEM/SUPER -
//===----------------------------------------------------------------------===//

// Generate frameindex addresses.
let isMoveImm = 1, isAsCheapAsAMove = 1, isReMaterializable = 1,
    isPseudo = 1, isCodeGenOnly = 1, hasSideEffects = 0 in
def TFR_FI: ALU32_ri<(outs IntRegs:$Rd), (ins IntRegs:$fi, s32Imm:$Off), "">;

//===----------------------------------------------------------------------===//
// CRUSER - Type.
//===----------------------------------------------------------------------===//
// HW loop
let isExtendable = 1, isExtentSigned = 1, opExtentBits = 9, opExtentAlign = 2,
    opExtendable = 0, hasSideEffects = 0 in
class LOOP_iBase<string mnemonic, Operand brOp, bit mustExtend = 0>
         : CRInst<(outs), (ins brOp:$offset, u10Imm:$src2),
           #mnemonic#"($offset, #$src2)",
           [], "" , CR_tc_3x_SLOT3> {
    bits<9> offset;
    bits<10> src2;

    let IClass = 0b0110;

    let Inst{27-22} = 0b100100;
    let Inst{21} = !if (!eq(mnemonic, "loop0"), 0b0, 0b1);
    let Inst{20-16} = src2{9-5};
    let Inst{12-8} = offset{8-4};
    let Inst{7-5} = src2{4-2};
    let Inst{4-3} = offset{3-2};
    let Inst{1-0} = src2{1-0};
}

let isExtendable = 1, isExtentSigned = 1, opExtentBits = 9, opExtentAlign = 2,
    opExtendable = 0, hasSideEffects = 0 in
class LOOP_rBase<string mnemonic, Operand brOp, bit mustExtend = 0>
         : CRInst<(outs), (ins brOp:$offset, IntRegs:$src2),
           #mnemonic#"($offset, $src2)",
           [], "" ,CR_tc_3x_SLOT3> {
    bits<9> offset;
    bits<5> src2;

    let IClass = 0b0110;

    let Inst{27-22} = 0b000000;
    let Inst{21} = !if (!eq(mnemonic, "loop0"), 0b0, 0b1);
    let Inst{20-16} = src2;
    let Inst{12-8} = offset{8-4};
    let Inst{4-3} = offset{3-2};
  }

multiclass LOOP_ri<string mnemonic> {
  def i : LOOP_iBase<mnemonic, brtarget>;
  def r : LOOP_rBase<mnemonic, brtarget>;

  let isCodeGenOnly = 1, isExtended = 1, opExtendable = 0 in {
    def iext: LOOP_iBase<mnemonic, brtargetExt, 1>;
    def rext: LOOP_rBase<mnemonic, brtargetExt, 1>;
  }
}


let Defs = [SA0, LC0, USR] in
defm J2_loop0 : LOOP_ri<"loop0">;

// Interestingly only loop0's appear to set usr.lpcfg
let Defs = [SA1, LC1] in
defm J2_loop1 : LOOP_ri<"loop1">;

let isBranch = 1, isTerminator = 1, hasSideEffects = 0,
    Defs = [PC, LC0], Uses = [SA0, LC0] in {
def ENDLOOP0 : Endloop<(outs), (ins brtarget:$offset),
                       ":endloop0",
                       []>;
}

let isBranch = 1, isTerminator = 1, hasSideEffects = 0,
    Defs = [PC, LC1], Uses = [SA1, LC1] in {
def ENDLOOP1 : Endloop<(outs), (ins brtarget:$offset),
                       ":endloop1",
                       []>;
}

// Pipelined loop instructions, sp[123]loop0
let Defs = [LC0, SA0, P3, USR], hasSideEffects = 0,
    isExtentSigned = 1, isExtendable = 1, opExtentBits = 9, opExtentAlign = 2,
    opExtendable = 0, isPredicateLate = 1 in
class SPLOOP_iBase<string SP, bits<2> op>
  : CRInst <(outs), (ins brtarget:$r7_2, u10Imm:$U10),
  "p3 = sp"#SP#"loop0($r7_2, #$U10)" > {
    bits<9> r7_2;
    bits<10> U10;

    let IClass = 0b0110;

    let Inst{22-21} = op;
    let Inst{27-23} = 0b10011;
    let Inst{20-16} = U10{9-5};
    let Inst{12-8} = r7_2{8-4};
    let Inst{7-5} = U10{4-2};
    let Inst{4-3} = r7_2{3-2};
    let Inst{1-0} = U10{1-0};
  }

let Defs = [LC0, SA0, P3, USR], hasSideEffects = 0,
    isExtentSigned = 1, isExtendable = 1, opExtentBits = 9, opExtentAlign = 2,
    opExtendable = 0, isPredicateLate = 1 in
class SPLOOP_rBase<string SP, bits<2> op>
  : CRInst <(outs), (ins brtarget:$r7_2, IntRegs:$Rs),
  "p3 = sp"#SP#"loop0($r7_2, $Rs)" > {
    bits<9> r7_2;
    bits<5> Rs;

    let IClass = 0b0110;

    let Inst{22-21} = op;
    let Inst{27-23} = 0b00001;
    let Inst{20-16} = Rs;
    let Inst{12-8} = r7_2{8-4};
    let Inst{4-3} = r7_2{3-2};
  }

multiclass SPLOOP_ri<string mnemonic, bits<2> op> {
  def i : SPLOOP_iBase<mnemonic, op>;
  def r : SPLOOP_rBase<mnemonic, op>;
}

defm J2_ploop1s : SPLOOP_ri<"1", 0b01>;
defm J2_ploop2s : SPLOOP_ri<"2", 0b10>;
defm J2_ploop3s : SPLOOP_ri<"3", 0b11>;

// if (Rs[!>=<]=#0) jump:[t/nt]
let Defs = [PC], isPredicated = 1, isBranch = 1, hasSideEffects = 0,
    hasSideEffects = 0 in
class J2_jump_0_Base<string compare, bit isTak, bits<2> op>
  : CRInst <(outs), (ins IntRegs:$Rs, brtarget:$r13_2),
  "if ($Rs"#compare#"#0) jump"#!if(isTak, ":t", ":nt")#" $r13_2" > {
    bits<5> Rs;
    bits<15> r13_2;

    let IClass = 0b0110;

    let Inst{27-24} = 0b0001;
    let Inst{23-22} = op;
    let Inst{12} = isTak;
    let Inst{21} = r13_2{14};
    let Inst{20-16} = Rs;
    let Inst{11-1} = r13_2{12-2};
    let Inst{13} = r13_2{13};
  }

multiclass J2_jump_compare_0<string compare, bits<2> op> {
  def NAME    : J2_jump_0_Base<compare, 0, op>;
  def NAME#pt : J2_jump_0_Base<compare, 1, op>;
}

defm J2_jumprz    : J2_jump_compare_0<"!=", 0b00>;
defm J2_jumprgtez : J2_jump_compare_0<">=", 0b01>;
defm J2_jumprnz   : J2_jump_compare_0<"==", 0b10>;
defm J2_jumprltez : J2_jump_compare_0<"<=", 0b11>;

// Transfer to/from Control/GPR Guest/GPR
let hasSideEffects = 0 in
class TFR_CR_RS_base<RegisterClass CTRC, RegisterClass RC, bit isDouble>
  : CRInst <(outs CTRC:$dst), (ins RC:$src),
  "$dst = $src", [], "", CR_tc_3x_SLOT3> {
    bits<5> dst;
    bits<5> src;

    let IClass = 0b0110;

    let Inst{27-25} = 0b001;
    let Inst{24} = isDouble;
    let Inst{23-21} = 0b001;
    let Inst{20-16} = src;
    let Inst{4-0} = dst;
  }

def A2_tfrrcr : TFR_CR_RS_base<CtrRegs, IntRegs, 0b0>;
def A4_tfrpcp : TFR_CR_RS_base<CtrRegs64, DoubleRegs, 0b1>;
def : InstAlias<"m0 = $Rs", (A2_tfrrcr C6, IntRegs:$Rs)>;
def : InstAlias<"m1 = $Rs", (A2_tfrrcr C7, IntRegs:$Rs)>;

let hasSideEffects = 0 in
class TFR_RD_CR_base<RegisterClass RC, RegisterClass CTRC, bit isSingle>
  : CRInst <(outs RC:$dst), (ins CTRC:$src),
  "$dst = $src", [], "", CR_tc_3x_SLOT3> {
    bits<5> dst;
    bits<5> src;

    let IClass = 0b0110;

    let Inst{27-26} = 0b10;
    let Inst{25} = isSingle;
    let Inst{24-21} = 0b0000;
    let Inst{20-16} = src;
    let Inst{4-0} = dst;
  }

let hasNewValue = 1, opNewValue = 0 in
def A2_tfrcrr : TFR_RD_CR_base<IntRegs, CtrRegs, 1>;
def A4_tfrcpp : TFR_RD_CR_base<DoubleRegs, CtrRegs64, 0>;
def : InstAlias<"$Rd = m0", (A2_tfrcrr IntRegs:$Rd, C6)>;
def : InstAlias<"$Rd = m1", (A2_tfrcrr IntRegs:$Rd, C7)>;

// Y4_trace: Send value to etm trace.
let isSoloAX = 1, hasSideEffects = 0 in
def Y4_trace: CRInst <(outs), (ins IntRegs:$Rs),
  "trace($Rs)"> {
    bits<5> Rs;

    let IClass = 0b0110;
    let Inst{27-21} = 0b0010010;
    let Inst{20-16} = Rs;
  }

// Support for generating global address.
// Taken from X86InstrInfo.td.
def SDTHexagonCONST32 : SDTypeProfile<1, 1, [SDTCisVT<0, i32>,
                                             SDTCisVT<1, i32>,
                                             SDTCisPtrTy<0>]>;
def HexagonCONST32    : SDNode<"HexagonISD::CONST32",    SDTHexagonCONST32>;
def HexagonCONST32_GP : SDNode<"HexagonISD::CONST32_GP", SDTHexagonCONST32>;

// HI/LO Instructions
let isReMaterializable = 1, isMoveImm = 1, hasSideEffects = 0,
    hasNewValue = 1, opNewValue = 0 in
class REG_IMMED<string RegHalf, string Op, bit Rs, bits<3> MajOp, bit MinOp>
  : ALU32_ri<(outs IntRegs:$dst),
              (ins i32imm:$imm_value),
              "$dst"#RegHalf#" = #"#Op#"($imm_value)", []> {
    bits<5> dst;
    bits<32> imm_value;
    let IClass = 0b0111;

    let Inst{27} = Rs;
    let Inst{26-24} = MajOp;
    let Inst{21} = MinOp;
    let Inst{20-16} = dst;
    let Inst{23-22} = !if (!eq(Op, "LO"), imm_value{15-14}, imm_value{31-30});
    let Inst{13-0} = !if (!eq(Op, "LO"), imm_value{13-0}, imm_value{29-16});
}

let isAsmParserOnly = 1 in {
  def LO : REG_IMMED<".l", "LO", 0b0, 0b001, 0b1>;
  def LO_H : REG_IMMED<".l", "HI", 0b0, 0b001, 0b1>;
  def HI : REG_IMMED<".h", "HI", 0b0, 0b010, 0b1>;
  def HI_L : REG_IMMED<".h", "LO", 0b0, 0b010, 0b1>;
}

let  isMoveImm = 1, isCodeGenOnly = 1 in
def LO_PIC : ALU32_ri<(outs IntRegs:$dst), (ins bblabel:$label),
             "$dst.l = #LO($label@GOTREL)",
             []>;

let  isMoveImm = 1, isCodeGenOnly = 1 in
def HI_PIC : ALU32_ri<(outs IntRegs:$dst), (ins bblabel:$label),
             "$dst.h = #HI($label@GOTREL)",
             []>;

let isReMaterializable = 1, isMoveImm = 1,
    isCodeGenOnly = 1, hasSideEffects = 0 in
def HI_GOT : ALU32_ri<(outs IntRegs:$dst), (ins globaladdress:$global),
             "$dst.h = #HI($global@GOT)",
             []>;

let isReMaterializable = 1, isMoveImm = 1,
    isCodeGenOnly = 1, hasSideEffects = 0 in
def LO_GOT : ALU32_ri<(outs IntRegs:$dst), (ins globaladdress:$global),
             "$dst.l = #LO($global@GOT)",
             []>;

let isReMaterializable = 1, isMoveImm = 1,
    isCodeGenOnly = 1, hasSideEffects = 0 in
def HI_GOTREL : ALU32_ri<(outs IntRegs:$dst), (ins globaladdress:$global),
                "$dst.h = #HI($global@GOTREL)",
                []>;

let isReMaterializable = 1, isMoveImm = 1,
    isCodeGenOnly = 1, hasSideEffects = 0 in
def LO_GOTREL : ALU32_ri<(outs IntRegs:$dst), (ins globaladdress:$global),
               "$dst.l = #LO($global@GOTREL)",
               []>;

// This pattern is incorrect. When we add small data, we should change
// this pattern to use memw(#foo).
// This is for sdata.
let isMoveImm = 1, isAsmParserOnly = 1 in
def CONST32 : CONSTLDInst<(outs IntRegs:$dst), (ins globaladdress:$global),
              "$dst = CONST32(#$global)",
              [(set (i32 IntRegs:$dst),
                    (load (HexagonCONST32 tglobaltlsaddr:$global)))]>;

let isReMaterializable = 1, isMoveImm = 1 in
def CONST32_set_jt : CONSTLDInst<(outs IntRegs:$dst), (ins jumptablebase:$jt),
                     "$dst = CONST32(#$jt)",
                     [(set (i32 IntRegs:$dst),
                           (HexagonCONST32 tjumptable:$jt))]>;

let isReMaterializable = 1, isMoveImm = 1, isAsmParserOnly = 1 in
def CONST32_Int_Real : CONSTLDInst<(outs IntRegs:$dst), (ins i32imm:$global),
                       "$dst = CONST32(#$global)",
                       [(set (i32 IntRegs:$dst), imm:$global) ]>;

// Map TLS addressses to a CONST32 instruction
def: Pat<(HexagonCONST32 tglobaltlsaddr:$addr), (A2_tfrsi s16Ext:$addr)>;
def: Pat<(HexagonCONST32 bbl:$label), (A2_tfrsi s16Ext:$label)>;

let isReMaterializable = 1, isMoveImm = 1, isAsmParserOnly = 1 in
def CONST32_Label : LDInst2<(outs IntRegs:$dst), (ins bblabel:$label),
                    "$dst = CONST32($label)",
                    [(set (i32 IntRegs:$dst), (HexagonCONST32 bbl:$label))]>;

let isReMaterializable = 1, isMoveImm = 1, isAsmParserOnly = 1 in
def CONST64_Int_Real : CONSTLDInst<(outs DoubleRegs:$dst), (ins i64imm:$global),
                       "$dst = CONST64(#$global)",
                       [(set (i64 DoubleRegs:$dst), imm:$global)]>;

let hasSideEffects = 0, isReMaterializable = 1, isPseudo = 1,
    isCodeGenOnly = 1 in
def TFR_PdTrue : SInst<(outs PredRegs:$dst), (ins), "",
                 [(set (i1 PredRegs:$dst), 1)]>;

let hasSideEffects = 0, isReMaterializable = 1, isPseudo = 1,
    isCodeGenOnly = 1 in
def TFR_PdFalse : SInst<(outs PredRegs:$dst), (ins), "$dst = xor($dst, $dst)",
                  [(set (i1 PredRegs:$dst), 0)]>;

// Pseudo instructions.
def SDT_SPCallSeqStart : SDCallSeqStart<[ SDTCisVT<0, i32> ]>;
def SDT_SPCallSeqEnd   : SDCallSeqEnd<[ SDTCisVT<0, i32>,
                                        SDTCisVT<1, i32> ]>;

def callseq_start : SDNode<"ISD::CALLSEQ_START", SDT_SPCallSeqStart,
                    [SDNPHasChain, SDNPOutGlue]>;
def callseq_end   : SDNode<"ISD::CALLSEQ_END",   SDT_SPCallSeqEnd,
                    [SDNPHasChain, SDNPOptInGlue, SDNPOutGlue]>;

def SDT_SPCall  : SDTypeProfile<0, 1, [SDTCisVT<0, i32>]>;

// For tailcalls a HexagonTCRet SDNode has 3 SDNode Properties - a chain,
// Optional Flag and Variable Arguments.
// Its 1 Operand has pointer type.
def HexagonTCRet : SDNode<"HexagonISD::TC_RETURN", SDT_SPCall,
                          [SDNPHasChain,  SDNPOptInGlue, SDNPVariadic]>;

let Defs = [R29, R30], Uses = [R31, R30, R29], isPseudo = 1 in
def ADJCALLSTACKDOWN : Pseudo<(outs), (ins i32imm:$amt),
                              ".error \"should not emit\" ",
                              [(callseq_start timm:$amt)]>;

let Defs = [R29, R30, R31], Uses = [R29], isPseudo = 1 in
def ADJCALLSTACKUP : Pseudo<(outs), (ins i32imm:$amt1, i32imm:$amt2),
                             ".error \"should not emit\" ",
                             [(callseq_end timm:$amt1, timm:$amt2)]>;

// Call subroutine indirectly.
let Defs = VolatileV3.Regs in
def J2_callr : JUMPR_MISC_CALLR<0, 1>;

// Indirect tail-call.
let isPseudo = 1, isCall = 1, isReturn = 1, isBarrier = 1, isPredicable = 0,
    isTerminator = 1, isCodeGenOnly = 1 in
def TCRETURNr : T_JMPr;

// Direct tail-calls.
let isPseudo = 1, isCall = 1, isReturn = 1, isBarrier = 1, isPredicable = 0,
    isTerminator = 1, isCodeGenOnly = 1 in
def TCRETURNi : JInst<(outs), (ins calltarget:$dst), "", []>;

//Tail calls.
def: Pat<(HexagonTCRet tglobaladdr:$dst),
         (TCRETURNi tglobaladdr:$dst)>;
def: Pat<(HexagonTCRet texternalsym:$dst),
         (TCRETURNi texternalsym:$dst)>;
def: Pat<(HexagonTCRet (i32 IntRegs:$dst)),
         (TCRETURNr IntRegs:$dst)>;

// Map from r0 = and(r1, 65535) to r0 = zxth(r1)
def: Pat<(and (i32 IntRegs:$src1), 65535),
         (A2_zxth IntRegs:$src1)>;

// Map from r0 = and(r1, 255) to r0 = zxtb(r1).
def: Pat<(and (i32 IntRegs:$src1), 255),
         (A2_zxtb IntRegs:$src1)>;

// Map Add(p1, true) to p1 = not(p1).
//     Add(p1, false) should never be produced,
//     if it does, it got to be mapped to NOOP.
def: Pat<(add (i1 PredRegs:$src1), -1),
         (C2_not PredRegs:$src1)>;

// Map from p0 = pnot(p0); r0 = mux(p0, #i, #j) => r0 = mux(p0, #j, #i).
def: Pat<(select (not (i1 PredRegs:$src1)), s8ImmPred:$src2, s32ImmPred:$src3),
         (C2_muxii PredRegs:$src1, s32ImmPred:$src3, s8ImmPred:$src2)>;

// Map from p0 = pnot(p0); r0 = select(p0, #i, r1)
// => r0 = C2_muxir(p0, r1, #i)
def: Pat<(select (not (i1 PredRegs:$src1)), s32ImmPred:$src2,
                 (i32 IntRegs:$src3)),
         (C2_muxir PredRegs:$src1, IntRegs:$src3, s32ImmPred:$src2)>;

// Map from p0 = pnot(p0); r0 = mux(p0, r1, #i)
// => r0 = C2_muxri (p0, #i, r1)
def: Pat<(select (not (i1 PredRegs:$src1)), IntRegs:$src2, s32ImmPred:$src3),
         (C2_muxri PredRegs:$src1, s32ImmPred:$src3, IntRegs:$src2)>;

// Map from p0 = pnot(p0); if (p0) jump => if (!p0) jump.
def: Pat<(brcond (not (i1 PredRegs:$src1)), bb:$offset),
         (J2_jumpf PredRegs:$src1, bb:$offset)>;

// Map from Rdd = sign_extend_inreg(Rss, i32) -> Rdd = A2_sxtw(Rss.lo).
def: Pat<(i64 (sext_inreg (i64 DoubleRegs:$src1), i32)),
         (A2_sxtw (LoReg DoubleRegs:$src1))>;

// Map from Rdd = sign_extend_inreg(Rss, i16) -> Rdd = A2_sxtw(A2_sxth(Rss.lo)).
def: Pat<(i64 (sext_inreg (i64 DoubleRegs:$src1), i16)),
         (A2_sxtw (A2_sxth (LoReg DoubleRegs:$src1)))>;

// Map from Rdd = sign_extend_inreg(Rss, i8) -> Rdd = A2_sxtw(A2_sxtb(Rss.lo)).
def: Pat<(i64 (sext_inreg (i64 DoubleRegs:$src1), i8)),
         (A2_sxtw (A2_sxtb (LoReg DoubleRegs:$src1)))>;

// We want to prevent emitting pnot's as much as possible.
// Map brcond with an unsupported setcc to a J2_jumpf.
def : Pat <(brcond (i1 (setne (i32 IntRegs:$src1), (i32 IntRegs:$src2))),
                        bb:$offset),
      (J2_jumpf (C2_cmpeq (i32 IntRegs:$src1), (i32 IntRegs:$src2)),
                bb:$offset)>;

def : Pat <(brcond (i1 (setne (i32 IntRegs:$src1), s10ImmPred:$src2)),
                        bb:$offset),
      (J2_jumpf (C2_cmpeqi (i32 IntRegs:$src1), s10ImmPred:$src2), bb:$offset)>;

def: Pat<(brcond (i1 (setne (i1 PredRegs:$src1), (i1 -1))), bb:$offset),
         (J2_jumpf PredRegs:$src1, bb:$offset)>;

def: Pat<(brcond (i1 (setne (i1 PredRegs:$src1), (i1 0))), bb:$offset),
         (J2_jumpt PredRegs:$src1, bb:$offset)>;

// cmp.lt(Rs, Imm) -> !cmp.ge(Rs, Imm) -> !cmp.gt(Rs, Imm-1)
def: Pat<(brcond (i1 (setlt (i32 IntRegs:$src1), s8ImmPred:$src2)), bb:$offset),
        (J2_jumpf (C2_cmpgti IntRegs:$src1, (DEC_CONST_SIGNED s8ImmPred:$src2)),
                  bb:$offset)>;

// Map from a 64-bit select to an emulated 64-bit mux.
// Hexagon does not support 64-bit MUXes; so emulate with combines.
def: Pat<(select (i1 PredRegs:$src1), (i64 DoubleRegs:$src2),
                 (i64 DoubleRegs:$src3)),
         (A2_combinew (C2_mux PredRegs:$src1, (HiReg DoubleRegs:$src2),
                                              (HiReg DoubleRegs:$src3)),
                      (C2_mux PredRegs:$src1, (LoReg DoubleRegs:$src2),
                                              (LoReg DoubleRegs:$src3)))>;

// Map from a 1-bit select to logical ops.
// From LegalizeDAG.cpp: (B1 ? B2 : B3) <=> (B1 & B2)|(!B1&B3).
def: Pat<(select (i1 PredRegs:$src1), (i1 PredRegs:$src2), (i1 PredRegs:$src3)),
         (C2_or (C2_and PredRegs:$src1, PredRegs:$src2),
                (C2_and (C2_not PredRegs:$src1), PredRegs:$src3))>;

// Map for truncating from 64 immediates to 32 bit immediates.
def: Pat<(i32 (trunc (i64 DoubleRegs:$src))),
         (LoReg DoubleRegs:$src)>;

// Map for truncating from i64 immediates to i1 bit immediates.
def: Pat<(i1 (trunc (i64 DoubleRegs:$src))),
         (C2_tfrrp (LoReg DoubleRegs:$src))>;

// rs <= rt -> !(rs > rt).
let AddedComplexity = 30 in
def: Pat<(i1 (setle (i32 IntRegs:$src1), s32ImmPred:$src2)),
         (C2_not (C2_cmpgti IntRegs:$src1, s32ImmPred:$src2))>;

// rs <= rt -> !(rs > rt).
def : Pat<(i1 (setle (i32 IntRegs:$src1), (i32 IntRegs:$src2))),
      (i1 (C2_not (C2_cmpgt (i32 IntRegs:$src1), (i32 IntRegs:$src2))))>;

// Rss <= Rtt -> !(Rss > Rtt).
def: Pat<(i1 (setle (i64 DoubleRegs:$src1), (i64 DoubleRegs:$src2))),
         (C2_not (C2_cmpgtp DoubleRegs:$src1, DoubleRegs:$src2))>;

// Map cmpne -> cmpeq.
// Hexagon_TODO: We should improve on this.
// rs != rt -> !(rs == rt).
let AddedComplexity = 30 in
def: Pat<(i1 (setne (i32 IntRegs:$src1), s32ImmPred:$src2)),
         (C2_not (C2_cmpeqi IntRegs:$src1, s32ImmPred:$src2))>;

// Convert setne back to xor for hexagon since we compute w/ pred registers.
def: Pat<(i1 (setne (i1 PredRegs:$src1), (i1 PredRegs:$src2))),
         (C2_xor PredRegs:$src1, PredRegs:$src2)>;

// Map cmpne(Rss) -> !cmpew(Rss).
// rs != rt -> !(rs == rt).
def: Pat<(i1 (setne (i64 DoubleRegs:$src1), (i64 DoubleRegs:$src2))),
         (C2_not (C2_cmpeqp DoubleRegs:$src1, DoubleRegs:$src2))>;

// Map cmpge(Rs, Rt) -> !(cmpgt(Rs, Rt).
// rs >= rt -> !(rt > rs).
def : Pat <(i1 (setge (i32 IntRegs:$src1), (i32 IntRegs:$src2))),
      (i1 (C2_not (i1 (C2_cmpgt (i32 IntRegs:$src2), (i32 IntRegs:$src1)))))>;

// cmpge(Rs, Imm) -> cmpgt(Rs, Imm-1)
let AddedComplexity = 30 in
def: Pat<(i1 (setge (i32 IntRegs:$src1), s32ImmPred:$src2)),
         (C2_cmpgti IntRegs:$src1, (DEC_CONST_SIGNED s32ImmPred:$src2))>;

// Map cmpge(Rss, Rtt) -> !cmpgt(Rtt, Rss).
// rss >= rtt -> !(rtt > rss).
def: Pat<(i1 (setge (i64 DoubleRegs:$src1), (i64 DoubleRegs:$src2))),
         (C2_not (C2_cmpgtp DoubleRegs:$src2, DoubleRegs:$src1))>;

// Map cmplt(Rs, Imm) -> !cmpge(Rs, Imm).
// !cmpge(Rs, Imm) -> !cmpgt(Rs, Imm-1).
// rs < rt -> !(rs >= rt).
let AddedComplexity = 30 in
def: Pat<(i1 (setlt (i32 IntRegs:$src1), s32ImmPred:$src2)),
         (C2_not (C2_cmpgti IntRegs:$src1,
                            (DEC_CONST_SIGNED s32ImmPred:$src2)))>;

// Generate cmpgeu(Rs, #0) -> cmpeq(Rs, Rs)
def: Pat<(i1 (setuge (i32 IntRegs:$src1), 0)),
         (C2_cmpeq IntRegs:$src1, IntRegs:$src1)>;

// Generate cmpgeu(Rs, #u8) -> cmpgtu(Rs, #u8 -1)
def: Pat<(i1 (setuge (i32 IntRegs:$src1), u32ImmPred:$src2)),
         (C2_cmpgtui IntRegs:$src1, (DEC_CONST_UNSIGNED u32ImmPred:$src2))>;

// Generate cmpgtu(Rs, #u9)
def: Pat<(i1 (setugt (i32 IntRegs:$src1), u32ImmPred:$src2)),
         (C2_cmpgtui IntRegs:$src1, u32ImmPred:$src2)>;

// Map from Rs >= Rt -> !(Rt > Rs).
// rs >= rt -> !(rt > rs).
def: Pat<(i1 (setuge (i64 DoubleRegs:$src1), (i64 DoubleRegs:$src2))),
         (C2_not (C2_cmpgtup DoubleRegs:$src2, DoubleRegs:$src1))>;

// Map from cmpleu(Rss, Rtt) -> !cmpgtu(Rss, Rtt-1).
// Map from (Rs <= Rt) -> !(Rs > Rt).
def: Pat<(i1 (setule (i64 DoubleRegs:$src1), (i64 DoubleRegs:$src2))),
         (C2_not (C2_cmpgtup DoubleRegs:$src1, DoubleRegs:$src2))>;

// Sign extends.
// i1 -> i32
def: Pat<(i32 (sext (i1 PredRegs:$src1))),
         (C2_muxii PredRegs:$src1, -1, 0)>;

// i1 -> i64
def: Pat<(i64 (sext (i1 PredRegs:$src1))),
         (A2_combinew (A2_tfrsi -1), (C2_muxii PredRegs:$src1, -1, 0))>;

// Zero extends.
// i1 -> i32
def: Pat<(i32 (zext (i1 PredRegs:$src1))),
         (C2_muxii PredRegs:$src1, 1, 0)>;

// Map from Rs = Pd to Pd = mux(Pd, #1, #0)
def: Pat<(i32 (anyext (i1 PredRegs:$src1))),
         (C2_muxii PredRegs:$src1, 1, 0)>;

// Map from Rss = Pd to Rdd = sxtw (mux(Pd, #1, #0))
def: Pat<(i64 (anyext (i1 PredRegs:$src1))),
         (A2_sxtw (C2_muxii PredRegs:$src1, 1, 0))>;

// Multiply 64-bit unsigned and use upper result.
def : Pat <(mulhu (i64 DoubleRegs:$src1), (i64 DoubleRegs:$src2)),
  (A2_addp
    (M2_dpmpyuu_acc_s0
      (S2_lsr_i_p
        (A2_addp
          (M2_dpmpyuu_acc_s0
            (S2_lsr_i_p (M2_dpmpyuu_s0 (LoReg $src1), (LoReg $src2)), 32),
            (HiReg $src1),
            (LoReg $src2)),
          (A2_combinew (A2_tfrsi 0),
                       (LoReg (M2_dpmpyuu_s0 (LoReg $src1), (HiReg $src2))))),
        32),
      (HiReg $src1),
      (HiReg $src2)),
    (S2_lsr_i_p (M2_dpmpyuu_s0 (LoReg $src1), (HiReg $src2)), 32)
)>;

// Hexagon specific ISD nodes.
def SDTHexagonADJDYNALLOC : SDTypeProfile<1, 2, [SDTCisVT<0, i32>,
                                                 SDTCisVT<1, i32>]>;
def SDTHexagonARGEXTEND   : SDTypeProfile<1, 1, [SDTCisVT<0, i32>]>;

def Hexagon_ADJDYNALLOC : SDNode<"HexagonISD::ADJDYNALLOC",
                                  SDTHexagonADJDYNALLOC>;
def Hexagon_ARGEXTEND   : SDNode<"HexagonISD::ARGEXTEND", SDTHexagonARGEXTEND>;

// Needed to tag these instructions for stack layout.
let isCodeGenOnly = 1, usesCustomInserter = 1 in
def ADJDYNALLOC : T_Addri<s6Imm>;

def: Pat<(Hexagon_ADJDYNALLOC I32:$Rs, s16ImmPred:$s16),
         (ADJDYNALLOC I32:$Rs, imm:$s16)>;

let isCodeGenOnly = 1 in
def ARGEXTEND : ALU32_rr <(outs IntRegs:$dst), (ins IntRegs:$src1),
                "$dst = $src1",
                [(set (i32 IntRegs:$dst),
                      (Hexagon_ARGEXTEND (i32 IntRegs:$src1)))]>;

let AddedComplexity = 100 in
def: Pat<(i32 (sext_inreg (Hexagon_ARGEXTEND (i32 IntRegs:$src1)), i16)),
         (i32 IntRegs:$src1)>;

def HexagonJT:     SDNode<"HexagonISD::JT", SDTIntUnaryOp>;
def HexagonCP:     SDNode<"HexagonISD::CP", SDTIntUnaryOp>;

def: Pat<(HexagonJT tjumptable:$dst),
         (CONST32_set_jt tjumptable:$dst)>;
def: Pat<(HexagonCP tconstpool :$dst),
         (CONST32_set_jt tconstpool:$dst)>;

// XTYPE/SHIFT
//
//===----------------------------------------------------------------------===//
// Template Class
// Shift by immediate/register and accumulate/logical
//===----------------------------------------------------------------------===//

// Rx[+-&|]=asr(Rs,#u5)
// Rx[+-&|^]=lsr(Rs,#u5)
// Rx[+-&|^]=asl(Rs,#u5)

let hasNewValue = 1, opNewValue = 0 in
class T_shift_imm_acc_r <string opc1, string opc2, SDNode OpNode1,
                         SDNode OpNode2, bits<3> majOp, bits<2> minOp>
  : SInst_acc<(outs IntRegs:$Rx),
              (ins IntRegs:$src1, IntRegs:$Rs, u5Imm:$u5),
  "$Rx "#opc2#opc1#"($Rs, #$u5)",
  [(set (i32 IntRegs:$Rx),
         (OpNode2 (i32 IntRegs:$src1),
                  (OpNode1 (i32 IntRegs:$Rs), u5ImmPred:$u5)))],
  "$src1 = $Rx", S_2op_tc_2_SLOT23> {
    bits<5> Rx;
    bits<5> Rs;
    bits<5> u5;

    let IClass = 0b1000;

    let Inst{27-24} = 0b1110;
    let Inst{23-22} = majOp{2-1};
    let Inst{13} = 0b0;
    let Inst{7} = majOp{0};
    let Inst{6-5} = minOp;
    let Inst{4-0} = Rx;
    let Inst{20-16} = Rs;
    let Inst{12-8} = u5;
  }

// Rx[+-&|]=asr(Rs,Rt)
// Rx[+-&|^]=lsr(Rs,Rt)
// Rx[+-&|^]=asl(Rs,Rt)

let hasNewValue = 1, opNewValue = 0 in
class T_shift_reg_acc_r <string opc1, string opc2, SDNode OpNode1,
                         SDNode OpNode2, bits<2> majOp, bits<2> minOp>
  : SInst_acc<(outs IntRegs:$Rx),
              (ins IntRegs:$src1, IntRegs:$Rs, IntRegs:$Rt),
  "$Rx "#opc2#opc1#"($Rs, $Rt)",
  [(set (i32 IntRegs:$Rx),
         (OpNode2 (i32 IntRegs:$src1),
                  (OpNode1 (i32 IntRegs:$Rs), (i32 IntRegs:$Rt))))],
  "$src1 = $Rx", S_3op_tc_2_SLOT23 > {
    bits<5> Rx;
    bits<5> Rs;
    bits<5> Rt;

    let IClass = 0b1100;

    let Inst{27-24} = 0b1100;
    let Inst{23-22} = majOp;
    let Inst{7-6} = minOp;
    let Inst{4-0} = Rx;
    let Inst{20-16} = Rs;
    let Inst{12-8} = Rt;
  }

// Rxx[+-&|]=asr(Rss,#u6)
// Rxx[+-&|^]=lsr(Rss,#u6)
// Rxx[+-&|^]=asl(Rss,#u6)

class T_shift_imm_acc_p <string opc1, string opc2, SDNode OpNode1,
                         SDNode OpNode2, bits<3> majOp, bits<2> minOp>
  : SInst_acc<(outs DoubleRegs:$Rxx),
              (ins DoubleRegs:$src1, DoubleRegs:$Rss, u6Imm:$u6),
  "$Rxx "#opc2#opc1#"($Rss, #$u6)",
  [(set (i64 DoubleRegs:$Rxx),
        (OpNode2 (i64 DoubleRegs:$src1),
                 (OpNode1 (i64 DoubleRegs:$Rss), u6ImmPred:$u6)))],
  "$src1 = $Rxx", S_2op_tc_2_SLOT23> {
    bits<5> Rxx;
    bits<5> Rss;
    bits<6> u6;

    let IClass = 0b1000;

    let Inst{27-24} = 0b0010;
    let Inst{23-22} = majOp{2-1};
    let Inst{7} = majOp{0};
    let Inst{6-5} = minOp;
    let Inst{4-0} = Rxx;
    let Inst{20-16} = Rss;
    let Inst{13-8} = u6;
  }


// Rxx[+-&|]=asr(Rss,Rt)
// Rxx[+-&|^]=lsr(Rss,Rt)
// Rxx[+-&|^]=asl(Rss,Rt)
// Rxx[+-&|^]=lsl(Rss,Rt)

class T_shift_reg_acc_p <string opc1, string opc2, SDNode OpNode1,
                         SDNode OpNode2, bits<3> majOp, bits<2> minOp>
  : SInst_acc<(outs DoubleRegs:$Rxx),
              (ins DoubleRegs:$src1, DoubleRegs:$Rss, IntRegs:$Rt),
  "$Rxx "#opc2#opc1#"($Rss, $Rt)",
  [(set (i64 DoubleRegs:$Rxx),
        (OpNode2 (i64 DoubleRegs:$src1),
                 (OpNode1 (i64 DoubleRegs:$Rss), (i32 IntRegs:$Rt))))],
  "$src1 = $Rxx", S_3op_tc_2_SLOT23> {
    bits<5> Rxx;
    bits<5> Rss;
    bits<5> Rt;

    let IClass = 0b1100;

    let Inst{27-24} = 0b1011;
    let Inst{23-21} = majOp;
    let Inst{20-16} = Rss;
    let Inst{12-8} = Rt;
    let Inst{7-6} = minOp;
    let Inst{4-0} = Rxx;
  }

//===----------------------------------------------------------------------===//
// Multi-class for the shift instructions with logical/arithmetic operators.
//===----------------------------------------------------------------------===//

multiclass xtype_imm_base<string OpcStr1, string OpcStr2, SDNode OpNode1,
                         SDNode OpNode2, bits<3> majOp, bits<2> minOp > {
  def _i_r#NAME : T_shift_imm_acc_r< OpcStr1, OpcStr2, OpNode1,
                                     OpNode2, majOp, minOp >;
  def _i_p#NAME : T_shift_imm_acc_p< OpcStr1, OpcStr2, OpNode1,
                                     OpNode2, majOp, minOp >;
}

multiclass xtype_imm_acc<string opc1, SDNode OpNode, bits<2>minOp> {
  let AddedComplexity = 100 in
  defm _acc  : xtype_imm_base< opc1, "+= ", OpNode, add, 0b001, minOp>;

  defm _nac  : xtype_imm_base< opc1, "-= ", OpNode, sub, 0b000, minOp>;
  defm _and  : xtype_imm_base< opc1, "&= ", OpNode, and, 0b010, minOp>;
  defm _or   : xtype_imm_base< opc1, "|= ", OpNode,  or, 0b011, minOp>;
}

multiclass xtype_xor_imm_acc<string opc1, SDNode OpNode, bits<2>minOp> {
let AddedComplexity = 100 in
  defm _xacc  : xtype_imm_base< opc1, "^= ", OpNode, xor, 0b100, minOp>;
}

defm S2_asr : xtype_imm_acc<"asr", sra, 0b00>;

defm S2_lsr : xtype_imm_acc<"lsr", srl, 0b01>,
              xtype_xor_imm_acc<"lsr", srl, 0b01>;

defm S2_asl : xtype_imm_acc<"asl", shl, 0b10>,
              xtype_xor_imm_acc<"asl", shl, 0b10>;

multiclass xtype_reg_acc_r<string opc1, SDNode OpNode, bits<2>minOp> {
  let AddedComplexity = 100 in
  def _acc : T_shift_reg_acc_r <opc1, "+= ", OpNode, add, 0b11, minOp>;

  def _nac : T_shift_reg_acc_r <opc1, "-= ", OpNode, sub, 0b10, minOp>;
  def _and : T_shift_reg_acc_r <opc1, "&= ", OpNode, and, 0b01, minOp>;
  def _or  : T_shift_reg_acc_r <opc1, "|= ", OpNode,  or, 0b00, minOp>;
}

multiclass xtype_reg_acc_p<string opc1, SDNode OpNode, bits<2>minOp> {
  let AddedComplexity = 100 in
  def _acc : T_shift_reg_acc_p <opc1, "+= ", OpNode, add, 0b110, minOp>;

  def _nac : T_shift_reg_acc_p <opc1, "-= ", OpNode, sub, 0b100, minOp>;
  def _and : T_shift_reg_acc_p <opc1, "&= ", OpNode, and, 0b010, minOp>;
  def _or  : T_shift_reg_acc_p <opc1, "|= ", OpNode,  or, 0b000, minOp>;
  def _xor : T_shift_reg_acc_p <opc1, "^= ", OpNode, xor, 0b011, minOp>;
}

multiclass xtype_reg_acc<string OpcStr, SDNode OpNode, bits<2> minOp > {
  defm _r_r : xtype_reg_acc_r <OpcStr, OpNode, minOp>;
  defm _r_p : xtype_reg_acc_p <OpcStr, OpNode, minOp>;
}

defm S2_asl : xtype_reg_acc<"asl", shl, 0b10>;
defm S2_asr : xtype_reg_acc<"asr", sra, 0b00>;
defm S2_lsr : xtype_reg_acc<"lsr", srl, 0b01>;
defm S2_lsl : xtype_reg_acc<"lsl", shl, 0b11>;

//===----------------------------------------------------------------------===//
let hasSideEffects = 0 in
class T_S3op_1 <string mnemonic, RegisterClass RC, bits<2> MajOp, bits<3> MinOp,
                bit SwapOps, bit isSat = 0, bit isRnd = 0, bit hasShift = 0>
  : SInst <(outs RC:$dst),
           (ins DoubleRegs:$src1, DoubleRegs:$src2),
  "$dst = "#mnemonic#"($src1, $src2)"#!if(isRnd, ":rnd", "")
                                     #!if(hasShift,":>>1","")
                                     #!if(isSat, ":sat", ""),
  [], "", S_3op_tc_2_SLOT23 > {
    bits<5> dst;
    bits<5> src1;
    bits<5> src2;

    let IClass = 0b1100;

    let Inst{27-24} = 0b0001;
    let Inst{23-22} = MajOp;
    let Inst{20-16} = !if (SwapOps, src2, src1);
    let Inst{12-8}  = !if (SwapOps, src1, src2);
    let Inst{7-5}   = MinOp;
    let Inst{4-0}   = dst;
  }

class T_S3op_64 <string mnemonic, bits<2> MajOp, bits<3> MinOp, bit SwapOps,
                 bit isSat = 0, bit isRnd = 0, bit hasShift = 0 >
  : T_S3op_1 <mnemonic, DoubleRegs, MajOp, MinOp, SwapOps,
              isSat, isRnd, hasShift>;

let Itinerary = S_3op_tc_1_SLOT23 in {
  def S2_shuffeb : T_S3op_64 < "shuffeb", 0b00, 0b010, 0>;
  def S2_shuffeh : T_S3op_64 < "shuffeh", 0b00, 0b110, 0>;
  def S2_shuffob : T_S3op_64 < "shuffob", 0b00, 0b100, 1>;
  def S2_shuffoh : T_S3op_64 < "shuffoh", 0b10, 0b000, 1>;

  def S2_vtrunewh : T_S3op_64 < "vtrunewh", 0b10, 0b010, 0>;
  def S2_vtrunowh : T_S3op_64 < "vtrunowh", 0b10, 0b100, 0>;
}

def S2_lfsp : T_S3op_64 < "lfs", 0b10, 0b110, 0>;

let hasSideEffects = 0 in
class T_S3op_2 <string mnemonic, bits<3> MajOp, bit SwapOps>
  : SInst < (outs DoubleRegs:$Rdd),
            (ins DoubleRegs:$Rss, DoubleRegs:$Rtt, PredRegs:$Pu),
  "$Rdd = "#mnemonic#"($Rss, $Rtt, $Pu)",
  [], "", S_3op_tc_1_SLOT23 > {
    bits<5> Rdd;
    bits<5> Rss;
    bits<5> Rtt;
    bits<2> Pu;

    let IClass = 0b1100;

    let Inst{27-24} = 0b0010;
    let Inst{23-21} = MajOp;
    let Inst{20-16} = !if (SwapOps, Rtt, Rss);
    let Inst{12-8} = !if (SwapOps, Rss, Rtt);
    let Inst{6-5} = Pu;
    let Inst{4-0} = Rdd;
  }

def S2_valignrb  : T_S3op_2 < "valignb",  0b000, 1>;
def S2_vsplicerb : T_S3op_2 < "vspliceb", 0b100, 0>;

//===----------------------------------------------------------------------===//
// Template class used by vector shift, vector rotate, vector neg,
// 32-bit shift, 64-bit shifts, etc.
//===----------------------------------------------------------------------===//

let hasSideEffects = 0 in
class T_S3op_3 <string mnemonic, RegisterClass RC, bits<2> MajOp,
                 bits<2> MinOp, bit isSat = 0, list<dag> pattern = [] >
  : SInst <(outs RC:$dst),
           (ins RC:$src1, IntRegs:$src2),
  "$dst = "#mnemonic#"($src1, $src2)"#!if(isSat, ":sat", ""),
  pattern, "", S_3op_tc_1_SLOT23> {
    bits<5> dst;
    bits<5> src1;
    bits<5> src2;

    let IClass = 0b1100;

    let Inst{27-24} = !if(!eq(!cast<string>(RC), "IntRegs"), 0b0110, 0b0011);
    let Inst{23-22} = MajOp;
    let Inst{20-16} = src1;
    let Inst{12-8} = src2;
    let Inst{7-6} = MinOp;
    let Inst{4-0} = dst;
  }

let hasNewValue = 1 in
class T_S3op_shift32 <string mnemonic, SDNode OpNode, bits<2> MinOp>
  : T_S3op_3 <mnemonic, IntRegs, 0b01, MinOp, 0,
    [(set (i32 IntRegs:$dst), (OpNode (i32 IntRegs:$src1),
                                      (i32 IntRegs:$src2)))]>;

let hasNewValue = 1, Itinerary = S_3op_tc_2_SLOT23 in
class T_S3op_shift32_Sat <string mnemonic, bits<2> MinOp>
  : T_S3op_3 <mnemonic, IntRegs, 0b00, MinOp, 1, []>;


class T_S3op_shift64 <string mnemonic, SDNode OpNode, bits<2> MinOp>
  : T_S3op_3 <mnemonic, DoubleRegs, 0b10, MinOp, 0,
    [(set (i64 DoubleRegs:$dst), (OpNode (i64 DoubleRegs:$src1),
                                         (i32 IntRegs:$src2)))]>;


class T_S3op_shiftVect <string mnemonic, bits<2> MajOp, bits<2> MinOp>
  : T_S3op_3 <mnemonic, DoubleRegs, MajOp, MinOp, 0, []>;


// Shift by register
// Rdd=[asr|lsr|asl|lsl](Rss,Rt)

def S2_asr_r_p : T_S3op_shift64 < "asr", sra, 0b00>;
def S2_lsr_r_p : T_S3op_shift64 < "lsr", srl, 0b01>;
def S2_asl_r_p : T_S3op_shift64 < "asl", shl, 0b10>;
def S2_lsl_r_p : T_S3op_shift64 < "lsl", shl, 0b11>;

// Rd=[asr|lsr|asl|lsl](Rs,Rt)

def S2_asr_r_r : T_S3op_shift32<"asr", sra, 0b00>;
def S2_lsr_r_r : T_S3op_shift32<"lsr", srl, 0b01>;
def S2_asl_r_r : T_S3op_shift32<"asl", shl, 0b10>;
def S2_lsl_r_r : T_S3op_shift32<"lsl", shl, 0b11>;

// Shift by register with saturation
// Rd=asr(Rs,Rt):sat
// Rd=asl(Rs,Rt):sat

let Defs = [USR_OVF] in {
  def S2_asr_r_r_sat : T_S3op_shift32_Sat<"asr", 0b00>;
  def S2_asl_r_r_sat : T_S3op_shift32_Sat<"asl", 0b10>;
}

let hasNewValue = 1, hasSideEffects = 0 in
class T_S3op_8 <string opc, bits<3> MinOp, bit isSat, bit isRnd, bit hasShift, bit hasSplat = 0>
  : SInst < (outs IntRegs:$Rd),
            (ins DoubleRegs:$Rss, IntRegs:$Rt),
  "$Rd = "#opc#"($Rss, $Rt"#!if(hasSplat, "*", "")#")"
                           #!if(hasShift, ":<<1", "")
                           #!if(isRnd, ":rnd", "")
                           #!if(isSat, ":sat", ""),
  [], "", S_3op_tc_1_SLOT23 > {
    bits<5> Rd;
    bits<5> Rss;
    bits<5> Rt;

    let IClass = 0b1100;

    let Inst{27-24} = 0b0101;
    let Inst{20-16} = Rss;
    let Inst{12-8}  = Rt;
    let Inst{7-5}   = MinOp;
    let Inst{4-0}   = Rd;
  }

def S2_asr_r_svw_trun : T_S3op_8<"vasrw", 0b010, 0, 0, 0>;

let Defs = [USR_OVF], Itinerary = S_3op_tc_2_SLOT23 in
def S2_vcrotate : T_S3op_shiftVect < "vcrotate", 0b11, 0b00>;

let hasSideEffects = 0 in
class T_S3op_7 <string mnemonic, bit MajOp >
  : SInst <(outs DoubleRegs:$Rdd),
           (ins DoubleRegs:$Rss, DoubleRegs:$Rtt, u3Imm:$u3),
  "$Rdd = "#mnemonic#"($Rss, $Rtt, #$u3)" ,
  [], "", S_3op_tc_1_SLOT23 > {
    bits<5> Rdd;
    bits<5> Rss;
    bits<5> Rtt;
    bits<3> u3;

    let IClass = 0b1100;

    let Inst{27-24} = 0b0000;
    let Inst{23}    = MajOp;
    let Inst{20-16} = !if(MajOp, Rss, Rtt);
    let Inst{12-8}  =  !if(MajOp, Rtt, Rss);
    let Inst{7-5}   = u3;
    let Inst{4-0}   = Rdd;
  }

def S2_valignib  : T_S3op_7 < "valignb", 0>;
def S2_vspliceib : T_S3op_7 < "vspliceb", 1>;

//===----------------------------------------------------------------------===//
// Template class for 'insert bitfield' instructions
//===----------------------------------------------------------------------===//
let hasSideEffects = 0 in
class T_S3op_insert <string mnemonic, RegisterClass RC>
  : SInst <(outs RC:$dst),
           (ins RC:$src1, RC:$src2, DoubleRegs:$src3),
  "$dst = "#mnemonic#"($src2, $src3)" ,
  [], "$src1 = $dst", S_3op_tc_1_SLOT23 > {
    bits<5> dst;
    bits<5> src2;
    bits<5> src3;

    let IClass = 0b1100;

    let Inst{27-26} = 0b10;
    let Inst{25-24} = !if(!eq(!cast<string>(RC), "IntRegs"), 0b00, 0b10);
    let Inst{23}    = 0b0;
    let Inst{20-16} = src2;
    let Inst{12-8}  = src3;
    let Inst{4-0}   = dst;
  }

let hasSideEffects = 0 in
class T_S2op_insert <bits<4> RegTyBits, RegisterClass RC, Operand ImmOp>
  : SInst <(outs RC:$dst), (ins RC:$dst2, RC:$src1, ImmOp:$src2, ImmOp:$src3),
  "$dst = insert($src1, #$src2, #$src3)",
  [], "$dst2 = $dst", S_2op_tc_2_SLOT23> {
    bits<5> dst;
    bits<5> src1;
    bits<6> src2;
    bits<6> src3;
    bit bit23;
    bit bit13;
    string ImmOpStr = !cast<string>(ImmOp);

    let bit23 = !if (!eq(ImmOpStr, "u6Imm"), src3{5}, 0);
    let bit13 = !if (!eq(ImmOpStr, "u6Imm"), src2{5}, 0);

    let IClass = 0b1000;

    let Inst{27-24} = RegTyBits;
    let Inst{23}    = bit23;
    let Inst{22-21} = src3{4-3};
    let Inst{20-16} = src1;
    let Inst{13}    = bit13;
    let Inst{12-8}  = src2{4-0};
    let Inst{7-5}   = src3{2-0};
    let Inst{4-0}   = dst;
  }

// Rx=insert(Rs,Rtt)
// Rx=insert(Rs,#u5,#U5)
let hasNewValue = 1 in {
  def S2_insert_rp : T_S3op_insert <"insert", IntRegs>;
  def S2_insert    : T_S2op_insert <0b1111, IntRegs, u5Imm>;
}

// Rxx=insert(Rss,Rtt)
// Rxx=insert(Rss,#u6,#U6)
def S2_insertp_rp : T_S3op_insert<"insert", DoubleRegs>;
def S2_insertp    : T_S2op_insert <0b0011, DoubleRegs, u6Imm>;


def SDTHexagonINSERT_ri : SDTypeProfile<1, 4, [SDTCisVT<0, i32>,
                                               SDTCisVT<1, i32>,
                                               SDTCisVT<2, i32>,
                                               SDTCisVT<3, i32>,
                                               SDTCisVT<4, i32>]>;
def SDTHexagonINSERT_rd : SDTypeProfile<1, 4, [SDTCisVT<0, i64>,
                                               SDTCisVT<1, i64>,
                                               SDTCisVT<2, i64>,
                                               SDTCisVT<3, i32>,
                                               SDTCisVT<4, i32>]>;
def SDTHexagonINSERT_riv : SDTypeProfile<1, 3, [SDTCisVT<0, i32>,
                                                SDTCisVT<1, i32>,
                                                SDTCisVT<2, i32>,
                                                SDTCisVT<3, i64>]>;
def SDTHexagonINSERT_rdv : SDTypeProfile<1, 3, [SDTCisVT<0, i64>,
                                                SDTCisVT<1, i64>,
                                                SDTCisVT<2, i64>,
                                                SDTCisVT<3, i64>]>;
def HexagonINSERT_ri : SDNode<"HexagonISD::INSERT_ri",  SDTHexagonINSERT_ri>;
def HexagonINSERT_rd : SDNode<"HexagonISD::INSERT_rd",  SDTHexagonINSERT_rd>;
def HexagonINSERT_riv: SDNode<"HexagonISD::INSERT_riv", SDTHexagonINSERT_riv>;
def HexagonINSERT_rdv: SDNode<"HexagonISD::INSERT_rdv", SDTHexagonINSERT_rdv>;

def: Pat<(HexagonINSERT_ri I32:$Rs, I32:$Rt, u5ImmPred:$u1, u5ImmPred:$u2),
         (S2_insert I32:$Rs, I32:$Rt, u5ImmPred:$u1, u5ImmPred:$u2)>;

def: Pat<(HexagonINSERT_rd I64:$Rs, I64:$Rt, u6ImmPred:$u1, u6ImmPred:$u2),
         (S2_insertp I64:$Rs, I64:$Rt, u6ImmPred:$u1, u6ImmPred:$u2)>;

def: Pat<(HexagonINSERT_riv I32:$Rs, I32:$Rt, I64:$Ru),
         (S2_insert_rp I32:$Rs, I32:$Rt, I64:$Ru)>;

def: Pat<(HexagonINSERT_rdv I64:$Rs, I64:$Rt, I64:$Ru),
         (S2_insertp_rp I64:$Rs, I64:$Rt, I64:$Ru)>;


//===----------------------------------------------------------------------===//
// Template class for 'extract bitfield' instructions
//===----------------------------------------------------------------------===//
let hasNewValue = 1, hasSideEffects = 0 in
class T_S3op_extract <string mnemonic, bits<2> MinOp>
  : SInst <(outs IntRegs:$Rd), (ins IntRegs:$Rs, DoubleRegs:$Rtt),
  "$Rd = "#mnemonic#"($Rs, $Rtt)",
  [], "", S_3op_tc_2_SLOT23 > {
    bits<5> Rd;
    bits<5> Rs;
    bits<5> Rtt;

    let IClass = 0b1100;

    let Inst{27-22} = 0b100100;
    let Inst{20-16} = Rs;
    let Inst{12-8}  = Rtt;
    let Inst{7-6}   = MinOp;
    let Inst{4-0}   = Rd;
  }

let hasSideEffects = 0 in
class T_S2op_extract <string mnemonic, bits<4> RegTyBits,
                      RegisterClass RC, Operand ImmOp>
  : SInst <(outs RC:$dst), (ins RC:$src1, ImmOp:$src2, ImmOp:$src3),
  "$dst = "#mnemonic#"($src1, #$src2, #$src3)",
  [], "", S_2op_tc_2_SLOT23> {
    bits<5> dst;
    bits<5> src1;
    bits<6> src2;
    bits<6> src3;
    bit bit23;
    bit bit13;
    string ImmOpStr = !cast<string>(ImmOp);

    let bit23 = !if (!eq(ImmOpStr, "u6Imm"), src3{5},
                !if (!eq(mnemonic, "extractu"), 0, 1));

    let bit13 = !if (!eq(ImmOpStr, "u6Imm"), src2{5}, 0);

    let IClass = 0b1000;

    let Inst{27-24} = RegTyBits;
    let Inst{23}    = bit23;
    let Inst{22-21} = src3{4-3};
    let Inst{20-16} = src1;
    let Inst{13}    = bit13;
    let Inst{12-8}  = src2{4-0};
    let Inst{7-5}   = src3{2-0};
    let Inst{4-0}   = dst;
  }

// Extract bitfield

// Rdd=extractu(Rss,Rtt)
// Rdd=extractu(Rss,#u6,#U6)
def S2_extractup_rp : T_S3op_64 < "extractu", 0b00, 0b000, 0>;
def S2_extractup    : T_S2op_extract <"extractu", 0b0001, DoubleRegs, u6Imm>;

// Rd=extractu(Rs,Rtt)
// Rd=extractu(Rs,#u5,#U5)
let hasNewValue = 1 in {
  def S2_extractu_rp : T_S3op_extract<"extractu", 0b00>;
  def S2_extractu    : T_S2op_extract <"extractu", 0b1101, IntRegs, u5Imm>;
}

def SDTHexagonEXTRACTU_ri : SDTypeProfile<1, 3, [SDTCisVT<0, i32>,
                                                 SDTCisVT<1, i32>,
                                                 SDTCisVT<2, i32>,
                                                 SDTCisVT<3, i32>]>;
def SDTHexagonEXTRACTU_rd : SDTypeProfile<1, 3, [SDTCisVT<0, i64>,
                                                 SDTCisVT<1, i64>,
                                                 SDTCisVT<2, i32>,
                                                 SDTCisVT<3, i32>]>;
def SDTHexagonEXTRACTU_riv : SDTypeProfile<1, 2, [SDTCisVT<0, i32>,
                                                  SDTCisVT<1, i32>,
                                                  SDTCisVT<2, i64>]>;
def SDTHexagonEXTRACTU_rdv : SDTypeProfile<1, 2, [SDTCisVT<0, i64>,
                                                  SDTCisVT<1, i64>,
                                                  SDTCisVT<2, i64>]>;
def HexagonEXTRACTU_ri : SDNode<"HexagonISD::EXTRACTU_ri",  SDTHexagonEXTRACTU_ri>;
def HexagonEXTRACTU_rd : SDNode<"HexagonISD::EXTRACTU_rd",  SDTHexagonEXTRACTU_rd>;
def HexagonEXTRACTU_riv: SDNode<"HexagonISD::EXTRACTU_riv", SDTHexagonEXTRACTU_riv>;
def HexagonEXTRACTU_rdv: SDNode<"HexagonISD::EXTRACTU_rdv", SDTHexagonEXTRACTU_rdv>;

def: Pat<(HexagonEXTRACTU_ri I32:$src1, u5ImmPred:$src2, u5ImmPred:$src3),
         (S2_extractu I32:$src1, u5ImmPred:$src2, u5ImmPred:$src3)>;

def: Pat<(HexagonEXTRACTU_rd I64:$src1, u6ImmPred:$src2, u6ImmPred:$src3),
         (S2_extractup I64:$src1, u6ImmPred:$src2, u6ImmPred:$src3)>;

def: Pat<(HexagonEXTRACTU_riv I32:$src1, I64:$src2),
         (S2_extractu_rp I32:$src1, I64:$src2)>;

def: Pat<(HexagonEXTRACTU_rdv I64:$src1, I64:$src2),
         (S2_extractup_rp I64:$src1, I64:$src2)>;

// Change the sign of the immediate for Rd=-mpyi(Rs,#u8)
def: Pat<(mul (i32 IntRegs:$src1), (ineg n8ImmPred:$src2)),
         (M2_mpysin IntRegs:$src1, u8ImmPred:$src2)>;

//===----------------------------------------------------------------------===//
// :raw for of tableindx[bdhw] insns
//===----------------------------------------------------------------------===//

let hasSideEffects = 0, hasNewValue = 1, opNewValue = 0 in
class tableidxRaw<string OpStr, bits<2>MinOp>
  : SInst <(outs IntRegs:$Rx),
           (ins IntRegs:$_dst_, IntRegs:$Rs, u4Imm:$u4, s6Imm:$S6),
           "$Rx = "#OpStr#"($Rs, #$u4, #$S6):raw",
    [], "$Rx = $_dst_" > {
    bits<5> Rx;
    bits<5> Rs;
    bits<4> u4;
    bits<6> S6;

    let IClass = 0b1000;

    let Inst{27-24} = 0b0111;
    let Inst{23-22} = MinOp;
    let Inst{21}    = u4{3};
    let Inst{20-16} = Rs;
    let Inst{13-8}  = S6;
    let Inst{7-5}   = u4{2-0};
    let Inst{4-0}   = Rx;
  }

def S2_tableidxb : tableidxRaw<"tableidxb", 0b00>;
def S2_tableidxh : tableidxRaw<"tableidxh", 0b01>;
def S2_tableidxw : tableidxRaw<"tableidxw", 0b10>;
def S2_tableidxd : tableidxRaw<"tableidxd", 0b11>;

//===----------------------------------------------------------------------===//
// Template class for 'table index' instructions which are assembler mapped
// to their :raw format.
//===----------------------------------------------------------------------===//
let isPseudo = 1 in
class tableidx_goodsyntax <string mnemonic>
  : SInst <(outs IntRegs:$Rx),
           (ins IntRegs:$_dst_, IntRegs:$Rs, u4Imm:$u4, u5Imm:$u5),
           "$Rx = "#mnemonic#"($Rs, #$u4, #$u5)",
           [], "$Rx = $_dst_" >;

def S2_tableidxb_goodsyntax : tableidx_goodsyntax<"tableidxb">;
def S2_tableidxh_goodsyntax : tableidx_goodsyntax<"tableidxh">;
def S2_tableidxw_goodsyntax : tableidx_goodsyntax<"tableidxw">;
def S2_tableidxd_goodsyntax : tableidx_goodsyntax<"tableidxd">;

//===----------------------------------------------------------------------===//
// V3 Instructions +
//===----------------------------------------------------------------------===//

include "HexagonInstrInfoV3.td"

//===----------------------------------------------------------------------===//
// V3 Instructions -
//===----------------------------------------------------------------------===//

//===----------------------------------------------------------------------===//
// V4 Instructions +
//===----------------------------------------------------------------------===//

include "HexagonInstrInfoV4.td"

//===----------------------------------------------------------------------===//
// V4 Instructions -
//===----------------------------------------------------------------------===//

//===----------------------------------------------------------------------===//
// V5 Instructions +
//===----------------------------------------------------------------------===//

include "HexagonInstrInfoV5.td"

//===----------------------------------------------------------------------===//
// V5 Instructions -
//===----------------------------------------------------------------------===//

//===----------------------------------------------------------------------===//
// ALU32/64/Vector +
//===----------------------------------------------------------------------===///

include "HexagonInstrInfoVector.td"<|MERGE_RESOLUTION|>--- conflicted
+++ resolved
@@ -445,16 +445,8 @@
     let Inst{4-0}   = Rd;
   }
 
-<<<<<<< HEAD
-// Nop.
-let neverHasSideEffects = 1, isCodeGenOnly = 0 in
-def NOP : ALU32_rr<(outs), (ins),
-          "nop",
-          []>;
-=======
 def A2_orir  : T_ALU32ri_logical<"or", or, 0b10>, ImmRegRel;
 def A2_andir : T_ALU32ri_logical<"and", and, 0b00>, ImmRegRel;
->>>>>>> 969bfdfe
 
 // Subtract register from immediate
 // Rd32=sub(#s10,Rs32)
@@ -1437,22 +1429,12 @@
 def SDHexagonBR_JT: SDTypeProfile<0, 1, [SDTCisVT<0, i32>]>;
 def HexagonBR_JT: SDNode<"HexagonISD::BR_JT", SDHexagonBR_JT, [SDNPHasChain]>;
 
-<<<<<<< HEAD
-let InputType = "imm", isBarrier = 1, isPredicable = 1,
-Defs = [PC], isExtendable = 1, opExtendable = 0, isExtentSigned = 1,
-opExtentBits = 24, isCodeGenOnly = 0 in
-class T_JMP <dag InsDag, list<dag> JumpList = []>
-            : JInst<(outs), InsDag,
-            "jump $dst" , JumpList> {
-    bits<24> dst;
-=======
 class CondStr<string CReg, bit True, bit New> {
   string S = "if (" # !if(True,"","!") # CReg # !if(New,".new","") # ") ";
 }
 class JumpOpcStr<string Mnemonic, bit New, bit Taken> {
   string S = Mnemonic # !if(Taken, ":t", !if(New, ":nt", ""));
 }
->>>>>>> 969bfdfe
 
 let isBranch = 1, isBarrier = 1, Defs = [PC], hasSideEffects = 0,
     isPredicable = 1,
