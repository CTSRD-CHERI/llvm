--- conflicted
+++ resolved
@@ -719,14 +719,7 @@
     MachineBasicBlock::iterator &MII) {
 
   const HexagonInstrInfo *QII = (const HexagonInstrInfo *) TII;
-<<<<<<< HEAD
-  const HexagonRegisterInfo *QRI =
-      (const HexagonRegisterInfo *)MF.getSubtarget().getRegisterInfo();
-  if (!QRI->Subtarget.hasV4TOps() ||
-      !QII->mayBeNewStore(MI))
-=======
   if (!QII->mayBeNewStore(MI))
->>>>>>> 969bfdfe
     return false;
 
   MachineInstr *PacketMI = PacketSU->getInstr();
@@ -1096,19 +1089,11 @@
       maintainNewValueJump = true;
     }
 
-<<<<<<< HEAD
-      for (std::vector<MachineInstr*>::iterator
-            VI = CurrentPacketMIs.begin(),
-             VE = CurrentPacketMIs.end();
-           (VI != VE && maintainNewValueJump); ++VI) {
-        SUnit *PacketSU = MIToSUnit.find(*VI)->second;
-=======
     for (std::vector<MachineInstr*>::iterator
           VI = CurrentPacketMIs.begin(),
             VE = CurrentPacketMIs.end();
           (VI != VE && maintainNewValueJump); ++VI) {
       SUnit *PacketSU = MIToSUnit.find(*VI)->second;
->>>>>>> 969bfdfe
 
       // NVJ can not be part of the dual jump - Arch Spec: section 7.8
       if (PacketSU->getInstr()->getDesc().isCall()) {
