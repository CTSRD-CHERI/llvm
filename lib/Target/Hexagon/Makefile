--- conflicted
+++ resolved
@@ -14,16 +14,12 @@
 BUILT_SOURCES = HexagonGenRegisterInfo.inc \
                 HexagonGenInstrInfo.inc  \
                 HexagonGenAsmWriter.inc \
-                HexagonGenDAGISel.inc HexagonGenSubtargetInfo.inc \
-                HexagonGenCallingConv.inc \
-                HexagonGenDFAPacketizer.inc \
-                HexagonGenMCCodeEmitter.inc \
-                HexagonGenDisassemblerTables.inc
-
-<<<<<<< HEAD
-DIRS = InstPrinter TargetInfo MCTargetDesc Disassembler
-=======
-DIRS = TargetInfo MCTargetDesc Disassembler
->>>>>>> 969bfdfe
-
-include $(LEVEL)/Makefile.common
+                HexagonGenDAGISel.inc HexagonGenSubtargetInfo.inc \
+                HexagonGenCallingConv.inc \
+                HexagonGenDFAPacketizer.inc \
+                HexagonGenMCCodeEmitter.inc \
+                HexagonGenDisassemblerTables.inc
+
+DIRS = TargetInfo MCTargetDesc Disassembler
+
+include $(LEVEL)/Makefile.common