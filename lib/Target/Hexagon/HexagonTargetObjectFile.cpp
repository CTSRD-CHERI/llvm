--- conflicted
+++ resolved
@@ -33,21 +33,10 @@
   TargetLoweringObjectFileELF::Initialize(Ctx, TM);
   InitializeELF(TM.Options.UseInitArray);
 
-<<<<<<< HEAD
-  SmallDataSection =
-    getContext().getELFSection(".sdata", ELF::SHT_PROGBITS,
-                               ELF::SHF_WRITE | ELF::SHF_ALLOC,
-                               SectionKind::getDataRel());
-  SmallBSSSection =
-    getContext().getELFSection(".sbss", ELF::SHT_NOBITS,
-                               ELF::SHF_WRITE | ELF::SHF_ALLOC,
-                               SectionKind::getBSS());
-=======
   SmallDataSection = getContext().getELFSection(
       ".sdata", ELF::SHT_PROGBITS, ELF::SHF_WRITE | ELF::SHF_ALLOC);
   SmallBSSSection = getContext().getELFSection(".sbss", ELF::SHT_NOBITS,
                                                ELF::SHF_WRITE | ELF::SHF_ALLOC);
->>>>>>> 969bfdfe
 }
 
 // sdata/sbss support taken largely from the MIPS Backend.
