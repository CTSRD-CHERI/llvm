--- conflicted
+++ resolved
@@ -47,18 +47,6 @@
   return X;
 }
 
-<<<<<<< HEAD
-static MCStreamer *
-createHexagonELFStreamer(MCContext &Context, MCAsmBackend &MAB,
-                         raw_ostream &OS, MCCodeEmitter *CE,
-                         bool RelaxAll) {
-  MCELFStreamer *ES = new MCELFStreamer(Context, MAB, OS, CE);
-  return ES;
-}
-
-
-=======
->>>>>>> 969bfdfe
 static MCSubtargetInfo *
 createHexagonMCSubtargetInfo(StringRef TT, StringRef CPU, StringRef FS) {
   MCSubtargetInfo *X = new MCSubtargetInfo();
@@ -77,16 +65,6 @@
 
   return MAI;
 }
-
-static MCStreamer *createMCStreamer(Target const &T, StringRef TT,
-                                    MCContext &Context, MCAsmBackend &MAB,
-                                    raw_ostream &OS, MCCodeEmitter *Emitter,
-                                    MCSubtargetInfo const &STI, bool RelaxAll) {
-  MCStreamer *ES = createHexagonELFStreamer(Context, MAB, OS, Emitter, RelaxAll);
-  new MCTargetStreamer(*ES);
-  return ES;
-}
-
 
 static MCCodeGenInfo *createHexagonMCCodeGenInfo(StringRef TT, Reloc::Model RM,
                                                  CodeModel::Model CM,
@@ -138,10 +116,4 @@
   // Register the asm backend
   TargetRegistry::RegisterMCAsmBackend(TheHexagonTarget,
                                        createHexagonAsmBackend);
-<<<<<<< HEAD
-
-  // Register the obj streamer
-  TargetRegistry::RegisterMCObjectStreamer(TheHexagonTarget, createMCStreamer);
-=======
->>>>>>> 969bfdfe
 }