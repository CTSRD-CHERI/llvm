--- conflicted
+++ resolved
@@ -1,16 +1,10 @@
 add_llvm_library(LLVMHexagonDesc
   HexagonAsmBackend.cpp
   HexagonELFObjectWriter.cpp
-<<<<<<< HEAD
-  HexagonMCAsmInfo.cpp
-  HexagonMCCodeEmitter.cpp
-  HexagonMCInst.cpp
-=======
   HexagonInstPrinter.cpp
   HexagonMCAsmInfo.cpp
   HexagonMCCodeEmitter.cpp
   HexagonMCInstrInfo.cpp
->>>>>>> 969bfdfe
   HexagonMCTargetDesc.cpp
   )
 
