//===-- HexagonMCTargetDesc.h - Hexagon Target Descriptions -----*- C++ -*-===//
//
//                     The LLVM Compiler Infrastructure
//
// This file is distributed under the University of Illinois Open Source
// License. See LICENSE.TXT for details.
//
//===----------------------------------------------------------------------===//
//
// This file provides Hexagon specific target descriptions.
//
//===----------------------------------------------------------------------===//

#ifndef LLVM_LIB_TARGET_HEXAGON_MCTARGETDESC_HEXAGONMCTARGETDESC_H
#define LLVM_LIB_TARGET_HEXAGON_MCTARGETDESC_HEXAGONMCTARGETDESC_H

#include <cstdint>

namespace llvm {
class MCAsmBackend;
class MCCodeEmitter;
class MCContext;
class MCInstrInfo;
class MCObjectWriter;
class MCRegisterInfo;
class MCSubtargetInfo;
class Target;
class StringRef;
class raw_ostream;

extern Target TheHexagonTarget;

<<<<<<< HEAD
MCCodeEmitter *createHexagonMCCodeEmitter(MCInstrInfo const &MCII,
                                          MCRegisterInfo const &MRI,
                                          MCSubtargetInfo const &MST,
=======
MCInstrInfo *createHexagonMCInstrInfo();

MCCodeEmitter *createHexagonMCCodeEmitter(MCInstrInfo const &MCII,
                                          MCRegisterInfo const &MRI,
>>>>>>> 969bfdfe
                                          MCContext &MCT);

MCAsmBackend *createHexagonAsmBackend(Target const &T,
                                      MCRegisterInfo const &MRI, StringRef TT,
                                      StringRef CPU);

MCObjectWriter *createHexagonELFObjectWriter(raw_ostream &OS, uint8_t OSABI,
                                             StringRef CPU);

} // End llvm namespace

// Define symbolic names for Hexagon registers.  This defines a mapping from
// register name to register number.
//
#define GET_REGINFO_ENUM
#include "HexagonGenRegisterInfo.inc"

// Defines symbolic names for the Hexagon instructions.
//
#define GET_INSTRINFO_ENUM
#include "HexagonGenInstrInfo.inc"

#define GET_SUBTARGETINFO_ENUM
#include "HexagonGenSubtargetInfo.inc"

#endif<|MERGE_RESOLUTION|>--- conflicted
+++ resolved
@@ -30,16 +30,10 @@
 
 extern Target TheHexagonTarget;
 
-<<<<<<< HEAD
-MCCodeEmitter *createHexagonMCCodeEmitter(MCInstrInfo const &MCII,
-                                          MCRegisterInfo const &MRI,
-                                          MCSubtargetInfo const &MST,
-=======
 MCInstrInfo *createHexagonMCInstrInfo();
 
 MCCodeEmitter *createHexagonMCCodeEmitter(MCInstrInfo const &MCII,
                                           MCRegisterInfo const &MRI,
->>>>>>> 969bfdfe
                                           MCContext &MCT);
 
 MCAsmBackend *createHexagonAsmBackend(Target const &T,
