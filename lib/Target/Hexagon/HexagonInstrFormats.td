--- conflicted
+++ resolved
@@ -84,7 +84,6 @@
   let AsmString = asmstr;
   let Pattern = pattern;
   let Constraints = cstr;
-<<<<<<< HEAD
   let Itinerary = itin;
   let Size = 4;
 
@@ -97,20 +96,6 @@
   // *** Must match MCTargetDesc/HexagonBaseInfo.h ***
 
   // Instruction type according to the ISA.
-=======
-  let Itinerary = itin;
-  let Size = 4;
-
-  // SoftFail is a field the disassembler can use to provide a way for
-  // instructions to not match without killing the whole decode process. It is
-  // mainly used for ARM, but Tablegen expects this field to exist or it fails
-  // to build the decode table.
-  field bits<32> SoftFail = 0;
-
-  // *** Must match MCTargetDesc/HexagonBaseInfo.h ***
-
-  // Instruction type according to the ISA.
->>>>>>> 969bfdfe
   IType Type = type;
   let TSFlags{4-0} = Type.Value;
 
@@ -199,7 +184,6 @@
                                     "");
   let PNewValue = !if(isPredicatedNew, "new", "");
   let NValueST = !if(isNVStore, "true", "false");
-  let isCodeGenOnly = 1;
 
   // *** Must match MCTargetDesc/HexagonBaseInfo.h ***
 }
