--- conflicted
+++ resolved
@@ -13,16 +13,6 @@
 
 let Namespace = "Hexagon" in {
 
-<<<<<<< HEAD
-  class HexagonReg<bits<5> num, string n> : Register<n> {
-    field bits<5> Num;
-    let HWEncoding{4-0} = num;
-  }
-
-  class HexagonDoubleReg<bits<5> num, string n, list<Register> subregs> :
-        RegisterWithSubRegs<n, subregs> {
-    field bits<5> Num;
-=======
   class HexagonReg<bits<5> num, string n, list<string> alt = [], 
                    list<Register> alias = []> : Register<n> {
     field bits<5> Num;
@@ -36,17 +26,12 @@
     field bits<5> Num;
 
     let AltNames = alt;
->>>>>>> 969bfdfe
     let HWEncoding{4-0} = num;
   }
 
   // Registers are identified with 5-bit ID numbers.
   // Ri - 32-bit integer registers.
-<<<<<<< HEAD
-  class Ri<bits<5> num, string n> : HexagonReg<num, n> {
-=======
   class Ri<bits<5> num, string n, list<string> alt = []> : HexagonReg<num, n, alt> {
->>>>>>> 969bfdfe
     let Num = num;
   }
 
@@ -69,16 +54,6 @@
   }
 
   // Rc - control registers
-<<<<<<< HEAD
-  class Rc<bits<5> num, string n> : HexagonReg<num, n> {
-    let Num = num;
-  }
-
-  // Rj - aliased integer registers
-  class Rj<string n, Ri R>: HexagonReg<R.Num, n> {
-    let Num = R.Num;
-    let Aliases = [R];
-=======
   class Rc<bits<5> num, string n,
            list<string> alt = [], list<Register> alias = []> : 
         HexagonReg<num, n, alt, alias> {
@@ -96,7 +71,6 @@
   // Mx - address modifier registers
   class Mx<bits<1> num, string n> : HexagonReg<{0b0000, num}, n> {
     let Num = !cast<bits<5>>(num);
->>>>>>> 969bfdfe
   }
 
   def subreg_loreg  : SubRegIndex<32>;
@@ -104,15 +78,6 @@
   def subreg_overflow : SubRegIndex<1, 0>;
 
   // Integer registers.
-<<<<<<< HEAD
-  foreach I = 0-31 in {
-    def R#I  : Ri<I, "r"#I>,  DwarfRegNum<[I]>;
-  }
-
-  def SP : Rj<"sp", R29>, DwarfRegNum<[29]>;
-  def FP : Rj<"fp", R30>, DwarfRegNum<[30]>;
-  def LR : Rj<"lr", R31>, DwarfRegNum<[31]>;
-=======
   foreach i = 0-28 in {
     def R#i  : Ri<i, "r"#i>,  DwarfRegNum<[i]>;
   }
@@ -120,7 +85,6 @@
   def R29 : Ri<29, "r29", ["sp"]>, DwarfRegNum<[29]>;
   def R30 : Ri<30, "r30", ["fp"]>, DwarfRegNum<[30]>;
   def R31 : Ri<31, "r31", ["lr"]>, DwarfRegNum<[31]>;
->>>>>>> 969bfdfe
 
   // Aliases of the R* registers used to hold 64-bit int values (doubles).
   let SubRegIndices = [subreg_loreg, subreg_hireg], CoveredBySubRegs = 1 in {
