//=- HexagonInstrInfoV4.td - Target Desc. for Hexagon Target -*- tablegen -*-=//
//
//                     The LLVM Compiler Infrastructure
//
// This file is distributed under the University of Illinois Open Source
// License. See LICENSE.TXT for details.
//
//===----------------------------------------------------------------------===//
//
// This file describes the Hexagon V4 instructions in TableGen format.
//
//===----------------------------------------------------------------------===//

def DuplexIClass0:  InstDuplex < 0 >;
def DuplexIClass1:  InstDuplex < 1 >;
def DuplexIClass2:  InstDuplex < 2 >;
let isExtendable = 1 in {
  def DuplexIClass3:  InstDuplex < 3 >;
  def DuplexIClass4:  InstDuplex < 4 >;
  def DuplexIClass5:  InstDuplex < 5 >;
  def DuplexIClass6:  InstDuplex < 6 >;
  def DuplexIClass7:  InstDuplex < 7 >;
}
def DuplexIClass8:  InstDuplex < 8 >;
def DuplexIClass9:  InstDuplex < 9 >;
def DuplexIClassA:  InstDuplex < 0xA >;
def DuplexIClassB:  InstDuplex < 0xB >;
def DuplexIClassC:  InstDuplex < 0xC >;
def DuplexIClassD:  InstDuplex < 0xD >;
def DuplexIClassE:  InstDuplex < 0xE >;
def DuplexIClassF:  InstDuplex < 0xF >;

def addrga: PatLeaf<(i32 AddrGA:$Addr)>;
def addrgp: PatLeaf<(i32 AddrGP:$Addr)>;

let hasSideEffects = 0 in
class T_Immext<Operand ImmType>
  : EXTENDERInst<(outs), (ins ImmType:$imm),
                 "immext(#$imm)", []> {
    bits<32> imm;
    let IClass = 0b0000;

    let Inst{27-16} = imm{31-20};
    let Inst{13-0} = imm{19-6};
  }

def A4_ext : T_Immext<u26_6Imm>;
let isCodeGenOnly = 1 in {
  let isBranch = 1 in
    def A4_ext_b : T_Immext<brtarget>;
  let isCall = 1 in
    def A4_ext_c : T_Immext<calltarget>;
  def A4_ext_g : T_Immext<globaladdress>;
}

def BITPOS32 : SDNodeXForm<imm, [{
   // Return the bit position we will set [0-31].
   // As an SDNode.
   int32_t imm = N->getSExtValue();
   return XformMskToBitPosU5Imm(imm);
}]>;

// Hexagon V4 Architecture spec defines 8 instruction classes:
// LD ST ALU32 XTYPE J JR MEMOP NV CR SYSTEM(system is not implemented in the
// compiler)

// LD Instructions:
// ========================================
// Loads (8/16/32/64 bit)
// Deallocframe

// ST Instructions:
// ========================================
// Stores (8/16/32/64 bit)
// Allocframe

// ALU32 Instructions:
// ========================================
// Arithmetic / Logical (32 bit)
// Vector Halfword

// XTYPE Instructions (32/64 bit):
// ========================================
// Arithmetic, Logical, Bit Manipulation
// Multiply (Integer, Fractional, Complex)
// Permute / Vector Permute Operations
// Predicate Operations
// Shift / Shift with Add/Sub/Logical
// Vector Byte ALU
// Vector Halfword (ALU, Shift, Multiply)
// Vector Word (ALU, Shift)

// J Instructions:
// ========================================
// Jump/Call PC-relative

// JR Instructions:
// ========================================
// Jump/Call Register

// MEMOP Instructions:
// ========================================
// Operation on memory (8/16/32 bit)

// NV Instructions:
// ========================================
// New-value Jumps
// New-value Stores

// CR Instructions:
// ========================================
// Control-Register Transfers
// Hardware Loop Setup
// Predicate Logicals & Reductions

// SYSTEM Instructions (not implemented in the compiler):
// ========================================
// Prefetch
// Cache Maintenance
// Bus Operations


//===----------------------------------------------------------------------===//
// ALU32 +
//===----------------------------------------------------------------------===//

class T_ALU32_3op_not<string mnemonic, bits<3> MajOp, bits<3> MinOp,
                      bit OpsRev>
  : T_ALU32_3op<mnemonic, MajOp, MinOp, OpsRev, 0> {
  let AsmString = "$Rd = "#mnemonic#"($Rs, ~$Rt)";
}

let BaseOpcode = "andn_rr", CextOpcode = "andn" in
def A4_andn    : T_ALU32_3op_not<"and", 0b001, 0b100, 1>;
let BaseOpcode = "orn_rr", CextOpcode = "orn" in
def A4_orn     : T_ALU32_3op_not<"or",  0b001, 0b101, 1>;

let CextOpcode = "rcmp.eq" in
def A4_rcmpeq  : T_ALU32_3op<"cmp.eq",  0b011, 0b010, 0, 1>;
let CextOpcode = "!rcmp.eq" in
def A4_rcmpneq : T_ALU32_3op<"!cmp.eq", 0b011, 0b011, 0, 1>;

def C4_cmpneq  : T_ALU32_3op_cmp<"!cmp.eq",  0b00, 1, 1>;
def C4_cmplte  : T_ALU32_3op_cmp<"!cmp.gt",  0b10, 1, 0>;
def C4_cmplteu : T_ALU32_3op_cmp<"!cmp.gtu", 0b11, 1, 0>;

// Pats for instruction selection.

// A class to embed the usual comparison patfrags within a zext to i32.
// The seteq/setne frags use "lhs" and "rhs" as operands, so use the same
// names, or else the frag's "body" won't match the operands.
class CmpInReg<PatFrag Op>
  : PatFrag<(ops node:$lhs, node:$rhs),(i32 (zext (i1 Op.Fragment)))>;

def: T_cmp32_rr_pat<A4_rcmpeq,  CmpInReg<seteq>, i32>;
def: T_cmp32_rr_pat<A4_rcmpneq, CmpInReg<setne>, i32>;

def: T_cmp32_rr_pat<C4_cmpneq,  setne,  i1>;
def: T_cmp32_rr_pat<C4_cmplteu, setule, i1>;

def: T_cmp32_rr_pat<C4_cmplteu, RevCmp<setuge>, i1>;

class T_CMP_rrbh<string mnemonic, bits<3> MinOp, bit IsComm>
  : SInst<(outs PredRegs:$Pd), (ins IntRegs:$Rs, IntRegs:$Rt),
    "$Pd = "#mnemonic#"($Rs, $Rt)", [], "", S_3op_tc_2early_SLOT23>,
    ImmRegRel {
  let InputType = "reg";
  let CextOpcode = mnemonic;
  let isCompare = 1;
  let isCommutable = IsComm;
  let hasSideEffects = 0;

  bits<2> Pd;
  bits<5> Rs;
  bits<5> Rt;

  let IClass = 0b1100;
  let Inst{27-21} = 0b0111110;
  let Inst{20-16} = Rs;
  let Inst{12-8} = Rt;
  let Inst{7-5} = MinOp;
  let Inst{1-0} = Pd;
}

def A4_cmpbeq  : T_CMP_rrbh<"cmpb.eq",  0b110, 1>;
def A4_cmpbgt  : T_CMP_rrbh<"cmpb.gt",  0b010, 0>;
def A4_cmpbgtu : T_CMP_rrbh<"cmpb.gtu", 0b111, 0>;
def A4_cmpheq  : T_CMP_rrbh<"cmph.eq",  0b011, 1>;
def A4_cmphgt  : T_CMP_rrbh<"cmph.gt",  0b100, 0>;
def A4_cmphgtu : T_CMP_rrbh<"cmph.gtu", 0b101, 0>;

let AddedComplexity = 100 in {
  def: Pat<(i1 (seteq (and (xor (i32 IntRegs:$Rs), (i32 IntRegs:$Rt)),
                       255), 0)),
           (A4_cmpbeq IntRegs:$Rs, IntRegs:$Rt)>;
  def: Pat<(i1 (setne (and (xor (i32 IntRegs:$Rs), (i32 IntRegs:$Rt)),
                       255), 0)),
           (C2_not (A4_cmpbeq IntRegs:$Rs, IntRegs:$Rt))>;
  def: Pat<(i1 (seteq (and (xor (i32 IntRegs:$Rs), (i32 IntRegs:$Rt)),
                           65535), 0)),
           (A4_cmpheq IntRegs:$Rs, IntRegs:$Rt)>;
  def: Pat<(i1 (setne (and (xor (i32 IntRegs:$Rs), (i32 IntRegs:$Rt)),
                           65535), 0)),
           (C2_not (A4_cmpheq IntRegs:$Rs, IntRegs:$Rt))>;
}

class T_CMP_ribh<string mnemonic, bits<2> MajOp, bit IsHalf, bit IsComm,
                 Operand ImmType, bit IsImmExt, bit IsImmSigned, int ImmBits>
  : ALU64Inst<(outs PredRegs:$Pd), (ins IntRegs:$Rs, ImmType:$Imm),
    "$Pd = "#mnemonic#"($Rs, #$Imm)", [], "", ALU64_tc_2early_SLOT23>,
    ImmRegRel {
  let InputType = "imm";
  let CextOpcode = mnemonic;
  let isCompare = 1;
  let isCommutable = IsComm;
  let hasSideEffects = 0;
  let isExtendable = IsImmExt;
  let opExtendable = !if (IsImmExt, 2, 0);
  let isExtentSigned = IsImmSigned;
  let opExtentBits = ImmBits;

  bits<2> Pd;
  bits<5> Rs;
  bits<8> Imm;

  let IClass = 0b1101;
  let Inst{27-24} = 0b1101;
  let Inst{22-21} = MajOp;
  let Inst{20-16} = Rs;
  let Inst{12-5} = Imm;
  let Inst{4} = 0b0;
  let Inst{3} = IsHalf;
  let Inst{1-0} = Pd;
}

def A4_cmpbeqi  : T_CMP_ribh<"cmpb.eq",  0b00, 0, 1, u8Imm, 0, 0, 8>;
def A4_cmpbgti  : T_CMP_ribh<"cmpb.gt",  0b01, 0, 0, s8Imm, 0, 1, 8>;
def A4_cmpbgtui : T_CMP_ribh<"cmpb.gtu", 0b10, 0, 0, u7Ext, 1, 0, 7>;
def A4_cmpheqi  : T_CMP_ribh<"cmph.eq",  0b00, 1, 1, s8Ext, 1, 1, 8>;
def A4_cmphgti  : T_CMP_ribh<"cmph.gt",  0b01, 1, 0, s8Ext, 1, 1, 8>;
def A4_cmphgtui : T_CMP_ribh<"cmph.gtu", 0b10, 1, 0, u7Ext, 1, 0, 7>;

class T_RCMP_EQ_ri<string mnemonic, bit IsNeg>
  : ALU32_ri<(outs IntRegs:$Rd), (ins IntRegs:$Rs, s8Ext:$s8),
    "$Rd = "#mnemonic#"($Rs, #$s8)", [], "", ALU32_2op_tc_1_SLOT0123>,
    ImmRegRel {
  let InputType = "imm";
  let CextOpcode = !if (IsNeg, "!rcmp.eq", "rcmp.eq");
  let isExtendable = 1;
  let opExtendable = 2;
  let isExtentSigned = 1;
  let opExtentBits = 8;
  let hasNewValue = 1;

  bits<5> Rd;
  bits<5> Rs;
  bits<8> s8;

  let IClass = 0b0111;
  let Inst{27-24} = 0b0011;
  let Inst{22} = 0b1;
  let Inst{21} = IsNeg;
  let Inst{20-16} = Rs;
  let Inst{13} = 0b1;
  let Inst{12-5} = s8;
  let Inst{4-0} = Rd;
}

def A4_rcmpeqi  : T_RCMP_EQ_ri<"cmp.eq",  0>;
def A4_rcmpneqi : T_RCMP_EQ_ri<"!cmp.eq", 1>;

def: Pat<(i32 (zext (i1 (seteq (i32 IntRegs:$Rs), s32ImmPred:$s8)))),
         (A4_rcmpeqi IntRegs:$Rs, s32ImmPred:$s8)>;
def: Pat<(i32 (zext (i1 (setne (i32 IntRegs:$Rs), s32ImmPred:$s8)))),
         (A4_rcmpneqi IntRegs:$Rs, s32ImmPred:$s8)>;

// Preserve the S2_tstbit_r generation
def: Pat<(i32 (zext (i1 (setne (i32 (and (i32 (shl 1, (i32 IntRegs:$src2))),
                                         (i32 IntRegs:$src1))), 0)))),
         (C2_muxii (S2_tstbit_r IntRegs:$src1, IntRegs:$src2), 1, 0)>;

//===----------------------------------------------------------------------===//
// ALU32 -
//===----------------------------------------------------------------------===//


//===----------------------------------------------------------------------===//
// ALU32/PERM +
//===----------------------------------------------------------------------===//

// Combine a word and an immediate into a register pair.
let hasSideEffects = 0, isExtentSigned = 1, isExtendable = 1,
    opExtentBits = 8 in
class T_Combine1 <bits<2> MajOp, dag ins, string AsmStr>
  : ALU32Inst <(outs DoubleRegs:$Rdd), ins, AsmStr> {
    bits<5> Rdd;
    bits<5> Rs;
    bits<8> s8;

    let IClass      = 0b0111;
    let Inst{27-24} = 0b0011;
    let Inst{22-21} = MajOp;
    let Inst{20-16} = Rs;
    let Inst{13}    = 0b1;
    let Inst{12-5}  = s8;
    let Inst{4-0}   = Rdd;
  }

let opExtendable = 2 in
def A4_combineri : T_Combine1<0b00, (ins IntRegs:$Rs, s8Ext:$s8),
                                    "$Rdd = combine($Rs, #$s8)">;

let opExtendable = 1 in
def A4_combineir : T_Combine1<0b01, (ins s8Ext:$s8, IntRegs:$Rs),
                                    "$Rdd = combine(#$s8, $Rs)">;

// The complexity of the combines involving immediates should be greater
// than the complexity of the combine with two registers.
let AddedComplexity = 50 in {
def: Pat<(HexagonCOMBINE IntRegs:$r, s32ImmPred:$i),
         (A4_combineri IntRegs:$r, s32ImmPred:$i)>;

def: Pat<(HexagonCOMBINE s32ImmPred:$i, IntRegs:$r),
         (A4_combineir s32ImmPred:$i, IntRegs:$r)>;
}

// A4_combineii: Set two small immediates.
let hasSideEffects = 0, isExtendable = 1, opExtentBits = 6, opExtendable = 2 in
def A4_combineii: ALU32Inst<(outs DoubleRegs:$Rdd), (ins s8Imm:$s8, u6Ext:$U6),
  "$Rdd = combine(#$s8, #$U6)"> {
    bits<5> Rdd;
    bits<8> s8;
    bits<6> U6;

    let IClass = 0b0111;
    let Inst{27-23} = 0b11001;
    let Inst{20-16} = U6{5-1};
    let Inst{13}    = U6{0};
    let Inst{12-5}  = s8;
    let Inst{4-0}   = Rdd;
  }

// The complexity of the combine with two immediates should be greater than
// the complexity of a combine involving a register.
let AddedComplexity = 75 in
def: Pat<(HexagonCOMBINE s8ImmPred:$s8, u32ImmPred:$u6),
         (A4_combineii imm:$s8, imm:$u6)>;

//===----------------------------------------------------------------------===//
// ALU32/PERM -
//===----------------------------------------------------------------------===//

//===----------------------------------------------------------------------===//
// LD +
//===----------------------------------------------------------------------===//

def Zext64: OutPatFrag<(ops node:$Rs),
  (i64 (A4_combineir 0, (i32 $Rs)))>;
def Sext64: OutPatFrag<(ops node:$Rs),
  (i64 (A2_sxtw (i32 $Rs)))>;

// Patterns to generate indexed loads with different forms of the address:
// - frameindex,
// - base + offset,
// - base (without offset).
multiclass Loadxm_pat<PatFrag Load, ValueType VT, PatFrag ValueMod,
                      PatLeaf ImmPred, InstHexagon MI> {
  def: Pat<(VT (Load AddrFI:$fi)),
           (VT (ValueMod (MI AddrFI:$fi, 0)))>;
  def: Pat<(VT (Load (add AddrFI:$fi, ImmPred:$Off))),
           (VT (ValueMod (MI AddrFI:$fi, imm:$Off)))>;
  def: Pat<(VT (Load (add IntRegs:$Rs, ImmPred:$Off))),
           (VT (ValueMod (MI IntRegs:$Rs, imm:$Off)))>;
  def: Pat<(VT (Load (i32 IntRegs:$Rs))),
           (VT (ValueMod (MI IntRegs:$Rs, 0)))>;
}

defm: Loadxm_pat<extloadi1,   i64, Zext64, s32_0ImmPred, L2_loadrub_io>;
defm: Loadxm_pat<extloadi8,   i64, Zext64, s32_0ImmPred, L2_loadrub_io>;
defm: Loadxm_pat<extloadi16,  i64, Zext64, s31_1ImmPred, L2_loadruh_io>;
defm: Loadxm_pat<zextloadi1,  i64, Zext64, s32_0ImmPred, L2_loadrub_io>;
defm: Loadxm_pat<zextloadi8,  i64, Zext64, s32_0ImmPred, L2_loadrub_io>;
defm: Loadxm_pat<zextloadi16, i64, Zext64, s31_1ImmPred, L2_loadruh_io>;
defm: Loadxm_pat<sextloadi8,  i64, Sext64, s32_0ImmPred, L2_loadrb_io>;
defm: Loadxm_pat<sextloadi16, i64, Sext64, s31_1ImmPred, L2_loadrh_io>;

// Map Rdd = anyext(Rs) -> Rdd = combine(#0, Rs).
def: Pat<(i64 (anyext (i32 IntRegs:$src1))), (Zext64 IntRegs:$src1)>;

//===----------------------------------------------------------------------===//
// Template class for load instructions with Absolute set addressing mode.
//===----------------------------------------------------------------------===//
let isExtended = 1, opExtendable = 2, opExtentBits = 6, addrMode = AbsoluteSet,
    hasSideEffects = 0 in
class T_LD_abs_set<string mnemonic, RegisterClass RC, bits<4>MajOp>:
            LDInst<(outs RC:$dst1, IntRegs:$dst2),
            (ins u6Ext:$addr),
            "$dst1 = "#mnemonic#"($dst2 = #$addr)",
            []> {
  bits<7> name;
  bits<5> dst1;
  bits<5> dst2;
  bits<6> addr;

  let IClass = 0b1001;
  let Inst{27-25} = 0b101;
  let Inst{24-21} = MajOp;
  let Inst{13-12} = 0b01;
  let Inst{4-0}   = dst1;
  let Inst{20-16} = dst2;
  let Inst{11-8}  = addr{5-2};
  let Inst{6-5}   = addr{1-0};
}

let accessSize = ByteAccess, hasNewValue = 1 in {
  def L4_loadrb_ap   : T_LD_abs_set <"memb",   IntRegs, 0b1000>;
  def L4_loadrub_ap  : T_LD_abs_set <"memub",  IntRegs, 0b1001>;
}

let accessSize = HalfWordAccess, hasNewValue = 1 in {
  def L4_loadrh_ap  : T_LD_abs_set <"memh",  IntRegs, 0b1010>;
  def L4_loadruh_ap : T_LD_abs_set <"memuh", IntRegs, 0b1011>;
  def L4_loadbsw2_ap : T_LD_abs_set <"membh",  IntRegs, 0b0001>;
  def L4_loadbzw2_ap : T_LD_abs_set <"memubh", IntRegs, 0b0011>;
}

let accessSize = WordAccess, hasNewValue = 1 in
  def L4_loadri_ap : T_LD_abs_set <"memw", IntRegs, 0b1100>;

let accessSize = WordAccess in {
  def L4_loadbzw4_ap : T_LD_abs_set <"memubh", DoubleRegs, 0b0101>;
  def L4_loadbsw4_ap : T_LD_abs_set <"membh",  DoubleRegs, 0b0111>;
}

let accessSize = DoubleWordAccess in
def L4_loadrd_ap : T_LD_abs_set <"memd", DoubleRegs, 0b1110>;

let accessSize = ByteAccess in
  def L4_loadalignb_ap : T_LD_abs_set <"memb_fifo", DoubleRegs, 0b0100>;

let accessSize = HalfWordAccess in
def L4_loadalignh_ap : T_LD_abs_set <"memh_fifo", DoubleRegs, 0b0010>;

// Load - Indirect with long offset
let InputType = "imm", addrMode = BaseLongOffset, isExtended = 1,
opExtentBits = 6, opExtendable = 3 in
class T_LoadAbsReg <string mnemonic, string CextOp, RegisterClass RC,
                    bits<4> MajOp>
  : LDInst <(outs RC:$dst), (ins IntRegs:$src1, u2Imm:$src2, u6Ext:$src3),
  "$dst = "#mnemonic#"($src1<<#$src2 + #$src3)",
  [] >, ImmRegShl {
    bits<5> dst;
    bits<5> src1;
    bits<2> src2;
    bits<6> src3;
    let CextOpcode = CextOp;
    let hasNewValue = !if (!eq(!cast<string>(RC), "DoubleRegs"), 0, 1);

    let IClass = 0b1001;
    let Inst{27-25} = 0b110;
    let Inst{24-21} = MajOp;
    let Inst{20-16} = src1;
    let Inst{13}    = src2{1};
    let Inst{12}    = 0b1;
    let Inst{11-8}  = src3{5-2};
    let Inst{7}     = src2{0};
    let Inst{6-5}   = src3{1-0};
    let Inst{4-0}   = dst;
  }

let accessSize = ByteAccess in {
  def L4_loadrb_ur  : T_LoadAbsReg<"memb",  "LDrib", IntRegs, 0b1000>;
  def L4_loadrub_ur : T_LoadAbsReg<"memub", "LDriub", IntRegs, 0b1001>;
  def L4_loadalignb_ur : T_LoadAbsReg<"memb_fifo", "LDrib_fifo",
                                      DoubleRegs, 0b0100>;
}

let accessSize = HalfWordAccess in {
  def L4_loadrh_ur   : T_LoadAbsReg<"memh",   "LDrih",    IntRegs, 0b1010>;
  def L4_loadruh_ur  : T_LoadAbsReg<"memuh",  "LDriuh",   IntRegs, 0b1011>;
  def L4_loadbsw2_ur : T_LoadAbsReg<"membh",  "LDribh2",  IntRegs, 0b0001>;
  def L4_loadbzw2_ur : T_LoadAbsReg<"memubh", "LDriubh2", IntRegs, 0b0011>;
  def L4_loadalignh_ur : T_LoadAbsReg<"memh_fifo", "LDrih_fifo",
                                      DoubleRegs, 0b0010>;
}

let accessSize = WordAccess in {
  def L4_loadri_ur   : T_LoadAbsReg<"memw", "LDriw", IntRegs, 0b1100>;
  def L4_loadbsw4_ur : T_LoadAbsReg<"membh", "LDribh4", DoubleRegs, 0b0111>;
  def L4_loadbzw4_ur : T_LoadAbsReg<"memubh", "LDriubh4", DoubleRegs, 0b0101>;
}

let accessSize = DoubleWordAccess in
def L4_loadrd_ur  : T_LoadAbsReg<"memd", "LDrid", DoubleRegs, 0b1110>;


multiclass T_LoadAbsReg_Pat <PatFrag ldOp, InstHexagon MI, ValueType VT = i32> {
  def  : Pat <(VT (ldOp (add (shl IntRegs:$src1, u2ImmPred:$src2),
                             (HexagonCONST32 tglobaladdr:$src3)))),
              (MI IntRegs:$src1, u2ImmPred:$src2, tglobaladdr:$src3)>;

  def  : Pat <(VT (ldOp (add IntRegs:$src1,
                             (HexagonCONST32 tglobaladdr:$src2)))),
              (MI IntRegs:$src1, 0, tglobaladdr:$src2)>;
}

let AddedComplexity  = 60 in {
defm : T_LoadAbsReg_Pat <sextloadi8, L4_loadrb_ur>;
defm : T_LoadAbsReg_Pat <zextloadi8, L4_loadrub_ur>;
defm : T_LoadAbsReg_Pat <extloadi8,  L4_loadrub_ur>;

defm : T_LoadAbsReg_Pat <sextloadi16, L4_loadrh_ur>;
defm : T_LoadAbsReg_Pat <zextloadi16, L4_loadruh_ur>;
defm : T_LoadAbsReg_Pat <extloadi16,  L4_loadruh_ur>;

defm : T_LoadAbsReg_Pat <load, L4_loadri_ur>;
defm : T_LoadAbsReg_Pat <load, L4_loadrd_ur, i64>;
}

//===----------------------------------------------------------------------===//
// Template classes for the non-predicated load instructions with
// base + register offset addressing mode
//===----------------------------------------------------------------------===//
class T_load_rr <string mnemonic, RegisterClass RC, bits<3> MajOp>:
   LDInst<(outs RC:$dst), (ins IntRegs:$src1, IntRegs:$src2, u2Imm:$u2),
  "$dst = "#mnemonic#"($src1 + $src2<<#$u2)",
  [], "", V4LDST_tc_ld_SLOT01>, ImmRegShl, AddrModeRel {
    bits<5> dst;
    bits<5> src1;
    bits<5> src2;
    bits<2> u2;

    let IClass = 0b0011;

    let Inst{27-24} = 0b1010;
    let Inst{23-21} = MajOp;
    let Inst{20-16} = src1;
    let Inst{12-8}  = src2;
    let Inst{13}    = u2{1};
    let Inst{7}     = u2{0};
    let Inst{4-0}   = dst;
  }

//===----------------------------------------------------------------------===//
// Template classes for the predicated load instructions with
// base + register offset addressing mode
//===----------------------------------------------------------------------===//
let isPredicated =  1 in
class T_pload_rr <string mnemonic, RegisterClass RC, bits<3> MajOp,
                  bit isNot, bit isPredNew>:
   LDInst <(outs RC:$dst),
           (ins PredRegs:$src1, IntRegs:$src2, IntRegs:$src3, u2Imm:$u2),
  !if(isNot, "if (!$src1", "if ($src1")#!if(isPredNew, ".new) ",
  ") ")#"$dst = "#mnemonic#"($src2+$src3<<#$u2)",
  [], "", V4LDST_tc_ld_SLOT01>, AddrModeRel {
    bits<5> dst;
    bits<2> src1;
    bits<5> src2;
    bits<5> src3;
    bits<2> u2;

    let isPredicatedFalse = isNot;
    let isPredicatedNew = isPredNew;

    let IClass = 0b0011;

    let Inst{27-26} = 0b00;
    let Inst{25}    = isPredNew;
    let Inst{24}    = isNot;
    let Inst{23-21} = MajOp;
    let Inst{20-16} = src2;
    let Inst{12-8}  = src3;
    let Inst{13}    = u2{1};
    let Inst{7}     = u2{0};
    let Inst{6-5}   = src1;
    let Inst{4-0}   = dst;
  }

//===----------------------------------------------------------------------===//
// multiclass for load instructions with base + register offset
// addressing mode
//===----------------------------------------------------------------------===//
let hasSideEffects = 0, addrMode = BaseRegOffset in
multiclass ld_idxd_shl <string mnemonic, string CextOp, RegisterClass RC,
                        bits<3> MajOp > {
  let CextOpcode = CextOp, BaseOpcode = CextOp#_indexed_shl,
      InputType = "reg" in {
    let isPredicable = 1 in
    def L4_#NAME#_rr : T_load_rr <mnemonic, RC, MajOp>;

    // Predicated
    def L4_p#NAME#t_rr : T_pload_rr <mnemonic, RC, MajOp, 0, 0>;
    def L4_p#NAME#f_rr : T_pload_rr <mnemonic, RC, MajOp, 1, 0>;

    // Predicated new
    def L4_p#NAME#tnew_rr : T_pload_rr <mnemonic, RC, MajOp, 0, 1>;
    def L4_p#NAME#fnew_rr : T_pload_rr <mnemonic, RC, MajOp, 1, 1>;
  }
}

let hasNewValue = 1, accessSize = ByteAccess in {
  defm loadrb  : ld_idxd_shl<"memb", "LDrib", IntRegs, 0b000>;
  defm loadrub : ld_idxd_shl<"memub", "LDriub", IntRegs, 0b001>;
}

let hasNewValue = 1, accessSize = HalfWordAccess in {
  defm loadrh  : ld_idxd_shl<"memh", "LDrih", IntRegs, 0b010>;
  defm loadruh : ld_idxd_shl<"memuh", "LDriuh", IntRegs, 0b011>;
}

let hasNewValue = 1, accessSize = WordAccess in
defm loadri : ld_idxd_shl<"memw", "LDriw", IntRegs, 0b100>;

let accessSize = DoubleWordAccess in
defm loadrd  : ld_idxd_shl<"memd", "LDrid", DoubleRegs, 0b110>;

// 'def pats' for load instructions with base + register offset and non-zero
// immediate value. Immediate value is used to left-shift the second
// register operand.
class Loadxs_pat<PatFrag Load, ValueType VT, InstHexagon MI>
  : Pat<(VT (Load (add (i32 IntRegs:$Rs),
                       (i32 (shl (i32 IntRegs:$Rt), u2ImmPred:$u2))))),
        (VT (MI IntRegs:$Rs, IntRegs:$Rt, imm:$u2))>;

let AddedComplexity = 40 in {
  def: Loadxs_pat<extloadi8,   i32, L4_loadrub_rr>;
  def: Loadxs_pat<zextloadi8,  i32, L4_loadrub_rr>;
  def: Loadxs_pat<sextloadi8,  i32, L4_loadrb_rr>;
  def: Loadxs_pat<extloadi16,  i32, L4_loadruh_rr>;
  def: Loadxs_pat<zextloadi16, i32, L4_loadruh_rr>;
  def: Loadxs_pat<sextloadi16, i32, L4_loadrh_rr>;
  def: Loadxs_pat<load,        i32, L4_loadri_rr>;
  def: Loadxs_pat<load,        i64, L4_loadrd_rr>;
}

// 'def pats' for load instruction base + register offset and
// zero immediate value.
class Loadxs_simple_pat<PatFrag Load, ValueType VT, InstHexagon MI>
  : Pat<(VT (Load (add (i32 IntRegs:$Rs), (i32 IntRegs:$Rt)))),
        (VT (MI IntRegs:$Rs, IntRegs:$Rt, 0))>;

let AddedComplexity = 20 in {
  def: Loadxs_simple_pat<extloadi8,   i32, L4_loadrub_rr>;
  def: Loadxs_simple_pat<zextloadi8,  i32, L4_loadrub_rr>;
  def: Loadxs_simple_pat<sextloadi8,  i32, L4_loadrb_rr>;
  def: Loadxs_simple_pat<extloadi16,  i32, L4_loadruh_rr>;
  def: Loadxs_simple_pat<zextloadi16, i32, L4_loadruh_rr>;
  def: Loadxs_simple_pat<sextloadi16, i32, L4_loadrh_rr>;
  def: Loadxs_simple_pat<load,        i32, L4_loadri_rr>;
  def: Loadxs_simple_pat<load,        i64, L4_loadrd_rr>;
}

// zext i1->i64
def: Pat<(i64 (zext (i1 PredRegs:$src1))),
         (Zext64 (C2_muxii PredRegs:$src1, 1, 0))>;

// zext i32->i64
def: Pat<(i64 (zext (i32 IntRegs:$src1))),
         (Zext64 IntRegs:$src1)>;

//===----------------------------------------------------------------------===//
// LD -
//===----------------------------------------------------------------------===//

//===----------------------------------------------------------------------===//
// ST +
//===----------------------------------------------------------------------===//
///
//===----------------------------------------------------------------------===//
// Template class for store instructions with Absolute set addressing mode.
//===----------------------------------------------------------------------===//
let isExtended = 1, opExtendable = 1, opExtentBits = 6,
    addrMode = AbsoluteSet, isNVStorable = 1 in
class T_ST_absset <string mnemonic, string BaseOp, RegisterClass RC,
                   bits<3> MajOp, MemAccessSize AccessSz, bit isHalf = 0>
  : STInst<(outs IntRegs:$dst),
           (ins u6Ext:$addr, RC:$src),
    mnemonic#"($dst = #$addr) = $src"#!if(isHalf, ".h","")>, NewValueRel {
    bits<5> dst;
    bits<6> addr;
    bits<5> src;
    let accessSize = AccessSz;
    let BaseOpcode = BaseOp#"_AbsSet";

    let IClass = 0b1010;

    let Inst{27-24} = 0b1011;
    let Inst{23-21} = MajOp;
    let Inst{20-16} = dst;
    let Inst{13}    = 0b0;
    let Inst{12-8}  = src;
    let Inst{7}     = 0b1;
    let Inst{5-0}   = addr;
  }

def S4_storerb_ap : T_ST_absset <"memb", "STrib", IntRegs, 0b000, ByteAccess>;
def S4_storerh_ap : T_ST_absset <"memh", "STrih", IntRegs, 0b010,
                                 HalfWordAccess>;
def S4_storeri_ap : T_ST_absset <"memw", "STriw", IntRegs, 0b100, WordAccess>;

let isNVStorable = 0 in {
  def S4_storerf_ap : T_ST_absset <"memh", "STrif", IntRegs,
                                   0b011, HalfWordAccess, 1>;
  def S4_storerd_ap : T_ST_absset <"memd", "STrid", DoubleRegs,
                                   0b110, DoubleWordAccess>;
}

let opExtendable = 1, isNewValue = 1, isNVStore = 1, opNewValue = 2,
isExtended = 1, opExtentBits= 6 in
class T_ST_absset_nv <string mnemonic, string BaseOp, bits<2> MajOp,
                      MemAccessSize AccessSz >
  : NVInst <(outs IntRegs:$dst),
            (ins u6Ext:$addr, IntRegs:$src),
    mnemonic#"($dst = #$addr) = $src.new">, NewValueRel {
    bits<5> dst;
    bits<6> addr;
    bits<3> src;
    let accessSize = AccessSz;
    let BaseOpcode = BaseOp#"_AbsSet";

    let IClass = 0b1010;

    let Inst{27-21} = 0b1011101;
    let Inst{20-16} = dst;
    let Inst{13-11} = 0b000;
    let Inst{12-11} = MajOp;
    let Inst{10-8}  = src;
    let Inst{7}     = 0b1;
    let Inst{5-0}   = addr;
  }

let mayStore = 1, addrMode = AbsoluteSet in {
  def S4_storerbnew_ap : T_ST_absset_nv <"memb", "STrib", 0b00, ByteAccess>;
  def S4_storerhnew_ap : T_ST_absset_nv <"memh", "STrih", 0b01, HalfWordAccess>;
  def S4_storerinew_ap : T_ST_absset_nv <"memw", "STriw", 0b10, WordAccess>;
}

let isExtended = 1, opExtendable = 2, opExtentBits = 6, InputType = "imm",
addrMode = BaseLongOffset, AddedComplexity = 40 in
class T_StoreAbsReg <string mnemonic, string CextOp, RegisterClass RC,
                     bits<3> MajOp, MemAccessSize AccessSz, bit isHalf = 0>
  : STInst<(outs),
           (ins IntRegs:$src1, u2Imm:$src2, u6Ext:$src3, RC:$src4),
   mnemonic#"($src1<<#$src2 + #$src3) = $src4"#!if(isHalf, ".h",""),
   []>, ImmRegShl, NewValueRel {

    bits<5> src1;
    bits<2> src2;
    bits<6> src3;
    bits<5> src4;

    let accessSize = AccessSz;
    let CextOpcode = CextOp;
    let BaseOpcode = CextOp#"_shl";
    let IClass = 0b1010;

    let Inst{27-24} =0b1101;
    let Inst{23-21} = MajOp;
    let Inst{20-16} = src1;
    let Inst{13}    = src2{1};
    let Inst{12-8}  = src4;
    let Inst{7}     = 0b1;
    let Inst{6}     = src2{0};
    let Inst{5-0}   = src3;
}

def S4_storerb_ur : T_StoreAbsReg <"memb", "STrib", IntRegs, 0b000, ByteAccess>;
def S4_storerh_ur : T_StoreAbsReg <"memh", "STrih", IntRegs, 0b010,
                                   HalfWordAccess>;
def S4_storerf_ur : T_StoreAbsReg <"memh", "STrif", IntRegs, 0b011,
                                   HalfWordAccess, 1>;
def S4_storeri_ur : T_StoreAbsReg <"memw", "STriw", IntRegs, 0b100, WordAccess>;
def S4_storerd_ur : T_StoreAbsReg <"memd", "STrid", DoubleRegs, 0b110,
                                   DoubleWordAccess>;

let AddedComplexity = 40 in
multiclass T_StoreAbsReg_Pats <InstHexagon MI, RegisterClass RC, ValueType VT,
                           PatFrag stOp> {
 def : Pat<(stOp (VT RC:$src4),
                 (add (shl (i32 IntRegs:$src1), u2ImmPred:$src2),
                      u32ImmPred:$src3)),
          (MI IntRegs:$src1, u2ImmPred:$src2, u32ImmPred:$src3, RC:$src4)>;

 def : Pat<(stOp (VT RC:$src4),
                 (add (shl IntRegs:$src1, u2ImmPred:$src2),
                      (HexagonCONST32 tglobaladdr:$src3))),
           (MI IntRegs:$src1, u2ImmPred:$src2, tglobaladdr:$src3, RC:$src4)>;

 def : Pat<(stOp (VT RC:$src4),
                 (add IntRegs:$src1, (HexagonCONST32 tglobaladdr:$src3))),
           (MI IntRegs:$src1, 0, tglobaladdr:$src3, RC:$src4)>;
}

defm : T_StoreAbsReg_Pats <S4_storerd_ur, DoubleRegs, i64, store>;
defm : T_StoreAbsReg_Pats <S4_storeri_ur, IntRegs, i32, store>;
defm : T_StoreAbsReg_Pats <S4_storerb_ur, IntRegs, i32, truncstorei8>;
defm : T_StoreAbsReg_Pats <S4_storerh_ur, IntRegs, i32, truncstorei16>;

let mayStore = 1, isNVStore = 1, isExtended = 1, addrMode = BaseLongOffset,
    opExtentBits = 6, isNewValue = 1, opNewValue = 3, opExtendable = 2 in
class T_StoreAbsRegNV <string mnemonic, string CextOp, bits<2> MajOp,
                       MemAccessSize AccessSz>
  : NVInst <(outs ),
            (ins IntRegs:$src1, u2Imm:$src2, u6Ext:$src3, IntRegs:$src4),
  mnemonic#"($src1<<#$src2 + #$src3) = $src4.new">, NewValueRel {
    bits<5> src1;
    bits<2> src2;
    bits<6> src3;
    bits<3> src4;

    let CextOpcode  = CextOp;
    let BaseOpcode  = CextOp#"_shl";
    let IClass      = 0b1010;

    let Inst{27-21} = 0b1101101;
    let Inst{12-11} = 0b00;
    let Inst{7}     = 0b1;
    let Inst{20-16} = src1;
    let Inst{13}    = src2{1};
    let Inst{12-11} = MajOp;
    let Inst{10-8}  = src4;
    let Inst{6}     = src2{0};
    let Inst{5-0}   = src3;
  }

def S4_storerbnew_ur : T_StoreAbsRegNV <"memb", "STrib", 0b00, ByteAccess>;
def S4_storerhnew_ur : T_StoreAbsRegNV <"memh", "STrih", 0b01, HalfWordAccess>;
def S4_storerinew_ur : T_StoreAbsRegNV <"memw", "STriw", 0b10, WordAccess>;

//===----------------------------------------------------------------------===//
// Template classes for the non-predicated store instructions with
// base + register offset addressing mode
//===----------------------------------------------------------------------===//
let isPredicable = 1 in
class T_store_rr <string mnemonic, RegisterClass RC, bits<3> MajOp, bit isH>
  : STInst < (outs ), (ins IntRegs:$Rs, IntRegs:$Ru, u2Imm:$u2, RC:$Rt),
  mnemonic#"($Rs + $Ru<<#$u2) = $Rt"#!if(isH, ".h",""),
  [],"",V4LDST_tc_st_SLOT01>, ImmRegShl, AddrModeRel {

    bits<5> Rs;
    bits<5> Ru;
    bits<2> u2;
    bits<5> Rt;

    let IClass = 0b0011;

    let Inst{27-24} = 0b1011;
    let Inst{23-21} = MajOp;
    let Inst{20-16} = Rs;
    let Inst{12-8}  = Ru;
    let Inst{13}    = u2{1};
    let Inst{7}     = u2{0};
    let Inst{4-0}   = Rt;
  }

//===----------------------------------------------------------------------===//
// Template classes for the predicated store instructions with
// base + register offset addressing mode
//===----------------------------------------------------------------------===//
let isPredicated = 1 in
class T_pstore_rr <string mnemonic, RegisterClass RC, bits<3> MajOp,
                   bit isNot, bit isPredNew, bit isH>
  : STInst <(outs),
            (ins PredRegs:$Pv, IntRegs:$Rs, IntRegs:$Ru, u2Imm:$u2, RC:$Rt),

  !if(isNot, "if (!$Pv", "if ($Pv")#!if(isPredNew, ".new) ",
  ") ")#mnemonic#"($Rs+$Ru<<#$u2) = $Rt"#!if(isH, ".h",""),
  [], "", V4LDST_tc_st_SLOT01> , AddrModeRel{
    bits<2> Pv;
    bits<5> Rs;
    bits<5> Ru;
    bits<2> u2;
    bits<5> Rt;

    let isPredicatedFalse = isNot;
    let isPredicatedNew = isPredNew;

    let IClass = 0b0011;

    let Inst{27-26} = 0b01;
    let Inst{25}    = isPredNew;
    let Inst{24}    = isNot;
    let Inst{23-21} = MajOp;
    let Inst{20-16} = Rs;
    let Inst{12-8}  = Ru;
    let Inst{13}    = u2{1};
    let Inst{7}     = u2{0};
    let Inst{6-5}   = Pv;
    let Inst{4-0}   = Rt;
  }

//===----------------------------------------------------------------------===//
// Template classes for the new-value store instructions with
// base + register offset addressing mode
//===----------------------------------------------------------------------===//
let isPredicable = 1, isNewValue = 1, opNewValue = 3 in
class T_store_new_rr <string mnemonic, bits<2> MajOp> :
  NVInst < (outs ), (ins IntRegs:$Rs, IntRegs:$Ru, u2Imm:$u2, IntRegs:$Nt),
  mnemonic#"($Rs + $Ru<<#$u2) = $Nt.new",
  [],"",V4LDST_tc_st_SLOT0>, ImmRegShl, AddrModeRel {

    bits<5> Rs;
    bits<5> Ru;
    bits<2> u2;
    bits<3> Nt;

    let IClass = 0b0011;

    let Inst{27-21} = 0b1011101;
    let Inst{20-16} = Rs;
    let Inst{12-8}  = Ru;
    let Inst{13}    = u2{1};
    let Inst{7}     = u2{0};
    let Inst{4-3}   = MajOp;
    let Inst{2-0}   = Nt;
  }

//===----------------------------------------------------------------------===//
// Template classes for the predicated new-value store instructions with
// base + register offset addressing mode
//===----------------------------------------------------------------------===//
let isPredicated = 1, isNewValue = 1, opNewValue = 4 in
class T_pstore_new_rr <string mnemonic, bits<2> MajOp, bit isNot, bit isPredNew>
  : NVInst<(outs),
           (ins PredRegs:$Pv, IntRegs:$Rs, IntRegs:$Ru, u2Imm:$u2, IntRegs:$Nt),
   !if(isNot, "if (!$Pv", "if ($Pv")#!if(isPredNew, ".new) ",
   ") ")#mnemonic#"($Rs+$Ru<<#$u2) = $Nt.new",
   [], "", V4LDST_tc_st_SLOT0>, AddrModeRel {
    bits<2> Pv;
    bits<5> Rs;
    bits<5> Ru;
    bits<2> u2;
    bits<3> Nt;

    let isPredicatedFalse = isNot;
    let isPredicatedNew = isPredNew;

    let IClass = 0b0011;
    let Inst{27-26} = 0b01;
    let Inst{25}    = isPredNew;
    let Inst{24}    = isNot;
    let Inst{23-21} = 0b101;
    let Inst{20-16} = Rs;
    let Inst{12-8}  = Ru;
    let Inst{13}    = u2{1};
    let Inst{7}     = u2{0};
    let Inst{6-5}   = Pv;
    let Inst{4-3}   = MajOp;
    let Inst{2-0}   = Nt;
  }

//===----------------------------------------------------------------------===//
// multiclass for store instructions with base + register offset addressing
// mode
//===----------------------------------------------------------------------===//
let isNVStorable = 1 in
multiclass ST_Idxd_shl<string mnemonic, string CextOp, RegisterClass RC,
                       bits<3> MajOp, bit isH = 0> {
  let CextOpcode = CextOp, BaseOpcode = CextOp#_indexed_shl in {
    def S4_#NAME#_rr : T_store_rr <mnemonic, RC, MajOp, isH>;

    // Predicated
    def S4_p#NAME#t_rr : T_pstore_rr <mnemonic, RC, MajOp, 0, 0, isH>;
    def S4_p#NAME#f_rr : T_pstore_rr <mnemonic, RC, MajOp, 1, 0, isH>;

    // Predicated new
    def S4_p#NAME#tnew_rr : T_pstore_rr <mnemonic, RC, MajOp, 0, 1, isH>;
    def S4_p#NAME#fnew_rr : T_pstore_rr <mnemonic, RC, MajOp, 1, 1, isH>;
  }
}

//===----------------------------------------------------------------------===//
// multiclass for new-value store instructions with base + register offset
// addressing mode.
//===----------------------------------------------------------------------===//
let mayStore = 1, isNVStore = 1 in
multiclass ST_Idxd_shl_nv <string mnemonic, string CextOp, RegisterClass RC,
                           bits<2> MajOp> {
  let CextOpcode = CextOp, BaseOpcode = CextOp#_indexed_shl in {
    def S4_#NAME#new_rr : T_store_new_rr<mnemonic, MajOp>;

    // Predicated
    def S4_p#NAME#newt_rr : T_pstore_new_rr <mnemonic, MajOp, 0, 0>;
    def S4_p#NAME#newf_rr : T_pstore_new_rr <mnemonic, MajOp, 1, 0>;

    // Predicated new
    def S4_p#NAME#newtnew_rr : T_pstore_new_rr <mnemonic, MajOp, 0, 1>;
    def S4_p#NAME#newfnew_rr : T_pstore_new_rr <mnemonic, MajOp, 1, 1>;
  }
}

let addrMode = BaseRegOffset, InputType = "reg", hasSideEffects = 0 in {
  let accessSize = ByteAccess in
  defm storerb: ST_Idxd_shl<"memb", "STrib", IntRegs, 0b000>,
                ST_Idxd_shl_nv<"memb", "STrib", IntRegs, 0b00>;

  let accessSize = HalfWordAccess in
  defm storerh: ST_Idxd_shl<"memh", "STrih", IntRegs, 0b010>,
                ST_Idxd_shl_nv<"memh", "STrih", IntRegs, 0b01>;

  let accessSize = WordAccess in
  defm storeri: ST_Idxd_shl<"memw", "STriw", IntRegs, 0b100>,
                ST_Idxd_shl_nv<"memw", "STriw", IntRegs, 0b10>;

  let isNVStorable = 0, accessSize = DoubleWordAccess in
  defm storerd: ST_Idxd_shl<"memd", "STrid", DoubleRegs, 0b110>;

  let isNVStorable = 0, accessSize = HalfWordAccess in
  defm storerf: ST_Idxd_shl<"memh", "STrif", IntRegs, 0b011, 1>;
}

class Storexs_pat<PatFrag Store, PatFrag Value, InstHexagon MI>
  : Pat<(Store Value:$Ru, (add (i32 IntRegs:$Rs),
                               (i32 (shl (i32 IntRegs:$Rt), u2ImmPred:$u2)))),
        (MI IntRegs:$Rs, IntRegs:$Rt, imm:$u2, Value:$Ru)>;

let AddedComplexity = 40 in {
  def: Storexs_pat<truncstorei8,  I32, S4_storerb_rr>;
  def: Storexs_pat<truncstorei16, I32, S4_storerh_rr>;
  def: Storexs_pat<store,         I32, S4_storeri_rr>;
  def: Storexs_pat<store,         I64, S4_storerd_rr>;
}

// memd(Rx++#s4:3)=Rtt
// memd(Rx++#s4:3:circ(Mu))=Rtt
// memd(Rx++I:circ(Mu))=Rtt
// memd(Rx++Mu)=Rtt
// memd(Rx++Mu:brev)=Rtt
// memd(gp+#u16:3)=Rtt

// Store doubleword conditionally.
// if ([!]Pv[.new]) memd(#u6)=Rtt
// TODO: needs to be implemented.

//===----------------------------------------------------------------------===//
// Template class
//===----------------------------------------------------------------------===//
let isPredicable = 1, isExtendable = 1, isExtentSigned = 1, opExtentBits = 8,
    opExtendable = 2 in
class T_StoreImm <string mnemonic, Operand OffsetOp, bits<2> MajOp >
  : STInst <(outs ), (ins IntRegs:$Rs, OffsetOp:$offset, s8Ext:$S8),
  mnemonic#"($Rs+#$offset)=#$S8",
  [], "", V4LDST_tc_st_SLOT01>,
  ImmRegRel, PredNewRel {
    bits<5> Rs;
    bits<8> S8;
    bits<8> offset;
    bits<6> offsetBits;

    string OffsetOpStr = !cast<string>(OffsetOp);
    let offsetBits = !if (!eq(OffsetOpStr, "u6_2Imm"), offset{7-2},
                     !if (!eq(OffsetOpStr, "u6_1Imm"), offset{6-1},
                                         /* u6_0Imm */ offset{5-0}));

    let IClass = 0b0011;

    let Inst{27-25} = 0b110;
    let Inst{22-21} = MajOp;
    let Inst{20-16} = Rs;
    let Inst{12-7}  = offsetBits;
    let Inst{13}    = S8{7};
    let Inst{6-0}   = S8{6-0};
  }

let isPredicated = 1, isExtendable = 1, isExtentSigned = 1, opExtentBits = 6,
    opExtendable = 3 in
class T_StoreImm_pred <string mnemonic, Operand OffsetOp, bits<2> MajOp,
                       bit isPredNot, bit isPredNew >
  : STInst <(outs ),
            (ins PredRegs:$Pv, IntRegs:$Rs, OffsetOp:$offset, s6Ext:$S6),
  !if(isPredNot, "if (!$Pv", "if ($Pv")#!if(isPredNew, ".new) ",
  ") ")#mnemonic#"($Rs+#$offset)=#$S6",
  [], "", V4LDST_tc_st_SLOT01>,
  ImmRegRel, PredNewRel {
    bits<2> Pv;
    bits<5> Rs;
    bits<6> S6;
    bits<8> offset;
    bits<6> offsetBits;

    string OffsetOpStr = !cast<string>(OffsetOp);
    let offsetBits = !if (!eq(OffsetOpStr, "u6_2Imm"), offset{7-2},
                     !if (!eq(OffsetOpStr, "u6_1Imm"), offset{6-1},
                                         /* u6_0Imm */ offset{5-0}));
    let isPredicatedNew = isPredNew;
    let isPredicatedFalse = isPredNot;

    let IClass = 0b0011;

    let Inst{27-25} = 0b100;
    let Inst{24}    = isPredNew;
    let Inst{23}    = isPredNot;
    let Inst{22-21} = MajOp;
    let Inst{20-16} = Rs;
    let Inst{13}    = S6{5};
    let Inst{12-7}  = offsetBits;
    let Inst{6-5}   = Pv;
    let Inst{4-0}   = S6{4-0};
  }


//===----------------------------------------------------------------------===//
// multiclass for store instructions with base + immediate offset
// addressing mode and immediate stored value.
// mem[bhw](Rx++#s4:3)=#s8
// if ([!]Pv[.new]) mem[bhw](Rx++#s4:3)=#s6
//===----------------------------------------------------------------------===//

multiclass ST_Imm_Pred <string mnemonic, Operand OffsetOp, bits<2> MajOp,
                        bit PredNot> {
  def _io    : T_StoreImm_pred <mnemonic, OffsetOp, MajOp, PredNot, 0>;
  // Predicate new
  def new_io : T_StoreImm_pred <mnemonic, OffsetOp, MajOp, PredNot, 1>;
}

multiclass ST_Imm <string mnemonic, string CextOp, Operand OffsetOp,
                   bits<2> MajOp> {
  let CextOpcode = CextOp, BaseOpcode = CextOp#_imm in {
    def _io : T_StoreImm <mnemonic, OffsetOp, MajOp>;

    defm t : ST_Imm_Pred <mnemonic, OffsetOp, MajOp, 0>;
    defm f : ST_Imm_Pred <mnemonic, OffsetOp, MajOp, 1>;
  }
}

let hasSideEffects = 0, addrMode = BaseImmOffset,
    InputType = "imm" in {
  let accessSize = ByteAccess in
  defm S4_storeirb : ST_Imm<"memb", "STrib", u6_0Imm, 0b00>;

  let accessSize = HalfWordAccess in
  defm S4_storeirh : ST_Imm<"memh", "STrih", u6_1Imm, 0b01>;

  let accessSize = WordAccess in
  defm S4_storeiri : ST_Imm<"memw", "STriw", u6_2Imm, 0b10>;
}

def IMM_BYTE : SDNodeXForm<imm, [{
  // -1 etc is  represented as 255 etc
  // assigning to a byte restores our desired signed value.
  int8_t imm = N->getSExtValue();
  return CurDAG->getTargetConstant(imm, MVT::i32);
}]>;

def IMM_HALF : SDNodeXForm<imm, [{
  // -1 etc is  represented as 65535 etc
  // assigning to a short restores our desired signed value.
  int16_t imm = N->getSExtValue();
  return CurDAG->getTargetConstant(imm, MVT::i32);
}]>;

def IMM_WORD : SDNodeXForm<imm, [{
  // -1 etc can be represented as 4294967295 etc
  // Currently, it's not doing this. But some optimization
  // might convert -1 to a large +ve number.
  // assigning to a word restores our desired signed value.
  int32_t imm = N->getSExtValue();
  return CurDAG->getTargetConstant(imm, MVT::i32);
}]>;

def ToImmByte : OutPatFrag<(ops node:$R), (IMM_BYTE $R)>;
def ToImmHalf : OutPatFrag<(ops node:$R), (IMM_HALF $R)>;
def ToImmWord : OutPatFrag<(ops node:$R), (IMM_WORD $R)>;

let AddedComplexity = 40 in {
  // Not using frameindex patterns for these stores, because the offset
  // is not extendable. This could cause problems during removing the frame
  // indices, since the offset with respect to R29/R30 may not fit in the
  // u6 field.
  def: Storexm_add_pat<truncstorei8, s32ImmPred, u6_0ImmPred, ToImmByte,
                       S4_storeirb_io>;
  def: Storexm_add_pat<truncstorei16, s32ImmPred, u6_1ImmPred, ToImmHalf,
                       S4_storeirh_io>;
  def: Storexm_add_pat<store, s32ImmPred, u6_2ImmPred, ToImmWord,
                       S4_storeiri_io>;
}

def: Storexm_simple_pat<truncstorei8,  s32ImmPred, ToImmByte, S4_storeirb_io>;
def: Storexm_simple_pat<truncstorei16, s32ImmPred, ToImmHalf, S4_storeirh_io>;
def: Storexm_simple_pat<store,         s32ImmPred, ToImmWord, S4_storeiri_io>;

// memb(Rx++#s4:0:circ(Mu))=Rt
// memb(Rx++I:circ(Mu))=Rt
// memb(Rx++Mu)=Rt
// memb(Rx++Mu:brev)=Rt
// memb(gp+#u16:0)=Rt

// Store halfword.
// TODO: needs to be implemented
// memh(Re=#U6)=Rt.H
// memh(Rs+#s11:1)=Rt.H
// memh(Rs+Ru<<#u2)=Rt.H
// TODO: needs to be implemented.

// memh(Ru<<#u2+#U6)=Rt.H
// memh(Rx++#s4:1:circ(Mu))=Rt.H
// memh(Rx++#s4:1:circ(Mu))=Rt
// memh(Rx++I:circ(Mu))=Rt.H
// memh(Rx++I:circ(Mu))=Rt
// memh(Rx++Mu)=Rt.H
// memh(Rx++Mu)=Rt
// memh(Rx++Mu:brev)=Rt.H
// memh(Rx++Mu:brev)=Rt
// memh(gp+#u16:1)=Rt
// if ([!]Pv[.new]) memh(#u6)=Rt.H
// if ([!]Pv[.new]) memh(#u6)=Rt

// if ([!]Pv[.new]) memh(Rs+#u6:1)=Rt.H
// TODO: needs to be implemented.

// if ([!]Pv[.new]) memh(Rx++#s4:1)=Rt.H
// TODO: Needs to be implemented.

// Store word.
// memw(Re=#U6)=Rt
// TODO: Needs to be implemented.
// memw(Rx++#s4:2)=Rt
// memw(Rx++#s4:2:circ(Mu))=Rt
// memw(Rx++I:circ(Mu))=Rt
// memw(Rx++Mu)=Rt
// memw(Rx++Mu:brev)=Rt

//===----------------------------------------------------------------------===
// ST -
//===----------------------------------------------------------------------===


//===----------------------------------------------------------------------===//
// NV/ST +
//===----------------------------------------------------------------------===//

let opNewValue = 2, opExtendable = 1, isExtentSigned = 1, isPredicable = 1 in
class T_store_io_nv <string mnemonic, RegisterClass RC,
                    Operand ImmOp, bits<2>MajOp>
  : NVInst_V4 <(outs),
               (ins IntRegs:$src1, ImmOp:$src2, RC:$src3),
  mnemonic#"($src1+#$src2) = $src3.new",
  [],"",ST_tc_st_SLOT0> {
    bits<5> src1;
    bits<13> src2; // Actual address offset
    bits<3> src3;
    bits<11> offsetBits; // Represents offset encoding

    let opExtentBits = !if (!eq(mnemonic, "memb"), 11,
                       !if (!eq(mnemonic, "memh"), 12,
                       !if (!eq(mnemonic, "memw"), 13, 0)));

    let opExtentAlign = !if (!eq(mnemonic, "memb"), 0,
                        !if (!eq(mnemonic, "memh"), 1,
                        !if (!eq(mnemonic, "memw"), 2, 0)));

    let offsetBits = !if (!eq(mnemonic, "memb"),  src2{10-0},
                     !if (!eq(mnemonic, "memh"),  src2{11-1},
                     !if (!eq(mnemonic, "memw"),  src2{12-2}, 0)));

    let IClass = 0b1010;

    let Inst{27} = 0b0;
    let Inst{26-25} = offsetBits{10-9};
    let Inst{24-21} = 0b1101;
    let Inst{20-16} = src1;
    let Inst{13} = offsetBits{8};
    let Inst{12-11} = MajOp;
    let Inst{10-8} = src3;
    let Inst{7-0} = offsetBits{7-0};
  }

let opExtendable = 2, opNewValue = 3, isPredicated = 1 in
class T_pstore_io_nv <string mnemonic, RegisterClass RC, Operand predImmOp,
                         bits<2>MajOp, bit PredNot, bit isPredNew>
  : NVInst_V4 <(outs),
               (ins PredRegs:$src1, IntRegs:$src2, predImmOp:$src3, RC:$src4),
  !if(PredNot, "if (!$src1", "if ($src1")#!if(isPredNew, ".new) ",
  ") ")#mnemonic#"($src2+#$src3) = $src4.new",
  [],"",V2LDST_tc_st_SLOT0> {
    bits<2> src1;
    bits<5> src2;
    bits<9> src3;
    bits<3> src4;
    bits<6> offsetBits; // Represents offset encoding

    let isPredicatedNew = isPredNew;
    let isPredicatedFalse = PredNot;
    let opExtentBits = !if (!eq(mnemonic, "memb"), 6,
                       !if (!eq(mnemonic, "memh"), 7,
                       !if (!eq(mnemonic, "memw"), 8, 0)));

    let opExtentAlign = !if (!eq(mnemonic, "memb"), 0,
                        !if (!eq(mnemonic, "memh"), 1,
                        !if (!eq(mnemonic, "memw"), 2, 0)));

    let offsetBits = !if (!eq(mnemonic, "memb"), src3{5-0},
                     !if (!eq(mnemonic, "memh"), src3{6-1},
                     !if (!eq(mnemonic, "memw"), src3{7-2}, 0)));

    let IClass = 0b0100;

    let Inst{27}    = 0b0;
    let Inst{26}    = PredNot;
    let Inst{25}    = isPredNew;
    let Inst{24-21} = 0b0101;
    let Inst{20-16} = src2;
    let Inst{13}    = offsetBits{5};
    let Inst{12-11} = MajOp;
    let Inst{10-8}  = src4;
    let Inst{7-3}   = offsetBits{4-0};
    let Inst{2}     = 0b0;
    let Inst{1-0}   = src1;
  }

// multiclass for new-value store instructions with base + immediate offset.
//
let mayStore = 1, isNVStore = 1, isNewValue = 1, hasSideEffects = 0,
    isExtendable = 1 in
multiclass ST_Idxd_nv<string mnemonic, string CextOp, RegisterClass RC,
                   Operand ImmOp, Operand predImmOp, bits<2> MajOp> {

  let CextOpcode = CextOp, BaseOpcode = CextOp#_indexed in {
    def S2_#NAME#new_io : T_store_io_nv <mnemonic, RC, ImmOp, MajOp>;
    // Predicated
    def S2_p#NAME#newt_io :T_pstore_io_nv <mnemonic, RC, predImmOp, MajOp, 0, 0>;
    def S2_p#NAME#newf_io :T_pstore_io_nv <mnemonic, RC, predImmOp, MajOp, 1, 0>;
    // Predicated new
    def S4_p#NAME#newtnew_io :T_pstore_io_nv <mnemonic, RC, predImmOp,
                                              MajOp, 0, 1>;
    def S4_p#NAME#newfnew_io :T_pstore_io_nv <mnemonic, RC, predImmOp,
                                              MajOp, 1, 1>;
  }
}

let addrMode = BaseImmOffset, InputType = "imm" in {
  let accessSize = ByteAccess in
  defm storerb: ST_Idxd_nv<"memb", "STrib", IntRegs, s11_0Ext,
                           u6_0Ext, 0b00>, AddrModeRel;

  let accessSize = HalfWordAccess, opExtentAlign = 1 in
  defm storerh: ST_Idxd_nv<"memh", "STrih", IntRegs, s11_1Ext,
                           u6_1Ext, 0b01>, AddrModeRel;

  let accessSize = WordAccess, opExtentAlign = 2 in
  defm storeri: ST_Idxd_nv<"memw", "STriw", IntRegs, s11_2Ext,
                           u6_2Ext, 0b10>, AddrModeRel;
}

//===----------------------------------------------------------------------===//
// Post increment loads with register offset.
//===----------------------------------------------------------------------===//

let hasNewValue = 1 in
def L2_loadbsw2_pr : T_load_pr <"membh", IntRegs, 0b0001, HalfWordAccess>;

def L2_loadbsw4_pr : T_load_pr <"membh", DoubleRegs, 0b0111, WordAccess>;

let hasSideEffects = 0, addrMode = PostInc in
class T_loadalign_pr <string mnemonic, bits<4> MajOp, MemAccessSize AccessSz>
  : LDInstPI <(outs DoubleRegs:$dst, IntRegs:$_dst_),
              (ins DoubleRegs:$src1, IntRegs:$src2, ModRegs:$src3),
  "$dst = "#mnemonic#"($src2++$src3)", [],
  "$src1 = $dst, $src2 = $_dst_"> {
    bits<5> dst;
    bits<5> src2;
    bits<1> src3;

    let accessSize = AccessSz;
    let IClass = 0b1001;

    let Inst{27-25} = 0b110;
    let Inst{24-21} = MajOp;
    let Inst{20-16} = src2;
    let Inst{13}    = src3;
    let Inst{12}    = 0b0;
    let Inst{7}     = 0b0;
    let Inst{4-0}   = dst;
  }

def L2_loadalignb_pr : T_loadalign_pr <"memb_fifo", 0b0100, ByteAccess>;
def L2_loadalignh_pr : T_loadalign_pr <"memh_fifo", 0b0010, HalfWordAccess>;

//===----------------------------------------------------------------------===//
// Template class for non-predicated post increment .new stores
// mem[bhwd](Rx++#s4:[0123])=Nt.new
//===----------------------------------------------------------------------===//
let isPredicable = 1, hasSideEffects = 0, addrMode = PostInc, isNVStore = 1,
    isNewValue = 1, opNewValue = 3 in
class T_StorePI_nv <string mnemonic, Operand ImmOp, bits<2> MajOp >
  : NVInstPI_V4 <(outs IntRegs:$_dst_),
                 (ins IntRegs:$src1, ImmOp:$offset, IntRegs:$src2),
  mnemonic#"($src1++#$offset) = $src2.new",
  [], "$src1 = $_dst_">,
  AddrModeRel {
    bits<5> src1;
    bits<3> src2;
    bits<7> offset;
    bits<4> offsetBits;

    string ImmOpStr = !cast<string>(ImmOp);
    let offsetBits = !if (!eq(ImmOpStr, "s4_2Imm"), offset{5-2},
                     !if (!eq(ImmOpStr, "s4_1Imm"), offset{4-1},
                                      /* s4_0Imm */ offset{3-0}));
    let IClass = 0b1010;

    let Inst{27-21} = 0b1011101;
    let Inst{20-16} = src1;
    let Inst{13} = 0b0;
    let Inst{12-11} = MajOp;
    let Inst{10-8} = src2;
    let Inst{7} = 0b0;
    let Inst{6-3} = offsetBits;
    let Inst{1} = 0b0;
  }

//===----------------------------------------------------------------------===//
// Template class for predicated post increment .new stores
// if([!]Pv[.new]) mem[bhwd](Rx++#s4:[0123])=Nt.new
//===----------------------------------------------------------------------===//
let isPredicated = 1, hasSideEffects = 0, addrMode = PostInc, isNVStore = 1,
    isNewValue = 1, opNewValue = 4 in
class T_StorePI_nv_pred <string mnemonic, Operand ImmOp,
                         bits<2> MajOp, bit isPredNot, bit isPredNew >
  : NVInstPI_V4 <(outs IntRegs:$_dst_),
                 (ins PredRegs:$src1, IntRegs:$src2,
                      ImmOp:$offset, IntRegs:$src3),
  !if(isPredNot, "if (!$src1", "if ($src1")#!if(isPredNew, ".new) ",
  ") ")#mnemonic#"($src2++#$offset) = $src3.new",
  [], "$src2 = $_dst_">,
  AddrModeRel {
    bits<2> src1;
    bits<5> src2;
    bits<3> src3;
    bits<7> offset;
    bits<4> offsetBits;

    string ImmOpStr = !cast<string>(ImmOp);
    let offsetBits = !if (!eq(ImmOpStr, "s4_2Imm"), offset{5-2},
                     !if (!eq(ImmOpStr, "s4_1Imm"), offset{4-1},
                                      /* s4_0Imm */ offset{3-0}));
    let isPredicatedNew = isPredNew;
    let isPredicatedFalse = isPredNot;

    let IClass = 0b1010;

    let Inst{27-21} = 0b1011101;
    let Inst{20-16} = src2;
    let Inst{13} = 0b1;
    let Inst{12-11} = MajOp;
    let Inst{10-8} = src3;
    let Inst{7} = isPredNew;
    let Inst{6-3} = offsetBits;
    let Inst{2} = isPredNot;
    let Inst{1-0} = src1;
  }

multiclass ST_PostInc_Pred_nv<string mnemonic, Operand ImmOp,
                              bits<2> MajOp, bit PredNot> {
  def _pi : T_StorePI_nv_pred <mnemonic, ImmOp, MajOp, PredNot, 0>;

  // Predicate new
  def new_pi : T_StorePI_nv_pred <mnemonic, ImmOp, MajOp, PredNot, 1>;
}

multiclass ST_PostInc_nv<string mnemonic, string BaseOp, Operand ImmOp,
                         bits<2> MajOp> {
  let BaseOpcode = "POST_"#BaseOp in {
    def S2_#NAME#_pi : T_StorePI_nv <mnemonic, ImmOp, MajOp>;

    // Predicated
    defm S2_p#NAME#t : ST_PostInc_Pred_nv <mnemonic, ImmOp, MajOp, 0>;
    defm S2_p#NAME#f : ST_PostInc_Pred_nv <mnemonic, ImmOp, MajOp, 1>;
  }
}

let accessSize = ByteAccess in
defm storerbnew: ST_PostInc_nv <"memb", "STrib", s4_0Imm, 0b00>;

let accessSize = HalfWordAccess in
defm storerhnew: ST_PostInc_nv <"memh", "STrih", s4_1Imm, 0b01>;

let accessSize = WordAccess in
defm storerinew: ST_PostInc_nv <"memw", "STriw", s4_2Imm, 0b10>;

//===----------------------------------------------------------------------===//
// Template class for post increment .new stores with register offset
//===----------------------------------------------------------------------===//
let isNewValue = 1, mayStore = 1, isNVStore = 1, opNewValue = 3 in
class T_StorePI_RegNV <string mnemonic, bits<2> MajOp, MemAccessSize AccessSz>
  : NVInstPI_V4 <(outs IntRegs:$_dst_),
                 (ins IntRegs:$src1, ModRegs:$src2, IntRegs:$src3),
  #mnemonic#"($src1++$src2) = $src3.new",
  [], "$src1 = $_dst_"> {
    bits<5> src1;
    bits<1> src2;
    bits<3> src3;
    let accessSize = AccessSz;

    let IClass = 0b1010;

    let Inst{27-21} = 0b1101101;
    let Inst{20-16} = src1;
    let Inst{13}    = src2;
    let Inst{12-11} = MajOp;
    let Inst{10-8}  = src3;
    let Inst{7}     = 0b0;
  }

def S2_storerbnew_pr : T_StorePI_RegNV<"memb", 0b00, ByteAccess>;
def S2_storerhnew_pr : T_StorePI_RegNV<"memh", 0b01, HalfWordAccess>;
def S2_storerinew_pr : T_StorePI_RegNV<"memw", 0b10, WordAccess>;

// memb(Rx++#s4:0:circ(Mu))=Nt.new
// memb(Rx++I:circ(Mu))=Nt.new
// memb(Rx++Mu:brev)=Nt.new
// memh(Rx++#s4:1:circ(Mu))=Nt.new
// memh(Rx++I:circ(Mu))=Nt.new
// memh(Rx++Mu)=Nt.new
// memh(Rx++Mu:brev)=Nt.new

// memw(Rx++#s4:2:circ(Mu))=Nt.new
// memw(Rx++I:circ(Mu))=Nt.new
// memw(Rx++Mu)=Nt.new
// memw(Rx++Mu:brev)=Nt.new

//===----------------------------------------------------------------------===//
// NV/ST -
//===----------------------------------------------------------------------===//

//===----------------------------------------------------------------------===//
// NV/J +
//===----------------------------------------------------------------------===//

//===----------------------------------------------------------------------===//
// multiclass/template class for the new-value compare jumps with the register
// operands.
//===----------------------------------------------------------------------===//

let isExtendable = 1, opExtendable = 2, isExtentSigned = 1, opExtentBits = 11,
    opExtentAlign = 2 in
class NVJrr_template<string mnemonic, bits<3> majOp, bit NvOpNum,
                      bit isNegCond, bit isTak>
  : NVInst_V4<(outs),
    (ins IntRegs:$src1, IntRegs:$src2, brtarget:$offset),
    "if ("#!if(isNegCond, "!","")#mnemonic#
    "($src1"#!if(!eq(NvOpNum, 0),".new, ",", ")#
    "$src2"#!if(!eq(NvOpNum, 1),".new))","))")#" jump:"
    #!if(isTak, "t","nt")#" $offset", []> {

      bits<5> src1;
      bits<5> src2;
      bits<3> Ns;    // New-Value Operand
      bits<5> RegOp; // Non-New-Value Operand
      bits<11> offset;

      let isTaken = isTak;
      let isPredicatedFalse = isNegCond;
      let opNewValue{0} = NvOpNum;

      let Ns = !if(!eq(NvOpNum, 0), src1{2-0}, src2{2-0});
      let RegOp = !if(!eq(NvOpNum, 0), src2, src1);

      let IClass = 0b0010;
      let Inst{27-26} = 0b00;
      let Inst{25-23} = majOp;
      let Inst{22} = isNegCond;
      let Inst{18-16} = Ns;
      let Inst{13} = isTak;
      let Inst{12-8} = RegOp;
      let Inst{21-20} = offset{10-9};
      let Inst{7-1} = offset{8-2};
}


multiclass NVJrr_cond<string mnemonic, bits<3> majOp, bit NvOpNum,
                       bit isNegCond> {
  // Branch not taken:
  def _nt: NVJrr_template<mnemonic, majOp, NvOpNum, isNegCond, 0>;
  // Branch taken:
  def _t : NVJrr_template<mnemonic, majOp, NvOpNum, isNegCond, 1>;
}

// NvOpNum = 0 -> First Operand is a new-value Register
// NvOpNum = 1 -> Second Operand is a new-value Register

multiclass NVJrr_base<string mnemonic, string BaseOp, bits<3> majOp,
                       bit NvOpNum> {
  let BaseOpcode = BaseOp#_NVJ in {
    defm _t_jumpnv : NVJrr_cond<mnemonic, majOp, NvOpNum, 0>; // True cond
    defm _f_jumpnv : NVJrr_cond<mnemonic, majOp, NvOpNum, 1>; // False cond
  }
}

// if ([!]cmp.eq(Ns.new,Rt)) jump:[n]t #r9:2
// if ([!]cmp.gt(Ns.new,Rt)) jump:[n]t #r9:2
// if ([!]cmp.gtu(Ns.new,Rt)) jump:[n]t #r9:2
// if ([!]cmp.gt(Rt,Ns.new)) jump:[n]t #r9:2
// if ([!]cmp.gtu(Rt,Ns.new)) jump:[n]t #r9:2

let isPredicated = 1, isBranch = 1, isNewValue = 1, isTerminator = 1,
    Defs = [PC], hasSideEffects = 0 in {
  defm J4_cmpeq  : NVJrr_base<"cmp.eq",  "CMPEQ",  0b000, 0>, PredRel;
  defm J4_cmpgt  : NVJrr_base<"cmp.gt",  "CMPGT",  0b001, 0>, PredRel;
  defm J4_cmpgtu : NVJrr_base<"cmp.gtu", "CMPGTU", 0b010, 0>, PredRel;
  defm J4_cmplt  : NVJrr_base<"cmp.gt",  "CMPLT",  0b011, 1>, PredRel;
  defm J4_cmpltu : NVJrr_base<"cmp.gtu", "CMPLTU", 0b100, 1>, PredRel;
}

//===----------------------------------------------------------------------===//
// multiclass/template class for the new-value compare jumps instruction
// with a register and an unsigned immediate (U5) operand.
//===----------------------------------------------------------------------===//

let isExtendable = 1, opExtendable = 2, isExtentSigned = 1, opExtentBits = 11,
    opExtentAlign = 2 in
class NVJri_template<string mnemonic, bits<3> majOp, bit isNegCond,
                         bit isTak>
  : NVInst_V4<(outs),
    (ins IntRegs:$src1, u5Imm:$src2, brtarget:$offset),
    "if ("#!if(isNegCond, "!","")#mnemonic#"($src1.new, #$src2)) jump:"
    #!if(isTak, "t","nt")#" $offset", []> {

      let isTaken = isTak;
      let isPredicatedFalse = isNegCond;
      let isTaken = isTak;

      bits<3> src1;
      bits<5> src2;
      bits<11> offset;

      let IClass = 0b0010;
      let Inst{26} = 0b1;
      let Inst{25-23} = majOp;
      let Inst{22} = isNegCond;
      let Inst{18-16} = src1;
      let Inst{13} = isTak;
      let Inst{12-8} = src2;
      let Inst{21-20} = offset{10-9};
      let Inst{7-1} = offset{8-2};
}

multiclass NVJri_cond<string mnemonic, bits<3> majOp, bit isNegCond> {
  // Branch not taken:
  def _nt: NVJri_template<mnemonic, majOp, isNegCond, 0>;
  // Branch taken:
  def _t : NVJri_template<mnemonic, majOp, isNegCond, 1>;
}

multiclass NVJri_base<string mnemonic, string BaseOp, bits<3> majOp> {
  let BaseOpcode = BaseOp#_NVJri in {
    defm _t_jumpnv : NVJri_cond<mnemonic, majOp, 0>; // True Cond
    defm _f_jumpnv : NVJri_cond<mnemonic, majOp, 1>; // False cond
  }
}

// if ([!]cmp.eq(Ns.new,#U5)) jump:[n]t #r9:2
// if ([!]cmp.gt(Ns.new,#U5)) jump:[n]t #r9:2
// if ([!]cmp.gtu(Ns.new,#U5)) jump:[n]t #r9:2

let isPredicated = 1, isBranch = 1, isNewValue = 1, isTerminator = 1,
    Defs = [PC], hasSideEffects = 0 in {
  defm J4_cmpeqi  : NVJri_base<"cmp.eq", "CMPEQ", 0b000>, PredRel;
  defm J4_cmpgti  : NVJri_base<"cmp.gt", "CMPGT", 0b001>, PredRel;
  defm J4_cmpgtui : NVJri_base<"cmp.gtu", "CMPGTU", 0b010>, PredRel;
}

//===----------------------------------------------------------------------===//
// multiclass/template class for the new-value compare jumps instruction
// with a register and an hardcoded 0/-1 immediate value.
//===----------------------------------------------------------------------===//

let isExtendable = 1, opExtendable = 1, isExtentSigned = 1, opExtentBits = 11,
    opExtentAlign = 2 in
class NVJ_ConstImm_template<string mnemonic, bits<3> majOp, string ImmVal,
                            bit isNegCond, bit isTak>
  : NVInst_V4<(outs),
    (ins IntRegs:$src1, brtarget:$offset),
    "if ("#!if(isNegCond, "!","")#mnemonic
    #"($src1.new, #"#ImmVal#")) jump:"
    #!if(isTak, "t","nt")#" $offset", []> {

      let isTaken = isTak;
      let isPredicatedFalse = isNegCond;
      let isTaken = isTak;

      bits<3> src1;
      bits<11> offset;
      let IClass = 0b0010;
      let Inst{26} = 0b1;
      let Inst{25-23} = majOp;
      let Inst{22} = isNegCond;
      let Inst{18-16} = src1;
      let Inst{13} = isTak;
      let Inst{21-20} = offset{10-9};
      let Inst{7-1} = offset{8-2};
}

multiclass NVJ_ConstImm_cond<string mnemonic, bits<3> majOp, string ImmVal,
                             bit isNegCond> {
  // Branch not taken:
  def _nt: NVJ_ConstImm_template<mnemonic, majOp, ImmVal, isNegCond, 0>;
  // Branch taken:
  def _t : NVJ_ConstImm_template<mnemonic, majOp, ImmVal, isNegCond, 1>;
}

multiclass NVJ_ConstImm_base<string mnemonic, string BaseOp, bits<3> majOp,
                             string ImmVal> {
  let BaseOpcode = BaseOp#_NVJ_ConstImm in {
    defm _t_jumpnv : NVJ_ConstImm_cond<mnemonic, majOp, ImmVal, 0>; // True
    defm _f_jumpnv : NVJ_ConstImm_cond<mnemonic, majOp, ImmVal, 1>; // False
  }
}

// if ([!]tstbit(Ns.new,#0)) jump:[n]t #r9:2
// if ([!]cmp.eq(Ns.new,#-1)) jump:[n]t #r9:2
// if ([!]cmp.gt(Ns.new,#-1)) jump:[n]t #r9:2

let isPredicated = 1, isBranch = 1, isNewValue = 1, isTerminator=1,
    Defs = [PC], hasSideEffects = 0 in {
  defm J4_tstbit0 : NVJ_ConstImm_base<"tstbit", "TSTBIT", 0b011, "0">, PredRel;
  defm J4_cmpeqn1 : NVJ_ConstImm_base<"cmp.eq", "CMPEQ",  0b100, "-1">, PredRel;
  defm J4_cmpgtn1 : NVJ_ConstImm_base<"cmp.gt", "CMPGT",  0b101, "-1">, PredRel;
}

// J4_hintjumpr: Hint indirect conditional jump.
let isBranch = 1, isIndirectBranch = 1, hasSideEffects = 0 in
def J4_hintjumpr: JRInst <
  (outs),
  (ins IntRegs:$Rs),
  "hintjr($Rs)"> {
    bits<5> Rs;
    let IClass = 0b0101;
    let Inst{27-21} = 0b0010101;
    let Inst{20-16} = Rs;
  }

//===----------------------------------------------------------------------===//
// NV/J -
//===----------------------------------------------------------------------===//

//===----------------------------------------------------------------------===//
// CR +
//===----------------------------------------------------------------------===//

// PC-relative add
let hasNewValue = 1, isExtendable = 1, opExtendable = 1,
    isExtentSigned = 0, opExtentBits = 6, hasSideEffects = 0, Uses = [PC] in
def C4_addipc : CRInst <(outs IntRegs:$Rd), (ins u6Ext:$u6),
  "$Rd = add(pc, #$u6)", [], "", CR_tc_2_SLOT3 > {
    bits<5> Rd;
    bits<6> u6;

    let IClass = 0b0110;
    let Inst{27-16} = 0b101001001001;
    let Inst{12-7} = u6;
    let Inst{4-0} = Rd;
  }



let hasSideEffects = 0 in
class T_LOGICAL_3OP<string MnOp1, string MnOp2, bits<2> OpBits, bit IsNeg>
    : CRInst<(outs PredRegs:$Pd),
             (ins PredRegs:$Ps, PredRegs:$Pt, PredRegs:$Pu),
             "$Pd = " # MnOp1 # "($Ps, " # MnOp2 # "($Pt, " #
                   !if (IsNeg,"!","") # "$Pu))",
             [], "", CR_tc_2early_SLOT23> {
  bits<2> Pd;
  bits<2> Ps;
  bits<2> Pt;
  bits<2> Pu;

  let IClass = 0b0110;
  let Inst{27-24} = 0b1011;
  let Inst{23} = IsNeg;
  let Inst{22-21} = OpBits;
  let Inst{20} = 0b1;
  let Inst{17-16} = Ps;
  let Inst{13} = 0b0;
  let Inst{9-8} = Pt;
  let Inst{7-6} = Pu;
  let Inst{1-0} = Pd;
}

def C4_and_and  : T_LOGICAL_3OP<"and", "and", 0b00, 0>;
def C4_and_or   : T_LOGICAL_3OP<"and", "or",  0b01, 0>;
def C4_or_and   : T_LOGICAL_3OP<"or",  "and", 0b10, 0>;
def C4_or_or    : T_LOGICAL_3OP<"or",  "or",  0b11, 0>;
def C4_and_andn : T_LOGICAL_3OP<"and", "and", 0b00, 1>;
def C4_and_orn  : T_LOGICAL_3OP<"and", "or",  0b01, 1>;
def C4_or_andn  : T_LOGICAL_3OP<"or",  "and", 0b10, 1>;
def C4_or_orn   : T_LOGICAL_3OP<"or",  "or",  0b11, 1>;

// op(Ps, op(Pt, Pu))
class LogLog_pat<SDNode Op1, SDNode Op2, InstHexagon MI>
  : Pat<(i1 (Op1 I1:$Ps, (Op2 I1:$Pt, I1:$Pu))),
        (MI I1:$Ps, I1:$Pt, I1:$Pu)>;

// op(Ps, op(Pt, ~Pu))
class LogLogNot_pat<SDNode Op1, SDNode Op2, InstHexagon MI>
  : Pat<(i1 (Op1 I1:$Ps, (Op2 I1:$Pt, (not I1:$Pu)))),
        (MI I1:$Ps, I1:$Pt, I1:$Pu)>;

def: LogLog_pat<and, and, C4_and_and>;
def: LogLog_pat<and, or,  C4_and_or>;
def: LogLog_pat<or,  and, C4_or_and>;
def: LogLog_pat<or,  or,  C4_or_or>;

def: LogLogNot_pat<and, and, C4_and_andn>;
def: LogLogNot_pat<and, or,  C4_and_orn>;
def: LogLogNot_pat<or,  and, C4_or_andn>;
def: LogLogNot_pat<or,  or,  C4_or_orn>;

//===----------------------------------------------------------------------===//
// PIC: Support for PIC compilations. The patterns and SD nodes defined
// below are needed to support code generation for PIC
//===----------------------------------------------------------------------===//

def SDT_HexagonPICAdd
  : SDTypeProfile<1, 1, [SDTCisVT<0, i32>, SDTCisVT<1, i32>]>;
def SDT_HexagonGOTAdd
  : SDTypeProfile<1, 2, [SDTCisVT<0, i32>, SDTCisVT<1, i32>]>;

def SDT_HexagonGOTAddInternal   : SDTypeProfile<1, 1, [SDTCisVT<0, i32>]>;
def SDT_HexagonGOTAddInternalJT : SDTypeProfile<1, 1, [SDTCisVT<0, i32>]>;
def SDT_HexagonGOTAddInternalBA : SDTypeProfile<1, 1, [SDTCisVT<0, i32>]>;

def Hexagonpic_add      : SDNode<"HexagonISD::PIC_ADD", SDT_HexagonPICAdd>;
def Hexagonat_got       : SDNode<"HexagonISD::AT_GOT", SDT_HexagonGOTAdd>;
def Hexagongat_pcrel    : SDNode<"HexagonISD::AT_PCREL",
                                 SDT_HexagonGOTAddInternal>;
def Hexagongat_pcrel_jt : SDNode<"HexagonISD::AT_PCREL",
                                 SDT_HexagonGOTAddInternalJT>;
def Hexagongat_pcrel_ba : SDNode<"HexagonISD::AT_PCREL",
                                 SDT_HexagonGOTAddInternalBA>;

// PIC: Map from a block address computation to a PC-relative add
def: Pat<(Hexagongat_pcrel_ba tblockaddress:$src1),
         (C4_addipc u32ImmPred:$src1)>;

// PIC: Map from the computation to generate a GOT pointer to a PC-relative add
def: Pat<(Hexagonpic_add texternalsym:$src1),
         (C4_addipc u32ImmPred:$src1)>;

// PIC: Map from a jump table address computation to a PC-relative add
def: Pat<(Hexagongat_pcrel_jt tjumptable:$src1),
         (C4_addipc u32ImmPred:$src1)>;

// PIC: Map from a GOT-relative symbol reference to a load
def: Pat<(Hexagonat_got (i32 IntRegs:$src1), tglobaladdr:$src2),
         (L2_loadri_io IntRegs:$src1, s30_2ImmPred:$src2)>;

// PIC: Map from a static symbol reference to a PC-relative add
def: Pat<(Hexagongat_pcrel tglobaladdr:$src1),
         (C4_addipc u32ImmPred:$src1)>;

//===----------------------------------------------------------------------===//
// CR -
//===----------------------------------------------------------------------===//

//===----------------------------------------------------------------------===//
// XTYPE/ALU +
//===----------------------------------------------------------------------===//

// Logical with-not instructions.
def A4_andnp : T_ALU64_logical<"and", 0b001, 1, 0, 1>;
def A4_ornp  : T_ALU64_logical<"or",  0b011, 1, 0, 1>;

def: Pat<(i64 (and (i64 DoubleRegs:$Rs), (i64 (not (i64 DoubleRegs:$Rt))))),
         (A4_andnp DoubleRegs:$Rs, DoubleRegs:$Rt)>;
def: Pat<(i64 (or  (i64 DoubleRegs:$Rs), (i64 (not (i64 DoubleRegs:$Rt))))),
         (A4_ornp DoubleRegs:$Rs, DoubleRegs:$Rt)>;

let hasNewValue = 1, hasSideEffects = 0 in
def S4_parity: ALU64Inst<(outs IntRegs:$Rd), (ins IntRegs:$Rs, IntRegs:$Rt),
      "$Rd = parity($Rs, $Rt)", [], "", ALU64_tc_2_SLOT23> {
  bits<5> Rd;
  bits<5> Rs;
  bits<5> Rt;

  let IClass = 0b1101;
  let Inst{27-21} = 0b0101111;
  let Inst{20-16} = Rs;
  let Inst{12-8} = Rt;
  let Inst{4-0} = Rd;
}

//  Add and accumulate.
//  Rd=add(Rs,add(Ru,#s6))
let isExtentSigned = 1, hasNewValue = 1, isExtendable = 1, opExtentBits = 6,
    opExtendable = 3 in
def S4_addaddi : ALU64Inst <(outs IntRegs:$Rd),
                            (ins IntRegs:$Rs, IntRegs:$Ru, s6Ext:$s6),
  "$Rd = add($Rs, add($Ru, #$s6))" ,
  [(set (i32 IntRegs:$Rd), (add (i32 IntRegs:$Rs),
                           (add (i32 IntRegs:$Ru), s16_16ImmPred:$s6)))],
  "", ALU64_tc_2_SLOT23> {
    bits<5> Rd;
    bits<5> Rs;
    bits<5> Ru;
    bits<6> s6;

    let IClass = 0b1101;

    let Inst{27-23} = 0b10110;
    let Inst{22-21} = s6{5-4};
    let Inst{20-16} = Rs;
    let Inst{13}    = s6{3};
    let Inst{12-8}  = Rd;
    let Inst{7-5}   = s6{2-0};
    let Inst{4-0}   = Ru;
  }

let isExtentSigned = 1, hasSideEffects = 0, hasNewValue = 1, isExtendable = 1,
    opExtentBits = 6, opExtendable = 2 in
def S4_subaddi: ALU64Inst <(outs IntRegs:$Rd),
                           (ins IntRegs:$Rs, s6Ext:$s6, IntRegs:$Ru),
  "$Rd = add($Rs, sub(#$s6, $Ru))",
  [], "", ALU64_tc_2_SLOT23> {
    bits<5> Rd;
    bits<5> Rs;
    bits<6> s6;
    bits<5> Ru;

    let IClass = 0b1101;

    let Inst{27-23} = 0b10111;
    let Inst{22-21} = s6{5-4};
    let Inst{20-16} = Rs;
    let Inst{13}    = s6{3};
    let Inst{12-8}  = Rd;
    let Inst{7-5}   = s6{2-0};
    let Inst{4-0}   = Ru;
  }

// Rd=add(Rs,sub(#s6,Ru))
def: Pat<(add (i32 IntRegs:$src1), (sub s32ImmPred:$src2,
                                        (i32 IntRegs:$src3))),
         (S4_subaddi IntRegs:$src1, s32ImmPred:$src2, IntRegs:$src3)>;

// Rd=sub(add(Rs,#s6),Ru)
def: Pat<(sub (add (i32 IntRegs:$src1), s32ImmPred:$src2),
                   (i32 IntRegs:$src3)),
         (S4_subaddi IntRegs:$src1, s32ImmPred:$src2, IntRegs:$src3)>;

// Rd=add(sub(Rs,Ru),#s6)
def: Pat<(add (sub (i32 IntRegs:$src1), (i32 IntRegs:$src3)),
                   (s32ImmPred:$src2)),
         (S4_subaddi IntRegs:$src1, s32ImmPred:$src2, IntRegs:$src3)>;


//  Add or subtract doublewords with carry.
//TODO:
//  Rdd=add(Rss,Rtt,Px):carry
//TODO:
//  Rdd=sub(Rss,Rtt,Px):carry

// Extract bitfield
// Rdd=extract(Rss,#u6,#U6)
// Rdd=extract(Rss,Rtt)
// Rd=extract(Rs,Rtt)
// Rd=extract(Rs,#u5,#U5)

def S4_extractp_rp : T_S3op_64 < "extract",  0b11, 0b100, 0>;
def S4_extractp    : T_S2op_extract <"extract",  0b1010, DoubleRegs, u6Imm>;

let hasNewValue = 1 in {
  def S4_extract_rp : T_S3op_extract<"extract",  0b01>;
  def S4_extract    : T_S2op_extract <"extract",  0b1101, IntRegs, u5Imm>;
}

// Complex add/sub halfwords/words
let Defs = [USR_OVF] in {
  def S4_vxaddsubh : T_S3op_64 < "vxaddsubh", 0b01, 0b100, 0, 1>;
  def S4_vxaddsubw : T_S3op_64 < "vxaddsubw", 0b01, 0b000, 0, 1>;
  def S4_vxsubaddh : T_S3op_64 < "vxsubaddh", 0b01, 0b110, 0, 1>;
  def S4_vxsubaddw : T_S3op_64 < "vxsubaddw", 0b01, 0b010, 0, 1>;
}

let Defs = [USR_OVF] in {
  def S4_vxaddsubhr : T_S3op_64 < "vxaddsubh", 0b11, 0b000, 0, 1, 1, 1>;
  def S4_vxsubaddhr : T_S3op_64 < "vxsubaddh", 0b11, 0b010, 0, 1, 1, 1>;
}

let Itinerary = M_tc_3x_SLOT23, Defs = [USR_OVF] in {
  def M4_mac_up_s1_sat: T_MType_acc_rr<"+= mpy", 0b011, 0b000, 0, [], 0, 1, 1>;
  def M4_nac_up_s1_sat: T_MType_acc_rr<"-= mpy", 0b011, 0b001, 0, [], 0, 1, 1>;
}

// Logical xor with xor accumulation.
// Rxx^=xor(Rss,Rtt)
let hasSideEffects = 0 in
def M4_xor_xacc
  : SInst <(outs DoubleRegs:$Rxx),
           (ins DoubleRegs:$dst2, DoubleRegs:$Rss, DoubleRegs:$Rtt),
  "$Rxx ^= xor($Rss, $Rtt)",
  [(set (i64 DoubleRegs:$Rxx),
   (xor (i64 DoubleRegs:$dst2), (xor (i64 DoubleRegs:$Rss),
                                     (i64 DoubleRegs:$Rtt))))],
  "$dst2 = $Rxx", S_3op_tc_1_SLOT23> {
    bits<5> Rxx;
    bits<5> Rss;
    bits<5> Rtt;

    let IClass = 0b1100;

    let Inst{27-22} = 0b101010;
    let Inst{20-16} = Rss;
    let Inst{12-8}  = Rtt;
    let Inst{7-5}   = 0b000;
    let Inst{4-0}   = Rxx;
  }

// Rotate and reduce bytes
// Rdd=vrcrotate(Rss,Rt,#u2)
let hasSideEffects = 0 in
def S4_vrcrotate
  : SInst <(outs DoubleRegs:$Rdd),
           (ins DoubleRegs:$Rss, IntRegs:$Rt, u2Imm:$u2),
  "$Rdd = vrcrotate($Rss, $Rt, #$u2)",
  [], "", S_3op_tc_3x_SLOT23> {
    bits<5> Rdd;
    bits<5> Rss;
    bits<5> Rt;
    bits<2> u2;

    let IClass = 0b1100;

    let Inst{27-22} = 0b001111;
    let Inst{20-16} = Rss;
    let Inst{13}    = u2{1};
    let Inst{12-8}  = Rt;
    let Inst{7-6}   = 0b11;
    let Inst{5}     = u2{0};
    let Inst{4-0}   = Rdd;
  }

// Rotate and reduce bytes with accumulation
// Rxx+=vrcrotate(Rss,Rt,#u2)
let hasSideEffects = 0 in
def S4_vrcrotate_acc
  : SInst <(outs DoubleRegs:$Rxx),
           (ins DoubleRegs:$dst2, DoubleRegs:$Rss, IntRegs:$Rt, u2Imm:$u2),
  "$Rxx += vrcrotate($Rss, $Rt, #$u2)", [],
  "$dst2 = $Rxx", S_3op_tc_3x_SLOT23> {
    bits<5> Rxx;
    bits<5> Rss;
    bits<5> Rt;
    bits<2> u2;

    let IClass = 0b1100;

    let Inst{27-21} = 0b1011101;
    let Inst{20-16} = Rss;
    let Inst{13}    = u2{1};
    let Inst{12-8}  = Rt;
    let Inst{5}     = u2{0};
    let Inst{4-0}   = Rxx;
  }

// Vector reduce conditional negate halfwords
let hasSideEffects = 0 in
def S2_vrcnegh
  : SInst <(outs DoubleRegs:$Rxx),
           (ins DoubleRegs:$dst2, DoubleRegs:$Rss, IntRegs:$Rt),
  "$Rxx += vrcnegh($Rss, $Rt)", [],
  "$dst2 = $Rxx", S_3op_tc_3x_SLOT23> {
    bits<5> Rxx;
    bits<5> Rss;
    bits<5> Rt;

    let IClass = 0b1100;

    let Inst{27-21} = 0b1011001;
    let Inst{20-16} = Rss;
    let Inst{13}    = 0b1;
    let Inst{12-8}  = Rt;
    let Inst{7-5}   = 0b111;
    let Inst{4-0}   = Rxx;
  }

// Split bitfield
def A4_bitspliti : T_S2op_2_di <"bitsplit", 0b110, 0b100>;

// Arithmetic/Convergent round
def A4_cround_ri : T_S2op_2_ii <"cround", 0b111, 0b000>;

def A4_round_ri  : T_S2op_2_ii <"round", 0b111, 0b100>;

let Defs = [USR_OVF] in
def A4_round_ri_sat : T_S2op_2_ii <"round", 0b111, 0b110, 1>;

// Logical-logical words.
// Compound or-and -- Rx=or(Ru,and(Rx,#s10))
let isExtentSigned = 1, hasNewValue = 1, isExtendable = 1, opExtentBits = 10,
    opExtendable = 3 in
def S4_or_andix:
  ALU64Inst<(outs IntRegs:$Rx),
            (ins IntRegs:$Ru, IntRegs:$_src_, s10Ext:$s10),
  "$Rx = or($Ru, and($_src_, #$s10))" ,
  [(set (i32 IntRegs:$Rx),
        (or (i32 IntRegs:$Ru), (and (i32 IntRegs:$_src_), s32ImmPred:$s10)))] ,
  "$_src_ = $Rx", ALU64_tc_2_SLOT23> {
    bits<5> Rx;
    bits<5> Ru;
    bits<10> s10;

    let IClass = 0b1101;

    let Inst{27-22} = 0b101001;
    let Inst{20-16} = Rx;
    let Inst{21}    = s10{9};
    let Inst{13-5}  = s10{8-0};
    let Inst{4-0}   = Ru;
  }

// Miscellaneous ALU64 instructions.
//
let hasNewValue = 1, hasSideEffects = 0 in
def A4_modwrapu: ALU64Inst<(outs IntRegs:$Rd), (ins IntRegs:$Rs, IntRegs:$Rt),
      "$Rd = modwrap($Rs, $Rt)", [], "", ALU64_tc_2_SLOT23> {
  bits<5> Rd;
  bits<5> Rs;
  bits<5> Rt;

  let IClass = 0b1101;
  let Inst{27-21} = 0b0011111;
  let Inst{20-16} = Rs;
  let Inst{12-8} = Rt;
  let Inst{7-5} = 0b111;
  let Inst{4-0} = Rd;
}

let hasSideEffects = 0 in
def A4_bitsplit: ALU64Inst<(outs DoubleRegs:$Rd),
      (ins IntRegs:$Rs, IntRegs:$Rt),
      "$Rd = bitsplit($Rs, $Rt)", [], "", ALU64_tc_1_SLOT23> {
  bits<5> Rd;
  bits<5> Rs;
  bits<5> Rt;

  let IClass = 0b1101;
  let Inst{27-24} = 0b0100;
  let Inst{21} = 0b1;
  let Inst{20-16} = Rs;
  let Inst{12-8} = Rt;
  let Inst{4-0} = Rd;
}

let hasSideEffects = 0 in
def dep_S2_packhl: ALU64Inst<(outs DoubleRegs:$Rd),
      (ins IntRegs:$Rs, IntRegs:$Rt),
      "$Rd = packhl($Rs, $Rt):deprecated", [], "", ALU64_tc_1_SLOT23> {
  bits<5> Rd;
  bits<5> Rs;
  bits<5> Rt;

  let IClass = 0b1101;
  let Inst{27-24} = 0b0100;
  let Inst{21} = 0b0;
  let Inst{20-16} = Rs;
  let Inst{12-8} = Rt;
  let Inst{4-0} = Rd;
}

let hasNewValue = 1, hasSideEffects = 0 in
def dep_A2_addsat: ALU64Inst<(outs IntRegs:$Rd),
      (ins IntRegs:$Rs, IntRegs:$Rt),
      "$Rd = add($Rs, $Rt):sat:deprecated", [], "", ALU64_tc_2_SLOT23> {
  bits<5> Rd;
  bits<5> Rs;
  bits<5> Rt;

  let IClass = 0b1101;
  let Inst{27-21} = 0b0101100;
  let Inst{20-16} = Rs;
  let Inst{12-8} = Rt;
  let Inst{7} = 0b0;
  let Inst{4-0} = Rd;
}

let hasNewValue = 1, hasSideEffects = 0 in
def dep_A2_subsat: ALU64Inst<(outs IntRegs:$Rd),
      (ins IntRegs:$Rs, IntRegs:$Rt),
      "$Rd = sub($Rs, $Rt):sat:deprecated", [], "", ALU64_tc_2_SLOT23> {
  bits<5> Rd;
  bits<5> Rs;
  bits<5> Rt;

  let IClass = 0b1101;
  let Inst{27-21} = 0b0101100;
  let Inst{20-16} = Rt;
  let Inst{12-8} = Rs;
  let Inst{7} = 0b1;
  let Inst{4-0} = Rd;
}

// Rx[&|]=xor(Rs,Rt)
def M4_or_xor   : T_MType_acc_rr < "|= xor", 0b110, 0b001, 0>;
def M4_and_xor  : T_MType_acc_rr < "&= xor", 0b010, 0b010, 0>;

// Rx[&|^]=or(Rs,Rt)
def M4_xor_or   : T_MType_acc_rr < "^= or",  0b110, 0b011, 0>;

let CextOpcode = "ORr_ORr" in
def M4_or_or    : T_MType_acc_rr < "|= or",  0b110, 0b000, 0>;
def M4_and_or   : T_MType_acc_rr < "&= or",  0b010, 0b001, 0>;

// Rx[&|^]=and(Rs,Rt)
def M4_xor_and  : T_MType_acc_rr < "^= and", 0b110, 0b010, 0>;

let CextOpcode = "ORr_ANDr" in
def M4_or_and   : T_MType_acc_rr < "|= and", 0b010, 0b011, 0>;
def M4_and_and  : T_MType_acc_rr < "&= and", 0b010, 0b000, 0>;

// Rx[&|^]=and(Rs,~Rt)
def M4_xor_andn : T_MType_acc_rr < "^= and", 0b001, 0b010, 0, [], 1>;
def M4_or_andn  : T_MType_acc_rr < "|= and", 0b001, 0b000, 0, [], 1>;
def M4_and_andn : T_MType_acc_rr < "&= and", 0b001, 0b001, 0, [], 1>;

def: T_MType_acc_pat2 <M4_or_xor, xor, or>;
def: T_MType_acc_pat2 <M4_and_xor, xor, and>;
def: T_MType_acc_pat2 <M4_or_and, and, or>;
def: T_MType_acc_pat2 <M4_and_and, and, and>;
def: T_MType_acc_pat2 <M4_xor_and, and, xor>;
def: T_MType_acc_pat2 <M4_or_or, or, or>;
def: T_MType_acc_pat2 <M4_and_or, or, and>;
def: T_MType_acc_pat2 <M4_xor_or, or, xor>;

class T_MType_acc_pat3 <InstHexagon MI, SDNode firstOp, SDNode secOp>
  : Pat <(i32 (secOp IntRegs:$src1, (firstOp IntRegs:$src2,
                                              (not IntRegs:$src3)))),
         (i32 (MI IntRegs:$src1, IntRegs:$src2, IntRegs:$src3))>;

def: T_MType_acc_pat3 <M4_or_andn, and, or>;
def: T_MType_acc_pat3 <M4_and_andn, and, and>;
def: T_MType_acc_pat3 <M4_xor_andn, and, xor>;

// Compound or-or and or-and
let isExtentSigned = 1, InputType = "imm", hasNewValue = 1, isExtendable = 1,
    opExtentBits = 10, opExtendable = 3 in
class T_CompOR <string mnemonic, bits<2> MajOp, SDNode OpNode>
  : MInst_acc <(outs IntRegs:$Rx),
               (ins IntRegs:$src1, IntRegs:$Rs, s10Ext:$s10),
  "$Rx |= "#mnemonic#"($Rs, #$s10)",
  [(set (i32 IntRegs:$Rx), (or (i32 IntRegs:$src1),
                           (OpNode (i32 IntRegs:$Rs), s32ImmPred:$s10)))],
  "$src1 = $Rx", ALU64_tc_2_SLOT23>, ImmRegRel {
    bits<5> Rx;
    bits<5> Rs;
    bits<10> s10;

    let IClass = 0b1101;

    let Inst{27-24} = 0b1010;
    let Inst{23-22} = MajOp;
    let Inst{20-16} = Rs;
    let Inst{21}    = s10{9};
    let Inst{13-5}  = s10{8-0};
    let Inst{4-0}   = Rx;
  }

let CextOpcode = "ORr_ANDr" in
def S4_or_andi : T_CompOR <"and", 0b00, and>;

let CextOpcode = "ORr_ORr" in
def S4_or_ori : T_CompOR <"or", 0b10, or>;

//    Modulo wrap
//        Rd=modwrap(Rs,Rt)
//    Round
//        Rd=cround(Rs,#u5)
//        Rd=cround(Rs,Rt)
//        Rd=round(Rs,#u5)[:sat]
//        Rd=round(Rs,Rt)[:sat]
//    Vector reduce add unsigned halfwords
//        Rd=vraddh(Rss,Rtt)
//    Vector add bytes
//        Rdd=vaddb(Rss,Rtt)
//    Vector conditional negate
//        Rdd=vcnegh(Rss,Rt)
//        Rxx+=vrcnegh(Rss,Rt)
//    Vector maximum bytes
//        Rdd=vmaxb(Rtt,Rss)
//    Vector reduce maximum halfwords
//        Rxx=vrmaxh(Rss,Ru)
//        Rxx=vrmaxuh(Rss,Ru)
//    Vector reduce maximum words
//        Rxx=vrmaxuw(Rss,Ru)
//        Rxx=vrmaxw(Rss,Ru)
//    Vector minimum bytes
//        Rdd=vminb(Rtt,Rss)
//    Vector reduce minimum halfwords
//        Rxx=vrminh(Rss,Ru)
//        Rxx=vrminuh(Rss,Ru)
//    Vector reduce minimum words
//        Rxx=vrminuw(Rss,Ru)
//        Rxx=vrminw(Rss,Ru)
//    Vector subtract bytes
//        Rdd=vsubb(Rss,Rtt)

//===----------------------------------------------------------------------===//
// XTYPE/ALU -
//===----------------------------------------------------------------------===//

//===----------------------------------------------------------------------===//
// XTYPE/BIT +
//===----------------------------------------------------------------------===//

// Bit reverse
def S2_brevp : T_S2op_3 <"brev", 0b11, 0b110>;

// Bit count
def S2_ct0p : T_COUNT_LEADING_64<"ct0", 0b111, 0b010>;
def S2_ct1p : T_COUNT_LEADING_64<"ct1", 0b111, 0b100>;
def S4_clbpnorm : T_COUNT_LEADING_64<"normamt", 0b011, 0b000>;

def: Pat<(i32 (trunc (cttz (i64 DoubleRegs:$Rss)))),
         (S2_ct0p (i64 DoubleRegs:$Rss))>;
def: Pat<(i32 (trunc (cttz (not (i64 DoubleRegs:$Rss))))),
         (S2_ct1p (i64 DoubleRegs:$Rss))>;

let hasSideEffects = 0, hasNewValue = 1 in
def S4_clbaddi : SInst<(outs IntRegs:$Rd), (ins IntRegs:$Rs, s6Imm:$s6),
    "$Rd = add(clb($Rs), #$s6)", [], "", S_2op_tc_2_SLOT23> {
  bits<5> Rs;
  bits<5> Rd;
  bits<6> s6;
  let IClass = 0b1000;
  let Inst{27-24} = 0b1100;
  let Inst{23-21} = 0b001;
  let Inst{20-16} = Rs;
  let Inst{13-8} = s6;
  let Inst{7-5} = 0b000;
  let Inst{4-0} = Rd;
}

let hasSideEffects = 0, hasNewValue = 1 in
def S4_clbpaddi : SInst<(outs IntRegs:$Rd), (ins DoubleRegs:$Rs, s6Imm:$s6),
    "$Rd = add(clb($Rs), #$s6)", [], "", S_2op_tc_2_SLOT23> {
  bits<5> Rs;
  bits<5> Rd;
  bits<6> s6;
  let IClass = 0b1000;
  let Inst{27-24} = 0b1000;
  let Inst{23-21} = 0b011;
  let Inst{20-16} = Rs;
  let Inst{13-8} = s6;
  let Inst{7-5} = 0b010;
  let Inst{4-0} = Rd;
}


// Bit test/set/clear
def S4_ntstbit_i : T_TEST_BIT_IMM<"!tstbit", 0b001>;
def S4_ntstbit_r : T_TEST_BIT_REG<"!tstbit", 1>;

let AddedComplexity = 20 in {   // Complexity greater than cmp reg-imm.
  def: Pat<(i1 (seteq (and (shl 1, u5ImmPred:$u5), (i32 IntRegs:$Rs)), 0)),
           (S4_ntstbit_i (i32 IntRegs:$Rs), u5ImmPred:$u5)>;
  def: Pat<(i1 (seteq (and (shl 1, (i32 IntRegs:$Rt)), (i32 IntRegs:$Rs)), 0)),
           (S4_ntstbit_r (i32 IntRegs:$Rs), (i32 IntRegs:$Rt))>;
}

// Add extra complexity to prefer these instructions over bitsset/bitsclr.
// The reason is that tstbit/ntstbit can be folded into a compound instruction:
//   if ([!]tstbit(...)) jump ...
let AddedComplexity = 100 in
def: Pat<(i1 (setne (and (i32 IntRegs:$Rs), (i32 Set5ImmPred:$u5)), (i32 0))),
         (S2_tstbit_i (i32 IntRegs:$Rs), (BITPOS32 Set5ImmPred:$u5))>;

let AddedComplexity = 100 in
def: Pat<(i1 (seteq (and (i32 IntRegs:$Rs), (i32 Set5ImmPred:$u5)), (i32 0))),
         (S4_ntstbit_i (i32 IntRegs:$Rs), (BITPOS32 Set5ImmPred:$u5))>;

def C4_nbitsset  : T_TEST_BITS_REG<"!bitsset", 0b01, 1>;
def C4_nbitsclr  : T_TEST_BITS_REG<"!bitsclr", 0b10, 1>;
def C4_nbitsclri : T_TEST_BITS_IMM<"!bitsclr", 0b10, 1>;

// Do not increase complexity of these patterns. In the DAG, "cmp i8" may be
// represented as a compare against "value & 0xFF", which is an exact match
// for cmpb (same for cmph). The patterns below do not contain any additional
// complexity that would make them preferable, and if they were actually used
// instead of cmpb/cmph, they would result in a compare against register that
// is loaded with the byte/half mask (i.e. 0xFF or 0xFFFF).
def: Pat<(i1 (setne (and I32:$Rs, u6ImmPred:$u6), 0)),
         (C4_nbitsclri I32:$Rs, u6ImmPred:$u6)>;
def: Pat<(i1 (setne (and I32:$Rs, I32:$Rt), 0)),
         (C4_nbitsclr I32:$Rs, I32:$Rt)>;
def: Pat<(i1 (setne (and I32:$Rs, I32:$Rt), I32:$Rt)),
         (C4_nbitsset I32:$Rs, I32:$Rt)>;

//===----------------------------------------------------------------------===//
// XTYPE/BIT -
//===----------------------------------------------------------------------===//

//===----------------------------------------------------------------------===//
// XTYPE/MPY +
//===----------------------------------------------------------------------===//

// Rd=add(#u6,mpyi(Rs,#U6)) -- Multiply by immed and add immed.

let hasNewValue = 1, isExtendable = 1, opExtentBits = 6, opExtendable = 1 in
def M4_mpyri_addi : MInst<(outs IntRegs:$Rd),
  (ins u6Ext:$u6, IntRegs:$Rs, u6Imm:$U6),
  "$Rd = add(#$u6, mpyi($Rs, #$U6))" ,
  [(set (i32 IntRegs:$Rd),
        (add (mul (i32 IntRegs:$Rs), u6ImmPred:$U6),
             u32ImmPred:$u6))] ,"",ALU64_tc_3x_SLOT23> {
    bits<5> Rd;
    bits<6> u6;
    bits<5> Rs;
    bits<6> U6;

    let IClass = 0b1101;

    let Inst{27-24} = 0b1000;
    let Inst{23}    = U6{5};
    let Inst{22-21} = u6{5-4};
    let Inst{20-16} = Rs;
    let Inst{13}    = u6{3};
    let Inst{12-8}  = Rd;
    let Inst{7-5}   = u6{2-0};
    let Inst{4-0}   = U6{4-0};
  }

// Rd=add(#u6,mpyi(Rs,Rt))
let CextOpcode = "ADD_MPY", InputType = "imm", hasNewValue = 1,
    isExtendable = 1, opExtentBits = 6, opExtendable = 1 in
def M4_mpyrr_addi : MInst <(outs IntRegs:$Rd),
  (ins u6Ext:$u6, IntRegs:$Rs, IntRegs:$Rt),
  "$Rd = add(#$u6, mpyi($Rs, $Rt))" ,
  [(set (i32 IntRegs:$Rd),
        (add (mul (i32 IntRegs:$Rs), (i32 IntRegs:$Rt)), u32ImmPred:$u6))],
  "", ALU64_tc_3x_SLOT23>, ImmRegRel {
    bits<5> Rd;
    bits<6> u6;
    bits<5> Rs;
    bits<5> Rt;

    let IClass = 0b1101;

    let Inst{27-23} = 0b01110;
    let Inst{22-21} = u6{5-4};
    let Inst{20-16} = Rs;
    let Inst{13}    = u6{3};
    let Inst{12-8}  = Rt;
    let Inst{7-5}   = u6{2-0};
    let Inst{4-0}   = Rd;
  }

let hasNewValue = 1 in
class T_AddMpy <bit MajOp, PatLeaf ImmPred, dag ins>
  : ALU64Inst <(outs IntRegs:$dst), ins,
  "$dst = add($src1, mpyi("#!if(MajOp,"$src3, #$src2))",
                                      "#$src2, $src3))"),
  [(set (i32 IntRegs:$dst),
        (add (i32 IntRegs:$src1), (mul (i32 IntRegs:$src3), ImmPred:$src2)))],
  "", ALU64_tc_3x_SLOT23> {
    bits<5> dst;
    bits<5> src1;
    bits<8> src2;
    bits<5> src3;

    let IClass = 0b1101;

    bits<6> ImmValue = !if(MajOp, src2{5-0}, src2{7-2});

    let Inst{27-24} = 0b1111;
    let Inst{23}    = MajOp;
    let Inst{22-21} = ImmValue{5-4};
    let Inst{20-16} = src3;
    let Inst{13}    = ImmValue{3};
    let Inst{12-8}  = dst;
    let Inst{7-5}   = ImmValue{2-0};
    let Inst{4-0}   = src1;
  }

def M4_mpyri_addr_u2 : T_AddMpy<0b0, u6_2ImmPred,
                       (ins IntRegs:$src1, u6_2Imm:$src2, IntRegs:$src3)>;

let isExtendable = 1, opExtentBits = 6, opExtendable = 3,
    CextOpcode = "ADD_MPY", InputType = "imm" in
def M4_mpyri_addr : T_AddMpy<0b1, u32ImmPred,
                    (ins IntRegs:$src1, IntRegs:$src3, u6Ext:$src2)>, ImmRegRel;

// Rx=add(Ru,mpyi(Rx,Rs))
let CextOpcode = "ADD_MPY", InputType = "reg", hasNewValue = 1 in
def M4_mpyrr_addr: MInst_acc <(outs IntRegs:$Rx),
                              (ins IntRegs:$Ru, IntRegs:$_src_, IntRegs:$Rs),
  "$Rx = add($Ru, mpyi($_src_, $Rs))",
  [(set (i32 IntRegs:$Rx), (add (i32 IntRegs:$Ru),
                           (mul (i32 IntRegs:$_src_), (i32 IntRegs:$Rs))))],
  "$_src_ = $Rx", M_tc_3x_SLOT23>, ImmRegRel {
    bits<5> Rx;
    bits<5> Ru;
    bits<5> Rs;

    let IClass = 0b1110;

    let Inst{27-21} = 0b0011000;
    let Inst{12-8} = Rx;
    let Inst{4-0} = Ru;
    let Inst{20-16} = Rs;
  }


// Vector reduce multiply word by signed half (32x16)
//Rdd=vrmpyweh(Rss,Rtt)[:<<1]
def M4_vrmpyeh_s0 : T_M2_vmpy<"vrmpyweh", 0b010, 0b100, 0, 0, 0>;
def M4_vrmpyeh_s1 : T_M2_vmpy<"vrmpyweh", 0b110, 0b100, 1, 0, 0>;

//Rdd=vrmpywoh(Rss,Rtt)[:<<1]
def M4_vrmpyoh_s0 : T_M2_vmpy<"vrmpywoh", 0b001, 0b010, 0, 0, 0>;
def M4_vrmpyoh_s1 : T_M2_vmpy<"vrmpywoh", 0b101, 0b010, 1, 0, 0>;

//Rdd+=vrmpyweh(Rss,Rtt)[:<<1]
def M4_vrmpyeh_acc_s0: T_M2_vmpy_acc<"vrmpyweh", 0b001, 0b110, 0, 0>;
def M4_vrmpyeh_acc_s1: T_M2_vmpy_acc<"vrmpyweh", 0b101, 0b110, 1, 0>;

//Rdd=vrmpywoh(Rss,Rtt)[:<<1]
def M4_vrmpyoh_acc_s0: T_M2_vmpy_acc<"vrmpywoh", 0b011, 0b110, 0, 0>;
def M4_vrmpyoh_acc_s1: T_M2_vmpy_acc<"vrmpywoh", 0b111, 0b110, 1, 0>;

// Vector multiply halfwords, signed by unsigned
// Rdd=vmpyhsu(Rs,Rt)[:<<]:sat
def M2_vmpy2su_s0 : T_XTYPE_mpy64 < "vmpyhsu", 0b000, 0b111, 1, 0, 0>;
def M2_vmpy2su_s1 : T_XTYPE_mpy64 < "vmpyhsu", 0b100, 0b111, 1, 1, 0>;

// Rxx+=vmpyhsu(Rs,Rt)[:<<1]:sat
def M2_vmac2su_s0 : T_XTYPE_mpy64_acc < "vmpyhsu", "+", 0b011, 0b101, 1, 0, 0>;
def M2_vmac2su_s1 : T_XTYPE_mpy64_acc < "vmpyhsu", "+", 0b111, 0b101, 1, 1, 0>;

// Vector polynomial multiply halfwords
// Rdd=vpmpyh(Rs,Rt)
def M4_vpmpyh : T_XTYPE_mpy64 < "vpmpyh", 0b110, 0b111, 0, 0, 0>;

// Rxx^=vpmpyh(Rs,Rt)
def M4_vpmpyh_acc : T_XTYPE_mpy64_acc < "vpmpyh", "^", 0b101, 0b111, 0, 0, 0>;

// Polynomial multiply words
// Rdd=pmpyw(Rs,Rt)
def M4_pmpyw : T_XTYPE_mpy64 < "pmpyw", 0b010, 0b111, 0, 0, 0>;

// Rxx^=pmpyw(Rs,Rt)
def M4_pmpyw_acc  : T_XTYPE_mpy64_acc < "pmpyw", "^", 0b001, 0b111, 0, 0, 0>;

//===----------------------------------------------------------------------===//
// XTYPE/MPY -
//===----------------------------------------------------------------------===//

//===----------------------------------------------------------------------===//
// ALU64/Vector compare
//===----------------------------------------------------------------------===//
//===----------------------------------------------------------------------===//
// Template class for vector compare
//===----------------------------------------------------------------------===//

let hasSideEffects = 0 in
class T_vcmpImm <string Str, bits<2> cmpOp, bits<2> minOp, Operand ImmOprnd>
  : ALU64_rr <(outs PredRegs:$Pd),
              (ins DoubleRegs:$Rss, ImmOprnd:$Imm),
  "$Pd = "#Str#"($Rss, #$Imm)",
  [], "", ALU64_tc_2early_SLOT23> {
    bits<2> Pd;
    bits<5> Rss;
    bits<32> Imm;
    bits<8> ImmBits;
    let ImmBits{6-0} = Imm{6-0};
    let ImmBits{7} = !if (!eq(cmpOp,0b10), 0b0, Imm{7}); // 0 for vcmp[bhw].gtu

    let IClass = 0b1101;

    let Inst{27-24} = 0b1100;
    let Inst{22-21} = cmpOp;
    let Inst{20-16} = Rss;
    let Inst{12-5} = ImmBits;
    let Inst{4-3} = minOp;
    let Inst{1-0} = Pd;
  }

// Vector compare bytes
def A4_vcmpbgt   : T_vcmp <"vcmpb.gt", 0b1010>;
def: T_vcmp_pat<A4_vcmpbgt, setgt, v8i8>;

let AsmString = "$Pd = any8(vcmpb.eq($Rss, $Rtt))" in
def A4_vcmpbeq_any : T_vcmp <"any8(vcmpb.gt", 0b1000>;

def A4_vcmpbeqi  : T_vcmpImm <"vcmpb.eq",  0b00, 0b00, u8Imm>;
def A4_vcmpbgti  : T_vcmpImm <"vcmpb.gt",  0b01, 0b00, s8Imm>;
def A4_vcmpbgtui : T_vcmpImm <"vcmpb.gtu", 0b10, 0b00, u7Imm>;

// Vector compare halfwords
def A4_vcmpheqi  : T_vcmpImm <"vcmph.eq",  0b00, 0b01, s8Imm>;
def A4_vcmphgti  : T_vcmpImm <"vcmph.gt",  0b01, 0b01, s8Imm>;
def A4_vcmphgtui : T_vcmpImm <"vcmph.gtu", 0b10, 0b01, u7Imm>;

// Vector compare words
def A4_vcmpweqi  : T_vcmpImm <"vcmpw.eq",  0b00, 0b10, s8Imm>;
def A4_vcmpwgti  : T_vcmpImm <"vcmpw.gt",  0b01, 0b10, s8Imm>;
def A4_vcmpwgtui : T_vcmpImm <"vcmpw.gtu", 0b10, 0b10, u7Imm>;

//===----------------------------------------------------------------------===//
// XTYPE/SHIFT +
//===----------------------------------------------------------------------===//
// Shift by immediate and accumulate/logical.
// Rx=add(#u8,asl(Rx,#U5))  Rx=add(#u8,lsr(Rx,#U5))
// Rx=sub(#u8,asl(Rx,#U5))  Rx=sub(#u8,lsr(Rx,#U5))
// Rx=and(#u8,asl(Rx,#U5))  Rx=and(#u8,lsr(Rx,#U5))
// Rx=or(#u8,asl(Rx,#U5))   Rx=or(#u8,lsr(Rx,#U5))
let isExtendable = 1, opExtendable = 1, isExtentSigned = 0, opExtentBits = 8,
    hasNewValue = 1, opNewValue = 0 in
class T_S4_ShiftOperate<string MnOp, string MnSh, SDNode Op, SDNode Sh,
                        bit asl_lsr, bits<2> MajOp, InstrItinClass Itin>
  : MInst_acc<(outs IntRegs:$Rd), (ins u8Ext:$u8, IntRegs:$Rx, u5Imm:$U5),
      "$Rd = "#MnOp#"(#$u8, "#MnSh#"($Rx, #$U5))",
      [(set (i32 IntRegs:$Rd),
            (Op (Sh I32:$Rx, u5ImmPred:$U5), u32ImmPred:$u8))],
      "$Rd = $Rx", Itin> {

  bits<5> Rd;
  bits<8> u8;
  bits<5> Rx;
  bits<5> U5;

  let IClass = 0b1101;
  let Inst{27-24} = 0b1110;
  let Inst{23-21} = u8{7-5};
  let Inst{20-16} = Rd;
  let Inst{13} = u8{4};
  let Inst{12-8} = U5;
  let Inst{7-5} = u8{3-1};
  let Inst{4} = asl_lsr;
  let Inst{3} = u8{0};
  let Inst{2-1} = MajOp;
}

multiclass T_ShiftOperate<string mnemonic, SDNode Op, bits<2> MajOp,
                          InstrItinClass Itin> {
  def _asl_ri : T_S4_ShiftOperate<mnemonic, "asl", Op, shl, 0, MajOp, Itin>;
  def _lsr_ri : T_S4_ShiftOperate<mnemonic, "lsr", Op, srl, 1, MajOp, Itin>;
}

let AddedComplexity = 200 in {
  defm S4_addi : T_ShiftOperate<"add", add, 0b10, ALU64_tc_2_SLOT23>;
  defm S4_andi : T_ShiftOperate<"and", and, 0b00, ALU64_tc_2_SLOT23>;
}

let AddedComplexity = 30 in
defm S4_ori  : T_ShiftOperate<"or",  or,  0b01, ALU64_tc_1_SLOT23>;

defm S4_subi : T_ShiftOperate<"sub", sub, 0b11, ALU64_tc_1_SLOT23>;

let AddedComplexity = 200 in {
  def: Pat<(add addrga:$addr, (shl I32:$src2, u5ImmPred:$src3)),
           (S4_addi_asl_ri addrga:$addr, IntRegs:$src2, u5ImmPred:$src3)>;
  def: Pat<(add addrga:$addr, (srl I32:$src2, u5ImmPred:$src3)),
           (S4_addi_lsr_ri addrga:$addr, IntRegs:$src2, u5ImmPred:$src3)>;
  def: Pat<(sub addrga:$addr, (shl I32:$src2, u5ImmPred:$src3)),
           (S4_subi_asl_ri addrga:$addr, IntRegs:$src2, u5ImmPred:$src3)>;
  def: Pat<(sub addrga:$addr, (srl I32:$src2, u5ImmPred:$src3)),
           (S4_subi_lsr_ri addrga:$addr, IntRegs:$src2, u5ImmPred:$src3)>;
}

// Vector conditional negate
// Rdd=vcnegh(Rss,Rt)
let Defs = [USR_OVF], Itinerary = S_3op_tc_2_SLOT23 in
def S2_vcnegh   : T_S3op_shiftVect < "vcnegh",   0b11, 0b01>;

// Rd=[cround|round](Rs,Rt)
let hasNewValue = 1, Itinerary = S_3op_tc_2_SLOT23 in {
  def A4_cround_rr    : T_S3op_3 < "cround", IntRegs, 0b11, 0b00>;
  def A4_round_rr     : T_S3op_3 < "round", IntRegs, 0b11, 0b10>;
}

// Rd=round(Rs,Rt):sat
let hasNewValue = 1, Defs = [USR_OVF], Itinerary = S_3op_tc_2_SLOT23 in
def A4_round_rr_sat : T_S3op_3 < "round", IntRegs, 0b11, 0b11, 1>;

// Rd=[cmpyiwh|cmpyrwh](Rss,Rt):<<1:rnd:sat
let Defs = [USR_OVF], Itinerary = S_3op_tc_3x_SLOT23 in {
  def M4_cmpyi_wh     : T_S3op_8<"cmpyiwh", 0b100, 1, 1, 1>;
  def M4_cmpyr_wh     : T_S3op_8<"cmpyrwh", 0b110, 1, 1, 1>;
}

// Rdd=[add|sub](Rss,Rtt,Px):carry
let isPredicateLate = 1, hasSideEffects = 0 in
class T_S3op_carry <string mnemonic, bits<3> MajOp>
  : SInst < (outs DoubleRegs:$Rdd, PredRegs:$Px),
            (ins DoubleRegs:$Rss, DoubleRegs:$Rtt, PredRegs:$Pu),
  "$Rdd = "#mnemonic#"($Rss, $Rtt, $Pu):carry",
  [], "$Px = $Pu", S_3op_tc_1_SLOT23 > {
    bits<5> Rdd;
    bits<5> Rss;
    bits<5> Rtt;
    bits<2> Pu;

    let IClass = 0b1100;

    let Inst{27-24} = 0b0010;
    let Inst{23-21} = MajOp;
    let Inst{20-16} = Rss;
    let Inst{12-8}  = Rtt;
    let Inst{6-5}   = Pu;
    let Inst{4-0}   = Rdd;
  }

def A4_addp_c : T_S3op_carry < "add", 0b110 >;
def A4_subp_c : T_S3op_carry < "sub", 0b111 >;

let Itinerary = S_3op_tc_3_SLOT23, hasSideEffects = 0 in
class T_S3op_6 <string mnemonic, bits<3> MinOp, bit isUnsigned>
  : SInst <(outs DoubleRegs:$Rxx),
           (ins DoubleRegs:$dst2, DoubleRegs:$Rss, IntRegs:$Ru),
  "$Rxx = "#mnemonic#"($Rss, $Ru)" ,
  [] , "$dst2 = $Rxx"> {
    bits<5> Rxx;
    bits<5> Rss;
    bits<5> Ru;

    let IClass = 0b1100;

    let Inst{27-21} = 0b1011001;
    let Inst{20-16} = Rss;
    let Inst{13}    = isUnsigned;
    let Inst{12-8}  = Rxx;
    let Inst{7-5}   = MinOp;
    let Inst{4-0}   = Ru;
  }

// Vector reduce maximum halfwords
// Rxx=vrmax[u]h(Rss,Ru)
def A4_vrmaxh  : T_S3op_6 < "vrmaxh",  0b001, 0>;
def A4_vrmaxuh : T_S3op_6 < "vrmaxuh", 0b001, 1>;

// Vector reduce maximum words
// Rxx=vrmax[u]w(Rss,Ru)
def A4_vrmaxw  : T_S3op_6 < "vrmaxw",  0b010, 0>;
def A4_vrmaxuw : T_S3op_6 < "vrmaxuw", 0b010, 1>;

// Vector reduce minimum halfwords
// Rxx=vrmin[u]h(Rss,Ru)
def A4_vrminh  : T_S3op_6 < "vrminh",  0b101, 0>;
def A4_vrminuh : T_S3op_6 < "vrminuh", 0b101, 1>;

// Vector reduce minimum words
// Rxx=vrmin[u]w(Rss,Ru)
def A4_vrminw  : T_S3op_6 < "vrminw",  0b110, 0>;
def A4_vrminuw : T_S3op_6 < "vrminuw", 0b110, 1>;

// Shift an immediate left by register amount.
let hasNewValue = 1, hasSideEffects = 0 in
def S4_lsli: SInst <(outs IntRegs:$Rd), (ins s6Imm:$s6, IntRegs:$Rt),
  "$Rd = lsl(#$s6, $Rt)" ,
  [(set (i32 IntRegs:$Rd), (shl s6ImmPred:$s6,
                                 (i32 IntRegs:$Rt)))],
  "", S_3op_tc_1_SLOT23> {
    bits<5> Rd;
    bits<6> s6;
    bits<5> Rt;

    let IClass = 0b1100;

    let Inst{27-22} = 0b011010;
    let Inst{20-16} = s6{5-1};
    let Inst{12-8}  = Rt;
    let Inst{7-6}   = 0b11;
    let Inst{4-0}   = Rd;
    let Inst{5}     = s6{0};
  }

//===----------------------------------------------------------------------===//
// XTYPE/SHIFT -
//===----------------------------------------------------------------------===//

//===----------------------------------------------------------------------===//
// MEMOP: Word, Half, Byte
//===----------------------------------------------------------------------===//

def MEMOPIMM : SDNodeXForm<imm, [{
  // Call the transformation function XformM5ToU5Imm to get the negative
  // immediate's positive counterpart.
  int32_t imm = N->getSExtValue();
  return XformM5ToU5Imm(imm);
}]>;

def MEMOPIMM_HALF : SDNodeXForm<imm, [{
  // -1 .. -31 represented as 65535..65515
  // assigning to a short restores our desired signed value.
  // Call the transformation function XformM5ToU5Imm to get the negative
  // immediate's positive counterpart.
  int16_t imm = N->getSExtValue();
  return XformM5ToU5Imm(imm);
}]>;

def MEMOPIMM_BYTE : SDNodeXForm<imm, [{
  // -1 .. -31 represented as 255..235
  // assigning to a char restores our desired signed value.
  // Call the transformation function XformM5ToU5Imm to get the negative
  // immediate's positive counterpart.
  int8_t imm = N->getSExtValue();
  return XformM5ToU5Imm(imm);
}]>;

def SETMEMIMM : SDNodeXForm<imm, [{
   // Return the bit position we will set [0-31].
   // As an SDNode.
   int32_t imm = N->getSExtValue();
   return XformMskToBitPosU5Imm(imm);
}]>;

def CLRMEMIMM : SDNodeXForm<imm, [{
   // Return the bit position we will clear [0-31].
   // As an SDNode.
   // we bit negate the value first
   int32_t imm = ~(N->getSExtValue());
   return XformMskToBitPosU5Imm(imm);
}]>;

def SETMEMIMM_SHORT : SDNodeXForm<imm, [{
   // Return the bit position we will set [0-15].
   // As an SDNode.
   int16_t imm = N->getSExtValue();
   return XformMskToBitPosU4Imm(imm);
}]>;

def CLRMEMIMM_SHORT : SDNodeXForm<imm, [{
   // Return the bit position we will clear [0-15].
   // As an SDNode.
   // we bit negate the value first
   int16_t imm = ~(N->getSExtValue());
   return XformMskToBitPosU4Imm(imm);
}]>;

def SETMEMIMM_BYTE : SDNodeXForm<imm, [{
   // Return the bit position we will set [0-7].
   // As an SDNode.
   int8_t imm =  N->getSExtValue();
   return XformMskToBitPosU3Imm(imm);
}]>;

def CLRMEMIMM_BYTE : SDNodeXForm<imm, [{
   // Return the bit position we will clear [0-7].
   // As an SDNode.
   // we bit negate the value first
   int8_t imm = ~(N->getSExtValue());
   return XformMskToBitPosU3Imm(imm);
}]>;

//===----------------------------------------------------------------------===//
// Template class for MemOp instructions with the register value.
//===----------------------------------------------------------------------===//
class MemOp_rr_base <string opc, bits<2> opcBits, Operand ImmOp,
                     string memOp, bits<2> memOpBits> :
      MEMInst_V4<(outs),
                 (ins IntRegs:$base, ImmOp:$offset, IntRegs:$delta),
                 opc#"($base+#$offset)"#memOp#"$delta",
                 []>,
                 Requires<[UseMEMOP]> {

    bits<5> base;
    bits<5> delta;
    bits<32> offset;
    bits<6> offsetBits; // memb - u6:0 , memh - u6:1, memw - u6:2

    let offsetBits = !if (!eq(opcBits, 0b00), offset{5-0},
                     !if (!eq(opcBits, 0b01), offset{6-1},
                     !if (!eq(opcBits, 0b10), offset{7-2},0)));

    let opExtentAlign = opcBits;
    let IClass = 0b0011;
    let Inst{27-24} = 0b1110;
    let Inst{22-21} = opcBits;
    let Inst{20-16} = base;
    let Inst{13} = 0b0;
    let Inst{12-7} = offsetBits;
    let Inst{6-5} = memOpBits;
    let Inst{4-0} = delta;
}

//===----------------------------------------------------------------------===//
// Template class for MemOp instructions with the immediate value.
//===----------------------------------------------------------------------===//
class MemOp_ri_base <string opc, bits<2> opcBits, Operand ImmOp,
                     string memOp, bits<2> memOpBits> :
      MEMInst_V4 <(outs),
                  (ins IntRegs:$base, ImmOp:$offset, u5Imm:$delta),
                  opc#"($base+#$offset)"#memOp#"#$delta"
                  #!if(memOpBits{1},")", ""), // clrbit, setbit - include ')'
                  []>,
                  Requires<[UseMEMOP]> {

    bits<5> base;
    bits<5> delta;
    bits<32> offset;
    bits<6> offsetBits; // memb - u6:0 , memh - u6:1, memw - u6:2

    let offsetBits = !if (!eq(opcBits, 0b00), offset{5-0},
                     !if (!eq(opcBits, 0b01), offset{6-1},
                     !if (!eq(opcBits, 0b10), offset{7-2},0)));

    let opExtentAlign = opcBits;
    let IClass = 0b0011;
    let Inst{27-24} = 0b1111;
    let Inst{22-21} = opcBits;
    let Inst{20-16} = base;
    let Inst{13} = 0b0;
    let Inst{12-7} = offsetBits;
    let Inst{6-5} = memOpBits;
    let Inst{4-0} = delta;
}

// multiclass to define MemOp instructions with register operand.
multiclass MemOp_rr<string opc, bits<2> opcBits, Operand ImmOp> {
  def L4_add#NAME : MemOp_rr_base <opc, opcBits, ImmOp, " += ", 0b00>; // add
  def L4_sub#NAME : MemOp_rr_base <opc, opcBits, ImmOp, " -= ", 0b01>; // sub
  def L4_and#NAME : MemOp_rr_base <opc, opcBits, ImmOp, " &= ", 0b10>; // and
  def L4_or#NAME  : MemOp_rr_base <opc, opcBits, ImmOp, " |= ", 0b11>; // or
}

// multiclass to define MemOp instructions with immediate Operand.
multiclass MemOp_ri<string opc, bits<2> opcBits, Operand ImmOp> {
  def L4_iadd#NAME : MemOp_ri_base <opc, opcBits, ImmOp, " += ", 0b00 >;
  def L4_isub#NAME : MemOp_ri_base <opc, opcBits, ImmOp, " -= ", 0b01 >;
  def L4_iand#NAME : MemOp_ri_base<opc, opcBits, ImmOp, " = clrbit(", 0b10>;
  def L4_ior#NAME : MemOp_ri_base<opc, opcBits, ImmOp, " = setbit(", 0b11>;
}

multiclass MemOp_base <string opc, bits<2> opcBits, Operand ImmOp> {
  defm _#NAME : MemOp_rr <opc, opcBits, ImmOp>;
  defm _#NAME : MemOp_ri <opc, opcBits, ImmOp>;
}

// Define MemOp instructions.
let isExtendable = 1, opExtendable = 1, isExtentSigned = 0 in {
  let opExtentBits = 6, accessSize = ByteAccess in
  defm memopb_io : MemOp_base <"memb", 0b00, u6_0Ext>;

  let opExtentBits = 7, accessSize = HalfWordAccess in
  defm memoph_io : MemOp_base <"memh", 0b01, u6_1Ext>;

  let opExtentBits = 8, accessSize = WordAccess in
  defm memopw_io : MemOp_base <"memw", 0b10, u6_2Ext>;
}

//===----------------------------------------------------------------------===//
// Multiclass to define 'Def Pats' for ALU operations on the memory
// Here value used for the ALU operation is an immediate value.
// mem[bh](Rs+#0) += #U5
// mem[bh](Rs+#u6) += #U5
//===----------------------------------------------------------------------===//

multiclass MemOpi_u5Pats <PatFrag ldOp, PatFrag stOp, PatLeaf ImmPred,
                          InstHexagon MI, SDNode OpNode> {
  let AddedComplexity = 180 in
  def: Pat<(stOp (OpNode (ldOp IntRegs:$addr), u5ImmPred:$addend),
                  IntRegs:$addr),
            (MI IntRegs:$addr, 0, u5ImmPred:$addend)>;

  let AddedComplexity = 190 in
  def: Pat<(stOp (OpNode (ldOp (add IntRegs:$base, ImmPred:$offset)),
                  u5ImmPred:$addend),
            (add IntRegs:$base, ImmPred:$offset)),
            (MI IntRegs:$base, ImmPred:$offset, u5ImmPred:$addend)>;
}

multiclass MemOpi_u5ALUOp<PatFrag ldOp, PatFrag stOp, PatLeaf ImmPred,
                          InstHexagon addMI, InstHexagon subMI> {
  defm: MemOpi_u5Pats<ldOp, stOp, ImmPred, addMI, add>;
  defm: MemOpi_u5Pats<ldOp, stOp, ImmPred, subMI, sub>;
}

multiclass MemOpi_u5ExtType<PatFrag ldOpByte, PatFrag ldOpHalf > {
  // Half Word
  defm: MemOpi_u5ALUOp <ldOpHalf, truncstorei16, u31_1ImmPred,
                        L4_iadd_memoph_io, L4_isub_memoph_io>;
  // Byte
  defm: MemOpi_u5ALUOp <ldOpByte, truncstorei8, u32ImmPred,
                        L4_iadd_memopb_io, L4_isub_memopb_io>;
}

let Predicates = [UseMEMOP] in {
  defm: MemOpi_u5ExtType<zextloadi8, zextloadi16>; // zero extend
  defm: MemOpi_u5ExtType<sextloadi8, sextloadi16>; // sign extend
  defm: MemOpi_u5ExtType<extloadi8,  extloadi16>;  // any extend

  // Word
  defm: MemOpi_u5ALUOp <load, store, u30_2ImmPred, L4_iadd_memopw_io,
                        L4_isub_memopw_io>;
}

//===----------------------------------------------------------------------===//
// multiclass to define 'Def Pats' for ALU operations on the memory.
// Here value used for the ALU operation is a negative value.
// mem[bh](Rs+#0) += #m5
// mem[bh](Rs+#u6) += #m5
//===----------------------------------------------------------------------===//

multiclass MemOpi_m5Pats <PatFrag ldOp, PatFrag stOp, PatLeaf ImmPred,
                          PatLeaf immPred, SDNodeXForm xformFunc,
                          InstHexagon MI> {
  let AddedComplexity = 190 in
  def: Pat<(stOp (add (ldOp IntRegs:$addr), immPred:$subend), IntRegs:$addr),
           (MI IntRegs:$addr, 0, (xformFunc immPred:$subend))>;

  let AddedComplexity = 195 in
  def: Pat<(stOp (add (ldOp (add IntRegs:$base, ImmPred:$offset)),
                  immPred:$subend),
           (add IntRegs:$base, ImmPred:$offset)),
           (MI IntRegs:$base, ImmPred:$offset, (xformFunc immPred:$subend))>;
}

multiclass MemOpi_m5ExtType<PatFrag ldOpByte, PatFrag ldOpHalf > {
  // Half Word
  defm: MemOpi_m5Pats <ldOpHalf, truncstorei16, u31_1ImmPred, m5HImmPred,
                       MEMOPIMM_HALF, L4_isub_memoph_io>;
  // Byte
  defm: MemOpi_m5Pats <ldOpByte, truncstorei8, u32ImmPred, m5BImmPred,
                       MEMOPIMM_BYTE, L4_isub_memopb_io>;
}

let Predicates = [UseMEMOP] in {
  defm: MemOpi_m5ExtType<zextloadi8, zextloadi16>; // zero extend
  defm: MemOpi_m5ExtType<sextloadi8, sextloadi16>; // sign extend
  defm: MemOpi_m5ExtType<extloadi8,  extloadi16>;  // any extend

  // Word
  defm: MemOpi_m5Pats <load, store, u30_2ImmPred, m5ImmPred,
                       MEMOPIMM, L4_isub_memopw_io>;
}

//===----------------------------------------------------------------------===//
// Multiclass to define 'def Pats' for bit operations on the memory.
// mem[bhw](Rs+#0) = [clrbit|setbit](#U5)
// mem[bhw](Rs+#u6) = [clrbit|setbit](#U5)
//===----------------------------------------------------------------------===//

multiclass MemOpi_bitPats <PatFrag ldOp, PatFrag stOp, PatLeaf immPred,
                     PatLeaf extPred, SDNodeXForm xformFunc, InstHexagon MI,
                     SDNode OpNode> {

  // mem[bhw](Rs+#u6:[012]) = [clrbit|setbit](#U5)
  let AddedComplexity = 250 in
  def: Pat<(stOp (OpNode (ldOp (add IntRegs:$base, extPred:$offset)),
                  immPred:$bitend),
           (add IntRegs:$base, extPred:$offset)),
           (MI IntRegs:$base, extPred:$offset, (xformFunc immPred:$bitend))>;

  // mem[bhw](Rs+#0) = [clrbit|setbit](#U5)
  let AddedComplexity = 225 in
  def: Pat<(stOp (OpNode (ldOp IntRegs:$addr), immPred:$bitend), IntRegs:$addr),
           (MI IntRegs:$addr, 0, (xformFunc immPred:$bitend))>;
}

multiclass MemOpi_bitExtType<PatFrag ldOpByte, PatFrag ldOpHalf> {
  // Byte - clrbit
  defm: MemOpi_bitPats<ldOpByte, truncstorei8, Clr3ImmPred, u32ImmPred,
                       CLRMEMIMM_BYTE, L4_iand_memopb_io, and>;
  // Byte - setbit
  defm: MemOpi_bitPats<ldOpByte, truncstorei8, Set3ImmPred, u32ImmPred,
                       SETMEMIMM_BYTE, L4_ior_memopb_io, or>;
  // Half Word - clrbit
  defm: MemOpi_bitPats<ldOpHalf, truncstorei16, Clr4ImmPred, u31_1ImmPred,
                       CLRMEMIMM_SHORT, L4_iand_memoph_io, and>;
  // Half Word - setbit
  defm: MemOpi_bitPats<ldOpHalf, truncstorei16, Set4ImmPred, u31_1ImmPred,
                       SETMEMIMM_SHORT, L4_ior_memoph_io, or>;
}

let Predicates = [UseMEMOP] in {
  // mem[bh](Rs+#0) = [clrbit|setbit](#U5)
  // mem[bh](Rs+#u6:[01]) = [clrbit|setbit](#U5)
  defm: MemOpi_bitExtType<zextloadi8, zextloadi16>; // zero extend
  defm: MemOpi_bitExtType<sextloadi8, sextloadi16>; // sign extend
  defm: MemOpi_bitExtType<extloadi8,  extloadi16>;  // any extend

  // memw(Rs+#0) = [clrbit|setbit](#U5)
  // memw(Rs+#u6:2) = [clrbit|setbit](#U5)
  defm: MemOpi_bitPats<load, store, Clr5ImmPred, u30_2ImmPred, CLRMEMIMM,
                       L4_iand_memopw_io, and>;
  defm: MemOpi_bitPats<load, store, Set5ImmPred, u30_2ImmPred, SETMEMIMM,
                       L4_ior_memopw_io, or>;
}

//===----------------------------------------------------------------------===//
// Multiclass to define 'def Pats' for ALU operations on the memory
// where addend is a register.
// mem[bhw](Rs+#0) [+-&|]= Rt
// mem[bhw](Rs+#U6:[012]) [+-&|]= Rt
//===----------------------------------------------------------------------===//

multiclass MemOpr_Pats <PatFrag ldOp, PatFrag stOp, PatLeaf extPred,
                        InstHexagon MI, SDNode OpNode> {
  let AddedComplexity = 141 in
  // mem[bhw](Rs+#0) [+-&|]= Rt
  def: Pat<(stOp (OpNode (ldOp IntRegs:$addr), (i32 IntRegs:$addend)),
                 IntRegs:$addr),
           (MI IntRegs:$addr, 0, (i32 IntRegs:$addend))>;

  // mem[bhw](Rs+#U6:[012]) [+-&|]= Rt
  let AddedComplexity = 150 in
  def: Pat<(stOp (OpNode (ldOp (add IntRegs:$base, extPred:$offset)),
                  (i32 IntRegs:$orend)),
           (add IntRegs:$base, extPred:$offset)),
           (MI IntRegs:$base, extPred:$offset, (i32 IntRegs:$orend))>;
}

multiclass MemOPr_ALUOp<PatFrag ldOp, PatFrag stOp, PatLeaf extPred,
                        InstHexagon addMI, InstHexagon subMI,
                        InstHexagon andMI, InstHexagon orMI> {
  defm: MemOpr_Pats <ldOp, stOp, extPred, addMI, add>;
  defm: MemOpr_Pats <ldOp, stOp, extPred, subMI, sub>;
  defm: MemOpr_Pats <ldOp, stOp, extPred, andMI, and>;
  defm: MemOpr_Pats <ldOp, stOp, extPred, orMI,  or>;
}

multiclass MemOPr_ExtType<PatFrag ldOpByte, PatFrag ldOpHalf > {
  // Half Word
  defm: MemOPr_ALUOp <ldOpHalf, truncstorei16, u31_1ImmPred,
                      L4_add_memoph_io, L4_sub_memoph_io,
                      L4_and_memoph_io, L4_or_memoph_io>;
  // Byte
  defm: MemOPr_ALUOp <ldOpByte, truncstorei8, u32ImmPred,
                      L4_add_memopb_io, L4_sub_memopb_io,
                      L4_and_memopb_io, L4_or_memopb_io>;
}

// Define 'def Pats' for MemOps with register addend.
let Predicates = [UseMEMOP] in {
  // Byte, Half Word
  defm: MemOPr_ExtType<zextloadi8, zextloadi16>; // zero extend
  defm: MemOPr_ExtType<sextloadi8, sextloadi16>; // sign extend
  defm: MemOPr_ExtType<extloadi8,  extloadi16>;  // any extend
  // Word
  defm: MemOPr_ALUOp <load, store, u30_2ImmPred, L4_add_memopw_io,
                      L4_sub_memopw_io, L4_and_memopw_io, L4_or_memopw_io>;
}

//===----------------------------------------------------------------------===//
// XTYPE/PRED +
//===----------------------------------------------------------------------===//

// Hexagon V4 only supports these flavors of byte/half compare instructions:
// EQ/GT/GTU. Other flavors like GE/GEU/LT/LTU/LE/LEU are not supported by
// hardware. However, compiler can still implement these patterns through
// appropriate patterns combinations based on current implemented patterns.
// The implemented patterns are: EQ/GT/GTU.
// Missing patterns are: GE/GEU/LT/LTU/LE/LEU.

// Following instruction is not being extended as it results into the
// incorrect code for negative numbers.
// Pd=cmpb.eq(Rs,#u8)

<<<<<<< HEAD
let isCompare = 1, isExtendable = 1, opExtendable = 2, hasSideEffects = 0,
    validSubTargets = HasV4SubT in
class CMP_NOT_REG_IMM<string OpName, bits<2> op, Operand ImmOp,
                      list<dag> Pattern>
  : ALU32Inst <(outs PredRegs:$dst), (ins IntRegs:$src1, ImmOp:$src2),
    "$dst = !cmp."#OpName#"($src1, #$src2)",
    Pattern,
    "", ALU32_2op_tc_2early_SLOT0123> {
    bits<2> dst;
    bits<5> src1;
    bits<10> src2;

    let IClass = 0b0111;
    let Inst{27-24} = 0b0101;
    let Inst{23-22} = op;
    let Inst{20-16} = src1;
    let Inst{21} = !if (!eq(OpName, "gtu"), 0b0, src2{9});
    let Inst{13-5} = src2{8-0};
    let Inst{4-2} = 0b100;
    let Inst{1-0} = dst;
}

let opExtentBits = 10, isExtentSigned = 1 in {
def C4_cmpneqi : CMP_NOT_REG_IMM <"eq", 0b00, s10Ext, [(set (i1 PredRegs:$dst),
                 (setne (i32 IntRegs:$src1), s10ExtPred:$src2))]>;

def C4_cmpltei : CMP_NOT_REG_IMM <"gt", 0b01, s10Ext, [(set (i1 PredRegs:$dst),
                 (not (setgt (i32 IntRegs:$src1), s10ExtPred:$src2)))]>;

}
let opExtentBits = 9 in
def C4_cmplteui : CMP_NOT_REG_IMM <"gtu", 0b10, u9Ext, [(set (i1 PredRegs:$dst),
                  (not (setugt (i32 IntRegs:$src1), u9ExtPred:$src2)))]>;



// p=!cmp.eq(r1,r2)
let isCompare = 1, validSubTargets = HasV4SubT in
def CMPnotEQ_rr : ALU32_rr<(outs PredRegs:$dst),
                           (ins IntRegs:$src1, IntRegs:$src2),
      "$dst = !cmp.eq($src1, $src2)",
      [(set (i1 PredRegs:$dst),
            (setne (i32 IntRegs:$src1), (i32 IntRegs:$src2)))]>,
      Requires<[HasV4T]>;

// p=!cmp.gt(r1,r2)
let isCompare = 1, validSubTargets = HasV4SubT in
def CMPnotGT_rr : ALU32_rr<(outs PredRegs:$dst),
                           (ins IntRegs:$src1, IntRegs:$src2),
      "$dst = !cmp.gt($src1, $src2)",
      [(set (i1 PredRegs:$dst),
            (not (setgt (i32 IntRegs:$src1), (i32 IntRegs:$src2))))]>,
      Requires<[HasV4T]>;


// p=!cmp.gtu(r1,r2)
let isCompare = 1, validSubTargets = HasV4SubT in
def CMPnotGTU_rr : ALU32_rr<(outs PredRegs:$dst),
                            (ins IntRegs:$src1, IntRegs:$src2),
      "$dst = !cmp.gtu($src1, $src2)",
      [(set (i1 PredRegs:$dst),
            (not (setugt (i32 IntRegs:$src1), (i32 IntRegs:$src2))))]>,
      Requires<[HasV4T]>;

let isCompare = 1, validSubTargets = HasV4SubT in
def CMPbEQri_V4 : MInst<(outs PredRegs:$dst),
            (ins IntRegs:$src1, u8Imm:$src2),
            "$dst = cmpb.eq($src1, #$src2)",
            [(set (i1 PredRegs:$dst),
                  (seteq (and (i32 IntRegs:$src1), 255), u8ImmPred:$src2))]>,
            Requires<[HasV4T]>;

def : Pat <(brcond (i1 (setne (and (i32 IntRegs:$src1), 255), u8ImmPred:$src2)),
                       bb:$offset),
      (JMP_f (CMPbEQri_V4 (i32 IntRegs:$src1), u8ImmPred:$src2),
                bb:$offset)>,
      Requires<[HasV4T]>;

// Pd=cmpb.eq(Rs,Rt)
let isCompare = 1, validSubTargets = HasV4SubT in
def CMPbEQrr_ubub_V4 : MInst<(outs PredRegs:$dst),
            (ins IntRegs:$src1, IntRegs:$src2),
            "$dst = cmpb.eq($src1, $src2)",
            [(set (i1 PredRegs:$dst),
                  (seteq (and (xor (i32 IntRegs:$src1),
                                   (i32 IntRegs:$src2)), 255), 0))]>,
            Requires<[HasV4T]>;

// Pd=cmpb.eq(Rs,Rt)
let isCompare = 1, validSubTargets = HasV4SubT in
def CMPbEQrr_sbsb_V4 : MInst<(outs PredRegs:$dst),
            (ins IntRegs:$src1, IntRegs:$src2),
            "$dst = cmpb.eq($src1, $src2)",
            [(set (i1 PredRegs:$dst),
                  (seteq (shl (i32 IntRegs:$src1), (i32 24)),
                         (shl (i32 IntRegs:$src2), (i32 24))))]>,
            Requires<[HasV4T]>;

// Pd=cmpb.gt(Rs,Rt)
let isCompare = 1, validSubTargets = HasV4SubT in
def CMPbGTrr_V4 : MInst<(outs PredRegs:$dst),
            (ins IntRegs:$src1, IntRegs:$src2),
            "$dst = cmpb.gt($src1, $src2)",
            [(set (i1 PredRegs:$dst),
                  (setgt (shl (i32 IntRegs:$src1), (i32 24)),
                         (shl (i32 IntRegs:$src2), (i32 24))))]>,
            Requires<[HasV4T]>;

// Pd=cmpb.gtu(Rs,#u7)
let isExtendable = 1, opExtendable = 2, isExtentSigned = 0, opExtentBits = 7,
isCompare = 1, validSubTargets = HasV4SubT, CextOpcode = "CMPbGTU", InputType = "imm" in
def CMPbGTUri_V4 : MInst<(outs PredRegs:$dst),
            (ins IntRegs:$src1, u7Ext:$src2),
            "$dst = cmpb.gtu($src1, #$src2)",
            [(set (i1 PredRegs:$dst), (setugt (and (i32 IntRegs:$src1), 255),
                                              u7ExtPred:$src2))]>,
            Requires<[HasV4T]>, ImmRegRel;
=======
// p=!cmp.eq(r1,#s10)
def C4_cmpneqi  : T_CMP <"cmp.eq",  0b00, 1, s10Ext>;
def C4_cmpltei  : T_CMP <"cmp.gt",  0b01, 1, s10Ext>;
def C4_cmplteui : T_CMP <"cmp.gtu", 0b10, 1, u9Ext>;

def : T_CMP_pat <C4_cmpneqi,  setne,  s32ImmPred>;
def : T_CMP_pat <C4_cmpltei,  setle,  s32ImmPred>;
def : T_CMP_pat <C4_cmplteui, setule, u9ImmPred>;

// rs <= rt -> !(rs > rt).
/*
def: Pat<(i1 (setle (i32 IntRegs:$src1), s32ImmPred:$src2)),
         (C2_not (C2_cmpgti IntRegs:$src1, s32ImmPred:$src2))>;
//         (C4_cmpltei IntRegs:$src1, s32ImmPred:$src2)>;
*/
// Map cmplt(Rs, Imm) -> !cmpgt(Rs, Imm-1).
def: Pat<(i1 (setlt (i32 IntRegs:$src1), s32ImmPred:$src2)),
         (C4_cmpltei IntRegs:$src1, (DEC_CONST_SIGNED s32ImmPred:$src2))>;

// rs != rt -> !(rs == rt).
def: Pat<(i1 (setne (i32 IntRegs:$src1), s32ImmPred:$src2)),
         (C4_cmpneqi IntRegs:$src1, s32ImmPred:$src2)>;
>>>>>>> 969bfdfe

// SDNode for converting immediate C to C-1.
def DEC_CONST_BYTE : SDNodeXForm<imm, [{
   // Return the byte immediate const-1 as an SDNode.
   int32_t imm = N->getSExtValue();
   return XformU7ToU7M1Imm(imm);
}]>;

// For the sequence
//   zext( setult ( and(Rs, 255), u8))
// Use the isdigit transformation below

// Generate code of the form 'C2_muxii(cmpbgtui(Rdd, C-1),0,1)'
// for C code of the form r = ((c>='0') & (c<='9')) ? 1 : 0;.
// The isdigit transformation relies on two 'clever' aspects:
// 1) The data type is unsigned which allows us to eliminate a zero test after
//    biasing the expression by 48. We are depending on the representation of
//    the unsigned types, and semantics.
// 2) The front end has converted <= 9 into < 10 on entry to LLVM
//
// For the C code:
//   retval = ((c>='0') & (c<='9')) ? 1 : 0;
// The code is transformed upstream of llvm into
//   retval = (c-48) < 10 ? 1 : 0;
let AddedComplexity = 139 in
def: Pat<(i32 (zext (i1 (setult (i32 (and (i32 IntRegs:$src1), 255)),
                         u7StrictPosImmPred:$src2)))),
         (C2_muxii (A4_cmpbgtui IntRegs:$src1,
                    (DEC_CONST_BYTE u7StrictPosImmPred:$src2)),
          0, 1)>;

//===----------------------------------------------------------------------===//
// XTYPE/PRED -
//===----------------------------------------------------------------------===//

//===----------------------------------------------------------------------===//
// Multiclass for DeallocReturn
//===----------------------------------------------------------------------===//
class L4_RETURN<string mnemonic, bit isNot, bit isPredNew, bit isTak>
  : LD0Inst<(outs), (ins PredRegs:$src),
  !if(isNot, "if (!$src", "if ($src")#
  !if(isPredNew, ".new) ", ") ")#mnemonic#
  !if(isPredNew, #!if(isTak,":t", ":nt"),""),
  [], "", LD_tc_3or4stall_SLOT0> {

    bits<2> src;
    let BaseOpcode = "L4_RETURN";
    let isPredicatedFalse = isNot;
    let isPredicatedNew = isPredNew;
    let isTaken = isTak;
    let IClass = 0b1001;

    let Inst{27-16} = 0b011000011110;

    let Inst{13} = isNot;
    let Inst{12} = isTak;
    let Inst{11} = isPredNew;
    let Inst{10} = 0b0;
    let Inst{9-8} = src;
    let Inst{4-0} = 0b11110;
  }

// Produce all predicated forms, p, !p, p.new, !p.new, :t, :nt
multiclass L4_RETURN_PRED<string mnemonic, bit PredNot> {
  let isPredicated = 1 in {
    def _#NAME# : L4_RETURN <mnemonic, PredNot, 0, 1>;
    def _#NAME#new_pnt : L4_RETURN <mnemonic, PredNot, 1, 0>;
    def _#NAME#new_pt : L4_RETURN <mnemonic, PredNot, 1, 1>;
  }
}

multiclass LD_MISC_L4_RETURN<string mnemonic> {
  let isBarrier = 1, isPredicable = 1 in
    def NAME : LD0Inst <(outs), (ins), mnemonic, [], "",
                        LD_tc_3or4stall_SLOT0> {
      let BaseOpcode = "L4_RETURN";
      let IClass = 0b1001;
      let Inst{27-16} = 0b011000011110;
      let Inst{13-10} = 0b0000;
      let Inst{4-0} = 0b11110;
    }
  defm t : L4_RETURN_PRED<mnemonic, 0 >;
  defm f : L4_RETURN_PRED<mnemonic, 1 >;
}

let isReturn = 1, isTerminator = 1,
    Defs = [R29, R30, R31, PC], Uses = [R30], hasSideEffects = 0 in
defm L4_return: LD_MISC_L4_RETURN <"dealloc_return">, PredNewRel;

// Restore registers and dealloc return function call.
let isCall = 1, isBarrier = 1, isReturn = 1, isTerminator = 1,
    Defs = [R29, R30, R31, PC], isPredicable = 0, isAsmParserOnly = 1 in {
  def RESTORE_DEALLOC_RET_JMP_V4 : T_JMP<"">;
}

// Restore registers and dealloc frame before a tail call.
let isCall = 1, Defs = [R29, R30, R31, PC], isAsmParserOnly = 1 in {
  def RESTORE_DEALLOC_BEFORE_TAILCALL_V4 : T_Call<"">, PredRel;
}

// Save registers function call.
let isCall = 1, Uses = [R29, R31], isAsmParserOnly = 1 in {
  def SAVE_REGISTERS_CALL_V4 : T_Call<"">, PredRel;
}

//===----------------------------------------------------------------------===//
// Template class for non predicated store instructions with
// GP-Relative or absolute addressing.
//===----------------------------------------------------------------------===//
let hasSideEffects = 0, isPredicable = 1, isNVStorable = 1 in
class T_StoreAbsGP <string mnemonic, RegisterClass RC, Operand ImmOp,
                    bits<2>MajOp, Operand AddrOp, bit isAbs, bit isHalf>
  : STInst<(outs), (ins AddrOp:$addr, RC:$src),
  mnemonic # !if(isAbs, "(##", "(#")#"$addr) = $src"#!if(isHalf, ".h",""),
  [], "", V2LDST_tc_st_SLOT01> {
    bits<19> addr;
    bits<5> src;
    bits<16> offsetBits;

    string ImmOpStr = !cast<string>(ImmOp);
    let offsetBits = !if (!eq(ImmOpStr, "u16_3Imm"), addr{18-3},
                     !if (!eq(ImmOpStr, "u16_2Imm"), addr{17-2},
                     !if (!eq(ImmOpStr, "u16_1Imm"), addr{16-1},
                                      /* u16_0Imm */ addr{15-0})));
    let IClass = 0b0100;
    let Inst{27} = 1;
    let Inst{26-25} = offsetBits{15-14};
    let Inst{24}    = 0b0;
    let Inst{23-22} = MajOp;
    let Inst{21}    = isHalf;
    let Inst{20-16} = offsetBits{13-9};
    let Inst{13}    = offsetBits{8};
    let Inst{12-8}  = src;
    let Inst{7-0}   = offsetBits{7-0};
  }

//===----------------------------------------------------------------------===//
// Template class for predicated store instructions with
// GP-Relative or absolute addressing.
//===----------------------------------------------------------------------===//
let hasSideEffects = 0, isPredicated = 1, isNVStorable = 1, opExtentBits = 6,
    opExtendable = 1 in
class T_StoreAbs_Pred <string mnemonic, RegisterClass RC, bits<2> MajOp,
                       bit isHalf, bit isNot, bit isNew>
  : STInst<(outs), (ins PredRegs:$src1, u6Ext:$absaddr, RC: $src2),
  !if(isNot, "if (!$src1", "if ($src1")#!if(isNew, ".new) ",
  ") ")#mnemonic#"(#$absaddr) = $src2"#!if(isHalf, ".h",""),
  [], "", ST_tc_st_SLOT01>, AddrModeRel {
    bits<2> src1;
    bits<6> absaddr;
    bits<5> src2;

    let isPredicatedNew = isNew;
    let isPredicatedFalse = isNot;

    let IClass = 0b1010;

    let Inst{27-24} = 0b1111;
    let Inst{23-22} = MajOp;
    let Inst{21}    = isHalf;
    let Inst{17-16} = absaddr{5-4};
    let Inst{13}    = isNew;
    let Inst{12-8}  = src2;
    let Inst{7}     = 0b1;
    let Inst{6-3}   = absaddr{3-0};
    let Inst{2}     = isNot;
    let Inst{1-0}   = src1;
  }

//===----------------------------------------------------------------------===//
// Template class for predicated store instructions with absolute addressing.
//===----------------------------------------------------------------------===//
class T_StoreAbs <string mnemonic, RegisterClass RC, Operand ImmOp,
                 bits<2> MajOp, bit isHalf>
  : T_StoreAbsGP <mnemonic, RC, ImmOp, MajOp, u32Imm, 1, isHalf>,
                  AddrModeRel {
  string ImmOpStr = !cast<string>(ImmOp);
  let opExtentBits = !if (!eq(ImmOpStr, "u16_3Imm"), 19,
                     !if (!eq(ImmOpStr, "u16_2Imm"), 18,
                     !if (!eq(ImmOpStr, "u16_1Imm"), 17,
                                      /* u16_0Imm */ 16)));

  let opExtentAlign = !if (!eq(ImmOpStr, "u16_3Imm"), 3,
                      !if (!eq(ImmOpStr, "u16_2Imm"), 2,
                      !if (!eq(ImmOpStr, "u16_1Imm"), 1,
                                       /* u16_0Imm */ 0)));
}

//===----------------------------------------------------------------------===//
// Multiclass for store instructions with absolute addressing.
//===----------------------------------------------------------------------===//
let addrMode = Absolute, isExtended = 1 in
multiclass ST_Abs<string mnemonic, string CextOp, RegisterClass RC,
                  Operand ImmOp, bits<2> MajOp, bit isHalf = 0> {
  let CextOpcode = CextOp, BaseOpcode = CextOp#_abs in {
    let opExtendable = 0, isPredicable = 1 in
    def S2_#NAME#abs : T_StoreAbs <mnemonic, RC, ImmOp, MajOp, isHalf>;

    // Predicated
    def S4_p#NAME#t_abs : T_StoreAbs_Pred<mnemonic, RC, MajOp, isHalf, 0, 0>;
    def S4_p#NAME#f_abs : T_StoreAbs_Pred<mnemonic, RC, MajOp, isHalf, 1, 0>;

    // .new Predicated
    def S4_p#NAME#tnew_abs : T_StoreAbs_Pred<mnemonic, RC, MajOp, isHalf, 0, 1>;
    def S4_p#NAME#fnew_abs : T_StoreAbs_Pred<mnemonic, RC, MajOp, isHalf, 1, 1>;
  }
}

//===----------------------------------------------------------------------===//
// Template class for non predicated new-value store instructions with
// GP-Relative or absolute addressing.
//===----------------------------------------------------------------------===//
let hasSideEffects = 0, isPredicable = 1, mayStore = 1, isNVStore = 1,
    isNewValue = 1, opNewValue = 1 in
class T_StoreAbsGP_NV <string mnemonic, Operand ImmOp, bits<2>MajOp, bit isAbs>
  : NVInst_V4<(outs), (ins u32Imm:$addr, IntRegs:$src),
  mnemonic # !if(isAbs, "(##", "(#")#"$addr) = $src.new",
  [], "", V2LDST_tc_st_SLOT0> {
    bits<19> addr;
    bits<3> src;
    bits<16> offsetBits;

    string ImmOpStr = !cast<string>(ImmOp);
    let offsetBits = !if (!eq(ImmOpStr, "u16_3Imm"), addr{18-3},
                     !if (!eq(ImmOpStr, "u16_2Imm"), addr{17-2},
                     !if (!eq(ImmOpStr, "u16_1Imm"), addr{16-1},
                                      /* u16_0Imm */ addr{15-0})));
    let IClass = 0b0100;

    let Inst{27} = 1;
    let Inst{26-25} = offsetBits{15-14};
    let Inst{24-21} = 0b0101;
    let Inst{20-16} = offsetBits{13-9};
    let Inst{13}    = offsetBits{8};
    let Inst{12-11} = MajOp;
    let Inst{10-8}  = src;
    let Inst{7-0}   = offsetBits{7-0};
  }

//===----------------------------------------------------------------------===//
// Template class for predicated new-value store instructions with
// absolute addressing.
//===----------------------------------------------------------------------===//
let hasSideEffects = 0, isPredicated = 1, mayStore = 1, isNVStore = 1,
    isNewValue = 1, opNewValue = 2, opExtentBits = 6, opExtendable = 1 in
class T_StoreAbs_NV_Pred <string mnemonic, bits<2> MajOp, bit isNot, bit isNew>
  : NVInst_V4<(outs), (ins PredRegs:$src1, u6Ext:$absaddr, IntRegs:$src2),
  !if(isNot, "if (!$src1", "if ($src1")#!if(isNew, ".new) ",
  ") ")#mnemonic#"(#$absaddr) = $src2.new",
  [], "", ST_tc_st_SLOT0>, AddrModeRel {
    bits<2> src1;
    bits<6> absaddr;
    bits<3> src2;

    let isPredicatedNew = isNew;
    let isPredicatedFalse = isNot;

    let IClass = 0b1010;

    let Inst{27-24} = 0b1111;
    let Inst{23-21} = 0b101;
    let Inst{17-16} = absaddr{5-4};
    let Inst{13}    = isNew;
    let Inst{12-11} = MajOp;
    let Inst{10-8}  = src2;
    let Inst{7}     = 0b1;
    let Inst{6-3}   = absaddr{3-0};
    let Inst{2}     = isNot;
    let Inst{1-0}   = src1;
}

//===----------------------------------------------------------------------===//
// Template class for non-predicated new-value store instructions with
// absolute addressing.
//===----------------------------------------------------------------------===//
class T_StoreAbs_NV <string mnemonic, Operand ImmOp, bits<2> MajOp>
  : T_StoreAbsGP_NV <mnemonic, ImmOp, MajOp, 1>, AddrModeRel {

  string ImmOpStr = !cast<string>(ImmOp);
  let opExtentBits = !if (!eq(ImmOpStr, "u16_3Imm"), 19,
                     !if (!eq(ImmOpStr, "u16_2Imm"), 18,
                     !if (!eq(ImmOpStr, "u16_1Imm"), 17,
                                      /* u16_0Imm */ 16)));

  let opExtentAlign = !if (!eq(ImmOpStr, "u16_3Imm"), 3,
                      !if (!eq(ImmOpStr, "u16_2Imm"), 2,
                      !if (!eq(ImmOpStr, "u16_1Imm"), 1,
                                       /* u16_0Imm */ 0)));
}

//===----------------------------------------------------------------------===//
// Multiclass for new-value store instructions with absolute addressing.
//===----------------------------------------------------------------------===//
let addrMode = Absolute, isExtended = 1  in
multiclass ST_Abs_NV <string mnemonic, string CextOp, Operand ImmOp,
                   bits<2> MajOp> {
  let CextOpcode = CextOp, BaseOpcode = CextOp#_abs in {
    let opExtendable = 0, isPredicable = 1 in
    def S2_#NAME#newabs : T_StoreAbs_NV <mnemonic, ImmOp, MajOp>;

    // Predicated
    def S4_p#NAME#newt_abs  : T_StoreAbs_NV_Pred <mnemonic, MajOp, 0, 0>;
    def S4_p#NAME#newf_abs  : T_StoreAbs_NV_Pred <mnemonic, MajOp, 1, 0>;

    // .new Predicated
    def S4_p#NAME#newtnew_abs : T_StoreAbs_NV_Pred <mnemonic, MajOp, 0, 1>;
    def S4_p#NAME#newfnew_abs : T_StoreAbs_NV_Pred <mnemonic, MajOp, 1, 1>;
  }
}

//===----------------------------------------------------------------------===//
// Stores with absolute addressing
//===----------------------------------------------------------------------===//
let accessSize = ByteAccess in
defm storerb : ST_Abs    <"memb", "STrib", IntRegs, u16_0Imm, 0b00>,
               ST_Abs_NV <"memb", "STrib", u16_0Imm, 0b00>;

let accessSize = HalfWordAccess in
defm storerh : ST_Abs    <"memh", "STrih", IntRegs, u16_1Imm, 0b01>,
               ST_Abs_NV <"memh", "STrih", u16_1Imm, 0b01>;

let accessSize = WordAccess in
defm storeri : ST_Abs    <"memw", "STriw", IntRegs, u16_2Imm, 0b10>,
               ST_Abs_NV <"memw", "STriw", u16_2Imm, 0b10>;

let isNVStorable = 0, accessSize = DoubleWordAccess in
defm storerd : ST_Abs <"memd", "STrid", DoubleRegs, u16_3Imm, 0b11>;

let isNVStorable = 0, accessSize = HalfWordAccess in
defm storerf : ST_Abs <"memh", "STrif", IntRegs, u16_1Imm, 0b01, 1>;

//===----------------------------------------------------------------------===//
// GP-relative stores.
// mem[bhwd](#global)=Rt
// Once predicated, these instructions map to absolute addressing mode.
// if ([!]Pv[.new]) mem[bhwd](##global)=Rt
//===----------------------------------------------------------------------===//

let isAsmParserOnly = 1 in
class T_StoreGP <string mnemonic, string BaseOp, RegisterClass RC,
                 Operand ImmOp, bits<2> MajOp, bit isHalf = 0>
  : T_StoreAbsGP <mnemonic, RC, ImmOp, MajOp, globaladdress, 0, isHalf> {
    // Set BaseOpcode same as absolute addressing instructions so that
    // non-predicated GP-Rel instructions can have relate with predicated
    // Absolute instruction.
    let BaseOpcode = BaseOp#_abs;
  }

let isAsmParserOnly = 1 in
multiclass ST_GP <string mnemonic, string BaseOp, Operand ImmOp,
                  bits<2> MajOp, bit isHalf = 0> {
  // Set BaseOpcode same as absolute addressing instructions so that
  // non-predicated GP-Rel instructions can have relate with predicated
  // Absolute instruction.
  let BaseOpcode = BaseOp#_abs in {
    def NAME#gp : T_StoreAbsGP <mnemonic, IntRegs, ImmOp, MajOp,
                                globaladdress, 0, isHalf>;
    // New-value store
    def NAME#newgp : T_StoreAbsGP_NV <mnemonic, ImmOp, MajOp, 0> ;
  }
}

let accessSize = ByteAccess in
defm S2_storerb : ST_GP<"memb", "STrib", u16_0Imm, 0b00>, NewValueRel;

let accessSize = HalfWordAccess in
defm S2_storerh : ST_GP<"memh", "STrih", u16_1Imm, 0b01>, NewValueRel;

let accessSize = WordAccess in
defm S2_storeri : ST_GP<"memw", "STriw", u16_2Imm, 0b10>, NewValueRel;

let isNVStorable = 0, accessSize = DoubleWordAccess in
def S2_storerdgp : T_StoreGP <"memd", "STrid", DoubleRegs,
                              u16_3Imm, 0b11>, PredNewRel;

let isNVStorable = 0, accessSize = HalfWordAccess in
def S2_storerfgp : T_StoreGP <"memh", "STrif", IntRegs,
                              u16_1Imm, 0b01, 1>, PredNewRel;

class Loada_pat<PatFrag Load, ValueType VT, PatFrag Addr, InstHexagon MI>
  : Pat<(VT (Load Addr:$addr)), (MI Addr:$addr)>;

class Loadam_pat<PatFrag Load, ValueType VT, PatFrag Addr, PatFrag ValueMod,
                 InstHexagon MI>
  : Pat<(VT (Load Addr:$addr)), (ValueMod (MI Addr:$addr))>;

class Storea_pat<PatFrag Store, PatFrag Value, PatFrag Addr, InstHexagon MI>
  : Pat<(Store Value:$val, Addr:$addr), (MI Addr:$addr, Value:$val)>;

class Stoream_pat<PatFrag Store, PatFrag Value, PatFrag Addr, PatFrag ValueMod,
                  InstHexagon MI>
  : Pat<(Store Value:$val, Addr:$addr),
        (MI Addr:$addr, (ValueMod Value:$val))>;

def: Storea_pat<SwapSt<atomic_store_8>,  I32, addrgp, S2_storerbgp>;
def: Storea_pat<SwapSt<atomic_store_16>, I32, addrgp, S2_storerhgp>;
def: Storea_pat<SwapSt<atomic_store_32>, I32, addrgp, S2_storerigp>;
def: Storea_pat<SwapSt<atomic_store_64>, I64, addrgp, S2_storerdgp>;

let AddedComplexity = 100 in {
  def: Storea_pat<truncstorei8,  I32, addrgp, S2_storerbgp>;
  def: Storea_pat<truncstorei16, I32, addrgp, S2_storerhgp>;
  def: Storea_pat<store,         I32, addrgp, S2_storerigp>;
  def: Storea_pat<store,         I64, addrgp, S2_storerdgp>;

  // Map from "i1 = constant<-1>; memw(CONST32(#foo)) = i1"
  //       to "r0 = 1; memw(#foo) = r0"
  let AddedComplexity = 100 in
  def: Pat<(store (i1 -1), (HexagonCONST32_GP tglobaladdr:$global)),
           (S2_storerbgp tglobaladdr:$global, (A2_tfrsi 1))>;
}

//===----------------------------------------------------------------------===//
// Template class for non predicated load instructions with
// absolute addressing mode.
//===----------------------------------------------------------------------===//
let isPredicable = 1, hasSideEffects = 0 in
class T_LoadAbsGP <string mnemonic, RegisterClass RC, Operand ImmOp,
                   bits<3> MajOp, Operand AddrOp, bit isAbs>
  : LDInst <(outs RC:$dst), (ins AddrOp:$addr),
  "$dst = "#mnemonic# !if(isAbs, "(##", "(#")#"$addr)",
  [], "", V2LDST_tc_ld_SLOT01> {
    bits<5> dst;
    bits<19> addr;
    bits<16> offsetBits;

    string ImmOpStr = !cast<string>(ImmOp);
    let offsetBits = !if (!eq(ImmOpStr, "u16_3Imm"), addr{18-3},
                     !if (!eq(ImmOpStr, "u16_2Imm"), addr{17-2},
                     !if (!eq(ImmOpStr, "u16_1Imm"), addr{16-1},
                                      /* u16_0Imm */ addr{15-0})));

    let IClass = 0b0100;

    let Inst{27}    = 0b1;
    let Inst{26-25} = offsetBits{15-14};
    let Inst{24}    = 0b1;
    let Inst{23-21} = MajOp;
    let Inst{20-16} = offsetBits{13-9};
    let Inst{13-5}  = offsetBits{8-0};
    let Inst{4-0}   = dst;
  }

class T_LoadAbs <string mnemonic, RegisterClass RC, Operand ImmOp,
                 bits<3> MajOp>
  : T_LoadAbsGP <mnemonic, RC, ImmOp, MajOp, u32Imm, 1>, AddrModeRel {

    string ImmOpStr = !cast<string>(ImmOp);
    let opExtentBits = !if (!eq(ImmOpStr, "u16_3Imm"), 19,
                       !if (!eq(ImmOpStr, "u16_2Imm"), 18,
                       !if (!eq(ImmOpStr, "u16_1Imm"), 17,
                                        /* u16_0Imm */ 16)));

    let opExtentAlign = !if (!eq(ImmOpStr, "u16_3Imm"), 3,
                        !if (!eq(ImmOpStr, "u16_2Imm"), 2,
                        !if (!eq(ImmOpStr, "u16_1Imm"), 1,
                                        /* u16_0Imm */ 0)));
  }

//===----------------------------------------------------------------------===//
// Template class for predicated load instructions with
// absolute addressing mode.
//===----------------------------------------------------------------------===//
let isPredicated = 1, opExtentBits = 6, opExtendable = 2 in
class T_LoadAbs_Pred <string mnemonic, RegisterClass RC, bits<3> MajOp,
                      bit isPredNot, bit isPredNew>
  : LDInst <(outs RC:$dst), (ins PredRegs:$src1, u6Ext:$absaddr),
  !if(isPredNot, "if (!$src1", "if ($src1")#!if(isPredNew, ".new) ",
  ") ")#"$dst = "#mnemonic#"(#$absaddr)">, AddrModeRel {
    bits<5> dst;
    bits<2> src1;
    bits<6> absaddr;

    let isPredicatedNew = isPredNew;
    let isPredicatedFalse = isPredNot;
    let hasNewValue = !if (!eq(!cast<string>(RC), "DoubleRegs"), 0, 1);

    let IClass = 0b1001;

    let Inst{27-24} = 0b1111;
    let Inst{23-21} = MajOp;
    let Inst{20-16} = absaddr{5-1};
    let Inst{13} = 0b1;
    let Inst{12} = isPredNew;
    let Inst{11} = isPredNot;
    let Inst{10-9} = src1;
    let Inst{8} = absaddr{0};
    let Inst{7} = 0b1;
    let Inst{4-0} = dst;
  }

//===----------------------------------------------------------------------===//
// Multiclass for the load instructions with absolute addressing mode.
//===----------------------------------------------------------------------===//
multiclass LD_Abs_Pred<string mnemonic, RegisterClass RC, bits<3> MajOp,
                       bit PredNot> {
  def _abs : T_LoadAbs_Pred <mnemonic, RC, MajOp, PredNot, 0>;
  // Predicate new
  def new_abs : T_LoadAbs_Pred <mnemonic, RC, MajOp, PredNot, 1>;
}

let addrMode = Absolute, isExtended = 1 in
multiclass LD_Abs<string mnemonic, string CextOp, RegisterClass RC,
                  Operand ImmOp, bits<3> MajOp> {
  let CextOpcode = CextOp, BaseOpcode = CextOp#_abs in {
    let opExtendable = 1, isPredicable = 1 in
    def L4_#NAME#_abs: T_LoadAbs <mnemonic, RC, ImmOp, MajOp>;

    // Predicated
    defm L4_p#NAME#t : LD_Abs_Pred<mnemonic, RC, MajOp, 0>;
    defm L4_p#NAME#f : LD_Abs_Pred<mnemonic, RC, MajOp, 1>;
  }
}

let accessSize = ByteAccess, hasNewValue = 1 in {
  defm loadrb  : LD_Abs<"memb",  "LDrib",  IntRegs, u16_0Imm, 0b000>;
  defm loadrub : LD_Abs<"memub", "LDriub", IntRegs, u16_0Imm, 0b001>;
}

let accessSize = HalfWordAccess, hasNewValue = 1 in {
  defm loadrh  : LD_Abs<"memh",  "LDrih",  IntRegs, u16_1Imm, 0b010>;
  defm loadruh : LD_Abs<"memuh", "LDriuh", IntRegs, u16_1Imm, 0b011>;
}

let accessSize = WordAccess, hasNewValue = 1 in
defm loadri  : LD_Abs<"memw",  "LDriw",  IntRegs, u16_2Imm, 0b100>;

let accessSize = DoubleWordAccess in
defm loadrd  : LD_Abs<"memd",  "LDrid", DoubleRegs, u16_3Imm, 0b110>;

//===----------------------------------------------------------------------===//
// multiclass for load instructions with GP-relative addressing mode.
// Rx=mem[bhwd](##global)
// Once predicated, these instructions map to absolute addressing mode.
// if ([!]Pv[.new]) Rx=mem[bhwd](##global)
//===----------------------------------------------------------------------===//

let isAsmParserOnly = 1 in
class T_LoadGP <string mnemonic, string BaseOp, RegisterClass RC, Operand ImmOp,
                bits<3> MajOp>
  : T_LoadAbsGP <mnemonic, RC, ImmOp, MajOp, globaladdress, 0>, PredNewRel {
    let BaseOpcode = BaseOp#_abs;
  }

let accessSize = ByteAccess, hasNewValue = 1 in {
  def L2_loadrbgp  : T_LoadGP<"memb",  "LDrib",  IntRegs, u16_0Imm, 0b000>;
  def L2_loadrubgp : T_LoadGP<"memub", "LDriub", IntRegs, u16_0Imm, 0b001>;
}

let accessSize = HalfWordAccess, hasNewValue = 1 in {
  def L2_loadrhgp  : T_LoadGP<"memh",  "LDrih",  IntRegs, u16_1Imm, 0b010>;
  def L2_loadruhgp : T_LoadGP<"memuh", "LDriuh", IntRegs, u16_1Imm, 0b011>;
}

let accessSize = WordAccess, hasNewValue = 1 in
def L2_loadrigp  : T_LoadGP<"memw",  "LDriw",  IntRegs, u16_2Imm, 0b100>;

let accessSize = DoubleWordAccess in
def L2_loadrdgp  : T_LoadGP<"memd", "LDrid", DoubleRegs, u16_3Imm, 0b110>;

def: Loada_pat<atomic_load_8,  i32, addrgp, L2_loadrubgp>;
def: Loada_pat<atomic_load_16, i32, addrgp, L2_loadruhgp>;
def: Loada_pat<atomic_load_32, i32, addrgp, L2_loadrigp>;
def: Loada_pat<atomic_load_64, i64, addrgp, L2_loadrdgp>;

// Map from Pd = load(globaladdress) -> Rd = memb(globaladdress), Pd = Rd
def: Loadam_pat<load, i1, addrga, I32toI1, L4_loadrub_abs>;
def: Loadam_pat<load, i1, addrgp, I32toI1, L2_loadrubgp>;

def: Stoream_pat<store, I1, addrga, I1toI32, S2_storerbabs>;
def: Stoream_pat<store, I1, addrgp, I1toI32, S2_storerbgp>;

// Map from load(globaladdress) -> mem[u][bhwd](#foo)
class LoadGP_pats <PatFrag ldOp, InstHexagon MI, ValueType VT = i32>
  : Pat <(VT (ldOp (HexagonCONST32_GP tglobaladdr:$global))),
         (VT (MI tglobaladdr:$global))>;

let AddedComplexity = 100 in {
  def: LoadGP_pats <extloadi8, L2_loadrbgp>;
  def: LoadGP_pats <sextloadi8, L2_loadrbgp>;
  def: LoadGP_pats <zextloadi8, L2_loadrubgp>;
  def: LoadGP_pats <extloadi16, L2_loadrhgp>;
  def: LoadGP_pats <sextloadi16, L2_loadrhgp>;
  def: LoadGP_pats <zextloadi16, L2_loadruhgp>;
  def: LoadGP_pats <load, L2_loadrigp>;
  def: LoadGP_pats <load, L2_loadrdgp, i64>;
}

// When the Interprocedural Global Variable optimizer realizes that a certain
// global variable takes only two constant values, it shrinks the global to
// a boolean. Catch those loads here in the following 3 patterns.
let AddedComplexity = 100 in {
  def: LoadGP_pats <extloadi1, L2_loadrubgp>;
  def: LoadGP_pats <zextloadi1, L2_loadrubgp>;
}

// Transfer global address into a register
def: Pat<(HexagonCONST32 tglobaladdr:$Rs),      (A2_tfrsi s16Ext:$Rs)>;
def: Pat<(HexagonCONST32_GP tblockaddress:$Rs), (A2_tfrsi s16Ext:$Rs)>;
def: Pat<(HexagonCONST32_GP tglobaladdr:$Rs),   (A2_tfrsi s16Ext:$Rs)>;

def: Pat<(i64 (ctlz I64:$src1)), (Zext64 (S2_cl0p I64:$src1))>;
def: Pat<(i64 (cttz I64:$src1)), (Zext64 (S2_ct0p I64:$src1))>;

let AddedComplexity  = 30 in {
  def: Storea_pat<truncstorei8,  I32, u32ImmPred, S2_storerbabs>;
  def: Storea_pat<truncstorei16, I32, u32ImmPred, S2_storerhabs>;
  def: Storea_pat<store,         I32, u32ImmPred, S2_storeriabs>;
}

let AddedComplexity  = 30 in {
  def: Loada_pat<load,        i32, u32ImmPred, L4_loadri_abs>;
  def: Loada_pat<sextloadi8,  i32, u32ImmPred, L4_loadrb_abs>;
  def: Loada_pat<zextloadi8,  i32, u32ImmPred, L4_loadrub_abs>;
  def: Loada_pat<sextloadi16, i32, u32ImmPred, L4_loadrh_abs>;
  def: Loada_pat<zextloadi16, i32, u32ImmPred, L4_loadruh_abs>;
}

// Indexed store word - global address.
// memw(Rs+#u6:2)=#S8
let AddedComplexity = 100 in
def: Storex_add_pat<store, addrga, u6_2ImmPred, S4_storeiri_io>;

// Load from a global address that has only one use in the current basic block.
let AddedComplexity = 100 in {
  def: Loada_pat<extloadi8,   i32, addrga, L4_loadrub_abs>;
  def: Loada_pat<sextloadi8,  i32, addrga, L4_loadrb_abs>;
  def: Loada_pat<zextloadi8,  i32, addrga, L4_loadrub_abs>;

  def: Loada_pat<extloadi16,  i32, addrga, L4_loadruh_abs>;
  def: Loada_pat<sextloadi16, i32, addrga, L4_loadrh_abs>;
  def: Loada_pat<zextloadi16, i32, addrga, L4_loadruh_abs>;

  def: Loada_pat<load,        i32, addrga, L4_loadri_abs>;
  def: Loada_pat<load,        i64, addrga, L4_loadrd_abs>;
}

// Store to a global address that has only one use in the current basic block.
let AddedComplexity = 100 in {
  def: Storea_pat<truncstorei8,  I32, addrga, S2_storerbabs>;
  def: Storea_pat<truncstorei16, I32, addrga, S2_storerhabs>;
  def: Storea_pat<store,         I32, addrga, S2_storeriabs>;
  def: Storea_pat<store,         I64, addrga, S2_storerdabs>;

  def: Stoream_pat<truncstorei32, I64, addrga, LoReg, S2_storeriabs>;
}

// Map from Pd = load(globaladdress) -> Rd = memb(globaladdress), Pd = Rd
let AddedComplexity = 100 in
def : Pat <(i1 (load (HexagonCONST32_GP tglobaladdr:$global))),
           (i1 (C2_tfrrp (i32 (L2_loadrbgp tglobaladdr:$global))))>;

// Transfer global address into a register
let isExtended = 1, opExtendable = 1, AddedComplexity=50, isMoveImm = 1,
isAsCheapAsAMove = 1, isReMaterializable = 1, isCodeGenOnly = 1 in
def TFRI_V4 : ALU32_ri<(outs IntRegs:$dst), (ins s16Ext:$src1),
           "$dst = #$src1",
           [(set IntRegs:$dst, (HexagonCONST32 tglobaladdr:$src1))]>;

// Transfer a block address into a register
def : Pat<(HexagonCONST32_GP tblockaddress:$src1),
          (TFRI_V4 tblockaddress:$src1)>;

let AddedComplexity = 50 in
def : Pat<(HexagonCONST32_GP tglobaladdr:$src1),
           (TFRI_V4 tglobaladdr:$src1)>;

// i8/i16/i32 -> i64 loads
// We need a complexity of 120 here to override preceding handling of
// zextload.
let AddedComplexity = 120 in {
  def: Loadam_pat<extloadi8,   i64, addrga, Zext64, L4_loadrub_abs>;
  def: Loadam_pat<sextloadi8,  i64, addrga, Sext64, L4_loadrb_abs>;
  def: Loadam_pat<zextloadi8,  i64, addrga, Zext64, L4_loadrub_abs>;

  def: Loadam_pat<extloadi16,  i64, addrga, Zext64, L4_loadruh_abs>;
  def: Loadam_pat<sextloadi16, i64, addrga, Sext64, L4_loadrh_abs>;
  def: Loadam_pat<zextloadi16, i64, addrga, Zext64, L4_loadruh_abs>;

  def: Loadam_pat<extloadi32,  i64, addrga, Zext64, L4_loadri_abs>;
  def: Loadam_pat<sextloadi32, i64, addrga, Sext64, L4_loadri_abs>;
  def: Loadam_pat<zextloadi32, i64, addrga, Zext64, L4_loadri_abs>;
}

let AddedComplexity = 100 in {
  def: Loada_pat<extloadi8,   i32, addrgp, L4_loadrub_abs>;
  def: Loada_pat<sextloadi8,  i32, addrgp, L4_loadrb_abs>;
  def: Loada_pat<zextloadi8,  i32, addrgp, L4_loadrub_abs>;

  def: Loada_pat<extloadi16,  i32, addrgp, L4_loadruh_abs>;
  def: Loada_pat<sextloadi16, i32, addrgp, L4_loadrh_abs>;
  def: Loada_pat<zextloadi16, i32, addrgp, L4_loadruh_abs>;

  def: Loada_pat<load,        i32, addrgp, L4_loadri_abs>;
  def: Loada_pat<load,        i64, addrgp, L4_loadrd_abs>;
}

let AddedComplexity = 100 in {
  def: Storea_pat<truncstorei8,  I32, addrgp, S2_storerbabs>;
  def: Storea_pat<truncstorei16, I32, addrgp, S2_storerhabs>;
  def: Storea_pat<store,         I32, addrgp, S2_storeriabs>;
  def: Storea_pat<store,         I64, addrgp, S2_storerdabs>;
}

def: Loada_pat<atomic_load_8,  i32, addrgp, L4_loadrub_abs>;
def: Loada_pat<atomic_load_16, i32, addrgp, L4_loadruh_abs>;
def: Loada_pat<atomic_load_32, i32, addrgp, L4_loadri_abs>;
def: Loada_pat<atomic_load_64, i64, addrgp, L4_loadrd_abs>;

def: Storea_pat<SwapSt<atomic_store_8>,  I32, addrgp, S2_storerbabs>;
def: Storea_pat<SwapSt<atomic_store_16>, I32, addrgp, S2_storerhabs>;
def: Storea_pat<SwapSt<atomic_store_32>, I32, addrgp, S2_storeriabs>;
def: Storea_pat<SwapSt<atomic_store_64>, I64, addrgp, S2_storerdabs>;

let Constraints = "@earlyclobber $dst" in
def Insert4 : PseudoM<(outs DoubleRegs:$dst), (ins IntRegs:$a, IntRegs:$b,
                                                   IntRegs:$c, IntRegs:$d),
  ".error \"Should never try to emit Insert4\"",
  [(set (i64 DoubleRegs:$dst),
        (or (or (or (shl (i64 (zext (i32 (and (i32 IntRegs:$b), (i32 65535))))),
                         (i32 16)),
                    (i64 (zext (i32 (and (i32 IntRegs:$a), (i32 65535)))))),
                (shl (i64 (anyext (i32 (and (i32 IntRegs:$c), (i32 65535))))),
                     (i32 32))),
            (shl (i64 (anyext (i32 IntRegs:$d))), (i32 48))))]>;

//===----------------------------------------------------------------------===//
// :raw for of boundscheck:hi:lo insns
//===----------------------------------------------------------------------===//

// A4_boundscheck_lo: Detect if a register is within bounds.
let hasSideEffects = 0 in
def A4_boundscheck_lo: ALU64Inst <
  (outs PredRegs:$Pd),
  (ins DoubleRegs:$Rss, DoubleRegs:$Rtt),
  "$Pd = boundscheck($Rss, $Rtt):raw:lo"> {
    bits<2> Pd;
    bits<5> Rss;
    bits<5> Rtt;

    let IClass = 0b1101;

    let Inst{27-23} = 0b00100;
    let Inst{13} = 0b1;
    let Inst{7-5} = 0b100;
    let Inst{1-0} = Pd;
    let Inst{20-16} = Rss;
    let Inst{12-8} = Rtt;
  }

// A4_boundscheck_hi: Detect if a register is within bounds.
let hasSideEffects = 0 in
def A4_boundscheck_hi: ALU64Inst <
  (outs PredRegs:$Pd),
  (ins DoubleRegs:$Rss, DoubleRegs:$Rtt),
  "$Pd = boundscheck($Rss, $Rtt):raw:hi"> {
    bits<2> Pd;
    bits<5> Rss;
    bits<5> Rtt;

    let IClass = 0b1101;

    let Inst{27-23} = 0b00100;
    let Inst{13} = 0b1;
    let Inst{7-5} = 0b101;
    let Inst{1-0} = Pd;
    let Inst{20-16} = Rss;
    let Inst{12-8} = Rtt;
  }

let hasSideEffects = 0, isAsmParserOnly = 1 in
def A4_boundscheck : MInst <
  (outs PredRegs:$Pd), (ins IntRegs:$Rs, DoubleRegs:$Rtt),
  "$Pd=boundscheck($Rs,$Rtt)">;

// A4_tlbmatch: Detect if a VA/ASID matches a TLB entry.
let isPredicateLate = 1, hasSideEffects = 0 in
def A4_tlbmatch : ALU64Inst<(outs PredRegs:$Pd),
  (ins DoubleRegs:$Rs, IntRegs:$Rt),
  "$Pd = tlbmatch($Rs, $Rt)",
  [], "", ALU64_tc_2early_SLOT23> {
    bits<2> Pd;
    bits<5> Rs;
    bits<5> Rt;

    let IClass = 0b1101;
    let Inst{27-23} = 0b00100;
    let Inst{20-16} = Rs;
    let Inst{13} = 0b1;
    let Inst{12-8} = Rt;
    let Inst{7-5} = 0b011;
    let Inst{1-0} = Pd;
  }

// We need custom lowering of ISD::PREFETCH into HexagonISD::DCFETCH
// because the SDNode ISD::PREFETCH has properties MayLoad and MayStore.
// We don't really want either one here.
def SDTHexagonDCFETCH : SDTypeProfile<0, 2, [SDTCisPtrTy<0>,SDTCisInt<1>]>;
def HexagonDCFETCH : SDNode<"HexagonISD::DCFETCH", SDTHexagonDCFETCH,
                            [SDNPHasChain]>;

// Use LD0Inst for dcfetch, but set "mayLoad" to 0 because this doesn't
// really do a load.
let hasSideEffects = 1, mayLoad = 0 in
def Y2_dcfetchbo : LD0Inst<(outs), (ins IntRegs:$Rs, u11_3Imm:$u11_3),
      "dcfetch($Rs + #$u11_3)",
      [(HexagonDCFETCH IntRegs:$Rs, u11_3ImmPred:$u11_3)],
      "", LD_tc_ld_SLOT0> {
  bits<5> Rs;
  bits<14> u11_3;

  let IClass = 0b1001;
  let Inst{27-21} = 0b0100000;
  let Inst{20-16} = Rs;
  let Inst{13} = 0b0;
  let Inst{10-0} = u11_3{13-3};
}

//===----------------------------------------------------------------------===//
// Compound instructions
//===----------------------------------------------------------------------===//

let isBranch = 1, hasSideEffects = 0, isExtentSigned = 1,
    isPredicated = 1, isPredicatedNew = 1, isExtendable = 1,
    opExtentBits = 11, opExtentAlign = 2, opExtendable = 1,
    isTerminator = 1 in
class CJInst_tstbit_R0<string px, bit np, string tnt>
  : InstHexagon<(outs), (ins IntRegs:$Rs, brtarget:$r9_2),
  ""#px#" = tstbit($Rs, #0); if ("
    #!if(np, "!","")#""#px#".new) jump:"#tnt#" $r9_2",
  [], "", COMPOUND, TypeCOMPOUND>, OpcodeHexagon {
  bits<4> Rs;
  bits<11> r9_2;

  // np: !p[01]
  let isPredicatedFalse = np;
  // tnt: Taken/Not Taken
  let isBrTaken = !if (!eq(tnt, "t"), "true", "false");
  let isTaken   = !if (!eq(tnt, "t"), 1, 0);

  let IClass = 0b0001;
  let Inst{27-26} = 0b00;
  let Inst{25} = !if (!eq(px, "!p1"), 1,
                 !if (!eq(px,  "p1"), 1, 0));
  let Inst{24-23} = 0b11;
  let Inst{22} = np;
  let Inst{21-20} = r9_2{10-9};
  let Inst{19-16} = Rs;
  let Inst{13} = !if (!eq(tnt, "t"), 1, 0);
  let Inst{9-8} = 0b11;
  let Inst{7-1} = r9_2{8-2};
}

let Defs = [PC, P0], Uses = [P0] in {
  def J4_tstbit0_tp0_jump_nt : CJInst_tstbit_R0<"p0", 0, "nt">;
  def J4_tstbit0_tp0_jump_t : CJInst_tstbit_R0<"p0", 0, "t">;
  def J4_tstbit0_fp0_jump_nt : CJInst_tstbit_R0<"p0", 1, "nt">;
  def J4_tstbit0_fp0_jump_t : CJInst_tstbit_R0<"p0", 1, "t">;
}

let Defs = [PC, P1], Uses = [P1] in {
  def J4_tstbit0_tp1_jump_nt : CJInst_tstbit_R0<"p1", 0, "nt">;
  def J4_tstbit0_tp1_jump_t : CJInst_tstbit_R0<"p1", 0, "t">;
  def J4_tstbit0_fp1_jump_nt : CJInst_tstbit_R0<"p1", 1, "nt">;
  def J4_tstbit0_fp1_jump_t : CJInst_tstbit_R0<"p1", 1, "t">;
}


let isBranch = 1, hasSideEffects = 0,
    isExtentSigned = 1, isPredicated = 1, isPredicatedNew = 1,
    isExtendable = 1, opExtentBits = 11, opExtentAlign = 2,
    opExtendable = 2, isTerminator = 1 in
class CJInst_RR<string px, string op, bit np, string tnt>
  : InstHexagon<(outs), (ins IntRegs:$Rs, IntRegs:$Rt, brtarget:$r9_2),
  ""#px#" = cmp."#op#"($Rs, $Rt); if ("
   #!if(np, "!","")#""#px#".new) jump:"#tnt#" $r9_2",
  [], "", COMPOUND, TypeCOMPOUND>, OpcodeHexagon {
  bits<4> Rs;
  bits<4> Rt;
  bits<11> r9_2;

  // np: !p[01]
  let isPredicatedFalse = np;
  // tnt: Taken/Not Taken
  let isBrTaken = !if (!eq(tnt, "t"), "true", "false");
  let isTaken   = !if (!eq(tnt, "t"), 1, 0);

  let IClass = 0b0001;
  let Inst{27-23} = !if (!eq(op, "eq"),  0b01000,
                    !if (!eq(op, "gt"),  0b01001,
                    !if (!eq(op, "gtu"), 0b01010, 0)));
  let Inst{22} = np;
  let Inst{21-20} = r9_2{10-9};
  let Inst{19-16} = Rs;
  let Inst{13} = !if (!eq(tnt, "t"), 1, 0);
  // px: Predicate reg 0/1
  let Inst{12} = !if (!eq(px, "!p1"), 1,
                 !if (!eq(px,  "p1"), 1, 0));
  let Inst{11-8} = Rt;
  let Inst{7-1} = r9_2{8-2};
}

// P[10] taken/not taken.
multiclass T_tnt_CJInst_RR<string op, bit np> {
  let Defs = [PC, P0], Uses = [P0] in {
    def NAME#p0_jump_nt : CJInst_RR<"p0", op, np, "nt">;
    def NAME#p0_jump_t : CJInst_RR<"p0", op, np, "t">;
  }
  let Defs = [PC, P1], Uses = [P1] in {
    def NAME#p1_jump_nt : CJInst_RR<"p1", op, np, "nt">;
    def NAME#p1_jump_t : CJInst_RR<"p1", op, np, "t">;
  }
}
// Predicate / !Predicate
multiclass T_pnp_CJInst_RR<string op>{
  defm J4_cmp#NAME#_t : T_tnt_CJInst_RR<op, 0>;
  defm J4_cmp#NAME#_f : T_tnt_CJInst_RR<op, 1>;
}
// TypeCJ Instructions compare RR and jump
defm eq : T_pnp_CJInst_RR<"eq">;
defm gt : T_pnp_CJInst_RR<"gt">;
defm gtu : T_pnp_CJInst_RR<"gtu">;

let isBranch = 1, hasSideEffects = 0, isExtentSigned = 1,
    isPredicated = 1, isPredicatedNew = 1, isExtendable = 1, opExtentBits = 11,
    opExtentAlign = 2, opExtendable = 2, isTerminator = 1 in
class CJInst_RU5<string px, string op, bit np, string tnt>
  : InstHexagon<(outs), (ins IntRegs:$Rs, u5Imm:$U5, brtarget:$r9_2),
  ""#px#" = cmp."#op#"($Rs, #$U5); if ("
    #!if(np, "!","")#""#px#".new) jump:"#tnt#" $r9_2",
  [], "", COMPOUND, TypeCOMPOUND>, OpcodeHexagon {
  bits<4> Rs;
  bits<5> U5;
  bits<11> r9_2;

  // np: !p[01]
  let isPredicatedFalse = np;
  // tnt: Taken/Not Taken
  let isBrTaken = !if (!eq(tnt, "t"), "true", "false");
  let isTaken   = !if (!eq(tnt, "t"), 1, 0);

  let IClass = 0b0001;
  let Inst{27-26} = 0b00;
  // px: Predicate reg 0/1
  let Inst{25} = !if (!eq(px, "!p1"), 1,
                 !if (!eq(px,  "p1"), 1, 0));
  let Inst{24-23} = !if (!eq(op, "eq"),  0b00,
                    !if (!eq(op, "gt"),  0b01,
                    !if (!eq(op, "gtu"), 0b10, 0)));
  let Inst{22} = np;
  let Inst{21-20} = r9_2{10-9};
  let Inst{19-16} = Rs;
  let Inst{13} = !if (!eq(tnt, "t"), 1, 0);
  let Inst{12-8} = U5;
  let Inst{7-1} = r9_2{8-2};
}
// P[10] taken/not taken.
multiclass T_tnt_CJInst_RU5<string op, bit np> {
  let Defs = [PC, P0], Uses = [P0] in {
    def NAME#p0_jump_nt : CJInst_RU5<"p0", op, np, "nt">;
    def NAME#p0_jump_t : CJInst_RU5<"p0", op, np, "t">;
  }
  let Defs = [PC, P1], Uses = [P1] in {
    def NAME#p1_jump_nt : CJInst_RU5<"p1", op, np, "nt">;
    def NAME#p1_jump_t : CJInst_RU5<"p1", op, np, "t">;
  }
}
// Predicate / !Predicate
multiclass T_pnp_CJInst_RU5<string op>{
  defm J4_cmp#NAME#i_t : T_tnt_CJInst_RU5<op, 0>;
  defm J4_cmp#NAME#i_f : T_tnt_CJInst_RU5<op, 1>;
}
// TypeCJ Instructions compare RI and jump
defm eq : T_pnp_CJInst_RU5<"eq">;
defm gt : T_pnp_CJInst_RU5<"gt">;
defm gtu : T_pnp_CJInst_RU5<"gtu">;

let isBranch = 1, hasSideEffects = 0, isExtentSigned = 1,
    isPredicated = 1, isPredicatedFalse = 1, isPredicatedNew = 1,
    isExtendable = 1, opExtentBits = 11, opExtentAlign = 2, opExtendable = 1,
    isTerminator = 1 in
class CJInst_Rn1<string px, string op, bit np, string tnt>
  : InstHexagon<(outs), (ins IntRegs:$Rs, brtarget:$r9_2),
  ""#px#" = cmp."#op#"($Rs,#-1); if ("
  #!if(np, "!","")#""#px#".new) jump:"#tnt#" $r9_2",
  [], "", COMPOUND, TypeCOMPOUND>, OpcodeHexagon {
  bits<4> Rs;
  bits<11> r9_2;

  // np: !p[01]
  let isPredicatedFalse = np;
  // tnt: Taken/Not Taken
  let isBrTaken = !if (!eq(tnt, "t"), "true", "false");
  let isTaken   = !if (!eq(tnt, "t"), 1, 0);

  let IClass = 0b0001;
  let Inst{27-26} = 0b00;
  let Inst{25} = !if (!eq(px, "!p1"), 1,
                 !if (!eq(px,  "p1"), 1, 0));

  let Inst{24-23} = 0b11;
  let Inst{22} = np;
  let Inst{21-20} = r9_2{10-9};
  let Inst{19-16} = Rs;
  let Inst{13} = !if (!eq(tnt, "t"), 1, 0);
  let Inst{9-8} = !if (!eq(op, "eq"),  0b00,
                  !if (!eq(op, "gt"),  0b01, 0));
  let Inst{7-1} = r9_2{8-2};
}

// P[10] taken/not taken.
multiclass T_tnt_CJInst_Rn1<string op, bit np> {
  let Defs = [PC, P0], Uses = [P0] in {
    def NAME#p0_jump_nt : CJInst_Rn1<"p0", op, np, "nt">;
    def NAME#p0_jump_t : CJInst_Rn1<"p0", op, np, "t">;
  }
  let Defs = [PC, P1], Uses = [P1] in {
    def NAME#p1_jump_nt : CJInst_Rn1<"p1", op, np, "nt">;
    def NAME#p1_jump_t : CJInst_Rn1<"p1", op, np, "t">;
  }
}
// Predicate / !Predicate
multiclass T_pnp_CJInst_Rn1<string op>{
  defm J4_cmp#NAME#n1_t : T_tnt_CJInst_Rn1<op, 0>;
  defm J4_cmp#NAME#n1_f : T_tnt_CJInst_Rn1<op, 1>;
}
// TypeCJ Instructions compare -1 and jump
defm eq : T_pnp_CJInst_Rn1<"eq">;
defm gt : T_pnp_CJInst_Rn1<"gt">;

// J4_jumpseti: Direct unconditional jump and set register to immediate.
let Defs = [PC], isBranch = 1, hasSideEffects = 0, hasNewValue = 1,
    isExtentSigned = 1, opNewValue = 0, isExtendable = 1, opExtentBits = 11,
    opExtentAlign = 2, opExtendable = 2 in
def J4_jumpseti: CJInst <
  (outs IntRegs:$Rd),
  (ins u6Imm:$U6, brtarget:$r9_2),
  "$Rd = #$U6 ; jump $r9_2"> {
    bits<4> Rd;
    bits<6> U6;
    bits<11> r9_2;

    let IClass = 0b0001;
    let Inst{27-24} = 0b0110;
    let Inst{21-20} = r9_2{10-9};
    let Inst{19-16} = Rd;
    let Inst{13-8} = U6;
    let Inst{7-1} = r9_2{8-2};
  }

// J4_jumpsetr: Direct unconditional jump and transfer register.
let Defs = [PC], isBranch = 1, hasSideEffects = 0, hasNewValue = 1,
    isExtentSigned = 1, opNewValue = 0, isExtendable = 1, opExtentBits = 11,
    opExtentAlign = 2, opExtendable = 2 in
def J4_jumpsetr: CJInst <
  (outs IntRegs:$Rd),
  (ins IntRegs:$Rs, brtarget:$r9_2),
  "$Rd = $Rs ; jump $r9_2"> {
    bits<4> Rd;
    bits<4> Rs;
    bits<11> r9_2;

    let IClass = 0b0001;
    let Inst{27-24} = 0b0111;
    let Inst{21-20} = r9_2{10-9};
    let Inst{11-8} = Rd;
    let Inst{19-16} = Rs;
    let Inst{7-1} = r9_2{8-2};
  }<|MERGE_RESOLUTION|>--- conflicted
+++ resolved
@@ -3147,125 +3147,6 @@
 // incorrect code for negative numbers.
 // Pd=cmpb.eq(Rs,#u8)
 
-<<<<<<< HEAD
-let isCompare = 1, isExtendable = 1, opExtendable = 2, hasSideEffects = 0,
-    validSubTargets = HasV4SubT in
-class CMP_NOT_REG_IMM<string OpName, bits<2> op, Operand ImmOp,
-                      list<dag> Pattern>
-  : ALU32Inst <(outs PredRegs:$dst), (ins IntRegs:$src1, ImmOp:$src2),
-    "$dst = !cmp."#OpName#"($src1, #$src2)",
-    Pattern,
-    "", ALU32_2op_tc_2early_SLOT0123> {
-    bits<2> dst;
-    bits<5> src1;
-    bits<10> src2;
-
-    let IClass = 0b0111;
-    let Inst{27-24} = 0b0101;
-    let Inst{23-22} = op;
-    let Inst{20-16} = src1;
-    let Inst{21} = !if (!eq(OpName, "gtu"), 0b0, src2{9});
-    let Inst{13-5} = src2{8-0};
-    let Inst{4-2} = 0b100;
-    let Inst{1-0} = dst;
-}
-
-let opExtentBits = 10, isExtentSigned = 1 in {
-def C4_cmpneqi : CMP_NOT_REG_IMM <"eq", 0b00, s10Ext, [(set (i1 PredRegs:$dst),
-                 (setne (i32 IntRegs:$src1), s10ExtPred:$src2))]>;
-
-def C4_cmpltei : CMP_NOT_REG_IMM <"gt", 0b01, s10Ext, [(set (i1 PredRegs:$dst),
-                 (not (setgt (i32 IntRegs:$src1), s10ExtPred:$src2)))]>;
-
-}
-let opExtentBits = 9 in
-def C4_cmplteui : CMP_NOT_REG_IMM <"gtu", 0b10, u9Ext, [(set (i1 PredRegs:$dst),
-                  (not (setugt (i32 IntRegs:$src1), u9ExtPred:$src2)))]>;
-
-
-
-// p=!cmp.eq(r1,r2)
-let isCompare = 1, validSubTargets = HasV4SubT in
-def CMPnotEQ_rr : ALU32_rr<(outs PredRegs:$dst),
-                           (ins IntRegs:$src1, IntRegs:$src2),
-      "$dst = !cmp.eq($src1, $src2)",
-      [(set (i1 PredRegs:$dst),
-            (setne (i32 IntRegs:$src1), (i32 IntRegs:$src2)))]>,
-      Requires<[HasV4T]>;
-
-// p=!cmp.gt(r1,r2)
-let isCompare = 1, validSubTargets = HasV4SubT in
-def CMPnotGT_rr : ALU32_rr<(outs PredRegs:$dst),
-                           (ins IntRegs:$src1, IntRegs:$src2),
-      "$dst = !cmp.gt($src1, $src2)",
-      [(set (i1 PredRegs:$dst),
-            (not (setgt (i32 IntRegs:$src1), (i32 IntRegs:$src2))))]>,
-      Requires<[HasV4T]>;
-
-
-// p=!cmp.gtu(r1,r2)
-let isCompare = 1, validSubTargets = HasV4SubT in
-def CMPnotGTU_rr : ALU32_rr<(outs PredRegs:$dst),
-                            (ins IntRegs:$src1, IntRegs:$src2),
-      "$dst = !cmp.gtu($src1, $src2)",
-      [(set (i1 PredRegs:$dst),
-            (not (setugt (i32 IntRegs:$src1), (i32 IntRegs:$src2))))]>,
-      Requires<[HasV4T]>;
-
-let isCompare = 1, validSubTargets = HasV4SubT in
-def CMPbEQri_V4 : MInst<(outs PredRegs:$dst),
-            (ins IntRegs:$src1, u8Imm:$src2),
-            "$dst = cmpb.eq($src1, #$src2)",
-            [(set (i1 PredRegs:$dst),
-                  (seteq (and (i32 IntRegs:$src1), 255), u8ImmPred:$src2))]>,
-            Requires<[HasV4T]>;
-
-def : Pat <(brcond (i1 (setne (and (i32 IntRegs:$src1), 255), u8ImmPred:$src2)),
-                       bb:$offset),
-      (JMP_f (CMPbEQri_V4 (i32 IntRegs:$src1), u8ImmPred:$src2),
-                bb:$offset)>,
-      Requires<[HasV4T]>;
-
-// Pd=cmpb.eq(Rs,Rt)
-let isCompare = 1, validSubTargets = HasV4SubT in
-def CMPbEQrr_ubub_V4 : MInst<(outs PredRegs:$dst),
-            (ins IntRegs:$src1, IntRegs:$src2),
-            "$dst = cmpb.eq($src1, $src2)",
-            [(set (i1 PredRegs:$dst),
-                  (seteq (and (xor (i32 IntRegs:$src1),
-                                   (i32 IntRegs:$src2)), 255), 0))]>,
-            Requires<[HasV4T]>;
-
-// Pd=cmpb.eq(Rs,Rt)
-let isCompare = 1, validSubTargets = HasV4SubT in
-def CMPbEQrr_sbsb_V4 : MInst<(outs PredRegs:$dst),
-            (ins IntRegs:$src1, IntRegs:$src2),
-            "$dst = cmpb.eq($src1, $src2)",
-            [(set (i1 PredRegs:$dst),
-                  (seteq (shl (i32 IntRegs:$src1), (i32 24)),
-                         (shl (i32 IntRegs:$src2), (i32 24))))]>,
-            Requires<[HasV4T]>;
-
-// Pd=cmpb.gt(Rs,Rt)
-let isCompare = 1, validSubTargets = HasV4SubT in
-def CMPbGTrr_V4 : MInst<(outs PredRegs:$dst),
-            (ins IntRegs:$src1, IntRegs:$src2),
-            "$dst = cmpb.gt($src1, $src2)",
-            [(set (i1 PredRegs:$dst),
-                  (setgt (shl (i32 IntRegs:$src1), (i32 24)),
-                         (shl (i32 IntRegs:$src2), (i32 24))))]>,
-            Requires<[HasV4T]>;
-
-// Pd=cmpb.gtu(Rs,#u7)
-let isExtendable = 1, opExtendable = 2, isExtentSigned = 0, opExtentBits = 7,
-isCompare = 1, validSubTargets = HasV4SubT, CextOpcode = "CMPbGTU", InputType = "imm" in
-def CMPbGTUri_V4 : MInst<(outs PredRegs:$dst),
-            (ins IntRegs:$src1, u7Ext:$src2),
-            "$dst = cmpb.gtu($src1, #$src2)",
-            [(set (i1 PredRegs:$dst), (setugt (and (i32 IntRegs:$src1), 255),
-                                              u7ExtPred:$src2))]>,
-            Requires<[HasV4T]>, ImmRegRel;
-=======
 // p=!cmp.eq(r1,#s10)
 def C4_cmpneqi  : T_CMP <"cmp.eq",  0b00, 1, s10Ext>;
 def C4_cmpltei  : T_CMP <"cmp.gt",  0b01, 1, s10Ext>;
@@ -3288,7 +3169,6 @@
 // rs != rt -> !(rs == rt).
 def: Pat<(i1 (setne (i32 IntRegs:$src1), s32ImmPred:$src2)),
          (C4_cmpneqi IntRegs:$src1, s32ImmPred:$src2)>;
->>>>>>> 969bfdfe
 
 // SDNode for converting immediate C to C-1.
 def DEC_CONST_BYTE : SDNodeXForm<imm, [{
