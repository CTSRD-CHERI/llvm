//===-- HexagonIntrinsics.td - Instruction intrinsics ------*- tablegen -*-===//
//
//                     The LLVM Compiler Infrastructure
//
// This file is distributed under the University of Illinois Open Source
// License. See LICENSE.TXT for details.
//
//===----------------------------------------------------------------------===//
// This is populated based on the following specs:
// Hexagon V2 Architecture
// Application-Level Specification
// 80-V9418-8 Rev. B
// March 4, 2008
//===----------------------------------------------------------------------===//

class T_I_pat <InstHexagon MI, Intrinsic IntID>
  : Pat <(IntID imm:$Is),
         (MI imm:$Is)>;

class T_R_pat <InstHexagon MI, Intrinsic IntID>
  : Pat <(IntID I32:$Rs),
         (MI I32:$Rs)>;

class T_P_pat <InstHexagon MI, Intrinsic IntID>
  : Pat <(IntID I64:$Rs),
         (MI DoubleRegs:$Rs)>;

class T_II_pat <InstHexagon MI, Intrinsic IntID, PatFrag Imm1, PatFrag Imm2>
  : Pat<(IntID Imm1:$Is, Imm2:$It),
        (MI Imm1:$Is, Imm2:$It)>;

class T_RI_pat <InstHexagon MI, Intrinsic IntID, PatLeaf ImmPred = PatLeaf<(i32 imm)>>
  : Pat<(IntID I32:$Rs, ImmPred:$It),
        (MI I32:$Rs, ImmPred:$It)>;

class T_IR_pat <InstHexagon MI, Intrinsic IntID, PatFrag ImmPred = PatLeaf<(i32 imm)>>
  : Pat<(IntID ImmPred:$Is, I32:$Rt),
        (MI ImmPred:$Is, I32:$Rt)>;

class T_PI_pat <InstHexagon MI, Intrinsic IntID>
  : Pat<(IntID I64:$Rs, imm:$It),
        (MI DoubleRegs:$Rs, imm:$It)>;

class T_RP_pat <InstHexagon MI, Intrinsic IntID>
  : Pat<(IntID I32:$Rs, I64:$Rt),
        (MI I32:$Rs, DoubleRegs:$Rt)>;

class T_RR_pat <InstHexagon MI, Intrinsic IntID>
  : Pat <(IntID I32:$Rs, I32:$Rt),
         (MI I32:$Rs, I32:$Rt)>;

class T_PP_pat <InstHexagon MI, Intrinsic IntID>
  : Pat <(IntID I64:$Rs, I64:$Rt),
         (MI DoubleRegs:$Rs, DoubleRegs:$Rt)>;

class T_QII_pat <InstHexagon MI, Intrinsic IntID, PatFrag Imm1, PatFrag Imm2>
  : Pat <(IntID (i32 PredRegs:$Ps), Imm1:$Is, Imm2:$It),
         (MI PredRegs:$Ps, Imm1:$Is, Imm2:$It)>;

class T_QRI_pat <InstHexagon MI, Intrinsic IntID, PatFrag ImmPred>
  : Pat <(IntID (i32 PredRegs:$Ps), I32:$Rs, ImmPred:$Is),
         (MI PredRegs:$Ps, I32:$Rs, ImmPred:$Is)>;

class T_QIR_pat <InstHexagon MI, Intrinsic IntID, PatFrag ImmPred>
  : Pat <(IntID (i32 PredRegs:$Ps), ImmPred:$Is, I32:$Rs),
         (MI PredRegs:$Ps, ImmPred:$Is, I32:$Rs)>;

class T_RRI_pat <InstHexagon MI, Intrinsic IntID>
  : Pat <(IntID I32:$Rs, I32:$Rt, imm:$Iu),
         (MI I32:$Rs, I32:$Rt, imm:$Iu)>;

class T_RII_pat <InstHexagon MI, Intrinsic IntID>
  : Pat <(IntID I32:$Rs, imm:$It, imm:$Iu),
         (MI I32:$Rs, imm:$It, imm:$Iu)>;

class T_IRI_pat <InstHexagon MI, Intrinsic IntID>
  : Pat <(IntID imm:$It, I32:$Rs, imm:$Iu),
         (MI imm:$It, I32:$Rs, imm:$Iu)>;

<<<<<<< HEAD

class T_RI_pat <InstHexagon MI, Intrinsic IntID>
  : Pat<(IntID (i32 IntRegs:$Rs), imm:$It),
        (MI IntRegs:$Rs, imm:$It)>;

//
// LDInst classes.
//
let mayLoad = 1, neverHasSideEffects = 1 in
class di_LDInstPI_diu4<string opc, Intrinsic IntID>
  : LDInstPI<(outs IntRegs:$dst, DoubleRegs:$dst2),
           (ins IntRegs:$src1, IntRegs:$src2, CRRegs:$src3, s4Imm:$offset),
           "$dst2 = memd($src1++#$offset:circ($src3))",
           [],
           "$src1 = $dst">;
=======
class T_IRR_pat <InstHexagon MI, Intrinsic IntID>
  : Pat <(IntID imm:$Is, I32:$Rs, I32:$Rt),
         (MI imm:$Is, I32:$Rs, I32:$Rt)>;
>>>>>>> 969bfdfe

class T_RIR_pat <InstHexagon MI, Intrinsic IntID>
  : Pat <(IntID I32:$Rs, imm:$Is, I32:$Rt),
         (MI I32:$Rs, imm:$Is, I32:$Rt)>;

class T_RRR_pat <InstHexagon MI, Intrinsic IntID>
  : Pat <(IntID I32:$Rs, I32:$Rt, I32:$Ru),
         (MI I32:$Rs, I32:$Rt, I32:$Ru)>;

class T_PPI_pat <InstHexagon MI, Intrinsic IntID>
  : Pat <(IntID I64:$Rs, I64:$Rt, imm:$Iu),
         (MI DoubleRegs:$Rs, DoubleRegs:$Rt, imm:$Iu)>;

class T_PII_pat <InstHexagon MI, Intrinsic IntID>
  : Pat <(IntID I64:$Rs, imm:$It, imm:$Iu),
         (MI DoubleRegs:$Rs, imm:$It, imm:$Iu)>;

class T_PPP_pat <InstHexagon MI, Intrinsic IntID>
  : Pat <(IntID I64:$Rs, I64:$Rt, I64:$Ru),
         (MI DoubleRegs:$Rs, DoubleRegs:$Rt, DoubleRegs:$Ru)>;

class T_PPR_pat <InstHexagon MI, Intrinsic IntID>
  : Pat <(IntID I64:$Rs, I64:$Rt, I32:$Ru),
         (MI DoubleRegs:$Rs, DoubleRegs:$Rt, I32:$Ru)>;

class T_PRR_pat <InstHexagon MI, Intrinsic IntID>
  : Pat <(IntID I64:$Rs, I32:$Rt, I32:$Ru),
         (MI DoubleRegs:$Rs, I32:$Rt, I32:$Ru)>;

class T_PPQ_pat <InstHexagon MI, Intrinsic IntID>
  : Pat <(IntID I64:$Rs, I64:$Rt, (i32 PredRegs:$Ru)),
         (MI DoubleRegs:$Rs, DoubleRegs:$Rt, PredRegs:$Ru)>;

class T_PR_pat <InstHexagon MI, Intrinsic IntID>
  : Pat <(IntID I64:$Rs, I32:$Rt),
         (MI DoubleRegs:$Rs, I32:$Rt)>;

class T_D_pat <InstHexagon MI, Intrinsic IntID>
  : Pat<(IntID (F64:$Rs)),
        (MI (F64:$Rs))>;

class T_DI_pat <InstHexagon MI, Intrinsic IntID,
                PatLeaf ImmPred = PatLeaf<(i32 imm)>>
  : Pat<(IntID F64:$Rs, ImmPred:$It),
        (MI F64:$Rs, ImmPred:$It)>;

class T_F_pat <InstHexagon MI, Intrinsic IntID>
  : Pat<(IntID F32:$Rs),
        (MI F32:$Rs)>;

class T_FI_pat <InstHexagon MI, Intrinsic IntID,
                 PatLeaf ImmPred = PatLeaf<(i32 imm)>>
  : Pat<(IntID F32:$Rs, ImmPred:$It),
        (MI F32:$Rs, ImmPred:$It)>;

class T_FF_pat <InstHexagon MI, Intrinsic IntID>
  : Pat<(IntID F32:$Rs, F32:$Rt),
        (MI F32:$Rs, F32:$Rt)>;

class T_DD_pat <InstHexagon MI, Intrinsic IntID>
  : Pat<(IntID F64:$Rs, F64:$Rt),
        (MI F64:$Rs, F64:$Rt)>;

class T_FFF_pat <InstHexagon MI, Intrinsic IntID>
  : Pat<(IntID F32:$Rs, F32:$Rt, F32:$Ru),
        (MI F32:$Rs, F32:$Rt, F32:$Ru)>;

class T_FFFQ_pat <InstHexagon MI, Intrinsic IntID>
  : Pat <(IntID F32:$Rs, F32:$Rt, F32:$Ru, (i32 PredRegs:$Rx)),
         (MI F32:$Rs, F32:$Rt, F32:$Ru, PredRegs:$Rx)>;

//===----------------------------------------------------------------------===//
// MPYS / Multipy signed/unsigned halfwords
//Rd=mpy[u](Rs.[H|L],Rt.[H|L])[:<<1][:rnd][:sat]
//===----------------------------------------------------------------------===//

def : T_RR_pat <M2_mpy_ll_s1, int_hexagon_M2_mpy_ll_s1>;
def : T_RR_pat <M2_mpy_ll_s0, int_hexagon_M2_mpy_ll_s0>;
def : T_RR_pat <M2_mpy_lh_s1, int_hexagon_M2_mpy_lh_s1>;
def : T_RR_pat <M2_mpy_lh_s0, int_hexagon_M2_mpy_lh_s0>;
def : T_RR_pat <M2_mpy_hl_s1, int_hexagon_M2_mpy_hl_s1>;
def : T_RR_pat <M2_mpy_hl_s0, int_hexagon_M2_mpy_hl_s0>;
def : T_RR_pat <M2_mpy_hh_s1, int_hexagon_M2_mpy_hh_s1>;
def : T_RR_pat <M2_mpy_hh_s0, int_hexagon_M2_mpy_hh_s0>;

def : T_RR_pat <M2_mpyu_ll_s1, int_hexagon_M2_mpyu_ll_s1>;
def : T_RR_pat <M2_mpyu_ll_s0, int_hexagon_M2_mpyu_ll_s0>;
def : T_RR_pat <M2_mpyu_lh_s1, int_hexagon_M2_mpyu_lh_s1>;
def : T_RR_pat <M2_mpyu_lh_s0, int_hexagon_M2_mpyu_lh_s0>;
def : T_RR_pat <M2_mpyu_hl_s1, int_hexagon_M2_mpyu_hl_s1>;
def : T_RR_pat <M2_mpyu_hl_s0, int_hexagon_M2_mpyu_hl_s0>;
def : T_RR_pat <M2_mpyu_hh_s1, int_hexagon_M2_mpyu_hh_s1>;
def : T_RR_pat <M2_mpyu_hh_s0, int_hexagon_M2_mpyu_hh_s0>;

def : T_RR_pat <M2_mpy_sat_ll_s1, int_hexagon_M2_mpy_sat_ll_s1>;
def : T_RR_pat <M2_mpy_sat_ll_s0, int_hexagon_M2_mpy_sat_ll_s0>;
def : T_RR_pat <M2_mpy_sat_lh_s1, int_hexagon_M2_mpy_sat_lh_s1>;
def : T_RR_pat <M2_mpy_sat_lh_s0, int_hexagon_M2_mpy_sat_lh_s0>;
def : T_RR_pat <M2_mpy_sat_hl_s1, int_hexagon_M2_mpy_sat_hl_s1>;
def : T_RR_pat <M2_mpy_sat_hl_s0, int_hexagon_M2_mpy_sat_hl_s0>;
def : T_RR_pat <M2_mpy_sat_hh_s1, int_hexagon_M2_mpy_sat_hh_s1>;
def : T_RR_pat <M2_mpy_sat_hh_s0, int_hexagon_M2_mpy_sat_hh_s0>;

def : T_RR_pat <M2_mpy_rnd_ll_s1, int_hexagon_M2_mpy_rnd_ll_s1>;
def : T_RR_pat <M2_mpy_rnd_ll_s0, int_hexagon_M2_mpy_rnd_ll_s0>;
def : T_RR_pat <M2_mpy_rnd_lh_s1, int_hexagon_M2_mpy_rnd_lh_s1>;
def : T_RR_pat <M2_mpy_rnd_lh_s0, int_hexagon_M2_mpy_rnd_lh_s0>;
def : T_RR_pat <M2_mpy_rnd_hl_s1, int_hexagon_M2_mpy_rnd_hl_s1>;
def : T_RR_pat <M2_mpy_rnd_hl_s0, int_hexagon_M2_mpy_rnd_hl_s0>;
def : T_RR_pat <M2_mpy_rnd_hh_s1, int_hexagon_M2_mpy_rnd_hh_s1>;
def : T_RR_pat <M2_mpy_rnd_hh_s0, int_hexagon_M2_mpy_rnd_hh_s0>;

def : T_RR_pat <M2_mpy_sat_rnd_ll_s1, int_hexagon_M2_mpy_sat_rnd_ll_s1>;
def : T_RR_pat <M2_mpy_sat_rnd_ll_s0, int_hexagon_M2_mpy_sat_rnd_ll_s0>;
def : T_RR_pat <M2_mpy_sat_rnd_lh_s1, int_hexagon_M2_mpy_sat_rnd_lh_s1>;
def : T_RR_pat <M2_mpy_sat_rnd_lh_s0, int_hexagon_M2_mpy_sat_rnd_lh_s0>;
def : T_RR_pat <M2_mpy_sat_rnd_hl_s1, int_hexagon_M2_mpy_sat_rnd_hl_s1>;
def : T_RR_pat <M2_mpy_sat_rnd_hl_s0, int_hexagon_M2_mpy_sat_rnd_hl_s0>;
def : T_RR_pat <M2_mpy_sat_rnd_hh_s1, int_hexagon_M2_mpy_sat_rnd_hh_s1>;
def : T_RR_pat <M2_mpy_sat_rnd_hh_s0, int_hexagon_M2_mpy_sat_rnd_hh_s0>;


//===----------------------------------------------------------------------===//
// MPYS / Multipy signed/unsigned halfwords and add/subtract the
// result from the accumulator.
//Rx [-+]= mpy[u](Rs.[H|L],Rt.[H|L])[:<<1][:sat]
//===----------------------------------------------------------------------===//

def : T_RRR_pat <M2_mpy_acc_ll_s1, int_hexagon_M2_mpy_acc_ll_s1>;
def : T_RRR_pat <M2_mpy_acc_ll_s0, int_hexagon_M2_mpy_acc_ll_s0>;
def : T_RRR_pat <M2_mpy_acc_lh_s1, int_hexagon_M2_mpy_acc_lh_s1>;
def : T_RRR_pat <M2_mpy_acc_lh_s0, int_hexagon_M2_mpy_acc_lh_s0>;
def : T_RRR_pat <M2_mpy_acc_hl_s1, int_hexagon_M2_mpy_acc_hl_s1>;
def : T_RRR_pat <M2_mpy_acc_hl_s0, int_hexagon_M2_mpy_acc_hl_s0>;
def : T_RRR_pat <M2_mpy_acc_hh_s1, int_hexagon_M2_mpy_acc_hh_s1>;
def : T_RRR_pat <M2_mpy_acc_hh_s0, int_hexagon_M2_mpy_acc_hh_s0>;

def : T_RRR_pat <M2_mpyu_acc_ll_s1, int_hexagon_M2_mpyu_acc_ll_s1>;
def : T_RRR_pat <M2_mpyu_acc_ll_s0, int_hexagon_M2_mpyu_acc_ll_s0>;
def : T_RRR_pat <M2_mpyu_acc_lh_s1, int_hexagon_M2_mpyu_acc_lh_s1>;
def : T_RRR_pat <M2_mpyu_acc_lh_s0, int_hexagon_M2_mpyu_acc_lh_s0>;
def : T_RRR_pat <M2_mpyu_acc_hl_s1, int_hexagon_M2_mpyu_acc_hl_s1>;
def : T_RRR_pat <M2_mpyu_acc_hl_s0, int_hexagon_M2_mpyu_acc_hl_s0>;
def : T_RRR_pat <M2_mpyu_acc_hh_s1, int_hexagon_M2_mpyu_acc_hh_s1>;
def : T_RRR_pat <M2_mpyu_acc_hh_s0, int_hexagon_M2_mpyu_acc_hh_s0>;

def : T_RRR_pat <M2_mpy_nac_ll_s1, int_hexagon_M2_mpy_nac_ll_s1>;
def : T_RRR_pat <M2_mpy_nac_ll_s0, int_hexagon_M2_mpy_nac_ll_s0>;
def : T_RRR_pat <M2_mpy_nac_lh_s1, int_hexagon_M2_mpy_nac_lh_s1>;
def : T_RRR_pat <M2_mpy_nac_lh_s0, int_hexagon_M2_mpy_nac_lh_s0>;
def : T_RRR_pat <M2_mpy_nac_hl_s1, int_hexagon_M2_mpy_nac_hl_s1>;
def : T_RRR_pat <M2_mpy_nac_hl_s0, int_hexagon_M2_mpy_nac_hl_s0>;
def : T_RRR_pat <M2_mpy_nac_hh_s1, int_hexagon_M2_mpy_nac_hh_s1>;
def : T_RRR_pat <M2_mpy_nac_hh_s0, int_hexagon_M2_mpy_nac_hh_s0>;

def : T_RRR_pat <M2_mpyu_nac_ll_s1, int_hexagon_M2_mpyu_nac_ll_s1>;
def : T_RRR_pat <M2_mpyu_nac_ll_s0, int_hexagon_M2_mpyu_nac_ll_s0>;
def : T_RRR_pat <M2_mpyu_nac_lh_s1, int_hexagon_M2_mpyu_nac_lh_s1>;
def : T_RRR_pat <M2_mpyu_nac_lh_s0, int_hexagon_M2_mpyu_nac_lh_s0>;
def : T_RRR_pat <M2_mpyu_nac_hl_s1, int_hexagon_M2_mpyu_nac_hl_s1>;
def : T_RRR_pat <M2_mpyu_nac_hl_s0, int_hexagon_M2_mpyu_nac_hl_s0>;
def : T_RRR_pat <M2_mpyu_nac_hh_s1, int_hexagon_M2_mpyu_nac_hh_s1>;
def : T_RRR_pat <M2_mpyu_nac_hh_s0, int_hexagon_M2_mpyu_nac_hh_s0>;

def : T_RRR_pat <M2_mpy_acc_sat_ll_s1, int_hexagon_M2_mpy_acc_sat_ll_s1>;
def : T_RRR_pat <M2_mpy_acc_sat_ll_s0, int_hexagon_M2_mpy_acc_sat_ll_s0>;
def : T_RRR_pat <M2_mpy_acc_sat_lh_s1, int_hexagon_M2_mpy_acc_sat_lh_s1>;
def : T_RRR_pat <M2_mpy_acc_sat_lh_s0, int_hexagon_M2_mpy_acc_sat_lh_s0>;
def : T_RRR_pat <M2_mpy_acc_sat_hl_s1, int_hexagon_M2_mpy_acc_sat_hl_s1>;
def : T_RRR_pat <M2_mpy_acc_sat_hl_s0, int_hexagon_M2_mpy_acc_sat_hl_s0>;
def : T_RRR_pat <M2_mpy_acc_sat_hh_s1, int_hexagon_M2_mpy_acc_sat_hh_s1>;
def : T_RRR_pat <M2_mpy_acc_sat_hh_s0, int_hexagon_M2_mpy_acc_sat_hh_s0>;

def : T_RRR_pat <M2_mpy_nac_sat_ll_s1, int_hexagon_M2_mpy_nac_sat_ll_s1>;
def : T_RRR_pat <M2_mpy_nac_sat_ll_s0, int_hexagon_M2_mpy_nac_sat_ll_s0>;
def : T_RRR_pat <M2_mpy_nac_sat_lh_s1, int_hexagon_M2_mpy_nac_sat_lh_s1>;
def : T_RRR_pat <M2_mpy_nac_sat_lh_s0, int_hexagon_M2_mpy_nac_sat_lh_s0>;
def : T_RRR_pat <M2_mpy_nac_sat_hl_s1, int_hexagon_M2_mpy_nac_sat_hl_s1>;
def : T_RRR_pat <M2_mpy_nac_sat_hl_s0, int_hexagon_M2_mpy_nac_sat_hl_s0>;
def : T_RRR_pat <M2_mpy_nac_sat_hh_s1, int_hexagon_M2_mpy_nac_sat_hh_s1>;
def : T_RRR_pat <M2_mpy_nac_sat_hh_s0, int_hexagon_M2_mpy_nac_sat_hh_s0>;


//===----------------------------------------------------------------------===//
// Multiply signed/unsigned halfwords with and without saturation and rounding
// into a 64-bits destination register.
//===----------------------------------------------------------------------===//

def : T_RR_pat <M2_mpyd_hh_s0, int_hexagon_M2_mpyd_hh_s0>;
def : T_RR_pat <M2_mpyd_hl_s0, int_hexagon_M2_mpyd_hl_s0>;
def : T_RR_pat <M2_mpyd_lh_s0, int_hexagon_M2_mpyd_lh_s0>;
def : T_RR_pat <M2_mpyd_ll_s0, int_hexagon_M2_mpyd_ll_s0>;
def : T_RR_pat <M2_mpyd_hh_s1, int_hexagon_M2_mpyd_hh_s1>;
def : T_RR_pat <M2_mpyd_hl_s1, int_hexagon_M2_mpyd_hl_s1>;
def : T_RR_pat <M2_mpyd_lh_s1, int_hexagon_M2_mpyd_lh_s1>;
def : T_RR_pat <M2_mpyd_ll_s1, int_hexagon_M2_mpyd_ll_s1>;

def : T_RR_pat <M2_mpyd_rnd_hh_s0, int_hexagon_M2_mpyd_rnd_hh_s0>;
def : T_RR_pat <M2_mpyd_rnd_hl_s0, int_hexagon_M2_mpyd_rnd_hl_s0>;
def : T_RR_pat <M2_mpyd_rnd_lh_s0, int_hexagon_M2_mpyd_rnd_lh_s0>;
def : T_RR_pat <M2_mpyd_rnd_ll_s0, int_hexagon_M2_mpyd_rnd_ll_s0>;
def : T_RR_pat <M2_mpyd_rnd_hh_s1, int_hexagon_M2_mpyd_rnd_hh_s1>;
def : T_RR_pat <M2_mpyd_rnd_hl_s1, int_hexagon_M2_mpyd_rnd_hl_s1>;
def : T_RR_pat <M2_mpyd_rnd_lh_s1, int_hexagon_M2_mpyd_rnd_lh_s1>;
def : T_RR_pat <M2_mpyd_rnd_ll_s1, int_hexagon_M2_mpyd_rnd_ll_s1>;

def : T_RR_pat <M2_mpyud_hh_s0, int_hexagon_M2_mpyud_hh_s0>;
def : T_RR_pat <M2_mpyud_hl_s0, int_hexagon_M2_mpyud_hl_s0>;
def : T_RR_pat <M2_mpyud_lh_s0, int_hexagon_M2_mpyud_lh_s0>;
def : T_RR_pat <M2_mpyud_ll_s0, int_hexagon_M2_mpyud_ll_s0>;
def : T_RR_pat <M2_mpyud_hh_s1, int_hexagon_M2_mpyud_hh_s1>;
def : T_RR_pat <M2_mpyud_hl_s1, int_hexagon_M2_mpyud_hl_s1>;
def : T_RR_pat <M2_mpyud_lh_s1, int_hexagon_M2_mpyud_lh_s1>;
def : T_RR_pat <M2_mpyud_ll_s1, int_hexagon_M2_mpyud_ll_s1>;

//===----------------------------------------------------------------------===//
// MPYS / Multipy signed/unsigned halfwords and add/subtract the
// result from the 64-bit destination register.
//Rxx [-+]= mpy[u](Rs.[H|L],Rt.[H|L])[:<<1][:sat]
//===----------------------------------------------------------------------===//

def : T_PRR_pat <M2_mpyd_acc_hh_s0, int_hexagon_M2_mpyd_acc_hh_s0>;
def : T_PRR_pat <M2_mpyd_acc_hl_s0, int_hexagon_M2_mpyd_acc_hl_s0>;
def : T_PRR_pat <M2_mpyd_acc_lh_s0, int_hexagon_M2_mpyd_acc_lh_s0>;
def : T_PRR_pat <M2_mpyd_acc_ll_s0, int_hexagon_M2_mpyd_acc_ll_s0>;

def : T_PRR_pat <M2_mpyd_acc_hh_s1, int_hexagon_M2_mpyd_acc_hh_s1>;
def : T_PRR_pat <M2_mpyd_acc_hl_s1, int_hexagon_M2_mpyd_acc_hl_s1>;
def : T_PRR_pat <M2_mpyd_acc_lh_s1, int_hexagon_M2_mpyd_acc_lh_s1>;
def : T_PRR_pat <M2_mpyd_acc_ll_s1, int_hexagon_M2_mpyd_acc_ll_s1>;

def : T_PRR_pat <M2_mpyd_nac_hh_s0, int_hexagon_M2_mpyd_nac_hh_s0>;
def : T_PRR_pat <M2_mpyd_nac_hl_s0, int_hexagon_M2_mpyd_nac_hl_s0>;
def : T_PRR_pat <M2_mpyd_nac_lh_s0, int_hexagon_M2_mpyd_nac_lh_s0>;
def : T_PRR_pat <M2_mpyd_nac_ll_s0, int_hexagon_M2_mpyd_nac_ll_s0>;

def : T_PRR_pat <M2_mpyd_nac_hh_s1, int_hexagon_M2_mpyd_nac_hh_s1>;
def : T_PRR_pat <M2_mpyd_nac_hl_s1, int_hexagon_M2_mpyd_nac_hl_s1>;
def : T_PRR_pat <M2_mpyd_nac_lh_s1, int_hexagon_M2_mpyd_nac_lh_s1>;
def : T_PRR_pat <M2_mpyd_nac_ll_s1, int_hexagon_M2_mpyd_nac_ll_s1>;

def : T_PRR_pat <M2_mpyud_acc_hh_s0, int_hexagon_M2_mpyud_acc_hh_s0>;
def : T_PRR_pat <M2_mpyud_acc_hl_s0, int_hexagon_M2_mpyud_acc_hl_s0>;
def : T_PRR_pat <M2_mpyud_acc_lh_s0, int_hexagon_M2_mpyud_acc_lh_s0>;
def : T_PRR_pat <M2_mpyud_acc_ll_s0, int_hexagon_M2_mpyud_acc_ll_s0>;

def : T_PRR_pat <M2_mpyud_acc_hh_s1, int_hexagon_M2_mpyud_acc_hh_s1>;
def : T_PRR_pat <M2_mpyud_acc_hl_s1, int_hexagon_M2_mpyud_acc_hl_s1>;
def : T_PRR_pat <M2_mpyud_acc_lh_s1, int_hexagon_M2_mpyud_acc_lh_s1>;
def : T_PRR_pat <M2_mpyud_acc_ll_s1, int_hexagon_M2_mpyud_acc_ll_s1>;

def : T_PRR_pat <M2_mpyud_nac_hh_s0, int_hexagon_M2_mpyud_nac_hh_s0>;
def : T_PRR_pat <M2_mpyud_nac_hl_s0, int_hexagon_M2_mpyud_nac_hl_s0>;
def : T_PRR_pat <M2_mpyud_nac_lh_s0, int_hexagon_M2_mpyud_nac_lh_s0>;
def : T_PRR_pat <M2_mpyud_nac_ll_s0, int_hexagon_M2_mpyud_nac_ll_s0>;

def : T_PRR_pat <M2_mpyud_nac_hh_s1, int_hexagon_M2_mpyud_nac_hh_s1>;
def : T_PRR_pat <M2_mpyud_nac_hl_s1, int_hexagon_M2_mpyud_nac_hl_s1>;
def : T_PRR_pat <M2_mpyud_nac_lh_s1, int_hexagon_M2_mpyud_nac_lh_s1>;
def : T_PRR_pat <M2_mpyud_nac_ll_s1, int_hexagon_M2_mpyud_nac_ll_s1>;

// Vector complex multiply imaginary: Rdd=vcmpyi(Rss,Rtt)[:<<1]:sat
def : T_PP_pat <M2_vcmpy_s1_sat_i, int_hexagon_M2_vcmpy_s1_sat_i>;
def : T_PP_pat <M2_vcmpy_s0_sat_i, int_hexagon_M2_vcmpy_s0_sat_i>;

// Vector complex multiply real: Rdd=vcmpyr(Rss,Rtt)[:<<1]:sat
def : T_PP_pat <M2_vcmpy_s1_sat_r, int_hexagon_M2_vcmpy_s1_sat_r>;
def : T_PP_pat <M2_vcmpy_s0_sat_r, int_hexagon_M2_vcmpy_s0_sat_r>;

// Vector dual multiply: Rdd=vdmpy(Rss,Rtt)[:<<1]:sat
def : T_PP_pat <M2_vdmpys_s1, int_hexagon_M2_vdmpys_s1>;
def : T_PP_pat <M2_vdmpys_s0, int_hexagon_M2_vdmpys_s0>;

// Vector multiply even halfwords: Rdd=vmpyeh(Rss,Rtt)[:<<1]:sat
def : T_PP_pat <M2_vmpy2es_s1, int_hexagon_M2_vmpy2es_s1>;
def : T_PP_pat <M2_vmpy2es_s0, int_hexagon_M2_vmpy2es_s0>;

//Rdd=vmpywoh(Rss,Rtt)[:<<1][:rnd]:sat
def : T_PP_pat <M2_mmpyh_s0,  int_hexagon_M2_mmpyh_s0>;
def : T_PP_pat <M2_mmpyh_s1,  int_hexagon_M2_mmpyh_s1>;
def : T_PP_pat <M2_mmpyh_rs0, int_hexagon_M2_mmpyh_rs0>;
def : T_PP_pat <M2_mmpyh_rs1, int_hexagon_M2_mmpyh_rs1>;

//Rdd=vmpyweh(Rss,Rtt)[:<<1][:rnd]:sat
def : T_PP_pat <M2_mmpyl_s0,  int_hexagon_M2_mmpyl_s0>;
def : T_PP_pat <M2_mmpyl_s1,  int_hexagon_M2_mmpyl_s1>;
def : T_PP_pat <M2_mmpyl_rs0, int_hexagon_M2_mmpyl_rs0>;
def : T_PP_pat <M2_mmpyl_rs1, int_hexagon_M2_mmpyl_rs1>;

//Rdd=vmpywouh(Rss,Rtt)[:<<1][:rnd]:sat
def : T_PP_pat <M2_mmpyuh_s0,  int_hexagon_M2_mmpyuh_s0>;
def : T_PP_pat <M2_mmpyuh_s1,  int_hexagon_M2_mmpyuh_s1>;
def : T_PP_pat <M2_mmpyuh_rs0, int_hexagon_M2_mmpyuh_rs0>;
def : T_PP_pat <M2_mmpyuh_rs1, int_hexagon_M2_mmpyuh_rs1>;

//Rdd=vmpyweuh(Rss,Rtt)[:<<1][:rnd]:sat
def : T_PP_pat <M2_mmpyul_s0,  int_hexagon_M2_mmpyul_s0>;
def : T_PP_pat <M2_mmpyul_s1,  int_hexagon_M2_mmpyul_s1>;
def : T_PP_pat <M2_mmpyul_rs0, int_hexagon_M2_mmpyul_rs0>;
def : T_PP_pat <M2_mmpyul_rs1, int_hexagon_M2_mmpyul_rs1>;

// Vector reduce add unsigned bytes: Rdd32[+]=vrmpybu(Rss32,Rtt32)
def : T_PP_pat  <A2_vraddub,     int_hexagon_A2_vraddub>;
def : T_PPP_pat <A2_vraddub_acc, int_hexagon_A2_vraddub_acc>;

// Vector sum of absolute differences unsigned bytes: Rdd=vrsadub(Rss,Rtt)
def : T_PP_pat  <A2_vrsadub,     int_hexagon_A2_vrsadub>;
def : T_PPP_pat <A2_vrsadub_acc, int_hexagon_A2_vrsadub_acc>;

// Vector absolute difference: Rdd=vabsdiffh(Rtt,Rss)
def : T_PP_pat <M2_vabsdiffh, int_hexagon_M2_vabsdiffh>;

// Vector absolute difference words: Rdd=vabsdiffw(Rtt,Rss)
def : T_PP_pat <M2_vabsdiffw, int_hexagon_M2_vabsdiffw>;

// Vector reduce complex multiply real or imaginary:
// Rdd[+]=vrcmpy[ir](Rss,Rtt[*])
def : T_PP_pat  <M2_vrcmpyi_s0,  int_hexagon_M2_vrcmpyi_s0>;
def : T_PP_pat  <M2_vrcmpyi_s0c, int_hexagon_M2_vrcmpyi_s0c>;
def : T_PPP_pat <M2_vrcmaci_s0,  int_hexagon_M2_vrcmaci_s0>;
def : T_PPP_pat <M2_vrcmaci_s0c, int_hexagon_M2_vrcmaci_s0c>;

def : T_PP_pat  <M2_vrcmpyr_s0,  int_hexagon_M2_vrcmpyr_s0>;
def : T_PP_pat  <M2_vrcmpyr_s0c, int_hexagon_M2_vrcmpyr_s0c>;
def : T_PPP_pat <M2_vrcmacr_s0,  int_hexagon_M2_vrcmacr_s0>;
def : T_PPP_pat <M2_vrcmacr_s0c, int_hexagon_M2_vrcmacr_s0c>;

// Vector reduce halfwords
// Rdd[+]=vrmpyh(Rss,Rtt)
def : T_PP_pat  <M2_vrmpy_s0, int_hexagon_M2_vrmpy_s0>;
def : T_PPP_pat <M2_vrmac_s0, int_hexagon_M2_vrmac_s0>;

//===----------------------------------------------------------------------===//
// Vector Multipy with accumulation
//===----------------------------------------------------------------------===//

// Vector multiply word by signed half with accumulation
// Rxx+=vmpyw[eo]h(Rss,Rtt)[:<<1][:rnd]:sat
def : T_PPP_pat <M2_mmacls_s1, int_hexagon_M2_mmacls_s1>;
def : T_PPP_pat <M2_mmacls_s0, int_hexagon_M2_mmacls_s0>;
def : T_PPP_pat <M2_mmacls_rs1, int_hexagon_M2_mmacls_rs1>;
def : T_PPP_pat <M2_mmacls_rs0, int_hexagon_M2_mmacls_rs0>;
def : T_PPP_pat <M2_mmachs_s1, int_hexagon_M2_mmachs_s1>;
def : T_PPP_pat <M2_mmachs_s0, int_hexagon_M2_mmachs_s0>;
def : T_PPP_pat <M2_mmachs_rs1, int_hexagon_M2_mmachs_rs1>;
def : T_PPP_pat <M2_mmachs_rs0, int_hexagon_M2_mmachs_rs0>;

// Vector multiply word by unsigned half with accumulation
// Rxx+=vmpyw[eo]uh(Rss,Rtt)[:<<1][:rnd]:sat
def : T_PPP_pat <M2_mmaculs_s1, int_hexagon_M2_mmaculs_s1>;
def : T_PPP_pat <M2_mmaculs_s0, int_hexagon_M2_mmaculs_s0>;
def : T_PPP_pat <M2_mmaculs_rs1, int_hexagon_M2_mmaculs_rs1>;
def : T_PPP_pat <M2_mmaculs_rs0, int_hexagon_M2_mmaculs_rs0>;
def : T_PPP_pat <M2_mmacuhs_s1, int_hexagon_M2_mmacuhs_s1>;
def : T_PPP_pat <M2_mmacuhs_s0, int_hexagon_M2_mmacuhs_s0>;
def : T_PPP_pat <M2_mmacuhs_rs1, int_hexagon_M2_mmacuhs_rs1>;
def : T_PPP_pat <M2_mmacuhs_rs0, int_hexagon_M2_mmacuhs_rs0>;

// Vector multiply even halfwords with accumulation
// Rxx+=vmpyeh(Rss,Rtt)[:<<1][:sat]
def : T_PPP_pat <M2_vmac2es, int_hexagon_M2_vmac2es>;
def : T_PPP_pat <M2_vmac2es_s1, int_hexagon_M2_vmac2es_s1>;
def : T_PPP_pat <M2_vmac2es_s0, int_hexagon_M2_vmac2es_s0>;

// Vector dual multiply with accumulation
// Rxx+=vdmpy(Rss,Rtt)[:sat]
def : T_PPP_pat <M2_vdmacs_s1, int_hexagon_M2_vdmacs_s1>;
def : T_PPP_pat <M2_vdmacs_s0, int_hexagon_M2_vdmacs_s0>;

// Vector complex multiply real or imaginary with accumulation
// Rxx+=vcmpy[ir](Rss,Rtt):sat
def : T_PPP_pat <M2_vcmac_s0_sat_r, int_hexagon_M2_vcmac_s0_sat_r>;
def : T_PPP_pat <M2_vcmac_s0_sat_i, int_hexagon_M2_vcmac_s0_sat_i>;

//===----------------------------------------------------------------------===//
// Add/Subtract halfword
// Rd=add(Rt.L,Rs.[HL])[:sat]
// Rd=sub(Rt.L,Rs.[HL])[:sat]
// Rd=add(Rt.[LH],Rs.[HL])[:sat][:<16]
// Rd=sub(Rt.[LH],Rs.[HL])[:sat][:<16]
//===----------------------------------------------------------------------===//

//Rd=add(Rt.L,Rs.[LH])
def : T_RR_pat <A2_addh_l16_ll,     int_hexagon_A2_addh_l16_ll>;
def : T_RR_pat <A2_addh_l16_hl,     int_hexagon_A2_addh_l16_hl>;

//Rd=add(Rt.L,Rs.[LH]):sat
def : T_RR_pat <A2_addh_l16_sat_ll, int_hexagon_A2_addh_l16_sat_ll>;
def : T_RR_pat <A2_addh_l16_sat_hl, int_hexagon_A2_addh_l16_sat_hl>;

//Rd=sub(Rt.L,Rs.[LH])
def : T_RR_pat <A2_subh_l16_ll,     int_hexagon_A2_subh_l16_ll>;
def : T_RR_pat <A2_subh_l16_hl,     int_hexagon_A2_subh_l16_hl>;

//Rd=sub(Rt.L,Rs.[LH]):sat
def : T_RR_pat <A2_subh_l16_sat_ll, int_hexagon_A2_subh_l16_sat_ll>;
def : T_RR_pat <A2_subh_l16_sat_hl, int_hexagon_A2_subh_l16_sat_hl>;

//Rd=add(Rt.[LH],Rs.[LH]):<<16
def : T_RR_pat <A2_addh_h16_ll,     int_hexagon_A2_addh_h16_ll>;
def : T_RR_pat <A2_addh_h16_lh,     int_hexagon_A2_addh_h16_lh>;
def : T_RR_pat <A2_addh_h16_hl,     int_hexagon_A2_addh_h16_hl>;
def : T_RR_pat <A2_addh_h16_hh,     int_hexagon_A2_addh_h16_hh>;

//Rd=sub(Rt.[LH],Rs.[LH]):<<16
def : T_RR_pat <A2_subh_h16_ll,     int_hexagon_A2_subh_h16_ll>;
def : T_RR_pat <A2_subh_h16_lh,     int_hexagon_A2_subh_h16_lh>;
def : T_RR_pat <A2_subh_h16_hl,     int_hexagon_A2_subh_h16_hl>;
def : T_RR_pat <A2_subh_h16_hh,     int_hexagon_A2_subh_h16_hh>;

//Rd=add(Rt.[LH],Rs.[LH]):sat:<<16
def : T_RR_pat <A2_addh_h16_sat_ll, int_hexagon_A2_addh_h16_sat_ll>;
def : T_RR_pat <A2_addh_h16_sat_lh, int_hexagon_A2_addh_h16_sat_lh>;
def : T_RR_pat <A2_addh_h16_sat_hl, int_hexagon_A2_addh_h16_sat_hl>;
def : T_RR_pat <A2_addh_h16_sat_hh, int_hexagon_A2_addh_h16_sat_hh>;

//Rd=sub(Rt.[LH],Rs.[LH]):sat:<<16
def : T_RR_pat <A2_subh_h16_sat_ll, int_hexagon_A2_subh_h16_sat_ll>;
def : T_RR_pat <A2_subh_h16_sat_lh, int_hexagon_A2_subh_h16_sat_lh>;
def : T_RR_pat <A2_subh_h16_sat_hl, int_hexagon_A2_subh_h16_sat_hl>;
def : T_RR_pat <A2_subh_h16_sat_hh, int_hexagon_A2_subh_h16_sat_hh>;

// ALU64 / ALU / min max
def : T_RR_pat<A2_max,  int_hexagon_A2_max>;
def : T_RR_pat<A2_min,  int_hexagon_A2_min>;
def : T_RR_pat<A2_maxu, int_hexagon_A2_maxu>;
def : T_RR_pat<A2_minu, int_hexagon_A2_minu>;

// Shift and accumulate
def : T_RRI_pat <S2_asr_i_r_nac,  int_hexagon_S2_asr_i_r_nac>;
def : T_RRI_pat <S2_lsr_i_r_nac,  int_hexagon_S2_lsr_i_r_nac>;
def : T_RRI_pat <S2_asl_i_r_nac,  int_hexagon_S2_asl_i_r_nac>;
def : T_RRI_pat <S2_asr_i_r_acc,  int_hexagon_S2_asr_i_r_acc>;
def : T_RRI_pat <S2_lsr_i_r_acc,  int_hexagon_S2_lsr_i_r_acc>;
def : T_RRI_pat <S2_asl_i_r_acc,  int_hexagon_S2_asl_i_r_acc>;

def : T_RRI_pat <S2_asr_i_r_and,  int_hexagon_S2_asr_i_r_and>;
def : T_RRI_pat <S2_lsr_i_r_and,  int_hexagon_S2_lsr_i_r_and>;
def : T_RRI_pat <S2_asl_i_r_and,  int_hexagon_S2_asl_i_r_and>;
def : T_RRI_pat <S2_asr_i_r_or,   int_hexagon_S2_asr_i_r_or>;
def : T_RRI_pat <S2_lsr_i_r_or,   int_hexagon_S2_lsr_i_r_or>;
def : T_RRI_pat <S2_asl_i_r_or,   int_hexagon_S2_asl_i_r_or>;
def : T_RRI_pat <S2_lsr_i_r_xacc, int_hexagon_S2_lsr_i_r_xacc>;
def : T_RRI_pat <S2_asl_i_r_xacc, int_hexagon_S2_asl_i_r_xacc>;

def : T_PPI_pat <S2_asr_i_p_nac,  int_hexagon_S2_asr_i_p_nac>;
def : T_PPI_pat <S2_lsr_i_p_nac,  int_hexagon_S2_lsr_i_p_nac>;
def : T_PPI_pat <S2_asl_i_p_nac,  int_hexagon_S2_asl_i_p_nac>;
def : T_PPI_pat <S2_asr_i_p_acc,  int_hexagon_S2_asr_i_p_acc>;
def : T_PPI_pat <S2_lsr_i_p_acc,  int_hexagon_S2_lsr_i_p_acc>;
def : T_PPI_pat <S2_asl_i_p_acc,  int_hexagon_S2_asl_i_p_acc>;

def : T_PPI_pat <S2_asr_i_p_and,  int_hexagon_S2_asr_i_p_and>;
def : T_PPI_pat <S2_lsr_i_p_and,  int_hexagon_S2_lsr_i_p_and>;
def : T_PPI_pat <S2_asl_i_p_and,  int_hexagon_S2_asl_i_p_and>;
def : T_PPI_pat <S2_asr_i_p_or,   int_hexagon_S2_asr_i_p_or>;
def : T_PPI_pat <S2_lsr_i_p_or,   int_hexagon_S2_lsr_i_p_or>;
def : T_PPI_pat <S2_asl_i_p_or,   int_hexagon_S2_asl_i_p_or>;
def : T_PPI_pat <S2_lsr_i_p_xacc, int_hexagon_S2_lsr_i_p_xacc>;
def : T_PPI_pat <S2_asl_i_p_xacc, int_hexagon_S2_asl_i_p_xacc>;

def : T_RRR_pat <S2_asr_r_r_nac,  int_hexagon_S2_asr_r_r_nac>;
def : T_RRR_pat <S2_lsr_r_r_nac,  int_hexagon_S2_lsr_r_r_nac>;
def : T_RRR_pat <S2_asl_r_r_nac,  int_hexagon_S2_asl_r_r_nac>;
def : T_RRR_pat <S2_lsl_r_r_nac,  int_hexagon_S2_lsl_r_r_nac>;
def : T_RRR_pat <S2_asr_r_r_acc,  int_hexagon_S2_asr_r_r_acc>;
def : T_RRR_pat <S2_lsr_r_r_acc,  int_hexagon_S2_lsr_r_r_acc>;
def : T_RRR_pat <S2_asl_r_r_acc,  int_hexagon_S2_asl_r_r_acc>;
def : T_RRR_pat <S2_lsl_r_r_acc,  int_hexagon_S2_lsl_r_r_acc>;

def : T_RRR_pat <S2_asr_r_r_and,  int_hexagon_S2_asr_r_r_and>;
def : T_RRR_pat <S2_lsr_r_r_and,  int_hexagon_S2_lsr_r_r_and>;
def : T_RRR_pat <S2_asl_r_r_and,  int_hexagon_S2_asl_r_r_and>;
def : T_RRR_pat <S2_lsl_r_r_and,  int_hexagon_S2_lsl_r_r_and>;
def : T_RRR_pat <S2_asr_r_r_or,   int_hexagon_S2_asr_r_r_or>;
def : T_RRR_pat <S2_lsr_r_r_or,   int_hexagon_S2_lsr_r_r_or>;
def : T_RRR_pat <S2_asl_r_r_or,   int_hexagon_S2_asl_r_r_or>;
def : T_RRR_pat <S2_lsl_r_r_or,   int_hexagon_S2_lsl_r_r_or>;

def : T_PPR_pat <S2_asr_r_p_nac,  int_hexagon_S2_asr_r_p_nac>;
def : T_PPR_pat <S2_lsr_r_p_nac,  int_hexagon_S2_lsr_r_p_nac>;
def : T_PPR_pat <S2_asl_r_p_nac,  int_hexagon_S2_asl_r_p_nac>;
def : T_PPR_pat <S2_lsl_r_p_nac,  int_hexagon_S2_lsl_r_p_nac>;
def : T_PPR_pat <S2_asr_r_p_acc,  int_hexagon_S2_asr_r_p_acc>;
def : T_PPR_pat <S2_lsr_r_p_acc,  int_hexagon_S2_lsr_r_p_acc>;
def : T_PPR_pat <S2_asl_r_p_acc,  int_hexagon_S2_asl_r_p_acc>;
def : T_PPR_pat <S2_lsl_r_p_acc,  int_hexagon_S2_lsl_r_p_acc>;

def : T_PPR_pat <S2_asr_r_p_and,  int_hexagon_S2_asr_r_p_and>;
def : T_PPR_pat <S2_lsr_r_p_and,  int_hexagon_S2_lsr_r_p_and>;
def : T_PPR_pat <S2_asl_r_p_and,  int_hexagon_S2_asl_r_p_and>;
def : T_PPR_pat <S2_lsl_r_p_and,  int_hexagon_S2_lsl_r_p_and>;
def : T_PPR_pat <S2_asr_r_p_or,   int_hexagon_S2_asr_r_p_or>;
def : T_PPR_pat <S2_lsr_r_p_or,   int_hexagon_S2_lsr_r_p_or>;
def : T_PPR_pat <S2_asl_r_p_or,   int_hexagon_S2_asl_r_p_or>;
def : T_PPR_pat <S2_lsl_r_p_or,   int_hexagon_S2_lsl_r_p_or>;

def : T_RRI_pat <S2_asr_i_r_nac,  int_hexagon_S2_asr_i_r_nac>;
def : T_RRI_pat <S2_lsr_i_r_nac,  int_hexagon_S2_lsr_i_r_nac>;
def : T_RRI_pat <S2_asl_i_r_nac,  int_hexagon_S2_asl_i_r_nac>;
def : T_RRI_pat <S2_asr_i_r_acc,  int_hexagon_S2_asr_i_r_acc>;
def : T_RRI_pat <S2_lsr_i_r_acc,  int_hexagon_S2_lsr_i_r_acc>;
def : T_RRI_pat <S2_asl_i_r_acc,  int_hexagon_S2_asl_i_r_acc>;

def : T_RRI_pat <S2_asr_i_r_and,  int_hexagon_S2_asr_i_r_and>;
def : T_RRI_pat <S2_lsr_i_r_and,  int_hexagon_S2_lsr_i_r_and>;
def : T_RRI_pat <S2_asl_i_r_and,  int_hexagon_S2_asl_i_r_and>;
def : T_RRI_pat <S2_asr_i_r_or,   int_hexagon_S2_asr_i_r_or>;
def : T_RRI_pat <S2_lsr_i_r_or,   int_hexagon_S2_lsr_i_r_or>;
def : T_RRI_pat <S2_asl_i_r_or,   int_hexagon_S2_asl_i_r_or>;
def : T_RRI_pat <S2_lsr_i_r_xacc, int_hexagon_S2_lsr_i_r_xacc>;
def : T_RRI_pat <S2_asl_i_r_xacc, int_hexagon_S2_asl_i_r_xacc>;

def : T_PPI_pat <S2_asr_i_p_nac,  int_hexagon_S2_asr_i_p_nac>;
def : T_PPI_pat <S2_lsr_i_p_nac,  int_hexagon_S2_lsr_i_p_nac>;
def : T_PPI_pat <S2_asl_i_p_nac,  int_hexagon_S2_asl_i_p_nac>;
def : T_PPI_pat <S2_asr_i_p_acc,  int_hexagon_S2_asr_i_p_acc>;
def : T_PPI_pat <S2_lsr_i_p_acc,  int_hexagon_S2_lsr_i_p_acc>;
def : T_PPI_pat <S2_asl_i_p_acc,  int_hexagon_S2_asl_i_p_acc>;

def : T_PPI_pat <S2_asr_i_p_and,  int_hexagon_S2_asr_i_p_and>;
def : T_PPI_pat <S2_lsr_i_p_and,  int_hexagon_S2_lsr_i_p_and>;
def : T_PPI_pat <S2_asl_i_p_and,  int_hexagon_S2_asl_i_p_and>;
def : T_PPI_pat <S2_asr_i_p_or,   int_hexagon_S2_asr_i_p_or>;
def : T_PPI_pat <S2_lsr_i_p_or,   int_hexagon_S2_lsr_i_p_or>;
def : T_PPI_pat <S2_asl_i_p_or,   int_hexagon_S2_asl_i_p_or>;
def : T_PPI_pat <S2_lsr_i_p_xacc, int_hexagon_S2_lsr_i_p_xacc>;
def : T_PPI_pat <S2_asl_i_p_xacc, int_hexagon_S2_asl_i_p_xacc>;

def : T_RRR_pat <S2_asr_r_r_nac,  int_hexagon_S2_asr_r_r_nac>;
def : T_RRR_pat <S2_lsr_r_r_nac,  int_hexagon_S2_lsr_r_r_nac>;
def : T_RRR_pat <S2_asl_r_r_nac,  int_hexagon_S2_asl_r_r_nac>;
def : T_RRR_pat <S2_lsl_r_r_nac,  int_hexagon_S2_lsl_r_r_nac>;
def : T_RRR_pat <S2_asr_r_r_acc,  int_hexagon_S2_asr_r_r_acc>;
def : T_RRR_pat <S2_lsr_r_r_acc,  int_hexagon_S2_lsr_r_r_acc>;
def : T_RRR_pat <S2_asl_r_r_acc,  int_hexagon_S2_asl_r_r_acc>;
def : T_RRR_pat <S2_lsl_r_r_acc,  int_hexagon_S2_lsl_r_r_acc>;

def : T_RRR_pat <S2_asr_r_r_and,  int_hexagon_S2_asr_r_r_and>;
def : T_RRR_pat <S2_lsr_r_r_and,  int_hexagon_S2_lsr_r_r_and>;
def : T_RRR_pat <S2_asl_r_r_and,  int_hexagon_S2_asl_r_r_and>;
def : T_RRR_pat <S2_lsl_r_r_and,  int_hexagon_S2_lsl_r_r_and>;
def : T_RRR_pat <S2_asr_r_r_or,   int_hexagon_S2_asr_r_r_or>;
def : T_RRR_pat <S2_lsr_r_r_or,   int_hexagon_S2_lsr_r_r_or>;
def : T_RRR_pat <S2_asl_r_r_or,   int_hexagon_S2_asl_r_r_or>;
def : T_RRR_pat <S2_lsl_r_r_or,   int_hexagon_S2_lsl_r_r_or>;

def : T_PPR_pat <S2_asr_r_p_nac,  int_hexagon_S2_asr_r_p_nac>;
def : T_PPR_pat <S2_lsr_r_p_nac,  int_hexagon_S2_lsr_r_p_nac>;
def : T_PPR_pat <S2_asl_r_p_nac,  int_hexagon_S2_asl_r_p_nac>;
def : T_PPR_pat <S2_lsl_r_p_nac,  int_hexagon_S2_lsl_r_p_nac>;
def : T_PPR_pat <S2_asr_r_p_acc,  int_hexagon_S2_asr_r_p_acc>;
def : T_PPR_pat <S2_lsr_r_p_acc,  int_hexagon_S2_lsr_r_p_acc>;
def : T_PPR_pat <S2_asl_r_p_acc,  int_hexagon_S2_asl_r_p_acc>;
def : T_PPR_pat <S2_lsl_r_p_acc,  int_hexagon_S2_lsl_r_p_acc>;

def : T_PPR_pat <S2_asr_r_p_and,  int_hexagon_S2_asr_r_p_and>;
def : T_PPR_pat <S2_lsr_r_p_and,  int_hexagon_S2_lsr_r_p_and>;
def : T_PPR_pat <S2_asl_r_p_and,  int_hexagon_S2_asl_r_p_and>;
def : T_PPR_pat <S2_lsl_r_p_and,  int_hexagon_S2_lsl_r_p_and>;
def : T_PPR_pat <S2_asr_r_p_or,   int_hexagon_S2_asr_r_p_or>;
def : T_PPR_pat <S2_lsr_r_p_or,   int_hexagon_S2_lsr_r_p_or>;
def : T_PPR_pat <S2_asl_r_p_or,   int_hexagon_S2_asl_r_p_or>;
def : T_PPR_pat <S2_lsl_r_p_or,   int_hexagon_S2_lsl_r_p_or>;

/********************************************************************
*            ALU32/ALU                                              *
*********************************************************************/
def : T_RR_pat<A2_add,      int_hexagon_A2_add>;
def : T_RI_pat<A2_addi,     int_hexagon_A2_addi>;
def : T_RR_pat<A2_sub,      int_hexagon_A2_sub>;
def : T_IR_pat<A2_subri,    int_hexagon_A2_subri>;
def : T_RR_pat<A2_and,      int_hexagon_A2_and>;
def : T_RI_pat<A2_andir,    int_hexagon_A2_andir>;
def : T_RR_pat<A2_or,       int_hexagon_A2_or>;
def : T_RI_pat<A2_orir,     int_hexagon_A2_orir>;
def : T_RR_pat<A2_xor,      int_hexagon_A2_xor>;
def : T_RR_pat<A2_combinew, int_hexagon_A2_combinew>;

// Assembler mapped from Rd32=not(Rs32) to Rd32=sub(#-1,Rs32)
def : Pat <(int_hexagon_A2_not (I32:$Rs)),
           (A2_subri -1, IntRegs:$Rs)>;

// Assembler mapped from Rd32=neg(Rs32) to Rd32=sub(#0,Rs32)
def : Pat <(int_hexagon_A2_neg IntRegs:$Rs),
           (A2_subri 0, IntRegs:$Rs)>;

// Transfer immediate
def  : Pat <(int_hexagon_A2_tfril (I32:$Rs), u16_0ImmPred:$Is),
            (A2_tfril IntRegs:$Rs, u16_0ImmPred:$Is)>;
def  : Pat <(int_hexagon_A2_tfrih (I32:$Rs), u16_0ImmPred:$Is),
            (A2_tfrih IntRegs:$Rs, u16_0ImmPred:$Is)>;

//  Transfer Register/immediate.
def : T_R_pat <A2_tfr, int_hexagon_A2_tfr>;
def : T_I_pat <A2_tfrsi, int_hexagon_A2_tfrsi>;

// Assembler mapped from Rdd32=Rss32 to Rdd32=combine(Rss.H32,Rss.L32)
def : Pat<(int_hexagon_A2_tfrp DoubleRegs:$src),
          (A2_combinew (HiReg DoubleRegs:$src), (LoReg DoubleRegs:$src))>;

/********************************************************************
*            ALU32/PERM                                             *
*********************************************************************/
// Combine
def: T_RR_pat<A2_combine_hh, int_hexagon_A2_combine_hh>;
def: T_RR_pat<A2_combine_hl, int_hexagon_A2_combine_hl>;
def: T_RR_pat<A2_combine_lh, int_hexagon_A2_combine_lh>;
def: T_RR_pat<A2_combine_ll, int_hexagon_A2_combine_ll>;

def: T_II_pat<A2_combineii, int_hexagon_A2_combineii, s32ImmPred, s8ImmPred>;

def: Pat<(i32 (int_hexagon_C2_mux (I32:$Rp), (I32:$Rs), (I32:$Rt))),
         (i32 (C2_mux (C2_tfrrp IntRegs:$Rp), IntRegs:$Rs, IntRegs:$Rt))>;

// Mux
def : T_QRI_pat<C2_muxir, int_hexagon_C2_muxir, s32ImmPred>;
def : T_QIR_pat<C2_muxri, int_hexagon_C2_muxri, s32ImmPred>;
def : T_QII_pat<C2_muxii, int_hexagon_C2_muxii, s32ImmPred, s8ImmPred>;

// Shift halfword
def : T_R_pat<A2_aslh, int_hexagon_A2_aslh>;
def : T_R_pat<A2_asrh, int_hexagon_A2_asrh>;
def : T_R_pat<A2_asrh, int_hexagon_SI_to_SXTHI_asrh>;

// Sign/zero extend
def : T_R_pat<A2_sxth, int_hexagon_A2_sxth>;
def : T_R_pat<A2_sxtb, int_hexagon_A2_sxtb>;
def : T_R_pat<A2_zxth, int_hexagon_A2_zxth>;
def : T_R_pat<A2_zxtb, int_hexagon_A2_zxtb>;

/********************************************************************
*            ALU32/PRED                                             *
*********************************************************************/
// Compare
def : T_RR_pat<C2_cmpeq,  int_hexagon_C2_cmpeq>;
def : T_RR_pat<C2_cmpgt,  int_hexagon_C2_cmpgt>;
def : T_RR_pat<C2_cmpgtu, int_hexagon_C2_cmpgtu>;

def : T_RI_pat<C2_cmpeqi, int_hexagon_C2_cmpeqi, s32ImmPred>;
def : T_RI_pat<C2_cmpgti, int_hexagon_C2_cmpgti, s32ImmPred>;
def : T_RI_pat<C2_cmpgtui, int_hexagon_C2_cmpgtui, u32ImmPred>;

def : Pat <(i32 (int_hexagon_C2_cmpgei (I32:$src1), s32ImmPred:$src2)),
      (i32 (C2_cmpgti (I32:$src1),
                      (DEC_CONST_SIGNED s32ImmPred:$src2)))>;

def : Pat <(i32 (int_hexagon_C2_cmpgeui (I32:$src1), u32ImmPred:$src2)),
      (i32 (C2_cmpgtui (I32:$src1),
                       (DEC_CONST_UNSIGNED u32ImmPred:$src2)))>;

// The instruction, Pd=cmp.geu(Rs, #u8) -> Pd=cmp.eq(Rs,Rs) when #u8 == 0.
def : Pat <(i32 (int_hexagon_C2_cmpgeui (I32:$src1), 0)),
      (i32 (C2_cmpeq (I32:$src1), (I32:$src1)))>;

def : Pat <(i32 (int_hexagon_C2_cmplt (I32:$src1),
                                      (I32:$src2))),
      (i32 (C2_cmpgt (I32:$src2), (I32:$src1)))>;

def : Pat <(i32 (int_hexagon_C2_cmpltu (I32:$src1),
                                       (I32:$src2))),
      (i32 (C2_cmpgtu (I32:$src2), (I32:$src1)))>;

/********************************************************************
*            ALU32/VH                                               *
*********************************************************************/
// Vector add, subtract, average halfwords
def: T_RR_pat<A2_svaddh,   int_hexagon_A2_svaddh>;
def: T_RR_pat<A2_svaddhs,  int_hexagon_A2_svaddhs>;
def: T_RR_pat<A2_svadduhs, int_hexagon_A2_svadduhs>;

def: T_RR_pat<A2_svsubh,   int_hexagon_A2_svsubh>;
def: T_RR_pat<A2_svsubhs,  int_hexagon_A2_svsubhs>;
def: T_RR_pat<A2_svsubuhs, int_hexagon_A2_svsubuhs>;

def: T_RR_pat<A2_svavgh,   int_hexagon_A2_svavgh>;
def: T_RR_pat<A2_svavghs,  int_hexagon_A2_svavghs>;
def: T_RR_pat<A2_svnavgh,  int_hexagon_A2_svnavgh>;

/********************************************************************
*            ALU64/ALU                                              *
*********************************************************************/
def: T_RR_pat<A2_addsat,   int_hexagon_A2_addsat>;
def: T_RR_pat<A2_subsat,   int_hexagon_A2_subsat>;
def: T_PP_pat<A2_addp,     int_hexagon_A2_addp>;
def: T_PP_pat<A2_subp,     int_hexagon_A2_subp>;

def: T_PP_pat<A2_andp,     int_hexagon_A2_andp>;
def: T_PP_pat<A2_orp,      int_hexagon_A2_orp>;
def: T_PP_pat<A2_xorp,     int_hexagon_A2_xorp>;

def: T_PP_pat<C2_cmpeqp,   int_hexagon_C2_cmpeqp>;
def: T_PP_pat<C2_cmpgtp,   int_hexagon_C2_cmpgtp>;
def: T_PP_pat<C2_cmpgtup,  int_hexagon_C2_cmpgtup>;

def: T_PP_pat<S2_parityp,  int_hexagon_S2_parityp>;
def: T_RR_pat<S2_packhl,   int_hexagon_S2_packhl>;

/********************************************************************
*            ALU64/VB                                               *
*********************************************************************/
// ALU64 - Vector add
def : T_PP_pat <A2_vaddub,   int_hexagon_A2_vaddub>;
def : T_PP_pat <A2_vaddubs,  int_hexagon_A2_vaddubs>;
def : T_PP_pat <A2_vaddh,    int_hexagon_A2_vaddh>;
def : T_PP_pat <A2_vaddhs,   int_hexagon_A2_vaddhs>;
def : T_PP_pat <A2_vadduhs,  int_hexagon_A2_vadduhs>;
def : T_PP_pat <A2_vaddw,    int_hexagon_A2_vaddw>;
def : T_PP_pat <A2_vaddws,   int_hexagon_A2_vaddws>;

// ALU64 - Vector average
def : T_PP_pat <A2_vavgub,   int_hexagon_A2_vavgub>;
def : T_PP_pat <A2_vavgubr,  int_hexagon_A2_vavgubr>;
def : T_PP_pat <A2_vavgh,    int_hexagon_A2_vavgh>;
def : T_PP_pat <A2_vavghr,   int_hexagon_A2_vavghr>;
def : T_PP_pat <A2_vavghcr,  int_hexagon_A2_vavghcr>;
def : T_PP_pat <A2_vavguh,   int_hexagon_A2_vavguh>;
def : T_PP_pat <A2_vavguhr,  int_hexagon_A2_vavguhr>;

def : T_PP_pat <A2_vavgw,    int_hexagon_A2_vavgw>;
def : T_PP_pat <A2_vavgwr,   int_hexagon_A2_vavgwr>;
def : T_PP_pat <A2_vavgwcr,  int_hexagon_A2_vavgwcr>;
def : T_PP_pat <A2_vavguw,   int_hexagon_A2_vavguw>;
def : T_PP_pat <A2_vavguwr,  int_hexagon_A2_vavguwr>;

// ALU64 - Vector negative average
def : T_PP_pat <A2_vnavgh,   int_hexagon_A2_vnavgh>;
def : T_PP_pat <A2_vnavghr,  int_hexagon_A2_vnavghr>;
def : T_PP_pat <A2_vnavghcr, int_hexagon_A2_vnavghcr>;
def : T_PP_pat <A2_vnavgw,   int_hexagon_A2_vnavgw>;
def : T_PP_pat <A2_vnavgwr,  int_hexagon_A2_vnavgwr>;
def : T_PP_pat <A2_vnavgwcr, int_hexagon_A2_vnavgwcr>;

// ALU64 - Vector max
def : T_PP_pat <A2_vmaxh,    int_hexagon_A2_vmaxh>;
def : T_PP_pat <A2_vmaxw,    int_hexagon_A2_vmaxw>;
def : T_PP_pat <A2_vmaxub,   int_hexagon_A2_vmaxub>;
def : T_PP_pat <A2_vmaxuh,   int_hexagon_A2_vmaxuh>;
def : T_PP_pat <A2_vmaxuw,   int_hexagon_A2_vmaxuw>;

// ALU64 - Vector min
def : T_PP_pat <A2_vminh,    int_hexagon_A2_vminh>;
def : T_PP_pat <A2_vminw,    int_hexagon_A2_vminw>;
def : T_PP_pat <A2_vminub,   int_hexagon_A2_vminub>;
def : T_PP_pat <A2_vminuh,   int_hexagon_A2_vminuh>;
def : T_PP_pat <A2_vminuw,   int_hexagon_A2_vminuw>;

// ALU64 - Vector sub
def : T_PP_pat <A2_vsubub,   int_hexagon_A2_vsubub>;
def : T_PP_pat <A2_vsububs,  int_hexagon_A2_vsububs>;
def : T_PP_pat <A2_vsubh,    int_hexagon_A2_vsubh>;
def : T_PP_pat <A2_vsubhs,   int_hexagon_A2_vsubhs>;
def : T_PP_pat <A2_vsubuhs,  int_hexagon_A2_vsubuhs>;
def : T_PP_pat <A2_vsubw,    int_hexagon_A2_vsubw>;
def : T_PP_pat <A2_vsubws,   int_hexagon_A2_vsubws>;

// ALU64 - Vector compare bytes
def : T_PP_pat <A2_vcmpbeq,  int_hexagon_A2_vcmpbeq>;
def : T_PP_pat <A4_vcmpbgt,  int_hexagon_A4_vcmpbgt>;
def : T_PP_pat <A2_vcmpbgtu, int_hexagon_A2_vcmpbgtu>;

// ALU64 - Vector compare halfwords
def : T_PP_pat <A2_vcmpheq,  int_hexagon_A2_vcmpheq>;
def : T_PP_pat <A2_vcmphgt,  int_hexagon_A2_vcmphgt>;
def : T_PP_pat <A2_vcmphgtu, int_hexagon_A2_vcmphgtu>;

// ALU64 - Vector compare words
def : T_PP_pat <A2_vcmpweq,  int_hexagon_A2_vcmpweq>;
def : T_PP_pat <A2_vcmpwgt,  int_hexagon_A2_vcmpwgt>;
def : T_PP_pat <A2_vcmpwgtu, int_hexagon_A2_vcmpwgtu>;

// ALU64 / VB / Vector mux.
def : Pat<(int_hexagon_C2_vmux PredRegs:$Pu, DoubleRegs:$Rs, DoubleRegs:$Rt),
          (C2_vmux PredRegs:$Pu, DoubleRegs:$Rs, DoubleRegs:$Rt)>;

// MPY - Multiply and use full result
// Rdd = mpy[u](Rs, Rt)
def : T_RR_pat <M2_dpmpyss_s0, int_hexagon_M2_dpmpyss_s0>;
def : T_RR_pat <M2_dpmpyuu_s0, int_hexagon_M2_dpmpyuu_s0>;

// Complex multiply real or imaginary
def : T_RR_pat <M2_cmpyi_s0,   int_hexagon_M2_cmpyi_s0>;
def : T_RR_pat <M2_cmpyr_s0,   int_hexagon_M2_cmpyr_s0>;

// Complex multiply
def : T_RR_pat <M2_cmpys_s0,   int_hexagon_M2_cmpys_s0>;
def : T_RR_pat <M2_cmpysc_s0,  int_hexagon_M2_cmpysc_s0>;
def : T_RR_pat <M2_cmpys_s1,   int_hexagon_M2_cmpys_s1>;
def : T_RR_pat <M2_cmpysc_s1,  int_hexagon_M2_cmpysc_s1>;

// Vector multiply halfwords
// Rdd=vmpyh(Rs,Rt)[:<<1]:sat
def : T_RR_pat <M2_vmpy2s_s0,  int_hexagon_M2_vmpy2s_s0>;
def : T_RR_pat <M2_vmpy2s_s1,  int_hexagon_M2_vmpy2s_s1>;

// Rxx[+-]= mpy[u](Rs,Rt)
def : T_PRR_pat <M2_dpmpyss_acc_s0, int_hexagon_M2_dpmpyss_acc_s0>;
def : T_PRR_pat <M2_dpmpyss_nac_s0, int_hexagon_M2_dpmpyss_nac_s0>;
def : T_PRR_pat <M2_dpmpyuu_acc_s0, int_hexagon_M2_dpmpyuu_acc_s0>;
def : T_PRR_pat <M2_dpmpyuu_nac_s0, int_hexagon_M2_dpmpyuu_nac_s0>;

// Rxx[-+]=cmpy(Rs,Rt)[:<<1]:sat
def : T_PRR_pat <M2_cmacs_s0, int_hexagon_M2_cmacs_s0>;
def : T_PRR_pat <M2_cnacs_s0, int_hexagon_M2_cnacs_s0>;
def : T_PRR_pat <M2_cmacs_s1, int_hexagon_M2_cmacs_s1>;
def : T_PRR_pat <M2_cnacs_s1, int_hexagon_M2_cnacs_s1>;

// Rxx[-+]=cmpy(Rs,Rt*)[:<<1]:sat
def : T_PRR_pat <M2_cmacsc_s0, int_hexagon_M2_cmacsc_s0>;
def : T_PRR_pat <M2_cnacsc_s0, int_hexagon_M2_cnacsc_s0>;
def : T_PRR_pat <M2_cmacsc_s1, int_hexagon_M2_cmacsc_s1>;
def : T_PRR_pat <M2_cnacsc_s1, int_hexagon_M2_cnacsc_s1>;

// Rxx+=cmpy[ir](Rs,Rt)
def : T_PRR_pat <M2_cmaci_s0, int_hexagon_M2_cmaci_s0>;
def : T_PRR_pat <M2_cmacr_s0, int_hexagon_M2_cmacr_s0>;

// Rxx+=vmpyh(Rs,Rt)[:<<1][:sat]
def : T_PRR_pat <M2_vmac2, int_hexagon_M2_vmac2>;
def : T_PRR_pat <M2_vmac2s_s0, int_hexagon_M2_vmac2s_s0>;
def : T_PRR_pat <M2_vmac2s_s1, int_hexagon_M2_vmac2s_s1>;

/********************************************************************
*            CR                                                     *
*********************************************************************/
class qi_CRInst_qi_pat<InstHexagon Inst, Intrinsic IntID> :
  Pat<(i32 (IntID IntRegs:$Rs)),
      (i32 (C2_tfrpr (Inst (C2_tfrrp IntRegs:$Rs))))>;

class qi_CRInst_qiqi_pat<InstHexagon Inst, Intrinsic IntID> :
  Pat<(i32 (IntID IntRegs:$Rs, IntRegs:$Rt)),
      (i32 (C2_tfrpr (Inst (C2_tfrrp IntRegs:$Rs), (C2_tfrrp IntRegs:$Rt))))>;

def: qi_CRInst_qi_pat<C2_not,     int_hexagon_C2_not>;
def: qi_CRInst_qi_pat<C2_all8,    int_hexagon_C2_all8>;
def: qi_CRInst_qi_pat<C2_any8,    int_hexagon_C2_any8>;

def: qi_CRInst_qiqi_pat<C2_and,   int_hexagon_C2_and>;
def: qi_CRInst_qiqi_pat<C2_andn,  int_hexagon_C2_andn>;
def: qi_CRInst_qiqi_pat<C2_or,    int_hexagon_C2_or>;
def: qi_CRInst_qiqi_pat<C2_orn,   int_hexagon_C2_orn>;
def: qi_CRInst_qiqi_pat<C2_xor,   int_hexagon_C2_xor>;

// Multiply 32x32 and use lower result
def : T_RRI_pat <M2_macsip, int_hexagon_M2_macsip>;
def : T_RRI_pat <M2_macsin, int_hexagon_M2_macsin>;
def : T_RRR_pat <M2_maci, int_hexagon_M2_maci>;

// Subtract and accumulate
def : T_RRR_pat <M2_subacc, int_hexagon_M2_subacc>;

// Add and accumulate
def : T_RRR_pat <M2_acci,   int_hexagon_M2_acci>;
def : T_RRR_pat <M2_nacci,  int_hexagon_M2_nacci>;
def : T_RRI_pat <M2_accii,  int_hexagon_M2_accii>;
def : T_RRI_pat <M2_naccii, int_hexagon_M2_naccii>;

// XOR and XOR with destination
def : T_RRR_pat <M2_xor_xacc, int_hexagon_M2_xor_xacc>;

class MType_R32_pat <Intrinsic IntID, InstHexagon OutputInst> :
      Pat <(IntID IntRegs:$src1, IntRegs:$src2),
           (OutputInst IntRegs:$src1, IntRegs:$src2)>;

// Vector dual multiply with round and pack

def : Pat <(int_hexagon_M2_vdmpyrs_s0 DoubleRegs:$src1, DoubleRegs:$src2),
           (M2_vdmpyrs_s0 DoubleRegs:$src1, DoubleRegs:$src2)>;

def : Pat <(int_hexagon_M2_vdmpyrs_s1 DoubleRegs:$src1, DoubleRegs:$src2),
           (M2_vdmpyrs_s1 DoubleRegs:$src1, DoubleRegs:$src2)>;

// Vector multiply halfwords with round and pack

def : MType_R32_pat <int_hexagon_M2_vmpy2s_s0pack, M2_vmpy2s_s0pack>;
def : MType_R32_pat <int_hexagon_M2_vmpy2s_s1pack, M2_vmpy2s_s1pack>;

// Multiply and use lower result
def : MType_R32_pat <int_hexagon_M2_mpyi, M2_mpyi>;
def : T_RI_pat<M2_mpysmi, int_hexagon_M2_mpysmi>;

// Assembler mapped from Rd32=mpyui(Rs32,Rt32) to Rd32=mpyi(Rs32,Rt32)
def : MType_R32_pat <int_hexagon_M2_mpyui, M2_mpyi>;

// Multiply and use upper result
def : MType_R32_pat <int_hexagon_M2_mpy_up, M2_mpy_up>;
def : MType_R32_pat <int_hexagon_M2_mpyu_up, M2_mpyu_up>;
def : MType_R32_pat <int_hexagon_M2_hmmpyh_rs1, M2_hmmpyh_rs1>;
def : MType_R32_pat <int_hexagon_M2_hmmpyl_rs1, M2_hmmpyl_rs1>;
def : MType_R32_pat <int_hexagon_M2_dpmpyss_rnd_s0, M2_dpmpyss_rnd_s0>;

// Complex multiply with round and pack
// Rxx32+=cmpy(Rs32,[*]Rt32:<<1]:rnd:sat
def : MType_R32_pat <int_hexagon_M2_cmpyrs_s0, M2_cmpyrs_s0>;
def : MType_R32_pat <int_hexagon_M2_cmpyrs_s1, M2_cmpyrs_s1>;
def : MType_R32_pat <int_hexagon_M2_cmpyrsc_s0, M2_cmpyrsc_s0>;
def : MType_R32_pat <int_hexagon_M2_cmpyrsc_s1, M2_cmpyrsc_s1>;

/********************************************************************
*            STYPE/ALU                                              *
*********************************************************************/
def : T_P_pat <A2_absp, int_hexagon_A2_absp>;
def : T_P_pat <A2_negp, int_hexagon_A2_negp>;
def : T_P_pat <A2_notp, int_hexagon_A2_notp>;

/********************************************************************
*            STYPE/BIT                                              *
*********************************************************************/

// Count leading/trailing
def: T_R_pat<S2_cl0,     int_hexagon_S2_cl0>;
def: T_P_pat<S2_cl0p,    int_hexagon_S2_cl0p>;
def: T_R_pat<S2_cl1,     int_hexagon_S2_cl1>;
def: T_P_pat<S2_cl1p,    int_hexagon_S2_cl1p>;
def: T_R_pat<S2_clb,     int_hexagon_S2_clb>;
def: T_P_pat<S2_clbp,    int_hexagon_S2_clbp>;
def: T_R_pat<S2_clbnorm, int_hexagon_S2_clbnorm>;
def: T_R_pat<S2_ct0,     int_hexagon_S2_ct0>;
def: T_R_pat<S2_ct1,     int_hexagon_S2_ct1>;

// Compare bit mask
def: T_RR_pat<C2_bitsclr,  int_hexagon_C2_bitsclr>;
def: T_RI_pat<C2_bitsclri, int_hexagon_C2_bitsclri>;
def: T_RR_pat<C2_bitsset,  int_hexagon_C2_bitsset>;

// Vector shuffle
def : T_PP_pat <S2_shuffeb, int_hexagon_S2_shuffeb>;
def : T_PP_pat <S2_shuffob, int_hexagon_S2_shuffob>;
def : T_PP_pat <S2_shuffeh, int_hexagon_S2_shuffeh>;
def : T_PP_pat <S2_shuffoh, int_hexagon_S2_shuffoh>;

// Vector truncate
def : T_PP_pat <S2_vtrunewh, int_hexagon_S2_vtrunewh>;
def : T_PP_pat <S2_vtrunowh, int_hexagon_S2_vtrunowh>;

// Linear feedback-shift Iteration.
def : T_PP_pat <S2_lfsp, int_hexagon_S2_lfsp>;

// Vector splice
def : T_PPQ_pat <S2_vsplicerb, int_hexagon_S2_vsplicerb>;
def : T_PPI_pat <S2_vspliceib, int_hexagon_S2_vspliceib>;

// Shift by immediate and add
def : T_RRI_pat<S2_addasl_rrri, int_hexagon_S2_addasl_rrri>;

// Extract bitfield
def : T_PII_pat<S2_extractup,    int_hexagon_S2_extractup>;
def : T_RII_pat<S2_extractu,     int_hexagon_S2_extractu>;
def : T_RP_pat <S2_extractu_rp,  int_hexagon_S2_extractu_rp>;
def : T_PP_pat <S2_extractup_rp, int_hexagon_S2_extractup_rp>;

// Insert bitfield
def : Pat <(int_hexagon_S2_insert_rp IntRegs:$src1, IntRegs:$src2,
                                     DoubleRegs:$src3),
           (S2_insert_rp IntRegs:$src1, IntRegs:$src2, DoubleRegs:$src3)>;

def : Pat<(i64 (int_hexagon_S2_insertp_rp (I64:$src1),
                 (I64:$src2), (I64:$src3))),
          (i64 (S2_insertp_rp (I64:$src1), (I64:$src2),
                              (I64:$src3)))>;

def : Pat<(int_hexagon_S2_insert IntRegs:$src1, IntRegs:$src2,
                                 u5ImmPred:$src3, u5ImmPred:$src4),
          (S2_insert IntRegs:$src1, IntRegs:$src2,
                     u5ImmPred:$src3, u5ImmPred:$src4)>;

def : Pat<(i64 (int_hexagon_S2_insertp (I64:$src1),
                 (I64:$src2), u6ImmPred:$src3, u6ImmPred:$src4)),
          (i64 (S2_insertp (I64:$src1), (I64:$src2),
                           u6ImmPred:$src3, u6ImmPred:$src4))>;


// Innterleave/deinterleave
def : T_P_pat <S2_interleave, int_hexagon_S2_interleave>;
def : T_P_pat <S2_deinterleave, int_hexagon_S2_deinterleave>;

// Set/Clear/Toggle Bit
def: T_RI_pat<S2_setbit_i,    int_hexagon_S2_setbit_i>;
def: T_RI_pat<S2_clrbit_i,    int_hexagon_S2_clrbit_i>;
def: T_RI_pat<S2_togglebit_i, int_hexagon_S2_togglebit_i>;

def: T_RR_pat<S2_setbit_r,    int_hexagon_S2_setbit_r>;
def: T_RR_pat<S2_clrbit_r,    int_hexagon_S2_clrbit_r>;
def: T_RR_pat<S2_togglebit_r, int_hexagon_S2_togglebit_r>;

// Test Bit
def: T_RI_pat<S2_tstbit_i,    int_hexagon_S2_tstbit_i>;
def: T_RR_pat<S2_tstbit_r,    int_hexagon_S2_tstbit_r>;

/********************************************************************
*            STYPE/COMPLEX                                          *
*********************************************************************/
// Vector Complex conjugate
def : T_P_pat <A2_vconj, int_hexagon_A2_vconj>;

// Vector Complex rotate
def : T_PR_pat <S2_vcrotate, int_hexagon_S2_vcrotate>;

/********************************************************************
*            STYPE/PERM                                             *
*********************************************************************/

// Vector saturate without pack
def : T_P_pat <S2_vsathb_nopack, int_hexagon_S2_vsathb_nopack>;
def : T_P_pat <S2_vsathub_nopack, int_hexagon_S2_vsathub_nopack>;
def : T_P_pat <S2_vsatwh_nopack, int_hexagon_S2_vsatwh_nopack>;
def : T_P_pat <S2_vsatwuh_nopack, int_hexagon_S2_vsatwuh_nopack>;

/********************************************************************
*            STYPE/PRED                                             *
*********************************************************************/

// Predicate transfer
def: Pat<(i32 (int_hexagon_C2_tfrpr (I32:$Rs))),
         (i32 (C2_tfrpr (C2_tfrrp (I32:$Rs))))>;
def: Pat<(i32 (int_hexagon_C2_tfrrp (I32:$Rs))),
         (i32 (C2_tfrpr (C2_tfrrp (I32:$Rs))))>;

// Mask generate from predicate
def: Pat<(i64 (int_hexagon_C2_mask (I32:$Rs))),
         (i64 (C2_mask (C2_tfrrp (I32:$Rs))))>;

// Viterbi pack even and odd predicate bits
def: Pat<(i32 (int_hexagon_C2_vitpack (I32:$Rs), (I32:$Rt))),
         (i32 (C2_vitpack (C2_tfrrp (I32:$Rs)),
                          (C2_tfrrp (I32:$Rt))))>;

/********************************************************************
*            STYPE/SHIFT                                            *
*********************************************************************/

def : T_PI_pat <S2_asr_i_p, int_hexagon_S2_asr_i_p>;
def : T_PI_pat <S2_lsr_i_p, int_hexagon_S2_lsr_i_p>;
def : T_PI_pat <S2_asl_i_p, int_hexagon_S2_asl_i_p>;

def : T_PR_pat <S2_asr_r_p, int_hexagon_S2_asr_r_p>;
def : T_PR_pat <S2_lsr_r_p, int_hexagon_S2_lsr_r_p>;
def : T_PR_pat <S2_asl_r_p, int_hexagon_S2_asl_r_p>;
def : T_PR_pat <S2_lsl_r_p, int_hexagon_S2_lsl_r_p>;

def : T_RR_pat <S2_asr_r_r, int_hexagon_S2_asr_r_r>;
def : T_RR_pat <S2_lsr_r_r, int_hexagon_S2_lsr_r_r>;
def : T_RR_pat <S2_asl_r_r, int_hexagon_S2_asl_r_r>;
def : T_RR_pat <S2_lsl_r_r, int_hexagon_S2_lsl_r_r>;

def : T_RR_pat <S2_asr_r_r_sat, int_hexagon_S2_asr_r_r_sat>;
def : T_RR_pat <S2_asl_r_r_sat, int_hexagon_S2_asl_r_r_sat>;

def : T_R_pat <S2_vsxtbh,   int_hexagon_S2_vsxtbh>;
def : T_R_pat <S2_vzxtbh,   int_hexagon_S2_vzxtbh>;
def : T_R_pat <S2_vsxthw,   int_hexagon_S2_vsxthw>;
def : T_R_pat <S2_vzxthw,   int_hexagon_S2_vzxthw>;
def : T_R_pat <S2_vsplatrh, int_hexagon_S2_vsplatrh>;
def : T_R_pat <A2_sxtw,     int_hexagon_A2_sxtw>;

// Vector saturate and pack
def : T_R_pat <S2_svsathb,  int_hexagon_S2_svsathb>;
def : T_R_pat <S2_svsathub, int_hexagon_S2_svsathub>;
def : T_P_pat <S2_vsathub,  int_hexagon_S2_vsathub>;
def : T_P_pat <S2_vsatwh,   int_hexagon_S2_vsatwh>;
def : T_P_pat <S2_vsatwuh,  int_hexagon_S2_vsatwuh>;
def : T_P_pat <S2_vsathb,   int_hexagon_S2_vsathb>;

def : T_P_pat <S2_vtrunohb,    int_hexagon_S2_vtrunohb>;
def : T_P_pat <S2_vtrunehb,    int_hexagon_S2_vtrunehb>;
def : T_P_pat <S2_vrndpackwh,  int_hexagon_S2_vrndpackwh>;
def : T_P_pat <S2_vrndpackwhs, int_hexagon_S2_vrndpackwhs>;
def : T_R_pat <S2_brev,        int_hexagon_S2_brev>;
def : T_R_pat <S2_vsplatrb,    int_hexagon_S2_vsplatrb>;

def : T_R_pat <A2_abs,    int_hexagon_A2_abs>;
def : T_R_pat <A2_abssat, int_hexagon_A2_abssat>;
def : T_R_pat <A2_negsat, int_hexagon_A2_negsat>;

def : T_R_pat <A2_swiz,   int_hexagon_A2_swiz>;

def : T_P_pat <A2_sat,    int_hexagon_A2_sat>;
def : T_R_pat <A2_sath,   int_hexagon_A2_sath>;
def : T_R_pat <A2_satuh,  int_hexagon_A2_satuh>;
def : T_R_pat <A2_satub,  int_hexagon_A2_satub>;
def : T_R_pat <A2_satb,   int_hexagon_A2_satb>;

// Vector arithmetic shift right by immediate with truncate and pack.
def : T_PI_pat<S2_asr_i_svw_trun, int_hexagon_S2_asr_i_svw_trun>;

def : T_RI_pat <S2_asr_i_r,     int_hexagon_S2_asr_i_r>;
def : T_RI_pat <S2_lsr_i_r,     int_hexagon_S2_lsr_i_r>;
def : T_RI_pat <S2_asl_i_r,     int_hexagon_S2_asl_i_r>;
def : T_RI_pat <S2_asr_i_r_rnd, int_hexagon_S2_asr_i_r_rnd>;
def : T_RI_pat <S2_asr_i_r_rnd_goodsyntax,
                int_hexagon_S2_asr_i_r_rnd_goodsyntax>;

// Shift left by immediate with saturation.
def : T_RI_pat <S2_asl_i_r_sat, int_hexagon_S2_asl_i_r_sat>;

//===----------------------------------------------------------------------===//
// Template 'def pat' to map tableidx[bhwd] intrinsics to :raw instructions.
//===----------------------------------------------------------------------===//
class S2op_tableidx_pat <Intrinsic IntID, InstHexagon OutputInst,
                         SDNodeXForm XformImm>
  : Pat <(IntID IntRegs:$src1, IntRegs:$src2, u4ImmPred:$src3, u5ImmPred:$src4),
         (OutputInst IntRegs:$src1, IntRegs:$src2, u4ImmPred:$src3,
                     (XformImm u5ImmPred:$src4))>;


// Table Index : Extract and insert bits.
// Map to the real hardware instructions after subtracting appropriate
// values from the 4th input operand. Please note that subtraction is not
// needed for int_hexagon_S2_tableidxb_goodsyntax.

def : Pat <(int_hexagon_S2_tableidxb_goodsyntax IntRegs:$src1, IntRegs:$src2,
                                              u4ImmPred:$src3, u5ImmPred:$src4),
           (S2_tableidxb IntRegs:$src1, IntRegs:$src2,
                         u4ImmPred:$src3, u5ImmPred:$src4)>;

def : S2op_tableidx_pat <int_hexagon_S2_tableidxh_goodsyntax, S2_tableidxh,
                         DEC_CONST_SIGNED>;
def : S2op_tableidx_pat <int_hexagon_S2_tableidxw_goodsyntax, S2_tableidxw,
                         DEC2_CONST_SIGNED>;
def : S2op_tableidx_pat <int_hexagon_S2_tableidxd_goodsyntax, S2_tableidxd,
                         DEC3_CONST_SIGNED>;

/********************************************************************
*            STYPE/VH                                               *
*********************************************************************/

// Vector absolute value halfwords with and without saturation
// Rdd64=vabsh(Rss64)[:sat]
def : T_P_pat <A2_vabsh, int_hexagon_A2_vabsh>;
def : T_P_pat <A2_vabshsat, int_hexagon_A2_vabshsat>;

// Vector shift halfwords by immediate
// Rdd64=[vaslh/vasrh/vlsrh](Rss64,u4)
def : T_PI_pat <S2_asr_i_vh, int_hexagon_S2_asr_i_vh>;
def : T_PI_pat <S2_lsr_i_vh, int_hexagon_S2_lsr_i_vh>;
def : T_PI_pat <S2_asl_i_vh, int_hexagon_S2_asl_i_vh>;

// Vector shift halfwords by register
// Rdd64=[vaslw/vasrw/vlslw/vlsrw](Rss64,Rt32)
def : T_PR_pat <S2_asr_r_vh, int_hexagon_S2_asr_r_vh>;
def : T_PR_pat <S2_lsr_r_vh, int_hexagon_S2_lsr_r_vh>;
def : T_PR_pat <S2_asl_r_vh, int_hexagon_S2_asl_r_vh>;
def : T_PR_pat <S2_lsl_r_vh, int_hexagon_S2_lsl_r_vh>;

/********************************************************************
*            STYPE/VW                                               *
*********************************************************************/

// Vector absolute value words with and without saturation
def : T_P_pat <A2_vabsw, int_hexagon_A2_vabsw>;
def : T_P_pat <A2_vabswsat, int_hexagon_A2_vabswsat>;

// Vector shift words by immediate.
// Rdd64=[vasrw/vlsrw|vaslw](Rss64,u5)
def : T_PI_pat <S2_asr_i_vw, int_hexagon_S2_asr_i_vw>;
def : T_PI_pat <S2_lsr_i_vw, int_hexagon_S2_lsr_i_vw>;
def : T_PI_pat <S2_asl_i_vw, int_hexagon_S2_asl_i_vw>;

// Vector shift words by register.
// Rdd64=[vasrw/vlsrw|vaslw|vlslw](Rss64,Rt32)
def : T_PR_pat <S2_asr_r_vw, int_hexagon_S2_asr_r_vw>;
def : T_PR_pat <S2_lsr_r_vw, int_hexagon_S2_lsr_r_vw>;
def : T_PR_pat <S2_asl_r_vw, int_hexagon_S2_asl_r_vw>;
def : T_PR_pat <S2_lsl_r_vw, int_hexagon_S2_lsl_r_vw>;

// Vector shift words with truncate and pack

def : T_PR_pat <S2_asr_r_svw_trun, int_hexagon_S2_asr_r_svw_trun>;

def : T_R_pat<L2_loadw_locked, int_hexagon_L2_loadw_locked>;
def : T_R_pat<L4_loadd_locked, int_hexagon_L4_loadd_locked>;

def: Pat<(i32 (int_hexagon_S2_storew_locked (I32:$Rs), (I32:$Rt))),
         (i32 (C2_tfrpr (S2_storew_locked (I32:$Rs), (I32:$Rt))))>;
def: Pat<(i32 (int_hexagon_S4_stored_locked (I32:$Rs), (I64:$Rt))),
         (i32 (C2_tfrpr (S4_stored_locked (I32:$Rs), (I64:$Rt))))>;

/********************************************************************
*            ST
*********************************************************************/

class T_stb_pat <InstHexagon MI, Intrinsic IntID, PatLeaf Val>
  : Pat<(IntID I32:$Rs, Val:$Rt, I32:$Ru),
        (MI I32:$Rs, Val:$Rt, I32:$Ru)>;

def : T_stb_pat <S2_storerh_pbr_pseudo, int_hexagon_brev_sth,   I32>;
def : T_stb_pat <S2_storerb_pbr_pseudo, int_hexagon_brev_stb,   I32>;
def : T_stb_pat <S2_storeri_pbr_pseudo, int_hexagon_brev_stw,   I32>;
def : T_stb_pat <S2_storerf_pbr_pseudo, int_hexagon_brev_sthhi, I32>;
def : T_stb_pat <S2_storerd_pbr_pseudo, int_hexagon_brev_std,   I64>;

class T_stc_pat <InstHexagon MI, Intrinsic IntID, PatLeaf Imm, PatLeaf Val>
  : Pat<(IntID I32:$Rs, Val:$Rt, I32:$Ru, Imm:$s),
        (MI I32:$Rs, Val:$Rt, I32:$Ru, Imm:$s)>;

def: T_stc_pat<S2_storerb_pci_pseudo, int_hexagon_circ_stb,   s4_0ImmPred, I32>;
def: T_stc_pat<S2_storerh_pci_pseudo, int_hexagon_circ_sth,   s4_1ImmPred, I32>;
def: T_stc_pat<S2_storeri_pci_pseudo, int_hexagon_circ_stw,   s4_2ImmPred, I32>;
def: T_stc_pat<S2_storerd_pci_pseudo, int_hexagon_circ_std,   s4_3ImmPred, I64>;
def: T_stc_pat<S2_storerf_pci_pseudo, int_hexagon_circ_sthhi, s4_1ImmPred, I32>;

include "HexagonIntrinsicsV3.td"
include "HexagonIntrinsicsV4.td"
include "HexagonIntrinsicsV5.td"<|MERGE_RESOLUTION|>--- conflicted
+++ resolved
@@ -77,27 +77,9 @@
   : Pat <(IntID imm:$It, I32:$Rs, imm:$Iu),
          (MI imm:$It, I32:$Rs, imm:$Iu)>;
 
-<<<<<<< HEAD
-
-class T_RI_pat <InstHexagon MI, Intrinsic IntID>
-  : Pat<(IntID (i32 IntRegs:$Rs), imm:$It),
-        (MI IntRegs:$Rs, imm:$It)>;
-
-//
-// LDInst classes.
-//
-let mayLoad = 1, neverHasSideEffects = 1 in
-class di_LDInstPI_diu4<string opc, Intrinsic IntID>
-  : LDInstPI<(outs IntRegs:$dst, DoubleRegs:$dst2),
-           (ins IntRegs:$src1, IntRegs:$src2, CRRegs:$src3, s4Imm:$offset),
-           "$dst2 = memd($src1++#$offset:circ($src3))",
-           [],
-           "$src1 = $dst">;
-=======
 class T_IRR_pat <InstHexagon MI, Intrinsic IntID>
   : Pat <(IntID imm:$Is, I32:$Rs, I32:$Rt),
          (MI imm:$Is, I32:$Rs, I32:$Rt)>;
->>>>>>> 969bfdfe
 
 class T_RIR_pat <InstHexagon MI, Intrinsic IntID>
   : Pat <(IntID I32:$Rs, imm:$Is, I32:$Rt),
