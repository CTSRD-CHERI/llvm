//===-- X86.td - Target definition file for the Intel X86 --*- tablegen -*-===//
//
//                     The LLVM Compiler Infrastructure
//
// This file is distributed under the University of Illinois Open Source
// License. See LICENSE.TXT for details.
//
//===----------------------------------------------------------------------===//
//
// This is a target description file for the Intel i386 architecture, referred
// to here as the "X86" architecture.
//
//===----------------------------------------------------------------------===//

// Get the target-independent interfaces which we are implementing...
//
include "llvm/Target/Target.td"

//===----------------------------------------------------------------------===//
// X86 Subtarget state
//

def Mode64Bit : SubtargetFeature<"64bit-mode", "In64BitMode", "true",
                                  "64-bit mode (x86_64)">;
def Mode32Bit : SubtargetFeature<"32bit-mode", "In32BitMode", "true",
                                  "32-bit mode (80386)">;
def Mode16Bit : SubtargetFeature<"16bit-mode", "In16BitMode", "true",
                                  "16-bit mode (i8086)">;

//===----------------------------------------------------------------------===//
// X86 Subtarget features
//===----------------------------------------------------------------------===//

def FeatureCMOV    : SubtargetFeature<"cmov","HasCMov", "true",
                                      "Enable conditional move instructions">;

def FeaturePOPCNT   : SubtargetFeature<"popcnt", "HasPOPCNT", "true",
                                       "Support POPCNT instruction">;


def FeatureMMX     : SubtargetFeature<"mmx","X86SSELevel", "MMX",
                                      "Enable MMX instructions">;
def FeatureSSE1    : SubtargetFeature<"sse", "X86SSELevel", "SSE1",
                                      "Enable SSE instructions",
                                      // SSE codegen depends on cmovs, and all
                                      // SSE1+ processors support them.
                                      [FeatureMMX, FeatureCMOV]>;
def FeatureSSE2    : SubtargetFeature<"sse2", "X86SSELevel", "SSE2",
                                      "Enable SSE2 instructions",
                                      [FeatureSSE1]>;
def FeatureSSE3    : SubtargetFeature<"sse3", "X86SSELevel", "SSE3",
                                      "Enable SSE3 instructions",
                                      [FeatureSSE2]>;
def FeatureSSSE3   : SubtargetFeature<"ssse3", "X86SSELevel", "SSSE3",
                                      "Enable SSSE3 instructions",
                                      [FeatureSSE3]>;
def FeatureSSE41   : SubtargetFeature<"sse4.1", "X86SSELevel", "SSE41",
                                      "Enable SSE 4.1 instructions",
                                      [FeatureSSSE3]>;
def FeatureSSE42   : SubtargetFeature<"sse4.2", "X86SSELevel", "SSE42",
                                      "Enable SSE 4.2 instructions",
                                      [FeatureSSE41]>;
def Feature3DNow   : SubtargetFeature<"3dnow", "X863DNowLevel", "ThreeDNow",
                                      "Enable 3DNow! instructions",
                                      [FeatureMMX]>;
def Feature3DNowA  : SubtargetFeature<"3dnowa", "X863DNowLevel", "ThreeDNowA",
                                      "Enable 3DNow! Athlon instructions",
                                      [Feature3DNow]>;
// All x86-64 hardware has SSE2, but we don't mark SSE2 as an implied
// feature, because SSE2 can be disabled (e.g. for compiling OS kernels)
// without disabling 64-bit mode.
def Feature64Bit   : SubtargetFeature<"64bit", "HasX86_64", "true",
                                      "Support 64-bit instructions",
                                      [FeatureCMOV]>;
def FeatureCMPXCHG16B : SubtargetFeature<"cx16", "HasCmpxchg16b", "true",
                                      "64-bit with cmpxchg16b",
                                      [Feature64Bit]>;
def FeatureSlowBTMem : SubtargetFeature<"slow-bt-mem", "IsBTMemSlow", "true",
                                       "Bit testing of memory is slow">;
def FeatureSlowSHLD : SubtargetFeature<"slow-shld", "IsSHLDSlow", "true",
                                       "SHLD instruction is slow">;
// FIXME: This is a 16-byte (SSE/AVX) feature; we should rename it to make that
// explicit. Also, it seems this would be the default state for most chips
// going forward, so it would probably be better to negate the logic and
// match the 32-byte "slow mem" feature below.
def FeatureFastUAMem : SubtargetFeature<"fast-unaligned-mem",
                                        "IsUAMemFast", "true",
                                        "Fast unaligned memory access">;
def FeatureSlowUAMem32 : SubtargetFeature<"slow-unaligned-mem-32",
                            "IsUAMem32Slow", "true",
                            "Slow unaligned 32-byte memory access">;
def FeatureSSE4A   : SubtargetFeature<"sse4a", "HasSSE4A", "true",
                                      "Support SSE 4a instructions",
                                      [FeatureSSE3]>;

def FeatureAVX     : SubtargetFeature<"avx", "X86SSELevel", "AVX",
                                      "Enable AVX instructions",
                                      [FeatureSSE42]>;
def FeatureAVX2    : SubtargetFeature<"avx2", "X86SSELevel", "AVX2",
                                      "Enable AVX2 instructions",
                                      [FeatureAVX]>;
def FeatureAVX512   : SubtargetFeature<"avx512f", "X86SSELevel", "AVX512F",
                                      "Enable AVX-512 instructions",
                                      [FeatureAVX2]>;
def FeatureERI      : SubtargetFeature<"avx512er", "HasERI", "true",
                      "Enable AVX-512 Exponential and Reciprocal Instructions",
                                      [FeatureAVX512]>;
def FeatureCDI      : SubtargetFeature<"avx512cd", "HasCDI", "true",
                      "Enable AVX-512 Conflict Detection Instructions",
                                      [FeatureAVX512]>;
def FeaturePFI      : SubtargetFeature<"avx512pf", "HasPFI", "true",
                      "Enable AVX-512 PreFetch Instructions",
                                      [FeatureAVX512]>;
def FeatureDQI     : SubtargetFeature<"avx512dq", "HasDQI", "true",
                      "Enable AVX-512 Doubleword and Quadword Instructions",
                                      [FeatureAVX512]>;
def FeatureBWI     : SubtargetFeature<"avx512bw", "HasBWI", "true",
                      "Enable AVX-512 Byte and Word Instructions",
                                      [FeatureAVX512]>;
def FeatureVLX     : SubtargetFeature<"avx512vl", "HasVLX", "true",
                      "Enable AVX-512 Vector Length eXtensions",
                                      [FeatureAVX512]>;
def FeaturePCLMUL  : SubtargetFeature<"pclmul", "HasPCLMUL", "true",
                         "Enable packed carry-less multiplication instructions",
                               [FeatureSSE2]>;
def FeatureFMA     : SubtargetFeature<"fma", "HasFMA", "true",
                                      "Enable three-operand fused multiple-add",
                                      [FeatureAVX]>;
def FeatureFMA4    : SubtargetFeature<"fma4", "HasFMA4", "true",
                                      "Enable four-operand fused multiple-add",
                                      [FeatureAVX, FeatureSSE4A]>;
def FeatureXOP     : SubtargetFeature<"xop", "HasXOP", "true",
                                      "Enable XOP instructions",
                                      [FeatureFMA4]>;
def FeatureSSEUnalignedMem : SubtargetFeature<"sse-unaligned-mem",
                                          "HasSSEUnalignedMem", "true",
                      "Allow unaligned memory operands with SSE instructions">;
def FeatureAES     : SubtargetFeature<"aes", "HasAES", "true",
                                      "Enable AES instructions",
                                      [FeatureSSE2]>;
def FeatureTBM     : SubtargetFeature<"tbm", "HasTBM", "true",
                                      "Enable TBM instructions">;
def FeatureMOVBE   : SubtargetFeature<"movbe", "HasMOVBE", "true",
                                      "Support MOVBE instruction">;
def FeatureRDRAND  : SubtargetFeature<"rdrnd", "HasRDRAND", "true",
                                      "Support RDRAND instruction">;
def FeatureF16C    : SubtargetFeature<"f16c", "HasF16C", "true",
                       "Support 16-bit floating point conversion instructions",
                       [FeatureAVX]>;
def FeatureFSGSBase : SubtargetFeature<"fsgsbase", "HasFSGSBase", "true",
                                       "Support FS/GS Base instructions">;
def FeatureLZCNT   : SubtargetFeature<"lzcnt", "HasLZCNT", "true",
                                      "Support LZCNT instruction">;
def FeatureBMI     : SubtargetFeature<"bmi", "HasBMI", "true",
                                      "Support BMI instructions">;
def FeatureBMI2    : SubtargetFeature<"bmi2", "HasBMI2", "true",
                                      "Support BMI2 instructions">;
def FeatureRTM     : SubtargetFeature<"rtm", "HasRTM", "true",
                                      "Support RTM instructions">;
def FeatureHLE     : SubtargetFeature<"hle", "HasHLE", "true",
                                      "Support HLE">;
def FeatureADX     : SubtargetFeature<"adx", "HasADX", "true",
                                      "Support ADX instructions">;
def FeatureSHA     : SubtargetFeature<"sha", "HasSHA", "true",
                                      "Enable SHA instructions",
                                      [FeatureSSE2]>;
def FeaturePRFCHW  : SubtargetFeature<"prfchw", "HasPRFCHW", "true",
                                      "Support PRFCHW instructions">;
def FeatureRDSEED  : SubtargetFeature<"rdseed", "HasRDSEED", "true",
                                      "Support RDSEED instruction">;
def FeatureLeaForSP : SubtargetFeature<"lea-sp", "UseLeaForSP", "true",
                                     "Use LEA for adjusting the stack pointer">;
def FeatureSlowDivide32 : SubtargetFeature<"idivl-to-divb",
                                     "HasSlowDivide32", "true",
                                     "Use 8-bit divide for positive values less than 256">;
def FeatureSlowDivide64 : SubtargetFeature<"idivq-to-divw",
                                     "HasSlowDivide64", "true",
                                     "Use 16-bit divide for positive values less than 65536">;
def FeaturePadShortFunctions : SubtargetFeature<"pad-short-functions",
                                     "PadShortFunctions", "true",
                                     "Pad short functions">;
def FeatureCallRegIndirect : SubtargetFeature<"call-reg-indirect",
                                     "CallRegIndirect", "true",
                                     "Call register indirect">;
def FeatureLEAUsesAG : SubtargetFeature<"lea-uses-ag", "LEAUsesAG", "true",
                                   "LEA instruction needs inputs at AG stage">;
def FeatureSlowLEA : SubtargetFeature<"slow-lea", "SlowLEA", "true",
                                   "LEA instruction with certain arguments is slow">;
def FeatureSlowIncDec : SubtargetFeature<"slow-incdec", "SlowIncDec", "true",
                                   "INC and DEC instructions are slower than ADD and SUB">;
def FeatureUseSqrtEst : SubtargetFeature<"use-sqrt-est", "UseSqrtEst", "true",
                            "Use RSQRT* to optimize square root calculations">;
<<<<<<< HEAD
=======
def FeatureUseRecipEst : SubtargetFeature<"use-recip-est", "UseReciprocalEst",
                          "true", "Use RCP* to optimize division calculations">;
>>>>>>> 969bfdfe

//===----------------------------------------------------------------------===//
// X86 processors supported.
//===----------------------------------------------------------------------===//

include "X86Schedule.td"

def ProcIntelAtom : SubtargetFeature<"atom", "X86ProcFamily", "IntelAtom",
                    "Intel Atom processors">;
def ProcIntelSLM  : SubtargetFeature<"slm", "X86ProcFamily", "IntelSLM",
                    "Intel Silvermont processors">;

class Proc<string Name, list<SubtargetFeature> Features>
 : ProcessorModel<Name, GenericModel, Features>;

def : Proc<"generic",         []>;
def : Proc<"i386",            []>;
def : Proc<"i486",            []>;
def : Proc<"i586",            []>;
def : Proc<"pentium",         []>;
def : Proc<"pentium-mmx",     [FeatureMMX]>;
def : Proc<"i686",            []>;
def : Proc<"pentiumpro",      [FeatureCMOV]>;
def : Proc<"pentium2",        [FeatureMMX, FeatureCMOV]>;
def : Proc<"pentium3",        [FeatureSSE1]>;
def : Proc<"pentium3m",       [FeatureSSE1, FeatureSlowBTMem]>;
def : Proc<"pentium-m",       [FeatureSSE2, FeatureSlowBTMem]>;
def : Proc<"pentium4",        [FeatureSSE2]>;
def : Proc<"pentium4m",       [FeatureSSE2, FeatureSlowBTMem]>;

// Intel Core Duo.
def : ProcessorModel<"yonah", SandyBridgeModel,
                     [FeatureSSE3, FeatureSlowBTMem]>;

// NetBurst.
def : Proc<"prescott", [FeatureSSE3, FeatureSlowBTMem]>;
def : Proc<"nocona",   [FeatureSSE3, FeatureCMPXCHG16B, FeatureSlowBTMem]>;

// Intel Core 2 Solo/Duo.
def : ProcessorModel<"core2", SandyBridgeModel,
                     [FeatureSSSE3, FeatureCMPXCHG16B, FeatureSlowBTMem]>;
def : ProcessorModel<"penryn", SandyBridgeModel,
                     [FeatureSSE41, FeatureCMPXCHG16B, FeatureSlowBTMem]>;

// Atom CPUs.
class BonnellProc<string Name> : ProcessorModel<Name, AtomModel, [
                                   ProcIntelAtom,
                                   FeatureSSSE3,
                                   FeatureCMPXCHG16B,
                                   FeatureMOVBE,
                                   FeatureSlowBTMem,
                                   FeatureLeaForSP,
                                   FeatureSlowDivide32,
                                   FeatureSlowDivide64,
                                   FeatureCallRegIndirect,
                                   FeatureLEAUsesAG,
                                   FeaturePadShortFunctions
                                 ]>;
def : BonnellProc<"bonnell">;
def : BonnellProc<"atom">; // Pin the generic name to the baseline.

class SilvermontProc<string Name> : ProcessorModel<Name, SLMModel, [
                                      ProcIntelSLM,
                                      FeatureSSE42,
                                      FeatureCMPXCHG16B,
                                      FeatureMOVBE,
                                      FeaturePOPCNT,
                                      FeaturePCLMUL,
                                      FeatureAES,
                                      FeatureSlowDivide64,
                                      FeatureCallRegIndirect,
                                      FeaturePRFCHW,
                                      FeatureSlowLEA,
                                      FeatureSlowIncDec,
                                      FeatureSlowBTMem,
                                      FeatureFastUAMem
                                    ]>;
def : SilvermontProc<"silvermont">;
def : SilvermontProc<"slm">; // Legacy alias.

// "Arrandale" along with corei3 and corei5
class NehalemProc<string Name, list<SubtargetFeature> AdditionalFeatures>
    : ProcessorModel<Name, SandyBridgeModel, !listconcat([
                                                           FeatureSSE42,
                                                           FeatureCMPXCHG16B,
                                                           FeatureSlowBTMem,
                                                           FeatureFastUAMem,
                                                           FeaturePOPCNT
                                                         ],
                                                         AdditionalFeatures)>;
def : NehalemProc<"nehalem", []>;
def : NehalemProc<"corei7", [FeatureAES]>;

// Westmere is a similar machine to nehalem with some additional features.
// Westmere is the corei3/i5/i7 path from nehalem to sandybridge
class WestmereProc<string Name> : ProcessorModel<Name, SandyBridgeModel, [
                                    FeatureSSE42,
                                    FeatureCMPXCHG16B,
                                    FeatureSlowBTMem,
                                    FeatureFastUAMem,
                                    FeaturePOPCNT,
                                    FeatureAES,
                                    FeaturePCLMUL
                                  ]>;
def : WestmereProc<"westmere">;

// SSE is not listed here since llvm treats AVX as a reimplementation of SSE,
// rather than a superset.
class SandyBridgeProc<string Name> : ProcessorModel<Name, SandyBridgeModel, [
                                       FeatureAVX,
                                       FeatureCMPXCHG16B,
                                       FeatureFastUAMem,
                                       FeatureSlowUAMem32,
                                       FeaturePOPCNT,
                                       FeatureAES,
                                       FeaturePCLMUL
                                     ]>;
def : SandyBridgeProc<"sandybridge">;
def : SandyBridgeProc<"corei7-avx">; // Legacy alias.

class IvyBridgeProc<string Name> : ProcessorModel<Name, SandyBridgeModel, [
                                     FeatureAVX,
                                     FeatureCMPXCHG16B,
                                     FeatureFastUAMem,
                                     FeatureSlowUAMem32,
                                     FeaturePOPCNT,
                                     FeatureAES,
                                     FeaturePCLMUL,
                                     FeatureRDRAND,
                                     FeatureF16C,
                                     FeatureFSGSBase
                                   ]>;
def : IvyBridgeProc<"ivybridge">;
def : IvyBridgeProc<"core-avx-i">; // Legacy alias.

class HaswellProc<string Name> : ProcessorModel<Name, HaswellModel, [
                                   FeatureAVX2,
                                   FeatureCMPXCHG16B,
                                   FeatureFastUAMem,
                                   FeaturePOPCNT,
                                   FeatureAES,
                                   FeaturePCLMUL,
                                   FeatureRDRAND,
                                   FeatureF16C,
                                   FeatureFSGSBase,
                                   FeatureMOVBE,
                                   FeatureLZCNT,
                                   FeatureBMI,
                                   FeatureBMI2,
                                   FeatureFMA,
                                   FeatureRTM,
                                   FeatureHLE,
                                   FeatureSlowIncDec
                                 ]>;
def : HaswellProc<"haswell">;
def : HaswellProc<"core-avx2">; // Legacy alias.

class BroadwellProc<string Name> : ProcessorModel<Name, HaswellModel, [
                                     FeatureAVX2,
                                     FeatureCMPXCHG16B,
                                     FeatureFastUAMem,
                                     FeaturePOPCNT,
                                     FeatureAES,
                                     FeaturePCLMUL,
                                     FeatureRDRAND,
                                     FeatureF16C,
                                     FeatureFSGSBase,
                                     FeatureMOVBE,
                                     FeatureLZCNT,
                                     FeatureBMI,
                                     FeatureBMI2,
                                     FeatureFMA,
                                     FeatureRTM,
                                     FeatureHLE,
                                     FeatureADX,
                                     FeatureRDSEED,
                                     FeatureSlowIncDec
                                   ]>;
def : BroadwellProc<"broadwell">;

// FIXME: define KNL model
class KnightsLandingProc<string Name> : ProcessorModel<Name, HaswellModel,
                     [FeatureAVX512, FeatureERI, FeatureCDI, FeaturePFI,
                      FeatureCMPXCHG16B, FeatureFastUAMem, FeaturePOPCNT,
                      FeatureAES, FeaturePCLMUL, FeatureRDRAND, FeatureF16C,
                      FeatureFSGSBase, FeatureMOVBE, FeatureLZCNT, FeatureBMI,
                      FeatureBMI2, FeatureFMA, FeatureRTM, FeatureHLE,
                      FeatureSlowIncDec]>;
def : KnightsLandingProc<"knl">;

// FIXME: define SKX model
class SkylakeProc<string Name> : ProcessorModel<Name, HaswellModel,
                     [FeatureAVX512, FeatureCDI,
                      FeatureDQI, FeatureBWI, FeatureVLX,
                      FeatureCMPXCHG16B, FeatureFastUAMem, FeaturePOPCNT,
                      FeatureAES, FeaturePCLMUL, FeatureRDRAND, FeatureF16C,
                      FeatureFSGSBase, FeatureMOVBE, FeatureLZCNT, FeatureBMI,
                      FeatureBMI2, FeatureFMA, FeatureRTM, FeatureHLE,
                      FeatureSlowIncDec]>;
def : SkylakeProc<"skylake">;
def : SkylakeProc<"skx">; // Legacy alias.


// AMD CPUs.

def : Proc<"k6",              [FeatureMMX]>;
def : Proc<"k6-2",            [Feature3DNow]>;
def : Proc<"k6-3",            [Feature3DNow]>;
def : Proc<"athlon",          [Feature3DNowA, FeatureSlowBTMem,
                               FeatureSlowSHLD]>;
def : Proc<"athlon-tbird",    [Feature3DNowA, FeatureSlowBTMem,
                               FeatureSlowSHLD]>;
def : Proc<"athlon-4",        [FeatureSSE1,   Feature3DNowA, FeatureSlowBTMem,
                               FeatureSlowSHLD]>;
def : Proc<"athlon-xp",       [FeatureSSE1,   Feature3DNowA, FeatureSlowBTMem,
                               FeatureSlowSHLD]>;
def : Proc<"athlon-mp",       [FeatureSSE1,   Feature3DNowA, FeatureSlowBTMem,
                               FeatureSlowSHLD]>;
def : Proc<"k8",              [FeatureSSE2,   Feature3DNowA, Feature64Bit,
                               FeatureSlowBTMem, FeatureSlowSHLD]>;
def : Proc<"opteron",         [FeatureSSE2,   Feature3DNowA, Feature64Bit,
                               FeatureSlowBTMem, FeatureSlowSHLD]>;
def : Proc<"athlon64",        [FeatureSSE2,   Feature3DNowA, Feature64Bit,
                               FeatureSlowBTMem, FeatureSlowSHLD]>;
def : Proc<"athlon-fx",       [FeatureSSE2,   Feature3DNowA, Feature64Bit,
                               FeatureSlowBTMem, FeatureSlowSHLD]>;
def : Proc<"k8-sse3",         [FeatureSSE3,   Feature3DNowA, FeatureCMPXCHG16B,
                               FeatureSlowBTMem, FeatureSlowSHLD]>;
def : Proc<"opteron-sse3",    [FeatureSSE3,   Feature3DNowA, FeatureCMPXCHG16B,
                               FeatureSlowBTMem, FeatureSlowSHLD]>;
def : Proc<"athlon64-sse3",   [FeatureSSE3,   Feature3DNowA, FeatureCMPXCHG16B,
                               FeatureSlowBTMem, FeatureSlowSHLD]>;
def : Proc<"amdfam10",        [FeatureSSE4A,
                               Feature3DNowA, FeatureCMPXCHG16B, FeatureLZCNT,
                               FeaturePOPCNT, FeatureSlowBTMem,
                               FeatureSlowSHLD]>;
def : Proc<"barcelona",       [FeatureSSE4A,
                               Feature3DNowA, FeatureCMPXCHG16B, FeatureLZCNT,
                               FeaturePOPCNT, FeatureSlowBTMem,
                               FeatureSlowSHLD]>;
// Bobcat
def : Proc<"btver1",          [FeatureSSSE3, FeatureSSE4A, FeatureCMPXCHG16B,
                               FeaturePRFCHW, FeatureLZCNT, FeaturePOPCNT,
                               FeatureSlowSHLD]>;

// Jaguar
def : ProcessorModel<"btver2", BtVer2Model,
                     [FeatureAVX, FeatureSSE4A, FeatureCMPXCHG16B,
                      FeaturePRFCHW, FeatureAES, FeaturePCLMUL,
                      FeatureBMI, FeatureF16C, FeatureMOVBE,
<<<<<<< HEAD
                      FeatureLZCNT, FeaturePOPCNT, FeatureSlowSHLD,
                      FeatureUseSqrtEst]>;
=======
                      FeatureLZCNT, FeaturePOPCNT, FeatureFastUAMem,
                      FeatureSlowSHLD, FeatureUseSqrtEst, FeatureUseRecipEst]>;

// TODO: We should probably add 'FeatureFastUAMem' to all of the AMD chips.
>>>>>>> 969bfdfe

// Bulldozer
def : Proc<"bdver1",          [FeatureXOP, FeatureFMA4, FeatureCMPXCHG16B,
                               FeatureAES, FeaturePRFCHW, FeaturePCLMUL,
                               FeatureAVX, FeatureSSE4A, FeatureLZCNT,
                               FeaturePOPCNT, FeatureSlowSHLD]>;
// Piledriver
def : Proc<"bdver2",          [FeatureXOP, FeatureFMA4, FeatureCMPXCHG16B,
                               FeatureAES, FeaturePRFCHW, FeaturePCLMUL,
                               FeatureAVX, FeatureSSE4A, FeatureF16C,
                               FeatureLZCNT, FeaturePOPCNT, FeatureBMI,
                               FeatureTBM, FeatureFMA, FeatureSlowSHLD]>;

// Steamroller
def : Proc<"bdver3",          [FeatureXOP, FeatureFMA4, FeatureCMPXCHG16B,
                               FeatureAES, FeaturePRFCHW, FeaturePCLMUL,
                               FeatureAVX, FeatureSSE4A, FeatureF16C,
                               FeatureLZCNT, FeaturePOPCNT, FeatureBMI,
                               FeatureTBM, FeatureFMA, FeatureSlowSHLD,
                               FeatureFSGSBase]>;

// Excavator
def : Proc<"bdver4",          [FeatureAVX2, FeatureXOP, FeatureFMA4,
                               FeatureCMPXCHG16B, FeatureAES, FeaturePRFCHW,
                               FeaturePCLMUL, FeatureF16C, FeatureLZCNT,
                               FeaturePOPCNT, FeatureBMI, FeatureBMI2,
                               FeatureTBM, FeatureFMA, FeatureSSE4A,
                               FeatureFSGSBase]>;

def : Proc<"geode",           [Feature3DNowA]>;

def : Proc<"winchip-c6",      [FeatureMMX]>;
def : Proc<"winchip2",        [Feature3DNow]>;
def : Proc<"c3",              [Feature3DNow]>;
def : Proc<"c3-2",            [FeatureSSE1]>;

// We also provide a generic 64-bit specific x86 processor model which tries to
// be good for modern chips without enabling instruction set encodings past the
// basic SSE2 and 64-bit ones. It disables slow things from any mainstream and
// modern 64-bit x86 chip, and enables features that are generally beneficial.
//
// We currently use the Sandy Bridge model as the default scheduling model as
// we use it across Nehalem, Westmere, Sandy Bridge, and Ivy Bridge which
// covers a huge swath of x86 processors. If there are specific scheduling
// knobs which need to be tuned differently for AMD chips, we might consider
// forming a common base for them.
def : ProcessorModel<"x86-64", SandyBridgeModel,
                     [FeatureSSE2, Feature64Bit, FeatureSlowBTMem,
                      FeatureFastUAMem]>;

//===----------------------------------------------------------------------===//
// Register File Description
//===----------------------------------------------------------------------===//

include "X86RegisterInfo.td"

//===----------------------------------------------------------------------===//
// Instruction Descriptions
//===----------------------------------------------------------------------===//

include "X86InstrInfo.td"

def X86InstrInfo : InstrInfo;

//===----------------------------------------------------------------------===//
// Calling Conventions
//===----------------------------------------------------------------------===//

include "X86CallingConv.td"


//===----------------------------------------------------------------------===//
// Assembly Parser
//===----------------------------------------------------------------------===//

def ATTAsmParser : AsmParser {
  string AsmParserClassName = "AsmParser";
}

def ATTAsmParserVariant : AsmParserVariant {
  int Variant = 0;

  // Variant name.
  string Name = "att";

  // Discard comments in assembly strings.
  string CommentDelimiter = "#";

  // Recognize hard coded registers.
  string RegisterPrefix = "%";
}

def IntelAsmParserVariant : AsmParserVariant {
  int Variant = 1;

  // Variant name.
  string Name = "intel";

  // Discard comments in assembly strings.
  string CommentDelimiter = ";";

  // Recognize hard coded registers.
  string RegisterPrefix = "";
}

//===----------------------------------------------------------------------===//
// Assembly Printers
//===----------------------------------------------------------------------===//

// The X86 target supports two different syntaxes for emitting machine code.
// This is controlled by the -x86-asm-syntax={att|intel}
def ATTAsmWriter : AsmWriter {
  string AsmWriterClassName  = "ATTInstPrinter";
  int Variant = 0;
}
def IntelAsmWriter : AsmWriter {
  string AsmWriterClassName  = "IntelInstPrinter";
  int Variant = 1;
}

def X86 : Target {
  // Information about the instructions...
  let InstructionSet = X86InstrInfo;
  let AssemblyParsers = [ATTAsmParser];
  let AssemblyParserVariants = [ATTAsmParserVariant, IntelAsmParserVariant];
  let AssemblyWriters = [ATTAsmWriter, IntelAsmWriter];
}<|MERGE_RESOLUTION|>--- conflicted
+++ resolved
@@ -190,11 +190,8 @@
                                    "INC and DEC instructions are slower than ADD and SUB">;
 def FeatureUseSqrtEst : SubtargetFeature<"use-sqrt-est", "UseSqrtEst", "true",
                             "Use RSQRT* to optimize square root calculations">;
-<<<<<<< HEAD
-=======
 def FeatureUseRecipEst : SubtargetFeature<"use-recip-est", "UseReciprocalEst",
                           "true", "Use RCP* to optimize division calculations">;
->>>>>>> 969bfdfe
 
 //===----------------------------------------------------------------------===//
 // X86 processors supported.
@@ -445,15 +442,10 @@
                      [FeatureAVX, FeatureSSE4A, FeatureCMPXCHG16B,
                       FeaturePRFCHW, FeatureAES, FeaturePCLMUL,
                       FeatureBMI, FeatureF16C, FeatureMOVBE,
-<<<<<<< HEAD
-                      FeatureLZCNT, FeaturePOPCNT, FeatureSlowSHLD,
-                      FeatureUseSqrtEst]>;
-=======
                       FeatureLZCNT, FeaturePOPCNT, FeatureFastUAMem,
                       FeatureSlowSHLD, FeatureUseSqrtEst, FeatureUseRecipEst]>;
 
 // TODO: We should probably add 'FeatureFastUAMem' to all of the AMD chips.
->>>>>>> 969bfdfe
 
 // Bulldozer
 def : Proc<"bdver1",          [FeatureXOP, FeatureFMA4, FeatureCMPXCHG16B,
