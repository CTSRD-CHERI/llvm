//===-- X86MCTargetDesc.cpp - X86 Target Descriptions ---------------------===//
//
//                     The LLVM Compiler Infrastructure
//
// This file is distributed under the University of Illinois Open Source
// License. See LICENSE.TXT for details.
//
//===----------------------------------------------------------------------===//
//
// This file provides X86 specific target descriptions.
//
//===----------------------------------------------------------------------===//

#include "X86MCTargetDesc.h"
#include "InstPrinter/X86ATTInstPrinter.h"
#include "InstPrinter/X86IntelInstPrinter.h"
#include "X86MCAsmInfo.h"
#include "llvm/ADT/Triple.h"
#include "llvm/MC/MCCodeGenInfo.h"
#include "llvm/MC/MCInstrAnalysis.h"
#include "llvm/MC/MCInstrInfo.h"
#include "llvm/MC/MCRegisterInfo.h"
#include "llvm/MC/MCStreamer.h"
#include "llvm/MC/MCSubtargetInfo.h"
#include "llvm/MC/MachineLocation.h"
#include "llvm/Support/ErrorHandling.h"
#include "llvm/Support/Host.h"
#include "llvm/Support/TargetRegistry.h"

#if _MSC_VER
#include <intrin.h>
#endif

using namespace llvm;

#define GET_REGINFO_MC_DESC
#include "X86GenRegisterInfo.inc"

#define GET_INSTRINFO_MC_DESC
#include "X86GenInstrInfo.inc"

#define GET_SUBTARGETINFO_MC_DESC
#include "X86GenSubtargetInfo.inc"

std::string X86_MC::ParseX86Triple(StringRef TT) {
  Triple TheTriple(TT);
  std::string FS;
  if (TheTriple.getArch() == Triple::x86_64)
    FS = "+64bit-mode,-32bit-mode,-16bit-mode";
  else if (TheTriple.getEnvironment() != Triple::CODE16)
    FS = "-64bit-mode,+32bit-mode,-16bit-mode";
  else
    FS = "-64bit-mode,-32bit-mode,+16bit-mode";

  return FS;
}

/// GetCpuIDAndInfo - Execute the specified cpuid and return the 4 values in the
/// specified arguments.  If we can't run cpuid on the host, return true.
bool X86_MC::GetCpuIDAndInfo(unsigned value, unsigned *rEAX,
                             unsigned *rEBX, unsigned *rECX, unsigned *rEDX) {
#if defined(__x86_64__) || defined(_M_AMD64) || defined (_M_X64)
  #if defined(__GNUC__)
    // gcc doesn't know cpuid would clobber ebx/rbx. Preseve it manually.
    asm ("movq\t%%rbx, %%rsi\n\t"
         "cpuid\n\t"
         "xchgq\t%%rbx, %%rsi\n\t"
         : "=a" (*rEAX),
           "=S" (*rEBX),
           "=c" (*rECX),
           "=d" (*rEDX)
         :  "a" (value));
    return false;
  #elif defined(_MSC_VER)
    int registers[4];
    __cpuid(registers, value);
    *rEAX = registers[0];
    *rEBX = registers[1];
    *rECX = registers[2];
    *rEDX = registers[3];
    return false;
  #else
    return true;
  #endif
#elif defined(i386) || defined(__i386__) || defined(__x86__) || defined(_M_IX86)
  #if defined(__GNUC__)
    asm ("movl\t%%ebx, %%esi\n\t"
         "cpuid\n\t"
         "xchgl\t%%ebx, %%esi\n\t"
         : "=a" (*rEAX),
           "=S" (*rEBX),
           "=c" (*rECX),
           "=d" (*rEDX)
         :  "a" (value));
    return false;
  #elif defined(_MSC_VER)
    __asm {
      mov   eax,value
      cpuid
      mov   esi,rEAX
      mov   dword ptr [esi],eax
      mov   esi,rEBX
      mov   dword ptr [esi],ebx
      mov   esi,rECX
      mov   dword ptr [esi],ecx
      mov   esi,rEDX
      mov   dword ptr [esi],edx
    }
    return false;
  #else
    return true;
  #endif
#else
  return true;
#endif
}

/// GetCpuIDAndInfoEx - Execute the specified cpuid with subleaf and return the
/// 4 values in the specified arguments.  If we can't run cpuid on the host,
/// return true.
bool X86_MC::GetCpuIDAndInfoEx(unsigned value, unsigned subleaf, unsigned *rEAX,
                               unsigned *rEBX, unsigned *rECX, unsigned *rEDX) {
#if defined(__x86_64__) || defined(_M_AMD64) || defined (_M_X64)
  #if defined(__GNUC__)
    // gcc desn't know cpuid would clobber ebx/rbx. Preseve it manually.
    asm ("movq\t%%rbx, %%rsi\n\t"
         "cpuid\n\t"
         "xchgq\t%%rbx, %%rsi\n\t"
         : "=a" (*rEAX),
           "=S" (*rEBX),
           "=c" (*rECX),
           "=d" (*rEDX)
         :  "a" (value),
            "c" (subleaf));
    return false;
  #elif defined(_MSC_VER)
    int registers[4];
    __cpuidex(registers, value, subleaf);
    *rEAX = registers[0];
    *rEBX = registers[1];
    *rECX = registers[2];
    *rEDX = registers[3];
    return false;
  #else
    return true;
  #endif
#elif defined(i386) || defined(__i386__) || defined(__x86__) || defined(_M_IX86)
  #if defined(__GNUC__)
    asm ("movl\t%%ebx, %%esi\n\t"
         "cpuid\n\t"
         "xchgl\t%%ebx, %%esi\n\t"
         : "=a" (*rEAX),
           "=S" (*rEBX),
           "=c" (*rECX),
           "=d" (*rEDX)
         :  "a" (value),
            "c" (subleaf));
    return false;
  #elif defined(_MSC_VER)
    __asm {
      mov   eax,value
      mov   ecx,subleaf
      cpuid
      mov   esi,rEAX
      mov   dword ptr [esi],eax
      mov   esi,rEBX
      mov   dword ptr [esi],ebx
      mov   esi,rECX
      mov   dword ptr [esi],ecx
      mov   esi,rEDX
      mov   dword ptr [esi],edx
    }
    return false;
  #else
    return true;
  #endif
#else
  return true;
#endif
}

void X86_MC::DetectFamilyModel(unsigned EAX, unsigned &Family,
                               unsigned &Model) {
  Family = (EAX >> 8) & 0xf; // Bits 8 - 11
  Model  = (EAX >> 4) & 0xf; // Bits 4 - 7
  if (Family == 6 || Family == 0xf) {
    if (Family == 0xf)
      // Examine extended family ID if family ID is F.
      Family += (EAX >> 20) & 0xff;    // Bits 20 - 27
    // Examine extended model ID if family ID is 6 or F.
    Model += ((EAX >> 16) & 0xf) << 4; // Bits 16 - 19
  }
}

unsigned X86_MC::getDwarfRegFlavour(Triple TT, bool isEH) {
  if (TT.getArch() == Triple::x86_64)
    return DWARFFlavour::X86_64;

  if (TT.isOSDarwin())
    return isEH ? DWARFFlavour::X86_32_DarwinEH : DWARFFlavour::X86_32_Generic;
  if (TT.isOSCygMing())
    // Unsupported by now, just quick fallback
    return DWARFFlavour::X86_32_Generic;
  return DWARFFlavour::X86_32_Generic;
}

void X86_MC::InitLLVM2SEHRegisterMapping(MCRegisterInfo *MRI) {
  // FIXME: TableGen these.
  for (unsigned Reg = X86::NoRegister+1; Reg < X86::NUM_TARGET_REGS; ++Reg) {
    unsigned SEH = MRI->getEncodingValue(Reg);
    MRI->mapLLVMRegToSEHReg(Reg, SEH);
  }
}

MCSubtargetInfo *X86_MC::createX86MCSubtargetInfo(StringRef TT, StringRef CPU,
                                                  StringRef FS) {
  std::string ArchFS = X86_MC::ParseX86Triple(TT);
  if (!FS.empty()) {
    if (!ArchFS.empty())
      ArchFS = ArchFS + "," + FS.str();
    else
      ArchFS = FS;
  }

  std::string CPUName = CPU;
  if (CPUName.empty())
    CPUName = "generic";

  MCSubtargetInfo *X = new MCSubtargetInfo();
  InitX86MCSubtargetInfo(X, TT, CPUName, ArchFS);
  return X;
}

static MCInstrInfo *createX86MCInstrInfo() {
  MCInstrInfo *X = new MCInstrInfo();
  InitX86MCInstrInfo(X);
  return X;
}

static MCRegisterInfo *createX86MCRegisterInfo(StringRef TT) {
  Triple TheTriple(TT);
  unsigned RA = (TheTriple.getArch() == Triple::x86_64)
    ? X86::RIP     // Should have dwarf #16.
    : X86::EIP;    // Should have dwarf #8.

  MCRegisterInfo *X = new MCRegisterInfo();
  InitX86MCRegisterInfo(X, RA,
                        X86_MC::getDwarfRegFlavour(TheTriple, false),
                        X86_MC::getDwarfRegFlavour(TheTriple, true),
                        RA);
  X86_MC::InitLLVM2SEHRegisterMapping(X);
  return X;
}

static MCAsmInfo *createX86MCAsmInfo(const MCRegisterInfo &MRI, StringRef TT) {
  Triple TheTriple(TT);
  bool is64Bit = TheTriple.getArch() == Triple::x86_64;

  MCAsmInfo *MAI;
  if (TheTriple.isOSBinFormatMachO()) {
    if (is64Bit)
      MAI = new X86_64MCAsmInfoDarwin(TheTriple);
    else
      MAI = new X86MCAsmInfoDarwin(TheTriple);
  } else if (TheTriple.isOSBinFormatELF()) {
    // Force the use of an ELF container.
    MAI = new X86ELFMCAsmInfo(TheTriple);
  } else if (TheTriple.isWindowsMSVCEnvironment()) {
    MAI = new X86MCAsmInfoMicrosoft(TheTriple);
  } else if (TheTriple.isOSCygMing() ||
             TheTriple.isWindowsItaniumEnvironment()) {
    MAI = new X86MCAsmInfoGNUCOFF(TheTriple);
  } else {
    // The default is ELF.
    MAI = new X86ELFMCAsmInfo(TheTriple);
  }

  // Initialize initial frame state.
  // Calculate amount of bytes used for return address storing
  int stackGrowth = is64Bit ? -8 : -4;

  // Initial state of the frame pointer is esp+stackGrowth.
  unsigned StackPtr = is64Bit ? X86::RSP : X86::ESP;
  MCCFIInstruction Inst = MCCFIInstruction::createDefCfa(
      nullptr, MRI.getDwarfRegNum(StackPtr, true), -stackGrowth);
  MAI->addInitialFrameState(Inst);

  // Add return address to move list
  unsigned InstPtr = is64Bit ? X86::RIP : X86::EIP;
  MCCFIInstruction Inst2 = MCCFIInstruction::createOffset(
      nullptr, MRI.getDwarfRegNum(InstPtr, true), stackGrowth);
  MAI->addInitialFrameState(Inst2);

  return MAI;
}

static MCCodeGenInfo *createX86MCCodeGenInfo(StringRef TT, Reloc::Model RM,
                                             CodeModel::Model CM,
                                             CodeGenOpt::Level OL) {
  MCCodeGenInfo *X = new MCCodeGenInfo();

  Triple T(TT);
  bool is64Bit = T.getArch() == Triple::x86_64;

  if (RM == Reloc::Default) {
    // Darwin defaults to PIC in 64 bit mode and dynamic-no-pic in 32 bit mode.
    // Win64 requires rip-rel addressing, thus we force it to PIC. Otherwise we
    // use static relocation model by default.
    if (T.isOSDarwin()) {
      if (is64Bit)
        RM = Reloc::PIC_;
      else
        RM = Reloc::DynamicNoPIC;
    } else if (T.isOSWindows() && is64Bit)
      RM = Reloc::PIC_;
    else
      RM = Reloc::Static;
  }

  // ELF and X86-64 don't have a distinct DynamicNoPIC model.  DynamicNoPIC
  // is defined as a model for code which may be used in static or dynamic
  // executables but not necessarily a shared library. On X86-32 we just
  // compile in -static mode, in x86-64 we use PIC.
  if (RM == Reloc::DynamicNoPIC) {
    if (is64Bit)
      RM = Reloc::PIC_;
    else if (!T.isOSDarwin())
      RM = Reloc::Static;
  }

  // If we are on Darwin, disallow static relocation model in X86-64 mode, since
  // the Mach-O file format doesn't support it.
  if (RM == Reloc::Static && T.isOSDarwin() && is64Bit)
    RM = Reloc::PIC_;

  // For static codegen, if we're not already set, use Small codegen.
  if (CM == CodeModel::Default)
    CM = CodeModel::Small;
  else if (CM == CodeModel::JITDefault)
    // 64-bit JIT places everything in the same buffer except external funcs.
    CM = is64Bit ? CodeModel::Large : CodeModel::Small;

  X->InitMCCodeGenInfo(RM, CM, OL);
  return X;
}

<<<<<<< HEAD
static MCStreamer *createMCStreamer(const Target &T, StringRef TT,
                                    MCContext &Ctx, MCAsmBackend &MAB,
                                    raw_ostream &_OS, MCCodeEmitter *_Emitter,
                                    const MCSubtargetInfo &STI, bool RelaxAll) {
  Triple TheTriple(TT);

  switch (TheTriple.getObjectFormat()) {
  default: llvm_unreachable("unsupported object format");
  case Triple::MachO:
    return createMachOStreamer(Ctx, MAB, _OS, _Emitter, RelaxAll);
  case Triple::COFF:
    assert(TheTriple.isOSWindows() && "only Windows COFF is supported");
    return createX86WinCOFFStreamer(Ctx, MAB, _Emitter, _OS, RelaxAll);
  case Triple::ELF:
    return createELFStreamer(Ctx, MAB, _OS, _Emitter, RelaxAll);
  }
}

=======
>>>>>>> 969bfdfe
static MCInstPrinter *createX86MCInstPrinter(const Target &T,
                                             unsigned SyntaxVariant,
                                             const MCAsmInfo &MAI,
                                             const MCInstrInfo &MII,
                                             const MCRegisterInfo &MRI,
                                             const MCSubtargetInfo &STI) {
  if (SyntaxVariant == 0)
    return new X86ATTInstPrinter(MAI, MII, MRI, STI);
  if (SyntaxVariant == 1)
    return new X86IntelInstPrinter(MAI, MII, MRI);
  return nullptr;
}

static MCRelocationInfo *createX86MCRelocationInfo(StringRef TT,
                                                   MCContext &Ctx) {
  Triple TheTriple(TT);
  if (TheTriple.isOSBinFormatMachO() && TheTriple.getArch() == Triple::x86_64)
    return createX86_64MachORelocationInfo(Ctx);
  else if (TheTriple.isOSBinFormatELF())
    return createX86_64ELFRelocationInfo(Ctx);
  // Default to the stock relocation info.
  return llvm::createMCRelocationInfo(TT, Ctx);
}

static MCInstrAnalysis *createX86MCInstrAnalysis(const MCInstrInfo *Info) {
  return new MCInstrAnalysis(Info);
}

// Force static initialization.
extern "C" void LLVMInitializeX86TargetMC() {
  for (Target *T : {&TheX86_32Target, &TheX86_64Target}) {
    // Register the MC asm info.
    RegisterMCAsmInfoFn X(*T, createX86MCAsmInfo);

    // Register the MC codegen info.
    RegisterMCCodeGenInfoFn Y(*T, createX86MCCodeGenInfo);

    // Register the MC instruction info.
    TargetRegistry::RegisterMCInstrInfo(*T, createX86MCInstrInfo);

    // Register the MC register info.
    TargetRegistry::RegisterMCRegInfo(*T, createX86MCRegisterInfo);

    // Register the MC subtarget info.
    TargetRegistry::RegisterMCSubtargetInfo(*T,
                                            X86_MC::createX86MCSubtargetInfo);

    // Register the MC instruction analyzer.
    TargetRegistry::RegisterMCInstrAnalysis(*T, createX86MCInstrAnalysis);

    // Register the code emitter.
    TargetRegistry::RegisterMCCodeEmitter(*T, createX86MCCodeEmitter);

    // Register the object streamer.
    TargetRegistry::RegisterCOFFStreamer(*T, createX86WinCOFFStreamer);

    // Register the MCInstPrinter.
    TargetRegistry::RegisterMCInstPrinter(*T, createX86MCInstPrinter);

    // Register the MC relocation info.
    TargetRegistry::RegisterMCRelocationInfo(*T, createX86MCRelocationInfo);
  }

  // Register the asm backend.
  TargetRegistry::RegisterMCAsmBackend(TheX86_32Target,
                                       createX86_32AsmBackend);
  TargetRegistry::RegisterMCAsmBackend(TheX86_64Target,
                                       createX86_64AsmBackend);
}<|MERGE_RESOLUTION|>--- conflicted
+++ resolved
@@ -344,27 +344,6 @@
   return X;
 }
 
-<<<<<<< HEAD
-static MCStreamer *createMCStreamer(const Target &T, StringRef TT,
-                                    MCContext &Ctx, MCAsmBackend &MAB,
-                                    raw_ostream &_OS, MCCodeEmitter *_Emitter,
-                                    const MCSubtargetInfo &STI, bool RelaxAll) {
-  Triple TheTriple(TT);
-
-  switch (TheTriple.getObjectFormat()) {
-  default: llvm_unreachable("unsupported object format");
-  case Triple::MachO:
-    return createMachOStreamer(Ctx, MAB, _OS, _Emitter, RelaxAll);
-  case Triple::COFF:
-    assert(TheTriple.isOSWindows() && "only Windows COFF is supported");
-    return createX86WinCOFFStreamer(Ctx, MAB, _Emitter, _OS, RelaxAll);
-  case Triple::ELF:
-    return createELFStreamer(Ctx, MAB, _OS, _Emitter, RelaxAll);
-  }
-}
-
-=======
->>>>>>> 969bfdfe
 static MCInstPrinter *createX86MCInstPrinter(const Target &T,
                                              unsigned SyntaxVariant,
                                              const MCAsmInfo &MAI,
