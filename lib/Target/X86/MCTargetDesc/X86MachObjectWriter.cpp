--- conflicted
+++ resolved
@@ -180,11 +180,7 @@
     if (A->isUndefined() || B->isUndefined()) {
       StringRef Name = A->isUndefined() ? A->getName() : B->getName();
       Asm.getContext().FatalError(Fixup.getLoc(),
-<<<<<<< HEAD
-        "unsupported relocation with subtraction expression, symbol '" + 
-=======
         "unsupported relocation with subtraction expression, symbol '" +
->>>>>>> 969bfdfe
         Name + "' can not be undefined in a subtraction expression");
     }
 
