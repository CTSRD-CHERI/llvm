--- conflicted
+++ resolved
@@ -274,10 +274,7 @@
   SlowLEA = false;
   SlowIncDec = false;
   UseSqrtEst = false;
-<<<<<<< HEAD
-=======
   UseReciprocalEst = false;
->>>>>>> 969bfdfe
   stackAlignment = 4;
   // FIXME: this is a known good value for Yonah. How about others?
   MaxInlineSizeThreshold = 128;
@@ -301,16 +298,10 @@
                   TargetTriple.getEnvironment() != Triple::CODE16),
       In16BitMode(TargetTriple.getArch() == Triple::x86 &&
                   TargetTriple.getEnvironment() == Triple::CODE16),
-<<<<<<< HEAD
-      TSInfo(DL), InstrInfo(initializeSubtargetDependencies(CPU, FS)),
-      TLInfo(TM), FrameLowering(TargetFrameLowering::StackGrowsDown,
-                                getStackAlignment(), is64Bit() ? -8 : -4) {
-=======
       TSInfo(*TM.getDataLayout()),
       InstrInfo(initializeSubtargetDependencies(CPU, FS)), TLInfo(TM, *this),
       FrameLowering(TargetFrameLowering::StackGrowsDown, getStackAlignment(),
                     is64Bit() ? -8 : -4) {
->>>>>>> 969bfdfe
   // Determine the PICStyle based on the target selected.
   if (TM.getRelocationModel() == Reloc::Static) {
     // Unless we're in PIC or DynamicNoPIC mode, set the PIC style to None.
