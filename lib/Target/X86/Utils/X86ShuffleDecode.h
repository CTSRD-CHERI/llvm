--- conflicted
+++ resolved
@@ -1,201 +1,105 @@
-<<<<<<< HEAD
-//===-- X86ShuffleDecode.h - X86 shuffle decode logic -----------*-C++-*---===//
-//
-//                     The LLVM Compiler Infrastructure
-//
-// This file is distributed under the University of Illinois Open Source
-// License. See LICENSE.TXT for details.
-//
-//===----------------------------------------------------------------------===//
-//
-// Define several functions to decode x86 specific shuffle semantics into a
-// generic vector mask.
-//
-//===----------------------------------------------------------------------===//
-
-#ifndef LLVM_LIB_TARGET_X86_UTILS_X86SHUFFLEDECODE_H
-#define LLVM_LIB_TARGET_X86_UTILS_X86SHUFFLEDECODE_H
-
-#include "llvm/ADT/SmallVector.h"
-#include "llvm/ADT/ArrayRef.h"
-
-//===----------------------------------------------------------------------===//
-//  Vector Mask Decoding
-//===----------------------------------------------------------------------===//
-
-namespace llvm {
-class Constant;
-class MVT;
-
-enum { SM_SentinelUndef = -1, SM_SentinelZero = -2 };
-
-void DecodeINSERTPSMask(unsigned Imm, SmallVectorImpl<int> &ShuffleMask);
-
-// <3,1> or <6,7,2,3>
-void DecodeMOVHLPSMask(unsigned NElts, SmallVectorImpl<int> &ShuffleMask);
-
-// <0,2> or <0,1,4,5>
-void DecodeMOVLHPSMask(unsigned NElts, SmallVectorImpl<int> &ShuffleMask);
-
-void DecodeMOVSLDUPMask(MVT VT, SmallVectorImpl<int> &ShuffleMask);
-
-void DecodeMOVSHDUPMask(MVT VT, SmallVectorImpl<int> &ShuffleMask);
-
-void DecodePSLLDQMask(MVT VT, unsigned Imm, SmallVectorImpl<int> &ShuffleMask);
-
-void DecodePSRLDQMask(MVT VT, unsigned Imm, SmallVectorImpl<int> &ShuffleMask);
-
-void DecodePALIGNRMask(MVT VT, unsigned Imm, SmallVectorImpl<int> &ShuffleMask);
-
-void DecodePSHUFMask(MVT VT, unsigned Imm, SmallVectorImpl<int> &ShuffleMask);
-
-void DecodePSHUFHWMask(MVT VT, unsigned Imm, SmallVectorImpl<int> &ShuffleMask);
-
-void DecodePSHUFLWMask(MVT, unsigned Imm, SmallVectorImpl<int> &ShuffleMask);
-
-/// DecodeSHUFPMask - This decodes the shuffle masks for shufp*. VT indicates
-/// the type of the vector allowing it to handle different datatypes and vector
-/// widths.
-void DecodeSHUFPMask(MVT VT, unsigned Imm, SmallVectorImpl<int> &ShuffleMask);
-
-/// DecodeUNPCKHMask - This decodes the shuffle masks for unpckhps/unpckhpd
-/// and punpckh*. VT indicates the type of the vector allowing it to handle
-/// different datatypes and vector widths.
-void DecodeUNPCKHMask(MVT VT, SmallVectorImpl<int> &ShuffleMask);
-
-/// DecodeUNPCKLMask - This decodes the shuffle masks for unpcklps/unpcklpd
-/// and punpckl*. VT indicates the type of the vector allowing it to handle
-/// different datatypes and vector widths.
-void DecodeUNPCKLMask(MVT VT, SmallVectorImpl<int> &ShuffleMask);
-
-/// \brief Decode a PSHUFB mask from an IR-level vector constant.
-void DecodePSHUFBMask(const Constant *C, SmallVectorImpl<int> &ShuffleMask);
-
-/// \brief Decode a PSHUFB mask from a raw array of constants such as from
-/// BUILD_VECTOR.
-void DecodePSHUFBMask(ArrayRef<uint64_t> RawMask,
-                      SmallVectorImpl<int> &ShuffleMask);
-
-/// \brief Decode a BLEND immediate mask into a shuffle mask.
-void DecodeBLENDMask(MVT VT, unsigned Imm, SmallVectorImpl<int> &ShuffleMask);
-
-void DecodeVPERM2X128Mask(MVT VT, unsigned Imm,
-                          SmallVectorImpl<int> &ShuffleMask);
-
-/// DecodeVPERMMask - this decodes the shuffle masks for VPERMQ/VPERMPD.
-/// No VT provided since it only works on 256-bit, 4 element vectors.
-void DecodeVPERMMask(unsigned Imm, SmallVectorImpl<int> &ShuffleMask);
-
-/// \brief Decode a VPERMILP variable mask from an IR-level vector constant.
-void DecodeVPERMILPMask(const Constant *C, SmallVectorImpl<int> &ShuffleMask);
-
-} // llvm namespace
-
-#endif
-=======
-//===-- X86ShuffleDecode.h - X86 shuffle decode logic -----------*-C++-*---===//
-//
-//                     The LLVM Compiler Infrastructure
-//
-// This file is distributed under the University of Illinois Open Source
-// License. See LICENSE.TXT for details.
-//
-//===----------------------------------------------------------------------===//
-//
-// Define several functions to decode x86 specific shuffle semantics into a
-// generic vector mask.
-//
-//===----------------------------------------------------------------------===//
-
-#ifndef LLVM_LIB_TARGET_X86_UTILS_X86SHUFFLEDECODE_H
-#define LLVM_LIB_TARGET_X86_UTILS_X86SHUFFLEDECODE_H
-
-#include "llvm/ADT/SmallVector.h"
-#include "llvm/ADT/ArrayRef.h"
-
-//===----------------------------------------------------------------------===//
-//  Vector Mask Decoding
-//===----------------------------------------------------------------------===//
-
-namespace llvm {
-class Constant;
-class MVT;
-
-enum { SM_SentinelUndef = -1, SM_SentinelZero = -2 };
-
-void DecodeINSERTPSMask(unsigned Imm, SmallVectorImpl<int> &ShuffleMask);
-
-// <3,1> or <6,7,2,3>
-void DecodeMOVHLPSMask(unsigned NElts, SmallVectorImpl<int> &ShuffleMask);
-
-// <0,2> or <0,1,4,5>
-void DecodeMOVLHPSMask(unsigned NElts, SmallVectorImpl<int> &ShuffleMask);
-
-void DecodeMOVSLDUPMask(MVT VT, SmallVectorImpl<int> &ShuffleMask);
-
-void DecodeMOVSHDUPMask(MVT VT, SmallVectorImpl<int> &ShuffleMask);
-
-void DecodeMOVDDUPMask(MVT VT, SmallVectorImpl<int> &ShuffleMask);
-
-void DecodePSLLDQMask(MVT VT, unsigned Imm, SmallVectorImpl<int> &ShuffleMask);
-
-void DecodePSRLDQMask(MVT VT, unsigned Imm, SmallVectorImpl<int> &ShuffleMask);
-
-void DecodePALIGNRMask(MVT VT, unsigned Imm, SmallVectorImpl<int> &ShuffleMask);
-
-void DecodePSHUFMask(MVT VT, unsigned Imm, SmallVectorImpl<int> &ShuffleMask);
-
-void DecodePSHUFHWMask(MVT VT, unsigned Imm, SmallVectorImpl<int> &ShuffleMask);
-
-void DecodePSHUFLWMask(MVT, unsigned Imm, SmallVectorImpl<int> &ShuffleMask);
-
-/// DecodeSHUFPMask - This decodes the shuffle masks for shufp*. VT indicates
-/// the type of the vector allowing it to handle different datatypes and vector
-/// widths.
-void DecodeSHUFPMask(MVT VT, unsigned Imm, SmallVectorImpl<int> &ShuffleMask);
-
-/// DecodeUNPCKHMask - This decodes the shuffle masks for unpckhps/unpckhpd
-/// and punpckh*. VT indicates the type of the vector allowing it to handle
-/// different datatypes and vector widths.
-void DecodeUNPCKHMask(MVT VT, SmallVectorImpl<int> &ShuffleMask);
-
-/// DecodeUNPCKLMask - This decodes the shuffle masks for unpcklps/unpcklpd
-/// and punpckl*. VT indicates the type of the vector allowing it to handle
-/// different datatypes and vector widths.
-void DecodeUNPCKLMask(MVT VT, SmallVectorImpl<int> &ShuffleMask);
-
-/// \brief Decode a PSHUFB mask from an IR-level vector constant.
-void DecodePSHUFBMask(const Constant *C, SmallVectorImpl<int> &ShuffleMask);
-
-/// \brief Decode a PSHUFB mask from a raw array of constants such as from
-/// BUILD_VECTOR.
-void DecodePSHUFBMask(ArrayRef<uint64_t> RawMask,
-                      SmallVectorImpl<int> &ShuffleMask);
-
-/// \brief Decode a BLEND immediate mask into a shuffle mask.
-void DecodeBLENDMask(MVT VT, unsigned Imm, SmallVectorImpl<int> &ShuffleMask);
-
-void DecodeVPERM2X128Mask(MVT VT, unsigned Imm,
-                          SmallVectorImpl<int> &ShuffleMask);
-
-/// DecodeVPERMMask - this decodes the shuffle masks for VPERMQ/VPERMPD.
-/// No VT provided since it only works on 256-bit, 4 element vectors.
-void DecodeVPERMMask(unsigned Imm, SmallVectorImpl<int> &ShuffleMask);
-
-/// \brief Decode a VPERMILP variable mask from an IR-level vector constant.
-void DecodeVPERMILPMask(const Constant *C, SmallVectorImpl<int> &ShuffleMask);
-
-/// \brief Decode a zero extension instruction as a shuffle mask.
-void DecodeZeroExtendMask(MVT SrcVT, MVT DstVT,
-                          SmallVectorImpl<int> &ShuffleMask);
-
-/// \brief Decode a move lower and zero upper instruction as a shuffle mask.
-void DecodeZeroMoveLowMask(MVT VT, SmallVectorImpl<int> &ShuffleMask);
-
-/// \brief Decode a scalar float move instruction as a shuffle mask.
-void DecodeScalarMoveMask(MVT VT, bool IsLoad,
-                          SmallVectorImpl<int> &ShuffleMask);
-} // llvm namespace
-
-#endif
->>>>>>> 969bfdfe
+//===-- X86ShuffleDecode.h - X86 shuffle decode logic -----------*-C++-*---===//
+//
+//                     The LLVM Compiler Infrastructure
+//
+// This file is distributed under the University of Illinois Open Source
+// License. See LICENSE.TXT for details.
+//
+//===----------------------------------------------------------------------===//
+//
+// Define several functions to decode x86 specific shuffle semantics into a
+// generic vector mask.
+//
+//===----------------------------------------------------------------------===//
+
+#ifndef LLVM_LIB_TARGET_X86_UTILS_X86SHUFFLEDECODE_H
+#define LLVM_LIB_TARGET_X86_UTILS_X86SHUFFLEDECODE_H
+
+#include "llvm/ADT/SmallVector.h"
+#include "llvm/ADT/ArrayRef.h"
+
+//===----------------------------------------------------------------------===//
+//  Vector Mask Decoding
+//===----------------------------------------------------------------------===//
+
+namespace llvm {
+class Constant;
+class MVT;
+
+enum { SM_SentinelUndef = -1, SM_SentinelZero = -2 };
+
+void DecodeINSERTPSMask(unsigned Imm, SmallVectorImpl<int> &ShuffleMask);
+
+// <3,1> or <6,7,2,3>
+void DecodeMOVHLPSMask(unsigned NElts, SmallVectorImpl<int> &ShuffleMask);
+
+// <0,2> or <0,1,4,5>
+void DecodeMOVLHPSMask(unsigned NElts, SmallVectorImpl<int> &ShuffleMask);
+
+void DecodeMOVSLDUPMask(MVT VT, SmallVectorImpl<int> &ShuffleMask);
+
+void DecodeMOVSHDUPMask(MVT VT, SmallVectorImpl<int> &ShuffleMask);
+
+void DecodeMOVDDUPMask(MVT VT, SmallVectorImpl<int> &ShuffleMask);
+
+void DecodePSLLDQMask(MVT VT, unsigned Imm, SmallVectorImpl<int> &ShuffleMask);
+
+void DecodePSRLDQMask(MVT VT, unsigned Imm, SmallVectorImpl<int> &ShuffleMask);
+
+void DecodePALIGNRMask(MVT VT, unsigned Imm, SmallVectorImpl<int> &ShuffleMask);
+
+void DecodePSHUFMask(MVT VT, unsigned Imm, SmallVectorImpl<int> &ShuffleMask);
+
+void DecodePSHUFHWMask(MVT VT, unsigned Imm, SmallVectorImpl<int> &ShuffleMask);
+
+void DecodePSHUFLWMask(MVT, unsigned Imm, SmallVectorImpl<int> &ShuffleMask);
+
+/// DecodeSHUFPMask - This decodes the shuffle masks for shufp*. VT indicates
+/// the type of the vector allowing it to handle different datatypes and vector
+/// widths.
+void DecodeSHUFPMask(MVT VT, unsigned Imm, SmallVectorImpl<int> &ShuffleMask);
+
+/// DecodeUNPCKHMask - This decodes the shuffle masks for unpckhps/unpckhpd
+/// and punpckh*. VT indicates the type of the vector allowing it to handle
+/// different datatypes and vector widths.
+void DecodeUNPCKHMask(MVT VT, SmallVectorImpl<int> &ShuffleMask);
+
+/// DecodeUNPCKLMask - This decodes the shuffle masks for unpcklps/unpcklpd
+/// and punpckl*. VT indicates the type of the vector allowing it to handle
+/// different datatypes and vector widths.
+void DecodeUNPCKLMask(MVT VT, SmallVectorImpl<int> &ShuffleMask);
+
+/// \brief Decode a PSHUFB mask from an IR-level vector constant.
+void DecodePSHUFBMask(const Constant *C, SmallVectorImpl<int> &ShuffleMask);
+
+/// \brief Decode a PSHUFB mask from a raw array of constants such as from
+/// BUILD_VECTOR.
+void DecodePSHUFBMask(ArrayRef<uint64_t> RawMask,
+                      SmallVectorImpl<int> &ShuffleMask);
+
+/// \brief Decode a BLEND immediate mask into a shuffle mask.
+void DecodeBLENDMask(MVT VT, unsigned Imm, SmallVectorImpl<int> &ShuffleMask);
+
+void DecodeVPERM2X128Mask(MVT VT, unsigned Imm,
+                          SmallVectorImpl<int> &ShuffleMask);
+
+/// DecodeVPERMMask - this decodes the shuffle masks for VPERMQ/VPERMPD.
+/// No VT provided since it only works on 256-bit, 4 element vectors.
+void DecodeVPERMMask(unsigned Imm, SmallVectorImpl<int> &ShuffleMask);
+
+/// \brief Decode a VPERMILP variable mask from an IR-level vector constant.
+void DecodeVPERMILPMask(const Constant *C, SmallVectorImpl<int> &ShuffleMask);
+
+/// \brief Decode a zero extension instruction as a shuffle mask.
+void DecodeZeroExtendMask(MVT SrcVT, MVT DstVT,
+                          SmallVectorImpl<int> &ShuffleMask);
+
+/// \brief Decode a move lower and zero upper instruction as a shuffle mask.
+void DecodeZeroMoveLowMask(MVT VT, SmallVectorImpl<int> &ShuffleMask);
+
+/// \brief Decode a scalar float move instruction as a shuffle mask.
+void DecodeScalarMoveMask(MVT VT, bool IsLoad,
+                          SmallVectorImpl<int> &ShuffleMask);
+} // llvm namespace
+
+#endif