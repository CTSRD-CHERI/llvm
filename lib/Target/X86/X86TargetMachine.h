--- conflicted
+++ resolved
@@ -28,33 +28,20 @@
 
   mutable StringMap<std::unique_ptr<X86Subtarget>> SubtargetMap;
 
-  mutable StringMap<std::unique_ptr<X86Subtarget>> SubtargetMap;
-
 public:
-<<<<<<< HEAD
-  X86TargetMachine(const Target &T, StringRef TT,
-                   StringRef CPU, StringRef FS, const TargetOptions &Options,
-                   Reloc::Model RM, CodeModel::Model CM,
-                   CodeGenOpt::Level OL);
-  const X86Subtarget *getSubtargetImpl() const override { return &Subtarget; }
-=======
   X86TargetMachine(const Target &T, StringRef TT, StringRef CPU, StringRef FS,
                    const TargetOptions &Options, Reloc::Model RM,
                    CodeModel::Model CM, CodeGenOpt::Level OL);
   ~X86TargetMachine() override;
->>>>>>> 969bfdfe
   const X86Subtarget *getSubtargetImpl(const Function &F) const override;
 
   TargetIRAnalysis getTargetIRAnalysis() override;
 
   // Set up the pass pipeline.
   TargetPassConfig *createPassConfig(PassManagerBase &PM) override;
-<<<<<<< HEAD
-=======
   TargetLoweringObjectFile *getObjFileLowering() const override {
     return TLOF.get();
   }
->>>>>>> 969bfdfe
 };
 
 } // End llvm namespace
