--- conflicted
+++ resolved
@@ -195,14 +195,11 @@
   /// substantially higher than normal FP ops like FADD and FMUL.
   bool UseSqrtEst;
 
-<<<<<<< HEAD
-=======
   /// Use the RCP* instructions to optimize FP division calculations.
   /// For this to be profitable, the cost of FDIV must be
   /// substantially higher than normal FP ops like FADD and FMUL.
   bool UseReciprocalEst;
 
->>>>>>> 969bfdfe
   /// Processor has AVX-512 PreFetch Instructions
   bool HasPFI;
 
@@ -378,10 +375,7 @@
   bool slowLEA() const { return SlowLEA; }
   bool slowIncDec() const { return SlowIncDec; }
   bool useSqrtEst() const { return UseSqrtEst; }
-<<<<<<< HEAD
-=======
   bool useReciprocalEst() const { return UseReciprocalEst; }
->>>>>>> 969bfdfe
   bool hasCDI() const { return HasCDI; }
   bool hasPFI() const { return HasPFI; }
   bool hasERI() const { return HasERI; }
