--- conflicted
+++ resolved
@@ -213,12 +213,9 @@
 
 def SDTBlend : SDTypeProfile<1, 3, [SDTCisVec<0>, SDTCisSameAs<0,1>,
                              SDTCisSameAs<1,2>, SDTCisVT<3, i8>]>;
-<<<<<<< HEAD
-=======
 
 def SDTFPBinOpRound : SDTypeProfile<1, 3, [      // fadd_round, fmul_round, etc.
   SDTCisSameAs<0, 1>, SDTCisSameAs<0, 2>, SDTCisFP<0>, SDTCisInt<3>]>;
->>>>>>> 969bfdfe
 
 def SDTFma : SDTypeProfile<1, 3, [SDTCisSameAs<0,1>,
                            SDTCisSameAs<1,2>, SDTCisSameAs<1,3>]>;
@@ -281,8 +278,6 @@
 
 def X86Addsub    : SDNode<"X86ISD::ADDSUB", SDTFPBinOp>;
 
-<<<<<<< HEAD
-=======
 def X86faddRnd   : SDNode<"X86ISD::FADD_RND",  SDTFPBinOpRound>;
 def X86fsubRnd   : SDNode<"X86ISD::FSUB_RND",  SDTFPBinOpRound>;
 def X86fmulRnd   : SDNode<"X86ISD::FMUL_RND",  SDTFPBinOpRound>;
@@ -290,7 +285,6 @@
 def X86fmaxRnd   : SDNode<"X86ISD::FMAX",      SDTFPBinOpRound>;
 def X86fminRnd   : SDNode<"X86ISD::FMIN",      SDTFPBinOpRound>;
 
->>>>>>> 969bfdfe
 def X86Fmadd     : SDNode<"X86ISD::FMADD",     SDTFma>;
 def X86Fnmadd    : SDNode<"X86ISD::FNMADD",    SDTFma>;
 def X86Fmsub     : SDNode<"X86ISD::FMSUB",     SDTFma>;
