//===-- X86InstrInfo.td - Main X86 Instruction Definition --*- tablegen -*-===//
//
//                     The LLVM Compiler Infrastructure
//
// This file is distributed under the University of Illinois Open Source
// License. See LICENSE.TXT for details.
//
//===----------------------------------------------------------------------===//
//
// This file describes the X86 instruction set, defining the instructions, and
// properties of the instructions which are needed for code generation, machine
// code emission, and analysis.
//
//===----------------------------------------------------------------------===//

//===----------------------------------------------------------------------===//
// X86 specific DAG Nodes.
//

def SDTIntShiftDOp: SDTypeProfile<1, 3,
                                  [SDTCisSameAs<0, 1>, SDTCisSameAs<0, 2>,
                                   SDTCisInt<0>, SDTCisInt<3>]>;

def SDTX86CmpTest : SDTypeProfile<1, 2, [SDTCisVT<0, i32>, SDTCisSameAs<1, 2>]>;

def SDTX86Cmps : SDTypeProfile<1, 3, [SDTCisFP<0>, SDTCisSameAs<1, 2>, SDTCisVT<3, i8>]>;
//def SDTX86Cmpss : SDTypeProfile<1, 3, [SDTCisVT<0, f32>, SDTCisSameAs<1, 2>, SDTCisVT<3, i8>]>;

def SDTX86Cmov    : SDTypeProfile<1, 4,
                                  [SDTCisSameAs<0, 1>, SDTCisSameAs<1, 2>,
                                   SDTCisVT<3, i8>, SDTCisVT<4, i32>]>;

// Unary and binary operator instructions that set EFLAGS as a side-effect.
def SDTUnaryArithWithFlags : SDTypeProfile<2, 1,
                                           [SDTCisSameAs<0, 2>,
                                            SDTCisInt<0>, SDTCisVT<1, i32>]>;

def SDTBinaryArithWithFlags : SDTypeProfile<2, 2,
                                            [SDTCisSameAs<0, 2>,
                                             SDTCisSameAs<0, 3>,
                                             SDTCisInt<0>, SDTCisVT<1, i32>]>;

// SDTBinaryArithWithFlagsInOut - RES1, EFLAGS = op LHS, RHS, EFLAGS
def SDTBinaryArithWithFlagsInOut : SDTypeProfile<2, 3,
                                            [SDTCisSameAs<0, 2>,
                                             SDTCisSameAs<0, 3>,
                                             SDTCisInt<0>,
                                             SDTCisVT<1, i32>,
                                             SDTCisVT<4, i32>]>;
// RES1, RES2, FLAGS = op LHS, RHS
def SDT2ResultBinaryArithWithFlags : SDTypeProfile<3, 2,
                                            [SDTCisSameAs<0, 1>,
                                             SDTCisSameAs<0, 2>,
                                             SDTCisSameAs<0, 3>,
                                             SDTCisInt<0>, SDTCisVT<1, i32>]>;
def SDTX86BrCond  : SDTypeProfile<0, 3,
                                  [SDTCisVT<0, OtherVT>,
                                   SDTCisVT<1, i8>, SDTCisVT<2, i32>]>;

def SDTX86SetCC   : SDTypeProfile<1, 2,
                                  [SDTCisVT<0, i8>,
                                   SDTCisVT<1, i8>, SDTCisVT<2, i32>]>;
def SDTX86SetCC_C : SDTypeProfile<1, 2,
                                  [SDTCisInt<0>,
                                   SDTCisVT<1, i8>, SDTCisVT<2, i32>]>;

def SDTX86sahf : SDTypeProfile<1, 1, [SDTCisVT<0, i32>, SDTCisVT<1, i8>]>;

def SDTX86rdrand : SDTypeProfile<2, 0, [SDTCisInt<0>, SDTCisVT<1, i32>]>;

def SDTX86cas : SDTypeProfile<0, 3, [SDTCisPtrTy<0>, SDTCisInt<1>,
                                     SDTCisVT<2, i8>]>;
def SDTX86caspair : SDTypeProfile<0, 1, [SDTCisPtrTy<0>]>;

def SDTX86atomicBinary : SDTypeProfile<2, 3, [SDTCisInt<0>, SDTCisInt<1>,
                                SDTCisPtrTy<2>, SDTCisInt<3>,SDTCisInt<4>]>;
def SDTX86Ret     : SDTypeProfile<0, -1, [SDTCisVT<0, i16>]>;

def SDT_X86CallSeqStart : SDCallSeqStart<[SDTCisVT<0, i32>]>;
def SDT_X86CallSeqEnd   : SDCallSeqEnd<[SDTCisVT<0, i32>,
                                        SDTCisVT<1, i32>]>;

def SDT_X86Call   : SDTypeProfile<0, -1, [SDTCisVT<0, iPTR>]>;

def SDT_X86VASTART_SAVE_XMM_REGS : SDTypeProfile<0, -1, [SDTCisVT<0, i8>,
                                                         SDTCisVT<1, iPTR>,
                                                         SDTCisVT<2, iPTR>]>;

def SDT_X86VAARG_64 : SDTypeProfile<1, -1, [SDTCisPtrTy<0>,
                                            SDTCisPtrTy<1>,
                                            SDTCisVT<2, i32>,
                                            SDTCisVT<3, i8>,
                                            SDTCisVT<4, i32>]>;

def SDTX86RepStr  : SDTypeProfile<0, 1, [SDTCisVT<0, OtherVT>]>;

def SDTX86Void    : SDTypeProfile<0, 0, []>;

def SDTX86Wrapper : SDTypeProfile<1, 1, [SDTCisSameAs<0, 1>, SDTCisPtrTy<0>]>;

def SDT_X86TLSADDR : SDTypeProfile<0, 1, [SDTCisInt<0>]>;

def SDT_X86TLSBASEADDR : SDTypeProfile<0, 1, [SDTCisInt<0>]>;

def SDT_X86TLSCALL : SDTypeProfile<0, 1, [SDTCisInt<0>]>;

def SDT_X86SEG_ALLOCA : SDTypeProfile<1, 1, [SDTCisVT<0, iPTR>, SDTCisVT<1, iPTR>]>;

def SDT_X86WIN_FTOL : SDTypeProfile<0, 1, [SDTCisFP<0>]>;

def SDT_X86EHRET : SDTypeProfile<0, 1, [SDTCisInt<0>]>;

def SDT_X86TCRET : SDTypeProfile<0, 2, [SDTCisPtrTy<0>, SDTCisVT<1, i32>]>;

def SDT_X86MEMBARRIER : SDTypeProfile<0, 0, []>;

def X86MemBarrier : SDNode<"X86ISD::MEMBARRIER", SDT_X86MEMBARRIER,
                            [SDNPHasChain,SDNPSideEffect]>;
def X86MFence : SDNode<"X86ISD::MFENCE", SDT_X86MEMBARRIER,
                        [SDNPHasChain]>;
def X86SFence : SDNode<"X86ISD::SFENCE", SDT_X86MEMBARRIER,
                        [SDNPHasChain]>;
def X86LFence : SDNode<"X86ISD::LFENCE", SDT_X86MEMBARRIER,
                        [SDNPHasChain]>;


def X86bsf     : SDNode<"X86ISD::BSF",      SDTUnaryArithWithFlags>;
def X86bsr     : SDNode<"X86ISD::BSR",      SDTUnaryArithWithFlags>;
def X86shld    : SDNode<"X86ISD::SHLD",     SDTIntShiftDOp>;
def X86shrd    : SDNode<"X86ISD::SHRD",     SDTIntShiftDOp>;

def X86cmp     : SDNode<"X86ISD::CMP" ,     SDTX86CmpTest>;
def X86bt      : SDNode<"X86ISD::BT",       SDTX86CmpTest>;

def X86cmov    : SDNode<"X86ISD::CMOV",     SDTX86Cmov>;
def X86brcond  : SDNode<"X86ISD::BRCOND",   SDTX86BrCond,
                        [SDNPHasChain]>;
def X86setcc   : SDNode<"X86ISD::SETCC",    SDTX86SetCC>;
def X86setcc_c : SDNode<"X86ISD::SETCC_CARRY", SDTX86SetCC_C>;

def X86sahf    : SDNode<"X86ISD::SAHF",     SDTX86sahf>;

def X86rdrand  : SDNode<"X86ISD::RDRAND",   SDTX86rdrand,
                        [SDNPHasChain, SDNPSideEffect]>;

def X86rdseed  : SDNode<"X86ISD::RDSEED",   SDTX86rdrand,
                        [SDNPHasChain, SDNPSideEffect]>;

def X86cas : SDNode<"X86ISD::LCMPXCHG_DAG", SDTX86cas,
                        [SDNPHasChain, SDNPInGlue, SDNPOutGlue, SDNPMayStore,
                         SDNPMayLoad, SDNPMemOperand]>;
def X86cas8 : SDNode<"X86ISD::LCMPXCHG8_DAG", SDTX86caspair,
                        [SDNPHasChain, SDNPInGlue, SDNPOutGlue, SDNPMayStore,
                         SDNPMayLoad, SDNPMemOperand]>;
def X86cas16 : SDNode<"X86ISD::LCMPXCHG16_DAG", SDTX86caspair,
                        [SDNPHasChain, SDNPInGlue, SDNPOutGlue, SDNPMayStore,
                         SDNPMayLoad, SDNPMemOperand]>;

def X86retflag : SDNode<"X86ISD::RET_FLAG", SDTX86Ret,
                        [SDNPHasChain, SDNPOptInGlue, SDNPVariadic]>;

def X86vastart_save_xmm_regs :
                 SDNode<"X86ISD::VASTART_SAVE_XMM_REGS",
                        SDT_X86VASTART_SAVE_XMM_REGS,
                        [SDNPHasChain, SDNPVariadic]>;
def X86vaarg64 :
                 SDNode<"X86ISD::VAARG_64", SDT_X86VAARG_64,
                        [SDNPHasChain, SDNPMayLoad, SDNPMayStore,
                         SDNPMemOperand]>;
def X86callseq_start :
                 SDNode<"ISD::CALLSEQ_START", SDT_X86CallSeqStart,
                        [SDNPHasChain, SDNPOutGlue]>;
def X86callseq_end :
                 SDNode<"ISD::CALLSEQ_END",   SDT_X86CallSeqEnd,
                        [SDNPHasChain, SDNPOptInGlue, SDNPOutGlue]>;

def X86call    : SDNode<"X86ISD::CALL",     SDT_X86Call,
                        [SDNPHasChain, SDNPOutGlue, SDNPOptInGlue,
                         SDNPVariadic]>;

def X86rep_stos: SDNode<"X86ISD::REP_STOS", SDTX86RepStr,
                        [SDNPHasChain, SDNPInGlue, SDNPOutGlue, SDNPMayStore]>;
def X86rep_movs: SDNode<"X86ISD::REP_MOVS", SDTX86RepStr,
                        [SDNPHasChain, SDNPInGlue, SDNPOutGlue, SDNPMayStore,
                         SDNPMayLoad]>;

def X86rdtsc   : SDNode<"X86ISD::RDTSC_DAG", SDTX86Void,
                        [SDNPHasChain, SDNPOutGlue, SDNPSideEffect]>;
def X86rdtscp  : SDNode<"X86ISD::RDTSCP_DAG", SDTX86Void,
                        [SDNPHasChain, SDNPOutGlue, SDNPSideEffect]>;
def X86rdpmc   : SDNode<"X86ISD::RDPMC_DAG", SDTX86Void,
                        [SDNPHasChain, SDNPOutGlue, SDNPSideEffect]>;

def X86Wrapper    : SDNode<"X86ISD::Wrapper",     SDTX86Wrapper>;
def X86WrapperRIP : SDNode<"X86ISD::WrapperRIP",  SDTX86Wrapper>;

def X86RecoverFrameAlloc : SDNode<"ISD::FRAME_ALLOC_RECOVER",
                                  SDTypeProfile<1, 1, [SDTCisSameAs<0, 1>,
                                                       SDTCisInt<1>]>>;

def X86tlsaddr : SDNode<"X86ISD::TLSADDR", SDT_X86TLSADDR,
                        [SDNPHasChain, SDNPOptInGlue, SDNPOutGlue]>;

def X86tlsbaseaddr : SDNode<"X86ISD::TLSBASEADDR", SDT_X86TLSBASEADDR,
                        [SDNPHasChain, SDNPOptInGlue, SDNPOutGlue]>;

def X86ehret : SDNode<"X86ISD::EH_RETURN", SDT_X86EHRET,
                        [SDNPHasChain]>;

def X86eh_sjlj_setjmp  : SDNode<"X86ISD::EH_SJLJ_SETJMP",
                                SDTypeProfile<1, 1, [SDTCisInt<0>,
                                                     SDTCisPtrTy<1>]>,
                                [SDNPHasChain, SDNPSideEffect]>;
def X86eh_sjlj_longjmp : SDNode<"X86ISD::EH_SJLJ_LONGJMP",
                                SDTypeProfile<0, 1, [SDTCisPtrTy<0>]>,
                                [SDNPHasChain, SDNPSideEffect]>;

def X86tcret : SDNode<"X86ISD::TC_RETURN", SDT_X86TCRET,
                        [SDNPHasChain,  SDNPOptInGlue, SDNPVariadic]>;

def X86add_flag  : SDNode<"X86ISD::ADD",  SDTBinaryArithWithFlags,
                          [SDNPCommutative]>;
def X86sub_flag  : SDNode<"X86ISD::SUB",  SDTBinaryArithWithFlags>;
def X86smul_flag : SDNode<"X86ISD::SMUL", SDTBinaryArithWithFlags,
                          [SDNPCommutative]>;
def X86umul_flag : SDNode<"X86ISD::UMUL", SDT2ResultBinaryArithWithFlags,
                          [SDNPCommutative]>;
def X86adc_flag  : SDNode<"X86ISD::ADC",  SDTBinaryArithWithFlagsInOut>;
def X86sbb_flag  : SDNode<"X86ISD::SBB",  SDTBinaryArithWithFlagsInOut>;

def X86inc_flag  : SDNode<"X86ISD::INC",  SDTUnaryArithWithFlags>;
def X86dec_flag  : SDNode<"X86ISD::DEC",  SDTUnaryArithWithFlags>;
def X86or_flag   : SDNode<"X86ISD::OR",   SDTBinaryArithWithFlags,
                          [SDNPCommutative]>;
def X86xor_flag  : SDNode<"X86ISD::XOR",  SDTBinaryArithWithFlags,
                          [SDNPCommutative]>;
def X86and_flag  : SDNode<"X86ISD::AND",  SDTBinaryArithWithFlags,
                          [SDNPCommutative]>;

def X86bextr  : SDNode<"X86ISD::BEXTR",  SDTIntBinOp>;

def X86mul_imm : SDNode<"X86ISD::MUL_IMM", SDTIntBinOp>;

def X86WinAlloca : SDNode<"X86ISD::WIN_ALLOCA", SDTX86Void,
                          [SDNPHasChain, SDNPInGlue, SDNPOutGlue]>;

def X86SegAlloca : SDNode<"X86ISD::SEG_ALLOCA", SDT_X86SEG_ALLOCA,
                          [SDNPHasChain]>;

def X86TLSCall : SDNode<"X86ISD::TLSCALL", SDT_X86TLSCALL,
                        [SDNPHasChain, SDNPOptInGlue, SDNPOutGlue]>;

def X86WinFTOL : SDNode<"X86ISD::WIN_FTOL", SDT_X86WIN_FTOL,
                        [SDNPHasChain, SDNPOutGlue]>;

//===----------------------------------------------------------------------===//
// X86 Operand Definitions.
//

// A version of ptr_rc which excludes SP, ESP, and RSP. This is used for
// the index operand of an address, to conform to x86 encoding restrictions.
def ptr_rc_nosp : PointerLikeRegClass<1>;

// *mem - Operand definitions for the funky X86 addressing mode operands.
//
def X86MemAsmOperand : AsmOperandClass {
 let Name = "Mem";
}
let RenderMethod = "addMemOperands" in {
  def X86Mem8AsmOperand   : AsmOperandClass { let Name = "Mem8"; }
  def X86Mem16AsmOperand  : AsmOperandClass { let Name = "Mem16"; }
  def X86Mem32AsmOperand  : AsmOperandClass { let Name = "Mem32"; }
  def X86Mem64AsmOperand  : AsmOperandClass { let Name = "Mem64"; }
  def X86Mem80AsmOperand  : AsmOperandClass { let Name = "Mem80"; }
  def X86Mem128AsmOperand : AsmOperandClass { let Name = "Mem128"; }
  def X86Mem256AsmOperand : AsmOperandClass { let Name = "Mem256"; }
  def X86Mem512AsmOperand : AsmOperandClass { let Name = "Mem512"; }
  // Gather mem operands
  def X86MemVX32Operand : AsmOperandClass { let Name = "MemVX32"; }
  def X86MemVY32Operand : AsmOperandClass { let Name = "MemVY32"; }
  def X86MemVZ32Operand : AsmOperandClass { let Name = "MemVZ32"; }
  def X86MemVX64Operand : AsmOperandClass { let Name = "MemVX64"; }
  def X86MemVY64Operand : AsmOperandClass { let Name = "MemVY64"; }
  def X86MemVZ64Operand : AsmOperandClass { let Name = "MemVZ64"; }
}

def X86AbsMemAsmOperand : AsmOperandClass {
  let Name = "AbsMem";
  let SuperClasses = [X86MemAsmOperand];
}

class X86MemOperand<string printMethod,
          AsmOperandClass parserMatchClass = X86MemAsmOperand> : Operand<iPTR> {
  let PrintMethod = printMethod;
  let MIOperandInfo = (ops ptr_rc, i8imm, ptr_rc_nosp, i32imm, i8imm);
  let ParserMatchClass = parserMatchClass;
  let OperandType = "OPERAND_MEMORY";
}

// Gather mem operands
class X86VMemOperand<RegisterClass RC, string printMethod,
                     AsmOperandClass parserMatchClass>
    : X86MemOperand<printMethod, parserMatchClass> {
  let MIOperandInfo = (ops ptr_rc, i8imm, RC, i32imm, i8imm);
}

def anymem : X86MemOperand<"printanymem">;

def opaque32mem : X86MemOperand<"printopaquemem">;
def opaque48mem : X86MemOperand<"printopaquemem">;
def opaque80mem : X86MemOperand<"printopaquemem">;
def opaque512mem : X86MemOperand<"printopaquemem">;

def i8mem   : X86MemOperand<"printi8mem",   X86Mem8AsmOperand>;
def i16mem  : X86MemOperand<"printi16mem",  X86Mem16AsmOperand>;
def i32mem  : X86MemOperand<"printi32mem",  X86Mem32AsmOperand>;
def i64mem  : X86MemOperand<"printi64mem",  X86Mem64AsmOperand>;
def i128mem : X86MemOperand<"printi128mem", X86Mem128AsmOperand>;
def i256mem : X86MemOperand<"printi256mem", X86Mem256AsmOperand>;
def i512mem : X86MemOperand<"printi512mem", X86Mem512AsmOperand>;
def f32mem  : X86MemOperand<"printf32mem",  X86Mem32AsmOperand>;
def f64mem  : X86MemOperand<"printf64mem",  X86Mem64AsmOperand>;
def f80mem  : X86MemOperand<"printf80mem",  X86Mem80AsmOperand>;
def f128mem : X86MemOperand<"printf128mem", X86Mem128AsmOperand>;
def f256mem : X86MemOperand<"printf256mem", X86Mem256AsmOperand>;
def f512mem : X86MemOperand<"printf512mem", X86Mem512AsmOperand>;

def v512mem : X86VMemOperand<VR512, "printf512mem", X86Mem512AsmOperand>;

// Gather mem operands
def vx32mem  : X86VMemOperand<VR128,  "printi32mem", X86MemVX32Operand>;
def vy32mem  : X86VMemOperand<VR256,  "printi32mem", X86MemVY32Operand>;
def vx64mem  : X86VMemOperand<VR128,  "printi64mem", X86MemVX64Operand>;
def vy64mem  : X86VMemOperand<VR256,  "printi64mem", X86MemVY64Operand>;
def vy64xmem : X86VMemOperand<VR256X, "printi64mem", X86MemVY64Operand>;
def vz32mem  : X86VMemOperand<VR512,  "printi32mem", X86MemVZ32Operand>;
def vz64mem  : X86VMemOperand<VR512,  "printi64mem", X86MemVZ64Operand>;

// A version of i8mem for use on x86-64 that uses GR64_NOREX instead of
// plain GR64, so that it doesn't potentially require a REX prefix.
def i8mem_NOREX : Operand<i64> {
  let PrintMethod = "printi8mem";
  let MIOperandInfo = (ops GR64_NOREX, i8imm, GR64_NOREX_NOSP, i32imm, i8imm);
  let ParserMatchClass = X86Mem8AsmOperand;
  let OperandType = "OPERAND_MEMORY";
}

// GPRs available for tailcall.
// It represents GR32_TC, GR64_TC or GR64_TCW64.
def ptr_rc_tailcall : PointerLikeRegClass<2>;

// Special i32mem for addresses of load folding tail calls. These are not
// allowed to use callee-saved registers since they must be scheduled
// after callee-saved register are popped.
def i32mem_TC : Operand<i32> {
  let PrintMethod = "printi32mem";
  let MIOperandInfo = (ops ptr_rc_tailcall, i8imm, ptr_rc_tailcall,
                       i32imm, i8imm);
  let ParserMatchClass = X86Mem32AsmOperand;
  let OperandType = "OPERAND_MEMORY";
}

// Special i64mem for addresses of load folding tail calls. These are not
// allowed to use callee-saved registers since they must be scheduled
// after callee-saved register are popped.
def i64mem_TC : Operand<i64> {
  let PrintMethod = "printi64mem";
  let MIOperandInfo = (ops ptr_rc_tailcall, i8imm,
                       ptr_rc_tailcall, i32imm, i8imm);
  let ParserMatchClass = X86Mem64AsmOperand;
  let OperandType = "OPERAND_MEMORY";
}

let OperandType = "OPERAND_PCREL",
    ParserMatchClass = X86AbsMemAsmOperand,
    PrintMethod = "printPCRelImm" in {
def i32imm_pcrel : Operand<i32>;
def i16imm_pcrel : Operand<i16>;

// Branch targets have OtherVT type and print as pc-relative values.
def brtarget : Operand<OtherVT>;
def brtarget8 : Operand<OtherVT>;

}

// Special parser to detect 16-bit mode to select 16-bit displacement.
def X86AbsMem16AsmOperand : AsmOperandClass {
  let Name = "AbsMem16";
  let RenderMethod = "addAbsMemOperands";
  let SuperClasses = [X86AbsMemAsmOperand];
}

// Branch targets have OtherVT type and print as pc-relative values.
let OperandType = "OPERAND_PCREL",
    PrintMethod = "printPCRelImm" in {
let ParserMatchClass = X86AbsMem16AsmOperand in
  def brtarget16 : Operand<OtherVT>;
let ParserMatchClass = X86AbsMemAsmOperand in
  def brtarget32 : Operand<OtherVT>;
}

let RenderMethod = "addSrcIdxOperands" in {
  def X86SrcIdx8Operand : AsmOperandClass {
    let Name = "SrcIdx8";
    let SuperClasses = [X86Mem8AsmOperand];
  }
  def X86SrcIdx16Operand : AsmOperandClass {
    let Name = "SrcIdx16";
    let SuperClasses = [X86Mem16AsmOperand];
  }
  def X86SrcIdx32Operand : AsmOperandClass {
    let Name = "SrcIdx32";
    let SuperClasses = [X86Mem32AsmOperand];
  }
  def X86SrcIdx64Operand : AsmOperandClass {
    let Name = "SrcIdx64";
    let SuperClasses = [X86Mem64AsmOperand];
  }
} // RenderMethod = "addSrcIdxOperands"

let RenderMethod = "addDstIdxOperands" in {
 def X86DstIdx8Operand : AsmOperandClass {
   let Name = "DstIdx8";
   let SuperClasses = [X86Mem8AsmOperand];
 }
 def X86DstIdx16Operand : AsmOperandClass {
   let Name = "DstIdx16";
   let SuperClasses = [X86Mem16AsmOperand];
 }
 def X86DstIdx32Operand : AsmOperandClass {
   let Name = "DstIdx32";
   let SuperClasses = [X86Mem32AsmOperand];
 }
 def X86DstIdx64Operand : AsmOperandClass {
   let Name = "DstIdx64";
   let SuperClasses = [X86Mem64AsmOperand];
 }
} // RenderMethod = "addDstIdxOperands"

let RenderMethod = "addMemOffsOperands" in {
  def X86MemOffs16_8AsmOperand : AsmOperandClass {
    let Name = "MemOffs16_8";
    let SuperClasses = [X86Mem8AsmOperand];
  }
  def X86MemOffs16_16AsmOperand : AsmOperandClass {
    let Name = "MemOffs16_16";
    let SuperClasses = [X86Mem16AsmOperand];
  }
  def X86MemOffs16_32AsmOperand : AsmOperandClass {
    let Name = "MemOffs16_32";
    let SuperClasses = [X86Mem32AsmOperand];
  }
  def X86MemOffs32_8AsmOperand : AsmOperandClass {
    let Name = "MemOffs32_8";
    let SuperClasses = [X86Mem8AsmOperand];
  }
  def X86MemOffs32_16AsmOperand : AsmOperandClass {
    let Name = "MemOffs32_16";
    let SuperClasses = [X86Mem16AsmOperand];
  }
  def X86MemOffs32_32AsmOperand : AsmOperandClass {
    let Name = "MemOffs32_32";
    let SuperClasses = [X86Mem32AsmOperand];
  }
  def X86MemOffs32_64AsmOperand : AsmOperandClass {
    let Name = "MemOffs32_64";
    let SuperClasses = [X86Mem64AsmOperand];
  }
  def X86MemOffs64_8AsmOperand : AsmOperandClass {
    let Name = "MemOffs64_8";
    let SuperClasses = [X86Mem8AsmOperand];
  }
  def X86MemOffs64_16AsmOperand : AsmOperandClass {
    let Name = "MemOffs64_16";
    let SuperClasses = [X86Mem16AsmOperand];
  }
  def X86MemOffs64_32AsmOperand : AsmOperandClass {
    let Name = "MemOffs64_32";
    let SuperClasses = [X86Mem32AsmOperand];
  }
  def X86MemOffs64_64AsmOperand : AsmOperandClass {
    let Name = "MemOffs64_64";
    let SuperClasses = [X86Mem64AsmOperand];
  }
} // RenderMethod = "addMemOffsOperands"

class X86SrcIdxOperand<string printMethod, AsmOperandClass parserMatchClass>
    : X86MemOperand<printMethod, parserMatchClass> {
  let MIOperandInfo = (ops ptr_rc, i8imm);
}

class X86DstIdxOperand<string printMethod, AsmOperandClass parserMatchClass>
    : X86MemOperand<printMethod, parserMatchClass> {
  let MIOperandInfo = (ops ptr_rc);
}

def srcidx8  : X86SrcIdxOperand<"printSrcIdx8",  X86SrcIdx8Operand>;
def srcidx16 : X86SrcIdxOperand<"printSrcIdx16", X86SrcIdx16Operand>;
def srcidx32 : X86SrcIdxOperand<"printSrcIdx32", X86SrcIdx32Operand>;
def srcidx64 : X86SrcIdxOperand<"printSrcIdx64", X86SrcIdx64Operand>;
def dstidx8  : X86DstIdxOperand<"printDstIdx8",  X86DstIdx8Operand>;
def dstidx16 : X86DstIdxOperand<"printDstIdx16", X86DstIdx16Operand>;
def dstidx32 : X86DstIdxOperand<"printDstIdx32", X86DstIdx32Operand>;
def dstidx64 : X86DstIdxOperand<"printDstIdx64", X86DstIdx64Operand>;

class X86MemOffsOperand<Operand immOperand, string printMethod,
                        AsmOperandClass parserMatchClass>
    : X86MemOperand<printMethod, parserMatchClass> {
  let MIOperandInfo = (ops immOperand, i8imm);
}

def offset16_8  : X86MemOffsOperand<i16imm, "printMemOffs8",
                                    X86MemOffs16_8AsmOperand>;
def offset16_16 : X86MemOffsOperand<i16imm, "printMemOffs16",
                                    X86MemOffs16_16AsmOperand>;
def offset16_32 : X86MemOffsOperand<i16imm, "printMemOffs32",
                                    X86MemOffs16_32AsmOperand>;
def offset32_8  : X86MemOffsOperand<i32imm, "printMemOffs8",
                                    X86MemOffs32_8AsmOperand>;
def offset32_16 : X86MemOffsOperand<i32imm, "printMemOffs16",
                                    X86MemOffs32_16AsmOperand>;
def offset32_32 : X86MemOffsOperand<i32imm, "printMemOffs32",
                                    X86MemOffs32_32AsmOperand>;
def offset32_64 : X86MemOffsOperand<i32imm, "printMemOffs64",
                                    X86MemOffs32_64AsmOperand>;
def offset64_8  : X86MemOffsOperand<i64imm, "printMemOffs8",
                                    X86MemOffs64_8AsmOperand>;
def offset64_16 : X86MemOffsOperand<i64imm, "printMemOffs16",
                                    X86MemOffs64_16AsmOperand>;
def offset64_32 : X86MemOffsOperand<i64imm, "printMemOffs32",
                                    X86MemOffs64_32AsmOperand>;
def offset64_64 : X86MemOffsOperand<i64imm, "printMemOffs64",
                                    X86MemOffs64_64AsmOperand>;

def SSECC : Operand<i8> {
  let PrintMethod = "printSSEAVXCC";
  let OperandType = "OPERAND_IMMEDIATE";
}

def i8immZExt3 : ImmLeaf<i8, [{
  return Imm >= 0 && Imm < 8;
}]>;

def AVXCC : Operand<i8> {
  let PrintMethod = "printSSEAVXCC";
  let OperandType = "OPERAND_IMMEDIATE";
}

def i8immZExt5 : ImmLeaf<i8, [{
  return Imm >= 0 && Imm < 32;
}]>;

def AVX512ICC : Operand<i8> {
  let PrintMethod = "printSSEAVXCC";
  let OperandType = "OPERAND_IMMEDIATE";
}

def XOPCC : Operand<i8> {
  let PrintMethod = "printXOPCC";
  let OperandType = "OPERAND_IMMEDIATE";
}

<<<<<<< HEAD
=======
class ImmSExtAsmOperandClass : AsmOperandClass {
  let SuperClasses = [ImmAsmOperand];
  let RenderMethod = "addImmOperands";
}

>>>>>>> 969bfdfe
def X86GR32orGR64AsmOperand : AsmOperandClass {
  let Name = "GR32orGR64";
}

def GR32orGR64 : RegisterOperand<GR32> {
  let ParserMatchClass = X86GR32orGR64AsmOperand;
}
def AVX512RCOperand : AsmOperandClass {
  let Name = "AVX512RC";
}
def AVX512RC : Operand<i32> {
  let PrintMethod = "printRoundingControl";
  let OperandType = "OPERAND_IMMEDIATE";
  let ParserMatchClass = AVX512RCOperand;
}

// Sign-extended immediate classes. We don't need to define the full lattice
// here because there is no instruction with an ambiguity between ImmSExti64i32
// and ImmSExti32i8.
//
// The strange ranges come from the fact that the assembler always works with
// 64-bit immediates, but for a 16-bit target value we want to accept both "-1"
// (which will be a -1ULL), and "0xFF" (-1 in 16-bits).

// [0, 0x7FFFFFFF]                                            |
//   [0xFFFFFFFF80000000, 0xFFFFFFFFFFFFFFFF]
def ImmSExti64i32AsmOperand : ImmSExtAsmOperandClass {
  let Name = "ImmSExti64i32";
}

// [0, 0x0000007F] | [0x000000000000FF80, 0x000000000000FFFF] |
//   [0xFFFFFFFFFFFFFF80, 0xFFFFFFFFFFFFFFFF]
def ImmSExti16i8AsmOperand : ImmSExtAsmOperandClass {
  let Name = "ImmSExti16i8";
  let SuperClasses = [ImmSExti64i32AsmOperand];
}

// [0, 0x0000007F] | [0x00000000FFFFFF80, 0x00000000FFFFFFFF] |
//   [0xFFFFFFFFFFFFFF80, 0xFFFFFFFFFFFFFFFF]
def ImmSExti32i8AsmOperand : ImmSExtAsmOperandClass {
  let Name = "ImmSExti32i8";
}

// [0, 0x0000007F]                                            |
//   [0xFFFFFFFFFFFFFF80, 0xFFFFFFFFFFFFFFFF]
def ImmSExti64i8AsmOperand : ImmSExtAsmOperandClass {
  let Name = "ImmSExti64i8";
  let SuperClasses = [ImmSExti16i8AsmOperand, ImmSExti32i8AsmOperand,
                      ImmSExti64i32AsmOperand];
}

// Unsigned immediate used by SSE/AVX instructions
// [0, 0xFF]
//   [0xFFFFFFFFFFFFFF80, 0xFFFFFFFFFFFFFFFF]
def ImmUnsignedi8AsmOperand : AsmOperandClass {
  let Name = "ImmUnsignedi8";
  let RenderMethod = "addImmOperands";
}

// A couple of more descriptive operand definitions.
// 16-bits but only 8 bits are significant.
def i16i8imm  : Operand<i16> {
  let ParserMatchClass = ImmSExti16i8AsmOperand;
  let OperandType = "OPERAND_IMMEDIATE";
}
// 32-bits but only 8 bits are significant.
def i32i8imm  : Operand<i32> {
  let ParserMatchClass = ImmSExti32i8AsmOperand;
  let OperandType = "OPERAND_IMMEDIATE";
}

// 64-bits but only 32 bits are significant.
def i64i32imm  : Operand<i64> {
  let ParserMatchClass = ImmSExti64i32AsmOperand;
  let OperandType = "OPERAND_IMMEDIATE";
}

// 64-bits but only 8 bits are significant.
def i64i8imm   : Operand<i64> {
  let ParserMatchClass = ImmSExti64i8AsmOperand;
  let OperandType = "OPERAND_IMMEDIATE";
}

// Unsigned 8-bit immediate used by SSE/AVX instructions.
def u8imm : Operand<i8> {
  let PrintMethod = "printU8Imm";
  let ParserMatchClass = ImmUnsignedi8AsmOperand;
  let OperandType = "OPERAND_IMMEDIATE";
}

// 32-bit immediate but only 8-bits are significant and they are unsigned.
// Used by some SSE/AVX instructions that use intrinsics.
def i32u8imm : Operand<i32> {
  let PrintMethod = "printU8Imm";
  let ParserMatchClass = ImmUnsignedi8AsmOperand;
  let OperandType = "OPERAND_IMMEDIATE";
}

// 64-bits but only 32 bits are significant, and those bits are treated as being
// pc relative.
def i64i32imm_pcrel : Operand<i64> {
  let PrintMethod = "printPCRelImm";
  let ParserMatchClass = X86AbsMemAsmOperand;
  let OperandType = "OPERAND_PCREL";
}

def lea64_32mem : Operand<i32> {
  let PrintMethod = "printanymem";
  let MIOperandInfo = (ops GR64, i8imm, GR64_NOSP, i32imm, i8imm);
  let ParserMatchClass = X86MemAsmOperand;
}

// Memory operands that use 64-bit pointers in both ILP32 and LP64.
def lea64mem : Operand<i64> {
  let PrintMethod = "printanymem";
  let MIOperandInfo = (ops GR64, i8imm, GR64_NOSP, i32imm, i8imm);
  let ParserMatchClass = X86MemAsmOperand;
}


//===----------------------------------------------------------------------===//
// X86 Complex Pattern Definitions.
//

// Define X86 specific addressing mode.
def addr      : ComplexPattern<iPTR, 5, "SelectAddr", [], [SDNPWantParent]>;
def lea32addr : ComplexPattern<i32, 5, "SelectLEAAddr",
                               [add, sub, mul, X86mul_imm, shl, or, frameindex],
                               []>;
// In 64-bit mode 32-bit LEAs can use RIP-relative addressing.
def lea64_32addr : ComplexPattern<i32, 5, "SelectLEA64_32Addr",
                                  [add, sub, mul, X86mul_imm, shl, or,
                                   frameindex, X86WrapperRIP],
                                  []>;

def tls32addr : ComplexPattern<i32, 5, "SelectTLSADDRAddr",
                               [tglobaltlsaddr], []>;

def tls32baseaddr : ComplexPattern<i32, 5, "SelectTLSADDRAddr",
                               [tglobaltlsaddr], []>;

def lea64addr : ComplexPattern<i64, 5, "SelectLEAAddr",
                        [add, sub, mul, X86mul_imm, shl, or, frameindex,
                         X86WrapperRIP], []>;

def tls64addr : ComplexPattern<i64, 5, "SelectTLSADDRAddr",
                               [tglobaltlsaddr], []>;

def tls64baseaddr : ComplexPattern<i64, 5, "SelectTLSADDRAddr",
                               [tglobaltlsaddr], []>;

//===----------------------------------------------------------------------===//
// X86 Instruction Predicate Definitions.
def HasCMov      : Predicate<"Subtarget->hasCMov()">;
def NoCMov       : Predicate<"!Subtarget->hasCMov()">;

def HasMMX       : Predicate<"Subtarget->hasMMX()">;
def Has3DNow     : Predicate<"Subtarget->has3DNow()">;
def Has3DNowA    : Predicate<"Subtarget->has3DNowA()">;
def HasSSE1      : Predicate<"Subtarget->hasSSE1()">;
def UseSSE1      : Predicate<"Subtarget->hasSSE1() && !Subtarget->hasAVX()">;
def HasSSE2      : Predicate<"Subtarget->hasSSE2()">;
def UseSSE2      : Predicate<"Subtarget->hasSSE2() && !Subtarget->hasAVX()">;
def HasSSE3      : Predicate<"Subtarget->hasSSE3()">;
def UseSSE3      : Predicate<"Subtarget->hasSSE3() && !Subtarget->hasAVX()">;
def HasSSSE3     : Predicate<"Subtarget->hasSSSE3()">;
def UseSSSE3     : Predicate<"Subtarget->hasSSSE3() && !Subtarget->hasAVX()">;
def HasSSE41     : Predicate<"Subtarget->hasSSE41()">;
def NoSSE41      : Predicate<"!Subtarget->hasSSE41()">;
def UseSSE41     : Predicate<"Subtarget->hasSSE41() && !Subtarget->hasAVX()">;
def HasSSE42     : Predicate<"Subtarget->hasSSE42()">;
def UseSSE42     : Predicate<"Subtarget->hasSSE42() && !Subtarget->hasAVX()">;
def HasSSE4A     : Predicate<"Subtarget->hasSSE4A()">;
def HasAVX       : Predicate<"Subtarget->hasAVX()">;
def HasAVX2      : Predicate<"Subtarget->hasAVX2()">;
def HasAVX1Only  : Predicate<"Subtarget->hasAVX() && !Subtarget->hasAVX2()">;
def HasAVX512    : Predicate<"Subtarget->hasAVX512()">,
                     AssemblerPredicate<"FeatureAVX512", "AVX-512 ISA">;
def UseAVX       : Predicate<"Subtarget->hasAVX() && !Subtarget->hasAVX512()">;
def UseAVX2      : Predicate<"Subtarget->hasAVX2() && !Subtarget->hasAVX512()">;
def NoAVX512     : Predicate<"!Subtarget->hasAVX512()">;
<<<<<<< HEAD
def HasCDI       : Predicate<"Subtarget->hasCDI()">;
def HasPFI       : Predicate<"Subtarget->hasPFI()">;
def HasERI       : Predicate<"Subtarget->hasERI()">;
def HasDQI       : Predicate<"Subtarget->hasDQI()">;
def NoDQI        : Predicate<"!Subtarget->hasDQI()">;
def HasBWI       : Predicate<"Subtarget->hasBWI()">;
=======
def HasCDI       : Predicate<"Subtarget->hasCDI()">,
                     AssemblerPredicate<"FeatureCDI", "AVX-512 CD ISA">;
def HasPFI       : Predicate<"Subtarget->hasPFI()">,
                     AssemblerPredicate<"FeaturePFI", "AVX-512 PF ISA">;
def HasERI       : Predicate<"Subtarget->hasERI()">,
                     AssemblerPredicate<"FeatureERI", "AVX-512 ER ISA">;
def HasDQI       : Predicate<"Subtarget->hasDQI()">,
                     AssemblerPredicate<"FeatureDQI", "AVX-512 DQ ISA">;
def NoDQI        : Predicate<"!Subtarget->hasDQI()">;
def HasBWI       : Predicate<"Subtarget->hasBWI()">,
                     AssemblerPredicate<"FeatureBWI", "AVX-512 BW ISA">;
>>>>>>> 969bfdfe
def HasVLX       : Predicate<"Subtarget->hasVLX()">,
                     AssemblerPredicate<"FeatureVLX", "AVX-512 VL ISA">;
def NoVLX        : Predicate<"!Subtarget->hasVLX()">;

def HasPOPCNT    : Predicate<"Subtarget->hasPOPCNT()">;
def HasAES       : Predicate<"Subtarget->hasAES()">;
def HasPCLMUL    : Predicate<"Subtarget->hasPCLMUL()">;
def HasFMA       : Predicate<"Subtarget->hasFMA()">;
def UseFMAOnAVX  : Predicate<"Subtarget->hasFMA() && !Subtarget->hasAVX512()">;
def HasFMA4      : Predicate<"Subtarget->hasFMA4()">;
def HasXOP       : Predicate<"Subtarget->hasXOP()">;
def HasTBM       : Predicate<"Subtarget->hasTBM()">;
def HasMOVBE     : Predicate<"Subtarget->hasMOVBE()">;
def HasRDRAND    : Predicate<"Subtarget->hasRDRAND()">;
def HasF16C      : Predicate<"Subtarget->hasF16C()">;
def HasFSGSBase  : Predicate<"Subtarget->hasFSGSBase()">;
def HasLZCNT     : Predicate<"Subtarget->hasLZCNT()">;
def HasBMI       : Predicate<"Subtarget->hasBMI()">;
def HasBMI2      : Predicate<"Subtarget->hasBMI2()">;
def HasRTM       : Predicate<"Subtarget->hasRTM()">;
def HasHLE       : Predicate<"Subtarget->hasHLE()">;
def HasTSX       : Predicate<"Subtarget->hasRTM() || Subtarget->hasHLE()">;
def HasADX       : Predicate<"Subtarget->hasADX()">;
def HasSHA       : Predicate<"Subtarget->hasSHA()">;
def HasPRFCHW    : Predicate<"Subtarget->hasPRFCHW()">;
def HasRDSEED    : Predicate<"Subtarget->hasRDSEED()">;
def HasPrefetchW : Predicate<"Subtarget->hasPRFCHW()">;
def FPStackf32   : Predicate<"!Subtarget->hasSSE1()">;
def FPStackf64   : Predicate<"!Subtarget->hasSSE2()">;
def HasCmpxchg16b: Predicate<"Subtarget->hasCmpxchg16b()">;
def Not64BitMode : Predicate<"!Subtarget->is64Bit()">,
                             AssemblerPredicate<"!Mode64Bit", "Not 64-bit mode">;
def In64BitMode  : Predicate<"Subtarget->is64Bit()">,
                             AssemblerPredicate<"Mode64Bit", "64-bit mode">;
def IsLP64  : Predicate<"Subtarget->isTarget64BitLP64()">;
def NotLP64 : Predicate<"!Subtarget->isTarget64BitLP64()">;
def In16BitMode  : Predicate<"Subtarget->is16Bit()">,
                             AssemblerPredicate<"Mode16Bit", "16-bit mode">;
def Not16BitMode : Predicate<"!Subtarget->is16Bit()">,
                             AssemblerPredicate<"!Mode16Bit", "Not 16-bit mode">;
def In32BitMode  : Predicate<"Subtarget->is32Bit()">,
                             AssemblerPredicate<"Mode32Bit", "32-bit mode">;
def IsWin64      : Predicate<"Subtarget->isTargetWin64()">;
def NotWin64     : Predicate<"!Subtarget->isTargetWin64()">;
def IsPS4        : Predicate<"Subtarget->isTargetPS4()">;
def NotPS4       : Predicate<"!Subtarget->isTargetPS4()">;
def IsNaCl       : Predicate<"Subtarget->isTargetNaCl()">;
def NotNaCl      : Predicate<"!Subtarget->isTargetNaCl()">;
def SmallCode    : Predicate<"TM.getCodeModel() == CodeModel::Small">;
def KernelCode   : Predicate<"TM.getCodeModel() == CodeModel::Kernel">;
def FarData      : Predicate<"TM.getCodeModel() != CodeModel::Small &&"
                             "TM.getCodeModel() != CodeModel::Kernel">;
def NearData     : Predicate<"TM.getCodeModel() == CodeModel::Small ||"
                             "TM.getCodeModel() == CodeModel::Kernel">;
def IsStatic     : Predicate<"TM.getRelocationModel() == Reloc::Static">;
def IsNotPIC     : Predicate<"TM.getRelocationModel() != Reloc::PIC_">;
def OptForSize   : Predicate<"OptForSize">;
def OptForSpeed  : Predicate<"!OptForSize">;
def FastBTMem    : Predicate<"!Subtarget->isBTMemSlow()">;
def CallImmAddr  : Predicate<"Subtarget->IsLegalToCallImmediateAddr(TM)">;
def FavorMemIndirectCall  : Predicate<"!Subtarget->callRegIndirect()">;
def NotSlowIncDec : Predicate<"!Subtarget->slowIncDec()">;
def HasFastMem32 : Predicate<"!Subtarget->isUnalignedMem32Slow()">;

//===----------------------------------------------------------------------===//
// X86 Instruction Format Definitions.
//

include "X86InstrFormats.td"

//===----------------------------------------------------------------------===//
// Pattern fragments.
//

// X86 specific condition code. These correspond to CondCode in
// X86InstrInfo.h. They must be kept in synch.
def X86_COND_A   : PatLeaf<(i8 0)>;  // alt. COND_NBE
def X86_COND_AE  : PatLeaf<(i8 1)>;  // alt. COND_NC
def X86_COND_B   : PatLeaf<(i8 2)>;  // alt. COND_C
def X86_COND_BE  : PatLeaf<(i8 3)>;  // alt. COND_NA
def X86_COND_E   : PatLeaf<(i8 4)>;  // alt. COND_Z
def X86_COND_G   : PatLeaf<(i8 5)>;  // alt. COND_NLE
def X86_COND_GE  : PatLeaf<(i8 6)>;  // alt. COND_NL
def X86_COND_L   : PatLeaf<(i8 7)>;  // alt. COND_NGE
def X86_COND_LE  : PatLeaf<(i8 8)>;  // alt. COND_NG
def X86_COND_NE  : PatLeaf<(i8 9)>;  // alt. COND_NZ
def X86_COND_NO  : PatLeaf<(i8 10)>;
def X86_COND_NP  : PatLeaf<(i8 11)>; // alt. COND_PO
def X86_COND_NS  : PatLeaf<(i8 12)>;
def X86_COND_O   : PatLeaf<(i8 13)>;
def X86_COND_P   : PatLeaf<(i8 14)>; // alt. COND_PE
def X86_COND_S   : PatLeaf<(i8 15)>;

// Predicate used to help when pattern matching LZCNT/TZCNT.
def X86_COND_E_OR_NE : ImmLeaf<i8, [{
  return (Imm == X86::COND_E) || (Imm == X86::COND_NE);
}]>;


def i16immSExt8  : ImmLeaf<i16, [{ return Imm == (int8_t)Imm; }]>;
def i32immSExt8  : ImmLeaf<i32, [{ return Imm == (int8_t)Imm; }]>;
def i64immSExt8  : ImmLeaf<i64, [{ return Imm == (int8_t)Imm; }]>;


def i64immSExt32 : ImmLeaf<i64, [{ return Imm == (int32_t)Imm; }]>;


// i64immZExt32 predicate - True if the 64-bit immediate fits in a 32-bit
// unsigned field.
def i64immZExt32 : ImmLeaf<i64, [{ return (uint64_t)Imm == (uint32_t)Imm; }]>;

def i64immZExt32SExt8 : ImmLeaf<i64, [{
  return (uint64_t)Imm == (uint32_t)Imm && (int32_t)Imm == (int8_t)Imm;
}]>;

// Helper fragments for loads.
// It's always safe to treat a anyext i16 load as a i32 load if the i16 is
// known to be 32-bit aligned or better. Ditto for i8 to i16.
def loadi16 : PatFrag<(ops node:$ptr), (i16 (unindexedload node:$ptr)), [{
  LoadSDNode *LD = cast<LoadSDNode>(N);
  ISD::LoadExtType ExtType = LD->getExtensionType();
  if (ExtType == ISD::NON_EXTLOAD)
    return true;
  if (ExtType == ISD::EXTLOAD)
    return LD->getAlignment() >= 2 && !LD->isVolatile();
  return false;
}]>;

def loadi16_anyext : PatFrag<(ops node:$ptr), (i32 (unindexedload node:$ptr)),[{
  LoadSDNode *LD = cast<LoadSDNode>(N);
  ISD::LoadExtType ExtType = LD->getExtensionType();
  if (ExtType == ISD::EXTLOAD)
    return LD->getAlignment() >= 2 && !LD->isVolatile();
  return false;
}]>;

def loadi32 : PatFrag<(ops node:$ptr), (i32 (unindexedload node:$ptr)), [{
  LoadSDNode *LD = cast<LoadSDNode>(N);
  ISD::LoadExtType ExtType = LD->getExtensionType();
  if (ExtType == ISD::NON_EXTLOAD)
    return true;
  if (ExtType == ISD::EXTLOAD)
    return LD->getAlignment() >= 4 && !LD->isVolatile();
  return false;
}]>;

def loadi8  : PatFrag<(ops node:$ptr), (i8  (load node:$ptr))>;
def loadi64 : PatFrag<(ops node:$ptr), (i64 (load node:$ptr))>;
def loadf32 : PatFrag<(ops node:$ptr), (f32 (load node:$ptr))>;
def loadf64 : PatFrag<(ops node:$ptr), (f64 (load node:$ptr))>;
def loadf80 : PatFrag<(ops node:$ptr), (f80 (load node:$ptr))>;

def sextloadi16i8  : PatFrag<(ops node:$ptr), (i16 (sextloadi8 node:$ptr))>;
def sextloadi32i8  : PatFrag<(ops node:$ptr), (i32 (sextloadi8 node:$ptr))>;
def sextloadi32i16 : PatFrag<(ops node:$ptr), (i32 (sextloadi16 node:$ptr))>;
def sextloadi64i8  : PatFrag<(ops node:$ptr), (i64 (sextloadi8 node:$ptr))>;
def sextloadi64i16 : PatFrag<(ops node:$ptr), (i64 (sextloadi16 node:$ptr))>;
def sextloadi64i32 : PatFrag<(ops node:$ptr), (i64 (sextloadi32 node:$ptr))>;

def zextloadi8i1   : PatFrag<(ops node:$ptr), (i8  (zextloadi1 node:$ptr))>;
def zextloadi16i1  : PatFrag<(ops node:$ptr), (i16 (zextloadi1 node:$ptr))>;
def zextloadi32i1  : PatFrag<(ops node:$ptr), (i32 (zextloadi1 node:$ptr))>;
def zextloadi16i8  : PatFrag<(ops node:$ptr), (i16 (zextloadi8 node:$ptr))>;
def zextloadi32i8  : PatFrag<(ops node:$ptr), (i32 (zextloadi8 node:$ptr))>;
def zextloadi32i16 : PatFrag<(ops node:$ptr), (i32 (zextloadi16 node:$ptr))>;
def zextloadi64i1  : PatFrag<(ops node:$ptr), (i64 (zextloadi1 node:$ptr))>;
def zextloadi64i8  : PatFrag<(ops node:$ptr), (i64 (zextloadi8 node:$ptr))>;
def zextloadi64i16 : PatFrag<(ops node:$ptr), (i64 (zextloadi16 node:$ptr))>;
def zextloadi64i32 : PatFrag<(ops node:$ptr), (i64 (zextloadi32 node:$ptr))>;

def extloadi8i1    : PatFrag<(ops node:$ptr), (i8  (extloadi1 node:$ptr))>;
def extloadi16i1   : PatFrag<(ops node:$ptr), (i16 (extloadi1 node:$ptr))>;
def extloadi32i1   : PatFrag<(ops node:$ptr), (i32 (extloadi1 node:$ptr))>;
def extloadi16i8   : PatFrag<(ops node:$ptr), (i16 (extloadi8 node:$ptr))>;
def extloadi32i8   : PatFrag<(ops node:$ptr), (i32 (extloadi8 node:$ptr))>;
def extloadi32i16  : PatFrag<(ops node:$ptr), (i32 (extloadi16 node:$ptr))>;
def extloadi64i1   : PatFrag<(ops node:$ptr), (i64 (extloadi1 node:$ptr))>;
def extloadi64i8   : PatFrag<(ops node:$ptr), (i64 (extloadi8 node:$ptr))>;
def extloadi64i16  : PatFrag<(ops node:$ptr), (i64 (extloadi16 node:$ptr))>;
def extloadi64i32  : PatFrag<(ops node:$ptr), (i64 (extloadi32 node:$ptr))>;


// An 'and' node with a single use.
def and_su : PatFrag<(ops node:$lhs, node:$rhs), (and node:$lhs, node:$rhs), [{
  return N->hasOneUse();
}]>;
// An 'srl' node with a single use.
def srl_su : PatFrag<(ops node:$lhs, node:$rhs), (srl node:$lhs, node:$rhs), [{
  return N->hasOneUse();
}]>;
// An 'trunc' node with a single use.
def trunc_su : PatFrag<(ops node:$src), (trunc node:$src), [{
  return N->hasOneUse();
}]>;

//===----------------------------------------------------------------------===//
// Instruction list.
//

// Nop
let hasSideEffects = 0, SchedRW = [WriteZero] in {
  def NOOP : I<0x90, RawFrm, (outs), (ins), "nop", [], IIC_NOP>;
  def NOOPW : I<0x1f, MRMXm, (outs), (ins i16mem:$zero),
                "nop{w}\t$zero", [], IIC_NOP>, TB, OpSize16;
  def NOOPL : I<0x1f, MRMXm, (outs), (ins i32mem:$zero),
                "nop{l}\t$zero", [], IIC_NOP>, TB, OpSize32;
}


// Constructing a stack frame.
def ENTER : Ii16<0xC8, RawFrmImm8, (outs), (ins i16imm:$len, i8imm:$lvl),
                 "enter\t$len, $lvl", [], IIC_ENTER>, Sched<[WriteMicrocoded]>;

let SchedRW = [WriteALU] in {
let Defs = [EBP, ESP], Uses = [EBP, ESP], mayLoad = 1, hasSideEffects=0 in
def LEAVE    : I<0xC9, RawFrm,
                 (outs), (ins), "leave", [], IIC_LEAVE>,
                 Requires<[Not64BitMode]>;

let Defs = [RBP,RSP], Uses = [RBP,RSP], mayLoad = 1, hasSideEffects = 0 in
def LEAVE64  : I<0xC9, RawFrm,
                 (outs), (ins), "leave", [], IIC_LEAVE>,
                 Requires<[In64BitMode]>;
} // SchedRW

//===----------------------------------------------------------------------===//
//  Miscellaneous Instructions.
//

let Defs = [ESP], Uses = [ESP], hasSideEffects=0 in {
let mayLoad = 1, SchedRW = [WriteLoad] in {
def POP16r  : I<0x58, AddRegFrm, (outs GR16:$reg), (ins), "pop{w}\t$reg", [],
                IIC_POP_REG16>, OpSize16;
def POP32r  : I<0x58, AddRegFrm, (outs GR32:$reg), (ins), "pop{l}\t$reg", [],
                IIC_POP_REG>, OpSize32, Requires<[Not64BitMode]>;
def POP16rmr: I<0x8F, MRM0r, (outs GR16:$reg), (ins), "pop{w}\t$reg", [],
                IIC_POP_REG>, OpSize16;
def POP16rmm: I<0x8F, MRM0m, (outs), (ins i16mem:$dst), "pop{w}\t$dst", [],
                IIC_POP_MEM>, OpSize16;
def POP32rmr: I<0x8F, MRM0r, (outs GR32:$reg), (ins), "pop{l}\t$reg", [],
                IIC_POP_REG>, OpSize32, Requires<[Not64BitMode]>;
def POP32rmm: I<0x8F, MRM0m, (outs), (ins i32mem:$dst), "pop{l}\t$dst", [],
                IIC_POP_MEM>, OpSize32, Requires<[Not64BitMode]>;
} // mayLoad, SchedRW

let mayStore = 1, SchedRW = [WriteStore] in {
def PUSH16r  : I<0x50, AddRegFrm, (outs), (ins GR16:$reg), "push{w}\t$reg",[],
                 IIC_PUSH_REG>, OpSize16;
def PUSH32r  : I<0x50, AddRegFrm, (outs), (ins GR32:$reg), "push{l}\t$reg",[],
                 IIC_PUSH_REG>, OpSize32, Requires<[Not64BitMode]>;
def PUSH16rmr: I<0xFF, MRM6r, (outs), (ins GR16:$reg), "push{w}\t$reg",[],
                 IIC_PUSH_REG>, OpSize16;
def PUSH16rmm: I<0xFF, MRM6m, (outs), (ins i16mem:$src), "push{w}\t$src",[],
                 IIC_PUSH_MEM>, OpSize16;
def PUSH32rmr: I<0xFF, MRM6r, (outs), (ins GR32:$reg), "push{l}\t$reg",[],
                 IIC_PUSH_REG>, OpSize32, Requires<[Not64BitMode]>;
def PUSH32rmm: I<0xFF, MRM6m, (outs), (ins i32mem:$src), "push{l}\t$src",[],
                 IIC_PUSH_MEM>, OpSize32, Requires<[Not64BitMode]>;

def PUSH16i8 : Ii8<0x6a, RawFrm, (outs), (ins i16i8imm:$imm),
                   "push{w}\t$imm", [], IIC_PUSH_IMM>, OpSize16,
                   Requires<[Not64BitMode]>;
def PUSH32i8 : Ii8<0x6a, RawFrm, (outs), (ins i32i8imm:$imm),
                   "push{l}\t$imm", [], IIC_PUSH_IMM>, OpSize32,
                   Requires<[Not64BitMode]>;
def PUSHi16  : Ii16<0x68, RawFrm, (outs), (ins i16imm:$imm),
                   "push{w}\t$imm", [], IIC_PUSH_IMM>, OpSize16,
                   Requires<[Not64BitMode]>;
def PUSHi32  : Ii32<0x68, RawFrm, (outs), (ins i32imm:$imm),
                   "push{l}\t$imm", [], IIC_PUSH_IMM>, OpSize32,
                   Requires<[Not64BitMode]>;
} // mayStore, SchedRW
}

let Defs = [ESP, EFLAGS], Uses = [ESP], mayLoad = 1, hasSideEffects=0,
    SchedRW = [WriteLoad] in {
def POPF16   : I<0x9D, RawFrm, (outs), (ins), "popf{w}", [], IIC_POP_F>,
                OpSize16;
def POPF32   : I<0x9D, RawFrm, (outs), (ins), "popf{l|d}", [], IIC_POP_FD>,
                OpSize32, Requires<[Not64BitMode]>;
}

let Defs = [ESP], Uses = [ESP, EFLAGS], mayStore = 1, hasSideEffects=0,
    SchedRW = [WriteStore] in {
def PUSHF16  : I<0x9C, RawFrm, (outs), (ins), "pushf{w}", [], IIC_PUSH_F>,
                 OpSize16;
def PUSHF32  : I<0x9C, RawFrm, (outs), (ins), "pushf{l|d}", [], IIC_PUSH_F>,
               OpSize32, Requires<[Not64BitMode]>;
}

let Defs = [RSP], Uses = [RSP], hasSideEffects=0 in {
let mayLoad = 1, SchedRW = [WriteLoad] in {
def POP64r   : I<0x58, AddRegFrm, (outs GR64:$reg), (ins), "pop{q}\t$reg", [],
                 IIC_POP_REG>, OpSize32, Requires<[In64BitMode]>;
def POP64rmr: I<0x8F, MRM0r, (outs GR64:$reg), (ins), "pop{q}\t$reg", [],
                IIC_POP_REG>, OpSize32, Requires<[In64BitMode]>;
def POP64rmm: I<0x8F, MRM0m, (outs), (ins i64mem:$dst), "pop{q}\t$dst", [],
                IIC_POP_MEM>, OpSize32, Requires<[In64BitMode]>;
} // mayLoad, SchedRW
let mayStore = 1, SchedRW = [WriteStore] in {
def PUSH64r  : I<0x50, AddRegFrm, (outs), (ins GR64:$reg), "push{q}\t$reg", [],
                 IIC_PUSH_REG>, OpSize32, Requires<[In64BitMode]>;
def PUSH64rmr: I<0xFF, MRM6r, (outs), (ins GR64:$reg), "push{q}\t$reg", [],
                 IIC_PUSH_REG>, OpSize32, Requires<[In64BitMode]>;
def PUSH64rmm: I<0xFF, MRM6m, (outs), (ins i64mem:$src), "push{q}\t$src", [],
                 IIC_PUSH_MEM>, OpSize32, Requires<[In64BitMode]>;
} // mayStore, SchedRW
}

let Defs = [RSP], Uses = [RSP], hasSideEffects = 0, mayStore = 1,
    SchedRW = [WriteStore] in {
def PUSH64i8   : Ii8<0x6a, RawFrm, (outs), (ins i64i8imm:$imm),
                    "push{q}\t$imm", [], IIC_PUSH_IMM>, Requires<[In64BitMode]>;
def PUSH64i16  : Ii16<0x68, RawFrm, (outs), (ins i16imm:$imm),
                    "push{w}\t$imm", [], IIC_PUSH_IMM>, OpSize16,
                    Requires<[In64BitMode]>;
def PUSH64i32  : Ii32S<0x68, RawFrm, (outs), (ins i64i32imm:$imm),
                    "push{q}\t$imm", [], IIC_PUSH_IMM>, OpSize32,
                    Requires<[In64BitMode]>;
}

let Defs = [RSP, EFLAGS], Uses = [RSP], mayLoad = 1, hasSideEffects=0 in
def POPF64   : I<0x9D, RawFrm, (outs), (ins), "popfq", [], IIC_POP_FD>,
               OpSize32, Requires<[In64BitMode]>, Sched<[WriteLoad]>;
let Defs = [RSP], Uses = [RSP, EFLAGS], mayStore = 1, hasSideEffects=0 in
def PUSHF64    : I<0x9C, RawFrm, (outs), (ins), "pushfq", [], IIC_PUSH_F>,
                 OpSize32, Requires<[In64BitMode]>, Sched<[WriteStore]>;

let Defs = [EDI, ESI, EBP, EBX, EDX, ECX, EAX, ESP], Uses = [ESP],
    mayLoad = 1, hasSideEffects = 0, SchedRW = [WriteLoad] in {
def POPA32   : I<0x61, RawFrm, (outs), (ins), "popal", [], IIC_POP_A>,
               OpSize32, Requires<[Not64BitMode]>;
def POPA16   : I<0x61, RawFrm, (outs), (ins), "popaw", [], IIC_POP_A>,
               OpSize16, Requires<[Not64BitMode]>;
}
let Defs = [ESP], Uses = [EDI, ESI, EBP, EBX, EDX, ECX, EAX, ESP],
    mayStore = 1, hasSideEffects = 0, SchedRW = [WriteStore] in {
def PUSHA32  : I<0x60, RawFrm, (outs), (ins), "pushal", [], IIC_PUSH_A>,
               OpSize32, Requires<[Not64BitMode]>;
def PUSHA16  : I<0x60, RawFrm, (outs), (ins), "pushaw", [], IIC_PUSH_A>,
               OpSize16, Requires<[Not64BitMode]>;
}

let Constraints = "$src = $dst", SchedRW = [WriteALU] in {
// GR32 = bswap GR32
def BSWAP32r : I<0xC8, AddRegFrm,
                 (outs GR32:$dst), (ins GR32:$src),
                 "bswap{l}\t$dst",
                 [(set GR32:$dst, (bswap GR32:$src))], IIC_BSWAP>, OpSize32, TB;

def BSWAP64r : RI<0xC8, AddRegFrm, (outs GR64:$dst), (ins GR64:$src),
                  "bswap{q}\t$dst",
                  [(set GR64:$dst, (bswap GR64:$src))], IIC_BSWAP>, TB;
} // Constraints = "$src = $dst", SchedRW

// Bit scan instructions.
let Defs = [EFLAGS] in {
def BSF16rr  : I<0xBC, MRMSrcReg, (outs GR16:$dst), (ins GR16:$src),
                 "bsf{w}\t{$src, $dst|$dst, $src}",
                 [(set GR16:$dst, EFLAGS, (X86bsf GR16:$src))],
                  IIC_BIT_SCAN_REG>, PS, OpSize16, Sched<[WriteShift]>;
def BSF16rm  : I<0xBC, MRMSrcMem, (outs GR16:$dst), (ins i16mem:$src),
                 "bsf{w}\t{$src, $dst|$dst, $src}",
                 [(set GR16:$dst, EFLAGS, (X86bsf (loadi16 addr:$src)))],
                  IIC_BIT_SCAN_MEM>, PS, OpSize16, Sched<[WriteShiftLd]>;
def BSF32rr  : I<0xBC, MRMSrcReg, (outs GR32:$dst), (ins GR32:$src),
                 "bsf{l}\t{$src, $dst|$dst, $src}",
                 [(set GR32:$dst, EFLAGS, (X86bsf GR32:$src))],
                 IIC_BIT_SCAN_REG>, PS, OpSize32, Sched<[WriteShift]>;
def BSF32rm  : I<0xBC, MRMSrcMem, (outs GR32:$dst), (ins i32mem:$src),
                 "bsf{l}\t{$src, $dst|$dst, $src}",
                 [(set GR32:$dst, EFLAGS, (X86bsf (loadi32 addr:$src)))],
                 IIC_BIT_SCAN_MEM>, PS, OpSize32, Sched<[WriteShiftLd]>;
def BSF64rr  : RI<0xBC, MRMSrcReg, (outs GR64:$dst), (ins GR64:$src),
                  "bsf{q}\t{$src, $dst|$dst, $src}",
                  [(set GR64:$dst, EFLAGS, (X86bsf GR64:$src))],
                  IIC_BIT_SCAN_REG>, PS, Sched<[WriteShift]>;
def BSF64rm  : RI<0xBC, MRMSrcMem, (outs GR64:$dst), (ins i64mem:$src),
                  "bsf{q}\t{$src, $dst|$dst, $src}",
                  [(set GR64:$dst, EFLAGS, (X86bsf (loadi64 addr:$src)))],
                  IIC_BIT_SCAN_MEM>, PS, Sched<[WriteShiftLd]>;

def BSR16rr  : I<0xBD, MRMSrcReg, (outs GR16:$dst), (ins GR16:$src),
                 "bsr{w}\t{$src, $dst|$dst, $src}",
                 [(set GR16:$dst, EFLAGS, (X86bsr GR16:$src))],
                 IIC_BIT_SCAN_REG>, PS, OpSize16, Sched<[WriteShift]>;
def BSR16rm  : I<0xBD, MRMSrcMem, (outs GR16:$dst), (ins i16mem:$src),
                 "bsr{w}\t{$src, $dst|$dst, $src}",
                 [(set GR16:$dst, EFLAGS, (X86bsr (loadi16 addr:$src)))],
                 IIC_BIT_SCAN_MEM>, PS, OpSize16, Sched<[WriteShiftLd]>;
def BSR32rr  : I<0xBD, MRMSrcReg, (outs GR32:$dst), (ins GR32:$src),
                 "bsr{l}\t{$src, $dst|$dst, $src}",
                 [(set GR32:$dst, EFLAGS, (X86bsr GR32:$src))],
                 IIC_BIT_SCAN_REG>, PS, OpSize32, Sched<[WriteShift]>;
def BSR32rm  : I<0xBD, MRMSrcMem, (outs GR32:$dst), (ins i32mem:$src),
                 "bsr{l}\t{$src, $dst|$dst, $src}",
                 [(set GR32:$dst, EFLAGS, (X86bsr (loadi32 addr:$src)))],
                 IIC_BIT_SCAN_MEM>, PS, OpSize32, Sched<[WriteShiftLd]>;
def BSR64rr  : RI<0xBD, MRMSrcReg, (outs GR64:$dst), (ins GR64:$src),
                  "bsr{q}\t{$src, $dst|$dst, $src}",
                  [(set GR64:$dst, EFLAGS, (X86bsr GR64:$src))],
                  IIC_BIT_SCAN_REG>, PS, Sched<[WriteShift]>;
def BSR64rm  : RI<0xBD, MRMSrcMem, (outs GR64:$dst), (ins i64mem:$src),
                  "bsr{q}\t{$src, $dst|$dst, $src}",
                  [(set GR64:$dst, EFLAGS, (X86bsr (loadi64 addr:$src)))],
                  IIC_BIT_SCAN_MEM>, PS, Sched<[WriteShiftLd]>;
} // Defs = [EFLAGS]

let SchedRW = [WriteMicrocoded] in {
// These uses the DF flag in the EFLAGS register to inc or dec EDI and ESI
let Defs = [EDI,ESI], Uses = [EDI,ESI,EFLAGS] in {
def MOVSB : I<0xA4, RawFrmDstSrc, (outs dstidx8:$dst), (ins srcidx8:$src),
              "movsb\t{$src, $dst|$dst, $src}", [], IIC_MOVS>;
def MOVSW : I<0xA5, RawFrmDstSrc, (outs dstidx16:$dst), (ins srcidx16:$src),
              "movsw\t{$src, $dst|$dst, $src}", [], IIC_MOVS>, OpSize16;
def MOVSL : I<0xA5, RawFrmDstSrc, (outs dstidx32:$dst), (ins srcidx32:$src),
              "movs{l|d}\t{$src, $dst|$dst, $src}", [], IIC_MOVS>, OpSize32;
def MOVSQ : RI<0xA5, RawFrmDstSrc, (outs dstidx64:$dst), (ins srcidx64:$src),
               "movsq\t{$src, $dst|$dst, $src}", [], IIC_MOVS>;
}

// These uses the DF flag in the EFLAGS register to inc or dec EDI and ESI
let Defs = [EDI], Uses = [AL,EDI,EFLAGS] in
def STOSB : I<0xAA, RawFrmDst, (outs dstidx8:$dst), (ins),
              "stosb\t{%al, $dst|$dst, al}", [], IIC_STOS>;
let Defs = [EDI], Uses = [AX,EDI,EFLAGS] in
def STOSW : I<0xAB, RawFrmDst, (outs dstidx16:$dst), (ins),
              "stosw\t{%ax, $dst|$dst, ax}", [], IIC_STOS>, OpSize16;
let Defs = [EDI], Uses = [EAX,EDI,EFLAGS] in
def STOSL : I<0xAB, RawFrmDst, (outs dstidx32:$dst), (ins),
              "stos{l|d}\t{%eax, $dst|$dst, eax}", [], IIC_STOS>, OpSize32;
let Defs = [RCX,RDI], Uses = [RAX,RCX,RDI,EFLAGS] in
def STOSQ : RI<0xAB, RawFrmDst, (outs dstidx64:$dst), (ins),
               "stosq\t{%rax, $dst|$dst, rax}", [], IIC_STOS>;

// These uses the DF flag in the EFLAGS register to inc or dec EDI and ESI
let Defs = [EDI,EFLAGS], Uses = [AL,EDI,EFLAGS] in
def SCASB : I<0xAE, RawFrmDst, (outs), (ins dstidx8:$dst),
              "scasb\t{$dst, %al|al, $dst}", [], IIC_SCAS>;
let Defs = [EDI,EFLAGS], Uses = [AX,EDI,EFLAGS] in
def SCASW : I<0xAF, RawFrmDst, (outs), (ins dstidx16:$dst),
              "scasw\t{$dst, %ax|ax, $dst}", [], IIC_SCAS>, OpSize16;
let Defs = [EDI,EFLAGS], Uses = [EAX,EDI,EFLAGS] in
def SCASL : I<0xAF, RawFrmDst, (outs), (ins dstidx32:$dst),
              "scas{l|d}\t{$dst, %eax|eax, $dst}", [], IIC_SCAS>, OpSize32;
let Defs = [EDI,EFLAGS], Uses = [RAX,EDI,EFLAGS] in
def SCASQ : RI<0xAF, RawFrmDst, (outs), (ins dstidx64:$dst),
               "scasq\t{$dst, %rax|rax, $dst}", [], IIC_SCAS>;

// These uses the DF flag in the EFLAGS register to inc or dec EDI and ESI
let Defs = [EDI,ESI,EFLAGS], Uses = [EDI,ESI,EFLAGS] in {
def CMPSB : I<0xA6, RawFrmDstSrc, (outs), (ins dstidx8:$dst, srcidx8:$src),
              "cmpsb\t{$dst, $src|$src, $dst}", [], IIC_CMPS>;
def CMPSW : I<0xA7, RawFrmDstSrc, (outs), (ins dstidx16:$dst, srcidx16:$src),
              "cmpsw\t{$dst, $src|$src, $dst}", [], IIC_CMPS>, OpSize16;
def CMPSL : I<0xA7, RawFrmDstSrc, (outs), (ins dstidx32:$dst, srcidx32:$src),
              "cmps{l|d}\t{$dst, $src|$src, $dst}", [], IIC_CMPS>, OpSize32;
def CMPSQ : RI<0xA7, RawFrmDstSrc, (outs), (ins dstidx64:$dst, srcidx64:$src),
               "cmpsq\t{$dst, $src|$src, $dst}", [], IIC_CMPS>;
}
} // SchedRW

//===----------------------------------------------------------------------===//
//  Move Instructions.
//
let SchedRW = [WriteMove] in {
let hasSideEffects = 0 in {
def MOV8rr  : I<0x88, MRMDestReg, (outs GR8 :$dst), (ins GR8 :$src),
                "mov{b}\t{$src, $dst|$dst, $src}", [], IIC_MOV>;
def MOV16rr : I<0x89, MRMDestReg, (outs GR16:$dst), (ins GR16:$src),
                "mov{w}\t{$src, $dst|$dst, $src}", [], IIC_MOV>, OpSize16;
def MOV32rr : I<0x89, MRMDestReg, (outs GR32:$dst), (ins GR32:$src),
                "mov{l}\t{$src, $dst|$dst, $src}", [], IIC_MOV>, OpSize32;
def MOV64rr : RI<0x89, MRMDestReg, (outs GR64:$dst), (ins GR64:$src),
                 "mov{q}\t{$src, $dst|$dst, $src}", [], IIC_MOV>;
}

let isReMaterializable = 1, isAsCheapAsAMove = 1 in {
def MOV8ri  : Ii8 <0xB0, AddRegFrm, (outs GR8 :$dst), (ins i8imm :$src),
                   "mov{b}\t{$src, $dst|$dst, $src}",
                   [(set GR8:$dst, imm:$src)], IIC_MOV>;
def MOV16ri : Ii16<0xB8, AddRegFrm, (outs GR16:$dst), (ins i16imm:$src),
                   "mov{w}\t{$src, $dst|$dst, $src}",
                   [(set GR16:$dst, imm:$src)], IIC_MOV>, OpSize16;
def MOV32ri : Ii32<0xB8, AddRegFrm, (outs GR32:$dst), (ins i32imm:$src),
                   "mov{l}\t{$src, $dst|$dst, $src}",
                   [(set GR32:$dst, imm:$src)], IIC_MOV>, OpSize32;
def MOV64ri32 : RIi32S<0xC7, MRM0r, (outs GR64:$dst), (ins i64i32imm:$src),
                       "mov{q}\t{$src, $dst|$dst, $src}",
                       [(set GR64:$dst, i64immSExt32:$src)], IIC_MOV>;
}
let isReMaterializable = 1 in {
def MOV64ri : RIi64<0xB8, AddRegFrm, (outs GR64:$dst), (ins i64imm:$src),
                    "movabs{q}\t{$src, $dst|$dst, $src}",
                    [(set GR64:$dst, imm:$src)], IIC_MOV>;
}

// Longer forms that use a ModR/M byte. Needed for disassembler
let isCodeGenOnly = 1, ForceDisassemble = 1, hasSideEffects = 0 in {
def MOV8ri_alt  : Ii8 <0xC6, MRM0r, (outs GR8 :$dst), (ins i8imm :$src),
                   "mov{b}\t{$src, $dst|$dst, $src}", [], IIC_MOV>;
def MOV16ri_alt : Ii16<0xC7, MRM0r, (outs GR16:$dst), (ins i16imm:$src),
                   "mov{w}\t{$src, $dst|$dst, $src}", [], IIC_MOV>, OpSize16;
def MOV32ri_alt : Ii32<0xC7, MRM0r, (outs GR32:$dst), (ins i32imm:$src),
                   "mov{l}\t{$src, $dst|$dst, $src}", [], IIC_MOV>, OpSize32;
}
} // SchedRW

let SchedRW = [WriteStore] in {
def MOV8mi  : Ii8 <0xC6, MRM0m, (outs), (ins i8mem :$dst, i8imm :$src),
                   "mov{b}\t{$src, $dst|$dst, $src}",
                   [(store (i8 imm:$src), addr:$dst)], IIC_MOV_MEM>;
def MOV16mi : Ii16<0xC7, MRM0m, (outs), (ins i16mem:$dst, i16imm:$src),
                   "mov{w}\t{$src, $dst|$dst, $src}",
                   [(store (i16 imm:$src), addr:$dst)], IIC_MOV_MEM>, OpSize16;
def MOV32mi : Ii32<0xC7, MRM0m, (outs), (ins i32mem:$dst, i32imm:$src),
                   "mov{l}\t{$src, $dst|$dst, $src}",
                   [(store (i32 imm:$src), addr:$dst)], IIC_MOV_MEM>, OpSize32;
def MOV64mi32 : RIi32S<0xC7, MRM0m, (outs), (ins i64mem:$dst, i64i32imm:$src),
                       "mov{q}\t{$src, $dst|$dst, $src}",
                       [(store i64immSExt32:$src, addr:$dst)], IIC_MOV_MEM>;
} // SchedRW

let hasSideEffects = 0 in {

/// Memory offset versions of moves. The immediate is an address mode sized
/// offset from the segment base.
let SchedRW = [WriteALU] in {
let mayLoad = 1 in {
let Defs = [AL] in
def MOV8ao32 : Ii32<0xA0, RawFrmMemOffs, (outs), (ins offset32_8:$src),
                    "mov{b}\t{$src, %al|al, $src}", [], IIC_MOV_MEM>,
                    AdSize32;
let Defs = [AX] in
def MOV16ao32 : Ii32<0xA1, RawFrmMemOffs, (outs), (ins offset32_16:$src),
                     "mov{w}\t{$src, %ax|ax, $src}", [], IIC_MOV_MEM>,
                     OpSize16, AdSize32;
let Defs = [EAX] in
def MOV32ao32 : Ii32<0xA1, RawFrmMemOffs, (outs), (ins offset32_32:$src),
                     "mov{l}\t{$src, %eax|eax, $src}", [], IIC_MOV_MEM>,
                     OpSize32, AdSize32;
let Defs = [RAX] in
def MOV64ao32 : RIi32<0xA1, RawFrmMemOffs, (outs), (ins offset32_64:$src),
                      "mov{q}\t{$src, %rax|rax, $src}", [], IIC_MOV_MEM>,
                      AdSize32;

let Defs = [AL] in
def MOV8ao16 : Ii16<0xA0, RawFrmMemOffs, (outs), (ins offset16_8:$src),
                    "mov{b}\t{$src, %al|al, $src}", [], IIC_MOV_MEM>, AdSize16;
let Defs = [AX] in
def MOV16ao16 : Ii16<0xA1, RawFrmMemOffs, (outs), (ins offset16_16:$src),
                     "mov{w}\t{$src, %ax|ax, $src}", [], IIC_MOV_MEM>,
                     OpSize16, AdSize16;
let Defs = [EAX] in
def MOV32ao16 : Ii16<0xA1, RawFrmMemOffs, (outs), (ins offset16_32:$src),
                     "mov{l}\t{$src, %eax|eax, $src}", [], IIC_MOV_MEM>,
                     AdSize16, OpSize32;
}
let mayStore = 1 in {
let Uses = [AL] in
def MOV8o32a : Ii32<0xA2, RawFrmMemOffs, (outs offset32_8:$dst), (ins),
                    "mov{b}\t{%al, $dst|$dst, al}", [], IIC_MOV_MEM>, AdSize32;
let Uses = [AX] in
def MOV16o32a : Ii32<0xA3, RawFrmMemOffs, (outs offset32_16:$dst), (ins),
                     "mov{w}\t{%ax, $dst|$dst, ax}", [], IIC_MOV_MEM>,
                     OpSize16, AdSize32;
let Uses = [EAX] in
def MOV32o32a : Ii32<0xA3, RawFrmMemOffs, (outs offset32_32:$dst), (ins),
                     "mov{l}\t{%eax, $dst|$dst, eax}", [], IIC_MOV_MEM>,
                     OpSize32, AdSize32;
let Uses = [RAX] in
def MOV64o32a : RIi32<0xA3, RawFrmMemOffs, (outs offset32_64:$dst), (ins),
                      "mov{q}\t{%rax, $dst|$dst, rax}", [], IIC_MOV_MEM>,
                      AdSize32;

let Uses = [AL] in
def MOV8o16a : Ii16<0xA2, RawFrmMemOffs, (outs offset16_8:$dst), (ins),
                    "mov{b}\t{%al, $dst|$dst, al}", [], IIC_MOV_MEM>, AdSize16;
let Uses = [AX] in
def MOV16o16a : Ii16<0xA3, RawFrmMemOffs, (outs offset16_16:$dst), (ins),
                     "mov{w}\t{%ax, $dst|$dst, ax}", [], IIC_MOV_MEM>,
                     OpSize16, AdSize16;
let Uses = [EAX] in
def MOV32o16a : Ii16<0xA3, RawFrmMemOffs, (outs offset16_32:$dst), (ins),
                     "mov{l}\t{%eax, $dst|$dst, eax}", [], IIC_MOV_MEM>,
                     OpSize32, AdSize16;
}
}

// These forms all have full 64-bit absolute addresses in their instructions
// and use the movabs mnemonic to indicate this specific form.
let mayLoad = 1 in {
let Defs = [AL] in
def MOV8ao64 : RIi64_NOREX<0xA0, RawFrmMemOffs, (outs), (ins offset64_8:$src),
                     "movabs{b}\t{$src, %al|al, $src}", []>, AdSize64;
let Defs = [AX] in
def MOV16ao64 : RIi64_NOREX<0xA1, RawFrmMemOffs, (outs), (ins offset64_16:$src),
                     "movabs{w}\t{$src, %ax|ax, $src}", []>, OpSize16, AdSize64;
let Defs = [EAX] in
def MOV32ao64 : RIi64_NOREX<0xA1, RawFrmMemOffs, (outs), (ins offset64_32:$src),
                     "movabs{l}\t{$src, %eax|eax, $src}", []>, OpSize32,
                     AdSize64;
let Defs = [RAX] in
def MOV64ao64 : RIi64<0xA1, RawFrmMemOffs, (outs), (ins offset64_64:$src),
                     "movabs{q}\t{$src, %rax|rax, $src}", []>, AdSize64;
}

let mayStore = 1 in {
let Uses = [AL] in
def MOV8o64a : RIi64_NOREX<0xA2, RawFrmMemOffs, (outs offset64_8:$dst), (ins),
                     "movabs{b}\t{%al, $dst|$dst, al}", []>, AdSize64;
let Uses = [AX] in
def MOV16o64a : RIi64_NOREX<0xA3, RawFrmMemOffs, (outs offset64_16:$dst), (ins),
                     "movabs{w}\t{%ax, $dst|$dst, ax}", []>, OpSize16, AdSize64;
let Uses = [EAX] in
def MOV32o64a : RIi64_NOREX<0xA3, RawFrmMemOffs, (outs offset64_32:$dst), (ins),
                     "movabs{l}\t{%eax, $dst|$dst, eax}", []>, OpSize32,
                     AdSize64;
let Uses = [RAX] in
def MOV64o64a : RIi64<0xA3, RawFrmMemOffs, (outs offset64_64:$dst), (ins),
                     "movabs{q}\t{%rax, $dst|$dst, rax}", []>, AdSize64;
}
} // hasSideEffects = 0

let isCodeGenOnly = 1, ForceDisassemble = 1, hasSideEffects = 0,
    SchedRW = [WriteMove] in {
def MOV8rr_REV : I<0x8A, MRMSrcReg, (outs GR8:$dst), (ins GR8:$src),
                   "mov{b}\t{$src, $dst|$dst, $src}", [], IIC_MOV>;
def MOV16rr_REV : I<0x8B, MRMSrcReg, (outs GR16:$dst), (ins GR16:$src),
                    "mov{w}\t{$src, $dst|$dst, $src}", [], IIC_MOV>, OpSize16;
def MOV32rr_REV : I<0x8B, MRMSrcReg, (outs GR32:$dst), (ins GR32:$src),
                    "mov{l}\t{$src, $dst|$dst, $src}", [], IIC_MOV>, OpSize32;
def MOV64rr_REV : RI<0x8B, MRMSrcReg, (outs GR64:$dst), (ins GR64:$src),
                     "mov{q}\t{$src, $dst|$dst, $src}", [], IIC_MOV>;
}

let canFoldAsLoad = 1, isReMaterializable = 1, SchedRW = [WriteLoad] in {
def MOV8rm  : I<0x8A, MRMSrcMem, (outs GR8 :$dst), (ins i8mem :$src),
                "mov{b}\t{$src, $dst|$dst, $src}",
                [(set GR8:$dst, (loadi8 addr:$src))], IIC_MOV_MEM>;
def MOV16rm : I<0x8B, MRMSrcMem, (outs GR16:$dst), (ins i16mem:$src),
                "mov{w}\t{$src, $dst|$dst, $src}",
                [(set GR16:$dst, (loadi16 addr:$src))], IIC_MOV_MEM>, OpSize16;
def MOV32rm : I<0x8B, MRMSrcMem, (outs GR32:$dst), (ins i32mem:$src),
                "mov{l}\t{$src, $dst|$dst, $src}",
                [(set GR32:$dst, (loadi32 addr:$src))], IIC_MOV_MEM>, OpSize32;
def MOV64rm : RI<0x8B, MRMSrcMem, (outs GR64:$dst), (ins i64mem:$src),
                 "mov{q}\t{$src, $dst|$dst, $src}",
                 [(set GR64:$dst, (load addr:$src))], IIC_MOV_MEM>;
}

let SchedRW = [WriteStore] in {
def MOV8mr  : I<0x88, MRMDestMem, (outs), (ins i8mem :$dst, GR8 :$src),
                "mov{b}\t{$src, $dst|$dst, $src}",
                [(store GR8:$src, addr:$dst)], IIC_MOV_MEM>;
def MOV16mr : I<0x89, MRMDestMem, (outs), (ins i16mem:$dst, GR16:$src),
                "mov{w}\t{$src, $dst|$dst, $src}",
                [(store GR16:$src, addr:$dst)], IIC_MOV_MEM>, OpSize16;
def MOV32mr : I<0x89, MRMDestMem, (outs), (ins i32mem:$dst, GR32:$src),
                "mov{l}\t{$src, $dst|$dst, $src}",
                [(store GR32:$src, addr:$dst)], IIC_MOV_MEM>, OpSize32;
def MOV64mr : RI<0x89, MRMDestMem, (outs), (ins i64mem:$dst, GR64:$src),
                 "mov{q}\t{$src, $dst|$dst, $src}",
                 [(store GR64:$src, addr:$dst)], IIC_MOV_MEM>;
} // SchedRW

// Versions of MOV8rr, MOV8mr, and MOV8rm that use i8mem_NOREX and GR8_NOREX so
// that they can be used for copying and storing h registers, which can't be
// encoded when a REX prefix is present.
let isCodeGenOnly = 1 in {
let hasSideEffects = 0 in
def MOV8rr_NOREX : I<0x88, MRMDestReg,
                     (outs GR8_NOREX:$dst), (ins GR8_NOREX:$src),
                     "mov{b}\t{$src, $dst|$dst, $src}  # NOREX", [], IIC_MOV>,
                   Sched<[WriteMove]>;
let mayStore = 1, hasSideEffects = 0 in
def MOV8mr_NOREX : I<0x88, MRMDestMem,
                     (outs), (ins i8mem_NOREX:$dst, GR8_NOREX:$src),
                     "mov{b}\t{$src, $dst|$dst, $src}  # NOREX", [],
                     IIC_MOV_MEM>, Sched<[WriteStore]>;
let mayLoad = 1, hasSideEffects = 0,
    canFoldAsLoad = 1, isReMaterializable = 1 in
def MOV8rm_NOREX : I<0x8A, MRMSrcMem,
                     (outs GR8_NOREX:$dst), (ins i8mem_NOREX:$src),
                     "mov{b}\t{$src, $dst|$dst, $src}  # NOREX", [],
                     IIC_MOV_MEM>, Sched<[WriteLoad]>;
}


// Condition code ops, incl. set if equal/not equal/...
let SchedRW = [WriteALU] in {
let Defs = [EFLAGS], Uses = [AH] in
def SAHF     : I<0x9E, RawFrm, (outs),  (ins), "sahf",
                 [(set EFLAGS, (X86sahf AH))], IIC_AHF>;
let Defs = [AH], Uses = [EFLAGS], hasSideEffects = 0 in
def LAHF     : I<0x9F, RawFrm, (outs),  (ins), "lahf", [],
                IIC_AHF>;  // AH = flags
} // SchedRW

//===----------------------------------------------------------------------===//
// Bit tests instructions: BT, BTS, BTR, BTC.

let Defs = [EFLAGS] in {
let SchedRW = [WriteALU] in {
def BT16rr : I<0xA3, MRMDestReg, (outs), (ins GR16:$src1, GR16:$src2),
               "bt{w}\t{$src2, $src1|$src1, $src2}",
               [(set EFLAGS, (X86bt GR16:$src1, GR16:$src2))], IIC_BT_RR>,
               OpSize16, TB;
def BT32rr : I<0xA3, MRMDestReg, (outs), (ins GR32:$src1, GR32:$src2),
               "bt{l}\t{$src2, $src1|$src1, $src2}",
               [(set EFLAGS, (X86bt GR32:$src1, GR32:$src2))], IIC_BT_RR>,
               OpSize32, TB;
def BT64rr : RI<0xA3, MRMDestReg, (outs), (ins GR64:$src1, GR64:$src2),
               "bt{q}\t{$src2, $src1|$src1, $src2}",
               [(set EFLAGS, (X86bt GR64:$src1, GR64:$src2))], IIC_BT_RR>, TB;
} // SchedRW

// Unlike with the register+register form, the memory+register form of the
// bt instruction does not ignore the high bits of the index. From ISel's
// perspective, this is pretty bizarre. Make these instructions disassembly
// only for now.

let mayLoad = 1, hasSideEffects = 0, SchedRW = [WriteALULd] in {
  def BT16mr : I<0xA3, MRMDestMem, (outs), (ins i16mem:$src1, GR16:$src2),
                 "bt{w}\t{$src2, $src1|$src1, $src2}",
  //               [(X86bt (loadi16 addr:$src1), GR16:$src2),
  //                (implicit EFLAGS)]
                 [], IIC_BT_MR
                 >, OpSize16, TB, Requires<[FastBTMem]>;
  def BT32mr : I<0xA3, MRMDestMem, (outs), (ins i32mem:$src1, GR32:$src2),
                 "bt{l}\t{$src2, $src1|$src1, $src2}",
  //               [(X86bt (loadi32 addr:$src1), GR32:$src2),
  //                (implicit EFLAGS)]
                 [], IIC_BT_MR
                 >, OpSize32, TB, Requires<[FastBTMem]>;
  def BT64mr : RI<0xA3, MRMDestMem, (outs), (ins i64mem:$src1, GR64:$src2),
                 "bt{q}\t{$src2, $src1|$src1, $src2}",
  //               [(X86bt (loadi64 addr:$src1), GR64:$src2),
  //                (implicit EFLAGS)]
                  [], IIC_BT_MR
                  >, TB;
}

let SchedRW = [WriteALU] in {
def BT16ri8 : Ii8<0xBA, MRM4r, (outs), (ins GR16:$src1, i16i8imm:$src2),
                "bt{w}\t{$src2, $src1|$src1, $src2}",
                [(set EFLAGS, (X86bt GR16:$src1, i16immSExt8:$src2))],
                IIC_BT_RI>, OpSize16, TB;
def BT32ri8 : Ii8<0xBA, MRM4r, (outs), (ins GR32:$src1, i32i8imm:$src2),
                "bt{l}\t{$src2, $src1|$src1, $src2}",
                [(set EFLAGS, (X86bt GR32:$src1, i32immSExt8:$src2))],
                IIC_BT_RI>, OpSize32, TB;
def BT64ri8 : RIi8<0xBA, MRM4r, (outs), (ins GR64:$src1, i64i8imm:$src2),
                "bt{q}\t{$src2, $src1|$src1, $src2}",
                [(set EFLAGS, (X86bt GR64:$src1, i64immSExt8:$src2))],
                IIC_BT_RI>, TB;
} // SchedRW

// Note that these instructions don't need FastBTMem because that
// only applies when the other operand is in a register. When it's
// an immediate, bt is still fast.
let SchedRW = [WriteALU] in {
def BT16mi8 : Ii8<0xBA, MRM4m, (outs), (ins i16mem:$src1, i16i8imm:$src2),
                "bt{w}\t{$src2, $src1|$src1, $src2}",
                [(set EFLAGS, (X86bt (loadi16 addr:$src1), i16immSExt8:$src2))
                 ], IIC_BT_MI>, OpSize16, TB;
def BT32mi8 : Ii8<0xBA, MRM4m, (outs), (ins i32mem:$src1, i32i8imm:$src2),
                "bt{l}\t{$src2, $src1|$src1, $src2}",
                [(set EFLAGS, (X86bt (loadi32 addr:$src1), i32immSExt8:$src2))
                 ], IIC_BT_MI>, OpSize32, TB;
def BT64mi8 : RIi8<0xBA, MRM4m, (outs), (ins i64mem:$src1, i64i8imm:$src2),
                "bt{q}\t{$src2, $src1|$src1, $src2}",
                [(set EFLAGS, (X86bt (loadi64 addr:$src1),
                                     i64immSExt8:$src2))], IIC_BT_MI>, TB;
} // SchedRW

let hasSideEffects = 0 in {
let SchedRW = [WriteALU] in {
def BTC16rr : I<0xBB, MRMDestReg, (outs), (ins GR16:$src1, GR16:$src2),
                "btc{w}\t{$src2, $src1|$src1, $src2}", [], IIC_BTX_RR>,
                OpSize16, TB;
def BTC32rr : I<0xBB, MRMDestReg, (outs), (ins GR32:$src1, GR32:$src2),
                "btc{l}\t{$src2, $src1|$src1, $src2}", [], IIC_BTX_RR>,
                OpSize32, TB;
def BTC64rr : RI<0xBB, MRMDestReg, (outs), (ins GR64:$src1, GR64:$src2),
                 "btc{q}\t{$src2, $src1|$src1, $src2}", [], IIC_BTX_RR>, TB;
} // SchedRW

let mayLoad = 1, mayStore = 1, SchedRW = [WriteALULd, WriteRMW] in {
def BTC16mr : I<0xBB, MRMDestMem, (outs), (ins i16mem:$src1, GR16:$src2),
                "btc{w}\t{$src2, $src1|$src1, $src2}", [], IIC_BTX_MR>,
                OpSize16, TB;
def BTC32mr : I<0xBB, MRMDestMem, (outs), (ins i32mem:$src1, GR32:$src2),
                "btc{l}\t{$src2, $src1|$src1, $src2}", [], IIC_BTX_MR>,
                OpSize32, TB;
def BTC64mr : RI<0xBB, MRMDestMem, (outs), (ins i64mem:$src1, GR64:$src2),
                 "btc{q}\t{$src2, $src1|$src1, $src2}", [], IIC_BTX_MR>, TB;
}

let SchedRW = [WriteALU] in {
def BTC16ri8 : Ii8<0xBA, MRM7r, (outs), (ins GR16:$src1, i16i8imm:$src2),
                    "btc{w}\t{$src2, $src1|$src1, $src2}", [], IIC_BTX_RI>,
                    OpSize16, TB;
def BTC32ri8 : Ii8<0xBA, MRM7r, (outs), (ins GR32:$src1, i32i8imm:$src2),
                    "btc{l}\t{$src2, $src1|$src1, $src2}", [], IIC_BTX_RI>,
                    OpSize32, TB;
def BTC64ri8 : RIi8<0xBA, MRM7r, (outs), (ins GR64:$src1, i64i8imm:$src2),
                    "btc{q}\t{$src2, $src1|$src1, $src2}", [], IIC_BTX_RI>, TB;
} // SchedRW

let mayLoad = 1, mayStore = 1, SchedRW = [WriteALULd, WriteRMW] in {
def BTC16mi8 : Ii8<0xBA, MRM7m, (outs), (ins i16mem:$src1, i16i8imm:$src2),
                    "btc{w}\t{$src2, $src1|$src1, $src2}", [], IIC_BTX_MI>,
                    OpSize16, TB;
def BTC32mi8 : Ii8<0xBA, MRM7m, (outs), (ins i32mem:$src1, i32i8imm:$src2),
                    "btc{l}\t{$src2, $src1|$src1, $src2}", [], IIC_BTX_MI>,
                    OpSize32, TB;
def BTC64mi8 : RIi8<0xBA, MRM7m, (outs), (ins i64mem:$src1, i64i8imm:$src2),
                    "btc{q}\t{$src2, $src1|$src1, $src2}", [], IIC_BTX_MI>, TB;
}

let SchedRW = [WriteALU] in {
def BTR16rr : I<0xB3, MRMDestReg, (outs), (ins GR16:$src1, GR16:$src2),
                "btr{w}\t{$src2, $src1|$src1, $src2}", [], IIC_BTX_RR>,
                OpSize16, TB;
def BTR32rr : I<0xB3, MRMDestReg, (outs), (ins GR32:$src1, GR32:$src2),
                "btr{l}\t{$src2, $src1|$src1, $src2}", [], IIC_BTX_RR>,
                OpSize32, TB;
def BTR64rr : RI<0xB3, MRMDestReg, (outs), (ins GR64:$src1, GR64:$src2),
                 "btr{q}\t{$src2, $src1|$src1, $src2}", []>, TB;
} // SchedRW

let mayLoad = 1, mayStore = 1, SchedRW = [WriteALULd, WriteRMW] in {
def BTR16mr : I<0xB3, MRMDestMem, (outs), (ins i16mem:$src1, GR16:$src2),
                "btr{w}\t{$src2, $src1|$src1, $src2}", [], IIC_BTX_MR>,
                OpSize16, TB;
def BTR32mr : I<0xB3, MRMDestMem, (outs), (ins i32mem:$src1, GR32:$src2),
                "btr{l}\t{$src2, $src1|$src1, $src2}", [], IIC_BTX_MR>,
                OpSize32, TB;
def BTR64mr : RI<0xB3, MRMDestMem, (outs), (ins i64mem:$src1, GR64:$src2),
                 "btr{q}\t{$src2, $src1|$src1, $src2}", [], IIC_BTX_MR>, TB;
}

let SchedRW = [WriteALU] in {
def BTR16ri8 : Ii8<0xBA, MRM6r, (outs), (ins GR16:$src1, i16i8imm:$src2),
                    "btr{w}\t{$src2, $src1|$src1, $src2}", [], IIC_BTX_RI>,
                    OpSize16, TB;
def BTR32ri8 : Ii8<0xBA, MRM6r, (outs), (ins GR32:$src1, i32i8imm:$src2),
                    "btr{l}\t{$src2, $src1|$src1, $src2}", [], IIC_BTX_RI>,
                    OpSize32, TB;
def BTR64ri8 : RIi8<0xBA, MRM6r, (outs), (ins GR64:$src1, i64i8imm:$src2),
                    "btr{q}\t{$src2, $src1|$src1, $src2}", [], IIC_BTX_RI>, TB;
} // SchedRW

let mayLoad = 1, mayStore = 1, SchedRW = [WriteALULd, WriteRMW] in {
def BTR16mi8 : Ii8<0xBA, MRM6m, (outs), (ins i16mem:$src1, i16i8imm:$src2),
                    "btr{w}\t{$src2, $src1|$src1, $src2}", [], IIC_BTX_MI>,
                    OpSize16, TB;
def BTR32mi8 : Ii8<0xBA, MRM6m, (outs), (ins i32mem:$src1, i32i8imm:$src2),
                    "btr{l}\t{$src2, $src1|$src1, $src2}", [], IIC_BTX_MI>,
                    OpSize32, TB;
def BTR64mi8 : RIi8<0xBA, MRM6m, (outs), (ins i64mem:$src1, i64i8imm:$src2),
                    "btr{q}\t{$src2, $src1|$src1, $src2}", [], IIC_BTX_MI>, TB;
}

let SchedRW = [WriteALU] in {
def BTS16rr : I<0xAB, MRMDestReg, (outs), (ins GR16:$src1, GR16:$src2),
                "bts{w}\t{$src2, $src1|$src1, $src2}", [], IIC_BTX_RR>,
                OpSize16, TB;
def BTS32rr : I<0xAB, MRMDestReg, (outs), (ins GR32:$src1, GR32:$src2),
                "bts{l}\t{$src2, $src1|$src1, $src2}", [], IIC_BTX_RR>,
              OpSize32, TB;
def BTS64rr : RI<0xAB, MRMDestReg, (outs), (ins GR64:$src1, GR64:$src2),
               "bts{q}\t{$src2, $src1|$src1, $src2}", [], IIC_BTX_RR>, TB;
} // SchedRW

let mayLoad = 1, mayStore = 1, SchedRW = [WriteALULd, WriteRMW] in {
def BTS16mr : I<0xAB, MRMDestMem, (outs), (ins i16mem:$src1, GR16:$src2),
              "bts{w}\t{$src2, $src1|$src1, $src2}", [], IIC_BTX_MR>,
              OpSize16, TB;
def BTS32mr : I<0xAB, MRMDestMem, (outs), (ins i32mem:$src1, GR32:$src2),
              "bts{l}\t{$src2, $src1|$src1, $src2}", [], IIC_BTX_MR>,
              OpSize32, TB;
def BTS64mr : RI<0xAB, MRMDestMem, (outs), (ins i64mem:$src1, GR64:$src2),
                 "bts{q}\t{$src2, $src1|$src1, $src2}", [], IIC_BTX_MR>, TB;
}

let SchedRW = [WriteALU] in {
def BTS16ri8 : Ii8<0xBA, MRM5r, (outs), (ins GR16:$src1, i16i8imm:$src2),
                    "bts{w}\t{$src2, $src1|$src1, $src2}", [], IIC_BTX_RI>,
                    OpSize16, TB;
def BTS32ri8 : Ii8<0xBA, MRM5r, (outs), (ins GR32:$src1, i32i8imm:$src2),
                    "bts{l}\t{$src2, $src1|$src1, $src2}", [], IIC_BTX_RI>,
                    OpSize32, TB;
def BTS64ri8 : RIi8<0xBA, MRM5r, (outs), (ins GR64:$src1, i64i8imm:$src2),
                    "bts{q}\t{$src2, $src1|$src1, $src2}", [], IIC_BTX_RI>, TB;
} // SchedRW

let mayLoad = 1, mayStore = 1, SchedRW = [WriteALULd, WriteRMW] in {
def BTS16mi8 : Ii8<0xBA, MRM5m, (outs), (ins i16mem:$src1, i16i8imm:$src2),
                    "bts{w}\t{$src2, $src1|$src1, $src2}", [], IIC_BTX_MI>,
                    OpSize16, TB;
def BTS32mi8 : Ii8<0xBA, MRM5m, (outs), (ins i32mem:$src1, i32i8imm:$src2),
                    "bts{l}\t{$src2, $src1|$src1, $src2}", [], IIC_BTX_MI>,
                    OpSize32, TB;
def BTS64mi8 : RIi8<0xBA, MRM5m, (outs), (ins i64mem:$src1, i64i8imm:$src2),
                    "bts{q}\t{$src2, $src1|$src1, $src2}", [], IIC_BTX_MI>, TB;
}
} // hasSideEffects = 0
} // Defs = [EFLAGS]


//===----------------------------------------------------------------------===//
// Atomic support
//

// Atomic swap. These are just normal xchg instructions. But since a memory
// operand is referenced, the atomicity is ensured.
multiclass ATOMIC_SWAP<bits<8> opc8, bits<8> opc, string mnemonic, string frag,
                       InstrItinClass itin> {
  let Constraints = "$val = $dst", SchedRW = [WriteALULd, WriteRMW] in {
    def NAME#8rm  : I<opc8, MRMSrcMem, (outs GR8:$dst),
                      (ins GR8:$val, i8mem:$ptr),
                      !strconcat(mnemonic, "{b}\t{$val, $ptr|$ptr, $val}"),
                      [(set
                         GR8:$dst,
                         (!cast<PatFrag>(frag # "_8") addr:$ptr, GR8:$val))],
                      itin>;
    def NAME#16rm : I<opc, MRMSrcMem, (outs GR16:$dst),
                      (ins GR16:$val, i16mem:$ptr),
                      !strconcat(mnemonic, "{w}\t{$val, $ptr|$ptr, $val}"),
                      [(set
                         GR16:$dst,
                         (!cast<PatFrag>(frag # "_16") addr:$ptr, GR16:$val))],
                      itin>, OpSize16;
    def NAME#32rm : I<opc, MRMSrcMem, (outs GR32:$dst),
                      (ins GR32:$val, i32mem:$ptr),
                      !strconcat(mnemonic, "{l}\t{$val, $ptr|$ptr, $val}"),
                      [(set
                         GR32:$dst,
                         (!cast<PatFrag>(frag # "_32") addr:$ptr, GR32:$val))],
                      itin>, OpSize32;
    def NAME#64rm : RI<opc, MRMSrcMem, (outs GR64:$dst),
                       (ins GR64:$val, i64mem:$ptr),
                       !strconcat(mnemonic, "{q}\t{$val, $ptr|$ptr, $val}"),
                       [(set
                         GR64:$dst,
                         (!cast<PatFrag>(frag # "_64") addr:$ptr, GR64:$val))],
                       itin>;
  }
}

defm XCHG    : ATOMIC_SWAP<0x86, 0x87, "xchg", "atomic_swap", IIC_XCHG_MEM>;

// Swap between registers.
let SchedRW = [WriteALU] in {
let Constraints = "$val = $dst" in {
def XCHG8rr : I<0x86, MRMSrcReg, (outs GR8:$dst), (ins GR8:$val, GR8:$src),
                "xchg{b}\t{$val, $src|$src, $val}", [], IIC_XCHG_REG>;
def XCHG16rr : I<0x87, MRMSrcReg, (outs GR16:$dst), (ins GR16:$val, GR16:$src),
                 "xchg{w}\t{$val, $src|$src, $val}", [], IIC_XCHG_REG>,
                 OpSize16;
def XCHG32rr : I<0x87, MRMSrcReg, (outs GR32:$dst), (ins GR32:$val, GR32:$src),
                 "xchg{l}\t{$val, $src|$src, $val}", [], IIC_XCHG_REG>,
                 OpSize32;
def XCHG64rr : RI<0x87, MRMSrcReg, (outs GR64:$dst), (ins GR64:$val,GR64:$src),
                  "xchg{q}\t{$val, $src|$src, $val}", [], IIC_XCHG_REG>;
}

// Swap between EAX and other registers.
let Uses = [AX], Defs = [AX] in
def XCHG16ar : I<0x90, AddRegFrm, (outs), (ins GR16:$src),
                  "xchg{w}\t{$src, %ax|ax, $src}", [], IIC_XCHG_REG>, OpSize16;
let Uses = [EAX], Defs = [EAX] in
def XCHG32ar : I<0x90, AddRegFrm, (outs), (ins GR32:$src),
                  "xchg{l}\t{$src, %eax|eax, $src}", [], IIC_XCHG_REG>,
                  OpSize32, Requires<[Not64BitMode]>;
let Uses = [EAX], Defs = [EAX] in
// Uses GR32_NOAX in 64-bit mode to prevent encoding using the 0x90 NOP encoding.
// xchg %eax, %eax needs to clear upper 32-bits of RAX so is not a NOP.
def XCHG32ar64 : I<0x90, AddRegFrm, (outs), (ins GR32_NOAX:$src),
                   "xchg{l}\t{$src, %eax|eax, $src}", [], IIC_XCHG_REG>,
                   OpSize32, Requires<[In64BitMode]>;
let Uses = [RAX], Defs = [RAX] in
def XCHG64ar : RI<0x90, AddRegFrm, (outs), (ins GR64:$src),
                  "xchg{q}\t{$src, %rax|rax, $src}", [], IIC_XCHG_REG>;
} // SchedRW

let SchedRW = [WriteALU] in {
def XADD8rr : I<0xC0, MRMDestReg, (outs GR8:$dst), (ins GR8:$src),
                "xadd{b}\t{$src, $dst|$dst, $src}", [], IIC_XADD_REG>, TB;
def XADD16rr : I<0xC1, MRMDestReg, (outs GR16:$dst), (ins GR16:$src),
                 "xadd{w}\t{$src, $dst|$dst, $src}", [], IIC_XADD_REG>, TB,
                 OpSize16;
def XADD32rr  : I<0xC1, MRMDestReg, (outs GR32:$dst), (ins GR32:$src),
                 "xadd{l}\t{$src, $dst|$dst, $src}", [], IIC_XADD_REG>, TB,
                 OpSize32;
def XADD64rr  : RI<0xC1, MRMDestReg, (outs GR64:$dst), (ins GR64:$src),
                   "xadd{q}\t{$src, $dst|$dst, $src}", [], IIC_XADD_REG>, TB;
} // SchedRW

let mayLoad = 1, mayStore = 1, SchedRW = [WriteALULd, WriteRMW] in {
def XADD8rm   : I<0xC0, MRMDestMem, (outs), (ins i8mem:$dst, GR8:$src),
                 "xadd{b}\t{$src, $dst|$dst, $src}", [], IIC_XADD_MEM>, TB;
def XADD16rm  : I<0xC1, MRMDestMem, (outs), (ins i16mem:$dst, GR16:$src),
                 "xadd{w}\t{$src, $dst|$dst, $src}", [], IIC_XADD_MEM>, TB,
                 OpSize16;
def XADD32rm  : I<0xC1, MRMDestMem, (outs), (ins i32mem:$dst, GR32:$src),
                 "xadd{l}\t{$src, $dst|$dst, $src}", [], IIC_XADD_MEM>, TB,
                 OpSize32;
def XADD64rm  : RI<0xC1, MRMDestMem, (outs), (ins i64mem:$dst, GR64:$src),
                   "xadd{q}\t{$src, $dst|$dst, $src}", [], IIC_XADD_MEM>, TB;

}

let SchedRW = [WriteALU] in {
def CMPXCHG8rr : I<0xB0, MRMDestReg, (outs GR8:$dst), (ins GR8:$src),
                   "cmpxchg{b}\t{$src, $dst|$dst, $src}", [],
                   IIC_CMPXCHG_REG8>, TB;
def CMPXCHG16rr : I<0xB1, MRMDestReg, (outs GR16:$dst), (ins GR16:$src),
                    "cmpxchg{w}\t{$src, $dst|$dst, $src}", [],
                    IIC_CMPXCHG_REG>, TB, OpSize16;
def CMPXCHG32rr  : I<0xB1, MRMDestReg, (outs GR32:$dst), (ins GR32:$src),
                     "cmpxchg{l}\t{$src, $dst|$dst, $src}", [],
                     IIC_CMPXCHG_REG>, TB, OpSize32;
def CMPXCHG64rr  : RI<0xB1, MRMDestReg, (outs GR64:$dst), (ins GR64:$src),
                      "cmpxchg{q}\t{$src, $dst|$dst, $src}", [],
                      IIC_CMPXCHG_REG>, TB;
} // SchedRW

let SchedRW = [WriteALULd, WriteRMW] in {
let mayLoad = 1, mayStore = 1 in {
def CMPXCHG8rm   : I<0xB0, MRMDestMem, (outs), (ins i8mem:$dst, GR8:$src),
                     "cmpxchg{b}\t{$src, $dst|$dst, $src}", [],
                     IIC_CMPXCHG_MEM8>, TB;
def CMPXCHG16rm  : I<0xB1, MRMDestMem, (outs), (ins i16mem:$dst, GR16:$src),
                     "cmpxchg{w}\t{$src, $dst|$dst, $src}", [],
                     IIC_CMPXCHG_MEM>, TB, OpSize16;
def CMPXCHG32rm  : I<0xB1, MRMDestMem, (outs), (ins i32mem:$dst, GR32:$src),
                     "cmpxchg{l}\t{$src, $dst|$dst, $src}", [],
                     IIC_CMPXCHG_MEM>, TB, OpSize32;
def CMPXCHG64rm  : RI<0xB1, MRMDestMem, (outs), (ins i64mem:$dst, GR64:$src),
                      "cmpxchg{q}\t{$src, $dst|$dst, $src}", [],
                      IIC_CMPXCHG_MEM>, TB;
}

let Defs = [EAX, EDX, EFLAGS], Uses = [EAX, EBX, ECX, EDX] in
def CMPXCHG8B : I<0xC7, MRM1m, (outs), (ins i64mem:$dst),
                  "cmpxchg8b\t$dst", [], IIC_CMPXCHG_8B>, TB;

let Defs = [RAX, RDX, EFLAGS], Uses = [RAX, RBX, RCX, RDX] in
def CMPXCHG16B : RI<0xC7, MRM1m, (outs), (ins i128mem:$dst),
                    "cmpxchg16b\t$dst", [], IIC_CMPXCHG_16B>,
                    TB, Requires<[HasCmpxchg16b]>;
} // SchedRW


// Lock instruction prefix
def LOCK_PREFIX : I<0xF0, RawFrm, (outs),  (ins), "lock", []>;

// Rex64 instruction prefix
def REX64_PREFIX : I<0x48, RawFrm, (outs),  (ins), "rex64", []>,
                     Requires<[In64BitMode]>;

// Data16 instruction prefix
def DATA16_PREFIX : I<0x66, RawFrm, (outs),  (ins), "data16", []>;

// Repeat string operation instruction prefixes
// These uses the DF flag in the EFLAGS register to inc or dec ECX
let Defs = [ECX], Uses = [ECX,EFLAGS] in {
// Repeat (used with INS, OUTS, MOVS, LODS and STOS)
def REP_PREFIX : I<0xF3, RawFrm, (outs),  (ins), "rep", []>;
// Repeat while not equal (used with CMPS and SCAS)
def REPNE_PREFIX : I<0xF2, RawFrm, (outs),  (ins), "repne", []>;
}


// String manipulation instructions
let SchedRW = [WriteMicrocoded] in {
// These uses the DF flag in the EFLAGS register to inc or dec EDI and ESI
let Defs = [AL,ESI], Uses = [ESI,EFLAGS] in
def LODSB : I<0xAC, RawFrmSrc, (outs), (ins srcidx8:$src),
              "lodsb\t{$src, %al|al, $src}", [], IIC_LODS>;
let Defs = [AX,ESI], Uses = [ESI,EFLAGS] in
def LODSW : I<0xAD, RawFrmSrc, (outs), (ins srcidx16:$src),
              "lodsw\t{$src, %ax|ax, $src}", [], IIC_LODS>, OpSize16;
let Defs = [EAX,ESI], Uses = [ESI,EFLAGS] in
def LODSL : I<0xAD, RawFrmSrc, (outs), (ins srcidx32:$src),
              "lods{l|d}\t{$src, %eax|eax, $src}", [], IIC_LODS>, OpSize32;
let Defs = [RAX,ESI], Uses = [ESI,EFLAGS] in
def LODSQ : RI<0xAD, RawFrmSrc, (outs), (ins srcidx64:$src),
               "lodsq\t{$src, %rax|rax, $src}", [], IIC_LODS>;
}

let SchedRW = [WriteSystem] in {
// These uses the DF flag in the EFLAGS register to inc or dec EDI and ESI
let Defs = [ESI], Uses = [DX,ESI,EFLAGS] in {
def OUTSB : I<0x6E, RawFrmSrc, (outs), (ins srcidx8:$src),
             "outsb\t{$src, %dx|dx, $src}", [], IIC_OUTS>;
def OUTSW : I<0x6F, RawFrmSrc, (outs), (ins srcidx16:$src),
              "outsw\t{$src, %dx|dx, $src}", [], IIC_OUTS>, OpSize16;
def OUTSL : I<0x6F, RawFrmSrc, (outs), (ins srcidx32:$src),
              "outs{l|d}\t{$src, %dx|dx, $src}", [], IIC_OUTS>, OpSize32;
}

// These uses the DF flag in the EFLAGS register to inc or dec EDI and ESI
let Defs = [EDI], Uses = [DX,EDI,EFLAGS] in {
def INSB : I<0x6C, RawFrmDst, (outs dstidx8:$dst), (ins),
             "insb\t{%dx, $dst|$dst, dx}", [], IIC_INS>;
def INSW : I<0x6D, RawFrmDst, (outs dstidx16:$dst), (ins),
             "insw\t{%dx, $dst|$dst, dx}", [], IIC_INS>,  OpSize16;
def INSL : I<0x6D, RawFrmDst, (outs dstidx32:$dst), (ins),
             "ins{l|d}\t{%dx, $dst|$dst, dx}", [], IIC_INS>, OpSize32;
}
}

// Flag instructions
let SchedRW = [WriteALU] in {
def CLC : I<0xF8, RawFrm, (outs), (ins), "clc", [], IIC_CLC>;
def STC : I<0xF9, RawFrm, (outs), (ins), "stc", [], IIC_STC>;
def CLI : I<0xFA, RawFrm, (outs), (ins), "cli", [], IIC_CLI>;
def STI : I<0xFB, RawFrm, (outs), (ins), "sti", [], IIC_STI>;
def CLD : I<0xFC, RawFrm, (outs), (ins), "cld", [], IIC_CLD>;
def STD : I<0xFD, RawFrm, (outs), (ins), "std", [], IIC_STD>;
def CMC : I<0xF5, RawFrm, (outs), (ins), "cmc", [], IIC_CMC>;

def CLTS : I<0x06, RawFrm, (outs), (ins), "clts", [], IIC_CLTS>, TB;
}

// Table lookup instructions
def XLAT : I<0xD7, RawFrm, (outs), (ins), "xlatb", [], IIC_XLAT>,
           Sched<[WriteLoad]>;

let SchedRW = [WriteMicrocoded] in {
// ASCII Adjust After Addition
// sets AL, AH and CF and AF of EFLAGS and uses AL and AF of EFLAGS
def AAA : I<0x37, RawFrm, (outs), (ins), "aaa", [], IIC_AAA>,
            Requires<[Not64BitMode]>;

// ASCII Adjust AX Before Division
// sets AL, AH and EFLAGS and uses AL and AH
def AAD8i8 : Ii8<0xD5, RawFrm, (outs), (ins i8imm:$src),
                 "aad\t$src", [], IIC_AAD>, Requires<[Not64BitMode]>;

// ASCII Adjust AX After Multiply
// sets AL, AH and EFLAGS and uses AL
def AAM8i8 : Ii8<0xD4, RawFrm, (outs), (ins i8imm:$src),
                 "aam\t$src", [], IIC_AAM>, Requires<[Not64BitMode]>;

// ASCII Adjust AL After Subtraction - sets
// sets AL, AH and CF and AF of EFLAGS and uses AL and AF of EFLAGS
def AAS : I<0x3F, RawFrm, (outs), (ins), "aas", [], IIC_AAS>,
            Requires<[Not64BitMode]>;

// Decimal Adjust AL after Addition
// sets AL, CF and AF of EFLAGS and uses AL, CF and AF of EFLAGS
def DAA : I<0x27, RawFrm, (outs), (ins), "daa", [], IIC_DAA>,
            Requires<[Not64BitMode]>;

// Decimal Adjust AL after Subtraction
// sets AL, CF and AF of EFLAGS and uses AL, CF and AF of EFLAGS
def DAS : I<0x2F, RawFrm, (outs), (ins), "das", [], IIC_DAS>,
            Requires<[Not64BitMode]>;
} // SchedRW

let SchedRW = [WriteSystem] in {
// Check Array Index Against Bounds
def BOUNDS16rm : I<0x62, MRMSrcMem, (outs GR16:$dst), (ins i16mem:$src),
                   "bound\t{$src, $dst|$dst, $src}", [], IIC_BOUND>, OpSize16,
                   Requires<[Not64BitMode]>;
def BOUNDS32rm : I<0x62, MRMSrcMem, (outs GR32:$dst), (ins i32mem:$src),
                   "bound\t{$src, $dst|$dst, $src}", [], IIC_BOUND>, OpSize32,
                   Requires<[Not64BitMode]>;

// Adjust RPL Field of Segment Selector
def ARPL16rr : I<0x63, MRMDestReg, (outs GR16:$dst), (ins GR16:$src),
                 "arpl\t{$src, $dst|$dst, $src}", [], IIC_ARPL_REG>,
                 Requires<[Not64BitMode]>;
def ARPL16mr : I<0x63, MRMDestMem, (outs), (ins i16mem:$dst, GR16:$src),
                 "arpl\t{$src, $dst|$dst, $src}", [], IIC_ARPL_MEM>,
                 Requires<[Not64BitMode]>;
} // SchedRW

//===----------------------------------------------------------------------===//
// MOVBE Instructions
//
let Predicates = [HasMOVBE] in {
  let SchedRW = [WriteALULd] in {
  def MOVBE16rm : I<0xF0, MRMSrcMem, (outs GR16:$dst), (ins i16mem:$src),
                    "movbe{w}\t{$src, $dst|$dst, $src}",
                    [(set GR16:$dst, (bswap (loadi16 addr:$src)))], IIC_MOVBE>,
                    OpSize16, T8PS;
  def MOVBE32rm : I<0xF0, MRMSrcMem, (outs GR32:$dst), (ins i32mem:$src),
                    "movbe{l}\t{$src, $dst|$dst, $src}",
                    [(set GR32:$dst, (bswap (loadi32 addr:$src)))], IIC_MOVBE>,
                    OpSize32, T8PS;
  def MOVBE64rm : RI<0xF0, MRMSrcMem, (outs GR64:$dst), (ins i64mem:$src),
                     "movbe{q}\t{$src, $dst|$dst, $src}",
                     [(set GR64:$dst, (bswap (loadi64 addr:$src)))], IIC_MOVBE>,
                     T8PS;
  }
  let SchedRW = [WriteStore] in {
  def MOVBE16mr : I<0xF1, MRMDestMem, (outs), (ins i16mem:$dst, GR16:$src),
                    "movbe{w}\t{$src, $dst|$dst, $src}",
                    [(store (bswap GR16:$src), addr:$dst)], IIC_MOVBE>,
                    OpSize16, T8PS;
  def MOVBE32mr : I<0xF1, MRMDestMem, (outs), (ins i32mem:$dst, GR32:$src),
                    "movbe{l}\t{$src, $dst|$dst, $src}",
                    [(store (bswap GR32:$src), addr:$dst)], IIC_MOVBE>,
                    OpSize32, T8PS;
  def MOVBE64mr : RI<0xF1, MRMDestMem, (outs), (ins i64mem:$dst, GR64:$src),
                     "movbe{q}\t{$src, $dst|$dst, $src}",
                     [(store (bswap GR64:$src), addr:$dst)], IIC_MOVBE>,
                     T8PS;
  }
}

//===----------------------------------------------------------------------===//
// RDRAND Instruction
//
let Predicates = [HasRDRAND], Defs = [EFLAGS] in {
  def RDRAND16r : I<0xC7, MRM6r, (outs GR16:$dst), (ins),
                    "rdrand{w}\t$dst",
                    [(set GR16:$dst, EFLAGS, (X86rdrand))]>, OpSize16, TB;
  def RDRAND32r : I<0xC7, MRM6r, (outs GR32:$dst), (ins),
                    "rdrand{l}\t$dst",
                    [(set GR32:$dst, EFLAGS, (X86rdrand))]>, OpSize32, TB;
  def RDRAND64r : RI<0xC7, MRM6r, (outs GR64:$dst), (ins),
                     "rdrand{q}\t$dst",
                     [(set GR64:$dst, EFLAGS, (X86rdrand))]>, TB;
}

//===----------------------------------------------------------------------===//
// RDSEED Instruction
//
let Predicates = [HasRDSEED], Defs = [EFLAGS] in {
  def RDSEED16r : I<0xC7, MRM7r, (outs GR16:$dst), (ins),
                    "rdseed{w}\t$dst",
                    [(set GR16:$dst, EFLAGS, (X86rdseed))]>, OpSize16, TB;
  def RDSEED32r : I<0xC7, MRM7r, (outs GR32:$dst), (ins),
                    "rdseed{l}\t$dst",
                    [(set GR32:$dst, EFLAGS, (X86rdseed))]>, OpSize32, TB;
  def RDSEED64r : RI<0xC7, MRM7r, (outs GR64:$dst), (ins),
                     "rdseed{q}\t$dst",
                     [(set GR64:$dst, EFLAGS, (X86rdseed))]>, TB;
}

//===----------------------------------------------------------------------===//
// LZCNT Instruction
//
let Predicates = [HasLZCNT], Defs = [EFLAGS] in {
  def LZCNT16rr : I<0xBD, MRMSrcReg, (outs GR16:$dst), (ins GR16:$src),
                    "lzcnt{w}\t{$src, $dst|$dst, $src}",
                    [(set GR16:$dst, (ctlz GR16:$src)), (implicit EFLAGS)]>, XS,
                    OpSize16;
  def LZCNT16rm : I<0xBD, MRMSrcMem, (outs GR16:$dst), (ins i16mem:$src),
                    "lzcnt{w}\t{$src, $dst|$dst, $src}",
                    [(set GR16:$dst, (ctlz (loadi16 addr:$src))),
                     (implicit EFLAGS)]>, XS, OpSize16;

  def LZCNT32rr : I<0xBD, MRMSrcReg, (outs GR32:$dst), (ins GR32:$src),
                    "lzcnt{l}\t{$src, $dst|$dst, $src}",
                    [(set GR32:$dst, (ctlz GR32:$src)), (implicit EFLAGS)]>, XS,
                    OpSize32;
  def LZCNT32rm : I<0xBD, MRMSrcMem, (outs GR32:$dst), (ins i32mem:$src),
                    "lzcnt{l}\t{$src, $dst|$dst, $src}",
                    [(set GR32:$dst, (ctlz (loadi32 addr:$src))),
                     (implicit EFLAGS)]>, XS, OpSize32;

  def LZCNT64rr : RI<0xBD, MRMSrcReg, (outs GR64:$dst), (ins GR64:$src),
                     "lzcnt{q}\t{$src, $dst|$dst, $src}",
                     [(set GR64:$dst, (ctlz GR64:$src)), (implicit EFLAGS)]>,
                     XS;
  def LZCNT64rm : RI<0xBD, MRMSrcMem, (outs GR64:$dst), (ins i64mem:$src),
                     "lzcnt{q}\t{$src, $dst|$dst, $src}",
                     [(set GR64:$dst, (ctlz (loadi64 addr:$src))),
                      (implicit EFLAGS)]>, XS;
}

let Predicates = [HasLZCNT] in {
  def : Pat<(X86cmov (ctlz GR16:$src), (i16 16), (X86_COND_E_OR_NE),
              (X86cmp GR16:$src, (i16 0))),
            (LZCNT16rr GR16:$src)>;
  def : Pat<(X86cmov (ctlz GR32:$src), (i32 32), (X86_COND_E_OR_NE),
              (X86cmp GR32:$src, (i32 0))),
            (LZCNT32rr GR32:$src)>;
  def : Pat<(X86cmov (ctlz GR64:$src), (i64 64), (X86_COND_E_OR_NE),
              (X86cmp GR64:$src, (i64 0))),
            (LZCNT64rr GR64:$src)>;
  def : Pat<(X86cmov (i16 16), (ctlz GR16:$src), (X86_COND_E_OR_NE),
              (X86cmp GR16:$src, (i16 0))),
            (LZCNT16rr GR16:$src)>;
  def : Pat<(X86cmov (i32 32), (ctlz GR32:$src), (X86_COND_E_OR_NE),
              (X86cmp GR32:$src, (i32 0))),
            (LZCNT32rr GR32:$src)>;
  def : Pat<(X86cmov (i64 64), (ctlz GR64:$src), (X86_COND_E_OR_NE),
              (X86cmp GR64:$src, (i64 0))),
            (LZCNT64rr GR64:$src)>;

  def : Pat<(X86cmov (ctlz (loadi16 addr:$src)), (i16 16), (X86_COND_E_OR_NE),
              (X86cmp (loadi16 addr:$src), (i16 0))),
            (LZCNT16rm addr:$src)>;
  def : Pat<(X86cmov (ctlz (loadi32 addr:$src)), (i32 32), (X86_COND_E_OR_NE),
              (X86cmp (loadi32 addr:$src), (i32 0))),
            (LZCNT32rm addr:$src)>;
  def : Pat<(X86cmov (ctlz (loadi64 addr:$src)), (i64 64), (X86_COND_E_OR_NE),
              (X86cmp (loadi64 addr:$src), (i64 0))),
            (LZCNT64rm addr:$src)>;
  def : Pat<(X86cmov (i16 16), (ctlz (loadi16 addr:$src)), (X86_COND_E_OR_NE),
              (X86cmp (loadi16 addr:$src), (i16 0))),
            (LZCNT16rm addr:$src)>;
  def : Pat<(X86cmov (i32 32), (ctlz (loadi32 addr:$src)), (X86_COND_E_OR_NE),
              (X86cmp (loadi32 addr:$src), (i32 0))),
            (LZCNT32rm addr:$src)>;
  def : Pat<(X86cmov (i64 64), (ctlz (loadi64 addr:$src)), (X86_COND_E_OR_NE),
              (X86cmp (loadi64 addr:$src), (i64 0))),
            (LZCNT64rm addr:$src)>;
}

//===----------------------------------------------------------------------===//
// BMI Instructions
//
let Predicates = [HasBMI], Defs = [EFLAGS] in {
  def TZCNT16rr : I<0xBC, MRMSrcReg, (outs GR16:$dst), (ins GR16:$src),
                    "tzcnt{w}\t{$src, $dst|$dst, $src}",
                    [(set GR16:$dst, (cttz GR16:$src)), (implicit EFLAGS)]>, XS,
                    OpSize16;
  def TZCNT16rm : I<0xBC, MRMSrcMem, (outs GR16:$dst), (ins i16mem:$src),
                    "tzcnt{w}\t{$src, $dst|$dst, $src}",
                    [(set GR16:$dst, (cttz (loadi16 addr:$src))),
                     (implicit EFLAGS)]>, XS, OpSize16;

  def TZCNT32rr : I<0xBC, MRMSrcReg, (outs GR32:$dst), (ins GR32:$src),
                    "tzcnt{l}\t{$src, $dst|$dst, $src}",
                    [(set GR32:$dst, (cttz GR32:$src)), (implicit EFLAGS)]>, XS,
                    OpSize32;
  def TZCNT32rm : I<0xBC, MRMSrcMem, (outs GR32:$dst), (ins i32mem:$src),
                    "tzcnt{l}\t{$src, $dst|$dst, $src}",
                    [(set GR32:$dst, (cttz (loadi32 addr:$src))),
                     (implicit EFLAGS)]>, XS, OpSize32;

  def TZCNT64rr : RI<0xBC, MRMSrcReg, (outs GR64:$dst), (ins GR64:$src),
                     "tzcnt{q}\t{$src, $dst|$dst, $src}",
                     [(set GR64:$dst, (cttz GR64:$src)), (implicit EFLAGS)]>,
                     XS;
  def TZCNT64rm : RI<0xBC, MRMSrcMem, (outs GR64:$dst), (ins i64mem:$src),
                     "tzcnt{q}\t{$src, $dst|$dst, $src}",
                     [(set GR64:$dst, (cttz (loadi64 addr:$src))),
                      (implicit EFLAGS)]>, XS;
}

multiclass bmi_bls<string mnemonic, Format RegMRM, Format MemMRM,
                  RegisterClass RC, X86MemOperand x86memop> {
let hasSideEffects = 0 in {
  def rr : I<0xF3, RegMRM, (outs RC:$dst), (ins RC:$src),
             !strconcat(mnemonic, "\t{$src, $dst|$dst, $src}"),
             []>, T8PS, VEX_4V;
  let mayLoad = 1 in
  def rm : I<0xF3, MemMRM, (outs RC:$dst), (ins x86memop:$src),
             !strconcat(mnemonic, "\t{$src, $dst|$dst, $src}"),
             []>, T8PS, VEX_4V;
}
}

let Predicates = [HasBMI], Defs = [EFLAGS] in {
  defm BLSR32 : bmi_bls<"blsr{l}", MRM1r, MRM1m, GR32, i32mem>;
  defm BLSR64 : bmi_bls<"blsr{q}", MRM1r, MRM1m, GR64, i64mem>, VEX_W;
  defm BLSMSK32 : bmi_bls<"blsmsk{l}", MRM2r, MRM2m, GR32, i32mem>;
  defm BLSMSK64 : bmi_bls<"blsmsk{q}", MRM2r, MRM2m, GR64, i64mem>, VEX_W;
  defm BLSI32 : bmi_bls<"blsi{l}", MRM3r, MRM3m, GR32, i32mem>;
  defm BLSI64 : bmi_bls<"blsi{q}", MRM3r, MRM3m, GR64, i64mem>, VEX_W;
}

//===----------------------------------------------------------------------===//
// Pattern fragments to auto generate BMI instructions.
//===----------------------------------------------------------------------===//

let Predicates = [HasBMI] in {
  // FIXME: patterns for the load versions are not implemented
  def : Pat<(and GR32:$src, (add GR32:$src, -1)),
            (BLSR32rr GR32:$src)>;
  def : Pat<(and GR64:$src, (add GR64:$src, -1)),
            (BLSR64rr GR64:$src)>;

  def : Pat<(xor GR32:$src, (add GR32:$src, -1)),
            (BLSMSK32rr GR32:$src)>;
  def : Pat<(xor GR64:$src, (add GR64:$src, -1)),
            (BLSMSK64rr GR64:$src)>;

  def : Pat<(and GR32:$src, (ineg GR32:$src)),
            (BLSI32rr GR32:$src)>;
  def : Pat<(and GR64:$src, (ineg GR64:$src)),
            (BLSI64rr GR64:$src)>;
}

let Predicates = [HasBMI] in {
  def : Pat<(X86cmov (cttz GR16:$src), (i16 16), (X86_COND_E_OR_NE),
              (X86cmp GR16:$src, (i16 0))),
            (TZCNT16rr GR16:$src)>;
  def : Pat<(X86cmov (cttz GR32:$src), (i32 32), (X86_COND_E_OR_NE),
              (X86cmp GR32:$src, (i32 0))),
            (TZCNT32rr GR32:$src)>;
  def : Pat<(X86cmov (cttz GR64:$src), (i64 64), (X86_COND_E_OR_NE),
              (X86cmp GR64:$src, (i64 0))),
            (TZCNT64rr GR64:$src)>;
  def : Pat<(X86cmov (i16 16), (cttz GR16:$src), (X86_COND_E_OR_NE),
              (X86cmp GR16:$src, (i16 0))),
            (TZCNT16rr GR16:$src)>;
  def : Pat<(X86cmov (i32 32), (cttz GR32:$src), (X86_COND_E_OR_NE),
              (X86cmp GR32:$src, (i32 0))),
            (TZCNT32rr GR32:$src)>;
  def : Pat<(X86cmov (i64 64), (cttz GR64:$src), (X86_COND_E_OR_NE),
              (X86cmp GR64:$src, (i64 0))),
            (TZCNT64rr GR64:$src)>;

  def : Pat<(X86cmov (cttz (loadi16 addr:$src)), (i16 16), (X86_COND_E_OR_NE),
              (X86cmp (loadi16 addr:$src), (i16 0))),
            (TZCNT16rm addr:$src)>;
  def : Pat<(X86cmov (cttz (loadi32 addr:$src)), (i32 32), (X86_COND_E_OR_NE),
              (X86cmp (loadi32 addr:$src), (i32 0))),
            (TZCNT32rm addr:$src)>;
  def : Pat<(X86cmov (cttz (loadi64 addr:$src)), (i64 64), (X86_COND_E_OR_NE),
              (X86cmp (loadi64 addr:$src), (i64 0))),
            (TZCNT64rm addr:$src)>;
  def : Pat<(X86cmov (i16 16), (cttz (loadi16 addr:$src)), (X86_COND_E_OR_NE),
              (X86cmp (loadi16 addr:$src), (i16 0))),
            (TZCNT16rm addr:$src)>;
  def : Pat<(X86cmov (i32 32), (cttz (loadi32 addr:$src)), (X86_COND_E_OR_NE),
              (X86cmp (loadi32 addr:$src), (i32 0))),
            (TZCNT32rm addr:$src)>;
  def : Pat<(X86cmov (i64 64), (cttz (loadi64 addr:$src)), (X86_COND_E_OR_NE),
              (X86cmp (loadi64 addr:$src), (i64 0))),
            (TZCNT64rm addr:$src)>;
}


multiclass bmi_bextr_bzhi<bits<8> opc, string mnemonic, RegisterClass RC,
                          X86MemOperand x86memop, Intrinsic Int,
                          PatFrag ld_frag> {
  def rr : I<opc, MRMSrcReg, (outs RC:$dst), (ins RC:$src1, RC:$src2),
             !strconcat(mnemonic, "\t{$src2, $src1, $dst|$dst, $src1, $src2}"),
             [(set RC:$dst, (Int RC:$src1, RC:$src2)), (implicit EFLAGS)]>,
             T8PS, VEX_4VOp3;
  def rm : I<opc, MRMSrcMem, (outs RC:$dst), (ins x86memop:$src1, RC:$src2),
             !strconcat(mnemonic, "\t{$src2, $src1, $dst|$dst, $src1, $src2}"),
             [(set RC:$dst, (Int (ld_frag addr:$src1), RC:$src2)),
              (implicit EFLAGS)]>, T8PS, VEX_4VOp3;
}

let Predicates = [HasBMI], Defs = [EFLAGS] in {
  defm BEXTR32 : bmi_bextr_bzhi<0xF7, "bextr{l}", GR32, i32mem,
                                int_x86_bmi_bextr_32, loadi32>;
  defm BEXTR64 : bmi_bextr_bzhi<0xF7, "bextr{q}", GR64, i64mem,
                                int_x86_bmi_bextr_64, loadi64>, VEX_W;
}

let Predicates = [HasBMI2], Defs = [EFLAGS] in {
  defm BZHI32 : bmi_bextr_bzhi<0xF5, "bzhi{l}", GR32, i32mem,
                               int_x86_bmi_bzhi_32, loadi32>;
  defm BZHI64 : bmi_bextr_bzhi<0xF5, "bzhi{q}", GR64, i64mem,
                               int_x86_bmi_bzhi_64, loadi64>, VEX_W;
}


def CountTrailingOnes : SDNodeXForm<imm, [{
  // Count the trailing ones in the immediate.
  return getI8Imm(countTrailingOnes(N->getZExtValue()));
}]>;

def BZHIMask : ImmLeaf<i64, [{
  return isMask_64(Imm) && (countTrailingOnes<uint64_t>(Imm) > 32);
}]>;

let Predicates = [HasBMI2] in {
  def : Pat<(and GR64:$src, BZHIMask:$mask),
            (BZHI64rr GR64:$src,
              (INSERT_SUBREG (i64 (IMPLICIT_DEF)),
                             (MOV8ri (CountTrailingOnes imm:$mask)), sub_8bit))>;

  def : Pat<(and GR32:$src, (add (shl 1, GR8:$lz), -1)),
            (BZHI32rr GR32:$src,
              (INSERT_SUBREG (i32 (IMPLICIT_DEF)), GR8:$lz, sub_8bit))>;

  def : Pat<(and (loadi32 addr:$src), (add (shl 1, GR8:$lz), -1)),
            (BZHI32rm addr:$src,
              (INSERT_SUBREG (i32 (IMPLICIT_DEF)), GR8:$lz, sub_8bit))>;

  def : Pat<(and GR64:$src, (add (shl 1, GR8:$lz), -1)),
            (BZHI64rr GR64:$src,
              (INSERT_SUBREG (i64 (IMPLICIT_DEF)), GR8:$lz, sub_8bit))>;

  def : Pat<(and (loadi64 addr:$src), (add (shl 1, GR8:$lz), -1)),
            (BZHI64rm addr:$src,
              (INSERT_SUBREG (i64 (IMPLICIT_DEF)), GR8:$lz, sub_8bit))>;
} // HasBMI2

let Predicates = [HasBMI] in {
  def : Pat<(X86bextr GR32:$src1, GR32:$src2),
            (BEXTR32rr GR32:$src1, GR32:$src2)>;
  def : Pat<(X86bextr (loadi32 addr:$src1), GR32:$src2),
            (BEXTR32rm addr:$src1, GR32:$src2)>;
  def : Pat<(X86bextr GR64:$src1, GR64:$src2),
            (BEXTR64rr GR64:$src1, GR64:$src2)>;
  def : Pat<(X86bextr (loadi64 addr:$src1), GR64:$src2),
            (BEXTR64rm addr:$src1, GR64:$src2)>;
} // HasBMI

multiclass bmi_pdep_pext<string mnemonic, RegisterClass RC,
                         X86MemOperand x86memop, Intrinsic Int,
                         PatFrag ld_frag> {
  def rr : I<0xF5, MRMSrcReg, (outs RC:$dst), (ins RC:$src1, RC:$src2),
             !strconcat(mnemonic, "\t{$src2, $src1, $dst|$dst, $src1, $src2}"),
             [(set RC:$dst, (Int RC:$src1, RC:$src2))]>,
             VEX_4V;
  def rm : I<0xF5, MRMSrcMem, (outs RC:$dst), (ins RC:$src1, x86memop:$src2),
             !strconcat(mnemonic, "\t{$src2, $src1, $dst|$dst, $src1, $src2}"),
             [(set RC:$dst, (Int RC:$src1, (ld_frag addr:$src2)))]>, VEX_4V;
}

let Predicates = [HasBMI2] in {
  defm PDEP32 : bmi_pdep_pext<"pdep{l}", GR32, i32mem,
                               int_x86_bmi_pdep_32, loadi32>, T8XD;
  defm PDEP64 : bmi_pdep_pext<"pdep{q}", GR64, i64mem,
                               int_x86_bmi_pdep_64, loadi64>, T8XD, VEX_W;
  defm PEXT32 : bmi_pdep_pext<"pext{l}", GR32, i32mem,
                               int_x86_bmi_pext_32, loadi32>, T8XS;
  defm PEXT64 : bmi_pdep_pext<"pext{q}", GR64, i64mem,
                               int_x86_bmi_pext_64, loadi64>, T8XS, VEX_W;
}

//===----------------------------------------------------------------------===//
// TBM Instructions
//
let Predicates = [HasTBM], Defs = [EFLAGS] in {

multiclass tbm_ternary_imm_intr<bits<8> opc, RegisterClass RC, string OpcodeStr,
                                X86MemOperand x86memop, PatFrag ld_frag,
                                Intrinsic Int, Operand immtype,
                                SDPatternOperator immoperator> {
  def ri : Ii32<opc,  MRMSrcReg, (outs RC:$dst), (ins RC:$src1, immtype:$cntl),
                !strconcat(OpcodeStr,
                           "\t{$cntl, $src1, $dst|$dst, $src1, $cntl}"),
                [(set RC:$dst, (Int RC:$src1, immoperator:$cntl))]>,
           XOP, XOPA;
  def mi : Ii32<opc,  MRMSrcMem, (outs RC:$dst),
                (ins x86memop:$src1, immtype:$cntl),
                !strconcat(OpcodeStr,
                           "\t{$cntl, $src1, $dst|$dst, $src1, $cntl}"),
                [(set RC:$dst, (Int (ld_frag addr:$src1), immoperator:$cntl))]>,
           XOP, XOPA;
}

defm BEXTRI32 : tbm_ternary_imm_intr<0x10, GR32, "bextr", i32mem, loadi32,
                                     int_x86_tbm_bextri_u32, i32imm, imm>;
let ImmT = Imm32S in
defm BEXTRI64 : tbm_ternary_imm_intr<0x10, GR64, "bextr", i64mem, loadi64,
                                     int_x86_tbm_bextri_u64, i64i32imm,
                                     i64immSExt32>, VEX_W;

multiclass tbm_binary_rm<bits<8> opc, Format FormReg, Format FormMem,
                         RegisterClass RC, string OpcodeStr,
                         X86MemOperand x86memop, PatFrag ld_frag> {
let hasSideEffects = 0 in {
  def rr : I<opc,  FormReg, (outs RC:$dst), (ins RC:$src),
             !strconcat(OpcodeStr,"\t{$src, $dst|$dst, $src}"),
             []>, XOP_4V, XOP9;
  let mayLoad = 1 in
  def rm : I<opc,  FormMem, (outs RC:$dst), (ins x86memop:$src),
             !strconcat(OpcodeStr,"\t{$src, $dst|$dst, $src}"),
             []>, XOP_4V, XOP9;
}
}

multiclass tbm_binary_intr<bits<8> opc, string OpcodeStr,
                           Format FormReg, Format FormMem> {
  defm NAME#32 : tbm_binary_rm<opc, FormReg, FormMem, GR32, OpcodeStr, i32mem,
                               loadi32>;
  defm NAME#64 : tbm_binary_rm<opc, FormReg, FormMem, GR64, OpcodeStr, i64mem,
                               loadi64>, VEX_W;
}

defm BLCFILL : tbm_binary_intr<0x01, "blcfill", MRM1r, MRM1m>;
defm BLCI    : tbm_binary_intr<0x02, "blci", MRM6r, MRM6m>;
defm BLCIC   : tbm_binary_intr<0x01, "blcic", MRM5r, MRM5m>;
defm BLCMSK  : tbm_binary_intr<0x02, "blcmsk", MRM1r, MRM1m>;
defm BLCS    : tbm_binary_intr<0x01, "blcs", MRM3r, MRM3m>;
defm BLSFILL : tbm_binary_intr<0x01, "blsfill", MRM2r, MRM2m>;
defm BLSIC   : tbm_binary_intr<0x01, "blsic", MRM6r, MRM6m>;
defm T1MSKC  : tbm_binary_intr<0x01, "t1mskc", MRM7r, MRM7m>;
defm TZMSK   : tbm_binary_intr<0x01, "tzmsk", MRM4r, MRM4m>;
} // HasTBM, EFLAGS

//===----------------------------------------------------------------------===//
// Pattern fragments to auto generate TBM instructions.
//===----------------------------------------------------------------------===//

let Predicates = [HasTBM] in {
  def : Pat<(X86bextr GR32:$src1, (i32 imm:$src2)),
            (BEXTRI32ri GR32:$src1, imm:$src2)>;
  def : Pat<(X86bextr (loadi32 addr:$src1), (i32 imm:$src2)),
            (BEXTRI32mi addr:$src1, imm:$src2)>;
  def : Pat<(X86bextr GR64:$src1, i64immSExt32:$src2),
            (BEXTRI64ri GR64:$src1, i64immSExt32:$src2)>;
  def : Pat<(X86bextr (loadi64 addr:$src1), i64immSExt32:$src2),
            (BEXTRI64mi addr:$src1, i64immSExt32:$src2)>;

  // FIXME: patterns for the load versions are not implemented
  def : Pat<(and GR32:$src, (add GR32:$src, 1)),
            (BLCFILL32rr GR32:$src)>;
  def : Pat<(and GR64:$src, (add GR64:$src, 1)),
            (BLCFILL64rr GR64:$src)>;

  def : Pat<(or GR32:$src, (not (add GR32:$src, 1))),
            (BLCI32rr GR32:$src)>;
  def : Pat<(or GR64:$src, (not (add GR64:$src, 1))),
            (BLCI64rr GR64:$src)>;

  // Extra patterns because opt can optimize the above patterns to this.
  def : Pat<(or GR32:$src, (sub -2, GR32:$src)),
            (BLCI32rr GR32:$src)>;
  def : Pat<(or GR64:$src, (sub -2, GR64:$src)),
            (BLCI64rr GR64:$src)>;

  def : Pat<(and (not GR32:$src), (add GR32:$src, 1)),
            (BLCIC32rr GR32:$src)>;
  def : Pat<(and (not GR64:$src), (add GR64:$src, 1)),
            (BLCIC64rr GR64:$src)>;

  def : Pat<(xor GR32:$src, (add GR32:$src, 1)),
            (BLCMSK32rr GR32:$src)>;
  def : Pat<(xor GR64:$src, (add GR64:$src, 1)),
            (BLCMSK64rr GR64:$src)>;

  def : Pat<(or GR32:$src, (add GR32:$src, 1)),
            (BLCS32rr GR32:$src)>;
  def : Pat<(or GR64:$src, (add GR64:$src, 1)),
            (BLCS64rr GR64:$src)>;

  def : Pat<(or GR32:$src, (add GR32:$src, -1)),
            (BLSFILL32rr GR32:$src)>;
  def : Pat<(or GR64:$src, (add GR64:$src, -1)),
            (BLSFILL64rr GR64:$src)>;

  def : Pat<(or (not GR32:$src), (add GR32:$src, -1)),
            (BLSIC32rr GR32:$src)>;
  def : Pat<(or (not GR64:$src), (add GR64:$src, -1)),
            (BLSIC64rr GR64:$src)>;

  def : Pat<(or (not GR32:$src), (add GR32:$src, 1)),
            (T1MSKC32rr GR32:$src)>;
  def : Pat<(or (not GR64:$src), (add GR64:$src, 1)),
            (T1MSKC64rr GR64:$src)>;

  def : Pat<(and (not GR32:$src), (add GR32:$src, -1)),
            (TZMSK32rr GR32:$src)>;
  def : Pat<(and (not GR64:$src), (add GR64:$src, -1)),
            (TZMSK64rr GR64:$src)>;
} // HasTBM

//===----------------------------------------------------------------------===//
// Memory Instructions
//

def CLFLUSHOPT : I<0xAE, MRM7m, (outs), (ins i8mem:$src),
                   "clflushopt\t$src", []>, PD;
def CLWB       : I<0xAE, MRM6m, (outs), (ins i8mem:$src), "clwb\t$src", []>, PD;
def PCOMMIT    : I<0xAE, MRM_F8, (outs), (ins), "pcommit", []>, PD;


//===----------------------------------------------------------------------===//
// Subsystems.
//===----------------------------------------------------------------------===//

include "X86InstrArithmetic.td"
include "X86InstrCMovSetCC.td"
include "X86InstrExtension.td"
include "X86InstrControl.td"
include "X86InstrShiftRotate.td"

// X87 Floating Point Stack.
include "X86InstrFPStack.td"

// SIMD support (SSE, MMX and AVX)
include "X86InstrFragmentsSIMD.td"

// FMA - Fused Multiply-Add support (requires FMA)
include "X86InstrFMA.td"

// XOP
include "X86InstrXOP.td"

// SSE, MMX and 3DNow! vector support.
include "X86InstrSSE.td"
include "X86InstrAVX512.td"
include "X86InstrMMX.td"
include "X86Instr3DNow.td"

include "X86InstrVMX.td"
include "X86InstrSVM.td"

include "X86InstrTSX.td"
include "X86InstrSGX.td"

// System instructions.
include "X86InstrSystem.td"

// Compiler Pseudo Instructions and Pat Patterns
include "X86InstrCompiler.td"

//===----------------------------------------------------------------------===//
// Assembler Mnemonic Aliases
//===----------------------------------------------------------------------===//

def : MnemonicAlias<"call", "callw", "att">, Requires<[In16BitMode]>;
def : MnemonicAlias<"call", "calll", "att">, Requires<[In32BitMode]>;
def : MnemonicAlias<"call", "callq", "att">, Requires<[In64BitMode]>;

def : MnemonicAlias<"cbw",  "cbtw", "att">;
def : MnemonicAlias<"cwde", "cwtl", "att">;
def : MnemonicAlias<"cwd",  "cwtd", "att">;
def : MnemonicAlias<"cdq",  "cltd", "att">;
def : MnemonicAlias<"cdqe", "cltq", "att">;
def : MnemonicAlias<"cqo",  "cqto", "att">;

// In 64-bit mode lret maps to lretl; it is not ambiguous with lretq.
def : MnemonicAlias<"lret", "lretw", "att">, Requires<[In16BitMode]>;
def : MnemonicAlias<"lret", "lretl", "att">, Requires<[Not16BitMode]>;

def : MnemonicAlias<"leavel", "leave", "att">, Requires<[Not64BitMode]>;
def : MnemonicAlias<"leaveq", "leave", "att">, Requires<[In64BitMode]>;

def : MnemonicAlias<"loopz",  "loope",  "att">;
def : MnemonicAlias<"loopnz", "loopne", "att">;

def : MnemonicAlias<"pop",   "popw",  "att">, Requires<[In16BitMode]>;
def : MnemonicAlias<"pop",   "popl",  "att">, Requires<[In32BitMode]>;
def : MnemonicAlias<"pop",   "popq",  "att">, Requires<[In64BitMode]>;
def : MnemonicAlias<"popf",  "popfw", "att">, Requires<[In16BitMode]>;
def : MnemonicAlias<"popf",  "popfl", "att">, Requires<[In32BitMode]>;
def : MnemonicAlias<"popf",  "popfq", "att">, Requires<[In64BitMode]>;
def : MnemonicAlias<"popfd", "popfl", "att">;

// FIXME: This is wrong for "push reg".  "push %bx" should turn into pushw in
// all modes.  However: "push (addr)" and "push $42" should default to
// pushl/pushq depending on the current mode.  Similar for "pop %bx"
def : MnemonicAlias<"push",   "pushw",  "att">, Requires<[In16BitMode]>;
def : MnemonicAlias<"push",   "pushl",  "att">, Requires<[In32BitMode]>;
def : MnemonicAlias<"push",   "pushq",  "att">, Requires<[In64BitMode]>;
def : MnemonicAlias<"pushf",  "pushfw", "att">, Requires<[In16BitMode]>;
def : MnemonicAlias<"pushf",  "pushfl", "att">, Requires<[In32BitMode]>;
def : MnemonicAlias<"pushf",  "pushfq", "att">, Requires<[In64BitMode]>;
def : MnemonicAlias<"pushfd", "pushfl", "att">;

def : MnemonicAlias<"popad",  "popal",  "intel">, Requires<[Not64BitMode]>;
def : MnemonicAlias<"pushad", "pushal", "intel">, Requires<[Not64BitMode]>;
def : MnemonicAlias<"popa",   "popaw",  "intel">, Requires<[In16BitMode]>;
def : MnemonicAlias<"pusha",  "pushaw", "intel">, Requires<[In16BitMode]>;
def : MnemonicAlias<"popa",   "popal",  "intel">, Requires<[In32BitMode]>;
def : MnemonicAlias<"pusha",  "pushal", "intel">, Requires<[In32BitMode]>;

def : MnemonicAlias<"popa",   "popaw",  "att">, Requires<[In16BitMode]>;
def : MnemonicAlias<"pusha",  "pushaw", "att">, Requires<[In16BitMode]>;
def : MnemonicAlias<"popa",   "popal",  "att">, Requires<[In32BitMode]>;
def : MnemonicAlias<"pusha",  "pushal", "att">, Requires<[In32BitMode]>;

def : MnemonicAlias<"repe",  "rep",   "att">;
def : MnemonicAlias<"repz",  "rep",   "att">;
def : MnemonicAlias<"repnz", "repne", "att">;

def : MnemonicAlias<"ret", "retw", "att">, Requires<[In16BitMode]>;
def : MnemonicAlias<"ret", "retl", "att">, Requires<[In32BitMode]>;
def : MnemonicAlias<"ret", "retq", "att">, Requires<[In64BitMode]>;

def : MnemonicAlias<"salb", "shlb", "att">;
def : MnemonicAlias<"salw", "shlw", "att">;
def : MnemonicAlias<"sall", "shll", "att">;
def : MnemonicAlias<"salq", "shlq", "att">;

def : MnemonicAlias<"smovb", "movsb", "att">;
def : MnemonicAlias<"smovw", "movsw", "att">;
def : MnemonicAlias<"smovl", "movsl", "att">;
def : MnemonicAlias<"smovq", "movsq", "att">;

def : MnemonicAlias<"ud2a",  "ud2",  "att">;
def : MnemonicAlias<"verrw", "verr", "att">;

// System instruction aliases.
def : MnemonicAlias<"iret",    "iretw",    "att">, Requires<[In16BitMode]>;
def : MnemonicAlias<"iret",    "iretl",    "att">, Requires<[Not16BitMode]>;
def : MnemonicAlias<"sysret",  "sysretl",  "att">;
def : MnemonicAlias<"sysexit", "sysexitl", "att">;

def : MnemonicAlias<"lgdt", "lgdtw", "att">, Requires<[In16BitMode]>;
def : MnemonicAlias<"lgdt", "lgdtl", "att">, Requires<[In32BitMode]>;
def : MnemonicAlias<"lgdt", "lgdtq", "att">, Requires<[In64BitMode]>;
def : MnemonicAlias<"lidt", "lidtw", "att">, Requires<[In16BitMode]>;
def : MnemonicAlias<"lidt", "lidtl", "att">, Requires<[In32BitMode]>;
def : MnemonicAlias<"lidt", "lidtq", "att">, Requires<[In64BitMode]>;
def : MnemonicAlias<"sgdt", "sgdtw", "att">, Requires<[In16BitMode]>;
def : MnemonicAlias<"sgdt", "sgdtl", "att">, Requires<[In32BitMode]>;
def : MnemonicAlias<"sgdt", "sgdtq", "att">, Requires<[In64BitMode]>;
def : MnemonicAlias<"sidt", "sidtw", "att">, Requires<[In16BitMode]>;
def : MnemonicAlias<"sidt", "sidtl", "att">, Requires<[In32BitMode]>;
def : MnemonicAlias<"sidt", "sidtq", "att">, Requires<[In64BitMode]>;


// Floating point stack aliases.
def : MnemonicAlias<"fcmovz",   "fcmove",   "att">;
def : MnemonicAlias<"fcmova",   "fcmovnbe", "att">;
def : MnemonicAlias<"fcmovnae", "fcmovb",   "att">;
def : MnemonicAlias<"fcmovna",  "fcmovbe",  "att">;
def : MnemonicAlias<"fcmovae",  "fcmovnb",  "att">;
def : MnemonicAlias<"fcomip",   "fcompi",   "att">;
def : MnemonicAlias<"fildq",    "fildll",   "att">;
def : MnemonicAlias<"fistpq",   "fistpll",  "att">;
def : MnemonicAlias<"fisttpq",  "fisttpll", "att">;
def : MnemonicAlias<"fldcww",   "fldcw",    "att">;
def : MnemonicAlias<"fnstcww",  "fnstcw",   "att">;
def : MnemonicAlias<"fnstsww",  "fnstsw",   "att">;
def : MnemonicAlias<"fucomip",  "fucompi",  "att">;
def : MnemonicAlias<"fwait",    "wait">;
<<<<<<< HEAD
=======

def : MnemonicAlias<"fxsaveq",   "fxsave64",   "att">;
def : MnemonicAlias<"fxrstorq",  "fxrstor64",  "att">;
def : MnemonicAlias<"xsaveq",    "xsave64",    "att">;
def : MnemonicAlias<"xrstorq",   "xrstor64",   "att">;
def : MnemonicAlias<"xsaveoptq", "xsaveopt64", "att">;
>>>>>>> 969bfdfe


class CondCodeAlias<string Prefix,string Suffix, string OldCond, string NewCond,
                    string VariantName>
  : MnemonicAlias<!strconcat(Prefix, OldCond, Suffix),
                  !strconcat(Prefix, NewCond, Suffix), VariantName>;

/// IntegerCondCodeMnemonicAlias - This multiclass defines a bunch of
/// MnemonicAlias's that canonicalize the condition code in a mnemonic, for
/// example "setz" -> "sete".
multiclass IntegerCondCodeMnemonicAlias<string Prefix, string Suffix,
                                        string V = ""> {
  def C   : CondCodeAlias<Prefix, Suffix, "c",   "b",  V>; // setc   -> setb
  def Z   : CondCodeAlias<Prefix, Suffix, "z" ,  "e",  V>; // setz   -> sete
  def NA  : CondCodeAlias<Prefix, Suffix, "na",  "be", V>; // setna  -> setbe
  def NB  : CondCodeAlias<Prefix, Suffix, "nb",  "ae", V>; // setnb  -> setae
  def NC  : CondCodeAlias<Prefix, Suffix, "nc",  "ae", V>; // setnc  -> setae
  def NG  : CondCodeAlias<Prefix, Suffix, "ng",  "le", V>; // setng  -> setle
  def NL  : CondCodeAlias<Prefix, Suffix, "nl",  "ge", V>; // setnl  -> setge
  def NZ  : CondCodeAlias<Prefix, Suffix, "nz",  "ne", V>; // setnz  -> setne
  def PE  : CondCodeAlias<Prefix, Suffix, "pe",  "p",  V>; // setpe  -> setp
  def PO  : CondCodeAlias<Prefix, Suffix, "po",  "np", V>; // setpo  -> setnp

  def NAE : CondCodeAlias<Prefix, Suffix, "nae", "b",  V>; // setnae -> setb
  def NBE : CondCodeAlias<Prefix, Suffix, "nbe", "a",  V>; // setnbe -> seta
  def NGE : CondCodeAlias<Prefix, Suffix, "nge", "l",  V>; // setnge -> setl
  def NLE : CondCodeAlias<Prefix, Suffix, "nle", "g",  V>; // setnle -> setg
}

// Aliases for set<CC>
defm : IntegerCondCodeMnemonicAlias<"set", "">;
// Aliases for j<CC>
defm : IntegerCondCodeMnemonicAlias<"j", "">;
// Aliases for cmov<CC>{w,l,q}
defm : IntegerCondCodeMnemonicAlias<"cmov", "w", "att">;
defm : IntegerCondCodeMnemonicAlias<"cmov", "l", "att">;
defm : IntegerCondCodeMnemonicAlias<"cmov", "q", "att">;
// No size suffix for intel-style asm.
defm : IntegerCondCodeMnemonicAlias<"cmov", "", "intel">;


//===----------------------------------------------------------------------===//
// Assembler Instruction Aliases
//===----------------------------------------------------------------------===//

// aad/aam default to base 10 if no operand is specified.
def : InstAlias<"aad", (AAD8i8 10)>;
def : InstAlias<"aam", (AAM8i8 10)>;

// Disambiguate the mem/imm form of bt-without-a-suffix as btl.
// Likewise for btc/btr/bts.
def : InstAlias<"bt {$imm, $mem|$mem, $imm}",
                (BT32mi8 i32mem:$mem, i32i8imm:$imm), 0>;
def : InstAlias<"btc {$imm, $mem|$mem, $imm}",
                (BTC32mi8 i32mem:$mem, i32i8imm:$imm), 0>;
def : InstAlias<"btr {$imm, $mem|$mem, $imm}",
                (BTR32mi8 i32mem:$mem, i32i8imm:$imm), 0>;
def : InstAlias<"bts {$imm, $mem|$mem, $imm}",
                (BTS32mi8 i32mem:$mem, i32i8imm:$imm), 0>;

// clr aliases.
def : InstAlias<"clrb $reg", (XOR8rr  GR8 :$reg, GR8 :$reg), 0>;
def : InstAlias<"clrw $reg", (XOR16rr GR16:$reg, GR16:$reg), 0>;
def : InstAlias<"clrl $reg", (XOR32rr GR32:$reg, GR32:$reg), 0>;
def : InstAlias<"clrq $reg", (XOR64rr GR64:$reg, GR64:$reg), 0>;

// lods aliases. Accept the destination being omitted because it's implicit
// in the mnemonic, or the mnemonic suffix being omitted because it's implicit
// in the destination.
def : InstAlias<"lodsb $src", (LODSB srcidx8:$src),  0>;
def : InstAlias<"lodsw $src", (LODSW srcidx16:$src), 0>;
def : InstAlias<"lods{l|d} $src", (LODSL srcidx32:$src), 0>;
def : InstAlias<"lodsq $src", (LODSQ srcidx64:$src), 0>, Requires<[In64BitMode]>;
def : InstAlias<"lods {$src, %al|al, $src}", (LODSB srcidx8:$src),  0>;
def : InstAlias<"lods {$src, %ax|ax, $src}", (LODSW srcidx16:$src), 0>;
def : InstAlias<"lods {$src, %eax|eax, $src}", (LODSL srcidx32:$src), 0>;
def : InstAlias<"lods {$src, %rax|rax, $src}", (LODSQ srcidx64:$src), 0>, Requires<[In64BitMode]>;

// stos aliases. Accept the source being omitted because it's implicit in
// the mnemonic, or the mnemonic suffix being omitted because it's implicit
// in the source.
def : InstAlias<"stosb $dst", (STOSB dstidx8:$dst),  0>;
def : InstAlias<"stosw $dst", (STOSW dstidx16:$dst), 0>;
def : InstAlias<"stos{l|d} $dst", (STOSL dstidx32:$dst), 0>;
def : InstAlias<"stosq $dst", (STOSQ dstidx64:$dst), 0>, Requires<[In64BitMode]>;
def : InstAlias<"stos {%al, $dst|$dst, al}", (STOSB dstidx8:$dst),  0>;
def : InstAlias<"stos {%ax, $dst|$dst, ax}", (STOSW dstidx16:$dst), 0>;
def : InstAlias<"stos {%eax, $dst|$dst, eax}", (STOSL dstidx32:$dst), 0>;
def : InstAlias<"stos {%rax, $dst|$dst, rax}", (STOSQ dstidx64:$dst), 0>, Requires<[In64BitMode]>;

// scas aliases. Accept the destination being omitted because it's implicit
// in the mnemonic, or the mnemonic suffix being omitted because it's implicit
// in the destination.
def : InstAlias<"scasb $dst", (SCASB dstidx8:$dst),  0>;
def : InstAlias<"scasw $dst", (SCASW dstidx16:$dst), 0>;
def : InstAlias<"scas{l|d} $dst", (SCASL dstidx32:$dst), 0>;
def : InstAlias<"scasq $dst", (SCASQ dstidx64:$dst), 0>, Requires<[In64BitMode]>;
def : InstAlias<"scas {$dst, %al|al, $dst}", (SCASB dstidx8:$dst),  0>;
def : InstAlias<"scas {$dst, %ax|ax, $dst}", (SCASW dstidx16:$dst), 0>;
def : InstAlias<"scas {$dst, %eax|eax, $dst}", (SCASL dstidx32:$dst), 0>;
def : InstAlias<"scas {$dst, %rax|rax, $dst}", (SCASQ dstidx64:$dst), 0>, Requires<[In64BitMode]>;

// div and idiv aliases for explicit A register.
def : InstAlias<"div{b}\t{$src, %al|al, $src}", (DIV8r  GR8 :$src)>;
def : InstAlias<"div{w}\t{$src, %ax|ax, $src}", (DIV16r GR16:$src)>;
def : InstAlias<"div{l}\t{$src, %eax|eax, $src}", (DIV32r GR32:$src)>;
def : InstAlias<"div{q}\t{$src, %rax|rax, $src}", (DIV64r GR64:$src)>;
def : InstAlias<"div{b}\t{$src, %al|al, $src}", (DIV8m  i8mem :$src)>;
def : InstAlias<"div{w}\t{$src, %ax|ax, $src}", (DIV16m i16mem:$src)>;
def : InstAlias<"div{l}\t{$src, %eax|eax, $src}", (DIV32m i32mem:$src)>;
def : InstAlias<"div{q}\t{$src, %rax|rax, $src}", (DIV64m i64mem:$src)>;
def : InstAlias<"idiv{b}\t{$src, %al|al, $src}", (IDIV8r  GR8 :$src)>;
def : InstAlias<"idiv{w}\t{$src, %ax|ax, $src}", (IDIV16r GR16:$src)>;
def : InstAlias<"idiv{l}\t{$src, %eax|eax, $src}", (IDIV32r GR32:$src)>;
def : InstAlias<"idiv{q}\t{$src, %rax|rax, $src}", (IDIV64r GR64:$src)>;
def : InstAlias<"idiv{b}\t{$src, %al|al, $src}", (IDIV8m  i8mem :$src)>;
def : InstAlias<"idiv{w}\t{$src, %ax|ax, $src}", (IDIV16m i16mem:$src)>;
def : InstAlias<"idiv{l}\t{$src, %eax|eax, $src}", (IDIV32m i32mem:$src)>;
def : InstAlias<"idiv{q}\t{$src, %rax|rax, $src}", (IDIV64m i64mem:$src)>;



// Various unary fpstack operations default to operating on on ST1.
// For example, "fxch" -> "fxch %st(1)"
def : InstAlias<"faddp",        (ADD_FPrST0  ST1), 0>;
def : InstAlias<"fsub{|r}p",    (SUBR_FPrST0 ST1), 0>;
def : InstAlias<"fsub{r|}p",    (SUB_FPrST0  ST1), 0>;
def : InstAlias<"fmulp",        (MUL_FPrST0  ST1), 0>;
def : InstAlias<"fdiv{|r}p",    (DIVR_FPrST0 ST1), 0>;
def : InstAlias<"fdiv{r|}p",    (DIV_FPrST0  ST1), 0>;
def : InstAlias<"fxch",         (XCH_F       ST1), 0>;
def : InstAlias<"fcom",         (COM_FST0r   ST1), 0>;
def : InstAlias<"fcomp",        (COMP_FST0r  ST1), 0>;
def : InstAlias<"fcomi",        (COM_FIr     ST1), 0>;
def : InstAlias<"fcompi",       (COM_FIPr    ST1), 0>;
def : InstAlias<"fucom",        (UCOM_Fr     ST1), 0>;
def : InstAlias<"fucomp",       (UCOM_FPr    ST1), 0>;
def : InstAlias<"fucomi",       (UCOM_FIr    ST1), 0>;
def : InstAlias<"fucompi",      (UCOM_FIPr   ST1), 0>;

// Handle fmul/fadd/fsub/fdiv instructions with explicitly written st(0) op.
// For example, "fadd %st(4), %st(0)" -> "fadd %st(4)".  We also disambiguate
// instructions like "fadd %st(0), %st(0)" as "fadd %st(0)" for consistency with
// gas.
multiclass FpUnaryAlias<string Mnemonic, Instruction Inst, bit EmitAlias = 1> {
 def : InstAlias<!strconcat(Mnemonic, "\t{$op, %st(0)|st(0), $op}"),
                 (Inst RST:$op), EmitAlias>;
 def : InstAlias<!strconcat(Mnemonic, "\t{%st(0), %st(0)|st(0), st(0)}"),
                 (Inst ST0), EmitAlias>;
}

defm : FpUnaryAlias<"fadd",   ADD_FST0r>;
defm : FpUnaryAlias<"faddp",  ADD_FPrST0, 0>;
defm : FpUnaryAlias<"fsub",   SUB_FST0r>;
defm : FpUnaryAlias<"fsub{|r}p",  SUBR_FPrST0>;
defm : FpUnaryAlias<"fsubr",  SUBR_FST0r>;
defm : FpUnaryAlias<"fsub{r|}p", SUB_FPrST0>;
defm : FpUnaryAlias<"fmul",   MUL_FST0r>;
defm : FpUnaryAlias<"fmulp",  MUL_FPrST0>;
defm : FpUnaryAlias<"fdiv",   DIV_FST0r>;
defm : FpUnaryAlias<"fdiv{|r}p",  DIVR_FPrST0>;
defm : FpUnaryAlias<"fdivr",  DIVR_FST0r>;
defm : FpUnaryAlias<"fdiv{r|}p", DIV_FPrST0>;
defm : FpUnaryAlias<"fcomi",   COM_FIr, 0>;
defm : FpUnaryAlias<"fucomi",  UCOM_FIr, 0>;
defm : FpUnaryAlias<"fcompi",   COM_FIPr>;
defm : FpUnaryAlias<"fucompi",  UCOM_FIPr>;


// Handle "f{mulp,addp} st(0), $op" the same as "f{mulp,addp} $op", since they
// commute.  We also allow fdiv[r]p/fsubrp even though they don't commute,
// solely because gas supports it.
def : InstAlias<"faddp\t{%st(0), $op|$op, st(0)}", (ADD_FPrST0 RST:$op), 0>;
def : InstAlias<"fmulp\t{%st(0), $op|$op, st(0)}", (MUL_FPrST0 RST:$op)>;
def : InstAlias<"fsub{|r}p\t{%st(0), $op|$op, st(0)}", (SUBR_FPrST0 RST:$op)>;
def : InstAlias<"fsub{r|}p\t{%st(0), $op|$op, st(0)}", (SUB_FPrST0 RST:$op)>;
def : InstAlias<"fdiv{|r}p\t{%st(0), $op|$op, st(0)}", (DIVR_FPrST0 RST:$op)>;
def : InstAlias<"fdiv{r|}p\t{%st(0), $op|$op, st(0)}", (DIV_FPrST0 RST:$op)>;

// We accept "fnstsw %eax" even though it only writes %ax.
def : InstAlias<"fnstsw\t{%eax|eax}", (FNSTSW16r)>;
def : InstAlias<"fnstsw\t{%al|al}" , (FNSTSW16r)>;
def : InstAlias<"fnstsw"     , (FNSTSW16r)>;

// lcall and ljmp aliases.  This seems to be an odd mapping in 64-bit mode, but
// this is compatible with what GAS does.
def : InstAlias<"lcall $seg, $off", (FARCALL32i i32imm:$off, i16imm:$seg), 0>, Requires<[Not16BitMode]>;
def : InstAlias<"ljmp $seg, $off",  (FARJMP32i  i32imm:$off, i16imm:$seg), 0>, Requires<[Not16BitMode]>;
def : InstAlias<"lcall {*}$dst",    (FARCALL32m opaque48mem:$dst), 0>, Requires<[Not16BitMode]>;
def : InstAlias<"ljmp {*}$dst",     (FARJMP32m  opaque48mem:$dst), 0>, Requires<[Not16BitMode]>;
def : InstAlias<"lcall $seg, $off", (FARCALL16i i16imm:$off, i16imm:$seg), 0>, Requires<[In16BitMode]>;
def : InstAlias<"ljmp $seg, $off",  (FARJMP16i  i16imm:$off, i16imm:$seg), 0>, Requires<[In16BitMode]>;
def : InstAlias<"lcall {*}$dst",    (FARCALL16m opaque32mem:$dst), 0>, Requires<[In16BitMode]>;
def : InstAlias<"ljmp {*}$dst",     (FARJMP16m  opaque32mem:$dst), 0>, Requires<[In16BitMode]>;

def : InstAlias<"call {*}$dst",     (CALL64m i64mem:$dst), 0>, Requires<[In64BitMode]>;
def : InstAlias<"jmp {*}$dst",      (JMP64m  i64mem:$dst), 0>, Requires<[In64BitMode]>;
def : InstAlias<"call {*}$dst",     (CALL32m i32mem:$dst), 0>, Requires<[In32BitMode]>;
def : InstAlias<"jmp {*}$dst",      (JMP32m  i32mem:$dst), 0>, Requires<[In32BitMode]>;
def : InstAlias<"call {*}$dst",     (CALL16m i16mem:$dst), 0>, Requires<[In16BitMode]>;
def : InstAlias<"jmp {*}$dst",      (JMP16m  i16mem:$dst), 0>, Requires<[In16BitMode]>;


// "imul <imm>, B" is an alias for "imul <imm>, B, B".
def : InstAlias<"imulw {$imm, $r|$r, $imm}", (IMUL16rri  GR16:$r, GR16:$r, i16imm:$imm), 0>;
def : InstAlias<"imulw {$imm, $r|$r, $imm}", (IMUL16rri8 GR16:$r, GR16:$r, i16i8imm:$imm), 0>;
def : InstAlias<"imull {$imm, $r|$r, $imm}", (IMUL32rri  GR32:$r, GR32:$r, i32imm:$imm), 0>;
def : InstAlias<"imull {$imm, $r|$r, $imm}", (IMUL32rri8 GR32:$r, GR32:$r, i32i8imm:$imm), 0>;
def : InstAlias<"imulq {$imm, $r|$r, $imm}", (IMUL64rri32 GR64:$r, GR64:$r, i64i32imm:$imm), 0>;
def : InstAlias<"imulq {$imm, $r|$r, $imm}", (IMUL64rri8 GR64:$r, GR64:$r, i64i8imm:$imm), 0>;

// inb %dx -> inb %al, %dx
def : InstAlias<"inb\t{%dx|dx}", (IN8rr), 0>;
def : InstAlias<"inw\t{%dx|dx}", (IN16rr), 0>;
def : InstAlias<"inl\t{%dx|dx}", (IN32rr), 0>;
def : InstAlias<"inb\t$port", (IN8ri i8imm:$port), 0>;
def : InstAlias<"inw\t$port", (IN16ri i8imm:$port), 0>;
def : InstAlias<"inl\t$port", (IN32ri i8imm:$port), 0>;


// jmp and call aliases for lcall and ljmp.  jmp $42,$5 -> ljmp
def : InstAlias<"call $seg, $off",  (FARCALL16i i16imm:$off, i16imm:$seg)>, Requires<[In16BitMode]>;
def : InstAlias<"jmp $seg, $off",   (FARJMP16i  i16imm:$off, i16imm:$seg)>, Requires<[In16BitMode]>;
def : InstAlias<"call $seg, $off",  (FARCALL32i i32imm:$off, i16imm:$seg)>, Requires<[Not16BitMode]>;
def : InstAlias<"jmp $seg, $off",   (FARJMP32i  i32imm:$off, i16imm:$seg)>, Requires<[Not16BitMode]>;
def : InstAlias<"callw $seg, $off", (FARCALL16i i16imm:$off, i16imm:$seg)>;
def : InstAlias<"jmpw $seg, $off",  (FARJMP16i  i16imm:$off, i16imm:$seg)>;
def : InstAlias<"calll $seg, $off", (FARCALL32i i32imm:$off, i16imm:$seg)>;
def : InstAlias<"jmpl $seg, $off",  (FARJMP32i  i32imm:$off, i16imm:$seg)>;

// Force mov without a suffix with a segment and mem to prefer the 'l' form of
// the move.  All segment/mem forms are equivalent, this has the shortest
// encoding.
def : InstAlias<"mov {$mem, $seg|$seg, $mem}", (MOV32sm SEGMENT_REG:$seg, i32mem:$mem), 0>;
def : InstAlias<"mov {$seg, $mem|$mem, $seg}", (MOV32ms i32mem:$mem, SEGMENT_REG:$seg), 0>;

// Match 'movq <largeimm>, <reg>' as an alias for movabsq.
def : InstAlias<"movq {$imm, $reg|$reg, $imm}", (MOV64ri GR64:$reg, i64imm:$imm), 0>;

// Match 'movq GR64, MMX' as an alias for movd.
def : InstAlias<"movq {$src, $dst|$dst, $src}",
                (MMX_MOVD64to64rr VR64:$dst, GR64:$src), 0>;
def : InstAlias<"movq {$src, $dst|$dst, $src}",
                (MMX_MOVD64from64rr GR64:$dst, VR64:$src), 0>;

// movsx aliases
def : InstAlias<"movsx {$src, $dst|$dst, $src}", (MOVSX16rr8 GR16:$dst, GR8:$src), 0>;
def : InstAlias<"movsx {$src, $dst|$dst, $src}", (MOVSX16rm8 GR16:$dst, i8mem:$src), 0>;
def : InstAlias<"movsx {$src, $dst|$dst, $src}", (MOVSX32rr8 GR32:$dst, GR8:$src), 0>;
def : InstAlias<"movsx {$src, $dst|$dst, $src}", (MOVSX32rr16 GR32:$dst, GR16:$src), 0>;
def : InstAlias<"movsx {$src, $dst|$dst, $src}", (MOVSX64rr8 GR64:$dst, GR8:$src), 0>;
def : InstAlias<"movsx {$src, $dst|$dst, $src}", (MOVSX64rr16 GR64:$dst, GR16:$src), 0>;
def : InstAlias<"movsx {$src, $dst|$dst, $src}", (MOVSX64rr32 GR64:$dst, GR32:$src), 0>;

// movzx aliases
def : InstAlias<"movzx {$src, $dst|$dst, $src}", (MOVZX16rr8 GR16:$dst, GR8:$src), 0>;
def : InstAlias<"movzx {$src, $dst|$dst, $src}", (MOVZX16rm8 GR16:$dst, i8mem:$src), 0>;
def : InstAlias<"movzx {$src, $dst|$dst, $src}", (MOVZX32rr8 GR32:$dst, GR8:$src), 0>;
def : InstAlias<"movzx {$src, $dst|$dst, $src}", (MOVZX32rr16 GR32:$dst, GR16:$src), 0>;
def : InstAlias<"movzx {$src, $dst|$dst, $src}", (MOVZX64rr8_Q GR64:$dst, GR8:$src), 0>;
def : InstAlias<"movzx {$src, $dst|$dst, $src}", (MOVZX64rr16_Q GR64:$dst, GR16:$src), 0>;
// Note: No GR32->GR64 movzx form.

// outb %dx -> outb %al, %dx
def : InstAlias<"outb\t{%dx|dx}", (OUT8rr), 0>;
def : InstAlias<"outw\t{%dx|dx}", (OUT16rr), 0>;
def : InstAlias<"outl\t{%dx|dx}", (OUT32rr), 0>;
def : InstAlias<"outb\t$port", (OUT8ir i8imm:$port), 0>;
def : InstAlias<"outw\t$port", (OUT16ir i8imm:$port), 0>;
def : InstAlias<"outl\t$port", (OUT32ir i8imm:$port), 0>;

// 'sldt <mem>' can be encoded with either sldtw or sldtq with the same
// effect (both store to a 16-bit mem).  Force to sldtw to avoid ambiguity
// errors, since its encoding is the most compact.
def : InstAlias<"sldt $mem", (SLDT16m i16mem:$mem), 0>;

// shld/shrd op,op -> shld op, op, CL
def : InstAlias<"shld{w}\t{$r2, $r1|$r1, $r2}", (SHLD16rrCL GR16:$r1, GR16:$r2), 0>;
def : InstAlias<"shld{l}\t{$r2, $r1|$r1, $r2}", (SHLD32rrCL GR32:$r1, GR32:$r2), 0>;
def : InstAlias<"shld{q}\t{$r2, $r1|$r1, $r2}", (SHLD64rrCL GR64:$r1, GR64:$r2), 0>;
def : InstAlias<"shrd{w}\t{$r2, $r1|$r1, $r2}", (SHRD16rrCL GR16:$r1, GR16:$r2), 0>;
def : InstAlias<"shrd{l}\t{$r2, $r1|$r1, $r2}", (SHRD32rrCL GR32:$r1, GR32:$r2), 0>;
def : InstAlias<"shrd{q}\t{$r2, $r1|$r1, $r2}", (SHRD64rrCL GR64:$r1, GR64:$r2), 0>;

def : InstAlias<"shld{w}\t{$reg, $mem|$mem, $reg}", (SHLD16mrCL i16mem:$mem, GR16:$reg), 0>;
def : InstAlias<"shld{l}\t{$reg, $mem|$mem, $reg}", (SHLD32mrCL i32mem:$mem, GR32:$reg), 0>;
def : InstAlias<"shld{q}\t{$reg, $mem|$mem, $reg}", (SHLD64mrCL i64mem:$mem, GR64:$reg), 0>;
def : InstAlias<"shrd{w}\t{$reg, $mem|$mem, $reg}", (SHRD16mrCL i16mem:$mem, GR16:$reg), 0>;
def : InstAlias<"shrd{l}\t{$reg, $mem|$mem, $reg}", (SHRD32mrCL i32mem:$mem, GR32:$reg), 0>;
def : InstAlias<"shrd{q}\t{$reg, $mem|$mem, $reg}", (SHRD64mrCL i64mem:$mem, GR64:$reg), 0>;

/*  FIXME: This is disabled because the asm matcher is currently incapable of
 *  matching a fixed immediate like $1.
// "shl X, $1" is an alias for "shl X".
multiclass ShiftRotateByOneAlias<string Mnemonic, string Opc> {
 def : InstAlias<!strconcat(Mnemonic, "b $op, $$1"),
                 (!cast<Instruction>(!strconcat(Opc, "8r1")) GR8:$op)>;
 def : InstAlias<!strconcat(Mnemonic, "w $op, $$1"),
                 (!cast<Instruction>(!strconcat(Opc, "16r1")) GR16:$op)>;
 def : InstAlias<!strconcat(Mnemonic, "l $op, $$1"),
                 (!cast<Instruction>(!strconcat(Opc, "32r1")) GR32:$op)>;
 def : InstAlias<!strconcat(Mnemonic, "q $op, $$1"),
                 (!cast<Instruction>(!strconcat(Opc, "64r1")) GR64:$op)>;
 def : InstAlias<!strconcat(Mnemonic, "b $op, $$1"),
                 (!cast<Instruction>(!strconcat(Opc, "8m1")) i8mem:$op)>;
 def : InstAlias<!strconcat(Mnemonic, "w $op, $$1"),
                 (!cast<Instruction>(!strconcat(Opc, "16m1")) i16mem:$op)>;
 def : InstAlias<!strconcat(Mnemonic, "l $op, $$1"),
                 (!cast<Instruction>(!strconcat(Opc, "32m1")) i32mem:$op)>;
 def : InstAlias<!strconcat(Mnemonic, "q $op, $$1"),
                 (!cast<Instruction>(!strconcat(Opc, "64m1")) i64mem:$op)>;
}

defm : ShiftRotateByOneAlias<"rcl", "RCL">;
defm : ShiftRotateByOneAlias<"rcr", "RCR">;
defm : ShiftRotateByOneAlias<"rol", "ROL">;
defm : ShiftRotateByOneAlias<"ror", "ROR">;
FIXME */

// test: We accept "testX <reg>, <mem>" and "testX <mem>, <reg>" as synonyms.
def : InstAlias<"test{b}\t{$val, $mem|$mem, $val}",
                (TEST8rm  GR8 :$val, i8mem :$mem), 0>;
def : InstAlias<"test{w}\t{$val, $mem|$mem, $val}",
                (TEST16rm GR16:$val, i16mem:$mem), 0>;
def : InstAlias<"test{l}\t{$val, $mem|$mem, $val}",
                (TEST32rm GR32:$val, i32mem:$mem), 0>;
def : InstAlias<"test{q}\t{$val, $mem|$mem, $val}",
                (TEST64rm GR64:$val, i64mem:$mem), 0>;

// xchg: We accept "xchgX <reg>, <mem>" and "xchgX <mem>, <reg>" as synonyms.
def : InstAlias<"xchg{b}\t{$mem, $val|$val, $mem}",
                (XCHG8rm  GR8 :$val, i8mem :$mem), 0>;
def : InstAlias<"xchg{w}\t{$mem, $val|$val, $mem}",
                (XCHG16rm GR16:$val, i16mem:$mem), 0>;
def : InstAlias<"xchg{l}\t{$mem, $val|$val, $mem}",
                (XCHG32rm GR32:$val, i32mem:$mem), 0>;
def : InstAlias<"xchg{q}\t{$mem, $val|$val, $mem}",
                (XCHG64rm GR64:$val, i64mem:$mem), 0>;

// xchg: We accept "xchgX <reg>, %eax" and "xchgX %eax, <reg>" as synonyms.
def : InstAlias<"xchg{w}\t{%ax, $src|$src, ax}", (XCHG16ar GR16:$src), 0>;
def : InstAlias<"xchg{l}\t{%eax, $src|$src, eax}",
                (XCHG32ar GR32:$src), 0>, Requires<[Not64BitMode]>;
def : InstAlias<"xchg{l}\t{%eax, $src|$src, eax}",
                (XCHG32ar64 GR32_NOAX:$src), 0>, Requires<[In64BitMode]>;
def : InstAlias<"xchg{q}\t{%rax, $src|$src, rax}", (XCHG64ar GR64:$src), 0>;<|MERGE_RESOLUTION|>--- conflicted
+++ resolved
@@ -560,14 +560,11 @@
   let OperandType = "OPERAND_IMMEDIATE";
 }
 
-<<<<<<< HEAD
-=======
 class ImmSExtAsmOperandClass : AsmOperandClass {
   let SuperClasses = [ImmAsmOperand];
   let RenderMethod = "addImmOperands";
 }
 
->>>>>>> 969bfdfe
 def X86GR32orGR64AsmOperand : AsmOperandClass {
   let Name = "GR32orGR64";
 }
@@ -749,14 +746,6 @@
 def UseAVX       : Predicate<"Subtarget->hasAVX() && !Subtarget->hasAVX512()">;
 def UseAVX2      : Predicate<"Subtarget->hasAVX2() && !Subtarget->hasAVX512()">;
 def NoAVX512     : Predicate<"!Subtarget->hasAVX512()">;
-<<<<<<< HEAD
-def HasCDI       : Predicate<"Subtarget->hasCDI()">;
-def HasPFI       : Predicate<"Subtarget->hasPFI()">;
-def HasERI       : Predicate<"Subtarget->hasERI()">;
-def HasDQI       : Predicate<"Subtarget->hasDQI()">;
-def NoDQI        : Predicate<"!Subtarget->hasDQI()">;
-def HasBWI       : Predicate<"Subtarget->hasBWI()">;
-=======
 def HasCDI       : Predicate<"Subtarget->hasCDI()">,
                      AssemblerPredicate<"FeatureCDI", "AVX-512 CD ISA">;
 def HasPFI       : Predicate<"Subtarget->hasPFI()">,
@@ -768,7 +757,6 @@
 def NoDQI        : Predicate<"!Subtarget->hasDQI()">;
 def HasBWI       : Predicate<"Subtarget->hasBWI()">,
                      AssemblerPredicate<"FeatureBWI", "AVX-512 BW ISA">;
->>>>>>> 969bfdfe
 def HasVLX       : Predicate<"Subtarget->hasVLX()">,
                      AssemblerPredicate<"FeatureVLX", "AVX-512 VL ISA">;
 def NoVLX        : Predicate<"!Subtarget->hasVLX()">;
@@ -2590,15 +2578,12 @@
 def : MnemonicAlias<"fnstsww",  "fnstsw",   "att">;
 def : MnemonicAlias<"fucomip",  "fucompi",  "att">;
 def : MnemonicAlias<"fwait",    "wait">;
-<<<<<<< HEAD
-=======
 
 def : MnemonicAlias<"fxsaveq",   "fxsave64",   "att">;
 def : MnemonicAlias<"fxrstorq",  "fxrstor64",  "att">;
 def : MnemonicAlias<"xsaveq",    "xsave64",    "att">;
 def : MnemonicAlias<"xrstorq",   "xrstor64",   "att">;
 def : MnemonicAlias<"xsaveoptq", "xsaveopt64", "att">;
->>>>>>> 969bfdfe
 
 
 class CondCodeAlias<string Prefix,string Suffix, string OldCond, string NewCond,
