//===-- X86FrameLowering.cpp - X86 Frame Information ----------------------===//
//
//                     The LLVM Compiler Infrastructure
//
// This file is distributed under the University of Illinois Open Source
// License. See LICENSE.TXT for details.
//
//===----------------------------------------------------------------------===//
//
// This file contains the X86 implementation of TargetFrameLowering class.
//
//===----------------------------------------------------------------------===//

#include "X86FrameLowering.h"
#include "X86InstrBuilder.h"
#include "X86InstrInfo.h"
#include "X86MachineFunctionInfo.h"
#include "X86Subtarget.h"
#include "X86TargetMachine.h"
#include "llvm/ADT/SmallSet.h"
#include "llvm/CodeGen/MachineFrameInfo.h"
#include "llvm/CodeGen/MachineFunction.h"
#include "llvm/CodeGen/MachineInstrBuilder.h"
#include "llvm/CodeGen/MachineModuleInfo.h"
#include "llvm/CodeGen/MachineRegisterInfo.h"
#include "llvm/IR/DataLayout.h"
#include "llvm/IR/Function.h"
#include "llvm/MC/MCAsmInfo.h"
#include "llvm/MC/MCSymbol.h"
#include "llvm/Support/CommandLine.h"
#include "llvm/Target/TargetOptions.h"
#include "llvm/Support/Debug.h"
#include <cstdlib>

using namespace llvm;

// FIXME: completely move here.
extern cl::opt<bool> ForceStackAlign;

bool X86FrameLowering::hasReservedCallFrame(const MachineFunction &MF) const {
  return !MF.getFrameInfo()->hasVarSizedObjects() &&
         !MF.getInfo<X86MachineFunctionInfo>()->getHasPushSequences();
}

/// canSimplifyCallFramePseudos - If there is a reserved call frame, the
/// call frame pseudos can be simplified.  Having a FP, as in the default
/// implementation, is not sufficient here since we can't always use it.
/// Use a more nuanced condition.
bool
X86FrameLowering::canSimplifyCallFramePseudos(const MachineFunction &MF) const {
  const X86RegisterInfo *TRI = static_cast<const X86RegisterInfo *>
                               (MF.getSubtarget().getRegisterInfo());
  return hasReservedCallFrame(MF) ||
         (hasFP(MF) && !TRI->needsStackRealignment(MF))
         || TRI->hasBasePointer(MF);
}

// needsFrameIndexResolution - Do we need to perform FI resolution for
// this function. Normally, this is required only when the function
// has any stack objects. However, FI resolution actually has another job,
// not apparent from the title - it resolves callframesetup/destroy 
// that were not simplified earlier.
// So, this is required for x86 functions that have push sequences even
// when there are no stack objects.
bool
X86FrameLowering::needsFrameIndexResolution(const MachineFunction &MF) const {
  return MF.getFrameInfo()->hasStackObjects() ||
         MF.getInfo<X86MachineFunctionInfo>()->getHasPushSequences();
}

/// hasFP - Return true if the specified function should have a dedicated frame
/// pointer register.  This is true if the function has variable sized allocas
/// or if frame pointer elimination is disabled.
bool X86FrameLowering::hasFP(const MachineFunction &MF) const {
  const MachineFrameInfo *MFI = MF.getFrameInfo();
  const MachineModuleInfo &MMI = MF.getMMI();
  const TargetRegisterInfo *RegInfo = MF.getSubtarget().getRegisterInfo();

  return (MF.getTarget().Options.DisableFramePointerElim(MF) ||
          RegInfo->needsStackRealignment(MF) ||
          MFI->hasVarSizedObjects() ||
          MFI->isFrameAddressTaken() || MFI->hasInlineAsmWithSPAdjust() ||
          MF.getInfo<X86MachineFunctionInfo>()->getForceFramePointer() ||
          MMI.callsUnwindInit() || MMI.callsEHReturn() ||
          MFI->hasStackMap() || MFI->hasPatchPoint());
}

static unsigned getSUBriOpcode(unsigned IsLP64, int64_t Imm) {
  if (IsLP64) {
    if (isInt<8>(Imm))
      return X86::SUB64ri8;
    return X86::SUB64ri32;
  } else {
    if (isInt<8>(Imm))
      return X86::SUB32ri8;
    return X86::SUB32ri;
  }
}

static unsigned getADDriOpcode(unsigned IsLP64, int64_t Imm) {
  if (IsLP64) {
    if (isInt<8>(Imm))
      return X86::ADD64ri8;
    return X86::ADD64ri32;
  } else {
    if (isInt<8>(Imm))
      return X86::ADD32ri8;
    return X86::ADD32ri;
  }
}

static unsigned getSUBrrOpcode(unsigned isLP64) {
  return isLP64 ? X86::SUB64rr : X86::SUB32rr;
}

static unsigned getADDrrOpcode(unsigned isLP64) {
  return isLP64 ? X86::ADD64rr : X86::ADD32rr;
}

static unsigned getANDriOpcode(bool IsLP64, int64_t Imm) {
  if (IsLP64) {
    if (isInt<8>(Imm))
      return X86::AND64ri8;
    return X86::AND64ri32;
  }
  if (isInt<8>(Imm))
    return X86::AND32ri8;
  return X86::AND32ri;
}

static unsigned getLEArOpcode(unsigned IsLP64) {
  return IsLP64 ? X86::LEA64r : X86::LEA32r;
}

/// findDeadCallerSavedReg - Return a caller-saved register that isn't live
/// when it reaches the "return" instruction. We can then pop a stack object
/// to this register without worry about clobbering it.
static unsigned findDeadCallerSavedReg(MachineBasicBlock &MBB,
                                       MachineBasicBlock::iterator &MBBI,
                                       const TargetRegisterInfo &TRI,
                                       bool Is64Bit) {
  const MachineFunction *MF = MBB.getParent();
  const Function *F = MF->getFunction();
  if (!F || MF->getMMI().callsEHReturn())
    return 0;

  static const uint16_t CallerSavedRegs32Bit[] = {
    X86::EAX, X86::EDX, X86::ECX, 0
  };

  static const uint16_t CallerSavedRegs64Bit[] = {
    X86::RAX, X86::RDX, X86::RCX, X86::RSI, X86::RDI,
    X86::R8,  X86::R9,  X86::R10, X86::R11, 0
  };

  unsigned Opc = MBBI->getOpcode();
  switch (Opc) {
  default: return 0;
  case X86::RETL:
  case X86::RETQ:
  case X86::RETIL:
  case X86::RETIQ:
  case X86::TCRETURNdi:
  case X86::TCRETURNri:
  case X86::TCRETURNmi:
  case X86::TCRETURNdi64:
  case X86::TCRETURNri64:
  case X86::TCRETURNmi64:
  case X86::EH_RETURN:
  case X86::EH_RETURN64: {
    SmallSet<uint16_t, 8> Uses;
    for (unsigned i = 0, e = MBBI->getNumOperands(); i != e; ++i) {
      MachineOperand &MO = MBBI->getOperand(i);
      if (!MO.isReg() || MO.isDef())
        continue;
      unsigned Reg = MO.getReg();
      if (!Reg)
        continue;
      for (MCRegAliasIterator AI(Reg, &TRI, true); AI.isValid(); ++AI)
        Uses.insert(*AI);
    }

    const uint16_t *CS = Is64Bit ? CallerSavedRegs64Bit : CallerSavedRegs32Bit;
    for (; *CS; ++CS)
      if (!Uses.count(*CS))
        return *CS;
  }
  }

  return 0;
}

static bool isEAXLiveIn(MachineFunction &MF) {
  for (MachineRegisterInfo::livein_iterator II = MF.getRegInfo().livein_begin(),
       EE = MF.getRegInfo().livein_end(); II != EE; ++II) {
    unsigned Reg = II->first;

    if (Reg == X86::RAX || Reg == X86::EAX || Reg == X86::AX ||
        Reg == X86::AH || Reg == X86::AL)
      return true;
  }

  return false;
}

/// emitSPUpdate - Emit a series of instructions to increment / decrement the
/// stack pointer by a constant value.
static
void emitSPUpdate(MachineBasicBlock &MBB, MachineBasicBlock::iterator &MBBI,
                  unsigned StackPtr, int64_t NumBytes,
                  bool Is64BitTarget, bool Is64BitStackPtr, bool UseLEA,
                  const TargetInstrInfo &TII, const TargetRegisterInfo &TRI) {
  bool isSub = NumBytes < 0;
  uint64_t Offset = isSub ? -NumBytes : NumBytes;
  unsigned Opc;
  if (UseLEA)
    Opc = getLEArOpcode(Is64BitStackPtr);
  else
    Opc = isSub
      ? getSUBriOpcode(Is64BitStackPtr, Offset)
      : getADDriOpcode(Is64BitStackPtr, Offset);

  uint64_t Chunk = (1LL << 31) - 1;
  DebugLoc DL = MBB.findDebugLoc(MBBI);

  while (Offset) {
    if (Offset > Chunk) {
      // Rather than emit a long series of instructions for large offsets,
      // load the offset into a register and do one sub/add
      unsigned Reg = 0;

      if (isSub && !isEAXLiveIn(*MBB.getParent()))
        Reg = (unsigned)(Is64BitTarget ? X86::RAX : X86::EAX);
      else
        Reg = findDeadCallerSavedReg(MBB, MBBI, TRI, Is64BitTarget);

      if (Reg) {
        Opc = Is64BitTarget ? X86::MOV64ri : X86::MOV32ri;
        BuildMI(MBB, MBBI, DL, TII.get(Opc), Reg)
          .addImm(Offset);
        Opc = isSub
          ? getSUBrrOpcode(Is64BitTarget)
          : getADDrrOpcode(Is64BitTarget);
        MachineInstr *MI = BuildMI(MBB, MBBI, DL, TII.get(Opc), StackPtr)
          .addReg(StackPtr)
          .addReg(Reg);
        MI->getOperand(3).setIsDead(); // The EFLAGS implicit def is dead.
        Offset = 0;
        continue;
      }
    }

    uint64_t ThisVal = std::min(Offset, Chunk);
    if (ThisVal == (Is64BitTarget ? 8 : 4)) {
      // Use push / pop instead.
      unsigned Reg = isSub
        ? (unsigned)(Is64BitTarget ? X86::RAX : X86::EAX)
        : findDeadCallerSavedReg(MBB, MBBI, TRI, Is64BitTarget);
      if (Reg) {
        Opc = isSub
          ? (Is64BitTarget ? X86::PUSH64r : X86::PUSH32r)
          : (Is64BitTarget ? X86::POP64r  : X86::POP32r);
        MachineInstr *MI = BuildMI(MBB, MBBI, DL, TII.get(Opc))
          .addReg(Reg, getDefRegState(!isSub) | getUndefRegState(isSub));
        if (isSub)
          MI->setFlag(MachineInstr::FrameSetup);
        Offset -= ThisVal;
        continue;
      }
    }

    MachineInstr *MI = nullptr;

    if (UseLEA) {
      MI =  addRegOffset(BuildMI(MBB, MBBI, DL, TII.get(Opc), StackPtr),
                          StackPtr, false, isSub ? -ThisVal : ThisVal);
    } else {
      MI = BuildMI(MBB, MBBI, DL, TII.get(Opc), StackPtr)
            .addReg(StackPtr)
            .addImm(ThisVal);
      MI->getOperand(3).setIsDead(); // The EFLAGS implicit def is dead.
    }

    if (isSub)
      MI->setFlag(MachineInstr::FrameSetup);

    Offset -= ThisVal;
  }
}

/// mergeSPUpdatesUp - Merge two stack-manipulating instructions upper iterator.
static
void mergeSPUpdatesUp(MachineBasicBlock &MBB, MachineBasicBlock::iterator &MBBI,
                      unsigned StackPtr, uint64_t *NumBytes = nullptr) {
  if (MBBI == MBB.begin()) return;

  MachineBasicBlock::iterator PI = std::prev(MBBI);
  unsigned Opc = PI->getOpcode();
  if ((Opc == X86::ADD64ri32 || Opc == X86::ADD64ri8 ||
       Opc == X86::ADD32ri || Opc == X86::ADD32ri8 ||
       Opc == X86::LEA32r || Opc == X86::LEA64_32r) &&
      PI->getOperand(0).getReg() == StackPtr) {
    if (NumBytes)
      *NumBytes += PI->getOperand(2).getImm();
    MBB.erase(PI);
  } else if ((Opc == X86::SUB64ri32 || Opc == X86::SUB64ri8 ||
              Opc == X86::SUB32ri || Opc == X86::SUB32ri8) &&
             PI->getOperand(0).getReg() == StackPtr) {
    if (NumBytes)
      *NumBytes -= PI->getOperand(2).getImm();
    MBB.erase(PI);
  }
}

/// mergeSPUpdates - Checks the instruction before/after the passed
/// instruction. If it is an ADD/SUB/LEA instruction it is deleted argument and
/// the stack adjustment is returned as a positive value for ADD/LEA and a
/// negative for SUB.
static int mergeSPUpdates(MachineBasicBlock &MBB,
                          MachineBasicBlock::iterator &MBBI, unsigned StackPtr,
                          bool doMergeWithPrevious) {
  if ((doMergeWithPrevious && MBBI == MBB.begin()) ||
      (!doMergeWithPrevious && MBBI == MBB.end()))
    return 0;

  MachineBasicBlock::iterator PI = doMergeWithPrevious ? std::prev(MBBI) : MBBI;
  MachineBasicBlock::iterator NI = doMergeWithPrevious ? nullptr
                                                       : std::next(MBBI);
  unsigned Opc = PI->getOpcode();
  int Offset = 0;

  if ((Opc == X86::ADD64ri32 || Opc == X86::ADD64ri8 ||
       Opc == X86::ADD32ri || Opc == X86::ADD32ri8 ||
       Opc == X86::LEA32r || Opc == X86::LEA64_32r) &&
      PI->getOperand(0).getReg() == StackPtr){
    Offset += PI->getOperand(2).getImm();
    MBB.erase(PI);
    if (!doMergeWithPrevious) MBBI = NI;
  } else if ((Opc == X86::SUB64ri32 || Opc == X86::SUB64ri8 ||
              Opc == X86::SUB32ri || Opc == X86::SUB32ri8) &&
             PI->getOperand(0).getReg() == StackPtr) {
    Offset -= PI->getOperand(2).getImm();
    MBB.erase(PI);
    if (!doMergeWithPrevious) MBBI = NI;
  }

  return Offset;
}

void
X86FrameLowering::emitCalleeSavedFrameMoves(MachineBasicBlock &MBB,
                                            MachineBasicBlock::iterator MBBI,
                                            DebugLoc DL) const {
  MachineFunction &MF = *MBB.getParent();
  MachineFrameInfo *MFI = MF.getFrameInfo();
  MachineModuleInfo &MMI = MF.getMMI();
  const MCRegisterInfo *MRI = MMI.getContext().getRegisterInfo();
  const TargetInstrInfo &TII = *MF.getSubtarget().getInstrInfo();

  // Add callee saved registers to move list.
  const std::vector<CalleeSavedInfo> &CSI = MFI->getCalleeSavedInfo();
  if (CSI.empty()) return;

  // Calculate offsets.
  for (std::vector<CalleeSavedInfo>::const_iterator
         I = CSI.begin(), E = CSI.end(); I != E; ++I) {
    int64_t Offset = MFI->getObjectOffset(I->getFrameIdx());
    unsigned Reg = I->getReg();

    unsigned DwarfReg = MRI->getDwarfRegNum(Reg, true);
    unsigned CFIIndex =
        MMI.addFrameInst(MCCFIInstruction::createOffset(nullptr, DwarfReg,
                                                        Offset));
    BuildMI(MBB, MBBI, DL, TII.get(TargetOpcode::CFI_INSTRUCTION))
        .addCFIIndex(CFIIndex);
  }
}

/// usesTheStack - This function checks if any of the users of EFLAGS
/// copies the EFLAGS. We know that the code that lowers COPY of EFLAGS has
/// to use the stack, and if we don't adjust the stack we clobber the first
/// frame index.
/// See X86InstrInfo::copyPhysReg.
static bool usesTheStack(const MachineFunction &MF) {
  const MachineRegisterInfo &MRI = MF.getRegInfo();

  for (MachineRegisterInfo::reg_instr_iterator
       ri = MRI.reg_instr_begin(X86::EFLAGS), re = MRI.reg_instr_end();
       ri != re; ++ri)
    if (ri->isCopy())
      return true;

  return false;
}

<<<<<<< HEAD
void X86FrameLowering::getStackProbeFunction(const X86Subtarget &STI,
                                             unsigned &CallOp,
                                             const char *&Symbol) {
  CallOp = STI.is64Bit() ? X86::W64ALLOCA : X86::CALLpcrel32;

  if (STI.is64Bit()) {
=======
void X86FrameLowering::emitStackProbeCall(MachineFunction &MF,
                                          MachineBasicBlock &MBB,
                                          MachineBasicBlock::iterator MBBI,
                                          DebugLoc DL) {
  const X86Subtarget &STI = MF.getSubtarget<X86Subtarget>();
  const TargetInstrInfo &TII = *STI.getInstrInfo();
  bool Is64Bit = STI.is64Bit();
  bool IsLargeCodeModel = MF.getTarget().getCodeModel() == CodeModel::Large;

  unsigned CallOp;
  if (Is64Bit)
    CallOp = IsLargeCodeModel ? X86::CALL64r : X86::CALL64pcrel32;
  else
    CallOp = X86::CALLpcrel32;

  const char *Symbol;
  if (Is64Bit) {
>>>>>>> 969bfdfe
    if (STI.isTargetCygMing()) {
      Symbol = "___chkstk_ms";
    } else {
      Symbol = "__chkstk";
    }
  } else if (STI.isTargetCygMing())
    Symbol = "_alloca";
  else
    Symbol = "_chkstk";
<<<<<<< HEAD
=======

  MachineInstrBuilder CI;

  // All current stack probes take AX and SP as input, clobber flags, and
  // preserve all registers. x86_64 probes leave RSP unmodified.
  if (Is64Bit && MF.getTarget().getCodeModel() == CodeModel::Large) {
    // For the large code model, we have to call through a register. Use R11,
    // as it is scratch in all supported calling conventions.
    BuildMI(MBB, MBBI, DL, TII.get(X86::MOV64ri), X86::R11)
        .addExternalSymbol(Symbol);
    CI = BuildMI(MBB, MBBI, DL, TII.get(CallOp)).addReg(X86::R11);
  } else {
    CI = BuildMI(MBB, MBBI, DL, TII.get(CallOp)).addExternalSymbol(Symbol);
  }

  unsigned AX = Is64Bit ? X86::RAX : X86::EAX;
  unsigned SP = Is64Bit ? X86::RSP : X86::ESP;
  CI.addReg(AX, RegState::Implicit)
      .addReg(SP, RegState::Implicit)
      .addReg(AX, RegState::Define | RegState::Implicit)
      .addReg(SP, RegState::Define | RegState::Implicit)
      .addReg(X86::EFLAGS, RegState::Define | RegState::Implicit);

  if (Is64Bit) {
    // MSVC x64's __chkstk and cygwin/mingw's ___chkstk_ms do not adjust %rsp
    // themselves. It also does not clobber %rax so we can reuse it when
    // adjusting %rsp.
    BuildMI(MBB, MBBI, DL, TII.get(X86::SUB64rr), X86::RSP)
        .addReg(X86::RSP)
        .addReg(X86::RAX);
  }
}

static unsigned calculateSetFPREG(uint64_t SPAdjust) {
  // Win64 ABI has a less restrictive limitation of 240; 128 works equally well
  // and might require smaller successive adjustments.
  const uint64_t Win64MaxSEHOffset = 128;
  uint64_t SEHFrameOffset = std::min(SPAdjust, Win64MaxSEHOffset);
  // Win64 ABI requires 16-byte alignment for the UWOP_SET_FPREG opcode.
  return SEHFrameOffset & -16;
}

// If we're forcing a stack realignment we can't rely on just the frame
// info, we need to know the ABI stack alignment as well in case we
// have a call out.  Otherwise just make sure we have some alignment - we'll
// go with the minimum SlotSize.
static uint64_t calculateMaxStackAlign(const MachineFunction &MF) {
  const MachineFrameInfo *MFI = MF.getFrameInfo();
  uint64_t MaxAlign = MFI->getMaxAlignment(); // Desired stack alignment.
  const X86Subtarget &STI = MF.getSubtarget<X86Subtarget>();
  const X86RegisterInfo *RegInfo = STI.getRegisterInfo();
  unsigned SlotSize = RegInfo->getSlotSize();
  unsigned StackAlign = STI.getFrameLowering()->getStackAlignment();
  if (ForceStackAlign) {
    if (MFI->hasCalls())
      MaxAlign = (StackAlign > MaxAlign) ? StackAlign : MaxAlign;
    else if (MaxAlign < SlotSize)
      MaxAlign = SlotSize;
  }
  return MaxAlign;
>>>>>>> 969bfdfe
}

/// emitPrologue - Push callee-saved registers onto the stack, which
/// automatically adjust the stack pointer. Adjust the stack pointer to allocate
/// space for local variables. Also emit labels used by the exception handler to
/// generate the exception handling frames.

/*
  Here's a gist of what gets emitted:

  ; Establish frame pointer, if needed
  [if needs FP]
      push  %rbp
      .cfi_def_cfa_offset 16
      .cfi_offset %rbp, -16
      .seh_pushreg %rpb
      mov  %rsp, %rbp
      .cfi_def_cfa_register %rbp

  ; Spill general-purpose registers
  [for all callee-saved GPRs]
      pushq %<reg>
      [if not needs FP]
         .cfi_def_cfa_offset (offset from RETADDR)
      .seh_pushreg %<reg>

  ; If the required stack alignment > default stack alignment
  ; rsp needs to be re-aligned.  This creates a "re-alignment gap"
  ; of unknown size in the stack frame.
  [if stack needs re-alignment]
      and  $MASK, %rsp

  ; Allocate space for locals
  [if target is Windows and allocated space > 4096 bytes]
      ; Windows needs special care for allocations larger
      ; than one page.
      mov $NNN, %rax
      call ___chkstk_ms/___chkstk
      sub  %rax, %rsp
  [else]
      sub  $NNN, %rsp

  [if needs FP]
      .seh_stackalloc (size of XMM spill slots)
      .seh_setframe %rbp, SEHFrameOffset ; = size of all spill slots
  [else]
      .seh_stackalloc NNN

  ; Spill XMMs
  ; Note, that while only Windows 64 ABI specifies XMMs as callee-preserved,
  ; they may get spilled on any platform, if the current function
  ; calls @llvm.eh.unwind.init
  [if needs FP]
      [for all callee-saved XMM registers]
          movaps  %<xmm reg>, -MMM(%rbp)
      [for all callee-saved XMM registers]
          .seh_savexmm %<xmm reg>, (-MMM + SEHFrameOffset)
              ; i.e. the offset relative to (%rbp - SEHFrameOffset)
  [else]
      [for all callee-saved XMM registers]
          movaps  %<xmm reg>, KKK(%rsp)
      [for all callee-saved XMM registers]
          .seh_savexmm %<xmm reg>, KKK

  .seh_endprologue

  [if needs base pointer]
      mov  %rsp, %rbx
      [if needs to restore base pointer]
          mov %rsp, -MMM(%rbp)

  ; Emit CFI info
  [if needs FP]
      [for all callee-saved registers]
          .cfi_offset %<reg>, (offset from %rbp)
  [else]
       .cfi_def_cfa_offset (offset from RETADDR)
      [for all callee-saved registers]
          .cfi_offset %<reg>, (offset from %rsp)

  Notes:
  - .seh directives are emitted only for Windows 64 ABI
  - .cfi directives are emitted for all other ABIs
  - for 32-bit code, substitute %e?? registers for %r??
*/

void X86FrameLowering::emitPrologue(MachineFunction &MF) const {
  MachineBasicBlock &MBB = MF.front(); // Prologue goes in entry BB.
  MachineBasicBlock::iterator MBBI = MBB.begin();
  MachineFrameInfo *MFI = MF.getFrameInfo();
  const Function *Fn = MF.getFunction();
  const X86Subtarget &STI = MF.getSubtarget<X86Subtarget>();
  const X86RegisterInfo *RegInfo = STI.getRegisterInfo();
  const TargetInstrInfo &TII = *STI.getInstrInfo();
  MachineModuleInfo &MMI = MF.getMMI();
  X86MachineFunctionInfo *X86FI = MF.getInfo<X86MachineFunctionInfo>();
  uint64_t MaxAlign = calculateMaxStackAlign(MF); // Desired stack alignment.
  uint64_t StackSize = MFI->getStackSize();    // Number of bytes to allocate.
  bool HasFP = hasFP(MF);
  bool Is64Bit = STI.is64Bit();
  // standard x86_64 and NaCl use 64-bit frame/stack pointers, x32 - 32-bit.
  const bool Uses64BitFramePtr = STI.isTarget64BitLP64() || STI.isTargetNaCl64();
  bool IsWin64 = STI.isCallingConvWin64(Fn->getCallingConv());
  // Not necessarily synonymous with IsWin64.
  bool IsWinEH = MF.getTarget().getMCAsmInfo()->usesWindowsCFI();
  bool NeedsWinEH = IsWinEH && Fn->needsUnwindTableEntry();
  bool NeedsDwarfCFI =
      !IsWinEH && (MMI.hasDebugInfo() || Fn->needsUnwindTableEntry());
  bool UseLEA = STI.useLeaForSP();
  unsigned SlotSize = RegInfo->getSlotSize();
  unsigned FramePtr = RegInfo->getFrameRegister(MF);
  const unsigned MachineFramePtr =
      STI.isTarget64BitILP32()
          ? getX86SubSuperRegister(FramePtr, MVT::i64, false)
          : FramePtr;
  unsigned StackPtr = RegInfo->getStackRegister();
  unsigned BasePtr = RegInfo->getBaseRegister();
  DebugLoc DL;

  // Add RETADDR move area to callee saved frame size.
  int TailCallReturnAddrDelta = X86FI->getTCReturnAddrDelta();
  if (TailCallReturnAddrDelta && IsWinEH)
    report_fatal_error("Can't handle guaranteed tail call under win64 yet");

  if (TailCallReturnAddrDelta < 0)
    X86FI->setCalleeSavedFrameSize(
      X86FI->getCalleeSavedFrameSize() - TailCallReturnAddrDelta);

<<<<<<< HEAD
  bool UseStackProbe = (STI.isOSWindows() && !STI.isTargetMacho());
  
=======
  bool UseStackProbe = (STI.isOSWindows() && !STI.isTargetMachO());

  // The default stack probe size is 4096 if the function has no stackprobesize
  // attribute.
  unsigned StackProbeSize = 4096;
  if (Fn->hasFnAttribute("stack-probe-size"))
    Fn->getFnAttribute("stack-probe-size")
        .getValueAsString()
        .getAsInteger(0, StackProbeSize);

>>>>>>> 969bfdfe
  // If this is x86-64 and the Red Zone is not disabled, if we are a leaf
  // function, and use up to 128 bytes of stack space, don't have a frame
  // pointer, calls, or dynamic alloca then we do not need to adjust the
  // stack pointer (we fit in the Red Zone). We also check that we don't
  // push and pop from the stack.
  if (Is64Bit && !Fn->hasFnAttribute(Attribute::NoRedZone) &&
      !RegInfo->needsStackRealignment(MF) &&
      !MFI->hasVarSizedObjects() && // No dynamic alloca.
      !MFI->adjustsStack() &&       // No calls.
      !IsWin64 &&                   // Win64 has no Red Zone
      !usesTheStack(MF) &&          // Don't push and pop.
      !MF.shouldSplitStack()) {     // Regular stack
    uint64_t MinSize = X86FI->getCalleeSavedFrameSize();
    if (HasFP) MinSize += SlotSize;
    StackSize = std::max(MinSize, StackSize > 128 ? StackSize - 128 : 0);
    MFI->setStackSize(StackSize);
  }

  // Insert stack pointer adjustment for later moving of return addr.  Only
  // applies to tail call optimized functions where the callee argument stack
  // size is bigger than the callers.
  if (TailCallReturnAddrDelta < 0) {
    MachineInstr *MI =
      BuildMI(MBB, MBBI, DL,
              TII.get(getSUBriOpcode(Uses64BitFramePtr, -TailCallReturnAddrDelta)),
              StackPtr)
        .addReg(StackPtr)
        .addImm(-TailCallReturnAddrDelta)
        .setMIFlag(MachineInstr::FrameSetup);
    MI->getOperand(3).setIsDead(); // The EFLAGS implicit def is dead.
  }

  // Mapping for machine moves:
  //
  //   DST: VirtualFP AND
  //        SRC: VirtualFP              => DW_CFA_def_cfa_offset
  //        ELSE                        => DW_CFA_def_cfa
  //
  //   SRC: VirtualFP AND
  //        DST: Register               => DW_CFA_def_cfa_register
  //
  //   ELSE
  //        OFFSET < 0                  => DW_CFA_offset_extended_sf
  //        REG < 64                    => DW_CFA_offset + Reg
  //        ELSE                        => DW_CFA_offset_extended

  uint64_t NumBytes = 0;
  int stackGrowth = -SlotSize;

  if (HasFP) {
    // Calculate required stack adjustment.
    uint64_t FrameSize = StackSize - SlotSize;
    // If required, include space for extra hidden slot for stashing base pointer.
    if (X86FI->getRestoreBasePointer())
      FrameSize += SlotSize;

    NumBytes = FrameSize - X86FI->getCalleeSavedFrameSize();

    // Callee-saved registers are pushed on stack before the stack is realigned.
    if (RegInfo->needsStackRealignment(MF) && !IsWinEH)
      NumBytes = RoundUpToAlignment(NumBytes, MaxAlign);

    // Get the offset of the stack slot for the EBP register, which is
    // guaranteed to be the last slot by processFunctionBeforeFrameFinalized.
    // Update the frame offset adjustment.
    MFI->setOffsetAdjustment(-NumBytes);

    // Save EBP/RBP into the appropriate stack slot.
    BuildMI(MBB, MBBI, DL, TII.get(Is64Bit ? X86::PUSH64r : X86::PUSH32r))
      .addReg(MachineFramePtr, RegState::Kill)
      .setMIFlag(MachineInstr::FrameSetup);

    if (NeedsDwarfCFI) {
      // Mark the place where EBP/RBP was saved.
      // Define the current CFA rule to use the provided offset.
      assert(StackSize);
      unsigned CFIIndex = MMI.addFrameInst(
          MCCFIInstruction::createDefCfaOffset(nullptr, 2 * stackGrowth));
      BuildMI(MBB, MBBI, DL, TII.get(TargetOpcode::CFI_INSTRUCTION))
          .addCFIIndex(CFIIndex);

      // Change the rule for the FramePtr to be an "offset" rule.
      unsigned DwarfFramePtr = RegInfo->getDwarfRegNum(MachineFramePtr, true);
      CFIIndex = MMI.addFrameInst(
          MCCFIInstruction::createOffset(nullptr,
                                         DwarfFramePtr, 2 * stackGrowth));
      BuildMI(MBB, MBBI, DL, TII.get(TargetOpcode::CFI_INSTRUCTION))
          .addCFIIndex(CFIIndex);
    }

    if (NeedsWinEH) {
      BuildMI(MBB, MBBI, DL, TII.get(X86::SEH_PushReg))
          .addImm(FramePtr)
          .setMIFlag(MachineInstr::FrameSetup);
    }

    if (!IsWinEH) {
      // Update EBP with the new base value.
      BuildMI(MBB, MBBI, DL,
              TII.get(Uses64BitFramePtr ? X86::MOV64rr : X86::MOV32rr),
              FramePtr)
          .addReg(StackPtr)
          .setMIFlag(MachineInstr::FrameSetup);
    }

    if (NeedsDwarfCFI) {
      // Mark effective beginning of when frame pointer becomes valid.
      // Define the current CFA to use the EBP/RBP register.
      unsigned DwarfFramePtr = RegInfo->getDwarfRegNum(MachineFramePtr, true);
      unsigned CFIIndex = MMI.addFrameInst(
          MCCFIInstruction::createDefCfaRegister(nullptr, DwarfFramePtr));
      BuildMI(MBB, MBBI, DL, TII.get(TargetOpcode::CFI_INSTRUCTION))
          .addCFIIndex(CFIIndex);
    }

    // Mark the FramePtr as live-in in every block.
    for (MachineFunction::iterator I = MF.begin(), E = MF.end(); I != E; ++I)
      I->addLiveIn(MachineFramePtr);
  } else {
    NumBytes = StackSize - X86FI->getCalleeSavedFrameSize();
  }

  // Skip the callee-saved push instructions.
  bool PushedRegs = false;
  int StackOffset = 2 * stackGrowth;

  while (MBBI != MBB.end() &&
         (MBBI->getOpcode() == X86::PUSH32r ||
          MBBI->getOpcode() == X86::PUSH64r)) {
    PushedRegs = true;
    unsigned Reg = MBBI->getOperand(0).getReg();
    ++MBBI;

    if (!HasFP && NeedsDwarfCFI) {
      // Mark callee-saved push instruction.
      // Define the current CFA rule to use the provided offset.
      assert(StackSize);
      unsigned CFIIndex = MMI.addFrameInst(
          MCCFIInstruction::createDefCfaOffset(nullptr, StackOffset));
      BuildMI(MBB, MBBI, DL, TII.get(TargetOpcode::CFI_INSTRUCTION))
          .addCFIIndex(CFIIndex);
      StackOffset += stackGrowth;
    }

    if (NeedsWinEH) {
      BuildMI(MBB, MBBI, DL, TII.get(X86::SEH_PushReg)).addImm(Reg).setMIFlag(
          MachineInstr::FrameSetup);
    }
  }

  // Realign stack after we pushed callee-saved registers (so that we'll be
  // able to calculate their offsets from the frame pointer).
  // Don't do this for Win64, it needs to realign the stack after the prologue.
  if (!IsWinEH && RegInfo->needsStackRealignment(MF)) {
    assert(HasFP && "There should be a frame pointer if stack is realigned.");
    uint64_t Val = -MaxAlign;
    MachineInstr *MI =
        BuildMI(MBB, MBBI, DL, TII.get(getANDriOpcode(Uses64BitFramePtr, Val)),
                StackPtr)
            .addReg(StackPtr)
            .addImm(Val)
            .setMIFlag(MachineInstr::FrameSetup);

    // The EFLAGS implicit def is dead.
    MI->getOperand(3).setIsDead();
  }

  // If there is an SUB32ri of ESP immediately before this instruction, merge
  // the two. This can be the case when tail call elimination is enabled and
  // the callee has more arguments then the caller.
  NumBytes -= mergeSPUpdates(MBB, MBBI, StackPtr, true);

  // Adjust stack pointer: ESP -= numbytes.

  static const size_t PageSize = 4096;

  // Windows and cygwin/mingw require a prologue helper routine when allocating
  // more than 4K bytes on the stack.  Windows uses __chkstk and cygwin/mingw
  // uses __alloca.  __alloca and the 32-bit version of __chkstk will probe the
  // stack and adjust the stack pointer in one go.  The 64-bit version of
  // __chkstk is only responsible for probing the stack.  The 64-bit prologue is
  // responsible for adjusting the stack pointer.  Touching the stack at 4K
  // increments is necessary to ensure that the guard pages used by the OS
  // virtual memory manager are allocated in correct sequence.
<<<<<<< HEAD
  if (NumBytes >= PageSize && UseStackProbe) {
    const char *StackProbeSymbol;
    unsigned CallOp;

    getStackProbeFunction(STI, CallOp, StackProbeSymbol);

=======
  uint64_t AlignedNumBytes = NumBytes;
  if (IsWinEH && RegInfo->needsStackRealignment(MF))
    AlignedNumBytes = RoundUpToAlignment(AlignedNumBytes, MaxAlign);
  if (AlignedNumBytes >= StackProbeSize && UseStackProbe) {
>>>>>>> 969bfdfe
    // Check whether EAX is livein for this function.
    bool isEAXAlive = isEAXLiveIn(MF);

    if (isEAXAlive) {
      // Sanity check that EAX is not livein for this function.
      // It should not be, so throw an assert.
      assert(!Is64Bit && "EAX is livein in x64 case!");

      // Save EAX
      BuildMI(MBB, MBBI, DL, TII.get(X86::PUSH32r))
        .addReg(X86::EAX, RegState::Kill)
        .setMIFlag(MachineInstr::FrameSetup);
    }

    if (Is64Bit) {
      // Handle the 64-bit Windows ABI case where we need to call __chkstk.
      // Function prologue is responsible for adjusting the stack pointer.
      if (isUInt<32>(NumBytes)) {
        BuildMI(MBB, MBBI, DL, TII.get(X86::MOV32ri), X86::EAX)
            .addImm(NumBytes)
            .setMIFlag(MachineInstr::FrameSetup);
      } else if (isInt<32>(NumBytes)) {
        BuildMI(MBB, MBBI, DL, TII.get(X86::MOV64ri32), X86::RAX)
            .addImm(NumBytes)
            .setMIFlag(MachineInstr::FrameSetup);
      } else {
        BuildMI(MBB, MBBI, DL, TII.get(X86::MOV64ri), X86::RAX)
            .addImm(NumBytes)
            .setMIFlag(MachineInstr::FrameSetup);
      }
    } else {
      // Allocate NumBytes-4 bytes on stack in case of isEAXAlive.
      // We'll also use 4 already allocated bytes for EAX.
      BuildMI(MBB, MBBI, DL, TII.get(X86::MOV32ri), X86::EAX)
        .addImm(isEAXAlive ? NumBytes - 4 : NumBytes)
        .setMIFlag(MachineInstr::FrameSetup);
    }

<<<<<<< HEAD
    BuildMI(MBB, MBBI, DL,
            TII.get(CallOp))
      .addExternalSymbol(StackProbeSymbol)
      .addReg(StackPtr,    RegState::Define | RegState::Implicit)
      .addReg(X86::EFLAGS, RegState::Define | RegState::Implicit)
      .setMIFlag(MachineInstr::FrameSetup);
=======
    // Save a pointer to the MI where we set AX.
    MachineBasicBlock::iterator SetRAX = MBBI;
    --SetRAX;

    // Call __chkstk, __chkstk_ms, or __alloca.
    emitStackProbeCall(MF, MBB, MBBI, DL);

    // Apply the frame setup flag to all inserted instrs.
    for (; SetRAX != MBBI; ++SetRAX)
      SetRAX->setFlag(MachineInstr::FrameSetup);
>>>>>>> 969bfdfe

    if (isEAXAlive) {
      // Restore EAX
      MachineInstr *MI = addRegOffset(BuildMI(MF, DL, TII.get(X86::MOV32rm),
                                              X86::EAX),
                                      StackPtr, false, NumBytes - 4);
      MI->setFlag(MachineInstr::FrameSetup);
      MBB.insert(MBBI, MI);
    }
  } else if (NumBytes) {
    emitSPUpdate(MBB, MBBI, StackPtr, -(int64_t)NumBytes, Is64Bit, Uses64BitFramePtr,
                 UseLEA, TII, *RegInfo);
  }

  if (NeedsWinEH && NumBytes)
    BuildMI(MBB, MBBI, DL, TII.get(X86::SEH_StackAlloc))
        .addImm(NumBytes)
        .setMIFlag(MachineInstr::FrameSetup);

  int SEHFrameOffset = 0;
<<<<<<< HEAD
  if (NeedsWinEH) {
    if (HasFP) {
      // We need to set frame base offset low enough such that all saved
      // register offsets would be positive relative to it, but we can't
      // just use NumBytes, because .seh_setframe offset must be <=240.
      // So we pretend to have only allocated enough space to spill the
      // non-volatile registers.
      // We don't care about the rest of stack allocation, because unwinder
      // will restore SP to (BP - SEHFrameOffset)
      for (const CalleeSavedInfo &Info : MFI->getCalleeSavedInfo()) {
        int offset = MFI->getObjectOffset(Info.getFrameIdx());
        SEHFrameOffset = std::max(SEHFrameOffset, std::abs(offset));
      }
      SEHFrameOffset += SEHFrameOffset % 16; // ensure alignmant

      // This only needs to account for XMM spill slots, GPR slots
      // are covered by the .seh_pushreg's emitted above.
      unsigned Size = SEHFrameOffset - X86FI->getCalleeSavedFrameSize();
      if (Size) {
        BuildMI(MBB, MBBI, DL, TII.get(X86::SEH_StackAlloc))
            .addImm(Size)
            .setMIFlag(MachineInstr::FrameSetup);
      }
=======
  if (IsWinEH && HasFP) {
    SEHFrameOffset = calculateSetFPREG(NumBytes);
    if (SEHFrameOffset)
      addRegOffset(BuildMI(MBB, MBBI, DL, TII.get(X86::LEA64r), FramePtr),
                   StackPtr, false, SEHFrameOffset);
    else
      BuildMI(MBB, MBBI, DL, TII.get(X86::MOV64rr), FramePtr).addReg(StackPtr);
>>>>>>> 969bfdfe

    if (NeedsWinEH)
      BuildMI(MBB, MBBI, DL, TII.get(X86::SEH_SetFrame))
          .addImm(FramePtr)
          .addImm(SEHFrameOffset)
          .setMIFlag(MachineInstr::FrameSetup);
  }

  while (MBBI != MBB.end() && MBBI->getFlag(MachineInstr::FrameSetup)) {
    const MachineInstr *FrameInstr = &*MBBI;
    ++MBBI;

    if (NeedsWinEH) {
      int FI;
      if (unsigned Reg = TII.isStoreToStackSlot(FrameInstr, FI)) {
        if (X86::FR64RegClass.contains(Reg)) {
          int Offset = getFrameIndexOffset(MF, FI);
          Offset += SEHFrameOffset;

          BuildMI(MBB, MBBI, DL, TII.get(X86::SEH_SaveXMM))
              .addImm(Reg)
              .addImm(Offset)
              .setMIFlag(MachineInstr::FrameSetup);
        }
      }
    }
  }

  if (NeedsWinEH)
    BuildMI(MBB, MBBI, DL, TII.get(X86::SEH_EndPrologue))
        .setMIFlag(MachineInstr::FrameSetup);

  // Realign stack after we spilled callee-saved registers (so that we'll be
  // able to calculate their offsets from the frame pointer).
  // Win64 requires aligning the stack after the prologue.
  if (IsWinEH && RegInfo->needsStackRealignment(MF)) {
    assert(HasFP && "There should be a frame pointer if stack is realigned.");
    uint64_t Val = -MaxAlign;
    MachineInstr *MI =
        BuildMI(MBB, MBBI, DL, TII.get(getANDriOpcode(Uses64BitFramePtr, Val)),
                StackPtr)
            .addReg(StackPtr)
            .addImm(Val)
            .setMIFlag(MachineInstr::FrameSetup);

    // The EFLAGS implicit def is dead.
    MI->getOperand(3).setIsDead();
  }

  // If we need a base pointer, set it up here. It's whatever the value
  // of the stack pointer is at this point. Any variable size objects
  // will be allocated after this, so we can still use the base pointer
  // to reference locals.
  if (RegInfo->hasBasePointer(MF)) {
    // Update the base pointer with the current stack pointer.
    unsigned Opc = Uses64BitFramePtr ? X86::MOV64rr : X86::MOV32rr;
    BuildMI(MBB, MBBI, DL, TII.get(Opc), BasePtr)
      .addReg(StackPtr)
      .setMIFlag(MachineInstr::FrameSetup);
    if (X86FI->getRestoreBasePointer()) {
      // Stash value of base pointer.  Saving RSP instead of EBP shortens dependence chain.
      unsigned Opm = Uses64BitFramePtr ? X86::MOV64mr : X86::MOV32mr;
      addRegOffset(BuildMI(MBB, MBBI, DL, TII.get(Opm)),
                   FramePtr, true, X86FI->getRestoreBasePointerOffset())
        .addReg(StackPtr)
        .setMIFlag(MachineInstr::FrameSetup);
    }
  }

  if (((!HasFP && NumBytes) || PushedRegs) && NeedsDwarfCFI) {
    // Mark end of stack pointer adjustment.
    if (!HasFP && NumBytes) {
      // Define the current CFA rule to use the provided offset.
      assert(StackSize);
      unsigned CFIIndex = MMI.addFrameInst(
          MCCFIInstruction::createDefCfaOffset(nullptr,
                                               -StackSize + stackGrowth));

      BuildMI(MBB, MBBI, DL, TII.get(TargetOpcode::CFI_INSTRUCTION))
          .addCFIIndex(CFIIndex);
    }

    // Emit DWARF info specifying the offsets of the callee-saved registers.
    if (PushedRegs)
      emitCalleeSavedFrameMoves(MBB, MBBI, DL);
  }
}

void X86FrameLowering::emitEpilogue(MachineFunction &MF,
                                    MachineBasicBlock &MBB) const {
  const MachineFrameInfo *MFI = MF.getFrameInfo();
  X86MachineFunctionInfo *X86FI = MF.getInfo<X86MachineFunctionInfo>();
  const X86Subtarget &STI = MF.getSubtarget<X86Subtarget>();
  const X86RegisterInfo *RegInfo = STI.getRegisterInfo();
  const TargetInstrInfo &TII = *STI.getInstrInfo();
  MachineBasicBlock::iterator MBBI = MBB.getLastNonDebugInstr();
  assert(MBBI != MBB.end() && "Returning block has no instructions");
  unsigned RetOpcode = MBBI->getOpcode();
  DebugLoc DL = MBBI->getDebugLoc();
  bool Is64Bit = STI.is64Bit();
  // standard x86_64 and NaCl use 64-bit frame/stack pointers, x32 - 32-bit.
  const bool Uses64BitFramePtr = STI.isTarget64BitLP64() || STI.isTargetNaCl64();
  bool HasFP = hasFP(MF);
  const bool Is64BitILP32 = STI.isTarget64BitILP32();
  unsigned SlotSize = RegInfo->getSlotSize();
  unsigned FramePtr = RegInfo->getFrameRegister(MF);
  unsigned MachineFramePtr =
      Is64BitILP32 ? getX86SubSuperRegister(FramePtr, MVT::i64, false)
                   : FramePtr;
  unsigned StackPtr = RegInfo->getStackRegister();

  bool IsWinEH = MF.getTarget().getMCAsmInfo()->usesWindowsCFI();
  bool NeedsWinEH = IsWinEH && MF.getFunction()->needsUnwindTableEntry();
  bool UseLEAForSP = false;

  // We can't use LEA instructions for adjusting the stack pointer if this is a
  // leaf function in the Win64 ABI.  Only ADD instructions may be used to
  // deallocate the stack.
  if (STI.useLeaForSP()) {
    if (!IsWinEH) {
      // We *aren't* using the Win64 ABI which means we are free to use LEA.
      UseLEAForSP = true;
    } else if (HasFP) {
      // We *have* a frame pointer which means we are permitted to use LEA.
      UseLEAForSP = true;
    }
  }

  switch (RetOpcode) {
  default:
    llvm_unreachable("Can only insert epilogue into returning blocks");
  case X86::RETQ:
  case X86::RETL:
  case X86::RETIL:
  case X86::RETIQ:
  case X86::TCRETURNdi:
  case X86::TCRETURNri:
  case X86::TCRETURNmi:
  case X86::TCRETURNdi64:
  case X86::TCRETURNri64:
  case X86::TCRETURNmi64:
  case X86::EH_RETURN:
  case X86::EH_RETURN64:
    break;  // These are ok
  }

  // Get the number of bytes to allocate from the FrameInfo.
  uint64_t StackSize = MFI->getStackSize();
  uint64_t MaxAlign = calculateMaxStackAlign(MF);
  unsigned CSSize = X86FI->getCalleeSavedFrameSize();
  uint64_t NumBytes = 0;

  if (hasFP(MF)) {
    // Calculate required stack adjustment.
    uint64_t FrameSize = StackSize - SlotSize;
    NumBytes = FrameSize - CSSize;

    // Callee-saved registers were pushed on stack before the stack was
    // realigned.
    if (RegInfo->needsStackRealignment(MF) && !IsWinEH)
      NumBytes = RoundUpToAlignment(FrameSize, MaxAlign);

    // Pop EBP.
    BuildMI(MBB, MBBI, DL,
            TII.get(Is64Bit ? X86::POP64r : X86::POP32r), MachineFramePtr);
  } else {
    NumBytes = StackSize - CSSize;
  }
  uint64_t SEHStackAllocAmt = NumBytes;

  // Skip the callee-saved pop instructions.
  while (MBBI != MBB.begin()) {
    MachineBasicBlock::iterator PI = std::prev(MBBI);
    unsigned Opc = PI->getOpcode();

    if (Opc != X86::POP32r && Opc != X86::POP64r && Opc != X86::DBG_VALUE &&
        !PI->isTerminator())
      break;

    --MBBI;
  }
  MachineBasicBlock::iterator FirstCSPop = MBBI;

  DL = MBBI->getDebugLoc();

  // If there is an ADD32ri or SUB32ri of ESP immediately before this
  // instruction, merge the two instructions.
  if (NumBytes || MFI->hasVarSizedObjects())
    mergeSPUpdatesUp(MBB, MBBI, StackPtr, &NumBytes);

  // If dynamic alloca is used, then reset esp to point to the last callee-saved
  // slot before popping them off! Same applies for the case, when stack was
  // realigned.
  if (RegInfo->needsStackRealignment(MF) || MFI->hasVarSizedObjects()) {
    if (RegInfo->needsStackRealignment(MF))
      MBBI = FirstCSPop;
    unsigned SEHFrameOffset = calculateSetFPREG(SEHStackAllocAmt);
    uint64_t LEAAmount = IsWinEH ? SEHStackAllocAmt - SEHFrameOffset : -CSSize;

    // There are only two legal forms of epilogue:
    // - add SEHAllocationSize, %rsp
    // - lea SEHAllocationSize(%FramePtr), %rsp
    //
    // 'mov %FramePtr, %rsp' will not be recognized as an epilogue sequence.
    // However, we may use this sequence if we have a frame pointer because the
    // effects of the prologue can safely be undone.
    if (LEAAmount != 0) {
      unsigned Opc = getLEArOpcode(Uses64BitFramePtr);
      addRegOffset(BuildMI(MBB, MBBI, DL, TII.get(Opc), StackPtr),
                   FramePtr, false, LEAAmount);
      --MBBI;
    } else {
      unsigned Opc = (Uses64BitFramePtr ? X86::MOV64rr : X86::MOV32rr);
      BuildMI(MBB, MBBI, DL, TII.get(Opc), StackPtr)
        .addReg(FramePtr);
      --MBBI;
    }
  } else if (NumBytes) {
    // Adjust stack pointer back: ESP += numbytes.
    emitSPUpdate(MBB, MBBI, StackPtr, NumBytes, Is64Bit, Uses64BitFramePtr,
                 UseLEAForSP, TII, *RegInfo);
    --MBBI;
  }

  // Windows unwinder will not invoke function's exception handler if IP is
  // either in prologue or in epilogue.  This behavior causes a problem when a
  // call immediately precedes an epilogue, because the return address points
  // into the epilogue.  To cope with that, we insert an epilogue marker here,
  // then replace it with a 'nop' if it ends up immediately after a CALL in the
  // final emitted code.
  if (NeedsWinEH)
    BuildMI(MBB, MBBI, DL, TII.get(X86::SEH_Epilogue));

  // We're returning from function via eh_return.
  if (RetOpcode == X86::EH_RETURN || RetOpcode == X86::EH_RETURN64) {
    MBBI = MBB.getLastNonDebugInstr();
    MachineOperand &DestAddr  = MBBI->getOperand(0);
    assert(DestAddr.isReg() && "Offset should be in register!");
    BuildMI(MBB, MBBI, DL,
            TII.get(Uses64BitFramePtr ? X86::MOV64rr : X86::MOV32rr),
            StackPtr).addReg(DestAddr.getReg());
  } else if (RetOpcode == X86::TCRETURNri || RetOpcode == X86::TCRETURNdi ||
             RetOpcode == X86::TCRETURNmi ||
             RetOpcode == X86::TCRETURNri64 || RetOpcode == X86::TCRETURNdi64 ||
             RetOpcode == X86::TCRETURNmi64) {
    bool isMem = RetOpcode == X86::TCRETURNmi || RetOpcode == X86::TCRETURNmi64;
    // Tail call return: adjust the stack pointer and jump to callee.
    MBBI = MBB.getLastNonDebugInstr();
    MachineOperand &JumpTarget = MBBI->getOperand(0);
    MachineOperand &StackAdjust = MBBI->getOperand(isMem ? 5 : 1);
    assert(StackAdjust.isImm() && "Expecting immediate value.");

    // Adjust stack pointer.
    int StackAdj = StackAdjust.getImm();
    int MaxTCDelta = X86FI->getTCReturnAddrDelta();
    int Offset = 0;
    assert(MaxTCDelta <= 0 && "MaxTCDelta should never be positive");

    // Incoporate the retaddr area.
    Offset = StackAdj-MaxTCDelta;
    assert(Offset >= 0 && "Offset should never be negative");

    if (Offset) {
      // Check for possible merge with preceding ADD instruction.
      Offset += mergeSPUpdates(MBB, MBBI, StackPtr, true);
      emitSPUpdate(MBB, MBBI, StackPtr, Offset, Is64Bit, Uses64BitFramePtr,
                   UseLEAForSP, TII, *RegInfo);
    }

    // Jump to label or value in register.
    bool IsWin64 = STI.isTargetWin64();
    if (RetOpcode == X86::TCRETURNdi || RetOpcode == X86::TCRETURNdi64) {
      unsigned Op = (RetOpcode == X86::TCRETURNdi)
                        ? X86::TAILJMPd
                        : (IsWin64 ? X86::TAILJMPd64_REX : X86::TAILJMPd64);
      MachineInstrBuilder MIB = BuildMI(MBB, MBBI, DL, TII.get(Op));
      if (JumpTarget.isGlobal())
        MIB.addGlobalAddress(JumpTarget.getGlobal(), JumpTarget.getOffset(),
                             JumpTarget.getTargetFlags());
      else {
        assert(JumpTarget.isSymbol());
        MIB.addExternalSymbol(JumpTarget.getSymbolName(),
                              JumpTarget.getTargetFlags());
      }
    } else if (RetOpcode == X86::TCRETURNmi || RetOpcode == X86::TCRETURNmi64) {
      unsigned Op = (RetOpcode == X86::TCRETURNmi)
                        ? X86::TAILJMPm
                        : (IsWin64 ? X86::TAILJMPm64_REX : X86::TAILJMPm64);
      MachineInstrBuilder MIB = BuildMI(MBB, MBBI, DL, TII.get(Op));
      for (unsigned i = 0; i != 5; ++i)
        MIB.addOperand(MBBI->getOperand(i));
    } else if (RetOpcode == X86::TCRETURNri64) {
      BuildMI(MBB, MBBI, DL,
              TII.get(IsWin64 ? X86::TAILJMPr64_REX : X86::TAILJMPr64))
          .addReg(JumpTarget.getReg(), RegState::Kill);
    } else {
      BuildMI(MBB, MBBI, DL, TII.get(X86::TAILJMPr)).
        addReg(JumpTarget.getReg(), RegState::Kill);
    }

    MachineInstr *NewMI = std::prev(MBBI);
    NewMI->copyImplicitOps(MF, MBBI);

    // Delete the pseudo instruction TCRETURN.
    MBB.erase(MBBI);
  } else if ((RetOpcode == X86::RETQ || RetOpcode == X86::RETL ||
              RetOpcode == X86::RETIQ || RetOpcode == X86::RETIL) &&
             (X86FI->getTCReturnAddrDelta() < 0)) {
    // Add the return addr area delta back since we are not tail calling.
    int delta = -1*X86FI->getTCReturnAddrDelta();
    MBBI = MBB.getLastNonDebugInstr();

    // Check for possible merge with preceding ADD instruction.
    delta += mergeSPUpdates(MBB, MBBI, StackPtr, true);
    emitSPUpdate(MBB, MBBI, StackPtr, delta, Is64Bit, Uses64BitFramePtr,
                 UseLEAForSP, TII, *RegInfo);
  }
}

int X86FrameLowering::getFrameIndexOffset(const MachineFunction &MF,
                                          int FI) const {
  const X86RegisterInfo *RegInfo =
      MF.getSubtarget<X86Subtarget>().getRegisterInfo();
  const MachineFrameInfo *MFI = MF.getFrameInfo();
  // Offset will hold the offset from the stack pointer at function entry to the
  // object.
  // We need to factor in additional offsets applied during the prologue to the
  // frame, base, and stack pointer depending on which is used.
  int Offset = MFI->getObjectOffset(FI) - getOffsetOfLocalArea();
  const X86MachineFunctionInfo *X86FI = MF.getInfo<X86MachineFunctionInfo>();
  unsigned CSSize = X86FI->getCalleeSavedFrameSize();
  uint64_t StackSize = MFI->getStackSize();
  unsigned SlotSize = RegInfo->getSlotSize();
  bool HasFP = hasFP(MF);
  bool IsWinEH = MF.getTarget().getMCAsmInfo()->usesWindowsCFI();
  int64_t FPDelta = 0;

  if (IsWinEH) {
    assert(!MFI->hasCalls() || (StackSize % 16) == 8);

    // Calculate required stack adjustment.
    uint64_t FrameSize = StackSize - SlotSize;
    // If required, include space for extra hidden slot for stashing base pointer.
    if (X86FI->getRestoreBasePointer())
      FrameSize += SlotSize;
    uint64_t NumBytes = FrameSize - CSSize;

    uint64_t SEHFrameOffset = calculateSetFPREG(NumBytes);
    if (FI && FI == X86FI->getFAIndex())
      return -SEHFrameOffset;

    // FPDelta is the offset from the "traditional" FP location of the old base
    // pointer followed by return address and the location required by the
    // restricted Win64 prologue.
    // Add FPDelta to all offsets below that go through the frame pointer.
    FPDelta = FrameSize - SEHFrameOffset;
    assert((!MFI->hasCalls() || (FPDelta % 16) == 0) &&
           "FPDelta isn't aligned per the Win64 ABI!");
  }


  if (RegInfo->hasBasePointer(MF)) {
    assert(HasFP && "VLAs and dynamic stack realign, but no FP?!");
    if (FI < 0) {
      // Skip the saved EBP.
      return Offset + SlotSize + FPDelta;
    } else {
      assert((-(Offset + StackSize)) % MFI->getObjectAlignment(FI) == 0);
      return Offset + StackSize;
    }
  } else if (RegInfo->needsStackRealignment(MF)) {
    if (FI < 0) {
      // Skip the saved EBP.
      return Offset + SlotSize + FPDelta;
    } else {
      assert((-(Offset + StackSize)) % MFI->getObjectAlignment(FI) == 0);
      return Offset + StackSize;
    }
    // FIXME: Support tail calls
  } else {
    if (!HasFP)
      return Offset + StackSize;

    // Skip the saved EBP.
    Offset += SlotSize;

    // Skip the RETADDR move area
    int TailCallReturnAddrDelta = X86FI->getTCReturnAddrDelta();
    if (TailCallReturnAddrDelta < 0)
      Offset -= TailCallReturnAddrDelta;
  }

  return Offset + FPDelta;
}

int X86FrameLowering::getFrameIndexReference(const MachineFunction &MF, int FI,
                                             unsigned &FrameReg) const {
  const X86RegisterInfo *RegInfo =
      MF.getSubtarget<X86Subtarget>().getRegisterInfo();
  // We can't calculate offset from frame pointer if the stack is realigned,
  // so enforce usage of stack/base pointer.  The base pointer is used when we
  // have dynamic allocas in addition to dynamic realignment.
  if (RegInfo->hasBasePointer(MF))
    FrameReg = RegInfo->getBaseRegister();
  else if (RegInfo->needsStackRealignment(MF))
    FrameReg = RegInfo->getStackRegister();
  else
    FrameReg = RegInfo->getFrameRegister(MF);
  return getFrameIndexOffset(MF, FI);
}

// Simplified from getFrameIndexOffset keeping only StackPointer cases
int X86FrameLowering::getFrameIndexOffsetFromSP(const MachineFunction &MF, int FI) const {
  const MachineFrameInfo *MFI = MF.getFrameInfo();
  // Does not include any dynamic realign.
  const uint64_t StackSize = MFI->getStackSize();
  {
#ifndef NDEBUG
    const X86RegisterInfo *RegInfo =
        MF.getSubtarget<X86Subtarget>().getRegisterInfo();
    // Note: LLVM arranges the stack as:
    // Args > Saved RetPC (<--FP) > CSRs > dynamic alignment (<--BP)
    //      > "Stack Slots" (<--SP)
    // We can always address StackSlots from RSP.  We can usually (unless
    // needsStackRealignment) address CSRs from RSP, but sometimes need to
    // address them from RBP.  FixedObjects can be placed anywhere in the stack
    // frame depending on their specific requirements (i.e. we can actually
    // refer to arguments to the function which are stored in the *callers*
    // frame).  As a result, THE RESULT OF THIS CALL IS MEANINGLESS FOR CSRs
    // AND FixedObjects IFF needsStackRealignment or hasVarSizedObject.

    assert(!RegInfo->hasBasePointer(MF) && "we don't handle this case");

    // We don't handle tail calls, and shouldn't be seeing them
    // either.
    int TailCallReturnAddrDelta =
        MF.getInfo<X86MachineFunctionInfo>()->getTCReturnAddrDelta();
    assert(!(TailCallReturnAddrDelta < 0) && "we don't handle this case!");
#endif
  }

  // This is how the math works out:
  //
  //  %rsp grows (i.e. gets lower) left to right. Each box below is
  //  one word (eight bytes).  Obj0 is the stack slot we're trying to
  //  get to.
  //
  //    ----------------------------------
  //    | BP | Obj0 | Obj1 | ... | ObjN |
  //    ----------------------------------
  //    ^    ^      ^                   ^
  //    A    B      C                   E
  //
  // A is the incoming stack pointer.
  // (B - A) is the local area offset (-8 for x86-64) [1]
  // (C - A) is the Offset returned by MFI->getObjectOffset for Obj0 [2]
  //
  // |(E - B)| is the StackSize (absolute value, positive).  For a
  // stack that grown down, this works out to be (B - E). [3]
  //
  // E is also the value of %rsp after stack has been set up, and we
  // want (C - E) -- the value we can add to %rsp to get to Obj0.  Now
  // (C - E) == (C - A) - (B - A) + (B - E)
  //            { Using [1], [2] and [3] above }
  //         == getObjectOffset - LocalAreaOffset + StackSize
  //

  // Get the Offset from the StackPointer
  int Offset = MFI->getObjectOffset(FI) - getOffsetOfLocalArea();

  return Offset + StackSize;
}
// Simplified from getFrameIndexReference keeping only StackPointer cases
int X86FrameLowering::getFrameIndexReferenceFromSP(const MachineFunction &MF,
                                                   int FI,
                                                   unsigned &FrameReg) const {
  const X86RegisterInfo *RegInfo =
      MF.getSubtarget<X86Subtarget>().getRegisterInfo();
  assert(!RegInfo->hasBasePointer(MF) && "we don't handle this case");

  FrameReg = RegInfo->getStackRegister();
  return getFrameIndexOffsetFromSP(MF, FI);
}

bool X86FrameLowering::assignCalleeSavedSpillSlots(
    MachineFunction &MF, const TargetRegisterInfo *TRI,
    std::vector<CalleeSavedInfo> &CSI) const {
  MachineFrameInfo *MFI = MF.getFrameInfo();
  const X86RegisterInfo *RegInfo =
      MF.getSubtarget<X86Subtarget>().getRegisterInfo();
  unsigned SlotSize = RegInfo->getSlotSize();
  X86MachineFunctionInfo *X86FI = MF.getInfo<X86MachineFunctionInfo>();

  unsigned CalleeSavedFrameSize = 0;
  int SpillSlotOffset = getOffsetOfLocalArea() + X86FI->getTCReturnAddrDelta();

  if (hasFP(MF)) {
    // emitPrologue always spills frame register the first thing.
    SpillSlotOffset -= SlotSize;
    MFI->CreateFixedSpillStackObject(SlotSize, SpillSlotOffset);

    // Since emitPrologue and emitEpilogue will handle spilling and restoring of
    // the frame register, we can delete it from CSI list and not have to worry
    // about avoiding it later.
    unsigned FPReg = RegInfo->getFrameRegister(MF);
    for (unsigned i = 0; i < CSI.size(); ++i) {
      if (TRI->regsOverlap(CSI[i].getReg(),FPReg)) {
        CSI.erase(CSI.begin() + i);
        break;
      }
    }
  }

  // Assign slots for GPRs. It increases frame size.
  for (unsigned i = CSI.size(); i != 0; --i) {
    unsigned Reg = CSI[i - 1].getReg();

    if (!X86::GR64RegClass.contains(Reg) && !X86::GR32RegClass.contains(Reg))
      continue;

    SpillSlotOffset -= SlotSize;
    CalleeSavedFrameSize += SlotSize;

    int SlotIndex = MFI->CreateFixedSpillStackObject(SlotSize, SpillSlotOffset);
    CSI[i - 1].setFrameIdx(SlotIndex);
  }

  X86FI->setCalleeSavedFrameSize(CalleeSavedFrameSize);

  // Assign slots for XMMs.
  for (unsigned i = CSI.size(); i != 0; --i) {
    unsigned Reg = CSI[i - 1].getReg();
    if (X86::GR64RegClass.contains(Reg) || X86::GR32RegClass.contains(Reg))
      continue;

    const TargetRegisterClass *RC = RegInfo->getMinimalPhysRegClass(Reg);
    // ensure alignment
    SpillSlotOffset -= std::abs(SpillSlotOffset) % RC->getAlignment();
    // spill into slot
    SpillSlotOffset -= RC->getSize();
    int SlotIndex =
        MFI->CreateFixedSpillStackObject(RC->getSize(), SpillSlotOffset);
    CSI[i - 1].setFrameIdx(SlotIndex);
    MFI->ensureMaxAlignment(RC->getAlignment());
  }

  return true;
}

bool X86FrameLowering::spillCalleeSavedRegisters(
    MachineBasicBlock &MBB, MachineBasicBlock::iterator MI,
    const std::vector<CalleeSavedInfo> &CSI,
    const TargetRegisterInfo *TRI) const {
  DebugLoc DL = MBB.findDebugLoc(MI);

  MachineFunction &MF = *MBB.getParent();
  const X86Subtarget &STI = MF.getSubtarget<X86Subtarget>();
  const TargetInstrInfo &TII = *STI.getInstrInfo();

  // Push GPRs. It increases frame size.
  unsigned Opc = STI.is64Bit() ? X86::PUSH64r : X86::PUSH32r;
  for (unsigned i = CSI.size(); i != 0; --i) {
    unsigned Reg = CSI[i - 1].getReg();

    if (!X86::GR64RegClass.contains(Reg) && !X86::GR32RegClass.contains(Reg))
      continue;
    // Add the callee-saved register as live-in. It's killed at the spill.
    MBB.addLiveIn(Reg);

    BuildMI(MBB, MI, DL, TII.get(Opc)).addReg(Reg, RegState::Kill)
      .setMIFlag(MachineInstr::FrameSetup);
  }

  // Make XMM regs spilled. X86 does not have ability of push/pop XMM.
  // It can be done by spilling XMMs to stack frame.
  for (unsigned i = CSI.size(); i != 0; --i) {
    unsigned Reg = CSI[i-1].getReg();
    if (X86::GR64RegClass.contains(Reg) || X86::GR32RegClass.contains(Reg))
      continue;
    // Add the callee-saved register as live-in. It's killed at the spill.
    MBB.addLiveIn(Reg);
    const TargetRegisterClass *RC = TRI->getMinimalPhysRegClass(Reg);

    TII.storeRegToStackSlot(MBB, MI, Reg, true, CSI[i - 1].getFrameIdx(), RC,
                            TRI);
    --MI;
    MI->setFlag(MachineInstr::FrameSetup);
    ++MI;
  }

  return true;
}

bool X86FrameLowering::restoreCalleeSavedRegisters(MachineBasicBlock &MBB,
                                               MachineBasicBlock::iterator MI,
                                        const std::vector<CalleeSavedInfo> &CSI,
                                          const TargetRegisterInfo *TRI) const {
  if (CSI.empty())
    return false;

  DebugLoc DL = MBB.findDebugLoc(MI);

  MachineFunction &MF = *MBB.getParent();
  const X86Subtarget &STI = MF.getSubtarget<X86Subtarget>();
  const TargetInstrInfo &TII = *STI.getInstrInfo();

  // Reload XMMs from stack frame.
  for (unsigned i = 0, e = CSI.size(); i != e; ++i) {
    unsigned Reg = CSI[i].getReg();
    if (X86::GR64RegClass.contains(Reg) ||
        X86::GR32RegClass.contains(Reg))
      continue;

    const TargetRegisterClass *RC = TRI->getMinimalPhysRegClass(Reg);
    TII.loadRegFromStackSlot(MBB, MI, Reg, CSI[i].getFrameIdx(), RC, TRI);
  }

  // POP GPRs.
  unsigned Opc = STI.is64Bit() ? X86::POP64r : X86::POP32r;
  for (unsigned i = 0, e = CSI.size(); i != e; ++i) {
    unsigned Reg = CSI[i].getReg();
    if (!X86::GR64RegClass.contains(Reg) &&
        !X86::GR32RegClass.contains(Reg))
      continue;

    BuildMI(MBB, MI, DL, TII.get(Opc), Reg);
  }
  return true;
}

void
X86FrameLowering::processFunctionBeforeCalleeSavedScan(MachineFunction &MF,
                                                       RegScavenger *RS) const {
  MachineFrameInfo *MFI = MF.getFrameInfo();
  const X86RegisterInfo *RegInfo =
      MF.getSubtarget<X86Subtarget>().getRegisterInfo();
  unsigned SlotSize = RegInfo->getSlotSize();

  X86MachineFunctionInfo *X86FI = MF.getInfo<X86MachineFunctionInfo>();
  int64_t TailCallReturnAddrDelta = X86FI->getTCReturnAddrDelta();

  if (TailCallReturnAddrDelta < 0) {
    // create RETURNADDR area
    //   arg
    //   arg
    //   RETADDR
    //   { ...
    //     RETADDR area
    //     ...
    //   }
    //   [EBP]
    MFI->CreateFixedObject(-TailCallReturnAddrDelta,
                           TailCallReturnAddrDelta - SlotSize, true);
  }

  // Spill the BasePtr if it's used.
  if (RegInfo->hasBasePointer(MF))
    MF.getRegInfo().setPhysRegUsed(RegInfo->getBaseRegister());
}

static bool
HasNestArgument(const MachineFunction *MF) {
  const Function *F = MF->getFunction();
  for (Function::const_arg_iterator I = F->arg_begin(), E = F->arg_end();
       I != E; I++) {
    if (I->hasNestAttr())
      return true;
  }
  return false;
}

/// GetScratchRegister - Get a temp register for performing work in the
/// segmented stack and the Erlang/HiPE stack prologue. Depending on platform
/// and the properties of the function either one or two registers will be
/// needed. Set primary to true for the first register, false for the second.
static unsigned
GetScratchRegister(bool Is64Bit, bool IsLP64, const MachineFunction &MF, bool Primary) {
  CallingConv::ID CallingConvention = MF.getFunction()->getCallingConv();

  // Erlang stuff.
  if (CallingConvention == CallingConv::HiPE) {
    if (Is64Bit)
      return Primary ? X86::R14 : X86::R13;
    else
      return Primary ? X86::EBX : X86::EDI;
  }

  if (Is64Bit) {
    if (IsLP64)
      return Primary ? X86::R11 : X86::R12;
    else
      return Primary ? X86::R11D : X86::R12D;
  }

  bool IsNested = HasNestArgument(&MF);

  if (CallingConvention == CallingConv::X86_FastCall ||
      CallingConvention == CallingConv::Fast) {
    if (IsNested)
      report_fatal_error("Segmented stacks does not support fastcall with "
                         "nested function.");
    return Primary ? X86::EAX : X86::ECX;
  }
  if (IsNested)
    return Primary ? X86::EDX : X86::EAX;
  return Primary ? X86::ECX : X86::EAX;
}

// The stack limit in the TCB is set to this many bytes above the actual stack
// limit.
static const uint64_t kSplitStackAvailable = 256;

void
X86FrameLowering::adjustForSegmentedStacks(MachineFunction &MF) const {
  MachineBasicBlock &prologueMBB = MF.front();
  MachineFrameInfo *MFI = MF.getFrameInfo();
  const X86Subtarget &STI = MF.getSubtarget<X86Subtarget>();
  const TargetInstrInfo &TII = *STI.getInstrInfo();
  uint64_t StackSize;
  bool Is64Bit = STI.is64Bit();
  const bool IsLP64 = STI.isTarget64BitLP64();
  unsigned TlsReg, TlsOffset;
  DebugLoc DL;

  unsigned ScratchReg = GetScratchRegister(Is64Bit, IsLP64, MF, true);
  assert(!MF.getRegInfo().isLiveIn(ScratchReg) &&
         "Scratch register is live-in");

  if (MF.getFunction()->isVarArg())
    report_fatal_error("Segmented stacks do not support vararg functions.");
  if (!STI.isTargetLinux() && !STI.isTargetDarwin() && !STI.isTargetWin32() &&
      !STI.isTargetWin64() && !STI.isTargetFreeBSD() &&
      !STI.isTargetDragonFly())
    report_fatal_error("Segmented stacks not supported on this platform.");

  // Eventually StackSize will be calculated by a link-time pass; which will
  // also decide whether checking code needs to be injected into this particular
  // prologue.
  StackSize = MFI->getStackSize();

  // Do not generate a prologue for functions with a stack of size zero
  if (StackSize == 0)
    return;

  MachineBasicBlock *allocMBB = MF.CreateMachineBasicBlock();
  MachineBasicBlock *checkMBB = MF.CreateMachineBasicBlock();
  X86MachineFunctionInfo *X86FI = MF.getInfo<X86MachineFunctionInfo>();
  bool IsNested = false;

  // We need to know if the function has a nest argument only in 64 bit mode.
  if (Is64Bit)
    IsNested = HasNestArgument(&MF);

  // The MOV R10, RAX needs to be in a different block, since the RET we emit in
  // allocMBB needs to be last (terminating) instruction.

  for (MachineBasicBlock::livein_iterator i = prologueMBB.livein_begin(),
         e = prologueMBB.livein_end(); i != e; i++) {
    allocMBB->addLiveIn(*i);
    checkMBB->addLiveIn(*i);
  }

  if (IsNested)
    allocMBB->addLiveIn(IsLP64 ? X86::R10 : X86::R10D);

  MF.push_front(allocMBB);
  MF.push_front(checkMBB);

  // When the frame size is less than 256 we just compare the stack
  // boundary directly to the value of the stack pointer, per gcc.
  bool CompareStackPointer = StackSize < kSplitStackAvailable;

  // Read the limit off the current stacklet off the stack_guard location.
  if (Is64Bit) {
    if (STI.isTargetLinux()) {
      TlsReg = X86::FS;
      TlsOffset = IsLP64 ? 0x70 : 0x40;
    } else if (STI.isTargetDarwin()) {
      TlsReg = X86::GS;
      TlsOffset = 0x60 + 90*8; // See pthread_machdep.h. Steal TLS slot 90.
    } else if (STI.isTargetWin64()) {
      TlsReg = X86::GS;
      TlsOffset = 0x28; // pvArbitrary, reserved for application use
    } else if (STI.isTargetFreeBSD()) {
      TlsReg = X86::FS;
      TlsOffset = 0x18;
    } else if (STI.isTargetDragonFly()) {
      TlsReg = X86::FS;
      TlsOffset = 0x20; // use tls_tcb.tcb_segstack
    } else {
      report_fatal_error("Segmented stacks not supported on this platform.");
    }

    if (CompareStackPointer)
      ScratchReg = IsLP64 ? X86::RSP : X86::ESP;
    else
      BuildMI(checkMBB, DL, TII.get(IsLP64 ? X86::LEA64r : X86::LEA64_32r), ScratchReg).addReg(X86::RSP)
        .addImm(1).addReg(0).addImm(-StackSize).addReg(0);

    BuildMI(checkMBB, DL, TII.get(IsLP64 ? X86::CMP64rm : X86::CMP32rm)).addReg(ScratchReg)
      .addReg(0).addImm(1).addReg(0).addImm(TlsOffset).addReg(TlsReg);
  } else {
    if (STI.isTargetLinux()) {
      TlsReg = X86::GS;
      TlsOffset = 0x30;
    } else if (STI.isTargetDarwin()) {
      TlsReg = X86::GS;
      TlsOffset = 0x48 + 90*4;
    } else if (STI.isTargetWin32()) {
      TlsReg = X86::FS;
      TlsOffset = 0x14; // pvArbitrary, reserved for application use
    } else if (STI.isTargetDragonFly()) {
      TlsReg = X86::FS;
      TlsOffset = 0x10; // use tls_tcb.tcb_segstack
    } else if (STI.isTargetFreeBSD()) {
      report_fatal_error("Segmented stacks not supported on FreeBSD i386.");
    } else {
      report_fatal_error("Segmented stacks not supported on this platform.");
    }

    if (CompareStackPointer)
      ScratchReg = X86::ESP;
    else
      BuildMI(checkMBB, DL, TII.get(X86::LEA32r), ScratchReg).addReg(X86::ESP)
        .addImm(1).addReg(0).addImm(-StackSize).addReg(0);

    if (STI.isTargetLinux() || STI.isTargetWin32() || STI.isTargetWin64() ||
        STI.isTargetDragonFly()) {
      BuildMI(checkMBB, DL, TII.get(X86::CMP32rm)).addReg(ScratchReg)
        .addReg(0).addImm(0).addReg(0).addImm(TlsOffset).addReg(TlsReg);
    } else if (STI.isTargetDarwin()) {

      // TlsOffset doesn't fit into a mod r/m byte so we need an extra register.
      unsigned ScratchReg2;
      bool SaveScratch2;
      if (CompareStackPointer) {
        // The primary scratch register is available for holding the TLS offset.
        ScratchReg2 = GetScratchRegister(Is64Bit, IsLP64, MF, true);
        SaveScratch2 = false;
      } else {
        // Need to use a second register to hold the TLS offset
        ScratchReg2 = GetScratchRegister(Is64Bit, IsLP64, MF, false);

        // Unfortunately, with fastcc the second scratch register may hold an
        // argument.
        SaveScratch2 = MF.getRegInfo().isLiveIn(ScratchReg2);
      }

      // If Scratch2 is live-in then it needs to be saved.
      assert((!MF.getRegInfo().isLiveIn(ScratchReg2) || SaveScratch2) &&
             "Scratch register is live-in and not saved");

      if (SaveScratch2)
        BuildMI(checkMBB, DL, TII.get(X86::PUSH32r))
          .addReg(ScratchReg2, RegState::Kill);

      BuildMI(checkMBB, DL, TII.get(X86::MOV32ri), ScratchReg2)
        .addImm(TlsOffset);
      BuildMI(checkMBB, DL, TII.get(X86::CMP32rm))
        .addReg(ScratchReg)
        .addReg(ScratchReg2).addImm(1).addReg(0)
        .addImm(0)
        .addReg(TlsReg);

      if (SaveScratch2)
        BuildMI(checkMBB, DL, TII.get(X86::POP32r), ScratchReg2);
    }
  }

  // This jump is taken if SP >= (Stacklet Limit + Stack Space required).
  // It jumps to normal execution of the function body.
  BuildMI(checkMBB, DL, TII.get(X86::JA_1)).addMBB(&prologueMBB);

  // On 32 bit we first push the arguments size and then the frame size. On 64
  // bit, we pass the stack frame size in r10 and the argument size in r11.
  if (Is64Bit) {
    // Functions with nested arguments use R10, so it needs to be saved across
    // the call to _morestack

    const unsigned RegAX = IsLP64 ? X86::RAX : X86::EAX;
    const unsigned Reg10 = IsLP64 ? X86::R10 : X86::R10D;
    const unsigned Reg11 = IsLP64 ? X86::R11 : X86::R11D;
    const unsigned MOVrr = IsLP64 ? X86::MOV64rr : X86::MOV32rr;
    const unsigned MOVri = IsLP64 ? X86::MOV64ri : X86::MOV32ri;

    if (IsNested)
      BuildMI(allocMBB, DL, TII.get(MOVrr), RegAX).addReg(Reg10);

    BuildMI(allocMBB, DL, TII.get(MOVri), Reg10)
      .addImm(StackSize);
    BuildMI(allocMBB, DL, TII.get(MOVri), Reg11)
      .addImm(X86FI->getArgumentStackSize());
    MF.getRegInfo().setPhysRegUsed(Reg10);
    MF.getRegInfo().setPhysRegUsed(Reg11);
  } else {
    BuildMI(allocMBB, DL, TII.get(X86::PUSHi32))
      .addImm(X86FI->getArgumentStackSize());
    BuildMI(allocMBB, DL, TII.get(X86::PUSHi32))
      .addImm(StackSize);
  }

  // __morestack is in libgcc
  if (Is64Bit && MF.getTarget().getCodeModel() == CodeModel::Large) {
    // Under the large code model, we cannot assume that __morestack lives
    // within 2^31 bytes of the call site, so we cannot use pc-relative
    // addressing. We cannot perform the call via a temporary register,
    // as the rax register may be used to store the static chain, and all
    // other suitable registers may be either callee-save or used for
    // parameter passing. We cannot use the stack at this point either
    // because __morestack manipulates the stack directly.
    //
    // To avoid these issues, perform an indirect call via a read-only memory
    // location containing the address.
    //
    // This solution is not perfect, as it assumes that the .rodata section
    // is laid out within 2^31 bytes of each function body, but this seems
    // to be sufficient for JIT.
    BuildMI(allocMBB, DL, TII.get(X86::CALL64m))
        .addReg(X86::RIP)
        .addImm(0)
        .addReg(0)
        .addExternalSymbol("__morestack_addr")
        .addReg(0);
    MF.getMMI().setUsesMorestackAddr(true);
  } else {
    if (Is64Bit)
      BuildMI(allocMBB, DL, TII.get(X86::CALL64pcrel32))
        .addExternalSymbol("__morestack");
    else
      BuildMI(allocMBB, DL, TII.get(X86::CALLpcrel32))
        .addExternalSymbol("__morestack");
  }

  if (IsNested)
    BuildMI(allocMBB, DL, TII.get(X86::MORESTACK_RET_RESTORE_R10));
  else
    BuildMI(allocMBB, DL, TII.get(X86::MORESTACK_RET));

  allocMBB->addSuccessor(&prologueMBB);

  checkMBB->addSuccessor(allocMBB);
  checkMBB->addSuccessor(&prologueMBB);

#ifdef XDEBUG
  MF.verify();
#endif
}

/// Erlang programs may need a special prologue to handle the stack size they
/// might need at runtime. That is because Erlang/OTP does not implement a C
/// stack but uses a custom implementation of hybrid stack/heap architecture.
/// (for more information see Eric Stenman's Ph.D. thesis:
/// http://publications.uu.se/uu/fulltext/nbn_se_uu_diva-2688.pdf)
///
/// CheckStack:
///       temp0 = sp - MaxStack
///       if( temp0 < SP_LIMIT(P) ) goto IncStack else goto OldStart
/// OldStart:
///       ...
/// IncStack:
///       call inc_stack   # doubles the stack space
///       temp0 = sp - MaxStack
///       if( temp0 < SP_LIMIT(P) ) goto IncStack else goto OldStart
void X86FrameLowering::adjustForHiPEPrologue(MachineFunction &MF) const {
  const X86Subtarget &STI = MF.getSubtarget<X86Subtarget>();
  const TargetInstrInfo &TII = *STI.getInstrInfo();
  MachineFrameInfo *MFI = MF.getFrameInfo();
  const unsigned SlotSize = STI.getRegisterInfo()->getSlotSize();
  const bool Is64Bit = STI.is64Bit();
  const bool IsLP64 = STI.isTarget64BitLP64();
  DebugLoc DL;
  // HiPE-specific values
  const unsigned HipeLeafWords = 24;
  const unsigned CCRegisteredArgs = Is64Bit ? 6 : 5;
  const unsigned Guaranteed = HipeLeafWords * SlotSize;
  unsigned CallerStkArity = MF.getFunction()->arg_size() > CCRegisteredArgs ?
                            MF.getFunction()->arg_size() - CCRegisteredArgs : 0;
  unsigned MaxStack = MFI->getStackSize() + CallerStkArity*SlotSize + SlotSize;

  assert(STI.isTargetLinux() &&
         "HiPE prologue is only supported on Linux operating systems.");

  // Compute the largest caller's frame that is needed to fit the callees'
  // frames. This 'MaxStack' is computed from:
  //
  // a) the fixed frame size, which is the space needed for all spilled temps,
  // b) outgoing on-stack parameter areas, and
  // c) the minimum stack space this function needs to make available for the
  //    functions it calls (a tunable ABI property).
  if (MFI->hasCalls()) {
    unsigned MoreStackForCalls = 0;

    for (MachineFunction::iterator MBBI = MF.begin(), MBBE = MF.end();
         MBBI != MBBE; ++MBBI)
      for (MachineBasicBlock::iterator MI = MBBI->begin(), ME = MBBI->end();
           MI != ME; ++MI) {
        if (!MI->isCall())
          continue;

        // Get callee operand.
        const MachineOperand &MO = MI->getOperand(0);

        // Only take account of global function calls (no closures etc.).
        if (!MO.isGlobal())
          continue;

        const Function *F = dyn_cast<Function>(MO.getGlobal());
        if (!F)
          continue;

        // Do not update 'MaxStack' for primitive and built-in functions
        // (encoded with names either starting with "erlang."/"bif_" or not
        // having a ".", such as a simple <Module>.<Function>.<Arity>, or an
        // "_", such as the BIF "suspend_0") as they are executed on another
        // stack.
        if (F->getName().find("erlang.") != StringRef::npos ||
            F->getName().find("bif_") != StringRef::npos ||
            F->getName().find_first_of("._") == StringRef::npos)
          continue;

        unsigned CalleeStkArity =
          F->arg_size() > CCRegisteredArgs ? F->arg_size()-CCRegisteredArgs : 0;
        if (HipeLeafWords - 1 > CalleeStkArity)
          MoreStackForCalls = std::max(MoreStackForCalls,
                               (HipeLeafWords - 1 - CalleeStkArity) * SlotSize);
      }
    MaxStack += MoreStackForCalls;
  }

  // If the stack frame needed is larger than the guaranteed then runtime checks
  // and calls to "inc_stack_0" BIF should be inserted in the assembly prologue.
  if (MaxStack > Guaranteed) {
    MachineBasicBlock &prologueMBB = MF.front();
    MachineBasicBlock *stackCheckMBB = MF.CreateMachineBasicBlock();
    MachineBasicBlock *incStackMBB = MF.CreateMachineBasicBlock();

    for (MachineBasicBlock::livein_iterator I = prologueMBB.livein_begin(),
           E = prologueMBB.livein_end(); I != E; I++) {
      stackCheckMBB->addLiveIn(*I);
      incStackMBB->addLiveIn(*I);
    }

    MF.push_front(incStackMBB);
    MF.push_front(stackCheckMBB);

    unsigned ScratchReg, SPReg, PReg, SPLimitOffset;
    unsigned LEAop, CMPop, CALLop;
    if (Is64Bit) {
      SPReg = X86::RSP;
      PReg  = X86::RBP;
      LEAop = X86::LEA64r;
      CMPop = X86::CMP64rm;
      CALLop = X86::CALL64pcrel32;
      SPLimitOffset = 0x90;
    } else {
      SPReg = X86::ESP;
      PReg  = X86::EBP;
      LEAop = X86::LEA32r;
      CMPop = X86::CMP32rm;
      CALLop = X86::CALLpcrel32;
      SPLimitOffset = 0x4c;
    }

    ScratchReg = GetScratchRegister(Is64Bit, IsLP64, MF, true);
    assert(!MF.getRegInfo().isLiveIn(ScratchReg) &&
           "HiPE prologue scratch register is live-in");

    // Create new MBB for StackCheck:
    addRegOffset(BuildMI(stackCheckMBB, DL, TII.get(LEAop), ScratchReg),
                 SPReg, false, -MaxStack);
    // SPLimitOffset is in a fixed heap location (pointed by BP).
    addRegOffset(BuildMI(stackCheckMBB, DL, TII.get(CMPop))
                 .addReg(ScratchReg), PReg, false, SPLimitOffset);
    BuildMI(stackCheckMBB, DL, TII.get(X86::JAE_1)).addMBB(&prologueMBB);

    // Create new MBB for IncStack:
    BuildMI(incStackMBB, DL, TII.get(CALLop)).
      addExternalSymbol("inc_stack_0");
    addRegOffset(BuildMI(incStackMBB, DL, TII.get(LEAop), ScratchReg),
                 SPReg, false, -MaxStack);
    addRegOffset(BuildMI(incStackMBB, DL, TII.get(CMPop))
                 .addReg(ScratchReg), PReg, false, SPLimitOffset);
    BuildMI(incStackMBB, DL, TII.get(X86::JLE_1)).addMBB(incStackMBB);

    stackCheckMBB->addSuccessor(&prologueMBB, 99);
    stackCheckMBB->addSuccessor(incStackMBB, 1);
    incStackMBB->addSuccessor(&prologueMBB, 99);
    incStackMBB->addSuccessor(incStackMBB, 1);
  }
#ifdef XDEBUG
  MF.verify();
#endif
}

void X86FrameLowering::
eliminateCallFramePseudoInstr(MachineFunction &MF, MachineBasicBlock &MBB,
                              MachineBasicBlock::iterator I) const {
  const X86Subtarget &STI = MF.getSubtarget<X86Subtarget>();
  const TargetInstrInfo &TII = *STI.getInstrInfo();
  const X86RegisterInfo &RegInfo = *STI.getRegisterInfo();
  unsigned StackPtr = RegInfo.getStackRegister();
  bool reserveCallFrame = hasReservedCallFrame(MF);
  int Opcode = I->getOpcode();
  bool isDestroy = Opcode == TII.getCallFrameDestroyOpcode();
  bool IsLP64 = STI.isTarget64BitLP64();
  DebugLoc DL = I->getDebugLoc();
  uint64_t Amount = !reserveCallFrame ? I->getOperand(0).getImm() : 0;
  uint64_t InternalAmt = (isDestroy || Amount) ? I->getOperand(1).getImm() : 0;
  I = MBB.erase(I);

  if (!reserveCallFrame) {
    // If the stack pointer can be changed after prologue, turn the
    // adjcallstackup instruction into a 'sub ESP, <amt>' and the
    // adjcallstackdown instruction into 'add ESP, <amt>'
    if (Amount == 0)
      return;

    // We need to keep the stack aligned properly.  To do this, we round the
    // amount of space needed for the outgoing arguments up to the next
    // alignment boundary.
    unsigned StackAlign = getStackAlignment();
    Amount = RoundUpToAlignment(Amount, StackAlign);

    MachineInstr *New = nullptr;

    // Factor out the amount that gets handled inside the sequence
    // (Pushes of argument for frame setup, callee pops for frame destroy)
    Amount -= InternalAmt;

    if (Amount) {
      if (Opcode == TII.getCallFrameSetupOpcode()) {
        New = BuildMI(MF, DL, TII.get(getSUBriOpcode(IsLP64, Amount)), StackPtr)
          .addReg(StackPtr).addImm(Amount);
      } else {
        assert(Opcode == TII.getCallFrameDestroyOpcode());

        unsigned Opc = getADDriOpcode(IsLP64, Amount);
        New = BuildMI(MF, DL, TII.get(Opc), StackPtr)
          .addReg(StackPtr).addImm(Amount);
      }
    }

    if (New) {
      // The EFLAGS implicit def is dead.
      New->getOperand(3).setIsDead();

      // Replace the pseudo instruction with a new instruction.
      MBB.insert(I, New);
    }

    return;
  }

  if (Opcode == TII.getCallFrameDestroyOpcode() && InternalAmt) {
    // If we are performing frame pointer elimination and if the callee pops
    // something off the stack pointer, add it back.  We do this until we have
    // more advanced stack pointer tracking ability.
    unsigned Opc = getSUBriOpcode(IsLP64, InternalAmt);
    MachineInstr *New = BuildMI(MF, DL, TII.get(Opc), StackPtr)
      .addReg(StackPtr).addImm(InternalAmt);

    // The EFLAGS implicit def is dead.
    New->getOperand(3).setIsDead();

    // We are not tracking the stack pointer adjustment by the callee, so make
    // sure we restore the stack pointer immediately after the call, there may
    // be spill code inserted between the CALL and ADJCALLSTACKUP instructions.
    MachineBasicBlock::iterator B = MBB.begin();
    while (I != B && !std::prev(I)->isCall())
      --I;
    MBB.insert(I, New);
  }
}
<|MERGE_RESOLUTION|>--- conflicted
+++ resolved
@@ -393,14 +393,6 @@
   return false;
 }
 
-<<<<<<< HEAD
-void X86FrameLowering::getStackProbeFunction(const X86Subtarget &STI,
-                                             unsigned &CallOp,
-                                             const char *&Symbol) {
-  CallOp = STI.is64Bit() ? X86::W64ALLOCA : X86::CALLpcrel32;
-
-  if (STI.is64Bit()) {
-=======
 void X86FrameLowering::emitStackProbeCall(MachineFunction &MF,
                                           MachineBasicBlock &MBB,
                                           MachineBasicBlock::iterator MBBI,
@@ -418,7 +410,6 @@
 
   const char *Symbol;
   if (Is64Bit) {
->>>>>>> 969bfdfe
     if (STI.isTargetCygMing()) {
       Symbol = "___chkstk_ms";
     } else {
@@ -428,8 +419,6 @@
     Symbol = "_alloca";
   else
     Symbol = "_chkstk";
-<<<<<<< HEAD
-=======
 
   MachineInstrBuilder CI;
 
@@ -490,7 +479,6 @@
       MaxAlign = SlotSize;
   }
   return MaxAlign;
->>>>>>> 969bfdfe
 }
 
 /// emitPrologue - Push callee-saved registers onto the stack, which
@@ -619,10 +607,6 @@
     X86FI->setCalleeSavedFrameSize(
       X86FI->getCalleeSavedFrameSize() - TailCallReturnAddrDelta);
 
-<<<<<<< HEAD
-  bool UseStackProbe = (STI.isOSWindows() && !STI.isTargetMacho());
-  
-=======
   bool UseStackProbe = (STI.isOSWindows() && !STI.isTargetMachO());
 
   // The default stack probe size is 4096 if the function has no stackprobesize
@@ -633,7 +617,6 @@
         .getValueAsString()
         .getAsInteger(0, StackProbeSize);
 
->>>>>>> 969bfdfe
   // If this is x86-64 and the Red Zone is not disabled, if we are a leaf
   // function, and use up to 128 bytes of stack space, don't have a frame
   // pointer, calls, or dynamic alloca then we do not need to adjust the
@@ -808,8 +791,6 @@
 
   // Adjust stack pointer: ESP -= numbytes.
 
-  static const size_t PageSize = 4096;
-
   // Windows and cygwin/mingw require a prologue helper routine when allocating
   // more than 4K bytes on the stack.  Windows uses __chkstk and cygwin/mingw
   // uses __alloca.  __alloca and the 32-bit version of __chkstk will probe the
@@ -818,19 +799,10 @@
   // responsible for adjusting the stack pointer.  Touching the stack at 4K
   // increments is necessary to ensure that the guard pages used by the OS
   // virtual memory manager are allocated in correct sequence.
-<<<<<<< HEAD
-  if (NumBytes >= PageSize && UseStackProbe) {
-    const char *StackProbeSymbol;
-    unsigned CallOp;
-
-    getStackProbeFunction(STI, CallOp, StackProbeSymbol);
-
-=======
   uint64_t AlignedNumBytes = NumBytes;
   if (IsWinEH && RegInfo->needsStackRealignment(MF))
     AlignedNumBytes = RoundUpToAlignment(AlignedNumBytes, MaxAlign);
   if (AlignedNumBytes >= StackProbeSize && UseStackProbe) {
->>>>>>> 969bfdfe
     // Check whether EAX is livein for this function.
     bool isEAXAlive = isEAXLiveIn(MF);
 
@@ -869,14 +841,6 @@
         .setMIFlag(MachineInstr::FrameSetup);
     }
 
-<<<<<<< HEAD
-    BuildMI(MBB, MBBI, DL,
-            TII.get(CallOp))
-      .addExternalSymbol(StackProbeSymbol)
-      .addReg(StackPtr,    RegState::Define | RegState::Implicit)
-      .addReg(X86::EFLAGS, RegState::Define | RegState::Implicit)
-      .setMIFlag(MachineInstr::FrameSetup);
-=======
     // Save a pointer to the MI where we set AX.
     MachineBasicBlock::iterator SetRAX = MBBI;
     --SetRAX;
@@ -887,7 +851,6 @@
     // Apply the frame setup flag to all inserted instrs.
     for (; SetRAX != MBBI; ++SetRAX)
       SetRAX->setFlag(MachineInstr::FrameSetup);
->>>>>>> 969bfdfe
 
     if (isEAXAlive) {
       // Restore EAX
@@ -908,31 +871,6 @@
         .setMIFlag(MachineInstr::FrameSetup);
 
   int SEHFrameOffset = 0;
-<<<<<<< HEAD
-  if (NeedsWinEH) {
-    if (HasFP) {
-      // We need to set frame base offset low enough such that all saved
-      // register offsets would be positive relative to it, but we can't
-      // just use NumBytes, because .seh_setframe offset must be <=240.
-      // So we pretend to have only allocated enough space to spill the
-      // non-volatile registers.
-      // We don't care about the rest of stack allocation, because unwinder
-      // will restore SP to (BP - SEHFrameOffset)
-      for (const CalleeSavedInfo &Info : MFI->getCalleeSavedInfo()) {
-        int offset = MFI->getObjectOffset(Info.getFrameIdx());
-        SEHFrameOffset = std::max(SEHFrameOffset, std::abs(offset));
-      }
-      SEHFrameOffset += SEHFrameOffset % 16; // ensure alignmant
-
-      // This only needs to account for XMM spill slots, GPR slots
-      // are covered by the .seh_pushreg's emitted above.
-      unsigned Size = SEHFrameOffset - X86FI->getCalleeSavedFrameSize();
-      if (Size) {
-        BuildMI(MBB, MBBI, DL, TII.get(X86::SEH_StackAlloc))
-            .addImm(Size)
-            .setMIFlag(MachineInstr::FrameSetup);
-      }
-=======
   if (IsWinEH && HasFP) {
     SEHFrameOffset = calculateSetFPREG(NumBytes);
     if (SEHFrameOffset)
@@ -940,7 +878,6 @@
                    StackPtr, false, SEHFrameOffset);
     else
       BuildMI(MBB, MBBI, DL, TII.get(X86::MOV64rr), FramePtr).addReg(StackPtr);
->>>>>>> 969bfdfe
 
     if (NeedsWinEH)
       BuildMI(MBB, MBBI, DL, TII.get(X86::SEH_SetFrame))
