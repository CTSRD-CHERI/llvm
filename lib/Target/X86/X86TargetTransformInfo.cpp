--- conflicted
+++ resolved
@@ -25,111 +25,6 @@
 
 #define DEBUG_TYPE "x86tti"
 
-<<<<<<< HEAD
-// Declare the pass initialization routine locally as target-specific passes
-// don't have a target-wide initialization entry point, and so we rely on the
-// pass constructor initialization.
-namespace llvm {
-void initializeX86TTIPass(PassRegistry &);
-}
-
-namespace {
-
-class X86TTI final : public ImmutablePass, public TargetTransformInfo {
-  const X86Subtarget *ST;
-  const X86TargetLowering *TLI;
-
-  /// Estimate the overhead of scalarizing an instruction. Insert and Extract
-  /// are set if the result needs to be inserted and/or extracted from vectors.
-  unsigned getScalarizationOverhead(Type *Ty, bool Insert, bool Extract) const;
-
-public:
-  X86TTI() : ImmutablePass(ID), ST(nullptr), TLI(nullptr) {
-    llvm_unreachable("This pass cannot be directly constructed");
-  }
-
-  X86TTI(const X86TargetMachine *TM)
-      : ImmutablePass(ID), ST(TM->getSubtargetImpl()),
-        TLI(TM->getSubtargetImpl()->getTargetLowering()) {
-    initializeX86TTIPass(*PassRegistry::getPassRegistry());
-  }
-
-  void initializePass() override {
-    pushTTIStack(this);
-  }
-
-  void getAnalysisUsage(AnalysisUsage &AU) const override {
-    TargetTransformInfo::getAnalysisUsage(AU);
-  }
-
-  /// Pass identification.
-  static char ID;
-
-  /// Provide necessary pointer adjustments for the two base classes.
-  void *getAdjustedAnalysisPointer(const void *ID) override {
-    if (ID == &TargetTransformInfo::ID)
-      return (TargetTransformInfo*)this;
-    return this;
-  }
-
-  /// \name Scalar TTI Implementations
-  /// @{
-  PopcntSupportKind getPopcntSupport(unsigned TyWidth) const override;
-
-  /// @}
-
-  /// \name Vector TTI Implementations
-  /// @{
-
-  unsigned getNumberOfRegisters(bool Vector) const override;
-  unsigned getRegisterBitWidth(bool Vector) const override;
-  unsigned getMaxInterleaveFactor() const override;
-  unsigned getArithmeticInstrCost(unsigned Opcode, Type *Ty, OperandValueKind,
-                                  OperandValueKind, OperandValueProperties,
-                                  OperandValueProperties) const override;
-  unsigned getShuffleCost(ShuffleKind Kind, Type *Tp,
-                          int Index, Type *SubTp) const override;
-  unsigned getCastInstrCost(unsigned Opcode, Type *Dst,
-                            Type *Src) const override;
-  unsigned getCmpSelInstrCost(unsigned Opcode, Type *ValTy,
-                              Type *CondTy) const override;
-  unsigned getVectorInstrCost(unsigned Opcode, Type *Val,
-                              unsigned Index) const override;
-  unsigned getMemoryOpCost(unsigned Opcode, Type *Src, unsigned Alignment,
-                           unsigned AddressSpace) const override;
-
-  unsigned getAddressComputationCost(Type *PtrTy,
-                                     bool IsComplex) const override;
-
-  unsigned getReductionCost(unsigned Opcode, Type *Ty,
-                            bool IsPairwiseForm) const override;
-
-  unsigned getIntImmCost(int64_t) const;
-
-  unsigned getIntImmCost(const APInt &Imm, Type *Ty) const override;
-
-  unsigned getIntImmCost(unsigned Opcode, unsigned Idx, const APInt &Imm,
-                         Type *Ty) const override;
-  unsigned getIntImmCost(Intrinsic::ID IID, unsigned Idx, const APInt &Imm,
-                         Type *Ty) const override;
-
-  /// @}
-};
-
-} // end anonymous namespace
-
-INITIALIZE_AG_PASS(X86TTI, TargetTransformInfo, "x86tti",
-                   "X86 Target Transform Info", true, true, false)
-char X86TTI::ID = 0;
-
-ImmutablePass *
-llvm::createX86TargetTransformInfoPass(const X86TargetMachine *TM) {
-  return new X86TTI(TM);
-}
-
-
-=======
->>>>>>> 969bfdfe
 //===----------------------------------------------------------------------===//
 //
 // X86 cost model.
@@ -171,11 +66,7 @@
 
 }
 
-<<<<<<< HEAD
-unsigned X86TTI::getMaxInterleaveFactor() const {
-=======
 unsigned X86TTIImpl::getMaxInterleaveFactor() {
->>>>>>> 969bfdfe
   if (ST->isAtom())
     return 1;
 
@@ -187,17 +78,10 @@
   return 2;
 }
 
-<<<<<<< HEAD
-unsigned X86TTI::getArithmeticInstrCost(
-    unsigned Opcode, Type *Ty, OperandValueKind Op1Info,
-    OperandValueKind Op2Info, OperandValueProperties Opd1PropInfo,
-    OperandValueProperties Opd2PropInfo) const {
-=======
 unsigned X86TTIImpl::getArithmeticInstrCost(
     unsigned Opcode, Type *Ty, TTI::OperandValueKind Op1Info,
     TTI::OperandValueKind Op2Info, TTI::OperandValueProperties Opd1PropInfo,
     TTI::OperandValueProperties Opd2PropInfo) {
->>>>>>> 969bfdfe
   // Legalize the type.
   std::pair<unsigned, MVT> LT = TLI->getTypeLegalizationCost(Ty);
 
@@ -632,8 +516,6 @@
     { ISD::SIGN_EXTEND, MVT::v8i64,  MVT::v16i32, 3 },
     { ISD::ZERO_EXTEND, MVT::v8i64,  MVT::v16i32, 3 },
 
-<<<<<<< HEAD
-=======
     { ISD::SINT_TO_FP,  MVT::v16f32, MVT::v16i1,  3 },
     { ISD::SINT_TO_FP,  MVT::v16f32, MVT::v16i8,  2 },
     { ISD::SINT_TO_FP,  MVT::v16f32, MVT::v16i16, 2 },
@@ -641,7 +523,6 @@
     { ISD::SINT_TO_FP,  MVT::v8f64,  MVT::v8i1,   4 },
     { ISD::SINT_TO_FP,  MVT::v8f64,  MVT::v8i16,  2 },
     { ISD::SINT_TO_FP,  MVT::v8f64,  MVT::v8i32,  1 },
->>>>>>> 969bfdfe
   };
 
   if (ST->hasAVX512()) {
@@ -685,11 +566,8 @@
 
     { ISD::FP_EXTEND,   MVT::v8f64,  MVT::v8f32,  3 },
     { ISD::FP_ROUND,    MVT::v8f32,  MVT::v8f64,  3 },
-<<<<<<< HEAD
-=======
 
     { ISD::UINT_TO_FP,  MVT::v8f32,  MVT::v8i32,  8 },
->>>>>>> 969bfdfe
   };
 
   static const TypeConversionCostTblEntry<MVT::SimpleValueType>
