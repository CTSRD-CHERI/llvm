//===-- X86InstrSSE.td - SSE Instruction Set ---------------*- tablegen -*-===//
//
//                     The LLVM Compiler Infrastructure
//
// This file is distributed under the University of Illinois Open Source
// License. See LICENSE.TXT for details.
//
//===----------------------------------------------------------------------===//
//
// This file describes the X86 SSE instruction set, defining the instructions,
// and properties of the instructions which are needed for code generation,
// machine code emission, and analysis.
//
//===----------------------------------------------------------------------===//

class OpndItins<InstrItinClass arg_rr, InstrItinClass arg_rm> {
  InstrItinClass rr = arg_rr;
  InstrItinClass rm = arg_rm;
  // InstrSchedModel info.
  X86FoldableSchedWrite Sched = WriteFAdd;
}

class SizeItins<OpndItins arg_s, OpndItins arg_d> {
  OpndItins s = arg_s;
  OpndItins d = arg_d;
}


class ShiftOpndItins<InstrItinClass arg_rr, InstrItinClass arg_rm,
  InstrItinClass arg_ri> {
  InstrItinClass rr = arg_rr;
  InstrItinClass rm = arg_rm;
  InstrItinClass ri = arg_ri;
}


// scalar
let Sched = WriteFAdd in {
def SSE_ALU_F32S : OpndItins<
  IIC_SSE_ALU_F32S_RR, IIC_SSE_ALU_F32S_RM
>;

def SSE_ALU_F64S : OpndItins<
  IIC_SSE_ALU_F64S_RR, IIC_SSE_ALU_F64S_RM
>;
}

def SSE_ALU_ITINS_S : SizeItins<
  SSE_ALU_F32S, SSE_ALU_F64S
>;

let Sched = WriteFMul in {
def SSE_MUL_F32S : OpndItins<
  IIC_SSE_MUL_F32S_RR, IIC_SSE_MUL_F64S_RM
>;

def SSE_MUL_F64S : OpndItins<
  IIC_SSE_MUL_F64S_RR, IIC_SSE_MUL_F64S_RM
>;
}

def SSE_MUL_ITINS_S : SizeItins<
  SSE_MUL_F32S, SSE_MUL_F64S
>;

let Sched = WriteFDiv in {
def SSE_DIV_F32S : OpndItins<
  IIC_SSE_DIV_F32S_RR, IIC_SSE_DIV_F64S_RM
>;

def SSE_DIV_F64S : OpndItins<
  IIC_SSE_DIV_F64S_RR, IIC_SSE_DIV_F64S_RM
>;
}

def SSE_DIV_ITINS_S : SizeItins<
  SSE_DIV_F32S, SSE_DIV_F64S
>;

// parallel
let Sched = WriteFAdd in {
def SSE_ALU_F32P : OpndItins<
  IIC_SSE_ALU_F32P_RR, IIC_SSE_ALU_F32P_RM
>;

def SSE_ALU_F64P : OpndItins<
  IIC_SSE_ALU_F64P_RR, IIC_SSE_ALU_F64P_RM
>;
}

def SSE_ALU_ITINS_P : SizeItins<
  SSE_ALU_F32P, SSE_ALU_F64P
>;

let Sched = WriteFMul in {
def SSE_MUL_F32P : OpndItins<
  IIC_SSE_MUL_F32P_RR, IIC_SSE_MUL_F64P_RM
>;

def SSE_MUL_F64P : OpndItins<
  IIC_SSE_MUL_F64P_RR, IIC_SSE_MUL_F64P_RM
>;
}

def SSE_MUL_ITINS_P : SizeItins<
  SSE_MUL_F32P, SSE_MUL_F64P
>;

let Sched = WriteFDiv in {
def SSE_DIV_F32P : OpndItins<
  IIC_SSE_DIV_F32P_RR, IIC_SSE_DIV_F64P_RM
>;

def SSE_DIV_F64P : OpndItins<
  IIC_SSE_DIV_F64P_RR, IIC_SSE_DIV_F64P_RM
>;
}

def SSE_DIV_ITINS_P : SizeItins<
  SSE_DIV_F32P, SSE_DIV_F64P
>;

let Sched = WriteVecLogic in
def SSE_VEC_BIT_ITINS_P : OpndItins<
  IIC_SSE_BIT_P_RR, IIC_SSE_BIT_P_RM
>;

def SSE_BIT_ITINS_P : OpndItins<
  IIC_SSE_BIT_P_RR, IIC_SSE_BIT_P_RM
>;

let Sched = WriteVecALU in {
def SSE_INTALU_ITINS_P : OpndItins<
  IIC_SSE_INTALU_P_RR, IIC_SSE_INTALU_P_RM
>;

def SSE_INTALUQ_ITINS_P : OpndItins<
  IIC_SSE_INTALUQ_P_RR, IIC_SSE_INTALUQ_P_RM
>;
}

let Sched = WriteVecIMul in
def SSE_INTMUL_ITINS_P : OpndItins<
  IIC_SSE_INTMUL_P_RR, IIC_SSE_INTMUL_P_RM
>;

def SSE_INTSHIFT_ITINS_P : ShiftOpndItins<
  IIC_SSE_INTSH_P_RR, IIC_SSE_INTSH_P_RM, IIC_SSE_INTSH_P_RI
>;

def SSE_MOVA_ITINS : OpndItins<
  IIC_SSE_MOVA_P_RR, IIC_SSE_MOVA_P_RM
>;

def SSE_MOVU_ITINS : OpndItins<
  IIC_SSE_MOVU_P_RR, IIC_SSE_MOVU_P_RM
>;

def SSE_DPPD_ITINS : OpndItins<
  IIC_SSE_DPPD_RR, IIC_SSE_DPPD_RM
>;

def SSE_DPPS_ITINS : OpndItins<
  IIC_SSE_DPPS_RR, IIC_SSE_DPPD_RM
>;

def DEFAULT_ITINS : OpndItins<
  IIC_ALU_NONMEM, IIC_ALU_MEM
>;

def SSE_EXTRACT_ITINS : OpndItins<
  IIC_SSE_EXTRACTPS_RR, IIC_SSE_EXTRACTPS_RM
>;

def SSE_INSERT_ITINS : OpndItins<
  IIC_SSE_INSERTPS_RR, IIC_SSE_INSERTPS_RM
>;

let Sched = WriteMPSAD in
def SSE_MPSADBW_ITINS : OpndItins<
  IIC_SSE_MPSADBW_RR, IIC_SSE_MPSADBW_RM
>;

let Sched = WriteVecIMul in
def SSE_PMULLD_ITINS : OpndItins<
  IIC_SSE_PMULLD_RR, IIC_SSE_PMULLD_RM
>;

// Definitions for backward compatibility.
// The instructions mapped on these definitions uses a different itinerary
// than the actual scheduling model.
let Sched = WriteShuffle in
def DEFAULT_ITINS_SHUFFLESCHED :  OpndItins<
  IIC_ALU_NONMEM, IIC_ALU_MEM
>;

let Sched = WriteVecIMul in
def DEFAULT_ITINS_VECIMULSCHED :  OpndItins<
  IIC_ALU_NONMEM, IIC_ALU_MEM
>;

let Sched = WriteShuffle in
def SSE_INTALU_ITINS_SHUFF_P : OpndItins<
  IIC_SSE_INTALU_P_RR, IIC_SSE_INTALU_P_RM
>;

let Sched = WriteMPSAD in
def DEFAULT_ITINS_MPSADSCHED :  OpndItins<
  IIC_ALU_NONMEM, IIC_ALU_MEM
>;

let Sched = WriteFBlend in
def DEFAULT_ITINS_FBLENDSCHED :  OpndItins<
  IIC_ALU_NONMEM, IIC_ALU_MEM
>;

let Sched = WriteBlend in
def DEFAULT_ITINS_BLENDSCHED :  OpndItins<
  IIC_ALU_NONMEM, IIC_ALU_MEM
>;

let Sched = WriteVarBlend in
def DEFAULT_ITINS_VARBLENDSCHED :  OpndItins<
  IIC_ALU_NONMEM, IIC_ALU_MEM
>;

let Sched = WriteFBlend in
def SSE_INTALU_ITINS_FBLEND_P : OpndItins<
  IIC_SSE_INTALU_P_RR, IIC_SSE_INTALU_P_RM
>;

let Sched = WriteBlend in
def SSE_INTALU_ITINS_BLEND_P : OpndItins<
  IIC_SSE_INTALU_P_RR, IIC_SSE_INTALU_P_RM
>;

//===----------------------------------------------------------------------===//
// SSE 1 & 2 Instructions Classes
//===----------------------------------------------------------------------===//

/// sse12_fp_scalar - SSE 1 & 2 scalar instructions class
multiclass sse12_fp_scalar<bits<8> opc, string OpcodeStr, SDNode OpNode,
                           RegisterClass RC, X86MemOperand x86memop,
                           OpndItins itins,
                           bit Is2Addr = 1> {
  let isCommutable = 1 in {
    def rr : SI<opc, MRMSrcReg, (outs RC:$dst), (ins RC:$src1, RC:$src2),
       !if(Is2Addr,
           !strconcat(OpcodeStr, "\t{$src2, $dst|$dst, $src2}"),
           !strconcat(OpcodeStr, "\t{$src2, $src1, $dst|$dst, $src1, $src2}")),
       [(set RC:$dst, (OpNode RC:$src1, RC:$src2))], itins.rr>,
       Sched<[itins.Sched]>;
  }
  def rm : SI<opc, MRMSrcMem, (outs RC:$dst), (ins RC:$src1, x86memop:$src2),
       !if(Is2Addr,
           !strconcat(OpcodeStr, "\t{$src2, $dst|$dst, $src2}"),
           !strconcat(OpcodeStr, "\t{$src2, $src1, $dst|$dst, $src1, $src2}")),
       [(set RC:$dst, (OpNode RC:$src1, (load addr:$src2)))], itins.rm>,
       Sched<[itins.Sched.Folded, ReadAfterLd]>;
}

/// sse12_fp_scalar_int - SSE 1 & 2 scalar instructions intrinsics class
multiclass sse12_fp_scalar_int<bits<8> opc, string OpcodeStr, RegisterClass RC,
                             string asm, string SSEVer, string FPSizeStr,
                             Operand memopr, ComplexPattern mem_cpat,
                             OpndItins itins,
                             bit Is2Addr = 1> {
let isCodeGenOnly = 1 in {
  def rr_Int : SI<opc, MRMSrcReg, (outs RC:$dst), (ins RC:$src1, RC:$src2),
       !if(Is2Addr,
           !strconcat(asm, "\t{$src2, $dst|$dst, $src2}"),
           !strconcat(asm, "\t{$src2, $src1, $dst|$dst, $src1, $src2}")),
       [(set RC:$dst, (!cast<Intrinsic>(
                 !strconcat("int_x86_sse", SSEVer, "_", OpcodeStr, FPSizeStr))
             RC:$src1, RC:$src2))], itins.rr>,
       Sched<[itins.Sched]>;
  def rm_Int : SI<opc, MRMSrcMem, (outs RC:$dst), (ins RC:$src1, memopr:$src2),
       !if(Is2Addr,
           !strconcat(asm, "\t{$src2, $dst|$dst, $src2}"),
           !strconcat(asm, "\t{$src2, $src1, $dst|$dst, $src1, $src2}")),
       [(set RC:$dst, (!cast<Intrinsic>(!strconcat("int_x86_sse",
                                          SSEVer, "_", OpcodeStr, FPSizeStr))
             RC:$src1, mem_cpat:$src2))], itins.rm>,
       Sched<[itins.Sched.Folded, ReadAfterLd]>;
}
}

/// sse12_fp_packed - SSE 1 & 2 packed instructions class
multiclass sse12_fp_packed<bits<8> opc, string OpcodeStr, SDNode OpNode,
                           RegisterClass RC, ValueType vt,
                           X86MemOperand x86memop, PatFrag mem_frag,
                           Domain d, OpndItins itins, bit Is2Addr = 1> {
  let isCommutable = 1 in
    def rr : PI<opc, MRMSrcReg, (outs RC:$dst), (ins RC:$src1, RC:$src2),
       !if(Is2Addr,
           !strconcat(OpcodeStr, "\t{$src2, $dst|$dst, $src2}"),
           !strconcat(OpcodeStr, "\t{$src2, $src1, $dst|$dst, $src1, $src2}")),
       [(set RC:$dst, (vt (OpNode RC:$src1, RC:$src2)))], itins.rr, d>,
       Sched<[itins.Sched]>;
  let mayLoad = 1 in
    def rm : PI<opc, MRMSrcMem, (outs RC:$dst), (ins RC:$src1, x86memop:$src2),
       !if(Is2Addr,
           !strconcat(OpcodeStr, "\t{$src2, $dst|$dst, $src2}"),
           !strconcat(OpcodeStr, "\t{$src2, $src1, $dst|$dst, $src1, $src2}")),
       [(set RC:$dst, (OpNode RC:$src1, (mem_frag addr:$src2)))],
          itins.rm, d>,
       Sched<[itins.Sched.Folded, ReadAfterLd]>;
}

/// sse12_fp_packed_logical_rm - SSE 1 & 2 packed instructions class
multiclass sse12_fp_packed_logical_rm<bits<8> opc, RegisterClass RC, Domain d,
                                      string OpcodeStr, X86MemOperand x86memop,
                                      list<dag> pat_rr, list<dag> pat_rm,
                                      bit Is2Addr = 1> {
  let isCommutable = 1, hasSideEffects = 0 in
    def rr : PI<opc, MRMSrcReg, (outs RC:$dst), (ins RC:$src1, RC:$src2),
       !if(Is2Addr,
           !strconcat(OpcodeStr, "\t{$src2, $dst|$dst, $src2}"),
           !strconcat(OpcodeStr, "\t{$src2, $src1, $dst|$dst, $src1, $src2}")),
       pat_rr, NoItinerary, d>,
       Sched<[WriteVecLogic]>;
  def rm : PI<opc, MRMSrcMem, (outs RC:$dst), (ins RC:$src1, x86memop:$src2),
       !if(Is2Addr,
           !strconcat(OpcodeStr, "\t{$src2, $dst|$dst, $src2}"),
           !strconcat(OpcodeStr, "\t{$src2, $src1, $dst|$dst, $src1, $src2}")),
       pat_rm, NoItinerary, d>,
       Sched<[WriteVecLogicLd, ReadAfterLd]>;
}

//===----------------------------------------------------------------------===//
//  Non-instruction patterns
//===----------------------------------------------------------------------===//

// A vector extract of the first f32/f64 position is a subregister copy
def : Pat<(f32 (vector_extract (v4f32 VR128:$src), (iPTR 0))),
          (COPY_TO_REGCLASS (v4f32 VR128:$src), FR32)>;
def : Pat<(f64 (vector_extract (v2f64 VR128:$src), (iPTR 0))),
          (COPY_TO_REGCLASS (v2f64 VR128:$src), FR64)>;

// A 128-bit subvector extract from the first 256-bit vector position
// is a subregister copy that needs no instruction.
def : Pat<(v4i32 (extract_subvector (v8i32 VR256:$src), (iPTR 0))),
          (v4i32 (EXTRACT_SUBREG (v8i32 VR256:$src), sub_xmm))>;
def : Pat<(v4f32 (extract_subvector (v8f32 VR256:$src), (iPTR 0))),
          (v4f32 (EXTRACT_SUBREG (v8f32 VR256:$src), sub_xmm))>;

def : Pat<(v2i64 (extract_subvector (v4i64 VR256:$src), (iPTR 0))),
          (v2i64 (EXTRACT_SUBREG (v4i64 VR256:$src), sub_xmm))>;
def : Pat<(v2f64 (extract_subvector (v4f64 VR256:$src), (iPTR 0))),
          (v2f64 (EXTRACT_SUBREG (v4f64 VR256:$src), sub_xmm))>;

def : Pat<(v8i16 (extract_subvector (v16i16 VR256:$src), (iPTR 0))),
          (v8i16 (EXTRACT_SUBREG (v16i16 VR256:$src), sub_xmm))>;
def : Pat<(v16i8 (extract_subvector (v32i8 VR256:$src), (iPTR 0))),
          (v16i8 (EXTRACT_SUBREG (v32i8 VR256:$src), sub_xmm))>;

// A 128-bit subvector insert to the first 256-bit vector position
// is a subregister copy that needs no instruction.
let AddedComplexity = 25 in { // to give priority over vinsertf128rm
def : Pat<(insert_subvector undef, (v2i64 VR128:$src), (iPTR 0)),
          (INSERT_SUBREG (v4i64 (IMPLICIT_DEF)), VR128:$src, sub_xmm)>;
def : Pat<(insert_subvector undef, (v2f64 VR128:$src), (iPTR 0)),
          (INSERT_SUBREG (v4f64 (IMPLICIT_DEF)), VR128:$src, sub_xmm)>;
def : Pat<(insert_subvector undef, (v4i32 VR128:$src), (iPTR 0)),
          (INSERT_SUBREG (v8i32 (IMPLICIT_DEF)), VR128:$src, sub_xmm)>;
def : Pat<(insert_subvector undef, (v4f32 VR128:$src), (iPTR 0)),
          (INSERT_SUBREG (v8f32 (IMPLICIT_DEF)), VR128:$src, sub_xmm)>;
def : Pat<(insert_subvector undef, (v8i16 VR128:$src), (iPTR 0)),
          (INSERT_SUBREG (v16i16 (IMPLICIT_DEF)), VR128:$src, sub_xmm)>;
def : Pat<(insert_subvector undef, (v16i8 VR128:$src), (iPTR 0)),
          (INSERT_SUBREG (v32i8 (IMPLICIT_DEF)), VR128:$src, sub_xmm)>;
}

// Implicitly promote a 32-bit scalar to a vector.
def : Pat<(v4f32 (scalar_to_vector FR32:$src)),
          (COPY_TO_REGCLASS FR32:$src, VR128)>;
def : Pat<(v8f32 (scalar_to_vector FR32:$src)),
          (COPY_TO_REGCLASS FR32:$src, VR128)>;
// Implicitly promote a 64-bit scalar to a vector.
def : Pat<(v2f64 (scalar_to_vector FR64:$src)),
          (COPY_TO_REGCLASS FR64:$src, VR128)>;
def : Pat<(v4f64 (scalar_to_vector FR64:$src)),
          (COPY_TO_REGCLASS FR64:$src, VR128)>;

// Bitcasts between 128-bit vector types. Return the original type since
// no instruction is needed for the conversion
let Predicates = [HasSSE2] in {
  def : Pat<(v2i64 (bitconvert (v4i32 VR128:$src))), (v2i64 VR128:$src)>;
  def : Pat<(v2i64 (bitconvert (v8i16 VR128:$src))), (v2i64 VR128:$src)>;
  def : Pat<(v2i64 (bitconvert (v16i8 VR128:$src))), (v2i64 VR128:$src)>;
  def : Pat<(v2i64 (bitconvert (v2f64 VR128:$src))), (v2i64 VR128:$src)>;
  def : Pat<(v2i64 (bitconvert (v4f32 VR128:$src))), (v2i64 VR128:$src)>;
  def : Pat<(v4i32 (bitconvert (v2i64 VR128:$src))), (v4i32 VR128:$src)>;
  def : Pat<(v4i32 (bitconvert (v8i16 VR128:$src))), (v4i32 VR128:$src)>;
  def : Pat<(v4i32 (bitconvert (v16i8 VR128:$src))), (v4i32 VR128:$src)>;
  def : Pat<(v4i32 (bitconvert (v2f64 VR128:$src))), (v4i32 VR128:$src)>;
  def : Pat<(v4i32 (bitconvert (v4f32 VR128:$src))), (v4i32 VR128:$src)>;
  def : Pat<(v8i16 (bitconvert (v2i64 VR128:$src))), (v8i16 VR128:$src)>;
  def : Pat<(v8i16 (bitconvert (v4i32 VR128:$src))), (v8i16 VR128:$src)>;
  def : Pat<(v8i16 (bitconvert (v16i8 VR128:$src))), (v8i16 VR128:$src)>;
  def : Pat<(v8i16 (bitconvert (v2f64 VR128:$src))), (v8i16 VR128:$src)>;
  def : Pat<(v8i16 (bitconvert (v4f32 VR128:$src))), (v8i16 VR128:$src)>;
  def : Pat<(v16i8 (bitconvert (v2i64 VR128:$src))), (v16i8 VR128:$src)>;
  def : Pat<(v16i8 (bitconvert (v4i32 VR128:$src))), (v16i8 VR128:$src)>;
  def : Pat<(v16i8 (bitconvert (v8i16 VR128:$src))), (v16i8 VR128:$src)>;
  def : Pat<(v16i8 (bitconvert (v2f64 VR128:$src))), (v16i8 VR128:$src)>;
  def : Pat<(v16i8 (bitconvert (v4f32 VR128:$src))), (v16i8 VR128:$src)>;
  def : Pat<(v4f32 (bitconvert (v2i64 VR128:$src))), (v4f32 VR128:$src)>;
  def : Pat<(v4f32 (bitconvert (v4i32 VR128:$src))), (v4f32 VR128:$src)>;
  def : Pat<(v4f32 (bitconvert (v8i16 VR128:$src))), (v4f32 VR128:$src)>;
  def : Pat<(v4f32 (bitconvert (v16i8 VR128:$src))), (v4f32 VR128:$src)>;
  def : Pat<(v4f32 (bitconvert (v2f64 VR128:$src))), (v4f32 VR128:$src)>;
  def : Pat<(v2f64 (bitconvert (v2i64 VR128:$src))), (v2f64 VR128:$src)>;
  def : Pat<(v2f64 (bitconvert (v4i32 VR128:$src))), (v2f64 VR128:$src)>;
  def : Pat<(v2f64 (bitconvert (v8i16 VR128:$src))), (v2f64 VR128:$src)>;
  def : Pat<(v2f64 (bitconvert (v16i8 VR128:$src))), (v2f64 VR128:$src)>;
  def : Pat<(v2f64 (bitconvert (v4f32 VR128:$src))), (v2f64 VR128:$src)>;
}

// Bitcasts between 256-bit vector types. Return the original type since
// no instruction is needed for the conversion
let Predicates = [HasAVX] in {
  def : Pat<(v4f64  (bitconvert (v8f32 VR256:$src))),  (v4f64 VR256:$src)>;
  def : Pat<(v4f64  (bitconvert (v8i32 VR256:$src))),  (v4f64 VR256:$src)>;
  def : Pat<(v4f64  (bitconvert (v4i64 VR256:$src))),  (v4f64 VR256:$src)>;
  def : Pat<(v4f64  (bitconvert (v16i16 VR256:$src))), (v4f64 VR256:$src)>;
  def : Pat<(v4f64  (bitconvert (v32i8 VR256:$src))),  (v4f64 VR256:$src)>;
  def : Pat<(v8f32  (bitconvert (v8i32 VR256:$src))),  (v8f32 VR256:$src)>;
  def : Pat<(v8f32  (bitconvert (v4i64 VR256:$src))),  (v8f32 VR256:$src)>;
  def : Pat<(v8f32  (bitconvert (v4f64 VR256:$src))),  (v8f32 VR256:$src)>;
  def : Pat<(v8f32  (bitconvert (v32i8 VR256:$src))),  (v8f32 VR256:$src)>;
  def : Pat<(v8f32  (bitconvert (v16i16 VR256:$src))), (v8f32 VR256:$src)>;
  def : Pat<(v4i64  (bitconvert (v8f32 VR256:$src))),  (v4i64 VR256:$src)>;
  def : Pat<(v4i64  (bitconvert (v8i32 VR256:$src))),  (v4i64 VR256:$src)>;
  def : Pat<(v4i64  (bitconvert (v4f64 VR256:$src))),  (v4i64 VR256:$src)>;
  def : Pat<(v4i64  (bitconvert (v32i8 VR256:$src))),  (v4i64 VR256:$src)>;
  def : Pat<(v4i64  (bitconvert (v16i16 VR256:$src))), (v4i64 VR256:$src)>;
  def : Pat<(v32i8  (bitconvert (v4f64 VR256:$src))),  (v32i8 VR256:$src)>;
  def : Pat<(v32i8  (bitconvert (v4i64 VR256:$src))),  (v32i8 VR256:$src)>;
  def : Pat<(v32i8  (bitconvert (v8f32 VR256:$src))),  (v32i8 VR256:$src)>;
  def : Pat<(v32i8  (bitconvert (v8i32 VR256:$src))),  (v32i8 VR256:$src)>;
  def : Pat<(v32i8  (bitconvert (v16i16 VR256:$src))), (v32i8 VR256:$src)>;
  def : Pat<(v8i32  (bitconvert (v32i8 VR256:$src))),  (v8i32 VR256:$src)>;
  def : Pat<(v8i32  (bitconvert (v16i16 VR256:$src))), (v8i32 VR256:$src)>;
  def : Pat<(v8i32  (bitconvert (v8f32 VR256:$src))),  (v8i32 VR256:$src)>;
  def : Pat<(v8i32  (bitconvert (v4i64 VR256:$src))),  (v8i32 VR256:$src)>;
  def : Pat<(v8i32  (bitconvert (v4f64 VR256:$src))),  (v8i32 VR256:$src)>;
  def : Pat<(v16i16 (bitconvert (v8f32 VR256:$src))),  (v16i16 VR256:$src)>;
  def : Pat<(v16i16 (bitconvert (v8i32 VR256:$src))),  (v16i16 VR256:$src)>;
  def : Pat<(v16i16 (bitconvert (v4i64 VR256:$src))),  (v16i16 VR256:$src)>;
  def : Pat<(v16i16 (bitconvert (v4f64 VR256:$src))),  (v16i16 VR256:$src)>;
  def : Pat<(v16i16 (bitconvert (v32i8 VR256:$src))),  (v16i16 VR256:$src)>;
}

// Alias instructions that map fld0 to xorps for sse or vxorps for avx.
// This is expanded by ExpandPostRAPseudos.
let isReMaterializable = 1, isAsCheapAsAMove = 1, canFoldAsLoad = 1,
    isPseudo = 1, SchedRW = [WriteZero] in {
  def FsFLD0SS : I<0, Pseudo, (outs FR32:$dst), (ins), "",
                   [(set FR32:$dst, fp32imm0)]>, Requires<[HasSSE1]>;
  def FsFLD0SD : I<0, Pseudo, (outs FR64:$dst), (ins), "",
                   [(set FR64:$dst, fpimm0)]>, Requires<[HasSSE2]>;
}

//===----------------------------------------------------------------------===//
// AVX & SSE - Zero/One Vectors
//===----------------------------------------------------------------------===//

// Alias instruction that maps zero vector to pxor / xorp* for sse.
// This is expanded by ExpandPostRAPseudos to an xorps / vxorps, and then
// swizzled by ExecutionDepsFix to pxor.
// We set canFoldAsLoad because this can be converted to a constant-pool
// load of an all-zeros value if folding it would be beneficial.
let isReMaterializable = 1, isAsCheapAsAMove = 1, canFoldAsLoad = 1,
    isPseudo = 1, SchedRW = [WriteZero] in {
def V_SET0 : I<0, Pseudo, (outs VR128:$dst), (ins), "",
               [(set VR128:$dst, (v4f32 immAllZerosV))]>;
}

def : Pat<(v2f64 immAllZerosV), (V_SET0)>;
def : Pat<(v4i32 immAllZerosV), (V_SET0)>;
def : Pat<(v2i64 immAllZerosV), (V_SET0)>;
def : Pat<(v8i16 immAllZerosV), (V_SET0)>;
def : Pat<(v16i8 immAllZerosV), (V_SET0)>;


// The same as done above but for AVX.  The 256-bit AVX1 ISA doesn't support PI,
// and doesn't need it because on sandy bridge the register is set to zero
// at the rename stage without using any execution unit, so SET0PSY
// and SET0PDY can be used for vector int instructions without penalty
let isReMaterializable = 1, isAsCheapAsAMove = 1, canFoldAsLoad = 1,
    isPseudo = 1, Predicates = [HasAVX], SchedRW = [WriteZero] in {
def AVX_SET0 : I<0, Pseudo, (outs VR256:$dst), (ins), "",
                 [(set VR256:$dst, (v8f32 immAllZerosV))]>;
}

let Predicates = [HasAVX] in
  def : Pat<(v4f64 immAllZerosV), (AVX_SET0)>;

let Predicates = [HasAVX2] in {
  def : Pat<(v4i64 immAllZerosV), (AVX_SET0)>;
  def : Pat<(v8i32 immAllZerosV), (AVX_SET0)>;
  def : Pat<(v16i16 immAllZerosV), (AVX_SET0)>;
  def : Pat<(v32i8 immAllZerosV), (AVX_SET0)>;
}

// AVX1 has no support for 256-bit integer instructions, but since the 128-bit
// VPXOR instruction writes zero to its upper part, it's safe build zeros.
let Predicates = [HasAVX1Only] in {
def : Pat<(v32i8 immAllZerosV), (SUBREG_TO_REG (i8 0), (V_SET0), sub_xmm)>;
def : Pat<(bc_v32i8 (v8f32 immAllZerosV)),
          (SUBREG_TO_REG (i8 0), (V_SET0), sub_xmm)>;

def : Pat<(v16i16 immAllZerosV), (SUBREG_TO_REG (i16 0), (V_SET0), sub_xmm)>;
def : Pat<(bc_v16i16 (v8f32 immAllZerosV)),
          (SUBREG_TO_REG (i16 0), (V_SET0), sub_xmm)>;

def : Pat<(v8i32 immAllZerosV), (SUBREG_TO_REG (i32 0), (V_SET0), sub_xmm)>;
def : Pat<(bc_v8i32 (v8f32 immAllZerosV)),
          (SUBREG_TO_REG (i32 0), (V_SET0), sub_xmm)>;

def : Pat<(v4i64 immAllZerosV), (SUBREG_TO_REG (i64 0), (V_SET0), sub_xmm)>;
def : Pat<(bc_v4i64 (v8f32 immAllZerosV)),
          (SUBREG_TO_REG (i64 0), (V_SET0), sub_xmm)>;
}

// We set canFoldAsLoad because this can be converted to a constant-pool
// load of an all-ones value if folding it would be beneficial.
let isReMaterializable = 1, isAsCheapAsAMove = 1, canFoldAsLoad = 1,
    isPseudo = 1, SchedRW = [WriteZero] in {
  def V_SETALLONES : I<0, Pseudo, (outs VR128:$dst), (ins), "",
                       [(set VR128:$dst, (v4i32 immAllOnesV))]>;
  let Predicates = [HasAVX2] in
  def AVX2_SETALLONES : I<0, Pseudo, (outs VR256:$dst), (ins), "",
                          [(set VR256:$dst, (v8i32 immAllOnesV))]>;
}


//===----------------------------------------------------------------------===//
// SSE 1 & 2 - Move FP Scalar Instructions
//
// Move Instructions. Register-to-register movss/movsd is not used for FR32/64
// register copies because it's a partial register update; Register-to-register
// movss/movsd is not modeled as an INSERT_SUBREG because INSERT_SUBREG requires
// that the insert be implementable in terms of a copy, and just mentioned, we
// don't use movss/movsd for copies.
//===----------------------------------------------------------------------===//

multiclass sse12_move_rr<RegisterClass RC, SDNode OpNode, ValueType vt,
                         X86MemOperand x86memop, string base_opc,
                         string asm_opr, Domain d = GenericDomain> {
  def rr : SI<0x10, MRMSrcReg, (outs VR128:$dst),
              (ins VR128:$src1, RC:$src2),
              !strconcat(base_opc, asm_opr),
              [(set VR128:$dst, (vt (OpNode VR128:$src1,
                                 (scalar_to_vector RC:$src2))))],
              IIC_SSE_MOV_S_RR, d>, Sched<[WriteFShuffle]>;

  // For the disassembler
  let isCodeGenOnly = 1, ForceDisassemble = 1, hasSideEffects = 0 in
  def rr_REV : SI<0x11, MRMDestReg, (outs VR128:$dst),
                  (ins VR128:$src1, RC:$src2),
                  !strconcat(base_opc, asm_opr),
                  [], IIC_SSE_MOV_S_RR>, Sched<[WriteFShuffle]>;
}

multiclass sse12_move<RegisterClass RC, SDNode OpNode, ValueType vt,
                      X86MemOperand x86memop, string OpcodeStr,
                      Domain d = GenericDomain> {
  // AVX
  defm V#NAME : sse12_move_rr<RC, OpNode, vt, x86memop, OpcodeStr,
                              "\t{$src2, $src1, $dst|$dst, $src1, $src2}", d>,
                              VEX_4V, VEX_LIG;

  def V#NAME#mr : SI<0x11, MRMDestMem, (outs), (ins x86memop:$dst, RC:$src),
                     !strconcat(OpcodeStr, "\t{$src, $dst|$dst, $src}"),
                     [(store RC:$src, addr:$dst)], IIC_SSE_MOV_S_MR, d>,
                     VEX, VEX_LIG, Sched<[WriteStore]>;
  // SSE1 & 2
  let Constraints = "$src1 = $dst" in {
    defm NAME : sse12_move_rr<RC, OpNode, vt, x86memop, OpcodeStr,
                              "\t{$src2, $dst|$dst, $src2}", d>;
  }

  def NAME#mr   : SI<0x11, MRMDestMem, (outs), (ins x86memop:$dst, RC:$src),
                     !strconcat(OpcodeStr, "\t{$src, $dst|$dst, $src}"),
                     [(store RC:$src, addr:$dst)], IIC_SSE_MOV_S_MR, d>,
                  Sched<[WriteStore]>;
}

// Loading from memory automatically zeroing upper bits.
multiclass sse12_move_rm<RegisterClass RC, X86MemOperand x86memop,
                         PatFrag mem_pat, string OpcodeStr,
                         Domain d = GenericDomain> {
  def V#NAME#rm : SI<0x10, MRMSrcMem, (outs RC:$dst), (ins x86memop:$src),
                     !strconcat(OpcodeStr, "\t{$src, $dst|$dst, $src}"),
                     [(set RC:$dst, (mem_pat addr:$src))],
                     IIC_SSE_MOV_S_RM, d>, VEX, VEX_LIG, Sched<[WriteLoad]>;
  def NAME#rm   : SI<0x10, MRMSrcMem, (outs RC:$dst), (ins x86memop:$src),
                     !strconcat(OpcodeStr, "\t{$src, $dst|$dst, $src}"),
                     [(set RC:$dst, (mem_pat addr:$src))],
                     IIC_SSE_MOV_S_RM, d>, Sched<[WriteLoad]>;
}

defm MOVSS : sse12_move<FR32, X86Movss, v4f32, f32mem, "movss",
                        SSEPackedSingle>, XS;
defm MOVSD : sse12_move<FR64, X86Movsd, v2f64, f64mem, "movsd",
                        SSEPackedDouble>, XD;

let canFoldAsLoad = 1, isReMaterializable = 1 in {
  defm MOVSS : sse12_move_rm<FR32, f32mem, loadf32, "movss",
                             SSEPackedSingle>, XS;

  let AddedComplexity = 20 in
    defm MOVSD : sse12_move_rm<FR64, f64mem, loadf64, "movsd",
                               SSEPackedDouble>, XD;
}

// Patterns
let Predicates = [UseAVX] in {
  let AddedComplexity = 20 in {
  // MOVSSrm zeros the high parts of the register; represent this
  // with SUBREG_TO_REG. The AVX versions also write: DST[255:128] <- 0
  def : Pat<(v4f32 (X86vzmovl (v4f32 (scalar_to_vector (loadf32 addr:$src))))),
            (COPY_TO_REGCLASS (VMOVSSrm addr:$src), VR128)>;
  def : Pat<(v4f32 (scalar_to_vector (loadf32 addr:$src))),
            (COPY_TO_REGCLASS (VMOVSSrm addr:$src), VR128)>;
  def : Pat<(v4f32 (X86vzmovl (loadv4f32 addr:$src))),
            (COPY_TO_REGCLASS (VMOVSSrm addr:$src), VR128)>;

  // MOVSDrm zeros the high parts of the register; represent this
  // with SUBREG_TO_REG. The AVX versions also write: DST[255:128] <- 0
  def : Pat<(v2f64 (X86vzmovl (v2f64 (scalar_to_vector (loadf64 addr:$src))))),
            (COPY_TO_REGCLASS (VMOVSDrm addr:$src), VR128)>;
  def : Pat<(v2f64 (scalar_to_vector (loadf64 addr:$src))),
            (COPY_TO_REGCLASS (VMOVSDrm addr:$src), VR128)>;
  def : Pat<(v2f64 (X86vzmovl (loadv2f64 addr:$src))),
            (COPY_TO_REGCLASS (VMOVSDrm addr:$src), VR128)>;
  def : Pat<(v2f64 (X86vzmovl (bc_v2f64 (loadv4f32 addr:$src)))),
            (COPY_TO_REGCLASS (VMOVSDrm addr:$src), VR128)>;
  def : Pat<(v2f64 (X86vzload addr:$src)),
            (COPY_TO_REGCLASS (VMOVSDrm addr:$src), VR128)>;

  // Represent the same patterns above but in the form they appear for
  // 256-bit types
  def : Pat<(v8i32 (X86vzmovl (insert_subvector undef,
                   (v4i32 (scalar_to_vector (loadi32 addr:$src))), (iPTR 0)))),
            (SUBREG_TO_REG (i32 0), (VMOVSSrm addr:$src), sub_xmm)>;
  def : Pat<(v8f32 (X86vzmovl (insert_subvector undef,
                   (v4f32 (scalar_to_vector (loadf32 addr:$src))), (iPTR 0)))),
            (SUBREG_TO_REG (i32 0), (VMOVSSrm addr:$src), sub_xmm)>;
  def : Pat<(v4f64 (X86vzmovl (insert_subvector undef,
                   (v2f64 (scalar_to_vector (loadf64 addr:$src))), (iPTR 0)))),
            (SUBREG_TO_REG (i32 0), (VMOVSDrm addr:$src), sub_xmm)>;
  }
  def : Pat<(v4i64 (X86vzmovl (insert_subvector undef,
                   (v2i64 (scalar_to_vector (loadi64 addr:$src))), (iPTR 0)))),
            (SUBREG_TO_REG (i64 0), (VMOVSDrm addr:$src), sub_xmm)>;

  // Extract and store.
  def : Pat<(store (f32 (vector_extract (v4f32 VR128:$src), (iPTR 0))),
                   addr:$dst),
            (VMOVSSmr addr:$dst, (COPY_TO_REGCLASS (v4f32 VR128:$src), FR32))>;
  def : Pat<(store (f64 (vector_extract (v2f64 VR128:$src), (iPTR 0))),
                   addr:$dst),
            (VMOVSDmr addr:$dst, (COPY_TO_REGCLASS (v2f64 VR128:$src), FR64))>;

  // Shuffle with VMOVSS
  def : Pat<(v4i32 (X86Movss VR128:$src1, VR128:$src2)),
            (VMOVSSrr (v4i32 VR128:$src1),
                      (COPY_TO_REGCLASS (v4i32 VR128:$src2), FR32))>;
  def : Pat<(v4f32 (X86Movss VR128:$src1, VR128:$src2)),
            (VMOVSSrr (v4f32 VR128:$src1),
                      (COPY_TO_REGCLASS (v4f32 VR128:$src2), FR32))>;

  // 256-bit variants
  def : Pat<(v8i32 (X86Movss VR256:$src1, VR256:$src2)),
            (SUBREG_TO_REG (i32 0),
              (VMOVSSrr (EXTRACT_SUBREG (v8i32 VR256:$src1), sub_xmm),
                        (EXTRACT_SUBREG (v8i32 VR256:$src2), sub_xmm)),
              sub_xmm)>;
  def : Pat<(v8f32 (X86Movss VR256:$src1, VR256:$src2)),
            (SUBREG_TO_REG (i32 0),
              (VMOVSSrr (EXTRACT_SUBREG (v8f32 VR256:$src1), sub_xmm),
                        (EXTRACT_SUBREG (v8f32 VR256:$src2), sub_xmm)),
              sub_xmm)>;

  // Shuffle with VMOVSD
  def : Pat<(v2i64 (X86Movsd VR128:$src1, VR128:$src2)),
            (VMOVSDrr VR128:$src1, (COPY_TO_REGCLASS VR128:$src2, FR64))>;
  def : Pat<(v2f64 (X86Movsd VR128:$src1, VR128:$src2)),
            (VMOVSDrr VR128:$src1, (COPY_TO_REGCLASS VR128:$src2, FR64))>;
  def : Pat<(v4f32 (X86Movsd VR128:$src1, VR128:$src2)),
            (VMOVSDrr VR128:$src1, (COPY_TO_REGCLASS VR128:$src2, FR64))>;
  def : Pat<(v4i32 (X86Movsd VR128:$src1, VR128:$src2)),
            (VMOVSDrr VR128:$src1, (COPY_TO_REGCLASS VR128:$src2, FR64))>;

  // 256-bit variants
  def : Pat<(v4i64 (X86Movsd VR256:$src1, VR256:$src2)),
            (SUBREG_TO_REG (i32 0),
              (VMOVSDrr (EXTRACT_SUBREG (v4i64 VR256:$src1), sub_xmm),
                        (EXTRACT_SUBREG (v4i64 VR256:$src2), sub_xmm)),
              sub_xmm)>;
  def : Pat<(v4f64 (X86Movsd VR256:$src1, VR256:$src2)),
            (SUBREG_TO_REG (i32 0),
              (VMOVSDrr (EXTRACT_SUBREG (v4f64 VR256:$src1), sub_xmm),
                        (EXTRACT_SUBREG (v4f64 VR256:$src2), sub_xmm)),
              sub_xmm)>;

  // FIXME: Instead of a X86Movlps there should be a X86Movsd here, the problem
  // is during lowering, where it's not possible to recognize the fold cause
  // it has two uses through a bitcast. One use disappears at isel time and the
  // fold opportunity reappears.
  def : Pat<(v2f64 (X86Movlpd VR128:$src1, VR128:$src2)),
            (VMOVSDrr VR128:$src1, (COPY_TO_REGCLASS VR128:$src2, FR64))>;
  def : Pat<(v2i64 (X86Movlpd VR128:$src1, VR128:$src2)),
            (VMOVSDrr VR128:$src1, (COPY_TO_REGCLASS VR128:$src2, FR64))>;
  def : Pat<(v4f32 (X86Movlps VR128:$src1, VR128:$src2)),
            (VMOVSDrr VR128:$src1, (COPY_TO_REGCLASS VR128:$src2, FR64))>;
  def : Pat<(v4i32 (X86Movlps VR128:$src1, VR128:$src2)),
            (VMOVSDrr VR128:$src1, (COPY_TO_REGCLASS VR128:$src2, FR64))>;
}

let Predicates = [UseSSE1] in {
  let Predicates = [NoSSE41], AddedComplexity = 15 in {
  // Move scalar to XMM zero-extended, zeroing a VR128 then do a
  // MOVSS to the lower bits.
  def : Pat<(v4f32 (X86vzmovl (v4f32 (scalar_to_vector FR32:$src)))),
            (MOVSSrr (v4f32 (V_SET0)), FR32:$src)>;
  def : Pat<(v4f32 (X86vzmovl (v4f32 VR128:$src))),
            (MOVSSrr (v4f32 (V_SET0)), (COPY_TO_REGCLASS VR128:$src, FR32))>;
  def : Pat<(v4i32 (X86vzmovl (v4i32 VR128:$src))),
            (MOVSSrr (v4i32 (V_SET0)), (COPY_TO_REGCLASS VR128:$src, FR32))>;
  }

  let AddedComplexity = 20 in {
  // MOVSSrm already zeros the high parts of the register.
  def : Pat<(v4f32 (X86vzmovl (v4f32 (scalar_to_vector (loadf32 addr:$src))))),
            (COPY_TO_REGCLASS (MOVSSrm addr:$src), VR128)>;
  def : Pat<(v4f32 (scalar_to_vector (loadf32 addr:$src))),
            (COPY_TO_REGCLASS (MOVSSrm addr:$src), VR128)>;
  def : Pat<(v4f32 (X86vzmovl (loadv4f32 addr:$src))),
            (COPY_TO_REGCLASS (MOVSSrm addr:$src), VR128)>;
  }

  // Extract and store.
  def : Pat<(store (f32 (vector_extract (v4f32 VR128:$src), (iPTR 0))),
                   addr:$dst),
            (MOVSSmr addr:$dst, (COPY_TO_REGCLASS VR128:$src, FR32))>;

  // Shuffle with MOVSS
  def : Pat<(v4i32 (X86Movss VR128:$src1, VR128:$src2)),
            (MOVSSrr VR128:$src1, (COPY_TO_REGCLASS VR128:$src2, FR32))>;
  def : Pat<(v4f32 (X86Movss VR128:$src1, VR128:$src2)),
            (MOVSSrr VR128:$src1, (COPY_TO_REGCLASS VR128:$src2, FR32))>;
}

let Predicates = [UseSSE2] in {
  let Predicates = [NoSSE41], AddedComplexity = 15 in {
  // Move scalar to XMM zero-extended, zeroing a VR128 then do a
  // MOVSD to the lower bits.
  def : Pat<(v2f64 (X86vzmovl (v2f64 (scalar_to_vector FR64:$src)))),
            (MOVSDrr (v2f64 (V_SET0)), FR64:$src)>;
  }

  let AddedComplexity = 20 in {
  // MOVSDrm already zeros the high parts of the register.
  def : Pat<(v2f64 (X86vzmovl (v2f64 (scalar_to_vector (loadf64 addr:$src))))),
            (COPY_TO_REGCLASS (MOVSDrm addr:$src), VR128)>;
  def : Pat<(v2f64 (scalar_to_vector (loadf64 addr:$src))),
            (COPY_TO_REGCLASS (MOVSDrm addr:$src), VR128)>;
  def : Pat<(v2f64 (X86vzmovl (loadv2f64 addr:$src))),
            (COPY_TO_REGCLASS (MOVSDrm addr:$src), VR128)>;
  def : Pat<(v2f64 (X86vzmovl (bc_v2f64 (loadv4f32 addr:$src)))),
            (COPY_TO_REGCLASS (MOVSDrm addr:$src), VR128)>;
  def : Pat<(v2f64 (X86vzload addr:$src)),
            (COPY_TO_REGCLASS (MOVSDrm addr:$src), VR128)>;
  }

  // Extract and store.
  def : Pat<(store (f64 (vector_extract (v2f64 VR128:$src), (iPTR 0))),
                   addr:$dst),
            (MOVSDmr addr:$dst, (COPY_TO_REGCLASS VR128:$src, FR64))>;

  // Shuffle with MOVSD
  def : Pat<(v2i64 (X86Movsd VR128:$src1, VR128:$src2)),
            (MOVSDrr VR128:$src1, (COPY_TO_REGCLASS VR128:$src2, FR64))>;
  def : Pat<(v2f64 (X86Movsd VR128:$src1, VR128:$src2)),
            (MOVSDrr VR128:$src1, (COPY_TO_REGCLASS VR128:$src2, FR64))>;
  def : Pat<(v4f32 (X86Movsd VR128:$src1, VR128:$src2)),
            (MOVSDrr VR128:$src1, (COPY_TO_REGCLASS VR128:$src2, FR64))>;
  def : Pat<(v4i32 (X86Movsd VR128:$src1, VR128:$src2)),
            (MOVSDrr VR128:$src1, (COPY_TO_REGCLASS VR128:$src2, FR64))>;

  // FIXME: Instead of a X86Movlps there should be a X86Movsd here, the problem
  // is during lowering, where it's not possible to recognize the fold cause
  // it has two uses through a bitcast. One use disappears at isel time and the
  // fold opportunity reappears.
  def : Pat<(v2f64 (X86Movlpd VR128:$src1, VR128:$src2)),
            (MOVSDrr VR128:$src1, (COPY_TO_REGCLASS VR128:$src2, FR64))>;
  def : Pat<(v2i64 (X86Movlpd VR128:$src1, VR128:$src2)),
            (MOVSDrr VR128:$src1, (COPY_TO_REGCLASS VR128:$src2, FR64))>;
  def : Pat<(v4f32 (X86Movlps VR128:$src1, VR128:$src2)),
            (MOVSDrr VR128:$src1, (COPY_TO_REGCLASS VR128:$src2, FR64))>;
  def : Pat<(v4i32 (X86Movlps VR128:$src1, VR128:$src2)),
            (MOVSDrr VR128:$src1, (COPY_TO_REGCLASS VR128:$src2, FR64))>;
}

//===----------------------------------------------------------------------===//
// SSE 1 & 2 - Move Aligned/Unaligned FP Instructions
//===----------------------------------------------------------------------===//

multiclass sse12_mov_packed<bits<8> opc, RegisterClass RC,
                            X86MemOperand x86memop, PatFrag ld_frag,
                            string asm, Domain d,
                            OpndItins itins,
                            bit IsReMaterializable = 1> {
let hasSideEffects = 0 in
  def rr : PI<opc, MRMSrcReg, (outs RC:$dst), (ins RC:$src),
              !strconcat(asm, "\t{$src, $dst|$dst, $src}"), [], itins.rr, d>,
           Sched<[WriteFShuffle]>;
let canFoldAsLoad = 1, isReMaterializable = IsReMaterializable in
  def rm : PI<opc, MRMSrcMem, (outs RC:$dst), (ins x86memop:$src),
              !strconcat(asm, "\t{$src, $dst|$dst, $src}"),
                   [(set RC:$dst, (ld_frag addr:$src))], itins.rm, d>,
           Sched<[WriteLoad]>;
}

let Predicates = [HasAVX, NoVLX] in {
defm VMOVAPS : sse12_mov_packed<0x28, VR128, f128mem, alignedloadv4f32,
                              "movaps", SSEPackedSingle, SSE_MOVA_ITINS>,
                              PS, VEX;
defm VMOVAPD : sse12_mov_packed<0x28, VR128, f128mem, alignedloadv2f64,
                              "movapd", SSEPackedDouble, SSE_MOVA_ITINS>,
                              PD, VEX;
defm VMOVUPS : sse12_mov_packed<0x10, VR128, f128mem, loadv4f32,
                              "movups", SSEPackedSingle, SSE_MOVU_ITINS>,
                              PS, VEX;
defm VMOVUPD : sse12_mov_packed<0x10, VR128, f128mem, loadv2f64,
                              "movupd", SSEPackedDouble, SSE_MOVU_ITINS, 0>,
                              PD, VEX;

defm VMOVAPSY : sse12_mov_packed<0x28, VR256, f256mem, alignedloadv8f32,
                              "movaps", SSEPackedSingle, SSE_MOVA_ITINS>,
                              PS, VEX, VEX_L;
defm VMOVAPDY : sse12_mov_packed<0x28, VR256, f256mem, alignedloadv4f64,
                              "movapd", SSEPackedDouble, SSE_MOVA_ITINS>,
                              PD, VEX, VEX_L;
defm VMOVUPSY : sse12_mov_packed<0x10, VR256, f256mem, loadv8f32,
                              "movups", SSEPackedSingle, SSE_MOVU_ITINS>,
                              PS, VEX, VEX_L;
defm VMOVUPDY : sse12_mov_packed<0x10, VR256, f256mem, loadv4f64,
                              "movupd", SSEPackedDouble, SSE_MOVU_ITINS, 0>,
                              PD, VEX, VEX_L;
}

let Predicates = [UseSSE1] in {
defm MOVAPS : sse12_mov_packed<0x28, VR128, f128mem, alignedloadv4f32,
                              "movaps", SSEPackedSingle, SSE_MOVA_ITINS>,
                              PS;
defm MOVUPS : sse12_mov_packed<0x10, VR128, f128mem, loadv4f32,
                              "movups", SSEPackedSingle, SSE_MOVU_ITINS>,
                              PS;
}
let Predicates = [UseSSE2] in {
defm MOVAPD : sse12_mov_packed<0x28, VR128, f128mem, alignedloadv2f64,
                              "movapd", SSEPackedDouble, SSE_MOVA_ITINS>,
                              PD;
defm MOVUPD : sse12_mov_packed<0x10, VR128, f128mem, loadv2f64,
                              "movupd", SSEPackedDouble, SSE_MOVU_ITINS, 0>,
                              PD;
}

let SchedRW = [WriteStore], Predicates = [HasAVX, NoVLX]  in {
def VMOVAPSmr : VPSI<0x29, MRMDestMem, (outs), (ins f128mem:$dst, VR128:$src),
                   "movaps\t{$src, $dst|$dst, $src}",
                   [(alignedstore (v4f32 VR128:$src), addr:$dst)],
                   IIC_SSE_MOVA_P_MR>, VEX;
def VMOVAPDmr : VPDI<0x29, MRMDestMem, (outs), (ins f128mem:$dst, VR128:$src),
                   "movapd\t{$src, $dst|$dst, $src}",
                   [(alignedstore (v2f64 VR128:$src), addr:$dst)],
                   IIC_SSE_MOVA_P_MR>, VEX;
def VMOVUPSmr : VPSI<0x11, MRMDestMem, (outs), (ins f128mem:$dst, VR128:$src),
                   "movups\t{$src, $dst|$dst, $src}",
                   [(store (v4f32 VR128:$src), addr:$dst)],
                   IIC_SSE_MOVU_P_MR>, VEX;
def VMOVUPDmr : VPDI<0x11, MRMDestMem, (outs), (ins f128mem:$dst, VR128:$src),
                   "movupd\t{$src, $dst|$dst, $src}",
                   [(store (v2f64 VR128:$src), addr:$dst)],
                   IIC_SSE_MOVU_P_MR>, VEX;
def VMOVAPSYmr : VPSI<0x29, MRMDestMem, (outs), (ins f256mem:$dst, VR256:$src),
                   "movaps\t{$src, $dst|$dst, $src}",
                   [(alignedstore256 (v8f32 VR256:$src), addr:$dst)],
                   IIC_SSE_MOVA_P_MR>, VEX, VEX_L;
def VMOVAPDYmr : VPDI<0x29, MRMDestMem, (outs), (ins f256mem:$dst, VR256:$src),
                   "movapd\t{$src, $dst|$dst, $src}",
                   [(alignedstore256 (v4f64 VR256:$src), addr:$dst)],
                   IIC_SSE_MOVA_P_MR>, VEX, VEX_L;
def VMOVUPSYmr : VPSI<0x11, MRMDestMem, (outs), (ins f256mem:$dst, VR256:$src),
                   "movups\t{$src, $dst|$dst, $src}",
                   [(store (v8f32 VR256:$src), addr:$dst)],
                   IIC_SSE_MOVU_P_MR>, VEX, VEX_L;
def VMOVUPDYmr : VPDI<0x11, MRMDestMem, (outs), (ins f256mem:$dst, VR256:$src),
                   "movupd\t{$src, $dst|$dst, $src}",
                   [(store (v4f64 VR256:$src), addr:$dst)],
                   IIC_SSE_MOVU_P_MR>, VEX, VEX_L;
} // SchedRW

// For disassembler
let isCodeGenOnly = 1, ForceDisassemble = 1, hasSideEffects = 0,
    SchedRW = [WriteFShuffle] in {
  def VMOVAPSrr_REV : VPSI<0x29, MRMDestReg, (outs VR128:$dst),
                          (ins VR128:$src),
                          "movaps\t{$src, $dst|$dst, $src}", [],
                          IIC_SSE_MOVA_P_RR>, VEX;
  def VMOVAPDrr_REV : VPDI<0x29, MRMDestReg, (outs VR128:$dst),
                           (ins VR128:$src),
                           "movapd\t{$src, $dst|$dst, $src}", [],
                           IIC_SSE_MOVA_P_RR>, VEX;
  def VMOVUPSrr_REV : VPSI<0x11, MRMDestReg, (outs VR128:$dst),
                           (ins VR128:$src),
                           "movups\t{$src, $dst|$dst, $src}", [],
                           IIC_SSE_MOVU_P_RR>, VEX;
  def VMOVUPDrr_REV : VPDI<0x11, MRMDestReg, (outs VR128:$dst),
                           (ins VR128:$src),
                           "movupd\t{$src, $dst|$dst, $src}", [],
                           IIC_SSE_MOVU_P_RR>, VEX;
  def VMOVAPSYrr_REV : VPSI<0x29, MRMDestReg, (outs VR256:$dst),
                            (ins VR256:$src),
                            "movaps\t{$src, $dst|$dst, $src}", [],
                            IIC_SSE_MOVA_P_RR>, VEX, VEX_L;
  def VMOVAPDYrr_REV : VPDI<0x29, MRMDestReg, (outs VR256:$dst),
                            (ins VR256:$src),
                            "movapd\t{$src, $dst|$dst, $src}", [],
                            IIC_SSE_MOVA_P_RR>, VEX, VEX_L;
  def VMOVUPSYrr_REV : VPSI<0x11, MRMDestReg, (outs VR256:$dst),
                            (ins VR256:$src),
                            "movups\t{$src, $dst|$dst, $src}", [],
                            IIC_SSE_MOVU_P_RR>, VEX, VEX_L;
  def VMOVUPDYrr_REV : VPDI<0x11, MRMDestReg, (outs VR256:$dst),
                            (ins VR256:$src),
                            "movupd\t{$src, $dst|$dst, $src}", [],
                            IIC_SSE_MOVU_P_RR>, VEX, VEX_L;
}

let Predicates = [HasAVX] in {
def : Pat<(v8i32 (X86vzmovl
                  (insert_subvector undef, (v4i32 VR128:$src), (iPTR 0)))),
          (SUBREG_TO_REG (i32 0), (VMOVAPSrr VR128:$src), sub_xmm)>;
def : Pat<(v4i64 (X86vzmovl
                  (insert_subvector undef, (v2i64 VR128:$src), (iPTR 0)))),
          (SUBREG_TO_REG (i32 0), (VMOVAPSrr VR128:$src), sub_xmm)>;
def : Pat<(v8f32 (X86vzmovl
                  (insert_subvector undef, (v4f32 VR128:$src), (iPTR 0)))),
          (SUBREG_TO_REG (i32 0), (VMOVAPSrr VR128:$src), sub_xmm)>;
def : Pat<(v4f64 (X86vzmovl
                  (insert_subvector undef, (v2f64 VR128:$src), (iPTR 0)))),
          (SUBREG_TO_REG (i32 0), (VMOVAPSrr VR128:$src), sub_xmm)>;
}


def : Pat<(int_x86_avx_storeu_ps_256 addr:$dst, VR256:$src),
          (VMOVUPSYmr addr:$dst, VR256:$src)>;
def : Pat<(int_x86_avx_storeu_pd_256 addr:$dst, VR256:$src),
          (VMOVUPDYmr addr:$dst, VR256:$src)>;

let SchedRW = [WriteStore] in {
def MOVAPSmr : PSI<0x29, MRMDestMem, (outs), (ins f128mem:$dst, VR128:$src),
                   "movaps\t{$src, $dst|$dst, $src}",
                   [(alignedstore (v4f32 VR128:$src), addr:$dst)],
                   IIC_SSE_MOVA_P_MR>;
def MOVAPDmr : PDI<0x29, MRMDestMem, (outs), (ins f128mem:$dst, VR128:$src),
                   "movapd\t{$src, $dst|$dst, $src}",
                   [(alignedstore (v2f64 VR128:$src), addr:$dst)],
                   IIC_SSE_MOVA_P_MR>;
def MOVUPSmr : PSI<0x11, MRMDestMem, (outs), (ins f128mem:$dst, VR128:$src),
                   "movups\t{$src, $dst|$dst, $src}",
                   [(store (v4f32 VR128:$src), addr:$dst)],
                   IIC_SSE_MOVU_P_MR>;
def MOVUPDmr : PDI<0x11, MRMDestMem, (outs), (ins f128mem:$dst, VR128:$src),
                   "movupd\t{$src, $dst|$dst, $src}",
                   [(store (v2f64 VR128:$src), addr:$dst)],
                   IIC_SSE_MOVU_P_MR>;
} // SchedRW

// For disassembler
let isCodeGenOnly = 1, ForceDisassemble = 1, hasSideEffects = 0,
    SchedRW = [WriteFShuffle] in {
  def MOVAPSrr_REV : PSI<0x29, MRMDestReg, (outs VR128:$dst), (ins VR128:$src),
                         "movaps\t{$src, $dst|$dst, $src}", [],
                         IIC_SSE_MOVA_P_RR>;
  def MOVAPDrr_REV : PDI<0x29, MRMDestReg, (outs VR128:$dst), (ins VR128:$src),
                         "movapd\t{$src, $dst|$dst, $src}", [],
                         IIC_SSE_MOVA_P_RR>;
  def MOVUPSrr_REV : PSI<0x11, MRMDestReg, (outs VR128:$dst), (ins VR128:$src),
                         "movups\t{$src, $dst|$dst, $src}", [],
                         IIC_SSE_MOVU_P_RR>;
  def MOVUPDrr_REV : PDI<0x11, MRMDestReg, (outs VR128:$dst), (ins VR128:$src),
                         "movupd\t{$src, $dst|$dst, $src}", [],
                         IIC_SSE_MOVU_P_RR>;
}

let Predicates = [HasAVX] in {
  def : Pat<(int_x86_sse_storeu_ps addr:$dst, VR128:$src),
            (VMOVUPSmr addr:$dst, VR128:$src)>;
  def : Pat<(int_x86_sse2_storeu_pd addr:$dst, VR128:$src),
            (VMOVUPDmr addr:$dst, VR128:$src)>;
}

let Predicates = [UseSSE1] in
  def : Pat<(int_x86_sse_storeu_ps addr:$dst, VR128:$src),
            (MOVUPSmr addr:$dst, VR128:$src)>;
let Predicates = [UseSSE2] in
  def : Pat<(int_x86_sse2_storeu_pd addr:$dst, VR128:$src),
            (MOVUPDmr addr:$dst, VR128:$src)>;

// Use vmovaps/vmovups for AVX integer load/store.
let Predicates = [HasAVX, NoVLX] in {
  // 128-bit load/store
  def : Pat<(alignedloadv2i64 addr:$src),
            (VMOVAPSrm addr:$src)>;
  def : Pat<(loadv2i64 addr:$src),
            (VMOVUPSrm addr:$src)>;

  def : Pat<(alignedstore (v2i64 VR128:$src), addr:$dst),
            (VMOVAPSmr addr:$dst, VR128:$src)>;
  def : Pat<(alignedstore (v4i32 VR128:$src), addr:$dst),
            (VMOVAPSmr addr:$dst, VR128:$src)>;
  def : Pat<(alignedstore (v8i16 VR128:$src), addr:$dst),
            (VMOVAPSmr addr:$dst, VR128:$src)>;
  def : Pat<(alignedstore (v16i8 VR128:$src), addr:$dst),
            (VMOVAPSmr addr:$dst, VR128:$src)>;
  def : Pat<(store (v2i64 VR128:$src), addr:$dst),
            (VMOVUPSmr addr:$dst, VR128:$src)>;
  def : Pat<(store (v4i32 VR128:$src), addr:$dst),
            (VMOVUPSmr addr:$dst, VR128:$src)>;
  def : Pat<(store (v8i16 VR128:$src), addr:$dst),
            (VMOVUPSmr addr:$dst, VR128:$src)>;
  def : Pat<(store (v16i8 VR128:$src), addr:$dst),
            (VMOVUPSmr addr:$dst, VR128:$src)>;

  // 256-bit load/store
  def : Pat<(alignedloadv4i64 addr:$src),
            (VMOVAPSYrm addr:$src)>;
  def : Pat<(loadv4i64 addr:$src),
            (VMOVUPSYrm addr:$src)>;
  def : Pat<(alignedstore256 (v4i64 VR256:$src), addr:$dst),
            (VMOVAPSYmr addr:$dst, VR256:$src)>;
  def : Pat<(alignedstore256 (v8i32 VR256:$src), addr:$dst),
            (VMOVAPSYmr addr:$dst, VR256:$src)>;
  def : Pat<(alignedstore256 (v16i16 VR256:$src), addr:$dst),
            (VMOVAPSYmr addr:$dst, VR256:$src)>;
  def : Pat<(alignedstore256 (v32i8 VR256:$src), addr:$dst),
            (VMOVAPSYmr addr:$dst, VR256:$src)>;
  def : Pat<(store (v4i64 VR256:$src), addr:$dst),
            (VMOVUPSYmr addr:$dst, VR256:$src)>;
  def : Pat<(store (v8i32 VR256:$src), addr:$dst),
            (VMOVUPSYmr addr:$dst, VR256:$src)>;
  def : Pat<(store (v16i16 VR256:$src), addr:$dst),
            (VMOVUPSYmr addr:$dst, VR256:$src)>;
  def : Pat<(store (v32i8 VR256:$src), addr:$dst),
            (VMOVUPSYmr addr:$dst, VR256:$src)>;

  // Special patterns for storing subvector extracts of lower 128-bits
  // Its cheaper to just use VMOVAPS/VMOVUPS instead of VEXTRACTF128mr
  def : Pat<(alignedstore (v2f64 (extract_subvector
                                  (v4f64 VR256:$src), (iPTR 0))), addr:$dst),
            (VMOVAPDmr addr:$dst, (v2f64 (EXTRACT_SUBREG VR256:$src,sub_xmm)))>;
  def : Pat<(alignedstore (v4f32 (extract_subvector
                                  (v8f32 VR256:$src), (iPTR 0))), addr:$dst),
            (VMOVAPSmr addr:$dst, (v4f32 (EXTRACT_SUBREG VR256:$src,sub_xmm)))>;
  def : Pat<(alignedstore (v2i64 (extract_subvector
                                  (v4i64 VR256:$src), (iPTR 0))), addr:$dst),
            (VMOVAPDmr addr:$dst, (v2i64 (EXTRACT_SUBREG VR256:$src,sub_xmm)))>;
  def : Pat<(alignedstore (v4i32 (extract_subvector
                                  (v8i32 VR256:$src), (iPTR 0))), addr:$dst),
            (VMOVAPSmr addr:$dst, (v4i32 (EXTRACT_SUBREG VR256:$src,sub_xmm)))>;
  def : Pat<(alignedstore (v8i16 (extract_subvector
                                  (v16i16 VR256:$src), (iPTR 0))), addr:$dst),
            (VMOVAPSmr addr:$dst, (v8i16 (EXTRACT_SUBREG VR256:$src,sub_xmm)))>;
  def : Pat<(alignedstore (v16i8 (extract_subvector
                                  (v32i8 VR256:$src), (iPTR 0))), addr:$dst),
            (VMOVAPSmr addr:$dst, (v16i8 (EXTRACT_SUBREG VR256:$src,sub_xmm)))>;

  def : Pat<(store (v2f64 (extract_subvector
                           (v4f64 VR256:$src), (iPTR 0))), addr:$dst),
            (VMOVUPDmr addr:$dst, (v2f64 (EXTRACT_SUBREG VR256:$src,sub_xmm)))>;
  def : Pat<(store (v4f32 (extract_subvector
                           (v8f32 VR256:$src), (iPTR 0))), addr:$dst),
            (VMOVUPSmr addr:$dst, (v4f32 (EXTRACT_SUBREG VR256:$src,sub_xmm)))>;
  def : Pat<(store (v2i64 (extract_subvector
                           (v4i64 VR256:$src), (iPTR 0))), addr:$dst),
            (VMOVUPDmr addr:$dst, (v2i64 (EXTRACT_SUBREG VR256:$src,sub_xmm)))>;
  def : Pat<(store (v4i32 (extract_subvector
                           (v8i32 VR256:$src), (iPTR 0))), addr:$dst),
            (VMOVUPSmr addr:$dst, (v4i32 (EXTRACT_SUBREG VR256:$src,sub_xmm)))>;
  def : Pat<(store (v8i16 (extract_subvector
                           (v16i16 VR256:$src), (iPTR 0))), addr:$dst),
            (VMOVUPSmr addr:$dst, (v8i16 (EXTRACT_SUBREG VR256:$src,sub_xmm)))>;
  def : Pat<(store (v16i8 (extract_subvector
                           (v32i8 VR256:$src), (iPTR 0))), addr:$dst),
            (VMOVUPSmr addr:$dst, (v16i8 (EXTRACT_SUBREG VR256:$src,sub_xmm)))>;
}

// Use movaps / movups for SSE integer load / store (one byte shorter).
// The instructions selected below are then converted to MOVDQA/MOVDQU
// during the SSE domain pass.
let Predicates = [UseSSE1] in {
  def : Pat<(alignedloadv2i64 addr:$src),
            (MOVAPSrm addr:$src)>;
  def : Pat<(loadv2i64 addr:$src),
            (MOVUPSrm addr:$src)>;

  def : Pat<(alignedstore (v2i64 VR128:$src), addr:$dst),
            (MOVAPSmr addr:$dst, VR128:$src)>;
  def : Pat<(alignedstore (v4i32 VR128:$src), addr:$dst),
            (MOVAPSmr addr:$dst, VR128:$src)>;
  def : Pat<(alignedstore (v8i16 VR128:$src), addr:$dst),
            (MOVAPSmr addr:$dst, VR128:$src)>;
  def : Pat<(alignedstore (v16i8 VR128:$src), addr:$dst),
            (MOVAPSmr addr:$dst, VR128:$src)>;
  def : Pat<(store (v2i64 VR128:$src), addr:$dst),
            (MOVUPSmr addr:$dst, VR128:$src)>;
  def : Pat<(store (v4i32 VR128:$src), addr:$dst),
            (MOVUPSmr addr:$dst, VR128:$src)>;
  def : Pat<(store (v8i16 VR128:$src), addr:$dst),
            (MOVUPSmr addr:$dst, VR128:$src)>;
  def : Pat<(store (v16i8 VR128:$src), addr:$dst),
            (MOVUPSmr addr:$dst, VR128:$src)>;
}

// Alias instruction to load FR32 or FR64 from f128mem using movaps. Upper
// bits are disregarded. FIXME: Set encoding to pseudo!
let canFoldAsLoad = 1, isReMaterializable = 1, SchedRW = [WriteLoad] in {
let isCodeGenOnly = 1 in {
  def FsVMOVAPSrm : VPSI<0x28, MRMSrcMem, (outs FR32:$dst), (ins f128mem:$src),
                         "movaps\t{$src, $dst|$dst, $src}",
                         [(set FR32:$dst, (alignedloadfsf32 addr:$src))],
                         IIC_SSE_MOVA_P_RM>, VEX;
  def FsVMOVAPDrm : VPDI<0x28, MRMSrcMem, (outs FR64:$dst), (ins f128mem:$src),
                         "movapd\t{$src, $dst|$dst, $src}",
                         [(set FR64:$dst, (alignedloadfsf64 addr:$src))],
                         IIC_SSE_MOVA_P_RM>, VEX;
  def FsMOVAPSrm : PSI<0x28, MRMSrcMem, (outs FR32:$dst), (ins f128mem:$src),
                       "movaps\t{$src, $dst|$dst, $src}",
                       [(set FR32:$dst, (alignedloadfsf32 addr:$src))],
                       IIC_SSE_MOVA_P_RM>;
  def FsMOVAPDrm : PDI<0x28, MRMSrcMem, (outs FR64:$dst), (ins f128mem:$src),
                       "movapd\t{$src, $dst|$dst, $src}",
                       [(set FR64:$dst, (alignedloadfsf64 addr:$src))],
                       IIC_SSE_MOVA_P_RM>;
}
}

//===----------------------------------------------------------------------===//
// SSE 1 & 2 - Move Low packed FP Instructions
//===----------------------------------------------------------------------===//

multiclass sse12_mov_hilo_packed_base<bits<8>opc, SDNode psnode, SDNode pdnode,
                                      string base_opc, string asm_opr,
                                      InstrItinClass itin> {
  def PSrm : PI<opc, MRMSrcMem,
         (outs VR128:$dst), (ins VR128:$src1, f64mem:$src2),
         !strconcat(base_opc, "s", asm_opr),
     [(set VR128:$dst,
       (psnode VR128:$src1,
              (bc_v4f32 (v2f64 (scalar_to_vector (loadf64 addr:$src2))))))],
              itin, SSEPackedSingle>, PS,
     Sched<[WriteFShuffleLd, ReadAfterLd]>;

  def PDrm : PI<opc, MRMSrcMem,
         (outs VR128:$dst), (ins VR128:$src1, f64mem:$src2),
         !strconcat(base_opc, "d", asm_opr),
     [(set VR128:$dst, (v2f64 (pdnode VR128:$src1,
                              (scalar_to_vector (loadf64 addr:$src2)))))],
              itin, SSEPackedDouble>, PD,
     Sched<[WriteFShuffleLd, ReadAfterLd]>;

}

multiclass sse12_mov_hilo_packed<bits<8>opc, SDNode psnode, SDNode pdnode,
                                 string base_opc, InstrItinClass itin> {
  defm V#NAME : sse12_mov_hilo_packed_base<opc, psnode, pdnode, base_opc,
                                    "\t{$src2, $src1, $dst|$dst, $src1, $src2}",
                                    itin>, VEX_4V;

let Constraints = "$src1 = $dst" in
  defm NAME : sse12_mov_hilo_packed_base<opc, psnode, pdnode, base_opc,
                                    "\t{$src2, $dst|$dst, $src2}",
                                    itin>;
}

let AddedComplexity = 20 in {
  defm MOVL : sse12_mov_hilo_packed<0x12, X86Movlps, X86Movlpd, "movlp",
                                    IIC_SSE_MOV_LH>;
}

let SchedRW = [WriteStore] in {
def VMOVLPSmr : VPSI<0x13, MRMDestMem, (outs), (ins f64mem:$dst, VR128:$src),
                   "movlps\t{$src, $dst|$dst, $src}",
                   [(store (f64 (vector_extract (bc_v2f64 (v4f32 VR128:$src)),
                                 (iPTR 0))), addr:$dst)],
                                 IIC_SSE_MOV_LH>, VEX;
def VMOVLPDmr : VPDI<0x13, MRMDestMem, (outs), (ins f64mem:$dst, VR128:$src),
                   "movlpd\t{$src, $dst|$dst, $src}",
                   [(store (f64 (vector_extract (v2f64 VR128:$src),
                                 (iPTR 0))), addr:$dst)],
                                 IIC_SSE_MOV_LH>, VEX;
def MOVLPSmr : PSI<0x13, MRMDestMem, (outs), (ins f64mem:$dst, VR128:$src),
                   "movlps\t{$src, $dst|$dst, $src}",
                   [(store (f64 (vector_extract (bc_v2f64 (v4f32 VR128:$src)),
                                 (iPTR 0))), addr:$dst)],
                                 IIC_SSE_MOV_LH>;
def MOVLPDmr : PDI<0x13, MRMDestMem, (outs), (ins f64mem:$dst, VR128:$src),
                   "movlpd\t{$src, $dst|$dst, $src}",
                   [(store (f64 (vector_extract (v2f64 VR128:$src),
                                 (iPTR 0))), addr:$dst)],
                                 IIC_SSE_MOV_LH>;
} // SchedRW

let Predicates = [HasAVX] in {
  // Shuffle with VMOVLPS
  def : Pat<(v4f32 (X86Movlps VR128:$src1, (load addr:$src2))),
            (VMOVLPSrm VR128:$src1, addr:$src2)>;
  def : Pat<(v4i32 (X86Movlps VR128:$src1, (load addr:$src2))),
            (VMOVLPSrm VR128:$src1, addr:$src2)>;

  // Shuffle with VMOVLPD
  def : Pat<(v2f64 (X86Movlpd VR128:$src1, (load addr:$src2))),
            (VMOVLPDrm VR128:$src1, addr:$src2)>;
  def : Pat<(v2i64 (X86Movlpd VR128:$src1, (load addr:$src2))),
            (VMOVLPDrm VR128:$src1, addr:$src2)>;
  def : Pat<(v2f64 (X86Movsd VR128:$src1,
                             (v2f64 (scalar_to_vector (loadf64 addr:$src2))))),
            (VMOVLPDrm VR128:$src1, addr:$src2)>;

  // Store patterns
  def : Pat<(store (v4f32 (X86Movlps (load addr:$src1), VR128:$src2)),
                   addr:$src1),
            (VMOVLPSmr addr:$src1, VR128:$src2)>;
  def : Pat<(store (v4i32 (X86Movlps
                   (bc_v4i32 (loadv2i64 addr:$src1)), VR128:$src2)), addr:$src1),
            (VMOVLPSmr addr:$src1, VR128:$src2)>;
  def : Pat<(store (v2f64 (X86Movlpd (load addr:$src1), VR128:$src2)),
                   addr:$src1),
            (VMOVLPDmr addr:$src1, VR128:$src2)>;
  def : Pat<(store (v2i64 (X86Movlpd (load addr:$src1), VR128:$src2)),
                   addr:$src1),
            (VMOVLPDmr addr:$src1, VR128:$src2)>;
}

let Predicates = [UseSSE1] in {
  // (store (vector_shuffle (load addr), v2, <4, 5, 2, 3>), addr) using MOVLPS
  def : Pat<(store (i64 (vector_extract (bc_v2i64 (v4f32 VR128:$src2)),
                                 (iPTR 0))), addr:$src1),
            (MOVLPSmr addr:$src1, VR128:$src2)>;

  // Shuffle with MOVLPS
  def : Pat<(v4f32 (X86Movlps VR128:$src1, (load addr:$src2))),
            (MOVLPSrm VR128:$src1, addr:$src2)>;
  def : Pat<(v4i32 (X86Movlps VR128:$src1, (load addr:$src2))),
            (MOVLPSrm VR128:$src1, addr:$src2)>;
  def : Pat<(X86Movlps VR128:$src1,
                      (bc_v4f32 (v2i64 (scalar_to_vector (loadi64 addr:$src2))))),
            (MOVLPSrm VR128:$src1, addr:$src2)>;

  // Store patterns
  def : Pat<(store (v4f32 (X86Movlps (load addr:$src1), VR128:$src2)),
                                      addr:$src1),
            (MOVLPSmr addr:$src1, VR128:$src2)>;
  def : Pat<(store (v4i32 (X86Movlps
                   (bc_v4i32 (loadv2i64 addr:$src1)), VR128:$src2)),
                              addr:$src1),
            (MOVLPSmr addr:$src1, VR128:$src2)>;
}

let Predicates = [UseSSE2] in {
  // Shuffle with MOVLPD
  def : Pat<(v2f64 (X86Movlpd VR128:$src1, (load addr:$src2))),
            (MOVLPDrm VR128:$src1, addr:$src2)>;
  def : Pat<(v2i64 (X86Movlpd VR128:$src1, (load addr:$src2))),
            (MOVLPDrm VR128:$src1, addr:$src2)>;
  def : Pat<(v2f64 (X86Movsd VR128:$src1,
                             (v2f64 (scalar_to_vector (loadf64 addr:$src2))))),
            (MOVLPDrm VR128:$src1, addr:$src2)>;

  // Store patterns
  def : Pat<(store (v2f64 (X86Movlpd (load addr:$src1), VR128:$src2)),
                           addr:$src1),
            (MOVLPDmr addr:$src1, VR128:$src2)>;
  def : Pat<(store (v2i64 (X86Movlpd (load addr:$src1), VR128:$src2)),
                           addr:$src1),
            (MOVLPDmr addr:$src1, VR128:$src2)>;
}

//===----------------------------------------------------------------------===//
// SSE 1 & 2 - Move Hi packed FP Instructions
//===----------------------------------------------------------------------===//

let AddedComplexity = 20 in {
  defm MOVH : sse12_mov_hilo_packed<0x16, X86Movlhps, X86Movlhpd, "movhp",
                                    IIC_SSE_MOV_LH>;
}

let SchedRW = [WriteStore] in {
// v2f64 extract element 1 is always custom lowered to unpack high to low
// and extract element 0 so the non-store version isn't too horrible.
def VMOVHPSmr : VPSI<0x17, MRMDestMem, (outs), (ins f64mem:$dst, VR128:$src),
                   "movhps\t{$src, $dst|$dst, $src}",
                   [(store (f64 (vector_extract
                                 (X86Unpckh (bc_v2f64 (v4f32 VR128:$src)),
                                            (bc_v2f64 (v4f32 VR128:$src))),
                                 (iPTR 0))), addr:$dst)], IIC_SSE_MOV_LH>, VEX;
def VMOVHPDmr : VPDI<0x17, MRMDestMem, (outs), (ins f64mem:$dst, VR128:$src),
                   "movhpd\t{$src, $dst|$dst, $src}",
                   [(store (f64 (vector_extract
                                 (v2f64 (X86Unpckh VR128:$src, VR128:$src)),
                                 (iPTR 0))), addr:$dst)], IIC_SSE_MOV_LH>, VEX;
def MOVHPSmr : PSI<0x17, MRMDestMem, (outs), (ins f64mem:$dst, VR128:$src),
                   "movhps\t{$src, $dst|$dst, $src}",
                   [(store (f64 (vector_extract
                                 (X86Unpckh (bc_v2f64 (v4f32 VR128:$src)),
                                            (bc_v2f64 (v4f32 VR128:$src))),
                                 (iPTR 0))), addr:$dst)], IIC_SSE_MOV_LH>;
def MOVHPDmr : PDI<0x17, MRMDestMem, (outs), (ins f64mem:$dst, VR128:$src),
                   "movhpd\t{$src, $dst|$dst, $src}",
                   [(store (f64 (vector_extract
                                 (v2f64 (X86Unpckh VR128:$src, VR128:$src)),
                                 (iPTR 0))), addr:$dst)], IIC_SSE_MOV_LH>;
} // SchedRW

let Predicates = [HasAVX] in {
  // VMOVHPS patterns
  def : Pat<(X86Movlhps VR128:$src1,
                 (bc_v4f32 (v2i64 (scalar_to_vector (loadi64 addr:$src2))))),
            (VMOVHPSrm VR128:$src1, addr:$src2)>;
  def : Pat<(X86Movlhps VR128:$src1,
                 (bc_v4i32 (v2i64 (X86vzload addr:$src2)))),
            (VMOVHPSrm VR128:$src1, addr:$src2)>;

  // VMOVHPD patterns

  // FIXME: Instead of X86Unpckl, there should be a X86Movlhpd here, the problem
  // is during lowering, where it's not possible to recognize the load fold
  // cause it has two uses through a bitcast. One use disappears at isel time
  // and the fold opportunity reappears.
  def : Pat<(v2f64 (X86Unpckl VR128:$src1,
                      (scalar_to_vector (loadf64 addr:$src2)))),
            (VMOVHPDrm VR128:$src1, addr:$src2)>;
  // Also handle an i64 load because that may get selected as a faster way to
  // load the data.
  def : Pat<(v2f64 (X86Unpckl VR128:$src1,
                      (bc_v2f64 (v2i64 (scalar_to_vector (loadi64 addr:$src2)))))),
            (VMOVHPDrm VR128:$src1, addr:$src2)>;
<<<<<<< HEAD
=======

  def : Pat<(store (f64 (vector_extract
                          (v2f64 (X86VPermilpi VR128:$src, (i8 1))),
                          (iPTR 0))), addr:$dst),
            (VMOVHPDmr addr:$dst, VR128:$src)>;
>>>>>>> 969bfdfe
}

let Predicates = [UseSSE1] in {
  // MOVHPS patterns
  def : Pat<(X86Movlhps VR128:$src1,
                 (bc_v4f32 (v2i64 (scalar_to_vector (loadi64 addr:$src2))))),
            (MOVHPSrm VR128:$src1, addr:$src2)>;
  def : Pat<(X86Movlhps VR128:$src1,
                 (bc_v4f32 (v2i64 (X86vzload addr:$src2)))),
            (MOVHPSrm VR128:$src1, addr:$src2)>;
}

let Predicates = [UseSSE2] in {
  // MOVHPD patterns

  // FIXME: Instead of X86Unpckl, there should be a X86Movlhpd here, the problem
  // is during lowering, where it's not possible to recognize the load fold
  // cause it has two uses through a bitcast. One use disappears at isel time
  // and the fold opportunity reappears.
  def : Pat<(v2f64 (X86Unpckl VR128:$src1,
                      (scalar_to_vector (loadf64 addr:$src2)))),
            (MOVHPDrm VR128:$src1, addr:$src2)>;
  // Also handle an i64 load because that may get selected as a faster way to
  // load the data.
  def : Pat<(v2f64 (X86Unpckl VR128:$src1,
                      (bc_v2f64 (v2i64 (scalar_to_vector (loadi64 addr:$src2)))))),
            (MOVHPDrm VR128:$src1, addr:$src2)>;
<<<<<<< HEAD
=======

  def : Pat<(store (f64 (vector_extract
                          (v2f64 (X86Shufp VR128:$src, VR128:$src, (i8 1))),
                          (iPTR 0))), addr:$dst),
            (MOVHPDmr addr:$dst, VR128:$src)>;
>>>>>>> 969bfdfe
}

//===----------------------------------------------------------------------===//
// SSE 1 & 2 - Move Low to High and High to Low packed FP Instructions
//===----------------------------------------------------------------------===//

let AddedComplexity = 20, Predicates = [UseAVX] in {
  def VMOVLHPSrr : VPSI<0x16, MRMSrcReg, (outs VR128:$dst),
                                       (ins VR128:$src1, VR128:$src2),
                      "movlhps\t{$src2, $src1, $dst|$dst, $src1, $src2}",
                      [(set VR128:$dst,
                        (v4f32 (X86Movlhps VR128:$src1, VR128:$src2)))],
                        IIC_SSE_MOV_LH>,
                      VEX_4V, Sched<[WriteFShuffle]>;
  def VMOVHLPSrr : VPSI<0x12, MRMSrcReg, (outs VR128:$dst),
                                       (ins VR128:$src1, VR128:$src2),
                      "movhlps\t{$src2, $src1, $dst|$dst, $src1, $src2}",
                      [(set VR128:$dst,
                        (v4f32 (X86Movhlps VR128:$src1, VR128:$src2)))],
                        IIC_SSE_MOV_LH>,
                      VEX_4V, Sched<[WriteFShuffle]>;
}
let Constraints = "$src1 = $dst", AddedComplexity = 20 in {
  def MOVLHPSrr : PSI<0x16, MRMSrcReg, (outs VR128:$dst),
                                       (ins VR128:$src1, VR128:$src2),
                      "movlhps\t{$src2, $dst|$dst, $src2}",
                      [(set VR128:$dst,
                        (v4f32 (X86Movlhps VR128:$src1, VR128:$src2)))],
                        IIC_SSE_MOV_LH>, Sched<[WriteFShuffle]>;
  def MOVHLPSrr : PSI<0x12, MRMSrcReg, (outs VR128:$dst),
                                       (ins VR128:$src1, VR128:$src2),
                      "movhlps\t{$src2, $dst|$dst, $src2}",
                      [(set VR128:$dst,
                        (v4f32 (X86Movhlps VR128:$src1, VR128:$src2)))],
                        IIC_SSE_MOV_LH>, Sched<[WriteFShuffle]>;
}

let Predicates = [UseAVX] in {
  // MOVLHPS patterns
  def : Pat<(v4i32 (X86Movlhps VR128:$src1, VR128:$src2)),
            (VMOVLHPSrr VR128:$src1, VR128:$src2)>;
  def : Pat<(v2i64 (X86Movlhps VR128:$src1, VR128:$src2)),
            (VMOVLHPSrr (v2i64 VR128:$src1), VR128:$src2)>;

  // MOVHLPS patterns
  def : Pat<(v4i32 (X86Movhlps VR128:$src1, VR128:$src2)),
            (VMOVHLPSrr VR128:$src1, VR128:$src2)>;
}

let Predicates = [UseSSE1] in {
  // MOVLHPS patterns
  def : Pat<(v4i32 (X86Movlhps VR128:$src1, VR128:$src2)),
            (MOVLHPSrr VR128:$src1, VR128:$src2)>;
  def : Pat<(v2i64 (X86Movlhps VR128:$src1, VR128:$src2)),
            (MOVLHPSrr (v2i64 VR128:$src1), VR128:$src2)>;

  // MOVHLPS patterns
  def : Pat<(v4i32 (X86Movhlps VR128:$src1, VR128:$src2)),
            (MOVHLPSrr VR128:$src1, VR128:$src2)>;
}

//===----------------------------------------------------------------------===//
// SSE 1 & 2 - Conversion Instructions
//===----------------------------------------------------------------------===//

def SSE_CVT_PD : OpndItins<
  IIC_SSE_CVT_PD_RR, IIC_SSE_CVT_PD_RM
>;

let Sched = WriteCvtI2F in
def SSE_CVT_PS : OpndItins<
  IIC_SSE_CVT_PS_RR, IIC_SSE_CVT_PS_RM
>;

let Sched = WriteCvtI2F in
def SSE_CVT_Scalar : OpndItins<
  IIC_SSE_CVT_Scalar_RR, IIC_SSE_CVT_Scalar_RM
>;

let Sched = WriteCvtF2I in
def SSE_CVT_SS2SI_32 : OpndItins<
  IIC_SSE_CVT_SS2SI32_RR, IIC_SSE_CVT_SS2SI32_RM
>;

let Sched = WriteCvtF2I in
def SSE_CVT_SS2SI_64 : OpndItins<
  IIC_SSE_CVT_SS2SI64_RR, IIC_SSE_CVT_SS2SI64_RM
>;

let Sched = WriteCvtF2I in
def SSE_CVT_SD2SI : OpndItins<
  IIC_SSE_CVT_SD2SI_RR, IIC_SSE_CVT_SD2SI_RM
>;

multiclass sse12_cvt_s<bits<8> opc, RegisterClass SrcRC, RegisterClass DstRC,
                     SDNode OpNode, X86MemOperand x86memop, PatFrag ld_frag,
                     string asm, OpndItins itins> {
  def rr : SI<opc, MRMSrcReg, (outs DstRC:$dst), (ins SrcRC:$src), asm,
                        [(set DstRC:$dst, (OpNode SrcRC:$src))],
                        itins.rr>, Sched<[itins.Sched]>;
  def rm : SI<opc, MRMSrcMem, (outs DstRC:$dst), (ins x86memop:$src), asm,
                        [(set DstRC:$dst, (OpNode (ld_frag addr:$src)))],
                        itins.rm>, Sched<[itins.Sched.Folded]>;
}

multiclass sse12_cvt_p<bits<8> opc, RegisterClass SrcRC, RegisterClass DstRC,
                       X86MemOperand x86memop, string asm, Domain d,
                       OpndItins itins> {
let hasSideEffects = 0 in {
  def rr : I<opc, MRMSrcReg, (outs DstRC:$dst), (ins SrcRC:$src), asm,
             [], itins.rr, d>, Sched<[itins.Sched]>;
  let mayLoad = 1 in
  def rm : I<opc, MRMSrcMem, (outs DstRC:$dst), (ins x86memop:$src), asm,
             [], itins.rm, d>, Sched<[itins.Sched.Folded]>;
}
}

multiclass sse12_vcvt_avx<bits<8> opc, RegisterClass SrcRC, RegisterClass DstRC,
                          X86MemOperand x86memop, string asm> {
let hasSideEffects = 0, Predicates = [UseAVX] in {
  def rr : SI<opc, MRMSrcReg, (outs DstRC:$dst), (ins DstRC:$src1, SrcRC:$src),
              !strconcat(asm,"\t{$src, $src1, $dst|$dst, $src1, $src}"), []>,
           Sched<[WriteCvtI2F]>;
  let mayLoad = 1 in
  def rm : SI<opc, MRMSrcMem, (outs DstRC:$dst),
              (ins DstRC:$src1, x86memop:$src),
              !strconcat(asm,"\t{$src, $src1, $dst|$dst, $src1, $src}"), []>,
           Sched<[WriteCvtI2FLd, ReadAfterLd]>;
} // hasSideEffects = 0
}

let Predicates = [UseAVX] in {
defm VCVTTSS2SI   : sse12_cvt_s<0x2C, FR32, GR32, fp_to_sint, f32mem, loadf32,
                                "cvttss2si\t{$src, $dst|$dst, $src}",
                                SSE_CVT_SS2SI_32>,
                                XS, VEX, VEX_LIG;
defm VCVTTSS2SI64 : sse12_cvt_s<0x2C, FR32, GR64, fp_to_sint, f32mem, loadf32,
                                "cvttss2si\t{$src, $dst|$dst, $src}",
                                SSE_CVT_SS2SI_64>,
                                XS, VEX, VEX_W, VEX_LIG;
defm VCVTTSD2SI   : sse12_cvt_s<0x2C, FR64, GR32, fp_to_sint, f64mem, loadf64,
                                "cvttsd2si\t{$src, $dst|$dst, $src}",
                                SSE_CVT_SD2SI>,
                                XD, VEX, VEX_LIG;
defm VCVTTSD2SI64 : sse12_cvt_s<0x2C, FR64, GR64, fp_to_sint, f64mem, loadf64,
                                "cvttsd2si\t{$src, $dst|$dst, $src}",
                                SSE_CVT_SD2SI>,
                                XD, VEX, VEX_W, VEX_LIG;

def : InstAlias<"vcvttss2si{l}\t{$src, $dst|$dst, $src}",
                (VCVTTSS2SIrr GR32:$dst, FR32:$src), 0>;
def : InstAlias<"vcvttss2si{l}\t{$src, $dst|$dst, $src}",
                (VCVTTSS2SIrm GR32:$dst, f32mem:$src), 0>;
def : InstAlias<"vcvttsd2si{l}\t{$src, $dst|$dst, $src}",
                (VCVTTSD2SIrr GR32:$dst, FR64:$src), 0>;
def : InstAlias<"vcvttsd2si{l}\t{$src, $dst|$dst, $src}",
                (VCVTTSD2SIrm GR32:$dst, f64mem:$src), 0>;
def : InstAlias<"vcvttss2si{q}\t{$src, $dst|$dst, $src}",
                (VCVTTSS2SI64rr GR64:$dst, FR32:$src), 0>;
def : InstAlias<"vcvttss2si{q}\t{$src, $dst|$dst, $src}",
                (VCVTTSS2SI64rm GR64:$dst, f32mem:$src), 0>;
def : InstAlias<"vcvttsd2si{q}\t{$src, $dst|$dst, $src}",
                (VCVTTSD2SI64rr GR64:$dst, FR64:$src), 0>;
def : InstAlias<"vcvttsd2si{q}\t{$src, $dst|$dst, $src}",
                (VCVTTSD2SI64rm GR64:$dst, f64mem:$src), 0>;
}
// The assembler can recognize rr 64-bit instructions by seeing a rxx
// register, but the same isn't true when only using memory operands,
// provide other assembly "l" and "q" forms to address this explicitly
// where appropriate to do so.
defm VCVTSI2SS   : sse12_vcvt_avx<0x2A, GR32, FR32, i32mem, "cvtsi2ss{l}">,
                                  XS, VEX_4V, VEX_LIG;
defm VCVTSI2SS64 : sse12_vcvt_avx<0x2A, GR64, FR32, i64mem, "cvtsi2ss{q}">,
                                  XS, VEX_4V, VEX_W, VEX_LIG;
defm VCVTSI2SD   : sse12_vcvt_avx<0x2A, GR32, FR64, i32mem, "cvtsi2sd{l}">,
                                  XD, VEX_4V, VEX_LIG;
defm VCVTSI2SD64 : sse12_vcvt_avx<0x2A, GR64, FR64, i64mem, "cvtsi2sd{q}">,
                                  XD, VEX_4V, VEX_W, VEX_LIG;

let Predicates = [UseAVX] in {
  def : InstAlias<"vcvtsi2ss\t{$src, $src1, $dst|$dst, $src1, $src}",
                (VCVTSI2SSrm FR64:$dst, FR64:$src1, i32mem:$src), 0>;
  def : InstAlias<"vcvtsi2sd\t{$src, $src1, $dst|$dst, $src1, $src}",
                (VCVTSI2SDrm FR64:$dst, FR64:$src1, i32mem:$src), 0>;

  def : Pat<(f32 (sint_to_fp (loadi32 addr:$src))),
            (VCVTSI2SSrm (f32 (IMPLICIT_DEF)), addr:$src)>;
  def : Pat<(f32 (sint_to_fp (loadi64 addr:$src))),
            (VCVTSI2SS64rm (f32 (IMPLICIT_DEF)), addr:$src)>;
  def : Pat<(f64 (sint_to_fp (loadi32 addr:$src))),
            (VCVTSI2SDrm (f64 (IMPLICIT_DEF)), addr:$src)>;
  def : Pat<(f64 (sint_to_fp (loadi64 addr:$src))),
            (VCVTSI2SD64rm (f64 (IMPLICIT_DEF)), addr:$src)>;

  def : Pat<(f32 (sint_to_fp GR32:$src)),
            (VCVTSI2SSrr (f32 (IMPLICIT_DEF)), GR32:$src)>;
  def : Pat<(f32 (sint_to_fp GR64:$src)),
            (VCVTSI2SS64rr (f32 (IMPLICIT_DEF)), GR64:$src)>;
  def : Pat<(f64 (sint_to_fp GR32:$src)),
            (VCVTSI2SDrr (f64 (IMPLICIT_DEF)), GR32:$src)>;
  def : Pat<(f64 (sint_to_fp GR64:$src)),
            (VCVTSI2SD64rr (f64 (IMPLICIT_DEF)), GR64:$src)>;
}

defm CVTTSS2SI : sse12_cvt_s<0x2C, FR32, GR32, fp_to_sint, f32mem, loadf32,
                      "cvttss2si\t{$src, $dst|$dst, $src}",
                      SSE_CVT_SS2SI_32>, XS;
defm CVTTSS2SI64 : sse12_cvt_s<0x2C, FR32, GR64, fp_to_sint, f32mem, loadf32,
                      "cvttss2si\t{$src, $dst|$dst, $src}",
                      SSE_CVT_SS2SI_64>, XS, REX_W;
defm CVTTSD2SI : sse12_cvt_s<0x2C, FR64, GR32, fp_to_sint, f64mem, loadf64,
                      "cvttsd2si\t{$src, $dst|$dst, $src}",
                      SSE_CVT_SD2SI>, XD;
defm CVTTSD2SI64 : sse12_cvt_s<0x2C, FR64, GR64, fp_to_sint, f64mem, loadf64,
                      "cvttsd2si\t{$src, $dst|$dst, $src}",
                      SSE_CVT_SD2SI>, XD, REX_W;
defm CVTSI2SS  : sse12_cvt_s<0x2A, GR32, FR32, sint_to_fp, i32mem, loadi32,
                      "cvtsi2ss{l}\t{$src, $dst|$dst, $src}",
                      SSE_CVT_Scalar>, XS;
defm CVTSI2SS64 : sse12_cvt_s<0x2A, GR64, FR32, sint_to_fp, i64mem, loadi64,
                      "cvtsi2ss{q}\t{$src, $dst|$dst, $src}",
                      SSE_CVT_Scalar>, XS, REX_W;
defm CVTSI2SD  : sse12_cvt_s<0x2A, GR32, FR64, sint_to_fp, i32mem, loadi32,
                      "cvtsi2sd{l}\t{$src, $dst|$dst, $src}",
                      SSE_CVT_Scalar>, XD;
defm CVTSI2SD64 : sse12_cvt_s<0x2A, GR64, FR64, sint_to_fp, i64mem, loadi64,
                      "cvtsi2sd{q}\t{$src, $dst|$dst, $src}",
                      SSE_CVT_Scalar>, XD, REX_W;

def : InstAlias<"cvttss2si{l}\t{$src, $dst|$dst, $src}",
                (CVTTSS2SIrr GR32:$dst, FR32:$src), 0>;
def : InstAlias<"cvttss2si{l}\t{$src, $dst|$dst, $src}",
                (CVTTSS2SIrm GR32:$dst, f32mem:$src), 0>;
def : InstAlias<"cvttsd2si{l}\t{$src, $dst|$dst, $src}",
                (CVTTSD2SIrr GR32:$dst, FR64:$src), 0>;
def : InstAlias<"cvttsd2si{l}\t{$src, $dst|$dst, $src}",
                (CVTTSD2SIrm GR32:$dst, f64mem:$src), 0>;
def : InstAlias<"cvttss2si{q}\t{$src, $dst|$dst, $src}",
                (CVTTSS2SI64rr GR64:$dst, FR32:$src), 0>;
def : InstAlias<"cvttss2si{q}\t{$src, $dst|$dst, $src}",
                (CVTTSS2SI64rm GR64:$dst, f32mem:$src), 0>;
def : InstAlias<"cvttsd2si{q}\t{$src, $dst|$dst, $src}",
                (CVTTSD2SI64rr GR64:$dst, FR64:$src), 0>;
def : InstAlias<"cvttsd2si{q}\t{$src, $dst|$dst, $src}",
                (CVTTSD2SI64rm GR64:$dst, f64mem:$src), 0>;

def : InstAlias<"cvtsi2ss\t{$src, $dst|$dst, $src}",
                (CVTSI2SSrm FR64:$dst, i32mem:$src), 0>;
def : InstAlias<"cvtsi2sd\t{$src, $dst|$dst, $src}",
                (CVTSI2SDrm FR64:$dst, i32mem:$src), 0>;

// Conversion Instructions Intrinsics - Match intrinsics which expect MM
// and/or XMM operand(s).

multiclass sse12_cvt_sint<bits<8> opc, RegisterClass SrcRC, RegisterClass DstRC,
                         Intrinsic Int, Operand memop, ComplexPattern mem_cpat,
                         string asm, OpndItins itins> {
  def rr : SI<opc, MRMSrcReg, (outs DstRC:$dst), (ins SrcRC:$src),
              !strconcat(asm, "\t{$src, $dst|$dst, $src}"),
              [(set DstRC:$dst, (Int SrcRC:$src))], itins.rr>,
           Sched<[itins.Sched]>;
  def rm : SI<opc, MRMSrcMem, (outs DstRC:$dst), (ins memop:$src),
              !strconcat(asm, "\t{$src, $dst|$dst, $src}"),
              [(set DstRC:$dst, (Int mem_cpat:$src))], itins.rm>,
           Sched<[itins.Sched.Folded]>;
}

multiclass sse12_cvt_sint_3addr<bits<8> opc, RegisterClass SrcRC,
                    RegisterClass DstRC, Intrinsic Int, X86MemOperand x86memop,
                    PatFrag ld_frag, string asm, OpndItins itins,
                    bit Is2Addr = 1> {
  def rr : SI<opc, MRMSrcReg, (outs DstRC:$dst), (ins DstRC:$src1, SrcRC:$src2),
              !if(Is2Addr,
                  !strconcat(asm, "\t{$src2, $dst|$dst, $src2}"),
                  !strconcat(asm, "\t{$src2, $src1, $dst|$dst, $src1, $src2}")),
              [(set DstRC:$dst, (Int DstRC:$src1, SrcRC:$src2))],
              itins.rr>, Sched<[itins.Sched]>;
  def rm : SI<opc, MRMSrcMem, (outs DstRC:$dst),
              (ins DstRC:$src1, x86memop:$src2),
              !if(Is2Addr,
                  !strconcat(asm, "\t{$src2, $dst|$dst, $src2}"),
                  !strconcat(asm, "\t{$src2, $src1, $dst|$dst, $src1, $src2}")),
              [(set DstRC:$dst, (Int DstRC:$src1, (ld_frag addr:$src2)))],
              itins.rm>, Sched<[itins.Sched.Folded, ReadAfterLd]>;
}

let Predicates = [UseAVX] in {
defm VCVTSD2SI : sse12_cvt_sint<0x2D, VR128, GR32,
                  int_x86_sse2_cvtsd2si, sdmem, sse_load_f64, "cvtsd2si",
                  SSE_CVT_SD2SI>, XD, VEX, VEX_LIG;
defm VCVTSD2SI64 : sse12_cvt_sint<0x2D, VR128, GR64,
                    int_x86_sse2_cvtsd2si64, sdmem, sse_load_f64, "cvtsd2si",
                    SSE_CVT_SD2SI>, XD, VEX, VEX_W, VEX_LIG;
}
defm CVTSD2SI : sse12_cvt_sint<0x2D, VR128, GR32, int_x86_sse2_cvtsd2si,
                 sdmem, sse_load_f64, "cvtsd2si", SSE_CVT_SD2SI>, XD;
defm CVTSD2SI64 : sse12_cvt_sint<0x2D, VR128, GR64, int_x86_sse2_cvtsd2si64,
                   sdmem, sse_load_f64, "cvtsd2si", SSE_CVT_SD2SI>, XD, REX_W;


let isCodeGenOnly = 1 in {
  let Predicates = [UseAVX] in {
  defm Int_VCVTSI2SS : sse12_cvt_sint_3addr<0x2A, GR32, VR128,
            int_x86_sse_cvtsi2ss, i32mem, loadi32, "cvtsi2ss{l}",
            SSE_CVT_Scalar, 0>, XS, VEX_4V;
  defm Int_VCVTSI2SS64 : sse12_cvt_sint_3addr<0x2A, GR64, VR128,
            int_x86_sse_cvtsi642ss, i64mem, loadi64, "cvtsi2ss{q}",
            SSE_CVT_Scalar, 0>, XS, VEX_4V,
            VEX_W;
  defm Int_VCVTSI2SD : sse12_cvt_sint_3addr<0x2A, GR32, VR128,
            int_x86_sse2_cvtsi2sd, i32mem, loadi32, "cvtsi2sd{l}",
            SSE_CVT_Scalar, 0>, XD, VEX_4V;
  defm Int_VCVTSI2SD64 : sse12_cvt_sint_3addr<0x2A, GR64, VR128,
            int_x86_sse2_cvtsi642sd, i64mem, loadi64, "cvtsi2sd{q}",
            SSE_CVT_Scalar, 0>, XD,
            VEX_4V, VEX_W;
  }
  let Constraints = "$src1 = $dst" in {
    defm Int_CVTSI2SS : sse12_cvt_sint_3addr<0x2A, GR32, VR128,
                          int_x86_sse_cvtsi2ss, i32mem, loadi32,
                          "cvtsi2ss{l}", SSE_CVT_Scalar>, XS;
    defm Int_CVTSI2SS64 : sse12_cvt_sint_3addr<0x2A, GR64, VR128,
                          int_x86_sse_cvtsi642ss, i64mem, loadi64,
                          "cvtsi2ss{q}", SSE_CVT_Scalar>, XS, REX_W;
    defm Int_CVTSI2SD : sse12_cvt_sint_3addr<0x2A, GR32, VR128,
                          int_x86_sse2_cvtsi2sd, i32mem, loadi32,
                          "cvtsi2sd{l}", SSE_CVT_Scalar>, XD;
    defm Int_CVTSI2SD64 : sse12_cvt_sint_3addr<0x2A, GR64, VR128,
                          int_x86_sse2_cvtsi642sd, i64mem, loadi64,
                          "cvtsi2sd{q}", SSE_CVT_Scalar>, XD, REX_W;
  }
} // isCodeGenOnly = 1

/// SSE 1 Only

// Aliases for intrinsics
let isCodeGenOnly = 1 in {
let Predicates = [UseAVX] in {
defm Int_VCVTTSS2SI : sse12_cvt_sint<0x2C, VR128, GR32, int_x86_sse_cvttss2si,
                                    ssmem, sse_load_f32, "cvttss2si",
                                    SSE_CVT_SS2SI_32>, XS, VEX;
defm Int_VCVTTSS2SI64 : sse12_cvt_sint<0x2C, VR128, GR64,
                                   int_x86_sse_cvttss2si64, ssmem, sse_load_f32,
                                   "cvttss2si", SSE_CVT_SS2SI_64>,
                                   XS, VEX, VEX_W;
defm Int_VCVTTSD2SI : sse12_cvt_sint<0x2C, VR128, GR32, int_x86_sse2_cvttsd2si,
                                    sdmem, sse_load_f64, "cvttsd2si",
                                    SSE_CVT_SD2SI>, XD, VEX;
defm Int_VCVTTSD2SI64 : sse12_cvt_sint<0x2C, VR128, GR64,
                                  int_x86_sse2_cvttsd2si64, sdmem, sse_load_f64,
                                  "cvttsd2si", SSE_CVT_SD2SI>,
                                  XD, VEX, VEX_W;
}
defm Int_CVTTSS2SI : sse12_cvt_sint<0x2C, VR128, GR32, int_x86_sse_cvttss2si,
                                    ssmem, sse_load_f32, "cvttss2si",
                                    SSE_CVT_SS2SI_32>, XS;
defm Int_CVTTSS2SI64 : sse12_cvt_sint<0x2C, VR128, GR64,
                                   int_x86_sse_cvttss2si64, ssmem, sse_load_f32,
                                   "cvttss2si", SSE_CVT_SS2SI_64>, XS, REX_W;
defm Int_CVTTSD2SI : sse12_cvt_sint<0x2C, VR128, GR32, int_x86_sse2_cvttsd2si,
                                    sdmem, sse_load_f64, "cvttsd2si",
                                    SSE_CVT_SD2SI>, XD;
defm Int_CVTTSD2SI64 : sse12_cvt_sint<0x2C, VR128, GR64,
                                  int_x86_sse2_cvttsd2si64, sdmem, sse_load_f64,
                                  "cvttsd2si", SSE_CVT_SD2SI>, XD, REX_W;
} // isCodeGenOnly = 1

let Predicates = [UseAVX] in {
defm VCVTSS2SI   : sse12_cvt_sint<0x2D, VR128, GR32, int_x86_sse_cvtss2si,
                                  ssmem, sse_load_f32, "cvtss2si",
                                  SSE_CVT_SS2SI_32>, XS, VEX, VEX_LIG;
defm VCVTSS2SI64 : sse12_cvt_sint<0x2D, VR128, GR64, int_x86_sse_cvtss2si64,
                                  ssmem, sse_load_f32, "cvtss2si",
                                  SSE_CVT_SS2SI_64>, XS, VEX, VEX_W, VEX_LIG;
}
defm CVTSS2SI : sse12_cvt_sint<0x2D, VR128, GR32, int_x86_sse_cvtss2si,
                               ssmem, sse_load_f32, "cvtss2si",
                               SSE_CVT_SS2SI_32>, XS;
defm CVTSS2SI64 : sse12_cvt_sint<0x2D, VR128, GR64, int_x86_sse_cvtss2si64,
                                 ssmem, sse_load_f32, "cvtss2si",
                                 SSE_CVT_SS2SI_64>, XS, REX_W;

defm VCVTDQ2PS   : sse12_cvt_p<0x5B, VR128, VR128, i128mem,
                               "vcvtdq2ps\t{$src, $dst|$dst, $src}",
                               SSEPackedSingle, SSE_CVT_PS>,
                               PS, VEX, Requires<[HasAVX]>;
defm VCVTDQ2PSY  : sse12_cvt_p<0x5B, VR256, VR256, i256mem,
                               "vcvtdq2ps\t{$src, $dst|$dst, $src}",
                               SSEPackedSingle, SSE_CVT_PS>,
                               PS, VEX, VEX_L, Requires<[HasAVX]>;

defm CVTDQ2PS : sse12_cvt_p<0x5B, VR128, VR128, i128mem,
                            "cvtdq2ps\t{$src, $dst|$dst, $src}",
                            SSEPackedSingle, SSE_CVT_PS>,
                            PS, Requires<[UseSSE2]>;

let Predicates = [UseAVX] in {
def : InstAlias<"vcvtss2si{l}\t{$src, $dst|$dst, $src}",
                (VCVTSS2SIrr GR32:$dst, VR128:$src), 0>;
def : InstAlias<"vcvtss2si{l}\t{$src, $dst|$dst, $src}",
                (VCVTSS2SIrm GR32:$dst, ssmem:$src), 0>;
def : InstAlias<"vcvtsd2si{l}\t{$src, $dst|$dst, $src}",
                (VCVTSD2SIrr GR32:$dst, VR128:$src), 0>;
def : InstAlias<"vcvtsd2si{l}\t{$src, $dst|$dst, $src}",
                (VCVTSD2SIrm GR32:$dst, sdmem:$src), 0>;
def : InstAlias<"vcvtss2si{q}\t{$src, $dst|$dst, $src}",
                (VCVTSS2SI64rr GR64:$dst, VR128:$src), 0>;
def : InstAlias<"vcvtss2si{q}\t{$src, $dst|$dst, $src}",
                (VCVTSS2SI64rm GR64:$dst, ssmem:$src), 0>;
def : InstAlias<"vcvtsd2si{q}\t{$src, $dst|$dst, $src}",
                (VCVTSD2SI64rr GR64:$dst, VR128:$src), 0>;
def : InstAlias<"vcvtsd2si{q}\t{$src, $dst|$dst, $src}",
                (VCVTSD2SI64rm GR64:$dst, sdmem:$src), 0>;
}

def : InstAlias<"cvtss2si{l}\t{$src, $dst|$dst, $src}",
                (CVTSS2SIrr GR32:$dst, VR128:$src), 0>;
def : InstAlias<"cvtss2si{l}\t{$src, $dst|$dst, $src}",
                (CVTSS2SIrm GR32:$dst, ssmem:$src), 0>;
def : InstAlias<"cvtsd2si{l}\t{$src, $dst|$dst, $src}",
                (CVTSD2SIrr GR32:$dst, VR128:$src), 0>;
def : InstAlias<"cvtsd2si{l}\t{$src, $dst|$dst, $src}",
                (CVTSD2SIrm GR32:$dst, sdmem:$src), 0>;
def : InstAlias<"cvtss2si{q}\t{$src, $dst|$dst, $src}",
                (CVTSS2SI64rr GR64:$dst, VR128:$src), 0>;
def : InstAlias<"cvtss2si{q}\t{$src, $dst|$dst, $src}",
                (CVTSS2SI64rm GR64:$dst, ssmem:$src), 0>;
def : InstAlias<"cvtsd2si{q}\t{$src, $dst|$dst, $src}",
                (CVTSD2SI64rr GR64:$dst, VR128:$src), 0>;
def : InstAlias<"cvtsd2si{q}\t{$src, $dst|$dst, $src}",
                (CVTSD2SI64rm GR64:$dst, sdmem:$src)>;

/// SSE 2 Only

// Convert scalar double to scalar single
let hasSideEffects = 0, Predicates = [UseAVX] in {
def VCVTSD2SSrr  : VSDI<0x5A, MRMSrcReg, (outs FR32:$dst),
                       (ins FR64:$src1, FR64:$src2),
                      "cvtsd2ss\t{$src2, $src1, $dst|$dst, $src1, $src2}", [],
                      IIC_SSE_CVT_Scalar_RR>, VEX_4V, VEX_LIG,
                      Sched<[WriteCvtF2F]>;
let mayLoad = 1 in
def VCVTSD2SSrm  : I<0x5A, MRMSrcMem, (outs FR32:$dst),
                       (ins FR64:$src1, f64mem:$src2),
                      "vcvtsd2ss\t{$src2, $src1, $dst|$dst, $src1, $src2}",
                      [], IIC_SSE_CVT_Scalar_RM>,
                      XD, Requires<[HasAVX, OptForSize]>, VEX_4V, VEX_LIG,
                      Sched<[WriteCvtF2FLd, ReadAfterLd]>;
}

def : Pat<(f32 (fround FR64:$src)), (VCVTSD2SSrr FR64:$src, FR64:$src)>,
          Requires<[UseAVX]>;

def CVTSD2SSrr  : SDI<0x5A, MRMSrcReg, (outs FR32:$dst), (ins FR64:$src),
                      "cvtsd2ss\t{$src, $dst|$dst, $src}",
                      [(set FR32:$dst, (fround FR64:$src))],
                      IIC_SSE_CVT_Scalar_RR>, Sched<[WriteCvtF2F]>;
def CVTSD2SSrm  : I<0x5A, MRMSrcMem, (outs FR32:$dst), (ins f64mem:$src),
                      "cvtsd2ss\t{$src, $dst|$dst, $src}",
                      [(set FR32:$dst, (fround (loadf64 addr:$src)))],
                      IIC_SSE_CVT_Scalar_RM>,
                      XD,
                  Requires<[UseSSE2, OptForSize]>, Sched<[WriteCvtF2FLd]>;

let isCodeGenOnly = 1 in {
def Int_VCVTSD2SSrr: I<0x5A, MRMSrcReg,
                       (outs VR128:$dst), (ins VR128:$src1, VR128:$src2),
                       "vcvtsd2ss\t{$src2, $src1, $dst|$dst, $src1, $src2}",
                       [(set VR128:$dst,
                         (int_x86_sse2_cvtsd2ss VR128:$src1, VR128:$src2))],
                       IIC_SSE_CVT_Scalar_RR>, XD, VEX_4V, Requires<[UseAVX]>,
                       Sched<[WriteCvtF2F]>;
def Int_VCVTSD2SSrm: I<0x5A, MRMSrcReg,
                       (outs VR128:$dst), (ins VR128:$src1, sdmem:$src2),
                       "vcvtsd2ss\t{$src2, $src1, $dst|$dst, $src1, $src2}",
                       [(set VR128:$dst, (int_x86_sse2_cvtsd2ss
                                          VR128:$src1, sse_load_f64:$src2))],
                       IIC_SSE_CVT_Scalar_RM>, XD, VEX_4V, Requires<[UseAVX]>,
                       Sched<[WriteCvtF2FLd, ReadAfterLd]>;

let Constraints = "$src1 = $dst" in {
def Int_CVTSD2SSrr: I<0x5A, MRMSrcReg,
                       (outs VR128:$dst), (ins VR128:$src1, VR128:$src2),
                       "cvtsd2ss\t{$src2, $dst|$dst, $src2}",
                       [(set VR128:$dst,
                         (int_x86_sse2_cvtsd2ss VR128:$src1, VR128:$src2))],
                       IIC_SSE_CVT_Scalar_RR>, XD, Requires<[UseSSE2]>,
                       Sched<[WriteCvtF2F]>;
def Int_CVTSD2SSrm: I<0x5A, MRMSrcReg,
                       (outs VR128:$dst), (ins VR128:$src1, sdmem:$src2),
                       "cvtsd2ss\t{$src2, $dst|$dst, $src2}",
                       [(set VR128:$dst, (int_x86_sse2_cvtsd2ss
                                          VR128:$src1, sse_load_f64:$src2))],
                       IIC_SSE_CVT_Scalar_RM>, XD, Requires<[UseSSE2]>,
                       Sched<[WriteCvtF2FLd, ReadAfterLd]>;
}
} // isCodeGenOnly = 1

// Convert scalar single to scalar double
// SSE2 instructions with XS prefix
let hasSideEffects = 0, Predicates = [UseAVX] in {
def VCVTSS2SDrr : I<0x5A, MRMSrcReg, (outs FR64:$dst),
                    (ins FR32:$src1, FR32:$src2),
                    "vcvtss2sd\t{$src2, $src1, $dst|$dst, $src1, $src2}",
                    [], IIC_SSE_CVT_Scalar_RR>,
                    XS, Requires<[HasAVX]>, VEX_4V, VEX_LIG,
                    Sched<[WriteCvtF2F]>;
let mayLoad = 1 in
def VCVTSS2SDrm : I<0x5A, MRMSrcMem, (outs FR64:$dst),
                    (ins FR32:$src1, f32mem:$src2),
                    "vcvtss2sd\t{$src2, $src1, $dst|$dst, $src1, $src2}",
                    [], IIC_SSE_CVT_Scalar_RM>,
                    XS, VEX_4V, VEX_LIG, Requires<[HasAVX, OptForSize]>,
                    Sched<[WriteCvtF2FLd, ReadAfterLd]>;
}

def : Pat<(f64 (fextend FR32:$src)),
    (VCVTSS2SDrr FR32:$src, FR32:$src)>, Requires<[UseAVX]>;
def : Pat<(fextend (loadf32 addr:$src)),
    (VCVTSS2SDrm (f32 (IMPLICIT_DEF)), addr:$src)>, Requires<[UseAVX]>;

def : Pat<(extloadf32 addr:$src),
    (VCVTSS2SDrm (f32 (IMPLICIT_DEF)), addr:$src)>,
    Requires<[UseAVX, OptForSize]>;
def : Pat<(extloadf32 addr:$src),
    (VCVTSS2SDrr (f32 (IMPLICIT_DEF)), (VMOVSSrm addr:$src))>,
    Requires<[UseAVX, OptForSpeed]>;

def CVTSS2SDrr : I<0x5A, MRMSrcReg, (outs FR64:$dst), (ins FR32:$src),
                   "cvtss2sd\t{$src, $dst|$dst, $src}",
                   [(set FR64:$dst, (fextend FR32:$src))],
                   IIC_SSE_CVT_Scalar_RR>, XS,
                 Requires<[UseSSE2]>, Sched<[WriteCvtF2F]>;
def CVTSS2SDrm : I<0x5A, MRMSrcMem, (outs FR64:$dst), (ins f32mem:$src),
                   "cvtss2sd\t{$src, $dst|$dst, $src}",
                   [(set FR64:$dst, (extloadf32 addr:$src))],
                   IIC_SSE_CVT_Scalar_RM>, XS,
                 Requires<[UseSSE2, OptForSize]>, Sched<[WriteCvtF2FLd]>;

// extload f32 -> f64.  This matches load+fextend because we have a hack in
// the isel (PreprocessForFPConvert) that can introduce loads after dag
// combine.
// Since these loads aren't folded into the fextend, we have to match it
// explicitly here.
def : Pat<(fextend (loadf32 addr:$src)),
          (CVTSS2SDrm addr:$src)>, Requires<[UseSSE2]>;
def : Pat<(extloadf32 addr:$src),
          (CVTSS2SDrr (MOVSSrm addr:$src))>, Requires<[UseSSE2, OptForSpeed]>;

let isCodeGenOnly = 1 in {
def Int_VCVTSS2SDrr: I<0x5A, MRMSrcReg,
                      (outs VR128:$dst), (ins VR128:$src1, VR128:$src2),
                    "vcvtss2sd\t{$src2, $src1, $dst|$dst, $src1, $src2}",
                    [(set VR128:$dst,
                      (int_x86_sse2_cvtss2sd VR128:$src1, VR128:$src2))],
                    IIC_SSE_CVT_Scalar_RR>, XS, VEX_4V, Requires<[UseAVX]>,
                    Sched<[WriteCvtF2F]>;
def Int_VCVTSS2SDrm: I<0x5A, MRMSrcMem,
                      (outs VR128:$dst), (ins VR128:$src1, ssmem:$src2),
                    "vcvtss2sd\t{$src2, $src1, $dst|$dst, $src1, $src2}",
                    [(set VR128:$dst,
                      (int_x86_sse2_cvtss2sd VR128:$src1, sse_load_f32:$src2))],
                    IIC_SSE_CVT_Scalar_RM>, XS, VEX_4V, Requires<[UseAVX]>,
                    Sched<[WriteCvtF2FLd, ReadAfterLd]>;
let Constraints = "$src1 = $dst" in { // SSE2 instructions with XS prefix
def Int_CVTSS2SDrr: I<0x5A, MRMSrcReg,
                      (outs VR128:$dst), (ins VR128:$src1, VR128:$src2),
                    "cvtss2sd\t{$src2, $dst|$dst, $src2}",
                    [(set VR128:$dst,
                      (int_x86_sse2_cvtss2sd VR128:$src1, VR128:$src2))],
                    IIC_SSE_CVT_Scalar_RR>, XS, Requires<[UseSSE2]>,
                    Sched<[WriteCvtF2F]>;
def Int_CVTSS2SDrm: I<0x5A, MRMSrcMem,
                      (outs VR128:$dst), (ins VR128:$src1, ssmem:$src2),
                    "cvtss2sd\t{$src2, $dst|$dst, $src2}",
                    [(set VR128:$dst,
                      (int_x86_sse2_cvtss2sd VR128:$src1, sse_load_f32:$src2))],
                    IIC_SSE_CVT_Scalar_RM>, XS, Requires<[UseSSE2]>,
                    Sched<[WriteCvtF2FLd, ReadAfterLd]>;
}
} // isCodeGenOnly = 1

// Convert packed single/double fp to doubleword
def VCVTPS2DQrr : VPDI<0x5B, MRMSrcReg, (outs VR128:$dst), (ins VR128:$src),
                       "cvtps2dq\t{$src, $dst|$dst, $src}",
                       [(set VR128:$dst, (int_x86_sse2_cvtps2dq VR128:$src))],
                       IIC_SSE_CVT_PS_RR>, VEX, Sched<[WriteCvtF2I]>;
def VCVTPS2DQrm : VPDI<0x5B, MRMSrcMem, (outs VR128:$dst), (ins f128mem:$src),
                       "cvtps2dq\t{$src, $dst|$dst, $src}",
                       [(set VR128:$dst,
                         (int_x86_sse2_cvtps2dq (loadv4f32 addr:$src)))],
                       IIC_SSE_CVT_PS_RM>, VEX, Sched<[WriteCvtF2ILd]>;
def VCVTPS2DQYrr : VPDI<0x5B, MRMSrcReg, (outs VR256:$dst), (ins VR256:$src),
                        "cvtps2dq\t{$src, $dst|$dst, $src}",
                        [(set VR256:$dst,
                          (int_x86_avx_cvt_ps2dq_256 VR256:$src))],
                        IIC_SSE_CVT_PS_RR>, VEX, VEX_L, Sched<[WriteCvtF2I]>;
def VCVTPS2DQYrm : VPDI<0x5B, MRMSrcMem, (outs VR256:$dst), (ins f256mem:$src),
                        "cvtps2dq\t{$src, $dst|$dst, $src}",
                        [(set VR256:$dst,
                          (int_x86_avx_cvt_ps2dq_256 (loadv8f32 addr:$src)))],
                        IIC_SSE_CVT_PS_RM>, VEX, VEX_L, Sched<[WriteCvtF2ILd]>;
def CVTPS2DQrr : PDI<0x5B, MRMSrcReg, (outs VR128:$dst), (ins VR128:$src),
                     "cvtps2dq\t{$src, $dst|$dst, $src}",
                     [(set VR128:$dst, (int_x86_sse2_cvtps2dq VR128:$src))],
                     IIC_SSE_CVT_PS_RR>, Sched<[WriteCvtF2I]>;
def CVTPS2DQrm : PDI<0x5B, MRMSrcMem, (outs VR128:$dst), (ins f128mem:$src),
                     "cvtps2dq\t{$src, $dst|$dst, $src}",
                     [(set VR128:$dst,
                       (int_x86_sse2_cvtps2dq (memopv4f32 addr:$src)))],
                     IIC_SSE_CVT_PS_RM>, Sched<[WriteCvtF2ILd]>;


// Convert Packed Double FP to Packed DW Integers
let Predicates = [HasAVX] in {
// The assembler can recognize rr 256-bit instructions by seeing a ymm
// register, but the same isn't true when using memory operands instead.
// Provide other assembly rr and rm forms to address this explicitly.
def VCVTPD2DQrr  : SDI<0xE6, MRMSrcReg, (outs VR128:$dst), (ins VR128:$src),
                       "vcvtpd2dq\t{$src, $dst|$dst, $src}",
                       [(set VR128:$dst, (int_x86_sse2_cvtpd2dq VR128:$src))]>,
                       VEX, Sched<[WriteCvtF2I]>;

// XMM only
def : InstAlias<"vcvtpd2dqx\t{$src, $dst|$dst, $src}",
                (VCVTPD2DQrr VR128:$dst, VR128:$src), 0>;
def VCVTPD2DQXrm : SDI<0xE6, MRMSrcMem, (outs VR128:$dst), (ins f128mem:$src),
                       "vcvtpd2dqx\t{$src, $dst|$dst, $src}",
                       [(set VR128:$dst,
                         (int_x86_sse2_cvtpd2dq (loadv2f64 addr:$src)))]>, VEX,
                       Sched<[WriteCvtF2ILd]>;

// YMM only
def VCVTPD2DQYrr : SDI<0xE6, MRMSrcReg, (outs VR128:$dst), (ins VR256:$src),
                       "vcvtpd2dq{y}\t{$src, $dst|$dst, $src}",
                       [(set VR128:$dst,
                         (int_x86_avx_cvt_pd2dq_256 VR256:$src))]>, VEX, VEX_L,
                       Sched<[WriteCvtF2I]>;
def VCVTPD2DQYrm : SDI<0xE6, MRMSrcMem, (outs VR128:$dst), (ins f256mem:$src),
                       "vcvtpd2dq{y}\t{$src, $dst|$dst, $src}",
                       [(set VR128:$dst,
                         (int_x86_avx_cvt_pd2dq_256 (loadv4f64 addr:$src)))]>,
                       VEX, VEX_L, Sched<[WriteCvtF2ILd]>;
def : InstAlias<"vcvtpd2dq\t{$src, $dst|$dst, $src}",
                (VCVTPD2DQYrr VR128:$dst, VR256:$src), 0>;
}

def CVTPD2DQrm  : SDI<0xE6, MRMSrcMem, (outs VR128:$dst), (ins f128mem:$src),
                      "cvtpd2dq\t{$src, $dst|$dst, $src}",
                      [(set VR128:$dst,
                        (int_x86_sse2_cvtpd2dq (memopv2f64 addr:$src)))],
                      IIC_SSE_CVT_PD_RM>, Sched<[WriteCvtF2ILd]>;
def CVTPD2DQrr  : SDI<0xE6, MRMSrcReg, (outs VR128:$dst), (ins VR128:$src),
                      "cvtpd2dq\t{$src, $dst|$dst, $src}",
                      [(set VR128:$dst, (int_x86_sse2_cvtpd2dq VR128:$src))],
                      IIC_SSE_CVT_PD_RR>, Sched<[WriteCvtF2I]>;

// Convert with truncation packed single/double fp to doubleword
// SSE2 packed instructions with XS prefix
def VCVTTPS2DQrr : VS2SI<0x5B, MRMSrcReg, (outs VR128:$dst), (ins VR128:$src),
                         "cvttps2dq\t{$src, $dst|$dst, $src}",
                         [(set VR128:$dst,
                           (int_x86_sse2_cvttps2dq VR128:$src))],
                         IIC_SSE_CVT_PS_RR>, VEX, Sched<[WriteCvtF2I]>;
def VCVTTPS2DQrm : VS2SI<0x5B, MRMSrcMem, (outs VR128:$dst), (ins f128mem:$src),
                         "cvttps2dq\t{$src, $dst|$dst, $src}",
                         [(set VR128:$dst, (int_x86_sse2_cvttps2dq
                                            (loadv4f32 addr:$src)))],
                         IIC_SSE_CVT_PS_RM>, VEX, Sched<[WriteCvtF2ILd]>;
def VCVTTPS2DQYrr : VS2SI<0x5B, MRMSrcReg, (outs VR256:$dst), (ins VR256:$src),
                          "cvttps2dq\t{$src, $dst|$dst, $src}",
                          [(set VR256:$dst,
                            (int_x86_avx_cvtt_ps2dq_256 VR256:$src))],
                          IIC_SSE_CVT_PS_RR>, VEX, VEX_L, Sched<[WriteCvtF2I]>;
def VCVTTPS2DQYrm : VS2SI<0x5B, MRMSrcMem, (outs VR256:$dst), (ins f256mem:$src),
                          "cvttps2dq\t{$src, $dst|$dst, $src}",
                          [(set VR256:$dst, (int_x86_avx_cvtt_ps2dq_256
                                             (loadv8f32 addr:$src)))],
                          IIC_SSE_CVT_PS_RM>, VEX, VEX_L,
                          Sched<[WriteCvtF2ILd]>;

def CVTTPS2DQrr : S2SI<0x5B, MRMSrcReg, (outs VR128:$dst), (ins VR128:$src),
                       "cvttps2dq\t{$src, $dst|$dst, $src}",
                       [(set VR128:$dst, (int_x86_sse2_cvttps2dq VR128:$src))],
                       IIC_SSE_CVT_PS_RR>, Sched<[WriteCvtF2I]>;
def CVTTPS2DQrm : S2SI<0x5B, MRMSrcMem, (outs VR128:$dst), (ins f128mem:$src),
                       "cvttps2dq\t{$src, $dst|$dst, $src}",
                       [(set VR128:$dst,
                         (int_x86_sse2_cvttps2dq (memopv4f32 addr:$src)))],
                       IIC_SSE_CVT_PS_RM>, Sched<[WriteCvtF2ILd]>;

let Predicates = [HasAVX] in {
  def : Pat<(v4f32 (sint_to_fp (v4i32 VR128:$src))),
            (VCVTDQ2PSrr VR128:$src)>;
  def : Pat<(v4f32 (sint_to_fp (bc_v4i32 (loadv2i64 addr:$src)))),
            (VCVTDQ2PSrm addr:$src)>;

  def : Pat<(int_x86_sse2_cvtdq2ps VR128:$src),
            (VCVTDQ2PSrr VR128:$src)>;
  def : Pat<(int_x86_sse2_cvtdq2ps (bc_v4i32 (loadv2i64 addr:$src))),
            (VCVTDQ2PSrm addr:$src)>;

  def : Pat<(v4i32 (fp_to_sint (v4f32 VR128:$src))),
            (VCVTTPS2DQrr VR128:$src)>;
  def : Pat<(v4i32 (fp_to_sint (loadv4f32 addr:$src))),
            (VCVTTPS2DQrm addr:$src)>;

  def : Pat<(v8f32 (sint_to_fp (v8i32 VR256:$src))),
            (VCVTDQ2PSYrr VR256:$src)>;
  def : Pat<(v8f32 (sint_to_fp (bc_v8i32 (loadv4i64 addr:$src)))),
            (VCVTDQ2PSYrm addr:$src)>;

  def : Pat<(v8i32 (fp_to_sint (v8f32 VR256:$src))),
            (VCVTTPS2DQYrr VR256:$src)>;
  def : Pat<(v8i32 (fp_to_sint (loadv8f32 addr:$src))),
            (VCVTTPS2DQYrm addr:$src)>;
}

let Predicates = [UseSSE2] in {
  def : Pat<(v4f32 (sint_to_fp (v4i32 VR128:$src))),
            (CVTDQ2PSrr VR128:$src)>;
  def : Pat<(v4f32 (sint_to_fp (bc_v4i32 (memopv2i64 addr:$src)))),
            (CVTDQ2PSrm addr:$src)>;

  def : Pat<(int_x86_sse2_cvtdq2ps VR128:$src),
            (CVTDQ2PSrr VR128:$src)>;
  def : Pat<(int_x86_sse2_cvtdq2ps (bc_v4i32 (memopv2i64 addr:$src))),
            (CVTDQ2PSrm addr:$src)>;

  def : Pat<(v4i32 (fp_to_sint (v4f32 VR128:$src))),
            (CVTTPS2DQrr VR128:$src)>;
  def : Pat<(v4i32 (fp_to_sint (memopv4f32 addr:$src))),
            (CVTTPS2DQrm addr:$src)>;
}

def VCVTTPD2DQrr : VPDI<0xE6, MRMSrcReg, (outs VR128:$dst), (ins VR128:$src),
                        "cvttpd2dq\t{$src, $dst|$dst, $src}",
                        [(set VR128:$dst,
                              (int_x86_sse2_cvttpd2dq VR128:$src))],
                              IIC_SSE_CVT_PD_RR>, VEX, Sched<[WriteCvtF2I]>;

// The assembler can recognize rr 256-bit instructions by seeing a ymm
// register, but the same isn't true when using memory operands instead.
// Provide other assembly rr and rm forms to address this explicitly.

// XMM only
def : InstAlias<"vcvttpd2dqx\t{$src, $dst|$dst, $src}",
                (VCVTTPD2DQrr VR128:$dst, VR128:$src), 0>;
def VCVTTPD2DQXrm : VPDI<0xE6, MRMSrcMem, (outs VR128:$dst), (ins f128mem:$src),
                         "cvttpd2dqx\t{$src, $dst|$dst, $src}",
                         [(set VR128:$dst, (int_x86_sse2_cvttpd2dq
                                            (loadv2f64 addr:$src)))],
                         IIC_SSE_CVT_PD_RM>, VEX, Sched<[WriteCvtF2ILd]>;

// YMM only
def VCVTTPD2DQYrr : VPDI<0xE6, MRMSrcReg, (outs VR128:$dst), (ins VR256:$src),
                         "cvttpd2dq{y}\t{$src, $dst|$dst, $src}",
                         [(set VR128:$dst,
                           (int_x86_avx_cvtt_pd2dq_256 VR256:$src))],
                         IIC_SSE_CVT_PD_RR>, VEX, VEX_L, Sched<[WriteCvtF2I]>;
def VCVTTPD2DQYrm : VPDI<0xE6, MRMSrcMem, (outs VR128:$dst), (ins f256mem:$src),
                         "cvttpd2dq{y}\t{$src, $dst|$dst, $src}",
                         [(set VR128:$dst,
                          (int_x86_avx_cvtt_pd2dq_256 (loadv4f64 addr:$src)))],
                         IIC_SSE_CVT_PD_RM>, VEX, VEX_L, Sched<[WriteCvtF2ILd]>;
def : InstAlias<"vcvttpd2dq\t{$src, $dst|$dst, $src}",
                (VCVTTPD2DQYrr VR128:$dst, VR256:$src), 0>;

let Predicates = [HasAVX] in {
  def : Pat<(v4i32 (fp_to_sint (v4f64 VR256:$src))),
            (VCVTTPD2DQYrr VR256:$src)>;
  def : Pat<(v4i32 (fp_to_sint (loadv4f64 addr:$src))),
            (VCVTTPD2DQYrm addr:$src)>;
} // Predicates = [HasAVX]

def CVTTPD2DQrr : PDI<0xE6, MRMSrcReg, (outs VR128:$dst), (ins VR128:$src),
                      "cvttpd2dq\t{$src, $dst|$dst, $src}",
                      [(set VR128:$dst, (int_x86_sse2_cvttpd2dq VR128:$src))],
                      IIC_SSE_CVT_PD_RR>, Sched<[WriteCvtF2I]>;
def CVTTPD2DQrm : PDI<0xE6, MRMSrcMem, (outs VR128:$dst),(ins f128mem:$src),
                      "cvttpd2dq\t{$src, $dst|$dst, $src}",
                      [(set VR128:$dst, (int_x86_sse2_cvttpd2dq
                                        (memopv2f64 addr:$src)))],
                                        IIC_SSE_CVT_PD_RM>,
                      Sched<[WriteCvtF2ILd]>;

// Convert packed single to packed double
let Predicates = [HasAVX] in {
                  // SSE2 instructions without OpSize prefix
def VCVTPS2PDrr : I<0x5A, MRMSrcReg, (outs VR128:$dst), (ins VR128:$src),
                     "vcvtps2pd\t{$src, $dst|$dst, $src}",
                     [(set VR128:$dst, (int_x86_sse2_cvtps2pd VR128:$src))],
                     IIC_SSE_CVT_PD_RR>, PS, VEX, Sched<[WriteCvtF2F]>;
def VCVTPS2PDrm : I<0x5A, MRMSrcMem, (outs VR128:$dst), (ins f64mem:$src),
                    "vcvtps2pd\t{$src, $dst|$dst, $src}",
                    [(set VR128:$dst, (v2f64 (extloadv2f32 addr:$src)))],
                    IIC_SSE_CVT_PD_RM>, PS, VEX, Sched<[WriteCvtF2FLd]>;
def VCVTPS2PDYrr : I<0x5A, MRMSrcReg, (outs VR256:$dst), (ins VR128:$src),
                     "vcvtps2pd\t{$src, $dst|$dst, $src}",
                     [(set VR256:$dst,
                       (int_x86_avx_cvt_ps2_pd_256 VR128:$src))],
                     IIC_SSE_CVT_PD_RR>, PS, VEX, VEX_L, Sched<[WriteCvtF2F]>;
def VCVTPS2PDYrm : I<0x5A, MRMSrcMem, (outs VR256:$dst), (ins f128mem:$src),
                     "vcvtps2pd\t{$src, $dst|$dst, $src}",
                     [(set VR256:$dst,
                       (int_x86_avx_cvt_ps2_pd_256 (loadv4f32 addr:$src)))],
                     IIC_SSE_CVT_PD_RM>, PS, VEX, VEX_L, Sched<[WriteCvtF2FLd]>;
}

let Predicates = [UseSSE2] in {
def CVTPS2PDrr : I<0x5A, MRMSrcReg, (outs VR128:$dst), (ins VR128:$src),
                       "cvtps2pd\t{$src, $dst|$dst, $src}",
                       [(set VR128:$dst, (int_x86_sse2_cvtps2pd VR128:$src))],
                       IIC_SSE_CVT_PD_RR>, PS, Sched<[WriteCvtF2F]>;
def CVTPS2PDrm : I<0x5A, MRMSrcMem, (outs VR128:$dst), (ins f64mem:$src),
                   "cvtps2pd\t{$src, $dst|$dst, $src}",
                   [(set VR128:$dst, (v2f64 (extloadv2f32 addr:$src)))],
                   IIC_SSE_CVT_PD_RM>, PS, Sched<[WriteCvtF2FLd]>;
}

// Convert Packed DW Integers to Packed Double FP
let Predicates = [HasAVX] in {
let hasSideEffects = 0, mayLoad = 1 in
def VCVTDQ2PDrm  : S2SI<0xE6, MRMSrcMem, (outs VR128:$dst), (ins i64mem:$src),
                     "vcvtdq2pd\t{$src, $dst|$dst, $src}",
                     []>, VEX, Sched<[WriteCvtI2FLd]>;
def VCVTDQ2PDrr  : S2SI<0xE6, MRMSrcReg, (outs VR128:$dst), (ins VR128:$src),
                     "vcvtdq2pd\t{$src, $dst|$dst, $src}",
                     [(set VR128:$dst,
                       (int_x86_sse2_cvtdq2pd VR128:$src))]>, VEX,
                   Sched<[WriteCvtI2F]>;
def VCVTDQ2PDYrm  : S2SI<0xE6, MRMSrcMem, (outs VR256:$dst), (ins i128mem:$src),
                     "vcvtdq2pd\t{$src, $dst|$dst, $src}",
                     [(set VR256:$dst,
                       (int_x86_avx_cvtdq2_pd_256
                        (bitconvert (loadv2i64 addr:$src))))]>, VEX, VEX_L,
                    Sched<[WriteCvtI2FLd]>;
def VCVTDQ2PDYrr  : S2SI<0xE6, MRMSrcReg, (outs VR256:$dst), (ins VR128:$src),
                     "vcvtdq2pd\t{$src, $dst|$dst, $src}",
                     [(set VR256:$dst,
                       (int_x86_avx_cvtdq2_pd_256 VR128:$src))]>, VEX, VEX_L,
                    Sched<[WriteCvtI2F]>;
}

let hasSideEffects = 0, mayLoad = 1 in
def CVTDQ2PDrm  : S2SI<0xE6, MRMSrcMem, (outs VR128:$dst), (ins i64mem:$src),
                       "cvtdq2pd\t{$src, $dst|$dst, $src}", [],
                       IIC_SSE_CVT_PD_RR>, Sched<[WriteCvtI2FLd]>;
def CVTDQ2PDrr  : S2SI<0xE6, MRMSrcReg, (outs VR128:$dst), (ins VR128:$src),
                       "cvtdq2pd\t{$src, $dst|$dst, $src}",
                       [(set VR128:$dst, (int_x86_sse2_cvtdq2pd VR128:$src))],
                       IIC_SSE_CVT_PD_RM>, Sched<[WriteCvtI2F]>;

// AVX 256-bit register conversion intrinsics
let Predicates = [HasAVX] in {
  def : Pat<(v4f64 (sint_to_fp (v4i32 VR128:$src))),
            (VCVTDQ2PDYrr VR128:$src)>;
  def : Pat<(v4f64 (sint_to_fp (bc_v4i32 (loadv2i64 addr:$src)))),
            (VCVTDQ2PDYrm addr:$src)>;
} // Predicates = [HasAVX]

// Convert packed double to packed single
// The assembler can recognize rr 256-bit instructions by seeing a ymm
// register, but the same isn't true when using memory operands instead.
// Provide other assembly rr and rm forms to address this explicitly.
def VCVTPD2PSrr : VPDI<0x5A, MRMSrcReg, (outs VR128:$dst), (ins VR128:$src),
                       "cvtpd2ps\t{$src, $dst|$dst, $src}",
                       [(set VR128:$dst, (int_x86_sse2_cvtpd2ps VR128:$src))],
                       IIC_SSE_CVT_PD_RR>, VEX, Sched<[WriteCvtF2F]>;

// XMM only
def : InstAlias<"vcvtpd2psx\t{$src, $dst|$dst, $src}",
                (VCVTPD2PSrr VR128:$dst, VR128:$src), 0>;
def VCVTPD2PSXrm : VPDI<0x5A, MRMSrcMem, (outs VR128:$dst), (ins f128mem:$src),
                        "cvtpd2psx\t{$src, $dst|$dst, $src}",
                        [(set VR128:$dst,
                          (int_x86_sse2_cvtpd2ps (loadv2f64 addr:$src)))],
                        IIC_SSE_CVT_PD_RM>, VEX, Sched<[WriteCvtF2FLd]>;

// YMM only
def VCVTPD2PSYrr : VPDI<0x5A, MRMSrcReg, (outs VR128:$dst), (ins VR256:$src),
                        "cvtpd2ps{y}\t{$src, $dst|$dst, $src}",
                        [(set VR128:$dst,
                          (int_x86_avx_cvt_pd2_ps_256 VR256:$src))],
                        IIC_SSE_CVT_PD_RR>, VEX, VEX_L, Sched<[WriteCvtF2F]>;
def VCVTPD2PSYrm : VPDI<0x5A, MRMSrcMem, (outs VR128:$dst), (ins f256mem:$src),
                        "cvtpd2ps{y}\t{$src, $dst|$dst, $src}",
                        [(set VR128:$dst,
                          (int_x86_avx_cvt_pd2_ps_256 (loadv4f64 addr:$src)))],
                        IIC_SSE_CVT_PD_RM>, VEX, VEX_L, Sched<[WriteCvtF2FLd]>;
def : InstAlias<"vcvtpd2ps\t{$src, $dst|$dst, $src}",
                (VCVTPD2PSYrr VR128:$dst, VR256:$src), 0>;

def CVTPD2PSrr : PDI<0x5A, MRMSrcReg, (outs VR128:$dst), (ins VR128:$src),
                     "cvtpd2ps\t{$src, $dst|$dst, $src}",
                     [(set VR128:$dst, (int_x86_sse2_cvtpd2ps VR128:$src))],
                     IIC_SSE_CVT_PD_RR>, Sched<[WriteCvtF2F]>;
def CVTPD2PSrm : PDI<0x5A, MRMSrcMem, (outs VR128:$dst), (ins f128mem:$src),
                     "cvtpd2ps\t{$src, $dst|$dst, $src}",
                     [(set VR128:$dst,
                       (int_x86_sse2_cvtpd2ps (memopv2f64 addr:$src)))],
                     IIC_SSE_CVT_PD_RM>, Sched<[WriteCvtF2FLd]>;


// AVX 256-bit register conversion intrinsics
// FIXME: Migrate SSE conversion intrinsics matching to use patterns as below
// whenever possible to avoid declaring two versions of each one.
let Predicates = [HasAVX] in {
  def : Pat<(int_x86_avx_cvtdq2_ps_256 VR256:$src),
            (VCVTDQ2PSYrr VR256:$src)>;
  def : Pat<(int_x86_avx_cvtdq2_ps_256 (bitconvert (loadv4i64 addr:$src))),
            (VCVTDQ2PSYrm addr:$src)>;

  // Match fround and fextend for 128/256-bit conversions
  def : Pat<(v4f32 (X86vfpround (v2f64 VR128:$src))),
            (VCVTPD2PSrr VR128:$src)>;
  def : Pat<(v4f32 (X86vfpround (loadv2f64 addr:$src))),
            (VCVTPD2PSXrm addr:$src)>;
  def : Pat<(v4f32 (fround (v4f64 VR256:$src))),
            (VCVTPD2PSYrr VR256:$src)>;
  def : Pat<(v4f32 (fround (loadv4f64 addr:$src))),
            (VCVTPD2PSYrm addr:$src)>;

  def : Pat<(v2f64 (X86vfpext (v4f32 VR128:$src))),
            (VCVTPS2PDrr VR128:$src)>;
  def : Pat<(v4f64 (fextend (v4f32 VR128:$src))),
            (VCVTPS2PDYrr VR128:$src)>;
  def : Pat<(v4f64 (extloadv4f32 addr:$src)),
            (VCVTPS2PDYrm addr:$src)>;
}

let Predicates = [UseSSE2] in {
  // Match fround and fextend for 128 conversions
  def : Pat<(v4f32 (X86vfpround (v2f64 VR128:$src))),
            (CVTPD2PSrr VR128:$src)>;
  def : Pat<(v4f32 (X86vfpround (memopv2f64 addr:$src))),
            (CVTPD2PSrm addr:$src)>;

  def : Pat<(v2f64 (X86vfpext (v4f32 VR128:$src))),
            (CVTPS2PDrr VR128:$src)>;
}

//===----------------------------------------------------------------------===//
// SSE 1 & 2 - Compare Instructions
//===----------------------------------------------------------------------===//

// sse12_cmp_scalar - sse 1 & 2 compare scalar instructions
multiclass sse12_cmp_scalar<RegisterClass RC, X86MemOperand x86memop,
                            Operand CC, SDNode OpNode, ValueType VT,
                            PatFrag ld_frag, string asm, string asm_alt,
                            OpndItins itins, ImmLeaf immLeaf> {
  def rr : SIi8<0xC2, MRMSrcReg,
                (outs RC:$dst), (ins RC:$src1, RC:$src2, CC:$cc), asm,
                [(set RC:$dst, (OpNode (VT RC:$src1), RC:$src2, immLeaf:$cc))],
                itins.rr>, Sched<[itins.Sched]>;
  def rm : SIi8<0xC2, MRMSrcMem,
                (outs RC:$dst), (ins RC:$src1, x86memop:$src2, CC:$cc), asm,
                [(set RC:$dst, (OpNode (VT RC:$src1),
                                         (ld_frag addr:$src2), immLeaf:$cc))],
                                         itins.rm>,
           Sched<[itins.Sched.Folded, ReadAfterLd]>;

  // Accept explicit immediate argument form instead of comparison code.
  let isAsmParserOnly = 1, hasSideEffects = 0 in {
    def rr_alt : SIi8<0xC2, MRMSrcReg, (outs RC:$dst),
                      (ins RC:$src1, RC:$src2, u8imm:$cc), asm_alt, [],
                      IIC_SSE_ALU_F32S_RR>, Sched<[itins.Sched]>;
    let mayLoad = 1 in
    def rm_alt : SIi8<0xC2, MRMSrcMem, (outs RC:$dst),
                      (ins RC:$src1, x86memop:$src2, u8imm:$cc), asm_alt, [],
                      IIC_SSE_ALU_F32S_RM>,
                      Sched<[itins.Sched.Folded, ReadAfterLd]>;
  }
}

defm VCMPSS : sse12_cmp_scalar<FR32, f32mem, AVXCC, X86cmps, f32, loadf32,
                 "cmp${cc}ss\t{$src2, $src1, $dst|$dst, $src1, $src2}",
                 "cmpss\t{$cc, $src2, $src1, $dst|$dst, $src1, $src2, $cc}",
                 SSE_ALU_F32S, i8immZExt5>, XS, VEX_4V, VEX_LIG;
defm VCMPSD : sse12_cmp_scalar<FR64, f64mem, AVXCC, X86cmps, f64, loadf64,
                 "cmp${cc}sd\t{$src2, $src1, $dst|$dst, $src1, $src2}",
                 "cmpsd\t{$cc, $src2, $src1, $dst|$dst, $src1, $src2, $cc}",
                 SSE_ALU_F32S, i8immZExt5>, // same latency as 32 bit compare
                 XD, VEX_4V, VEX_LIG;

let Constraints = "$src1 = $dst" in {
  defm CMPSS : sse12_cmp_scalar<FR32, f32mem, SSECC, X86cmps, f32, loadf32,
                  "cmp${cc}ss\t{$src2, $dst|$dst, $src2}",
                  "cmpss\t{$cc, $src2, $dst|$dst, $src2, $cc}", SSE_ALU_F32S,
                  i8immZExt3>, XS;
  defm CMPSD : sse12_cmp_scalar<FR64, f64mem, SSECC, X86cmps, f64, loadf64,
                  "cmp${cc}sd\t{$src2, $dst|$dst, $src2}",
                  "cmpsd\t{$cc, $src2, $dst|$dst, $src2, $cc}",
                  SSE_ALU_F64S, i8immZExt3>, XD;
}

multiclass sse12_cmp_scalar_int<X86MemOperand x86memop, Operand CC,
                         Intrinsic Int, string asm, OpndItins itins,
                         ImmLeaf immLeaf> {
  def rr : SIi8<0xC2, MRMSrcReg, (outs VR128:$dst),
                      (ins VR128:$src1, VR128:$src, CC:$cc), asm,
                        [(set VR128:$dst, (Int VR128:$src1,
                                               VR128:$src, immLeaf:$cc))],
                                               itins.rr>,
           Sched<[itins.Sched]>;
  def rm : SIi8<0xC2, MRMSrcMem, (outs VR128:$dst),
                      (ins VR128:$src1, x86memop:$src, CC:$cc), asm,
                        [(set VR128:$dst, (Int VR128:$src1,
                                               (load addr:$src), immLeaf:$cc))],
                                               itins.rm>,
           Sched<[itins.Sched.Folded, ReadAfterLd]>;
}

let isCodeGenOnly = 1 in {
  // Aliases to match intrinsics which expect XMM operand(s).
  defm Int_VCMPSS  : sse12_cmp_scalar_int<f32mem, AVXCC, int_x86_sse_cmp_ss,
                       "cmp${cc}ss\t{$src, $src1, $dst|$dst, $src1, $src}",
                       SSE_ALU_F32S, i8immZExt5>,
                       XS, VEX_4V;
  defm Int_VCMPSD  : sse12_cmp_scalar_int<f64mem, AVXCC, int_x86_sse2_cmp_sd,
                       "cmp${cc}sd\t{$src, $src1, $dst|$dst, $src1, $src}",
                       SSE_ALU_F32S, i8immZExt5>, // same latency as f32
                       XD, VEX_4V;
  let Constraints = "$src1 = $dst" in {
    defm Int_CMPSS  : sse12_cmp_scalar_int<f32mem, SSECC, int_x86_sse_cmp_ss,
                         "cmp${cc}ss\t{$src, $dst|$dst, $src}",
                         SSE_ALU_F32S, i8immZExt3>, XS;
    defm Int_CMPSD  : sse12_cmp_scalar_int<f64mem, SSECC, int_x86_sse2_cmp_sd,
                         "cmp${cc}sd\t{$src, $dst|$dst, $src}",
                         SSE_ALU_F64S, i8immZExt3>,
                         XD;
}
}


// sse12_ord_cmp - Unordered/Ordered scalar fp compare and set EFLAGS
multiclass sse12_ord_cmp<bits<8> opc, RegisterClass RC, SDNode OpNode,
                            ValueType vt, X86MemOperand x86memop,
                            PatFrag ld_frag, string OpcodeStr> {
  def rr: SI<opc, MRMSrcReg, (outs), (ins RC:$src1, RC:$src2),
                     !strconcat(OpcodeStr, "\t{$src2, $src1|$src1, $src2}"),
                     [(set EFLAGS, (OpNode (vt RC:$src1), RC:$src2))],
                     IIC_SSE_COMIS_RR>,
          Sched<[WriteFAdd]>;
  def rm: SI<opc, MRMSrcMem, (outs), (ins RC:$src1, x86memop:$src2),
                     !strconcat(OpcodeStr, "\t{$src2, $src1|$src1, $src2}"),
                     [(set EFLAGS, (OpNode (vt RC:$src1),
                                           (ld_frag addr:$src2)))],
                                           IIC_SSE_COMIS_RM>,
          Sched<[WriteFAddLd, ReadAfterLd]>;
}

let Defs = [EFLAGS] in {
  defm VUCOMISS : sse12_ord_cmp<0x2E, FR32, X86cmp, f32, f32mem, loadf32,
                                  "ucomiss">, PS, VEX, VEX_LIG;
  defm VUCOMISD : sse12_ord_cmp<0x2E, FR64, X86cmp, f64, f64mem, loadf64,
                                  "ucomisd">, PD, VEX, VEX_LIG;
  let Pattern = []<dag> in {
    defm VCOMISS  : sse12_ord_cmp<0x2F, VR128, undef, v4f32, f128mem, load,
                                    "comiss">, PS, VEX, VEX_LIG;
    defm VCOMISD  : sse12_ord_cmp<0x2F, VR128, undef, v2f64, f128mem, load,
                                    "comisd">, PD, VEX, VEX_LIG;
  }

  let isCodeGenOnly = 1 in {
    defm Int_VUCOMISS  : sse12_ord_cmp<0x2E, VR128, X86ucomi, v4f32, f128mem,
                              load, "ucomiss">, PS, VEX;
    defm Int_VUCOMISD  : sse12_ord_cmp<0x2E, VR128, X86ucomi, v2f64, f128mem,
                              load, "ucomisd">, PD, VEX;

    defm Int_VCOMISS  : sse12_ord_cmp<0x2F, VR128, X86comi, v4f32, f128mem,
                              load, "comiss">, PS, VEX;
    defm Int_VCOMISD  : sse12_ord_cmp<0x2F, VR128, X86comi, v2f64, f128mem,
                              load, "comisd">, PD, VEX;
  }
  defm UCOMISS  : sse12_ord_cmp<0x2E, FR32, X86cmp, f32, f32mem, loadf32,
                                  "ucomiss">, PS;
  defm UCOMISD  : sse12_ord_cmp<0x2E, FR64, X86cmp, f64, f64mem, loadf64,
                                  "ucomisd">, PD;

  let Pattern = []<dag> in {
    defm COMISS  : sse12_ord_cmp<0x2F, VR128, undef, v4f32, f128mem, load,
                                    "comiss">, PS;
    defm COMISD  : sse12_ord_cmp<0x2F, VR128, undef, v2f64, f128mem, load,
                                    "comisd">, PD;
  }

  let isCodeGenOnly = 1 in {
    defm Int_UCOMISS  : sse12_ord_cmp<0x2E, VR128, X86ucomi, v4f32, f128mem,
                                load, "ucomiss">, PS;
    defm Int_UCOMISD  : sse12_ord_cmp<0x2E, VR128, X86ucomi, v2f64, f128mem,
                                load, "ucomisd">, PD;

    defm Int_COMISS  : sse12_ord_cmp<0x2F, VR128, X86comi, v4f32, f128mem, load,
                                    "comiss">, PS;
    defm Int_COMISD  : sse12_ord_cmp<0x2F, VR128, X86comi, v2f64, f128mem, load,
                                    "comisd">, PD;
  }
} // Defs = [EFLAGS]

// sse12_cmp_packed - sse 1 & 2 compare packed instructions
multiclass sse12_cmp_packed<RegisterClass RC, X86MemOperand x86memop,
                            Operand CC, Intrinsic Int, string asm,
                            string asm_alt, Domain d, ImmLeaf immLeaf,
                            PatFrag ld_frag, OpndItins itins = SSE_ALU_F32P> {
  let isCommutable = 1 in
  def rri : PIi8<0xC2, MRMSrcReg,
             (outs RC:$dst), (ins RC:$src1, RC:$src2, CC:$cc), asm,
             [(set RC:$dst, (Int RC:$src1, RC:$src2, immLeaf:$cc))],
             itins.rr, d>,
            Sched<[WriteFAdd]>;
  def rmi : PIi8<0xC2, MRMSrcMem,
             (outs RC:$dst), (ins RC:$src1, x86memop:$src2, CC:$cc), asm,
             [(set RC:$dst, (Int RC:$src1, (ld_frag addr:$src2), immLeaf:$cc))],
             itins.rm, d>,
            Sched<[WriteFAddLd, ReadAfterLd]>;

  // Accept explicit immediate argument form instead of comparison code.
  let isAsmParserOnly = 1, hasSideEffects = 0 in {
    def rri_alt : PIi8<0xC2, MRMSrcReg,
               (outs RC:$dst), (ins RC:$src1, RC:$src2, u8imm:$cc),
               asm_alt, [], itins.rr, d>, Sched<[WriteFAdd]>;
    let mayLoad = 1 in
    def rmi_alt : PIi8<0xC2, MRMSrcMem,
               (outs RC:$dst), (ins RC:$src1, x86memop:$src2, u8imm:$cc),
               asm_alt, [], itins.rm, d>,
               Sched<[WriteFAddLd, ReadAfterLd]>;
  }
}

defm VCMPPS : sse12_cmp_packed<VR128, f128mem, AVXCC, int_x86_sse_cmp_ps,
               "cmp${cc}ps\t{$src2, $src1, $dst|$dst, $src1, $src2}",
               "cmpps\t{$cc, $src2, $src1, $dst|$dst, $src1, $src2, $cc}",
               SSEPackedSingle, i8immZExt5, loadv4f32>, PS, VEX_4V;
defm VCMPPD : sse12_cmp_packed<VR128, f128mem, AVXCC, int_x86_sse2_cmp_pd,
               "cmp${cc}pd\t{$src2, $src1, $dst|$dst, $src1, $src2}",
               "cmppd\t{$cc, $src2, $src1, $dst|$dst, $src1, $src2, $cc}",
               SSEPackedDouble, i8immZExt5, loadv2f64>, PD, VEX_4V;
defm VCMPPSY : sse12_cmp_packed<VR256, f256mem, AVXCC, int_x86_avx_cmp_ps_256,
               "cmp${cc}ps\t{$src2, $src1, $dst|$dst, $src1, $src2}",
               "cmpps\t{$cc, $src2, $src1, $dst|$dst, $src1, $src2, $cc}",
               SSEPackedSingle, i8immZExt5, loadv8f32>, PS, VEX_4V, VEX_L;
defm VCMPPDY : sse12_cmp_packed<VR256, f256mem, AVXCC, int_x86_avx_cmp_pd_256,
               "cmp${cc}pd\t{$src2, $src1, $dst|$dst, $src1, $src2}",
               "cmppd\t{$cc, $src2, $src1, $dst|$dst, $src1, $src2, $cc}",
               SSEPackedDouble, i8immZExt5, loadv4f64>, PD, VEX_4V, VEX_L;
let Constraints = "$src1 = $dst" in {
  defm CMPPS : sse12_cmp_packed<VR128, f128mem, SSECC, int_x86_sse_cmp_ps,
                 "cmp${cc}ps\t{$src2, $dst|$dst, $src2}",
                 "cmpps\t{$cc, $src2, $dst|$dst, $src2, $cc}",
                 SSEPackedSingle, i8immZExt5, memopv4f32, SSE_ALU_F32P>, PS;
  defm CMPPD : sse12_cmp_packed<VR128, f128mem, SSECC, int_x86_sse2_cmp_pd,
                 "cmp${cc}pd\t{$src2, $dst|$dst, $src2}",
                 "cmppd\t{$cc, $src2, $dst|$dst, $src2, $cc}",
                 SSEPackedDouble, i8immZExt5, memopv2f64, SSE_ALU_F64P>, PD;
}

let Predicates = [HasAVX] in {
def : Pat<(v4i32 (X86cmpp (v4f32 VR128:$src1), VR128:$src2, imm:$cc)),
          (VCMPPSrri (v4f32 VR128:$src1), (v4f32 VR128:$src2), imm:$cc)>;
def : Pat<(v4i32 (X86cmpp (v4f32 VR128:$src1), (loadv4f32 addr:$src2), imm:$cc)),
          (VCMPPSrmi (v4f32 VR128:$src1), addr:$src2, imm:$cc)>;
def : Pat<(v2i64 (X86cmpp (v2f64 VR128:$src1), VR128:$src2, imm:$cc)),
          (VCMPPDrri VR128:$src1, VR128:$src2, imm:$cc)>;
def : Pat<(v2i64 (X86cmpp (v2f64 VR128:$src1), (loadv2f64 addr:$src2), imm:$cc)),
          (VCMPPDrmi VR128:$src1, addr:$src2, imm:$cc)>;

def : Pat<(v8i32 (X86cmpp (v8f32 VR256:$src1), VR256:$src2, imm:$cc)),
          (VCMPPSYrri (v8f32 VR256:$src1), (v8f32 VR256:$src2), imm:$cc)>;
def : Pat<(v8i32 (X86cmpp (v8f32 VR256:$src1), (loadv8f32 addr:$src2), imm:$cc)),
          (VCMPPSYrmi (v8f32 VR256:$src1), addr:$src2, imm:$cc)>;
def : Pat<(v4i64 (X86cmpp (v4f64 VR256:$src1), VR256:$src2, imm:$cc)),
          (VCMPPDYrri VR256:$src1, VR256:$src2, imm:$cc)>;
def : Pat<(v4i64 (X86cmpp (v4f64 VR256:$src1), (loadv4f64 addr:$src2), imm:$cc)),
          (VCMPPDYrmi VR256:$src1, addr:$src2, imm:$cc)>;
}

let Predicates = [UseSSE1] in {
def : Pat<(v4i32 (X86cmpp (v4f32 VR128:$src1), VR128:$src2, imm:$cc)),
          (CMPPSrri (v4f32 VR128:$src1), (v4f32 VR128:$src2), imm:$cc)>;
def : Pat<(v4i32 (X86cmpp (v4f32 VR128:$src1), (memopv4f32 addr:$src2), imm:$cc)),
          (CMPPSrmi (v4f32 VR128:$src1), addr:$src2, imm:$cc)>;
}

let Predicates = [UseSSE2] in {
def : Pat<(v2i64 (X86cmpp (v2f64 VR128:$src1), VR128:$src2, imm:$cc)),
          (CMPPDrri VR128:$src1, VR128:$src2, imm:$cc)>;
def : Pat<(v2i64 (X86cmpp (v2f64 VR128:$src1), (memopv2f64 addr:$src2), imm:$cc)),
          (CMPPDrmi VR128:$src1, addr:$src2, imm:$cc)>;
}

//===----------------------------------------------------------------------===//
// SSE 1 & 2 - Shuffle Instructions
//===----------------------------------------------------------------------===//

/// sse12_shuffle - sse 1 & 2 fp shuffle instructions
multiclass sse12_shuffle<RegisterClass RC, X86MemOperand x86memop,
                         ValueType vt, string asm, PatFrag mem_frag,
                         Domain d> {
  def rmi : PIi8<0xC6, MRMSrcMem, (outs RC:$dst),
                   (ins RC:$src1, x86memop:$src2, u8imm:$src3), asm,
                   [(set RC:$dst, (vt (X86Shufp RC:$src1, (mem_frag addr:$src2),
                                       (i8 imm:$src3))))], IIC_SSE_SHUFP, d>,
            Sched<[WriteFShuffleLd, ReadAfterLd]>;
  def rri : PIi8<0xC6, MRMSrcReg, (outs RC:$dst),
<<<<<<< HEAD
                 (ins RC:$src1, RC:$src2, i8imm:$src3), asm,
=======
                 (ins RC:$src1, RC:$src2, u8imm:$src3), asm,
>>>>>>> 969bfdfe
                 [(set RC:$dst, (vt (X86Shufp RC:$src1, RC:$src2,
                                     (i8 imm:$src3))))], IIC_SSE_SHUFP, d>,
            Sched<[WriteFShuffle]>;
}

defm VSHUFPS  : sse12_shuffle<VR128, f128mem, v4f32,
           "shufps\t{$src3, $src2, $src1, $dst|$dst, $src1, $src2, $src3}",
           loadv4f32, SSEPackedSingle>, PS, VEX_4V;
defm VSHUFPSY : sse12_shuffle<VR256, f256mem, v8f32,
           "shufps\t{$src3, $src2, $src1, $dst|$dst, $src1, $src2, $src3}",
           loadv8f32, SSEPackedSingle>, PS, VEX_4V, VEX_L;
defm VSHUFPD  : sse12_shuffle<VR128, f128mem, v2f64,
           "shufpd\t{$src3, $src2, $src1, $dst|$dst, $src1, $src2, $src3}",
           loadv2f64, SSEPackedDouble>, PD, VEX_4V;
defm VSHUFPDY : sse12_shuffle<VR256, f256mem, v4f64,
           "shufpd\t{$src3, $src2, $src1, $dst|$dst, $src1, $src2, $src3}",
           loadv4f64, SSEPackedDouble>, PD, VEX_4V, VEX_L;

let Constraints = "$src1 = $dst" in {
  defm SHUFPS : sse12_shuffle<VR128, f128mem, v4f32,
                    "shufps\t{$src3, $src2, $dst|$dst, $src2, $src3}",
                    memopv4f32, SSEPackedSingle>, PS;
  defm SHUFPD : sse12_shuffle<VR128, f128mem, v2f64,
                    "shufpd\t{$src3, $src2, $dst|$dst, $src2, $src3}",
                    memopv2f64, SSEPackedDouble>, PD;
}

let Predicates = [HasAVX] in {
  def : Pat<(v4i32 (X86Shufp VR128:$src1,
                       (bc_v4i32 (loadv2i64 addr:$src2)), (i8 imm:$imm))),
            (VSHUFPSrmi VR128:$src1, addr:$src2, imm:$imm)>;
  def : Pat<(v4i32 (X86Shufp VR128:$src1, VR128:$src2, (i8 imm:$imm))),
            (VSHUFPSrri VR128:$src1, VR128:$src2, imm:$imm)>;

  def : Pat<(v2i64 (X86Shufp VR128:$src1,
                       (loadv2i64 addr:$src2), (i8 imm:$imm))),
            (VSHUFPDrmi VR128:$src1, addr:$src2, imm:$imm)>;
  def : Pat<(v2i64 (X86Shufp VR128:$src1, VR128:$src2, (i8 imm:$imm))),
            (VSHUFPDrri VR128:$src1, VR128:$src2, imm:$imm)>;

  // 256-bit patterns
  def : Pat<(v8i32 (X86Shufp VR256:$src1, VR256:$src2, (i8 imm:$imm))),
            (VSHUFPSYrri VR256:$src1, VR256:$src2, imm:$imm)>;
  def : Pat<(v8i32 (X86Shufp VR256:$src1,
                      (bc_v8i32 (loadv4i64 addr:$src2)), (i8 imm:$imm))),
            (VSHUFPSYrmi VR256:$src1, addr:$src2, imm:$imm)>;

  def : Pat<(v4i64 (X86Shufp VR256:$src1, VR256:$src2, (i8 imm:$imm))),
            (VSHUFPDYrri VR256:$src1, VR256:$src2, imm:$imm)>;
  def : Pat<(v4i64 (X86Shufp VR256:$src1,
                              (loadv4i64 addr:$src2), (i8 imm:$imm))),
            (VSHUFPDYrmi VR256:$src1, addr:$src2, imm:$imm)>;
}

let Predicates = [UseSSE1] in {
  def : Pat<(v4i32 (X86Shufp VR128:$src1,
                       (bc_v4i32 (memopv2i64 addr:$src2)), (i8 imm:$imm))),
            (SHUFPSrmi VR128:$src1, addr:$src2, imm:$imm)>;
  def : Pat<(v4i32 (X86Shufp VR128:$src1, VR128:$src2, (i8 imm:$imm))),
            (SHUFPSrri VR128:$src1, VR128:$src2, imm:$imm)>;
}

let Predicates = [UseSSE2] in {
  // Generic SHUFPD patterns
  def : Pat<(v2i64 (X86Shufp VR128:$src1,
                       (memopv2i64 addr:$src2), (i8 imm:$imm))),
            (SHUFPDrmi VR128:$src1, addr:$src2, imm:$imm)>;
  def : Pat<(v2i64 (X86Shufp VR128:$src1, VR128:$src2, (i8 imm:$imm))),
            (SHUFPDrri VR128:$src1, VR128:$src2, imm:$imm)>;
}

//===----------------------------------------------------------------------===//
// SSE 1 & 2 - Unpack FP Instructions
//===----------------------------------------------------------------------===//

/// sse12_unpack_interleave - sse 1 & 2 fp unpack and interleave
multiclass sse12_unpack_interleave<bits<8> opc, SDNode OpNode, ValueType vt,
                                   PatFrag mem_frag, RegisterClass RC,
                                   X86MemOperand x86memop, string asm,
                                   Domain d> {
    def rr : PI<opc, MRMSrcReg,
                (outs RC:$dst), (ins RC:$src1, RC:$src2),
                asm, [(set RC:$dst,
                           (vt (OpNode RC:$src1, RC:$src2)))],
                           IIC_SSE_UNPCK, d>, Sched<[WriteFShuffle]>;
    def rm : PI<opc, MRMSrcMem,
                (outs RC:$dst), (ins RC:$src1, x86memop:$src2),
                asm, [(set RC:$dst,
                           (vt (OpNode RC:$src1,
                                       (mem_frag addr:$src2))))],
                                       IIC_SSE_UNPCK, d>,
             Sched<[WriteFShuffleLd, ReadAfterLd]>;
}

defm VUNPCKHPS: sse12_unpack_interleave<0x15, X86Unpckh, v4f32, loadv4f32,
      VR128, f128mem, "unpckhps\t{$src2, $src1, $dst|$dst, $src1, $src2}",
                     SSEPackedSingle>, PS, VEX_4V;
defm VUNPCKHPD: sse12_unpack_interleave<0x15, X86Unpckh, v2f64, loadv2f64,
      VR128, f128mem, "unpckhpd\t{$src2, $src1, $dst|$dst, $src1, $src2}",
                     SSEPackedDouble>, PD, VEX_4V;
defm VUNPCKLPS: sse12_unpack_interleave<0x14, X86Unpckl, v4f32, loadv4f32,
      VR128, f128mem, "unpcklps\t{$src2, $src1, $dst|$dst, $src1, $src2}",
                     SSEPackedSingle>, PS, VEX_4V;
defm VUNPCKLPD: sse12_unpack_interleave<0x14, X86Unpckl, v2f64, loadv2f64,
      VR128, f128mem, "unpcklpd\t{$src2, $src1, $dst|$dst, $src1, $src2}",
                     SSEPackedDouble>, PD, VEX_4V;

defm VUNPCKHPSY: sse12_unpack_interleave<0x15, X86Unpckh, v8f32, loadv8f32,
      VR256, f256mem, "unpckhps\t{$src2, $src1, $dst|$dst, $src1, $src2}",
                     SSEPackedSingle>, PS, VEX_4V, VEX_L;
defm VUNPCKHPDY: sse12_unpack_interleave<0x15, X86Unpckh, v4f64, loadv4f64,
      VR256, f256mem, "unpckhpd\t{$src2, $src1, $dst|$dst, $src1, $src2}",
                     SSEPackedDouble>, PD, VEX_4V, VEX_L;
defm VUNPCKLPSY: sse12_unpack_interleave<0x14, X86Unpckl, v8f32, loadv8f32,
      VR256, f256mem, "unpcklps\t{$src2, $src1, $dst|$dst, $src1, $src2}",
                     SSEPackedSingle>, PS, VEX_4V, VEX_L;
defm VUNPCKLPDY: sse12_unpack_interleave<0x14, X86Unpckl, v4f64, loadv4f64,
      VR256, f256mem, "unpcklpd\t{$src2, $src1, $dst|$dst, $src1, $src2}",
                     SSEPackedDouble>, PD, VEX_4V, VEX_L;

let Constraints = "$src1 = $dst" in {
  defm UNPCKHPS: sse12_unpack_interleave<0x15, X86Unpckh, v4f32, memopv4f32,
        VR128, f128mem, "unpckhps\t{$src2, $dst|$dst, $src2}",
                       SSEPackedSingle>, PS;
  defm UNPCKHPD: sse12_unpack_interleave<0x15, X86Unpckh, v2f64, memopv2f64,
        VR128, f128mem, "unpckhpd\t{$src2, $dst|$dst, $src2}",
                       SSEPackedDouble>, PD;
  defm UNPCKLPS: sse12_unpack_interleave<0x14, X86Unpckl, v4f32, memopv4f32,
        VR128, f128mem, "unpcklps\t{$src2, $dst|$dst, $src2}",
                       SSEPackedSingle>, PS;
  defm UNPCKLPD: sse12_unpack_interleave<0x14, X86Unpckl, v2f64, memopv2f64,
        VR128, f128mem, "unpcklpd\t{$src2, $dst|$dst, $src2}",
                       SSEPackedDouble>, PD;
} // Constraints = "$src1 = $dst"

let Predicates = [HasAVX1Only] in {
  def : Pat<(v8i32 (X86Unpckl VR256:$src1, (bc_v8i32 (loadv4i64 addr:$src2)))),
            (VUNPCKLPSYrm VR256:$src1, addr:$src2)>;
  def : Pat<(v8i32 (X86Unpckl VR256:$src1, VR256:$src2)),
            (VUNPCKLPSYrr VR256:$src1, VR256:$src2)>;
  def : Pat<(v8i32 (X86Unpckh VR256:$src1, (bc_v8i32 (loadv4i64 addr:$src2)))),
            (VUNPCKHPSYrm VR256:$src1, addr:$src2)>;
  def : Pat<(v8i32 (X86Unpckh VR256:$src1, VR256:$src2)),
            (VUNPCKHPSYrr VR256:$src1, VR256:$src2)>;

  def : Pat<(v4i64 (X86Unpckl VR256:$src1, (loadv4i64 addr:$src2))),
            (VUNPCKLPDYrm VR256:$src1, addr:$src2)>;
  def : Pat<(v4i64 (X86Unpckl VR256:$src1, VR256:$src2)),
            (VUNPCKLPDYrr VR256:$src1, VR256:$src2)>;
  def : Pat<(v4i64 (X86Unpckh VR256:$src1, (loadv4i64 addr:$src2))),
            (VUNPCKHPDYrm VR256:$src1, addr:$src2)>;
  def : Pat<(v4i64 (X86Unpckh VR256:$src1, VR256:$src2)),
            (VUNPCKHPDYrr VR256:$src1, VR256:$src2)>;
}

//===----------------------------------------------------------------------===//
// SSE 1 & 2 - Extract Floating-Point Sign mask
//===----------------------------------------------------------------------===//

/// sse12_extr_sign_mask - sse 1 & 2 unpack and interleave
multiclass sse12_extr_sign_mask<RegisterClass RC, Intrinsic Int, string asm,
                                Domain d> {
  def rr : PI<0x50, MRMSrcReg, (outs GR32orGR64:$dst), (ins RC:$src),
              !strconcat(asm, "\t{$src, $dst|$dst, $src}"),
              [(set GR32orGR64:$dst, (Int RC:$src))], IIC_SSE_MOVMSK, d>,
              Sched<[WriteVecLogic]>;
}

let Predicates = [HasAVX] in {
  defm VMOVMSKPS : sse12_extr_sign_mask<VR128, int_x86_sse_movmsk_ps,
                                        "movmskps", SSEPackedSingle>, PS, VEX;
  defm VMOVMSKPD : sse12_extr_sign_mask<VR128, int_x86_sse2_movmsk_pd,
                                        "movmskpd", SSEPackedDouble>, PD, VEX;
  defm VMOVMSKPSY : sse12_extr_sign_mask<VR256, int_x86_avx_movmsk_ps_256,
                                        "movmskps", SSEPackedSingle>, PS,
                                        VEX, VEX_L;
  defm VMOVMSKPDY : sse12_extr_sign_mask<VR256, int_x86_avx_movmsk_pd_256,
                                        "movmskpd", SSEPackedDouble>, PD,
                                        VEX, VEX_L;

  def : Pat<(i32 (X86fgetsign FR32:$src)),
            (VMOVMSKPSrr (COPY_TO_REGCLASS FR32:$src, VR128))>;
  def : Pat<(i64 (X86fgetsign FR32:$src)),
            (SUBREG_TO_REG (i64 0),
             (VMOVMSKPSrr (COPY_TO_REGCLASS FR32:$src, VR128)), sub_32bit)>;
  def : Pat<(i32 (X86fgetsign FR64:$src)),
            (VMOVMSKPDrr (COPY_TO_REGCLASS FR64:$src, VR128))>;
  def : Pat<(i64 (X86fgetsign FR64:$src)),
            (SUBREG_TO_REG (i64 0),
             (VMOVMSKPDrr (COPY_TO_REGCLASS FR64:$src, VR128)), sub_32bit)>;
}

defm MOVMSKPS : sse12_extr_sign_mask<VR128, int_x86_sse_movmsk_ps, "movmskps",
                                     SSEPackedSingle>, PS;
defm MOVMSKPD : sse12_extr_sign_mask<VR128, int_x86_sse2_movmsk_pd, "movmskpd",
                                     SSEPackedDouble>, PD;

def : Pat<(i32 (X86fgetsign FR32:$src)),
          (MOVMSKPSrr (COPY_TO_REGCLASS FR32:$src, VR128))>,
      Requires<[UseSSE1]>;
def : Pat<(i64 (X86fgetsign FR32:$src)),
          (SUBREG_TO_REG (i64 0),
           (MOVMSKPSrr (COPY_TO_REGCLASS FR32:$src, VR128)), sub_32bit)>,
      Requires<[UseSSE1]>;
def : Pat<(i32 (X86fgetsign FR64:$src)),
          (MOVMSKPDrr (COPY_TO_REGCLASS FR64:$src, VR128))>,
      Requires<[UseSSE2]>;
def : Pat<(i64 (X86fgetsign FR64:$src)),
          (SUBREG_TO_REG (i64 0),
           (MOVMSKPDrr (COPY_TO_REGCLASS FR64:$src, VR128)), sub_32bit)>,
      Requires<[UseSSE2]>;

//===---------------------------------------------------------------------===//
// SSE2 - Packed Integer Logical Instructions
//===---------------------------------------------------------------------===//

let ExeDomain = SSEPackedInt in { // SSE integer instructions

/// PDI_binop_rm - Simple SSE2 binary operator.
multiclass PDI_binop_rm<bits<8> opc, string OpcodeStr, SDNode OpNode,
                        ValueType OpVT, RegisterClass RC, PatFrag memop_frag,
                        X86MemOperand x86memop, OpndItins itins,
                        bit IsCommutable, bit Is2Addr> {
  let isCommutable = IsCommutable in
  def rr : PDI<opc, MRMSrcReg, (outs RC:$dst),
       (ins RC:$src1, RC:$src2),
       !if(Is2Addr,
           !strconcat(OpcodeStr, "\t{$src2, $dst|$dst, $src2}"),
           !strconcat(OpcodeStr, "\t{$src2, $src1, $dst|$dst, $src1, $src2}")),
       [(set RC:$dst, (OpVT (OpNode RC:$src1, RC:$src2)))], itins.rr>,
       Sched<[itins.Sched]>;
  def rm : PDI<opc, MRMSrcMem, (outs RC:$dst),
       (ins RC:$src1, x86memop:$src2),
       !if(Is2Addr,
           !strconcat(OpcodeStr, "\t{$src2, $dst|$dst, $src2}"),
           !strconcat(OpcodeStr, "\t{$src2, $src1, $dst|$dst, $src1, $src2}")),
       [(set RC:$dst, (OpVT (OpNode RC:$src1,
                                     (bitconvert (memop_frag addr:$src2)))))],
                                     itins.rm>,
       Sched<[itins.Sched.Folded, ReadAfterLd]>;
}
} // ExeDomain = SSEPackedInt

multiclass PDI_binop_all<bits<8> opc, string OpcodeStr, SDNode Opcode,
                         ValueType OpVT128, ValueType OpVT256,
                         OpndItins itins, bit IsCommutable = 0> {
let Predicates = [HasAVX, NoVLX] in
  defm V#NAME : PDI_binop_rm<opc, !strconcat("v", OpcodeStr), Opcode, OpVT128,
                    VR128, loadv2i64, i128mem, itins, IsCommutable, 0>, VEX_4V;

let Constraints = "$src1 = $dst" in
  defm NAME : PDI_binop_rm<opc, OpcodeStr, Opcode, OpVT128, VR128,
                           memopv2i64, i128mem, itins, IsCommutable, 1>;

let Predicates = [HasAVX2, NoVLX] in
  defm V#NAME#Y : PDI_binop_rm<opc, !strconcat("v", OpcodeStr), Opcode,
                               OpVT256, VR256, loadv4i64, i256mem, itins,
                               IsCommutable, 0>, VEX_4V, VEX_L;
}

// These are ordered here for pattern ordering requirements with the fp versions

defm PAND  : PDI_binop_all<0xDB, "pand", and, v2i64, v4i64,
                           SSE_VEC_BIT_ITINS_P, 1>;
defm POR   : PDI_binop_all<0xEB, "por", or, v2i64, v4i64,
                           SSE_VEC_BIT_ITINS_P, 1>;
defm PXOR  : PDI_binop_all<0xEF, "pxor", xor, v2i64, v4i64,
                           SSE_VEC_BIT_ITINS_P, 1>;
defm PANDN : PDI_binop_all<0xDF, "pandn", X86andnp, v2i64, v4i64,
                           SSE_VEC_BIT_ITINS_P, 0>;

//===----------------------------------------------------------------------===//
// SSE 1 & 2 - Logical Instructions
//===----------------------------------------------------------------------===//

// Multiclass for scalars using the X86 logical operation aliases for FP.
multiclass sse12_fp_packed_scalar_logical_alias<
    bits<8> opc, string OpcodeStr, SDNode OpNode, OpndItins itins> {
  defm V#NAME#PS : sse12_fp_packed<opc, !strconcat(OpcodeStr, "ps"), OpNode,
                FR32, f32, f128mem, loadf32_128, SSEPackedSingle, itins, 0>,
                PS, VEX_4V;

  defm V#NAME#PD : sse12_fp_packed<opc, !strconcat(OpcodeStr, "pd"), OpNode,
                FR64, f64, f128mem, loadf64_128, SSEPackedDouble, itins, 0>,
                PD, VEX_4V;

  let Constraints = "$src1 = $dst" in {
    defm PS : sse12_fp_packed<opc, !strconcat(OpcodeStr, "ps"), OpNode, FR32,
                f32, f128mem, memopfsf32_128, SSEPackedSingle, itins>, PS;

    defm PD : sse12_fp_packed<opc, !strconcat(OpcodeStr, "pd"), OpNode, FR64,
                f64, f128mem, memopfsf64_128, SSEPackedDouble, itins>, PD;
  }
}

let isCodeGenOnly = 1 in {
  defm FsAND  : sse12_fp_packed_scalar_logical_alias<0x54, "and", X86fand,
                SSE_BIT_ITINS_P>;
  defm FsOR   : sse12_fp_packed_scalar_logical_alias<0x56, "or", X86for,
                SSE_BIT_ITINS_P>;
  defm FsXOR  : sse12_fp_packed_scalar_logical_alias<0x57, "xor", X86fxor,
                SSE_BIT_ITINS_P>;

  let isCommutable = 0 in
    defm FsANDN : sse12_fp_packed_scalar_logical_alias<0x55, "andn", X86fandn,
                  SSE_BIT_ITINS_P>;
}

// Multiclass for vectors using the X86 logical operation aliases for FP.
multiclass sse12_fp_packed_vector_logical_alias<
    bits<8> opc, string OpcodeStr, SDNode OpNode, OpndItins itins> {
  let Predicates = [HasAVX, NoVLX] in {
  defm V#NAME#PS : sse12_fp_packed<opc, !strconcat(OpcodeStr, "ps"), OpNode,
              VR128, v4f32, f128mem, loadv4f32, SSEPackedSingle, itins, 0>,
              PS, VEX_4V;

  defm V#NAME#PD : sse12_fp_packed<opc, !strconcat(OpcodeStr, "pd"), OpNode,
        VR128, v2f64, f128mem, loadv2f64, SSEPackedDouble, itins, 0>,
        PD, VEX_4V;
  }

  let Constraints = "$src1 = $dst" in {
    defm PS : sse12_fp_packed<opc, !strconcat(OpcodeStr, "ps"), OpNode, VR128,
                v4f32, f128mem, memopv4f32, SSEPackedSingle, itins>,
                PS;

    defm PD : sse12_fp_packed<opc, !strconcat(OpcodeStr, "pd"), OpNode, VR128,
                v2f64, f128mem, memopv2f64, SSEPackedDouble, itins>,
                PD;
  }
}

let isCodeGenOnly = 1 in {
  defm FvAND  : sse12_fp_packed_vector_logical_alias<0x54, "and", X86fand,
                SSE_BIT_ITINS_P>;
  defm FvOR   : sse12_fp_packed_vector_logical_alias<0x56, "or", X86for,
                SSE_BIT_ITINS_P>;
  defm FvXOR  : sse12_fp_packed_vector_logical_alias<0x57, "xor", X86fxor,
                SSE_BIT_ITINS_P>;

  let isCommutable = 0 in
    defm FvANDN : sse12_fp_packed_vector_logical_alias<0x55, "andn", X86fandn,
                  SSE_BIT_ITINS_P>;
}

/// sse12_fp_packed_logical - SSE 1 & 2 packed FP logical ops
///
multiclass sse12_fp_packed_logical<bits<8> opc, string OpcodeStr,
                                   SDNode OpNode> {
  let Predicates = [HasAVX, NoVLX] in {
  defm V#NAME#PSY : sse12_fp_packed_logical_rm<opc, VR256, SSEPackedSingle,
        !strconcat(OpcodeStr, "ps"), f256mem,
        [(set VR256:$dst, (v4i64 (OpNode VR256:$src1, VR256:$src2)))],
        [(set VR256:$dst, (OpNode (bc_v4i64 (v8f32 VR256:$src1)),
                           (loadv4i64 addr:$src2)))], 0>, PS, VEX_4V, VEX_L;

  defm V#NAME#PDY : sse12_fp_packed_logical_rm<opc, VR256, SSEPackedDouble,
        !strconcat(OpcodeStr, "pd"), f256mem,
        [(set VR256:$dst, (OpNode (bc_v4i64 (v4f64 VR256:$src1)),
                                  (bc_v4i64 (v4f64 VR256:$src2))))],
        [(set VR256:$dst, (OpNode (bc_v4i64 (v4f64 VR256:$src1)),
                                  (loadv4i64 addr:$src2)))], 0>,
                                  PD, VEX_4V, VEX_L;

  // In AVX no need to add a pattern for 128-bit logical rr ps, because they
  // are all promoted to v2i64, and the patterns are covered by the int
  // version. This is needed in SSE only, because v2i64 isn't supported on
  // SSE1, but only on SSE2.
  defm V#NAME#PS : sse12_fp_packed_logical_rm<opc, VR128, SSEPackedSingle,
       !strconcat(OpcodeStr, "ps"), f128mem, [],
       [(set VR128:$dst, (OpNode (bc_v2i64 (v4f32 VR128:$src1)),
                                 (loadv2i64 addr:$src2)))], 0>, PS, VEX_4V;

  defm V#NAME#PD : sse12_fp_packed_logical_rm<opc, VR128, SSEPackedDouble,
       !strconcat(OpcodeStr, "pd"), f128mem,
       [(set VR128:$dst, (OpNode (bc_v2i64 (v2f64 VR128:$src1)),
                                 (bc_v2i64 (v2f64 VR128:$src2))))],
       [(set VR128:$dst, (OpNode (bc_v2i64 (v2f64 VR128:$src1)),
                                 (loadv2i64 addr:$src2)))], 0>,
                                                 PD, VEX_4V;
  }

  let Constraints = "$src1 = $dst" in {
    defm PS : sse12_fp_packed_logical_rm<opc, VR128, SSEPackedSingle,
         !strconcat(OpcodeStr, "ps"), f128mem,
         [(set VR128:$dst, (v2i64 (OpNode VR128:$src1, VR128:$src2)))],
         [(set VR128:$dst, (OpNode (bc_v2i64 (v4f32 VR128:$src1)),
                                   (memopv2i64 addr:$src2)))]>, PS;

    defm PD : sse12_fp_packed_logical_rm<opc, VR128, SSEPackedDouble,
         !strconcat(OpcodeStr, "pd"), f128mem,
         [(set VR128:$dst, (OpNode (bc_v2i64 (v2f64 VR128:$src1)),
                                   (bc_v2i64 (v2f64 VR128:$src2))))],
         [(set VR128:$dst, (OpNode (bc_v2i64 (v2f64 VR128:$src1)),
                                   (memopv2i64 addr:$src2)))]>, PD;
  }
}

defm AND  : sse12_fp_packed_logical<0x54, "and", and>;
defm OR   : sse12_fp_packed_logical<0x56, "or", or>;
defm XOR  : sse12_fp_packed_logical<0x57, "xor", xor>;
let isCommutable = 0 in
  defm ANDN : sse12_fp_packed_logical<0x55, "andn", X86andnp>;

// AVX1 requires type coercions in order to fold loads directly into logical
// operations.
let Predicates = [HasAVX1Only] in {
  def : Pat<(bc_v8f32 (and VR256:$src1, (loadv4i64 addr:$src2))),
            (VANDPSYrm VR256:$src1, addr:$src2)>;
  def : Pat<(bc_v8f32 (or VR256:$src1, (loadv4i64 addr:$src2))),
            (VORPSYrm VR256:$src1, addr:$src2)>;
  def : Pat<(bc_v8f32 (xor VR256:$src1, (loadv4i64 addr:$src2))),
            (VXORPSYrm VR256:$src1, addr:$src2)>;
  def : Pat<(bc_v8f32 (X86andnp VR256:$src1, (loadv4i64 addr:$src2))),
            (VANDNPSYrm VR256:$src1, addr:$src2)>;
}

//===----------------------------------------------------------------------===//
// SSE 1 & 2 - Arithmetic Instructions
//===----------------------------------------------------------------------===//

/// basic_sse12_fp_binop_xxx - SSE 1 & 2 binops come in both scalar and
/// vector forms.
///
/// In addition, we also have a special variant of the scalar form here to
/// represent the associated intrinsic operation.  This form is unlike the
/// plain scalar form, in that it takes an entire vector (instead of a scalar)
/// and leaves the top elements unmodified (therefore these cannot be commuted).
///
/// These three forms can each be reg+reg or reg+mem.
///

/// FIXME: once all 256-bit intrinsics are matched, cleanup and refactor those
/// classes below
multiclass basic_sse12_fp_binop_p<bits<8> opc, string OpcodeStr,
                                  SDNode OpNode, SizeItins itins> {
  let Predicates = [HasAVX, NoVLX] in {
  defm V#NAME#PS : sse12_fp_packed<opc, !strconcat(OpcodeStr, "ps"), OpNode,
                               VR128, v4f32, f128mem, loadv4f32,
                               SSEPackedSingle, itins.s, 0>, PS, VEX_4V;
  defm V#NAME#PD : sse12_fp_packed<opc, !strconcat(OpcodeStr, "pd"), OpNode,
                               VR128, v2f64, f128mem, loadv2f64,
                               SSEPackedDouble, itins.d, 0>, PD, VEX_4V;

  defm V#NAME#PSY : sse12_fp_packed<opc, !strconcat(OpcodeStr, "ps"),
                        OpNode, VR256, v8f32, f256mem, loadv8f32,
                        SSEPackedSingle, itins.s, 0>, PS, VEX_4V, VEX_L;
  defm V#NAME#PDY : sse12_fp_packed<opc, !strconcat(OpcodeStr, "pd"),
                        OpNode, VR256, v4f64, f256mem, loadv4f64,
                        SSEPackedDouble, itins.d, 0>, PD, VEX_4V, VEX_L;
  }

  let Constraints = "$src1 = $dst" in {
    defm PS : sse12_fp_packed<opc, !strconcat(OpcodeStr, "ps"), OpNode, VR128,
                              v4f32, f128mem, memopv4f32, SSEPackedSingle,
                              itins.s>, PS;
    defm PD : sse12_fp_packed<opc, !strconcat(OpcodeStr, "pd"), OpNode, VR128,
                              v2f64, f128mem, memopv2f64, SSEPackedDouble,
                              itins.d>, PD;
  }
}

multiclass basic_sse12_fp_binop_s<bits<8> opc, string OpcodeStr, SDNode OpNode,
                                  SizeItins itins> {
  defm V#NAME#SS : sse12_fp_scalar<opc, !strconcat(OpcodeStr, "ss"),
                         OpNode, FR32, f32mem, itins.s, 0>, XS, VEX_4V, VEX_LIG;
  defm V#NAME#SD : sse12_fp_scalar<opc, !strconcat(OpcodeStr, "sd"),
                         OpNode, FR64, f64mem, itins.d, 0>, XD, VEX_4V, VEX_LIG;

  let Constraints = "$src1 = $dst" in {
    defm SS : sse12_fp_scalar<opc, !strconcat(OpcodeStr, "ss"),
                              OpNode, FR32, f32mem, itins.s>, XS;
    defm SD : sse12_fp_scalar<opc, !strconcat(OpcodeStr, "sd"),
                              OpNode, FR64, f64mem, itins.d>, XD;
  }
}

multiclass basic_sse12_fp_binop_s_int<bits<8> opc, string OpcodeStr,
                                      SizeItins itins> {
  defm V#NAME#SS : sse12_fp_scalar_int<opc, OpcodeStr, VR128,
                   !strconcat(OpcodeStr, "ss"), "", "_ss", ssmem, sse_load_f32,
                   itins.s, 0>, XS, VEX_4V, VEX_LIG;
  defm V#NAME#SD : sse12_fp_scalar_int<opc, OpcodeStr, VR128,
                   !strconcat(OpcodeStr, "sd"), "2", "_sd", sdmem, sse_load_f64,
                   itins.d, 0>, XD, VEX_4V, VEX_LIG;

  let Constraints = "$src1 = $dst" in {
    defm SS : sse12_fp_scalar_int<opc, OpcodeStr, VR128,
                   !strconcat(OpcodeStr, "ss"), "", "_ss", ssmem, sse_load_f32,
                   itins.s>, XS;
    defm SD : sse12_fp_scalar_int<opc, OpcodeStr, VR128,
                   !strconcat(OpcodeStr, "sd"), "2", "_sd", sdmem, sse_load_f64,
                   itins.d>, XD;
  }
}

// Binary Arithmetic instructions
defm ADD : basic_sse12_fp_binop_p<0x58, "add", fadd, SSE_ALU_ITINS_P>,
           basic_sse12_fp_binop_s<0x58, "add", fadd, SSE_ALU_ITINS_S>,
           basic_sse12_fp_binop_s_int<0x58, "add", SSE_ALU_ITINS_S>;
defm MUL : basic_sse12_fp_binop_p<0x59, "mul", fmul, SSE_MUL_ITINS_P>,
           basic_sse12_fp_binop_s<0x59, "mul", fmul, SSE_MUL_ITINS_S>,
           basic_sse12_fp_binop_s_int<0x59, "mul", SSE_MUL_ITINS_S>;
let isCommutable = 0 in {
  defm SUB : basic_sse12_fp_binop_p<0x5C, "sub", fsub, SSE_ALU_ITINS_P>,
             basic_sse12_fp_binop_s<0x5C, "sub", fsub, SSE_ALU_ITINS_S>,
             basic_sse12_fp_binop_s_int<0x5C, "sub", SSE_ALU_ITINS_S>;
  defm DIV : basic_sse12_fp_binop_p<0x5E, "div", fdiv, SSE_DIV_ITINS_P>,
             basic_sse12_fp_binop_s<0x5E, "div", fdiv, SSE_DIV_ITINS_S>,
             basic_sse12_fp_binop_s_int<0x5E, "div", SSE_DIV_ITINS_S>;
  defm MAX : basic_sse12_fp_binop_p<0x5F, "max", X86fmax, SSE_ALU_ITINS_P>,
             basic_sse12_fp_binop_s<0x5F, "max", X86fmax, SSE_ALU_ITINS_S>,
             basic_sse12_fp_binop_s_int<0x5F, "max", SSE_ALU_ITINS_S>;
  defm MIN : basic_sse12_fp_binop_p<0x5D, "min", X86fmin, SSE_ALU_ITINS_P>,
             basic_sse12_fp_binop_s<0x5D, "min", X86fmin, SSE_ALU_ITINS_S>,
             basic_sse12_fp_binop_s_int<0x5D, "min", SSE_ALU_ITINS_S>;
}

let isCodeGenOnly = 1 in {
  defm MAXC: basic_sse12_fp_binop_p<0x5F, "max", X86fmaxc, SSE_ALU_ITINS_P>,
             basic_sse12_fp_binop_s<0x5F, "max", X86fmaxc, SSE_ALU_ITINS_S>;
  defm MINC: basic_sse12_fp_binop_p<0x5D, "min", X86fminc, SSE_ALU_ITINS_P>,
             basic_sse12_fp_binop_s<0x5D, "min", X86fminc, SSE_ALU_ITINS_S>;
}

// Patterns used to select SSE scalar fp arithmetic instructions from
// either:
//
// (1) a scalar fp operation followed by a blend
//
// The effect is that the backend no longer emits unnecessary vector
// insert instructions immediately after SSE scalar fp instructions
// like addss or mulss.
//
// For example, given the following code:
//   __m128 foo(__m128 A, __m128 B) {
//     A[0] += B[0];
//     return A;
//   }
//
// Previously we generated:
//   addss %xmm0, %xmm1
//   movss %xmm1, %xmm0
//
// We now generate:
//   addss %xmm1, %xmm0
<<<<<<< HEAD

let Predicates = [UseSSE1] in {
  def : Pat<(v4f32 (X86Movss (v4f32 VR128:$dst), (v4f32 (scalar_to_vector (fadd
                      (f32 (vector_extract (v4f32 VR128:$dst), (iPTR 0))),
                      FR32:$src))))),
            (ADDSSrr_Int v4f32:$dst, (COPY_TO_REGCLASS FR32:$src, VR128))>;
  def : Pat<(v4f32 (X86Movss (v4f32 VR128:$dst), (v4f32 (scalar_to_vector (fsub
                      (f32 (vector_extract (v4f32 VR128:$dst), (iPTR 0))),
                      FR32:$src))))),
            (SUBSSrr_Int v4f32:$dst, (COPY_TO_REGCLASS FR32:$src, VR128))>;
  def : Pat<(v4f32 (X86Movss (v4f32 VR128:$dst), (v4f32 (scalar_to_vector (fmul
                      (f32 (vector_extract (v4f32 VR128:$dst), (iPTR 0))),
                      FR32:$src))))),
            (MULSSrr_Int v4f32:$dst, (COPY_TO_REGCLASS FR32:$src, VR128))>;
  def : Pat<(v4f32 (X86Movss (v4f32 VR128:$dst), (v4f32 (scalar_to_vector (fdiv
                      (f32 (vector_extract (v4f32 VR128:$dst), (iPTR 0))),
                      FR32:$src))))),
            (DIVSSrr_Int v4f32:$dst, (COPY_TO_REGCLASS FR32:$src, VR128))>;
}

let Predicates = [UseSSE2] in {
  // SSE2 patterns to select scalar double-precision fp arithmetic instructions
  def : Pat<(v2f64 (X86Movsd (v2f64 VR128:$dst), (v2f64 (scalar_to_vector (fadd
                      (f64 (vector_extract (v2f64 VR128:$dst), (iPTR 0))),
                      FR64:$src))))),
            (ADDSDrr_Int v2f64:$dst, (COPY_TO_REGCLASS FR64:$src, VR128))>;
  def : Pat<(v2f64 (X86Movsd (v2f64 VR128:$dst), (v2f64 (scalar_to_vector (fsub
                      (f64 (vector_extract (v2f64 VR128:$dst), (iPTR 0))),
                      FR64:$src))))),
            (SUBSDrr_Int v2f64:$dst, (COPY_TO_REGCLASS FR64:$src, VR128))>;
  def : Pat<(v2f64 (X86Movsd (v2f64 VR128:$dst), (v2f64 (scalar_to_vector (fmul
                      (f64 (vector_extract (v2f64 VR128:$dst), (iPTR 0))),
                      FR64:$src))))),
            (MULSDrr_Int v2f64:$dst, (COPY_TO_REGCLASS FR64:$src, VR128))>;
  def : Pat<(v2f64 (X86Movsd (v2f64 VR128:$dst), (v2f64 (scalar_to_vector (fdiv
                      (f64 (vector_extract (v2f64 VR128:$dst), (iPTR 0))),
                      FR64:$src))))),
            (DIVSDrr_Int v2f64:$dst, (COPY_TO_REGCLASS FR64:$src, VR128))>;
}

let Predicates = [UseSSE41] in {
  // If the subtarget has SSE4.1 but not AVX, the vector insert instruction is
  // lowered into a X86insertps or a X86Blendi rather than a X86Movss. When
  // selecting SSE scalar single-precision fp arithmetic instructions, make
  // sure that we correctly match them.

  def : Pat<(v4f32 (X86insertps (v4f32 VR128:$dst), (v4f32 (scalar_to_vector
                  (fadd (f32 (vector_extract (v4f32 VR128:$dst), (iPTR 0))),
                    FR32:$src))), (iPTR 0))),
            (ADDSSrr_Int v4f32:$dst, (COPY_TO_REGCLASS FR32:$src, VR128))>;
  def : Pat<(v4f32 (X86insertps (v4f32 VR128:$dst), (v4f32 (scalar_to_vector
                  (fsub (f32 (vector_extract (v4f32 VR128:$dst), (iPTR 0))),
                    FR32:$src))), (iPTR 0))),
            (SUBSSrr_Int v4f32:$dst, (COPY_TO_REGCLASS FR32:$src, VR128))>;
  def : Pat<(v4f32 (X86insertps (v4f32 VR128:$dst), (v4f32 (scalar_to_vector
                  (fmul (f32 (vector_extract (v4f32 VR128:$dst), (iPTR 0))),
                    FR32:$src))), (iPTR 0))),
            (MULSSrr_Int v4f32:$dst, (COPY_TO_REGCLASS FR32:$src, VR128))>;
  def : Pat<(v4f32 (X86insertps (v4f32 VR128:$dst), (v4f32 (scalar_to_vector
                  (fdiv (f32 (vector_extract (v4f32 VR128:$dst), (iPTR 0))),
                    FR32:$src))), (iPTR 0))),
            (DIVSSrr_Int v4f32:$dst, (COPY_TO_REGCLASS FR32:$src, VR128))>;

  def : Pat<(v4f32 (X86Blendi (v4f32 VR128:$dst), (v4f32 (scalar_to_vector (fadd
                      (f32 (vector_extract (v4f32 VR128:$dst), (iPTR 0))),
                      FR32:$src))), (i8 1))),
            (ADDSSrr_Int v4f32:$dst, (COPY_TO_REGCLASS FR32:$src, VR128))>;
  def : Pat<(v4f32 (X86Blendi (v4f32 VR128:$dst), (v4f32 (scalar_to_vector (fsub
                      (f32 (vector_extract (v4f32 VR128:$dst), (iPTR 0))),
                      FR32:$src))), (i8 1))),
            (SUBSSrr_Int v4f32:$dst, (COPY_TO_REGCLASS FR32:$src, VR128))>;
  def : Pat<(v4f32 (X86Blendi (v4f32 VR128:$dst), (v4f32 (scalar_to_vector (fmul
                      (f32 (vector_extract (v4f32 VR128:$dst), (iPTR 0))),
                      FR32:$src))), (i8 1))),
            (MULSSrr_Int v4f32:$dst, (COPY_TO_REGCLASS FR32:$src, VR128))>;
  def : Pat<(v4f32 (X86Blendi (v4f32 VR128:$dst), (v4f32 (scalar_to_vector (fdiv
                      (f32 (vector_extract (v4f32 VR128:$dst), (iPTR 0))),
                      FR32:$src))), (i8 1))),
            (DIVSSrr_Int v4f32:$dst, (COPY_TO_REGCLASS FR32:$src, VR128))>;

  def : Pat<(v2f64 (X86Blendi (v2f64 VR128:$dst), (v2f64 (scalar_to_vector (fadd
                      (f64 (vector_extract (v2f64 VR128:$dst), (iPTR 0))),
                      FR64:$src))), (i8 1))),
            (ADDSDrr_Int v2f64:$dst, (COPY_TO_REGCLASS FR64:$src, VR128))>;
  def : Pat<(v2f64 (X86Blendi (v2f64 VR128:$dst), (v2f64 (scalar_to_vector (fsub
                      (f64 (vector_extract (v2f64 VR128:$dst), (iPTR 0))),
                      FR64:$src))), (i8 1))),
            (SUBSDrr_Int v2f64:$dst, (COPY_TO_REGCLASS FR64:$src, VR128))>;
  def : Pat<(v2f64 (X86Blendi (v2f64 VR128:$dst), (v2f64 (scalar_to_vector (fmul
                      (f64 (vector_extract (v2f64 VR128:$dst), (iPTR 0))),
                      FR64:$src))), (i8 1))),
            (MULSDrr_Int v2f64:$dst, (COPY_TO_REGCLASS FR64:$src, VR128))>;
  def : Pat<(v2f64 (X86Blendi (v2f64 VR128:$dst), (v2f64 (scalar_to_vector (fdiv
                      (f64 (vector_extract (v2f64 VR128:$dst), (iPTR 0))),
                      FR64:$src))), (i8 1))),
            (DIVSDrr_Int v2f64:$dst, (COPY_TO_REGCLASS FR64:$src, VR128))>;

  def : Pat<(v2f64 (X86Blendi (v2f64 (scalar_to_vector (fadd
                      (f64 (vector_extract (v2f64 VR128:$dst), (iPTR 0))),
                      FR64:$src))), (v2f64 VR128:$dst), (i8 2))),
            (ADDSDrr_Int v2f64:$dst, (COPY_TO_REGCLASS FR64:$src, VR128))>;
  def : Pat<(v2f64 (X86Blendi (v2f64 (scalar_to_vector (fsub
                      (f64 (vector_extract (v2f64 VR128:$dst), (iPTR 0))),
                      FR64:$src))), (v2f64 VR128:$dst), (i8 2))),
            (SUBSDrr_Int v2f64:$dst, (COPY_TO_REGCLASS FR64:$src, VR128))>;
  def : Pat<(v2f64 (X86Blendi (v2f64 (scalar_to_vector (fmul
                      (f64 (vector_extract (v2f64 VR128:$dst), (iPTR 0))),
                      FR64:$src))), (v2f64 VR128:$dst), (i8 2))),
            (MULSDrr_Int v2f64:$dst, (COPY_TO_REGCLASS FR64:$src, VR128))>;
  def : Pat<(v2f64 (X86Blendi (v2f64 (scalar_to_vector (fdiv
                      (f64 (vector_extract (v2f64 VR128:$dst), (iPTR 0))),
                      FR64:$src))), (v2f64 VR128:$dst), (i8 2))),
            (DIVSDrr_Int v2f64:$dst, (COPY_TO_REGCLASS FR64:$src, VR128))>;
}

let Predicates = [HasAVX] in {
  // The following patterns select AVX Scalar single/double precision fp
  // arithmetic instructions.

  def : Pat<(v2f64 (X86Movsd (v2f64 VR128:$dst), (v2f64 (scalar_to_vector (fadd
                      (f64 (vector_extract (v2f64 VR128:$dst), (iPTR 0))),
                      FR64:$src))))),
            (VADDSDrr_Int v2f64:$dst, (COPY_TO_REGCLASS FR64:$src, VR128))>;
  def : Pat<(v2f64 (X86Movsd (v2f64 VR128:$dst), (v2f64 (scalar_to_vector (fsub
                      (f64 (vector_extract (v2f64 VR128:$dst), (iPTR 0))),
                      FR64:$src))))),
            (VSUBSDrr_Int v2f64:$dst, (COPY_TO_REGCLASS FR64:$src, VR128))>;
  def : Pat<(v2f64 (X86Movsd (v2f64 VR128:$dst), (v2f64 (scalar_to_vector (fmul
                      (f64 (vector_extract (v2f64 VR128:$dst), (iPTR 0))),
                      FR64:$src))))),
            (VMULSDrr_Int v2f64:$dst, (COPY_TO_REGCLASS FR64:$src, VR128))>;
  def : Pat<(v2f64 (X86Movsd (v2f64 VR128:$dst), (v2f64 (scalar_to_vector (fdiv
                      (f64 (vector_extract (v2f64 VR128:$dst), (iPTR 0))),
                      FR64:$src))))),
            (VDIVSDrr_Int v2f64:$dst, (COPY_TO_REGCLASS FR64:$src, VR128))>;
  def : Pat<(v4f32 (X86insertps (v4f32 VR128:$dst), (v4f32 (scalar_to_vector
                 (fadd (f32 (vector_extract (v4f32 VR128:$dst), (iPTR 0))),
                       FR32:$src))), (iPTR 0))),
            (VADDSSrr_Int v4f32:$dst, (COPY_TO_REGCLASS FR32:$src, VR128))>;
  def : Pat<(v4f32 (X86insertps (v4f32 VR128:$dst), (v4f32 (scalar_to_vector
                 (fsub (f32 (vector_extract (v4f32 VR128:$dst), (iPTR 0))),
                       FR32:$src))), (iPTR 0))),
            (VSUBSSrr_Int v4f32:$dst, (COPY_TO_REGCLASS FR32:$src, VR128))>;
  def : Pat<(v4f32 (X86insertps (v4f32 VR128:$dst), (v4f32 (scalar_to_vector
                 (fmul (f32 (vector_extract (v4f32 VR128:$dst), (iPTR 0))),
                       FR32:$src))), (iPTR 0))),
            (VMULSSrr_Int v4f32:$dst, (COPY_TO_REGCLASS FR32:$src, VR128))>;
  def : Pat<(v4f32 (X86insertps (v4f32 VR128:$dst), (v4f32 (scalar_to_vector
                 (fdiv (f32 (vector_extract (v4f32 VR128:$dst), (iPTR 0))),
                       FR32:$src))), (iPTR 0))),
            (VDIVSSrr_Int v4f32:$dst, (COPY_TO_REGCLASS FR32:$src, VR128))>;

  def : Pat<(v4f32 (X86Blendi (v4f32 VR128:$dst), (v4f32 (scalar_to_vector (fadd
                      (f32 (vector_extract (v4f32 VR128:$dst), (iPTR 0))),
                      FR32:$src))), (i8 1))),
            (VADDSSrr_Int v4f32:$dst, (COPY_TO_REGCLASS FR32:$src, VR128))>;
  def : Pat<(v4f32 (X86Blendi (v4f32 VR128:$dst), (v4f32 (scalar_to_vector (fsub
                      (f32 (vector_extract (v4f32 VR128:$dst), (iPTR 0))),
                      FR32:$src))), (i8 1))),
            (VSUBSSrr_Int v4f32:$dst, (COPY_TO_REGCLASS FR32:$src, VR128))>;
  def : Pat<(v4f32 (X86Blendi (v4f32 VR128:$dst), (v4f32 (scalar_to_vector (fmul
                      (f32 (vector_extract (v4f32 VR128:$dst), (iPTR 0))),
                      FR32:$src))), (i8 1))),
            (VMULSSrr_Int v4f32:$dst, (COPY_TO_REGCLASS FR32:$src, VR128))>;
  def : Pat<(v4f32 (X86Blendi (v4f32 VR128:$dst), (v4f32 (scalar_to_vector (fdiv
                      (f32 (vector_extract (v4f32 VR128:$dst), (iPTR 0))),
                      FR32:$src))), (i8 1))),
            (VDIVSSrr_Int v4f32:$dst, (COPY_TO_REGCLASS FR32:$src, VR128))>;

  def : Pat<(v2f64 (X86Blendi (v2f64 VR128:$dst), (v2f64 (scalar_to_vector (fadd
                      (f64 (vector_extract (v2f64 VR128:$dst), (iPTR 0))),
                      FR64:$src))), (i8 1))),
            (VADDSDrr_Int v2f64:$dst, (COPY_TO_REGCLASS FR64:$src, VR128))>;
  def : Pat<(v2f64 (X86Blendi (v2f64 VR128:$dst), (v2f64 (scalar_to_vector (fsub
                      (f64 (vector_extract (v2f64 VR128:$dst), (iPTR 0))),
                      FR64:$src))), (i8 1))),
            (VSUBSDrr_Int v2f64:$dst, (COPY_TO_REGCLASS FR64:$src, VR128))>;
  def : Pat<(v2f64 (X86Blendi (v2f64 VR128:$dst), (v2f64 (scalar_to_vector (fmul
                      (f64 (vector_extract (v2f64 VR128:$dst), (iPTR 0))),
                      FR64:$src))), (i8 1))),
            (VMULSDrr_Int v2f64:$dst, (COPY_TO_REGCLASS FR64:$src, VR128))>;
  def : Pat<(v2f64 (X86Blendi (v2f64 VR128:$dst), (v2f64 (scalar_to_vector (fdiv
                      (f64 (vector_extract (v2f64 VR128:$dst), (iPTR 0))),
                      FR64:$src))), (i8 1))),
            (VDIVSDrr_Int v2f64:$dst, (COPY_TO_REGCLASS FR64:$src, VR128))>;

  def : Pat<(v2f64 (X86Blendi (v2f64 (scalar_to_vector (fadd
                      (f64 (vector_extract (v2f64 VR128:$dst), (iPTR 0))),
                      FR64:$src))), (v2f64 VR128:$dst), (i8 2))),
            (VADDSDrr_Int v2f64:$dst, (COPY_TO_REGCLASS FR64:$src, VR128))>;
  def : Pat<(v2f64 (X86Blendi (v2f64 (scalar_to_vector (fsub
                      (f64 (vector_extract (v2f64 VR128:$dst), (iPTR 0))),
                      FR64:$src))), (v2f64 VR128:$dst), (i8 2))),
            (VSUBSDrr_Int v2f64:$dst, (COPY_TO_REGCLASS FR64:$src, VR128))>;
  def : Pat<(v2f64 (X86Blendi (v2f64 (scalar_to_vector (fmul
                      (f64 (vector_extract (v2f64 VR128:$dst), (iPTR 0))),
                      FR64:$src))), (v2f64 VR128:$dst), (i8 2))),
            (VMULSDrr_Int v2f64:$dst, (COPY_TO_REGCLASS FR64:$src, VR128))>;
  def : Pat<(v2f64 (X86Blendi (v2f64 (scalar_to_vector (fdiv
                      (f64 (vector_extract (v2f64 VR128:$dst), (iPTR 0))),
                      FR64:$src))), (v2f64 VR128:$dst), (i8 2))),
            (VDIVSDrr_Int v2f64:$dst, (COPY_TO_REGCLASS FR64:$src, VR128))>;
}

// Patterns used to select SSE scalar fp arithmetic instructions from
// a vector packed single/double fp operation followed by a vector insert.
=======
//
// (2) a vector packed single/double fp operation followed by a vector insert
>>>>>>> 969bfdfe
//
// The effect is that the backend converts the packed fp instruction
// followed by a vector insert into a single SSE scalar fp instruction.
//
// For example, given the following code:
//   __m128 foo(__m128 A, __m128 B) {
//     __m128 C = A + B;
//     return (__m128) {c[0], a[1], a[2], a[3]};
//   }
//
// Previously we generated:
//   addps %xmm0, %xmm1
//   movss %xmm1, %xmm0
//
// We now generate:
//   addss %xmm1, %xmm0

// TODO: Some canonicalization in lowering would simplify the number of
// patterns we have to try to match.
multiclass scalar_math_f32_patterns<SDNode Op, string OpcPrefix> {
  let Predicates = [UseSSE1] in {
    // extracted scalar math op with insert via movss
    def : Pat<(v4f32 (X86Movss (v4f32 VR128:$dst), (v4f32 (scalar_to_vector
          (Op (f32 (vector_extract (v4f32 VR128:$dst), (iPTR 0))),
          FR32:$src))))),
      (!cast<I>(OpcPrefix#SSrr_Int) v4f32:$dst,
          (COPY_TO_REGCLASS FR32:$src, VR128))>;

    // vector math op with insert via movss
    def : Pat<(v4f32 (X86Movss (v4f32 VR128:$dst),
          (Op (v4f32 VR128:$dst), (v4f32 VR128:$src)))),
      (!cast<I>(OpcPrefix#SSrr_Int) v4f32:$dst, v4f32:$src)>;
  }
  
  // With SSE 4.1, insertps/blendi are preferred to movsd, so match those too.
  let Predicates = [UseSSE41] in {
    // extracted scalar math op with insert via insertps
    def : Pat<(v4f32 (X86insertps (v4f32 VR128:$dst), (v4f32 (scalar_to_vector
          (Op (f32 (vector_extract (v4f32 VR128:$dst), (iPTR 0))),
          FR32:$src))), (iPTR 0))),
      (!cast<I>(OpcPrefix#SSrr_Int) v4f32:$dst,
          (COPY_TO_REGCLASS FR32:$src, VR128))>;

    // extracted scalar math op with insert via blend
    def : Pat<(v4f32 (X86Blendi (v4f32 VR128:$dst), (v4f32 (scalar_to_vector
          (Op (f32 (vector_extract (v4f32 VR128:$dst), (iPTR 0))),
          FR32:$src))), (i8 1))),
      (!cast<I>(OpcPrefix#SSrr_Int) v4f32:$dst,
          (COPY_TO_REGCLASS FR32:$src, VR128))>;

    // vector math op with insert via blend
    def : Pat<(v4f32 (X86Blendi (v4f32 VR128:$dst),
          (Op (v4f32 VR128:$dst), (v4f32 VR128:$src)), (i8 1))),
      (!cast<I>(OpcPrefix#SSrr_Int)v4f32:$dst, v4f32:$src)>;

  }

  // Repeat everything for AVX, except for the movss + scalar combo...
  // because that one shouldn't occur with AVX codegen?
  let Predicates = [HasAVX] in {
    // extracted scalar math op with insert via insertps
    def : Pat<(v4f32 (X86insertps (v4f32 VR128:$dst), (v4f32 (scalar_to_vector
          (Op (f32 (vector_extract (v4f32 VR128:$dst), (iPTR 0))),
          FR32:$src))), (iPTR 0))),
      (!cast<I>("V"#OpcPrefix#SSrr_Int) v4f32:$dst,
          (COPY_TO_REGCLASS FR32:$src, VR128))>;
 
    // extracted scalar math op with insert via blend
    def : Pat<(v4f32 (X86Blendi (v4f32 VR128:$dst), (v4f32 (scalar_to_vector
          (Op (f32 (vector_extract (v4f32 VR128:$dst), (iPTR 0))),
          FR32:$src))), (i8 1))),
      (!cast<I>("V"#OpcPrefix#SSrr_Int) v4f32:$dst,
          (COPY_TO_REGCLASS FR32:$src, VR128))>;

    // vector math op with insert via movss
    def : Pat<(v4f32 (X86Movss (v4f32 VR128:$dst),
          (Op (v4f32 VR128:$dst), (v4f32 VR128:$src)))),
      (!cast<I>("V"#OpcPrefix#SSrr_Int) v4f32:$dst, v4f32:$src)>;

    // vector math op with insert via blend
    def : Pat<(v4f32 (X86Blendi (v4f32 VR128:$dst),
          (Op (v4f32 VR128:$dst), (v4f32 VR128:$src)), (i8 1))),
      (!cast<I>("V"#OpcPrefix#SSrr_Int) v4f32:$dst, v4f32:$src)>;
  }
}

<<<<<<< HEAD
let Predicates = [UseSSE41] in {
  // With SSE4.1 we may see these operations using X86Blendi rather than
  // X86Movs{s,d}.
  def : Pat<(v4f32 (X86Blendi (v4f32 VR128:$dst),
                   (fadd (v4f32 VR128:$dst), (v4f32 VR128:$src)), (i8 1))),
            (ADDSSrr_Int v4f32:$dst, v4f32:$src)>;
  def : Pat<(v4f32 (X86Blendi (v4f32 VR128:$dst), 
                   (fsub (v4f32 VR128:$dst), (v4f32 VR128:$src)), (i8 1))),
            (SUBSSrr_Int v4f32:$dst, v4f32:$src)>;
  def : Pat<(v4f32 (X86Blendi (v4f32 VR128:$dst),
                   (fmul (v4f32 VR128:$dst), (v4f32 VR128:$src)), (i8 1))),
            (MULSSrr_Int v4f32:$dst, v4f32:$src)>;
  def : Pat<(v4f32 (X86Blendi (v4f32 VR128:$dst), 
                   (fdiv (v4f32 VR128:$dst), (v4f32 VR128:$src)), (i8 1))),
            (DIVSSrr_Int v4f32:$dst, v4f32:$src)>;

  def : Pat<(v2f64 (X86Blendi (v2f64 VR128:$dst),
                   (fadd (v2f64 VR128:$dst), (v2f64 VR128:$src)), (i8 1))),
            (ADDSDrr_Int v2f64:$dst, v2f64:$src)>;
  def : Pat<(v2f64 (X86Blendi (v2f64 VR128:$dst),
                   (fsub (v2f64 VR128:$dst), (v2f64 VR128:$src)), (i8 1))),
            (SUBSDrr_Int v2f64:$dst, v2f64:$src)>;
  def : Pat<(v2f64 (X86Blendi (v2f64 VR128:$dst),
                   (fmul (v2f64 VR128:$dst), (v2f64 VR128:$src)), (i8 1))),
            (MULSDrr_Int v2f64:$dst, v2f64:$src)>;
  def : Pat<(v2f64 (X86Blendi (v2f64 VR128:$dst),
                   (fdiv (v2f64 VR128:$dst), (v2f64 VR128:$src)), (i8 1))),
            (DIVSDrr_Int v2f64:$dst, v2f64:$src)>;

  def : Pat<(v2f64 (X86Blendi (fadd (v2f64 VR128:$dst), (v2f64 VR128:$src)),
                              (v2f64 VR128:$dst), (i8 2))),
            (ADDSDrr_Int v2f64:$dst, v2f64:$src)>;
  def : Pat<(v2f64 (X86Blendi (fsub (v2f64 VR128:$dst), (v2f64 VR128:$src)),
                   (v2f64 VR128:$dst), (i8 2))),
            (SUBSDrr_Int v2f64:$dst, v2f64:$src)>;
  def : Pat<(v2f64 (X86Blendi (fmul (v2f64 VR128:$dst), (v2f64 VR128:$src)),
                   (v2f64 VR128:$dst), (i8 2))),
            (MULSDrr_Int v2f64:$dst, v2f64:$src)>;
  def : Pat<(v2f64 (X86Blendi (fdiv (v2f64 VR128:$dst), (v2f64 VR128:$src)),
                   (v2f64 VR128:$dst), (i8 2))),
            (DIVSDrr_Int v2f64:$dst, v2f64:$src)>;
}

let Predicates = [HasAVX] in {
  // The following patterns select AVX Scalar single/double precision fp
  // arithmetic instructions from a packed single precision fp instruction
  // plus movss/movsd.

  def : Pat<(v4f32 (X86Movss (v4f32 VR128:$dst),
                   (fadd (v4f32 VR128:$dst), (v4f32 VR128:$src)))),
            (VADDSSrr_Int v4f32:$dst, v4f32:$src)>;
  def : Pat<(v4f32 (X86Movss (v4f32 VR128:$dst),
                   (fsub (v4f32 VR128:$dst), (v4f32 VR128:$src)))),
            (VSUBSSrr_Int v4f32:$dst, v4f32:$src)>;
  def : Pat<(v4f32 (X86Movss (v4f32 VR128:$dst),
                   (fmul (v4f32 VR128:$dst), (v4f32 VR128:$src)))),
            (VMULSSrr_Int v4f32:$dst, v4f32:$src)>;
  def : Pat<(v4f32 (X86Movss (v4f32 VR128:$dst),
                   (fdiv (v4f32 VR128:$dst), (v4f32 VR128:$src)))),
            (VDIVSSrr_Int v4f32:$dst, v4f32:$src)>;
  def : Pat<(v2f64 (X86Movsd (v2f64 VR128:$dst),
                   (fadd (v2f64 VR128:$dst), (v2f64 VR128:$src)))),
            (VADDSDrr_Int v2f64:$dst, v2f64:$src)>;
  def : Pat<(v2f64 (X86Movsd (v2f64 VR128:$dst),
                   (fsub (v2f64 VR128:$dst), (v2f64 VR128:$src)))),
            (VSUBSDrr_Int v2f64:$dst, v2f64:$src)>;
  def : Pat<(v2f64 (X86Movsd (v2f64 VR128:$dst),
                   (fmul (v2f64 VR128:$dst), (v2f64 VR128:$src)))),
            (VMULSDrr_Int v2f64:$dst, v2f64:$src)>;
  def : Pat<(v2f64 (X86Movsd (v2f64 VR128:$dst),
                   (fdiv (v2f64 VR128:$dst), (v2f64 VR128:$src)))),
            (VDIVSDrr_Int v2f64:$dst, v2f64:$src)>;

  // Also handle X86Blendi-based patterns.
  def : Pat<(v4f32 (X86Blendi (v4f32 VR128:$dst),
                   (fadd (v4f32 VR128:$dst), (v4f32 VR128:$src)), (i8 1))),
            (VADDSSrr_Int v4f32:$dst, v4f32:$src)>;
  def : Pat<(v4f32 (X86Blendi (v4f32 VR128:$dst), 
                   (fsub (v4f32 VR128:$dst), (v4f32 VR128:$src)), (i8 1))),
            (VSUBSSrr_Int v4f32:$dst, v4f32:$src)>;
  def : Pat<(v4f32 (X86Blendi (v4f32 VR128:$dst),
                   (fmul (v4f32 VR128:$dst), (v4f32 VR128:$src)), (i8 1))),
            (VMULSSrr_Int v4f32:$dst, v4f32:$src)>;
  def : Pat<(v4f32 (X86Blendi (v4f32 VR128:$dst), 
                   (fdiv (v4f32 VR128:$dst), (v4f32 VR128:$src)), (i8 1))),
            (VDIVSSrr_Int v4f32:$dst, v4f32:$src)>;

  def : Pat<(v2f64 (X86Blendi (v2f64 VR128:$dst),
                   (fadd (v2f64 VR128:$dst), (v2f64 VR128:$src)), (i8 1))),
            (VADDSDrr_Int v2f64:$dst, v2f64:$src)>;
  def : Pat<(v2f64 (X86Blendi (v2f64 VR128:$dst),
                   (fsub (v2f64 VR128:$dst), (v2f64 VR128:$src)), (i8 1))),
            (VSUBSDrr_Int v2f64:$dst, v2f64:$src)>;
  def : Pat<(v2f64 (X86Blendi (v2f64 VR128:$dst),
                   (fmul (v2f64 VR128:$dst), (v2f64 VR128:$src)), (i8 1))),
            (VMULSDrr_Int v2f64:$dst, v2f64:$src)>;
  def : Pat<(v2f64 (X86Blendi (v2f64 VR128:$dst),
                   (fdiv (v2f64 VR128:$dst), (v2f64 VR128:$src)), (i8 1))),
            (VDIVSDrr_Int v2f64:$dst, v2f64:$src)>;

  def : Pat<(v2f64 (X86Blendi (fadd (v2f64 VR128:$dst), (v2f64 VR128:$src)),
                              (v2f64 VR128:$dst), (i8 2))),
            (VADDSDrr_Int v2f64:$dst, v2f64:$src)>;
  def : Pat<(v2f64 (X86Blendi (fsub (v2f64 VR128:$dst), (v2f64 VR128:$src)),
                   (v2f64 VR128:$dst), (i8 2))),
            (VSUBSDrr_Int v2f64:$dst, v2f64:$src)>;
  def : Pat<(v2f64 (X86Blendi (fmul (v2f64 VR128:$dst), (v2f64 VR128:$src)),
                   (v2f64 VR128:$dst), (i8 2))),
            (VMULSDrr_Int v2f64:$dst, v2f64:$src)>;
  def : Pat<(v2f64 (X86Blendi (fdiv (v2f64 VR128:$dst), (v2f64 VR128:$src)),
                   (v2f64 VR128:$dst), (i8 2))),
            (VDIVSDrr_Int v2f64:$dst, v2f64:$src)>;
=======
defm : scalar_math_f32_patterns<fadd, "ADD">;
defm : scalar_math_f32_patterns<fsub, "SUB">;
defm : scalar_math_f32_patterns<fmul, "MUL">;
defm : scalar_math_f32_patterns<fdiv, "DIV">;

multiclass scalar_math_f64_patterns<SDNode Op, string OpcPrefix> {
  let Predicates = [UseSSE2] in {
    // extracted scalar math op with insert via movsd
    def : Pat<(v2f64 (X86Movsd (v2f64 VR128:$dst), (v2f64 (scalar_to_vector
          (Op (f64 (vector_extract (v2f64 VR128:$dst), (iPTR 0))),
          FR64:$src))))),
      (!cast<I>(OpcPrefix#SDrr_Int) v2f64:$dst,
          (COPY_TO_REGCLASS FR64:$src, VR128))>;

    // vector math op with insert via movsd
    def : Pat<(v2f64 (X86Movsd (v2f64 VR128:$dst),
          (Op (v2f64 VR128:$dst), (v2f64 VR128:$src)))),
      (!cast<I>(OpcPrefix#SDrr_Int) v2f64:$dst, v2f64:$src)>;
  }

  // With SSE 4.1, blendi is preferred to movsd, so match those too.
  let Predicates = [UseSSE41] in {
    // extracted scalar math op with insert via blend
    def : Pat<(v2f64 (X86Blendi (v2f64 VR128:$dst), (v2f64 (scalar_to_vector
          (Op (f64 (vector_extract (v2f64 VR128:$dst), (iPTR 0))),
          FR64:$src))), (i8 1))),
      (!cast<I>(OpcPrefix#SDrr_Int) v2f64:$dst,
          (COPY_TO_REGCLASS FR64:$src, VR128))>;
          
    // vector math op with insert via blend
    def : Pat<(v2f64 (X86Blendi (v2f64 VR128:$dst),
          (Op (v2f64 VR128:$dst), (v2f64 VR128:$src)), (i8 1))),
      (!cast<I>(OpcPrefix#SDrr_Int) v2f64:$dst, v2f64:$src)>;
  }

  // Repeat everything for AVX.
  let Predicates = [HasAVX] in {
    // extracted scalar math op with insert via movsd
    def : Pat<(v2f64 (X86Movsd (v2f64 VR128:$dst), (v2f64 (scalar_to_vector
          (Op (f64 (vector_extract (v2f64 VR128:$dst), (iPTR 0))),
          FR64:$src))))),
      (!cast<I>("V"#OpcPrefix#SDrr_Int) v2f64:$dst,
          (COPY_TO_REGCLASS FR64:$src, VR128))>;

    // extracted scalar math op with insert via blend
    def : Pat<(v2f64 (X86Blendi (v2f64 VR128:$dst), (v2f64 (scalar_to_vector
          (Op (f64 (vector_extract (v2f64 VR128:$dst), (iPTR 0))),
          FR64:$src))), (i8 1))),
      (!cast<I>("V"#OpcPrefix#SDrr_Int) v2f64:$dst,
          (COPY_TO_REGCLASS FR64:$src, VR128))>;

    // vector math op with insert via movsd
    def : Pat<(v2f64 (X86Movsd (v2f64 VR128:$dst),
          (Op (v2f64 VR128:$dst), (v2f64 VR128:$src)))),
      (!cast<I>("V"#OpcPrefix#SDrr_Int) v2f64:$dst, v2f64:$src)>;

    // vector math op with insert via blend
    def : Pat<(v2f64 (X86Blendi (v2f64 VR128:$dst),
          (Op (v2f64 VR128:$dst), (v2f64 VR128:$src)), (i8 1))),
      (!cast<I>("V"#OpcPrefix#SDrr_Int) v2f64:$dst, v2f64:$src)>;
  }
>>>>>>> 969bfdfe
}

defm : scalar_math_f64_patterns<fadd, "ADD">;
defm : scalar_math_f64_patterns<fsub, "SUB">;
defm : scalar_math_f64_patterns<fmul, "MUL">;
defm : scalar_math_f64_patterns<fdiv, "DIV">;


/// Unop Arithmetic
/// In addition, we also have a special variant of the scalar form here to
/// represent the associated intrinsic operation.  This form is unlike the
/// plain scalar form, in that it takes an entire vector (instead of a
/// scalar) and leaves the top elements undefined.
///
/// And, we have a special variant form for a full-vector intrinsic form.

let Sched = WriteFSqrt in {
def SSE_SQRTPS : OpndItins<
  IIC_SSE_SQRTPS_RR, IIC_SSE_SQRTPS_RM
>;

def SSE_SQRTSS : OpndItins<
  IIC_SSE_SQRTSS_RR, IIC_SSE_SQRTSS_RM
>;

def SSE_SQRTPD : OpndItins<
  IIC_SSE_SQRTPD_RR, IIC_SSE_SQRTPD_RM
>;

def SSE_SQRTSD : OpndItins<
  IIC_SSE_SQRTSD_RR, IIC_SSE_SQRTSD_RM
>;
}

let Sched = WriteFRsqrt in {
def SSE_RSQRTPS : OpndItins<
  IIC_SSE_RSQRTPS_RR, IIC_SSE_RSQRTPS_RM
>;

def SSE_RSQRTSS : OpndItins<
  IIC_SSE_RSQRTSS_RR, IIC_SSE_RSQRTSS_RM
>;
}

let Sched = WriteFRcp in {
def SSE_RCPP : OpndItins<
  IIC_SSE_RCPP_RR, IIC_SSE_RCPP_RM
>;

def SSE_RCPS : OpndItins<
  IIC_SSE_RCPS_RR, IIC_SSE_RCPS_RM
>;
}

/// sse_fp_unop_s - SSE1 unops in scalar form
/// For the non-AVX defs, we need $src1 to be tied to $dst because
/// the HW instructions are 2 operand / destructive.
multiclass sse_fp_unop_s<bits<8> opc, string OpcodeStr, RegisterClass RC,
                          ValueType vt, ValueType ScalarVT,
                          X86MemOperand x86memop, Operand vec_memop,
                          ComplexPattern mem_cpat, Intrinsic Intr,
                          SDNode OpNode, OpndItins itins, Predicate target,
                          string Suffix> {
  let hasSideEffects = 0 in {
  def r : I<opc, MRMSrcReg, (outs RC:$dst), (ins RC:$src1),
              !strconcat(OpcodeStr, "\t{$src1, $dst|$dst, $src1}"),
            [(set RC:$dst, (OpNode RC:$src1))], itins.rr>, Sched<[itins.Sched]>,
            Requires<[target]>;
  let mayLoad = 1 in
  def m : I<opc, MRMSrcMem, (outs RC:$dst), (ins x86memop:$src1),
            !strconcat(OpcodeStr, "\t{$src1, $dst|$dst, $src1}"),
            [(set RC:$dst, (OpNode (load addr:$src1)))], itins.rm>,
            Sched<[itins.Sched.Folded, ReadAfterLd]>,
            Requires<[target, OptForSize]>;

  let isCodeGenOnly = 1, Constraints = "$src1 = $dst" in {
  def r_Int : I<opc, MRMSrcReg, (outs VR128:$dst), (ins VR128:$src1, VR128:$src2),
              !strconcat(OpcodeStr, "\t{$src2, $dst|$dst, $src2}"),
            []>, Sched<[itins.Sched.Folded, ReadAfterLd]>;
  let mayLoad = 1 in
  def m_Int : I<opc, MRMSrcMem, (outs VR128:$dst), (ins VR128:$src1, vec_memop:$src2),
              !strconcat(OpcodeStr, "\t{$src2, $dst|$dst, $src2}"),
            []>, Sched<[itins.Sched.Folded, ReadAfterLd]>;
  }
  }

  let Predicates = [target] in {
  def : Pat<(vt (OpNode mem_cpat:$src)),
            (vt (COPY_TO_REGCLASS (vt (!cast<Instruction>(NAME#Suffix##m_Int)
                 (vt (IMPLICIT_DEF)), mem_cpat:$src)), RC))>;
  // These are unary operations, but they are modeled as having 2 source operands
  // because the high elements of the destination are unchanged in SSE.
  def : Pat<(Intr VR128:$src),
            (!cast<Instruction>(NAME#Suffix##r_Int) VR128:$src, VR128:$src)>;
  def : Pat<(Intr (load addr:$src)), 
            (vt (COPY_TO_REGCLASS(!cast<Instruction>(NAME#Suffix##m)
                                      addr:$src), VR128))>;
   def : Pat<(Intr mem_cpat:$src),
             (!cast<Instruction>(NAME#Suffix##m_Int)
                    (vt (IMPLICIT_DEF)), mem_cpat:$src)>;
  }
}

multiclass avx_fp_unop_s<bits<8> opc, string OpcodeStr, RegisterClass RC,
                          ValueType vt, ValueType ScalarVT,
                          X86MemOperand x86memop, Operand vec_memop,
                          ComplexPattern mem_cpat,
                          Intrinsic Intr, SDNode OpNode, OpndItins itins,
                          Predicate target, string Suffix> {
  let hasSideEffects = 0 in {
  def r : I<opc, MRMSrcReg, (outs RC:$dst), (ins RC:$src1, RC:$src2),
            !strconcat(OpcodeStr, "\t{$src2, $src1, $dst|$dst, $src1, $src2}"),
            [], itins.rr>, Sched<[itins.Sched]>;
  let mayLoad = 1 in 
  def m : I<opc, MRMSrcMem, (outs RC:$dst), (ins RC:$src1, x86memop:$src2),
             !strconcat(OpcodeStr, "\t{$src2, $src1, $dst|$dst, $src1, $src2}"),
            [], itins.rm>, Sched<[itins.Sched.Folded, ReadAfterLd]>;
  let isCodeGenOnly = 1 in {
  // todo: uncomment when all r_Int forms will be added to X86InstrInfo.cpp
  //def r_Int : I<opc, MRMSrcReg, (outs VR128:$dst), 
  //              (ins VR128:$src1, VR128:$src2),
  //           !strconcat(OpcodeStr, "\t{$src2, $src1, $dst|$dst, $src1, $src2}"),
  //          []>, Sched<[itins.Sched.Folded]>;
  let mayLoad = 1 in
  def m_Int : I<opc, MRMSrcMem, (outs VR128:$dst), 
                (ins VR128:$src1, vec_memop:$src2),
             !strconcat(OpcodeStr, "\t{$src2, $src1, $dst|$dst, $src1, $src2}"),
            []>, Sched<[itins.Sched.Folded, ReadAfterLd]>;
  }
  }

  let Predicates = [target] in {
   def : Pat<(OpNode RC:$src),  (!cast<Instruction>("V"#NAME#Suffix##r)
                                (ScalarVT (IMPLICIT_DEF)), RC:$src)>;

   def : Pat<(vt (OpNode mem_cpat:$src)), 
             (!cast<Instruction>("V"#NAME#Suffix##m_Int) (vt (IMPLICIT_DEF)),
                                  mem_cpat:$src)>;

   // todo: use r_Int form when it will be ready
   //def : Pat<(Intr VR128:$src), (!cast<Instruction>("V"#NAME#Suffix##r_Int)
   //                 (VT (IMPLICIT_DEF)), VR128:$src)>;
   def : Pat<(Intr VR128:$src),
             (vt (COPY_TO_REGCLASS(
             !cast<Instruction>("V"#NAME#Suffix##r) (ScalarVT (IMPLICIT_DEF)), 
                    (ScalarVT (COPY_TO_REGCLASS VR128:$src, RC))), VR128))>;
   def : Pat<(Intr mem_cpat:$src),
             (!cast<Instruction>("V"#NAME#Suffix##m_Int)
                    (vt (IMPLICIT_DEF)), mem_cpat:$src)>;
  }
  let Predicates = [target, OptForSize] in
  def : Pat<(ScalarVT (OpNode (load addr:$src))), 
            (!cast<Instruction>("V"#NAME#Suffix##m) (ScalarVT (IMPLICIT_DEF)),
             addr:$src)>;
}

/// sse1_fp_unop_p - SSE1 unops in packed form.
multiclass sse1_fp_unop_p<bits<8> opc, string OpcodeStr, SDNode OpNode,
                          OpndItins itins> {
let Predicates = [HasAVX] in {
  def V#NAME#PSr : PSI<opc, MRMSrcReg, (outs VR128:$dst), (ins VR128:$src),
                       !strconcat("v", OpcodeStr,
                                  "ps\t{$src, $dst|$dst, $src}"),
                       [(set VR128:$dst, (v4f32 (OpNode VR128:$src)))],
                       itins.rr>, VEX, Sched<[itins.Sched]>;
  def V#NAME#PSm : PSI<opc, MRMSrcMem, (outs VR128:$dst), (ins f128mem:$src),
                       !strconcat("v", OpcodeStr,
                                  "ps\t{$src, $dst|$dst, $src}"),
                       [(set VR128:$dst, (OpNode (loadv4f32 addr:$src)))],
                       itins.rm>, VEX, Sched<[itins.Sched.Folded]>;
  def V#NAME#PSYr : PSI<opc, MRMSrcReg, (outs VR256:$dst), (ins VR256:$src),
                        !strconcat("v", OpcodeStr,
                                   "ps\t{$src, $dst|$dst, $src}"),
                        [(set VR256:$dst, (v8f32 (OpNode VR256:$src)))],
                        itins.rr>, VEX, VEX_L, Sched<[itins.Sched]>;
  def V#NAME#PSYm : PSI<opc, MRMSrcMem, (outs VR256:$dst), (ins f256mem:$src),
                        !strconcat("v", OpcodeStr,
                                   "ps\t{$src, $dst|$dst, $src}"),
                        [(set VR256:$dst, (OpNode (loadv8f32 addr:$src)))],
                        itins.rm>, VEX, VEX_L, Sched<[itins.Sched.Folded]>;
}

  def PSr : PSI<opc, MRMSrcReg, (outs VR128:$dst), (ins VR128:$src),
                !strconcat(OpcodeStr, "ps\t{$src, $dst|$dst, $src}"),
                [(set VR128:$dst, (v4f32 (OpNode VR128:$src)))], itins.rr>,
            Sched<[itins.Sched]>;
  def PSm : PSI<opc, MRMSrcMem, (outs VR128:$dst), (ins f128mem:$src),
                !strconcat(OpcodeStr, "ps\t{$src, $dst|$dst, $src}"),
                [(set VR128:$dst, (OpNode (memopv4f32 addr:$src)))], itins.rm>,
            Sched<[itins.Sched.Folded]>;
}

/// sse1_fp_unop_p_int - SSE1 intrinsics unops in packed forms.
multiclass sse1_fp_unop_p_int<bits<8> opc, string OpcodeStr,
                              Intrinsic V4F32Int, Intrinsic V8F32Int,
                              OpndItins itins> {
let isCodeGenOnly = 1 in {
let Predicates = [HasAVX] in {
  def V#NAME#PSr_Int : PSI<opc, MRMSrcReg, (outs VR128:$dst), (ins VR128:$src),
                           !strconcat("v", OpcodeStr,
                                      "ps\t{$src, $dst|$dst, $src}"),
                           [(set VR128:$dst, (V4F32Int VR128:$src))],
                           itins.rr>, VEX, Sched<[itins.Sched]>;
  def V#NAME#PSm_Int : PSI<opc, MRMSrcMem, (outs VR128:$dst), (ins f128mem:$src),
                          !strconcat("v", OpcodeStr,
                          "ps\t{$src, $dst|$dst, $src}"),
                          [(set VR128:$dst, (V4F32Int (loadv4f32 addr:$src)))],
                          itins.rm>, VEX, Sched<[itins.Sched.Folded]>;
  def V#NAME#PSYr_Int : PSI<opc, MRMSrcReg, (outs VR256:$dst), (ins VR256:$src),
                            !strconcat("v", OpcodeStr,
                                       "ps\t{$src, $dst|$dst, $src}"),
                            [(set VR256:$dst, (V8F32Int VR256:$src))],
                            itins.rr>, VEX, VEX_L, Sched<[itins.Sched]>;
  def V#NAME#PSYm_Int : PSI<opc, MRMSrcMem, (outs VR256:$dst),
                          (ins f256mem:$src),
                          !strconcat("v", OpcodeStr,
                                    "ps\t{$src, $dst|$dst, $src}"),
                          [(set VR256:$dst, (V8F32Int (loadv8f32 addr:$src)))],
                          itins.rm>, VEX, VEX_L, Sched<[itins.Sched.Folded]>;
}

  def PSr_Int : PSI<opc, MRMSrcReg, (outs VR128:$dst), (ins VR128:$src),
                    !strconcat(OpcodeStr, "ps\t{$src, $dst|$dst, $src}"),
                    [(set VR128:$dst, (V4F32Int VR128:$src))],
                    itins.rr>, Sched<[itins.Sched]>;
  def PSm_Int : PSI<opc, MRMSrcMem, (outs VR128:$dst), (ins f128mem:$src),
                    !strconcat(OpcodeStr, "ps\t{$src, $dst|$dst, $src}"),
                    [(set VR128:$dst, (V4F32Int (memopv4f32 addr:$src)))],
                    itins.rm>, Sched<[itins.Sched.Folded]>;
} // isCodeGenOnly = 1
}

/// sse2_fp_unop_p - SSE2 unops in vector forms.
multiclass sse2_fp_unop_p<bits<8> opc, string OpcodeStr,
                          SDNode OpNode, OpndItins itins> {
let Predicates = [HasAVX] in {
  def V#NAME#PDr : PDI<opc, MRMSrcReg, (outs VR128:$dst), (ins VR128:$src),
                       !strconcat("v", OpcodeStr,
                                  "pd\t{$src, $dst|$dst, $src}"),
                       [(set VR128:$dst, (v2f64 (OpNode VR128:$src)))],
                       itins.rr>, VEX, Sched<[itins.Sched]>;
  def V#NAME#PDm : PDI<opc, MRMSrcMem, (outs VR128:$dst), (ins f128mem:$src),
                       !strconcat("v", OpcodeStr,
                                  "pd\t{$src, $dst|$dst, $src}"),
                       [(set VR128:$dst, (OpNode (loadv2f64 addr:$src)))],
                       itins.rm>, VEX, Sched<[itins.Sched.Folded]>;
  def V#NAME#PDYr : PDI<opc, MRMSrcReg, (outs VR256:$dst), (ins VR256:$src),
                        !strconcat("v", OpcodeStr,
                                   "pd\t{$src, $dst|$dst, $src}"),
                        [(set VR256:$dst, (v4f64 (OpNode VR256:$src)))],
                        itins.rr>, VEX, VEX_L, Sched<[itins.Sched]>;
  def V#NAME#PDYm : PDI<opc, MRMSrcMem, (outs VR256:$dst), (ins f256mem:$src),
                        !strconcat("v", OpcodeStr,
                                   "pd\t{$src, $dst|$dst, $src}"),
                        [(set VR256:$dst, (OpNode (loadv4f64 addr:$src)))],
                        itins.rm>, VEX, VEX_L, Sched<[itins.Sched.Folded]>;
}

  def PDr : PDI<opc, MRMSrcReg, (outs VR128:$dst), (ins VR128:$src),
              !strconcat(OpcodeStr, "pd\t{$src, $dst|$dst, $src}"),
              [(set VR128:$dst, (v2f64 (OpNode VR128:$src)))], itins.rr>,
            Sched<[itins.Sched]>;
  def PDm : PDI<opc, MRMSrcMem, (outs VR128:$dst), (ins f128mem:$src),
                !strconcat(OpcodeStr, "pd\t{$src, $dst|$dst, $src}"),
                [(set VR128:$dst, (OpNode (memopv2f64 addr:$src)))], itins.rm>,
            Sched<[itins.Sched.Folded]>;
}

multiclass sse1_fp_unop_s<bits<8> opc, string OpcodeStr, SDNode OpNode,
                          OpndItins itins> {
  defm SS        :  sse_fp_unop_s<opc, OpcodeStr##ss, FR32, v4f32, f32, f32mem,
                      ssmem, sse_load_f32,
                      !cast<Intrinsic>("int_x86_sse_"##OpcodeStr##_ss), OpNode,
                      itins, UseSSE1, "SS">, XS;
  defm V#NAME#SS  : avx_fp_unop_s<opc, "v"#OpcodeStr##ss, FR32, v4f32, f32,
                      f32mem, ssmem, sse_load_f32,
                      !cast<Intrinsic>("int_x86_sse_"##OpcodeStr##_ss), OpNode,
                      itins, UseAVX, "SS">, XS, VEX_4V, VEX_LIG;
}

multiclass sse2_fp_unop_s<bits<8> opc, string OpcodeStr, SDNode OpNode,
                          OpndItins itins> {
  defm SD         : sse_fp_unop_s<opc, OpcodeStr##sd, FR64, v2f64, f64, f64mem,
                         sdmem, sse_load_f64,
                         !cast<Intrinsic>("int_x86_sse2_"##OpcodeStr##_sd),
                         OpNode, itins, UseSSE2, "SD">, XD;
  defm V#NAME#SD  : avx_fp_unop_s<opc, "v"#OpcodeStr##sd, FR64, v2f64, f64,
                         f64mem, sdmem, sse_load_f64,
                         !cast<Intrinsic>("int_x86_sse2_"##OpcodeStr##_sd),
                         OpNode, itins, UseAVX, "SD">, XD, VEX_4V, VEX_LIG;
}

// Square root.
defm SQRT  : sse1_fp_unop_s<0x51, "sqrt", fsqrt, SSE_SQRTSS>,
             sse1_fp_unop_p<0x51, "sqrt", fsqrt, SSE_SQRTPS>,
             sse2_fp_unop_s<0x51, "sqrt", fsqrt, SSE_SQRTSD>,
             sse2_fp_unop_p<0x51, "sqrt", fsqrt, SSE_SQRTPD>;

// Reciprocal approximations. Note that these typically require refinement
// in order to obtain suitable precision.
<<<<<<< HEAD
defm RSQRT : sse1_fp_unop_rw<0x52, "rsqrt", X86frsqrt, SSE_RSQRTSS>,
             sse1_fp_unop_p<0x52, "rsqrt", X86frsqrt, SSE_RSQRTPS>,
             sse1_fp_unop_p_int<0x52, "rsqrt", int_x86_sse_rsqrt_ps,
                                int_x86_avx_rsqrt_ps_256, SSE_RSQRTPS>;
defm RCP   : sse1_fp_unop_rw<0x53, "rcp", X86frcp, SSE_RCPS>,
=======
defm RSQRT : sse1_fp_unop_s<0x52, "rsqrt", X86frsqrt, SSE_RSQRTSS>,
             sse1_fp_unop_p<0x52, "rsqrt", X86frsqrt, SSE_RSQRTPS>,
             sse1_fp_unop_p_int<0x52, "rsqrt", int_x86_sse_rsqrt_ps,
                                int_x86_avx_rsqrt_ps_256, SSE_RSQRTPS>;
defm RCP   : sse1_fp_unop_s<0x53, "rcp", X86frcp, SSE_RCPS>,
>>>>>>> 969bfdfe
             sse1_fp_unop_p<0x53, "rcp", X86frcp, SSE_RCPP>,
             sse1_fp_unop_p_int<0x53, "rcp", int_x86_sse_rcp_ps,
                                int_x86_avx_rcp_ps_256, SSE_RCPP>;

// There is no f64 version of the reciprocal approximation instructions.

//===----------------------------------------------------------------------===//
// SSE 1 & 2 - Non-temporal stores
//===----------------------------------------------------------------------===//

let AddedComplexity = 400 in { // Prefer non-temporal versions
let SchedRW = [WriteStore] in {
let Predicates = [HasAVX, NoVLX] in {
def VMOVNTPSmr : VPSI<0x2B, MRMDestMem, (outs),
                     (ins f128mem:$dst, VR128:$src),
                     "movntps\t{$src, $dst|$dst, $src}",
                     [(alignednontemporalstore (v4f32 VR128:$src),
                                               addr:$dst)],
                                               IIC_SSE_MOVNT>, VEX;
def VMOVNTPDmr : VPDI<0x2B, MRMDestMem, (outs),
                     (ins f128mem:$dst, VR128:$src),
                     "movntpd\t{$src, $dst|$dst, $src}",
                     [(alignednontemporalstore (v2f64 VR128:$src),
                                               addr:$dst)],
                                               IIC_SSE_MOVNT>, VEX;

let ExeDomain = SSEPackedInt in
def VMOVNTDQmr    : VPDI<0xE7, MRMDestMem, (outs),
                         (ins f128mem:$dst, VR128:$src),
                         "movntdq\t{$src, $dst|$dst, $src}",
                         [(alignednontemporalstore (v2i64 VR128:$src),
                                                   addr:$dst)],
                                                   IIC_SSE_MOVNT>, VEX;

def VMOVNTPSYmr : VPSI<0x2B, MRMDestMem, (outs),
                     (ins f256mem:$dst, VR256:$src),
                     "movntps\t{$src, $dst|$dst, $src}",
                     [(alignednontemporalstore (v8f32 VR256:$src),
                                               addr:$dst)],
                                               IIC_SSE_MOVNT>, VEX, VEX_L;
def VMOVNTPDYmr : VPDI<0x2B, MRMDestMem, (outs),
                     (ins f256mem:$dst, VR256:$src),
                     "movntpd\t{$src, $dst|$dst, $src}",
                     [(alignednontemporalstore (v4f64 VR256:$src),
                                               addr:$dst)],
                                               IIC_SSE_MOVNT>, VEX, VEX_L;
let ExeDomain = SSEPackedInt in
def VMOVNTDQYmr : VPDI<0xE7, MRMDestMem, (outs),
                    (ins f256mem:$dst, VR256:$src),
                    "movntdq\t{$src, $dst|$dst, $src}",
                    [(alignednontemporalstore (v4i64 VR256:$src),
                                              addr:$dst)],
                                              IIC_SSE_MOVNT>, VEX, VEX_L;
}

def MOVNTPSmr : PSI<0x2B, MRMDestMem, (outs), (ins f128mem:$dst, VR128:$src),
                    "movntps\t{$src, $dst|$dst, $src}",
                    [(alignednontemporalstore (v4f32 VR128:$src), addr:$dst)],
                    IIC_SSE_MOVNT>;
def MOVNTPDmr : PDI<0x2B, MRMDestMem, (outs), (ins f128mem:$dst, VR128:$src),
                    "movntpd\t{$src, $dst|$dst, $src}",
                    [(alignednontemporalstore(v2f64 VR128:$src), addr:$dst)],
                    IIC_SSE_MOVNT>;

let ExeDomain = SSEPackedInt in
def MOVNTDQmr : PDI<0xE7, MRMDestMem, (outs), (ins f128mem:$dst, VR128:$src),
                    "movntdq\t{$src, $dst|$dst, $src}",
                    [(alignednontemporalstore (v2i64 VR128:$src), addr:$dst)],
                    IIC_SSE_MOVNT>;

// There is no AVX form for instructions below this point
def MOVNTImr : I<0xC3, MRMDestMem, (outs), (ins i32mem:$dst, GR32:$src),
                 "movnti{l}\t{$src, $dst|$dst, $src}",
                 [(nontemporalstore (i32 GR32:$src), addr:$dst)],
                 IIC_SSE_MOVNT>,
               PS, Requires<[HasSSE2]>;
def MOVNTI_64mr : RI<0xC3, MRMDestMem, (outs), (ins i64mem:$dst, GR64:$src),
                     "movnti{q}\t{$src, $dst|$dst, $src}",
                     [(nontemporalstore (i64 GR64:$src), addr:$dst)],
                     IIC_SSE_MOVNT>,
                  PS, Requires<[HasSSE2]>;
} // SchedRW = [WriteStore]

let Predicates = [HasAVX, NoVLX] in {
  def : Pat<(alignednontemporalstore (v4i32 VR128:$src), addr:$dst),
            (VMOVNTPSmr addr:$dst, VR128:$src)>;
}

def : Pat<(alignednontemporalstore (v4i32 VR128:$src), addr:$dst),
          (MOVNTPSmr addr:$dst, VR128:$src)>;

} // AddedComplexity

//===----------------------------------------------------------------------===//
// SSE 1 & 2 - Prefetch and memory fence
//===----------------------------------------------------------------------===//

// Prefetch intrinsic.
let Predicates = [HasSSE1], SchedRW = [WriteLoad] in {
def PREFETCHT0   : I<0x18, MRM1m, (outs), (ins i8mem:$src),
    "prefetcht0\t$src", [(prefetch addr:$src, imm, (i32 3), (i32 1))],
    IIC_SSE_PREFETCH>, TB;
def PREFETCHT1   : I<0x18, MRM2m, (outs), (ins i8mem:$src),
    "prefetcht1\t$src", [(prefetch addr:$src, imm, (i32 2), (i32 1))],
    IIC_SSE_PREFETCH>, TB;
def PREFETCHT2   : I<0x18, MRM3m, (outs), (ins i8mem:$src),
    "prefetcht2\t$src", [(prefetch addr:$src, imm, (i32 1), (i32 1))],
    IIC_SSE_PREFETCH>, TB;
def PREFETCHNTA  : I<0x18, MRM0m, (outs), (ins i8mem:$src),
    "prefetchnta\t$src", [(prefetch addr:$src, imm, (i32 0), (i32 1))],
    IIC_SSE_PREFETCH>, TB;
}

// FIXME: How should flush instruction be modeled?
let SchedRW = [WriteLoad] in {
// Flush cache
def CLFLUSH : I<0xAE, MRM7m, (outs), (ins i8mem:$src),
               "clflush\t$src", [(int_x86_sse2_clflush addr:$src)],
               IIC_SSE_PREFETCH>, PS, Requires<[HasSSE2]>;
}

let SchedRW = [WriteNop] in {
// Pause. This "instruction" is encoded as "rep; nop", so even though it
// was introduced with SSE2, it's backward compatible.
def PAUSE : I<0x90, RawFrm, (outs), (ins),
              "pause", [(int_x86_sse2_pause)], IIC_SSE_PAUSE>,
              OBXS, Requires<[HasSSE2]>;
}

let SchedRW = [WriteFence] in {
// Load, store, and memory fence
def SFENCE : I<0xAE, MRM_F8, (outs), (ins),
               "sfence", [(int_x86_sse_sfence)], IIC_SSE_SFENCE>,
               PS, Requires<[HasSSE1]>;
def LFENCE : I<0xAE, MRM_E8, (outs), (ins),
               "lfence", [(int_x86_sse2_lfence)], IIC_SSE_LFENCE>,
               TB, Requires<[HasSSE2]>;
def MFENCE : I<0xAE, MRM_F0, (outs), (ins),
               "mfence", [(int_x86_sse2_mfence)], IIC_SSE_MFENCE>,
               TB, Requires<[HasSSE2]>;
} // SchedRW

def : Pat<(X86SFence), (SFENCE)>;
def : Pat<(X86LFence), (LFENCE)>;
def : Pat<(X86MFence), (MFENCE)>;

//===----------------------------------------------------------------------===//
// SSE 1 & 2 - Load/Store XCSR register
//===----------------------------------------------------------------------===//

def VLDMXCSR : VPSI<0xAE, MRM2m, (outs), (ins i32mem:$src),
                  "ldmxcsr\t$src", [(int_x86_sse_ldmxcsr addr:$src)],
                  IIC_SSE_LDMXCSR>, VEX, Sched<[WriteLoad]>;
def VSTMXCSR : VPSI<0xAE, MRM3m, (outs), (ins i32mem:$dst),
                  "stmxcsr\t$dst", [(int_x86_sse_stmxcsr addr:$dst)],
                  IIC_SSE_STMXCSR>, VEX, Sched<[WriteStore]>;

let Predicates = [UseSSE1] in {
def LDMXCSR : I<0xAE, MRM2m, (outs), (ins i32mem:$src),
                "ldmxcsr\t$src", [(int_x86_sse_ldmxcsr addr:$src)],
                IIC_SSE_LDMXCSR>, TB, Sched<[WriteLoad]>;
def STMXCSR : I<0xAE, MRM3m, (outs), (ins i32mem:$dst),
                "stmxcsr\t$dst", [(int_x86_sse_stmxcsr addr:$dst)],
                IIC_SSE_STMXCSR>, TB, Sched<[WriteStore]>;
}

//===---------------------------------------------------------------------===//
// SSE2 - Move Aligned/Unaligned Packed Integer Instructions
//===---------------------------------------------------------------------===//

let ExeDomain = SSEPackedInt in { // SSE integer instructions

let hasSideEffects = 0, SchedRW = [WriteMove] in {
def VMOVDQArr  : VPDI<0x6F, MRMSrcReg, (outs VR128:$dst), (ins VR128:$src),
                    "movdqa\t{$src, $dst|$dst, $src}", [], IIC_SSE_MOVA_P_RR>,
                    VEX;
def VMOVDQAYrr : VPDI<0x6F, MRMSrcReg, (outs VR256:$dst), (ins VR256:$src),
                    "movdqa\t{$src, $dst|$dst, $src}", [], IIC_SSE_MOVA_P_RR>,
                    VEX, VEX_L;
def VMOVDQUrr  : VSSI<0x6F, MRMSrcReg, (outs VR128:$dst), (ins VR128:$src),
                    "movdqu\t{$src, $dst|$dst, $src}", [], IIC_SSE_MOVU_P_RR>,
                    VEX;
def VMOVDQUYrr : VSSI<0x6F, MRMSrcReg, (outs VR256:$dst), (ins VR256:$src),
                    "movdqu\t{$src, $dst|$dst, $src}", [], IIC_SSE_MOVU_P_RR>,
                    VEX, VEX_L;
}

// For Disassembler
let isCodeGenOnly = 1, ForceDisassemble = 1, hasSideEffects = 0,
    SchedRW = [WriteMove] in {
def VMOVDQArr_REV  : VPDI<0x7F, MRMDestReg, (outs VR128:$dst), (ins VR128:$src),
                        "movdqa\t{$src, $dst|$dst, $src}", [],
                        IIC_SSE_MOVA_P_RR>,
                        VEX;
def VMOVDQAYrr_REV : VPDI<0x7F, MRMDestReg, (outs VR256:$dst), (ins VR256:$src),
                        "movdqa\t{$src, $dst|$dst, $src}", [],
                        IIC_SSE_MOVA_P_RR>, VEX, VEX_L;
def VMOVDQUrr_REV  : VSSI<0x7F, MRMDestReg, (outs VR128:$dst), (ins VR128:$src),
                        "movdqu\t{$src, $dst|$dst, $src}", [],
                        IIC_SSE_MOVU_P_RR>,
                        VEX;
def VMOVDQUYrr_REV : VSSI<0x7F, MRMDestReg, (outs VR256:$dst), (ins VR256:$src),
                        "movdqu\t{$src, $dst|$dst, $src}", [],
                        IIC_SSE_MOVU_P_RR>, VEX, VEX_L;
}

let canFoldAsLoad = 1, mayLoad = 1, isReMaterializable = 1,
    hasSideEffects = 0, SchedRW = [WriteLoad] in {
def VMOVDQArm  : VPDI<0x6F, MRMSrcMem, (outs VR128:$dst), (ins i128mem:$src),
                   "movdqa\t{$src, $dst|$dst, $src}", [], IIC_SSE_MOVA_P_RM>,
                   VEX;
def VMOVDQAYrm : VPDI<0x6F, MRMSrcMem, (outs VR256:$dst), (ins i256mem:$src),
                   "movdqa\t{$src, $dst|$dst, $src}", [], IIC_SSE_MOVA_P_RM>,
                   VEX, VEX_L;
let Predicates = [HasAVX] in {
  def VMOVDQUrm  : I<0x6F, MRMSrcMem, (outs VR128:$dst), (ins i128mem:$src),
                    "vmovdqu\t{$src, $dst|$dst, $src}",[], IIC_SSE_MOVU_P_RM>,
                    XS, VEX;
  def VMOVDQUYrm : I<0x6F, MRMSrcMem, (outs VR256:$dst), (ins i256mem:$src),
                    "vmovdqu\t{$src, $dst|$dst, $src}",[], IIC_SSE_MOVU_P_RM>,
                    XS, VEX, VEX_L;
}
}

let mayStore = 1, hasSideEffects = 0, SchedRW = [WriteStore] in {
def VMOVDQAmr  : VPDI<0x7F, MRMDestMem, (outs),
                     (ins i128mem:$dst, VR128:$src),
                     "movdqa\t{$src, $dst|$dst, $src}", [], IIC_SSE_MOVA_P_MR>,
                     VEX;
def VMOVDQAYmr : VPDI<0x7F, MRMDestMem, (outs),
                     (ins i256mem:$dst, VR256:$src),
                     "movdqa\t{$src, $dst|$dst, $src}", [], IIC_SSE_MOVA_P_MR>,
                     VEX, VEX_L;
let Predicates = [HasAVX] in {
def VMOVDQUmr  : I<0x7F, MRMDestMem, (outs), (ins i128mem:$dst, VR128:$src),
                  "vmovdqu\t{$src, $dst|$dst, $src}",[], IIC_SSE_MOVU_P_MR>,
                  XS, VEX;
def VMOVDQUYmr : I<0x7F, MRMDestMem, (outs), (ins i256mem:$dst, VR256:$src),
                  "vmovdqu\t{$src, $dst|$dst, $src}",[], IIC_SSE_MOVU_P_MR>,
                  XS, VEX, VEX_L;
}
}

let SchedRW = [WriteMove] in {
let hasSideEffects = 0 in
def MOVDQArr : PDI<0x6F, MRMSrcReg, (outs VR128:$dst), (ins VR128:$src),
                   "movdqa\t{$src, $dst|$dst, $src}", [], IIC_SSE_MOVA_P_RR>;

def MOVDQUrr :   I<0x6F, MRMSrcReg, (outs VR128:$dst), (ins VR128:$src),
                   "movdqu\t{$src, $dst|$dst, $src}",
                   [], IIC_SSE_MOVU_P_RR>, XS, Requires<[UseSSE2]>;

// For Disassembler
let isCodeGenOnly = 1, ForceDisassemble = 1, hasSideEffects = 0 in {
def MOVDQArr_REV : PDI<0x7F, MRMDestReg, (outs VR128:$dst), (ins VR128:$src),
                       "movdqa\t{$src, $dst|$dst, $src}", [],
                       IIC_SSE_MOVA_P_RR>;

def MOVDQUrr_REV :   I<0x7F, MRMDestReg, (outs VR128:$dst), (ins VR128:$src),
                       "movdqu\t{$src, $dst|$dst, $src}",
                       [], IIC_SSE_MOVU_P_RR>, XS, Requires<[UseSSE2]>;
}
} // SchedRW

let canFoldAsLoad = 1, mayLoad = 1, isReMaterializable = 1,
    hasSideEffects = 0, SchedRW = [WriteLoad] in {
def MOVDQArm : PDI<0x6F, MRMSrcMem, (outs VR128:$dst), (ins i128mem:$src),
                   "movdqa\t{$src, $dst|$dst, $src}",
                   [/*(set VR128:$dst, (alignedloadv2i64 addr:$src))*/],
                   IIC_SSE_MOVA_P_RM>;
def MOVDQUrm :   I<0x6F, MRMSrcMem, (outs VR128:$dst), (ins i128mem:$src),
                   "movdqu\t{$src, $dst|$dst, $src}",
                   [/*(set VR128:$dst, (loadv2i64 addr:$src))*/],
                   IIC_SSE_MOVU_P_RM>,
                 XS, Requires<[UseSSE2]>;
}

let mayStore = 1, hasSideEffects = 0, SchedRW = [WriteStore] in {
def MOVDQAmr : PDI<0x7F, MRMDestMem, (outs), (ins i128mem:$dst, VR128:$src),
                   "movdqa\t{$src, $dst|$dst, $src}",
                   [/*(alignedstore (v2i64 VR128:$src), addr:$dst)*/],
                   IIC_SSE_MOVA_P_MR>;
def MOVDQUmr :   I<0x7F, MRMDestMem, (outs), (ins i128mem:$dst, VR128:$src),
                   "movdqu\t{$src, $dst|$dst, $src}",
                   [/*(store (v2i64 VR128:$src), addr:$dst)*/],
                   IIC_SSE_MOVU_P_MR>,
                 XS, Requires<[UseSSE2]>;
}

} // ExeDomain = SSEPackedInt

let Predicates = [HasAVX] in {
  def : Pat<(int_x86_sse2_storeu_dq addr:$dst, VR128:$src),
            (VMOVDQUmr addr:$dst, VR128:$src)>;
  def : Pat<(int_x86_avx_storeu_dq_256 addr:$dst, VR256:$src),
            (VMOVDQUYmr addr:$dst, VR256:$src)>;
}
let Predicates = [UseSSE2] in
def : Pat<(int_x86_sse2_storeu_dq addr:$dst, VR128:$src),
          (MOVDQUmr addr:$dst, VR128:$src)>;

//===---------------------------------------------------------------------===//
// SSE2 - Packed Integer Arithmetic Instructions
//===---------------------------------------------------------------------===//

let Sched = WriteVecIMul in
def SSE_PMADD : OpndItins<
  IIC_SSE_PMADD, IIC_SSE_PMADD
>;

let ExeDomain = SSEPackedInt in { // SSE integer instructions

multiclass PDI_binop_rm_int<bits<8> opc, string OpcodeStr, Intrinsic IntId,
                            RegisterClass RC, PatFrag memop_frag,
                            X86MemOperand x86memop,
                            OpndItins itins,
                            bit IsCommutable = 0,
                            bit Is2Addr = 1> {
  let isCommutable = IsCommutable in
  def rr : PDI<opc, MRMSrcReg, (outs RC:$dst),
       (ins RC:$src1, RC:$src2),
       !if(Is2Addr,
           !strconcat(OpcodeStr, "\t{$src2, $dst|$dst, $src2}"),
           !strconcat(OpcodeStr, "\t{$src2, $src1, $dst|$dst, $src1, $src2}")),
       [(set RC:$dst, (IntId RC:$src1, RC:$src2))], itins.rr>,
      Sched<[itins.Sched]>;
  def rm : PDI<opc, MRMSrcMem, (outs RC:$dst),
       (ins RC:$src1, x86memop:$src2),
       !if(Is2Addr,
           !strconcat(OpcodeStr, "\t{$src2, $dst|$dst, $src2}"),
           !strconcat(OpcodeStr, "\t{$src2, $src1, $dst|$dst, $src1, $src2}")),
       [(set RC:$dst, (IntId RC:$src1, (bitconvert (memop_frag addr:$src2))))],
       itins.rm>, Sched<[itins.Sched.Folded, ReadAfterLd]>;
}

multiclass PDI_binop_all_int<bits<8> opc, string OpcodeStr, Intrinsic IntId128,
                             Intrinsic IntId256, OpndItins itins,
                             bit IsCommutable = 0> {
let Predicates = [HasAVX] in
  defm V#NAME : PDI_binop_rm_int<opc, !strconcat("v", OpcodeStr), IntId128,
                                 VR128, loadv2i64, i128mem, itins,
                                 IsCommutable, 0>, VEX_4V;

let Constraints = "$src1 = $dst" in
  defm NAME : PDI_binop_rm_int<opc, OpcodeStr, IntId128, VR128, memopv2i64,
                               i128mem, itins, IsCommutable, 1>;

let Predicates = [HasAVX2] in
  defm V#NAME#Y : PDI_binop_rm_int<opc, !strconcat("v", OpcodeStr), IntId256,
                                   VR256, loadv4i64, i256mem, itins,
                                   IsCommutable, 0>, VEX_4V, VEX_L;
}

multiclass PDI_binop_rmi<bits<8> opc, bits<8> opc2, Format ImmForm,
                         string OpcodeStr, SDNode OpNode,
                         SDNode OpNode2, RegisterClass RC,
                         ValueType DstVT, ValueType SrcVT, PatFrag bc_frag,
                         PatFrag ld_frag, ShiftOpndItins itins,
                         bit Is2Addr = 1> {
  // src2 is always 128-bit
  def rr : PDI<opc, MRMSrcReg, (outs RC:$dst),
       (ins RC:$src1, VR128:$src2),
       !if(Is2Addr,
           !strconcat(OpcodeStr, "\t{$src2, $dst|$dst, $src2}"),
           !strconcat(OpcodeStr, "\t{$src2, $src1, $dst|$dst, $src1, $src2}")),
       [(set RC:$dst, (DstVT (OpNode RC:$src1, (SrcVT VR128:$src2))))],
        itins.rr>, Sched<[WriteVecShift]>;
  def rm : PDI<opc, MRMSrcMem, (outs RC:$dst),
       (ins RC:$src1, i128mem:$src2),
       !if(Is2Addr,
           !strconcat(OpcodeStr, "\t{$src2, $dst|$dst, $src2}"),
           !strconcat(OpcodeStr, "\t{$src2, $src1, $dst|$dst, $src1, $src2}")),
       [(set RC:$dst, (DstVT (OpNode RC:$src1,
                       (bc_frag (ld_frag addr:$src2)))))], itins.rm>,
      Sched<[WriteVecShiftLd, ReadAfterLd]>;
  def ri : PDIi8<opc2, ImmForm, (outs RC:$dst),
       (ins RC:$src1, u8imm:$src2),
       !if(Is2Addr,
           !strconcat(OpcodeStr, "\t{$src2, $dst|$dst, $src2}"),
           !strconcat(OpcodeStr, "\t{$src2, $src1, $dst|$dst, $src1, $src2}")),
       [(set RC:$dst, (DstVT (OpNode2 RC:$src1, (i8 imm:$src2))))], itins.ri>,
       Sched<[WriteVecShift]>;
}

/// PDI_binop_rm2 - Simple SSE2 binary operator with different src and dst types
multiclass PDI_binop_rm2<bits<8> opc, string OpcodeStr, SDNode OpNode,
                         ValueType DstVT, ValueType SrcVT, RegisterClass RC,
                         PatFrag memop_frag, X86MemOperand x86memop,
                         OpndItins itins,
                         bit IsCommutable = 0, bit Is2Addr = 1> {
  let isCommutable = IsCommutable in
  def rr : PDI<opc, MRMSrcReg, (outs RC:$dst),
       (ins RC:$src1, RC:$src2),
       !if(Is2Addr,
           !strconcat(OpcodeStr, "\t{$src2, $dst|$dst, $src2}"),
           !strconcat(OpcodeStr, "\t{$src2, $src1, $dst|$dst, $src1, $src2}")),
       [(set RC:$dst, (DstVT (OpNode (SrcVT RC:$src1), RC:$src2)))]>,
       Sched<[itins.Sched]>;
  def rm : PDI<opc, MRMSrcMem, (outs RC:$dst),
       (ins RC:$src1, x86memop:$src2),
       !if(Is2Addr,
           !strconcat(OpcodeStr, "\t{$src2, $dst|$dst, $src2}"),
           !strconcat(OpcodeStr, "\t{$src2, $src1, $dst|$dst, $src1, $src2}")),
       [(set RC:$dst, (DstVT (OpNode (SrcVT RC:$src1),
                                     (bitconvert (memop_frag addr:$src2)))))]>,
       Sched<[itins.Sched.Folded, ReadAfterLd]>;
}
} // ExeDomain = SSEPackedInt

defm PADDB   : PDI_binop_all<0xFC, "paddb", add, v16i8, v32i8,
                             SSE_INTALU_ITINS_P, 1>;
defm PADDW   : PDI_binop_all<0xFD, "paddw", add, v8i16, v16i16,
                             SSE_INTALU_ITINS_P, 1>;
defm PADDD   : PDI_binop_all<0xFE, "paddd", add, v4i32, v8i32,
                             SSE_INTALU_ITINS_P, 1>;
defm PADDQ   : PDI_binop_all<0xD4, "paddq", add, v2i64, v4i64,
                             SSE_INTALUQ_ITINS_P, 1>;
defm PMULLW  : PDI_binop_all<0xD5, "pmullw", mul, v8i16, v16i16,
                             SSE_INTMUL_ITINS_P, 1>;
defm PMULHUW : PDI_binop_all<0xE4, "pmulhuw", mulhu, v8i16, v16i16,
                             SSE_INTMUL_ITINS_P, 1>;
defm PMULHW  : PDI_binop_all<0xE5, "pmulhw", mulhs, v8i16, v16i16,
                             SSE_INTMUL_ITINS_P, 1>;
defm PSUBB   : PDI_binop_all<0xF8, "psubb", sub, v16i8, v32i8,
                             SSE_INTALU_ITINS_P, 0>;
defm PSUBW   : PDI_binop_all<0xF9, "psubw", sub, v8i16, v16i16,
                             SSE_INTALU_ITINS_P, 0>;
defm PSUBD   : PDI_binop_all<0xFA, "psubd", sub, v4i32, v8i32,
                             SSE_INTALU_ITINS_P, 0>;
defm PSUBQ   : PDI_binop_all<0xFB, "psubq", sub, v2i64, v4i64,
                             SSE_INTALUQ_ITINS_P, 0>;
defm PSUBUSB : PDI_binop_all<0xD8, "psubusb", X86subus, v16i8, v32i8,
                             SSE_INTALU_ITINS_P, 0>;
defm PSUBUSW : PDI_binop_all<0xD9, "psubusw", X86subus, v8i16, v16i16,
                             SSE_INTALU_ITINS_P, 0>;
defm PMINUB  : PDI_binop_all<0xDA, "pminub", X86umin, v16i8, v32i8,
                             SSE_INTALU_ITINS_P, 1>;
defm PMINSW  : PDI_binop_all<0xEA, "pminsw", X86smin, v8i16, v16i16,
                             SSE_INTALU_ITINS_P, 1>;
defm PMAXUB  : PDI_binop_all<0xDE, "pmaxub", X86umax, v16i8, v32i8,
                             SSE_INTALU_ITINS_P, 1>;
defm PMAXSW  : PDI_binop_all<0xEE, "pmaxsw", X86smax, v8i16, v16i16,
                             SSE_INTALU_ITINS_P, 1>;

// Intrinsic forms
defm PSUBSB  : PDI_binop_all_int<0xE8, "psubsb", int_x86_sse2_psubs_b,
                                 int_x86_avx2_psubs_b, SSE_INTALU_ITINS_P, 0>;
defm PSUBSW  : PDI_binop_all_int<0xE9, "psubsw" , int_x86_sse2_psubs_w,
                                 int_x86_avx2_psubs_w, SSE_INTALU_ITINS_P, 0>;
defm PADDSB  : PDI_binop_all_int<0xEC, "paddsb" , int_x86_sse2_padds_b,
                                 int_x86_avx2_padds_b, SSE_INTALU_ITINS_P, 1>;
defm PADDSW  : PDI_binop_all_int<0xED, "paddsw" , int_x86_sse2_padds_w,
                                 int_x86_avx2_padds_w, SSE_INTALU_ITINS_P, 1>;
defm PADDUSB : PDI_binop_all_int<0xDC, "paddusb", int_x86_sse2_paddus_b,
                                 int_x86_avx2_paddus_b, SSE_INTALU_ITINS_P, 1>;
defm PADDUSW : PDI_binop_all_int<0xDD, "paddusw", int_x86_sse2_paddus_w,
                                 int_x86_avx2_paddus_w, SSE_INTALU_ITINS_P, 1>;
defm PMADDWD : PDI_binop_all_int<0xF5, "pmaddwd", int_x86_sse2_pmadd_wd,
                                 int_x86_avx2_pmadd_wd, SSE_PMADD, 1>;
defm PAVGB   : PDI_binop_all_int<0xE0, "pavgb", int_x86_sse2_pavg_b,
                                 int_x86_avx2_pavg_b, SSE_INTALU_ITINS_P, 1>;
defm PAVGW   : PDI_binop_all_int<0xE3, "pavgw", int_x86_sse2_pavg_w,
                                 int_x86_avx2_pavg_w, SSE_INTALU_ITINS_P, 1>;
defm PSADBW  : PDI_binop_all_int<0xF6, "psadbw", int_x86_sse2_psad_bw,
                                 int_x86_avx2_psad_bw, SSE_PMADD, 1>;

let Predicates = [HasAVX] in
defm VPMULUDQ : PDI_binop_rm2<0xF4, "vpmuludq", X86pmuludq, v2i64, v4i32, VR128,
                              loadv2i64, i128mem, SSE_INTMUL_ITINS_P, 1, 0>,
                              VEX_4V;
let Predicates = [HasAVX2] in
defm VPMULUDQY : PDI_binop_rm2<0xF4, "vpmuludq", X86pmuludq, v4i64, v8i32,
                               VR256, loadv4i64, i256mem,
                               SSE_INTMUL_ITINS_P, 1, 0>, VEX_4V, VEX_L;
let Constraints = "$src1 = $dst" in
defm PMULUDQ : PDI_binop_rm2<0xF4, "pmuludq", X86pmuludq, v2i64, v4i32, VR128,
                             memopv2i64, i128mem, SSE_INTMUL_ITINS_P, 1>;

//===---------------------------------------------------------------------===//
// SSE2 - Packed Integer Logical Instructions
//===---------------------------------------------------------------------===//

let Predicates = [HasAVX, NoVLX] in {
defm VPSLLW : PDI_binop_rmi<0xF1, 0x71, MRM6r, "vpsllw", X86vshl, X86vshli,
                            VR128, v8i16, v8i16, bc_v8i16, loadv2i64,
                            SSE_INTSHIFT_ITINS_P, 0>, VEX_4V;
defm VPSLLD : PDI_binop_rmi<0xF2, 0x72, MRM6r, "vpslld", X86vshl, X86vshli,
                            VR128, v4i32, v4i32, bc_v4i32, loadv2i64,
                            SSE_INTSHIFT_ITINS_P, 0>, VEX_4V;
defm VPSLLQ : PDI_binop_rmi<0xF3, 0x73, MRM6r, "vpsllq", X86vshl, X86vshli,
                            VR128, v2i64, v2i64, bc_v2i64, loadv2i64,
                            SSE_INTSHIFT_ITINS_P, 0>, VEX_4V;

defm VPSRLW : PDI_binop_rmi<0xD1, 0x71, MRM2r, "vpsrlw", X86vsrl, X86vsrli,
                            VR128, v8i16, v8i16, bc_v8i16, loadv2i64,
                            SSE_INTSHIFT_ITINS_P, 0>, VEX_4V;
defm VPSRLD : PDI_binop_rmi<0xD2, 0x72, MRM2r, "vpsrld", X86vsrl, X86vsrli,
                            VR128, v4i32, v4i32, bc_v4i32, loadv2i64,
                            SSE_INTSHIFT_ITINS_P, 0>, VEX_4V;
defm VPSRLQ : PDI_binop_rmi<0xD3, 0x73, MRM2r, "vpsrlq", X86vsrl, X86vsrli,
                            VR128, v2i64, v2i64, bc_v2i64, loadv2i64,
                            SSE_INTSHIFT_ITINS_P, 0>, VEX_4V;

defm VPSRAW : PDI_binop_rmi<0xE1, 0x71, MRM4r, "vpsraw", X86vsra, X86vsrai,
                            VR128, v8i16, v8i16, bc_v8i16, loadv2i64,
                            SSE_INTSHIFT_ITINS_P, 0>, VEX_4V;
defm VPSRAD : PDI_binop_rmi<0xE2, 0x72, MRM4r, "vpsrad", X86vsra, X86vsrai,
                            VR128, v4i32, v4i32, bc_v4i32, loadv2i64,
                            SSE_INTSHIFT_ITINS_P, 0>, VEX_4V;

let ExeDomain = SSEPackedInt, SchedRW = [WriteVecShift] in {
  // 128-bit logical shifts.
  def VPSLLDQri : PDIi8<0x73, MRM7r,
                    (outs VR128:$dst), (ins VR128:$src1, u8imm:$src2),
                    "vpslldq\t{$src2, $src1, $dst|$dst, $src1, $src2}",
                    [(set VR128:$dst,
                      (v2i64 (X86vshldq VR128:$src1, (i8 imm:$src2))))]>,
                    VEX_4V;
  def VPSRLDQri : PDIi8<0x73, MRM3r,
                    (outs VR128:$dst), (ins VR128:$src1, u8imm:$src2),
                    "vpsrldq\t{$src2, $src1, $dst|$dst, $src1, $src2}",
                    [(set VR128:$dst,
                      (v2i64 (X86vshrdq VR128:$src1, (i8 imm:$src2))))]>,
                    VEX_4V;
  // PSRADQri doesn't exist in SSE[1-3].
}
} // Predicates = [HasAVX]

let Predicates = [HasAVX2, NoVLX] in {
defm VPSLLWY : PDI_binop_rmi<0xF1, 0x71, MRM6r, "vpsllw", X86vshl, X86vshli,
                             VR256, v16i16, v8i16, bc_v8i16, loadv2i64,
                             SSE_INTSHIFT_ITINS_P, 0>, VEX_4V, VEX_L;
defm VPSLLDY : PDI_binop_rmi<0xF2, 0x72, MRM6r, "vpslld", X86vshl, X86vshli,
                             VR256, v8i32, v4i32, bc_v4i32, loadv2i64,
                             SSE_INTSHIFT_ITINS_P, 0>, VEX_4V, VEX_L;
defm VPSLLQY : PDI_binop_rmi<0xF3, 0x73, MRM6r, "vpsllq", X86vshl, X86vshli,
                             VR256, v4i64, v2i64, bc_v2i64, loadv2i64,
                             SSE_INTSHIFT_ITINS_P, 0>, VEX_4V, VEX_L;

defm VPSRLWY : PDI_binop_rmi<0xD1, 0x71, MRM2r, "vpsrlw", X86vsrl, X86vsrli,
                             VR256, v16i16, v8i16, bc_v8i16, loadv2i64,
                             SSE_INTSHIFT_ITINS_P, 0>, VEX_4V, VEX_L;
defm VPSRLDY : PDI_binop_rmi<0xD2, 0x72, MRM2r, "vpsrld", X86vsrl, X86vsrli,
                             VR256, v8i32, v4i32, bc_v4i32, loadv2i64,
                             SSE_INTSHIFT_ITINS_P, 0>, VEX_4V, VEX_L;
defm VPSRLQY : PDI_binop_rmi<0xD3, 0x73, MRM2r, "vpsrlq", X86vsrl, X86vsrli,
                             VR256, v4i64, v2i64, bc_v2i64, loadv2i64,
                             SSE_INTSHIFT_ITINS_P, 0>, VEX_4V, VEX_L;

defm VPSRAWY : PDI_binop_rmi<0xE1, 0x71, MRM4r, "vpsraw", X86vsra, X86vsrai,
                             VR256, v16i16, v8i16, bc_v8i16, loadv2i64,
                             SSE_INTSHIFT_ITINS_P, 0>, VEX_4V, VEX_L;
defm VPSRADY : PDI_binop_rmi<0xE2, 0x72, MRM4r, "vpsrad", X86vsra, X86vsrai,
                             VR256, v8i32, v4i32, bc_v4i32, loadv2i64,
                             SSE_INTSHIFT_ITINS_P, 0>, VEX_4V, VEX_L;

let ExeDomain = SSEPackedInt, SchedRW = [WriteVecShift], hasSideEffects = 0 in {
  // 256-bit logical shifts.
  def VPSLLDQYri : PDIi8<0x73, MRM7r,
                    (outs VR256:$dst), (ins VR256:$src1, u8imm:$src2),
                    "vpslldq\t{$src2, $src1, $dst|$dst, $src1, $src2}",
                    [(set VR256:$dst,
                      (v4i64 (X86vshldq VR256:$src1, (i8 imm:$src2))))]>,
                    VEX_4V, VEX_L;
  def VPSRLDQYri : PDIi8<0x73, MRM3r,
                    (outs VR256:$dst), (ins VR256:$src1, u8imm:$src2),
                    "vpsrldq\t{$src2, $src1, $dst|$dst, $src1, $src2}",
                    [(set VR256:$dst,
                      (v4i64 (X86vshrdq VR256:$src1, (i8 imm:$src2))))]>,
                    VEX_4V, VEX_L;
  // PSRADQYri doesn't exist in SSE[1-3].
}
} // Predicates = [HasAVX2]

let Constraints = "$src1 = $dst" in {
defm PSLLW : PDI_binop_rmi<0xF1, 0x71, MRM6r, "psllw", X86vshl, X86vshli,
                           VR128, v8i16, v8i16, bc_v8i16, memopv2i64,
                           SSE_INTSHIFT_ITINS_P>;
defm PSLLD : PDI_binop_rmi<0xF2, 0x72, MRM6r, "pslld", X86vshl, X86vshli,
                           VR128, v4i32, v4i32, bc_v4i32, memopv2i64,
                           SSE_INTSHIFT_ITINS_P>;
defm PSLLQ : PDI_binop_rmi<0xF3, 0x73, MRM6r, "psllq", X86vshl, X86vshli,
                           VR128, v2i64, v2i64, bc_v2i64, memopv2i64,
                           SSE_INTSHIFT_ITINS_P>;

defm PSRLW : PDI_binop_rmi<0xD1, 0x71, MRM2r, "psrlw", X86vsrl, X86vsrli,
                           VR128, v8i16, v8i16, bc_v8i16, memopv2i64,
                           SSE_INTSHIFT_ITINS_P>;
defm PSRLD : PDI_binop_rmi<0xD2, 0x72, MRM2r, "psrld", X86vsrl, X86vsrli,
                           VR128, v4i32, v4i32, bc_v4i32, memopv2i64,
                           SSE_INTSHIFT_ITINS_P>;
defm PSRLQ : PDI_binop_rmi<0xD3, 0x73, MRM2r, "psrlq", X86vsrl, X86vsrli,
                           VR128, v2i64, v2i64, bc_v2i64, memopv2i64,
                           SSE_INTSHIFT_ITINS_P>;

defm PSRAW : PDI_binop_rmi<0xE1, 0x71, MRM4r, "psraw", X86vsra, X86vsrai,
                           VR128, v8i16, v8i16, bc_v8i16, memopv2i64,
                           SSE_INTSHIFT_ITINS_P>;
defm PSRAD : PDI_binop_rmi<0xE2, 0x72, MRM4r, "psrad", X86vsra, X86vsrai,
                           VR128, v4i32, v4i32, bc_v4i32, memopv2i64,
                           SSE_INTSHIFT_ITINS_P>;

let ExeDomain = SSEPackedInt, SchedRW = [WriteVecShift], hasSideEffects = 0 in {
  // 128-bit logical shifts.
  def PSLLDQri : PDIi8<0x73, MRM7r,
                       (outs VR128:$dst), (ins VR128:$src1, u8imm:$src2),
                       "pslldq\t{$src2, $dst|$dst, $src2}",
                       [(set VR128:$dst,
                         (v2i64 (X86vshldq VR128:$src1, (i8 imm:$src2))))],
                       IIC_SSE_INTSHDQ_P_RI>;
  def PSRLDQri : PDIi8<0x73, MRM3r,
                       (outs VR128:$dst), (ins VR128:$src1, u8imm:$src2),
                       "psrldq\t{$src2, $dst|$dst, $src2}",
                       [(set VR128:$dst,
                         (v2i64 (X86vshrdq VR128:$src1, (i8 imm:$src2))))],
                       IIC_SSE_INTSHDQ_P_RI>;
  // PSRADQri doesn't exist in SSE[1-3].
}
} // Constraints = "$src1 = $dst"

let Predicates = [HasAVX] in {
  def : Pat<(v2f64 (X86fsrl VR128:$src1, i32immSExt8:$src2)),
            (VPSRLDQri VR128:$src1, (BYTE_imm imm:$src2))>;
}

let Predicates = [UseSSE2] in {
  def : Pat<(v2f64 (X86fsrl VR128:$src1, i32immSExt8:$src2)),
            (PSRLDQri VR128:$src1, (BYTE_imm imm:$src2))>;
}

//===---------------------------------------------------------------------===//
// SSE2 - Packed Integer Comparison Instructions
//===---------------------------------------------------------------------===//

defm PCMPEQB : PDI_binop_all<0x74, "pcmpeqb", X86pcmpeq, v16i8, v32i8,
                             SSE_INTALU_ITINS_P, 1>;
defm PCMPEQW : PDI_binop_all<0x75, "pcmpeqw", X86pcmpeq, v8i16, v16i16,
                             SSE_INTALU_ITINS_P, 1>;
defm PCMPEQD : PDI_binop_all<0x76, "pcmpeqd", X86pcmpeq, v4i32, v8i32,
                             SSE_INTALU_ITINS_P, 1>;
defm PCMPGTB : PDI_binop_all<0x64, "pcmpgtb", X86pcmpgt, v16i8, v32i8,
                             SSE_INTALU_ITINS_P, 0>;
defm PCMPGTW : PDI_binop_all<0x65, "pcmpgtw", X86pcmpgt, v8i16, v16i16,
                             SSE_INTALU_ITINS_P, 0>;
defm PCMPGTD : PDI_binop_all<0x66, "pcmpgtd", X86pcmpgt, v4i32, v8i32,
                             SSE_INTALU_ITINS_P, 0>;

//===---------------------------------------------------------------------===//
// SSE2 - Packed Integer Shuffle Instructions
//===---------------------------------------------------------------------===//

let ExeDomain = SSEPackedInt in {
multiclass sse2_pshuffle<string OpcodeStr, ValueType vt128, ValueType vt256,
                         SDNode OpNode> {
let Predicates = [HasAVX] in {
  def V#NAME#ri : Ii8<0x70, MRMSrcReg, (outs VR128:$dst),
                      (ins VR128:$src1, u8imm:$src2),
                      !strconcat("v", OpcodeStr,
                                 "\t{$src2, $src1, $dst|$dst, $src1, $src2}"),
                      [(set VR128:$dst,
                        (vt128 (OpNode VR128:$src1, (i8 imm:$src2))))],
                      IIC_SSE_PSHUF_RI>, VEX, Sched<[WriteShuffle]>;
  def V#NAME#mi : Ii8<0x70, MRMSrcMem, (outs VR128:$dst),
                      (ins i128mem:$src1, u8imm:$src2),
                      !strconcat("v", OpcodeStr,
                                 "\t{$src2, $src1, $dst|$dst, $src1, $src2}"),
                     [(set VR128:$dst,
                       (vt128 (OpNode (bitconvert (loadv2i64 addr:$src1)),
                        (i8 imm:$src2))))], IIC_SSE_PSHUF_MI>, VEX,
                  Sched<[WriteShuffleLd]>;
}

let Predicates = [HasAVX2] in {
  def V#NAME#Yri : Ii8<0x70, MRMSrcReg, (outs VR256:$dst),
                       (ins VR256:$src1, u8imm:$src2),
                       !strconcat("v", OpcodeStr,
                                  "\t{$src2, $src1, $dst|$dst, $src1, $src2}"),
                       [(set VR256:$dst,
                         (vt256 (OpNode VR256:$src1, (i8 imm:$src2))))],
                       IIC_SSE_PSHUF_RI>, VEX, VEX_L, Sched<[WriteShuffle]>;
  def V#NAME#Ymi : Ii8<0x70, MRMSrcMem, (outs VR256:$dst),
                       (ins i256mem:$src1, u8imm:$src2),
                       !strconcat("v", OpcodeStr,
                                  "\t{$src2, $src1, $dst|$dst, $src1, $src2}"),
                      [(set VR256:$dst,
                        (vt256 (OpNode (bitconvert (loadv4i64 addr:$src1)),
                         (i8 imm:$src2))))], IIC_SSE_PSHUF_MI>, VEX, VEX_L,
                   Sched<[WriteShuffleLd]>;
}

let Predicates = [UseSSE2] in {
  def ri : Ii8<0x70, MRMSrcReg,
               (outs VR128:$dst), (ins VR128:$src1, u8imm:$src2),
               !strconcat(OpcodeStr,
                          "\t{$src2, $src1, $dst|$dst, $src1, $src2}"),
                [(set VR128:$dst,
                  (vt128 (OpNode VR128:$src1, (i8 imm:$src2))))],
                IIC_SSE_PSHUF_RI>, Sched<[WriteShuffle]>;
  def mi : Ii8<0x70, MRMSrcMem,
               (outs VR128:$dst), (ins i128mem:$src1, u8imm:$src2),
               !strconcat(OpcodeStr,
                          "\t{$src2, $src1, $dst|$dst, $src1, $src2}"),
                [(set VR128:$dst,
                  (vt128 (OpNode (bitconvert (memopv2i64 addr:$src1)),
                          (i8 imm:$src2))))], IIC_SSE_PSHUF_MI>,
           Sched<[WriteShuffleLd, ReadAfterLd]>;
}
}
} // ExeDomain = SSEPackedInt

defm PSHUFD  : sse2_pshuffle<"pshufd", v4i32, v8i32, X86PShufd>, PD;
defm PSHUFHW : sse2_pshuffle<"pshufhw", v8i16, v16i16, X86PShufhw>, XS;
defm PSHUFLW : sse2_pshuffle<"pshuflw", v8i16, v16i16, X86PShuflw>, XD;

let Predicates = [HasAVX] in {
  def : Pat<(v4f32 (X86PShufd (loadv4f32 addr:$src1), (i8 imm:$imm))),
            (VPSHUFDmi addr:$src1, imm:$imm)>;
  def : Pat<(v4f32 (X86PShufd VR128:$src1, (i8 imm:$imm))),
            (VPSHUFDri VR128:$src1, imm:$imm)>;
}

let Predicates = [UseSSE2] in {
  def : Pat<(v4f32 (X86PShufd (memopv4f32 addr:$src1), (i8 imm:$imm))),
            (PSHUFDmi addr:$src1, imm:$imm)>;
  def : Pat<(v4f32 (X86PShufd VR128:$src1, (i8 imm:$imm))),
            (PSHUFDri VR128:$src1, imm:$imm)>;
}

//===---------------------------------------------------------------------===//
// Packed Integer Pack Instructions (SSE & AVX)
//===---------------------------------------------------------------------===//

let ExeDomain = SSEPackedInt in {
multiclass sse2_pack<bits<8> opc, string OpcodeStr, ValueType OutVT,
                     ValueType ArgVT, SDNode OpNode, PatFrag bc_frag,
                     PatFrag ld_frag, bit Is2Addr = 1> {
  def rr : PDI<opc, MRMSrcReg,
               (outs VR128:$dst), (ins VR128:$src1, VR128:$src2),
               !if(Is2Addr,
                   !strconcat(OpcodeStr, "\t{$src2, $dst|$dst, $src2}"),
                   !strconcat(OpcodeStr,
                              "\t{$src2, $src1, $dst|$dst, $src1, $src2}")),
               [(set VR128:$dst,
                     (OutVT (OpNode (ArgVT VR128:$src1), VR128:$src2)))]>,
               Sched<[WriteShuffle]>;
  def rm : PDI<opc, MRMSrcMem,
               (outs VR128:$dst), (ins VR128:$src1, i128mem:$src2),
               !if(Is2Addr,
                   !strconcat(OpcodeStr, "\t{$src2, $dst|$dst, $src2}"),
                   !strconcat(OpcodeStr,
                              "\t{$src2, $src1, $dst|$dst, $src1, $src2}")),
               [(set VR128:$dst,
                     (OutVT (OpNode VR128:$src1,
                                    (bc_frag (ld_frag addr:$src2)))))]>,
               Sched<[WriteShuffleLd, ReadAfterLd]>;
}

multiclass sse2_pack_y<bits<8> opc, string OpcodeStr, ValueType OutVT,
                       ValueType ArgVT, SDNode OpNode, PatFrag bc_frag> {
  def Yrr : PDI<opc, MRMSrcReg,
                (outs VR256:$dst), (ins VR256:$src1, VR256:$src2),
                !strconcat(OpcodeStr,
                           "\t{$src2, $src1, $dst|$dst, $src1, $src2}"),
                [(set VR256:$dst,
                      (OutVT (OpNode (ArgVT VR256:$src1), VR256:$src2)))]>,
                Sched<[WriteShuffle]>;
  def Yrm : PDI<opc, MRMSrcMem,
                (outs VR256:$dst), (ins VR256:$src1, i256mem:$src2),
                !strconcat(OpcodeStr,
                           "\t{$src2, $src1, $dst|$dst, $src1, $src2}"),
                [(set VR256:$dst,
                      (OutVT (OpNode VR256:$src1,
                                     (bc_frag (loadv4i64 addr:$src2)))))]>,
                Sched<[WriteShuffleLd, ReadAfterLd]>;
}

multiclass sse4_pack<bits<8> opc, string OpcodeStr, ValueType OutVT,
                     ValueType ArgVT, SDNode OpNode, PatFrag bc_frag,
                     PatFrag ld_frag, bit Is2Addr = 1> {
  def rr : SS48I<opc, MRMSrcReg,
                 (outs VR128:$dst), (ins VR128:$src1, VR128:$src2),
                 !if(Is2Addr,
                     !strconcat(OpcodeStr, "\t{$src2, $dst|$dst, $src2}"),
                     !strconcat(OpcodeStr,
                                "\t{$src2, $src1, $dst|$dst, $src1, $src2}")),
                 [(set VR128:$dst,
                       (OutVT (OpNode (ArgVT VR128:$src1), VR128:$src2)))]>,
                 Sched<[WriteShuffle]>;
  def rm : SS48I<opc, MRMSrcMem,
                 (outs VR128:$dst), (ins VR128:$src1, i128mem:$src2),
                 !if(Is2Addr,
                     !strconcat(OpcodeStr, "\t{$src2, $dst|$dst, $src2}"),
                     !strconcat(OpcodeStr,
                                "\t{$src2, $src1, $dst|$dst, $src1, $src2}")),
                 [(set VR128:$dst,
                       (OutVT (OpNode VR128:$src1,
                                      (bc_frag (ld_frag addr:$src2)))))]>,
                 Sched<[WriteShuffleLd, ReadAfterLd]>;
}

multiclass sse4_pack_y<bits<8> opc, string OpcodeStr, ValueType OutVT,
                     ValueType ArgVT, SDNode OpNode, PatFrag bc_frag> {
  def Yrr : SS48I<opc, MRMSrcReg,
                  (outs VR256:$dst), (ins VR256:$src1, VR256:$src2),
                  !strconcat(OpcodeStr,
                             "\t{$src2, $src1, $dst|$dst, $src1, $src2}"),
                  [(set VR256:$dst,
                        (OutVT (OpNode (ArgVT VR256:$src1), VR256:$src2)))]>,
                  Sched<[WriteShuffle]>;
  def Yrm : SS48I<opc, MRMSrcMem,
                  (outs VR256:$dst), (ins VR256:$src1, i256mem:$src2),
                  !strconcat(OpcodeStr,
                             "\t{$src2, $src1, $dst|$dst, $src1, $src2}"),
                  [(set VR256:$dst,
                        (OutVT (OpNode VR256:$src1,
                                       (bc_frag (loadv4i64 addr:$src2)))))]>,
                  Sched<[WriteShuffleLd, ReadAfterLd]>;
}

let Predicates = [HasAVX] in {
  defm VPACKSSWB : sse2_pack<0x63, "vpacksswb", v16i8, v8i16, X86Packss,
                             bc_v8i16, loadv2i64, 0>, VEX_4V;
  defm VPACKSSDW : sse2_pack<0x6B, "vpackssdw", v8i16, v4i32, X86Packss,
                             bc_v4i32, loadv2i64, 0>, VEX_4V;

  defm VPACKUSWB : sse2_pack<0x67, "vpackuswb", v16i8, v8i16, X86Packus,
                             bc_v8i16, loadv2i64, 0>, VEX_4V;
  defm VPACKUSDW : sse4_pack<0x2B, "vpackusdw", v8i16, v4i32, X86Packus,
                             bc_v4i32, loadv2i64, 0>, VEX_4V;
}

let Predicates = [HasAVX2] in {
  defm VPACKSSWB : sse2_pack_y<0x63, "vpacksswb", v32i8, v16i16, X86Packss,
                               bc_v16i16>, VEX_4V, VEX_L;
  defm VPACKSSDW : sse2_pack_y<0x6B, "vpackssdw", v16i16, v8i32, X86Packss,
                               bc_v8i32>, VEX_4V, VEX_L;

  defm VPACKUSWB : sse2_pack_y<0x67, "vpackuswb", v32i8, v16i16, X86Packus,
                               bc_v16i16>, VEX_4V, VEX_L;
  defm VPACKUSDW : sse4_pack_y<0x2B, "vpackusdw", v16i16, v8i32, X86Packus,
                               bc_v8i32>, VEX_4V, VEX_L;
}

let Constraints = "$src1 = $dst" in {
  defm PACKSSWB : sse2_pack<0x63, "packsswb", v16i8, v8i16, X86Packss,
                            bc_v8i16, memopv2i64>;
  defm PACKSSDW : sse2_pack<0x6B, "packssdw", v8i16, v4i32, X86Packss,
                            bc_v4i32, memopv2i64>;

  defm PACKUSWB : sse2_pack<0x67, "packuswb", v16i8, v8i16, X86Packus,
                            bc_v8i16, memopv2i64>;

  let Predicates = [HasSSE41] in
  defm PACKUSDW : sse4_pack<0x2B, "packusdw", v8i16, v4i32, X86Packus,
                            bc_v4i32, memopv2i64>;
}
} // ExeDomain = SSEPackedInt

//===---------------------------------------------------------------------===//
// SSE2 - Packed Integer Unpack Instructions
//===---------------------------------------------------------------------===//

let ExeDomain = SSEPackedInt in {
multiclass sse2_unpack<bits<8> opc, string OpcodeStr, ValueType vt,
                       SDNode OpNode, PatFrag bc_frag, PatFrag ld_frag,
                       bit Is2Addr = 1> {
  def rr : PDI<opc, MRMSrcReg,
      (outs VR128:$dst), (ins VR128:$src1, VR128:$src2),
      !if(Is2Addr,
          !strconcat(OpcodeStr,"\t{$src2, $dst|$dst, $src2}"),
          !strconcat(OpcodeStr,"\t{$src2, $src1, $dst|$dst, $src1, $src2}")),
      [(set VR128:$dst, (vt (OpNode VR128:$src1, VR128:$src2)))],
      IIC_SSE_UNPCK>, Sched<[WriteShuffle]>;
  def rm : PDI<opc, MRMSrcMem,
      (outs VR128:$dst), (ins VR128:$src1, i128mem:$src2),
      !if(Is2Addr,
          !strconcat(OpcodeStr,"\t{$src2, $dst|$dst, $src2}"),
          !strconcat(OpcodeStr,"\t{$src2, $src1, $dst|$dst, $src1, $src2}")),
      [(set VR128:$dst, (OpNode VR128:$src1,
                                  (bc_frag (ld_frag addr:$src2))))],
                                               IIC_SSE_UNPCK>,
      Sched<[WriteShuffleLd, ReadAfterLd]>;
}

multiclass sse2_unpack_y<bits<8> opc, string OpcodeStr, ValueType vt,
                         SDNode OpNode, PatFrag bc_frag> {
  def Yrr : PDI<opc, MRMSrcReg,
      (outs VR256:$dst), (ins VR256:$src1, VR256:$src2),
      !strconcat(OpcodeStr,"\t{$src2, $src1, $dst|$dst, $src1, $src2}"),
      [(set VR256:$dst, (vt (OpNode VR256:$src1, VR256:$src2)))]>,
      Sched<[WriteShuffle]>;
  def Yrm : PDI<opc, MRMSrcMem,
      (outs VR256:$dst), (ins VR256:$src1, i256mem:$src2),
      !strconcat(OpcodeStr,"\t{$src2, $src1, $dst|$dst, $src1, $src2}"),
      [(set VR256:$dst, (OpNode VR256:$src1,
                                  (bc_frag (loadv4i64 addr:$src2))))]>,
      Sched<[WriteShuffleLd, ReadAfterLd]>;
}

let Predicates = [HasAVX] in {
  defm VPUNPCKLBW  : sse2_unpack<0x60, "vpunpcklbw", v16i8, X86Unpckl,
                                 bc_v16i8, loadv2i64, 0>, VEX_4V;
  defm VPUNPCKLWD  : sse2_unpack<0x61, "vpunpcklwd", v8i16, X86Unpckl,
                                 bc_v8i16, loadv2i64, 0>, VEX_4V;
  defm VPUNPCKLDQ  : sse2_unpack<0x62, "vpunpckldq", v4i32, X86Unpckl,
                                 bc_v4i32, loadv2i64, 0>, VEX_4V;
  defm VPUNPCKLQDQ : sse2_unpack<0x6C, "vpunpcklqdq", v2i64, X86Unpckl,
                                 bc_v2i64, loadv2i64, 0>, VEX_4V;

  defm VPUNPCKHBW  : sse2_unpack<0x68, "vpunpckhbw", v16i8, X86Unpckh,
                                 bc_v16i8, loadv2i64, 0>, VEX_4V;
  defm VPUNPCKHWD  : sse2_unpack<0x69, "vpunpckhwd", v8i16, X86Unpckh,
                                 bc_v8i16, loadv2i64, 0>, VEX_4V;
  defm VPUNPCKHDQ  : sse2_unpack<0x6A, "vpunpckhdq", v4i32, X86Unpckh,
                                 bc_v4i32, loadv2i64, 0>, VEX_4V;
  defm VPUNPCKHQDQ : sse2_unpack<0x6D, "vpunpckhqdq", v2i64, X86Unpckh,
                                 bc_v2i64, loadv2i64, 0>, VEX_4V;
}

let Predicates = [HasAVX2] in {
  defm VPUNPCKLBW  : sse2_unpack_y<0x60, "vpunpcklbw", v32i8, X86Unpckl,
                                   bc_v32i8>, VEX_4V, VEX_L;
  defm VPUNPCKLWD  : sse2_unpack_y<0x61, "vpunpcklwd", v16i16, X86Unpckl,
                                   bc_v16i16>, VEX_4V, VEX_L;
  defm VPUNPCKLDQ  : sse2_unpack_y<0x62, "vpunpckldq", v8i32, X86Unpckl,
                                   bc_v8i32>, VEX_4V, VEX_L;
  defm VPUNPCKLQDQ : sse2_unpack_y<0x6C, "vpunpcklqdq", v4i64, X86Unpckl,
                                   bc_v4i64>, VEX_4V, VEX_L;

  defm VPUNPCKHBW  : sse2_unpack_y<0x68, "vpunpckhbw", v32i8, X86Unpckh,
                                   bc_v32i8>, VEX_4V, VEX_L;
  defm VPUNPCKHWD  : sse2_unpack_y<0x69, "vpunpckhwd", v16i16, X86Unpckh,
                                   bc_v16i16>, VEX_4V, VEX_L;
  defm VPUNPCKHDQ  : sse2_unpack_y<0x6A, "vpunpckhdq", v8i32, X86Unpckh,
                                   bc_v8i32>, VEX_4V, VEX_L;
  defm VPUNPCKHQDQ : sse2_unpack_y<0x6D, "vpunpckhqdq", v4i64, X86Unpckh,
                                   bc_v4i64>, VEX_4V, VEX_L;
}

let Constraints = "$src1 = $dst" in {
  defm PUNPCKLBW  : sse2_unpack<0x60, "punpcklbw", v16i8, X86Unpckl,
                                bc_v16i8, memopv2i64>;
  defm PUNPCKLWD  : sse2_unpack<0x61, "punpcklwd", v8i16, X86Unpckl,
                                bc_v8i16, memopv2i64>;
  defm PUNPCKLDQ  : sse2_unpack<0x62, "punpckldq", v4i32, X86Unpckl,
                                bc_v4i32, memopv2i64>;
  defm PUNPCKLQDQ : sse2_unpack<0x6C, "punpcklqdq", v2i64, X86Unpckl,
                                bc_v2i64, memopv2i64>;

  defm PUNPCKHBW  : sse2_unpack<0x68, "punpckhbw", v16i8, X86Unpckh,
                                bc_v16i8, memopv2i64>;
  defm PUNPCKHWD  : sse2_unpack<0x69, "punpckhwd", v8i16, X86Unpckh,
                                bc_v8i16, memopv2i64>;
  defm PUNPCKHDQ  : sse2_unpack<0x6A, "punpckhdq", v4i32, X86Unpckh,
                                bc_v4i32, memopv2i64>;
  defm PUNPCKHQDQ : sse2_unpack<0x6D, "punpckhqdq", v2i64, X86Unpckh,
                                bc_v2i64, memopv2i64>;
}
} // ExeDomain = SSEPackedInt

//===---------------------------------------------------------------------===//
// SSE2 - Packed Integer Extract and Insert
//===---------------------------------------------------------------------===//

let ExeDomain = SSEPackedInt in {
multiclass sse2_pinsrw<bit Is2Addr = 1> {
  def rri : Ii8<0xC4, MRMSrcReg,
       (outs VR128:$dst), (ins VR128:$src1,
        GR32orGR64:$src2, u8imm:$src3),
       !if(Is2Addr,
           "pinsrw\t{$src3, $src2, $dst|$dst, $src2, $src3}",
           "vpinsrw\t{$src3, $src2, $src1, $dst|$dst, $src1, $src2, $src3}"),
       [(set VR128:$dst,
         (X86pinsrw VR128:$src1, GR32orGR64:$src2, imm:$src3))],
       IIC_SSE_PINSRW>, Sched<[WriteShuffle]>;
  def rmi : Ii8<0xC4, MRMSrcMem,
                       (outs VR128:$dst), (ins VR128:$src1,
                        i16mem:$src2, u8imm:$src3),
       !if(Is2Addr,
           "pinsrw\t{$src3, $src2, $dst|$dst, $src2, $src3}",
           "vpinsrw\t{$src3, $src2, $src1, $dst|$dst, $src1, $src2, $src3}"),
       [(set VR128:$dst,
         (X86pinsrw VR128:$src1, (extloadi16 addr:$src2),
                    imm:$src3))], IIC_SSE_PINSRW>,
       Sched<[WriteShuffleLd, ReadAfterLd]>;
}

// Extract
let Predicates = [HasAVX] in
def VPEXTRWri : Ii8<0xC5, MRMSrcReg,
                    (outs GR32orGR64:$dst), (ins VR128:$src1, u8imm:$src2),
                    "vpextrw\t{$src2, $src1, $dst|$dst, $src1, $src2}",
                    [(set GR32orGR64:$dst, (X86pextrw (v8i16 VR128:$src1),
                                            imm:$src2))]>, PD, VEX,
                Sched<[WriteShuffle]>;
def PEXTRWri : PDIi8<0xC5, MRMSrcReg,
                    (outs GR32orGR64:$dst), (ins VR128:$src1, u8imm:$src2),
                    "pextrw\t{$src2, $src1, $dst|$dst, $src1, $src2}",
                    [(set GR32orGR64:$dst, (X86pextrw (v8i16 VR128:$src1),
                                            imm:$src2))], IIC_SSE_PEXTRW>,
               Sched<[WriteShuffleLd, ReadAfterLd]>;

// Insert
let Predicates = [HasAVX] in
defm VPINSRW : sse2_pinsrw<0>, PD, VEX_4V;

let Predicates = [UseSSE2], Constraints = "$src1 = $dst" in
defm PINSRW : sse2_pinsrw, PD;

} // ExeDomain = SSEPackedInt

//===---------------------------------------------------------------------===//
// SSE2 - Packed Mask Creation
//===---------------------------------------------------------------------===//

let ExeDomain = SSEPackedInt, SchedRW = [WriteVecLogic] in {

def VPMOVMSKBrr  : VPDI<0xD7, MRMSrcReg, (outs GR32orGR64:$dst),
           (ins VR128:$src),
           "pmovmskb\t{$src, $dst|$dst, $src}",
           [(set GR32orGR64:$dst, (int_x86_sse2_pmovmskb_128 VR128:$src))],
           IIC_SSE_MOVMSK>, VEX;

let Predicates = [HasAVX2] in {
def VPMOVMSKBYrr  : VPDI<0xD7, MRMSrcReg, (outs GR32orGR64:$dst),
           (ins VR256:$src),
           "pmovmskb\t{$src, $dst|$dst, $src}",
           [(set GR32orGR64:$dst, (int_x86_avx2_pmovmskb VR256:$src))]>,
           VEX, VEX_L;
}

def PMOVMSKBrr : PDI<0xD7, MRMSrcReg, (outs GR32orGR64:$dst), (ins VR128:$src),
           "pmovmskb\t{$src, $dst|$dst, $src}",
           [(set GR32orGR64:$dst, (int_x86_sse2_pmovmskb_128 VR128:$src))],
           IIC_SSE_MOVMSK>;

} // ExeDomain = SSEPackedInt

//===---------------------------------------------------------------------===//
// SSE2 - Conditional Store
//===---------------------------------------------------------------------===//

let ExeDomain = SSEPackedInt, SchedRW = [WriteStore] in {

let Uses = [EDI], Predicates = [HasAVX,Not64BitMode] in
def VMASKMOVDQU : VPDI<0xF7, MRMSrcReg, (outs),
           (ins VR128:$src, VR128:$mask),
           "maskmovdqu\t{$mask, $src|$src, $mask}",
           [(int_x86_sse2_maskmov_dqu VR128:$src, VR128:$mask, EDI)],
           IIC_SSE_MASKMOV>, VEX;
let Uses = [RDI], Predicates = [HasAVX,In64BitMode] in
def VMASKMOVDQU64 : VPDI<0xF7, MRMSrcReg, (outs),
           (ins VR128:$src, VR128:$mask),
           "maskmovdqu\t{$mask, $src|$src, $mask}",
           [(int_x86_sse2_maskmov_dqu VR128:$src, VR128:$mask, RDI)],
           IIC_SSE_MASKMOV>, VEX;

let Uses = [EDI], Predicates = [UseSSE2,Not64BitMode] in
def MASKMOVDQU : PDI<0xF7, MRMSrcReg, (outs), (ins VR128:$src, VR128:$mask),
           "maskmovdqu\t{$mask, $src|$src, $mask}",
           [(int_x86_sse2_maskmov_dqu VR128:$src, VR128:$mask, EDI)],
           IIC_SSE_MASKMOV>;
let Uses = [RDI], Predicates = [UseSSE2,In64BitMode] in
def MASKMOVDQU64 : PDI<0xF7, MRMSrcReg, (outs), (ins VR128:$src, VR128:$mask),
           "maskmovdqu\t{$mask, $src|$src, $mask}",
           [(int_x86_sse2_maskmov_dqu VR128:$src, VR128:$mask, RDI)],
           IIC_SSE_MASKMOV>;

} // ExeDomain = SSEPackedInt

//===---------------------------------------------------------------------===//
// SSE2 - Move Doubleword
//===---------------------------------------------------------------------===//

//===---------------------------------------------------------------------===//
// Move Int Doubleword to Packed Double Int
//
def VMOVDI2PDIrr : VS2I<0x6E, MRMSrcReg, (outs VR128:$dst), (ins GR32:$src),
                      "movd\t{$src, $dst|$dst, $src}",
                      [(set VR128:$dst,
                        (v4i32 (scalar_to_vector GR32:$src)))], IIC_SSE_MOVDQ>,
                        VEX, Sched<[WriteMove]>;
def VMOVDI2PDIrm : VS2I<0x6E, MRMSrcMem, (outs VR128:$dst), (ins i32mem:$src),
                      "movd\t{$src, $dst|$dst, $src}",
                      [(set VR128:$dst,
                        (v4i32 (scalar_to_vector (loadi32 addr:$src))))],
                        IIC_SSE_MOVDQ>,
                      VEX, Sched<[WriteLoad]>;
def VMOV64toPQIrr : VRS2I<0x6E, MRMSrcReg, (outs VR128:$dst), (ins GR64:$src),
                        "movq\t{$src, $dst|$dst, $src}",
                        [(set VR128:$dst,
                          (v2i64 (scalar_to_vector GR64:$src)))],
                          IIC_SSE_MOVDQ>, VEX, Sched<[WriteMove]>;
let isCodeGenOnly = 1, ForceDisassemble = 1, hasSideEffects = 0, mayLoad = 1 in
def VMOV64toPQIrm : VRS2I<0x6E, MRMSrcMem, (outs VR128:$dst), (ins i64mem:$src),
                        "movq\t{$src, $dst|$dst, $src}",
                        [], IIC_SSE_MOVDQ>, VEX, Sched<[WriteLoad]>;
let isCodeGenOnly = 1 in
def VMOV64toSDrr : VRS2I<0x6E, MRMSrcReg, (outs FR64:$dst), (ins GR64:$src),
                       "movq\t{$src, $dst|$dst, $src}",
                       [(set FR64:$dst, (bitconvert GR64:$src))],
                       IIC_SSE_MOVDQ>, VEX, Sched<[WriteMove]>;

def MOVDI2PDIrr : S2I<0x6E, MRMSrcReg, (outs VR128:$dst), (ins GR32:$src),
                      "movd\t{$src, $dst|$dst, $src}",
                      [(set VR128:$dst,
                        (v4i32 (scalar_to_vector GR32:$src)))], IIC_SSE_MOVDQ>,
                  Sched<[WriteMove]>;
def MOVDI2PDIrm : S2I<0x6E, MRMSrcMem, (outs VR128:$dst), (ins i32mem:$src),
                      "movd\t{$src, $dst|$dst, $src}",
                      [(set VR128:$dst,
                        (v4i32 (scalar_to_vector (loadi32 addr:$src))))],
                        IIC_SSE_MOVDQ>, Sched<[WriteLoad]>;
def MOV64toPQIrr : RS2I<0x6E, MRMSrcReg, (outs VR128:$dst), (ins GR64:$src),
                        "mov{d|q}\t{$src, $dst|$dst, $src}",
                        [(set VR128:$dst,
                          (v2i64 (scalar_to_vector GR64:$src)))],
                          IIC_SSE_MOVDQ>, Sched<[WriteMove]>;
let isCodeGenOnly = 1, ForceDisassemble = 1, hasSideEffects = 0, mayLoad = 1 in
def MOV64toPQIrm : RS2I<0x6E, MRMSrcMem, (outs VR128:$dst), (ins i64mem:$src),
                        "mov{d|q}\t{$src, $dst|$dst, $src}",
                        [], IIC_SSE_MOVDQ>, Sched<[WriteLoad]>;
let isCodeGenOnly = 1 in
def MOV64toSDrr : RS2I<0x6E, MRMSrcReg, (outs FR64:$dst), (ins GR64:$src),
                       "mov{d|q}\t{$src, $dst|$dst, $src}",
                       [(set FR64:$dst, (bitconvert GR64:$src))],
                       IIC_SSE_MOVDQ>, Sched<[WriteMove]>;

//===---------------------------------------------------------------------===//
// Move Int Doubleword to Single Scalar
//
let isCodeGenOnly = 1 in {
  def VMOVDI2SSrr  : VS2I<0x6E, MRMSrcReg, (outs FR32:$dst), (ins GR32:$src),
                        "movd\t{$src, $dst|$dst, $src}",
                        [(set FR32:$dst, (bitconvert GR32:$src))],
                        IIC_SSE_MOVDQ>, VEX, Sched<[WriteMove]>;

  def VMOVDI2SSrm  : VS2I<0x6E, MRMSrcMem, (outs FR32:$dst), (ins i32mem:$src),
                        "movd\t{$src, $dst|$dst, $src}",
                        [(set FR32:$dst, (bitconvert (loadi32 addr:$src)))],
                        IIC_SSE_MOVDQ>,
                        VEX, Sched<[WriteLoad]>;
  def MOVDI2SSrr  : S2I<0x6E, MRMSrcReg, (outs FR32:$dst), (ins GR32:$src),
                        "movd\t{$src, $dst|$dst, $src}",
                        [(set FR32:$dst, (bitconvert GR32:$src))],
                        IIC_SSE_MOVDQ>, Sched<[WriteMove]>;

  def MOVDI2SSrm  : S2I<0x6E, MRMSrcMem, (outs FR32:$dst), (ins i32mem:$src),
                        "movd\t{$src, $dst|$dst, $src}",
                        [(set FR32:$dst, (bitconvert (loadi32 addr:$src)))],
                        IIC_SSE_MOVDQ>, Sched<[WriteLoad]>;
}

//===---------------------------------------------------------------------===//
// Move Packed Doubleword Int to Packed Double Int
//
def VMOVPDI2DIrr  : VS2I<0x7E, MRMDestReg, (outs GR32:$dst), (ins VR128:$src),
                       "movd\t{$src, $dst|$dst, $src}",
                       [(set GR32:$dst, (vector_extract (v4i32 VR128:$src),
                                        (iPTR 0)))], IIC_SSE_MOVD_ToGP>, VEX,
                    Sched<[WriteMove]>;
def VMOVPDI2DImr  : VS2I<0x7E, MRMDestMem, (outs),
                       (ins i32mem:$dst, VR128:$src),
                       "movd\t{$src, $dst|$dst, $src}",
                       [(store (i32 (vector_extract (v4i32 VR128:$src),
                                     (iPTR 0))), addr:$dst)], IIC_SSE_MOVDQ>,
                                     VEX, Sched<[WriteStore]>;
def MOVPDI2DIrr  : S2I<0x7E, MRMDestReg, (outs GR32:$dst), (ins VR128:$src),
                       "movd\t{$src, $dst|$dst, $src}",
                       [(set GR32:$dst, (vector_extract (v4i32 VR128:$src),
                                        (iPTR 0)))], IIC_SSE_MOVD_ToGP>,
                   Sched<[WriteMove]>;
def MOVPDI2DImr  : S2I<0x7E, MRMDestMem, (outs), (ins i32mem:$dst, VR128:$src),
                       "movd\t{$src, $dst|$dst, $src}",
                       [(store (i32 (vector_extract (v4i32 VR128:$src),
                                     (iPTR 0))), addr:$dst)],
                                     IIC_SSE_MOVDQ>, Sched<[WriteStore]>;

def : Pat<(v8i32 (X86Vinsert (v8i32 immAllZerosV), GR32:$src2, (iPTR 0))),
        (SUBREG_TO_REG (i32 0), (VMOVDI2PDIrr GR32:$src2), sub_xmm)>;

def : Pat<(v4i64 (X86Vinsert (bc_v4i64 (v8i32 immAllZerosV)), GR64:$src2, (iPTR 0))),
        (SUBREG_TO_REG (i32 0), (VMOV64toPQIrr GR64:$src2), sub_xmm)>;

def : Pat<(v8i32 (X86Vinsert undef, GR32:$src2, (iPTR 0))),
        (SUBREG_TO_REG (i32 0), (VMOVDI2PDIrr GR32:$src2), sub_xmm)>;

def : Pat<(v4i64 (X86Vinsert undef, GR64:$src2, (iPTR 0))),
        (SUBREG_TO_REG (i32 0), (VMOV64toPQIrr GR64:$src2), sub_xmm)>;

//===---------------------------------------------------------------------===//
// Move Packed Doubleword Int first element to Doubleword Int
//
let SchedRW = [WriteMove] in {
def VMOVPQIto64rr : VRS2I<0x7E, MRMDestReg, (outs GR64:$dst), (ins VR128:$src),
                          "movq\t{$src, $dst|$dst, $src}",
                          [(set GR64:$dst, (vector_extract (v2i64 VR128:$src),
                                                           (iPTR 0)))],
                                                           IIC_SSE_MOVD_ToGP>,
                      VEX;

def MOVPQIto64rr : RS2I<0x7E, MRMDestReg, (outs GR64:$dst), (ins VR128:$src),
                        "mov{d|q}\t{$src, $dst|$dst, $src}",
                        [(set GR64:$dst, (vector_extract (v2i64 VR128:$src),
                                                         (iPTR 0)))],
                                                         IIC_SSE_MOVD_ToGP>;
} //SchedRW

let isCodeGenOnly = 1, ForceDisassemble = 1, hasSideEffects = 0, mayStore = 1 in
def VMOVPQIto64rm : VRS2I<0x7E, MRMDestMem, (outs i64mem:$dst),
                          (ins VR128:$src), "movq\t{$src, $dst|$dst, $src}",
                          [], IIC_SSE_MOVDQ>, VEX, Sched<[WriteStore]>;
let isCodeGenOnly = 1, ForceDisassemble = 1, hasSideEffects = 0, mayStore = 1 in
def MOVPQIto64rm : RS2I<0x7E, MRMDestMem, (outs i64mem:$dst), (ins VR128:$src),
                        "mov{d|q}\t{$src, $dst|$dst, $src}",
                        [], IIC_SSE_MOVDQ>, Sched<[WriteStore]>;

//===---------------------------------------------------------------------===//
// Bitcast FR64 <-> GR64
//
let isCodeGenOnly = 1 in {
  let Predicates = [UseAVX] in
  def VMOV64toSDrm : VS2SI<0x7E, MRMSrcMem, (outs FR64:$dst), (ins i64mem:$src),
                          "movq\t{$src, $dst|$dst, $src}",
                          [(set FR64:$dst, (bitconvert (loadi64 addr:$src)))]>,
                          VEX, Sched<[WriteLoad]>;
  def VMOVSDto64rr : VRS2I<0x7E, MRMDestReg, (outs GR64:$dst), (ins FR64:$src),
                           "movq\t{$src, $dst|$dst, $src}",
                           [(set GR64:$dst, (bitconvert FR64:$src))],
                           IIC_SSE_MOVDQ>, VEX, Sched<[WriteMove]>;
  def VMOVSDto64mr : VRS2I<0x7E, MRMDestMem, (outs), (ins i64mem:$dst, FR64:$src),
                           "movq\t{$src, $dst|$dst, $src}",
                           [(store (i64 (bitconvert FR64:$src)), addr:$dst)],
                           IIC_SSE_MOVDQ>, VEX, Sched<[WriteStore]>;

  def MOV64toSDrm : S2SI<0x7E, MRMSrcMem, (outs FR64:$dst), (ins i64mem:$src),
                         "movq\t{$src, $dst|$dst, $src}",
                         [(set FR64:$dst, (bitconvert (loadi64 addr:$src)))],
                         IIC_SSE_MOVDQ>, Sched<[WriteLoad]>;
  def MOVSDto64rr : RS2I<0x7E, MRMDestReg, (outs GR64:$dst), (ins FR64:$src),
                         "mov{d|q}\t{$src, $dst|$dst, $src}",
                         [(set GR64:$dst, (bitconvert FR64:$src))],
                         IIC_SSE_MOVD_ToGP>, Sched<[WriteMove]>;
  def MOVSDto64mr : RS2I<0x7E, MRMDestMem, (outs), (ins i64mem:$dst, FR64:$src),
                         "movq\t{$src, $dst|$dst, $src}",
                         [(store (i64 (bitconvert FR64:$src)), addr:$dst)],
                         IIC_SSE_MOVDQ>, Sched<[WriteStore]>;
}

//===---------------------------------------------------------------------===//
// Move Scalar Single to Double Int
//
let isCodeGenOnly = 1 in {
  def VMOVSS2DIrr  : VS2I<0x7E, MRMDestReg, (outs GR32:$dst), (ins FR32:$src),
                        "movd\t{$src, $dst|$dst, $src}",
                        [(set GR32:$dst, (bitconvert FR32:$src))],
                        IIC_SSE_MOVD_ToGP>, VEX, Sched<[WriteMove]>;
  def VMOVSS2DImr  : VS2I<0x7E, MRMDestMem, (outs), (ins i32mem:$dst, FR32:$src),
                        "movd\t{$src, $dst|$dst, $src}",
                        [(store (i32 (bitconvert FR32:$src)), addr:$dst)],
                        IIC_SSE_MOVDQ>, VEX, Sched<[WriteStore]>;
  def MOVSS2DIrr  : S2I<0x7E, MRMDestReg, (outs GR32:$dst), (ins FR32:$src),
                        "movd\t{$src, $dst|$dst, $src}",
                        [(set GR32:$dst, (bitconvert FR32:$src))],
                        IIC_SSE_MOVD_ToGP>, Sched<[WriteMove]>;
  def MOVSS2DImr  : S2I<0x7E, MRMDestMem, (outs), (ins i32mem:$dst, FR32:$src),
                        "movd\t{$src, $dst|$dst, $src}",
                        [(store (i32 (bitconvert FR32:$src)), addr:$dst)],
                        IIC_SSE_MOVDQ>, Sched<[WriteStore]>;
}

//===---------------------------------------------------------------------===//
// Patterns and instructions to describe movd/movq to XMM register zero-extends
//
let isCodeGenOnly = 1, SchedRW = [WriteMove] in {
let AddedComplexity = 15 in {
def VMOVZQI2PQIrr : VS2I<0x6E, MRMSrcReg, (outs VR128:$dst), (ins GR64:$src),
                       "movq\t{$src, $dst|$dst, $src}", // X86-64 only
                       [(set VR128:$dst, (v2i64 (X86vzmovl
                                      (v2i64 (scalar_to_vector GR64:$src)))))],
                                      IIC_SSE_MOVDQ>,
                                      VEX, VEX_W;
def MOVZQI2PQIrr : RS2I<0x6E, MRMSrcReg, (outs VR128:$dst), (ins GR64:$src),
                       "mov{d|q}\t{$src, $dst|$dst, $src}", // X86-64 only
                       [(set VR128:$dst, (v2i64 (X86vzmovl
                                      (v2i64 (scalar_to_vector GR64:$src)))))],
                                      IIC_SSE_MOVDQ>;
}
} // isCodeGenOnly, SchedRW

let Predicates = [UseAVX] in {
  let AddedComplexity = 15 in
    def : Pat<(v4i32 (X86vzmovl (v4i32 (scalar_to_vector GR32:$src)))),
              (VMOVDI2PDIrr GR32:$src)>;

  // AVX 128-bit movd/movq instruction write zeros in the high 128-bit part.
  let AddedComplexity = 20 in {
    def : Pat<(v4i32 (X86vzmovl (v4i32 (scalar_to_vector (loadi32 addr:$src))))),
              (VMOVDI2PDIrm addr:$src)>;
    def : Pat<(v4i32 (X86vzmovl (bc_v4i32 (loadv4f32 addr:$src)))),
              (VMOVDI2PDIrm addr:$src)>;
    def : Pat<(v4i32 (X86vzmovl (bc_v4i32 (loadv2i64 addr:$src)))),
              (VMOVDI2PDIrm addr:$src)>;
  }
  // Use regular 128-bit instructions to match 256-bit scalar_to_vec+zext.
  def : Pat<(v8i32 (X86vzmovl (insert_subvector undef,
                               (v4i32 (scalar_to_vector GR32:$src)),(iPTR 0)))),
            (SUBREG_TO_REG (i32 0), (VMOVDI2PDIrr GR32:$src), sub_xmm)>;
  def : Pat<(v4i64 (X86vzmovl (insert_subvector undef,
                               (v2i64 (scalar_to_vector GR64:$src)),(iPTR 0)))),
            (SUBREG_TO_REG (i64 0), (VMOVZQI2PQIrr GR64:$src), sub_xmm)>;
}

let Predicates = [UseSSE2] in {
  let AddedComplexity = 15 in
    def : Pat<(v4i32 (X86vzmovl (v4i32 (scalar_to_vector GR32:$src)))),
              (MOVDI2PDIrr GR32:$src)>;

  let AddedComplexity = 20 in {
    def : Pat<(v4i32 (X86vzmovl (v4i32 (scalar_to_vector (loadi32 addr:$src))))),
              (MOVDI2PDIrm addr:$src)>;
    def : Pat<(v4i32 (X86vzmovl (bc_v4i32 (loadv4f32 addr:$src)))),
              (MOVDI2PDIrm addr:$src)>;
    def : Pat<(v4i32 (X86vzmovl (bc_v4i32 (loadv2i64 addr:$src)))),
              (MOVDI2PDIrm addr:$src)>;
  }
}

// These are the correct encodings of the instructions so that we know how to
// read correct assembly, even though we continue to emit the wrong ones for
// compatibility with Darwin's buggy assembler.
def : InstAlias<"movq\t{$src, $dst|$dst, $src}",
                (MOV64toPQIrr VR128:$dst, GR64:$src), 0>;
def : InstAlias<"movq\t{$src, $dst|$dst, $src}",
                (MOVPQIto64rr GR64:$dst, VR128:$src), 0>;
// Allow "vmovd" but print "vmovq" since we don't need compatibility for AVX.
def : InstAlias<"vmovd\t{$src, $dst|$dst, $src}",
                (VMOV64toPQIrr VR128:$dst, GR64:$src), 0>;
def : InstAlias<"vmovd\t{$src, $dst|$dst, $src}",
                (VMOVPQIto64rr GR64:$dst, VR128:$src), 0>;

//===---------------------------------------------------------------------===//
// SSE2 - Move Quadword
//===---------------------------------------------------------------------===//

//===---------------------------------------------------------------------===//
// Move Quadword Int to Packed Quadword Int
//

let ExeDomain = SSEPackedInt, SchedRW = [WriteLoad] in {
def VMOVQI2PQIrm : I<0x7E, MRMSrcMem, (outs VR128:$dst), (ins i64mem:$src),
                    "vmovq\t{$src, $dst|$dst, $src}",
                    [(set VR128:$dst,
                      (v2i64 (scalar_to_vector (loadi64 addr:$src))))]>, XS,
                    VEX, Requires<[UseAVX]>;
def MOVQI2PQIrm : I<0x7E, MRMSrcMem, (outs VR128:$dst), (ins i64mem:$src),
                    "movq\t{$src, $dst|$dst, $src}",
                    [(set VR128:$dst,
                      (v2i64 (scalar_to_vector (loadi64 addr:$src))))],
                      IIC_SSE_MOVDQ>, XS,
                    Requires<[UseSSE2]>; // SSE2 instruction with XS Prefix
} // ExeDomain, SchedRW

//===---------------------------------------------------------------------===//
// Move Packed Quadword Int to Quadword Int
//
let ExeDomain = SSEPackedInt, SchedRW = [WriteStore] in {
def VMOVPQI2QImr : VS2I<0xD6, MRMDestMem, (outs), (ins i64mem:$dst, VR128:$src),
                      "movq\t{$src, $dst|$dst, $src}",
                      [(store (i64 (vector_extract (v2i64 VR128:$src),
                                    (iPTR 0))), addr:$dst)],
                                    IIC_SSE_MOVDQ>, VEX;
def MOVPQI2QImr : S2I<0xD6, MRMDestMem, (outs), (ins i64mem:$dst, VR128:$src),
                      "movq\t{$src, $dst|$dst, $src}",
                      [(store (i64 (vector_extract (v2i64 VR128:$src),
                                    (iPTR 0))), addr:$dst)],
                                    IIC_SSE_MOVDQ>;
} // ExeDomain, SchedRW

// For disassembler only
let isCodeGenOnly = 1, ForceDisassemble = 1, hasSideEffects = 0,
    SchedRW = [WriteVecLogic] in {
def VMOVPQI2QIrr : VS2I<0xD6, MRMDestReg, (outs VR128:$dst), (ins VR128:$src),
                     "movq\t{$src, $dst|$dst, $src}", [], IIC_SSE_MOVQ_RR>, VEX;
def MOVPQI2QIrr : S2I<0xD6, MRMDestReg, (outs VR128:$dst), (ins VR128:$src),
                      "movq\t{$src, $dst|$dst, $src}", [], IIC_SSE_MOVQ_RR>;
}

//===---------------------------------------------------------------------===//
// Store / copy lower 64-bits of a XMM register.
//
let Predicates = [UseAVX] in
def : Pat<(int_x86_sse2_storel_dq addr:$dst, VR128:$src),
          (VMOVPQI2QImr addr:$dst, VR128:$src)>;
let Predicates = [UseSSE2] in
def : Pat<(int_x86_sse2_storel_dq addr:$dst, VR128:$src),
          (MOVPQI2QImr addr:$dst, VR128:$src)>;

let ExeDomain = SSEPackedInt, isCodeGenOnly = 1, AddedComplexity = 20 in {
def VMOVZQI2PQIrm : I<0x7E, MRMSrcMem, (outs VR128:$dst), (ins i64mem:$src),
                     "vmovq\t{$src, $dst|$dst, $src}",
                     [(set VR128:$dst,
                       (v2i64 (X86vzmovl (v2i64 (scalar_to_vector
                                                 (loadi64 addr:$src))))))],
                                                 IIC_SSE_MOVDQ>,
                     XS, VEX, Requires<[UseAVX]>, Sched<[WriteLoad]>;

def MOVZQI2PQIrm : I<0x7E, MRMSrcMem, (outs VR128:$dst), (ins i64mem:$src),
                     "movq\t{$src, $dst|$dst, $src}",
                     [(set VR128:$dst,
                       (v2i64 (X86vzmovl (v2i64 (scalar_to_vector
                                                 (loadi64 addr:$src))))))],
                                                 IIC_SSE_MOVDQ>,
                     XS, Requires<[UseSSE2]>, Sched<[WriteLoad]>;
} // ExeDomain, isCodeGenOnly, AddedComplexity

let Predicates = [UseAVX], AddedComplexity = 20 in {
  def : Pat<(v2i64 (X86vzmovl (bc_v2i64 (loadv4f32 addr:$src)))),
            (VMOVZQI2PQIrm addr:$src)>;
  def : Pat<(v2i64 (X86vzload addr:$src)),
            (VMOVZQI2PQIrm addr:$src)>;
}

let Predicates = [UseSSE2], AddedComplexity = 20 in {
  def : Pat<(v2i64 (X86vzmovl (bc_v2i64 (loadv4f32 addr:$src)))),
            (MOVZQI2PQIrm addr:$src)>;
  def : Pat<(v2i64 (X86vzload addr:$src)), (MOVZQI2PQIrm addr:$src)>;
}

let Predicates = [HasAVX] in {
def : Pat<(v4i64 (alignedX86vzload addr:$src)),
          (SUBREG_TO_REG (i32 0), (VMOVAPSrm addr:$src), sub_xmm)>;
def : Pat<(v4i64 (X86vzload addr:$src)),
          (SUBREG_TO_REG (i32 0), (VMOVUPSrm addr:$src), sub_xmm)>;
}

//===---------------------------------------------------------------------===//
// Moving from XMM to XMM and clear upper 64 bits. Note, there is a bug in
// IA32 document. movq xmm1, xmm2 does clear the high bits.
//
let ExeDomain = SSEPackedInt, SchedRW = [WriteVecLogic] in {
let AddedComplexity = 15 in
def VMOVZPQILo2PQIrr : I<0x7E, MRMSrcReg, (outs VR128:$dst), (ins VR128:$src),
                        "vmovq\t{$src, $dst|$dst, $src}",
                    [(set VR128:$dst, (v2i64 (X86vzmovl (v2i64 VR128:$src))))],
                    IIC_SSE_MOVQ_RR>,
                      XS, VEX, Requires<[UseAVX]>;
let AddedComplexity = 15 in
def MOVZPQILo2PQIrr : I<0x7E, MRMSrcReg, (outs VR128:$dst), (ins VR128:$src),
                        "movq\t{$src, $dst|$dst, $src}",
                    [(set VR128:$dst, (v2i64 (X86vzmovl (v2i64 VR128:$src))))],
                    IIC_SSE_MOVQ_RR>,
                      XS, Requires<[UseSSE2]>;
} // ExeDomain, SchedRW

let ExeDomain = SSEPackedInt, isCodeGenOnly = 1, SchedRW = [WriteVecLogicLd] in {
let AddedComplexity = 20 in
def VMOVZPQILo2PQIrm : I<0x7E, MRMSrcMem, (outs VR128:$dst), (ins i128mem:$src),
                        "vmovq\t{$src, $dst|$dst, $src}",
                    [(set VR128:$dst, (v2i64 (X86vzmovl
                                             (loadv2i64 addr:$src))))],
                                             IIC_SSE_MOVDQ>,
                      XS, VEX, Requires<[UseAVX]>;
let AddedComplexity = 20 in {
def MOVZPQILo2PQIrm : I<0x7E, MRMSrcMem, (outs VR128:$dst), (ins i128mem:$src),
                        "movq\t{$src, $dst|$dst, $src}",
                    [(set VR128:$dst, (v2i64 (X86vzmovl
                                             (loadv2i64 addr:$src))))],
                                             IIC_SSE_MOVDQ>,
                      XS, Requires<[UseSSE2]>;
}
} // ExeDomain, isCodeGenOnly, SchedRW

let AddedComplexity = 20 in {
  let Predicates = [UseAVX] in {
    def : Pat<(v2f64 (X86vzmovl (v2f64 VR128:$src))),
              (VMOVZPQILo2PQIrr VR128:$src)>;
  }
  let Predicates = [UseSSE2] in {
    def : Pat<(v2f64 (X86vzmovl (v2f64 VR128:$src))),
              (MOVZPQILo2PQIrr VR128:$src)>;
  }
}

//===---------------------------------------------------------------------===//
// SSE3 - Replicate Single FP - MOVSHDUP and MOVSLDUP
//===---------------------------------------------------------------------===//
multiclass sse3_replicate_sfp<bits<8> op, SDNode OpNode, string OpcodeStr,
                              ValueType vt, RegisterClass RC, PatFrag mem_frag,
                              X86MemOperand x86memop> {
def rr : S3SI<op, MRMSrcReg, (outs RC:$dst), (ins RC:$src),
                    !strconcat(OpcodeStr, "\t{$src, $dst|$dst, $src}"),
                      [(set RC:$dst, (vt (OpNode RC:$src)))],
                      IIC_SSE_MOV_LH>, Sched<[WriteFShuffle]>;
def rm : S3SI<op, MRMSrcMem, (outs RC:$dst), (ins x86memop:$src),
                    !strconcat(OpcodeStr, "\t{$src, $dst|$dst, $src}"),
                      [(set RC:$dst, (OpNode (mem_frag addr:$src)))],
                      IIC_SSE_MOV_LH>, Sched<[WriteLoad]>;
}

let Predicates = [HasAVX] in {
  defm VMOVSHDUP  : sse3_replicate_sfp<0x16, X86Movshdup, "vmovshdup",
                                       v4f32, VR128, loadv4f32, f128mem>, VEX;
  defm VMOVSLDUP  : sse3_replicate_sfp<0x12, X86Movsldup, "vmovsldup",
                                       v4f32, VR128, loadv4f32, f128mem>, VEX;
  defm VMOVSHDUPY : sse3_replicate_sfp<0x16, X86Movshdup, "vmovshdup",
                                 v8f32, VR256, loadv8f32, f256mem>, VEX, VEX_L;
  defm VMOVSLDUPY : sse3_replicate_sfp<0x12, X86Movsldup, "vmovsldup",
                                 v8f32, VR256, loadv8f32, f256mem>, VEX, VEX_L;
}
defm MOVSHDUP : sse3_replicate_sfp<0x16, X86Movshdup, "movshdup", v4f32, VR128,
                                   memopv4f32, f128mem>;
defm MOVSLDUP : sse3_replicate_sfp<0x12, X86Movsldup, "movsldup", v4f32, VR128,
                                   memopv4f32, f128mem>;

let Predicates = [HasAVX] in {
  def : Pat<(v4i32 (X86Movshdup VR128:$src)),
            (VMOVSHDUPrr VR128:$src)>;
  def : Pat<(v4i32 (X86Movshdup (bc_v4i32 (loadv2i64 addr:$src)))),
            (VMOVSHDUPrm addr:$src)>;
  def : Pat<(v4i32 (X86Movsldup VR128:$src)),
            (VMOVSLDUPrr VR128:$src)>;
  def : Pat<(v4i32 (X86Movsldup (bc_v4i32 (loadv2i64 addr:$src)))),
            (VMOVSLDUPrm addr:$src)>;
  def : Pat<(v8i32 (X86Movshdup VR256:$src)),
            (VMOVSHDUPYrr VR256:$src)>;
  def : Pat<(v8i32 (X86Movshdup (bc_v8i32 (loadv4i64 addr:$src)))),
            (VMOVSHDUPYrm addr:$src)>;
  def : Pat<(v8i32 (X86Movsldup VR256:$src)),
            (VMOVSLDUPYrr VR256:$src)>;
  def : Pat<(v8i32 (X86Movsldup (bc_v8i32 (loadv4i64 addr:$src)))),
            (VMOVSLDUPYrm addr:$src)>;
}

let Predicates = [UseSSE3] in {
  def : Pat<(v4i32 (X86Movshdup VR128:$src)),
            (MOVSHDUPrr VR128:$src)>;
  def : Pat<(v4i32 (X86Movshdup (bc_v4i32 (memopv2i64 addr:$src)))),
            (MOVSHDUPrm addr:$src)>;
  def : Pat<(v4i32 (X86Movsldup VR128:$src)),
            (MOVSLDUPrr VR128:$src)>;
  def : Pat<(v4i32 (X86Movsldup (bc_v4i32 (memopv2i64 addr:$src)))),
            (MOVSLDUPrm addr:$src)>;
}

//===---------------------------------------------------------------------===//
// SSE3 - Replicate Double FP - MOVDDUP
//===---------------------------------------------------------------------===//

multiclass sse3_replicate_dfp<string OpcodeStr> {
def rr  : S3DI<0x12, MRMSrcReg, (outs VR128:$dst), (ins VR128:$src),
                    !strconcat(OpcodeStr, "\t{$src, $dst|$dst, $src}"),
                    [(set VR128:$dst, (v2f64 (X86Movddup VR128:$src)))],
                    IIC_SSE_MOV_LH>, Sched<[WriteFShuffle]>;
def rm  : S3DI<0x12, MRMSrcMem, (outs VR128:$dst), (ins f64mem:$src),
                    !strconcat(OpcodeStr, "\t{$src, $dst|$dst, $src}"),
                    [(set VR128:$dst,
                      (v2f64 (X86Movddup
                              (scalar_to_vector (loadf64 addr:$src)))))],
                              IIC_SSE_MOV_LH>, Sched<[WriteLoad]>;
}

// FIXME: Merge with above classe when there're patterns for the ymm version
multiclass sse3_replicate_dfp_y<string OpcodeStr> {
def rr  : S3DI<0x12, MRMSrcReg, (outs VR256:$dst), (ins VR256:$src),
                    !strconcat(OpcodeStr, "\t{$src, $dst|$dst, $src}"),
                    [(set VR256:$dst, (v4f64 (X86Movddup VR256:$src)))]>,
                    Sched<[WriteFShuffle]>;
def rm  : S3DI<0x12, MRMSrcMem, (outs VR256:$dst), (ins f256mem:$src),
                    !strconcat(OpcodeStr, "\t{$src, $dst|$dst, $src}"),
                    [(set VR256:$dst,
                      (v4f64 (X86Movddup
                              (scalar_to_vector (loadf64 addr:$src)))))]>,
                    Sched<[WriteLoad]>;
}

let Predicates = [HasAVX] in {
  defm VMOVDDUP  : sse3_replicate_dfp<"vmovddup">, VEX;
  defm VMOVDDUPY : sse3_replicate_dfp_y<"vmovddup">, VEX, VEX_L;
}

defm MOVDDUP : sse3_replicate_dfp<"movddup">;

let Predicates = [HasAVX] in {
  def : Pat<(X86Movddup (loadv2f64 addr:$src)),
            (VMOVDDUPrm addr:$src)>, Requires<[HasAVX]>;
  def : Pat<(X86Movddup (bc_v2f64 (loadv4f32 addr:$src))),
            (VMOVDDUPrm addr:$src)>, Requires<[HasAVX]>;
  def : Pat<(X86Movddup (bc_v2f64 (loadv2i64 addr:$src))),
            (VMOVDDUPrm addr:$src)>, Requires<[HasAVX]>;
  def : Pat<(X86Movddup (bc_v2f64
                             (v2i64 (scalar_to_vector (loadi64 addr:$src))))),
            (VMOVDDUPrm addr:$src)>, Requires<[HasAVX]>;

  // 256-bit version
  def : Pat<(X86Movddup (loadv4f64 addr:$src)),
            (VMOVDDUPYrm addr:$src)>;
  def : Pat<(X86Movddup (loadv4i64 addr:$src)),
            (VMOVDDUPYrm addr:$src)>;
  def : Pat<(X86Movddup (v4i64 (scalar_to_vector (loadi64 addr:$src)))),
            (VMOVDDUPYrm addr:$src)>;
  def : Pat<(X86Movddup (v4i64 VR256:$src)),
            (VMOVDDUPYrr VR256:$src)>;
}

let Predicates = [UseAVX, OptForSize] in {
  def : Pat<(v2f64 (X86VBroadcast (loadf64 addr:$src))),
  (VMOVDDUPrm addr:$src)>;
  def : Pat<(v2i64 (X86VBroadcast (loadi64 addr:$src))),
  (VMOVDDUPrm addr:$src)>;
}

let Predicates = [UseSSE3] in {
  def : Pat<(X86Movddup (memopv2f64 addr:$src)),
            (MOVDDUPrm addr:$src)>;
  def : Pat<(X86Movddup (bc_v2f64 (memopv4f32 addr:$src))),
            (MOVDDUPrm addr:$src)>;
  def : Pat<(X86Movddup (bc_v2f64 (memopv2i64 addr:$src))),
            (MOVDDUPrm addr:$src)>;
  def : Pat<(X86Movddup (bc_v2f64
                             (v2i64 (scalar_to_vector (loadi64 addr:$src))))),
            (MOVDDUPrm addr:$src)>;
}

//===---------------------------------------------------------------------===//
// SSE3 - Move Unaligned Integer
//===---------------------------------------------------------------------===//

let SchedRW = [WriteLoad] in {
let Predicates = [HasAVX] in {
  def VLDDQUrm : S3DI<0xF0, MRMSrcMem, (outs VR128:$dst), (ins i128mem:$src),
                   "vlddqu\t{$src, $dst|$dst, $src}",
                   [(set VR128:$dst, (int_x86_sse3_ldu_dq addr:$src))]>, VEX;
  def VLDDQUYrm : S3DI<0xF0, MRMSrcMem, (outs VR256:$dst), (ins i256mem:$src),
                   "vlddqu\t{$src, $dst|$dst, $src}",
                   [(set VR256:$dst, (int_x86_avx_ldu_dq_256 addr:$src))]>,
                   VEX, VEX_L;
}
def LDDQUrm : S3DI<0xF0, MRMSrcMem, (outs VR128:$dst), (ins i128mem:$src),
                   "lddqu\t{$src, $dst|$dst, $src}",
                   [(set VR128:$dst, (int_x86_sse3_ldu_dq addr:$src))],
                   IIC_SSE_LDDQU>;
}

//===---------------------------------------------------------------------===//
// SSE3 - Arithmetic
//===---------------------------------------------------------------------===//

multiclass sse3_addsub<Intrinsic Int, string OpcodeStr, RegisterClass RC,
                       X86MemOperand x86memop, OpndItins itins,
                       PatFrag ld_frag, bit Is2Addr = 1> {
  def rr : I<0xD0, MRMSrcReg,
       (outs RC:$dst), (ins RC:$src1, RC:$src2),
       !if(Is2Addr,
           !strconcat(OpcodeStr, "\t{$src2, $dst|$dst, $src2}"),
           !strconcat(OpcodeStr, "\t{$src2, $src1, $dst|$dst, $src1, $src2}")),
       [(set RC:$dst, (Int RC:$src1, RC:$src2))], itins.rr>,
       Sched<[itins.Sched]>;
  def rm : I<0xD0, MRMSrcMem,
       (outs RC:$dst), (ins RC:$src1, x86memop:$src2),
       !if(Is2Addr,
           !strconcat(OpcodeStr, "\t{$src2, $dst|$dst, $src2}"),
           !strconcat(OpcodeStr, "\t{$src2, $src1, $dst|$dst, $src1, $src2}")),
       [(set RC:$dst, (Int RC:$src1, (ld_frag addr:$src2)))], itins.rr>,
       Sched<[itins.Sched.Folded, ReadAfterLd]>;
}

let Predicates = [HasAVX] in {
  let ExeDomain = SSEPackedSingle in {
    defm VADDSUBPS : sse3_addsub<int_x86_sse3_addsub_ps, "vaddsubps", VR128,
                               f128mem, SSE_ALU_F32P, loadv4f32, 0>, XD, VEX_4V;
    defm VADDSUBPSY : sse3_addsub<int_x86_avx_addsub_ps_256, "vaddsubps", VR256,
                        f256mem, SSE_ALU_F32P, loadv8f32, 0>, XD, VEX_4V, VEX_L;
  }
  let ExeDomain = SSEPackedDouble in {
    defm VADDSUBPD : sse3_addsub<int_x86_sse3_addsub_pd, "vaddsubpd", VR128,
                               f128mem, SSE_ALU_F64P, loadv2f64, 0>, PD, VEX_4V;
    defm VADDSUBPDY : sse3_addsub<int_x86_avx_addsub_pd_256, "vaddsubpd", VR256,
                        f256mem, SSE_ALU_F64P, loadv4f64, 0>, PD, VEX_4V, VEX_L;
  }
}
let Constraints = "$src1 = $dst", Predicates = [UseSSE3] in {
  let ExeDomain = SSEPackedSingle in
  defm ADDSUBPS : sse3_addsub<int_x86_sse3_addsub_ps, "addsubps", VR128,
                              f128mem, SSE_ALU_F32P, memopv4f32>, XD;
  let ExeDomain = SSEPackedDouble in
  defm ADDSUBPD : sse3_addsub<int_x86_sse3_addsub_pd, "addsubpd", VR128,
                              f128mem, SSE_ALU_F64P, memopv2f64>, PD;
}

// Patterns used to select 'addsub' instructions.
let Predicates = [HasAVX] in {
  def : Pat<(v4f32 (X86Addsub (v4f32 VR128:$lhs), (v4f32 VR128:$rhs))),
            (VADDSUBPSrr VR128:$lhs, VR128:$rhs)>;
<<<<<<< HEAD
  def : Pat<(v4f32 (X86Addsub (v4f32 VR128:$lhs), (v4f32 (memop addr:$rhs)))),
            (VADDSUBPSrm VR128:$lhs, f128mem:$rhs)>;
  def : Pat<(v2f64 (X86Addsub (v2f64 VR128:$lhs), (v2f64 VR128:$rhs))),
            (VADDSUBPDrr VR128:$lhs, VR128:$rhs)>;
  def : Pat<(v2f64 (X86Addsub (v2f64 VR128:$lhs), (v2f64 (memop addr:$rhs)))),
=======
  def : Pat<(v4f32 (X86Addsub (v4f32 VR128:$lhs), (loadv4f32 addr:$rhs))),
            (VADDSUBPSrm VR128:$lhs, f128mem:$rhs)>;
  def : Pat<(v2f64 (X86Addsub (v2f64 VR128:$lhs), (v2f64 VR128:$rhs))),
            (VADDSUBPDrr VR128:$lhs, VR128:$rhs)>;
  def : Pat<(v2f64 (X86Addsub (v2f64 VR128:$lhs), (loadv2f64 addr:$rhs))),
>>>>>>> 969bfdfe
            (VADDSUBPDrm VR128:$lhs, f128mem:$rhs)>;

  def : Pat<(v8f32 (X86Addsub (v8f32 VR256:$lhs), (v8f32 VR256:$rhs))),
            (VADDSUBPSYrr VR256:$lhs, VR256:$rhs)>;
<<<<<<< HEAD
  def : Pat<(v8f32 (X86Addsub (v8f32 VR256:$lhs), (v8f32 (memop addr:$rhs)))),
            (VADDSUBPSYrm VR256:$lhs, f256mem:$rhs)>;
  def : Pat<(v4f64 (X86Addsub (v4f64 VR256:$lhs), (v4f64 VR256:$rhs))),
            (VADDSUBPDYrr VR256:$lhs, VR256:$rhs)>;
  def : Pat<(v4f64 (X86Addsub (v4f64 VR256:$lhs), (v4f64 (memop addr:$rhs)))),
=======
  def : Pat<(v8f32 (X86Addsub (v8f32 VR256:$lhs), (loadv8f32 addr:$rhs))),
            (VADDSUBPSYrm VR256:$lhs, f256mem:$rhs)>;
  def : Pat<(v4f64 (X86Addsub (v4f64 VR256:$lhs), (v4f64 VR256:$rhs))),
            (VADDSUBPDYrr VR256:$lhs, VR256:$rhs)>;
  def : Pat<(v4f64 (X86Addsub (v4f64 VR256:$lhs), (loadv4f64 addr:$rhs))),
>>>>>>> 969bfdfe
            (VADDSUBPDYrm VR256:$lhs, f256mem:$rhs)>;
}

let Predicates = [UseSSE3] in {
  def : Pat<(v4f32 (X86Addsub (v4f32 VR128:$lhs), (v4f32 VR128:$rhs))),
            (ADDSUBPSrr VR128:$lhs, VR128:$rhs)>;
<<<<<<< HEAD
  def : Pat<(v4f32 (X86Addsub (v4f32 VR128:$lhs), (v4f32 (memop addr:$rhs)))),
            (ADDSUBPSrm VR128:$lhs, f128mem:$rhs)>;
  def : Pat<(v2f64 (X86Addsub (v2f64 VR128:$lhs), (v2f64 VR128:$rhs))),
            (ADDSUBPDrr VR128:$lhs, VR128:$rhs)>;
  def : Pat<(v2f64 (X86Addsub (v2f64 VR128:$lhs), (v2f64 (memop addr:$rhs)))),
=======
  def : Pat<(v4f32 (X86Addsub (v4f32 VR128:$lhs), (memopv4f32 addr:$rhs))),
            (ADDSUBPSrm VR128:$lhs, f128mem:$rhs)>;
  def : Pat<(v2f64 (X86Addsub (v2f64 VR128:$lhs), (v2f64 VR128:$rhs))),
            (ADDSUBPDrr VR128:$lhs, VR128:$rhs)>;
  def : Pat<(v2f64 (X86Addsub (v2f64 VR128:$lhs), (memopv2f64 addr:$rhs))),
>>>>>>> 969bfdfe
            (ADDSUBPDrm VR128:$lhs, f128mem:$rhs)>;
}

//===---------------------------------------------------------------------===//
// SSE3 Instructions
//===---------------------------------------------------------------------===//

// Horizontal ops
multiclass S3D_Int<bits<8> o, string OpcodeStr, ValueType vt, RegisterClass RC,
                   X86MemOperand x86memop, SDNode OpNode, PatFrag ld_frag,
                   bit Is2Addr = 1> {
  def rr : S3DI<o, MRMSrcReg, (outs RC:$dst), (ins RC:$src1, RC:$src2),
       !if(Is2Addr,
         !strconcat(OpcodeStr, "\t{$src2, $dst|$dst, $src2}"),
         !strconcat(OpcodeStr, "\t{$src2, $src1, $dst|$dst, $src1, $src2}")),
      [(set RC:$dst, (vt (OpNode RC:$src1, RC:$src2)))], IIC_SSE_HADDSUB_RR>,
      Sched<[WriteFAdd]>;

  def rm : S3DI<o, MRMSrcMem, (outs RC:$dst), (ins RC:$src1, x86memop:$src2),
       !if(Is2Addr,
         !strconcat(OpcodeStr, "\t{$src2, $dst|$dst, $src2}"),
         !strconcat(OpcodeStr, "\t{$src2, $src1, $dst|$dst, $src1, $src2}")),
      [(set RC:$dst, (vt (OpNode RC:$src1, (ld_frag addr:$src2))))],
        IIC_SSE_HADDSUB_RM>, Sched<[WriteFAddLd, ReadAfterLd]>;
}
multiclass S3_Int<bits<8> o, string OpcodeStr, ValueType vt, RegisterClass RC,
                  X86MemOperand x86memop, SDNode OpNode, PatFrag ld_frag,
                  bit Is2Addr = 1> {
  def rr : S3I<o, MRMSrcReg, (outs RC:$dst), (ins RC:$src1, RC:$src2),
       !if(Is2Addr,
         !strconcat(OpcodeStr, "\t{$src2, $dst|$dst, $src2}"),
         !strconcat(OpcodeStr, "\t{$src2, $src1, $dst|$dst, $src1, $src2}")),
      [(set RC:$dst, (vt (OpNode RC:$src1, RC:$src2)))], IIC_SSE_HADDSUB_RR>,
      Sched<[WriteFAdd]>;

  def rm : S3I<o, MRMSrcMem, (outs RC:$dst), (ins RC:$src1, x86memop:$src2),
       !if(Is2Addr,
         !strconcat(OpcodeStr, "\t{$src2, $dst|$dst, $src2}"),
         !strconcat(OpcodeStr, "\t{$src2, $src1, $dst|$dst, $src1, $src2}")),
      [(set RC:$dst, (vt (OpNode RC:$src1, (ld_frag addr:$src2))))],
        IIC_SSE_HADDSUB_RM>, Sched<[WriteFAddLd, ReadAfterLd]>;
}

let Predicates = [HasAVX] in {
  let ExeDomain = SSEPackedSingle in {
    defm VHADDPS  : S3D_Int<0x7C, "vhaddps", v4f32, VR128, f128mem,
                            X86fhadd, loadv4f32, 0>, VEX_4V;
    defm VHSUBPS  : S3D_Int<0x7D, "vhsubps", v4f32, VR128, f128mem,
                            X86fhsub, loadv4f32, 0>, VEX_4V;
    defm VHADDPSY : S3D_Int<0x7C, "vhaddps", v8f32, VR256, f256mem,
                            X86fhadd, loadv8f32, 0>, VEX_4V, VEX_L;
    defm VHSUBPSY : S3D_Int<0x7D, "vhsubps", v8f32, VR256, f256mem,
                            X86fhsub, loadv8f32, 0>, VEX_4V, VEX_L;
  }
  let ExeDomain = SSEPackedDouble in {
    defm VHADDPD  : S3_Int <0x7C, "vhaddpd", v2f64, VR128, f128mem,
                            X86fhadd, loadv2f64, 0>, VEX_4V;
    defm VHSUBPD  : S3_Int <0x7D, "vhsubpd", v2f64, VR128, f128mem,
                            X86fhsub, loadv2f64, 0>, VEX_4V;
    defm VHADDPDY : S3_Int <0x7C, "vhaddpd", v4f64, VR256, f256mem,
                            X86fhadd, loadv4f64, 0>, VEX_4V, VEX_L;
    defm VHSUBPDY : S3_Int <0x7D, "vhsubpd", v4f64, VR256, f256mem,
                            X86fhsub, loadv4f64, 0>, VEX_4V, VEX_L;
  }
}

let Constraints = "$src1 = $dst" in {
  let ExeDomain = SSEPackedSingle in {
    defm HADDPS : S3D_Int<0x7C, "haddps", v4f32, VR128, f128mem, X86fhadd,
                          memopv4f32>;
    defm HSUBPS : S3D_Int<0x7D, "hsubps", v4f32, VR128, f128mem, X86fhsub,
                          memopv4f32>;
  }
  let ExeDomain = SSEPackedDouble in {
    defm HADDPD : S3_Int<0x7C, "haddpd", v2f64, VR128, f128mem, X86fhadd,
                         memopv2f64>;
    defm HSUBPD : S3_Int<0x7D, "hsubpd", v2f64, VR128, f128mem, X86fhsub,
                         memopv2f64>;
  }
}

//===---------------------------------------------------------------------===//
// SSSE3 - Packed Absolute Instructions
//===---------------------------------------------------------------------===//


/// SS3I_unop_rm_int - Simple SSSE3 unary op whose type can be v*{i8,i16,i32}.
multiclass SS3I_unop_rm_int<bits<8> opc, string OpcodeStr, Intrinsic IntId128,
                            PatFrag ld_frag> {
  def rr128 : SS38I<opc, MRMSrcReg, (outs VR128:$dst),
                    (ins VR128:$src),
                    !strconcat(OpcodeStr, "\t{$src, $dst|$dst, $src}"),
                    [(set VR128:$dst, (IntId128 VR128:$src))], IIC_SSE_PABS_RR>,
                    Sched<[WriteVecALU]>;

  def rm128 : SS38I<opc, MRMSrcMem, (outs VR128:$dst),
                    (ins i128mem:$src),
                    !strconcat(OpcodeStr, "\t{$src, $dst|$dst, $src}"),
                    [(set VR128:$dst,
                      (IntId128
                       (bitconvert (ld_frag addr:$src))))], IIC_SSE_PABS_RM>,
                    Sched<[WriteVecALULd]>;
}

/// SS3I_unop_rm_int_y - Simple SSSE3 unary op whose type can be v*{i8,i16,i32}.
multiclass SS3I_unop_rm_int_y<bits<8> opc, string OpcodeStr,
                              Intrinsic IntId256> {
  def rr256 : SS38I<opc, MRMSrcReg, (outs VR256:$dst),
                    (ins VR256:$src),
                    !strconcat(OpcodeStr, "\t{$src, $dst|$dst, $src}"),
                    [(set VR256:$dst, (IntId256 VR256:$src))]>,
                    Sched<[WriteVecALU]>;

  def rm256 : SS38I<opc, MRMSrcMem, (outs VR256:$dst),
                    (ins i256mem:$src),
                    !strconcat(OpcodeStr, "\t{$src, $dst|$dst, $src}"),
                    [(set VR256:$dst,
                      (IntId256
                       (bitconvert (loadv4i64 addr:$src))))]>,
                    Sched<[WriteVecALULd]>;
}

// Helper fragments to match sext vXi1 to vXiY.
def v16i1sextv16i8 : PatLeaf<(v16i8 (X86pcmpgt (bc_v16i8 (v4i32 immAllZerosV)),
                                               VR128:$src))>;
def v8i1sextv8i16  : PatLeaf<(v8i16 (X86vsrai VR128:$src, (i8 15)))>;
def v4i1sextv4i32  : PatLeaf<(v4i32 (X86vsrai VR128:$src, (i8 31)))>;
def v32i1sextv32i8 : PatLeaf<(v32i8 (X86pcmpgt (bc_v32i8 (v8i32 immAllZerosV)),
                                               VR256:$src))>;
def v16i1sextv16i16: PatLeaf<(v16i16 (X86vsrai VR256:$src, (i8 15)))>;
def v8i1sextv8i32  : PatLeaf<(v8i32 (X86vsrai VR256:$src, (i8 31)))>;

let Predicates = [HasAVX] in {
  defm VPABSB  : SS3I_unop_rm_int<0x1C, "vpabsb", int_x86_ssse3_pabs_b_128,
                                  loadv2i64>, VEX;
  defm VPABSW  : SS3I_unop_rm_int<0x1D, "vpabsw", int_x86_ssse3_pabs_w_128,
                                  loadv2i64>, VEX;
  defm VPABSD  : SS3I_unop_rm_int<0x1E, "vpabsd", int_x86_ssse3_pabs_d_128,
                                  loadv2i64>, VEX;

  def : Pat<(xor
            (bc_v2i64 (v16i1sextv16i8)),
            (bc_v2i64 (add (v16i8 VR128:$src), (v16i1sextv16i8)))),
            (VPABSBrr128 VR128:$src)>;
  def : Pat<(xor
            (bc_v2i64 (v8i1sextv8i16)),
            (bc_v2i64 (add (v8i16 VR128:$src), (v8i1sextv8i16)))),
            (VPABSWrr128 VR128:$src)>;
  def : Pat<(xor
            (bc_v2i64 (v4i1sextv4i32)),
            (bc_v2i64 (add (v4i32 VR128:$src), (v4i1sextv4i32)))),
            (VPABSDrr128 VR128:$src)>;
}

let Predicates = [HasAVX2] in {
  defm VPABSB  : SS3I_unop_rm_int_y<0x1C, "vpabsb",
                                    int_x86_avx2_pabs_b>, VEX, VEX_L;
  defm VPABSW  : SS3I_unop_rm_int_y<0x1D, "vpabsw",
                                    int_x86_avx2_pabs_w>, VEX, VEX_L;
  defm VPABSD  : SS3I_unop_rm_int_y<0x1E, "vpabsd",
                                    int_x86_avx2_pabs_d>, VEX, VEX_L;

  def : Pat<(xor
            (bc_v4i64 (v32i1sextv32i8)),
            (bc_v4i64 (add (v32i8 VR256:$src), (v32i1sextv32i8)))),
            (VPABSBrr256 VR256:$src)>;
  def : Pat<(xor
            (bc_v4i64 (v16i1sextv16i16)),
            (bc_v4i64 (add (v16i16 VR256:$src), (v16i1sextv16i16)))),
            (VPABSWrr256 VR256:$src)>;
  def : Pat<(xor
            (bc_v4i64 (v8i1sextv8i32)),
            (bc_v4i64 (add (v8i32 VR256:$src), (v8i1sextv8i32)))),
            (VPABSDrr256 VR256:$src)>;
}

defm PABSB : SS3I_unop_rm_int<0x1C, "pabsb", int_x86_ssse3_pabs_b_128,
                              memopv2i64>;
defm PABSW : SS3I_unop_rm_int<0x1D, "pabsw", int_x86_ssse3_pabs_w_128,
                              memopv2i64>;
defm PABSD : SS3I_unop_rm_int<0x1E, "pabsd", int_x86_ssse3_pabs_d_128,
                              memopv2i64>;

let Predicates = [HasSSSE3] in {
  def : Pat<(xor
            (bc_v2i64 (v16i1sextv16i8)),
            (bc_v2i64 (add (v16i8 VR128:$src), (v16i1sextv16i8)))),
            (PABSBrr128 VR128:$src)>;
  def : Pat<(xor
            (bc_v2i64 (v8i1sextv8i16)),
            (bc_v2i64 (add (v8i16 VR128:$src), (v8i1sextv8i16)))),
            (PABSWrr128 VR128:$src)>;
  def : Pat<(xor
            (bc_v2i64 (v4i1sextv4i32)),
            (bc_v2i64 (add (v4i32 VR128:$src), (v4i1sextv4i32)))),
            (PABSDrr128 VR128:$src)>;
}

//===---------------------------------------------------------------------===//
// SSSE3 - Packed Binary Operator Instructions
//===---------------------------------------------------------------------===//

let Sched = WriteVecALU in {
def SSE_PHADDSUBD : OpndItins<
  IIC_SSE_PHADDSUBD_RR, IIC_SSE_PHADDSUBD_RM
>;
def SSE_PHADDSUBSW : OpndItins<
  IIC_SSE_PHADDSUBSW_RR, IIC_SSE_PHADDSUBSW_RM
>;
def SSE_PHADDSUBW : OpndItins<
  IIC_SSE_PHADDSUBW_RR, IIC_SSE_PHADDSUBW_RM
>;
}
let Sched = WriteShuffle in
def SSE_PSHUFB : OpndItins<
  IIC_SSE_PSHUFB_RR, IIC_SSE_PSHUFB_RM
>;
let Sched = WriteVecALU in
def SSE_PSIGN : OpndItins<
  IIC_SSE_PSIGN_RR, IIC_SSE_PSIGN_RM
>;
let Sched = WriteVecIMul in
def SSE_PMULHRSW : OpndItins<
  IIC_SSE_PMULHRSW, IIC_SSE_PMULHRSW
>;

/// SS3I_binop_rm - Simple SSSE3 bin op
multiclass SS3I_binop_rm<bits<8> opc, string OpcodeStr, SDNode OpNode,
                         ValueType OpVT, RegisterClass RC, PatFrag memop_frag,
                         X86MemOperand x86memop, OpndItins itins,
                         bit Is2Addr = 1> {
  let isCommutable = 1 in
  def rr : SS38I<opc, MRMSrcReg, (outs RC:$dst),
       (ins RC:$src1, RC:$src2),
       !if(Is2Addr,
         !strconcat(OpcodeStr, "\t{$src2, $dst|$dst, $src2}"),
         !strconcat(OpcodeStr, "\t{$src2, $src1, $dst|$dst, $src1, $src2}")),
       [(set RC:$dst, (OpVT (OpNode RC:$src1, RC:$src2)))], itins.rr>,
       Sched<[itins.Sched]>;
  def rm : SS38I<opc, MRMSrcMem, (outs RC:$dst),
       (ins RC:$src1, x86memop:$src2),
       !if(Is2Addr,
         !strconcat(OpcodeStr, "\t{$src2, $dst|$dst, $src2}"),
         !strconcat(OpcodeStr, "\t{$src2, $src1, $dst|$dst, $src1, $src2}")),
       [(set RC:$dst,
         (OpVT (OpNode RC:$src1,
          (bitconvert (memop_frag addr:$src2)))))], itins.rm>,
       Sched<[itins.Sched.Folded, ReadAfterLd]>;
}

/// SS3I_binop_rm_int - Simple SSSE3 bin op whose type can be v*{i8,i16,i32}.
multiclass SS3I_binop_rm_int<bits<8> opc, string OpcodeStr,
                             Intrinsic IntId128, OpndItins itins,
                             PatFrag ld_frag, bit Is2Addr = 1> {
  let isCommutable = 1 in
  def rr128 : SS38I<opc, MRMSrcReg, (outs VR128:$dst),
       (ins VR128:$src1, VR128:$src2),
       !if(Is2Addr,
         !strconcat(OpcodeStr, "\t{$src2, $dst|$dst, $src2}"),
         !strconcat(OpcodeStr, "\t{$src2, $src1, $dst|$dst, $src1, $src2}")),
       [(set VR128:$dst, (IntId128 VR128:$src1, VR128:$src2))]>,
       Sched<[itins.Sched]>;
  def rm128 : SS38I<opc, MRMSrcMem, (outs VR128:$dst),
       (ins VR128:$src1, i128mem:$src2),
       !if(Is2Addr,
         !strconcat(OpcodeStr, "\t{$src2, $dst|$dst, $src2}"),
         !strconcat(OpcodeStr, "\t{$src2, $src1, $dst|$dst, $src1, $src2}")),
       [(set VR128:$dst,
         (IntId128 VR128:$src1,
          (bitconvert (ld_frag addr:$src2))))]>,
       Sched<[itins.Sched.Folded, ReadAfterLd]>;
}

multiclass SS3I_binop_rm_int_y<bits<8> opc, string OpcodeStr,
                               Intrinsic IntId256,
                               X86FoldableSchedWrite Sched> {
  let isCommutable = 1 in
  def rr256 : SS38I<opc, MRMSrcReg, (outs VR256:$dst),
       (ins VR256:$src1, VR256:$src2),
       !strconcat(OpcodeStr, "\t{$src2, $src1, $dst|$dst, $src1, $src2}"),
       [(set VR256:$dst, (IntId256 VR256:$src1, VR256:$src2))]>,
       Sched<[Sched]>;
  def rm256 : SS38I<opc, MRMSrcMem, (outs VR256:$dst),
       (ins VR256:$src1, i256mem:$src2),
       !strconcat(OpcodeStr, "\t{$src2, $src1, $dst|$dst, $src1, $src2}"),
       [(set VR256:$dst,
         (IntId256 VR256:$src1, (bitconvert (loadv4i64 addr:$src2))))]>,
       Sched<[Sched.Folded, ReadAfterLd]>;
}

let ImmT = NoImm, Predicates = [HasAVX] in {
let isCommutable = 0 in {
  defm VPHADDW    : SS3I_binop_rm<0x01, "vphaddw", X86hadd, v8i16, VR128,
                                  loadv2i64, i128mem,
                                  SSE_PHADDSUBW, 0>, VEX_4V;
  defm VPHADDD    : SS3I_binop_rm<0x02, "vphaddd", X86hadd, v4i32, VR128,
                                  loadv2i64, i128mem,
                                  SSE_PHADDSUBD, 0>, VEX_4V;
  defm VPHSUBW    : SS3I_binop_rm<0x05, "vphsubw", X86hsub, v8i16, VR128,
                                  loadv2i64, i128mem,
                                  SSE_PHADDSUBW, 0>, VEX_4V;
  defm VPHSUBD    : SS3I_binop_rm<0x06, "vphsubd", X86hsub, v4i32, VR128,
                                  loadv2i64, i128mem,
                                  SSE_PHADDSUBD, 0>, VEX_4V;
  defm VPSIGNB    : SS3I_binop_rm<0x08, "vpsignb", X86psign, v16i8, VR128,
                                  loadv2i64, i128mem,
                                  SSE_PSIGN, 0>, VEX_4V;
  defm VPSIGNW    : SS3I_binop_rm<0x09, "vpsignw", X86psign, v8i16, VR128,
                                  loadv2i64, i128mem,
                                  SSE_PSIGN, 0>, VEX_4V;
  defm VPSIGND    : SS3I_binop_rm<0x0A, "vpsignd", X86psign, v4i32, VR128,
                                  loadv2i64, i128mem,
                                  SSE_PSIGN, 0>, VEX_4V;
  defm VPSHUFB    : SS3I_binop_rm<0x00, "vpshufb", X86pshufb, v16i8, VR128,
                                  loadv2i64, i128mem,
                                  SSE_PSHUFB, 0>, VEX_4V;
  defm VPHADDSW   : SS3I_binop_rm_int<0x03, "vphaddsw",
                                      int_x86_ssse3_phadd_sw_128,
                                      SSE_PHADDSUBSW, loadv2i64, 0>, VEX_4V;
  defm VPHSUBSW   : SS3I_binop_rm_int<0x07, "vphsubsw",
                                      int_x86_ssse3_phsub_sw_128,
                                      SSE_PHADDSUBSW, loadv2i64, 0>, VEX_4V;
  defm VPMADDUBSW : SS3I_binop_rm_int<0x04, "vpmaddubsw",
                                      int_x86_ssse3_pmadd_ub_sw_128,
                                      SSE_PMADD, loadv2i64, 0>, VEX_4V;
}
defm VPMULHRSW    : SS3I_binop_rm_int<0x0B, "vpmulhrsw",
                                      int_x86_ssse3_pmul_hr_sw_128,
                                      SSE_PMULHRSW, loadv2i64, 0>, VEX_4V;
}

let ImmT = NoImm, Predicates = [HasAVX2] in {
let isCommutable = 0 in {
  defm VPHADDWY   : SS3I_binop_rm<0x01, "vphaddw", X86hadd, v16i16, VR256,
                                  loadv4i64, i256mem,
                                  SSE_PHADDSUBW, 0>, VEX_4V, VEX_L;
  defm VPHADDDY   : SS3I_binop_rm<0x02, "vphaddd", X86hadd, v8i32, VR256,
                                  loadv4i64, i256mem,
                                  SSE_PHADDSUBW, 0>, VEX_4V, VEX_L;
  defm VPHSUBWY   : SS3I_binop_rm<0x05, "vphsubw", X86hsub, v16i16, VR256,
                                  loadv4i64, i256mem,
                                  SSE_PHADDSUBW, 0>, VEX_4V, VEX_L;
  defm VPHSUBDY   : SS3I_binop_rm<0x06, "vphsubd", X86hsub, v8i32, VR256,
                                  loadv4i64, i256mem,
                                  SSE_PHADDSUBW, 0>, VEX_4V, VEX_L;
  defm VPSIGNBY   : SS3I_binop_rm<0x08, "vpsignb", X86psign, v32i8, VR256,
                                  loadv4i64, i256mem,
                                  SSE_PHADDSUBW, 0>, VEX_4V, VEX_L;
  defm VPSIGNWY   : SS3I_binop_rm<0x09, "vpsignw", X86psign, v16i16, VR256,
                                  loadv4i64, i256mem,
                                  SSE_PHADDSUBW, 0>, VEX_4V, VEX_L;
  defm VPSIGNDY   : SS3I_binop_rm<0x0A, "vpsignd", X86psign, v8i32, VR256,
                                  loadv4i64, i256mem,
                                  SSE_PHADDSUBW, 0>, VEX_4V, VEX_L;
  defm VPSHUFBY   : SS3I_binop_rm<0x00, "vpshufb", X86pshufb, v32i8, VR256,
                                  loadv4i64, i256mem,
                                  SSE_PSHUFB, 0>, VEX_4V, VEX_L;
  defm VPHADDSW   : SS3I_binop_rm_int_y<0x03, "vphaddsw",
                                        int_x86_avx2_phadd_sw,
                                        WriteVecALU>, VEX_4V, VEX_L;
  defm VPHSUBSW   : SS3I_binop_rm_int_y<0x07, "vphsubsw",
                                        int_x86_avx2_phsub_sw,
                                        WriteVecALU>, VEX_4V, VEX_L;
  defm VPMADDUBSW : SS3I_binop_rm_int_y<0x04, "vpmaddubsw",
                                       int_x86_avx2_pmadd_ub_sw,
                                        WriteVecIMul>, VEX_4V, VEX_L;
}
defm VPMULHRSW    : SS3I_binop_rm_int_y<0x0B, "vpmulhrsw",
                                        int_x86_avx2_pmul_hr_sw,
                                        WriteVecIMul>, VEX_4V, VEX_L;
}

// None of these have i8 immediate fields.
let ImmT = NoImm, Constraints = "$src1 = $dst" in {
let isCommutable = 0 in {
  defm PHADDW    : SS3I_binop_rm<0x01, "phaddw", X86hadd, v8i16, VR128,
                                 memopv2i64, i128mem, SSE_PHADDSUBW>;
  defm PHADDD    : SS3I_binop_rm<0x02, "phaddd", X86hadd, v4i32, VR128,
                                 memopv2i64, i128mem, SSE_PHADDSUBD>;
  defm PHSUBW    : SS3I_binop_rm<0x05, "phsubw", X86hsub, v8i16, VR128,
                                 memopv2i64, i128mem, SSE_PHADDSUBW>;
  defm PHSUBD    : SS3I_binop_rm<0x06, "phsubd", X86hsub, v4i32, VR128,
                                 memopv2i64, i128mem, SSE_PHADDSUBD>;
  defm PSIGNB    : SS3I_binop_rm<0x08, "psignb", X86psign, v16i8, VR128,
                                 memopv2i64, i128mem, SSE_PSIGN>;
  defm PSIGNW    : SS3I_binop_rm<0x09, "psignw", X86psign, v8i16, VR128,
                                 memopv2i64, i128mem, SSE_PSIGN>;
  defm PSIGND    : SS3I_binop_rm<0x0A, "psignd", X86psign, v4i32, VR128,
                                 memopv2i64, i128mem, SSE_PSIGN>;
  defm PSHUFB    : SS3I_binop_rm<0x00, "pshufb", X86pshufb, v16i8, VR128,
                                 memopv2i64, i128mem, SSE_PSHUFB>;
  defm PHADDSW   : SS3I_binop_rm_int<0x03, "phaddsw",
                                     int_x86_ssse3_phadd_sw_128,
                                     SSE_PHADDSUBSW, memopv2i64>;
  defm PHSUBSW   : SS3I_binop_rm_int<0x07, "phsubsw",
                                     int_x86_ssse3_phsub_sw_128,
                                     SSE_PHADDSUBSW, memopv2i64>;
  defm PMADDUBSW : SS3I_binop_rm_int<0x04, "pmaddubsw",
                                     int_x86_ssse3_pmadd_ub_sw_128,
                                     SSE_PMADD, memopv2i64>;
}
defm PMULHRSW    : SS3I_binop_rm_int<0x0B, "pmulhrsw",
                                     int_x86_ssse3_pmul_hr_sw_128,
                                     SSE_PMULHRSW, memopv2i64>;
}

//===---------------------------------------------------------------------===//
// SSSE3 - Packed Align Instruction Patterns
//===---------------------------------------------------------------------===//

multiclass ssse3_palignr<string asm, bit Is2Addr = 1> {
  let hasSideEffects = 0 in {
  def R128rr : SS3AI<0x0F, MRMSrcReg, (outs VR128:$dst),
      (ins VR128:$src1, VR128:$src2, u8imm:$src3),
      !if(Is2Addr,
        !strconcat(asm, "\t{$src3, $src2, $dst|$dst, $src2, $src3}"),
        !strconcat(asm,
                  "\t{$src3, $src2, $src1, $dst|$dst, $src1, $src2, $src3}")),
      [], IIC_SSE_PALIGNRR>, Sched<[WriteShuffle]>;
  let mayLoad = 1 in
  def R128rm : SS3AI<0x0F, MRMSrcMem, (outs VR128:$dst),
      (ins VR128:$src1, i128mem:$src2, u8imm:$src3),
      !if(Is2Addr,
        !strconcat(asm, "\t{$src3, $src2, $dst|$dst, $src2, $src3}"),
        !strconcat(asm,
                  "\t{$src3, $src2, $src1, $dst|$dst, $src1, $src2, $src3}")),
      [], IIC_SSE_PALIGNRM>, Sched<[WriteShuffleLd, ReadAfterLd]>;
  }
}

multiclass ssse3_palignr_y<string asm, bit Is2Addr = 1> {
  let hasSideEffects = 0 in {
  def R256rr : SS3AI<0x0F, MRMSrcReg, (outs VR256:$dst),
      (ins VR256:$src1, VR256:$src2, u8imm:$src3),
      !strconcat(asm,
                 "\t{$src3, $src2, $src1, $dst|$dst, $src1, $src2, $src3}"),
      []>, Sched<[WriteShuffle]>;
  let mayLoad = 1 in
  def R256rm : SS3AI<0x0F, MRMSrcMem, (outs VR256:$dst),
      (ins VR256:$src1, i256mem:$src2, u8imm:$src3),
      !strconcat(asm,
                 "\t{$src3, $src2, $src1, $dst|$dst, $src1, $src2, $src3}"),
      []>, Sched<[WriteShuffleLd, ReadAfterLd]>;
  }
}

let Predicates = [HasAVX] in
  defm VPALIGN : ssse3_palignr<"vpalignr", 0>, VEX_4V;
let Predicates = [HasAVX2] in
  defm VPALIGN : ssse3_palignr_y<"vpalignr", 0>, VEX_4V, VEX_L;
let Constraints = "$src1 = $dst", Predicates = [UseSSSE3] in
  defm PALIGN : ssse3_palignr<"palignr">;

let Predicates = [HasAVX2] in {
def : Pat<(v8i32 (X86PAlignr VR256:$src1, VR256:$src2, (i8 imm:$imm))),
          (VPALIGNR256rr VR256:$src2, VR256:$src1, imm:$imm)>;
def : Pat<(v8f32 (X86PAlignr VR256:$src1, VR256:$src2, (i8 imm:$imm))),
          (VPALIGNR256rr VR256:$src2, VR256:$src1, imm:$imm)>;
def : Pat<(v16i16 (X86PAlignr VR256:$src1, VR256:$src2, (i8 imm:$imm))),
          (VPALIGNR256rr VR256:$src2, VR256:$src1, imm:$imm)>;
def : Pat<(v32i8 (X86PAlignr VR256:$src1, VR256:$src2, (i8 imm:$imm))),
          (VPALIGNR256rr VR256:$src2, VR256:$src1, imm:$imm)>;
}

let Predicates = [HasAVX] in {
def : Pat<(v4i32 (X86PAlignr VR128:$src1, VR128:$src2, (i8 imm:$imm))),
          (VPALIGNR128rr VR128:$src2, VR128:$src1, imm:$imm)>;
def : Pat<(v4f32 (X86PAlignr VR128:$src1, VR128:$src2, (i8 imm:$imm))),
          (VPALIGNR128rr VR128:$src2, VR128:$src1, imm:$imm)>;
def : Pat<(v8i16 (X86PAlignr VR128:$src1, VR128:$src2, (i8 imm:$imm))),
          (VPALIGNR128rr VR128:$src2, VR128:$src1, imm:$imm)>;
def : Pat<(v16i8 (X86PAlignr VR128:$src1, VR128:$src2, (i8 imm:$imm))),
          (VPALIGNR128rr VR128:$src2, VR128:$src1, imm:$imm)>;
}

let Predicates = [UseSSSE3] in {
def : Pat<(v4i32 (X86PAlignr VR128:$src1, VR128:$src2, (i8 imm:$imm))),
          (PALIGNR128rr VR128:$src2, VR128:$src1, imm:$imm)>;
def : Pat<(v4f32 (X86PAlignr VR128:$src1, VR128:$src2, (i8 imm:$imm))),
          (PALIGNR128rr VR128:$src2, VR128:$src1, imm:$imm)>;
def : Pat<(v8i16 (X86PAlignr VR128:$src1, VR128:$src2, (i8 imm:$imm))),
          (PALIGNR128rr VR128:$src2, VR128:$src1, imm:$imm)>;
def : Pat<(v16i8 (X86PAlignr VR128:$src1, VR128:$src2, (i8 imm:$imm))),
          (PALIGNR128rr VR128:$src2, VR128:$src1, imm:$imm)>;
}

//===---------------------------------------------------------------------===//
// SSSE3 - Thread synchronization
//===---------------------------------------------------------------------===//

let SchedRW = [WriteSystem] in {
let usesCustomInserter = 1 in {
def MONITOR : PseudoI<(outs), (ins i32mem:$src1, GR32:$src2, GR32:$src3),
                [(int_x86_sse3_monitor addr:$src1, GR32:$src2, GR32:$src3)]>,
                Requires<[HasSSE3]>;
}

let Uses = [EAX, ECX, EDX] in
def MONITORrrr : I<0x01, MRM_C8, (outs), (ins), "monitor", [], IIC_SSE_MONITOR>,
                 TB, Requires<[HasSSE3]>;
let Uses = [ECX, EAX] in
def MWAITrr   : I<0x01, MRM_C9, (outs), (ins), "mwait",
                [(int_x86_sse3_mwait ECX, EAX)], IIC_SSE_MWAIT>,
                TB, Requires<[HasSSE3]>;
} // SchedRW

def : InstAlias<"mwait\t{%eax, %ecx|ecx, eax}", (MWAITrr)>, Requires<[Not64BitMode]>;
def : InstAlias<"mwait\t{%rax, %rcx|rcx, rax}", (MWAITrr)>, Requires<[In64BitMode]>;

def : InstAlias<"monitor\t{%eax, %ecx, %edx|edx, ecx, eax}", (MONITORrrr)>,
      Requires<[Not64BitMode]>;
def : InstAlias<"monitor\t{%rax, %rcx, %rdx|rdx, rcx, rax}", (MONITORrrr)>,
      Requires<[In64BitMode]>;

//===----------------------------------------------------------------------===//
// SSE4.1 - Packed Move with Sign/Zero Extend
//===----------------------------------------------------------------------===//

multiclass SS41I_pmovx_rrrm<bits<8> opc, string OpcodeStr, X86MemOperand MemOp,
                          RegisterClass OutRC, RegisterClass InRC,
                          OpndItins itins> {
  def rr : SS48I<opc, MRMSrcReg, (outs OutRC:$dst), (ins InRC:$src),
                 !strconcat(OpcodeStr, "\t{$src, $dst|$dst, $src}"),
                 [], itins.rr>,
                 Sched<[itins.Sched]>;

  def rm : SS48I<opc, MRMSrcMem, (outs OutRC:$dst), (ins MemOp:$src),
                 !strconcat(OpcodeStr, "\t{$src, $dst|$dst, $src}"),
                 [],
                 itins.rm>, Sched<[itins.Sched.Folded]>;
}

multiclass SS41I_pmovx_rm_all<bits<8> opc, string OpcodeStr,
                          X86MemOperand MemOp, X86MemOperand MemYOp,
                          OpndItins SSEItins, OpndItins AVXItins,
                          OpndItins AVX2Itins> {
  defm NAME : SS41I_pmovx_rrrm<opc, OpcodeStr, MemOp, VR128, VR128, SSEItins>;
  let Predicates = [HasAVX] in
    defm V#NAME   : SS41I_pmovx_rrrm<opc, !strconcat("v", OpcodeStr), MemOp,
                                     VR128, VR128, AVXItins>, VEX;
  let Predicates = [HasAVX2] in
    defm V#NAME#Y : SS41I_pmovx_rrrm<opc, !strconcat("v", OpcodeStr), MemYOp,
                                     VR256, VR128, AVX2Itins>, VEX, VEX_L;
}

multiclass SS41I_pmovx_rm<bits<8> opc, string OpcodeStr,
                                X86MemOperand MemOp, X86MemOperand MemYOp> {
  defm PMOVSX#NAME : SS41I_pmovx_rm_all<opc, !strconcat("pmovsx", OpcodeStr),
                                        MemOp, MemYOp,
                                        SSE_INTALU_ITINS_SHUFF_P,
                                        DEFAULT_ITINS_SHUFFLESCHED,
                                        DEFAULT_ITINS_SHUFFLESCHED>;
  defm PMOVZX#NAME : SS41I_pmovx_rm_all<!add(opc, 0x10),
                                        !strconcat("pmovzx", OpcodeStr),
                                        MemOp, MemYOp,
                                        SSE_INTALU_ITINS_SHUFF_P,
                                        DEFAULT_ITINS_SHUFFLESCHED,
                                        DEFAULT_ITINS_SHUFFLESCHED>;
}

defm BW : SS41I_pmovx_rm<0x20, "bw", i64mem, i128mem>;
defm WD : SS41I_pmovx_rm<0x23, "wd", i64mem, i128mem>;
defm DQ : SS41I_pmovx_rm<0x25, "dq", i64mem, i128mem>;

defm BD : SS41I_pmovx_rm<0x21, "bd", i32mem, i64mem>;
defm WQ : SS41I_pmovx_rm<0x24, "wq", i32mem, i64mem>;

defm BQ : SS41I_pmovx_rm<0x22, "bq", i16mem, i32mem>;

// AVX2 Patterns
multiclass SS41I_pmovx_avx2_patterns<string OpcPrefix, string ExtTy, SDNode ExtOp> {
  // Register-Register patterns
  def : Pat<(v16i16 (ExtOp (v16i8 VR128:$src))),
            (!cast<I>(OpcPrefix#BWYrr) VR128:$src)>;
  def : Pat<(v8i32 (ExtOp (v16i8 VR128:$src))),
            (!cast<I>(OpcPrefix#BDYrr) VR128:$src)>;
  def : Pat<(v4i64 (ExtOp (v16i8 VR128:$src))),
            (!cast<I>(OpcPrefix#BQYrr) VR128:$src)>;

  def : Pat<(v8i32 (ExtOp (v8i16 VR128:$src))),
            (!cast<I>(OpcPrefix#WDYrr) VR128:$src)>;
  def : Pat<(v4i64 (ExtOp (v8i16 VR128:$src))),
            (!cast<I>(OpcPrefix#WQYrr) VR128:$src)>;

  def : Pat<(v4i64 (ExtOp (v4i32 VR128:$src))),
            (!cast<I>(OpcPrefix#DQYrr) VR128:$src)>;

  // On AVX2, we also support 256bit inputs.
  def : Pat<(v16i16 (ExtOp (v32i8 VR256:$src))),
            (!cast<I>(OpcPrefix#BWYrr) (EXTRACT_SUBREG VR256:$src, sub_xmm))>;
  def : Pat<(v8i32 (ExtOp (v32i8 VR256:$src))),
            (!cast<I>(OpcPrefix#BDYrr) (EXTRACT_SUBREG VR256:$src, sub_xmm))>;
  def : Pat<(v4i64 (ExtOp (v32i8 VR256:$src))),
            (!cast<I>(OpcPrefix#BQYrr) (EXTRACT_SUBREG VR256:$src, sub_xmm))>;

  def : Pat<(v8i32 (ExtOp (v16i16 VR256:$src))),
            (!cast<I>(OpcPrefix#WDYrr) (EXTRACT_SUBREG VR256:$src, sub_xmm))>;
  def : Pat<(v4i64 (ExtOp (v16i16 VR256:$src))),
            (!cast<I>(OpcPrefix#WQYrr) (EXTRACT_SUBREG VR256:$src, sub_xmm))>;

  def : Pat<(v4i64 (ExtOp (v8i32 VR256:$src))),
            (!cast<I>(OpcPrefix#DQYrr) (EXTRACT_SUBREG VR256:$src, sub_xmm))>;

  // Simple Register-Memory patterns
  def : Pat<(v16i16 (!cast<PatFrag>(ExtTy#"extloadvi8") addr:$src)),
            (!cast<I>(OpcPrefix#BWYrm) addr:$src)>;
  def : Pat<(v8i32 (!cast<PatFrag>(ExtTy#"extloadvi8") addr:$src)),
            (!cast<I>(OpcPrefix#BDYrm) addr:$src)>;
  def : Pat<(v4i64 (!cast<PatFrag>(ExtTy#"extloadvi8") addr:$src)),
            (!cast<I>(OpcPrefix#BQYrm) addr:$src)>;

  def : Pat<(v8i32 (!cast<PatFrag>(ExtTy#"extloadvi16") addr:$src)),
            (!cast<I>(OpcPrefix#WDYrm) addr:$src)>;
  def : Pat<(v4i64 (!cast<PatFrag>(ExtTy#"extloadvi16") addr:$src)),
            (!cast<I>(OpcPrefix#WQYrm) addr:$src)>;

  def : Pat<(v4i64 (!cast<PatFrag>(ExtTy#"extloadvi32") addr:$src)),
            (!cast<I>(OpcPrefix#DQYrm) addr:$src)>;

  // AVX2 Register-Memory patterns
  def : Pat<(v16i16 (ExtOp (bc_v16i8 (loadv2i64 addr:$src)))),
            (!cast<I>(OpcPrefix#BWYrm) addr:$src)>;
  def : Pat<(v16i16 (ExtOp (v16i8 (vzmovl_v2i64 addr:$src)))),
            (!cast<I>(OpcPrefix#BWYrm) addr:$src)>;
  def : Pat<(v16i16 (ExtOp (v16i8 (vzload_v2i64 addr:$src)))),
            (!cast<I>(OpcPrefix#BWYrm) addr:$src)>;
  def : Pat<(v16i16 (ExtOp (bc_v16i8 (loadv2i64 addr:$src)))),
            (!cast<I>(OpcPrefix#BWYrm) addr:$src)>;

  def : Pat<(v8i32 (ExtOp (bc_v16i8 (v2i64 (scalar_to_vector (loadi64 addr:$src)))))),
            (!cast<I>(OpcPrefix#BDYrm) addr:$src)>;
  def : Pat<(v8i32 (ExtOp (v16i8 (vzmovl_v2i64 addr:$src)))),
            (!cast<I>(OpcPrefix#BDYrm) addr:$src)>;
  def : Pat<(v8i32 (ExtOp (v16i8 (vzload_v2i64 addr:$src)))),
            (!cast<I>(OpcPrefix#BDYrm) addr:$src)>;
  def : Pat<(v8i32 (ExtOp (bc_v16i8 (loadv2i64 addr:$src)))),
            (!cast<I>(OpcPrefix#BDYrm) addr:$src)>;

  def : Pat<(v4i64 (ExtOp (bc_v16i8 (v4i32 (scalar_to_vector (loadi32 addr:$src)))))),
            (!cast<I>(OpcPrefix#BQYrm) addr:$src)>;
  def : Pat<(v4i64 (ExtOp (v16i8 (vzmovl_v4i32 addr:$src)))),
            (!cast<I>(OpcPrefix#BQYrm) addr:$src)>;
  def : Pat<(v4i64 (ExtOp (v16i8 (vzload_v2i64 addr:$src)))),
            (!cast<I>(OpcPrefix#BQYrm) addr:$src)>;
  def : Pat<(v4i64 (ExtOp (bc_v16i8 (loadv2i64 addr:$src)))),
            (!cast<I>(OpcPrefix#BQYrm) addr:$src)>;

  def : Pat<(v8i32 (ExtOp (bc_v8i16 (loadv2i64 addr:$src)))),
            (!cast<I>(OpcPrefix#WDYrm) addr:$src)>;
  def : Pat<(v8i32 (ExtOp (v8i16 (vzmovl_v2i64 addr:$src)))),
            (!cast<I>(OpcPrefix#WDYrm) addr:$src)>;
  def : Pat<(v8i32 (ExtOp (v8i16 (vzload_v2i64 addr:$src)))),
            (!cast<I>(OpcPrefix#WDYrm) addr:$src)>;
  def : Pat<(v8i32 (ExtOp (bc_v8i16 (loadv2i64 addr:$src)))),
            (!cast<I>(OpcPrefix#WDYrm) addr:$src)>;

  def : Pat<(v4i64 (ExtOp (bc_v8i16 (v2i64 (scalar_to_vector (loadi64 addr:$src)))))),
            (!cast<I>(OpcPrefix#WQYrm) addr:$src)>;
  def : Pat<(v4i64 (ExtOp (v8i16 (vzmovl_v2i64 addr:$src)))),
            (!cast<I>(OpcPrefix#WQYrm) addr:$src)>;
  def : Pat<(v4i64 (ExtOp (v8i16 (vzload_v2i64 addr:$src)))),
            (!cast<I>(OpcPrefix#WQYrm) addr:$src)>;
  def : Pat<(v4i64 (ExtOp (bc_v8i16 (loadv2i64 addr:$src)))),
            (!cast<I>(OpcPrefix#WQYrm) addr:$src)>;

  def : Pat<(v4i64 (ExtOp (bc_v4i32 (loadv2i64 addr:$src)))),
            (!cast<I>(OpcPrefix#DQYrm) addr:$src)>;
  def : Pat<(v4i64 (ExtOp (v4i32 (vzmovl_v2i64 addr:$src)))),
            (!cast<I>(OpcPrefix#DQYrm) addr:$src)>;
  def : Pat<(v4i64 (ExtOp (v4i32 (vzload_v2i64 addr:$src)))),
            (!cast<I>(OpcPrefix#DQYrm) addr:$src)>;
  def : Pat<(v4i64 (ExtOp (bc_v4i32 (loadv2i64 addr:$src)))),
            (!cast<I>(OpcPrefix#DQYrm) addr:$src)>;
}

let Predicates = [HasAVX2] in {
  defm : SS41I_pmovx_avx2_patterns<"VPMOVSX", "s", X86vsext>;
  defm : SS41I_pmovx_avx2_patterns<"VPMOVZX", "z", X86vzext>;
}

// SSE4.1/AVX patterns.
multiclass SS41I_pmovx_patterns<string OpcPrefix, string ExtTy,
                                SDNode ExtOp, PatFrag ExtLoad16> {
  def : Pat<(v8i16 (ExtOp (v16i8 VR128:$src))),
            (!cast<I>(OpcPrefix#BWrr) VR128:$src)>;
  def : Pat<(v4i32 (ExtOp (v16i8 VR128:$src))),
            (!cast<I>(OpcPrefix#BDrr) VR128:$src)>;
  def : Pat<(v2i64 (ExtOp (v16i8 VR128:$src))),
            (!cast<I>(OpcPrefix#BQrr) VR128:$src)>;

  def : Pat<(v4i32 (ExtOp (v8i16 VR128:$src))),
            (!cast<I>(OpcPrefix#WDrr) VR128:$src)>;
  def : Pat<(v2i64 (ExtOp (v8i16 VR128:$src))),
            (!cast<I>(OpcPrefix#WQrr) VR128:$src)>;

  def : Pat<(v2i64 (ExtOp (v4i32 VR128:$src))),
            (!cast<I>(OpcPrefix#DQrr) VR128:$src)>;

  def : Pat<(v8i16 (!cast<PatFrag>(ExtTy#"extloadvi8") addr:$src)),
            (!cast<I>(OpcPrefix#BWrm) addr:$src)>;
  def : Pat<(v4i32 (!cast<PatFrag>(ExtTy#"extloadvi8") addr:$src)),
            (!cast<I>(OpcPrefix#BDrm) addr:$src)>;
  def : Pat<(v2i64 (!cast<PatFrag>(ExtTy#"extloadvi8") addr:$src)),
            (!cast<I>(OpcPrefix#BQrm) addr:$src)>;

  def : Pat<(v4i32 (!cast<PatFrag>(ExtTy#"extloadvi16") addr:$src)),
            (!cast<I>(OpcPrefix#WDrm) addr:$src)>;
  def : Pat<(v2i64 (!cast<PatFrag>(ExtTy#"extloadvi16") addr:$src)),
            (!cast<I>(OpcPrefix#WQrm) addr:$src)>;

  def : Pat<(v2i64 (!cast<PatFrag>(ExtTy#"extloadvi32") addr:$src)),
            (!cast<I>(OpcPrefix#DQrm) addr:$src)>;

  def : Pat<(v8i16 (ExtOp (bc_v16i8 (v2i64 (scalar_to_vector (loadi64 addr:$src)))))),
            (!cast<I>(OpcPrefix#BWrm) addr:$src)>;
  def : Pat<(v8i16 (ExtOp (bc_v16i8 (v2f64 (scalar_to_vector (loadf64 addr:$src)))))),
            (!cast<I>(OpcPrefix#BWrm) addr:$src)>;
  def : Pat<(v8i16 (ExtOp (v16i8 (vzmovl_v2i64 addr:$src)))),
            (!cast<I>(OpcPrefix#BWrm) addr:$src)>;
  def : Pat<(v8i16 (ExtOp (v16i8 (vzload_v2i64 addr:$src)))),
            (!cast<I>(OpcPrefix#BWrm) addr:$src)>;
  def : Pat<(v8i16 (ExtOp (bc_v16i8 (loadv2i64 addr:$src)))),
            (!cast<I>(OpcPrefix#BWrm) addr:$src)>;

  def : Pat<(v4i32 (ExtOp (bc_v16i8 (v4i32 (scalar_to_vector (loadi32 addr:$src)))))),
            (!cast<I>(OpcPrefix#BDrm) addr:$src)>;
  def : Pat<(v4i32 (ExtOp (v16i8 (vzmovl_v4i32 addr:$src)))),
            (!cast<I>(OpcPrefix#BDrm) addr:$src)>;
  def : Pat<(v4i32 (ExtOp (v16i8 (vzload_v2i64 addr:$src)))),
            (!cast<I>(OpcPrefix#BDrm) addr:$src)>;
  def : Pat<(v4i32 (ExtOp (bc_v16i8 (loadv2i64 addr:$src)))),
            (!cast<I>(OpcPrefix#BDrm) addr:$src)>;

  def : Pat<(v2i64 (ExtOp (bc_v16i8 (v4i32 (scalar_to_vector (ExtLoad16 addr:$src)))))),
            (!cast<I>(OpcPrefix#BQrm) addr:$src)>;
  def : Pat<(v2i64 (ExtOp (v16i8 (vzmovl_v4i32 addr:$src)))),
            (!cast<I>(OpcPrefix#BQrm) addr:$src)>;
  def : Pat<(v2i64 (ExtOp (v16i8 (vzload_v2i64 addr:$src)))),
            (!cast<I>(OpcPrefix#BQrm) addr:$src)>;
  def : Pat<(v2i64 (ExtOp (bc_v16i8 (loadv2i64 addr:$src)))),
            (!cast<I>(OpcPrefix#BQrm) addr:$src)>;

  def : Pat<(v4i32 (ExtOp (bc_v8i16 (v2i64 (scalar_to_vector (loadi64 addr:$src)))))),
            (!cast<I>(OpcPrefix#WDrm) addr:$src)>;
  def : Pat<(v4i32 (ExtOp (bc_v8i16 (v2f64 (scalar_to_vector (loadf64 addr:$src)))))),
            (!cast<I>(OpcPrefix#WDrm) addr:$src)>;
  def : Pat<(v4i32 (ExtOp (v8i16 (vzmovl_v2i64 addr:$src)))),
            (!cast<I>(OpcPrefix#WDrm) addr:$src)>;
  def : Pat<(v4i32 (ExtOp (v8i16 (vzload_v2i64 addr:$src)))),
            (!cast<I>(OpcPrefix#WDrm) addr:$src)>;
  def : Pat<(v4i32 (ExtOp (bc_v8i16 (loadv2i64 addr:$src)))),
            (!cast<I>(OpcPrefix#WDrm) addr:$src)>;

  def : Pat<(v2i64 (ExtOp (bc_v8i16 (v4i32 (scalar_to_vector (loadi32 addr:$src)))))),
            (!cast<I>(OpcPrefix#WQrm) addr:$src)>;
  def : Pat<(v2i64 (ExtOp (v8i16 (vzmovl_v4i32 addr:$src)))),
            (!cast<I>(OpcPrefix#WQrm) addr:$src)>;
  def : Pat<(v2i64 (ExtOp (v8i16 (vzload_v2i64 addr:$src)))),
            (!cast<I>(OpcPrefix#WQrm) addr:$src)>;
  def : Pat<(v2i64 (ExtOp (bc_v8i16 (loadv2i64 addr:$src)))),
            (!cast<I>(OpcPrefix#WQrm) addr:$src)>;

  def : Pat<(v2i64 (ExtOp (bc_v4i32 (v2i64 (scalar_to_vector (loadi64 addr:$src)))))),
            (!cast<I>(OpcPrefix#DQrm) addr:$src)>;
  def : Pat<(v2i64 (ExtOp (bc_v4i32 (v2f64 (scalar_to_vector (loadf64 addr:$src)))))),
            (!cast<I>(OpcPrefix#DQrm) addr:$src)>;
  def : Pat<(v2i64 (ExtOp (v4i32 (vzmovl_v2i64 addr:$src)))),
            (!cast<I>(OpcPrefix#DQrm) addr:$src)>;
  def : Pat<(v2i64 (ExtOp (v4i32 (vzload_v2i64 addr:$src)))),
            (!cast<I>(OpcPrefix#DQrm) addr:$src)>;
  def : Pat<(v2i64 (ExtOp (bc_v4i32 (loadv2i64 addr:$src)))),
            (!cast<I>(OpcPrefix#DQrm) addr:$src)>;
}

let Predicates = [HasAVX] in {
  defm : SS41I_pmovx_patterns<"VPMOVSX", "s", X86vsext, extloadi32i16>;
  defm : SS41I_pmovx_patterns<"VPMOVZX", "z", X86vzext, loadi16_anyext>;
}

let Predicates = [UseSSE41] in {
  defm : SS41I_pmovx_patterns<"PMOVSX", "s", X86vsext, extloadi32i16>;
  defm : SS41I_pmovx_patterns<"PMOVZX", "z", X86vzext, loadi16_anyext>;
}

//===----------------------------------------------------------------------===//
// SSE4.1 - Extract Instructions
//===----------------------------------------------------------------------===//

/// SS41I_binop_ext8 - SSE 4.1 extract 8 bits to 32 bit reg or 8 bit mem
multiclass SS41I_extract8<bits<8> opc, string OpcodeStr> {
  def rr : SS4AIi8<opc, MRMDestReg, (outs GR32orGR64:$dst),
                 (ins VR128:$src1, u8imm:$src2),
                 !strconcat(OpcodeStr,
                            "\t{$src2, $src1, $dst|$dst, $src1, $src2}"),
                 [(set GR32orGR64:$dst, (X86pextrb (v16i8 VR128:$src1),
                                         imm:$src2))]>,
                  Sched<[WriteShuffle]>;
  let hasSideEffects = 0, mayStore = 1,
      SchedRW = [WriteShuffleLd, WriteRMW] in
  def mr : SS4AIi8<opc, MRMDestMem, (outs),
                 (ins i8mem:$dst, VR128:$src1, u8imm:$src2),
                 !strconcat(OpcodeStr,
                            "\t{$src2, $src1, $dst|$dst, $src1, $src2}"),
                 [(store (i8 (trunc (assertzext (X86pextrb (v16i8 VR128:$src1),
                                                 imm:$src2)))), addr:$dst)]>;
}

let Predicates = [HasAVX] in
  defm VPEXTRB : SS41I_extract8<0x14, "vpextrb">, VEX;

defm PEXTRB      : SS41I_extract8<0x14, "pextrb">;


/// SS41I_extract16 - SSE 4.1 extract 16 bits to memory destination
multiclass SS41I_extract16<bits<8> opc, string OpcodeStr> {
  let isCodeGenOnly = 1, ForceDisassemble = 1, hasSideEffects = 0 in
  def rr_REV : SS4AIi8<opc, MRMDestReg, (outs GR32orGR64:$dst),
                   (ins VR128:$src1, u8imm:$src2),
                   !strconcat(OpcodeStr,
                   "\t{$src2, $src1, $dst|$dst, $src1, $src2}"),
                   []>, Sched<[WriteShuffle]>;

  let hasSideEffects = 0, mayStore = 1,
      SchedRW = [WriteShuffleLd, WriteRMW] in
  def mr : SS4AIi8<opc, MRMDestMem, (outs),
                 (ins i16mem:$dst, VR128:$src1, u8imm:$src2),
                 !strconcat(OpcodeStr,
                  "\t{$src2, $src1, $dst|$dst, $src1, $src2}"),
                 [(store (i16 (trunc (assertzext (X86pextrw (v8i16 VR128:$src1),
                                                  imm:$src2)))), addr:$dst)]>;
}

let Predicates = [HasAVX] in
  defm VPEXTRW : SS41I_extract16<0x15, "vpextrw">, VEX;

defm PEXTRW      : SS41I_extract16<0x15, "pextrw">;


/// SS41I_extract32 - SSE 4.1 extract 32 bits to int reg or memory destination
multiclass SS41I_extract32<bits<8> opc, string OpcodeStr> {
  def rr : SS4AIi8<opc, MRMDestReg, (outs GR32:$dst),
                 (ins VR128:$src1, u8imm:$src2),
                 !strconcat(OpcodeStr,
                  "\t{$src2, $src1, $dst|$dst, $src1, $src2}"),
                 [(set GR32:$dst,
                  (extractelt (v4i32 VR128:$src1), imm:$src2))]>,
                  Sched<[WriteShuffle]>;
  let SchedRW = [WriteShuffleLd, WriteRMW] in
  def mr : SS4AIi8<opc, MRMDestMem, (outs),
                 (ins i32mem:$dst, VR128:$src1, u8imm:$src2),
                 !strconcat(OpcodeStr,
                  "\t{$src2, $src1, $dst|$dst, $src1, $src2}"),
                 [(store (extractelt (v4i32 VR128:$src1), imm:$src2),
                          addr:$dst)]>;
}

let Predicates = [HasAVX] in
  defm VPEXTRD : SS41I_extract32<0x16, "vpextrd">, VEX;

defm PEXTRD      : SS41I_extract32<0x16, "pextrd">;

/// SS41I_extract32 - SSE 4.1 extract 32 bits to int reg or memory destination
multiclass SS41I_extract64<bits<8> opc, string OpcodeStr> {
  def rr : SS4AIi8<opc, MRMDestReg, (outs GR64:$dst),
                 (ins VR128:$src1, u8imm:$src2),
                 !strconcat(OpcodeStr,
                  "\t{$src2, $src1, $dst|$dst, $src1, $src2}"),
                 [(set GR64:$dst,
                  (extractelt (v2i64 VR128:$src1), imm:$src2))]>,
                  Sched<[WriteShuffle]>, REX_W;
  let SchedRW = [WriteShuffleLd, WriteRMW] in
  def mr : SS4AIi8<opc, MRMDestMem, (outs),
                 (ins i64mem:$dst, VR128:$src1, u8imm:$src2),
                 !strconcat(OpcodeStr,
                  "\t{$src2, $src1, $dst|$dst, $src1, $src2}"),
                 [(store (extractelt (v2i64 VR128:$src1), imm:$src2),
                          addr:$dst)]>, REX_W;
}

let Predicates = [HasAVX] in
  defm VPEXTRQ : SS41I_extract64<0x16, "vpextrq">, VEX, VEX_W;

defm PEXTRQ      : SS41I_extract64<0x16, "pextrq">;

/// SS41I_extractf32 - SSE 4.1 extract 32 bits fp value to int reg or memory
/// destination
multiclass SS41I_extractf32<bits<8> opc, string OpcodeStr,
                            OpndItins itins = DEFAULT_ITINS> {
  def rr : SS4AIi8<opc, MRMDestReg, (outs GR32orGR64:$dst),
                 (ins VR128:$src1, u8imm:$src2),
                 !strconcat(OpcodeStr,
                  "\t{$src2, $src1, $dst|$dst, $src1, $src2}"),
                 [(set GR32orGR64:$dst,
                    (extractelt (bc_v4i32 (v4f32 VR128:$src1)), imm:$src2))],
                    itins.rr>, Sched<[WriteFBlend]>;
  let SchedRW = [WriteFBlendLd, WriteRMW] in
  def mr : SS4AIi8<opc, MRMDestMem, (outs),
                 (ins f32mem:$dst, VR128:$src1, u8imm:$src2),
                 !strconcat(OpcodeStr,
                  "\t{$src2, $src1, $dst|$dst, $src1, $src2}"),
                 [(store (extractelt (bc_v4i32 (v4f32 VR128:$src1)), imm:$src2),
                          addr:$dst)], itins.rm>;
}

let ExeDomain = SSEPackedSingle in {
  let Predicates = [UseAVX] in
    defm VEXTRACTPS : SS41I_extractf32<0x17, "vextractps">, VEX;
  defm EXTRACTPS   : SS41I_extractf32<0x17, "extractps", SSE_EXTRACT_ITINS>;
}

// Also match an EXTRACTPS store when the store is done as f32 instead of i32.
def : Pat<(store (f32 (bitconvert (extractelt (bc_v4i32 (v4f32 VR128:$src1)),
                                              imm:$src2))),
                 addr:$dst),
          (VEXTRACTPSmr addr:$dst, VR128:$src1, imm:$src2)>,
          Requires<[HasAVX]>;
def : Pat<(store (f32 (bitconvert (extractelt (bc_v4i32 (v4f32 VR128:$src1)),
                                              imm:$src2))),
                 addr:$dst),
          (EXTRACTPSmr addr:$dst, VR128:$src1, imm:$src2)>,
          Requires<[UseSSE41]>;

//===----------------------------------------------------------------------===//
// SSE4.1 - Insert Instructions
//===----------------------------------------------------------------------===//

multiclass SS41I_insert8<bits<8> opc, string asm, bit Is2Addr = 1> {
  def rr : SS4AIi8<opc, MRMSrcReg, (outs VR128:$dst),
      (ins VR128:$src1, GR32orGR64:$src2, u8imm:$src3),
      !if(Is2Addr,
        !strconcat(asm, "\t{$src3, $src2, $dst|$dst, $src2, $src3}"),
        !strconcat(asm,
                   "\t{$src3, $src2, $src1, $dst|$dst, $src1, $src2, $src3}")),
      [(set VR128:$dst,
        (X86pinsrb VR128:$src1, GR32orGR64:$src2, imm:$src3))]>,
      Sched<[WriteShuffle]>;
  def rm : SS4AIi8<opc, MRMSrcMem, (outs VR128:$dst),
      (ins VR128:$src1, i8mem:$src2, u8imm:$src3),
      !if(Is2Addr,
        !strconcat(asm, "\t{$src3, $src2, $dst|$dst, $src2, $src3}"),
        !strconcat(asm,
                   "\t{$src3, $src2, $src1, $dst|$dst, $src1, $src2, $src3}")),
      [(set VR128:$dst,
        (X86pinsrb VR128:$src1, (extloadi8 addr:$src2),
                   imm:$src3))]>, Sched<[WriteShuffleLd, ReadAfterLd]>;
}

let Predicates = [HasAVX] in
  defm VPINSRB : SS41I_insert8<0x20, "vpinsrb", 0>, VEX_4V;
let Constraints = "$src1 = $dst" in
  defm PINSRB  : SS41I_insert8<0x20, "pinsrb">;

multiclass SS41I_insert32<bits<8> opc, string asm, bit Is2Addr = 1> {
  def rr : SS4AIi8<opc, MRMSrcReg, (outs VR128:$dst),
      (ins VR128:$src1, GR32:$src2, u8imm:$src3),
      !if(Is2Addr,
        !strconcat(asm, "\t{$src3, $src2, $dst|$dst, $src2, $src3}"),
        !strconcat(asm,
                   "\t{$src3, $src2, $src1, $dst|$dst, $src1, $src2, $src3}")),
      [(set VR128:$dst,
        (v4i32 (insertelt VR128:$src1, GR32:$src2, imm:$src3)))]>,
      Sched<[WriteShuffle]>;
  def rm : SS4AIi8<opc, MRMSrcMem, (outs VR128:$dst),
      (ins VR128:$src1, i32mem:$src2, u8imm:$src3),
      !if(Is2Addr,
        !strconcat(asm, "\t{$src3, $src2, $dst|$dst, $src2, $src3}"),
        !strconcat(asm,
                   "\t{$src3, $src2, $src1, $dst|$dst, $src1, $src2, $src3}")),
      [(set VR128:$dst,
        (v4i32 (insertelt VR128:$src1, (loadi32 addr:$src2),
                          imm:$src3)))]>, Sched<[WriteShuffleLd, ReadAfterLd]>;
}

let Predicates = [HasAVX] in
  defm VPINSRD : SS41I_insert32<0x22, "vpinsrd", 0>, VEX_4V;
let Constraints = "$src1 = $dst" in
  defm PINSRD : SS41I_insert32<0x22, "pinsrd">;

multiclass SS41I_insert64<bits<8> opc, string asm, bit Is2Addr = 1> {
  def rr : SS4AIi8<opc, MRMSrcReg, (outs VR128:$dst),
      (ins VR128:$src1, GR64:$src2, u8imm:$src3),
      !if(Is2Addr,
        !strconcat(asm, "\t{$src3, $src2, $dst|$dst, $src2, $src3}"),
        !strconcat(asm,
                   "\t{$src3, $src2, $src1, $dst|$dst, $src1, $src2, $src3}")),
      [(set VR128:$dst,
        (v2i64 (insertelt VR128:$src1, GR64:$src2, imm:$src3)))]>,
      Sched<[WriteShuffle]>;
  def rm : SS4AIi8<opc, MRMSrcMem, (outs VR128:$dst),
      (ins VR128:$src1, i64mem:$src2, u8imm:$src3),
      !if(Is2Addr,
        !strconcat(asm, "\t{$src3, $src2, $dst|$dst, $src2, $src3}"),
        !strconcat(asm,
                   "\t{$src3, $src2, $src1, $dst|$dst, $src1, $src2, $src3}")),
      [(set VR128:$dst,
        (v2i64 (insertelt VR128:$src1, (loadi64 addr:$src2),
                          imm:$src3)))]>, Sched<[WriteShuffleLd, ReadAfterLd]>;
}

let Predicates = [HasAVX] in
  defm VPINSRQ : SS41I_insert64<0x22, "vpinsrq", 0>, VEX_4V, VEX_W;
let Constraints = "$src1 = $dst" in
  defm PINSRQ : SS41I_insert64<0x22, "pinsrq">, REX_W;

// insertps has a few different modes, there's the first two here below which
// are optimized inserts that won't zero arbitrary elements in the destination
// vector. The next one matches the intrinsic and could zero arbitrary elements
// in the target vector.
multiclass SS41I_insertf32<bits<8> opc, string asm, bit Is2Addr = 1,
                           OpndItins itins = DEFAULT_ITINS> {
  def rr : SS4AIi8<opc, MRMSrcReg, (outs VR128:$dst),
<<<<<<< HEAD
      (ins VR128:$src1, VR128:$src2, i8imm:$src3),
=======
      (ins VR128:$src1, VR128:$src2, u8imm:$src3),
>>>>>>> 969bfdfe
      !if(Is2Addr,
        !strconcat(asm, "\t{$src3, $src2, $dst|$dst, $src2, $src3}"),
        !strconcat(asm,
                   "\t{$src3, $src2, $src1, $dst|$dst, $src1, $src2, $src3}")),
      [(set VR128:$dst,
        (X86insertps VR128:$src1, VR128:$src2, imm:$src3))], itins.rr>,
      Sched<[WriteFShuffle]>;
  def rm : SS4AIi8<opc, MRMSrcMem, (outs VR128:$dst),
<<<<<<< HEAD
      (ins VR128:$src1, f32mem:$src2, i8imm:$src3),
=======
      (ins VR128:$src1, f32mem:$src2, u8imm:$src3),
>>>>>>> 969bfdfe
      !if(Is2Addr,
        !strconcat(asm, "\t{$src3, $src2, $dst|$dst, $src2, $src3}"),
        !strconcat(asm,
                   "\t{$src3, $src2, $src1, $dst|$dst, $src1, $src2, $src3}")),
      [(set VR128:$dst,
        (X86insertps VR128:$src1,
                   (v4f32 (scalar_to_vector (loadf32 addr:$src2))),
                    imm:$src3))], itins.rm>,
      Sched<[WriteFShuffleLd, ReadAfterLd]>;
}

let ExeDomain = SSEPackedSingle in {
  let Predicates = [UseAVX] in
    defm VINSERTPS : SS41I_insertf32<0x21, "vinsertps", 0>, VEX_4V;
  let Constraints = "$src1 = $dst" in
    defm INSERTPS : SS41I_insertf32<0x21, "insertps", 1, SSE_INSERT_ITINS>;
}

let Predicates = [UseSSE41] in {
  // If we're inserting an element from a load or a null pshuf of a load,
  // fold the load into the insertps instruction.
  def : Pat<(v4f32 (X86insertps (v4f32 VR128:$src1), (X86PShufd (v4f32
                       (scalar_to_vector (loadf32 addr:$src2))), (i8 0)),
                   imm:$src3)),
            (INSERTPSrm VR128:$src1, addr:$src2, imm:$src3)>;
  def : Pat<(v4f32 (X86insertps (v4f32 VR128:$src1), (X86PShufd
                      (loadv4f32 addr:$src2), (i8 0)), imm:$src3)),
            (INSERTPSrm VR128:$src1, addr:$src2, imm:$src3)>;
}

let Predicates = [UseAVX] in {
  // If we're inserting an element from a vbroadcast of a load, fold the
  // load into the X86insertps instruction.
  def : Pat<(v4f32 (X86insertps (v4f32 VR128:$src1),
                (X86VBroadcast (loadf32 addr:$src2)), imm:$src3)),
            (VINSERTPSrm VR128:$src1, addr:$src2, imm:$src3)>;
  def : Pat<(v4f32 (X86insertps (v4f32 VR128:$src1),
                (X86VBroadcast (loadv4f32 addr:$src2)), imm:$src3)),
            (VINSERTPSrm VR128:$src1, addr:$src2, imm:$src3)>;
}

//===----------------------------------------------------------------------===//
// SSE4.1 - Round Instructions
//===----------------------------------------------------------------------===//

multiclass sse41_fp_unop_rm<bits<8> opcps, bits<8> opcpd, string OpcodeStr,
                            X86MemOperand x86memop, RegisterClass RC,
                            PatFrag mem_frag32, PatFrag mem_frag64,
                            Intrinsic V4F32Int, Intrinsic V2F64Int> {
let ExeDomain = SSEPackedSingle in {
  // Intrinsic operation, reg.
  // Vector intrinsic operation, reg
  def PSr : SS4AIi8<opcps, MRMSrcReg,
                    (outs RC:$dst), (ins RC:$src1, i32u8imm:$src2),
                    !strconcat(OpcodeStr,
                    "ps\t{$src2, $src1, $dst|$dst, $src1, $src2}"),
                    [(set RC:$dst, (V4F32Int RC:$src1, imm:$src2))],
                    IIC_SSE_ROUNDPS_REG>, Sched<[WriteFAdd]>;

  // Vector intrinsic operation, mem
  def PSm : SS4AIi8<opcps, MRMSrcMem,
                    (outs RC:$dst), (ins x86memop:$src1, i32u8imm:$src2),
                    !strconcat(OpcodeStr,
                    "ps\t{$src2, $src1, $dst|$dst, $src1, $src2}"),
                    [(set RC:$dst,
                          (V4F32Int (mem_frag32 addr:$src1),imm:$src2))],
                          IIC_SSE_ROUNDPS_MEM>, Sched<[WriteFAddLd]>;
} // ExeDomain = SSEPackedSingle

let ExeDomain = SSEPackedDouble in {
  // Vector intrinsic operation, reg
  def PDr : SS4AIi8<opcpd, MRMSrcReg,
                    (outs RC:$dst), (ins RC:$src1, i32u8imm:$src2),
                    !strconcat(OpcodeStr,
                    "pd\t{$src2, $src1, $dst|$dst, $src1, $src2}"),
                    [(set RC:$dst, (V2F64Int RC:$src1, imm:$src2))],
                    IIC_SSE_ROUNDPS_REG>, Sched<[WriteFAdd]>;

  // Vector intrinsic operation, mem
  def PDm : SS4AIi8<opcpd, MRMSrcMem,
                    (outs RC:$dst), (ins x86memop:$src1, i32u8imm:$src2),
                    !strconcat(OpcodeStr,
                    "pd\t{$src2, $src1, $dst|$dst, $src1, $src2}"),
                    [(set RC:$dst,
                          (V2F64Int (mem_frag64 addr:$src1),imm:$src2))],
                          IIC_SSE_ROUNDPS_REG>, Sched<[WriteFAddLd]>;
} // ExeDomain = SSEPackedDouble
}

multiclass sse41_fp_binop_rm<bits<8> opcss, bits<8> opcsd,
                            string OpcodeStr,
                            Intrinsic F32Int,
                            Intrinsic F64Int, bit Is2Addr = 1> {
let ExeDomain = GenericDomain in {
  // Operation, reg.
  let hasSideEffects = 0 in
  def SSr : SS4AIi8<opcss, MRMSrcReg,
      (outs FR32:$dst), (ins FR32:$src1, FR32:$src2, i32u8imm:$src3),
      !if(Is2Addr,
          !strconcat(OpcodeStr,
              "ss\t{$src3, $src2, $dst|$dst, $src2, $src3}"),
          !strconcat(OpcodeStr,
              "ss\t{$src3, $src2, $src1, $dst|$dst, $src1, $src2, $src3}")),
      []>, Sched<[WriteFAdd]>;

  // Intrinsic operation, reg.
  let isCodeGenOnly = 1 in
  def SSr_Int : SS4AIi8<opcss, MRMSrcReg,
        (outs VR128:$dst), (ins VR128:$src1, VR128:$src2, i32u8imm:$src3),
        !if(Is2Addr,
            !strconcat(OpcodeStr,
                "ss\t{$src3, $src2, $dst|$dst, $src2, $src3}"),
            !strconcat(OpcodeStr,
                "ss\t{$src3, $src2, $src1, $dst|$dst, $src1, $src2, $src3}")),
        [(set VR128:$dst, (F32Int VR128:$src1, VR128:$src2, imm:$src3))]>,
        Sched<[WriteFAdd]>;

  // Intrinsic operation, mem.
  def SSm : SS4AIi8<opcss, MRMSrcMem,
        (outs VR128:$dst), (ins VR128:$src1, ssmem:$src2, i32u8imm:$src3),
        !if(Is2Addr,
            !strconcat(OpcodeStr,
                "ss\t{$src3, $src2, $dst|$dst, $src2, $src3}"),
            !strconcat(OpcodeStr,
                "ss\t{$src3, $src2, $src1, $dst|$dst, $src1, $src2, $src3}")),
        [(set VR128:$dst,
             (F32Int VR128:$src1, sse_load_f32:$src2, imm:$src3))]>,
        Sched<[WriteFAddLd, ReadAfterLd]>;

  // Operation, reg.
  let hasSideEffects = 0 in
  def SDr : SS4AIi8<opcsd, MRMSrcReg,
        (outs FR64:$dst), (ins FR64:$src1, FR64:$src2, i32u8imm:$src3),
        !if(Is2Addr,
            !strconcat(OpcodeStr,
                "sd\t{$src3, $src2, $dst|$dst, $src2, $src3}"),
            !strconcat(OpcodeStr,
                "sd\t{$src3, $src2, $src1, $dst|$dst, $src1, $src2, $src3}")),
        []>, Sched<[WriteFAdd]>;

  // Intrinsic operation, reg.
  let isCodeGenOnly = 1 in
  def SDr_Int : SS4AIi8<opcsd, MRMSrcReg,
        (outs VR128:$dst), (ins VR128:$src1, VR128:$src2, i32u8imm:$src3),
        !if(Is2Addr,
            !strconcat(OpcodeStr,
                "sd\t{$src3, $src2, $dst|$dst, $src2, $src3}"),
            !strconcat(OpcodeStr,
                "sd\t{$src3, $src2, $src1, $dst|$dst, $src1, $src2, $src3}")),
        [(set VR128:$dst, (F64Int VR128:$src1, VR128:$src2, imm:$src3))]>,
        Sched<[WriteFAdd]>;

  // Intrinsic operation, mem.
  def SDm : SS4AIi8<opcsd, MRMSrcMem,
        (outs VR128:$dst), (ins VR128:$src1, sdmem:$src2, i32u8imm:$src3),
        !if(Is2Addr,
            !strconcat(OpcodeStr,
                "sd\t{$src3, $src2, $dst|$dst, $src2, $src3}"),
            !strconcat(OpcodeStr,
                "sd\t{$src3, $src2, $src1, $dst|$dst, $src1, $src2, $src3}")),
        [(set VR128:$dst,
              (F64Int VR128:$src1, sse_load_f64:$src2, imm:$src3))]>,
        Sched<[WriteFAddLd, ReadAfterLd]>;
} // ExeDomain = GenericDomain
}

// FP round - roundss, roundps, roundsd, roundpd
let Predicates = [HasAVX] in {
  // Intrinsic form
  defm VROUND  : sse41_fp_unop_rm<0x08, 0x09, "vround", f128mem, VR128,
                                  loadv4f32, loadv2f64,
                                  int_x86_sse41_round_ps,
                                  int_x86_sse41_round_pd>, VEX;
  defm VROUNDY : sse41_fp_unop_rm<0x08, 0x09, "vround", f256mem, VR256,
                                  loadv8f32, loadv4f64,
                                  int_x86_avx_round_ps_256,
                                  int_x86_avx_round_pd_256>, VEX, VEX_L;
  defm VROUND  : sse41_fp_binop_rm<0x0A, 0x0B, "vround",
                                  int_x86_sse41_round_ss,
                                  int_x86_sse41_round_sd, 0>, VEX_4V, VEX_LIG;
}

let Predicates = [UseAVX] in {
  def : Pat<(ffloor FR32:$src),
            (VROUNDSSr (f32 (IMPLICIT_DEF)), FR32:$src, (i32 0x1))>;
  def : Pat<(f64 (ffloor FR64:$src)),
            (VROUNDSDr (f64 (IMPLICIT_DEF)), FR64:$src, (i32 0x1))>;
  def : Pat<(f32 (fnearbyint FR32:$src)),
            (VROUNDSSr (f32 (IMPLICIT_DEF)), FR32:$src, (i32 0xC))>;
  def : Pat<(f64 (fnearbyint FR64:$src)),
            (VROUNDSDr (f64 (IMPLICIT_DEF)), FR64:$src, (i32 0xC))>;
  def : Pat<(f32 (fceil FR32:$src)),
            (VROUNDSSr (f32 (IMPLICIT_DEF)), FR32:$src, (i32 0x2))>;
  def : Pat<(f64 (fceil FR64:$src)),
            (VROUNDSDr (f64 (IMPLICIT_DEF)), FR64:$src, (i32 0x2))>;
  def : Pat<(f32 (frint FR32:$src)),
            (VROUNDSSr (f32 (IMPLICIT_DEF)), FR32:$src, (i32 0x4))>;
  def : Pat<(f64 (frint FR64:$src)),
            (VROUNDSDr (f64 (IMPLICIT_DEF)), FR64:$src, (i32 0x4))>;
  def : Pat<(f32 (ftrunc FR32:$src)),
            (VROUNDSSr (f32 (IMPLICIT_DEF)), FR32:$src, (i32 0x3))>;
  def : Pat<(f64 (ftrunc FR64:$src)),
            (VROUNDSDr (f64 (IMPLICIT_DEF)), FR64:$src, (i32 0x3))>;
}

let Predicates = [HasAVX] in {
  def : Pat<(v4f32 (ffloor VR128:$src)),
            (VROUNDPSr VR128:$src, (i32 0x1))>;
  def : Pat<(v4f32 (fnearbyint VR128:$src)),
            (VROUNDPSr VR128:$src, (i32 0xC))>;
  def : Pat<(v4f32 (fceil VR128:$src)),
            (VROUNDPSr VR128:$src, (i32 0x2))>;
  def : Pat<(v4f32 (frint VR128:$src)),
            (VROUNDPSr VR128:$src, (i32 0x4))>;
  def : Pat<(v4f32 (ftrunc VR128:$src)),
            (VROUNDPSr VR128:$src, (i32 0x3))>;

  def : Pat<(v2f64 (ffloor VR128:$src)),
            (VROUNDPDr VR128:$src, (i32 0x1))>;
  def : Pat<(v2f64 (fnearbyint VR128:$src)),
            (VROUNDPDr VR128:$src, (i32 0xC))>;
  def : Pat<(v2f64 (fceil VR128:$src)),
            (VROUNDPDr VR128:$src, (i32 0x2))>;
  def : Pat<(v2f64 (frint VR128:$src)),
            (VROUNDPDr VR128:$src, (i32 0x4))>;
  def : Pat<(v2f64 (ftrunc VR128:$src)),
            (VROUNDPDr VR128:$src, (i32 0x3))>;

  def : Pat<(v8f32 (ffloor VR256:$src)),
            (VROUNDYPSr VR256:$src, (i32 0x1))>;
  def : Pat<(v8f32 (fnearbyint VR256:$src)),
            (VROUNDYPSr VR256:$src, (i32 0xC))>;
  def : Pat<(v8f32 (fceil VR256:$src)),
            (VROUNDYPSr VR256:$src, (i32 0x2))>;
  def : Pat<(v8f32 (frint VR256:$src)),
            (VROUNDYPSr VR256:$src, (i32 0x4))>;
  def : Pat<(v8f32 (ftrunc VR256:$src)),
            (VROUNDYPSr VR256:$src, (i32 0x3))>;

  def : Pat<(v4f64 (ffloor VR256:$src)),
            (VROUNDYPDr VR256:$src, (i32 0x1))>;
  def : Pat<(v4f64 (fnearbyint VR256:$src)),
            (VROUNDYPDr VR256:$src, (i32 0xC))>;
  def : Pat<(v4f64 (fceil VR256:$src)),
            (VROUNDYPDr VR256:$src, (i32 0x2))>;
  def : Pat<(v4f64 (frint VR256:$src)),
            (VROUNDYPDr VR256:$src, (i32 0x4))>;
  def : Pat<(v4f64 (ftrunc VR256:$src)),
            (VROUNDYPDr VR256:$src, (i32 0x3))>;
}

defm ROUND  : sse41_fp_unop_rm<0x08, 0x09, "round", f128mem, VR128,
                               memopv4f32, memopv2f64,
                               int_x86_sse41_round_ps, int_x86_sse41_round_pd>;
let Constraints = "$src1 = $dst" in
defm ROUND  : sse41_fp_binop_rm<0x0A, 0x0B, "round",
                               int_x86_sse41_round_ss, int_x86_sse41_round_sd>;

let Predicates = [UseSSE41] in {
  def : Pat<(ffloor FR32:$src),
            (ROUNDSSr (f32 (IMPLICIT_DEF)), FR32:$src, (i32 0x1))>;
  def : Pat<(f64 (ffloor FR64:$src)),
            (ROUNDSDr (f64 (IMPLICIT_DEF)), FR64:$src, (i32 0x1))>;
  def : Pat<(f32 (fnearbyint FR32:$src)),
            (ROUNDSSr (f32 (IMPLICIT_DEF)), FR32:$src, (i32 0xC))>;
  def : Pat<(f64 (fnearbyint FR64:$src)),
            (ROUNDSDr (f64 (IMPLICIT_DEF)), FR64:$src, (i32 0xC))>;
  def : Pat<(f32 (fceil FR32:$src)),
            (ROUNDSSr (f32 (IMPLICIT_DEF)), FR32:$src, (i32 0x2))>;
  def : Pat<(f64 (fceil FR64:$src)),
            (ROUNDSDr (f64 (IMPLICIT_DEF)), FR64:$src, (i32 0x2))>;
  def : Pat<(f32 (frint FR32:$src)),
            (ROUNDSSr (f32 (IMPLICIT_DEF)), FR32:$src, (i32 0x4))>;
  def : Pat<(f64 (frint FR64:$src)),
            (ROUNDSDr (f64 (IMPLICIT_DEF)), FR64:$src, (i32 0x4))>;
  def : Pat<(f32 (ftrunc FR32:$src)),
            (ROUNDSSr (f32 (IMPLICIT_DEF)), FR32:$src, (i32 0x3))>;
  def : Pat<(f64 (ftrunc FR64:$src)),
            (ROUNDSDr (f64 (IMPLICIT_DEF)), FR64:$src, (i32 0x3))>;

  def : Pat<(v4f32 (ffloor VR128:$src)),
            (ROUNDPSr VR128:$src, (i32 0x1))>;
  def : Pat<(v4f32 (fnearbyint VR128:$src)),
            (ROUNDPSr VR128:$src, (i32 0xC))>;
  def : Pat<(v4f32 (fceil VR128:$src)),
            (ROUNDPSr VR128:$src, (i32 0x2))>;
  def : Pat<(v4f32 (frint VR128:$src)),
            (ROUNDPSr VR128:$src, (i32 0x4))>;
  def : Pat<(v4f32 (ftrunc VR128:$src)),
            (ROUNDPSr VR128:$src, (i32 0x3))>;

  def : Pat<(v2f64 (ffloor VR128:$src)),
            (ROUNDPDr VR128:$src, (i32 0x1))>;
  def : Pat<(v2f64 (fnearbyint VR128:$src)),
            (ROUNDPDr VR128:$src, (i32 0xC))>;
  def : Pat<(v2f64 (fceil VR128:$src)),
            (ROUNDPDr VR128:$src, (i32 0x2))>;
  def : Pat<(v2f64 (frint VR128:$src)),
            (ROUNDPDr VR128:$src, (i32 0x4))>;
  def : Pat<(v2f64 (ftrunc VR128:$src)),
            (ROUNDPDr VR128:$src, (i32 0x3))>;
}

//===----------------------------------------------------------------------===//
// SSE4.1 - Packed Bit Test
//===----------------------------------------------------------------------===//

// ptest instruction we'll lower to this in X86ISelLowering primarily from
// the intel intrinsic that corresponds to this.
let Defs = [EFLAGS], Predicates = [HasAVX] in {
def VPTESTrr  : SS48I<0x17, MRMSrcReg, (outs), (ins VR128:$src1, VR128:$src2),
                "vptest\t{$src2, $src1|$src1, $src2}",
                [(set EFLAGS, (X86ptest VR128:$src1, (v2i64 VR128:$src2)))]>,
                Sched<[WriteVecLogic]>, VEX;
def VPTESTrm  : SS48I<0x17, MRMSrcMem, (outs), (ins VR128:$src1, f128mem:$src2),
                "vptest\t{$src2, $src1|$src1, $src2}",
                [(set EFLAGS,(X86ptest VR128:$src1, (loadv2i64 addr:$src2)))]>,
                Sched<[WriteVecLogicLd, ReadAfterLd]>, VEX;

def VPTESTYrr : SS48I<0x17, MRMSrcReg, (outs), (ins VR256:$src1, VR256:$src2),
                "vptest\t{$src2, $src1|$src1, $src2}",
                [(set EFLAGS, (X86ptest VR256:$src1, (v4i64 VR256:$src2)))]>,
                Sched<[WriteVecLogic]>, VEX, VEX_L;
def VPTESTYrm : SS48I<0x17, MRMSrcMem, (outs), (ins VR256:$src1, i256mem:$src2),
                "vptest\t{$src2, $src1|$src1, $src2}",
                [(set EFLAGS,(X86ptest VR256:$src1, (loadv4i64 addr:$src2)))]>,
                Sched<[WriteVecLogicLd, ReadAfterLd]>, VEX, VEX_L;
}

let Defs = [EFLAGS] in {
def PTESTrr : SS48I<0x17, MRMSrcReg, (outs), (ins VR128:$src1, VR128:$src2),
              "ptest\t{$src2, $src1|$src1, $src2}",
              [(set EFLAGS, (X86ptest VR128:$src1, (v2i64 VR128:$src2)))]>,
              Sched<[WriteVecLogic]>;
def PTESTrm : SS48I<0x17, MRMSrcMem, (outs), (ins VR128:$src1, f128mem:$src2),
              "ptest\t{$src2, $src1|$src1, $src2}",
              [(set EFLAGS, (X86ptest VR128:$src1, (memopv2i64 addr:$src2)))]>,
              Sched<[WriteVecLogicLd, ReadAfterLd]>;
}

// The bit test instructions below are AVX only
multiclass avx_bittest<bits<8> opc, string OpcodeStr, RegisterClass RC,
                       X86MemOperand x86memop, PatFrag mem_frag, ValueType vt> {
  def rr : SS48I<opc, MRMSrcReg, (outs), (ins RC:$src1, RC:$src2),
            !strconcat(OpcodeStr, "\t{$src2, $src1|$src1, $src2}"),
            [(set EFLAGS, (X86testp RC:$src1, (vt RC:$src2)))]>,
            Sched<[WriteVecLogic]>, VEX;
  def rm : SS48I<opc, MRMSrcMem, (outs), (ins RC:$src1, x86memop:$src2),
            !strconcat(OpcodeStr, "\t{$src2, $src1|$src1, $src2}"),
            [(set EFLAGS, (X86testp RC:$src1, (mem_frag addr:$src2)))]>,
            Sched<[WriteVecLogicLd, ReadAfterLd]>, VEX;
}

let Defs = [EFLAGS], Predicates = [HasAVX] in {
let ExeDomain = SSEPackedSingle in {
defm VTESTPS  : avx_bittest<0x0E, "vtestps", VR128, f128mem, loadv4f32, v4f32>;
defm VTESTPSY : avx_bittest<0x0E, "vtestps", VR256, f256mem, loadv8f32, v8f32>,
                            VEX_L;
}
let ExeDomain = SSEPackedDouble in {
defm VTESTPD  : avx_bittest<0x0F, "vtestpd", VR128, f128mem, loadv2f64, v2f64>;
defm VTESTPDY : avx_bittest<0x0F, "vtestpd", VR256, f256mem, loadv4f64, v4f64>,
                            VEX_L;
}
}

//===----------------------------------------------------------------------===//
// SSE4.1 - Misc Instructions
//===----------------------------------------------------------------------===//

let Defs = [EFLAGS], Predicates = [HasPOPCNT] in {
  def POPCNT16rr : I<0xB8, MRMSrcReg, (outs GR16:$dst), (ins GR16:$src),
                     "popcnt{w}\t{$src, $dst|$dst, $src}",
                     [(set GR16:$dst, (ctpop GR16:$src)), (implicit EFLAGS)],
                     IIC_SSE_POPCNT_RR>, Sched<[WriteFAdd]>,
                     OpSize16, XS;
  def POPCNT16rm : I<0xB8, MRMSrcMem, (outs GR16:$dst), (ins i16mem:$src),
                     "popcnt{w}\t{$src, $dst|$dst, $src}",
                     [(set GR16:$dst, (ctpop (loadi16 addr:$src))),
                      (implicit EFLAGS)], IIC_SSE_POPCNT_RM>,
                      Sched<[WriteFAddLd]>, OpSize16, XS;

  def POPCNT32rr : I<0xB8, MRMSrcReg, (outs GR32:$dst), (ins GR32:$src),
                     "popcnt{l}\t{$src, $dst|$dst, $src}",
                     [(set GR32:$dst, (ctpop GR32:$src)), (implicit EFLAGS)],
                     IIC_SSE_POPCNT_RR>, Sched<[WriteFAdd]>,
                     OpSize32, XS;

  def POPCNT32rm : I<0xB8, MRMSrcMem, (outs GR32:$dst), (ins i32mem:$src),
                     "popcnt{l}\t{$src, $dst|$dst, $src}",
                     [(set GR32:$dst, (ctpop (loadi32 addr:$src))),
                      (implicit EFLAGS)], IIC_SSE_POPCNT_RM>,
                      Sched<[WriteFAddLd]>, OpSize32, XS;

  def POPCNT64rr : RI<0xB8, MRMSrcReg, (outs GR64:$dst), (ins GR64:$src),
                      "popcnt{q}\t{$src, $dst|$dst, $src}",
                      [(set GR64:$dst, (ctpop GR64:$src)), (implicit EFLAGS)],
                      IIC_SSE_POPCNT_RR>, Sched<[WriteFAdd]>, XS;
  def POPCNT64rm : RI<0xB8, MRMSrcMem, (outs GR64:$dst), (ins i64mem:$src),
                      "popcnt{q}\t{$src, $dst|$dst, $src}",
                      [(set GR64:$dst, (ctpop (loadi64 addr:$src))),
                       (implicit EFLAGS)], IIC_SSE_POPCNT_RM>,
                       Sched<[WriteFAddLd]>, XS;
}



// SS41I_unop_rm_int_v16 - SSE 4.1 unary operator whose type is v8i16.
multiclass SS41I_unop_rm_int_v16<bits<8> opc, string OpcodeStr,
                                 Intrinsic IntId128, PatFrag ld_frag,
                                 X86FoldableSchedWrite Sched> {
  def rr128 : SS48I<opc, MRMSrcReg, (outs VR128:$dst),
                    (ins VR128:$src),
                    !strconcat(OpcodeStr, "\t{$src, $dst|$dst, $src}"),
                    [(set VR128:$dst, (IntId128 VR128:$src))]>,
                    Sched<[Sched]>;
  def rm128 : SS48I<opc, MRMSrcMem, (outs VR128:$dst),
                     (ins i128mem:$src),
                     !strconcat(OpcodeStr, "\t{$src, $dst|$dst, $src}"),
                     [(set VR128:$dst,
                       (IntId128 (bitconvert (ld_frag addr:$src))))]>,
                    Sched<[Sched.Folded]>;
}

// PHMIN has the same profile as PSAD, thus we use the same scheduling
// model, although the naming is misleading.
let Predicates = [HasAVX] in
defm VPHMINPOSUW : SS41I_unop_rm_int_v16 <0x41, "vphminposuw",
                                         int_x86_sse41_phminposuw, loadv2i64,
                                         WriteVecIMul>, VEX;
defm PHMINPOSUW : SS41I_unop_rm_int_v16 <0x41, "phminposuw",
                                         int_x86_sse41_phminposuw, memopv2i64,
                                         WriteVecIMul>;

/// SS48I_binop_rm - Simple SSE41 binary operator.
multiclass SS48I_binop_rm<bits<8> opc, string OpcodeStr, SDNode OpNode,
                          ValueType OpVT, RegisterClass RC, PatFrag memop_frag,
                          X86MemOperand x86memop, bit Is2Addr = 1,
                          OpndItins itins = SSE_INTALU_ITINS_P> {
  let isCommutable = 1 in
  def rr : SS48I<opc, MRMSrcReg, (outs RC:$dst),
       (ins RC:$src1, RC:$src2),
       !if(Is2Addr,
           !strconcat(OpcodeStr, "\t{$src2, $dst|$dst, $src2}"),
           !strconcat(OpcodeStr, "\t{$src2, $src1, $dst|$dst, $src1, $src2}")),
       [(set RC:$dst, (OpVT (OpNode RC:$src1, RC:$src2)))]>,
       Sched<[itins.Sched]>;
  def rm : SS48I<opc, MRMSrcMem, (outs RC:$dst),
       (ins RC:$src1, x86memop:$src2),
       !if(Is2Addr,
           !strconcat(OpcodeStr, "\t{$src2, $dst|$dst, $src2}"),
           !strconcat(OpcodeStr, "\t{$src2, $src1, $dst|$dst, $src1, $src2}")),
       [(set RC:$dst,
         (OpVT (OpNode RC:$src1, (bitconvert (memop_frag addr:$src2)))))]>,
       Sched<[itins.Sched.Folded, ReadAfterLd]>;
}

/// SS48I_binop_rm2 - Simple SSE41 binary operator with different src and dst
/// types.
multiclass SS48I_binop_rm2<bits<8> opc, string OpcodeStr, SDNode OpNode,
                         ValueType DstVT, ValueType SrcVT, RegisterClass RC,
                         PatFrag memop_frag, X86MemOperand x86memop,
                         OpndItins itins,
                         bit IsCommutable = 0, bit Is2Addr = 1> {
  let isCommutable = IsCommutable in
  def rr : SS48I<opc, MRMSrcReg, (outs RC:$dst),
       (ins RC:$src1, RC:$src2),
       !if(Is2Addr,
           !strconcat(OpcodeStr, "\t{$src2, $dst|$dst, $src2}"),
           !strconcat(OpcodeStr, "\t{$src2, $src1, $dst|$dst, $src1, $src2}")),
       [(set RC:$dst, (DstVT (OpNode (SrcVT RC:$src1), RC:$src2)))]>,
       Sched<[itins.Sched]>;
  def rm : SS48I<opc, MRMSrcMem, (outs RC:$dst),
       (ins RC:$src1, x86memop:$src2),
       !if(Is2Addr,
           !strconcat(OpcodeStr, "\t{$src2, $dst|$dst, $src2}"),
           !strconcat(OpcodeStr, "\t{$src2, $src1, $dst|$dst, $src1, $src2}")),
       [(set RC:$dst, (DstVT (OpNode (SrcVT RC:$src1),
                                     (bitconvert (memop_frag addr:$src2)))))]>,
       Sched<[itins.Sched.Folded, ReadAfterLd]>;
}

let Predicates = [HasAVX, NoVLX] in {
  let isCommutable = 0 in
  defm VPMINSB   : SS48I_binop_rm<0x38, "vpminsb", X86smin, v16i8, VR128,
                                  loadv2i64, i128mem, 0, SSE_INTALU_ITINS_P>,
                                  VEX_4V;
  defm VPMINSD   : SS48I_binop_rm<0x39, "vpminsd", X86smin, v4i32, VR128,
                                  loadv2i64, i128mem, 0, SSE_INTALU_ITINS_P>,
                                  VEX_4V;
  defm VPMINUD   : SS48I_binop_rm<0x3B, "vpminud", X86umin, v4i32, VR128,
                                  loadv2i64, i128mem, 0, SSE_INTALU_ITINS_P>,
                                  VEX_4V;
  defm VPMINUW   : SS48I_binop_rm<0x3A, "vpminuw", X86umin, v8i16, VR128,
                                  loadv2i64, i128mem, 0, SSE_INTALU_ITINS_P>,
                                  VEX_4V;
  defm VPMAXSB   : SS48I_binop_rm<0x3C, "vpmaxsb", X86smax, v16i8, VR128,
                                  loadv2i64, i128mem, 0, SSE_INTALU_ITINS_P>,
                                  VEX_4V;
  defm VPMAXSD   : SS48I_binop_rm<0x3D, "vpmaxsd", X86smax, v4i32, VR128,
                                  loadv2i64, i128mem, 0, SSE_INTALU_ITINS_P>,
                                  VEX_4V;
  defm VPMAXUD   : SS48I_binop_rm<0x3F, "vpmaxud", X86umax, v4i32, VR128,
                                  loadv2i64, i128mem, 0, SSE_INTALU_ITINS_P>,
                                  VEX_4V;
  defm VPMAXUW   : SS48I_binop_rm<0x3E, "vpmaxuw", X86umax, v8i16, VR128,
                                  loadv2i64, i128mem, 0, SSE_INTALU_ITINS_P>,
                                  VEX_4V;
  defm VPMULDQ   : SS48I_binop_rm2<0x28, "vpmuldq", X86pmuldq, v2i64, v4i32,
                                   VR128, loadv2i64, i128mem,
                                   SSE_INTMUL_ITINS_P, 1, 0>, VEX_4V;
}

let Predicates = [HasAVX2, NoVLX] in {
  let isCommutable = 0 in
  defm VPMINSBY  : SS48I_binop_rm<0x38, "vpminsb", X86smin, v32i8, VR256,
                                  loadv4i64, i256mem, 0, SSE_INTALU_ITINS_P>,
                                  VEX_4V, VEX_L;
  defm VPMINSDY  : SS48I_binop_rm<0x39, "vpminsd", X86smin, v8i32, VR256,
                                  loadv4i64, i256mem, 0, SSE_INTALU_ITINS_P>,
                                  VEX_4V, VEX_L;
  defm VPMINUDY  : SS48I_binop_rm<0x3B, "vpminud", X86umin, v8i32, VR256,
                                  loadv4i64, i256mem, 0, SSE_INTALU_ITINS_P>,
                                  VEX_4V, VEX_L;
  defm VPMINUWY  : SS48I_binop_rm<0x3A, "vpminuw", X86umin, v16i16, VR256,
                                  loadv4i64, i256mem, 0, SSE_INTALU_ITINS_P>,
                                  VEX_4V, VEX_L;
  defm VPMAXSBY  : SS48I_binop_rm<0x3C, "vpmaxsb", X86smax, v32i8, VR256,
                                  loadv4i64, i256mem, 0, SSE_INTALU_ITINS_P>,
                                  VEX_4V, VEX_L;
  defm VPMAXSDY  : SS48I_binop_rm<0x3D, "vpmaxsd", X86smax, v8i32, VR256,
                                  loadv4i64, i256mem, 0, SSE_INTALU_ITINS_P>,
                                  VEX_4V, VEX_L;
  defm VPMAXUDY  : SS48I_binop_rm<0x3F, "vpmaxud", X86umax, v8i32, VR256,
                                  loadv4i64, i256mem, 0, SSE_INTALU_ITINS_P>,
                                  VEX_4V, VEX_L;
  defm VPMAXUWY  : SS48I_binop_rm<0x3E, "vpmaxuw", X86umax, v16i16, VR256,
                                  loadv4i64, i256mem, 0, SSE_INTALU_ITINS_P>,
                                  VEX_4V, VEX_L;
  defm VPMULDQY : SS48I_binop_rm2<0x28, "vpmuldq", X86pmuldq, v4i64, v8i32,
                                  VR256, loadv4i64, i256mem,
                                  SSE_INTMUL_ITINS_P, 1, 0>, VEX_4V, VEX_L;
}

let Constraints = "$src1 = $dst" in {
  let isCommutable = 0 in
  defm PMINSB   : SS48I_binop_rm<0x38, "pminsb", X86smin, v16i8, VR128,
                                 memopv2i64, i128mem, 1, SSE_INTALU_ITINS_P>;
  defm PMINSD   : SS48I_binop_rm<0x39, "pminsd", X86smin, v4i32, VR128,
                                 memopv2i64, i128mem, 1, SSE_INTALU_ITINS_P>;
  defm PMINUD   : SS48I_binop_rm<0x3B, "pminud", X86umin, v4i32, VR128,
                                 memopv2i64, i128mem, 1, SSE_INTALU_ITINS_P>;
  defm PMINUW   : SS48I_binop_rm<0x3A, "pminuw", X86umin, v8i16, VR128,
                                 memopv2i64, i128mem, 1, SSE_INTALU_ITINS_P>;
  defm PMAXSB   : SS48I_binop_rm<0x3C, "pmaxsb", X86smax, v16i8, VR128,
                                 memopv2i64, i128mem, 1, SSE_INTALU_ITINS_P>;
  defm PMAXSD   : SS48I_binop_rm<0x3D, "pmaxsd", X86smax, v4i32, VR128,
                                 memopv2i64, i128mem, 1, SSE_INTALU_ITINS_P>;
  defm PMAXUD   : SS48I_binop_rm<0x3F, "pmaxud", X86umax, v4i32, VR128,
                                 memopv2i64, i128mem, 1, SSE_INTALU_ITINS_P>;
  defm PMAXUW   : SS48I_binop_rm<0x3E, "pmaxuw", X86umax, v8i16, VR128,
                                 memopv2i64, i128mem, 1, SSE_INTALU_ITINS_P>;
  defm PMULDQ   : SS48I_binop_rm2<0x28, "pmuldq", X86pmuldq, v2i64, v4i32,
                                  VR128, memopv2i64, i128mem,
                                  SSE_INTMUL_ITINS_P, 1>;
}

let Predicates = [HasAVX, NoVLX] in {
  defm VPMULLD  : SS48I_binop_rm<0x40, "vpmulld", mul, v4i32, VR128,
                                 memopv2i64, i128mem, 0, SSE_PMULLD_ITINS>,
                                 VEX_4V;
  defm VPCMPEQQ : SS48I_binop_rm<0x29, "vpcmpeqq", X86pcmpeq, v2i64, VR128,
                                 memopv2i64, i128mem, 0, SSE_INTALU_ITINS_P>,
                                 VEX_4V;
}
let Predicates = [HasAVX2] in {
  defm VPMULLDY  : SS48I_binop_rm<0x40, "vpmulld", mul, v8i32, VR256,
                                  loadv4i64, i256mem, 0, SSE_PMULLD_ITINS>,
                                  VEX_4V, VEX_L;
  defm VPCMPEQQY : SS48I_binop_rm<0x29, "vpcmpeqq", X86pcmpeq, v4i64, VR256,
                                  loadv4i64, i256mem, 0, SSE_INTALU_ITINS_P>,
                                  VEX_4V, VEX_L;
}

let Constraints = "$src1 = $dst" in {
  defm PMULLD  : SS48I_binop_rm<0x40, "pmulld", mul, v4i32, VR128,
                                memopv2i64, i128mem, 1, SSE_PMULLD_ITINS>;
  defm PCMPEQQ : SS48I_binop_rm<0x29, "pcmpeqq", X86pcmpeq, v2i64, VR128,
                                memopv2i64, i128mem, 1, SSE_INTALUQ_ITINS_P>;
}

/// SS41I_binop_rmi_int - SSE 4.1 binary operator with 8-bit immediate
multiclass SS41I_binop_rmi_int<bits<8> opc, string OpcodeStr,
                 Intrinsic IntId, RegisterClass RC, PatFrag memop_frag,
                 X86MemOperand x86memop, bit Is2Addr = 1,
                 OpndItins itins = DEFAULT_ITINS> {
  let isCommutable = 1 in
  def rri : SS4AIi8<opc, MRMSrcReg, (outs RC:$dst),
<<<<<<< HEAD
        (ins RC:$src1, RC:$src2, i8imm:$src3),
=======
        (ins RC:$src1, RC:$src2, u8imm:$src3),
>>>>>>> 969bfdfe
        !if(Is2Addr,
            !strconcat(OpcodeStr,
                "\t{$src3, $src2, $dst|$dst, $src2, $src3}"),
            !strconcat(OpcodeStr,
                "\t{$src3, $src2, $src1, $dst|$dst, $src1, $src2, $src3}")),
        [(set RC:$dst, (IntId RC:$src1, RC:$src2, imm:$src3))], itins.rr>,
        Sched<[itins.Sched]>;
  def rmi : SS4AIi8<opc, MRMSrcMem, (outs RC:$dst),
<<<<<<< HEAD
        (ins RC:$src1, x86memop:$src2, i8imm:$src3),
=======
        (ins RC:$src1, x86memop:$src2, u8imm:$src3),
>>>>>>> 969bfdfe
        !if(Is2Addr,
            !strconcat(OpcodeStr,
                "\t{$src3, $src2, $dst|$dst, $src2, $src3}"),
            !strconcat(OpcodeStr,
                "\t{$src3, $src2, $src1, $dst|$dst, $src1, $src2, $src3}")),
        [(set RC:$dst,
          (IntId RC:$src1,
           (bitconvert (memop_frag addr:$src2)), imm:$src3))], itins.rm>,
        Sched<[itins.Sched.Folded, ReadAfterLd]>;
}

/// SS41I_binop_rmi - SSE 4.1 binary operator with 8-bit immediate
multiclass SS41I_binop_rmi<bits<8> opc, string OpcodeStr, SDNode OpNode,
                           ValueType OpVT, RegisterClass RC, PatFrag memop_frag,
                           X86MemOperand x86memop, bit Is2Addr = 1,
                           OpndItins itins = DEFAULT_ITINS> {
  let isCommutable = 1 in
  def rri : SS4AIi8<opc, MRMSrcReg, (outs RC:$dst),
        (ins RC:$src1, RC:$src2, u8imm:$src3),
        !if(Is2Addr,
            !strconcat(OpcodeStr,
                "\t{$src3, $src2, $dst|$dst, $src2, $src3}"),
            !strconcat(OpcodeStr,
                "\t{$src3, $src2, $src1, $dst|$dst, $src1, $src2, $src3}")),
        [(set RC:$dst, (OpVT (OpNode RC:$src1, RC:$src2, imm:$src3)))],
        itins.rr>, Sched<[itins.Sched]>;
  def rmi : SS4AIi8<opc, MRMSrcMem, (outs RC:$dst),
        (ins RC:$src1, x86memop:$src2, u8imm:$src3),
        !if(Is2Addr,
            !strconcat(OpcodeStr,
                "\t{$src3, $src2, $dst|$dst, $src2, $src3}"),
            !strconcat(OpcodeStr,
                "\t{$src3, $src2, $src1, $dst|$dst, $src1, $src2, $src3}")),
        [(set RC:$dst,
          (OpVT (OpNode RC:$src1,
                 (bitconvert (memop_frag addr:$src2)), imm:$src3)))], itins.rm>,
        Sched<[itins.Sched.Folded, ReadAfterLd]>;
}

let Predicates = [HasAVX] in {
  let isCommutable = 0 in {
    defm VMPSADBW : SS41I_binop_rmi_int<0x42, "vmpsadbw", int_x86_sse41_mpsadbw,
                                        VR128, loadv2i64, i128mem, 0,
                                        DEFAULT_ITINS_MPSADSCHED>, VEX_4V;
  }

  let ExeDomain = SSEPackedSingle in {
<<<<<<< HEAD
  defm VBLENDPS : SS41I_binop_rmi_int<0x0C, "vblendps", int_x86_sse41_blendps,
                                      VR128, loadv4f32, f128mem, 0,
                                      DEFAULT_ITINS_FBLENDSCHED>, VEX_4V;
  defm VBLENDPSY : SS41I_binop_rmi_int<0x0C, "vblendps",
                                  int_x86_avx_blend_ps_256, VR256, loadv8f32,
                                  f256mem, 0, DEFAULT_ITINS_FBLENDSCHED>,
                                  VEX_4V, VEX_L;
  }
  let ExeDomain = SSEPackedDouble in {
  defm VBLENDPD : SS41I_binop_rmi_int<0x0D, "vblendpd", int_x86_sse41_blendpd,
                                      VR128, loadv2f64, f128mem, 0,
                                      DEFAULT_ITINS_FBLENDSCHED>, VEX_4V;
  defm VBLENDPDY : SS41I_binop_rmi_int<0x0D, "vblendpd",
                                   int_x86_avx_blend_pd_256,VR256, loadv4f64,
                                   f256mem, 0, DEFAULT_ITINS_FBLENDSCHED>,
                                   VEX_4V, VEX_L;
  }
  defm VPBLENDW : SS41I_binop_rmi_int<0x0E, "vpblendw", int_x86_sse41_pblendw,
                                      VR128, loadv2i64, i128mem, 0,
                                      DEFAULT_ITINS_BLENDSCHED>, VEX_4V;
=======
  defm VBLENDPS : SS41I_binop_rmi<0x0C, "vblendps", X86Blendi, v4f32,
                                  VR128, loadv4f32, f128mem, 0,
                                  DEFAULT_ITINS_FBLENDSCHED>, VEX_4V;
  defm VBLENDPSY : SS41I_binop_rmi<0x0C, "vblendps", X86Blendi, v8f32,
                                   VR256, loadv8f32, f256mem, 0,
                                   DEFAULT_ITINS_FBLENDSCHED>, VEX_4V, VEX_L;
  }
  let ExeDomain = SSEPackedDouble in {
  defm VBLENDPD : SS41I_binop_rmi<0x0D, "vblendpd", X86Blendi, v2f64,
                                  VR128, loadv2f64, f128mem, 0,
                                  DEFAULT_ITINS_FBLENDSCHED>, VEX_4V;
  defm VBLENDPDY : SS41I_binop_rmi<0x0D, "vblendpd", X86Blendi, v4f64,
                                   VR256, loadv4f64, f256mem, 0,
                                   DEFAULT_ITINS_FBLENDSCHED>, VEX_4V, VEX_L;
  }
  defm VPBLENDW : SS41I_binop_rmi<0x0E, "vpblendw", X86Blendi, v8i16,
                                  VR128, loadv2i64, i128mem, 0,
                                  DEFAULT_ITINS_BLENDSCHED>, VEX_4V;
>>>>>>> 969bfdfe

  let ExeDomain = SSEPackedSingle in
  defm VDPPS : SS41I_binop_rmi_int<0x40, "vdpps", int_x86_sse41_dpps,
                                   VR128, loadv4f32, f128mem, 0,
                                   SSE_DPPS_ITINS>, VEX_4V;
  let ExeDomain = SSEPackedDouble in
  defm VDPPD : SS41I_binop_rmi_int<0x41, "vdppd", int_x86_sse41_dppd,
                                   VR128, loadv2f64, f128mem, 0,
                                   SSE_DPPS_ITINS>, VEX_4V;
  let ExeDomain = SSEPackedSingle in
  defm VDPPSY : SS41I_binop_rmi_int<0x40, "vdpps", int_x86_avx_dp_ps_256,
                                    VR256, loadv8f32, i256mem, 0,
                                    SSE_DPPS_ITINS>, VEX_4V, VEX_L;
}

let Predicates = [HasAVX2] in {
  let isCommutable = 0 in {
  defm VMPSADBWY : SS41I_binop_rmi_int<0x42, "vmpsadbw", int_x86_avx2_mpsadbw,
                                  VR256, loadv4i64, i256mem, 0,
                                  DEFAULT_ITINS_MPSADSCHED>, VEX_4V, VEX_L;
  }
  defm VPBLENDWY : SS41I_binop_rmi<0x0E, "vpblendw", X86Blendi, v16i16,
                                   VR256, loadv4i64, i256mem, 0,
                                   DEFAULT_ITINS_BLENDSCHED>, VEX_4V, VEX_L;
}

let Constraints = "$src1 = $dst" in {
  let isCommutable = 0 in {
  defm MPSADBW : SS41I_binop_rmi_int<0x42, "mpsadbw", int_x86_sse41_mpsadbw,
                                     VR128, memopv2i64, i128mem,
                                     1, SSE_MPSADBW_ITINS>;
  }
<<<<<<< HEAD
  let ExeDomain = SSEPackedSingle in
  defm BLENDPS : SS41I_binop_rmi_int<0x0C, "blendps", int_x86_sse41_blendps,
                                     VR128, memopv4f32, f128mem,
                                     1, SSE_INTALU_ITINS_FBLEND_P>;
  let ExeDomain = SSEPackedDouble in
  defm BLENDPD : SS41I_binop_rmi_int<0x0D, "blendpd", int_x86_sse41_blendpd,
                                     VR128, memopv2f64, f128mem,
                                     1, SSE_INTALU_ITINS_FBLEND_P>;
  defm PBLENDW : SS41I_binop_rmi_int<0x0E, "pblendw", int_x86_sse41_pblendw,
                                     VR128, memopv2i64, i128mem,
                                     1, SSE_INTALU_ITINS_BLEND_P>;
=======
>>>>>>> 969bfdfe
  let ExeDomain = SSEPackedSingle in
  defm BLENDPS : SS41I_binop_rmi<0x0C, "blendps", X86Blendi, v4f32,
                                 VR128, memopv4f32, f128mem,
                                 1, SSE_INTALU_ITINS_FBLEND_P>;
  let ExeDomain = SSEPackedDouble in
  defm BLENDPD : SS41I_binop_rmi<0x0D, "blendpd", X86Blendi, v2f64,
                                 VR128, memopv2f64, f128mem,
                                 1, SSE_INTALU_ITINS_FBLEND_P>;
  defm PBLENDW : SS41I_binop_rmi<0x0E, "pblendw", X86Blendi, v8i16,
                                 VR128, memopv2i64, i128mem,
                                 1, SSE_INTALU_ITINS_BLEND_P>;
  let ExeDomain = SSEPackedSingle in
  defm DPPS : SS41I_binop_rmi_int<0x40, "dpps", int_x86_sse41_dpps,
                                  VR128, memopv4f32, f128mem, 1,
                                  SSE_DPPS_ITINS>;
  let ExeDomain = SSEPackedDouble in
  defm DPPD : SS41I_binop_rmi_int<0x41, "dppd", int_x86_sse41_dppd,
                                  VR128, memopv2f64, f128mem, 1,
                                  SSE_DPPD_ITINS>;
}

/// SS41I_quaternary_int_avx - AVX SSE 4.1 with 4 operators
multiclass SS41I_quaternary_int_avx<bits<8> opc, string OpcodeStr,
                                    RegisterClass RC, X86MemOperand x86memop,
                                    PatFrag mem_frag, Intrinsic IntId,
                                    X86FoldableSchedWrite Sched> {
  def rr : Ii8<opc, MRMSrcReg, (outs RC:$dst),
                  (ins RC:$src1, RC:$src2, RC:$src3),
                  !strconcat(OpcodeStr,
                    "\t{$src3, $src2, $src1, $dst|$dst, $src1, $src2, $src3}"),
                  [(set RC:$dst, (IntId RC:$src1, RC:$src2, RC:$src3))],
                  NoItinerary, SSEPackedInt>, TAPD, VEX_4V, VEX_I8IMM,
                Sched<[Sched]>;

  def rm : Ii8<opc, MRMSrcMem, (outs RC:$dst),
                  (ins RC:$src1, x86memop:$src2, RC:$src3),
                  !strconcat(OpcodeStr,
                    "\t{$src3, $src2, $src1, $dst|$dst, $src1, $src2, $src3}"),
                  [(set RC:$dst,
                        (IntId RC:$src1, (bitconvert (mem_frag addr:$src2)),
                               RC:$src3))],
                  NoItinerary, SSEPackedInt>, TAPD, VEX_4V, VEX_I8IMM,
                Sched<[Sched.Folded, ReadAfterLd]>;
}

let Predicates = [HasAVX] in {
let ExeDomain = SSEPackedDouble in {
defm VBLENDVPD  : SS41I_quaternary_int_avx<0x4B, "vblendvpd", VR128, f128mem,
                                           loadv2f64, int_x86_sse41_blendvpd,
                                           WriteFVarBlend>;
defm VBLENDVPDY : SS41I_quaternary_int_avx<0x4B, "vblendvpd", VR256, f256mem,
                                  loadv4f64, int_x86_avx_blendv_pd_256,
                                  WriteFVarBlend>, VEX_L;
} // ExeDomain = SSEPackedDouble
let ExeDomain = SSEPackedSingle in {
defm VBLENDVPS  : SS41I_quaternary_int_avx<0x4A, "vblendvps", VR128, f128mem,
                                           loadv4f32, int_x86_sse41_blendvps,
                                           WriteFVarBlend>;
defm VBLENDVPSY : SS41I_quaternary_int_avx<0x4A, "vblendvps", VR256, f256mem,
                                  loadv8f32, int_x86_avx_blendv_ps_256,
                                  WriteFVarBlend>, VEX_L;
} // ExeDomain = SSEPackedSingle
defm VPBLENDVB  : SS41I_quaternary_int_avx<0x4C, "vpblendvb", VR128, i128mem,
                                           loadv2i64, int_x86_sse41_pblendvb,
                                           WriteVarBlend>;
}

let Predicates = [HasAVX2] in {
defm VPBLENDVBY : SS41I_quaternary_int_avx<0x4C, "vpblendvb", VR256, i256mem,
                                      loadv4i64, int_x86_avx2_pblendvb,
                                      WriteVarBlend>, VEX_L;
}

let Predicates = [HasAVX] in {
  def : Pat<(v16i8 (vselect (v16i8 VR128:$mask), (v16i8 VR128:$src1),
                            (v16i8 VR128:$src2))),
            (VPBLENDVBrr VR128:$src2, VR128:$src1, VR128:$mask)>;
  def : Pat<(v4i32 (vselect (v4i32 VR128:$mask), (v4i32 VR128:$src1),
                            (v4i32 VR128:$src2))),
            (VBLENDVPSrr VR128:$src2, VR128:$src1, VR128:$mask)>;
  def : Pat<(v4f32 (vselect (v4i32 VR128:$mask), (v4f32 VR128:$src1),
                            (v4f32 VR128:$src2))),
            (VBLENDVPSrr VR128:$src2, VR128:$src1, VR128:$mask)>;
  def : Pat<(v2i64 (vselect (v2i64 VR128:$mask), (v2i64 VR128:$src1),
                            (v2i64 VR128:$src2))),
            (VBLENDVPDrr VR128:$src2, VR128:$src1, VR128:$mask)>;
  def : Pat<(v2f64 (vselect (v2i64 VR128:$mask), (v2f64 VR128:$src1),
                            (v2f64 VR128:$src2))),
            (VBLENDVPDrr VR128:$src2, VR128:$src1, VR128:$mask)>;
  def : Pat<(v8i32 (vselect (v8i32 VR256:$mask), (v8i32 VR256:$src1),
                            (v8i32 VR256:$src2))),
            (VBLENDVPSYrr VR256:$src2, VR256:$src1, VR256:$mask)>;
  def : Pat<(v8f32 (vselect (v8i32 VR256:$mask), (v8f32 VR256:$src1),
                            (v8f32 VR256:$src2))),
            (VBLENDVPSYrr VR256:$src2, VR256:$src1, VR256:$mask)>;
  def : Pat<(v4i64 (vselect (v4i64 VR256:$mask), (v4i64 VR256:$src1),
                            (v4i64 VR256:$src2))),
            (VBLENDVPDYrr VR256:$src2, VR256:$src1, VR256:$mask)>;
  def : Pat<(v4f64 (vselect (v4i64 VR256:$mask), (v4f64 VR256:$src1),
                            (v4f64 VR256:$src2))),
            (VBLENDVPDYrr VR256:$src2, VR256:$src1, VR256:$mask)>;
}

let Predicates = [HasAVX2] in {
  def : Pat<(v32i8 (vselect (v32i8 VR256:$mask), (v32i8 VR256:$src1),
                            (v32i8 VR256:$src2))),
            (VPBLENDVBYrr VR256:$src2, VR256:$src1, VR256:$mask)>;
}

// Patterns
let Predicates = [UseAVX] in {
  let AddedComplexity = 15 in {
  // Move scalar to XMM zero-extended, zeroing a VR128 then do a
  // MOVS{S,D} to the lower bits.
  def : Pat<(v4f32 (X86vzmovl (v4f32 (scalar_to_vector FR32:$src)))),
            (VMOVSSrr (v4f32 (V_SET0)), FR32:$src)>;
  def : Pat<(v4f32 (X86vzmovl (v4f32 VR128:$src))),
            (VBLENDPSrri (v4f32 (V_SET0)), VR128:$src, (i8 1))>;
  def : Pat<(v4i32 (X86vzmovl (v4i32 VR128:$src))),
<<<<<<< HEAD
            (VBLENDPSrri (v4i32 (V_SET0)), VR128:$src, (i8 1))>;
=======
            (VPBLENDWrri (v4i32 (V_SET0)), VR128:$src, (i8 3))>;
>>>>>>> 969bfdfe
  def : Pat<(v2f64 (X86vzmovl (v2f64 (scalar_to_vector FR64:$src)))),
            (VMOVSDrr (v2f64 (V_SET0)), FR64:$src)>;

  // Move low f32 and clear high bits.
  def : Pat<(v8f32 (X86vzmovl (v8f32 VR256:$src))),
            (VBLENDPSYrri (v8f32 (AVX_SET0)), VR256:$src, (i8 1))>;
  def : Pat<(v8i32 (X86vzmovl (v8i32 VR256:$src))),
            (VBLENDPSYrri (v8i32 (AVX_SET0)), VR256:$src, (i8 1))>;
  }

  def : Pat<(v8f32 (X86vzmovl (insert_subvector undef,
                   (v4f32 (scalar_to_vector FR32:$src)), (iPTR 0)))),
            (SUBREG_TO_REG (i32 0),
                           (v4f32 (VMOVSSrr (v4f32 (V_SET0)), FR32:$src)),
                           sub_xmm)>;
  def : Pat<(v4f64 (X86vzmovl (insert_subvector undef,
                   (v2f64 (scalar_to_vector FR64:$src)), (iPTR 0)))),
            (SUBREG_TO_REG (i64 0),
                           (v2f64 (VMOVSDrr (v2f64 (V_SET0)), FR64:$src)),
                           sub_xmm)>;

  // Move low f64 and clear high bits.
  def : Pat<(v4f64 (X86vzmovl (v4f64 VR256:$src))),
            (VBLENDPDYrri (v4f64 (AVX_SET0)), VR256:$src, (i8 1))>;

  def : Pat<(v4i64 (X86vzmovl (v4i64 VR256:$src))),
            (VBLENDPDYrri (v4i64 (AVX_SET0)), VR256:$src, (i8 1))>;
}

let Predicates = [UseSSE41] in {
  // With SSE41 we can use blends for these patterns.
  def : Pat<(v4f32 (X86vzmovl (v4f32 VR128:$src))),
            (BLENDPSrri (v4f32 (V_SET0)), VR128:$src, (i8 1))>;
  def : Pat<(v4i32 (X86vzmovl (v4i32 VR128:$src))),
<<<<<<< HEAD
            (BLENDPSrri (v4f32 (V_SET0)), VR128:$src, (i8 1))>;
=======
            (PBLENDWrri (v4i32 (V_SET0)), VR128:$src, (i8 3))>;
>>>>>>> 969bfdfe
  def : Pat<(v2f64 (X86vzmovl (v2f64 VR128:$src))),
            (BLENDPDrri (v2f64 (V_SET0)), VR128:$src, (i8 1))>;
}


/// SS41I_ternary_int - SSE 4.1 ternary operator
let Uses = [XMM0], Constraints = "$src1 = $dst" in {
  multiclass SS41I_ternary_int<bits<8> opc, string OpcodeStr, PatFrag mem_frag,
                               X86MemOperand x86memop, Intrinsic IntId,
                               OpndItins itins = DEFAULT_ITINS> {
    def rr0 : SS48I<opc, MRMSrcReg, (outs VR128:$dst),
                    (ins VR128:$src1, VR128:$src2),
                    !strconcat(OpcodeStr,
                     "\t{$src2, $dst|$dst, $src2}"),
                    [(set VR128:$dst, (IntId VR128:$src1, VR128:$src2, XMM0))],
                    itins.rr>, Sched<[itins.Sched]>;

    def rm0 : SS48I<opc, MRMSrcMem, (outs VR128:$dst),
                    (ins VR128:$src1, x86memop:$src2),
                    !strconcat(OpcodeStr,
                     "\t{$src2, $dst|$dst, $src2}"),
                    [(set VR128:$dst,
                      (IntId VR128:$src1,
                       (bitconvert (mem_frag addr:$src2)), XMM0))],
                       itins.rm>, Sched<[itins.Sched.Folded, ReadAfterLd]>;
  }
}

let ExeDomain = SSEPackedDouble in
defm BLENDVPD : SS41I_ternary_int<0x15, "blendvpd", memopv2f64, f128mem,
                                  int_x86_sse41_blendvpd,
                                  DEFAULT_ITINS_FBLENDSCHED>;
let ExeDomain = SSEPackedSingle in
defm BLENDVPS : SS41I_ternary_int<0x14, "blendvps", memopv4f32, f128mem,
                                  int_x86_sse41_blendvps,
                                  DEFAULT_ITINS_FBLENDSCHED>;
defm PBLENDVB : SS41I_ternary_int<0x10, "pblendvb", memopv2i64, i128mem,
                                  int_x86_sse41_pblendvb,
                                  DEFAULT_ITINS_VARBLENDSCHED>;

// Aliases with the implicit xmm0 argument
def : InstAlias<"blendvpd\t{%xmm0, $src2, $dst|$dst, $src2, xmm0}",
                (BLENDVPDrr0 VR128:$dst, VR128:$src2)>;
def : InstAlias<"blendvpd\t{%xmm0, $src2, $dst|$dst, $src2, xmm0}",
                (BLENDVPDrm0 VR128:$dst, f128mem:$src2)>;
def : InstAlias<"blendvps\t{%xmm0, $src2, $dst|$dst, $src2, xmm0}",
                (BLENDVPSrr0 VR128:$dst, VR128:$src2)>;
def : InstAlias<"blendvps\t{%xmm0, $src2, $dst|$dst, $src2, xmm0}",
                (BLENDVPSrm0 VR128:$dst, f128mem:$src2)>;
def : InstAlias<"pblendvb\t{%xmm0, $src2, $dst|$dst, $src2, xmm0}",
                (PBLENDVBrr0 VR128:$dst, VR128:$src2)>;
def : InstAlias<"pblendvb\t{%xmm0, $src2, $dst|$dst, $src2, xmm0}",
                (PBLENDVBrm0 VR128:$dst, i128mem:$src2)>;

let Predicates = [UseSSE41] in {
  def : Pat<(v16i8 (vselect (v16i8 XMM0), (v16i8 VR128:$src1),
                            (v16i8 VR128:$src2))),
            (PBLENDVBrr0 VR128:$src2, VR128:$src1)>;
  def : Pat<(v4i32 (vselect (v4i32 XMM0), (v4i32 VR128:$src1),
                            (v4i32 VR128:$src2))),
            (BLENDVPSrr0 VR128:$src2, VR128:$src1)>;
  def : Pat<(v4f32 (vselect (v4i32 XMM0), (v4f32 VR128:$src1),
                            (v4f32 VR128:$src2))),
            (BLENDVPSrr0 VR128:$src2, VR128:$src1)>;
  def : Pat<(v2i64 (vselect (v2i64 XMM0), (v2i64 VR128:$src1),
                            (v2i64 VR128:$src2))),
            (BLENDVPDrr0 VR128:$src2, VR128:$src1)>;
  def : Pat<(v2f64 (vselect (v2i64 XMM0), (v2f64 VR128:$src1),
                            (v2f64 VR128:$src2))),
            (BLENDVPDrr0 VR128:$src2, VR128:$src1)>;
}

let SchedRW = [WriteLoad] in {
let Predicates = [HasAVX] in
def VMOVNTDQArm : SS48I<0x2A, MRMSrcMem, (outs VR128:$dst), (ins i128mem:$src),
                       "vmovntdqa\t{$src, $dst|$dst, $src}",
                       [(set VR128:$dst, (int_x86_sse41_movntdqa addr:$src))]>,
                       VEX;
let Predicates = [HasAVX2] in
def VMOVNTDQAYrm : SS48I<0x2A, MRMSrcMem, (outs VR256:$dst), (ins i256mem:$src),
                         "vmovntdqa\t{$src, $dst|$dst, $src}",
                         [(set VR256:$dst, (int_x86_avx2_movntdqa addr:$src))]>,
                         VEX, VEX_L;
def MOVNTDQArm : SS48I<0x2A, MRMSrcMem, (outs VR128:$dst), (ins i128mem:$src),
                       "movntdqa\t{$src, $dst|$dst, $src}",
                       [(set VR128:$dst, (int_x86_sse41_movntdqa addr:$src))]>;
} // SchedRW

//===----------------------------------------------------------------------===//
// SSE4.2 - Compare Instructions
//===----------------------------------------------------------------------===//

/// SS42I_binop_rm - Simple SSE 4.2 binary operator
multiclass SS42I_binop_rm<bits<8> opc, string OpcodeStr, SDNode OpNode,
                          ValueType OpVT, RegisterClass RC, PatFrag memop_frag,
                          X86MemOperand x86memop, bit Is2Addr = 1> {
  def rr : SS428I<opc, MRMSrcReg, (outs RC:$dst),
       (ins RC:$src1, RC:$src2),
       !if(Is2Addr,
           !strconcat(OpcodeStr, "\t{$src2, $dst|$dst, $src2}"),
           !strconcat(OpcodeStr, "\t{$src2, $src1, $dst|$dst, $src1, $src2}")),
       [(set RC:$dst, (OpVT (OpNode RC:$src1, RC:$src2)))]>;
  def rm : SS428I<opc, MRMSrcMem, (outs RC:$dst),
       (ins RC:$src1, x86memop:$src2),
       !if(Is2Addr,
           !strconcat(OpcodeStr, "\t{$src2, $dst|$dst, $src2}"),
           !strconcat(OpcodeStr, "\t{$src2, $src1, $dst|$dst, $src1, $src2}")),
       [(set RC:$dst,
         (OpVT (OpNode RC:$src1, (memop_frag addr:$src2))))]>;
}

let Predicates = [HasAVX] in
  defm VPCMPGTQ : SS42I_binop_rm<0x37, "vpcmpgtq", X86pcmpgt, v2i64, VR128,
                                 loadv2i64, i128mem, 0>, VEX_4V;

let Predicates = [HasAVX2] in
  defm VPCMPGTQY : SS42I_binop_rm<0x37, "vpcmpgtq", X86pcmpgt, v4i64, VR256,
                                  loadv4i64, i256mem, 0>, VEX_4V, VEX_L;

let Constraints = "$src1 = $dst" in
  defm PCMPGTQ : SS42I_binop_rm<0x37, "pcmpgtq", X86pcmpgt, v2i64, VR128,
                                memopv2i64, i128mem>;

//===----------------------------------------------------------------------===//
// SSE4.2 - String/text Processing Instructions
//===----------------------------------------------------------------------===//

// Packed Compare Implicit Length Strings, Return Mask
multiclass pseudo_pcmpistrm<string asm, PatFrag ld_frag> {
  def REG : PseudoI<(outs VR128:$dst),
                    (ins VR128:$src1, VR128:$src2, u8imm:$src3),
    [(set VR128:$dst, (int_x86_sse42_pcmpistrm128 VR128:$src1, VR128:$src2,
                                                  imm:$src3))]>;
  def MEM : PseudoI<(outs VR128:$dst),
                    (ins VR128:$src1, i128mem:$src2, u8imm:$src3),
    [(set VR128:$dst, (int_x86_sse42_pcmpistrm128 VR128:$src1,
                       (bc_v16i8 (ld_frag addr:$src2)), imm:$src3))]>;
}

let Defs = [EFLAGS], usesCustomInserter = 1 in {
  defm VPCMPISTRM128 : pseudo_pcmpistrm<"#VPCMPISTRM128", loadv2i64>,
                         Requires<[HasAVX]>;
  defm PCMPISTRM128 : pseudo_pcmpistrm<"#PCMPISTRM128", memopv2i64>,
                         Requires<[UseSSE42]>;
}

multiclass pcmpistrm_SS42AI<string asm> {
  def rr : SS42AI<0x62, MRMSrcReg, (outs),
    (ins VR128:$src1, VR128:$src2, u8imm:$src3),
    !strconcat(asm, "\t{$src3, $src2, $src1|$src1, $src2, $src3}"),
    []>, Sched<[WritePCmpIStrM]>;
  let mayLoad = 1 in
  def rm :SS42AI<0x62, MRMSrcMem, (outs),
    (ins VR128:$src1, i128mem:$src2, u8imm:$src3),
    !strconcat(asm, "\t{$src3, $src2, $src1|$src1, $src2, $src3}"),
    []>, Sched<[WritePCmpIStrMLd, ReadAfterLd]>;
}

let Defs = [XMM0, EFLAGS], hasSideEffects = 0 in {
  let Predicates = [HasAVX] in
  defm VPCMPISTRM128 : pcmpistrm_SS42AI<"vpcmpistrm">, VEX;
  defm PCMPISTRM128  : pcmpistrm_SS42AI<"pcmpistrm"> ;
}

// Packed Compare Explicit Length Strings, Return Mask
multiclass pseudo_pcmpestrm<string asm, PatFrag ld_frag> {
  def REG : PseudoI<(outs VR128:$dst),
                    (ins VR128:$src1, VR128:$src3, u8imm:$src5),
    [(set VR128:$dst, (int_x86_sse42_pcmpestrm128
                       VR128:$src1, EAX, VR128:$src3, EDX, imm:$src5))]>;
  def MEM : PseudoI<(outs VR128:$dst),
                    (ins VR128:$src1, i128mem:$src3, u8imm:$src5),
    [(set VR128:$dst, (int_x86_sse42_pcmpestrm128 VR128:$src1, EAX,
                       (bc_v16i8 (ld_frag addr:$src3)), EDX, imm:$src5))]>;
}

let Defs = [EFLAGS], Uses = [EAX, EDX], usesCustomInserter = 1 in {
  defm VPCMPESTRM128 : pseudo_pcmpestrm<"#VPCMPESTRM128", loadv2i64>,
                         Requires<[HasAVX]>;
  defm PCMPESTRM128 : pseudo_pcmpestrm<"#PCMPESTRM128", memopv2i64>,
                         Requires<[UseSSE42]>;
}

multiclass SS42AI_pcmpestrm<string asm> {
  def rr : SS42AI<0x60, MRMSrcReg, (outs),
    (ins VR128:$src1, VR128:$src3, u8imm:$src5),
    !strconcat(asm, "\t{$src5, $src3, $src1|$src1, $src3, $src5}"),
    []>, Sched<[WritePCmpEStrM]>;
  let mayLoad = 1 in
  def rm : SS42AI<0x60, MRMSrcMem, (outs),
    (ins VR128:$src1, i128mem:$src3, u8imm:$src5),
    !strconcat(asm, "\t{$src5, $src3, $src1|$src1, $src3, $src5}"),
    []>, Sched<[WritePCmpEStrMLd, ReadAfterLd]>;
}

let Defs = [XMM0, EFLAGS], Uses = [EAX, EDX], hasSideEffects = 0 in {
  let Predicates = [HasAVX] in
  defm VPCMPESTRM128 : SS42AI_pcmpestrm<"vpcmpestrm">, VEX;
  defm PCMPESTRM128 :  SS42AI_pcmpestrm<"pcmpestrm">;
}

// Packed Compare Implicit Length Strings, Return Index
multiclass pseudo_pcmpistri<string asm, PatFrag ld_frag> {
  def REG : PseudoI<(outs GR32:$dst),
                    (ins VR128:$src1, VR128:$src2, u8imm:$src3),
    [(set GR32:$dst, EFLAGS,
      (X86pcmpistri VR128:$src1, VR128:$src2, imm:$src3))]>;
  def MEM : PseudoI<(outs GR32:$dst),
                    (ins VR128:$src1, i128mem:$src2, u8imm:$src3),
    [(set GR32:$dst, EFLAGS, (X86pcmpistri VR128:$src1,
                              (bc_v16i8 (ld_frag addr:$src2)), imm:$src3))]>;
}

let Defs = [EFLAGS], usesCustomInserter = 1 in {
  defm VPCMPISTRI : pseudo_pcmpistri<"#VPCMPISTRI", loadv2i64>,
                      Requires<[HasAVX]>;
  defm PCMPISTRI  : pseudo_pcmpistri<"#PCMPISTRI", memopv2i64>,
                      Requires<[UseSSE42]>;
}

multiclass SS42AI_pcmpistri<string asm> {
  def rr : SS42AI<0x63, MRMSrcReg, (outs),
    (ins VR128:$src1, VR128:$src2, u8imm:$src3),
    !strconcat(asm, "\t{$src3, $src2, $src1|$src1, $src2, $src3}"),
    []>, Sched<[WritePCmpIStrI]>;
  let mayLoad = 1 in
  def rm : SS42AI<0x63, MRMSrcMem, (outs),
    (ins VR128:$src1, i128mem:$src2, u8imm:$src3),
    !strconcat(asm, "\t{$src3, $src2, $src1|$src1, $src2, $src3}"),
    []>, Sched<[WritePCmpIStrILd, ReadAfterLd]>;
}

let Defs = [ECX, EFLAGS], hasSideEffects = 0 in {
  let Predicates = [HasAVX] in
  defm VPCMPISTRI : SS42AI_pcmpistri<"vpcmpistri">, VEX;
  defm PCMPISTRI  : SS42AI_pcmpistri<"pcmpistri">;
}

// Packed Compare Explicit Length Strings, Return Index
multiclass pseudo_pcmpestri<string asm, PatFrag ld_frag> {
  def REG : PseudoI<(outs GR32:$dst),
                    (ins VR128:$src1, VR128:$src3, u8imm:$src5),
    [(set GR32:$dst, EFLAGS,
      (X86pcmpestri VR128:$src1, EAX, VR128:$src3, EDX, imm:$src5))]>;
  def MEM : PseudoI<(outs GR32:$dst),
                    (ins VR128:$src1, i128mem:$src3, u8imm:$src5),
    [(set GR32:$dst, EFLAGS,
      (X86pcmpestri VR128:$src1, EAX, (bc_v16i8 (ld_frag addr:$src3)), EDX,
       imm:$src5))]>;
}

let Defs = [EFLAGS], Uses = [EAX, EDX], usesCustomInserter = 1 in {
  defm VPCMPESTRI : pseudo_pcmpestri<"#VPCMPESTRI", loadv2i64>,
                      Requires<[HasAVX]>;
  defm PCMPESTRI  : pseudo_pcmpestri<"#PCMPESTRI", memopv2i64>,
                      Requires<[UseSSE42]>;
}

multiclass SS42AI_pcmpestri<string asm> {
  def rr : SS42AI<0x61, MRMSrcReg, (outs),
    (ins VR128:$src1, VR128:$src3, u8imm:$src5),
    !strconcat(asm, "\t{$src5, $src3, $src1|$src1, $src3, $src5}"),
    []>, Sched<[WritePCmpEStrI]>;
  let mayLoad = 1 in
  def rm : SS42AI<0x61, MRMSrcMem, (outs),
    (ins VR128:$src1, i128mem:$src3, u8imm:$src5),
    !strconcat(asm, "\t{$src5, $src3, $src1|$src1, $src3, $src5}"),
    []>, Sched<[WritePCmpEStrILd, ReadAfterLd]>;
}

let Defs = [ECX, EFLAGS], Uses = [EAX, EDX], hasSideEffects = 0 in {
  let Predicates = [HasAVX] in
  defm VPCMPESTRI : SS42AI_pcmpestri<"vpcmpestri">, VEX;
  defm PCMPESTRI  : SS42AI_pcmpestri<"pcmpestri">;
}

//===----------------------------------------------------------------------===//
// SSE4.2 - CRC Instructions
//===----------------------------------------------------------------------===//

// No CRC instructions have AVX equivalents

// crc intrinsic instruction
// This set of instructions are only rm, the only difference is the size
// of r and m.
class SS42I_crc32r<bits<8> opc, string asm, RegisterClass RCOut,
                   RegisterClass RCIn, SDPatternOperator Int> :
  SS42FI<opc, MRMSrcReg, (outs RCOut:$dst), (ins RCOut:$src1, RCIn:$src2),
         !strconcat(asm, "\t{$src2, $src1|$src1, $src2}"),
         [(set RCOut:$dst, (Int RCOut:$src1, RCIn:$src2))], IIC_CRC32_REG>,
         Sched<[WriteFAdd]>;

class SS42I_crc32m<bits<8> opc, string asm, RegisterClass RCOut,
                   X86MemOperand x86memop, SDPatternOperator Int> :
  SS42FI<opc, MRMSrcMem, (outs RCOut:$dst), (ins RCOut:$src1, x86memop:$src2),
         !strconcat(asm, "\t{$src2, $src1|$src1, $src2}"),
         [(set RCOut:$dst, (Int RCOut:$src1, (load addr:$src2)))],
         IIC_CRC32_MEM>, Sched<[WriteFAddLd, ReadAfterLd]>;

let Constraints = "$src1 = $dst" in {
  def CRC32r32m8  : SS42I_crc32m<0xF0, "crc32{b}", GR32, i8mem,
                                 int_x86_sse42_crc32_32_8>;
  def CRC32r32r8  : SS42I_crc32r<0xF0, "crc32{b}", GR32, GR8,
                                 int_x86_sse42_crc32_32_8>;
  def CRC32r32m16 : SS42I_crc32m<0xF1, "crc32{w}", GR32, i16mem,
                                 int_x86_sse42_crc32_32_16>, OpSize16;
  def CRC32r32r16 : SS42I_crc32r<0xF1, "crc32{w}", GR32, GR16,
                                 int_x86_sse42_crc32_32_16>, OpSize16;
  def CRC32r32m32 : SS42I_crc32m<0xF1, "crc32{l}", GR32, i32mem,
                                 int_x86_sse42_crc32_32_32>, OpSize32;
  def CRC32r32r32 : SS42I_crc32r<0xF1, "crc32{l}", GR32, GR32,
                                 int_x86_sse42_crc32_32_32>, OpSize32;
  def CRC32r64m64 : SS42I_crc32m<0xF1, "crc32{q}", GR64, i64mem,
                                 int_x86_sse42_crc32_64_64>, REX_W;
  def CRC32r64r64 : SS42I_crc32r<0xF1, "crc32{q}", GR64, GR64,
                                 int_x86_sse42_crc32_64_64>, REX_W;
  let hasSideEffects = 0 in {
    let mayLoad = 1 in
    def CRC32r64m8 : SS42I_crc32m<0xF0, "crc32{b}", GR64, i8mem,
                                   null_frag>, REX_W;
    def CRC32r64r8 : SS42I_crc32r<0xF0, "crc32{b}", GR64, GR8,
                                   null_frag>, REX_W;
  }
}

//===----------------------------------------------------------------------===//
// SHA-NI Instructions
//===----------------------------------------------------------------------===//

multiclass SHAI_binop<bits<8> Opc, string OpcodeStr, Intrinsic IntId,
                      bit UsesXMM0 = 0> {
  def rr : I<Opc, MRMSrcReg, (outs VR128:$dst),
             (ins VR128:$src1, VR128:$src2),
             !strconcat(OpcodeStr, "\t{$src2, $dst|$dst, $src2}"),
             [!if(UsesXMM0,
                  (set VR128:$dst, (IntId VR128:$src1, VR128:$src2, XMM0)),
                  (set VR128:$dst, (IntId VR128:$src1, VR128:$src2)))]>, T8;

  def rm : I<Opc, MRMSrcMem, (outs VR128:$dst),
             (ins VR128:$src1, i128mem:$src2),
             !strconcat(OpcodeStr, "\t{$src2, $dst|$dst, $src2}"),
             [!if(UsesXMM0,
                  (set VR128:$dst, (IntId VR128:$src1,
                    (bc_v4i32 (memopv2i64 addr:$src2)), XMM0)),
                  (set VR128:$dst, (IntId VR128:$src1,
                    (bc_v4i32 (memopv2i64 addr:$src2)))))]>, T8;
}

let Constraints = "$src1 = $dst", Predicates = [HasSHA] in {
  def SHA1RNDS4rri : Ii8<0xCC, MRMSrcReg, (outs VR128:$dst),
                         (ins VR128:$src1, VR128:$src2, u8imm:$src3),
                         "sha1rnds4\t{$src3, $src2, $dst|$dst, $src2, $src3}",
                         [(set VR128:$dst,
                           (int_x86_sha1rnds4 VR128:$src1, VR128:$src2,
                            (i8 imm:$src3)))]>, TA;
  def SHA1RNDS4rmi : Ii8<0xCC, MRMSrcMem, (outs VR128:$dst),
                         (ins VR128:$src1, i128mem:$src2, u8imm:$src3),
                         "sha1rnds4\t{$src3, $src2, $dst|$dst, $src2, $src3}",
                         [(set VR128:$dst,
                           (int_x86_sha1rnds4 VR128:$src1,
                            (bc_v4i32 (memopv2i64 addr:$src2)),
                            (i8 imm:$src3)))]>, TA;

  defm SHA1NEXTE : SHAI_binop<0xC8, "sha1nexte", int_x86_sha1nexte>;
  defm SHA1MSG1  : SHAI_binop<0xC9, "sha1msg1", int_x86_sha1msg1>;
  defm SHA1MSG2  : SHAI_binop<0xCA, "sha1msg2", int_x86_sha1msg2>;

  let Uses=[XMM0] in
  defm SHA256RNDS2 : SHAI_binop<0xCB, "sha256rnds2", int_x86_sha256rnds2, 1>;

  defm SHA256MSG1 : SHAI_binop<0xCC, "sha256msg1", int_x86_sha256msg1>;
  defm SHA256MSG2 : SHAI_binop<0xCD, "sha256msg2", int_x86_sha256msg2>;
}

// Aliases with explicit %xmm0
def : InstAlias<"sha256rnds2\t{%xmm0, $src2, $dst|$dst, $src2, xmm0}",
                (SHA256RNDS2rr VR128:$dst, VR128:$src2)>;
def : InstAlias<"sha256rnds2\t{%xmm0, $src2, $dst|$dst, $src2, xmm0}",
                (SHA256RNDS2rm VR128:$dst, i128mem:$src2)>;

//===----------------------------------------------------------------------===//
// AES-NI Instructions
//===----------------------------------------------------------------------===//

multiclass AESI_binop_rm_int<bits<8> opc, string OpcodeStr, Intrinsic IntId128,
                             PatFrag ld_frag, bit Is2Addr = 1> {
  def rr : AES8I<opc, MRMSrcReg, (outs VR128:$dst),
       (ins VR128:$src1, VR128:$src2),
       !if(Is2Addr,
           !strconcat(OpcodeStr, "\t{$src2, $dst|$dst, $src2}"),
           !strconcat(OpcodeStr, "\t{$src2, $src1, $dst|$dst, $src1, $src2}")),
       [(set VR128:$dst, (IntId128 VR128:$src1, VR128:$src2))]>,
       Sched<[WriteAESDecEnc]>;
  def rm : AES8I<opc, MRMSrcMem, (outs VR128:$dst),
       (ins VR128:$src1, i128mem:$src2),
       !if(Is2Addr,
           !strconcat(OpcodeStr, "\t{$src2, $dst|$dst, $src2}"),
           !strconcat(OpcodeStr, "\t{$src2, $src1, $dst|$dst, $src1, $src2}")),
       [(set VR128:$dst,
         (IntId128 VR128:$src1, (ld_frag addr:$src2)))]>,
       Sched<[WriteAESDecEncLd, ReadAfterLd]>;
}

// Perform One Round of an AES Encryption/Decryption Flow
let Predicates = [HasAVX, HasAES] in {
  defm VAESENC          : AESI_binop_rm_int<0xDC, "vaesenc",
                         int_x86_aesni_aesenc, loadv2i64, 0>, VEX_4V;
  defm VAESENCLAST      : AESI_binop_rm_int<0xDD, "vaesenclast",
                         int_x86_aesni_aesenclast, loadv2i64, 0>, VEX_4V;
  defm VAESDEC          : AESI_binop_rm_int<0xDE, "vaesdec",
                         int_x86_aesni_aesdec, loadv2i64, 0>, VEX_4V;
  defm VAESDECLAST      : AESI_binop_rm_int<0xDF, "vaesdeclast",
                         int_x86_aesni_aesdeclast, loadv2i64, 0>, VEX_4V;
}

let Constraints = "$src1 = $dst" in {
  defm AESENC          : AESI_binop_rm_int<0xDC, "aesenc",
                         int_x86_aesni_aesenc, memopv2i64>;
  defm AESENCLAST      : AESI_binop_rm_int<0xDD, "aesenclast",
                         int_x86_aesni_aesenclast, memopv2i64>;
  defm AESDEC          : AESI_binop_rm_int<0xDE, "aesdec",
                         int_x86_aesni_aesdec, memopv2i64>;
  defm AESDECLAST      : AESI_binop_rm_int<0xDF, "aesdeclast",
                         int_x86_aesni_aesdeclast, memopv2i64>;
}

// Perform the AES InvMixColumn Transformation
let Predicates = [HasAVX, HasAES] in {
  def VAESIMCrr : AES8I<0xDB, MRMSrcReg, (outs VR128:$dst),
      (ins VR128:$src1),
      "vaesimc\t{$src1, $dst|$dst, $src1}",
      [(set VR128:$dst,
        (int_x86_aesni_aesimc VR128:$src1))]>, Sched<[WriteAESIMC]>,
      VEX;
  def VAESIMCrm : AES8I<0xDB, MRMSrcMem, (outs VR128:$dst),
      (ins i128mem:$src1),
      "vaesimc\t{$src1, $dst|$dst, $src1}",
      [(set VR128:$dst, (int_x86_aesni_aesimc (loadv2i64 addr:$src1)))]>,
      Sched<[WriteAESIMCLd]>, VEX;
}
def AESIMCrr : AES8I<0xDB, MRMSrcReg, (outs VR128:$dst),
  (ins VR128:$src1),
  "aesimc\t{$src1, $dst|$dst, $src1}",
  [(set VR128:$dst,
    (int_x86_aesni_aesimc VR128:$src1))]>, Sched<[WriteAESIMC]>;
def AESIMCrm : AES8I<0xDB, MRMSrcMem, (outs VR128:$dst),
  (ins i128mem:$src1),
  "aesimc\t{$src1, $dst|$dst, $src1}",
  [(set VR128:$dst, (int_x86_aesni_aesimc (memopv2i64 addr:$src1)))]>,
  Sched<[WriteAESIMCLd]>;

// AES Round Key Generation Assist
let Predicates = [HasAVX, HasAES] in {
  def VAESKEYGENASSIST128rr : AESAI<0xDF, MRMSrcReg, (outs VR128:$dst),
      (ins VR128:$src1, u8imm:$src2),
      "vaeskeygenassist\t{$src2, $src1, $dst|$dst, $src1, $src2}",
      [(set VR128:$dst,
        (int_x86_aesni_aeskeygenassist VR128:$src1, imm:$src2))]>,
      Sched<[WriteAESKeyGen]>, VEX;
  def VAESKEYGENASSIST128rm : AESAI<0xDF, MRMSrcMem, (outs VR128:$dst),
      (ins i128mem:$src1, u8imm:$src2),
      "vaeskeygenassist\t{$src2, $src1, $dst|$dst, $src1, $src2}",
      [(set VR128:$dst,
        (int_x86_aesni_aeskeygenassist (loadv2i64 addr:$src1), imm:$src2))]>,
      Sched<[WriteAESKeyGenLd]>, VEX;
}
def AESKEYGENASSIST128rr : AESAI<0xDF, MRMSrcReg, (outs VR128:$dst),
  (ins VR128:$src1, u8imm:$src2),
  "aeskeygenassist\t{$src2, $src1, $dst|$dst, $src1, $src2}",
  [(set VR128:$dst,
    (int_x86_aesni_aeskeygenassist VR128:$src1, imm:$src2))]>,
  Sched<[WriteAESKeyGen]>;
def AESKEYGENASSIST128rm : AESAI<0xDF, MRMSrcMem, (outs VR128:$dst),
  (ins i128mem:$src1, u8imm:$src2),
  "aeskeygenassist\t{$src2, $src1, $dst|$dst, $src1, $src2}",
  [(set VR128:$dst,
    (int_x86_aesni_aeskeygenassist (memopv2i64 addr:$src1), imm:$src2))]>,
  Sched<[WriteAESKeyGenLd]>;

//===----------------------------------------------------------------------===//
// PCLMUL Instructions
//===----------------------------------------------------------------------===//

// AVX carry-less Multiplication instructions
let isCommutable = 1 in
def VPCLMULQDQrr : AVXPCLMULIi8<0x44, MRMSrcReg, (outs VR128:$dst),
           (ins VR128:$src1, VR128:$src2, u8imm:$src3),
           "vpclmulqdq\t{$src3, $src2, $src1, $dst|$dst, $src1, $src2, $src3}",
           [(set VR128:$dst,
             (int_x86_pclmulqdq VR128:$src1, VR128:$src2, imm:$src3))]>,
           Sched<[WriteCLMul]>;

def VPCLMULQDQrm : AVXPCLMULIi8<0x44, MRMSrcMem, (outs VR128:$dst),
           (ins VR128:$src1, i128mem:$src2, u8imm:$src3),
           "vpclmulqdq\t{$src3, $src2, $src1, $dst|$dst, $src1, $src2, $src3}",
           [(set VR128:$dst, (int_x86_pclmulqdq VR128:$src1,
                              (loadv2i64 addr:$src2), imm:$src3))]>,
           Sched<[WriteCLMulLd, ReadAfterLd]>;

// Carry-less Multiplication instructions
let Constraints = "$src1 = $dst" in {
let isCommutable = 1 in
def PCLMULQDQrr : PCLMULIi8<0x44, MRMSrcReg, (outs VR128:$dst),
           (ins VR128:$src1, VR128:$src2, u8imm:$src3),
           "pclmulqdq\t{$src3, $src2, $dst|$dst, $src2, $src3}",
           [(set VR128:$dst,
             (int_x86_pclmulqdq VR128:$src1, VR128:$src2, imm:$src3))],
             IIC_SSE_PCLMULQDQ_RR>, Sched<[WriteCLMul]>;

def PCLMULQDQrm : PCLMULIi8<0x44, MRMSrcMem, (outs VR128:$dst),
           (ins VR128:$src1, i128mem:$src2, u8imm:$src3),
           "pclmulqdq\t{$src3, $src2, $dst|$dst, $src2, $src3}",
           [(set VR128:$dst, (int_x86_pclmulqdq VR128:$src1,
                              (memopv2i64 addr:$src2), imm:$src3))],
                              IIC_SSE_PCLMULQDQ_RM>,
           Sched<[WriteCLMulLd, ReadAfterLd]>;
} // Constraints = "$src1 = $dst"


multiclass pclmul_alias<string asm, int immop> {
  def : InstAlias<!strconcat("pclmul", asm, "dq {$src, $dst|$dst, $src}"),
                  (PCLMULQDQrr VR128:$dst, VR128:$src, immop), 0>;

  def : InstAlias<!strconcat("pclmul", asm, "dq {$src, $dst|$dst, $src}"),
                  (PCLMULQDQrm VR128:$dst, i128mem:$src, immop), 0>;

  def : InstAlias<!strconcat("vpclmul", asm,
                             "dq {$src2, $src1, $dst|$dst, $src1, $src2}"),
                  (VPCLMULQDQrr VR128:$dst, VR128:$src1, VR128:$src2, immop),
                  0>;

  def : InstAlias<!strconcat("vpclmul", asm,
                             "dq {$src2, $src1, $dst|$dst, $src1, $src2}"),
                  (VPCLMULQDQrm VR128:$dst, VR128:$src1, i128mem:$src2, immop),
                  0>;
}
defm : pclmul_alias<"hqhq", 0x11>;
defm : pclmul_alias<"hqlq", 0x01>;
defm : pclmul_alias<"lqhq", 0x10>;
defm : pclmul_alias<"lqlq", 0x00>;

//===----------------------------------------------------------------------===//
// SSE4A Instructions
//===----------------------------------------------------------------------===//

let Predicates = [HasSSE4A] in {

let Constraints = "$src = $dst" in {
def EXTRQI : Ii8<0x78, MRMXr, (outs VR128:$dst),
                 (ins VR128:$src, u8imm:$len, u8imm:$idx),
                 "extrq\t{$idx, $len, $src|$src, $len, $idx}",
                 [(set VR128:$dst, (int_x86_sse4a_extrqi VR128:$src, imm:$len,
                                    imm:$idx))]>, PD;
def EXTRQ  : I<0x79, MRMSrcReg, (outs VR128:$dst),
              (ins VR128:$src, VR128:$mask),
              "extrq\t{$mask, $src|$src, $mask}",
              [(set VR128:$dst, (int_x86_sse4a_extrq VR128:$src,
                                 VR128:$mask))]>, PD;

def INSERTQI : Ii8<0x78, MRMSrcReg, (outs VR128:$dst),
                   (ins VR128:$src, VR128:$src2, u8imm:$len, u8imm:$idx),
                   "insertq\t{$idx, $len, $src2, $src|$src, $src2, $len, $idx}",
                   [(set VR128:$dst, (int_x86_sse4a_insertqi VR128:$src,
                                      VR128:$src2, imm:$len, imm:$idx))]>, XD;
def INSERTQ  : I<0x79, MRMSrcReg, (outs VR128:$dst),
                 (ins VR128:$src, VR128:$mask),
                 "insertq\t{$mask, $src|$src, $mask}",
                 [(set VR128:$dst, (int_x86_sse4a_insertq VR128:$src,
                                    VR128:$mask))]>, XD;
}

def MOVNTSS : I<0x2B, MRMDestMem, (outs), (ins f32mem:$dst, VR128:$src),
                "movntss\t{$src, $dst|$dst, $src}",
                [(int_x86_sse4a_movnt_ss addr:$dst, VR128:$src)]>, XS;

def MOVNTSD : I<0x2B, MRMDestMem, (outs), (ins f64mem:$dst, VR128:$src),
                "movntsd\t{$src, $dst|$dst, $src}",
                [(int_x86_sse4a_movnt_sd addr:$dst, VR128:$src)]>, XD;
}

//===----------------------------------------------------------------------===//
// AVX Instructions
//===----------------------------------------------------------------------===//

//===----------------------------------------------------------------------===//
// VBROADCAST - Load from memory and broadcast to all elements of the
//              destination operand
//
class avx_broadcast<bits<8> opc, string OpcodeStr, RegisterClass RC,
                    X86MemOperand x86memop, Intrinsic Int, SchedWrite Sched> :
  AVX8I<opc, MRMSrcMem, (outs RC:$dst), (ins x86memop:$src),
        !strconcat(OpcodeStr, "\t{$src, $dst|$dst, $src}"),
        [(set RC:$dst, (Int addr:$src))]>, Sched<[Sched]>, VEX;

class avx_broadcast_no_int<bits<8> opc, string OpcodeStr, RegisterClass RC,
                           X86MemOperand x86memop, ValueType VT,
                           PatFrag ld_frag, SchedWrite Sched> :
  AVX8I<opc, MRMSrcMem, (outs RC:$dst), (ins x86memop:$src),
        !strconcat(OpcodeStr, "\t{$src, $dst|$dst, $src}"),
        [(set RC:$dst, (VT (X86VBroadcast (ld_frag addr:$src))))]>,
        Sched<[Sched]>, VEX {
    let mayLoad = 1;
}

// AVX2 adds register forms
class avx2_broadcast_reg<bits<8> opc, string OpcodeStr, RegisterClass RC,
                         Intrinsic Int, SchedWrite Sched> :
  AVX28I<opc, MRMSrcReg, (outs RC:$dst), (ins VR128:$src),
         !strconcat(OpcodeStr, "\t{$src, $dst|$dst, $src}"),
         [(set RC:$dst, (Int VR128:$src))]>, Sched<[Sched]>, VEX;

let ExeDomain = SSEPackedSingle in {
  def VBROADCASTSSrm  : avx_broadcast_no_int<0x18, "vbroadcastss", VR128,
                                             f32mem, v4f32, loadf32, WriteLoad>;
  def VBROADCASTSSYrm : avx_broadcast_no_int<0x18, "vbroadcastss", VR256,
                                             f32mem, v8f32, loadf32,
                                             WriteFShuffleLd>, VEX_L;
}
let ExeDomain = SSEPackedDouble in
def VBROADCASTSDYrm  : avx_broadcast_no_int<0x19, "vbroadcastsd", VR256, f64mem,
                                    v4f64, loadf64, WriteFShuffleLd>, VEX_L;
def VBROADCASTF128 : avx_broadcast<0x1A, "vbroadcastf128", VR256, f128mem,
                                   int_x86_avx_vbroadcastf128_pd_256,
                                   WriteFShuffleLd>, VEX_L;

let ExeDomain = SSEPackedSingle in {
  def VBROADCASTSSrr  : avx2_broadcast_reg<0x18, "vbroadcastss", VR128,
                                           int_x86_avx2_vbroadcast_ss_ps,
                                           WriteFShuffle>;
  def VBROADCASTSSYrr : avx2_broadcast_reg<0x18, "vbroadcastss", VR256,
                                      int_x86_avx2_vbroadcast_ss_ps_256,
                                      WriteFShuffle256>, VEX_L;
}
let ExeDomain = SSEPackedDouble in
def VBROADCASTSDYrr  : avx2_broadcast_reg<0x19, "vbroadcastsd", VR256,
                                      int_x86_avx2_vbroadcast_sd_pd_256,
                                      WriteFShuffle256>, VEX_L;

let Predicates = [HasAVX2] in
def VBROADCASTI128 : avx_broadcast_no_int<0x5A, "vbroadcasti128", VR256,
                                          i128mem, v4i64, loadv2i64,
                                          WriteLoad>, VEX_L;

let Predicates = [HasAVX] in
def : Pat<(int_x86_avx_vbroadcastf128_ps_256 addr:$src),
          (VBROADCASTF128 addr:$src)>;


//===----------------------------------------------------------------------===//
// VINSERTF128 - Insert packed floating-point values
//
let hasSideEffects = 0, ExeDomain = SSEPackedSingle in {
def VINSERTF128rr : AVXAIi8<0x18, MRMSrcReg, (outs VR256:$dst),
          (ins VR256:$src1, VR128:$src2, u8imm:$src3),
          "vinsertf128\t{$src3, $src2, $src1, $dst|$dst, $src1, $src2, $src3}",
          []>, Sched<[WriteFShuffle]>, VEX_4V, VEX_L;
let mayLoad = 1 in
def VINSERTF128rm : AVXAIi8<0x18, MRMSrcMem, (outs VR256:$dst),
          (ins VR256:$src1, f128mem:$src2, u8imm:$src3),
          "vinsertf128\t{$src3, $src2, $src1, $dst|$dst, $src1, $src2, $src3}",
          []>, Sched<[WriteFShuffleLd, ReadAfterLd]>, VEX_4V, VEX_L;
}

let Predicates = [HasAVX] in {
def : Pat<(vinsert128_insert:$ins (v8f32 VR256:$src1), (v4f32 VR128:$src2),
                                   (iPTR imm)),
          (VINSERTF128rr VR256:$src1, VR128:$src2,
                         (INSERT_get_vinsert128_imm VR256:$ins))>;
def : Pat<(vinsert128_insert:$ins (v4f64 VR256:$src1), (v2f64 VR128:$src2),
                                   (iPTR imm)),
          (VINSERTF128rr VR256:$src1, VR128:$src2,
                         (INSERT_get_vinsert128_imm VR256:$ins))>;

def : Pat<(vinsert128_insert:$ins (v8f32 VR256:$src1), (loadv4f32 addr:$src2),
                                   (iPTR imm)),
          (VINSERTF128rm VR256:$src1, addr:$src2,
                         (INSERT_get_vinsert128_imm VR256:$ins))>;
def : Pat<(vinsert128_insert:$ins (v4f64 VR256:$src1), (loadv2f64 addr:$src2),
                                   (iPTR imm)),
          (VINSERTF128rm VR256:$src1, addr:$src2,
                         (INSERT_get_vinsert128_imm VR256:$ins))>;
}

let Predicates = [HasAVX1Only] in {
def : Pat<(vinsert128_insert:$ins (v4i64 VR256:$src1), (v2i64 VR128:$src2),
                                   (iPTR imm)),
          (VINSERTF128rr VR256:$src1, VR128:$src2,
                         (INSERT_get_vinsert128_imm VR256:$ins))>;
def : Pat<(vinsert128_insert:$ins (v8i32 VR256:$src1), (v4i32 VR128:$src2),
                                   (iPTR imm)),
          (VINSERTF128rr VR256:$src1, VR128:$src2,
                         (INSERT_get_vinsert128_imm VR256:$ins))>;
def : Pat<(vinsert128_insert:$ins (v32i8 VR256:$src1), (v16i8 VR128:$src2),
                                   (iPTR imm)),
          (VINSERTF128rr VR256:$src1, VR128:$src2,
                         (INSERT_get_vinsert128_imm VR256:$ins))>;
def : Pat<(vinsert128_insert:$ins (v16i16 VR256:$src1), (v8i16 VR128:$src2),
                                   (iPTR imm)),
          (VINSERTF128rr VR256:$src1, VR128:$src2,
                         (INSERT_get_vinsert128_imm VR256:$ins))>;

def : Pat<(vinsert128_insert:$ins (v4i64 VR256:$src1), (loadv2i64 addr:$src2),
                                   (iPTR imm)),
          (VINSERTF128rm VR256:$src1, addr:$src2,
                         (INSERT_get_vinsert128_imm VR256:$ins))>;
def : Pat<(vinsert128_insert:$ins (v8i32 VR256:$src1),
                                   (bc_v4i32 (loadv2i64 addr:$src2)),
                                   (iPTR imm)),
          (VINSERTF128rm VR256:$src1, addr:$src2,
                         (INSERT_get_vinsert128_imm VR256:$ins))>;
def : Pat<(vinsert128_insert:$ins (v32i8 VR256:$src1),
                                   (bc_v16i8 (loadv2i64 addr:$src2)),
                                   (iPTR imm)),
          (VINSERTF128rm VR256:$src1, addr:$src2,
                         (INSERT_get_vinsert128_imm VR256:$ins))>;
def : Pat<(vinsert128_insert:$ins (v16i16 VR256:$src1),
                                   (bc_v8i16 (loadv2i64 addr:$src2)),
                                   (iPTR imm)),
          (VINSERTF128rm VR256:$src1, addr:$src2,
                         (INSERT_get_vinsert128_imm VR256:$ins))>;
}

//===----------------------------------------------------------------------===//
// VEXTRACTF128 - Extract packed floating-point values
//
let hasSideEffects = 0, ExeDomain = SSEPackedSingle in {
def VEXTRACTF128rr : AVXAIi8<0x19, MRMDestReg, (outs VR128:$dst),
          (ins VR256:$src1, u8imm:$src2),
          "vextractf128\t{$src2, $src1, $dst|$dst, $src1, $src2}",
          []>, Sched<[WriteFShuffle]>, VEX, VEX_L;
let mayStore = 1 in
def VEXTRACTF128mr : AVXAIi8<0x19, MRMDestMem, (outs),
          (ins f128mem:$dst, VR256:$src1, u8imm:$src2),
          "vextractf128\t{$src2, $src1, $dst|$dst, $src1, $src2}",
          []>, Sched<[WriteStore]>, VEX, VEX_L;
}

// AVX1 patterns
let Predicates = [HasAVX] in {
def : Pat<(vextract128_extract:$ext VR256:$src1, (iPTR imm)),
          (v4f32 (VEXTRACTF128rr
                    (v8f32 VR256:$src1),
                    (EXTRACT_get_vextract128_imm VR128:$ext)))>;
def : Pat<(vextract128_extract:$ext VR256:$src1, (iPTR imm)),
          (v2f64 (VEXTRACTF128rr
                    (v4f64 VR256:$src1),
                    (EXTRACT_get_vextract128_imm VR128:$ext)))>;

def : Pat<(store (v4f32 (vextract128_extract:$ext (v8f32 VR256:$src1),
                         (iPTR imm))), addr:$dst),
          (VEXTRACTF128mr addr:$dst, VR256:$src1,
           (EXTRACT_get_vextract128_imm VR128:$ext))>;
def : Pat<(store (v2f64 (vextract128_extract:$ext (v4f64 VR256:$src1),
                         (iPTR imm))), addr:$dst),
          (VEXTRACTF128mr addr:$dst, VR256:$src1,
           (EXTRACT_get_vextract128_imm VR128:$ext))>;
}

let Predicates = [HasAVX1Only] in {
def : Pat<(vextract128_extract:$ext VR256:$src1, (iPTR imm)),
          (v2i64 (VEXTRACTF128rr
                  (v4i64 VR256:$src1),
                  (EXTRACT_get_vextract128_imm VR128:$ext)))>;
def : Pat<(vextract128_extract:$ext VR256:$src1, (iPTR imm)),
          (v4i32 (VEXTRACTF128rr
                  (v8i32 VR256:$src1),
                  (EXTRACT_get_vextract128_imm VR128:$ext)))>;
def : Pat<(vextract128_extract:$ext VR256:$src1, (iPTR imm)),
          (v8i16 (VEXTRACTF128rr
                  (v16i16 VR256:$src1),
                  (EXTRACT_get_vextract128_imm VR128:$ext)))>;
def : Pat<(vextract128_extract:$ext VR256:$src1, (iPTR imm)),
          (v16i8 (VEXTRACTF128rr
                  (v32i8 VR256:$src1),
                  (EXTRACT_get_vextract128_imm VR128:$ext)))>;

def : Pat<(alignedstore (v2i64 (vextract128_extract:$ext (v4i64 VR256:$src1),
                                (iPTR imm))), addr:$dst),
          (VEXTRACTF128mr addr:$dst, VR256:$src1,
           (EXTRACT_get_vextract128_imm VR128:$ext))>;
def : Pat<(alignedstore (v4i32 (vextract128_extract:$ext (v8i32 VR256:$src1),
                                (iPTR imm))), addr:$dst),
          (VEXTRACTF128mr addr:$dst, VR256:$src1,
           (EXTRACT_get_vextract128_imm VR128:$ext))>;
def : Pat<(alignedstore (v8i16 (vextract128_extract:$ext (v16i16 VR256:$src1),
                                (iPTR imm))), addr:$dst),
          (VEXTRACTF128mr addr:$dst, VR256:$src1,
           (EXTRACT_get_vextract128_imm VR128:$ext))>;
def : Pat<(alignedstore (v16i8 (vextract128_extract:$ext (v32i8 VR256:$src1),
                                (iPTR imm))), addr:$dst),
          (VEXTRACTF128mr addr:$dst, VR256:$src1,
           (EXTRACT_get_vextract128_imm VR128:$ext))>;
}

//===----------------------------------------------------------------------===//
// VMASKMOV - Conditional SIMD Packed Loads and Stores
//
multiclass avx_movmask_rm<bits<8> opc_rm, bits<8> opc_mr, string OpcodeStr,
                          Intrinsic IntLd, Intrinsic IntLd256,
                          Intrinsic IntSt, Intrinsic IntSt256> {
  def rm  : AVX8I<opc_rm, MRMSrcMem, (outs VR128:$dst),
             (ins VR128:$src1, f128mem:$src2),
             !strconcat(OpcodeStr, "\t{$src2, $src1, $dst|$dst, $src1, $src2}"),
             [(set VR128:$dst, (IntLd addr:$src2, VR128:$src1))]>,
             VEX_4V;
  def Yrm : AVX8I<opc_rm, MRMSrcMem, (outs VR256:$dst),
             (ins VR256:$src1, f256mem:$src2),
             !strconcat(OpcodeStr, "\t{$src2, $src1, $dst|$dst, $src1, $src2}"),
             [(set VR256:$dst, (IntLd256 addr:$src2, VR256:$src1))]>,
             VEX_4V, VEX_L;
  def mr  : AVX8I<opc_mr, MRMDestMem, (outs),
             (ins f128mem:$dst, VR128:$src1, VR128:$src2),
             !strconcat(OpcodeStr, "\t{$src2, $src1, $dst|$dst, $src1, $src2}"),
             [(IntSt addr:$dst, VR128:$src1, VR128:$src2)]>, VEX_4V;
  def Ymr : AVX8I<opc_mr, MRMDestMem, (outs),
             (ins f256mem:$dst, VR256:$src1, VR256:$src2),
             !strconcat(OpcodeStr, "\t{$src2, $src1, $dst|$dst, $src1, $src2}"),
             [(IntSt256 addr:$dst, VR256:$src1, VR256:$src2)]>, VEX_4V, VEX_L;
}

let ExeDomain = SSEPackedSingle in
defm VMASKMOVPS : avx_movmask_rm<0x2C, 0x2E, "vmaskmovps",
                                 int_x86_avx_maskload_ps,
                                 int_x86_avx_maskload_ps_256,
                                 int_x86_avx_maskstore_ps,
                                 int_x86_avx_maskstore_ps_256>;
let ExeDomain = SSEPackedDouble in
defm VMASKMOVPD : avx_movmask_rm<0x2D, 0x2F, "vmaskmovpd",
                                 int_x86_avx_maskload_pd,
                                 int_x86_avx_maskload_pd_256,
                                 int_x86_avx_maskstore_pd,
                                 int_x86_avx_maskstore_pd_256>;

//===----------------------------------------------------------------------===//
// VPERMIL - Permute Single and Double Floating-Point Values
//
multiclass avx_permil<bits<8> opc_rm, bits<8> opc_rmi, string OpcodeStr,
                      RegisterClass RC, X86MemOperand x86memop_f,
                      X86MemOperand x86memop_i, PatFrag i_frag,
                      Intrinsic IntVar, ValueType vt> {
  def rr  : AVX8I<opc_rm, MRMSrcReg, (outs RC:$dst),
             (ins RC:$src1, RC:$src2),
             !strconcat(OpcodeStr, "\t{$src2, $src1, $dst|$dst, $src1, $src2}"),
             [(set RC:$dst, (IntVar RC:$src1, RC:$src2))]>, VEX_4V,
             Sched<[WriteFShuffle]>;
  def rm  : AVX8I<opc_rm, MRMSrcMem, (outs RC:$dst),
             (ins RC:$src1, x86memop_i:$src2),
             !strconcat(OpcodeStr, "\t{$src2, $src1, $dst|$dst, $src1, $src2}"),
             [(set RC:$dst, (IntVar RC:$src1,
                             (bitconvert (i_frag addr:$src2))))]>, VEX_4V,
             Sched<[WriteFShuffleLd, ReadAfterLd]>;

  def ri  : AVXAIi8<opc_rmi, MRMSrcReg, (outs RC:$dst),
             (ins RC:$src1, u8imm:$src2),
             !strconcat(OpcodeStr, "\t{$src2, $src1, $dst|$dst, $src1, $src2}"),
             [(set RC:$dst, (vt (X86VPermilpi RC:$src1, (i8 imm:$src2))))]>, VEX,
             Sched<[WriteFShuffle]>;
  def mi  : AVXAIi8<opc_rmi, MRMSrcMem, (outs RC:$dst),
             (ins x86memop_f:$src1, u8imm:$src2),
             !strconcat(OpcodeStr, "\t{$src2, $src1, $dst|$dst, $src1, $src2}"),
             [(set RC:$dst,
<<<<<<< HEAD
               (vt (X86VPermilpi (memop addr:$src1), (i8 imm:$src2))))]>, VEX,
=======
               (vt (X86VPermilpi (load addr:$src1), (i8 imm:$src2))))]>, VEX,
>>>>>>> 969bfdfe
             Sched<[WriteFShuffleLd]>;
}

let ExeDomain = SSEPackedSingle in {
  defm VPERMILPS  : avx_permil<0x0C, 0x04, "vpermilps", VR128, f128mem, i128mem,
                               loadv2i64, int_x86_avx_vpermilvar_ps, v4f32>;
  defm VPERMILPSY : avx_permil<0x0C, 0x04, "vpermilps", VR256, f256mem, i256mem,
                       loadv4i64, int_x86_avx_vpermilvar_ps_256, v8f32>, VEX_L;
}
let ExeDomain = SSEPackedDouble in {
  defm VPERMILPD  : avx_permil<0x0D, 0x05, "vpermilpd", VR128, f128mem, i128mem,
                               loadv2i64, int_x86_avx_vpermilvar_pd, v2f64>;
  defm VPERMILPDY : avx_permil<0x0D, 0x05, "vpermilpd", VR256, f256mem, i256mem,
                       loadv4i64, int_x86_avx_vpermilvar_pd_256, v4f64>, VEX_L;
}

let Predicates = [HasAVX] in {
def : Pat<(v8f32 (X86VPermilpv VR256:$src1, (v8i32 VR256:$src2))),
          (VPERMILPSYrr VR256:$src1, VR256:$src2)>;
def : Pat<(v8f32 (X86VPermilpv VR256:$src1, (bc_v8i32 (loadv4i64 addr:$src2)))),
          (VPERMILPSYrm VR256:$src1, addr:$src2)>;
def : Pat<(v4f64 (X86VPermilpv VR256:$src1, (v4i64 VR256:$src2))),
          (VPERMILPDYrr VR256:$src1, VR256:$src2)>;
def : Pat<(v4f64 (X86VPermilpv VR256:$src1, (loadv4i64 addr:$src2))),
          (VPERMILPDYrm VR256:$src1, addr:$src2)>;

def : Pat<(v8i32 (X86VPermilpi VR256:$src1, (i8 imm:$imm))),
          (VPERMILPSYri VR256:$src1, imm:$imm)>;
def : Pat<(v4i64 (X86VPermilpi VR256:$src1, (i8 imm:$imm))),
          (VPERMILPDYri VR256:$src1, imm:$imm)>;
def : Pat<(v8i32 (X86VPermilpi (bc_v8i32 (loadv4i64 addr:$src1)),
                               (i8 imm:$imm))),
          (VPERMILPSYmi addr:$src1, imm:$imm)>;
def : Pat<(v4i64 (X86VPermilpi (loadv4i64 addr:$src1), (i8 imm:$imm))),
          (VPERMILPDYmi addr:$src1, imm:$imm)>;

def : Pat<(v4f32 (X86VPermilpv VR128:$src1, (v4i32 VR128:$src2))),
          (VPERMILPSrr VR128:$src1, VR128:$src2)>;
def : Pat<(v4f32 (X86VPermilpv VR128:$src1, (bc_v4i32 (loadv2i64 addr:$src2)))),
          (VPERMILPSrm VR128:$src1, addr:$src2)>;
def : Pat<(v2f64 (X86VPermilpv VR128:$src1, (v2i64 VR128:$src2))),
          (VPERMILPDrr VR128:$src1, VR128:$src2)>;
def : Pat<(v2f64 (X86VPermilpv VR128:$src1, (loadv2i64 addr:$src2))),
          (VPERMILPDrm VR128:$src1, addr:$src2)>;

def : Pat<(v2i64 (X86VPermilpi VR128:$src1, (i8 imm:$imm))),
          (VPERMILPDri VR128:$src1, imm:$imm)>;
def : Pat<(v2i64 (X86VPermilpi (loadv2i64 addr:$src1), (i8 imm:$imm))),
          (VPERMILPDmi addr:$src1, imm:$imm)>;
}

//===----------------------------------------------------------------------===//
// VPERM2F128 - Permute Floating-Point Values in 128-bit chunks
//
let ExeDomain = SSEPackedSingle in {
def VPERM2F128rr : AVXAIi8<0x06, MRMSrcReg, (outs VR256:$dst),
          (ins VR256:$src1, VR256:$src2, u8imm:$src3),
          "vperm2f128\t{$src3, $src2, $src1, $dst|$dst, $src1, $src2, $src3}",
          [(set VR256:$dst, (v8f32 (X86VPerm2x128 VR256:$src1, VR256:$src2,
                              (i8 imm:$src3))))]>, VEX_4V, VEX_L,
          Sched<[WriteFShuffle]>;
def VPERM2F128rm : AVXAIi8<0x06, MRMSrcMem, (outs VR256:$dst),
          (ins VR256:$src1, f256mem:$src2, u8imm:$src3),
          "vperm2f128\t{$src3, $src2, $src1, $dst|$dst, $src1, $src2, $src3}",
          [(set VR256:$dst, (X86VPerm2x128 VR256:$src1, (loadv8f32 addr:$src2),
                             (i8 imm:$src3)))]>, VEX_4V, VEX_L,
          Sched<[WriteFShuffleLd, ReadAfterLd]>;
}

let Predicates = [HasAVX] in {
def : Pat<(v4f64 (X86VPerm2x128 VR256:$src1, VR256:$src2, (i8 imm:$imm))),
          (VPERM2F128rr VR256:$src1, VR256:$src2, imm:$imm)>;
def : Pat<(v4f64 (X86VPerm2x128 VR256:$src1,
                  (loadv4f64 addr:$src2), (i8 imm:$imm))),
          (VPERM2F128rm VR256:$src1, addr:$src2, imm:$imm)>;
}

let Predicates = [HasAVX1Only] in {
def : Pat<(v8i32 (X86VPerm2x128 VR256:$src1, VR256:$src2, (i8 imm:$imm))),
          (VPERM2F128rr VR256:$src1, VR256:$src2, imm:$imm)>;
def : Pat<(v4i64 (X86VPerm2x128 VR256:$src1, VR256:$src2, (i8 imm:$imm))),
          (VPERM2F128rr VR256:$src1, VR256:$src2, imm:$imm)>;
def : Pat<(v32i8 (X86VPerm2x128 VR256:$src1, VR256:$src2, (i8 imm:$imm))),
          (VPERM2F128rr VR256:$src1, VR256:$src2, imm:$imm)>;
def : Pat<(v16i16 (X86VPerm2x128 VR256:$src1, VR256:$src2, (i8 imm:$imm))),
          (VPERM2F128rr VR256:$src1, VR256:$src2, imm:$imm)>;

def : Pat<(v8i32 (X86VPerm2x128 VR256:$src1,
                  (bc_v8i32 (loadv4i64 addr:$src2)), (i8 imm:$imm))),
          (VPERM2F128rm VR256:$src1, addr:$src2, imm:$imm)>;
def : Pat<(v4i64 (X86VPerm2x128 VR256:$src1,
                  (loadv4i64 addr:$src2), (i8 imm:$imm))),
          (VPERM2F128rm VR256:$src1, addr:$src2, imm:$imm)>;
def : Pat<(v32i8 (X86VPerm2x128 VR256:$src1,
                  (bc_v32i8 (loadv4i64 addr:$src2)), (i8 imm:$imm))),
          (VPERM2F128rm VR256:$src1, addr:$src2, imm:$imm)>;
def : Pat<(v16i16 (X86VPerm2x128 VR256:$src1,
                  (bc_v16i16 (loadv4i64 addr:$src2)), (i8 imm:$imm))),
          (VPERM2F128rm VR256:$src1, addr:$src2, imm:$imm)>;
}

//===----------------------------------------------------------------------===//
// VZERO - Zero YMM registers
//
let Defs = [YMM0, YMM1, YMM2, YMM3, YMM4, YMM5, YMM6, YMM7,
            YMM8, YMM9, YMM10, YMM11, YMM12, YMM13, YMM14, YMM15] in {
  // Zero All YMM registers
  def VZEROALL : I<0x77, RawFrm, (outs), (ins), "vzeroall",
                  [(int_x86_avx_vzeroall)]>, PS, VEX, VEX_L, Requires<[HasAVX]>;

  // Zero Upper bits of YMM registers
  def VZEROUPPER : I<0x77, RawFrm, (outs), (ins), "vzeroupper",
                     [(int_x86_avx_vzeroupper)]>, PS, VEX, Requires<[HasAVX]>;
}

//===----------------------------------------------------------------------===//
// Half precision conversion instructions
//===----------------------------------------------------------------------===//
multiclass f16c_ph2ps<RegisterClass RC, X86MemOperand x86memop, Intrinsic Int> {
  def rr : I<0x13, MRMSrcReg, (outs RC:$dst), (ins VR128:$src),
             "vcvtph2ps\t{$src, $dst|$dst, $src}",
             [(set RC:$dst, (Int VR128:$src))]>,
             T8PD, VEX, Sched<[WriteCvtF2F]>;
  let hasSideEffects = 0, mayLoad = 1 in
  def rm : I<0x13, MRMSrcMem, (outs RC:$dst), (ins x86memop:$src),
             "vcvtph2ps\t{$src, $dst|$dst, $src}", []>, T8PD, VEX,
             Sched<[WriteCvtF2FLd]>;
}

multiclass f16c_ps2ph<RegisterClass RC, X86MemOperand x86memop, Intrinsic Int> {
  def rr : Ii8<0x1D, MRMDestReg, (outs VR128:$dst),
               (ins RC:$src1, i32u8imm:$src2),
               "vcvtps2ph\t{$src2, $src1, $dst|$dst, $src1, $src2}",
               [(set VR128:$dst, (Int RC:$src1, imm:$src2))]>,
               TAPD, VEX, Sched<[WriteCvtF2F]>;
  let hasSideEffects = 0, mayStore = 1,
      SchedRW = [WriteCvtF2FLd, WriteRMW] in
  def mr : Ii8<0x1D, MRMDestMem, (outs),
               (ins x86memop:$dst, RC:$src1, i32u8imm:$src2),
               "vcvtps2ph\t{$src2, $src1, $dst|$dst, $src1, $src2}", []>,
               TAPD, VEX;
}

let Predicates = [HasF16C] in {
  defm VCVTPH2PS  : f16c_ph2ps<VR128, f64mem, int_x86_vcvtph2ps_128>;
  defm VCVTPH2PSY : f16c_ph2ps<VR256, f128mem, int_x86_vcvtph2ps_256>, VEX_L;
  defm VCVTPS2PH  : f16c_ps2ph<VR128, f64mem, int_x86_vcvtps2ph_128>;
  defm VCVTPS2PHY : f16c_ps2ph<VR256, f128mem, int_x86_vcvtps2ph_256>, VEX_L;

  // Pattern match vcvtph2ps of a scalar i64 load.
  def : Pat<(int_x86_vcvtph2ps_128 (vzmovl_v2i64 addr:$src)),
            (VCVTPH2PSrm addr:$src)>;
  def : Pat<(int_x86_vcvtph2ps_128 (vzload_v2i64 addr:$src)),
            (VCVTPH2PSrm addr:$src)>;
}

// Patterns for  matching conversions from float to half-float and vice versa.
let Predicates = [HasF16C] in {
  def : Pat<(fp_to_f16 FR32:$src),
            (i16 (EXTRACT_SUBREG (VMOVPDI2DIrr (VCVTPS2PHrr
              (COPY_TO_REGCLASS FR32:$src, VR128), 0)), sub_16bit))>;

  def : Pat<(f16_to_fp GR16:$src),
            (f32 (COPY_TO_REGCLASS (VCVTPH2PSrr
              (COPY_TO_REGCLASS (MOVSX32rr16 GR16:$src), VR128)), FR32)) >;

  def : Pat<(f16_to_fp (i16 (fp_to_f16 FR32:$src))),
            (f32 (COPY_TO_REGCLASS (VCVTPH2PSrr
              (VCVTPS2PHrr (COPY_TO_REGCLASS FR32:$src, VR128), 0)), FR32)) >;
}

//===----------------------------------------------------------------------===//
// AVX2 Instructions
//===----------------------------------------------------------------------===//

/// AVX2_binop_rmi - AVX2 binary operator with 8-bit immediate
multiclass AVX2_binop_rmi<bits<8> opc, string OpcodeStr, SDNode OpNode,
                          ValueType OpVT, RegisterClass RC, PatFrag memop_frag,
                          X86MemOperand x86memop> {
  let isCommutable = 1 in
  def rri : AVX2AIi8<opc, MRMSrcReg, (outs RC:$dst),
<<<<<<< HEAD
        (ins RC:$src1, RC:$src2, i8imm:$src3),
=======
        (ins RC:$src1, RC:$src2, u8imm:$src3),
>>>>>>> 969bfdfe
        !strconcat(OpcodeStr,
            "\t{$src3, $src2, $src1, $dst|$dst, $src1, $src2, $src3}"),
        [(set RC:$dst, (OpVT (OpNode RC:$src1, RC:$src2, imm:$src3)))]>,
        Sched<[WriteBlend]>, VEX_4V;
  def rmi : AVX2AIi8<opc, MRMSrcMem, (outs RC:$dst),
<<<<<<< HEAD
        (ins RC:$src1, x86memop:$src2, i8imm:$src3),
=======
        (ins RC:$src1, x86memop:$src2, u8imm:$src3),
>>>>>>> 969bfdfe
        !strconcat(OpcodeStr,
            "\t{$src3, $src2, $src1, $dst|$dst, $src1, $src2, $src3}"),
        [(set RC:$dst,
          (OpVT (OpNode RC:$src1,
           (bitconvert (memop_frag addr:$src2)), imm:$src3)))]>,
        Sched<[WriteBlendLd, ReadAfterLd]>, VEX_4V;
}

<<<<<<< HEAD
defm VPBLENDD : AVX2_binop_rmi_int<0x02, "vpblendd", int_x86_avx2_pblendd_128,
                                   VR128, loadv2i64, i128mem>;
defm VPBLENDDY : AVX2_binop_rmi_int<0x02, "vpblendd", int_x86_avx2_pblendd_256,
                                    VR256, loadv4i64, i256mem>, VEX_L;

def : Pat<(v4i32 (X86Blendi (v4i32 VR128:$src1), (v4i32 VR128:$src2),
                  imm:$mask)),
          (VPBLENDDrri VR128:$src1, VR128:$src2, imm:$mask)>;
def : Pat<(v8i32 (X86Blendi (v8i32 VR256:$src1), (v8i32 VR256:$src2),
                  imm:$mask)),
          (VPBLENDDYrri VR256:$src1, VR256:$src2, imm:$mask)>;
=======
defm VPBLENDD : AVX2_binop_rmi<0x02, "vpblendd", X86Blendi, v4i32,
                               VR128, loadv2i64, i128mem>;
defm VPBLENDDY : AVX2_binop_rmi<0x02, "vpblendd", X86Blendi, v8i32,
                                VR256, loadv4i64, i256mem>, VEX_L;
>>>>>>> 969bfdfe

//===----------------------------------------------------------------------===//
// VPBROADCAST - Load from memory and broadcast to all elements of the
//               destination operand
//
multiclass avx2_broadcast<bits<8> opc, string OpcodeStr,
                          X86MemOperand x86memop, PatFrag ld_frag,
                          Intrinsic Int128, Intrinsic Int256> {
  def rr : AVX28I<opc, MRMSrcReg, (outs VR128:$dst), (ins VR128:$src),
                  !strconcat(OpcodeStr, "\t{$src, $dst|$dst, $src}"),
                  [(set VR128:$dst, (Int128 VR128:$src))]>,
                  Sched<[WriteShuffle]>, VEX;
  def rm : AVX28I<opc, MRMSrcMem, (outs VR128:$dst), (ins x86memop:$src),
                  !strconcat(OpcodeStr, "\t{$src, $dst|$dst, $src}"),
                  [(set VR128:$dst,
                    (Int128 (scalar_to_vector (ld_frag addr:$src))))]>,
                  Sched<[WriteLoad]>, VEX;
  def Yrr : AVX28I<opc, MRMSrcReg, (outs VR256:$dst), (ins VR128:$src),
                   !strconcat(OpcodeStr, "\t{$src, $dst|$dst, $src}"),
                   [(set VR256:$dst, (Int256 VR128:$src))]>,
                   Sched<[WriteShuffle256]>, VEX, VEX_L;
  def Yrm : AVX28I<opc, MRMSrcMem, (outs VR256:$dst), (ins x86memop:$src),
                   !strconcat(OpcodeStr, "\t{$src, $dst|$dst, $src}"),
                   [(set VR256:$dst,
                    (Int256 (scalar_to_vector (ld_frag addr:$src))))]>,
                   Sched<[WriteLoad]>, VEX, VEX_L;
}

defm VPBROADCASTB  : avx2_broadcast<0x78, "vpbroadcastb", i8mem, loadi8,
                                    int_x86_avx2_pbroadcastb_128,
                                    int_x86_avx2_pbroadcastb_256>;
defm VPBROADCASTW  : avx2_broadcast<0x79, "vpbroadcastw", i16mem, loadi16,
                                    int_x86_avx2_pbroadcastw_128,
                                    int_x86_avx2_pbroadcastw_256>;
defm VPBROADCASTD  : avx2_broadcast<0x58, "vpbroadcastd", i32mem, loadi32,
                                    int_x86_avx2_pbroadcastd_128,
                                    int_x86_avx2_pbroadcastd_256>;
defm VPBROADCASTQ  : avx2_broadcast<0x59, "vpbroadcastq", i64mem, loadi64,
                                    int_x86_avx2_pbroadcastq_128,
                                    int_x86_avx2_pbroadcastq_256>;

let Predicates = [HasAVX2] in {
  def : Pat<(v16i8 (X86VBroadcast (loadi8 addr:$src))),
          (VPBROADCASTBrm addr:$src)>;
  def : Pat<(v32i8 (X86VBroadcast (loadi8 addr:$src))),
          (VPBROADCASTBYrm addr:$src)>;
  def : Pat<(v8i16 (X86VBroadcast (loadi16 addr:$src))),
          (VPBROADCASTWrm addr:$src)>;
  def : Pat<(v16i16 (X86VBroadcast (loadi16 addr:$src))),
          (VPBROADCASTWYrm addr:$src)>;
  def : Pat<(v4i32 (X86VBroadcast (loadi32 addr:$src))),
          (VPBROADCASTDrm addr:$src)>;
  def : Pat<(v8i32 (X86VBroadcast (loadi32 addr:$src))),
          (VPBROADCASTDYrm addr:$src)>;
  def : Pat<(v2i64 (X86VBroadcast (loadi64 addr:$src))),
          (VPBROADCASTQrm addr:$src)>;
  def : Pat<(v4i64 (X86VBroadcast (loadi64 addr:$src))),
          (VPBROADCASTQYrm addr:$src)>;

  def : Pat<(v16i8 (X86VBroadcast (v16i8 VR128:$src))),
          (VPBROADCASTBrr VR128:$src)>;
  def : Pat<(v32i8 (X86VBroadcast (v16i8 VR128:$src))),
          (VPBROADCASTBYrr VR128:$src)>;
  def : Pat<(v8i16 (X86VBroadcast (v8i16 VR128:$src))),
          (VPBROADCASTWrr VR128:$src)>;
  def : Pat<(v16i16 (X86VBroadcast (v8i16 VR128:$src))),
          (VPBROADCASTWYrr VR128:$src)>;
  def : Pat<(v4i32 (X86VBroadcast (v4i32 VR128:$src))),
          (VPBROADCASTDrr VR128:$src)>;
  def : Pat<(v8i32 (X86VBroadcast (v4i32 VR128:$src))),
          (VPBROADCASTDYrr VR128:$src)>;
  def : Pat<(v2i64 (X86VBroadcast (v2i64 VR128:$src))),
          (VPBROADCASTQrr VR128:$src)>;
  def : Pat<(v4i64 (X86VBroadcast (v2i64 VR128:$src))),
          (VPBROADCASTQYrr VR128:$src)>;
  def : Pat<(v4f32 (X86VBroadcast (v4f32 VR128:$src))),
          (VBROADCASTSSrr VR128:$src)>;
  def : Pat<(v8f32 (X86VBroadcast (v4f32 VR128:$src))),
          (VBROADCASTSSYrr VR128:$src)>;
  def : Pat<(v2f64 (X86VBroadcast (v2f64 VR128:$src))),
          (VPBROADCASTQrr VR128:$src)>;
  def : Pat<(v4f64 (X86VBroadcast (v2f64 VR128:$src))),
          (VBROADCASTSDYrr VR128:$src)>;

  // Provide aliases for broadcast from the same regitser class that
  // automatically does the extract.
  def : Pat<(v32i8 (X86VBroadcast (v32i8 VR256:$src))),
            (VPBROADCASTBYrr (v16i8 (EXTRACT_SUBREG (v32i8 VR256:$src),
                                                    sub_xmm)))>;
  def : Pat<(v16i16 (X86VBroadcast (v16i16 VR256:$src))),
            (VPBROADCASTWYrr (v8i16 (EXTRACT_SUBREG (v16i16 VR256:$src),
                                                    sub_xmm)))>;
  def : Pat<(v8i32 (X86VBroadcast (v8i32 VR256:$src))),
            (VPBROADCASTDYrr (v4i32 (EXTRACT_SUBREG (v8i32 VR256:$src),
                                                    sub_xmm)))>;
  def : Pat<(v4i64 (X86VBroadcast (v4i64 VR256:$src))),
            (VPBROADCASTQYrr (v2i64 (EXTRACT_SUBREG (v4i64 VR256:$src),
                                                    sub_xmm)))>;
  def : Pat<(v8f32 (X86VBroadcast (v8f32 VR256:$src))),
            (VBROADCASTSSYrr (v4f32 (EXTRACT_SUBREG (v8f32 VR256:$src),
                                                    sub_xmm)))>;
  def : Pat<(v4f64 (X86VBroadcast (v4f64 VR256:$src))),
            (VBROADCASTSDYrr (v2f64 (EXTRACT_SUBREG (v4f64 VR256:$src),
                                                    sub_xmm)))>;

  // Provide fallback in case the load node that is used in the patterns above
  // is used by additional users, which prevents the pattern selection.
  let AddedComplexity = 20 in {
    def : Pat<(v4f32 (X86VBroadcast FR32:$src)),
              (VBROADCASTSSrr (COPY_TO_REGCLASS FR32:$src, VR128))>;
    def : Pat<(v8f32 (X86VBroadcast FR32:$src)),
              (VBROADCASTSSYrr (COPY_TO_REGCLASS FR32:$src, VR128))>;
    def : Pat<(v4f64 (X86VBroadcast FR64:$src)),
              (VBROADCASTSDYrr (COPY_TO_REGCLASS FR64:$src, VR128))>;

    def : Pat<(v4i32 (X86VBroadcast GR32:$src)),
              (VBROADCASTSSrr (COPY_TO_REGCLASS GR32:$src, VR128))>;
    def : Pat<(v8i32 (X86VBroadcast GR32:$src)),
              (VBROADCASTSSYrr (COPY_TO_REGCLASS GR32:$src, VR128))>;
    def : Pat<(v4i64 (X86VBroadcast GR64:$src)),
              (VBROADCASTSDYrr (COPY_TO_REGCLASS GR64:$src, VR128))>;

    def : Pat<(v16i8 (X86VBroadcast GR8:$src)),
          (VPBROADCASTBrr (COPY_TO_REGCLASS
                           (i32 (SUBREG_TO_REG (i32 0), GR8:$src, sub_8bit)),
                           VR128))>;
    def : Pat<(v32i8 (X86VBroadcast GR8:$src)),
          (VPBROADCASTBYrr (COPY_TO_REGCLASS
                            (i32 (SUBREG_TO_REG (i32 0), GR8:$src, sub_8bit)),
                            VR128))>;

    def : Pat<(v8i16 (X86VBroadcast GR16:$src)),
          (VPBROADCASTWrr (COPY_TO_REGCLASS
                           (i32 (SUBREG_TO_REG (i32 0), GR16:$src, sub_16bit)),
                           VR128))>;
    def : Pat<(v16i16 (X86VBroadcast GR16:$src)),
          (VPBROADCASTWYrr (COPY_TO_REGCLASS
                            (i32 (SUBREG_TO_REG (i32 0), GR16:$src, sub_16bit)),
                            VR128))>;

    // The patterns for VPBROADCASTD are not needed because they would match
    // the exact same thing as VBROADCASTSS patterns.

    def : Pat<(v2i64 (X86VBroadcast GR64:$src)),
          (VPBROADCASTQrr (COPY_TO_REGCLASS GR64:$src, VR128))>;
    // The v4i64 pattern is not needed because VBROADCASTSDYrr already match.
  }
}

// AVX1 broadcast patterns
let Predicates = [HasAVX1Only] in {
def : Pat<(v8i32 (X86VBroadcast (loadi32 addr:$src))),
          (VBROADCASTSSYrm addr:$src)>;
def : Pat<(v4i64 (X86VBroadcast (loadi64 addr:$src))),
          (VBROADCASTSDYrm addr:$src)>;
def : Pat<(v4i32 (X86VBroadcast (loadi32 addr:$src))),
          (VBROADCASTSSrm addr:$src)>;
}

let Predicates = [HasAVX] in {
  // Provide fallback in case the load node that is used in the patterns above
  // is used by additional users, which prevents the pattern selection.
  let AddedComplexity = 20 in {
  // 128bit broadcasts:
  def : Pat<(v4f32 (X86VBroadcast FR32:$src)),
            (VPSHUFDri (COPY_TO_REGCLASS FR32:$src, VR128), 0)>;
  def : Pat<(v8f32 (X86VBroadcast FR32:$src)),
            (VINSERTF128rr (INSERT_SUBREG (v8f32 (IMPLICIT_DEF)),
              (VPSHUFDri (COPY_TO_REGCLASS FR32:$src, VR128), 0), sub_xmm),
              (VPSHUFDri (COPY_TO_REGCLASS FR32:$src, VR128), 0), 1)>;
  def : Pat<(v4f64 (X86VBroadcast FR64:$src)),
            (VINSERTF128rr (INSERT_SUBREG (v4f64 (IMPLICIT_DEF)),
              (VPSHUFDri (COPY_TO_REGCLASS FR64:$src, VR128), 0x44), sub_xmm),
              (VPSHUFDri (COPY_TO_REGCLASS FR64:$src, VR128), 0x44), 1)>;

  def : Pat<(v4i32 (X86VBroadcast GR32:$src)),
            (VPSHUFDri (COPY_TO_REGCLASS GR32:$src, VR128), 0)>;
  def : Pat<(v8i32 (X86VBroadcast GR32:$src)),
            (VINSERTF128rr (INSERT_SUBREG (v8i32 (IMPLICIT_DEF)),
              (VPSHUFDri (COPY_TO_REGCLASS GR32:$src, VR128), 0), sub_xmm),
              (VPSHUFDri (COPY_TO_REGCLASS GR32:$src, VR128), 0), 1)>;
  def : Pat<(v4i64 (X86VBroadcast GR64:$src)),
            (VINSERTF128rr (INSERT_SUBREG (v4i64 (IMPLICIT_DEF)),
              (VPSHUFDri (COPY_TO_REGCLASS GR64:$src, VR128), 0x44), sub_xmm),
              (VPSHUFDri (COPY_TO_REGCLASS GR64:$src, VR128), 0x44), 1)>;
  }

  def : Pat<(v2f64 (X86VBroadcast f64:$src)),
            (VMOVDDUPrr (COPY_TO_REGCLASS FR64:$src, VR128))>;
}

//===----------------------------------------------------------------------===//
// VPERM - Permute instructions
//

multiclass avx2_perm<bits<8> opc, string OpcodeStr, PatFrag mem_frag,
                     ValueType OpVT, X86FoldableSchedWrite Sched> {
  def Yrr : AVX28I<opc, MRMSrcReg, (outs VR256:$dst),
                   (ins VR256:$src1, VR256:$src2),
                   !strconcat(OpcodeStr,
                       "\t{$src2, $src1, $dst|$dst, $src1, $src2}"),
                   [(set VR256:$dst,
                     (OpVT (X86VPermv VR256:$src1, VR256:$src2)))]>,
                   Sched<[Sched]>, VEX_4V, VEX_L;
  def Yrm : AVX28I<opc, MRMSrcMem, (outs VR256:$dst),
                   (ins VR256:$src1, i256mem:$src2),
                   !strconcat(OpcodeStr,
                       "\t{$src2, $src1, $dst|$dst, $src1, $src2}"),
                   [(set VR256:$dst,
                     (OpVT (X86VPermv VR256:$src1,
                            (bitconvert (mem_frag addr:$src2)))))]>,
                   Sched<[Sched.Folded, ReadAfterLd]>, VEX_4V, VEX_L;
}

defm VPERMD : avx2_perm<0x36, "vpermd", loadv4i64, v8i32, WriteShuffle256>;
let ExeDomain = SSEPackedSingle in
defm VPERMPS : avx2_perm<0x16, "vpermps", loadv8f32, v8f32, WriteFShuffle256>;

multiclass avx2_perm_imm<bits<8> opc, string OpcodeStr, PatFrag mem_frag,
                         ValueType OpVT, X86FoldableSchedWrite Sched> {
  def Yri : AVX2AIi8<opc, MRMSrcReg, (outs VR256:$dst),
                     (ins VR256:$src1, u8imm:$src2),
                     !strconcat(OpcodeStr,
                         "\t{$src2, $src1, $dst|$dst, $src1, $src2}"),
                     [(set VR256:$dst,
                       (OpVT (X86VPermi VR256:$src1, (i8 imm:$src2))))]>,
                     Sched<[Sched]>, VEX, VEX_L;
  def Ymi : AVX2AIi8<opc, MRMSrcMem, (outs VR256:$dst),
                     (ins i256mem:$src1, u8imm:$src2),
                     !strconcat(OpcodeStr,
                         "\t{$src2, $src1, $dst|$dst, $src1, $src2}"),
                     [(set VR256:$dst,
                       (OpVT (X86VPermi (mem_frag addr:$src1),
                              (i8 imm:$src2))))]>,
                     Sched<[Sched.Folded, ReadAfterLd]>, VEX, VEX_L;
}

defm VPERMQ : avx2_perm_imm<0x00, "vpermq", loadv4i64, v4i64,
                            WriteShuffle256>, VEX_W;
let ExeDomain = SSEPackedDouble in
defm VPERMPD : avx2_perm_imm<0x01, "vpermpd", loadv4f64, v4f64,
                             WriteFShuffle256>, VEX_W;

//===----------------------------------------------------------------------===//
// VPERM2I128 - Permute Floating-Point Values in 128-bit chunks
//
def VPERM2I128rr : AVX2AIi8<0x46, MRMSrcReg, (outs VR256:$dst),
          (ins VR256:$src1, VR256:$src2, u8imm:$src3),
          "vperm2i128\t{$src3, $src2, $src1, $dst|$dst, $src1, $src2, $src3}",
          [(set VR256:$dst, (v4i64 (X86VPerm2x128 VR256:$src1, VR256:$src2,
                            (i8 imm:$src3))))]>, Sched<[WriteShuffle256]>,
          VEX_4V, VEX_L;
def VPERM2I128rm : AVX2AIi8<0x46, MRMSrcMem, (outs VR256:$dst),
          (ins VR256:$src1, f256mem:$src2, u8imm:$src3),
          "vperm2i128\t{$src3, $src2, $src1, $dst|$dst, $src1, $src2, $src3}",
          [(set VR256:$dst, (X86VPerm2x128 VR256:$src1, (loadv4i64 addr:$src2),
                             (i8 imm:$src3)))]>,
          Sched<[WriteShuffle256Ld, ReadAfterLd]>, VEX_4V, VEX_L;

let Predicates = [HasAVX2] in {
def : Pat<(v8i32 (X86VPerm2x128 VR256:$src1, VR256:$src2, (i8 imm:$imm))),
          (VPERM2I128rr VR256:$src1, VR256:$src2, imm:$imm)>;
def : Pat<(v32i8 (X86VPerm2x128 VR256:$src1, VR256:$src2, (i8 imm:$imm))),
          (VPERM2I128rr VR256:$src1, VR256:$src2, imm:$imm)>;
def : Pat<(v16i16 (X86VPerm2x128 VR256:$src1, VR256:$src2, (i8 imm:$imm))),
          (VPERM2I128rr VR256:$src1, VR256:$src2, imm:$imm)>;

def : Pat<(v32i8 (X86VPerm2x128 VR256:$src1, (bc_v32i8 (loadv4i64 addr:$src2)),
                  (i8 imm:$imm))),
          (VPERM2I128rm VR256:$src1, addr:$src2, imm:$imm)>;
def : Pat<(v16i16 (X86VPerm2x128 VR256:$src1,
                   (bc_v16i16 (loadv4i64 addr:$src2)), (i8 imm:$imm))),
          (VPERM2I128rm VR256:$src1, addr:$src2, imm:$imm)>;
def : Pat<(v8i32 (X86VPerm2x128 VR256:$src1, (bc_v8i32 (loadv4i64 addr:$src2)),
                  (i8 imm:$imm))),
          (VPERM2I128rm VR256:$src1, addr:$src2, imm:$imm)>;
}


//===----------------------------------------------------------------------===//
// VINSERTI128 - Insert packed integer values
//
let hasSideEffects = 0 in {
def VINSERTI128rr : AVX2AIi8<0x38, MRMSrcReg, (outs VR256:$dst),
          (ins VR256:$src1, VR128:$src2, u8imm:$src3),
          "vinserti128\t{$src3, $src2, $src1, $dst|$dst, $src1, $src2, $src3}",
          []>, Sched<[WriteShuffle256]>, VEX_4V, VEX_L;
let mayLoad = 1 in
def VINSERTI128rm : AVX2AIi8<0x38, MRMSrcMem, (outs VR256:$dst),
          (ins VR256:$src1, i128mem:$src2, u8imm:$src3),
          "vinserti128\t{$src3, $src2, $src1, $dst|$dst, $src1, $src2, $src3}",
          []>, Sched<[WriteShuffle256Ld, ReadAfterLd]>, VEX_4V, VEX_L;
}

let Predicates = [HasAVX2] in {
def : Pat<(vinsert128_insert:$ins (v4i64 VR256:$src1), (v2i64 VR128:$src2),
                                   (iPTR imm)),
          (VINSERTI128rr VR256:$src1, VR128:$src2,
                         (INSERT_get_vinsert128_imm VR256:$ins))>;
def : Pat<(vinsert128_insert:$ins (v8i32 VR256:$src1), (v4i32 VR128:$src2),
                                   (iPTR imm)),
          (VINSERTI128rr VR256:$src1, VR128:$src2,
                         (INSERT_get_vinsert128_imm VR256:$ins))>;
def : Pat<(vinsert128_insert:$ins (v32i8 VR256:$src1), (v16i8 VR128:$src2),
                                   (iPTR imm)),
          (VINSERTI128rr VR256:$src1, VR128:$src2,
                         (INSERT_get_vinsert128_imm VR256:$ins))>;
def : Pat<(vinsert128_insert:$ins (v16i16 VR256:$src1), (v8i16 VR128:$src2),
                                   (iPTR imm)),
          (VINSERTI128rr VR256:$src1, VR128:$src2,
                         (INSERT_get_vinsert128_imm VR256:$ins))>;

def : Pat<(vinsert128_insert:$ins (v4i64 VR256:$src1), (loadv2i64 addr:$src2),
                                   (iPTR imm)),
          (VINSERTI128rm VR256:$src1, addr:$src2,
                         (INSERT_get_vinsert128_imm VR256:$ins))>;
def : Pat<(vinsert128_insert:$ins (v8i32 VR256:$src1),
                                   (bc_v4i32 (loadv2i64 addr:$src2)),
                                   (iPTR imm)),
          (VINSERTI128rm VR256:$src1, addr:$src2,
                         (INSERT_get_vinsert128_imm VR256:$ins))>;
def : Pat<(vinsert128_insert:$ins (v32i8 VR256:$src1),
                                   (bc_v16i8 (loadv2i64 addr:$src2)),
                                   (iPTR imm)),
          (VINSERTI128rm VR256:$src1, addr:$src2,
                         (INSERT_get_vinsert128_imm VR256:$ins))>;
def : Pat<(vinsert128_insert:$ins (v16i16 VR256:$src1),
                                   (bc_v8i16 (loadv2i64 addr:$src2)),
                                   (iPTR imm)),
          (VINSERTI128rm VR256:$src1, addr:$src2,
                         (INSERT_get_vinsert128_imm VR256:$ins))>;
}

//===----------------------------------------------------------------------===//
// VEXTRACTI128 - Extract packed integer values
//
def VEXTRACTI128rr : AVX2AIi8<0x39, MRMDestReg, (outs VR128:$dst),
          (ins VR256:$src1, u8imm:$src2),
          "vextracti128\t{$src2, $src1, $dst|$dst, $src1, $src2}", []>,
          Sched<[WriteShuffle256]>, VEX, VEX_L;
let hasSideEffects = 0, mayStore = 1 in
def VEXTRACTI128mr : AVX2AIi8<0x39, MRMDestMem, (outs),
          (ins i128mem:$dst, VR256:$src1, u8imm:$src2),
          "vextracti128\t{$src2, $src1, $dst|$dst, $src1, $src2}", []>,
          Sched<[WriteStore]>, VEX, VEX_L;

let Predicates = [HasAVX2] in {
def : Pat<(vextract128_extract:$ext VR256:$src1, (iPTR imm)),
          (v2i64 (VEXTRACTI128rr
                    (v4i64 VR256:$src1),
                    (EXTRACT_get_vextract128_imm VR128:$ext)))>;
def : Pat<(vextract128_extract:$ext VR256:$src1, (iPTR imm)),
          (v4i32 (VEXTRACTI128rr
                    (v8i32 VR256:$src1),
                    (EXTRACT_get_vextract128_imm VR128:$ext)))>;
def : Pat<(vextract128_extract:$ext VR256:$src1, (iPTR imm)),
          (v8i16 (VEXTRACTI128rr
                    (v16i16 VR256:$src1),
                    (EXTRACT_get_vextract128_imm VR128:$ext)))>;
def : Pat<(vextract128_extract:$ext VR256:$src1, (iPTR imm)),
          (v16i8 (VEXTRACTI128rr
                    (v32i8 VR256:$src1),
                    (EXTRACT_get_vextract128_imm VR128:$ext)))>;

def : Pat<(store (v2i64 (vextract128_extract:$ext (v4i64 VR256:$src1),
                         (iPTR imm))), addr:$dst),
          (VEXTRACTI128mr addr:$dst, VR256:$src1,
           (EXTRACT_get_vextract128_imm VR128:$ext))>;
def : Pat<(store (v4i32 (vextract128_extract:$ext (v8i32 VR256:$src1),
                         (iPTR imm))), addr:$dst),
          (VEXTRACTI128mr addr:$dst, VR256:$src1,
           (EXTRACT_get_vextract128_imm VR128:$ext))>;
def : Pat<(store (v8i16 (vextract128_extract:$ext (v16i16 VR256:$src1),
                         (iPTR imm))), addr:$dst),
          (VEXTRACTI128mr addr:$dst, VR256:$src1,
           (EXTRACT_get_vextract128_imm VR128:$ext))>;
def : Pat<(store (v16i8 (vextract128_extract:$ext (v32i8 VR256:$src1),
                         (iPTR imm))), addr:$dst),
          (VEXTRACTI128mr addr:$dst, VR256:$src1,
           (EXTRACT_get_vextract128_imm VR128:$ext))>;
}

//===----------------------------------------------------------------------===//
// VPMASKMOV - Conditional SIMD Integer Packed Loads and Stores
//
multiclass avx2_pmovmask<string OpcodeStr,
                         Intrinsic IntLd128, Intrinsic IntLd256,
                         Intrinsic IntSt128, Intrinsic IntSt256> {
  def rm  : AVX28I<0x8c, MRMSrcMem, (outs VR128:$dst),
             (ins VR128:$src1, i128mem:$src2),
             !strconcat(OpcodeStr, "\t{$src2, $src1, $dst|$dst, $src1, $src2}"),
             [(set VR128:$dst, (IntLd128 addr:$src2, VR128:$src1))]>, VEX_4V;
  def Yrm : AVX28I<0x8c, MRMSrcMem, (outs VR256:$dst),
             (ins VR256:$src1, i256mem:$src2),
             !strconcat(OpcodeStr, "\t{$src2, $src1, $dst|$dst, $src1, $src2}"),
             [(set VR256:$dst, (IntLd256 addr:$src2, VR256:$src1))]>,
             VEX_4V, VEX_L;
  def mr  : AVX28I<0x8e, MRMDestMem, (outs),
             (ins i128mem:$dst, VR128:$src1, VR128:$src2),
             !strconcat(OpcodeStr, "\t{$src2, $src1, $dst|$dst, $src1, $src2}"),
             [(IntSt128 addr:$dst, VR128:$src1, VR128:$src2)]>, VEX_4V;
  def Ymr : AVX28I<0x8e, MRMDestMem, (outs),
             (ins i256mem:$dst, VR256:$src1, VR256:$src2),
             !strconcat(OpcodeStr, "\t{$src2, $src1, $dst|$dst, $src1, $src2}"),
             [(IntSt256 addr:$dst, VR256:$src1, VR256:$src2)]>, VEX_4V, VEX_L;
}

defm VPMASKMOVD : avx2_pmovmask<"vpmaskmovd",
                                int_x86_avx2_maskload_d,
                                int_x86_avx2_maskload_d_256,
                                int_x86_avx2_maskstore_d,
                                int_x86_avx2_maskstore_d_256>;
defm VPMASKMOVQ : avx2_pmovmask<"vpmaskmovq",
                                int_x86_avx2_maskload_q,
                                int_x86_avx2_maskload_q_256,
                                int_x86_avx2_maskstore_q,
                                int_x86_avx2_maskstore_q_256>, VEX_W;

def: Pat<(masked_store addr:$ptr, (v8i32 VR256:$mask), (v8f32 VR256:$src)),
         (VMASKMOVPSYmr addr:$ptr, VR256:$mask, VR256:$src)>;

def: Pat<(masked_store addr:$ptr, (v8i32 VR256:$mask), (v8i32 VR256:$src)),
         (VPMASKMOVDYmr addr:$ptr, VR256:$mask, VR256:$src)>;

def: Pat<(masked_store addr:$ptr, (v4i32 VR128:$mask), (v4f32 VR128:$src)),
         (VMASKMOVPSmr addr:$ptr, VR128:$mask, VR128:$src)>;

def: Pat<(masked_store addr:$ptr, (v4i32 VR128:$mask), (v4i32 VR128:$src)),
         (VPMASKMOVDmr addr:$ptr, VR128:$mask, VR128:$src)>;

def: Pat<(v8f32 (masked_load addr:$ptr, (v8i32 VR256:$mask), undef)),
         (VMASKMOVPSYrm VR256:$mask, addr:$ptr)>;

def: Pat<(v8f32 (masked_load addr:$ptr, (v8i32 VR256:$mask),
                             (bc_v8f32 (v8i32 immAllZerosV)))),
         (VMASKMOVPSYrm VR256:$mask, addr:$ptr)>;

def: Pat<(v8f32 (masked_load addr:$ptr, (v8i32 VR256:$mask), (v8f32 VR256:$src0))),
         (VBLENDVPSYrr VR256:$src0, (VMASKMOVPSYrm VR256:$mask, addr:$ptr),
                       VR256:$mask)>;

def: Pat<(v8i32 (masked_load addr:$ptr, (v8i32 VR256:$mask), undef)),
         (VPMASKMOVDYrm VR256:$mask, addr:$ptr)>;

def: Pat<(v8i32 (masked_load addr:$ptr, (v8i32 VR256:$mask), (v8i32 immAllZerosV))),
         (VPMASKMOVDYrm VR256:$mask, addr:$ptr)>;

def: Pat<(v8i32 (masked_load addr:$ptr, (v8i32 VR256:$mask), (v8i32 VR256:$src0))),
         (VBLENDVPSYrr VR256:$src0, (VPMASKMOVDYrm VR256:$mask, addr:$ptr),
                       VR256:$mask)>;

def: Pat<(v4f32 (masked_load addr:$ptr, (v4i32 VR128:$mask), undef)),
         (VMASKMOVPSrm VR128:$mask, addr:$ptr)>;

def: Pat<(v4f32 (masked_load addr:$ptr, (v4i32 VR128:$mask),
                             (bc_v4f32 (v4i32 immAllZerosV)))),
         (VMASKMOVPSrm VR128:$mask, addr:$ptr)>;

def: Pat<(v4f32 (masked_load addr:$ptr, (v4i32 VR128:$mask), (v4f32 VR128:$src0))),
         (VBLENDVPSrr VR128:$src0, (VMASKMOVPSrm VR128:$mask, addr:$ptr),
                       VR128:$mask)>;

def: Pat<(v4i32 (masked_load addr:$ptr, (v4i32 VR128:$mask), undef)),
         (VPMASKMOVDrm VR128:$mask, addr:$ptr)>;

def: Pat<(v4i32 (masked_load addr:$ptr, (v4i32 VR128:$mask), (v4i32 immAllZerosV))),
         (VPMASKMOVDrm VR128:$mask, addr:$ptr)>;

def: Pat<(v4i32 (masked_load addr:$ptr, (v4i32 VR128:$mask), (v4i32 VR128:$src0))),
         (VBLENDVPSrr VR128:$src0, (VPMASKMOVDrm VR128:$mask, addr:$ptr),
                       VR128:$mask)>;

def: Pat<(masked_store addr:$ptr, (v4i64 VR256:$mask), (v4f64 VR256:$src)),
         (VMASKMOVPDYmr addr:$ptr, VR256:$mask, VR256:$src)>;

def: Pat<(masked_store addr:$ptr, (v4i64 VR256:$mask), (v4i64 VR256:$src)),
         (VPMASKMOVQYmr addr:$ptr, VR256:$mask, VR256:$src)>;

def: Pat<(v4f64 (masked_load addr:$ptr, (v4i64 VR256:$mask), undef)),
         (VMASKMOVPDYrm VR256:$mask, addr:$ptr)>;

def: Pat<(v4f64 (masked_load addr:$ptr, (v4i64 VR256:$mask),
                             (v4f64 immAllZerosV))),
         (VMASKMOVPDYrm VR256:$mask, addr:$ptr)>;

def: Pat<(v4f64 (masked_load addr:$ptr, (v4i64 VR256:$mask), (v4f64 VR256:$src0))),
         (VBLENDVPDYrr VR256:$src0, (VMASKMOVPDYrm VR256:$mask, addr:$ptr),
                       VR256:$mask)>;

def: Pat<(v4i64 (masked_load addr:$ptr, (v4i64 VR256:$mask), undef)),
         (VPMASKMOVQYrm VR256:$mask, addr:$ptr)>;

def: Pat<(v4i64 (masked_load addr:$ptr, (v4i64 VR256:$mask),
                             (bc_v4i64 (v8i32 immAllZerosV)))),
         (VPMASKMOVQYrm VR256:$mask, addr:$ptr)>;

def: Pat<(v4i64 (masked_load addr:$ptr, (v4i64 VR256:$mask), (v4i64 VR256:$src0))),
         (VBLENDVPDYrr VR256:$src0, (VPMASKMOVQYrm VR256:$mask, addr:$ptr),
                       VR256:$mask)>;

def: Pat<(masked_store addr:$ptr, (v2i64 VR128:$mask), (v2f64 VR128:$src)),
         (VMASKMOVPDmr addr:$ptr, VR128:$mask, VR128:$src)>;

def: Pat<(masked_store addr:$ptr, (v2i64 VR128:$mask), (v2i64 VR128:$src)),
         (VPMASKMOVQmr addr:$ptr, VR128:$mask, VR128:$src)>;

def: Pat<(v2f64 (masked_load addr:$ptr, (v2i64 VR128:$mask), undef)),
         (VMASKMOVPDrm VR128:$mask, addr:$ptr)>;

def: Pat<(v2f64 (masked_load addr:$ptr, (v2i64 VR128:$mask),
                             (v2f64 immAllZerosV))),
         (VMASKMOVPDrm VR128:$mask, addr:$ptr)>;

def: Pat<(v2f64 (masked_load addr:$ptr, (v2i64 VR128:$mask), (v2f64 VR128:$src0))),
         (VBLENDVPDrr VR128:$src0, (VMASKMOVPDrm VR128:$mask, addr:$ptr),
                       VR128:$mask)>;

def: Pat<(v2i64 (masked_load addr:$ptr, (v2i64 VR128:$mask), undef)),
         (VPMASKMOVQrm VR128:$mask, addr:$ptr)>;

def: Pat<(v2i64 (masked_load addr:$ptr, (v2i64 VR128:$mask),
                             (bc_v2i64 (v4i32 immAllZerosV)))),
         (VPMASKMOVQrm VR128:$mask, addr:$ptr)>;

def: Pat<(v2i64 (masked_load addr:$ptr, (v2i64 VR128:$mask), (v2i64 VR128:$src0))),
         (VBLENDVPDrr VR128:$src0, (VPMASKMOVQrm VR128:$mask, addr:$ptr),
                       VR128:$mask)>;

//===----------------------------------------------------------------------===//
// Variable Bit Shifts
//
multiclass avx2_var_shift<bits<8> opc, string OpcodeStr, SDNode OpNode,
                          ValueType vt128, ValueType vt256> {
  def rr  : AVX28I<opc, MRMSrcReg, (outs VR128:$dst),
             (ins VR128:$src1, VR128:$src2),
             !strconcat(OpcodeStr, "\t{$src2, $src1, $dst|$dst, $src1, $src2}"),
             [(set VR128:$dst,
               (vt128 (OpNode VR128:$src1, (vt128 VR128:$src2))))]>,
             VEX_4V, Sched<[WriteVarVecShift]>;
  def rm  : AVX28I<opc, MRMSrcMem, (outs VR128:$dst),
             (ins VR128:$src1, i128mem:$src2),
             !strconcat(OpcodeStr, "\t{$src2, $src1, $dst|$dst, $src1, $src2}"),
             [(set VR128:$dst,
               (vt128 (OpNode VR128:$src1,
                       (vt128 (bitconvert (loadv2i64 addr:$src2))))))]>,
             VEX_4V, Sched<[WriteVarVecShiftLd, ReadAfterLd]>;
  def Yrr : AVX28I<opc, MRMSrcReg, (outs VR256:$dst),
             (ins VR256:$src1, VR256:$src2),
             !strconcat(OpcodeStr, "\t{$src2, $src1, $dst|$dst, $src1, $src2}"),
             [(set VR256:$dst,
               (vt256 (OpNode VR256:$src1, (vt256 VR256:$src2))))]>,
             VEX_4V, VEX_L, Sched<[WriteVarVecShift]>;
  def Yrm : AVX28I<opc, MRMSrcMem, (outs VR256:$dst),
             (ins VR256:$src1, i256mem:$src2),
             !strconcat(OpcodeStr, "\t{$src2, $src1, $dst|$dst, $src1, $src2}"),
             [(set VR256:$dst,
               (vt256 (OpNode VR256:$src1,
                       (vt256 (bitconvert (loadv4i64 addr:$src2))))))]>,
             VEX_4V, VEX_L, Sched<[WriteVarVecShiftLd, ReadAfterLd]>;
}

defm VPSLLVD : avx2_var_shift<0x47, "vpsllvd", shl, v4i32, v8i32>;
defm VPSLLVQ : avx2_var_shift<0x47, "vpsllvq", shl, v2i64, v4i64>, VEX_W;
defm VPSRLVD : avx2_var_shift<0x45, "vpsrlvd", srl, v4i32, v8i32>;
defm VPSRLVQ : avx2_var_shift<0x45, "vpsrlvq", srl, v2i64, v4i64>, VEX_W;
defm VPSRAVD : avx2_var_shift<0x46, "vpsravd", sra, v4i32, v8i32>;

//===----------------------------------------------------------------------===//
// VGATHER - GATHER Operations
multiclass avx2_gather<bits<8> opc, string OpcodeStr, RegisterClass RC256,
                       X86MemOperand memop128, X86MemOperand memop256> {
  def rm  : AVX28I<opc, MRMSrcMem, (outs VR128:$dst, VR128:$mask_wb),
            (ins VR128:$src1, memop128:$src2, VR128:$mask),
            !strconcat(OpcodeStr,
              "\t{$mask, $src2, $dst|$dst, $src2, $mask}"),
            []>, VEX_4VOp3;
  def Yrm : AVX28I<opc, MRMSrcMem, (outs RC256:$dst, RC256:$mask_wb),
            (ins RC256:$src1, memop256:$src2, RC256:$mask),
            !strconcat(OpcodeStr,
              "\t{$mask, $src2, $dst|$dst, $src2, $mask}"),
            []>, VEX_4VOp3, VEX_L;
}

let mayLoad = 1, Constraints
  = "@earlyclobber $dst,@earlyclobber $mask_wb, $src1 = $dst, $mask = $mask_wb"
  in {
  defm VPGATHERDQ : avx2_gather<0x90, "vpgatherdq", VR256, vx64mem, vx64mem>, VEX_W;
  defm VPGATHERQQ : avx2_gather<0x91, "vpgatherqq", VR256, vx64mem, vy64mem>, VEX_W;
  defm VPGATHERDD : avx2_gather<0x90, "vpgatherdd", VR256, vx32mem, vy32mem>;
  defm VPGATHERQD : avx2_gather<0x91, "vpgatherqd", VR128, vx32mem, vy32mem>;

  let ExeDomain = SSEPackedDouble in {
    defm VGATHERDPD : avx2_gather<0x92, "vgatherdpd", VR256, vx64mem, vx64mem>, VEX_W;
    defm VGATHERQPD : avx2_gather<0x93, "vgatherqpd", VR256, vx64mem, vy64mem>, VEX_W;
  }

  let ExeDomain = SSEPackedSingle in {
    defm VGATHERDPS : avx2_gather<0x92, "vgatherdps", VR256, vx32mem, vy32mem>;
    defm VGATHERQPS : avx2_gather<0x93, "vgatherqps", VR128, vx32mem, vy32mem>;
  }
}<|MERGE_RESOLUTION|>--- conflicted
+++ resolved
@@ -1352,14 +1352,11 @@
   def : Pat<(v2f64 (X86Unpckl VR128:$src1,
                       (bc_v2f64 (v2i64 (scalar_to_vector (loadi64 addr:$src2)))))),
             (VMOVHPDrm VR128:$src1, addr:$src2)>;
-<<<<<<< HEAD
-=======
 
   def : Pat<(store (f64 (vector_extract
                           (v2f64 (X86VPermilpi VR128:$src, (i8 1))),
                           (iPTR 0))), addr:$dst),
             (VMOVHPDmr addr:$dst, VR128:$src)>;
->>>>>>> 969bfdfe
 }
 
 let Predicates = [UseSSE1] in {
@@ -1387,14 +1384,11 @@
   def : Pat<(v2f64 (X86Unpckl VR128:$src1,
                       (bc_v2f64 (v2i64 (scalar_to_vector (loadi64 addr:$src2)))))),
             (MOVHPDrm VR128:$src1, addr:$src2)>;
-<<<<<<< HEAD
-=======
 
   def : Pat<(store (f64 (vector_extract
                           (v2f64 (X86Shufp VR128:$src, VR128:$src, (i8 1))),
                           (iPTR 0))), addr:$dst),
             (MOVHPDmr addr:$dst, VR128:$src)>;
->>>>>>> 969bfdfe
 }
 
 //===----------------------------------------------------------------------===//
@@ -2600,11 +2594,7 @@
                                        (i8 imm:$src3))))], IIC_SSE_SHUFP, d>,
             Sched<[WriteFShuffleLd, ReadAfterLd]>;
   def rri : PIi8<0xC6, MRMSrcReg, (outs RC:$dst),
-<<<<<<< HEAD
-                 (ins RC:$src1, RC:$src2, i8imm:$src3), asm,
-=======
                  (ins RC:$src1, RC:$src2, u8imm:$src3), asm,
->>>>>>> 969bfdfe
                  [(set RC:$dst, (vt (X86Shufp RC:$src1, RC:$src2,
                                      (i8 imm:$src3))))], IIC_SSE_SHUFP, d>,
             Sched<[WriteFShuffle]>;
@@ -3151,217 +3141,8 @@
 //
 // We now generate:
 //   addss %xmm1, %xmm0
-<<<<<<< HEAD
-
-let Predicates = [UseSSE1] in {
-  def : Pat<(v4f32 (X86Movss (v4f32 VR128:$dst), (v4f32 (scalar_to_vector (fadd
-                      (f32 (vector_extract (v4f32 VR128:$dst), (iPTR 0))),
-                      FR32:$src))))),
-            (ADDSSrr_Int v4f32:$dst, (COPY_TO_REGCLASS FR32:$src, VR128))>;
-  def : Pat<(v4f32 (X86Movss (v4f32 VR128:$dst), (v4f32 (scalar_to_vector (fsub
-                      (f32 (vector_extract (v4f32 VR128:$dst), (iPTR 0))),
-                      FR32:$src))))),
-            (SUBSSrr_Int v4f32:$dst, (COPY_TO_REGCLASS FR32:$src, VR128))>;
-  def : Pat<(v4f32 (X86Movss (v4f32 VR128:$dst), (v4f32 (scalar_to_vector (fmul
-                      (f32 (vector_extract (v4f32 VR128:$dst), (iPTR 0))),
-                      FR32:$src))))),
-            (MULSSrr_Int v4f32:$dst, (COPY_TO_REGCLASS FR32:$src, VR128))>;
-  def : Pat<(v4f32 (X86Movss (v4f32 VR128:$dst), (v4f32 (scalar_to_vector (fdiv
-                      (f32 (vector_extract (v4f32 VR128:$dst), (iPTR 0))),
-                      FR32:$src))))),
-            (DIVSSrr_Int v4f32:$dst, (COPY_TO_REGCLASS FR32:$src, VR128))>;
-}
-
-let Predicates = [UseSSE2] in {
-  // SSE2 patterns to select scalar double-precision fp arithmetic instructions
-  def : Pat<(v2f64 (X86Movsd (v2f64 VR128:$dst), (v2f64 (scalar_to_vector (fadd
-                      (f64 (vector_extract (v2f64 VR128:$dst), (iPTR 0))),
-                      FR64:$src))))),
-            (ADDSDrr_Int v2f64:$dst, (COPY_TO_REGCLASS FR64:$src, VR128))>;
-  def : Pat<(v2f64 (X86Movsd (v2f64 VR128:$dst), (v2f64 (scalar_to_vector (fsub
-                      (f64 (vector_extract (v2f64 VR128:$dst), (iPTR 0))),
-                      FR64:$src))))),
-            (SUBSDrr_Int v2f64:$dst, (COPY_TO_REGCLASS FR64:$src, VR128))>;
-  def : Pat<(v2f64 (X86Movsd (v2f64 VR128:$dst), (v2f64 (scalar_to_vector (fmul
-                      (f64 (vector_extract (v2f64 VR128:$dst), (iPTR 0))),
-                      FR64:$src))))),
-            (MULSDrr_Int v2f64:$dst, (COPY_TO_REGCLASS FR64:$src, VR128))>;
-  def : Pat<(v2f64 (X86Movsd (v2f64 VR128:$dst), (v2f64 (scalar_to_vector (fdiv
-                      (f64 (vector_extract (v2f64 VR128:$dst), (iPTR 0))),
-                      FR64:$src))))),
-            (DIVSDrr_Int v2f64:$dst, (COPY_TO_REGCLASS FR64:$src, VR128))>;
-}
-
-let Predicates = [UseSSE41] in {
-  // If the subtarget has SSE4.1 but not AVX, the vector insert instruction is
-  // lowered into a X86insertps or a X86Blendi rather than a X86Movss. When
-  // selecting SSE scalar single-precision fp arithmetic instructions, make
-  // sure that we correctly match them.
-
-  def : Pat<(v4f32 (X86insertps (v4f32 VR128:$dst), (v4f32 (scalar_to_vector
-                  (fadd (f32 (vector_extract (v4f32 VR128:$dst), (iPTR 0))),
-                    FR32:$src))), (iPTR 0))),
-            (ADDSSrr_Int v4f32:$dst, (COPY_TO_REGCLASS FR32:$src, VR128))>;
-  def : Pat<(v4f32 (X86insertps (v4f32 VR128:$dst), (v4f32 (scalar_to_vector
-                  (fsub (f32 (vector_extract (v4f32 VR128:$dst), (iPTR 0))),
-                    FR32:$src))), (iPTR 0))),
-            (SUBSSrr_Int v4f32:$dst, (COPY_TO_REGCLASS FR32:$src, VR128))>;
-  def : Pat<(v4f32 (X86insertps (v4f32 VR128:$dst), (v4f32 (scalar_to_vector
-                  (fmul (f32 (vector_extract (v4f32 VR128:$dst), (iPTR 0))),
-                    FR32:$src))), (iPTR 0))),
-            (MULSSrr_Int v4f32:$dst, (COPY_TO_REGCLASS FR32:$src, VR128))>;
-  def : Pat<(v4f32 (X86insertps (v4f32 VR128:$dst), (v4f32 (scalar_to_vector
-                  (fdiv (f32 (vector_extract (v4f32 VR128:$dst), (iPTR 0))),
-                    FR32:$src))), (iPTR 0))),
-            (DIVSSrr_Int v4f32:$dst, (COPY_TO_REGCLASS FR32:$src, VR128))>;
-
-  def : Pat<(v4f32 (X86Blendi (v4f32 VR128:$dst), (v4f32 (scalar_to_vector (fadd
-                      (f32 (vector_extract (v4f32 VR128:$dst), (iPTR 0))),
-                      FR32:$src))), (i8 1))),
-            (ADDSSrr_Int v4f32:$dst, (COPY_TO_REGCLASS FR32:$src, VR128))>;
-  def : Pat<(v4f32 (X86Blendi (v4f32 VR128:$dst), (v4f32 (scalar_to_vector (fsub
-                      (f32 (vector_extract (v4f32 VR128:$dst), (iPTR 0))),
-                      FR32:$src))), (i8 1))),
-            (SUBSSrr_Int v4f32:$dst, (COPY_TO_REGCLASS FR32:$src, VR128))>;
-  def : Pat<(v4f32 (X86Blendi (v4f32 VR128:$dst), (v4f32 (scalar_to_vector (fmul
-                      (f32 (vector_extract (v4f32 VR128:$dst), (iPTR 0))),
-                      FR32:$src))), (i8 1))),
-            (MULSSrr_Int v4f32:$dst, (COPY_TO_REGCLASS FR32:$src, VR128))>;
-  def : Pat<(v4f32 (X86Blendi (v4f32 VR128:$dst), (v4f32 (scalar_to_vector (fdiv
-                      (f32 (vector_extract (v4f32 VR128:$dst), (iPTR 0))),
-                      FR32:$src))), (i8 1))),
-            (DIVSSrr_Int v4f32:$dst, (COPY_TO_REGCLASS FR32:$src, VR128))>;
-
-  def : Pat<(v2f64 (X86Blendi (v2f64 VR128:$dst), (v2f64 (scalar_to_vector (fadd
-                      (f64 (vector_extract (v2f64 VR128:$dst), (iPTR 0))),
-                      FR64:$src))), (i8 1))),
-            (ADDSDrr_Int v2f64:$dst, (COPY_TO_REGCLASS FR64:$src, VR128))>;
-  def : Pat<(v2f64 (X86Blendi (v2f64 VR128:$dst), (v2f64 (scalar_to_vector (fsub
-                      (f64 (vector_extract (v2f64 VR128:$dst), (iPTR 0))),
-                      FR64:$src))), (i8 1))),
-            (SUBSDrr_Int v2f64:$dst, (COPY_TO_REGCLASS FR64:$src, VR128))>;
-  def : Pat<(v2f64 (X86Blendi (v2f64 VR128:$dst), (v2f64 (scalar_to_vector (fmul
-                      (f64 (vector_extract (v2f64 VR128:$dst), (iPTR 0))),
-                      FR64:$src))), (i8 1))),
-            (MULSDrr_Int v2f64:$dst, (COPY_TO_REGCLASS FR64:$src, VR128))>;
-  def : Pat<(v2f64 (X86Blendi (v2f64 VR128:$dst), (v2f64 (scalar_to_vector (fdiv
-                      (f64 (vector_extract (v2f64 VR128:$dst), (iPTR 0))),
-                      FR64:$src))), (i8 1))),
-            (DIVSDrr_Int v2f64:$dst, (COPY_TO_REGCLASS FR64:$src, VR128))>;
-
-  def : Pat<(v2f64 (X86Blendi (v2f64 (scalar_to_vector (fadd
-                      (f64 (vector_extract (v2f64 VR128:$dst), (iPTR 0))),
-                      FR64:$src))), (v2f64 VR128:$dst), (i8 2))),
-            (ADDSDrr_Int v2f64:$dst, (COPY_TO_REGCLASS FR64:$src, VR128))>;
-  def : Pat<(v2f64 (X86Blendi (v2f64 (scalar_to_vector (fsub
-                      (f64 (vector_extract (v2f64 VR128:$dst), (iPTR 0))),
-                      FR64:$src))), (v2f64 VR128:$dst), (i8 2))),
-            (SUBSDrr_Int v2f64:$dst, (COPY_TO_REGCLASS FR64:$src, VR128))>;
-  def : Pat<(v2f64 (X86Blendi (v2f64 (scalar_to_vector (fmul
-                      (f64 (vector_extract (v2f64 VR128:$dst), (iPTR 0))),
-                      FR64:$src))), (v2f64 VR128:$dst), (i8 2))),
-            (MULSDrr_Int v2f64:$dst, (COPY_TO_REGCLASS FR64:$src, VR128))>;
-  def : Pat<(v2f64 (X86Blendi (v2f64 (scalar_to_vector (fdiv
-                      (f64 (vector_extract (v2f64 VR128:$dst), (iPTR 0))),
-                      FR64:$src))), (v2f64 VR128:$dst), (i8 2))),
-            (DIVSDrr_Int v2f64:$dst, (COPY_TO_REGCLASS FR64:$src, VR128))>;
-}
-
-let Predicates = [HasAVX] in {
-  // The following patterns select AVX Scalar single/double precision fp
-  // arithmetic instructions.
-
-  def : Pat<(v2f64 (X86Movsd (v2f64 VR128:$dst), (v2f64 (scalar_to_vector (fadd
-                      (f64 (vector_extract (v2f64 VR128:$dst), (iPTR 0))),
-                      FR64:$src))))),
-            (VADDSDrr_Int v2f64:$dst, (COPY_TO_REGCLASS FR64:$src, VR128))>;
-  def : Pat<(v2f64 (X86Movsd (v2f64 VR128:$dst), (v2f64 (scalar_to_vector (fsub
-                      (f64 (vector_extract (v2f64 VR128:$dst), (iPTR 0))),
-                      FR64:$src))))),
-            (VSUBSDrr_Int v2f64:$dst, (COPY_TO_REGCLASS FR64:$src, VR128))>;
-  def : Pat<(v2f64 (X86Movsd (v2f64 VR128:$dst), (v2f64 (scalar_to_vector (fmul
-                      (f64 (vector_extract (v2f64 VR128:$dst), (iPTR 0))),
-                      FR64:$src))))),
-            (VMULSDrr_Int v2f64:$dst, (COPY_TO_REGCLASS FR64:$src, VR128))>;
-  def : Pat<(v2f64 (X86Movsd (v2f64 VR128:$dst), (v2f64 (scalar_to_vector (fdiv
-                      (f64 (vector_extract (v2f64 VR128:$dst), (iPTR 0))),
-                      FR64:$src))))),
-            (VDIVSDrr_Int v2f64:$dst, (COPY_TO_REGCLASS FR64:$src, VR128))>;
-  def : Pat<(v4f32 (X86insertps (v4f32 VR128:$dst), (v4f32 (scalar_to_vector
-                 (fadd (f32 (vector_extract (v4f32 VR128:$dst), (iPTR 0))),
-                       FR32:$src))), (iPTR 0))),
-            (VADDSSrr_Int v4f32:$dst, (COPY_TO_REGCLASS FR32:$src, VR128))>;
-  def : Pat<(v4f32 (X86insertps (v4f32 VR128:$dst), (v4f32 (scalar_to_vector
-                 (fsub (f32 (vector_extract (v4f32 VR128:$dst), (iPTR 0))),
-                       FR32:$src))), (iPTR 0))),
-            (VSUBSSrr_Int v4f32:$dst, (COPY_TO_REGCLASS FR32:$src, VR128))>;
-  def : Pat<(v4f32 (X86insertps (v4f32 VR128:$dst), (v4f32 (scalar_to_vector
-                 (fmul (f32 (vector_extract (v4f32 VR128:$dst), (iPTR 0))),
-                       FR32:$src))), (iPTR 0))),
-            (VMULSSrr_Int v4f32:$dst, (COPY_TO_REGCLASS FR32:$src, VR128))>;
-  def : Pat<(v4f32 (X86insertps (v4f32 VR128:$dst), (v4f32 (scalar_to_vector
-                 (fdiv (f32 (vector_extract (v4f32 VR128:$dst), (iPTR 0))),
-                       FR32:$src))), (iPTR 0))),
-            (VDIVSSrr_Int v4f32:$dst, (COPY_TO_REGCLASS FR32:$src, VR128))>;
-
-  def : Pat<(v4f32 (X86Blendi (v4f32 VR128:$dst), (v4f32 (scalar_to_vector (fadd
-                      (f32 (vector_extract (v4f32 VR128:$dst), (iPTR 0))),
-                      FR32:$src))), (i8 1))),
-            (VADDSSrr_Int v4f32:$dst, (COPY_TO_REGCLASS FR32:$src, VR128))>;
-  def : Pat<(v4f32 (X86Blendi (v4f32 VR128:$dst), (v4f32 (scalar_to_vector (fsub
-                      (f32 (vector_extract (v4f32 VR128:$dst), (iPTR 0))),
-                      FR32:$src))), (i8 1))),
-            (VSUBSSrr_Int v4f32:$dst, (COPY_TO_REGCLASS FR32:$src, VR128))>;
-  def : Pat<(v4f32 (X86Blendi (v4f32 VR128:$dst), (v4f32 (scalar_to_vector (fmul
-                      (f32 (vector_extract (v4f32 VR128:$dst), (iPTR 0))),
-                      FR32:$src))), (i8 1))),
-            (VMULSSrr_Int v4f32:$dst, (COPY_TO_REGCLASS FR32:$src, VR128))>;
-  def : Pat<(v4f32 (X86Blendi (v4f32 VR128:$dst), (v4f32 (scalar_to_vector (fdiv
-                      (f32 (vector_extract (v4f32 VR128:$dst), (iPTR 0))),
-                      FR32:$src))), (i8 1))),
-            (VDIVSSrr_Int v4f32:$dst, (COPY_TO_REGCLASS FR32:$src, VR128))>;
-
-  def : Pat<(v2f64 (X86Blendi (v2f64 VR128:$dst), (v2f64 (scalar_to_vector (fadd
-                      (f64 (vector_extract (v2f64 VR128:$dst), (iPTR 0))),
-                      FR64:$src))), (i8 1))),
-            (VADDSDrr_Int v2f64:$dst, (COPY_TO_REGCLASS FR64:$src, VR128))>;
-  def : Pat<(v2f64 (X86Blendi (v2f64 VR128:$dst), (v2f64 (scalar_to_vector (fsub
-                      (f64 (vector_extract (v2f64 VR128:$dst), (iPTR 0))),
-                      FR64:$src))), (i8 1))),
-            (VSUBSDrr_Int v2f64:$dst, (COPY_TO_REGCLASS FR64:$src, VR128))>;
-  def : Pat<(v2f64 (X86Blendi (v2f64 VR128:$dst), (v2f64 (scalar_to_vector (fmul
-                      (f64 (vector_extract (v2f64 VR128:$dst), (iPTR 0))),
-                      FR64:$src))), (i8 1))),
-            (VMULSDrr_Int v2f64:$dst, (COPY_TO_REGCLASS FR64:$src, VR128))>;
-  def : Pat<(v2f64 (X86Blendi (v2f64 VR128:$dst), (v2f64 (scalar_to_vector (fdiv
-                      (f64 (vector_extract (v2f64 VR128:$dst), (iPTR 0))),
-                      FR64:$src))), (i8 1))),
-            (VDIVSDrr_Int v2f64:$dst, (COPY_TO_REGCLASS FR64:$src, VR128))>;
-
-  def : Pat<(v2f64 (X86Blendi (v2f64 (scalar_to_vector (fadd
-                      (f64 (vector_extract (v2f64 VR128:$dst), (iPTR 0))),
-                      FR64:$src))), (v2f64 VR128:$dst), (i8 2))),
-            (VADDSDrr_Int v2f64:$dst, (COPY_TO_REGCLASS FR64:$src, VR128))>;
-  def : Pat<(v2f64 (X86Blendi (v2f64 (scalar_to_vector (fsub
-                      (f64 (vector_extract (v2f64 VR128:$dst), (iPTR 0))),
-                      FR64:$src))), (v2f64 VR128:$dst), (i8 2))),
-            (VSUBSDrr_Int v2f64:$dst, (COPY_TO_REGCLASS FR64:$src, VR128))>;
-  def : Pat<(v2f64 (X86Blendi (v2f64 (scalar_to_vector (fmul
-                      (f64 (vector_extract (v2f64 VR128:$dst), (iPTR 0))),
-                      FR64:$src))), (v2f64 VR128:$dst), (i8 2))),
-            (VMULSDrr_Int v2f64:$dst, (COPY_TO_REGCLASS FR64:$src, VR128))>;
-  def : Pat<(v2f64 (X86Blendi (v2f64 (scalar_to_vector (fdiv
-                      (f64 (vector_extract (v2f64 VR128:$dst), (iPTR 0))),
-                      FR64:$src))), (v2f64 VR128:$dst), (i8 2))),
-            (VDIVSDrr_Int v2f64:$dst, (COPY_TO_REGCLASS FR64:$src, VR128))>;
-}
-
-// Patterns used to select SSE scalar fp arithmetic instructions from
-// a vector packed single/double fp operation followed by a vector insert.
-=======
 //
 // (2) a vector packed single/double fp operation followed by a vector insert
->>>>>>> 969bfdfe
 //
 // The effect is that the backend converts the packed fp instruction
 // followed by a vector insert into a single SSE scalar fp instruction.
@@ -3448,120 +3229,6 @@
   }
 }
 
-<<<<<<< HEAD
-let Predicates = [UseSSE41] in {
-  // With SSE4.1 we may see these operations using X86Blendi rather than
-  // X86Movs{s,d}.
-  def : Pat<(v4f32 (X86Blendi (v4f32 VR128:$dst),
-                   (fadd (v4f32 VR128:$dst), (v4f32 VR128:$src)), (i8 1))),
-            (ADDSSrr_Int v4f32:$dst, v4f32:$src)>;
-  def : Pat<(v4f32 (X86Blendi (v4f32 VR128:$dst), 
-                   (fsub (v4f32 VR128:$dst), (v4f32 VR128:$src)), (i8 1))),
-            (SUBSSrr_Int v4f32:$dst, v4f32:$src)>;
-  def : Pat<(v4f32 (X86Blendi (v4f32 VR128:$dst),
-                   (fmul (v4f32 VR128:$dst), (v4f32 VR128:$src)), (i8 1))),
-            (MULSSrr_Int v4f32:$dst, v4f32:$src)>;
-  def : Pat<(v4f32 (X86Blendi (v4f32 VR128:$dst), 
-                   (fdiv (v4f32 VR128:$dst), (v4f32 VR128:$src)), (i8 1))),
-            (DIVSSrr_Int v4f32:$dst, v4f32:$src)>;
-
-  def : Pat<(v2f64 (X86Blendi (v2f64 VR128:$dst),
-                   (fadd (v2f64 VR128:$dst), (v2f64 VR128:$src)), (i8 1))),
-            (ADDSDrr_Int v2f64:$dst, v2f64:$src)>;
-  def : Pat<(v2f64 (X86Blendi (v2f64 VR128:$dst),
-                   (fsub (v2f64 VR128:$dst), (v2f64 VR128:$src)), (i8 1))),
-            (SUBSDrr_Int v2f64:$dst, v2f64:$src)>;
-  def : Pat<(v2f64 (X86Blendi (v2f64 VR128:$dst),
-                   (fmul (v2f64 VR128:$dst), (v2f64 VR128:$src)), (i8 1))),
-            (MULSDrr_Int v2f64:$dst, v2f64:$src)>;
-  def : Pat<(v2f64 (X86Blendi (v2f64 VR128:$dst),
-                   (fdiv (v2f64 VR128:$dst), (v2f64 VR128:$src)), (i8 1))),
-            (DIVSDrr_Int v2f64:$dst, v2f64:$src)>;
-
-  def : Pat<(v2f64 (X86Blendi (fadd (v2f64 VR128:$dst), (v2f64 VR128:$src)),
-                              (v2f64 VR128:$dst), (i8 2))),
-            (ADDSDrr_Int v2f64:$dst, v2f64:$src)>;
-  def : Pat<(v2f64 (X86Blendi (fsub (v2f64 VR128:$dst), (v2f64 VR128:$src)),
-                   (v2f64 VR128:$dst), (i8 2))),
-            (SUBSDrr_Int v2f64:$dst, v2f64:$src)>;
-  def : Pat<(v2f64 (X86Blendi (fmul (v2f64 VR128:$dst), (v2f64 VR128:$src)),
-                   (v2f64 VR128:$dst), (i8 2))),
-            (MULSDrr_Int v2f64:$dst, v2f64:$src)>;
-  def : Pat<(v2f64 (X86Blendi (fdiv (v2f64 VR128:$dst), (v2f64 VR128:$src)),
-                   (v2f64 VR128:$dst), (i8 2))),
-            (DIVSDrr_Int v2f64:$dst, v2f64:$src)>;
-}
-
-let Predicates = [HasAVX] in {
-  // The following patterns select AVX Scalar single/double precision fp
-  // arithmetic instructions from a packed single precision fp instruction
-  // plus movss/movsd.
-
-  def : Pat<(v4f32 (X86Movss (v4f32 VR128:$dst),
-                   (fadd (v4f32 VR128:$dst), (v4f32 VR128:$src)))),
-            (VADDSSrr_Int v4f32:$dst, v4f32:$src)>;
-  def : Pat<(v4f32 (X86Movss (v4f32 VR128:$dst),
-                   (fsub (v4f32 VR128:$dst), (v4f32 VR128:$src)))),
-            (VSUBSSrr_Int v4f32:$dst, v4f32:$src)>;
-  def : Pat<(v4f32 (X86Movss (v4f32 VR128:$dst),
-                   (fmul (v4f32 VR128:$dst), (v4f32 VR128:$src)))),
-            (VMULSSrr_Int v4f32:$dst, v4f32:$src)>;
-  def : Pat<(v4f32 (X86Movss (v4f32 VR128:$dst),
-                   (fdiv (v4f32 VR128:$dst), (v4f32 VR128:$src)))),
-            (VDIVSSrr_Int v4f32:$dst, v4f32:$src)>;
-  def : Pat<(v2f64 (X86Movsd (v2f64 VR128:$dst),
-                   (fadd (v2f64 VR128:$dst), (v2f64 VR128:$src)))),
-            (VADDSDrr_Int v2f64:$dst, v2f64:$src)>;
-  def : Pat<(v2f64 (X86Movsd (v2f64 VR128:$dst),
-                   (fsub (v2f64 VR128:$dst), (v2f64 VR128:$src)))),
-            (VSUBSDrr_Int v2f64:$dst, v2f64:$src)>;
-  def : Pat<(v2f64 (X86Movsd (v2f64 VR128:$dst),
-                   (fmul (v2f64 VR128:$dst), (v2f64 VR128:$src)))),
-            (VMULSDrr_Int v2f64:$dst, v2f64:$src)>;
-  def : Pat<(v2f64 (X86Movsd (v2f64 VR128:$dst),
-                   (fdiv (v2f64 VR128:$dst), (v2f64 VR128:$src)))),
-            (VDIVSDrr_Int v2f64:$dst, v2f64:$src)>;
-
-  // Also handle X86Blendi-based patterns.
-  def : Pat<(v4f32 (X86Blendi (v4f32 VR128:$dst),
-                   (fadd (v4f32 VR128:$dst), (v4f32 VR128:$src)), (i8 1))),
-            (VADDSSrr_Int v4f32:$dst, v4f32:$src)>;
-  def : Pat<(v4f32 (X86Blendi (v4f32 VR128:$dst), 
-                   (fsub (v4f32 VR128:$dst), (v4f32 VR128:$src)), (i8 1))),
-            (VSUBSSrr_Int v4f32:$dst, v4f32:$src)>;
-  def : Pat<(v4f32 (X86Blendi (v4f32 VR128:$dst),
-                   (fmul (v4f32 VR128:$dst), (v4f32 VR128:$src)), (i8 1))),
-            (VMULSSrr_Int v4f32:$dst, v4f32:$src)>;
-  def : Pat<(v4f32 (X86Blendi (v4f32 VR128:$dst), 
-                   (fdiv (v4f32 VR128:$dst), (v4f32 VR128:$src)), (i8 1))),
-            (VDIVSSrr_Int v4f32:$dst, v4f32:$src)>;
-
-  def : Pat<(v2f64 (X86Blendi (v2f64 VR128:$dst),
-                   (fadd (v2f64 VR128:$dst), (v2f64 VR128:$src)), (i8 1))),
-            (VADDSDrr_Int v2f64:$dst, v2f64:$src)>;
-  def : Pat<(v2f64 (X86Blendi (v2f64 VR128:$dst),
-                   (fsub (v2f64 VR128:$dst), (v2f64 VR128:$src)), (i8 1))),
-            (VSUBSDrr_Int v2f64:$dst, v2f64:$src)>;
-  def : Pat<(v2f64 (X86Blendi (v2f64 VR128:$dst),
-                   (fmul (v2f64 VR128:$dst), (v2f64 VR128:$src)), (i8 1))),
-            (VMULSDrr_Int v2f64:$dst, v2f64:$src)>;
-  def : Pat<(v2f64 (X86Blendi (v2f64 VR128:$dst),
-                   (fdiv (v2f64 VR128:$dst), (v2f64 VR128:$src)), (i8 1))),
-            (VDIVSDrr_Int v2f64:$dst, v2f64:$src)>;
-
-  def : Pat<(v2f64 (X86Blendi (fadd (v2f64 VR128:$dst), (v2f64 VR128:$src)),
-                              (v2f64 VR128:$dst), (i8 2))),
-            (VADDSDrr_Int v2f64:$dst, v2f64:$src)>;
-  def : Pat<(v2f64 (X86Blendi (fsub (v2f64 VR128:$dst), (v2f64 VR128:$src)),
-                   (v2f64 VR128:$dst), (i8 2))),
-            (VSUBSDrr_Int v2f64:$dst, v2f64:$src)>;
-  def : Pat<(v2f64 (X86Blendi (fmul (v2f64 VR128:$dst), (v2f64 VR128:$src)),
-                   (v2f64 VR128:$dst), (i8 2))),
-            (VMULSDrr_Int v2f64:$dst, v2f64:$src)>;
-  def : Pat<(v2f64 (X86Blendi (fdiv (v2f64 VR128:$dst), (v2f64 VR128:$src)),
-                   (v2f64 VR128:$dst), (i8 2))),
-            (VDIVSDrr_Int v2f64:$dst, v2f64:$src)>;
-=======
 defm : scalar_math_f32_patterns<fadd, "ADD">;
 defm : scalar_math_f32_patterns<fsub, "SUB">;
 defm : scalar_math_f32_patterns<fmul, "MUL">;
@@ -3623,7 +3290,6 @@
           (Op (v2f64 VR128:$dst), (v2f64 VR128:$src)), (i8 1))),
       (!cast<I>("V"#OpcPrefix#SDrr_Int) v2f64:$dst, v2f64:$src)>;
   }
->>>>>>> 969bfdfe
 }
 
 defm : scalar_math_f64_patterns<fadd, "ADD">;
@@ -3924,19 +3590,11 @@
 
 // Reciprocal approximations. Note that these typically require refinement
 // in order to obtain suitable precision.
-<<<<<<< HEAD
-defm RSQRT : sse1_fp_unop_rw<0x52, "rsqrt", X86frsqrt, SSE_RSQRTSS>,
-             sse1_fp_unop_p<0x52, "rsqrt", X86frsqrt, SSE_RSQRTPS>,
-             sse1_fp_unop_p_int<0x52, "rsqrt", int_x86_sse_rsqrt_ps,
-                                int_x86_avx_rsqrt_ps_256, SSE_RSQRTPS>;
-defm RCP   : sse1_fp_unop_rw<0x53, "rcp", X86frcp, SSE_RCPS>,
-=======
 defm RSQRT : sse1_fp_unop_s<0x52, "rsqrt", X86frsqrt, SSE_RSQRTSS>,
              sse1_fp_unop_p<0x52, "rsqrt", X86frsqrt, SSE_RSQRTPS>,
              sse1_fp_unop_p_int<0x52, "rsqrt", int_x86_sse_rsqrt_ps,
                                 int_x86_avx_rsqrt_ps_256, SSE_RSQRTPS>;
 defm RCP   : sse1_fp_unop_s<0x53, "rcp", X86frcp, SSE_RCPS>,
->>>>>>> 969bfdfe
              sse1_fp_unop_p<0x53, "rcp", X86frcp, SSE_RCPP>,
              sse1_fp_unop_p_int<0x53, "rcp", int_x86_sse_rcp_ps,
                                 int_x86_avx_rcp_ps_256, SSE_RCPP>;
@@ -5631,55 +5289,31 @@
 let Predicates = [HasAVX] in {
   def : Pat<(v4f32 (X86Addsub (v4f32 VR128:$lhs), (v4f32 VR128:$rhs))),
             (VADDSUBPSrr VR128:$lhs, VR128:$rhs)>;
-<<<<<<< HEAD
-  def : Pat<(v4f32 (X86Addsub (v4f32 VR128:$lhs), (v4f32 (memop addr:$rhs)))),
-            (VADDSUBPSrm VR128:$lhs, f128mem:$rhs)>;
-  def : Pat<(v2f64 (X86Addsub (v2f64 VR128:$lhs), (v2f64 VR128:$rhs))),
-            (VADDSUBPDrr VR128:$lhs, VR128:$rhs)>;
-  def : Pat<(v2f64 (X86Addsub (v2f64 VR128:$lhs), (v2f64 (memop addr:$rhs)))),
-=======
   def : Pat<(v4f32 (X86Addsub (v4f32 VR128:$lhs), (loadv4f32 addr:$rhs))),
             (VADDSUBPSrm VR128:$lhs, f128mem:$rhs)>;
   def : Pat<(v2f64 (X86Addsub (v2f64 VR128:$lhs), (v2f64 VR128:$rhs))),
             (VADDSUBPDrr VR128:$lhs, VR128:$rhs)>;
   def : Pat<(v2f64 (X86Addsub (v2f64 VR128:$lhs), (loadv2f64 addr:$rhs))),
->>>>>>> 969bfdfe
             (VADDSUBPDrm VR128:$lhs, f128mem:$rhs)>;
 
   def : Pat<(v8f32 (X86Addsub (v8f32 VR256:$lhs), (v8f32 VR256:$rhs))),
             (VADDSUBPSYrr VR256:$lhs, VR256:$rhs)>;
-<<<<<<< HEAD
-  def : Pat<(v8f32 (X86Addsub (v8f32 VR256:$lhs), (v8f32 (memop addr:$rhs)))),
-            (VADDSUBPSYrm VR256:$lhs, f256mem:$rhs)>;
-  def : Pat<(v4f64 (X86Addsub (v4f64 VR256:$lhs), (v4f64 VR256:$rhs))),
-            (VADDSUBPDYrr VR256:$lhs, VR256:$rhs)>;
-  def : Pat<(v4f64 (X86Addsub (v4f64 VR256:$lhs), (v4f64 (memop addr:$rhs)))),
-=======
   def : Pat<(v8f32 (X86Addsub (v8f32 VR256:$lhs), (loadv8f32 addr:$rhs))),
             (VADDSUBPSYrm VR256:$lhs, f256mem:$rhs)>;
   def : Pat<(v4f64 (X86Addsub (v4f64 VR256:$lhs), (v4f64 VR256:$rhs))),
             (VADDSUBPDYrr VR256:$lhs, VR256:$rhs)>;
   def : Pat<(v4f64 (X86Addsub (v4f64 VR256:$lhs), (loadv4f64 addr:$rhs))),
->>>>>>> 969bfdfe
             (VADDSUBPDYrm VR256:$lhs, f256mem:$rhs)>;
 }
 
 let Predicates = [UseSSE3] in {
   def : Pat<(v4f32 (X86Addsub (v4f32 VR128:$lhs), (v4f32 VR128:$rhs))),
             (ADDSUBPSrr VR128:$lhs, VR128:$rhs)>;
-<<<<<<< HEAD
-  def : Pat<(v4f32 (X86Addsub (v4f32 VR128:$lhs), (v4f32 (memop addr:$rhs)))),
-            (ADDSUBPSrm VR128:$lhs, f128mem:$rhs)>;
-  def : Pat<(v2f64 (X86Addsub (v2f64 VR128:$lhs), (v2f64 VR128:$rhs))),
-            (ADDSUBPDrr VR128:$lhs, VR128:$rhs)>;
-  def : Pat<(v2f64 (X86Addsub (v2f64 VR128:$lhs), (v2f64 (memop addr:$rhs)))),
-=======
   def : Pat<(v4f32 (X86Addsub (v4f32 VR128:$lhs), (memopv4f32 addr:$rhs))),
             (ADDSUBPSrm VR128:$lhs, f128mem:$rhs)>;
   def : Pat<(v2f64 (X86Addsub (v2f64 VR128:$lhs), (v2f64 VR128:$rhs))),
             (ADDSUBPDrr VR128:$lhs, VR128:$rhs)>;
   def : Pat<(v2f64 (X86Addsub (v2f64 VR128:$lhs), (memopv2f64 addr:$rhs))),
->>>>>>> 969bfdfe
             (ADDSUBPDrm VR128:$lhs, f128mem:$rhs)>;
 }
 
@@ -6691,11 +6325,7 @@
 multiclass SS41I_insertf32<bits<8> opc, string asm, bit Is2Addr = 1,
                            OpndItins itins = DEFAULT_ITINS> {
   def rr : SS4AIi8<opc, MRMSrcReg, (outs VR128:$dst),
-<<<<<<< HEAD
-      (ins VR128:$src1, VR128:$src2, i8imm:$src3),
-=======
       (ins VR128:$src1, VR128:$src2, u8imm:$src3),
->>>>>>> 969bfdfe
       !if(Is2Addr,
         !strconcat(asm, "\t{$src3, $src2, $dst|$dst, $src2, $src3}"),
         !strconcat(asm,
@@ -6704,11 +6334,7 @@
         (X86insertps VR128:$src1, VR128:$src2, imm:$src3))], itins.rr>,
       Sched<[WriteFShuffle]>;
   def rm : SS4AIi8<opc, MRMSrcMem, (outs VR128:$dst),
-<<<<<<< HEAD
-      (ins VR128:$src1, f32mem:$src2, i8imm:$src3),
-=======
       (ins VR128:$src1, f32mem:$src2, u8imm:$src3),
->>>>>>> 969bfdfe
       !if(Is2Addr,
         !strconcat(asm, "\t{$src3, $src2, $dst|$dst, $src2, $src3}"),
         !strconcat(asm,
@@ -7307,11 +6933,7 @@
                  OpndItins itins = DEFAULT_ITINS> {
   let isCommutable = 1 in
   def rri : SS4AIi8<opc, MRMSrcReg, (outs RC:$dst),
-<<<<<<< HEAD
-        (ins RC:$src1, RC:$src2, i8imm:$src3),
-=======
         (ins RC:$src1, RC:$src2, u8imm:$src3),
->>>>>>> 969bfdfe
         !if(Is2Addr,
             !strconcat(OpcodeStr,
                 "\t{$src3, $src2, $dst|$dst, $src2, $src3}"),
@@ -7320,11 +6942,7 @@
         [(set RC:$dst, (IntId RC:$src1, RC:$src2, imm:$src3))], itins.rr>,
         Sched<[itins.Sched]>;
   def rmi : SS4AIi8<opc, MRMSrcMem, (outs RC:$dst),
-<<<<<<< HEAD
-        (ins RC:$src1, x86memop:$src2, i8imm:$src3),
-=======
         (ins RC:$src1, x86memop:$src2, u8imm:$src3),
->>>>>>> 969bfdfe
         !if(Is2Addr,
             !strconcat(OpcodeStr,
                 "\t{$src3, $src2, $dst|$dst, $src2, $src3}"),
@@ -7372,28 +6990,6 @@
   }
 
   let ExeDomain = SSEPackedSingle in {
-<<<<<<< HEAD
-  defm VBLENDPS : SS41I_binop_rmi_int<0x0C, "vblendps", int_x86_sse41_blendps,
-                                      VR128, loadv4f32, f128mem, 0,
-                                      DEFAULT_ITINS_FBLENDSCHED>, VEX_4V;
-  defm VBLENDPSY : SS41I_binop_rmi_int<0x0C, "vblendps",
-                                  int_x86_avx_blend_ps_256, VR256, loadv8f32,
-                                  f256mem, 0, DEFAULT_ITINS_FBLENDSCHED>,
-                                  VEX_4V, VEX_L;
-  }
-  let ExeDomain = SSEPackedDouble in {
-  defm VBLENDPD : SS41I_binop_rmi_int<0x0D, "vblendpd", int_x86_sse41_blendpd,
-                                      VR128, loadv2f64, f128mem, 0,
-                                      DEFAULT_ITINS_FBLENDSCHED>, VEX_4V;
-  defm VBLENDPDY : SS41I_binop_rmi_int<0x0D, "vblendpd",
-                                   int_x86_avx_blend_pd_256,VR256, loadv4f64,
-                                   f256mem, 0, DEFAULT_ITINS_FBLENDSCHED>,
-                                   VEX_4V, VEX_L;
-  }
-  defm VPBLENDW : SS41I_binop_rmi_int<0x0E, "vpblendw", int_x86_sse41_pblendw,
-                                      VR128, loadv2i64, i128mem, 0,
-                                      DEFAULT_ITINS_BLENDSCHED>, VEX_4V;
-=======
   defm VBLENDPS : SS41I_binop_rmi<0x0C, "vblendps", X86Blendi, v4f32,
                                   VR128, loadv4f32, f128mem, 0,
                                   DEFAULT_ITINS_FBLENDSCHED>, VEX_4V;
@@ -7412,7 +7008,6 @@
   defm VPBLENDW : SS41I_binop_rmi<0x0E, "vpblendw", X86Blendi, v8i16,
                                   VR128, loadv2i64, i128mem, 0,
                                   DEFAULT_ITINS_BLENDSCHED>, VEX_4V;
->>>>>>> 969bfdfe
 
   let ExeDomain = SSEPackedSingle in
   defm VDPPS : SS41I_binop_rmi_int<0x40, "vdpps", int_x86_sse41_dpps,
@@ -7445,20 +7040,6 @@
                                      VR128, memopv2i64, i128mem,
                                      1, SSE_MPSADBW_ITINS>;
   }
-<<<<<<< HEAD
-  let ExeDomain = SSEPackedSingle in
-  defm BLENDPS : SS41I_binop_rmi_int<0x0C, "blendps", int_x86_sse41_blendps,
-                                     VR128, memopv4f32, f128mem,
-                                     1, SSE_INTALU_ITINS_FBLEND_P>;
-  let ExeDomain = SSEPackedDouble in
-  defm BLENDPD : SS41I_binop_rmi_int<0x0D, "blendpd", int_x86_sse41_blendpd,
-                                     VR128, memopv2f64, f128mem,
-                                     1, SSE_INTALU_ITINS_FBLEND_P>;
-  defm PBLENDW : SS41I_binop_rmi_int<0x0E, "pblendw", int_x86_sse41_pblendw,
-                                     VR128, memopv2i64, i128mem,
-                                     1, SSE_INTALU_ITINS_BLEND_P>;
-=======
->>>>>>> 969bfdfe
   let ExeDomain = SSEPackedSingle in
   defm BLENDPS : SS41I_binop_rmi<0x0C, "blendps", X86Blendi, v4f32,
                                  VR128, memopv4f32, f128mem,
@@ -7578,11 +7159,7 @@
   def : Pat<(v4f32 (X86vzmovl (v4f32 VR128:$src))),
             (VBLENDPSrri (v4f32 (V_SET0)), VR128:$src, (i8 1))>;
   def : Pat<(v4i32 (X86vzmovl (v4i32 VR128:$src))),
-<<<<<<< HEAD
-            (VBLENDPSrri (v4i32 (V_SET0)), VR128:$src, (i8 1))>;
-=======
             (VPBLENDWrri (v4i32 (V_SET0)), VR128:$src, (i8 3))>;
->>>>>>> 969bfdfe
   def : Pat<(v2f64 (X86vzmovl (v2f64 (scalar_to_vector FR64:$src)))),
             (VMOVSDrr (v2f64 (V_SET0)), FR64:$src)>;
 
@@ -7617,11 +7194,7 @@
   def : Pat<(v4f32 (X86vzmovl (v4f32 VR128:$src))),
             (BLENDPSrri (v4f32 (V_SET0)), VR128:$src, (i8 1))>;
   def : Pat<(v4i32 (X86vzmovl (v4i32 VR128:$src))),
-<<<<<<< HEAD
-            (BLENDPSrri (v4f32 (V_SET0)), VR128:$src, (i8 1))>;
-=======
             (PBLENDWrri (v4i32 (V_SET0)), VR128:$src, (i8 3))>;
->>>>>>> 969bfdfe
   def : Pat<(v2f64 (X86vzmovl (v2f64 VR128:$src))),
             (BLENDPDrri (v2f64 (V_SET0)), VR128:$src, (i8 1))>;
 }
@@ -8483,11 +8056,7 @@
              (ins x86memop_f:$src1, u8imm:$src2),
              !strconcat(OpcodeStr, "\t{$src2, $src1, $dst|$dst, $src1, $src2}"),
              [(set RC:$dst,
-<<<<<<< HEAD
-               (vt (X86VPermilpi (memop addr:$src1), (i8 imm:$src2))))]>, VEX,
-=======
                (vt (X86VPermilpi (load addr:$src1), (i8 imm:$src2))))]>, VEX,
->>>>>>> 969bfdfe
              Sched<[WriteFShuffleLd]>;
 }
 
@@ -8669,21 +8238,13 @@
                           X86MemOperand x86memop> {
   let isCommutable = 1 in
   def rri : AVX2AIi8<opc, MRMSrcReg, (outs RC:$dst),
-<<<<<<< HEAD
-        (ins RC:$src1, RC:$src2, i8imm:$src3),
-=======
         (ins RC:$src1, RC:$src2, u8imm:$src3),
->>>>>>> 969bfdfe
         !strconcat(OpcodeStr,
             "\t{$src3, $src2, $src1, $dst|$dst, $src1, $src2, $src3}"),
         [(set RC:$dst, (OpVT (OpNode RC:$src1, RC:$src2, imm:$src3)))]>,
         Sched<[WriteBlend]>, VEX_4V;
   def rmi : AVX2AIi8<opc, MRMSrcMem, (outs RC:$dst),
-<<<<<<< HEAD
-        (ins RC:$src1, x86memop:$src2, i8imm:$src3),
-=======
         (ins RC:$src1, x86memop:$src2, u8imm:$src3),
->>>>>>> 969bfdfe
         !strconcat(OpcodeStr,
             "\t{$src3, $src2, $src1, $dst|$dst, $src1, $src2, $src3}"),
         [(set RC:$dst,
@@ -8692,24 +8253,10 @@
         Sched<[WriteBlendLd, ReadAfterLd]>, VEX_4V;
 }
 
-<<<<<<< HEAD
-defm VPBLENDD : AVX2_binop_rmi_int<0x02, "vpblendd", int_x86_avx2_pblendd_128,
-                                   VR128, loadv2i64, i128mem>;
-defm VPBLENDDY : AVX2_binop_rmi_int<0x02, "vpblendd", int_x86_avx2_pblendd_256,
-                                    VR256, loadv4i64, i256mem>, VEX_L;
-
-def : Pat<(v4i32 (X86Blendi (v4i32 VR128:$src1), (v4i32 VR128:$src2),
-                  imm:$mask)),
-          (VPBLENDDrri VR128:$src1, VR128:$src2, imm:$mask)>;
-def : Pat<(v8i32 (X86Blendi (v8i32 VR256:$src1), (v8i32 VR256:$src2),
-                  imm:$mask)),
-          (VPBLENDDYrri VR256:$src1, VR256:$src2, imm:$mask)>;
-=======
 defm VPBLENDD : AVX2_binop_rmi<0x02, "vpblendd", X86Blendi, v4i32,
                                VR128, loadv2i64, i128mem>;
 defm VPBLENDDY : AVX2_binop_rmi<0x02, "vpblendd", X86Blendi, v8i32,
                                 VR256, loadv4i64, i256mem>, VEX_L;
->>>>>>> 969bfdfe
 
 //===----------------------------------------------------------------------===//
 // VPBROADCAST - Load from memory and broadcast to all elements of the
