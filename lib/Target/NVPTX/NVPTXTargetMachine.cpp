//===-- NVPTXTargetMachine.cpp - Define TargetMachine for NVPTX -----------===//
//
//                     The LLVM Compiler Infrastructure
//
// This file is distributed under the University of Illinois Open Source
// License. See LICENSE.TXT for details.
//
//===----------------------------------------------------------------------===//
//
// Top-level implementation for the NVPTX target.
//
//===----------------------------------------------------------------------===//

#include "NVPTXTargetMachine.h"
#include "MCTargetDesc/NVPTXMCAsmInfo.h"
#include "NVPTX.h"
#include "NVPTXAllocaHoisting.h"
#include "NVPTXLowerAggrCopies.h"
#include "NVPTXTargetObjectFile.h"
#include "NVPTXTargetTransformInfo.h"
#include "llvm/Analysis/Passes.h"
#include "llvm/CodeGen/AsmPrinter.h"
#include "llvm/CodeGen/MachineFunctionAnalysis.h"
#include "llvm/CodeGen/MachineModuleInfo.h"
#include "llvm/CodeGen/Passes.h"
#include "llvm/IR/DataLayout.h"
#include "llvm/IR/IRPrintingPasses.h"
#include "llvm/IR/LegacyPassManager.h"
#include "llvm/IR/Verifier.h"
#include "llvm/MC/MCAsmInfo.h"
#include "llvm/MC/MCInstrInfo.h"
#include "llvm/MC/MCStreamer.h"
#include "llvm/MC/MCSubtargetInfo.h"
#include "llvm/Support/CommandLine.h"
#include "llvm/Support/Debug.h"
#include "llvm/Support/FormattedStream.h"
#include "llvm/Support/TargetRegistry.h"
#include "llvm/Support/raw_ostream.h"
#include "llvm/Target/TargetInstrInfo.h"
#include "llvm/Target/TargetLowering.h"
#include "llvm/Target/TargetLoweringObjectFile.h"
#include "llvm/Target/TargetMachine.h"
#include "llvm/Target/TargetOptions.h"
#include "llvm/Target/TargetRegisterInfo.h"
#include "llvm/Target/TargetSubtargetInfo.h"
#include "llvm/Transforms/Scalar.h"

using namespace llvm;

namespace llvm {
void initializeNVVMReflectPass(PassRegistry&);
void initializeGenericToNVVMPass(PassRegistry&);
void initializeNVPTXAllocaHoistingPass(PassRegistry &);
void initializeNVPTXAssignValidGlobalNamesPass(PassRegistry&);
void initializeNVPTXFavorNonGenericAddrSpacesPass(PassRegistry &);
void initializeNVPTXLowerStructArgsPass(PassRegistry &);
}

extern "C" void LLVMInitializeNVPTXTarget() {
  // Register the target.
  RegisterTargetMachine<NVPTXTargetMachine32> X(TheNVPTXTarget32);
  RegisterTargetMachine<NVPTXTargetMachine64> Y(TheNVPTXTarget64);

  // FIXME: This pass is really intended to be invoked during IR optimization,
  // but it's very NVPTX-specific.
  initializeNVVMReflectPass(*PassRegistry::getPassRegistry());
  initializeGenericToNVVMPass(*PassRegistry::getPassRegistry());
  initializeNVPTXAllocaHoistingPass(*PassRegistry::getPassRegistry());
  initializeNVPTXAssignValidGlobalNamesPass(*PassRegistry::getPassRegistry());
  initializeNVPTXFavorNonGenericAddrSpacesPass(
    *PassRegistry::getPassRegistry());
  initializeNVPTXLowerStructArgsPass(*PassRegistry::getPassRegistry());
<<<<<<< HEAD
=======
}

static std::string computeDataLayout(bool is64Bit) {
  std::string Ret = "e";

  if (!is64Bit)
    Ret += "-p:32:32";

  Ret += "-i64:64-v16:16-v32:32-n16:32:64";

  return Ret;
>>>>>>> 969bfdfe
}

NVPTXTargetMachine::NVPTXTargetMachine(const Target &T, StringRef TT,
                                       StringRef CPU, StringRef FS,
                                       const TargetOptions &Options,
                                       Reloc::Model RM, CodeModel::Model CM,
                                       CodeGenOpt::Level OL, bool is64bit)
    : LLVMTargetMachine(T, computeDataLayout(is64bit), TT, CPU, FS, Options, RM,
                        CM, OL),
      is64bit(is64bit), TLOF(make_unique<NVPTXTargetObjectFile>()),
      Subtarget(TT, CPU, FS, *this) {
  if (Triple(TT).getOS() == Triple::NVCL)
    drvInterface = NVPTX::NVCL;
  else
    drvInterface = NVPTX::CUDA;
  initAsmInfo();
}

NVPTXTargetMachine::~NVPTXTargetMachine() {}

void NVPTXTargetMachine32::anchor() {}

NVPTXTargetMachine32::NVPTXTargetMachine32(
    const Target &T, StringRef TT, StringRef CPU, StringRef FS,
    const TargetOptions &Options, Reloc::Model RM, CodeModel::Model CM,
    CodeGenOpt::Level OL)
    : NVPTXTargetMachine(T, TT, CPU, FS, Options, RM, CM, OL, false) {}

void NVPTXTargetMachine64::anchor() {}

NVPTXTargetMachine64::NVPTXTargetMachine64(
    const Target &T, StringRef TT, StringRef CPU, StringRef FS,
    const TargetOptions &Options, Reloc::Model RM, CodeModel::Model CM,
    CodeGenOpt::Level OL)
    : NVPTXTargetMachine(T, TT, CPU, FS, Options, RM, CM, OL, true) {}

namespace {
class NVPTXPassConfig : public TargetPassConfig {
public:
  NVPTXPassConfig(NVPTXTargetMachine *TM, PassManagerBase &PM)
      : TargetPassConfig(TM, PM) {}

  NVPTXTargetMachine &getNVPTXTargetMachine() const {
    return getTM<NVPTXTargetMachine>();
  }

  void addIRPasses() override;
  bool addInstSelector() override;
  void addPostRegAlloc() override;
  void addMachineSSAOptimization() override;

  FunctionPass *createTargetRegisterAllocator(bool) override;
  void addFastRegAlloc(FunctionPass *RegAllocPass) override;
  void addOptimizedRegAlloc(FunctionPass *RegAllocPass) override;
};
} // end anonymous namespace

TargetPassConfig *NVPTXTargetMachine::createPassConfig(PassManagerBase &PM) {
  NVPTXPassConfig *PassConfig = new NVPTXPassConfig(this, PM);
  return PassConfig;
}

TargetIRAnalysis NVPTXTargetMachine::getTargetIRAnalysis() {
  return TargetIRAnalysis(
      [this](Function &) { return TargetTransformInfo(NVPTXTTIImpl(this)); });
}

void NVPTXPassConfig::addIRPasses() {
  // The following passes are known to not play well with virtual regs hanging
  // around after register allocation (which in our case, is *all* registers).
  // We explicitly disable them here.  We do, however, need some functionality
  // of the PrologEpilogCodeInserter pass, so we emulate that behavior in the
  // NVPTXPrologEpilog pass (see NVPTXPrologEpilogPass.cpp).
  disablePass(&PrologEpilogCodeInserterID);
  disablePass(&MachineCopyPropagationID);
  disablePass(&BranchFolderPassID);
  disablePass(&TailDuplicateID);

  addPass(createNVPTXImageOptimizerPass());
  TargetPassConfig::addIRPasses();
  addPass(createNVPTXAssignValidGlobalNamesPass());
  addPass(createGenericToNVVMPass());
  addPass(createNVPTXFavorNonGenericAddrSpacesPass());
  addPass(createStraightLineStrengthReducePass());
  addPass(createSeparateConstOffsetFromGEPPass());
  // The SeparateConstOffsetFromGEP pass creates variadic bases that can be used
  // by multiple GEPs. Run GVN or EarlyCSE to really reuse them. GVN generates
  // significantly better code than EarlyCSE for some of our benchmarks.
  if (getOptLevel() == CodeGenOpt::Aggressive)
    addPass(createGVNPass());
  else
    addPass(createEarlyCSEPass());
  // Both FavorNonGenericAddrSpaces and SeparateConstOffsetFromGEP may leave
  // some dead code.  We could remove dead code in an ad-hoc manner, but that
  // requires manual work and might be error-prone.
  //
  // The FavorNonGenericAddrSpaces pass shortcuts unnecessary addrspacecasts,
  // and leave them unused.
  //
  // SeparateConstOffsetFromGEP rebuilds a new index from the old index, and the
  // old index and some of its intermediate results may become unused.
  addPass(createDeadCodeEliminationPass());
}

bool NVPTXPassConfig::addInstSelector() {
  const NVPTXSubtarget &ST = *getTM<NVPTXTargetMachine>().getSubtargetImpl();

  addPass(createLowerAggrCopies());
  addPass(createAllocaHoisting());
  addPass(createNVPTXISelDag(getNVPTXTargetMachine(), getOptLevel()));

  if (!ST.hasImageHandles())
    addPass(createNVPTXReplaceImageHandlesPass());

  return false;
}

void NVPTXPassConfig::addPostRegAlloc() {
  addPass(createNVPTXPrologEpilogPass(), false);
}

FunctionPass *NVPTXPassConfig::createTargetRegisterAllocator(bool) {
  return nullptr; // No reg alloc
}

void NVPTXPassConfig::addFastRegAlloc(FunctionPass *RegAllocPass) {
  assert(!RegAllocPass && "NVPTX uses no regalloc!");
  addPass(&PHIEliminationID);
  addPass(&TwoAddressInstructionPassID);
}

void NVPTXPassConfig::addOptimizedRegAlloc(FunctionPass *RegAllocPass) {
  assert(!RegAllocPass && "NVPTX uses no regalloc!");

  addPass(&ProcessImplicitDefsID);
  addPass(&LiveVariablesID);
  addPass(&MachineLoopInfoID);
  addPass(&PHIEliminationID);

  addPass(&TwoAddressInstructionPassID);
  addPass(&RegisterCoalescerID);

  // PreRA instruction scheduling.
  if (addPass(&MachineSchedulerID))
    printAndVerify("After Machine Scheduling");


  addPass(&StackSlotColoringID);

  // FIXME: Needs physical registers
  //addPass(&PostRAMachineLICMID);

  printAndVerify("After StackSlotColoring");
}

void NVPTXPassConfig::addMachineSSAOptimization() {
  // Pre-ra tail duplication.
  if (addPass(&EarlyTailDuplicateID))
    printAndVerify("After Pre-RegAlloc TailDuplicate");

  // Optimize PHIs before DCE: removing dead PHI cycles may make more
  // instructions dead.
  addPass(&OptimizePHIsID);

  // This pass merges large allocas. StackSlotColoring is a different pass
  // which merges spill slots.
  addPass(&StackColoringID);

  // If the target requests it, assign local variables to stack slots relative
  // to one another and simplify frame index references where possible.
  addPass(&LocalStackSlotAllocationID);

  // With optimization, dead code should already be eliminated. However
  // there is one known exception: lowered code for arguments that are only
  // used by tail calls, where the tail calls reuse the incoming stack
  // arguments directly (see t11 in test/CodeGen/X86/sibcall.ll).
  addPass(&DeadMachineInstructionElimID);
  printAndVerify("After codegen DCE pass");

  // Allow targets to insert passes that improve instruction level parallelism,
  // like if-conversion. Such passes will typically need dominator trees and
  // loop info, just like LICM and CSE below.
  if (addILPOpts())
    printAndVerify("After ILP optimizations");

  addPass(&MachineLICMID);
  addPass(&MachineCSEID);

  addPass(&MachineSinkingID);
  printAndVerify("After Machine LICM, CSE and Sinking passes");

  addPass(&PeepholeOptimizerID);
  printAndVerify("After codegen peephole optimization pass");
}<|MERGE_RESOLUTION|>--- conflicted
+++ resolved
@@ -70,8 +70,6 @@
   initializeNVPTXFavorNonGenericAddrSpacesPass(
     *PassRegistry::getPassRegistry());
   initializeNVPTXLowerStructArgsPass(*PassRegistry::getPassRegistry());
-<<<<<<< HEAD
-=======
 }
 
 static std::string computeDataLayout(bool is64Bit) {
@@ -83,7 +81,6 @@
   Ret += "-i64:64-v16:16-v32:32-n16:32:64";
 
   return Ret;
->>>>>>> 969bfdfe
 }
 
 NVPTXTargetMachine::NVPTXTargetMachine(const Target &T, StringRef TT,
