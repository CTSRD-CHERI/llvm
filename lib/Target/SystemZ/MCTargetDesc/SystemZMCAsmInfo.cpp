//===-- SystemZMCAsmInfo.cpp - SystemZ asm properties ---------------------===//
//
//                     The LLVM Compiler Infrastructure
//
// This file is distributed under the University of Illinois Open Source
// License. See LICENSE.TXT for details.
//
//===----------------------------------------------------------------------===//

#include "SystemZMCAsmInfo.h"
#include "llvm/MC/MCContext.h"
#include "llvm/MC/MCSectionELF.h"

using namespace llvm;

SystemZMCAsmInfo::SystemZMCAsmInfo(StringRef TT) {
  PointerSize = 8;
  CalleeSaveStackSlotSize = 8;
  IsLittleEndian = false;

  CommentString = "#";
  ZeroDirective = "\t.space\t";
  Data64bitsDirective = "\t.quad\t";
  UsesELFSectionDirectiveForBSS = true;
  SupportsDebugInformation = true;
  ExceptionsType = ExceptionHandling::DwarfCFI;
<<<<<<< HEAD
=======

  UseIntegratedAssembler = true;
>>>>>>> 969bfdfe
}<|MERGE_RESOLUTION|>--- conflicted
+++ resolved
@@ -24,9 +24,6 @@
   UsesELFSectionDirectiveForBSS = true;
   SupportsDebugInformation = true;
   ExceptionsType = ExceptionHandling::DwarfCFI;
-<<<<<<< HEAD
-=======
 
   UseIntegratedAssembler = true;
->>>>>>> 969bfdfe
 }