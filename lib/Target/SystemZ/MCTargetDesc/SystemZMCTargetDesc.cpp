--- conflicted
+++ resolved
@@ -181,17 +181,6 @@
   return new SystemZInstPrinter(MAI, MII, MRI);
 }
 
-<<<<<<< HEAD
-static MCStreamer *
-createSystemZMCObjectStreamer(const Target &T, StringRef TT, MCContext &Ctx,
-                              MCAsmBackend &MAB, raw_ostream &OS,
-                              MCCodeEmitter *Emitter,
-                              const MCSubtargetInfo &STI, bool RelaxAll) {
-  return createELFStreamer(Ctx, MAB, OS, Emitter, RelaxAll);
-}
-
-=======
->>>>>>> 969bfdfe
 extern "C" void LLVMInitializeSystemZTargetMC() {
   // Register the MCAsmInfo.
   TargetRegistry::RegisterMCAsmInfo(TheSystemZTarget,
