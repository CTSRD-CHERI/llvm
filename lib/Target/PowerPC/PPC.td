//===-- PPC.td - Describe the PowerPC Target Machine -------*- tablegen -*-===//
//
//                     The LLVM Compiler Infrastructure
//
// This file is distributed under the University of Illinois Open Source
// License. See LICENSE.TXT for details.
//
//===----------------------------------------------------------------------===//
//
// This is the top level entry point for the PowerPC target.
//
//===----------------------------------------------------------------------===//

// Get the target-independent interfaces which we are implementing.
//
include "llvm/Target/Target.td"

//===----------------------------------------------------------------------===//
// PowerPC Subtarget features.
//

//===----------------------------------------------------------------------===//
// CPU Directives                                                             //
//===----------------------------------------------------------------------===//

def Directive440 : SubtargetFeature<"", "DarwinDirective", "PPC::DIR_440", "">;
def Directive601 : SubtargetFeature<"", "DarwinDirective", "PPC::DIR_601", "">;
def Directive602 : SubtargetFeature<"", "DarwinDirective", "PPC::DIR_602", "">;
def Directive603 : SubtargetFeature<"", "DarwinDirective", "PPC::DIR_603", "">;
def Directive604 : SubtargetFeature<"", "DarwinDirective", "PPC::DIR_603", "">;
def Directive620 : SubtargetFeature<"", "DarwinDirective", "PPC::DIR_603", "">;
def Directive7400: SubtargetFeature<"", "DarwinDirective", "PPC::DIR_7400", "">;
def Directive750 : SubtargetFeature<"", "DarwinDirective", "PPC::DIR_750", "">;
def Directive970 : SubtargetFeature<"", "DarwinDirective", "PPC::DIR_970", "">;
def Directive32  : SubtargetFeature<"", "DarwinDirective", "PPC::DIR_32", "">;
def Directive64  : SubtargetFeature<"", "DarwinDirective", "PPC::DIR_64", "">;
def DirectiveA2  : SubtargetFeature<"", "DarwinDirective", "PPC::DIR_A2", "">;
def DirectiveE500mc : SubtargetFeature<"", "DarwinDirective",
                                       "PPC::DIR_E500mc", "">;
def DirectiveE5500  : SubtargetFeature<"", "DarwinDirective", 
                                       "PPC::DIR_E5500", "">;
def DirectivePwr3: SubtargetFeature<"", "DarwinDirective", "PPC::DIR_PWR3", "">;
def DirectivePwr4: SubtargetFeature<"", "DarwinDirective", "PPC::DIR_PWR4", "">;
def DirectivePwr5: SubtargetFeature<"", "DarwinDirective", "PPC::DIR_PWR5", "">;
def DirectivePwr5x: SubtargetFeature<"", "DarwinDirective", "PPC::DIR_PWR5X", "">;
def DirectivePwr6: SubtargetFeature<"", "DarwinDirective", "PPC::DIR_PWR6", "">;
def DirectivePwr6x: SubtargetFeature<"", "DarwinDirective", "PPC::DIR_PWR6X", "">;
def DirectivePwr7: SubtargetFeature<"", "DarwinDirective", "PPC::DIR_PWR7", "">;
def DirectivePwr8: SubtargetFeature<"", "DarwinDirective", "PPC::DIR_PWR8", "">;

def Feature64Bit     : SubtargetFeature<"64bit","Has64BitSupport", "true",
                                        "Enable 64-bit instructions">;
def Feature64BitRegs : SubtargetFeature<"64bitregs","Use64BitRegs", "true",
                              "Enable 64-bit registers usage for ppc32 [beta]">;
def FeatureCRBits    : SubtargetFeature<"crbits", "UseCRBits", "true",
                              "Use condition-register bits individually">;
def FeatureAltivec   : SubtargetFeature<"altivec","HasAltivec", "true",
                                        "Enable Altivec instructions">;
def FeatureSPE       : SubtargetFeature<"spe","HasSPE", "true",
                                        "Enable SPE instructions">;
def FeatureMFOCRF    : SubtargetFeature<"mfocrf","HasMFOCRF", "true",
                                        "Enable the MFOCRF instruction">;
def FeatureFSqrt     : SubtargetFeature<"fsqrt","HasFSQRT", "true",
                                        "Enable the fsqrt instruction">;
def FeatureFCPSGN    : SubtargetFeature<"fcpsgn", "HasFCPSGN", "true",
                                        "Enable the fcpsgn instruction">;
def FeatureFRE       : SubtargetFeature<"fre", "HasFRE", "true",
                                        "Enable the fre instruction">;
def FeatureFRES      : SubtargetFeature<"fres", "HasFRES", "true",
                                        "Enable the fres instruction">;
def FeatureFRSQRTE   : SubtargetFeature<"frsqrte", "HasFRSQRTE", "true",
                                        "Enable the frsqrte instruction">;
def FeatureFRSQRTES  : SubtargetFeature<"frsqrtes", "HasFRSQRTES", "true",
                                        "Enable the frsqrtes instruction">;
def FeatureRecipPrec : SubtargetFeature<"recipprec", "HasRecipPrec", "true",
                              "Assume higher precision reciprocal estimates">;
def FeatureSTFIWX    : SubtargetFeature<"stfiwx","HasSTFIWX", "true",
                                        "Enable the stfiwx instruction">;
def FeatureLFIWAX    : SubtargetFeature<"lfiwax","HasLFIWAX", "true",
                                        "Enable the lfiwax instruction">;
def FeatureFPRND     : SubtargetFeature<"fprnd", "HasFPRND", "true",
                                        "Enable the fri[mnpz] instructions">;
def FeatureFPCVT     : SubtargetFeature<"fpcvt", "HasFPCVT", "true",
  "Enable fc[ft]* (unsigned and single-precision) and lfiwzx instructions">;
def FeatureISEL      : SubtargetFeature<"isel","HasISEL", "true",
                                        "Enable the isel instruction">;
def FeaturePOPCNTD   : SubtargetFeature<"popcntd","HasPOPCNTD", "true",
                                        "Enable the popcnt[dw] instructions">;
def FeatureLDBRX     : SubtargetFeature<"ldbrx","HasLDBRX", "true",
                                        "Enable the ldbrx instruction">;
def FeatureCMPB      : SubtargetFeature<"cmpb", "HasCMPB", "true",
                                        "Enable the cmpb instruction">;
def FeatureICBT      : SubtargetFeature<"icbt","HasICBT", "true",
                                        "Enable icbt instruction">;
def FeatureBookE     : SubtargetFeature<"booke", "IsBookE", "true",
<<<<<<< HEAD
                                        "Enable Book E instructions">;
=======
                                        "Enable Book E instructions",
                                        [FeatureICBT]>;
>>>>>>> 969bfdfe
def FeatureMSYNC     : SubtargetFeature<"msync", "HasOnlyMSYNC", "true",
                              "Has only the msync instruction instead of sync",
                              [FeatureBookE]>;
def FeatureE500      : SubtargetFeature<"e500", "IsE500", "true",
                                        "Enable E500/E500mc instructions">;
def FeaturePPC4xx    : SubtargetFeature<"ppc4xx", "IsPPC4xx", "true",
                                        "Enable PPC 4xx instructions">;
def FeaturePPC6xx    : SubtargetFeature<"ppc6xx", "IsPPC6xx", "true",
                                        "Enable PPC 6xx instructions">;
def FeatureQPX       : SubtargetFeature<"qpx","HasQPX", "true",
                                        "Enable QPX instructions">;
def FeatureVSX       : SubtargetFeature<"vsx","HasVSX", "true",
                                        "Enable VSX instructions",
                                        [FeatureAltivec]>;
<<<<<<< HEAD
def FeatureP8Vector  : SubtargetFeature<"power8-vector", "HasP8Vector", "true",
                                        "Enable POWER8 vector instructions",
                                        [FeatureVSX, FeatureAltivec]>;
=======
def FeatureP8Altivec : SubtargetFeature<"power8-altivec", "HasP8Altivec", "true",
                                        "Enable POWER8 Altivec instructions",
                                        [FeatureAltivec]>;
def FeatureP8Crypto : SubtargetFeature<"crypto", "HasP8Crypto", "true",
                                       "Enable POWER8 Crypto instructions",
                                       [FeatureP8Altivec]>;
def FeatureP8Vector  : SubtargetFeature<"power8-vector", "HasP8Vector", "true",
                                        "Enable POWER8 vector instructions",
                                        [FeatureVSX, FeatureP8Altivec]>;
def FeaturePartwordAtomic : SubtargetFeature<"partword-atomics",
                                             "HasPartwordAtomics", "true",
                                             "Enable l[bh]arx and st[bh]cx.">;
def FeatureInvariantFunctionDescriptors :
  SubtargetFeature<"invariant-function-descriptors",
                   "HasInvariantFunctionDescriptors", "true",
                   "Assume function descriptors are invariant">;
>>>>>>> 969bfdfe

def DeprecatedMFTB   : SubtargetFeature<"", "DeprecatedMFTB", "true",
                                        "Treat mftb as deprecated">;
def DeprecatedDST    : SubtargetFeature<"", "DeprecatedDST", "true",
  "Treat vector data stream cache control instructions as deprecated">;

// Note: Future features to add when support is extended to more
// recent ISA levels:
//
// DFP          p6, p6x, p7        decimal floating-point instructions
// POPCNTB      p5 through p7      popcntb and related instructions
<<<<<<< HEAD

//===----------------------------------------------------------------------===//
// ABI Selection                                                              //
//===----------------------------------------------------------------------===//

def FeatureELFv1 : SubtargetFeature<"elfv1", "TargetABI", "PPC_ABI_ELFv1",
                                    "Use the ELFv1 ABI">;

def FeatureELFv2 : SubtargetFeature<"elfv2", "TargetABI", "PPC_ABI_ELFv2",
                                    "Use the ELFv2 ABI">;
=======
>>>>>>> 969bfdfe

//===----------------------------------------------------------------------===//
// Classes used for relation maps.
//===----------------------------------------------------------------------===//
// RecFormRel - Filter class used to relate non-record-form instructions with
// their record-form variants.
class RecFormRel;

// AltVSXFMARel - Filter class used to relate the primary addend-killing VSX
// FMA instruction forms with their corresponding factor-killing forms.
class AltVSXFMARel {
  bit IsVSXFMAAlt = 0;
}

//===----------------------------------------------------------------------===//
// Relation Map Definitions.
//===----------------------------------------------------------------------===//

def getRecordFormOpcode : InstrMapping {
  let FilterClass = "RecFormRel";
  // Instructions with the same BaseName and Interpretation64Bit values
  // form a row.
  let RowFields = ["BaseName", "Interpretation64Bit"];
  // Instructions with the same RC value form a column.
  let ColFields = ["RC"];
  // The key column are the non-record-form instructions.
  let KeyCol = ["0"];
  // Value columns RC=1
  let ValueCols = [["1"]];
}

def getNonRecordFormOpcode : InstrMapping {
  let FilterClass = "RecFormRel";
  // Instructions with the same BaseName and Interpretation64Bit values
  // form a row.
  let RowFields = ["BaseName", "Interpretation64Bit"];
  // Instructions with the same RC value form a column.
  let ColFields = ["RC"];
  // The key column are the record-form instructions.
  let KeyCol = ["1"];
  // Value columns are RC=0
  let ValueCols = [["0"]];
}

def getAltVSXFMAOpcode : InstrMapping {
  let FilterClass = "AltVSXFMARel";
  // Instructions with the same BaseName and Interpretation64Bit values
  // form a row.
  let RowFields = ["BaseName"];
  // Instructions with the same RC value form a column.
  let ColFields = ["IsVSXFMAAlt"];
  // The key column are the (default) addend-killing instructions.
  let KeyCol = ["0"];
  // Value columns IsVSXFMAAlt=1
  let ValueCols = [["1"]];
}

//===----------------------------------------------------------------------===//
// Register File Description
//===----------------------------------------------------------------------===//

include "PPCRegisterInfo.td"
include "PPCSchedule.td"
include "PPCInstrInfo.td"

//===----------------------------------------------------------------------===//
// PowerPC processors supported.
//

def : Processor<"generic", G3Itineraries, [Directive32]>;
def : ProcessorModel<"440", PPC440Model, [Directive440, FeatureISEL,
                                          FeatureFRES, FeatureFRSQRTE,
<<<<<<< HEAD
                                          FeatureBookE, FeatureMSYNC,
                                          DeprecatedMFTB]>;
def : ProcessorModel<"450", PPC440Model, [Directive440, FeatureISEL,
                                          FeatureFRES, FeatureFRSQRTE,
                                          FeatureBookE, FeatureMSYNC,
                                          DeprecatedMFTB]>;
=======
                                          FeatureICBT, FeatureBookE, 
                                          FeatureMSYNC, DeprecatedMFTB]>;
def : ProcessorModel<"450", PPC440Model, [Directive440, FeatureISEL,
                                          FeatureFRES, FeatureFRSQRTE,
                                          FeatureICBT, FeatureBookE, 
                                          FeatureMSYNC, DeprecatedMFTB]>;
>>>>>>> 969bfdfe
def : Processor<"601", G3Itineraries, [Directive601]>;
def : Processor<"602", G3Itineraries, [Directive602]>;
def : Processor<"603", G3Itineraries, [Directive603,
                                       FeatureFRES, FeatureFRSQRTE]>;
def : Processor<"603e", G3Itineraries, [Directive603,
                                        FeatureFRES, FeatureFRSQRTE]>;
def : Processor<"603ev", G3Itineraries, [Directive603,
                                         FeatureFRES, FeatureFRSQRTE]>;
def : Processor<"604", G3Itineraries, [Directive604,
                                       FeatureFRES, FeatureFRSQRTE]>;
def : Processor<"604e", G3Itineraries, [Directive604,
                                        FeatureFRES, FeatureFRSQRTE]>;
def : Processor<"620", G3Itineraries, [Directive620,
                                       FeatureFRES, FeatureFRSQRTE]>;
def : Processor<"750", G4Itineraries, [Directive750,
                                       FeatureFRES, FeatureFRSQRTE]>;
def : Processor<"g3", G3Itineraries, [Directive750,
                                      FeatureFRES, FeatureFRSQRTE]>;
def : Processor<"7400", G4Itineraries, [Directive7400, FeatureAltivec,
                                        FeatureFRES, FeatureFRSQRTE]>;
def : Processor<"g4", G4Itineraries, [Directive7400, FeatureAltivec,
                                      FeatureFRES, FeatureFRSQRTE]>;
def : Processor<"7450", G4PlusItineraries, [Directive7400, FeatureAltivec,
                                            FeatureFRES, FeatureFRSQRTE]>;
def : Processor<"g4+", G4PlusItineraries, [Directive7400, FeatureAltivec,
                                           FeatureFRES, FeatureFRSQRTE]>;

/*  Since new processors generally contain a superset of features of those that
    came before them, the idea is to make implementations of new processors
    less error prone and easier to read.
    Namely:
        list<SubtargetFeature> Power8FeatureList = ...
        list<SubtargetFeature> FutureProcessorSpecificFeatureList =
            [ features that Power8 does not support ]
        list<SubtargetFeature> FutureProcessorFeatureList =
            !listconcat(Power8FeatureList, FutureProcessorSpecificFeatureList)

    Makes it explicit and obvious what is new in FutureProcesor vs. Power8 as
    well as providing a single point of definition if the feature set will be
    used elsewhere.
    
*/
def ProcessorFeatures {
    list<SubtargetFeature> Power8FeatureList =
        [DirectivePwr8, FeatureAltivec, FeatureP8Altivec, FeatureVSX, 
        FeatureP8Vector, FeatureMFOCRF, FeatureFCPSGN, FeatureFSqrt, 
        FeatureFRE, FeatureFRES, FeatureFRSQRTE, FeatureFRSQRTES,
        FeatureRecipPrec, FeatureSTFIWX, FeatureLFIWAX,
        FeatureFPRND, FeatureFPCVT, FeatureISEL,
        FeaturePOPCNTD, FeatureCMPB, FeatureLDBRX, FeatureP8Crypto,
        Feature64Bit /*, Feature64BitRegs */, FeatureICBT,
        FeaturePartwordAtomic, DeprecatedMFTB, DeprecatedDST];
}

def : ProcessorModel<"970", G5Model,
                  [Directive970, FeatureAltivec,
                   FeatureMFOCRF, FeatureFSqrt,
                   FeatureFRES, FeatureFRSQRTE, FeatureSTFIWX,
                   Feature64Bit /*, Feature64BitRegs */]>;
def : ProcessorModel<"g5", G5Model,
                  [Directive970, FeatureAltivec,
                   FeatureMFOCRF, FeatureFSqrt, FeatureSTFIWX,
                   FeatureFRES, FeatureFRSQRTE,
                   Feature64Bit /*, Feature64BitRegs */,
                   DeprecatedMFTB, DeprecatedDST]>;
def : ProcessorModel<"e500mc", PPCE500mcModel,
                  [DirectiveE500mc, FeatureMFOCRF,
                   FeatureSTFIWX, FeatureICBT, FeatureBookE, 
                   FeatureISEL, DeprecatedMFTB]>;
def : ProcessorModel<"e5500", PPCE5500Model,
                  [DirectiveE5500, FeatureMFOCRF, Feature64Bit,
                   FeatureSTFIWX, FeatureICBT, FeatureBookE, 
                   FeatureISEL, DeprecatedMFTB]>;
def : ProcessorModel<"a2", PPCA2Model,
                  [DirectiveA2, FeatureICBT, FeatureBookE, FeatureMFOCRF,
                   FeatureFCPSGN, FeatureFSqrt, FeatureFRE, FeatureFRES,
                   FeatureFRSQRTE, FeatureFRSQRTES, FeatureRecipPrec,
                   FeatureSTFIWX, FeatureLFIWAX,
                   FeatureFPRND, FeatureFPCVT, FeatureISEL,
                   FeaturePOPCNTD, FeatureCMPB, FeatureLDBRX, Feature64Bit
               /*, Feature64BitRegs */, DeprecatedMFTB]>;
def : ProcessorModel<"a2q", PPCA2Model,
                  [DirectiveA2, FeatureICBT, FeatureBookE, FeatureMFOCRF,
                   FeatureFCPSGN, FeatureFSqrt, FeatureFRE, FeatureFRES,
                   FeatureFRSQRTE, FeatureFRSQRTES, FeatureRecipPrec,
                   FeatureSTFIWX, FeatureLFIWAX,
                   FeatureFPRND, FeatureFPCVT, FeatureISEL,
                   FeaturePOPCNTD, FeatureCMPB, FeatureLDBRX, Feature64Bit
               /*, Feature64BitRegs */, FeatureQPX, DeprecatedMFTB]>;
def : ProcessorModel<"pwr3", G5Model,
                  [DirectivePwr3, FeatureAltivec,
                   FeatureFRES, FeatureFRSQRTE, FeatureMFOCRF,
                   FeatureSTFIWX, Feature64Bit]>;
def : ProcessorModel<"pwr4", G5Model,
                  [DirectivePwr4, FeatureAltivec, FeatureMFOCRF,
                   FeatureFSqrt, FeatureFRES, FeatureFRSQRTE,
                   FeatureSTFIWX, Feature64Bit]>;
def : ProcessorModel<"pwr5", G5Model,
                  [DirectivePwr5, FeatureAltivec, FeatureMFOCRF,
                   FeatureFSqrt, FeatureFRE, FeatureFRES,
                   FeatureFRSQRTE, FeatureFRSQRTES,
                   FeatureSTFIWX, Feature64Bit,
                   DeprecatedMFTB, DeprecatedDST]>;
def : ProcessorModel<"pwr5x", G5Model,
                  [DirectivePwr5x, FeatureAltivec, FeatureMFOCRF,
                   FeatureFSqrt, FeatureFRE, FeatureFRES,
                   FeatureFRSQRTE, FeatureFRSQRTES,
                   FeatureSTFIWX, FeatureFPRND, Feature64Bit,
                   DeprecatedMFTB, DeprecatedDST]>;
def : ProcessorModel<"pwr6", G5Model,
                  [DirectivePwr6, FeatureAltivec,
                   FeatureMFOCRF, FeatureFCPSGN, FeatureFSqrt, FeatureFRE,
                   FeatureFRES, FeatureFRSQRTE, FeatureFRSQRTES,
                   FeatureRecipPrec, FeatureSTFIWX, FeatureLFIWAX, FeatureCMPB,
                   FeatureFPRND, Feature64Bit /*, Feature64BitRegs */,
                   DeprecatedMFTB, DeprecatedDST]>;
def : ProcessorModel<"pwr6x", G5Model,
                  [DirectivePwr5x, FeatureAltivec, FeatureMFOCRF,
                   FeatureFCPSGN, FeatureFSqrt, FeatureFRE, FeatureFRES,
                   FeatureFRSQRTE, FeatureFRSQRTES, FeatureRecipPrec,
                   FeatureSTFIWX, FeatureLFIWAX, FeatureCMPB,
                   FeatureFPRND, Feature64Bit,
                   DeprecatedMFTB, DeprecatedDST]>;
def : ProcessorModel<"pwr7", P7Model,
                  [DirectivePwr7, FeatureAltivec, FeatureVSX,
                   FeatureMFOCRF, FeatureFCPSGN, FeatureFSqrt, FeatureFRE,
                   FeatureFRES, FeatureFRSQRTE, FeatureFRSQRTES,
                   FeatureRecipPrec, FeatureSTFIWX, FeatureLFIWAX,
                   FeatureFPRND, FeatureFPCVT, FeatureISEL,
                   FeaturePOPCNTD, FeatureCMPB, FeatureLDBRX,
                   Feature64Bit /*, Feature64BitRegs */, FeaturePartwordAtomic,
                   DeprecatedMFTB, DeprecatedDST]>;
def : ProcessorModel<"pwr8", P8Model, ProcessorFeatures.Power8FeatureList>;
def : Processor<"ppc", G3Itineraries, [Directive32]>;
def : ProcessorModel<"ppc64", G5Model,
                  [Directive64, FeatureAltivec,
                   FeatureMFOCRF, FeatureFSqrt, FeatureFRES,
                   FeatureFRSQRTE, FeatureSTFIWX,
                   Feature64Bit /*, Feature64BitRegs */]>;
def : ProcessorModel<"ppc64le", P8Model, ProcessorFeatures.Power8FeatureList>;

//===----------------------------------------------------------------------===//
// Calling Conventions
//===----------------------------------------------------------------------===//

include "PPCCallingConv.td"

def PPCInstrInfo : InstrInfo {
  let isLittleEndianEncoding = 1;

  // FIXME: Unset this when no longer needed!
  let decodePositionallyEncodedOperands = 1;

  let noNamedPositionallyEncodedOperands = 1;
}

def PPCAsmParser : AsmParser {
  let ShouldEmitMatchRegisterName = 0;
}

def PPCAsmParserVariant : AsmParserVariant {
  int Variant = 0;

  // We do not use hard coded registers in asm strings.  However, some
  // InstAlias definitions use immediate literals.  Set RegisterPrefix
  // so that those are not misinterpreted as registers.
  string RegisterPrefix = "%";
}

def PPC : Target {
  // Information about the instructions.
  let InstructionSet = PPCInstrInfo;

  let AssemblyParsers = [PPCAsmParser];
  let AssemblyParserVariants = [PPCAsmParserVariant];
}<|MERGE_RESOLUTION|>--- conflicted
+++ resolved
@@ -93,12 +93,8 @@
 def FeatureICBT      : SubtargetFeature<"icbt","HasICBT", "true",
                                         "Enable icbt instruction">;
 def FeatureBookE     : SubtargetFeature<"booke", "IsBookE", "true",
-<<<<<<< HEAD
-                                        "Enable Book E instructions">;
-=======
                                         "Enable Book E instructions",
                                         [FeatureICBT]>;
->>>>>>> 969bfdfe
 def FeatureMSYNC     : SubtargetFeature<"msync", "HasOnlyMSYNC", "true",
                               "Has only the msync instruction instead of sync",
                               [FeatureBookE]>;
@@ -113,11 +109,6 @@
 def FeatureVSX       : SubtargetFeature<"vsx","HasVSX", "true",
                                         "Enable VSX instructions",
                                         [FeatureAltivec]>;
-<<<<<<< HEAD
-def FeatureP8Vector  : SubtargetFeature<"power8-vector", "HasP8Vector", "true",
-                                        "Enable POWER8 vector instructions",
-                                        [FeatureVSX, FeatureAltivec]>;
-=======
 def FeatureP8Altivec : SubtargetFeature<"power8-altivec", "HasP8Altivec", "true",
                                         "Enable POWER8 Altivec instructions",
                                         [FeatureAltivec]>;
@@ -134,7 +125,6 @@
   SubtargetFeature<"invariant-function-descriptors",
                    "HasInvariantFunctionDescriptors", "true",
                    "Assume function descriptors are invariant">;
->>>>>>> 969bfdfe
 
 def DeprecatedMFTB   : SubtargetFeature<"", "DeprecatedMFTB", "true",
                                         "Treat mftb as deprecated">;
@@ -146,19 +136,6 @@
 //
 // DFP          p6, p6x, p7        decimal floating-point instructions
 // POPCNTB      p5 through p7      popcntb and related instructions
-<<<<<<< HEAD
-
-//===----------------------------------------------------------------------===//
-// ABI Selection                                                              //
-//===----------------------------------------------------------------------===//
-
-def FeatureELFv1 : SubtargetFeature<"elfv1", "TargetABI", "PPC_ABI_ELFv1",
-                                    "Use the ELFv1 ABI">;
-
-def FeatureELFv2 : SubtargetFeature<"elfv2", "TargetABI", "PPC_ABI_ELFv2",
-                                    "Use the ELFv2 ABI">;
-=======
->>>>>>> 969bfdfe
 
 //===----------------------------------------------------------------------===//
 // Classes used for relation maps.
@@ -231,21 +208,12 @@
 def : Processor<"generic", G3Itineraries, [Directive32]>;
 def : ProcessorModel<"440", PPC440Model, [Directive440, FeatureISEL,
                                           FeatureFRES, FeatureFRSQRTE,
-<<<<<<< HEAD
-                                          FeatureBookE, FeatureMSYNC,
-                                          DeprecatedMFTB]>;
-def : ProcessorModel<"450", PPC440Model, [Directive440, FeatureISEL,
-                                          FeatureFRES, FeatureFRSQRTE,
-                                          FeatureBookE, FeatureMSYNC,
-                                          DeprecatedMFTB]>;
-=======
                                           FeatureICBT, FeatureBookE, 
                                           FeatureMSYNC, DeprecatedMFTB]>;
 def : ProcessorModel<"450", PPC440Model, [Directive440, FeatureISEL,
                                           FeatureFRES, FeatureFRSQRTE,
                                           FeatureICBT, FeatureBookE, 
                                           FeatureMSYNC, DeprecatedMFTB]>;
->>>>>>> 969bfdfe
 def : Processor<"601", G3Itineraries, [Directive601]>;
 def : Processor<"602", G3Itineraries, [Directive602]>;
 def : Processor<"603", G3Itineraries, [Directive603,
