--- conflicted
+++ resolved
@@ -1646,675 +1646,3 @@
     return Desc.getSize();
   }
 }
-<<<<<<< HEAD
-
-#undef DEBUG_TYPE
-#define DEBUG_TYPE "ppc-vsx-fma-mutate"
-
-namespace {
-  // PPCVSXFMAMutate pass - For copies between VSX registers and non-VSX registers
-  // (Altivec and scalar floating-point registers), we need to transform the
-  // copies into subregister copies with other restrictions.
-  struct PPCVSXFMAMutate : public MachineFunctionPass {
-    static char ID;
-    PPCVSXFMAMutate() : MachineFunctionPass(ID) {
-      initializePPCVSXFMAMutatePass(*PassRegistry::getPassRegistry());
-    }
-
-    LiveIntervals *LIS;
-
-    const PPCTargetMachine *TM;
-    const PPCInstrInfo *TII;
-
-protected:
-    bool processBlock(MachineBasicBlock &MBB) {
-      bool Changed = false;
-
-      MachineRegisterInfo &MRI = MBB.getParent()->getRegInfo();
-      const TargetRegisterInfo *TRI = &TII->getRegisterInfo();
-      for (MachineBasicBlock::iterator I = MBB.begin(), IE = MBB.end();
-           I != IE; ++I) {
-        MachineInstr *MI = I;
-
-        // The default (A-type) VSX FMA form kills the addend (it is taken from
-        // the target register, which is then updated to reflect the result of
-        // the FMA). If the instruction, however, kills one of the registers
-        // used for the product, then we can use the M-form instruction (which
-        // will take that value from the to-be-defined register).
-
-        int AltOpc = PPC::getAltVSXFMAOpcode(MI->getOpcode());
-        if (AltOpc == -1)
-          continue;
-
-        // This pass is run after register coalescing, and so we're looking for
-        // a situation like this:
-        //   ...
-        //   %vreg5<def> = COPY %vreg9; VSLRC:%vreg5,%vreg9
-        //   %vreg5<def,tied1> = XSMADDADP %vreg5<tied0>, %vreg17, %vreg16,
-        //                         %RM<imp-use>; VSLRC:%vreg5,%vreg17,%vreg16
-        //   ...
-        //   %vreg9<def,tied1> = XSMADDADP %vreg9<tied0>, %vreg17, %vreg19,
-        //                         %RM<imp-use>; VSLRC:%vreg9,%vreg17,%vreg19
-        //   ...
-        // Where we can eliminate the copy by changing from the A-type to the
-        // M-type instruction. Specifically, for this example, this means:
-        //   %vreg5<def,tied1> = XSMADDADP %vreg5<tied0>, %vreg17, %vreg16,
-        //                         %RM<imp-use>; VSLRC:%vreg5,%vreg17,%vreg16
-        // is replaced by:
-        //   %vreg16<def,tied1> = XSMADDMDP %vreg16<tied0>, %vreg18, %vreg9,
-        //                         %RM<imp-use>; VSLRC:%vreg16,%vreg18,%vreg9
-        // and we remove: %vreg5<def> = COPY %vreg9; VSLRC:%vreg5,%vreg9
-
-        SlotIndex FMAIdx = LIS->getInstructionIndex(MI);
-
-        VNInfo *AddendValNo =
-          LIS->getInterval(MI->getOperand(1).getReg()).Query(FMAIdx).valueIn();
-        MachineInstr *AddendMI = LIS->getInstructionFromIndex(AddendValNo->def);
-
-        // The addend and this instruction must be in the same block.
-
-        if (!AddendMI || AddendMI->getParent() != MI->getParent())
-          continue;
-
-        // The addend must be a full copy within the same register class.
-
-        if (!AddendMI->isFullCopy())
-          continue;
-
-        unsigned AddendSrcReg = AddendMI->getOperand(1).getReg();
-        if (TargetRegisterInfo::isVirtualRegister(AddendSrcReg)) {
-          if (MRI.getRegClass(AddendMI->getOperand(0).getReg()) !=
-              MRI.getRegClass(AddendSrcReg))
-            continue;
-        } else {
-          // If AddendSrcReg is a physical register, make sure the destination
-          // register class contains it.
-          if (!MRI.getRegClass(AddendMI->getOperand(0).getReg())
-                ->contains(AddendSrcReg))
-            continue;
-        }
-
-        // In theory, there could be other uses of the addend copy before this
-        // fma.  We could deal with this, but that would require additional
-        // logic below and I suspect it will not occur in any relevant
-        // situations.  Additionally, check whether the copy source is killed
-        // prior to the fma.  In order to replace the addend here with the
-        // source of the copy, it must still be live here.  We can't use
-        // interval testing for a physical register, so as long as we're
-        // walking the MIs we may as well test liveness here.
-        bool OtherUsers = false, KillsAddendSrc = false;
-        for (auto J = std::prev(I), JE = MachineBasicBlock::iterator(AddendMI);
-             J != JE; --J) {
-          if (J->readsVirtualRegister(AddendMI->getOperand(0).getReg())) {
-            OtherUsers = true;
-            break;
-          }
-          if (J->modifiesRegister(AddendSrcReg, TRI) ||
-              J->killsRegister(AddendSrcReg, TRI)) {
-            KillsAddendSrc = true;
-            break;
-          }
-        }
-
-        if (OtherUsers || KillsAddendSrc)
-          continue;
-
-        // Find one of the product operands that is killed by this instruction.
-
-        unsigned KilledProdOp = 0, OtherProdOp = 0;
-        if (LIS->getInterval(MI->getOperand(2).getReg())
-                     .Query(FMAIdx).isKill()) {
-          KilledProdOp = 2;
-          OtherProdOp  = 3;
-        } else if (LIS->getInterval(MI->getOperand(3).getReg())
-                     .Query(FMAIdx).isKill()) {
-          KilledProdOp = 3;
-          OtherProdOp  = 2;
-        }
-
-        // If there are no killed product operands, then this transformation is
-        // likely not profitable.
-        if (!KilledProdOp)
-          continue;
-
-        // For virtual registers, verify that the addend source register
-        // is live here (as should have been assured above).
-        assert((!TargetRegisterInfo::isVirtualRegister(AddendSrcReg) ||
-                LIS->getInterval(AddendSrcReg).liveAt(FMAIdx)) &&
-               "Addend source register is not live!");
-
-        // Transform: (O2 * O3) + O1 -> (O2 * O1) + O3.
-
-        unsigned AddReg = AddendMI->getOperand(1).getReg();
-        unsigned KilledProdReg = MI->getOperand(KilledProdOp).getReg();
-        unsigned OtherProdReg  = MI->getOperand(OtherProdOp).getReg();
-
-        unsigned AddSubReg = AddendMI->getOperand(1).getSubReg();
-        unsigned KilledProdSubReg = MI->getOperand(KilledProdOp).getSubReg();
-        unsigned OtherProdSubReg  = MI->getOperand(OtherProdOp).getSubReg();
-
-        bool AddRegKill = AddendMI->getOperand(1).isKill();
-        bool KilledProdRegKill = MI->getOperand(KilledProdOp).isKill();
-        bool OtherProdRegKill  = MI->getOperand(OtherProdOp).isKill();
-
-        bool AddRegUndef = AddendMI->getOperand(1).isUndef();
-        bool KilledProdRegUndef = MI->getOperand(KilledProdOp).isUndef();
-        bool OtherProdRegUndef  = MI->getOperand(OtherProdOp).isUndef();
-
-        unsigned OldFMAReg = MI->getOperand(0).getReg();
-
-        // The transformation doesn't work well with things like:
-        //    %vreg5 = A-form-op %vreg5, %vreg11, %vreg5;
-        // so leave such things alone.
-        if (OldFMAReg == KilledProdReg)
-          continue;
-
-        assert(OldFMAReg == AddendMI->getOperand(0).getReg() &&
-               "Addend copy not tied to old FMA output!");
-
-        DEBUG(dbgs() << "VSX FMA Mutation:\n    " << *MI;);
-
-        MI->getOperand(0).setReg(KilledProdReg);
-        MI->getOperand(1).setReg(KilledProdReg);
-        MI->getOperand(3).setReg(AddReg);
-        MI->getOperand(2).setReg(OtherProdReg);
-
-        MI->getOperand(0).setSubReg(KilledProdSubReg);
-        MI->getOperand(1).setSubReg(KilledProdSubReg);
-        MI->getOperand(3).setSubReg(AddSubReg);
-        MI->getOperand(2).setSubReg(OtherProdSubReg);
-
-        MI->getOperand(1).setIsKill(KilledProdRegKill);
-        MI->getOperand(3).setIsKill(AddRegKill);
-        MI->getOperand(2).setIsKill(OtherProdRegKill);
-
-        MI->getOperand(1).setIsUndef(KilledProdRegUndef);
-        MI->getOperand(3).setIsUndef(AddRegUndef);
-        MI->getOperand(2).setIsUndef(OtherProdRegUndef);
-
-        MI->setDesc(TII->get(AltOpc));
-
-        DEBUG(dbgs() << " -> " << *MI);
-
-        // The killed product operand was killed here, so we can reuse it now
-        // for the result of the fma.
-
-        LiveInterval &FMAInt = LIS->getInterval(OldFMAReg);
-        VNInfo *FMAValNo = FMAInt.getVNInfoAt(FMAIdx.getRegSlot());
-        for (auto UI = MRI.reg_nodbg_begin(OldFMAReg), UE = MRI.reg_nodbg_end();
-             UI != UE;) {
-          MachineOperand &UseMO = *UI;
-          MachineInstr *UseMI = UseMO.getParent();
-          ++UI;
-
-          // Don't replace the result register of the copy we're about to erase.
-          if (UseMI == AddendMI)
-            continue;
-
-          UseMO.setReg(KilledProdReg);
-          UseMO.setSubReg(KilledProdSubReg);
-        }
-
-        // Extend the live intervals of the killed product operand to hold the
-        // fma result.
-
-        LiveInterval &NewFMAInt = LIS->getInterval(KilledProdReg);
-        for (LiveInterval::iterator AI = FMAInt.begin(), AE = FMAInt.end();
-             AI != AE; ++AI) {
-          // Don't add the segment that corresponds to the original copy.
-          if (AI->valno == AddendValNo)
-            continue;
-
-          VNInfo *NewFMAValNo =
-            NewFMAInt.getNextValue(AI->start,
-                                   LIS->getVNInfoAllocator());
-
-          NewFMAInt.addSegment(LiveInterval::Segment(AI->start, AI->end,
-                                                     NewFMAValNo));
-        }
-        DEBUG(dbgs() << "  extended: " << NewFMAInt << '\n');
-
-        FMAInt.removeValNo(FMAValNo);
-        DEBUG(dbgs() << "  trimmed:  " << FMAInt << '\n');
-
-        // Remove the (now unused) copy.
-
-        DEBUG(dbgs() << "  removing: " << *AddendMI << '\n');
-        LIS->RemoveMachineInstrFromMaps(AddendMI);
-        AddendMI->eraseFromParent();
-
-        Changed = true;
-      }
-
-      return Changed;
-    }
-
-public:
-    bool runOnMachineFunction(MachineFunction &MF) override {
-      TM = static_cast<const PPCTargetMachine *>(&MF.getTarget());
-      // If we don't have VSX then go ahead and return without doing
-      // anything.
-      if (!TM->getSubtargetImpl()->hasVSX())
-        return false;
-
-      LIS = &getAnalysis<LiveIntervals>();
-
-      TII = TM->getSubtargetImpl()->getInstrInfo();
-
-      bool Changed = false;
-
-      if (DisableVSXFMAMutate)
-        return Changed;
-
-      for (MachineFunction::iterator I = MF.begin(); I != MF.end();) {
-        MachineBasicBlock &B = *I++;
-        if (processBlock(B))
-          Changed = true;
-      }
-
-      return Changed;
-    }
-
-    void getAnalysisUsage(AnalysisUsage &AU) const override {
-      AU.addRequired<LiveIntervals>();
-      AU.addPreserved<LiveIntervals>();
-      AU.addRequired<SlotIndexes>();
-      AU.addPreserved<SlotIndexes>();
-      MachineFunctionPass::getAnalysisUsage(AU);
-    }
-  };
-}
-
-INITIALIZE_PASS_BEGIN(PPCVSXFMAMutate, DEBUG_TYPE,
-                      "PowerPC VSX FMA Mutation", false, false)
-INITIALIZE_PASS_DEPENDENCY(LiveIntervals)
-INITIALIZE_PASS_DEPENDENCY(SlotIndexes)
-INITIALIZE_PASS_END(PPCVSXFMAMutate, DEBUG_TYPE,
-                    "PowerPC VSX FMA Mutation", false, false)
-
-char &llvm::PPCVSXFMAMutateID = PPCVSXFMAMutate::ID;
-
-char PPCVSXFMAMutate::ID = 0;
-FunctionPass*
-llvm::createPPCVSXFMAMutatePass() { return new PPCVSXFMAMutate(); }
-
-#undef DEBUG_TYPE
-#define DEBUG_TYPE "ppc-vsx-copy"
-
-namespace llvm {
-  void initializePPCVSXCopyPass(PassRegistry&);
-}
-
-namespace {
-  // PPCVSXCopy pass - For copies between VSX registers and non-VSX registers
-  // (Altivec and scalar floating-point registers), we need to transform the
-  // copies into subregister copies with other restrictions.
-  struct PPCVSXCopy : public MachineFunctionPass {
-    static char ID;
-    PPCVSXCopy() : MachineFunctionPass(ID) {
-      initializePPCVSXCopyPass(*PassRegistry::getPassRegistry());
-    }
-
-    const PPCTargetMachine *TM;
-    const PPCInstrInfo *TII;
-
-    bool IsRegInClass(unsigned Reg, const TargetRegisterClass *RC,
-                      MachineRegisterInfo &MRI) {
-      if (TargetRegisterInfo::isVirtualRegister(Reg)) {
-        return RC->hasSubClassEq(MRI.getRegClass(Reg));
-      } else if (RC->contains(Reg)) {
-        return true;
-      }
-
-      return false;
-    }
-
-    bool IsVSReg(unsigned Reg, MachineRegisterInfo &MRI) {
-      return IsRegInClass(Reg, &PPC::VSRCRegClass, MRI);
-    }
-
-    bool IsVRReg(unsigned Reg, MachineRegisterInfo &MRI) {
-      return IsRegInClass(Reg, &PPC::VRRCRegClass, MRI);
-    }
-
-    bool IsF8Reg(unsigned Reg, MachineRegisterInfo &MRI) {
-      return IsRegInClass(Reg, &PPC::F8RCRegClass, MRI);
-    }
-
-protected:
-    bool processBlock(MachineBasicBlock &MBB) {
-      bool Changed = false;
-
-      MachineRegisterInfo &MRI = MBB.getParent()->getRegInfo();
-      for (MachineBasicBlock::iterator I = MBB.begin(), IE = MBB.end();
-           I != IE; ++I) {
-        MachineInstr *MI = I;
-        if (!MI->isFullCopy())
-          continue;
-
-        MachineOperand &DstMO = MI->getOperand(0);
-        MachineOperand &SrcMO = MI->getOperand(1);
-
-        if ( IsVSReg(DstMO.getReg(), MRI) &&
-            !IsVSReg(SrcMO.getReg(), MRI)) {
-          // This is a copy *to* a VSX register from a non-VSX register.
-          Changed = true;
-
-          const TargetRegisterClass *SrcRC =
-            IsVRReg(SrcMO.getReg(), MRI) ? &PPC::VSHRCRegClass :
-                                           &PPC::VSLRCRegClass;
-          assert((IsF8Reg(SrcMO.getReg(), MRI) ||
-                  IsVRReg(SrcMO.getReg(), MRI)) &&
-                 "Unknown source for a VSX copy");
-
-          unsigned NewVReg = MRI.createVirtualRegister(SrcRC);
-          BuildMI(MBB, MI, MI->getDebugLoc(),
-                  TII->get(TargetOpcode::SUBREG_TO_REG), NewVReg)
-            .addImm(1) // add 1, not 0, because there is no implicit clearing
-                       // of the high bits.
-            .addOperand(SrcMO)
-            .addImm(IsVRReg(SrcMO.getReg(), MRI) ? PPC::sub_128 :
-                                                   PPC::sub_64);
-
-          // The source of the original copy is now the new virtual register.
-          SrcMO.setReg(NewVReg);
-        } else if (!IsVSReg(DstMO.getReg(), MRI) &&
-                    IsVSReg(SrcMO.getReg(), MRI)) {
-          // This is a copy *from* a VSX register to a non-VSX register.
-          Changed = true;
-
-          const TargetRegisterClass *DstRC =
-            IsVRReg(DstMO.getReg(), MRI) ? &PPC::VSHRCRegClass :
-                                           &PPC::VSLRCRegClass;
-          assert((IsF8Reg(DstMO.getReg(), MRI) ||
-                  IsVRReg(DstMO.getReg(), MRI)) &&
-                 "Unknown destination for a VSX copy");
-
-          // Copy the VSX value into a new VSX register of the correct subclass.
-          unsigned NewVReg = MRI.createVirtualRegister(DstRC);
-          BuildMI(MBB, MI, MI->getDebugLoc(),
-                  TII->get(TargetOpcode::COPY), NewVReg)
-            .addOperand(SrcMO);
-
-          // Transform the original copy into a subregister extraction copy.
-          SrcMO.setReg(NewVReg);
-          SrcMO.setSubReg(IsVRReg(DstMO.getReg(), MRI) ? PPC::sub_128 :
-                                                         PPC::sub_64);
-        }
-      }
-
-      return Changed;
-    }
-
-public:
-    bool runOnMachineFunction(MachineFunction &MF) override {
-      TM = static_cast<const PPCTargetMachine *>(&MF.getTarget());
-      // If we don't have VSX on the subtarget, don't do anything.
-      if (!TM->getSubtargetImpl()->hasVSX())
-        return false;
-      TII = TM->getSubtargetImpl()->getInstrInfo();
-
-      bool Changed = false;
-
-      for (MachineFunction::iterator I = MF.begin(); I != MF.end();) {
-        MachineBasicBlock &B = *I++;
-        if (processBlock(B))
-          Changed = true;
-      }
-
-      return Changed;
-    }
-
-    void getAnalysisUsage(AnalysisUsage &AU) const override {
-      MachineFunctionPass::getAnalysisUsage(AU);
-    }
-  };
-}
-
-INITIALIZE_PASS(PPCVSXCopy, DEBUG_TYPE,
-                "PowerPC VSX Copy Legalization", false, false)
-
-char PPCVSXCopy::ID = 0;
-FunctionPass*
-llvm::createPPCVSXCopyPass() { return new PPCVSXCopy(); }
-
-#undef DEBUG_TYPE
-#define DEBUG_TYPE "ppc-vsx-copy-cleanup"
-
-namespace llvm {
-  void initializePPCVSXCopyCleanupPass(PassRegistry&);
-}
-
-namespace {
-  // PPCVSXCopyCleanup pass - We sometimes end up generating self copies of VSX
-  // registers (mostly because the ABI code still places all values into the
-  // "traditional" floating-point and vector registers). Remove them here.
-  struct PPCVSXCopyCleanup : public MachineFunctionPass {
-    static char ID;
-    PPCVSXCopyCleanup() : MachineFunctionPass(ID) {
-      initializePPCVSXCopyCleanupPass(*PassRegistry::getPassRegistry());
-    }
-
-    const PPCTargetMachine *TM;
-    const PPCInstrInfo *TII;
-
-protected:
-    bool processBlock(MachineBasicBlock &MBB) {
-      bool Changed = false;
-
-      SmallVector<MachineInstr *, 4> ToDelete;
-      for (MachineBasicBlock::iterator I = MBB.begin(), IE = MBB.end();
-           I != IE; ++I) {
-        MachineInstr *MI = I;
-        if (MI->getOpcode() == PPC::XXLOR &&
-            MI->getOperand(0).getReg() == MI->getOperand(1).getReg() &&
-            MI->getOperand(0).getReg() == MI->getOperand(2).getReg())
-          ToDelete.push_back(MI);
-      }
-
-      if (!ToDelete.empty())
-        Changed = true;
-
-      for (unsigned i = 0, ie = ToDelete.size(); i != ie; ++i) {
-        DEBUG(dbgs() << "Removing VSX self-copy: " << *ToDelete[i]);
-        ToDelete[i]->eraseFromParent();
-      }
-
-      return Changed;
-    }
-
-public:
-    bool runOnMachineFunction(MachineFunction &MF) override {
-      TM = static_cast<const PPCTargetMachine *>(&MF.getTarget());
-      // If we don't have VSX don't bother doing anything here.
-      if (!TM->getSubtargetImpl()->hasVSX())
-        return false;
-      TII = TM->getSubtargetImpl()->getInstrInfo();
-
-      bool Changed = false;
-
-      for (MachineFunction::iterator I = MF.begin(); I != MF.end();) {
-        MachineBasicBlock &B = *I++;
-        if (processBlock(B))
-          Changed = true;
-      }
-
-      return Changed;
-    }
-
-    void getAnalysisUsage(AnalysisUsage &AU) const override {
-      MachineFunctionPass::getAnalysisUsage(AU);
-    }
-  };
-}
-
-INITIALIZE_PASS(PPCVSXCopyCleanup, DEBUG_TYPE,
-                "PowerPC VSX Copy Cleanup", false, false)
-
-char PPCVSXCopyCleanup::ID = 0;
-FunctionPass*
-llvm::createPPCVSXCopyCleanupPass() { return new PPCVSXCopyCleanup(); }
-
-#undef DEBUG_TYPE
-#define DEBUG_TYPE "ppc-early-ret"
-STATISTIC(NumBCLR, "Number of early conditional returns");
-STATISTIC(NumBLR,  "Number of early returns");
-
-namespace llvm {
-  void initializePPCEarlyReturnPass(PassRegistry&);
-}
-
-namespace {
-  // PPCEarlyReturn pass - For simple functions without epilogue code, move
-  // returns up, and create conditional returns, to avoid unnecessary
-  // branch-to-blr sequences.
-  struct PPCEarlyReturn : public MachineFunctionPass {
-    static char ID;
-    PPCEarlyReturn() : MachineFunctionPass(ID) {
-      initializePPCEarlyReturnPass(*PassRegistry::getPassRegistry());
-    }
-
-    const PPCTargetMachine *TM;
-    const PPCInstrInfo *TII;
-
-protected:
-    bool processBlock(MachineBasicBlock &ReturnMBB) {
-      bool Changed = false;
-
-      MachineBasicBlock::iterator I = ReturnMBB.begin();
-      I = ReturnMBB.SkipPHIsAndLabels(I);
-
-      // The block must be essentially empty except for the blr.
-      if (I == ReturnMBB.end() || I->getOpcode() != PPC::BLR ||
-          I != ReturnMBB.getLastNonDebugInstr())
-        return Changed;
-
-      SmallVector<MachineBasicBlock*, 8> PredToRemove;
-      for (MachineBasicBlock::pred_iterator PI = ReturnMBB.pred_begin(),
-           PIE = ReturnMBB.pred_end(); PI != PIE; ++PI) {
-        bool OtherReference = false, BlockChanged = false;
-        for (MachineBasicBlock::iterator J = (*PI)->getLastNonDebugInstr();;) {
-          if (J->getOpcode() == PPC::B) {
-            if (J->getOperand(0).getMBB() == &ReturnMBB) {
-              // This is an unconditional branch to the return. Replace the
-              // branch with a blr.
-              BuildMI(**PI, J, J->getDebugLoc(), TII->get(PPC::BLR));
-              MachineBasicBlock::iterator K = J--;
-              K->eraseFromParent();
-              BlockChanged = true;
-              ++NumBLR;
-              continue;
-            }
-          } else if (J->getOpcode() == PPC::BCC) {
-            if (J->getOperand(2).getMBB() == &ReturnMBB) {
-              // This is a conditional branch to the return. Replace the branch
-              // with a bclr.
-              BuildMI(**PI, J, J->getDebugLoc(), TII->get(PPC::BCCLR))
-                .addImm(J->getOperand(0).getImm())
-                .addReg(J->getOperand(1).getReg());
-              MachineBasicBlock::iterator K = J--;
-              K->eraseFromParent();
-              BlockChanged = true;
-              ++NumBCLR;
-              continue;
-            }
-          } else if (J->getOpcode() == PPC::BC || J->getOpcode() == PPC::BCn) {
-            if (J->getOperand(1).getMBB() == &ReturnMBB) {
-              // This is a conditional branch to the return. Replace the branch
-              // with a bclr.
-              BuildMI(**PI, J, J->getDebugLoc(),
-                      TII->get(J->getOpcode() == PPC::BC ?
-                               PPC::BCLR : PPC::BCLRn))
-                .addReg(J->getOperand(0).getReg());
-              MachineBasicBlock::iterator K = J--;
-              K->eraseFromParent();
-              BlockChanged = true;
-              ++NumBCLR;
-              continue;
-            }
-          } else if (J->isBranch()) {
-            if (J->isIndirectBranch()) {
-              if (ReturnMBB.hasAddressTaken())
-                OtherReference = true;
-            } else
-              for (unsigned i = 0; i < J->getNumOperands(); ++i)
-                if (J->getOperand(i).isMBB() &&
-                    J->getOperand(i).getMBB() == &ReturnMBB)
-                  OtherReference = true;
-          } else if (!J->isTerminator() && !J->isDebugValue())
-            break;
-
-          if (J == (*PI)->begin())
-            break;
-
-          --J;
-        }
-
-        if ((*PI)->canFallThrough() && (*PI)->isLayoutSuccessor(&ReturnMBB))
-          OtherReference = true;
-
-        // Predecessors are stored in a vector and can't be removed here.
-        if (!OtherReference && BlockChanged) {
-          PredToRemove.push_back(*PI);
-        }
-
-        if (BlockChanged)
-          Changed = true;
-      }
-
-      for (unsigned i = 0, ie = PredToRemove.size(); i != ie; ++i)
-        PredToRemove[i]->removeSuccessor(&ReturnMBB);
-
-      if (Changed && !ReturnMBB.hasAddressTaken()) {
-        // We now might be able to merge this blr-only block into its
-        // by-layout predecessor.
-        if (ReturnMBB.pred_size() == 1 &&
-            (*ReturnMBB.pred_begin())->isLayoutSuccessor(&ReturnMBB)) {
-          // Move the blr into the preceding block.
-          MachineBasicBlock &PrevMBB = **ReturnMBB.pred_begin();
-          PrevMBB.splice(PrevMBB.end(), &ReturnMBB, I);
-          PrevMBB.removeSuccessor(&ReturnMBB);
-        }
-
-        if (ReturnMBB.pred_empty())
-          ReturnMBB.eraseFromParent();
-      }
-
-      return Changed;
-    }
-
-public:
-    bool runOnMachineFunction(MachineFunction &MF) override {
-      TM = static_cast<const PPCTargetMachine *>(&MF.getTarget());
-      TII = TM->getSubtargetImpl()->getInstrInfo();
-
-      bool Changed = false;
-
-      // If the function does not have at least two blocks, then there is
-      // nothing to do.
-      if (MF.size() < 2)
-        return Changed;
-
-      for (MachineFunction::iterator I = MF.begin(); I != MF.end();) {
-        MachineBasicBlock &B = *I++;
-        if (processBlock(B))
-          Changed = true;
-      }
-
-      return Changed;
-    }
-
-    void getAnalysisUsage(AnalysisUsage &AU) const override {
-      MachineFunctionPass::getAnalysisUsage(AU);
-    }
-  };
-}
-
-INITIALIZE_PASS(PPCEarlyReturn, DEBUG_TYPE,
-                "PowerPC Early-Return Creation", false, false)
-
-char PPCEarlyReturn::ID = 0;
-FunctionPass*
-llvm::createPPCEarlyReturnPass() { return new PPCEarlyReturn(); }
-=======
->>>>>>> 969bfdfe
