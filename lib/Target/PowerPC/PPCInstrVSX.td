//===- PPCInstrVSX.td - The PowerPC VSX Extension --*- tablegen -*-===//
// 
//                     The LLVM Compiler Infrastructure
//
// This file is distributed under the University of Illinois Open Source
// License. See LICENSE.TXT for details.
// 
//===----------------------------------------------------------------------===//
//
// This file describes the VSX extension to the PowerPC instruction set.
//
//===----------------------------------------------------------------------===//

def PPCRegVSRCAsmOperand : AsmOperandClass {
  let Name = "RegVSRC"; let PredicateMethod = "isVSRegNumber";
}
def vsrc : RegisterOperand<VSRC> {
  let ParserMatchClass = PPCRegVSRCAsmOperand;
}

def PPCRegVSFRCAsmOperand : AsmOperandClass {
  let Name = "RegVSFRC"; let PredicateMethod = "isVSRegNumber";
}
def vsfrc : RegisterOperand<VSFRC> {
  let ParserMatchClass = PPCRegVSFRCAsmOperand;
}

// Little-endian-specific nodes.
def SDT_PPClxvd2x : SDTypeProfile<1, 1, [
  SDTCisVT<0, v2f64>, SDTCisPtrTy<1>
]>;
def SDT_PPCstxvd2x : SDTypeProfile<0, 2, [
  SDTCisVT<0, v2f64>, SDTCisPtrTy<1>
]>;
def SDT_PPCxxswapd : SDTypeProfile<1, 1, [
  SDTCisSameAs<0, 1>
]>;

def PPClxvd2x  : SDNode<"PPCISD::LXVD2X", SDT_PPClxvd2x,
                        [SDNPHasChain, SDNPMayLoad]>;
def PPCstxvd2x : SDNode<"PPCISD::STXVD2X", SDT_PPCstxvd2x,
                        [SDNPHasChain, SDNPMayStore]>;
def PPCxxswapd : SDNode<"PPCISD::XXSWAPD", SDT_PPCxxswapd, [SDNPHasChain]>;

multiclass XX3Form_Rcr<bits<6> opcode, bits<7> xo, dag OOL, dag IOL,
                    string asmbase, string asmstr, InstrItinClass itin,
                    list<dag> pattern> {
  let BaseName = asmbase in {
    def NAME : XX3Form_Rc<opcode, xo, OOL, IOL,
                       !strconcat(asmbase, !strconcat(" ", asmstr)), itin,
                       pattern>;
    let Defs = [CR6] in
    def o    : XX3Form_Rc<opcode, xo, OOL, IOL,
                       !strconcat(asmbase, !strconcat(". ", asmstr)), itin,
                       []>, isDOT;
  }
}

def HasVSX : Predicate<"PPCSubTarget->hasVSX()">;
def IsLittleEndian : Predicate<"PPCSubTarget->isLittleEndian()">;
def IsBigEndian : Predicate<"!PPCSubTarget->isLittleEndian()">;

let Predicates = [HasVSX] in {
let AddedComplexity = 400 in { // Prefer VSX patterns over non-VSX patterns.
let hasSideEffects = 0 in { // VSX instructions don't have side effects.
let Uses = [RM] in {

  // Load indexed instructions
<<<<<<< HEAD
  let mayLoad = 1, canFoldAsLoad = 1 in {
=======
  let mayLoad = 1 in {
>>>>>>> 969bfdfe
    def LXSDX : XX1Form<31, 588,
                        (outs vsfrc:$XT), (ins memrr:$src),
                        "lxsdx $XT, $src", IIC_LdStLFD,
                        [(set f64:$XT, (load xoaddr:$src))]>;

    def LXVD2X : XX1Form<31, 844,
                         (outs vsrc:$XT), (ins memrr:$src),
                         "lxvd2x $XT, $src", IIC_LdStLFD,
                         [(set v2f64:$XT, (int_ppc_vsx_lxvd2x xoaddr:$src))]>;

    def LXVDSX : XX1Form<31, 332,
                         (outs vsrc:$XT), (ins memrr:$src),
                         "lxvdsx $XT, $src", IIC_LdStLFD, []>;

    def LXVW4X : XX1Form<31, 780,
                         (outs vsrc:$XT), (ins memrr:$src),
                         "lxvw4x $XT, $src", IIC_LdStLFD,
<<<<<<< HEAD
                         [(set v4i32:$XT, (load xoaddr:$src))]>;
=======
                         [(set v4i32:$XT, (int_ppc_vsx_lxvw4x xoaddr:$src))]>;
>>>>>>> 969bfdfe
  }

  // Store indexed instructions
  let mayStore = 1 in {
    def STXSDX : XX1Form<31, 716,
                        (outs), (ins vsfrc:$XT, memrr:$dst),
                        "stxsdx $XT, $dst", IIC_LdStSTFD,
                        [(store f64:$XT, xoaddr:$dst)]>;

    def STXVD2X : XX1Form<31, 972,
                         (outs), (ins vsrc:$XT, memrr:$dst),
                         "stxvd2x $XT, $dst", IIC_LdStSTFD,
                         [(store v2f64:$XT, xoaddr:$dst)]>;

    def STXVW4X : XX1Form<31, 908,
                         (outs), (ins vsrc:$XT, memrr:$dst),
                         "stxvw4x $XT, $dst", IIC_LdStSTFD,
                         [(store v4i32:$XT, xoaddr:$dst)]>;
  }

  // Add/Mul Instructions
  let isCommutable = 1 in {
    def XSADDDP : XX3Form<60, 32,
                          (outs vsfrc:$XT), (ins vsfrc:$XA, vsfrc:$XB),
                          "xsadddp $XT, $XA, $XB", IIC_VecFP,
                          [(set f64:$XT, (fadd f64:$XA, f64:$XB))]>;
    def XSMULDP : XX3Form<60, 48,
                          (outs vsfrc:$XT), (ins vsfrc:$XA, vsfrc:$XB),
                          "xsmuldp $XT, $XA, $XB", IIC_VecFP,
                          [(set f64:$XT, (fmul f64:$XA, f64:$XB))]>;

    def XVADDDP : XX3Form<60, 96,
                          (outs vsrc:$XT), (ins vsrc:$XA, vsrc:$XB),
                          "xvadddp $XT, $XA, $XB", IIC_VecFP,
                          [(set v2f64:$XT, (fadd v2f64:$XA, v2f64:$XB))]>;

    def XVADDSP : XX3Form<60, 64,
                          (outs vsrc:$XT), (ins vsrc:$XA, vsrc:$XB),
                          "xvaddsp $XT, $XA, $XB", IIC_VecFP,
                          [(set v4f32:$XT, (fadd v4f32:$XA, v4f32:$XB))]>;

    def XVMULDP : XX3Form<60, 112,
                          (outs vsrc:$XT), (ins vsrc:$XA, vsrc:$XB),
                          "xvmuldp $XT, $XA, $XB", IIC_VecFP,
                          [(set v2f64:$XT, (fmul v2f64:$XA, v2f64:$XB))]>;

    def XVMULSP : XX3Form<60, 80,
                          (outs vsrc:$XT), (ins vsrc:$XA, vsrc:$XB),
                          "xvmulsp $XT, $XA, $XB", IIC_VecFP,
                          [(set v4f32:$XT, (fmul v4f32:$XA, v4f32:$XB))]>;
  }

  // Subtract Instructions
  def XSSUBDP : XX3Form<60, 40,
                        (outs vsfrc:$XT), (ins vsfrc:$XA, vsfrc:$XB),
                        "xssubdp $XT, $XA, $XB", IIC_VecFP,
                        [(set f64:$XT, (fsub f64:$XA, f64:$XB))]>;

  def XVSUBDP : XX3Form<60, 104,
                        (outs vsrc:$XT), (ins vsrc:$XA, vsrc:$XB),
                        "xvsubdp $XT, $XA, $XB", IIC_VecFP,
                        [(set v2f64:$XT, (fsub v2f64:$XA, v2f64:$XB))]>;
  def XVSUBSP : XX3Form<60, 72,
                        (outs vsrc:$XT), (ins vsrc:$XA, vsrc:$XB),
                        "xvsubsp $XT, $XA, $XB", IIC_VecFP,
                        [(set v4f32:$XT, (fsub v4f32:$XA, v4f32:$XB))]>;

  // FMA Instructions
  let BaseName = "XSMADDADP" in {
  let isCommutable = 1 in
  def XSMADDADP : XX3Form<60, 33,
                          (outs vsfrc:$XT), (ins vsfrc:$XTi, vsfrc:$XA, vsfrc:$XB),
                          "xsmaddadp $XT, $XA, $XB", IIC_VecFP,
                          [(set f64:$XT, (fma f64:$XA, f64:$XB, f64:$XTi))]>,
                          RegConstraint<"$XTi = $XT">, NoEncode<"$XTi">,
                          AltVSXFMARel;
  let IsVSXFMAAlt = 1 in
  def XSMADDMDP : XX3Form<60, 41,
                          (outs vsfrc:$XT), (ins vsfrc:$XTi, vsfrc:$XA, vsfrc:$XB),
                          "xsmaddmdp $XT, $XA, $XB", IIC_VecFP, []>,
                          RegConstraint<"$XTi = $XT">, NoEncode<"$XTi">,
                          AltVSXFMARel;
  }

  let BaseName = "XSMSUBADP" in {
  let isCommutable = 1 in
  def XSMSUBADP : XX3Form<60, 49,
                          (outs vsfrc:$XT), (ins vsfrc:$XTi, vsfrc:$XA, vsfrc:$XB),
                          "xsmsubadp $XT, $XA, $XB", IIC_VecFP,
                          [(set f64:$XT, (fma f64:$XA, f64:$XB, (fneg f64:$XTi)))]>,
                          RegConstraint<"$XTi = $XT">, NoEncode<"$XTi">,
                          AltVSXFMARel;
  let IsVSXFMAAlt = 1 in
  def XSMSUBMDP : XX3Form<60, 57,
                          (outs vsfrc:$XT), (ins vsfrc:$XTi, vsfrc:$XA, vsfrc:$XB),
                          "xsmsubmdp $XT, $XA, $XB", IIC_VecFP, []>,
                          RegConstraint<"$XTi = $XT">, NoEncode<"$XTi">,
                          AltVSXFMARel;
  }

  let BaseName = "XSNMADDADP" in {
  let isCommutable = 1 in
  def XSNMADDADP : XX3Form<60, 161,
                          (outs vsfrc:$XT), (ins vsfrc:$XTi, vsfrc:$XA, vsfrc:$XB),
                          "xsnmaddadp $XT, $XA, $XB", IIC_VecFP,
                          [(set f64:$XT, (fneg (fma f64:$XA, f64:$XB, f64:$XTi)))]>,
                          RegConstraint<"$XTi = $XT">, NoEncode<"$XTi">,
                          AltVSXFMARel;
  let IsVSXFMAAlt = 1 in
  def XSNMADDMDP : XX3Form<60, 169,
                          (outs vsfrc:$XT), (ins vsfrc:$XTi, vsfrc:$XA, vsfrc:$XB),
                          "xsnmaddmdp $XT, $XA, $XB", IIC_VecFP, []>,
                          RegConstraint<"$XTi = $XT">, NoEncode<"$XTi">,
                          AltVSXFMARel;
  }

  let BaseName = "XSNMSUBADP" in {
  let isCommutable = 1 in
  def XSNMSUBADP : XX3Form<60, 177,
                          (outs vsfrc:$XT), (ins vsfrc:$XTi, vsfrc:$XA, vsfrc:$XB),
                          "xsnmsubadp $XT, $XA, $XB", IIC_VecFP,
                          [(set f64:$XT, (fneg (fma f64:$XA, f64:$XB, (fneg f64:$XTi))))]>,
                          RegConstraint<"$XTi = $XT">, NoEncode<"$XTi">,
                          AltVSXFMARel;
  let IsVSXFMAAlt = 1 in
  def XSNMSUBMDP : XX3Form<60, 185,
                          (outs vsfrc:$XT), (ins vsfrc:$XTi, vsfrc:$XA, vsfrc:$XB),
                          "xsnmsubmdp $XT, $XA, $XB", IIC_VecFP, []>,
                          RegConstraint<"$XTi = $XT">, NoEncode<"$XTi">,
                          AltVSXFMARel;
  }

  let BaseName = "XVMADDADP" in {
  let isCommutable = 1 in
  def XVMADDADP : XX3Form<60, 97,
                          (outs vsrc:$XT), (ins vsrc:$XTi, vsrc:$XA, vsrc:$XB),
                          "xvmaddadp $XT, $XA, $XB", IIC_VecFP,
                          [(set v2f64:$XT, (fma v2f64:$XA, v2f64:$XB, v2f64:$XTi))]>,
                          RegConstraint<"$XTi = $XT">, NoEncode<"$XTi">,
                          AltVSXFMARel;
  let IsVSXFMAAlt = 1 in
  def XVMADDMDP : XX3Form<60, 105,
                          (outs vsrc:$XT), (ins vsrc:$XTi, vsrc:$XA, vsrc:$XB),
                          "xvmaddmdp $XT, $XA, $XB", IIC_VecFP, []>,
                          RegConstraint<"$XTi = $XT">, NoEncode<"$XTi">,
                          AltVSXFMARel;
  }

  let BaseName = "XVMADDASP" in {
  let isCommutable = 1 in
  def XVMADDASP : XX3Form<60, 65,
                          (outs vsrc:$XT), (ins vsrc:$XTi, vsrc:$XA, vsrc:$XB),
                          "xvmaddasp $XT, $XA, $XB", IIC_VecFP,
                          [(set v4f32:$XT, (fma v4f32:$XA, v4f32:$XB, v4f32:$XTi))]>,
                          RegConstraint<"$XTi = $XT">, NoEncode<"$XTi">,
                          AltVSXFMARel;
  let IsVSXFMAAlt = 1 in
  def XVMADDMSP : XX3Form<60, 73,
                          (outs vsrc:$XT), (ins vsrc:$XTi, vsrc:$XA, vsrc:$XB),
                          "xvmaddmsp $XT, $XA, $XB", IIC_VecFP, []>,
                          RegConstraint<"$XTi = $XT">, NoEncode<"$XTi">,
                          AltVSXFMARel;
  }

  let BaseName = "XVMSUBADP" in {
  let isCommutable = 1 in
  def XVMSUBADP : XX3Form<60, 113,
                          (outs vsrc:$XT), (ins vsrc:$XTi, vsrc:$XA, vsrc:$XB),
                          "xvmsubadp $XT, $XA, $XB", IIC_VecFP,
                          [(set v2f64:$XT, (fma v2f64:$XA, v2f64:$XB, (fneg v2f64:$XTi)))]>,
                          RegConstraint<"$XTi = $XT">, NoEncode<"$XTi">,
                          AltVSXFMARel;
  let IsVSXFMAAlt = 1 in
  def XVMSUBMDP : XX3Form<60, 121,
                          (outs vsrc:$XT), (ins vsrc:$XTi, vsrc:$XA, vsrc:$XB),
                          "xvmsubmdp $XT, $XA, $XB", IIC_VecFP, []>,
                          RegConstraint<"$XTi = $XT">, NoEncode<"$XTi">,
                          AltVSXFMARel;
  }

  let BaseName = "XVMSUBASP" in {
  let isCommutable = 1 in
  def XVMSUBASP : XX3Form<60, 81,
                          (outs vsrc:$XT), (ins vsrc:$XTi, vsrc:$XA, vsrc:$XB),
                          "xvmsubasp $XT, $XA, $XB", IIC_VecFP,
                          [(set v4f32:$XT, (fma v4f32:$XA, v4f32:$XB, (fneg v4f32:$XTi)))]>,
                          RegConstraint<"$XTi = $XT">, NoEncode<"$XTi">,
                          AltVSXFMARel;
  let IsVSXFMAAlt = 1 in
  def XVMSUBMSP : XX3Form<60, 89,
                          (outs vsrc:$XT), (ins vsrc:$XTi, vsrc:$XA, vsrc:$XB),
                          "xvmsubmsp $XT, $XA, $XB", IIC_VecFP, []>,
                          RegConstraint<"$XTi = $XT">, NoEncode<"$XTi">,
                          AltVSXFMARel;
  }

  let BaseName = "XVNMADDADP" in {
  let isCommutable = 1 in
  def XVNMADDADP : XX3Form<60, 225,
                          (outs vsrc:$XT), (ins vsrc:$XTi, vsrc:$XA, vsrc:$XB),
                          "xvnmaddadp $XT, $XA, $XB", IIC_VecFP,
                          [(set v2f64:$XT, (fneg (fma v2f64:$XA, v2f64:$XB, v2f64:$XTi)))]>,
                          RegConstraint<"$XTi = $XT">, NoEncode<"$XTi">,
                          AltVSXFMARel;
  let IsVSXFMAAlt = 1 in
  def XVNMADDMDP : XX3Form<60, 233,
                          (outs vsrc:$XT), (ins vsrc:$XTi, vsrc:$XA, vsrc:$XB),
                          "xvnmaddmdp $XT, $XA, $XB", IIC_VecFP, []>,
                          RegConstraint<"$XTi = $XT">, NoEncode<"$XTi">,
                          AltVSXFMARel;
  }

  let BaseName = "XVNMADDASP" in {
  let isCommutable = 1 in
  def XVNMADDASP : XX3Form<60, 193,
                          (outs vsrc:$XT), (ins vsrc:$XTi, vsrc:$XA, vsrc:$XB),
                          "xvnmaddasp $XT, $XA, $XB", IIC_VecFP,
                          [(set v4f32:$XT, (fneg (fma v4f32:$XA, v4f32:$XB, v4f32:$XTi)))]>,
                          RegConstraint<"$XTi = $XT">, NoEncode<"$XTi">,
                          AltVSXFMARel;
  let IsVSXFMAAlt = 1 in
  def XVNMADDMSP : XX3Form<60, 201,
                          (outs vsrc:$XT), (ins vsrc:$XTi, vsrc:$XA, vsrc:$XB),
                          "xvnmaddmsp $XT, $XA, $XB", IIC_VecFP, []>,
                          RegConstraint<"$XTi = $XT">, NoEncode<"$XTi">,
                          AltVSXFMARel;
  }

  let BaseName = "XVNMSUBADP" in {
  let isCommutable = 1 in
  def XVNMSUBADP : XX3Form<60, 241,
                          (outs vsrc:$XT), (ins vsrc:$XTi, vsrc:$XA, vsrc:$XB),
                          "xvnmsubadp $XT, $XA, $XB", IIC_VecFP,
                          [(set v2f64:$XT, (fneg (fma v2f64:$XA, v2f64:$XB, (fneg v2f64:$XTi))))]>,
                          RegConstraint<"$XTi = $XT">, NoEncode<"$XTi">,
                          AltVSXFMARel;
  let IsVSXFMAAlt = 1 in
  def XVNMSUBMDP : XX3Form<60, 249,
                          (outs vsrc:$XT), (ins vsrc:$XTi, vsrc:$XA, vsrc:$XB),
                          "xvnmsubmdp $XT, $XA, $XB", IIC_VecFP, []>,
                          RegConstraint<"$XTi = $XT">, NoEncode<"$XTi">,
                          AltVSXFMARel;
  }

  let BaseName = "XVNMSUBASP" in {
  let isCommutable = 1 in
  def XVNMSUBASP : XX3Form<60, 209,
                          (outs vsrc:$XT), (ins vsrc:$XTi, vsrc:$XA, vsrc:$XB),
                          "xvnmsubasp $XT, $XA, $XB", IIC_VecFP,
                          [(set v4f32:$XT, (fneg (fma v4f32:$XA, v4f32:$XB, (fneg v4f32:$XTi))))]>,
                          RegConstraint<"$XTi = $XT">, NoEncode<"$XTi">,
                          AltVSXFMARel;
  let IsVSXFMAAlt = 1 in
  def XVNMSUBMSP : XX3Form<60, 217,
                          (outs vsrc:$XT), (ins vsrc:$XTi, vsrc:$XA, vsrc:$XB),
                          "xvnmsubmsp $XT, $XA, $XB", IIC_VecFP, []>,
                          RegConstraint<"$XTi = $XT">, NoEncode<"$XTi">,
                          AltVSXFMARel;
  }

  // Division Instructions
  def XSDIVDP : XX3Form<60, 56,
                        (outs vsfrc:$XT), (ins vsfrc:$XA, vsfrc:$XB),
                        "xsdivdp $XT, $XA, $XB", IIC_FPDivD,
                        [(set f64:$XT, (fdiv f64:$XA, f64:$XB))]>;
  def XSSQRTDP : XX2Form<60, 75,
                        (outs vsfrc:$XT), (ins vsfrc:$XB),
                        "xssqrtdp $XT, $XB", IIC_FPSqrtD,
                        [(set f64:$XT, (fsqrt f64:$XB))]>;

  def XSREDP : XX2Form<60, 90,
                        (outs vsfrc:$XT), (ins vsfrc:$XB),
                        "xsredp $XT, $XB", IIC_VecFP,
                        [(set f64:$XT, (PPCfre f64:$XB))]>;
  def XSRSQRTEDP : XX2Form<60, 74,
                           (outs vsfrc:$XT), (ins vsfrc:$XB),
                           "xsrsqrtedp $XT, $XB", IIC_VecFP,
                           [(set f64:$XT, (PPCfrsqrte f64:$XB))]>;

  def XSTDIVDP : XX3Form_1<60, 61,
                         (outs crrc:$crD), (ins vsfrc:$XA, vsfrc:$XB),
                         "xstdivdp $crD, $XA, $XB", IIC_FPCompare, []>;
  def XSTSQRTDP : XX2Form_1<60, 106,
                          (outs crrc:$crD), (ins vsfrc:$XB),
                          "xstsqrtdp $crD, $XB", IIC_FPCompare, []>;

  def XVDIVDP : XX3Form<60, 120,
                        (outs vsrc:$XT), (ins vsrc:$XA, vsrc:$XB),
                        "xvdivdp $XT, $XA, $XB", IIC_FPDivD,
                        [(set v2f64:$XT, (fdiv v2f64:$XA, v2f64:$XB))]>;
  def XVDIVSP : XX3Form<60, 88,
                        (outs vsrc:$XT), (ins vsrc:$XA, vsrc:$XB),
                        "xvdivsp $XT, $XA, $XB", IIC_FPDivS,
                        [(set v4f32:$XT, (fdiv v4f32:$XA, v4f32:$XB))]>;

  def XVSQRTDP : XX2Form<60, 203,
                        (outs vsrc:$XT), (ins vsrc:$XB),
                        "xvsqrtdp $XT, $XB", IIC_FPSqrtD,
                        [(set v2f64:$XT, (fsqrt v2f64:$XB))]>;
  def XVSQRTSP : XX2Form<60, 139,
                        (outs vsrc:$XT), (ins vsrc:$XB),
                        "xvsqrtsp $XT, $XB", IIC_FPSqrtS,
                        [(set v4f32:$XT, (fsqrt v4f32:$XB))]>;

  def XVTDIVDP : XX3Form_1<60, 125,
                         (outs crrc:$crD), (ins vsrc:$XA, vsrc:$XB),
                         "xvtdivdp $crD, $XA, $XB", IIC_FPCompare, []>;
  def XVTDIVSP : XX3Form_1<60, 93,
                         (outs crrc:$crD), (ins vsrc:$XA, vsrc:$XB),
                         "xvtdivsp $crD, $XA, $XB", IIC_FPCompare, []>;

  def XVTSQRTDP : XX2Form_1<60, 234,
                          (outs crrc:$crD), (ins vsrc:$XB),
                          "xvtsqrtdp $crD, $XB", IIC_FPCompare, []>;
  def XVTSQRTSP : XX2Form_1<60, 170,
                          (outs crrc:$crD), (ins vsrc:$XB),
                          "xvtsqrtsp $crD, $XB", IIC_FPCompare, []>;

  def XVREDP : XX2Form<60, 218,
                        (outs vsrc:$XT), (ins vsrc:$XB),
                        "xvredp $XT, $XB", IIC_VecFP,
                        [(set v2f64:$XT, (PPCfre v2f64:$XB))]>;
  def XVRESP : XX2Form<60, 154,
                        (outs vsrc:$XT), (ins vsrc:$XB),
                        "xvresp $XT, $XB", IIC_VecFP,
                        [(set v4f32:$XT, (PPCfre v4f32:$XB))]>;

  def XVRSQRTEDP : XX2Form<60, 202,
                           (outs vsrc:$XT), (ins vsrc:$XB),
                           "xvrsqrtedp $XT, $XB", IIC_VecFP,
                           [(set v2f64:$XT, (PPCfrsqrte v2f64:$XB))]>;
  def XVRSQRTESP : XX2Form<60, 138,
                           (outs vsrc:$XT), (ins vsrc:$XB),
                           "xvrsqrtesp $XT, $XB", IIC_VecFP,
                           [(set v4f32:$XT, (PPCfrsqrte v4f32:$XB))]>;

  // Compare Instructions
  def XSCMPODP : XX3Form_1<60, 43,
                           (outs crrc:$crD), (ins vsfrc:$XA, vsfrc:$XB),
                           "xscmpodp $crD, $XA, $XB", IIC_FPCompare, []>;
  def XSCMPUDP : XX3Form_1<60, 35,
                           (outs crrc:$crD), (ins vsfrc:$XA, vsfrc:$XB),
                           "xscmpudp $crD, $XA, $XB", IIC_FPCompare, []>;

  defm XVCMPEQDP : XX3Form_Rcr<60, 99,
                             (outs vsrc:$XT), (ins vsrc:$XA, vsrc:$XB),
                             "xvcmpeqdp", "$XT, $XA, $XB", IIC_VecFPCompare, []>;
  defm XVCMPEQSP : XX3Form_Rcr<60, 67,
                             (outs vsrc:$XT), (ins vsrc:$XA, vsrc:$XB),
                             "xvcmpeqsp", "$XT, $XA, $XB", IIC_VecFPCompare, []>;
  defm XVCMPGEDP : XX3Form_Rcr<60, 115,
                             (outs vsrc:$XT), (ins vsrc:$XA, vsrc:$XB),
                             "xvcmpgedp", "$XT, $XA, $XB", IIC_VecFPCompare, []>;
  defm XVCMPGESP : XX3Form_Rcr<60, 83,
                             (outs vsrc:$XT), (ins vsrc:$XA, vsrc:$XB),
                             "xvcmpgesp", "$XT, $XA, $XB", IIC_VecFPCompare, []>;
  defm XVCMPGTDP : XX3Form_Rcr<60, 107,
                             (outs vsrc:$XT), (ins vsrc:$XA, vsrc:$XB),
                             "xvcmpgtdp", "$XT, $XA, $XB", IIC_VecFPCompare, []>;
  defm XVCMPGTSP : XX3Form_Rcr<60, 75,
                             (outs vsrc:$XT), (ins vsrc:$XA, vsrc:$XB),
                             "xvcmpgtsp", "$XT, $XA, $XB", IIC_VecFPCompare, []>;

  // Move Instructions
  def XSABSDP : XX2Form<60, 345,
                      (outs vsfrc:$XT), (ins vsfrc:$XB),
                      "xsabsdp $XT, $XB", IIC_VecFP,
                      [(set f64:$XT, (fabs f64:$XB))]>;
  def XSNABSDP : XX2Form<60, 361,
                      (outs vsfrc:$XT), (ins vsfrc:$XB),
                      "xsnabsdp $XT, $XB", IIC_VecFP,
                      [(set f64:$XT, (fneg (fabs f64:$XB)))]>;
  def XSNEGDP : XX2Form<60, 377,
                      (outs vsfrc:$XT), (ins vsfrc:$XB),
                      "xsnegdp $XT, $XB", IIC_VecFP,
                      [(set f64:$XT, (fneg f64:$XB))]>;
  def XSCPSGNDP : XX3Form<60, 176,
                      (outs vsfrc:$XT), (ins vsfrc:$XA, vsfrc:$XB),
                      "xscpsgndp $XT, $XA, $XB", IIC_VecFP,
                      [(set f64:$XT, (fcopysign f64:$XB, f64:$XA))]>;

  def XVABSDP : XX2Form<60, 473,
                      (outs vsrc:$XT), (ins vsrc:$XB),
                      "xvabsdp $XT, $XB", IIC_VecFP,
                      [(set v2f64:$XT, (fabs v2f64:$XB))]>;

  def XVABSSP : XX2Form<60, 409,
                      (outs vsrc:$XT), (ins vsrc:$XB),
                      "xvabssp $XT, $XB", IIC_VecFP,
                      [(set v4f32:$XT, (fabs v4f32:$XB))]>;

  def XVCPSGNDP : XX3Form<60, 240,
                      (outs vsrc:$XT), (ins vsrc:$XA, vsrc:$XB),
                      "xvcpsgndp $XT, $XA, $XB", IIC_VecFP,
                      [(set v2f64:$XT, (fcopysign v2f64:$XB, v2f64:$XA))]>;
  def XVCPSGNSP : XX3Form<60, 208,
                      (outs vsrc:$XT), (ins vsrc:$XA, vsrc:$XB),
                      "xvcpsgnsp $XT, $XA, $XB", IIC_VecFP,
                      [(set v4f32:$XT, (fcopysign v4f32:$XB, v4f32:$XA))]>;

  def XVNABSDP : XX2Form<60, 489,
                      (outs vsrc:$XT), (ins vsrc:$XB),
                      "xvnabsdp $XT, $XB", IIC_VecFP,
                      [(set v2f64:$XT, (fneg (fabs v2f64:$XB)))]>;
  def XVNABSSP : XX2Form<60, 425,
                      (outs vsrc:$XT), (ins vsrc:$XB),
                      "xvnabssp $XT, $XB", IIC_VecFP,
                      [(set v4f32:$XT, (fneg (fabs v4f32:$XB)))]>;

  def XVNEGDP : XX2Form<60, 505,
                      (outs vsrc:$XT), (ins vsrc:$XB),
                      "xvnegdp $XT, $XB", IIC_VecFP,
                      [(set v2f64:$XT, (fneg v2f64:$XB))]>;
  def XVNEGSP : XX2Form<60, 441,
                      (outs vsrc:$XT), (ins vsrc:$XB),
                      "xvnegsp $XT, $XB", IIC_VecFP,
                      [(set v4f32:$XT, (fneg v4f32:$XB))]>;

  // Conversion Instructions
  def XSCVDPSP : XX2Form<60, 265,
                      (outs vsfrc:$XT), (ins vsfrc:$XB),
                      "xscvdpsp $XT, $XB", IIC_VecFP, []>;
  def XSCVDPSXDS : XX2Form<60, 344,
                      (outs vsfrc:$XT), (ins vsfrc:$XB),
                      "xscvdpsxds $XT, $XB", IIC_VecFP,
                      [(set f64:$XT, (PPCfctidz f64:$XB))]>;
  def XSCVDPSXWS : XX2Form<60, 88,
                      (outs vsfrc:$XT), (ins vsfrc:$XB),
                      "xscvdpsxws $XT, $XB", IIC_VecFP,
                      [(set f64:$XT, (PPCfctiwz f64:$XB))]>;
  def XSCVDPUXDS : XX2Form<60, 328,
                      (outs vsfrc:$XT), (ins vsfrc:$XB),
                      "xscvdpuxds $XT, $XB", IIC_VecFP,
                      [(set f64:$XT, (PPCfctiduz f64:$XB))]>;
  def XSCVDPUXWS : XX2Form<60, 72,
                      (outs vsfrc:$XT), (ins vsfrc:$XB),
                      "xscvdpuxws $XT, $XB", IIC_VecFP,
                      [(set f64:$XT, (PPCfctiwuz f64:$XB))]>;
  def XSCVSPDP : XX2Form<60, 329,
                      (outs vsfrc:$XT), (ins vsfrc:$XB),
                      "xscvspdp $XT, $XB", IIC_VecFP, []>;
  def XSCVSXDDP : XX2Form<60, 376,
                      (outs vsfrc:$XT), (ins vsfrc:$XB),
                      "xscvsxddp $XT, $XB", IIC_VecFP,
                      [(set f64:$XT, (PPCfcfid f64:$XB))]>;
  def XSCVUXDDP : XX2Form<60, 360,
                      (outs vsfrc:$XT), (ins vsfrc:$XB),
                      "xscvuxddp $XT, $XB", IIC_VecFP,
                      [(set f64:$XT, (PPCfcfidu f64:$XB))]>;

  def XVCVDPSP : XX2Form<60, 393,
                      (outs vsrc:$XT), (ins vsrc:$XB),
                      "xvcvdpsp $XT, $XB", IIC_VecFP, []>;
  def XVCVDPSXDS : XX2Form<60, 472,
                      (outs vsrc:$XT), (ins vsrc:$XB),
                      "xvcvdpsxds $XT, $XB", IIC_VecFP,
                      [(set v2i64:$XT, (fp_to_sint v2f64:$XB))]>;
  def XVCVDPSXWS : XX2Form<60, 216,
                      (outs vsrc:$XT), (ins vsrc:$XB),
                      "xvcvdpsxws $XT, $XB", IIC_VecFP, []>;
  def XVCVDPUXDS : XX2Form<60, 456,
                      (outs vsrc:$XT), (ins vsrc:$XB),
                      "xvcvdpuxds $XT, $XB", IIC_VecFP,
                      [(set v2i64:$XT, (fp_to_uint v2f64:$XB))]>;
  def XVCVDPUXWS : XX2Form<60, 200,
                      (outs vsrc:$XT), (ins vsrc:$XB),
                      "xvcvdpuxws $XT, $XB", IIC_VecFP, []>;

  def XVCVSPDP : XX2Form<60, 457,
                      (outs vsrc:$XT), (ins vsrc:$XB),
                      "xvcvspdp $XT, $XB", IIC_VecFP, []>;
  def XVCVSPSXDS : XX2Form<60, 408,
                      (outs vsrc:$XT), (ins vsrc:$XB),
                      "xvcvspsxds $XT, $XB", IIC_VecFP, []>;
  def XVCVSPSXWS : XX2Form<60, 152,
                      (outs vsrc:$XT), (ins vsrc:$XB),
                      "xvcvspsxws $XT, $XB", IIC_VecFP, []>;
  def XVCVSPUXDS : XX2Form<60, 392,
                      (outs vsrc:$XT), (ins vsrc:$XB),
                      "xvcvspuxds $XT, $XB", IIC_VecFP, []>;
  def XVCVSPUXWS : XX2Form<60, 136,
                      (outs vsrc:$XT), (ins vsrc:$XB),
                      "xvcvspuxws $XT, $XB", IIC_VecFP, []>;
  def XVCVSXDDP : XX2Form<60, 504,
                      (outs vsrc:$XT), (ins vsrc:$XB),
                      "xvcvsxddp $XT, $XB", IIC_VecFP,
                      [(set v2f64:$XT, (sint_to_fp v2i64:$XB))]>;
  def XVCVSXDSP : XX2Form<60, 440,
                      (outs vsrc:$XT), (ins vsrc:$XB),
                      "xvcvsxdsp $XT, $XB", IIC_VecFP, []>;
  def XVCVSXWDP : XX2Form<60, 248,
                      (outs vsrc:$XT), (ins vsrc:$XB),
                      "xvcvsxwdp $XT, $XB", IIC_VecFP, []>;
  def XVCVSXWSP : XX2Form<60, 184,
                      (outs vsrc:$XT), (ins vsrc:$XB),
                      "xvcvsxwsp $XT, $XB", IIC_VecFP, []>;
  def XVCVUXDDP : XX2Form<60, 488,
                      (outs vsrc:$XT), (ins vsrc:$XB),
                      "xvcvuxddp $XT, $XB", IIC_VecFP,
                      [(set v2f64:$XT, (uint_to_fp v2i64:$XB))]>;
  def XVCVUXDSP : XX2Form<60, 424,
                      (outs vsrc:$XT), (ins vsrc:$XB),
                      "xvcvuxdsp $XT, $XB", IIC_VecFP, []>;
  def XVCVUXWDP : XX2Form<60, 232,
                      (outs vsrc:$XT), (ins vsrc:$XB),
                      "xvcvuxwdp $XT, $XB", IIC_VecFP, []>;
  def XVCVUXWSP : XX2Form<60, 168,
                      (outs vsrc:$XT), (ins vsrc:$XB),
                      "xvcvuxwsp $XT, $XB", IIC_VecFP, []>;

  // Rounding Instructions
  def XSRDPI : XX2Form<60, 73,
                      (outs vsfrc:$XT), (ins vsfrc:$XB),
                      "xsrdpi $XT, $XB", IIC_VecFP,
                      [(set f64:$XT, (frnd f64:$XB))]>;
  def XSRDPIC : XX2Form<60, 107,
                      (outs vsfrc:$XT), (ins vsfrc:$XB),
                      "xsrdpic $XT, $XB", IIC_VecFP,
                      [(set f64:$XT, (fnearbyint f64:$XB))]>;
  def XSRDPIM : XX2Form<60, 121,
                      (outs vsfrc:$XT), (ins vsfrc:$XB),
                      "xsrdpim $XT, $XB", IIC_VecFP,
                      [(set f64:$XT, (ffloor f64:$XB))]>;
  def XSRDPIP : XX2Form<60, 105,
                      (outs vsfrc:$XT), (ins vsfrc:$XB),
                      "xsrdpip $XT, $XB", IIC_VecFP,
                      [(set f64:$XT, (fceil f64:$XB))]>;
  def XSRDPIZ : XX2Form<60, 89,
                      (outs vsfrc:$XT), (ins vsfrc:$XB),
                      "xsrdpiz $XT, $XB", IIC_VecFP,
                      [(set f64:$XT, (ftrunc f64:$XB))]>;

  def XVRDPI : XX2Form<60, 201,
                      (outs vsrc:$XT), (ins vsrc:$XB),
                      "xvrdpi $XT, $XB", IIC_VecFP,
                      [(set v2f64:$XT, (frnd v2f64:$XB))]>;
  def XVRDPIC : XX2Form<60, 235,
                      (outs vsrc:$XT), (ins vsrc:$XB),
                      "xvrdpic $XT, $XB", IIC_VecFP,
                      [(set v2f64:$XT, (fnearbyint v2f64:$XB))]>;
  def XVRDPIM : XX2Form<60, 249,
                      (outs vsrc:$XT), (ins vsrc:$XB),
                      "xvrdpim $XT, $XB", IIC_VecFP,
                      [(set v2f64:$XT, (ffloor v2f64:$XB))]>;
  def XVRDPIP : XX2Form<60, 233,
                      (outs vsrc:$XT), (ins vsrc:$XB),
                      "xvrdpip $XT, $XB", IIC_VecFP,
                      [(set v2f64:$XT, (fceil v2f64:$XB))]>;
  def XVRDPIZ : XX2Form<60, 217,
                      (outs vsrc:$XT), (ins vsrc:$XB),
                      "xvrdpiz $XT, $XB", IIC_VecFP,
                      [(set v2f64:$XT, (ftrunc v2f64:$XB))]>;

  def XVRSPI : XX2Form<60, 137,
                      (outs vsrc:$XT), (ins vsrc:$XB),
                      "xvrspi $XT, $XB", IIC_VecFP,
                      [(set v4f32:$XT, (frnd v4f32:$XB))]>;
  def XVRSPIC : XX2Form<60, 171,
                      (outs vsrc:$XT), (ins vsrc:$XB),
                      "xvrspic $XT, $XB", IIC_VecFP,
                      [(set v4f32:$XT, (fnearbyint v4f32:$XB))]>;
  def XVRSPIM : XX2Form<60, 185,
                      (outs vsrc:$XT), (ins vsrc:$XB),
                      "xvrspim $XT, $XB", IIC_VecFP,
                      [(set v4f32:$XT, (ffloor v4f32:$XB))]>;
  def XVRSPIP : XX2Form<60, 169,
                      (outs vsrc:$XT), (ins vsrc:$XB),
                      "xvrspip $XT, $XB", IIC_VecFP,
                      [(set v4f32:$XT, (fceil v4f32:$XB))]>;
  def XVRSPIZ : XX2Form<60, 153,
                      (outs vsrc:$XT), (ins vsrc:$XB),
                      "xvrspiz $XT, $XB", IIC_VecFP,
                      [(set v4f32:$XT, (ftrunc v4f32:$XB))]>;

  // Max/Min Instructions
  let isCommutable = 1 in {
  def XSMAXDP : XX3Form<60, 160,
                        (outs vsfrc:$XT), (ins vsfrc:$XA, vsfrc:$XB),
                        "xsmaxdp $XT, $XA, $XB", IIC_VecFP,
                        [(set vsfrc:$XT,
                              (int_ppc_vsx_xsmaxdp vsfrc:$XA, vsfrc:$XB))]>;
  def XSMINDP : XX3Form<60, 168,
                        (outs vsfrc:$XT), (ins vsfrc:$XA, vsfrc:$XB),
                        "xsmindp $XT, $XA, $XB", IIC_VecFP,
                        [(set vsfrc:$XT,
                              (int_ppc_vsx_xsmindp vsfrc:$XA, vsfrc:$XB))]>;

  def XVMAXDP : XX3Form<60, 224,
                        (outs vsrc:$XT), (ins vsrc:$XA, vsrc:$XB),
                        "xvmaxdp $XT, $XA, $XB", IIC_VecFP,
                        [(set vsrc:$XT,
                              (int_ppc_vsx_xvmaxdp vsrc:$XA, vsrc:$XB))]>;
  def XVMINDP : XX3Form<60, 232,
                        (outs vsrc:$XT), (ins vsrc:$XA, vsrc:$XB),
                        "xvmindp $XT, $XA, $XB", IIC_VecFP,
                        [(set vsrc:$XT,
                              (int_ppc_vsx_xvmindp vsrc:$XA, vsrc:$XB))]>;

  def XVMAXSP : XX3Form<60, 192,
                        (outs vsrc:$XT), (ins vsrc:$XA, vsrc:$XB),
                        "xvmaxsp $XT, $XA, $XB", IIC_VecFP,
                        [(set vsrc:$XT,
                              (int_ppc_vsx_xvmaxsp vsrc:$XA, vsrc:$XB))]>;
  def XVMINSP : XX3Form<60, 200,
                        (outs vsrc:$XT), (ins vsrc:$XA, vsrc:$XB),
                        "xvminsp $XT, $XA, $XB", IIC_VecFP,
                        [(set vsrc:$XT,
                              (int_ppc_vsx_xvminsp vsrc:$XA, vsrc:$XB))]>;
  } // isCommutable
} // Uses = [RM]

  // Logical Instructions
  let isCommutable = 1 in
  def XXLAND : XX3Form<60, 130,
                       (outs vsrc:$XT), (ins vsrc:$XA, vsrc:$XB),
                       "xxland $XT, $XA, $XB", IIC_VecGeneral,
                       [(set v4i32:$XT, (and v4i32:$XA, v4i32:$XB))]>;
  def XXLANDC : XX3Form<60, 138,
                        (outs vsrc:$XT), (ins vsrc:$XA, vsrc:$XB),
                        "xxlandc $XT, $XA, $XB", IIC_VecGeneral,
                        [(set v4i32:$XT, (and v4i32:$XA,
                                              (vnot_ppc v4i32:$XB)))]>;
  let isCommutable = 1 in {
  def XXLNOR : XX3Form<60, 162,
                       (outs vsrc:$XT), (ins vsrc:$XA, vsrc:$XB),
                       "xxlnor $XT, $XA, $XB", IIC_VecGeneral,
                       [(set v4i32:$XT, (vnot_ppc (or v4i32:$XA,
                                                   v4i32:$XB)))]>;
  def XXLOR : XX3Form<60, 146,
                      (outs vsrc:$XT), (ins vsrc:$XA, vsrc:$XB),
                      "xxlor $XT, $XA, $XB", IIC_VecGeneral,
                      [(set v4i32:$XT, (or v4i32:$XA, v4i32:$XB))]>;
  let isCodeGenOnly = 1 in
  def XXLORf: XX3Form<60, 146,
                      (outs vsfrc:$XT), (ins vsfrc:$XA, vsfrc:$XB),
                      "xxlor $XT, $XA, $XB", IIC_VecGeneral, []>;
  def XXLXOR : XX3Form<60, 154,
                       (outs vsrc:$XT), (ins vsrc:$XA, vsrc:$XB),
                       "xxlxor $XT, $XA, $XB", IIC_VecGeneral,
                       [(set v4i32:$XT, (xor v4i32:$XA, v4i32:$XB))]>;
  } // isCommutable

  // Permutation Instructions
  def XXMRGHW : XX3Form<60, 18,
                       (outs vsrc:$XT), (ins vsrc:$XA, vsrc:$XB),
                       "xxmrghw $XT, $XA, $XB", IIC_VecPerm, []>;
  def XXMRGLW : XX3Form<60, 50,
                       (outs vsrc:$XT), (ins vsrc:$XA, vsrc:$XB),
                       "xxmrglw $XT, $XA, $XB", IIC_VecPerm, []>;

  def XXPERMDI : XX3Form_2<60, 10,
                       (outs vsrc:$XT), (ins vsrc:$XA, vsrc:$XB, u2imm:$DM),
                       "xxpermdi $XT, $XA, $XB, $DM", IIC_VecPerm, []>;
  def XXSEL : XX4Form<60, 3,
                      (outs vsrc:$XT), (ins vsrc:$XA, vsrc:$XB, vsrc:$XC),
                      "xxsel $XT, $XA, $XB, $XC", IIC_VecPerm, []>;

  def XXSLDWI : XX3Form_2<60, 2,
                       (outs vsrc:$XT), (ins vsrc:$XA, vsrc:$XB, u2imm:$SHW),
                       "xxsldwi $XT, $XA, $XB, $SHW", IIC_VecPerm, []>;
  def XXSPLTW : XX2Form_2<60, 164,
                       (outs vsrc:$XT), (ins vsrc:$XB, u2imm:$UIM),
                       "xxspltw $XT, $XB, $UIM", IIC_VecPerm, []>;
<<<<<<< HEAD
} // neverHasSideEffects
=======
} // hasSideEffects
>>>>>>> 969bfdfe

// SELECT_CC_* - Used to implement the SELECT_CC DAG operation.  Expanded after
// instruction selection into a branch sequence.
let usesCustomInserter = 1,    // Expanded after instruction selection.
    PPC970_Single = 1 in {

  def SELECT_CC_VSRC: Pseudo<(outs vsrc:$dst),
                             (ins crrc:$cond, vsrc:$T, vsrc:$F, i32imm:$BROPC),
                             "#SELECT_CC_VSRC",
                             []>;
  def SELECT_VSRC: Pseudo<(outs vsrc:$dst),
                          (ins crbitrc:$cond, vsrc:$T, vsrc:$F),
                          "#SELECT_VSRC",
                          [(set v2f64:$dst,
                                (select i1:$cond, v2f64:$T, v2f64:$F))]>;
  def SELECT_CC_VSFRC: Pseudo<(outs f8rc:$dst),
                              (ins crrc:$cond, f8rc:$T, f8rc:$F,
                               i32imm:$BROPC), "#SELECT_CC_VSFRC",
                              []>;
  def SELECT_VSFRC: Pseudo<(outs f8rc:$dst),
                           (ins crbitrc:$cond, f8rc:$T, f8rc:$F),
                           "#SELECT_VSFRC",
                           [(set f64:$dst,
                                 (select i1:$cond, f64:$T, f64:$F))]>;
} // usesCustomInserter
} // AddedComplexity

def : InstAlias<"xvmovdp $XT, $XB",
                (XVCPSGNDP vsrc:$XT, vsrc:$XB, vsrc:$XB)>;
def : InstAlias<"xvmovsp $XT, $XB",
                (XVCPSGNSP vsrc:$XT, vsrc:$XB, vsrc:$XB)>;

def : InstAlias<"xxspltd $XT, $XB, 0",
                (XXPERMDI vsrc:$XT, vsrc:$XB, vsrc:$XB, 0)>;
def : InstAlias<"xxspltd $XT, $XB, 1",
                (XXPERMDI vsrc:$XT, vsrc:$XB, vsrc:$XB, 3)>;
def : InstAlias<"xxmrghd $XT, $XA, $XB",
                (XXPERMDI vsrc:$XT, vsrc:$XA, vsrc:$XB, 0)>;
def : InstAlias<"xxmrgld $XT, $XA, $XB",
                (XXPERMDI vsrc:$XT, vsrc:$XA, vsrc:$XB, 3)>;
def : InstAlias<"xxswapd $XT, $XB",
                (XXPERMDI vsrc:$XT, vsrc:$XB, vsrc:$XB, 2)>;

let AddedComplexity = 400 in { // Prefer VSX patterns over non-VSX patterns.

let Predicates = [IsBigEndian] in {
def : Pat<(v2f64 (scalar_to_vector f64:$A)),
          (v2f64 (SUBREG_TO_REG (i64 1), $A, sub_64))>;

def : Pat<(f64 (vector_extract v2f64:$S, 0)),
          (f64 (EXTRACT_SUBREG $S, sub_64))>;
def : Pat<(f64 (vector_extract v2f64:$S, 1)),
          (f64 (EXTRACT_SUBREG (XXPERMDI $S, $S, 2), sub_64))>;
}

let Predicates = [IsLittleEndian] in {
def : Pat<(v2f64 (scalar_to_vector f64:$A)),
          (v2f64 (XXPERMDI (SUBREG_TO_REG (i64 1), $A, sub_64),
                           (SUBREG_TO_REG (i64 1), $A, sub_64), 0))>;

def : Pat<(f64 (vector_extract v2f64:$S, 0)),
          (f64 (EXTRACT_SUBREG (XXPERMDI $S, $S, 2), sub_64))>;
def : Pat<(f64 (vector_extract v2f64:$S, 1)),
          (f64 (EXTRACT_SUBREG $S, sub_64))>;
}

// Additional fnmsub patterns: -a*c + b == -(a*c - b)
def : Pat<(fma (fneg f64:$A), f64:$C, f64:$B),
          (XSNMSUBADP $B, $C, $A)>;
def : Pat<(fma f64:$A, (fneg f64:$C), f64:$B),
          (XSNMSUBADP $B, $C, $A)>;

def : Pat<(fma (fneg v2f64:$A), v2f64:$C, v2f64:$B),
          (XVNMSUBADP $B, $C, $A)>;
def : Pat<(fma v2f64:$A, (fneg v2f64:$C), v2f64:$B),
          (XVNMSUBADP $B, $C, $A)>;

def : Pat<(fma (fneg v4f32:$A), v4f32:$C, v4f32:$B),
          (XVNMSUBASP $B, $C, $A)>;
def : Pat<(fma v4f32:$A, (fneg v4f32:$C), v4f32:$B),
          (XVNMSUBASP $B, $C, $A)>;

def : Pat<(v2f64 (bitconvert v4f32:$A)),
          (COPY_TO_REGCLASS $A, VSRC)>;
def : Pat<(v2f64 (bitconvert v4i32:$A)),
          (COPY_TO_REGCLASS $A, VSRC)>;
def : Pat<(v2f64 (bitconvert v8i16:$A)),
          (COPY_TO_REGCLASS $A, VSRC)>;
def : Pat<(v2f64 (bitconvert v16i8:$A)),
          (COPY_TO_REGCLASS $A, VSRC)>;

def : Pat<(v4f32 (bitconvert v2f64:$A)),
          (COPY_TO_REGCLASS $A, VRRC)>;
def : Pat<(v4i32 (bitconvert v2f64:$A)),
          (COPY_TO_REGCLASS $A, VRRC)>;
def : Pat<(v8i16 (bitconvert v2f64:$A)),
          (COPY_TO_REGCLASS $A, VRRC)>;
def : Pat<(v16i8 (bitconvert v2f64:$A)),
          (COPY_TO_REGCLASS $A, VRRC)>;

def : Pat<(v2i64 (bitconvert v4f32:$A)),
          (COPY_TO_REGCLASS $A, VSRC)>;
def : Pat<(v2i64 (bitconvert v4i32:$A)),
          (COPY_TO_REGCLASS $A, VSRC)>;
def : Pat<(v2i64 (bitconvert v8i16:$A)),
          (COPY_TO_REGCLASS $A, VSRC)>;
def : Pat<(v2i64 (bitconvert v16i8:$A)),
          (COPY_TO_REGCLASS $A, VSRC)>;

def : Pat<(v4f32 (bitconvert v2i64:$A)),
          (COPY_TO_REGCLASS $A, VRRC)>;
def : Pat<(v4i32 (bitconvert v2i64:$A)),
          (COPY_TO_REGCLASS $A, VRRC)>;
def : Pat<(v8i16 (bitconvert v2i64:$A)),
          (COPY_TO_REGCLASS $A, VRRC)>;
def : Pat<(v16i8 (bitconvert v2i64:$A)),
          (COPY_TO_REGCLASS $A, VRRC)>;

def : Pat<(v2f64 (bitconvert v2i64:$A)),
          (COPY_TO_REGCLASS $A, VRRC)>;
def : Pat<(v2i64 (bitconvert v2f64:$A)),
          (COPY_TO_REGCLASS $A, VRRC)>;

// sign extension patterns
// To extend "in place" from v2i32 to v2i64, we have input data like:
// | undef | i32 | undef | i32 |
// but xvcvsxwdp expects the input in big-Endian format:
// | i32 | undef | i32 | undef |
// so we need to shift everything to the left by one i32 (word) before
// the conversion.
def : Pat<(sext_inreg v2i64:$C, v2i32),
          (XVCVDPSXDS (XVCVSXWDP (XXSLDWI $C, $C, 1)))>;
def : Pat<(v2f64 (sint_to_fp (sext_inreg v2i64:$C, v2i32))),
          (XVCVSXWDP (XXSLDWI $C, $C, 1))>;

// Loads.
<<<<<<< HEAD
def : Pat<(v4i32 (load xoaddr:$src)), (LXVW4X xoaddr:$src)>;

// Stores.
def : Pat<(store v4i32:$rS, xoaddr:$dst),
          (STXVW4X $rS, xoaddr:$dst)>;
=======
def : Pat<(v2f64 (load xoaddr:$src)), (LXVD2X xoaddr:$src)>;
def : Pat<(v2i64 (load xoaddr:$src)), (LXVD2X xoaddr:$src)>;
def : Pat<(v4i32 (load xoaddr:$src)), (LXVW4X xoaddr:$src)>;
def : Pat<(v2f64 (PPClxvd2x xoaddr:$src)), (LXVD2X xoaddr:$src)>;

// Stores.
def : Pat<(int_ppc_vsx_stxvd2x v2f64:$rS, xoaddr:$dst),
          (STXVD2X $rS, xoaddr:$dst)>;
def : Pat<(store v2i64:$rS, xoaddr:$dst), (STXVD2X $rS, xoaddr:$dst)>;
def : Pat<(int_ppc_vsx_stxvw4x v4i32:$rS, xoaddr:$dst),
          (STXVW4X $rS, xoaddr:$dst)>;
def : Pat<(PPCstxvd2x v2f64:$rS, xoaddr:$dst), (STXVD2X $rS, xoaddr:$dst)>;

// Permutes.
def : Pat<(v2f64 (PPCxxswapd v2f64:$src)), (XXPERMDI $src, $src, 2)>;
def : Pat<(v2i64 (PPCxxswapd v2i64:$src)), (XXPERMDI $src, $src, 2)>;
def : Pat<(v4f32 (PPCxxswapd v4f32:$src)), (XXPERMDI $src, $src, 2)>;
def : Pat<(v4i32 (PPCxxswapd v4i32:$src)), (XXPERMDI $src, $src, 2)>;
>>>>>>> 969bfdfe

// Selects.
def : Pat<(v2f64 (selectcc i1:$lhs, i1:$rhs, v2f64:$tval, v2f64:$fval, SETLT)),
          (SELECT_VSRC (CRANDC $rhs, $lhs), $tval, $fval)>;
def : Pat<(v2f64 (selectcc i1:$lhs, i1:$rhs, v2f64:$tval, v2f64:$fval, SETLE)),
          (SELECT_VSRC (CRORC  $rhs, $lhs), $tval, $fval)>;
def : Pat<(v2f64 (selectcc i1:$lhs, i1:$rhs, v2f64:$tval, v2f64:$fval, SETEQ)),
          (SELECT_VSRC (CREQV $lhs, $rhs), $tval, $fval)>;
def : Pat<(v2f64 (selectcc i1:$lhs, i1:$rhs, v2f64:$tval, v2f64:$fval, SETGE)),
          (SELECT_VSRC (CRORC  $lhs, $rhs), $tval, $fval)>;
def : Pat<(v2f64 (selectcc i1:$lhs, i1:$rhs, v2f64:$tval, v2f64:$fval, SETGT)),
          (SELECT_VSRC (CRANDC $lhs, $rhs), $tval, $fval)>;
def : Pat<(v2f64 (selectcc i1:$lhs, i1:$rhs, v2f64:$tval, v2f64:$fval, SETNE)),
          (SELECT_VSRC (CRXOR $lhs, $rhs), $tval, $fval)>;

def : Pat<(f64 (selectcc i1:$lhs, i1:$rhs, f64:$tval, f64:$fval, SETLT)),
          (SELECT_VSFRC (CRANDC $rhs, $lhs), $tval, $fval)>;
def : Pat<(f64 (selectcc i1:$lhs, i1:$rhs, f64:$tval, f64:$fval, SETLE)),
          (SELECT_VSFRC (CRORC  $rhs, $lhs), $tval, $fval)>;
def : Pat<(f64 (selectcc i1:$lhs, i1:$rhs, f64:$tval, f64:$fval, SETEQ)),
          (SELECT_VSFRC (CREQV $lhs, $rhs), $tval, $fval)>;
def : Pat<(f64 (selectcc i1:$lhs, i1:$rhs, f64:$tval, f64:$fval, SETGE)),
          (SELECT_VSFRC (CRORC  $lhs, $rhs), $tval, $fval)>;
def : Pat<(f64 (selectcc i1:$lhs, i1:$rhs, f64:$tval, f64:$fval, SETGT)),
          (SELECT_VSFRC (CRANDC $lhs, $rhs), $tval, $fval)>;
def : Pat<(f64 (selectcc i1:$lhs, i1:$rhs, f64:$tval, f64:$fval, SETNE)),
          (SELECT_VSFRC (CRXOR $lhs, $rhs), $tval, $fval)>;

<<<<<<< HEAD
=======
// Divides.
def : Pat<(int_ppc_vsx_xvdivsp v4f32:$A, v4f32:$B),
          (XVDIVSP $A, $B)>;
def : Pat<(int_ppc_vsx_xvdivdp v2f64:$A, v2f64:$B),
          (XVDIVDP $A, $B)>;

>>>>>>> 969bfdfe
} // AddedComplexity
} // HasVSX

// The following VSX instructions were introduced in Power ISA 2.07
/* FIXME: if the operands are v2i64, these patterns will not match.
   we should define new patterns or otherwise match the same patterns
   when the elements are larger than i32.
*/
def HasP8Vector : Predicate<"PPCSubTarget->hasP8Vector()">;
let Predicates = [HasP8Vector] in {
let AddedComplexity = 400 in { // Prefer VSX patterns over non-VSX patterns.
let isCommutable = 1 in {
  def XXLEQV : XX3Form<60, 186,
                       (outs vsrc:$XT), (ins vsrc:$XA, vsrc:$XB),
                       "xxleqv $XT, $XA, $XB", IIC_VecGeneral,
                       [(set v4i32:$XT, (vnot_ppc (xor v4i32:$XA, v4i32:$XB)))]>;
  def XXLNAND : XX3Form<60, 178,
                        (outs vsrc:$XT), (ins vsrc:$XA, vsrc:$XB),
                        "xxlnand $XT, $XA, $XB", IIC_VecGeneral,
                        [(set v4i32:$XT, (vnot_ppc (and v4i32:$XA,
                                                    v4i32:$XB)))]>;
  } // isCommutable
def XXLORC : XX3Form<60, 170,
                     (outs vsrc:$XT), (ins vsrc:$XA, vsrc:$XB),
                     "xxlorc $XT, $XA, $XB", IIC_VecGeneral,
                     [(set v4i32:$XT, (or v4i32:$XA, (vnot_ppc v4i32:$XB)))]>;
} // AddedComplexity = 500
} // HasP8Vector<|MERGE_RESOLUTION|>--- conflicted
+++ resolved
@@ -66,11 +66,7 @@
 let Uses = [RM] in {
 
   // Load indexed instructions
-<<<<<<< HEAD
-  let mayLoad = 1, canFoldAsLoad = 1 in {
-=======
   let mayLoad = 1 in {
->>>>>>> 969bfdfe
     def LXSDX : XX1Form<31, 588,
                         (outs vsfrc:$XT), (ins memrr:$src),
                         "lxsdx $XT, $src", IIC_LdStLFD,
@@ -88,11 +84,7 @@
     def LXVW4X : XX1Form<31, 780,
                          (outs vsrc:$XT), (ins memrr:$src),
                          "lxvw4x $XT, $src", IIC_LdStLFD,
-<<<<<<< HEAD
-                         [(set v4i32:$XT, (load xoaddr:$src))]>;
-=======
                          [(set v4i32:$XT, (int_ppc_vsx_lxvw4x xoaddr:$src))]>;
->>>>>>> 969bfdfe
   }
 
   // Store indexed instructions
@@ -756,11 +748,7 @@
   def XXSPLTW : XX2Form_2<60, 164,
                        (outs vsrc:$XT), (ins vsrc:$XB, u2imm:$UIM),
                        "xxspltw $XT, $XB, $UIM", IIC_VecPerm, []>;
-<<<<<<< HEAD
-} // neverHasSideEffects
-=======
 } // hasSideEffects
->>>>>>> 969bfdfe
 
 // SELECT_CC_* - Used to implement the SELECT_CC DAG operation.  Expanded after
 // instruction selection into a branch sequence.
@@ -897,13 +885,6 @@
           (XVCVSXWDP (XXSLDWI $C, $C, 1))>;
 
 // Loads.
-<<<<<<< HEAD
-def : Pat<(v4i32 (load xoaddr:$src)), (LXVW4X xoaddr:$src)>;
-
-// Stores.
-def : Pat<(store v4i32:$rS, xoaddr:$dst),
-          (STXVW4X $rS, xoaddr:$dst)>;
-=======
 def : Pat<(v2f64 (load xoaddr:$src)), (LXVD2X xoaddr:$src)>;
 def : Pat<(v2i64 (load xoaddr:$src)), (LXVD2X xoaddr:$src)>;
 def : Pat<(v4i32 (load xoaddr:$src)), (LXVW4X xoaddr:$src)>;
@@ -922,7 +903,6 @@
 def : Pat<(v2i64 (PPCxxswapd v2i64:$src)), (XXPERMDI $src, $src, 2)>;
 def : Pat<(v4f32 (PPCxxswapd v4f32:$src)), (XXPERMDI $src, $src, 2)>;
 def : Pat<(v4i32 (PPCxxswapd v4i32:$src)), (XXPERMDI $src, $src, 2)>;
->>>>>>> 969bfdfe
 
 // Selects.
 def : Pat<(v2f64 (selectcc i1:$lhs, i1:$rhs, v2f64:$tval, v2f64:$fval, SETLT)),
@@ -951,15 +931,12 @@
 def : Pat<(f64 (selectcc i1:$lhs, i1:$rhs, f64:$tval, f64:$fval, SETNE)),
           (SELECT_VSFRC (CRXOR $lhs, $rhs), $tval, $fval)>;
 
-<<<<<<< HEAD
-=======
 // Divides.
 def : Pat<(int_ppc_vsx_xvdivsp v4f32:$A, v4f32:$B),
           (XVDIVSP $A, $B)>;
 def : Pat<(int_ppc_vsx_xvdivdp v2f64:$A, v2f64:$B),
           (XVDIVDP $A, $B)>;
 
->>>>>>> 969bfdfe
 } // AddedComplexity
 } // HasVSX
 
