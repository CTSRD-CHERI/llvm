--- conflicted
+++ resolved
@@ -41,10 +41,7 @@
   FunctionPass *createPPCVSXFMAMutatePass();
   FunctionPass *createPPCBranchSelectionPass();
   FunctionPass *createPPCISelDag(PPCTargetMachine &TM);
-<<<<<<< HEAD
-=======
   FunctionPass *createPPCTLSDynamicCallPass();
->>>>>>> 969bfdfe
   void LowerPPCMachineInstrToMCInst(const MachineInstr *MI, MCInst &OutMI,
                                     AsmPrinter &AP, bool isDarwin);
 
