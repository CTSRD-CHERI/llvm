//===-- PPCAsmPrinter.cpp - Print machine instrs to PowerPC assembly ------===//
//
//                     The LLVM Compiler Infrastructure
//
// This file is distributed under the University of Illinois Open Source
// License. See LICENSE.TXT for details.
//
//===----------------------------------------------------------------------===//
//
// This file contains a printer that converts from our internal representation
// of machine-dependent LLVM code to PowerPC assembly language. This printer is
// the output mechanism used by `llc'.
//
// Documentation at http://developer.apple.com/documentation/DeveloperTools/
// Reference/Assembler/ASMIntroduction/chapter_1_section_1.html
//
//===----------------------------------------------------------------------===//

#include "PPC.h"
#include "InstPrinter/PPCInstPrinter.h"
#include "MCTargetDesc/PPCMCExpr.h"
#include "MCTargetDesc/PPCPredicates.h"
#include "PPCMachineFunctionInfo.h"
#include "PPCSubtarget.h"
#include "PPCTargetMachine.h"
#include "PPCTargetStreamer.h"
#include "llvm/ADT/MapVector.h"
#include "llvm/ADT/SmallString.h"
#include "llvm/ADT/StringExtras.h"
#include "llvm/CodeGen/AsmPrinter.h"
#include "llvm/CodeGen/MachineConstantPool.h"
#include "llvm/CodeGen/MachineFunctionPass.h"
#include "llvm/CodeGen/MachineInstr.h"
#include "llvm/CodeGen/MachineInstrBuilder.h"
#include "llvm/CodeGen/MachineModuleInfoImpls.h"
#include "llvm/CodeGen/MachineRegisterInfo.h"
#include "llvm/CodeGen/StackMaps.h"
#include "llvm/CodeGen/TargetLoweringObjectFileImpl.h"
#include "llvm/IR/Constants.h"
#include "llvm/IR/DebugInfo.h"
#include "llvm/IR/DerivedTypes.h"
#include "llvm/IR/Mangler.h"
#include "llvm/IR/Module.h"
#include "llvm/MC/MCAsmInfo.h"
#include "llvm/MC/MCContext.h"
#include "llvm/MC/MCExpr.h"
#include "llvm/MC/MCInst.h"
#include "llvm/MC/MCInstBuilder.h"
#include "llvm/MC/MCSectionELF.h"
#include "llvm/MC/MCSectionMachO.h"
#include "llvm/MC/MCStreamer.h"
#include "llvm/MC/MCSymbol.h"
#include "llvm/Support/CommandLine.h"
#include "llvm/Support/Debug.h"
#include "llvm/Support/ELF.h"
#include "llvm/Support/ErrorHandling.h"
#include "llvm/Support/MathExtras.h"
#include "llvm/Support/TargetRegistry.h"
#include "llvm/Support/raw_ostream.h"
#include "llvm/Target/TargetInstrInfo.h"
#include "llvm/Target/TargetOptions.h"
#include "llvm/Target/TargetRegisterInfo.h"
using namespace llvm;

#define DEBUG_TYPE "asmprinter"

namespace {
  class PPCAsmPrinter : public AsmPrinter {
  protected:
    MapVector<MCSymbol*, MCSymbol*> TOC;
    const PPCSubtarget *Subtarget;
    StackMaps SM;
  public:
    explicit PPCAsmPrinter(TargetMachine &TM,
                           std::unique_ptr<MCStreamer> Streamer)
        : AsmPrinter(TM, std::move(Streamer)), SM(*this) {}

    const char *getPassName() const override {
      return "PowerPC Assembly Printer";
    }

    MCSymbol *lookUpOrCreateTOCEntry(MCSymbol *Sym);

    void EmitInstruction(const MachineInstr *MI) override;

    void printOperand(const MachineInstr *MI, unsigned OpNo, raw_ostream &O);

    bool PrintAsmOperand(const MachineInstr *MI, unsigned OpNo,
                         unsigned AsmVariant, const char *ExtraCode,
                         raw_ostream &O) override;
    bool PrintAsmMemoryOperand(const MachineInstr *MI, unsigned OpNo,
                               unsigned AsmVariant, const char *ExtraCode,
                               raw_ostream &O) override;

    void EmitEndOfAsmFile(Module &M) override;

    void LowerSTACKMAP(MCStreamer &OutStreamer, StackMaps &SM,
                       const MachineInstr &MI);
    void LowerPATCHPOINT(MCStreamer &OutStreamer, StackMaps &SM,
                         const MachineInstr &MI);
    void EmitTlsCall(const MachineInstr *MI, MCSymbolRefExpr::VariantKind VK);
    bool runOnMachineFunction(MachineFunction &MF) override {
      Subtarget = &MF.getSubtarget<PPCSubtarget>();
      return AsmPrinter::runOnMachineFunction(MF);
    }
  };

  /// PPCLinuxAsmPrinter - PowerPC assembly printer, customized for Linux
  class PPCLinuxAsmPrinter : public PPCAsmPrinter {
  public:
    explicit PPCLinuxAsmPrinter(TargetMachine &TM,
                                std::unique_ptr<MCStreamer> Streamer)
        : PPCAsmPrinter(TM, std::move(Streamer)) {}

    const char *getPassName() const override {
      return "Linux PPC Assembly Printer";
    }

    bool doFinalization(Module &M) override;
    void EmitStartOfAsmFile(Module &M) override;

    void EmitFunctionEntryLabel() override;

    void EmitFunctionBodyStart() override;
    void EmitFunctionBodyEnd() override;
  };

  /// PPCDarwinAsmPrinter - PowerPC assembly printer, customized for Darwin/Mac
  /// OS X
  class PPCDarwinAsmPrinter : public PPCAsmPrinter {
  public:
    explicit PPCDarwinAsmPrinter(TargetMachine &TM,
                                 std::unique_ptr<MCStreamer> Streamer)
        : PPCAsmPrinter(TM, std::move(Streamer)) {}

    const char *getPassName() const override {
      return "Darwin PPC Assembly Printer";
    }

    bool doFinalization(Module &M) override;
    void EmitStartOfAsmFile(Module &M) override;

    void EmitFunctionStubs(const MachineModuleInfoMachO::SymbolListTy &Stubs);
  };
} // end of anonymous namespace

/// stripRegisterPrefix - This method strips the character prefix from a
/// register name so that only the number is left.  Used by for linux asm.
static const char *stripRegisterPrefix(const char *RegName) {
  switch (RegName[0]) {
    case 'r':
    case 'f':
    case 'q': // for QPX
    case 'v':
      if (RegName[1] == 's')
        return RegName + 2;
      return RegName + 1;
    case 'c': if (RegName[1] == 'r') return RegName + 2;
  }
  
  return RegName;
}

void PPCAsmPrinter::printOperand(const MachineInstr *MI, unsigned OpNo,
                                 raw_ostream &O) {
  const DataLayout *DL = TM.getDataLayout();
  const MachineOperand &MO = MI->getOperand(OpNo);
  
  switch (MO.getType()) {
  case MachineOperand::MO_Register: {
    const char *RegName = PPCInstPrinter::getRegisterName(MO.getReg());
    // Linux assembler (Others?) does not take register mnemonics.
    // FIXME - What about special registers used in mfspr/mtspr?
    if (!Subtarget->isDarwin())
      RegName = stripRegisterPrefix(RegName);
    O << RegName;
    return;
  }
  case MachineOperand::MO_Immediate:
    O << MO.getImm();
    return;

  case MachineOperand::MO_MachineBasicBlock:
    O << *MO.getMBB()->getSymbol();
    return;
  case MachineOperand::MO_ConstantPoolIndex:
    O << DL->getPrivateGlobalPrefix() << "CPI" << getFunctionNumber()
      << '_' << MO.getIndex();
    return;
  case MachineOperand::MO_BlockAddress:
    O << *GetBlockAddressSymbol(MO.getBlockAddress());
    return;
  case MachineOperand::MO_GlobalAddress: {
    // Computing the address of a global symbol, not calling it.
    const GlobalValue *GV = MO.getGlobal();
    MCSymbol *SymToPrint;

    // External or weakly linked global variables need non-lazily-resolved stubs
    if (TM.getRelocationModel() != Reloc::Static &&
        (GV->isDeclaration() || GV->isWeakForLinker())) {
      if (!GV->hasHiddenVisibility()) {
        SymToPrint = getSymbolWithGlobalValueBase(GV, "$non_lazy_ptr");
        MachineModuleInfoImpl::StubValueTy &StubSym = 
          MMI->getObjFileInfo<MachineModuleInfoMachO>()
            .getGVStubEntry(SymToPrint);
        if (!StubSym.getPointer())
          StubSym = MachineModuleInfoImpl::
            StubValueTy(getSymbol(GV), !GV->hasInternalLinkage());
      } else if (GV->isDeclaration() || GV->hasCommonLinkage() ||
                 GV->hasAvailableExternallyLinkage()) {
        SymToPrint = getSymbolWithGlobalValueBase(GV, "$non_lazy_ptr");
        
        MachineModuleInfoImpl::StubValueTy &StubSym = 
          MMI->getObjFileInfo<MachineModuleInfoMachO>().
                    getHiddenGVStubEntry(SymToPrint);
        if (!StubSym.getPointer())
          StubSym = MachineModuleInfoImpl::
            StubValueTy(getSymbol(GV), !GV->hasInternalLinkage());
      } else {
        SymToPrint = getSymbol(GV);
      }
    } else {
      SymToPrint = getSymbol(GV);
    }
    
    O << *SymToPrint;

    printOffset(MO.getOffset(), O);
    return;
  }

  default:
    O << "<unknown operand type: " << (unsigned)MO.getType() << ">";
    return;
  }
}

/// PrintAsmOperand - Print out an operand for an inline asm expression.
///
bool PPCAsmPrinter::PrintAsmOperand(const MachineInstr *MI, unsigned OpNo,
                                    unsigned AsmVariant,
                                    const char *ExtraCode, raw_ostream &O) {
  // Does this asm operand have a single letter operand modifier?
  if (ExtraCode && ExtraCode[0]) {
    if (ExtraCode[1] != 0) return true; // Unknown modifier.

    switch (ExtraCode[0]) {
    default:
      // See if this is a generic print operand
      return AsmPrinter::PrintAsmOperand(MI, OpNo, AsmVariant, ExtraCode, O);
    case 'c': // Don't print "$" before a global var name or constant.
      break; // PPC never has a prefix.
    case 'L': // Write second word of DImode reference.
      // Verify that this operand has two consecutive registers.
      if (!MI->getOperand(OpNo).isReg() ||
          OpNo+1 == MI->getNumOperands() ||
          !MI->getOperand(OpNo+1).isReg())
        return true;
      ++OpNo;   // Return the high-part.
      break;
    case 'I':
      // Write 'i' if an integer constant, otherwise nothing.  Used to print
      // addi vs add, etc.
      if (MI->getOperand(OpNo).isImm())
        O << "i";
      return false;
    }
  }

  printOperand(MI, OpNo, O);
  return false;
}

// At the moment, all inline asm memory operands are a single register.
// In any case, the output of this routine should always be just one
// assembler operand.

bool PPCAsmPrinter::PrintAsmMemoryOperand(const MachineInstr *MI, unsigned OpNo,
                                          unsigned AsmVariant,
                                          const char *ExtraCode,
                                          raw_ostream &O) {
  if (ExtraCode && ExtraCode[0]) {
    if (ExtraCode[1] != 0) return true; // Unknown modifier.

    switch (ExtraCode[0]) {
    default: return true;  // Unknown modifier.
    case 'y': // A memory reference for an X-form instruction
      {
        const char *RegName = "r0";
        if (!Subtarget->isDarwin())
          RegName = stripRegisterPrefix(RegName);
        O << RegName << ", ";
        printOperand(MI, OpNo, O);
        return false;
      }
    case 'U': // Print 'u' for update form.
    case 'X': // Print 'x' for indexed form.
      {
	// FIXME: Currently for PowerPC memory operands are always loaded
	// into a register, so we never get an update or indexed form.
	// This is bad even for offset forms, since even if we know we
	// have a value in -16(r1), we will generate a load into r<n>
	// and then load from 0(r<n>).  Until that issue is fixed,
	// tolerate 'U' and 'X' but don't output anything.
	assert(MI->getOperand(OpNo).isReg());
	return false;
      }
    }
  }

  assert(MI->getOperand(OpNo).isReg());
  O << "0(";
  printOperand(MI, OpNo, O);
  O << ")";
  return false;
}


/// lookUpOrCreateTOCEntry -- Given a symbol, look up whether a TOC entry
/// exists for it.  If not, create one.  Then return a symbol that references
/// the TOC entry.
MCSymbol *PPCAsmPrinter::lookUpOrCreateTOCEntry(MCSymbol *Sym) {
  MCSymbol *&TOCEntry = TOC[Sym];
  if (!TOCEntry)
    TOCEntry = createTempSymbol("C");
  return TOCEntry;
}

void PPCAsmPrinter::EmitEndOfAsmFile(Module &M) {
  SM.serializeToStackMapSection();
}

void PPCAsmPrinter::LowerSTACKMAP(MCStreamer &OutStreamer, StackMaps &SM,
                                  const MachineInstr &MI) {
  unsigned NumNOPBytes = MI.getOperand(1).getImm();

  SM.recordStackMap(MI);
  assert(NumNOPBytes % 4 == 0 && "Invalid number of NOP bytes requested!");

  // Scan ahead to trim the shadow.
  const MachineBasicBlock &MBB = *MI.getParent();
  MachineBasicBlock::const_iterator MII(MI);
  ++MII;
  while (NumNOPBytes > 0) {
    if (MII == MBB.end() || MII->isCall() ||
        MII->getOpcode() == PPC::DBG_VALUE ||
        MII->getOpcode() == TargetOpcode::PATCHPOINT ||
        MII->getOpcode() == TargetOpcode::STACKMAP)
      break;
    ++MII;
    NumNOPBytes -= 4;
  }

  // Emit nops.
  for (unsigned i = 0; i < NumNOPBytes; i += 4)
    EmitToStreamer(OutStreamer, MCInstBuilder(PPC::NOP));
}

// Lower a patchpoint of the form:
// [<def>], <id>, <numBytes>, <target>, <numArgs>
void PPCAsmPrinter::LowerPATCHPOINT(MCStreamer &OutStreamer, StackMaps &SM,
                                    const MachineInstr &MI) {
  SM.recordPatchPoint(MI);
  PatchPointOpers Opers(&MI);

  int64_t CallTarget = Opers.getMetaOper(PatchPointOpers::TargetPos).getImm();
  unsigned EncodedBytes = 0;
  if (CallTarget) {
    assert((CallTarget & 0xFFFFFFFFFFFF) == CallTarget &&
           "High 16 bits of call target should be zero.");
    unsigned ScratchReg = MI.getOperand(Opers.getNextScratchIdx()).getReg();
    EncodedBytes = 6*4;
    // Materialize the jump address:
    EmitToStreamer(OutStreamer, MCInstBuilder(PPC::LI8)
                                    .addReg(ScratchReg)
                                    .addImm((CallTarget >> 32) & 0xFFFF));
    EmitToStreamer(OutStreamer, MCInstBuilder(PPC::RLDIC)
                                    .addReg(ScratchReg)
                                    .addReg(ScratchReg)
                                    .addImm(32).addImm(16));
    EmitToStreamer(OutStreamer, MCInstBuilder(PPC::ORIS8)
                                    .addReg(ScratchReg)
                                    .addReg(ScratchReg)
                                    .addImm((CallTarget >> 16) & 0xFFFF));
    EmitToStreamer(OutStreamer, MCInstBuilder(PPC::ORI8)
                                    .addReg(ScratchReg)
                                    .addReg(ScratchReg)
                                    .addImm(CallTarget & 0xFFFF));

    EmitToStreamer(OutStreamer, MCInstBuilder(PPC::MTCTR8).addReg(ScratchReg));
    EmitToStreamer(OutStreamer, MCInstBuilder(PPC::BCTRL8));
  }

  // Emit padding.
  unsigned NumBytes = Opers.getMetaOper(PatchPointOpers::NBytesPos).getImm();
  assert(NumBytes >= EncodedBytes &&
         "Patchpoint can't request size less than the length of a call.");
  assert((NumBytes - EncodedBytes) % 4 == 0 &&
         "Invalid number of NOP bytes requested!");
  for (unsigned i = EncodedBytes; i < NumBytes; i += 4)
    EmitToStreamer(OutStreamer, MCInstBuilder(PPC::NOP));
}

/// EmitTlsCall -- Given a GETtls[ld]ADDR[32] instruction, print a
/// call to __tls_get_addr to the current output stream.
void PPCAsmPrinter::EmitTlsCall(const MachineInstr *MI,
                                MCSymbolRefExpr::VariantKind VK) {
  StringRef Name = "__tls_get_addr";
  MCSymbol *TlsGetAddr = OutContext.GetOrCreateSymbol(Name);
  MCSymbolRefExpr::VariantKind Kind = MCSymbolRefExpr::VK_None;

  assert(MI->getOperand(0).isReg() &&
         ((Subtarget->isPPC64() && MI->getOperand(0).getReg() == PPC::X3) ||
          (!Subtarget->isPPC64() && MI->getOperand(0).getReg() == PPC::R3)) &&
         "GETtls[ld]ADDR[32] must define GPR3");
  assert(MI->getOperand(1).isReg() &&
         ((Subtarget->isPPC64() && MI->getOperand(1).getReg() == PPC::X3) ||
          (!Subtarget->isPPC64() && MI->getOperand(1).getReg() == PPC::R3)) &&
         "GETtls[ld]ADDR[32] must read GPR3");

  if (!Subtarget->isPPC64() && !Subtarget->isDarwin() &&
      TM.getRelocationModel() == Reloc::PIC_)
    Kind = MCSymbolRefExpr::VK_PLT;
  const MCSymbolRefExpr *TlsRef =
    MCSymbolRefExpr::Create(TlsGetAddr, Kind, OutContext);
  const MachineOperand &MO = MI->getOperand(2);
  const GlobalValue *GValue = MO.getGlobal();
  MCSymbol *MOSymbol = getSymbol(GValue);
  const MCExpr *SymVar = MCSymbolRefExpr::Create(MOSymbol, VK, OutContext);
  EmitToStreamer(OutStreamer,
                 MCInstBuilder(Subtarget->isPPC64() ?
                               PPC::BL8_NOP_TLS : PPC::BL_TLS)
                 .addExpr(TlsRef)
                 .addExpr(SymVar));
}

/// EmitInstruction -- Print out a single PowerPC MI in Darwin syntax to
/// the current output stream.
///
void PPCAsmPrinter::EmitInstruction(const MachineInstr *MI) {
  MCInst TmpInst;
  bool isPPC64 = Subtarget->isPPC64();
  bool isDarwin = Triple(TM.getTargetTriple()).isOSDarwin();
  const Module *M = MF->getFunction()->getParent();
  PICLevel::Level PL = M->getPICLevel();
  
  // Lower multi-instruction pseudo operations.
  switch (MI->getOpcode()) {
  default: break;
  case TargetOpcode::DBG_VALUE:
    llvm_unreachable("Should be handled target independently");
  case TargetOpcode::STACKMAP:
    return LowerSTACKMAP(OutStreamer, SM, *MI);
  case TargetOpcode::PATCHPOINT:
    return LowerPATCHPOINT(OutStreamer, SM, *MI);

  case PPC::MoveGOTtoLR: {
    // Transform %LR = MoveGOTtoLR
    // Into this: bl _GLOBAL_OFFSET_TABLE_@local-4
    // _GLOBAL_OFFSET_TABLE_@local-4 (instruction preceding
    // _GLOBAL_OFFSET_TABLE_) has exactly one instruction:
    //      blrl
    // This will return the pointer to _GLOBAL_OFFSET_TABLE_@local
    MCSymbol *GOTSymbol =
      OutContext.GetOrCreateSymbol(StringRef("_GLOBAL_OFFSET_TABLE_"));
    const MCExpr *OffsExpr =
      MCBinaryExpr::CreateSub(MCSymbolRefExpr::Create(GOTSymbol,
                                                      MCSymbolRefExpr::VK_PPC_LOCAL,
                                                      OutContext),
                              MCConstantExpr::Create(4, OutContext),
                              OutContext);

    // Emit the 'bl'.
    EmitToStreamer(OutStreamer, MCInstBuilder(PPC::BL).addExpr(OffsExpr));
    return;
  }
  case PPC::MovePCtoLR:
  case PPC::MovePCtoLR8: {
    // Transform %LR = MovePCtoLR
    // Into this, where the label is the PIC base: 
    //     bl L1$pb
    // L1$pb:
    MCSymbol *PICBase = MF->getPICBaseSymbol();
    
    // Emit the 'bl'.
    EmitToStreamer(OutStreamer, MCInstBuilder(PPC::BL)
      // FIXME: We would like an efficient form for this, so we don't have to do
      // a lot of extra uniquing.
      .addExpr(MCSymbolRefExpr::Create(PICBase, OutContext)));
    
    // Emit the label.
    OutStreamer.EmitLabel(PICBase);
    return;
  }
  case PPC::UpdateGBR: {
    // Transform %Rd = UpdateGBR(%Rt, %Ri)
    // Into: lwz %Rt, .L0$poff - .L0$pb(%Ri)
    //       add %Rd, %Rt, %Ri
    // Get the offset from the GOT Base Register to the GOT
    LowerPPCMachineInstrToMCInst(MI, TmpInst, *this, isDarwin);
    MCSymbol *PICOffset =
      MF->getInfo<PPCFunctionInfo>()->getPICOffsetSymbol();
    TmpInst.setOpcode(PPC::LWZ);
    const MCExpr *Exp =
      MCSymbolRefExpr::Create(PICOffset, MCSymbolRefExpr::VK_None, OutContext);
    const MCExpr *PB =
      MCSymbolRefExpr::Create(MF->getPICBaseSymbol(),
                              MCSymbolRefExpr::VK_None,
                              OutContext);
    const MCOperand TR = TmpInst.getOperand(1);
    const MCOperand PICR = TmpInst.getOperand(0);

    // Step 1: lwz %Rt, .L$poff - .L$pb(%Ri)
    TmpInst.getOperand(1) =
        MCOperand::CreateExpr(MCBinaryExpr::CreateSub(Exp, PB, OutContext));
    TmpInst.getOperand(0) = TR;
    TmpInst.getOperand(2) = PICR;
    EmitToStreamer(OutStreamer, TmpInst);

    TmpInst.setOpcode(PPC::ADD4);
    TmpInst.getOperand(0) = PICR;
    TmpInst.getOperand(1) = TR;
    TmpInst.getOperand(2) = PICR;
    EmitToStreamer(OutStreamer, TmpInst);
    return;
  }
  case PPC::LWZtoc: {
    // Transform %R3 = LWZtoc <ga:@min1>, %R2
    LowerPPCMachineInstrToMCInst(MI, TmpInst, *this, isDarwin);

    // Change the opcode to LWZ, and the global address operand to be a
    // reference to the GOT entry we will synthesize later.
    TmpInst.setOpcode(PPC::LWZ);
    const MachineOperand &MO = MI->getOperand(1);

    // Map symbol -> label of TOC entry
    assert(MO.isGlobal() || MO.isCPI() || MO.isJTI() || MO.isBlockAddress());
    MCSymbol *MOSymbol = nullptr;
    if (MO.isGlobal())
      MOSymbol = getSymbol(MO.getGlobal());
    else if (MO.isCPI())
      MOSymbol = GetCPISymbol(MO.getIndex());
    else if (MO.isJTI())
      MOSymbol = GetJTISymbol(MO.getIndex());
    else if (MO.isBlockAddress())
      MOSymbol = GetBlockAddressSymbol(MO.getBlockAddress());

<<<<<<< HEAD
    MCSymbol *TOCEntry = lookUpOrCreateTOCEntry(MOSymbol);

    const MCExpr *Exp =
      MCSymbolRefExpr::Create(TOCEntry, MCSymbolRefExpr::VK_None,
                              OutContext);
    const MCExpr *PB =
      MCSymbolRefExpr::Create(OutContext.GetOrCreateSymbol(Twine(".L.TOC.")),
                                                           OutContext);
    Exp = MCBinaryExpr::CreateSub(Exp, PB, OutContext);
    TmpInst.getOperand(1) = MCOperand::CreateExpr(Exp);
=======
    if (PL == PICLevel::Small) {
      const MCExpr *Exp =
        MCSymbolRefExpr::Create(MOSymbol, MCSymbolRefExpr::VK_GOT,
                                OutContext);
      TmpInst.getOperand(1) = MCOperand::CreateExpr(Exp);
    } else {
      MCSymbol *TOCEntry = lookUpOrCreateTOCEntry(MOSymbol);

      const MCExpr *Exp =
        MCSymbolRefExpr::Create(TOCEntry, MCSymbolRefExpr::VK_None,
                                OutContext);
      const MCExpr *PB =
        MCSymbolRefExpr::Create(OutContext.GetOrCreateSymbol(Twine(".LTOC")),
                                                             OutContext);
      Exp = MCBinaryExpr::CreateSub(Exp, PB, OutContext);
      TmpInst.getOperand(1) = MCOperand::CreateExpr(Exp);
    }
>>>>>>> 969bfdfe
    EmitToStreamer(OutStreamer, TmpInst);
    return;
  }
  case PPC::LDtocJTI:
  case PPC::LDtocCPT:
  case PPC::LDtocBA:
  case PPC::LDtoc: {
    // Transform %X3 = LDtoc <ga:@min1>, %X2
    LowerPPCMachineInstrToMCInst(MI, TmpInst, *this, isDarwin);

    // Change the opcode to LD, and the global address operand to be a
    // reference to the TOC entry we will synthesize later.
    TmpInst.setOpcode(PPC::LD);
    const MachineOperand &MO = MI->getOperand(1);

    // Map symbol -> label of TOC entry
    assert(MO.isGlobal() || MO.isCPI() || MO.isJTI() || MO.isBlockAddress());
    MCSymbol *MOSymbol = nullptr;
    if (MO.isGlobal())
      MOSymbol = getSymbol(MO.getGlobal());
    else if (MO.isCPI())
      MOSymbol = GetCPISymbol(MO.getIndex());
    else if (MO.isJTI())
      MOSymbol = GetJTISymbol(MO.getIndex());
    else if (MO.isBlockAddress())
      MOSymbol = GetBlockAddressSymbol(MO.getBlockAddress());

    MCSymbol *TOCEntry = lookUpOrCreateTOCEntry(MOSymbol);

    const MCExpr *Exp =
      MCSymbolRefExpr::Create(TOCEntry, MCSymbolRefExpr::VK_PPC_TOC,
                              OutContext);
    TmpInst.getOperand(1) = MCOperand::CreateExpr(Exp);
    EmitToStreamer(OutStreamer, TmpInst);
    return;
  }
      
  case PPC::ADDIStocHA: {
    // Transform %Xd = ADDIStocHA %X2, <ga:@sym>
    LowerPPCMachineInstrToMCInst(MI, TmpInst, *this, isDarwin);

    // Change the opcode to ADDIS8.  If the global address is external, has
    // common linkage, is a non-local function address, or is a jump table
    // address, then generate a TOC entry and reference that.  Otherwise
    // reference the symbol directly.
    TmpInst.setOpcode(PPC::ADDIS8);
    const MachineOperand &MO = MI->getOperand(2);
    assert((MO.isGlobal() || MO.isCPI() || MO.isJTI() ||
            MO.isBlockAddress()) &&
           "Invalid operand for ADDIStocHA!");
    MCSymbol *MOSymbol = nullptr;
    bool IsExternal = false;
    bool IsNonLocalFunction = false;
    bool IsCommon = false;
    bool IsAvailExt = false;

    if (MO.isGlobal()) {
      const GlobalValue *GV = MO.getGlobal();
      MOSymbol = getSymbol(GV);
      IsExternal = GV->isDeclaration();
      IsCommon = GV->hasCommonLinkage();
      IsNonLocalFunction = GV->getType()->getElementType()->isFunctionTy() &&
        (GV->isDeclaration() || GV->isWeakForLinker());
      IsAvailExt = GV->hasAvailableExternallyLinkage();
    } else if (MO.isCPI())
      MOSymbol = GetCPISymbol(MO.getIndex());
    else if (MO.isJTI())
      MOSymbol = GetJTISymbol(MO.getIndex());
    else if (MO.isBlockAddress())
      MOSymbol = GetBlockAddressSymbol(MO.getBlockAddress());

    if (IsExternal || IsNonLocalFunction || IsCommon || IsAvailExt ||
        MO.isJTI() || MO.isBlockAddress() ||
        TM.getCodeModel() == CodeModel::Large)
      MOSymbol = lookUpOrCreateTOCEntry(MOSymbol);

    const MCExpr *Exp =
      MCSymbolRefExpr::Create(MOSymbol, MCSymbolRefExpr::VK_PPC_TOC_HA,
                              OutContext);
    TmpInst.getOperand(2) = MCOperand::CreateExpr(Exp);
    EmitToStreamer(OutStreamer, TmpInst);
    return;
  }
  case PPC::LDtocL: {
    // Transform %Xd = LDtocL <ga:@sym>, %Xs
    LowerPPCMachineInstrToMCInst(MI, TmpInst, *this, isDarwin);

    // Change the opcode to LD.  If the global address is external, has
    // common linkage, or is a jump table address, then reference the
    // associated TOC entry.  Otherwise reference the symbol directly.
    TmpInst.setOpcode(PPC::LD);
    const MachineOperand &MO = MI->getOperand(1);
    assert((MO.isGlobal() || MO.isCPI() || MO.isJTI() ||
            MO.isBlockAddress()) &&
           "Invalid operand for LDtocL!");
    MCSymbol *MOSymbol = nullptr;

    if (MO.isJTI())
      MOSymbol = lookUpOrCreateTOCEntry(GetJTISymbol(MO.getIndex()));
    else if (MO.isBlockAddress()) {
      MOSymbol = GetBlockAddressSymbol(MO.getBlockAddress());
      MOSymbol = lookUpOrCreateTOCEntry(MOSymbol);
    }
    else if (MO.isCPI()) {
      MOSymbol = GetCPISymbol(MO.getIndex());
      if (TM.getCodeModel() == CodeModel::Large)
        MOSymbol = lookUpOrCreateTOCEntry(MOSymbol);
    }
    else if (MO.isGlobal()) {
      const GlobalValue *GValue = MO.getGlobal();
      MOSymbol = getSymbol(GValue);
      if (GValue->getType()->getElementType()->isFunctionTy() ||
          GValue->isDeclaration() || GValue->hasCommonLinkage() ||
          GValue->hasAvailableExternallyLinkage() ||
          TM.getCodeModel() == CodeModel::Large)
        MOSymbol = lookUpOrCreateTOCEntry(MOSymbol);
    }

    const MCExpr *Exp =
      MCSymbolRefExpr::Create(MOSymbol, MCSymbolRefExpr::VK_PPC_TOC_LO,
                              OutContext);
    TmpInst.getOperand(1) = MCOperand::CreateExpr(Exp);
    EmitToStreamer(OutStreamer, TmpInst);
    return;
  }
  case PPC::ADDItocL: {
    // Transform %Xd = ADDItocL %Xs, <ga:@sym>
    LowerPPCMachineInstrToMCInst(MI, TmpInst, *this, isDarwin);

    // Change the opcode to ADDI8.  If the global address is external, then
    // generate a TOC entry and reference that.  Otherwise reference the
    // symbol directly.
    TmpInst.setOpcode(PPC::ADDI8);
    const MachineOperand &MO = MI->getOperand(2);
    assert((MO.isGlobal() || MO.isCPI()) && "Invalid operand for ADDItocL");
    MCSymbol *MOSymbol = nullptr;
    bool IsExternal = false;
    bool IsNonLocalFunction = false;

    if (MO.isGlobal()) {
      const GlobalValue *GV = MO.getGlobal();
      MOSymbol = getSymbol(GV);
      IsExternal = GV->isDeclaration();
      IsNonLocalFunction = GV->getType()->getElementType()->isFunctionTy() &&
        (GV->isDeclaration() || GV->isWeakForLinker());
    } else if (MO.isCPI())
      MOSymbol = GetCPISymbol(MO.getIndex());

    if (IsNonLocalFunction || IsExternal ||
        TM.getCodeModel() == CodeModel::Large)
      MOSymbol = lookUpOrCreateTOCEntry(MOSymbol);

    const MCExpr *Exp =
      MCSymbolRefExpr::Create(MOSymbol, MCSymbolRefExpr::VK_PPC_TOC_LO,
                              OutContext);
    TmpInst.getOperand(2) = MCOperand::CreateExpr(Exp);
    EmitToStreamer(OutStreamer, TmpInst);
    return;
  }
  case PPC::ADDISgotTprelHA: {
    // Transform: %Xd = ADDISgotTprelHA %X2, <ga:@sym>
    // Into:      %Xd = ADDIS8 %X2, sym@got@tlsgd@ha
    assert(Subtarget->isPPC64() && "Not supported for 32-bit PowerPC");
    const MachineOperand &MO = MI->getOperand(2);
    const GlobalValue *GValue = MO.getGlobal();
    MCSymbol *MOSymbol = getSymbol(GValue);
    const MCExpr *SymGotTprel =
      MCSymbolRefExpr::Create(MOSymbol, MCSymbolRefExpr::VK_PPC_GOT_TPREL_HA,
                              OutContext);
    EmitToStreamer(OutStreamer, MCInstBuilder(PPC::ADDIS8)
                                .addReg(MI->getOperand(0).getReg())
                                .addReg(MI->getOperand(1).getReg())
                                .addExpr(SymGotTprel));
    return;
  }
  case PPC::LDgotTprelL:
  case PPC::LDgotTprelL32: {
    // Transform %Xd = LDgotTprelL <ga:@sym>, %Xs
    LowerPPCMachineInstrToMCInst(MI, TmpInst, *this, isDarwin);

    // Change the opcode to LD.
    TmpInst.setOpcode(isPPC64 ? PPC::LD : PPC::LWZ);
    const MachineOperand &MO = MI->getOperand(1);
    const GlobalValue *GValue = MO.getGlobal();
    MCSymbol *MOSymbol = getSymbol(GValue);
    const MCExpr *Exp =
      MCSymbolRefExpr::Create(MOSymbol, MCSymbolRefExpr::VK_PPC_GOT_TPREL_LO,
                              OutContext);
    TmpInst.getOperand(1) = MCOperand::CreateExpr(Exp);
    EmitToStreamer(OutStreamer, TmpInst);
    return;
  }

  case PPC::PPC32PICGOT: {
    MCSymbol *GOTSymbol = OutContext.GetOrCreateSymbol(StringRef("_GLOBAL_OFFSET_TABLE_"));
    MCSymbol *GOTRef = OutContext.CreateTempSymbol();
    MCSymbol *NextInstr = OutContext.CreateTempSymbol();

    EmitToStreamer(OutStreamer, MCInstBuilder(PPC::BL)
      // FIXME: We would like an efficient form for this, so we don't have to do
      // a lot of extra uniquing.
      .addExpr(MCSymbolRefExpr::Create(NextInstr, OutContext)));
    const MCExpr *OffsExpr =
      MCBinaryExpr::CreateSub(MCSymbolRefExpr::Create(GOTSymbol, OutContext),
                                MCSymbolRefExpr::Create(GOTRef, OutContext),
        OutContext);
    OutStreamer.EmitLabel(GOTRef);
    OutStreamer.EmitValue(OffsExpr, 4);
    OutStreamer.EmitLabel(NextInstr);
    EmitToStreamer(OutStreamer, MCInstBuilder(PPC::MFLR)
                                .addReg(MI->getOperand(0).getReg()));
    EmitToStreamer(OutStreamer, MCInstBuilder(PPC::LWZ)
                                .addReg(MI->getOperand(1).getReg())
                                .addImm(0)
                                .addReg(MI->getOperand(0).getReg()));
    EmitToStreamer(OutStreamer, MCInstBuilder(PPC::ADD4)
                                .addReg(MI->getOperand(0).getReg())
                                .addReg(MI->getOperand(1).getReg())
                                .addReg(MI->getOperand(0).getReg()));
    return;
  }
  case PPC::PPC32GOT: {
    MCSymbol *GOTSymbol = OutContext.GetOrCreateSymbol(StringRef("_GLOBAL_OFFSET_TABLE_"));
    const MCExpr *SymGotTlsL =
      MCSymbolRefExpr::Create(GOTSymbol, MCSymbolRefExpr::VK_PPC_LO,
                              OutContext);
    const MCExpr *SymGotTlsHA =                               
      MCSymbolRefExpr::Create(GOTSymbol, MCSymbolRefExpr::VK_PPC_HA,
                              OutContext);
    EmitToStreamer(OutStreamer, MCInstBuilder(PPC::LI)
                                .addReg(MI->getOperand(0).getReg())
                                .addExpr(SymGotTlsL));
    EmitToStreamer(OutStreamer, MCInstBuilder(PPC::ADDIS)
                                .addReg(MI->getOperand(0).getReg())
                                .addReg(MI->getOperand(0).getReg())
                                .addExpr(SymGotTlsHA));
    return;
  }
  case PPC::ADDIStlsgdHA: {
    // Transform: %Xd = ADDIStlsgdHA %X2, <ga:@sym>
    // Into:      %Xd = ADDIS8 %X2, sym@got@tlsgd@ha
    assert(Subtarget->isPPC64() && "Not supported for 32-bit PowerPC");
    const MachineOperand &MO = MI->getOperand(2);
    const GlobalValue *GValue = MO.getGlobal();
    MCSymbol *MOSymbol = getSymbol(GValue);
    const MCExpr *SymGotTlsGD =
      MCSymbolRefExpr::Create(MOSymbol, MCSymbolRefExpr::VK_PPC_GOT_TLSGD_HA,
                              OutContext);
    EmitToStreamer(OutStreamer, MCInstBuilder(PPC::ADDIS8)
                                .addReg(MI->getOperand(0).getReg())
                                .addReg(MI->getOperand(1).getReg())
                                .addExpr(SymGotTlsGD));
    return;
  }
  case PPC::ADDItlsgdL:
    // Transform: %Xd = ADDItlsgdL %Xs, <ga:@sym>
    // Into:      %Xd = ADDI8 %Xs, sym@got@tlsgd@l
  case PPC::ADDItlsgdL32: {
    // Transform: %Rd = ADDItlsgdL32 %Rs, <ga:@sym>
    // Into:      %Rd = ADDI %Rs, sym@got@tlsgd
    const MachineOperand &MO = MI->getOperand(2);
    const GlobalValue *GValue = MO.getGlobal();
    MCSymbol *MOSymbol = getSymbol(GValue);
    const MCExpr *SymGotTlsGD = MCSymbolRefExpr::Create(
        MOSymbol, Subtarget->isPPC64() ? MCSymbolRefExpr::VK_PPC_GOT_TLSGD_LO
                                       : MCSymbolRefExpr::VK_PPC_GOT_TLSGD,
        OutContext);
    EmitToStreamer(OutStreamer,
                   MCInstBuilder(Subtarget->isPPC64() ? PPC::ADDI8 : PPC::ADDI)
                   .addReg(MI->getOperand(0).getReg())
                   .addReg(MI->getOperand(1).getReg())
                   .addExpr(SymGotTlsGD));
    return;
  }
  case PPC::GETtlsADDR:
    // Transform: %X3 = GETtlsADDR %X3, <ga:@sym>
    // Into: BL8_NOP_TLS __tls_get_addr(sym at tlsgd)
  case PPC::GETtlsADDR32: {
    // Transform: %R3 = GETtlsADDR32 %R3, <ga:@sym>
    // Into: BL_TLS __tls_get_addr(sym at tlsgd)@PLT
    EmitTlsCall(MI, MCSymbolRefExpr::VK_PPC_TLSGD);
    return;
  }
  case PPC::ADDIStlsldHA: {
    // Transform: %Xd = ADDIStlsldHA %X2, <ga:@sym>
    // Into:      %Xd = ADDIS8 %X2, sym@got@tlsld@ha
    assert(Subtarget->isPPC64() && "Not supported for 32-bit PowerPC");
    const MachineOperand &MO = MI->getOperand(2);
    const GlobalValue *GValue = MO.getGlobal();
    MCSymbol *MOSymbol = getSymbol(GValue);
    const MCExpr *SymGotTlsLD =
      MCSymbolRefExpr::Create(MOSymbol, MCSymbolRefExpr::VK_PPC_GOT_TLSLD_HA,
                              OutContext);
    EmitToStreamer(OutStreamer, MCInstBuilder(PPC::ADDIS8)
                                .addReg(MI->getOperand(0).getReg())
                                .addReg(MI->getOperand(1).getReg())
                                .addExpr(SymGotTlsLD));
    return;
  }
  case PPC::ADDItlsldL:
    // Transform: %Xd = ADDItlsldL %Xs, <ga:@sym>
    // Into:      %Xd = ADDI8 %Xs, sym@got@tlsld@l
  case PPC::ADDItlsldL32: {
    // Transform: %Rd = ADDItlsldL32 %Rs, <ga:@sym>
    // Into:      %Rd = ADDI %Rs, sym@got@tlsld
    const MachineOperand &MO = MI->getOperand(2);
    const GlobalValue *GValue = MO.getGlobal();
    MCSymbol *MOSymbol = getSymbol(GValue);
    const MCExpr *SymGotTlsLD = MCSymbolRefExpr::Create(
        MOSymbol, Subtarget->isPPC64() ? MCSymbolRefExpr::VK_PPC_GOT_TLSLD_LO
                                       : MCSymbolRefExpr::VK_PPC_GOT_TLSLD,
        OutContext);
    EmitToStreamer(OutStreamer,
                   MCInstBuilder(Subtarget->isPPC64() ? PPC::ADDI8 : PPC::ADDI)
                       .addReg(MI->getOperand(0).getReg())
                       .addReg(MI->getOperand(1).getReg())
                       .addExpr(SymGotTlsLD));
    return;
  }
  case PPC::GETtlsldADDR:
    // Transform: %X3 = GETtlsldADDR %X3, <ga:@sym>
    // Into: BL8_NOP_TLS __tls_get_addr(sym at tlsld)
  case PPC::GETtlsldADDR32: {
    // Transform: %R3 = GETtlsldADDR32 %R3, <ga:@sym>
    // Into: BL_TLS __tls_get_addr(sym at tlsld)@PLT
    EmitTlsCall(MI, MCSymbolRefExpr::VK_PPC_TLSLD);
    return;
  }
  case PPC::ADDISdtprelHA:
    // Transform: %Xd = ADDISdtprelHA %X3, <ga:@sym>
    // Into:      %Xd = ADDIS8 %X3, sym@dtprel@ha
  case PPC::ADDISdtprelHA32: {
    // Transform: %Rd = ADDISdtprelHA32 %R3, <ga:@sym>
    // Into:      %Rd = ADDIS %R3, sym@dtprel@ha
    const MachineOperand &MO = MI->getOperand(2);
    const GlobalValue *GValue = MO.getGlobal();
    MCSymbol *MOSymbol = getSymbol(GValue);
    const MCExpr *SymDtprel =
      MCSymbolRefExpr::Create(MOSymbol, MCSymbolRefExpr::VK_PPC_DTPREL_HA,
                              OutContext);
    EmitToStreamer(
        OutStreamer,
        MCInstBuilder(Subtarget->isPPC64() ? PPC::ADDIS8 : PPC::ADDIS)
            .addReg(MI->getOperand(0).getReg())
            .addReg(Subtarget->isPPC64() ? PPC::X3 : PPC::R3)
            .addExpr(SymDtprel));
    return;
  }
  case PPC::ADDIdtprelL:
    // Transform: %Xd = ADDIdtprelL %Xs, <ga:@sym>
    // Into:      %Xd = ADDI8 %Xs, sym@dtprel@l
  case PPC::ADDIdtprelL32: {
    // Transform: %Rd = ADDIdtprelL32 %Rs, <ga:@sym>
    // Into:      %Rd = ADDI %Rs, sym@dtprel@l
    const MachineOperand &MO = MI->getOperand(2);
    const GlobalValue *GValue = MO.getGlobal();
    MCSymbol *MOSymbol = getSymbol(GValue);
    const MCExpr *SymDtprel =
      MCSymbolRefExpr::Create(MOSymbol, MCSymbolRefExpr::VK_PPC_DTPREL_LO,
                              OutContext);
    EmitToStreamer(OutStreamer,
                   MCInstBuilder(Subtarget->isPPC64() ? PPC::ADDI8 : PPC::ADDI)
                       .addReg(MI->getOperand(0).getReg())
                       .addReg(MI->getOperand(1).getReg())
                       .addExpr(SymDtprel));
    return;
  }
  case PPC::MFOCRF:
  case PPC::MFOCRF8:
    if (!Subtarget->hasMFOCRF()) {
      // Transform: %R3 = MFOCRF %CR7
      // Into:      %R3 = MFCR   ;; cr7
      unsigned NewOpcode =
        MI->getOpcode() == PPC::MFOCRF ? PPC::MFCR : PPC::MFCR8;
      OutStreamer.AddComment(PPCInstPrinter::
                             getRegisterName(MI->getOperand(1).getReg()));
      EmitToStreamer(OutStreamer, MCInstBuilder(NewOpcode)
                                  .addReg(MI->getOperand(0).getReg()));
      return;
    }
    break;
  case PPC::MTOCRF:
  case PPC::MTOCRF8:
    if (!Subtarget->hasMFOCRF()) {
      // Transform: %CR7 = MTOCRF %R3
      // Into:      MTCRF mask, %R3 ;; cr7
      unsigned NewOpcode =
        MI->getOpcode() == PPC::MTOCRF ? PPC::MTCRF : PPC::MTCRF8;
      unsigned Mask = 0x80 >> OutContext.getRegisterInfo()
                              ->getEncodingValue(MI->getOperand(0).getReg());
      OutStreamer.AddComment(PPCInstPrinter::
                             getRegisterName(MI->getOperand(0).getReg()));
      EmitToStreamer(OutStreamer, MCInstBuilder(NewOpcode)
                                  .addImm(Mask)
                                  .addReg(MI->getOperand(1).getReg()));
      return;
    }
    break;
  case PPC::LD:
  case PPC::STD:
  case PPC::LWA_32:
  case PPC::LWA: {
    // Verify alignment is legal, so we don't create relocations
    // that can't be supported.
    // FIXME:  This test is currently disabled for Darwin.  The test
    // suite shows a handful of test cases that fail this check for
    // Darwin.  Those need to be investigated before this sanity test
    // can be enabled for those subtargets.
    if (!Subtarget->isDarwin()) {
      unsigned OpNum = (MI->getOpcode() == PPC::STD) ? 2 : 1;
      const MachineOperand &MO = MI->getOperand(OpNum);
      if (MO.isGlobal() && MO.getGlobal()->getAlignment() < 4)
        llvm_unreachable("Global must be word-aligned for LD, STD, LWA!");
    }
    // Now process the instruction normally.
    break;
  }
  }

  LowerPPCMachineInstrToMCInst(MI, TmpInst, *this, isDarwin);
  EmitToStreamer(OutStreamer, TmpInst);
}

void PPCLinuxAsmPrinter::EmitStartOfAsmFile(Module &M) {
  if (static_cast<const PPCTargetMachine &>(TM).isELFv2ABI()) {
    PPCTargetStreamer *TS =
      static_cast<PPCTargetStreamer *>(OutStreamer.getTargetStreamer());

    if (TS)
      TS->emitAbiVersion(2);
  }

  if (static_cast<const PPCTargetMachine &>(TM).isPPC64() ||
      TM.getRelocationModel() != Reloc::PIC_)
    return AsmPrinter::EmitStartOfAsmFile(M);

  if (M.getPICLevel() == PICLevel::Small)
    return AsmPrinter::EmitStartOfAsmFile(M);

  OutStreamer.SwitchSection(OutContext.getELFSection(
      ".got2", ELF::SHT_PROGBITS, ELF::SHF_WRITE | ELF::SHF_ALLOC));

  MCSymbol *TOCSym = OutContext.GetOrCreateSymbol(Twine(".LTOC"));
  MCSymbol *CurrentPos = OutContext.CreateTempSymbol();

  OutStreamer.EmitLabel(CurrentPos);

  // The GOT pointer points to the middle of the GOT, in order to reference the
  // entire 64kB range.  0x8000 is the midpoint.
  const MCExpr *tocExpr =
    MCBinaryExpr::CreateAdd(MCSymbolRefExpr::Create(CurrentPos, OutContext),
                            MCConstantExpr::Create(0x8000, OutContext),
                            OutContext);

  OutStreamer.EmitAssignment(TOCSym, tocExpr);

  OutStreamer.SwitchSection(getObjFileLowering().getTextSection());
}

void PPCLinuxAsmPrinter::EmitFunctionEntryLabel() {
  // linux/ppc32 - Normal entry label.
  if (!Subtarget->isPPC64() && 
      (TM.getRelocationModel() != Reloc::PIC_ || 
       MF->getFunction()->getParent()->getPICLevel() == PICLevel::Small))
    return AsmPrinter::EmitFunctionEntryLabel();

  if (!Subtarget->isPPC64()) {
    const PPCFunctionInfo *PPCFI = MF->getInfo<PPCFunctionInfo>();
  	if (PPCFI->usesPICBase()) {
      MCSymbol *RelocSymbol = PPCFI->getPICOffsetSymbol();
      MCSymbol *PICBase = MF->getPICBaseSymbol();
      OutStreamer.EmitLabel(RelocSymbol);

      const MCExpr *OffsExpr =
        MCBinaryExpr::CreateSub(
          MCSymbolRefExpr::Create(OutContext.GetOrCreateSymbol(Twine(".LTOC")),
                                                               OutContext),
                                  MCSymbolRefExpr::Create(PICBase, OutContext),
          OutContext);
      OutStreamer.EmitValue(OffsExpr, 4);
      OutStreamer.EmitLabel(CurrentFnSym);
      return;
    } else
      return AsmPrinter::EmitFunctionEntryLabel();
  }

  // ELFv2 ABI - Normal entry label.
  if (Subtarget->isELFv2ABI())
    return AsmPrinter::EmitFunctionEntryLabel();

  // Emit an official procedure descriptor.
  MCSectionSubPair Current = OutStreamer.getCurrentSection();
  const MCSectionELF *Section = OutStreamer.getContext().getELFSection(
      ".opd", ELF::SHT_PROGBITS, ELF::SHF_WRITE | ELF::SHF_ALLOC);
  OutStreamer.SwitchSection(Section);
  OutStreamer.EmitLabel(CurrentFnSym);
  OutStreamer.EmitValueToAlignment(8);
  MCSymbol *Symbol1 = CurrentFnSymForSize;
  // Generates a R_PPC64_ADDR64 (from FK_DATA_8) relocation for the function
  // entry point.
  OutStreamer.EmitValue(MCSymbolRefExpr::Create(Symbol1, OutContext),
			8 /*size*/);
  MCSymbol *Symbol2 = OutContext.GetOrCreateSymbol(StringRef(".TOC."));
  // Generates a R_PPC64_TOC relocation for TOC base insertion.
  OutStreamer.EmitValue(MCSymbolRefExpr::Create(Symbol2,
                        MCSymbolRefExpr::VK_PPC_TOCBASE, OutContext),
                        8/*size*/);
  // Emit a null environment pointer.
  OutStreamer.EmitIntValue(0, 8 /* size */);
  OutStreamer.SwitchSection(Current.first, Current.second);
}


bool PPCLinuxAsmPrinter::doFinalization(Module &M) {
  const DataLayout *TD = TM.getDataLayout();

  bool isPPC64 = TD->getPointerSizeInBits() == 64;

  PPCTargetStreamer &TS =
      static_cast<PPCTargetStreamer &>(*OutStreamer.getTargetStreamer());

  if (!TOC.empty()) {
    const MCSectionELF *Section;
    
    if (isPPC64)
      Section = OutStreamer.getContext().getELFSection(
          ".toc", ELF::SHT_PROGBITS, ELF::SHF_WRITE | ELF::SHF_ALLOC);
        else
          Section = OutStreamer.getContext().getELFSection(
              ".got2", ELF::SHT_PROGBITS, ELF::SHF_WRITE | ELF::SHF_ALLOC);
    OutStreamer.SwitchSection(Section);

    for (MapVector<MCSymbol*, MCSymbol*>::iterator I = TOC.begin(),
         E = TOC.end(); I != E; ++I) {
      OutStreamer.EmitLabel(I->second);
      MCSymbol *S = I->first;
      if (isPPC64)
        TS.emitTCEntry(*S);
      else
        OutStreamer.EmitSymbolValue(S, 4);
    }
  }

  MachineModuleInfoELF &MMIELF =
    MMI->getObjFileInfo<MachineModuleInfoELF>();

  MachineModuleInfoELF::SymbolListTy Stubs = MMIELF.GetGVStubList();
  if (!Stubs.empty()) {
    OutStreamer.SwitchSection(getObjFileLowering().getDataSection());
    for (unsigned i = 0, e = Stubs.size(); i != e; ++i) {
      // L_foo$stub:
      OutStreamer.EmitLabel(Stubs[i].first);
      //   .long _foo
      OutStreamer.EmitValue(MCSymbolRefExpr::Create(Stubs[i].second.getPointer(),
                                                    OutContext),
                            isPPC64 ? 8 : 4/*size*/);
    }

    Stubs.clear();
    OutStreamer.AddBlankLine();
  }

  return AsmPrinter::doFinalization(M);
}

/// EmitFunctionBodyStart - Emit a global entry point prefix for ELFv2.
void PPCLinuxAsmPrinter::EmitFunctionBodyStart() {
  // In the ELFv2 ABI, in functions that use the TOC register, we need to
  // provide two entry points.  The ABI guarantees that when calling the
  // local entry point, r2 is set up by the caller to contain the TOC base
  // for this function, and when calling the global entry point, r12 is set
  // up by the caller to hold the address of the global entry point.  We
  // thus emit a prefix sequence along the following lines:
  //
  // func:
  //         # global entry point
  //         addis r2,r12,(.TOC.-func)@ha
  //         addi  r2,r2,(.TOC.-func)@l
  //         .localentry func, .-func
  //         # local entry point, followed by function body
  //
  // This ensures we have r2 set up correctly while executing the function
  // body, no matter which entry point is called.
  if (Subtarget->isELFv2ABI()
      // Only do all that if the function uses r2 in the first place.
      && !MF->getRegInfo().use_empty(PPC::X2)) {

    MCSymbol *GlobalEntryLabel = OutContext.CreateTempSymbol();
    OutStreamer.EmitLabel(GlobalEntryLabel);
    const MCSymbolRefExpr *GlobalEntryLabelExp =
      MCSymbolRefExpr::Create(GlobalEntryLabel, OutContext);

    MCSymbol *TOCSymbol = OutContext.GetOrCreateSymbol(StringRef(".TOC."));
    const MCExpr *TOCDeltaExpr =
      MCBinaryExpr::CreateSub(MCSymbolRefExpr::Create(TOCSymbol, OutContext),
                              GlobalEntryLabelExp, OutContext);

    const MCExpr *TOCDeltaHi =
      PPCMCExpr::CreateHa(TOCDeltaExpr, false, OutContext);
    EmitToStreamer(OutStreamer, MCInstBuilder(PPC::ADDIS)
                                .addReg(PPC::X2)
                                .addReg(PPC::X12)
                                .addExpr(TOCDeltaHi));

    const MCExpr *TOCDeltaLo =
      PPCMCExpr::CreateLo(TOCDeltaExpr, false, OutContext);
    EmitToStreamer(OutStreamer, MCInstBuilder(PPC::ADDI)
                                .addReg(PPC::X2)
                                .addReg(PPC::X2)
                                .addExpr(TOCDeltaLo));

    MCSymbol *LocalEntryLabel = OutContext.CreateTempSymbol();
    OutStreamer.EmitLabel(LocalEntryLabel);
    const MCSymbolRefExpr *LocalEntryLabelExp =
       MCSymbolRefExpr::Create(LocalEntryLabel, OutContext);
    const MCExpr *LocalOffsetExp =
      MCBinaryExpr::CreateSub(LocalEntryLabelExp,
                              GlobalEntryLabelExp, OutContext);

    PPCTargetStreamer *TS =
      static_cast<PPCTargetStreamer *>(OutStreamer.getTargetStreamer());

    if (TS)
      TS->emitLocalEntry(CurrentFnSym, LocalOffsetExp);
  }
}

/// EmitFunctionBodyEnd - Print the traceback table before the .size
/// directive.
///
void PPCLinuxAsmPrinter::EmitFunctionBodyEnd() {
  // Only the 64-bit target requires a traceback table.  For now,
  // we only emit the word of zeroes that GDB requires to find
  // the end of the function, and zeroes for the eight-byte
  // mandatory fields.
  // FIXME: We should fill in the eight-byte mandatory fields as described in
  // the PPC64 ELF ABI (this is a low-priority item because GDB does not
  // currently make use of these fields).
  if (Subtarget->isPPC64()) {
    OutStreamer.EmitIntValue(0, 4/*size*/);
    OutStreamer.EmitIntValue(0, 8/*size*/);
  }
}

void PPCDarwinAsmPrinter::EmitStartOfAsmFile(Module &M) {
  static const char *const CPUDirectives[] = {
    "",
    "ppc",
    "ppc440",
    "ppc601",
    "ppc602",
    "ppc603",
    "ppc7400",
    "ppc750",
    "ppc970",
    "ppcA2",
    "ppce500mc",
    "ppce5500",
    "power3",
    "power4",
    "power5",
    "power5x",
    "power6",
    "power6x",
    "power7",
    "ppc64",
    "ppc64le"
  };

  // Get the numerically largest directive.
  // FIXME: How should we merge darwin directives?
  unsigned Directive = PPC::DIR_NONE;
  for (const Function &F : M) {
    const PPCSubtarget &STI = TM.getSubtarget<PPCSubtarget>(F);
    unsigned FDir = STI.getDarwinDirective();
    Directive = Directive > FDir ? FDir : STI.getDarwinDirective();
    if (STI.hasMFOCRF() && Directive < PPC::DIR_970)
      Directive = PPC::DIR_970;
    if (STI.hasAltivec() && Directive < PPC::DIR_7400)
      Directive = PPC::DIR_7400;
    if (STI.isPPC64() && Directive < PPC::DIR_64)
      Directive = PPC::DIR_64;
  }

  assert(Directive <= PPC::DIR_64 && "Directive out of range.");

  assert(Directive < array_lengthof(CPUDirectives) &&
         "CPUDirectives[] might not be up-to-date!");
  PPCTargetStreamer &TStreamer =
      *static_cast<PPCTargetStreamer *>(OutStreamer.getTargetStreamer());
  TStreamer.emitMachine(CPUDirectives[Directive]);

  // Prime text sections so they are adjacent.  This reduces the likelihood a
  // large data or debug section causes a branch to exceed 16M limit.
  const TargetLoweringObjectFileMachO &TLOFMacho = 
    static_cast<const TargetLoweringObjectFileMachO &>(getObjFileLowering());
  OutStreamer.SwitchSection(TLOFMacho.getTextCoalSection());
  if (TM.getRelocationModel() == Reloc::PIC_) {
    OutStreamer.SwitchSection(
           OutContext.getMachOSection("__TEXT", "__picsymbolstub1",
                                      MachO::S_SYMBOL_STUBS |
                                      MachO::S_ATTR_PURE_INSTRUCTIONS,
                                      32, SectionKind::getText()));
  } else if (TM.getRelocationModel() == Reloc::DynamicNoPIC) {
    OutStreamer.SwitchSection(
           OutContext.getMachOSection("__TEXT","__symbol_stub1",
                                      MachO::S_SYMBOL_STUBS |
                                      MachO::S_ATTR_PURE_INSTRUCTIONS,
                                      16, SectionKind::getText()));
  }
  OutStreamer.SwitchSection(getObjFileLowering().getTextSection());
}

static MCSymbol *GetLazyPtr(MCSymbol *Sym, MCContext &Ctx) {
  // Remove $stub suffix, add $lazy_ptr.
  StringRef NoStub = Sym->getName().substr(0, Sym->getName().size()-5);
  return Ctx.GetOrCreateSymbol(NoStub + "$lazy_ptr");
}

static MCSymbol *GetAnonSym(MCSymbol *Sym, MCContext &Ctx) {
  // Add $tmp suffix to $stub, yielding $stub$tmp.
  return Ctx.GetOrCreateSymbol(Sym->getName() + "$tmp");
}

void PPCDarwinAsmPrinter::
EmitFunctionStubs(const MachineModuleInfoMachO::SymbolListTy &Stubs) {
  bool isPPC64 = TM.getDataLayout()->getPointerSizeInBits() == 64;

  // Construct a local MCSubtargetInfo and shadow EmitToStreamer here.
  // This is because the MachineFunction won't exist (but have not yet been
  // freed) and since we're at the global level we can use the default
  // constructed subtarget.
  std::unique_ptr<MCSubtargetInfo> STI(TM.getTarget().createMCSubtargetInfo(
      TM.getTargetTriple(), TM.getTargetCPU(), TM.getTargetFeatureString()));
  auto EmitToStreamer = [&STI] (MCStreamer &S, const MCInst &Inst) {
    S.EmitInstruction(Inst, *STI);
  };

  const TargetLoweringObjectFileMachO &TLOFMacho = 
    static_cast<const TargetLoweringObjectFileMachO &>(getObjFileLowering());

  // .lazy_symbol_pointer
  const MCSection *LSPSection = TLOFMacho.getLazySymbolPointerSection();
  
  // Output stubs for dynamically-linked functions
  if (TM.getRelocationModel() == Reloc::PIC_) {
    const MCSection *StubSection = 
    OutContext.getMachOSection("__TEXT", "__picsymbolstub1",
                               MachO::S_SYMBOL_STUBS |
                               MachO::S_ATTR_PURE_INSTRUCTIONS,
                               32, SectionKind::getText());
    for (unsigned i = 0, e = Stubs.size(); i != e; ++i) {
      OutStreamer.SwitchSection(StubSection);
      EmitAlignment(4);
      
      MCSymbol *Stub = Stubs[i].first;
      MCSymbol *RawSym = Stubs[i].second.getPointer();
      MCSymbol *LazyPtr = GetLazyPtr(Stub, OutContext);
      MCSymbol *AnonSymbol = GetAnonSym(Stub, OutContext);
                                           
      OutStreamer.EmitLabel(Stub);
      OutStreamer.EmitSymbolAttribute(RawSym, MCSA_IndirectSymbol);

      const MCExpr *Anon = MCSymbolRefExpr::Create(AnonSymbol, OutContext);
      const MCExpr *LazyPtrExpr = MCSymbolRefExpr::Create(LazyPtr, OutContext);
      const MCExpr *Sub =
        MCBinaryExpr::CreateSub(LazyPtrExpr, Anon, OutContext);

      // mflr r0
      EmitToStreamer(OutStreamer, MCInstBuilder(PPC::MFLR).addReg(PPC::R0));
      // bcl 20, 31, AnonSymbol
      EmitToStreamer(OutStreamer, MCInstBuilder(PPC::BCLalways).addExpr(Anon));
      OutStreamer.EmitLabel(AnonSymbol);
      // mflr r11
      EmitToStreamer(OutStreamer, MCInstBuilder(PPC::MFLR).addReg(PPC::R11));
      // addis r11, r11, ha16(LazyPtr - AnonSymbol)
      const MCExpr *SubHa16 = PPCMCExpr::CreateHa(Sub, true, OutContext);
      EmitToStreamer(OutStreamer, MCInstBuilder(PPC::ADDIS)
        .addReg(PPC::R11)
        .addReg(PPC::R11)
        .addExpr(SubHa16));
      // mtlr r0
      EmitToStreamer(OutStreamer, MCInstBuilder(PPC::MTLR).addReg(PPC::R0));

      // ldu r12, lo16(LazyPtr - AnonSymbol)(r11)
      // lwzu r12, lo16(LazyPtr - AnonSymbol)(r11)
      const MCExpr *SubLo16 = PPCMCExpr::CreateLo(Sub, true, OutContext);
      EmitToStreamer(OutStreamer, MCInstBuilder(isPPC64 ? PPC::LDU : PPC::LWZU)
        .addReg(PPC::R12)
        .addExpr(SubLo16).addExpr(SubLo16)
        .addReg(PPC::R11));
      // mtctr r12
      EmitToStreamer(OutStreamer, MCInstBuilder(PPC::MTCTR).addReg(PPC::R12));
      // bctr
      EmitToStreamer(OutStreamer, MCInstBuilder(PPC::BCTR));

      OutStreamer.SwitchSection(LSPSection);
      OutStreamer.EmitLabel(LazyPtr);
      OutStreamer.EmitSymbolAttribute(RawSym, MCSA_IndirectSymbol);

      MCSymbol *DyldStubBindingHelper =
        OutContext.GetOrCreateSymbol(StringRef("dyld_stub_binding_helper"));
      if (isPPC64) {
        // .quad dyld_stub_binding_helper
        OutStreamer.EmitSymbolValue(DyldStubBindingHelper, 8);
      } else {
        // .long dyld_stub_binding_helper
        OutStreamer.EmitSymbolValue(DyldStubBindingHelper, 4);
      }
    }
    OutStreamer.AddBlankLine();
    return;
  }
  
  const MCSection *StubSection =
    OutContext.getMachOSection("__TEXT","__symbol_stub1",
                               MachO::S_SYMBOL_STUBS |
                               MachO::S_ATTR_PURE_INSTRUCTIONS,
                               16, SectionKind::getText());
  for (unsigned i = 0, e = Stubs.size(); i != e; ++i) {
    MCSymbol *Stub = Stubs[i].first;
    MCSymbol *RawSym = Stubs[i].second.getPointer();
    MCSymbol *LazyPtr = GetLazyPtr(Stub, OutContext);
    const MCExpr *LazyPtrExpr = MCSymbolRefExpr::Create(LazyPtr, OutContext);

    OutStreamer.SwitchSection(StubSection);
    EmitAlignment(4);
    OutStreamer.EmitLabel(Stub);
    OutStreamer.EmitSymbolAttribute(RawSym, MCSA_IndirectSymbol);

    // lis r11, ha16(LazyPtr)
    const MCExpr *LazyPtrHa16 =
      PPCMCExpr::CreateHa(LazyPtrExpr, true, OutContext);
    EmitToStreamer(OutStreamer, MCInstBuilder(PPC::LIS)
      .addReg(PPC::R11)
      .addExpr(LazyPtrHa16));

    // ldu r12, lo16(LazyPtr)(r11)
    // lwzu r12, lo16(LazyPtr)(r11)
    const MCExpr *LazyPtrLo16 =
      PPCMCExpr::CreateLo(LazyPtrExpr, true, OutContext);
    EmitToStreamer(OutStreamer, MCInstBuilder(isPPC64 ? PPC::LDU : PPC::LWZU)
      .addReg(PPC::R12)
      .addExpr(LazyPtrLo16).addExpr(LazyPtrLo16)
      .addReg(PPC::R11));

    // mtctr r12
    EmitToStreamer(OutStreamer, MCInstBuilder(PPC::MTCTR).addReg(PPC::R12));
    // bctr
    EmitToStreamer(OutStreamer, MCInstBuilder(PPC::BCTR));

    OutStreamer.SwitchSection(LSPSection);
    OutStreamer.EmitLabel(LazyPtr);
    OutStreamer.EmitSymbolAttribute(RawSym, MCSA_IndirectSymbol);

    MCSymbol *DyldStubBindingHelper =
      OutContext.GetOrCreateSymbol(StringRef("dyld_stub_binding_helper"));
    if (isPPC64) {
      // .quad dyld_stub_binding_helper
      OutStreamer.EmitSymbolValue(DyldStubBindingHelper, 8);
    } else {
      // .long dyld_stub_binding_helper
      OutStreamer.EmitSymbolValue(DyldStubBindingHelper, 4);
    }
  }
  
  OutStreamer.AddBlankLine();
}


bool PPCDarwinAsmPrinter::doFinalization(Module &M) {
  bool isPPC64 = TM.getDataLayout()->getPointerSizeInBits() == 64;

  // Darwin/PPC always uses mach-o.
  const TargetLoweringObjectFileMachO &TLOFMacho = 
    static_cast<const TargetLoweringObjectFileMachO &>(getObjFileLowering());
  MachineModuleInfoMachO &MMIMacho =
    MMI->getObjFileInfo<MachineModuleInfoMachO>();
  
  MachineModuleInfoMachO::SymbolListTy Stubs = MMIMacho.GetFnStubList();
  if (!Stubs.empty())
    EmitFunctionStubs(Stubs);

  if (MAI->doesSupportExceptionHandling() && MMI) {
    // Add the (possibly multiple) personalities to the set of global values.
    // Only referenced functions get into the Personalities list.
    const std::vector<const Function*> &Personalities = MMI->getPersonalities();
    for (std::vector<const Function*>::const_iterator I = Personalities.begin(),
         E = Personalities.end(); I != E; ++I) {
      if (*I) {
        MCSymbol *NLPSym = getSymbolWithGlobalValueBase(*I, "$non_lazy_ptr");
        MachineModuleInfoImpl::StubValueTy &StubSym =
          MMIMacho.getGVStubEntry(NLPSym);
        StubSym = MachineModuleInfoImpl::StubValueTy(getSymbol(*I), true);
      }
    }
  }

  // Output stubs for dynamically-linked functions.
  Stubs = MMIMacho.GetGVStubList();
  
  // Output macho stubs for external and common global variables.
  if (!Stubs.empty()) {
    // Switch with ".non_lazy_symbol_pointer" directive.
    OutStreamer.SwitchSection(TLOFMacho.getNonLazySymbolPointerSection());
    EmitAlignment(isPPC64 ? 3 : 2);
    
    for (unsigned i = 0, e = Stubs.size(); i != e; ++i) {
      // L_foo$stub:
      OutStreamer.EmitLabel(Stubs[i].first);
      //   .indirect_symbol _foo
      MachineModuleInfoImpl::StubValueTy &MCSym = Stubs[i].second;
      OutStreamer.EmitSymbolAttribute(MCSym.getPointer(), MCSA_IndirectSymbol);

      if (MCSym.getInt())
        // External to current translation unit.
        OutStreamer.EmitIntValue(0, isPPC64 ? 8 : 4/*size*/);
      else
        // Internal to current translation unit.
        //
        // When we place the LSDA into the TEXT section, the type info pointers
        // need to be indirect and pc-rel. We accomplish this by using NLPs.
        // However, sometimes the types are local to the file. So we need to
        // fill in the value for the NLP in those cases.
        OutStreamer.EmitValue(MCSymbolRefExpr::Create(MCSym.getPointer(),
                                                      OutContext),
                              isPPC64 ? 8 : 4/*size*/);
    }

    Stubs.clear();
    OutStreamer.AddBlankLine();
  }

  Stubs = MMIMacho.GetHiddenGVStubList();
  if (!Stubs.empty()) {
    OutStreamer.SwitchSection(getObjFileLowering().getDataSection());
    EmitAlignment(isPPC64 ? 3 : 2);
    
    for (unsigned i = 0, e = Stubs.size(); i != e; ++i) {
      // L_foo$stub:
      OutStreamer.EmitLabel(Stubs[i].first);
      //   .long _foo
      OutStreamer.EmitValue(MCSymbolRefExpr::
                            Create(Stubs[i].second.getPointer(),
                                   OutContext),
                            isPPC64 ? 8 : 4/*size*/);
    }

    Stubs.clear();
    OutStreamer.AddBlankLine();
  }

  // Funny Darwin hack: This flag tells the linker that no global symbols
  // contain code that falls through to other global symbols (e.g. the obvious
  // implementation of multiple entry points).  If this doesn't occur, the
  // linker can safely perform dead code stripping.  Since LLVM never generates
  // code that does this, it is always safe to set.
  OutStreamer.EmitAssemblerFlag(MCAF_SubsectionsViaSymbols);

  return AsmPrinter::doFinalization(M);
}

/// createPPCAsmPrinterPass - Returns a pass that prints the PPC assembly code
/// for a MachineFunction to the given output stream, in a format that the
/// Darwin assembler can deal with.
///
static AsmPrinter *
createPPCAsmPrinterPass(TargetMachine &tm,
                        std::unique_ptr<MCStreamer> &&Streamer) {
  if (Triple(tm.getTargetTriple()).isMacOSX())
    return new PPCDarwinAsmPrinter(tm, std::move(Streamer));
  return new PPCLinuxAsmPrinter(tm, std::move(Streamer));
}

// Force static initialization.
extern "C" void LLVMInitializePowerPCAsmPrinter() { 
  TargetRegistry::RegisterAsmPrinter(ThePPC32Target, createPPCAsmPrinterPass);
  TargetRegistry::RegisterAsmPrinter(ThePPC64Target, createPPCAsmPrinterPass);
  TargetRegistry::RegisterAsmPrinter(ThePPC64LETarget, createPPCAsmPrinterPass);
}<|MERGE_RESOLUTION|>--- conflicted
+++ resolved
@@ -545,18 +545,6 @@
     else if (MO.isBlockAddress())
       MOSymbol = GetBlockAddressSymbol(MO.getBlockAddress());
 
-<<<<<<< HEAD
-    MCSymbol *TOCEntry = lookUpOrCreateTOCEntry(MOSymbol);
-
-    const MCExpr *Exp =
-      MCSymbolRefExpr::Create(TOCEntry, MCSymbolRefExpr::VK_None,
-                              OutContext);
-    const MCExpr *PB =
-      MCSymbolRefExpr::Create(OutContext.GetOrCreateSymbol(Twine(".L.TOC.")),
-                                                           OutContext);
-    Exp = MCBinaryExpr::CreateSub(Exp, PB, OutContext);
-    TmpInst.getOperand(1) = MCOperand::CreateExpr(Exp);
-=======
     if (PL == PICLevel::Small) {
       const MCExpr *Exp =
         MCSymbolRefExpr::Create(MOSymbol, MCSymbolRefExpr::VK_GOT,
@@ -574,7 +562,6 @@
       Exp = MCBinaryExpr::CreateSub(Exp, PB, OutContext);
       TmpInst.getOperand(1) = MCOperand::CreateExpr(Exp);
     }
->>>>>>> 969bfdfe
     EmitToStreamer(OutStreamer, TmpInst);
     return;
   }
