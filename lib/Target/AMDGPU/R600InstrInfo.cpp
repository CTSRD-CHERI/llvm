--- conflicted
+++ resolved
@@ -1511,14 +1511,10 @@
   case PseudoSourceValue::GlobalValueCallEntry:
   case PseudoSourceValue::ExternalSymbolCallEntry:
   case PseudoSourceValue::TargetCustom:
-<<<<<<< HEAD
   // CapTable is not used on AMDGPU but we still need to handle it to
   // avoid assertions during PseudoSourceValueManager ctor
   case PseudoSourceValue::CapTable:
-    return AMDGPUASI.CONSTANT_ADDRESS;
-=======
     return ST.getAMDGPUAS().CONSTANT_ADDRESS;
->>>>>>> a634a077
   }
   llvm_unreachable("Invalid pseudo source kind");
   return ST.getAMDGPUAS().PRIVATE_ADDRESS;
