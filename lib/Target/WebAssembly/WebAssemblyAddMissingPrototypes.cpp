--- conflicted
+++ resolved
@@ -90,26 +90,14 @@
     Function *NewF = nullptr;
     for (Use &U : F.uses()) {
       LLVM_DEBUG(dbgs() << "prototype-less use: " << F.getName() << "\n");
-<<<<<<< HEAD
-      if (BitCastOperator *BC = dyn_cast<BitCastOperator>(U.getUser())) {
-        FunctionType *DestType =
-            cast<FunctionType>(BC->getDestTy()->getPointerElementType());
-
-        // Create a new function with the correct type
-        NewType = DestType;
-        NewF = Function::Create(NewType, F.getLinkage(), F.getAddressSpace(),
-                                F.getName());
-        NewF->setAttributes(F.getAttributes());
-        NewF->removeFnAttr("no-prototype");
-        break;
-=======
       if (auto *BC = dyn_cast<BitCastOperator>(U.getUser())) {
         if (auto *DestType = dyn_cast<FunctionType>(
                 BC->getDestTy()->getPointerElementType())) {
           if (!NewType) {
             // Create a new function with the correct type
             NewType = DestType;
-            NewF = Function::Create(NewType, F.getLinkage(), F.getName());
+            NewF = Function::Create(NewType, F.getLinkage(), F.getAddressSpace(),
+                                    F.getName());
             NewF->setAttributes(F.getAttributes());
             NewF->removeFnAttr("no-prototype");
           } else {
@@ -120,7 +108,6 @@
             }
           }
         }
->>>>>>> 30d4f344
       }
     }
 
