//===- DWARFContext.cpp ---------------------------------------------------===//
//
//                     The LLVM Compiler Infrastructure
//
// This file is distributed under the University of Illinois Open Source
// License. See LICENSE.TXT for details.
//
//===----------------------------------------------------------------------===//

#include "llvm/DebugInfo/DWARF/DWARFContext.h"
#include "llvm/ADT/STLExtras.h"
#include "llvm/ADT/SmallString.h"
#include "llvm/ADT/SmallVector.h"
#include "llvm/ADT/StringRef.h"
#include "llvm/ADT/StringSwitch.h"
#include "llvm/BinaryFormat/Dwarf.h"
#include "llvm/DebugInfo/DWARF/DWARFAcceleratorTable.h"
#include "llvm/DebugInfo/DWARF/DWARFCompileUnit.h"
#include "llvm/DebugInfo/DWARF/DWARFDebugAbbrev.h"
#include "llvm/DebugInfo/DWARF/DWARFDebugArangeSet.h"
#include "llvm/DebugInfo/DWARF/DWARFDebugAranges.h"
#include "llvm/DebugInfo/DWARF/DWARFDebugFrame.h"
#include "llvm/DebugInfo/DWARF/DWARFDebugLine.h"
#include "llvm/DebugInfo/DWARF/DWARFDebugLoc.h"
#include "llvm/DebugInfo/DWARF/DWARFDebugMacro.h"
#include "llvm/DebugInfo/DWARF/DWARFDebugPubTable.h"
#include "llvm/DebugInfo/DWARF/DWARFDebugRangeList.h"
#include "llvm/DebugInfo/DWARF/DWARFDie.h"
#include "llvm/DebugInfo/DWARF/DWARFFormValue.h"
#include "llvm/DebugInfo/DWARF/DWARFGdbIndex.h"
#include "llvm/DebugInfo/DWARF/DWARFSection.h"
#include "llvm/DebugInfo/DWARF/DWARFUnitIndex.h"
#include "llvm/DebugInfo/DWARF/DWARFVerifier.h"
#include "llvm/Object/Decompressor.h"
#include "llvm/Object/MachO.h"
#include "llvm/Object/ObjectFile.h"
#include "llvm/Object/RelocVisitor.h"
#include "llvm/Support/Casting.h"
#include "llvm/Support/DataExtractor.h"
#include "llvm/Support/Error.h"
#include "llvm/Support/Format.h"
#include "llvm/Support/MemoryBuffer.h"
#include "llvm/Support/raw_ostream.h"
#include <algorithm>
#include <cstdint>
#include <map>
#include <string>
#include <tuple>
#include <utility>
#include <vector>

using namespace llvm;
using namespace dwarf;
using namespace object;

#define DEBUG_TYPE "dwarf"

using DWARFLineTable = DWARFDebugLine::LineTable;
using FileLineInfoKind = DILineInfoSpecifier::FileLineInfoKind;
using FunctionNameKind = DILineInfoSpecifier::FunctionNameKind;

static void dumpAccelSection(raw_ostream &OS, StringRef Name,
                             const DWARFSection& Section, StringRef StringSection,
                             bool LittleEndian) {
  DWARFDataExtractor AccelSection(Section, LittleEndian, 0);
  DataExtractor StrData(StringSection, LittleEndian, 0);
  OS << "\n." << Name << " contents:\n";
  DWARFAcceleratorTable Accel(AccelSection, StrData);
  if (!Accel.extract())
    return;
  Accel.dump(OS);
}

static void
dumpDWARFv5StringOffsetsSection(raw_ostream &OS, StringRef SectionName,
                                const DWARFSection &StringOffsetsSection,
                                StringRef StringSection, bool LittleEndian) {
  DWARFDataExtractor StrOffsetExt(StringOffsetsSection, LittleEndian, 0);
  uint32_t Offset = 0;
  uint64_t SectionSize = StringOffsetsSection.Data.size();

  while (Offset < SectionSize) {
    unsigned Version = 0;
    DwarfFormat Format = DWARF32;
    unsigned EntrySize = 4;
    // Perform validation and extract the segment size from the header.
    if (!StrOffsetExt.isValidOffsetForDataOfSize(Offset, 4)) {
      OS << "error: invalid contribution to string offsets table in section ."
         << SectionName << ".\n";
      return;
    }
    uint32_t ContributionStart = Offset;
    uint64_t ContributionSize = StrOffsetExt.getU32(&Offset);
    // A contribution size of 0xffffffff indicates DWARF64, with the actual size
    // in the following 8 bytes. Otherwise, the DWARF standard mandates that
    // the contribution size must be at most 0xfffffff0.
    if (ContributionSize == 0xffffffff) {
      if (!StrOffsetExt.isValidOffsetForDataOfSize(Offset, 8)) {
        OS << "error: invalid contribution to string offsets table in section ."
           << SectionName << ".\n";
        return;
      }
      Format = DWARF64;
      EntrySize = 8;
      ContributionSize = StrOffsetExt.getU64(&Offset);
    } else if (ContributionSize > 0xfffffff0) {
      OS << "error: invalid contribution to string offsets table in section ."
         << SectionName << ".\n";
      return;
    }

    // We must ensure that we don't read a partial record at the end, so we
    // validate for a multiple of EntrySize. Also, we're expecting a version
    // number and padding, which adds an additional 4 bytes.
    uint64_t ValidationSize =
        4 + ((ContributionSize + EntrySize - 1) & (-(uint64_t)EntrySize));
    if (!StrOffsetExt.isValidOffsetForDataOfSize(Offset, ValidationSize)) {
      OS << "error: contribution to string offsets table in section ."
         << SectionName << " has invalid length.\n";
      return;
    }

    Version = StrOffsetExt.getU16(&Offset);
    Offset += 2;
    OS << format("0x%8.8x: ", ContributionStart);
    OS << "Contribution size = " << ContributionSize
       << ", Version = " << Version << "\n";

    uint32_t ContributionBase = Offset;
    DataExtractor StrData(StringSection, LittleEndian, 0);
    while (Offset - ContributionBase < ContributionSize) {
      OS << format("0x%8.8x: ", Offset);
      // FIXME: We can only extract strings in DWARF32 format at the moment.
      uint64_t StringOffset =
          StrOffsetExt.getRelocatedValue(EntrySize, &Offset);
      if (Format == DWARF32) {
        OS << format("%8.8x ", StringOffset);
        uint32_t StringOffset32 = (uint32_t)StringOffset;
        const char *S = StrData.getCStr(&StringOffset32);
        if (S)
          OS << format("\"%s\"", S);
      } else
        OS << format("%16.16x ", StringOffset);
      OS << "\n";
    }
  }
}

// Dump a DWARF string offsets section. This may be a DWARF v5 formatted
// string offsets section, where each compile or type unit contributes a
// number of entries (string offsets), with each contribution preceded by
// a header containing size and version number. Alternatively, it may be a
// monolithic series of string offsets, as generated by the pre-DWARF v5
// implementation of split DWARF.
static void dumpStringOffsetsSection(raw_ostream &OS, StringRef SectionName,
                                     const DWARFSection &StringOffsetsSection,
                                     StringRef StringSection, bool LittleEndian,
                                     unsigned MaxVersion) {
  if (StringOffsetsSection.Data.empty())
    return;
  OS << "\n." << SectionName << " contents:\n";
  // If we have at least one (compile or type) unit with DWARF v5 or greater,
  // we assume that the section is formatted like a DWARF v5 string offsets
  // section.
  if (MaxVersion >= 5)
    dumpDWARFv5StringOffsetsSection(OS, SectionName, StringOffsetsSection,
                                    StringSection, LittleEndian);
  else {
    DataExtractor strOffsetExt(StringOffsetsSection.Data, LittleEndian, 0);
    uint32_t offset = 0;
    uint64_t size = StringOffsetsSection.Data.size();
    // Ensure that size is a multiple of the size of an entry.
    if (size & ((uint64_t)(sizeof(uint32_t) - 1))) {
      OS << "error: size of ." << SectionName << " is not a multiple of "
         << sizeof(uint32_t) << ".\n";
      size &= -(uint64_t)sizeof(uint32_t);
    }
    DataExtractor StrData(StringSection, LittleEndian, 0);
    while (offset < size) {
      OS << format("0x%8.8x: ", offset);
      uint32_t StringOffset = strOffsetExt.getU32(&offset);
      OS << format("%8.8x  ", StringOffset);
      const char *S = StrData.getCStr(&StringOffset);
      if (S)
        OS << format("\"%s\"", S);
      OS << "\n";
    }
  }
}

void DWARFContext::dump(raw_ostream &OS, DIDumpOptions DumpOpts) {
  DIDumpType DumpType = DumpOpts.DumpType;
  bool DumpEH = DumpOpts.DumpEH;
  bool SummarizeTypes = DumpOpts.SummarizeTypes;

  if (DumpType == DIDT_All || DumpType == DIDT_Abbrev) {
    OS << ".debug_abbrev contents:\n";
    getDebugAbbrev()->dump(OS);
  }

  if (DumpType == DIDT_All || DumpType == DIDT_AbbrevDwo)
    if (const DWARFDebugAbbrev *D = getDebugAbbrevDWO()) {
      OS << "\n.debug_abbrev.dwo contents:\n";
      D->dump(OS);
    }

  if (DumpType == DIDT_All || DumpType == DIDT_Info) {
    OS << "\n.debug_info contents:\n";
    for (const auto &CU : compile_units())
      CU->dump(OS, DumpOpts);
  }

  if ((DumpType == DIDT_All || DumpType == DIDT_InfoDwo) &&
      getNumDWOCompileUnits()) {
    OS << "\n.debug_info.dwo contents:\n";
    for (const auto &DWOCU : dwo_compile_units())
      DWOCU->dump(OS, DumpOpts);
  }

  if ((DumpType == DIDT_All || DumpType == DIDT_Types) && getNumTypeUnits()) {
    OS << "\n.debug_types contents:\n";
    for (const auto &TUS : type_unit_sections())
      for (const auto &TU : TUS)
        TU->dump(OS, SummarizeTypes);
  }

  if ((DumpType == DIDT_All || DumpType == DIDT_TypesDwo) &&
      getNumDWOTypeUnits()) {
    OS << "\n.debug_types.dwo contents:\n";
    for (const auto &DWOTUS : dwo_type_unit_sections())
      for (const auto &DWOTU : DWOTUS)
        DWOTU->dump(OS, SummarizeTypes);
  }

  if (DumpType == DIDT_All || DumpType == DIDT_Loc) {
    OS << "\n.debug_loc contents:\n";
    getDebugLoc()->dump(OS);
  }

  if (DumpType == DIDT_All || DumpType == DIDT_LocDwo) {
    OS << "\n.debug_loc.dwo contents:\n";
    getDebugLocDWO()->dump(OS);
  }

  if (DumpType == DIDT_All || DumpType == DIDT_Frames) {
    OS << "\n.debug_frame contents:\n";
    getDebugFrame()->dump(OS);
    if (DumpEH) {
      OS << "\n.eh_frame contents:\n";
      getEHFrame()->dump(OS);
    }
  }

  if (DumpType == DIDT_All || DumpType == DIDT_Macro) {
    OS << "\n.debug_macinfo contents:\n";
    getDebugMacro()->dump(OS);
  }

  uint32_t offset = 0;
  if (DumpType == DIDT_All || DumpType == DIDT_Aranges) {
    OS << "\n.debug_aranges contents:\n";
    DataExtractor arangesData(getARangeSection(), isLittleEndian(), 0);
    DWARFDebugArangeSet set;
    while (set.extract(arangesData, &offset))
      set.dump(OS);
  }

  uint8_t savedAddressByteSize = 0;
  if (DumpType == DIDT_All || DumpType == DIDT_Line) {
    OS << "\n.debug_line contents:\n";
    for (const auto &CU : compile_units()) {
      savedAddressByteSize = CU->getAddressByteSize();
      auto CUDIE = CU->getUnitDIE();
      if (!CUDIE)
        continue;
      if (auto StmtOffset = toSectionOffset(CUDIE.find(DW_AT_stmt_list))) {
        DWARFDataExtractor lineData(getLineSection(), isLittleEndian(),
                                    savedAddressByteSize);
        DWARFDebugLine::LineTable LineTable;
        uint32_t Offset = *StmtOffset;
        LineTable.parse(lineData, &Offset);
        LineTable.dump(OS);
      }
    }
  }

  if (DumpType == DIDT_All || DumpType == DIDT_CUIndex) {
    OS << "\n.debug_cu_index contents:\n";
    getCUIndex().dump(OS);
  }

  if (DumpType == DIDT_All || DumpType == DIDT_TUIndex) {
    OS << "\n.debug_tu_index contents:\n";
    getTUIndex().dump(OS);
  }

  if (DumpType == DIDT_All || DumpType == DIDT_LineDwo) {
    OS << "\n.debug_line.dwo contents:\n";
    unsigned stmtOffset = 0;
    DWARFDataExtractor lineData(getLineDWOSection(), isLittleEndian(),
                                savedAddressByteSize);
    DWARFDebugLine::LineTable LineTable;
    while (LineTable.Prologue.parse(lineData, &stmtOffset)) {
      LineTable.dump(OS);
      LineTable.clear();
    }
  }

  if (DumpType == DIDT_All || DumpType == DIDT_Str) {
    OS << "\n.debug_str contents:\n";
    DataExtractor strData(getStringSection(), isLittleEndian(), 0);
    offset = 0;
    uint32_t strOffset = 0;
    while (const char *s = strData.getCStr(&offset)) {
      OS << format("0x%8.8x: \"%s\"\n", strOffset, s);
      strOffset = offset;
    }
  }

  if ((DumpType == DIDT_All || DumpType == DIDT_StrDwo) &&
      !getStringDWOSection().empty()) {
    OS << "\n.debug_str.dwo contents:\n";
    DataExtractor strDWOData(getStringDWOSection(), isLittleEndian(), 0);
    offset = 0;
    uint32_t strDWOOffset = 0;
    while (const char *s = strDWOData.getCStr(&offset)) {
      OS << format("0x%8.8x: \"%s\"\n", strDWOOffset, s);
      strDWOOffset = offset;
    }
  }

  if (DumpType == DIDT_All || DumpType == DIDT_Ranges) {
    OS << "\n.debug_ranges contents:\n";
    // In fact, different compile units may have different address byte
    // sizes, but for simplicity we just use the address byte size of the last
    // compile unit (there is no easy and fast way to associate address range
    // list and the compile unit it describes).
    DWARFDataExtractor rangesData(getRangeSection(), isLittleEndian(),
                                  savedAddressByteSize);
    offset = 0;
    DWARFDebugRangeList rangeList;
    while (rangeList.extract(rangesData, &offset))
      rangeList.dump(OS);
  }

  if (DumpType == DIDT_All || DumpType == DIDT_Pubnames)
    DWARFDebugPubTable(getPubNamesSection(), isLittleEndian(), false)
        .dump("debug_pubnames", OS);

  if (DumpType == DIDT_All || DumpType == DIDT_Pubtypes)
    DWARFDebugPubTable(getPubTypesSection(), isLittleEndian(), false)
        .dump("debug_pubtypes", OS);

  if (DumpType == DIDT_All || DumpType == DIDT_GnuPubnames)
    DWARFDebugPubTable(getGnuPubNamesSection(), isLittleEndian(),
                       true /* GnuStyle */)
        .dump("debug_gnu_pubnames", OS);

  if (DumpType == DIDT_All || DumpType == DIDT_GnuPubtypes)
    DWARFDebugPubTable(getGnuPubTypesSection(), isLittleEndian(),
                       true /* GnuStyle */)
        .dump("debug_gnu_pubtypes", OS);

  if (DumpType == DIDT_All || DumpType == DIDT_StrOffsets)
    dumpStringOffsetsSection(OS, "debug_str_offsets", getStringOffsetSection(),
                             getStringSection(), isLittleEndian(),
                             getMaxVersion());

  if (DumpType == DIDT_All || DumpType == DIDT_StrOffsetsDwo) {
    dumpStringOffsetsSection(OS, "debug_str_offsets.dwo",
                             getStringOffsetDWOSection(), getStringDWOSection(),
                             isLittleEndian(), getMaxVersion());
  }

  if ((DumpType == DIDT_All || DumpType == DIDT_GdbIndex) &&
      !getGdbIndexSection().empty()) {
    OS << "\n.gnu_index contents:\n";
    getGdbIndex().dump(OS);
  }

  if (DumpType == DIDT_All || DumpType == DIDT_AppleNames)
    dumpAccelSection(OS, "apple_names", getAppleNamesSection(),
                     getStringSection(), isLittleEndian());

  if (DumpType == DIDT_All || DumpType == DIDT_AppleTypes)
    dumpAccelSection(OS, "apple_types", getAppleTypesSection(),
                     getStringSection(), isLittleEndian());

  if (DumpType == DIDT_All || DumpType == DIDT_AppleNamespaces)
    dumpAccelSection(OS, "apple_namespaces", getAppleNamespacesSection(),
                     getStringSection(), isLittleEndian());

  if (DumpType == DIDT_All || DumpType == DIDT_AppleObjC)
    dumpAccelSection(OS, "apple_objc", getAppleObjCSection(),
                     getStringSection(), isLittleEndian());
}

DWARFCompileUnit *DWARFContext::getDWOCompileUnitForHash(uint64_t Hash) {
  // FIXME: Improve this for the case where this DWO file is really a DWP file
  // with an index - use the index for lookup instead of a linear search.
  for (const auto &DWOCU : dwo_compile_units())
    if (DWOCU->getDWOId() == Hash)
      return DWOCU.get();
  return nullptr;
}

DWARFDie DWARFContext::getDIEForOffset(uint32_t Offset) {
  parseCompileUnits();
  if (auto *CU = CUs.getUnitForOffset(Offset))
    return CU->getDIEForOffset(Offset);
  return DWARFDie();
}

bool DWARFContext::verify(raw_ostream &OS, DIDumpType DumpType) {
  bool Success = true;
  DWARFVerifier verifier(OS, *this);
  if (DumpType == DIDT_All || DumpType == DIDT_Info) {
    if (!verifier.handleDebugInfo())
      Success = false;
  }
  if (DumpType == DIDT_All || DumpType == DIDT_Line) {
    if (!verifier.handleDebugLine())
      Success = false;
  }
  if (DumpType == DIDT_All || DumpType == DIDT_AppleNames) {
    if (!verifier.handleAppleNames())
      Success = false;
  }
  return Success;
}

const DWARFUnitIndex &DWARFContext::getCUIndex() {
  if (CUIndex)
    return *CUIndex;

  DataExtractor CUIndexData(getCUIndexSection(), isLittleEndian(), 0);

  CUIndex = llvm::make_unique<DWARFUnitIndex>(DW_SECT_INFO);
  CUIndex->parse(CUIndexData);
  return *CUIndex;
}

const DWARFUnitIndex &DWARFContext::getTUIndex() {
  if (TUIndex)
    return *TUIndex;

  DataExtractor TUIndexData(getTUIndexSection(), isLittleEndian(), 0);

  TUIndex = llvm::make_unique<DWARFUnitIndex>(DW_SECT_TYPES);
  TUIndex->parse(TUIndexData);
  return *TUIndex;
}

DWARFGdbIndex &DWARFContext::getGdbIndex() {
  if (GdbIndex)
    return *GdbIndex;

  DataExtractor GdbIndexData(getGdbIndexSection(), true /*LE*/, 0);
  GdbIndex = llvm::make_unique<DWARFGdbIndex>();
  GdbIndex->parse(GdbIndexData);
  return *GdbIndex;
}

const DWARFDebugAbbrev *DWARFContext::getDebugAbbrev() {
  if (Abbrev)
    return Abbrev.get();

  DataExtractor abbrData(getAbbrevSection(), isLittleEndian(), 0);

  Abbrev.reset(new DWARFDebugAbbrev());
  Abbrev->extract(abbrData);
  return Abbrev.get();
}

const DWARFDebugAbbrev *DWARFContext::getDebugAbbrevDWO() {
  if (AbbrevDWO)
    return AbbrevDWO.get();

  DataExtractor abbrData(getAbbrevDWOSection(), isLittleEndian(), 0);
  AbbrevDWO.reset(new DWARFDebugAbbrev());
  AbbrevDWO->extract(abbrData);
  return AbbrevDWO.get();
}

const DWARFDebugLoc *DWARFContext::getDebugLoc() {
  if (Loc)
    return Loc.get();

  Loc.reset(new DWARFDebugLoc);
  // assume all compile units have the same address byte size
  if (getNumCompileUnits()) {
    DWARFDataExtractor LocData(getLocSection(), isLittleEndian(),
                               getCompileUnitAtIndex(0)->getAddressByteSize());
    Loc->parse(LocData);
  }
  return Loc.get();
}

const DWARFDebugLocDWO *DWARFContext::getDebugLocDWO() {
  if (LocDWO)
    return LocDWO.get();

  DataExtractor LocData(getLocDWOSection().Data, isLittleEndian(), 0);
  LocDWO.reset(new DWARFDebugLocDWO());
  LocDWO->parse(LocData);
  return LocDWO.get();
}

const DWARFDebugAranges *DWARFContext::getDebugAranges() {
  if (Aranges)
    return Aranges.get();

  Aranges.reset(new DWARFDebugAranges());
  Aranges->generate(this);
  return Aranges.get();
}

const DWARFDebugFrame *DWARFContext::getDebugFrame() {
  if (DebugFrame)
    return DebugFrame.get();

  // There's a "bug" in the DWARFv3 standard with respect to the target address
  // size within debug frame sections. While DWARF is supposed to be independent
  // of its container, FDEs have fields with size being "target address size",
  // which isn't specified in DWARF in general. It's only specified for CUs, but
  // .eh_frame can appear without a .debug_info section. Follow the example of
  // other tools (libdwarf) and extract this from the container (ObjectFile
  // provides this information). This problem is fixed in DWARFv4
  // See this dwarf-discuss discussion for more details:
  // http://lists.dwarfstd.org/htdig.cgi/dwarf-discuss-dwarfstd.org/2011-December/001173.html
  DataExtractor debugFrameData(getDebugFrameSection(), isLittleEndian(),
                               getAddressSize());
  DebugFrame.reset(new DWARFDebugFrame(false /* IsEH */));
  DebugFrame->parse(debugFrameData);
  return DebugFrame.get();
}

const DWARFDebugFrame *DWARFContext::getEHFrame() {
  if (EHFrame)
    return EHFrame.get();

  DataExtractor debugFrameData(getEHFrameSection(), isLittleEndian(),
                               getAddressSize());
  DebugFrame.reset(new DWARFDebugFrame(true /* IsEH */));
  DebugFrame->parse(debugFrameData);
  return DebugFrame.get();
}

const DWARFDebugMacro *DWARFContext::getDebugMacro() {
  if (Macro)
    return Macro.get();

  DataExtractor MacinfoData(getMacinfoSection(), isLittleEndian(), 0);
  Macro.reset(new DWARFDebugMacro());
  Macro->parse(MacinfoData);
  return Macro.get();
}

const DWARFLineTable *
DWARFContext::getLineTableForUnit(DWARFUnit *U) {
  if (!Line)
    Line.reset(new DWARFDebugLine);

  auto UnitDIE = U->getUnitDIE();
  if (!UnitDIE)
    return nullptr;

  auto Offset = toSectionOffset(UnitDIE.find(DW_AT_stmt_list));
  if (!Offset)
    return nullptr; // No line table for this compile unit.

  uint32_t stmtOffset = *Offset + U->getLineTableOffset();
  // See if the line table is cached.
  if (const DWARFLineTable *lt = Line->getLineTable(stmtOffset))
    return lt;

  // Make sure the offset is good before we try to parse.
  if (stmtOffset >= U->getLineSection().Data.size())
    return nullptr;  

  // We have to parse it first.
  DWARFDataExtractor lineData(U->getLineSection(), isLittleEndian(),
                              U->getAddressByteSize());
  return Line->getOrParseLineTable(lineData, stmtOffset);
}

void DWARFContext::parseCompileUnits() {
  CUs.parse(*this, getInfoSection());
}

void DWARFContext::parseTypeUnits() {
  if (!TUs.empty())
    return;
  for (const auto &I : getTypesSections()) {
    TUs.emplace_back();
    TUs.back().parse(*this, I.second);
  }
}

void DWARFContext::parseDWOCompileUnits() {
  DWOCUs.parseDWO(*this, getInfoDWOSection());
}

void DWARFContext::parseDWOTypeUnits() {
  if (!DWOTUs.empty())
    return;
  for (const auto &I : getTypesDWOSections()) {
    DWOTUs.emplace_back();
    DWOTUs.back().parseDWO(*this, I.second);
  }
}

DWARFCompileUnit *DWARFContext::getCompileUnitForOffset(uint32_t Offset) {
  parseCompileUnits();
  return CUs.getUnitForOffset(Offset);
}

DWARFCompileUnit *DWARFContext::getCompileUnitForAddress(uint64_t Address) {
  // First, get the offset of the compile unit.
  uint32_t CUOffset = getDebugAranges()->findAddress(Address);
  // Retrieve the compile unit.
  return getCompileUnitForOffset(CUOffset);
}

static bool getFunctionNameAndStartLineForAddress(DWARFCompileUnit *CU,
                                                  uint64_t Address,
                                                  FunctionNameKind Kind,
                                                  std::string &FunctionName,
                                                  uint32_t &StartLine) {
  // The address may correspond to instruction in some inlined function,
  // so we have to build the chain of inlined functions and take the
  // name of the topmost function in it.
  SmallVector<DWARFDie, 4> InlinedChain;
  CU->getInlinedChainForAddress(Address, InlinedChain);
  if (InlinedChain.empty())
    return false;

  const DWARFDie &DIE = InlinedChain[0];
  bool FoundResult = false;
  const char *Name = nullptr;
  if (Kind != FunctionNameKind::None && (Name = DIE.getSubroutineName(Kind))) {
    FunctionName = Name;
    FoundResult = true;
  }
  if (auto DeclLineResult = DIE.getDeclLine()) {
    StartLine = DeclLineResult;
    FoundResult = true;
  }

  return FoundResult;
}

DILineInfo DWARFContext::getLineInfoForAddress(uint64_t Address,
                                               DILineInfoSpecifier Spec) {
  DILineInfo Result;

  DWARFCompileUnit *CU = getCompileUnitForAddress(Address);
  if (!CU)
    return Result;
  getFunctionNameAndStartLineForAddress(CU, Address, Spec.FNKind,
                                        Result.FunctionName,
                                        Result.StartLine);
  if (Spec.FLIKind != FileLineInfoKind::None) {
    if (const DWARFLineTable *LineTable = getLineTableForUnit(CU))
      LineTable->getFileLineInfoForAddress(Address, CU->getCompilationDir(),
                                           Spec.FLIKind, Result);
  }
  return Result;
}

DILineInfoTable
DWARFContext::getLineInfoForAddressRange(uint64_t Address, uint64_t Size,
                                         DILineInfoSpecifier Spec) {
  DILineInfoTable  Lines;
  DWARFCompileUnit *CU = getCompileUnitForAddress(Address);
  if (!CU)
    return Lines;

  std::string FunctionName = "<invalid>";
  uint32_t StartLine = 0;
  getFunctionNameAndStartLineForAddress(CU, Address, Spec.FNKind, FunctionName,
                                        StartLine);

  // If the Specifier says we don't need FileLineInfo, just
  // return the top-most function at the starting address.
  if (Spec.FLIKind == FileLineInfoKind::None) {
    DILineInfo Result;
    Result.FunctionName = FunctionName;
    Result.StartLine = StartLine;
    Lines.push_back(std::make_pair(Address, Result));
    return Lines;
  }

  const DWARFLineTable *LineTable = getLineTableForUnit(CU);

  // Get the index of row we're looking for in the line table.
  std::vector<uint32_t> RowVector;
  if (!LineTable->lookupAddressRange(Address, Size, RowVector))
    return Lines;

  for (uint32_t RowIndex : RowVector) {
    // Take file number and line/column from the row.
    const DWARFDebugLine::Row &Row = LineTable->Rows[RowIndex];
    DILineInfo Result;
    LineTable->getFileNameByIndex(Row.File, CU->getCompilationDir(),
                                  Spec.FLIKind, Result.FileName);
    Result.FunctionName = FunctionName;
    Result.Line = Row.Line;
    Result.Column = Row.Column;
    Result.StartLine = StartLine;
    Lines.push_back(std::make_pair(Row.Address, Result));
  }

  return Lines;
}

DIInliningInfo
DWARFContext::getInliningInfoForAddress(uint64_t Address,
                                        DILineInfoSpecifier Spec) {
  DIInliningInfo InliningInfo;

  DWARFCompileUnit *CU = getCompileUnitForAddress(Address);
  if (!CU)
    return InliningInfo;

  const DWARFLineTable *LineTable = nullptr;
  SmallVector<DWARFDie, 4> InlinedChain;
  CU->getInlinedChainForAddress(Address, InlinedChain);
  if (InlinedChain.size() == 0) {
    // If there is no DIE for address (e.g. it is in unavailable .dwo file),
    // try to at least get file/line info from symbol table.
    if (Spec.FLIKind != FileLineInfoKind::None) {
      DILineInfo Frame;
      LineTable = getLineTableForUnit(CU);
      if (LineTable &&
          LineTable->getFileLineInfoForAddress(Address, CU->getCompilationDir(),
                                               Spec.FLIKind, Frame))
        InliningInfo.addFrame(Frame);
    }
    return InliningInfo;
  }

  uint32_t CallFile = 0, CallLine = 0, CallColumn = 0, CallDiscriminator = 0;
  for (uint32_t i = 0, n = InlinedChain.size(); i != n; i++) {
    DWARFDie &FunctionDIE = InlinedChain[i];
    DILineInfo Frame;
    // Get function name if necessary.
    if (const char *Name = FunctionDIE.getSubroutineName(Spec.FNKind))
      Frame.FunctionName = Name;
    if (auto DeclLineResult = FunctionDIE.getDeclLine())
      Frame.StartLine = DeclLineResult;
    if (Spec.FLIKind != FileLineInfoKind::None) {
      if (i == 0) {
        // For the topmost frame, initialize the line table of this
        // compile unit and fetch file/line info from it.
        LineTable = getLineTableForUnit(CU);
        // For the topmost routine, get file/line info from line table.
        if (LineTable)
          LineTable->getFileLineInfoForAddress(Address, CU->getCompilationDir(),
                                               Spec.FLIKind, Frame);
      } else {
        // Otherwise, use call file, call line and call column from
        // previous DIE in inlined chain.
        if (LineTable)
          LineTable->getFileNameByIndex(CallFile, CU->getCompilationDir(),
                                        Spec.FLIKind, Frame.FileName);
        Frame.Line = CallLine;
        Frame.Column = CallColumn;
        Frame.Discriminator = CallDiscriminator;
      }
      // Get call file/line/column of a current DIE.
      if (i + 1 < n) {
        FunctionDIE.getCallerFrame(CallFile, CallLine, CallColumn,
                                   CallDiscriminator);
      }
    }
    InliningInfo.addFrame(Frame);
  }
  return InliningInfo;
}

std::shared_ptr<DWARFContext>
DWARFContext::getDWOContext(StringRef AbsolutePath) {
  if (auto S = DWP.lock()) {
    DWARFContext *Ctxt = S->Context.get();
    return std::shared_ptr<DWARFContext>(std::move(S), Ctxt);
  }

  std::weak_ptr<DWOFile> *Entry = &DWOFiles[AbsolutePath];

  if (auto S = Entry->lock()) {
    DWARFContext *Ctxt = S->Context.get();
    return std::shared_ptr<DWARFContext>(std::move(S), Ctxt);
  }

  SmallString<128> DWPName;
  Expected<OwningBinary<ObjectFile>> Obj = [&] {
    if (!CheckedForDWP) {
      (getFileName() + ".dwp").toVector(DWPName);
      auto Obj = object::ObjectFile::createObjectFile(DWPName);
      if (Obj) {
        Entry = &DWP;
        return Obj;
      } else {
        CheckedForDWP = true;
        // TODO: Should this error be handled (maybe in a high verbosity mode)
        // before falling back to .dwo files?
        consumeError(Obj.takeError());
      }
    }

    return object::ObjectFile::createObjectFile(AbsolutePath);
  }();

  if (!Obj) {
    // TODO: Actually report errors helpfully.
    consumeError(Obj.takeError());
    return nullptr;
  }

  auto S = std::make_shared<DWOFile>();
  S->File = std::move(Obj.get());
  S->Context = llvm::make_unique<DWARFContextInMemory>(*S->File.getBinary());
  *Entry = S;
  auto *Ctxt = S->Context.get();
  return std::shared_ptr<DWARFContext>(std::move(S), Ctxt);
}

static Error createError(const Twine &Reason, llvm::Error E) {
  return make_error<StringError>(Reason + toString(std::move(E)),
                                 inconvertibleErrorCode());
}

/// SymInfo contains information about symbol: it's address
/// and section index which is -1LL for absolute symbols.
struct SymInfo {
  uint64_t Address;
  uint64_t SectionIndex;
};

/// Returns the address of symbol relocation used against and a section index.
/// Used for futher relocations computation. Symbol's section load address is
static Expected<SymInfo> getSymbolInfo(const object::ObjectFile &Obj,
                                       const RelocationRef &Reloc,
                                       const LoadedObjectInfo *L,
                                       std::map<SymbolRef, SymInfo> &Cache) {
  SymInfo Ret = {0, (uint64_t)-1LL};
  object::section_iterator RSec = Obj.section_end();
  object::symbol_iterator Sym = Reloc.getSymbol();

  std::map<SymbolRef, SymInfo>::iterator CacheIt = Cache.end();
  // First calculate the address of the symbol or section as it appears
  // in the object file
  if (Sym != Obj.symbol_end()) {
    bool New;
    std::tie(CacheIt, New) = Cache.insert({*Sym, {0, 0}});
    if (!New)
      return CacheIt->second;

    Expected<uint64_t> SymAddrOrErr = Sym->getAddress();
    if (!SymAddrOrErr)
      return createError("failed to compute symbol address: ",
                         SymAddrOrErr.takeError());

    // Also remember what section this symbol is in for later
    auto SectOrErr = Sym->getSection();
    if (!SectOrErr)
      return createError("failed to get symbol section: ",
                         SectOrErr.takeError());

    RSec = *SectOrErr;
    Ret.Address = *SymAddrOrErr;
  } else if (auto *MObj = dyn_cast<MachOObjectFile>(&Obj)) {
    RSec = MObj->getRelocationSection(Reloc.getRawDataRefImpl());
    Ret.Address = RSec->getAddress();
  }

  if (RSec != Obj.section_end())
    Ret.SectionIndex = RSec->getIndex();

  // If we are given load addresses for the sections, we need to adjust:
  // SymAddr = (Address of Symbol Or Section in File) -
  //           (Address of Section in File) +
  //           (Load Address of Section)
  // RSec is now either the section being targeted or the section
  // containing the symbol being targeted. In either case,
  // we need to perform the same computation.
  if (L && RSec != Obj.section_end())
    if (uint64_t SectionLoadAddress = L->getSectionLoadAddress(*RSec))
      Ret.Address += SectionLoadAddress - RSec->getAddress();

  if (CacheIt != Cache.end())
    CacheIt->second = Ret;

  return Ret;
}

static StringRef getSymbolName(const object::ObjectFile &Obj,
                               const RelocationRef &Reloc) {
  object::symbol_iterator Sym = Reloc.getSymbol();
  if (Sym != Obj.symbol_end()) {
    Expected<StringRef> SymNameOrErr = Sym->getName();
    if (SymNameOrErr && !SymNameOrErr->empty())
      return *SymNameOrErr;
  }
  return "<unknown symbol>";
}

static bool isRelocScattered(const object::ObjectFile &Obj,
                             const RelocationRef &Reloc) {
  const MachOObjectFile *MachObj = dyn_cast<MachOObjectFile>(&Obj);
  if (!MachObj)
    return false;
  // MachO also has relocations that point to sections and
  // scattered relocations.
  auto RelocInfo = MachObj->getRelocation(Reloc.getRawDataRefImpl());
  return MachObj->isRelocationScattered(RelocInfo);
}

Error DWARFContextInMemory::maybeDecompress(const SectionRef &Sec,
                                            StringRef Name, StringRef &Data) {
  if (!Decompressor::isCompressed(Sec))
    return Error::success();

  Expected<Decompressor> Decompressor =
      Decompressor::create(Name, Data, IsLittleEndian, AddressSize == 8);
  if (!Decompressor)
    return Decompressor.takeError();

  SmallString<32> Out;
  if (auto Err = Decompressor->resizeAndDecompress(Out))
    return Err;

  UncompressedSections.emplace_back(std::move(Out));
  Data = UncompressedSections.back();

  return Error::success();
}

ErrorPolicy DWARFContextInMemory::defaultErrorHandler(Error E) {
  errs() << "error: " + toString(std::move(E)) << '\n';
  return ErrorPolicy::Continue;
}

DWARFContextInMemory::DWARFContextInMemory(
    const object::ObjectFile &Obj, const LoadedObjectInfo *L,
    function_ref<ErrorPolicy(Error)> HandleError)
    : FileName(Obj.getFileName()), IsLittleEndian(Obj.isLittleEndian()),
      AddressSize(Obj.getBytesInAddress()) {
  for (const SectionRef &Section : Obj.sections()) {
    StringRef name;
    Section.getName(name);
    // Skip BSS and Virtual sections, they aren't interesting.
    bool IsBSS = Section.isBSS();
    if (IsBSS)
      continue;
    bool IsVirtual = Section.isVirtual();
    if (IsVirtual)
      continue;
    StringRef data;

    section_iterator RelocatedSection = Section.getRelocatedSection();
    // Try to obtain an already relocated version of this section.
    // Else use the unrelocated section from the object file. We'll have to
    // apply relocations ourselves later.
    if (!L || !L->getLoadedSectionContents(*RelocatedSection, data))
      Section.getContents(data);

    if (auto Err = maybeDecompress(Section, name, data)) {
      ErrorPolicy EP = HandleError(
          createError("failed to decompress '" + name + "', ", std::move(Err)));
      if (EP == ErrorPolicy::Halt)
        return;
      continue;
    }

    // Compressed sections names in GNU style starts from ".z",
    // at this point section is decompressed and we drop compression prefix.
    name = name.substr(
        name.find_first_not_of("._z")); // Skip ".", "z" and "_" prefixes.

    if (StringRef *SectionData = MapSectionToMember(name)) {
      *SectionData = data;
      if (name == "debug_ranges") {
        // FIXME: Use the other dwo range section when we emit it.
        RangeDWOSection.Data = data;
      }
    } else if (name == "debug_types") {
      // Find debug_types data by section rather than name as there are
      // multiple, comdat grouped, debug_types sections.
      TypesSections[Section].Data = data;
    } else if (name == "debug_types.dwo") {
      TypesDWOSections[Section].Data = data;
    }

    // Map platform specific debug section names to DWARF standard section
    // names.
    name = Obj.mapDebugSectionName(name);

    if (RelocatedSection == Obj.section_end())
      continue;

    StringRef RelSecName;
    StringRef RelSecData;
    RelocatedSection->getName(RelSecName);

    // If the section we're relocating was relocated already by the JIT,
    // then we used the relocated version above, so we do not need to process
    // relocations for it now.
    if (L && L->getLoadedSectionContents(*RelocatedSection, RelSecData))
      continue;

    // In Mach-o files, the relocations do not need to be applied if
    // there is no load offset to apply. The value read at the
    // relocation point already factors in the section address
    // (actually applying the relocations will produce wrong results
    // as the section address will be added twice).
    if (!L && isa<MachOObjectFile>(&Obj))
      continue;

    RelSecName = RelSecName.substr(
        RelSecName.find_first_not_of("._z")); // Skip . and _ prefixes.

    // TODO: Add support for relocations in other sections as needed.
    // Record relocations for the debug_info and debug_line sections.
    RelocAddrMap *Map =
        StringSwitch<RelocAddrMap *>(RelSecName)
            .Case("debug_info", &InfoSection.Relocs)
            .Case("debug_loc", &LocSection.Relocs)
            .Case("debug_info.dwo", &InfoDWOSection.Relocs)
            .Case("debug_line", &LineSection.Relocs)
            .Case("debug_str_offsets", &StringOffsetSection.Relocs)
            .Case("debug_ranges", &RangeSection.Relocs)
            .Case("debug_addr", &AddrSection.Relocs)
            .Case("apple_names", &AppleNamesSection.Relocs)
            .Case("apple_types", &AppleTypesSection.Relocs)
            .Case("apple_namespaces", &AppleNamespacesSection.Relocs)
            .Case("apple_namespac", &AppleNamespacesSection.Relocs)
            .Case("apple_objc", &AppleObjCSection.Relocs)
            .Default(nullptr);
    if (!Map) {
      // Find debug_types relocs by section rather than name as there are
      // multiple, comdat grouped, debug_types sections.
      if (RelSecName == "debug_types")
        Map = &TypesSections[*RelocatedSection].Relocs;
      else if (RelSecName == "debug_types.dwo")
        Map = &TypesDWOSections[*RelocatedSection].Relocs;
      else
        continue;
    }

    if (Section.relocation_begin() == Section.relocation_end())
      continue;

    // Symbol to [address, section index] cache mapping.
    std::map<SymbolRef, SymInfo> AddrCache;
    for (const RelocationRef &Reloc : Section.relocations()) {
      // FIXME: it's not clear how to correctly handle scattered
      // relocations.
      if (isRelocScattered(Obj, Reloc))
        continue;

      Expected<SymInfo> SymInfoOrErr = getSymbolInfo(Obj, Reloc, L, AddrCache);
      if (!SymInfoOrErr) {
        if (HandleError(SymInfoOrErr.takeError()) == ErrorPolicy::Halt)
          return;
        continue;
      }

      object::RelocVisitor V(Obj);
      uint64_t Val = V.visit(Reloc.getType(), Reloc, SymInfoOrErr->Address);
      if (V.error()) {
        static unsigned FailedRelocs = 0;
        constexpr unsigned MAX_FAILED_RELOCS = 20;
        SmallString<32> Name;
        Reloc.getTypeName(Name);
<<<<<<< HEAD
        FailedRelocs++;
        if (FailedRelocs < MAX_FAILED_RELOCS) {
          errs() << "error: failed to compute relocation: "
                  << Name << " against " << getSymbolName(Obj, Reloc) << "\n";
        } else if (FailedRelocs == MAX_FAILED_RELOCS) {
          errs() << "error: Failed to compute more than " << MAX_FAILED_RELOCS
                  << " DWARF relocations! Probably a library is missing from"
                  << " the linker commmand line or -Wl,-z,notext is needed.\n";
        }
=======
        ErrorPolicy EP = HandleError(
            createError("failed to compute relocation: " + Name + ", ",
                        errorCodeToError(object_error::parse_failed)));
        if (EP == ErrorPolicy::Halt)
          return;
>>>>>>> 14a125c6
        continue;
      }
      RelocAddrEntry Rel = {SymInfoOrErr->SectionIndex, Val};
      Map->insert({Reloc.getOffset(), Rel});
    }
  }
}

DWARFContextInMemory::DWARFContextInMemory(
    const StringMap<std::unique_ptr<MemoryBuffer>> &Sections, uint8_t AddrSize,
    bool isLittleEndian)
    : IsLittleEndian(isLittleEndian), AddressSize(AddrSize) {
  for (const auto &SecIt : Sections) {
    if (StringRef *SectionData = MapSectionToMember(SecIt.first()))
      *SectionData = SecIt.second->getBuffer();
  }
}

StringRef *DWARFContextInMemory::MapSectionToMember(StringRef Name) {
  return StringSwitch<StringRef *>(Name)
      .Case("debug_info", &InfoSection.Data)
      .Case("debug_abbrev", &AbbrevSection)
      .Case("debug_loc", &LocSection.Data)
      .Case("debug_line", &LineSection.Data)
      .Case("debug_aranges", &ARangeSection)
      .Case("debug_frame", &DebugFrameSection)
      .Case("eh_frame", &EHFrameSection)
      .Case("debug_str", &StringSection)
      .Case("debug_str_offsets", &StringOffsetSection.Data)
      .Case("debug_ranges", &RangeSection.Data)
      .Case("debug_macinfo", &MacinfoSection)
      .Case("debug_pubnames", &PubNamesSection)
      .Case("debug_pubtypes", &PubTypesSection)
      .Case("debug_gnu_pubnames", &GnuPubNamesSection)
      .Case("debug_gnu_pubtypes", &GnuPubTypesSection)
      .Case("debug_info.dwo", &InfoDWOSection.Data)
      .Case("debug_abbrev.dwo", &AbbrevDWOSection)
      .Case("debug_loc.dwo", &LocDWOSection.Data)
      .Case("debug_line.dwo", &LineDWOSection.Data)
      .Case("debug_str.dwo", &StringDWOSection)
      .Case("debug_str_offsets.dwo", &StringOffsetDWOSection.Data)
      .Case("debug_addr", &AddrSection.Data)
      .Case("apple_names", &AppleNamesSection.Data)
      .Case("apple_types", &AppleTypesSection.Data)
      .Case("apple_namespaces", &AppleNamespacesSection.Data)
      .Case("apple_namespac", &AppleNamespacesSection.Data)
      .Case("apple_objc", &AppleObjCSection.Data)
      .Case("debug_cu_index", &CUIndexSection)
      .Case("debug_tu_index", &TUIndexSection)
      .Case("gdb_index", &GdbIndexSection)
      // Any more debug info sections go here.
      .Default(nullptr);
}

void DWARFContextInMemory::anchor() {}<|MERGE_RESOLUTION|>--- conflicted
+++ resolved
@@ -1070,27 +1070,14 @@
       object::RelocVisitor V(Obj);
       uint64_t Val = V.visit(Reloc.getType(), Reloc, SymInfoOrErr->Address);
       if (V.error()) {
-        static unsigned FailedRelocs = 0;
-        constexpr unsigned MAX_FAILED_RELOCS = 20;
         SmallString<32> Name;
         Reloc.getTypeName(Name);
-<<<<<<< HEAD
-        FailedRelocs++;
-        if (FailedRelocs < MAX_FAILED_RELOCS) {
-          errs() << "error: failed to compute relocation: "
-                  << Name << " against " << getSymbolName(Obj, Reloc) << "\n";
-        } else if (FailedRelocs == MAX_FAILED_RELOCS) {
-          errs() << "error: Failed to compute more than " << MAX_FAILED_RELOCS
-                  << " DWARF relocations! Probably a library is missing from"
-                  << " the linker commmand line or -Wl,-z,notext is needed.\n";
-        }
-=======
         ErrorPolicy EP = HandleError(
-            createError("failed to compute relocation: " + Name + ", ",
+            createError("failed to compute relocation: " + Name + " in " +
+                        name + " against " + getSymbolName(Obj, Reloc) + ", ",
                         errorCodeToError(object_error::parse_failed)));
         if (EP == ErrorPolicy::Halt)
           return;
->>>>>>> 14a125c6
         continue;
       }
       RelocAddrEntry Rel = {SymInfoOrErr->SectionIndex, Val};
