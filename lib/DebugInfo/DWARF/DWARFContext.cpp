//===- DWARFContext.cpp ---------------------------------------------------===//
//
//                     The LLVM Compiler Infrastructure
//
// This file is distributed under the University of Illinois Open Source
// License. See LICENSE.TXT for details.
//
//===----------------------------------------------------------------------===//

#include "llvm/DebugInfo/DWARF/DWARFContext.h"
#include "llvm/ADT/STLExtras.h"
#include "llvm/ADT/SmallString.h"
#include "llvm/ADT/SmallVector.h"
#include "llvm/ADT/StringRef.h"
#include "llvm/ADT/StringSwitch.h"
#include "llvm/DebugInfo/DWARF/DWARFAcceleratorTable.h"
#include "llvm/DebugInfo/DWARF/DWARFCompileUnit.h"
#include "llvm/DebugInfo/DWARF/DWARFDebugAbbrev.h"
#include "llvm/DebugInfo/DWARF/DWARFDebugArangeSet.h"
#include "llvm/DebugInfo/DWARF/DWARFDebugAranges.h"
#include "llvm/DebugInfo/DWARF/DWARFDebugFrame.h"
#include "llvm/DebugInfo/DWARF/DWARFDebugLine.h"
#include "llvm/DebugInfo/DWARF/DWARFDebugLoc.h"
#include "llvm/DebugInfo/DWARF/DWARFDebugMacro.h"
#include "llvm/DebugInfo/DWARF/DWARFDebugPubTable.h"
#include "llvm/DebugInfo/DWARF/DWARFDebugRangeList.h"
#include "llvm/DebugInfo/DWARF/DWARFDie.h"
#include "llvm/DebugInfo/DWARF/DWARFFormValue.h"
#include "llvm/DebugInfo/DWARF/DWARFGdbIndex.h"
#include "llvm/DebugInfo/DWARF/DWARFSection.h"
#include "llvm/DebugInfo/DWARF/DWARFUnitIndex.h"
#include "llvm/DebugInfo/DWARF/DWARFVerifier.h"
#include "llvm/Object/Decompressor.h"
#include "llvm/Object/MachO.h"
#include "llvm/Object/ObjectFile.h"
#include "llvm/Object/RelocVisitor.h"
#include "llvm/Support/Casting.h"
#include "llvm/Support/DataExtractor.h"
#include "llvm/Support/Debug.h"
#include "llvm/Support/Error.h"
#include "llvm/Support/Format.h"
#include "llvm/Support/MemoryBuffer.h"
#include "llvm/Support/raw_ostream.h"
#include <algorithm>
#include <cstdint>
#include <map>
#include <set>
#include <string>
#include <utility>
#include <vector>

using namespace llvm;
using namespace dwarf;
using namespace object;

#define DEBUG_TYPE "dwarf"

typedef DWARFDebugLine::LineTable DWARFLineTable;
typedef DILineInfoSpecifier::FileLineInfoKind FileLineInfoKind;
typedef DILineInfoSpecifier::FunctionNameKind FunctionNameKind;

uint64_t llvm::getRelocatedValue(const DataExtractor &Data, uint32_t Size,
                                 uint32_t *Off, const RelocAddrMap *Relocs,
                                 uint64_t *SectionIndex) {
  if (!Relocs)
    return Data.getUnsigned(Off, Size);
  RelocAddrMap::const_iterator AI = Relocs->find(*Off);
  if (AI == Relocs->end())
    return Data.getUnsigned(Off, Size);
  if (SectionIndex)
    *SectionIndex = AI->second.SectionIndex;
  return Data.getUnsigned(Off, Size) + AI->second.Value;
}

static void dumpAccelSection(raw_ostream &OS, StringRef Name,
                             const DWARFSection& Section, StringRef StringSection,
                             bool LittleEndian) {
  DataExtractor AccelSection(Section.Data, LittleEndian, 0);
  DataExtractor StrData(StringSection, LittleEndian, 0);
  OS << "\n." << Name << " contents:\n";
  DWARFAcceleratorTable Accel(AccelSection, StrData, Section.Relocs);
  if (!Accel.extract())
    return;
  Accel.dump(OS);
}

void DWARFContext::dump(raw_ostream &OS, DIDumpType DumpType, bool DumpEH,
                        bool SummarizeTypes) {
  if (DumpType == DIDT_All || DumpType == DIDT_Abbrev) {
    OS << ".debug_abbrev contents:\n";
    getDebugAbbrev()->dump(OS);
  }

  if (DumpType == DIDT_All || DumpType == DIDT_AbbrevDwo)
    if (const DWARFDebugAbbrev *D = getDebugAbbrevDWO()) {
      OS << "\n.debug_abbrev.dwo contents:\n";
      D->dump(OS);
    }

  if (DumpType == DIDT_All || DumpType == DIDT_Info) {
    OS << "\n.debug_info contents:\n";
    for (const auto &CU : compile_units())
      CU->dump(OS);
  }

  if ((DumpType == DIDT_All || DumpType == DIDT_InfoDwo) &&
      getNumDWOCompileUnits()) {
    OS << "\n.debug_info.dwo contents:\n";
    for (const auto &DWOCU : dwo_compile_units())
      DWOCU->dump(OS);
  }

  if ((DumpType == DIDT_All || DumpType == DIDT_Types) && getNumTypeUnits()) {
    OS << "\n.debug_types contents:\n";
    for (const auto &TUS : type_unit_sections())
      for (const auto &TU : TUS)
        TU->dump(OS, SummarizeTypes);
  }

  if ((DumpType == DIDT_All || DumpType == DIDT_TypesDwo) &&
      getNumDWOTypeUnits()) {
    OS << "\n.debug_types.dwo contents:\n";
    for (const auto &DWOTUS : dwo_type_unit_sections())
      for (const auto &DWOTU : DWOTUS)
        DWOTU->dump(OS, SummarizeTypes);
  }

  if (DumpType == DIDT_All || DumpType == DIDT_Loc) {
    OS << "\n.debug_loc contents:\n";
    getDebugLoc()->dump(OS);
  }

  if (DumpType == DIDT_All || DumpType == DIDT_LocDwo) {
    OS << "\n.debug_loc.dwo contents:\n";
    getDebugLocDWO()->dump(OS);
  }

  if (DumpType == DIDT_All || DumpType == DIDT_Frames) {
    OS << "\n.debug_frame contents:\n";
    getDebugFrame()->dump(OS);
    if (DumpEH) {
      OS << "\n.eh_frame contents:\n";
      getEHFrame()->dump(OS);
    }
  }

  if (DumpType == DIDT_All || DumpType == DIDT_Macro) {
    OS << "\n.debug_macinfo contents:\n";
    getDebugMacro()->dump(OS);
  }

  uint32_t offset = 0;
  if (DumpType == DIDT_All || DumpType == DIDT_Aranges) {
    OS << "\n.debug_aranges contents:\n";
    DataExtractor arangesData(getARangeSection(), isLittleEndian(), 0);
    DWARFDebugArangeSet set;
    while (set.extract(arangesData, &offset))
      set.dump(OS);
  }

  uint8_t savedAddressByteSize = 0;
  if (DumpType == DIDT_All || DumpType == DIDT_Line) {
    OS << "\n.debug_line contents:\n";
    for (const auto &CU : compile_units()) {
      savedAddressByteSize = CU->getAddressByteSize();
      auto CUDIE = CU->getUnitDIE();
      if (!CUDIE)
        continue;
      if (auto StmtOffset = toSectionOffset(CUDIE.find(DW_AT_stmt_list))) {
        DataExtractor lineData(getLineSection().Data, isLittleEndian(),
                               savedAddressByteSize);
        DWARFDebugLine::LineTable LineTable;
        uint32_t Offset = *StmtOffset;
        LineTable.parse(lineData, &getLineSection().Relocs, &Offset);
        LineTable.dump(OS);
      }
    }
  }

  if (DumpType == DIDT_All || DumpType == DIDT_CUIndex) {
    OS << "\n.debug_cu_index contents:\n";
    getCUIndex().dump(OS);
  }

  if (DumpType == DIDT_All || DumpType == DIDT_TUIndex) {
    OS << "\n.debug_tu_index contents:\n";
    getTUIndex().dump(OS);
  }

  if (DumpType == DIDT_All || DumpType == DIDT_LineDwo) {
    OS << "\n.debug_line.dwo contents:\n";
    unsigned stmtOffset = 0;
    DataExtractor lineData(getLineDWOSection().Data, isLittleEndian(),
                           savedAddressByteSize);
    DWARFDebugLine::LineTable LineTable;
    while (LineTable.Prologue.parse(lineData, &stmtOffset)) {
      LineTable.dump(OS);
      LineTable.clear();
    }
  }

  if (DumpType == DIDT_All || DumpType == DIDT_Str) {
    OS << "\n.debug_str contents:\n";
    DataExtractor strData(getStringSection(), isLittleEndian(), 0);
    offset = 0;
    uint32_t strOffset = 0;
    while (const char *s = strData.getCStr(&offset)) {
      OS << format("0x%8.8x: \"%s\"\n", strOffset, s);
      strOffset = offset;
    }
  }

  if ((DumpType == DIDT_All || DumpType == DIDT_StrDwo) &&
      !getStringDWOSection().empty()) {
    OS << "\n.debug_str.dwo contents:\n";
    DataExtractor strDWOData(getStringDWOSection(), isLittleEndian(), 0);
    offset = 0;
    uint32_t strDWOOffset = 0;
    while (const char *s = strDWOData.getCStr(&offset)) {
      OS << format("0x%8.8x: \"%s\"\n", strDWOOffset, s);
      strDWOOffset = offset;
    }
  }

  if (DumpType == DIDT_All || DumpType == DIDT_Ranges) {
    OS << "\n.debug_ranges contents:\n";
    // In fact, different compile units may have different address byte
    // sizes, but for simplicity we just use the address byte size of the last
    // compile unit (there is no easy and fast way to associate address range
    // list and the compile unit it describes).
    DataExtractor rangesData(getRangeSection().Data, isLittleEndian(),
                             savedAddressByteSize);
    offset = 0;
    DWARFDebugRangeList rangeList;
    while (rangeList.extract(rangesData, &offset, getRangeSection().Relocs))
      rangeList.dump(OS);
  }

  if (DumpType == DIDT_All || DumpType == DIDT_Pubnames)
    DWARFDebugPubTable(getPubNamesSection(), isLittleEndian(), false)
        .dump("debug_pubnames", OS);

  if (DumpType == DIDT_All || DumpType == DIDT_Pubtypes)
    DWARFDebugPubTable(getPubTypesSection(), isLittleEndian(), false)
        .dump("debug_pubtypes", OS);

  if (DumpType == DIDT_All || DumpType == DIDT_GnuPubnames)
    DWARFDebugPubTable(getGnuPubNamesSection(), isLittleEndian(),
                       true /* GnuStyle */)
        .dump("debug_gnu_pubnames", OS);

  if (DumpType == DIDT_All || DumpType == DIDT_GnuPubtypes)
    DWARFDebugPubTable(getGnuPubTypesSection(), isLittleEndian(),
                       true /* GnuStyle */)
        .dump("debug_gnu_pubtypes", OS);

  if ((DumpType == DIDT_All || DumpType == DIDT_StrOffsetsDwo) &&
      !getStringOffsetDWOSection().empty()) {
    OS << "\n.debug_str_offsets.dwo contents:\n";
    DataExtractor strOffsetExt(getStringOffsetDWOSection(), isLittleEndian(),
                               0);
    offset = 0;
    uint64_t size = getStringOffsetDWOSection().size();
    while (offset < size) {
      OS << format("0x%8.8x: ", offset);
      OS << format("%8.8x\n", strOffsetExt.getU32(&offset));
    }
  }

  if ((DumpType == DIDT_All || DumpType == DIDT_GdbIndex) &&
      !getGdbIndexSection().empty()) {
    OS << "\n.gnu_index contents:\n";
    getGdbIndex().dump(OS);
  }

  if (DumpType == DIDT_All || DumpType == DIDT_AppleNames)
    dumpAccelSection(OS, "apple_names", getAppleNamesSection(),
                     getStringSection(), isLittleEndian());

  if (DumpType == DIDT_All || DumpType == DIDT_AppleTypes)
    dumpAccelSection(OS, "apple_types", getAppleTypesSection(),
                     getStringSection(), isLittleEndian());

  if (DumpType == DIDT_All || DumpType == DIDT_AppleNamespaces)
    dumpAccelSection(OS, "apple_namespaces", getAppleNamespacesSection(),
                     getStringSection(), isLittleEndian());

  if (DumpType == DIDT_All || DumpType == DIDT_AppleObjC)
    dumpAccelSection(OS, "apple_objc", getAppleObjCSection(),
                     getStringSection(), isLittleEndian());
}

DWARFCompileUnit *DWARFContext::getDWOCompileUnitForHash(uint64_t Hash) {
  // FIXME: Improve this for the case where this DWO file is really a DWP file
  // with an index - use the index for lookup instead of a linear search.
  for (const auto &DWOCU : dwo_compile_units())
    if (DWOCU->getDWOId() == Hash)
      return DWOCU.get();
  return nullptr;
}

DWARFDie DWARFContext::getDIEForOffset(uint32_t Offset) {
  parseCompileUnits();
  if (auto *CU = CUs.getUnitForOffset(Offset))
    return CU->getDIEForOffset(Offset);
  return DWARFDie();
}

namespace {
  
class Verifier {
  raw_ostream &OS;
  DWARFContext &DCtx;
public:
  Verifier(raw_ostream &S, DWARFContext &D) : OS(S), DCtx(D) {}
  
  bool HandleDebugInfo() {
    bool Success = true;
    // A map that tracks all references (converted absolute references) so we
    // can verify each reference points to a valid DIE and not an offset that
    // lies between to valid DIEs.
    std::map<uint64_t, std::set<uint32_t>> ReferenceToDIEOffsets;

    OS << "Verifying .debug_info...\n";
    for (const auto &CU : DCtx.compile_units()) {
      unsigned NumDies = CU->getNumDIEs();
      for (unsigned I = 0; I < NumDies; ++I) {
        auto Die = CU->getDIEAtIndex(I);
        const auto Tag = Die.getTag();
        if (Tag == DW_TAG_null)
          continue;
        for (auto AttrValue : Die.attributes()) {
          const auto Attr = AttrValue.Attr;
          const auto Form = AttrValue.Value.getForm();
          switch (Attr) {
            case DW_AT_ranges:
              // Make sure the offset in the DW_AT_ranges attribute is valid.
              if (auto SectionOffset = AttrValue.Value.getAsSectionOffset()) {
                if (*SectionOffset >= DCtx.getRangeSection().Data.size()) {
                  Success = false;
                  OS << "error: DW_AT_ranges offset is beyond .debug_ranges "
                  "bounds:\n";
                  Die.dump(OS, 0);
                  OS << "\n";
                }
              } else {
                Success = false;
                OS << "error: DIE has invalid DW_AT_ranges encoding:\n";
                Die.dump(OS, 0);
                OS << "\n";
              }
              break;
            case DW_AT_stmt_list:
              // Make sure the offset in the DW_AT_stmt_list attribute is valid.
              if (auto SectionOffset = AttrValue.Value.getAsSectionOffset()) {
                if (*SectionOffset >= DCtx.getLineSection().Data.size()) {
                  Success = false;
                  OS << "error: DW_AT_stmt_list offset is beyond .debug_line "
                  "bounds: "
                  << format("0x%08" PRIx32, *SectionOffset) << "\n";
                  CU->getUnitDIE().dump(OS, 0);
                  OS << "\n";
                }
              } else {
                Success = false;
                OS << "error: DIE has invalid DW_AT_stmt_list encoding:\n";
                Die.dump(OS, 0);
                OS << "\n";
              }
              break;
              
            default:
              break;
          }
          switch (Form) {
            case DW_FORM_ref1:
            case DW_FORM_ref2:
            case DW_FORM_ref4:
            case DW_FORM_ref8:
            case DW_FORM_ref_udata: {
              // Verify all CU relative references are valid CU offsets.
              Optional<uint64_t> RefVal = AttrValue.Value.getAsReference();
              assert(RefVal);
              if (RefVal) {
                auto DieCU = Die.getDwarfUnit();
                auto CUSize = DieCU->getNextUnitOffset() - DieCU->getOffset();
                auto CUOffset = AttrValue.Value.getRawUValue();
                if (CUOffset >= CUSize) {
                  Success = false;
                  OS << "error: " << FormEncodingString(Form) << " CU offset "
                  << format("0x%08" PRIx32, CUOffset)
                  << " is invalid (must be less than CU size of "
                  << format("0x%08" PRIx32, CUSize) << "):\n";
                  Die.dump(OS, 0);
                  OS << "\n";
                } else {
                  // Valid reference, but we will verify it points to an actual
                  // DIE later.
                  ReferenceToDIEOffsets[*RefVal].insert(Die.getOffset());
                }
              }
              break;
            }
            case DW_FORM_ref_addr: {
              // Verify all absolute DIE references have valid offsets in the
              // .debug_info section.
              Optional<uint64_t> RefVal = AttrValue.Value.getAsReference();
              assert(RefVal);
              if (RefVal) {
                if(*RefVal >= DCtx.getInfoSection().Data.size()) {
                  Success = false;
                  OS << "error: DW_FORM_ref_addr offset beyond .debug_info "
                        "bounds:\n";
                  Die.dump(OS, 0);
                  OS << "\n";
                } else {
                  // Valid reference, but we will verify it points to an actual
                  // DIE later.
                  ReferenceToDIEOffsets[*RefVal].insert(Die.getOffset());
                }
              }
              break;
            }
            case DW_FORM_strp: {
              auto SecOffset = AttrValue.Value.getAsSectionOffset();
              assert(SecOffset); // DW_FORM_strp is a section offset.
              if (SecOffset && *SecOffset >= DCtx.getStringSection().size()) {
                Success = false;
                OS << "error: DW_FORM_strp offset beyond .debug_str bounds:\n";
                Die.dump(OS, 0);
                OS << "\n";
              }
              break;
            }
            default:
              break;
          }
        }
      }
    }

    // Take all references and make sure they point to an actual DIE by
    // getting the DIE by offset and emitting an error
    OS << "Verifying .debug_info references...\n";
    for (auto Pair: ReferenceToDIEOffsets) {
      auto Die = DCtx.getDIEForOffset(Pair.first);
      if (Die)
        continue;
      Success = false;
      OS << "error: invalid DIE reference " << format("0x%08" PRIx64, Pair.first)
         << ". Offset is in between DIEs:\n";
      for (auto Offset: Pair.second) {
        auto ReferencingDie = DCtx.getDIEForOffset(Offset);
        ReferencingDie.dump(OS, 0);
        OS << "\n";
      }
      OS << "\n";
    }
    return Success;
  }

  bool HandleDebugLine() {
    std::map<uint64_t, DWARFDie> StmtListToDie;
    bool Success = true;
    OS << "Verifying .debug_line...\n";
    for (const auto &CU : DCtx.compile_units()) {
      uint32_t LineTableOffset = 0;
      auto CUDie = CU->getUnitDIE();
      auto StmtFormValue = CUDie.find(DW_AT_stmt_list);
      if (!StmtFormValue) {
        // No line table for this compile unit.
        continue;
      }
      // Get the attribute value as a section offset. No need to produce an
      // error here if the encoding isn't correct because we validate this in
      // the .debug_info verifier.
      if (auto StmtSectionOffset = toSectionOffset(StmtFormValue)) {
        LineTableOffset = *StmtSectionOffset;
        if (LineTableOffset >= DCtx.getLineSection().Data.size()) {
          // Make sure we don't get a valid line table back if the offset
          // is wrong.
          assert(DCtx.getLineTableForUnit(CU.get()) == nullptr);
          // Skip this line table as it isn't valid. No need to create an error
          // here because we validate this in the .debug_info verifier.
          continue;
        } else {
          auto Iter = StmtListToDie.find(LineTableOffset);
          if (Iter != StmtListToDie.end()) {
            Success = false;
            OS << "error: two compile unit DIEs, "
               << format("0x%08" PRIx32, Iter->second.getOffset()) << " and "
               << format("0x%08" PRIx32, CUDie.getOffset())
               << ", have the same DW_AT_stmt_list section offset:\n";
            Iter->second.dump(OS, 0);
            CUDie.dump(OS, 0);
            OS << '\n';
            // Already verified this line table before, no need to do it again.
            continue;
          }
          StmtListToDie[LineTableOffset] = CUDie;
        }
      }
      auto LineTable = DCtx.getLineTableForUnit(CU.get());
      if (!LineTable) {
        Success = false;
        OS << "error: .debug_line[" << format("0x%08" PRIx32, LineTableOffset)
           << "] was not able to be parsed for CU:\n";
        CUDie.dump(OS, 0);
        OS << '\n';
        continue;
      }
      uint32_t MaxFileIndex = LineTable->Prologue.FileNames.size();
      uint64_t PrevAddress = 0;
      uint32_t RowIndex = 0;
      for (const auto &Row : LineTable->Rows) {
        if (Row.Address < PrevAddress) {
          Success = false;
          OS << "error: .debug_line[" << format("0x%08" PRIx32, LineTableOffset)
             << "] row[" << RowIndex
             << "] decreases in address from previous row:\n";

          DWARFDebugLine::Row::dumpTableHeader(OS);
          if (RowIndex > 0)
            LineTable->Rows[RowIndex - 1].dump(OS);
          Row.dump(OS);
          OS << '\n';
        }

        if (Row.File > MaxFileIndex) {
          Success = false;
          OS << "error: .debug_line[" << format("0x%08" PRIx32, LineTableOffset)
             << "][" << RowIndex << "] has invalid file index " << Row.File
             << " (valid values are [1," << MaxFileIndex << "]):\n";
          DWARFDebugLine::Row::dumpTableHeader(OS);
          Row.dump(OS);
          OS << '\n';
        }
        if (Row.EndSequence)
          PrevAddress = 0;
        else
          PrevAddress = Row.Address;
        ++RowIndex;
      }
    }
    return Success;
  }
};
  
} // anonymous namespace

bool DWARFContext::verify(raw_ostream &OS, DIDumpType DumpType) {
  bool Success = true;
  DWARFVerifier verifier(OS, *this);
  if (DumpType == DIDT_All || DumpType == DIDT_Info) {
    if (!verifier.handleDebugInfo())
      Success = false;
  }
  if (DumpType == DIDT_All || DumpType == DIDT_Line) {
    if (!verifier.handleDebugLine())
      Success = false;
  }
  return Success;
}
const DWARFUnitIndex &DWARFContext::getCUIndex() {
  if (CUIndex)
    return *CUIndex;

  DataExtractor CUIndexData(getCUIndexSection(), isLittleEndian(), 0);

  CUIndex = llvm::make_unique<DWARFUnitIndex>(DW_SECT_INFO);
  CUIndex->parse(CUIndexData);
  return *CUIndex;
}

const DWARFUnitIndex &DWARFContext::getTUIndex() {
  if (TUIndex)
    return *TUIndex;

  DataExtractor TUIndexData(getTUIndexSection(), isLittleEndian(), 0);

  TUIndex = llvm::make_unique<DWARFUnitIndex>(DW_SECT_TYPES);
  TUIndex->parse(TUIndexData);
  return *TUIndex;
}

DWARFGdbIndex &DWARFContext::getGdbIndex() {
  if (GdbIndex)
    return *GdbIndex;

  DataExtractor GdbIndexData(getGdbIndexSection(), true /*LE*/, 0);
  GdbIndex = llvm::make_unique<DWARFGdbIndex>();
  GdbIndex->parse(GdbIndexData);
  return *GdbIndex;
}

const DWARFDebugAbbrev *DWARFContext::getDebugAbbrev() {
  if (Abbrev)
    return Abbrev.get();

  DataExtractor abbrData(getAbbrevSection(), isLittleEndian(), 0);

  Abbrev.reset(new DWARFDebugAbbrev());
  Abbrev->extract(abbrData);
  return Abbrev.get();
}

const DWARFDebugAbbrev *DWARFContext::getDebugAbbrevDWO() {
  if (AbbrevDWO)
    return AbbrevDWO.get();

  DataExtractor abbrData(getAbbrevDWOSection(), isLittleEndian(), 0);
  AbbrevDWO.reset(new DWARFDebugAbbrev());
  AbbrevDWO->extract(abbrData);
  return AbbrevDWO.get();
}

const DWARFDebugLoc *DWARFContext::getDebugLoc() {
  if (Loc)
    return Loc.get();

  DataExtractor LocData(getLocSection().Data, isLittleEndian(), 0);
  Loc.reset(new DWARFDebugLoc(getLocSection().Relocs));
  // assume all compile units have the same address byte size
  if (getNumCompileUnits())
    Loc->parse(LocData, getCompileUnitAtIndex(0)->getAddressByteSize());
  return Loc.get();
}

const DWARFDebugLocDWO *DWARFContext::getDebugLocDWO() {
  if (LocDWO)
    return LocDWO.get();

  DataExtractor LocData(getLocDWOSection().Data, isLittleEndian(), 0);
  LocDWO.reset(new DWARFDebugLocDWO());
  LocDWO->parse(LocData);
  return LocDWO.get();
}

const DWARFDebugAranges *DWARFContext::getDebugAranges() {
  if (Aranges)
    return Aranges.get();

  Aranges.reset(new DWARFDebugAranges());
  Aranges->generate(this);
  return Aranges.get();
}

const DWARFDebugFrame *DWARFContext::getDebugFrame() {
  if (DebugFrame)
    return DebugFrame.get();

  // There's a "bug" in the DWARFv3 standard with respect to the target address
  // size within debug frame sections. While DWARF is supposed to be independent
  // of its container, FDEs have fields with size being "target address size",
  // which isn't specified in DWARF in general. It's only specified for CUs, but
  // .eh_frame can appear without a .debug_info section. Follow the example of
  // other tools (libdwarf) and extract this from the container (ObjectFile
  // provides this information). This problem is fixed in DWARFv4
  // See this dwarf-discuss discussion for more details:
  // http://lists.dwarfstd.org/htdig.cgi/dwarf-discuss-dwarfstd.org/2011-December/001173.html
  DataExtractor debugFrameData(getDebugFrameSection(), isLittleEndian(),
                               getAddressSize());
  DebugFrame.reset(new DWARFDebugFrame(false /* IsEH */));
  DebugFrame->parse(debugFrameData);
  return DebugFrame.get();
}

const DWARFDebugFrame *DWARFContext::getEHFrame() {
  if (EHFrame)
    return EHFrame.get();

  DataExtractor debugFrameData(getEHFrameSection(), isLittleEndian(),
                               getAddressSize());
  DebugFrame.reset(new DWARFDebugFrame(true /* IsEH */));
  DebugFrame->parse(debugFrameData);
  return DebugFrame.get();
}

const DWARFDebugMacro *DWARFContext::getDebugMacro() {
  if (Macro)
    return Macro.get();

  DataExtractor MacinfoData(getMacinfoSection(), isLittleEndian(), 0);
  Macro.reset(new DWARFDebugMacro());
  Macro->parse(MacinfoData);
  return Macro.get();
}

const DWARFLineTable *
DWARFContext::getLineTableForUnit(DWARFUnit *U) {
  if (!Line)
    Line.reset(new DWARFDebugLine(&getLineSection().Relocs));

  auto UnitDIE = U->getUnitDIE();
  if (!UnitDIE)
    return nullptr;

  auto Offset = toSectionOffset(UnitDIE.find(DW_AT_stmt_list));
  if (!Offset)
    return nullptr; // No line table for this compile unit.

  uint32_t stmtOffset = *Offset + U->getLineTableOffset();
  // See if the line table is cached.
  if (const DWARFLineTable *lt = Line->getLineTable(stmtOffset))
    return lt;

  // Make sure the offset is good before we try to parse.
  if (stmtOffset >= U->getLineSection().size())
    return nullptr;  

  // We have to parse it first.
  DataExtractor lineData(U->getLineSection(), isLittleEndian(),
                         U->getAddressByteSize());
  return Line->getOrParseLineTable(lineData, stmtOffset);
}

void DWARFContext::parseCompileUnits() {
  CUs.parse(*this, getInfoSection());
}

void DWARFContext::parseTypeUnits() {
  if (!TUs.empty())
    return;
  for (const auto &I : getTypesSections()) {
    TUs.emplace_back();
    TUs.back().parse(*this, I.second);
  }
}

void DWARFContext::parseDWOCompileUnits() {
  DWOCUs.parseDWO(*this, getInfoDWOSection());
}

void DWARFContext::parseDWOTypeUnits() {
  if (!DWOTUs.empty())
    return;
  for (const auto &I : getTypesDWOSections()) {
    DWOTUs.emplace_back();
    DWOTUs.back().parseDWO(*this, I.second);
  }
}

DWARFCompileUnit *DWARFContext::getCompileUnitForOffset(uint32_t Offset) {
  parseCompileUnits();
  return CUs.getUnitForOffset(Offset);
}

DWARFCompileUnit *DWARFContext::getCompileUnitForAddress(uint64_t Address) {
  // First, get the offset of the compile unit.
  uint32_t CUOffset = getDebugAranges()->findAddress(Address);
  // Retrieve the compile unit.
  return getCompileUnitForOffset(CUOffset);
}

static bool getFunctionNameAndStartLineForAddress(DWARFCompileUnit *CU,
                                                  uint64_t Address,
                                                  FunctionNameKind Kind,
                                                  std::string &FunctionName,
                                                  uint32_t &StartLine) {
  // The address may correspond to instruction in some inlined function,
  // so we have to build the chain of inlined functions and take the
  // name of the topmost function in it.
  SmallVector<DWARFDie, 4> InlinedChain;
  CU->getInlinedChainForAddress(Address, InlinedChain);
  if (InlinedChain.empty())
    return false;

  const DWARFDie &DIE = InlinedChain[0];
  bool FoundResult = false;
  const char *Name = nullptr;
  if (Kind != FunctionNameKind::None && (Name = DIE.getSubroutineName(Kind))) {
    FunctionName = Name;
    FoundResult = true;
  }
  if (auto DeclLineResult = DIE.getDeclLine()) {
    StartLine = DeclLineResult;
    FoundResult = true;
  }

  return FoundResult;
}

DILineInfo DWARFContext::getLineInfoForAddress(uint64_t Address,
                                               DILineInfoSpecifier Spec) {
  DILineInfo Result;

  DWARFCompileUnit *CU = getCompileUnitForAddress(Address);
  if (!CU)
    return Result;
  getFunctionNameAndStartLineForAddress(CU, Address, Spec.FNKind,
                                        Result.FunctionName,
                                        Result.StartLine);
  if (Spec.FLIKind != FileLineInfoKind::None) {
    if (const DWARFLineTable *LineTable = getLineTableForUnit(CU))
      LineTable->getFileLineInfoForAddress(Address, CU->getCompilationDir(),
                                           Spec.FLIKind, Result);
  }
  return Result;
}

DILineInfoTable
DWARFContext::getLineInfoForAddressRange(uint64_t Address, uint64_t Size,
                                         DILineInfoSpecifier Spec) {
  DILineInfoTable  Lines;
  DWARFCompileUnit *CU = getCompileUnitForAddress(Address);
  if (!CU)
    return Lines;

  std::string FunctionName = "<invalid>";
  uint32_t StartLine = 0;
  getFunctionNameAndStartLineForAddress(CU, Address, Spec.FNKind, FunctionName,
                                        StartLine);

  // If the Specifier says we don't need FileLineInfo, just
  // return the top-most function at the starting address.
  if (Spec.FLIKind == FileLineInfoKind::None) {
    DILineInfo Result;
    Result.FunctionName = FunctionName;
    Result.StartLine = StartLine;
    Lines.push_back(std::make_pair(Address, Result));
    return Lines;
  }

  const DWARFLineTable *LineTable = getLineTableForUnit(CU);

  // Get the index of row we're looking for in the line table.
  std::vector<uint32_t> RowVector;
  if (!LineTable->lookupAddressRange(Address, Size, RowVector))
    return Lines;

  for (uint32_t RowIndex : RowVector) {
    // Take file number and line/column from the row.
    const DWARFDebugLine::Row &Row = LineTable->Rows[RowIndex];
    DILineInfo Result;
    LineTable->getFileNameByIndex(Row.File, CU->getCompilationDir(),
                                  Spec.FLIKind, Result.FileName);
    Result.FunctionName = FunctionName;
    Result.Line = Row.Line;
    Result.Column = Row.Column;
    Result.StartLine = StartLine;
    Lines.push_back(std::make_pair(Row.Address, Result));
  }

  return Lines;
}

DIInliningInfo
DWARFContext::getInliningInfoForAddress(uint64_t Address,
                                        DILineInfoSpecifier Spec) {
  DIInliningInfo InliningInfo;

  DWARFCompileUnit *CU = getCompileUnitForAddress(Address);
  if (!CU)
    return InliningInfo;

  const DWARFLineTable *LineTable = nullptr;
  SmallVector<DWARFDie, 4> InlinedChain;
  CU->getInlinedChainForAddress(Address, InlinedChain);
  if (InlinedChain.size() == 0) {
    // If there is no DIE for address (e.g. it is in unavailable .dwo file),
    // try to at least get file/line info from symbol table.
    if (Spec.FLIKind != FileLineInfoKind::None) {
      DILineInfo Frame;
      LineTable = getLineTableForUnit(CU);
      if (LineTable &&
          LineTable->getFileLineInfoForAddress(Address, CU->getCompilationDir(),
                                               Spec.FLIKind, Frame))
        InliningInfo.addFrame(Frame);
    }
    return InliningInfo;
  }

  uint32_t CallFile = 0, CallLine = 0, CallColumn = 0, CallDiscriminator = 0;
  for (uint32_t i = 0, n = InlinedChain.size(); i != n; i++) {
    DWARFDie &FunctionDIE = InlinedChain[i];
    DILineInfo Frame;
    // Get function name if necessary.
    if (const char *Name = FunctionDIE.getSubroutineName(Spec.FNKind))
      Frame.FunctionName = Name;
    if (auto DeclLineResult = FunctionDIE.getDeclLine())
      Frame.StartLine = DeclLineResult;
    if (Spec.FLIKind != FileLineInfoKind::None) {
      if (i == 0) {
        // For the topmost frame, initialize the line table of this
        // compile unit and fetch file/line info from it.
        LineTable = getLineTableForUnit(CU);
        // For the topmost routine, get file/line info from line table.
        if (LineTable)
          LineTable->getFileLineInfoForAddress(Address, CU->getCompilationDir(),
                                               Spec.FLIKind, Frame);
      } else {
        // Otherwise, use call file, call line and call column from
        // previous DIE in inlined chain.
        if (LineTable)
          LineTable->getFileNameByIndex(CallFile, CU->getCompilationDir(),
                                        Spec.FLIKind, Frame.FileName);
        Frame.Line = CallLine;
        Frame.Column = CallColumn;
        Frame.Discriminator = CallDiscriminator;
      }
      // Get call file/line/column of a current DIE.
      if (i + 1 < n) {
        FunctionDIE.getCallerFrame(CallFile, CallLine, CallColumn,
                                   CallDiscriminator);
      }
    }
    InliningInfo.addFrame(Frame);
  }
  return InliningInfo;
}

std::shared_ptr<DWARFContext>
DWARFContext::getDWOContext(StringRef AbsolutePath) {
  if (auto S = DWP.lock()) {
    DWARFContext *Ctxt = S->Context.get();
    return std::shared_ptr<DWARFContext>(std::move(S), Ctxt);
  }

  std::weak_ptr<DWOFile> *Entry = &DWOFiles[AbsolutePath];

  if (auto S = Entry->lock()) {
    DWARFContext *Ctxt = S->Context.get();
    return std::shared_ptr<DWARFContext>(std::move(S), Ctxt);
  }

  SmallString<128> DWPName;
  Expected<OwningBinary<ObjectFile>> Obj = [&] {
    if (!CheckedForDWP) {
      (getFileName() + ".dwp").toVector(DWPName);
      auto Obj = object::ObjectFile::createObjectFile(DWPName);
      if (Obj) {
        Entry = &DWP;
        return Obj;
      } else {
        CheckedForDWP = true;
        // TODO: Should this error be handled (maybe in a high verbosity mode)
        // before falling back to .dwo files?
        consumeError(Obj.takeError());
      }
    }

    return object::ObjectFile::createObjectFile(AbsolutePath);
  }();

  if (!Obj) {
    // TODO: Actually report errors helpfully.
    consumeError(Obj.takeError());
    return nullptr;
  }

  auto S = std::make_shared<DWOFile>();
  S->File = std::move(Obj.get());
  S->Context = llvm::make_unique<DWARFContextInMemory>(*S->File.getBinary());
  *Entry = S;
  auto *Ctxt = S->Context.get();
  return std::shared_ptr<DWARFContext>(std::move(S), Ctxt);
}

static Error createError(const Twine &Reason, llvm::Error E) {
  return make_error<StringError>(Reason + toString(std::move(E)),
                                 inconvertibleErrorCode());
}

/// SymInfo contains information about symbol: it's address
/// and section index which is -1LL for absolute symbols.
struct SymInfo {
  uint64_t Address;
  uint64_t SectionIndex;
};

/// Returns the address of symbol relocation used against and a section index.
/// Used for futher relocations computation. Symbol's section load address is
static Expected<SymInfo> getSymbolInfo(const object::ObjectFile &Obj,
                                       const RelocationRef &Reloc,
                                       const LoadedObjectInfo *L,
                                       std::map<SymbolRef, SymInfo> &Cache) {
  SymInfo Ret = {0, (uint64_t)-1LL};
  object::section_iterator RSec = Obj.section_end();
  object::symbol_iterator Sym = Reloc.getSymbol();

  std::map<SymbolRef, SymInfo>::iterator CacheIt = Cache.end();
  // First calculate the address of the symbol or section as it appears
  // in the object file
  if (Sym != Obj.symbol_end()) {
    bool New;
    std::tie(CacheIt, New) = Cache.insert({*Sym, {0, 0}});
    if (!New)
      return CacheIt->second;

    Expected<uint64_t> SymAddrOrErr = Sym->getAddress();
    if (!SymAddrOrErr)
      return createError("error: failed to compute symbol address: ",
                         SymAddrOrErr.takeError());

    // Also remember what section this symbol is in for later
    auto SectOrErr = Sym->getSection();
    if (!SectOrErr)
      return createError("error: failed to get symbol section: ",
                         SectOrErr.takeError());

    RSec = *SectOrErr;
    Ret.Address = *SymAddrOrErr;
  } else if (auto *MObj = dyn_cast<MachOObjectFile>(&Obj)) {
    RSec = MObj->getRelocationSection(Reloc.getRawDataRefImpl());
    Ret.Address = RSec->getAddress();
  }

  if (RSec != Obj.section_end())
    Ret.SectionIndex = RSec->getIndex();

  // If we are given load addresses for the sections, we need to adjust:
  // SymAddr = (Address of Symbol Or Section in File) -
  //           (Address of Section in File) +
  //           (Load Address of Section)
  // RSec is now either the section being targeted or the section
  // containing the symbol being targeted. In either case,
  // we need to perform the same computation.
  if (L && RSec != Obj.section_end())
    if (uint64_t SectionLoadAddress = L->getSectionLoadAddress(*RSec))
      Ret.Address += SectionLoadAddress - RSec->getAddress();

  if (CacheIt != Cache.end())
    CacheIt->second = Ret;

  return Ret;
}

static StringRef getSymbolName(const object::ObjectFile &Obj,
                               const RelocationRef &Reloc) {
  object::symbol_iterator Sym = Reloc.getSymbol();
  if (Sym != Obj.symbol_end()) {
    Expected<StringRef> SymNameOrErr = Sym->getName();
    if (SymNameOrErr && !SymNameOrErr->empty())
      return *SymNameOrErr;
  }
  return "<unknown symbol>";
}

static bool isRelocScattered(const object::ObjectFile &Obj,
                             const RelocationRef &Reloc) {
  const MachOObjectFile *MachObj = dyn_cast<MachOObjectFile>(&Obj);
  if (!MachObj)
    return false;
  // MachO also has relocations that point to sections and
  // scattered relocations.
  auto RelocInfo = MachObj->getRelocation(Reloc.getRawDataRefImpl());
  return MachObj->isRelocationScattered(RelocInfo);
}

Error DWARFContextInMemory::maybeDecompress(const SectionRef &Sec,
                                            StringRef Name, StringRef &Data) {
  if (!Decompressor::isCompressed(Sec))
    return Error::success();

  Expected<Decompressor> Decompressor =
      Decompressor::create(Name, Data, IsLittleEndian, AddressSize == 8);
  if (!Decompressor)
    return Decompressor.takeError();

  SmallString<32> Out;
  if (auto Err = Decompressor->resizeAndDecompress(Out))
    return Err;

  UncompressedSections.emplace_back(std::move(Out));
  Data = UncompressedSections.back();

  return Error::success();
}

DWARFContextInMemory::DWARFContextInMemory(const object::ObjectFile &Obj,
                                           const LoadedObjectInfo *L)
    : FileName(Obj.getFileName()), IsLittleEndian(Obj.isLittleEndian()),
      AddressSize(Obj.getBytesInAddress()) {
  for (const SectionRef &Section : Obj.sections()) {
    StringRef name;
    Section.getName(name);
    // Skip BSS and Virtual sections, they aren't interesting.
    bool IsBSS = Section.isBSS();
    if (IsBSS)
      continue;
    bool IsVirtual = Section.isVirtual();
    if (IsVirtual)
      continue;
    StringRef data;

    section_iterator RelocatedSection = Section.getRelocatedSection();
    // Try to obtain an already relocated version of this section.
    // Else use the unrelocated section from the object file. We'll have to
    // apply relocations ourselves later.
    if (!L || !L->getLoadedSectionContents(*RelocatedSection, data))
      Section.getContents(data);

    if (auto Err = maybeDecompress(Section, name, data)) {
      errs() << "error: failed to decompress '" + name + "', " +
                    toString(std::move(Err))
             << '\n';
      continue;
    }

    // Compressed sections names in GNU style starts from ".z",
    // at this point section is decompressed and we drop compression prefix.
    name = name.substr(
        name.find_first_not_of("._z")); // Skip ".", "z" and "_" prefixes.

    if (StringRef *SectionData = MapSectionToMember(name)) {
      *SectionData = data;
      if (name == "debug_ranges") {
        // FIXME: Use the other dwo range section when we emit it.
        RangeDWOSection.Data = data;
      }
    } else if (name == "debug_types") {
      // Find debug_types data by section rather than name as there are
      // multiple, comdat grouped, debug_types sections.
      TypesSections[Section].Data = data;
    } else if (name == "debug_types.dwo") {
      TypesDWOSections[Section].Data = data;
    }

    if (RelocatedSection == Obj.section_end())
      continue;

    StringRef RelSecName;
    StringRef RelSecData;
    RelocatedSection->getName(RelSecName);

    // If the section we're relocating was relocated already by the JIT,
    // then we used the relocated version above, so we do not need to process
    // relocations for it now.
    if (L && L->getLoadedSectionContents(*RelocatedSection, RelSecData))
      continue;

    // In Mach-o files, the relocations do not need to be applied if
    // there is no load offset to apply. The value read at the
    // relocation point already factors in the section address
    // (actually applying the relocations will produce wrong results
    // as the section address will be added twice).
    if (!L && isa<MachOObjectFile>(&Obj))
      continue;

    RelSecName = RelSecName.substr(
        RelSecName.find_first_not_of("._")); // Skip . and _ prefixes.

    // TODO: Add support for relocations in other sections as needed.
    // Record relocations for the debug_info and debug_line sections.
    RelocAddrMap *Map =
        StringSwitch<RelocAddrMap *>(RelSecName)
            .Case("debug_info", &InfoSection.Relocs)
            .Case("debug_loc", &LocSection.Relocs)
            .Case("debug_info.dwo", &InfoDWOSection.Relocs)
            .Case("debug_line", &LineSection.Relocs)
            .Case("debug_ranges", &RangeSection.Relocs)
            .Case("debug_addr", &AddrSection.Relocs)
            .Case("apple_names", &AppleNamesSection.Relocs)
            .Case("apple_types", &AppleTypesSection.Relocs)
            .Case("apple_namespaces", &AppleNamespacesSection.Relocs)
            .Case("apple_namespac", &AppleNamespacesSection.Relocs)
            .Case("apple_objc", &AppleObjCSection.Relocs)
            .Default(nullptr);
    if (!Map) {
      // Find debug_types relocs by section rather than name as there are
      // multiple, comdat grouped, debug_types sections.
      if (RelSecName == "debug_types")
        Map = &TypesSections[*RelocatedSection].Relocs;
      else if (RelSecName == "debug_types.dwo")
        Map = &TypesDWOSections[*RelocatedSection].Relocs;
      else
        continue;
    }

    if (Section.relocation_begin() == Section.relocation_end())
      continue;

    // Symbol to [address, section index] cache mapping.
    std::map<SymbolRef, SymInfo> AddrCache;
    for (const RelocationRef &Reloc : Section.relocations()) {
      // FIXME: it's not clear how to correctly handle scattered
      // relocations.
      if (isRelocScattered(Obj, Reloc))
        continue;

<<<<<<< HEAD
      Expected<SymInfo> SymInfoOrErr = getSymbolInfo(Obj, Reloc, L, AddrCache);
      if (!SymInfoOrErr) {
        errs() << toString(SymInfoOrErr.takeError()) << '\n';
        continue;
      }

      object::RelocVisitor V(Obj);
      uint64_t Val = V.visit(Reloc.getType(), Reloc, SymInfoOrErr->Address);
      if (V.error()) {
        SmallString<32> Name;
        Reloc.getTypeName(Name);
        errs() << "error: failed to compute relocation: " << Name << "\n";
        continue;
=======
        object::RelocVisitor V(Obj);
        object::RelocToApply R(V.visit(Reloc.getType(), Reloc, *SymAddrOrErr));
        if (V.error()) {
          static unsigned FailedRelocs = 0;
          constexpr unsigned MAX_FAILED_RELOCS = 20;
          SmallString<32> Name;
          Reloc.getTypeName(Name);
          FailedRelocs++;
          if (FailedRelocs < MAX_FAILED_RELOCS) {
            errs() << "error: failed to compute relocation: "
                   << Name << " against " << getSymbolName(Obj, Reloc) << "\n";
          } else if (FailedRelocs == MAX_FAILED_RELOCS) {
            errs() << "error: Failed to compute more than " << MAX_FAILED_RELOCS
                   << " DWARF relocations! Probably a library is missing from"
                   << " the linker commmand line or -Wl,-z,notext is needed.\n";
          }
          continue;
        }
        uint64_t Address = Reloc.getOffset();
        if (Address + R.Width > SectionSize) {
          errs() << "error: " << R.Width << "-byte relocation starting "
                 << Address << " bytes into section " << name << " which is "
                 << SectionSize << " bytes long.\n";
          continue;
        }
        if (R.Width > 8) {
          errs() << "error: can't handle a relocation of more than 8 bytes at "
                    "a time.\n";
          continue;
        }
        DEBUG(dbgs() << "Writing " << format("%p", R.Value)
                     << " at " << format("%p", Address)
                     << " with width " << format("%d", R.Width)
                     << "\n");
        Map->insert(std::make_pair(Address, std::make_pair(R.Width, R.Value)));
>>>>>>> 45dbed70
      }
      llvm::RelocAddrEntry Rel = {SymInfoOrErr->SectionIndex, Val};
      Map->insert({Reloc.getOffset(), Rel});
    }
  }
}

DWARFContextInMemory::DWARFContextInMemory(
    const StringMap<std::unique_ptr<MemoryBuffer>> &Sections, uint8_t AddrSize,
    bool isLittleEndian)
    : IsLittleEndian(isLittleEndian), AddressSize(AddrSize) {
  for (const auto &SecIt : Sections) {
    if (StringRef *SectionData = MapSectionToMember(SecIt.first()))
      *SectionData = SecIt.second->getBuffer();
  }
}

StringRef *DWARFContextInMemory::MapSectionToMember(StringRef Name) {
  return StringSwitch<StringRef *>(Name)
      .Case("debug_info", &InfoSection.Data)
      .Case("debug_abbrev", &AbbrevSection)
      .Case("debug_loc", &LocSection.Data)
      .Case("debug_line", &LineSection.Data)
      .Case("debug_aranges", &ARangeSection)
      .Case("debug_frame", &DebugFrameSection)
      .Case("eh_frame", &EHFrameSection)
      .Case("debug_str", &StringSection)
      .Case("debug_ranges", &RangeSection.Data)
      .Case("debug_macinfo", &MacinfoSection)
      .Case("debug_pubnames", &PubNamesSection)
      .Case("debug_pubtypes", &PubTypesSection)
      .Case("debug_gnu_pubnames", &GnuPubNamesSection)
      .Case("debug_gnu_pubtypes", &GnuPubTypesSection)
      .Case("debug_info.dwo", &InfoDWOSection.Data)
      .Case("debug_abbrev.dwo", &AbbrevDWOSection)
      .Case("debug_loc.dwo", &LocDWOSection.Data)
      .Case("debug_line.dwo", &LineDWOSection.Data)
      .Case("debug_str.dwo", &StringDWOSection)
      .Case("debug_str_offsets.dwo", &StringOffsetDWOSection)
      .Case("debug_addr", &AddrSection.Data)
      .Case("apple_names", &AppleNamesSection.Data)
      .Case("apple_types", &AppleTypesSection.Data)
      .Case("apple_namespaces", &AppleNamespacesSection.Data)
      .Case("apple_namespac", &AppleNamespacesSection.Data)
      .Case("apple_objc", &AppleObjCSection.Data)
      .Case("debug_cu_index", &CUIndexSection)
      .Case("debug_tu_index", &TUIndexSection)
      .Case("gdb_index", &GdbIndexSection)
      // Any more debug info sections go here.
      .Default(nullptr);
}

void DWARFContextInMemory::anchor() {}<|MERGE_RESOLUTION|>--- conflicted
+++ resolved
@@ -1178,7 +1178,6 @@
       if (isRelocScattered(Obj, Reloc))
         continue;
 
-<<<<<<< HEAD
       Expected<SymInfo> SymInfoOrErr = getSymbolInfo(Obj, Reloc, L, AddrCache);
       if (!SymInfoOrErr) {
         errs() << toString(SymInfoOrErr.takeError()) << '\n';
@@ -1188,47 +1187,20 @@
       object::RelocVisitor V(Obj);
       uint64_t Val = V.visit(Reloc.getType(), Reloc, SymInfoOrErr->Address);
       if (V.error()) {
+        static unsigned FailedRelocs = 0;
+        constexpr unsigned MAX_FAILED_RELOCS = 20;
         SmallString<32> Name;
         Reloc.getTypeName(Name);
-        errs() << "error: failed to compute relocation: " << Name << "\n";
+        FailedRelocs++;
+        if (FailedRelocs < MAX_FAILED_RELOCS) {
+          errs() << "error: failed to compute relocation: "
+                  << Name << " against " << getSymbolName(Obj, Reloc) << "\n";
+        } else if (FailedRelocs == MAX_FAILED_RELOCS) {
+          errs() << "error: Failed to compute more than " << MAX_FAILED_RELOCS
+                  << " DWARF relocations! Probably a library is missing from"
+                  << " the linker commmand line or -Wl,-z,notext is needed.\n";
+        }
         continue;
-=======
-        object::RelocVisitor V(Obj);
-        object::RelocToApply R(V.visit(Reloc.getType(), Reloc, *SymAddrOrErr));
-        if (V.error()) {
-          static unsigned FailedRelocs = 0;
-          constexpr unsigned MAX_FAILED_RELOCS = 20;
-          SmallString<32> Name;
-          Reloc.getTypeName(Name);
-          FailedRelocs++;
-          if (FailedRelocs < MAX_FAILED_RELOCS) {
-            errs() << "error: failed to compute relocation: "
-                   << Name << " against " << getSymbolName(Obj, Reloc) << "\n";
-          } else if (FailedRelocs == MAX_FAILED_RELOCS) {
-            errs() << "error: Failed to compute more than " << MAX_FAILED_RELOCS
-                   << " DWARF relocations! Probably a library is missing from"
-                   << " the linker commmand line or -Wl,-z,notext is needed.\n";
-          }
-          continue;
-        }
-        uint64_t Address = Reloc.getOffset();
-        if (Address + R.Width > SectionSize) {
-          errs() << "error: " << R.Width << "-byte relocation starting "
-                 << Address << " bytes into section " << name << " which is "
-                 << SectionSize << " bytes long.\n";
-          continue;
-        }
-        if (R.Width > 8) {
-          errs() << "error: can't handle a relocation of more than 8 bytes at "
-                    "a time.\n";
-          continue;
-        }
-        DEBUG(dbgs() << "Writing " << format("%p", R.Value)
-                     << " at " << format("%p", Address)
-                     << " with width " << format("%d", R.Width)
-                     << "\n");
-        Map->insert(std::make_pair(Address, std::make_pair(R.Width, R.Value)));
->>>>>>> 45dbed70
       }
       llvm::RelocAddrEntry Rel = {SymInfoOrErr->SectionIndex, Val};
       Map->insert({Reloc.getOffset(), Rel});
