//===- DWARFContext.cpp ---------------------------------------------------===//
//
//                     The LLVM Compiler Infrastructure
//
// This file is distributed under the University of Illinois Open Source
// License. See LICENSE.TXT for details.
//
//===----------------------------------------------------------------------===//

#include "llvm/DebugInfo/DWARF/DWARFContext.h"
#include "llvm/ADT/STLExtras.h"
#include "llvm/ADT/SmallString.h"
#include "llvm/ADT/SmallVector.h"
#include "llvm/ADT/StringRef.h"
#include "llvm/ADT/StringSwitch.h"
#include "llvm/BinaryFormat/Dwarf.h"
#include "llvm/DebugInfo/DWARF/DWARFAcceleratorTable.h"
#include "llvm/DebugInfo/DWARF/DWARFCompileUnit.h"
#include "llvm/DebugInfo/DWARF/DWARFDebugAbbrev.h"
#include "llvm/DebugInfo/DWARF/DWARFDebugArangeSet.h"
#include "llvm/DebugInfo/DWARF/DWARFDebugAranges.h"
#include "llvm/DebugInfo/DWARF/DWARFDebugFrame.h"
#include "llvm/DebugInfo/DWARF/DWARFDebugLine.h"
#include "llvm/DebugInfo/DWARF/DWARFDebugLoc.h"
#include "llvm/DebugInfo/DWARF/DWARFDebugMacro.h"
#include "llvm/DebugInfo/DWARF/DWARFDebugPubTable.h"
#include "llvm/DebugInfo/DWARF/DWARFDebugRangeList.h"
#include "llvm/DebugInfo/DWARF/DWARFDie.h"
#include "llvm/DebugInfo/DWARF/DWARFFormValue.h"
#include "llvm/DebugInfo/DWARF/DWARFGdbIndex.h"
#include "llvm/DebugInfo/DWARF/DWARFSection.h"
#include "llvm/DebugInfo/DWARF/DWARFUnitIndex.h"
#include "llvm/DebugInfo/DWARF/DWARFVerifier.h"
#include "llvm/Object/Decompressor.h"
#include "llvm/Object/MachO.h"
#include "llvm/Object/ObjectFile.h"
#include "llvm/Object/RelocVisitor.h"
#include "llvm/Support/Casting.h"
#include "llvm/Support/DataExtractor.h"
#include "llvm/Support/Error.h"
#include "llvm/Support/Format.h"
#include "llvm/Support/MemoryBuffer.h"
#include "llvm/Support/raw_ostream.h"
#include <algorithm>
#include <cstdint>
#include <map>
#include <string>
#include <tuple>
#include <utility>
#include <vector>

using namespace llvm;
using namespace dwarf;
using namespace object;

#define DEBUG_TYPE "dwarf"

using DWARFLineTable = DWARFDebugLine::LineTable;
using FileLineInfoKind = DILineInfoSpecifier::FileLineInfoKind;
using FunctionNameKind = DILineInfoSpecifier::FunctionNameKind;

static void dumpAccelSection(raw_ostream &OS, StringRef Name,
                             const DWARFObject &Obj,
                             const DWARFSection &Section,
                             StringRef StringSection, bool LittleEndian) {
  DWARFDataExtractor AccelSection(Obj, Section, LittleEndian, 0);
  DataExtractor StrData(StringSection, LittleEndian, 0);
  OS << "\n." << Name << " contents:\n";
  DWARFAcceleratorTable Accel(AccelSection, StrData);
  if (!Accel.extract())
    return;
  Accel.dump(OS);
}

static void
dumpDWARFv5StringOffsetsSection(raw_ostream &OS, StringRef SectionName,
                                const DWARFObject &Obj,
                                const DWARFSection &StringOffsetsSection,
                                StringRef StringSection, bool LittleEndian) {
  DWARFDataExtractor StrOffsetExt(Obj, StringOffsetsSection, LittleEndian, 0);
  uint32_t Offset = 0;
  uint64_t SectionSize = StringOffsetsSection.Data.size();

  while (Offset < SectionSize) {
    unsigned Version = 0;
    DwarfFormat Format = DWARF32;
    unsigned EntrySize = 4;
    // Perform validation and extract the segment size from the header.
    if (!StrOffsetExt.isValidOffsetForDataOfSize(Offset, 4)) {
      OS << "error: invalid contribution to string offsets table in section ."
         << SectionName << ".\n";
      return;
    }
    uint32_t ContributionStart = Offset;
    uint64_t ContributionSize = StrOffsetExt.getU32(&Offset);
    // A contribution size of 0xffffffff indicates DWARF64, with the actual size
    // in the following 8 bytes. Otherwise, the DWARF standard mandates that
    // the contribution size must be at most 0xfffffff0.
    if (ContributionSize == 0xffffffff) {
      if (!StrOffsetExt.isValidOffsetForDataOfSize(Offset, 8)) {
        OS << "error: invalid contribution to string offsets table in section ."
           << SectionName << ".\n";
        return;
      }
      Format = DWARF64;
      EntrySize = 8;
      ContributionSize = StrOffsetExt.getU64(&Offset);
    } else if (ContributionSize > 0xfffffff0) {
      OS << "error: invalid contribution to string offsets table in section ."
         << SectionName << ".\n";
      return;
    }

    // We must ensure that we don't read a partial record at the end, so we
    // validate for a multiple of EntrySize. Also, we're expecting a version
    // number and padding, which adds an additional 4 bytes.
    uint64_t ValidationSize =
        4 + ((ContributionSize + EntrySize - 1) & (-(uint64_t)EntrySize));
    if (!StrOffsetExt.isValidOffsetForDataOfSize(Offset, ValidationSize)) {
      OS << "error: contribution to string offsets table in section ."
         << SectionName << " has invalid length.\n";
      return;
    }

    Version = StrOffsetExt.getU16(&Offset);
    Offset += 2;
    OS << format("0x%8.8x: ", ContributionStart);
    OS << "Contribution size = " << ContributionSize
       << ", Version = " << Version << "\n";

    uint32_t ContributionBase = Offset;
    DataExtractor StrData(StringSection, LittleEndian, 0);
    while (Offset - ContributionBase < ContributionSize) {
      OS << format("0x%8.8x: ", Offset);
      // FIXME: We can only extract strings in DWARF32 format at the moment.
      uint64_t StringOffset =
          StrOffsetExt.getRelocatedValue(EntrySize, &Offset);
      if (Format == DWARF32) {
        OS << format("%8.8x ", StringOffset);
        uint32_t StringOffset32 = (uint32_t)StringOffset;
        const char *S = StrData.getCStr(&StringOffset32);
        if (S)
          OS << format("\"%s\"", S);
      } else
        OS << format("%16.16x ", StringOffset);
      OS << "\n";
    }
  }
}

// Dump a DWARF string offsets section. This may be a DWARF v5 formatted
// string offsets section, where each compile or type unit contributes a
// number of entries (string offsets), with each contribution preceded by
// a header containing size and version number. Alternatively, it may be a
// monolithic series of string offsets, as generated by the pre-DWARF v5
// implementation of split DWARF.
static void dumpStringOffsetsSection(raw_ostream &OS, StringRef SectionName,
                                     const DWARFObject &Obj,
                                     const DWARFSection &StringOffsetsSection,
                                     StringRef StringSection, bool LittleEndian,
                                     unsigned MaxVersion) {
  if (StringOffsetsSection.Data.empty())
    return;
  OS << "\n." << SectionName << " contents:\n";
  // If we have at least one (compile or type) unit with DWARF v5 or greater,
  // we assume that the section is formatted like a DWARF v5 string offsets
  // section.
  if (MaxVersion >= 5)
    dumpDWARFv5StringOffsetsSection(OS, SectionName, Obj, StringOffsetsSection,
                                    StringSection, LittleEndian);
  else {
    DataExtractor strOffsetExt(StringOffsetsSection.Data, LittleEndian, 0);
    uint32_t offset = 0;
    uint64_t size = StringOffsetsSection.Data.size();
    // Ensure that size is a multiple of the size of an entry.
    if (size & ((uint64_t)(sizeof(uint32_t) - 1))) {
      OS << "error: size of ." << SectionName << " is not a multiple of "
         << sizeof(uint32_t) << ".\n";
      size &= -(uint64_t)sizeof(uint32_t);
    }
    DataExtractor StrData(StringSection, LittleEndian, 0);
    while (offset < size) {
      OS << format("0x%8.8x: ", offset);
      uint32_t StringOffset = strOffsetExt.getU32(&offset);
      OS << format("%8.8x  ", StringOffset);
      const char *S = StrData.getCStr(&StringOffset);
      if (S)
        OS << format("\"%s\"", S);
      OS << "\n";
    }
  }
}

void DWARFContext::dump(raw_ostream &OS, DIDumpOptions DumpOpts) {
  DIDumpType DumpType = DumpOpts.DumpType;
  bool DumpEH = DumpOpts.DumpEH;
  bool SummarizeTypes = DumpOpts.SummarizeTypes;

  if (DumpType == DIDT_All || DumpType == DIDT_Abbrev) {
    OS << ".debug_abbrev contents:\n";
    getDebugAbbrev()->dump(OS);
  }

  if (DumpType == DIDT_All || DumpType == DIDT_AbbrevDwo)
    if (const DWARFDebugAbbrev *D = getDebugAbbrevDWO()) {
      OS << "\n.debug_abbrev.dwo contents:\n";
      D->dump(OS);
    }

  if (DumpType == DIDT_All || DumpType == DIDT_Info) {
    OS << "\n.debug_info contents:\n";
    for (const auto &CU : compile_units())
      CU->dump(OS, DumpOpts);
  }

  if ((DumpType == DIDT_All || DumpType == DIDT_InfoDwo) &&
      getNumDWOCompileUnits()) {
    OS << "\n.debug_info.dwo contents:\n";
    for (const auto &DWOCU : dwo_compile_units())
      DWOCU->dump(OS, DumpOpts);
  }

  if ((DumpType == DIDT_All || DumpType == DIDT_Types) && getNumTypeUnits()) {
    OS << "\n.debug_types contents:\n";
    for (const auto &TUS : type_unit_sections())
      for (const auto &TU : TUS)
        TU->dump(OS, SummarizeTypes);
  }

  if ((DumpType == DIDT_All || DumpType == DIDT_TypesDwo) &&
      getNumDWOTypeUnits()) {
    OS << "\n.debug_types.dwo contents:\n";
    for (const auto &DWOTUS : dwo_type_unit_sections())
      for (const auto &DWOTU : DWOTUS)
        DWOTU->dump(OS, SummarizeTypes);
  }

  if (DumpType == DIDT_All || DumpType == DIDT_Loc) {
    OS << "\n.debug_loc contents:\n";
    getDebugLoc()->dump(OS);
  }

  if (DumpType == DIDT_All || DumpType == DIDT_LocDwo) {
    OS << "\n.debug_loc.dwo contents:\n";
    getDebugLocDWO()->dump(OS);
  }

  if (DumpType == DIDT_All || DumpType == DIDT_Frames) {
    OS << "\n.debug_frame contents:\n";
    getDebugFrame()->dump(OS);
    if (DumpEH) {
      OS << "\n.eh_frame contents:\n";
      getEHFrame()->dump(OS);
    }
  }

  if (DumpType == DIDT_All || DumpType == DIDT_Macro) {
    OS << "\n.debug_macinfo contents:\n";
    getDebugMacro()->dump(OS);
  }

  uint32_t offset = 0;
  if (DumpType == DIDT_All || DumpType == DIDT_Aranges) {
    OS << "\n.debug_aranges contents:\n";
    DataExtractor arangesData(DObj->getARangeSection(), isLittleEndian(), 0);
    DWARFDebugArangeSet set;
    while (set.extract(arangesData, &offset))
      set.dump(OS);
  }

  uint8_t savedAddressByteSize = 0;
  if (DumpType == DIDT_All || DumpType == DIDT_Line) {
    OS << "\n.debug_line contents:\n";
    for (const auto &CU : compile_units()) {
      savedAddressByteSize = CU->getAddressByteSize();
      auto CUDIE = CU->getUnitDIE();
      if (!CUDIE)
        continue;
      if (auto StmtOffset = toSectionOffset(CUDIE.find(DW_AT_stmt_list))) {
        DWARFDataExtractor lineData(*DObj, DObj->getLineSection(),
                                    isLittleEndian(), savedAddressByteSize);
        DWARFDebugLine::LineTable LineTable;
        uint32_t Offset = *StmtOffset;
        LineTable.parse(lineData, &Offset);
        LineTable.dump(OS);
      }
    }
  }

  if (DumpType == DIDT_All || DumpType == DIDT_CUIndex) {
    OS << "\n.debug_cu_index contents:\n";
    getCUIndex().dump(OS);
  }

  if (DumpType == DIDT_All || DumpType == DIDT_TUIndex) {
    OS << "\n.debug_tu_index contents:\n";
    getTUIndex().dump(OS);
  }

  if (DumpType == DIDT_All || DumpType == DIDT_LineDwo) {
    OS << "\n.debug_line.dwo contents:\n";
    unsigned stmtOffset = 0;
    DWARFDataExtractor lineData(*DObj, DObj->getLineDWOSection(),
                                isLittleEndian(), savedAddressByteSize);
    DWARFDebugLine::LineTable LineTable;
    while (LineTable.Prologue.parse(lineData, &stmtOffset)) {
      LineTable.dump(OS);
      LineTable.clear();
    }
  }

  if (DumpType == DIDT_All || DumpType == DIDT_Str) {
    OS << "\n.debug_str contents:\n";
    DataExtractor strData(DObj->getStringSection(), isLittleEndian(), 0);
    offset = 0;
    uint32_t strOffset = 0;
    while (const char *s = strData.getCStr(&offset)) {
      OS << format("0x%8.8x: \"%s\"\n", strOffset, s);
      strOffset = offset;
    }
  }

  if ((DumpType == DIDT_All || DumpType == DIDT_StrDwo) &&
      !DObj->getStringDWOSection().empty()) {
    OS << "\n.debug_str.dwo contents:\n";
    DataExtractor strDWOData(DObj->getStringDWOSection(), isLittleEndian(), 0);
    offset = 0;
    uint32_t strDWOOffset = 0;
    while (const char *s = strDWOData.getCStr(&offset)) {
      OS << format("0x%8.8x: \"%s\"\n", strDWOOffset, s);
      strDWOOffset = offset;
    }
  }

  if (DumpType == DIDT_All || DumpType == DIDT_Ranges) {
    OS << "\n.debug_ranges contents:\n";
    // In fact, different compile units may have different address byte
    // sizes, but for simplicity we just use the address byte size of the last
    // compile unit (there is no easy and fast way to associate address range
    // list and the compile unit it describes).
    DWARFDataExtractor rangesData(*DObj, DObj->getRangeSection(),
                                  isLittleEndian(), savedAddressByteSize);
    offset = 0;
    DWARFDebugRangeList rangeList;
    while (rangeList.extract(rangesData, &offset))
      rangeList.dump(OS);
  }

  if (DumpType == DIDT_All || DumpType == DIDT_Pubnames)
    DWARFDebugPubTable(DObj->getPubNamesSection(), isLittleEndian(), false)
        .dump("debug_pubnames", OS);

  if (DumpType == DIDT_All || DumpType == DIDT_Pubtypes)
    DWARFDebugPubTable(DObj->getPubTypesSection(), isLittleEndian(), false)
        .dump("debug_pubtypes", OS);

  if (DumpType == DIDT_All || DumpType == DIDT_GnuPubnames)
    DWARFDebugPubTable(DObj->getGnuPubNamesSection(), isLittleEndian(),
                       true /* GnuStyle */)
        .dump("debug_gnu_pubnames", OS);

  if (DumpType == DIDT_All || DumpType == DIDT_GnuPubtypes)
    DWARFDebugPubTable(DObj->getGnuPubTypesSection(), isLittleEndian(),
                       true /* GnuStyle */)
        .dump("debug_gnu_pubtypes", OS);

  if (DumpType == DIDT_All || DumpType == DIDT_StrOffsets)
    dumpStringOffsetsSection(
        OS, "debug_str_offsets", *DObj, DObj->getStringOffsetSection(),
        DObj->getStringSection(), isLittleEndian(), getMaxVersion());

  if (DumpType == DIDT_All || DumpType == DIDT_StrOffsetsDwo) {
    dumpStringOffsetsSection(
        OS, "debug_str_offsets.dwo", *DObj, DObj->getStringOffsetDWOSection(),
        DObj->getStringDWOSection(), isLittleEndian(), getMaxVersion());
  }

  if ((DumpType == DIDT_All || DumpType == DIDT_GdbIndex) &&
      !DObj->getGdbIndexSection().empty()) {
    OS << "\n.gnu_index contents:\n";
    getGdbIndex().dump(OS);
  }

  if (DumpType == DIDT_All || DumpType == DIDT_AppleNames)
    dumpAccelSection(OS, "apple_names", *DObj, DObj->getAppleNamesSection(),
                     DObj->getStringSection(), isLittleEndian());

  if (DumpType == DIDT_All || DumpType == DIDT_AppleTypes)
    dumpAccelSection(OS, "apple_types", *DObj, DObj->getAppleTypesSection(),
                     DObj->getStringSection(), isLittleEndian());

  if (DumpType == DIDT_All || DumpType == DIDT_AppleNamespaces)
    dumpAccelSection(OS, "apple_namespaces", *DObj,
                     DObj->getAppleNamespacesSection(),
                     DObj->getStringSection(), isLittleEndian());

  if (DumpType == DIDT_All || DumpType == DIDT_AppleObjC)
    dumpAccelSection(OS, "apple_objc", *DObj, DObj->getAppleObjCSection(),
                     DObj->getStringSection(), isLittleEndian());
}

DWARFCompileUnit *DWARFContext::getDWOCompileUnitForHash(uint64_t Hash) {
  parseDWOCompileUnits();

  if (const auto &CUI = getCUIndex()) {
    if (const auto *R = CUI.getFromHash(Hash))
      if (auto CUOff = R->getOffset(DW_SECT_INFO))
        return DWOCUs.getUnitForOffset(CUOff->Offset);
    return nullptr;
  }

  // If there's no index, just search through the CUs in the DWO - there's
  // probably only one unless this is something like LTO - though an in-process
  // built/cached lookup table could be used in that case to improve repeated
  // lookups of different CUs in the DWO.
  for (const auto &DWOCU : dwo_compile_units())
    if (DWOCU->getDWOId() == Hash)
      return DWOCU.get();
  return nullptr;
}

DWARFDie DWARFContext::getDIEForOffset(uint32_t Offset) {
  parseCompileUnits();
  if (auto *CU = CUs.getUnitForOffset(Offset))
    return CU->getDIEForOffset(Offset);
  return DWARFDie();
}

bool DWARFContext::verify(raw_ostream &OS, DIDumpType DumpType) {
  bool Success = true;
  DWARFVerifier verifier(OS, *this);

  Success &= verifier.handleDebugAbbrev();
  if (DumpType == DIDT_All || DumpType == DIDT_Info)
    Success &= verifier.handleDebugInfo();
  if (DumpType == DIDT_All || DumpType == DIDT_Line)
    Success &= verifier.handleDebugLine();
  Success &= verifier.handleAccelTables();
  return Success;
}

const DWARFUnitIndex &DWARFContext::getCUIndex() {
  if (CUIndex)
    return *CUIndex;

  DataExtractor CUIndexData(DObj->getCUIndexSection(), isLittleEndian(), 0);

  CUIndex = llvm::make_unique<DWARFUnitIndex>(DW_SECT_INFO);
  CUIndex->parse(CUIndexData);
  return *CUIndex;
}

const DWARFUnitIndex &DWARFContext::getTUIndex() {
  if (TUIndex)
    return *TUIndex;

  DataExtractor TUIndexData(DObj->getTUIndexSection(), isLittleEndian(), 0);

  TUIndex = llvm::make_unique<DWARFUnitIndex>(DW_SECT_TYPES);
  TUIndex->parse(TUIndexData);
  return *TUIndex;
}

DWARFGdbIndex &DWARFContext::getGdbIndex() {
  if (GdbIndex)
    return *GdbIndex;

  DataExtractor GdbIndexData(DObj->getGdbIndexSection(), true /*LE*/, 0);
  GdbIndex = llvm::make_unique<DWARFGdbIndex>();
  GdbIndex->parse(GdbIndexData);
  return *GdbIndex;
}

const DWARFDebugAbbrev *DWARFContext::getDebugAbbrev() {
  if (Abbrev)
    return Abbrev.get();

  DataExtractor abbrData(DObj->getAbbrevSection(), isLittleEndian(), 0);

  Abbrev.reset(new DWARFDebugAbbrev());
  Abbrev->extract(abbrData);
  return Abbrev.get();
}

const DWARFDebugAbbrev *DWARFContext::getDebugAbbrevDWO() {
  if (AbbrevDWO)
    return AbbrevDWO.get();

  DataExtractor abbrData(DObj->getAbbrevDWOSection(), isLittleEndian(), 0);
  AbbrevDWO.reset(new DWARFDebugAbbrev());
  AbbrevDWO->extract(abbrData);
  return AbbrevDWO.get();
}

const DWARFDebugLoc *DWARFContext::getDebugLoc() {
  if (Loc)
    return Loc.get();

  Loc.reset(new DWARFDebugLoc);
  // assume all compile units have the same address byte size
  if (getNumCompileUnits()) {
    DWARFDataExtractor LocData(*DObj, DObj->getLocSection(), isLittleEndian(),
                               getCompileUnitAtIndex(0)->getAddressByteSize());
    Loc->parse(LocData);
  }
  return Loc.get();
}

const DWARFDebugLocDWO *DWARFContext::getDebugLocDWO() {
  if (LocDWO)
    return LocDWO.get();

  DataExtractor LocData(DObj->getLocDWOSection().Data, isLittleEndian(), 0);
  LocDWO.reset(new DWARFDebugLocDWO());
  LocDWO->parse(LocData);
  return LocDWO.get();
}

const DWARFDebugAranges *DWARFContext::getDebugAranges() {
  if (Aranges)
    return Aranges.get();

  Aranges.reset(new DWARFDebugAranges());
  Aranges->generate(this);
  return Aranges.get();
}

const DWARFDebugFrame *DWARFContext::getDebugFrame() {
  if (DebugFrame)
    return DebugFrame.get();

  // There's a "bug" in the DWARFv3 standard with respect to the target address
  // size within debug frame sections. While DWARF is supposed to be independent
  // of its container, FDEs have fields with size being "target address size",
  // which isn't specified in DWARF in general. It's only specified for CUs, but
  // .eh_frame can appear without a .debug_info section. Follow the example of
  // other tools (libdwarf) and extract this from the container (ObjectFile
  // provides this information). This problem is fixed in DWARFv4
  // See this dwarf-discuss discussion for more details:
  // http://lists.dwarfstd.org/htdig.cgi/dwarf-discuss-dwarfstd.org/2011-December/001173.html
  DataExtractor debugFrameData(DObj->getDebugFrameSection(), isLittleEndian(),
                               DObj->getAddressSize());
  DebugFrame.reset(new DWARFDebugFrame(false /* IsEH */));
  DebugFrame->parse(debugFrameData);
  return DebugFrame.get();
}

const DWARFDebugFrame *DWARFContext::getEHFrame() {
  if (EHFrame)
    return EHFrame.get();

  DataExtractor debugFrameData(DObj->getEHFrameSection(), isLittleEndian(),
                               DObj->getAddressSize());
  DebugFrame.reset(new DWARFDebugFrame(true /* IsEH */));
  DebugFrame->parse(debugFrameData);
  return DebugFrame.get();
}

const DWARFDebugMacro *DWARFContext::getDebugMacro() {
  if (Macro)
    return Macro.get();

  DataExtractor MacinfoData(DObj->getMacinfoSection(), isLittleEndian(), 0);
  Macro.reset(new DWARFDebugMacro());
  Macro->parse(MacinfoData);
  return Macro.get();
}

const DWARFLineTable *
DWARFContext::getLineTableForUnit(DWARFUnit *U) {
  if (!Line)
    Line.reset(new DWARFDebugLine);

  auto UnitDIE = U->getUnitDIE();
  if (!UnitDIE)
    return nullptr;

  auto Offset = toSectionOffset(UnitDIE.find(DW_AT_stmt_list));
  if (!Offset)
    return nullptr; // No line table for this compile unit.

  uint32_t stmtOffset = *Offset + U->getLineTableOffset();
  // See if the line table is cached.
  if (const DWARFLineTable *lt = Line->getLineTable(stmtOffset))
    return lt;

  // Make sure the offset is good before we try to parse.
  if (stmtOffset >= U->getLineSection().Data.size())
    return nullptr;  

  // We have to parse it first.
  DWARFDataExtractor lineData(*DObj, U->getLineSection(), isLittleEndian(),
                              U->getAddressByteSize());
  return Line->getOrParseLineTable(lineData, stmtOffset);
}

void DWARFContext::parseCompileUnits() {
  CUs.parse(*this, DObj->getInfoSection());
}

void DWARFContext::parseTypeUnits() {
  if (!TUs.empty())
    return;
  DObj->forEachTypesSections([&](const DWARFSection &S) {
    TUs.emplace_back();
    TUs.back().parse(*this, S);
  });
}

void DWARFContext::parseDWOCompileUnits() {
  DWOCUs.parseDWO(*this, DObj->getInfoDWOSection());
}

void DWARFContext::parseDWOTypeUnits() {
  if (!DWOTUs.empty())
    return;
  DObj->forEachTypesDWOSections([&](const DWARFSection &S) {
    DWOTUs.emplace_back();
    DWOTUs.back().parseDWO(*this, S);
  });
}

DWARFCompileUnit *DWARFContext::getCompileUnitForOffset(uint32_t Offset) {
  parseCompileUnits();
  return CUs.getUnitForOffset(Offset);
}

DWARFCompileUnit *DWARFContext::getCompileUnitForAddress(uint64_t Address) {
  // First, get the offset of the compile unit.
  uint32_t CUOffset = getDebugAranges()->findAddress(Address);
  // Retrieve the compile unit.
  return getCompileUnitForOffset(CUOffset);
}

static bool getFunctionNameAndStartLineForAddress(DWARFCompileUnit *CU,
                                                  uint64_t Address,
                                                  FunctionNameKind Kind,
                                                  std::string &FunctionName,
                                                  uint32_t &StartLine) {
  // The address may correspond to instruction in some inlined function,
  // so we have to build the chain of inlined functions and take the
  // name of the topmost function in it.
  SmallVector<DWARFDie, 4> InlinedChain;
  CU->getInlinedChainForAddress(Address, InlinedChain);
  if (InlinedChain.empty())
    return false;

  const DWARFDie &DIE = InlinedChain[0];
  bool FoundResult = false;
  const char *Name = nullptr;
  if (Kind != FunctionNameKind::None && (Name = DIE.getSubroutineName(Kind))) {
    FunctionName = Name;
    FoundResult = true;
  }
  if (auto DeclLineResult = DIE.getDeclLine()) {
    StartLine = DeclLineResult;
    FoundResult = true;
  }

  return FoundResult;
}

DILineInfo DWARFContext::getLineInfoForAddress(uint64_t Address,
                                               DILineInfoSpecifier Spec) {
  DILineInfo Result;

  DWARFCompileUnit *CU = getCompileUnitForAddress(Address);
  if (!CU)
    return Result;
  getFunctionNameAndStartLineForAddress(CU, Address, Spec.FNKind,
                                        Result.FunctionName,
                                        Result.StartLine);
  if (Spec.FLIKind != FileLineInfoKind::None) {
    if (const DWARFLineTable *LineTable = getLineTableForUnit(CU))
      LineTable->getFileLineInfoForAddress(Address, CU->getCompilationDir(),
                                           Spec.FLIKind, Result);
  }
  return Result;
}

DILineInfoTable
DWARFContext::getLineInfoForAddressRange(uint64_t Address, uint64_t Size,
                                         DILineInfoSpecifier Spec) {
  DILineInfoTable  Lines;
  DWARFCompileUnit *CU = getCompileUnitForAddress(Address);
  if (!CU)
    return Lines;

  std::string FunctionName = "<invalid>";
  uint32_t StartLine = 0;
  getFunctionNameAndStartLineForAddress(CU, Address, Spec.FNKind, FunctionName,
                                        StartLine);

  // If the Specifier says we don't need FileLineInfo, just
  // return the top-most function at the starting address.
  if (Spec.FLIKind == FileLineInfoKind::None) {
    DILineInfo Result;
    Result.FunctionName = FunctionName;
    Result.StartLine = StartLine;
    Lines.push_back(std::make_pair(Address, Result));
    return Lines;
  }

  const DWARFLineTable *LineTable = getLineTableForUnit(CU);

  // Get the index of row we're looking for in the line table.
  std::vector<uint32_t> RowVector;
  if (!LineTable->lookupAddressRange(Address, Size, RowVector))
    return Lines;

  for (uint32_t RowIndex : RowVector) {
    // Take file number and line/column from the row.
    const DWARFDebugLine::Row &Row = LineTable->Rows[RowIndex];
    DILineInfo Result;
    LineTable->getFileNameByIndex(Row.File, CU->getCompilationDir(),
                                  Spec.FLIKind, Result.FileName);
    Result.FunctionName = FunctionName;
    Result.Line = Row.Line;
    Result.Column = Row.Column;
    Result.StartLine = StartLine;
    Lines.push_back(std::make_pair(Row.Address, Result));
  }

  return Lines;
}

DIInliningInfo
DWARFContext::getInliningInfoForAddress(uint64_t Address,
                                        DILineInfoSpecifier Spec) {
  DIInliningInfo InliningInfo;

  DWARFCompileUnit *CU = getCompileUnitForAddress(Address);
  if (!CU)
    return InliningInfo;

  const DWARFLineTable *LineTable = nullptr;
  SmallVector<DWARFDie, 4> InlinedChain;
  CU->getInlinedChainForAddress(Address, InlinedChain);
  if (InlinedChain.size() == 0) {
    // If there is no DIE for address (e.g. it is in unavailable .dwo file),
    // try to at least get file/line info from symbol table.
    if (Spec.FLIKind != FileLineInfoKind::None) {
      DILineInfo Frame;
      LineTable = getLineTableForUnit(CU);
      if (LineTable &&
          LineTable->getFileLineInfoForAddress(Address, CU->getCompilationDir(),
                                               Spec.FLIKind, Frame))
        InliningInfo.addFrame(Frame);
    }
    return InliningInfo;
  }

  uint32_t CallFile = 0, CallLine = 0, CallColumn = 0, CallDiscriminator = 0;
  for (uint32_t i = 0, n = InlinedChain.size(); i != n; i++) {
    DWARFDie &FunctionDIE = InlinedChain[i];
    DILineInfo Frame;
    // Get function name if necessary.
    if (const char *Name = FunctionDIE.getSubroutineName(Spec.FNKind))
      Frame.FunctionName = Name;
    if (auto DeclLineResult = FunctionDIE.getDeclLine())
      Frame.StartLine = DeclLineResult;
    if (Spec.FLIKind != FileLineInfoKind::None) {
      if (i == 0) {
        // For the topmost frame, initialize the line table of this
        // compile unit and fetch file/line info from it.
        LineTable = getLineTableForUnit(CU);
        // For the topmost routine, get file/line info from line table.
        if (LineTable)
          LineTable->getFileLineInfoForAddress(Address, CU->getCompilationDir(),
                                               Spec.FLIKind, Frame);
      } else {
        // Otherwise, use call file, call line and call column from
        // previous DIE in inlined chain.
        if (LineTable)
          LineTable->getFileNameByIndex(CallFile, CU->getCompilationDir(),
                                        Spec.FLIKind, Frame.FileName);
        Frame.Line = CallLine;
        Frame.Column = CallColumn;
        Frame.Discriminator = CallDiscriminator;
      }
      // Get call file/line/column of a current DIE.
      if (i + 1 < n) {
        FunctionDIE.getCallerFrame(CallFile, CallLine, CallColumn,
                                   CallDiscriminator);
      }
    }
    InliningInfo.addFrame(Frame);
  }
  return InliningInfo;
}

std::shared_ptr<DWARFContext>
DWARFContext::getDWOContext(StringRef AbsolutePath) {
  if (auto S = DWP.lock()) {
    DWARFContext *Ctxt = S->Context.get();
    return std::shared_ptr<DWARFContext>(std::move(S), Ctxt);
  }

  std::weak_ptr<DWOFile> *Entry = &DWOFiles[AbsolutePath];

  if (auto S = Entry->lock()) {
    DWARFContext *Ctxt = S->Context.get();
    return std::shared_ptr<DWARFContext>(std::move(S), Ctxt);
  }

  Expected<OwningBinary<ObjectFile>> Obj = [&] {
    if (!CheckedForDWP) {
      SmallString<128> DWPName;
      auto Obj = object::ObjectFile::createObjectFile(
          this->DWPName.empty()
              ? (DObj->getFileName() + ".dwp").toStringRef(DWPName)
              : StringRef(this->DWPName));
      if (Obj) {
        Entry = &DWP;
        return Obj;
      } else {
        CheckedForDWP = true;
        // TODO: Should this error be handled (maybe in a high verbosity mode)
        // before falling back to .dwo files?
        consumeError(Obj.takeError());
      }
    }

    return object::ObjectFile::createObjectFile(AbsolutePath);
  }();

  if (!Obj) {
    // TODO: Actually report errors helpfully.
    consumeError(Obj.takeError());
    return nullptr;
  }

  auto S = std::make_shared<DWOFile>();
  S->File = std::move(Obj.get());
  S->Context = DWARFContext::create(*S->File.getBinary());
  *Entry = S;
  auto *Ctxt = S->Context.get();
  return std::shared_ptr<DWARFContext>(std::move(S), Ctxt);
}

static Error createError(const Twine &Reason, llvm::Error E) {
  return make_error<StringError>(Reason + toString(std::move(E)),
                                 inconvertibleErrorCode());
}

/// SymInfo contains information about symbol: it's address
/// and section index which is -1LL for absolute symbols.
struct SymInfo {
  uint64_t Address;
  uint64_t SectionIndex;
};

/// Returns the address of symbol relocation used against and a section index.
/// Used for futher relocations computation. Symbol's section load address is
static Expected<SymInfo> getSymbolInfo(const object::ObjectFile &Obj,
                                       const RelocationRef &Reloc,
                                       const LoadedObjectInfo *L,
                                       std::map<SymbolRef, SymInfo> &Cache) {
  SymInfo Ret = {0, (uint64_t)-1LL};
  object::section_iterator RSec = Obj.section_end();
  object::symbol_iterator Sym = Reloc.getSymbol();

  std::map<SymbolRef, SymInfo>::iterator CacheIt = Cache.end();
  // First calculate the address of the symbol or section as it appears
  // in the object file
  if (Sym != Obj.symbol_end()) {
    bool New;
    std::tie(CacheIt, New) = Cache.insert({*Sym, {0, 0}});
    if (!New)
      return CacheIt->second;

    Expected<uint64_t> SymAddrOrErr = Sym->getAddress();
    if (!SymAddrOrErr)
      return createError("failed to compute symbol address: ",
                         SymAddrOrErr.takeError());

    // Also remember what section this symbol is in for later
    auto SectOrErr = Sym->getSection();
    if (!SectOrErr)
      return createError("failed to get symbol section: ",
                         SectOrErr.takeError());

    RSec = *SectOrErr;
    Ret.Address = *SymAddrOrErr;
  } else if (auto *MObj = dyn_cast<MachOObjectFile>(&Obj)) {
    RSec = MObj->getRelocationSection(Reloc.getRawDataRefImpl());
    Ret.Address = RSec->getAddress();
  }

  if (RSec != Obj.section_end())
    Ret.SectionIndex = RSec->getIndex();

  // If we are given load addresses for the sections, we need to adjust:
  // SymAddr = (Address of Symbol Or Section in File) -
  //           (Address of Section in File) +
  //           (Load Address of Section)
  // RSec is now either the section being targeted or the section
  // containing the symbol being targeted. In either case,
  // we need to perform the same computation.
  if (L && RSec != Obj.section_end())
    if (uint64_t SectionLoadAddress = L->getSectionLoadAddress(*RSec))
      Ret.Address += SectionLoadAddress - RSec->getAddress();

  if (CacheIt != Cache.end())
    CacheIt->second = Ret;

  return Ret;
}

static StringRef getSymbolName(const object::ObjectFile &Obj,
                               const RelocationRef &Reloc) {
  object::symbol_iterator Sym = Reloc.getSymbol();
  if (Sym != Obj.symbol_end()) {
    Expected<StringRef> SymNameOrErr = Sym->getName();
    if (SymNameOrErr && !SymNameOrErr->empty())
      return *SymNameOrErr;
  }
  return "<unknown symbol>";
}

static bool isRelocScattered(const object::ObjectFile &Obj,
                             const RelocationRef &Reloc) {
  const MachOObjectFile *MachObj = dyn_cast<MachOObjectFile>(&Obj);
  if (!MachObj)
    return false;
  // MachO also has relocations that point to sections and
  // scattered relocations.
  auto RelocInfo = MachObj->getRelocation(Reloc.getRawDataRefImpl());
  return MachObj->isRelocationScattered(RelocInfo);
}

ErrorPolicy DWARFContext::defaultErrorHandler(Error E) {
  errs() << "error: " + toString(std::move(E)) << '\n';
  return ErrorPolicy::Continue;
}

namespace {
struct DWARFSectionMap final : public DWARFSection {
  RelocAddrMap Relocs;
};
} // namespace

class DWARFObjInMemory final : public DWARFObject {
  bool IsLittleEndian;
  uint8_t AddressSize;
  StringRef FileName;

  using TypeSectionMap = MapVector<object::SectionRef, DWARFSectionMap,
                                   std::map<object::SectionRef, unsigned>>;

  TypeSectionMap TypesSections;
  TypeSectionMap TypesDWOSections;

  DWARFSectionMap InfoSection;
  DWARFSectionMap LocSection;
  DWARFSectionMap LineSection;
  DWARFSectionMap RangeSection;
  DWARFSectionMap StringOffsetSection;
  DWARFSectionMap InfoDWOSection;
  DWARFSectionMap LineDWOSection;
  DWARFSectionMap LocDWOSection;
  DWARFSectionMap StringOffsetDWOSection;
  DWARFSectionMap RangeDWOSection;
  DWARFSectionMap AddrSection;
  DWARFSectionMap AppleNamesSection;
  DWARFSectionMap AppleTypesSection;
  DWARFSectionMap AppleNamespacesSection;
  DWARFSectionMap AppleObjCSection;

  DWARFSectionMap *mapNameToDWARFSection(StringRef Name) {
    return StringSwitch<DWARFSectionMap *>(Name)
        .Case("debug_info", &InfoSection)
        .Case("debug_loc", &LocSection)
        .Case("debug_line", &LineSection)
        .Case("debug_str_offsets", &StringOffsetSection)
        .Case("debug_ranges", &RangeSection)
        .Case("debug_info.dwo", &InfoDWOSection)
        .Case("debug_loc.dwo", &LocDWOSection)
        .Case("debug_line.dwo", &LineDWOSection)
        .Case("debug_str_offsets.dwo", &StringOffsetDWOSection)
        .Case("debug_addr", &AddrSection)
        .Case("apple_names", &AppleNamesSection)
        .Case("apple_types", &AppleTypesSection)
        .Case("apple_namespaces", &AppleNamespacesSection)
        .Case("apple_namespac", &AppleNamespacesSection)
        .Case("apple_objc", &AppleObjCSection)
        .Default(nullptr);
  }

  StringRef AbbrevSection;
  StringRef ARangeSection;
  StringRef DebugFrameSection;
  StringRef EHFrameSection;
  StringRef StringSection;
  StringRef MacinfoSection;
  StringRef PubNamesSection;
  StringRef PubTypesSection;
  StringRef GnuPubNamesSection;
  StringRef AbbrevDWOSection;
  StringRef StringDWOSection;
  StringRef GnuPubTypesSection;
  StringRef CUIndexSection;
  StringRef GdbIndexSection;
  StringRef TUIndexSection;

  SmallVector<SmallString<32>, 4> UncompressedSections;

  StringRef *mapSectionToMember(StringRef Name) {
    if (DWARFSection *Sec = mapNameToDWARFSection(Name))
      return &Sec->Data;
    return StringSwitch<StringRef *>(Name)
        .Case("debug_abbrev", &AbbrevSection)
        .Case("debug_aranges", &ARangeSection)
        .Case("debug_frame", &DebugFrameSection)
        .Case("eh_frame", &EHFrameSection)
        .Case("debug_str", &StringSection)
        .Case("debug_macinfo", &MacinfoSection)
        .Case("debug_pubnames", &PubNamesSection)
        .Case("debug_pubtypes", &PubTypesSection)
        .Case("debug_gnu_pubnames", &GnuPubNamesSection)
        .Case("debug_gnu_pubtypes", &GnuPubTypesSection)
        .Case("debug_abbrev.dwo", &AbbrevDWOSection)
        .Case("debug_str.dwo", &StringDWOSection)
        .Case("debug_cu_index", &CUIndexSection)
        .Case("debug_tu_index", &TUIndexSection)
        .Case("gdb_index", &GdbIndexSection)
        // Any more debug info sections go here.
        .Default(nullptr);
  }

  /// If Sec is compressed section, decompresses and updates its contents
  /// provided by Data. Otherwise leaves it unchanged.
  Error maybeDecompress(const object::SectionRef &Sec, StringRef Name,
                        StringRef &Data) {
    if (!Decompressor::isCompressed(Sec))
      return Error::success();

    Expected<Decompressor> Decompressor =
        Decompressor::create(Name, Data, IsLittleEndian, AddressSize == 8);
    if (!Decompressor)
      return Decompressor.takeError();

    SmallString<32> Out;
    if (auto Err = Decompressor->resizeAndDecompress(Out))
      return Err;

    UncompressedSections.emplace_back(std::move(Out));
    Data = UncompressedSections.back();

    return Error::success();
  }

public:
  DWARFObjInMemory(const StringMap<std::unique_ptr<MemoryBuffer>> &Sections,
                   uint8_t AddrSize, bool IsLittleEndian)
      : IsLittleEndian(IsLittleEndian) {
    for (const auto &SecIt : Sections) {
      if (StringRef *SectionData = mapSectionToMember(SecIt.first()))
        *SectionData = SecIt.second->getBuffer();
    }
  }
  DWARFObjInMemory(const object::ObjectFile &Obj, const LoadedObjectInfo *L,
                   function_ref<ErrorPolicy(Error)> HandleError)
      : IsLittleEndian(Obj.isLittleEndian()),
        AddressSize(Obj.getBytesInAddress()), FileName(Obj.getFileName()) {

    for (const SectionRef &Section : Obj.sections()) {
      StringRef Name;
      Section.getName(Name);
      // Skip BSS and Virtual sections, they aren't interesting.
      if (Section.isBSS() || Section.isVirtual())
        continue;

      StringRef Data;
      section_iterator RelocatedSection = Section.getRelocatedSection();
      // Try to obtain an already relocated version of this section.
      // Else use the unrelocated section from the object file. We'll have to
      // apply relocations ourselves later.
      if (!L || !L->getLoadedSectionContents(*RelocatedSection, Data))
        Section.getContents(Data);

      if (auto Err = maybeDecompress(Section, Name, Data)) {
        ErrorPolicy EP = HandleError(createError(
            "failed to decompress '" + Name + "', ", std::move(Err)));
        if (EP == ErrorPolicy::Halt)
          return;
        continue;
      }

      // Compressed sections names in GNU style starts from ".z",
      // at this point section is decompressed and we drop compression prefix.
      Name = Name.substr(
          Name.find_first_not_of("._z")); // Skip ".", "z" and "_" prefixes.

      // Map platform specific debug section names to DWARF standard section
      // names.
      Name = Obj.mapDebugSectionName(Name);

      if (StringRef *SectionData = mapSectionToMember(Name)) {
        *SectionData = Data;
        if (Name == "debug_ranges") {
          // FIXME: Use the other dwo range section when we emit it.
          RangeDWOSection.Data = Data;
        }
      } else if (Name == "debug_types") {
        // Find debug_types data by section rather than name as there are
        // multiple, comdat grouped, debug_types sections.
        TypesSections[Section].Data = Data;
      } else if (Name == "debug_types.dwo") {
        TypesDWOSections[Section].Data = Data;
      }

      if (RelocatedSection == Obj.section_end())
        continue;

      StringRef RelSecName;
      StringRef RelSecData;
      RelocatedSection->getName(RelSecName);

      // If the section we're relocating was relocated already by the JIT,
      // then we used the relocated version above, so we do not need to process
      // relocations for it now.
      if (L && L->getLoadedSectionContents(*RelocatedSection, RelSecData))
        continue;

      // In Mach-o files, the relocations do not need to be applied if
      // there is no load offset to apply. The value read at the
      // relocation point already factors in the section address
      // (actually applying the relocations will produce wrong results
      // as the section address will be added twice).
      if (!L && isa<MachOObjectFile>(&Obj))
        continue;

      RelSecName = RelSecName.substr(
          RelSecName.find_first_not_of("._z")); // Skip . and _ prefixes.

      // TODO: Add support for relocations in other sections as needed.
      // Record relocations for the debug_info and debug_line sections.
      DWARFSectionMap *Sec = mapNameToDWARFSection(RelSecName);
      RelocAddrMap *Map = Sec ? &Sec->Relocs : nullptr;
      if (!Map) {
        // Find debug_types relocs by section rather than name as there are
        // multiple, comdat grouped, debug_types sections.
        if (RelSecName == "debug_types")
          Map =
              &static_cast<DWARFSectionMap &>(TypesSections[*RelocatedSection])
                   .Relocs;
        else if (RelSecName == "debug_types.dwo")
          Map = &static_cast<DWARFSectionMap &>(
                     TypesDWOSections[*RelocatedSection])
                     .Relocs;
        else
          continue;
      }

<<<<<<< HEAD
      object::RelocVisitor V(Obj);
      uint64_t Val = V.visit(Reloc.getType(), Reloc, SymInfoOrErr->Address);
      if (V.error()) {
        SmallString<32> Name;
        Reloc.getTypeName(Name);
        ErrorPolicy EP = HandleError(
            createError("failed to compute relocation: " + Name + " in " +
                        name + " against " + getSymbolName(Obj, Reloc) + ", ",
                        errorCodeToError(object_error::parse_failed)));
        if (EP == ErrorPolicy::Halt)
          return;
=======
      if (Section.relocation_begin() == Section.relocation_end())
>>>>>>> 211f7eeb
        continue;

      // Symbol to [address, section index] cache mapping.
      std::map<SymbolRef, SymInfo> AddrCache;
      for (const RelocationRef &Reloc : Section.relocations()) {
        // FIXME: it's not clear how to correctly handle scattered
        // relocations.
        if (isRelocScattered(Obj, Reloc))
          continue;

        Expected<SymInfo> SymInfoOrErr =
            getSymbolInfo(Obj, Reloc, L, AddrCache);
        if (!SymInfoOrErr) {
          if (HandleError(SymInfoOrErr.takeError()) == ErrorPolicy::Halt)
            return;
          continue;
        }

        object::RelocVisitor V(Obj);
        uint64_t Val = V.visit(Reloc.getType(), Reloc, SymInfoOrErr->Address);
        if (V.error()) {
          SmallString<32> Type;
          Reloc.getTypeName(Type);
          ErrorPolicy EP = HandleError(
              createError("failed to compute relocation: " + Type + ", ",
                          errorCodeToError(object_error::parse_failed)));
          if (EP == ErrorPolicy::Halt)
            return;
          continue;
        }
        RelocAddrEntry Rel = {SymInfoOrErr->SectionIndex, Val};
        Map->insert({Reloc.getOffset(), Rel});
      }
    }
  }

  Optional<RelocAddrEntry> find(const DWARFSection &S,
                                uint64_t Pos) const override {
    auto &Sec = static_cast<const DWARFSectionMap &>(S);
    RelocAddrMap::const_iterator AI = Sec.Relocs.find(Pos);
    if (AI == Sec.Relocs.end())
      return None;
    return AI->second;
  }

  bool isLittleEndian() const override { return IsLittleEndian; }
  StringRef getAbbrevDWOSection() const override { return AbbrevDWOSection; }
  const DWARFSection &getLineDWOSection() const override {
    return LineDWOSection;
  }
  const DWARFSection &getLocDWOSection() const override {
    return LocDWOSection;
  }
  StringRef getStringDWOSection() const override { return StringDWOSection; }
  const DWARFSection &getStringOffsetDWOSection() const override {
    return StringOffsetDWOSection;
  }
  const DWARFSection &getRangeDWOSection() const override {
    return RangeDWOSection;
  }
  const DWARFSection &getAddrSection() const override { return AddrSection; }
  StringRef getCUIndexSection() const override { return CUIndexSection; }
  StringRef getGdbIndexSection() const override { return GdbIndexSection; }
  StringRef getTUIndexSection() const override { return TUIndexSection; }

  // DWARF v5
  const DWARFSection &getStringOffsetSection() const override {
    return StringOffsetSection;
  }

  // Sections for DWARF5 split dwarf proposal.
  const DWARFSection &getInfoDWOSection() const override {
    return InfoDWOSection;
  }
  void forEachTypesDWOSections(
      function_ref<void(const DWARFSection &)> F) const override {
    for (auto &P : TypesDWOSections)
      F(P.second);
  }

  StringRef getAbbrevSection() const override { return AbbrevSection; }
  const DWARFSection &getLocSection() const override { return LocSection; }
  StringRef getARangeSection() const override { return ARangeSection; }
  StringRef getDebugFrameSection() const override { return DebugFrameSection; }
  StringRef getEHFrameSection() const override { return EHFrameSection; }
  const DWARFSection &getLineSection() const override { return LineSection; }
  StringRef getStringSection() const override { return StringSection; }
  const DWARFSection &getRangeSection() const override { return RangeSection; }
  StringRef getMacinfoSection() const override { return MacinfoSection; }
  StringRef getPubNamesSection() const override { return PubNamesSection; }
  StringRef getPubTypesSection() const override { return PubTypesSection; }
  StringRef getGnuPubNamesSection() const override {
    return GnuPubNamesSection;
  }
  StringRef getGnuPubTypesSection() const override {
    return GnuPubTypesSection;
  }
  const DWARFSection &getAppleNamesSection() const override {
    return AppleNamesSection;
  }
  const DWARFSection &getAppleTypesSection() const override {
    return AppleTypesSection;
  }
  const DWARFSection &getAppleNamespacesSection() const override {
    return AppleNamespacesSection;
  }
  const DWARFSection &getAppleObjCSection() const override {
    return AppleObjCSection;
  }

  StringRef getFileName() const override { return FileName; }
  uint8_t getAddressSize() const override { return AddressSize; }
  const DWARFSection &getInfoSection() const override { return InfoSection; }
  void forEachTypesSections(
      function_ref<void(const DWARFSection &)> F) const override {
    for (auto &P : TypesSections)
      F(P.second);
  }
};

std::unique_ptr<DWARFContext>
DWARFContext::create(const object::ObjectFile &Obj, const LoadedObjectInfo *L,
                     function_ref<ErrorPolicy(Error)> HandleError,
                     std::string DWPName) {
  auto DObj = llvm::make_unique<DWARFObjInMemory>(Obj, L, HandleError);
  return llvm::make_unique<DWARFContext>(std::move(DObj), std::move(DWPName));
}

std::unique_ptr<DWARFContext>
DWARFContext::create(const StringMap<std::unique_ptr<MemoryBuffer>> &Sections,
                     uint8_t AddrSize, bool isLittleEndian) {
  auto DObj =
      llvm::make_unique<DWARFObjInMemory>(Sections, AddrSize, isLittleEndian);
  return llvm::make_unique<DWARFContext>(std::move(DObj), "");
}<|MERGE_RESOLUTION|>--- conflicted
+++ resolved
@@ -1153,21 +1153,7 @@
           continue;
       }
 
-<<<<<<< HEAD
-      object::RelocVisitor V(Obj);
-      uint64_t Val = V.visit(Reloc.getType(), Reloc, SymInfoOrErr->Address);
-      if (V.error()) {
-        SmallString<32> Name;
-        Reloc.getTypeName(Name);
-        ErrorPolicy EP = HandleError(
-            createError("failed to compute relocation: " + Name + " in " +
-                        name + " against " + getSymbolName(Obj, Reloc) + ", ",
-                        errorCodeToError(object_error::parse_failed)));
-        if (EP == ErrorPolicy::Halt)
-          return;
-=======
       if (Section.relocation_begin() == Section.relocation_end())
->>>>>>> 211f7eeb
         continue;
 
       // Symbol to [address, section index] cache mapping.
@@ -1192,8 +1178,9 @@
           SmallString<32> Type;
           Reloc.getTypeName(Type);
           ErrorPolicy EP = HandleError(
-              createError("failed to compute relocation: " + Type + ", ",
-                          errorCodeToError(object_error::parse_failed)));
+            createError("failed to compute relocation: " + Type + " in " +
+                        Name + " against " + getSymbolName(Obj, Reloc) + ", ",
+                        errorCodeToError(object_error::parse_failed)));
           if (EP == ErrorPolicy::Halt)
             return;
           continue;
