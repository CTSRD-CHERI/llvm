//===- lib/MC/MCWinEH.cpp - Windows EH implementation ---------------------===//
//
//                     The LLVM Compiler Infrastructure
//
// This file is distributed under the University of Illinois Open Source
// License. See LICENSE.TXT for details.
//
//===----------------------------------------------------------------------===//

#include "llvm/ADT/StringRef.h"
#include "llvm/MC/MCContext.h"
#include "llvm/MC/MCObjectFileInfo.h"
#include "llvm/MC/MCSectionCOFF.h"
#include "llvm/MC/MCStreamer.h"
#include "llvm/MC/MCSymbol.h"
#include "llvm/MC/MCWinEH.h"
#include "llvm/Support/COFF.h"

namespace llvm {
namespace WinEH {
<<<<<<< HEAD
static StringRef getSectionSuffix(const MCSymbol *Function) {
  if (!Function || !Function->isInSection())
    return "";
=======

/// We can't have one section for all .pdata or .xdata because the Microsoft
/// linker seems to want all code relocations to refer to the same object file
/// section. If the code described is comdat, create a new comdat section
/// associated with that comdat. If the code described is not in the main .text
/// section, make a new section for it. Otherwise use the main unwind info
/// section.
static const MCSection *getUnwindInfoSection(
    StringRef SecName, const MCSectionCOFF *UnwindSec, const MCSymbol *Function,
    MCContext &Context) {
  if (Function && Function->isInSection()) {
    // If Function is in a COMDAT, get or create an unwind info section in that
    // COMDAT group.
    const MCSectionCOFF *FunctionSection =
        cast<MCSectionCOFF>(&Function->getSection());
    if (FunctionSection->getCharacteristics() & COFF::IMAGE_SCN_LNK_COMDAT) {
      return Context.getAssociativeCOFFSection(
          UnwindSec, FunctionSection->getCOMDATSymbol());
    }

    // If Function is in a section other than .text, create a new .pdata section.
    // Otherwise use the plain .pdata section.
    if (const auto *Section = dyn_cast<MCSectionCOFF>(FunctionSection)) {
      StringRef CodeSecName = Section->getSectionName();
      if (CodeSecName == ".text")
        return UnwindSec;
>>>>>>> 969bfdfe

      if (CodeSecName.startswith(".text$"))
        CodeSecName = CodeSecName.substr(6);

      return Context.getCOFFSection(
          (SecName + Twine('$') + CodeSecName).str(),
          COFF::IMAGE_SCN_CNT_INITIALIZED_DATA | COFF::IMAGE_SCN_MEM_READ,
          SectionKind::getDataRel());
    }
  }

  return UnwindSec;

}

<<<<<<< HEAD
static const MCSection *getUnwindInfoSection(
    StringRef SecName, const MCSectionCOFF *UnwindSec, const MCSymbol *Function,
    MCContext &Context) {
  // If Function is in a COMDAT, get or create an unwind info section in that
  // COMDAT group.
  if (Function && Function->isInSection()) {
    const MCSectionCOFF *FunctionSection =
        cast<MCSectionCOFF>(&Function->getSection());
    if (FunctionSection->getCharacteristics() & COFF::IMAGE_SCN_LNK_COMDAT) {
      return Context.getAssociativeCOFFSection(
          UnwindSec, FunctionSection->getCOMDATSymbol());
    }
  }

  // If Function is in a section other than .text, create a new .pdata section.
  // Otherwise use the plain .pdata section.
  StringRef Suffix = getSectionSuffix(Function);
  if (Suffix.empty())
    return UnwindSec;
  return Context.getCOFFSection((SecName + Suffix).str(),
                                COFF::IMAGE_SCN_CNT_INITIALIZED_DATA |
                                COFF::IMAGE_SCN_MEM_READ,
                                SectionKind::getDataRel());
}

=======
>>>>>>> 969bfdfe
const MCSection *UnwindEmitter::getPDataSection(const MCSymbol *Function,
                                                MCContext &Context) {
  const MCSectionCOFF *PData =
      cast<MCSectionCOFF>(Context.getObjectFileInfo()->getPDataSection());
  return getUnwindInfoSection(".pdata", PData, Function, Context);
}

const MCSection *UnwindEmitter::getXDataSection(const MCSymbol *Function,
                                                MCContext &Context) {
  const MCSectionCOFF *XData =
      cast<MCSectionCOFF>(Context.getObjectFileInfo()->getXDataSection());
  return getUnwindInfoSection(".xdata", XData, Function, Context);
}

}
}
<|MERGE_RESOLUTION|>--- conflicted
+++ resolved
@@ -18,11 +18,6 @@
 
 namespace llvm {
 namespace WinEH {
-<<<<<<< HEAD
-static StringRef getSectionSuffix(const MCSymbol *Function) {
-  if (!Function || !Function->isInSection())
-    return "";
-=======
 
 /// We can't have one section for all .pdata or .xdata because the Microsoft
 /// linker seems to want all code relocations to refer to the same object file
@@ -49,7 +44,6 @@
       StringRef CodeSecName = Section->getSectionName();
       if (CodeSecName == ".text")
         return UnwindSec;
->>>>>>> 969bfdfe
 
       if (CodeSecName.startswith(".text$"))
         CodeSecName = CodeSecName.substr(6);
@@ -65,34 +59,6 @@
 
 }
 
-<<<<<<< HEAD
-static const MCSection *getUnwindInfoSection(
-    StringRef SecName, const MCSectionCOFF *UnwindSec, const MCSymbol *Function,
-    MCContext &Context) {
-  // If Function is in a COMDAT, get or create an unwind info section in that
-  // COMDAT group.
-  if (Function && Function->isInSection()) {
-    const MCSectionCOFF *FunctionSection =
-        cast<MCSectionCOFF>(&Function->getSection());
-    if (FunctionSection->getCharacteristics() & COFF::IMAGE_SCN_LNK_COMDAT) {
-      return Context.getAssociativeCOFFSection(
-          UnwindSec, FunctionSection->getCOMDATSymbol());
-    }
-  }
-
-  // If Function is in a section other than .text, create a new .pdata section.
-  // Otherwise use the plain .pdata section.
-  StringRef Suffix = getSectionSuffix(Function);
-  if (Suffix.empty())
-    return UnwindSec;
-  return Context.getCOFFSection((SecName + Suffix).str(),
-                                COFF::IMAGE_SCN_CNT_INITIALIZED_DATA |
-                                COFF::IMAGE_SCN_MEM_READ,
-                                SectionKind::getDataRel());
-}
-
-=======
->>>>>>> 969bfdfe
 const MCSection *UnwindEmitter::getPDataSection(const MCSymbol *Function,
                                                 MCContext &Context) {
   const MCSectionCOFF *PData =
