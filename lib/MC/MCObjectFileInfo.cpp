//===-- MCObjectFileInfo.cpp - Object File Information --------------------===//
//
//                     The LLVM Compiler Infrastructure
//
// This file is distributed under the University of Illinois Open Source
// License. See LICENSE.TXT for details.
//
//===----------------------------------------------------------------------===//

#include "llvm/MC/MCObjectFileInfo.h"
#include "llvm/ADT/StringExtras.h"
#include "llvm/ADT/Triple.h"
#include "llvm/BinaryFormat/COFF.h"
#include "llvm/BinaryFormat/ELF.h"
#include "llvm/MC/MCAsmInfo.h"
#include "llvm/MC/MCContext.h"
#include "llvm/MC/MCSection.h"
#include "llvm/MC/MCSectionCOFF.h"
#include "llvm/MC/MCSectionELF.h"
#include "llvm/MC/MCSectionMachO.h"
#include "llvm/MC/MCSectionWasm.h"

using namespace llvm;

static bool useCompactUnwind(const Triple &T) {
  // Only on darwin.
  if (!T.isOSDarwin())
    return false;

  // aarch64 always has it.
  if (T.getArch() == Triple::aarch64)
    return true;

  // armv7k always has it.
  if (T.isWatchABI())
    return true;

  // Use it on newer version of OS X.
  if (T.isMacOSX() && !T.isMacOSXVersionLT(10, 6))
    return true;

  // And the iOS simulator.
  if (T.isiOS() &&
      (T.getArch() == Triple::x86_64 || T.getArch() == Triple::x86))
    return true;

  return false;
}

void MCObjectFileInfo::initMachOMCObjectFileInfo(const Triple &T) {
  // MachO
  SupportsWeakOmittedEHFrame = false;

  EHFrameSection = Ctx->getMachOSection(
      "__TEXT", "__eh_frame",
      MachO::S_COALESCED | MachO::S_ATTR_NO_TOC |
          MachO::S_ATTR_STRIP_STATIC_SYMS | MachO::S_ATTR_LIVE_SUPPORT,
      SectionKind::getReadOnly());

  if (T.isOSDarwin() && T.getArch() == Triple::aarch64)
    SupportsCompactUnwindWithoutEHFrame = true;

  if (T.isWatchABI())
    OmitDwarfIfHaveCompactUnwind = true;

  PersonalityEncoding = dwarf::DW_EH_PE_indirect | dwarf::DW_EH_PE_pcrel
    | dwarf::DW_EH_PE_sdata4;
  LSDAEncoding = FDECFIEncoding = dwarf::DW_EH_PE_pcrel;
  TTypeEncoding = dwarf::DW_EH_PE_indirect | dwarf::DW_EH_PE_pcrel |
    dwarf::DW_EH_PE_sdata4;

  // .comm doesn't support alignment before Leopard.
  if (T.isMacOSX() && T.isMacOSXVersionLT(10, 5))
    CommDirectiveSupportsAlignment = false;

  TextSection // .text
    = Ctx->getMachOSection("__TEXT", "__text",
                           MachO::S_ATTR_PURE_INSTRUCTIONS,
                           SectionKind::getText());
  DataSection // .data
      = Ctx->getMachOSection("__DATA", "__data", 0, SectionKind::getData());

  // BSSSection might not be expected initialized on msvc.
  BSSSection = nullptr;

  TLSDataSection // .tdata
      = Ctx->getMachOSection("__DATA", "__thread_data",
                             MachO::S_THREAD_LOCAL_REGULAR,
                             SectionKind::getData());
  TLSBSSSection // .tbss
    = Ctx->getMachOSection("__DATA", "__thread_bss",
                           MachO::S_THREAD_LOCAL_ZEROFILL,
                           SectionKind::getThreadBSS());

  // TODO: Verify datarel below.
  TLSTLVSection // .tlv
      = Ctx->getMachOSection("__DATA", "__thread_vars",
                             MachO::S_THREAD_LOCAL_VARIABLES,
                             SectionKind::getData());

  TLSThreadInitSection = Ctx->getMachOSection(
      "__DATA", "__thread_init", MachO::S_THREAD_LOCAL_INIT_FUNCTION_POINTERS,
      SectionKind::getData());

  CStringSection // .cstring
    = Ctx->getMachOSection("__TEXT", "__cstring",
                           MachO::S_CSTRING_LITERALS,
                           SectionKind::getMergeable1ByteCString());
  UStringSection
    = Ctx->getMachOSection("__TEXT","__ustring", 0,
                           SectionKind::getMergeable2ByteCString());
  FourByteConstantSection // .literal4
    = Ctx->getMachOSection("__TEXT", "__literal4",
                           MachO::S_4BYTE_LITERALS,
                           SectionKind::getMergeableConst4());
  EightByteConstantSection // .literal8
    = Ctx->getMachOSection("__TEXT", "__literal8",
                           MachO::S_8BYTE_LITERALS,
                           SectionKind::getMergeableConst8());

  SixteenByteConstantSection // .literal16
      = Ctx->getMachOSection("__TEXT", "__literal16",
                             MachO::S_16BYTE_LITERALS,
                             SectionKind::getMergeableConst16());

  ReadOnlySection  // .const
    = Ctx->getMachOSection("__TEXT", "__const", 0,
                           SectionKind::getReadOnly());

  // If the target is not powerpc, map the coal sections to the non-coal
  // sections.
  //
  // "__TEXT/__textcoal_nt" => section "__TEXT/__text"
  // "__TEXT/__const_coal"  => section "__TEXT/__const"
  // "__DATA/__datacoal_nt" => section "__DATA/__data"
  Triple::ArchType ArchTy = T.getArch();

  ConstDataSection  // .const_data
    = Ctx->getMachOSection("__DATA", "__const", 0,
                           SectionKind::getReadOnlyWithRel());

  if (ArchTy == Triple::ppc || ArchTy == Triple::ppc64) {
    TextCoalSection
      = Ctx->getMachOSection("__TEXT", "__textcoal_nt",
                             MachO::S_COALESCED |
                             MachO::S_ATTR_PURE_INSTRUCTIONS,
                             SectionKind::getText());
    ConstTextCoalSection
      = Ctx->getMachOSection("__TEXT", "__const_coal",
                             MachO::S_COALESCED,
                             SectionKind::getReadOnly());
    DataCoalSection = Ctx->getMachOSection(
        "__DATA", "__datacoal_nt", MachO::S_COALESCED, SectionKind::getData());
    ConstDataCoalSection = DataCoalSection;
  } else {
    TextCoalSection = TextSection;
    ConstTextCoalSection = ReadOnlySection;
    DataCoalSection = DataSection;
    ConstDataCoalSection = ConstDataSection;
  }

  DataCommonSection
    = Ctx->getMachOSection("__DATA","__common",
                           MachO::S_ZEROFILL,
                           SectionKind::getBSS());
  DataBSSSection
    = Ctx->getMachOSection("__DATA","__bss", MachO::S_ZEROFILL,
                           SectionKind::getBSS());


  LazySymbolPointerSection
    = Ctx->getMachOSection("__DATA", "__la_symbol_ptr",
                           MachO::S_LAZY_SYMBOL_POINTERS,
                           SectionKind::getMetadata());
  NonLazySymbolPointerSection
    = Ctx->getMachOSection("__DATA", "__nl_symbol_ptr",
                           MachO::S_NON_LAZY_SYMBOL_POINTERS,
                           SectionKind::getMetadata());

  ThreadLocalPointerSection
    = Ctx->getMachOSection("__DATA", "__thread_ptr",
                           MachO::S_THREAD_LOCAL_VARIABLE_POINTERS,
                           SectionKind::getMetadata());

  // Exception Handling.
  LSDASection = Ctx->getMachOSection("__TEXT", "__gcc_except_tab", 0,
                                     SectionKind::getReadOnlyWithRel());

  COFFDebugSymbolsSection = nullptr;
  COFFDebugTypesSection = nullptr;
  COFFGlobalTypeHashesSection = nullptr;

  if (useCompactUnwind(T)) {
    CompactUnwindSection =
        Ctx->getMachOSection("__LD", "__compact_unwind", MachO::S_ATTR_DEBUG,
                             SectionKind::getReadOnly());

    if (T.getArch() == Triple::x86_64 || T.getArch() == Triple::x86)
      CompactUnwindDwarfEHFrameOnly = 0x04000000;  // UNWIND_X86_64_MODE_DWARF
    else if (T.getArch() == Triple::aarch64)
      CompactUnwindDwarfEHFrameOnly = 0x03000000;  // UNWIND_ARM64_MODE_DWARF
    else if (T.getArch() == Triple::arm || T.getArch() == Triple::thumb)
      CompactUnwindDwarfEHFrameOnly = 0x04000000;  // UNWIND_ARM_MODE_DWARF
  }

  // Debug Information.
  DwarfDebugNamesSection =
      Ctx->getMachOSection("__DWARF", "__debug_names", MachO::S_ATTR_DEBUG,
                           SectionKind::getMetadata(), "debug_names_begin");
  DwarfAccelNamesSection =
      Ctx->getMachOSection("__DWARF", "__apple_names", MachO::S_ATTR_DEBUG,
                           SectionKind::getMetadata(), "names_begin");
  DwarfAccelObjCSection =
      Ctx->getMachOSection("__DWARF", "__apple_objc", MachO::S_ATTR_DEBUG,
                           SectionKind::getMetadata(), "objc_begin");
  // 16 character section limit...
  DwarfAccelNamespaceSection =
      Ctx->getMachOSection("__DWARF", "__apple_namespac", MachO::S_ATTR_DEBUG,
                           SectionKind::getMetadata(), "namespac_begin");
  DwarfAccelTypesSection =
      Ctx->getMachOSection("__DWARF", "__apple_types", MachO::S_ATTR_DEBUG,
                           SectionKind::getMetadata(), "types_begin");

  DwarfSwiftASTSection =
      Ctx->getMachOSection("__DWARF", "__swift_ast", MachO::S_ATTR_DEBUG,
                           SectionKind::getMetadata());

  DwarfAbbrevSection =
      Ctx->getMachOSection("__DWARF", "__debug_abbrev", MachO::S_ATTR_DEBUG,
                           SectionKind::getMetadata(), "section_abbrev");
  DwarfInfoSection =
      Ctx->getMachOSection("__DWARF", "__debug_info", MachO::S_ATTR_DEBUG,
                           SectionKind::getMetadata(), "section_info");
  DwarfLineSection =
      Ctx->getMachOSection("__DWARF", "__debug_line", MachO::S_ATTR_DEBUG,
                           SectionKind::getMetadata(), "section_line");
  DwarfLineStrSection =
      Ctx->getMachOSection("__DWARF", "__debug_line_str", MachO::S_ATTR_DEBUG,
                           SectionKind::getMetadata(), "section_line_str");
  DwarfFrameSection =
      Ctx->getMachOSection("__DWARF", "__debug_frame", MachO::S_ATTR_DEBUG,
                           SectionKind::getMetadata());
  DwarfPubNamesSection =
      Ctx->getMachOSection("__DWARF", "__debug_pubnames", MachO::S_ATTR_DEBUG,
                           SectionKind::getMetadata());
  DwarfPubTypesSection =
      Ctx->getMachOSection("__DWARF", "__debug_pubtypes", MachO::S_ATTR_DEBUG,
                           SectionKind::getMetadata());
  DwarfGnuPubNamesSection =
      Ctx->getMachOSection("__DWARF", "__debug_gnu_pubn", MachO::S_ATTR_DEBUG,
                           SectionKind::getMetadata());
  DwarfGnuPubTypesSection =
      Ctx->getMachOSection("__DWARF", "__debug_gnu_pubt", MachO::S_ATTR_DEBUG,
                           SectionKind::getMetadata());
  DwarfStrSection =
      Ctx->getMachOSection("__DWARF", "__debug_str", MachO::S_ATTR_DEBUG,
                           SectionKind::getMetadata(), "info_string");
  DwarfStrOffSection =
      Ctx->getMachOSection("__DWARF", "__debug_str_offs", MachO::S_ATTR_DEBUG,
                           SectionKind::getMetadata(), "section_str_off");
  DwarfLocSection =
      Ctx->getMachOSection("__DWARF", "__debug_loc", MachO::S_ATTR_DEBUG,
                           SectionKind::getMetadata(), "section_debug_loc");
  DwarfARangesSection =
      Ctx->getMachOSection("__DWARF", "__debug_aranges", MachO::S_ATTR_DEBUG,
                           SectionKind::getMetadata());
  DwarfRangesSection =
      Ctx->getMachOSection("__DWARF", "__debug_ranges", MachO::S_ATTR_DEBUG,
                           SectionKind::getMetadata(), "debug_range");
  DwarfMacinfoSection =
      Ctx->getMachOSection("__DWARF", "__debug_macinfo", MachO::S_ATTR_DEBUG,
                           SectionKind::getMetadata(), "debug_macinfo");
  DwarfDebugInlineSection =
      Ctx->getMachOSection("__DWARF", "__debug_inlined", MachO::S_ATTR_DEBUG,
                           SectionKind::getMetadata());
  DwarfCUIndexSection =
      Ctx->getMachOSection("__DWARF", "__debug_cu_index", MachO::S_ATTR_DEBUG,
                           SectionKind::getMetadata());
  DwarfTUIndexSection =
      Ctx->getMachOSection("__DWARF", "__debug_tu_index", MachO::S_ATTR_DEBUG,
                           SectionKind::getMetadata());
  StackMapSection = Ctx->getMachOSection("__LLVM_STACKMAPS", "__llvm_stackmaps",
                                         0, SectionKind::getMetadata());

  FaultMapSection = Ctx->getMachOSection("__LLVM_FAULTMAPS", "__llvm_faultmaps",
                                         0, SectionKind::getMetadata());

  TLSExtraDataSection = TLSTLVSection;
}

void MCObjectFileInfo::initELFMCObjectFileInfo(const Triple &T, bool Large) {
  switch (T.getArch()) {
  case Triple::mips:
  case Triple::mipsel:
    FDECFIEncoding = dwarf::DW_EH_PE_sdata4;
    break;
  case Triple::mips64:
  case Triple::mips64el:
  case Triple::cheri:
    FDECFIEncoding = dwarf::DW_EH_PE_sdata8;
    break;
  case Triple::ppc64:
  case Triple::ppc64le:
  case Triple::x86_64:
    FDECFIEncoding = dwarf::DW_EH_PE_pcrel |
                     (Large ? dwarf::DW_EH_PE_sdata8 : dwarf::DW_EH_PE_sdata4);
    break;
  case Triple::bpfel:
  case Triple::bpfeb:
    FDECFIEncoding = dwarf::DW_EH_PE_sdata8;
    break;
  default:
    FDECFIEncoding = dwarf::DW_EH_PE_pcrel | dwarf::DW_EH_PE_sdata4;
    break;
  }

  switch (T.getArch()) {
  case Triple::arm:
  case Triple::armeb:
  case Triple::thumb:
  case Triple::thumbeb:
    if (Ctx->getAsmInfo()->getExceptionHandlingType() == ExceptionHandling::ARM)
      break;
    // Fallthrough if not using EHABI
    LLVM_FALLTHROUGH;
  case Triple::ppc:
  case Triple::x86:
    PersonalityEncoding = PositionIndependent
                              ? dwarf::DW_EH_PE_indirect |
                                    dwarf::DW_EH_PE_pcrel |
                                    dwarf::DW_EH_PE_sdata4
                              : dwarf::DW_EH_PE_absptr;
    LSDAEncoding = PositionIndependent
                       ? dwarf::DW_EH_PE_pcrel | dwarf::DW_EH_PE_sdata4
                       : dwarf::DW_EH_PE_absptr;
    TTypeEncoding = PositionIndependent
                        ? dwarf::DW_EH_PE_indirect | dwarf::DW_EH_PE_pcrel |
                              dwarf::DW_EH_PE_sdata4
                        : dwarf::DW_EH_PE_absptr;
    break;
  case Triple::x86_64:
    if (PositionIndependent) {
      PersonalityEncoding =
          dwarf::DW_EH_PE_indirect | dwarf::DW_EH_PE_pcrel |
          (Large ? dwarf::DW_EH_PE_sdata8 : dwarf::DW_EH_PE_sdata4);
      LSDAEncoding = dwarf::DW_EH_PE_pcrel |
                     (Large ? dwarf::DW_EH_PE_sdata8 : dwarf::DW_EH_PE_sdata4);
      TTypeEncoding = dwarf::DW_EH_PE_indirect | dwarf::DW_EH_PE_pcrel |
                      (Large ? dwarf::DW_EH_PE_sdata8 : dwarf::DW_EH_PE_sdata4);
    } else {
      PersonalityEncoding =
          Large ? dwarf::DW_EH_PE_absptr : dwarf::DW_EH_PE_udata4;
      LSDAEncoding = Large ? dwarf::DW_EH_PE_absptr : dwarf::DW_EH_PE_udata4;
      TTypeEncoding = Large ? dwarf::DW_EH_PE_absptr : dwarf::DW_EH_PE_udata4;
    }
    break;
  case Triple::hexagon:
    PersonalityEncoding = dwarf::DW_EH_PE_absptr;
    LSDAEncoding = dwarf::DW_EH_PE_absptr;
    FDECFIEncoding = dwarf::DW_EH_PE_absptr;
    TTypeEncoding = dwarf::DW_EH_PE_absptr;
    if (PositionIndependent) {
      PersonalityEncoding |= dwarf::DW_EH_PE_indirect | dwarf::DW_EH_PE_pcrel;
      LSDAEncoding |= dwarf::DW_EH_PE_pcrel;
      FDECFIEncoding |= dwarf::DW_EH_PE_pcrel;
      TTypeEncoding |= dwarf::DW_EH_PE_indirect | dwarf::DW_EH_PE_pcrel;
    }
    break;
  case Triple::aarch64:
  case Triple::aarch64_be:
    // The small model guarantees static code/data size < 4GB, but not where it
    // will be in memory. Most of these could end up >2GB away so even a signed
    // pc-relative 32-bit address is insufficient, theoretically.
    if (PositionIndependent) {
      PersonalityEncoding = dwarf::DW_EH_PE_indirect | dwarf::DW_EH_PE_pcrel |
        dwarf::DW_EH_PE_sdata8;
      LSDAEncoding = dwarf::DW_EH_PE_pcrel | dwarf::DW_EH_PE_sdata8;
      TTypeEncoding = dwarf::DW_EH_PE_indirect | dwarf::DW_EH_PE_pcrel |
        dwarf::DW_EH_PE_sdata8;
    } else {
      PersonalityEncoding = dwarf::DW_EH_PE_absptr;
      LSDAEncoding = dwarf::DW_EH_PE_absptr;
      TTypeEncoding = dwarf::DW_EH_PE_absptr;
    }
    break;
  case Triple::lanai:
    LSDAEncoding = dwarf::DW_EH_PE_absptr;
    PersonalityEncoding = dwarf::DW_EH_PE_absptr;
    TTypeEncoding = dwarf::DW_EH_PE_absptr;
    break;
  case Triple::mips:
  case Triple::mipsel:
  case Triple::mips64:
  case Triple::mips64el:
  case Triple::cheri:
    // MIPS uses indirect pointer to refer personality functions and types, so
    // that the eh_frame section can be read-only. DW.ref.personality will be
    // generated for relocation.
    PersonalityEncoding = dwarf::DW_EH_PE_indirect;
    // FIXME: The N64 ABI probably ought to use DW_EH_PE_sdata8 but we can't
    //        identify N64 from just a triple.
    TTypeEncoding = dwarf::DW_EH_PE_indirect | dwarf::DW_EH_PE_pcrel |
                    dwarf::DW_EH_PE_sdata4;
    // We don't support PC-relative LSDA references in GAS so we use the default
    // DW_EH_PE_absptr for those.

    // FreeBSD must be explicit about the data size and using pcrel since it's
    // assembler/linker won't do the automatic conversion that the Linux tools
    // do.
    if (T.isOSFreeBSD()) {
      PersonalityEncoding |= dwarf::DW_EH_PE_pcrel | dwarf::DW_EH_PE_sdata4;
      LSDAEncoding = dwarf::DW_EH_PE_pcrel | dwarf::DW_EH_PE_sdata4;
    }
    break;
  case Triple::ppc64:
  case Triple::ppc64le:
    PersonalityEncoding = dwarf::DW_EH_PE_indirect | dwarf::DW_EH_PE_pcrel |
      dwarf::DW_EH_PE_udata8;
    LSDAEncoding = dwarf::DW_EH_PE_pcrel | dwarf::DW_EH_PE_udata8;
    TTypeEncoding = dwarf::DW_EH_PE_indirect | dwarf::DW_EH_PE_pcrel |
      dwarf::DW_EH_PE_udata8;
    break;
  case Triple::sparcel:
  case Triple::sparc:
    if (PositionIndependent) {
      LSDAEncoding = dwarf::DW_EH_PE_pcrel | dwarf::DW_EH_PE_sdata4;
      PersonalityEncoding = dwarf::DW_EH_PE_indirect | dwarf::DW_EH_PE_pcrel |
        dwarf::DW_EH_PE_sdata4;
      TTypeEncoding = dwarf::DW_EH_PE_indirect | dwarf::DW_EH_PE_pcrel |
        dwarf::DW_EH_PE_sdata4;
    } else {
      LSDAEncoding = dwarf::DW_EH_PE_absptr;
      PersonalityEncoding = dwarf::DW_EH_PE_absptr;
      TTypeEncoding = dwarf::DW_EH_PE_absptr;
    }
    break;
  case Triple::sparcv9:
    LSDAEncoding = dwarf::DW_EH_PE_pcrel | dwarf::DW_EH_PE_sdata4;
    if (PositionIndependent) {
      PersonalityEncoding = dwarf::DW_EH_PE_indirect | dwarf::DW_EH_PE_pcrel |
        dwarf::DW_EH_PE_sdata4;
      TTypeEncoding = dwarf::DW_EH_PE_indirect | dwarf::DW_EH_PE_pcrel |
        dwarf::DW_EH_PE_sdata4;
    } else {
      PersonalityEncoding = dwarf::DW_EH_PE_absptr;
      TTypeEncoding = dwarf::DW_EH_PE_absptr;
    }
    break;
  case Triple::systemz:
    // All currently-defined code models guarantee that 4-byte PC-relative
    // values will be in range.
    if (PositionIndependent) {
      PersonalityEncoding = dwarf::DW_EH_PE_indirect | dwarf::DW_EH_PE_pcrel |
        dwarf::DW_EH_PE_sdata4;
      LSDAEncoding = dwarf::DW_EH_PE_pcrel | dwarf::DW_EH_PE_sdata4;
      TTypeEncoding = dwarf::DW_EH_PE_indirect | dwarf::DW_EH_PE_pcrel |
        dwarf::DW_EH_PE_sdata4;
    } else {
      PersonalityEncoding = dwarf::DW_EH_PE_absptr;
      LSDAEncoding = dwarf::DW_EH_PE_absptr;
      TTypeEncoding = dwarf::DW_EH_PE_absptr;
    }
    break;
  default:
    break;
  }

  unsigned EHSectionType = T.getArch() == Triple::x86_64
                               ? ELF::SHT_X86_64_UNWIND
                               : ELF::SHT_PROGBITS;

  // Solaris requires different flags for .eh_frame to seemingly every other
  // platform.
  unsigned EHSectionFlags = ELF::SHF_ALLOC;
  if (T.isOSSolaris() && T.getArch() != Triple::x86_64)
    EHSectionFlags |= ELF::SHF_WRITE;

  // This is (currently) also true for MIPS
  // TODO: add a T.isMIPS()?
  switch (T.getArch()) {
    case Triple::mips:
    case Triple::mipsel:
    case Triple::mips64:
    case Triple::mips64el:
    case Triple::cheri:
      if (PositionIndependent) {
        EHSectionFlags |= ELF::SHF_WRITE;
      }
      break;
    default:
      break;
  }

  // ELF
  BSSSection = Ctx->getELFSection(".bss", ELF::SHT_NOBITS,
                                  ELF::SHF_WRITE | ELF::SHF_ALLOC);

  TextSection = Ctx->getELFSection(".text", ELF::SHT_PROGBITS,
                                   ELF::SHF_EXECINSTR | ELF::SHF_ALLOC);

  DataSection = Ctx->getELFSection(".data", ELF::SHT_PROGBITS,
                                   ELF::SHF_WRITE | ELF::SHF_ALLOC);

  ReadOnlySection =
      Ctx->getELFSection(".rodata", ELF::SHT_PROGBITS, ELF::SHF_ALLOC);

  TLSDataSection =
      Ctx->getELFSection(".tdata", ELF::SHT_PROGBITS,
                         ELF::SHF_ALLOC | ELF::SHF_TLS | ELF::SHF_WRITE);

  TLSBSSSection = Ctx->getELFSection(
      ".tbss", ELF::SHT_NOBITS, ELF::SHF_ALLOC | ELF::SHF_TLS | ELF::SHF_WRITE);

  DataRelROSection = Ctx->getELFSection(".data.rel.ro", ELF::SHT_PROGBITS,
                                        ELF::SHF_ALLOC | ELF::SHF_WRITE);

  MergeableConst4Section =
      Ctx->getELFSection(".rodata.cst4", ELF::SHT_PROGBITS,
                         ELF::SHF_ALLOC | ELF::SHF_MERGE, 4, "");

  MergeableConst8Section =
      Ctx->getELFSection(".rodata.cst8", ELF::SHT_PROGBITS,
                         ELF::SHF_ALLOC | ELF::SHF_MERGE, 8, "");

  MergeableConst16Section =
      Ctx->getELFSection(".rodata.cst16", ELF::SHT_PROGBITS,
                         ELF::SHF_ALLOC | ELF::SHF_MERGE, 16, "");

  MergeableConst32Section =
      Ctx->getELFSection(".rodata.cst32", ELF::SHT_PROGBITS,
                         ELF::SHF_ALLOC | ELF::SHF_MERGE, 32, "");

  // Exception Handling Sections.

  // FIXME: We're emitting LSDA info into a readonly section on ELF, even though
  // it contains relocatable pointers.  In PIC mode, this is probably a big
  // runtime hit for C++ apps.  Either the contents of the LSDA need to be
  // adjusted or this should be a data section.
  LSDASection = Ctx->getELFSection(".gcc_except_table", ELF::SHT_PROGBITS,
                                   ELF::SHF_ALLOC);

  COFFDebugSymbolsSection = nullptr;
  COFFDebugTypesSection = nullptr;

  unsigned DebugSecType = ELF::SHT_PROGBITS;

  // MIPS .debug_* sections should have SHT_MIPS_DWARF section type
  // to distinguish among sections contain DWARF and ECOFF debug formats.
  // Sections with ECOFF debug format are obsoleted and marked by SHT_PROGBITS.
<<<<<<< HEAD
  if (T.getArch() == Triple::mips || T.getArch() == Triple::mipsel ||
      T.getArch() == Triple::mips64 || T.getArch() == Triple::mips64el ||
      T.getArch() == Triple::cheri)
=======
  if (T.isMIPS())
>>>>>>> d411816d
    DebugSecType = ELF::SHT_MIPS_DWARF;

  // Debug Info Sections.
  DwarfAbbrevSection =
      Ctx->getELFSection(".debug_abbrev", DebugSecType, 0);
  DwarfInfoSection = Ctx->getELFSection(".debug_info", DebugSecType, 0);
  DwarfLineSection = Ctx->getELFSection(".debug_line", DebugSecType, 0);
  DwarfLineStrSection =
      Ctx->getELFSection(".debug_line_str", DebugSecType,
                         ELF::SHF_MERGE | ELF::SHF_STRINGS, 1, "");
  DwarfFrameSection = Ctx->getELFSection(".debug_frame", DebugSecType, 0);
  DwarfPubNamesSection =
      Ctx->getELFSection(".debug_pubnames", DebugSecType, 0);
  DwarfPubTypesSection =
      Ctx->getELFSection(".debug_pubtypes", DebugSecType, 0);
  DwarfGnuPubNamesSection =
      Ctx->getELFSection(".debug_gnu_pubnames", DebugSecType, 0);
  DwarfGnuPubTypesSection =
      Ctx->getELFSection(".debug_gnu_pubtypes", DebugSecType, 0);
  DwarfStrSection =
      Ctx->getELFSection(".debug_str", DebugSecType,
                         ELF::SHF_MERGE | ELF::SHF_STRINGS, 1, "");
  DwarfLocSection = Ctx->getELFSection(".debug_loc", DebugSecType, 0);
  DwarfARangesSection =
      Ctx->getELFSection(".debug_aranges", DebugSecType, 0);
  DwarfRangesSection =
      Ctx->getELFSection(".debug_ranges", DebugSecType, 0);
  DwarfMacinfoSection =
      Ctx->getELFSection(".debug_macinfo", DebugSecType, 0);

  // DWARF5 Experimental Debug Info

  // Accelerator Tables
  DwarfDebugNamesSection =
      Ctx->getELFSection(".debug_names", ELF::SHT_PROGBITS, 0);
  DwarfAccelNamesSection =
      Ctx->getELFSection(".apple_names", ELF::SHT_PROGBITS, 0);
  DwarfAccelObjCSection =
      Ctx->getELFSection(".apple_objc", ELF::SHT_PROGBITS, 0);
  DwarfAccelNamespaceSection =
      Ctx->getELFSection(".apple_namespaces", ELF::SHT_PROGBITS, 0);
  DwarfAccelTypesSection =
      Ctx->getELFSection(".apple_types", ELF::SHT_PROGBITS, 0);

  // String Offset and Address Sections
  DwarfStrOffSection =
      Ctx->getELFSection(".debug_str_offsets", DebugSecType, 0);
  DwarfAddrSection = Ctx->getELFSection(".debug_addr", DebugSecType, 0);

  // Fission Sections
  DwarfInfoDWOSection =
      Ctx->getELFSection(".debug_info.dwo", DebugSecType, 0);
  DwarfTypesDWOSection =
      Ctx->getELFSection(".debug_types.dwo", DebugSecType, 0);
  DwarfAbbrevDWOSection =
      Ctx->getELFSection(".debug_abbrev.dwo", DebugSecType, 0);
  DwarfStrDWOSection =
      Ctx->getELFSection(".debug_str.dwo", DebugSecType,
                         ELF::SHF_MERGE | ELF::SHF_STRINGS, 1, "");
  DwarfLineDWOSection =
      Ctx->getELFSection(".debug_line.dwo", DebugSecType, 0);
  DwarfLocDWOSection =
      Ctx->getELFSection(".debug_loc.dwo", DebugSecType, 0);
  DwarfStrOffDWOSection =
      Ctx->getELFSection(".debug_str_offsets.dwo", DebugSecType, 0);

  // DWP Sections
  DwarfCUIndexSection =
      Ctx->getELFSection(".debug_cu_index", DebugSecType, 0);
  DwarfTUIndexSection =
      Ctx->getELFSection(".debug_tu_index", DebugSecType, 0);

  StackMapSection =
      Ctx->getELFSection(".llvm_stackmaps", ELF::SHT_PROGBITS, ELF::SHF_ALLOC);

  FaultMapSection =
      Ctx->getELFSection(".llvm_faultmaps", ELF::SHT_PROGBITS, ELF::SHF_ALLOC);

  EHFrameSection =
      Ctx->getELFSection(".eh_frame", EHSectionType, EHSectionFlags);

  StackSizesSection = Ctx->getELFSection(".stack_sizes", ELF::SHT_PROGBITS, 0);
}

void MCObjectFileInfo::initCOFFMCObjectFileInfo(const Triple &T) {
  EHFrameSection = Ctx->getCOFFSection(
      ".eh_frame", COFF::IMAGE_SCN_CNT_INITIALIZED_DATA |
                       COFF::IMAGE_SCN_MEM_READ | COFF::IMAGE_SCN_MEM_WRITE,
      SectionKind::getData());

  // Set the `IMAGE_SCN_MEM_16BIT` flag when compiling for thumb mode.  This is
  // used to indicate to the linker that the text segment contains thumb instructions
  // and to set the ISA selection bit for calls accordingly.
  const bool IsThumb = T.getArch() == Triple::thumb;

  CommDirectiveSupportsAlignment = true;

  // COFF
  BSSSection = Ctx->getCOFFSection(
      ".bss", COFF::IMAGE_SCN_CNT_UNINITIALIZED_DATA |
                  COFF::IMAGE_SCN_MEM_READ | COFF::IMAGE_SCN_MEM_WRITE,
      SectionKind::getBSS());
  TextSection = Ctx->getCOFFSection(
      ".text",
      (IsThumb ? COFF::IMAGE_SCN_MEM_16BIT : (COFF::SectionCharacteristics)0) |
          COFF::IMAGE_SCN_CNT_CODE | COFF::IMAGE_SCN_MEM_EXECUTE |
          COFF::IMAGE_SCN_MEM_READ,
      SectionKind::getText());
  DataSection = Ctx->getCOFFSection(
      ".data", COFF::IMAGE_SCN_CNT_INITIALIZED_DATA | COFF::IMAGE_SCN_MEM_READ |
                   COFF::IMAGE_SCN_MEM_WRITE,
      SectionKind::getData());
  ReadOnlySection = Ctx->getCOFFSection(
      ".rdata", COFF::IMAGE_SCN_CNT_INITIALIZED_DATA | COFF::IMAGE_SCN_MEM_READ,
      SectionKind::getReadOnly());

  // FIXME: We're emitting LSDA info into a readonly section on COFF, even
  // though it contains relocatable pointers.  In PIC mode, this is probably a
  // big runtime hit for C++ apps.  Either the contents of the LSDA need to be
  // adjusted or this should be a data section.
  if (T.getArch() == Triple::x86_64) {
    // On Windows 64 with SEH, the LSDA is emitted into the .xdata section
    LSDASection = nullptr;
  } else {
    LSDASection = Ctx->getCOFFSection(".gcc_except_table",
                                      COFF::IMAGE_SCN_CNT_INITIALIZED_DATA |
                                          COFF::IMAGE_SCN_MEM_READ,
                                      SectionKind::getReadOnly());
  }

  // Debug info.
  COFFDebugSymbolsSection =
      Ctx->getCOFFSection(".debug$S", (COFF::IMAGE_SCN_MEM_DISCARDABLE |
                                       COFF::IMAGE_SCN_CNT_INITIALIZED_DATA |
                                       COFF::IMAGE_SCN_MEM_READ),
                          SectionKind::getMetadata());
  COFFDebugTypesSection =
      Ctx->getCOFFSection(".debug$T", (COFF::IMAGE_SCN_MEM_DISCARDABLE |
                                       COFF::IMAGE_SCN_CNT_INITIALIZED_DATA |
                                       COFF::IMAGE_SCN_MEM_READ),
                          SectionKind::getMetadata());
  COFFGlobalTypeHashesSection = Ctx->getCOFFSection(
      ".debug$H",
      (COFF::IMAGE_SCN_MEM_DISCARDABLE | COFF::IMAGE_SCN_CNT_INITIALIZED_DATA |
       COFF::IMAGE_SCN_MEM_READ),
      SectionKind::getMetadata());

  DwarfAbbrevSection = Ctx->getCOFFSection(
      ".debug_abbrev",
      COFF::IMAGE_SCN_MEM_DISCARDABLE | COFF::IMAGE_SCN_CNT_INITIALIZED_DATA |
          COFF::IMAGE_SCN_MEM_READ,
      SectionKind::getMetadata(), "section_abbrev");
  DwarfInfoSection = Ctx->getCOFFSection(
      ".debug_info",
      COFF::IMAGE_SCN_MEM_DISCARDABLE | COFF::IMAGE_SCN_CNT_INITIALIZED_DATA |
          COFF::IMAGE_SCN_MEM_READ,
      SectionKind::getMetadata(), "section_info");
  DwarfLineSection = Ctx->getCOFFSection(
      ".debug_line",
      COFF::IMAGE_SCN_MEM_DISCARDABLE | COFF::IMAGE_SCN_CNT_INITIALIZED_DATA |
          COFF::IMAGE_SCN_MEM_READ,
      SectionKind::getMetadata(), "section_line");
  DwarfLineStrSection = Ctx->getCOFFSection(
      ".debug_line_str",
      COFF::IMAGE_SCN_MEM_DISCARDABLE | COFF::IMAGE_SCN_CNT_INITIALIZED_DATA |
          COFF::IMAGE_SCN_MEM_READ,
      SectionKind::getMetadata(), "section_line_str");
  DwarfFrameSection = Ctx->getCOFFSection(
      ".debug_frame",
      COFF::IMAGE_SCN_MEM_DISCARDABLE | COFF::IMAGE_SCN_CNT_INITIALIZED_DATA |
          COFF::IMAGE_SCN_MEM_READ,
      SectionKind::getMetadata());
  DwarfPubNamesSection = Ctx->getCOFFSection(
      ".debug_pubnames",
      COFF::IMAGE_SCN_MEM_DISCARDABLE | COFF::IMAGE_SCN_CNT_INITIALIZED_DATA |
          COFF::IMAGE_SCN_MEM_READ,
      SectionKind::getMetadata());
  DwarfPubTypesSection = Ctx->getCOFFSection(
      ".debug_pubtypes",
      COFF::IMAGE_SCN_MEM_DISCARDABLE | COFF::IMAGE_SCN_CNT_INITIALIZED_DATA |
          COFF::IMAGE_SCN_MEM_READ,
      SectionKind::getMetadata());
  DwarfGnuPubNamesSection = Ctx->getCOFFSection(
      ".debug_gnu_pubnames",
      COFF::IMAGE_SCN_MEM_DISCARDABLE | COFF::IMAGE_SCN_CNT_INITIALIZED_DATA |
          COFF::IMAGE_SCN_MEM_READ,
      SectionKind::getMetadata());
  DwarfGnuPubTypesSection = Ctx->getCOFFSection(
      ".debug_gnu_pubtypes",
      COFF::IMAGE_SCN_MEM_DISCARDABLE | COFF::IMAGE_SCN_CNT_INITIALIZED_DATA |
          COFF::IMAGE_SCN_MEM_READ,
      SectionKind::getMetadata());
  DwarfStrSection = Ctx->getCOFFSection(
      ".debug_str",
      COFF::IMAGE_SCN_MEM_DISCARDABLE | COFF::IMAGE_SCN_CNT_INITIALIZED_DATA |
          COFF::IMAGE_SCN_MEM_READ,
      SectionKind::getMetadata(), "info_string");
  DwarfStrOffSection = Ctx->getCOFFSection(
      ".debug_str_offsets",
      COFF::IMAGE_SCN_MEM_DISCARDABLE | COFF::IMAGE_SCN_CNT_INITIALIZED_DATA |
          COFF::IMAGE_SCN_MEM_READ,
      SectionKind::getMetadata(), "section_str_off");
  DwarfLocSection = Ctx->getCOFFSection(
      ".debug_loc",
      COFF::IMAGE_SCN_MEM_DISCARDABLE | COFF::IMAGE_SCN_CNT_INITIALIZED_DATA |
          COFF::IMAGE_SCN_MEM_READ,
      SectionKind::getMetadata(), "section_debug_loc");
  DwarfARangesSection = Ctx->getCOFFSection(
      ".debug_aranges",
      COFF::IMAGE_SCN_MEM_DISCARDABLE | COFF::IMAGE_SCN_CNT_INITIALIZED_DATA |
          COFF::IMAGE_SCN_MEM_READ,
      SectionKind::getMetadata());
  DwarfRangesSection = Ctx->getCOFFSection(
      ".debug_ranges",
      COFF::IMAGE_SCN_MEM_DISCARDABLE | COFF::IMAGE_SCN_CNT_INITIALIZED_DATA |
          COFF::IMAGE_SCN_MEM_READ,
      SectionKind::getMetadata(), "debug_range");
  DwarfMacinfoSection = Ctx->getCOFFSection(
      ".debug_macinfo",
      COFF::IMAGE_SCN_MEM_DISCARDABLE | COFF::IMAGE_SCN_CNT_INITIALIZED_DATA |
          COFF::IMAGE_SCN_MEM_READ,
      SectionKind::getMetadata(), "debug_macinfo");
  DwarfInfoDWOSection = Ctx->getCOFFSection(
      ".debug_info.dwo",
      COFF::IMAGE_SCN_MEM_DISCARDABLE | COFF::IMAGE_SCN_CNT_INITIALIZED_DATA |
          COFF::IMAGE_SCN_MEM_READ,
      SectionKind::getMetadata(), "section_info_dwo");
  DwarfTypesDWOSection = Ctx->getCOFFSection(
      ".debug_types.dwo",
      COFF::IMAGE_SCN_MEM_DISCARDABLE | COFF::IMAGE_SCN_CNT_INITIALIZED_DATA |
          COFF::IMAGE_SCN_MEM_READ,
      SectionKind::getMetadata(), "section_types_dwo");
  DwarfAbbrevDWOSection = Ctx->getCOFFSection(
      ".debug_abbrev.dwo",
      COFF::IMAGE_SCN_MEM_DISCARDABLE | COFF::IMAGE_SCN_CNT_INITIALIZED_DATA |
          COFF::IMAGE_SCN_MEM_READ,
      SectionKind::getMetadata(), "section_abbrev_dwo");
  DwarfStrDWOSection = Ctx->getCOFFSection(
      ".debug_str.dwo",
      COFF::IMAGE_SCN_MEM_DISCARDABLE | COFF::IMAGE_SCN_CNT_INITIALIZED_DATA |
          COFF::IMAGE_SCN_MEM_READ,
      SectionKind::getMetadata(), "skel_string");
  DwarfLineDWOSection = Ctx->getCOFFSection(
      ".debug_line.dwo",
      COFF::IMAGE_SCN_MEM_DISCARDABLE | COFF::IMAGE_SCN_CNT_INITIALIZED_DATA |
          COFF::IMAGE_SCN_MEM_READ,
      SectionKind::getMetadata());
  DwarfLocDWOSection = Ctx->getCOFFSection(
      ".debug_loc.dwo",
      COFF::IMAGE_SCN_MEM_DISCARDABLE | COFF::IMAGE_SCN_CNT_INITIALIZED_DATA |
          COFF::IMAGE_SCN_MEM_READ,
      SectionKind::getMetadata(), "skel_loc");
  DwarfStrOffDWOSection = Ctx->getCOFFSection(
      ".debug_str_offsets.dwo",
      COFF::IMAGE_SCN_MEM_DISCARDABLE | COFF::IMAGE_SCN_CNT_INITIALIZED_DATA |
          COFF::IMAGE_SCN_MEM_READ,
      SectionKind::getMetadata(), "section_str_off_dwo");
  DwarfAddrSection = Ctx->getCOFFSection(
      ".debug_addr",
      COFF::IMAGE_SCN_MEM_DISCARDABLE | COFF::IMAGE_SCN_CNT_INITIALIZED_DATA |
          COFF::IMAGE_SCN_MEM_READ,
      SectionKind::getMetadata(), "addr_sec");
  DwarfCUIndexSection = Ctx->getCOFFSection(
      ".debug_cu_index",
      COFF::IMAGE_SCN_MEM_DISCARDABLE | COFF::IMAGE_SCN_CNT_INITIALIZED_DATA |
          COFF::IMAGE_SCN_MEM_READ,
      SectionKind::getMetadata());
  DwarfTUIndexSection = Ctx->getCOFFSection(
      ".debug_tu_index",
      COFF::IMAGE_SCN_MEM_DISCARDABLE | COFF::IMAGE_SCN_CNT_INITIALIZED_DATA |
          COFF::IMAGE_SCN_MEM_READ,
      SectionKind::getMetadata());
  DwarfDebugNamesSection = Ctx->getCOFFSection(
      ".debug_names",
      COFF::IMAGE_SCN_MEM_DISCARDABLE | COFF::IMAGE_SCN_CNT_INITIALIZED_DATA |
          COFF::IMAGE_SCN_MEM_READ,
      SectionKind::getMetadata(), "debug_names_begin");
  DwarfAccelNamesSection = Ctx->getCOFFSection(
      ".apple_names",
      COFF::IMAGE_SCN_MEM_DISCARDABLE | COFF::IMAGE_SCN_CNT_INITIALIZED_DATA |
          COFF::IMAGE_SCN_MEM_READ,
      SectionKind::getMetadata(), "names_begin");
  DwarfAccelNamespaceSection = Ctx->getCOFFSection(
      ".apple_namespaces",
      COFF::IMAGE_SCN_MEM_DISCARDABLE | COFF::IMAGE_SCN_CNT_INITIALIZED_DATA |
          COFF::IMAGE_SCN_MEM_READ,
      SectionKind::getMetadata(), "namespac_begin");
  DwarfAccelTypesSection = Ctx->getCOFFSection(
      ".apple_types",
      COFF::IMAGE_SCN_MEM_DISCARDABLE | COFF::IMAGE_SCN_CNT_INITIALIZED_DATA |
          COFF::IMAGE_SCN_MEM_READ,
      SectionKind::getMetadata(), "types_begin");
  DwarfAccelObjCSection = Ctx->getCOFFSection(
      ".apple_objc",
      COFF::IMAGE_SCN_MEM_DISCARDABLE | COFF::IMAGE_SCN_CNT_INITIALIZED_DATA |
          COFF::IMAGE_SCN_MEM_READ,
      SectionKind::getMetadata(), "objc_begin");

  DrectveSection = Ctx->getCOFFSection(
      ".drectve", COFF::IMAGE_SCN_LNK_INFO | COFF::IMAGE_SCN_LNK_REMOVE,
      SectionKind::getMetadata());

  PDataSection = Ctx->getCOFFSection(
      ".pdata", COFF::IMAGE_SCN_CNT_INITIALIZED_DATA | COFF::IMAGE_SCN_MEM_READ,
      SectionKind::getData());

  XDataSection = Ctx->getCOFFSection(
      ".xdata", COFF::IMAGE_SCN_CNT_INITIALIZED_DATA | COFF::IMAGE_SCN_MEM_READ,
      SectionKind::getData());

  SXDataSection = Ctx->getCOFFSection(".sxdata", COFF::IMAGE_SCN_LNK_INFO,
                                      SectionKind::getMetadata());

  GFIDsSection = Ctx->getCOFFSection(".gfids$y",
                                     COFF::IMAGE_SCN_CNT_INITIALIZED_DATA |
                                         COFF::IMAGE_SCN_MEM_READ,
                                     SectionKind::getMetadata());

  TLSDataSection = Ctx->getCOFFSection(
      ".tls$", COFF::IMAGE_SCN_CNT_INITIALIZED_DATA | COFF::IMAGE_SCN_MEM_READ |
                   COFF::IMAGE_SCN_MEM_WRITE,
      SectionKind::getData());

  StackMapSection = Ctx->getCOFFSection(".llvm_stackmaps",
                                        COFF::IMAGE_SCN_CNT_INITIALIZED_DATA |
                                            COFF::IMAGE_SCN_MEM_READ,
                                        SectionKind::getReadOnly());
}

void MCObjectFileInfo::initWasmMCObjectFileInfo(const Triple &T) {
  TextSection = Ctx->getWasmSection(".text", SectionKind::getText());
  DataSection = Ctx->getWasmSection(".data", SectionKind::getData());

  DwarfLineSection =
      Ctx->getWasmSection(".debug_line", SectionKind::getMetadata());
  DwarfLineStrSection =
      Ctx->getWasmSection(".debug_line_str", SectionKind::getMetadata());
  DwarfStrSection =
      Ctx->getWasmSection(".debug_str", SectionKind::getMetadata());
  DwarfLocSection =
      Ctx->getWasmSection(".debug_loc", SectionKind::getMetadata());
  DwarfAbbrevSection =
      Ctx->getWasmSection(".debug_abbrev", SectionKind::getMetadata());
  DwarfARangesSection = Ctx->getWasmSection(".debug_aranges", SectionKind::getMetadata());
  DwarfRangesSection =
      Ctx->getWasmSection(".debug_ranges", SectionKind::getMetadata());
  DwarfMacinfoSection =
      Ctx->getWasmSection(".debug_macinfo", SectionKind::getMetadata());
  DwarfAddrSection = Ctx->getWasmSection(".debug_addr", SectionKind::getMetadata());
  DwarfCUIndexSection = Ctx->getWasmSection(".debug_cu_index", SectionKind::getMetadata());
  DwarfTUIndexSection = Ctx->getWasmSection(".debug_tu_index", SectionKind::getMetadata());
  DwarfInfoSection =
      Ctx->getWasmSection(".debug_info", SectionKind::getMetadata());
  DwarfFrameSection = Ctx->getWasmSection(".debug_frame", SectionKind::getMetadata());
  DwarfPubNamesSection = Ctx->getWasmSection(".debug_pubnames", SectionKind::getMetadata());
  DwarfPubTypesSection = Ctx->getWasmSection(".debug_pubtypes", SectionKind::getMetadata());

  // TODO: Define more sections.
}

void MCObjectFileInfo::InitMCObjectFileInfo(const Triple &TheTriple, bool PIC,
                                            MCContext &ctx,
                                            bool LargeCodeModel) {
  PositionIndependent = PIC;
  Ctx = &ctx;

  // Common.
  CommDirectiveSupportsAlignment = true;
  SupportsWeakOmittedEHFrame = true;
  SupportsCompactUnwindWithoutEHFrame = false;
  OmitDwarfIfHaveCompactUnwind = false;

  PersonalityEncoding = LSDAEncoding = FDECFIEncoding = TTypeEncoding =
      dwarf::DW_EH_PE_absptr;

  CompactUnwindDwarfEHFrameOnly = 0;

  EHFrameSection = nullptr;             // Created on demand.
  CompactUnwindSection = nullptr;       // Used only by selected targets.
  DwarfAccelNamesSection = nullptr;     // Used only by selected targets.
  DwarfAccelObjCSection = nullptr;      // Used only by selected targets.
  DwarfAccelNamespaceSection = nullptr; // Used only by selected targets.
  DwarfAccelTypesSection = nullptr;     // Used only by selected targets.

  TT = TheTriple;

  switch (TT.getObjectFormat()) {
  case Triple::MachO:
    Env = IsMachO;
    initMachOMCObjectFileInfo(TT);
    break;
  case Triple::COFF:
    if (!TT.isOSWindows())
      report_fatal_error(
          "Cannot initialize MC for non-Windows COFF object files.");

    Env = IsCOFF;
    initCOFFMCObjectFileInfo(TT);
    break;
  case Triple::ELF:
    Env = IsELF;
    initELFMCObjectFileInfo(TT, LargeCodeModel);
    break;
  case Triple::Wasm:
    Env = IsWasm;
    initWasmMCObjectFileInfo(TT);
    break;
  case Triple::UnknownObjectFormat:
    report_fatal_error("Cannot initialize MC for unknown object file format.");
    break;
  }
}

MCSection *MCObjectFileInfo::getDwarfTypesSection(uint64_t Hash) const {
  return Ctx->getELFSection(".debug_types", ELF::SHT_PROGBITS, ELF::SHF_GROUP,
                            0, utostr(Hash));
}

MCSection *
MCObjectFileInfo::getStackSizesSection(const MCSection &TextSec) const {
  if (Env != IsELF)
    return StackSizesSection;

  const MCSectionELF &ElfSec = static_cast<const MCSectionELF &>(TextSec);
  unsigned Flags = ELF::SHF_LINK_ORDER;
  StringRef GroupName;
  if (const MCSymbol *Group = ElfSec.getGroup()) {
    GroupName = Group->getName();
    Flags |= ELF::SHF_GROUP;
  }

  const MCSymbol *Link = TextSec.getBeginSymbol();
  auto It = StackSizesUniquing.insert({Link, StackSizesUniquing.size()});
  unsigned UniqueID = It.first->second;

  return Ctx->getELFSection(".stack_sizes", ELF::SHT_PROGBITS, Flags, 0,
                            GroupName, UniqueID, cast<MCSymbolELF>(Link));
}<|MERGE_RESOLUTION|>--- conflicted
+++ resolved
@@ -547,13 +547,7 @@
   // MIPS .debug_* sections should have SHT_MIPS_DWARF section type
   // to distinguish among sections contain DWARF and ECOFF debug formats.
   // Sections with ECOFF debug format are obsoleted and marked by SHT_PROGBITS.
-<<<<<<< HEAD
-  if (T.getArch() == Triple::mips || T.getArch() == Triple::mipsel ||
-      T.getArch() == Triple::mips64 || T.getArch() == Triple::mips64el ||
-      T.getArch() == Triple::cheri)
-=======
   if (T.isMIPS())
->>>>>>> d411816d
     DebugSecType = ELF::SHT_MIPS_DWARF;
 
   // Debug Info Sections.
