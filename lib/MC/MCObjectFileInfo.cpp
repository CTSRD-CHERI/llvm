--- conflicted
+++ resolved
@@ -309,116 +309,8 @@
     FDECFIEncoding = dwarf::DW_EH_PE_sdata8;
     break;
   case Triple::hexagon:
-<<<<<<< HEAD
-    PersonalityEncoding = dwarf::DW_EH_PE_absptr;
-    LSDAEncoding = dwarf::DW_EH_PE_absptr;
-    FDECFIEncoding = dwarf::DW_EH_PE_absptr;
-    TTypeEncoding = dwarf::DW_EH_PE_absptr;
-    if (PositionIndependent) {
-      PersonalityEncoding |= dwarf::DW_EH_PE_indirect | dwarf::DW_EH_PE_pcrel;
-      LSDAEncoding |= dwarf::DW_EH_PE_pcrel;
-      FDECFIEncoding |= dwarf::DW_EH_PE_pcrel;
-      TTypeEncoding |= dwarf::DW_EH_PE_indirect | dwarf::DW_EH_PE_pcrel;
-    }
-    break;
-  case Triple::aarch64:
-  case Triple::aarch64_be:
-    // The small model guarantees static code/data size < 4GB, but not where it
-    // will be in memory. Most of these could end up >2GB away so even a signed
-    // pc-relative 32-bit address is insufficient, theoretically.
-    if (PositionIndependent) {
-      PersonalityEncoding = dwarf::DW_EH_PE_indirect | dwarf::DW_EH_PE_pcrel |
-        dwarf::DW_EH_PE_sdata8;
-      LSDAEncoding = dwarf::DW_EH_PE_pcrel | dwarf::DW_EH_PE_sdata8;
-      TTypeEncoding = dwarf::DW_EH_PE_indirect | dwarf::DW_EH_PE_pcrel |
-        dwarf::DW_EH_PE_sdata8;
-    } else {
-      PersonalityEncoding = dwarf::DW_EH_PE_absptr;
-      LSDAEncoding = dwarf::DW_EH_PE_absptr;
-      TTypeEncoding = dwarf::DW_EH_PE_absptr;
-    }
-    break;
-  case Triple::lanai:
-    LSDAEncoding = dwarf::DW_EH_PE_absptr;
-    PersonalityEncoding = dwarf::DW_EH_PE_absptr;
-    TTypeEncoding = dwarf::DW_EH_PE_absptr;
-    break;
-  case Triple::mips:
-  case Triple::mipsel:
-  case Triple::mips64:
-  case Triple::mips64el:
-  case Triple::cheri:
-    // MIPS uses indirect pointer to refer personality functions and types, so
-    // that the eh_frame section can be read-only. DW.ref.personality will be
-    // generated for relocation.
-    PersonalityEncoding = dwarf::DW_EH_PE_indirect;
-    // FIXME: The N64 ABI probably ought to use DW_EH_PE_sdata8 but we can't
-    //        identify N64 from just a triple.
-    TTypeEncoding = dwarf::DW_EH_PE_indirect | dwarf::DW_EH_PE_pcrel |
-                    dwarf::DW_EH_PE_sdata4;
-    // We don't support PC-relative LSDA references in GAS so we use the default
-    // DW_EH_PE_absptr for those.
-
-    // FreeBSD must be explicit about the data size and using pcrel since it's
-    // assembler/linker won't do the automatic conversion that the Linux tools
-    // do.
-    if (T.isOSFreeBSD()) {
-      PersonalityEncoding |= dwarf::DW_EH_PE_pcrel | dwarf::DW_EH_PE_sdata4;
-      LSDAEncoding = dwarf::DW_EH_PE_pcrel | dwarf::DW_EH_PE_sdata4;
-    }
-    break;
-  case Triple::ppc64:
-  case Triple::ppc64le:
-    PersonalityEncoding = dwarf::DW_EH_PE_indirect | dwarf::DW_EH_PE_pcrel |
-      dwarf::DW_EH_PE_udata8;
-    LSDAEncoding = dwarf::DW_EH_PE_pcrel | dwarf::DW_EH_PE_udata8;
-    TTypeEncoding = dwarf::DW_EH_PE_indirect | dwarf::DW_EH_PE_pcrel |
-      dwarf::DW_EH_PE_udata8;
-    break;
-  case Triple::sparcel:
-  case Triple::sparc:
-    if (PositionIndependent) {
-      LSDAEncoding = dwarf::DW_EH_PE_pcrel | dwarf::DW_EH_PE_sdata4;
-      PersonalityEncoding = dwarf::DW_EH_PE_indirect | dwarf::DW_EH_PE_pcrel |
-        dwarf::DW_EH_PE_sdata4;
-      TTypeEncoding = dwarf::DW_EH_PE_indirect | dwarf::DW_EH_PE_pcrel |
-        dwarf::DW_EH_PE_sdata4;
-    } else {
-      LSDAEncoding = dwarf::DW_EH_PE_absptr;
-      PersonalityEncoding = dwarf::DW_EH_PE_absptr;
-      TTypeEncoding = dwarf::DW_EH_PE_absptr;
-    }
-    break;
-  case Triple::sparcv9:
-    LSDAEncoding = dwarf::DW_EH_PE_pcrel | dwarf::DW_EH_PE_sdata4;
-    if (PositionIndependent) {
-      PersonalityEncoding = dwarf::DW_EH_PE_indirect | dwarf::DW_EH_PE_pcrel |
-        dwarf::DW_EH_PE_sdata4;
-      TTypeEncoding = dwarf::DW_EH_PE_indirect | dwarf::DW_EH_PE_pcrel |
-        dwarf::DW_EH_PE_sdata4;
-    } else {
-      PersonalityEncoding = dwarf::DW_EH_PE_absptr;
-      TTypeEncoding = dwarf::DW_EH_PE_absptr;
-    }
-    break;
-  case Triple::systemz:
-    // All currently-defined code models guarantee that 4-byte PC-relative
-    // values will be in range.
-    if (PositionIndependent) {
-      PersonalityEncoding = dwarf::DW_EH_PE_indirect | dwarf::DW_EH_PE_pcrel |
-        dwarf::DW_EH_PE_sdata4;
-      LSDAEncoding = dwarf::DW_EH_PE_pcrel | dwarf::DW_EH_PE_sdata4;
-      TTypeEncoding = dwarf::DW_EH_PE_indirect | dwarf::DW_EH_PE_pcrel |
-        dwarf::DW_EH_PE_sdata4;
-    } else {
-      PersonalityEncoding = dwarf::DW_EH_PE_absptr;
-      LSDAEncoding = dwarf::DW_EH_PE_absptr;
-      TTypeEncoding = dwarf::DW_EH_PE_absptr;
-    }
-=======
     FDECFIEncoding =
         PositionIndependent ? dwarf::DW_EH_PE_pcrel : dwarf::DW_EH_PE_absptr;
->>>>>>> 3964940c
     break;
   default:
     FDECFIEncoding = dwarf::DW_EH_PE_pcrel | dwarf::DW_EH_PE_sdata4;
