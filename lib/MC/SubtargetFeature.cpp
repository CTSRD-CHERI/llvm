--- conflicted
+++ resolved
@@ -181,13 +181,8 @@
 
 /// ToggleFeature - Toggle a feature and returns the newly updated feature
 /// bits.
-<<<<<<< HEAD
-uint64_t
-SubtargetFeatures::ToggleFeature(uint64_t Bits, StringRef Feature,
-=======
 FeatureBitset
 SubtargetFeatures::ToggleFeature(FeatureBitset Bits, StringRef Feature,
->>>>>>> 969bfdfe
                                  ArrayRef<SubtargetFeatureKV> FeatureTable) {
 
   // Find feature in table.
@@ -217,11 +212,7 @@
 
 /// getFeatureBits - Get feature bits a CPU.
 ///
-<<<<<<< HEAD
-uint64_t
-=======
 FeatureBitset
->>>>>>> 969bfdfe
 SubtargetFeatures::getFeatureBits(StringRef CPU,
                                   ArrayRef<SubtargetFeatureKV> CPUTable,
                                   ArrayRef<SubtargetFeatureKV> FeatureTable) {
