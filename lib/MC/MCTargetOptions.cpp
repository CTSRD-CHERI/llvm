//===- lib/MC/MCTargetOptions.cpp - MC Target Options --------------------===//
//
//                     The LLVM Compiler Infrastructure
//
// This file is distributed under the University of Illinois Open Source
// License. See LICENSE.TXT for details.
//
//===----------------------------------------------------------------------===//

#include "llvm/ADT/StringRef.h"
#include "llvm/MC/MCTargetOptions.h"

namespace llvm {

MCTargetOptions::MCTargetOptions()
    : SanitizeAddress(false), MCRelaxAll(false), MCNoExecStack(false),
      MCFatalWarnings(false), MCSaveTempLabels(false),
      MCUseDwarfDirectory(false), ShowMCEncoding(false), ShowMCInst(false),
<<<<<<< HEAD
      AsmVerbose(false), DwarfVersion(0) {}
=======
      AsmVerbose(false), DwarfVersion(0), ABIName() {}

StringRef MCTargetOptions::getABIName() const {
  return ABIName;
}
>>>>>>> 969bfdfe

} // end namespace llvm<|MERGE_RESOLUTION|>--- conflicted
+++ resolved
@@ -16,14 +16,10 @@
     : SanitizeAddress(false), MCRelaxAll(false), MCNoExecStack(false),
       MCFatalWarnings(false), MCSaveTempLabels(false),
       MCUseDwarfDirectory(false), ShowMCEncoding(false), ShowMCInst(false),
-<<<<<<< HEAD
-      AsmVerbose(false), DwarfVersion(0) {}
-=======
       AsmVerbose(false), DwarfVersion(0), ABIName() {}
 
 StringRef MCTargetOptions::getABIName() const {
   return ABIName;
 }
->>>>>>> 969bfdfe
 
 } // end namespace llvm