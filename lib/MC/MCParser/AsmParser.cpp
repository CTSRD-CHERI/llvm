--- conflicted
+++ resolved
@@ -4689,11 +4689,7 @@
       OS << "$$";
       break;
     case AOK_Label:
-<<<<<<< HEAD
-      OS << Ctx.getAsmInfo()->getPrivateGlobalPrefix() << AR.Label;
-=======
       OS << Ctx.getAsmInfo()->getPrivateLabelPrefix() << AR.Label;
->>>>>>> 969bfdfe
       break;
     case AOK_Input:
       OS << '$' << InputIdx++;
