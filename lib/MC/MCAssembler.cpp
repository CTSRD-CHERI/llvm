--- conflicted
+++ resolved
@@ -297,22 +297,10 @@
 
 MCSectionData::MCSectionData() : Section(nullptr) {}
 
-<<<<<<< HEAD
-MCSectionData::MCSectionData(const MCSection &_Section, MCAssembler *A)
-  : Section(&_Section),
-    Ordinal(~UINT32_C(0)),
-    Alignment(1),
-    BundleLockState(NotBundleLocked),
-    BundleLockNestingDepth(0),
-    BundleGroupBeforeFirstInst(false),
-    HasInstructions(false)
-{
-=======
 MCSectionData::MCSectionData(const MCSection &Section, MCAssembler *A)
     : Section(&Section), Ordinal(~UINT32_C(0)), Alignment(1),
       BundleLockState(NotBundleLocked), BundleLockNestingDepth(0),
       BundleGroupBeforeFirstInst(false), HasInstructions(false) {
->>>>>>> 969bfdfe
   if (A)
     A->getSectionList().push_back(this);
 }
@@ -370,17 +358,10 @@
 
 MCSymbolData::MCSymbolData() : Symbol(nullptr) {}
 
-<<<<<<< HEAD
-MCSymbolData::MCSymbolData(const MCSymbol &_Symbol, MCFragment *_Fragment,
-                           uint64_t _Offset, MCAssembler *A)
-    : Symbol(&_Symbol), Fragment(_Fragment), Offset(_Offset),
-      SymbolSize(nullptr), CommonAlign(-1U), Flags(0), Index(0) {
-=======
 MCSymbolData::MCSymbolData(const MCSymbol &Symbol, MCFragment *Fragment,
                            uint64_t Offset, MCAssembler *A)
     : Symbol(&Symbol), Fragment(Fragment), Offset(Offset), SymbolSize(nullptr),
       CommonAlign(-1U), Flags(0), Index(0) {
->>>>>>> 969bfdfe
   if (A)
     A->getSymbolList().push_back(this);
 }
