//===- lib/MC/MCStreamer.cpp - Streaming Machine Code Output --------------===//
//
//                     The LLVM Compiler Infrastructure
//
// This file is distributed under the University of Illinois Open Source
// License. See LICENSE.TXT for details.
//
//===----------------------------------------------------------------------===//

#include "llvm/MC/MCStreamer.h"
#include "llvm/ADT/SmallString.h"
#include "llvm/ADT/Twine.h"
#include "llvm/MC/MCAsmBackend.h"
#include "llvm/MC/MCAsmInfo.h"
#include "llvm/MC/MCContext.h"
#include "llvm/MC/MCExpr.h"
#include "llvm/MC/MCInst.h"
#include "llvm/MC/MCInstPrinter.h"
#include "llvm/MC/MCObjectFileInfo.h"
#include "llvm/MC/MCObjectWriter.h"
#include "llvm/MC/MCSection.h"
#include "llvm/MC/MCSectionELF.h"
#include "llvm/MC/MCSymbol.h"
#include "llvm/MC/MCWin64EH.h"
#include "llvm/Support/ErrorHandling.h"
#include "llvm/Support/LEB128.h"
#include "llvm/Support/raw_ostream.h"
#include <cstdlib>
using namespace llvm;

// Pin the vtables to this file.
MCTargetStreamer::~MCTargetStreamer() {}

MCTargetStreamer::MCTargetStreamer(MCStreamer &S) : Streamer(S) {
  S.setTargetStreamer(this);
}

void MCTargetStreamer::emitLabel(MCSymbol *Symbol) {}

void MCTargetStreamer::finish() {}

void MCTargetStreamer::emitAssignment(MCSymbol *Symbol, const MCExpr *Value) {}

MCStreamer::MCStreamer(MCContext &Ctx)
    : Context(Ctx), CurrentWinFrameInfo(nullptr) {
  SectionStack.push_back(std::pair<MCSectionSubPair, MCSectionSubPair>());
}

MCStreamer::~MCStreamer() {
  for (unsigned i = 0; i < getNumWinFrameInfos(); ++i)
    delete WinFrameInfos[i];
}

void MCStreamer::reset() {
  DwarfFrameInfos.clear();
  for (unsigned i = 0; i < getNumWinFrameInfos(); ++i)
    delete WinFrameInfos[i];
  WinFrameInfos.clear();
  CurrentWinFrameInfo = nullptr;
  SymbolOrdering.clear();
  SectionStack.clear();
  SectionStack.push_back(std::pair<MCSectionSubPair, MCSectionSubPair>());
}

raw_ostream &MCStreamer::GetCommentOS() {
  // By default, discard comments.
  return nulls();
}

void MCStreamer::emitRawComment(const Twine &T, bool TabPrefix) {}

void MCStreamer::generateCompactUnwindEncodings(MCAsmBackend *MAB) {
  for (auto &FI : DwarfFrameInfos)
    FI.CompactUnwindEncoding =
        (MAB ? MAB->generateCompactUnwindEncoding(FI.Instructions) : 0);
}

/// EmitIntValue - Special case of EmitValue that avoids the client having to
/// pass in a MCExpr for constant integers.
void MCStreamer::EmitIntValue(uint64_t Value, unsigned Size) {
  assert(1 <= Size && Size <= 8 && "Invalid size");
  assert((isUIntN(8 * Size, Value) || isIntN(8 * Size, Value)) &&
         "Invalid size");
  char buf[8];
  const bool isLittleEndian = Context.getAsmInfo()->isLittleEndian();
  for (unsigned i = 0; i != Size; ++i) {
    unsigned index = isLittleEndian ? i : (Size - i - 1);
    buf[i] = uint8_t(Value >> (index * 8));
  }
  EmitBytes(StringRef(buf, Size));
}

/// EmitULEB128Value - Special case of EmitULEB128Value that avoids the
/// client having to pass in a MCExpr for constant integers.
void MCStreamer::EmitULEB128IntValue(uint64_t Value, unsigned Padding) {
  SmallString<128> Tmp;
  raw_svector_ostream OSE(Tmp);
  encodeULEB128(Value, OSE, Padding);
  EmitBytes(OSE.str());
}

/// EmitSLEB128Value - Special case of EmitSLEB128Value that avoids the
/// client having to pass in a MCExpr for constant integers.
void MCStreamer::EmitSLEB128IntValue(int64_t Value) {
  SmallString<128> Tmp;
  raw_svector_ostream OSE(Tmp);
  encodeSLEB128(Value, OSE);
  EmitBytes(OSE.str());
}

<<<<<<< HEAD
void MCStreamer::EmitValue(const MCExpr *Value, unsigned Size,
                           const SMLoc &Loc) {
  // This is a massive hack, but it needs rewriting once we have proper linker
  // support.
  if (Size > 8) {
    // FIXME: CHERI128
    if (const MCConstantExpr *CE = dyn_cast<MCConstantExpr>(Value)) {
      EmitIntValue(0, 8);
      EmitIntValue(CE->getValue(), 8);
      EmitIntValue(0, 8);
      EmitIntValue(0, 8);
      return;
    }
    MCSymbol *Here = Context.createTempSymbol();
    EmitLabel(Here);
    FatRelocs.push_back(std::make_pair(Here, Value));
    EmitZeros(Size);
    // We do this here to ensure that the section exists.
    Context.getELFSection("__cap_relocs", ELF::SHT_PROGBITS, ELF::SHF_ALLOC);
  } else
    EmitValueImpl(Value, Size, Loc);
=======
void MCStreamer::EmitValue(const MCExpr *Value, unsigned Size, SMLoc Loc) {
  EmitValueImpl(Value, Size, Loc);
>>>>>>> 5f131f7a
}

void MCStreamer::EmitSymbolValue(const MCSymbol *Sym, unsigned Size,
                                 bool IsSectionRelative) {
  assert((!IsSectionRelative || Size == 4) &&
         "SectionRelative value requires 4-bytes");

  if (!IsSectionRelative)
    EmitValueImpl(MCSymbolRefExpr::create(Sym, getContext()), Size);
  else
    EmitCOFFSecRel32(Sym);
}

void MCStreamer::EmitGPRel64Value(const MCExpr *Value) {
  report_fatal_error("unsupported directive in streamer");
}

void MCStreamer::EmitGPRel32Value(const MCExpr *Value) {
  report_fatal_error("unsupported directive in streamer");
}

/// EmitFill - Emit NumBytes bytes worth of the value specified by
/// FillValue.  This implements directives such as '.space'.
void MCStreamer::EmitFill(uint64_t NumBytes, uint8_t FillValue) {
  const MCExpr *E = MCConstantExpr::create(FillValue, getContext());
  for (uint64_t i = 0, e = NumBytes; i != e; ++i)
    EmitValue(E, 1);
}

/// The implementation in this class just redirects to EmitFill.
void MCStreamer::EmitZeros(uint64_t NumBytes) {
  EmitFill(NumBytes, 0);
}

unsigned MCStreamer::EmitDwarfFileDirective(unsigned FileNo,
                                            StringRef Directory,
                                            StringRef Filename, unsigned CUID) {
  return getContext().getDwarfFile(Directory, Filename, FileNo, CUID);
}

void MCStreamer::EmitDwarfLocDirective(unsigned FileNo, unsigned Line,
                                       unsigned Column, unsigned Flags,
                                       unsigned Isa,
                                       unsigned Discriminator,
                                       StringRef FileName) {
  getContext().setCurrentDwarfLoc(FileNo, Line, Column, Flags, Isa,
                                  Discriminator);
}

MCSymbol *MCStreamer::getDwarfLineTableSymbol(unsigned CUID) {
  MCDwarfLineTable &Table = getContext().getMCDwarfLineTable(CUID);
  if (!Table.getLabel()) {
    StringRef Prefix = Context.getAsmInfo()->getPrivateGlobalPrefix();
    Table.setLabel(
        Context.getOrCreateSymbol(Prefix + "line_table_start" + Twine(CUID)));
  }
  return Table.getLabel();
}

MCDwarfFrameInfo *MCStreamer::getCurrentDwarfFrameInfo() {
  if (DwarfFrameInfos.empty())
    return nullptr;
  return &DwarfFrameInfos.back();
}

void MCStreamer::EnsureValidDwarfFrame() {
  MCDwarfFrameInfo *CurFrame = getCurrentDwarfFrameInfo();
  if (!CurFrame || CurFrame->End)
    report_fatal_error("No open frame");
}

void MCStreamer::EmitEHSymAttributes(const MCSymbol *Symbol,
                                     MCSymbol *EHSymbol) {
}

void MCStreamer::InitSections(bool NoExecStack) {
  SwitchSection(getContext().getObjectFileInfo()->getTextSection());
}

void MCStreamer::AssignFragment(MCSymbol *Symbol, MCFragment *Fragment) {
  assert(Fragment);
  Symbol->setFragment(Fragment);

  // As we emit symbols into a section, track the order so that they can
  // be sorted upon later. Zero is reserved to mean 'unemitted'.
  SymbolOrdering[Symbol] = 1 + SymbolOrdering.size();
}

void MCStreamer::EmitLabel(MCSymbol *Symbol) {
  assert(!Symbol->isVariable() && "Cannot emit a variable symbol!");
  assert(getCurrentSection().first && "Cannot emit before setting section!");
  assert(!Symbol->getFragment() && "Unexpected fragment on symbol data!");
  Symbol->setFragment(&getCurrentSectionOnly()->getDummyFragment());

  MCTargetStreamer *TS = getTargetStreamer();
  if (TS)
    TS->emitLabel(Symbol);
}

void MCStreamer::EmitCFISections(bool EH, bool Debug) {
  assert(EH || Debug);
}

void MCStreamer::EmitCFIStartProc(bool IsSimple) {
  MCDwarfFrameInfo *CurFrame = getCurrentDwarfFrameInfo();
  if (CurFrame && !CurFrame->End)
    report_fatal_error("Starting a frame before finishing the previous one!");

  MCDwarfFrameInfo Frame;
  Frame.IsSimple = IsSimple;
  EmitCFIStartProcImpl(Frame);

  const MCAsmInfo* MAI = Context.getAsmInfo();
  if (MAI) {
    for (const MCCFIInstruction& Inst : MAI->getInitialFrameState()) {
      if (Inst.getOperation() == MCCFIInstruction::OpDefCfa ||
          Inst.getOperation() == MCCFIInstruction::OpDefCfaRegister) {
        Frame.CurrentCfaRegister = Inst.getRegister();
      }
    }
  }

  DwarfFrameInfos.push_back(Frame);
}

void MCStreamer::EmitCFIStartProcImpl(MCDwarfFrameInfo &Frame) {
}

void MCStreamer::EmitCFIEndProc() {
  EnsureValidDwarfFrame();
  MCDwarfFrameInfo *CurFrame = getCurrentDwarfFrameInfo();
  EmitCFIEndProcImpl(*CurFrame);
}

void MCStreamer::EmitCFIEndProcImpl(MCDwarfFrameInfo &Frame) {
  // Put a dummy non-null value in Frame.End to mark that this frame has been
  // closed.
  Frame.End = (MCSymbol *) 1;
}

MCSymbol *MCStreamer::EmitCFICommon() {
  EnsureValidDwarfFrame();
  MCSymbol *Label = getContext().createTempSymbol();
  EmitLabel(Label);
  return Label;
}

void MCStreamer::EmitCFIDefCfa(int64_t Register, int64_t Offset) {
  MCSymbol *Label = EmitCFICommon();
  MCCFIInstruction Instruction =
    MCCFIInstruction::createDefCfa(Label, Register, Offset);
  MCDwarfFrameInfo *CurFrame = getCurrentDwarfFrameInfo();
  CurFrame->Instructions.push_back(Instruction);
  CurFrame->CurrentCfaRegister = static_cast<unsigned>(Register);
}

void MCStreamer::EmitCFIDefCfaOffset(int64_t Offset) {
  MCSymbol *Label = EmitCFICommon();
  MCCFIInstruction Instruction =
    MCCFIInstruction::createDefCfaOffset(Label, Offset);
  MCDwarfFrameInfo *CurFrame = getCurrentDwarfFrameInfo();
  CurFrame->Instructions.push_back(Instruction);
}

void MCStreamer::EmitCFIAdjustCfaOffset(int64_t Adjustment) {
  MCSymbol *Label = EmitCFICommon();
  MCCFIInstruction Instruction =
    MCCFIInstruction::createAdjustCfaOffset(Label, Adjustment);
  MCDwarfFrameInfo *CurFrame = getCurrentDwarfFrameInfo();
  CurFrame->Instructions.push_back(Instruction);
}

void MCStreamer::EmitCFIDefCfaRegister(int64_t Register) {
  MCSymbol *Label = EmitCFICommon();
  MCCFIInstruction Instruction =
    MCCFIInstruction::createDefCfaRegister(Label, Register);
  MCDwarfFrameInfo *CurFrame = getCurrentDwarfFrameInfo();
  CurFrame->Instructions.push_back(Instruction);
  CurFrame->CurrentCfaRegister = static_cast<unsigned>(Register);
}

void MCStreamer::EmitCFIOffset(int64_t Register, int64_t Offset) {
  MCSymbol *Label = EmitCFICommon();
  MCCFIInstruction Instruction =
    MCCFIInstruction::createOffset(Label, Register, Offset);
  MCDwarfFrameInfo *CurFrame = getCurrentDwarfFrameInfo();
  CurFrame->Instructions.push_back(Instruction);
}

void MCStreamer::EmitCFIRelOffset(int64_t Register, int64_t Offset) {
  MCSymbol *Label = EmitCFICommon();
  MCCFIInstruction Instruction =
    MCCFIInstruction::createRelOffset(Label, Register, Offset);
  MCDwarfFrameInfo *CurFrame = getCurrentDwarfFrameInfo();
  CurFrame->Instructions.push_back(Instruction);
}

void MCStreamer::EmitCFIPersonality(const MCSymbol *Sym,
                                    unsigned Encoding) {
  EnsureValidDwarfFrame();
  MCDwarfFrameInfo *CurFrame = getCurrentDwarfFrameInfo();
  CurFrame->Personality = Sym;
  CurFrame->PersonalityEncoding = Encoding;
}

void MCStreamer::EmitCFILsda(const MCSymbol *Sym, unsigned Encoding) {
  EnsureValidDwarfFrame();
  MCDwarfFrameInfo *CurFrame = getCurrentDwarfFrameInfo();
  CurFrame->Lsda = Sym;
  CurFrame->LsdaEncoding = Encoding;
}

void MCStreamer::EmitCFIRememberState() {
  MCSymbol *Label = EmitCFICommon();
  MCCFIInstruction Instruction = MCCFIInstruction::createRememberState(Label);
  MCDwarfFrameInfo *CurFrame = getCurrentDwarfFrameInfo();
  CurFrame->Instructions.push_back(Instruction);
}

void MCStreamer::EmitCFIRestoreState() {
  // FIXME: Error if there is no matching cfi_remember_state.
  MCSymbol *Label = EmitCFICommon();
  MCCFIInstruction Instruction = MCCFIInstruction::createRestoreState(Label);
  MCDwarfFrameInfo *CurFrame = getCurrentDwarfFrameInfo();
  CurFrame->Instructions.push_back(Instruction);
}

void MCStreamer::EmitCFISameValue(int64_t Register) {
  MCSymbol *Label = EmitCFICommon();
  MCCFIInstruction Instruction =
    MCCFIInstruction::createSameValue(Label, Register);
  MCDwarfFrameInfo *CurFrame = getCurrentDwarfFrameInfo();
  CurFrame->Instructions.push_back(Instruction);
}

void MCStreamer::EmitCFIRestore(int64_t Register) {
  MCSymbol *Label = EmitCFICommon();
  MCCFIInstruction Instruction =
    MCCFIInstruction::createRestore(Label, Register);
  MCDwarfFrameInfo *CurFrame = getCurrentDwarfFrameInfo();
  CurFrame->Instructions.push_back(Instruction);
}

void MCStreamer::EmitCFIEscape(StringRef Values) {
  MCSymbol *Label = EmitCFICommon();
  MCCFIInstruction Instruction = MCCFIInstruction::createEscape(Label, Values);
  MCDwarfFrameInfo *CurFrame = getCurrentDwarfFrameInfo();
  CurFrame->Instructions.push_back(Instruction);
}

void MCStreamer::EmitCFIGnuArgsSize(int64_t Size) {
  MCSymbol *Label = EmitCFICommon();
  MCCFIInstruction Instruction = 
    MCCFIInstruction::createGnuArgsSize(Label, Size);
  MCDwarfFrameInfo *CurFrame = getCurrentDwarfFrameInfo();
  CurFrame->Instructions.push_back(Instruction);
}

void MCStreamer::EmitCFISignalFrame() {
  EnsureValidDwarfFrame();
  MCDwarfFrameInfo *CurFrame = getCurrentDwarfFrameInfo();
  CurFrame->IsSignalFrame = true;
}

void MCStreamer::EmitCFIUndefined(int64_t Register) {
  MCSymbol *Label = EmitCFICommon();
  MCCFIInstruction Instruction =
    MCCFIInstruction::createUndefined(Label, Register);
  MCDwarfFrameInfo *CurFrame = getCurrentDwarfFrameInfo();
  CurFrame->Instructions.push_back(Instruction);
}

void MCStreamer::EmitCFIRegister(int64_t Register1, int64_t Register2) {
  MCSymbol *Label = EmitCFICommon();
  MCCFIInstruction Instruction =
    MCCFIInstruction::createRegister(Label, Register1, Register2);
  MCDwarfFrameInfo *CurFrame = getCurrentDwarfFrameInfo();
  CurFrame->Instructions.push_back(Instruction);
}

void MCStreamer::EmitCFIWindowSave() {
  MCSymbol *Label = EmitCFICommon();
  MCCFIInstruction Instruction =
    MCCFIInstruction::createWindowSave(Label);
  MCDwarfFrameInfo *CurFrame = getCurrentDwarfFrameInfo();
  CurFrame->Instructions.push_back(Instruction);
}

void MCStreamer::EnsureValidWinFrameInfo() {
  const MCAsmInfo *MAI = Context.getAsmInfo();
  if (!MAI->usesWindowsCFI())
    report_fatal_error(".seh_* directives are not supported on this target");
  if (!CurrentWinFrameInfo || CurrentWinFrameInfo->End)
    report_fatal_error("No open Win64 EH frame function!");
}

void MCStreamer::EmitWinCFIStartProc(const MCSymbol *Symbol) {
  const MCAsmInfo *MAI = Context.getAsmInfo();
  if (!MAI->usesWindowsCFI())
    report_fatal_error(".seh_* directives are not supported on this target");
  if (CurrentWinFrameInfo && !CurrentWinFrameInfo->End)
    report_fatal_error("Starting a function before ending the previous one!");

  MCSymbol *StartProc = getContext().createTempSymbol();
  EmitLabel(StartProc);

  WinFrameInfos.push_back(new WinEH::FrameInfo(Symbol, StartProc));
  CurrentWinFrameInfo = WinFrameInfos.back();
}

void MCStreamer::EmitWinCFIEndProc() {
  EnsureValidWinFrameInfo();
  if (CurrentWinFrameInfo->ChainedParent)
    report_fatal_error("Not all chained regions terminated!");

  MCSymbol *Label = getContext().createTempSymbol();
  EmitLabel(Label);
  CurrentWinFrameInfo->End = Label;
}

void MCStreamer::EmitWinCFIStartChained() {
  EnsureValidWinFrameInfo();

  MCSymbol *StartProc = getContext().createTempSymbol();
  EmitLabel(StartProc);

  WinFrameInfos.push_back(new WinEH::FrameInfo(CurrentWinFrameInfo->Function,
                                               StartProc, CurrentWinFrameInfo));
  CurrentWinFrameInfo = WinFrameInfos.back();
}

void MCStreamer::EmitWinCFIEndChained() {
  EnsureValidWinFrameInfo();
  if (!CurrentWinFrameInfo->ChainedParent)
    report_fatal_error("End of a chained region outside a chained region!");

  MCSymbol *Label = getContext().createTempSymbol();
  EmitLabel(Label);

  CurrentWinFrameInfo->End = Label;
  CurrentWinFrameInfo =
      const_cast<WinEH::FrameInfo *>(CurrentWinFrameInfo->ChainedParent);
}

void MCStreamer::EmitWinEHHandler(const MCSymbol *Sym, bool Unwind,
                                  bool Except) {
  EnsureValidWinFrameInfo();
  if (CurrentWinFrameInfo->ChainedParent)
    report_fatal_error("Chained unwind areas can't have handlers!");
  CurrentWinFrameInfo->ExceptionHandler = Sym;
  if (!Except && !Unwind)
    report_fatal_error("Don't know what kind of handler this is!");
  if (Unwind)
    CurrentWinFrameInfo->HandlesUnwind = true;
  if (Except)
    CurrentWinFrameInfo->HandlesExceptions = true;
}

void MCStreamer::EmitWinEHHandlerData() {
  EnsureValidWinFrameInfo();
  if (CurrentWinFrameInfo->ChainedParent)
    report_fatal_error("Chained unwind areas can't have handlers!");
}

void MCStreamer::EmitSyntaxDirective() {}

void MCStreamer::EmitWinCFIPushReg(unsigned Register) {
  EnsureValidWinFrameInfo();

  MCSymbol *Label = getContext().createTempSymbol();
  EmitLabel(Label);

  WinEH::Instruction Inst = Win64EH::Instruction::PushNonVol(Label, Register);
  CurrentWinFrameInfo->Instructions.push_back(Inst);
}

void MCStreamer::EmitWinCFISetFrame(unsigned Register, unsigned Offset) {
  EnsureValidWinFrameInfo();
  if (CurrentWinFrameInfo->LastFrameInst >= 0)
    report_fatal_error("Frame register and offset already specified!");
  if (Offset & 0x0F)
    report_fatal_error("Misaligned frame pointer offset!");
  if (Offset > 240)
    report_fatal_error("Frame offset must be less than or equal to 240!");

  MCSymbol *Label = getContext().createTempSymbol();
  EmitLabel(Label);

  WinEH::Instruction Inst =
      Win64EH::Instruction::SetFPReg(Label, Register, Offset);
  CurrentWinFrameInfo->LastFrameInst = CurrentWinFrameInfo->Instructions.size();
  CurrentWinFrameInfo->Instructions.push_back(Inst);
}

void MCStreamer::EmitWinCFIAllocStack(unsigned Size) {
  EnsureValidWinFrameInfo();
  if (Size == 0)
    report_fatal_error("Allocation size must be non-zero!");
  if (Size & 7)
    report_fatal_error("Misaligned stack allocation!");

  MCSymbol *Label = getContext().createTempSymbol();
  EmitLabel(Label);

  WinEH::Instruction Inst = Win64EH::Instruction::Alloc(Label, Size);
  CurrentWinFrameInfo->Instructions.push_back(Inst);
}

void MCStreamer::EmitWinCFISaveReg(unsigned Register, unsigned Offset) {
  EnsureValidWinFrameInfo();
  if (Offset & 7)
    report_fatal_error("Misaligned saved register offset!");

  MCSymbol *Label = getContext().createTempSymbol();
  EmitLabel(Label);

  WinEH::Instruction Inst =
      Win64EH::Instruction::SaveNonVol(Label, Register, Offset);
  CurrentWinFrameInfo->Instructions.push_back(Inst);
}

void MCStreamer::EmitWinCFISaveXMM(unsigned Register, unsigned Offset) {
  EnsureValidWinFrameInfo();
  if (Offset & 0x0F)
    report_fatal_error("Misaligned saved vector register offset!");

  MCSymbol *Label = getContext().createTempSymbol();
  EmitLabel(Label);

  WinEH::Instruction Inst =
      Win64EH::Instruction::SaveXMM(Label, Register, Offset);
  CurrentWinFrameInfo->Instructions.push_back(Inst);
}

void MCStreamer::EmitWinCFIPushFrame(bool Code) {
  EnsureValidWinFrameInfo();
  if (CurrentWinFrameInfo->Instructions.size() > 0)
    report_fatal_error("If present, PushMachFrame must be the first UOP");

  MCSymbol *Label = getContext().createTempSymbol();
  EmitLabel(Label);

  WinEH::Instruction Inst = Win64EH::Instruction::PushMachFrame(Label, Code);
  CurrentWinFrameInfo->Instructions.push_back(Inst);
}

void MCStreamer::EmitWinCFIEndProlog() {
  EnsureValidWinFrameInfo();

  MCSymbol *Label = getContext().createTempSymbol();
  EmitLabel(Label);

  CurrentWinFrameInfo->PrologEnd = Label;
}

void MCStreamer::EmitCOFFSafeSEH(MCSymbol const *Symbol) {
}

void MCStreamer::EmitCOFFSectionIndex(MCSymbol const *Symbol) {
}

void MCStreamer::EmitCOFFSecRel32(MCSymbol const *Symbol) {
}

/// EmitRawText - If this file is backed by an assembly streamer, this dumps
/// the specified string in the output .s file.  This capability is
/// indicated by the hasRawTextSupport() predicate.
void MCStreamer::EmitRawTextImpl(StringRef String) {
  errs() << "EmitRawText called on an MCStreamer that doesn't support it, "
  " something must not be fully mc'ized\n";
  abort();
}

void MCStreamer::EmitRawText(const Twine &T) {
  SmallString<128> Str;
  EmitRawTextImpl(T.toStringRef(Str));
}

void MCStreamer::EmitWindowsUnwindTables() {
}

void MCStreamer::Finish() {
  if (!DwarfFrameInfos.empty() && !DwarfFrameInfos.back().End)
    report_fatal_error("Unfinished frame!");
  if (!FatRelocs.empty()) {
    MCSection *RelocSection = Context.getELFSection("__cap_relocs",
        ELF::SHT_PROGBITS, ELF::SHF_ALLOC);
    RelocSection->setAlignment(32);
    SwitchSection(RelocSection);
    for (auto &R : FatRelocs) {
      EmitValue(MCSymbolRefExpr::create(R.first, Context), 8);
      if (const MCSymbolRefExpr *Sym = dyn_cast<MCSymbolRefExpr>(R.second)) {
        EmitValue(Sym, 8);
        EmitZeros(8);
      } else {
        const MCBinaryExpr *Bin = cast<MCBinaryExpr>(R.second);
        EmitValue(cast<MCSymbolRefExpr>(Bin->getLHS()), 8);
        EmitValue(Bin->getRHS(), 8);
      }
      // TODO: Emit size / perms here.
      EmitZeros(16);
    }
  }

  MCTargetStreamer *TS = getTargetStreamer();
  if (TS)
    TS->finish();

  FinishImpl();
}

void MCStreamer::EmitAssignment(MCSymbol *Symbol, const MCExpr *Value) {
  visitUsedExpr(*Value);
  Symbol->setVariableValue(Value);

  MCTargetStreamer *TS = getTargetStreamer();
  if (TS)
    TS->emitAssignment(Symbol, Value);
}

void MCTargetStreamer::prettyPrintAsm(MCInstPrinter &InstPrinter, raw_ostream &OS,
                              const MCInst &Inst, const MCSubtargetInfo &STI) {
  InstPrinter.printInst(&Inst, OS, "", STI);
}

void MCStreamer::visitUsedSymbol(const MCSymbol &Sym) {
}

void MCStreamer::visitUsedExpr(const MCExpr &Expr) {
  switch (Expr.getKind()) {
  case MCExpr::Target:
    cast<MCTargetExpr>(Expr).visitUsedExpr(*this);
    break;

  case MCExpr::Constant:
    break;

  case MCExpr::Binary: {
    const MCBinaryExpr &BE = cast<MCBinaryExpr>(Expr);
    visitUsedExpr(*BE.getLHS());
    visitUsedExpr(*BE.getRHS());
    break;
  }

  case MCExpr::SymbolRef:
    visitUsedSymbol(cast<MCSymbolRefExpr>(Expr).getSymbol());
    break;

  case MCExpr::Unary:
    visitUsedExpr(*cast<MCUnaryExpr>(Expr).getSubExpr());
    break;
  }
}

void MCStreamer::EmitInstruction(const MCInst &Inst,
                                 const MCSubtargetInfo &STI) {
  // Scan for values.
  for (unsigned i = Inst.getNumOperands(); i--;)
    if (Inst.getOperand(i).isExpr())
      visitUsedExpr(*Inst.getOperand(i).getExpr());
}

void MCStreamer::emitAbsoluteSymbolDiff(const MCSymbol *Hi, const MCSymbol *Lo,
                                        unsigned Size) {
  // Get the Hi-Lo expression.
  const MCExpr *Diff =
      MCBinaryExpr::createSub(MCSymbolRefExpr::create(Hi, Context),
                              MCSymbolRefExpr::create(Lo, Context), Context);

  const MCAsmInfo *MAI = Context.getAsmInfo();
  if (!MAI->doesSetDirectiveSuppressesReloc()) {
    EmitValue(Diff, Size);
    return;
  }

  // Otherwise, emit with .set (aka assignment).
  MCSymbol *SetLabel = Context.createTempSymbol("set", true);
  EmitAssignment(SetLabel, Diff);
  EmitSymbolValue(SetLabel, Size);
}

void MCStreamer::EmitAssemblerFlag(MCAssemblerFlag Flag) {}
void MCStreamer::EmitThumbFunc(MCSymbol *Func) {}
void MCStreamer::EmitSymbolDesc(MCSymbol *Symbol, unsigned DescValue) {}
void MCStreamer::BeginCOFFSymbolDef(const MCSymbol *Symbol) {}
void MCStreamer::EndCOFFSymbolDef() {}
void MCStreamer::EmitFileDirective(StringRef Filename) {}
void MCStreamer::EmitCOFFSymbolStorageClass(int StorageClass) {}
void MCStreamer::EmitCOFFSymbolType(int Type) {}
void MCStreamer::emitELFSize(MCSymbolELF *Symbol, const MCExpr *Value) {}
void MCStreamer::EmitLocalCommonSymbol(MCSymbol *Symbol, uint64_t Size,
                                       unsigned ByteAlignment) {}
void MCStreamer::EmitTBSSSymbol(MCSection *Section, MCSymbol *Symbol,
                                uint64_t Size, unsigned ByteAlignment) {}
void MCStreamer::ChangeSection(MCSection *, const MCExpr *) {}
void MCStreamer::EmitWeakReference(MCSymbol *Alias, const MCSymbol *Symbol) {}
void MCStreamer::EmitBytes(StringRef Data) {}
void MCStreamer::EmitValueImpl(const MCExpr *Value, unsigned Size, SMLoc Loc) {
  visitUsedExpr(*Value);
}
void MCStreamer::EmitULEB128Value(const MCExpr *Value) {}
void MCStreamer::EmitSLEB128Value(const MCExpr *Value) {}
void MCStreamer::EmitValueToAlignment(unsigned ByteAlignment, int64_t Value,
                                      unsigned ValueSize,
                                      unsigned MaxBytesToEmit) {}
void MCStreamer::EmitCodeAlignment(unsigned ByteAlignment,
                                   unsigned MaxBytesToEmit) {}
bool MCStreamer::EmitValueToOffset(const MCExpr *Offset, unsigned char Value) {
  return false;
}
void MCStreamer::EmitBundleAlignMode(unsigned AlignPow2) {}
void MCStreamer::EmitBundleLock(bool AlignToEnd) {}
void MCStreamer::FinishImpl() {}
void MCStreamer::EmitBundleUnlock() {}

void MCStreamer::SwitchSection(MCSection *Section, const MCExpr *Subsection) {
  assert(Section && "Cannot switch to a null section!");
  MCSectionSubPair curSection = SectionStack.back().first;
  SectionStack.back().second = curSection;
  if (MCSectionSubPair(Section, Subsection) != curSection) {
    ChangeSection(Section, Subsection);
    SectionStack.back().first = MCSectionSubPair(Section, Subsection);
    assert(!Section->hasEnded() && "Section already ended");
    MCSymbol *Sym = Section->getBeginSymbol();
    if (Sym && !Sym->isInSection())
      EmitLabel(Sym);
  }
}

MCSymbol *MCStreamer::endSection(MCSection *Section) {
  // TODO: keep track of the last subsection so that this symbol appears in the
  // correct place.
  MCSymbol *Sym = Section->getEndSymbol(Context);
  if (Sym->isInSection())
    return Sym;

  SwitchSection(Section);
  EmitLabel(Sym);
  return Sym;
}<|MERGE_RESOLUTION|>--- conflicted
+++ resolved
@@ -108,9 +108,7 @@
   EmitBytes(OSE.str());
 }
 
-<<<<<<< HEAD
-void MCStreamer::EmitValue(const MCExpr *Value, unsigned Size,
-                           const SMLoc &Loc) {
+void MCStreamer::EmitValue(const MCExpr *Value, unsigned Size, SMLoc Loc) {
   // This is a massive hack, but it needs rewriting once we have proper linker
   // support.
   if (Size > 8) {
@@ -130,10 +128,6 @@
     Context.getELFSection("__cap_relocs", ELF::SHT_PROGBITS, ELF::SHF_ALLOC);
   } else
     EmitValueImpl(Value, Size, Loc);
-=======
-void MCStreamer::EmitValue(const MCExpr *Value, unsigned Size, SMLoc Loc) {
-  EmitValueImpl(Value, Size, Loc);
->>>>>>> 5f131f7a
 }
 
 void MCStreamer::EmitSymbolValue(const MCSymbol *Sym, unsigned Size,
