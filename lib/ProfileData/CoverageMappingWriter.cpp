//=-- CoverageMappingWriter.cpp - Code coverage mapping writer -------------=//
//
//                     The LLVM Compiler Infrastructure
//
// This file is distributed under the University of Illinois Open Source
// License. See LICENSE.TXT for details.
//
//===----------------------------------------------------------------------===//
//
// This file contains support for writing coverage mapping data for
// instrumentation based coverage.
//
//===----------------------------------------------------------------------===//

#include "llvm/ProfileData/CoverageMappingWriter.h"
#include "llvm/Support/LEB128.h"

using namespace llvm;
using namespace coverage;

void CoverageFilenamesSectionWriter::write(raw_ostream &OS) {
  encodeULEB128(Filenames.size(), OS);
  for (const auto &Filename : Filenames) {
    encodeULEB128(Filename.size(), OS);
    OS << Filename;
  }
}

namespace {
/// \brief Gather only the expressions that are used by the mapping
/// regions in this function.
class CounterExpressionsMinimizer {
  ArrayRef<CounterExpression> Expressions;
  llvm::SmallVector<CounterExpression, 16> UsedExpressions;
  std::vector<unsigned> AdjustedExpressionIDs;

public:
  void mark(Counter C) {
    if (!C.isExpression())
      return;
    unsigned ID = C.getExpressionID();
    AdjustedExpressionIDs[ID] = 1;
    mark(Expressions[ID].LHS);
    mark(Expressions[ID].RHS);
  }

  void gatherUsed(Counter C) {
    if (!C.isExpression() || !AdjustedExpressionIDs[C.getExpressionID()])
      return;
    AdjustedExpressionIDs[C.getExpressionID()] = UsedExpressions.size();
    const auto &E = Expressions[C.getExpressionID()];
    UsedExpressions.push_back(E);
    gatherUsed(E.LHS);
    gatherUsed(E.RHS);
  }

  CounterExpressionsMinimizer(ArrayRef<CounterExpression> Expressions,
                              ArrayRef<CounterMappingRegion> MappingRegions)
      : Expressions(Expressions) {
    AdjustedExpressionIDs.resize(Expressions.size(), 0);
    for (const auto &I : MappingRegions)
      mark(I.Count);
    for (const auto &I : MappingRegions)
      gatherUsed(I.Count);
  }

  ArrayRef<CounterExpression> getExpressions() const { return UsedExpressions; }

  /// \brief Adjust the given counter to correctly transition from the old
  /// expression ids to the new expression ids.
  Counter adjust(Counter C) const {
    if (C.isExpression())
      C = Counter::getExpression(AdjustedExpressionIDs[C.getExpressionID()]);
    return C;
  }
};
}

/// \brief Encode the counter.
///
/// The encoding uses the following format:
/// Low 2 bits - Tag:
///   Counter::Zero(0) - A Counter with kind Counter::Zero
///   Counter::CounterValueReference(1) - A counter with kind
///     Counter::CounterValueReference
///   Counter::Expression(2) + CounterExpression::Subtract(0) -
///     A counter with kind Counter::Expression and an expression
///     with kind CounterExpression::Subtract
///   Counter::Expression(2) + CounterExpression::Add(1) -
///     A counter with kind Counter::Expression and an expression
///     with kind CounterExpression::Add
/// Remaining bits - Counter/Expression ID.
static unsigned encodeCounter(ArrayRef<CounterExpression> Expressions,
                              Counter C) {
  unsigned Tag = unsigned(C.getKind());
  if (C.isExpression())
    Tag += Expressions[C.getExpressionID()].Kind;
  unsigned ID = C.getCounterID();
  assert(ID <=
         (std::numeric_limits<unsigned>::max() >> Counter::EncodingTagBits));
  return Tag | (ID << Counter::EncodingTagBits);
}

static void writeCounter(ArrayRef<CounterExpression> Expressions, Counter C,
                         raw_ostream &OS) {
  encodeULEB128(encodeCounter(Expressions, C), OS);
}

void CoverageMappingWriter::write(raw_ostream &OS) {
  // Sort the regions in an ascending order by the file id and the starting
  // location.
  std::stable_sort(MappingRegions.begin(), MappingRegions.end());

  // Write out the fileid -> filename mapping.
  encodeULEB128(VirtualFileMapping.size(), OS);
  for (const auto &FileID : VirtualFileMapping)
    encodeULEB128(FileID, OS);

  // Write out the expressions.
  CounterExpressionsMinimizer Minimizer(Expressions, MappingRegions);
  auto MinExpressions = Minimizer.getExpressions();
  encodeULEB128(MinExpressions.size(), OS);
  for (const auto &E : MinExpressions) {
    writeCounter(MinExpressions, Minimizer.adjust(E.LHS), OS);
    writeCounter(MinExpressions, Minimizer.adjust(E.RHS), OS);
  }

  // Write out the mapping regions.
  // Split the regions into subarrays where each region in a
  // subarray has a fileID which is the index of that subarray.
  unsigned PrevLineStart = 0;
  unsigned CurrentFileID = ~0U;
  for (auto I = MappingRegions.begin(), E = MappingRegions.end(); I != E; ++I) {
    if (I->FileID != CurrentFileID) {
      // Ensure that all file ids have at least one mapping region.
      assert(I->FileID == (CurrentFileID + 1));
      // Find the number of regions with this file id.
      unsigned RegionCount = 1;
      for (auto J = I + 1; J != E && I->FileID == J->FileID; ++J)
        ++RegionCount;
      // Start a new region sub-array.
      encodeULEB128(RegionCount, OS);

      CurrentFileID = I->FileID;
      PrevLineStart = 0;
    }
    Counter Count = Minimizer.adjust(I->Count);
    switch (I->Kind) {
    case CounterMappingRegion::CodeRegion:
      writeCounter(MinExpressions, Count, OS);
      break;
    case CounterMappingRegion::ExpansionRegion: {
      assert(Count.isZero());
      assert(I->ExpandedFileID <=
             (std::numeric_limits<unsigned>::max() >>
              Counter::EncodingCounterTagAndExpansionRegionTagBits));
      // Mark an expansion region with a set bit that follows the counter tag,
      // and pack the expanded file id into the remaining bits.
      unsigned EncodedTagExpandedFileID =
          (1 << Counter::EncodingTagBits) |
          (I->ExpandedFileID
           << Counter::EncodingCounterTagAndExpansionRegionTagBits);
      encodeULEB128(EncodedTagExpandedFileID, OS);
      break;
    }
    case CounterMappingRegion::SkippedRegion:
      assert(Count.isZero());
      encodeULEB128(unsigned(I->Kind)
                        << Counter::EncodingCounterTagAndExpansionRegionTagBits,
                    OS);
      break;
    }
    assert(I->LineStart >= PrevLineStart);
    encodeULEB128(I->LineStart - PrevLineStart, OS);
<<<<<<< HEAD
    uint64_t CodeBeforeColumnStart =
        uint64_t(I->HasCodeBefore) |
        (uint64_t(I->ColumnStart)
         << CounterMappingRegion::EncodingHasCodeBeforeBits);
    encodeULEB128(CodeBeforeColumnStart, OS);
=======
    encodeULEB128(I->ColumnStart, OS);
>>>>>>> 969bfdfe
    assert(I->LineEnd >= I->LineStart);
    encodeULEB128(I->LineEnd - I->LineStart, OS);
    encodeULEB128(I->ColumnEnd, OS);
    PrevLineStart = I->LineStart;
  }
  // Ensure that all file ids have at least one mapping region.
  assert(CurrentFileID == (VirtualFileMapping.size() - 1));
}<|MERGE_RESOLUTION|>--- conflicted
+++ resolved
@@ -172,15 +172,7 @@
     }
     assert(I->LineStart >= PrevLineStart);
     encodeULEB128(I->LineStart - PrevLineStart, OS);
-<<<<<<< HEAD
-    uint64_t CodeBeforeColumnStart =
-        uint64_t(I->HasCodeBefore) |
-        (uint64_t(I->ColumnStart)
-         << CounterMappingRegion::EncodingHasCodeBeforeBits);
-    encodeULEB128(CodeBeforeColumnStart, OS);
-=======
     encodeULEB128(I->ColumnStart, OS);
->>>>>>> 969bfdfe
     assert(I->LineEnd >= I->LineStart);
     encodeULEB128(I->LineEnd - I->LineStart, OS);
     encodeULEB128(I->ColumnEnd, OS);
