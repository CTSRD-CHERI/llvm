add_llvm_library(LLVMProfileData
  InstrProf.cpp
  InstrProfReader.cpp
  InstrProfWriter.cpp
  CoverageMapping.cpp
  CoverageMappingWriter.cpp
  CoverageMappingReader.cpp
  SampleProf.cpp
  SampleProfReader.cpp
  SampleProfWriter.cpp
<<<<<<< HEAD
=======

  ADDITIONAL_HEADER_DIRS
  ${LLVM_MAIN_INCLUDE_DIR}/llvm/ProfileData
>>>>>>> 969bfdfe
  )<|MERGE_RESOLUTION|>--- conflicted
+++ resolved
@@ -8,10 +8,7 @@
   SampleProf.cpp
   SampleProfReader.cpp
   SampleProfWriter.cpp
-<<<<<<< HEAD
-=======
 
   ADDITIONAL_HEADER_DIRS
   ${LLVM_MAIN_INCLUDE_DIR}/llvm/ProfileData
->>>>>>> 969bfdfe
   )