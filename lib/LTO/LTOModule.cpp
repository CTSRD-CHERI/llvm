--- conflicted
+++ resolved
@@ -85,12 +85,8 @@
       IRObjectFile::findBitcodeInMemBuffer(Buffer->getMemBufferRef());
   if (!BCOrErr)
     return false;
-<<<<<<< HEAD
-  std::string Triple = getBitcodeTargetTriple(*BCOrErr, getGlobalContext());
-=======
   LLVMContext Context;
   std::string Triple = getBitcodeTargetTriple(*BCOrErr, Context);
->>>>>>> 969bfdfe
   return StringRef(Triple).startswith(TriplePrefix);
 }
 
@@ -151,20 +147,6 @@
   return makeLTOModule(Buffer, options, errMsg, Context);
 }
 
-<<<<<<< HEAD
-LTOModule *LTOModule::makeLTOModule(MemoryBufferRef Buffer,
-                                    TargetOptions options,
-                                    std::string &errMsg) {
-  ErrorOr<MemoryBufferRef> MBOrErr =
-      IRObjectFile::findBitcodeInMemBuffer(Buffer);
-  if (std::error_code EC = MBOrErr.getError()) {
-    errMsg = EC.message();
-    return nullptr;
-  }
-  ErrorOr<Module *> MOrErr = parseBitcodeFile(*MBOrErr, getGlobalContext());
-  if (std::error_code EC = MOrErr.getError()) {
-    errMsg = EC.message();
-=======
 static Module *parseBitcodeFileImpl(MemoryBufferRef Buffer,
                                     LLVMContext &Context, bool ShouldBeLazy,
                                     std::string &ErrMsg) {
@@ -200,7 +182,6 @@
                                              DiagnosticHandler,
                                              true/*ShouldLazyLoadMetadata*/);
   if (!M)
->>>>>>> 969bfdfe
     return nullptr;
   return *M;
 }
@@ -249,11 +230,7 @@
 
   TargetMachine *target = march->createTargetMachine(TripleStr, CPU, FeatureStr,
                                                      options);
-<<<<<<< HEAD
-  M->setDataLayout(target->getSubtargetImpl()->getDataLayout());
-=======
   M->setDataLayout(*target->getDataLayout());
->>>>>>> 969bfdfe
 
   std::unique_ptr<object::IRObjectFile> IRObj(
       new object::IRObjectFile(Buffer, std::move(M)));
