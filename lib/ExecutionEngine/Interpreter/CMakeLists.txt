--- conflicted
+++ resolved
@@ -13,11 +13,7 @@
   )
 
 if( LLVM_ENABLE_FFI )
-<<<<<<< HEAD
-  target_link_libraries( LLVMInterpreter ${cmake_2_8_12_PRIVATE} ${FFI_LIBRARY_PATH} )
-=======
   target_link_libraries( LLVMInterpreter PRIVATE ${FFI_LIBRARY_PATH} )
->>>>>>> 969bfdfe
 endif()
 
 add_dependencies(LLVMInterpreter intrinsics_gen)