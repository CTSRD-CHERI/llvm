--- conflicted
+++ resolved
@@ -388,17 +388,10 @@
     this->Checker = Checker;
   }
 
-<<<<<<< HEAD
-  std::unique_ptr<ObjectImage>
-  loadObject(std::unique_ptr<ObjectImage> InputObject);
-
-  uint8_t* getSymbolAddress(StringRef Name) const {
-=======
   virtual std::unique_ptr<RuntimeDyld::LoadedObjectInfo>
   loadObject(const object::ObjectFile &Obj) = 0;
 
   uint8_t* getSymbolLocalAddress(StringRef Name) const {
->>>>>>> 969bfdfe
     // FIXME: Just look up as a function for now. Overly simple of course.
     // Work in progress.
     RTDyldSymbolTable::const_iterator pos = GlobalSymbolTable.find(Name);
@@ -408,11 +401,7 @@
     return getSectionAddress(SymInfo.getSectionID()) + SymInfo.getOffset();
   }
 
-<<<<<<< HEAD
-  uint64_t getSymbolLoadAddress(StringRef Name) const {
-=======
   RuntimeDyld::SymbolInfo getSymbol(StringRef Name) const {
->>>>>>> 969bfdfe
     // FIXME: Just look up as a function for now. Overly simple of course.
     // Work in progress.
     RTDyldSymbolTable::const_iterator pos = GlobalSymbolTable.find(Name);
