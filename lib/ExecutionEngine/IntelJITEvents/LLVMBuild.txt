;===- ./lib/ExecutionEngine/JITProfileAmplifier/LLVMBuild.txt --*- Conf -*--===;
;
;                     The LLVM Compiler Infrastructure
;
; This file is distributed under the University of Illinois Open Source
; License. See LICENSE.TXT for details.
;
;===------------------------------------------------------------------------===;
;
; This is an LLVMBuild description file for the components in this subdirectory.
;
; For more information on the LLVMBuild system, please see:
;
;   http://llvm.org/docs/LLVMBuild.html
;
;===------------------------------------------------------------------------===;

[common]

[component_0]
type = OptionalLibrary
name = IntelJITEvents
parent = ExecutionEngine
<<<<<<< HEAD
required_libraries = Core DebugInfo Support
=======
required_libraries = Core DebugInfoDWARF Support
>>>>>>> 969bfdfe
<|MERGE_RESOLUTION|>--- conflicted
+++ resolved
@@ -21,8 +21,4 @@
 type = OptionalLibrary
 name = IntelJITEvents
 parent = ExecutionEngine
-<<<<<<< HEAD
-required_libraries = Core DebugInfo Support
-=======
-required_libraries = Core DebugInfoDWARF Support
->>>>>>> 969bfdfe
+required_libraries = Core DebugInfoDWARF Support