

add_llvm_library(LLVMExecutionEngine
  ExecutionEngine.cpp
  ExecutionEngineBindings.cpp
<<<<<<< HEAD
  JITEventListener.cpp
  RTDyldMemoryManager.cpp
=======
  GDBRegistrationListener.cpp
  SectionMemoryManager.cpp
>>>>>>> 969bfdfe
  TargetSelect.cpp

  ADDITIONAL_HEADER_DIRS
  ${LLVM_MAIN_INCLUDE_DIR}/llvm/ExecutionEngine
  )

add_subdirectory(Interpreter)
add_subdirectory(MCJIT)
add_subdirectory(Orc)
add_subdirectory(RuntimeDyld)

if( LLVM_USE_OPROFILE )
  add_subdirectory(OProfileJIT)
endif( LLVM_USE_OPROFILE )

if( LLVM_USE_INTEL_JITEVENTS )
  add_subdirectory(IntelJITEvents)
endif( LLVM_USE_INTEL_JITEVENTS )<|MERGE_RESOLUTION|>--- conflicted
+++ resolved
@@ -3,13 +3,8 @@
 add_llvm_library(LLVMExecutionEngine
   ExecutionEngine.cpp
   ExecutionEngineBindings.cpp
-<<<<<<< HEAD
-  JITEventListener.cpp
-  RTDyldMemoryManager.cpp
-=======
   GDBRegistrationListener.cpp
   SectionMemoryManager.cpp
->>>>>>> 969bfdfe
   TargetSelect.cpp
 
   ADDITIONAL_HEADER_DIRS
