//===-- DataFlowSanitizer.cpp - dynamic data flow analysis ----------------===//
//
//                     The LLVM Compiler Infrastructure
//
// This file is distributed under the University of Illinois Open Source
// License. See LICENSE.TXT for details.
//
//===----------------------------------------------------------------------===//
/// \file
/// This file is a part of DataFlowSanitizer, a generalised dynamic data flow
/// analysis.
///
/// Unlike other Sanitizer tools, this tool is not designed to detect a specific
/// class of bugs on its own.  Instead, it provides a generic dynamic data flow
/// analysis framework to be used by clients to help detect application-specific
/// issues within their own code.
///
/// The analysis is based on automatic propagation of data flow labels (also
/// known as taint labels) through a program as it performs computation.  Each
/// byte of application memory is backed by two bytes of shadow memory which
/// hold the label.  On Linux/x86_64, memory is laid out as follows:
///
/// +--------------------+ 0x800000000000 (top of memory)
/// | application memory |
/// +--------------------+ 0x700000008000 (kAppAddr)
/// |                    |
/// |       unused       |
/// |                    |
/// +--------------------+ 0x200200000000 (kUnusedAddr)
/// |    union table     |
/// +--------------------+ 0x200000000000 (kUnionTableAddr)
/// |   shadow memory    |
/// +--------------------+ 0x000000010000 (kShadowAddr)
/// | reserved by kernel |
/// +--------------------+ 0x000000000000
///
/// To derive a shadow memory address from an application memory address,
/// bits 44-46 are cleared to bring the address into the range
/// [0x000000008000,0x100000000000).  Then the address is shifted left by 1 to
/// account for the double byte representation of shadow labels and move the
/// address into the shadow memory range.  See the function
/// DataFlowSanitizer::getShadowAddress below.
///
/// For more information, please refer to the design document:
/// http://clang.llvm.org/docs/DataFlowSanitizerDesign.html

#include "llvm/Transforms/Instrumentation.h"
#include "llvm/ADT/DenseMap.h"
#include "llvm/ADT/DenseSet.h"
#include "llvm/ADT/DepthFirstIterator.h"
#include "llvm/ADT/StringExtras.h"
#include "llvm/ADT/Triple.h"
#include "llvm/Analysis/ValueTracking.h"
#include "llvm/IR/Dominators.h"
#include "llvm/IR/DebugInfo.h"
#include "llvm/IR/IRBuilder.h"
#include "llvm/IR/InlineAsm.h"
#include "llvm/IR/InstVisitor.h"
#include "llvm/IR/LLVMContext.h"
#include "llvm/IR/MDBuilder.h"
#include "llvm/IR/Type.h"
#include "llvm/IR/Value.h"
#include "llvm/Pass.h"
#include "llvm/Support/CommandLine.h"
#include "llvm/Support/SpecialCaseList.h"
#include "llvm/Transforms/Utils/BasicBlockUtils.h"
#include "llvm/Transforms/Utils/Local.h"
#include <algorithm>
#include <iterator>
#include <set>
#include <utility>

using namespace llvm;

// The -dfsan-preserve-alignment flag controls whether this pass assumes that
// alignment requirements provided by the input IR are correct.  For example,
// if the input IR contains a load with alignment 8, this flag will cause
// the shadow load to have alignment 16.  This flag is disabled by default as
// we have unfortunately encountered too much code (including Clang itself;
// see PR14291) which performs misaligned access.
static cl::opt<bool> ClPreserveAlignment(
    "dfsan-preserve-alignment",
    cl::desc("respect alignment requirements provided by input IR"), cl::Hidden,
    cl::init(false));

// The ABI list files control how shadow parameters are passed. The pass treats
// every function labelled "uninstrumented" in the ABI list file as conforming
// to the "native" (i.e. unsanitized) ABI.  Unless the ABI list contains
// additional annotations for those functions, a call to one of those functions
// will produce a warning message, as the labelling behaviour of the function is
// unknown.  The other supported annotations are "functional" and "discard",
// which are described below under DataFlowSanitizer::WrapperKind.
static cl::list<std::string> ClABIListFiles(
    "dfsan-abilist",
    cl::desc("File listing native ABI functions and how the pass treats them"),
    cl::Hidden);

// Controls whether the pass uses IA_Args or IA_TLS as the ABI for instrumented
// functions (see DataFlowSanitizer::InstrumentedABI below).
static cl::opt<bool> ClArgsABI(
    "dfsan-args-abi",
    cl::desc("Use the argument ABI rather than the TLS ABI"),
    cl::Hidden);

// Controls whether the pass includes or ignores the labels of pointers in load
// instructions.
static cl::opt<bool> ClCombinePointerLabelsOnLoad(
    "dfsan-combine-pointer-labels-on-load",
    cl::desc("Combine the label of the pointer with the label of the data when "
             "loading from memory."),
    cl::Hidden, cl::init(true));

// Controls whether the pass includes or ignores the labels of pointers in
// stores instructions.
static cl::opt<bool> ClCombinePointerLabelsOnStore(
    "dfsan-combine-pointer-labels-on-store",
    cl::desc("Combine the label of the pointer with the label of the data when "
             "storing in memory."),
    cl::Hidden, cl::init(false));

static cl::opt<bool> ClDebugNonzeroLabels(
    "dfsan-debug-nonzero-labels",
    cl::desc("Insert calls to __dfsan_nonzero_label on observing a parameter, "
             "load or return with a nonzero label"),
    cl::Hidden);

namespace {

StringRef GetGlobalTypeString(const GlobalValue &G) {
  // Types of GlobalVariables are always pointer types.
  Type *GType = G.getType()->getElementType();
  // For now we support blacklisting struct types only.
  if (StructType *SGType = dyn_cast<StructType>(GType)) {
    if (!SGType->isLiteral())
      return SGType->getName();
  }
  return "<unknown type>";
}

class DFSanABIList {
  std::unique_ptr<SpecialCaseList> SCL;

 public:
<<<<<<< HEAD
  DFSanABIList(std::unique_ptr<SpecialCaseList> SCL) : SCL(std::move(SCL)) {}
=======
  DFSanABIList() {}

  void set(std::unique_ptr<SpecialCaseList> List) { SCL = std::move(List); }
>>>>>>> 969bfdfe

  /// Returns whether either this function or its source file are listed in the
  /// given category.
  bool isIn(const Function &F, StringRef Category) const {
    return isIn(*F.getParent(), Category) ||
           SCL->inSection("fun", F.getName(), Category);
  }

  /// Returns whether this global alias is listed in the given category.
  ///
  /// If GA aliases a function, the alias's name is matched as a function name
  /// would be.  Similarly, aliases of globals are matched like globals.
  bool isIn(const GlobalAlias &GA, StringRef Category) const {
    if (isIn(*GA.getParent(), Category))
      return true;

    if (isa<FunctionType>(GA.getType()->getElementType()))
      return SCL->inSection("fun", GA.getName(), Category);

    return SCL->inSection("global", GA.getName(), Category) ||
           SCL->inSection("type", GetGlobalTypeString(GA), Category);
  }

  /// Returns whether this module is listed in the given category.
  bool isIn(const Module &M, StringRef Category) const {
    return SCL->inSection("src", M.getModuleIdentifier(), Category);
  }
};

class DataFlowSanitizer : public ModulePass {
  friend struct DFSanFunction;
  friend class DFSanVisitor;

  enum {
    ShadowWidth = 16
  };

  /// Which ABI should be used for instrumented functions?
  enum InstrumentedABI {
    /// Argument and return value labels are passed through additional
    /// arguments and by modifying the return type.
    IA_Args,

    /// Argument and return value labels are passed through TLS variables
    /// __dfsan_arg_tls and __dfsan_retval_tls.
    IA_TLS
  };

  /// How should calls to uninstrumented functions be handled?
  enum WrapperKind {
    /// This function is present in an uninstrumented form but we don't know
    /// how it should be handled.  Print a warning and call the function anyway.
    /// Don't label the return value.
    WK_Warning,

    /// This function does not write to (user-accessible) memory, and its return
    /// value is unlabelled.
    WK_Discard,

    /// This function does not write to (user-accessible) memory, and the label
    /// of its return value is the union of the label of its arguments.
    WK_Functional,

    /// Instead of calling the function, a custom wrapper __dfsw_F is called,
    /// where F is the name of the function.  This function may wrap the
    /// original function or provide its own implementation.  This is similar to
    /// the IA_Args ABI, except that IA_Args uses a struct return type to
    /// pass the return value shadow in a register, while WK_Custom uses an
    /// extra pointer argument to return the shadow.  This allows the wrapped
    /// form of the function type to be expressed in C.
    WK_Custom
  };

  Module *Mod;
  LLVMContext *Ctx;
  IntegerType *ShadowTy;
  PointerType *ShadowPtrTy;
  IntegerType *IntptrTy;
  ConstantInt *ZeroShadow;
  ConstantInt *ShadowPtrMask;
  ConstantInt *ShadowPtrMul;
  Constant *ArgTLS;
  Constant *RetvalTLS;
  void *(*GetArgTLSPtr)();
  void *(*GetRetvalTLSPtr)();
  Constant *GetArgTLS;
  Constant *GetRetvalTLS;
  FunctionType *DFSanUnionFnTy;
  FunctionType *DFSanUnionLoadFnTy;
  FunctionType *DFSanUnimplementedFnTy;
  FunctionType *DFSanSetLabelFnTy;
  FunctionType *DFSanNonzeroLabelFnTy;
  FunctionType *DFSanVarargWrapperFnTy;
  Constant *DFSanUnionFn;
  Constant *DFSanCheckedUnionFn;
  Constant *DFSanUnionLoadFn;
  Constant *DFSanUnimplementedFn;
  Constant *DFSanSetLabelFn;
  Constant *DFSanNonzeroLabelFn;
  Constant *DFSanVarargWrapperFn;
  MDNode *ColdCallWeights;
  DFSanABIList ABIList;
  DenseMap<Value *, Function *> UnwrappedFnMap;
  AttributeSet ReadOnlyNoneAttrs;
  DenseMap<const Function *, DISubprogram> FunctionDIs;

  Value *getShadowAddress(Value *Addr, Instruction *Pos);
  bool isInstrumented(const Function *F);
  bool isInstrumented(const GlobalAlias *GA);
  FunctionType *getArgsFunctionType(FunctionType *T);
  FunctionType *getTrampolineFunctionType(FunctionType *T);
  FunctionType *getCustomFunctionType(FunctionType *T);
  InstrumentedABI getInstrumentedABI();
  WrapperKind getWrapperKind(Function *F);
  void addGlobalNamePrefix(GlobalValue *GV);
  Function *buildWrapperFunction(Function *F, StringRef NewFName,
                                 GlobalValue::LinkageTypes NewFLink,
                                 FunctionType *NewFT);
  Constant *getOrBuildTrampolineFunction(FunctionType *FT, StringRef FName);

 public:
  DataFlowSanitizer(
      const std::vector<std::string> &ABIListFiles = std::vector<std::string>(),
      void *(*getArgTLS)() = nullptr, void *(*getRetValTLS)() = nullptr);
  static char ID;
  bool doInitialization(Module &M) override;
  bool runOnModule(Module &M) override;
};

struct DFSanFunction {
  DataFlowSanitizer &DFS;
  Function *F;
  DominatorTree DT;
  DataFlowSanitizer::InstrumentedABI IA;
  bool IsNativeABI;
  Value *ArgTLSPtr;
  Value *RetvalTLSPtr;
  AllocaInst *LabelReturnAlloca;
  DenseMap<Value *, Value *> ValShadowMap;
  DenseMap<AllocaInst *, AllocaInst *> AllocaShadowMap;
  std::vector<std::pair<PHINode *, PHINode *> > PHIFixups;
  DenseSet<Instruction *> SkipInsts;
  std::vector<Value *> NonZeroChecks;
  bool AvoidNewBlocks;

  struct CachedCombinedShadow {
    BasicBlock *Block;
    Value *Shadow;
  };
  DenseMap<std::pair<Value *, Value *>, CachedCombinedShadow>
      CachedCombinedShadows;
  DenseMap<Value *, std::set<Value *>> ShadowElements;

  DFSanFunction(DataFlowSanitizer &DFS, Function *F, bool IsNativeABI)
      : DFS(DFS), F(F), IA(DFS.getInstrumentedABI()),
        IsNativeABI(IsNativeABI), ArgTLSPtr(nullptr), RetvalTLSPtr(nullptr),
        LabelReturnAlloca(nullptr) {
    DT.recalculate(*F);
    // FIXME: Need to track down the register allocator issue which causes poor
    // performance in pathological cases with large numbers of basic blocks.
    AvoidNewBlocks = F->size() > 1000;
  }
  Value *getArgTLSPtr();
  Value *getArgTLS(unsigned Index, Instruction *Pos);
  Value *getRetvalTLS();
  Value *getShadow(Value *V);
  void setShadow(Instruction *I, Value *Shadow);
  Value *combineShadows(Value *V1, Value *V2, Instruction *Pos);
  Value *combineOperandShadows(Instruction *Inst);
  Value *loadShadow(Value *ShadowAddr, uint64_t Size, uint64_t Align,
                    Instruction *Pos);
  void storeShadow(Value *Addr, uint64_t Size, uint64_t Align, Value *Shadow,
                   Instruction *Pos);
};

class DFSanVisitor : public InstVisitor<DFSanVisitor> {
 public:
  DFSanFunction &DFSF;
  DFSanVisitor(DFSanFunction &DFSF) : DFSF(DFSF) {}

  void visitOperandShadowInst(Instruction &I);

  void visitBinaryOperator(BinaryOperator &BO);
  void visitCastInst(CastInst &CI);
  void visitCmpInst(CmpInst &CI);
  void visitGetElementPtrInst(GetElementPtrInst &GEPI);
  void visitLoadInst(LoadInst &LI);
  void visitStoreInst(StoreInst &SI);
  void visitReturnInst(ReturnInst &RI);
  void visitCallSite(CallSite CS);
  void visitPHINode(PHINode &PN);
  void visitExtractElementInst(ExtractElementInst &I);
  void visitInsertElementInst(InsertElementInst &I);
  void visitShuffleVectorInst(ShuffleVectorInst &I);
  void visitExtractValueInst(ExtractValueInst &I);
  void visitInsertValueInst(InsertValueInst &I);
  void visitAllocaInst(AllocaInst &I);
  void visitSelectInst(SelectInst &I);
  void visitMemSetInst(MemSetInst &I);
  void visitMemTransferInst(MemTransferInst &I);
};

}

char DataFlowSanitizer::ID;
INITIALIZE_PASS(DataFlowSanitizer, "dfsan",
                "DataFlowSanitizer: dynamic data flow analysis.", false, false)

ModulePass *
llvm::createDataFlowSanitizerPass(const std::vector<std::string> &ABIListFiles,
                                  void *(*getArgTLS)(),
                                  void *(*getRetValTLS)()) {
  return new DataFlowSanitizer(ABIListFiles, getArgTLS, getRetValTLS);
}

DataFlowSanitizer::DataFlowSanitizer(
    const std::vector<std::string> &ABIListFiles, void *(*getArgTLS)(),
    void *(*getRetValTLS)())
    : ModulePass(ID), GetArgTLSPtr(getArgTLS), GetRetvalTLSPtr(getRetValTLS) {
  std::vector<std::string> AllABIListFiles(std::move(ABIListFiles));
  AllABIListFiles.insert(AllABIListFiles.end(), ClABIListFiles.begin(),
                         ClABIListFiles.end());
  ABIList.set(SpecialCaseList::createOrDie(AllABIListFiles));
}

FunctionType *DataFlowSanitizer::getArgsFunctionType(FunctionType *T) {
  llvm::SmallVector<Type *, 4> ArgTypes(T->param_begin(), T->param_end());
  ArgTypes.append(T->getNumParams(), ShadowTy);
  if (T->isVarArg())
    ArgTypes.push_back(ShadowPtrTy);
  Type *RetType = T->getReturnType();
  if (!RetType->isVoidTy())
    RetType = StructType::get(RetType, ShadowTy, (Type *)nullptr);
  return FunctionType::get(RetType, ArgTypes, T->isVarArg());
}

FunctionType *DataFlowSanitizer::getTrampolineFunctionType(FunctionType *T) {
  assert(!T->isVarArg());
  llvm::SmallVector<Type *, 4> ArgTypes;
  ArgTypes.push_back(T->getPointerTo());
  ArgTypes.append(T->param_begin(), T->param_end());
  ArgTypes.append(T->getNumParams(), ShadowTy);
  Type *RetType = T->getReturnType();
  if (!RetType->isVoidTy())
    ArgTypes.push_back(ShadowPtrTy);
  return FunctionType::get(T->getReturnType(), ArgTypes, false);
}

FunctionType *DataFlowSanitizer::getCustomFunctionType(FunctionType *T) {
  llvm::SmallVector<Type *, 4> ArgTypes;
  for (FunctionType::param_iterator i = T->param_begin(), e = T->param_end();
       i != e; ++i) {
    FunctionType *FT;
    if (isa<PointerType>(*i) && (FT = dyn_cast<FunctionType>(cast<PointerType>(
                                     *i)->getElementType()))) {
      ArgTypes.push_back(getTrampolineFunctionType(FT)->getPointerTo());
      ArgTypes.push_back(Type::getInt8PtrTy(*Ctx));
    } else {
      ArgTypes.push_back(*i);
    }
  }
  for (unsigned i = 0, e = T->getNumParams(); i != e; ++i)
    ArgTypes.push_back(ShadowTy);
  if (T->isVarArg())
    ArgTypes.push_back(ShadowPtrTy);
  Type *RetType = T->getReturnType();
  if (!RetType->isVoidTy())
    ArgTypes.push_back(ShadowPtrTy);
  return FunctionType::get(T->getReturnType(), ArgTypes, T->isVarArg());
}

bool DataFlowSanitizer::doInitialization(Module &M) {
  llvm::Triple TargetTriple(M.getTargetTriple());
  bool IsX86_64 = TargetTriple.getArch() == llvm::Triple::x86_64;
  bool IsMIPS64 = TargetTriple.getArch() == llvm::Triple::mips64 ||
                  TargetTriple.getArch() == llvm::Triple::mips64el;

  const DataLayout &DL = M.getDataLayout();

  Mod = &M;
  Ctx = &M.getContext();
  ShadowTy = IntegerType::get(*Ctx, ShadowWidth);
  ShadowPtrTy = PointerType::getUnqual(ShadowTy);
  IntptrTy = DL.getIntPtrType(*Ctx);
  ZeroShadow = ConstantInt::getSigned(ShadowTy, 0);
  ShadowPtrMul = ConstantInt::getSigned(IntptrTy, ShadowWidth / 8);
  if (IsX86_64)
    ShadowPtrMask = ConstantInt::getSigned(IntptrTy, ~0x700000000000LL);
  else if (IsMIPS64)
    ShadowPtrMask = ConstantInt::getSigned(IntptrTy, ~0xF000000000LL);
  else
    report_fatal_error("unsupported triple");

  Type *DFSanUnionArgs[2] = { ShadowTy, ShadowTy };
  DFSanUnionFnTy =
      FunctionType::get(ShadowTy, DFSanUnionArgs, /*isVarArg=*/ false);
  Type *DFSanUnionLoadArgs[2] = { ShadowPtrTy, IntptrTy };
  DFSanUnionLoadFnTy =
      FunctionType::get(ShadowTy, DFSanUnionLoadArgs, /*isVarArg=*/ false);
  DFSanUnimplementedFnTy = FunctionType::get(
      Type::getVoidTy(*Ctx), Type::getInt8PtrTy(*Ctx), /*isVarArg=*/false);
  Type *DFSanSetLabelArgs[3] = { ShadowTy, Type::getInt8PtrTy(*Ctx), IntptrTy };
  DFSanSetLabelFnTy = FunctionType::get(Type::getVoidTy(*Ctx),
                                        DFSanSetLabelArgs, /*isVarArg=*/false);
  DFSanNonzeroLabelFnTy = FunctionType::get(
      Type::getVoidTy(*Ctx), None, /*isVarArg=*/false);
  DFSanVarargWrapperFnTy = FunctionType::get(
      Type::getVoidTy(*Ctx), Type::getInt8PtrTy(*Ctx), /*isVarArg=*/false);

  if (GetArgTLSPtr) {
    Type *ArgTLSTy = ArrayType::get(ShadowTy, 64);
    ArgTLS = nullptr;
    GetArgTLS = ConstantExpr::getIntToPtr(
        ConstantInt::get(IntptrTy, uintptr_t(GetArgTLSPtr)),
        PointerType::getUnqual(
            FunctionType::get(PointerType::getUnqual(ArgTLSTy),
                              (Type *)nullptr)));
  }
  if (GetRetvalTLSPtr) {
    RetvalTLS = nullptr;
    GetRetvalTLS = ConstantExpr::getIntToPtr(
        ConstantInt::get(IntptrTy, uintptr_t(GetRetvalTLSPtr)),
        PointerType::getUnqual(
            FunctionType::get(PointerType::getUnqual(ShadowTy),
                              (Type *)nullptr)));
  }

  ColdCallWeights = MDBuilder(*Ctx).createBranchWeights(1, 1000);
  return true;
}

bool DataFlowSanitizer::isInstrumented(const Function *F) {
  return !ABIList.isIn(*F, "uninstrumented");
}

bool DataFlowSanitizer::isInstrumented(const GlobalAlias *GA) {
  return !ABIList.isIn(*GA, "uninstrumented");
}

DataFlowSanitizer::InstrumentedABI DataFlowSanitizer::getInstrumentedABI() {
  return ClArgsABI ? IA_Args : IA_TLS;
}

DataFlowSanitizer::WrapperKind DataFlowSanitizer::getWrapperKind(Function *F) {
  if (ABIList.isIn(*F, "functional"))
    return WK_Functional;
  if (ABIList.isIn(*F, "discard"))
    return WK_Discard;
  if (ABIList.isIn(*F, "custom"))
    return WK_Custom;

  return WK_Warning;
}

void DataFlowSanitizer::addGlobalNamePrefix(GlobalValue *GV) {
  std::string GVName = GV->getName(), Prefix = "dfs$";
  GV->setName(Prefix + GVName);

  // Try to change the name of the function in module inline asm.  We only do
  // this for specific asm directives, currently only ".symver", to try to avoid
  // corrupting asm which happens to contain the symbol name as a substring.
  // Note that the substitution for .symver assumes that the versioned symbol
  // also has an instrumented name.
  std::string Asm = GV->getParent()->getModuleInlineAsm();
  std::string SearchStr = ".symver " + GVName + ",";
  size_t Pos = Asm.find(SearchStr);
  if (Pos != std::string::npos) {
    Asm.replace(Pos, SearchStr.size(),
                ".symver " + Prefix + GVName + "," + Prefix);
    GV->getParent()->setModuleInlineAsm(Asm);
  }
}

Function *
DataFlowSanitizer::buildWrapperFunction(Function *F, StringRef NewFName,
                                        GlobalValue::LinkageTypes NewFLink,
                                        FunctionType *NewFT) {
  FunctionType *FT = F->getFunctionType();
  Function *NewF = Function::Create(NewFT, NewFLink, NewFName,
                                    F->getParent());
  NewF->copyAttributesFrom(F);
  NewF->removeAttributes(
      AttributeSet::ReturnIndex,
      AttributeFuncs::typeIncompatible(NewFT->getReturnType(),
                                       AttributeSet::ReturnIndex));

  BasicBlock *BB = BasicBlock::Create(*Ctx, "entry", NewF);
  if (F->isVarArg()) {
    NewF->removeAttributes(
        AttributeSet::FunctionIndex,
        AttributeSet().addAttribute(*Ctx, AttributeSet::FunctionIndex,
                                    "split-stack"));
    CallInst::Create(DFSanVarargWrapperFn,
                     IRBuilder<>(BB).CreateGlobalStringPtr(F->getName()), "",
                     BB);
    new UnreachableInst(*Ctx, BB);
  } else {
    std::vector<Value *> Args;
    unsigned n = FT->getNumParams();
    for (Function::arg_iterator ai = NewF->arg_begin(); n != 0; ++ai, --n)
      Args.push_back(&*ai);
    CallInst *CI = CallInst::Create(F, Args, "", BB);
    if (FT->getReturnType()->isVoidTy())
      ReturnInst::Create(*Ctx, BB);
    else
      ReturnInst::Create(*Ctx, CI, BB);
  }

  return NewF;
}

Constant *DataFlowSanitizer::getOrBuildTrampolineFunction(FunctionType *FT,
                                                          StringRef FName) {
  FunctionType *FTT = getTrampolineFunctionType(FT);
  Constant *C = Mod->getOrInsertFunction(FName, FTT);
  Function *F = dyn_cast<Function>(C);
  if (F && F->isDeclaration()) {
    F->setLinkage(GlobalValue::LinkOnceODRLinkage);
    BasicBlock *BB = BasicBlock::Create(*Ctx, "entry", F);
    std::vector<Value *> Args;
    Function::arg_iterator AI = F->arg_begin(); ++AI;
    for (unsigned N = FT->getNumParams(); N != 0; ++AI, --N)
      Args.push_back(&*AI);
    CallInst *CI =
        CallInst::Create(&F->getArgumentList().front(), Args, "", BB);
    ReturnInst *RI;
    if (FT->getReturnType()->isVoidTy())
      RI = ReturnInst::Create(*Ctx, BB);
    else
      RI = ReturnInst::Create(*Ctx, CI, BB);

    DFSanFunction DFSF(*this, F, /*IsNativeABI=*/true);
    Function::arg_iterator ValAI = F->arg_begin(), ShadowAI = AI; ++ValAI;
    for (unsigned N = FT->getNumParams(); N != 0; ++ValAI, ++ShadowAI, --N)
      DFSF.ValShadowMap[ValAI] = ShadowAI;
    DFSanVisitor(DFSF).visitCallInst(*CI);
    if (!FT->getReturnType()->isVoidTy())
      new StoreInst(DFSF.getShadow(RI->getReturnValue()),
                    &F->getArgumentList().back(), RI);
  }

  return C;
}

bool DataFlowSanitizer::runOnModule(Module &M) {
  if (ABIList.isIn(M, "skip"))
    return false;

  FunctionDIs = makeSubprogramMap(M);

  if (!GetArgTLSPtr) {
    Type *ArgTLSTy = ArrayType::get(ShadowTy, 64);
    ArgTLS = Mod->getOrInsertGlobal("__dfsan_arg_tls", ArgTLSTy);
    if (GlobalVariable *G = dyn_cast<GlobalVariable>(ArgTLS))
      G->setThreadLocalMode(GlobalVariable::InitialExecTLSModel);
  }
  if (!GetRetvalTLSPtr) {
    RetvalTLS = Mod->getOrInsertGlobal("__dfsan_retval_tls", ShadowTy);
    if (GlobalVariable *G = dyn_cast<GlobalVariable>(RetvalTLS))
      G->setThreadLocalMode(GlobalVariable::InitialExecTLSModel);
  }

  DFSanUnionFn = Mod->getOrInsertFunction("__dfsan_union", DFSanUnionFnTy);
  if (Function *F = dyn_cast<Function>(DFSanUnionFn)) {
    F->addAttribute(AttributeSet::FunctionIndex, Attribute::NoUnwind);
    F->addAttribute(AttributeSet::FunctionIndex, Attribute::ReadNone);
    F->addAttribute(AttributeSet::ReturnIndex, Attribute::ZExt);
    F->addAttribute(1, Attribute::ZExt);
    F->addAttribute(2, Attribute::ZExt);
  }
  DFSanCheckedUnionFn = Mod->getOrInsertFunction("dfsan_union", DFSanUnionFnTy);
  if (Function *F = dyn_cast<Function>(DFSanCheckedUnionFn)) {
    F->addAttribute(AttributeSet::FunctionIndex, Attribute::NoUnwind);
    F->addAttribute(AttributeSet::FunctionIndex, Attribute::ReadNone);
    F->addAttribute(AttributeSet::ReturnIndex, Attribute::ZExt);
    F->addAttribute(1, Attribute::ZExt);
    F->addAttribute(2, Attribute::ZExt);
  }
  DFSanUnionLoadFn =
      Mod->getOrInsertFunction("__dfsan_union_load", DFSanUnionLoadFnTy);
  if (Function *F = dyn_cast<Function>(DFSanUnionLoadFn)) {
    F->addAttribute(AttributeSet::FunctionIndex, Attribute::NoUnwind);
    F->addAttribute(AttributeSet::FunctionIndex, Attribute::ReadOnly);
    F->addAttribute(AttributeSet::ReturnIndex, Attribute::ZExt);
  }
  DFSanUnimplementedFn =
      Mod->getOrInsertFunction("__dfsan_unimplemented", DFSanUnimplementedFnTy);
  DFSanSetLabelFn =
      Mod->getOrInsertFunction("__dfsan_set_label", DFSanSetLabelFnTy);
  if (Function *F = dyn_cast<Function>(DFSanSetLabelFn)) {
    F->addAttribute(1, Attribute::ZExt);
  }
  DFSanNonzeroLabelFn =
      Mod->getOrInsertFunction("__dfsan_nonzero_label", DFSanNonzeroLabelFnTy);
  DFSanVarargWrapperFn = Mod->getOrInsertFunction("__dfsan_vararg_wrapper",
                                                  DFSanVarargWrapperFnTy);

  std::vector<Function *> FnsToInstrument;
  llvm::SmallPtrSet<Function *, 2> FnsWithNativeABI;
  for (Module::iterator i = M.begin(), e = M.end(); i != e; ++i) {
    if (!i->isIntrinsic() &&
        i != DFSanUnionFn &&
        i != DFSanCheckedUnionFn &&
        i != DFSanUnionLoadFn &&
        i != DFSanUnimplementedFn &&
        i != DFSanSetLabelFn &&
        i != DFSanNonzeroLabelFn &&
        i != DFSanVarargWrapperFn)
      FnsToInstrument.push_back(&*i);
  }

  // Give function aliases prefixes when necessary, and build wrappers where the
  // instrumentedness is inconsistent.
  for (Module::alias_iterator i = M.alias_begin(), e = M.alias_end(); i != e;) {
    GlobalAlias *GA = &*i;
    ++i;
    // Don't stop on weak.  We assume people aren't playing games with the
    // instrumentedness of overridden weak aliases.
    if (auto F = dyn_cast<Function>(GA->getBaseObject())) {
      bool GAInst = isInstrumented(GA), FInst = isInstrumented(F);
      if (GAInst && FInst) {
        addGlobalNamePrefix(GA);
      } else if (GAInst != FInst) {
        // Non-instrumented alias of an instrumented function, or vice versa.
        // Replace the alias with a native-ABI wrapper of the aliasee.  The pass
        // below will take care of instrumenting it.
        Function *NewF =
            buildWrapperFunction(F, "", GA->getLinkage(), F->getFunctionType());
        GA->replaceAllUsesWith(ConstantExpr::getBitCast(NewF, GA->getType()));
        NewF->takeName(GA);
        GA->eraseFromParent();
        FnsToInstrument.push_back(NewF);
      }
    }
  }

  AttrBuilder B;
  B.addAttribute(Attribute::ReadOnly).addAttribute(Attribute::ReadNone);
  ReadOnlyNoneAttrs = AttributeSet::get(*Ctx, AttributeSet::FunctionIndex, B);

  // First, change the ABI of every function in the module.  ABI-listed
  // functions keep their original ABI and get a wrapper function.
  for (std::vector<Function *>::iterator i = FnsToInstrument.begin(),
                                         e = FnsToInstrument.end();
       i != e; ++i) {
    Function &F = **i;
    FunctionType *FT = F.getFunctionType();

    bool IsZeroArgsVoidRet = (FT->getNumParams() == 0 && !FT->isVarArg() &&
                              FT->getReturnType()->isVoidTy());

    if (isInstrumented(&F)) {
      // Instrumented functions get a 'dfs$' prefix.  This allows us to more
      // easily identify cases of mismatching ABIs.
      if (getInstrumentedABI() == IA_Args && !IsZeroArgsVoidRet) {
        FunctionType *NewFT = getArgsFunctionType(FT);
        Function *NewF = Function::Create(NewFT, F.getLinkage(), "", &M);
        NewF->copyAttributesFrom(&F);
        NewF->removeAttributes(
            AttributeSet::ReturnIndex,
            AttributeFuncs::typeIncompatible(NewFT->getReturnType(),
                                             AttributeSet::ReturnIndex));
        for (Function::arg_iterator FArg = F.arg_begin(),
                                    NewFArg = NewF->arg_begin(),
                                    FArgEnd = F.arg_end();
             FArg != FArgEnd; ++FArg, ++NewFArg) {
          FArg->replaceAllUsesWith(NewFArg);
        }
        NewF->getBasicBlockList().splice(NewF->begin(), F.getBasicBlockList());

        for (Function::user_iterator UI = F.user_begin(), UE = F.user_end();
             UI != UE;) {
          BlockAddress *BA = dyn_cast<BlockAddress>(*UI);
          ++UI;
          if (BA) {
            BA->replaceAllUsesWith(
                BlockAddress::get(NewF, BA->getBasicBlock()));
            delete BA;
          }
        }
        F.replaceAllUsesWith(
            ConstantExpr::getBitCast(NewF, PointerType::getUnqual(FT)));
        NewF->takeName(&F);
        F.eraseFromParent();
        *i = NewF;
        addGlobalNamePrefix(NewF);
      } else {
        addGlobalNamePrefix(&F);
      }
    } else if (!IsZeroArgsVoidRet || getWrapperKind(&F) == WK_Custom) {
      // Build a wrapper function for F.  The wrapper simply calls F, and is
      // added to FnsToInstrument so that any instrumentation according to its
      // WrapperKind is done in the second pass below.
      FunctionType *NewFT = getInstrumentedABI() == IA_Args
                                ? getArgsFunctionType(FT)
                                : FT;
      Function *NewF = buildWrapperFunction(
          &F, std::string("dfsw$") + std::string(F.getName()),
          GlobalValue::LinkOnceODRLinkage, NewFT);
      if (getInstrumentedABI() == IA_TLS)
        NewF->removeAttributes(AttributeSet::FunctionIndex, ReadOnlyNoneAttrs);

      Value *WrappedFnCst =
          ConstantExpr::getBitCast(NewF, PointerType::getUnqual(FT));
      F.replaceAllUsesWith(WrappedFnCst);

      // Patch the pointer to LLVM function in debug info descriptor.
      auto DI = FunctionDIs.find(&F);
      if (DI != FunctionDIs.end())
        DI->second.replaceFunction(&F);

      UnwrappedFnMap[WrappedFnCst] = &F;
      *i = NewF;

      if (!F.isDeclaration()) {
        // This function is probably defining an interposition of an
        // uninstrumented function and hence needs to keep the original ABI.
        // But any functions it may call need to use the instrumented ABI, so
        // we instrument it in a mode which preserves the original ABI.
        FnsWithNativeABI.insert(&F);

        // This code needs to rebuild the iterators, as they may be invalidated
        // by the push_back, taking care that the new range does not include
        // any functions added by this code.
        size_t N = i - FnsToInstrument.begin(),
               Count = e - FnsToInstrument.begin();
        FnsToInstrument.push_back(&F);
        i = FnsToInstrument.begin() + N;
        e = FnsToInstrument.begin() + Count;
      }
               // Hopefully, nobody will try to indirectly call a vararg
               // function... yet.
    } else if (FT->isVarArg()) {
      UnwrappedFnMap[&F] = &F;
      *i = nullptr;
    }
  }

  for (std::vector<Function *>::iterator i = FnsToInstrument.begin(),
                                         e = FnsToInstrument.end();
       i != e; ++i) {
    if (!*i || (*i)->isDeclaration())
      continue;

    removeUnreachableBlocks(**i);

    DFSanFunction DFSF(*this, *i, FnsWithNativeABI.count(*i));

    // DFSanVisitor may create new basic blocks, which confuses df_iterator.
    // Build a copy of the list before iterating over it.
    llvm::SmallVector<BasicBlock *, 4> BBList(
        depth_first(&(*i)->getEntryBlock()));

    for (llvm::SmallVector<BasicBlock *, 4>::iterator i = BBList.begin(),
                                                      e = BBList.end();
         i != e; ++i) {
      Instruction *Inst = &(*i)->front();
      while (1) {
        // DFSanVisitor may split the current basic block, changing the current
        // instruction's next pointer and moving the next instruction to the
        // tail block from which we should continue.
        Instruction *Next = Inst->getNextNode();
        // DFSanVisitor may delete Inst, so keep track of whether it was a
        // terminator.
        bool IsTerminator = isa<TerminatorInst>(Inst);
        if (!DFSF.SkipInsts.count(Inst))
          DFSanVisitor(DFSF).visit(Inst);
        if (IsTerminator)
          break;
        Inst = Next;
      }
    }

    // We will not necessarily be able to compute the shadow for every phi node
    // until we have visited every block.  Therefore, the code that handles phi
    // nodes adds them to the PHIFixups list so that they can be properly
    // handled here.
    for (std::vector<std::pair<PHINode *, PHINode *> >::iterator
             i = DFSF.PHIFixups.begin(),
             e = DFSF.PHIFixups.end();
         i != e; ++i) {
      for (unsigned val = 0, n = i->first->getNumIncomingValues(); val != n;
           ++val) {
        i->second->setIncomingValue(
            val, DFSF.getShadow(i->first->getIncomingValue(val)));
      }
    }

    // -dfsan-debug-nonzero-labels will split the CFG in all kinds of crazy
    // places (i.e. instructions in basic blocks we haven't even begun visiting
    // yet).  To make our life easier, do this work in a pass after the main
    // instrumentation.
    if (ClDebugNonzeroLabels) {
      for (Value *V : DFSF.NonZeroChecks) {
        Instruction *Pos;
        if (Instruction *I = dyn_cast<Instruction>(V))
          Pos = I->getNextNode();
        else
          Pos = DFSF.F->getEntryBlock().begin();
        while (isa<PHINode>(Pos) || isa<AllocaInst>(Pos))
          Pos = Pos->getNextNode();
        IRBuilder<> IRB(Pos);
        Value *Ne = IRB.CreateICmpNE(V, DFSF.DFS.ZeroShadow);
        BranchInst *BI = cast<BranchInst>(SplitBlockAndInsertIfThen(
            Ne, Pos, /*Unreachable=*/false, ColdCallWeights));
        IRBuilder<> ThenIRB(BI);
        ThenIRB.CreateCall(DFSF.DFS.DFSanNonzeroLabelFn);
      }
    }
  }

  return false;
}

Value *DFSanFunction::getArgTLSPtr() {
  if (ArgTLSPtr)
    return ArgTLSPtr;
  if (DFS.ArgTLS)
    return ArgTLSPtr = DFS.ArgTLS;

  IRBuilder<> IRB(F->getEntryBlock().begin());
  return ArgTLSPtr = IRB.CreateCall(DFS.GetArgTLS);
}

Value *DFSanFunction::getRetvalTLS() {
  if (RetvalTLSPtr)
    return RetvalTLSPtr;
  if (DFS.RetvalTLS)
    return RetvalTLSPtr = DFS.RetvalTLS;

  IRBuilder<> IRB(F->getEntryBlock().begin());
  return RetvalTLSPtr = IRB.CreateCall(DFS.GetRetvalTLS);
}

Value *DFSanFunction::getArgTLS(unsigned Idx, Instruction *Pos) {
  IRBuilder<> IRB(Pos);
  return IRB.CreateConstGEP2_64(getArgTLSPtr(), 0, Idx);
}

Value *DFSanFunction::getShadow(Value *V) {
  if (!isa<Argument>(V) && !isa<Instruction>(V))
    return DFS.ZeroShadow;
  Value *&Shadow = ValShadowMap[V];
  if (!Shadow) {
    if (Argument *A = dyn_cast<Argument>(V)) {
      if (IsNativeABI)
        return DFS.ZeroShadow;
      switch (IA) {
      case DataFlowSanitizer::IA_TLS: {
        Value *ArgTLSPtr = getArgTLSPtr();
        Instruction *ArgTLSPos =
            DFS.ArgTLS ? &*F->getEntryBlock().begin()
                       : cast<Instruction>(ArgTLSPtr)->getNextNode();
        IRBuilder<> IRB(ArgTLSPos);
        Shadow = IRB.CreateLoad(getArgTLS(A->getArgNo(), ArgTLSPos));
        break;
      }
      case DataFlowSanitizer::IA_Args: {
        unsigned ArgIdx = A->getArgNo() + F->getArgumentList().size() / 2;
        Function::arg_iterator i = F->arg_begin();
        while (ArgIdx--)
          ++i;
        Shadow = i;
        assert(Shadow->getType() == DFS.ShadowTy);
        break;
      }
      }
      NonZeroChecks.push_back(Shadow);
    } else {
      Shadow = DFS.ZeroShadow;
    }
  }
  return Shadow;
}

void DFSanFunction::setShadow(Instruction *I, Value *Shadow) {
  assert(!ValShadowMap.count(I));
  assert(Shadow->getType() == DFS.ShadowTy);
  ValShadowMap[I] = Shadow;
}

Value *DataFlowSanitizer::getShadowAddress(Value *Addr, Instruction *Pos) {
  assert(Addr != RetvalTLS && "Reinstrumenting?");
  IRBuilder<> IRB(Pos);
  return IRB.CreateIntToPtr(
      IRB.CreateMul(
          IRB.CreateAnd(IRB.CreatePtrToInt(Addr, IntptrTy), ShadowPtrMask),
          ShadowPtrMul),
      ShadowPtrTy);
}

// Generates IR to compute the union of the two given shadows, inserting it
// before Pos.  Returns the computed union Value.
Value *DFSanFunction::combineShadows(Value *V1, Value *V2, Instruction *Pos) {
  if (V1 == DFS.ZeroShadow)
    return V2;
  if (V2 == DFS.ZeroShadow)
    return V1;
  if (V1 == V2)
    return V1;

  auto V1Elems = ShadowElements.find(V1);
  auto V2Elems = ShadowElements.find(V2);
  if (V1Elems != ShadowElements.end() && V2Elems != ShadowElements.end()) {
    if (std::includes(V1Elems->second.begin(), V1Elems->second.end(),
                      V2Elems->second.begin(), V2Elems->second.end())) {
      return V1;
    } else if (std::includes(V2Elems->second.begin(), V2Elems->second.end(),
                             V1Elems->second.begin(), V1Elems->second.end())) {
      return V2;
    }
  } else if (V1Elems != ShadowElements.end()) {
    if (V1Elems->second.count(V2))
      return V1;
  } else if (V2Elems != ShadowElements.end()) {
    if (V2Elems->second.count(V1))
      return V2;
  }

  auto Key = std::make_pair(V1, V2);
  if (V1 > V2)
    std::swap(Key.first, Key.second);
  CachedCombinedShadow &CCS = CachedCombinedShadows[Key];
  if (CCS.Block && DT.dominates(CCS.Block, Pos->getParent()))
    return CCS.Shadow;

  IRBuilder<> IRB(Pos);
  if (AvoidNewBlocks) {
    CallInst *Call = IRB.CreateCall2(DFS.DFSanCheckedUnionFn, V1, V2);
    Call->addAttribute(AttributeSet::ReturnIndex, Attribute::ZExt);
    Call->addAttribute(1, Attribute::ZExt);
    Call->addAttribute(2, Attribute::ZExt);

    CCS.Block = Pos->getParent();
    CCS.Shadow = Call;
  } else {
    BasicBlock *Head = Pos->getParent();
    Value *Ne = IRB.CreateICmpNE(V1, V2);
    BranchInst *BI = cast<BranchInst>(SplitBlockAndInsertIfThen(
        Ne, Pos, /*Unreachable=*/false, DFS.ColdCallWeights, &DT));
    IRBuilder<> ThenIRB(BI);
    CallInst *Call = ThenIRB.CreateCall2(DFS.DFSanUnionFn, V1, V2);
    Call->addAttribute(AttributeSet::ReturnIndex, Attribute::ZExt);
    Call->addAttribute(1, Attribute::ZExt);
    Call->addAttribute(2, Attribute::ZExt);

    BasicBlock *Tail = BI->getSuccessor(0);
    PHINode *Phi = PHINode::Create(DFS.ShadowTy, 2, "", Tail->begin());
    Phi->addIncoming(Call, Call->getParent());
    Phi->addIncoming(V1, Head);

    CCS.Block = Tail;
    CCS.Shadow = Phi;
  }

  std::set<Value *> UnionElems;
  if (V1Elems != ShadowElements.end()) {
    UnionElems = V1Elems->second;
  } else {
    UnionElems.insert(V1);
  }
  if (V2Elems != ShadowElements.end()) {
    UnionElems.insert(V2Elems->second.begin(), V2Elems->second.end());
  } else {
    UnionElems.insert(V2);
  }
  ShadowElements[CCS.Shadow] = std::move(UnionElems);

  return CCS.Shadow;
}

// A convenience function which folds the shadows of each of the operands
// of the provided instruction Inst, inserting the IR before Inst.  Returns
// the computed union Value.
Value *DFSanFunction::combineOperandShadows(Instruction *Inst) {
  if (Inst->getNumOperands() == 0)
    return DFS.ZeroShadow;

  Value *Shadow = getShadow(Inst->getOperand(0));
  for (unsigned i = 1, n = Inst->getNumOperands(); i != n; ++i) {
    Shadow = combineShadows(Shadow, getShadow(Inst->getOperand(i)), Inst);
  }
  return Shadow;
}

void DFSanVisitor::visitOperandShadowInst(Instruction &I) {
  Value *CombinedShadow = DFSF.combineOperandShadows(&I);
  DFSF.setShadow(&I, CombinedShadow);
}

// Generates IR to load shadow corresponding to bytes [Addr, Addr+Size), where
// Addr has alignment Align, and take the union of each of those shadows.
Value *DFSanFunction::loadShadow(Value *Addr, uint64_t Size, uint64_t Align,
                                 Instruction *Pos) {
  if (AllocaInst *AI = dyn_cast<AllocaInst>(Addr)) {
    llvm::DenseMap<AllocaInst *, AllocaInst *>::iterator i =
        AllocaShadowMap.find(AI);
    if (i != AllocaShadowMap.end()) {
      IRBuilder<> IRB(Pos);
      return IRB.CreateLoad(i->second);
    }
  }

  uint64_t ShadowAlign = Align * DFS.ShadowWidth / 8;
  SmallVector<Value *, 2> Objs;
  GetUnderlyingObjects(Addr, Objs, Pos->getModule()->getDataLayout());
  bool AllConstants = true;
  for (SmallVector<Value *, 2>::iterator i = Objs.begin(), e = Objs.end();
       i != e; ++i) {
    if (isa<Function>(*i) || isa<BlockAddress>(*i))
      continue;
    if (isa<GlobalVariable>(*i) && cast<GlobalVariable>(*i)->isConstant())
      continue;

    AllConstants = false;
    break;
  }
  if (AllConstants)
    return DFS.ZeroShadow;

  Value *ShadowAddr = DFS.getShadowAddress(Addr, Pos);
  switch (Size) {
  case 0:
    return DFS.ZeroShadow;
  case 1: {
    LoadInst *LI = new LoadInst(ShadowAddr, "", Pos);
    LI->setAlignment(ShadowAlign);
    return LI;
  }
  case 2: {
    IRBuilder<> IRB(Pos);
    Value *ShadowAddr1 =
        IRB.CreateGEP(ShadowAddr, ConstantInt::get(DFS.IntptrTy, 1));
    return combineShadows(IRB.CreateAlignedLoad(ShadowAddr, ShadowAlign),
                          IRB.CreateAlignedLoad(ShadowAddr1, ShadowAlign), Pos);
  }
  }
  if (!AvoidNewBlocks && Size % (64 / DFS.ShadowWidth) == 0) {
    // Fast path for the common case where each byte has identical shadow: load
    // shadow 64 bits at a time, fall out to a __dfsan_union_load call if any
    // shadow is non-equal.
    BasicBlock *FallbackBB = BasicBlock::Create(*DFS.Ctx, "", F);
    IRBuilder<> FallbackIRB(FallbackBB);
    CallInst *FallbackCall = FallbackIRB.CreateCall2(
        DFS.DFSanUnionLoadFn, ShadowAddr, ConstantInt::get(DFS.IntptrTy, Size));
    FallbackCall->addAttribute(AttributeSet::ReturnIndex, Attribute::ZExt);

    // Compare each of the shadows stored in the loaded 64 bits to each other,
    // by computing (WideShadow rotl ShadowWidth) == WideShadow.
    IRBuilder<> IRB(Pos);
    Value *WideAddr =
        IRB.CreateBitCast(ShadowAddr, Type::getInt64PtrTy(*DFS.Ctx));
    Value *WideShadow = IRB.CreateAlignedLoad(WideAddr, ShadowAlign);
    Value *TruncShadow = IRB.CreateTrunc(WideShadow, DFS.ShadowTy);
    Value *ShlShadow = IRB.CreateShl(WideShadow, DFS.ShadowWidth);
    Value *ShrShadow = IRB.CreateLShr(WideShadow, 64 - DFS.ShadowWidth);
    Value *RotShadow = IRB.CreateOr(ShlShadow, ShrShadow);
    Value *ShadowsEq = IRB.CreateICmpEQ(WideShadow, RotShadow);

    BasicBlock *Head = Pos->getParent();
    BasicBlock *Tail = Head->splitBasicBlock(Pos);

    if (DomTreeNode *OldNode = DT.getNode(Head)) {
      std::vector<DomTreeNode *> Children(OldNode->begin(), OldNode->end());

      DomTreeNode *NewNode = DT.addNewBlock(Tail, Head);
      for (auto Child : Children)
        DT.changeImmediateDominator(Child, NewNode);
    }

    // In the following code LastBr will refer to the previous basic block's
    // conditional branch instruction, whose true successor is fixed up to point
    // to the next block during the loop below or to the tail after the final
    // iteration.
    BranchInst *LastBr = BranchInst::Create(FallbackBB, FallbackBB, ShadowsEq);
    ReplaceInstWithInst(Head->getTerminator(), LastBr);
    DT.addNewBlock(FallbackBB, Head);

    for (uint64_t Ofs = 64 / DFS.ShadowWidth; Ofs != Size;
         Ofs += 64 / DFS.ShadowWidth) {
      BasicBlock *NextBB = BasicBlock::Create(*DFS.Ctx, "", F);
      DT.addNewBlock(NextBB, LastBr->getParent());
      IRBuilder<> NextIRB(NextBB);
      WideAddr = NextIRB.CreateGEP(WideAddr, ConstantInt::get(DFS.IntptrTy, 1));
      Value *NextWideShadow = NextIRB.CreateAlignedLoad(WideAddr, ShadowAlign);
      ShadowsEq = NextIRB.CreateICmpEQ(WideShadow, NextWideShadow);
      LastBr->setSuccessor(0, NextBB);
      LastBr = NextIRB.CreateCondBr(ShadowsEq, FallbackBB, FallbackBB);
    }

    LastBr->setSuccessor(0, Tail);
    FallbackIRB.CreateBr(Tail);
    PHINode *Shadow = PHINode::Create(DFS.ShadowTy, 2, "", &Tail->front());
    Shadow->addIncoming(FallbackCall, FallbackBB);
    Shadow->addIncoming(TruncShadow, LastBr->getParent());
    return Shadow;
  }

  IRBuilder<> IRB(Pos);
  CallInst *FallbackCall = IRB.CreateCall2(
      DFS.DFSanUnionLoadFn, ShadowAddr, ConstantInt::get(DFS.IntptrTy, Size));
  FallbackCall->addAttribute(AttributeSet::ReturnIndex, Attribute::ZExt);
  return FallbackCall;
}

void DFSanVisitor::visitLoadInst(LoadInst &LI) {
  auto &DL = LI.getModule()->getDataLayout();
  uint64_t Size = DL.getTypeStoreSize(LI.getType());
  if (Size == 0) {
    DFSF.setShadow(&LI, DFSF.DFS.ZeroShadow);
    return;
  }

  uint64_t Align;
  if (ClPreserveAlignment) {
    Align = LI.getAlignment();
    if (Align == 0)
      Align = DL.getABITypeAlignment(LI.getType());
  } else {
    Align = 1;
  }
  IRBuilder<> IRB(&LI);
  Value *Shadow = DFSF.loadShadow(LI.getPointerOperand(), Size, Align, &LI);
  if (ClCombinePointerLabelsOnLoad) {
    Value *PtrShadow = DFSF.getShadow(LI.getPointerOperand());
    Shadow = DFSF.combineShadows(Shadow, PtrShadow, &LI);
  }
  if (Shadow != DFSF.DFS.ZeroShadow)
    DFSF.NonZeroChecks.push_back(Shadow);

  DFSF.setShadow(&LI, Shadow);
}

void DFSanFunction::storeShadow(Value *Addr, uint64_t Size, uint64_t Align,
                                Value *Shadow, Instruction *Pos) {
  if (AllocaInst *AI = dyn_cast<AllocaInst>(Addr)) {
    llvm::DenseMap<AllocaInst *, AllocaInst *>::iterator i =
        AllocaShadowMap.find(AI);
    if (i != AllocaShadowMap.end()) {
      IRBuilder<> IRB(Pos);
      IRB.CreateStore(Shadow, i->second);
      return;
    }
  }

  uint64_t ShadowAlign = Align * DFS.ShadowWidth / 8;
  IRBuilder<> IRB(Pos);
  Value *ShadowAddr = DFS.getShadowAddress(Addr, Pos);
  if (Shadow == DFS.ZeroShadow) {
    IntegerType *ShadowTy = IntegerType::get(*DFS.Ctx, Size * DFS.ShadowWidth);
    Value *ExtZeroShadow = ConstantInt::get(ShadowTy, 0);
    Value *ExtShadowAddr =
        IRB.CreateBitCast(ShadowAddr, PointerType::getUnqual(ShadowTy));
    IRB.CreateAlignedStore(ExtZeroShadow, ExtShadowAddr, ShadowAlign);
    return;
  }

  const unsigned ShadowVecSize = 128 / DFS.ShadowWidth;
  uint64_t Offset = 0;
  if (Size >= ShadowVecSize) {
    VectorType *ShadowVecTy = VectorType::get(DFS.ShadowTy, ShadowVecSize);
    Value *ShadowVec = UndefValue::get(ShadowVecTy);
    for (unsigned i = 0; i != ShadowVecSize; ++i) {
      ShadowVec = IRB.CreateInsertElement(
          ShadowVec, Shadow, ConstantInt::get(Type::getInt32Ty(*DFS.Ctx), i));
    }
    Value *ShadowVecAddr =
        IRB.CreateBitCast(ShadowAddr, PointerType::getUnqual(ShadowVecTy));
    do {
      Value *CurShadowVecAddr = IRB.CreateConstGEP1_32(ShadowVecAddr, Offset);
      IRB.CreateAlignedStore(ShadowVec, CurShadowVecAddr, ShadowAlign);
      Size -= ShadowVecSize;
      ++Offset;
    } while (Size >= ShadowVecSize);
    Offset *= ShadowVecSize;
  }
  while (Size > 0) {
    Value *CurShadowAddr = IRB.CreateConstGEP1_32(ShadowAddr, Offset);
    IRB.CreateAlignedStore(Shadow, CurShadowAddr, ShadowAlign);
    --Size;
    ++Offset;
  }
}

void DFSanVisitor::visitStoreInst(StoreInst &SI) {
  auto &DL = SI.getModule()->getDataLayout();
  uint64_t Size = DL.getTypeStoreSize(SI.getValueOperand()->getType());
  if (Size == 0)
    return;

  uint64_t Align;
  if (ClPreserveAlignment) {
    Align = SI.getAlignment();
    if (Align == 0)
      Align = DL.getABITypeAlignment(SI.getValueOperand()->getType());
  } else {
    Align = 1;
  }

  Value* Shadow = DFSF.getShadow(SI.getValueOperand());
  if (ClCombinePointerLabelsOnStore) {
    Value *PtrShadow = DFSF.getShadow(SI.getPointerOperand());
    Shadow = DFSF.combineShadows(Shadow, PtrShadow, &SI);
  }
  DFSF.storeShadow(SI.getPointerOperand(), Size, Align, Shadow, &SI);
}

void DFSanVisitor::visitBinaryOperator(BinaryOperator &BO) {
  visitOperandShadowInst(BO);
}

void DFSanVisitor::visitCastInst(CastInst &CI) { visitOperandShadowInst(CI); }

void DFSanVisitor::visitCmpInst(CmpInst &CI) { visitOperandShadowInst(CI); }

void DFSanVisitor::visitGetElementPtrInst(GetElementPtrInst &GEPI) {
  visitOperandShadowInst(GEPI);
}

void DFSanVisitor::visitExtractElementInst(ExtractElementInst &I) {
  visitOperandShadowInst(I);
}

void DFSanVisitor::visitInsertElementInst(InsertElementInst &I) {
  visitOperandShadowInst(I);
}

void DFSanVisitor::visitShuffleVectorInst(ShuffleVectorInst &I) {
  visitOperandShadowInst(I);
}

void DFSanVisitor::visitExtractValueInst(ExtractValueInst &I) {
  visitOperandShadowInst(I);
}

void DFSanVisitor::visitInsertValueInst(InsertValueInst &I) {
  visitOperandShadowInst(I);
}

void DFSanVisitor::visitAllocaInst(AllocaInst &I) {
  bool AllLoadsStores = true;
  for (User *U : I.users()) {
    if (isa<LoadInst>(U))
      continue;

    if (StoreInst *SI = dyn_cast<StoreInst>(U)) {
      if (SI->getPointerOperand() == &I)
        continue;
    }

    AllLoadsStores = false;
    break;
  }
  if (AllLoadsStores) {
    IRBuilder<> IRB(&I);
    DFSF.AllocaShadowMap[&I] = IRB.CreateAlloca(DFSF.DFS.ShadowTy);
  }
  DFSF.setShadow(&I, DFSF.DFS.ZeroShadow);
}

void DFSanVisitor::visitSelectInst(SelectInst &I) {
  Value *CondShadow = DFSF.getShadow(I.getCondition());
  Value *TrueShadow = DFSF.getShadow(I.getTrueValue());
  Value *FalseShadow = DFSF.getShadow(I.getFalseValue());

  if (isa<VectorType>(I.getCondition()->getType())) {
    DFSF.setShadow(
        &I,
        DFSF.combineShadows(
            CondShadow, DFSF.combineShadows(TrueShadow, FalseShadow, &I), &I));
  } else {
    Value *ShadowSel;
    if (TrueShadow == FalseShadow) {
      ShadowSel = TrueShadow;
    } else {
      ShadowSel =
          SelectInst::Create(I.getCondition(), TrueShadow, FalseShadow, "", &I);
    }
    DFSF.setShadow(&I, DFSF.combineShadows(CondShadow, ShadowSel, &I));
  }
}

void DFSanVisitor::visitMemSetInst(MemSetInst &I) {
  IRBuilder<> IRB(&I);
  Value *ValShadow = DFSF.getShadow(I.getValue());
  IRB.CreateCall3(
      DFSF.DFS.DFSanSetLabelFn, ValShadow,
      IRB.CreateBitCast(I.getDest(), Type::getInt8PtrTy(*DFSF.DFS.Ctx)),
      IRB.CreateZExtOrTrunc(I.getLength(), DFSF.DFS.IntptrTy));
}

void DFSanVisitor::visitMemTransferInst(MemTransferInst &I) {
  IRBuilder<> IRB(&I);
  Value *DestShadow = DFSF.DFS.getShadowAddress(I.getDest(), &I);
  Value *SrcShadow = DFSF.DFS.getShadowAddress(I.getSource(), &I);
  Value *LenShadow = IRB.CreateMul(
      I.getLength(),
      ConstantInt::get(I.getLength()->getType(), DFSF.DFS.ShadowWidth / 8));
  Value *AlignShadow;
  if (ClPreserveAlignment) {
    AlignShadow = IRB.CreateMul(I.getAlignmentCst(),
                                ConstantInt::get(I.getAlignmentCst()->getType(),
                                                 DFSF.DFS.ShadowWidth / 8));
  } else {
    AlignShadow = ConstantInt::get(I.getAlignmentCst()->getType(),
                                   DFSF.DFS.ShadowWidth / 8);
  }
  Type *Int8Ptr = Type::getInt8PtrTy(*DFSF.DFS.Ctx);
  DestShadow = IRB.CreateBitCast(DestShadow, Int8Ptr);
  SrcShadow = IRB.CreateBitCast(SrcShadow, Int8Ptr);
  IRB.CreateCall5(I.getCalledValue(), DestShadow, SrcShadow, LenShadow,
                  AlignShadow, I.getVolatileCst());
}

void DFSanVisitor::visitReturnInst(ReturnInst &RI) {
  if (!DFSF.IsNativeABI && RI.getReturnValue()) {
    switch (DFSF.IA) {
    case DataFlowSanitizer::IA_TLS: {
      Value *S = DFSF.getShadow(RI.getReturnValue());
      IRBuilder<> IRB(&RI);
      IRB.CreateStore(S, DFSF.getRetvalTLS());
      break;
    }
    case DataFlowSanitizer::IA_Args: {
      IRBuilder<> IRB(&RI);
      Type *RT = DFSF.F->getFunctionType()->getReturnType();
      Value *InsVal =
          IRB.CreateInsertValue(UndefValue::get(RT), RI.getReturnValue(), 0);
      Value *InsShadow =
          IRB.CreateInsertValue(InsVal, DFSF.getShadow(RI.getReturnValue()), 1);
      RI.setOperand(0, InsShadow);
      break;
    }
    }
  }
}

void DFSanVisitor::visitCallSite(CallSite CS) {
  Function *F = CS.getCalledFunction();
  if ((F && F->isIntrinsic()) || isa<InlineAsm>(CS.getCalledValue())) {
    visitOperandShadowInst(*CS.getInstruction());
    return;
  }

  // Calls to this function are synthesized in wrappers, and we shouldn't
  // instrument them.
  if (F == DFSF.DFS.DFSanVarargWrapperFn)
    return;

  assert(!(cast<FunctionType>(
      CS.getCalledValue()->getType()->getPointerElementType())->isVarArg() &&
           dyn_cast<InvokeInst>(CS.getInstruction())));

  IRBuilder<> IRB(CS.getInstruction());

  DenseMap<Value *, Function *>::iterator i =
      DFSF.DFS.UnwrappedFnMap.find(CS.getCalledValue());
  if (i != DFSF.DFS.UnwrappedFnMap.end()) {
    Function *F = i->second;
    switch (DFSF.DFS.getWrapperKind(F)) {
    case DataFlowSanitizer::WK_Warning: {
      CS.setCalledFunction(F);
      IRB.CreateCall(DFSF.DFS.DFSanUnimplementedFn,
                     IRB.CreateGlobalStringPtr(F->getName()));
      DFSF.setShadow(CS.getInstruction(), DFSF.DFS.ZeroShadow);
      return;
    }
    case DataFlowSanitizer::WK_Discard: {
      CS.setCalledFunction(F);
      DFSF.setShadow(CS.getInstruction(), DFSF.DFS.ZeroShadow);
      return;
    }
    case DataFlowSanitizer::WK_Functional: {
      CS.setCalledFunction(F);
      visitOperandShadowInst(*CS.getInstruction());
      return;
    }
    case DataFlowSanitizer::WK_Custom: {
      // Don't try to handle invokes of custom functions, it's too complicated.
      // Instead, invoke the dfsw$ wrapper, which will in turn call the __dfsw_
      // wrapper.
      if (CallInst *CI = dyn_cast<CallInst>(CS.getInstruction())) {
        FunctionType *FT = F->getFunctionType();
        FunctionType *CustomFT = DFSF.DFS.getCustomFunctionType(FT);
        std::string CustomFName = "__dfsw_";
        CustomFName += F->getName();
        Constant *CustomF =
            DFSF.DFS.Mod->getOrInsertFunction(CustomFName, CustomFT);
        if (Function *CustomFn = dyn_cast<Function>(CustomF)) {
          CustomFn->copyAttributesFrom(F);

          // Custom functions returning non-void will write to the return label.
          if (!FT->getReturnType()->isVoidTy()) {
            CustomFn->removeAttributes(AttributeSet::FunctionIndex,
                                       DFSF.DFS.ReadOnlyNoneAttrs);
          }
        }

        std::vector<Value *> Args;

        CallSite::arg_iterator i = CS.arg_begin();
        for (unsigned n = FT->getNumParams(); n != 0; ++i, --n) {
          Type *T = (*i)->getType();
          FunctionType *ParamFT;
          if (isa<PointerType>(T) &&
              (ParamFT = dyn_cast<FunctionType>(
                   cast<PointerType>(T)->getElementType()))) {
            std::string TName = "dfst";
            TName += utostr(FT->getNumParams() - n);
            TName += "$";
            TName += F->getName();
            Constant *T = DFSF.DFS.getOrBuildTrampolineFunction(ParamFT, TName);
            Args.push_back(T);
            Args.push_back(
                IRB.CreateBitCast(*i, Type::getInt8PtrTy(*DFSF.DFS.Ctx)));
          } else {
            Args.push_back(*i);
          }
        }

        i = CS.arg_begin();
        for (unsigned n = FT->getNumParams(); n != 0; ++i, --n)
          Args.push_back(DFSF.getShadow(*i));

        if (FT->isVarArg()) {
          auto LabelVAAlloca =
              new AllocaInst(ArrayType::get(DFSF.DFS.ShadowTy,
                                            CS.arg_size() - FT->getNumParams()),
                             "labelva", DFSF.F->getEntryBlock().begin());

          for (unsigned n = 0; i != CS.arg_end(); ++i, ++n) {
            auto LabelVAPtr = IRB.CreateStructGEP(LabelVAAlloca, n);
            IRB.CreateStore(DFSF.getShadow(*i), LabelVAPtr);
          }

          Args.push_back(IRB.CreateStructGEP(LabelVAAlloca, 0));
        }

        if (!FT->getReturnType()->isVoidTy()) {
          if (!DFSF.LabelReturnAlloca) {
            DFSF.LabelReturnAlloca =
                new AllocaInst(DFSF.DFS.ShadowTy, "labelreturn",
                               DFSF.F->getEntryBlock().begin());
          }
          Args.push_back(DFSF.LabelReturnAlloca);
        }

        for (i = CS.arg_begin() + FT->getNumParams(); i != CS.arg_end(); ++i)
          Args.push_back(*i);

        CallInst *CustomCI = IRB.CreateCall(CustomF, Args);
        CustomCI->setCallingConv(CI->getCallingConv());
        CustomCI->setAttributes(CI->getAttributes());

        if (!FT->getReturnType()->isVoidTy()) {
          LoadInst *LabelLoad = IRB.CreateLoad(DFSF.LabelReturnAlloca);
          DFSF.setShadow(CustomCI, LabelLoad);
        }

        CI->replaceAllUsesWith(CustomCI);
        CI->eraseFromParent();
        return;
      }
      break;
    }
    }
  }

  FunctionType *FT = cast<FunctionType>(
      CS.getCalledValue()->getType()->getPointerElementType());
  if (DFSF.DFS.getInstrumentedABI() == DataFlowSanitizer::IA_TLS) {
    for (unsigned i = 0, n = FT->getNumParams(); i != n; ++i) {
      IRB.CreateStore(DFSF.getShadow(CS.getArgument(i)),
                      DFSF.getArgTLS(i, CS.getInstruction()));
    }
  }

  Instruction *Next = nullptr;
  if (!CS.getType()->isVoidTy()) {
    if (InvokeInst *II = dyn_cast<InvokeInst>(CS.getInstruction())) {
      if (II->getNormalDest()->getSinglePredecessor()) {
        Next = II->getNormalDest()->begin();
      } else {
        BasicBlock *NewBB =
            SplitEdge(II->getParent(), II->getNormalDest(), &DFSF.DT);
        Next = NewBB->begin();
      }
    } else {
      Next = CS->getNextNode();
    }

    if (DFSF.DFS.getInstrumentedABI() == DataFlowSanitizer::IA_TLS) {
      IRBuilder<> NextIRB(Next);
      LoadInst *LI = NextIRB.CreateLoad(DFSF.getRetvalTLS());
      DFSF.SkipInsts.insert(LI);
      DFSF.setShadow(CS.getInstruction(), LI);
      DFSF.NonZeroChecks.push_back(LI);
    }
  }

  // Do all instrumentation for IA_Args down here to defer tampering with the
  // CFG in a way that SplitEdge may be able to detect.
  if (DFSF.DFS.getInstrumentedABI() == DataFlowSanitizer::IA_Args) {
    FunctionType *NewFT = DFSF.DFS.getArgsFunctionType(FT);
    Value *Func =
        IRB.CreateBitCast(CS.getCalledValue(), PointerType::getUnqual(NewFT));
    std::vector<Value *> Args;

    CallSite::arg_iterator i = CS.arg_begin(), e = CS.arg_end();
    for (unsigned n = FT->getNumParams(); n != 0; ++i, --n)
      Args.push_back(*i);

    i = CS.arg_begin();
    for (unsigned n = FT->getNumParams(); n != 0; ++i, --n)
      Args.push_back(DFSF.getShadow(*i));

    if (FT->isVarArg()) {
      unsigned VarArgSize = CS.arg_size() - FT->getNumParams();
      ArrayType *VarArgArrayTy = ArrayType::get(DFSF.DFS.ShadowTy, VarArgSize);
      AllocaInst *VarArgShadow =
          new AllocaInst(VarArgArrayTy, "", DFSF.F->getEntryBlock().begin());
      Args.push_back(IRB.CreateConstGEP2_32(VarArgShadow, 0, 0));
      for (unsigned n = 0; i != e; ++i, ++n) {
        IRB.CreateStore(DFSF.getShadow(*i),
                        IRB.CreateConstGEP2_32(VarArgShadow, 0, n));
        Args.push_back(*i);
      }
    }

    CallSite NewCS;
    if (InvokeInst *II = dyn_cast<InvokeInst>(CS.getInstruction())) {
      NewCS = IRB.CreateInvoke(Func, II->getNormalDest(), II->getUnwindDest(),
                               Args);
    } else {
      NewCS = IRB.CreateCall(Func, Args);
    }
    NewCS.setCallingConv(CS.getCallingConv());
    NewCS.setAttributes(CS.getAttributes().removeAttributes(
        *DFSF.DFS.Ctx, AttributeSet::ReturnIndex,
        AttributeFuncs::typeIncompatible(NewCS.getInstruction()->getType(),
                                         AttributeSet::ReturnIndex)));

    if (Next) {
      ExtractValueInst *ExVal =
          ExtractValueInst::Create(NewCS.getInstruction(), 0, "", Next);
      DFSF.SkipInsts.insert(ExVal);
      ExtractValueInst *ExShadow =
          ExtractValueInst::Create(NewCS.getInstruction(), 1, "", Next);
      DFSF.SkipInsts.insert(ExShadow);
      DFSF.setShadow(ExVal, ExShadow);
      DFSF.NonZeroChecks.push_back(ExShadow);

      CS.getInstruction()->replaceAllUsesWith(ExVal);
    }

    CS.getInstruction()->eraseFromParent();
  }
}

void DFSanVisitor::visitPHINode(PHINode &PN) {
  PHINode *ShadowPN =
      PHINode::Create(DFSF.DFS.ShadowTy, PN.getNumIncomingValues(), "", &PN);

  // Give the shadow phi node valid predecessors to fool SplitEdge into working.
  Value *UndefShadow = UndefValue::get(DFSF.DFS.ShadowTy);
  for (PHINode::block_iterator i = PN.block_begin(), e = PN.block_end(); i != e;
       ++i) {
    ShadowPN->addIncoming(UndefShadow, *i);
  }

  DFSF.PHIFixups.push_back(std::make_pair(&PN, ShadowPN));
  DFSF.setShadow(&PN, ShadowPN);
}<|MERGE_RESOLUTION|>--- conflicted
+++ resolved
@@ -141,13 +141,9 @@
   std::unique_ptr<SpecialCaseList> SCL;
 
  public:
-<<<<<<< HEAD
-  DFSanABIList(std::unique_ptr<SpecialCaseList> SCL) : SCL(std::move(SCL)) {}
-=======
   DFSanABIList() {}
 
   void set(std::unique_ptr<SpecialCaseList> List) { SCL = std::move(List); }
->>>>>>> 969bfdfe
 
   /// Returns whether either this function or its source file are listed in the
   /// given category.
