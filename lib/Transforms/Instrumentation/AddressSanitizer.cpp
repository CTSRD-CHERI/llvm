//===-- AddressSanitizer.cpp - memory error detector ------------*- C++ -*-===//
//
//                     The LLVM Compiler Infrastructure
//
// This file is distributed under the University of Illinois Open Source
// License. See LICENSE.TXT for details.
//
//===----------------------------------------------------------------------===//
//
// This file is a part of AddressSanitizer, an address sanity checker.
// Details of the algorithm:
//  http://code.google.com/p/address-sanitizer/wiki/AddressSanitizerAlgorithm
//
//===----------------------------------------------------------------------===//

#include "llvm/Transforms/Instrumentation.h"
#include "llvm/ADT/ArrayRef.h"
#include "llvm/ADT/DenseMap.h"
#include "llvm/ADT/DenseSet.h"
#include "llvm/ADT/DepthFirstIterator.h"
#include "llvm/ADT/SmallSet.h"
#include "llvm/ADT/SmallString.h"
#include "llvm/ADT/SmallVector.h"
#include "llvm/ADT/Statistic.h"
#include "llvm/ADT/StringExtras.h"
#include "llvm/ADT/Triple.h"
#include "llvm/Analysis/MemoryBuiltins.h"
#include "llvm/Analysis/TargetLibraryInfo.h"
#include "llvm/Analysis/ValueTracking.h"
#include "llvm/IR/CallSite.h"
#include "llvm/IR/DIBuilder.h"
#include "llvm/IR/DataLayout.h"
#include "llvm/IR/Dominators.h"
#include "llvm/IR/Function.h"
#include "llvm/IR/IRBuilder.h"
#include "llvm/IR/InlineAsm.h"
#include "llvm/IR/InstVisitor.h"
#include "llvm/IR/IntrinsicInst.h"
#include "llvm/IR/LLVMContext.h"
#include "llvm/IR/MDBuilder.h"
#include "llvm/IR/Module.h"
#include "llvm/IR/Type.h"
#include "llvm/MC/MCSectionMachO.h"
#include "llvm/Support/CommandLine.h"
#include "llvm/Support/DataTypes.h"
#include "llvm/Support/Debug.h"
#include "llvm/Support/Endian.h"
<<<<<<< HEAD
=======
#include "llvm/Support/SwapByteOrder.h"
#include "llvm/Support/raw_ostream.h"
>>>>>>> 969bfdfe
#include "llvm/Transforms/Scalar.h"
#include "llvm/Transforms/Utils/ASanStackFrameLayout.h"
#include "llvm/Transforms/Utils/BasicBlockUtils.h"
#include "llvm/Transforms/Utils/Cloning.h"
#include "llvm/Transforms/Utils/Local.h"
#include "llvm/Transforms/Utils/ModuleUtils.h"
#include "llvm/Transforms/Utils/PromoteMemToReg.h"
#include <algorithm>
#include <string>
#include <system_error>

using namespace llvm;

#define DEBUG_TYPE "asan"

static const uint64_t kDefaultShadowScale = 3;
static const uint64_t kDefaultShadowOffset32 = 1ULL << 29;
static const uint64_t kIOSShadowOffset32 = 1ULL << 30;
static const uint64_t kDefaultShadowOffset64 = 1ULL << 44;
static const uint64_t kSmallX86_64ShadowOffset = 0x7FFF8000;  // < 2G.
static const uint64_t kPPC64_ShadowOffset64 = 1ULL << 41;
static const uint64_t kMIPS32_ShadowOffset32 = 0x0aaa0000;
<<<<<<< HEAD
=======
static const uint64_t kMIPS64_ShadowOffset64 = 1ULL << 37;
static const uint64_t kAArch64_ShadowOffset64 = 1ULL << 36;
>>>>>>> 969bfdfe
static const uint64_t kFreeBSD_ShadowOffset32 = 1ULL << 30;
static const uint64_t kFreeBSD_ShadowOffset64 = 1ULL << 46;
static const uint64_t kWindowsShadowOffset32 = 3ULL << 28;

static const size_t kMinStackMallocSize = 1 << 6;   // 64B
static const size_t kMaxStackMallocSize = 1 << 16;  // 64K
static const uintptr_t kCurrentStackFrameMagic = 0x41B58AB3;
static const uintptr_t kRetiredStackFrameMagic = 0x45E0360E;

static const char *const kAsanModuleCtorName = "asan.module_ctor";
static const char *const kAsanModuleDtorName = "asan.module_dtor";
<<<<<<< HEAD
static const uint64_t    kAsanCtorAndDtorPriority = 1;
=======
static const uint64_t kAsanCtorAndDtorPriority = 1;
>>>>>>> 969bfdfe
static const char *const kAsanReportErrorTemplate = "__asan_report_";
static const char *const kAsanRegisterGlobalsName = "__asan_register_globals";
static const char *const kAsanUnregisterGlobalsName =
    "__asan_unregister_globals";
static const char *const kAsanPoisonGlobalsName = "__asan_before_dynamic_init";
static const char *const kAsanUnpoisonGlobalsName = "__asan_after_dynamic_init";
<<<<<<< HEAD
static const char *const kAsanInitName = "__asan_init_v4";
static const char *const kAsanCovModuleInitName = "__sanitizer_cov_module_init";
static const char *const kAsanCovName = "__sanitizer_cov";
static const char *const kAsanCovIndirCallName = "__sanitizer_cov_indir_call16";
=======
static const char *const kAsanInitName = "__asan_init_v5";
>>>>>>> 969bfdfe
static const char *const kAsanPtrCmp = "__sanitizer_ptr_cmp";
static const char *const kAsanPtrSub = "__sanitizer_ptr_sub";
static const char *const kAsanHandleNoReturnName = "__asan_handle_no_return";
static const int kMaxAsanStackMallocSizeClass = 10;
static const char *const kAsanStackMallocNameTemplate = "__asan_stack_malloc_";
static const char *const kAsanStackFreeNameTemplate = "__asan_stack_free_";
static const char *const kAsanGenPrefix = "__asan_gen_";
static const char *const kSanCovGenPrefix = "__sancov_gen_";
static const char *const kAsanPoisonStackMemoryName =
    "__asan_poison_stack_memory";
static const char *const kAsanUnpoisonStackMemoryName =
    "__asan_unpoison_stack_memory";

static const char *const kAsanOptionDetectUAR =
    "__asan_option_detect_stack_use_after_return";

// Accesses sizes are powers of two: 1, 2, 4, 8, 16.
static const size_t kNumberOfAccessSizes = 5;

static const unsigned kAllocaRzSize = 32;
static const unsigned kAsanAllocaLeftMagic = 0xcacacacaU;
static const unsigned kAsanAllocaRightMagic = 0xcbcbcbcbU;
static const unsigned kAsanAllocaPartialVal1 = 0xcbcbcb00U;
static const unsigned kAsanAllocaPartialVal2 = 0x000000cbU;

// Command-line flags.

// This flag may need to be replaced with -f[no-]asan-reads.
static cl::opt<bool> ClInstrumentReads("asan-instrument-reads",
                                       cl::desc("instrument read instructions"),
                                       cl::Hidden, cl::init(true));
static cl::opt<bool> ClInstrumentWrites(
    "asan-instrument-writes", cl::desc("instrument write instructions"),
    cl::Hidden, cl::init(true));
static cl::opt<bool> ClInstrumentAtomics(
    "asan-instrument-atomics",
    cl::desc("instrument atomic instructions (rmw, cmpxchg)"), cl::Hidden,
    cl::init(true));
static cl::opt<bool> ClAlwaysSlowPath(
    "asan-always-slow-path",
    cl::desc("use instrumentation with slow path for all accesses"), cl::Hidden,
    cl::init(false));
// This flag limits the number of instructions to be instrumented
// in any given BB. Normally, this should be set to unlimited (INT_MAX),
// but due to http://llvm.org/bugs/show_bug.cgi?id=12652 we temporary
// set it to 10000.
static cl::opt<int> ClMaxInsnsToInstrumentPerBB(
    "asan-max-ins-per-bb", cl::init(10000),
    cl::desc("maximal number of instructions to instrument in any given BB"),
    cl::Hidden);
// This flag may need to be replaced with -f[no]asan-stack.
static cl::opt<bool> ClStack("asan-stack", cl::desc("Handle stack memory"),
                             cl::Hidden, cl::init(true));
static cl::opt<bool> ClUseAfterReturn("asan-use-after-return",
                                      cl::desc("Check return-after-free"),
                                      cl::Hidden, cl::init(true));
// This flag may need to be replaced with -f[no]asan-globals.
static cl::opt<bool> ClGlobals("asan-globals",
<<<<<<< HEAD
       cl::desc("Handle global objects"), cl::Hidden, cl::init(true));
static cl::opt<int> ClCoverage("asan-coverage",
       cl::desc("ASan coverage. 0: none, 1: entry block, 2: all blocks, "
                "3: all blocks and critical edges, "
                "4: above plus indirect calls"),
       cl::Hidden, cl::init(false));
static cl::opt<int> ClCoverageBlockThreshold("asan-coverage-block-threshold",
       cl::desc("Add coverage instrumentation only to the entry block if there "
                "are more than this number of blocks."),
       cl::Hidden, cl::init(1500));
=======
                               cl::desc("Handle global objects"), cl::Hidden,
                               cl::init(true));
>>>>>>> 969bfdfe
static cl::opt<bool> ClInitializers("asan-initialization-order",
                                    cl::desc("Handle C++ initializer order"),
                                    cl::Hidden, cl::init(true));
static cl::opt<bool> ClInvalidPointerPairs(
    "asan-detect-invalid-pointer-pair",
    cl::desc("Instrument <, <=, >, >=, - with pointer operands"), cl::Hidden,
    cl::init(false));
static cl::opt<unsigned> ClRealignStack(
    "asan-realign-stack",
    cl::desc("Realign stack to the value of this flag (power of two)"),
    cl::Hidden, cl::init(32));
static cl::opt<int> ClInstrumentationWithCallsThreshold(
    "asan-instrumentation-with-call-threshold",
    cl::desc(
        "If the function being instrumented contains more than "
        "this number of memory accesses, use callbacks instead of "
        "inline checks (-1 means never use callbacks)."),
    cl::Hidden, cl::init(7000));
static cl::opt<std::string> ClMemoryAccessCallbackPrefix(
    "asan-memory-access-callback-prefix",
    cl::desc("Prefix for memory access callbacks"), cl::Hidden,
    cl::init("__asan_"));
static cl::opt<bool> ClInstrumentAllocas("asan-instrument-allocas",
                                         cl::desc("instrument dynamic allocas"),
                                         cl::Hidden, cl::init(false));
static cl::opt<bool> ClSkipPromotableAllocas(
    "asan-skip-promotable-allocas",
    cl::desc("Do not instrument promotable allocas"), cl::Hidden,
    cl::init(true));

// These flags allow to change the shadow mapping.
// The shadow mapping looks like
//    Shadow = (Mem >> scale) + (1 << offset_log)
static cl::opt<int> ClMappingScale("asan-mapping-scale",
                                   cl::desc("scale of asan shadow mapping"),
                                   cl::Hidden, cl::init(0));

// Optimization flags. Not user visible, used mostly for testing
// and benchmarking the tool.
static cl::opt<bool> ClOpt("asan-opt", cl::desc("Optimize instrumentation"),
                           cl::Hidden, cl::init(true));
static cl::opt<bool> ClOptSameTemp(
    "asan-opt-same-temp", cl::desc("Instrument the same temp just once"),
    cl::Hidden, cl::init(true));
static cl::opt<bool> ClOptGlobals("asan-opt-globals",
                                  cl::desc("Don't instrument scalar globals"),
                                  cl::Hidden, cl::init(true));
static cl::opt<bool> ClOptStack(
    "asan-opt-stack", cl::desc("Don't instrument scalar stack variables"),
    cl::Hidden, cl::init(false));

static cl::opt<bool> ClCheckLifetime(
    "asan-check-lifetime",
    cl::desc("Use llvm.lifetime intrinsics to insert extra checks"), cl::Hidden,
    cl::init(false));

static cl::opt<bool> ClDynamicAllocaStack(
    "asan-stack-dynamic-alloca",
    cl::desc("Use dynamic alloca to represent stack variables"), cl::Hidden,
    cl::init(true));

static cl::opt<uint32_t> ClForceExperiment(
    "asan-force-experiment",
    cl::desc("Force optimization experiment (for testing)"), cl::Hidden,
    cl::init(0));

// Debug flags.
static cl::opt<int> ClDebug("asan-debug", cl::desc("debug"), cl::Hidden,
                            cl::init(0));
static cl::opt<int> ClDebugStack("asan-debug-stack", cl::desc("debug stack"),
                                 cl::Hidden, cl::init(0));
static cl::opt<std::string> ClDebugFunc("asan-debug-func", cl::Hidden,
                                        cl::desc("Debug func"));
static cl::opt<int> ClDebugMin("asan-debug-min", cl::desc("Debug min inst"),
                               cl::Hidden, cl::init(-1));
static cl::opt<int> ClDebugMax("asan-debug-max", cl::desc("Debug man inst"),
                               cl::Hidden, cl::init(-1));

STATISTIC(NumInstrumentedReads, "Number of instrumented reads");
STATISTIC(NumInstrumentedWrites, "Number of instrumented writes");
STATISTIC(NumInstrumentedDynamicAllocas,
          "Number of instrumented dynamic allocas");
STATISTIC(NumOptimizedAccessesToGlobalVar,
          "Number of optimized accesses to global vars");
STATISTIC(NumOptimizedAccessesToStackVar,
          "Number of optimized accesses to stack vars");

namespace {
/// Frontend-provided metadata for source location.
struct LocationMetadata {
  StringRef Filename;
  int LineNo;
  int ColumnNo;

  LocationMetadata() : Filename(), LineNo(0), ColumnNo(0) {}

  bool empty() const { return Filename.empty(); }

  void parse(MDNode *MDN) {
    assert(MDN->getNumOperands() == 3);
    MDString *MDFilename = cast<MDString>(MDN->getOperand(0));
    Filename = MDFilename->getString();
    LineNo =
        mdconst::extract<ConstantInt>(MDN->getOperand(1))->getLimitedValue();
    ColumnNo =
        mdconst::extract<ConstantInt>(MDN->getOperand(2))->getLimitedValue();
  }
};

/// Frontend-provided metadata for global variables.
class GlobalsMetadata {
 public:
  struct Entry {
    Entry() : SourceLoc(), Name(), IsDynInit(false), IsBlacklisted(false) {}
    LocationMetadata SourceLoc;
    StringRef Name;
    bool IsDynInit;
    bool IsBlacklisted;
  };

  GlobalsMetadata() : inited_(false) {}

  void init(Module &M) {
    assert(!inited_);
    inited_ = true;
    NamedMDNode *Globals = M.getNamedMetadata("llvm.asan.globals");
<<<<<<< HEAD
    if (!Globals)
      return;
    for (const Value *MDV : Globals->operands()) {
      const MDNode *MDN = cast<MDNode>(MDV);

=======
    if (!Globals) return;
    for (auto MDN : Globals->operands()) {
>>>>>>> 969bfdfe
      // Metadata node contains the global and the fields of "Entry".
      assert(MDN->getNumOperands() == 5);
      auto *GV = mdconst::extract_or_null<GlobalVariable>(MDN->getOperand(0));
      // The optimizer may optimize away a global entirely.
      if (!GV) continue;
      // We can already have an entry for GV if it was merged with another
      // global.
      Entry &E = Entries[GV];
      if (auto *Loc = cast_or_null<MDNode>(MDN->getOperand(1)))
        E.SourceLoc.parse(Loc);
      if (auto *Name = cast_or_null<MDString>(MDN->getOperand(2)))
        E.Name = Name->getString();
      ConstantInt *IsDynInit =
          mdconst::extract<ConstantInt>(MDN->getOperand(3));
      E.IsDynInit |= IsDynInit->isOne();
      ConstantInt *IsBlacklisted =
          mdconst::extract<ConstantInt>(MDN->getOperand(4));
      E.IsBlacklisted |= IsBlacklisted->isOne();
    }
  }

  /// Returns metadata entry for a given global.
  Entry get(GlobalVariable *G) const {
    auto Pos = Entries.find(G);
    return (Pos != Entries.end()) ? Pos->second : Entry();
  }

 private:
  bool inited_;
  DenseMap<GlobalVariable *, Entry> Entries;
};

/// This struct defines the shadow mapping using the rule:
///   shadow = (mem >> Scale) ADD-or-OR Offset.
struct ShadowMapping {
  int Scale;
  uint64_t Offset;
  bool OrShadowOffset;
};

static ShadowMapping getShadowMapping(Triple &TargetTriple, int LongSize) {
  bool IsAndroid = TargetTriple.getEnvironment() == llvm::Triple::Android;
  bool IsIOS = TargetTriple.isiOS();
<<<<<<< HEAD
  bool IsFreeBSD = TargetTriple.getOS() == llvm::Triple::FreeBSD;
  bool IsLinux = TargetTriple.getOS() == llvm::Triple::Linux;
=======
  bool IsFreeBSD = TargetTriple.isOSFreeBSD();
  bool IsLinux = TargetTriple.isOSLinux();
>>>>>>> 969bfdfe
  bool IsPPC64 = TargetTriple.getArch() == llvm::Triple::ppc64 ||
                 TargetTriple.getArch() == llvm::Triple::ppc64le;
  bool IsX86_64 = TargetTriple.getArch() == llvm::Triple::x86_64;
  bool IsMIPS32 = TargetTriple.getArch() == llvm::Triple::mips ||
                  TargetTriple.getArch() == llvm::Triple::mipsel;
  bool IsMIPS64 = TargetTriple.getArch() == llvm::Triple::mips64 ||
                  TargetTriple.getArch() == llvm::Triple::mips64el;
  bool IsAArch64 = TargetTriple.getArch() == llvm::Triple::aarch64;
  bool IsWindows = TargetTriple.isOSWindows();

  ShadowMapping Mapping;

  if (LongSize == 32) {
    if (IsAndroid)
      Mapping.Offset = 0;
    else if (IsMIPS32)
      Mapping.Offset = kMIPS32_ShadowOffset32;
    else if (IsFreeBSD)
      Mapping.Offset = kFreeBSD_ShadowOffset32;
    else if (IsIOS)
      Mapping.Offset = kIOSShadowOffset32;
    else if (IsWindows)
      Mapping.Offset = kWindowsShadowOffset32;
    else
      Mapping.Offset = kDefaultShadowOffset32;
  } else {  // LongSize == 64
    if (IsPPC64)
      Mapping.Offset = kPPC64_ShadowOffset64;
    else if (IsFreeBSD)
      Mapping.Offset = kFreeBSD_ShadowOffset64;
    else if (IsLinux && IsX86_64)
      Mapping.Offset = kSmallX86_64ShadowOffset;
    else if (IsMIPS64)
      Mapping.Offset = kMIPS64_ShadowOffset64;
    else if (IsAArch64)
      Mapping.Offset = kAArch64_ShadowOffset64;
    else
      Mapping.Offset = kDefaultShadowOffset64;
  }

  Mapping.Scale = kDefaultShadowScale;
  if (ClMappingScale) {
    Mapping.Scale = ClMappingScale;
  }

  // OR-ing shadow offset if more efficient (at least on x86) if the offset
  // is a power of two, but on ppc64 we have to use add since the shadow
  // offset is not necessary 1/8-th of the address space.
  Mapping.OrShadowOffset = !IsPPC64 && !(Mapping.Offset & (Mapping.Offset - 1));

  return Mapping;
}

static size_t RedzoneSizeForScale(int MappingScale) {
  // Redzone used for stack and globals is at least 32 bytes.
  // For scales 6 and 7, the redzone has to be 64 and 128 bytes respectively.
  return std::max(32U, 1U << MappingScale);
}

/// AddressSanitizer: instrument the code in module to find memory bugs.
struct AddressSanitizer : public FunctionPass {
  AddressSanitizer() : FunctionPass(ID) {
<<<<<<< HEAD
    initializeBreakCriticalEdgesPass(*PassRegistry::getPassRegistry());
=======
    initializeAddressSanitizerPass(*PassRegistry::getPassRegistry());
>>>>>>> 969bfdfe
  }
  const char *getPassName() const override {
    return "AddressSanitizerFunctionPass";
  }
  void getAnalysisUsage(AnalysisUsage &AU) const override {
    AU.addRequired<DominatorTreeWrapperPass>();
    AU.addRequired<TargetLibraryInfoWrapperPass>();
  }
  uint64_t getAllocaSizeInBytes(AllocaInst *AI) const {
    Type *Ty = AI->getAllocatedType();
    uint64_t SizeInBytes =
        AI->getModule()->getDataLayout().getTypeAllocSize(Ty);
    return SizeInBytes;
  }
  /// Check if we want (and can) handle this alloca.
  bool isInterestingAlloca(AllocaInst &AI) const;
  /// If it is an interesting memory access, return the PointerOperand
  /// and set IsWrite/Alignment. Otherwise return nullptr.
  Value *isInterestingMemoryAccess(Instruction *I, bool *IsWrite,
                                   uint64_t *TypeSize,
                                   unsigned *Alignment) const;
  void instrumentMop(ObjectSizeOffsetVisitor &ObjSizeVis, Instruction *I,
                     bool UseCalls, const DataLayout &DL);
  void instrumentPointerComparisonOrSubtraction(Instruction *I);
  void instrumentAddress(Instruction *OrigIns, Instruction *InsertBefore,
                         Value *Addr, uint32_t TypeSize, bool IsWrite,
                         Value *SizeArgument, bool UseCalls, uint32_t Exp);
  void instrumentUnusualSizeOrAlignment(Instruction *I, Value *Addr,
                                        uint32_t TypeSize, bool IsWrite,
                                        Value *SizeArgument, bool UseCalls,
                                        uint32_t Exp);
  Value *createSlowPathCmp(IRBuilder<> &IRB, Value *AddrLong,
                           Value *ShadowValue, uint32_t TypeSize);
  Instruction *generateCrashCode(Instruction *InsertBefore, Value *Addr,
                                 bool IsWrite, size_t AccessSizeIndex,
                                 Value *SizeArgument, uint32_t Exp);
  void instrumentMemIntrinsic(MemIntrinsic *MI);
  Value *memToShadow(Value *Shadow, IRBuilder<> &IRB);
  bool runOnFunction(Function &F) override;
  bool maybeInsertAsanInitAtFunctionEntry(Function &F);
  bool doInitialization(Module &M) override;
  static char ID;  // Pass identification, replacement for typeid

<<<<<<< HEAD
  void getAnalysisUsage(AnalysisUsage &AU) const override {
    if (ClCoverage >= 3)
      AU.addRequiredID(BreakCriticalEdgesID);
  }
=======
  DominatorTree &getDominatorTree() const { return *DT; }
>>>>>>> 969bfdfe

 private:
  void initializeCallbacks(Module &M);

  bool LooksLikeCodeInBug11395(Instruction *I);
  bool GlobalIsLinkerInitialized(GlobalVariable *G);
<<<<<<< HEAD
  void InjectCoverageForIndirectCalls(Function &F,
                                      ArrayRef<Instruction *> IndirCalls);
  bool InjectCoverage(Function &F, ArrayRef<BasicBlock *> AllBlocks,
                      ArrayRef<Instruction *> IndirCalls);
  void InjectCoverageAtBlock(Function &F, BasicBlock &BB);
=======
  bool isSafeAccess(ObjectSizeOffsetVisitor &ObjSizeVis, Value *Addr,
                    uint64_t TypeSize) const;
>>>>>>> 969bfdfe

  LLVMContext *C;
  Triple TargetTriple;
  int LongSize;
  Type *IntptrTy;
  ShadowMapping Mapping;
  DominatorTree *DT;
  Function *AsanCtorFunction;
  Function *AsanInitFunction;
  Function *AsanHandleNoReturnFunc;
<<<<<<< HEAD
  Function *AsanCovFunction;
  Function *AsanCovIndirCallFunction;
=======
>>>>>>> 969bfdfe
  Function *AsanPtrCmpFunction, *AsanPtrSubFunction;
  // This array is indexed by AccessIsWrite, Experiment and log2(AccessSize).
  Function *AsanErrorCallback[2][2][kNumberOfAccessSizes];
  Function *AsanMemoryAccessCallback[2][2][kNumberOfAccessSizes];
  // This array is indexed by AccessIsWrite and Experiment.
  Function *AsanErrorCallbackSized[2][2];
  Function *AsanMemoryAccessCallbackSized[2][2];
  Function *AsanMemmove, *AsanMemcpy, *AsanMemset;
  InlineAsm *EmptyAsm;
  GlobalsMetadata GlobalsMD;

  friend struct FunctionStackPoisoner;
};

class AddressSanitizerModule : public ModulePass {
 public:
  AddressSanitizerModule() : ModulePass(ID) {}
  bool runOnModule(Module &M) override;
  static char ID;  // Pass identification, replacement for typeid
  const char *getPassName() const override { return "AddressSanitizerModule"; }

 private:
  void initializeCallbacks(Module &M);

  bool InstrumentGlobals(IRBuilder<> &IRB, Module &M);
  bool ShouldInstrumentGlobal(GlobalVariable *G);
  void poisonOneInitializer(Function &GlobalInit, GlobalValue *ModuleName);
  void createInitializerPoisonCalls(Module &M, GlobalValue *ModuleName);
  size_t MinRedzoneSizeForGlobal() const {
    return RedzoneSizeForScale(Mapping.Scale);
  }

  GlobalsMetadata GlobalsMD;
  Type *IntptrTy;
  LLVMContext *C;
  Triple TargetTriple;
  ShadowMapping Mapping;
  Function *AsanPoisonGlobals;
  Function *AsanUnpoisonGlobals;
  Function *AsanRegisterGlobals;
  Function *AsanUnregisterGlobals;
};

// Stack poisoning does not play well with exception handling.
// When an exception is thrown, we essentially bypass the code
// that unpoisones the stack. This is why the run-time library has
// to intercept __cxa_throw (as well as longjmp, etc) and unpoison the entire
// stack in the interceptor. This however does not work inside the
// actual function which catches the exception. Most likely because the
// compiler hoists the load of the shadow value somewhere too high.
// This causes asan to report a non-existing bug on 453.povray.
// It sounds like an LLVM bug.
struct FunctionStackPoisoner : public InstVisitor<FunctionStackPoisoner> {
  Function &F;
  AddressSanitizer &ASan;
  DIBuilder DIB;
  LLVMContext *C;
  Type *IntptrTy;
  Type *IntptrPtrTy;
  ShadowMapping Mapping;

  SmallVector<AllocaInst *, 16> AllocaVec;
  SmallVector<Instruction *, 8> RetVec;
  unsigned StackAlignment;

  Function *AsanStackMallocFunc[kMaxAsanStackMallocSizeClass + 1],
      *AsanStackFreeFunc[kMaxAsanStackMallocSizeClass + 1];
  Function *AsanPoisonStackMemoryFunc, *AsanUnpoisonStackMemoryFunc;

  // Stores a place and arguments of poisoning/unpoisoning call for alloca.
  struct AllocaPoisonCall {
    IntrinsicInst *InsBefore;
    AllocaInst *AI;
    uint64_t Size;
    bool DoPoison;
  };
  SmallVector<AllocaPoisonCall, 8> AllocaPoisonCallVec;

  // Stores left and right redzone shadow addresses for dynamic alloca
  // and pointer to alloca instruction itself.
  // LeftRzAddr is a shadow address for alloca left redzone.
  // RightRzAddr is a shadow address for alloca right redzone.
  struct DynamicAllocaCall {
    AllocaInst *AI;
    Value *LeftRzAddr;
    Value *RightRzAddr;
    bool Poison;
    explicit DynamicAllocaCall(AllocaInst *AI, Value *LeftRzAddr = nullptr,
                               Value *RightRzAddr = nullptr)
        : AI(AI),
          LeftRzAddr(LeftRzAddr),
          RightRzAddr(RightRzAddr),
          Poison(true) {}
  };
  SmallVector<DynamicAllocaCall, 1> DynamicAllocaVec;

  // Maps Value to an AllocaInst from which the Value is originated.
  typedef DenseMap<Value *, AllocaInst *> AllocaForValueMapTy;
  AllocaForValueMapTy AllocaForValue;

  bool HasNonEmptyInlineAsm;
  std::unique_ptr<CallInst> EmptyInlineAsm;

  FunctionStackPoisoner(Function &F, AddressSanitizer &ASan)
      : F(F),
        ASan(ASan),
        DIB(*F.getParent(), /*AllowUnresolved*/ false),
        C(ASan.C),
        IntptrTy(ASan.IntptrTy),
        IntptrPtrTy(PointerType::get(IntptrTy, 0)),
        Mapping(ASan.Mapping),
        StackAlignment(1 << Mapping.Scale),
        HasNonEmptyInlineAsm(false),
        EmptyInlineAsm(CallInst::Create(ASan.EmptyAsm)) {}

  bool runOnFunction() {
    if (!ClStack) return false;
    // Collect alloca, ret, lifetime instructions etc.
    for (BasicBlock *BB : depth_first(&F.getEntryBlock())) visit(*BB);

    if (AllocaVec.empty() && DynamicAllocaVec.empty()) return false;

    initializeCallbacks(*F.getParent());

    poisonStack();

    if (ClDebugStack) {
      DEBUG(dbgs() << F);
    }
    return true;
  }

  // Finds all Alloca instructions and puts
  // poisoned red zones around all of them.
  // Then unpoison everything back before the function returns.
  void poisonStack();

  // ----------------------- Visitors.
  /// \brief Collect all Ret instructions.
  void visitReturnInst(ReturnInst &RI) { RetVec.push_back(&RI); }

  // Unpoison dynamic allocas redzones.
  void unpoisonDynamicAlloca(DynamicAllocaCall &AllocaCall) {
    if (!AllocaCall.Poison) return;
    for (auto Ret : RetVec) {
      IRBuilder<> IRBRet(Ret);
      PointerType *Int32PtrTy = PointerType::getUnqual(IRBRet.getInt32Ty());
      Value *Zero = Constant::getNullValue(IRBRet.getInt32Ty());
      Value *PartialRzAddr = IRBRet.CreateSub(AllocaCall.RightRzAddr,
                                              ConstantInt::get(IntptrTy, 4));
      IRBRet.CreateStore(
          Zero, IRBRet.CreateIntToPtr(AllocaCall.LeftRzAddr, Int32PtrTy));
      IRBRet.CreateStore(Zero,
                         IRBRet.CreateIntToPtr(PartialRzAddr, Int32PtrTy));
      IRBRet.CreateStore(
          Zero, IRBRet.CreateIntToPtr(AllocaCall.RightRzAddr, Int32PtrTy));
    }
  }

  // Right shift for BigEndian and left shift for LittleEndian.
  Value *shiftAllocaMagic(Value *Val, IRBuilder<> &IRB, Value *Shift) {
    auto &DL = F.getParent()->getDataLayout();
    return DL.isLittleEndian() ? IRB.CreateShl(Val, Shift)
                               : IRB.CreateLShr(Val, Shift);
  }

  // Compute PartialRzMagic for dynamic alloca call. Since we don't know the
  // size of requested memory until runtime, we should compute it dynamically.
  // If PartialSize is 0, PartialRzMagic would contain kAsanAllocaRightMagic,
  // otherwise it would contain the value that we will use to poison the
  // partial redzone for alloca call.
  Value *computePartialRzMagic(Value *PartialSize, IRBuilder<> &IRB);

  // Deploy and poison redzones around dynamic alloca call. To do this, we
  // should replace this call with another one with changed parameters and
  // replace all its uses with new address, so
  //   addr = alloca type, old_size, align
  // is replaced by
  //   new_size = (old_size + additional_size) * sizeof(type)
  //   tmp = alloca i8, new_size, max(align, 32)
  //   addr = tmp + 32 (first 32 bytes are for the left redzone).
  // Additional_size is added to make new memory allocation contain not only
  // requested memory, but also left, partial and right redzones.
  // After that, we should poison redzones:
  // (1) Left redzone with kAsanAllocaLeftMagic.
  // (2) Partial redzone with the value, computed in runtime by
  //     computePartialRzMagic function.
  // (3) Right redzone with kAsanAllocaRightMagic.
  void handleDynamicAllocaCall(DynamicAllocaCall &AllocaCall);

  /// \brief Collect Alloca instructions we want (and can) handle.
  void visitAllocaInst(AllocaInst &AI) {
    if (!ASan.isInterestingAlloca(AI)) return;

    StackAlignment = std::max(StackAlignment, AI.getAlignment());
    if (isDynamicAlloca(AI))
      DynamicAllocaVec.push_back(DynamicAllocaCall(&AI));
    else
      AllocaVec.push_back(&AI);
  }

  /// \brief Collect lifetime intrinsic calls to check for use-after-scope
  /// errors.
  void visitIntrinsicInst(IntrinsicInst &II) {
    if (!ClCheckLifetime) return;
    Intrinsic::ID ID = II.getIntrinsicID();
    if (ID != Intrinsic::lifetime_start && ID != Intrinsic::lifetime_end)
      return;
    // Found lifetime intrinsic, add ASan instrumentation if necessary.
    ConstantInt *Size = dyn_cast<ConstantInt>(II.getArgOperand(0));
    // If size argument is undefined, don't do anything.
    if (Size->isMinusOne()) return;
    // Check that size doesn't saturate uint64_t and can
    // be stored in IntptrTy.
    const uint64_t SizeValue = Size->getValue().getLimitedValue();
    if (SizeValue == ~0ULL ||
        !ConstantInt::isValueValidForType(IntptrTy, SizeValue))
      return;
    // Find alloca instruction that corresponds to llvm.lifetime argument.
    AllocaInst *AI = findAllocaForValue(II.getArgOperand(1));
    if (!AI) return;
    bool DoPoison = (ID == Intrinsic::lifetime_end);
    AllocaPoisonCall APC = {&II, AI, SizeValue, DoPoison};
    AllocaPoisonCallVec.push_back(APC);
  }

  void visitCallInst(CallInst &CI) {
    HasNonEmptyInlineAsm |=
        CI.isInlineAsm() && !CI.isIdenticalTo(EmptyInlineAsm.get());
  }

  // ---------------------- Helpers.
  void initializeCallbacks(Module &M);

  bool doesDominateAllExits(const Instruction *I) const {
    for (auto Ret : RetVec) {
      if (!ASan.getDominatorTree().dominates(I, Ret)) return false;
    }
    return true;
  }

  bool isDynamicAlloca(AllocaInst &AI) const {
    return AI.isArrayAllocation() || !AI.isStaticAlloca();
  }
  /// Finds alloca where the value comes from.
  AllocaInst *findAllocaForValue(Value *V);
  void poisonRedZones(ArrayRef<uint8_t> ShadowBytes, IRBuilder<> &IRB,
                      Value *ShadowBase, bool DoPoison);
  void poisonAlloca(Value *V, uint64_t Size, IRBuilder<> &IRB, bool DoPoison);

  void SetShadowToStackAfterReturnInlined(IRBuilder<> &IRB, Value *ShadowBase,
                                          int Size);
  Value *createAllocaForLayout(IRBuilder<> &IRB, const ASanStackFrameLayout &L,
                               bool Dynamic);
  PHINode *createPHI(IRBuilder<> &IRB, Value *Cond, Value *ValueIfTrue,
                     Instruction *ThenTerm, Value *ValueIfFalse);
};

}  // namespace

char AddressSanitizer::ID = 0;
INITIALIZE_PASS_BEGIN(
    AddressSanitizer, "asan",
    "AddressSanitizer: detects use-after-free and out-of-bounds bugs.", false,
    false)
INITIALIZE_PASS_DEPENDENCY(DominatorTreeWrapperPass)
INITIALIZE_PASS_END(
    AddressSanitizer, "asan",
    "AddressSanitizer: detects use-after-free and out-of-bounds bugs.", false,
    false)
FunctionPass *llvm::createAddressSanitizerFunctionPass() {
  return new AddressSanitizer();
}

char AddressSanitizerModule::ID = 0;
INITIALIZE_PASS(
    AddressSanitizerModule, "asan-module",
    "AddressSanitizer: detects use-after-free and out-of-bounds bugs."
    "ModulePass",
    false, false)
ModulePass *llvm::createAddressSanitizerModulePass() {
  return new AddressSanitizerModule();
}

static size_t TypeSizeToSizeIndex(uint32_t TypeSize) {
  size_t Res = countTrailingZeros(TypeSize / 8);
  assert(Res < kNumberOfAccessSizes);
  return Res;
}

// \brief Create a constant for Str so that we can pass it to the run-time lib.
static GlobalVariable *createPrivateGlobalForString(Module &M, StringRef Str,
                                                    bool AllowMerging) {
  Constant *StrConst = ConstantDataArray::getString(M.getContext(), Str);
  // We use private linkage for module-local strings. If they can be merged
  // with another one, we set the unnamed_addr attribute.
  GlobalVariable *GV =
      new GlobalVariable(M, StrConst->getType(), true,
                         GlobalValue::PrivateLinkage, StrConst, kAsanGenPrefix);
  if (AllowMerging) GV->setUnnamedAddr(true);
  GV->setAlignment(1);  // Strings may not be merged w/o setting align 1.
  return GV;
}

/// \brief Create a global describing a source location.
static GlobalVariable *createPrivateGlobalForSourceLoc(Module &M,
                                                       LocationMetadata MD) {
  Constant *LocData[] = {
      createPrivateGlobalForString(M, MD.Filename, true),
      ConstantInt::get(Type::getInt32Ty(M.getContext()), MD.LineNo),
      ConstantInt::get(Type::getInt32Ty(M.getContext()), MD.ColumnNo),
  };
  auto LocStruct = ConstantStruct::getAnon(LocData);
  auto GV = new GlobalVariable(M, LocStruct->getType(), true,
                               GlobalValue::PrivateLinkage, LocStruct,
                               kAsanGenPrefix);
  GV->setUnnamedAddr(true);
  return GV;
}

static bool GlobalWasGeneratedByAsan(GlobalVariable *G) {
  return G->getName().find(kAsanGenPrefix) == 0 ||
         G->getName().find(kSanCovGenPrefix) == 0;
}

Value *AddressSanitizer::memToShadow(Value *Shadow, IRBuilder<> &IRB) {
  // Shadow >> scale
  Shadow = IRB.CreateLShr(Shadow, Mapping.Scale);
  if (Mapping.Offset == 0) return Shadow;
  // (Shadow >> scale) | offset
  if (Mapping.OrShadowOffset)
    return IRB.CreateOr(Shadow, ConstantInt::get(IntptrTy, Mapping.Offset));
  else
    return IRB.CreateAdd(Shadow, ConstantInt::get(IntptrTy, Mapping.Offset));
}

// Instrument memset/memmove/memcpy
void AddressSanitizer::instrumentMemIntrinsic(MemIntrinsic *MI) {
  IRBuilder<> IRB(MI);
  if (isa<MemTransferInst>(MI)) {
    IRB.CreateCall3(
        isa<MemMoveInst>(MI) ? AsanMemmove : AsanMemcpy,
        IRB.CreatePointerCast(MI->getOperand(0), IRB.getInt8PtrTy()),
        IRB.CreatePointerCast(MI->getOperand(1), IRB.getInt8PtrTy()),
        IRB.CreateIntCast(MI->getOperand(2), IntptrTy, false));
  } else if (isa<MemSetInst>(MI)) {
    IRB.CreateCall3(
        AsanMemset,
        IRB.CreatePointerCast(MI->getOperand(0), IRB.getInt8PtrTy()),
        IRB.CreateIntCast(MI->getOperand(1), IRB.getInt32Ty(), false),
        IRB.CreateIntCast(MI->getOperand(2), IntptrTy, false));
  }
  MI->eraseFromParent();
}

/// Check if we want (and can) handle this alloca.
bool AddressSanitizer::isInterestingAlloca(AllocaInst &AI) const {
  return (AI.getAllocatedType()->isSized() &&
          // alloca() may be called with 0 size, ignore it.
          getAllocaSizeInBytes(&AI) > 0 &&
          // We are only interested in allocas not promotable to registers.
          // Promotable allocas are common under -O0.
          (!ClSkipPromotableAllocas || !isAllocaPromotable(&AI)));
}

/// If I is an interesting memory access, return the PointerOperand
/// and set IsWrite/Alignment. Otherwise return nullptr.
Value *AddressSanitizer::isInterestingMemoryAccess(Instruction *I,
                                                   bool *IsWrite,
                                                   uint64_t *TypeSize,
                                                   unsigned *Alignment) const {
  // Skip memory accesses inserted by another instrumentation.
  if (I->getMetadata("nosanitize")) return nullptr;

  Value *PtrOperand = nullptr;
  const DataLayout &DL = I->getModule()->getDataLayout();
  if (LoadInst *LI = dyn_cast<LoadInst>(I)) {
    if (!ClInstrumentReads) return nullptr;
    *IsWrite = false;
    *TypeSize = DL.getTypeStoreSizeInBits(LI->getType());
    *Alignment = LI->getAlignment();
    PtrOperand = LI->getPointerOperand();
  } else if (StoreInst *SI = dyn_cast<StoreInst>(I)) {
    if (!ClInstrumentWrites) return nullptr;
    *IsWrite = true;
    *TypeSize = DL.getTypeStoreSizeInBits(SI->getValueOperand()->getType());
    *Alignment = SI->getAlignment();
    PtrOperand = SI->getPointerOperand();
  } else if (AtomicRMWInst *RMW = dyn_cast<AtomicRMWInst>(I)) {
    if (!ClInstrumentAtomics) return nullptr;
    *IsWrite = true;
    *TypeSize = DL.getTypeStoreSizeInBits(RMW->getValOperand()->getType());
    *Alignment = 0;
    PtrOperand = RMW->getPointerOperand();
  } else if (AtomicCmpXchgInst *XCHG = dyn_cast<AtomicCmpXchgInst>(I)) {
    if (!ClInstrumentAtomics) return nullptr;
    *IsWrite = true;
    *TypeSize = DL.getTypeStoreSizeInBits(XCHG->getCompareOperand()->getType());
    *Alignment = 0;
    PtrOperand = XCHG->getPointerOperand();
  }

  // Treat memory accesses to promotable allocas as non-interesting since they
  // will not cause memory violations. This greatly speeds up the instrumented
  // executable at -O0.
  if (ClSkipPromotableAllocas)
    if (auto AI = dyn_cast_or_null<AllocaInst>(PtrOperand))
      return isInterestingAlloca(*AI) ? AI : nullptr;

  return PtrOperand;
}

static bool isPointerOperand(Value *V) {
  return V->getType()->isPointerTy() || isa<PtrToIntInst>(V);
}

// This is a rough heuristic; it may cause both false positives and
// false negatives. The proper implementation requires cooperation with
// the frontend.
static bool isInterestingPointerComparisonOrSubtraction(Instruction *I) {
  if (ICmpInst *Cmp = dyn_cast<ICmpInst>(I)) {
    if (!Cmp->isRelational()) return false;
  } else if (BinaryOperator *BO = dyn_cast<BinaryOperator>(I)) {
    if (BO->getOpcode() != Instruction::Sub) return false;
  } else {
    return false;
  }
  if (!isPointerOperand(I->getOperand(0)) ||
      !isPointerOperand(I->getOperand(1)))
    return false;
  return true;
}

bool AddressSanitizer::GlobalIsLinkerInitialized(GlobalVariable *G) {
  // If a global variable does not have dynamic initialization we don't
  // have to instrument it.  However, if a global does not have initializer
  // at all, we assume it has dynamic initializer (in other TU).
  return G->hasInitializer() && !GlobalsMD.get(G).IsDynInit;
}

void AddressSanitizer::instrumentPointerComparisonOrSubtraction(
    Instruction *I) {
  IRBuilder<> IRB(I);
  Function *F = isa<ICmpInst>(I) ? AsanPtrCmpFunction : AsanPtrSubFunction;
  Value *Param[2] = {I->getOperand(0), I->getOperand(1)};
  for (int i = 0; i < 2; i++) {
    if (Param[i]->getType()->isPointerTy())
      Param[i] = IRB.CreatePointerCast(Param[i], IntptrTy);
  }
  IRB.CreateCall2(F, Param[0], Param[1]);
}

void AddressSanitizer::instrumentMop(ObjectSizeOffsetVisitor &ObjSizeVis,
                                     Instruction *I, bool UseCalls,
                                     const DataLayout &DL) {
  bool IsWrite = false;
  unsigned Alignment = 0;
  uint64_t TypeSize = 0;
  Value *Addr = isInterestingMemoryAccess(I, &IsWrite, &TypeSize, &Alignment);
  assert(Addr);

  // Optimization experiments.
  // The experiments can be used to evaluate potential optimizations that remove
  // instrumentation (assess false negatives). Instead of completely removing
  // some instrumentation, you set Exp to a non-zero value (mask of optimization
  // experiments that want to remove instrumentation of this instruction).
  // If Exp is non-zero, this pass will emit special calls into runtime
  // (e.g. __asan_report_exp_load1 instead of __asan_report_load1). These calls
  // make runtime terminate the program in a special way (with a different
  // exit status). Then you run the new compiler on a buggy corpus, collect
  // the special terminations (ideally, you don't see them at all -- no false
  // negatives) and make the decision on the optimization.
  uint32_t Exp = ClForceExperiment;

  if (ClOpt && ClOptGlobals) {
    // If initialization order checking is disabled, a simple access to a
    // dynamically initialized global is always valid.
    GlobalVariable *G = dyn_cast<GlobalVariable>(GetUnderlyingObject(Addr, DL));
    if (G != NULL && (!ClInitializers || GlobalIsLinkerInitialized(G)) &&
        isSafeAccess(ObjSizeVis, Addr, TypeSize)) {
      NumOptimizedAccessesToGlobalVar++;
      return;
    }
  }

  if (ClOpt && ClOptStack) {
    // A direct inbounds access to a stack variable is always valid.
    if (isa<AllocaInst>(GetUnderlyingObject(Addr, DL)) &&
        isSafeAccess(ObjSizeVis, Addr, TypeSize)) {
      NumOptimizedAccessesToStackVar++;
      return;
    }
  }

  if (IsWrite)
    NumInstrumentedWrites++;
  else
    NumInstrumentedReads++;

  unsigned Granularity = 1 << Mapping.Scale;
  // Instrument a 1-, 2-, 4-, 8-, or 16- byte access with one check
  // if the data is properly aligned.
  if ((TypeSize == 8 || TypeSize == 16 || TypeSize == 32 || TypeSize == 64 ||
       TypeSize == 128) &&
      (Alignment >= Granularity || Alignment == 0 || Alignment >= TypeSize / 8))
    return instrumentAddress(I, I, Addr, TypeSize, IsWrite, nullptr, UseCalls,
                             Exp);
  instrumentUnusualSizeOrAlignment(I, Addr, TypeSize, IsWrite, nullptr,
                                   UseCalls, Exp);
}

// Validate the result of Module::getOrInsertFunction called for an interface
// function of AddressSanitizer. If the instrumented module defines a function
// with the same name, their prototypes must match, otherwise
// getOrInsertFunction returns a bitcast.
static Function *checkInterfaceFunction(Constant *FuncOrBitcast) {
  if (isa<Function>(FuncOrBitcast)) return cast<Function>(FuncOrBitcast);
  FuncOrBitcast->dump();
  report_fatal_error(
      "trying to redefine an AddressSanitizer "
      "interface function");
}

Instruction *AddressSanitizer::generateCrashCode(Instruction *InsertBefore,
                                                 Value *Addr, bool IsWrite,
                                                 size_t AccessSizeIndex,
                                                 Value *SizeArgument,
                                                 uint32_t Exp) {
  IRBuilder<> IRB(InsertBefore);
  Value *ExpVal = Exp == 0 ? nullptr : ConstantInt::get(IRB.getInt32Ty(), Exp);
  CallInst *Call = nullptr;
  if (SizeArgument) {
    if (Exp == 0)
      Call = IRB.CreateCall2(AsanErrorCallbackSized[IsWrite][0], Addr,
                             SizeArgument);
    else
      Call = IRB.CreateCall3(AsanErrorCallbackSized[IsWrite][1], Addr,
                             SizeArgument, ExpVal);
  } else {
    if (Exp == 0)
      Call =
          IRB.CreateCall(AsanErrorCallback[IsWrite][0][AccessSizeIndex], Addr);
    else
      Call = IRB.CreateCall2(AsanErrorCallback[IsWrite][1][AccessSizeIndex],
                             Addr, ExpVal);
  }

  // We don't do Call->setDoesNotReturn() because the BB already has
  // UnreachableInst at the end.
  // This EmptyAsm is required to avoid callback merge.
  IRB.CreateCall(EmptyAsm);
  return Call;
}

Value *AddressSanitizer::createSlowPathCmp(IRBuilder<> &IRB, Value *AddrLong,
                                           Value *ShadowValue,
                                           uint32_t TypeSize) {
  size_t Granularity = 1 << Mapping.Scale;
  // Addr & (Granularity - 1)
  Value *LastAccessedByte =
      IRB.CreateAnd(AddrLong, ConstantInt::get(IntptrTy, Granularity - 1));
  // (Addr & (Granularity - 1)) + size - 1
  if (TypeSize / 8 > 1)
    LastAccessedByte = IRB.CreateAdd(
        LastAccessedByte, ConstantInt::get(IntptrTy, TypeSize / 8 - 1));
  // (uint8_t) ((Addr & (Granularity-1)) + size - 1)
  LastAccessedByte =
      IRB.CreateIntCast(LastAccessedByte, ShadowValue->getType(), false);
  // ((uint8_t) ((Addr & (Granularity-1)) + size - 1)) >= ShadowValue
  return IRB.CreateICmpSGE(LastAccessedByte, ShadowValue);
}

void AddressSanitizer::instrumentAddress(Instruction *OrigIns,
                                         Instruction *InsertBefore, Value *Addr,
                                         uint32_t TypeSize, bool IsWrite,
                                         Value *SizeArgument, bool UseCalls,
                                         uint32_t Exp) {
  IRBuilder<> IRB(InsertBefore);
  Value *AddrLong = IRB.CreatePointerCast(Addr, IntptrTy);
  size_t AccessSizeIndex = TypeSizeToSizeIndex(TypeSize);

  if (UseCalls) {
    if (Exp == 0)
      IRB.CreateCall(AsanMemoryAccessCallback[IsWrite][0][AccessSizeIndex],
                     AddrLong);
    else
      IRB.CreateCall2(AsanMemoryAccessCallback[IsWrite][1][AccessSizeIndex],
                      AddrLong, ConstantInt::get(IRB.getInt32Ty(), Exp));
    return;
  }

  Type *ShadowTy =
      IntegerType::get(*C, std::max(8U, TypeSize >> Mapping.Scale));
  Type *ShadowPtrTy = PointerType::get(ShadowTy, 0);
  Value *ShadowPtr = memToShadow(AddrLong, IRB);
  Value *CmpVal = Constant::getNullValue(ShadowTy);
  Value *ShadowValue =
      IRB.CreateLoad(IRB.CreateIntToPtr(ShadowPtr, ShadowPtrTy));

  Value *Cmp = IRB.CreateICmpNE(ShadowValue, CmpVal);
  size_t Granularity = 1 << Mapping.Scale;
  TerminatorInst *CrashTerm = nullptr;

  if (ClAlwaysSlowPath || (TypeSize < 8 * Granularity)) {
    // We use branch weights for the slow path check, to indicate that the slow
    // path is rarely taken. This seems to be the case for SPEC benchmarks.
<<<<<<< HEAD
    TerminatorInst *CheckTerm =
        SplitBlockAndInsertIfThen(Cmp, InsertBefore, false,
            MDBuilder(*C).createBranchWeights(1, 100000));
=======
    TerminatorInst *CheckTerm = SplitBlockAndInsertIfThen(
        Cmp, InsertBefore, false, MDBuilder(*C).createBranchWeights(1, 100000));
>>>>>>> 969bfdfe
    assert(dyn_cast<BranchInst>(CheckTerm)->isUnconditional());
    BasicBlock *NextBB = CheckTerm->getSuccessor(0);
    IRB.SetInsertPoint(CheckTerm);
    Value *Cmp2 = createSlowPathCmp(IRB, AddrLong, ShadowValue, TypeSize);
    BasicBlock *CrashBlock =
        BasicBlock::Create(*C, "", NextBB->getParent(), NextBB);
    CrashTerm = new UnreachableInst(*C, CrashBlock);
    BranchInst *NewTerm = BranchInst::Create(CrashBlock, NextBB, Cmp2);
    ReplaceInstWithInst(CheckTerm, NewTerm);
  } else {
    CrashTerm = SplitBlockAndInsertIfThen(Cmp, InsertBefore, true);
  }

  Instruction *Crash = generateCrashCode(CrashTerm, AddrLong, IsWrite,
                                         AccessSizeIndex, SizeArgument, Exp);
  Crash->setDebugLoc(OrigIns->getDebugLoc());
}

// Instrument unusual size or unusual alignment.
// We can not do it with a single check, so we do 1-byte check for the first
// and the last bytes. We call __asan_report_*_n(addr, real_size) to be able
// to report the actual access size.
void AddressSanitizer::instrumentUnusualSizeOrAlignment(
    Instruction *I, Value *Addr, uint32_t TypeSize, bool IsWrite,
    Value *SizeArgument, bool UseCalls, uint32_t Exp) {
  IRBuilder<> IRB(I);
  Value *Size = ConstantInt::get(IntptrTy, TypeSize / 8);
  Value *AddrLong = IRB.CreatePointerCast(Addr, IntptrTy);
  if (UseCalls) {
    if (Exp == 0)
      IRB.CreateCall2(AsanMemoryAccessCallbackSized[IsWrite][0], AddrLong,
                      Size);
    else
      IRB.CreateCall3(AsanMemoryAccessCallbackSized[IsWrite][1], AddrLong, Size,
                      ConstantInt::get(IRB.getInt32Ty(), Exp));
  } else {
    Value *LastByte = IRB.CreateIntToPtr(
        IRB.CreateAdd(AddrLong, ConstantInt::get(IntptrTy, TypeSize / 8 - 1)),
        Addr->getType());
    instrumentAddress(I, I, Addr, 8, IsWrite, Size, false, Exp);
    instrumentAddress(I, I, LastByte, 8, IsWrite, Size, false, Exp);
  }
}

void AddressSanitizerModule::poisonOneInitializer(Function &GlobalInit,
                                                  GlobalValue *ModuleName) {
  // Set up the arguments to our poison/unpoison functions.
  IRBuilder<> IRB(GlobalInit.begin()->getFirstInsertionPt());

  // Add a call to poison all external globals before the given function starts.
  Value *ModuleNameAddr = ConstantExpr::getPointerCast(ModuleName, IntptrTy);
  IRB.CreateCall(AsanPoisonGlobals, ModuleNameAddr);

  // Add calls to unpoison all globals before each return instruction.
  for (auto &BB : GlobalInit.getBasicBlockList())
    if (ReturnInst *RI = dyn_cast<ReturnInst>(BB.getTerminator()))
      CallInst::Create(AsanUnpoisonGlobals, "", RI);
}

void AddressSanitizerModule::createInitializerPoisonCalls(
    Module &M, GlobalValue *ModuleName) {
  GlobalVariable *GV = M.getGlobalVariable("llvm.global_ctors");

  ConstantArray *CA = cast<ConstantArray>(GV->getInitializer());
  for (Use &OP : CA->operands()) {
    if (isa<ConstantAggregateZero>(OP)) continue;
    ConstantStruct *CS = cast<ConstantStruct>(OP);

    // Must have a function or null ptr.
<<<<<<< HEAD
    if (Function* F = dyn_cast<Function>(CS->getOperand(1))) {
=======
    if (Function *F = dyn_cast<Function>(CS->getOperand(1))) {
>>>>>>> 969bfdfe
      if (F->getName() == kAsanModuleCtorName) continue;
      ConstantInt *Priority = dyn_cast<ConstantInt>(CS->getOperand(0));
      // Don't instrument CTORs that will run before asan.module_ctor.
      if (Priority->getLimitedValue() <= kAsanCtorAndDtorPriority) continue;
      poisonOneInitializer(*F, ModuleName);
    }
  }
}

bool AddressSanitizerModule::ShouldInstrumentGlobal(GlobalVariable *G) {
  Type *Ty = cast<PointerType>(G->getType())->getElementType();
  DEBUG(dbgs() << "GLOBAL: " << *G << "\n");

  if (GlobalsMD.get(G).IsBlacklisted) return false;
  if (!Ty->isSized()) return false;
  if (!G->hasInitializer()) return false;
  if (GlobalWasGeneratedByAsan(G)) return false;  // Our own global.
  // Touch only those globals that will not be defined in other modules.
  // Don't handle ODR linkage types and COMDATs since other modules may be built
  // without ASan.
  if (G->getLinkage() != GlobalVariable::ExternalLinkage &&
      G->getLinkage() != GlobalVariable::PrivateLinkage &&
      G->getLinkage() != GlobalVariable::InternalLinkage)
    return false;
  if (G->hasComdat()) return false;
  // Two problems with thread-locals:
  //   - The address of the main thread's copy can't be computed at link-time.
  //   - Need to poison all copies, not just the main thread's one.
  if (G->isThreadLocal()) return false;
  // For now, just ignore this Global if the alignment is large.
  if (G->getAlignment() > MinRedzoneSizeForGlobal()) return false;

  if (G->hasSection()) {
    StringRef Section(G->getSection());

    if (TargetTriple.isOSBinFormatMachO()) {
      StringRef ParsedSegment, ParsedSection;
      unsigned TAA = 0, StubSize = 0;
      bool TAAParsed;
      std::string ErrorCode = MCSectionMachO::ParseSectionSpecifier(
          Section, ParsedSegment, ParsedSection, TAA, TAAParsed, StubSize);
      if (!ErrorCode.empty()) {
        report_fatal_error("Invalid section specifier '" + ParsedSection +
                           "': " + ErrorCode + ".");
      }

      // Ignore the globals from the __OBJC section. The ObjC runtime assumes
      // those conform to /usr/lib/objc/runtime.h, so we can't add redzones to
      // them.
      if (ParsedSegment == "__OBJC" ||
          (ParsedSegment == "__DATA" && ParsedSection.startswith("__objc_"))) {
        DEBUG(dbgs() << "Ignoring ObjC runtime global: " << *G << "\n");
        return false;
      }
      // See http://code.google.com/p/address-sanitizer/issues/detail?id=32
      // Constant CFString instances are compiled in the following way:
      //  -- the string buffer is emitted into
      //     __TEXT,__cstring,cstring_literals
      //  -- the constant NSConstantString structure referencing that buffer
      //     is placed into __DATA,__cfstring
      // Therefore there's no point in placing redzones into __DATA,__cfstring.
      // Moreover, it causes the linker to crash on OS X 10.7
      if (ParsedSegment == "__DATA" && ParsedSection == "__cfstring") {
        DEBUG(dbgs() << "Ignoring CFString: " << *G << "\n");
        return false;
      }
      // The linker merges the contents of cstring_literals and removes the
      // trailing zeroes.
      if (ParsedSegment == "__TEXT" && (TAA & MachO::S_CSTRING_LITERALS)) {
        DEBUG(dbgs() << "Ignoring a cstring literal: " << *G << "\n");
        return false;
      }
    }
    if (Section.startswith("__TEXT,__objc_methname,cstring_literals")) {
      DEBUG(dbgs() << "Ignoring objc_methname cstring global: " << *G << "\n");
      return false;
    }


    // Callbacks put into the CRT initializer/terminator sections
    // should not be instrumented.
    // See https://code.google.com/p/address-sanitizer/issues/detail?id=305
    // and http://msdn.microsoft.com/en-US/en-en/library/bb918180(v=vs.120).aspx
    if (Section.startswith(".CRT")) {
      DEBUG(dbgs() << "Ignoring a global initializer callback: " << *G << "\n");
      return false;
    }

    // Globals from llvm.metadata aren't emitted, do not instrument them.
    if (Section == "llvm.metadata") return false;
  }

  return true;
}

void AddressSanitizerModule::initializeCallbacks(Module &M) {
  IRBuilder<> IRB(*C);
  // Declare our poisoning and unpoisoning functions.
  AsanPoisonGlobals = checkInterfaceFunction(M.getOrInsertFunction(
      kAsanPoisonGlobalsName, IRB.getVoidTy(), IntptrTy, nullptr));
  AsanPoisonGlobals->setLinkage(Function::ExternalLinkage);
  AsanUnpoisonGlobals = checkInterfaceFunction(M.getOrInsertFunction(
      kAsanUnpoisonGlobalsName, IRB.getVoidTy(), nullptr));
  AsanUnpoisonGlobals->setLinkage(Function::ExternalLinkage);
  // Declare functions that register/unregister globals.
  AsanRegisterGlobals = checkInterfaceFunction(M.getOrInsertFunction(
      kAsanRegisterGlobalsName, IRB.getVoidTy(), IntptrTy, IntptrTy, nullptr));
  AsanRegisterGlobals->setLinkage(Function::ExternalLinkage);
  AsanUnregisterGlobals = checkInterfaceFunction(
      M.getOrInsertFunction(kAsanUnregisterGlobalsName, IRB.getVoidTy(),
                            IntptrTy, IntptrTy, nullptr));
  AsanUnregisterGlobals->setLinkage(Function::ExternalLinkage);
}

// This function replaces all global variables with new variables that have
// trailing redzones. It also creates a function that poisons
// redzones and inserts this function into llvm.global_ctors.
bool AddressSanitizerModule::InstrumentGlobals(IRBuilder<> &IRB, Module &M) {
  GlobalsMD.init(M);

  SmallVector<GlobalVariable *, 16> GlobalsToChange;

  for (auto &G : M.globals()) {
    if (ShouldInstrumentGlobal(&G)) GlobalsToChange.push_back(&G);
  }

  size_t n = GlobalsToChange.size();
  if (n == 0) return false;

  // A global is described by a structure
  //   size_t beg;
  //   size_t size;
  //   size_t size_with_redzone;
  //   const char *name;
  //   const char *module_name;
  //   size_t has_dynamic_init;
  //   void *source_location;
  // We initialize an array of such structures and pass it to a run-time call.
  StructType *GlobalStructTy =
      StructType::get(IntptrTy, IntptrTy, IntptrTy, IntptrTy, IntptrTy,
                      IntptrTy, IntptrTy, nullptr);
  SmallVector<Constant *, 16> Initializers(n);

  bool HasDynamicallyInitializedGlobals = false;

  // We shouldn't merge same module names, as this string serves as unique
  // module ID in runtime.
  GlobalVariable *ModuleName = createPrivateGlobalForString(
      M, M.getModuleIdentifier(), /*AllowMerging*/ false);

  auto &DL = M.getDataLayout();
  for (size_t i = 0; i < n; i++) {
    static const uint64_t kMaxGlobalRedzone = 1 << 18;
    GlobalVariable *G = GlobalsToChange[i];

    auto MD = GlobalsMD.get(G);
    // Create string holding the global name (use global name from metadata
    // if it's available, otherwise just write the name of global variable).
    GlobalVariable *Name = createPrivateGlobalForString(
        M, MD.Name.empty() ? G->getName() : MD.Name,
        /*AllowMerging*/ true);

    PointerType *PtrTy = cast<PointerType>(G->getType());
    Type *Ty = PtrTy->getElementType();
    uint64_t SizeInBytes = DL.getTypeAllocSize(Ty);
    uint64_t MinRZ = MinRedzoneSizeForGlobal();
    // MinRZ <= RZ <= kMaxGlobalRedzone
    // and trying to make RZ to be ~ 1/4 of SizeInBytes.
    uint64_t RZ = std::max(
        MinRZ, std::min(kMaxGlobalRedzone, (SizeInBytes / MinRZ / 4) * MinRZ));
    uint64_t RightRedzoneSize = RZ;
    // Round up to MinRZ
    if (SizeInBytes % MinRZ) RightRedzoneSize += MinRZ - (SizeInBytes % MinRZ);
    assert(((RightRedzoneSize + SizeInBytes) % MinRZ) == 0);
    Type *RightRedZoneTy = ArrayType::get(IRB.getInt8Ty(), RightRedzoneSize);

    StructType *NewTy = StructType::get(Ty, RightRedZoneTy, nullptr);
    Constant *NewInitializer =
        ConstantStruct::get(NewTy, G->getInitializer(),
                            Constant::getNullValue(RightRedZoneTy), nullptr);

    // Create a new global variable with enough space for a redzone.
    GlobalValue::LinkageTypes Linkage = G->getLinkage();
    if (G->isConstant() && Linkage == GlobalValue::PrivateLinkage)
      Linkage = GlobalValue::InternalLinkage;
    GlobalVariable *NewGlobal =
        new GlobalVariable(M, NewTy, G->isConstant(), Linkage, NewInitializer,
                           "", G, G->getThreadLocalMode());
    NewGlobal->copyAttributesFrom(G);
    NewGlobal->setAlignment(MinRZ);

    Value *Indices2[2];
    Indices2[0] = IRB.getInt32(0);
    Indices2[1] = IRB.getInt32(0);

    G->replaceAllUsesWith(
        ConstantExpr::getGetElementPtr(NewGlobal, Indices2, true));
    NewGlobal->takeName(G);
    G->eraseFromParent();

    Constant *SourceLoc;
    if (!MD.SourceLoc.empty()) {
      auto SourceLocGlobal = createPrivateGlobalForSourceLoc(M, MD.SourceLoc);
      SourceLoc = ConstantExpr::getPointerCast(SourceLocGlobal, IntptrTy);
    } else {
      SourceLoc = ConstantInt::get(IntptrTy, 0);
    }

    Initializers[i] = ConstantStruct::get(
        GlobalStructTy, ConstantExpr::getPointerCast(NewGlobal, IntptrTy),
        ConstantInt::get(IntptrTy, SizeInBytes),
        ConstantInt::get(IntptrTy, SizeInBytes + RightRedzoneSize),
        ConstantExpr::getPointerCast(Name, IntptrTy),
        ConstantExpr::getPointerCast(ModuleName, IntptrTy),
        ConstantInt::get(IntptrTy, MD.IsDynInit), SourceLoc, nullptr);

    if (ClInitializers && MD.IsDynInit) HasDynamicallyInitializedGlobals = true;

    DEBUG(dbgs() << "NEW GLOBAL: " << *NewGlobal << "\n");
  }

  ArrayType *ArrayOfGlobalStructTy = ArrayType::get(GlobalStructTy, n);
  GlobalVariable *AllGlobals = new GlobalVariable(
      M, ArrayOfGlobalStructTy, false, GlobalVariable::InternalLinkage,
      ConstantArray::get(ArrayOfGlobalStructTy, Initializers), "");

  // Create calls for poisoning before initializers run and unpoisoning after.
  if (HasDynamicallyInitializedGlobals)
    createInitializerPoisonCalls(M, ModuleName);
  IRB.CreateCall2(AsanRegisterGlobals,
                  IRB.CreatePointerCast(AllGlobals, IntptrTy),
                  ConstantInt::get(IntptrTy, n));

  // We also need to unregister globals at the end, e.g. when a shared library
  // gets closed.
  Function *AsanDtorFunction =
      Function::Create(FunctionType::get(Type::getVoidTy(*C), false),
                       GlobalValue::InternalLinkage, kAsanModuleDtorName, &M);
  BasicBlock *AsanDtorBB = BasicBlock::Create(*C, "", AsanDtorFunction);
  IRBuilder<> IRB_Dtor(ReturnInst::Create(*C, AsanDtorBB));
  IRB_Dtor.CreateCall2(AsanUnregisterGlobals,
                       IRB.CreatePointerCast(AllGlobals, IntptrTy),
                       ConstantInt::get(IntptrTy, n));
  appendToGlobalDtors(M, AsanDtorFunction, kAsanCtorAndDtorPriority);

  DEBUG(dbgs() << M);
  return true;
}

bool AddressSanitizerModule::runOnModule(Module &M) {
  C = &(M.getContext());
  int LongSize = M.getDataLayout().getPointerSizeInBits();
  IntptrTy = Type::getIntNTy(*C, LongSize);
  TargetTriple = Triple(M.getTargetTriple());
  Mapping = getShadowMapping(TargetTriple, LongSize);
  initializeCallbacks(M);

  bool Changed = false;

  Function *CtorFunc = M.getFunction(kAsanModuleCtorName);
  assert(CtorFunc);
  IRBuilder<> IRB(CtorFunc->getEntryBlock().getTerminator());

  if (ClGlobals) Changed |= InstrumentGlobals(IRB, M);

  return Changed;
}

void AddressSanitizer::initializeCallbacks(Module &M) {
  IRBuilder<> IRB(*C);
  // Create __asan_report* callbacks.
  // IsWrite, TypeSize and Exp are encoded in the function name.
  for (int Exp = 0; Exp < 2; Exp++) {
    for (size_t AccessIsWrite = 0; AccessIsWrite <= 1; AccessIsWrite++) {
      const std::string TypeStr = AccessIsWrite ? "store" : "load";
      const std::string ExpStr = Exp ? "exp_" : "";
      const Type *ExpType = Exp ? Type::getInt32Ty(*C) : nullptr;
      AsanErrorCallbackSized[AccessIsWrite][Exp] =
          checkInterfaceFunction(M.getOrInsertFunction(
              kAsanReportErrorTemplate + ExpStr + TypeStr + "_n",
              IRB.getVoidTy(), IntptrTy, IntptrTy, ExpType, nullptr));
      AsanMemoryAccessCallbackSized[AccessIsWrite][Exp] =
          checkInterfaceFunction(M.getOrInsertFunction(
              ClMemoryAccessCallbackPrefix + ExpStr + TypeStr + "N",
              IRB.getVoidTy(), IntptrTy, IntptrTy, ExpType, nullptr));
      for (size_t AccessSizeIndex = 0; AccessSizeIndex < kNumberOfAccessSizes;
           AccessSizeIndex++) {
        const std::string Suffix = TypeStr + itostr(1 << AccessSizeIndex);
        AsanErrorCallback[AccessIsWrite][Exp][AccessSizeIndex] =
            checkInterfaceFunction(M.getOrInsertFunction(
                kAsanReportErrorTemplate + ExpStr + Suffix, IRB.getVoidTy(),
                IntptrTy, ExpType, nullptr));
        AsanMemoryAccessCallback[AccessIsWrite][Exp][AccessSizeIndex] =
            checkInterfaceFunction(M.getOrInsertFunction(
                ClMemoryAccessCallbackPrefix + ExpStr + Suffix, IRB.getVoidTy(),
                IntptrTy, ExpType, nullptr));
      }
    }
  }

  AsanMemmove = checkInterfaceFunction(M.getOrInsertFunction(
      ClMemoryAccessCallbackPrefix + "memmove", IRB.getInt8PtrTy(),
      IRB.getInt8PtrTy(), IRB.getInt8PtrTy(), IntptrTy, nullptr));
  AsanMemcpy = checkInterfaceFunction(M.getOrInsertFunction(
      ClMemoryAccessCallbackPrefix + "memcpy", IRB.getInt8PtrTy(),
      IRB.getInt8PtrTy(), IRB.getInt8PtrTy(), IntptrTy, nullptr));
  AsanMemset = checkInterfaceFunction(M.getOrInsertFunction(
      ClMemoryAccessCallbackPrefix + "memset", IRB.getInt8PtrTy(),
      IRB.getInt8PtrTy(), IRB.getInt32Ty(), IntptrTy, nullptr));

  AsanHandleNoReturnFunc = checkInterfaceFunction(
<<<<<<< HEAD
      M.getOrInsertFunction(kAsanHandleNoReturnName, IRB.getVoidTy(), NULL));
  AsanCovFunction = checkInterfaceFunction(M.getOrInsertFunction(
      kAsanCovName, IRB.getVoidTy(), NULL));
  AsanCovIndirCallFunction = checkInterfaceFunction(M.getOrInsertFunction(
      kAsanCovIndirCallName, IRB.getVoidTy(), IntptrTy, IntptrTy, NULL));
=======
      M.getOrInsertFunction(kAsanHandleNoReturnName, IRB.getVoidTy(), nullptr));
>>>>>>> 969bfdfe

  AsanPtrCmpFunction = checkInterfaceFunction(M.getOrInsertFunction(
      kAsanPtrCmp, IRB.getVoidTy(), IntptrTy, IntptrTy, nullptr));
  AsanPtrSubFunction = checkInterfaceFunction(M.getOrInsertFunction(
      kAsanPtrSub, IRB.getVoidTy(), IntptrTy, IntptrTy, nullptr));
  // We insert an empty inline asm after __asan_report* to avoid callback merge.
  EmptyAsm = InlineAsm::get(FunctionType::get(IRB.getVoidTy(), false),
                            StringRef(""), StringRef(""),
                            /*hasSideEffects=*/true);
}

// virtual
bool AddressSanitizer::doInitialization(Module &M) {
  // Initialize the private fields. No one has accessed them before.

  GlobalsMD.init(M);

  C = &(M.getContext());
  LongSize = M.getDataLayout().getPointerSizeInBits();
  IntptrTy = Type::getIntNTy(*C, LongSize);
  TargetTriple = Triple(M.getTargetTriple());

  AsanCtorFunction =
      Function::Create(FunctionType::get(Type::getVoidTy(*C), false),
                       GlobalValue::InternalLinkage, kAsanModuleCtorName, &M);
  BasicBlock *AsanCtorBB = BasicBlock::Create(*C, "", AsanCtorFunction);
  // call __asan_init in the module ctor.
  IRBuilder<> IRB(ReturnInst::Create(*C, AsanCtorBB));
  AsanInitFunction = checkInterfaceFunction(
      M.getOrInsertFunction(kAsanInitName, IRB.getVoidTy(), nullptr));
  AsanInitFunction->setLinkage(Function::ExternalLinkage);
  IRB.CreateCall(AsanInitFunction);

  Mapping = getShadowMapping(TargetTriple, LongSize);

  appendToGlobalCtors(M, AsanCtorFunction, kAsanCtorAndDtorPriority);
  return true;
}

bool AddressSanitizer::maybeInsertAsanInitAtFunctionEntry(Function &F) {
  // For each NSObject descendant having a +load method, this method is invoked
  // by the ObjC runtime before any of the static constructors is called.
  // Therefore we need to instrument such methods with a call to __asan_init
  // at the beginning in order to initialize our runtime before any access to
  // the shadow memory.
  // We cannot just ignore these methods, because they may call other
  // instrumented functions.
  if (F.getName().find(" load]") != std::string::npos) {
    IRBuilder<> IRB(F.begin()->begin());
    IRB.CreateCall(AsanInitFunction);
    return true;
  }
  return false;
}

<<<<<<< HEAD
void AddressSanitizer::InjectCoverageAtBlock(Function &F, BasicBlock &BB) {
  BasicBlock::iterator IP = BB.getFirstInsertionPt(), BE = BB.end();
  // Skip static allocas at the top of the entry block so they don't become
  // dynamic when we split the block.  If we used our optimized stack layout,
  // then there will only be one alloca and it will come first.
  for (; IP != BE; ++IP) {
    AllocaInst *AI = dyn_cast<AllocaInst>(IP);
    if (!AI || !AI->isStaticAlloca())
      break;
  }

  DebugLoc EntryLoc = &BB == &F.getEntryBlock()
                          ? IP->getDebugLoc().getFnDebugLoc(*C)
                          : IP->getDebugLoc();
  IRBuilder<> IRB(IP);
  IRB.SetCurrentDebugLocation(EntryLoc);
  Type *Int8Ty = IRB.getInt8Ty();
  GlobalVariable *Guard = new GlobalVariable(
      *F.getParent(), Int8Ty, false, GlobalValue::PrivateLinkage,
      Constant::getNullValue(Int8Ty), "__asan_gen_cov_" + F.getName());
  LoadInst *Load = IRB.CreateLoad(Guard);
  Load->setAtomic(Monotonic);
  Load->setAlignment(1);
  Value *Cmp = IRB.CreateICmpEQ(Constant::getNullValue(Int8Ty), Load);
  Instruction *Ins = SplitBlockAndInsertIfThen(
      Cmp, IP, false, MDBuilder(*C).createBranchWeights(1, 100000));
  IRB.SetInsertPoint(Ins);
  IRB.SetCurrentDebugLocation(EntryLoc);
  // __sanitizer_cov gets the PC of the instruction using GET_CALLER_PC.
  IRB.CreateCall(AsanCovFunction);
  StoreInst *Store = IRB.CreateStore(ConstantInt::get(Int8Ty, 1), Guard);
  Store->setAtomic(Monotonic);
  Store->setAlignment(1);
}

// Poor man's coverage that works with ASan.
// We create a Guard boolean variable with the same linkage
// as the function and inject this code into the entry block (-asan-coverage=1)
// or all blocks (-asan-coverage=2):
// if (*Guard) {
//    __sanitizer_cov();
//    *Guard = 1;
// }
// The accesses to Guard are atomic. The rest of the logic is
// in __sanitizer_cov (it's fine to call it more than once).
//
// This coverage implementation provides very limited data:
// it only tells if a given function (block) was ever executed.
// No counters, no per-edge data.
// But for many use cases this is what we need and the added slowdown
// is negligible. This simple implementation will probably be obsoleted
// by the upcoming Clang-based coverage implementation.
// By having it here and now we hope to
//  a) get the functionality to users earlier and
//  b) collect usage statistics to help improve Clang coverage design.
bool AddressSanitizer::InjectCoverage(Function &F,
                                      ArrayRef<BasicBlock *> AllBlocks,
                                      ArrayRef<Instruction*> IndirCalls) {
  if (!ClCoverage) return false;

  if (ClCoverage == 1 ||
      (unsigned)ClCoverageBlockThreshold < AllBlocks.size()) {
    InjectCoverageAtBlock(F, F.getEntryBlock());
  } else {
    for (auto BB : AllBlocks)
      InjectCoverageAtBlock(F, *BB);
  }
  InjectCoverageForIndirectCalls(F, IndirCalls);
  return true;
}

// On every indirect call we call a run-time function
// __sanitizer_cov_indir_call* with two parameters:
//   - callee address,
//   - global cache array that contains kCacheSize pointers (zero-initialed).
//     The cache is used to speed up recording the caller-callee pairs.
// The address of the caller is passed implicitly via caller PC.
// kCacheSize is encoded in the name of the run-time function.
void AddressSanitizer::InjectCoverageForIndirectCalls(
    Function &F, ArrayRef<Instruction *> IndirCalls) {
  if (ClCoverage < 4 || IndirCalls.empty()) return;
  const int kCacheSize = 16;
  const int kCacheAlignment = 64;  // Align for better performance.
  Type *Ty = ArrayType::get(IntptrTy, kCacheSize);
  for (auto I : IndirCalls) {
    IRBuilder<> IRB(I);
    CallSite CS(I);
    Value *Callee = CS.getCalledValue();
    if (dyn_cast<InlineAsm>(Callee)) continue;
    GlobalVariable *CalleeCache = new GlobalVariable(
        *F.getParent(), Ty, false, GlobalValue::PrivateLinkage,
        Constant::getNullValue(Ty), "__asan_gen_callee_cache");
    CalleeCache->setAlignment(kCacheAlignment);
    IRB.CreateCall2(AsanCovIndirCallFunction,
                    IRB.CreatePointerCast(Callee, IntptrTy),
                    IRB.CreatePointerCast(CalleeCache, IntptrTy));
  }
}

=======
>>>>>>> 969bfdfe
bool AddressSanitizer::runOnFunction(Function &F) {
  if (&F == AsanCtorFunction) return false;
  if (F.getLinkage() == GlobalValue::AvailableExternallyLinkage) return false;
  DEBUG(dbgs() << "ASAN instrumenting:\n" << F << "\n");
  initializeCallbacks(*F.getParent());

  DT = &getAnalysis<DominatorTreeWrapperPass>().getDomTree();

  // If needed, insert __asan_init before checking for SanitizeAddress attr.
  maybeInsertAsanInitAtFunctionEntry(F);

  if (!F.hasFnAttribute(Attribute::SanitizeAddress)) return false;

  if (!ClDebugFunc.empty() && ClDebugFunc != F.getName()) return false;

  // We want to instrument every address only once per basic block (unless there
  // are calls between uses).
<<<<<<< HEAD
  SmallSet<Value*, 16> TempsToInstrument;
  SmallVector<Instruction*, 16> ToInstrument;
  SmallVector<Instruction*, 8> NoReturnCalls;
  SmallVector<BasicBlock*, 16> AllBlocks;
  SmallVector<Instruction*, 16> PointerComparisonsOrSubtracts;
  SmallVector<Instruction*, 8> IndirCalls;
=======
  SmallSet<Value *, 16> TempsToInstrument;
  SmallVector<Instruction *, 16> ToInstrument;
  SmallVector<Instruction *, 8> NoReturnCalls;
  SmallVector<BasicBlock *, 16> AllBlocks;
  SmallVector<Instruction *, 16> PointerComparisonsOrSubtracts;
>>>>>>> 969bfdfe
  int NumAllocas = 0;
  bool IsWrite;
  unsigned Alignment;
  uint64_t TypeSize;

  // Fill the set of memory operations to instrument.
  for (auto &BB : F) {
    AllBlocks.push_back(&BB);
    TempsToInstrument.clear();
    int NumInsnsPerBB = 0;
    for (auto &Inst : BB) {
      if (LooksLikeCodeInBug11395(&Inst)) return false;
      if (Value *Addr = isInterestingMemoryAccess(&Inst, &IsWrite, &TypeSize,
                                                  &Alignment)) {
        if (ClOpt && ClOptSameTemp) {
          if (!TempsToInstrument.insert(Addr).second)
            continue;  // We've seen this temp in the current BB.
        }
      } else if (ClInvalidPointerPairs &&
                 isInterestingPointerComparisonOrSubtraction(&Inst)) {
        PointerComparisonsOrSubtracts.push_back(&Inst);
        continue;
      } else if (isa<MemIntrinsic>(Inst)) {
        // ok, take it.
      } else {
        if (isa<AllocaInst>(Inst)) NumAllocas++;
        CallSite CS(&Inst);
        if (CS) {
          // A call inside BB.
          TempsToInstrument.clear();
<<<<<<< HEAD
          if (CS.doesNotReturn())
            NoReturnCalls.push_back(CS.getInstruction());
          if (ClCoverage >= 4 && !CS.getCalledFunction())
            IndirCalls.push_back(&Inst);
=======
          if (CS.doesNotReturn()) NoReturnCalls.push_back(CS.getInstruction());
>>>>>>> 969bfdfe
        }
        continue;
      }
      ToInstrument.push_back(&Inst);
      NumInsnsPerBB++;
      if (NumInsnsPerBB >= ClMaxInsnsToInstrumentPerBB) break;
    }
  }

  bool UseCalls = false;
  if (ClInstrumentationWithCallsThreshold >= 0 &&
      ToInstrument.size() > (unsigned)ClInstrumentationWithCallsThreshold)
    UseCalls = true;

  const TargetLibraryInfo *TLI =
      &getAnalysis<TargetLibraryInfoWrapperPass>().getTLI();
  const DataLayout &DL = F.getParent()->getDataLayout();
  ObjectSizeOffsetVisitor ObjSizeVis(DL, TLI, F.getContext(),
                                     /*RoundToAlign=*/true);

  // Instrument.
  int NumInstrumented = 0;
  for (auto Inst : ToInstrument) {
    if (ClDebugMin < 0 || ClDebugMax < 0 ||
        (NumInstrumented >= ClDebugMin && NumInstrumented <= ClDebugMax)) {
      if (isInterestingMemoryAccess(Inst, &IsWrite, &TypeSize, &Alignment))
        instrumentMop(ObjSizeVis, Inst, UseCalls,
                      F.getParent()->getDataLayout());
      else
        instrumentMemIntrinsic(cast<MemIntrinsic>(Inst));
    }
    NumInstrumented++;
  }

  FunctionStackPoisoner FSP(F, *this);
  bool ChangedStack = FSP.runOnFunction();

  // We must unpoison the stack before every NoReturn call (throw, _exit, etc).
  // See e.g. http://code.google.com/p/address-sanitizer/issues/detail?id=37
  for (auto CI : NoReturnCalls) {
    IRBuilder<> IRB(CI);
    IRB.CreateCall(AsanHandleNoReturnFunc);
  }

  for (auto Inst : PointerComparisonsOrSubtracts) {
    instrumentPointerComparisonOrSubtraction(Inst);
    NumInstrumented++;
  }

  bool res = NumInstrumented > 0 || ChangedStack || !NoReturnCalls.empty();

<<<<<<< HEAD
  if (InjectCoverage(F, AllBlocks, IndirCalls))
    res = true;

=======
>>>>>>> 969bfdfe
  DEBUG(dbgs() << "ASAN done instrumenting: " << res << " " << F << "\n");

  return res;
}

// Workaround for bug 11395: we don't want to instrument stack in functions
// with large assembly blobs (32-bit only), otherwise reg alloc may crash.
// FIXME: remove once the bug 11395 is fixed.
bool AddressSanitizer::LooksLikeCodeInBug11395(Instruction *I) {
  if (LongSize != 32) return false;
  CallInst *CI = dyn_cast<CallInst>(I);
  if (!CI || !CI->isInlineAsm()) return false;
  if (CI->getNumArgOperands() <= 5) return false;
  // We have inline assembly with quite a few arguments.
  return true;
}

void FunctionStackPoisoner::initializeCallbacks(Module &M) {
  IRBuilder<> IRB(*C);
  for (int i = 0; i <= kMaxAsanStackMallocSizeClass; i++) {
    std::string Suffix = itostr(i);
    AsanStackMallocFunc[i] = checkInterfaceFunction(M.getOrInsertFunction(
        kAsanStackMallocNameTemplate + Suffix, IntptrTy, IntptrTy, nullptr));
    AsanStackFreeFunc[i] = checkInterfaceFunction(
        M.getOrInsertFunction(kAsanStackFreeNameTemplate + Suffix,
                              IRB.getVoidTy(), IntptrTy, IntptrTy, nullptr));
  }
  AsanPoisonStackMemoryFunc = checkInterfaceFunction(
      M.getOrInsertFunction(kAsanPoisonStackMemoryName, IRB.getVoidTy(),
                            IntptrTy, IntptrTy, nullptr));
  AsanUnpoisonStackMemoryFunc = checkInterfaceFunction(
      M.getOrInsertFunction(kAsanUnpoisonStackMemoryName, IRB.getVoidTy(),
                            IntptrTy, IntptrTy, nullptr));
}

<<<<<<< HEAD
void
FunctionStackPoisoner::poisonRedZones(ArrayRef<uint8_t> ShadowBytes,
                                      IRBuilder<> &IRB, Value *ShadowBase,
                                      bool DoPoison) {
=======
void FunctionStackPoisoner::poisonRedZones(ArrayRef<uint8_t> ShadowBytes,
                                           IRBuilder<> &IRB, Value *ShadowBase,
                                           bool DoPoison) {
>>>>>>> 969bfdfe
  size_t n = ShadowBytes.size();
  size_t i = 0;
  // We need to (un)poison n bytes of stack shadow. Poison as many as we can
  // using 64-bit stores (if we are on 64-bit arch), then poison the rest
  // with 32-bit stores, then with 16-byte stores, then with 8-byte stores.
  for (size_t LargeStoreSizeInBytes = ASan.LongSize / 8;
       LargeStoreSizeInBytes != 0; LargeStoreSizeInBytes /= 2) {
    for (; i + LargeStoreSizeInBytes - 1 < n; i += LargeStoreSizeInBytes) {
      uint64_t Val = 0;
      for (size_t j = 0; j < LargeStoreSizeInBytes; j++) {
        if (F.getParent()->getDataLayout().isLittleEndian())
          Val |= (uint64_t)ShadowBytes[i + j] << (8 * j);
        else
          Val = (Val << 8) | ShadowBytes[i + j];
      }
      if (!Val) continue;
      Value *Ptr = IRB.CreateAdd(ShadowBase, ConstantInt::get(IntptrTy, i));
      Type *StoreTy = Type::getIntNTy(*C, LargeStoreSizeInBytes * 8);
      Value *Poison = ConstantInt::get(StoreTy, DoPoison ? Val : 0);
      IRB.CreateStore(Poison, IRB.CreateIntToPtr(Ptr, StoreTy->getPointerTo()));
    }
  }
}

// Fake stack allocator (asan_fake_stack.h) has 11 size classes
// for every power of 2 from kMinStackMallocSize to kMaxAsanStackMallocSizeClass
static int StackMallocSizeClass(uint64_t LocalStackSize) {
  assert(LocalStackSize <= kMaxStackMallocSize);
  uint64_t MaxSize = kMinStackMallocSize;
  for (int i = 0;; i++, MaxSize *= 2)
    if (LocalStackSize <= MaxSize) return i;
  llvm_unreachable("impossible LocalStackSize");
}

// Set Size bytes starting from ShadowBase to kAsanStackAfterReturnMagic.
// We can not use MemSet intrinsic because it may end up calling the actual
// memset. Size is a multiple of 8.
// Currently this generates 8-byte stores on x86_64; it may be better to
// generate wider stores.
void FunctionStackPoisoner::SetShadowToStackAfterReturnInlined(
    IRBuilder<> &IRB, Value *ShadowBase, int Size) {
  assert(!(Size % 8));

  // kAsanStackAfterReturnMagic is 0xf5.
  const uint64_t kAsanStackAfterReturnMagic64 = 0xf5f5f5f5f5f5f5f5ULL;

  for (int i = 0; i < Size; i += 8) {
    Value *p = IRB.CreateAdd(ShadowBase, ConstantInt::get(IntptrTy, i));
    IRB.CreateStore(
        ConstantInt::get(IRB.getInt64Ty(), kAsanStackAfterReturnMagic64),
        IRB.CreateIntToPtr(p, IRB.getInt64Ty()->getPointerTo()));
  }
}

static DebugLoc getFunctionEntryDebugLocation(Function &F) {
  for (const auto &Inst : F.getEntryBlock())
    if (!isa<AllocaInst>(Inst)) return Inst.getDebugLoc();
  return DebugLoc();
}

PHINode *FunctionStackPoisoner::createPHI(IRBuilder<> &IRB, Value *Cond,
                                          Value *ValueIfTrue,
                                          Instruction *ThenTerm,
                                          Value *ValueIfFalse) {
  PHINode *PHI = IRB.CreatePHI(IntptrTy, 2);
  BasicBlock *CondBlock = cast<Instruction>(Cond)->getParent();
  PHI->addIncoming(ValueIfFalse, CondBlock);
  BasicBlock *ThenBlock = ThenTerm->getParent();
  PHI->addIncoming(ValueIfTrue, ThenBlock);
  return PHI;
}

Value *FunctionStackPoisoner::createAllocaForLayout(
    IRBuilder<> &IRB, const ASanStackFrameLayout &L, bool Dynamic) {
  AllocaInst *Alloca;
  if (Dynamic) {
    Alloca = IRB.CreateAlloca(IRB.getInt8Ty(),
                              ConstantInt::get(IRB.getInt64Ty(), L.FrameSize),
                              "MyAlloca");
  } else {
    Alloca = IRB.CreateAlloca(ArrayType::get(IRB.getInt8Ty(), L.FrameSize),
                              nullptr, "MyAlloca");
    assert(Alloca->isStaticAlloca());
  }
  assert((ClRealignStack & (ClRealignStack - 1)) == 0);
  size_t FrameAlignment = std::max(L.FrameAlignment, (size_t)ClRealignStack);
  Alloca->setAlignment(FrameAlignment);
  return IRB.CreatePointerCast(Alloca, IntptrTy);
}

void FunctionStackPoisoner::poisonStack() {
  assert(AllocaVec.size() > 0 || DynamicAllocaVec.size() > 0);

  if (ClInstrumentAllocas) {
    // Handle dynamic allocas.
    for (auto &AllocaCall : DynamicAllocaVec) {
      handleDynamicAllocaCall(AllocaCall);
      unpoisonDynamicAlloca(AllocaCall);
    }
  }

  if (AllocaVec.size() == 0) return;

  int StackMallocIdx = -1;
  DebugLoc EntryDebugLocation = getFunctionEntryDebugLocation(F);

  Instruction *InsBefore = AllocaVec[0];
  IRBuilder<> IRB(InsBefore);
  IRB.SetCurrentDebugLocation(EntryDebugLocation);

  SmallVector<ASanStackVariableDescription, 16> SVD;
  SVD.reserve(AllocaVec.size());
  for (AllocaInst *AI : AllocaVec) {
    ASanStackVariableDescription D = {AI->getName().data(),
                                      ASan.getAllocaSizeInBytes(AI),
                                      AI->getAlignment(), AI, 0};
    SVD.push_back(D);
  }
  // Minimal header size (left redzone) is 4 pointers,
  // i.e. 32 bytes on 64-bit platforms and 16 bytes in 32-bit platforms.
  size_t MinHeaderSize = ASan.LongSize / 2;
  ASanStackFrameLayout L;
  ComputeASanStackFrameLayout(SVD, 1UL << Mapping.Scale, MinHeaderSize, &L);
  DEBUG(dbgs() << L.DescriptionString << " --- " << L.FrameSize << "\n");
  uint64_t LocalStackSize = L.FrameSize;
  bool DoStackMalloc =
      ClUseAfterReturn && LocalStackSize <= kMaxStackMallocSize;
  // Don't do dynamic alloca in presence of inline asm: too often it
  // makes assumptions on which registers are available.
  bool DoDynamicAlloca = ClDynamicAllocaStack && !HasNonEmptyInlineAsm;

  Value *StaticAlloca =
      DoDynamicAlloca ? nullptr : createAllocaForLayout(IRB, L, false);

  Value *FakeStack;
  Value *LocalStackBase;

  if (DoStackMalloc) {
    // void *FakeStack = __asan_option_detect_stack_use_after_return
    //     ? __asan_stack_malloc_N(LocalStackSize)
    //     : nullptr;
    // void *LocalStackBase = (FakeStack) ? FakeStack : alloca(LocalStackSize);
    Constant *OptionDetectUAR = F.getParent()->getOrInsertGlobal(
        kAsanOptionDetectUAR, IRB.getInt32Ty());
    Value *UARIsEnabled =
        IRB.CreateICmpNE(IRB.CreateLoad(OptionDetectUAR),
                         Constant::getNullValue(IRB.getInt32Ty()));
    Instruction *Term =
        SplitBlockAndInsertIfThen(UARIsEnabled, InsBefore, false);
    IRBuilder<> IRBIf(Term);
    IRBIf.SetCurrentDebugLocation(EntryDebugLocation);
    StackMallocIdx = StackMallocSizeClass(LocalStackSize);
    assert(StackMallocIdx <= kMaxAsanStackMallocSizeClass);
    Value *FakeStackValue =
        IRBIf.CreateCall(AsanStackMallocFunc[StackMallocIdx],
                         ConstantInt::get(IntptrTy, LocalStackSize));
    IRB.SetInsertPoint(InsBefore);
    IRB.SetCurrentDebugLocation(EntryDebugLocation);
    FakeStack = createPHI(IRB, UARIsEnabled, FakeStackValue, Term,
                          ConstantInt::get(IntptrTy, 0));

    Value *NoFakeStack =
        IRB.CreateICmpEQ(FakeStack, Constant::getNullValue(IntptrTy));
    Term = SplitBlockAndInsertIfThen(NoFakeStack, InsBefore, false);
    IRBIf.SetInsertPoint(Term);
    IRBIf.SetCurrentDebugLocation(EntryDebugLocation);
    Value *AllocaValue =
        DoDynamicAlloca ? createAllocaForLayout(IRBIf, L, true) : StaticAlloca;
    IRB.SetInsertPoint(InsBefore);
    IRB.SetCurrentDebugLocation(EntryDebugLocation);
    LocalStackBase = createPHI(IRB, NoFakeStack, AllocaValue, Term, FakeStack);
  } else {
    // void *FakeStack = nullptr;
    // void *LocalStackBase = alloca(LocalStackSize);
    FakeStack = ConstantInt::get(IntptrTy, 0);
    LocalStackBase =
        DoDynamicAlloca ? createAllocaForLayout(IRB, L, true) : StaticAlloca;
  }

  // Insert poison calls for lifetime intrinsics for alloca.
  bool HavePoisonedAllocas = false;
  for (const auto &APC : AllocaPoisonCallVec) {
    assert(APC.InsBefore);
    assert(APC.AI);
    IRBuilder<> IRB(APC.InsBefore);
    poisonAlloca(APC.AI, APC.Size, IRB, APC.DoPoison);
    HavePoisonedAllocas |= APC.DoPoison;
  }

  // Replace Alloca instructions with base+offset.
  for (const auto &Desc : SVD) {
    AllocaInst *AI = Desc.AI;
    Value *NewAllocaPtr = IRB.CreateIntToPtr(
        IRB.CreateAdd(LocalStackBase, ConstantInt::get(IntptrTy, Desc.Offset)),
        AI->getType());
    replaceDbgDeclareForAlloca(AI, NewAllocaPtr, DIB, /*Deref=*/true);
    AI->replaceAllUsesWith(NewAllocaPtr);
  }

  // The left-most redzone has enough space for at least 4 pointers.
  // Write the Magic value to redzone[0].
  Value *BasePlus0 = IRB.CreateIntToPtr(LocalStackBase, IntptrPtrTy);
  IRB.CreateStore(ConstantInt::get(IntptrTy, kCurrentStackFrameMagic),
                  BasePlus0);
  // Write the frame description constant to redzone[1].
  Value *BasePlus1 = IRB.CreateIntToPtr(
      IRB.CreateAdd(LocalStackBase,
                    ConstantInt::get(IntptrTy, ASan.LongSize / 8)),
      IntptrPtrTy);
  GlobalVariable *StackDescriptionGlobal =
      createPrivateGlobalForString(*F.getParent(), L.DescriptionString,
                                   /*AllowMerging*/ true);
  Value *Description = IRB.CreatePointerCast(StackDescriptionGlobal, IntptrTy);
  IRB.CreateStore(Description, BasePlus1);
  // Write the PC to redzone[2].
  Value *BasePlus2 = IRB.CreateIntToPtr(
      IRB.CreateAdd(LocalStackBase,
                    ConstantInt::get(IntptrTy, 2 * ASan.LongSize / 8)),
      IntptrPtrTy);
  IRB.CreateStore(IRB.CreatePointerCast(&F, IntptrTy), BasePlus2);

  // Poison the stack redzones at the entry.
  Value *ShadowBase = ASan.memToShadow(LocalStackBase, IRB);
  poisonRedZones(L.ShadowBytes, IRB, ShadowBase, true);

  // (Un)poison the stack before all ret instructions.
  for (auto Ret : RetVec) {
    IRBuilder<> IRBRet(Ret);
    // Mark the current frame as retired.
    IRBRet.CreateStore(ConstantInt::get(IntptrTy, kRetiredStackFrameMagic),
                       BasePlus0);
    if (DoStackMalloc) {
      assert(StackMallocIdx >= 0);
      // if FakeStack != 0  // LocalStackBase == FakeStack
      //     // In use-after-return mode, poison the whole stack frame.
      //     if StackMallocIdx <= 4
      //         // For small sizes inline the whole thing:
      //         memset(ShadowBase, kAsanStackAfterReturnMagic, ShadowSize);
      //         **SavedFlagPtr(FakeStack) = 0
      //     else
      //         __asan_stack_free_N(FakeStack, LocalStackSize)
      // else
      //     <This is not a fake stack; unpoison the redzones>
      Value *Cmp =
          IRBRet.CreateICmpNE(FakeStack, Constant::getNullValue(IntptrTy));
      TerminatorInst *ThenTerm, *ElseTerm;
      SplitBlockAndInsertIfThenElse(Cmp, Ret, &ThenTerm, &ElseTerm);

      IRBuilder<> IRBPoison(ThenTerm);
      if (StackMallocIdx <= 4) {
        int ClassSize = kMinStackMallocSize << StackMallocIdx;
        SetShadowToStackAfterReturnInlined(IRBPoison, ShadowBase,
                                           ClassSize >> Mapping.Scale);
        Value *SavedFlagPtrPtr = IRBPoison.CreateAdd(
            FakeStack,
            ConstantInt::get(IntptrTy, ClassSize - ASan.LongSize / 8));
        Value *SavedFlagPtr = IRBPoison.CreateLoad(
            IRBPoison.CreateIntToPtr(SavedFlagPtrPtr, IntptrPtrTy));
        IRBPoison.CreateStore(
            Constant::getNullValue(IRBPoison.getInt8Ty()),
            IRBPoison.CreateIntToPtr(SavedFlagPtr, IRBPoison.getInt8PtrTy()));
      } else {
        // For larger frames call __asan_stack_free_*.
        IRBPoison.CreateCall2(AsanStackFreeFunc[StackMallocIdx], FakeStack,
                              ConstantInt::get(IntptrTy, LocalStackSize));
      }

      IRBuilder<> IRBElse(ElseTerm);
      poisonRedZones(L.ShadowBytes, IRBElse, ShadowBase, false);
    } else if (HavePoisonedAllocas) {
      // If we poisoned some allocas in llvm.lifetime analysis,
      // unpoison whole stack frame now.
      poisonAlloca(LocalStackBase, LocalStackSize, IRBRet, false);
    } else {
      poisonRedZones(L.ShadowBytes, IRBRet, ShadowBase, false);
    }
  }

  // We are done. Remove the old unused alloca instructions.
  for (auto AI : AllocaVec) AI->eraseFromParent();
}

void FunctionStackPoisoner::poisonAlloca(Value *V, uint64_t Size,
                                         IRBuilder<> &IRB, bool DoPoison) {
  // For now just insert the call to ASan runtime.
  Value *AddrArg = IRB.CreatePointerCast(V, IntptrTy);
  Value *SizeArg = ConstantInt::get(IntptrTy, Size);
  IRB.CreateCall2(
      DoPoison ? AsanPoisonStackMemoryFunc : AsanUnpoisonStackMemoryFunc,
      AddrArg, SizeArg);
}

// Handling llvm.lifetime intrinsics for a given %alloca:
// (1) collect all llvm.lifetime.xxx(%size, %value) describing the alloca.
// (2) if %size is constant, poison memory for llvm.lifetime.end (to detect
//     invalid accesses) and unpoison it for llvm.lifetime.start (the memory
//     could be poisoned by previous llvm.lifetime.end instruction, as the
//     variable may go in and out of scope several times, e.g. in loops).
// (3) if we poisoned at least one %alloca in a function,
//     unpoison the whole stack frame at function exit.

AllocaInst *FunctionStackPoisoner::findAllocaForValue(Value *V) {
  if (AllocaInst *AI = dyn_cast<AllocaInst>(V))
    // We're intested only in allocas we can handle.
    return ASan.isInterestingAlloca(*AI) ? AI : nullptr;
  // See if we've already calculated (or started to calculate) alloca for a
  // given value.
  AllocaForValueMapTy::iterator I = AllocaForValue.find(V);
  if (I != AllocaForValue.end()) return I->second;
  // Store 0 while we're calculating alloca for value V to avoid
  // infinite recursion if the value references itself.
  AllocaForValue[V] = nullptr;
  AllocaInst *Res = nullptr;
  if (CastInst *CI = dyn_cast<CastInst>(V))
    Res = findAllocaForValue(CI->getOperand(0));
  else if (PHINode *PN = dyn_cast<PHINode>(V)) {
    for (unsigned i = 0, e = PN->getNumIncomingValues(); i != e; ++i) {
      Value *IncValue = PN->getIncomingValue(i);
      // Allow self-referencing phi-nodes.
      if (IncValue == PN) continue;
      AllocaInst *IncValueAI = findAllocaForValue(IncValue);
      // AI for incoming values should exist and should all be equal.
      if (IncValueAI == nullptr || (Res != nullptr && IncValueAI != Res))
        return nullptr;
      Res = IncValueAI;
    }
  }
  if (Res) AllocaForValue[V] = Res;
  return Res;
}

// Compute PartialRzMagic for dynamic alloca call. PartialRzMagic is
// constructed from two separate 32-bit numbers: PartialRzMagic = Val1 | Val2.
// (1) Val1 is resposible for forming base value for PartialRzMagic, containing
//     only 00 for fully addressable and 0xcb for fully poisoned bytes for each
//     8-byte chunk of user memory respectively.
// (2) Val2 forms the value for marking first poisoned byte in shadow memory
//     with appropriate value (0x01 - 0x07 or 0xcb if Padding % 8 == 0).

// Shift = Padding & ~7; // the number of bits we need to shift to access first
//                          chunk in shadow memory, containing nonzero bytes.
// Example:
// Padding = 21                       Padding = 16
// Shadow:  |00|00|05|cb|          Shadow:  |00|00|cb|cb|
//                ^                               ^
//                |                               |
// Shift = 21 & ~7 = 16            Shift = 16 & ~7 = 16
//
// Val1 = 0xcbcbcbcb << Shift;
// PartialBits = Padding ? Padding & 7 : 0xcb;
// Val2 = PartialBits << Shift;
// Result = Val1 | Val2;
Value *FunctionStackPoisoner::computePartialRzMagic(Value *PartialSize,
                                                    IRBuilder<> &IRB) {
  PartialSize = IRB.CreateIntCast(PartialSize, IRB.getInt32Ty(), false);
  Value *Shift = IRB.CreateAnd(PartialSize, IRB.getInt32(~7));
  unsigned Val1Int = kAsanAllocaPartialVal1;
  unsigned Val2Int = kAsanAllocaPartialVal2;
  if (!F.getParent()->getDataLayout().isLittleEndian()) {
    Val1Int = sys::getSwappedBytes(Val1Int);
    Val2Int = sys::getSwappedBytes(Val2Int);
  }
  Value *Val1 = shiftAllocaMagic(IRB.getInt32(Val1Int), IRB, Shift);
  Value *PartialBits = IRB.CreateAnd(PartialSize, IRB.getInt32(7));
  // For BigEndian get 0x000000YZ -> 0xYZ000000.
  if (F.getParent()->getDataLayout().isBigEndian())
    PartialBits = IRB.CreateShl(PartialBits, IRB.getInt32(24));
  Value *Val2 = IRB.getInt32(Val2Int);
  Value *Cond =
      IRB.CreateICmpNE(PartialBits, Constant::getNullValue(IRB.getInt32Ty()));
  Val2 = IRB.CreateSelect(Cond, shiftAllocaMagic(PartialBits, IRB, Shift),
                          shiftAllocaMagic(Val2, IRB, Shift));
  return IRB.CreateOr(Val1, Val2);
}

void FunctionStackPoisoner::handleDynamicAllocaCall(
    DynamicAllocaCall &AllocaCall) {
  AllocaInst *AI = AllocaCall.AI;
  if (!doesDominateAllExits(AI)) {
    // We do not yet handle complex allocas
    AllocaCall.Poison = false;
    return;
  }

  IRBuilder<> IRB(AI);

  PointerType *Int32PtrTy = PointerType::getUnqual(IRB.getInt32Ty());
  const unsigned Align = std::max(kAllocaRzSize, AI->getAlignment());
  const uint64_t AllocaRedzoneMask = kAllocaRzSize - 1;

  Value *Zero = Constant::getNullValue(IntptrTy);
  Value *AllocaRzSize = ConstantInt::get(IntptrTy, kAllocaRzSize);
  Value *AllocaRzMask = ConstantInt::get(IntptrTy, AllocaRedzoneMask);
  Value *NotAllocaRzMask = ConstantInt::get(IntptrTy, ~AllocaRedzoneMask);

  // Since we need to extend alloca with additional memory to locate
  // redzones, and OldSize is number of allocated blocks with
  // ElementSize size, get allocated memory size in bytes by
  // OldSize * ElementSize.
  unsigned ElementSize =
      F.getParent()->getDataLayout().getTypeAllocSize(AI->getAllocatedType());
  Value *OldSize = IRB.CreateMul(AI->getArraySize(),
                                 ConstantInt::get(IntptrTy, ElementSize));

  // PartialSize = OldSize % 32
  Value *PartialSize = IRB.CreateAnd(OldSize, AllocaRzMask);

  // Misalign = kAllocaRzSize - PartialSize;
  Value *Misalign = IRB.CreateSub(AllocaRzSize, PartialSize);

  // PartialPadding = Misalign != kAllocaRzSize ? Misalign : 0;
  Value *Cond = IRB.CreateICmpNE(Misalign, AllocaRzSize);
  Value *PartialPadding = IRB.CreateSelect(Cond, Misalign, Zero);

  // AdditionalChunkSize = Align + PartialPadding + kAllocaRzSize
  // Align is added to locate left redzone, PartialPadding for possible
  // partial redzone and kAllocaRzSize for right redzone respectively.
  Value *AdditionalChunkSize = IRB.CreateAdd(
      ConstantInt::get(IntptrTy, Align + kAllocaRzSize), PartialPadding);

  Value *NewSize = IRB.CreateAdd(OldSize, AdditionalChunkSize);

  // Insert new alloca with new NewSize and Align params.
  AllocaInst *NewAlloca = IRB.CreateAlloca(IRB.getInt8Ty(), NewSize);
  NewAlloca->setAlignment(Align);

  // NewAddress = Address + Align
  Value *NewAddress = IRB.CreateAdd(IRB.CreatePtrToInt(NewAlloca, IntptrTy),
                                    ConstantInt::get(IntptrTy, Align));

  Value *NewAddressPtr = IRB.CreateIntToPtr(NewAddress, AI->getType());

  // LeftRzAddress = NewAddress - kAllocaRzSize
  Value *LeftRzAddress = IRB.CreateSub(NewAddress, AllocaRzSize);

  // Poisoning left redzone.
  AllocaCall.LeftRzAddr = ASan.memToShadow(LeftRzAddress, IRB);
  IRB.CreateStore(ConstantInt::get(IRB.getInt32Ty(), kAsanAllocaLeftMagic),
                  IRB.CreateIntToPtr(AllocaCall.LeftRzAddr, Int32PtrTy));

  // PartialRzAligned = PartialRzAddr & ~AllocaRzMask
  Value *PartialRzAddr = IRB.CreateAdd(NewAddress, OldSize);
  Value *PartialRzAligned = IRB.CreateAnd(PartialRzAddr, NotAllocaRzMask);

  // Poisoning partial redzone.
  Value *PartialRzMagic = computePartialRzMagic(PartialSize, IRB);
  Value *PartialRzShadowAddr = ASan.memToShadow(PartialRzAligned, IRB);
  IRB.CreateStore(PartialRzMagic,
                  IRB.CreateIntToPtr(PartialRzShadowAddr, Int32PtrTy));

  // RightRzAddress
  //   =  (PartialRzAddr + AllocaRzMask) & ~AllocaRzMask
  Value *RightRzAddress = IRB.CreateAnd(
      IRB.CreateAdd(PartialRzAddr, AllocaRzMask), NotAllocaRzMask);

  // Poisoning right redzone.
  AllocaCall.RightRzAddr = ASan.memToShadow(RightRzAddress, IRB);
  IRB.CreateStore(ConstantInt::get(IRB.getInt32Ty(), kAsanAllocaRightMagic),
                  IRB.CreateIntToPtr(AllocaCall.RightRzAddr, Int32PtrTy));

  // Replace all uses of AddessReturnedByAlloca with NewAddress.
  AI->replaceAllUsesWith(NewAddressPtr);

  // We are done. Erase old alloca and store left, partial and right redzones
  // shadow addresses for future unpoisoning.
  AI->eraseFromParent();
  NumInstrumentedDynamicAllocas++;
}

// isSafeAccess returns true if Addr is always inbounds with respect to its
// base object. For example, it is a field access or an array access with
// constant inbounds index.
bool AddressSanitizer::isSafeAccess(ObjectSizeOffsetVisitor &ObjSizeVis,
                                    Value *Addr, uint64_t TypeSize) const {
  SizeOffsetType SizeOffset = ObjSizeVis.compute(Addr);
  if (!ObjSizeVis.bothKnown(SizeOffset)) return false;
  uint64_t Size = SizeOffset.first.getZExtValue();
  int64_t Offset = SizeOffset.second.getSExtValue();
  // Three checks are required to ensure safety:
  // . Offset >= 0  (since the offset is given from the base ptr)
  // . Size >= Offset  (unsigned)
  // . Size - Offset >= NeededSize  (unsigned)
  return Offset >= 0 && Size >= uint64_t(Offset) &&
         Size - uint64_t(Offset) >= TypeSize / 8;
}<|MERGE_RESOLUTION|>--- conflicted
+++ resolved
@@ -45,11 +45,8 @@
 #include "llvm/Support/DataTypes.h"
 #include "llvm/Support/Debug.h"
 #include "llvm/Support/Endian.h"
-<<<<<<< HEAD
-=======
 #include "llvm/Support/SwapByteOrder.h"
 #include "llvm/Support/raw_ostream.h"
->>>>>>> 969bfdfe
 #include "llvm/Transforms/Scalar.h"
 #include "llvm/Transforms/Utils/ASanStackFrameLayout.h"
 #include "llvm/Transforms/Utils/BasicBlockUtils.h"
@@ -72,11 +69,8 @@
 static const uint64_t kSmallX86_64ShadowOffset = 0x7FFF8000;  // < 2G.
 static const uint64_t kPPC64_ShadowOffset64 = 1ULL << 41;
 static const uint64_t kMIPS32_ShadowOffset32 = 0x0aaa0000;
-<<<<<<< HEAD
-=======
 static const uint64_t kMIPS64_ShadowOffset64 = 1ULL << 37;
 static const uint64_t kAArch64_ShadowOffset64 = 1ULL << 36;
->>>>>>> 969bfdfe
 static const uint64_t kFreeBSD_ShadowOffset32 = 1ULL << 30;
 static const uint64_t kFreeBSD_ShadowOffset64 = 1ULL << 46;
 static const uint64_t kWindowsShadowOffset32 = 3ULL << 28;
@@ -88,25 +82,14 @@
 
 static const char *const kAsanModuleCtorName = "asan.module_ctor";
 static const char *const kAsanModuleDtorName = "asan.module_dtor";
-<<<<<<< HEAD
-static const uint64_t    kAsanCtorAndDtorPriority = 1;
-=======
 static const uint64_t kAsanCtorAndDtorPriority = 1;
->>>>>>> 969bfdfe
 static const char *const kAsanReportErrorTemplate = "__asan_report_";
 static const char *const kAsanRegisterGlobalsName = "__asan_register_globals";
 static const char *const kAsanUnregisterGlobalsName =
     "__asan_unregister_globals";
 static const char *const kAsanPoisonGlobalsName = "__asan_before_dynamic_init";
 static const char *const kAsanUnpoisonGlobalsName = "__asan_after_dynamic_init";
-<<<<<<< HEAD
-static const char *const kAsanInitName = "__asan_init_v4";
-static const char *const kAsanCovModuleInitName = "__sanitizer_cov_module_init";
-static const char *const kAsanCovName = "__sanitizer_cov";
-static const char *const kAsanCovIndirCallName = "__sanitizer_cov_indir_call16";
-=======
 static const char *const kAsanInitName = "__asan_init_v5";
->>>>>>> 969bfdfe
 static const char *const kAsanPtrCmp = "__sanitizer_ptr_cmp";
 static const char *const kAsanPtrSub = "__sanitizer_ptr_sub";
 static const char *const kAsanHandleNoReturnName = "__asan_handle_no_return";
@@ -165,21 +148,8 @@
                                       cl::Hidden, cl::init(true));
 // This flag may need to be replaced with -f[no]asan-globals.
 static cl::opt<bool> ClGlobals("asan-globals",
-<<<<<<< HEAD
-       cl::desc("Handle global objects"), cl::Hidden, cl::init(true));
-static cl::opt<int> ClCoverage("asan-coverage",
-       cl::desc("ASan coverage. 0: none, 1: entry block, 2: all blocks, "
-                "3: all blocks and critical edges, "
-                "4: above plus indirect calls"),
-       cl::Hidden, cl::init(false));
-static cl::opt<int> ClCoverageBlockThreshold("asan-coverage-block-threshold",
-       cl::desc("Add coverage instrumentation only to the entry block if there "
-                "are more than this number of blocks."),
-       cl::Hidden, cl::init(1500));
-=======
                                cl::desc("Handle global objects"), cl::Hidden,
                                cl::init(true));
->>>>>>> 969bfdfe
 static cl::opt<bool> ClInitializers("asan-initialization-order",
                                     cl::desc("Handle C++ initializer order"),
                                     cl::Hidden, cl::init(true));
@@ -306,16 +276,8 @@
     assert(!inited_);
     inited_ = true;
     NamedMDNode *Globals = M.getNamedMetadata("llvm.asan.globals");
-<<<<<<< HEAD
-    if (!Globals)
-      return;
-    for (const Value *MDV : Globals->operands()) {
-      const MDNode *MDN = cast<MDNode>(MDV);
-
-=======
     if (!Globals) return;
     for (auto MDN : Globals->operands()) {
->>>>>>> 969bfdfe
       // Metadata node contains the global and the fields of "Entry".
       assert(MDN->getNumOperands() == 5);
       auto *GV = mdconst::extract_or_null<GlobalVariable>(MDN->getOperand(0));
@@ -359,13 +321,8 @@
 static ShadowMapping getShadowMapping(Triple &TargetTriple, int LongSize) {
   bool IsAndroid = TargetTriple.getEnvironment() == llvm::Triple::Android;
   bool IsIOS = TargetTriple.isiOS();
-<<<<<<< HEAD
-  bool IsFreeBSD = TargetTriple.getOS() == llvm::Triple::FreeBSD;
-  bool IsLinux = TargetTriple.getOS() == llvm::Triple::Linux;
-=======
   bool IsFreeBSD = TargetTriple.isOSFreeBSD();
   bool IsLinux = TargetTriple.isOSLinux();
->>>>>>> 969bfdfe
   bool IsPPC64 = TargetTriple.getArch() == llvm::Triple::ppc64 ||
                  TargetTriple.getArch() == llvm::Triple::ppc64le;
   bool IsX86_64 = TargetTriple.getArch() == llvm::Triple::x86_64;
@@ -428,11 +385,7 @@
 /// AddressSanitizer: instrument the code in module to find memory bugs.
 struct AddressSanitizer : public FunctionPass {
   AddressSanitizer() : FunctionPass(ID) {
-<<<<<<< HEAD
-    initializeBreakCriticalEdgesPass(*PassRegistry::getPassRegistry());
-=======
     initializeAddressSanitizerPass(*PassRegistry::getPassRegistry());
->>>>>>> 969bfdfe
   }
   const char *getPassName() const override {
     return "AddressSanitizerFunctionPass";
@@ -476,30 +429,15 @@
   bool doInitialization(Module &M) override;
   static char ID;  // Pass identification, replacement for typeid
 
-<<<<<<< HEAD
-  void getAnalysisUsage(AnalysisUsage &AU) const override {
-    if (ClCoverage >= 3)
-      AU.addRequiredID(BreakCriticalEdgesID);
-  }
-=======
   DominatorTree &getDominatorTree() const { return *DT; }
->>>>>>> 969bfdfe
 
  private:
   void initializeCallbacks(Module &M);
 
   bool LooksLikeCodeInBug11395(Instruction *I);
   bool GlobalIsLinkerInitialized(GlobalVariable *G);
-<<<<<<< HEAD
-  void InjectCoverageForIndirectCalls(Function &F,
-                                      ArrayRef<Instruction *> IndirCalls);
-  bool InjectCoverage(Function &F, ArrayRef<BasicBlock *> AllBlocks,
-                      ArrayRef<Instruction *> IndirCalls);
-  void InjectCoverageAtBlock(Function &F, BasicBlock &BB);
-=======
   bool isSafeAccess(ObjectSizeOffsetVisitor &ObjSizeVis, Value *Addr,
                     uint64_t TypeSize) const;
->>>>>>> 969bfdfe
 
   LLVMContext *C;
   Triple TargetTriple;
@@ -510,11 +448,6 @@
   Function *AsanCtorFunction;
   Function *AsanInitFunction;
   Function *AsanHandleNoReturnFunc;
-<<<<<<< HEAD
-  Function *AsanCovFunction;
-  Function *AsanCovIndirCallFunction;
-=======
->>>>>>> 969bfdfe
   Function *AsanPtrCmpFunction, *AsanPtrSubFunction;
   // This array is indexed by AccessIsWrite, Experiment and log2(AccessSize).
   Function *AsanErrorCallback[2][2][kNumberOfAccessSizes];
@@ -1121,14 +1054,8 @@
   if (ClAlwaysSlowPath || (TypeSize < 8 * Granularity)) {
     // We use branch weights for the slow path check, to indicate that the slow
     // path is rarely taken. This seems to be the case for SPEC benchmarks.
-<<<<<<< HEAD
-    TerminatorInst *CheckTerm =
-        SplitBlockAndInsertIfThen(Cmp, InsertBefore, false,
-            MDBuilder(*C).createBranchWeights(1, 100000));
-=======
     TerminatorInst *CheckTerm = SplitBlockAndInsertIfThen(
         Cmp, InsertBefore, false, MDBuilder(*C).createBranchWeights(1, 100000));
->>>>>>> 969bfdfe
     assert(dyn_cast<BranchInst>(CheckTerm)->isUnconditional());
     BasicBlock *NextBB = CheckTerm->getSuccessor(0);
     IRB.SetInsertPoint(CheckTerm);
@@ -1198,11 +1125,7 @@
     ConstantStruct *CS = cast<ConstantStruct>(OP);
 
     // Must have a function or null ptr.
-<<<<<<< HEAD
-    if (Function* F = dyn_cast<Function>(CS->getOperand(1))) {
-=======
     if (Function *F = dyn_cast<Function>(CS->getOperand(1))) {
->>>>>>> 969bfdfe
       if (F->getName() == kAsanModuleCtorName) continue;
       ConstantInt *Priority = dyn_cast<ConstantInt>(CS->getOperand(0));
       // Don't instrument CTORs that will run before asan.module_ctor.
@@ -1276,11 +1199,6 @@
         return false;
       }
     }
-    if (Section.startswith("__TEXT,__objc_methname,cstring_literals")) {
-      DEBUG(dbgs() << "Ignoring objc_methname cstring global: " << *G << "\n");
-      return false;
-    }
-
 
     // Callbacks put into the CRT initializer/terminator sections
     // should not be instrumented.
@@ -1514,15 +1432,7 @@
       IRB.getInt8PtrTy(), IRB.getInt32Ty(), IntptrTy, nullptr));
 
   AsanHandleNoReturnFunc = checkInterfaceFunction(
-<<<<<<< HEAD
-      M.getOrInsertFunction(kAsanHandleNoReturnName, IRB.getVoidTy(), NULL));
-  AsanCovFunction = checkInterfaceFunction(M.getOrInsertFunction(
-      kAsanCovName, IRB.getVoidTy(), NULL));
-  AsanCovIndirCallFunction = checkInterfaceFunction(M.getOrInsertFunction(
-      kAsanCovIndirCallName, IRB.getVoidTy(), IntptrTy, IntptrTy, NULL));
-=======
       M.getOrInsertFunction(kAsanHandleNoReturnName, IRB.getVoidTy(), nullptr));
->>>>>>> 969bfdfe
 
   AsanPtrCmpFunction = checkInterfaceFunction(M.getOrInsertFunction(
       kAsanPtrCmp, IRB.getVoidTy(), IntptrTy, IntptrTy, nullptr));
@@ -1578,108 +1488,6 @@
   return false;
 }
 
-<<<<<<< HEAD
-void AddressSanitizer::InjectCoverageAtBlock(Function &F, BasicBlock &BB) {
-  BasicBlock::iterator IP = BB.getFirstInsertionPt(), BE = BB.end();
-  // Skip static allocas at the top of the entry block so they don't become
-  // dynamic when we split the block.  If we used our optimized stack layout,
-  // then there will only be one alloca and it will come first.
-  for (; IP != BE; ++IP) {
-    AllocaInst *AI = dyn_cast<AllocaInst>(IP);
-    if (!AI || !AI->isStaticAlloca())
-      break;
-  }
-
-  DebugLoc EntryLoc = &BB == &F.getEntryBlock()
-                          ? IP->getDebugLoc().getFnDebugLoc(*C)
-                          : IP->getDebugLoc();
-  IRBuilder<> IRB(IP);
-  IRB.SetCurrentDebugLocation(EntryLoc);
-  Type *Int8Ty = IRB.getInt8Ty();
-  GlobalVariable *Guard = new GlobalVariable(
-      *F.getParent(), Int8Ty, false, GlobalValue::PrivateLinkage,
-      Constant::getNullValue(Int8Ty), "__asan_gen_cov_" + F.getName());
-  LoadInst *Load = IRB.CreateLoad(Guard);
-  Load->setAtomic(Monotonic);
-  Load->setAlignment(1);
-  Value *Cmp = IRB.CreateICmpEQ(Constant::getNullValue(Int8Ty), Load);
-  Instruction *Ins = SplitBlockAndInsertIfThen(
-      Cmp, IP, false, MDBuilder(*C).createBranchWeights(1, 100000));
-  IRB.SetInsertPoint(Ins);
-  IRB.SetCurrentDebugLocation(EntryLoc);
-  // __sanitizer_cov gets the PC of the instruction using GET_CALLER_PC.
-  IRB.CreateCall(AsanCovFunction);
-  StoreInst *Store = IRB.CreateStore(ConstantInt::get(Int8Ty, 1), Guard);
-  Store->setAtomic(Monotonic);
-  Store->setAlignment(1);
-}
-
-// Poor man's coverage that works with ASan.
-// We create a Guard boolean variable with the same linkage
-// as the function and inject this code into the entry block (-asan-coverage=1)
-// or all blocks (-asan-coverage=2):
-// if (*Guard) {
-//    __sanitizer_cov();
-//    *Guard = 1;
-// }
-// The accesses to Guard are atomic. The rest of the logic is
-// in __sanitizer_cov (it's fine to call it more than once).
-//
-// This coverage implementation provides very limited data:
-// it only tells if a given function (block) was ever executed.
-// No counters, no per-edge data.
-// But for many use cases this is what we need and the added slowdown
-// is negligible. This simple implementation will probably be obsoleted
-// by the upcoming Clang-based coverage implementation.
-// By having it here and now we hope to
-//  a) get the functionality to users earlier and
-//  b) collect usage statistics to help improve Clang coverage design.
-bool AddressSanitizer::InjectCoverage(Function &F,
-                                      ArrayRef<BasicBlock *> AllBlocks,
-                                      ArrayRef<Instruction*> IndirCalls) {
-  if (!ClCoverage) return false;
-
-  if (ClCoverage == 1 ||
-      (unsigned)ClCoverageBlockThreshold < AllBlocks.size()) {
-    InjectCoverageAtBlock(F, F.getEntryBlock());
-  } else {
-    for (auto BB : AllBlocks)
-      InjectCoverageAtBlock(F, *BB);
-  }
-  InjectCoverageForIndirectCalls(F, IndirCalls);
-  return true;
-}
-
-// On every indirect call we call a run-time function
-// __sanitizer_cov_indir_call* with two parameters:
-//   - callee address,
-//   - global cache array that contains kCacheSize pointers (zero-initialed).
-//     The cache is used to speed up recording the caller-callee pairs.
-// The address of the caller is passed implicitly via caller PC.
-// kCacheSize is encoded in the name of the run-time function.
-void AddressSanitizer::InjectCoverageForIndirectCalls(
-    Function &F, ArrayRef<Instruction *> IndirCalls) {
-  if (ClCoverage < 4 || IndirCalls.empty()) return;
-  const int kCacheSize = 16;
-  const int kCacheAlignment = 64;  // Align for better performance.
-  Type *Ty = ArrayType::get(IntptrTy, kCacheSize);
-  for (auto I : IndirCalls) {
-    IRBuilder<> IRB(I);
-    CallSite CS(I);
-    Value *Callee = CS.getCalledValue();
-    if (dyn_cast<InlineAsm>(Callee)) continue;
-    GlobalVariable *CalleeCache = new GlobalVariable(
-        *F.getParent(), Ty, false, GlobalValue::PrivateLinkage,
-        Constant::getNullValue(Ty), "__asan_gen_callee_cache");
-    CalleeCache->setAlignment(kCacheAlignment);
-    IRB.CreateCall2(AsanCovIndirCallFunction,
-                    IRB.CreatePointerCast(Callee, IntptrTy),
-                    IRB.CreatePointerCast(CalleeCache, IntptrTy));
-  }
-}
-
-=======
->>>>>>> 969bfdfe
 bool AddressSanitizer::runOnFunction(Function &F) {
   if (&F == AsanCtorFunction) return false;
   if (F.getLinkage() == GlobalValue::AvailableExternallyLinkage) return false;
@@ -1697,20 +1505,11 @@
 
   // We want to instrument every address only once per basic block (unless there
   // are calls between uses).
-<<<<<<< HEAD
-  SmallSet<Value*, 16> TempsToInstrument;
-  SmallVector<Instruction*, 16> ToInstrument;
-  SmallVector<Instruction*, 8> NoReturnCalls;
-  SmallVector<BasicBlock*, 16> AllBlocks;
-  SmallVector<Instruction*, 16> PointerComparisonsOrSubtracts;
-  SmallVector<Instruction*, 8> IndirCalls;
-=======
   SmallSet<Value *, 16> TempsToInstrument;
   SmallVector<Instruction *, 16> ToInstrument;
   SmallVector<Instruction *, 8> NoReturnCalls;
   SmallVector<BasicBlock *, 16> AllBlocks;
   SmallVector<Instruction *, 16> PointerComparisonsOrSubtracts;
->>>>>>> 969bfdfe
   int NumAllocas = 0;
   bool IsWrite;
   unsigned Alignment;
@@ -1741,14 +1540,7 @@
         if (CS) {
           // A call inside BB.
           TempsToInstrument.clear();
-<<<<<<< HEAD
-          if (CS.doesNotReturn())
-            NoReturnCalls.push_back(CS.getInstruction());
-          if (ClCoverage >= 4 && !CS.getCalledFunction())
-            IndirCalls.push_back(&Inst);
-=======
           if (CS.doesNotReturn()) NoReturnCalls.push_back(CS.getInstruction());
->>>>>>> 969bfdfe
         }
         continue;
       }
@@ -1800,12 +1592,6 @@
 
   bool res = NumInstrumented > 0 || ChangedStack || !NoReturnCalls.empty();
 
-<<<<<<< HEAD
-  if (InjectCoverage(F, AllBlocks, IndirCalls))
-    res = true;
-
-=======
->>>>>>> 969bfdfe
   DEBUG(dbgs() << "ASAN done instrumenting: " << res << " " << F << "\n");
 
   return res;
@@ -1841,16 +1627,9 @@
                             IntptrTy, IntptrTy, nullptr));
 }
 
-<<<<<<< HEAD
-void
-FunctionStackPoisoner::poisonRedZones(ArrayRef<uint8_t> ShadowBytes,
-                                      IRBuilder<> &IRB, Value *ShadowBase,
-                                      bool DoPoison) {
-=======
 void FunctionStackPoisoner::poisonRedZones(ArrayRef<uint8_t> ShadowBytes,
                                            IRBuilder<> &IRB, Value *ShadowBase,
                                            bool DoPoison) {
->>>>>>> 969bfdfe
   size_t n = ShadowBytes.size();
   size_t i = 0;
   // We need to (un)poison n bytes of stack shadow. Poison as many as we can
