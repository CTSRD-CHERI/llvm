--- conflicted
+++ resolved
@@ -424,7 +424,7 @@
 std::string GCOVProfiler::mangleName(DICompileUnit CU, const char *NewStem) {
   if (NamedMDNode *GCov = M->getNamedMetadata("llvm.gcov")) {
     for (int i = 0, e = GCov->getNumOperands(); i != e; ++i) {
-      MDNode *N = GCov->getOperandAsMDNode(i);
+      MDNode *N = GCov->getOperand(i);
       if (N->getNumOperands() != 2) continue;
       MDString *GCovFile = dyn_cast<MDString>(N->getOperand(0));
       MDNode *CompileUnit = dyn_cast<MDNode>(N->getOperand(1));
@@ -486,11 +486,7 @@
     // this pass over the original .o's as they're produced, or run it after
     // LTO, we'll generate the same .gcno files.
 
-<<<<<<< HEAD
-    DICompileUnit CU(CU_Nodes->getOperandAsMDNode(i));
-=======
     DICompileUnit CU(CU_Nodes->getOperand(i));
->>>>>>> 969bfdfe
     std::error_code EC;
     raw_fd_ostream out(mangleName(CU, "gcno"), EC, sys::fs::F_None);
     std::string EdgeDestinations;
@@ -517,12 +513,8 @@
       EntryBlock.splitBasicBlock(It);
 
       Funcs.push_back(make_unique<GCOVFunction>(SP, &out, FunctionIdent++,
-<<<<<<< HEAD
-                                                Options.UseCfgChecksum));
-=======
                                                 Options.UseCfgChecksum,
                                                 Options.ExitBlockBeforeBody));
->>>>>>> 969bfdfe
       GCOVFunction &Func = *Funcs.back();
 
       for (Function::iterator BB = F->begin(), E = F->end(); BB != E; ++BB) {
@@ -582,7 +574,7 @@
   bool Result = false;
   bool InsertIndCounterIncrCode = false;
   for (unsigned i = 0, e = CU_Nodes->getNumOperands(); i != e; ++i) {
-    DICompileUnit CU(CU_Nodes->getOperandAsMDNode(i));
+    DICompileUnit CU(CU_Nodes->getOperand(i));
     DIArray SPs = CU.getSubprograms();
     SmallVector<std::pair<GlobalVariable *, MDNode *>, 8> CountersBySP;
     for (unsigned i = 0, e = SPs.getNumElements(); i != e; ++i) {
@@ -863,7 +855,7 @@
   NamedMDNode *CU_Nodes = M->getNamedMetadata("llvm.dbg.cu");
   if (CU_Nodes) {
     for (unsigned i = 0, e = CU_Nodes->getNumOperands(); i != e; ++i) {
-      DICompileUnit CU(CU_Nodes->getOperandAsMDNode(i));
+      DICompileUnit CU(CU_Nodes->getOperand(i));
       std::string FilenameGcda = mangleName(CU, "gcda");
       uint32_t CfgChecksum = FileChecksums.empty() ? 0 : FileChecksums[i];
       Builder.CreateCall3(StartFile,
