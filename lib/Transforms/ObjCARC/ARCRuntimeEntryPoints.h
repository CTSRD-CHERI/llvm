//===- ARCRuntimeEntryPoints.h - ObjC ARC Optimization ----------*- C++ -*-===//
//
//                     The LLVM Compiler Infrastructure
//
// This file is distributed under the University of Illinois Open Source
// License. See LICENSE.TXT for details.
//
//===----------------------------------------------------------------------===//
//
/// \file
/// This file contains a class ARCRuntimeEntryPoints for use in
/// creating/managing references to entry points to the arc objective c runtime.
///
/// WARNING: This file knows about certain library functions. It recognizes them
/// by name, and hardwires knowledge of their semantics.
///
/// WARNING: This file knows about how certain Objective-C library functions are
/// used. Naive LLVM IR transformations which would otherwise be
/// behavior-preserving may break these assumptions.
//
//===----------------------------------------------------------------------===//

#ifndef LLVM_LIB_TRANSFORMS_OBJCARC_ARCRUNTIMEENTRYPOINTS_H
#define LLVM_LIB_TRANSFORMS_OBJCARC_ARCRUNTIMEENTRYPOINTS_H

#include "llvm/ADT/StringRef.h"
#include "llvm/IR/Attributes.h"
#include "llvm/IR/DerivedTypes.h"
#include "llvm/IR/Intrinsics.h"
#include "llvm/IR/Module.h"
#include "llvm/IR/Type.h"
#include "llvm/Support/ErrorHandling.h"
#include <cassert>

namespace llvm {

class Constant;
class LLVMContext;

namespace objcarc {

enum class ARCRuntimeEntryPointKind {
  AutoreleaseRV,
  Release,
  Retain,
  RetainBlock,
  Autorelease,
  StoreStrong,
  RetainRV,
  RetainAutorelease,
  RetainAutoreleaseRV,
};

/// Declarations for ObjC runtime functions and constants. These are initialized
/// lazily to avoid cluttering up the Module with unused declarations.
class ARCRuntimeEntryPoints {
public:
  ARCRuntimeEntryPoints() = default;

  void init(Module *M) {
    TheModule = M;
    AutoreleaseRV = nullptr;
    Release = nullptr;
    Retain = nullptr;
    RetainBlock = nullptr;
    Autorelease = nullptr;
    StoreStrong = nullptr;
    RetainRV = nullptr;
    RetainAutorelease = nullptr;
    RetainAutoreleaseRV = nullptr;
  }

  Constant *get(ARCRuntimeEntryPointKind kind) {
    assert(TheModule != nullptr && "Not initialized.");

    switch (kind) {
    case ARCRuntimeEntryPointKind::AutoreleaseRV:
      return getIntrinsicEntryPoint(AutoreleaseRV,
                                    Intrinsic::objc_autoreleaseReturnValue);
    case ARCRuntimeEntryPointKind::Release:
      return getIntrinsicEntryPoint(Release, Intrinsic::objc_release);
    case ARCRuntimeEntryPointKind::Retain:
      return getIntrinsicEntryPoint(Retain, Intrinsic::objc_retain);
    case ARCRuntimeEntryPointKind::RetainBlock:
      return getIntrinsicEntryPoint(RetainBlock, Intrinsic::objc_retainBlock);
    case ARCRuntimeEntryPointKind::Autorelease:
      return getIntrinsicEntryPoint(Autorelease, Intrinsic::objc_autorelease);
    case ARCRuntimeEntryPointKind::StoreStrong:
      return getIntrinsicEntryPoint(StoreStrong, Intrinsic::objc_storeStrong);
    case ARCRuntimeEntryPointKind::RetainRV:
      return getIntrinsicEntryPoint(RetainRV,
                                Intrinsic::objc_retainAutoreleasedReturnValue);
    case ARCRuntimeEntryPointKind::RetainAutorelease:
      return getIntrinsicEntryPoint(RetainAutorelease,
                                    Intrinsic::objc_retainAutorelease);
    case ARCRuntimeEntryPointKind::RetainAutoreleaseRV:
      return getIntrinsicEntryPoint(RetainAutoreleaseRV,
                                Intrinsic::objc_retainAutoreleaseReturnValue);
    }

    llvm_unreachable("Switch should be a covered switch.");
  }

private:
  /// Cached reference to the module which we will insert declarations into.
  Module *TheModule = nullptr;

  /// Declaration for ObjC runtime function objc_autoreleaseReturnValue.
  Constant *AutoreleaseRV = nullptr;

  /// Declaration for ObjC runtime function objc_release.
  Constant *Release = nullptr;

  /// Declaration for ObjC runtime function objc_retain.
  Constant *Retain = nullptr;

  /// Declaration for ObjC runtime function objc_retainBlock.
  Constant *RetainBlock = nullptr;

  /// Declaration for ObjC runtime function objc_autorelease.
  Constant *Autorelease = nullptr;

  /// Declaration for objc_storeStrong().
  Constant *StoreStrong = nullptr;

  /// Declaration for objc_retainAutoreleasedReturnValue().
  Constant *RetainRV = nullptr;

  /// Declaration for objc_retainAutorelease().
  Constant *RetainAutorelease = nullptr;

  /// Declaration for objc_retainAutoreleaseReturnValue().
  Constant *RetainAutoreleaseRV = nullptr;

  Constant *getIntrinsicEntryPoint(Constant *&Decl, Intrinsic::ID IntID) {
    if (Decl)
      return Decl;

<<<<<<< HEAD
    unsigned AS = TheModule->getDataLayout().getAllocaAddrSpace();
    LLVMContext &C = TheModule->getContext();
    Type *Params[] = { PointerType::get(Type::getInt8Ty(C), AS) };
    AttributeList Attr = AttributeList().addAttribute(
        C, AttributeList::FunctionIndex, Attribute::NoUnwind);
    FunctionType *Fty = FunctionType::get(Type::getVoidTy(C), Params,
                                          /*isVarArg=*/false);
    return Decl = TheModule->getOrInsertFunction(Name, Fty, Attr);
  }

  Constant *getI8XRetI8XEntryPoint(Constant *&Decl, StringRef Name,
                                   bool NoUnwind = false) {
    if (Decl)
      return Decl;

    LLVMContext &C = TheModule->getContext();
    unsigned AS = TheModule->getDataLayout().getAllocaAddrSpace();
    Type *I8X = PointerType::get(Type::getInt8Ty(C), AS);
    Type *Params[] = { I8X };
    FunctionType *Fty = FunctionType::get(I8X, Params, /*isVarArg=*/false);
    AttributeList Attr = AttributeList();

    if (NoUnwind)
      Attr = Attr.addAttribute(C, AttributeList::FunctionIndex,
                               Attribute::NoUnwind);

    return Decl = TheModule->getOrInsertFunction(Name, Fty, Attr);
  }

  Constant *getI8XRetI8XXI8XEntryPoint(Constant *&Decl, StringRef Name) {
    if (Decl)
      return Decl;

    LLVMContext &C = TheModule->getContext();
    unsigned AS = TheModule->getDataLayout().getAllocaAddrSpace();
    Type *I8X = PointerType::get(Type::getInt8Ty(C), AS);
    Type *I8XX = PointerType::get(I8X, AS);
    Type *Params[] = { I8XX, I8X };

    AttributeList Attr = AttributeList().addAttribute(
        C, AttributeList::FunctionIndex, Attribute::NoUnwind);
    Attr = Attr.addParamAttribute(C, 0, Attribute::NoCapture);

    FunctionType *Fty = FunctionType::get(Type::getVoidTy(C), Params,
                                          /*isVarArg=*/false);

    return Decl = TheModule->getOrInsertFunction(Name, Fty, Attr);
=======
    return Decl = Intrinsic::getDeclaration(TheModule, IntID);
>>>>>>> fe471b0f
  }
};

} // end namespace objcarc

} // end namespace llvm

#endif // LLVM_LIB_TRANSFORMS_OBJCARC_ARCRUNTIMEENTRYPOINTS_H<|MERGE_RESOLUTION|>--- conflicted
+++ resolved
@@ -136,57 +136,7 @@
     if (Decl)
       return Decl;
 
-<<<<<<< HEAD
-    unsigned AS = TheModule->getDataLayout().getAllocaAddrSpace();
-    LLVMContext &C = TheModule->getContext();
-    Type *Params[] = { PointerType::get(Type::getInt8Ty(C), AS) };
-    AttributeList Attr = AttributeList().addAttribute(
-        C, AttributeList::FunctionIndex, Attribute::NoUnwind);
-    FunctionType *Fty = FunctionType::get(Type::getVoidTy(C), Params,
-                                          /*isVarArg=*/false);
-    return Decl = TheModule->getOrInsertFunction(Name, Fty, Attr);
-  }
-
-  Constant *getI8XRetI8XEntryPoint(Constant *&Decl, StringRef Name,
-                                   bool NoUnwind = false) {
-    if (Decl)
-      return Decl;
-
-    LLVMContext &C = TheModule->getContext();
-    unsigned AS = TheModule->getDataLayout().getAllocaAddrSpace();
-    Type *I8X = PointerType::get(Type::getInt8Ty(C), AS);
-    Type *Params[] = { I8X };
-    FunctionType *Fty = FunctionType::get(I8X, Params, /*isVarArg=*/false);
-    AttributeList Attr = AttributeList();
-
-    if (NoUnwind)
-      Attr = Attr.addAttribute(C, AttributeList::FunctionIndex,
-                               Attribute::NoUnwind);
-
-    return Decl = TheModule->getOrInsertFunction(Name, Fty, Attr);
-  }
-
-  Constant *getI8XRetI8XXI8XEntryPoint(Constant *&Decl, StringRef Name) {
-    if (Decl)
-      return Decl;
-
-    LLVMContext &C = TheModule->getContext();
-    unsigned AS = TheModule->getDataLayout().getAllocaAddrSpace();
-    Type *I8X = PointerType::get(Type::getInt8Ty(C), AS);
-    Type *I8XX = PointerType::get(I8X, AS);
-    Type *Params[] = { I8XX, I8X };
-
-    AttributeList Attr = AttributeList().addAttribute(
-        C, AttributeList::FunctionIndex, Attribute::NoUnwind);
-    Attr = Attr.addParamAttribute(C, 0, Attribute::NoCapture);
-
-    FunctionType *Fty = FunctionType::get(Type::getVoidTy(C), Params,
-                                          /*isVarArg=*/false);
-
-    return Decl = TheModule->getOrInsertFunction(Name, Fty, Attr);
-=======
     return Decl = Intrinsic::getDeclaration(TheModule, IntID);
->>>>>>> fe471b0f
   }
 };
 
