--- conflicted
+++ resolved
@@ -177,296 +177,6 @@
 #endif
 
 namespace {
-<<<<<<< HEAD
-  /// \enum Sequence
-  ///
-  /// \brief A sequence of states that a pointer may go through in which an
-  /// objc_retain and objc_release are actually needed.
-  enum Sequence {
-    S_None,
-    S_Retain,         ///< objc_retain(x).
-    S_CanRelease,     ///< foo(x) -- x could possibly see a ref count decrement.
-    S_Use,            ///< any use of x.
-    S_Stop,           ///< like S_Release, but code motion is stopped.
-    S_Release,        ///< objc_release(x).
-    S_MovableRelease  ///< objc_release(x), !clang.imprecise_release.
-  };
-
-  raw_ostream &operator<<(raw_ostream &OS, const Sequence S)
-    LLVM_ATTRIBUTE_UNUSED;
-  raw_ostream &operator<<(raw_ostream &OS, const Sequence S) {
-    switch (S) {
-    case S_None:
-      return OS << "S_None";
-    case S_Retain:
-      return OS << "S_Retain";
-    case S_CanRelease:
-      return OS << "S_CanRelease";
-    case S_Use:
-      return OS << "S_Use";
-    case S_Release:
-      return OS << "S_Release";
-    case S_MovableRelease:
-      return OS << "S_MovableRelease";
-    case S_Stop:
-      return OS << "S_Stop";
-    }
-    llvm_unreachable("Unknown sequence type.");
-  }
-}
-
-static Sequence MergeSeqs(Sequence A, Sequence B, bool TopDown) {
-  // The easy cases.
-  if (A == B)
-    return A;
-  if (A == S_None || B == S_None)
-    return S_None;
-
-  if (A > B) std::swap(A, B);
-  if (TopDown) {
-    // Choose the side which is further along in the sequence.
-    if ((A == S_Retain || A == S_CanRelease) &&
-        (B == S_CanRelease || B == S_Use))
-      return B;
-  } else {
-    // Choose the side which is further along in the sequence.
-    if ((A == S_Use || A == S_CanRelease) &&
-        (B == S_Use || B == S_Release || B == S_Stop || B == S_MovableRelease))
-      return A;
-    // If both sides are releases, choose the more conservative one.
-    if (A == S_Stop && (B == S_Release || B == S_MovableRelease))
-      return A;
-    if (A == S_Release && B == S_MovableRelease)
-      return A;
-  }
-
-  return S_None;
-}
-
-namespace {
-  /// \brief Unidirectional information about either a
-  /// retain-decrement-use-release sequence or release-use-decrement-retain
-  /// reverse sequence.
-  struct RRInfo {
-    /// After an objc_retain, the reference count of the referenced
-    /// object is known to be positive. Similarly, before an objc_release, the
-    /// reference count of the referenced object is known to be positive. If
-    /// there are retain-release pairs in code regions where the retain count
-    /// is known to be positive, they can be eliminated, regardless of any side
-    /// effects between them.
-    ///
-    /// Also, a retain+release pair nested within another retain+release
-    /// pair all on the known same pointer value can be eliminated, regardless
-    /// of any intervening side effects.
-    ///
-    /// KnownSafe is true when either of these conditions is satisfied.
-    bool KnownSafe;
-
-    /// True of the objc_release calls are all marked with the "tail" keyword.
-    bool IsTailCallRelease;
-
-    /// If the Calls are objc_release calls and they all have a
-    /// clang.imprecise_release tag, this is the metadata tag.
-    MDNode *ReleaseMetadata;
-
-    /// For a top-down sequence, the set of objc_retains or
-    /// objc_retainBlocks. For bottom-up, the set of objc_releases.
-    SmallPtrSet<Instruction *, 2> Calls;
-
-    /// The set of optimal insert positions for moving calls in the opposite
-    /// sequence.
-    SmallPtrSet<Instruction *, 2> ReverseInsertPts;
-
-    /// If this is true, we cannot perform code motion but can still remove
-    /// retain/release pairs.
-    bool CFGHazardAfflicted;
-
-    RRInfo() :
-      KnownSafe(false), IsTailCallRelease(false), ReleaseMetadata(nullptr),
-      CFGHazardAfflicted(false) {}
-
-    void clear();
-
-    /// Conservatively merge the two RRInfo. Returns true if a partial merge has
-    /// occurred, false otherwise.
-    bool Merge(const RRInfo &Other);
-
-  };
-}
-
-void RRInfo::clear() {
-  KnownSafe = false;
-  IsTailCallRelease = false;
-  ReleaseMetadata = nullptr;
-  Calls.clear();
-  ReverseInsertPts.clear();
-  CFGHazardAfflicted = false;
-}
-
-bool RRInfo::Merge(const RRInfo &Other) {
-    // Conservatively merge the ReleaseMetadata information.
-    if (ReleaseMetadata != Other.ReleaseMetadata)
-      ReleaseMetadata = nullptr;
-
-    // Conservatively merge the boolean state.
-    KnownSafe &= Other.KnownSafe;
-    IsTailCallRelease &= Other.IsTailCallRelease;
-    CFGHazardAfflicted |= Other.CFGHazardAfflicted;
-
-    // Merge the call sets.
-    Calls.insert(Other.Calls.begin(), Other.Calls.end());
-
-    // Merge the insert point sets. If there are any differences,
-    // that makes this a partial merge.
-    bool Partial = ReverseInsertPts.size() != Other.ReverseInsertPts.size();
-    for (Instruction *Inst : Other.ReverseInsertPts)
-      Partial |= ReverseInsertPts.insert(Inst);
-    return Partial;
-}
-
-namespace {
-  /// \brief This class summarizes several per-pointer runtime properties which
-  /// are propogated through the flow graph.
-  class PtrState {
-    /// True if the reference count is known to be incremented.
-    bool KnownPositiveRefCount;
-
-    /// True if we've seen an opportunity for partial RR elimination, such as
-    /// pushing calls into a CFG triangle or into one side of a CFG diamond.
-    bool Partial;
-
-    /// The current position in the sequence.
-    unsigned char Seq : 8;
-
-    /// Unidirectional information about the current sequence.
-    RRInfo RRI;
-
-  public:
-    PtrState() : KnownPositiveRefCount(false), Partial(false),
-                 Seq(S_None) {}
-
-
-    bool IsKnownSafe() const {
-      return RRI.KnownSafe;
-    }
-
-    void SetKnownSafe(const bool NewValue) {
-      RRI.KnownSafe = NewValue;
-    }
-
-    bool IsTailCallRelease() const {
-      return RRI.IsTailCallRelease;
-    }
-
-    void SetTailCallRelease(const bool NewValue) {
-      RRI.IsTailCallRelease = NewValue;
-    }
-
-    bool IsTrackingImpreciseReleases() const {
-      return RRI.ReleaseMetadata != nullptr;
-    }
-
-    const MDNode *GetReleaseMetadata() const {
-      return RRI.ReleaseMetadata;
-    }
-
-    void SetReleaseMetadata(MDNode *NewValue) {
-      RRI.ReleaseMetadata = NewValue;
-    }
-
-    bool IsCFGHazardAfflicted() const {
-      return RRI.CFGHazardAfflicted;
-    }
-
-    void SetCFGHazardAfflicted(const bool NewValue) {
-      RRI.CFGHazardAfflicted = NewValue;
-    }
-
-    void SetKnownPositiveRefCount() {
-      DEBUG(dbgs() << "Setting Known Positive.\n");
-      KnownPositiveRefCount = true;
-    }
-
-    void ClearKnownPositiveRefCount() {
-      DEBUG(dbgs() << "Clearing Known Positive.\n");
-      KnownPositiveRefCount = false;
-    }
-
-    bool HasKnownPositiveRefCount() const {
-      return KnownPositiveRefCount;
-    }
-
-    void SetSeq(Sequence NewSeq) {
-      DEBUG(dbgs() << "Old: " << Seq << "; New: " << NewSeq << "\n");
-      Seq = NewSeq;
-    }
-
-    Sequence GetSeq() const {
-      return static_cast<Sequence>(Seq);
-    }
-
-    void ClearSequenceProgress() {
-      ResetSequenceProgress(S_None);
-    }
-
-    void ResetSequenceProgress(Sequence NewSeq) {
-      DEBUG(dbgs() << "Resetting sequence progress.\n");
-      SetSeq(NewSeq);
-      Partial = false;
-      RRI.clear();
-    }
-
-    void Merge(const PtrState &Other, bool TopDown);
-
-    void InsertCall(Instruction *I) {
-      RRI.Calls.insert(I);
-    }
-
-    void InsertReverseInsertPt(Instruction *I) {
-      RRI.ReverseInsertPts.insert(I);
-    }
-
-    void ClearReverseInsertPts() {
-      RRI.ReverseInsertPts.clear();
-    }
-
-    bool HasReverseInsertPts() const {
-      return !RRI.ReverseInsertPts.empty();
-    }
-
-    const RRInfo &GetRRInfo() const {
-      return RRI;
-    }
-  };
-}
-
-void
-PtrState::Merge(const PtrState &Other, bool TopDown) {
-  Seq = MergeSeqs(GetSeq(), Other.GetSeq(), TopDown);
-  KnownPositiveRefCount &= Other.KnownPositiveRefCount;
-
-  // If we're not in a sequence (anymore), drop all associated state.
-  if (Seq == S_None) {
-    Partial = false;
-    RRI.clear();
-  } else if (Partial || Other.Partial) {
-    // If we're doing a merge on a path that's previously seen a partial
-    // merge, conservatively drop the sequence, to avoid doing partial
-    // RR elimination. If the branch predicates for the two merge differ,
-    // mixing them is unsafe.
-    ClearSequenceProgress();
-  } else {
-    // Otherwise merge the other PtrState's RRInfo into our RRInfo. At this
-    // point, we know that currently we are not partial. Stash whether or not
-    // the merge operation caused us to undergo a partial merging of reverse
-    // insertion points.
-    Partial = RRI.Merge(Other.RRI);
-  }
-}
-
-namespace {
-=======
->>>>>>> 969bfdfe
   /// \brief Per-BasicBlock state.
   class BBState {
     /// The number of unique control paths from the entry which can reach this
@@ -707,70 +417,6 @@
       MI->second.Merge(BottomUpPtrState(), /*TopDown=*/false);
 }
 
-<<<<<<< HEAD
-// Only enable ARC Annotations if we are building a debug version of
-// libObjCARCOpts.
-#ifndef NDEBUG
-#define ARC_ANNOTATIONS
-#endif
-
-// Define some macros along the lines of DEBUG and some helper functions to make
-// it cleaner to create annotations in the source code and to no-op when not
-// building in debug mode.
-#ifdef ARC_ANNOTATIONS
-
-#include "llvm/Support/CommandLine.h"
-
-/// Enable/disable ARC sequence annotations.
-static cl::opt<bool>
-EnableARCAnnotations("enable-objc-arc-annotations", cl::init(false),
-                     cl::desc("Enable emission of arc data flow analysis "
-                              "annotations"));
-static cl::opt<bool>
-DisableCheckForCFGHazards("disable-objc-arc-checkforcfghazards", cl::init(false),
-                          cl::desc("Disable check for cfg hazards when "
-                                   "annotating"));
-static cl::opt<std::string>
-ARCAnnotationTargetIdentifier("objc-arc-annotation-target-identifier",
-                              cl::init(""),
-                              cl::desc("filter out all data flow annotations "
-                                       "but those that apply to the given "
-                                       "target llvm identifier."));
-
-/// This function appends a unique ARCAnnotationProvenanceSourceMDKind id to an
-/// instruction so that we can track backwards when post processing via the llvm
-/// arc annotation processor tool. If the function is an
-static MDString *AppendMDNodeToSourcePtr(unsigned NodeId,
-                                         Value *Ptr) {
-  MDString *Hash = nullptr;
-
-  // If pointer is a result of an instruction and it does not have a source
-  // MDNode it, attach a new MDNode onto it. If pointer is a result of
-  // an instruction and does have a source MDNode attached to it, return a
-  // reference to said Node. Otherwise just return 0.
-  if (Instruction *Inst = dyn_cast<Instruction>(Ptr)) {
-    MDNode *Node;
-    if (!(Node = Inst->getMDNode(NodeId))) {
-      // We do not have any node. Generate and attatch the hash MDString to the
-      // instruction.
-
-      // We just use an MDString to ensure that this metadata gets written out
-      // of line at the module level and to provide a very simple format
-      // encoding the information herein. Both of these makes it simpler to
-      // parse the annotations by a simple external program.
-      std::string Str;
-      raw_string_ostream os(Str);
-      os << "(" << Inst->getParent()->getParent()->getName() << ",%"
-         << Inst->getName() << ")";
-
-      Hash = MDString::get(Inst->getContext(), os.str());
-      Inst->setMetadata(NodeId, MDNode::get(Inst->getContext(),Hash));
-    } else {
-      // We have a node. Grab its hash and return it.
-      assert(Node->getNumOperands() == 1 &&
-        "An ARCAnnotationProvenanceSourceMDKind can only have 1 operand.");
-      Hash = cast<MDString>(Node->getOperand(0));
-=======
 raw_ostream &llvm::operator<<(raw_ostream &OS, BBState &BBInfo) {
   // Dump the pointers we are tracking.
   OS << "    TopDown State:\n";
@@ -790,127 +436,9 @@
            << (P.HasKnownPositiveRefCount()?"true":"false") << "\n"
          << "            Seq:              "
          << P.GetSeq() << "\n";
->>>>>>> 969bfdfe
-    }
-  }
-
-<<<<<<< HEAD
-  return Hash;
-}
-
-static std::string SequenceToString(Sequence A) {
-  std::string str;
-  raw_string_ostream os(str);
-  os << A;
-  return os.str();
-}
-
-/// Helper function to change a Sequence into a String object using our overload
-/// for raw_ostream so we only have printing code in one location.
-static MDString *SequenceToMDString(LLVMContext &Context,
-                                    Sequence A) {
-  return MDString::get(Context, SequenceToString(A));
-}
-
-/// A simple function to generate a MDNode which describes the change in state
-/// for Value *Ptr caused by Instruction *Inst.
-static void AppendMDNodeToInstForPtr(unsigned NodeId,
-                                     Instruction *Inst,
-                                     Value *Ptr,
-                                     MDString *PtrSourceMDNodeID,
-                                     Sequence OldSeq,
-                                     Sequence NewSeq) {
-  MDNode *Node = nullptr;
-  Value *tmp[3] = {PtrSourceMDNodeID,
-                   SequenceToMDString(Inst->getContext(),
-                                      OldSeq),
-                   SequenceToMDString(Inst->getContext(),
-                                      NewSeq)};
-  Node = MDNode::get(Inst->getContext(), tmp);
-
-  Inst->setMetadata(NodeId, Node);
-}
-
-/// Add to the beginning of the basic block llvm.ptr.annotations which show the
-/// state of a pointer at the entrance to a basic block.
-static void GenerateARCBBEntranceAnnotation(const char *Name, BasicBlock *BB,
-                                            Value *Ptr, Sequence Seq) {
-  // If we have a target identifier, make sure that we match it before
-  // continuing.
-  if(!ARCAnnotationTargetIdentifier.empty() &&
-     !Ptr->getName().equals(ARCAnnotationTargetIdentifier))
-    return;
-
-  Module *M = BB->getParent()->getParent();
-  LLVMContext &C = M->getContext();
-  Type *I8X = PointerType::getUnqual(Type::getInt8Ty(C));
-  Type *I8XX = PointerType::getUnqual(I8X);
-  Type *Params[] = {I8XX, I8XX};
-  FunctionType *FTy = FunctionType::get(Type::getVoidTy(C), Params,
-                                        /*isVarArg=*/false);
-  Constant *Callee = M->getOrInsertFunction(Name, FTy);
-
-  IRBuilder<> Builder(BB, BB->getFirstInsertionPt());
-
-  Value *PtrName;
-  StringRef Tmp = Ptr->getName();
-  if (nullptr == (PtrName = M->getGlobalVariable(Tmp, true))) {
-    Value *ActualPtrName = Builder.CreateGlobalStringPtr(Tmp,
-                                                         Tmp + "_STR");
-    PtrName = new GlobalVariable(*M, I8X, true, GlobalVariable::InternalLinkage,
-                                 cast<Constant>(ActualPtrName), Tmp);
-  }
-
-  Value *S;
-  std::string SeqStr = SequenceToString(Seq);
-  if (nullptr == (S = M->getGlobalVariable(SeqStr, true))) {
-    Value *ActualPtrName = Builder.CreateGlobalStringPtr(SeqStr,
-                                                         SeqStr + "_STR");
-    S = new GlobalVariable(*M, I8X, true, GlobalVariable::InternalLinkage,
-                           cast<Constant>(ActualPtrName), SeqStr);
-  }
-
-  Builder.CreateCall2(Callee, PtrName, S);
-}
-
-/// Add to the end of the basic block llvm.ptr.annotations which show the state
-/// of the pointer at the bottom of the basic block.
-static void GenerateARCBBTerminatorAnnotation(const char *Name, BasicBlock *BB,
-                                              Value *Ptr, Sequence Seq) {
-  // If we have a target identifier, make sure that we match it before emitting
-  // an annotation.
-  if(!ARCAnnotationTargetIdentifier.empty() &&
-     !Ptr->getName().equals(ARCAnnotationTargetIdentifier))
-    return;
-
-  Module *M = BB->getParent()->getParent();
-  LLVMContext &C = M->getContext();
-  Type *I8X = PointerType::getUnqual(Type::getInt8Ty(C));
-  Type *I8XX = PointerType::getUnqual(I8X);
-  Type *Params[] = {I8XX, I8XX};
-  FunctionType *FTy = FunctionType::get(Type::getVoidTy(C), Params,
-                                        /*isVarArg=*/false);
-  Constant *Callee = M->getOrInsertFunction(Name, FTy);
-
-  IRBuilder<> Builder(BB, std::prev(BB->end()));
-
-  Value *PtrName;
-  StringRef Tmp = Ptr->getName();
-  if (nullptr == (PtrName = M->getGlobalVariable(Tmp, true))) {
-    Value *ActualPtrName = Builder.CreateGlobalStringPtr(Tmp,
-                                                         Tmp + "_STR");
-    PtrName = new GlobalVariable(*M, I8X, true, GlobalVariable::InternalLinkage,
-                                 cast<Constant>(ActualPtrName), Tmp);
-  }
-
-  Value *S;
-  std::string SeqStr = SequenceToString(Seq);
-  if (nullptr == (S = M->getGlobalVariable(SeqStr, true))) {
-    Value *ActualPtrName = Builder.CreateGlobalStringPtr(SeqStr,
-                                                         SeqStr + "_STR");
-    S = new GlobalVariable(*M, I8X, true, GlobalVariable::InternalLinkage,
-                           cast<Constant>(ActualPtrName), SeqStr);
-=======
+    }
+  }
+
   OS << "    BottomUp State:\n";
   if (!BBInfo.hasBottomUpPtrs()) {
     DEBUG(llvm::dbgs() << "        NONE!\n");
@@ -929,7 +457,6 @@
          << "            Seq:              "
          << P.GetSeq() << "\n";
     }
->>>>>>> 969bfdfe
   }
 
   return OS;
@@ -1578,20 +1105,8 @@
   case ARCInstKind::Release: {
     Arg = GetArgRCIdentityRoot(Inst);
 
-<<<<<<< HEAD
-    MDNode *ReleaseMetadata = Inst->getMDNode(ImpreciseReleaseMDKind);
-    Sequence NewSeq = ReleaseMetadata ? S_MovableRelease : S_Release;
-    ANNOTATE_BOTTOMUP(Inst, Arg, S.GetSeq(), NewSeq);
-    S.ResetSequenceProgress(NewSeq);
-    S.SetReleaseMetadata(ReleaseMetadata);
-    S.SetKnownSafe(S.HasKnownPositiveRefCount());
-    S.SetTailCallRelease(cast<CallInst>(Inst)->isTailCall());
-    S.InsertCall(Inst);
-    S.SetKnownPositiveRefCount();
-=======
     BottomUpPtrState &S = MyStates.getPtrBottomUpState(Arg);
     NestingDetected |= S.InitBottomUp(MDKindCache, Inst);
->>>>>>> 969bfdfe
     break;
   }
   case ARCInstKind::RetainBlock:
@@ -1753,27 +1268,6 @@
     // code below.
     break;
   }
-<<<<<<< HEAD
-  case IC_Release: {
-    Arg = GetObjCArg(Inst);
-
-    PtrState &S = MyStates.getPtrTopDownState(Arg);
-    S.ClearKnownPositiveRefCount();
-
-    Sequence OldSeq = S.GetSeq();
-
-    MDNode *ReleaseMetadata = Inst->getMDNode(ImpreciseReleaseMDKind);
-
-    switch (OldSeq) {
-    case S_Retain:
-    case S_CanRelease:
-      if (OldSeq == S_Retain || ReleaseMetadata != nullptr)
-        S.ClearReverseInsertPts();
-      // FALL THROUGH
-    case S_Use:
-      S.SetReleaseMetadata(ReleaseMetadata);
-      S.SetTailCallRelease(cast<CallInst>(Inst)->isTailCall());
-=======
   case ARCInstKind::Release: {
     Arg = GetArgRCIdentityRoot(Inst);
     TopDownPtrState &S = MyStates.getPtrTopDownState(Arg);
@@ -1783,7 +1277,6 @@
       // If we succeed, copy S's RRInfo into the Release -> {Retain Set
       // Map}. Then we clear S.
       DEBUG(llvm::dbgs() << "        Matching with: " << *Inst << "\n");
->>>>>>> 969bfdfe
       Releases[Inst] = S.GetRRInfo();
       S.ClearSequenceProgress();
     }
@@ -2067,16 +1560,9 @@
       const RRInfo &NewRetainRRI = It->second;
       KnownSafeTD &= NewRetainRRI.KnownSafe;
       MultipleOwners =
-<<<<<<< HEAD
-        MultipleOwners || MultiOwnersSet.count(GetObjCArg(NewRetain));
-      for (Instruction *NewRetainRelease : NewRetainRRI.Calls) {
-        DenseMap<Value *, RRInfo>::const_iterator Jt =
-          Releases.find(NewRetainRelease);
-=======
         MultipleOwners || MultiOwnersSet.count(GetArgRCIdentityRoot(NewRetain));
       for (Instruction *NewRetainRelease : NewRetainRRI.Calls) {
         auto Jt = Releases.find(NewRetainRelease);
->>>>>>> 969bfdfe
         if (Jt == Releases.end())
           return false;
         const RRInfo &NewRetainReleaseRRI = Jt->second;
@@ -2121,11 +1607,7 @@
           // Collect the optimal insertion points.
           if (!KnownSafe)
             for (Instruction *RIP : NewRetainReleaseRRI.ReverseInsertPts) {
-<<<<<<< HEAD
-              if (ReleasesToMove.ReverseInsertPts.insert(RIP)) {
-=======
               if (ReleasesToMove.ReverseInsertPts.insert(RIP).second) {
->>>>>>> 969bfdfe
                 // If we overflow when we compute the path count, don't
                 // remove/move anything.
                 const BBState &RIPBBState = BBStates[RIP->getParent()];
@@ -2155,12 +1637,7 @@
       KnownSafeBU &= NewReleaseRRI.KnownSafe;
       CFGHazardAfflicted |= NewReleaseRRI.CFGHazardAfflicted;
       for (Instruction *NewReleaseRetain : NewReleaseRRI.Calls) {
-<<<<<<< HEAD
-        MapVector<Value *, RRInfo>::const_iterator Jt =
-          Retains.find(NewReleaseRetain);
-=======
         auto Jt = Retains.find(NewReleaseRetain);
->>>>>>> 969bfdfe
         if (Jt == Retains.end())
           return false;
         const RRInfo &NewReleaseRetainRRI = Jt->second;
@@ -2189,11 +1666,7 @@
           // Collect the optimal insertion points.
           if (!KnownSafe)
             for (Instruction *RIP : NewReleaseRetainRRI.ReverseInsertPts) {
-<<<<<<< HEAD
-              if (RetainsToMove.ReverseInsertPts.insert(RIP)) {
-=======
               if (RetainsToMove.ReverseInsertPts.insert(RIP).second) {
->>>>>>> 969bfdfe
                 // If we overflow when we compute the path count, don't
                 // remove/move anything.
                 const BBState &RIPBBState = BBStates[RIP->getParent()];
