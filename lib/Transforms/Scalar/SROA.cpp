--- conflicted
+++ resolved
@@ -28,11 +28,7 @@
 #include "llvm/ADT/SetVector.h"
 #include "llvm/ADT/SmallVector.h"
 #include "llvm/ADT/Statistic.h"
-<<<<<<< HEAD
-#include "llvm/Analysis/AssumptionTracker.h"
-=======
 #include "llvm/Analysis/AssumptionCache.h"
->>>>>>> 969bfdfe
 #include "llvm/Analysis/Loads.h"
 #include "llvm/Analysis/PtrUseVisitor.h"
 #include "llvm/Analysis/ValueTracking.h"
@@ -241,11 +237,6 @@
   const_iterator end() const { return Slices.end(); }
   /// @}
 
-<<<<<<< HEAD
-  /// \brief Access the dead users for this alloca.
-  ArrayRef<Instruction *> getDeadUsers() const { return DeadUsers; }
-
-=======
   /// \brief Erase a range of slices.
   void erase(iterator Start, iterator Stop) { Slices.erase(Start, Stop); }
 
@@ -541,7 +532,6 @@
   /// \brief Access the dead users for this alloca.
   ArrayRef<Instruction *> getDeadUsers() const { return DeadUsers; }
 
->>>>>>> 969bfdfe
   /// \brief Access the dead operands referring to this alloca.
   ///
   /// These are operands which have cannot actually be used to refer to the
@@ -653,11 +643,7 @@
 
 private:
   void markAsDead(Instruction &I) {
-<<<<<<< HEAD
-    if (VisitedDeadInsts.insert(&I))
-=======
     if (VisitedDeadInsts.insert(&I).second)
->>>>>>> 969bfdfe
       AS.DeadUsers.push_back(&I);
   }
 
@@ -1000,17 +986,6 @@
     }
 
     insertUse(I, Offset, Size);
-<<<<<<< HEAD
-  }
-
-  void visitPHINode(PHINode &PN) {
-    visitPHINodeOrSelectInst(PN);
-  }
-
-  void visitSelectInst(SelectInst &SI) {
-    visitPHINodeOrSelectInst(SI);
-=======
->>>>>>> 969bfdfe
   }
 
   void visitPHINode(PHINode &PN) { visitPHINodeOrSelectInst(PN); }
@@ -1224,11 +1199,7 @@
 
   LLVMContext *C;
   DominatorTree *DT;
-<<<<<<< HEAD
-  AssumptionTracker *AT;
-=======
   AssumptionCache *AC;
->>>>>>> 969bfdfe
 
   /// \brief Worklist of alloca instructions to simplify.
   ///
@@ -1288,16 +1259,9 @@
   friend class PHIOrSelectSpeculator;
   friend class AllocaSliceRewriter;
 
-<<<<<<< HEAD
-  bool rewritePartition(AllocaInst &AI, AllocaSlices &AS,
-                        AllocaSlices::iterator B, AllocaSlices::iterator E,
-                        int64_t BeginOffset, int64_t EndOffset,
-                        ArrayRef<AllocaSlices::iterator> SplitUses);
-=======
   bool presplitLoadsAndStores(AllocaInst &AI, AllocaSlices &AS);
   AllocaInst *rewritePartition(AllocaInst &AI, AllocaSlices &AS,
                                AllocaSlices::Partition &P);
->>>>>>> 969bfdfe
   bool splitAlloca(AllocaInst &AI, AllocaSlices &AS);
   bool runOnAlloca(AllocaInst &AI);
   void clobberUse(Use &U);
@@ -1312,15 +1276,9 @@
   return new SROA(RequiresDomTree);
 }
 
-<<<<<<< HEAD
-INITIALIZE_PASS_BEGIN(SROA, "sroa", "Scalar Replacement Of Aggregates",
-                      false, false)
-INITIALIZE_PASS_DEPENDENCY(AssumptionTracker)
-=======
 INITIALIZE_PASS_BEGIN(SROA, "sroa", "Scalar Replacement Of Aggregates", false,
                       false)
 INITIALIZE_PASS_DEPENDENCY(AssumptionCacheTracker)
->>>>>>> 969bfdfe
 INITIALIZE_PASS_DEPENDENCY(DominatorTreeWrapperPass)
 INITIALIZE_PASS_END(SROA, "sroa", "Scalar Replacement Of Aggregates", false,
                     false)
@@ -1765,17 +1723,12 @@
 /// a single GEP as possible, thus making each GEP more independent of the
 /// surrounding code.
 static Value *getAdjustedPtr(IRBuilderTy &IRB, const DataLayout &DL, Value *Ptr,
-<<<<<<< HEAD
-                             APInt Offset, Type *PointerTy,
-                             Twine NamePrefix) {
+                             APInt Offset, Type *PointerTy, Twine NamePrefix) {
   // Make sure that we're not inadvertently inserting a bitcast between address
   // spaces.
   unsigned AS = Ptr->getType()->getPointerAddressSpace();
   if (PointerTy->getPointerAddressSpace() != AS)
     PointerTy = PointerTy->getPointerElementType()->getPointerTo(AS);
-=======
-                             APInt Offset, Type *PointerTy, Twine NamePrefix) {
->>>>>>> 969bfdfe
   // Even though we don't look through PHI nodes, we could be called on an
   // instruction in an unreachable block, which may be on a cycle.
   SmallPtrSet<Value *, 4> Visited;
@@ -1981,15 +1934,6 @@
 ///
 /// This function is called to test each entry in a partioning which is slated
 /// for a single slice.
-<<<<<<< HEAD
-static bool
-isVectorPromotionViableForSlice(const DataLayout &DL, uint64_t SliceBeginOffset,
-                                uint64_t SliceEndOffset, VectorType *Ty,
-                                uint64_t ElementSize, const Slice &S) {
-  // First validate the slice offsets.
-  uint64_t BeginOffset =
-      std::max(S.beginOffset(), SliceBeginOffset) - SliceBeginOffset;
-=======
 static bool isVectorPromotionViableForSlice(AllocaSlices::Partition &P,
                                             const Slice &S, VectorType *Ty,
                                             uint64_t ElementSize,
@@ -1997,17 +1941,12 @@
   // First validate the slice offsets.
   uint64_t BeginOffset =
       std::max(S.beginOffset(), P.beginOffset()) - P.beginOffset();
->>>>>>> 969bfdfe
   uint64_t BeginIndex = BeginOffset / ElementSize;
   if (BeginIndex * ElementSize != BeginOffset ||
       BeginIndex >= Ty->getNumElements())
     return false;
   uint64_t EndOffset =
-<<<<<<< HEAD
-      std::min(S.endOffset(), SliceEndOffset) - SliceBeginOffset;
-=======
       std::min(S.endOffset(), P.endOffset()) - P.beginOffset();
->>>>>>> 969bfdfe
   uint64_t EndIndex = EndOffset / ElementSize;
   if (EndIndex * ElementSize != EndOffset || EndIndex > Ty->getNumElements())
     return false;
@@ -2039,11 +1978,7 @@
     if (LI->isVolatile())
       return false;
     Type *LTy = LI->getType();
-<<<<<<< HEAD
-    if (SliceBeginOffset > S.beginOffset() || SliceEndOffset < S.endOffset()) {
-=======
     if (P.beginOffset() > S.beginOffset() || P.endOffset() < S.endOffset()) {
->>>>>>> 969bfdfe
       assert(LTy->isIntegerTy());
       LTy = SplitIntTy;
     }
@@ -2053,11 +1988,7 @@
     if (SI->isVolatile())
       return false;
     Type *STy = SI->getValueOperand()->getType();
-<<<<<<< HEAD
-    if (SliceBeginOffset > S.beginOffset() || SliceEndOffset < S.endOffset()) {
-=======
     if (P.beginOffset() > S.beginOffset() || P.endOffset() < S.endOffset()) {
->>>>>>> 969bfdfe
       assert(STy->isIntegerTy());
       STy = SplitIntTy;
     }
@@ -2079,16 +2010,8 @@
 /// SSA value. We only can ensure this for a limited set of operations, and we
 /// don't want to do the rewrites unless we are confident that the result will
 /// be promotable, so we have an early test here.
-<<<<<<< HEAD
-static VectorType *
-isVectorPromotionViable(const DataLayout &DL, Type *AllocaTy,
-                        uint64_t SliceBeginOffset, uint64_t SliceEndOffset,
-                        AllocaSlices::const_range Slices,
-                        ArrayRef<AllocaSlices::iterator> SplitUses) {
-=======
 static VectorType *isVectorPromotionViable(AllocaSlices::Partition &P,
                                            const DataLayout &DL) {
->>>>>>> 969bfdfe
   // Collect the candidate types for vector-based promotion. Also track whether
   // we have different element types.
   SmallVector<VectorType *, 4> CandidateTys;
@@ -2103,24 +2026,15 @@
         HaveCommonEltTy = false;
     }
   };
-<<<<<<< HEAD
-  CheckCandidateType(AllocaTy);
-  // Consider any loads or stores that are the exact size of the slice.
-  for (const auto &S : Slices)
-    if (S.beginOffset() == SliceBeginOffset &&
-        S.endOffset() == SliceEndOffset) {
-=======
   // Consider any loads or stores that are the exact size of the slice.
   for (const Slice &S : P)
     if (S.beginOffset() == P.beginOffset() &&
         S.endOffset() == P.endOffset()) {
->>>>>>> 969bfdfe
       if (auto *LI = dyn_cast<LoadInst>(S.getUse()->getUser()))
         CheckCandidateType(LI->getType());
       else if (auto *SI = dyn_cast<StoreInst>(S.getUse()->getUser()))
         CheckCandidateType(SI->getValueOperand()->getType());
     }
-<<<<<<< HEAD
 
   // If we didn't find a vector type, nothing to do here.
   if (CandidateTys.empty())
@@ -2170,57 +2084,6 @@
     CandidateTys.resize(1);
   }
 
-=======
-
-  // If we didn't find a vector type, nothing to do here.
-  if (CandidateTys.empty())
-    return nullptr;
-
-  // Remove non-integer vector types if we had multiple common element types.
-  // FIXME: It'd be nice to replace them with integer vector types, but we can't
-  // do that until all the backends are known to produce good code for all
-  // integer vector types.
-  if (!HaveCommonEltTy) {
-    CandidateTys.erase(std::remove_if(CandidateTys.begin(), CandidateTys.end(),
-                                      [](VectorType *VTy) {
-                         return !VTy->getElementType()->isIntegerTy();
-                       }),
-                       CandidateTys.end());
-
-    // If there were no integer vector types, give up.
-    if (CandidateTys.empty())
-      return nullptr;
-
-    // Rank the remaining candidate vector types. This is easy because we know
-    // they're all integer vectors. We sort by ascending number of elements.
-    auto RankVectorTypes = [&DL](VectorType *RHSTy, VectorType *LHSTy) {
-      assert(DL.getTypeSizeInBits(RHSTy) == DL.getTypeSizeInBits(LHSTy) &&
-             "Cannot have vector types of different sizes!");
-      assert(RHSTy->getElementType()->isIntegerTy() &&
-             "All non-integer types eliminated!");
-      assert(LHSTy->getElementType()->isIntegerTy() &&
-             "All non-integer types eliminated!");
-      return RHSTy->getNumElements() < LHSTy->getNumElements();
-    };
-    std::sort(CandidateTys.begin(), CandidateTys.end(), RankVectorTypes);
-    CandidateTys.erase(
-        std::unique(CandidateTys.begin(), CandidateTys.end(), RankVectorTypes),
-        CandidateTys.end());
-  } else {
-// The only way to have the same element type in every vector type is to
-// have the same vector type. Check that and remove all but one.
-#ifndef NDEBUG
-    for (VectorType *VTy : CandidateTys) {
-      assert(VTy->getElementType() == CommonEltTy &&
-             "Unaccounted for element type!");
-      assert(VTy == CandidateTys[0] &&
-             "Different vector types with the same element type!");
-    }
-#endif
-    CandidateTys.resize(1);
-  }
-
->>>>>>> 969bfdfe
   // Try each vector type, and return the one which works.
   auto CheckVectorTypeForPromotion = [&](VectorType *VTy) {
     uint64_t ElementSize = DL.getTypeSizeInBits(VTy->getElementType());
@@ -2233,23 +2096,12 @@
            "vector size not a multiple of element size?");
     ElementSize /= 8;
 
-<<<<<<< HEAD
-    for (const auto &S : Slices)
-      if (!isVectorPromotionViableForSlice(DL, SliceBeginOffset, SliceEndOffset,
-                                           VTy, ElementSize, S))
-        return false;
-
-    for (const auto &SI : SplitUses)
-      if (!isVectorPromotionViableForSlice(DL, SliceBeginOffset, SliceEndOffset,
-                                           VTy, ElementSize, *SI))
-=======
     for (const Slice &S : P)
       if (!isVectorPromotionViableForSlice(P, S, VTy, ElementSize, DL))
         return false;
 
     for (const Slice *S : P.splitSliceTails())
       if (!isVectorPromotionViableForSlice(P, *S, VTy, ElementSize, DL))
->>>>>>> 969bfdfe
         return false;
 
     return true;
@@ -2267,19 +2119,13 @@
 /// test below on a single slice of the alloca.
 static bool isIntegerWideningViableForSlice(const Slice &S,
                                             uint64_t AllocBeginOffset,
-<<<<<<< HEAD
-                                            uint64_t Size,
-                                            const Slice &S,
-                                            bool &WholeAllocaOp) {
-  if (Size*8 > DL.getLargestLegalIntTypeSize())
-    return false;
-=======
                                             Type *AllocaTy,
                                             const DataLayout &DL,
                                             bool &WholeAllocaOp) {
   uint64_t Size = DL.getTypeStoreSize(AllocaTy);
-
->>>>>>> 969bfdfe
+  if (Size*8 > DL.getLargestLegalIntTypeSize())
+    return false;
+
   uint64_t RelBegin = S.beginOffset() - AllocBeginOffset;
   uint64_t RelEnd = S.endOffset() - AllocBeginOffset;
 
@@ -2347,16 +2193,8 @@
 /// This is a quick test to check whether we can rewrite the integer loads and
 /// stores to a particular alloca into wider loads and stores and be able to
 /// promote the resulting alloca.
-<<<<<<< HEAD
-static bool
-isIntegerWideningViable(const DataLayout &DL, Type *AllocaTy,
-                        uint64_t AllocBeginOffset,
-                        AllocaSlices::const_range Slices,
-                        ArrayRef<AllocaSlices::iterator> SplitUses) {
-=======
 static bool isIntegerWideningViable(AllocaSlices::Partition &P, Type *AllocaTy,
                                     const DataLayout &DL) {
->>>>>>> 969bfdfe
   uint64_t SizeInBits = DL.getTypeSizeInBits(AllocaTy);
   // Don't create integer types larger than the maximum bitwidth.
   if (SizeInBits > IntegerType::MAX_INT_BITS)
@@ -2383,19 +2221,6 @@
   // promote due to some other unsplittable entry (which we may make splittable
   // later). However, if there are only splittable uses, go ahead and assume
   // that we cover the alloca.
-<<<<<<< HEAD
-  bool WholeAllocaOp =
-      Slices.begin() != Slices.end() ? false : DL.isLegalInteger(SizeInBits);
-
-  for (const auto &S : Slices)
-    if (!isIntegerWideningViableForSlice(DL, AllocaTy, AllocBeginOffset, Size,
-                                         S, WholeAllocaOp))
-      return false;
-
-  for (const auto &SI : SplitUses)
-    if (!isIntegerWideningViableForSlice(DL, AllocaTy, AllocBeginOffset, Size,
-                                         *SI, WholeAllocaOp))
-=======
   // FIXME: We shouldn't consider split slices that happen to start in the
   // partition here...
   bool WholeAllocaOp =
@@ -2409,7 +2234,6 @@
   for (const Slice *S : P.splitSliceTails())
     if (!isIntegerWideningViableForSlice(*S, P.beginOffset(), AllocaTy, DL,
                                          WholeAllocaOp))
->>>>>>> 969bfdfe
       return false;
 
   return WholeAllocaOp;
@@ -2975,12 +2799,7 @@
     // If this doesn't map cleanly onto the alloca type, and that type isn't
     // a single value type, just emit a memset.
     if (!VecTy && !IntTy &&
-<<<<<<< HEAD
-        (BeginOffset > NewAllocaBeginOffset ||
-         EndOffset < NewAllocaEndOffset ||
-=======
         (BeginOffset > NewAllocaBeginOffset || EndOffset < NewAllocaEndOffset ||
->>>>>>> 969bfdfe
          SliceSize != DL.getTypeStoreSize(AllocaTy) ||
          !AllocaTy->isSingleValueType() ||
          !DL.isLegalInteger(DL.getTypeSizeInBits(ScalarTy)) ||
@@ -4162,18 +3981,8 @@
 /// appropriate new offsets. It also evaluates how successful the rewrite was
 /// at enabling promotion and if it was successful queues the alloca to be
 /// promoted.
-<<<<<<< HEAD
-bool SROA::rewritePartition(AllocaInst &AI, AllocaSlices &AS,
-                            AllocaSlices::iterator B, AllocaSlices::iterator E,
-                            int64_t BeginOffset, int64_t EndOffset,
-                            ArrayRef<AllocaSlices::iterator> SplitUses) {
-  assert(BeginOffset < EndOffset);
-  uint64_t SliceSize = EndOffset - BeginOffset;
-
-=======
 AllocaInst *SROA::rewritePartition(AllocaInst &AI, AllocaSlices &AS,
                                    AllocaSlices::Partition &P) {
->>>>>>> 969bfdfe
   // Try to compute a friendly type for this partition of the alloca. This
   // won't always succeed, in which case we fall back to a legal integer type
   // or an i8 array of an appropriate size.
@@ -4194,21 +4003,10 @@
     SliceTy = ArrayType::get(Type::getInt8Ty(*C), P.size());
   assert(DL.getTypeAllocSize(SliceTy) >= P.size());
 
-<<<<<<< HEAD
-  bool IsIntegerPromotable = isIntegerWideningViable(
-      *DL, SliceTy, BeginOffset, AllocaSlices::const_range(B, E), SplitUses);
-
-  VectorType *VecTy =
-      IsIntegerPromotable
-          ? nullptr
-          : isVectorPromotionViable(*DL, SliceTy, BeginOffset, EndOffset,
-                                    AllocaSlices::const_range(B, E), SplitUses);
-=======
   bool IsIntegerPromotable = isIntegerWideningViable(P, SliceTy, DL);
 
   VectorType *VecTy =
       IsIntegerPromotable ? nullptr : isVectorPromotionViable(P, DL);
->>>>>>> 969bfdfe
   if (VecTy)
     SliceTy = VecTy;
 
@@ -4237,15 +4035,9 @@
     // the alloca's alignment unconstrained.
     if (Alignment <= DL.getABITypeAlignment(SliceTy))
       Alignment = 0;
-<<<<<<< HEAD
-    NewAI =
-        new AllocaInst(SliceTy, nullptr, Alignment,
-                       AI.getName() + ".sroa." + Twine(B - AS.begin()), &AI);
-=======
     NewAI = new AllocaInst(
         SliceTy, nullptr, Alignment,
         AI.getName() + ".sroa." + Twine(P.begin() - AS.begin()), &AI);
->>>>>>> 969bfdfe
     ++NumNewAllocas;
   }
 
@@ -4261,22 +4053,6 @@
   SmallPtrSet<PHINode *, 8> PHIUsers;
   SmallPtrSet<SelectInst *, 8> SelectUsers;
 
-<<<<<<< HEAD
-  AllocaSliceRewriter Rewriter(*DL, AS, *this, AI, *NewAI, BeginOffset,
-                               EndOffset, IsIntegerPromotable, VecTy, PHIUsers,
-                               SelectUsers);
-  bool Promotable = true;
-  for (auto & SplitUse : SplitUses) {
-    DEBUG(dbgs() << "  rewriting split ");
-    DEBUG(AS.printSlice(dbgs(), SplitUse, ""));
-    Promotable &= Rewriter.visit(SplitUse);
-    ++NumUses;
-  }
-  for (AllocaSlices::iterator I = B; I != E; ++I) {
-    DEBUG(dbgs() << "  rewriting ");
-    DEBUG(AS.printSlice(dbgs(), I, ""));
-    Promotable &= Rewriter.visit(I);
-=======
   AllocaSliceRewriter Rewriter(DL, AS, *this, AI, *NewAI, P.beginOffset(),
                                P.endOffset(), IsIntegerPromotable, VecTy,
                                PHIUsers, SelectUsers);
@@ -4287,7 +4063,6 @@
   }
   for (Slice &S : P) {
     Promotable &= Rewriter.visit(&S);
->>>>>>> 969bfdfe
     ++NumUses;
   }
 
@@ -4342,36 +4117,7 @@
       PostPromotionWorklist.pop_back();
   }
 
-<<<<<<< HEAD
-  return true;
-}
-
-static void
-removeFinishedSplitUses(SmallVectorImpl<AllocaSlices::iterator> &SplitUses,
-                        uint64_t &MaxSplitUseEndOffset, uint64_t Offset) {
-  if (Offset >= MaxSplitUseEndOffset) {
-    SplitUses.clear();
-    MaxSplitUseEndOffset = 0;
-    return;
-  }
-
-  size_t SplitUsesOldSize = SplitUses.size();
-  SplitUses.erase(std::remove_if(SplitUses.begin(), SplitUses.end(),
-                                 [Offset](const AllocaSlices::iterator &I) {
-                    return I->endOffset() <= Offset;
-                  }),
-                  SplitUses.end());
-  if (SplitUsesOldSize == SplitUses.size())
-    return;
-
-  // Recompute the max. While this is linear, so is remove_if.
-  MaxSplitUseEndOffset = 0;
-  for (AllocaSlices::iterator SplitUse : SplitUses)
-    MaxSplitUseEndOffset =
-        std::max(SplitUse->endOffset(), MaxSplitUseEndOffset);
-=======
   return NewAI;
->>>>>>> 969bfdfe
 }
 
 /// \brief Walks the slices of an alloca and form partitions based on them,
@@ -4382,75 +4128,6 @@
 
   unsigned NumPartitions = 0;
   bool Changed = false;
-<<<<<<< HEAD
-  SmallVector<AllocaSlices::iterator, 4> SplitUses;
-  uint64_t MaxSplitUseEndOffset = 0;
-
-  uint64_t BeginOffset = AS.begin()->beginOffset();
-
-  for (AllocaSlices::iterator SI = AS.begin(), SJ = std::next(SI),
-                              SE = AS.end();
-       SI != SE; SI = SJ) {
-    uint64_t MaxEndOffset = SI->endOffset();
-
-    if (!SI->isSplittable()) {
-      // When we're forming an unsplittable region, it must always start at the
-      // first slice and will extend through its end.
-      assert(BeginOffset == SI->beginOffset());
-
-      // Form a partition including all of the overlapping slices with this
-      // unsplittable slice.
-      while (SJ != SE && SJ->beginOffset() < MaxEndOffset) {
-        if (!SJ->isSplittable())
-          MaxEndOffset = std::max(MaxEndOffset, SJ->endOffset());
-        ++SJ;
-      }
-    } else {
-      assert(SI->isSplittable()); // Established above.
-
-      // Collect all of the overlapping splittable slices.
-      while (SJ != SE && SJ->beginOffset() < MaxEndOffset &&
-             SJ->isSplittable()) {
-        MaxEndOffset = std::max(MaxEndOffset, SJ->endOffset());
-        ++SJ;
-      }
-
-      // Back up MaxEndOffset and SJ if we ended the span early when
-      // encountering an unsplittable slice.
-      if (SJ != SE && SJ->beginOffset() < MaxEndOffset) {
-        assert(!SJ->isSplittable());
-        MaxEndOffset = SJ->beginOffset();
-      }
-    }
-
-    // Check if we have managed to move the end offset forward yet. If so,
-    // we'll have to rewrite uses and erase old split uses.
-    if (BeginOffset < MaxEndOffset) {
-      // Rewrite a sequence of overlapping slices.
-      Changed |= rewritePartition(AI, AS, SI, SJ, BeginOffset, MaxEndOffset,
-                                  SplitUses);
-      ++NumPartitions;
-
-      removeFinishedSplitUses(SplitUses, MaxSplitUseEndOffset, MaxEndOffset);
-    }
-
-    // Accumulate all the splittable slices from the [SI,SJ) region which
-    // overlap going forward.
-    for (AllocaSlices::iterator SK = SI; SK != SJ; ++SK)
-      if (SK->isSplittable() && SK->endOffset() > MaxEndOffset) {
-        SplitUses.push_back(SK);
-        MaxSplitUseEndOffset = std::max(SK->endOffset(), MaxSplitUseEndOffset);
-      }
-
-    // If we're already at the end and we have no split uses, we're done.
-    if (SJ == SE && SplitUses.empty())
-      break;
-
-    // If we have no split uses or no gap in offsets, we're ready to move to
-    // the next slice.
-    if (SplitUses.empty() || (SJ != SE && MaxEndOffset == SJ->beginOffset())) {
-      BeginOffset = SJ->beginOffset();
-=======
   const DataLayout &DL = AI.getModule()->getDataLayout();
 
   // First try to pre-split loads and stores.
@@ -4463,7 +4140,6 @@
   bool IsSorted = true;
   for (Slice &S : AS) {
     if (!S.isSplittable())
->>>>>>> 969bfdfe
       continue;
     // FIXME: We currently leave whole-alloca splittable loads and stores. This
     // used to be the only splittable loads and stores and we need to be
@@ -4504,17 +4180,6 @@
         Pieces.push_back(Piece(NewAI, P.beginOffset() * SizeOfByte, Size));
       }
     }
-<<<<<<< HEAD
-
-    // Otherwise, we have a tail of split slices. Rewrite them with an empty
-    // range of slices.
-    uint64_t PostSplitEndOffset =
-        SJ == SE ? MaxSplitUseEndOffset : SJ->beginOffset();
-
-    Changed |= rewritePartition(AI, AS, SJ, SJ, MaxEndOffset,
-                                PostSplitEndOffset, SplitUses);
-=======
->>>>>>> 969bfdfe
     ++NumPartitions;
   }
 
@@ -4605,11 +4270,7 @@
   Changed |= AggRewriter.rewrite(AI);
 
   // Build the slices using a recursive instruction-visiting builder.
-<<<<<<< HEAD
-  AllocaSlices AS(*DL, AI);
-=======
   AllocaSlices AS(DL, AI);
->>>>>>> 969bfdfe
   DEBUG(AS.print(dbgs()));
   if (AS.isEscaped())
     return Changed;
@@ -4709,11 +4370,7 @@
 
   if (DT && !ForceSSAUpdater) {
     DEBUG(dbgs() << "Promoting allocas with mem2reg...\n");
-<<<<<<< HEAD
-    PromoteMemToReg(PromotableAllocas, *DT, nullptr, AT);
-=======
     PromoteMemToReg(PromotableAllocas, *DT, nullptr, AC);
->>>>>>> 969bfdfe
     PromotableAllocas.clear();
     return true;
   }
@@ -4789,11 +4446,7 @@
   DominatorTreeWrapperPass *DTWP =
       getAnalysisIfAvailable<DominatorTreeWrapperPass>();
   DT = DTWP ? &DTWP->getDomTree() : nullptr;
-<<<<<<< HEAD
-  AT = &getAnalysis<AssumptionTracker>();
-=======
   AC = &getAnalysis<AssumptionCacheTracker>().getAssumptionCache(F);
->>>>>>> 969bfdfe
 
   BasicBlock &EntryBB = F.getEntryBlock();
   for (BasicBlock::iterator I = EntryBB.begin(), E = std::prev(EntryBB.end());
@@ -4836,11 +4489,7 @@
 }
 
 void SROA::getAnalysisUsage(AnalysisUsage &AU) const {
-<<<<<<< HEAD
-  AU.addRequired<AssumptionTracker>();
-=======
   AU.addRequired<AssumptionCacheTracker>();
->>>>>>> 969bfdfe
   if (RequiresDomTree)
     AU.addRequired<DominatorTreeWrapperPass>();
   AU.setPreservesCFG();
