--- conflicted
+++ resolved
@@ -2910,13 +2910,8 @@
     unsigned OtherAS = OtherPtrTy->getPointerAddressSpace();
 
     // Compute the relative offset for the other pointer within the transfer.
-<<<<<<< HEAD
-    unsigned IntPtrWidth = DL.getPointerBaseSizeInBits(OtherAS);
-    APInt OtherOffset(IntPtrWidth, NewBeginOffset - BeginOffset);
-=======
     unsigned OffsetWidth = DL.getIndexSizeInBits(OtherAS);
     APInt OtherOffset(OffsetWidth, NewBeginOffset - BeginOffset);
->>>>>>> 30d4f344
     unsigned OtherAlign =
       IsDest ? II.getSourceAlignment() : II.getDestAlignment();
     OtherAlign =  MinAlign(OtherAlign ? OtherAlign : 1,
