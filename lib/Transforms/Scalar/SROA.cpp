--- conflicted
+++ resolved
@@ -3659,11 +3659,7 @@
       auto *PartPtrTy = PartTy->getPointerTo(AS);
       LoadInst *PLoad = IRB.CreateAlignedLoad(
           getAdjustedPtr(IRB, DL, BasePtr,
-<<<<<<< HEAD
-                         APInt(DL.getPointerBaseSizeInBits(AS), PartOffset),
-=======
                          APInt(DL.getIndexSizeInBits(AS), PartOffset),
->>>>>>> 8e229ec0
                          PartPtrTy, BasePtr->getName() + "."),
           getAdjustedAlignment(LI, PartOffset, DL), /*IsVolatile*/ false,
           LI->getName());
@@ -3719,11 +3715,7 @@
         StoreInst *PStore = IRB.CreateAlignedStore(
             PLoad,
             getAdjustedPtr(IRB, DL, StoreBasePtr,
-<<<<<<< HEAD
-                           APInt(DL.getPointerBaseSizeInBits(AS), PartOffset),
-=======
                            APInt(DL.getIndexSizeInBits(AS), PartOffset),
->>>>>>> 8e229ec0
                            PartPtrTy, StoreBasePtr->getName() + "."),
             getAdjustedAlignment(SI, PartOffset, DL), /*IsVolatile*/ false);
         PStore->copyMetadata(*LI, LLVMContext::MD_mem_parallel_loop_access);
@@ -3805,11 +3797,7 @@
         auto AS = LI->getPointerAddressSpace();
         PLoad = IRB.CreateAlignedLoad(
             getAdjustedPtr(IRB, DL, LoadBasePtr,
-<<<<<<< HEAD
-                           APInt(DL.getPointerBaseSizeInBits(AS), PartOffset),
-=======
                            APInt(DL.getIndexSizeInBits(AS), PartOffset),
->>>>>>> 8e229ec0
                            LoadPartPtrTy, LoadBasePtr->getName() + "."),
             getAdjustedAlignment(LI, PartOffset, DL), /*IsVolatile*/ false,
             LI->getName());
@@ -3821,11 +3809,7 @@
       StoreInst *PStore = IRB.CreateAlignedStore(
           PLoad,
           getAdjustedPtr(IRB, DL, StoreBasePtr,
-<<<<<<< HEAD
-                         APInt(DL.getPointerBaseSizeInBits(AS), PartOffset),
-=======
                          APInt(DL.getIndexSizeInBits(AS), PartOffset),
->>>>>>> 8e229ec0
                          StorePartPtrTy, StoreBasePtr->getName() + "."),
           getAdjustedAlignment(SI, PartOffset, DL), /*IsVolatile*/ false);
 
