--- conflicted
+++ resolved
@@ -13,16 +13,10 @@
 //===----------------------------------------------------------------------===//
 
 #include "llvm/Transforms/Scalar.h"
-<<<<<<< HEAD
-#include "llvm/Analysis/AssumptionTracker.h"
-#include "llvm/Analysis/CodeMetrics.h"
-#include "llvm/Analysis/FunctionTargetTransformInfo.h"
-=======
 #include "llvm/ADT/SetVector.h"
 #include "llvm/Analysis/AssumptionCache.h"
 #include "llvm/Analysis/CodeMetrics.h"
 #include "llvm/Analysis/InstructionSimplify.h"
->>>>>>> 969bfdfe
 #include "llvm/Analysis/LoopPass.h"
 #include "llvm/Analysis/ScalarEvolution.h"
 #include "llvm/Analysis/ScalarEvolutionExpressions.h"
@@ -140,27 +134,16 @@
     /// loop preheaders be inserted into the CFG...
     ///
     void getAnalysisUsage(AnalysisUsage &AU) const override {
-<<<<<<< HEAD
-      AU.addRequired<AssumptionTracker>();
-      AU.addRequired<LoopInfo>();
-      AU.addPreserved<LoopInfo>();
-=======
       AU.addRequired<AssumptionCacheTracker>();
       AU.addRequired<LoopInfoWrapperPass>();
       AU.addPreserved<LoopInfoWrapperPass>();
->>>>>>> 969bfdfe
       AU.addRequiredID(LoopSimplifyID);
       AU.addPreservedID(LoopSimplifyID);
       AU.addRequiredID(LCSSAID);
       AU.addPreservedID(LCSSAID);
       AU.addRequired<ScalarEvolution>();
       AU.addPreserved<ScalarEvolution>();
-<<<<<<< HEAD
-      AU.addRequired<TargetTransformInfo>();
-      AU.addRequired<FunctionTargetTransformInfo>();
-=======
       AU.addRequired<TargetTransformInfoWrapperPass>();
->>>>>>> 969bfdfe
       // FIXME: Loop unroll requires LCSSA. And LCSSA requires dom info.
       // If loop unroll does not preserve dom info then LCSSA pass on next
       // loop will receive invalid dom info.
@@ -170,7 +153,7 @@
 
     // Fill in the UnrollingPreferences parameter with values from the
     // TargetTransformationInfo.
-    void getUnrollingPreferences(Loop *L, const FunctionTargetTransformInfo &FTTI,
+    void getUnrollingPreferences(Loop *L, const TargetTransformInfo &TTI,
                                  TargetTransformInfo::UnrollingPreferences &UP) {
       UP.Threshold = CurrentThreshold;
       UP.AbsoluteThreshold = CurrentAbsoluteThreshold;
@@ -182,7 +165,7 @@
       UP.MaxCount = UINT_MAX;
       UP.Partial = CurrentAllowPartial;
       UP.Runtime = CurrentRuntime;
-      FTTI.getUnrollingPreferences(L, UP);
+      TTI.getUnrollingPreferences(L, UP);
     }
 
     // Select and return an unroll count based on parameters from
@@ -252,16 +235,9 @@
 
 char LoopUnroll::ID = 0;
 INITIALIZE_PASS_BEGIN(LoopUnroll, "loop-unroll", "Unroll loops", false, false)
-<<<<<<< HEAD
-INITIALIZE_AG_DEPENDENCY(TargetTransformInfo)
-INITIALIZE_PASS_DEPENDENCY(AssumptionTracker)
-INITIALIZE_PASS_DEPENDENCY(FunctionTargetTransformInfo)
-INITIALIZE_PASS_DEPENDENCY(LoopInfo)
-=======
 INITIALIZE_PASS_DEPENDENCY(TargetTransformInfoWrapperPass)
 INITIALIZE_PASS_DEPENDENCY(AssumptionCacheTracker)
 INITIALIZE_PASS_DEPENDENCY(LoopInfoWrapperPass)
->>>>>>> 969bfdfe
 INITIALIZE_PASS_DEPENDENCY(LoopSimplify)
 INITIALIZE_PASS_DEPENDENCY(LCSSA)
 INITIALIZE_PASS_DEPENDENCY(ScalarEvolution)
@@ -603,15 +579,9 @@
 static unsigned ApproximateLoopSize(const Loop *L, unsigned &NumCalls,
                                     bool &NotDuplicatable,
                                     const TargetTransformInfo &TTI,
-<<<<<<< HEAD
-                                    AssumptionTracker *AT) {
-  SmallPtrSet<const Value *, 32> EphValues;
-  CodeMetrics::collectEphemeralValues(L, AT, EphValues);
-=======
                                     AssumptionCache *AC) {
   SmallPtrSet<const Value *, 32> EphValues;
   CodeMetrics::collectEphemeralValues(L, AC, EphValues);
->>>>>>> 969bfdfe
 
   CodeMetrics Metrics;
   for (Loop::block_iterator I = L->block_begin(), E = L->block_end();
@@ -636,33 +606,9 @@
 // Returns the loop hint metadata node with the given name (for example,
 // "llvm.loop.unroll.count").  If no such metadata node exists, then nullptr is
 // returned.
-<<<<<<< HEAD
-static const MDNode *GetUnrollMetadata(const Loop *L, StringRef Name) {
-  MDNode *LoopID = L->getLoopID();
-  if (!LoopID)
-    return nullptr;
-
-  // First operand should refer to the loop id itself.
-  assert(LoopID->getNumOperands() > 0 && "requires at least one operand");
-  assert(LoopID->getOperand(0) == LoopID && "invalid loop id");
-
-  for (unsigned i = 1, e = LoopID->getNumOperands(); i < e; ++i) {
-    const MDNode *MD = dyn_cast<MDNode>(LoopID->getOperand(i));
-    if (!MD)
-      continue;
-
-    const MDString *S = dyn_cast<MDString>(MD->getOperand(0));
-    if (!S)
-      continue;
-
-    if (Name.equals(S->getString()))
-      return MD;
-  }
-=======
 static MDNode *GetUnrollMetadataForLoop(const Loop *L, StringRef Name) {
   if (MDNode *LoopID = L->getLoopID())
     return GetUnrollMetadata(LoopID, Name);
->>>>>>> 969bfdfe
   return nullptr;
 }
 
@@ -780,16 +726,9 @@
 
   LoopInfo *LI = &getAnalysis<LoopInfoWrapperPass>().getLoopInfo();
   ScalarEvolution *SE = &getAnalysis<ScalarEvolution>();
-<<<<<<< HEAD
-  const TargetTransformInfo &TTI = getAnalysis<TargetTransformInfo>();
-  const FunctionTargetTransformInfo &FTTI =
-      getAnalysis<FunctionTargetTransformInfo>();
-  AssumptionTracker *AT = &getAnalysis<AssumptionTracker>();
-=======
   const TargetTransformInfo &TTI =
       getAnalysis<TargetTransformInfoWrapperPass>().getTTI(F);
   auto &AC = getAnalysis<AssumptionCacheTracker>().getAssumptionCache(F);
->>>>>>> 969bfdfe
 
   BasicBlock *Header = L->getHeader();
   DEBUG(dbgs() << "Loop Unroll: F[" << Header->getParent()->getName()
@@ -803,7 +742,7 @@
   bool HasPragma = PragmaFullUnroll || PragmaCount > 0;
 
   TargetTransformInfo::UnrollingPreferences UP;
-  getUnrollingPreferences(L, FTTI, UP);
+  getUnrollingPreferences(L, TTI, UP);
 
   // Find trip count and trip multiple if count is not available
   unsigned TripCount = 0;
@@ -828,11 +767,7 @@
   unsigned NumInlineCandidates;
   bool notDuplicatable;
   unsigned LoopSize =
-<<<<<<< HEAD
-      ApproximateLoopSize(L, NumInlineCandidates, notDuplicatable, TTI, AT);
-=======
       ApproximateLoopSize(L, NumInlineCandidates, notDuplicatable, TTI, &AC);
->>>>>>> 969bfdfe
   DEBUG(dbgs() << "  Loop Size = " << LoopSize << "\n");
 
   // When computing the unrolled size, note that the conditional branch on the
@@ -952,11 +887,7 @@
 
   // Unroll the loop.
   if (!UnrollLoop(L, Count, TripCount, AllowRuntime, TripMultiple, LI, this,
-<<<<<<< HEAD
-                  &LPM, AT))
-=======
                   &LPM, &AC))
->>>>>>> 969bfdfe
     return false;
 
   return true;
