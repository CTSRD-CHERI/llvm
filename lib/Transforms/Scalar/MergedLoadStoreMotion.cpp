//===- MergedLoadStoreMotion.cpp - merge and hoist/sink load/stores -------===//
//
//                     The LLVM Compiler Infrastructure
//
// This file is distributed under the University of Illinois Open Source
// License. See LICENSE.TXT for details.
//
//===----------------------------------------------------------------------===//
//
//! \file
//! \brief This pass performs merges of loads and stores on both sides of a
//  diamond (hammock). It hoists the loads and sinks the stores.
//
// The algorithm iteratively hoists two loads to the same address out of a
// diamond (hammock) and merges them into a single load in the header. Similar
// it sinks and merges two stores to the tail block (footer). The algorithm
// iterates over the instructions of one side of the diamond and attempts to
// find a matching load/store on the other side. It hoists / sinks when it
// thinks it safe to do so.  This optimization helps with eg. hiding load
// latencies, triggering if-conversion, and reducing static code size.
//
//===----------------------------------------------------------------------===//
//
//
// Example:
// Diamond shaped code before merge:
//
//            header:
//                     br %cond, label %if.then, label %if.else
//                        +                    +
//                       +                      +
//                      +                        +
//            if.then:                         if.else:
//               %lt = load %addr_l               %le = load %addr_l
//               <use %lt>                        <use %le>
//               <...>                            <...>
//               store %st, %addr_s               store %se, %addr_s
//               br label %if.end                 br label %if.end
//                     +                         +
//                      +                       +
//                       +                     +
//            if.end ("footer"):
//                     <...>
//
// Diamond shaped code after merge:
//
//            header:
//                     %l = load %addr_l
//                     br %cond, label %if.then, label %if.else
//                        +                    +
//                       +                      +
//                      +                        +
//            if.then:                         if.else:
//               <use %l>                         <use %l>
//               <...>                            <...>
//               br label %if.end                 br label %if.end
//                      +                        +
//                       +                      +
//                        +                    +
//            if.end ("footer"):
//                     %s.sink = phi [%st, if.then], [%se, if.else]
//                     <...>
//                     store %s.sink, %addr_s
//                     <...>
//
//
//===----------------------- TODO -----------------------------------------===//
//
// 1) Generalize to regions other than diamonds
// 2) Be more aggressive merging memory operations
// Note that both changes require register pressure control
//
//===----------------------------------------------------------------------===//

#include "llvm/Transforms/Scalar.h"
#include "llvm/ADT/SetVector.h"
#include "llvm/ADT/SmallPtrSet.h"
#include "llvm/ADT/Statistic.h"
#include "llvm/Analysis/AliasAnalysis.h"
#include "llvm/Analysis/CFG.h"
#include "llvm/Analysis/Loads.h"
#include "llvm/Analysis/MemoryBuiltins.h"
#include "llvm/Analysis/MemoryDependenceAnalysis.h"
#include "llvm/Analysis/TargetLibraryInfo.h"
#include "llvm/IR/Metadata.h"
#include "llvm/IR/PatternMatch.h"
#include "llvm/Support/Allocator.h"
#include "llvm/Support/CommandLine.h"
#include "llvm/Support/Debug.h"
#include "llvm/Support/raw_ostream.h"
#include "llvm/Transforms/Utils/BasicBlockUtils.h"
#include "llvm/Transforms/Utils/SSAUpdater.h"
#include <vector>
using namespace llvm;

#define DEBUG_TYPE "mldst-motion"

//===----------------------------------------------------------------------===//
//                         MergedLoadStoreMotion Pass
//===----------------------------------------------------------------------===//

namespace {
class MergedLoadStoreMotion : public FunctionPass {
  AliasAnalysis *AA;
  MemoryDependenceAnalysis *MD;

public:
  static char ID; // Pass identification, replacement for typeid
  explicit MergedLoadStoreMotion(void)
      : FunctionPass(ID), MD(nullptr), MagicCompileTimeControl(250) {
    initializeMergedLoadStoreMotionPass(*PassRegistry::getPassRegistry());
  }

  bool runOnFunction(Function &F) override;

private:
  // This transformation requires dominator postdominator info
  void getAnalysisUsage(AnalysisUsage &AU) const override {
    AU.addRequired<TargetLibraryInfoWrapperPass>();
    AU.addRequired<MemoryDependenceAnalysis>();
    AU.addRequired<AliasAnalysis>();
    AU.addPreserved<AliasAnalysis>();
  }

  // Helper routines

  ///
  /// \brief Remove instruction from parent and update memory dependence
  /// analysis.
  ///
  void removeInstruction(Instruction *Inst);
  BasicBlock *getDiamondTail(BasicBlock *BB);
  bool isDiamondHead(BasicBlock *BB);
  // Routines for hoisting loads
  bool isLoadHoistBarrierInRange(const Instruction& Start,
                                 const Instruction& End,
                                 LoadInst* LI);
  LoadInst *canHoistFromBlock(BasicBlock *BB, LoadInst *LI);
  void hoistInstruction(BasicBlock *BB, Instruction *HoistCand,
                        Instruction *ElseInst);
  bool isSafeToHoist(Instruction *I) const;
  bool hoistLoad(BasicBlock *BB, LoadInst *HoistCand, LoadInst *ElseInst);
  bool mergeLoads(BasicBlock *BB);
  // Routines for sinking stores
  StoreInst *canSinkFromBlock(BasicBlock *BB, StoreInst *SI);
  PHINode *getPHIOperand(BasicBlock *BB, StoreInst *S0, StoreInst *S1);
  bool isStoreSinkBarrierInRange(const Instruction& Start,
                                 const Instruction& End,
                                 AliasAnalysis::Location Loc);
  bool sinkStore(BasicBlock *BB, StoreInst *SinkCand, StoreInst *ElseInst);
  bool mergeStores(BasicBlock *BB);
  // The mergeLoad/Store algorithms could have Size0 * Size1 complexity,
  // where Size0 and Size1 are the #instructions on the two sides of
  // the diamond. The constant chosen here is arbitrary. Compiler Time
  // Control is enforced by the check Size0 * Size1 < MagicCompileTimeControl.
  const int MagicCompileTimeControl;
};

char MergedLoadStoreMotion::ID = 0;
}

///
/// \brief createMergedLoadStoreMotionPass - The public interface to this file.
///
FunctionPass *llvm::createMergedLoadStoreMotionPass() {
  return new MergedLoadStoreMotion();
}

INITIALIZE_PASS_BEGIN(MergedLoadStoreMotion, "mldst-motion",
                      "MergedLoadStoreMotion", false, false)
INITIALIZE_PASS_DEPENDENCY(MemoryDependenceAnalysis)
INITIALIZE_PASS_DEPENDENCY(TargetLibraryInfoWrapperPass)
INITIALIZE_AG_DEPENDENCY(AliasAnalysis)
INITIALIZE_PASS_END(MergedLoadStoreMotion, "mldst-motion",
                    "MergedLoadStoreMotion", false, false)

///
/// \brief Remove instruction from parent and update memory dependence analysis.
///
void MergedLoadStoreMotion::removeInstruction(Instruction *Inst) {
  // Notify the memory dependence analysis.
  if (MD) {
    MD->removeInstruction(Inst);
    if (LoadInst *LI = dyn_cast<LoadInst>(Inst))
      MD->invalidateCachedPointerInfo(LI->getPointerOperand());
    if (Inst->getType()->getScalarType()->isPointerTy()) {
      MD->invalidateCachedPointerInfo(Inst);
    }
  }
  Inst->eraseFromParent();
}

///
/// \brief Return tail block of a diamond.
///
BasicBlock *MergedLoadStoreMotion::getDiamondTail(BasicBlock *BB) {
  assert(isDiamondHead(BB) && "Basic block is not head of a diamond");
  BranchInst *BI = (BranchInst *)(BB->getTerminator());
  BasicBlock *Succ0 = BI->getSuccessor(0);
  BasicBlock *Tail = Succ0->getTerminator()->getSuccessor(0);
  return Tail;
}

///
/// \brief True when BB is the head of a diamond (hammock)
///
bool MergedLoadStoreMotion::isDiamondHead(BasicBlock *BB) {
  if (!BB)
    return false;
  if (!isa<BranchInst>(BB->getTerminator()))
    return false;
  if (BB->getTerminator()->getNumSuccessors() != 2)
    return false;

  BranchInst *BI = (BranchInst *)(BB->getTerminator());
  BasicBlock *Succ0 = BI->getSuccessor(0);
  BasicBlock *Succ1 = BI->getSuccessor(1);

  if (!Succ0->getSinglePredecessor() ||
      Succ0->getTerminator()->getNumSuccessors() != 1)
    return false;
  if (!Succ1->getSinglePredecessor() ||
      Succ1->getTerminator()->getNumSuccessors() != 1)
    return false;

  BasicBlock *Tail = Succ0->getTerminator()->getSuccessor(0);
  // Ignore triangles.
  if (Succ1->getTerminator()->getSuccessor(0) != Tail)
    return false;
  return true;
}

///
/// \brief True when instruction is a hoist barrier for a load
///
/// Whenever an instruction could possibly modify the value
/// being loaded or protect against the load from happening
/// it is considered a hoist barrier.
///

bool MergedLoadStoreMotion::isLoadHoistBarrierInRange(const Instruction& Start, 
                                                      const Instruction& End,
                                                      LoadInst* LI) {
  AliasAnalysis::Location Loc = AA->getLocation(LI);
<<<<<<< HEAD
  return AA->canInstructionRangeModify(Start, End, Loc);
=======
  return AA->canInstructionRangeModRef(Start, End, Loc, AliasAnalysis::Mod);
>>>>>>> 969bfdfe
}

///
/// \brief Decide if a load can be hoisted
///
/// When there is a load in \p BB to the same address as \p LI
/// and it can be hoisted from \p BB, return that load.
/// Otherwise return Null.
///
LoadInst *MergedLoadStoreMotion::canHoistFromBlock(BasicBlock *BB1,
                                                   LoadInst *Load0) {

  for (BasicBlock::iterator BBI = BB1->begin(), BBE = BB1->end(); BBI != BBE;
       ++BBI) {
    Instruction *Inst = BBI;

    // Only merge and hoist loads when their result in used only in BB
    if (!isa<LoadInst>(Inst) || Inst->isUsedOutsideOfBlock(BB1))
      continue;

    LoadInst *Load1 = dyn_cast<LoadInst>(Inst);
    BasicBlock *BB0 = Load0->getParent();

    AliasAnalysis::Location Loc0 = AA->getLocation(Load0);
    AliasAnalysis::Location Loc1 = AA->getLocation(Load1);
    if (AA->isMustAlias(Loc0, Loc1) && Load0->isSameOperationAs(Load1) &&
        !isLoadHoistBarrierInRange(BB1->front(), *Load1, Load1) &&
        !isLoadHoistBarrierInRange(BB0->front(), *Load0, Load0)) {
      return Load1;
    }
  }
  return nullptr;
}

///
/// \brief Merge two equivalent instructions \p HoistCand and \p ElseInst into
/// \p BB
///
/// BB is the head of a diamond
///
void MergedLoadStoreMotion::hoistInstruction(BasicBlock *BB,
                                             Instruction *HoistCand,
                                             Instruction *ElseInst) {
  DEBUG(dbgs() << " Hoist Instruction into BB \n"; BB->dump();
        dbgs() << "Instruction Left\n"; HoistCand->dump(); dbgs() << "\n";
        dbgs() << "Instruction Right\n"; ElseInst->dump(); dbgs() << "\n");
  // Hoist the instruction.
  assert(HoistCand->getParent() != BB);

  // Intersect optional metadata.
  HoistCand->intersectOptionalDataWith(ElseInst);
  HoistCand->dropUnknownMetadata();

  // Prepend point for instruction insert
  Instruction *HoistPt = BB->getTerminator();

  // Merged instruction
  Instruction *HoistedInst = HoistCand->clone();

  // Notify AA of the new value.
  if (isa<LoadInst>(HoistCand))
    AA->copyValue(HoistCand, HoistedInst);

  // Hoist instruction.
  HoistedInst->insertBefore(HoistPt);

  HoistCand->replaceAllUsesWith(HoistedInst);
  removeInstruction(HoistCand);
  // Replace the else block instruction.
  ElseInst->replaceAllUsesWith(HoistedInst);
  removeInstruction(ElseInst);
}

///
/// \brief Return true if no operand of \p I is defined in I's parent block
///
bool MergedLoadStoreMotion::isSafeToHoist(Instruction *I) const {
  BasicBlock *Parent = I->getParent();
  for (unsigned i = 0, e = I->getNumOperands(); i != e; ++i) {
    Instruction *Instr = dyn_cast<Instruction>(I->getOperand(i));
    if (Instr && Instr->getParent() == Parent)
      return false;
  }
  return true;
}

///
/// \brief Merge two equivalent loads and GEPs and hoist into diamond head
///
bool MergedLoadStoreMotion::hoistLoad(BasicBlock *BB, LoadInst *L0,
                                      LoadInst *L1) {
  // Only one definition?
  Instruction *A0 = dyn_cast<Instruction>(L0->getPointerOperand());
  Instruction *A1 = dyn_cast<Instruction>(L1->getPointerOperand());
  if (A0 && A1 && A0->isIdenticalTo(A1) && isSafeToHoist(A0) &&
      A0->hasOneUse() && (A0->getParent() == L0->getParent()) &&
      A1->hasOneUse() && (A1->getParent() == L1->getParent()) &&
      isa<GetElementPtrInst>(A0)) {
    DEBUG(dbgs() << "Hoist Instruction into BB \n"; BB->dump();
          dbgs() << "Instruction Left\n"; L0->dump(); dbgs() << "\n";
          dbgs() << "Instruction Right\n"; L1->dump(); dbgs() << "\n");
    hoistInstruction(BB, A0, A1);
    hoistInstruction(BB, L0, L1);
    return true;
  } else
    return false;
}

///
/// \brief Try to hoist two loads to same address into diamond header
///
/// Starting from a diamond head block, iterate over the instructions in one
/// successor block and try to match a load in the second successor.
///
bool MergedLoadStoreMotion::mergeLoads(BasicBlock *BB) {
  bool MergedLoads = false;
  assert(isDiamondHead(BB));
  BranchInst *BI = dyn_cast<BranchInst>(BB->getTerminator());
  BasicBlock *Succ0 = BI->getSuccessor(0);
  BasicBlock *Succ1 = BI->getSuccessor(1);
  // #Instructions in Succ1 for Compile Time Control
  int Size1 = Succ1->size();
  int NLoads = 0;
  for (BasicBlock::iterator BBI = Succ0->begin(), BBE = Succ0->end();
       BBI != BBE;) {

    Instruction *I = BBI;
    ++BBI;

    // Only move non-simple (atomic, volatile) loads.
    LoadInst *L0 = dyn_cast<LoadInst>(I);
    if (!L0 || !L0->isSimple() || L0->isUsedOutsideOfBlock(Succ0))
      continue;

    ++NLoads;
    if (NLoads * Size1 >= MagicCompileTimeControl)
      break;
    if (LoadInst *L1 = canHoistFromBlock(Succ1, L0)) {
      bool Res = hoistLoad(BB, L0, L1);
      MergedLoads |= Res;
      // Don't attempt to hoist above loads that had not been hoisted.
      if (!Res)
        break;
    }
  }
  return MergedLoads;
}

///
/// \brief True when instruction is a sink barrier for a store
/// located in Loc
///
/// Whenever an instruction could possibly read or modify the
/// value being stored or protect against the store from
/// happening it is considered a sink barrier.
///

bool MergedLoadStoreMotion::isStoreSinkBarrierInRange(const Instruction& Start,
                                                      const Instruction& End,
                                                      AliasAnalysis::Location
                                                      Loc) {
  return AA->canInstructionRangeModRef(Start, End, Loc, AliasAnalysis::ModRef);
}

///
/// \brief Check if \p BB contains a store to the same address as \p SI
///
/// \return The store in \p  when it is safe to sink. Otherwise return Null.
///
StoreInst *MergedLoadStoreMotion::canSinkFromBlock(BasicBlock *BB1,
                                                   StoreInst *Store0) {
  DEBUG(dbgs() << "can Sink? : "; Store0->dump(); dbgs() << "\n");
  BasicBlock *BB0 = Store0->getParent();
  for (BasicBlock::reverse_iterator RBI = BB1->rbegin(), RBE = BB1->rend();
       RBI != RBE; ++RBI) {
    Instruction *Inst = &*RBI;

    if (!isa<StoreInst>(Inst))
       continue;

    StoreInst *Store1 = cast<StoreInst>(Inst);

    AliasAnalysis::Location Loc0 = AA->getLocation(Store0);
    AliasAnalysis::Location Loc1 = AA->getLocation(Store1);
    if (AA->isMustAlias(Loc0, Loc1) && Store0->isSameOperationAs(Store1) &&
      !isStoreSinkBarrierInRange(*(std::next(BasicBlock::iterator(Store1))),
                                 BB1->back(), Loc1) &&
      !isStoreSinkBarrierInRange(*(std::next(BasicBlock::iterator(Store0))),
                                 BB0->back(), Loc0)) {
      return Store1;
    }
  }
  return nullptr;
}

///
/// \brief Create a PHI node in BB for the operands of S0 and S1
///
PHINode *MergedLoadStoreMotion::getPHIOperand(BasicBlock *BB, StoreInst *S0,
                                              StoreInst *S1) {
  // Create a phi if the values mismatch.
  PHINode *NewPN = 0;
  Value *Opd1 = S0->getValueOperand();
  Value *Opd2 = S1->getValueOperand();
  if (Opd1 != Opd2) {
    NewPN = PHINode::Create(Opd1->getType(), 2, Opd2->getName() + ".sink",
                            BB->begin());
    NewPN->addIncoming(Opd1, S0->getParent());
    NewPN->addIncoming(Opd2, S1->getParent());
    if (NewPN->getType()->getScalarType()->isPointerTy()) {
      // Notify AA of the new value.
      AA->copyValue(Opd1, NewPN);
      AA->copyValue(Opd2, NewPN);
      // AA needs to be informed when a PHI-use of the pointer value is added
      for (unsigned I = 0, E = NewPN->getNumIncomingValues(); I != E; ++I) {
        unsigned J = PHINode::getOperandNumForIncomingValue(I);
        AA->addEscapingUse(NewPN->getOperandUse(J));
      }
      if (MD)
        MD->invalidateCachedPointerInfo(NewPN);
    }
  }
  return NewPN;
}

///
/// \brief Merge two stores to same address and sink into \p BB
///
/// Also sinks GEP instruction computing the store address
///
bool MergedLoadStoreMotion::sinkStore(BasicBlock *BB, StoreInst *S0,
                                      StoreInst *S1) {
  // Only one definition?
  Instruction *A0 = dyn_cast<Instruction>(S0->getPointerOperand());
  Instruction *A1 = dyn_cast<Instruction>(S1->getPointerOperand());
  if (A0 && A1 && A0->isIdenticalTo(A1) && A0->hasOneUse() &&
      (A0->getParent() == S0->getParent()) && A1->hasOneUse() &&
      (A1->getParent() == S1->getParent()) && isa<GetElementPtrInst>(A0)) {
    DEBUG(dbgs() << "Sink Instruction into BB \n"; BB->dump();
          dbgs() << "Instruction Left\n"; S0->dump(); dbgs() << "\n";
          dbgs() << "Instruction Right\n"; S1->dump(); dbgs() << "\n");
    // Hoist the instruction.
    BasicBlock::iterator InsertPt = BB->getFirstInsertionPt();
    // Intersect optional metadata.
    S0->intersectOptionalDataWith(S1);
    S0->dropUnknownMetadata();

    // Create the new store to be inserted at the join point.
    StoreInst *SNew = (StoreInst *)(S0->clone());
    Instruction *ANew = A0->clone();
    AA->copyValue(S0, SNew);
    SNew->insertBefore(InsertPt);
    ANew->insertBefore(SNew);

    assert(S0->getParent() == A0->getParent());
    assert(S1->getParent() == A1->getParent());

    PHINode *NewPN = getPHIOperand(BB, S0, S1);
    // New PHI operand? Use it.
    if (NewPN)
      SNew->setOperand(0, NewPN);
    removeInstruction(S0);
    removeInstruction(S1);
    A0->replaceAllUsesWith(ANew);
    removeInstruction(A0);
    A1->replaceAllUsesWith(ANew);
    removeInstruction(A1);
    return true;
  }
  return false;
}

///
/// \brief True when two stores are equivalent and can sink into the footer
///
/// Starting from a diamond tail block, iterate over the instructions in one
/// predecessor block and try to match a store in the second predecessor.
///
bool MergedLoadStoreMotion::mergeStores(BasicBlock *T) {

  bool MergedStores = false;
  assert(T && "Footer of a diamond cannot be empty");

  pred_iterator PI = pred_begin(T), E = pred_end(T);
  assert(PI != E);
  BasicBlock *Pred0 = *PI;
  ++PI;
  BasicBlock *Pred1 = *PI;
  ++PI;
  // tail block  of a diamond/hammock?
  if (Pred0 == Pred1)
    return false; // No.
  if (PI != E)
    return false; // No. More than 2 predecessors.

  // #Instructions in Succ1 for Compile Time Control
  int Size1 = Pred1->size();
  int NStores = 0;

  for (BasicBlock::reverse_iterator RBI = Pred0->rbegin(), RBE = Pred0->rend();
       RBI != RBE;) {

    Instruction *I = &*RBI;
    ++RBI;

    // Sink move non-simple (atomic, volatile) stores
    if (!isa<StoreInst>(I))
      continue;
    StoreInst *S0 = (StoreInst *)I;
    if (!S0->isSimple())
      continue;

    ++NStores;
    if (NStores * Size1 >= MagicCompileTimeControl)
      break;
    if (StoreInst *S1 = canSinkFromBlock(Pred1, S0)) {
      bool Res = sinkStore(T, S0, S1);
      MergedStores |= Res;
      // Don't attempt to sink below stores that had to stick around
      // But after removal of a store and some of its feeding
      // instruction search again from the beginning since the iterator
      // is likely stale at this point.
      if (!Res)
        break;
      else {
        RBI = Pred0->rbegin();
        RBE = Pred0->rend();
        DEBUG(dbgs() << "Search again\n"; Instruction *I = &*RBI; I->dump());
      }
    }
  }
  return MergedStores;
}
///
/// \brief Run the transformation for each function
///
bool MergedLoadStoreMotion::runOnFunction(Function &F) {
  MD = &getAnalysis<MemoryDependenceAnalysis>();
  AA = &getAnalysis<AliasAnalysis>();

  bool Changed = false;
  DEBUG(dbgs() << "Instruction Merger\n");

  // Merge unconditional branches, allowing PRE to catch more
  // optimization opportunities.
  for (Function::iterator FI = F.begin(), FE = F.end(); FI != FE;) {
    BasicBlock *BB = FI++;

    // Hoist equivalent loads and sink stores
    // outside diamonds when possible
    if (isDiamondHead(BB)) {
      Changed |= mergeLoads(BB);
      Changed |= mergeStores(getDiamondTail(BB));
    }
  }
  return Changed;
}<|MERGE_RESOLUTION|>--- conflicted
+++ resolved
@@ -242,11 +242,7 @@
                                                       const Instruction& End,
                                                       LoadInst* LI) {
   AliasAnalysis::Location Loc = AA->getLocation(LI);
-<<<<<<< HEAD
-  return AA->canInstructionRangeModify(Start, End, Loc);
-=======
   return AA->canInstructionRangeModRef(Start, End, Loc, AliasAnalysis::Mod);
->>>>>>> 969bfdfe
 }
 
 ///
