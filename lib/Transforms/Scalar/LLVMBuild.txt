--- conflicted
+++ resolved
@@ -20,8 +20,4 @@
 name = Scalar
 parent = Transforms
 library_name = ScalarOpts
-<<<<<<< HEAD
-required_libraries = Analysis Core InstCombine ProfileData Support Target TransformUtils
-=======
-required_libraries = Analysis Core InstCombine ProfileData Support TransformUtils
->>>>>>> 969bfdfe
+required_libraries = Analysis Core InstCombine ProfileData Support TransformUtils