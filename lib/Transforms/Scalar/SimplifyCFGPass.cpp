--- conflicted
+++ resolved
@@ -25,11 +25,7 @@
 #include "llvm/ADT/SmallPtrSet.h"
 #include "llvm/ADT/SmallVector.h"
 #include "llvm/ADT/Statistic.h"
-<<<<<<< HEAD
-#include "llvm/Analysis/AssumptionTracker.h"
-=======
 #include "llvm/Analysis/AssumptionCache.h"
->>>>>>> 969bfdfe
 #include "llvm/Analysis/TargetTransformInfo.h"
 #include "llvm/IR/Attributes.h"
 #include "llvm/IR/CFG.h"
@@ -49,43 +45,8 @@
 static cl::opt<unsigned>
 UserBonusInstThreshold("bonus-inst-threshold", cl::Hidden, cl::init(1),
    cl::desc("Control the number of bonus instructions (default = 1)"));
-<<<<<<< HEAD
 
 STATISTIC(NumSimpl, "Number of blocks simplified");
-
-namespace {
-struct CFGSimplifyPass : public FunctionPass {
-  static char ID; // Pass identification, replacement for typeid
-  unsigned BonusInstThreshold;
-  CFGSimplifyPass(int T = -1) : FunctionPass(ID) {
-    BonusInstThreshold = (T == -1) ? UserBonusInstThreshold : unsigned(T);
-    initializeCFGSimplifyPassPass(*PassRegistry::getPassRegistry());
-  }
-  bool runOnFunction(Function &F) override;
-
-  void getAnalysisUsage(AnalysisUsage &AU) const override {
-    AU.addRequired<AssumptionTracker>();
-    AU.addRequired<TargetTransformInfo>();
-  }
-};
-}
-
-char CFGSimplifyPass::ID = 0;
-INITIALIZE_PASS_BEGIN(CFGSimplifyPass, "simplifycfg", "Simplify the CFG", false,
-                      false)
-INITIALIZE_AG_DEPENDENCY(TargetTransformInfo)
-INITIALIZE_PASS_DEPENDENCY(AssumptionTracker)
-INITIALIZE_PASS_END(CFGSimplifyPass, "simplifycfg", "Simplify the CFG", false,
-                    false)
-
-// Public interface to the CFGSimplification pass
-FunctionPass *llvm::createCFGSimplificationPass(int Threshold) {
-  return new CFGSimplifyPass(Threshold);
-}
-=======
-
-STATISTIC(NumSimpl, "Number of blocks simplified");
->>>>>>> 969bfdfe
 
 /// mergeEmptyReturnBlocks - If we have more than one empty (other than phi
 /// node) return blocks, merge them together to promote recursive block merging.
@@ -166,12 +127,7 @@
 /// iterativelySimplifyCFG - Call SimplifyCFG on all the blocks in the function,
 /// iterating until no more changes are made.
 static bool iterativelySimplifyCFG(Function &F, const TargetTransformInfo &TTI,
-<<<<<<< HEAD
-                                   const DataLayout *DL,
-                                   AssumptionTracker *AT,
-=======
                                    AssumptionCache *AC,
->>>>>>> 969bfdfe
                                    unsigned BonusInstThreshold) {
   bool Changed = false;
   bool LocalChange = true;
@@ -181,11 +137,7 @@
     // Loop over all of the basic blocks and remove them if they are unneeded...
     //
     for (Function::iterator BBIt = F.begin(); BBIt != F.end(); ) {
-<<<<<<< HEAD
-      if (SimplifyCFG(BBIt++, TTI, BonusInstThreshold, DL, AT)) {
-=======
       if (SimplifyCFG(BBIt++, TTI, BonusInstThreshold, AC)) {
->>>>>>> 969bfdfe
         LocalChange = true;
         ++NumSimpl;
       }
@@ -195,28 +147,11 @@
   return Changed;
 }
 
-<<<<<<< HEAD
-// It is possible that we may require multiple passes over the code to fully
-// simplify the CFG.
-//
-bool CFGSimplifyPass::runOnFunction(Function &F) {
-  if (skipOptnoneFunction(F))
-    return false;
-
-  AssumptionTracker *AT = &getAnalysis<AssumptionTracker>();
-  const TargetTransformInfo &TTI = getAnalysis<TargetTransformInfo>();
-  DataLayoutPass *DLP = getAnalysisIfAvailable<DataLayoutPass>();
-  const DataLayout *DL = DLP ? &DLP->getDataLayout() : nullptr;
-  bool EverChanged = removeUnreachableBlocks(F);
-  EverChanged |= mergeEmptyReturnBlocks(F);
-  EverChanged |= iterativelySimplifyCFG(F, TTI, DL, AT, BonusInstThreshold);
-=======
 static bool simplifyFunctionCFG(Function &F, const TargetTransformInfo &TTI,
                                 AssumptionCache *AC, int BonusInstThreshold) {
   bool EverChanged = removeUnreachableBlocks(F);
   EverChanged |= mergeEmptyReturnBlocks(F);
   EverChanged |= iterativelySimplifyCFG(F, TTI, AC, BonusInstThreshold);
->>>>>>> 969bfdfe
 
   // If neither pass changed anything, we're done.
   if (!EverChanged) return false;
@@ -230,11 +165,7 @@
     return true;
 
   do {
-<<<<<<< HEAD
-    EverChanged = iterativelySimplifyCFG(F, TTI, DL, AT, BonusInstThreshold);
-=======
     EverChanged = iterativelySimplifyCFG(F, TTI, AC, BonusInstThreshold);
->>>>>>> 969bfdfe
     EverChanged |= removeUnreachableBlocks(F);
   } while (EverChanged);
 
