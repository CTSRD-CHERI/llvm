--- conflicted
+++ resolved
@@ -173,10 +173,6 @@
   ScatterMap Scattered;
   GatherList Gathered;
   unsigned ParallelLoopAccessMDKind;
-<<<<<<< HEAD
-  const DataLayout *DL;
-=======
->>>>>>> 969bfdfe
   bool ScalarizeLoadStore;
 };
 
@@ -328,18 +324,14 @@
 // Transfer metadata from Op to the instructions in CV if it is known
 // to be safe to do so.
 void Scalarizer::transferMetadata(Instruction *Op, const ValueVector &CV) {
-  SmallVector<std::pair<unsigned, Value *>, 4> MDs;
+  SmallVector<std::pair<unsigned, MDNode *>, 4> MDs;
   Op->getAllMetadataOtherThanDebugLoc(MDs);
   for (unsigned I = 0, E = CV.size(); I != E; ++I) {
     if (Instruction *New = dyn_cast<Instruction>(CV[I])) {
-<<<<<<< HEAD
-      for (auto MI = MDs.begin(), ME = MDs.end(); MI != ME; ++MI)
-=======
       for (SmallVectorImpl<std::pair<unsigned, MDNode *>>::iterator
                MI = MDs.begin(),
                ME = MDs.end();
            MI != ME; ++MI)
->>>>>>> 969bfdfe
         if (canTransferMetadata(MI->first))
           New->setMetadata(MI->first, MI->second);
       New->setDebugLoc(Op->getDebugLoc());
