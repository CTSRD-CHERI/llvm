--- conflicted
+++ resolved
@@ -127,14 +127,9 @@
     Changed = true;
   }
 
-<<<<<<< HEAD
-  // FIXME: Provide DL, TLI, DT, AT to SimplifyInstruction.
-  if (Value *V = SimplifyInstruction(P)) {
-=======
   // FIXME: Provide TLI, DT, AT to SimplifyInstruction.
   const DataLayout &DL = BB->getModule()->getDataLayout();
   if (Value *V = SimplifyInstruction(P, DL)) {
->>>>>>> 969bfdfe
     P->replaceAllUsesWith(V);
     P->eraseFromParent();
     Changed = true;
