//===-- LoopUnswitch.cpp - Hoist loop-invariant conditionals in loop ------===//
//
//                     The LLVM Compiler Infrastructure
//
// This file is distributed under the University of Illinois Open Source
// License. See LICENSE.TXT for details.
//
//===----------------------------------------------------------------------===//
//
// This pass transforms loops that contain branches on loop-invariant conditions
// to have multiple loops.  For example, it turns the left into the right code:
//
//  for (...)                  if (lic)
//    A                          for (...)
//    if (lic)                     A; B; C
//      B                      else
//    C                          for (...)
//                                 A; C
//
// This can increase the size of the code exponentially (doubling it every time
// a loop is unswitched) so we only unswitch if the resultant code will be
// smaller than a threshold.
//
// This pass expects LICM to be run before it to hoist invariant conditions out
// of the loop, to make the unswitching opportunity obvious.
//
//===----------------------------------------------------------------------===//

#include "llvm/Transforms/Scalar.h"
#include "llvm/ADT/STLExtras.h"
#include "llvm/ADT/SmallPtrSet.h"
#include "llvm/ADT/Statistic.h"
<<<<<<< HEAD
#include "llvm/Analysis/AssumptionTracker.h"
=======
#include "llvm/Analysis/AssumptionCache.h"
>>>>>>> 969bfdfe
#include "llvm/Analysis/CodeMetrics.h"
#include "llvm/Analysis/InstructionSimplify.h"
#include "llvm/Analysis/LoopInfo.h"
#include "llvm/Analysis/LoopPass.h"
#include "llvm/Analysis/ScalarEvolution.h"
#include "llvm/Analysis/TargetTransformInfo.h"
#include "llvm/IR/Constants.h"
#include "llvm/IR/DerivedTypes.h"
#include "llvm/IR/Dominators.h"
#include "llvm/IR/Function.h"
#include "llvm/IR/Instructions.h"
#include "llvm/IR/Module.h"
#include "llvm/Support/CommandLine.h"
#include "llvm/Support/Debug.h"
#include "llvm/Support/raw_ostream.h"
#include "llvm/Transforms/Utils/BasicBlockUtils.h"
#include "llvm/Transforms/Utils/Cloning.h"
#include "llvm/Transforms/Utils/Local.h"
#include <algorithm>
#include <map>
#include <set>
using namespace llvm;

#define DEBUG_TYPE "loop-unswitch"

STATISTIC(NumBranches, "Number of branches unswitched");
STATISTIC(NumSwitches, "Number of switches unswitched");
STATISTIC(NumSelects , "Number of selects unswitched");
STATISTIC(NumTrivial , "Number of unswitches that are trivial");
STATISTIC(NumSimplify, "Number of simplifications of unswitched code");
STATISTIC(TotalInsts,  "Total number of instructions analyzed");

// The specific value of 100 here was chosen based only on intuition and a
// few specific examples.
static cl::opt<unsigned>
Threshold("loop-unswitch-threshold", cl::desc("Max loop size to unswitch"),
          cl::init(100), cl::Hidden);

namespace {

  class LUAnalysisCache {

    typedef DenseMap<const SwitchInst*, SmallPtrSet<const Value *, 8> >
      UnswitchedValsMap;

    typedef UnswitchedValsMap::iterator UnswitchedValsIt;

    struct LoopProperties {
      unsigned CanBeUnswitchedCount;
      unsigned SizeEstimation;
      UnswitchedValsMap UnswitchedVals;
    };

    // Here we use std::map instead of DenseMap, since we need to keep valid
    // LoopProperties pointer for current loop for better performance.
    typedef std::map<const Loop*, LoopProperties> LoopPropsMap;
    typedef LoopPropsMap::iterator LoopPropsMapIt;

    LoopPropsMap LoopsProperties;
    UnswitchedValsMap *CurLoopInstructions;
    LoopProperties *CurrentLoopProperties;

    // Max size of code we can produce on remained iterations.
    unsigned MaxSize;

    public:

      LUAnalysisCache() :
        CurLoopInstructions(nullptr), CurrentLoopProperties(nullptr),
        MaxSize(Threshold)
      {}

      // Analyze loop. Check its size, calculate is it possible to unswitch
      // it. Returns true if we can unswitch this loop.
      bool countLoop(const Loop *L, const TargetTransformInfo &TTI,
<<<<<<< HEAD
                     AssumptionTracker *AT);
=======
                     AssumptionCache *AC);
>>>>>>> 969bfdfe

      // Clean all data related to given loop.
      void forgetLoop(const Loop *L);

      // Mark case value as unswitched.
      // Since SI instruction can be partly unswitched, in order to avoid
      // extra unswitching in cloned loops keep track all unswitched values.
      void setUnswitched(const SwitchInst *SI, const Value *V);

      // Check was this case value unswitched before or not.
      bool isUnswitched(const SwitchInst *SI, const Value *V);

      // Clone all loop-unswitch related loop properties.
      // Redistribute unswitching quotas.
      // Note, that new loop data is stored inside the VMap.
      void cloneData(const Loop *NewLoop, const Loop *OldLoop,
                     const ValueToValueMapTy &VMap);
  };

  class LoopUnswitch : public LoopPass {
    LoopInfo *LI;  // Loop information
    LPPassManager *LPM;
<<<<<<< HEAD
    AssumptionTracker *AT;
=======
    AssumptionCache *AC;
>>>>>>> 969bfdfe

    // LoopProcessWorklist - Used to check if second loop needs processing
    // after RewriteLoopBodyWithConditionConstant rewrites first loop.
    std::vector<Loop*> LoopProcessWorklist;

    LUAnalysisCache BranchesInfo;

    bool OptimizeForSize;
    bool redoLoop;

    Loop *currentLoop;
    DominatorTree *DT;
    BasicBlock *loopHeader;
    BasicBlock *loopPreheader;

    // LoopBlocks contains all of the basic blocks of the loop, including the
    // preheader of the loop, the body of the loop, and the exit blocks of the
    // loop, in that order.
    std::vector<BasicBlock*> LoopBlocks;
    // NewBlocks contained cloned copy of basic blocks from LoopBlocks.
    std::vector<BasicBlock*> NewBlocks;

  public:
    static char ID; // Pass ID, replacement for typeid
    explicit LoopUnswitch(bool Os = false) :
      LoopPass(ID), OptimizeForSize(Os), redoLoop(false),
      currentLoop(nullptr), DT(nullptr), loopHeader(nullptr),
      loopPreheader(nullptr) {
        initializeLoopUnswitchPass(*PassRegistry::getPassRegistry());
      }

    bool runOnLoop(Loop *L, LPPassManager &LPM) override;
    bool processCurrentLoop();

    /// This transformation requires natural loop information & requires that
    /// loop preheaders be inserted into the CFG.
    ///
    void getAnalysisUsage(AnalysisUsage &AU) const override {
<<<<<<< HEAD
      AU.addRequired<AssumptionTracker>();
=======
      AU.addRequired<AssumptionCacheTracker>();
>>>>>>> 969bfdfe
      AU.addRequiredID(LoopSimplifyID);
      AU.addPreservedID(LoopSimplifyID);
      AU.addRequired<LoopInfoWrapperPass>();
      AU.addPreserved<LoopInfoWrapperPass>();
      AU.addRequiredID(LCSSAID);
      AU.addPreservedID(LCSSAID);
      AU.addPreserved<DominatorTreeWrapperPass>();
      AU.addPreserved<ScalarEvolution>();
      AU.addRequired<TargetTransformInfoWrapperPass>();
    }

  private:

    void releaseMemory() override {
      BranchesInfo.forgetLoop(currentLoop);
    }

    void initLoopData() {
      loopHeader = currentLoop->getHeader();
      loopPreheader = currentLoop->getLoopPreheader();
    }

    /// Split all of the edges from inside the loop to their exit blocks.
    /// Update the appropriate Phi nodes as we do so.
    void SplitExitEdges(Loop *L, const SmallVectorImpl<BasicBlock *> &ExitBlocks);

    bool UnswitchIfProfitable(Value *LoopCond, Constant *Val);
    void UnswitchTrivialCondition(Loop *L, Value *Cond, Constant *Val,
                                  BasicBlock *ExitBlock);
    void UnswitchNontrivialCondition(Value *LIC, Constant *OnVal, Loop *L);

    void RewriteLoopBodyWithConditionConstant(Loop *L, Value *LIC,
                                              Constant *Val, bool isEqual);

    void EmitPreheaderBranchOnCondition(Value *LIC, Constant *Val,
                                        BasicBlock *TrueDest,
                                        BasicBlock *FalseDest,
                                        Instruction *InsertPt);

    void SimplifyCode(std::vector<Instruction*> &Worklist, Loop *L);
    bool IsTrivialUnswitchCondition(Value *Cond, Constant **Val = nullptr,
                                    BasicBlock **LoopExit = nullptr);

  };
}

// Analyze loop. Check its size, calculate is it possible to unswitch
// it. Returns true if we can unswitch this loop.
bool LUAnalysisCache::countLoop(const Loop *L, const TargetTransformInfo &TTI,
<<<<<<< HEAD
                                AssumptionTracker *AT) {
=======
                                AssumptionCache *AC) {
>>>>>>> 969bfdfe

  LoopPropsMapIt PropsIt;
  bool Inserted;
  std::tie(PropsIt, Inserted) =
      LoopsProperties.insert(std::make_pair(L, LoopProperties()));

  LoopProperties &Props = PropsIt->second;

  if (Inserted) {
    // New loop.

    // Limit the number of instructions to avoid causing significant code
    // expansion, and the number of basic blocks, to avoid loops with
    // large numbers of branches which cause loop unswitching to go crazy.
    // This is a very ad-hoc heuristic.

    SmallPtrSet<const Value *, 32> EphValues;
<<<<<<< HEAD
    CodeMetrics::collectEphemeralValues(L, AT, EphValues);
=======
    CodeMetrics::collectEphemeralValues(L, AC, EphValues);
>>>>>>> 969bfdfe

    // FIXME: This is overly conservative because it does not take into
    // consideration code simplification opportunities and code that can
    // be shared by the resultant unswitched loops.
    CodeMetrics Metrics;
    for (Loop::block_iterator I = L->block_begin(), E = L->block_end();
         I != E; ++I)
      Metrics.analyzeBasicBlock(*I, TTI, EphValues);

    Props.SizeEstimation = std::min(Metrics.NumInsts, Metrics.NumBlocks * 5);
    Props.CanBeUnswitchedCount = MaxSize / (Props.SizeEstimation);
    MaxSize -= Props.SizeEstimation * Props.CanBeUnswitchedCount;

    if (Metrics.notDuplicatable) {
      DEBUG(dbgs() << "NOT unswitching loop %"
                   << L->getHeader()->getName() << ", contents cannot be "
                   << "duplicated!\n");
      return false;
    }
  }

  if (!Props.CanBeUnswitchedCount) {
    DEBUG(dbgs() << "NOT unswitching loop %"
                 << L->getHeader()->getName() << ", cost too high: "
                 << L->getBlocks().size() << "\n");
    return false;
  }

  // Be careful. This links are good only before new loop addition.
  CurrentLoopProperties = &Props;
  CurLoopInstructions = &Props.UnswitchedVals;

  return true;
}

// Clean all data related to given loop.
void LUAnalysisCache::forgetLoop(const Loop *L) {

  LoopPropsMapIt LIt = LoopsProperties.find(L);

  if (LIt != LoopsProperties.end()) {
    LoopProperties &Props = LIt->second;
    MaxSize += Props.CanBeUnswitchedCount * Props.SizeEstimation;
    LoopsProperties.erase(LIt);
  }

  CurrentLoopProperties = nullptr;
  CurLoopInstructions = nullptr;
}

// Mark case value as unswitched.
// Since SI instruction can be partly unswitched, in order to avoid
// extra unswitching in cloned loops keep track all unswitched values.
void LUAnalysisCache::setUnswitched(const SwitchInst *SI, const Value *V) {
  (*CurLoopInstructions)[SI].insert(V);
}

// Check was this case value unswitched before or not.
bool LUAnalysisCache::isUnswitched(const SwitchInst *SI, const Value *V) {
  return (*CurLoopInstructions)[SI].count(V);
}

// Clone all loop-unswitch related loop properties.
// Redistribute unswitching quotas.
// Note, that new loop data is stored inside the VMap.
void LUAnalysisCache::cloneData(const Loop *NewLoop, const Loop *OldLoop,
                                const ValueToValueMapTy &VMap) {

  LoopProperties &NewLoopProps = LoopsProperties[NewLoop];
  LoopProperties &OldLoopProps = *CurrentLoopProperties;
  UnswitchedValsMap &Insts = OldLoopProps.UnswitchedVals;

  // Reallocate "can-be-unswitched quota"

  --OldLoopProps.CanBeUnswitchedCount;
  unsigned Quota = OldLoopProps.CanBeUnswitchedCount;
  NewLoopProps.CanBeUnswitchedCount = Quota / 2;
  OldLoopProps.CanBeUnswitchedCount = Quota - Quota / 2;

  NewLoopProps.SizeEstimation = OldLoopProps.SizeEstimation;

  // Clone unswitched values info:
  // for new loop switches we clone info about values that was
  // already unswitched and has redundant successors.
  for (UnswitchedValsIt I = Insts.begin(); I != Insts.end(); ++I) {
    const SwitchInst *OldInst = I->first;
    Value *NewI = VMap.lookup(OldInst);
    const SwitchInst *NewInst = cast_or_null<SwitchInst>(NewI);
    assert(NewInst && "All instructions that are in SrcBB must be in VMap.");

    NewLoopProps.UnswitchedVals[NewInst] = OldLoopProps.UnswitchedVals[OldInst];
  }
}

char LoopUnswitch::ID = 0;
INITIALIZE_PASS_BEGIN(LoopUnswitch, "loop-unswitch", "Unswitch loops",
                      false, false)
<<<<<<< HEAD
INITIALIZE_AG_DEPENDENCY(TargetTransformInfo)
INITIALIZE_PASS_DEPENDENCY(AssumptionTracker)
=======
INITIALIZE_PASS_DEPENDENCY(TargetTransformInfoWrapperPass)
INITIALIZE_PASS_DEPENDENCY(AssumptionCacheTracker)
>>>>>>> 969bfdfe
INITIALIZE_PASS_DEPENDENCY(LoopSimplify)
INITIALIZE_PASS_DEPENDENCY(LoopInfoWrapperPass)
INITIALIZE_PASS_DEPENDENCY(LCSSA)
INITIALIZE_PASS_END(LoopUnswitch, "loop-unswitch", "Unswitch loops",
                      false, false)

Pass *llvm::createLoopUnswitchPass(bool Os) {
  return new LoopUnswitch(Os);
}

/// FindLIVLoopCondition - Cond is a condition that occurs in L.  If it is
/// invariant in the loop, or has an invariant piece, return the invariant.
/// Otherwise, return null.
static Value *FindLIVLoopCondition(Value *Cond, Loop *L, bool &Changed) {

  // We started analyze new instruction, increment scanned instructions counter.
  ++TotalInsts;

  // We can never unswitch on vector conditions.
  if (Cond->getType()->isVectorTy())
    return nullptr;

  // Constants should be folded, not unswitched on!
  if (isa<Constant>(Cond)) return nullptr;

  // TODO: Handle: br (VARIANT|INVARIANT).

  // Hoist simple values out.
  if (L->makeLoopInvariant(Cond, Changed))
    return Cond;

  if (BinaryOperator *BO = dyn_cast<BinaryOperator>(Cond))
    if (BO->getOpcode() == Instruction::And ||
        BO->getOpcode() == Instruction::Or) {
      // If either the left or right side is invariant, we can unswitch on this,
      // which will cause the branch to go away in one loop and the condition to
      // simplify in the other one.
      if (Value *LHS = FindLIVLoopCondition(BO->getOperand(0), L, Changed))
        return LHS;
      if (Value *RHS = FindLIVLoopCondition(BO->getOperand(1), L, Changed))
        return RHS;
    }

  return nullptr;
}

bool LoopUnswitch::runOnLoop(Loop *L, LPPassManager &LPM_Ref) {
  if (skipOptnoneFunction(L))
    return false;

<<<<<<< HEAD
  AT = &getAnalysis<AssumptionTracker>();
  LI = &getAnalysis<LoopInfo>();
=======
  AC = &getAnalysis<AssumptionCacheTracker>().getAssumptionCache(
      *L->getHeader()->getParent());
  LI = &getAnalysis<LoopInfoWrapperPass>().getLoopInfo();
>>>>>>> 969bfdfe
  LPM = &LPM_Ref;
  DominatorTreeWrapperPass *DTWP =
      getAnalysisIfAvailable<DominatorTreeWrapperPass>();
  DT = DTWP ? &DTWP->getDomTree() : nullptr;
  currentLoop = L;
  Function *F = currentLoop->getHeader()->getParent();
  bool Changed = false;
  do {
    assert(currentLoop->isLCSSAForm(*DT));
    redoLoop = false;
    Changed |= processCurrentLoop();
  } while(redoLoop);

  if (Changed) {
    // FIXME: Reconstruct dom info, because it is not preserved properly.
    if (DT)
      DT->recalculate(*F);
  }
  return Changed;
}

/// processCurrentLoop - Do actual work and unswitch loop if possible
/// and profitable.
bool LoopUnswitch::processCurrentLoop() {
  bool Changed = false;

  initLoopData();

  // If LoopSimplify was unable to form a preheader, don't do any unswitching.
  if (!loopPreheader)
    return false;

  // Loops with indirectbr cannot be cloned.
  if (!currentLoop->isSafeToClone())
    return false;

  // Without dedicated exits, splitting the exit edge may fail.
  if (!currentLoop->hasDedicatedExits())
    return false;

  LLVMContext &Context = loopHeader->getContext();

  // Probably we reach the quota of branches for this loop. If so
  // stop unswitching.
<<<<<<< HEAD
  if (!BranchesInfo.countLoop(currentLoop, getAnalysis<TargetTransformInfo>(),
                              AT))
=======
  if (!BranchesInfo.countLoop(
          currentLoop, getAnalysis<TargetTransformInfoWrapperPass>().getTTI(
                           *currentLoop->getHeader()->getParent()),
          AC))
>>>>>>> 969bfdfe
    return false;

  // Loop over all of the basic blocks in the loop.  If we find an interior
  // block that is branching on a loop-invariant condition, we can unswitch this
  // loop.
  for (Loop::block_iterator I = currentLoop->block_begin(),
         E = currentLoop->block_end(); I != E; ++I) {
    TerminatorInst *TI = (*I)->getTerminator();
    if (BranchInst *BI = dyn_cast<BranchInst>(TI)) {
      // If this isn't branching on an invariant condition, we can't unswitch
      // it.
      if (BI->isConditional()) {
        // See if this, or some part of it, is loop invariant.  If so, we can
        // unswitch on it if we desire.
        Value *LoopCond = FindLIVLoopCondition(BI->getCondition(),
                                               currentLoop, Changed);
        if (LoopCond && UnswitchIfProfitable(LoopCond,
                                             ConstantInt::getTrue(Context))) {
          ++NumBranches;
          return true;
        }
      }
    } else if (SwitchInst *SI = dyn_cast<SwitchInst>(TI)) {
      Value *LoopCond = FindLIVLoopCondition(SI->getCondition(),
                                             currentLoop, Changed);
      unsigned NumCases = SI->getNumCases();
      if (LoopCond && NumCases) {
        // Find a value to unswitch on:
        // FIXME: this should chose the most expensive case!
        // FIXME: scan for a case with a non-critical edge?
        Constant *UnswitchVal = nullptr;

        // Do not process same value again and again.
        // At this point we have some cases already unswitched and
        // some not yet unswitched. Let's find the first not yet unswitched one.
        for (SwitchInst::CaseIt i = SI->case_begin(), e = SI->case_end();
             i != e; ++i) {
          Constant *UnswitchValCandidate = i.getCaseValue();
          if (!BranchesInfo.isUnswitched(SI, UnswitchValCandidate)) {
            UnswitchVal = UnswitchValCandidate;
            break;
          }
        }

        if (!UnswitchVal)
          continue;

        if (UnswitchIfProfitable(LoopCond, UnswitchVal)) {
          ++NumSwitches;
          return true;
        }
      }
    }

    // Scan the instructions to check for unswitchable values.
    for (BasicBlock::iterator BBI = (*I)->begin(), E = (*I)->end();
         BBI != E; ++BBI)
      if (SelectInst *SI = dyn_cast<SelectInst>(BBI)) {
        Value *LoopCond = FindLIVLoopCondition(SI->getCondition(),
                                               currentLoop, Changed);
        if (LoopCond && UnswitchIfProfitable(LoopCond,
                                             ConstantInt::getTrue(Context))) {
          ++NumSelects;
          return true;
        }
      }
  }
  return Changed;
}

/// isTrivialLoopExitBlock - Check to see if all paths from BB exit the
/// loop with no side effects (including infinite loops).
///
/// If true, we return true and set ExitBB to the block we
/// exit through.
///
static bool isTrivialLoopExitBlockHelper(Loop *L, BasicBlock *BB,
                                         BasicBlock *&ExitBB,
                                         std::set<BasicBlock*> &Visited) {
  if (!Visited.insert(BB).second) {
    // Already visited. Without more analysis, this could indicate an infinite
    // loop.
    return false;
  }
  if (!L->contains(BB)) {
    // Otherwise, this is a loop exit, this is fine so long as this is the
    // first exit.
    if (ExitBB) return false;
    ExitBB = BB;
    return true;
  }

  // Otherwise, this is an unvisited intra-loop node.  Check all successors.
  for (succ_iterator SI = succ_begin(BB), E = succ_end(BB); SI != E; ++SI) {
    // Check to see if the successor is a trivial loop exit.
    if (!isTrivialLoopExitBlockHelper(L, *SI, ExitBB, Visited))
      return false;
  }

  // Okay, everything after this looks good, check to make sure that this block
  // doesn't include any side effects.
  for (BasicBlock::iterator I = BB->begin(), E = BB->end(); I != E; ++I)
    if (I->mayHaveSideEffects())
      return false;

  return true;
}

/// isTrivialLoopExitBlock - Return true if the specified block unconditionally
/// leads to an exit from the specified loop, and has no side-effects in the
/// process.  If so, return the block that is exited to, otherwise return null.
static BasicBlock *isTrivialLoopExitBlock(Loop *L, BasicBlock *BB) {
  std::set<BasicBlock*> Visited;
  Visited.insert(L->getHeader());  // Branches to header make infinite loops.
  BasicBlock *ExitBB = nullptr;
  if (isTrivialLoopExitBlockHelper(L, BB, ExitBB, Visited))
    return ExitBB;
  return nullptr;
}

/// IsTrivialUnswitchCondition - Check to see if this unswitch condition is
/// trivial: that is, that the condition controls whether or not the loop does
/// anything at all.  If this is a trivial condition, unswitching produces no
/// code duplications (equivalently, it produces a simpler loop and a new empty
/// loop, which gets deleted).
///
/// If this is a trivial condition, return true, otherwise return false.  When
/// returning true, this sets Cond and Val to the condition that controls the
/// trivial condition: when Cond dynamically equals Val, the loop is known to
/// exit.  Finally, this sets LoopExit to the BB that the loop exits to when
/// Cond == Val.
///
bool LoopUnswitch::IsTrivialUnswitchCondition(Value *Cond, Constant **Val,
                                       BasicBlock **LoopExit) {
  BasicBlock *Header = currentLoop->getHeader();
  TerminatorInst *HeaderTerm = Header->getTerminator();
  LLVMContext &Context = Header->getContext();

  BasicBlock *LoopExitBB = nullptr;
  if (BranchInst *BI = dyn_cast<BranchInst>(HeaderTerm)) {
    // If the header block doesn't end with a conditional branch on Cond, we
    // can't handle it.
    if (!BI->isConditional() || BI->getCondition() != Cond)
      return false;

    // Check to see if a successor of the branch is guaranteed to
    // exit through a unique exit block without having any
    // side-effects.  If so, determine the value of Cond that causes it to do
    // this.
    if ((LoopExitBB = isTrivialLoopExitBlock(currentLoop,
                                             BI->getSuccessor(0)))) {
      if (Val) *Val = ConstantInt::getTrue(Context);
    } else if ((LoopExitBB = isTrivialLoopExitBlock(currentLoop,
                                                    BI->getSuccessor(1)))) {
      if (Val) *Val = ConstantInt::getFalse(Context);
    }
  } else if (SwitchInst *SI = dyn_cast<SwitchInst>(HeaderTerm)) {
    // If this isn't a switch on Cond, we can't handle it.
    if (SI->getCondition() != Cond) return false;

    // Check to see if a successor of the switch is guaranteed to go to the
    // latch block or exit through a one exit block without having any
    // side-effects.  If so, determine the value of Cond that causes it to do
    // this.
    // Note that we can't trivially unswitch on the default case or
    // on already unswitched cases.
    for (SwitchInst::CaseIt i = SI->case_begin(), e = SI->case_end();
         i != e; ++i) {
      BasicBlock *LoopExitCandidate;
      if ((LoopExitCandidate = isTrivialLoopExitBlock(currentLoop,
                                               i.getCaseSuccessor()))) {
        // Okay, we found a trivial case, remember the value that is trivial.
        ConstantInt *CaseVal = i.getCaseValue();

        // Check that it was not unswitched before, since already unswitched
        // trivial vals are looks trivial too.
        if (BranchesInfo.isUnswitched(SI, CaseVal))
          continue;
        LoopExitBB = LoopExitCandidate;
        if (Val) *Val = CaseVal;
        break;
      }
    }
  }

  // If we didn't find a single unique LoopExit block, or if the loop exit block
  // contains phi nodes, this isn't trivial.
  if (!LoopExitBB || isa<PHINode>(LoopExitBB->begin()))
    return false;   // Can't handle this.

  if (LoopExit) *LoopExit = LoopExitBB;

  // We already know that nothing uses any scalar values defined inside of this
  // loop.  As such, we just have to check to see if this loop will execute any
  // side-effecting instructions (e.g. stores, calls, volatile loads) in the
  // part of the loop that the code *would* execute.  We already checked the
  // tail, check the header now.
  for (BasicBlock::iterator I = Header->begin(), E = Header->end(); I != E; ++I)
    if (I->mayHaveSideEffects())
      return false;
  return true;
}

/// UnswitchIfProfitable - We have found that we can unswitch currentLoop when
/// LoopCond == Val to simplify the loop.  If we decide that this is profitable,
/// unswitch the loop, reprocess the pieces, then return true.
bool LoopUnswitch::UnswitchIfProfitable(Value *LoopCond, Constant *Val) {
  Function *F = loopHeader->getParent();
  Constant *CondVal = nullptr;
  BasicBlock *ExitBlock = nullptr;

  if (IsTrivialUnswitchCondition(LoopCond, &CondVal, &ExitBlock)) {
    // If the condition is trivial, always unswitch. There is no code growth
    // for this case.
    UnswitchTrivialCondition(currentLoop, LoopCond, CondVal, ExitBlock);
    return true;
  }

  // Check to see if it would be profitable to unswitch current loop.

  // Do not do non-trivial unswitch while optimizing for size.
  if (OptimizeForSize || F->hasFnAttribute(Attribute::OptimizeForSize))
    return false;

  UnswitchNontrivialCondition(LoopCond, Val, currentLoop);
  return true;
}

/// CloneLoop - Recursively clone the specified loop and all of its children,
/// mapping the blocks with the specified map.
static Loop *CloneLoop(Loop *L, Loop *PL, ValueToValueMapTy &VM,
                       LoopInfo *LI, LPPassManager *LPM) {
  Loop *New = new Loop();
  LPM->insertLoop(New, PL);

  // Add all of the blocks in L to the new loop.
  for (Loop::block_iterator I = L->block_begin(), E = L->block_end();
       I != E; ++I)
    if (LI->getLoopFor(*I) == L)
      New->addBasicBlockToLoop(cast<BasicBlock>(VM[*I]), *LI);

  // Add all of the subloops to the new loop.
  for (Loop::iterator I = L->begin(), E = L->end(); I != E; ++I)
    CloneLoop(*I, New, VM, LI, LPM);

  return New;
}

/// EmitPreheaderBranchOnCondition - Emit a conditional branch on two values
/// if LIC == Val, branch to TrueDst, otherwise branch to FalseDest.  Insert the
/// code immediately before InsertPt.
void LoopUnswitch::EmitPreheaderBranchOnCondition(Value *LIC, Constant *Val,
                                                  BasicBlock *TrueDest,
                                                  BasicBlock *FalseDest,
                                                  Instruction *InsertPt) {
  // Insert a conditional branch on LIC to the two preheaders.  The original
  // code is the true version and the new code is the false version.
  Value *BranchVal = LIC;
  if (!isa<ConstantInt>(Val) ||
      Val->getType() != Type::getInt1Ty(LIC->getContext()))
    BranchVal = new ICmpInst(InsertPt, ICmpInst::ICMP_EQ, LIC, Val);
  else if (Val != ConstantInt::getTrue(Val->getContext()))
    // We want to enter the new loop when the condition is true.
    std::swap(TrueDest, FalseDest);

  // Insert the new branch.
  BranchInst *BI = BranchInst::Create(TrueDest, FalseDest, BranchVal, InsertPt);

  // If either edge is critical, split it. This helps preserve LoopSimplify
  // form for enclosing loops.
  auto Options = CriticalEdgeSplittingOptions(DT, LI).setPreserveLCSSA();
  SplitCriticalEdge(BI, 0, Options);
  SplitCriticalEdge(BI, 1, Options);
}

/// UnswitchTrivialCondition - Given a loop that has a trivial unswitchable
/// condition in it (a cond branch from its header block to its latch block,
/// where the path through the loop that doesn't execute its body has no
/// side-effects), unswitch it.  This doesn't involve any code duplication, just
/// moving the conditional branch outside of the loop and updating loop info.
void LoopUnswitch::UnswitchTrivialCondition(Loop *L, Value *Cond,
                                            Constant *Val,
                                            BasicBlock *ExitBlock) {
  DEBUG(dbgs() << "loop-unswitch: Trivial-Unswitch loop %"
        << loopHeader->getName() << " [" << L->getBlocks().size()
        << " blocks] in Function " << L->getHeader()->getParent()->getName()
        << " on cond: " << *Val << " == " << *Cond << "\n");

  // First step, split the preheader, so that we know that there is a safe place
  // to insert the conditional branch.  We will change loopPreheader to have a
  // conditional branch on Cond.
  BasicBlock *NewPH = SplitEdge(loopPreheader, loopHeader, DT, LI);

  // Now that we have a place to insert the conditional branch, create a place
  // to branch to: this is the exit block out of the loop that we should
  // short-circuit to.

  // Split this block now, so that the loop maintains its exit block, and so
  // that the jump from the preheader can execute the contents of the exit block
  // without actually branching to it (the exit block should be dominated by the
  // loop header, not the preheader).
  assert(!L->contains(ExitBlock) && "Exit block is in the loop?");
  BasicBlock *NewExit = SplitBlock(ExitBlock, ExitBlock->begin(), DT, LI);

  // Okay, now we have a position to branch from and a position to branch to,
  // insert the new conditional branch.
  EmitPreheaderBranchOnCondition(Cond, Val, NewExit, NewPH,
                                 loopPreheader->getTerminator());
  LPM->deleteSimpleAnalysisValue(loopPreheader->getTerminator(), L);
  loopPreheader->getTerminator()->eraseFromParent();

  // We need to reprocess this loop, it could be unswitched again.
  redoLoop = true;

  // Now that we know that the loop is never entered when this condition is a
  // particular value, rewrite the loop with this info.  We know that this will
  // at least eliminate the old branch.
  RewriteLoopBodyWithConditionConstant(L, Cond, Val, false);
  ++NumTrivial;
}

/// SplitExitEdges - Split all of the edges from inside the loop to their exit
/// blocks.  Update the appropriate Phi nodes as we do so.
void LoopUnswitch::SplitExitEdges(Loop *L,
                               const SmallVectorImpl<BasicBlock *> &ExitBlocks){

  for (unsigned i = 0, e = ExitBlocks.size(); i != e; ++i) {
    BasicBlock *ExitBlock = ExitBlocks[i];
    SmallVector<BasicBlock *, 4> Preds(pred_begin(ExitBlock),
                                       pred_end(ExitBlock));

    // Although SplitBlockPredecessors doesn't preserve loop-simplify in
    // general, if we call it on all predecessors of all exits then it does.
    SplitBlockPredecessors(ExitBlock, Preds, ".us-lcssa",
                           /*AliasAnalysis*/ nullptr, DT, LI,
                           /*PreserveLCSSA*/ true);
  }
}

/// UnswitchNontrivialCondition - We determined that the loop is profitable
/// to unswitch when LIC equal Val.  Split it into loop versions and test the
/// condition outside of either loop.  Return the loops created as Out1/Out2.
void LoopUnswitch::UnswitchNontrivialCondition(Value *LIC, Constant *Val,
                                               Loop *L) {
  Function *F = loopHeader->getParent();
  DEBUG(dbgs() << "loop-unswitch: Unswitching loop %"
        << loopHeader->getName() << " [" << L->getBlocks().size()
        << " blocks] in Function " << F->getName()
        << " when '" << *Val << "' == " << *LIC << "\n");

  if (ScalarEvolution *SE = getAnalysisIfAvailable<ScalarEvolution>())
    SE->forgetLoop(L);

  LoopBlocks.clear();
  NewBlocks.clear();

  // First step, split the preheader and exit blocks, and add these blocks to
  // the LoopBlocks list.
  BasicBlock *NewPreheader = SplitEdge(loopPreheader, loopHeader, DT, LI);
  LoopBlocks.push_back(NewPreheader);

  // We want the loop to come after the preheader, but before the exit blocks.
  LoopBlocks.insert(LoopBlocks.end(), L->block_begin(), L->block_end());

  SmallVector<BasicBlock*, 8> ExitBlocks;
  L->getUniqueExitBlocks(ExitBlocks);

  // Split all of the edges from inside the loop to their exit blocks.  Update
  // the appropriate Phi nodes as we do so.
  SplitExitEdges(L, ExitBlocks);

  // The exit blocks may have been changed due to edge splitting, recompute.
  ExitBlocks.clear();
  L->getUniqueExitBlocks(ExitBlocks);

  // Add exit blocks to the loop blocks.
  LoopBlocks.insert(LoopBlocks.end(), ExitBlocks.begin(), ExitBlocks.end());

  // Next step, clone all of the basic blocks that make up the loop (including
  // the loop preheader and exit blocks), keeping track of the mapping between
  // the instructions and blocks.
  NewBlocks.reserve(LoopBlocks.size());
  ValueToValueMapTy VMap;
  for (unsigned i = 0, e = LoopBlocks.size(); i != e; ++i) {
    BasicBlock *NewBB = CloneBasicBlock(LoopBlocks[i], VMap, ".us", F);

    NewBlocks.push_back(NewBB);
    VMap[LoopBlocks[i]] = NewBB;  // Keep the BB mapping.
    LPM->cloneBasicBlockSimpleAnalysis(LoopBlocks[i], NewBB, L);
  }

  // Splice the newly inserted blocks into the function right before the
  // original preheader.
  F->getBasicBlockList().splice(NewPreheader, F->getBasicBlockList(),
                                NewBlocks[0], F->end());

  // FIXME: We could register any cloned assumptions instead of clearing the
  // whole function's cache.
<<<<<<< HEAD
  AT->forgetCachedAssumptions(F);
=======
  AC->clear();
>>>>>>> 969bfdfe

  // Now we create the new Loop object for the versioned loop.
  Loop *NewLoop = CloneLoop(L, L->getParentLoop(), VMap, LI, LPM);

  // Recalculate unswitching quota, inherit simplified switches info for NewBB,
  // Probably clone more loop-unswitch related loop properties.
  BranchesInfo.cloneData(NewLoop, L, VMap);

  Loop *ParentLoop = L->getParentLoop();
  if (ParentLoop) {
    // Make sure to add the cloned preheader and exit blocks to the parent loop
    // as well.
    ParentLoop->addBasicBlockToLoop(NewBlocks[0], *LI);
  }

  for (unsigned i = 0, e = ExitBlocks.size(); i != e; ++i) {
    BasicBlock *NewExit = cast<BasicBlock>(VMap[ExitBlocks[i]]);
    // The new exit block should be in the same loop as the old one.
    if (Loop *ExitBBLoop = LI->getLoopFor(ExitBlocks[i]))
      ExitBBLoop->addBasicBlockToLoop(NewExit, *LI);

    assert(NewExit->getTerminator()->getNumSuccessors() == 1 &&
           "Exit block should have been split to have one successor!");
    BasicBlock *ExitSucc = NewExit->getTerminator()->getSuccessor(0);

    // If the successor of the exit block had PHI nodes, add an entry for
    // NewExit.
    for (BasicBlock::iterator I = ExitSucc->begin();
         PHINode *PN = dyn_cast<PHINode>(I); ++I) {
      Value *V = PN->getIncomingValueForBlock(ExitBlocks[i]);
      ValueToValueMapTy::iterator It = VMap.find(V);
      if (It != VMap.end()) V = It->second;
      PN->addIncoming(V, NewExit);
    }

    if (LandingPadInst *LPad = NewExit->getLandingPadInst()) {
      PHINode *PN = PHINode::Create(LPad->getType(), 0, "",
                                    ExitSucc->getFirstInsertionPt());

      for (pred_iterator I = pred_begin(ExitSucc), E = pred_end(ExitSucc);
           I != E; ++I) {
        BasicBlock *BB = *I;
        LandingPadInst *LPI = BB->getLandingPadInst();
        LPI->replaceAllUsesWith(PN);
        PN->addIncoming(LPI, BB);
      }
    }
  }

  // Rewrite the code to refer to itself.
  for (unsigned i = 0, e = NewBlocks.size(); i != e; ++i)
    for (BasicBlock::iterator I = NewBlocks[i]->begin(),
           E = NewBlocks[i]->end(); I != E; ++I)
      RemapInstruction(I, VMap,RF_NoModuleLevelChanges|RF_IgnoreMissingEntries);

  // Rewrite the original preheader to select between versions of the loop.
  BranchInst *OldBR = cast<BranchInst>(loopPreheader->getTerminator());
  assert(OldBR->isUnconditional() && OldBR->getSuccessor(0) == LoopBlocks[0] &&
         "Preheader splitting did not work correctly!");

  // Emit the new branch that selects between the two versions of this loop.
  EmitPreheaderBranchOnCondition(LIC, Val, NewBlocks[0], LoopBlocks[0], OldBR);
  LPM->deleteSimpleAnalysisValue(OldBR, L);
  OldBR->eraseFromParent();

  LoopProcessWorklist.push_back(NewLoop);
  redoLoop = true;

  // Keep a WeakVH holding onto LIC.  If the first call to RewriteLoopBody
  // deletes the instruction (for example by simplifying a PHI that feeds into
  // the condition that we're unswitching on), we don't rewrite the second
  // iteration.
  WeakVH LICHandle(LIC);

  // Now we rewrite the original code to know that the condition is true and the
  // new code to know that the condition is false.
  RewriteLoopBodyWithConditionConstant(L, LIC, Val, false);

  // It's possible that simplifying one loop could cause the other to be
  // changed to another value or a constant.  If its a constant, don't simplify
  // it.
  if (!LoopProcessWorklist.empty() && LoopProcessWorklist.back() == NewLoop &&
      LICHandle && !isa<Constant>(LICHandle))
    RewriteLoopBodyWithConditionConstant(NewLoop, LICHandle, Val, true);
}

/// RemoveFromWorklist - Remove all instances of I from the worklist vector
/// specified.
static void RemoveFromWorklist(Instruction *I,
                               std::vector<Instruction*> &Worklist) {

  Worklist.erase(std::remove(Worklist.begin(), Worklist.end(), I),
                 Worklist.end());
}

/// ReplaceUsesOfWith - When we find that I really equals V, remove I from the
/// program, replacing all uses with V and update the worklist.
static void ReplaceUsesOfWith(Instruction *I, Value *V,
                              std::vector<Instruction*> &Worklist,
                              Loop *L, LPPassManager *LPM) {
  DEBUG(dbgs() << "Replace with '" << *V << "': " << *I);

  // Add uses to the worklist, which may be dead now.
  for (unsigned i = 0, e = I->getNumOperands(); i != e; ++i)
    if (Instruction *Use = dyn_cast<Instruction>(I->getOperand(i)))
      Worklist.push_back(Use);

  // Add users to the worklist which may be simplified now.
  for (User *U : I->users())
    Worklist.push_back(cast<Instruction>(U));
  LPM->deleteSimpleAnalysisValue(I, L);
  RemoveFromWorklist(I, Worklist);
  I->replaceAllUsesWith(V);
  I->eraseFromParent();
  ++NumSimplify;
}

// RewriteLoopBodyWithConditionConstant - We know either that the value LIC has
// the value specified by Val in the specified loop, or we know it does NOT have
// that value.  Rewrite any uses of LIC or of properties correlated to it.
void LoopUnswitch::RewriteLoopBodyWithConditionConstant(Loop *L, Value *LIC,
                                                        Constant *Val,
                                                        bool IsEqual) {
  assert(!isa<Constant>(LIC) && "Why are we unswitching on a constant?");

  // FIXME: Support correlated properties, like:
  //  for (...)
  //    if (li1 < li2)
  //      ...
  //    if (li1 > li2)
  //      ...

  // FOLD boolean conditions (X|LIC), (X&LIC).  Fold conditional branches,
  // selects, switches.
  std::vector<Instruction*> Worklist;
  LLVMContext &Context = Val->getContext();

  // If we know that LIC == Val, or that LIC == NotVal, just replace uses of LIC
  // in the loop with the appropriate one directly.
  if (IsEqual || (isa<ConstantInt>(Val) &&
      Val->getType()->isIntegerTy(1))) {
    Value *Replacement;
    if (IsEqual)
      Replacement = Val;
    else
      Replacement = ConstantInt::get(Type::getInt1Ty(Val->getContext()),
                                     !cast<ConstantInt>(Val)->getZExtValue());

    for (User *U : LIC->users()) {
      Instruction *UI = dyn_cast<Instruction>(U);
      if (!UI || !L->contains(UI))
        continue;
      Worklist.push_back(UI);
    }

    for (std::vector<Instruction*>::iterator UI = Worklist.begin(),
         UE = Worklist.end(); UI != UE; ++UI)
      (*UI)->replaceUsesOfWith(LIC, Replacement);

    SimplifyCode(Worklist, L);
    return;
  }

  // Otherwise, we don't know the precise value of LIC, but we do know that it
  // is certainly NOT "Val".  As such, simplify any uses in the loop that we
  // can.  This case occurs when we unswitch switch statements.
  for (User *U : LIC->users()) {
    Instruction *UI = dyn_cast<Instruction>(U);
    if (!UI || !L->contains(UI))
      continue;

    Worklist.push_back(UI);

    // TODO: We could do other simplifications, for example, turning
    // 'icmp eq LIC, Val' -> false.

    // If we know that LIC is not Val, use this info to simplify code.
    SwitchInst *SI = dyn_cast<SwitchInst>(UI);
    if (!SI || !isa<ConstantInt>(Val)) continue;

    SwitchInst::CaseIt DeadCase = SI->findCaseValue(cast<ConstantInt>(Val));
    // Default case is live for multiple values.
    if (DeadCase == SI->case_default()) continue;

    // Found a dead case value.  Don't remove PHI nodes in the
    // successor if they become single-entry, those PHI nodes may
    // be in the Users list.

    BasicBlock *Switch = SI->getParent();
    BasicBlock *SISucc = DeadCase.getCaseSuccessor();
    BasicBlock *Latch = L->getLoopLatch();

    BranchesInfo.setUnswitched(SI, Val);

    if (!SI->findCaseDest(SISucc)) continue;  // Edge is critical.
    // If the DeadCase successor dominates the loop latch, then the
    // transformation isn't safe since it will delete the sole predecessor edge
    // to the latch.
    if (Latch && DT->dominates(SISucc, Latch))
      continue;

    // FIXME: This is a hack.  We need to keep the successor around
    // and hooked up so as to preserve the loop structure, because
    // trying to update it is complicated.  So instead we preserve the
    // loop structure and put the block on a dead code path.
    SplitEdge(Switch, SISucc, DT, LI);
    // Compute the successors instead of relying on the return value
    // of SplitEdge, since it may have split the switch successor
    // after PHI nodes.
    BasicBlock *NewSISucc = DeadCase.getCaseSuccessor();
    BasicBlock *OldSISucc = *succ_begin(NewSISucc);
    // Create an "unreachable" destination.
    BasicBlock *Abort = BasicBlock::Create(Context, "us-unreachable",
                                           Switch->getParent(),
                                           OldSISucc);
    new UnreachableInst(Context, Abort);
    // Force the new case destination to branch to the "unreachable"
    // block while maintaining a (dead) CFG edge to the old block.
    NewSISucc->getTerminator()->eraseFromParent();
    BranchInst::Create(Abort, OldSISucc,
                       ConstantInt::getTrue(Context), NewSISucc);
    // Release the PHI operands for this edge.
    for (BasicBlock::iterator II = NewSISucc->begin();
         PHINode *PN = dyn_cast<PHINode>(II); ++II)
      PN->setIncomingValue(PN->getBasicBlockIndex(Switch),
                           UndefValue::get(PN->getType()));
    // Tell the domtree about the new block. We don't fully update the
    // domtree here -- instead we force it to do a full recomputation
    // after the pass is complete -- but we do need to inform it of
    // new blocks.
    if (DT)
      DT->addNewBlock(Abort, NewSISucc);
  }

  SimplifyCode(Worklist, L);
}

/// SimplifyCode - Okay, now that we have simplified some instructions in the
/// loop, walk over it and constant prop, dce, and fold control flow where
/// possible.  Note that this is effectively a very simple loop-structure-aware
/// optimizer.  During processing of this loop, L could very well be deleted, so
/// it must not be used.
///
/// FIXME: When the loop optimizer is more mature, separate this out to a new
/// pass.
///
void LoopUnswitch::SimplifyCode(std::vector<Instruction*> &Worklist, Loop *L) {
  const DataLayout &DL = L->getHeader()->getModule()->getDataLayout();
  while (!Worklist.empty()) {
    Instruction *I = Worklist.back();
    Worklist.pop_back();

    // Simple DCE.
    if (isInstructionTriviallyDead(I)) {
      DEBUG(dbgs() << "Remove dead instruction '" << *I);

      // Add uses to the worklist, which may be dead now.
      for (unsigned i = 0, e = I->getNumOperands(); i != e; ++i)
        if (Instruction *Use = dyn_cast<Instruction>(I->getOperand(i)))
          Worklist.push_back(Use);
      LPM->deleteSimpleAnalysisValue(I, L);
      RemoveFromWorklist(I, Worklist);
      I->eraseFromParent();
      ++NumSimplify;
      continue;
    }

    // See if instruction simplification can hack this up.  This is common for
    // things like "select false, X, Y" after unswitching made the condition be
    // 'false'.  TODO: update the domtree properly so we can pass it here.
    if (Value *V = SimplifyInstruction(I, DL))
      if (LI->replacementPreservesLCSSAForm(I, V)) {
        ReplaceUsesOfWith(I, V, Worklist, L, LPM);
        continue;
      }

    // Special case hacks that appear commonly in unswitched code.
    if (BranchInst *BI = dyn_cast<BranchInst>(I)) {
      if (BI->isUnconditional()) {
        // If BI's parent is the only pred of the successor, fold the two blocks
        // together.
        BasicBlock *Pred = BI->getParent();
        BasicBlock *Succ = BI->getSuccessor(0);
        BasicBlock *SinglePred = Succ->getSinglePredecessor();
        if (!SinglePred) continue;  // Nothing to do.
        assert(SinglePred == Pred && "CFG broken");

        DEBUG(dbgs() << "Merging blocks: " << Pred->getName() << " <- "
              << Succ->getName() << "\n");

        // Resolve any single entry PHI nodes in Succ.
        while (PHINode *PN = dyn_cast<PHINode>(Succ->begin()))
          ReplaceUsesOfWith(PN, PN->getIncomingValue(0), Worklist, L, LPM);

        // If Succ has any successors with PHI nodes, update them to have
        // entries coming from Pred instead of Succ.
        Succ->replaceAllUsesWith(Pred);

        // Move all of the successor contents from Succ to Pred.
        Pred->getInstList().splice(BI, Succ->getInstList(), Succ->begin(),
                                   Succ->end());
        LPM->deleteSimpleAnalysisValue(BI, L);
        BI->eraseFromParent();
        RemoveFromWorklist(BI, Worklist);

        // Remove Succ from the loop tree.
        LI->removeBlock(Succ);
        LPM->deleteSimpleAnalysisValue(Succ, L);
        Succ->eraseFromParent();
        ++NumSimplify;
        continue;
      }

      continue;
    }
  }
}<|MERGE_RESOLUTION|>--- conflicted
+++ resolved
@@ -30,11 +30,7 @@
 #include "llvm/ADT/STLExtras.h"
 #include "llvm/ADT/SmallPtrSet.h"
 #include "llvm/ADT/Statistic.h"
-<<<<<<< HEAD
-#include "llvm/Analysis/AssumptionTracker.h"
-=======
 #include "llvm/Analysis/AssumptionCache.h"
->>>>>>> 969bfdfe
 #include "llvm/Analysis/CodeMetrics.h"
 #include "llvm/Analysis/InstructionSimplify.h"
 #include "llvm/Analysis/LoopInfo.h"
@@ -110,11 +106,7 @@
       // Analyze loop. Check its size, calculate is it possible to unswitch
       // it. Returns true if we can unswitch this loop.
       bool countLoop(const Loop *L, const TargetTransformInfo &TTI,
-<<<<<<< HEAD
-                     AssumptionTracker *AT);
-=======
                      AssumptionCache *AC);
->>>>>>> 969bfdfe
 
       // Clean all data related to given loop.
       void forgetLoop(const Loop *L);
@@ -137,11 +129,7 @@
   class LoopUnswitch : public LoopPass {
     LoopInfo *LI;  // Loop information
     LPPassManager *LPM;
-<<<<<<< HEAD
-    AssumptionTracker *AT;
-=======
     AssumptionCache *AC;
->>>>>>> 969bfdfe
 
     // LoopProcessWorklist - Used to check if second loop needs processing
     // after RewriteLoopBodyWithConditionConstant rewrites first loop.
@@ -180,11 +168,7 @@
     /// loop preheaders be inserted into the CFG.
     ///
     void getAnalysisUsage(AnalysisUsage &AU) const override {
-<<<<<<< HEAD
-      AU.addRequired<AssumptionTracker>();
-=======
       AU.addRequired<AssumptionCacheTracker>();
->>>>>>> 969bfdfe
       AU.addRequiredID(LoopSimplifyID);
       AU.addPreservedID(LoopSimplifyID);
       AU.addRequired<LoopInfoWrapperPass>();
@@ -234,11 +218,7 @@
 // Analyze loop. Check its size, calculate is it possible to unswitch
 // it. Returns true if we can unswitch this loop.
 bool LUAnalysisCache::countLoop(const Loop *L, const TargetTransformInfo &TTI,
-<<<<<<< HEAD
-                                AssumptionTracker *AT) {
-=======
                                 AssumptionCache *AC) {
->>>>>>> 969bfdfe
 
   LoopPropsMapIt PropsIt;
   bool Inserted;
@@ -256,11 +236,7 @@
     // This is a very ad-hoc heuristic.
 
     SmallPtrSet<const Value *, 32> EphValues;
-<<<<<<< HEAD
-    CodeMetrics::collectEphemeralValues(L, AT, EphValues);
-=======
     CodeMetrics::collectEphemeralValues(L, AC, EphValues);
->>>>>>> 969bfdfe
 
     // FIXME: This is overly conservative because it does not take into
     // consideration code simplification opportunities and code that can
@@ -358,13 +334,8 @@
 char LoopUnswitch::ID = 0;
 INITIALIZE_PASS_BEGIN(LoopUnswitch, "loop-unswitch", "Unswitch loops",
                       false, false)
-<<<<<<< HEAD
-INITIALIZE_AG_DEPENDENCY(TargetTransformInfo)
-INITIALIZE_PASS_DEPENDENCY(AssumptionTracker)
-=======
 INITIALIZE_PASS_DEPENDENCY(TargetTransformInfoWrapperPass)
 INITIALIZE_PASS_DEPENDENCY(AssumptionCacheTracker)
->>>>>>> 969bfdfe
 INITIALIZE_PASS_DEPENDENCY(LoopSimplify)
 INITIALIZE_PASS_DEPENDENCY(LoopInfoWrapperPass)
 INITIALIZE_PASS_DEPENDENCY(LCSSA)
@@ -415,14 +386,9 @@
   if (skipOptnoneFunction(L))
     return false;
 
-<<<<<<< HEAD
-  AT = &getAnalysis<AssumptionTracker>();
-  LI = &getAnalysis<LoopInfo>();
-=======
   AC = &getAnalysis<AssumptionCacheTracker>().getAssumptionCache(
       *L->getHeader()->getParent());
   LI = &getAnalysis<LoopInfoWrapperPass>().getLoopInfo();
->>>>>>> 969bfdfe
   LPM = &LPM_Ref;
   DominatorTreeWrapperPass *DTWP =
       getAnalysisIfAvailable<DominatorTreeWrapperPass>();
@@ -467,15 +433,10 @@
 
   // Probably we reach the quota of branches for this loop. If so
   // stop unswitching.
-<<<<<<< HEAD
-  if (!BranchesInfo.countLoop(currentLoop, getAnalysis<TargetTransformInfo>(),
-                              AT))
-=======
   if (!BranchesInfo.countLoop(
           currentLoop, getAnalysis<TargetTransformInfoWrapperPass>().getTTI(
                            *currentLoop->getHeader()->getParent()),
           AC))
->>>>>>> 969bfdfe
     return false;
 
   // Loop over all of the basic blocks in the loop.  If we find an interior
@@ -874,11 +835,7 @@
 
   // FIXME: We could register any cloned assumptions instead of clearing the
   // whole function's cache.
-<<<<<<< HEAD
-  AT->forgetCachedAssumptions(F);
-=======
   AC->clear();
->>>>>>> 969bfdfe
 
   // Now we create the new Loop object for the versioned loop.
   Loop *NewLoop = CloneLoop(L, L->getParentLoop(), VMap, LI, LPM);
