--- conflicted
+++ resolved
@@ -14,11 +14,7 @@
 #include "llvm/Transforms/Scalar.h"
 #include "llvm/ADT/STLExtras.h"
 #include "llvm/ADT/Statistic.h"
-<<<<<<< HEAD
-#include "llvm/Analysis/AssumptionTracker.h"
-=======
 #include "llvm/Analysis/AssumptionCache.h"
->>>>>>> 969bfdfe
 #include "llvm/Analysis/InstructionSimplify.h"
 #include "llvm/Analysis/LoopInfo.h"
 #include "llvm/Analysis/LoopPass.h"
@@ -47,13 +43,8 @@
 
     void getAnalysisUsage(AnalysisUsage &AU) const override {
       AU.setPreservesCFG();
-<<<<<<< HEAD
-      AU.addRequired<AssumptionTracker>();
-      AU.addRequired<LoopInfo>();
-=======
       AU.addRequired<AssumptionCacheTracker>();
       AU.addRequired<LoopInfoWrapperPass>();
->>>>>>> 969bfdfe
       AU.addRequiredID(LoopSimplifyID);
       AU.addPreservedID(LoopSimplifyID);
       AU.addPreservedID(LCSSAID);
@@ -66,13 +57,8 @@
 char LoopInstSimplify::ID = 0;
 INITIALIZE_PASS_BEGIN(LoopInstSimplify, "loop-instsimplify",
                 "Simplify instructions in loops", false, false)
-<<<<<<< HEAD
-INITIALIZE_PASS_DEPENDENCY(AssumptionTracker)
-INITIALIZE_PASS_DEPENDENCY(TargetLibraryInfo)
-=======
 INITIALIZE_PASS_DEPENDENCY(AssumptionCacheTracker)
 INITIALIZE_PASS_DEPENDENCY(TargetLibraryInfoWrapperPass)
->>>>>>> 969bfdfe
 INITIALIZE_PASS_DEPENDENCY(DominatorTreeWrapperPass)
 INITIALIZE_PASS_DEPENDENCY(LoopInfoWrapperPass)
 INITIALIZE_PASS_DEPENDENCY(LCSSA)
@@ -90,19 +76,11 @@
   DominatorTreeWrapperPass *DTWP =
       getAnalysisIfAvailable<DominatorTreeWrapperPass>();
   DominatorTree *DT = DTWP ? &DTWP->getDomTree() : nullptr;
-<<<<<<< HEAD
-  LoopInfo *LI = &getAnalysis<LoopInfo>();
-  DataLayoutPass *DLP = getAnalysisIfAvailable<DataLayoutPass>();
-  const DataLayout *DL = DLP ? &DLP->getDataLayout() : nullptr;
-  const TargetLibraryInfo *TLI = &getAnalysis<TargetLibraryInfo>();
-  AssumptionTracker *AT = &getAnalysis<AssumptionTracker>();
-=======
   LoopInfo *LI = &getAnalysis<LoopInfoWrapperPass>().getLoopInfo();
   const TargetLibraryInfo *TLI =
       &getAnalysis<TargetLibraryInfoWrapperPass>().getTLI();
   auto &AC = getAnalysis<AssumptionCacheTracker>().getAssumptionCache(
       *L->getHeader()->getParent());
->>>>>>> 969bfdfe
 
   SmallVector<BasicBlock*, 8> ExitBlocks;
   L->getUniqueExitBlocks(ExitBlocks);
@@ -144,11 +122,7 @@
 
         // Don't bother simplifying unused instructions.
         if (!I->use_empty()) {
-<<<<<<< HEAD
-          Value *V = SimplifyInstruction(I, DL, TLI, DT, AT);
-=======
           Value *V = SimplifyInstruction(I, DL, TLI, DT, &AC);
->>>>>>> 969bfdfe
           if (V && LI->replacementPreservesLCSSAForm(I, V)) {
             // Mark all uses for resimplification next time round the loop.
             for (User *U : I->users())
