//===- JumpThreading.cpp - Thread control through conditional blocks ------===//
//
//                     The LLVM Compiler Infrastructure
//
// This file is distributed under the University of Illinois Open Source
// License. See LICENSE.TXT for details.
//
//===----------------------------------------------------------------------===//
//
// This file implements the Jump Threading pass.
//
//===----------------------------------------------------------------------===//

#include "llvm/Transforms/Scalar.h"
#include "llvm/ADT/DenseMap.h"
#include "llvm/ADT/DenseSet.h"
#include "llvm/ADT/STLExtras.h"
#include "llvm/ADT/SmallPtrSet.h"
#include "llvm/ADT/SmallSet.h"
#include "llvm/ADT/Statistic.h"
#include "llvm/Analysis/CFG.h"
#include "llvm/Analysis/ConstantFolding.h"
#include "llvm/Analysis/InstructionSimplify.h"
#include "llvm/Analysis/LazyValueInfo.h"
#include "llvm/Analysis/Loads.h"
#include "llvm/Analysis/TargetLibraryInfo.h"
#include "llvm/IR/DataLayout.h"
#include "llvm/IR/IntrinsicInst.h"
#include "llvm/IR/LLVMContext.h"
#include "llvm/IR/Metadata.h"
#include "llvm/IR/ValueHandle.h"
#include "llvm/Pass.h"
#include "llvm/Support/CommandLine.h"
#include "llvm/Support/Debug.h"
#include "llvm/Support/raw_ostream.h"
#include "llvm/Transforms/Utils/BasicBlockUtils.h"
#include "llvm/Transforms/Utils/Local.h"
#include "llvm/Transforms/Utils/SSAUpdater.h"
using namespace llvm;

#define DEBUG_TYPE "jump-threading"

STATISTIC(NumThreads, "Number of jumps threaded");
STATISTIC(NumFolds,   "Number of terminators folded");
STATISTIC(NumDupes,   "Number of branch blocks duplicated to eliminate phi");

static cl::opt<unsigned>
BBDuplicateThreshold("jump-threading-threshold",
          cl::desc("Max block size to duplicate for jump threading"),
          cl::init(6), cl::Hidden);

namespace {
  // These are at global scope so static functions can use them too.
  typedef SmallVectorImpl<std::pair<Constant*, BasicBlock*> > PredValueInfo;
  typedef SmallVector<std::pair<Constant*, BasicBlock*>, 8> PredValueInfoTy;

  // This is used to keep track of what kind of constant we're currently hoping
  // to find.
  enum ConstantPreference {
    WantInteger,
    WantBlockAddress
  };

  /// This pass performs 'jump threading', which looks at blocks that have
  /// multiple predecessors and multiple successors.  If one or more of the
  /// predecessors of the block can be proven to always jump to one of the
  /// successors, we forward the edge from the predecessor to the successor by
  /// duplicating the contents of this block.
  ///
  /// An example of when this can occur is code like this:
  ///
  ///   if () { ...
  ///     X = 4;
  ///   }
  ///   if (X < 3) {
  ///
  /// In this case, the unconditional branch at the end of the first if can be
  /// revectored to the false side of the second if.
  ///
  class JumpThreading : public FunctionPass {
    TargetLibraryInfo *TLI;
    LazyValueInfo *LVI;
#ifdef NDEBUG
    SmallPtrSet<BasicBlock*, 16> LoopHeaders;
#else
    SmallSet<AssertingVH<BasicBlock>, 16> LoopHeaders;
#endif
    DenseSet<std::pair<Value*, BasicBlock*> > RecursionSet;

    unsigned BBDupThreshold;

    // RAII helper for updating the recursion stack.
    struct RecursionSetRemover {
      DenseSet<std::pair<Value*, BasicBlock*> > &TheSet;
      std::pair<Value*, BasicBlock*> ThePair;

      RecursionSetRemover(DenseSet<std::pair<Value*, BasicBlock*> > &S,
                          std::pair<Value*, BasicBlock*> P)
        : TheSet(S), ThePair(P) { }

      ~RecursionSetRemover() {
        TheSet.erase(ThePair);
      }
    };
  public:
    static char ID; // Pass identification
    JumpThreading(int T = -1) : FunctionPass(ID) {
      BBDupThreshold = (T == -1) ? BBDuplicateThreshold : unsigned(T);
      initializeJumpThreadingPass(*PassRegistry::getPassRegistry());
    }

    bool runOnFunction(Function &F) override;

    void getAnalysisUsage(AnalysisUsage &AU) const override {
      AU.addRequired<LazyValueInfo>();
      AU.addPreserved<LazyValueInfo>();
      AU.addRequired<TargetLibraryInfoWrapperPass>();
    }

    void FindLoopHeaders(Function &F);
    bool ProcessBlock(BasicBlock *BB);
    bool ThreadEdge(BasicBlock *BB, const SmallVectorImpl<BasicBlock*> &PredBBs,
                    BasicBlock *SuccBB);
    bool DuplicateCondBranchOnPHIIntoPred(BasicBlock *BB,
                                  const SmallVectorImpl<BasicBlock *> &PredBBs);

    bool ComputeValueKnownInPredecessors(Value *V, BasicBlock *BB,
                                         PredValueInfo &Result,
                                         ConstantPreference Preference,
                                         Instruction *CxtI = nullptr);
    bool ProcessThreadableEdges(Value *Cond, BasicBlock *BB,
                                ConstantPreference Preference,
                                Instruction *CxtI = nullptr);

    bool ProcessBranchOnPHI(PHINode *PN);
    bool ProcessBranchOnXOR(BinaryOperator *BO);

    bool SimplifyPartiallyRedundantLoad(LoadInst *LI);
    bool TryToUnfoldSelect(CmpInst *CondCmp, BasicBlock *BB);
  };
}

char JumpThreading::ID = 0;
INITIALIZE_PASS_BEGIN(JumpThreading, "jump-threading",
                "Jump Threading", false, false)
INITIALIZE_PASS_DEPENDENCY(LazyValueInfo)
INITIALIZE_PASS_DEPENDENCY(TargetLibraryInfoWrapperPass)
INITIALIZE_PASS_END(JumpThreading, "jump-threading",
                "Jump Threading", false, false)

// Public interface to the Jump Threading pass
FunctionPass *llvm::createJumpThreadingPass(int Threshold) { return new JumpThreading(Threshold); }

/// runOnFunction - Top level algorithm.
///
bool JumpThreading::runOnFunction(Function &F) {
  if (skipOptnoneFunction(F))
    return false;

  DEBUG(dbgs() << "Jump threading on function '" << F.getName() << "'\n");
  TLI = &getAnalysis<TargetLibraryInfoWrapperPass>().getTLI();
  LVI = &getAnalysis<LazyValueInfo>();

  // Remove unreachable blocks from function as they may result in infinite
  // loop. We do threading if we found something profitable. Jump threading a
  // branch can create other opportunities. If these opportunities form a cycle
  // i.e. if any jump treading is undoing previous threading in the path, then
  // we will loop forever. We take care of this issue by not jump threading for
  // back edges. This works for normal cases but not for unreachable blocks as
  // they may have cycle with no back edge.
  removeUnreachableBlocks(F);

  FindLoopHeaders(F);

  bool Changed, EverChanged = false;
  do {
    Changed = false;
    for (Function::iterator I = F.begin(), E = F.end(); I != E;) {
      BasicBlock *BB = I;
      // Thread all of the branches we can over this block.
      while (ProcessBlock(BB))
        Changed = true;

      ++I;

      // If the block is trivially dead, zap it.  This eliminates the successor
      // edges which simplifies the CFG.
      if (pred_empty(BB) &&
          BB != &BB->getParent()->getEntryBlock()) {
        DEBUG(dbgs() << "  JT: Deleting dead block '" << BB->getName()
              << "' with terminator: " << *BB->getTerminator() << '\n');
        LoopHeaders.erase(BB);
        LVI->eraseBlock(BB);
        DeleteDeadBlock(BB);
        Changed = true;
        continue;
      }

      BranchInst *BI = dyn_cast<BranchInst>(BB->getTerminator());

      // Can't thread an unconditional jump, but if the block is "almost
      // empty", we can replace uses of it with uses of the successor and make
      // this dead.
      if (BI && BI->isUnconditional() &&
          BB != &BB->getParent()->getEntryBlock() &&
          // If the terminator is the only non-phi instruction, try to nuke it.
          BB->getFirstNonPHIOrDbg()->isTerminator()) {
        // Since TryToSimplifyUncondBranchFromEmptyBlock may delete the
        // block, we have to make sure it isn't in the LoopHeaders set.  We
        // reinsert afterward if needed.
        bool ErasedFromLoopHeaders = LoopHeaders.erase(BB);
        BasicBlock *Succ = BI->getSuccessor(0);

        // FIXME: It is always conservatively correct to drop the info
        // for a block even if it doesn't get erased.  This isn't totally
        // awesome, but it allows us to use AssertingVH to prevent nasty
        // dangling pointer issues within LazyValueInfo.
        LVI->eraseBlock(BB);
        if (TryToSimplifyUncondBranchFromEmptyBlock(BB)) {
          Changed = true;
          // If we deleted BB and BB was the header of a loop, then the
          // successor is now the header of the loop.
          BB = Succ;
        }

        if (ErasedFromLoopHeaders)
          LoopHeaders.insert(BB);
      }
    }
    EverChanged |= Changed;
  } while (Changed);

  LoopHeaders.clear();
  return EverChanged;
}

/// getJumpThreadDuplicationCost - Return the cost of duplicating this block to
/// thread across it. Stop scanning the block when passing the threshold.
static unsigned getJumpThreadDuplicationCost(const BasicBlock *BB,
                                             unsigned Threshold) {
  /// Ignore PHI nodes, these will be flattened when duplication happens.
  BasicBlock::const_iterator I = BB->getFirstNonPHI();

  // FIXME: THREADING will delete values that are just used to compute the
  // branch, so they shouldn't count against the duplication cost.

  // Sum up the cost of each instruction until we get to the terminator.  Don't
  // include the terminator because the copy won't include it.
  unsigned Size = 0;
  for (; !isa<TerminatorInst>(I); ++I) {

    // Stop scanning the block if we've reached the threshold.
    if (Size > Threshold)
      return Size;

    // Debugger intrinsics don't incur code size.
    if (isa<DbgInfoIntrinsic>(I)) continue;

    // If this is a pointer->pointer bitcast, it is free.
    if (isa<BitCastInst>(I) && I->getType()->isPointerTy())
      continue;

    // All other instructions count for at least one unit.
    ++Size;

    // Calls are more expensive.  If they are non-intrinsic calls, we model them
    // as having cost of 4.  If they are a non-vector intrinsic, we model them
    // as having cost of 2 total, and if they are a vector intrinsic, we model
    // them as having cost 1.
    if (const CallInst *CI = dyn_cast<CallInst>(I)) {
      if (CI->cannotDuplicate())
        // Blocks with NoDuplicate are modelled as having infinite cost, so they
        // are never duplicated.
        return ~0U;
      else if (!isa<IntrinsicInst>(CI))
        Size += 3;
      else if (!CI->getType()->isVectorTy())
        Size += 1;
    }
  }

  // Threading through a switch statement is particularly profitable.  If this
  // block ends in a switch, decrease its cost to make it more likely to happen.
  if (isa<SwitchInst>(I))
    Size = Size > 6 ? Size-6 : 0;

  // The same holds for indirect branches, but slightly more so.
  if (isa<IndirectBrInst>(I))
    Size = Size > 8 ? Size-8 : 0;

  return Size;
}

/// FindLoopHeaders - We do not want jump threading to turn proper loop
/// structures into irreducible loops.  Doing this breaks up the loop nesting
/// hierarchy and pessimizes later transformations.  To prevent this from
/// happening, we first have to find the loop headers.  Here we approximate this
/// by finding targets of backedges in the CFG.
///
/// Note that there definitely are cases when we want to allow threading of
/// edges across a loop header.  For example, threading a jump from outside the
/// loop (the preheader) to an exit block of the loop is definitely profitable.
/// It is also almost always profitable to thread backedges from within the loop
/// to exit blocks, and is often profitable to thread backedges to other blocks
/// within the loop (forming a nested loop).  This simple analysis is not rich
/// enough to track all of these properties and keep it up-to-date as the CFG
/// mutates, so we don't allow any of these transformations.
///
void JumpThreading::FindLoopHeaders(Function &F) {
  SmallVector<std::pair<const BasicBlock*,const BasicBlock*>, 32> Edges;
  FindFunctionBackedges(F, Edges);

  for (unsigned i = 0, e = Edges.size(); i != e; ++i)
    LoopHeaders.insert(const_cast<BasicBlock*>(Edges[i].second));
}

/// getKnownConstant - Helper method to determine if we can thread over a
/// terminator with the given value as its condition, and if so what value to
/// use for that. What kind of value this is depends on whether we want an
/// integer or a block address, but an undef is always accepted.
/// Returns null if Val is null or not an appropriate constant.
static Constant *getKnownConstant(Value *Val, ConstantPreference Preference) {
  if (!Val)
    return nullptr;

  // Undef is "known" enough.
  if (UndefValue *U = dyn_cast<UndefValue>(Val))
    return U;

  if (Preference == WantBlockAddress)
    return dyn_cast<BlockAddress>(Val->stripPointerCasts());

  return dyn_cast<ConstantInt>(Val);
}

/// ComputeValueKnownInPredecessors - Given a basic block BB and a value V, see
/// if we can infer that the value is a known ConstantInt/BlockAddress or undef
/// in any of our predecessors.  If so, return the known list of value and pred
/// BB in the result vector.
///
/// This returns true if there were any known values.
///
bool JumpThreading::
ComputeValueKnownInPredecessors(Value *V, BasicBlock *BB, PredValueInfo &Result,
                                ConstantPreference Preference,
                                Instruction *CxtI) {
  // This method walks up use-def chains recursively.  Because of this, we could
  // get into an infinite loop going around loops in the use-def chain.  To
  // prevent this, keep track of what (value, block) pairs we've already visited
  // and terminate the search if we loop back to them
  if (!RecursionSet.insert(std::make_pair(V, BB)).second)
    return false;

  // An RAII help to remove this pair from the recursion set once the recursion
  // stack pops back out again.
  RecursionSetRemover remover(RecursionSet, std::make_pair(V, BB));

  // If V is a constant, then it is known in all predecessors.
  if (Constant *KC = getKnownConstant(V, Preference)) {
    for (pred_iterator PI = pred_begin(BB), E = pred_end(BB); PI != E; ++PI)
      Result.push_back(std::make_pair(KC, *PI));

    return true;
  }

  // If V is a non-instruction value, or an instruction in a different block,
  // then it can't be derived from a PHI.
  Instruction *I = dyn_cast<Instruction>(V);
  if (!I || I->getParent() != BB) {

    // Okay, if this is a live-in value, see if it has a known value at the end
    // of any of our predecessors.
    //
    // FIXME: This should be an edge property, not a block end property.
    /// TODO: Per PR2563, we could infer value range information about a
    /// predecessor based on its terminator.
    //
    // FIXME: change this to use the more-rich 'getPredicateOnEdge' method if
    // "I" is a non-local compare-with-a-constant instruction.  This would be
    // able to handle value inequalities better, for example if the compare is
    // "X < 4" and "X < 3" is known true but "X < 4" itself is not available.
    // Perhaps getConstantOnEdge should be smart enough to do this?

    for (pred_iterator PI = pred_begin(BB), E = pred_end(BB); PI != E; ++PI) {
      BasicBlock *P = *PI;
      // If the value is known by LazyValueInfo to be a constant in a
      // predecessor, use that information to try to thread this block.
      Constant *PredCst = LVI->getConstantOnEdge(V, P, BB, CxtI);
      if (Constant *KC = getKnownConstant(PredCst, Preference))
        Result.push_back(std::make_pair(KC, P));
    }

    return !Result.empty();
  }

  /// If I is a PHI node, then we know the incoming values for any constants.
  if (PHINode *PN = dyn_cast<PHINode>(I)) {
    for (unsigned i = 0, e = PN->getNumIncomingValues(); i != e; ++i) {
      Value *InVal = PN->getIncomingValue(i);
      if (Constant *KC = getKnownConstant(InVal, Preference)) {
        Result.push_back(std::make_pair(KC, PN->getIncomingBlock(i)));
      } else {
        Constant *CI = LVI->getConstantOnEdge(InVal,
                                              PN->getIncomingBlock(i),
                                              BB, CxtI);
        if (Constant *KC = getKnownConstant(CI, Preference))
          Result.push_back(std::make_pair(KC, PN->getIncomingBlock(i)));
      }
    }

    return !Result.empty();
  }

  PredValueInfoTy LHSVals, RHSVals;

  // Handle some boolean conditions.
  if (I->getType()->getPrimitiveSizeInBits() == 1) {
    assert(Preference == WantInteger && "One-bit non-integer type?");
    // X | true -> true
    // X & false -> false
    if (I->getOpcode() == Instruction::Or ||
        I->getOpcode() == Instruction::And) {
      ComputeValueKnownInPredecessors(I->getOperand(0), BB, LHSVals,
                                      WantInteger, CxtI);
      ComputeValueKnownInPredecessors(I->getOperand(1), BB, RHSVals,
                                      WantInteger, CxtI);

      if (LHSVals.empty() && RHSVals.empty())
        return false;

      ConstantInt *InterestingVal;
      if (I->getOpcode() == Instruction::Or)
        InterestingVal = ConstantInt::getTrue(I->getContext());
      else
        InterestingVal = ConstantInt::getFalse(I->getContext());

      SmallPtrSet<BasicBlock*, 4> LHSKnownBBs;

      // Scan for the sentinel.  If we find an undef, force it to the
      // interesting value: x|undef -> true and x&undef -> false.
      for (unsigned i = 0, e = LHSVals.size(); i != e; ++i)
        if (LHSVals[i].first == InterestingVal ||
            isa<UndefValue>(LHSVals[i].first)) {
          Result.push_back(LHSVals[i]);
          Result.back().first = InterestingVal;
          LHSKnownBBs.insert(LHSVals[i].second);
        }
      for (unsigned i = 0, e = RHSVals.size(); i != e; ++i)
        if (RHSVals[i].first == InterestingVal ||
            isa<UndefValue>(RHSVals[i].first)) {
          // If we already inferred a value for this block on the LHS, don't
          // re-add it.
          if (!LHSKnownBBs.count(RHSVals[i].second)) {
            Result.push_back(RHSVals[i]);
            Result.back().first = InterestingVal;
          }
        }

      return !Result.empty();
    }

    // Handle the NOT form of XOR.
    if (I->getOpcode() == Instruction::Xor &&
        isa<ConstantInt>(I->getOperand(1)) &&
        cast<ConstantInt>(I->getOperand(1))->isOne()) {
      ComputeValueKnownInPredecessors(I->getOperand(0), BB, Result,
                                      WantInteger, CxtI);
      if (Result.empty())
        return false;

      // Invert the known values.
      for (unsigned i = 0, e = Result.size(); i != e; ++i)
        Result[i].first = ConstantExpr::getNot(Result[i].first);

      return true;
    }

  // Try to simplify some other binary operator values.
  } else if (BinaryOperator *BO = dyn_cast<BinaryOperator>(I)) {
    assert(Preference != WantBlockAddress
            && "A binary operator creating a block address?");
    if (ConstantInt *CI = dyn_cast<ConstantInt>(BO->getOperand(1))) {
      PredValueInfoTy LHSVals;
      ComputeValueKnownInPredecessors(BO->getOperand(0), BB, LHSVals,
                                      WantInteger, CxtI);

      // Try to use constant folding to simplify the binary operator.
      for (unsigned i = 0, e = LHSVals.size(); i != e; ++i) {
        Constant *V = LHSVals[i].first;
        Constant *Folded = ConstantExpr::get(BO->getOpcode(), V, CI);

        if (Constant *KC = getKnownConstant(Folded, WantInteger))
          Result.push_back(std::make_pair(KC, LHSVals[i].second));
      }
    }

    return !Result.empty();
  }

  // Handle compare with phi operand, where the PHI is defined in this block.
  if (CmpInst *Cmp = dyn_cast<CmpInst>(I)) {
    assert(Preference == WantInteger && "Compares only produce integers");
    PHINode *PN = dyn_cast<PHINode>(Cmp->getOperand(0));
    if (PN && PN->getParent() == BB) {
      const DataLayout &DL = PN->getModule()->getDataLayout();
      // We can do this simplification if any comparisons fold to true or false.
      // See if any do.
      for (unsigned i = 0, e = PN->getNumIncomingValues(); i != e; ++i) {
        BasicBlock *PredBB = PN->getIncomingBlock(i);
        Value *LHS = PN->getIncomingValue(i);
        Value *RHS = Cmp->getOperand(1)->DoPHITranslation(BB, PredBB);

        Value *Res = SimplifyCmpInst(Cmp->getPredicate(), LHS, RHS, DL);
        if (!Res) {
          if (!isa<Constant>(RHS))
            continue;

          LazyValueInfo::Tristate
            ResT = LVI->getPredicateOnEdge(Cmp->getPredicate(), LHS,
                                           cast<Constant>(RHS), PredBB, BB,
                                           CxtI ? CxtI : Cmp);
          if (ResT == LazyValueInfo::Unknown)
            continue;
          Res = ConstantInt::get(Type::getInt1Ty(LHS->getContext()), ResT);
        }

        if (Constant *KC = getKnownConstant(Res, WantInteger))
          Result.push_back(std::make_pair(KC, PredBB));
      }

      return !Result.empty();
    }

    // If comparing a live-in value against a constant, see if we know the
    // live-in value on any predecessors.
    if (isa<Constant>(Cmp->getOperand(1)) && Cmp->getType()->isIntegerTy()) {
      if (!isa<Instruction>(Cmp->getOperand(0)) ||
          cast<Instruction>(Cmp->getOperand(0))->getParent() != BB) {
        Constant *RHSCst = cast<Constant>(Cmp->getOperand(1));

        for (pred_iterator PI = pred_begin(BB), E = pred_end(BB);PI != E; ++PI){
          BasicBlock *P = *PI;
          // If the value is known by LazyValueInfo to be a constant in a
          // predecessor, use that information to try to thread this block.
          LazyValueInfo::Tristate Res =
            LVI->getPredicateOnEdge(Cmp->getPredicate(), Cmp->getOperand(0),
                                    RHSCst, P, BB, CxtI ? CxtI : Cmp);
          if (Res == LazyValueInfo::Unknown)
            continue;

          Constant *ResC = ConstantInt::get(Cmp->getType(), Res);
          Result.push_back(std::make_pair(ResC, P));
        }

        return !Result.empty();
      }

      // Try to find a constant value for the LHS of a comparison,
      // and evaluate it statically if we can.
      if (Constant *CmpConst = dyn_cast<Constant>(Cmp->getOperand(1))) {
        PredValueInfoTy LHSVals;
        ComputeValueKnownInPredecessors(I->getOperand(0), BB, LHSVals,
                                        WantInteger, CxtI);

        for (unsigned i = 0, e = LHSVals.size(); i != e; ++i) {
          Constant *V = LHSVals[i].first;
          Constant *Folded = ConstantExpr::getCompare(Cmp->getPredicate(),
                                                      V, CmpConst);
          if (Constant *KC = getKnownConstant(Folded, WantInteger))
            Result.push_back(std::make_pair(KC, LHSVals[i].second));
        }

        return !Result.empty();
      }
    }
  }

  if (SelectInst *SI = dyn_cast<SelectInst>(I)) {
    // Handle select instructions where at least one operand is a known constant
    // and we can figure out the condition value for any predecessor block.
    Constant *TrueVal = getKnownConstant(SI->getTrueValue(), Preference);
    Constant *FalseVal = getKnownConstant(SI->getFalseValue(), Preference);
    PredValueInfoTy Conds;
    if ((TrueVal || FalseVal) &&
        ComputeValueKnownInPredecessors(SI->getCondition(), BB, Conds,
                                        WantInteger, CxtI)) {
      for (unsigned i = 0, e = Conds.size(); i != e; ++i) {
        Constant *Cond = Conds[i].first;

        // Figure out what value to use for the condition.
        bool KnownCond;
        if (ConstantInt *CI = dyn_cast<ConstantInt>(Cond)) {
          // A known boolean.
          KnownCond = CI->isOne();
        } else {
          assert(isa<UndefValue>(Cond) && "Unexpected condition value");
          // Either operand will do, so be sure to pick the one that's a known
          // constant.
          // FIXME: Do this more cleverly if both values are known constants?
          KnownCond = (TrueVal != nullptr);
        }

        // See if the select has a known constant value for this predecessor.
        if (Constant *Val = KnownCond ? TrueVal : FalseVal)
          Result.push_back(std::make_pair(Val, Conds[i].second));
      }

      return !Result.empty();
    }
  }

  // If all else fails, see if LVI can figure out a constant value for us.
  Constant *CI = LVI->getConstant(V, BB, CxtI);
  if (Constant *KC = getKnownConstant(CI, Preference)) {
    for (pred_iterator PI = pred_begin(BB), E = pred_end(BB); PI != E; ++PI)
      Result.push_back(std::make_pair(KC, *PI));
  }

  return !Result.empty();
}



/// GetBestDestForBranchOnUndef - If we determine that the specified block ends
/// in an undefined jump, decide which block is best to revector to.
///
/// Since we can pick an arbitrary destination, we pick the successor with the
/// fewest predecessors.  This should reduce the in-degree of the others.
///
static unsigned GetBestDestForJumpOnUndef(BasicBlock *BB) {
  TerminatorInst *BBTerm = BB->getTerminator();
  unsigned MinSucc = 0;
  BasicBlock *TestBB = BBTerm->getSuccessor(MinSucc);
  // Compute the successor with the minimum number of predecessors.
  unsigned MinNumPreds = std::distance(pred_begin(TestBB), pred_end(TestBB));
  for (unsigned i = 1, e = BBTerm->getNumSuccessors(); i != e; ++i) {
    TestBB = BBTerm->getSuccessor(i);
    unsigned NumPreds = std::distance(pred_begin(TestBB), pred_end(TestBB));
    if (NumPreds < MinNumPreds) {
      MinSucc = i;
      MinNumPreds = NumPreds;
    }
  }

  return MinSucc;
}

static bool hasAddressTakenAndUsed(BasicBlock *BB) {
  if (!BB->hasAddressTaken()) return false;

  // If the block has its address taken, it may be a tree of dead constants
  // hanging off of it.  These shouldn't keep the block alive.
  BlockAddress *BA = BlockAddress::get(BB);
  BA->removeDeadConstantUsers();
  return !BA->use_empty();
}

/// ProcessBlock - If there are any predecessors whose control can be threaded
/// through to a successor, transform them now.
bool JumpThreading::ProcessBlock(BasicBlock *BB) {
  // If the block is trivially dead, just return and let the caller nuke it.
  // This simplifies other transformations.
  if (pred_empty(BB) &&
      BB != &BB->getParent()->getEntryBlock())
    return false;

  // If this block has a single predecessor, and if that pred has a single
  // successor, merge the blocks.  This encourages recursive jump threading
  // because now the condition in this block can be threaded through
  // predecessors of our predecessor block.
  if (BasicBlock *SinglePred = BB->getSinglePredecessor()) {
    if (SinglePred->getTerminator()->getNumSuccessors() == 1 &&
        SinglePred != BB && !hasAddressTakenAndUsed(BB)) {
      // If SinglePred was a loop header, BB becomes one.
      if (LoopHeaders.erase(SinglePred))
        LoopHeaders.insert(BB);

      LVI->eraseBlock(SinglePred);
      MergeBasicBlockIntoOnlyPred(BB);

      return true;
    }
  }

  // What kind of constant we're looking for.
  ConstantPreference Preference = WantInteger;

  // Look to see if the terminator is a conditional branch, switch or indirect
  // branch, if not we can't thread it.
  Value *Condition;
  Instruction *Terminator = BB->getTerminator();
  if (BranchInst *BI = dyn_cast<BranchInst>(Terminator)) {
    // Can't thread an unconditional jump.
    if (BI->isUnconditional()) return false;
    Condition = BI->getCondition();
  } else if (SwitchInst *SI = dyn_cast<SwitchInst>(Terminator)) {
    Condition = SI->getCondition();
  } else if (IndirectBrInst *IB = dyn_cast<IndirectBrInst>(Terminator)) {
    // Can't thread indirect branch with no successors.
    if (IB->getNumSuccessors() == 0) return false;
    Condition = IB->getAddress()->stripPointerCasts();
    Preference = WantBlockAddress;
  } else {
    return false; // Must be an invoke.
  }

  // Run constant folding to see if we can reduce the condition to a simple
  // constant.
  if (Instruction *I = dyn_cast<Instruction>(Condition)) {
    Value *SimpleVal =
        ConstantFoldInstruction(I, BB->getModule()->getDataLayout(), TLI);
    if (SimpleVal) {
      I->replaceAllUsesWith(SimpleVal);
      I->eraseFromParent();
      Condition = SimpleVal;
    }
  }

  // If the terminator is branching on an undef, we can pick any of the
  // successors to branch to.  Let GetBestDestForJumpOnUndef decide.
  if (isa<UndefValue>(Condition)) {
    unsigned BestSucc = GetBestDestForJumpOnUndef(BB);

    // Fold the branch/switch.
    TerminatorInst *BBTerm = BB->getTerminator();
    for (unsigned i = 0, e = BBTerm->getNumSuccessors(); i != e; ++i) {
      if (i == BestSucc) continue;
      BBTerm->getSuccessor(i)->removePredecessor(BB, true);
    }

    DEBUG(dbgs() << "  In block '" << BB->getName()
          << "' folding undef terminator: " << *BBTerm << '\n');
    BranchInst::Create(BBTerm->getSuccessor(BestSucc), BBTerm);
    BBTerm->eraseFromParent();
    return true;
  }

  // If the terminator of this block is branching on a constant, simplify the
  // terminator to an unconditional branch.  This can occur due to threading in
  // other blocks.
  if (getKnownConstant(Condition, Preference)) {
    DEBUG(dbgs() << "  In block '" << BB->getName()
          << "' folding terminator: " << *BB->getTerminator() << '\n');
    ++NumFolds;
    ConstantFoldTerminator(BB, true);
    return true;
  }

  Instruction *CondInst = dyn_cast<Instruction>(Condition);

  // All the rest of our checks depend on the condition being an instruction.
  if (!CondInst) {
    // FIXME: Unify this with code below.
    if (ProcessThreadableEdges(Condition, BB, Preference, Terminator))
      return true;
    return false;
  }


  if (CmpInst *CondCmp = dyn_cast<CmpInst>(CondInst)) {
    // For a comparison where the LHS is outside this block, it's possible
    // that we've branched on it before.  Used LVI to see if we can simplify
    // the branch based on that.
    BranchInst *CondBr = dyn_cast<BranchInst>(BB->getTerminator());
    Constant *CondConst = dyn_cast<Constant>(CondCmp->getOperand(1));
    pred_iterator PI = pred_begin(BB), PE = pred_end(BB);
    if (CondBr && CondConst && CondBr->isConditional() && PI != PE &&
        (!isa<Instruction>(CondCmp->getOperand(0)) ||
         cast<Instruction>(CondCmp->getOperand(0))->getParent() != BB)) {
      // For predecessor edge, determine if the comparison is true or false
      // on that edge.  If they're all true or all false, we can simplify the
      // branch.
      // FIXME: We could handle mixed true/false by duplicating code.
      LazyValueInfo::Tristate Baseline =
        LVI->getPredicateOnEdge(CondCmp->getPredicate(), CondCmp->getOperand(0),
                                CondConst, *PI, BB, CondCmp);
      if (Baseline != LazyValueInfo::Unknown) {
        // Check that all remaining incoming values match the first one.
        while (++PI != PE) {
          LazyValueInfo::Tristate Ret =
            LVI->getPredicateOnEdge(CondCmp->getPredicate(),
                                    CondCmp->getOperand(0), CondConst, *PI, BB,
                                    CondCmp);
          if (Ret != Baseline) break;
        }

        // If we terminated early, then one of the values didn't match.
        if (PI == PE) {
          unsigned ToRemove = Baseline == LazyValueInfo::True ? 1 : 0;
          unsigned ToKeep = Baseline == LazyValueInfo::True ? 0 : 1;
          CondBr->getSuccessor(ToRemove)->removePredecessor(BB, true);
          BranchInst::Create(CondBr->getSuccessor(ToKeep), CondBr);
          CondBr->eraseFromParent();
          return true;
        }
      }

    } else if (CondBr && CondConst && CondBr->isConditional()) {
<<<<<<< HEAD
      // There might be an invairant in the same block with the conditional
=======
      // There might be an invariant in the same block with the conditional
>>>>>>> 969bfdfe
      // that can determine the predicate.

      LazyValueInfo::Tristate Ret =
        LVI->getPredicateAt(CondCmp->getPredicate(), CondCmp->getOperand(0),
                            CondConst, CondCmp);
      if (Ret != LazyValueInfo::Unknown) {
        unsigned ToRemove = Ret == LazyValueInfo::True ? 1 : 0;
        unsigned ToKeep = Ret == LazyValueInfo::True ? 0 : 1;
        CondBr->getSuccessor(ToRemove)->removePredecessor(BB, true);
        BranchInst::Create(CondBr->getSuccessor(ToKeep), CondBr);
        CondBr->eraseFromParent();
        return true;
      }
    }

    if (CondBr && CondConst && TryToUnfoldSelect(CondCmp, BB))
      return true;
  }

  // Check for some cases that are worth simplifying.  Right now we want to look
  // for loads that are used by a switch or by the condition for the branch.  If
  // we see one, check to see if it's partially redundant.  If so, insert a PHI
  // which can then be used to thread the values.
  //
  Value *SimplifyValue = CondInst;
  if (CmpInst *CondCmp = dyn_cast<CmpInst>(SimplifyValue))
    if (isa<Constant>(CondCmp->getOperand(1)))
      SimplifyValue = CondCmp->getOperand(0);

  // TODO: There are other places where load PRE would be profitable, such as
  // more complex comparisons.
  if (LoadInst *LI = dyn_cast<LoadInst>(SimplifyValue))
    if (SimplifyPartiallyRedundantLoad(LI))
      return true;


  // Handle a variety of cases where we are branching on something derived from
  // a PHI node in the current block.  If we can prove that any predecessors
  // compute a predictable value based on a PHI node, thread those predecessors.
  //
  if (ProcessThreadableEdges(CondInst, BB, Preference, Terminator))
    return true;

  // If this is an otherwise-unfoldable branch on a phi node in the current
  // block, see if we can simplify.
  if (PHINode *PN = dyn_cast<PHINode>(CondInst))
    if (PN->getParent() == BB && isa<BranchInst>(BB->getTerminator()))
      return ProcessBranchOnPHI(PN);


  // If this is an otherwise-unfoldable branch on a XOR, see if we can simplify.
  if (CondInst->getOpcode() == Instruction::Xor &&
      CondInst->getParent() == BB && isa<BranchInst>(BB->getTerminator()))
    return ProcessBranchOnXOR(cast<BinaryOperator>(CondInst));


  // TODO: If we have: "br (X > 0)"  and we have a predecessor where we know
  // "(X == 4)", thread through this block.

  return false;
}

/// SimplifyPartiallyRedundantLoad - If LI is an obviously partially redundant
/// load instruction, eliminate it by replacing it with a PHI node.  This is an
/// important optimization that encourages jump threading, and needs to be run
/// interlaced with other jump threading tasks.
bool JumpThreading::SimplifyPartiallyRedundantLoad(LoadInst *LI) {
  // Don't hack volatile/atomic loads.
  if (!LI->isSimple()) return false;

  // If the load is defined in a block with exactly one predecessor, it can't be
  // partially redundant.
  BasicBlock *LoadBB = LI->getParent();
  if (LoadBB->getSinglePredecessor())
    return false;

  // If the load is defined in a landing pad, it can't be partially redundant,
  // because the edges between the invoke and the landing pad cannot have other
  // instructions between them.
  if (LoadBB->isLandingPad())
    return false;

  Value *LoadedPtr = LI->getOperand(0);

  // If the loaded operand is defined in the LoadBB, it can't be available.
  // TODO: Could do simple PHI translation, that would be fun :)
  if (Instruction *PtrOp = dyn_cast<Instruction>(LoadedPtr))
    if (PtrOp->getParent() == LoadBB)
      return false;

  // Scan a few instructions up from the load, to see if it is obviously live at
  // the entry to its block.
  BasicBlock::iterator BBIt = LI;

  if (Value *AvailableVal =
        FindAvailableLoadedValue(LoadedPtr, LoadBB, BBIt, 6)) {
    // If the value if the load is locally available within the block, just use
    // it.  This frequently occurs for reg2mem'd allocas.
    //cerr << "LOAD ELIMINATED:\n" << *BBIt << *LI << "\n";

    // If the returned value is the load itself, replace with an undef. This can
    // only happen in dead loops.
    if (AvailableVal == LI) AvailableVal = UndefValue::get(LI->getType());
    if (AvailableVal->getType() != LI->getType())
<<<<<<< HEAD
      AvailableVal = CastInst::Create(CastInst::BitCast, AvailableVal,
                                      LI->getType(), "", LI);
=======
      AvailableVal =
          CastInst::CreateBitOrPointerCast(AvailableVal, LI->getType(), "", LI);
>>>>>>> 969bfdfe
    LI->replaceAllUsesWith(AvailableVal);
    LI->eraseFromParent();
    return true;
  }

  // Otherwise, if we scanned the whole block and got to the top of the block,
  // we know the block is locally transparent to the load.  If not, something
  // might clobber its value.
  if (BBIt != LoadBB->begin())
    return false;

  // If all of the loads and stores that feed the value have the same AA tags,
  // then we can propagate them onto any newly inserted loads.
  AAMDNodes AATags;
  LI->getAAMetadata(AATags);

  SmallPtrSet<BasicBlock*, 8> PredsScanned;
  typedef SmallVector<std::pair<BasicBlock*, Value*>, 8> AvailablePredsTy;
  AvailablePredsTy AvailablePreds;
  BasicBlock *OneUnavailablePred = nullptr;

  // If we got here, the loaded value is transparent through to the start of the
  // block.  Check to see if it is available in any of the predecessor blocks.
  for (pred_iterator PI = pred_begin(LoadBB), PE = pred_end(LoadBB);
       PI != PE; ++PI) {
    BasicBlock *PredBB = *PI;

    // If we already scanned this predecessor, skip it.
    if (!PredsScanned.insert(PredBB).second)
      continue;

    // Scan the predecessor to see if the value is available in the pred.
    BBIt = PredBB->end();
    AAMDNodes ThisAATags;
    Value *PredAvailable = FindAvailableLoadedValue(LoadedPtr, PredBB, BBIt, 6,
                                                    nullptr, &ThisAATags);
    if (!PredAvailable) {
      OneUnavailablePred = PredBB;
      continue;
    }

    // If AA tags disagree or are not present, forget about them.
    if (AATags != ThisAATags) AATags = AAMDNodes();

    // If so, this load is partially redundant.  Remember this info so that we
    // can create a PHI node.
    AvailablePreds.push_back(std::make_pair(PredBB, PredAvailable));
  }

  // If the loaded value isn't available in any predecessor, it isn't partially
  // redundant.
  if (AvailablePreds.empty()) return false;

  // Okay, the loaded value is available in at least one (and maybe all!)
  // predecessors.  If the value is unavailable in more than one unique
  // predecessor, we want to insert a merge block for those common predecessors.
  // This ensures that we only have to insert one reload, thus not increasing
  // code size.
  BasicBlock *UnavailablePred = nullptr;

  // If there is exactly one predecessor where the value is unavailable, the
  // already computed 'OneUnavailablePred' block is it.  If it ends in an
  // unconditional branch, we know that it isn't a critical edge.
  if (PredsScanned.size() == AvailablePreds.size()+1 &&
      OneUnavailablePred->getTerminator()->getNumSuccessors() == 1) {
    UnavailablePred = OneUnavailablePred;
  } else if (PredsScanned.size() != AvailablePreds.size()) {
    // Otherwise, we had multiple unavailable predecessors or we had a critical
    // edge from the one.
    SmallVector<BasicBlock*, 8> PredsToSplit;
    SmallPtrSet<BasicBlock*, 8> AvailablePredSet;

    for (unsigned i = 0, e = AvailablePreds.size(); i != e; ++i)
      AvailablePredSet.insert(AvailablePreds[i].first);

    // Add all the unavailable predecessors to the PredsToSplit list.
    for (pred_iterator PI = pred_begin(LoadBB), PE = pred_end(LoadBB);
         PI != PE; ++PI) {
      BasicBlock *P = *PI;
      // If the predecessor is an indirect goto, we can't split the edge.
      if (isa<IndirectBrInst>(P->getTerminator()))
        return false;

      if (!AvailablePredSet.count(P))
        PredsToSplit.push_back(P);
    }

    // Split them out to their own block.
    UnavailablePred =
      SplitBlockPredecessors(LoadBB, PredsToSplit, "thread-pre-split");
  }

  // If the value isn't available in all predecessors, then there will be
  // exactly one where it isn't available.  Insert a load on that edge and add
  // it to the AvailablePreds list.
  if (UnavailablePred) {
    assert(UnavailablePred->getTerminator()->getNumSuccessors() == 1 &&
           "Can't handle critical edge here!");
    LoadInst *NewVal = new LoadInst(LoadedPtr, LI->getName()+".pr", false,
                                 LI->getAlignment(),
                                 UnavailablePred->getTerminator());
    NewVal->setDebugLoc(LI->getDebugLoc());
    if (AATags)
      NewVal->setAAMetadata(AATags);

    AvailablePreds.push_back(std::make_pair(UnavailablePred, NewVal));
  }

  // Now we know that each predecessor of this block has a value in
  // AvailablePreds, sort them for efficient access as we're walking the preds.
  array_pod_sort(AvailablePreds.begin(), AvailablePreds.end());

  // Create a PHI node at the start of the block for the PRE'd load value.
  pred_iterator PB = pred_begin(LoadBB), PE = pred_end(LoadBB);
  PHINode *PN = PHINode::Create(LI->getType(), std::distance(PB, PE), "",
                                LoadBB->begin());
  PN->takeName(LI);
  PN->setDebugLoc(LI->getDebugLoc());

  // Insert new entries into the PHI for each predecessor.  A single block may
  // have multiple entries here.
  for (pred_iterator PI = PB; PI != PE; ++PI) {
    BasicBlock *P = *PI;
    AvailablePredsTy::iterator I =
      std::lower_bound(AvailablePreds.begin(), AvailablePreds.end(),
                       std::make_pair(P, (Value*)nullptr));

    assert(I != AvailablePreds.end() && I->first == P &&
           "Didn't find entry for predecessor!");

    // If we have an available predecessor but it requires casting, insert the
    // cast in the predecessor and use the cast. Note that we have to update the
    // AvailablePreds vector as we go so that all of the PHI entries for this
    // predecessor use the same bitcast.
    Value *&PredV = I->second;
    if (PredV->getType() != LI->getType())
<<<<<<< HEAD
      PredV = CastInst::Create(CastInst::BitCast, PredV, LI->getType(), "",
                               P->getTerminator());
=======
      PredV = CastInst::CreateBitOrPointerCast(PredV, LI->getType(), "",
                                               P->getTerminator());
>>>>>>> 969bfdfe

    PN->addIncoming(PredV, I->first);
  }

  //cerr << "PRE: " << *LI << *PN << "\n";

  LI->replaceAllUsesWith(PN);
  LI->eraseFromParent();

  return true;
}

/// FindMostPopularDest - The specified list contains multiple possible
/// threadable destinations.  Pick the one that occurs the most frequently in
/// the list.
static BasicBlock *
FindMostPopularDest(BasicBlock *BB,
                    const SmallVectorImpl<std::pair<BasicBlock*,
                                  BasicBlock*> > &PredToDestList) {
  assert(!PredToDestList.empty());

  // Determine popularity.  If there are multiple possible destinations, we
  // explicitly choose to ignore 'undef' destinations.  We prefer to thread
  // blocks with known and real destinations to threading undef.  We'll handle
  // them later if interesting.
  DenseMap<BasicBlock*, unsigned> DestPopularity;
  for (unsigned i = 0, e = PredToDestList.size(); i != e; ++i)
    if (PredToDestList[i].second)
      DestPopularity[PredToDestList[i].second]++;

  // Find the most popular dest.
  DenseMap<BasicBlock*, unsigned>::iterator DPI = DestPopularity.begin();
  BasicBlock *MostPopularDest = DPI->first;
  unsigned Popularity = DPI->second;
  SmallVector<BasicBlock*, 4> SamePopularity;

  for (++DPI; DPI != DestPopularity.end(); ++DPI) {
    // If the popularity of this entry isn't higher than the popularity we've
    // seen so far, ignore it.
    if (DPI->second < Popularity)
      ; // ignore.
    else if (DPI->second == Popularity) {
      // If it is the same as what we've seen so far, keep track of it.
      SamePopularity.push_back(DPI->first);
    } else {
      // If it is more popular, remember it.
      SamePopularity.clear();
      MostPopularDest = DPI->first;
      Popularity = DPI->second;
    }
  }

  // Okay, now we know the most popular destination.  If there is more than one
  // destination, we need to determine one.  This is arbitrary, but we need
  // to make a deterministic decision.  Pick the first one that appears in the
  // successor list.
  if (!SamePopularity.empty()) {
    SamePopularity.push_back(MostPopularDest);
    TerminatorInst *TI = BB->getTerminator();
    for (unsigned i = 0; ; ++i) {
      assert(i != TI->getNumSuccessors() && "Didn't find any successor!");

      if (std::find(SamePopularity.begin(), SamePopularity.end(),
                    TI->getSuccessor(i)) == SamePopularity.end())
        continue;

      MostPopularDest = TI->getSuccessor(i);
      break;
    }
  }

  // Okay, we have finally picked the most popular destination.
  return MostPopularDest;
}

bool JumpThreading::ProcessThreadableEdges(Value *Cond, BasicBlock *BB,
                                           ConstantPreference Preference,
                                           Instruction *CxtI) {
  // If threading this would thread across a loop header, don't even try to
  // thread the edge.
  if (LoopHeaders.count(BB))
    return false;

  PredValueInfoTy PredValues;
  if (!ComputeValueKnownInPredecessors(Cond, BB, PredValues, Preference, CxtI))
    return false;

  assert(!PredValues.empty() &&
         "ComputeValueKnownInPredecessors returned true with no values");

  DEBUG(dbgs() << "IN BB: " << *BB;
        for (unsigned i = 0, e = PredValues.size(); i != e; ++i) {
          dbgs() << "  BB '" << BB->getName() << "': FOUND condition = "
            << *PredValues[i].first
            << " for pred '" << PredValues[i].second->getName() << "'.\n";
        });

  // Decide what we want to thread through.  Convert our list of known values to
  // a list of known destinations for each pred.  This also discards duplicate
  // predecessors and keeps track of the undefined inputs (which are represented
  // as a null dest in the PredToDestList).
  SmallPtrSet<BasicBlock*, 16> SeenPreds;
  SmallVector<std::pair<BasicBlock*, BasicBlock*>, 16> PredToDestList;

  BasicBlock *OnlyDest = nullptr;
  BasicBlock *MultipleDestSentinel = (BasicBlock*)(intptr_t)~0ULL;

  for (unsigned i = 0, e = PredValues.size(); i != e; ++i) {
    BasicBlock *Pred = PredValues[i].second;
    if (!SeenPreds.insert(Pred).second)
      continue;  // Duplicate predecessor entry.

    // If the predecessor ends with an indirect goto, we can't change its
    // destination.
    if (isa<IndirectBrInst>(Pred->getTerminator()))
      continue;

    Constant *Val = PredValues[i].first;

    BasicBlock *DestBB;
    if (isa<UndefValue>(Val))
      DestBB = nullptr;
    else if (BranchInst *BI = dyn_cast<BranchInst>(BB->getTerminator()))
      DestBB = BI->getSuccessor(cast<ConstantInt>(Val)->isZero());
    else if (SwitchInst *SI = dyn_cast<SwitchInst>(BB->getTerminator())) {
      DestBB = SI->findCaseValue(cast<ConstantInt>(Val)).getCaseSuccessor();
    } else {
      assert(isa<IndirectBrInst>(BB->getTerminator())
              && "Unexpected terminator");
      DestBB = cast<BlockAddress>(Val)->getBasicBlock();
    }

    // If we have exactly one destination, remember it for efficiency below.
    if (PredToDestList.empty())
      OnlyDest = DestBB;
    else if (OnlyDest != DestBB)
      OnlyDest = MultipleDestSentinel;

    PredToDestList.push_back(std::make_pair(Pred, DestBB));
  }

  // If all edges were unthreadable, we fail.
  if (PredToDestList.empty())
    return false;

  // Determine which is the most common successor.  If we have many inputs and
  // this block is a switch, we want to start by threading the batch that goes
  // to the most popular destination first.  If we only know about one
  // threadable destination (the common case) we can avoid this.
  BasicBlock *MostPopularDest = OnlyDest;

  if (MostPopularDest == MultipleDestSentinel)
    MostPopularDest = FindMostPopularDest(BB, PredToDestList);

  // Now that we know what the most popular destination is, factor all
  // predecessors that will jump to it into a single predecessor.
  SmallVector<BasicBlock*, 16> PredsToFactor;
  for (unsigned i = 0, e = PredToDestList.size(); i != e; ++i)
    if (PredToDestList[i].second == MostPopularDest) {
      BasicBlock *Pred = PredToDestList[i].first;

      // This predecessor may be a switch or something else that has multiple
      // edges to the block.  Factor each of these edges by listing them
      // according to # occurrences in PredsToFactor.
      TerminatorInst *PredTI = Pred->getTerminator();
      for (unsigned i = 0, e = PredTI->getNumSuccessors(); i != e; ++i)
        if (PredTI->getSuccessor(i) == BB)
          PredsToFactor.push_back(Pred);
    }

  // If the threadable edges are branching on an undefined value, we get to pick
  // the destination that these predecessors should get to.
  if (!MostPopularDest)
    MostPopularDest = BB->getTerminator()->
                            getSuccessor(GetBestDestForJumpOnUndef(BB));

  // Ok, try to thread it!
  return ThreadEdge(BB, PredsToFactor, MostPopularDest);
}

/// ProcessBranchOnPHI - We have an otherwise unthreadable conditional branch on
/// a PHI node in the current block.  See if there are any simplifications we
/// can do based on inputs to the phi node.
///
bool JumpThreading::ProcessBranchOnPHI(PHINode *PN) {
  BasicBlock *BB = PN->getParent();

  // TODO: We could make use of this to do it once for blocks with common PHI
  // values.
  SmallVector<BasicBlock*, 1> PredBBs;
  PredBBs.resize(1);

  // If any of the predecessor blocks end in an unconditional branch, we can
  // *duplicate* the conditional branch into that block in order to further
  // encourage jump threading and to eliminate cases where we have branch on a
  // phi of an icmp (branch on icmp is much better).
  for (unsigned i = 0, e = PN->getNumIncomingValues(); i != e; ++i) {
    BasicBlock *PredBB = PN->getIncomingBlock(i);
    if (BranchInst *PredBr = dyn_cast<BranchInst>(PredBB->getTerminator()))
      if (PredBr->isUnconditional()) {
        PredBBs[0] = PredBB;
        // Try to duplicate BB into PredBB.
        if (DuplicateCondBranchOnPHIIntoPred(BB, PredBBs))
          return true;
      }
  }

  return false;
}

/// ProcessBranchOnXOR - We have an otherwise unthreadable conditional branch on
/// a xor instruction in the current block.  See if there are any
/// simplifications we can do based on inputs to the xor.
///
bool JumpThreading::ProcessBranchOnXOR(BinaryOperator *BO) {
  BasicBlock *BB = BO->getParent();

  // If either the LHS or RHS of the xor is a constant, don't do this
  // optimization.
  if (isa<ConstantInt>(BO->getOperand(0)) ||
      isa<ConstantInt>(BO->getOperand(1)))
    return false;

  // If the first instruction in BB isn't a phi, we won't be able to infer
  // anything special about any particular predecessor.
  if (!isa<PHINode>(BB->front()))
    return false;

  // If we have a xor as the branch input to this block, and we know that the
  // LHS or RHS of the xor in any predecessor is true/false, then we can clone
  // the condition into the predecessor and fix that value to true, saving some
  // logical ops on that path and encouraging other paths to simplify.
  //
  // This copies something like this:
  //
  //  BB:
  //    %X = phi i1 [1],  [%X']
  //    %Y = icmp eq i32 %A, %B
  //    %Z = xor i1 %X, %Y
  //    br i1 %Z, ...
  //
  // Into:
  //  BB':
  //    %Y = icmp ne i32 %A, %B
  //    br i1 %Z, ...

  PredValueInfoTy XorOpValues;
  bool isLHS = true;
  if (!ComputeValueKnownInPredecessors(BO->getOperand(0), BB, XorOpValues,
                                       WantInteger, BO)) {
    assert(XorOpValues.empty());
    if (!ComputeValueKnownInPredecessors(BO->getOperand(1), BB, XorOpValues,
                                         WantInteger, BO))
      return false;
    isLHS = false;
  }

  assert(!XorOpValues.empty() &&
         "ComputeValueKnownInPredecessors returned true with no values");

  // Scan the information to see which is most popular: true or false.  The
  // predecessors can be of the set true, false, or undef.
  unsigned NumTrue = 0, NumFalse = 0;
  for (unsigned i = 0, e = XorOpValues.size(); i != e; ++i) {
    if (isa<UndefValue>(XorOpValues[i].first))
      // Ignore undefs for the count.
      continue;
    if (cast<ConstantInt>(XorOpValues[i].first)->isZero())
      ++NumFalse;
    else
      ++NumTrue;
  }

  // Determine which value to split on, true, false, or undef if neither.
  ConstantInt *SplitVal = nullptr;
  if (NumTrue > NumFalse)
    SplitVal = ConstantInt::getTrue(BB->getContext());
  else if (NumTrue != 0 || NumFalse != 0)
    SplitVal = ConstantInt::getFalse(BB->getContext());

  // Collect all of the blocks that this can be folded into so that we can
  // factor this once and clone it once.
  SmallVector<BasicBlock*, 8> BlocksToFoldInto;
  for (unsigned i = 0, e = XorOpValues.size(); i != e; ++i) {
    if (XorOpValues[i].first != SplitVal &&
        !isa<UndefValue>(XorOpValues[i].first))
      continue;

    BlocksToFoldInto.push_back(XorOpValues[i].second);
  }

  // If we inferred a value for all of the predecessors, then duplication won't
  // help us.  However, we can just replace the LHS or RHS with the constant.
  if (BlocksToFoldInto.size() ==
      cast<PHINode>(BB->front()).getNumIncomingValues()) {
    if (!SplitVal) {
      // If all preds provide undef, just nuke the xor, because it is undef too.
      BO->replaceAllUsesWith(UndefValue::get(BO->getType()));
      BO->eraseFromParent();
    } else if (SplitVal->isZero()) {
      // If all preds provide 0, replace the xor with the other input.
      BO->replaceAllUsesWith(BO->getOperand(isLHS));
      BO->eraseFromParent();
    } else {
      // If all preds provide 1, set the computed value to 1.
      BO->setOperand(!isLHS, SplitVal);
    }

    return true;
  }

  // Try to duplicate BB into PredBB.
  return DuplicateCondBranchOnPHIIntoPred(BB, BlocksToFoldInto);
}


/// AddPHINodeEntriesForMappedBlock - We're adding 'NewPred' as a new
/// predecessor to the PHIBB block.  If it has PHI nodes, add entries for
/// NewPred using the entries from OldPred (suitably mapped).
static void AddPHINodeEntriesForMappedBlock(BasicBlock *PHIBB,
                                            BasicBlock *OldPred,
                                            BasicBlock *NewPred,
                                     DenseMap<Instruction*, Value*> &ValueMap) {
  for (BasicBlock::iterator PNI = PHIBB->begin();
       PHINode *PN = dyn_cast<PHINode>(PNI); ++PNI) {
    // Ok, we have a PHI node.  Figure out what the incoming value was for the
    // DestBlock.
    Value *IV = PN->getIncomingValueForBlock(OldPred);

    // Remap the value if necessary.
    if (Instruction *Inst = dyn_cast<Instruction>(IV)) {
      DenseMap<Instruction*, Value*>::iterator I = ValueMap.find(Inst);
      if (I != ValueMap.end())
        IV = I->second;
    }

    PN->addIncoming(IV, NewPred);
  }
}

/// ThreadEdge - We have decided that it is safe and profitable to factor the
/// blocks in PredBBs to one predecessor, then thread an edge from it to SuccBB
/// across BB.  Transform the IR to reflect this change.
bool JumpThreading::ThreadEdge(BasicBlock *BB,
                               const SmallVectorImpl<BasicBlock*> &PredBBs,
                               BasicBlock *SuccBB) {
  // If threading to the same block as we come from, we would infinite loop.
  if (SuccBB == BB) {
    DEBUG(dbgs() << "  Not threading across BB '" << BB->getName()
          << "' - would thread to self!\n");
    return false;
  }

  // If threading this would thread across a loop header, don't thread the edge.
  // See the comments above FindLoopHeaders for justifications and caveats.
  if (LoopHeaders.count(BB)) {
    DEBUG(dbgs() << "  Not threading across loop header BB '" << BB->getName()
          << "' to dest BB '" << SuccBB->getName()
          << "' - it might create an irreducible loop!\n");
    return false;
  }

  unsigned JumpThreadCost = getJumpThreadDuplicationCost(BB, BBDupThreshold);
  if (JumpThreadCost > BBDupThreshold) {
    DEBUG(dbgs() << "  Not threading BB '" << BB->getName()
          << "' - Cost is too high: " << JumpThreadCost << "\n");
    return false;
  }

  // And finally, do it!  Start by factoring the predecessors is needed.
  BasicBlock *PredBB;
  if (PredBBs.size() == 1)
    PredBB = PredBBs[0];
  else {
    DEBUG(dbgs() << "  Factoring out " << PredBBs.size()
          << " common predecessors.\n");
    PredBB = SplitBlockPredecessors(BB, PredBBs, ".thr_comm");
  }

  // And finally, do it!
  DEBUG(dbgs() << "  Threading edge from '" << PredBB->getName() << "' to '"
        << SuccBB->getName() << "' with cost: " << JumpThreadCost
        << ", across block:\n    "
        << *BB << "\n");

  LVI->threadEdge(PredBB, BB, SuccBB);

  // We are going to have to map operands from the original BB block to the new
  // copy of the block 'NewBB'.  If there are PHI nodes in BB, evaluate them to
  // account for entry from PredBB.
  DenseMap<Instruction*, Value*> ValueMapping;

  BasicBlock *NewBB = BasicBlock::Create(BB->getContext(),
                                         BB->getName()+".thread",
                                         BB->getParent(), BB);
  NewBB->moveAfter(PredBB);

  BasicBlock::iterator BI = BB->begin();
  for (; PHINode *PN = dyn_cast<PHINode>(BI); ++BI)
    ValueMapping[PN] = PN->getIncomingValueForBlock(PredBB);

  // Clone the non-phi instructions of BB into NewBB, keeping track of the
  // mapping and using it to remap operands in the cloned instructions.
  for (; !isa<TerminatorInst>(BI); ++BI) {
    Instruction *New = BI->clone();
    New->setName(BI->getName());
    NewBB->getInstList().push_back(New);
    ValueMapping[BI] = New;

    // Remap operands to patch up intra-block references.
    for (unsigned i = 0, e = New->getNumOperands(); i != e; ++i)
      if (Instruction *Inst = dyn_cast<Instruction>(New->getOperand(i))) {
        DenseMap<Instruction*, Value*>::iterator I = ValueMapping.find(Inst);
        if (I != ValueMapping.end())
          New->setOperand(i, I->second);
      }
  }

  // We didn't copy the terminator from BB over to NewBB, because there is now
  // an unconditional jump to SuccBB.  Insert the unconditional jump.
  BranchInst *NewBI =BranchInst::Create(SuccBB, NewBB);
  NewBI->setDebugLoc(BB->getTerminator()->getDebugLoc());

  // Check to see if SuccBB has PHI nodes. If so, we need to add entries to the
  // PHI nodes for NewBB now.
  AddPHINodeEntriesForMappedBlock(SuccBB, BB, NewBB, ValueMapping);

  // If there were values defined in BB that are used outside the block, then we
  // now have to update all uses of the value to use either the original value,
  // the cloned value, or some PHI derived value.  This can require arbitrary
  // PHI insertion, of which we are prepared to do, clean these up now.
  SSAUpdater SSAUpdate;
  SmallVector<Use*, 16> UsesToRename;
  for (BasicBlock::iterator I = BB->begin(); I != BB->end(); ++I) {
    // Scan all uses of this instruction to see if it is used outside of its
    // block, and if so, record them in UsesToRename.
    for (Use &U : I->uses()) {
      Instruction *User = cast<Instruction>(U.getUser());
      if (PHINode *UserPN = dyn_cast<PHINode>(User)) {
        if (UserPN->getIncomingBlock(U) == BB)
          continue;
      } else if (User->getParent() == BB)
        continue;

      UsesToRename.push_back(&U);
    }

    // If there are no uses outside the block, we're done with this instruction.
    if (UsesToRename.empty())
      continue;

    DEBUG(dbgs() << "JT: Renaming non-local uses of: " << *I << "\n");

    // We found a use of I outside of BB.  Rename all uses of I that are outside
    // its block to be uses of the appropriate PHI node etc.  See ValuesInBlocks
    // with the two values we know.
    SSAUpdate.Initialize(I->getType(), I->getName());
    SSAUpdate.AddAvailableValue(BB, I);
    SSAUpdate.AddAvailableValue(NewBB, ValueMapping[I]);

    while (!UsesToRename.empty())
      SSAUpdate.RewriteUse(*UsesToRename.pop_back_val());
    DEBUG(dbgs() << "\n");
  }


  // Ok, NewBB is good to go.  Update the terminator of PredBB to jump to
  // NewBB instead of BB.  This eliminates predecessors from BB, which requires
  // us to simplify any PHI nodes in BB.
  TerminatorInst *PredTerm = PredBB->getTerminator();
  for (unsigned i = 0, e = PredTerm->getNumSuccessors(); i != e; ++i)
    if (PredTerm->getSuccessor(i) == BB) {
      BB->removePredecessor(PredBB, true);
      PredTerm->setSuccessor(i, NewBB);
    }

  // At this point, the IR is fully up to date and consistent.  Do a quick scan
  // over the new instructions and zap any that are constants or dead.  This
  // frequently happens because of phi translation.
  SimplifyInstructionsInBlock(NewBB, TLI);

  // Threaded an edge!
  ++NumThreads;
  return true;
}

/// DuplicateCondBranchOnPHIIntoPred - PredBB contains an unconditional branch
/// to BB which contains an i1 PHI node and a conditional branch on that PHI.
/// If we can duplicate the contents of BB up into PredBB do so now, this
/// improves the odds that the branch will be on an analyzable instruction like
/// a compare.
bool JumpThreading::DuplicateCondBranchOnPHIIntoPred(BasicBlock *BB,
                                 const SmallVectorImpl<BasicBlock *> &PredBBs) {
  assert(!PredBBs.empty() && "Can't handle an empty set");

  // If BB is a loop header, then duplicating this block outside the loop would
  // cause us to transform this into an irreducible loop, don't do this.
  // See the comments above FindLoopHeaders for justifications and caveats.
  if (LoopHeaders.count(BB)) {
    DEBUG(dbgs() << "  Not duplicating loop header '" << BB->getName()
          << "' into predecessor block '" << PredBBs[0]->getName()
          << "' - it might create an irreducible loop!\n");
    return false;
  }

  unsigned DuplicationCost = getJumpThreadDuplicationCost(BB, BBDupThreshold);
  if (DuplicationCost > BBDupThreshold) {
    DEBUG(dbgs() << "  Not duplicating BB '" << BB->getName()
          << "' - Cost is too high: " << DuplicationCost << "\n");
    return false;
  }

  // And finally, do it!  Start by factoring the predecessors is needed.
  BasicBlock *PredBB;
  if (PredBBs.size() == 1)
    PredBB = PredBBs[0];
  else {
    DEBUG(dbgs() << "  Factoring out " << PredBBs.size()
          << " common predecessors.\n");
    PredBB = SplitBlockPredecessors(BB, PredBBs, ".thr_comm");
  }

  // Okay, we decided to do this!  Clone all the instructions in BB onto the end
  // of PredBB.
  DEBUG(dbgs() << "  Duplicating block '" << BB->getName() << "' into end of '"
        << PredBB->getName() << "' to eliminate branch on phi.  Cost: "
        << DuplicationCost << " block is:" << *BB << "\n");

  // Unless PredBB ends with an unconditional branch, split the edge so that we
  // can just clone the bits from BB into the end of the new PredBB.
  BranchInst *OldPredBranch = dyn_cast<BranchInst>(PredBB->getTerminator());

  if (!OldPredBranch || !OldPredBranch->isUnconditional()) {
    PredBB = SplitEdge(PredBB, BB);
    OldPredBranch = cast<BranchInst>(PredBB->getTerminator());
  }

  // We are going to have to map operands from the original BB block into the
  // PredBB block.  Evaluate PHI nodes in BB.
  DenseMap<Instruction*, Value*> ValueMapping;

  BasicBlock::iterator BI = BB->begin();
  for (; PHINode *PN = dyn_cast<PHINode>(BI); ++BI)
    ValueMapping[PN] = PN->getIncomingValueForBlock(PredBB);
  // Clone the non-phi instructions of BB into PredBB, keeping track of the
  // mapping and using it to remap operands in the cloned instructions.
  for (; BI != BB->end(); ++BI) {
    Instruction *New = BI->clone();

    // Remap operands to patch up intra-block references.
    for (unsigned i = 0, e = New->getNumOperands(); i != e; ++i)
      if (Instruction *Inst = dyn_cast<Instruction>(New->getOperand(i))) {
        DenseMap<Instruction*, Value*>::iterator I = ValueMapping.find(Inst);
        if (I != ValueMapping.end())
          New->setOperand(i, I->second);
      }

    // If this instruction can be simplified after the operands are updated,
    // just use the simplified value instead.  This frequently happens due to
    // phi translation.
    if (Value *IV =
            SimplifyInstruction(New, BB->getModule()->getDataLayout())) {
      delete New;
      ValueMapping[BI] = IV;
    } else {
      // Otherwise, insert the new instruction into the block.
      New->setName(BI->getName());
      PredBB->getInstList().insert(OldPredBranch, New);
      ValueMapping[BI] = New;
    }
  }

  // Check to see if the targets of the branch had PHI nodes. If so, we need to
  // add entries to the PHI nodes for branch from PredBB now.
  BranchInst *BBBranch = cast<BranchInst>(BB->getTerminator());
  AddPHINodeEntriesForMappedBlock(BBBranch->getSuccessor(0), BB, PredBB,
                                  ValueMapping);
  AddPHINodeEntriesForMappedBlock(BBBranch->getSuccessor(1), BB, PredBB,
                                  ValueMapping);

  // If there were values defined in BB that are used outside the block, then we
  // now have to update all uses of the value to use either the original value,
  // the cloned value, or some PHI derived value.  This can require arbitrary
  // PHI insertion, of which we are prepared to do, clean these up now.
  SSAUpdater SSAUpdate;
  SmallVector<Use*, 16> UsesToRename;
  for (BasicBlock::iterator I = BB->begin(); I != BB->end(); ++I) {
    // Scan all uses of this instruction to see if it is used outside of its
    // block, and if so, record them in UsesToRename.
    for (Use &U : I->uses()) {
      Instruction *User = cast<Instruction>(U.getUser());
      if (PHINode *UserPN = dyn_cast<PHINode>(User)) {
        if (UserPN->getIncomingBlock(U) == BB)
          continue;
      } else if (User->getParent() == BB)
        continue;

      UsesToRename.push_back(&U);
    }

    // If there are no uses outside the block, we're done with this instruction.
    if (UsesToRename.empty())
      continue;

    DEBUG(dbgs() << "JT: Renaming non-local uses of: " << *I << "\n");

    // We found a use of I outside of BB.  Rename all uses of I that are outside
    // its block to be uses of the appropriate PHI node etc.  See ValuesInBlocks
    // with the two values we know.
    SSAUpdate.Initialize(I->getType(), I->getName());
    SSAUpdate.AddAvailableValue(BB, I);
    SSAUpdate.AddAvailableValue(PredBB, ValueMapping[I]);

    while (!UsesToRename.empty())
      SSAUpdate.RewriteUse(*UsesToRename.pop_back_val());
    DEBUG(dbgs() << "\n");
  }

  // PredBB no longer jumps to BB, remove entries in the PHI node for the edge
  // that we nuked.
  BB->removePredecessor(PredBB, true);

  // Remove the unconditional branch at the end of the PredBB block.
  OldPredBranch->eraseFromParent();

  ++NumDupes;
  return true;
}

/// TryToUnfoldSelect - Look for blocks of the form
/// bb1:
///   %a = select
///   br bb
///
/// bb2:
///   %p = phi [%a, %bb] ...
///   %c = icmp %p
///   br i1 %c
///
/// And expand the select into a branch structure if one of its arms allows %c
/// to be folded. This later enables threading from bb1 over bb2.
bool JumpThreading::TryToUnfoldSelect(CmpInst *CondCmp, BasicBlock *BB) {
  BranchInst *CondBr = dyn_cast<BranchInst>(BB->getTerminator());
  PHINode *CondLHS = dyn_cast<PHINode>(CondCmp->getOperand(0));
  Constant *CondRHS = cast<Constant>(CondCmp->getOperand(1));

  if (!CondBr || !CondBr->isConditional() || !CondLHS ||
      CondLHS->getParent() != BB)
    return false;

  for (unsigned I = 0, E = CondLHS->getNumIncomingValues(); I != E; ++I) {
    BasicBlock *Pred = CondLHS->getIncomingBlock(I);
    SelectInst *SI = dyn_cast<SelectInst>(CondLHS->getIncomingValue(I));

    // Look if one of the incoming values is a select in the corresponding
    // predecessor.
    if (!SI || SI->getParent() != Pred || !SI->hasOneUse())
      continue;

    BranchInst *PredTerm = dyn_cast<BranchInst>(Pred->getTerminator());
    if (!PredTerm || !PredTerm->isUnconditional())
      continue;

    // Now check if one of the select values would allow us to constant fold the
    // terminator in BB. We don't do the transform if both sides fold, those
    // cases will be threaded in any case.
    LazyValueInfo::Tristate LHSFolds =
        LVI->getPredicateOnEdge(CondCmp->getPredicate(), SI->getOperand(1),
                                CondRHS, Pred, BB, CondCmp);
    LazyValueInfo::Tristate RHSFolds =
        LVI->getPredicateOnEdge(CondCmp->getPredicate(), SI->getOperand(2),
                                CondRHS, Pred, BB, CondCmp);
    if ((LHSFolds != LazyValueInfo::Unknown ||
         RHSFolds != LazyValueInfo::Unknown) &&
        LHSFolds != RHSFolds) {
      // Expand the select.
      //
      // Pred --
      //  |    v
      //  |  NewBB
      //  |    |
      //  |-----
      //  v
      // BB
      BasicBlock *NewBB = BasicBlock::Create(BB->getContext(), "select.unfold",
                                             BB->getParent(), BB);
      // Move the unconditional branch to NewBB.
      PredTerm->removeFromParent();
      NewBB->getInstList().insert(NewBB->end(), PredTerm);
      // Create a conditional branch and update PHI nodes.
      BranchInst::Create(NewBB, BB, SI->getCondition(), Pred);
      CondLHS->setIncomingValue(I, SI->getFalseValue());
      CondLHS->addIncoming(SI->getTrueValue(), NewBB);
      // The select is now dead.
      SI->eraseFromParent();

      // Update any other PHI nodes in BB.
      for (BasicBlock::iterator BI = BB->begin();
           PHINode *Phi = dyn_cast<PHINode>(BI); ++BI)
        if (Phi != CondLHS)
          Phi->addIncoming(Phi->getIncomingValueForBlock(Pred), NewBB);
      return true;
    }
  }
  return false;
}<|MERGE_RESOLUTION|>--- conflicted
+++ resolved
@@ -796,11 +796,7 @@
       }
 
     } else if (CondBr && CondConst && CondBr->isConditional()) {
-<<<<<<< HEAD
-      // There might be an invairant in the same block with the conditional
-=======
       // There might be an invariant in the same block with the conditional
->>>>>>> 969bfdfe
       // that can determine the predicate.
 
       LazyValueInfo::Tristate Ret =
@@ -905,13 +901,8 @@
     // only happen in dead loops.
     if (AvailableVal == LI) AvailableVal = UndefValue::get(LI->getType());
     if (AvailableVal->getType() != LI->getType())
-<<<<<<< HEAD
-      AvailableVal = CastInst::Create(CastInst::BitCast, AvailableVal,
-                                      LI->getType(), "", LI);
-=======
       AvailableVal =
           CastInst::CreateBitOrPointerCast(AvailableVal, LI->getType(), "", LI);
->>>>>>> 969bfdfe
     LI->replaceAllUsesWith(AvailableVal);
     LI->eraseFromParent();
     return true;
@@ -1048,13 +1039,8 @@
     // predecessor use the same bitcast.
     Value *&PredV = I->second;
     if (PredV->getType() != LI->getType())
-<<<<<<< HEAD
-      PredV = CastInst::Create(CastInst::BitCast, PredV, LI->getType(), "",
-                               P->getTerminator());
-=======
       PredV = CastInst::CreateBitOrPointerCast(PredV, LI->getType(), "",
                                                P->getTerminator());
->>>>>>> 969bfdfe
 
     PN->addIncoming(PredV, I->first);
   }
