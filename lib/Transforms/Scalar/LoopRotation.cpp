--- conflicted
+++ resolved
@@ -13,11 +13,7 @@
 
 #include "llvm/Transforms/Scalar.h"
 #include "llvm/ADT/Statistic.h"
-<<<<<<< HEAD
-#include "llvm/Analysis/AssumptionTracker.h"
-=======
 #include "llvm/Analysis/AssumptionCache.h"
->>>>>>> 969bfdfe
 #include "llvm/Analysis/CodeMetrics.h"
 #include "llvm/Analysis/InstructionSimplify.h"
 #include "llvm/Analysis/LoopPass.h"
@@ -60,11 +56,7 @@
 
     // LCSSA form makes instruction renaming easier.
     void getAnalysisUsage(AnalysisUsage &AU) const override {
-<<<<<<< HEAD
-      AU.addRequired<AssumptionTracker>();
-=======
       AU.addRequired<AssumptionCacheTracker>();
->>>>>>> 969bfdfe
       AU.addPreserved<DominatorTreeWrapperPass>();
       AU.addRequired<LoopInfoWrapperPass>();
       AU.addPreserved<LoopInfoWrapperPass>();
@@ -84,26 +76,16 @@
     unsigned MaxHeaderSize;
     LoopInfo *LI;
     const TargetTransformInfo *TTI;
-<<<<<<< HEAD
-    AssumptionTracker *AT;
-=======
     AssumptionCache *AC;
     DominatorTree *DT;
->>>>>>> 969bfdfe
   };
 }
 
 char LoopRotate::ID = 0;
 INITIALIZE_PASS_BEGIN(LoopRotate, "loop-rotate", "Rotate Loops", false, false)
-<<<<<<< HEAD
-INITIALIZE_AG_DEPENDENCY(TargetTransformInfo)
-INITIALIZE_PASS_DEPENDENCY(AssumptionTracker)
-INITIALIZE_PASS_DEPENDENCY(LoopInfo)
-=======
 INITIALIZE_PASS_DEPENDENCY(TargetTransformInfoWrapperPass)
 INITIALIZE_PASS_DEPENDENCY(AssumptionCacheTracker)
 INITIALIZE_PASS_DEPENDENCY(LoopInfoWrapperPass)
->>>>>>> 969bfdfe
 INITIALIZE_PASS_DEPENDENCY(LoopSimplify)
 INITIALIZE_PASS_DEPENDENCY(LCSSA)
 INITIALIZE_PASS_END(LoopRotate, "loop-rotate", "Rotate Loops", false, false)
@@ -121,11 +103,6 @@
   // Save the loop metadata.
   MDNode *LoopMD = L->getLoopID();
 
-<<<<<<< HEAD
-  LI = &getAnalysis<LoopInfo>();
-  TTI = &getAnalysis<TargetTransformInfo>();
-  AT = &getAnalysis<AssumptionTracker>();
-=======
   Function &F = *L->getHeader()->getParent();
 
   LI = &getAnalysis<LoopInfoWrapperPass>().getLoopInfo();
@@ -133,7 +110,6 @@
   AC = &getAnalysis<AssumptionCacheTracker>().getAssumptionCache(F);
   auto *DTWP = getAnalysisIfAvailable<DominatorTreeWrapperPass>();
   DT = DTWP ? &DTWP->getDomTree() : nullptr;
->>>>>>> 969bfdfe
 
   // Simplify the loop latch before attempting to rotate the header
   // upward. Rotation may not be needed if the loop tail can be folded into the
@@ -256,22 +232,6 @@
     case Instruction::Shl:
     case Instruction::LShr:
     case Instruction::AShr: {
-<<<<<<< HEAD
-      Value *IVOpnd = nullptr;
-      if (isa<ConstantInt>(I->getOperand(0)))
-        IVOpnd = I->getOperand(1);
-
-      if (isa<ConstantInt>(I->getOperand(1))) {
-        if (IVOpnd)
-          return false;
-
-        IVOpnd = I->getOperand(0);
-      }
-
-      // If increment operand is used outside of the loop, this speculation
-      // could cause extra live range interference.
-      if (MultiExitLoop && IVOpnd) {
-=======
       Value *IVOpnd = !isa<Constant>(I->getOperand(0))
                           ? I->getOperand(0)
                           : !isa<Constant>(I->getOperand(1))
@@ -283,7 +243,6 @@
       // If increment operand is used outside of the loop, this speculation
       // could cause extra live range interference.
       if (MultiExitLoop) {
->>>>>>> 969bfdfe
         for (User *UseI : IVOpnd->users()) {
           auto *UserInst = cast<Instruction>(UseI);
           if (!L->contains(UserInst))
@@ -400,11 +359,7 @@
   // duplicate blocks inside it.
   {
     SmallPtrSet<const Value *, 32> EphValues;
-<<<<<<< HEAD
-    CodeMetrics::collectEphemeralValues(L, AT, EphValues);
-=======
     CodeMetrics::collectEphemeralValues(L, AC, EphValues);
->>>>>>> 969bfdfe
 
     CodeMetrics Metrics;
     Metrics.analyzeBasicBlock(OrigHeader, *TTI, EphValues);
@@ -491,13 +446,8 @@
     // With the operands remapped, see if the instruction constant folds or is
     // otherwise simplifyable.  This commonly occurs because the entry from PHI
     // nodes allows icmps and other instructions to fold.
-<<<<<<< HEAD
-    // FIXME: Provide DL, TLI, DT, AT to SimplifyInstruction.
-    Value *V = SimplifyInstruction(C);
-=======
     // FIXME: Provide TLI, DT, AC to SimplifyInstruction.
     Value *V = SimplifyInstruction(C, DL);
->>>>>>> 969bfdfe
     if (V && LI->replacementPreservesLCSSAForm(C, V)) {
       // If so, then delete the temporary instruction and stick the folded value
       // in the map.
