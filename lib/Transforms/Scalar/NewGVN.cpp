--- conflicted
+++ resolved
@@ -1318,13 +1318,8 @@
         }
     }
 
-<<<<<<< HEAD
-  } else if (MemIntrinsic *DepMI = dyn_cast<MemIntrinsic>(DepInst)) {
+  } else if (auto *DepMI = dyn_cast<MemIntrinsic>(DepInst)) {
     int Offset = analyzeLoadFromClobberingMemInst(LoadType, LoadPtr, DepMI, DL, TLI);
-=======
-  } else if (auto *DepMI = dyn_cast<MemIntrinsic>(DepInst)) {
-    int Offset = analyzeLoadFromClobberingMemInst(LoadType, LoadPtr, DepMI, DL);
->>>>>>> 59cb965e
     if (Offset >= 0) {
       if (auto *PossibleConstant =
               getConstantMemInstValueForLoad(DepMI, Offset, LoadType, DL)) {
