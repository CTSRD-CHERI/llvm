//===-- SeparateConstOffsetFromGEP.cpp - ------------------------*- C++ -*-===//
//
//                     The LLVM Compiler Infrastructure
//
// This file is distributed under the University of Illinois Open Source
// License. See LICENSE.TXT for details.
//
//===----------------------------------------------------------------------===//
//
// Loop unrolling may create many similar GEPs for array accesses.
// e.g., a 2-level loop
//
// float a[32][32]; // global variable
//
// for (int i = 0; i < 2; ++i) {
//   for (int j = 0; j < 2; ++j) {
//     ...
//     ... = a[x + i][y + j];
//     ...
//   }
// }
//
// will probably be unrolled to:
//
// gep %a, 0, %x, %y; load
// gep %a, 0, %x, %y + 1; load
// gep %a, 0, %x + 1, %y; load
// gep %a, 0, %x + 1, %y + 1; load
//
// LLVM's GVN does not use partial redundancy elimination yet, and is thus
// unable to reuse (gep %a, 0, %x, %y). As a result, this misoptimization incurs
// significant slowdown in targets with limited addressing modes. For instance,
// because the PTX target does not support the reg+reg addressing mode, the
// NVPTX backend emits PTX code that literally computes the pointer address of
// each GEP, wasting tons of registers. It emits the following PTX for the
// first load and similar PTX for other loads.
//
// mov.u32         %r1, %x;
// mov.u32         %r2, %y;
// mul.wide.u32    %rl2, %r1, 128;
// mov.u64         %rl3, a;
// add.s64         %rl4, %rl3, %rl2;
// mul.wide.u32    %rl5, %r2, 4;
// add.s64         %rl6, %rl4, %rl5;
// ld.global.f32   %f1, [%rl6];
//
// To reduce the register pressure, the optimization implemented in this file
// merges the common part of a group of GEPs, so we can compute each pointer
// address by adding a simple offset to the common part, saving many registers.
//
// It works by splitting each GEP into a variadic base and a constant offset.
// The variadic base can be computed once and reused by multiple GEPs, and the
// constant offsets can be nicely folded into the reg+immediate addressing mode
// (supported by most targets) without using any extra register.
//
// For instance, we transform the four GEPs and four loads in the above example
// into:
//
// base = gep a, 0, x, y
// load base
// laod base + 1  * sizeof(float)
// load base + 32 * sizeof(float)
// load base + 33 * sizeof(float)
//
// Given the transformed IR, a backend that supports the reg+immediate
// addressing mode can easily fold the pointer arithmetics into the loads. For
// example, the NVPTX backend can easily fold the pointer arithmetics into the
// ld.global.f32 instructions, and the resultant PTX uses much fewer registers.
//
// mov.u32         %r1, %tid.x;
// mov.u32         %r2, %tid.y;
// mul.wide.u32    %rl2, %r1, 128;
// mov.u64         %rl3, a;
// add.s64         %rl4, %rl3, %rl2;
// mul.wide.u32    %rl5, %r2, 4;
// add.s64         %rl6, %rl4, %rl5;
// ld.global.f32   %f1, [%rl6]; // so far the same as unoptimized PTX
// ld.global.f32   %f2, [%rl6+4]; // much better
// ld.global.f32   %f3, [%rl6+128]; // much better
// ld.global.f32   %f4, [%rl6+132]; // much better
//
// Another improvement enabled by the LowerGEP flag is to lower a GEP with
// multiple indices to either multiple GEPs with a single index or arithmetic
// operations (depending on whether the target uses alias analysis in codegen).
// Such transformation can have following benefits:
// (1) It can always extract constants in the indices of structure type.
// (2) After such Lowering, there are more optimization opportunities such as
//     CSE, LICM and CGP.
//
// E.g. The following GEPs have multiple indices:
//  BB1:
//    %p = getelementptr [10 x %struct]* %ptr, i64 %i, i64 %j1, i32 3
//    load %p
//    ...
//  BB2:
//    %p2 = getelementptr [10 x %struct]* %ptr, i64 %i, i64 %j1, i32 2
//    load %p2
//    ...
//
// We can not do CSE for to the common part related to index "i64 %i". Lowering
// GEPs can achieve such goals.
// If the target does not use alias analysis in codegen, this pass will
// lower a GEP with multiple indices into arithmetic operations:
//  BB1:
//    %1 = ptrtoint [10 x %struct]* %ptr to i64    ; CSE opportunity
//    %2 = mul i64 %i, length_of_10xstruct         ; CSE opportunity
//    %3 = add i64 %1, %2                          ; CSE opportunity
//    %4 = mul i64 %j1, length_of_struct
//    %5 = add i64 %3, %4
//    %6 = add i64 %3, struct_field_3              ; Constant offset
//    %p = inttoptr i64 %6 to i32*
//    load %p
//    ...
//  BB2:
//    %7 = ptrtoint [10 x %struct]* %ptr to i64    ; CSE opportunity
//    %8 = mul i64 %i, length_of_10xstruct         ; CSE opportunity
//    %9 = add i64 %7, %8                          ; CSE opportunity
//    %10 = mul i64 %j2, length_of_struct
//    %11 = add i64 %9, %10
//    %12 = add i64 %11, struct_field_2            ; Constant offset
//    %p = inttoptr i64 %12 to i32*
//    load %p2
//    ...
//
// If the target uses alias analysis in codegen, this pass will lower a GEP
// with multiple indices into multiple GEPs with a single index:
//  BB1:
//    %1 = bitcast [10 x %struct]* %ptr to i8*     ; CSE opportunity
//    %2 = mul i64 %i, length_of_10xstruct         ; CSE opportunity
//    %3 = getelementptr i8* %1, i64 %2            ; CSE opportunity
//    %4 = mul i64 %j1, length_of_struct
//    %5 = getelementptr i8* %3, i64 %4
//    %6 = getelementptr i8* %5, struct_field_3    ; Constant offset
//    %p = bitcast i8* %6 to i32*
//    load %p
//    ...
//  BB2:
//    %7 = bitcast [10 x %struct]* %ptr to i8*     ; CSE opportunity
//    %8 = mul i64 %i, length_of_10xstruct         ; CSE opportunity
//    %9 = getelementptr i8* %7, i64 %8            ; CSE opportunity
//    %10 = mul i64 %j2, length_of_struct
//    %11 = getelementptr i8* %9, i64 %10
//    %12 = getelementptr i8* %11, struct_field_2  ; Constant offset
//    %p2 = bitcast i8* %12 to i32*
//    load %p2
//    ...
//
// Lowering GEPs can also benefit other passes such as LICM and CGP.
// LICM (Loop Invariant Code Motion) can not hoist/sink a GEP of multiple
// indices if one of the index is variant. If we lower such GEP into invariant
// parts and variant parts, LICM can hoist/sink those invariant parts.
// CGP (CodeGen Prepare) tries to sink address calculations that match the
// target's addressing modes. A GEP with multiple indices may not match and will
// not be sunk. If we lower such GEP into smaller parts, CGP may sink some of
// them. So we end up with a better addressing mode.
//
//===----------------------------------------------------------------------===//

#include "llvm/Analysis/TargetTransformInfo.h"
#include "llvm/Analysis/ValueTracking.h"
#include "llvm/IR/Constants.h"
#include "llvm/IR/DataLayout.h"
#include "llvm/IR/Instructions.h"
#include "llvm/IR/LLVMContext.h"
#include "llvm/IR/Module.h"
#include "llvm/IR/Operator.h"
#include "llvm/Support/CommandLine.h"
#include "llvm/Support/raw_ostream.h"
#include "llvm/Transforms/Scalar.h"
#include "llvm/Target/TargetMachine.h"
#include "llvm/Target/TargetSubtargetInfo.h"
#include "llvm/IR/IRBuilder.h"

using namespace llvm;

static cl::opt<bool> DisableSeparateConstOffsetFromGEP(
    "disable-separate-const-offset-from-gep", cl::init(false),
    cl::desc("Do not separate the constant offset from a GEP instruction"),
    cl::Hidden);

namespace {

/// \brief A helper class for separating a constant offset from a GEP index.
///
/// In real programs, a GEP index may be more complicated than a simple addition
/// of something and a constant integer which can be trivially splitted. For
/// example, to split ((a << 3) | 5) + b, we need to search deeper for the
/// constant offset, so that we can separate the index to (a << 3) + b and 5.
///
/// Therefore, this class looks into the expression that computes a given GEP
/// index, and tries to find a constant integer that can be hoisted to the
/// outermost level of the expression as an addition. Not every constant in an
/// expression can jump out. e.g., we cannot transform (b * (a + 5)) to (b * a +
/// 5); nor can we transform (3 * (a + 5)) to (3 * a + 5), however in this case,
/// -instcombine probably already optimized (3 * (a + 5)) to (3 * a + 15).
class ConstantOffsetExtractor {
 public:
  /// Extracts a constant offset from the given GEP index. It returns the
  /// new index representing the remainder (equal to the original index minus
  /// the constant offset), or nullptr if we cannot extract a constant offset.
  /// \p Idx    The given GEP index
  /// \p GEP    The given GEP
   static Value *Extract(Value *Idx, GetElementPtrInst *GEP);
  /// Looks for a constant offset from the given GEP index without extracting
  /// it. It returns the numeric value of the extracted constant offset (0 if
  /// failed). The meaning of the arguments are the same as Extract.
   static int64_t Find(Value *Idx, GetElementPtrInst *GEP);

 private:
   ConstantOffsetExtractor(Instruction *InsertionPt) : IP(InsertionPt) {}
  /// Searches the expression that computes V for a non-zero constant C s.t.
  /// V can be reassociated into the form V' + C. If the searching is
  /// successful, returns C and update UserChain as a def-use chain from C to V;
  /// otherwise, UserChain is empty.
  ///
  /// \p V            The given expression
  /// \p SignExtended Whether V will be sign-extended in the computation of the
  ///                 GEP index
  /// \p ZeroExtended Whether V will be zero-extended in the computation of the
  ///                 GEP index
  /// \p NonNegative  Whether V is guaranteed to be non-negative. For example,
  ///                 an index of an inbounds GEP is guaranteed to be
  ///                 non-negative. Levaraging this, we can better split
  ///                 inbounds GEPs.
  APInt find(Value *V, bool SignExtended, bool ZeroExtended, bool NonNegative);
  /// A helper function to look into both operands of a binary operator.
  APInt findInEitherOperand(BinaryOperator *BO, bool SignExtended,
                            bool ZeroExtended);
  /// After finding the constant offset C from the GEP index I, we build a new
  /// index I' s.t. I' + C = I. This function builds and returns the new
  /// index I' according to UserChain produced by function "find".
  ///
  /// The building conceptually takes two steps:
  /// 1) iteratively distribute s/zext towards the leaves of the expression tree
  /// that computes I
  /// 2) reassociate the expression tree to the form I' + C.
  ///
  /// For example, to extract the 5 from sext(a + (b + 5)), we first distribute
  /// sext to a, b and 5 so that we have
  ///   sext(a) + (sext(b) + 5).
  /// Then, we reassociate it to
  ///   (sext(a) + sext(b)) + 5.
  /// Given this form, we know I' is sext(a) + sext(b).
  Value *rebuildWithoutConstOffset();
  /// After the first step of rebuilding the GEP index without the constant
  /// offset, distribute s/zext to the operands of all operators in UserChain.
  /// e.g., zext(sext(a + (b + 5)) (assuming no overflow) =>
  /// zext(sext(a)) + (zext(sext(b)) + zext(sext(5))).
  ///
  /// The function also updates UserChain to point to new subexpressions after
  /// distributing s/zext. e.g., the old UserChain of the above example is
  /// 5 -> b + 5 -> a + (b + 5) -> sext(...) -> zext(sext(...)),
  /// and the new UserChain is
  /// zext(sext(5)) -> zext(sext(b)) + zext(sext(5)) ->
  ///   zext(sext(a)) + (zext(sext(b)) + zext(sext(5))
  ///
  /// \p ChainIndex The index to UserChain. ChainIndex is initially
  ///               UserChain.size() - 1, and is decremented during
  ///               the recursion.
  Value *distributeExtsAndCloneChain(unsigned ChainIndex);
  /// Reassociates the GEP index to the form I' + C and returns I'.
  Value *removeConstOffset(unsigned ChainIndex);
  /// A helper function to apply ExtInsts, a list of s/zext, to value V.
  /// e.g., if ExtInsts = [sext i32 to i64, zext i16 to i32], this function
  /// returns "sext i32 (zext i16 V to i32) to i64".
  Value *applyExts(Value *V);

  /// Returns true if LHS and RHS have no bits in common, i.e., LHS | RHS == 0.
  bool NoCommonBits(Value *LHS, Value *RHS) const;
  /// Computes which bits are known to be one or zero.
  /// \p KnownOne Mask of all bits that are known to be one.
  /// \p KnownZero Mask of all bits that are known to be zero.
  void ComputeKnownBits(Value *V, APInt &KnownOne, APInt &KnownZero) const;
  /// A helper function that returns whether we can trace into the operands
  /// of binary operator BO for a constant offset.
  ///
  /// \p SignExtended Whether BO is surrounded by sext
  /// \p ZeroExtended Whether BO is surrounded by zext
  /// \p NonNegative Whether BO is known to be non-negative, e.g., an in-bound
  ///                array index.
  bool CanTraceInto(bool SignExtended, bool ZeroExtended, BinaryOperator *BO,
                    bool NonNegative);

  /// The path from the constant offset to the old GEP index. e.g., if the GEP
  /// index is "a * b + (c + 5)". After running function find, UserChain[0] will
  /// be the constant 5, UserChain[1] will be the subexpression "c + 5", and
  /// UserChain[2] will be the entire expression "a * b + (c + 5)".
  ///
  /// This path helps to rebuild the new GEP index.
  SmallVector<User *, 8> UserChain;
  /// A data structure used in rebuildWithoutConstOffset. Contains all
  /// sext/zext instructions along UserChain.
  SmallVector<CastInst *, 16> ExtInsts;
  Instruction *IP;  /// Insertion position of cloned instructions.
};

/// \brief A pass that tries to split every GEP in the function into a variadic
/// base and a constant offset. It is a FunctionPass because searching for the
/// constant offset may inspect other basic blocks.
class SeparateConstOffsetFromGEP : public FunctionPass {
 public:
  static char ID;
  SeparateConstOffsetFromGEP(const TargetMachine *TM = nullptr,
                             bool LowerGEP = false)
      : FunctionPass(ID), TM(TM), LowerGEP(LowerGEP) {
    initializeSeparateConstOffsetFromGEPPass(*PassRegistry::getPassRegistry());
  }

  void getAnalysisUsage(AnalysisUsage &AU) const override {
    AU.addRequired<TargetTransformInfoWrapperPass>();
    AU.setPreservesCFG();
  }

  bool runOnFunction(Function &F) override;

 private:
  /// Tries to split the given GEP into a variadic base and a constant offset,
  /// and returns true if the splitting succeeds.
  bool splitGEP(GetElementPtrInst *GEP);
  /// Lower a GEP with multiple indices into multiple GEPs with a single index.
  /// Function splitGEP already split the original GEP into a variadic part and
  /// a constant offset (i.e., AccumulativeByteOffset). This function lowers the
  /// variadic part into a set of GEPs with a single index and applies
  /// AccumulativeByteOffset to it.
  /// \p Variadic                  The variadic part of the original GEP.
  /// \p AccumulativeByteOffset    The constant offset.
  void lowerToSingleIndexGEPs(GetElementPtrInst *Variadic,
                              int64_t AccumulativeByteOffset);
  /// Lower a GEP with multiple indices into ptrtoint+arithmetics+inttoptr form.
  /// Function splitGEP already split the original GEP into a variadic part and
  /// a constant offset (i.e., AccumulativeByteOffset). This function lowers the
  /// variadic part into a set of arithmetic operations and applies
  /// AccumulativeByteOffset to it.
  /// \p Variadic                  The variadic part of the original GEP.
  /// \p AccumulativeByteOffset    The constant offset.
  void lowerToArithmetics(GetElementPtrInst *Variadic,
                          int64_t AccumulativeByteOffset);
  /// Finds the constant offset within each index and accumulates them. If
  /// LowerGEP is true, it finds in indices of both sequential and structure
  /// types, otherwise it only finds in sequential indices. The output
  /// NeedsExtraction indicates whether we successfully find a non-zero constant
  /// offset.
  int64_t accumulateByteOffset(GetElementPtrInst *GEP, bool &NeedsExtraction);
  /// Canonicalize array indices to pointer-size integers. This helps to
  /// simplify the logic of splitting a GEP. For example, if a + b is a
  /// pointer-size integer, we have
  ///   gep base, a + b = gep (gep base, a), b
  /// However, this equality may not hold if the size of a + b is smaller than
  /// the pointer size, because LLVM conceptually sign-extends GEP indices to
  /// pointer size before computing the address
  /// (http://llvm.org/docs/LangRef.html#id181).
  ///
  /// This canonicalization is very likely already done in clang and
  /// instcombine. Therefore, the program will probably remain the same.
  ///
  /// Returns true if the module changes.
  ///
  /// Verified in @i32_add in split-gep.ll
  bool canonicalizeArrayIndicesToPointerSize(GetElementPtrInst *GEP);

  const TargetMachine *TM;
  /// Whether to lower a GEP with multiple indices into arithmetic operations or
  /// multiple GEPs with a single index.
  bool LowerGEP;
};
}  // anonymous namespace

char SeparateConstOffsetFromGEP::ID = 0;
INITIALIZE_PASS_BEGIN(
    SeparateConstOffsetFromGEP, "separate-const-offset-from-gep",
    "Split GEPs to a variadic base and a constant offset for better CSE", false,
    false)
INITIALIZE_PASS_DEPENDENCY(TargetTransformInfoWrapperPass)
INITIALIZE_PASS_END(
    SeparateConstOffsetFromGEP, "separate-const-offset-from-gep",
    "Split GEPs to a variadic base and a constant offset for better CSE", false,
    false)

FunctionPass *
llvm::createSeparateConstOffsetFromGEPPass(const TargetMachine *TM,
                                           bool LowerGEP) {
  return new SeparateConstOffsetFromGEP(TM, LowerGEP);
}

bool ConstantOffsetExtractor::CanTraceInto(bool SignExtended,
                                            bool ZeroExtended,
                                            BinaryOperator *BO,
                                            bool NonNegative) {
  // We only consider ADD, SUB and OR, because a non-zero constant found in
  // expressions composed of these operations can be easily hoisted as a
  // constant offset by reassociation.
  if (BO->getOpcode() != Instruction::Add &&
      BO->getOpcode() != Instruction::Sub &&
      BO->getOpcode() != Instruction::Or) {
    return false;
  }

  Value *LHS = BO->getOperand(0), *RHS = BO->getOperand(1);
  // Do not trace into "or" unless it is equivalent to "add". If LHS and RHS
  // don't have common bits, (LHS | RHS) is equivalent to (LHS + RHS).
  if (BO->getOpcode() == Instruction::Or && !NoCommonBits(LHS, RHS))
    return false;

  // In addition, tracing into BO requires that its surrounding s/zext (if
  // any) is distributable to both operands.
  //
  // Suppose BO = A op B.
  //  SignExtended | ZeroExtended | Distributable?
  // --------------+--------------+----------------------------------
  //       0       |      0       | true because no s/zext exists
  //       0       |      1       | zext(BO) == zext(A) op zext(B)
  //       1       |      0       | sext(BO) == sext(A) op sext(B)
  //       1       |      1       | zext(sext(BO)) ==
  //               |              |     zext(sext(A)) op zext(sext(B))
  if (BO->getOpcode() == Instruction::Add && !ZeroExtended && NonNegative) {
    // If a + b >= 0 and (a >= 0 or b >= 0), then
    //   sext(a + b) = sext(a) + sext(b)
    // even if the addition is not marked nsw.
    //
    // Leveraging this invarient, we can trace into an sext'ed inbound GEP
    // index if the constant offset is non-negative.
    //
    // Verified in @sext_add in split-gep.ll.
    if (ConstantInt *ConstLHS = dyn_cast<ConstantInt>(LHS)) {
      if (!ConstLHS->isNegative())
        return true;
    }
    if (ConstantInt *ConstRHS = dyn_cast<ConstantInt>(RHS)) {
      if (!ConstRHS->isNegative())
        return true;
    }
  }

  // sext (add/sub nsw A, B) == add/sub nsw (sext A), (sext B)
  // zext (add/sub nuw A, B) == add/sub nuw (zext A), (zext B)
  if (BO->getOpcode() == Instruction::Add ||
      BO->getOpcode() == Instruction::Sub) {
    if (SignExtended && !BO->hasNoSignedWrap())
      return false;
    if (ZeroExtended && !BO->hasNoUnsignedWrap())
      return false;
  }

  return true;
}

APInt ConstantOffsetExtractor::findInEitherOperand(BinaryOperator *BO,
                                                   bool SignExtended,
                                                   bool ZeroExtended) {
  // BO being non-negative does not shed light on whether its operands are
  // non-negative. Clear the NonNegative flag here.
  APInt ConstantOffset = find(BO->getOperand(0), SignExtended, ZeroExtended,
                              /* NonNegative */ false);
  // If we found a constant offset in the left operand, stop and return that.
  // This shortcut might cause us to miss opportunities of combining the
  // constant offsets in both operands, e.g., (a + 4) + (b + 5) => (a + b) + 9.
  // However, such cases are probably already handled by -instcombine,
  // given this pass runs after the standard optimizations.
  if (ConstantOffset != 0) return ConstantOffset;
  ConstantOffset = find(BO->getOperand(1), SignExtended, ZeroExtended,
                        /* NonNegative */ false);
  // If U is a sub operator, negate the constant offset found in the right
  // operand.
  if (BO->getOpcode() == Instruction::Sub)
    ConstantOffset = -ConstantOffset;
  return ConstantOffset;
}

APInt ConstantOffsetExtractor::find(Value *V, bool SignExtended,
                                    bool ZeroExtended, bool NonNegative) {
  // TODO(jingyue): We could trace into integer/pointer casts, such as
  // inttoptr, ptrtoint, bitcast, and addrspacecast. We choose to handle only
  // integers because it gives good enough results for our benchmarks.
  unsigned BitWidth = cast<IntegerType>(V->getType())->getBitWidth();

  // We cannot do much with Values that are not a User, such as an Argument.
  User *U = dyn_cast<User>(V);
  if (U == nullptr) return APInt(BitWidth, 0);

  APInt ConstantOffset(BitWidth, 0);
  if (ConstantInt *CI = dyn_cast<ConstantInt>(V)) {
    // Hooray, we found it!
    ConstantOffset = CI->getValue();
  } else if (BinaryOperator *BO = dyn_cast<BinaryOperator>(V)) {
    // Trace into subexpressions for more hoisting opportunities.
    if (CanTraceInto(SignExtended, ZeroExtended, BO, NonNegative)) {
      ConstantOffset = findInEitherOperand(BO, SignExtended, ZeroExtended);
    }
  } else if (isa<SExtInst>(V)) {
    ConstantOffset = find(U->getOperand(0), /* SignExtended */ true,
                          ZeroExtended, NonNegative).sext(BitWidth);
  } else if (isa<ZExtInst>(V)) {
    // As an optimization, we can clear the SignExtended flag because
    // sext(zext(a)) = zext(a). Verified in @sext_zext in split-gep.ll.
    //
    // Clear the NonNegative flag, because zext(a) >= 0 does not imply a >= 0.
    ConstantOffset =
        find(U->getOperand(0), /* SignExtended */ false,
             /* ZeroExtended */ true, /* NonNegative */ false).zext(BitWidth);
  }

  // If we found a non-zero constant offset, add it to the path for
  // rebuildWithoutConstOffset. Zero is a valid constant offset, but doesn't
  // help this optimization.
  if (ConstantOffset != 0)
    UserChain.push_back(U);
  return ConstantOffset;
}

Value *ConstantOffsetExtractor::applyExts(Value *V) {
  Value *Current = V;
  // ExtInsts is built in the use-def order. Therefore, we apply them to V
  // in the reversed order.
  for (auto I = ExtInsts.rbegin(), E = ExtInsts.rend(); I != E; ++I) {
    if (Constant *C = dyn_cast<Constant>(Current)) {
      // If Current is a constant, apply s/zext using ConstantExpr::getCast.
      // ConstantExpr::getCast emits a ConstantInt if C is a ConstantInt.
      Current = ConstantExpr::getCast((*I)->getOpcode(), C, (*I)->getType());
    } else {
      Instruction *Ext = (*I)->clone();
      Ext->setOperand(0, Current);
      Ext->insertBefore(IP);
      Current = Ext;
    }
  }
  return Current;
}

Value *ConstantOffsetExtractor::rebuildWithoutConstOffset() {
  distributeExtsAndCloneChain(UserChain.size() - 1);
  // Remove all nullptrs (used to be s/zext) from UserChain.
  unsigned NewSize = 0;
  for (auto I = UserChain.begin(), E = UserChain.end(); I != E; ++I) {
    if (*I != nullptr) {
      UserChain[NewSize] = *I;
      NewSize++;
    }
  }
  UserChain.resize(NewSize);
  return removeConstOffset(UserChain.size() - 1);
}

Value *
ConstantOffsetExtractor::distributeExtsAndCloneChain(unsigned ChainIndex) {
  User *U = UserChain[ChainIndex];
  if (ChainIndex == 0) {
    assert(isa<ConstantInt>(U));
    // If U is a ConstantInt, applyExts will return a ConstantInt as well.
    return UserChain[ChainIndex] = cast<ConstantInt>(applyExts(U));
  }

  if (CastInst *Cast = dyn_cast<CastInst>(U)) {
    assert((isa<SExtInst>(Cast) || isa<ZExtInst>(Cast)) &&
           "We only traced into two types of CastInst: sext and zext");
    ExtInsts.push_back(Cast);
    UserChain[ChainIndex] = nullptr;
    return distributeExtsAndCloneChain(ChainIndex - 1);
  }

  // Function find only trace into BinaryOperator and CastInst.
  BinaryOperator *BO = cast<BinaryOperator>(U);
  // OpNo = which operand of BO is UserChain[ChainIndex - 1]
  unsigned OpNo = (BO->getOperand(0) == UserChain[ChainIndex - 1] ? 0 : 1);
  Value *TheOther = applyExts(BO->getOperand(1 - OpNo));
  Value *NextInChain = distributeExtsAndCloneChain(ChainIndex - 1);

  BinaryOperator *NewBO = nullptr;
  if (OpNo == 0) {
    NewBO = BinaryOperator::Create(BO->getOpcode(), NextInChain, TheOther,
                                   BO->getName(), IP);
  } else {
    NewBO = BinaryOperator::Create(BO->getOpcode(), TheOther, NextInChain,
                                   BO->getName(), IP);
  }
  return UserChain[ChainIndex] = NewBO;
}

Value *ConstantOffsetExtractor::removeConstOffset(unsigned ChainIndex) {
  if (ChainIndex == 0) {
    assert(isa<ConstantInt>(UserChain[ChainIndex]));
    return ConstantInt::getNullValue(UserChain[ChainIndex]->getType());
  }

  BinaryOperator *BO = cast<BinaryOperator>(UserChain[ChainIndex]);
  unsigned OpNo = (BO->getOperand(0) == UserChain[ChainIndex - 1] ? 0 : 1);
  assert(BO->getOperand(OpNo) == UserChain[ChainIndex - 1]);
  Value *NextInChain = removeConstOffset(ChainIndex - 1);
  Value *TheOther = BO->getOperand(1 - OpNo);

  // If NextInChain is 0 and not the LHS of a sub, we can simplify the
  // sub-expression to be just TheOther.
  if (ConstantInt *CI = dyn_cast<ConstantInt>(NextInChain)) {
    if (CI->isZero() && !(BO->getOpcode() == Instruction::Sub && OpNo == 0))
      return TheOther;
  }

  if (BO->getOpcode() == Instruction::Or) {
    // Rebuild "or" as "add", because "or" may be invalid for the new
    // epxression.
    //
    // For instance, given
    //   a | (b + 5) where a and b + 5 have no common bits,
    // we can extract 5 as the constant offset.
    //
    // However, reusing the "or" in the new index would give us
    //   (a | b) + 5
    // which does not equal a | (b + 5).
    //
    // Replacing the "or" with "add" is fine, because
    //   a | (b + 5) = a + (b + 5) = (a + b) + 5
    if (OpNo == 0) {
      return BinaryOperator::CreateAdd(NextInChain, TheOther, BO->getName(),
                                       IP);
    } else {
      return BinaryOperator::CreateAdd(TheOther, NextInChain, BO->getName(),
                                       IP);
    }
  }

  // We can reuse BO in this case, because the new expression shares the same
  // instruction type and BO is used at most once.
  assert(BO->getNumUses() <= 1 &&
         "distributeExtsAndCloneChain clones each BinaryOperator in "
         "UserChain, so no one should be used more than "
         "once");
  BO->setOperand(OpNo, NextInChain);
  BO->setHasNoSignedWrap(false);
  BO->setHasNoUnsignedWrap(false);
  // Make sure it appears after all instructions we've inserted so far.
  BO->moveBefore(IP);
  return BO;
}

Value *ConstantOffsetExtractor::Extract(Value *Idx, GetElementPtrInst *GEP) {
  ConstantOffsetExtractor Extractor(GEP);
  // Find a non-zero constant offset first.
  APInt ConstantOffset =
      Extractor.find(Idx, /* SignExtended */ false, /* ZeroExtended */ false,
                     GEP->isInBounds());
  if (ConstantOffset == 0)
    return nullptr;
  // Separates the constant offset from the GEP index.
  return Extractor.rebuildWithoutConstOffset();
}

int64_t ConstantOffsetExtractor::Find(Value *Idx, GetElementPtrInst *GEP) {
  // If Idx is an index of an inbound GEP, Idx is guaranteed to be non-negative.
  return ConstantOffsetExtractor(GEP)
      .find(Idx, /* SignExtended */ false, /* ZeroExtended */ false,
            GEP->isInBounds())
      .getSExtValue();
}

void ConstantOffsetExtractor::ComputeKnownBits(Value *V, APInt &KnownOne,
                                               APInt &KnownZero) const {
  IntegerType *IT = cast<IntegerType>(V->getType());
  KnownOne = APInt(IT->getBitWidth(), 0);
  KnownZero = APInt(IT->getBitWidth(), 0);
  const DataLayout &DL = IP->getModule()->getDataLayout();
  llvm::computeKnownBits(V, KnownZero, KnownOne, DL, 0);
}

bool ConstantOffsetExtractor::NoCommonBits(Value *LHS, Value *RHS) const {
  assert(LHS->getType() == RHS->getType() &&
         "LHS and RHS should have the same type");
  APInt LHSKnownOne, LHSKnownZero, RHSKnownOne, RHSKnownZero;
  ComputeKnownBits(LHS, LHSKnownOne, LHSKnownZero);
  ComputeKnownBits(RHS, RHSKnownOne, RHSKnownZero);
  return (LHSKnownZero | RHSKnownZero).isAllOnesValue();
}

bool SeparateConstOffsetFromGEP::canonicalizeArrayIndicesToPointerSize(
    GetElementPtrInst *GEP) {
  bool Changed = false;
  const DataLayout &DL = GEP->getModule()->getDataLayout();
  Type *IntPtrTy = DL.getIntPtrType(GEP->getType());
  gep_type_iterator GTI = gep_type_begin(*GEP);
  for (User::op_iterator I = GEP->op_begin() + 1, E = GEP->op_end();
       I != E; ++I, ++GTI) {
    // Skip struct member indices which must be i32.
    if (isa<SequentialType>(*GTI)) {
      if ((*I)->getType() != IntPtrTy) {
        *I = CastInst::CreateIntegerCast(*I, IntPtrTy, true, "idxprom", GEP);
        Changed = true;
      }
    }
  }
  return Changed;
}

int64_t
SeparateConstOffsetFromGEP::accumulateByteOffset(GetElementPtrInst *GEP,
                                                 bool &NeedsExtraction) {
  NeedsExtraction = false;
  int64_t AccumulativeByteOffset = 0;
  gep_type_iterator GTI = gep_type_begin(*GEP);
  const DataLayout &DL = GEP->getModule()->getDataLayout();
  for (unsigned I = 1, E = GEP->getNumOperands(); I != E; ++I, ++GTI) {
    if (isa<SequentialType>(*GTI)) {
      // Tries to extract a constant offset from this GEP index.
      int64_t ConstantOffset =
          ConstantOffsetExtractor::Find(GEP->getOperand(I), GEP);
      if (ConstantOffset != 0) {
        NeedsExtraction = true;
        // A GEP may have multiple indices.  We accumulate the extracted
        // constant offset to a byte offset, and later offset the remainder of
        // the original GEP with this byte offset.
        AccumulativeByteOffset +=
            ConstantOffset * DL.getTypeAllocSize(GTI.getIndexedType());
      }
    } else if (LowerGEP) {
      StructType *StTy = cast<StructType>(*GTI);
      uint64_t Field = cast<ConstantInt>(GEP->getOperand(I))->getZExtValue();
      // Skip field 0 as the offset is always 0.
      if (Field != 0) {
        NeedsExtraction = true;
        AccumulativeByteOffset +=
            DL.getStructLayout(StTy)->getElementOffset(Field);
      }
    }
  }
  return AccumulativeByteOffset;
}

void SeparateConstOffsetFromGEP::lowerToSingleIndexGEPs(
    GetElementPtrInst *Variadic, int64_t AccumulativeByteOffset) {
  IRBuilder<> Builder(Variadic);
  const DataLayout &DL = Variadic->getModule()->getDataLayout();
  Type *IntPtrTy = DL.getIntPtrType(Variadic->getType());

  Type *I8PtrTy =
      Builder.getInt8PtrTy(Variadic->getType()->getPointerAddressSpace());
  Value *ResultPtr = Variadic->getOperand(0);
  if (ResultPtr->getType() != I8PtrTy)
    ResultPtr = Builder.CreateBitCast(ResultPtr, I8PtrTy);

  gep_type_iterator GTI = gep_type_begin(*Variadic);
  // Create an ugly GEP for each sequential index. We don't create GEPs for
  // structure indices, as they are accumulated in the constant offset index.
  for (unsigned I = 1, E = Variadic->getNumOperands(); I != E; ++I, ++GTI) {
    if (isa<SequentialType>(*GTI)) {
      Value *Idx = Variadic->getOperand(I);
      // Skip zero indices.
      if (ConstantInt *CI = dyn_cast<ConstantInt>(Idx))
        if (CI->isZero())
          continue;

      APInt ElementSize = APInt(IntPtrTy->getIntegerBitWidth(),
                                DL.getTypeAllocSize(GTI.getIndexedType()));
      // Scale the index by element size.
      if (ElementSize != 1) {
        if (ElementSize.isPowerOf2()) {
          Idx = Builder.CreateShl(
              Idx, ConstantInt::get(IntPtrTy, ElementSize.logBase2()));
        } else {
          Idx = Builder.CreateMul(Idx, ConstantInt::get(IntPtrTy, ElementSize));
        }
      }
      // Create an ugly GEP with a single index for each index.
      ResultPtr = Builder.CreateGEP(ResultPtr, Idx, "uglygep");
    }
  }

  // Create a GEP with the constant offset index.
  if (AccumulativeByteOffset != 0) {
    Value *Offset = ConstantInt::get(IntPtrTy, AccumulativeByteOffset);
    ResultPtr = Builder.CreateGEP(ResultPtr, Offset, "uglygep");
  }
  if (ResultPtr->getType() != Variadic->getType())
    ResultPtr = Builder.CreateBitCast(ResultPtr, Variadic->getType());

  Variadic->replaceAllUsesWith(ResultPtr);
  Variadic->eraseFromParent();
}

void
SeparateConstOffsetFromGEP::lowerToArithmetics(GetElementPtrInst *Variadic,
                                               int64_t AccumulativeByteOffset) {
  IRBuilder<> Builder(Variadic);
  const DataLayout &DL = Variadic->getModule()->getDataLayout();
  Type *IntPtrTy = DL.getIntPtrType(Variadic->getType());

  Value *ResultPtr = Builder.CreatePtrToInt(Variadic->getOperand(0), IntPtrTy);
  gep_type_iterator GTI = gep_type_begin(*Variadic);
  // Create ADD/SHL/MUL arithmetic operations for each sequential indices. We
  // don't create arithmetics for structure indices, as they are accumulated
  // in the constant offset index.
  for (unsigned I = 1, E = Variadic->getNumOperands(); I != E; ++I, ++GTI) {
    if (isa<SequentialType>(*GTI)) {
      Value *Idx = Variadic->getOperand(I);
      // Skip zero indices.
      if (ConstantInt *CI = dyn_cast<ConstantInt>(Idx))
        if (CI->isZero())
          continue;

      APInt ElementSize = APInt(IntPtrTy->getIntegerBitWidth(),
                                DL.getTypeAllocSize(GTI.getIndexedType()));
      // Scale the index by element size.
      if (ElementSize != 1) {
        if (ElementSize.isPowerOf2()) {
          Idx = Builder.CreateShl(
              Idx, ConstantInt::get(IntPtrTy, ElementSize.logBase2()));
        } else {
          Idx = Builder.CreateMul(Idx, ConstantInt::get(IntPtrTy, ElementSize));
        }
      }
      // Create an ADD for each index.
      ResultPtr = Builder.CreateAdd(ResultPtr, Idx);
    }
  }

  // Create an ADD for the constant offset index.
  if (AccumulativeByteOffset != 0) {
    ResultPtr = Builder.CreateAdd(
        ResultPtr, ConstantInt::get(IntPtrTy, AccumulativeByteOffset));
  }

  ResultPtr = Builder.CreateIntToPtr(ResultPtr, Variadic->getType());
  Variadic->replaceAllUsesWith(ResultPtr);
  Variadic->eraseFromParent();
}

bool SeparateConstOffsetFromGEP::splitGEP(GetElementPtrInst *GEP) {
  // Skip vector GEPs.
  if (GEP->getType()->isVectorTy())
    return false;

  // The backend can already nicely handle the case where all indices are
  // constant.
  if (GEP->hasAllConstantIndices())
    return false;

  bool Changed = canonicalizeArrayIndicesToPointerSize(GEP);

  bool NeedsExtraction;
  int64_t AccumulativeByteOffset = accumulateByteOffset(GEP, NeedsExtraction);

  if (!NeedsExtraction)
    return Changed;
  // If LowerGEP is disabled, before really splitting the GEP, check whether the
  // backend supports the addressing mode we are about to produce. If no, this
  // splitting probably won't be beneficial.
  // If LowerGEP is enabled, even the extracted constant offset can not match
  // the addressing mode, we can still do optimizations to other lowered parts
  // of variable indices. Therefore, we don't check for addressing modes in that
  // case.
  if (!LowerGEP) {
    TargetTransformInfo &TTI =
        getAnalysis<TargetTransformInfoWrapperPass>().getTTI(
            *GEP->getParent()->getParent());
    if (!TTI.isLegalAddressingMode(GEP->getType()->getElementType(),
                                   /*BaseGV=*/nullptr, AccumulativeByteOffset,
                                   /*HasBaseReg=*/true, /*Scale=*/0)) {
      return Changed;
    }
  }

  // Remove the constant offset in each sequential index. The resultant GEP
  // computes the variadic base.
  // Notice that we don't remove struct field indices here. If LowerGEP is
  // disabled, a structure index is not accumulated and we still use the old
  // one. If LowerGEP is enabled, a structure index is accumulated in the
  // constant offset. LowerToSingleIndexGEPs or lowerToArithmetics will later
  // handle the constant offset and won't need a new structure index.
  gep_type_iterator GTI = gep_type_begin(*GEP);
  for (unsigned I = 1, E = GEP->getNumOperands(); I != E; ++I, ++GTI) {
    if (isa<SequentialType>(*GTI)) {
      // Splits this GEP index into a variadic part and a constant offset, and
      // uses the variadic part as the new index.
      Value *NewIdx = ConstantOffsetExtractor::Extract(GEP->getOperand(I), GEP);
      if (NewIdx != nullptr) {
        GEP->setOperand(I, NewIdx);
      }
    }
  }

  // Clear the inbounds attribute because the new index may be off-bound.
  // e.g.,
  //
  // b = add i64 a, 5
  // addr = gep inbounds float* p, i64 b
  //
  // is transformed to:
  //
  // addr2 = gep float* p, i64 a
  // addr = gep float* addr2, i64 5
  //
  // If a is -4, although the old index b is in bounds, the new index a is
  // off-bound. http://llvm.org/docs/LangRef.html#id181 says "if the
  // inbounds keyword is not present, the offsets are added to the base
  // address with silently-wrapping two's complement arithmetic".
  // Therefore, the final code will be a semantically equivalent.
  //
  // TODO(jingyue): do some range analysis to keep as many inbounds as
  // possible. GEPs with inbounds are more friendly to alias analysis.
  GEP->setIsInBounds(false);

  // Lowers a GEP to either GEPs with a single index or arithmetic operations.
  if (LowerGEP) {
    // As currently BasicAA does not analyze ptrtoint/inttoptr, do not lower to
    // arithmetic operations if the target uses alias analysis in codegen.
    if (TM && TM->getSubtargetImpl(*GEP->getParent()->getParent())->useAA())
      lowerToSingleIndexGEPs(GEP, AccumulativeByteOffset);
    else
      lowerToArithmetics(GEP, AccumulativeByteOffset);
    return true;
  }

  // No need to create another GEP if the accumulative byte offset is 0.
  if (AccumulativeByteOffset == 0)
    return true;

  // Offsets the base with the accumulative byte offset.
  //
  //   %gep                        ; the base
  //   ... %gep ...
  //
  // => add the offset
  //
  //   %gep2                       ; clone of %gep
  //   %new.gep = gep %gep2, <offset / sizeof(*%gep)>
  //   %gep                        ; will be removed
  //   ... %gep ...
  //
  // => replace all uses of %gep with %new.gep and remove %gep
  //
  //   %gep2                       ; clone of %gep
  //   %new.gep = gep %gep2, <offset / sizeof(*%gep)>
  //   ... %new.gep ...
  //
  // If AccumulativeByteOffset is not a multiple of sizeof(*%gep), we emit an
  // uglygep (http://llvm.org/docs/GetElementPtr.html#what-s-an-uglygep):
  // bitcast %gep2 to i8*, add the offset, and bitcast the result back to the
  // type of %gep.
  //
  //   %gep2                       ; clone of %gep
  //   %0       = bitcast %gep2 to i8*
  //   %uglygep = gep %0, <offset>
  //   %new.gep = bitcast %uglygep to <type of %gep>
  //   ... %new.gep ...
  Instruction *NewGEP = GEP->clone();
  NewGEP->insertBefore(GEP);

  // Per ANSI C standard, signed / unsigned = unsigned and signed % unsigned =
  // unsigned.. Therefore, we cast ElementTypeSizeOfGEP to signed because it is
  // used with unsigned integers later.
<<<<<<< HEAD
  int64_t ElementTypeSizeOfGEP = static_cast<int64_t>(
      DL->getTypeAllocSize(GEP->getType()->getElementType()));
  Type *IntPtrTy = DL->getIntPtrType(GEP->getType());
=======
  const DataLayout &DL = GEP->getModule()->getDataLayout();
  int64_t ElementTypeSizeOfGEP = static_cast<int64_t>(
      DL.getTypeAllocSize(GEP->getType()->getElementType()));
  Type *IntPtrTy = DL.getIntPtrType(GEP->getType());
>>>>>>> 969bfdfe
  if (AccumulativeByteOffset % ElementTypeSizeOfGEP == 0) {
    // Very likely. As long as %gep is natually aligned, the byte offset we
    // extracted should be a multiple of sizeof(*%gep).
    int64_t Index = AccumulativeByteOffset / ElementTypeSizeOfGEP;
<<<<<<< HEAD
    NewGEP = GetElementPtrInst::Create(
        NewGEP, ConstantInt::get(IntPtrTy, Index, true), GEP->getName(), GEP);
=======
    NewGEP = GetElementPtrInst::Create(GEP->getResultElementType(), NewGEP,
                                       ConstantInt::get(IntPtrTy, Index, true),
                                       GEP->getName(), GEP);
>>>>>>> 969bfdfe
  } else {
    // Unlikely but possible. For example,
    // #pragma pack(1)
    // struct S {
    //   int a[3];
    //   int64 b[8];
    // };
    // #pragma pack()
    //
    // Suppose the gep before extraction is &s[i + 1].b[j + 3]. After
    // extraction, it becomes &s[i].b[j] and AccumulativeByteOffset is
    // sizeof(S) + 3 * sizeof(int64) = 100, which is not a multiple of
    // sizeof(int64).
    //
    // Emit an uglygep in this case.
    Type *I8PtrTy = Type::getInt8PtrTy(GEP->getContext(),
                                       GEP->getPointerAddressSpace());
    NewGEP = new BitCastInst(NewGEP, I8PtrTy, "", GEP);
    NewGEP = GetElementPtrInst::Create(
        Type::getInt8Ty(GEP->getContext()), NewGEP,
        ConstantInt::get(IntPtrTy, AccumulativeByteOffset, true), "uglygep",
        GEP);
    if (GEP->getType() != I8PtrTy)
      NewGEP = new BitCastInst(NewGEP, GEP->getType(), GEP->getName(), GEP);
  }

  GEP->replaceAllUsesWith(NewGEP);
  GEP->eraseFromParent();

  return true;
}

bool SeparateConstOffsetFromGEP::runOnFunction(Function &F) {
  if (skipOptnoneFunction(F))
    return false;

  if (DisableSeparateConstOffsetFromGEP)
    return false;

  bool Changed = false;
  for (Function::iterator B = F.begin(), BE = F.end(); B != BE; ++B) {
    for (BasicBlock::iterator I = B->begin(), IE = B->end(); I != IE; ) {
      if (GetElementPtrInst *GEP = dyn_cast<GetElementPtrInst>(I++)) {
        Changed |= splitGEP(GEP);
      }
      // No need to split GEP ConstantExprs because all its indices are constant
      // already.
    }
  }
  return Changed;
}<|MERGE_RESOLUTION|>--- conflicted
+++ resolved
@@ -944,28 +944,17 @@
   // Per ANSI C standard, signed / unsigned = unsigned and signed % unsigned =
   // unsigned.. Therefore, we cast ElementTypeSizeOfGEP to signed because it is
   // used with unsigned integers later.
-<<<<<<< HEAD
-  int64_t ElementTypeSizeOfGEP = static_cast<int64_t>(
-      DL->getTypeAllocSize(GEP->getType()->getElementType()));
-  Type *IntPtrTy = DL->getIntPtrType(GEP->getType());
-=======
   const DataLayout &DL = GEP->getModule()->getDataLayout();
   int64_t ElementTypeSizeOfGEP = static_cast<int64_t>(
       DL.getTypeAllocSize(GEP->getType()->getElementType()));
   Type *IntPtrTy = DL.getIntPtrType(GEP->getType());
->>>>>>> 969bfdfe
   if (AccumulativeByteOffset % ElementTypeSizeOfGEP == 0) {
     // Very likely. As long as %gep is natually aligned, the byte offset we
     // extracted should be a multiple of sizeof(*%gep).
     int64_t Index = AccumulativeByteOffset / ElementTypeSizeOfGEP;
-<<<<<<< HEAD
-    NewGEP = GetElementPtrInst::Create(
-        NewGEP, ConstantInt::get(IntPtrTy, Index, true), GEP->getName(), GEP);
-=======
     NewGEP = GetElementPtrInst::Create(GEP->getResultElementType(), NewGEP,
                                        ConstantInt::get(IntPtrTy, Index, true),
                                        GEP->getName(), GEP);
->>>>>>> 969bfdfe
   } else {
     // Unlikely but possible. For example,
     // #pragma pack(1)
