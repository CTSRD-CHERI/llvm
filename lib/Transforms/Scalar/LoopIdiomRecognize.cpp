--- conflicted
+++ resolved
@@ -861,16 +861,6 @@
   return true;
 }
 
-<<<<<<< HEAD
-/// processLoopStoreOfLoopLoad - We see a strided store whose value is a
-/// same-strided load.
-bool LoopIdiomRecognize::processLoopStoreOfLoopLoad(
-    StoreInst *SI, unsigned StoreSize, const SCEVAddRecExpr *StoreEv,
-    const SCEVAddRecExpr *LoadEv, const SCEV *BECount) {
-  // If we're not allowed to form memcpy, we fail.
-  if (!TLI->has(LibFunc::memcpy) || SI->getPointerAddressSpace() != 0)
-    return false;
-=======
 /// If the stored value is a strided load in the same loop with the same stride
 /// this may be transformable into a memcpy.  This kicks in for stuff like
 ///   for (i) A[i] = B[i];
@@ -883,7 +873,6 @@
   APInt Stride = getStoreStride(StoreEv);
   unsigned StoreSize = getStoreSizeInBytes(SI, DL);
   bool NegStride = StoreSize == -Stride;
->>>>>>> 6ea9891f
 
   // The store must be feeding a non-volatile load.
   LoadInst *LI = cast<LoadInst>(SI->getValueOperand());
