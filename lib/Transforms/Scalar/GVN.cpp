--- conflicted
+++ resolved
@@ -576,242 +576,6 @@
 //                                GVN Pass
 //===----------------------------------------------------------------------===//
 
-<<<<<<< HEAD
-namespace {
-  class GVN;
-  struct AvailableValueInBlock {
-    /// BB - The basic block in question.
-    BasicBlock *BB;
-    enum ValType {
-      SimpleVal,  // A simple offsetted value that is accessed.
-      LoadVal,    // A value produced by a load.
-      MemIntrin,  // A memory intrinsic which is loaded from.
-      UndefVal    // A UndefValue representing a value from dead block (which
-                  // is not yet physically removed from the CFG). 
-    };
-  
-    /// V - The value that is live out of the block.
-    PointerIntPair<Value *, 2, ValType> Val;
-  
-    /// Offset - The byte offset in Val that is interesting for the load query.
-    unsigned Offset;
-  
-    static AvailableValueInBlock get(BasicBlock *BB, Value *V,
-                                     unsigned Offset = 0) {
-      AvailableValueInBlock Res;
-      Res.BB = BB;
-      Res.Val.setPointer(V);
-      Res.Val.setInt(SimpleVal);
-      Res.Offset = Offset;
-      return Res;
-    }
-  
-    static AvailableValueInBlock getMI(BasicBlock *BB, MemIntrinsic *MI,
-                                       unsigned Offset = 0) {
-      AvailableValueInBlock Res;
-      Res.BB = BB;
-      Res.Val.setPointer(MI);
-      Res.Val.setInt(MemIntrin);
-      Res.Offset = Offset;
-      return Res;
-    }
-  
-    static AvailableValueInBlock getLoad(BasicBlock *BB, LoadInst *LI,
-                                         unsigned Offset = 0) {
-      AvailableValueInBlock Res;
-      Res.BB = BB;
-      Res.Val.setPointer(LI);
-      Res.Val.setInt(LoadVal);
-      Res.Offset = Offset;
-      return Res;
-    }
-
-    static AvailableValueInBlock getUndef(BasicBlock *BB) {
-      AvailableValueInBlock Res;
-      Res.BB = BB;
-      Res.Val.setPointer(nullptr);
-      Res.Val.setInt(UndefVal);
-      Res.Offset = 0;
-      return Res;
-    }
-
-    bool isSimpleValue() const { return Val.getInt() == SimpleVal; }
-    bool isCoercedLoadValue() const { return Val.getInt() == LoadVal; }
-    bool isMemIntrinValue() const { return Val.getInt() == MemIntrin; }
-    bool isUndefValue() const { return Val.getInt() == UndefVal; }
-  
-    Value *getSimpleValue() const {
-      assert(isSimpleValue() && "Wrong accessor");
-      return Val.getPointer();
-    }
-  
-    LoadInst *getCoercedLoadValue() const {
-      assert(isCoercedLoadValue() && "Wrong accessor");
-      return cast<LoadInst>(Val.getPointer());
-    }
-  
-    MemIntrinsic *getMemIntrinValue() const {
-      assert(isMemIntrinValue() && "Wrong accessor");
-      return cast<MemIntrinsic>(Val.getPointer());
-    }
-  
-    /// Emit code into this block to adjust the value defined here to the
-    /// specified type. This handles various coercion cases.
-    Value *MaterializeAdjustedValue(LoadInst *LI, GVN &gvn) const;
-  };
-
-  class GVN : public FunctionPass {
-    bool NoLoads;
-    MemoryDependenceAnalysis *MD;
-    DominatorTree *DT;
-    const TargetLibraryInfo *TLI;
-    AssumptionCache *AC;
-    SetVector<BasicBlock *> DeadBlocks;
-
-    ValueTable VN;
-
-    /// A mapping from value numbers to lists of Value*'s that
-    /// have that value number.  Use findLeader to query it.
-    struct LeaderTableEntry {
-      Value *Val;
-      const BasicBlock *BB;
-      LeaderTableEntry *Next;
-    };
-    DenseMap<uint32_t, LeaderTableEntry> LeaderTable;
-    BumpPtrAllocator TableAllocator;
-
-    // Block-local map of equivalent values to their leader, does not
-    // propagate to any successors. Entries added mid-block are applied
-    // to the remaining instructions in the block.
-    SmallMapVector<llvm::Value *, llvm::Constant *, 4> ReplaceWithConstMap;
-    SmallVector<Instruction*, 8> InstrsToErase;
-
-    typedef SmallVector<NonLocalDepResult, 64> LoadDepVect;
-    typedef SmallVector<AvailableValueInBlock, 64> AvailValInBlkVect;
-    typedef SmallVector<BasicBlock*, 64> UnavailBlkVect;
-
-  public:
-    const TargetLibraryInfo *getTargetLibraryInfo() { return TLI; }
-    static char ID; // Pass identification, replacement for typeid
-    explicit GVN(bool noloads = false)
-        : FunctionPass(ID), NoLoads(noloads), MD(nullptr) {
-      initializeGVNPass(*PassRegistry::getPassRegistry());
-    }
-
-    bool runOnFunction(Function &F) override;
-
-    /// This removes the specified instruction from
-    /// our various maps and marks it for deletion.
-    void markInstructionForDeletion(Instruction *I) {
-      VN.erase(I);
-      InstrsToErase.push_back(I);
-    }
-
-    DominatorTree &getDominatorTree() const { return *DT; }
-    AliasAnalysis *getAliasAnalysis() const { return VN.getAliasAnalysis(); }
-    MemoryDependenceAnalysis &getMemDep() const { return *MD; }
-  private:
-    /// Push a new Value to the LeaderTable onto the list for its value number.
-    void addToLeaderTable(uint32_t N, Value *V, const BasicBlock *BB) {
-      LeaderTableEntry &Curr = LeaderTable[N];
-      if (!Curr.Val) {
-        Curr.Val = V;
-        Curr.BB = BB;
-        return;
-      }
-
-      LeaderTableEntry *Node = TableAllocator.Allocate<LeaderTableEntry>();
-      Node->Val = V;
-      Node->BB = BB;
-      Node->Next = Curr.Next;
-      Curr.Next = Node;
-    }
-
-    /// Scan the list of values corresponding to a given
-    /// value number, and remove the given instruction if encountered.
-    void removeFromLeaderTable(uint32_t N, Instruction *I, BasicBlock *BB) {
-      LeaderTableEntry* Prev = nullptr;
-      LeaderTableEntry* Curr = &LeaderTable[N];
-
-      while (Curr && (Curr->Val != I || Curr->BB != BB)) {
-        Prev = Curr;
-        Curr = Curr->Next;
-      }
-
-      if (!Curr)
-        return;
-
-      if (Prev) {
-        Prev->Next = Curr->Next;
-      } else {
-        if (!Curr->Next) {
-          Curr->Val = nullptr;
-          Curr->BB = nullptr;
-        } else {
-          LeaderTableEntry* Next = Curr->Next;
-          Curr->Val = Next->Val;
-          Curr->BB = Next->BB;
-          Curr->Next = Next->Next;
-        }
-      }
-    }
-
-    // List of critical edges to be split between iterations.
-    SmallVector<std::pair<TerminatorInst*, unsigned>, 4> toSplit;
-
-    // This transformation requires dominator postdominator info
-    void getAnalysisUsage(AnalysisUsage &AU) const override {
-      AU.addRequired<AssumptionCacheTracker>();
-      AU.addRequired<DominatorTreeWrapperPass>();
-      AU.addRequired<TargetLibraryInfoWrapperPass>();
-      if (!NoLoads)
-        AU.addRequired<MemoryDependenceAnalysis>();
-      AU.addRequired<AAResultsWrapperPass>();
-
-      AU.addPreserved<DominatorTreeWrapperPass>();
-      AU.addPreserved<GlobalsAAWrapperPass>();
-    }
-
-
-    // Helper functions of redundant load elimination 
-    bool processLoad(LoadInst *L);
-    bool processNonLocalLoad(LoadInst *L);
-    bool processAssumeIntrinsic(IntrinsicInst *II);
-    void AnalyzeLoadAvailability(LoadInst *LI, LoadDepVect &Deps, 
-                                 AvailValInBlkVect &ValuesPerBlock,
-                                 UnavailBlkVect &UnavailableBlocks);
-    bool PerformLoadPRE(LoadInst *LI, AvailValInBlkVect &ValuesPerBlock, 
-                        UnavailBlkVect &UnavailableBlocks);
-
-    // Other helper routines
-    bool processInstruction(Instruction *I);
-    bool processBlock(BasicBlock *BB);
-    void dump(DenseMap<uint32_t, Value*> &d);
-    bool iterateOnFunction(Function &F);
-    bool performPRE(Function &F);
-    bool performScalarPRE(Instruction *I);
-    bool performScalarPREInsertion(Instruction *Instr, BasicBlock *Pred,
-                                   unsigned int ValNo);
-    Value *findLeader(const BasicBlock *BB, uint32_t num);
-    void cleanupGlobalSets();
-    void verifyRemoved(const Instruction *I) const;
-    bool splitCriticalEdges();
-    BasicBlock *splitCriticalEdges(BasicBlock *Pred, BasicBlock *Succ);
-    bool replaceOperandsWithConsts(Instruction *I) const;
-    bool propagateEquality(Value *LHS, Value *RHS, const BasicBlockEdge &Root,
-                           bool DominatesByEdge);
-    bool processFoldableCondBr(BranchInst *BI);
-    void addDeadBlock(BasicBlock *BB);
-    void assignValNumForDeadCode();
-  };
-
-  char GVN::ID = 0;
-}
-
-// The public interface to this file...
-FunctionPass *llvm::createGVNPass(bool NoLoads) {
-  return new GVN(NoLoads);
-=======
 PreservedAnalyses GVN::run(Function &F, FunctionAnalysisManager &AM) {
   // FIXME: The order of evaluation of these 'getResult' calls is very
   // significant! Re-ordering these variables will cause GVN when run alone to
@@ -829,7 +593,6 @@
   PA.preserve<DominatorTreeAnalysis>();
   PA.preserve<GlobalsAA>();
   return PA;
->>>>>>> 6ea9891f
 }
 
 LLVM_DUMP_METHOD
@@ -1171,16 +934,12 @@
       LoadBase, LoadOffs, LoadSize, DepLI);
   if (Size == 0) return -1;
 
-<<<<<<< HEAD
-  return AnalyzeLoadFromClobberingWrite(LoadTy, LoadPtr, DepPtr, Size*8, DL, gvn);
-=======
   // Check non-obvious conditions enforced by MDA which we rely on for being
   // able to materialize this potentially available value
   assert(DepLI->isSimple() && "Cannot widen volatile/atomic load!");
   assert(DepLI->getType()->isIntegerTy() && "Can't widen non-integer load");
 
-  return AnalyzeLoadFromClobberingWrite(LoadTy, LoadPtr, DepPtr, Size*8, DL);
->>>>>>> 6ea9891f
+  return AnalyzeLoadFromClobberingWrite(LoadTy, LoadPtr, DepPtr, Size*8, DL, gvn);
 }
 
 
@@ -1458,35 +1217,8 @@
     if (Load->getType() == LoadTy && Offset == 0) {
       Res = Load;
     } else {
-<<<<<<< HEAD
-      Value *LoadPtr = Load->getOperand(0);
-      if (DL.isFatPointer(LoadPtr->getType()->getPointerAddressSpace())) {
-        int64_t LoadOffset;
-        Value *Object = GetPointerBaseWithConstantOffset(LoadPtr, LoadOffset,
-            DL);
-        uint64_t Size;
-        bool KnownSize = getObjectSize(Object, Size, DL,
-            gvn.getTargetLibraryInfo());
-        // If we don't know the size of the underlying object then we can't
-        // assume that we can look through this pointer.
-        if (!KnownSize) {
-          Type *ElemTy = cast<PointerType>(Object->getType())->getElementType();
-          if (!ElemTy->isSized())
-            return LI;
-          Size = DL.getTypeStoreSize(ElemTy);
-        }
-        unsigned LoadSize = DL.getTypeStoreSize(LoadTy);
-        unsigned SrcValSize = DL.getTypeStoreSize(Load->getType());
-        if ((Offset+LoadSize > SrcValSize) && (NextPowerOf2(Offset)+LoadOffset > Size))
-          return LI;
-      }
-      Res = GetLoadValueForLoad(Load, Offset, LoadTy, BB->getTerminator(),
-                                gvn);
-  
-=======
       Res = GetLoadValueForLoad(Load, Offset, LoadTy, InsertPt, gvn);
 
->>>>>>> 6ea9891f
       DEBUG(dbgs() << "GVN COERCED NONLOCAL LOAD:\nOffset: " << Offset << "  "
                    << *getCoercedLoadValue() << '\n'
                    << *Res << '\n' << "\n\n\n");
@@ -1664,105 +1396,10 @@
       continue;
     }
 
-<<<<<<< HEAD
-    if (DepInfo.isClobber()) {
-      // The address being loaded in this non-local block may not be the same as
-      // the pointer operand of the load if PHI translation occurs.  Make sure
-      // to consider the right address.
-      Value *Address = Deps[i].getAddress();
-
-      // If the dependence is to a store that writes to a superset of the bits
-      // read by the load, we can extract the bits we need for the load from the
-      // stored value.
-      if (StoreInst *DepSI = dyn_cast<StoreInst>(DepInfo.getInst())) {
-        if (Address) {
-          int Offset =
-              AnalyzeLoadFromClobberingStore(LI->getType(), Address, DepSI, *this);
-          if (Offset != -1) {
-            ValuesPerBlock.push_back(AvailableValueInBlock::get(DepBB,
-                                                       DepSI->getValueOperand(),
-                                                                Offset));
-            continue;
-          }
-        }
-      }
-
-      // Check to see if we have something like this:
-      //    load i32* P
-      //    load i8* (P+1)
-      // if we have this, replace the later with an extraction from the former.
-      if (LoadInst *DepLI = dyn_cast<LoadInst>(DepInfo.getInst())) {
-        // If this is a clobber and L is the first instruction in its block, then
-        // we have the first instruction in the entry block.
-        if (DepLI != LI && Address) {
-          int Offset =
-              AnalyzeLoadFromClobberingLoad(LI->getType(), Address, DepLI, DL,
-                  *this);
-
-          if (Offset != -1) {
-            ValuesPerBlock.push_back(AvailableValueInBlock::getLoad(DepBB,DepLI,
-                                                                    Offset));
-            continue;
-          }
-        }
-      }
-
-      // If the clobbering value is a memset/memcpy/memmove, see if we can
-      // forward a value on from it.
-      if (MemIntrinsic *DepMI = dyn_cast<MemIntrinsic>(DepInfo.getInst())) {
-        if (Address) {
-          int Offset = AnalyzeLoadFromClobberingMemInst(LI->getType(), Address,
-                                                        DepMI, DL, *this);
-          if (Offset != -1) {
-            ValuesPerBlock.push_back(AvailableValueInBlock::getMI(DepBB, DepMI,
-                                                                  Offset));
-            continue;
-          }
-        }
-      }
-
-      UnavailableBlocks.push_back(DepBB);
-      continue;
-    }
-
-    // DepInfo.isDef() here
-
-    Instruction *DepInst = DepInfo.getInst();
-
-    // Loading the allocation -> undef.
-    if (isa<AllocaInst>(DepInst) || isMallocLikeFn(DepInst, TLI) ||
-        // Loading immediately after lifetime begin -> undef.
-        isLifetimeStart(DepInst)) {
-      ValuesPerBlock.push_back(AvailableValueInBlock::get(DepBB,
-                                             UndefValue::get(LI->getType())));
-      continue;
-    }
-
-    // Loading from calloc (which zero initializes memory) -> zero
-    if (isCallocLikeFn(DepInst, TLI)) {
-      ValuesPerBlock.push_back(AvailableValueInBlock::get(
-          DepBB, Constant::getNullValue(LI->getType())));
-      continue;
-    }
-
-    if (StoreInst *S = dyn_cast<StoreInst>(DepInst)) {
-      // Reject loads and stores that are to the same address but are of
-      // different types if we have to.
-      if (S->getValueOperand()->getType() != LI->getType()) {
-        // If the stored value is larger or equal to the loaded value, we can
-        // reuse it.
-        if (!CanCoerceMustAliasedValueToLoad(S->getValueOperand(),
-                                             LI->getType(), DL)) {
-          UnavailableBlocks.push_back(DepBB);
-          continue;
-        }
-      }
-=======
     // The address being loaded in this non-local block may not be the same as
     // the pointer operand of the load if PHI translation occurs.  Make sure
     // to consider the right address.
     Value *Address = Deps[i].getAddress();
->>>>>>> 6ea9891f
 
     AvailableValue AV;
     if (AnalyzeLoadAvailability(LI, DepInfo, Address, AV)) {
@@ -2177,81 +1814,6 @@
 
   // ... to a pointer that has been loaded from before...
   MemDepResult Dep = MD->getDependency(L);
-<<<<<<< HEAD
-  const DataLayout &DL = L->getModule()->getDataLayout();
-
-  // If we have a clobber and target data is around, see if this is a clobber
-  // that we can fix up through code synthesis.
-  if (Dep.isClobber()) {
-    // Check to see if we have something like this:
-    //   store i32 123, i32* %P
-    //   %A = bitcast i32* %P to i8*
-    //   %B = gep i8* %A, i32 1
-    //   %C = load i8* %B
-    //
-    // We could do that by recognizing if the clobber instructions are obviously
-    // a common base + constant offset, and if the previous store (or memset)
-    // completely covers this load.  This sort of thing can happen in bitfield
-    // access code.
-    Value *AvailVal = nullptr;
-    if (StoreInst *DepSI = dyn_cast<StoreInst>(Dep.getInst())) {
-      int Offset = AnalyzeLoadFromClobberingStore(
-          L->getType(), L->getPointerOperand(), DepSI, *this);
-      if (Offset != -1)
-        AvailVal = GetStoreValueForLoad(DepSI->getValueOperand(), Offset,
-                                        L->getType(), L, DL);
-    }
-
-    // Check to see if we have something like this:
-    //    load i32* P
-    //    load i8* (P+1)
-    // if we have this, replace the later with an extraction from the former.
-    if (LoadInst *DepLI = dyn_cast<LoadInst>(Dep.getInst())) {
-      // If this is a clobber and L is the first instruction in its block, then
-      // we have the first instruction in the entry block.
-      if (DepLI == L)
-        return false;
-
-      int Offset = AnalyzeLoadFromClobberingLoad(
-          L->getType(), L->getPointerOperand(), DepLI, DL, *this);
-      if (Offset != -1)
-        AvailVal = GetLoadValueForLoad(DepLI, Offset, L->getType(), L, *this);
-    }
-
-    // If the clobbering value is a memset/memcpy/memmove, see if we can forward
-    // a value on from it.
-    if (MemIntrinsic *DepMI = dyn_cast<MemIntrinsic>(Dep.getInst())) {
-      int Offset = AnalyzeLoadFromClobberingMemInst(
-          L->getType(), L->getPointerOperand(), DepMI, DL, *this);
-      if (Offset != -1)
-        AvailVal = GetMemInstValueForLoad(DepMI, Offset, L->getType(), L, DL);
-    }
-
-    if (AvailVal) {
-      DEBUG(dbgs() << "GVN COERCED INST:\n" << *Dep.getInst() << '\n'
-            << *AvailVal << '\n' << *L << "\n\n\n");
-
-      // Replace the load!
-      L->replaceAllUsesWith(AvailVal);
-      if (AvailVal->getType()->getScalarType()->isPointerTy())
-        MD->invalidateCachedPointerInfo(AvailVal);
-      markInstructionForDeletion(L);
-      ++NumGVNLoad;
-      return true;
-    }
-
-    // If the value isn't available, don't do anything!
-    DEBUG(
-      // fast print dep, using operator<< on instruction is too slow.
-      dbgs() << "GVN: load ";
-      L->printAsOperand(dbgs());
-      Instruction *I = Dep.getInst();
-      dbgs() << " is clobbered by " << *I << '\n';
-    );
-    return false;
-  }
-=======
->>>>>>> 6ea9891f
 
   // If it is defined in another block, try harder.
   if (Dep.isNonLocal())
