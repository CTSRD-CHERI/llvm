--- conflicted
+++ resolved
@@ -750,11 +750,7 @@
     if (Load->getType() == LoadTy && Offset == 0) {
       Res = Load;
     } else {
-<<<<<<< HEAD
-      Res = getLoadValueForLoad(Load, Offset, LoadTy, InsertPt, gvn);
-=======
-      Res = getLoadValueForLoad(Load, Offset, LoadTy, InsertPt, DL);
->>>>>>> abcd9199
+      Res = getLoadValueForLoad(Load, Offset, LoadTy, InsertPt, DL, gvn);
       // We would like to use gvn.markInstructionForDeletion here, but we can't
       // because the load is already memoized into the leader map table that GVN
       // tracks.  It is potentially possible to remove the load from the table,
@@ -836,7 +832,7 @@
       // Can't forward from non-atomic to atomic without violating memory model.
       if (Address && LI->isAtomic() <= DepSI->isAtomic()) {
         int Offset =
-          analyzeLoadFromClobberingStore(LI->getType(), Address, DepSI, DL, *this);
+          analyzeLoadFromClobberingStore(LI->getType(), Address, DepSI, DL, TLI);
         if (Offset != -1) {
           Res = AvailableValue::get(DepSI->getValueOperand(), Offset);
           return true;
@@ -854,7 +850,7 @@
       // Can't forward from non-atomic to atomic without violating memory model.
       if (DepLI != LI && Address && LI->isAtomic() <= DepLI->isAtomic()) {
         int Offset =
-          analyzeLoadFromClobberingLoad(LI->getType(), Address, DepLI, DL, *this);
+          analyzeLoadFromClobberingLoad(LI->getType(), Address, DepLI, DL, TLI);
 
         if (Offset != -1) {
           Res = AvailableValue::getLoad(DepLI, Offset);
@@ -868,7 +864,7 @@
     if (MemIntrinsic *DepMI = dyn_cast<MemIntrinsic>(DepInfo.getInst())) {
       if (Address && !LI->isAtomic()) {
         int Offset = analyzeLoadFromClobberingMemInst(LI->getType(), Address,
-                                                      DepMI, DL, *this);
+                                                      DepMI, DL, TLI);
         if (Offset != -1) {
           Res = AvailableValue::getMI(DepMI, Offset);
           return true;
