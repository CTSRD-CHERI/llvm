--- conflicted
+++ resolved
@@ -149,80 +149,6 @@
 
     /// Simple Analysis hook. Delete loop L from alias set map.
     void deleteAnalysisLoop(Loop *L) override;
-<<<<<<< HEAD
-
-    /// SinkRegion - Walk the specified region of the CFG (defined by all blocks
-    /// dominated by the specified block, and that are in the current loop) in
-    /// reverse depth first order w.r.t the DominatorTree.  This allows us to
-    /// visit uses before definitions, allowing us to sink a loop body in one
-    /// pass without iteration.
-    ///
-    void SinkRegion(DomTreeNode *N);
-
-    /// HoistRegion - Walk the specified region of the CFG (defined by all
-    /// blocks dominated by the specified block, and that are in the current
-    /// loop) in depth first order w.r.t the DominatorTree.  This allows us to
-    /// visit definitions before uses, allowing us to hoist a loop body in one
-    /// pass without iteration.
-    ///
-    void HoistRegion(DomTreeNode *N);
-
-    /// inSubLoop - Little predicate that returns true if the specified basic
-    /// block is in a subloop of the current one, not the current one itself.
-    ///
-    bool inSubLoop(BasicBlock *BB) {
-      assert(CurLoop->contains(BB) && "Only valid if BB is IN the loop");
-      return LI->getLoopFor(BB) != CurLoop;
-    }
-
-    /// sink - When an instruction is found to only be used outside of the loop,
-    /// this function moves it to the exit blocks and patches up SSA form as
-    /// needed.
-    ///
-    void sink(Instruction &I);
-
-    /// hoist - When an instruction is found to only use loop invariant operands
-    /// that is safe to hoist, this instruction is called to do the dirty work.
-    ///
-    void hoist(Instruction &I);
-
-    /// isSafeToExecuteUnconditionally - Only sink or hoist an instruction if it
-    /// is not a trapping instruction or if it is a trapping instruction and is
-    /// guaranteed to execute.
-    ///
-    bool isSafeToExecuteUnconditionally(Instruction &I);
-
-    /// isGuaranteedToExecute - Check that the instruction is guaranteed to
-    /// execute.
-    ///
-    bool isGuaranteedToExecute(Instruction &I);
-
-    /// pointerInvalidatedByLoop - Return true if the body of this loop may
-    /// store into the memory location pointed to by V.
-    ///
-    bool pointerInvalidatedByLoop(Value *V, uint64_t Size,
-                                  const AAMDNodes &AAInfo) {
-      // Check to see if any of the basic blocks in CurLoop invalidate *V.
-      return CurAST->getAliasSetForPointer(V, Size, AAInfo).isMod();
-    }
-
-    bool canSinkOrHoistInst(Instruction &I);
-    bool isNotUsedInLoop(Instruction &I);
-
-    void PromoteAliasSet(AliasSet &AS,
-                         SmallVectorImpl<BasicBlock*> &ExitBlocks,
-                         SmallVectorImpl<Instruction*> &InsertPts,
-                         PredIteratorCache &PIC);
-
-    /// \brief Create a copy of the instruction in the exit block and patch up
-    /// SSA.
-    /// PN is a user of I in ExitBlock that can be used to get the number and
-    /// list of predecessors fast.
-    Instruction *CloneInstructionInExitBlock(Instruction &I,
-                                             BasicBlock &ExitBlock,
-                                             PHINode &PN);
-=======
->>>>>>> 969bfdfe
   };
 }
 
@@ -1039,10 +965,7 @@
 }
 
 /// Simple Analysis hook. Delete value L from alias set map.
-<<<<<<< HEAD
-=======
-///
->>>>>>> 969bfdfe
+///
 void LICM::deleteAnalysisLoop(Loop *L) {
   AliasSetTracker *AST = LoopToAliasSetMap.lookup(L);
   if (!AST)
@@ -1050,9 +973,6 @@
 
   delete AST;
   LoopToAliasSetMap.erase(L);
-<<<<<<< HEAD
-}
-=======
 }
 
 
@@ -1073,4 +993,3 @@
   assert(CurLoop->contains(BB) && "Only valid if BB is IN the loop");
   return LI->getLoopFor(BB) != CurLoop;
 }
->>>>>>> 969bfdfe
