//===- Evaluator.cpp - LLVM IR evaluator ----------------------------------===//
//
//                     The LLVM Compiler Infrastructure
//
// This file is distributed under the University of Illinois Open Source
// License. See LICENSE.TXT for details.
//
//===----------------------------------------------------------------------===//
//
// Function evaluator for LLVM IR.
//
//===----------------------------------------------------------------------===//

#include "llvm/Transforms/Utils/Evaluator.h"
#include "llvm/ADT/DenseMap.h"
#include "llvm/ADT/STLExtras.h"
#include "llvm/ADT/SmallPtrSet.h"
#include "llvm/ADT/SmallVector.h"
#include "llvm/Analysis/ConstantFolding.h"
#include "llvm/IR/BasicBlock.h"
#include "llvm/IR/CallSite.h"
#include "llvm/IR/Constant.h"
#include "llvm/IR/Constants.h"
#include "llvm/IR/DataLayout.h"
#include "llvm/IR/DerivedTypes.h"
#include "llvm/IR/Function.h"
#include "llvm/IR/GlobalValue.h"
#include "llvm/IR/GlobalVariable.h"
#include "llvm/IR/InstrTypes.h"
#include "llvm/IR/Instruction.h"
#include "llvm/IR/Instructions.h"
#include "llvm/IR/IntrinsicInst.h"
#include "llvm/IR/Intrinsics.h"
#include "llvm/IR/Operator.h"
#include "llvm/IR/Type.h"
#include "llvm/IR/User.h"
#include "llvm/IR/Value.h"
#include "llvm/Support/Casting.h"
#include "llvm/Support/Debug.h"
#include "llvm/Support/raw_ostream.h"
#include <iterator>

#define DEBUG_TYPE "evaluator"

using namespace llvm;

static inline bool
isSimpleEnoughValueToCommit(Constant *C,
                            SmallPtrSetImpl<Constant *> &SimpleConstants,
                            const DataLayout &DL);

/// Return true if the specified constant can be handled by the code generator.
/// We don't want to generate something like:
///   void *X = &X/42;
/// because the code generator doesn't have a relocation that can handle that.
///
/// This function should be called if C was not found (but just got inserted)
/// in SimpleConstants to avoid having to rescan the same constants all the
/// time.
static bool
isSimpleEnoughValueToCommitHelper(Constant *C,
                                  SmallPtrSetImpl<Constant *> &SimpleConstants,
                                  const DataLayout &DL) {
  // Simple global addresses are supported, do not allow dllimport or
  // thread-local globals.
  if (auto *GV = dyn_cast<GlobalValue>(C))
    return !GV->hasDLLImportStorageClass() && !GV->isThreadLocal();

  // Simple integer, undef, constant aggregate zero, etc are all supported.
  if (C->getNumOperands() == 0 || isa<BlockAddress>(C))
    return true;

  // Aggregate values are safe if all their elements are.
  if (isa<ConstantAggregate>(C)) {
    for (Value *Op : C->operands())
      if (!isSimpleEnoughValueToCommit(cast<Constant>(Op), SimpleConstants, DL))
        return false;
    return true;
  }

  // We don't know exactly what relocations are allowed in constant expressions,
  // so we allow &global+constantoffset, which is safe and uniformly supported
  // across targets.
  ConstantExpr *CE = cast<ConstantExpr>(C);
  switch (CE->getOpcode()) {
  case Instruction::BitCast:
    // Bitcast is fine if the casted value is fine.
    return isSimpleEnoughValueToCommit(CE->getOperand(0), SimpleConstants, DL);

  case Instruction::IntToPtr:
  case Instruction::PtrToInt:
    // int <=> ptr is fine if the int type is the same size as the
    // pointer type.
    if (DL.getTypeSizeInBits(CE->getType()) !=
        DL.getTypeSizeInBits(CE->getOperand(0)->getType()))
      return false;
    return isSimpleEnoughValueToCommit(CE->getOperand(0), SimpleConstants, DL);

  // GEP is fine if it is simple + constant offset.
  case Instruction::GetElementPtr:
    for (unsigned i = 1, e = CE->getNumOperands(); i != e; ++i)
      if (!isa<ConstantInt>(CE->getOperand(i)))
        return false;
    return isSimpleEnoughValueToCommit(CE->getOperand(0), SimpleConstants, DL);

  case Instruction::Add:
    // We allow simple+cst.
    if (!isa<ConstantInt>(CE->getOperand(1)))
      return false;
    return isSimpleEnoughValueToCommit(CE->getOperand(0), SimpleConstants, DL);
  }
  return false;
}

static inline bool
isSimpleEnoughValueToCommit(Constant *C,
                            SmallPtrSetImpl<Constant *> &SimpleConstants,
                            const DataLayout &DL) {
  // If we already checked this constant, we win.
  if (!SimpleConstants.insert(C).second)
    return true;
  // Check the constant.
  return isSimpleEnoughValueToCommitHelper(C, SimpleConstants, DL);
}

/// Return true if this constant is simple enough for us to understand.  In
/// particular, if it is a cast to anything other than from one pointer type to
/// another pointer type, we punt.  We basically just support direct accesses to
/// globals and GEP's of globals.  This should be kept up to date with
/// CommitValueTo.
static bool isSimpleEnoughPointerToCommit(Constant *C) {
  // Conservatively, avoid aggregate types. This is because we don't
  // want to worry about them partially overlapping other stores.
  if (!cast<PointerType>(C->getType())->getElementType()->isSingleValueType())
    return false;

  if (GlobalVariable *GV = dyn_cast<GlobalVariable>(C))
    // Do not allow weak/*_odr/linkonce linkage or external globals.
    return GV->hasUniqueInitializer();

  if (ConstantExpr *CE = dyn_cast<ConstantExpr>(C)) {
    // Handle a constantexpr gep.
    if (CE->getOpcode() == Instruction::GetElementPtr &&
        isa<GlobalVariable>(CE->getOperand(0)) &&
        cast<GEPOperator>(CE)->isInBounds()) {
      GlobalVariable *GV = cast<GlobalVariable>(CE->getOperand(0));
      // Do not allow weak/*_odr/linkonce/dllimport/dllexport linkage or
      // external globals.
      if (!GV->hasUniqueInitializer())
        return false;

      // The first index must be zero.
      ConstantInt *CI = dyn_cast<ConstantInt>(*std::next(CE->op_begin()));
      if (!CI || !CI->isZero()) return false;

      // The remaining indices must be compile-time known integers within the
      // notional bounds of the corresponding static array types.
      if (!CE->isGEPWithNoNotionalOverIndexing())
        return false;

      return ConstantFoldLoadThroughGEPConstantExpr(GV->getInitializer(), CE);

    // A constantexpr bitcast from a pointer to another pointer is a no-op,
    // and we know how to evaluate it by moving the bitcast from the pointer
    // operand to the value operand.
    } else if (CE->getOpcode() == Instruction::BitCast &&
               isa<GlobalVariable>(CE->getOperand(0))) {
      // Do not allow weak/*_odr/linkonce/dllimport/dllexport linkage or
      // external globals.
      return cast<GlobalVariable>(CE->getOperand(0))->hasUniqueInitializer();
    }
  }

  return false;
}

static Constant *getInitializer(Constant *C) {
  auto *GV = dyn_cast<GlobalVariable>(C);
  return GV && GV->hasDefinitiveInitializer() ? GV->getInitializer() : nullptr;
}

/// Return the value that would be computed by a load from P after the stores
/// reflected by 'memory' have been performed.  If we can't decide, return null.
Constant *Evaluator::ComputeLoadResult(Constant *P) {
  // If this memory location has been recently stored, use the stored value: it
  // is the most up-to-date.
  DenseMap<Constant*, Constant*>::const_iterator I = MutatedMemory.find(P);
  if (I != MutatedMemory.end()) return I->second;

  // Access it.
  if (GlobalVariable *GV = dyn_cast<GlobalVariable>(P)) {
    if (GV->hasDefinitiveInitializer())
      return GV->getInitializer();
    return nullptr;
  }

  if (ConstantExpr *CE = dyn_cast<ConstantExpr>(P)) {
    switch (CE->getOpcode()) {
    // Handle a constantexpr getelementptr.
    case Instruction::GetElementPtr:
      if (auto *I = getInitializer(CE->getOperand(0)))
        return ConstantFoldLoadThroughGEPConstantExpr(I, CE);
      break;
    // Handle a constantexpr bitcast.
    case Instruction::BitCast:
      Constant *Val = getVal(CE->getOperand(0));
      auto MM = MutatedMemory.find(Val);
      auto *I = (MM != MutatedMemory.end()) ? MM->second
                                            : getInitializer(CE->getOperand(0));
      if (I)
        return ConstantFoldLoadThroughBitcast(
            I, P->getType()->getPointerElementType(), DL);
      break;
    }
  }

  return nullptr;  // don't know how to evaluate.
}

/// Evaluate all instructions in block BB, returning true if successful, false
/// if we can't evaluate it.  NewBB returns the next BB that control flows into,
/// or null upon return.
bool Evaluator::EvaluateBlock(BasicBlock::iterator CurInst,
                              BasicBlock *&NextBB) {
  // This is the main evaluation loop.
  while (true) {
    Constant *InstResult = nullptr;

    LLVM_DEBUG(dbgs() << "Evaluating Instruction: " << *CurInst << "\n");

    if (StoreInst *SI = dyn_cast<StoreInst>(CurInst)) {
      if (!SI->isSimple()) {
        LLVM_DEBUG(dbgs() << "Store is not simple! Can not evaluate.\n");
        return false;  // no volatile/atomic accesses.
      }
      Constant *Ptr = getVal(SI->getOperand(1));
      if (auto *FoldedPtr = ConstantFoldConstant(Ptr, DL, TLI)) {
        LLVM_DEBUG(dbgs() << "Folding constant ptr expression: " << *Ptr);
        Ptr = FoldedPtr;
        LLVM_DEBUG(dbgs() << "; To: " << *Ptr << "\n");
      }
      if (!isSimpleEnoughPointerToCommit(Ptr)) {
        // If this is too complex for us to commit, reject it.
        LLVM_DEBUG(
            dbgs() << "Pointer is too complex for us to evaluate store.");
        return false;
      }

      Constant *Val = getVal(SI->getOperand(0));

      // If this might be too difficult for the backend to handle (e.g. the addr
      // of one global variable divided by another) then we can't commit it.
      if (!isSimpleEnoughValueToCommit(Val, SimpleConstants, DL)) {
        LLVM_DEBUG(dbgs() << "Store value is too complex to evaluate store. "
                          << *Val << "\n");
        return false;
      }

      if (ConstantExpr *CE = dyn_cast<ConstantExpr>(Ptr)) {
        if (CE->getOpcode() == Instruction::BitCast) {
          LLVM_DEBUG(dbgs()
                     << "Attempting to resolve bitcast on constant ptr.\n");
          // If we're evaluating a store through a bitcast, then we need
          // to pull the bitcast off the pointer type and push it onto the
          // stored value.
          Ptr = CE->getOperand(0);

          Type *NewTy = cast<PointerType>(Ptr->getType())->getElementType();

          // In order to push the bitcast onto the stored value, a bitcast
          // from NewTy to Val's type must be legal.  If it's not, we can try
          // introspecting NewTy to find a legal conversion.
          Constant *NewVal;
          while (!(NewVal = ConstantFoldLoadThroughBitcast(Val, NewTy, DL))) {
            // If NewTy is a struct, we can convert the pointer to the struct
            // into a pointer to its first member.
            // FIXME: This could be extended to support arrays as well.
            if (StructType *STy = dyn_cast<StructType>(NewTy)) {
              NewTy = STy->getTypeAtIndex(0U);

              IntegerType *IdxTy = IntegerType::get(NewTy->getContext(), 32);
              Constant *IdxZero = ConstantInt::get(IdxTy, 0, false);
              Constant * const IdxList[] = {IdxZero, IdxZero};

              Ptr = ConstantExpr::getGetElementPtr(nullptr, Ptr, IdxList);
              if (auto *FoldedPtr = ConstantFoldConstant(Ptr, DL, TLI))
                Ptr = FoldedPtr;

            // If we can't improve the situation by introspecting NewTy,
            // we have to give up.
            } else {
              LLVM_DEBUG(dbgs() << "Failed to bitcast constant ptr, can not "
                                   "evaluate.\n");
              return false;
            }
          }

          Val = NewVal;
          LLVM_DEBUG(dbgs() << "Evaluated bitcast: " << *Val << "\n");
        }
      }

      MutatedMemory[Ptr] = Val;
    } else if (BinaryOperator *BO = dyn_cast<BinaryOperator>(CurInst)) {
      InstResult = ConstantExpr::get(BO->getOpcode(),
                                     getVal(BO->getOperand(0)),
                                     getVal(BO->getOperand(1)));
      LLVM_DEBUG(dbgs() << "Found a BinaryOperator! Simplifying: "
                        << *InstResult << "\n");
    } else if (CmpInst *CI = dyn_cast<CmpInst>(CurInst)) {
      InstResult = ConstantExpr::getCompare(CI->getPredicate(),
                                            getVal(CI->getOperand(0)),
                                            getVal(CI->getOperand(1)));
      LLVM_DEBUG(dbgs() << "Found a CmpInst! Simplifying: " << *InstResult
                        << "\n");
    } else if (CastInst *CI = dyn_cast<CastInst>(CurInst)) {
      // We aren't always able to use the cast kind of the instruction, as we
      // may lose some address space qualifiers in getVal
      auto CK = CI->getOpcode();
      Constant *Src = getVal(CI->getOperand(0));
      Type *DstTy = CI->getType();
      if (CK == AddrSpaceCastInst::AddrSpaceCast || CK ==
          AddrSpaceCastInst::BitCast) {
        CK = (Src->getType()->getPointerAddressSpace() ==
            DstTy->getPointerAddressSpace()) ? AddrSpaceCastInst::BitCast :
          AddrSpaceCastInst::AddrSpaceCast;
      }
      InstResult = ConstantExpr::getCast(CK, Src, DstTy);
      LLVM_DEBUG(dbgs() << "Found a Cast! Simplifying: " << *InstResult
                        << "\n");
    } else if (SelectInst *SI = dyn_cast<SelectInst>(CurInst)) {
      InstResult = ConstantExpr::getSelect(getVal(SI->getOperand(0)),
                                           getVal(SI->getOperand(1)),
                                           getVal(SI->getOperand(2)));
      LLVM_DEBUG(dbgs() << "Found a Select! Simplifying: " << *InstResult
                        << "\n");
    } else if (auto *EVI = dyn_cast<ExtractValueInst>(CurInst)) {
      InstResult = ConstantExpr::getExtractValue(
          getVal(EVI->getAggregateOperand()), EVI->getIndices());
      LLVM_DEBUG(dbgs() << "Found an ExtractValueInst! Simplifying: "
                        << *InstResult << "\n");
    } else if (auto *IVI = dyn_cast<InsertValueInst>(CurInst)) {
      InstResult = ConstantExpr::getInsertValue(
          getVal(IVI->getAggregateOperand()),
          getVal(IVI->getInsertedValueOperand()), IVI->getIndices());
      LLVM_DEBUG(dbgs() << "Found an InsertValueInst! Simplifying: "
                        << *InstResult << "\n");
    } else if (GetElementPtrInst *GEP = dyn_cast<GetElementPtrInst>(CurInst)) {
      Constant *P = getVal(GEP->getOperand(0));
      SmallVector<Constant*, 8> GEPOps;
      for (User::op_iterator i = GEP->op_begin() + 1, e = GEP->op_end();
           i != e; ++i)
        GEPOps.push_back(getVal(*i));
      InstResult =
          ConstantExpr::getGetElementPtr(GEP->getSourceElementType(), P, GEPOps,
                                         cast<GEPOperator>(GEP)->isInBounds());
      LLVM_DEBUG(dbgs() << "Found a GEP! Simplifying: " << *InstResult << "\n");
    } else if (LoadInst *LI = dyn_cast<LoadInst>(CurInst)) {
      if (!LI->isSimple()) {
        LLVM_DEBUG(
            dbgs() << "Found a Load! Not a simple load, can not evaluate.\n");
        return false;  // no volatile/atomic accesses.
      }

      Constant *Ptr = getVal(LI->getOperand(0));
      if (auto *FoldedPtr = ConstantFoldConstant(Ptr, DL, TLI)) {
        Ptr = FoldedPtr;
        LLVM_DEBUG(dbgs() << "Found a constant pointer expression, constant "
                             "folding: "
                          << *Ptr << "\n");
      }
      InstResult = ComputeLoadResult(Ptr);
      if (!InstResult) {
        LLVM_DEBUG(
            dbgs() << "Failed to compute load result. Can not evaluate load."
                      "\n");
        return false; // Could not evaluate load.
      }

      LLVM_DEBUG(dbgs() << "Evaluated load: " << *InstResult << "\n");
    } else if (AllocaInst *AI = dyn_cast<AllocaInst>(CurInst)) {
      if (AI->isArrayAllocation()) {
        LLVM_DEBUG(dbgs() << "Found an array alloca. Can not evaluate.\n");
        return false;  // Cannot handle array allocs.
      }
      Type *Ty = AI->getAllocatedType();
      unsigned AddressSpace = AI->getType()->getAddressSpace();
      AllocaTmps.push_back(llvm::make_unique<GlobalVariable>(
          Ty, false, GlobalValue::InternalLinkage, UndefValue::get(Ty),
<<<<<<< HEAD
          AI->getName(), GlobalValue::NotThreadLocal, AddressSpace));
=======
          AI->getName(), /*TLMode=*/GlobalValue::NotThreadLocal,
          AI->getType()->getPointerAddressSpace()));
>>>>>>> f48234e2
      InstResult = AllocaTmps.back().get();
      LLVM_DEBUG(dbgs() << "Found an alloca. Result: " << *InstResult << "\n");
    } else if (isa<CallInst>(CurInst) || isa<InvokeInst>(CurInst)) {
      CallSite CS(&*CurInst);

      // Debug info can safely be ignored here.
      if (isa<DbgInfoIntrinsic>(CS.getInstruction())) {
        LLVM_DEBUG(dbgs() << "Ignoring debug info.\n");
        ++CurInst;
        continue;
      }

      // Cannot handle inline asm.
      if (isa<InlineAsm>(CS.getCalledValue())) {
        LLVM_DEBUG(dbgs() << "Found inline asm, can not evaluate.\n");
        return false;
      }

      if (IntrinsicInst *II = dyn_cast<IntrinsicInst>(CS.getInstruction())) {
        if (MemSetInst *MSI = dyn_cast<MemSetInst>(II)) {
          if (MSI->isVolatile()) {
            LLVM_DEBUG(dbgs() << "Can not optimize a volatile memset "
                              << "intrinsic.\n");
            return false;
          }
          Constant *Ptr = getVal(MSI->getDest());
          Constant *Val = getVal(MSI->getValue());
          Constant *DestVal = ComputeLoadResult(getVal(Ptr));
          if (Val->isNullValue() && DestVal && DestVal->isNullValue()) {
            // This memset is a no-op.
            LLVM_DEBUG(dbgs() << "Ignoring no-op memset.\n");
            ++CurInst;
            continue;
          }
        }

        if (II->getIntrinsicID() == Intrinsic::lifetime_start ||
            II->getIntrinsicID() == Intrinsic::lifetime_end) {
          LLVM_DEBUG(dbgs() << "Ignoring lifetime intrinsic.\n");
          ++CurInst;
          continue;
        }

        if (II->getIntrinsicID() == Intrinsic::invariant_start) {
          // We don't insert an entry into Values, as it doesn't have a
          // meaningful return value.
          if (!II->use_empty()) {
            LLVM_DEBUG(dbgs()
                       << "Found unused invariant_start. Can't evaluate.\n");
            return false;
          }
          ConstantInt *Size = cast<ConstantInt>(II->getArgOperand(0));
          Value *PtrArg = getVal(II->getArgOperand(1));
          Value *Ptr = PtrArg->stripPointerCasts();
          if (GlobalVariable *GV = dyn_cast<GlobalVariable>(Ptr)) {
            Type *ElemTy = GV->getValueType();
            if (!Size->isMinusOne() &&
                Size->getValue().getLimitedValue() >=
                    DL.getTypeStoreSize(ElemTy)) {
              Invariants.insert(GV);
              LLVM_DEBUG(dbgs() << "Found a global var that is an invariant: "
                                << *GV << "\n");
            } else {
              LLVM_DEBUG(dbgs()
                         << "Found a global var, but can not treat it as an "
                            "invariant.\n");
            }
          }
          // Continue even if we do nothing.
          ++CurInst;
          continue;
        } else if (II->getIntrinsicID() == Intrinsic::assume) {
          LLVM_DEBUG(dbgs() << "Skipping assume intrinsic.\n");
          ++CurInst;
          continue;
        } else if (II->getIntrinsicID() == Intrinsic::sideeffect) {
          LLVM_DEBUG(dbgs() << "Skipping sideeffect intrinsic.\n");
          ++CurInst;
          continue;
        }

        LLVM_DEBUG(dbgs() << "Unknown intrinsic. Can not evaluate.\n");
        return false;
      }

      // Resolve function pointers.
      Function *Callee = dyn_cast<Function>(getVal(CS.getCalledValue()));
      if (!Callee || Callee->isInterposable()) {
        LLVM_DEBUG(dbgs() << "Can not resolve function pointer.\n");
        return false;  // Cannot resolve.
      }

      SmallVector<Constant*, 8> Formals;
      for (User::op_iterator i = CS.arg_begin(), e = CS.arg_end(); i != e; ++i)
        Formals.push_back(getVal(*i));

      if (Callee->isDeclaration()) {
        // If this is a function we can constant fold, do it.
        if (Constant *C = ConstantFoldCall(CS, Callee, Formals, TLI)) {
          InstResult = C;
          LLVM_DEBUG(dbgs() << "Constant folded function call. Result: "
                            << *InstResult << "\n");
        } else {
          LLVM_DEBUG(dbgs() << "Can not constant fold function call.\n");
          return false;
        }
      } else {
        if (Callee->getFunctionType()->isVarArg()) {
          LLVM_DEBUG(dbgs() << "Can not constant fold vararg function call.\n");
          return false;
        }

        Constant *RetVal = nullptr;
        // Execute the call, if successful, use the return value.
        ValueStack.emplace_back();
        if (!EvaluateFunction(Callee, RetVal, Formals)) {
          LLVM_DEBUG(dbgs() << "Failed to evaluate function.\n");
          return false;
        }
        ValueStack.pop_back();
        InstResult = RetVal;

        if (InstResult) {
          LLVM_DEBUG(dbgs() << "Successfully evaluated function. Result: "
                            << *InstResult << "\n\n");
        } else {
          LLVM_DEBUG(dbgs()
                     << "Successfully evaluated function. Result: 0\n\n");
        }
      }
    } else if (isa<TerminatorInst>(CurInst)) {
      LLVM_DEBUG(dbgs() << "Found a terminator instruction.\n");

      if (BranchInst *BI = dyn_cast<BranchInst>(CurInst)) {
        if (BI->isUnconditional()) {
          NextBB = BI->getSuccessor(0);
        } else {
          ConstantInt *Cond =
            dyn_cast<ConstantInt>(getVal(BI->getCondition()));
          if (!Cond) return false;  // Cannot determine.

          NextBB = BI->getSuccessor(!Cond->getZExtValue());
        }
      } else if (SwitchInst *SI = dyn_cast<SwitchInst>(CurInst)) {
        ConstantInt *Val =
          dyn_cast<ConstantInt>(getVal(SI->getCondition()));
        if (!Val) return false;  // Cannot determine.
        NextBB = SI->findCaseValue(Val)->getCaseSuccessor();
      } else if (IndirectBrInst *IBI = dyn_cast<IndirectBrInst>(CurInst)) {
        Value *Val = getVal(IBI->getAddress())->stripPointerCasts();
        if (BlockAddress *BA = dyn_cast<BlockAddress>(Val))
          NextBB = BA->getBasicBlock();
        else
          return false;  // Cannot determine.
      } else if (isa<ReturnInst>(CurInst)) {
        NextBB = nullptr;
      } else {
        // invoke, unwind, resume, unreachable.
        LLVM_DEBUG(dbgs() << "Can not handle terminator.");
        return false;  // Cannot handle this terminator.
      }

      // We succeeded at evaluating this block!
      LLVM_DEBUG(dbgs() << "Successfully evaluated block.\n");
      return true;
    } else {
      // Did not know how to evaluate this!
      LLVM_DEBUG(
          dbgs() << "Failed to evaluate block due to unhandled instruction."
                    "\n");
      return false;
    }

    if (!CurInst->use_empty()) {
      if (auto *FoldedInstResult = ConstantFoldConstant(InstResult, DL, TLI))
        InstResult = FoldedInstResult;

      setVal(&*CurInst, InstResult);
    }

    // If we just processed an invoke, we finished evaluating the block.
    if (InvokeInst *II = dyn_cast<InvokeInst>(CurInst)) {
      NextBB = II->getNormalDest();
      LLVM_DEBUG(dbgs() << "Found an invoke instruction. Finished Block.\n\n");
      return true;
    }

    // Advance program counter.
    ++CurInst;
  }
}

/// Evaluate a call to function F, returning true if successful, false if we
/// can't evaluate it.  ActualArgs contains the formal arguments for the
/// function.
bool Evaluator::EvaluateFunction(Function *F, Constant *&RetVal,
                                 const SmallVectorImpl<Constant*> &ActualArgs) {
  // Check to see if this function is already executing (recursion).  If so,
  // bail out.  TODO: we might want to accept limited recursion.
  if (is_contained(CallStack, F))
    return false;

  CallStack.push_back(F);

  // Initialize arguments to the incoming values specified.
  unsigned ArgNo = 0;
  for (Function::arg_iterator AI = F->arg_begin(), E = F->arg_end(); AI != E;
       ++AI, ++ArgNo)
    setVal(&*AI, ActualArgs[ArgNo]);

  // ExecutedBlocks - We only handle non-looping, non-recursive code.  As such,
  // we can only evaluate any one basic block at most once.  This set keeps
  // track of what we have executed so we can detect recursive cases etc.
  SmallPtrSet<BasicBlock*, 32> ExecutedBlocks;

  // CurBB - The current basic block we're evaluating.
  BasicBlock *CurBB = &F->front();

  BasicBlock::iterator CurInst = CurBB->begin();

  while (true) {
    BasicBlock *NextBB = nullptr; // Initialized to avoid compiler warnings.
    LLVM_DEBUG(dbgs() << "Trying to evaluate BB: " << *CurBB << "\n");

    if (!EvaluateBlock(CurInst, NextBB))
      return false;

    if (!NextBB) {
      // Successfully running until there's no next block means that we found
      // the return.  Fill it the return value and pop the call stack.
      ReturnInst *RI = cast<ReturnInst>(CurBB->getTerminator());
      if (RI->getNumOperands())
        RetVal = getVal(RI->getOperand(0));
      CallStack.pop_back();
      return true;
    }

    // Okay, we succeeded in evaluating this control flow.  See if we have
    // executed the new block before.  If so, we have a looping function,
    // which we cannot evaluate in reasonable time.
    if (!ExecutedBlocks.insert(NextBB).second)
      return false;  // looped!

    // Okay, we have never been in this block before.  Check to see if there
    // are any PHI nodes.  If so, evaluate them with information about where
    // we came from.
    PHINode *PN = nullptr;
    for (CurInst = NextBB->begin();
         (PN = dyn_cast<PHINode>(CurInst)); ++CurInst)
      setVal(PN, getVal(PN->getIncomingValueForBlock(CurBB)));

    // Advance to the next block.
    CurBB = NextBB;
  }
}<|MERGE_RESOLUTION|>--- conflicted
+++ resolved
@@ -384,15 +384,10 @@
         return false;  // Cannot handle array allocs.
       }
       Type *Ty = AI->getAllocatedType();
-      unsigned AddressSpace = AI->getType()->getAddressSpace();
       AllocaTmps.push_back(llvm::make_unique<GlobalVariable>(
           Ty, false, GlobalValue::InternalLinkage, UndefValue::get(Ty),
-<<<<<<< HEAD
-          AI->getName(), GlobalValue::NotThreadLocal, AddressSpace));
-=======
           AI->getName(), /*TLMode=*/GlobalValue::NotThreadLocal,
           AI->getType()->getPointerAddressSpace()));
->>>>>>> f48234e2
       InstResult = AllocaTmps.back().get();
       LLVM_DEBUG(dbgs() << "Found an alloca. Result: " << *InstResult << "\n");
     } else if (isa<CallInst>(CurInst) || isa<InvokeInst>(CurInst)) {
