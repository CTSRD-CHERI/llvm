--- conflicted
+++ resolved
@@ -240,11 +240,7 @@
   AliasSetTracker *AST;
 
   /// A cache of @llvm.assume intrinsics used by SimplifyInstruction.
-<<<<<<< HEAD
-  AssumptionTracker *AT;
-=======
   AssumptionCache *AC;
->>>>>>> 969bfdfe
 
   /// Reverse mapping of Allocas.
   DenseMap<AllocaInst *, unsigned> AllocaLookup;
@@ -287,16 +283,10 @@
 
 public:
   PromoteMem2Reg(ArrayRef<AllocaInst *> Allocas, DominatorTree &DT,
-<<<<<<< HEAD
-                 AliasSetTracker *AST, AssumptionTracker *AT)
-      : Allocas(Allocas.begin(), Allocas.end()), DT(DT),
-        DIB(*DT.getRoot()->getParent()->getParent()), AST(AST), AT(AT) {}
-=======
                  AliasSetTracker *AST, AssumptionCache *AC)
       : Allocas(Allocas.begin(), Allocas.end()), DT(DT),
         DIB(*DT.getRoot()->getParent()->getParent(), /*AllowUnresolved*/ false),
         AST(AST), AC(AC) {}
->>>>>>> 969bfdfe
 
   void run();
 
@@ -704,11 +694,7 @@
       PHINode *PN = I->second;
 
       // If this PHI node merges one value and/or undefs, get the value.
-<<<<<<< HEAD
-      if (Value *V = SimplifyInstruction(PN, nullptr, nullptr, &DT, AT)) {
-=======
       if (Value *V = SimplifyInstruction(PN, DL, nullptr, &DT, AC)) {
->>>>>>> 969bfdfe
         if (AST && PN->getType()->isPointerTy())
           AST->deleteValue(PN);
         PN->replaceAllUsesWith(V);
@@ -1088,18 +1074,10 @@
 }
 
 void llvm::PromoteMemToReg(ArrayRef<AllocaInst *> Allocas, DominatorTree &DT,
-<<<<<<< HEAD
-                           AliasSetTracker *AST, AssumptionTracker *AT) {
-=======
                            AliasSetTracker *AST, AssumptionCache *AC) {
->>>>>>> 969bfdfe
   // If there is nothing to do, bail out...
   if (Allocas.empty())
     return;
 
-<<<<<<< HEAD
-  PromoteMem2Reg(Allocas, DT, AST, AT).run();
-=======
   PromoteMem2Reg(Allocas, DT, AST, AC).run();
->>>>>>> 969bfdfe
 }