//===------ SimplifyInstructions.cpp - Remove redundant instructions ------===//
//
//                     The LLVM Compiler Infrastructure
//
// This file is distributed under the University of Illinois Open Source
// License. See LICENSE.TXT for details.
//
//===----------------------------------------------------------------------===//
//
// This is a utility pass used for testing the InstructionSimplify analysis.
// The analysis is applied to every instruction, and if it simplifies then the
// instruction is replaced by the simplification.  If you are looking for a pass
// that performs serious instruction folding, use the instcombine pass instead.
//
//===----------------------------------------------------------------------===//

#include "llvm/Transforms/Scalar.h"
#include "llvm/ADT/DepthFirstIterator.h"
#include "llvm/ADT/SmallPtrSet.h"
#include "llvm/ADT/Statistic.h"
<<<<<<< HEAD
#include "llvm/Analysis/AssumptionTracker.h"
=======
#include "llvm/Analysis/AssumptionCache.h"
>>>>>>> 969bfdfe
#include "llvm/Analysis/InstructionSimplify.h"
#include "llvm/IR/DataLayout.h"
#include "llvm/IR/Dominators.h"
#include "llvm/IR/Function.h"
#include "llvm/IR/Type.h"
#include "llvm/Pass.h"
#include "llvm/Analysis/TargetLibraryInfo.h"
#include "llvm/Transforms/Utils/Local.h"
using namespace llvm;

#define DEBUG_TYPE "instsimplify"

STATISTIC(NumSimplified, "Number of redundant instructions removed");

namespace {
  struct InstSimplifier : public FunctionPass {
    static char ID; // Pass identification, replacement for typeid
    InstSimplifier() : FunctionPass(ID) {
      initializeInstSimplifierPass(*PassRegistry::getPassRegistry());
    }

    void getAnalysisUsage(AnalysisUsage &AU) const override {
      AU.setPreservesCFG();
<<<<<<< HEAD
      AU.addRequired<AssumptionTracker>();
      AU.addRequired<TargetLibraryInfo>();
=======
      AU.addRequired<AssumptionCacheTracker>();
      AU.addRequired<TargetLibraryInfoWrapperPass>();
>>>>>>> 969bfdfe
    }

    /// runOnFunction - Remove instructions that simplify.
    bool runOnFunction(Function &F) override {
      const DominatorTreeWrapperPass *DTWP =
          getAnalysisIfAvailable<DominatorTreeWrapperPass>();
      const DominatorTree *DT = DTWP ? &DTWP->getDomTree() : nullptr;
<<<<<<< HEAD
      DataLayoutPass *DLP = getAnalysisIfAvailable<DataLayoutPass>();
      const DataLayout *DL = DLP ? &DLP->getDataLayout() : nullptr;
      const TargetLibraryInfo *TLI = &getAnalysis<TargetLibraryInfo>();
      AssumptionTracker *AT = &getAnalysis<AssumptionTracker>();
=======
      const DataLayout &DL = F.getParent()->getDataLayout();
      const TargetLibraryInfo *TLI =
          &getAnalysis<TargetLibraryInfoWrapperPass>().getTLI();
      AssumptionCache *AC =
          &getAnalysis<AssumptionCacheTracker>().getAssumptionCache(F);
>>>>>>> 969bfdfe
      SmallPtrSet<const Instruction*, 8> S1, S2, *ToSimplify = &S1, *Next = &S2;
      bool Changed = false;

      do {
        for (BasicBlock *BB : depth_first(&F.getEntryBlock()))
          // Here be subtlety: the iterator must be incremented before the loop
          // body (not sure why), so a range-for loop won't work here.
          for (BasicBlock::iterator BI = BB->begin(), BE = BB->end(); BI != BE;) {
            Instruction *I = BI++;
            // The first time through the loop ToSimplify is empty and we try to
            // simplify all instructions.  On later iterations ToSimplify is not
            // empty and we only bother simplifying instructions that are in it.
            if (!ToSimplify->empty() && !ToSimplify->count(I))
              continue;
            // Don't waste time simplifying unused instructions.
            if (!I->use_empty())
<<<<<<< HEAD
              if (Value *V = SimplifyInstruction(I, DL, TLI, DT, AT)) {
=======
              if (Value *V = SimplifyInstruction(I, DL, TLI, DT, AC)) {
>>>>>>> 969bfdfe
                // Mark all uses for resimplification next time round the loop.
                for (User *U : I->users())
                  Next->insert(cast<Instruction>(U));
                I->replaceAllUsesWith(V);
                ++NumSimplified;
                Changed = true;
              }
            bool res = RecursivelyDeleteTriviallyDeadInstructions(I, TLI);
            if (res)  {
              // RecursivelyDeleteTriviallyDeadInstruction can remove
              // more than one instruction, so simply incrementing the
              // iterator does not work. When instructions get deleted
              // re-iterate instead.
              BI = BB->begin(); BE = BB->end();
              Changed |= res;
            }
          }

        // Place the list of instructions to simplify on the next loop iteration
        // into ToSimplify.
        std::swap(ToSimplify, Next);
        Next->clear();
      } while (!ToSimplify->empty());

      return Changed;
    }
  };
}

char InstSimplifier::ID = 0;
INITIALIZE_PASS_BEGIN(InstSimplifier, "instsimplify",
                      "Remove redundant instructions", false, false)
<<<<<<< HEAD
INITIALIZE_PASS_DEPENDENCY(AssumptionTracker)
INITIALIZE_PASS_DEPENDENCY(TargetLibraryInfo)
=======
INITIALIZE_PASS_DEPENDENCY(AssumptionCacheTracker)
INITIALIZE_PASS_DEPENDENCY(TargetLibraryInfoWrapperPass)
>>>>>>> 969bfdfe
INITIALIZE_PASS_END(InstSimplifier, "instsimplify",
                    "Remove redundant instructions", false, false)
char &llvm::InstructionSimplifierID = InstSimplifier::ID;

// Public interface to the simplify instructions pass.
FunctionPass *llvm::createInstructionSimplifierPass() {
  return new InstSimplifier();
}<|MERGE_RESOLUTION|>--- conflicted
+++ resolved
@@ -18,11 +18,7 @@
 #include "llvm/ADT/DepthFirstIterator.h"
 #include "llvm/ADT/SmallPtrSet.h"
 #include "llvm/ADT/Statistic.h"
-<<<<<<< HEAD
-#include "llvm/Analysis/AssumptionTracker.h"
-=======
 #include "llvm/Analysis/AssumptionCache.h"
->>>>>>> 969bfdfe
 #include "llvm/Analysis/InstructionSimplify.h"
 #include "llvm/IR/DataLayout.h"
 #include "llvm/IR/Dominators.h"
@@ -46,13 +42,8 @@
 
     void getAnalysisUsage(AnalysisUsage &AU) const override {
       AU.setPreservesCFG();
-<<<<<<< HEAD
-      AU.addRequired<AssumptionTracker>();
-      AU.addRequired<TargetLibraryInfo>();
-=======
       AU.addRequired<AssumptionCacheTracker>();
       AU.addRequired<TargetLibraryInfoWrapperPass>();
->>>>>>> 969bfdfe
     }
 
     /// runOnFunction - Remove instructions that simplify.
@@ -60,18 +51,11 @@
       const DominatorTreeWrapperPass *DTWP =
           getAnalysisIfAvailable<DominatorTreeWrapperPass>();
       const DominatorTree *DT = DTWP ? &DTWP->getDomTree() : nullptr;
-<<<<<<< HEAD
-      DataLayoutPass *DLP = getAnalysisIfAvailable<DataLayoutPass>();
-      const DataLayout *DL = DLP ? &DLP->getDataLayout() : nullptr;
-      const TargetLibraryInfo *TLI = &getAnalysis<TargetLibraryInfo>();
-      AssumptionTracker *AT = &getAnalysis<AssumptionTracker>();
-=======
       const DataLayout &DL = F.getParent()->getDataLayout();
       const TargetLibraryInfo *TLI =
           &getAnalysis<TargetLibraryInfoWrapperPass>().getTLI();
       AssumptionCache *AC =
           &getAnalysis<AssumptionCacheTracker>().getAssumptionCache(F);
->>>>>>> 969bfdfe
       SmallPtrSet<const Instruction*, 8> S1, S2, *ToSimplify = &S1, *Next = &S2;
       bool Changed = false;
 
@@ -88,11 +72,7 @@
               continue;
             // Don't waste time simplifying unused instructions.
             if (!I->use_empty())
-<<<<<<< HEAD
-              if (Value *V = SimplifyInstruction(I, DL, TLI, DT, AT)) {
-=======
               if (Value *V = SimplifyInstruction(I, DL, TLI, DT, AC)) {
->>>>>>> 969bfdfe
                 // Mark all uses for resimplification next time round the loop.
                 for (User *U : I->users())
                   Next->insert(cast<Instruction>(U));
@@ -125,13 +105,8 @@
 char InstSimplifier::ID = 0;
 INITIALIZE_PASS_BEGIN(InstSimplifier, "instsimplify",
                       "Remove redundant instructions", false, false)
-<<<<<<< HEAD
-INITIALIZE_PASS_DEPENDENCY(AssumptionTracker)
-INITIALIZE_PASS_DEPENDENCY(TargetLibraryInfo)
-=======
 INITIALIZE_PASS_DEPENDENCY(AssumptionCacheTracker)
 INITIALIZE_PASS_DEPENDENCY(TargetLibraryInfoWrapperPass)
->>>>>>> 969bfdfe
 INITIALIZE_PASS_END(InstSimplifier, "instsimplify",
                     "Remove redundant instructions", false, false)
 char &llvm::InstructionSimplifierID = InstSimplifier::ID;
