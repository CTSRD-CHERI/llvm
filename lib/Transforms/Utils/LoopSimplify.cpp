//===- LoopSimplify.cpp - Loop Canonicalization Pass ----------------------===//
//
//                     The LLVM Compiler Infrastructure
//
// This file is distributed under the University of Illinois Open Source
// License. See LICENSE.TXT for details.
//
//===----------------------------------------------------------------------===//
//
// This pass performs several transformations to transform natural loops into a
// simpler form, which makes subsequent analyses and transformations simpler and
// more effective.
//
// Loop pre-header insertion guarantees that there is a single, non-critical
// entry edge from outside of the loop to the loop header.  This simplifies a
// number of analyses and transformations, such as LICM.
//
// Loop exit-block insertion guarantees that all exit blocks from the loop
// (blocks which are outside of the loop that have predecessors inside of the
// loop) only have predecessors from inside of the loop (and are thus dominated
// by the loop header).  This simplifies transformations such as store-sinking
// that are built into LICM.
//
// This pass also guarantees that loops will have exactly one backedge.
//
// Indirectbr instructions introduce several complications. If the loop
// contains or is entered by an indirectbr instruction, it may not be possible
// to transform the loop and make these guarantees. Client code should check
// that these conditions are true before relying on them.
//
// Note that the simplifycfg pass will clean up blocks which are split out but
// end up being unnecessary, so usage of this pass should not pessimize
// generated code.
//
// This pass obviously modifies the CFG, but updates loop information and
// dominator information.
//
//===----------------------------------------------------------------------===//

#include "llvm/Transforms/Scalar.h"
#include "llvm/ADT/DepthFirstIterator.h"
#include "llvm/ADT/SetOperations.h"
#include "llvm/ADT/SetVector.h"
#include "llvm/ADT/SmallVector.h"
#include "llvm/ADT/Statistic.h"
#include "llvm/Analysis/AliasAnalysis.h"
<<<<<<< HEAD
#include "llvm/Analysis/AssumptionTracker.h"
=======
#include "llvm/Analysis/AssumptionCache.h"
>>>>>>> 969bfdfe
#include "llvm/Analysis/DependenceAnalysis.h"
#include "llvm/Analysis/InstructionSimplify.h"
#include "llvm/Analysis/LoopInfo.h"
#include "llvm/Analysis/ScalarEvolution.h"
#include "llvm/IR/CFG.h"
#include "llvm/IR/Constants.h"
#include "llvm/IR/DataLayout.h"
#include "llvm/IR/Dominators.h"
#include "llvm/IR/Function.h"
#include "llvm/IR/Instructions.h"
#include "llvm/IR/IntrinsicInst.h"
#include "llvm/IR/LLVMContext.h"
#include "llvm/IR/Module.h"
#include "llvm/IR/Type.h"
#include "llvm/Support/Debug.h"
#include "llvm/Support/raw_ostream.h"
#include "llvm/Transforms/Utils/BasicBlockUtils.h"
#include "llvm/Transforms/Utils/Local.h"
#include "llvm/Transforms/Utils/LoopUtils.h"
using namespace llvm;

#define DEBUG_TYPE "loop-simplify"

STATISTIC(NumInserted, "Number of pre-header or exit blocks inserted");
STATISTIC(NumNested  , "Number of nested loops split out");

// If the block isn't already, move the new block to right after some 'outside
// block' block.  This prevents the preheader from being placed inside the loop
// body, e.g. when the loop hasn't been rotated.
static void placeSplitBlockCarefully(BasicBlock *NewBB,
                                     SmallVectorImpl<BasicBlock *> &SplitPreds,
                                     Loop *L) {
  // Check to see if NewBB is already well placed.
  Function::iterator BBI = NewBB; --BBI;
  for (unsigned i = 0, e = SplitPreds.size(); i != e; ++i) {
    if (&*BBI == SplitPreds[i])
      return;
  }

  // If it isn't already after an outside block, move it after one.  This is
  // always good as it makes the uncond branch from the outside block into a
  // fall-through.

  // Figure out *which* outside block to put this after.  Prefer an outside
  // block that neighbors a BB actually in the loop.
  BasicBlock *FoundBB = nullptr;
  for (unsigned i = 0, e = SplitPreds.size(); i != e; ++i) {
    Function::iterator BBI = SplitPreds[i];
    if (++BBI != NewBB->getParent()->end() &&
        L->contains(BBI)) {
      FoundBB = SplitPreds[i];
      break;
    }
  }

  // If our heuristic for a *good* bb to place this after doesn't find
  // anything, just pick something.  It's likely better than leaving it within
  // the loop.
  if (!FoundBB)
    FoundBB = SplitPreds[0];
  NewBB->moveAfter(FoundBB);
}

/// InsertPreheaderForLoop - Once we discover that a loop doesn't have a
/// preheader, this method is called to insert one.  This method has two phases:
/// preheader insertion and analysis updating.
///
BasicBlock *llvm::InsertPreheaderForLoop(Loop *L, Pass *PP) {
  BasicBlock *Header = L->getHeader();

  // Get analyses that we try to update.
  auto *AA = PP->getAnalysisIfAvailable<AliasAnalysis>();
  auto *DTWP = PP->getAnalysisIfAvailable<DominatorTreeWrapperPass>();
  auto *DT = DTWP ? &DTWP->getDomTree() : nullptr;
  auto *LIWP = PP->getAnalysisIfAvailable<LoopInfoWrapperPass>();
  auto *LI = LIWP ? &LIWP->getLoopInfo() : nullptr;
  bool PreserveLCSSA = PP->mustPreserveAnalysisID(LCSSAID);

  // Compute the set of predecessors of the loop that are not in the loop.
  SmallVector<BasicBlock*, 8> OutsideBlocks;
  for (pred_iterator PI = pred_begin(Header), PE = pred_end(Header);
       PI != PE; ++PI) {
    BasicBlock *P = *PI;
    if (!L->contains(P)) {         // Coming in from outside the loop?
      // If the loop is branched to from an indirect branch, we won't
      // be able to fully transform the loop, because it prohibits
      // edge splitting.
      if (isa<IndirectBrInst>(P->getTerminator())) return nullptr;

      // Keep track of it.
      OutsideBlocks.push_back(P);
    }
  }

  // Split out the loop pre-header.
  BasicBlock *PreheaderBB;
  PreheaderBB = SplitBlockPredecessors(Header, OutsideBlocks, ".preheader",
                                       AA, DT, LI, PreserveLCSSA);

  PreheaderBB->getTerminator()->setDebugLoc(
                                      Header->getFirstNonPHI()->getDebugLoc());
  DEBUG(dbgs() << "LoopSimplify: Creating pre-header "
               << PreheaderBB->getName() << "\n");

  // Make sure that NewBB is put someplace intelligent, which doesn't mess up
  // code layout too horribly.
  placeSplitBlockCarefully(PreheaderBB, OutsideBlocks, L);

  return PreheaderBB;
}

/// \brief Ensure that the loop preheader dominates all exit blocks.
///
/// This method is used to split exit blocks that have predecessors outside of
/// the loop.
static BasicBlock *rewriteLoopExitBlock(Loop *L, BasicBlock *Exit,
                                        AliasAnalysis *AA, DominatorTree *DT,
                                        LoopInfo *LI, Pass *PP) {
  SmallVector<BasicBlock*, 8> LoopBlocks;
  for (pred_iterator I = pred_begin(Exit), E = pred_end(Exit); I != E; ++I) {
    BasicBlock *P = *I;
    if (L->contains(P)) {
      // Don't do this if the loop is exited via an indirect branch.
      if (isa<IndirectBrInst>(P->getTerminator())) return nullptr;

      LoopBlocks.push_back(P);
    }
  }

  assert(!LoopBlocks.empty() && "No edges coming in from outside the loop?");
  BasicBlock *NewExitBB = nullptr;

<<<<<<< HEAD
  if (Exit->isLandingPad()) {
    SmallVector<BasicBlock*, 2> NewBBs;
    SplitLandingPadPredecessors(Exit, LoopBlocks,
                                ".loopexit", ".nonloopexit",
                                PP, NewBBs);
    NewExitBB = NewBBs[0];
  } else {
    NewExitBB = SplitBlockPredecessors(Exit, LoopBlocks, ".loopexit", PP);
  }
=======
  bool PreserveLCSSA = PP->mustPreserveAnalysisID(LCSSAID);

  NewExitBB = SplitBlockPredecessors(Exit, LoopBlocks, ".loopexit", AA, DT,
                                     LI, PreserveLCSSA);
>>>>>>> 969bfdfe

  DEBUG(dbgs() << "LoopSimplify: Creating dedicated exit block "
               << NewExitBB->getName() << "\n");
  return NewExitBB;
}

/// Add the specified block, and all of its predecessors, to the specified set,
/// if it's not already in there.  Stop predecessor traversal when we reach
/// StopBlock.
static void addBlockAndPredsToSet(BasicBlock *InputBB, BasicBlock *StopBlock,
                                  std::set<BasicBlock*> &Blocks) {
  SmallVector<BasicBlock *, 8> Worklist;
  Worklist.push_back(InputBB);
  do {
    BasicBlock *BB = Worklist.pop_back_val();
    if (Blocks.insert(BB).second && BB != StopBlock)
      // If BB is not already processed and it is not a stop block then
      // insert its predecessor in the work list
      for (pred_iterator I = pred_begin(BB), E = pred_end(BB); I != E; ++I) {
        BasicBlock *WBB = *I;
        Worklist.push_back(WBB);
      }
  } while (!Worklist.empty());
}

/// \brief The first part of loop-nestification is to find a PHI node that tells
/// us how to partition the loops.
static PHINode *findPHIToPartitionLoops(Loop *L, AliasAnalysis *AA,
                                        DominatorTree *DT,
<<<<<<< HEAD
                                        AssumptionTracker *AT) {
  for (BasicBlock::iterator I = L->getHeader()->begin(); isa<PHINode>(I); ) {
    PHINode *PN = cast<PHINode>(I);
    ++I;
    if (Value *V = SimplifyInstruction(PN, nullptr, nullptr, DT, AT)) {
=======
                                        AssumptionCache *AC) {
  const DataLayout &DL = L->getHeader()->getModule()->getDataLayout();
  for (BasicBlock::iterator I = L->getHeader()->begin(); isa<PHINode>(I); ) {
    PHINode *PN = cast<PHINode>(I);
    ++I;
    if (Value *V = SimplifyInstruction(PN, DL, nullptr, DT, AC)) {
>>>>>>> 969bfdfe
      // This is a degenerate PHI already, don't modify it!
      PN->replaceAllUsesWith(V);
      if (AA) AA->deleteValue(PN);
      PN->eraseFromParent();
      continue;
    }

    // Scan this PHI node looking for a use of the PHI node by itself.
    for (unsigned i = 0, e = PN->getNumIncomingValues(); i != e; ++i)
      if (PN->getIncomingValue(i) == PN &&
          L->contains(PN->getIncomingBlock(i)))
        // We found something tasty to remove.
        return PN;
  }
  return nullptr;
}

/// \brief If this loop has multiple backedges, try to pull one of them out into
/// a nested loop.
///
/// This is important for code that looks like
/// this:
///
///  Loop:
///     ...
///     br cond, Loop, Next
///     ...
///     br cond2, Loop, Out
///
/// To identify this common case, we look at the PHI nodes in the header of the
/// loop.  PHI nodes with unchanging values on one backedge correspond to values
/// that change in the "outer" loop, but not in the "inner" loop.
///
/// If we are able to separate out a loop, return the new outer loop that was
/// created.
///
static Loop *separateNestedLoop(Loop *L, BasicBlock *Preheader,
                                AliasAnalysis *AA, DominatorTree *DT,
                                LoopInfo *LI, ScalarEvolution *SE, Pass *PP,
<<<<<<< HEAD
                                AssumptionTracker *AT) {
=======
                                AssumptionCache *AC) {
>>>>>>> 969bfdfe
  // Don't try to separate loops without a preheader.
  if (!Preheader)
    return nullptr;

  // The header is not a landing pad; preheader insertion should ensure this.
  assert(!L->getHeader()->isLandingPad() &&
         "Can't insert backedge to landing pad");

<<<<<<< HEAD
  PHINode *PN = findPHIToPartitionLoops(L, AA, DT, AT);
=======
  PHINode *PN = findPHIToPartitionLoops(L, AA, DT, AC);
>>>>>>> 969bfdfe
  if (!PN) return nullptr;  // No known way to partition.

  // Pull out all predecessors that have varying values in the loop.  This
  // handles the case when a PHI node has multiple instances of itself as
  // arguments.
  SmallVector<BasicBlock*, 8> OuterLoopPreds;
  for (unsigned i = 0, e = PN->getNumIncomingValues(); i != e; ++i) {
    if (PN->getIncomingValue(i) != PN ||
        !L->contains(PN->getIncomingBlock(i))) {
      // We can't split indirectbr edges.
      if (isa<IndirectBrInst>(PN->getIncomingBlock(i)->getTerminator()))
        return nullptr;
      OuterLoopPreds.push_back(PN->getIncomingBlock(i));
    }
  }
  DEBUG(dbgs() << "LoopSimplify: Splitting out a new outer loop\n");

  // If ScalarEvolution is around and knows anything about values in
  // this loop, tell it to forget them, because we're about to
  // substantially change it.
  if (SE)
    SE->forgetLoop(L);

  bool PreserveLCSSA = PP->mustPreserveAnalysisID(LCSSAID);

  BasicBlock *Header = L->getHeader();
  BasicBlock *NewBB = SplitBlockPredecessors(Header, OuterLoopPreds, ".outer",
                                             AA, DT, LI, PreserveLCSSA);

  // Make sure that NewBB is put someplace intelligent, which doesn't mess up
  // code layout too horribly.
  placeSplitBlockCarefully(NewBB, OuterLoopPreds, L);

  // Create the new outer loop.
  Loop *NewOuter = new Loop();

  // Change the parent loop to use the outer loop as its child now.
  if (Loop *Parent = L->getParentLoop())
    Parent->replaceChildLoopWith(L, NewOuter);
  else
    LI->changeTopLevelLoop(L, NewOuter);

  // L is now a subloop of our outer loop.
  NewOuter->addChildLoop(L);

  for (Loop::block_iterator I = L->block_begin(), E = L->block_end();
       I != E; ++I)
    NewOuter->addBlockEntry(*I);

  // Now reset the header in L, which had been moved by
  // SplitBlockPredecessors for the outer loop.
  L->moveToHeader(Header);

  // Determine which blocks should stay in L and which should be moved out to
  // the Outer loop now.
  std::set<BasicBlock*> BlocksInL;
  for (pred_iterator PI=pred_begin(Header), E = pred_end(Header); PI!=E; ++PI) {
    BasicBlock *P = *PI;
    if (DT->dominates(Header, P))
      addBlockAndPredsToSet(P, Header, BlocksInL);
  }

  // Scan all of the loop children of L, moving them to OuterLoop if they are
  // not part of the inner loop.
  const std::vector<Loop*> &SubLoops = L->getSubLoops();
  for (size_t I = 0; I != SubLoops.size(); )
    if (BlocksInL.count(SubLoops[I]->getHeader()))
      ++I;   // Loop remains in L
    else
      NewOuter->addChildLoop(L->removeChildLoop(SubLoops.begin() + I));

  // Now that we know which blocks are in L and which need to be moved to
  // OuterLoop, move any blocks that need it.
  for (unsigned i = 0; i != L->getBlocks().size(); ++i) {
    BasicBlock *BB = L->getBlocks()[i];
    if (!BlocksInL.count(BB)) {
      // Move this block to the parent, updating the exit blocks sets
      L->removeBlockFromLoop(BB);
      if ((*LI)[BB] == L)
        LI->changeLoopFor(BB, NewOuter);
      --i;
    }
  }

  return NewOuter;
}

/// \brief This method is called when the specified loop has more than one
/// backedge in it.
///
/// If this occurs, revector all of these backedges to target a new basic block
/// and have that block branch to the loop header.  This ensures that loops
/// have exactly one backedge.
static BasicBlock *insertUniqueBackedgeBlock(Loop *L, BasicBlock *Preheader,
                                             AliasAnalysis *AA,
                                             DominatorTree *DT, LoopInfo *LI) {
  assert(L->getNumBackEdges() > 1 && "Must have > 1 backedge!");

  // Get information about the loop
  BasicBlock *Header = L->getHeader();
  Function *F = Header->getParent();

  // Unique backedge insertion currently depends on having a preheader.
  if (!Preheader)
    return nullptr;

  // The header is not a landing pad; preheader insertion should ensure this.
  assert(!Header->isLandingPad() && "Can't insert backedge to landing pad");

  // Figure out which basic blocks contain back-edges to the loop header.
  std::vector<BasicBlock*> BackedgeBlocks;
  for (pred_iterator I = pred_begin(Header), E = pred_end(Header); I != E; ++I){
    BasicBlock *P = *I;

    // Indirectbr edges cannot be split, so we must fail if we find one.
    if (isa<IndirectBrInst>(P->getTerminator()))
      return nullptr;

    if (P != Preheader) BackedgeBlocks.push_back(P);
  }

  // Create and insert the new backedge block...
  BasicBlock *BEBlock = BasicBlock::Create(Header->getContext(),
                                           Header->getName()+".backedge", F);
  BranchInst *BETerminator = BranchInst::Create(Header, BEBlock);

  DEBUG(dbgs() << "LoopSimplify: Inserting unique backedge block "
               << BEBlock->getName() << "\n");

  // Move the new backedge block to right after the last backedge block.
  Function::iterator InsertPos = BackedgeBlocks.back(); ++InsertPos;
  F->getBasicBlockList().splice(InsertPos, F->getBasicBlockList(), BEBlock);

  // Now that the block has been inserted into the function, create PHI nodes in
  // the backedge block which correspond to any PHI nodes in the header block.
  for (BasicBlock::iterator I = Header->begin(); isa<PHINode>(I); ++I) {
    PHINode *PN = cast<PHINode>(I);
    PHINode *NewPN = PHINode::Create(PN->getType(), BackedgeBlocks.size(),
                                     PN->getName()+".be", BETerminator);
    if (AA) AA->copyValue(PN, NewPN);

    // Loop over the PHI node, moving all entries except the one for the
    // preheader over to the new PHI node.
    unsigned PreheaderIdx = ~0U;
    bool HasUniqueIncomingValue = true;
    Value *UniqueValue = nullptr;
    for (unsigned i = 0, e = PN->getNumIncomingValues(); i != e; ++i) {
      BasicBlock *IBB = PN->getIncomingBlock(i);
      Value *IV = PN->getIncomingValue(i);
      if (IBB == Preheader) {
        PreheaderIdx = i;
      } else {
        NewPN->addIncoming(IV, IBB);
        if (HasUniqueIncomingValue) {
          if (!UniqueValue)
            UniqueValue = IV;
          else if (UniqueValue != IV)
            HasUniqueIncomingValue = false;
        }
      }
    }

    // Delete all of the incoming values from the old PN except the preheader's
    assert(PreheaderIdx != ~0U && "PHI has no preheader entry??");
    if (PreheaderIdx != 0) {
      PN->setIncomingValue(0, PN->getIncomingValue(PreheaderIdx));
      PN->setIncomingBlock(0, PN->getIncomingBlock(PreheaderIdx));
    }
    // Nuke all entries except the zero'th.
    for (unsigned i = 0, e = PN->getNumIncomingValues()-1; i != e; ++i)
      PN->removeIncomingValue(e-i, false);

    // Finally, add the newly constructed PHI node as the entry for the BEBlock.
    PN->addIncoming(NewPN, BEBlock);

    // As an optimization, if all incoming values in the new PhiNode (which is a
    // subset of the incoming values of the old PHI node) have the same value,
    // eliminate the PHI Node.
    if (HasUniqueIncomingValue) {
      NewPN->replaceAllUsesWith(UniqueValue);
      if (AA) AA->deleteValue(NewPN);
      BEBlock->getInstList().erase(NewPN);
    }
  }

  // Now that all of the PHI nodes have been inserted and adjusted, modify the
  // backedge blocks to just to the BEBlock instead of the header.
  for (unsigned i = 0, e = BackedgeBlocks.size(); i != e; ++i) {
    TerminatorInst *TI = BackedgeBlocks[i]->getTerminator();
    for (unsigned Op = 0, e = TI->getNumSuccessors(); Op != e; ++Op)
      if (TI->getSuccessor(Op) == Header)
        TI->setSuccessor(Op, BEBlock);
  }

  //===--- Update all analyses which we must preserve now -----------------===//

  // Update Loop Information - we know that this block is now in the current
  // loop and all parent loops.
  L->addBasicBlockToLoop(BEBlock, *LI);

  // Update dominator information
  DT->splitBlock(BEBlock);

  return BEBlock;
}

/// \brief Simplify one loop and queue further loops for simplification.
///
/// FIXME: Currently this accepts both lots of analyses that it uses and a raw
/// Pass pointer. The Pass pointer is used by numerous utilities to update
/// specific analyses. Rather than a pass it would be much cleaner and more
/// explicit if they accepted the analysis directly and then updated it.
static bool simplifyOneLoop(Loop *L, SmallVectorImpl<Loop *> &Worklist,
                            AliasAnalysis *AA, DominatorTree *DT, LoopInfo *LI,
                            ScalarEvolution *SE, Pass *PP,
<<<<<<< HEAD
                            const DataLayout *DL, AssumptionTracker *AT) {
=======
                            AssumptionCache *AC) {
>>>>>>> 969bfdfe
  bool Changed = false;
ReprocessLoop:

  // Check to see that no blocks (other than the header) in this loop have
  // predecessors that are not in the loop.  This is not valid for natural
  // loops, but can occur if the blocks are unreachable.  Since they are
  // unreachable we can just shamelessly delete those CFG edges!
  for (Loop::block_iterator BB = L->block_begin(), E = L->block_end();
       BB != E; ++BB) {
    if (*BB == L->getHeader()) continue;

    SmallPtrSet<BasicBlock*, 4> BadPreds;
    for (pred_iterator PI = pred_begin(*BB),
         PE = pred_end(*BB); PI != PE; ++PI) {
      BasicBlock *P = *PI;
      if (!L->contains(P))
        BadPreds.insert(P);
    }

    // Delete each unique out-of-loop (and thus dead) predecessor.
    for (BasicBlock *P : BadPreds) {

      DEBUG(dbgs() << "LoopSimplify: Deleting edge from dead predecessor "
                   << P->getName() << "\n");

      // Inform each successor of each dead pred.
      for (succ_iterator SI = succ_begin(P), SE = succ_end(P); SI != SE; ++SI)
        (*SI)->removePredecessor(P);
      // Zap the dead pred's terminator and replace it with unreachable.
      TerminatorInst *TI = P->getTerminator();
       TI->replaceAllUsesWith(UndefValue::get(TI->getType()));
      P->getTerminator()->eraseFromParent();
      new UnreachableInst(P->getContext(), P);
      Changed = true;
    }
  }

  // If there are exiting blocks with branches on undef, resolve the undef in
  // the direction which will exit the loop. This will help simplify loop
  // trip count computations.
  SmallVector<BasicBlock*, 8> ExitingBlocks;
  L->getExitingBlocks(ExitingBlocks);
  for (SmallVectorImpl<BasicBlock *>::iterator I = ExitingBlocks.begin(),
       E = ExitingBlocks.end(); I != E; ++I)
    if (BranchInst *BI = dyn_cast<BranchInst>((*I)->getTerminator()))
      if (BI->isConditional()) {
        if (UndefValue *Cond = dyn_cast<UndefValue>(BI->getCondition())) {

          DEBUG(dbgs() << "LoopSimplify: Resolving \"br i1 undef\" to exit in "
                       << (*I)->getName() << "\n");

          BI->setCondition(ConstantInt::get(Cond->getType(),
                                            !L->contains(BI->getSuccessor(0))));

          // This may make the loop analyzable, force SCEV recomputation.
          if (SE)
            SE->forgetLoop(L);

          Changed = true;
        }
      }

  // Does the loop already have a preheader?  If so, don't insert one.
  BasicBlock *Preheader = L->getLoopPreheader();
  if (!Preheader) {
    Preheader = InsertPreheaderForLoop(L, PP);
    if (Preheader) {
      ++NumInserted;
      Changed = true;
    }
  }

  // Next, check to make sure that all exit nodes of the loop only have
  // predecessors that are inside of the loop.  This check guarantees that the
  // loop preheader/header will dominate the exit blocks.  If the exit block has
  // predecessors from outside of the loop, split the edge now.
  SmallVector<BasicBlock*, 8> ExitBlocks;
  L->getExitBlocks(ExitBlocks);

  SmallSetVector<BasicBlock *, 8> ExitBlockSet(ExitBlocks.begin(),
                                               ExitBlocks.end());
  for (SmallSetVector<BasicBlock *, 8>::iterator I = ExitBlockSet.begin(),
         E = ExitBlockSet.end(); I != E; ++I) {
    BasicBlock *ExitBlock = *I;
    for (pred_iterator PI = pred_begin(ExitBlock), PE = pred_end(ExitBlock);
         PI != PE; ++PI)
      // Must be exactly this loop: no subloops, parent loops, or non-loop preds
      // allowed.
      if (!L->contains(*PI)) {
        if (rewriteLoopExitBlock(L, ExitBlock, AA, DT, LI, PP)) {
          ++NumInserted;
          Changed = true;
        }
        break;
      }
  }

  // If the header has more than two predecessors at this point (from the
  // preheader and from multiple backedges), we must adjust the loop.
  BasicBlock *LoopLatch = L->getLoopLatch();
  if (!LoopLatch) {
    // If this is really a nested loop, rip it out into a child loop.  Don't do
    // this for loops with a giant number of backedges, just factor them into a
    // common backedge instead.
    if (L->getNumBackEdges() < 8) {
<<<<<<< HEAD
      if (Loop *OuterL = separateNestedLoop(L, Preheader, AA, DT, LI, SE,
                                            PP, AT)) {
=======
      if (Loop *OuterL =
              separateNestedLoop(L, Preheader, AA, DT, LI, SE, PP, AC)) {
>>>>>>> 969bfdfe
        ++NumNested;
        // Enqueue the outer loop as it should be processed next in our
        // depth-first nest walk.
        Worklist.push_back(OuterL);

        // This is a big restructuring change, reprocess the whole loop.
        Changed = true;
        // GCC doesn't tail recursion eliminate this.
        // FIXME: It isn't clear we can't rely on LLVM to TRE this.
        goto ReprocessLoop;
      }
    }

    // If we either couldn't, or didn't want to, identify nesting of the loops,
    // insert a new block that all backedges target, then make it jump to the
    // loop header.
    LoopLatch = insertUniqueBackedgeBlock(L, Preheader, AA, DT, LI);
    if (LoopLatch) {
      ++NumInserted;
      Changed = true;
    }
  }

  const DataLayout &DL = L->getHeader()->getModule()->getDataLayout();

  // Scan over the PHI nodes in the loop header.  Since they now have only two
  // incoming values (the loop is canonicalized), we may have simplified the PHI
  // down to 'X = phi [X, Y]', which should be replaced with 'Y'.
  PHINode *PN;
  for (BasicBlock::iterator I = L->getHeader()->begin();
       (PN = dyn_cast<PHINode>(I++)); )
<<<<<<< HEAD
    if (Value *V = SimplifyInstruction(PN, nullptr, nullptr, DT, AT)) {
=======
    if (Value *V = SimplifyInstruction(PN, DL, nullptr, DT, AC)) {
>>>>>>> 969bfdfe
      if (AA) AA->deleteValue(PN);
      if (SE) SE->forgetValue(PN);
      PN->replaceAllUsesWith(V);
      PN->eraseFromParent();
    }

  // If this loop has multiple exits and the exits all go to the same
  // block, attempt to merge the exits. This helps several passes, such
  // as LoopRotation, which do not support loops with multiple exits.
  // SimplifyCFG also does this (and this code uses the same utility
  // function), however this code is loop-aware, where SimplifyCFG is
  // not. That gives it the advantage of being able to hoist
  // loop-invariant instructions out of the way to open up more
  // opportunities, and the disadvantage of having the responsibility
  // to preserve dominator information.
  bool UniqueExit = true;
  if (!ExitBlocks.empty())
    for (unsigned i = 1, e = ExitBlocks.size(); i != e; ++i)
      if (ExitBlocks[i] != ExitBlocks[0]) {
        UniqueExit = false;
        break;
      }
  if (UniqueExit) {
    for (unsigned i = 0, e = ExitingBlocks.size(); i != e; ++i) {
      BasicBlock *ExitingBlock = ExitingBlocks[i];
      if (!ExitingBlock->getSinglePredecessor()) continue;
      BranchInst *BI = dyn_cast<BranchInst>(ExitingBlock->getTerminator());
      if (!BI || !BI->isConditional()) continue;
      CmpInst *CI = dyn_cast<CmpInst>(BI->getCondition());
      if (!CI || CI->getParent() != ExitingBlock) continue;

      // Attempt to hoist out all instructions except for the
      // comparison and the branch.
      bool AllInvariant = true;
      bool AnyInvariant = false;
      for (BasicBlock::iterator I = ExitingBlock->begin(); &*I != BI; ) {
        Instruction *Inst = I++;
        // Skip debug info intrinsics.
        if (isa<DbgInfoIntrinsic>(Inst))
          continue;
        if (Inst == CI)
          continue;
        if (!L->makeLoopInvariant(Inst, AnyInvariant,
                                  Preheader ? Preheader->getTerminator()
                                            : nullptr)) {
          AllInvariant = false;
          break;
        }
      }
      if (AnyInvariant) {
        Changed = true;
        // The loop disposition of all SCEV expressions that depend on any
        // hoisted values have also changed.
        if (SE)
          SE->forgetLoopDispositions(L);
      }
      if (!AllInvariant) continue;

      // The block has now been cleared of all instructions except for
      // a comparison and a conditional branch. SimplifyCFG may be able
      // to fold it now.
      if (!FoldBranchToCommonDest(BI))
        continue;

      // Success. The block is now dead, so remove it from the loop,
      // update the dominator tree and delete it.
      DEBUG(dbgs() << "LoopSimplify: Eliminating exiting block "
                   << ExitingBlock->getName() << "\n");

      // Notify ScalarEvolution before deleting this block. Currently assume the
      // parent loop doesn't change (spliting edges doesn't count). If blocks,
      // CFG edges, or other values in the parent loop change, then we need call
      // to forgetLoop() for the parent instead.
      if (SE)
        SE->forgetLoop(L);

      assert(pred_begin(ExitingBlock) == pred_end(ExitingBlock));
      Changed = true;
      LI->removeBlock(ExitingBlock);

      DomTreeNode *Node = DT->getNode(ExitingBlock);
      const std::vector<DomTreeNodeBase<BasicBlock> *> &Children =
        Node->getChildren();
      while (!Children.empty()) {
        DomTreeNode *Child = Children.front();
        DT->changeImmediateDominator(Child, Node->getIDom());
      }
      DT->eraseNode(ExitingBlock);

      BI->getSuccessor(0)->removePredecessor(ExitingBlock);
      BI->getSuccessor(1)->removePredecessor(ExitingBlock);
      ExitingBlock->eraseFromParent();
    }
  }

  return Changed;
}

bool llvm::simplifyLoop(Loop *L, DominatorTree *DT, LoopInfo *LI, Pass *PP,
                        AliasAnalysis *AA, ScalarEvolution *SE,
<<<<<<< HEAD
                        const DataLayout *DL, AssumptionTracker *AT) {
=======
                        AssumptionCache *AC) {
>>>>>>> 969bfdfe
  bool Changed = false;

  // Worklist maintains our depth-first queue of loops in this nest to process.
  SmallVector<Loop *, 4> Worklist;
  Worklist.push_back(L);

  // Walk the worklist from front to back, pushing newly found sub loops onto
  // the back. This will let us process loops from back to front in depth-first
  // order. We can use this simple process because loops form a tree.
  for (unsigned Idx = 0; Idx != Worklist.size(); ++Idx) {
    Loop *L2 = Worklist[Idx];
    Worklist.append(L2->begin(), L2->end());
  }

  while (!Worklist.empty())
    Changed |= simplifyOneLoop(Worklist.pop_back_val(), Worklist, AA, DT, LI,
<<<<<<< HEAD
                               SE, PP, DL, AT);
=======
                               SE, PP, AC);
>>>>>>> 969bfdfe

  return Changed;
}

namespace {
  struct LoopSimplify : public FunctionPass {
    static char ID; // Pass identification, replacement for typeid
    LoopSimplify() : FunctionPass(ID) {
      initializeLoopSimplifyPass(*PassRegistry::getPassRegistry());
    }

    // AA - If we have an alias analysis object to update, this is it, otherwise
    // this is null.
    AliasAnalysis *AA;
    DominatorTree *DT;
    LoopInfo *LI;
    ScalarEvolution *SE;
<<<<<<< HEAD
    const DataLayout *DL;
    AssumptionTracker *AT;
=======
    AssumptionCache *AC;
>>>>>>> 969bfdfe

    bool runOnFunction(Function &F) override;

    void getAnalysisUsage(AnalysisUsage &AU) const override {
<<<<<<< HEAD
      AU.addRequired<AssumptionTracker>();
=======
      AU.addRequired<AssumptionCacheTracker>();
>>>>>>> 969bfdfe

      // We need loop information to identify the loops...
      AU.addRequired<DominatorTreeWrapperPass>();
      AU.addPreserved<DominatorTreeWrapperPass>();

      AU.addRequired<LoopInfoWrapperPass>();
      AU.addPreserved<LoopInfoWrapperPass>();

      AU.addPreserved<AliasAnalysis>();
      AU.addPreserved<ScalarEvolution>();
      AU.addPreserved<DependenceAnalysis>();
      AU.addPreservedID(BreakCriticalEdgesID);  // No critical edges added.
    }

    /// verifyAnalysis() - Verify LoopSimplifyForm's guarantees.
    void verifyAnalysis() const override;
  };
}

char LoopSimplify::ID = 0;
INITIALIZE_PASS_BEGIN(LoopSimplify, "loop-simplify",
                "Canonicalize natural loops", false, false)
<<<<<<< HEAD
INITIALIZE_PASS_DEPENDENCY(AssumptionTracker)
=======
INITIALIZE_PASS_DEPENDENCY(AssumptionCacheTracker)
>>>>>>> 969bfdfe
INITIALIZE_PASS_DEPENDENCY(DominatorTreeWrapperPass)
INITIALIZE_PASS_DEPENDENCY(LoopInfoWrapperPass)
INITIALIZE_PASS_END(LoopSimplify, "loop-simplify",
                "Canonicalize natural loops", false, false)

// Publicly exposed interface to pass...
char &llvm::LoopSimplifyID = LoopSimplify::ID;
Pass *llvm::createLoopSimplifyPass() { return new LoopSimplify(); }

/// runOnFunction - Run down all loops in the CFG (recursively, but we could do
/// it in any convenient order) inserting preheaders...
///
bool LoopSimplify::runOnFunction(Function &F) {
  bool Changed = false;
  AA = getAnalysisIfAvailable<AliasAnalysis>();
  LI = &getAnalysis<LoopInfoWrapperPass>().getLoopInfo();
  DT = &getAnalysis<DominatorTreeWrapperPass>().getDomTree();
  SE = getAnalysisIfAvailable<ScalarEvolution>();
<<<<<<< HEAD
  DataLayoutPass *DLP = getAnalysisIfAvailable<DataLayoutPass>();
  DL = DLP ? &DLP->getDataLayout() : nullptr;
  AT = &getAnalysis<AssumptionTracker>();

  // Simplify each loop nest in the function.
  for (LoopInfo::iterator I = LI->begin(), E = LI->end(); I != E; ++I)
    Changed |= simplifyLoop(*I, DT, LI, this, AA, SE, DL, AT);
=======
  AC = &getAnalysis<AssumptionCacheTracker>().getAssumptionCache(F);

  // Simplify each loop nest in the function.
  for (LoopInfo::iterator I = LI->begin(), E = LI->end(); I != E; ++I)
    Changed |= simplifyLoop(*I, DT, LI, this, AA, SE, AC);
>>>>>>> 969bfdfe

  return Changed;
}

// FIXME: Restore this code when we re-enable verification in verifyAnalysis
// below.
#if 0
static void verifyLoop(Loop *L) {
  // Verify subloops.
  for (Loop::iterator I = L->begin(), E = L->end(); I != E; ++I)
    verifyLoop(*I);

  // It used to be possible to just assert L->isLoopSimplifyForm(), however
  // with the introduction of indirectbr, there are now cases where it's
  // not possible to transform a loop as necessary. We can at least check
  // that there is an indirectbr near any time there's trouble.

  // Indirectbr can interfere with preheader and unique backedge insertion.
  if (!L->getLoopPreheader() || !L->getLoopLatch()) {
    bool HasIndBrPred = false;
    for (pred_iterator PI = pred_begin(L->getHeader()),
         PE = pred_end(L->getHeader()); PI != PE; ++PI)
      if (isa<IndirectBrInst>((*PI)->getTerminator())) {
        HasIndBrPred = true;
        break;
      }
    assert(HasIndBrPred &&
           "LoopSimplify has no excuse for missing loop header info!");
    (void)HasIndBrPred;
  }

  // Indirectbr can interfere with exit block canonicalization.
  if (!L->hasDedicatedExits()) {
    bool HasIndBrExiting = false;
    SmallVector<BasicBlock*, 8> ExitingBlocks;
    L->getExitingBlocks(ExitingBlocks);
    for (unsigned i = 0, e = ExitingBlocks.size(); i != e; ++i) {
      if (isa<IndirectBrInst>((ExitingBlocks[i])->getTerminator())) {
        HasIndBrExiting = true;
        break;
      }
    }

    assert(HasIndBrExiting &&
           "LoopSimplify has no excuse for missing exit block info!");
    (void)HasIndBrExiting;
  }
}
#endif

void LoopSimplify::verifyAnalysis() const {
  // FIXME: This routine is being called mid-way through the loop pass manager
  // as loop passes destroy this analysis. That's actually fine, but we have no
  // way of expressing that here. Once all of the passes that destroy this are
  // hoisted out of the loop pass manager we can add back verification here.
#if 0
  for (LoopInfo::iterator I = LI->begin(), E = LI->end(); I != E; ++I)
    verifyLoop(*I);
#endif
}<|MERGE_RESOLUTION|>--- conflicted
+++ resolved
@@ -44,11 +44,7 @@
 #include "llvm/ADT/SmallVector.h"
 #include "llvm/ADT/Statistic.h"
 #include "llvm/Analysis/AliasAnalysis.h"
-<<<<<<< HEAD
-#include "llvm/Analysis/AssumptionTracker.h"
-=======
 #include "llvm/Analysis/AssumptionCache.h"
->>>>>>> 969bfdfe
 #include "llvm/Analysis/DependenceAnalysis.h"
 #include "llvm/Analysis/InstructionSimplify.h"
 #include "llvm/Analysis/LoopInfo.h"
@@ -181,22 +177,10 @@
   assert(!LoopBlocks.empty() && "No edges coming in from outside the loop?");
   BasicBlock *NewExitBB = nullptr;
 
-<<<<<<< HEAD
-  if (Exit->isLandingPad()) {
-    SmallVector<BasicBlock*, 2> NewBBs;
-    SplitLandingPadPredecessors(Exit, LoopBlocks,
-                                ".loopexit", ".nonloopexit",
-                                PP, NewBBs);
-    NewExitBB = NewBBs[0];
-  } else {
-    NewExitBB = SplitBlockPredecessors(Exit, LoopBlocks, ".loopexit", PP);
-  }
-=======
   bool PreserveLCSSA = PP->mustPreserveAnalysisID(LCSSAID);
 
   NewExitBB = SplitBlockPredecessors(Exit, LoopBlocks, ".loopexit", AA, DT,
                                      LI, PreserveLCSSA);
->>>>>>> 969bfdfe
 
   DEBUG(dbgs() << "LoopSimplify: Creating dedicated exit block "
                << NewExitBB->getName() << "\n");
@@ -226,20 +210,12 @@
 /// us how to partition the loops.
 static PHINode *findPHIToPartitionLoops(Loop *L, AliasAnalysis *AA,
                                         DominatorTree *DT,
-<<<<<<< HEAD
-                                        AssumptionTracker *AT) {
-  for (BasicBlock::iterator I = L->getHeader()->begin(); isa<PHINode>(I); ) {
-    PHINode *PN = cast<PHINode>(I);
-    ++I;
-    if (Value *V = SimplifyInstruction(PN, nullptr, nullptr, DT, AT)) {
-=======
                                         AssumptionCache *AC) {
   const DataLayout &DL = L->getHeader()->getModule()->getDataLayout();
   for (BasicBlock::iterator I = L->getHeader()->begin(); isa<PHINode>(I); ) {
     PHINode *PN = cast<PHINode>(I);
     ++I;
     if (Value *V = SimplifyInstruction(PN, DL, nullptr, DT, AC)) {
->>>>>>> 969bfdfe
       // This is a degenerate PHI already, don't modify it!
       PN->replaceAllUsesWith(V);
       if (AA) AA->deleteValue(PN);
@@ -279,11 +255,7 @@
 static Loop *separateNestedLoop(Loop *L, BasicBlock *Preheader,
                                 AliasAnalysis *AA, DominatorTree *DT,
                                 LoopInfo *LI, ScalarEvolution *SE, Pass *PP,
-<<<<<<< HEAD
-                                AssumptionTracker *AT) {
-=======
                                 AssumptionCache *AC) {
->>>>>>> 969bfdfe
   // Don't try to separate loops without a preheader.
   if (!Preheader)
     return nullptr;
@@ -292,11 +264,7 @@
   assert(!L->getHeader()->isLandingPad() &&
          "Can't insert backedge to landing pad");
 
-<<<<<<< HEAD
-  PHINode *PN = findPHIToPartitionLoops(L, AA, DT, AT);
-=======
   PHINode *PN = findPHIToPartitionLoops(L, AA, DT, AC);
->>>>>>> 969bfdfe
   if (!PN) return nullptr;  // No known way to partition.
 
   // Pull out all predecessors that have varying values in the loop.  This
@@ -512,11 +480,7 @@
 static bool simplifyOneLoop(Loop *L, SmallVectorImpl<Loop *> &Worklist,
                             AliasAnalysis *AA, DominatorTree *DT, LoopInfo *LI,
                             ScalarEvolution *SE, Pass *PP,
-<<<<<<< HEAD
-                            const DataLayout *DL, AssumptionTracker *AT) {
-=======
                             AssumptionCache *AC) {
->>>>>>> 969bfdfe
   bool Changed = false;
 ReprocessLoop:
 
@@ -622,13 +586,8 @@
     // this for loops with a giant number of backedges, just factor them into a
     // common backedge instead.
     if (L->getNumBackEdges() < 8) {
-<<<<<<< HEAD
-      if (Loop *OuterL = separateNestedLoop(L, Preheader, AA, DT, LI, SE,
-                                            PP, AT)) {
-=======
       if (Loop *OuterL =
               separateNestedLoop(L, Preheader, AA, DT, LI, SE, PP, AC)) {
->>>>>>> 969bfdfe
         ++NumNested;
         // Enqueue the outer loop as it should be processed next in our
         // depth-first nest walk.
@@ -660,11 +619,7 @@
   PHINode *PN;
   for (BasicBlock::iterator I = L->getHeader()->begin();
        (PN = dyn_cast<PHINode>(I++)); )
-<<<<<<< HEAD
-    if (Value *V = SimplifyInstruction(PN, nullptr, nullptr, DT, AT)) {
-=======
     if (Value *V = SimplifyInstruction(PN, DL, nullptr, DT, AC)) {
->>>>>>> 969bfdfe
       if (AA) AA->deleteValue(PN);
       if (SE) SE->forgetValue(PN);
       PN->replaceAllUsesWith(V);
@@ -765,11 +720,7 @@
 
 bool llvm::simplifyLoop(Loop *L, DominatorTree *DT, LoopInfo *LI, Pass *PP,
                         AliasAnalysis *AA, ScalarEvolution *SE,
-<<<<<<< HEAD
-                        const DataLayout *DL, AssumptionTracker *AT) {
-=======
                         AssumptionCache *AC) {
->>>>>>> 969bfdfe
   bool Changed = false;
 
   // Worklist maintains our depth-first queue of loops in this nest to process.
@@ -786,11 +737,7 @@
 
   while (!Worklist.empty())
     Changed |= simplifyOneLoop(Worklist.pop_back_val(), Worklist, AA, DT, LI,
-<<<<<<< HEAD
-                               SE, PP, DL, AT);
-=======
                                SE, PP, AC);
->>>>>>> 969bfdfe
 
   return Changed;
 }
@@ -808,21 +755,12 @@
     DominatorTree *DT;
     LoopInfo *LI;
     ScalarEvolution *SE;
-<<<<<<< HEAD
-    const DataLayout *DL;
-    AssumptionTracker *AT;
-=======
     AssumptionCache *AC;
->>>>>>> 969bfdfe
 
     bool runOnFunction(Function &F) override;
 
     void getAnalysisUsage(AnalysisUsage &AU) const override {
-<<<<<<< HEAD
-      AU.addRequired<AssumptionTracker>();
-=======
       AU.addRequired<AssumptionCacheTracker>();
->>>>>>> 969bfdfe
 
       // We need loop information to identify the loops...
       AU.addRequired<DominatorTreeWrapperPass>();
@@ -845,11 +783,7 @@
 char LoopSimplify::ID = 0;
 INITIALIZE_PASS_BEGIN(LoopSimplify, "loop-simplify",
                 "Canonicalize natural loops", false, false)
-<<<<<<< HEAD
-INITIALIZE_PASS_DEPENDENCY(AssumptionTracker)
-=======
 INITIALIZE_PASS_DEPENDENCY(AssumptionCacheTracker)
->>>>>>> 969bfdfe
 INITIALIZE_PASS_DEPENDENCY(DominatorTreeWrapperPass)
 INITIALIZE_PASS_DEPENDENCY(LoopInfoWrapperPass)
 INITIALIZE_PASS_END(LoopSimplify, "loop-simplify",
@@ -868,21 +802,11 @@
   LI = &getAnalysis<LoopInfoWrapperPass>().getLoopInfo();
   DT = &getAnalysis<DominatorTreeWrapperPass>().getDomTree();
   SE = getAnalysisIfAvailable<ScalarEvolution>();
-<<<<<<< HEAD
-  DataLayoutPass *DLP = getAnalysisIfAvailable<DataLayoutPass>();
-  DL = DLP ? &DLP->getDataLayout() : nullptr;
-  AT = &getAnalysis<AssumptionTracker>();
-
-  // Simplify each loop nest in the function.
-  for (LoopInfo::iterator I = LI->begin(), E = LI->end(); I != E; ++I)
-    Changed |= simplifyLoop(*I, DT, LI, this, AA, SE, DL, AT);
-=======
   AC = &getAnalysis<AssumptionCacheTracker>().getAssumptionCache(F);
 
   // Simplify each loop nest in the function.
   for (LoopInfo::iterator I = LI->begin(), E = LI->end(); I != E; ++I)
     Changed |= simplifyLoop(*I, DT, LI, this, AA, SE, AC);
->>>>>>> 969bfdfe
 
   return Changed;
 }
