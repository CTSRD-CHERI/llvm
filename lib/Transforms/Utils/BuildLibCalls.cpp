//===- BuildLibCalls.cpp - Utility builder for libcalls -------------------===//
//
//                     The LLVM Compiler Infrastructure
//
// This file is distributed under the University of Illinois Open Source
// License. See LICENSE.TXT for details.
//
//===----------------------------------------------------------------------===//
//
// This file implements some functions that will create standard C libcalls.
//
//===----------------------------------------------------------------------===//

#include "llvm/Transforms/Utils/BuildLibCalls.h"
#include "llvm/ADT/SmallString.h"
#include "llvm/ADT/Statistic.h"
#include "llvm/Analysis/TargetLibraryInfo.h"
#include "llvm/IR/Constants.h"
#include "llvm/IR/DataLayout.h"
#include "llvm/IR/Function.h"
#include "llvm/IR/IRBuilder.h"
#include "llvm/IR/Intrinsics.h"
#include "llvm/IR/LLVMContext.h"
#include "llvm/IR/Module.h"
#include "llvm/IR/Type.h"

using namespace llvm;

#define DEBUG_TYPE "build-libcalls"

//- Infer Attributes ---------------------------------------------------------//

STATISTIC(NumReadNone, "Number of functions inferred as readnone");
STATISTIC(NumReadOnly, "Number of functions inferred as readonly");
STATISTIC(NumArgMemOnly, "Number of functions inferred as argmemonly");
STATISTIC(NumNoUnwind, "Number of functions inferred as nounwind");
STATISTIC(NumNoCapture, "Number of arguments inferred as nocapture");
STATISTIC(NumReadOnlyArg, "Number of arguments inferred as readonly");
STATISTIC(NumNoAlias, "Number of function returns inferred as noalias");
STATISTIC(NumNonNull, "Number of function returns inferred as nonnull returns");
STATISTIC(NumReturnedArg, "Number of arguments inferred as returned");

static bool setDoesNotAccessMemory(Function &F) {
  if (F.doesNotAccessMemory())
    return false;
  F.setDoesNotAccessMemory();
  ++NumReadNone;
  return true;
}

static bool setOnlyReadsMemory(Function &F) {
  if (F.onlyReadsMemory())
    return false;
  F.setOnlyReadsMemory();
  ++NumReadOnly;
  return true;
}

static bool setOnlyAccessesArgMemory(Function &F) {
  if (F.onlyAccessesArgMemory())
    return false;
  F.setOnlyAccessesArgMemory();
  ++NumArgMemOnly;
  return true;
}

static bool setDoesNotThrow(Function &F) {
  if (F.doesNotThrow())
    return false;
  F.setDoesNotThrow();
  ++NumNoUnwind;
  return true;
}

static bool setRetDoesNotAlias(Function &F) {
  if (F.hasAttribute(AttributeList::ReturnIndex, Attribute::NoAlias))
    return false;
  F.addAttribute(AttributeList::ReturnIndex, Attribute::NoAlias);
  ++NumNoAlias;
  return true;
}

static bool setDoesNotCapture(Function &F, unsigned ArgNo) {
  if (F.hasParamAttribute(ArgNo, Attribute::NoCapture))
    return false;
  F.addParamAttr(ArgNo, Attribute::NoCapture);
  ++NumNoCapture;
  return true;
}

static bool setOnlyReadsMemory(Function &F, unsigned ArgNo) {
  if (F.hasParamAttribute(ArgNo, Attribute::ReadOnly))
    return false;
  F.addParamAttr(ArgNo, Attribute::ReadOnly);
  ++NumReadOnlyArg;
  return true;
}

static bool setRetNonNull(Function &F) {
  assert(F.getReturnType()->isPointerTy() &&
         "nonnull applies only to pointers");
  if (F.hasAttribute(AttributeList::ReturnIndex, Attribute::NonNull))
    return false;
  F.addAttribute(AttributeList::ReturnIndex, Attribute::NonNull);
  ++NumNonNull;
  return true;
}

static bool setReturnedArg(Function &F, unsigned ArgNo) {
  if (F.hasParamAttribute(ArgNo, Attribute::Returned))
    return false;
  F.addParamAttr(ArgNo, Attribute::Returned);
  ++NumReturnedArg;
  return true;
}

static bool setNonLazyBind(Function &F) {
  if (F.hasFnAttribute(Attribute::NonLazyBind))
    return false;
  F.addFnAttr(Attribute::NonLazyBind);
  return true;
}

bool llvm::inferLibFuncAttributes(Module *M, StringRef Name,
                                  const TargetLibraryInfo &TLI) {
  Function *F = M->getFunction(Name);
  if (!F)
    return false;
  return inferLibFuncAttributes(*F, TLI);
}

bool llvm::inferLibFuncAttributes(Function &F, const TargetLibraryInfo &TLI) {
  LibFunc TheLibFunc;
  if (!(TLI.getLibFunc(F, TheLibFunc) && TLI.has(TheLibFunc)))
    return false;

  bool Changed = false;

  if (F.getParent() != nullptr && F.getParent()->getRtLibUseGOT())
    Changed |= setNonLazyBind(F);

  switch (TheLibFunc) {
  case LibFunc_strlen:
  case LibFunc_wcslen:
    Changed |= setOnlyReadsMemory(F);
    Changed |= setDoesNotThrow(F);
    Changed |= setOnlyAccessesArgMemory(F);
    Changed |= setDoesNotCapture(F, 0);
    return Changed;
  case LibFunc_strchr:
  case LibFunc_strrchr:
    Changed |= setOnlyReadsMemory(F);
    Changed |= setDoesNotThrow(F);
    return Changed;
  case LibFunc_strtol:
  case LibFunc_strtod:
  case LibFunc_strtof:
  case LibFunc_strtoul:
  case LibFunc_strtoll:
  case LibFunc_strtold:
  case LibFunc_strtoull:
    Changed |= setDoesNotThrow(F);
    Changed |= setDoesNotCapture(F, 1);
    Changed |= setOnlyReadsMemory(F, 0);
    return Changed;
  case LibFunc_strcpy:
  case LibFunc_strncpy:
  case LibFunc_strcat:
  case LibFunc_strncat:
    Changed |= setReturnedArg(F, 0);
    LLVM_FALLTHROUGH;
  case LibFunc_stpcpy:
  case LibFunc_stpncpy:
    Changed |= setDoesNotThrow(F);
    Changed |= setDoesNotCapture(F, 1);
    Changed |= setOnlyReadsMemory(F, 1);
    return Changed;
  case LibFunc_strxfrm:
    Changed |= setDoesNotThrow(F);
    Changed |= setDoesNotCapture(F, 0);
    Changed |= setDoesNotCapture(F, 1);
    Changed |= setOnlyReadsMemory(F, 1);
    return Changed;
  case LibFunc_strcmp:      // 0,1
  case LibFunc_strspn:      // 0,1
  case LibFunc_strncmp:     // 0,1
  case LibFunc_strcspn:     // 0,1
  case LibFunc_strcoll:     // 0,1
  case LibFunc_strcasecmp:  // 0,1
  case LibFunc_strncasecmp: //
    Changed |= setOnlyReadsMemory(F);
    Changed |= setDoesNotThrow(F);
    Changed |= setDoesNotCapture(F, 0);
    Changed |= setDoesNotCapture(F, 1);
    return Changed;
  case LibFunc_strstr:
  case LibFunc_strpbrk:
    Changed |= setOnlyReadsMemory(F);
    Changed |= setDoesNotThrow(F);
    Changed |= setDoesNotCapture(F, 1);
    return Changed;
  case LibFunc_strtok:
  case LibFunc_strtok_r:
    Changed |= setDoesNotThrow(F);
    Changed |= setDoesNotCapture(F, 1);
    Changed |= setOnlyReadsMemory(F, 1);
    return Changed;
  case LibFunc_scanf:
    Changed |= setDoesNotThrow(F);
    Changed |= setDoesNotCapture(F, 0);
    Changed |= setOnlyReadsMemory(F, 0);
    return Changed;
  case LibFunc_setbuf:
  case LibFunc_setvbuf:
    Changed |= setDoesNotThrow(F);
    Changed |= setDoesNotCapture(F, 0);
    return Changed;
  case LibFunc_strdup:
  case LibFunc_strndup:
    Changed |= setDoesNotThrow(F);
    Changed |= setRetDoesNotAlias(F);
    Changed |= setDoesNotCapture(F, 0);
    Changed |= setOnlyReadsMemory(F, 0);
    return Changed;
  case LibFunc_stat:
  case LibFunc_statvfs:
    Changed |= setDoesNotThrow(F);
    Changed |= setDoesNotCapture(F, 0);
    Changed |= setDoesNotCapture(F, 1);
    Changed |= setOnlyReadsMemory(F, 0);
    return Changed;
  case LibFunc_sscanf:
    Changed |= setDoesNotThrow(F);
    Changed |= setDoesNotCapture(F, 0);
    Changed |= setDoesNotCapture(F, 1);
    Changed |= setOnlyReadsMemory(F, 0);
    Changed |= setOnlyReadsMemory(F, 1);
    return Changed;
  case LibFunc_sprintf:
    Changed |= setDoesNotThrow(F);
    Changed |= setDoesNotCapture(F, 0);
    Changed |= setDoesNotCapture(F, 1);
    Changed |= setOnlyReadsMemory(F, 1);
    return Changed;
  case LibFunc_snprintf:
    Changed |= setDoesNotThrow(F);
    Changed |= setDoesNotCapture(F, 0);
    Changed |= setDoesNotCapture(F, 2);
    Changed |= setOnlyReadsMemory(F, 2);
    return Changed;
  case LibFunc_setitimer:
    Changed |= setDoesNotThrow(F);
    Changed |= setDoesNotCapture(F, 1);
    Changed |= setDoesNotCapture(F, 2);
    Changed |= setOnlyReadsMemory(F, 1);
    return Changed;
  case LibFunc_system:
    // May throw; "system" is a valid pthread cancellation point.
    Changed |= setDoesNotCapture(F, 0);
    Changed |= setOnlyReadsMemory(F, 0);
    return Changed;
  case LibFunc_malloc:
    Changed |= setDoesNotThrow(F);
    Changed |= setRetDoesNotAlias(F);
    return Changed;
  case LibFunc_memcmp:
    Changed |= setOnlyReadsMemory(F);
    Changed |= setDoesNotThrow(F);
    Changed |= setDoesNotCapture(F, 0);
    Changed |= setDoesNotCapture(F, 1);
    return Changed;
  case LibFunc_memchr:
  case LibFunc_memrchr:
    Changed |= setOnlyReadsMemory(F);
    Changed |= setDoesNotThrow(F);
    return Changed;
  case LibFunc_modf:
  case LibFunc_modff:
  case LibFunc_modfl:
    Changed |= setDoesNotThrow(F);
    Changed |= setDoesNotCapture(F, 1);
    return Changed;
  case LibFunc_memcpy:
  case LibFunc_memmove:
    Changed |= setReturnedArg(F, 0);
    LLVM_FALLTHROUGH;
  case LibFunc_mempcpy:
  case LibFunc_memccpy:
    Changed |= setDoesNotThrow(F);
    Changed |= setDoesNotCapture(F, 1);
    Changed |= setOnlyReadsMemory(F, 1);
    return Changed;
  case LibFunc_memcpy_chk:
    Changed |= setDoesNotThrow(F);
    return Changed;
  case LibFunc_memalign:
    Changed |= setRetDoesNotAlias(F);
    return Changed;
  case LibFunc_mkdir:
    Changed |= setDoesNotThrow(F);
    Changed |= setDoesNotCapture(F, 0);
    Changed |= setOnlyReadsMemory(F, 0);
    return Changed;
  case LibFunc_mktime:
    Changed |= setDoesNotThrow(F);
    Changed |= setDoesNotCapture(F, 0);
    return Changed;
  case LibFunc_realloc:
    Changed |= setDoesNotThrow(F);
    Changed |= setRetDoesNotAlias(F);
    Changed |= setDoesNotCapture(F, 0);
    return Changed;
  case LibFunc_read:
    // May throw; "read" is a valid pthread cancellation point.
    Changed |= setDoesNotCapture(F, 1);
    return Changed;
  case LibFunc_rewind:
    Changed |= setDoesNotThrow(F);
    Changed |= setDoesNotCapture(F, 0);
    return Changed;
  case LibFunc_rmdir:
  case LibFunc_remove:
  case LibFunc_realpath:
    Changed |= setDoesNotThrow(F);
    Changed |= setDoesNotCapture(F, 0);
    Changed |= setOnlyReadsMemory(F, 0);
    return Changed;
  case LibFunc_rename:
    Changed |= setDoesNotThrow(F);
    Changed |= setDoesNotCapture(F, 0);
    Changed |= setDoesNotCapture(F, 1);
    Changed |= setOnlyReadsMemory(F, 0);
    Changed |= setOnlyReadsMemory(F, 1);
    return Changed;
  case LibFunc_readlink:
    Changed |= setDoesNotThrow(F);
    Changed |= setDoesNotCapture(F, 0);
    Changed |= setDoesNotCapture(F, 1);
    Changed |= setOnlyReadsMemory(F, 0);
    return Changed;
  case LibFunc_write:
    // May throw; "write" is a valid pthread cancellation point.
    Changed |= setDoesNotCapture(F, 1);
    Changed |= setOnlyReadsMemory(F, 1);
    return Changed;
  case LibFunc_bcopy:
    Changed |= setDoesNotThrow(F);
    Changed |= setDoesNotCapture(F, 0);
    Changed |= setDoesNotCapture(F, 1);
    Changed |= setOnlyReadsMemory(F, 0);
    return Changed;
  case LibFunc_bcmp:
    Changed |= setDoesNotThrow(F);
    Changed |= setOnlyReadsMemory(F);
    Changed |= setDoesNotCapture(F, 0);
    Changed |= setDoesNotCapture(F, 1);
    return Changed;
  case LibFunc_bzero:
    Changed |= setDoesNotThrow(F);
    Changed |= setDoesNotCapture(F, 0);
    return Changed;
  case LibFunc_calloc:
    Changed |= setDoesNotThrow(F);
    Changed |= setRetDoesNotAlias(F);
    return Changed;
  case LibFunc_chmod:
  case LibFunc_chown:
    Changed |= setDoesNotThrow(F);
    Changed |= setDoesNotCapture(F, 0);
    Changed |= setOnlyReadsMemory(F, 0);
    return Changed;
  case LibFunc_ctermid:
  case LibFunc_clearerr:
  case LibFunc_closedir:
    Changed |= setDoesNotThrow(F);
    Changed |= setDoesNotCapture(F, 0);
    return Changed;
  case LibFunc_atoi:
  case LibFunc_atol:
  case LibFunc_atof:
  case LibFunc_atoll:
    Changed |= setDoesNotThrow(F);
    Changed |= setOnlyReadsMemory(F);
    Changed |= setDoesNotCapture(F, 0);
    return Changed;
  case LibFunc_access:
    Changed |= setDoesNotThrow(F);
    Changed |= setDoesNotCapture(F, 0);
    Changed |= setOnlyReadsMemory(F, 0);
    return Changed;
  case LibFunc_fopen:
    Changed |= setDoesNotThrow(F);
    Changed |= setRetDoesNotAlias(F);
    Changed |= setDoesNotCapture(F, 0);
    Changed |= setDoesNotCapture(F, 1);
    Changed |= setOnlyReadsMemory(F, 0);
    Changed |= setOnlyReadsMemory(F, 1);
    return Changed;
  case LibFunc_fdopen:
    Changed |= setDoesNotThrow(F);
    Changed |= setRetDoesNotAlias(F);
    Changed |= setDoesNotCapture(F, 1);
    Changed |= setOnlyReadsMemory(F, 1);
    return Changed;
  case LibFunc_feof:
  case LibFunc_free:
  case LibFunc_fseek:
  case LibFunc_ftell:
  case LibFunc_fgetc:
  case LibFunc_fgetc_unlocked:
  case LibFunc_fseeko:
  case LibFunc_ftello:
  case LibFunc_fileno:
  case LibFunc_fflush:
  case LibFunc_fclose:
  case LibFunc_fsetpos:
  case LibFunc_flockfile:
  case LibFunc_funlockfile:
  case LibFunc_ftrylockfile:
    Changed |= setDoesNotThrow(F);
    Changed |= setDoesNotCapture(F, 0);
    return Changed;
  case LibFunc_ferror:
    Changed |= setDoesNotThrow(F);
    Changed |= setDoesNotCapture(F, 0);
    Changed |= setOnlyReadsMemory(F);
    return Changed;
  case LibFunc_fputc:
  case LibFunc_fputc_unlocked:
  case LibFunc_fstat:
  case LibFunc_frexp:
  case LibFunc_frexpf:
  case LibFunc_frexpl:
  case LibFunc_fstatvfs:
    Changed |= setDoesNotThrow(F);
    Changed |= setDoesNotCapture(F, 1);
    return Changed;
  case LibFunc_fgets:
  case LibFunc_fgets_unlocked:
    Changed |= setDoesNotThrow(F);
    Changed |= setDoesNotCapture(F, 2);
    return Changed;
  case LibFunc_fread:
  case LibFunc_fread_unlocked:
    Changed |= setDoesNotThrow(F);
    Changed |= setDoesNotCapture(F, 0);
    Changed |= setDoesNotCapture(F, 3);
    return Changed;
  case LibFunc_fwrite:
  case LibFunc_fwrite_unlocked:
    Changed |= setDoesNotThrow(F);
    Changed |= setDoesNotCapture(F, 0);
    Changed |= setDoesNotCapture(F, 3);
    // FIXME: readonly #1?
    return Changed;
  case LibFunc_fputs:
  case LibFunc_fputs_unlocked:
    Changed |= setDoesNotThrow(F);
    Changed |= setDoesNotCapture(F, 0);
    Changed |= setDoesNotCapture(F, 1);
    Changed |= setOnlyReadsMemory(F, 0);
    return Changed;
  case LibFunc_fscanf:
  case LibFunc_fprintf:
    Changed |= setDoesNotThrow(F);
    Changed |= setDoesNotCapture(F, 0);
    Changed |= setDoesNotCapture(F, 1);
    Changed |= setOnlyReadsMemory(F, 1);
    return Changed;
  case LibFunc_fgetpos:
    Changed |= setDoesNotThrow(F);
    Changed |= setDoesNotCapture(F, 0);
    Changed |= setDoesNotCapture(F, 1);
    return Changed;
  case LibFunc_getc:
  case LibFunc_getlogin_r:
  case LibFunc_getc_unlocked:
    Changed |= setDoesNotThrow(F);
    Changed |= setDoesNotCapture(F, 0);
    return Changed;
  case LibFunc_getenv:
    Changed |= setDoesNotThrow(F);
    Changed |= setOnlyReadsMemory(F);
    Changed |= setDoesNotCapture(F, 0);
    return Changed;
  case LibFunc_gets:
  case LibFunc_getchar:
  case LibFunc_getchar_unlocked:
    Changed |= setDoesNotThrow(F);
    return Changed;
  case LibFunc_getitimer:
    Changed |= setDoesNotThrow(F);
    Changed |= setDoesNotCapture(F, 1);
    return Changed;
  case LibFunc_getpwnam:
    Changed |= setDoesNotThrow(F);
    Changed |= setDoesNotCapture(F, 0);
    Changed |= setOnlyReadsMemory(F, 0);
    return Changed;
  case LibFunc_ungetc:
    Changed |= setDoesNotThrow(F);
    Changed |= setDoesNotCapture(F, 1);
    return Changed;
  case LibFunc_uname:
    Changed |= setDoesNotThrow(F);
    Changed |= setDoesNotCapture(F, 0);
    return Changed;
  case LibFunc_unlink:
    Changed |= setDoesNotThrow(F);
    Changed |= setDoesNotCapture(F, 0);
    Changed |= setOnlyReadsMemory(F, 0);
    return Changed;
  case LibFunc_unsetenv:
    Changed |= setDoesNotThrow(F);
    Changed |= setDoesNotCapture(F, 0);
    Changed |= setOnlyReadsMemory(F, 0);
    return Changed;
  case LibFunc_utime:
  case LibFunc_utimes:
    Changed |= setDoesNotThrow(F);
    Changed |= setDoesNotCapture(F, 0);
    Changed |= setDoesNotCapture(F, 1);
    Changed |= setOnlyReadsMemory(F, 0);
    Changed |= setOnlyReadsMemory(F, 1);
    return Changed;
  case LibFunc_putc:
  case LibFunc_putc_unlocked:
    Changed |= setDoesNotThrow(F);
    Changed |= setDoesNotCapture(F, 1);
    return Changed;
  case LibFunc_puts:
  case LibFunc_printf:
  case LibFunc_perror:
    Changed |= setDoesNotThrow(F);
    Changed |= setDoesNotCapture(F, 0);
    Changed |= setOnlyReadsMemory(F, 0);
    return Changed;
  case LibFunc_pread:
    // May throw; "pread" is a valid pthread cancellation point.
    Changed |= setDoesNotCapture(F, 1);
    return Changed;
  case LibFunc_pwrite:
    // May throw; "pwrite" is a valid pthread cancellation point.
    Changed |= setDoesNotCapture(F, 1);
    Changed |= setOnlyReadsMemory(F, 1);
    return Changed;
  case LibFunc_putchar:
  case LibFunc_putchar_unlocked:
    Changed |= setDoesNotThrow(F);
    return Changed;
  case LibFunc_popen:
    Changed |= setDoesNotThrow(F);
    Changed |= setRetDoesNotAlias(F);
    Changed |= setDoesNotCapture(F, 0);
    Changed |= setDoesNotCapture(F, 1);
    Changed |= setOnlyReadsMemory(F, 0);
    Changed |= setOnlyReadsMemory(F, 1);
    return Changed;
  case LibFunc_pclose:
    Changed |= setDoesNotThrow(F);
    Changed |= setDoesNotCapture(F, 0);
    return Changed;
  case LibFunc_vscanf:
    Changed |= setDoesNotThrow(F);
    Changed |= setDoesNotCapture(F, 0);
    Changed |= setOnlyReadsMemory(F, 0);
    return Changed;
  case LibFunc_vsscanf:
    Changed |= setDoesNotThrow(F);
    Changed |= setDoesNotCapture(F, 0);
    Changed |= setDoesNotCapture(F, 1);
    Changed |= setOnlyReadsMemory(F, 0);
    Changed |= setOnlyReadsMemory(F, 1);
    return Changed;
  case LibFunc_vfscanf:
    Changed |= setDoesNotThrow(F);
    Changed |= setDoesNotCapture(F, 0);
    Changed |= setDoesNotCapture(F, 1);
    Changed |= setOnlyReadsMemory(F, 1);
    return Changed;
  case LibFunc_valloc:
    Changed |= setDoesNotThrow(F);
    Changed |= setRetDoesNotAlias(F);
    return Changed;
  case LibFunc_vprintf:
    Changed |= setDoesNotThrow(F);
    Changed |= setDoesNotCapture(F, 0);
    Changed |= setOnlyReadsMemory(F, 0);
    return Changed;
  case LibFunc_vfprintf:
  case LibFunc_vsprintf:
    Changed |= setDoesNotThrow(F);
    Changed |= setDoesNotCapture(F, 0);
    Changed |= setDoesNotCapture(F, 1);
    Changed |= setOnlyReadsMemory(F, 1);
    return Changed;
  case LibFunc_vsnprintf:
    Changed |= setDoesNotThrow(F);
    Changed |= setDoesNotCapture(F, 0);
    Changed |= setDoesNotCapture(F, 2);
    Changed |= setOnlyReadsMemory(F, 2);
    return Changed;
  case LibFunc_open:
    // May throw; "open" is a valid pthread cancellation point.
    Changed |= setDoesNotCapture(F, 0);
    Changed |= setOnlyReadsMemory(F, 0);
    return Changed;
  case LibFunc_opendir:
    Changed |= setDoesNotThrow(F);
    Changed |= setRetDoesNotAlias(F);
    Changed |= setDoesNotCapture(F, 0);
    Changed |= setOnlyReadsMemory(F, 0);
    return Changed;
  case LibFunc_tmpfile:
    Changed |= setDoesNotThrow(F);
    Changed |= setRetDoesNotAlias(F);
    return Changed;
  case LibFunc_times:
    Changed |= setDoesNotThrow(F);
    Changed |= setDoesNotCapture(F, 0);
    return Changed;
  case LibFunc_htonl:
  case LibFunc_htons:
  case LibFunc_ntohl:
  case LibFunc_ntohs:
    Changed |= setDoesNotThrow(F);
    Changed |= setDoesNotAccessMemory(F);
    return Changed;
  case LibFunc_lstat:
    Changed |= setDoesNotThrow(F);
    Changed |= setDoesNotCapture(F, 0);
    Changed |= setDoesNotCapture(F, 1);
    Changed |= setOnlyReadsMemory(F, 0);
    return Changed;
  case LibFunc_lchown:
    Changed |= setDoesNotThrow(F);
    Changed |= setDoesNotCapture(F, 0);
    Changed |= setOnlyReadsMemory(F, 0);
    return Changed;
  case LibFunc_qsort:
    // May throw; places call through function pointer.
    Changed |= setDoesNotCapture(F, 3);
    return Changed;
  case LibFunc_dunder_strdup:
  case LibFunc_dunder_strndup:
    Changed |= setDoesNotThrow(F);
    Changed |= setRetDoesNotAlias(F);
    Changed |= setDoesNotCapture(F, 0);
    Changed |= setOnlyReadsMemory(F, 0);
    return Changed;
  case LibFunc_dunder_strtok_r:
    Changed |= setDoesNotThrow(F);
    Changed |= setDoesNotCapture(F, 1);
    Changed |= setOnlyReadsMemory(F, 1);
    return Changed;
  case LibFunc_under_IO_getc:
    Changed |= setDoesNotThrow(F);
    Changed |= setDoesNotCapture(F, 0);
    return Changed;
  case LibFunc_under_IO_putc:
    Changed |= setDoesNotThrow(F);
    Changed |= setDoesNotCapture(F, 1);
    return Changed;
  case LibFunc_dunder_isoc99_scanf:
    Changed |= setDoesNotThrow(F);
    Changed |= setDoesNotCapture(F, 0);
    Changed |= setOnlyReadsMemory(F, 0);
    return Changed;
  case LibFunc_stat64:
  case LibFunc_lstat64:
  case LibFunc_statvfs64:
    Changed |= setDoesNotThrow(F);
    Changed |= setDoesNotCapture(F, 0);
    Changed |= setDoesNotCapture(F, 1);
    Changed |= setOnlyReadsMemory(F, 0);
    return Changed;
  case LibFunc_dunder_isoc99_sscanf:
    Changed |= setDoesNotThrow(F);
    Changed |= setDoesNotCapture(F, 0);
    Changed |= setDoesNotCapture(F, 1);
    Changed |= setOnlyReadsMemory(F, 0);
    Changed |= setOnlyReadsMemory(F, 1);
    return Changed;
  case LibFunc_fopen64:
    Changed |= setDoesNotThrow(F);
    Changed |= setRetDoesNotAlias(F);
    Changed |= setDoesNotCapture(F, 0);
    Changed |= setDoesNotCapture(F, 1);
    Changed |= setOnlyReadsMemory(F, 0);
    Changed |= setOnlyReadsMemory(F, 1);
    return Changed;
  case LibFunc_fseeko64:
  case LibFunc_ftello64:
    Changed |= setDoesNotThrow(F);
    Changed |= setDoesNotCapture(F, 0);
    return Changed;
  case LibFunc_tmpfile64:
    Changed |= setDoesNotThrow(F);
    Changed |= setRetDoesNotAlias(F);
    return Changed;
  case LibFunc_fstat64:
  case LibFunc_fstatvfs64:
    Changed |= setDoesNotThrow(F);
    Changed |= setDoesNotCapture(F, 1);
    return Changed;
  case LibFunc_open64:
    // May throw; "open" is a valid pthread cancellation point.
    Changed |= setDoesNotCapture(F, 0);
    Changed |= setOnlyReadsMemory(F, 0);
    return Changed;
  case LibFunc_gettimeofday:
    // Currently some platforms have the restrict keyword on the arguments to
    // gettimeofday. To be conservative, do not add noalias to gettimeofday's
    // arguments.
    Changed |= setDoesNotThrow(F);
    Changed |= setDoesNotCapture(F, 0);
    Changed |= setDoesNotCapture(F, 1);
    return Changed;
  case LibFunc_Znwj: // new(unsigned int)
  case LibFunc_Znwm: // new(unsigned long)
  case LibFunc_Znaj: // new[](unsigned int)
  case LibFunc_Znam: // new[](unsigned long)
  case LibFunc_msvc_new_int: // new(unsigned int)
  case LibFunc_msvc_new_longlong: // new(unsigned long long)
  case LibFunc_msvc_new_array_int: // new[](unsigned int)
  case LibFunc_msvc_new_array_longlong: // new[](unsigned long long)
    // Operator new always returns a nonnull noalias pointer
    Changed |= setRetNonNull(F);
    Changed |= setRetDoesNotAlias(F);
    return Changed;
  // TODO: add LibFunc entries for:
  // case LibFunc_memset_pattern4:
  // case LibFunc_memset_pattern8:
  case LibFunc_memset_pattern16:
    Changed |= setOnlyAccessesArgMemory(F);
    Changed |= setDoesNotCapture(F, 0);
    Changed |= setDoesNotCapture(F, 1);
    Changed |= setOnlyReadsMemory(F, 1);
    return Changed;
  // int __nvvm_reflect(const char *)
  case LibFunc_nvvm_reflect:
    Changed |= setDoesNotAccessMemory(F);
    Changed |= setDoesNotThrow(F);
    return Changed;

  default:
    // FIXME: It'd be really nice to cover all the library functions we're
    // aware of here.
    return false;
  }
}

bool llvm::hasUnaryFloatFn(const TargetLibraryInfo *TLI, Type *Ty,
                           LibFunc DoubleFn, LibFunc FloatFn,
                           LibFunc LongDoubleFn) {
  switch (Ty->getTypeID()) {
  case Type::HalfTyID:
    return false;
  case Type::FloatTyID:
    return TLI->has(FloatFn);
  case Type::DoubleTyID:
    return TLI->has(DoubleFn);
  default:
    return TLI->has(LongDoubleFn);
  }
}

//- Emit LibCalls ------------------------------------------------------------//

Value *llvm::castToCStr(Value *V, IRBuilder<> &B) {
  unsigned AS = V->getType()->getPointerAddressSpace();
  return B.CreateBitCast(V, B.getInt8PtrTy(AS), "cstr");
}

Value *llvm::emitStrLen(Value *Ptr, IRBuilder<> &B, const DataLayout &DL,
                        const TargetLibraryInfo *TLI) {
  if (!TLI->has(LibFunc_strlen))
    return nullptr;

  Module *M = B.GetInsertBlock()->getModule();
  StringRef StrlenName = TLI->getName(LibFunc_strlen);
  LLVMContext &Context = B.GetInsertBlock()->getContext();
<<<<<<< HEAD
  Ptr = castToCStr(Ptr, B);
  Constant *StrLen = M->getOrInsertFunction("strlen", DL.getIntPtrType(Context),
                                            Ptr->getType());
  inferLibFuncAttributes(*M->getFunction("strlen"), *TLI);
  CallInst *CI = B.CreateCall(StrLen, Ptr, "strlen");
=======
  Constant *StrLen = M->getOrInsertFunction(StrlenName, DL.getIntPtrType(Context),
                                            B.getInt8PtrTy());
  inferLibFuncAttributes(M, StrlenName, *TLI);
  CallInst *CI = B.CreateCall(StrLen, castToCStr(Ptr, B), StrlenName);
>>>>>>> 3b4af70c
  if (const Function *F = dyn_cast<Function>(StrLen->stripPointerCasts()))
    CI->setCallingConv(F->getCallingConv());

  return CI;
}

Value *llvm::emitStrChr(Value *Ptr, char C, IRBuilder<> &B,
                        const TargetLibraryInfo *TLI) {
  if (!TLI->has(LibFunc_strchr))
    return nullptr;

  Module *M = B.GetInsertBlock()->getModule();
<<<<<<< HEAD
  Ptr = castToCStr(Ptr, B);
  Type *I8Ptr = Ptr->getType();
=======
  StringRef StrChrName = TLI->getName(LibFunc_strchr);
  Type *I8Ptr = B.getInt8PtrTy();
>>>>>>> 3b4af70c
  Type *I32Ty = B.getInt32Ty();
  Constant *StrChr =
      M->getOrInsertFunction(StrChrName, I8Ptr, I8Ptr, I32Ty);
  inferLibFuncAttributes(M, StrChrName, *TLI);
  CallInst *CI = B.CreateCall(
<<<<<<< HEAD
      StrChr, {Ptr, ConstantInt::get(I32Ty, C)}, "strchr");
=======
      StrChr, {castToCStr(Ptr, B), ConstantInt::get(I32Ty, C)}, StrChrName);
>>>>>>> 3b4af70c
  if (const Function *F = dyn_cast<Function>(StrChr->stripPointerCasts()))
    CI->setCallingConv(F->getCallingConv());
  return CI;
}

Value *llvm::emitStrNCmp(Value *Ptr1, Value *Ptr2, Value *Len, IRBuilder<> &B,
                         const DataLayout &DL, const TargetLibraryInfo *TLI) {
  if (!TLI->has(LibFunc_strncmp))
    return nullptr;

  Module *M = B.GetInsertBlock()->getModule();
  StringRef StrNCmpName = TLI->getName(LibFunc_strncmp);
  LLVMContext &Context = B.GetInsertBlock()->getContext();
<<<<<<< HEAD
  Ptr1 = castToCStr(Ptr1, B);
  Type *I8Ptr = Ptr1->getType();
  Value *StrNCmp = M->getOrInsertFunction("strncmp", B.getInt32Ty(),
                                          I8Ptr, I8Ptr,
=======
  Value *StrNCmp = M->getOrInsertFunction(StrNCmpName, B.getInt32Ty(),
                                          B.getInt8PtrTy(), B.getInt8PtrTy(),
>>>>>>> 3b4af70c
                                          DL.getIntPtrType(Context));
  inferLibFuncAttributes(M, StrNCmpName, *TLI);
  CallInst *CI = B.CreateCall(
<<<<<<< HEAD
      StrNCmp, {Ptr1, castToCStr(Ptr2, B), Len}, "strncmp");
=======
      StrNCmp, {castToCStr(Ptr1, B), castToCStr(Ptr2, B), Len}, StrNCmpName);
>>>>>>> 3b4af70c

  if (const Function *F = dyn_cast<Function>(StrNCmp->stripPointerCasts()))
    CI->setCallingConv(F->getCallingConv());

  return CI;
}

Value *llvm::emitStrCpy(Value *Dst, Value *Src, IRBuilder<> &B,
                        const TargetLibraryInfo *TLI, StringRef Name) {
  if (!TLI->has(LibFunc_strcpy))
    return nullptr;

  Module *M = B.GetInsertBlock()->getModule();
  Dst = castToCStr(Dst, B);
  Type *I8Ptr = Dst->getType();
  Value *StrCpy = M->getOrInsertFunction(Name, I8Ptr, I8Ptr, I8Ptr);
  inferLibFuncAttributes(M, Name, *TLI);
  CallInst *CI =
      B.CreateCall(StrCpy, {Dst, castToCStr(Src, B)}, Name);
  if (const Function *F = dyn_cast<Function>(StrCpy->stripPointerCasts()))
    CI->setCallingConv(F->getCallingConv());
  return CI;
}

Value *llvm::emitStrNCpy(Value *Dst, Value *Src, Value *Len, IRBuilder<> &B,
                         const TargetLibraryInfo *TLI, StringRef Name) {
  if (!TLI->has(LibFunc_strncpy))
    return nullptr;

  Module *M = B.GetInsertBlock()->getModule();
  Dst = castToCStr(Dst, B);
  Type *I8Ptr = Dst->getType();
  Value *StrNCpy = M->getOrInsertFunction(Name, I8Ptr, I8Ptr, I8Ptr,
                                          Len->getType());
  inferLibFuncAttributes(M, Name, *TLI);
  CallInst *CI = B.CreateCall(
<<<<<<< HEAD
      StrNCpy, {Dst, castToCStr(Src, B), Len}, "strncpy");
=======
      StrNCpy, {castToCStr(Dst, B), castToCStr(Src, B), Len}, Name);
>>>>>>> 3b4af70c
  if (const Function *F = dyn_cast<Function>(StrNCpy->stripPointerCasts()))
    CI->setCallingConv(F->getCallingConv());
  return CI;
}

Value *llvm::emitMemCpyChk(Value *Dst, Value *Src, Value *Len, Value *ObjSize,
                           IRBuilder<> &B, const DataLayout &DL,
                           const TargetLibraryInfo *TLI) {
  if (!TLI->has(LibFunc_memcpy_chk))
    return nullptr;

  Module *M = B.GetInsertBlock()->getModule();
  AttributeList AS;
  AS = AttributeList::get(M->getContext(), AttributeList::FunctionIndex,
                          Attribute::NoUnwind);
  LLVMContext &Context = B.GetInsertBlock()->getContext();
  Dst = castToCStr(Dst, B);
  Src = castToCStr(Src, B);
  Type *I8Ptr = Dst->getType();
  Value *MemCpy = M->getOrInsertFunction(
      "__memcpy_chk", AttributeList::get(M->getContext(), AS), I8Ptr, I8Ptr,
      I8Ptr, DL.getIntPtrType(Context), DL.getIntPtrType(Context));
  CallInst *CI = B.CreateCall(MemCpy, {Dst, Src, Len, ObjSize});
  if (const Function *F = dyn_cast<Function>(MemCpy->stripPointerCasts()))
    CI->setCallingConv(F->getCallingConv());
  return CI;
}

Value *llvm::emitMemChr(Value *Ptr, Value *Val, Value *Len, IRBuilder<> &B,
                        const DataLayout &DL, const TargetLibraryInfo *TLI) {
  if (!TLI->has(LibFunc_memchr))
    return nullptr;

  Module *M = B.GetInsertBlock()->getModule();
  StringRef MemChrName = TLI->getName(LibFunc_memchr);
  LLVMContext &Context = B.GetInsertBlock()->getContext();
<<<<<<< HEAD
  Ptr = castToCStr(Ptr, B);
  Type *I8Ptr = Ptr->getType();
  Value *MemChr = M->getOrInsertFunction("memchr", I8Ptr,
                                         I8Ptr, B.getInt32Ty(),
                                         DL.getIntPtrType(Context));
  inferLibFuncAttributes(*M->getFunction("memchr"), *TLI);
  CallInst *CI = B.CreateCall(MemChr, {Ptr, Val, Len}, "memchr");
=======
  Value *MemChr = M->getOrInsertFunction(MemChrName, B.getInt8PtrTy(),
                                         B.getInt8PtrTy(), B.getInt32Ty(),
                                         DL.getIntPtrType(Context));
  inferLibFuncAttributes(M, MemChrName, *TLI);
  CallInst *CI = B.CreateCall(MemChr, {castToCStr(Ptr, B), Val, Len}, MemChrName);
>>>>>>> 3b4af70c

  if (const Function *F = dyn_cast<Function>(MemChr->stripPointerCasts()))
    CI->setCallingConv(F->getCallingConv());

  return CI;
}

Value *llvm::emitMemCmp(Value *Ptr1, Value *Ptr2, Value *Len, IRBuilder<> &B,
                        const DataLayout &DL, const TargetLibraryInfo *TLI) {
  if (!TLI->has(LibFunc_memcmp))
    return nullptr;

  Module *M = B.GetInsertBlock()->getModule();
  StringRef MemCmpName = TLI->getName(LibFunc_memcmp);
  LLVMContext &Context = B.GetInsertBlock()->getContext();
<<<<<<< HEAD
  Ptr1 = castToCStr(Ptr1, B);
  Type *I8Ptr = Ptr1->getType();
  Value *MemCmp = M->getOrInsertFunction("memcmp", B.getInt32Ty(),
                                         I8Ptr, I8Ptr,
=======
  Value *MemCmp = M->getOrInsertFunction(MemCmpName, B.getInt32Ty(),
                                         B.getInt8PtrTy(), B.getInt8PtrTy(),
>>>>>>> 3b4af70c
                                         DL.getIntPtrType(Context));
  inferLibFuncAttributes(M, MemCmpName, *TLI);
  CallInst *CI = B.CreateCall(
<<<<<<< HEAD
      MemCmp, {Ptr1, castToCStr(Ptr2, B), Len}, "memcmp");
=======
      MemCmp, {castToCStr(Ptr1, B), castToCStr(Ptr2, B), Len}, MemCmpName);
>>>>>>> 3b4af70c

  if (const Function *F = dyn_cast<Function>(MemCmp->stripPointerCasts()))
    CI->setCallingConv(F->getCallingConv());

  return CI;
}

/// Append a suffix to the function name according to the type of 'Op'.
static void appendTypeSuffix(Value *Op, StringRef &Name,
                             SmallString<20> &NameBuffer) {
  if (!Op->getType()->isDoubleTy()) {
      NameBuffer += Name;

    if (Op->getType()->isFloatTy())
      NameBuffer += 'f';
    else
      NameBuffer += 'l';

    Name = NameBuffer;
  }
}

Value *llvm::emitUnaryFloatFnCall(Value *Op, StringRef Name, IRBuilder<> &B,
                                  const AttributeList &Attrs) {
  SmallString<20> NameBuffer;
  appendTypeSuffix(Op, Name, NameBuffer);

  Module *M = B.GetInsertBlock()->getModule();
  Value *Callee = M->getOrInsertFunction(Name, Op->getType(),
                                         Op->getType());
  CallInst *CI = B.CreateCall(Callee, Op, Name);

  // The incoming attribute set may have come from a speculatable intrinsic, but
  // is being replaced with a library call which is not allowed to be
  // speculatable.
  CI->setAttributes(Attrs.removeAttribute(B.getContext(),
                                          AttributeList::FunctionIndex,
                                          Attribute::Speculatable));
  if (const Function *F = dyn_cast<Function>(Callee->stripPointerCasts()))
    CI->setCallingConv(F->getCallingConv());

  return CI;
}

Value *llvm::emitBinaryFloatFnCall(Value *Op1, Value *Op2, StringRef Name,
                                   IRBuilder<> &B, const AttributeList &Attrs) {
  SmallString<20> NameBuffer;
  appendTypeSuffix(Op1, Name, NameBuffer);

  Module *M = B.GetInsertBlock()->getModule();
  Value *Callee = M->getOrInsertFunction(Name, Op1->getType(), Op1->getType(),
                                         Op2->getType());
  CallInst *CI = B.CreateCall(Callee, {Op1, Op2}, Name);
  CI->setAttributes(Attrs);
  if (const Function *F = dyn_cast<Function>(Callee->stripPointerCasts()))
    CI->setCallingConv(F->getCallingConv());

  return CI;
}

Value *llvm::emitPutChar(Value *Char, IRBuilder<> &B,
                         const TargetLibraryInfo *TLI) {
  if (!TLI->has(LibFunc_putchar))
    return nullptr;

  Module *M = B.GetInsertBlock()->getModule();
  StringRef PutCharName = TLI->getName(LibFunc_putchar);
  Value *PutChar = M->getOrInsertFunction(PutCharName, B.getInt32Ty(), B.getInt32Ty());
  inferLibFuncAttributes(M, PutCharName, *TLI);
  CallInst *CI = B.CreateCall(PutChar,
                              B.CreateIntCast(Char,
                              B.getInt32Ty(),
                              /*isSigned*/true,
                              "chari"),
                              PutCharName);

  if (const Function *F = dyn_cast<Function>(PutChar->stripPointerCasts()))
    CI->setCallingConv(F->getCallingConv());
  return CI;
}

Value *llvm::emitPutS(Value *Str, IRBuilder<> &B,
                      const TargetLibraryInfo *TLI) {
  if (!TLI->has(LibFunc_puts))
    return nullptr;

  Module *M = B.GetInsertBlock()->getModule();
  StringRef PutsName = TLI->getName(LibFunc_puts);
  Value *PutS =
<<<<<<< HEAD
      M->getOrInsertFunction("puts", B.getInt32Ty(), Str->getType());
  inferLibFuncAttributes(*M->getFunction("puts"), *TLI);
  CallInst *CI = B.CreateCall(PutS, castToCStr(Str, B), "puts");
=======
      M->getOrInsertFunction(PutsName, B.getInt32Ty(), B.getInt8PtrTy());
  inferLibFuncAttributes(M, PutsName, *TLI);
  CallInst *CI = B.CreateCall(PutS, castToCStr(Str, B), PutsName);
>>>>>>> 3b4af70c
  if (const Function *F = dyn_cast<Function>(PutS->stripPointerCasts()))
    CI->setCallingConv(F->getCallingConv());
  return CI;
}

Value *llvm::emitFPutC(Value *Char, Value *File, IRBuilder<> &B,
                       const TargetLibraryInfo *TLI) {
  if (!TLI->has(LibFunc_fputc))
    return nullptr;

  Module *M = B.GetInsertBlock()->getModule();
  StringRef FPutcName = TLI->getName(LibFunc_fputc);
  Constant *F = M->getOrInsertFunction(FPutcName, B.getInt32Ty(), B.getInt32Ty(),
                                       File->getType());
  if (File->getType()->isPointerTy())
    inferLibFuncAttributes(M, FPutcName, *TLI);
  Char = B.CreateIntCast(Char, B.getInt32Ty(), /*isSigned*/true,
                         "chari");
  CallInst *CI = B.CreateCall(F, {Char, File}, FPutcName);

  if (const Function *Fn = dyn_cast<Function>(F->stripPointerCasts()))
    CI->setCallingConv(Fn->getCallingConv());
  return CI;
}

Value *llvm::emitFPutCUnlocked(Value *Char, Value *File, IRBuilder<> &B,
                               const TargetLibraryInfo *TLI) {
  if (!TLI->has(LibFunc_fputc_unlocked))
    return nullptr;

  Module *M = B.GetInsertBlock()->getModule();
  StringRef FPutcUnlockedName = TLI->getName(LibFunc_fputc_unlocked);
  Constant *F = M->getOrInsertFunction(FPutcUnlockedName, B.getInt32Ty(),
                                       B.getInt32Ty(), File->getType());
  if (File->getType()->isPointerTy())
    inferLibFuncAttributes(M, FPutcUnlockedName, *TLI);
  Char = B.CreateIntCast(Char, B.getInt32Ty(), /*isSigned*/ true, "chari");
  CallInst *CI = B.CreateCall(F, {Char, File}, FPutcUnlockedName);

  if (const Function *Fn = dyn_cast<Function>(F->stripPointerCasts()))
    CI->setCallingConv(Fn->getCallingConv());
  return CI;
}

Value *llvm::emitFPutS(Value *Str, Value *File, IRBuilder<> &B,
                       const TargetLibraryInfo *TLI) {
  if (!TLI->has(LibFunc_fputs))
    return nullptr;

  Module *M = B.GetInsertBlock()->getModule();
  StringRef FPutsName = TLI->getName(LibFunc_fputs);
  Constant *F = M->getOrInsertFunction(
      FPutsName, B.getInt32Ty(), Str->getType(), File->getType());
  if (File->getType()->isPointerTy())
    inferLibFuncAttributes(M, FPutsName, *TLI);
  CallInst *CI = B.CreateCall(F, {castToCStr(Str, B), File}, FPutsName);

  if (const Function *Fn = dyn_cast<Function>(F->stripPointerCasts()))
    CI->setCallingConv(Fn->getCallingConv());
  return CI;
}

Value *llvm::emitFPutSUnlocked(Value *Str, Value *File, IRBuilder<> &B,
                               const TargetLibraryInfo *TLI) {
  if (!TLI->has(LibFunc_fputs_unlocked))
    return nullptr;

  Module *M = B.GetInsertBlock()->getModule();
  StringRef FPutsUnlockedName = TLI->getName(LibFunc_fputs_unlocked);
  Constant *F = M->getOrInsertFunction(FPutsUnlockedName, B.getInt32Ty(),
                                       B.getInt8PtrTy(), File->getType());
  if (File->getType()->isPointerTy())
    inferLibFuncAttributes(M, FPutsUnlockedName, *TLI);
  CallInst *CI = B.CreateCall(F, {castToCStr(Str, B), File}, FPutsUnlockedName);

  if (const Function *Fn = dyn_cast<Function>(F->stripPointerCasts()))
    CI->setCallingConv(Fn->getCallingConv());
  return CI;
}

Value *llvm::emitFWrite(Value *Ptr, Value *Size, Value *File, IRBuilder<> &B,
                        const DataLayout &DL, const TargetLibraryInfo *TLI) {
  if (!TLI->has(LibFunc_fwrite))
    return nullptr;

  Module *M = B.GetInsertBlock()->getModule();
  LLVMContext &Context = B.GetInsertBlock()->getContext();
  StringRef FWriteName = TLI->getName(LibFunc_fwrite);
  Constant *F = M->getOrInsertFunction(
      FWriteName, DL.getIntPtrType(Context), Ptr->getType(),
      DL.getIntPtrType(Context), DL.getIntPtrType(Context), File->getType());
  if (File->getType()->isPointerTy())
    inferLibFuncAttributes(M, FWriteName, *TLI);
  CallInst *CI =
      B.CreateCall(F, {castToCStr(Ptr, B), Size,
                       ConstantInt::get(DL.getIntPtrType(Context), 1), File});

  if (const Function *Fn = dyn_cast<Function>(F->stripPointerCasts()))
    CI->setCallingConv(Fn->getCallingConv());
  return CI;
}

Value *llvm::emitMalloc(Value *Num, IRBuilder<> &B, const DataLayout &DL,
                        const TargetLibraryInfo *TLI) {
  if (!TLI->has(LibFunc_malloc))
    return nullptr;

  Module *M = B.GetInsertBlock()->getModule();
  StringRef MallocName = TLI->getName(LibFunc_malloc);
  LLVMContext &Context = B.GetInsertBlock()->getContext();
  Value *Malloc = M->getOrInsertFunction(MallocName, B.getInt8PtrTy(),
                                         DL.getIntPtrType(Context));
  inferLibFuncAttributes(M, MallocName, *TLI);
  CallInst *CI = B.CreateCall(Malloc, Num, MallocName);

  if (const Function *F = dyn_cast<Function>(Malloc->stripPointerCasts()))
    CI->setCallingConv(F->getCallingConv());

  return CI;
}

Value *llvm::emitCalloc(Value *Num, Value *Size, const AttributeList &Attrs,
                        IRBuilder<> &B, const TargetLibraryInfo &TLI) {
  if (!TLI.has(LibFunc_calloc))
    return nullptr;

  Module *M = B.GetInsertBlock()->getModule();
  StringRef CallocName = TLI.getName(LibFunc_calloc);
  const DataLayout &DL = M->getDataLayout();
  IntegerType *PtrType = DL.getIntPtrType((B.GetInsertBlock()->getContext()));
  Value *Calloc = M->getOrInsertFunction(CallocName, Attrs, B.getInt8PtrTy(),
                                         PtrType, PtrType);
  inferLibFuncAttributes(M, CallocName, TLI);
  CallInst *CI = B.CreateCall(Calloc, {Num, Size}, CallocName);

  if (const auto *F = dyn_cast<Function>(Calloc->stripPointerCasts()))
    CI->setCallingConv(F->getCallingConv());

  return CI;
}

Value *llvm::emitFWriteUnlocked(Value *Ptr, Value *Size, Value *N, Value *File,
                                IRBuilder<> &B, const DataLayout &DL,
                                const TargetLibraryInfo *TLI) {
  if (!TLI->has(LibFunc_fwrite_unlocked))
    return nullptr;

  Module *M = B.GetInsertBlock()->getModule();
  LLVMContext &Context = B.GetInsertBlock()->getContext();
  StringRef FWriteUnlockedName = TLI->getName(LibFunc_fwrite_unlocked);
  Constant *F = M->getOrInsertFunction(
      FWriteUnlockedName, DL.getIntPtrType(Context), B.getInt8PtrTy(),
      DL.getIntPtrType(Context), DL.getIntPtrType(Context), File->getType());

  if (File->getType()->isPointerTy())
    inferLibFuncAttributes(M, FWriteUnlockedName, *TLI);
  CallInst *CI = B.CreateCall(F, {castToCStr(Ptr, B), Size, N, File});

  if (const Function *Fn = dyn_cast<Function>(F->stripPointerCasts()))
    CI->setCallingConv(Fn->getCallingConv());
  return CI;
}

Value *llvm::emitFGetCUnlocked(Value *File, IRBuilder<> &B,
                               const TargetLibraryInfo *TLI) {
  if (!TLI->has(LibFunc_fgetc_unlocked))
    return nullptr;

  Module *M = B.GetInsertBlock()->getModule();
  StringRef FGetCUnlockedName = TLI->getName(LibFunc_fgetc_unlocked);
  Constant *F =
      M->getOrInsertFunction(FGetCUnlockedName, B.getInt32Ty(), File->getType());
  if (File->getType()->isPointerTy())
    inferLibFuncAttributes(M, FGetCUnlockedName, *TLI);
  CallInst *CI = B.CreateCall(F, File, FGetCUnlockedName);

  if (const Function *Fn = dyn_cast<Function>(F->stripPointerCasts()))
    CI->setCallingConv(Fn->getCallingConv());
  return CI;
}

Value *llvm::emitFGetSUnlocked(Value *Str, Value *Size, Value *File,
                               IRBuilder<> &B, const TargetLibraryInfo *TLI) {
  if (!TLI->has(LibFunc_fgets_unlocked))
    return nullptr;

  Module *M = B.GetInsertBlock()->getModule();
  StringRef FGetSUnlockedName = TLI->getName(LibFunc_fgets_unlocked);
  Constant *F =
      M->getOrInsertFunction(FGetSUnlockedName, B.getInt8PtrTy(),
                             B.getInt8PtrTy(), B.getInt32Ty(), File->getType());
  inferLibFuncAttributes(M, FGetSUnlockedName, *TLI);
  CallInst *CI =
      B.CreateCall(F, {castToCStr(Str, B), Size, File}, FGetSUnlockedName);

  if (const Function *Fn = dyn_cast<Function>(F->stripPointerCasts()))
    CI->setCallingConv(Fn->getCallingConv());
  return CI;
}

Value *llvm::emitFReadUnlocked(Value *Ptr, Value *Size, Value *N, Value *File,
                               IRBuilder<> &B, const DataLayout &DL,
                               const TargetLibraryInfo *TLI) {
  if (!TLI->has(LibFunc_fread_unlocked))
    return nullptr;

  Module *M = B.GetInsertBlock()->getModule();
  LLVMContext &Context = B.GetInsertBlock()->getContext();
  StringRef FReadUnlockedName = TLI->getName(LibFunc_fread_unlocked);
  Constant *F = M->getOrInsertFunction(
      FReadUnlockedName, DL.getIntPtrType(Context), B.getInt8PtrTy(),
      DL.getIntPtrType(Context), DL.getIntPtrType(Context), File->getType());

  if (File->getType()->isPointerTy())
    inferLibFuncAttributes(M, FReadUnlockedName, *TLI);
  CallInst *CI = B.CreateCall(F, {castToCStr(Ptr, B), Size, N, File});

  if (const Function *Fn = dyn_cast<Function>(F->stripPointerCasts()))
    CI->setCallingConv(Fn->getCallingConv());
  return CI;
}<|MERGE_RESOLUTION|>--- conflicted
+++ resolved
@@ -780,18 +780,11 @@
   Module *M = B.GetInsertBlock()->getModule();
   StringRef StrlenName = TLI->getName(LibFunc_strlen);
   LLVMContext &Context = B.GetInsertBlock()->getContext();
-<<<<<<< HEAD
   Ptr = castToCStr(Ptr, B);
-  Constant *StrLen = M->getOrInsertFunction("strlen", DL.getIntPtrType(Context),
+  Constant *StrLen = M->getOrInsertFunction(StrlenName, DL.getIntPtrType(Context),
                                             Ptr->getType());
-  inferLibFuncAttributes(*M->getFunction("strlen"), *TLI);
-  CallInst *CI = B.CreateCall(StrLen, Ptr, "strlen");
-=======
-  Constant *StrLen = M->getOrInsertFunction(StrlenName, DL.getIntPtrType(Context),
-                                            B.getInt8PtrTy());
   inferLibFuncAttributes(M, StrlenName, *TLI);
-  CallInst *CI = B.CreateCall(StrLen, castToCStr(Ptr, B), StrlenName);
->>>>>>> 3b4af70c
+  CallInst *CI = B.CreateCall(StrLen, Ptr, StrlenName);
   if (const Function *F = dyn_cast<Function>(StrLen->stripPointerCasts()))
     CI->setCallingConv(F->getCallingConv());
 
@@ -804,23 +797,15 @@
     return nullptr;
 
   Module *M = B.GetInsertBlock()->getModule();
-<<<<<<< HEAD
+  StringRef StrChrName = TLI->getName(LibFunc_strchr);
   Ptr = castToCStr(Ptr, B);
   Type *I8Ptr = Ptr->getType();
-=======
-  StringRef StrChrName = TLI->getName(LibFunc_strchr);
-  Type *I8Ptr = B.getInt8PtrTy();
->>>>>>> 3b4af70c
   Type *I32Ty = B.getInt32Ty();
   Constant *StrChr =
       M->getOrInsertFunction(StrChrName, I8Ptr, I8Ptr, I32Ty);
   inferLibFuncAttributes(M, StrChrName, *TLI);
   CallInst *CI = B.CreateCall(
-<<<<<<< HEAD
-      StrChr, {Ptr, ConstantInt::get(I32Ty, C)}, "strchr");
-=======
-      StrChr, {castToCStr(Ptr, B), ConstantInt::get(I32Ty, C)}, StrChrName);
->>>>>>> 3b4af70c
+      StrChr, {Ptr, ConstantInt::get(I32Ty, C)}, StrChrName);
   if (const Function *F = dyn_cast<Function>(StrChr->stripPointerCasts()))
     CI->setCallingConv(F->getCallingConv());
   return CI;
@@ -834,23 +819,14 @@
   Module *M = B.GetInsertBlock()->getModule();
   StringRef StrNCmpName = TLI->getName(LibFunc_strncmp);
   LLVMContext &Context = B.GetInsertBlock()->getContext();
-<<<<<<< HEAD
   Ptr1 = castToCStr(Ptr1, B);
   Type *I8Ptr = Ptr1->getType();
-  Value *StrNCmp = M->getOrInsertFunction("strncmp", B.getInt32Ty(),
+  Value *StrNCmp = M->getOrInsertFunction(StrNCmpName, B.getInt32Ty(),
                                           I8Ptr, I8Ptr,
-=======
-  Value *StrNCmp = M->getOrInsertFunction(StrNCmpName, B.getInt32Ty(),
-                                          B.getInt8PtrTy(), B.getInt8PtrTy(),
->>>>>>> 3b4af70c
                                           DL.getIntPtrType(Context));
   inferLibFuncAttributes(M, StrNCmpName, *TLI);
   CallInst *CI = B.CreateCall(
-<<<<<<< HEAD
-      StrNCmp, {Ptr1, castToCStr(Ptr2, B), Len}, "strncmp");
-=======
-      StrNCmp, {castToCStr(Ptr1, B), castToCStr(Ptr2, B), Len}, StrNCmpName);
->>>>>>> 3b4af70c
+      StrNCmp, {Ptr1, castToCStr(Ptr2, B), Len}, StrNCmpName);
 
   if (const Function *F = dyn_cast<Function>(StrNCmp->stripPointerCasts()))
     CI->setCallingConv(F->getCallingConv());
@@ -887,11 +863,7 @@
                                           Len->getType());
   inferLibFuncAttributes(M, Name, *TLI);
   CallInst *CI = B.CreateCall(
-<<<<<<< HEAD
-      StrNCpy, {Dst, castToCStr(Src, B), Len}, "strncpy");
-=======
-      StrNCpy, {castToCStr(Dst, B), castToCStr(Src, B), Len}, Name);
->>>>>>> 3b4af70c
+      StrNCpy, {Dst, castToCStr(Src, B), Len}, Name);
   if (const Function *F = dyn_cast<Function>(StrNCpy->stripPointerCasts()))
     CI->setCallingConv(F->getCallingConv());
   return CI;
@@ -928,21 +900,13 @@
   Module *M = B.GetInsertBlock()->getModule();
   StringRef MemChrName = TLI->getName(LibFunc_memchr);
   LLVMContext &Context = B.GetInsertBlock()->getContext();
-<<<<<<< HEAD
   Ptr = castToCStr(Ptr, B);
   Type *I8Ptr = Ptr->getType();
-  Value *MemChr = M->getOrInsertFunction("memchr", I8Ptr,
+  Value *MemChr = M->getOrInsertFunction(MemChrName, I8Ptr,
                                          I8Ptr, B.getInt32Ty(),
                                          DL.getIntPtrType(Context));
-  inferLibFuncAttributes(*M->getFunction("memchr"), *TLI);
-  CallInst *CI = B.CreateCall(MemChr, {Ptr, Val, Len}, "memchr");
-=======
-  Value *MemChr = M->getOrInsertFunction(MemChrName, B.getInt8PtrTy(),
-                                         B.getInt8PtrTy(), B.getInt32Ty(),
-                                         DL.getIntPtrType(Context));
   inferLibFuncAttributes(M, MemChrName, *TLI);
-  CallInst *CI = B.CreateCall(MemChr, {castToCStr(Ptr, B), Val, Len}, MemChrName);
->>>>>>> 3b4af70c
+  CallInst *CI = B.CreateCall(MemChr, {Ptr, Val, Len}, MemChrName);
 
   if (const Function *F = dyn_cast<Function>(MemChr->stripPointerCasts()))
     CI->setCallingConv(F->getCallingConv());
@@ -958,23 +922,14 @@
   Module *M = B.GetInsertBlock()->getModule();
   StringRef MemCmpName = TLI->getName(LibFunc_memcmp);
   LLVMContext &Context = B.GetInsertBlock()->getContext();
-<<<<<<< HEAD
   Ptr1 = castToCStr(Ptr1, B);
   Type *I8Ptr = Ptr1->getType();
-  Value *MemCmp = M->getOrInsertFunction("memcmp", B.getInt32Ty(),
+  Value *MemCmp = M->getOrInsertFunction(MemCmpName, B.getInt32Ty(),
                                          I8Ptr, I8Ptr,
-=======
-  Value *MemCmp = M->getOrInsertFunction(MemCmpName, B.getInt32Ty(),
-                                         B.getInt8PtrTy(), B.getInt8PtrTy(),
->>>>>>> 3b4af70c
                                          DL.getIntPtrType(Context));
   inferLibFuncAttributes(M, MemCmpName, *TLI);
   CallInst *CI = B.CreateCall(
-<<<<<<< HEAD
       MemCmp, {Ptr1, castToCStr(Ptr2, B), Len}, "memcmp");
-=======
-      MemCmp, {castToCStr(Ptr1, B), castToCStr(Ptr2, B), Len}, MemCmpName);
->>>>>>> 3b4af70c
 
   if (const Function *F = dyn_cast<Function>(MemCmp->stripPointerCasts()))
     CI->setCallingConv(F->getCallingConv());
@@ -1063,16 +1018,11 @@
 
   Module *M = B.GetInsertBlock()->getModule();
   StringRef PutsName = TLI->getName(LibFunc_puts);
+  Str = castToCStr(Str, B);
   Value *PutS =
-<<<<<<< HEAD
-      M->getOrInsertFunction("puts", B.getInt32Ty(), Str->getType());
-  inferLibFuncAttributes(*M->getFunction("puts"), *TLI);
-  CallInst *CI = B.CreateCall(PutS, castToCStr(Str, B), "puts");
-=======
-      M->getOrInsertFunction(PutsName, B.getInt32Ty(), B.getInt8PtrTy());
+      M->getOrInsertFunction(PutsName, B.getInt32Ty(), Str->getType());
   inferLibFuncAttributes(M, PutsName, *TLI);
-  CallInst *CI = B.CreateCall(PutS, castToCStr(Str, B), PutsName);
->>>>>>> 3b4af70c
+  CallInst *CI = B.CreateCall(PutS, Str, PutsName);
   if (const Function *F = dyn_cast<Function>(PutS->stripPointerCasts()))
     CI->setCallingConv(F->getCallingConv());
   return CI;
@@ -1164,6 +1114,7 @@
   Constant *F = M->getOrInsertFunction(
       FWriteName, DL.getIntPtrType(Context), Ptr->getType(),
       DL.getIntPtrType(Context), DL.getIntPtrType(Context), File->getType());
+
   if (File->getType()->isPointerTy())
     inferLibFuncAttributes(M, FWriteName, *TLI);
   CallInst *CI =
