--- conflicted
+++ resolved
@@ -71,16 +71,6 @@
   return true;
 }
 
-<<<<<<< HEAD
-  LLVMContext &Context = B.GetInsertBlock()->getContext();
-  Ptr = CastToCStr(Ptr, B);
-  Constant *StrLen = M->getOrInsertFunction(
-      "strlen", AttributeSet::get(M->getContext(), AS),
-      DL.getIntPtrType(Context), Ptr->getType(), nullptr);
-  CallInst *CI = B.CreateCall(StrLen, Ptr, "strlen");
-  if (const Function *F = dyn_cast<Function>(StrLen->stripPointerCasts()))
-    CI->setCallingConv(F->getCallingConv());
-=======
 static bool setDoesNotCapture(Function &F, unsigned n) {
   if (F.doesNotCapture(n))
     return false;
@@ -88,7 +78,6 @@
   ++NumNoCapture;
   return true;
 }
->>>>>>> 6ea9891f
 
 static bool setOnlyReadsMemory(Function &F, unsigned n) {
   if (F.onlyReadsMemory(n))
@@ -733,21 +722,12 @@
 
   Module *M = B.GetInsertBlock()->getModule();
   LLVMContext &Context = B.GetInsertBlock()->getContext();
-<<<<<<< HEAD
-  Ptr = CastToCStr(Ptr, B);
-  Constant *StrNLen =
-      M->getOrInsertFunction("strnlen", AttributeSet::get(M->getContext(), AS),
-                             DL.getIntPtrType(Context), Ptr->getType(),
-                             DL.getIntPtrType(Context), nullptr);
-  CallInst *CI = B.CreateCall(StrNLen, {Ptr, MaxLen}, "strnlen");
-  if (const Function *F = dyn_cast<Function>(StrNLen->stripPointerCasts()))
-=======
+  Ptr = castToCStr(Ptr, B);
   Constant *StrLen = M->getOrInsertFunction("strlen", DL.getIntPtrType(Context),
-                                            B.getInt8PtrTy(), nullptr);
+                                            Ptr->getType(), nullptr);
   inferLibFuncAttributes(*M->getFunction("strlen"), *TLI);
-  CallInst *CI = B.CreateCall(StrLen, castToCStr(Ptr, B), "strlen");
+  CallInst *CI = B.CreateCall(StrLen, Ptr, "strlen");
   if (const Function *F = dyn_cast<Function>(StrLen->stripPointerCasts()))
->>>>>>> 6ea9891f
     CI->setCallingConv(F->getCallingConv());
 
   return CI;
@@ -758,28 +738,15 @@
   if (!TLI->has(LibFunc::strchr))
     return nullptr;
 
-<<<<<<< HEAD
-  Module *M = B.GetInsertBlock()->getParent()->getParent();
-  Attribute::AttrKind AVs[2] = { Attribute::ReadOnly, Attribute::NoUnwind };
-  AttributeSet AS =
-    AttributeSet::get(M->getContext(), AttributeSet::FunctionIndex, AVs);
-
-  Ptr = CastToCStr(Ptr, B);
-  Type *I8Ptr = Ptr->getType();
-=======
-  Module *M = B.GetInsertBlock()->getModule();
+  Module *M = B.GetInsertBlock()->getModule();
+  Ptr = castToCStr(Ptr, B);
   Type *I8Ptr = B.getInt8PtrTy();
->>>>>>> 6ea9891f
   Type *I32Ty = B.getInt32Ty();
   Constant *StrChr =
       M->getOrInsertFunction("strchr", I8Ptr, I8Ptr, I32Ty, nullptr);
   inferLibFuncAttributes(*M->getFunction("strchr"), *TLI);
   CallInst *CI = B.CreateCall(
-<<<<<<< HEAD
       StrChr, {Ptr, ConstantInt::get(I32Ty, C)}, "strchr");
-=======
-      StrChr, {castToCStr(Ptr, B), ConstantInt::get(I32Ty, C)}, "strchr");
->>>>>>> 6ea9891f
   if (const Function *F = dyn_cast<Function>(StrChr->stripPointerCasts()))
     CI->setCallingConv(F->getCallingConv());
   return CI;
@@ -792,22 +759,14 @@
 
   Module *M = B.GetInsertBlock()->getModule();
   LLVMContext &Context = B.GetInsertBlock()->getContext();
-<<<<<<< HEAD
-  Ptr1 = CastToCStr(Ptr1, B);
+  Ptr1 = castToCStr(Ptr1, B);
   Type *I8Ptr = Ptr1->getType();
-  Value *StrNCmp = M->getOrInsertFunction(
-      "strncmp", AttributeSet::get(M->getContext(), AS), B.getInt32Ty(),
-      I8Ptr, I8Ptr, DL.getIntPtrType(Context), nullptr);
-  CallInst *CI = B.CreateCall(
-      StrNCmp, {Ptr1, CastToCStr(Ptr2, B), Len}, "strncmp");
-=======
   Value *StrNCmp = M->getOrInsertFunction("strncmp", B.getInt32Ty(),
-                                          B.getInt8PtrTy(), B.getInt8PtrTy(),
+                                          I8Ptr, I8Ptr,
                                           DL.getIntPtrType(Context), nullptr);
   inferLibFuncAttributes(*M->getFunction("strncmp"), *TLI);
   CallInst *CI = B.CreateCall(
-      StrNCmp, {castToCStr(Ptr1, B), castToCStr(Ptr2, B), Len}, "strncmp");
->>>>>>> 6ea9891f
+      StrNCmp, {Ptr1, castToCStr(Ptr2, B), Len}, "strncmp");
 
   if (const Function *F = dyn_cast<Function>(StrNCmp->stripPointerCasts()))
     CI->setCallingConv(F->getCallingConv());
@@ -820,27 +779,13 @@
   if (!TLI->has(LibFunc::strcpy))
     return nullptr;
 
-<<<<<<< HEAD
-  Module *M = B.GetInsertBlock()->getParent()->getParent();
-  AttributeSet AS[2];
-  AS[0] = AttributeSet::get(M->getContext(), 2, Attribute::NoCapture);
-  AS[1] = AttributeSet::get(M->getContext(), AttributeSet::FunctionIndex,
-                            Attribute::NoUnwind);
-  Dst = CastToCStr(Dst, B);
+  Module *M = B.GetInsertBlock()->getModule();
+  Dst = castToCStr(Dst, B);
   Type *I8Ptr = Dst->getType();
-  Value *StrCpy = M->getOrInsertFunction(Name,
-                                         AttributeSet::get(M->getContext(), AS),
-                                         I8Ptr, I8Ptr, I8Ptr, nullptr);
-  CallInst *CI =
-      B.CreateCall(StrCpy, {Dst, CastToCStr(Src, B)}, Name);
-=======
-  Module *M = B.GetInsertBlock()->getModule();
-  Type *I8Ptr = B.getInt8PtrTy();
   Value *StrCpy = M->getOrInsertFunction(Name, I8Ptr, I8Ptr, I8Ptr, nullptr);
   inferLibFuncAttributes(*M->getFunction(Name), *TLI);
   CallInst *CI =
-      B.CreateCall(StrCpy, {castToCStr(Dst, B), castToCStr(Src, B)}, Name);
->>>>>>> 6ea9891f
+      B.CreateCall(StrCpy, {Dst, castToCStr(Src, B)}, Name);
   if (const Function *F = dyn_cast<Function>(StrCpy->stripPointerCasts()))
     CI->setCallingConv(F->getCallingConv());
   return CI;
@@ -851,31 +796,14 @@
   if (!TLI->has(LibFunc::strncpy))
     return nullptr;
 
-<<<<<<< HEAD
-  Module *M = B.GetInsertBlock()->getParent()->getParent();
-  AttributeSet AS[2];
-  AS[0] = AttributeSet::get(M->getContext(), 2, Attribute::NoCapture);
-  AS[1] = AttributeSet::get(M->getContext(), AttributeSet::FunctionIndex,
-                            Attribute::NoUnwind);
-  Dst = CastToCStr(Dst, B);
+  Module *M = B.GetInsertBlock()->getModule();
+  Dst = castToCStr(Dst, B);
   Type *I8Ptr = Dst->getType();
-  Value *StrNCpy = M->getOrInsertFunction(Name,
-                                          AttributeSet::get(M->getContext(),
-                                                            AS),
-                                          I8Ptr, I8Ptr, I8Ptr,
-=======
-  Module *M = B.GetInsertBlock()->getModule();
-  Type *I8Ptr = B.getInt8PtrTy();
   Value *StrNCpy = M->getOrInsertFunction(Name, I8Ptr, I8Ptr, I8Ptr,
->>>>>>> 6ea9891f
                                           Len->getType(), nullptr);
   inferLibFuncAttributes(*M->getFunction(Name), *TLI);
   CallInst *CI = B.CreateCall(
-<<<<<<< HEAD
-      StrNCpy, {Dst, CastToCStr(Src, B), Len}, "strncpy");
-=======
-      StrNCpy, {castToCStr(Dst, B), castToCStr(Src, B), Len}, "strncpy");
->>>>>>> 6ea9891f
+      StrNCpy, {Dst, castToCStr(Src, B), Len}, "strncpy");
   if (const Function *F = dyn_cast<Function>(StrNCpy->stripPointerCasts()))
     CI->setCallingConv(F->getCallingConv());
   return CI;
@@ -892,21 +820,12 @@
   AS = AttributeSet::get(M->getContext(), AttributeSet::FunctionIndex,
                          Attribute::NoUnwind);
   LLVMContext &Context = B.GetInsertBlock()->getContext();
-<<<<<<< HEAD
-  Dst = CastToCStr(Dst, B);
-  Src = CastToCStr(Src, B);
+  Dst = castToCStr(Dst, B);
+  Src = castToCStr(Src, B);
   Type *I8Ptr = Dst->getType();
   Value *MemCpy = M->getOrInsertFunction(
       "__memcpy_chk", AttributeSet::get(M->getContext(), AS), I8Ptr, I8Ptr,
       I8Ptr, DL.getIntPtrType(Context), DL.getIntPtrType(Context), nullptr);
-=======
-  Value *MemCpy = M->getOrInsertFunction(
-      "__memcpy_chk", AttributeSet::get(M->getContext(), AS), B.getInt8PtrTy(),
-      B.getInt8PtrTy(), B.getInt8PtrTy(), DL.getIntPtrType(Context),
-      DL.getIntPtrType(Context), nullptr);
-  Dst = castToCStr(Dst, B);
-  Src = castToCStr(Src, B);
->>>>>>> 6ea9891f
   CallInst *CI = B.CreateCall(MemCpy, {Dst, Src, Len, ObjSize});
   if (const Function *F = dyn_cast<Function>(MemCpy->stripPointerCasts()))
     CI->setCallingConv(F->getCallingConv());
@@ -920,20 +839,13 @@
 
   Module *M = B.GetInsertBlock()->getModule();
   LLVMContext &Context = B.GetInsertBlock()->getContext();
-<<<<<<< HEAD
-  Ptr = CastToCStr(Ptr, B);
+  Ptr = castToCStr(Ptr, B);
   Type *I8Ptr = Ptr->getType();
-  Value *MemChr = M->getOrInsertFunction(
-      "memchr", AttributeSet::get(M->getContext(), AS), I8Ptr,
-      I8Ptr, B.getInt32Ty(), DL.getIntPtrType(Context), nullptr);
-  CallInst *CI = B.CreateCall(MemChr, {Ptr, Val, Len}, "memchr");
-=======
   Value *MemChr = M->getOrInsertFunction("memchr", B.getInt8PtrTy(),
-                                         B.getInt8PtrTy(), B.getInt32Ty(),
+                                         I8Ptr), B.getInt32Ty(),
                                          DL.getIntPtrType(Context), nullptr);
   inferLibFuncAttributes(*M->getFunction("memchr"), *TLI);
-  CallInst *CI = B.CreateCall(MemChr, {castToCStr(Ptr, B), Val, Len}, "memchr");
->>>>>>> 6ea9891f
+  CallInst *CI = B.CreateCall(MemChr, {Ptr, Val, Len}, "memchr");
 
   if (const Function *F = dyn_cast<Function>(MemChr->stripPointerCasts()))
     CI->setCallingConv(F->getCallingConv());
@@ -948,22 +860,14 @@
 
   Module *M = B.GetInsertBlock()->getModule();
   LLVMContext &Context = B.GetInsertBlock()->getContext();
-<<<<<<< HEAD
-  Ptr1 = CastToCStr(Ptr1, B);
+  Ptr1 = castToCStr(Ptr1, B);
   Type *I8Ptr = Ptr1->getType();
-  Value *MemCmp = M->getOrInsertFunction(
-      "memcmp", AttributeSet::get(M->getContext(), AS), B.getInt32Ty(),
-      I8Ptr, I8Ptr, DL.getIntPtrType(Context), nullptr);
-  CallInst *CI = B.CreateCall(
-      MemCmp, {Ptr1, CastToCStr(Ptr2, B), Len}, "memcmp");
-=======
   Value *MemCmp = M->getOrInsertFunction("memcmp", B.getInt32Ty(),
-                                         B.getInt8PtrTy(), B.getInt8PtrTy(),
+                                         I8Ptr, I8Ptr,
                                          DL.getIntPtrType(Context), nullptr);
   inferLibFuncAttributes(*M->getFunction("memcmp"), *TLI);
   CallInst *CI = B.CreateCall(
-      MemCmp, {castToCStr(Ptr1, B), castToCStr(Ptr2, B), Len}, "memcmp");
->>>>>>> 6ea9891f
+      MemCmp, {Ptr1, castToCStr(Ptr2, B), Len}, "memcmp");
 
   if (const Function *F = dyn_cast<Function>(MemCmp->stripPointerCasts()))
     CI->setCallingConv(F->getCallingConv());
@@ -1043,26 +947,11 @@
   if (!TLI->has(LibFunc::puts))
     return nullptr;
 
-<<<<<<< HEAD
-  Module *M = B.GetInsertBlock()->getParent()->getParent();
-  AttributeSet AS[2];
-  AS[0] = AttributeSet::get(M->getContext(), 1, Attribute::NoCapture);
-  AS[1] = AttributeSet::get(M->getContext(), AttributeSet::FunctionIndex,
-                            Attribute::NoUnwind);
-
-  Value *PutS = M->getOrInsertFunction("puts",
-                                       AttributeSet::get(M->getContext(), AS),
-                                       B.getInt32Ty(),
-                                       Str->getType(),
-                                       nullptr);
-  CallInst *CI = B.CreateCall(PutS, CastToCStr(Str, B), "puts");
-=======
   Module *M = B.GetInsertBlock()->getModule();
   Value *PutS =
-      M->getOrInsertFunction("puts", B.getInt32Ty(), B.getInt8PtrTy(), nullptr);
+      M->getOrInsertFunction("puts", B.getInt32Ty(), Str->getType(), nullptr);
   inferLibFuncAttributes(*M->getFunction("puts"), *TLI);
   CallInst *CI = B.CreateCall(PutS, castToCStr(Str, B), "puts");
->>>>>>> 6ea9891f
   if (const Function *F = dyn_cast<Function>(PutS->stripPointerCasts()))
     CI->setCallingConv(F->getCallingConv());
   return CI;
@@ -1095,23 +984,10 @@
   Module *M = B.GetInsertBlock()->getModule();
   StringRef FPutsName = TLI->getName(LibFunc::fputs);
   Constant *F = M->getOrInsertFunction(
-      FPutsName, B.getInt32Ty(), B.getInt8PtrTy(), File->getType(), nullptr);
+      FPutsName, B.getInt32Ty(), Str->getType(), File->getType(), nullptr);
   if (File->getType()->isPointerTy())
-<<<<<<< HEAD
-    F = M->getOrInsertFunction(FPutsName,
-                               AttributeSet::get(M->getContext(), AS),
-                               B.getInt32Ty(),
-                               Str->getType(),
-                               File->getType(), nullptr);
-  else
-    F = M->getOrInsertFunction(FPutsName, B.getInt32Ty(),
-                               Str->getType(),
-                               File->getType(), nullptr);
-  CallInst *CI = B.CreateCall(F, {CastToCStr(Str, B), File}, "fputs");
-=======
     inferLibFuncAttributes(*M->getFunction(FPutsName), *TLI);
   CallInst *CI = B.CreateCall(F, {castToCStr(Str, B), File}, "fputs");
->>>>>>> 6ea9891f
 
   if (const Function *Fn = dyn_cast<Function>(F->stripPointerCasts()))
     CI->setCallingConv(Fn->getCallingConv());
@@ -1127,23 +1003,11 @@
   LLVMContext &Context = B.GetInsertBlock()->getContext();
   StringRef FWriteName = TLI->getName(LibFunc::fwrite);
   Constant *F = M->getOrInsertFunction(
-      FWriteName, DL.getIntPtrType(Context), B.getInt8PtrTy(),
+      FWriteName, DL.getIntPtrType(Context), Ptr->getType(),
       DL.getIntPtrType(Context), DL.getIntPtrType(Context), File->getType(),
       nullptr);
   if (File->getType()->isPointerTy())
-<<<<<<< HEAD
-    F = M->getOrInsertFunction(
-        FWriteName, AttributeSet::get(M->getContext(), AS),
-        DL.getIntPtrType(Context), Ptr->getType(), DL.getIntPtrType(Context),
-        DL.getIntPtrType(Context), File->getType(), nullptr);
-  else
-    F = M->getOrInsertFunction(FWriteName, DL.getIntPtrType(Context),
-                               Ptr->getType(), DL.getIntPtrType(Context),
-                               DL.getIntPtrType(Context), File->getType(),
-                               nullptr);
-=======
     inferLibFuncAttributes(*M->getFunction(FWriteName), *TLI);
->>>>>>> 6ea9891f
   CallInst *CI =
       B.CreateCall(F, {castToCStr(Ptr, B), Size,
                        ConstantInt::get(DL.getIntPtrType(Context), 1), File});
