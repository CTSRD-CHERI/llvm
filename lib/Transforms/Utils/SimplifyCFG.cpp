//===- SimplifyCFG.cpp - Code to perform CFG simplification ---------------===//
//
//                     The LLVM Compiler Infrastructure
//
// This file is distributed under the University of Illinois Open Source
// License. See LICENSE.TXT for details.
//
//===----------------------------------------------------------------------===//
//
// Peephole optimize the CFG.
//
//===----------------------------------------------------------------------===//

#include "llvm/Transforms/Utils/Local.h"
#include "llvm/ADT/DenseMap.h"
#include "llvm/ADT/STLExtras.h"
#include "llvm/ADT/SetVector.h"
#include "llvm/ADT/SmallPtrSet.h"
#include "llvm/ADT/SmallVector.h"
#include "llvm/ADT/Statistic.h"
#include "llvm/Analysis/ConstantFolding.h"
#include "llvm/Analysis/InstructionSimplify.h"
#include "llvm/Analysis/TargetTransformInfo.h"
#include "llvm/Analysis/ValueTracking.h"
#include "llvm/IR/CFG.h"
#include "llvm/IR/ConstantRange.h"
#include "llvm/IR/Constants.h"
#include "llvm/IR/DataLayout.h"
#include "llvm/IR/DerivedTypes.h"
#include "llvm/IR/GlobalVariable.h"
#include "llvm/IR/IRBuilder.h"
#include "llvm/IR/Instructions.h"
#include "llvm/IR/IntrinsicInst.h"
#include "llvm/IR/LLVMContext.h"
#include "llvm/IR/MDBuilder.h"
#include "llvm/IR/Metadata.h"
#include "llvm/IR/Module.h"
#include "llvm/IR/NoFolder.h"
#include "llvm/IR/Operator.h"
#include "llvm/IR/PatternMatch.h"
#include "llvm/IR/Type.h"
#include "llvm/Support/CommandLine.h"
#include "llvm/Support/Debug.h"
#include "llvm/Support/raw_ostream.h"
#include "llvm/Transforms/Utils/BasicBlockUtils.h"
#include "llvm/Transforms/Utils/Local.h"
#include "llvm/Transforms/Utils/ValueMapper.h"
#include <algorithm>
#include <map>
#include <set>
using namespace llvm;
using namespace PatternMatch;

#define DEBUG_TYPE "simplifycfg"

// Chosen as 2 so as to be cheap, but still to have enough power to fold
// a select, so the "clamp" idiom (of a min followed by a max) will be caught.
// To catch this, we need to fold a compare and a select, hence '2' being the
// minimum reasonable default.
static cl::opt<unsigned>
PHINodeFoldingThreshold("phi-node-folding-threshold", cl::Hidden, cl::init(2),
   cl::desc("Control the amount of phi node folding to perform (default = 2)"));

static cl::opt<bool>
DupRet("simplifycfg-dup-ret", cl::Hidden, cl::init(false),
       cl::desc("Duplicate return instructions into unconditional branches"));

static cl::opt<bool>
SinkCommon("simplifycfg-sink-common", cl::Hidden, cl::init(true),
       cl::desc("Sink common instructions down to the end block"));

static cl::opt<bool> HoistCondStores(
    "simplifycfg-hoist-cond-stores", cl::Hidden, cl::init(true),
    cl::desc("Hoist conditional stores if an unconditional store precedes"));

STATISTIC(NumBitMaps, "Number of switch instructions turned into bitmaps");
STATISTIC(NumLinearMaps, "Number of switch instructions turned into linear mapping");
STATISTIC(NumLookupTables, "Number of switch instructions turned into lookup tables");
STATISTIC(NumLookupTablesHoles, "Number of switch instructions turned into lookup tables (holes checked)");
STATISTIC(NumTableCmpReuses, "Number of reused switch table lookup compares");
STATISTIC(NumSinkCommons, "Number of common instructions sunk down to the end block");
STATISTIC(NumSpeculations, "Number of speculative executed instructions");

namespace {
  // The first field contains the value that the switch produces when a certain
  // case group is selected, and the second field is a vector containing the cases
  // composing the case group.
  typedef SmallVector<std::pair<Constant *, SmallVector<ConstantInt *, 4>>, 2>
    SwitchCaseResultVectorTy;
  // The first field contains the phi node that generates a result of the switch
  // and the second field contains the value generated for a certain case in the switch
  // for that PHI.
  typedef SmallVector<std::pair<PHINode *, Constant *>, 4> SwitchCaseResultsTy;

  /// ValueEqualityComparisonCase - Represents a case of a switch.
  struct ValueEqualityComparisonCase {
    ConstantInt *Value;
    BasicBlock *Dest;

    ValueEqualityComparisonCase(ConstantInt *Value, BasicBlock *Dest)
      : Value(Value), Dest(Dest) {}

    bool operator<(ValueEqualityComparisonCase RHS) const {
      // Comparing pointers is ok as we only rely on the order for uniquing.
      return Value < RHS.Value;
    }

    bool operator==(BasicBlock *RHSDest) const { return Dest == RHSDest; }
  };

class SimplifyCFGOpt {
  const TargetTransformInfo &TTI;
<<<<<<< HEAD
  unsigned BonusInstThreshold;
  const DataLayout *const DL;
  AssumptionTracker *AT;
=======
  const DataLayout &DL;
  unsigned BonusInstThreshold;
  AssumptionCache *AC;
>>>>>>> 969bfdfe
  Value *isValueEqualityComparison(TerminatorInst *TI);
  BasicBlock *GetValueEqualityComparisonCases(TerminatorInst *TI,
                               std::vector<ValueEqualityComparisonCase> &Cases);
  bool SimplifyEqualityComparisonWithOnlyPredecessor(TerminatorInst *TI,
                                                     BasicBlock *Pred,
                                                     IRBuilder<> &Builder);
  bool FoldValueComparisonIntoPredecessors(TerminatorInst *TI,
                                           IRBuilder<> &Builder);

  bool SimplifyReturn(ReturnInst *RI, IRBuilder<> &Builder);
  bool SimplifyResume(ResumeInst *RI, IRBuilder<> &Builder);
  bool SimplifyUnreachable(UnreachableInst *UI);
  bool SimplifySwitch(SwitchInst *SI, IRBuilder<> &Builder);
  bool SimplifyIndirectBr(IndirectBrInst *IBI);
  bool SimplifyUncondBranch(BranchInst *BI, IRBuilder <> &Builder);
  bool SimplifyCondBranch(BranchInst *BI, IRBuilder <>&Builder);

public:
<<<<<<< HEAD
  SimplifyCFGOpt(const TargetTransformInfo &TTI, unsigned BonusInstThreshold,
                 const DataLayout *DL, AssumptionTracker *AT)
      : TTI(TTI), BonusInstThreshold(BonusInstThreshold), DL(DL), AT(AT) {}
=======
  SimplifyCFGOpt(const TargetTransformInfo &TTI, const DataLayout &DL,
                 unsigned BonusInstThreshold, AssumptionCache *AC)
      : TTI(TTI), DL(DL), BonusInstThreshold(BonusInstThreshold), AC(AC) {}
>>>>>>> 969bfdfe
  bool run(BasicBlock *BB);
};
}

/// SafeToMergeTerminators - Return true if it is safe to merge these two
/// terminator instructions together.
///
static bool SafeToMergeTerminators(TerminatorInst *SI1, TerminatorInst *SI2) {
  if (SI1 == SI2) return false;  // Can't merge with self!

  // It is not safe to merge these two switch instructions if they have a common
  // successor, and if that successor has a PHI node, and if *that* PHI node has
  // conflicting incoming values from the two switch blocks.
  BasicBlock *SI1BB = SI1->getParent();
  BasicBlock *SI2BB = SI2->getParent();
  SmallPtrSet<BasicBlock*, 16> SI1Succs(succ_begin(SI1BB), succ_end(SI1BB));

  for (succ_iterator I = succ_begin(SI2BB), E = succ_end(SI2BB); I != E; ++I)
    if (SI1Succs.count(*I))
      for (BasicBlock::iterator BBI = (*I)->begin();
           isa<PHINode>(BBI); ++BBI) {
        PHINode *PN = cast<PHINode>(BBI);
        if (PN->getIncomingValueForBlock(SI1BB) !=
            PN->getIncomingValueForBlock(SI2BB))
          return false;
      }

  return true;
}

/// isProfitableToFoldUnconditional - Return true if it is safe and profitable
/// to merge these two terminator instructions together, where SI1 is an
/// unconditional branch. PhiNodes will store all PHI nodes in common
/// successors.
///
static bool isProfitableToFoldUnconditional(BranchInst *SI1,
                                          BranchInst *SI2,
                                          Instruction *Cond,
                                          SmallVectorImpl<PHINode*> &PhiNodes) {
  if (SI1 == SI2) return false;  // Can't merge with self!
  assert(SI1->isUnconditional() && SI2->isConditional());

  // We fold the unconditional branch if we can easily update all PHI nodes in
  // common successors:
  // 1> We have a constant incoming value for the conditional branch;
  // 2> We have "Cond" as the incoming value for the unconditional branch;
  // 3> SI2->getCondition() and Cond have same operands.
  CmpInst *Ci2 = dyn_cast<CmpInst>(SI2->getCondition());
  if (!Ci2) return false;
  if (!(Cond->getOperand(0) == Ci2->getOperand(0) &&
        Cond->getOperand(1) == Ci2->getOperand(1)) &&
      !(Cond->getOperand(0) == Ci2->getOperand(1) &&
        Cond->getOperand(1) == Ci2->getOperand(0)))
    return false;

  BasicBlock *SI1BB = SI1->getParent();
  BasicBlock *SI2BB = SI2->getParent();
  SmallPtrSet<BasicBlock*, 16> SI1Succs(succ_begin(SI1BB), succ_end(SI1BB));
  for (succ_iterator I = succ_begin(SI2BB), E = succ_end(SI2BB); I != E; ++I)
    if (SI1Succs.count(*I))
      for (BasicBlock::iterator BBI = (*I)->begin();
           isa<PHINode>(BBI); ++BBI) {
        PHINode *PN = cast<PHINode>(BBI);
        if (PN->getIncomingValueForBlock(SI1BB) != Cond ||
            !isa<ConstantInt>(PN->getIncomingValueForBlock(SI2BB)))
          return false;
        PhiNodes.push_back(PN);
      }
  return true;
}

/// AddPredecessorToBlock - Update PHI nodes in Succ to indicate that there will
/// now be entries in it from the 'NewPred' block.  The values that will be
/// flowing into the PHI nodes will be the same as those coming in from
/// ExistPred, an existing predecessor of Succ.
static void AddPredecessorToBlock(BasicBlock *Succ, BasicBlock *NewPred,
                                  BasicBlock *ExistPred) {
  if (!isa<PHINode>(Succ->begin())) return; // Quick exit if nothing to do

  PHINode *PN;
  for (BasicBlock::iterator I = Succ->begin();
       (PN = dyn_cast<PHINode>(I)); ++I)
    PN->addIncoming(PN->getIncomingValueForBlock(ExistPred), NewPred);
}

/// ComputeSpeculationCost - Compute an abstract "cost" of speculating the
/// given instruction, which is assumed to be safe to speculate. TCC_Free means
/// cheap, TCC_Basic means less cheap, and TCC_Expensive means prohibitively
/// expensive.
static unsigned ComputeSpeculationCost(const User *I,
                                       const TargetTransformInfo &TTI) {
  assert(isSafeToSpeculativelyExecute(I) &&
         "Instruction is not safe to speculatively execute!");
  return TTI.getUserCost(I);
}
/// DominatesMergePoint - If we have a merge point of an "if condition" as
/// accepted above, return true if the specified value dominates the block.  We
/// don't handle the true generality of domination here, just a special case
/// which works well enough for us.
///
/// If AggressiveInsts is non-null, and if V does not dominate BB, we check to
/// see if V (which must be an instruction) and its recursive operands
/// that do not dominate BB have a combined cost lower than CostRemaining and
/// are non-trapping.  If both are true, the instruction is inserted into the
/// set and true is returned.
///
/// The cost for most non-trapping instructions is defined as 1 except for
/// Select whose cost is 2.
///
/// After this function returns, CostRemaining is decreased by the cost of
/// V plus its non-dominating operands.  If that cost is greater than
/// CostRemaining, false is returned and CostRemaining is undefined.
static bool DominatesMergePoint(Value *V, BasicBlock *BB,
                                SmallPtrSetImpl<Instruction*> *AggressiveInsts,
                                unsigned &CostRemaining,
                                const TargetTransformInfo &TTI) {
  Instruction *I = dyn_cast<Instruction>(V);
  if (!I) {
    // Non-instructions all dominate instructions, but not all constantexprs
    // can be executed unconditionally.
    if (ConstantExpr *C = dyn_cast<ConstantExpr>(V))
      if (C->canTrap())
        return false;
    return true;
  }
  BasicBlock *PBB = I->getParent();

  // We don't want to allow weird loops that might have the "if condition" in
  // the bottom of this block.
  if (PBB == BB) return false;

  // If this instruction is defined in a block that contains an unconditional
  // branch to BB, then it must be in the 'conditional' part of the "if
  // statement".  If not, it definitely dominates the region.
  BranchInst *BI = dyn_cast<BranchInst>(PBB->getTerminator());
  if (!BI || BI->isConditional() || BI->getSuccessor(0) != BB)
    return true;

  // If we aren't allowing aggressive promotion anymore, then don't consider
  // instructions in the 'if region'.
  if (!AggressiveInsts) return false;

  // If we have seen this instruction before, don't count it again.
  if (AggressiveInsts->count(I)) return true;

  // Okay, it looks like the instruction IS in the "condition".  Check to
  // see if it's a cheap instruction to unconditionally compute, and if it
  // only uses stuff defined outside of the condition.  If so, hoist it out.
  if (!isSafeToSpeculativelyExecute(I))
    return false;

  unsigned Cost = ComputeSpeculationCost(I, TTI);

  if (Cost > CostRemaining)
    return false;

  CostRemaining -= Cost;

  // Okay, we can only really hoist these out if their operands do
  // not take us over the cost threshold.
  for (User::op_iterator i = I->op_begin(), e = I->op_end(); i != e; ++i)
    if (!DominatesMergePoint(*i, BB, AggressiveInsts, CostRemaining, TTI))
      return false;
  // Okay, it's safe to do this!  Remember this instruction.
  AggressiveInsts->insert(I);
  return true;
}

/// GetConstantInt - Extract ConstantInt from value, looking through IntToPtr
/// and PointerNullValue. Return NULL if value is not a constant int.
static ConstantInt *GetConstantInt(Value *V, const DataLayout &DL) {
  // Normal constant int.
  ConstantInt *CI = dyn_cast<ConstantInt>(V);
  if (CI || !isa<Constant>(V) || !V->getType()->isPointerTy())
    return CI;

  // This is some kind of pointer constant. Turn it into a pointer-sized
  // ConstantInt if possible.
  IntegerType *PtrTy = cast<IntegerType>(DL.getIntPtrType(V->getType()));

  // Null pointer means 0, see SelectionDAGBuilder::getValue(const Value*).
  if (isa<ConstantPointerNull>(V))
    return ConstantInt::get(PtrTy, 0);

  // IntToPtr const int.
  if (ConstantExpr *CE = dyn_cast<ConstantExpr>(V))
    if (CE->getOpcode() == Instruction::IntToPtr)
      if (ConstantInt *CI = dyn_cast<ConstantInt>(CE->getOperand(0))) {
        // The constant is very likely to have the right type already.
        if (CI->getType() == PtrTy)
          return CI;
        else
          return cast<ConstantInt>
            (ConstantExpr::getIntegerCast(CI, PtrTy, /*isSigned=*/false));
      }
  return nullptr;
}

namespace {

/// Given a chain of or (||) or and (&&) comparison of a value against a
/// constant, this will try to recover the information required for a switch
/// structure.
/// It will depth-first traverse the chain of comparison, seeking for patterns
/// like %a == 12 or %a < 4 and combine them to produce a set of integer
/// representing the different cases for the switch.
/// Note that if the chain is composed of '||' it will build the set of elements
/// that matches the comparisons (i.e. any of this value validate the chain)
/// while for a chain of '&&' it will build the set elements that make the test
/// fail.
struct ConstantComparesGatherer {
  const DataLayout &DL;
  Value *CompValue; /// Value found for the switch comparison
  Value *Extra;     /// Extra clause to be checked before the switch
  SmallVector<ConstantInt *, 8> Vals; /// Set of integers to match in switch
  unsigned UsedICmps; /// Number of comparisons matched in the and/or chain

  /// Construct and compute the result for the comparison instruction Cond
  ConstantComparesGatherer(Instruction *Cond, const DataLayout &DL)
      : DL(DL), CompValue(nullptr), Extra(nullptr), UsedICmps(0) {
    gather(Cond);
  }

  /// Prevent copy
  ConstantComparesGatherer(const ConstantComparesGatherer &) = delete;
  ConstantComparesGatherer &
  operator=(const ConstantComparesGatherer &) = delete;

private:

  /// Try to set the current value used for the comparison, it succeeds only if
  /// it wasn't set before or if the new value is the same as the old one
  bool setValueOnce(Value *NewVal) {
    if(CompValue && CompValue != NewVal) return false;
    CompValue = NewVal;
    return (CompValue != nullptr);
  }

  /// Try to match Instruction "I" as a comparison against a constant and
  /// populates the array Vals with the set of values that match (or do not
  /// match depending on isEQ).
  /// Return false on failure. On success, the Value the comparison matched
  /// against is placed in CompValue.
  /// If CompValue is already set, the function is expected to fail if a match
  /// is found but the value compared to is different.
  bool matchInstruction(Instruction *I, bool isEQ) {
    // If this is an icmp against a constant, handle this as one of the cases.
    ICmpInst *ICI;
    ConstantInt *C;
    if (!((ICI = dyn_cast<ICmpInst>(I)) &&
             (C = GetConstantInt(I->getOperand(1), DL)))) {
      return false;
    }

    Value *RHSVal;
    ConstantInt *RHSC;

    // Pattern match a special case
    // (x & ~2^x) == y --> x == y || x == y|2^x
    // This undoes a transformation done by instcombine to fuse 2 compares.
    if (ICI->getPredicate() == (isEQ ? ICmpInst::ICMP_EQ:ICmpInst::ICMP_NE)) {
      if (match(ICI->getOperand(0),
                m_And(m_Value(RHSVal), m_ConstantInt(RHSC)))) {
        APInt Not = ~RHSC->getValue();
        if (Not.isPowerOf2()) {
          // If we already have a value for the switch, it has to match!
          if(!setValueOnce(RHSVal))
            return false;

          Vals.push_back(C);
          Vals.push_back(ConstantInt::get(C->getContext(),
                                          C->getValue() | Not));
          UsedICmps++;
          return true;
        }
      }

      // If we already have a value for the switch, it has to match!
      if(!setValueOnce(ICI->getOperand(0)))
        return false;

      UsedICmps++;
      Vals.push_back(C);
      return ICI->getOperand(0);
    }

    // If we have "x ult 3", for example, then we can add 0,1,2 to the set.
    ConstantRange Span = ConstantRange::makeAllowedICmpRegion(
        ICI->getPredicate(), C->getValue());

    // Shift the range if the compare is fed by an add. This is the range
    // compare idiom as emitted by instcombine.
    Value *CandidateVal = I->getOperand(0);
    if(match(I->getOperand(0), m_Add(m_Value(RHSVal), m_ConstantInt(RHSC)))) {
      Span = Span.subtract(RHSC->getValue());
      CandidateVal = RHSVal;
    }

    // If this is an and/!= check, then we are looking to build the set of
    // value that *don't* pass the and chain. I.e. to turn "x ugt 2" into
    // x != 0 && x != 1.
    if (!isEQ)
      Span = Span.inverse();

    // If there are a ton of values, we don't want to make a ginormous switch.
    if (Span.getSetSize().ugt(8) || Span.isEmptySet()) {
      return false;
    }

    // If we already have a value for the switch, it has to match!
    if(!setValueOnce(CandidateVal))
      return false;

    // Add all values from the range to the set
    for (APInt Tmp = Span.getLower(); Tmp != Span.getUpper(); ++Tmp)
      Vals.push_back(ConstantInt::get(I->getContext(), Tmp));

    UsedICmps++;
    return true;

  }

  /// gather - Given a potentially 'or'd or 'and'd together collection of icmp
  /// eq/ne/lt/gt instructions that compare a value against a constant, extract
  /// the value being compared, and stick the list constants into the Vals
  /// vector.
  /// One "Extra" case is allowed to differ from the other.
  void gather(Value *V) {
    Instruction *I = dyn_cast<Instruction>(V);
    bool isEQ = (I->getOpcode() == Instruction::Or);

    // Keep a stack (SmallVector for efficiency) for depth-first traversal
    SmallVector<Value *, 8> DFT;

    // Initialize
    DFT.push_back(V);

    while(!DFT.empty()) {
      V = DFT.pop_back_val();

      if (Instruction *I = dyn_cast<Instruction>(V)) {
        // If it is a || (or && depending on isEQ), process the operands.
        if (I->getOpcode() == (isEQ ? Instruction::Or : Instruction::And)) {
          DFT.push_back(I->getOperand(1));
          DFT.push_back(I->getOperand(0));
          continue;
        }

        // Try to match the current instruction
        if (matchInstruction(I, isEQ))
          // Match succeed, continue the loop
          continue;
      }

      // One element of the sequence of || (or &&) could not be match as a
      // comparison against the same value as the others.
      // We allow only one "Extra" case to be checked before the switch
      if (!Extra) {
        Extra = V;
        continue;
      }
      // Failed to parse a proper sequence, abort now
      CompValue = nullptr;
      break;
    }
  }
};

}

static void EraseTerminatorInstAndDCECond(TerminatorInst *TI) {
  Instruction *Cond = nullptr;
  if (SwitchInst *SI = dyn_cast<SwitchInst>(TI)) {
    Cond = dyn_cast<Instruction>(SI->getCondition());
  } else if (BranchInst *BI = dyn_cast<BranchInst>(TI)) {
    if (BI->isConditional())
      Cond = dyn_cast<Instruction>(BI->getCondition());
  } else if (IndirectBrInst *IBI = dyn_cast<IndirectBrInst>(TI)) {
    Cond = dyn_cast<Instruction>(IBI->getAddress());
  }

  TI->eraseFromParent();
  if (Cond) RecursivelyDeleteTriviallyDeadInstructions(Cond);
}

/// isValueEqualityComparison - Return true if the specified terminator checks
/// to see if a value is equal to constant integer value.
Value *SimplifyCFGOpt::isValueEqualityComparison(TerminatorInst *TI) {
  Value *CV = nullptr;
  if (SwitchInst *SI = dyn_cast<SwitchInst>(TI)) {
    // Do not permit merging of large switch instructions into their
    // predecessors unless there is only one predecessor.
    if (SI->getNumSuccessors()*std::distance(pred_begin(SI->getParent()),
                                             pred_end(SI->getParent())) <= 128)
      CV = SI->getCondition();
  } else if (BranchInst *BI = dyn_cast<BranchInst>(TI))
    if (BI->isConditional() && BI->getCondition()->hasOneUse())
      if (ICmpInst *ICI = dyn_cast<ICmpInst>(BI->getCondition())) {
        if (ICI->isEquality() && GetConstantInt(ICI->getOperand(1), DL))
          CV = ICI->getOperand(0);
      }

  // Unwrap any lossless ptrtoint cast.
  if (CV) {
    if (PtrToIntInst *PTII = dyn_cast<PtrToIntInst>(CV)) {
      Value *Ptr = PTII->getPointerOperand();
      if (PTII->getType() == DL.getIntPtrType(Ptr->getType()))
        CV = Ptr;
    }
  }
  return CV;
}

/// GetValueEqualityComparisonCases - Given a value comparison instruction,
/// decode all of the 'cases' that it represents and return the 'default' block.
BasicBlock *SimplifyCFGOpt::
GetValueEqualityComparisonCases(TerminatorInst *TI,
                                std::vector<ValueEqualityComparisonCase>
                                                                       &Cases) {
  if (SwitchInst *SI = dyn_cast<SwitchInst>(TI)) {
    Cases.reserve(SI->getNumCases());
    for (SwitchInst::CaseIt i = SI->case_begin(), e = SI->case_end(); i != e; ++i)
      Cases.push_back(ValueEqualityComparisonCase(i.getCaseValue(),
                                                  i.getCaseSuccessor()));
    return SI->getDefaultDest();
  }

  BranchInst *BI = cast<BranchInst>(TI);
  ICmpInst *ICI = cast<ICmpInst>(BI->getCondition());
  BasicBlock *Succ = BI->getSuccessor(ICI->getPredicate() == ICmpInst::ICMP_NE);
  Cases.push_back(ValueEqualityComparisonCase(GetConstantInt(ICI->getOperand(1),
                                                             DL),
                                              Succ));
  return BI->getSuccessor(ICI->getPredicate() == ICmpInst::ICMP_EQ);
}


/// EliminateBlockCases - Given a vector of bb/value pairs, remove any entries
/// in the list that match the specified block.
static void EliminateBlockCases(BasicBlock *BB,
                              std::vector<ValueEqualityComparisonCase> &Cases) {
  Cases.erase(std::remove(Cases.begin(), Cases.end(), BB), Cases.end());
}

/// ValuesOverlap - Return true if there are any keys in C1 that exist in C2 as
/// well.
static bool
ValuesOverlap(std::vector<ValueEqualityComparisonCase> &C1,
              std::vector<ValueEqualityComparisonCase > &C2) {
  std::vector<ValueEqualityComparisonCase> *V1 = &C1, *V2 = &C2;

  // Make V1 be smaller than V2.
  if (V1->size() > V2->size())
    std::swap(V1, V2);

  if (V1->size() == 0) return false;
  if (V1->size() == 1) {
    // Just scan V2.
    ConstantInt *TheVal = (*V1)[0].Value;
    for (unsigned i = 0, e = V2->size(); i != e; ++i)
      if (TheVal == (*V2)[i].Value)
        return true;
  }

  // Otherwise, just sort both lists and compare element by element.
  array_pod_sort(V1->begin(), V1->end());
  array_pod_sort(V2->begin(), V2->end());
  unsigned i1 = 0, i2 = 0, e1 = V1->size(), e2 = V2->size();
  while (i1 != e1 && i2 != e2) {
    if ((*V1)[i1].Value == (*V2)[i2].Value)
      return true;
    if ((*V1)[i1].Value < (*V2)[i2].Value)
      ++i1;
    else
      ++i2;
  }
  return false;
}

/// SimplifyEqualityComparisonWithOnlyPredecessor - If TI is known to be a
/// terminator instruction and its block is known to only have a single
/// predecessor block, check to see if that predecessor is also a value
/// comparison with the same value, and if that comparison determines the
/// outcome of this comparison.  If so, simplify TI.  This does a very limited
/// form of jump threading.
bool SimplifyCFGOpt::
SimplifyEqualityComparisonWithOnlyPredecessor(TerminatorInst *TI,
                                              BasicBlock *Pred,
                                              IRBuilder<> &Builder) {
  Value *PredVal = isValueEqualityComparison(Pred->getTerminator());
  if (!PredVal) return false;  // Not a value comparison in predecessor.

  Value *ThisVal = isValueEqualityComparison(TI);
  assert(ThisVal && "This isn't a value comparison!!");
  if (ThisVal != PredVal) return false;  // Different predicates.

  // TODO: Preserve branch weight metadata, similarly to how
  // FoldValueComparisonIntoPredecessors preserves it.

  // Find out information about when control will move from Pred to TI's block.
  std::vector<ValueEqualityComparisonCase> PredCases;
  BasicBlock *PredDef = GetValueEqualityComparisonCases(Pred->getTerminator(),
                                                        PredCases);
  EliminateBlockCases(PredDef, PredCases);  // Remove default from cases.

  // Find information about how control leaves this block.
  std::vector<ValueEqualityComparisonCase> ThisCases;
  BasicBlock *ThisDef = GetValueEqualityComparisonCases(TI, ThisCases);
  EliminateBlockCases(ThisDef, ThisCases);  // Remove default from cases.

  // If TI's block is the default block from Pred's comparison, potentially
  // simplify TI based on this knowledge.
  if (PredDef == TI->getParent()) {
    // If we are here, we know that the value is none of those cases listed in
    // PredCases.  If there are any cases in ThisCases that are in PredCases, we
    // can simplify TI.
    if (!ValuesOverlap(PredCases, ThisCases))
      return false;

    if (isa<BranchInst>(TI)) {
      // Okay, one of the successors of this condbr is dead.  Convert it to a
      // uncond br.
      assert(ThisCases.size() == 1 && "Branch can only have one case!");
      // Insert the new branch.
      Instruction *NI = Builder.CreateBr(ThisDef);
      (void) NI;

      // Remove PHI node entries for the dead edge.
      ThisCases[0].Dest->removePredecessor(TI->getParent());

      DEBUG(dbgs() << "Threading pred instr: " << *Pred->getTerminator()
           << "Through successor TI: " << *TI << "Leaving: " << *NI << "\n");

      EraseTerminatorInstAndDCECond(TI);
      return true;
    }

    SwitchInst *SI = cast<SwitchInst>(TI);
    // Okay, TI has cases that are statically dead, prune them away.
    SmallPtrSet<Constant*, 16> DeadCases;
    for (unsigned i = 0, e = PredCases.size(); i != e; ++i)
      DeadCases.insert(PredCases[i].Value);

    DEBUG(dbgs() << "Threading pred instr: " << *Pred->getTerminator()
                 << "Through successor TI: " << *TI);

    // Collect branch weights into a vector.
    SmallVector<uint32_t, 8> Weights;
<<<<<<< HEAD
    MDNode *MD = SI->getMDNode(LLVMContext::MD_prof);
=======
    MDNode *MD = SI->getMetadata(LLVMContext::MD_prof);
>>>>>>> 969bfdfe
    bool HasWeight = MD && (MD->getNumOperands() == 2 + SI->getNumCases());
    if (HasWeight)
      for (unsigned MD_i = 1, MD_e = MD->getNumOperands(); MD_i < MD_e;
           ++MD_i) {
        ConstantInt *CI = mdconst::extract<ConstantInt>(MD->getOperand(MD_i));
        Weights.push_back(CI->getValue().getZExtValue());
      }
    for (SwitchInst::CaseIt i = SI->case_end(), e = SI->case_begin(); i != e;) {
      --i;
      if (DeadCases.count(i.getCaseValue())) {
        if (HasWeight) {
          std::swap(Weights[i.getCaseIndex()+1], Weights.back());
          Weights.pop_back();
        }
        i.getCaseSuccessor()->removePredecessor(TI->getParent());
        SI->removeCase(i);
      }
    }
    if (HasWeight && Weights.size() >= 2)
      SI->setMetadata(LLVMContext::MD_prof,
                      MDBuilder(SI->getParent()->getContext()).
                      createBranchWeights(Weights));

    DEBUG(dbgs() << "Leaving: " << *TI << "\n");
    return true;
  }

  // Otherwise, TI's block must correspond to some matched value.  Find out
  // which value (or set of values) this is.
  ConstantInt *TIV = nullptr;
  BasicBlock *TIBB = TI->getParent();
  for (unsigned i = 0, e = PredCases.size(); i != e; ++i)
    if (PredCases[i].Dest == TIBB) {
      if (TIV)
        return false;  // Cannot handle multiple values coming to this block.
      TIV = PredCases[i].Value;
    }
  assert(TIV && "No edge from pred to succ?");

  // Okay, we found the one constant that our value can be if we get into TI's
  // BB.  Find out which successor will unconditionally be branched to.
  BasicBlock *TheRealDest = nullptr;
  for (unsigned i = 0, e = ThisCases.size(); i != e; ++i)
    if (ThisCases[i].Value == TIV) {
      TheRealDest = ThisCases[i].Dest;
      break;
    }

  // If not handled by any explicit cases, it is handled by the default case.
  if (!TheRealDest) TheRealDest = ThisDef;

  // Remove PHI node entries for dead edges.
  BasicBlock *CheckEdge = TheRealDest;
  for (succ_iterator SI = succ_begin(TIBB), e = succ_end(TIBB); SI != e; ++SI)
    if (*SI != CheckEdge)
      (*SI)->removePredecessor(TIBB);
    else
      CheckEdge = nullptr;

  // Insert the new branch.
  Instruction *NI = Builder.CreateBr(TheRealDest);
  (void) NI;

  DEBUG(dbgs() << "Threading pred instr: " << *Pred->getTerminator()
            << "Through successor TI: " << *TI << "Leaving: " << *NI << "\n");

  EraseTerminatorInstAndDCECond(TI);
  return true;
}

namespace {
  /// ConstantIntOrdering - This class implements a stable ordering of constant
  /// integers that does not depend on their address.  This is important for
  /// applications that sort ConstantInt's to ensure uniqueness.
  struct ConstantIntOrdering {
    bool operator()(const ConstantInt *LHS, const ConstantInt *RHS) const {
      return LHS->getValue().ult(RHS->getValue());
    }
  };
}

static int ConstantIntSortPredicate(ConstantInt *const *P1,
                                    ConstantInt *const *P2) {
  const ConstantInt *LHS = *P1;
  const ConstantInt *RHS = *P2;
  if (LHS->getValue().ult(RHS->getValue()))
    return 1;
  if (LHS->getValue() == RHS->getValue())
    return 0;
  return -1;
}

static inline bool HasBranchWeights(const Instruction* I) {
<<<<<<< HEAD
  MDNode *ProfMD = I->getMDNode(LLVMContext::MD_prof);
=======
  MDNode *ProfMD = I->getMetadata(LLVMContext::MD_prof);
>>>>>>> 969bfdfe
  if (ProfMD && ProfMD->getOperand(0))
    if (MDString* MDS = dyn_cast<MDString>(ProfMD->getOperand(0)))
      return MDS->getString().equals("branch_weights");

  return false;
}

/// Get Weights of a given TerminatorInst, the default weight is at the front
/// of the vector. If TI is a conditional eq, we need to swap the branch-weight
/// metadata.
static void GetBranchWeights(TerminatorInst *TI,
                             SmallVectorImpl<uint64_t> &Weights) {
<<<<<<< HEAD
  MDNode *MD = TI->getMDNode(LLVMContext::MD_prof);
=======
  MDNode *MD = TI->getMetadata(LLVMContext::MD_prof);
>>>>>>> 969bfdfe
  assert(MD);
  for (unsigned i = 1, e = MD->getNumOperands(); i < e; ++i) {
    ConstantInt *CI = mdconst::extract<ConstantInt>(MD->getOperand(i));
    Weights.push_back(CI->getValue().getZExtValue());
  }

  // If TI is a conditional eq, the default case is the false case,
  // and the corresponding branch-weight data is at index 2. We swap the
  // default weight to be the first entry.
  if (BranchInst* BI = dyn_cast<BranchInst>(TI)) {
    assert(Weights.size() == 2);
    ICmpInst *ICI = cast<ICmpInst>(BI->getCondition());
    if (ICI->getPredicate() == ICmpInst::ICMP_EQ)
      std::swap(Weights.front(), Weights.back());
  }
}

/// Keep halving the weights until all can fit in uint32_t.
static void FitWeights(MutableArrayRef<uint64_t> Weights) {
  uint64_t Max = *std::max_element(Weights.begin(), Weights.end());
  if (Max > UINT_MAX) {
    unsigned Offset = 32 - countLeadingZeros(Max);
    for (uint64_t &I : Weights)
      I >>= Offset;
  }
}

/// FoldValueComparisonIntoPredecessors - The specified terminator is a value
/// equality comparison instruction (either a switch or a branch on "X == c").
/// See if any of the predecessors of the terminator block are value comparisons
/// on the same value.  If so, and if safe to do so, fold them together.
bool SimplifyCFGOpt::FoldValueComparisonIntoPredecessors(TerminatorInst *TI,
                                                         IRBuilder<> &Builder) {
  BasicBlock *BB = TI->getParent();
  Value *CV = isValueEqualityComparison(TI);  // CondVal
  assert(CV && "Not a comparison?");
  bool Changed = false;

  SmallVector<BasicBlock*, 16> Preds(pred_begin(BB), pred_end(BB));
  while (!Preds.empty()) {
    BasicBlock *Pred = Preds.pop_back_val();

    // See if the predecessor is a comparison with the same value.
    TerminatorInst *PTI = Pred->getTerminator();
    Value *PCV = isValueEqualityComparison(PTI);  // PredCondVal

    if (PCV == CV && SafeToMergeTerminators(TI, PTI)) {
      // Figure out which 'cases' to copy from SI to PSI.
      std::vector<ValueEqualityComparisonCase> BBCases;
      BasicBlock *BBDefault = GetValueEqualityComparisonCases(TI, BBCases);

      std::vector<ValueEqualityComparisonCase> PredCases;
      BasicBlock *PredDefault = GetValueEqualityComparisonCases(PTI, PredCases);

      // Based on whether the default edge from PTI goes to BB or not, fill in
      // PredCases and PredDefault with the new switch cases we would like to
      // build.
      SmallVector<BasicBlock*, 8> NewSuccessors;

      // Update the branch weight metadata along the way
      SmallVector<uint64_t, 8> Weights;
      bool PredHasWeights = HasBranchWeights(PTI);
      bool SuccHasWeights = HasBranchWeights(TI);

      if (PredHasWeights) {
        GetBranchWeights(PTI, Weights);
        // branch-weight metadata is inconsistent here.
        if (Weights.size() != 1 + PredCases.size())
          PredHasWeights = SuccHasWeights = false;
      } else if (SuccHasWeights)
        // If there are no predecessor weights but there are successor weights,
        // populate Weights with 1, which will later be scaled to the sum of
        // successor's weights
        Weights.assign(1 + PredCases.size(), 1);

      SmallVector<uint64_t, 8> SuccWeights;
      if (SuccHasWeights) {
        GetBranchWeights(TI, SuccWeights);
        // branch-weight metadata is inconsistent here.
        if (SuccWeights.size() != 1 + BBCases.size())
          PredHasWeights = SuccHasWeights = false;
      } else if (PredHasWeights)
        SuccWeights.assign(1 + BBCases.size(), 1);

      if (PredDefault == BB) {
        // If this is the default destination from PTI, only the edges in TI
        // that don't occur in PTI, or that branch to BB will be activated.
        std::set<ConstantInt*, ConstantIntOrdering> PTIHandled;
        for (unsigned i = 0, e = PredCases.size(); i != e; ++i)
          if (PredCases[i].Dest != BB)
            PTIHandled.insert(PredCases[i].Value);
          else {
            // The default destination is BB, we don't need explicit targets.
            std::swap(PredCases[i], PredCases.back());

            if (PredHasWeights || SuccHasWeights) {
              // Increase weight for the default case.
              Weights[0] += Weights[i+1];
              std::swap(Weights[i+1], Weights.back());
              Weights.pop_back();
            }

            PredCases.pop_back();
            --i; --e;
          }

        // Reconstruct the new switch statement we will be building.
        if (PredDefault != BBDefault) {
          PredDefault->removePredecessor(Pred);
          PredDefault = BBDefault;
          NewSuccessors.push_back(BBDefault);
        }

        unsigned CasesFromPred = Weights.size();
        uint64_t ValidTotalSuccWeight = 0;
        for (unsigned i = 0, e = BBCases.size(); i != e; ++i)
          if (!PTIHandled.count(BBCases[i].Value) &&
              BBCases[i].Dest != BBDefault) {
            PredCases.push_back(BBCases[i]);
            NewSuccessors.push_back(BBCases[i].Dest);
            if (SuccHasWeights || PredHasWeights) {
              // The default weight is at index 0, so weight for the ith case
              // should be at index i+1. Scale the cases from successor by
              // PredDefaultWeight (Weights[0]).
              Weights.push_back(Weights[0] * SuccWeights[i+1]);
              ValidTotalSuccWeight += SuccWeights[i+1];
            }
          }

        if (SuccHasWeights || PredHasWeights) {
          ValidTotalSuccWeight += SuccWeights[0];
          // Scale the cases from predecessor by ValidTotalSuccWeight.
          for (unsigned i = 1; i < CasesFromPred; ++i)
            Weights[i] *= ValidTotalSuccWeight;
          // Scale the default weight by SuccDefaultWeight (SuccWeights[0]).
          Weights[0] *= SuccWeights[0];
        }
      } else {
        // If this is not the default destination from PSI, only the edges
        // in SI that occur in PSI with a destination of BB will be
        // activated.
        std::set<ConstantInt*, ConstantIntOrdering> PTIHandled;
        std::map<ConstantInt*, uint64_t> WeightsForHandled;
        for (unsigned i = 0, e = PredCases.size(); i != e; ++i)
          if (PredCases[i].Dest == BB) {
            PTIHandled.insert(PredCases[i].Value);

            if (PredHasWeights || SuccHasWeights) {
              WeightsForHandled[PredCases[i].Value] = Weights[i+1];
              std::swap(Weights[i+1], Weights.back());
              Weights.pop_back();
            }

            std::swap(PredCases[i], PredCases.back());
            PredCases.pop_back();
            --i; --e;
          }

        // Okay, now we know which constants were sent to BB from the
        // predecessor.  Figure out where they will all go now.
        for (unsigned i = 0, e = BBCases.size(); i != e; ++i)
          if (PTIHandled.count(BBCases[i].Value)) {
            // If this is one we are capable of getting...
            if (PredHasWeights || SuccHasWeights)
              Weights.push_back(WeightsForHandled[BBCases[i].Value]);
            PredCases.push_back(BBCases[i]);
            NewSuccessors.push_back(BBCases[i].Dest);
            PTIHandled.erase(BBCases[i].Value);// This constant is taken care of
          }

        // If there are any constants vectored to BB that TI doesn't handle,
        // they must go to the default destination of TI.
        for (std::set<ConstantInt*, ConstantIntOrdering>::iterator I =
                                    PTIHandled.begin(),
               E = PTIHandled.end(); I != E; ++I) {
          if (PredHasWeights || SuccHasWeights)
            Weights.push_back(WeightsForHandled[*I]);
          PredCases.push_back(ValueEqualityComparisonCase(*I, BBDefault));
          NewSuccessors.push_back(BBDefault);
        }
      }

      // Okay, at this point, we know which new successor Pred will get.  Make
      // sure we update the number of entries in the PHI nodes for these
      // successors.
      for (unsigned i = 0, e = NewSuccessors.size(); i != e; ++i)
        AddPredecessorToBlock(NewSuccessors[i], Pred, BB);

      Builder.SetInsertPoint(PTI);
      // Convert pointer to int before we switch.
      if (CV->getType()->isPointerTy()) {
        CV = Builder.CreatePtrToInt(CV, DL.getIntPtrType(CV->getType()),
                                    "magicptr");
      }

      // Now that the successors are updated, create the new Switch instruction.
      SwitchInst *NewSI = Builder.CreateSwitch(CV, PredDefault,
                                               PredCases.size());
      NewSI->setDebugLoc(PTI->getDebugLoc());
      for (unsigned i = 0, e = PredCases.size(); i != e; ++i)
        NewSI->addCase(PredCases[i].Value, PredCases[i].Dest);

      if (PredHasWeights || SuccHasWeights) {
        // Halve the weights if any of them cannot fit in an uint32_t
        FitWeights(Weights);

        SmallVector<uint32_t, 8> MDWeights(Weights.begin(), Weights.end());

        NewSI->setMetadata(LLVMContext::MD_prof,
                           MDBuilder(BB->getContext()).
                           createBranchWeights(MDWeights));
      }

      EraseTerminatorInstAndDCECond(PTI);

      // Okay, last check.  If BB is still a successor of PSI, then we must
      // have an infinite loop case.  If so, add an infinitely looping block
      // to handle the case to preserve the behavior of the code.
      BasicBlock *InfLoopBlock = nullptr;
      for (unsigned i = 0, e = NewSI->getNumSuccessors(); i != e; ++i)
        if (NewSI->getSuccessor(i) == BB) {
          if (!InfLoopBlock) {
            // Insert it at the end of the function, because it's either code,
            // or it won't matter if it's hot. :)
            InfLoopBlock = BasicBlock::Create(BB->getContext(),
                                              "infloop", BB->getParent());
            BranchInst::Create(InfLoopBlock, InfLoopBlock);
          }
          NewSI->setSuccessor(i, InfLoopBlock);
        }

      Changed = true;
    }
  }
  return Changed;
}

// isSafeToHoistInvoke - If we would need to insert a select that uses the
// value of this invoke (comments in HoistThenElseCodeToIf explain why we
// would need to do this), we can't hoist the invoke, as there is nowhere
// to put the select in this case.
static bool isSafeToHoistInvoke(BasicBlock *BB1, BasicBlock *BB2,
                                Instruction *I1, Instruction *I2) {
  for (succ_iterator SI = succ_begin(BB1), E = succ_end(BB1); SI != E; ++SI) {
    PHINode *PN;
    for (BasicBlock::iterator BBI = SI->begin();
         (PN = dyn_cast<PHINode>(BBI)); ++BBI) {
      Value *BB1V = PN->getIncomingValueForBlock(BB1);
      Value *BB2V = PN->getIncomingValueForBlock(BB2);
      if (BB1V != BB2V && (BB1V==I1 || BB2V==I2)) {
        return false;
      }
    }
  }
  return true;
}

static bool passingValueIsAlwaysUndefined(Value *V, Instruction *I);

/// HoistThenElseCodeToIf - Given a conditional branch that goes to BB1 and
/// BB2, hoist any common code in the two blocks up into the branch block.  The
/// caller of this function guarantees that BI's block dominates BB1 and BB2.
static bool HoistThenElseCodeToIf(BranchInst *BI,
                                  const TargetTransformInfo &TTI) {
  // This does very trivial matching, with limited scanning, to find identical
  // instructions in the two blocks.  In particular, we don't want to get into
  // O(M*N) situations here where M and N are the sizes of BB1 and BB2.  As
  // such, we currently just scan for obviously identical instructions in an
  // identical order.
  BasicBlock *BB1 = BI->getSuccessor(0);  // The true destination.
  BasicBlock *BB2 = BI->getSuccessor(1);  // The false destination

  BasicBlock::iterator BB1_Itr = BB1->begin();
  BasicBlock::iterator BB2_Itr = BB2->begin();

  Instruction *I1 = BB1_Itr++, *I2 = BB2_Itr++;
  // Skip debug info if it is not identical.
  DbgInfoIntrinsic *DBI1 = dyn_cast<DbgInfoIntrinsic>(I1);
  DbgInfoIntrinsic *DBI2 = dyn_cast<DbgInfoIntrinsic>(I2);
  if (!DBI1 || !DBI2 || !DBI1->isIdenticalToWhenDefined(DBI2)) {
    while (isa<DbgInfoIntrinsic>(I1))
      I1 = BB1_Itr++;
    while (isa<DbgInfoIntrinsic>(I2))
      I2 = BB2_Itr++;
  }
  if (isa<PHINode>(I1) || !I1->isIdenticalToWhenDefined(I2) ||
      (isa<InvokeInst>(I1) && !isSafeToHoistInvoke(BB1, BB2, I1, I2)))
    return false;

  BasicBlock *BIParent = BI->getParent();

  bool Changed = false;
  do {
    // If we are hoisting the terminator instruction, don't move one (making a
    // broken BB), instead clone it, and remove BI.
    if (isa<TerminatorInst>(I1))
      goto HoistTerminator;

    if (!TTI.isProfitableToHoist(I1) || !TTI.isProfitableToHoist(I2))
      return Changed;

    // For a normal instruction, we just move one to right before the branch,
    // then replace all uses of the other with the first.  Finally, we remove
    // the now redundant second instruction.
    BIParent->getInstList().splice(BI, BB1->getInstList(), I1);
    if (!I2->use_empty())
      I2->replaceAllUsesWith(I1);
    I1->intersectOptionalDataWith(I2);
    unsigned KnownIDs[] = {
      LLVMContext::MD_tbaa,
      LLVMContext::MD_range,
      LLVMContext::MD_fpmath,
      LLVMContext::MD_invariant_load,
      LLVMContext::MD_nonnull
    };
    combineMetadata(I1, I2, KnownIDs);
    I2->eraseFromParent();
    Changed = true;

    I1 = BB1_Itr++;
    I2 = BB2_Itr++;
    // Skip debug info if it is not identical.
    DbgInfoIntrinsic *DBI1 = dyn_cast<DbgInfoIntrinsic>(I1);
    DbgInfoIntrinsic *DBI2 = dyn_cast<DbgInfoIntrinsic>(I2);
    if (!DBI1 || !DBI2 || !DBI1->isIdenticalToWhenDefined(DBI2)) {
      while (isa<DbgInfoIntrinsic>(I1))
        I1 = BB1_Itr++;
      while (isa<DbgInfoIntrinsic>(I2))
        I2 = BB2_Itr++;
    }
  } while (I1->isIdenticalToWhenDefined(I2));

  return true;

HoistTerminator:
  // It may not be possible to hoist an invoke.
  if (isa<InvokeInst>(I1) && !isSafeToHoistInvoke(BB1, BB2, I1, I2))
    return Changed;

  for (succ_iterator SI = succ_begin(BB1), E = succ_end(BB1); SI != E; ++SI) {
    PHINode *PN;
    for (BasicBlock::iterator BBI = SI->begin();
         (PN = dyn_cast<PHINode>(BBI)); ++BBI) {
      Value *BB1V = PN->getIncomingValueForBlock(BB1);
      Value *BB2V = PN->getIncomingValueForBlock(BB2);
      if (BB1V == BB2V)
        continue;

      // Check for passingValueIsAlwaysUndefined here because we would rather
      // eliminate undefined control flow then converting it to a select.
      if (passingValueIsAlwaysUndefined(BB1V, PN) ||
          passingValueIsAlwaysUndefined(BB2V, PN))
       return Changed;

<<<<<<< HEAD
      if (isa<ConstantExpr>(BB1V) && !isSafeToSpeculativelyExecute(BB1V, DL))
=======
      if (isa<ConstantExpr>(BB1V) && !isSafeToSpeculativelyExecute(BB1V))
>>>>>>> 969bfdfe
        return Changed;
      if (isa<ConstantExpr>(BB2V) && !isSafeToSpeculativelyExecute(BB2V))
        return Changed;
    }
  }

  // Okay, it is safe to hoist the terminator.
  Instruction *NT = I1->clone();
  BIParent->getInstList().insert(BI, NT);
  if (!NT->getType()->isVoidTy()) {
    I1->replaceAllUsesWith(NT);
    I2->replaceAllUsesWith(NT);
    NT->takeName(I1);
  }

  IRBuilder<true, NoFolder> Builder(NT);
  // Hoisting one of the terminators from our successor is a great thing.
  // Unfortunately, the successors of the if/else blocks may have PHI nodes in
  // them.  If they do, all PHI entries for BB1/BB2 must agree for all PHI
  // nodes, so we insert select instruction to compute the final result.
  std::map<std::pair<Value*,Value*>, SelectInst*> InsertedSelects;
  for (succ_iterator SI = succ_begin(BB1), E = succ_end(BB1); SI != E; ++SI) {
    PHINode *PN;
    for (BasicBlock::iterator BBI = SI->begin();
         (PN = dyn_cast<PHINode>(BBI)); ++BBI) {
      Value *BB1V = PN->getIncomingValueForBlock(BB1);
      Value *BB2V = PN->getIncomingValueForBlock(BB2);
      if (BB1V == BB2V) continue;

      // These values do not agree.  Insert a select instruction before NT
      // that determines the right value.
      SelectInst *&SI = InsertedSelects[std::make_pair(BB1V, BB2V)];
      if (!SI)
        SI = cast<SelectInst>
          (Builder.CreateSelect(BI->getCondition(), BB1V, BB2V,
                                BB1V->getName()+"."+BB2V->getName()));

      // Make the PHI node use the select for all incoming values for BB1/BB2
      for (unsigned i = 0, e = PN->getNumIncomingValues(); i != e; ++i)
        if (PN->getIncomingBlock(i) == BB1 || PN->getIncomingBlock(i) == BB2)
          PN->setIncomingValue(i, SI);
    }
  }

  // Update any PHI nodes in our new successors.
  for (succ_iterator SI = succ_begin(BB1), E = succ_end(BB1); SI != E; ++SI)
    AddPredecessorToBlock(*SI, BIParent, BB1);

  EraseTerminatorInstAndDCECond(BI);
  return true;
}

/// SinkThenElseCodeToEnd - Given an unconditional branch that goes to BBEnd,
/// check whether BBEnd has only two predecessors and the other predecessor
/// ends with an unconditional branch. If it is true, sink any common code
/// in the two predecessors to BBEnd.
static bool SinkThenElseCodeToEnd(BranchInst *BI1) {
  assert(BI1->isUnconditional());
  BasicBlock *BB1 = BI1->getParent();
  BasicBlock *BBEnd = BI1->getSuccessor(0);

  // Check that BBEnd has two predecessors and the other predecessor ends with
  // an unconditional branch.
  pred_iterator PI = pred_begin(BBEnd), PE = pred_end(BBEnd);
  BasicBlock *Pred0 = *PI++;
  if (PI == PE) // Only one predecessor.
    return false;
  BasicBlock *Pred1 = *PI++;
  if (PI != PE) // More than two predecessors.
    return false;
  BasicBlock *BB2 = (Pred0 == BB1) ? Pred1 : Pred0;
  BranchInst *BI2 = dyn_cast<BranchInst>(BB2->getTerminator());
  if (!BI2 || !BI2->isUnconditional())
    return false;

  // Gather the PHI nodes in BBEnd.
  SmallDenseMap<std::pair<Value *, Value *>, PHINode *> JointValueMap;
  Instruction *FirstNonPhiInBBEnd = nullptr;
  for (BasicBlock::iterator I = BBEnd->begin(), E = BBEnd->end(); I != E; ++I) {
    if (PHINode *PN = dyn_cast<PHINode>(I)) {
      Value *BB1V = PN->getIncomingValueForBlock(BB1);
      Value *BB2V = PN->getIncomingValueForBlock(BB2);
      JointValueMap[std::make_pair(BB1V, BB2V)] = PN;
    } else {
      FirstNonPhiInBBEnd = &*I;
      break;
    }
  }
  if (!FirstNonPhiInBBEnd)
    return false;

  // This does very trivial matching, with limited scanning, to find identical
  // instructions in the two blocks.  We scan backward for obviously identical
  // instructions in an identical order.
  BasicBlock::InstListType::reverse_iterator RI1 = BB1->getInstList().rbegin(),
                                             RE1 = BB1->getInstList().rend(),
                                             RI2 = BB2->getInstList().rbegin(),
                                             RE2 = BB2->getInstList().rend();
  // Skip debug info.
  while (RI1 != RE1 && isa<DbgInfoIntrinsic>(&*RI1)) ++RI1;
  if (RI1 == RE1)
    return false;
  while (RI2 != RE2 && isa<DbgInfoIntrinsic>(&*RI2)) ++RI2;
  if (RI2 == RE2)
    return false;
  // Skip the unconditional branches.
  ++RI1;
  ++RI2;

  bool Changed = false;
  while (RI1 != RE1 && RI2 != RE2) {
    // Skip debug info.
    while (RI1 != RE1 && isa<DbgInfoIntrinsic>(&*RI1)) ++RI1;
    if (RI1 == RE1)
      return Changed;
    while (RI2 != RE2 && isa<DbgInfoIntrinsic>(&*RI2)) ++RI2;
    if (RI2 == RE2)
      return Changed;

    Instruction *I1 = &*RI1, *I2 = &*RI2;
    auto InstPair = std::make_pair(I1, I2);
    // I1 and I2 should have a single use in the same PHI node, and they
    // perform the same operation.
    // Cannot move control-flow-involving, volatile loads, vaarg, etc.
    if (isa<PHINode>(I1) || isa<PHINode>(I2) ||
        isa<TerminatorInst>(I1) || isa<TerminatorInst>(I2) ||
        isa<LandingPadInst>(I1) || isa<LandingPadInst>(I2) ||
        isa<AllocaInst>(I1) || isa<AllocaInst>(I2) ||
        I1->mayHaveSideEffects() || I2->mayHaveSideEffects() ||
        I1->mayReadOrWriteMemory() || I2->mayReadOrWriteMemory() ||
        !I1->hasOneUse() || !I2->hasOneUse() ||
        !JointValueMap.count(InstPair))
      return Changed;

    // Check whether we should swap the operands of ICmpInst.
    // TODO: Add support of communativity.
    ICmpInst *ICmp1 = dyn_cast<ICmpInst>(I1), *ICmp2 = dyn_cast<ICmpInst>(I2);
    bool SwapOpnds = false;
    if (ICmp1 && ICmp2 &&
        ICmp1->getOperand(0) != ICmp2->getOperand(0) &&
        ICmp1->getOperand(1) != ICmp2->getOperand(1) &&
        (ICmp1->getOperand(0) == ICmp2->getOperand(1) ||
         ICmp1->getOperand(1) == ICmp2->getOperand(0))) {
      ICmp2->swapOperands();
      SwapOpnds = true;
    }
    if (!I1->isSameOperationAs(I2)) {
      if (SwapOpnds)
        ICmp2->swapOperands();
      return Changed;
    }

    // The operands should be either the same or they need to be generated
    // with a PHI node after sinking. We only handle the case where there is
    // a single pair of different operands.
    Value *DifferentOp1 = nullptr, *DifferentOp2 = nullptr;
    unsigned Op1Idx = ~0U;
    for (unsigned I = 0, E = I1->getNumOperands(); I != E; ++I) {
      if (I1->getOperand(I) == I2->getOperand(I))
        continue;
      // Early exit if we have more-than one pair of different operands or if
      // we need a PHI node to replace a constant.
      if (Op1Idx != ~0U ||
          isa<Constant>(I1->getOperand(I)) ||
          isa<Constant>(I2->getOperand(I))) {
        // If we can't sink the instructions, undo the swapping.
        if (SwapOpnds)
          ICmp2->swapOperands();
        return Changed;
      }
      DifferentOp1 = I1->getOperand(I);
      Op1Idx = I;
      DifferentOp2 = I2->getOperand(I);
    }

    DEBUG(dbgs() << "SINK common instructions " << *I1 << "\n");
    DEBUG(dbgs() << "                         " << *I2 << "\n");

    // We insert the pair of different operands to JointValueMap and
    // remove (I1, I2) from JointValueMap.
    if (Op1Idx != ~0U) {
      auto &NewPN = JointValueMap[std::make_pair(DifferentOp1, DifferentOp2)];
      if (!NewPN) {
        NewPN =
            PHINode::Create(DifferentOp1->getType(), 2,
                            DifferentOp1->getName() + ".sink", BBEnd->begin());
        NewPN->addIncoming(DifferentOp1, BB1);
        NewPN->addIncoming(DifferentOp2, BB2);
        DEBUG(dbgs() << "Create PHI node " << *NewPN << "\n";);
      }
      // I1 should use NewPN instead of DifferentOp1.
      I1->setOperand(Op1Idx, NewPN);
    }
    PHINode *OldPN = JointValueMap[InstPair];
    JointValueMap.erase(InstPair);

    // We need to update RE1 and RE2 if we are going to sink the first
    // instruction in the basic block down.
    bool UpdateRE1 = (I1 == BB1->begin()), UpdateRE2 = (I2 == BB2->begin());
    // Sink the instruction.
    BBEnd->getInstList().splice(FirstNonPhiInBBEnd, BB1->getInstList(), I1);
    if (!OldPN->use_empty())
      OldPN->replaceAllUsesWith(I1);
    OldPN->eraseFromParent();

    if (!I2->use_empty())
      I2->replaceAllUsesWith(I1);
    I1->intersectOptionalDataWith(I2);
    // TODO: Use combineMetadata here to preserve what metadata we can
    // (analogous to the hoisting case above).
    I2->eraseFromParent();

    if (UpdateRE1)
      RE1 = BB1->getInstList().rend();
    if (UpdateRE2)
      RE2 = BB2->getInstList().rend();
    FirstNonPhiInBBEnd = I1;
    NumSinkCommons++;
    Changed = true;
  }
  return Changed;
}

/// \brief Determine if we can hoist sink a sole store instruction out of a
/// conditional block.
///
/// We are looking for code like the following:
///   BrBB:
///     store i32 %add, i32* %arrayidx2
///     ... // No other stores or function calls (we could be calling a memory
///     ... // function).
///     %cmp = icmp ult %x, %y
///     br i1 %cmp, label %EndBB, label %ThenBB
///   ThenBB:
///     store i32 %add5, i32* %arrayidx2
///     br label EndBB
///   EndBB:
///     ...
///   We are going to transform this into:
///   BrBB:
///     store i32 %add, i32* %arrayidx2
///     ... //
///     %cmp = icmp ult %x, %y
///     %add.add5 = select i1 %cmp, i32 %add, %add5
///     store i32 %add.add5, i32* %arrayidx2
///     ...
///
/// \return The pointer to the value of the previous store if the store can be
///         hoisted into the predecessor block. 0 otherwise.
static Value *isSafeToSpeculateStore(Instruction *I, BasicBlock *BrBB,
                                     BasicBlock *StoreBB, BasicBlock *EndBB) {
  StoreInst *StoreToHoist = dyn_cast<StoreInst>(I);
  if (!StoreToHoist)
    return nullptr;

  // Volatile or atomic.
  if (!StoreToHoist->isSimple())
    return nullptr;

  Value *StorePtr = StoreToHoist->getPointerOperand();

  // Look for a store to the same pointer in BrBB.
  unsigned MaxNumInstToLookAt = 10;
  for (BasicBlock::reverse_iterator RI = BrBB->rbegin(),
       RE = BrBB->rend(); RI != RE && (--MaxNumInstToLookAt); ++RI) {
    Instruction *CurI = &*RI;

    // Could be calling an instruction that effects memory like free().
    if (CurI->mayHaveSideEffects() && !isa<StoreInst>(CurI))
      return nullptr;

    StoreInst *SI = dyn_cast<StoreInst>(CurI);
    // Found the previous store make sure it stores to the same location.
    if (SI && SI->getPointerOperand() == StorePtr)
      // Found the previous store, return its value operand.
      return SI->getValueOperand();
    else if (SI)
      return nullptr; // Unknown store.
  }

  return nullptr;
}

/// \brief Speculate a conditional basic block flattening the CFG.
///
/// Note that this is a very risky transform currently. Speculating
/// instructions like this is most often not desirable. Instead, there is an MI
/// pass which can do it with full awareness of the resource constraints.
/// However, some cases are "obvious" and we should do directly. An example of
/// this is speculating a single, reasonably cheap instruction.
///
/// There is only one distinct advantage to flattening the CFG at the IR level:
/// it makes very common but simplistic optimizations such as are common in
/// instcombine and the DAG combiner more powerful by removing CFG edges and
/// modeling their effects with easier to reason about SSA value graphs.
///
///
/// An illustration of this transform is turning this IR:
/// \code
///   BB:
///     %cmp = icmp ult %x, %y
///     br i1 %cmp, label %EndBB, label %ThenBB
///   ThenBB:
///     %sub = sub %x, %y
///     br label BB2
///   EndBB:
///     %phi = phi [ %sub, %ThenBB ], [ 0, %EndBB ]
///     ...
/// \endcode
///
/// Into this IR:
/// \code
///   BB:
///     %cmp = icmp ult %x, %y
///     %sub = sub %x, %y
///     %cond = select i1 %cmp, 0, %sub
///     ...
/// \endcode
///
/// \returns true if the conditional block is removed.
static bool SpeculativelyExecuteBB(BranchInst *BI, BasicBlock *ThenBB,
                                   const TargetTransformInfo &TTI) {
  // Be conservative for now. FP select instruction can often be expensive.
  Value *BrCond = BI->getCondition();
  if (isa<FCmpInst>(BrCond))
    return false;

  BasicBlock *BB = BI->getParent();
  BasicBlock *EndBB = ThenBB->getTerminator()->getSuccessor(0);

  // If ThenBB is actually on the false edge of the conditional branch, remember
  // to swap the select operands later.
  bool Invert = false;
  if (ThenBB != BI->getSuccessor(0)) {
    assert(ThenBB == BI->getSuccessor(1) && "No edge from 'if' block?");
    Invert = true;
  }
  assert(EndBB == BI->getSuccessor(!Invert) && "No edge from to end block");

  // Keep a count of how many times instructions are used within CondBB when
  // they are candidates for sinking into CondBB. Specifically:
  // - They are defined in BB, and
  // - They have no side effects, and
  // - All of their uses are in CondBB.
  SmallDenseMap<Instruction *, unsigned, 4> SinkCandidateUseCounts;

  unsigned SpeculationCost = 0;
  Value *SpeculatedStoreValue = nullptr;
  StoreInst *SpeculatedStore = nullptr;
  for (BasicBlock::iterator BBI = ThenBB->begin(),
                            BBE = std::prev(ThenBB->end());
       BBI != BBE; ++BBI) {
    Instruction *I = BBI;
    // Skip debug info.
    if (isa<DbgInfoIntrinsic>(I))
      continue;

    // Only speculatively execution a single instruction (not counting the
    // terminator) for now.
    ++SpeculationCost;
    if (SpeculationCost > 1)
      return false;

    // Don't hoist the instruction if it's unsafe or expensive.
    if (!isSafeToSpeculativelyExecute(I) &&
        !(HoistCondStores && (SpeculatedStoreValue = isSafeToSpeculateStore(
                                  I, BB, ThenBB, EndBB))))
      return false;
    if (!SpeculatedStoreValue &&
        ComputeSpeculationCost(I, TTI) >
            PHINodeFoldingThreshold * TargetTransformInfo::TCC_Basic)
      return false;

    // Store the store speculation candidate.
    if (SpeculatedStoreValue)
      SpeculatedStore = cast<StoreInst>(I);

    // Do not hoist the instruction if any of its operands are defined but not
    // used in BB. The transformation will prevent the operand from
    // being sunk into the use block.
    for (User::op_iterator i = I->op_begin(), e = I->op_end();
         i != e; ++i) {
      Instruction *OpI = dyn_cast<Instruction>(*i);
      if (!OpI || OpI->getParent() != BB ||
          OpI->mayHaveSideEffects())
        continue; // Not a candidate for sinking.

      ++SinkCandidateUseCounts[OpI];
    }
  }

  // Consider any sink candidates which are only used in CondBB as costs for
  // speculation. Note, while we iterate over a DenseMap here, we are summing
  // and so iteration order isn't significant.
  for (SmallDenseMap<Instruction *, unsigned, 4>::iterator I =
           SinkCandidateUseCounts.begin(), E = SinkCandidateUseCounts.end();
       I != E; ++I)
    if (I->first->getNumUses() == I->second) {
      ++SpeculationCost;
      if (SpeculationCost > 1)
        return false;
    }

  // Check that the PHI nodes can be converted to selects.
  bool HaveRewritablePHIs = false;
  for (BasicBlock::iterator I = EndBB->begin();
       PHINode *PN = dyn_cast<PHINode>(I); ++I) {
    Value *OrigV = PN->getIncomingValueForBlock(BB);
    Value *ThenV = PN->getIncomingValueForBlock(ThenBB);

    // FIXME: Try to remove some of the duplication with HoistThenElseCodeToIf.
    // Skip PHIs which are trivial.
    if (ThenV == OrigV)
      continue;

    // Don't convert to selects if we could remove undefined behavior instead.
    if (passingValueIsAlwaysUndefined(OrigV, PN) ||
        passingValueIsAlwaysUndefined(ThenV, PN))
      return false;

    HaveRewritablePHIs = true;
    ConstantExpr *OrigCE = dyn_cast<ConstantExpr>(OrigV);
    ConstantExpr *ThenCE = dyn_cast<ConstantExpr>(ThenV);
    if (!OrigCE && !ThenCE)
      continue; // Known safe and cheap.

    if ((ThenCE && !isSafeToSpeculativelyExecute(ThenCE)) ||
        (OrigCE && !isSafeToSpeculativelyExecute(OrigCE)))
      return false;
    unsigned OrigCost = OrigCE ? ComputeSpeculationCost(OrigCE, TTI) : 0;
    unsigned ThenCost = ThenCE ? ComputeSpeculationCost(ThenCE, TTI) : 0;
    unsigned MaxCost = 2 * PHINodeFoldingThreshold *
      TargetTransformInfo::TCC_Basic;
    if (OrigCost + ThenCost > MaxCost)
      return false;

    // Account for the cost of an unfolded ConstantExpr which could end up
    // getting expanded into Instructions.
    // FIXME: This doesn't account for how many operations are combined in the
    // constant expression.
    ++SpeculationCost;
    if (SpeculationCost > 1)
      return false;
  }

  // If there are no PHIs to process, bail early. This helps ensure idempotence
  // as well.
  if (!HaveRewritablePHIs && !(HoistCondStores && SpeculatedStoreValue))
    return false;

  // If we get here, we can hoist the instruction and if-convert.
  DEBUG(dbgs() << "SPECULATIVELY EXECUTING BB" << *ThenBB << "\n";);

  // Insert a select of the value of the speculated store.
  if (SpeculatedStoreValue) {
    IRBuilder<true, NoFolder> Builder(BI);
    Value *TrueV = SpeculatedStore->getValueOperand();
    Value *FalseV = SpeculatedStoreValue;
    if (Invert)
      std::swap(TrueV, FalseV);
    Value *S = Builder.CreateSelect(BrCond, TrueV, FalseV, TrueV->getName() +
                                    "." + FalseV->getName());
    SpeculatedStore->setOperand(0, S);
  }

  // Hoist the instructions.
  BB->getInstList().splice(BI, ThenBB->getInstList(), ThenBB->begin(),
                           std::prev(ThenBB->end()));

  // Insert selects and rewrite the PHI operands.
  IRBuilder<true, NoFolder> Builder(BI);
  for (BasicBlock::iterator I = EndBB->begin();
       PHINode *PN = dyn_cast<PHINode>(I); ++I) {
    unsigned OrigI = PN->getBasicBlockIndex(BB);
    unsigned ThenI = PN->getBasicBlockIndex(ThenBB);
    Value *OrigV = PN->getIncomingValue(OrigI);
    Value *ThenV = PN->getIncomingValue(ThenI);

    // Skip PHIs which are trivial.
    if (OrigV == ThenV)
      continue;

    // Create a select whose true value is the speculatively executed value and
    // false value is the preexisting value. Swap them if the branch
    // destinations were inverted.
    Value *TrueV = ThenV, *FalseV = OrigV;
    if (Invert)
      std::swap(TrueV, FalseV);
    Value *V = Builder.CreateSelect(BrCond, TrueV, FalseV,
                                    TrueV->getName() + "." + FalseV->getName());
    PN->setIncomingValue(OrigI, V);
    PN->setIncomingValue(ThenI, V);
  }

  ++NumSpeculations;
  return true;
}

/// \returns True if this block contains a CallInst with the NoDuplicate
/// attribute.
static bool HasNoDuplicateCall(const BasicBlock *BB) {
  for (BasicBlock::const_iterator I = BB->begin(), E = BB->end(); I != E; ++I) {
    const CallInst *CI = dyn_cast<CallInst>(I);
    if (!CI)
      continue;
    if (CI->cannotDuplicate())
      return true;
  }
  return false;
}

/// BlockIsSimpleEnoughToThreadThrough - Return true if we can thread a branch
/// across this block.
static bool BlockIsSimpleEnoughToThreadThrough(BasicBlock *BB) {
  BranchInst *BI = cast<BranchInst>(BB->getTerminator());
  unsigned Size = 0;

  for (BasicBlock::iterator BBI = BB->begin(); &*BBI != BI; ++BBI) {
    if (isa<DbgInfoIntrinsic>(BBI))
      continue;
    if (Size > 10) return false;  // Don't clone large BB's.
    ++Size;

    // We can only support instructions that do not define values that are
    // live outside of the current basic block.
    for (User *U : BBI->users()) {
      Instruction *UI = cast<Instruction>(U);
      if (UI->getParent() != BB || isa<PHINode>(UI)) return false;
    }

    // Looks ok, continue checking.
  }

  return true;
}

/// FoldCondBranchOnPHI - If we have a conditional branch on a PHI node value
/// that is defined in the same block as the branch and if any PHI entries are
/// constants, thread edges corresponding to that entry to be branches to their
/// ultimate destination.
static bool FoldCondBranchOnPHI(BranchInst *BI, const DataLayout &DL) {
  BasicBlock *BB = BI->getParent();
  PHINode *PN = dyn_cast<PHINode>(BI->getCondition());
  // NOTE: we currently cannot transform this case if the PHI node is used
  // outside of the block.
  if (!PN || PN->getParent() != BB || !PN->hasOneUse())
    return false;

  // Degenerate case of a single entry PHI.
  if (PN->getNumIncomingValues() == 1) {
    FoldSingleEntryPHINodes(PN->getParent());
    return true;
  }

  // Now we know that this block has multiple preds and two succs.
  if (!BlockIsSimpleEnoughToThreadThrough(BB)) return false;

  if (HasNoDuplicateCall(BB)) return false;

  // Okay, this is a simple enough basic block.  See if any phi values are
  // constants.
  for (unsigned i = 0, e = PN->getNumIncomingValues(); i != e; ++i) {
    ConstantInt *CB = dyn_cast<ConstantInt>(PN->getIncomingValue(i));
    if (!CB || !CB->getType()->isIntegerTy(1)) continue;

    // Okay, we now know that all edges from PredBB should be revectored to
    // branch to RealDest.
    BasicBlock *PredBB = PN->getIncomingBlock(i);
    BasicBlock *RealDest = BI->getSuccessor(!CB->getZExtValue());

    if (RealDest == BB) continue;  // Skip self loops.
    // Skip if the predecessor's terminator is an indirect branch.
    if (isa<IndirectBrInst>(PredBB->getTerminator())) continue;

    // The dest block might have PHI nodes, other predecessors and other
    // difficult cases.  Instead of being smart about this, just insert a new
    // block that jumps to the destination block, effectively splitting
    // the edge we are about to create.
    BasicBlock *EdgeBB = BasicBlock::Create(BB->getContext(),
                                            RealDest->getName()+".critedge",
                                            RealDest->getParent(), RealDest);
    BranchInst::Create(RealDest, EdgeBB);

    // Update PHI nodes.
    AddPredecessorToBlock(RealDest, EdgeBB, BB);

    // BB may have instructions that are being threaded over.  Clone these
    // instructions into EdgeBB.  We know that there will be no uses of the
    // cloned instructions outside of EdgeBB.
    BasicBlock::iterator InsertPt = EdgeBB->begin();
    DenseMap<Value*, Value*> TranslateMap;  // Track translated values.
    for (BasicBlock::iterator BBI = BB->begin(); &*BBI != BI; ++BBI) {
      if (PHINode *PN = dyn_cast<PHINode>(BBI)) {
        TranslateMap[PN] = PN->getIncomingValueForBlock(PredBB);
        continue;
      }
      // Clone the instruction.
      Instruction *N = BBI->clone();
      if (BBI->hasName()) N->setName(BBI->getName()+".c");

      // Update operands due to translation.
      for (User::op_iterator i = N->op_begin(), e = N->op_end();
           i != e; ++i) {
        DenseMap<Value*, Value*>::iterator PI = TranslateMap.find(*i);
        if (PI != TranslateMap.end())
          *i = PI->second;
      }

      // Check for trivial simplification.
      if (Value *V = SimplifyInstruction(N, DL)) {
        TranslateMap[BBI] = V;
        delete N;   // Instruction folded away, don't need actual inst
      } else {
        // Insert the new instruction into its new home.
        EdgeBB->getInstList().insert(InsertPt, N);
        if (!BBI->use_empty())
          TranslateMap[BBI] = N;
      }
    }

    // Loop over all of the edges from PredBB to BB, changing them to branch
    // to EdgeBB instead.
    TerminatorInst *PredBBTI = PredBB->getTerminator();
    for (unsigned i = 0, e = PredBBTI->getNumSuccessors(); i != e; ++i)
      if (PredBBTI->getSuccessor(i) == BB) {
        BB->removePredecessor(PredBB);
        PredBBTI->setSuccessor(i, EdgeBB);
      }

    // Recurse, simplifying any other constants.
    return FoldCondBranchOnPHI(BI, DL) | true;
  }

  return false;
}

/// FoldTwoEntryPHINode - Given a BB that starts with the specified two-entry
/// PHI node, see if we can eliminate it.
static bool FoldTwoEntryPHINode(PHINode *PN, const TargetTransformInfo &TTI,
                                const DataLayout &DL) {
  // Ok, this is a two entry PHI node.  Check to see if this is a simple "if
  // statement", which has a very simple dominance structure.  Basically, we
  // are trying to find the condition that is being branched on, which
  // subsequently causes this merge to happen.  We really want control
  // dependence information for this check, but simplifycfg can't keep it up
  // to date, and this catches most of the cases we care about anyway.
  BasicBlock *BB = PN->getParent();
  BasicBlock *IfTrue, *IfFalse;
  Value *IfCond = GetIfCondition(BB, IfTrue, IfFalse);
  if (!IfCond ||
      // Don't bother if the branch will be constant folded trivially.
      isa<ConstantInt>(IfCond))
    return false;

  // Okay, we found that we can merge this two-entry phi node into a select.
  // Doing so would require us to fold *all* two entry phi nodes in this block.
  // At some point this becomes non-profitable (particularly if the target
  // doesn't support cmov's).  Only do this transformation if there are two or
  // fewer PHI nodes in this block.
  unsigned NumPhis = 0;
  for (BasicBlock::iterator I = BB->begin(); isa<PHINode>(I); ++NumPhis, ++I)
    if (NumPhis > 2)
      return false;

  // Loop over the PHI's seeing if we can promote them all to select
  // instructions.  While we are at it, keep track of the instructions
  // that need to be moved to the dominating block.
  SmallPtrSet<Instruction*, 4> AggressiveInsts;
  unsigned MaxCostVal0 = PHINodeFoldingThreshold,
           MaxCostVal1 = PHINodeFoldingThreshold;
  MaxCostVal0 *= TargetTransformInfo::TCC_Basic;
  MaxCostVal1 *= TargetTransformInfo::TCC_Basic;

  for (BasicBlock::iterator II = BB->begin(); isa<PHINode>(II);) {
    PHINode *PN = cast<PHINode>(II++);
    if (Value *V = SimplifyInstruction(PN, DL)) {
      PN->replaceAllUsesWith(V);
      PN->eraseFromParent();
      continue;
    }

    if (!DominatesMergePoint(PN->getIncomingValue(0), BB, &AggressiveInsts,
                             MaxCostVal0, TTI) ||
        !DominatesMergePoint(PN->getIncomingValue(1), BB, &AggressiveInsts,
                             MaxCostVal1, TTI))
      return false;
  }

  // If we folded the first phi, PN dangles at this point.  Refresh it.  If
  // we ran out of PHIs then we simplified them all.
  PN = dyn_cast<PHINode>(BB->begin());
  if (!PN) return true;

  // Don't fold i1 branches on PHIs which contain binary operators.  These can
  // often be turned into switches and other things.
  if (PN->getType()->isIntegerTy(1) &&
      (isa<BinaryOperator>(PN->getIncomingValue(0)) ||
       isa<BinaryOperator>(PN->getIncomingValue(1)) ||
       isa<BinaryOperator>(IfCond)))
    return false;

  // If we all PHI nodes are promotable, check to make sure that all
  // instructions in the predecessor blocks can be promoted as well.  If
  // not, we won't be able to get rid of the control flow, so it's not
  // worth promoting to select instructions.
  BasicBlock *DomBlock = nullptr;
  BasicBlock *IfBlock1 = PN->getIncomingBlock(0);
  BasicBlock *IfBlock2 = PN->getIncomingBlock(1);
  if (cast<BranchInst>(IfBlock1->getTerminator())->isConditional()) {
    IfBlock1 = nullptr;
  } else {
    DomBlock = *pred_begin(IfBlock1);
    for (BasicBlock::iterator I = IfBlock1->begin();!isa<TerminatorInst>(I);++I)
      if (!AggressiveInsts.count(I) && !isa<DbgInfoIntrinsic>(I)) {
        // This is not an aggressive instruction that we can promote.
        // Because of this, we won't be able to get rid of the control
        // flow, so the xform is not worth it.
        return false;
      }
  }

  if (cast<BranchInst>(IfBlock2->getTerminator())->isConditional()) {
    IfBlock2 = nullptr;
  } else {
    DomBlock = *pred_begin(IfBlock2);
    for (BasicBlock::iterator I = IfBlock2->begin();!isa<TerminatorInst>(I);++I)
      if (!AggressiveInsts.count(I) && !isa<DbgInfoIntrinsic>(I)) {
        // This is not an aggressive instruction that we can promote.
        // Because of this, we won't be able to get rid of the control
        // flow, so the xform is not worth it.
        return false;
      }
  }

  DEBUG(dbgs() << "FOUND IF CONDITION!  " << *IfCond << "  T: "
               << IfTrue->getName() << "  F: " << IfFalse->getName() << "\n");

  // If we can still promote the PHI nodes after this gauntlet of tests,
  // do all of the PHI's now.
  Instruction *InsertPt = DomBlock->getTerminator();
  IRBuilder<true, NoFolder> Builder(InsertPt);

  // Move all 'aggressive' instructions, which are defined in the
  // conditional parts of the if's up to the dominating block.
  if (IfBlock1)
    DomBlock->getInstList().splice(InsertPt,
                                   IfBlock1->getInstList(), IfBlock1->begin(),
                                   IfBlock1->getTerminator());
  if (IfBlock2)
    DomBlock->getInstList().splice(InsertPt,
                                   IfBlock2->getInstList(), IfBlock2->begin(),
                                   IfBlock2->getTerminator());

  while (PHINode *PN = dyn_cast<PHINode>(BB->begin())) {
    // Change the PHI node into a select instruction.
    Value *TrueVal  = PN->getIncomingValue(PN->getIncomingBlock(0) == IfFalse);
    Value *FalseVal = PN->getIncomingValue(PN->getIncomingBlock(0) == IfTrue);

    SelectInst *NV =
      cast<SelectInst>(Builder.CreateSelect(IfCond, TrueVal, FalseVal, ""));
    PN->replaceAllUsesWith(NV);
    NV->takeName(PN);
    PN->eraseFromParent();
  }

  // At this point, IfBlock1 and IfBlock2 are both empty, so our if statement
  // has been flattened.  Change DomBlock to jump directly to our new block to
  // avoid other simplifycfg's kicking in on the diamond.
  TerminatorInst *OldTI = DomBlock->getTerminator();
  Builder.SetInsertPoint(OldTI);
  Builder.CreateBr(BB);
  OldTI->eraseFromParent();
  return true;
}

/// SimplifyCondBranchToTwoReturns - If we found a conditional branch that goes
/// to two returning blocks, try to merge them together into one return,
/// introducing a select if the return values disagree.
static bool SimplifyCondBranchToTwoReturns(BranchInst *BI,
                                           IRBuilder<> &Builder) {
  assert(BI->isConditional() && "Must be a conditional branch");
  BasicBlock *TrueSucc = BI->getSuccessor(0);
  BasicBlock *FalseSucc = BI->getSuccessor(1);
  ReturnInst *TrueRet = cast<ReturnInst>(TrueSucc->getTerminator());
  ReturnInst *FalseRet = cast<ReturnInst>(FalseSucc->getTerminator());

  // Check to ensure both blocks are empty (just a return) or optionally empty
  // with PHI nodes.  If there are other instructions, merging would cause extra
  // computation on one path or the other.
  if (!TrueSucc->getFirstNonPHIOrDbg()->isTerminator())
    return false;
  if (!FalseSucc->getFirstNonPHIOrDbg()->isTerminator())
    return false;

  Builder.SetInsertPoint(BI);
  // Okay, we found a branch that is going to two return nodes.  If
  // there is no return value for this function, just change the
  // branch into a return.
  if (FalseRet->getNumOperands() == 0) {
    TrueSucc->removePredecessor(BI->getParent());
    FalseSucc->removePredecessor(BI->getParent());
    Builder.CreateRetVoid();
    EraseTerminatorInstAndDCECond(BI);
    return true;
  }

  // Otherwise, figure out what the true and false return values are
  // so we can insert a new select instruction.
  Value *TrueValue = TrueRet->getReturnValue();
  Value *FalseValue = FalseRet->getReturnValue();

  // Unwrap any PHI nodes in the return blocks.
  if (PHINode *TVPN = dyn_cast_or_null<PHINode>(TrueValue))
    if (TVPN->getParent() == TrueSucc)
      TrueValue = TVPN->getIncomingValueForBlock(BI->getParent());
  if (PHINode *FVPN = dyn_cast_or_null<PHINode>(FalseValue))
    if (FVPN->getParent() == FalseSucc)
      FalseValue = FVPN->getIncomingValueForBlock(BI->getParent());

  // In order for this transformation to be safe, we must be able to
  // unconditionally execute both operands to the return.  This is
  // normally the case, but we could have a potentially-trapping
  // constant expression that prevents this transformation from being
  // safe.
  if (ConstantExpr *TCV = dyn_cast_or_null<ConstantExpr>(TrueValue))
    if (TCV->canTrap())
      return false;
  if (ConstantExpr *FCV = dyn_cast_or_null<ConstantExpr>(FalseValue))
    if (FCV->canTrap())
      return false;

  // Okay, we collected all the mapped values and checked them for sanity, and
  // defined to really do this transformation.  First, update the CFG.
  TrueSucc->removePredecessor(BI->getParent());
  FalseSucc->removePredecessor(BI->getParent());

  // Insert select instructions where needed.
  Value *BrCond = BI->getCondition();
  if (TrueValue) {
    // Insert a select if the results differ.
    if (TrueValue == FalseValue || isa<UndefValue>(FalseValue)) {
    } else if (isa<UndefValue>(TrueValue)) {
      TrueValue = FalseValue;
    } else {
      TrueValue = Builder.CreateSelect(BrCond, TrueValue,
                                       FalseValue, "retval");
    }
  }

  Value *RI = !TrueValue ?
    Builder.CreateRetVoid() : Builder.CreateRet(TrueValue);

  (void) RI;

  DEBUG(dbgs() << "\nCHANGING BRANCH TO TWO RETURNS INTO SELECT:"
               << "\n  " << *BI << "NewRet = " << *RI
               << "TRUEBLOCK: " << *TrueSucc << "FALSEBLOCK: "<< *FalseSucc);

  EraseTerminatorInstAndDCECond(BI);

  return true;
}

/// ExtractBranchMetadata - Given a conditional BranchInstruction, retrieve the
/// probabilities of the branch taking each edge. Fills in the two APInt
/// parameters and return true, or returns false if no or invalid metadata was
/// found.
static bool ExtractBranchMetadata(BranchInst *BI,
                                  uint64_t &ProbTrue, uint64_t &ProbFalse) {
  assert(BI->isConditional() &&
         "Looking for probabilities on unconditional branch?");
  MDNode *ProfileData = BI->getMDNode(LLVMContext::MD_prof);
  if (!ProfileData || ProfileData->getNumOperands() != 3) return false;
  ConstantInt *CITrue =
      mdconst::dyn_extract<ConstantInt>(ProfileData->getOperand(1));
  ConstantInt *CIFalse =
      mdconst::dyn_extract<ConstantInt>(ProfileData->getOperand(2));
  if (!CITrue || !CIFalse) return false;
  ProbTrue = CITrue->getValue().getZExtValue();
  ProbFalse = CIFalse->getValue().getZExtValue();
  return true;
}

/// checkCSEInPredecessor - Return true if the given instruction is available
/// in its predecessor block. If yes, the instruction will be removed.
///
static bool checkCSEInPredecessor(Instruction *Inst, BasicBlock *PB) {
  if (!isa<BinaryOperator>(Inst) && !isa<CmpInst>(Inst))
    return false;
  for (BasicBlock::iterator I = PB->begin(), E = PB->end(); I != E; I++) {
    Instruction *PBI = &*I;
    // Check whether Inst and PBI generate the same value.
    if (Inst->isIdenticalTo(PBI)) {
      Inst->replaceAllUsesWith(PBI);
      Inst->eraseFromParent();
      return true;
    }
  }
  return false;
}

/// FoldBranchToCommonDest - If this basic block is simple enough, and if a
/// predecessor branches to us and one of our successors, fold the block into
/// the predecessor and use logical operations to pick the right destination.
<<<<<<< HEAD
bool llvm::FoldBranchToCommonDest(BranchInst *BI, const DataLayout *DL,
                                  unsigned BonusInstThreshold) {
=======
bool llvm::FoldBranchToCommonDest(BranchInst *BI, unsigned BonusInstThreshold) {
>>>>>>> 969bfdfe
  BasicBlock *BB = BI->getParent();

  Instruction *Cond = nullptr;
  if (BI->isConditional())
    Cond = dyn_cast<Instruction>(BI->getCondition());
  else {
    // For unconditional branch, check for a simple CFG pattern, where
    // BB has a single predecessor and BB's successor is also its predecessor's
    // successor. If such pattern exisits, check for CSE between BB and its
    // predecessor.
    if (BasicBlock *PB = BB->getSinglePredecessor())
      if (BranchInst *PBI = dyn_cast<BranchInst>(PB->getTerminator()))
        if (PBI->isConditional() &&
            (BI->getSuccessor(0) == PBI->getSuccessor(0) ||
             BI->getSuccessor(0) == PBI->getSuccessor(1))) {
          for (BasicBlock::iterator I = BB->begin(), E = BB->end();
               I != E; ) {
            Instruction *Curr = I++;
            if (isa<CmpInst>(Curr)) {
              Cond = Curr;
              break;
            }
            // Quit if we can't remove this instruction.
            if (!checkCSEInPredecessor(Curr, PB))
              return false;
          }
        }

    if (!Cond)
      return false;
  }

  if (!Cond || (!isa<CmpInst>(Cond) && !isa<BinaryOperator>(Cond)) ||
      Cond->getParent() != BB || !Cond->hasOneUse())
  return false;

  // Make sure the instruction after the condition is the cond branch.
  BasicBlock::iterator CondIt = Cond; ++CondIt;

  // Ignore dbg intrinsics.
  while (isa<DbgInfoIntrinsic>(CondIt)) ++CondIt;

  if (&*CondIt != BI)
    return false;

  // Only allow this transformation if computing the condition doesn't involve
  // too many instructions and these involved instructions can be executed
  // unconditionally. We denote all involved instructions except the condition
  // as "bonus instructions", and only allow this transformation when the
  // number of the bonus instructions does not exceed a certain threshold.
  unsigned NumBonusInsts = 0;
  for (auto I = BB->begin(); Cond != I; ++I) {
    // Ignore dbg intrinsics.
    if (isa<DbgInfoIntrinsic>(I))
      continue;
<<<<<<< HEAD
    if (!I->hasOneUse() || !isSafeToSpeculativelyExecute(I, DL))
=======
    if (!I->hasOneUse() || !isSafeToSpeculativelyExecute(I))
>>>>>>> 969bfdfe
      return false;
    // I has only one use and can be executed unconditionally.
    Instruction *User = dyn_cast<Instruction>(I->user_back());
    if (User == nullptr || User->getParent() != BB)
      return false;
    // I is used in the same BB. Since BI uses Cond and doesn't have more slots
    // to use any other instruction, User must be an instruction between next(I)
    // and Cond.
    ++NumBonusInsts;
    // Early exits once we reach the limit.
    if (NumBonusInsts > BonusInstThreshold)
      return false;
  }

  // Cond is known to be a compare or binary operator.  Check to make sure that
  // neither operand is a potentially-trapping constant expression.
  if (ConstantExpr *CE = dyn_cast<ConstantExpr>(Cond->getOperand(0)))
    if (CE->canTrap())
      return false;
  if (ConstantExpr *CE = dyn_cast<ConstantExpr>(Cond->getOperand(1)))
    if (CE->canTrap())
      return false;

  // Finally, don't infinitely unroll conditional loops.
  BasicBlock *TrueDest  = BI->getSuccessor(0);
  BasicBlock *FalseDest = (BI->isConditional()) ? BI->getSuccessor(1) : nullptr;
  if (TrueDest == BB || FalseDest == BB)
    return false;

  for (pred_iterator PI = pred_begin(BB), E = pred_end(BB); PI != E; ++PI) {
    BasicBlock *PredBlock = *PI;
    BranchInst *PBI = dyn_cast<BranchInst>(PredBlock->getTerminator());

    // Check that we have two conditional branches.  If there is a PHI node in
    // the common successor, verify that the same value flows in from both
    // blocks.
    SmallVector<PHINode*, 4> PHIs;
    if (!PBI || PBI->isUnconditional() ||
        (BI->isConditional() &&
         !SafeToMergeTerminators(BI, PBI)) ||
        (!BI->isConditional() &&
         !isProfitableToFoldUnconditional(BI, PBI, Cond, PHIs)))
      continue;

    // Determine if the two branches share a common destination.
    Instruction::BinaryOps Opc = Instruction::BinaryOpsEnd;
    bool InvertPredCond = false;

    if (BI->isConditional()) {
      if (PBI->getSuccessor(0) == TrueDest)
        Opc = Instruction::Or;
      else if (PBI->getSuccessor(1) == FalseDest)
        Opc = Instruction::And;
      else if (PBI->getSuccessor(0) == FalseDest)
        Opc = Instruction::And, InvertPredCond = true;
      else if (PBI->getSuccessor(1) == TrueDest)
        Opc = Instruction::Or, InvertPredCond = true;
      else
        continue;
    } else {
      if (PBI->getSuccessor(0) != TrueDest && PBI->getSuccessor(1) != TrueDest)
        continue;
    }

    DEBUG(dbgs() << "FOLDING BRANCH TO COMMON DEST:\n" << *PBI << *BB);
    IRBuilder<> Builder(PBI);

    // If we need to invert the condition in the pred block to match, do so now.
    if (InvertPredCond) {
      Value *NewCond = PBI->getCondition();

      if (NewCond->hasOneUse() && isa<CmpInst>(NewCond)) {
        CmpInst *CI = cast<CmpInst>(NewCond);
        CI->setPredicate(CI->getInversePredicate());
      } else {
        NewCond = Builder.CreateNot(NewCond,
                                    PBI->getCondition()->getName()+".not");
      }

      PBI->setCondition(NewCond);
      PBI->swapSuccessors();
    }

    // If we have bonus instructions, clone them into the predecessor block.
    // Note that there may be mutliple predecessor blocks, so we cannot move
    // bonus instructions to a predecessor block.
    ValueToValueMapTy VMap; // maps original values to cloned values
    // We already make sure Cond is the last instruction before BI. Therefore,
    // every instructions before Cond other than DbgInfoIntrinsic are bonus
    // instructions.
    for (auto BonusInst = BB->begin(); Cond != BonusInst; ++BonusInst) {
      if (isa<DbgInfoIntrinsic>(BonusInst))
        continue;
      Instruction *NewBonusInst = BonusInst->clone();
      RemapInstruction(NewBonusInst, VMap,
                       RF_NoModuleLevelChanges | RF_IgnoreMissingEntries);
      VMap[BonusInst] = NewBonusInst;

      // If we moved a load, we cannot any longer claim any knowledge about
      // its potential value. The previous information might have been valid
      // only given the branch precondition.
      // For an analogous reason, we must also drop all the metadata whose
      // semantics we don't understand.
      NewBonusInst->dropUnknownMetadata(LLVMContext::MD_dbg);

      PredBlock->getInstList().insert(PBI, NewBonusInst);
      NewBonusInst->takeName(BonusInst);
      BonusInst->setName(BonusInst->getName() + ".old");
    }

    // Clone Cond into the predecessor basic block, and or/and the
    // two conditions together.
    Instruction *New = Cond->clone();
    RemapInstruction(New, VMap,
                     RF_NoModuleLevelChanges | RF_IgnoreMissingEntries);
    PredBlock->getInstList().insert(PBI, New);
    New->takeName(Cond);
    Cond->setName(New->getName() + ".old");

    if (BI->isConditional()) {
      Instruction *NewCond =
        cast<Instruction>(Builder.CreateBinOp(Opc, PBI->getCondition(),
                                            New, "or.cond"));
      PBI->setCondition(NewCond);

      uint64_t PredTrueWeight, PredFalseWeight, SuccTrueWeight, SuccFalseWeight;
      bool PredHasWeights = ExtractBranchMetadata(PBI, PredTrueWeight,
                                                  PredFalseWeight);
      bool SuccHasWeights = ExtractBranchMetadata(BI, SuccTrueWeight,
                                                  SuccFalseWeight);
      SmallVector<uint64_t, 8> NewWeights;

      if (PBI->getSuccessor(0) == BB) {
        if (PredHasWeights && SuccHasWeights) {
          // PBI: br i1 %x, BB, FalseDest
          // BI:  br i1 %y, TrueDest, FalseDest
          //TrueWeight is TrueWeight for PBI * TrueWeight for BI.
          NewWeights.push_back(PredTrueWeight * SuccTrueWeight);
          //FalseWeight is FalseWeight for PBI * TotalWeight for BI +
          //               TrueWeight for PBI * FalseWeight for BI.
          // We assume that total weights of a BranchInst can fit into 32 bits.
          // Therefore, we will not have overflow using 64-bit arithmetic.
          NewWeights.push_back(PredFalseWeight * (SuccFalseWeight +
               SuccTrueWeight) + PredTrueWeight * SuccFalseWeight);
        }
        AddPredecessorToBlock(TrueDest, PredBlock, BB);
        PBI->setSuccessor(0, TrueDest);
      }
      if (PBI->getSuccessor(1) == BB) {
        if (PredHasWeights && SuccHasWeights) {
          // PBI: br i1 %x, TrueDest, BB
          // BI:  br i1 %y, TrueDest, FalseDest
          //TrueWeight is TrueWeight for PBI * TotalWeight for BI +
          //              FalseWeight for PBI * TrueWeight for BI.
          NewWeights.push_back(PredTrueWeight * (SuccFalseWeight +
              SuccTrueWeight) + PredFalseWeight * SuccTrueWeight);
          //FalseWeight is FalseWeight for PBI * FalseWeight for BI.
          NewWeights.push_back(PredFalseWeight * SuccFalseWeight);
        }
        AddPredecessorToBlock(FalseDest, PredBlock, BB);
        PBI->setSuccessor(1, FalseDest);
      }
      if (NewWeights.size() == 2) {
        // Halve the weights if any of them cannot fit in an uint32_t
        FitWeights(NewWeights);

        SmallVector<uint32_t, 8> MDWeights(NewWeights.begin(),NewWeights.end());
        PBI->setMetadata(LLVMContext::MD_prof,
                         MDBuilder(BI->getContext()).
                         createBranchWeights(MDWeights));
      } else
        PBI->setMetadata(LLVMContext::MD_prof, nullptr);
    } else {
      // Update PHI nodes in the common successors.
      for (unsigned i = 0, e = PHIs.size(); i != e; ++i) {
        ConstantInt *PBI_C = cast<ConstantInt>(
          PHIs[i]->getIncomingValueForBlock(PBI->getParent()));
        assert(PBI_C->getType()->isIntegerTy(1));
        Instruction *MergedCond = nullptr;
        if (PBI->getSuccessor(0) == TrueDest) {
          // Create (PBI_Cond and PBI_C) or (!PBI_Cond and BI_Value)
          // PBI_C is true: PBI_Cond or (!PBI_Cond and BI_Value)
          //       is false: !PBI_Cond and BI_Value
          Instruction *NotCond =
            cast<Instruction>(Builder.CreateNot(PBI->getCondition(),
                                "not.cond"));
          MergedCond =
            cast<Instruction>(Builder.CreateBinOp(Instruction::And,
                                NotCond, New,
                                "and.cond"));
          if (PBI_C->isOne())
            MergedCond =
              cast<Instruction>(Builder.CreateBinOp(Instruction::Or,
                                  PBI->getCondition(), MergedCond,
                                  "or.cond"));
        } else {
          // Create (PBI_Cond and BI_Value) or (!PBI_Cond and PBI_C)
          // PBI_C is true: (PBI_Cond and BI_Value) or (!PBI_Cond)
          //       is false: PBI_Cond and BI_Value
          MergedCond =
            cast<Instruction>(Builder.CreateBinOp(Instruction::And,
                                PBI->getCondition(), New,
                                "and.cond"));
          if (PBI_C->isOne()) {
            Instruction *NotCond =
              cast<Instruction>(Builder.CreateNot(PBI->getCondition(),
                                  "not.cond"));
            MergedCond =
              cast<Instruction>(Builder.CreateBinOp(Instruction::Or,
                                  NotCond, MergedCond,
                                  "or.cond"));
          }
        }
        // Update PHI Node.
        PHIs[i]->setIncomingValue(PHIs[i]->getBasicBlockIndex(PBI->getParent()),
                                  MergedCond);
      }
      // Change PBI from Conditional to Unconditional.
      BranchInst *New_PBI = BranchInst::Create(TrueDest, PBI);
      EraseTerminatorInstAndDCECond(PBI);
      PBI = New_PBI;
    }

    // TODO: If BB is reachable from all paths through PredBlock, then we
    // could replace PBI's branch probabilities with BI's.

    // Copy any debug value intrinsics into the end of PredBlock.
    for (BasicBlock::iterator I = BB->begin(), E = BB->end(); I != E; ++I)
      if (isa<DbgInfoIntrinsic>(*I))
        I->clone()->insertBefore(PBI);

    return true;
  }
  return false;
}

/// SimplifyCondBranchToCondBranch - If we have a conditional branch as a
/// predecessor of another block, this function tries to simplify it.  We know
/// that PBI and BI are both conditional branches, and BI is in one of the
/// successor blocks of PBI - PBI branches to BI.
static bool SimplifyCondBranchToCondBranch(BranchInst *PBI, BranchInst *BI) {
  assert(PBI->isConditional() && BI->isConditional());
  BasicBlock *BB = BI->getParent();

  // If this block ends with a branch instruction, and if there is a
  // predecessor that ends on a branch of the same condition, make
  // this conditional branch redundant.
  if (PBI->getCondition() == BI->getCondition() &&
      PBI->getSuccessor(0) != PBI->getSuccessor(1)) {
    // Okay, the outcome of this conditional branch is statically
    // knowable.  If this block had a single pred, handle specially.
    if (BB->getSinglePredecessor()) {
      // Turn this into a branch on constant.
      bool CondIsTrue = PBI->getSuccessor(0) == BB;
      BI->setCondition(ConstantInt::get(Type::getInt1Ty(BB->getContext()),
                                        CondIsTrue));
      return true;  // Nuke the branch on constant.
    }

    // Otherwise, if there are multiple predecessors, insert a PHI that merges
    // in the constant and simplify the block result.  Subsequent passes of
    // simplifycfg will thread the block.
    if (BlockIsSimpleEnoughToThreadThrough(BB)) {
      pred_iterator PB = pred_begin(BB), PE = pred_end(BB);
      PHINode *NewPN = PHINode::Create(Type::getInt1Ty(BB->getContext()),
                                       std::distance(PB, PE),
                                       BI->getCondition()->getName() + ".pr",
                                       BB->begin());
      // Okay, we're going to insert the PHI node.  Since PBI is not the only
      // predecessor, compute the PHI'd conditional value for all of the preds.
      // Any predecessor where the condition is not computable we keep symbolic.
      for (pred_iterator PI = PB; PI != PE; ++PI) {
        BasicBlock *P = *PI;
        if ((PBI = dyn_cast<BranchInst>(P->getTerminator())) &&
            PBI != BI && PBI->isConditional() &&
            PBI->getCondition() == BI->getCondition() &&
            PBI->getSuccessor(0) != PBI->getSuccessor(1)) {
          bool CondIsTrue = PBI->getSuccessor(0) == BB;
          NewPN->addIncoming(ConstantInt::get(Type::getInt1Ty(BB->getContext()),
                                              CondIsTrue), P);
        } else {
          NewPN->addIncoming(BI->getCondition(), P);
        }
      }

      BI->setCondition(NewPN);
      return true;
    }
  }

  // If this is a conditional branch in an empty block, and if any
  // predecessors are a conditional branch to one of our destinations,
  // fold the conditions into logical ops and one cond br.
  BasicBlock::iterator BBI = BB->begin();
  // Ignore dbg intrinsics.
  while (isa<DbgInfoIntrinsic>(BBI))
    ++BBI;
  if (&*BBI != BI)
    return false;


  if (ConstantExpr *CE = dyn_cast<ConstantExpr>(BI->getCondition()))
    if (CE->canTrap())
      return false;

  int PBIOp, BIOp;
  if (PBI->getSuccessor(0) == BI->getSuccessor(0))
    PBIOp = BIOp = 0;
  else if (PBI->getSuccessor(0) == BI->getSuccessor(1))
    PBIOp = 0, BIOp = 1;
  else if (PBI->getSuccessor(1) == BI->getSuccessor(0))
    PBIOp = 1, BIOp = 0;
  else if (PBI->getSuccessor(1) == BI->getSuccessor(1))
    PBIOp = BIOp = 1;
  else
    return false;

  // Check to make sure that the other destination of this branch
  // isn't BB itself.  If so, this is an infinite loop that will
  // keep getting unwound.
  if (PBI->getSuccessor(PBIOp) == BB)
    return false;

  // Do not perform this transformation if it would require
  // insertion of a large number of select instructions. For targets
  // without predication/cmovs, this is a big pessimization.

  // Also do not perform this transformation if any phi node in the common
  // destination block can trap when reached by BB or PBB (PR17073). In that
  // case, it would be unsafe to hoist the operation into a select instruction.

  BasicBlock *CommonDest = PBI->getSuccessor(PBIOp);
  unsigned NumPhis = 0;
  for (BasicBlock::iterator II = CommonDest->begin();
       isa<PHINode>(II); ++II, ++NumPhis) {
    if (NumPhis > 2) // Disable this xform.
      return false;

    PHINode *PN = cast<PHINode>(II);
    Value *BIV = PN->getIncomingValueForBlock(BB);
    if (ConstantExpr *CE = dyn_cast<ConstantExpr>(BIV))
      if (CE->canTrap())
        return false;

    unsigned PBBIdx = PN->getBasicBlockIndex(PBI->getParent());
    Value *PBIV = PN->getIncomingValue(PBBIdx);
    if (ConstantExpr *CE = dyn_cast<ConstantExpr>(PBIV))
      if (CE->canTrap())
        return false;
  }

  // Finally, if everything is ok, fold the branches to logical ops.
  BasicBlock *OtherDest = BI->getSuccessor(BIOp ^ 1);

  DEBUG(dbgs() << "FOLDING BRs:" << *PBI->getParent()
               << "AND: " << *BI->getParent());


  // If OtherDest *is* BB, then BB is a basic block with a single conditional
  // branch in it, where one edge (OtherDest) goes back to itself but the other
  // exits.  We don't *know* that the program avoids the infinite loop
  // (even though that seems likely).  If we do this xform naively, we'll end up
  // recursively unpeeling the loop.  Since we know that (after the xform is
  // done) that the block *is* infinite if reached, we just make it an obviously
  // infinite loop with no cond branch.
  if (OtherDest == BB) {
    // Insert it at the end of the function, because it's either code,
    // or it won't matter if it's hot. :)
    BasicBlock *InfLoopBlock = BasicBlock::Create(BB->getContext(),
                                                  "infloop", BB->getParent());
    BranchInst::Create(InfLoopBlock, InfLoopBlock);
    OtherDest = InfLoopBlock;
  }

  DEBUG(dbgs() << *PBI->getParent()->getParent());

  // BI may have other predecessors.  Because of this, we leave
  // it alone, but modify PBI.

  // Make sure we get to CommonDest on True&True directions.
  Value *PBICond = PBI->getCondition();
  IRBuilder<true, NoFolder> Builder(PBI);
  if (PBIOp)
    PBICond = Builder.CreateNot(PBICond, PBICond->getName()+".not");

  Value *BICond = BI->getCondition();
  if (BIOp)
    BICond = Builder.CreateNot(BICond, BICond->getName()+".not");

  // Merge the conditions.
  Value *Cond = Builder.CreateOr(PBICond, BICond, "brmerge");

  // Modify PBI to branch on the new condition to the new dests.
  PBI->setCondition(Cond);
  PBI->setSuccessor(0, CommonDest);
  PBI->setSuccessor(1, OtherDest);

  // Update branch weight for PBI.
  uint64_t PredTrueWeight, PredFalseWeight, SuccTrueWeight, SuccFalseWeight;
  bool PredHasWeights = ExtractBranchMetadata(PBI, PredTrueWeight,
                                              PredFalseWeight);
  bool SuccHasWeights = ExtractBranchMetadata(BI, SuccTrueWeight,
                                              SuccFalseWeight);
  if (PredHasWeights && SuccHasWeights) {
    uint64_t PredCommon = PBIOp ? PredFalseWeight : PredTrueWeight;
    uint64_t PredOther = PBIOp ?PredTrueWeight : PredFalseWeight;
    uint64_t SuccCommon = BIOp ? SuccFalseWeight : SuccTrueWeight;
    uint64_t SuccOther = BIOp ? SuccTrueWeight : SuccFalseWeight;
    // The weight to CommonDest should be PredCommon * SuccTotal +
    //                                    PredOther * SuccCommon.
    // The weight to OtherDest should be PredOther * SuccOther.
    uint64_t NewWeights[2] = {PredCommon * (SuccCommon + SuccOther) +
                                  PredOther * SuccCommon,
                              PredOther * SuccOther};
    // Halve the weights if any of them cannot fit in an uint32_t
    FitWeights(NewWeights);

    PBI->setMetadata(LLVMContext::MD_prof,
                     MDBuilder(BI->getContext())
                         .createBranchWeights(NewWeights[0], NewWeights[1]));
  }

  // OtherDest may have phi nodes.  If so, add an entry from PBI's
  // block that are identical to the entries for BI's block.
  AddPredecessorToBlock(OtherDest, PBI->getParent(), BB);

  // We know that the CommonDest already had an edge from PBI to
  // it.  If it has PHIs though, the PHIs may have different
  // entries for BB and PBI's BB.  If so, insert a select to make
  // them agree.
  PHINode *PN;
  for (BasicBlock::iterator II = CommonDest->begin();
       (PN = dyn_cast<PHINode>(II)); ++II) {
    Value *BIV = PN->getIncomingValueForBlock(BB);
    unsigned PBBIdx = PN->getBasicBlockIndex(PBI->getParent());
    Value *PBIV = PN->getIncomingValue(PBBIdx);
    if (BIV != PBIV) {
      // Insert a select in PBI to pick the right value.
      Value *NV = cast<SelectInst>
        (Builder.CreateSelect(PBICond, PBIV, BIV, PBIV->getName()+".mux"));
      PN->setIncomingValue(PBBIdx, NV);
    }
  }

  DEBUG(dbgs() << "INTO: " << *PBI->getParent());
  DEBUG(dbgs() << *PBI->getParent()->getParent());

  // This basic block is probably dead.  We know it has at least
  // one fewer predecessor.
  return true;
}

// SimplifyTerminatorOnSelect - Simplifies a terminator by replacing it with a
// branch to TrueBB if Cond is true or to FalseBB if Cond is false.
// Takes care of updating the successors and removing the old terminator.
// Also makes sure not to introduce new successors by assuming that edges to
// non-successor TrueBBs and FalseBBs aren't reachable.
static bool SimplifyTerminatorOnSelect(TerminatorInst *OldTerm, Value *Cond,
                                       BasicBlock *TrueBB, BasicBlock *FalseBB,
                                       uint32_t TrueWeight,
                                       uint32_t FalseWeight){
  // Remove any superfluous successor edges from the CFG.
  // First, figure out which successors to preserve.
  // If TrueBB and FalseBB are equal, only try to preserve one copy of that
  // successor.
  BasicBlock *KeepEdge1 = TrueBB;
  BasicBlock *KeepEdge2 = TrueBB != FalseBB ? FalseBB : nullptr;

  // Then remove the rest.
  for (unsigned I = 0, E = OldTerm->getNumSuccessors(); I != E; ++I) {
    BasicBlock *Succ = OldTerm->getSuccessor(I);
    // Make sure only to keep exactly one copy of each edge.
    if (Succ == KeepEdge1)
      KeepEdge1 = nullptr;
    else if (Succ == KeepEdge2)
      KeepEdge2 = nullptr;
    else
      Succ->removePredecessor(OldTerm->getParent());
  }

  IRBuilder<> Builder(OldTerm);
  Builder.SetCurrentDebugLocation(OldTerm->getDebugLoc());

  // Insert an appropriate new terminator.
  if (!KeepEdge1 && !KeepEdge2) {
    if (TrueBB == FalseBB)
      // We were only looking for one successor, and it was present.
      // Create an unconditional branch to it.
      Builder.CreateBr(TrueBB);
    else {
      // We found both of the successors we were looking for.
      // Create a conditional branch sharing the condition of the select.
      BranchInst *NewBI = Builder.CreateCondBr(Cond, TrueBB, FalseBB);
      if (TrueWeight != FalseWeight)
        NewBI->setMetadata(LLVMContext::MD_prof,
                           MDBuilder(OldTerm->getContext()).
                           createBranchWeights(TrueWeight, FalseWeight));
    }
  } else if (KeepEdge1 && (KeepEdge2 || TrueBB == FalseBB)) {
    // Neither of the selected blocks were successors, so this
    // terminator must be unreachable.
    new UnreachableInst(OldTerm->getContext(), OldTerm);
  } else {
    // One of the selected values was a successor, but the other wasn't.
    // Insert an unconditional branch to the one that was found;
    // the edge to the one that wasn't must be unreachable.
    if (!KeepEdge1)
      // Only TrueBB was found.
      Builder.CreateBr(TrueBB);
    else
      // Only FalseBB was found.
      Builder.CreateBr(FalseBB);
  }

  EraseTerminatorInstAndDCECond(OldTerm);
  return true;
}

// SimplifySwitchOnSelect - Replaces
//   (switch (select cond, X, Y)) on constant X, Y
// with a branch - conditional if X and Y lead to distinct BBs,
// unconditional otherwise.
static bool SimplifySwitchOnSelect(SwitchInst *SI, SelectInst *Select) {
  // Check for constant integer values in the select.
  ConstantInt *TrueVal = dyn_cast<ConstantInt>(Select->getTrueValue());
  ConstantInt *FalseVal = dyn_cast<ConstantInt>(Select->getFalseValue());
  if (!TrueVal || !FalseVal)
    return false;

  // Find the relevant condition and destinations.
  Value *Condition = Select->getCondition();
  BasicBlock *TrueBB = SI->findCaseValue(TrueVal).getCaseSuccessor();
  BasicBlock *FalseBB = SI->findCaseValue(FalseVal).getCaseSuccessor();

  // Get weight for TrueBB and FalseBB.
  uint32_t TrueWeight = 0, FalseWeight = 0;
  SmallVector<uint64_t, 8> Weights;
  bool HasWeights = HasBranchWeights(SI);
  if (HasWeights) {
    GetBranchWeights(SI, Weights);
    if (Weights.size() == 1 + SI->getNumCases()) {
      TrueWeight = (uint32_t)Weights[SI->findCaseValue(TrueVal).
                                     getSuccessorIndex()];
      FalseWeight = (uint32_t)Weights[SI->findCaseValue(FalseVal).
                                      getSuccessorIndex()];
    }
  }

  // Perform the actual simplification.
  return SimplifyTerminatorOnSelect(SI, Condition, TrueBB, FalseBB,
                                    TrueWeight, FalseWeight);
}

// SimplifyIndirectBrOnSelect - Replaces
//   (indirectbr (select cond, blockaddress(@fn, BlockA),
//                             blockaddress(@fn, BlockB)))
// with
//   (br cond, BlockA, BlockB).
static bool SimplifyIndirectBrOnSelect(IndirectBrInst *IBI, SelectInst *SI) {
  // Check that both operands of the select are block addresses.
  BlockAddress *TBA = dyn_cast<BlockAddress>(SI->getTrueValue());
  BlockAddress *FBA = dyn_cast<BlockAddress>(SI->getFalseValue());
  if (!TBA || !FBA)
    return false;

  // Extract the actual blocks.
  BasicBlock *TrueBB = TBA->getBasicBlock();
  BasicBlock *FalseBB = FBA->getBasicBlock();

  // Perform the actual simplification.
  return SimplifyTerminatorOnSelect(IBI, SI->getCondition(), TrueBB, FalseBB,
                                    0, 0);
}

/// TryToSimplifyUncondBranchWithICmpInIt - This is called when we find an icmp
/// instruction (a seteq/setne with a constant) as the only instruction in a
/// block that ends with an uncond branch.  We are looking for a very specific
/// pattern that occurs when "A == 1 || A == 2 || A == 3" gets simplified.  In
/// this case, we merge the first two "or's of icmp" into a switch, but then the
/// default value goes to an uncond block with a seteq in it, we get something
/// like:
///
///   switch i8 %A, label %DEFAULT [ i8 1, label %end    i8 2, label %end ]
/// DEFAULT:
///   %tmp = icmp eq i8 %A, 92
///   br label %end
/// end:
///   ... = phi i1 [ true, %entry ], [ %tmp, %DEFAULT ], [ true, %entry ]
///
/// We prefer to split the edge to 'end' so that there is a true/false entry to
/// the PHI, merging the third icmp into the switch.
static bool TryToSimplifyUncondBranchWithICmpInIt(
<<<<<<< HEAD
    ICmpInst *ICI, IRBuilder<> &Builder, const TargetTransformInfo &TTI,
    unsigned BonusInstThreshold, const DataLayout *DL, AssumptionTracker *AT) {
=======
    ICmpInst *ICI, IRBuilder<> &Builder, const DataLayout &DL,
    const TargetTransformInfo &TTI, unsigned BonusInstThreshold,
    AssumptionCache *AC) {
>>>>>>> 969bfdfe
  BasicBlock *BB = ICI->getParent();

  // If the block has any PHIs in it or the icmp has multiple uses, it is too
  // complex.
  if (isa<PHINode>(BB->begin()) || !ICI->hasOneUse()) return false;

  Value *V = ICI->getOperand(0);
  ConstantInt *Cst = cast<ConstantInt>(ICI->getOperand(1));

  // The pattern we're looking for is where our only predecessor is a switch on
  // 'V' and this block is the default case for the switch.  In this case we can
  // fold the compared value into the switch to simplify things.
  BasicBlock *Pred = BB->getSinglePredecessor();
  if (!Pred || !isa<SwitchInst>(Pred->getTerminator())) return false;

  SwitchInst *SI = cast<SwitchInst>(Pred->getTerminator());
  if (SI->getCondition() != V)
    return false;

  // If BB is reachable on a non-default case, then we simply know the value of
  // V in this block.  Substitute it and constant fold the icmp instruction
  // away.
  if (SI->getDefaultDest() != BB) {
    ConstantInt *VVal = SI->findCaseDest(BB);
    assert(VVal && "Should have a unique destination value");
    ICI->setOperand(0, VVal);

    if (Value *V = SimplifyInstruction(ICI, DL)) {
      ICI->replaceAllUsesWith(V);
      ICI->eraseFromParent();
    }
    // BB is now empty, so it is likely to simplify away.
<<<<<<< HEAD
    return SimplifyCFG(BB, TTI, BonusInstThreshold, DL, AT) | true;
=======
    return SimplifyCFG(BB, TTI, BonusInstThreshold, AC) | true;
>>>>>>> 969bfdfe
  }

  // Ok, the block is reachable from the default dest.  If the constant we're
  // comparing exists in one of the other edges, then we can constant fold ICI
  // and zap it.
  if (SI->findCaseValue(Cst) != SI->case_default()) {
    Value *V;
    if (ICI->getPredicate() == ICmpInst::ICMP_EQ)
      V = ConstantInt::getFalse(BB->getContext());
    else
      V = ConstantInt::getTrue(BB->getContext());

    ICI->replaceAllUsesWith(V);
    ICI->eraseFromParent();
    // BB is now empty, so it is likely to simplify away.
<<<<<<< HEAD
    return SimplifyCFG(BB, TTI, BonusInstThreshold, DL, AT) | true;
=======
    return SimplifyCFG(BB, TTI, BonusInstThreshold, AC) | true;
>>>>>>> 969bfdfe
  }

  // The use of the icmp has to be in the 'end' block, by the only PHI node in
  // the block.
  BasicBlock *SuccBlock = BB->getTerminator()->getSuccessor(0);
  PHINode *PHIUse = dyn_cast<PHINode>(ICI->user_back());
  if (PHIUse == nullptr || PHIUse != &SuccBlock->front() ||
      isa<PHINode>(++BasicBlock::iterator(PHIUse)))
    return false;

  // If the icmp is a SETEQ, then the default dest gets false, the new edge gets
  // true in the PHI.
  Constant *DefaultCst = ConstantInt::getTrue(BB->getContext());
  Constant *NewCst     = ConstantInt::getFalse(BB->getContext());

  if (ICI->getPredicate() == ICmpInst::ICMP_EQ)
    std::swap(DefaultCst, NewCst);

  // Replace ICI (which is used by the PHI for the default value) with true or
  // false depending on if it is EQ or NE.
  ICI->replaceAllUsesWith(DefaultCst);
  ICI->eraseFromParent();

  // Okay, the switch goes to this block on a default value.  Add an edge from
  // the switch to the merge point on the compared value.
  BasicBlock *NewBB = BasicBlock::Create(BB->getContext(), "switch.edge",
                                         BB->getParent(), BB);
  SmallVector<uint64_t, 8> Weights;
  bool HasWeights = HasBranchWeights(SI);
  if (HasWeights) {
    GetBranchWeights(SI, Weights);
    if (Weights.size() == 1 + SI->getNumCases()) {
      // Split weight for default case to case for "Cst".
      Weights[0] = (Weights[0]+1) >> 1;
      Weights.push_back(Weights[0]);

      SmallVector<uint32_t, 8> MDWeights(Weights.begin(), Weights.end());
      SI->setMetadata(LLVMContext::MD_prof,
                      MDBuilder(SI->getContext()).
                      createBranchWeights(MDWeights));
    }
  }
  SI->addCase(Cst, NewBB);

  // NewBB branches to the phi block, add the uncond branch and the phi entry.
  Builder.SetInsertPoint(NewBB);
  Builder.SetCurrentDebugLocation(SI->getDebugLoc());
  Builder.CreateBr(SuccBlock);
  PHIUse->addIncoming(NewCst, NewBB);
  return true;
}

/// SimplifyBranchOnICmpChain - The specified branch is a conditional branch.
/// Check to see if it is branching on an or/and chain of icmp instructions, and
/// fold it into a switch instruction if so.
static bool SimplifyBranchOnICmpChain(BranchInst *BI, IRBuilder<> &Builder,
                                      const DataLayout &DL) {
  Instruction *Cond = dyn_cast<Instruction>(BI->getCondition());
  if (!Cond) return false;

  // Change br (X == 0 | X == 1), T, F into a switch instruction.
  // If this is a bunch of seteq's or'd together, or if it's a bunch of
  // 'setne's and'ed together, collect them.

  // Try to gather values from a chain of and/or to be turned into a switch
  ConstantComparesGatherer ConstantCompare(Cond, DL);
  // Unpack the result
  SmallVectorImpl<ConstantInt*> &Values = ConstantCompare.Vals;
  Value *CompVal = ConstantCompare.CompValue;
  unsigned UsedICmps = ConstantCompare.UsedICmps;
  Value *ExtraCase = ConstantCompare.Extra;

  // If we didn't have a multiply compared value, fail.
  if (!CompVal) return false;

  // Avoid turning single icmps into a switch.
  if (UsedICmps <= 1)
    return false;

  bool TrueWhenEqual = (Cond->getOpcode() == Instruction::Or);

  // There might be duplicate constants in the list, which the switch
  // instruction can't handle, remove them now.
  array_pod_sort(Values.begin(), Values.end(), ConstantIntSortPredicate);
  Values.erase(std::unique(Values.begin(), Values.end()), Values.end());

  // If Extra was used, we require at least two switch values to do the
  // transformation.  A switch with one value is just an cond branch.
  if (ExtraCase && Values.size() < 2) return false;

  // TODO: Preserve branch weight metadata, similarly to how
  // FoldValueComparisonIntoPredecessors preserves it.

  // Figure out which block is which destination.
  BasicBlock *DefaultBB = BI->getSuccessor(1);
  BasicBlock *EdgeBB    = BI->getSuccessor(0);
  if (!TrueWhenEqual) std::swap(DefaultBB, EdgeBB);

  BasicBlock *BB = BI->getParent();

  DEBUG(dbgs() << "Converting 'icmp' chain with " << Values.size()
               << " cases into SWITCH.  BB is:\n" << *BB);

  // If there are any extra values that couldn't be folded into the switch
  // then we evaluate them with an explicit branch first.  Split the block
  // right before the condbr to handle it.
  if (ExtraCase) {
    BasicBlock *NewBB = BB->splitBasicBlock(BI, "switch.early.test");
    // Remove the uncond branch added to the old block.
    TerminatorInst *OldTI = BB->getTerminator();
    Builder.SetInsertPoint(OldTI);

    if (TrueWhenEqual)
      Builder.CreateCondBr(ExtraCase, EdgeBB, NewBB);
    else
      Builder.CreateCondBr(ExtraCase, NewBB, EdgeBB);

    OldTI->eraseFromParent();

    // If there are PHI nodes in EdgeBB, then we need to add a new entry to them
    // for the edge we just added.
    AddPredecessorToBlock(EdgeBB, BB, NewBB);

    DEBUG(dbgs() << "  ** 'icmp' chain unhandled condition: " << *ExtraCase
          << "\nEXTRABB = " << *BB);
    BB = NewBB;
  }

  Builder.SetInsertPoint(BI);
  // Convert pointer to int before we switch.
  if (CompVal->getType()->isPointerTy()) {
    CompVal = Builder.CreatePtrToInt(
        CompVal, DL.getIntPtrType(CompVal->getType()), "magicptr");
  }

  // Create the new switch instruction now.
  SwitchInst *New = Builder.CreateSwitch(CompVal, DefaultBB, Values.size());

  // Add all of the 'cases' to the switch instruction.
  for (unsigned i = 0, e = Values.size(); i != e; ++i)
    New->addCase(Values[i], EdgeBB);

  // We added edges from PI to the EdgeBB.  As such, if there were any
  // PHI nodes in EdgeBB, they need entries to be added corresponding to
  // the number of edges added.
  for (BasicBlock::iterator BBI = EdgeBB->begin();
       isa<PHINode>(BBI); ++BBI) {
    PHINode *PN = cast<PHINode>(BBI);
    Value *InVal = PN->getIncomingValueForBlock(BB);
    for (unsigned i = 0, e = Values.size()-1; i != e; ++i)
      PN->addIncoming(InVal, BB);
  }

  // Erase the old branch instruction.
  EraseTerminatorInstAndDCECond(BI);

  DEBUG(dbgs() << "  ** 'icmp' chain result is:\n" << *BB << '\n');
  return true;
}

bool SimplifyCFGOpt::SimplifyResume(ResumeInst *RI, IRBuilder<> &Builder) {
  // If this is a trivial landing pad that just continues unwinding the caught
  // exception then zap the landing pad, turning its invokes into calls.
  BasicBlock *BB = RI->getParent();
  LandingPadInst *LPInst = dyn_cast<LandingPadInst>(BB->getFirstNonPHI());
  if (RI->getValue() != LPInst)
    // Not a landing pad, or the resume is not unwinding the exception that
    // caused control to branch here.
    return false;

  // Check that there are no other instructions except for debug intrinsics.
  BasicBlock::iterator I = LPInst, E = RI;
  while (++I != E)
    if (!isa<DbgInfoIntrinsic>(I))
      return false;

  // Turn all invokes that unwind here into calls and delete the basic block.
  for (pred_iterator PI = pred_begin(BB), PE = pred_end(BB); PI != PE;) {
    InvokeInst *II = cast<InvokeInst>((*PI++)->getTerminator());
    SmallVector<Value*, 8> Args(II->op_begin(), II->op_end() - 3);
    // Insert a call instruction before the invoke.
    CallInst *Call = CallInst::Create(II->getCalledValue(), Args, "", II);
    Call->takeName(II);
    Call->setCallingConv(II->getCallingConv());
    Call->setAttributes(II->getAttributes());
    Call->setDebugLoc(II->getDebugLoc());

    // Anything that used the value produced by the invoke instruction now uses
    // the value produced by the call instruction.  Note that we do this even
    // for void functions and calls with no uses so that the callgraph edge is
    // updated.
    II->replaceAllUsesWith(Call);
    BB->removePredecessor(II->getParent());

    // Insert a branch to the normal destination right before the invoke.
    BranchInst::Create(II->getNormalDest(), II);

    // Finally, delete the invoke instruction!
    II->eraseFromParent();
  }

  // The landingpad is now unreachable.  Zap it.
  BB->eraseFromParent();
  return true;
}

bool SimplifyCFGOpt::SimplifyReturn(ReturnInst *RI, IRBuilder<> &Builder) {
  BasicBlock *BB = RI->getParent();
  if (!BB->getFirstNonPHIOrDbg()->isTerminator()) return false;

  // Find predecessors that end with branches.
  SmallVector<BasicBlock*, 8> UncondBranchPreds;
  SmallVector<BranchInst*, 8> CondBranchPreds;
  for (pred_iterator PI = pred_begin(BB), E = pred_end(BB); PI != E; ++PI) {
    BasicBlock *P = *PI;
    TerminatorInst *PTI = P->getTerminator();
    if (BranchInst *BI = dyn_cast<BranchInst>(PTI)) {
      if (BI->isUnconditional())
        UncondBranchPreds.push_back(P);
      else
        CondBranchPreds.push_back(BI);
    }
  }

  // If we found some, do the transformation!
  if (!UncondBranchPreds.empty() && DupRet) {
    while (!UncondBranchPreds.empty()) {
      BasicBlock *Pred = UncondBranchPreds.pop_back_val();
      DEBUG(dbgs() << "FOLDING: " << *BB
            << "INTO UNCOND BRANCH PRED: " << *Pred);
      (void)FoldReturnIntoUncondBranch(RI, BB, Pred);
    }

    // If we eliminated all predecessors of the block, delete the block now.
    if (pred_empty(BB))
      // We know there are no successors, so just nuke the block.
      BB->eraseFromParent();

    return true;
  }

  // Check out all of the conditional branches going to this return
  // instruction.  If any of them just select between returns, change the
  // branch itself into a select/return pair.
  while (!CondBranchPreds.empty()) {
    BranchInst *BI = CondBranchPreds.pop_back_val();

    // Check to see if the non-BB successor is also a return block.
    if (isa<ReturnInst>(BI->getSuccessor(0)->getTerminator()) &&
        isa<ReturnInst>(BI->getSuccessor(1)->getTerminator()) &&
        SimplifyCondBranchToTwoReturns(BI, Builder))
      return true;
  }
  return false;
}

bool SimplifyCFGOpt::SimplifyUnreachable(UnreachableInst *UI) {
  BasicBlock *BB = UI->getParent();

  bool Changed = false;

  // If there are any instructions immediately before the unreachable that can
  // be removed, do so.
  while (UI != BB->begin()) {
    BasicBlock::iterator BBI = UI;
    --BBI;
    // Do not delete instructions that can have side effects which might cause
    // the unreachable to not be reachable; specifically, calls and volatile
    // operations may have this effect.
    if (isa<CallInst>(BBI) && !isa<DbgInfoIntrinsic>(BBI)) break;

    if (BBI->mayHaveSideEffects()) {
      if (StoreInst *SI = dyn_cast<StoreInst>(BBI)) {
        if (SI->isVolatile())
          break;
      } else if (LoadInst *LI = dyn_cast<LoadInst>(BBI)) {
        if (LI->isVolatile())
          break;
      } else if (AtomicRMWInst *RMWI = dyn_cast<AtomicRMWInst>(BBI)) {
        if (RMWI->isVolatile())
          break;
      } else if (AtomicCmpXchgInst *CXI = dyn_cast<AtomicCmpXchgInst>(BBI)) {
        if (CXI->isVolatile())
          break;
      } else if (!isa<FenceInst>(BBI) && !isa<VAArgInst>(BBI) &&
                 !isa<LandingPadInst>(BBI)) {
        break;
      }
      // Note that deleting LandingPad's here is in fact okay, although it
      // involves a bit of subtle reasoning. If this inst is a LandingPad,
      // all the predecessors of this block will be the unwind edges of Invokes,
      // and we can therefore guarantee this block will be erased.
    }

    // Delete this instruction (any uses are guaranteed to be dead)
    if (!BBI->use_empty())
      BBI->replaceAllUsesWith(UndefValue::get(BBI->getType()));
    BBI->eraseFromParent();
    Changed = true;
  }

  // If the unreachable instruction is the first in the block, take a gander
  // at all of the predecessors of this instruction, and simplify them.
  if (&BB->front() != UI) return Changed;

  SmallVector<BasicBlock*, 8> Preds(pred_begin(BB), pred_end(BB));
  for (unsigned i = 0, e = Preds.size(); i != e; ++i) {
    TerminatorInst *TI = Preds[i]->getTerminator();
    IRBuilder<> Builder(TI);
    if (BranchInst *BI = dyn_cast<BranchInst>(TI)) {
      if (BI->isUnconditional()) {
        if (BI->getSuccessor(0) == BB) {
          new UnreachableInst(TI->getContext(), TI);
          TI->eraseFromParent();
          Changed = true;
        }
      } else {
        if (BI->getSuccessor(0) == BB) {
          Builder.CreateBr(BI->getSuccessor(1));
          EraseTerminatorInstAndDCECond(BI);
        } else if (BI->getSuccessor(1) == BB) {
          Builder.CreateBr(BI->getSuccessor(0));
          EraseTerminatorInstAndDCECond(BI);
          Changed = true;
        }
      }
    } else if (SwitchInst *SI = dyn_cast<SwitchInst>(TI)) {
      for (SwitchInst::CaseIt i = SI->case_begin(), e = SI->case_end();
           i != e; ++i)
        if (i.getCaseSuccessor() == BB) {
          BB->removePredecessor(SI->getParent());
          SI->removeCase(i);
          --i; --e;
          Changed = true;
        }
    } else if (InvokeInst *II = dyn_cast<InvokeInst>(TI)) {
      if (II->getUnwindDest() == BB) {
        // Convert the invoke to a call instruction.  This would be a good
        // place to note that the call does not throw though.
        BranchInst *BI = Builder.CreateBr(II->getNormalDest());
        II->removeFromParent();   // Take out of symbol table

        // Insert the call now...
        SmallVector<Value*, 8> Args(II->op_begin(), II->op_end()-3);
        Builder.SetInsertPoint(BI);
        CallInst *CI = Builder.CreateCall(II->getCalledValue(),
                                          Args, II->getName());
        CI->setCallingConv(II->getCallingConv());
        CI->setAttributes(II->getAttributes());
        // If the invoke produced a value, the call does now instead.
        II->replaceAllUsesWith(CI);
        delete II;
        Changed = true;
      }
    }
  }

  // If this block is now dead, remove it.
  if (pred_empty(BB) &&
      BB != &BB->getParent()->getEntryBlock()) {
    // We know there are no successors, so just nuke the block.
    BB->eraseFromParent();
    return true;
  }

  return Changed;
}

static bool CasesAreContiguous(SmallVectorImpl<ConstantInt *> &Cases) {
  assert(Cases.size() >= 1);

  array_pod_sort(Cases.begin(), Cases.end(), ConstantIntSortPredicate);
  for (size_t I = 1, E = Cases.size(); I != E; ++I) {
    if (Cases[I - 1]->getValue() != Cases[I]->getValue() + 1)
      return false;
  }
  return true;
}

/// Turn a switch with two reachable destinations into an integer range
/// comparison and branch.
static bool TurnSwitchRangeIntoICmp(SwitchInst *SI, IRBuilder<> &Builder) {
  assert(SI->getNumCases() > 1 && "Degenerate switch?");

  bool HasDefault =
      !isa<UnreachableInst>(SI->getDefaultDest()->getFirstNonPHIOrDbg());

  // Partition the cases into two sets with different destinations.
  BasicBlock *DestA = HasDefault ? SI->getDefaultDest() : nullptr;
  BasicBlock *DestB = nullptr;
  SmallVector <ConstantInt *, 16> CasesA;
  SmallVector <ConstantInt *, 16> CasesB;

  for (SwitchInst::CaseIt I : SI->cases()) {
    BasicBlock *Dest = I.getCaseSuccessor();
    if (!DestA) DestA = Dest;
    if (Dest == DestA) {
      CasesA.push_back(I.getCaseValue());
      continue;
    }
    if (!DestB) DestB = Dest;
    if (Dest == DestB) {
      CasesB.push_back(I.getCaseValue());
      continue;
    }
    return false;  // More than two destinations.
  }

  assert(DestA && DestB && "Single-destination switch should have been folded.");
  assert(DestA != DestB);
  assert(DestB != SI->getDefaultDest());
  assert(!CasesB.empty() && "There must be non-default cases.");
  assert(!CasesA.empty() || HasDefault);

  // Figure out if one of the sets of cases form a contiguous range.
  SmallVectorImpl<ConstantInt *> *ContiguousCases = nullptr;
  BasicBlock *ContiguousDest = nullptr;
  BasicBlock *OtherDest = nullptr;
  if (!CasesA.empty() && CasesAreContiguous(CasesA)) {
    ContiguousCases = &CasesA;
    ContiguousDest = DestA;
    OtherDest = DestB;
  } else if (CasesAreContiguous(CasesB)) {
    ContiguousCases = &CasesB;
    ContiguousDest = DestB;
    OtherDest = DestA;
  } else
    return false;

  // Start building the compare and branch.

  Constant *Offset = ConstantExpr::getNeg(ContiguousCases->back());
  Constant *NumCases = ConstantInt::get(Offset->getType(), ContiguousCases->size());

  Value *Sub = SI->getCondition();
  if (!Offset->isNullValue())
    Sub = Builder.CreateAdd(Sub, Offset, Sub->getName() + ".off");

  Value *Cmp;
  // If NumCases overflowed, then all possible values jump to the successor.
  if (NumCases->isNullValue() && !ContiguousCases->empty())
    Cmp = ConstantInt::getTrue(SI->getContext());
  else
    Cmp = Builder.CreateICmpULT(Sub, NumCases, "switch");
  BranchInst *NewBI = Builder.CreateCondBr(Cmp, ContiguousDest, OtherDest);

  // Update weight for the newly-created conditional branch.
  if (HasBranchWeights(SI)) {
    SmallVector<uint64_t, 8> Weights;
    GetBranchWeights(SI, Weights);
    if (Weights.size() == 1 + SI->getNumCases()) {
      uint64_t TrueWeight = 0;
      uint64_t FalseWeight = 0;
      for (size_t I = 0, E = Weights.size(); I != E; ++I) {
        if (SI->getSuccessor(I) == ContiguousDest)
          TrueWeight += Weights[I];
        else
          FalseWeight += Weights[I];
      }
      while (TrueWeight > UINT32_MAX || FalseWeight > UINT32_MAX) {
        TrueWeight /= 2;
        FalseWeight /= 2;
      }
      NewBI->setMetadata(LLVMContext::MD_prof,
                         MDBuilder(SI->getContext()).createBranchWeights(
                             (uint32_t)TrueWeight, (uint32_t)FalseWeight));
    }
  }

  // Prune obsolete incoming values off the successors' PHI nodes.
  for (auto BBI = ContiguousDest->begin(); isa<PHINode>(BBI); ++BBI) {
    unsigned PreviousEdges = ContiguousCases->size();
    if (ContiguousDest == SI->getDefaultDest()) ++PreviousEdges;
    for (unsigned I = 0, E = PreviousEdges - 1; I != E; ++I)
      cast<PHINode>(BBI)->removeIncomingValue(SI->getParent());
  }
  for (auto BBI = OtherDest->begin(); isa<PHINode>(BBI); ++BBI) {
    unsigned PreviousEdges = SI->getNumCases() - ContiguousCases->size();
    if (OtherDest == SI->getDefaultDest()) ++PreviousEdges;
    for (unsigned I = 0, E = PreviousEdges - 1; I != E; ++I)
      cast<PHINode>(BBI)->removeIncomingValue(SI->getParent());
  }

  // Drop the switch.
  SI->eraseFromParent();

  return true;
}

/// EliminateDeadSwitchCases - Compute masked bits for the condition of a switch
/// and use it to remove dead cases.
<<<<<<< HEAD
static bool EliminateDeadSwitchCases(SwitchInst *SI, const DataLayout *DL,
                                     AssumptionTracker *AT) {
  Value *Cond = SI->getCondition();
  unsigned Bits = Cond->getType()->getIntegerBitWidth();
  APInt KnownZero(Bits, 0), KnownOne(Bits, 0);
  computeKnownBits(Cond, KnownZero, KnownOne, DL, 0, AT, SI);
=======
static bool EliminateDeadSwitchCases(SwitchInst *SI, AssumptionCache *AC,
                                     const DataLayout &DL) {
  Value *Cond = SI->getCondition();
  unsigned Bits = Cond->getType()->getIntegerBitWidth();
  APInt KnownZero(Bits, 0), KnownOne(Bits, 0);
  computeKnownBits(Cond, KnownZero, KnownOne, DL, 0, AC, SI);
>>>>>>> 969bfdfe

  // Gather dead cases.
  SmallVector<ConstantInt*, 8> DeadCases;
  for (SwitchInst::CaseIt I = SI->case_begin(), E = SI->case_end(); I != E; ++I) {
    if ((I.getCaseValue()->getValue() & KnownZero) != 0 ||
        (I.getCaseValue()->getValue() & KnownOne) != KnownOne) {
      DeadCases.push_back(I.getCaseValue());
      DEBUG(dbgs() << "SimplifyCFG: switch case '"
                   << I.getCaseValue() << "' is dead.\n");
    }
  }

  SmallVector<uint64_t, 8> Weights;
  bool HasWeight = HasBranchWeights(SI);
  if (HasWeight) {
    GetBranchWeights(SI, Weights);
    HasWeight = (Weights.size() == 1 + SI->getNumCases());
  }

  // Remove dead cases from the switch.
  for (unsigned I = 0, E = DeadCases.size(); I != E; ++I) {
    SwitchInst::CaseIt Case = SI->findCaseValue(DeadCases[I]);
    assert(Case != SI->case_default() &&
           "Case was not found. Probably mistake in DeadCases forming.");
    if (HasWeight) {
      std::swap(Weights[Case.getCaseIndex()+1], Weights.back());
      Weights.pop_back();
    }

    // Prune unused values from PHI nodes.
    Case.getCaseSuccessor()->removePredecessor(SI->getParent());
    SI->removeCase(Case);
  }
  if (HasWeight && Weights.size() >= 2) {
    SmallVector<uint32_t, 8> MDWeights(Weights.begin(), Weights.end());
    SI->setMetadata(LLVMContext::MD_prof,
                    MDBuilder(SI->getParent()->getContext()).
                    createBranchWeights(MDWeights));
  }

  return !DeadCases.empty();
}

/// FindPHIForConditionForwarding - If BB would be eligible for simplification
/// by TryToSimplifyUncondBranchFromEmptyBlock (i.e. it is empty and terminated
/// by an unconditional branch), look at the phi node for BB in the successor
/// block and see if the incoming value is equal to CaseValue. If so, return
/// the phi node, and set PhiIndex to BB's index in the phi node.
static PHINode *FindPHIForConditionForwarding(ConstantInt *CaseValue,
                                              BasicBlock *BB,
                                              int *PhiIndex) {
  if (BB->getFirstNonPHIOrDbg() != BB->getTerminator())
    return nullptr; // BB must be empty to be a candidate for simplification.
  if (!BB->getSinglePredecessor())
    return nullptr; // BB must be dominated by the switch.

  BranchInst *Branch = dyn_cast<BranchInst>(BB->getTerminator());
  if (!Branch || !Branch->isUnconditional())
    return nullptr; // Terminator must be unconditional branch.

  BasicBlock *Succ = Branch->getSuccessor(0);

  BasicBlock::iterator I = Succ->begin();
  while (PHINode *PHI = dyn_cast<PHINode>(I++)) {
    int Idx = PHI->getBasicBlockIndex(BB);
    assert(Idx >= 0 && "PHI has no entry for predecessor?");

    Value *InValue = PHI->getIncomingValue(Idx);
    if (InValue != CaseValue) continue;

    *PhiIndex = Idx;
    return PHI;
  }

  return nullptr;
}

/// ForwardSwitchConditionToPHI - Try to forward the condition of a switch
/// instruction to a phi node dominated by the switch, if that would mean that
/// some of the destination blocks of the switch can be folded away.
/// Returns true if a change is made.
static bool ForwardSwitchConditionToPHI(SwitchInst *SI) {
  typedef DenseMap<PHINode*, SmallVector<int,4> > ForwardingNodesMap;
  ForwardingNodesMap ForwardingNodes;

  for (SwitchInst::CaseIt I = SI->case_begin(), E = SI->case_end(); I != E; ++I) {
    ConstantInt *CaseValue = I.getCaseValue();
    BasicBlock *CaseDest = I.getCaseSuccessor();

    int PhiIndex;
    PHINode *PHI = FindPHIForConditionForwarding(CaseValue, CaseDest,
                                                 &PhiIndex);
    if (!PHI) continue;

    ForwardingNodes[PHI].push_back(PhiIndex);
  }

  bool Changed = false;

  for (ForwardingNodesMap::iterator I = ForwardingNodes.begin(),
       E = ForwardingNodes.end(); I != E; ++I) {
    PHINode *Phi = I->first;
    SmallVectorImpl<int> &Indexes = I->second;

    if (Indexes.size() < 2) continue;

    for (size_t I = 0, E = Indexes.size(); I != E; ++I)
      Phi->setIncomingValue(Indexes[I], SI->getCondition());
    Changed = true;
  }

  return Changed;
}

/// ValidLookupTableConstant - Return true if the backend will be able to handle
/// initializing an array of constants like C.
static bool ValidLookupTableConstant(Constant *C) {
  if (C->isThreadDependent())
    return false;
  if (C->isDLLImportDependent())
    return false;

  if (ConstantExpr *CE = dyn_cast<ConstantExpr>(C))
    return CE->isGEPWithNoNotionalOverIndexing();

  return isa<ConstantFP>(C) ||
      isa<ConstantInt>(C) ||
      isa<ConstantPointerNull>(C) ||
      isa<GlobalValue>(C) ||
      isa<UndefValue>(C);
}

/// LookupConstant - If V is a Constant, return it. Otherwise, try to look up
/// its constant value in ConstantPool, returning 0 if it's not there.
static Constant *LookupConstant(Value *V,
                         const SmallDenseMap<Value*, Constant*>& ConstantPool) {
  if (Constant *C = dyn_cast<Constant>(V))
    return C;
  return ConstantPool.lookup(V);
}

/// ConstantFold - Try to fold instruction I into a constant. This works for
/// simple instructions such as binary operations where both operands are
/// constant or can be replaced by constants from the ConstantPool. Returns the
/// resulting constant on success, 0 otherwise.
static Constant *
ConstantFold(Instruction *I, const DataLayout &DL,
             const SmallDenseMap<Value *, Constant *> &ConstantPool) {
  if (SelectInst *Select = dyn_cast<SelectInst>(I)) {
    Constant *A = LookupConstant(Select->getCondition(), ConstantPool);
    if (!A)
      return nullptr;
    if (A->isAllOnesValue())
      return LookupConstant(Select->getTrueValue(), ConstantPool);
    if (A->isNullValue())
      return LookupConstant(Select->getFalseValue(), ConstantPool);
    return nullptr;
  }

  SmallVector<Constant *, 4> COps;
  for (unsigned N = 0, E = I->getNumOperands(); N != E; ++N) {
    if (Constant *A = LookupConstant(I->getOperand(N), ConstantPool))
      COps.push_back(A);
    else
      return nullptr;
  }

  if (CmpInst *Cmp = dyn_cast<CmpInst>(I)) {
    return ConstantFoldCompareInstOperands(Cmp->getPredicate(), COps[0],
                                           COps[1], DL);
  }

  return ConstantFoldInstOperands(I->getOpcode(), I->getType(), COps, DL);
}

/// GetCaseResults - Try to determine the resulting constant values in phi nodes
/// at the common destination basic block, *CommonDest, for one of the case
/// destionations CaseDest corresponding to value CaseVal (0 for the default
/// case), of a switch instruction SI.
static bool
GetCaseResults(SwitchInst *SI, ConstantInt *CaseVal, BasicBlock *CaseDest,
               BasicBlock **CommonDest,
               SmallVectorImpl<std::pair<PHINode *, Constant *>> &Res,
               const DataLayout &DL) {
  // The block from which we enter the common destination.
  BasicBlock *Pred = SI->getParent();

  // If CaseDest is empty except for some side-effect free instructions through
  // which we can constant-propagate the CaseVal, continue to its successor.
  SmallDenseMap<Value*, Constant*> ConstantPool;
  ConstantPool.insert(std::make_pair(SI->getCondition(), CaseVal));
  for (BasicBlock::iterator I = CaseDest->begin(), E = CaseDest->end(); I != E;
       ++I) {
    if (TerminatorInst *T = dyn_cast<TerminatorInst>(I)) {
      // If the terminator is a simple branch, continue to the next block.
      if (T->getNumSuccessors() != 1)
        return false;
      Pred = CaseDest;
      CaseDest = T->getSuccessor(0);
    } else if (isa<DbgInfoIntrinsic>(I)) {
      // Skip debug intrinsic.
      continue;
    } else if (Constant *C = ConstantFold(I, DL, ConstantPool)) {
      // Instruction is side-effect free and constant.

      // If the instruction has uses outside this block or a phi node slot for
      // the block, it is not safe to bypass the instruction since it would then
      // no longer dominate all its uses.
      for (auto &Use : I->uses()) {
        User *User = Use.getUser();
        if (Instruction *I = dyn_cast<Instruction>(User))
          if (I->getParent() == CaseDest)
            continue;
        if (PHINode *Phi = dyn_cast<PHINode>(User))
          if (Phi->getIncomingBlock(Use) == CaseDest)
            continue;
        return false;
      }

      ConstantPool.insert(std::make_pair(I, C));
    } else {
      break;
    }
  }

  // If we did not have a CommonDest before, use the current one.
  if (!*CommonDest)
    *CommonDest = CaseDest;
  // If the destination isn't the common one, abort.
  if (CaseDest != *CommonDest)
    return false;

  // Get the values for this case from phi nodes in the destination block.
  BasicBlock::iterator I = (*CommonDest)->begin();
  while (PHINode *PHI = dyn_cast<PHINode>(I++)) {
    int Idx = PHI->getBasicBlockIndex(Pred);
    if (Idx == -1)
      continue;

    Constant *ConstVal = LookupConstant(PHI->getIncomingValue(Idx),
                                        ConstantPool);
    if (!ConstVal)
      return false;

    // Be conservative about which kinds of constants we support.
    if (!ValidLookupTableConstant(ConstVal))
      return false;

    Res.push_back(std::make_pair(PHI, ConstVal));
  }

  return Res.size() > 0;
}

// MapCaseToResult - Helper function used to
// add CaseVal to the list of cases that generate Result.
static void MapCaseToResult(ConstantInt *CaseVal,
    SwitchCaseResultVectorTy &UniqueResults,
    Constant *Result) {
  for (auto &I : UniqueResults) {
    if (I.first == Result) {
      I.second.push_back(CaseVal);
      return;
    }
  }
  UniqueResults.push_back(std::make_pair(Result,
        SmallVector<ConstantInt*, 4>(1, CaseVal)));
}

// InitializeUniqueCases - Helper function that initializes a map containing
// results for the PHI node of the common destination block for a switch
// instruction. Returns false if multiple PHI nodes have been found or if
// there is not a common destination block for the switch.
<<<<<<< HEAD
static bool InitializeUniqueCases(
    SwitchInst *SI, const DataLayout *DL, PHINode *&PHI,
    BasicBlock *&CommonDest,
    SwitchCaseResultVectorTy &UniqueResults,
    Constant *&DefaultResult) {
=======
static bool InitializeUniqueCases(SwitchInst *SI, PHINode *&PHI,
                                  BasicBlock *&CommonDest,
                                  SwitchCaseResultVectorTy &UniqueResults,
                                  Constant *&DefaultResult,
                                  const DataLayout &DL) {
>>>>>>> 969bfdfe
  for (auto &I : SI->cases()) {
    ConstantInt *CaseVal = I.getCaseValue();

    // Resulting value at phi nodes for this case value.
    SwitchCaseResultsTy Results;
    if (!GetCaseResults(SI, CaseVal, I.getCaseSuccessor(), &CommonDest, Results,
                        DL))
      return false;

    // Only one value per case is permitted
    if (Results.size() > 1)
      return false;
    MapCaseToResult(CaseVal, UniqueResults, Results.begin()->second);

    // Check the PHI consistency.
    if (!PHI)
      PHI = Results[0].first;
    else if (PHI != Results[0].first)
      return false;
  }
  // Find the default result value.
  SmallVector<std::pair<PHINode *, Constant *>, 1> DefaultResults;
  BasicBlock *DefaultDest = SI->getDefaultDest();
  GetCaseResults(SI, nullptr, SI->getDefaultDest(), &CommonDest, DefaultResults,
                 DL);
  // If the default value is not found abort unless the default destination
  // is unreachable.
  DefaultResult =
      DefaultResults.size() == 1 ? DefaultResults.begin()->second : nullptr;
  if ((!DefaultResult &&
        !isa<UnreachableInst>(DefaultDest->getFirstNonPHIOrDbg())))
    return false;

  return true;
}

// ConvertTwoCaseSwitch - Helper function that checks if it is possible to
// transform a switch with only two cases (or two cases + default)
// that produces a result into a value select.
// Example:
// switch (a) {
//   case 10:                %0 = icmp eq i32 %a, 10
//     return 10;            %1 = select i1 %0, i32 10, i32 4
//   case 20:        ---->   %2 = icmp eq i32 %a, 20
//     return 2;             %3 = select i1 %2, i32 2, i32 %1
//   default:
//     return 4;
// }
static Value *
ConvertTwoCaseSwitch(const SwitchCaseResultVectorTy &ResultVector,
                     Constant *DefaultResult, Value *Condition,
                     IRBuilder<> &Builder) {
  assert(ResultVector.size() == 2 &&
      "We should have exactly two unique results at this point");
  // If we are selecting between only two cases transform into a simple
  // select or a two-way select if default is possible.
  if (ResultVector[0].second.size() == 1 &&
      ResultVector[1].second.size() == 1) {
    ConstantInt *const FirstCase = ResultVector[0].second[0];
    ConstantInt *const SecondCase = ResultVector[1].second[0];

    bool DefaultCanTrigger = DefaultResult;
    Value *SelectValue = ResultVector[1].first;
    if (DefaultCanTrigger) {
      Value *const ValueCompare =
          Builder.CreateICmpEQ(Condition, SecondCase, "switch.selectcmp");
      SelectValue = Builder.CreateSelect(ValueCompare, ResultVector[1].first,
                                         DefaultResult, "switch.select");
    }
    Value *const ValueCompare =
        Builder.CreateICmpEQ(Condition, FirstCase, "switch.selectcmp");
    return Builder.CreateSelect(ValueCompare, ResultVector[0].first, SelectValue,
                                "switch.select");
  }

  return nullptr;
}

// RemoveSwitchAfterSelectConversion - Helper function to cleanup a switch
// instruction that has been converted into a select, fixing up PHI nodes and
// basic blocks.
static void RemoveSwitchAfterSelectConversion(SwitchInst *SI, PHINode *PHI,
                                              Value *SelectValue,
                                              IRBuilder<> &Builder) {
  BasicBlock *SelectBB = SI->getParent();
  while (PHI->getBasicBlockIndex(SelectBB) >= 0)
    PHI->removeIncomingValue(SelectBB);
  PHI->addIncoming(SelectValue, SelectBB);

  Builder.CreateBr(PHI->getParent());

  // Remove the switch.
  for (unsigned i = 0, e = SI->getNumSuccessors(); i < e; ++i) {
    BasicBlock *Succ = SI->getSuccessor(i);

    if (Succ == PHI->getParent())
      continue;
    Succ->removePredecessor(SelectBB);
  }
  SI->eraseFromParent();
}

/// SwitchToSelect - If the switch is only used to initialize one or more
/// phi nodes in a common successor block with only two different
/// constant values, replace the switch with select.
static bool SwitchToSelect(SwitchInst *SI, IRBuilder<> &Builder,
<<<<<<< HEAD
                           const DataLayout *DL, AssumptionTracker *AT) {
=======
                           AssumptionCache *AC, const DataLayout &DL) {
>>>>>>> 969bfdfe
  Value *const Cond = SI->getCondition();
  PHINode *PHI = nullptr;
  BasicBlock *CommonDest = nullptr;
  Constant *DefaultResult;
  SwitchCaseResultVectorTy UniqueResults;
  // Collect all the cases that will deliver the same value from the switch.
<<<<<<< HEAD
  if (!InitializeUniqueCases(SI, DL, PHI, CommonDest, UniqueResults,
                             DefaultResult))
=======
  if (!InitializeUniqueCases(SI, PHI, CommonDest, UniqueResults, DefaultResult,
                             DL))
>>>>>>> 969bfdfe
    return false;
  // Selects choose between maximum two values.
  if (UniqueResults.size() != 2)
    return false;
  assert(PHI != nullptr && "PHI for value select not found");

  Builder.SetInsertPoint(SI);
  Value *SelectValue = ConvertTwoCaseSwitch(
      UniqueResults,
      DefaultResult, Cond, Builder);
  if (SelectValue) {
    RemoveSwitchAfterSelectConversion(SI, PHI, SelectValue, Builder);
    return true;
  }
  // The switch couldn't be converted into a select.
  return false;
}

namespace {
  /// SwitchLookupTable - This class represents a lookup table that can be used
  /// to replace a switch.
  class SwitchLookupTable {
  public:
    /// SwitchLookupTable - Create a lookup table to use as a switch replacement
    /// with the contents of Values, using DefaultValue to fill any holes in the
    /// table.
    SwitchLookupTable(
        Module &M, uint64_t TableSize, ConstantInt *Offset,
        const SmallVectorImpl<std::pair<ConstantInt *, Constant *>> &Values,
        Constant *DefaultValue, const DataLayout &DL);

    /// BuildLookup - Build instructions with Builder to retrieve the value at
    /// the position given by Index in the lookup table.
    Value *BuildLookup(Value *Index, IRBuilder<> &Builder);

    /// WouldFitInRegister - Return true if a table with TableSize elements of
    /// type ElementType would fit in a target-legal register.
    static bool WouldFitInRegister(const DataLayout &DL, uint64_t TableSize,
                                   const Type *ElementType);

  private:
    // Depending on the contents of the table, it can be represented in
    // different ways.
    enum {
      // For tables where each element contains the same value, we just have to
      // store that single value and return it for each lookup.
      SingleValueKind,

      // For tables where there is a linear relationship between table index
      // and values. We calculate the result with a simple multiplication
      // and addition instead of a table lookup.
      LinearMapKind,

      // For small tables with integer elements, we can pack them into a bitmap
      // that fits into a target-legal register. Values are retrieved by
      // shift and mask operations.
      BitMapKind,

      // The table is stored as an array of values. Values are retrieved by load
      // instructions from the table.
      ArrayKind
    } Kind;

    // For SingleValueKind, this is the single value.
    Constant *SingleValue;

    // For BitMapKind, this is the bitmap.
    ConstantInt *BitMap;
    IntegerType *BitMapElementTy;

    // For LinearMapKind, these are the constants used to derive the value.
    ConstantInt *LinearOffset;
    ConstantInt *LinearMultiplier;

    // For ArrayKind, this is the array.
    GlobalVariable *Array;
  };
}

SwitchLookupTable::SwitchLookupTable(
    Module &M, uint64_t TableSize, ConstantInt *Offset,
    const SmallVectorImpl<std::pair<ConstantInt *, Constant *>> &Values,
    Constant *DefaultValue, const DataLayout &DL)
    : SingleValue(nullptr), BitMap(nullptr), BitMapElementTy(nullptr),
      LinearOffset(nullptr), LinearMultiplier(nullptr), Array(nullptr) {
  assert(Values.size() && "Can't build lookup table without values!");
  assert(TableSize >= Values.size() && "Can't fit values in table!");

  // If all values in the table are equal, this is that value.
  SingleValue = Values.begin()->second;

  Type *ValueType = Values.begin()->second->getType();

  // Build up the table contents.
  SmallVector<Constant*, 64> TableContents(TableSize);
  for (size_t I = 0, E = Values.size(); I != E; ++I) {
    ConstantInt *CaseVal = Values[I].first;
    Constant *CaseRes = Values[I].second;
    assert(CaseRes->getType() == ValueType);

    uint64_t Idx = (CaseVal->getValue() - Offset->getValue())
                   .getLimitedValue();
    TableContents[Idx] = CaseRes;

    if (CaseRes != SingleValue)
      SingleValue = nullptr;
  }

  // Fill in any holes in the table with the default result.
  if (Values.size() < TableSize) {
    assert(DefaultValue &&
           "Need a default value to fill the lookup table holes.");
    assert(DefaultValue->getType() == ValueType);
    for (uint64_t I = 0; I < TableSize; ++I) {
      if (!TableContents[I])
        TableContents[I] = DefaultValue;
    }

    if (DefaultValue != SingleValue)
      SingleValue = nullptr;
  }

  // If each element in the table contains the same value, we only need to store
  // that single value.
  if (SingleValue) {
    Kind = SingleValueKind;
    return;
  }

  // Check if we can derive the value with a linear transformation from the
  // table index.
  if (isa<IntegerType>(ValueType)) {
    bool LinearMappingPossible = true;
    APInt PrevVal;
    APInt DistToPrev;
    assert(TableSize >= 2 && "Should be a SingleValue table.");
    // Check if there is the same distance between two consecutive values.
    for (uint64_t I = 0; I < TableSize; ++I) {
      ConstantInt *ConstVal = dyn_cast<ConstantInt>(TableContents[I]);
      if (!ConstVal) {
        // This is an undef. We could deal with it, but undefs in lookup tables
        // are very seldom. It's probably not worth the additional complexity.
        LinearMappingPossible = false;
        break;
      }
      APInt Val = ConstVal->getValue();
      if (I != 0) {
        APInt Dist = Val - PrevVal;
        if (I == 1) {
          DistToPrev = Dist;
        } else if (Dist != DistToPrev) {
          LinearMappingPossible = false;
          break;
        }
      }
      PrevVal = Val;
    }
    if (LinearMappingPossible) {
      LinearOffset = cast<ConstantInt>(TableContents[0]);
      LinearMultiplier = ConstantInt::get(M.getContext(), DistToPrev);
      Kind = LinearMapKind;
      ++NumLinearMaps;
      return;
    }
  }

  // If the type is integer and the table fits in a register, build a bitmap.
  if (WouldFitInRegister(DL, TableSize, ValueType)) {
    IntegerType *IT = cast<IntegerType>(ValueType);
    APInt TableInt(TableSize * IT->getBitWidth(), 0);
    for (uint64_t I = TableSize; I > 0; --I) {
      TableInt <<= IT->getBitWidth();
      // Insert values into the bitmap. Undef values are set to zero.
      if (!isa<UndefValue>(TableContents[I - 1])) {
        ConstantInt *Val = cast<ConstantInt>(TableContents[I - 1]);
        TableInt |= Val->getValue().zext(TableInt.getBitWidth());
      }
    }
    BitMap = ConstantInt::get(M.getContext(), TableInt);
    BitMapElementTy = IT;
    Kind = BitMapKind;
    ++NumBitMaps;
    return;
  }

  // Store the table in an array.
  ArrayType *ArrayTy = ArrayType::get(ValueType, TableSize);
  Constant *Initializer = ConstantArray::get(ArrayTy, TableContents);

  Array = new GlobalVariable(M, ArrayTy, /*constant=*/ true,
                             GlobalVariable::PrivateLinkage,
                             Initializer,
                             "switch.table");
  Array->setUnnamedAddr(true);
  Kind = ArrayKind;
}

Value *SwitchLookupTable::BuildLookup(Value *Index, IRBuilder<> &Builder) {
  switch (Kind) {
    case SingleValueKind:
      return SingleValue;
    case LinearMapKind: {
      // Derive the result value from the input value.
      Value *Result = Builder.CreateIntCast(Index, LinearMultiplier->getType(),
                                            false, "switch.idx.cast");
      if (!LinearMultiplier->isOne())
        Result = Builder.CreateMul(Result, LinearMultiplier, "switch.idx.mult");
      if (!LinearOffset->isZero())
        Result = Builder.CreateAdd(Result, LinearOffset, "switch.offset");
      return Result;
    }
    case BitMapKind: {
      // Type of the bitmap (e.g. i59).
      IntegerType *MapTy = BitMap->getType();

      // Cast Index to the same type as the bitmap.
      // Note: The Index is <= the number of elements in the table, so
      // truncating it to the width of the bitmask is safe.
      Value *ShiftAmt = Builder.CreateZExtOrTrunc(Index, MapTy, "switch.cast");

      // Multiply the shift amount by the element width.
      ShiftAmt = Builder.CreateMul(ShiftAmt,
                      ConstantInt::get(MapTy, BitMapElementTy->getBitWidth()),
                                   "switch.shiftamt");

      // Shift down.
      Value *DownShifted = Builder.CreateLShr(BitMap, ShiftAmt,
                                              "switch.downshift");
      // Mask off.
      return Builder.CreateTrunc(DownShifted, BitMapElementTy,
                                 "switch.masked");
    }
    case ArrayKind: {
      // Make sure the table index will not overflow when treated as signed.
      IntegerType *IT = cast<IntegerType>(Index->getType());
      uint64_t TableSize = Array->getInitializer()->getType()
                                ->getArrayNumElements();
      if (TableSize > (1ULL << (IT->getBitWidth() - 1)))
        Index = Builder.CreateZExt(Index,
                                   IntegerType::get(IT->getContext(),
                                                    IT->getBitWidth() + 1),
                                   "switch.tableidx.zext");

      Value *GEPIndices[] = { Builder.getInt32(0), Index };
      Value *GEP = Builder.CreateInBoundsGEP(Array, GEPIndices,
                                             "switch.gep");
      return Builder.CreateLoad(GEP, "switch.load");
    }
  }
  llvm_unreachable("Unknown lookup table kind!");
}

bool SwitchLookupTable::WouldFitInRegister(const DataLayout &DL,
                                           uint64_t TableSize,
                                           const Type *ElementType) {
  const IntegerType *IT = dyn_cast<IntegerType>(ElementType);
  if (!IT)
    return false;
  // FIXME: If the type is wider than it needs to be, e.g. i8 but all values
  // are <= 15, we could try to narrow the type.

  // Avoid overflow, fitsInLegalInteger uses unsigned int for the width.
  if (TableSize >= UINT_MAX/IT->getBitWidth())
    return false;
  return DL.fitsInLegalInteger(TableSize * IT->getBitWidth());
}

/// ShouldBuildLookupTable - Determine whether a lookup table should be built
/// for this switch, based on the number of cases, size of the table and the
/// types of the results.
static bool
ShouldBuildLookupTable(SwitchInst *SI, uint64_t TableSize,
                       const TargetTransformInfo &TTI, const DataLayout &DL,
                       const SmallDenseMap<PHINode *, Type *> &ResultTypes) {
  if (SI->getNumCases() > TableSize || TableSize >= UINT64_MAX / 10)
    return false; // TableSize overflowed, or mul below might overflow.

  bool AllTablesFitInRegister = true;
  bool HasIllegalType = false;
  for (const auto &I : ResultTypes) {
    Type *Ty = I.second;

    // Saturate this flag to true.
    HasIllegalType = HasIllegalType || !TTI.isTypeLegal(Ty);

    // Saturate this flag to false.
    AllTablesFitInRegister = AllTablesFitInRegister &&
      SwitchLookupTable::WouldFitInRegister(DL, TableSize, Ty);

    // If both flags saturate, we're done. NOTE: This *only* works with
    // saturating flags, and all flags have to saturate first due to the
    // non-deterministic behavior of iterating over a dense map.
    if (HasIllegalType && !AllTablesFitInRegister)
      break;
  }

  // If each table would fit in a register, we should build it anyway.
  if (AllTablesFitInRegister)
    return true;

  // Don't build a table that doesn't fit in-register if it has illegal types.
  if (HasIllegalType)
    return false;

  // The table density should be at least 40%. This is the same criterion as for
  // jump tables, see SelectionDAGBuilder::handleJTSwitchCase.
  // FIXME: Find the best cut-off.
  return SI->getNumCases() * 10 >= TableSize * 4;
}

/// Try to reuse the switch table index compare. Following pattern:
/// \code
///     if (idx < tablesize)
///        r = table[idx]; // table does not contain default_value
///     else
///        r = default_value;
///     if (r != default_value)
///        ...
/// \endcode
/// Is optimized to:
/// \code
///     cond = idx < tablesize;
///     if (cond)
///        r = table[idx];
///     else
///        r = default_value;
///     if (cond)
///        ...
/// \endcode
/// Jump threading will then eliminate the second if(cond).
static void reuseTableCompare(User *PhiUser, BasicBlock *PhiBlock,
          BranchInst *RangeCheckBranch, Constant *DefaultValue,
          const SmallVectorImpl<std::pair<ConstantInt*, Constant*> >& Values) {

  ICmpInst *CmpInst = dyn_cast<ICmpInst>(PhiUser);
  if (!CmpInst)
    return;

  // We require that the compare is in the same block as the phi so that jump
  // threading can do its work afterwards.
  if (CmpInst->getParent() != PhiBlock)
    return;

  Constant *CmpOp1 = dyn_cast<Constant>(CmpInst->getOperand(1));
  if (!CmpOp1)
    return;

  Value *RangeCmp = RangeCheckBranch->getCondition();
  Constant *TrueConst = ConstantInt::getTrue(RangeCmp->getType());
  Constant *FalseConst = ConstantInt::getFalse(RangeCmp->getType());

  // Check if the compare with the default value is constant true or false.
  Constant *DefaultConst = ConstantExpr::getICmp(CmpInst->getPredicate(),
                                                 DefaultValue, CmpOp1, true);
  if (DefaultConst != TrueConst && DefaultConst != FalseConst)
    return;

  // Check if the compare with the case values is distinct from the default
  // compare result.
  for (auto ValuePair : Values) {
    Constant *CaseConst = ConstantExpr::getICmp(CmpInst->getPredicate(),
                              ValuePair.second, CmpOp1, true);
    if (!CaseConst || CaseConst == DefaultConst)
      return;
    assert((CaseConst == TrueConst || CaseConst == FalseConst) &&
           "Expect true or false as compare result.");
  }
 
  // Check if the branch instruction dominates the phi node. It's a simple
  // dominance check, but sufficient for our needs.
  // Although this check is invariant in the calling loops, it's better to do it
  // at this late stage. Practically we do it at most once for a switch.
  BasicBlock *BranchBlock = RangeCheckBranch->getParent();
  for (auto PI = pred_begin(PhiBlock), E = pred_end(PhiBlock); PI != E; ++PI) {
    BasicBlock *Pred = *PI;
    if (Pred != BranchBlock && Pred->getUniquePredecessor() != BranchBlock)
      return;
  }

  if (DefaultConst == FalseConst) {
    // The compare yields the same result. We can replace it.
    CmpInst->replaceAllUsesWith(RangeCmp);
    ++NumTableCmpReuses;
  } else {
    // The compare yields the same result, just inverted. We can replace it.
    Value *InvertedTableCmp = BinaryOperator::CreateXor(RangeCmp,
                ConstantInt::get(RangeCmp->getType(), 1), "inverted.cmp",
                RangeCheckBranch);
    CmpInst->replaceAllUsesWith(InvertedTableCmp);
    ++NumTableCmpReuses;
  }
}

/// SwitchToLookupTable - If the switch is only used to initialize one or more
/// phi nodes in a common successor block with different constant values,
/// replace the switch with lookup tables.
static bool SwitchToLookupTable(SwitchInst *SI, IRBuilder<> &Builder,
                                const DataLayout &DL,
                                const TargetTransformInfo &TTI) {
  assert(SI->getNumCases() > 1 && "Degenerate switch?");

  // Only build lookup table when we have a target that supports it.
  if (!TTI.shouldBuildLookupTables())
    return false;

  // FIXME: If the switch is too sparse for a lookup table, perhaps we could
  // split off a dense part and build a lookup table for that.

  // FIXME: This creates arrays of GEPs to constant strings, which means each
  // GEP needs a runtime relocation in PIC code. We should just build one big
  // string and lookup indices into that.

  // Ignore switches with less than three cases. Lookup tables will not make them
  // faster, so we don't analyze them.
  if (SI->getNumCases() < 3)
    return false;

  // Figure out the corresponding result for each case value and phi node in the
  // common destination, as well as the the min and max case values.
  assert(SI->case_begin() != SI->case_end());
  SwitchInst::CaseIt CI = SI->case_begin();
  ConstantInt *MinCaseVal = CI.getCaseValue();
  ConstantInt *MaxCaseVal = CI.getCaseValue();

  BasicBlock *CommonDest = nullptr;
  typedef SmallVector<std::pair<ConstantInt*, Constant*>, 4> ResultListTy;
  SmallDenseMap<PHINode*, ResultListTy> ResultLists;
  SmallDenseMap<PHINode*, Constant*> DefaultResults;
  SmallDenseMap<PHINode*, Type*> ResultTypes;
  SmallVector<PHINode*, 4> PHIs;

  for (SwitchInst::CaseIt E = SI->case_end(); CI != E; ++CI) {
    ConstantInt *CaseVal = CI.getCaseValue();
    if (CaseVal->getValue().slt(MinCaseVal->getValue()))
      MinCaseVal = CaseVal;
    if (CaseVal->getValue().sgt(MaxCaseVal->getValue()))
      MaxCaseVal = CaseVal;

    // Resulting value at phi nodes for this case value.
    typedef SmallVector<std::pair<PHINode*, Constant*>, 4> ResultsTy;
    ResultsTy Results;
    if (!GetCaseResults(SI, CaseVal, CI.getCaseSuccessor(), &CommonDest,
                        Results, DL))
      return false;

    // Append the result from this case to the list for each phi.
    for (const auto &I : Results) {
      PHINode *PHI = I.first;
      Constant *Value = I.second;
      if (!ResultLists.count(PHI))
        PHIs.push_back(PHI);
      ResultLists[PHI].push_back(std::make_pair(CaseVal, Value));
    }
  }

  // Keep track of the result types.
  for (PHINode *PHI : PHIs) {
    ResultTypes[PHI] = ResultLists[PHI][0].second->getType();
  }

  uint64_t NumResults = ResultLists[PHIs[0]].size();
  APInt RangeSpread = MaxCaseVal->getValue() - MinCaseVal->getValue();
  uint64_t TableSize = RangeSpread.getLimitedValue() + 1;
  bool TableHasHoles = (NumResults < TableSize);

  // If the table has holes, we need a constant result for the default case
  // or a bitmask that fits in a register.
  SmallVector<std::pair<PHINode*, Constant*>, 4> DefaultResultsList;
  bool HasDefaultResults = GetCaseResults(SI, nullptr, SI->getDefaultDest(),
                                          &CommonDest, DefaultResultsList, DL);

  bool NeedMask = (TableHasHoles && !HasDefaultResults);
  if (NeedMask) {
    // As an extra penalty for the validity test we require more cases.
    if (SI->getNumCases() < 4)  // FIXME: Find best threshold value (benchmark).
      return false;
    if (!DL.fitsInLegalInteger(TableSize))
      return false;
  }

  for (const auto &I : DefaultResultsList) {
    PHINode *PHI = I.first;
    Constant *Result = I.second;
    DefaultResults[PHI] = Result;
  }

  if (!ShouldBuildLookupTable(SI, TableSize, TTI, DL, ResultTypes))
    return false;

  // Create the BB that does the lookups.
  Module &Mod = *CommonDest->getParent()->getParent();
  BasicBlock *LookupBB = BasicBlock::Create(Mod.getContext(),
                                            "switch.lookup",
                                            CommonDest->getParent(),
                                            CommonDest);

  // Compute the table index value.
  Builder.SetInsertPoint(SI);
  Value *TableIndex = Builder.CreateSub(SI->getCondition(), MinCaseVal,
                                        "switch.tableidx");

  // Compute the maximum table size representable by the integer type we are
  // switching upon.
  unsigned CaseSize = MinCaseVal->getType()->getPrimitiveSizeInBits();
  uint64_t MaxTableSize = CaseSize > 63 ? UINT64_MAX : 1ULL << CaseSize;
  assert(MaxTableSize >= TableSize &&
         "It is impossible for a switch to have more entries than the max "
         "representable value of its input integer type's size.");

  // If the default destination is unreachable, or if the lookup table covers
  // all values of the conditional variable, branch directly to the lookup table
  // BB. Otherwise, check that the condition is within the case range.
  const bool DefaultIsReachable =
      !isa<UnreachableInst>(SI->getDefaultDest()->getFirstNonPHIOrDbg());
  const bool GeneratingCoveredLookupTable = (MaxTableSize == TableSize);
  BranchInst *RangeCheckBranch = nullptr;

  if (!DefaultIsReachable || GeneratingCoveredLookupTable) {
    Builder.CreateBr(LookupBB);
    // We cached PHINodes in PHIs, to avoid accessing deleted PHINodes later,
    // do not delete PHINodes here.
    SI->getDefaultDest()->removePredecessor(SI->getParent(),
                                            /*DontDeleteUselessPHIs=*/true);
  } else {
    Value *Cmp = Builder.CreateICmpULT(TableIndex, ConstantInt::get(
                                       MinCaseVal->getType(), TableSize));
    RangeCheckBranch = Builder.CreateCondBr(Cmp, LookupBB, SI->getDefaultDest());
  }

  // Populate the BB that does the lookups.
  Builder.SetInsertPoint(LookupBB);

  if (NeedMask) {
    // Before doing the lookup we do the hole check.
    // The LookupBB is therefore re-purposed to do the hole check
    // and we create a new LookupBB.
    BasicBlock *MaskBB = LookupBB;
    MaskBB->setName("switch.hole_check");
    LookupBB = BasicBlock::Create(Mod.getContext(),
                                  "switch.lookup",
                                  CommonDest->getParent(),
                                  CommonDest);

    // Make the mask's bitwidth at least 8bit and a power-of-2 to avoid
    // unnecessary illegal types.
    uint64_t TableSizePowOf2 = NextPowerOf2(std::max(7ULL, TableSize - 1ULL));
    APInt MaskInt(TableSizePowOf2, 0);
    APInt One(TableSizePowOf2, 1);
    // Build bitmask; fill in a 1 bit for every case.
    const ResultListTy &ResultList = ResultLists[PHIs[0]];
    for (size_t I = 0, E = ResultList.size(); I != E; ++I) {
      uint64_t Idx = (ResultList[I].first->getValue() -
                      MinCaseVal->getValue()).getLimitedValue();
      MaskInt |= One << Idx;
    }
    ConstantInt *TableMask = ConstantInt::get(Mod.getContext(), MaskInt);

    // Get the TableIndex'th bit of the bitmask.
    // If this bit is 0 (meaning hole) jump to the default destination,
    // else continue with table lookup.
    IntegerType *MapTy = TableMask->getType();
    Value *MaskIndex = Builder.CreateZExtOrTrunc(TableIndex, MapTy,
                                                 "switch.maskindex");
    Value *Shifted = Builder.CreateLShr(TableMask, MaskIndex,
                                        "switch.shifted");
    Value *LoBit = Builder.CreateTrunc(Shifted,
                                       Type::getInt1Ty(Mod.getContext()),
                                       "switch.lobit");
    Builder.CreateCondBr(LoBit, LookupBB, SI->getDefaultDest());

    Builder.SetInsertPoint(LookupBB);
    AddPredecessorToBlock(SI->getDefaultDest(), MaskBB, SI->getParent());
  }

  bool ReturnedEarly = false;
  for (size_t I = 0, E = PHIs.size(); I != E; ++I) {
    PHINode *PHI = PHIs[I];
    const ResultListTy &ResultList = ResultLists[PHI];

    // If using a bitmask, use any value to fill the lookup table holes.
    Constant *DV = NeedMask ? ResultLists[PHI][0].second : DefaultResults[PHI];
    SwitchLookupTable Table(Mod, TableSize, MinCaseVal, ResultList, DV, DL);

    Value *Result = Table.BuildLookup(TableIndex, Builder);

    // If the result is used to return immediately from the function, we want to
    // do that right here.
    if (PHI->hasOneUse() && isa<ReturnInst>(*PHI->user_begin()) &&
        PHI->user_back() == CommonDest->getFirstNonPHIOrDbg()) {
      Builder.CreateRet(Result);
      ReturnedEarly = true;
      break;
    }

    // Do a small peephole optimization: re-use the switch table compare if
    // possible.
    if (!TableHasHoles && HasDefaultResults && RangeCheckBranch) {
      BasicBlock *PhiBlock = PHI->getParent();
      // Search for compare instructions which use the phi.
      for (auto *User : PHI->users()) {
        reuseTableCompare(User, PhiBlock, RangeCheckBranch, DV, ResultList);
      }
    }

    PHI->addIncoming(Result, LookupBB);
  }

  if (!ReturnedEarly)
    Builder.CreateBr(CommonDest);

  // Remove the switch.
  for (unsigned i = 0, e = SI->getNumSuccessors(); i < e; ++i) {
    BasicBlock *Succ = SI->getSuccessor(i);

    if (Succ == SI->getDefaultDest())
      continue;
    Succ->removePredecessor(SI->getParent());
  }
  SI->eraseFromParent();

  ++NumLookupTables;
  if (NeedMask)
    ++NumLookupTablesHoles;
  return true;
}

bool SimplifyCFGOpt::SimplifySwitch(SwitchInst *SI, IRBuilder<> &Builder) {
  BasicBlock *BB = SI->getParent();

  if (isValueEqualityComparison(SI)) {
    // If we only have one predecessor, and if it is a branch on this value,
    // see if that predecessor totally determines the outcome of this switch.
    if (BasicBlock *OnlyPred = BB->getSinglePredecessor())
      if (SimplifyEqualityComparisonWithOnlyPredecessor(SI, OnlyPred, Builder))
<<<<<<< HEAD
        return SimplifyCFG(BB, TTI, BonusInstThreshold, DL, AT) | true;
=======
        return SimplifyCFG(BB, TTI, BonusInstThreshold, AC) | true;
>>>>>>> 969bfdfe

    Value *Cond = SI->getCondition();
    if (SelectInst *Select = dyn_cast<SelectInst>(Cond))
      if (SimplifySwitchOnSelect(SI, Select))
<<<<<<< HEAD
        return SimplifyCFG(BB, TTI, BonusInstThreshold, DL, AT) | true;
=======
        return SimplifyCFG(BB, TTI, BonusInstThreshold, AC) | true;
>>>>>>> 969bfdfe

    // If the block only contains the switch, see if we can fold the block
    // away into any preds.
    BasicBlock::iterator BBI = BB->begin();
    // Ignore dbg intrinsics.
    while (isa<DbgInfoIntrinsic>(BBI))
      ++BBI;
    if (SI == &*BBI)
      if (FoldValueComparisonIntoPredecessors(SI, Builder))
<<<<<<< HEAD
        return SimplifyCFG(BB, TTI, BonusInstThreshold, DL, AT) | true;
=======
        return SimplifyCFG(BB, TTI, BonusInstThreshold, AC) | true;
>>>>>>> 969bfdfe
  }

  // Try to transform the switch into an icmp and a branch.
  if (TurnSwitchRangeIntoICmp(SI, Builder))
<<<<<<< HEAD
    return SimplifyCFG(BB, TTI, BonusInstThreshold, DL, AT) | true;

  // Remove unreachable cases.
  if (EliminateDeadSwitchCases(SI, DL, AT))
    return SimplifyCFG(BB, TTI, BonusInstThreshold, DL, AT) | true;

  if (SwitchToSelect(SI, Builder, DL, AT))
    return SimplifyCFG(BB, TTI, BonusInstThreshold, DL, AT) | true;

  if (ForwardSwitchConditionToPHI(SI))
    return SimplifyCFG(BB, TTI, BonusInstThreshold, DL, AT) | true;

  if (SwitchToLookupTable(SI, Builder, TTI, DL))
    return SimplifyCFG(BB, TTI, BonusInstThreshold, DL, AT) | true;
=======
    return SimplifyCFG(BB, TTI, BonusInstThreshold, AC) | true;

  // Remove unreachable cases.
  if (EliminateDeadSwitchCases(SI, AC, DL))
    return SimplifyCFG(BB, TTI, BonusInstThreshold, AC) | true;

  if (SwitchToSelect(SI, Builder, AC, DL))
    return SimplifyCFG(BB, TTI, BonusInstThreshold, AC) | true;

  if (ForwardSwitchConditionToPHI(SI))
    return SimplifyCFG(BB, TTI, BonusInstThreshold, AC) | true;

  if (SwitchToLookupTable(SI, Builder, DL, TTI))
    return SimplifyCFG(BB, TTI, BonusInstThreshold, AC) | true;
>>>>>>> 969bfdfe

  return false;
}

bool SimplifyCFGOpt::SimplifyIndirectBr(IndirectBrInst *IBI) {
  BasicBlock *BB = IBI->getParent();
  bool Changed = false;

  // Eliminate redundant destinations.
  SmallPtrSet<Value *, 8> Succs;
  for (unsigned i = 0, e = IBI->getNumDestinations(); i != e; ++i) {
    BasicBlock *Dest = IBI->getDestination(i);
    if (!Dest->hasAddressTaken() || !Succs.insert(Dest).second) {
      Dest->removePredecessor(BB);
      IBI->removeDestination(i);
      --i; --e;
      Changed = true;
    }
  }

  if (IBI->getNumDestinations() == 0) {
    // If the indirectbr has no successors, change it to unreachable.
    new UnreachableInst(IBI->getContext(), IBI);
    EraseTerminatorInstAndDCECond(IBI);
    return true;
  }

  if (IBI->getNumDestinations() == 1) {
    // If the indirectbr has one successor, change it to a direct branch.
    BranchInst::Create(IBI->getDestination(0), IBI);
    EraseTerminatorInstAndDCECond(IBI);
    return true;
  }

  if (SelectInst *SI = dyn_cast<SelectInst>(IBI->getAddress())) {
    if (SimplifyIndirectBrOnSelect(IBI, SI))
<<<<<<< HEAD
      return SimplifyCFG(BB, TTI, BonusInstThreshold, DL, AT) | true;
=======
      return SimplifyCFG(BB, TTI, BonusInstThreshold, AC) | true;
>>>>>>> 969bfdfe
  }
  return Changed;
}

bool SimplifyCFGOpt::SimplifyUncondBranch(BranchInst *BI, IRBuilder<> &Builder){
  BasicBlock *BB = BI->getParent();

  if (SinkCommon && SinkThenElseCodeToEnd(BI))
    return true;

  // If the Terminator is the only non-phi instruction, simplify the block.
  BasicBlock::iterator I = BB->getFirstNonPHIOrDbg();
  if (I->isTerminator() && BB != &BB->getParent()->getEntryBlock() &&
      TryToSimplifyUncondBranchFromEmptyBlock(BB))
    return true;

  // If the only instruction in the block is a seteq/setne comparison
  // against a constant, try to simplify the block.
  if (ICmpInst *ICI = dyn_cast<ICmpInst>(I))
    if (ICI->isEquality() && isa<ConstantInt>(ICI->getOperand(1))) {
      for (++I; isa<DbgInfoIntrinsic>(I); ++I)
        ;
      if (I->isTerminator() &&
<<<<<<< HEAD
          TryToSimplifyUncondBranchWithICmpInIt(ICI, Builder, TTI,
                                                BonusInstThreshold, DL, AT))
=======
          TryToSimplifyUncondBranchWithICmpInIt(ICI, Builder, DL, TTI,
                                                BonusInstThreshold, AC))
>>>>>>> 969bfdfe
        return true;
    }

  // If this basic block is ONLY a compare and a branch, and if a predecessor
  // branches to us and our successor, fold the comparison into the
  // predecessor and use logical operations to update the incoming value
  // for PHI nodes in common successor.
<<<<<<< HEAD
  if (FoldBranchToCommonDest(BI, DL, BonusInstThreshold))
    return SimplifyCFG(BB, TTI, BonusInstThreshold, DL, AT) | true;
=======
  if (FoldBranchToCommonDest(BI, BonusInstThreshold))
    return SimplifyCFG(BB, TTI, BonusInstThreshold, AC) | true;
>>>>>>> 969bfdfe
  return false;
}


bool SimplifyCFGOpt::SimplifyCondBranch(BranchInst *BI, IRBuilder<> &Builder) {
  BasicBlock *BB = BI->getParent();

  // Conditional branch
  if (isValueEqualityComparison(BI)) {
    // If we only have one predecessor, and if it is a branch on this value,
    // see if that predecessor totally determines the outcome of this
    // switch.
    if (BasicBlock *OnlyPred = BB->getSinglePredecessor())
      if (SimplifyEqualityComparisonWithOnlyPredecessor(BI, OnlyPred, Builder))
<<<<<<< HEAD
        return SimplifyCFG(BB, TTI, BonusInstThreshold, DL, AT) | true;
=======
        return SimplifyCFG(BB, TTI, BonusInstThreshold, AC) | true;
>>>>>>> 969bfdfe

    // This block must be empty, except for the setcond inst, if it exists.
    // Ignore dbg intrinsics.
    BasicBlock::iterator I = BB->begin();
    // Ignore dbg intrinsics.
    while (isa<DbgInfoIntrinsic>(I))
      ++I;
    if (&*I == BI) {
      if (FoldValueComparisonIntoPredecessors(BI, Builder))
<<<<<<< HEAD
        return SimplifyCFG(BB, TTI, BonusInstThreshold, DL, AT) | true;
=======
        return SimplifyCFG(BB, TTI, BonusInstThreshold, AC) | true;
>>>>>>> 969bfdfe
    } else if (&*I == cast<Instruction>(BI->getCondition())){
      ++I;
      // Ignore dbg intrinsics.
      while (isa<DbgInfoIntrinsic>(I))
        ++I;
      if (&*I == BI && FoldValueComparisonIntoPredecessors(BI, Builder))
<<<<<<< HEAD
        return SimplifyCFG(BB, TTI, BonusInstThreshold, DL, AT) | true;
=======
        return SimplifyCFG(BB, TTI, BonusInstThreshold, AC) | true;
>>>>>>> 969bfdfe
    }
  }

  // Try to turn "br (X == 0 | X == 1), T, F" into a switch instruction.
  if (SimplifyBranchOnICmpChain(BI, Builder, DL))
    return true;

  // If this basic block is ONLY a compare and a branch, and if a predecessor
  // branches to us and one of our successors, fold the comparison into the
  // predecessor and use logical operations to pick the right destination.
<<<<<<< HEAD
  if (FoldBranchToCommonDest(BI, DL, BonusInstThreshold))
    return SimplifyCFG(BB, TTI, BonusInstThreshold, DL, AT) | true;
=======
  if (FoldBranchToCommonDest(BI, BonusInstThreshold))
    return SimplifyCFG(BB, TTI, BonusInstThreshold, AC) | true;
>>>>>>> 969bfdfe

  // We have a conditional branch to two blocks that are only reachable
  // from BI.  We know that the condbr dominates the two blocks, so see if
  // there is any identical code in the "then" and "else" blocks.  If so, we
  // can hoist it up to the branching block.
  if (BI->getSuccessor(0)->getSinglePredecessor()) {
    if (BI->getSuccessor(1)->getSinglePredecessor()) {
<<<<<<< HEAD
      if (HoistThenElseCodeToIf(BI, DL))
        return SimplifyCFG(BB, TTI, BonusInstThreshold, DL, AT) | true;
=======
      if (HoistThenElseCodeToIf(BI, TTI))
        return SimplifyCFG(BB, TTI, BonusInstThreshold, AC) | true;
>>>>>>> 969bfdfe
    } else {
      // If Successor #1 has multiple preds, we may be able to conditionally
      // execute Successor #0 if it branches to Successor #1.
      TerminatorInst *Succ0TI = BI->getSuccessor(0)->getTerminator();
      if (Succ0TI->getNumSuccessors() == 1 &&
          Succ0TI->getSuccessor(0) == BI->getSuccessor(1))
<<<<<<< HEAD
        if (SpeculativelyExecuteBB(BI, BI->getSuccessor(0), DL))
          return SimplifyCFG(BB, TTI, BonusInstThreshold, DL, AT) | true;
=======
        if (SpeculativelyExecuteBB(BI, BI->getSuccessor(0), TTI))
          return SimplifyCFG(BB, TTI, BonusInstThreshold, AC) | true;
>>>>>>> 969bfdfe
    }
  } else if (BI->getSuccessor(1)->getSinglePredecessor()) {
    // If Successor #0 has multiple preds, we may be able to conditionally
    // execute Successor #1 if it branches to Successor #0.
    TerminatorInst *Succ1TI = BI->getSuccessor(1)->getTerminator();
    if (Succ1TI->getNumSuccessors() == 1 &&
        Succ1TI->getSuccessor(0) == BI->getSuccessor(0))
<<<<<<< HEAD
      if (SpeculativelyExecuteBB(BI, BI->getSuccessor(1), DL))
        return SimplifyCFG(BB, TTI, BonusInstThreshold, DL, AT) | true;
=======
      if (SpeculativelyExecuteBB(BI, BI->getSuccessor(1), TTI))
        return SimplifyCFG(BB, TTI, BonusInstThreshold, AC) | true;
>>>>>>> 969bfdfe
  }

  // If this is a branch on a phi node in the current block, thread control
  // through this block if any PHI node entries are constants.
  if (PHINode *PN = dyn_cast<PHINode>(BI->getCondition()))
    if (PN->getParent() == BI->getParent())
      if (FoldCondBranchOnPHI(BI, DL))
<<<<<<< HEAD
        return SimplifyCFG(BB, TTI, BonusInstThreshold, DL, AT) | true;
=======
        return SimplifyCFG(BB, TTI, BonusInstThreshold, AC) | true;
>>>>>>> 969bfdfe

  // Scan predecessor blocks for conditional branches.
  for (pred_iterator PI = pred_begin(BB), E = pred_end(BB); PI != E; ++PI)
    if (BranchInst *PBI = dyn_cast<BranchInst>((*PI)->getTerminator()))
      if (PBI != BI && PBI->isConditional())
        if (SimplifyCondBranchToCondBranch(PBI, BI))
<<<<<<< HEAD
          return SimplifyCFG(BB, TTI, BonusInstThreshold, DL, AT) | true;
=======
          return SimplifyCFG(BB, TTI, BonusInstThreshold, AC) | true;
>>>>>>> 969bfdfe

  return false;
}

/// Check if passing a value to an instruction will cause undefined behavior.
static bool passingValueIsAlwaysUndefined(Value *V, Instruction *I) {
  Constant *C = dyn_cast<Constant>(V);
  if (!C)
    return false;

  if (I->use_empty())
    return false;

  if (C->isNullValue()) {
    // Only look at the first use, avoid hurting compile time with long uselists
    User *Use = *I->user_begin();

    // Now make sure that there are no instructions in between that can alter
    // control flow (eg. calls)
    for (BasicBlock::iterator i = ++BasicBlock::iterator(I); &*i != Use; ++i)
      if (i == I->getParent()->end() || i->mayHaveSideEffects())
        return false;

    // Look through GEPs. A load from a GEP derived from NULL is still undefined
    if (GetElementPtrInst *GEP = dyn_cast<GetElementPtrInst>(Use))
      if (GEP->getPointerOperand() == I)
        return passingValueIsAlwaysUndefined(V, GEP);

    // Look through bitcasts.
    if (BitCastInst *BC = dyn_cast<BitCastInst>(Use))
      return passingValueIsAlwaysUndefined(V, BC);

    // Load from null is undefined.
    if (LoadInst *LI = dyn_cast<LoadInst>(Use))
      if (!LI->isVolatile())
        return LI->getPointerAddressSpace() == 0;

    // Store to null is undefined.
    if (StoreInst *SI = dyn_cast<StoreInst>(Use))
      if (!SI->isVolatile())
        return SI->getPointerAddressSpace() == 0 && SI->getPointerOperand() == I;
  }
  return false;
}

/// If BB has an incoming value that will always trigger undefined behavior
/// (eg. null pointer dereference), remove the branch leading here.
static bool removeUndefIntroducingPredecessor(BasicBlock *BB) {
  for (BasicBlock::iterator i = BB->begin();
       PHINode *PHI = dyn_cast<PHINode>(i); ++i)
    for (unsigned i = 0, e = PHI->getNumIncomingValues(); i != e; ++i)
      if (passingValueIsAlwaysUndefined(PHI->getIncomingValue(i), PHI)) {
        TerminatorInst *T = PHI->getIncomingBlock(i)->getTerminator();
        IRBuilder<> Builder(T);
        if (BranchInst *BI = dyn_cast<BranchInst>(T)) {
          BB->removePredecessor(PHI->getIncomingBlock(i));
          // Turn uncoditional branches into unreachables and remove the dead
          // destination from conditional branches.
          if (BI->isUnconditional())
            Builder.CreateUnreachable();
          else
            Builder.CreateBr(BI->getSuccessor(0) == BB ? BI->getSuccessor(1) :
                                                         BI->getSuccessor(0));
          BI->eraseFromParent();
          return true;
        }
        // TODO: SwitchInst.
      }

  return false;
}

bool SimplifyCFGOpt::run(BasicBlock *BB) {
  bool Changed = false;

  assert(BB && BB->getParent() && "Block not embedded in function!");
  assert(BB->getTerminator() && "Degenerate basic block encountered!");

  // Remove basic blocks that have no predecessors (except the entry block)...
  // or that just have themself as a predecessor.  These are unreachable.
  if ((pred_empty(BB) &&
       BB != &BB->getParent()->getEntryBlock()) ||
      BB->getSinglePredecessor() == BB) {
    DEBUG(dbgs() << "Removing BB: \n" << *BB);
    DeleteDeadBlock(BB);
    return true;
  }

  // Check to see if we can constant propagate this terminator instruction
  // away...
  Changed |= ConstantFoldTerminator(BB, true);

  // Check for and eliminate duplicate PHI nodes in this block.
  Changed |= EliminateDuplicatePHINodes(BB);

  // Check for and remove branches that will always cause undefined behavior.
  Changed |= removeUndefIntroducingPredecessor(BB);

  // Merge basic blocks into their predecessor if there is only one distinct
  // pred, and if there is only one distinct successor of the predecessor, and
  // if there are no PHI nodes.
  //
  if (MergeBlockIntoPredecessor(BB))
    return true;

  IRBuilder<> Builder(BB);

  // If there is a trivial two-entry PHI node in this basic block, and we can
  // eliminate it, do so now.
  if (PHINode *PN = dyn_cast<PHINode>(BB->begin()))
    if (PN->getNumIncomingValues() == 2)
      Changed |= FoldTwoEntryPHINode(PN, TTI, DL);

  Builder.SetInsertPoint(BB->getTerminator());
  if (BranchInst *BI = dyn_cast<BranchInst>(BB->getTerminator())) {
    if (BI->isUnconditional()) {
      if (SimplifyUncondBranch(BI, Builder)) return true;
    } else {
      if (SimplifyCondBranch(BI, Builder)) return true;
    }
  } else if (ReturnInst *RI = dyn_cast<ReturnInst>(BB->getTerminator())) {
    if (SimplifyReturn(RI, Builder)) return true;
  } else if (ResumeInst *RI = dyn_cast<ResumeInst>(BB->getTerminator())) {
    if (SimplifyResume(RI, Builder)) return true;
  } else if (SwitchInst *SI = dyn_cast<SwitchInst>(BB->getTerminator())) {
    if (SimplifySwitch(SI, Builder)) return true;
  } else if (UnreachableInst *UI =
               dyn_cast<UnreachableInst>(BB->getTerminator())) {
    if (SimplifyUnreachable(UI)) return true;
  } else if (IndirectBrInst *IBI =
               dyn_cast<IndirectBrInst>(BB->getTerminator())) {
    if (SimplifyIndirectBr(IBI)) return true;
  }

  return Changed;
}

/// SimplifyCFG - This function is used to do simplification of a CFG.  For
/// example, it adjusts branches to branches to eliminate the extra hop, it
/// eliminates unreachable basic blocks, and does other "peephole" optimization
/// of the CFG.  It returns true if a modification was made.
///
bool llvm::SimplifyCFG(BasicBlock *BB, const TargetTransformInfo &TTI,
<<<<<<< HEAD
                       unsigned BonusInstThreshold,
                       const DataLayout *DL, AssumptionTracker *AT) {
  return SimplifyCFGOpt(TTI, BonusInstThreshold, DL, AT).run(BB);
=======
                       unsigned BonusInstThreshold, AssumptionCache *AC) {
  return SimplifyCFGOpt(TTI, BB->getModule()->getDataLayout(),
                        BonusInstThreshold, AC).run(BB);
>>>>>>> 969bfdfe
}<|MERGE_RESOLUTION|>--- conflicted
+++ resolved
@@ -110,15 +110,9 @@
 
 class SimplifyCFGOpt {
   const TargetTransformInfo &TTI;
-<<<<<<< HEAD
-  unsigned BonusInstThreshold;
-  const DataLayout *const DL;
-  AssumptionTracker *AT;
-=======
   const DataLayout &DL;
   unsigned BonusInstThreshold;
   AssumptionCache *AC;
->>>>>>> 969bfdfe
   Value *isValueEqualityComparison(TerminatorInst *TI);
   BasicBlock *GetValueEqualityComparisonCases(TerminatorInst *TI,
                                std::vector<ValueEqualityComparisonCase> &Cases);
@@ -137,15 +131,9 @@
   bool SimplifyCondBranch(BranchInst *BI, IRBuilder <>&Builder);
 
 public:
-<<<<<<< HEAD
-  SimplifyCFGOpt(const TargetTransformInfo &TTI, unsigned BonusInstThreshold,
-                 const DataLayout *DL, AssumptionTracker *AT)
-      : TTI(TTI), BonusInstThreshold(BonusInstThreshold), DL(DL), AT(AT) {}
-=======
   SimplifyCFGOpt(const TargetTransformInfo &TTI, const DataLayout &DL,
                  unsigned BonusInstThreshold, AssumptionCache *AC)
       : TTI(TTI), DL(DL), BonusInstThreshold(BonusInstThreshold), AC(AC) {}
->>>>>>> 969bfdfe
   bool run(BasicBlock *BB);
 };
 }
@@ -694,11 +682,7 @@
 
     // Collect branch weights into a vector.
     SmallVector<uint32_t, 8> Weights;
-<<<<<<< HEAD
-    MDNode *MD = SI->getMDNode(LLVMContext::MD_prof);
-=======
     MDNode *MD = SI->getMetadata(LLVMContext::MD_prof);
->>>>>>> 969bfdfe
     bool HasWeight = MD && (MD->getNumOperands() == 2 + SI->getNumCases());
     if (HasWeight)
       for (unsigned MD_i = 1, MD_e = MD->getNumOperands(); MD_i < MD_e;
@@ -792,11 +776,7 @@
 }
 
 static inline bool HasBranchWeights(const Instruction* I) {
-<<<<<<< HEAD
-  MDNode *ProfMD = I->getMDNode(LLVMContext::MD_prof);
-=======
   MDNode *ProfMD = I->getMetadata(LLVMContext::MD_prof);
->>>>>>> 969bfdfe
   if (ProfMD && ProfMD->getOperand(0))
     if (MDString* MDS = dyn_cast<MDString>(ProfMD->getOperand(0)))
       return MDS->getString().equals("branch_weights");
@@ -809,11 +789,7 @@
 /// metadata.
 static void GetBranchWeights(TerminatorInst *TI,
                              SmallVectorImpl<uint64_t> &Weights) {
-<<<<<<< HEAD
-  MDNode *MD = TI->getMDNode(LLVMContext::MD_prof);
-=======
   MDNode *MD = TI->getMetadata(LLVMContext::MD_prof);
->>>>>>> 969bfdfe
   assert(MD);
   for (unsigned i = 1, e = MD->getNumOperands(); i < e; ++i) {
     ConstantInt *CI = mdconst::extract<ConstantInt>(MD->getOperand(i));
@@ -1168,11 +1144,7 @@
           passingValueIsAlwaysUndefined(BB2V, PN))
        return Changed;
 
-<<<<<<< HEAD
-      if (isa<ConstantExpr>(BB1V) && !isSafeToSpeculativelyExecute(BB1V, DL))
-=======
       if (isa<ConstantExpr>(BB1V) && !isSafeToSpeculativelyExecute(BB1V))
->>>>>>> 969bfdfe
         return Changed;
       if (isa<ConstantExpr>(BB2V) && !isSafeToSpeculativelyExecute(BB2V))
         return Changed;
@@ -2044,7 +2016,7 @@
                                   uint64_t &ProbTrue, uint64_t &ProbFalse) {
   assert(BI->isConditional() &&
          "Looking for probabilities on unconditional branch?");
-  MDNode *ProfileData = BI->getMDNode(LLVMContext::MD_prof);
+  MDNode *ProfileData = BI->getMetadata(LLVMContext::MD_prof);
   if (!ProfileData || ProfileData->getNumOperands() != 3) return false;
   ConstantInt *CITrue =
       mdconst::dyn_extract<ConstantInt>(ProfileData->getOperand(1));
@@ -2077,12 +2049,7 @@
 /// FoldBranchToCommonDest - If this basic block is simple enough, and if a
 /// predecessor branches to us and one of our successors, fold the block into
 /// the predecessor and use logical operations to pick the right destination.
-<<<<<<< HEAD
-bool llvm::FoldBranchToCommonDest(BranchInst *BI, const DataLayout *DL,
-                                  unsigned BonusInstThreshold) {
-=======
 bool llvm::FoldBranchToCommonDest(BranchInst *BI, unsigned BonusInstThreshold) {
->>>>>>> 969bfdfe
   BasicBlock *BB = BI->getParent();
 
   Instruction *Cond = nullptr;
@@ -2138,11 +2105,7 @@
     // Ignore dbg intrinsics.
     if (isa<DbgInfoIntrinsic>(I))
       continue;
-<<<<<<< HEAD
-    if (!I->hasOneUse() || !isSafeToSpeculativelyExecute(I, DL))
-=======
     if (!I->hasOneUse() || !isSafeToSpeculativelyExecute(I))
->>>>>>> 969bfdfe
       return false;
     // I has only one use and can be executed unconditionally.
     Instruction *User = dyn_cast<Instruction>(I->user_back());
@@ -2735,14 +2698,9 @@
 /// We prefer to split the edge to 'end' so that there is a true/false entry to
 /// the PHI, merging the third icmp into the switch.
 static bool TryToSimplifyUncondBranchWithICmpInIt(
-<<<<<<< HEAD
-    ICmpInst *ICI, IRBuilder<> &Builder, const TargetTransformInfo &TTI,
-    unsigned BonusInstThreshold, const DataLayout *DL, AssumptionTracker *AT) {
-=======
     ICmpInst *ICI, IRBuilder<> &Builder, const DataLayout &DL,
     const TargetTransformInfo &TTI, unsigned BonusInstThreshold,
     AssumptionCache *AC) {
->>>>>>> 969bfdfe
   BasicBlock *BB = ICI->getParent();
 
   // If the block has any PHIs in it or the icmp has multiple uses, it is too
@@ -2775,11 +2733,7 @@
       ICI->eraseFromParent();
     }
     // BB is now empty, so it is likely to simplify away.
-<<<<<<< HEAD
-    return SimplifyCFG(BB, TTI, BonusInstThreshold, DL, AT) | true;
-=======
     return SimplifyCFG(BB, TTI, BonusInstThreshold, AC) | true;
->>>>>>> 969bfdfe
   }
 
   // Ok, the block is reachable from the default dest.  If the constant we're
@@ -2795,11 +2749,7 @@
     ICI->replaceAllUsesWith(V);
     ICI->eraseFromParent();
     // BB is now empty, so it is likely to simplify away.
-<<<<<<< HEAD
-    return SimplifyCFG(BB, TTI, BonusInstThreshold, DL, AT) | true;
-=======
     return SimplifyCFG(BB, TTI, BonusInstThreshold, AC) | true;
->>>>>>> 969bfdfe
   }
 
   // The use of the icmp has to be in the 'end' block, by the only PHI node in
@@ -3291,21 +3241,12 @@
 
 /// EliminateDeadSwitchCases - Compute masked bits for the condition of a switch
 /// and use it to remove dead cases.
-<<<<<<< HEAD
-static bool EliminateDeadSwitchCases(SwitchInst *SI, const DataLayout *DL,
-                                     AssumptionTracker *AT) {
-  Value *Cond = SI->getCondition();
-  unsigned Bits = Cond->getType()->getIntegerBitWidth();
-  APInt KnownZero(Bits, 0), KnownOne(Bits, 0);
-  computeKnownBits(Cond, KnownZero, KnownOne, DL, 0, AT, SI);
-=======
 static bool EliminateDeadSwitchCases(SwitchInst *SI, AssumptionCache *AC,
                                      const DataLayout &DL) {
   Value *Cond = SI->getCondition();
   unsigned Bits = Cond->getType()->getIntegerBitWidth();
   APInt KnownZero(Bits, 0), KnownOne(Bits, 0);
   computeKnownBits(Cond, KnownZero, KnownOne, DL, 0, AC, SI);
->>>>>>> 969bfdfe
 
   // Gather dead cases.
   SmallVector<ConstantInt*, 8> DeadCases;
@@ -3579,19 +3520,11 @@
 // results for the PHI node of the common destination block for a switch
 // instruction. Returns false if multiple PHI nodes have been found or if
 // there is not a common destination block for the switch.
-<<<<<<< HEAD
-static bool InitializeUniqueCases(
-    SwitchInst *SI, const DataLayout *DL, PHINode *&PHI,
-    BasicBlock *&CommonDest,
-    SwitchCaseResultVectorTy &UniqueResults,
-    Constant *&DefaultResult) {
-=======
 static bool InitializeUniqueCases(SwitchInst *SI, PHINode *&PHI,
                                   BasicBlock *&CommonDest,
                                   SwitchCaseResultVectorTy &UniqueResults,
                                   Constant *&DefaultResult,
                                   const DataLayout &DL) {
->>>>>>> 969bfdfe
   for (auto &I : SI->cases()) {
     ConstantInt *CaseVal = I.getCaseValue();
 
@@ -3698,24 +3631,15 @@
 /// phi nodes in a common successor block with only two different
 /// constant values, replace the switch with select.
 static bool SwitchToSelect(SwitchInst *SI, IRBuilder<> &Builder,
-<<<<<<< HEAD
-                           const DataLayout *DL, AssumptionTracker *AT) {
-=======
                            AssumptionCache *AC, const DataLayout &DL) {
->>>>>>> 969bfdfe
   Value *const Cond = SI->getCondition();
   PHINode *PHI = nullptr;
   BasicBlock *CommonDest = nullptr;
   Constant *DefaultResult;
   SwitchCaseResultVectorTy UniqueResults;
   // Collect all the cases that will deliver the same value from the switch.
-<<<<<<< HEAD
-  if (!InitializeUniqueCases(SI, DL, PHI, CommonDest, UniqueResults,
-                             DefaultResult))
-=======
   if (!InitializeUniqueCases(SI, PHI, CommonDest, UniqueResults, DefaultResult,
                              DL))
->>>>>>> 969bfdfe
     return false;
   // Selects choose between maximum two values.
   if (UniqueResults.size() != 2)
@@ -4350,20 +4274,12 @@
     // see if that predecessor totally determines the outcome of this switch.
     if (BasicBlock *OnlyPred = BB->getSinglePredecessor())
       if (SimplifyEqualityComparisonWithOnlyPredecessor(SI, OnlyPred, Builder))
-<<<<<<< HEAD
-        return SimplifyCFG(BB, TTI, BonusInstThreshold, DL, AT) | true;
-=======
         return SimplifyCFG(BB, TTI, BonusInstThreshold, AC) | true;
->>>>>>> 969bfdfe
 
     Value *Cond = SI->getCondition();
     if (SelectInst *Select = dyn_cast<SelectInst>(Cond))
       if (SimplifySwitchOnSelect(SI, Select))
-<<<<<<< HEAD
-        return SimplifyCFG(BB, TTI, BonusInstThreshold, DL, AT) | true;
-=======
         return SimplifyCFG(BB, TTI, BonusInstThreshold, AC) | true;
->>>>>>> 969bfdfe
 
     // If the block only contains the switch, see if we can fold the block
     // away into any preds.
@@ -4373,31 +4289,11 @@
       ++BBI;
     if (SI == &*BBI)
       if (FoldValueComparisonIntoPredecessors(SI, Builder))
-<<<<<<< HEAD
-        return SimplifyCFG(BB, TTI, BonusInstThreshold, DL, AT) | true;
-=======
         return SimplifyCFG(BB, TTI, BonusInstThreshold, AC) | true;
->>>>>>> 969bfdfe
   }
 
   // Try to transform the switch into an icmp and a branch.
   if (TurnSwitchRangeIntoICmp(SI, Builder))
-<<<<<<< HEAD
-    return SimplifyCFG(BB, TTI, BonusInstThreshold, DL, AT) | true;
-
-  // Remove unreachable cases.
-  if (EliminateDeadSwitchCases(SI, DL, AT))
-    return SimplifyCFG(BB, TTI, BonusInstThreshold, DL, AT) | true;
-
-  if (SwitchToSelect(SI, Builder, DL, AT))
-    return SimplifyCFG(BB, TTI, BonusInstThreshold, DL, AT) | true;
-
-  if (ForwardSwitchConditionToPHI(SI))
-    return SimplifyCFG(BB, TTI, BonusInstThreshold, DL, AT) | true;
-
-  if (SwitchToLookupTable(SI, Builder, TTI, DL))
-    return SimplifyCFG(BB, TTI, BonusInstThreshold, DL, AT) | true;
-=======
     return SimplifyCFG(BB, TTI, BonusInstThreshold, AC) | true;
 
   // Remove unreachable cases.
@@ -4412,7 +4308,6 @@
 
   if (SwitchToLookupTable(SI, Builder, DL, TTI))
     return SimplifyCFG(BB, TTI, BonusInstThreshold, AC) | true;
->>>>>>> 969bfdfe
 
   return false;
 }
@@ -4449,11 +4344,7 @@
 
   if (SelectInst *SI = dyn_cast<SelectInst>(IBI->getAddress())) {
     if (SimplifyIndirectBrOnSelect(IBI, SI))
-<<<<<<< HEAD
-      return SimplifyCFG(BB, TTI, BonusInstThreshold, DL, AT) | true;
-=======
       return SimplifyCFG(BB, TTI, BonusInstThreshold, AC) | true;
->>>>>>> 969bfdfe
   }
   return Changed;
 }
@@ -4477,13 +4368,8 @@
       for (++I; isa<DbgInfoIntrinsic>(I); ++I)
         ;
       if (I->isTerminator() &&
-<<<<<<< HEAD
-          TryToSimplifyUncondBranchWithICmpInIt(ICI, Builder, TTI,
-                                                BonusInstThreshold, DL, AT))
-=======
           TryToSimplifyUncondBranchWithICmpInIt(ICI, Builder, DL, TTI,
                                                 BonusInstThreshold, AC))
->>>>>>> 969bfdfe
         return true;
     }
 
@@ -4491,13 +4377,8 @@
   // branches to us and our successor, fold the comparison into the
   // predecessor and use logical operations to update the incoming value
   // for PHI nodes in common successor.
-<<<<<<< HEAD
-  if (FoldBranchToCommonDest(BI, DL, BonusInstThreshold))
-    return SimplifyCFG(BB, TTI, BonusInstThreshold, DL, AT) | true;
-=======
   if (FoldBranchToCommonDest(BI, BonusInstThreshold))
     return SimplifyCFG(BB, TTI, BonusInstThreshold, AC) | true;
->>>>>>> 969bfdfe
   return false;
 }
 
@@ -4512,11 +4393,7 @@
     // switch.
     if (BasicBlock *OnlyPred = BB->getSinglePredecessor())
       if (SimplifyEqualityComparisonWithOnlyPredecessor(BI, OnlyPred, Builder))
-<<<<<<< HEAD
-        return SimplifyCFG(BB, TTI, BonusInstThreshold, DL, AT) | true;
-=======
         return SimplifyCFG(BB, TTI, BonusInstThreshold, AC) | true;
->>>>>>> 969bfdfe
 
     // This block must be empty, except for the setcond inst, if it exists.
     // Ignore dbg intrinsics.
@@ -4526,22 +4403,14 @@
       ++I;
     if (&*I == BI) {
       if (FoldValueComparisonIntoPredecessors(BI, Builder))
-<<<<<<< HEAD
-        return SimplifyCFG(BB, TTI, BonusInstThreshold, DL, AT) | true;
-=======
         return SimplifyCFG(BB, TTI, BonusInstThreshold, AC) | true;
->>>>>>> 969bfdfe
     } else if (&*I == cast<Instruction>(BI->getCondition())){
       ++I;
       // Ignore dbg intrinsics.
       while (isa<DbgInfoIntrinsic>(I))
         ++I;
       if (&*I == BI && FoldValueComparisonIntoPredecessors(BI, Builder))
-<<<<<<< HEAD
-        return SimplifyCFG(BB, TTI, BonusInstThreshold, DL, AT) | true;
-=======
         return SimplifyCFG(BB, TTI, BonusInstThreshold, AC) | true;
->>>>>>> 969bfdfe
     }
   }
 
@@ -4552,13 +4421,8 @@
   // If this basic block is ONLY a compare and a branch, and if a predecessor
   // branches to us and one of our successors, fold the comparison into the
   // predecessor and use logical operations to pick the right destination.
-<<<<<<< HEAD
-  if (FoldBranchToCommonDest(BI, DL, BonusInstThreshold))
-    return SimplifyCFG(BB, TTI, BonusInstThreshold, DL, AT) | true;
-=======
   if (FoldBranchToCommonDest(BI, BonusInstThreshold))
     return SimplifyCFG(BB, TTI, BonusInstThreshold, AC) | true;
->>>>>>> 969bfdfe
 
   // We have a conditional branch to two blocks that are only reachable
   // from BI.  We know that the condbr dominates the two blocks, so see if
@@ -4566,26 +4430,16 @@
   // can hoist it up to the branching block.
   if (BI->getSuccessor(0)->getSinglePredecessor()) {
     if (BI->getSuccessor(1)->getSinglePredecessor()) {
-<<<<<<< HEAD
-      if (HoistThenElseCodeToIf(BI, DL))
-        return SimplifyCFG(BB, TTI, BonusInstThreshold, DL, AT) | true;
-=======
       if (HoistThenElseCodeToIf(BI, TTI))
         return SimplifyCFG(BB, TTI, BonusInstThreshold, AC) | true;
->>>>>>> 969bfdfe
     } else {
       // If Successor #1 has multiple preds, we may be able to conditionally
       // execute Successor #0 if it branches to Successor #1.
       TerminatorInst *Succ0TI = BI->getSuccessor(0)->getTerminator();
       if (Succ0TI->getNumSuccessors() == 1 &&
           Succ0TI->getSuccessor(0) == BI->getSuccessor(1))
-<<<<<<< HEAD
-        if (SpeculativelyExecuteBB(BI, BI->getSuccessor(0), DL))
-          return SimplifyCFG(BB, TTI, BonusInstThreshold, DL, AT) | true;
-=======
         if (SpeculativelyExecuteBB(BI, BI->getSuccessor(0), TTI))
           return SimplifyCFG(BB, TTI, BonusInstThreshold, AC) | true;
->>>>>>> 969bfdfe
     }
   } else if (BI->getSuccessor(1)->getSinglePredecessor()) {
     // If Successor #0 has multiple preds, we may be able to conditionally
@@ -4593,13 +4447,8 @@
     TerminatorInst *Succ1TI = BI->getSuccessor(1)->getTerminator();
     if (Succ1TI->getNumSuccessors() == 1 &&
         Succ1TI->getSuccessor(0) == BI->getSuccessor(0))
-<<<<<<< HEAD
-      if (SpeculativelyExecuteBB(BI, BI->getSuccessor(1), DL))
-        return SimplifyCFG(BB, TTI, BonusInstThreshold, DL, AT) | true;
-=======
       if (SpeculativelyExecuteBB(BI, BI->getSuccessor(1), TTI))
         return SimplifyCFG(BB, TTI, BonusInstThreshold, AC) | true;
->>>>>>> 969bfdfe
   }
 
   // If this is a branch on a phi node in the current block, thread control
@@ -4607,22 +4456,14 @@
   if (PHINode *PN = dyn_cast<PHINode>(BI->getCondition()))
     if (PN->getParent() == BI->getParent())
       if (FoldCondBranchOnPHI(BI, DL))
-<<<<<<< HEAD
-        return SimplifyCFG(BB, TTI, BonusInstThreshold, DL, AT) | true;
-=======
         return SimplifyCFG(BB, TTI, BonusInstThreshold, AC) | true;
->>>>>>> 969bfdfe
 
   // Scan predecessor blocks for conditional branches.
   for (pred_iterator PI = pred_begin(BB), E = pred_end(BB); PI != E; ++PI)
     if (BranchInst *PBI = dyn_cast<BranchInst>((*PI)->getTerminator()))
       if (PBI != BI && PBI->isConditional())
         if (SimplifyCondBranchToCondBranch(PBI, BI))
-<<<<<<< HEAD
-          return SimplifyCFG(BB, TTI, BonusInstThreshold, DL, AT) | true;
-=======
           return SimplifyCFG(BB, TTI, BonusInstThreshold, AC) | true;
->>>>>>> 969bfdfe
 
   return false;
 }
@@ -4766,13 +4607,7 @@
 /// of the CFG.  It returns true if a modification was made.
 ///
 bool llvm::SimplifyCFG(BasicBlock *BB, const TargetTransformInfo &TTI,
-<<<<<<< HEAD
-                       unsigned BonusInstThreshold,
-                       const DataLayout *DL, AssumptionTracker *AT) {
-  return SimplifyCFGOpt(TTI, BonusInstThreshold, DL, AT).run(BB);
-=======
                        unsigned BonusInstThreshold, AssumptionCache *AC) {
   return SimplifyCFGOpt(TTI, BB->getModule()->getDataLayout(),
                         BonusInstThreshold, AC).run(BB);
->>>>>>> 969bfdfe
 }