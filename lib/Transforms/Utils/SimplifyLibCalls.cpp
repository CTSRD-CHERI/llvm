//===------ SimplifyLibCalls.cpp - Library calls simplifier ---------------===//
//
//                     The LLVM Compiler Infrastructure
//
// This file is distributed under the University of Illinois Open Source
// License. See LICENSE.TXT for details.
//
//===----------------------------------------------------------------------===//
//
// This is a utility pass used for testing the InstructionSimplify analysis.
// The analysis is applied to every instruction, and if it simplifies then the
// instruction is replaced by the simplification.  If you are looking for a pass
// that performs serious instruction folding, use the instcombine pass instead.
//
//===----------------------------------------------------------------------===//

#include "llvm/Transforms/Utils/SimplifyLibCalls.h"
#include "llvm/ADT/SmallString.h"
#include "llvm/ADT/StringMap.h"
#include "llvm/ADT/Triple.h"
#include "llvm/Analysis/ValueTracking.h"
#include "llvm/IR/DataLayout.h"
#include "llvm/IR/DiagnosticInfo.h"
#include "llvm/IR/Function.h"
#include "llvm/IR/IRBuilder.h"
#include "llvm/IR/IntrinsicInst.h"
#include "llvm/IR/Intrinsics.h"
#include "llvm/IR/LLVMContext.h"
#include "llvm/IR/Module.h"
#include "llvm/IR/PatternMatch.h"
#include "llvm/Support/Allocator.h"
#include "llvm/Support/CommandLine.h"
#include "llvm/Analysis/TargetLibraryInfo.h"
#include "llvm/Transforms/Utils/BuildLibCalls.h"

using namespace llvm;
using namespace PatternMatch;

static cl::opt<bool>
    ColdErrorCalls("error-reporting-is-cold", cl::init(true), cl::Hidden,
                   cl::desc("Treat error-reporting calls as cold"));

static cl::opt<bool>
    EnableUnsafeFPShrink("enable-double-float-shrink", cl::Hidden,
                         cl::init(false),
                         cl::desc("Enable unsafe double to float "
                                  "shrinking for math lib calls"));


//===----------------------------------------------------------------------===//
// Helper Functions
//===----------------------------------------------------------------------===//

static bool ignoreCallingConv(LibFunc::Func Func) {
  switch (Func) {
  case LibFunc::abs:
  case LibFunc::labs:
  case LibFunc::llabs:
  case LibFunc::strlen:
    return true;
  default:
    return false;
  }
  llvm_unreachable("All cases should be covered in the switch.");
}

/// isOnlyUsedInZeroEqualityComparison - Return true if it only matters that the
/// value is equal or not-equal to zero.
static bool isOnlyUsedInZeroEqualityComparison(Value *V) {
  for (User *U : V->users()) {
    if (ICmpInst *IC = dyn_cast<ICmpInst>(U))
      if (IC->isEquality())
        if (Constant *C = dyn_cast<Constant>(IC->getOperand(1)))
          if (C->isNullValue())
            continue;
    // Unknown instruction.
    return false;
  }
  return true;
}

/// isOnlyUsedInEqualityComparison - Return true if it is only used in equality
/// comparisons with With.
static bool isOnlyUsedInEqualityComparison(Value *V, Value *With) {
  for (User *U : V->users()) {
    if (ICmpInst *IC = dyn_cast<ICmpInst>(U))
      if (IC->isEquality() && IC->getOperand(1) == With)
        continue;
    // Unknown instruction.
    return false;
  }
  return true;
}

static bool callHasFloatingPointArgument(const CallInst *CI) {
  for (CallInst::const_op_iterator it = CI->op_begin(), e = CI->op_end();
       it != e; ++it) {
    if ((*it)->getType()->isFloatingPointTy())
      return true;
  }
  return false;
}

/// \brief Check whether the overloaded unary floating point function
/// corresponing to \a Ty is available.
static bool hasUnaryFloatFn(const TargetLibraryInfo *TLI, Type *Ty,
                            LibFunc::Func DoubleFn, LibFunc::Func FloatFn,
                            LibFunc::Func LongDoubleFn) {
  switch (Ty->getTypeID()) {
  case Type::FloatTyID:
    return TLI->has(FloatFn);
  case Type::DoubleTyID:
    return TLI->has(DoubleFn);
  default:
    return TLI->has(LongDoubleFn);
  }
}

/// \brief Returns whether \p F matches the signature expected for the
/// string/memory copying library function \p Func.
/// Acceptable functions are st[rp][n]?cpy, memove, memcpy, and memset.
/// Their fortified (_chk) counterparts are also accepted.
static bool checkStringCopyLibFuncSignature(Function *F, LibFunc::Func Func) {
  const DataLayout &DL = F->getParent()->getDataLayout();
  FunctionType *FT = F->getFunctionType();
  LLVMContext &Context = F->getContext();
  Type *PCharTy = Type::getInt8PtrTy(Context);
  Type *SizeTTy = DL.getIntPtrType(Context);
  unsigned NumParams = FT->getNumParams();

  // All string libfuncs return the same type as the first parameter.
  if (FT->getReturnType() != FT->getParamType(0))
    return false;

  switch (Func) {
  default:
    llvm_unreachable("Can't check signature for non-string-copy libfunc.");
  case LibFunc::stpncpy_chk:
  case LibFunc::strncpy_chk:
    --NumParams; // fallthrough
  case LibFunc::stpncpy:
  case LibFunc::strncpy: {
    if (NumParams != 3 || FT->getParamType(0) != FT->getParamType(1) ||
        FT->getParamType(0) != PCharTy || !FT->getParamType(2)->isIntegerTy())
      return false;
    break;
  }
  case LibFunc::strcpy_chk:
  case LibFunc::stpcpy_chk:
    --NumParams; // fallthrough
  case LibFunc::stpcpy:
  case LibFunc::strcpy: {
    if (NumParams != 2 || FT->getParamType(0) != FT->getParamType(1) ||
        FT->getParamType(0) != PCharTy)
      return false;
    break;
  }
  case LibFunc::memmove_chk:
  case LibFunc::memcpy_chk:
    --NumParams; // fallthrough
  case LibFunc::memmove:
  case LibFunc::memcpy: {
    if (NumParams != 3 || !FT->getParamType(0)->isPointerTy() ||
        !FT->getParamType(1)->isPointerTy() || FT->getParamType(2) != SizeTTy)
      return false;
    break;
  }
  case LibFunc::memset_chk:
    --NumParams; // fallthrough
  case LibFunc::memset: {
    if (NumParams != 3 || !FT->getParamType(0)->isPointerTy() ||
        !FT->getParamType(1)->isIntegerTy() || FT->getParamType(2) != SizeTTy)
      return false;
    break;
  }
  }
  // If this is a fortified libcall, the last parameter is a size_t.
  if (NumParams == FT->getNumParams() - 1)
    return FT->getParamType(FT->getNumParams() - 1) == SizeTTy;
  return true;
}

//===----------------------------------------------------------------------===//
// String and Memory Library Call Optimizations
//===----------------------------------------------------------------------===//

<<<<<<< HEAD
static bool isFortifiedCallFoldable(CallInst *CI, unsigned SizeCIOp, unsigned SizeArgOp,
                       bool isString) {
  if (CI->getArgOperand(SizeCIOp) == CI->getArgOperand(SizeArgOp))
    return true;
  if (ConstantInt *SizeCI =
          dyn_cast<ConstantInt>(CI->getArgOperand(SizeCIOp))) {
    if (SizeCI->isAllOnesValue())
      return true;
    if (isString) {
      uint64_t Len = GetStringLength(CI->getArgOperand(SizeArgOp));
      // If the length is 0 we don't know how long it is and so we can't
      // remove the check.
      if (Len == 0)
        return false;
      return SizeCI->getZExtValue() >= Len;
    }
    if (ConstantInt *Arg = dyn_cast<ConstantInt>(CI->getArgOperand(SizeArgOp)))
      return SizeCI->getZExtValue() >= Arg->getZExtValue();
  }
  return false;
}

Value *LibCallSimplifier::optimizeMemCpyChk(CallInst *CI, IRBuilder<> &B) {
  Function *Callee = CI->getCalledFunction();
  FunctionType *FT = Callee->getFunctionType();
  LLVMContext &Context = CI->getContext();

  // Check if this has the right signature.
  if (FT->getNumParams() != 4 || FT->getReturnType() != FT->getParamType(0) ||
      !FT->getParamType(0)->isPointerTy() ||
      !FT->getParamType(1)->isPointerTy() ||
      FT->getParamType(2) != DL->getIntPtrType(Context) ||
      FT->getParamType(3) != DL->getIntPtrType(Context))
    return nullptr;

  if (isFortifiedCallFoldable(CI, 3, 2, false)) {
    B.CreateMemCpy(CI->getArgOperand(0), CI->getArgOperand(1),
                   CI->getArgOperand(2), 1);
    return CI->getArgOperand(0);
  }
  return nullptr;
}

Value *LibCallSimplifier::optimizeMemMoveChk(CallInst *CI, IRBuilder<> &B) {
  Function *Callee = CI->getCalledFunction();
  FunctionType *FT = Callee->getFunctionType();
  LLVMContext &Context = CI->getContext();

  // Check if this has the right signature.
  if (FT->getNumParams() != 4 || FT->getReturnType() != FT->getParamType(0) ||
      !FT->getParamType(0)->isPointerTy() ||
      !FT->getParamType(1)->isPointerTy() ||
      FT->getParamType(2) != DL->getIntPtrType(Context) ||
      FT->getParamType(3) != DL->getIntPtrType(Context))
    return nullptr;

  if (isFortifiedCallFoldable(CI, 3, 2, false)) {
    B.CreateMemMove(CI->getArgOperand(0), CI->getArgOperand(1),
                    CI->getArgOperand(2), 1);
    return CI->getArgOperand(0);
  }
  return nullptr;
}

Value *LibCallSimplifier::optimizeMemSetChk(CallInst *CI, IRBuilder<> &B) {
  Function *Callee = CI->getCalledFunction();
  FunctionType *FT = Callee->getFunctionType();
  LLVMContext &Context = CI->getContext();

  // Check if this has the right signature.
  if (FT->getNumParams() != 4 || FT->getReturnType() != FT->getParamType(0) ||
      !FT->getParamType(0)->isPointerTy() ||
      !FT->getParamType(1)->isIntegerTy() ||
      FT->getParamType(2) != DL->getIntPtrType(Context) ||
      FT->getParamType(3) != DL->getIntPtrType(Context))
    return nullptr;

  if (isFortifiedCallFoldable(CI, 3, 2, false)) {
    Value *Val = B.CreateIntCast(CI->getArgOperand(1), B.getInt8Ty(), false);
    B.CreateMemSet(CI->getArgOperand(0), Val, CI->getArgOperand(2), 1);
    return CI->getArgOperand(0);
  }
  return nullptr;
}

Value *LibCallSimplifier::optimizeStrCpyChk(CallInst *CI, IRBuilder<> &B) {
  Function *Callee = CI->getCalledFunction();
  StringRef Name = Callee->getName();
  FunctionType *FT = Callee->getFunctionType();
  LLVMContext &Context = CI->getContext();

  // Check if this has the right signature.
  if (FT->getNumParams() != 3 || FT->getReturnType() != FT->getParamType(0) ||
      FT->getParamType(0) != FT->getParamType(1) ||
      FT->getParamType(0) != Type::getInt8PtrTy(Context) ||
      FT->getParamType(2) != DL->getIntPtrType(Context))
    return nullptr;

  Value *Dst = CI->getArgOperand(0), *Src = CI->getArgOperand(1);
  if (Dst == Src) // __strcpy_chk(x,x)  -> x
    return Src;

  // If a) we don't have any length information, or b) we know this will
  // fit then just lower to a plain strcpy. Otherwise we'll keep our
  // strcpy_chk call which may fail at runtime if the size is too long.
  // TODO: It might be nice to get a maximum length out of the possible
  // string lengths for varying.
  if (isFortifiedCallFoldable(CI, 2, 1, true)) {
    Value *Ret = EmitStrCpy(Dst, Src, B, DL, TLI, Name.substr(2, 6));
    return Ret;
  } else {
    // Maybe we can stil fold __strcpy_chk to __memcpy_chk.
    uint64_t Len = GetStringLength(Src);
    if (Len == 0)
      return nullptr;

    // This optimization require DataLayout.
    if (!DL)
      return nullptr;

    Value *Ret = EmitMemCpyChk(
        Dst, Src, ConstantInt::get(DL->getIntPtrType(Context), Len),
        CI->getArgOperand(2), B, DL, TLI);
    return Ret;
  }
  return nullptr;
}

Value *LibCallSimplifier::optimizeStpCpyChk(CallInst *CI, IRBuilder<> &B) {
  Function *Callee = CI->getCalledFunction();
  StringRef Name = Callee->getName();
  FunctionType *FT = Callee->getFunctionType();
  LLVMContext &Context = CI->getContext();

  // Check if this has the right signature.
  if (FT->getNumParams() != 3 || FT->getReturnType() != FT->getParamType(0) ||
      FT->getParamType(0) != FT->getParamType(1) ||
      FT->getParamType(0) != Type::getInt8PtrTy(Context) ||
      FT->getParamType(2) != DL->getIntPtrType(FT->getParamType(0)))
    return nullptr;

  Value *Dst = CI->getArgOperand(0), *Src = CI->getArgOperand(1);
  if (Dst == Src) { // stpcpy(x,x)  -> x+strlen(x)
    Value *StrLen = EmitStrLen(Src, B, DL, TLI);
    return StrLen ? B.CreateInBoundsGEP(Dst, StrLen) : nullptr;
  }

  // If a) we don't have any length information, or b) we know this will
  // fit then just lower to a plain stpcpy. Otherwise we'll keep our
  // stpcpy_chk call which may fail at runtime if the size is too long.
  // TODO: It might be nice to get a maximum length out of the possible
  // string lengths for varying.
  if (isFortifiedCallFoldable(CI, 2, 1, true)) {
    Value *Ret = EmitStrCpy(Dst, Src, B, DL, TLI, Name.substr(2, 6));
    return Ret;
  } else {
    // Maybe we can stil fold __stpcpy_chk to __memcpy_chk.
    uint64_t Len = GetStringLength(Src);
    if (Len == 0)
      return nullptr;

    // This optimization require DataLayout.
    if (!DL)
      return nullptr;

    Type *PT = FT->getParamType(0);
    Value *LenV = ConstantInt::get(DL->getIntPtrType(PT), Len);
    Value *DstEnd =
        B.CreateGEP(Dst, ConstantInt::get(DL->getIntPtrType(PT), Len - 1));
    if (!EmitMemCpyChk(Dst, Src, LenV, CI->getArgOperand(2), B, DL, TLI))
      return nullptr;
    return DstEnd;
  }
  return nullptr;
}

Value *LibCallSimplifier::optimizeStrNCpyChk(CallInst *CI, IRBuilder<> &B) {
  Function *Callee = CI->getCalledFunction();
  StringRef Name = Callee->getName();
  FunctionType *FT = Callee->getFunctionType();
  LLVMContext &Context = CI->getContext();

  // Check if this has the right signature.
  if (FT->getNumParams() != 4 || FT->getReturnType() != FT->getParamType(0) ||
      FT->getParamType(0) != FT->getParamType(1) ||
      FT->getParamType(0) != Type::getInt8PtrTy(Context) ||
      !FT->getParamType(2)->isIntegerTy() ||
      FT->getParamType(3) != DL->getIntPtrType(Context))
    return nullptr;

  if (isFortifiedCallFoldable(CI, 3, 2, false)) {
    Value *Ret =
        EmitStrNCpy(CI->getArgOperand(0), CI->getArgOperand(1),
                    CI->getArgOperand(2), B, DL, TLI, Name.substr(2, 7));
    return Ret;
  }
  return nullptr;
}
=======
Value *LibCallSimplifier::optimizeStrCat(CallInst *CI, IRBuilder<> &B) {
  Function *Callee = CI->getCalledFunction();
  // Verify the "strcat" function prototype.
  FunctionType *FT = Callee->getFunctionType();
  if (FT->getNumParams() != 2||
      FT->getReturnType() != B.getInt8PtrTy() ||
      FT->getParamType(0) != FT->getReturnType() ||
      FT->getParamType(1) != FT->getReturnType())
    return nullptr;

  // Extract some information from the instruction
  Value *Dst = CI->getArgOperand(0);
  Value *Src = CI->getArgOperand(1);

  // See if we can get the length of the input string.
  uint64_t Len = GetStringLength(Src);
  if (Len == 0)
    return nullptr;
  --Len; // Unbias length.

  // Handle the simple, do-nothing case: strcat(x, "") -> x
  if (Len == 0)
    return Dst;

  return emitStrLenMemCpy(Src, Dst, Len, B);
}

Value *LibCallSimplifier::emitStrLenMemCpy(Value *Src, Value *Dst, uint64_t Len,
                                           IRBuilder<> &B) {
  // We need to find the end of the destination string.  That's where the
  // memory is to be moved to. We just generate a call to strlen.
  Value *DstLen = EmitStrLen(Dst, B, DL, TLI);
  if (!DstLen)
    return nullptr;

  // Now that we have the destination's length, we must index into the
  // destination's pointer to get the actual memcpy destination (end of
  // the string .. we're concatenating).
  Value *CpyDst = B.CreateGEP(Dst, DstLen, "endptr");

  // We have enough information to now generate the memcpy call to do the
  // concatenation for us.  Make a memcpy to copy the nul byte with align = 1.
  B.CreateMemCpy(CpyDst, Src,
                 ConstantInt::get(DL.getIntPtrType(Src->getContext()), Len + 1),
                 1);
  return Dst;
}

Value *LibCallSimplifier::optimizeStrNCat(CallInst *CI, IRBuilder<> &B) {
  Function *Callee = CI->getCalledFunction();
  // Verify the "strncat" function prototype.
  FunctionType *FT = Callee->getFunctionType();
  if (FT->getNumParams() != 3 || FT->getReturnType() != B.getInt8PtrTy() ||
      FT->getParamType(0) != FT->getReturnType() ||
      FT->getParamType(1) != FT->getReturnType() ||
      !FT->getParamType(2)->isIntegerTy())
    return nullptr;

  // Extract some information from the instruction
  Value *Dst = CI->getArgOperand(0);
  Value *Src = CI->getArgOperand(1);
  uint64_t Len;

  // We don't do anything if length is not constant
  if (ConstantInt *LengthArg = dyn_cast<ConstantInt>(CI->getArgOperand(2)))
    Len = LengthArg->getZExtValue();
  else
    return nullptr;

  // See if we can get the length of the input string.
  uint64_t SrcLen = GetStringLength(Src);
  if (SrcLen == 0)
    return nullptr;
  --SrcLen; // Unbias length.

  // Handle the simple, do-nothing cases:
  // strncat(x, "", c) -> x
  // strncat(x,  c, 0) -> x
  if (SrcLen == 0 || Len == 0)
    return Dst;

  // We don't optimize this case
  if (Len < SrcLen)
    return nullptr;

  // strncat(x, s, c) -> strcat(x, s)
  // s is constant so the strcat can be optimized further
  return emitStrLenMemCpy(Src, Dst, SrcLen, B);
}

Value *LibCallSimplifier::optimizeStrChr(CallInst *CI, IRBuilder<> &B) {
  Function *Callee = CI->getCalledFunction();
  // Verify the "strchr" function prototype.
  FunctionType *FT = Callee->getFunctionType();
  if (FT->getNumParams() != 2 || FT->getReturnType() != B.getInt8PtrTy() ||
      FT->getParamType(0) != FT->getReturnType() ||
      !FT->getParamType(1)->isIntegerTy(32))
    return nullptr;
>>>>>>> 969bfdfe

  Value *SrcStr = CI->getArgOperand(0);

<<<<<<< HEAD
Value *LibCallSimplifier::optimizeStrCat(CallInst *CI, IRBuilder<> &B) {
  Function *Callee = CI->getCalledFunction();
  // Verify the "strcat" function prototype.
  FunctionType *FT = Callee->getFunctionType();
  if (FT->getNumParams() != 2||
      FT->getReturnType() != B.getInt8PtrTy() ||
      FT->getParamType(0) != FT->getReturnType() ||
      FT->getParamType(1) != FT->getReturnType())
    return nullptr;

  // Extract some information from the instruction
  Value *Dst = CI->getArgOperand(0);
  Value *Src = CI->getArgOperand(1);

  // See if we can get the length of the input string.
  uint64_t Len = GetStringLength(Src);
  if (Len == 0)
    return nullptr;
  --Len; // Unbias length.

  // Handle the simple, do-nothing case: strcat(x, "") -> x
  if (Len == 0)
    return Dst;

  // These optimizations require DataLayout.
  if (!DL)
    return nullptr;

  return emitStrLenMemCpy(Src, Dst, Len, B);
}

Value *LibCallSimplifier::emitStrLenMemCpy(Value *Src, Value *Dst, uint64_t Len,
                                           IRBuilder<> &B) {
  // We need to find the end of the destination string.  That's where the
  // memory is to be moved to. We just generate a call to strlen.
  Value *DstLen = EmitStrLen(Dst, B, DL, TLI);
  if (!DstLen)
    return nullptr;

  // Now that we have the destination's length, we must index into the
  // destination's pointer to get the actual memcpy destination (end of
  // the string .. we're concatenating).
  Value *CpyDst = B.CreateGEP(Dst, DstLen, "endptr");

  // We have enough information to now generate the memcpy call to do the
  // concatenation for us.  Make a memcpy to copy the nul byte with align = 1.
  B.CreateMemCpy(
      CpyDst, Src,
      ConstantInt::get(DL->getIntPtrType(Src->getContext()), Len + 1), 1);
  return Dst;
}

Value *LibCallSimplifier::optimizeStrNCat(CallInst *CI, IRBuilder<> &B) {
  Function *Callee = CI->getCalledFunction();
  // Verify the "strncat" function prototype.
  FunctionType *FT = Callee->getFunctionType();
  if (FT->getNumParams() != 3 || FT->getReturnType() != B.getInt8PtrTy() ||
      FT->getParamType(0) != FT->getReturnType() ||
      FT->getParamType(1) != FT->getReturnType() ||
      !FT->getParamType(2)->isIntegerTy())
    return nullptr;

  // Extract some information from the instruction
  Value *Dst = CI->getArgOperand(0);
  Value *Src = CI->getArgOperand(1);
  uint64_t Len;

  // We don't do anything if length is not constant
  if (ConstantInt *LengthArg = dyn_cast<ConstantInt>(CI->getArgOperand(2)))
    Len = LengthArg->getZExtValue();
  else
    return nullptr;

  // See if we can get the length of the input string.
  uint64_t SrcLen = GetStringLength(Src);
  if (SrcLen == 0)
    return nullptr;
  --SrcLen; // Unbias length.

  // Handle the simple, do-nothing cases:
  // strncat(x, "", c) -> x
  // strncat(x,  c, 0) -> x
  if (SrcLen == 0 || Len == 0)
    return Dst;

  // These optimizations require DataLayout.
  if (!DL)
    return nullptr;

  // We don't optimize this case
  if (Len < SrcLen)
    return nullptr;

  // strncat(x, s, c) -> strcat(x, s)
  // s is constant so the strcat can be optimized further
  return emitStrLenMemCpy(Src, Dst, SrcLen, B);
}

Value *LibCallSimplifier::optimizeStrChr(CallInst *CI, IRBuilder<> &B) {
  Function *Callee = CI->getCalledFunction();
  // Verify the "strchr" function prototype.
  FunctionType *FT = Callee->getFunctionType();
  if (FT->getNumParams() != 2 || FT->getReturnType() != B.getInt8PtrTy() ||
      FT->getParamType(0) != FT->getReturnType() ||
      !FT->getParamType(1)->isIntegerTy(32))
    return nullptr;

  Value *SrcStr = CI->getArgOperand(0);

  // If the second operand is non-constant, see if we can compute the length
  // of the input string and turn this into memchr.
  ConstantInt *CharC = dyn_cast<ConstantInt>(CI->getArgOperand(1));
  if (!CharC) {
    // These optimizations require DataLayout.
    if (!DL)
      return nullptr;

    uint64_t Len = GetStringLength(SrcStr);
    if (Len == 0 || !FT->getParamType(1)->isIntegerTy(32)) // memchr needs i32.
      return nullptr;

    return EmitMemChr(
        SrcStr, CI->getArgOperand(1), // include nul.
        ConstantInt::get(DL->getIntPtrType(CI->getContext()), Len), B, DL, TLI);
  }

  // Otherwise, the character is a constant, see if the first argument is
  // a string literal.  If so, we can constant fold.
  StringRef Str;
  if (!getConstantStringInfo(SrcStr, Str)) {
    if (DL && CharC->isZero()) // strchr(p, 0) -> p + strlen(p)
      return B.CreateGEP(SrcStr, EmitStrLen(SrcStr, B, DL, TLI), "strchr");
    return nullptr;
  }

  // Compute the offset, make sure to handle the case when we're searching for
  // zero (a weird way to spell strlen).
  size_t I = (0xFF & CharC->getSExtValue()) == 0
                 ? Str.size()
                 : Str.find(CharC->getSExtValue());
  if (I == StringRef::npos) // Didn't find the char.  strchr returns null.
    return Constant::getNullValue(CI->getType());

  // strchr(s+n,c)  -> gep(s+n+i,c)
  return B.CreateGEP(SrcStr, B.getInt64(I), "strchr");
}

Value *LibCallSimplifier::optimizeStrRChr(CallInst *CI, IRBuilder<> &B) {
  Function *Callee = CI->getCalledFunction();
  // Verify the "strrchr" function prototype.
  FunctionType *FT = Callee->getFunctionType();
  if (FT->getNumParams() != 2 || FT->getReturnType() != B.getInt8PtrTy() ||
      FT->getParamType(0) != FT->getReturnType() ||
      !FT->getParamType(1)->isIntegerTy(32))
    return nullptr;

  Value *SrcStr = CI->getArgOperand(0);
  ConstantInt *CharC = dyn_cast<ConstantInt>(CI->getArgOperand(1));

  // Cannot fold anything if we're not looking for a constant.
  if (!CharC)
    return nullptr;

  StringRef Str;
  if (!getConstantStringInfo(SrcStr, Str)) {
    // strrchr(s, 0) -> strchr(s, 0)
    if (DL && CharC->isZero())
      return EmitStrChr(SrcStr, '\0', B, DL, TLI);
    return nullptr;
  }

  // Compute the offset.
  size_t I = (0xFF & CharC->getSExtValue()) == 0
                 ? Str.size()
                 : Str.rfind(CharC->getSExtValue());
  if (I == StringRef::npos) // Didn't find the char. Return null.
    return Constant::getNullValue(CI->getType());

  // strrchr(s+n,c) -> gep(s+n+i,c)
  return B.CreateGEP(SrcStr, B.getInt64(I), "strrchr");
}

Value *LibCallSimplifier::optimizeStrCmp(CallInst *CI, IRBuilder<> &B) {
  Function *Callee = CI->getCalledFunction();
  // Verify the "strcmp" function prototype.
  FunctionType *FT = Callee->getFunctionType();
  if (FT->getNumParams() != 2 || !FT->getReturnType()->isIntegerTy(32) ||
      FT->getParamType(0) != FT->getParamType(1) ||
      FT->getParamType(0) != B.getInt8PtrTy())
    return nullptr;

  Value *Str1P = CI->getArgOperand(0), *Str2P = CI->getArgOperand(1);
  if (Str1P == Str2P) // strcmp(x,x)  -> 0
    return ConstantInt::get(CI->getType(), 0);

  StringRef Str1, Str2;
  bool HasStr1 = getConstantStringInfo(Str1P, Str1);
  bool HasStr2 = getConstantStringInfo(Str2P, Str2);

  // strcmp(x, y)  -> cnst  (if both x and y are constant strings)
  if (HasStr1 && HasStr2)
    return ConstantInt::get(CI->getType(), Str1.compare(Str2));

  if (HasStr1 && Str1.empty()) // strcmp("", x) -> -*x
    return B.CreateNeg(
        B.CreateZExt(B.CreateLoad(Str2P, "strcmpload"), CI->getType()));

  if (HasStr2 && Str2.empty()) // strcmp(x,"") -> *x
    return B.CreateZExt(B.CreateLoad(Str1P, "strcmpload"), CI->getType());

  // strcmp(P, "x") -> memcmp(P, "x", 2)
  uint64_t Len1 = GetStringLength(Str1P);
  uint64_t Len2 = GetStringLength(Str2P);
  if (Len1 && Len2) {
    // These optimizations require DataLayout.
    if (!DL)
      return nullptr;

    return EmitMemCmp(Str1P, Str2P,
                      ConstantInt::get(DL->getIntPtrType(CI->getContext()),
                                       std::min(Len1, Len2)),
                      B, DL, TLI);
  }

  return nullptr;
}

Value *LibCallSimplifier::optimizeStrNCmp(CallInst *CI, IRBuilder<> &B) {
  Function *Callee = CI->getCalledFunction();
  // Verify the "strncmp" function prototype.
  FunctionType *FT = Callee->getFunctionType();
  if (FT->getNumParams() != 3 || !FT->getReturnType()->isIntegerTy(32) ||
      FT->getParamType(0) != FT->getParamType(1) ||
      FT->getParamType(0) != B.getInt8PtrTy() ||
      !FT->getParamType(2)->isIntegerTy())
    return nullptr;

  Value *Str1P = CI->getArgOperand(0), *Str2P = CI->getArgOperand(1);
  if (Str1P == Str2P) // strncmp(x,x,n)  -> 0
    return ConstantInt::get(CI->getType(), 0);

  // Get the length argument if it is constant.
  uint64_t Length;
  if (ConstantInt *LengthArg = dyn_cast<ConstantInt>(CI->getArgOperand(2)))
    Length = LengthArg->getZExtValue();
  else
    return nullptr;

  if (Length == 0) // strncmp(x,y,0)   -> 0
    return ConstantInt::get(CI->getType(), 0);

  if (DL && Length == 1) // strncmp(x,y,1) -> memcmp(x,y,1)
    return EmitMemCmp(Str1P, Str2P, CI->getArgOperand(2), B, DL, TLI);

  StringRef Str1, Str2;
  bool HasStr1 = getConstantStringInfo(Str1P, Str1);
  bool HasStr2 = getConstantStringInfo(Str2P, Str2);

  // strncmp(x, y)  -> cnst  (if both x and y are constant strings)
  if (HasStr1 && HasStr2) {
    StringRef SubStr1 = Str1.substr(0, Length);
    StringRef SubStr2 = Str2.substr(0, Length);
    return ConstantInt::get(CI->getType(), SubStr1.compare(SubStr2));
  }

  if (HasStr1 && Str1.empty()) // strncmp("", x, n) -> -*x
    return B.CreateNeg(
        B.CreateZExt(B.CreateLoad(Str2P, "strcmpload"), CI->getType()));

  if (HasStr2 && Str2.empty()) // strncmp(x, "", n) -> *x
    return B.CreateZExt(B.CreateLoad(Str1P, "strcmpload"), CI->getType());

  return nullptr;
}

Value *LibCallSimplifier::optimizeStrCpy(CallInst *CI, IRBuilder<> &B) {
  Function *Callee = CI->getCalledFunction();
  // Verify the "strcpy" function prototype.
  FunctionType *FT = Callee->getFunctionType();
  if (FT->getNumParams() != 2 || FT->getReturnType() != FT->getParamType(0) ||
      FT->getParamType(0) != FT->getParamType(1) ||
      FT->getParamType(0) != B.getInt8PtrTy())
    return nullptr;

  Value *Dst = CI->getArgOperand(0), *Src = CI->getArgOperand(1);
  if (Dst == Src) // strcpy(x,x)  -> x
    return Src;

  // These optimizations require DataLayout.
  if (!DL)
    return nullptr;

  // See if we can get the length of the input string.
  uint64_t Len = GetStringLength(Src);
  if (Len == 0)
    return nullptr;

  // We have enough information to now generate the memcpy call to do the
  // copy for us.  Make a memcpy to copy the nul byte with align = 1.
  B.CreateMemCpy(Dst, Src,
                 ConstantInt::get(DL->getIntPtrType(CI->getContext()), Len), 1);
  return Dst;
}

Value *LibCallSimplifier::optimizeStpCpy(CallInst *CI, IRBuilder<> &B) {
  Function *Callee = CI->getCalledFunction();
  // Verify the "stpcpy" function prototype.
  FunctionType *FT = Callee->getFunctionType();
  if (FT->getNumParams() != 2 || FT->getReturnType() != FT->getParamType(0) ||
      FT->getParamType(0) != FT->getParamType(1) ||
      FT->getParamType(0) != B.getInt8PtrTy())
    return nullptr;

  // These optimizations require DataLayout.
  if (!DL)
    return nullptr;

  Value *Dst = CI->getArgOperand(0), *Src = CI->getArgOperand(1);
  if (Dst == Src) { // stpcpy(x,x)  -> x+strlen(x)
    Value *StrLen = EmitStrLen(Src, B, DL, TLI);
    return StrLen ? B.CreateInBoundsGEP(Dst, StrLen) : nullptr;
  }

  // See if we can get the length of the input string.
  uint64_t Len = GetStringLength(Src);
  if (Len == 0)
    return nullptr;

  Type *PT = FT->getParamType(0);
  Value *LenV = ConstantInt::get(DL->getIntPtrType(PT), Len);
  Value *DstEnd =
      B.CreateGEP(Dst, ConstantInt::get(DL->getIntPtrType(PT), Len - 1));

  // We have enough information to now generate the memcpy call to do the
  // copy for us.  Make a memcpy to copy the nul byte with align = 1.
  B.CreateMemCpy(Dst, Src, LenV, 1);
  return DstEnd;
}

Value *LibCallSimplifier::optimizeStrNCpy(CallInst *CI, IRBuilder<> &B) {
  Function *Callee = CI->getCalledFunction();
  FunctionType *FT = Callee->getFunctionType();
  if (FT->getNumParams() != 3 || FT->getReturnType() != FT->getParamType(0) ||
      FT->getParamType(0) != FT->getParamType(1) ||
      FT->getParamType(0) != B.getInt8PtrTy() ||
      !FT->getParamType(2)->isIntegerTy())
    return nullptr;

  Value *Dst = CI->getArgOperand(0);
  Value *Src = CI->getArgOperand(1);
  Value *LenOp = CI->getArgOperand(2);

  // See if we can get the length of the input string.
  uint64_t SrcLen = GetStringLength(Src);
  if (SrcLen == 0)
    return nullptr;
  --SrcLen;

  if (SrcLen == 0) {
    // strncpy(x, "", y) -> memset(x, '\0', y, 1)
    B.CreateMemSet(Dst, B.getInt8('\0'), LenOp, 1);
    return Dst;
  }

  uint64_t Len;
  if (ConstantInt *LengthArg = dyn_cast<ConstantInt>(LenOp))
    Len = LengthArg->getZExtValue();
  else
    return nullptr;

  if (Len == 0)
    return Dst; // strncpy(x, y, 0) -> x

  // These optimizations require DataLayout.
  if (!DL)
    return nullptr;

  // Let strncpy handle the zero padding
  if (Len > SrcLen + 1)
    return nullptr;

  Type *PT = FT->getParamType(0);
  // strncpy(x, s, c) -> memcpy(x, s, c, 1) [s and c are constant]
  B.CreateMemCpy(Dst, Src, ConstantInt::get(DL->getIntPtrType(PT), Len), 1);

  return Dst;
}

Value *LibCallSimplifier::optimizeStrLen(CallInst *CI, IRBuilder<> &B) {
  Function *Callee = CI->getCalledFunction();
  FunctionType *FT = Callee->getFunctionType();
  if (FT->getNumParams() != 1 || FT->getParamType(0) != B.getInt8PtrTy() ||
      !FT->getReturnType()->isIntegerTy())
    return nullptr;

  Value *Src = CI->getArgOperand(0);

  // Constant folding: strlen("xyz") -> 3
  if (uint64_t Len = GetStringLength(Src))
    return ConstantInt::get(CI->getType(), Len - 1);

  // strlen(x?"foo":"bars") --> x ? 3 : 4
  if (SelectInst *SI = dyn_cast<SelectInst>(Src)) {
    uint64_t LenTrue = GetStringLength(SI->getTrueValue());
    uint64_t LenFalse = GetStringLength(SI->getFalseValue());
    if (LenTrue && LenFalse) {
      Function *Caller = CI->getParent()->getParent();
      emitOptimizationRemark(CI->getContext(), "simplify-libcalls", *Caller,
                             SI->getDebugLoc(),
                             "folded strlen(select) to select of constants");
      return B.CreateSelect(SI->getCondition(),
                            ConstantInt::get(CI->getType(), LenTrue - 1),
                            ConstantInt::get(CI->getType(), LenFalse - 1));
    }
  }

  // strlen(x) != 0 --> *x != 0
  // strlen(x) == 0 --> *x == 0
  if (isOnlyUsedInZeroEqualityComparison(CI))
    return B.CreateZExt(B.CreateLoad(Src, "strlenfirst"), CI->getType());

  return nullptr;
}

Value *LibCallSimplifier::optimizeStrPBrk(CallInst *CI, IRBuilder<> &B) {
  Function *Callee = CI->getCalledFunction();
  FunctionType *FT = Callee->getFunctionType();
  if (FT->getNumParams() != 2 || FT->getParamType(0) != B.getInt8PtrTy() ||
      FT->getParamType(1) != FT->getParamType(0) ||
      FT->getReturnType() != FT->getParamType(0))
    return nullptr;

  StringRef S1, S2;
  bool HasS1 = getConstantStringInfo(CI->getArgOperand(0), S1);
  bool HasS2 = getConstantStringInfo(CI->getArgOperand(1), S2);

  // strpbrk(s, "") -> NULL
  // strpbrk("", s) -> NULL
  if ((HasS1 && S1.empty()) || (HasS2 && S2.empty()))
    return Constant::getNullValue(CI->getType());

  // Constant folding.
  if (HasS1 && HasS2) {
    size_t I = S1.find_first_of(S2);
    if (I == StringRef::npos) // No match.
      return Constant::getNullValue(CI->getType());

    return B.CreateGEP(CI->getArgOperand(0), B.getInt64(I), "strpbrk");
  }

  // strpbrk(s, "a") -> strchr(s, 'a')
  if (DL && HasS2 && S2.size() == 1)
    return EmitStrChr(CI->getArgOperand(0), S2[0], B, DL, TLI);

  return nullptr;
}

Value *LibCallSimplifier::optimizeStrTo(CallInst *CI, IRBuilder<> &B) {
  Function *Callee = CI->getCalledFunction();
  FunctionType *FT = Callee->getFunctionType();
  if ((FT->getNumParams() != 2 && FT->getNumParams() != 3) ||
      !FT->getParamType(0)->isPointerTy() ||
      !FT->getParamType(1)->isPointerTy())
    return nullptr;

  Value *EndPtr = CI->getArgOperand(1);
  if (isa<ConstantPointerNull>(EndPtr)) {
    // With a null EndPtr, this function won't capture the main argument.
    // It would be readonly too, except that it still may write to errno.
    CI->addAttribute(1, Attribute::NoCapture);
  }

  return nullptr;
}

Value *LibCallSimplifier::optimizeStrSpn(CallInst *CI, IRBuilder<> &B) {
  Function *Callee = CI->getCalledFunction();
  FunctionType *FT = Callee->getFunctionType();
  if (FT->getNumParams() != 2 || FT->getParamType(0) != B.getInt8PtrTy() ||
      FT->getParamType(1) != FT->getParamType(0) ||
      !FT->getReturnType()->isIntegerTy())
    return nullptr;

  StringRef S1, S2;
  bool HasS1 = getConstantStringInfo(CI->getArgOperand(0), S1);
  bool HasS2 = getConstantStringInfo(CI->getArgOperand(1), S2);

  // strspn(s, "") -> 0
  // strspn("", s) -> 0
  if ((HasS1 && S1.empty()) || (HasS2 && S2.empty()))
    return Constant::getNullValue(CI->getType());

  // Constant folding.
  if (HasS1 && HasS2) {
    size_t Pos = S1.find_first_not_of(S2);
    if (Pos == StringRef::npos)
      Pos = S1.size();
    return ConstantInt::get(CI->getType(), Pos);
  }

  return nullptr;
}

Value *LibCallSimplifier::optimizeStrCSpn(CallInst *CI, IRBuilder<> &B) {
  Function *Callee = CI->getCalledFunction();
  FunctionType *FT = Callee->getFunctionType();
  if (FT->getNumParams() != 2 || FT->getParamType(0) != B.getInt8PtrTy() ||
      FT->getParamType(1) != FT->getParamType(0) ||
      !FT->getReturnType()->isIntegerTy())
    return nullptr;

  StringRef S1, S2;
  bool HasS1 = getConstantStringInfo(CI->getArgOperand(0), S1);
  bool HasS2 = getConstantStringInfo(CI->getArgOperand(1), S2);

  // strcspn("", s) -> 0
  if (HasS1 && S1.empty())
    return Constant::getNullValue(CI->getType());

  // Constant folding.
  if (HasS1 && HasS2) {
    size_t Pos = S1.find_first_of(S2);
    if (Pos == StringRef::npos)
      Pos = S1.size();
    return ConstantInt::get(CI->getType(), Pos);
  }

  // strcspn(s, "") -> strlen(s)
  if (DL && HasS2 && S2.empty())
    return EmitStrLen(CI->getArgOperand(0), B, DL, TLI);

  return nullptr;
}

Value *LibCallSimplifier::optimizeStrStr(CallInst *CI, IRBuilder<> &B) {
  Function *Callee = CI->getCalledFunction();
  FunctionType *FT = Callee->getFunctionType();
  if (FT->getNumParams() != 2 || !FT->getParamType(0)->isPointerTy() ||
      !FT->getParamType(1)->isPointerTy() ||
      !FT->getReturnType()->isPointerTy())
    return nullptr;

  // fold strstr(x, x) -> x.
  if (CI->getArgOperand(0) == CI->getArgOperand(1))
    return B.CreateBitCast(CI->getArgOperand(0), CI->getType());

  // fold strstr(a, b) == a -> strncmp(a, b, strlen(b)) == 0
  if (DL && isOnlyUsedInEqualityComparison(CI, CI->getArgOperand(0))) {
    Value *StrLen = EmitStrLen(CI->getArgOperand(1), B, DL, TLI);
    if (!StrLen)
      return nullptr;
    Value *StrNCmp = EmitStrNCmp(CI->getArgOperand(0), CI->getArgOperand(1),
                                 StrLen, B, DL, TLI);
    if (!StrNCmp)
      return nullptr;
    for (auto UI = CI->user_begin(), UE = CI->user_end(); UI != UE;) {
      ICmpInst *Old = cast<ICmpInst>(*UI++);
      Value *Cmp =
          B.CreateICmp(Old->getPredicate(), StrNCmp,
                       ConstantInt::getNullValue(StrNCmp->getType()), "cmp");
      replaceAllUsesWith(Old, Cmp);
    }
    return CI;
  }

  // See if either input string is a constant string.
  StringRef SearchStr, ToFindStr;
  bool HasStr1 = getConstantStringInfo(CI->getArgOperand(0), SearchStr);
  bool HasStr2 = getConstantStringInfo(CI->getArgOperand(1), ToFindStr);

  // fold strstr(x, "") -> x.
  if (HasStr2 && ToFindStr.empty())
    return B.CreateBitCast(CI->getArgOperand(0), CI->getType());

  // If both strings are known, constant fold it.
  if (HasStr1 && HasStr2) {
    size_t Offset = SearchStr.find(ToFindStr);

    if (Offset == StringRef::npos) // strstr("foo", "bar") -> null
      return Constant::getNullValue(CI->getType());

    // strstr("abcd", "bc") -> gep((char*)"abcd", 1)
    Value *Result = CastToCStr(CI->getArgOperand(0), B);
    Result = B.CreateConstInBoundsGEP1_64(Result, Offset, "strstr");
    return B.CreateBitCast(Result, CI->getType());
  }

  // fold strstr(x, "y") -> strchr(x, 'y').
  if (HasStr2 && ToFindStr.size() == 1) {
    Value *StrChr = EmitStrChr(CI->getArgOperand(0), ToFindStr[0], B, DL, TLI);
    return StrChr ? B.CreateBitCast(StrChr, CI->getType()) : nullptr;
  }
  return nullptr;
}

Value *LibCallSimplifier::optimizeMemCmp(CallInst *CI, IRBuilder<> &B) {
  Function *Callee = CI->getCalledFunction();
  FunctionType *FT = Callee->getFunctionType();
  if (FT->getNumParams() != 3 || !FT->getParamType(0)->isPointerTy() ||
      !FT->getParamType(1)->isPointerTy() ||
      !FT->getReturnType()->isIntegerTy(32))
    return nullptr;

  Value *LHS = CI->getArgOperand(0), *RHS = CI->getArgOperand(1);

  if (LHS == RHS) // memcmp(s,s,x) -> 0
    return Constant::getNullValue(CI->getType());

  // Make sure we have a constant length.
  ConstantInt *LenC = dyn_cast<ConstantInt>(CI->getArgOperand(2));
  if (!LenC)
    return nullptr;
  uint64_t Len = LenC->getZExtValue();

  if (Len == 0) // memcmp(s1,s2,0) -> 0
    return Constant::getNullValue(CI->getType());

  // memcmp(S1,S2,1) -> *(unsigned char*)LHS - *(unsigned char*)RHS
  if (Len == 1) {
    Value *LHSV = B.CreateZExt(B.CreateLoad(CastToCStr(LHS, B), "lhsc"),
                               CI->getType(), "lhsv");
    Value *RHSV = B.CreateZExt(B.CreateLoad(CastToCStr(RHS, B), "rhsc"),
                               CI->getType(), "rhsv");
    return B.CreateSub(LHSV, RHSV, "chardiff");
  }

  // Constant folding: memcmp(x, y, l) -> cnst (all arguments are constant)
  StringRef LHSStr, RHSStr;
  if (getConstantStringInfo(LHS, LHSStr) &&
      getConstantStringInfo(RHS, RHSStr)) {
    // Make sure we're not reading out-of-bounds memory.
    if (Len > LHSStr.size() || Len > RHSStr.size())
      return nullptr;
    // Fold the memcmp and normalize the result.  This way we get consistent
    // results across multiple platforms.
    uint64_t Ret = 0;
    int Cmp = memcmp(LHSStr.data(), RHSStr.data(), Len);
    if (Cmp < 0)
      Ret = -1;
    else if (Cmp > 0)
      Ret = 1;
    return ConstantInt::get(CI->getType(), Ret);
  }

  return nullptr;
}

Value *LibCallSimplifier::optimizeMemCpy(CallInst *CI, IRBuilder<> &B) {
  Function *Callee = CI->getCalledFunction();
  // These optimizations require DataLayout.
  if (!DL)
    return nullptr;

  FunctionType *FT = Callee->getFunctionType();
  if (FT->getNumParams() != 3 || FT->getReturnType() != FT->getParamType(0) ||
      !FT->getParamType(0)->isPointerTy() ||
      !FT->getParamType(1)->isPointerTy() ||
      FT->getParamType(2) != DL->getIntPtrType(CI->getContext()))
    return nullptr;

  // memcpy(x, y, n) -> llvm.memcpy(x, y, n, 1)
  B.CreateMemCpy(CI->getArgOperand(0), CI->getArgOperand(1),
                 CI->getArgOperand(2), 1);
  return CI->getArgOperand(0);
}

Value *LibCallSimplifier::optimizeMemMove(CallInst *CI, IRBuilder<> &B) {
  Function *Callee = CI->getCalledFunction();
  // These optimizations require DataLayout.
  if (!DL)
    return nullptr;

  FunctionType *FT = Callee->getFunctionType();
  if (FT->getNumParams() != 3 || FT->getReturnType() != FT->getParamType(0) ||
      !FT->getParamType(0)->isPointerTy() ||
      !FT->getParamType(1)->isPointerTy() ||
      FT->getParamType(2) != DL->getIntPtrType(CI->getContext()))
    return nullptr;

  // memmove(x, y, n) -> llvm.memmove(x, y, n, 1)
  B.CreateMemMove(CI->getArgOperand(0), CI->getArgOperand(1),
                  CI->getArgOperand(2), 1);
  return CI->getArgOperand(0);
}

Value *LibCallSimplifier::optimizeMemSet(CallInst *CI, IRBuilder<> &B) {
  Function *Callee = CI->getCalledFunction();
  // These optimizations require DataLayout.
  if (!DL)
    return nullptr;

  FunctionType *FT = Callee->getFunctionType();
  if (FT->getNumParams() != 3 || FT->getReturnType() != FT->getParamType(0) ||
      !FT->getParamType(0)->isPointerTy() ||
      !FT->getParamType(1)->isIntegerTy() ||
      FT->getParamType(2) != DL->getIntPtrType(FT->getParamType(0)))
=======
  // If the second operand is non-constant, see if we can compute the length
  // of the input string and turn this into memchr.
  ConstantInt *CharC = dyn_cast<ConstantInt>(CI->getArgOperand(1));
  if (!CharC) {
    uint64_t Len = GetStringLength(SrcStr);
    if (Len == 0 || !FT->getParamType(1)->isIntegerTy(32)) // memchr needs i32.
      return nullptr;

    return EmitMemChr(SrcStr, CI->getArgOperand(1), // include nul.
                      ConstantInt::get(DL.getIntPtrType(CI->getContext()), Len),
                      B, DL, TLI);
  }

  // Otherwise, the character is a constant, see if the first argument is
  // a string literal.  If so, we can constant fold.
  StringRef Str;
  if (!getConstantStringInfo(SrcStr, Str)) {
    if (CharC->isZero()) // strchr(p, 0) -> p + strlen(p)
      return B.CreateGEP(SrcStr, EmitStrLen(SrcStr, B, DL, TLI), "strchr");
    return nullptr;
  }

  // Compute the offset, make sure to handle the case when we're searching for
  // zero (a weird way to spell strlen).
  size_t I = (0xFF & CharC->getSExtValue()) == 0
                 ? Str.size()
                 : Str.find(CharC->getSExtValue());
  if (I == StringRef::npos) // Didn't find the char.  strchr returns null.
    return Constant::getNullValue(CI->getType());

  // strchr(s+n,c)  -> gep(s+n+i,c)
  return B.CreateGEP(SrcStr, B.getInt64(I), "strchr");
}

Value *LibCallSimplifier::optimizeStrRChr(CallInst *CI, IRBuilder<> &B) {
  Function *Callee = CI->getCalledFunction();
  // Verify the "strrchr" function prototype.
  FunctionType *FT = Callee->getFunctionType();
  if (FT->getNumParams() != 2 || FT->getReturnType() != B.getInt8PtrTy() ||
      FT->getParamType(0) != FT->getReturnType() ||
      !FT->getParamType(1)->isIntegerTy(32))
    return nullptr;

  Value *SrcStr = CI->getArgOperand(0);
  ConstantInt *CharC = dyn_cast<ConstantInt>(CI->getArgOperand(1));

  // Cannot fold anything if we're not looking for a constant.
  if (!CharC)
    return nullptr;

  StringRef Str;
  if (!getConstantStringInfo(SrcStr, Str)) {
    // strrchr(s, 0) -> strchr(s, 0)
    if (CharC->isZero())
      return EmitStrChr(SrcStr, '\0', B, TLI);
    return nullptr;
  }

  // Compute the offset.
  size_t I = (0xFF & CharC->getSExtValue()) == 0
                 ? Str.size()
                 : Str.rfind(CharC->getSExtValue());
  if (I == StringRef::npos) // Didn't find the char. Return null.
    return Constant::getNullValue(CI->getType());

  // strrchr(s+n,c) -> gep(s+n+i,c)
  return B.CreateGEP(SrcStr, B.getInt64(I), "strrchr");
}

Value *LibCallSimplifier::optimizeStrCmp(CallInst *CI, IRBuilder<> &B) {
  Function *Callee = CI->getCalledFunction();
  // Verify the "strcmp" function prototype.
  FunctionType *FT = Callee->getFunctionType();
  if (FT->getNumParams() != 2 || !FT->getReturnType()->isIntegerTy(32) ||
      FT->getParamType(0) != FT->getParamType(1) ||
      FT->getParamType(0) != B.getInt8PtrTy())
    return nullptr;

  Value *Str1P = CI->getArgOperand(0), *Str2P = CI->getArgOperand(1);
  if (Str1P == Str2P) // strcmp(x,x)  -> 0
    return ConstantInt::get(CI->getType(), 0);

  StringRef Str1, Str2;
  bool HasStr1 = getConstantStringInfo(Str1P, Str1);
  bool HasStr2 = getConstantStringInfo(Str2P, Str2);

  // strcmp(x, y)  -> cnst  (if both x and y are constant strings)
  if (HasStr1 && HasStr2)
    return ConstantInt::get(CI->getType(), Str1.compare(Str2));

  if (HasStr1 && Str1.empty()) // strcmp("", x) -> -*x
    return B.CreateNeg(
        B.CreateZExt(B.CreateLoad(Str2P, "strcmpload"), CI->getType()));

  if (HasStr2 && Str2.empty()) // strcmp(x,"") -> *x
    return B.CreateZExt(B.CreateLoad(Str1P, "strcmpload"), CI->getType());

  // strcmp(P, "x") -> memcmp(P, "x", 2)
  uint64_t Len1 = GetStringLength(Str1P);
  uint64_t Len2 = GetStringLength(Str2P);
  if (Len1 && Len2) {
    return EmitMemCmp(Str1P, Str2P,
                      ConstantInt::get(DL.getIntPtrType(CI->getContext()),
                                       std::min(Len1, Len2)),
                      B, DL, TLI);
  }

  return nullptr;
}

Value *LibCallSimplifier::optimizeStrNCmp(CallInst *CI, IRBuilder<> &B) {
  Function *Callee = CI->getCalledFunction();
  // Verify the "strncmp" function prototype.
  FunctionType *FT = Callee->getFunctionType();
  if (FT->getNumParams() != 3 || !FT->getReturnType()->isIntegerTy(32) ||
      FT->getParamType(0) != FT->getParamType(1) ||
      FT->getParamType(0) != B.getInt8PtrTy() ||
      !FT->getParamType(2)->isIntegerTy())
    return nullptr;

  Value *Str1P = CI->getArgOperand(0), *Str2P = CI->getArgOperand(1);
  if (Str1P == Str2P) // strncmp(x,x,n)  -> 0
    return ConstantInt::get(CI->getType(), 0);

  // Get the length argument if it is constant.
  uint64_t Length;
  if (ConstantInt *LengthArg = dyn_cast<ConstantInt>(CI->getArgOperand(2)))
    Length = LengthArg->getZExtValue();
  else
    return nullptr;

  if (Length == 0) // strncmp(x,y,0)   -> 0
    return ConstantInt::get(CI->getType(), 0);

  if (Length == 1) // strncmp(x,y,1) -> memcmp(x,y,1)
    return EmitMemCmp(Str1P, Str2P, CI->getArgOperand(2), B, DL, TLI);

  StringRef Str1, Str2;
  bool HasStr1 = getConstantStringInfo(Str1P, Str1);
  bool HasStr2 = getConstantStringInfo(Str2P, Str2);

  // strncmp(x, y)  -> cnst  (if both x and y are constant strings)
  if (HasStr1 && HasStr2) {
    StringRef SubStr1 = Str1.substr(0, Length);
    StringRef SubStr2 = Str2.substr(0, Length);
    return ConstantInt::get(CI->getType(), SubStr1.compare(SubStr2));
  }

  if (HasStr1 && Str1.empty()) // strncmp("", x, n) -> -*x
    return B.CreateNeg(
        B.CreateZExt(B.CreateLoad(Str2P, "strcmpload"), CI->getType()));

  if (HasStr2 && Str2.empty()) // strncmp(x, "", n) -> *x
    return B.CreateZExt(B.CreateLoad(Str1P, "strcmpload"), CI->getType());

  return nullptr;
}

Value *LibCallSimplifier::optimizeStrCpy(CallInst *CI, IRBuilder<> &B) {
  Function *Callee = CI->getCalledFunction();

  if (!checkStringCopyLibFuncSignature(Callee, LibFunc::strcpy))
    return nullptr;

  Value *Dst = CI->getArgOperand(0), *Src = CI->getArgOperand(1);
  if (Dst == Src) // strcpy(x,x)  -> x
    return Src;

  // See if we can get the length of the input string.
  uint64_t Len = GetStringLength(Src);
  if (Len == 0)
    return nullptr;

  // We have enough information to now generate the memcpy call to do the
  // copy for us.  Make a memcpy to copy the nul byte with align = 1.
  B.CreateMemCpy(Dst, Src,
                 ConstantInt::get(DL.getIntPtrType(CI->getContext()), Len), 1);
  return Dst;
}

Value *LibCallSimplifier::optimizeStpCpy(CallInst *CI, IRBuilder<> &B) {
  Function *Callee = CI->getCalledFunction();
  // Verify the "stpcpy" function prototype.
  FunctionType *FT = Callee->getFunctionType();

  if (!checkStringCopyLibFuncSignature(Callee, LibFunc::stpcpy))
    return nullptr;

  Value *Dst = CI->getArgOperand(0), *Src = CI->getArgOperand(1);
  if (Dst == Src) { // stpcpy(x,x)  -> x+strlen(x)
    Value *StrLen = EmitStrLen(Src, B, DL, TLI);
    return StrLen ? B.CreateInBoundsGEP(Dst, StrLen) : nullptr;
  }

  // See if we can get the length of the input string.
  uint64_t Len = GetStringLength(Src);
  if (Len == 0)
    return nullptr;

  Type *PT = FT->getParamType(0);
  Value *LenV = ConstantInt::get(DL.getIntPtrType(PT), Len);
  Value *DstEnd =
      B.CreateGEP(Dst, ConstantInt::get(DL.getIntPtrType(PT), Len - 1));

  // We have enough information to now generate the memcpy call to do the
  // copy for us.  Make a memcpy to copy the nul byte with align = 1.
  B.CreateMemCpy(Dst, Src, LenV, 1);
  return DstEnd;
}

Value *LibCallSimplifier::optimizeStrNCpy(CallInst *CI, IRBuilder<> &B) {
  Function *Callee = CI->getCalledFunction();
  FunctionType *FT = Callee->getFunctionType();

  if (!checkStringCopyLibFuncSignature(Callee, LibFunc::strncpy))
    return nullptr;

  Value *Dst = CI->getArgOperand(0);
  Value *Src = CI->getArgOperand(1);
  Value *LenOp = CI->getArgOperand(2);

  // See if we can get the length of the input string.
  uint64_t SrcLen = GetStringLength(Src);
  if (SrcLen == 0)
    return nullptr;
  --SrcLen;

  if (SrcLen == 0) {
    // strncpy(x, "", y) -> memset(x, '\0', y, 1)
    B.CreateMemSet(Dst, B.getInt8('\0'), LenOp, 1);
    return Dst;
  }

  uint64_t Len;
  if (ConstantInt *LengthArg = dyn_cast<ConstantInt>(LenOp))
    Len = LengthArg->getZExtValue();
  else
    return nullptr;

  if (Len == 0)
    return Dst; // strncpy(x, y, 0) -> x

  // Let strncpy handle the zero padding
  if (Len > SrcLen + 1)
    return nullptr;

  Type *PT = FT->getParamType(0);
  // strncpy(x, s, c) -> memcpy(x, s, c, 1) [s and c are constant]
  B.CreateMemCpy(Dst, Src, ConstantInt::get(DL.getIntPtrType(PT), Len), 1);

  return Dst;
}

Value *LibCallSimplifier::optimizeStrLen(CallInst *CI, IRBuilder<> &B) {
  Function *Callee = CI->getCalledFunction();
  FunctionType *FT = Callee->getFunctionType();
  if (FT->getNumParams() != 1 || FT->getParamType(0) != B.getInt8PtrTy() ||
      !FT->getReturnType()->isIntegerTy())
    return nullptr;

  Value *Src = CI->getArgOperand(0);

  // Constant folding: strlen("xyz") -> 3
  if (uint64_t Len = GetStringLength(Src))
    return ConstantInt::get(CI->getType(), Len - 1);

  // strlen(x?"foo":"bars") --> x ? 3 : 4
  if (SelectInst *SI = dyn_cast<SelectInst>(Src)) {
    uint64_t LenTrue = GetStringLength(SI->getTrueValue());
    uint64_t LenFalse = GetStringLength(SI->getFalseValue());
    if (LenTrue && LenFalse) {
      Function *Caller = CI->getParent()->getParent();
      emitOptimizationRemark(CI->getContext(), "simplify-libcalls", *Caller,
                             SI->getDebugLoc(),
                             "folded strlen(select) to select of constants");
      return B.CreateSelect(SI->getCondition(),
                            ConstantInt::get(CI->getType(), LenTrue - 1),
                            ConstantInt::get(CI->getType(), LenFalse - 1));
    }
  }

  // strlen(x) != 0 --> *x != 0
  // strlen(x) == 0 --> *x == 0
  if (isOnlyUsedInZeroEqualityComparison(CI))
    return B.CreateZExt(B.CreateLoad(Src, "strlenfirst"), CI->getType());

  return nullptr;
}

Value *LibCallSimplifier::optimizeStrPBrk(CallInst *CI, IRBuilder<> &B) {
  Function *Callee = CI->getCalledFunction();
  FunctionType *FT = Callee->getFunctionType();
  if (FT->getNumParams() != 2 || FT->getParamType(0) != B.getInt8PtrTy() ||
      FT->getParamType(1) != FT->getParamType(0) ||
      FT->getReturnType() != FT->getParamType(0))
    return nullptr;

  StringRef S1, S2;
  bool HasS1 = getConstantStringInfo(CI->getArgOperand(0), S1);
  bool HasS2 = getConstantStringInfo(CI->getArgOperand(1), S2);

  // strpbrk(s, "") -> nullptr
  // strpbrk("", s) -> nullptr
  if ((HasS1 && S1.empty()) || (HasS2 && S2.empty()))
    return Constant::getNullValue(CI->getType());

  // Constant folding.
  if (HasS1 && HasS2) {
    size_t I = S1.find_first_of(S2);
    if (I == StringRef::npos) // No match.
      return Constant::getNullValue(CI->getType());

    return B.CreateGEP(CI->getArgOperand(0), B.getInt64(I), "strpbrk");
  }

  // strpbrk(s, "a") -> strchr(s, 'a')
  if (HasS2 && S2.size() == 1)
    return EmitStrChr(CI->getArgOperand(0), S2[0], B, TLI);

  return nullptr;
}

Value *LibCallSimplifier::optimizeStrTo(CallInst *CI, IRBuilder<> &B) {
  Function *Callee = CI->getCalledFunction();
  FunctionType *FT = Callee->getFunctionType();
  if ((FT->getNumParams() != 2 && FT->getNumParams() != 3) ||
      !FT->getParamType(0)->isPointerTy() ||
      !FT->getParamType(1)->isPointerTy())
    return nullptr;

  Value *EndPtr = CI->getArgOperand(1);
  if (isa<ConstantPointerNull>(EndPtr)) {
    // With a null EndPtr, this function won't capture the main argument.
    // It would be readonly too, except that it still may write to errno.
    CI->addAttribute(1, Attribute::NoCapture);
  }

  return nullptr;
}

Value *LibCallSimplifier::optimizeStrSpn(CallInst *CI, IRBuilder<> &B) {
  Function *Callee = CI->getCalledFunction();
  FunctionType *FT = Callee->getFunctionType();
  if (FT->getNumParams() != 2 || FT->getParamType(0) != B.getInt8PtrTy() ||
      FT->getParamType(1) != FT->getParamType(0) ||
      !FT->getReturnType()->isIntegerTy())
    return nullptr;

  StringRef S1, S2;
  bool HasS1 = getConstantStringInfo(CI->getArgOperand(0), S1);
  bool HasS2 = getConstantStringInfo(CI->getArgOperand(1), S2);

  // strspn(s, "") -> 0
  // strspn("", s) -> 0
  if ((HasS1 && S1.empty()) || (HasS2 && S2.empty()))
    return Constant::getNullValue(CI->getType());

  // Constant folding.
  if (HasS1 && HasS2) {
    size_t Pos = S1.find_first_not_of(S2);
    if (Pos == StringRef::npos)
      Pos = S1.size();
    return ConstantInt::get(CI->getType(), Pos);
  }

  return nullptr;
}

Value *LibCallSimplifier::optimizeStrCSpn(CallInst *CI, IRBuilder<> &B) {
  Function *Callee = CI->getCalledFunction();
  FunctionType *FT = Callee->getFunctionType();
  if (FT->getNumParams() != 2 || FT->getParamType(0) != B.getInt8PtrTy() ||
      FT->getParamType(1) != FT->getParamType(0) ||
      !FT->getReturnType()->isIntegerTy())
    return nullptr;

  StringRef S1, S2;
  bool HasS1 = getConstantStringInfo(CI->getArgOperand(0), S1);
  bool HasS2 = getConstantStringInfo(CI->getArgOperand(1), S2);

  // strcspn("", s) -> 0
  if (HasS1 && S1.empty())
    return Constant::getNullValue(CI->getType());

  // Constant folding.
  if (HasS1 && HasS2) {
    size_t Pos = S1.find_first_of(S2);
    if (Pos == StringRef::npos)
      Pos = S1.size();
    return ConstantInt::get(CI->getType(), Pos);
  }

  // strcspn(s, "") -> strlen(s)
  if (HasS2 && S2.empty())
    return EmitStrLen(CI->getArgOperand(0), B, DL, TLI);

  return nullptr;
}

Value *LibCallSimplifier::optimizeStrStr(CallInst *CI, IRBuilder<> &B) {
  Function *Callee = CI->getCalledFunction();
  FunctionType *FT = Callee->getFunctionType();
  if (FT->getNumParams() != 2 || !FT->getParamType(0)->isPointerTy() ||
      !FT->getParamType(1)->isPointerTy() ||
      !FT->getReturnType()->isPointerTy())
    return nullptr;

  // fold strstr(x, x) -> x.
  if (CI->getArgOperand(0) == CI->getArgOperand(1))
    return B.CreateBitCast(CI->getArgOperand(0), CI->getType());

  // fold strstr(a, b) == a -> strncmp(a, b, strlen(b)) == 0
  if (isOnlyUsedInEqualityComparison(CI, CI->getArgOperand(0))) {
    Value *StrLen = EmitStrLen(CI->getArgOperand(1), B, DL, TLI);
    if (!StrLen)
      return nullptr;
    Value *StrNCmp = EmitStrNCmp(CI->getArgOperand(0), CI->getArgOperand(1),
                                 StrLen, B, DL, TLI);
    if (!StrNCmp)
      return nullptr;
    for (auto UI = CI->user_begin(), UE = CI->user_end(); UI != UE;) {
      ICmpInst *Old = cast<ICmpInst>(*UI++);
      Value *Cmp =
          B.CreateICmp(Old->getPredicate(), StrNCmp,
                       ConstantInt::getNullValue(StrNCmp->getType()), "cmp");
      replaceAllUsesWith(Old, Cmp);
    }
    return CI;
  }

  // See if either input string is a constant string.
  StringRef SearchStr, ToFindStr;
  bool HasStr1 = getConstantStringInfo(CI->getArgOperand(0), SearchStr);
  bool HasStr2 = getConstantStringInfo(CI->getArgOperand(1), ToFindStr);

  // fold strstr(x, "") -> x.
  if (HasStr2 && ToFindStr.empty())
    return B.CreateBitCast(CI->getArgOperand(0), CI->getType());

  // If both strings are known, constant fold it.
  if (HasStr1 && HasStr2) {
    size_t Offset = SearchStr.find(ToFindStr);

    if (Offset == StringRef::npos) // strstr("foo", "bar") -> null
      return Constant::getNullValue(CI->getType());

    // strstr("abcd", "bc") -> gep((char*)"abcd", 1)
    Value *Result = CastToCStr(CI->getArgOperand(0), B);
    Result = B.CreateConstInBoundsGEP1_64(Result, Offset, "strstr");
    return B.CreateBitCast(Result, CI->getType());
  }

  // fold strstr(x, "y") -> strchr(x, 'y').
  if (HasStr2 && ToFindStr.size() == 1) {
    Value *StrChr = EmitStrChr(CI->getArgOperand(0), ToFindStr[0], B, TLI);
    return StrChr ? B.CreateBitCast(StrChr, CI->getType()) : nullptr;
  }
  return nullptr;
}

Value *LibCallSimplifier::optimizeMemChr(CallInst *CI, IRBuilder<> &B) {
  Function *Callee = CI->getCalledFunction();
  FunctionType *FT = Callee->getFunctionType();
  if (FT->getNumParams() != 3 || !FT->getParamType(0)->isPointerTy() ||
      !FT->getParamType(1)->isIntegerTy(32) ||
      !FT->getParamType(2)->isIntegerTy() ||
      !FT->getReturnType()->isPointerTy())
    return nullptr;

  Value *SrcStr = CI->getArgOperand(0);
  ConstantInt *CharC = dyn_cast<ConstantInt>(CI->getArgOperand(1));
  ConstantInt *LenC = dyn_cast<ConstantInt>(CI->getArgOperand(2));

  // memchr(x, y, 0) -> null
  if (LenC && LenC->isNullValue())
    return Constant::getNullValue(CI->getType());

  // From now on we need at least constant length and string.
  StringRef Str;
  if (!LenC || !getConstantStringInfo(SrcStr, Str, 0, /*TrimAtNul=*/false))
    return nullptr;

  // Truncate the string to LenC. If Str is smaller than LenC we will still only
  // scan the string, as reading past the end of it is undefined and we can just
  // return null if we don't find the char.
  Str = Str.substr(0, LenC->getZExtValue());

  // If the char is variable but the input str and length are not we can turn
  // this memchr call into a simple bit field test. Of course this only works
  // when the return value is only checked against null.
  //
  // It would be really nice to reuse switch lowering here but we can't change
  // the CFG at this point.
  //
  // memchr("\r\n", C, 2) != nullptr -> (C & ((1 << '\r') | (1 << '\n'))) != 0
  //   after bounds check.
  if (!CharC && !Str.empty() && isOnlyUsedInZeroEqualityComparison(CI)) {
    unsigned char Max =
        *std::max_element(reinterpret_cast<const unsigned char *>(Str.begin()),
                          reinterpret_cast<const unsigned char *>(Str.end()));

    // Make sure the bit field we're about to create fits in a register on the
    // target.
    // FIXME: On a 64 bit architecture this prevents us from using the
    // interesting range of alpha ascii chars. We could do better by emitting
    // two bitfields or shifting the range by 64 if no lower chars are used.
    if (!DL.fitsInLegalInteger(Max + 1))
      return nullptr;

    // For the bit field use a power-of-2 type with at least 8 bits to avoid
    // creating unnecessary illegal types.
    unsigned char Width = NextPowerOf2(std::max((unsigned char)7, Max));

    // Now build the bit field.
    APInt Bitfield(Width, 0);
    for (char C : Str)
      Bitfield.setBit((unsigned char)C);
    Value *BitfieldC = B.getInt(Bitfield);

    // First check that the bit field access is within bounds.
    Value *C = B.CreateZExtOrTrunc(CI->getArgOperand(1), BitfieldC->getType());
    Value *Bounds = B.CreateICmp(ICmpInst::ICMP_ULT, C, B.getIntN(Width, Width),
                                 "memchr.bounds");

    // Create code that checks if the given bit is set in the field.
    Value *Shl = B.CreateShl(B.getIntN(Width, 1ULL), C);
    Value *Bits = B.CreateIsNotNull(B.CreateAnd(Shl, BitfieldC), "memchr.bits");

    // Finally merge both checks and cast to pointer type. The inttoptr
    // implicitly zexts the i1 to intptr type.
    return B.CreateIntToPtr(B.CreateAnd(Bounds, Bits, "memchr"), CI->getType());
  }

  // Check if all arguments are constants.  If so, we can constant fold.
  if (!CharC)
    return nullptr;

  // Compute the offset.
  size_t I = Str.find(CharC->getSExtValue() & 0xFF);
  if (I == StringRef::npos) // Didn't find the char.  memchr returns null.
    return Constant::getNullValue(CI->getType());

  // memchr(s+n,c,l) -> gep(s+n+i,c)
  return B.CreateGEP(SrcStr, B.getInt64(I), "memchr");
}

Value *LibCallSimplifier::optimizeMemCmp(CallInst *CI, IRBuilder<> &B) {
  Function *Callee = CI->getCalledFunction();
  FunctionType *FT = Callee->getFunctionType();
  if (FT->getNumParams() != 3 || !FT->getParamType(0)->isPointerTy() ||
      !FT->getParamType(1)->isPointerTy() ||
      !FT->getReturnType()->isIntegerTy(32))
    return nullptr;

  Value *LHS = CI->getArgOperand(0), *RHS = CI->getArgOperand(1);

  if (LHS == RHS) // memcmp(s,s,x) -> 0
    return Constant::getNullValue(CI->getType());

  // Make sure we have a constant length.
  ConstantInt *LenC = dyn_cast<ConstantInt>(CI->getArgOperand(2));
  if (!LenC)
    return nullptr;
  uint64_t Len = LenC->getZExtValue();

  if (Len == 0) // memcmp(s1,s2,0) -> 0
    return Constant::getNullValue(CI->getType());

  // memcmp(S1,S2,1) -> *(unsigned char*)LHS - *(unsigned char*)RHS
  if (Len == 1) {
    Value *LHSV = B.CreateZExt(B.CreateLoad(CastToCStr(LHS, B), "lhsc"),
                               CI->getType(), "lhsv");
    Value *RHSV = B.CreateZExt(B.CreateLoad(CastToCStr(RHS, B), "rhsc"),
                               CI->getType(), "rhsv");
    return B.CreateSub(LHSV, RHSV, "chardiff");
  }

  // Constant folding: memcmp(x, y, l) -> cnst (all arguments are constant)
  StringRef LHSStr, RHSStr;
  if (getConstantStringInfo(LHS, LHSStr) &&
      getConstantStringInfo(RHS, RHSStr)) {
    // Make sure we're not reading out-of-bounds memory.
    if (Len > LHSStr.size() || Len > RHSStr.size())
      return nullptr;
    // Fold the memcmp and normalize the result.  This way we get consistent
    // results across multiple platforms.
    uint64_t Ret = 0;
    int Cmp = memcmp(LHSStr.data(), RHSStr.data(), Len);
    if (Cmp < 0)
      Ret = -1;
    else if (Cmp > 0)
      Ret = 1;
    return ConstantInt::get(CI->getType(), Ret);
  }

  return nullptr;
}

Value *LibCallSimplifier::optimizeMemCpy(CallInst *CI, IRBuilder<> &B) {
  Function *Callee = CI->getCalledFunction();

  if (!checkStringCopyLibFuncSignature(Callee, LibFunc::memcpy))
    return nullptr;

  // memcpy(x, y, n) -> llvm.memcpy(x, y, n, 1)
  B.CreateMemCpy(CI->getArgOperand(0), CI->getArgOperand(1),
                 CI->getArgOperand(2), 1);
  return CI->getArgOperand(0);
}

Value *LibCallSimplifier::optimizeMemMove(CallInst *CI, IRBuilder<> &B) {
  Function *Callee = CI->getCalledFunction();

  if (!checkStringCopyLibFuncSignature(Callee, LibFunc::memmove))
    return nullptr;

  // memmove(x, y, n) -> llvm.memmove(x, y, n, 1)
  B.CreateMemMove(CI->getArgOperand(0), CI->getArgOperand(1),
                  CI->getArgOperand(2), 1);
  return CI->getArgOperand(0);
}

Value *LibCallSimplifier::optimizeMemSet(CallInst *CI, IRBuilder<> &B) {
  Function *Callee = CI->getCalledFunction();

  if (!checkStringCopyLibFuncSignature(Callee, LibFunc::memset))
>>>>>>> 969bfdfe
    return nullptr;

  // memset(p, v, n) -> llvm.memset(p, v, n, 1)
  Value *Val = B.CreateIntCast(CI->getArgOperand(1), B.getInt8Ty(), false);
  B.CreateMemSet(CI->getArgOperand(0), Val, CI->getArgOperand(2), 1);
  return CI->getArgOperand(0);
}

//===----------------------------------------------------------------------===//
// Math Library Optimizations
//===----------------------------------------------------------------------===//

/// Return a variant of Val with float type.
/// Currently this works in two cases: If Val is an FPExtension of a float
/// value to something bigger, simply return the operand.
/// If Val is a ConstantFP but can be converted to a float ConstantFP without
/// loss of precision do so.
static Value *valueHasFloatPrecision(Value *Val) {
  if (FPExtInst *Cast = dyn_cast<FPExtInst>(Val)) {
    Value *Op = Cast->getOperand(0);
    if (Op->getType()->isFloatTy())
      return Op;
  }
  if (ConstantFP *Const = dyn_cast<ConstantFP>(Val)) {
    APFloat F = Const->getValueAPF();
    bool losesInfo;
    (void)F.convert(APFloat::IEEEsingle, APFloat::rmNearestTiesToEven,
                    &losesInfo);
    if (!losesInfo)
      return ConstantFP::get(Const->getContext(), F);
  }
  return nullptr;
}

//===----------------------------------------------------------------------===//
// Double -> Float Shrinking Optimizations for Unary Functions like 'floor'

Value *LibCallSimplifier::optimizeUnaryDoubleFP(CallInst *CI, IRBuilder<> &B,
                                                bool CheckRetType) {
  Function *Callee = CI->getCalledFunction();
  FunctionType *FT = Callee->getFunctionType();
  if (FT->getNumParams() != 1 || !FT->getReturnType()->isDoubleTy() ||
      !FT->getParamType(0)->isDoubleTy())
    return nullptr;

  if (CheckRetType) {
    // Check if all the uses for function like 'sin' are converted to float.
    for (User *U : CI->users()) {
      FPTruncInst *Cast = dyn_cast<FPTruncInst>(U);
      if (!Cast || !Cast->getType()->isFloatTy())
        return nullptr;
    }
  }

  // If this is something like 'floor((double)floatval)', convert to floorf.
<<<<<<< HEAD
  FPExtInst *Cast = dyn_cast<FPExtInst>(CI->getArgOperand(0));
  if (!Cast || !Cast->getOperand(0)->getType()->isFloatTy())
    return nullptr;

  // floor((double)floatval) -> (double)floorf(floatval)
  Value *V = Cast->getOperand(0);
=======
  Value *V = valueHasFloatPrecision(CI->getArgOperand(0));
  if (V == nullptr)
    return nullptr;

  // floor((double)floatval) -> (double)floorf(floatval)
>>>>>>> 969bfdfe
  if (Callee->isIntrinsic()) {
    Module *M = CI->getParent()->getParent()->getParent();
    Intrinsic::ID IID = (Intrinsic::ID) Callee->getIntrinsicID();
    Function *F = Intrinsic::getDeclaration(M, IID, B.getFloatTy());
    V = B.CreateCall(F, V);
  } else {
    // The call is a library call rather than an intrinsic.
    V = EmitUnaryFloatFnCall(V, Callee->getName(), B, Callee->getAttributes());
  }

  return B.CreateFPExt(V, B.getDoubleTy());
}

// Double -> Float Shrinking Optimizations for Binary Functions like 'fmin/fmax'
Value *LibCallSimplifier::optimizeBinaryDoubleFP(CallInst *CI, IRBuilder<> &B) {
  Function *Callee = CI->getCalledFunction();
  FunctionType *FT = Callee->getFunctionType();
  // Just make sure this has 2 arguments of the same FP type, which match the
  // result type.
  if (FT->getNumParams() != 2 || FT->getReturnType() != FT->getParamType(0) ||
      FT->getParamType(0) != FT->getParamType(1) ||
      !FT->getParamType(0)->isFloatingPointTy())
    return nullptr;

  // If this is something like 'fmin((double)floatval1, (double)floatval2)',
<<<<<<< HEAD
  // we convert it to fminf.
  FPExtInst *Cast1 = dyn_cast<FPExtInst>(CI->getArgOperand(0));
  FPExtInst *Cast2 = dyn_cast<FPExtInst>(CI->getArgOperand(1));
  if (!Cast1 || !Cast1->getOperand(0)->getType()->isFloatTy() || !Cast2 ||
      !Cast2->getOperand(0)->getType()->isFloatTy())
    return nullptr;

  // fmin((double)floatval1, (double)floatval2)
  //                      -> (double)fmin(floatval1, floatval2)
  Value *V = nullptr;
  Value *V1 = Cast1->getOperand(0);
  Value *V2 = Cast2->getOperand(0);
  // TODO: Handle intrinsics in the same way as in optimizeUnaryDoubleFP().
  V = EmitBinaryFloatFnCall(V1, V2, Callee->getName(), B,
                            Callee->getAttributes());
=======
  // or fmin(1.0, (double)floatval), then we convert it to fminf.
  Value *V1 = valueHasFloatPrecision(CI->getArgOperand(0));
  if (V1 == nullptr)
    return nullptr;
  Value *V2 = valueHasFloatPrecision(CI->getArgOperand(1));
  if (V2 == nullptr)
    return nullptr;

  // fmin((double)floatval1, (double)floatval2)
  //                      -> (double)fminf(floatval1, floatval2)
  // TODO: Handle intrinsics in the same way as in optimizeUnaryDoubleFP().
  Value *V = EmitBinaryFloatFnCall(V1, V2, Callee->getName(), B,
                                   Callee->getAttributes());
>>>>>>> 969bfdfe
  return B.CreateFPExt(V, B.getDoubleTy());
}

Value *LibCallSimplifier::optimizeCos(CallInst *CI, IRBuilder<> &B) {
  Function *Callee = CI->getCalledFunction();
  Value *Ret = nullptr;
  if (UnsafeFPShrink && Callee->getName() == "cos" && TLI->has(LibFunc::cosf)) {
    Ret = optimizeUnaryDoubleFP(CI, B, true);
  }

  FunctionType *FT = Callee->getFunctionType();
  // Just make sure this has 1 argument of FP type, which matches the
  // result type.
  if (FT->getNumParams() != 1 || FT->getReturnType() != FT->getParamType(0) ||
      !FT->getParamType(0)->isFloatingPointTy())
    return Ret;

  // cos(-x) -> cos(x)
  Value *Op1 = CI->getArgOperand(0);
  if (BinaryOperator::isFNeg(Op1)) {
    BinaryOperator *BinExpr = cast<BinaryOperator>(Op1);
    return B.CreateCall(Callee, BinExpr->getOperand(1), "cos");
  }
  return Ret;
}

Value *LibCallSimplifier::optimizePow(CallInst *CI, IRBuilder<> &B) {
  Function *Callee = CI->getCalledFunction();

  Value *Ret = nullptr;
  if (UnsafeFPShrink && Callee->getName() == "pow" && TLI->has(LibFunc::powf)) {
    Ret = optimizeUnaryDoubleFP(CI, B, true);
  }

  FunctionType *FT = Callee->getFunctionType();
  // Just make sure this has 2 arguments of the same FP type, which match the
  // result type.
  if (FT->getNumParams() != 2 || FT->getReturnType() != FT->getParamType(0) ||
      FT->getParamType(0) != FT->getParamType(1) ||
      !FT->getParamType(0)->isFloatingPointTy())
<<<<<<< HEAD
    return Ret;

  Value *Op1 = CI->getArgOperand(0), *Op2 = CI->getArgOperand(1);
  if (ConstantFP *Op1C = dyn_cast<ConstantFP>(Op1)) {
    // pow(1.0, x) -> 1.0
    if (Op1C->isExactlyValue(1.0))
      return Op1C;
    // pow(2.0, x) -> exp2(x)
    if (Op1C->isExactlyValue(2.0) &&
        hasUnaryFloatFn(TLI, Op1->getType(), LibFunc::exp2, LibFunc::exp2f,
                        LibFunc::exp2l))
      return EmitUnaryFloatFnCall(Op2, "exp2", B, Callee->getAttributes());
    // pow(10.0, x) -> exp10(x)
    if (Op1C->isExactlyValue(10.0) &&
        hasUnaryFloatFn(TLI, Op1->getType(), LibFunc::exp10, LibFunc::exp10f,
                        LibFunc::exp10l))
      return EmitUnaryFloatFnCall(Op2, TLI->getName(LibFunc::exp10), B,
                                  Callee->getAttributes());
  }

  ConstantFP *Op2C = dyn_cast<ConstantFP>(Op2);
  if (!Op2C)
    return Ret;

=======
    return Ret;

  Value *Op1 = CI->getArgOperand(0), *Op2 = CI->getArgOperand(1);
  if (ConstantFP *Op1C = dyn_cast<ConstantFP>(Op1)) {
    // pow(1.0, x) -> 1.0
    if (Op1C->isExactlyValue(1.0))
      return Op1C;
    // pow(2.0, x) -> exp2(x)
    if (Op1C->isExactlyValue(2.0) &&
        hasUnaryFloatFn(TLI, Op1->getType(), LibFunc::exp2, LibFunc::exp2f,
                        LibFunc::exp2l))
      return EmitUnaryFloatFnCall(Op2, "exp2", B, Callee->getAttributes());
    // pow(10.0, x) -> exp10(x)
    if (Op1C->isExactlyValue(10.0) &&
        hasUnaryFloatFn(TLI, Op1->getType(), LibFunc::exp10, LibFunc::exp10f,
                        LibFunc::exp10l))
      return EmitUnaryFloatFnCall(Op2, TLI->getName(LibFunc::exp10), B,
                                  Callee->getAttributes());
  }

  ConstantFP *Op2C = dyn_cast<ConstantFP>(Op2);
  if (!Op2C)
    return Ret;

>>>>>>> 969bfdfe
  if (Op2C->getValueAPF().isZero()) // pow(x, 0.0) -> 1.0
    return ConstantFP::get(CI->getType(), 1.0);

  if (Op2C->isExactlyValue(0.5) &&
      hasUnaryFloatFn(TLI, Op2->getType(), LibFunc::sqrt, LibFunc::sqrtf,
                      LibFunc::sqrtl) &&
      hasUnaryFloatFn(TLI, Op2->getType(), LibFunc::fabs, LibFunc::fabsf,
                      LibFunc::fabsl)) {
    // Expand pow(x, 0.5) to (x == -infinity ? +infinity : fabs(sqrt(x))).
    // This is faster than calling pow, and still handles negative zero
    // and negative infinity correctly.
    // TODO: In fast-math mode, this could be just sqrt(x).
    // TODO: In finite-only mode, this could be just fabs(sqrt(x)).
    Value *Inf = ConstantFP::getInfinity(CI->getType());
    Value *NegInf = ConstantFP::getInfinity(CI->getType(), true);
    Value *Sqrt = EmitUnaryFloatFnCall(Op1, "sqrt", B, Callee->getAttributes());
    Value *FAbs =
        EmitUnaryFloatFnCall(Sqrt, "fabs", B, Callee->getAttributes());
    Value *FCmp = B.CreateFCmpOEQ(Op1, NegInf);
    Value *Sel = B.CreateSelect(FCmp, Inf, FAbs);
    return Sel;
  }

  if (Op2C->isExactlyValue(1.0)) // pow(x, 1.0) -> x
    return Op1;
  if (Op2C->isExactlyValue(2.0)) // pow(x, 2.0) -> x*x
    return B.CreateFMul(Op1, Op1, "pow2");
  if (Op2C->isExactlyValue(-1.0)) // pow(x, -1.0) -> 1.0/x
    return B.CreateFDiv(ConstantFP::get(CI->getType(), 1.0), Op1, "powrecip");
  return nullptr;
}

Value *LibCallSimplifier::optimizeExp2(CallInst *CI, IRBuilder<> &B) {
  Function *Callee = CI->getCalledFunction();
  Function *Caller = CI->getParent()->getParent();

  Value *Ret = nullptr;
  if (UnsafeFPShrink && Callee->getName() == "exp2" &&
      TLI->has(LibFunc::exp2f)) {
    Ret = optimizeUnaryDoubleFP(CI, B, true);
  }

  FunctionType *FT = Callee->getFunctionType();
  // Just make sure this has 1 argument of FP type, which matches the
  // result type.
  if (FT->getNumParams() != 1 || FT->getReturnType() != FT->getParamType(0) ||
      !FT->getParamType(0)->isFloatingPointTy())
    return Ret;

  Value *Op = CI->getArgOperand(0);
  // Turn exp2(sitofp(x)) -> ldexp(1.0, sext(x))  if sizeof(x) <= 32
  // Turn exp2(uitofp(x)) -> ldexp(1.0, zext(x))  if sizeof(x) < 32
  LibFunc::Func LdExp = LibFunc::ldexpl;
  if (Op->getType()->isFloatTy())
    LdExp = LibFunc::ldexpf;
  else if (Op->getType()->isDoubleTy())
    LdExp = LibFunc::ldexp;

  if (TLI->has(LdExp)) {
    Value *LdExpArg = nullptr;
    if (SIToFPInst *OpC = dyn_cast<SIToFPInst>(Op)) {
      if (OpC->getOperand(0)->getType()->getPrimitiveSizeInBits() <= 32)
        LdExpArg = B.CreateSExt(OpC->getOperand(0), B.getInt32Ty());
    } else if (UIToFPInst *OpC = dyn_cast<UIToFPInst>(Op)) {
      if (OpC->getOperand(0)->getType()->getPrimitiveSizeInBits() < 32)
        LdExpArg = B.CreateZExt(OpC->getOperand(0), B.getInt32Ty());
    }

    if (LdExpArg) {
      Constant *One = ConstantFP::get(CI->getContext(), APFloat(1.0f));
      if (!Op->getType()->isFloatTy())
        One = ConstantExpr::getFPExtend(One, Op->getType());
<<<<<<< HEAD

      Module *M = Caller->getParent();
      Value *Callee =
          M->getOrInsertFunction(TLI->getName(LdExp), Op->getType(),
                                 Op->getType(), B.getInt32Ty(), NULL);
      CallInst *CI = B.CreateCall2(Callee, One, LdExpArg);
      if (const Function *F = dyn_cast<Function>(Callee->stripPointerCasts()))
        CI->setCallingConv(F->getCallingConv());

=======

      Module *M = Caller->getParent();
      Value *Callee =
          M->getOrInsertFunction(TLI->getName(LdExp), Op->getType(),
                                 Op->getType(), B.getInt32Ty(), nullptr);
      CallInst *CI = B.CreateCall2(Callee, One, LdExpArg);
      if (const Function *F = dyn_cast<Function>(Callee->stripPointerCasts()))
        CI->setCallingConv(F->getCallingConv());

>>>>>>> 969bfdfe
      return CI;
    }
  }
  return Ret;
}

Value *LibCallSimplifier::optimizeFabs(CallInst *CI, IRBuilder<> &B) {
  Function *Callee = CI->getCalledFunction();

  Value *Ret = nullptr;
  if (Callee->getName() == "fabs" && TLI->has(LibFunc::fabsf)) {
    Ret = optimizeUnaryDoubleFP(CI, B, false);
  }

  FunctionType *FT = Callee->getFunctionType();
  // Make sure this has 1 argument of FP type which matches the result type.
  if (FT->getNumParams() != 1 || FT->getReturnType() != FT->getParamType(0) ||
      !FT->getParamType(0)->isFloatingPointTy())
    return Ret;

  Value *Op = CI->getArgOperand(0);
  if (Instruction *I = dyn_cast<Instruction>(Op)) {
    // Fold fabs(x * x) -> x * x; any squared FP value must already be positive.
    if (I->getOpcode() == Instruction::FMul)
      if (I->getOperand(0) == I->getOperand(1))
        return Op;
  }
  return Ret;
}

Value *LibCallSimplifier::optimizeSqrt(CallInst *CI, IRBuilder<> &B) {
  Function *Callee = CI->getCalledFunction();
  
  Value *Ret = nullptr;
  if (TLI->has(LibFunc::sqrtf) && (Callee->getName() == "sqrt" ||
                                   Callee->getIntrinsicID() == Intrinsic::sqrt))
    Ret = optimizeUnaryDoubleFP(CI, B, true);

  // FIXME: For finer-grain optimization, we need intrinsics to have the same
  // fast-math flag decorations that are applied to FP instructions. For now,
  // we have to rely on the function-level unsafe-fp-math attribute to do this
  // optimization because there's no other way to express that the sqrt can be
  // reassociated.
  Function *F = CI->getParent()->getParent();
  if (F->hasFnAttribute("unsafe-fp-math")) {
    // Check for unsafe-fp-math = true.
    Attribute Attr = F->getFnAttribute("unsafe-fp-math");
    if (Attr.getValueAsString() != "true")
      return Ret;
  }
  Value *Op = CI->getArgOperand(0);
  if (Instruction *I = dyn_cast<Instruction>(Op)) {
    if (I->getOpcode() == Instruction::FMul && I->hasUnsafeAlgebra()) {
      // We're looking for a repeated factor in a multiplication tree,
      // so we can do this fold: sqrt(x * x) -> fabs(x);
      // or this fold: sqrt(x * x * y) -> fabs(x) * sqrt(y).
      Value *Op0 = I->getOperand(0);
      Value *Op1 = I->getOperand(1);
      Value *RepeatOp = nullptr;
      Value *OtherOp = nullptr;
      if (Op0 == Op1) {
        // Simple match: the operands of the multiply are identical.
        RepeatOp = Op0;
      } else {
        // Look for a more complicated pattern: one of the operands is itself
        // a multiply, so search for a common factor in that multiply.
        // Note: We don't bother looking any deeper than this first level or for
        // variations of this pattern because instcombine's visitFMUL and/or the
        // reassociation pass should give us this form.
        Value *OtherMul0, *OtherMul1;
        if (match(Op0, m_FMul(m_Value(OtherMul0), m_Value(OtherMul1)))) {
          // Pattern: sqrt((x * y) * z)
          if (OtherMul0 == OtherMul1) {
            // Matched: sqrt((x * x) * z)
            RepeatOp = OtherMul0;
            OtherOp = Op1;
          }
        }
      }
      if (RepeatOp) {
        // Fast math flags for any created instructions should match the sqrt
        // and multiply.
        // FIXME: We're not checking the sqrt because it doesn't have
        // fast-math-flags (see earlier comment).
        IRBuilder<true, ConstantFolder,
          IRBuilderDefaultInserter<true> >::FastMathFlagGuard Guard(B);
        B.SetFastMathFlags(I->getFastMathFlags());
        // If we found a repeated factor, hoist it out of the square root and
        // replace it with the fabs of that factor.
        Module *M = Callee->getParent();
        Type *ArgType = Op->getType();
        Value *Fabs = Intrinsic::getDeclaration(M, Intrinsic::fabs, ArgType);
        Value *FabsCall = B.CreateCall(Fabs, RepeatOp, "fabs");
        if (OtherOp) {
          // If we found a non-repeated factor, we still need to get its square
          // root. We then multiply that by the value that was simplified out
          // of the square root calculation.
          Value *Sqrt = Intrinsic::getDeclaration(M, Intrinsic::sqrt, ArgType);
          Value *SqrtCall = B.CreateCall(Sqrt, OtherOp, "sqrt");
          return B.CreateFMul(FabsCall, SqrtCall);
        }
        return FabsCall;
      }
    }
  }
  return Ret;
}

static bool isTrigLibCall(CallInst *CI);
static void insertSinCosCall(IRBuilder<> &B, Function *OrigCallee, Value *Arg,
                             bool UseFloat, Value *&Sin, Value *&Cos,
                             Value *&SinCos);

Value *LibCallSimplifier::optimizeSinCosPi(CallInst *CI, IRBuilder<> &B) {

  // Make sure the prototype is as expected, otherwise the rest of the
  // function is probably invalid and likely to abort.
  if (!isTrigLibCall(CI))
    return nullptr;

  Value *Arg = CI->getArgOperand(0);
  SmallVector<CallInst *, 1> SinCalls;
  SmallVector<CallInst *, 1> CosCalls;
  SmallVector<CallInst *, 1> SinCosCalls;

  bool IsFloat = Arg->getType()->isFloatTy();

  // Look for all compatible sinpi, cospi and sincospi calls with the same
  // argument. If there are enough (in some sense) we can make the
  // substitution.
  for (User *U : Arg->users())
    classifyArgUse(U, CI->getParent(), IsFloat, SinCalls, CosCalls,
                   SinCosCalls);

  // It's only worthwhile if both sinpi and cospi are actually used.
  if (SinCosCalls.empty() && (SinCalls.empty() || CosCalls.empty()))
    return nullptr;

  Value *Sin, *Cos, *SinCos;
  insertSinCosCall(B, CI->getCalledFunction(), Arg, IsFloat, Sin, Cos, SinCos);

  replaceTrigInsts(SinCalls, Sin);
  replaceTrigInsts(CosCalls, Cos);
  replaceTrigInsts(SinCosCalls, SinCos);

  return nullptr;
}
<<<<<<< HEAD

static bool isTrigLibCall(CallInst *CI) {
  Function *Callee = CI->getCalledFunction();
  FunctionType *FT = Callee->getFunctionType();

  // We can only hope to do anything useful if we can ignore things like errno
  // and floating-point exceptions.
  bool AttributesSafe =
      CI->hasFnAttr(Attribute::NoUnwind) && CI->hasFnAttr(Attribute::ReadNone);

  // Other than that we need float(float) or double(double)
  return AttributesSafe && FT->getNumParams() == 1 &&
         FT->getReturnType() == FT->getParamType(0) &&
         (FT->getParamType(0)->isFloatTy() ||
          FT->getParamType(0)->isDoubleTy());
}

void
LibCallSimplifier::classifyArgUse(Value *Val, BasicBlock *BB, bool IsFloat,
                                  SmallVectorImpl<CallInst *> &SinCalls,
                                  SmallVectorImpl<CallInst *> &CosCalls,
                                  SmallVectorImpl<CallInst *> &SinCosCalls) {
  CallInst *CI = dyn_cast<CallInst>(Val);

=======

static bool isTrigLibCall(CallInst *CI) {
  Function *Callee = CI->getCalledFunction();
  FunctionType *FT = Callee->getFunctionType();

  // We can only hope to do anything useful if we can ignore things like errno
  // and floating-point exceptions.
  bool AttributesSafe =
      CI->hasFnAttr(Attribute::NoUnwind) && CI->hasFnAttr(Attribute::ReadNone);

  // Other than that we need float(float) or double(double)
  return AttributesSafe && FT->getNumParams() == 1 &&
         FT->getReturnType() == FT->getParamType(0) &&
         (FT->getParamType(0)->isFloatTy() ||
          FT->getParamType(0)->isDoubleTy());
}

void
LibCallSimplifier::classifyArgUse(Value *Val, BasicBlock *BB, bool IsFloat,
                                  SmallVectorImpl<CallInst *> &SinCalls,
                                  SmallVectorImpl<CallInst *> &CosCalls,
                                  SmallVectorImpl<CallInst *> &SinCosCalls) {
  CallInst *CI = dyn_cast<CallInst>(Val);

>>>>>>> 969bfdfe
  if (!CI)
    return;

  Function *Callee = CI->getCalledFunction();
  StringRef FuncName = Callee->getName();
  LibFunc::Func Func;
  if (!TLI->getLibFunc(FuncName, Func) || !TLI->has(Func) || !isTrigLibCall(CI))
    return;

  if (IsFloat) {
    if (Func == LibFunc::sinpif)
      SinCalls.push_back(CI);
    else if (Func == LibFunc::cospif)
      CosCalls.push_back(CI);
    else if (Func == LibFunc::sincospif_stret)
      SinCosCalls.push_back(CI);
  } else {
    if (Func == LibFunc::sinpi)
      SinCalls.push_back(CI);
    else if (Func == LibFunc::cospi)
      CosCalls.push_back(CI);
    else if (Func == LibFunc::sincospi_stret)
      SinCosCalls.push_back(CI);
  }
}

void LibCallSimplifier::replaceTrigInsts(SmallVectorImpl<CallInst *> &Calls,
                                         Value *Res) {
  for (SmallVectorImpl<CallInst *>::iterator I = Calls.begin(), E = Calls.end();
       I != E; ++I) {
    replaceAllUsesWith(*I, Res);
  }
}

void insertSinCosCall(IRBuilder<> &B, Function *OrigCallee, Value *Arg,
                      bool UseFloat, Value *&Sin, Value *&Cos, Value *&SinCos) {
  Type *ArgTy = Arg->getType();
  Type *ResTy;
  StringRef Name;

  Triple T(OrigCallee->getParent()->getTargetTriple());
  if (UseFloat) {
    Name = "__sincospif_stret";

    assert(T.getArch() != Triple::x86 && "x86 messy and unsupported for now");
    // x86_64 can't use {float, float} since that would be returned in both
    // xmm0 and xmm1, which isn't what a real struct would do.
    ResTy = T.getArch() == Triple::x86_64
                ? static_cast<Type *>(VectorType::get(ArgTy, 2))
<<<<<<< HEAD
                : static_cast<Type *>(StructType::get(ArgTy, ArgTy, NULL));
  } else {
    Name = "__sincospi_stret";
    ResTy = StructType::get(ArgTy, ArgTy, NULL);
=======
                : static_cast<Type *>(StructType::get(ArgTy, ArgTy, nullptr));
  } else {
    Name = "__sincospi_stret";
    ResTy = StructType::get(ArgTy, ArgTy, nullptr);
>>>>>>> 969bfdfe
  }

  Module *M = OrigCallee->getParent();
  Value *Callee = M->getOrInsertFunction(Name, OrigCallee->getAttributes(),
<<<<<<< HEAD
                                         ResTy, ArgTy, NULL);
=======
                                         ResTy, ArgTy, nullptr);
>>>>>>> 969bfdfe

  if (Instruction *ArgInst = dyn_cast<Instruction>(Arg)) {
    // If the argument is an instruction, it must dominate all uses so put our
    // sincos call there.
    BasicBlock::iterator Loc = ArgInst;
    B.SetInsertPoint(ArgInst->getParent(), ++Loc);
  } else {
    // Otherwise (e.g. for a constant) the beginning of the function is as
    // good a place as any.
    BasicBlock &EntryBB = B.GetInsertBlock()->getParent()->getEntryBlock();
    B.SetInsertPoint(&EntryBB, EntryBB.begin());
  }

  SinCos = B.CreateCall(Callee, Arg, "sincospi");

  if (SinCos->getType()->isStructTy()) {
    Sin = B.CreateExtractValue(SinCos, 0, "sinpi");
    Cos = B.CreateExtractValue(SinCos, 1, "cospi");
  } else {
    Sin = B.CreateExtractElement(SinCos, ConstantInt::get(B.getInt32Ty(), 0),
                                 "sinpi");
    Cos = B.CreateExtractElement(SinCos, ConstantInt::get(B.getInt32Ty(), 1),
                                 "cospi");
  }
}

//===----------------------------------------------------------------------===//
// Integer Library Call Optimizations
//===----------------------------------------------------------------------===//

Value *LibCallSimplifier::optimizeFFS(CallInst *CI, IRBuilder<> &B) {
  Function *Callee = CI->getCalledFunction();
  FunctionType *FT = Callee->getFunctionType();
  // Just make sure this has 2 arguments of the same FP type, which match the
  // result type.
  if (FT->getNumParams() != 1 || !FT->getReturnType()->isIntegerTy(32) ||
      !FT->getParamType(0)->isIntegerTy())
    return nullptr;

  Value *Op = CI->getArgOperand(0);

  // Constant fold.
  if (ConstantInt *CI = dyn_cast<ConstantInt>(Op)) {
    if (CI->isZero()) // ffs(0) -> 0.
      return B.getInt32(0);
    // ffs(c) -> cttz(c)+1
    return B.getInt32(CI->getValue().countTrailingZeros() + 1);
  }

  // ffs(x) -> x != 0 ? (i32)llvm.cttz(x)+1 : 0
  Type *ArgType = Op->getType();
  Value *F =
      Intrinsic::getDeclaration(Callee->getParent(), Intrinsic::cttz, ArgType);
  Value *V = B.CreateCall2(F, Op, B.getFalse(), "cttz");
  V = B.CreateAdd(V, ConstantInt::get(V->getType(), 1));
  V = B.CreateIntCast(V, B.getInt32Ty(), false);

  Value *Cond = B.CreateICmpNE(Op, Constant::getNullValue(ArgType));
  return B.CreateSelect(Cond, V, B.getInt32(0));
}

Value *LibCallSimplifier::optimizeAbs(CallInst *CI, IRBuilder<> &B) {
  Function *Callee = CI->getCalledFunction();
  FunctionType *FT = Callee->getFunctionType();
  // We require integer(integer) where the types agree.
  if (FT->getNumParams() != 1 || !FT->getReturnType()->isIntegerTy() ||
      FT->getParamType(0) != FT->getReturnType())
    return nullptr;

  // abs(x) -> x >s -1 ? x : -x
  Value *Op = CI->getArgOperand(0);
  Value *Pos =
      B.CreateICmpSGT(Op, Constant::getAllOnesValue(Op->getType()), "ispos");
  Value *Neg = B.CreateNeg(Op, "neg");
  return B.CreateSelect(Pos, Op, Neg);
}

Value *LibCallSimplifier::optimizeIsDigit(CallInst *CI, IRBuilder<> &B) {
  Function *Callee = CI->getCalledFunction();
  FunctionType *FT = Callee->getFunctionType();
  // We require integer(i32)
  if (FT->getNumParams() != 1 || !FT->getReturnType()->isIntegerTy() ||
      !FT->getParamType(0)->isIntegerTy(32))
    return nullptr;

  // isdigit(c) -> (c-'0') <u 10
  Value *Op = CI->getArgOperand(0);
  Op = B.CreateSub(Op, B.getInt32('0'), "isdigittmp");
  Op = B.CreateICmpULT(Op, B.getInt32(10), "isdigit");
  return B.CreateZExt(Op, CI->getType());
}

Value *LibCallSimplifier::optimizeIsAscii(CallInst *CI, IRBuilder<> &B) {
  Function *Callee = CI->getCalledFunction();
  FunctionType *FT = Callee->getFunctionType();
  // We require integer(i32)
  if (FT->getNumParams() != 1 || !FT->getReturnType()->isIntegerTy() ||
      !FT->getParamType(0)->isIntegerTy(32))
    return nullptr;

  // isascii(c) -> c <u 128
  Value *Op = CI->getArgOperand(0);
  Op = B.CreateICmpULT(Op, B.getInt32(128), "isascii");
  return B.CreateZExt(Op, CI->getType());
}

Value *LibCallSimplifier::optimizeToAscii(CallInst *CI, IRBuilder<> &B) {
  Function *Callee = CI->getCalledFunction();
  FunctionType *FT = Callee->getFunctionType();
  // We require i32(i32)
  if (FT->getNumParams() != 1 || FT->getReturnType() != FT->getParamType(0) ||
      !FT->getParamType(0)->isIntegerTy(32))
    return nullptr;

  // toascii(c) -> c & 0x7f
  return B.CreateAnd(CI->getArgOperand(0),
                     ConstantInt::get(CI->getType(), 0x7F));
}

//===----------------------------------------------------------------------===//
// Formatting and IO Library Call Optimizations
//===----------------------------------------------------------------------===//

static bool isReportingError(Function *Callee, CallInst *CI, int StreamArg);
<<<<<<< HEAD

Value *LibCallSimplifier::optimizeErrorReporting(CallInst *CI, IRBuilder<> &B,
                                                 int StreamArg) {
  // Error reporting calls should be cold, mark them as such.
  // This applies even to non-builtin calls: it is only a hint and applies to
  // functions that the frontend might not understand as builtins.

=======

Value *LibCallSimplifier::optimizeErrorReporting(CallInst *CI, IRBuilder<> &B,
                                                 int StreamArg) {
  // Error reporting calls should be cold, mark them as such.
  // This applies even to non-builtin calls: it is only a hint and applies to
  // functions that the frontend might not understand as builtins.

>>>>>>> 969bfdfe
  // This heuristic was suggested in:
  // Improving Static Branch Prediction in a Compiler
  // Brian L. Deitrich, Ben-Chung Cheng, Wen-mei W. Hwu
  // Proceedings of PACT'98, Oct. 1998, IEEE
  Function *Callee = CI->getCalledFunction();

  if (!CI->hasFnAttr(Attribute::Cold) &&
      isReportingError(Callee, CI, StreamArg)) {
    CI->addAttribute(AttributeSet::FunctionIndex, Attribute::Cold);
  }

  return nullptr;
}
<<<<<<< HEAD

static bool isReportingError(Function *Callee, CallInst *CI, int StreamArg) {
  if (!ColdErrorCalls)
    return false;

  if (!Callee || !Callee->isDeclaration())
    return false;

  if (StreamArg < 0)
    return true;

  // These functions might be considered cold, but only if their stream
  // argument is stderr.

  if (StreamArg >= (int)CI->getNumArgOperands())
    return false;
  LoadInst *LI = dyn_cast<LoadInst>(CI->getArgOperand(StreamArg));
  if (!LI)
    return false;
  GlobalVariable *GV = dyn_cast<GlobalVariable>(LI->getPointerOperand());
  if (!GV || !GV->isDeclaration())
    return false;
  return GV->getName() == "stderr";
}

Value *LibCallSimplifier::optimizePrintFString(CallInst *CI, IRBuilder<> &B) {
  // Check for a fixed format string.
  StringRef FormatStr;
  if (!getConstantStringInfo(CI->getArgOperand(0), FormatStr))
    return nullptr;

  // Empty format string -> noop.
  if (FormatStr.empty()) // Tolerate printf's declared void.
    return CI->use_empty() ? (Value *)CI : ConstantInt::get(CI->getType(), 0);

  // Do not do any of the following transformations if the printf return value
  // is used, in general the printf return value is not compatible with either
  // putchar() or puts().
  if (!CI->use_empty())
    return nullptr;

  // printf("x") -> putchar('x'), even for '%'.
  if (FormatStr.size() == 1) {
    Value *Res = EmitPutChar(B.getInt32(FormatStr[0]), B, DL, TLI);
    if (CI->use_empty() || !Res)
      return Res;
    return B.CreateIntCast(Res, CI->getType(), true);
  }

  // printf("foo\n") --> puts("foo")
  if (FormatStr[FormatStr.size() - 1] == '\n' &&
      FormatStr.find('%') == StringRef::npos) { // No format characters.
    // Create a string literal with no \n on it.  We expect the constant merge
    // pass to be run after this pass, to merge duplicate strings.
    FormatStr = FormatStr.drop_back();
    Type *Ty = CI->getArgOperand(0)->getType();
    Value *GV = B.CreateGlobalString(FormatStr, "str");
    GV = B.CreatePointerBitCastOrAddrSpaceCast(GV, Ty);
    Value *NewCI = EmitPutS(GV, B, DL, TLI);
    return (CI->use_empty() || !NewCI)
               ? NewCI
               : ConstantInt::get(CI->getType(), FormatStr.size() + 1);
  }

  // Optimize specific format strings.
  // printf("%c", chr) --> putchar(chr)
  if (FormatStr == "%c" && CI->getNumArgOperands() > 1 &&
      CI->getArgOperand(1)->getType()->isIntegerTy()) {
    Value *Res = EmitPutChar(CI->getArgOperand(1), B, DL, TLI);

    if (CI->use_empty() || !Res)
      return Res;
    return B.CreateIntCast(Res, CI->getType(), true);
  }

  // printf("%s\n", str) --> puts(str)
  if (FormatStr == "%s\n" && CI->getNumArgOperands() > 1 &&
      CI->getArgOperand(1)->getType()->isPointerTy()) {
    return EmitPutS(CI->getArgOperand(1), B, DL, TLI);
=======

static bool isReportingError(Function *Callee, CallInst *CI, int StreamArg) {
  if (!ColdErrorCalls)
    return false;

  if (!Callee || !Callee->isDeclaration())
    return false;

  if (StreamArg < 0)
    return true;

  // These functions might be considered cold, but only if their stream
  // argument is stderr.

  if (StreamArg >= (int)CI->getNumArgOperands())
    return false;
  LoadInst *LI = dyn_cast<LoadInst>(CI->getArgOperand(StreamArg));
  if (!LI)
    return false;
  GlobalVariable *GV = dyn_cast<GlobalVariable>(LI->getPointerOperand());
  if (!GV || !GV->isDeclaration())
    return false;
  return GV->getName() == "stderr";
}

Value *LibCallSimplifier::optimizePrintFString(CallInst *CI, IRBuilder<> &B) {
  // Check for a fixed format string.
  StringRef FormatStr;
  if (!getConstantStringInfo(CI->getArgOperand(0), FormatStr))
    return nullptr;

  // Empty format string -> noop.
  if (FormatStr.empty()) // Tolerate printf's declared void.
    return CI->use_empty() ? (Value *)CI : ConstantInt::get(CI->getType(), 0);

  // Do not do any of the following transformations if the printf return value
  // is used, in general the printf return value is not compatible with either
  // putchar() or puts().
  if (!CI->use_empty())
    return nullptr;

  // printf("x") -> putchar('x'), even for '%'.
  if (FormatStr.size() == 1) {
    Value *Res = EmitPutChar(B.getInt32(FormatStr[0]), B, TLI);
    if (CI->use_empty() || !Res)
      return Res;
    return B.CreateIntCast(Res, CI->getType(), true);
  }

  // printf("foo\n") --> puts("foo")
  if (FormatStr[FormatStr.size() - 1] == '\n' &&
      FormatStr.find('%') == StringRef::npos) { // No format characters.
    // Create a string literal with no \n on it.  We expect the constant merge
    // pass to be run after this pass, to merge duplicate strings.
    FormatStr = FormatStr.drop_back();
    Value *GV = B.CreateGlobalString(FormatStr, "str");
    Value *NewCI = EmitPutS(GV, B, TLI);
    return (CI->use_empty() || !NewCI)
               ? NewCI
               : ConstantInt::get(CI->getType(), FormatStr.size() + 1);
  }

  // Optimize specific format strings.
  // printf("%c", chr) --> putchar(chr)
  if (FormatStr == "%c" && CI->getNumArgOperands() > 1 &&
      CI->getArgOperand(1)->getType()->isIntegerTy()) {
    Value *Res = EmitPutChar(CI->getArgOperand(1), B, TLI);

    if (CI->use_empty() || !Res)
      return Res;
    return B.CreateIntCast(Res, CI->getType(), true);
>>>>>>> 969bfdfe
  }
  return nullptr;
}

<<<<<<< HEAD
Value *LibCallSimplifier::optimizePrintF(CallInst *CI, IRBuilder<> &B) {

  Function *Callee = CI->getCalledFunction();
  // Require one fixed pointer argument and an integer/void result.
  FunctionType *FT = Callee->getFunctionType();
  if (FT->getNumParams() < 1 || !FT->getParamType(0)->isPointerTy() ||
      !(FT->getReturnType()->isIntegerTy() || FT->getReturnType()->isVoidTy()))
    return nullptr;

  if (Value *V = optimizePrintFString(CI, B)) {
    return V;
  }

  // printf(format, ...) -> iprintf(format, ...) if no floating point
  // arguments.
  if (TLI->has(LibFunc::iprintf) && !callHasFloatingPointArgument(CI)) {
    Module *M = B.GetInsertBlock()->getParent()->getParent();
    Constant *IPrintFFn =
        M->getOrInsertFunction("iprintf", FT, Callee->getAttributes());
    CallInst *New = cast<CallInst>(CI->clone());
    New->setCalledFunction(IPrintFFn);
    B.Insert(New);
    return New;
  }
  return nullptr;
}

Value *LibCallSimplifier::optimizeSPrintFString(CallInst *CI, IRBuilder<> &B) {
  // Check for a fixed format string.
  StringRef FormatStr;
  if (!getConstantStringInfo(CI->getArgOperand(1), FormatStr))
    return nullptr;

  // If we just have a format string (nothing else crazy) transform it.
  if (CI->getNumArgOperands() == 2) {
    // Make sure there's no % in the constant array.  We could try to handle
    // %% -> % in the future if we cared.
    for (unsigned i = 0, e = FormatStr.size(); i != e; ++i)
      if (FormatStr[i] == '%')
        return nullptr; // we found a format specifier, bail out.

    // These optimizations require DataLayout.
    if (!DL)
      return nullptr;

    // sprintf(str, fmt) -> llvm.memcpy(str, fmt, strlen(fmt)+1, 1)
    B.CreateMemCpy(
        CI->getArgOperand(0), CI->getArgOperand(1),
        ConstantInt::get(DL->getIntPtrType(CI->getContext()),
                         FormatStr.size() + 1),
        1); // Copy the null byte.
=======
  // printf("%s\n", str) --> puts(str)
  if (FormatStr == "%s\n" && CI->getNumArgOperands() > 1 &&
      CI->getArgOperand(1)->getType()->isPointerTy()) {
    return EmitPutS(CI->getArgOperand(1), B, TLI);
  }
  return nullptr;
}

Value *LibCallSimplifier::optimizePrintF(CallInst *CI, IRBuilder<> &B) {

  Function *Callee = CI->getCalledFunction();
  // Require one fixed pointer argument and an integer/void result.
  FunctionType *FT = Callee->getFunctionType();
  if (FT->getNumParams() < 1 || !FT->getParamType(0)->isPointerTy() ||
      !(FT->getReturnType()->isIntegerTy() || FT->getReturnType()->isVoidTy()))
    return nullptr;

  if (Value *V = optimizePrintFString(CI, B)) {
    return V;
  }

  // printf(format, ...) -> iprintf(format, ...) if no floating point
  // arguments.
  if (TLI->has(LibFunc::iprintf) && !callHasFloatingPointArgument(CI)) {
    Module *M = B.GetInsertBlock()->getParent()->getParent();
    Constant *IPrintFFn =
        M->getOrInsertFunction("iprintf", FT, Callee->getAttributes());
    CallInst *New = cast<CallInst>(CI->clone());
    New->setCalledFunction(IPrintFFn);
    B.Insert(New);
    return New;
  }
  return nullptr;
}

Value *LibCallSimplifier::optimizeSPrintFString(CallInst *CI, IRBuilder<> &B) {
  // Check for a fixed format string.
  StringRef FormatStr;
  if (!getConstantStringInfo(CI->getArgOperand(1), FormatStr))
    return nullptr;

  // If we just have a format string (nothing else crazy) transform it.
  if (CI->getNumArgOperands() == 2) {
    // Make sure there's no % in the constant array.  We could try to handle
    // %% -> % in the future if we cared.
    for (unsigned i = 0, e = FormatStr.size(); i != e; ++i)
      if (FormatStr[i] == '%')
        return nullptr; // we found a format specifier, bail out.

    // sprintf(str, fmt) -> llvm.memcpy(str, fmt, strlen(fmt)+1, 1)
    B.CreateMemCpy(CI->getArgOperand(0), CI->getArgOperand(1),
                   ConstantInt::get(DL.getIntPtrType(CI->getContext()),
                                    FormatStr.size() + 1),
                   1); // Copy the null byte.
>>>>>>> 969bfdfe
    return ConstantInt::get(CI->getType(), FormatStr.size());
  }

  // The remaining optimizations require the format string to be "%s" or "%c"
  // and have an extra operand.
  if (FormatStr.size() != 2 || FormatStr[0] != '%' ||
      CI->getNumArgOperands() < 3)
    return nullptr;

  // Decode the second character of the format string.
  if (FormatStr[1] == 'c') {
    // sprintf(dst, "%c", chr) --> *(i8*)dst = chr; *((i8*)dst+1) = 0
    if (!CI->getArgOperand(2)->getType()->isIntegerTy())
      return nullptr;
    Value *V = B.CreateTrunc(CI->getArgOperand(2), B.getInt8Ty(), "char");
    Value *Ptr = CastToCStr(CI->getArgOperand(0), B);
    B.CreateStore(V, Ptr);
    Ptr = B.CreateGEP(Ptr, B.getInt32(1), "nul");
    B.CreateStore(B.getInt8(0), Ptr);

    return ConstantInt::get(CI->getType(), 1);
  }

  if (FormatStr[1] == 's') {
<<<<<<< HEAD
    // These optimizations require DataLayout.
    if (!DL)
      return nullptr;

    // sprintf(dest, "%s", str) -> llvm.memcpy(dest, str, strlen(str)+1, 1)
    if (!CI->getArgOperand(2)->getType()->isPointerTy())
      return nullptr;

    Value *Len = EmitStrLen(CI->getArgOperand(2), B, DL, TLI);
    if (!Len)
      return nullptr;
    Value *IncLen =
        B.CreateAdd(Len, ConstantInt::get(Len->getType(), 1), "leninc");
    B.CreateMemCpy(CI->getArgOperand(0), CI->getArgOperand(2), IncLen, 1);

=======
    // sprintf(dest, "%s", str) -> llvm.memcpy(dest, str, strlen(str)+1, 1)
    if (!CI->getArgOperand(2)->getType()->isPointerTy())
      return nullptr;

    Value *Len = EmitStrLen(CI->getArgOperand(2), B, DL, TLI);
    if (!Len)
      return nullptr;
    Value *IncLen =
        B.CreateAdd(Len, ConstantInt::get(Len->getType(), 1), "leninc");
    B.CreateMemCpy(CI->getArgOperand(0), CI->getArgOperand(2), IncLen, 1);

>>>>>>> 969bfdfe
    // The sprintf result is the unincremented number of bytes in the string.
    return B.CreateIntCast(Len, CI->getType(), false);
  }
  return nullptr;
}

Value *LibCallSimplifier::optimizeSPrintF(CallInst *CI, IRBuilder<> &B) {
  Function *Callee = CI->getCalledFunction();
  // Require two fixed pointer arguments and an integer result.
  FunctionType *FT = Callee->getFunctionType();
  if (FT->getNumParams() != 2 || !FT->getParamType(0)->isPointerTy() ||
      !FT->getParamType(1)->isPointerTy() ||
      !FT->getReturnType()->isIntegerTy())
    return nullptr;

  if (Value *V = optimizeSPrintFString(CI, B)) {
    return V;
  }

  // sprintf(str, format, ...) -> siprintf(str, format, ...) if no floating
  // point arguments.
  if (TLI->has(LibFunc::siprintf) && !callHasFloatingPointArgument(CI)) {
    Module *M = B.GetInsertBlock()->getParent()->getParent();
    Constant *SIPrintFFn =
        M->getOrInsertFunction("siprintf", FT, Callee->getAttributes());
    CallInst *New = cast<CallInst>(CI->clone());
    New->setCalledFunction(SIPrintFFn);
    B.Insert(New);
    return New;
  }
  return nullptr;
}

Value *LibCallSimplifier::optimizeFPrintFString(CallInst *CI, IRBuilder<> &B) {
  optimizeErrorReporting(CI, B, 0);

  // All the optimizations depend on the format string.
  StringRef FormatStr;
  if (!getConstantStringInfo(CI->getArgOperand(1), FormatStr))
    return nullptr;

  // Do not do any of the following transformations if the fprintf return
  // value is used, in general the fprintf return value is not compatible
  // with fwrite(), fputc() or fputs().
  if (!CI->use_empty())
    return nullptr;

  // fprintf(F, "foo") --> fwrite("foo", 3, 1, F)
  if (CI->getNumArgOperands() == 2) {
    for (unsigned i = 0, e = FormatStr.size(); i != e; ++i)
      if (FormatStr[i] == '%') // Could handle %% -> % if we cared.
        return nullptr;        // We found a format specifier.
<<<<<<< HEAD

    // These optimizations require DataLayout.
    if (!DL)
      return nullptr;

    return EmitFWrite(
        CI->getArgOperand(1),
        ConstantInt::get(DL->getIntPtrType(CI->getContext()), FormatStr.size()),
=======

    return EmitFWrite(
        CI->getArgOperand(1),
        ConstantInt::get(DL.getIntPtrType(CI->getContext()), FormatStr.size()),
>>>>>>> 969bfdfe
        CI->getArgOperand(0), B, DL, TLI);
  }

  // The remaining optimizations require the format string to be "%s" or "%c"
  // and have an extra operand.
  if (FormatStr.size() != 2 || FormatStr[0] != '%' ||
      CI->getNumArgOperands() < 3)
    return nullptr;

  // Decode the second character of the format string.
  if (FormatStr[1] == 'c') {
    // fprintf(F, "%c", chr) --> fputc(chr, F)
    if (!CI->getArgOperand(2)->getType()->isIntegerTy())
      return nullptr;
<<<<<<< HEAD
    return EmitFPutC(CI->getArgOperand(2), CI->getArgOperand(0), B, DL, TLI);
=======
    return EmitFPutC(CI->getArgOperand(2), CI->getArgOperand(0), B, TLI);
>>>>>>> 969bfdfe
  }

  if (FormatStr[1] == 's') {
    // fprintf(F, "%s", str) --> fputs(str, F)
    if (!CI->getArgOperand(2)->getType()->isPointerTy())
      return nullptr;
<<<<<<< HEAD
    return EmitFPutS(CI->getArgOperand(2), CI->getArgOperand(0), B, DL, TLI);
=======
    return EmitFPutS(CI->getArgOperand(2), CI->getArgOperand(0), B, TLI);
>>>>>>> 969bfdfe
  }
  return nullptr;
}

Value *LibCallSimplifier::optimizeFPrintF(CallInst *CI, IRBuilder<> &B) {
  Function *Callee = CI->getCalledFunction();
  // Require two fixed paramters as pointers and integer result.
  FunctionType *FT = Callee->getFunctionType();
  if (FT->getNumParams() != 2 || !FT->getParamType(0)->isPointerTy() ||
      !FT->getParamType(1)->isPointerTy() ||
      !FT->getReturnType()->isIntegerTy())
    return nullptr;

  if (Value *V = optimizeFPrintFString(CI, B)) {
    return V;
  }

  // fprintf(stream, format, ...) -> fiprintf(stream, format, ...) if no
  // floating point arguments.
  if (TLI->has(LibFunc::fiprintf) && !callHasFloatingPointArgument(CI)) {
    Module *M = B.GetInsertBlock()->getParent()->getParent();
    Constant *FIPrintFFn =
        M->getOrInsertFunction("fiprintf", FT, Callee->getAttributes());
    CallInst *New = cast<CallInst>(CI->clone());
    New->setCalledFunction(FIPrintFFn);
    B.Insert(New);
    return New;
  }
  return nullptr;
}

Value *LibCallSimplifier::optimizeFWrite(CallInst *CI, IRBuilder<> &B) {
  optimizeErrorReporting(CI, B, 3);

  Function *Callee = CI->getCalledFunction();
  // Require a pointer, an integer, an integer, a pointer, returning integer.
  FunctionType *FT = Callee->getFunctionType();
  if (FT->getNumParams() != 4 || !FT->getParamType(0)->isPointerTy() ||
      !FT->getParamType(1)->isIntegerTy() ||
      !FT->getParamType(2)->isIntegerTy() ||
      !FT->getParamType(3)->isPointerTy() ||
      !FT->getReturnType()->isIntegerTy())
    return nullptr;

  // Get the element size and count.
  ConstantInt *SizeC = dyn_cast<ConstantInt>(CI->getArgOperand(1));
  ConstantInt *CountC = dyn_cast<ConstantInt>(CI->getArgOperand(2));
  if (!SizeC || !CountC)
    return nullptr;
  uint64_t Bytes = SizeC->getZExtValue() * CountC->getZExtValue();

  // If this is writing zero records, remove the call (it's a noop).
  if (Bytes == 0)
    return ConstantInt::get(CI->getType(), 0);

  // If this is writing one byte, turn it into fputc.
  // This optimisation is only valid, if the return value is unused.
  if (Bytes == 1 && CI->use_empty()) { // fwrite(S,1,1,F) -> fputc(S[0],F)
    Value *Char = B.CreateLoad(CastToCStr(CI->getArgOperand(0), B), "char");
<<<<<<< HEAD
    Value *NewCI = EmitFPutC(Char, CI->getArgOperand(3), B, DL, TLI);
=======
    Value *NewCI = EmitFPutC(Char, CI->getArgOperand(3), B, TLI);
>>>>>>> 969bfdfe
    return NewCI ? ConstantInt::get(CI->getType(), 1) : nullptr;
  }

  return nullptr;
}

Value *LibCallSimplifier::optimizeFPuts(CallInst *CI, IRBuilder<> &B) {
  optimizeErrorReporting(CI, B, 1);

  Function *Callee = CI->getCalledFunction();

<<<<<<< HEAD
  // These optimizations require DataLayout.
  if (!DL)
    return nullptr;

  // Require two pointers.  Also, we can't optimize if return value is used.
  FunctionType *FT = Callee->getFunctionType();
  if (FT->getNumParams() != 2 || !FT->getParamType(0)->isPointerTy() ||
      !FT->getParamType(1)->isPointerTy() || !CI->use_empty())
    return nullptr;

  // fputs(s,F) --> fwrite(s,1,strlen(s),F)
  uint64_t Len = GetStringLength(CI->getArgOperand(0));
  if (!Len)
    return nullptr;

  // Known to have no uses (see above).
  return EmitFWrite(
      CI->getArgOperand(0),
      ConstantInt::get(DL->getIntPtrType(CI->getContext()), Len - 1),
      CI->getArgOperand(1), B, DL, TLI);
}

=======
  // Require two pointers.  Also, we can't optimize if return value is used.
  FunctionType *FT = Callee->getFunctionType();
  if (FT->getNumParams() != 2 || !FT->getParamType(0)->isPointerTy() ||
      !FT->getParamType(1)->isPointerTy() || !CI->use_empty())
    return nullptr;

  // fputs(s,F) --> fwrite(s,1,strlen(s),F)
  uint64_t Len = GetStringLength(CI->getArgOperand(0));
  if (!Len)
    return nullptr;

  // Known to have no uses (see above).
  return EmitFWrite(
      CI->getArgOperand(0),
      ConstantInt::get(DL.getIntPtrType(CI->getContext()), Len - 1),
      CI->getArgOperand(1), B, DL, TLI);
}

>>>>>>> 969bfdfe
Value *LibCallSimplifier::optimizePuts(CallInst *CI, IRBuilder<> &B) {
  Function *Callee = CI->getCalledFunction();
  // Require one fixed pointer argument and an integer/void result.
  FunctionType *FT = Callee->getFunctionType();
  if (FT->getNumParams() < 1 || !FT->getParamType(0)->isPointerTy() ||
      !(FT->getReturnType()->isIntegerTy() || FT->getReturnType()->isVoidTy()))
    return nullptr;

  // Check for a constant string.
  StringRef Str;
  if (!getConstantStringInfo(CI->getArgOperand(0), Str))
    return nullptr;

  if (Str.empty() && CI->use_empty()) {
    // puts("") -> putchar('\n')
<<<<<<< HEAD
    Value *Res = EmitPutChar(B.getInt32('\n'), B, DL, TLI);
=======
    Value *Res = EmitPutChar(B.getInt32('\n'), B, TLI);
>>>>>>> 969bfdfe
    if (CI->use_empty() || !Res)
      return Res;
    return B.CreateIntCast(Res, CI->getType(), true);
  }

  return nullptr;
}

bool LibCallSimplifier::hasFloatVersion(StringRef FuncName) {
  LibFunc::Func Func;
  SmallString<20> FloatFuncName = FuncName;
  FloatFuncName += 'f';
  if (TLI->getLibFunc(FloatFuncName, Func))
    return TLI->has(Func);
  return false;
}

<<<<<<< HEAD
Value *LibCallSimplifier::optimizeCall(CallInst *CI) {
  if (CI->isNoBuiltin())
    return nullptr;

=======
Value *LibCallSimplifier::optimizeStringMemoryLibCall(CallInst *CI,
                                                      IRBuilder<> &Builder) {
>>>>>>> 969bfdfe
  LibFunc::Func Func;
  Function *Callee = CI->getCalledFunction();
  StringRef FuncName = Callee->getName();
  IRBuilder<> Builder(CI);
  bool isCallingConvC = CI->getCallingConv() == llvm::CallingConv::C;

  // Command-line parameter overrides function attribute.
  if (EnableUnsafeFPShrink.getNumOccurrences() > 0)
    UnsafeFPShrink = EnableUnsafeFPShrink;
  else if (Callee->hasFnAttribute("unsafe-fp-math")) {
    // FIXME: This is the same problem as described in optimizeSqrt().
    // If calls gain access to IR-level FMF, then use that instead of a
    // function attribute.

<<<<<<< HEAD
=======
  // Check for string/memory library functions.
  if (TLI->getLibFunc(FuncName, Func) && TLI->has(Func)) {
    // Make sure we never change the calling convention.
    assert((ignoreCallingConv(Func) ||
            CI->getCallingConv() == llvm::CallingConv::C) &&
      "Optimizing string/memory libcall would change the calling convention");
    switch (Func) {
    case LibFunc::strcat:
      return optimizeStrCat(CI, Builder);
    case LibFunc::strncat:
      return optimizeStrNCat(CI, Builder);
    case LibFunc::strchr:
      return optimizeStrChr(CI, Builder);
    case LibFunc::strrchr:
      return optimizeStrRChr(CI, Builder);
    case LibFunc::strcmp:
      return optimizeStrCmp(CI, Builder);
    case LibFunc::strncmp:
      return optimizeStrNCmp(CI, Builder);
    case LibFunc::strcpy:
      return optimizeStrCpy(CI, Builder);
    case LibFunc::stpcpy:
      return optimizeStpCpy(CI, Builder);
    case LibFunc::strncpy:
      return optimizeStrNCpy(CI, Builder);
    case LibFunc::strlen:
      return optimizeStrLen(CI, Builder);
    case LibFunc::strpbrk:
      return optimizeStrPBrk(CI, Builder);
    case LibFunc::strtol:
    case LibFunc::strtod:
    case LibFunc::strtof:
    case LibFunc::strtoul:
    case LibFunc::strtoll:
    case LibFunc::strtold:
    case LibFunc::strtoull:
      return optimizeStrTo(CI, Builder);
    case LibFunc::strspn:
      return optimizeStrSpn(CI, Builder);
    case LibFunc::strcspn:
      return optimizeStrCSpn(CI, Builder);
    case LibFunc::strstr:
      return optimizeStrStr(CI, Builder);
    case LibFunc::memchr:
      return optimizeMemChr(CI, Builder);
    case LibFunc::memcmp:
      return optimizeMemCmp(CI, Builder);
    case LibFunc::memcpy:
      return optimizeMemCpy(CI, Builder);
    case LibFunc::memmove:
      return optimizeMemMove(CI, Builder);
    case LibFunc::memset:
      return optimizeMemSet(CI, Builder);
    default:
      break;
    }
  }
  return nullptr;
}

Value *LibCallSimplifier::optimizeCall(CallInst *CI) {
  if (CI->isNoBuiltin())
    return nullptr;

  LibFunc::Func Func;
  Function *Callee = CI->getCalledFunction();
  StringRef FuncName = Callee->getName();
  IRBuilder<> Builder(CI);
  bool isCallingConvC = CI->getCallingConv() == llvm::CallingConv::C;

  // Command-line parameter overrides function attribute.
  if (EnableUnsafeFPShrink.getNumOccurrences() > 0)
    UnsafeFPShrink = EnableUnsafeFPShrink;
  else if (Callee->hasFnAttribute("unsafe-fp-math")) {
    // FIXME: This is the same problem as described in optimizeSqrt().
    // If calls gain access to IR-level FMF, then use that instead of a
    // function attribute.

>>>>>>> 969bfdfe
    // Check for unsafe-fp-math = true.
    Attribute Attr = Callee->getFnAttribute("unsafe-fp-math");
    if (Attr.getValueAsString() == "true")
      UnsafeFPShrink = true;
  }

  // First, check for intrinsics.
  if (IntrinsicInst *II = dyn_cast<IntrinsicInst>(CI)) {
    if (!isCallingConvC)
      return nullptr;
    switch (II->getIntrinsicID()) {
    case Intrinsic::pow:
      return optimizePow(CI, Builder);
    case Intrinsic::exp2:
      return optimizeExp2(CI, Builder);
    case Intrinsic::fabs:
      return optimizeFabs(CI, Builder);
    case Intrinsic::sqrt:
      return optimizeSqrt(CI, Builder);
    default:
      return nullptr;
    }
  }

<<<<<<< HEAD
  // Then check for known library functions.
  if (TLI->getLibFunc(FuncName, Func) && TLI->has(Func)) {
    // We never change the calling convention.
    if (!ignoreCallingConv(Func) && !isCallingConvC)
      return nullptr;
    switch (Func) {
    case LibFunc::strcat:
      return optimizeStrCat(CI, Builder);
    case LibFunc::strncat:
      return optimizeStrNCat(CI, Builder);
    case LibFunc::strchr:
      return optimizeStrChr(CI, Builder);
    case LibFunc::strrchr:
      return optimizeStrRChr(CI, Builder);
    case LibFunc::strcmp:
      return optimizeStrCmp(CI, Builder);
    case LibFunc::strncmp:
      return optimizeStrNCmp(CI, Builder);
    case LibFunc::strcpy:
      return optimizeStrCpy(CI, Builder);
    case LibFunc::stpcpy:
      return optimizeStpCpy(CI, Builder);
    case LibFunc::strncpy:
      return optimizeStrNCpy(CI, Builder);
    case LibFunc::strlen:
      return optimizeStrLen(CI, Builder);
    case LibFunc::strpbrk:
      return optimizeStrPBrk(CI, Builder);
    case LibFunc::strtol:
    case LibFunc::strtod:
    case LibFunc::strtof:
    case LibFunc::strtoul:
    case LibFunc::strtoll:
    case LibFunc::strtold:
    case LibFunc::strtoull:
      return optimizeStrTo(CI, Builder);
    case LibFunc::strspn:
      return optimizeStrSpn(CI, Builder);
    case LibFunc::strcspn:
      return optimizeStrCSpn(CI, Builder);
    case LibFunc::strstr:
      return optimizeStrStr(CI, Builder);
    case LibFunc::memcmp:
      return optimizeMemCmp(CI, Builder);
    case LibFunc::memcpy:
      return optimizeMemCpy(CI, Builder);
    case LibFunc::memmove:
      return optimizeMemMove(CI, Builder);
    case LibFunc::memset:
      return optimizeMemSet(CI, Builder);
    case LibFunc::cosf:
    case LibFunc::cos:
    case LibFunc::cosl:
      return optimizeCos(CI, Builder);
    case LibFunc::sinpif:
    case LibFunc::sinpi:
    case LibFunc::cospif:
    case LibFunc::cospi:
      return optimizeSinCosPi(CI, Builder);
    case LibFunc::powf:
    case LibFunc::pow:
    case LibFunc::powl:
      return optimizePow(CI, Builder);
    case LibFunc::exp2l:
    case LibFunc::exp2:
    case LibFunc::exp2f:
      return optimizeExp2(CI, Builder);
    case LibFunc::fabsf:
    case LibFunc::fabs:
    case LibFunc::fabsl:
      return optimizeFabs(CI, Builder);
    case LibFunc::sqrtf:
    case LibFunc::sqrt:
    case LibFunc::sqrtl:
      return optimizeSqrt(CI, Builder);
    case LibFunc::ffs:
    case LibFunc::ffsl:
    case LibFunc::ffsll:
      return optimizeFFS(CI, Builder);
    case LibFunc::abs:
    case LibFunc::labs:
    case LibFunc::llabs:
      return optimizeAbs(CI, Builder);
    case LibFunc::isdigit:
      return optimizeIsDigit(CI, Builder);
    case LibFunc::isascii:
      return optimizeIsAscii(CI, Builder);
    case LibFunc::toascii:
      return optimizeToAscii(CI, Builder);
    case LibFunc::printf:
      return optimizePrintF(CI, Builder);
    case LibFunc::sprintf:
      return optimizeSPrintF(CI, Builder);
    case LibFunc::fprintf:
      return optimizeFPrintF(CI, Builder);
    case LibFunc::fwrite:
      return optimizeFWrite(CI, Builder);
    case LibFunc::fputs:
      return optimizeFPuts(CI, Builder);
    case LibFunc::puts:
      return optimizePuts(CI, Builder);
    case LibFunc::perror:
      return optimizeErrorReporting(CI, Builder);
    case LibFunc::vfprintf:
    case LibFunc::fiprintf:
      return optimizeErrorReporting(CI, Builder, 0);
    case LibFunc::fputc:
      return optimizeErrorReporting(CI, Builder, 1);
    case LibFunc::ceil:
    case LibFunc::floor:
    case LibFunc::rint:
    case LibFunc::round:
    case LibFunc::nearbyint:
    case LibFunc::trunc:
      if (hasFloatVersion(FuncName))
        return optimizeUnaryDoubleFP(CI, Builder, false);
      return nullptr;
    case LibFunc::acos:
    case LibFunc::acosh:
    case LibFunc::asin:
    case LibFunc::asinh:
    case LibFunc::atan:
    case LibFunc::atanh:
    case LibFunc::cbrt:
    case LibFunc::cosh:
    case LibFunc::exp:
    case LibFunc::exp10:
    case LibFunc::expm1:
    case LibFunc::log:
    case LibFunc::log10:
    case LibFunc::log1p:
    case LibFunc::log2:
    case LibFunc::logb:
    case LibFunc::sin:
    case LibFunc::sinh:
    case LibFunc::tan:
    case LibFunc::tanh:
      if (UnsafeFPShrink && hasFloatVersion(FuncName))
        return optimizeUnaryDoubleFP(CI, Builder, true);
      return nullptr;
    case LibFunc::fmin:
    case LibFunc::fmax:
      if (hasFloatVersion(FuncName))
        return optimizeBinaryDoubleFP(CI, Builder);
      return nullptr;
    case LibFunc::memcpy_chk:
      return optimizeMemCpyChk(CI, Builder);
    default:
      return nullptr;
    }
  }

  if (!isCallingConvC)
    return nullptr;

  // Finally check for fortified library calls.
  if (FuncName.endswith("_chk")) {
    if (FuncName == "__memmove_chk")
      return optimizeMemMoveChk(CI, Builder);
    else if (FuncName == "__memset_chk")
      return optimizeMemSetChk(CI, Builder);
    else if (FuncName == "__strcpy_chk")
      return optimizeStrCpyChk(CI, Builder);
    else if (FuncName == "__stpcpy_chk")
      return optimizeStpCpyChk(CI, Builder);
    else if (FuncName == "__strncpy_chk")
      return optimizeStrNCpyChk(CI, Builder);
    else if (FuncName == "__stpncpy_chk")
      return optimizeStrNCpyChk(CI, Builder);
  }

  return nullptr;
}

LibCallSimplifier::LibCallSimplifier(const DataLayout *DL,
                                     const TargetLibraryInfo *TLI) :
                                     DL(DL),
                                     TLI(TLI),
                                     UnsafeFPShrink(false) {
}

void LibCallSimplifier::replaceAllUsesWith(Instruction *I, Value *With) const {
=======
  // Also try to simplify calls to fortified library functions.
  if (Value *SimplifiedFortifiedCI = FortifiedSimplifier.optimizeCall(CI)) {
    // Try to further simplify the result.
    CallInst *SimplifiedCI = dyn_cast<CallInst>(SimplifiedFortifiedCI);
    if (SimplifiedCI && SimplifiedCI->getCalledFunction())
      if (Value *V = optimizeStringMemoryLibCall(SimplifiedCI, Builder)) {
        // If we were able to further simplify, remove the now redundant call.
        SimplifiedCI->replaceAllUsesWith(V);
        SimplifiedCI->eraseFromParent();
        return V;
      }
    return SimplifiedFortifiedCI;
  }

  // Then check for known library functions.
  if (TLI->getLibFunc(FuncName, Func) && TLI->has(Func)) {
    // We never change the calling convention.
    if (!ignoreCallingConv(Func) && !isCallingConvC)
      return nullptr;
    if (Value *V = optimizeStringMemoryLibCall(CI, Builder))
      return V;
    switch (Func) {
    case LibFunc::cosf:
    case LibFunc::cos:
    case LibFunc::cosl:
      return optimizeCos(CI, Builder);
    case LibFunc::sinpif:
    case LibFunc::sinpi:
    case LibFunc::cospif:
    case LibFunc::cospi:
      return optimizeSinCosPi(CI, Builder);
    case LibFunc::powf:
    case LibFunc::pow:
    case LibFunc::powl:
      return optimizePow(CI, Builder);
    case LibFunc::exp2l:
    case LibFunc::exp2:
    case LibFunc::exp2f:
      return optimizeExp2(CI, Builder);
    case LibFunc::fabsf:
    case LibFunc::fabs:
    case LibFunc::fabsl:
      return optimizeFabs(CI, Builder);
    case LibFunc::sqrtf:
    case LibFunc::sqrt:
    case LibFunc::sqrtl:
      return optimizeSqrt(CI, Builder);
    case LibFunc::ffs:
    case LibFunc::ffsl:
    case LibFunc::ffsll:
      return optimizeFFS(CI, Builder);
    case LibFunc::abs:
    case LibFunc::labs:
    case LibFunc::llabs:
      return optimizeAbs(CI, Builder);
    case LibFunc::isdigit:
      return optimizeIsDigit(CI, Builder);
    case LibFunc::isascii:
      return optimizeIsAscii(CI, Builder);
    case LibFunc::toascii:
      return optimizeToAscii(CI, Builder);
    case LibFunc::printf:
      return optimizePrintF(CI, Builder);
    case LibFunc::sprintf:
      return optimizeSPrintF(CI, Builder);
    case LibFunc::fprintf:
      return optimizeFPrintF(CI, Builder);
    case LibFunc::fwrite:
      return optimizeFWrite(CI, Builder);
    case LibFunc::fputs:
      return optimizeFPuts(CI, Builder);
    case LibFunc::puts:
      return optimizePuts(CI, Builder);
    case LibFunc::perror:
      return optimizeErrorReporting(CI, Builder);
    case LibFunc::vfprintf:
    case LibFunc::fiprintf:
      return optimizeErrorReporting(CI, Builder, 0);
    case LibFunc::fputc:
      return optimizeErrorReporting(CI, Builder, 1);
    case LibFunc::ceil:
    case LibFunc::floor:
    case LibFunc::rint:
    case LibFunc::round:
    case LibFunc::nearbyint:
    case LibFunc::trunc:
      if (hasFloatVersion(FuncName))
        return optimizeUnaryDoubleFP(CI, Builder, false);
      return nullptr;
    case LibFunc::acos:
    case LibFunc::acosh:
    case LibFunc::asin:
    case LibFunc::asinh:
    case LibFunc::atan:
    case LibFunc::atanh:
    case LibFunc::cbrt:
    case LibFunc::cosh:
    case LibFunc::exp:
    case LibFunc::exp10:
    case LibFunc::expm1:
    case LibFunc::log:
    case LibFunc::log10:
    case LibFunc::log1p:
    case LibFunc::log2:
    case LibFunc::logb:
    case LibFunc::sin:
    case LibFunc::sinh:
    case LibFunc::tan:
    case LibFunc::tanh:
      if (UnsafeFPShrink && hasFloatVersion(FuncName))
        return optimizeUnaryDoubleFP(CI, Builder, true);
      return nullptr;
    case LibFunc::copysign:
    case LibFunc::fmin:
    case LibFunc::fmax:
      if (hasFloatVersion(FuncName))
        return optimizeBinaryDoubleFP(CI, Builder);
      return nullptr;
    default:
      return nullptr;
    }
  }
  return nullptr;
}

LibCallSimplifier::LibCallSimplifier(
    const DataLayout &DL, const TargetLibraryInfo *TLI,
    function_ref<void(Instruction *, Value *)> Replacer)
    : FortifiedSimplifier(TLI), DL(DL), TLI(TLI), UnsafeFPShrink(false),
      Replacer(Replacer) {}

void LibCallSimplifier::replaceAllUsesWith(Instruction *I, Value *With) {
  // Indirect through the replacer used in this instance.
  Replacer(I, With);
}

/*static*/ void LibCallSimplifier::replaceAllUsesWithDefault(Instruction *I,
                                                             Value *With) {
>>>>>>> 969bfdfe
  I->replaceAllUsesWith(With);
  I->eraseFromParent();
}

// TODO:
//   Additional cases that we need to add to this file:
//
// cbrt:
//   * cbrt(expN(X))  -> expN(x/3)
//   * cbrt(sqrt(x))  -> pow(x,1/6)
//   * cbrt(sqrt(x))  -> pow(x,1/9)
//
// exp, expf, expl:
//   * exp(log(x))  -> x
//
// log, logf, logl:
//   * log(exp(x))   -> x
//   * log(x**y)     -> y*log(x)
//   * log(exp(y))   -> y*log(e)
//   * log(exp2(y))  -> y*log(2)
//   * log(exp10(y)) -> y*log(10)
//   * log(sqrt(x))  -> 0.5*log(x)
//   * log(pow(x,y)) -> y*log(x)
//
// lround, lroundf, lroundl:
//   * lround(cnst) -> cnst'
//
// pow, powf, powl:
//   * pow(exp(x),y)  -> exp(x*y)
//   * pow(sqrt(x),y) -> pow(x,y*0.5)
//   * pow(pow(x,y),z)-> pow(x,y*z)
//
// round, roundf, roundl:
//   * round(cnst) -> cnst'
//
// signbit:
//   * signbit(cnst) -> cnst'
//   * signbit(nncst) -> 0 (if pstv is a non-negative constant)
//
// sqrt, sqrtf, sqrtl:
//   * sqrt(expN(x))  -> expN(x*0.5)
//   * sqrt(Nroot(x)) -> pow(x,1/(2*N))
//   * sqrt(pow(x,y)) -> pow(|x|,y*0.5)
//
// tan, tanf, tanl:
//   * tan(atan(x)) -> x
//
// trunc, truncf, truncl:
//   * trunc(cnst) -> cnst'
//
//

//===----------------------------------------------------------------------===//
// Fortified Library Call Optimizations
//===----------------------------------------------------------------------===//

bool FortifiedLibCallSimplifier::isFortifiedCallFoldable(CallInst *CI,
                                                         unsigned ObjSizeOp,
                                                         unsigned SizeOp,
                                                         bool isString) {
  if (CI->getArgOperand(ObjSizeOp) == CI->getArgOperand(SizeOp))
    return true;
  if (ConstantInt *ObjSizeCI =
          dyn_cast<ConstantInt>(CI->getArgOperand(ObjSizeOp))) {
    if (ObjSizeCI->isAllOnesValue())
      return true;
    // If the object size wasn't -1 (unknown), bail out if we were asked to.
    if (OnlyLowerUnknownSize)
      return false;
    if (isString) {
      uint64_t Len = GetStringLength(CI->getArgOperand(SizeOp));
      // If the length is 0 we don't know how long it is and so we can't
      // remove the check.
      if (Len == 0)
        return false;
      return ObjSizeCI->getZExtValue() >= Len;
    }
    if (ConstantInt *SizeCI = dyn_cast<ConstantInt>(CI->getArgOperand(SizeOp)))
      return ObjSizeCI->getZExtValue() >= SizeCI->getZExtValue();
  }
  return false;
}

Value *FortifiedLibCallSimplifier::optimizeMemCpyChk(CallInst *CI, IRBuilder<> &B) {
  Function *Callee = CI->getCalledFunction();

  if (!checkStringCopyLibFuncSignature(Callee, LibFunc::memcpy_chk))
    return nullptr;

  if (isFortifiedCallFoldable(CI, 3, 2, false)) {
    B.CreateMemCpy(CI->getArgOperand(0), CI->getArgOperand(1),
                   CI->getArgOperand(2), 1);
    return CI->getArgOperand(0);
  }
  return nullptr;
}

Value *FortifiedLibCallSimplifier::optimizeMemMoveChk(CallInst *CI, IRBuilder<> &B) {
  Function *Callee = CI->getCalledFunction();

  if (!checkStringCopyLibFuncSignature(Callee, LibFunc::memmove_chk))
    return nullptr;

  if (isFortifiedCallFoldable(CI, 3, 2, false)) {
    B.CreateMemMove(CI->getArgOperand(0), CI->getArgOperand(1),
                    CI->getArgOperand(2), 1);
    return CI->getArgOperand(0);
  }
  return nullptr;
}

Value *FortifiedLibCallSimplifier::optimizeMemSetChk(CallInst *CI, IRBuilder<> &B) {
  Function *Callee = CI->getCalledFunction();

  if (!checkStringCopyLibFuncSignature(Callee, LibFunc::memset_chk))
    return nullptr;

  if (isFortifiedCallFoldable(CI, 3, 2, false)) {
    Value *Val = B.CreateIntCast(CI->getArgOperand(1), B.getInt8Ty(), false);
    B.CreateMemSet(CI->getArgOperand(0), Val, CI->getArgOperand(2), 1);
    return CI->getArgOperand(0);
  }
  return nullptr;
}

Value *FortifiedLibCallSimplifier::optimizeStrpCpyChk(CallInst *CI,
                                                      IRBuilder<> &B,
                                                      LibFunc::Func Func) {
  Function *Callee = CI->getCalledFunction();
  StringRef Name = Callee->getName();
  const DataLayout &DL = CI->getModule()->getDataLayout();

  if (!checkStringCopyLibFuncSignature(Callee, Func))
    return nullptr;

  Value *Dst = CI->getArgOperand(0), *Src = CI->getArgOperand(1),
        *ObjSize = CI->getArgOperand(2);

  // __stpcpy_chk(x,x,...)  -> x+strlen(x)
  if (Func == LibFunc::stpcpy_chk && !OnlyLowerUnknownSize && Dst == Src) {
    Value *StrLen = EmitStrLen(Src, B, DL, TLI);
    return StrLen ? B.CreateInBoundsGEP(Dst, StrLen) : nullptr;
  }

  // If a) we don't have any length information, or b) we know this will
  // fit then just lower to a plain st[rp]cpy. Otherwise we'll keep our
  // st[rp]cpy_chk call which may fail at runtime if the size is too long.
  // TODO: It might be nice to get a maximum length out of the possible
  // string lengths for varying.
  if (isFortifiedCallFoldable(CI, 2, 1, true)) {
    Value *Ret = EmitStrCpy(Dst, Src, B, TLI, Name.substr(2, 6));
    return Ret;
  } else if (!OnlyLowerUnknownSize) {
    // Maybe we can stil fold __st[rp]cpy_chk to __memcpy_chk.
    uint64_t Len = GetStringLength(Src);
    if (Len == 0)
      return nullptr;

    Type *SizeTTy = DL.getIntPtrType(CI->getContext());
    Value *LenV = ConstantInt::get(SizeTTy, Len);
    Value *Ret = EmitMemCpyChk(Dst, Src, LenV, ObjSize, B, DL, TLI);
    // If the function was an __stpcpy_chk, and we were able to fold it into
    // a __memcpy_chk, we still need to return the correct end pointer.
    if (Ret && Func == LibFunc::stpcpy_chk)
      return B.CreateGEP(Dst, ConstantInt::get(SizeTTy, Len - 1));
    return Ret;
  }
  return nullptr;
}

Value *FortifiedLibCallSimplifier::optimizeStrpNCpyChk(CallInst *CI,
                                                       IRBuilder<> &B,
                                                       LibFunc::Func Func) {
  Function *Callee = CI->getCalledFunction();
  StringRef Name = Callee->getName();

  if (!checkStringCopyLibFuncSignature(Callee, Func))
    return nullptr;
  if (isFortifiedCallFoldable(CI, 3, 2, false)) {
    Value *Ret = EmitStrNCpy(CI->getArgOperand(0), CI->getArgOperand(1),
                             CI->getArgOperand(2), B, TLI, Name.substr(2, 7));
    return Ret;
  }
  return nullptr;
}

Value *FortifiedLibCallSimplifier::optimizeCall(CallInst *CI) {
  if (CI->isNoBuiltin())
    return nullptr;

  LibFunc::Func Func;
  Function *Callee = CI->getCalledFunction();
  StringRef FuncName = Callee->getName();
  IRBuilder<> Builder(CI);
  bool isCallingConvC = CI->getCallingConv() == llvm::CallingConv::C;

  // First, check that this is a known library functions.
  if (!TLI->getLibFunc(FuncName, Func) || !TLI->has(Func))
    return nullptr;

  // We never change the calling convention.
  if (!ignoreCallingConv(Func) && !isCallingConvC)
    return nullptr;

  switch (Func) {
  case LibFunc::memcpy_chk:
    return optimizeMemCpyChk(CI, Builder);
  case LibFunc::memmove_chk:
    return optimizeMemMoveChk(CI, Builder);
  case LibFunc::memset_chk:
    return optimizeMemSetChk(CI, Builder);
  case LibFunc::stpcpy_chk:
  case LibFunc::strcpy_chk:
    return optimizeStrpCpyChk(CI, Builder, Func);
  case LibFunc::stpncpy_chk:
  case LibFunc::strncpy_chk:
    return optimizeStrpNCpyChk(CI, Builder, Func);
  default:
    break;
  }
  return nullptr;
}

FortifiedLibCallSimplifier::FortifiedLibCallSimplifier(
    const TargetLibraryInfo *TLI, bool OnlyLowerUnknownSize)
    : TLI(TLI), OnlyLowerUnknownSize(OnlyLowerUnknownSize) {}<|MERGE_RESOLUTION|>--- conflicted
+++ resolved
@@ -184,206 +184,6 @@
 // String and Memory Library Call Optimizations
 //===----------------------------------------------------------------------===//
 
-<<<<<<< HEAD
-static bool isFortifiedCallFoldable(CallInst *CI, unsigned SizeCIOp, unsigned SizeArgOp,
-                       bool isString) {
-  if (CI->getArgOperand(SizeCIOp) == CI->getArgOperand(SizeArgOp))
-    return true;
-  if (ConstantInt *SizeCI =
-          dyn_cast<ConstantInt>(CI->getArgOperand(SizeCIOp))) {
-    if (SizeCI->isAllOnesValue())
-      return true;
-    if (isString) {
-      uint64_t Len = GetStringLength(CI->getArgOperand(SizeArgOp));
-      // If the length is 0 we don't know how long it is and so we can't
-      // remove the check.
-      if (Len == 0)
-        return false;
-      return SizeCI->getZExtValue() >= Len;
-    }
-    if (ConstantInt *Arg = dyn_cast<ConstantInt>(CI->getArgOperand(SizeArgOp)))
-      return SizeCI->getZExtValue() >= Arg->getZExtValue();
-  }
-  return false;
-}
-
-Value *LibCallSimplifier::optimizeMemCpyChk(CallInst *CI, IRBuilder<> &B) {
-  Function *Callee = CI->getCalledFunction();
-  FunctionType *FT = Callee->getFunctionType();
-  LLVMContext &Context = CI->getContext();
-
-  // Check if this has the right signature.
-  if (FT->getNumParams() != 4 || FT->getReturnType() != FT->getParamType(0) ||
-      !FT->getParamType(0)->isPointerTy() ||
-      !FT->getParamType(1)->isPointerTy() ||
-      FT->getParamType(2) != DL->getIntPtrType(Context) ||
-      FT->getParamType(3) != DL->getIntPtrType(Context))
-    return nullptr;
-
-  if (isFortifiedCallFoldable(CI, 3, 2, false)) {
-    B.CreateMemCpy(CI->getArgOperand(0), CI->getArgOperand(1),
-                   CI->getArgOperand(2), 1);
-    return CI->getArgOperand(0);
-  }
-  return nullptr;
-}
-
-Value *LibCallSimplifier::optimizeMemMoveChk(CallInst *CI, IRBuilder<> &B) {
-  Function *Callee = CI->getCalledFunction();
-  FunctionType *FT = Callee->getFunctionType();
-  LLVMContext &Context = CI->getContext();
-
-  // Check if this has the right signature.
-  if (FT->getNumParams() != 4 || FT->getReturnType() != FT->getParamType(0) ||
-      !FT->getParamType(0)->isPointerTy() ||
-      !FT->getParamType(1)->isPointerTy() ||
-      FT->getParamType(2) != DL->getIntPtrType(Context) ||
-      FT->getParamType(3) != DL->getIntPtrType(Context))
-    return nullptr;
-
-  if (isFortifiedCallFoldable(CI, 3, 2, false)) {
-    B.CreateMemMove(CI->getArgOperand(0), CI->getArgOperand(1),
-                    CI->getArgOperand(2), 1);
-    return CI->getArgOperand(0);
-  }
-  return nullptr;
-}
-
-Value *LibCallSimplifier::optimizeMemSetChk(CallInst *CI, IRBuilder<> &B) {
-  Function *Callee = CI->getCalledFunction();
-  FunctionType *FT = Callee->getFunctionType();
-  LLVMContext &Context = CI->getContext();
-
-  // Check if this has the right signature.
-  if (FT->getNumParams() != 4 || FT->getReturnType() != FT->getParamType(0) ||
-      !FT->getParamType(0)->isPointerTy() ||
-      !FT->getParamType(1)->isIntegerTy() ||
-      FT->getParamType(2) != DL->getIntPtrType(Context) ||
-      FT->getParamType(3) != DL->getIntPtrType(Context))
-    return nullptr;
-
-  if (isFortifiedCallFoldable(CI, 3, 2, false)) {
-    Value *Val = B.CreateIntCast(CI->getArgOperand(1), B.getInt8Ty(), false);
-    B.CreateMemSet(CI->getArgOperand(0), Val, CI->getArgOperand(2), 1);
-    return CI->getArgOperand(0);
-  }
-  return nullptr;
-}
-
-Value *LibCallSimplifier::optimizeStrCpyChk(CallInst *CI, IRBuilder<> &B) {
-  Function *Callee = CI->getCalledFunction();
-  StringRef Name = Callee->getName();
-  FunctionType *FT = Callee->getFunctionType();
-  LLVMContext &Context = CI->getContext();
-
-  // Check if this has the right signature.
-  if (FT->getNumParams() != 3 || FT->getReturnType() != FT->getParamType(0) ||
-      FT->getParamType(0) != FT->getParamType(1) ||
-      FT->getParamType(0) != Type::getInt8PtrTy(Context) ||
-      FT->getParamType(2) != DL->getIntPtrType(Context))
-    return nullptr;
-
-  Value *Dst = CI->getArgOperand(0), *Src = CI->getArgOperand(1);
-  if (Dst == Src) // __strcpy_chk(x,x)  -> x
-    return Src;
-
-  // If a) we don't have any length information, or b) we know this will
-  // fit then just lower to a plain strcpy. Otherwise we'll keep our
-  // strcpy_chk call which may fail at runtime if the size is too long.
-  // TODO: It might be nice to get a maximum length out of the possible
-  // string lengths for varying.
-  if (isFortifiedCallFoldable(CI, 2, 1, true)) {
-    Value *Ret = EmitStrCpy(Dst, Src, B, DL, TLI, Name.substr(2, 6));
-    return Ret;
-  } else {
-    // Maybe we can stil fold __strcpy_chk to __memcpy_chk.
-    uint64_t Len = GetStringLength(Src);
-    if (Len == 0)
-      return nullptr;
-
-    // This optimization require DataLayout.
-    if (!DL)
-      return nullptr;
-
-    Value *Ret = EmitMemCpyChk(
-        Dst, Src, ConstantInt::get(DL->getIntPtrType(Context), Len),
-        CI->getArgOperand(2), B, DL, TLI);
-    return Ret;
-  }
-  return nullptr;
-}
-
-Value *LibCallSimplifier::optimizeStpCpyChk(CallInst *CI, IRBuilder<> &B) {
-  Function *Callee = CI->getCalledFunction();
-  StringRef Name = Callee->getName();
-  FunctionType *FT = Callee->getFunctionType();
-  LLVMContext &Context = CI->getContext();
-
-  // Check if this has the right signature.
-  if (FT->getNumParams() != 3 || FT->getReturnType() != FT->getParamType(0) ||
-      FT->getParamType(0) != FT->getParamType(1) ||
-      FT->getParamType(0) != Type::getInt8PtrTy(Context) ||
-      FT->getParamType(2) != DL->getIntPtrType(FT->getParamType(0)))
-    return nullptr;
-
-  Value *Dst = CI->getArgOperand(0), *Src = CI->getArgOperand(1);
-  if (Dst == Src) { // stpcpy(x,x)  -> x+strlen(x)
-    Value *StrLen = EmitStrLen(Src, B, DL, TLI);
-    return StrLen ? B.CreateInBoundsGEP(Dst, StrLen) : nullptr;
-  }
-
-  // If a) we don't have any length information, or b) we know this will
-  // fit then just lower to a plain stpcpy. Otherwise we'll keep our
-  // stpcpy_chk call which may fail at runtime if the size is too long.
-  // TODO: It might be nice to get a maximum length out of the possible
-  // string lengths for varying.
-  if (isFortifiedCallFoldable(CI, 2, 1, true)) {
-    Value *Ret = EmitStrCpy(Dst, Src, B, DL, TLI, Name.substr(2, 6));
-    return Ret;
-  } else {
-    // Maybe we can stil fold __stpcpy_chk to __memcpy_chk.
-    uint64_t Len = GetStringLength(Src);
-    if (Len == 0)
-      return nullptr;
-
-    // This optimization require DataLayout.
-    if (!DL)
-      return nullptr;
-
-    Type *PT = FT->getParamType(0);
-    Value *LenV = ConstantInt::get(DL->getIntPtrType(PT), Len);
-    Value *DstEnd =
-        B.CreateGEP(Dst, ConstantInt::get(DL->getIntPtrType(PT), Len - 1));
-    if (!EmitMemCpyChk(Dst, Src, LenV, CI->getArgOperand(2), B, DL, TLI))
-      return nullptr;
-    return DstEnd;
-  }
-  return nullptr;
-}
-
-Value *LibCallSimplifier::optimizeStrNCpyChk(CallInst *CI, IRBuilder<> &B) {
-  Function *Callee = CI->getCalledFunction();
-  StringRef Name = Callee->getName();
-  FunctionType *FT = Callee->getFunctionType();
-  LLVMContext &Context = CI->getContext();
-
-  // Check if this has the right signature.
-  if (FT->getNumParams() != 4 || FT->getReturnType() != FT->getParamType(0) ||
-      FT->getParamType(0) != FT->getParamType(1) ||
-      FT->getParamType(0) != Type::getInt8PtrTy(Context) ||
-      !FT->getParamType(2)->isIntegerTy() ||
-      FT->getParamType(3) != DL->getIntPtrType(Context))
-    return nullptr;
-
-  if (isFortifiedCallFoldable(CI, 3, 2, false)) {
-    Value *Ret =
-        EmitStrNCpy(CI->getArgOperand(0), CI->getArgOperand(1),
-                    CI->getArgOperand(2), B, DL, TLI, Name.substr(2, 7));
-    return Ret;
-  }
-  return nullptr;
-}
-=======
 Value *LibCallSimplifier::optimizeStrCat(CallInst *CI, IRBuilder<> &B) {
   Function *Callee = CI->getCalledFunction();
   // Verify the "strcat" function prototype.
@@ -482,708 +282,9 @@
       FT->getParamType(0) != FT->getReturnType() ||
       !FT->getParamType(1)->isIntegerTy(32))
     return nullptr;
->>>>>>> 969bfdfe
 
   Value *SrcStr = CI->getArgOperand(0);
 
-<<<<<<< HEAD
-Value *LibCallSimplifier::optimizeStrCat(CallInst *CI, IRBuilder<> &B) {
-  Function *Callee = CI->getCalledFunction();
-  // Verify the "strcat" function prototype.
-  FunctionType *FT = Callee->getFunctionType();
-  if (FT->getNumParams() != 2||
-      FT->getReturnType() != B.getInt8PtrTy() ||
-      FT->getParamType(0) != FT->getReturnType() ||
-      FT->getParamType(1) != FT->getReturnType())
-    return nullptr;
-
-  // Extract some information from the instruction
-  Value *Dst = CI->getArgOperand(0);
-  Value *Src = CI->getArgOperand(1);
-
-  // See if we can get the length of the input string.
-  uint64_t Len = GetStringLength(Src);
-  if (Len == 0)
-    return nullptr;
-  --Len; // Unbias length.
-
-  // Handle the simple, do-nothing case: strcat(x, "") -> x
-  if (Len == 0)
-    return Dst;
-
-  // These optimizations require DataLayout.
-  if (!DL)
-    return nullptr;
-
-  return emitStrLenMemCpy(Src, Dst, Len, B);
-}
-
-Value *LibCallSimplifier::emitStrLenMemCpy(Value *Src, Value *Dst, uint64_t Len,
-                                           IRBuilder<> &B) {
-  // We need to find the end of the destination string.  That's where the
-  // memory is to be moved to. We just generate a call to strlen.
-  Value *DstLen = EmitStrLen(Dst, B, DL, TLI);
-  if (!DstLen)
-    return nullptr;
-
-  // Now that we have the destination's length, we must index into the
-  // destination's pointer to get the actual memcpy destination (end of
-  // the string .. we're concatenating).
-  Value *CpyDst = B.CreateGEP(Dst, DstLen, "endptr");
-
-  // We have enough information to now generate the memcpy call to do the
-  // concatenation for us.  Make a memcpy to copy the nul byte with align = 1.
-  B.CreateMemCpy(
-      CpyDst, Src,
-      ConstantInt::get(DL->getIntPtrType(Src->getContext()), Len + 1), 1);
-  return Dst;
-}
-
-Value *LibCallSimplifier::optimizeStrNCat(CallInst *CI, IRBuilder<> &B) {
-  Function *Callee = CI->getCalledFunction();
-  // Verify the "strncat" function prototype.
-  FunctionType *FT = Callee->getFunctionType();
-  if (FT->getNumParams() != 3 || FT->getReturnType() != B.getInt8PtrTy() ||
-      FT->getParamType(0) != FT->getReturnType() ||
-      FT->getParamType(1) != FT->getReturnType() ||
-      !FT->getParamType(2)->isIntegerTy())
-    return nullptr;
-
-  // Extract some information from the instruction
-  Value *Dst = CI->getArgOperand(0);
-  Value *Src = CI->getArgOperand(1);
-  uint64_t Len;
-
-  // We don't do anything if length is not constant
-  if (ConstantInt *LengthArg = dyn_cast<ConstantInt>(CI->getArgOperand(2)))
-    Len = LengthArg->getZExtValue();
-  else
-    return nullptr;
-
-  // See if we can get the length of the input string.
-  uint64_t SrcLen = GetStringLength(Src);
-  if (SrcLen == 0)
-    return nullptr;
-  --SrcLen; // Unbias length.
-
-  // Handle the simple, do-nothing cases:
-  // strncat(x, "", c) -> x
-  // strncat(x,  c, 0) -> x
-  if (SrcLen == 0 || Len == 0)
-    return Dst;
-
-  // These optimizations require DataLayout.
-  if (!DL)
-    return nullptr;
-
-  // We don't optimize this case
-  if (Len < SrcLen)
-    return nullptr;
-
-  // strncat(x, s, c) -> strcat(x, s)
-  // s is constant so the strcat can be optimized further
-  return emitStrLenMemCpy(Src, Dst, SrcLen, B);
-}
-
-Value *LibCallSimplifier::optimizeStrChr(CallInst *CI, IRBuilder<> &B) {
-  Function *Callee = CI->getCalledFunction();
-  // Verify the "strchr" function prototype.
-  FunctionType *FT = Callee->getFunctionType();
-  if (FT->getNumParams() != 2 || FT->getReturnType() != B.getInt8PtrTy() ||
-      FT->getParamType(0) != FT->getReturnType() ||
-      !FT->getParamType(1)->isIntegerTy(32))
-    return nullptr;
-
-  Value *SrcStr = CI->getArgOperand(0);
-
-  // If the second operand is non-constant, see if we can compute the length
-  // of the input string and turn this into memchr.
-  ConstantInt *CharC = dyn_cast<ConstantInt>(CI->getArgOperand(1));
-  if (!CharC) {
-    // These optimizations require DataLayout.
-    if (!DL)
-      return nullptr;
-
-    uint64_t Len = GetStringLength(SrcStr);
-    if (Len == 0 || !FT->getParamType(1)->isIntegerTy(32)) // memchr needs i32.
-      return nullptr;
-
-    return EmitMemChr(
-        SrcStr, CI->getArgOperand(1), // include nul.
-        ConstantInt::get(DL->getIntPtrType(CI->getContext()), Len), B, DL, TLI);
-  }
-
-  // Otherwise, the character is a constant, see if the first argument is
-  // a string literal.  If so, we can constant fold.
-  StringRef Str;
-  if (!getConstantStringInfo(SrcStr, Str)) {
-    if (DL && CharC->isZero()) // strchr(p, 0) -> p + strlen(p)
-      return B.CreateGEP(SrcStr, EmitStrLen(SrcStr, B, DL, TLI), "strchr");
-    return nullptr;
-  }
-
-  // Compute the offset, make sure to handle the case when we're searching for
-  // zero (a weird way to spell strlen).
-  size_t I = (0xFF & CharC->getSExtValue()) == 0
-                 ? Str.size()
-                 : Str.find(CharC->getSExtValue());
-  if (I == StringRef::npos) // Didn't find the char.  strchr returns null.
-    return Constant::getNullValue(CI->getType());
-
-  // strchr(s+n,c)  -> gep(s+n+i,c)
-  return B.CreateGEP(SrcStr, B.getInt64(I), "strchr");
-}
-
-Value *LibCallSimplifier::optimizeStrRChr(CallInst *CI, IRBuilder<> &B) {
-  Function *Callee = CI->getCalledFunction();
-  // Verify the "strrchr" function prototype.
-  FunctionType *FT = Callee->getFunctionType();
-  if (FT->getNumParams() != 2 || FT->getReturnType() != B.getInt8PtrTy() ||
-      FT->getParamType(0) != FT->getReturnType() ||
-      !FT->getParamType(1)->isIntegerTy(32))
-    return nullptr;
-
-  Value *SrcStr = CI->getArgOperand(0);
-  ConstantInt *CharC = dyn_cast<ConstantInt>(CI->getArgOperand(1));
-
-  // Cannot fold anything if we're not looking for a constant.
-  if (!CharC)
-    return nullptr;
-
-  StringRef Str;
-  if (!getConstantStringInfo(SrcStr, Str)) {
-    // strrchr(s, 0) -> strchr(s, 0)
-    if (DL && CharC->isZero())
-      return EmitStrChr(SrcStr, '\0', B, DL, TLI);
-    return nullptr;
-  }
-
-  // Compute the offset.
-  size_t I = (0xFF & CharC->getSExtValue()) == 0
-                 ? Str.size()
-                 : Str.rfind(CharC->getSExtValue());
-  if (I == StringRef::npos) // Didn't find the char. Return null.
-    return Constant::getNullValue(CI->getType());
-
-  // strrchr(s+n,c) -> gep(s+n+i,c)
-  return B.CreateGEP(SrcStr, B.getInt64(I), "strrchr");
-}
-
-Value *LibCallSimplifier::optimizeStrCmp(CallInst *CI, IRBuilder<> &B) {
-  Function *Callee = CI->getCalledFunction();
-  // Verify the "strcmp" function prototype.
-  FunctionType *FT = Callee->getFunctionType();
-  if (FT->getNumParams() != 2 || !FT->getReturnType()->isIntegerTy(32) ||
-      FT->getParamType(0) != FT->getParamType(1) ||
-      FT->getParamType(0) != B.getInt8PtrTy())
-    return nullptr;
-
-  Value *Str1P = CI->getArgOperand(0), *Str2P = CI->getArgOperand(1);
-  if (Str1P == Str2P) // strcmp(x,x)  -> 0
-    return ConstantInt::get(CI->getType(), 0);
-
-  StringRef Str1, Str2;
-  bool HasStr1 = getConstantStringInfo(Str1P, Str1);
-  bool HasStr2 = getConstantStringInfo(Str2P, Str2);
-
-  // strcmp(x, y)  -> cnst  (if both x and y are constant strings)
-  if (HasStr1 && HasStr2)
-    return ConstantInt::get(CI->getType(), Str1.compare(Str2));
-
-  if (HasStr1 && Str1.empty()) // strcmp("", x) -> -*x
-    return B.CreateNeg(
-        B.CreateZExt(B.CreateLoad(Str2P, "strcmpload"), CI->getType()));
-
-  if (HasStr2 && Str2.empty()) // strcmp(x,"") -> *x
-    return B.CreateZExt(B.CreateLoad(Str1P, "strcmpload"), CI->getType());
-
-  // strcmp(P, "x") -> memcmp(P, "x", 2)
-  uint64_t Len1 = GetStringLength(Str1P);
-  uint64_t Len2 = GetStringLength(Str2P);
-  if (Len1 && Len2) {
-    // These optimizations require DataLayout.
-    if (!DL)
-      return nullptr;
-
-    return EmitMemCmp(Str1P, Str2P,
-                      ConstantInt::get(DL->getIntPtrType(CI->getContext()),
-                                       std::min(Len1, Len2)),
-                      B, DL, TLI);
-  }
-
-  return nullptr;
-}
-
-Value *LibCallSimplifier::optimizeStrNCmp(CallInst *CI, IRBuilder<> &B) {
-  Function *Callee = CI->getCalledFunction();
-  // Verify the "strncmp" function prototype.
-  FunctionType *FT = Callee->getFunctionType();
-  if (FT->getNumParams() != 3 || !FT->getReturnType()->isIntegerTy(32) ||
-      FT->getParamType(0) != FT->getParamType(1) ||
-      FT->getParamType(0) != B.getInt8PtrTy() ||
-      !FT->getParamType(2)->isIntegerTy())
-    return nullptr;
-
-  Value *Str1P = CI->getArgOperand(0), *Str2P = CI->getArgOperand(1);
-  if (Str1P == Str2P) // strncmp(x,x,n)  -> 0
-    return ConstantInt::get(CI->getType(), 0);
-
-  // Get the length argument if it is constant.
-  uint64_t Length;
-  if (ConstantInt *LengthArg = dyn_cast<ConstantInt>(CI->getArgOperand(2)))
-    Length = LengthArg->getZExtValue();
-  else
-    return nullptr;
-
-  if (Length == 0) // strncmp(x,y,0)   -> 0
-    return ConstantInt::get(CI->getType(), 0);
-
-  if (DL && Length == 1) // strncmp(x,y,1) -> memcmp(x,y,1)
-    return EmitMemCmp(Str1P, Str2P, CI->getArgOperand(2), B, DL, TLI);
-
-  StringRef Str1, Str2;
-  bool HasStr1 = getConstantStringInfo(Str1P, Str1);
-  bool HasStr2 = getConstantStringInfo(Str2P, Str2);
-
-  // strncmp(x, y)  -> cnst  (if both x and y are constant strings)
-  if (HasStr1 && HasStr2) {
-    StringRef SubStr1 = Str1.substr(0, Length);
-    StringRef SubStr2 = Str2.substr(0, Length);
-    return ConstantInt::get(CI->getType(), SubStr1.compare(SubStr2));
-  }
-
-  if (HasStr1 && Str1.empty()) // strncmp("", x, n) -> -*x
-    return B.CreateNeg(
-        B.CreateZExt(B.CreateLoad(Str2P, "strcmpload"), CI->getType()));
-
-  if (HasStr2 && Str2.empty()) // strncmp(x, "", n) -> *x
-    return B.CreateZExt(B.CreateLoad(Str1P, "strcmpload"), CI->getType());
-
-  return nullptr;
-}
-
-Value *LibCallSimplifier::optimizeStrCpy(CallInst *CI, IRBuilder<> &B) {
-  Function *Callee = CI->getCalledFunction();
-  // Verify the "strcpy" function prototype.
-  FunctionType *FT = Callee->getFunctionType();
-  if (FT->getNumParams() != 2 || FT->getReturnType() != FT->getParamType(0) ||
-      FT->getParamType(0) != FT->getParamType(1) ||
-      FT->getParamType(0) != B.getInt8PtrTy())
-    return nullptr;
-
-  Value *Dst = CI->getArgOperand(0), *Src = CI->getArgOperand(1);
-  if (Dst == Src) // strcpy(x,x)  -> x
-    return Src;
-
-  // These optimizations require DataLayout.
-  if (!DL)
-    return nullptr;
-
-  // See if we can get the length of the input string.
-  uint64_t Len = GetStringLength(Src);
-  if (Len == 0)
-    return nullptr;
-
-  // We have enough information to now generate the memcpy call to do the
-  // copy for us.  Make a memcpy to copy the nul byte with align = 1.
-  B.CreateMemCpy(Dst, Src,
-                 ConstantInt::get(DL->getIntPtrType(CI->getContext()), Len), 1);
-  return Dst;
-}
-
-Value *LibCallSimplifier::optimizeStpCpy(CallInst *CI, IRBuilder<> &B) {
-  Function *Callee = CI->getCalledFunction();
-  // Verify the "stpcpy" function prototype.
-  FunctionType *FT = Callee->getFunctionType();
-  if (FT->getNumParams() != 2 || FT->getReturnType() != FT->getParamType(0) ||
-      FT->getParamType(0) != FT->getParamType(1) ||
-      FT->getParamType(0) != B.getInt8PtrTy())
-    return nullptr;
-
-  // These optimizations require DataLayout.
-  if (!DL)
-    return nullptr;
-
-  Value *Dst = CI->getArgOperand(0), *Src = CI->getArgOperand(1);
-  if (Dst == Src) { // stpcpy(x,x)  -> x+strlen(x)
-    Value *StrLen = EmitStrLen(Src, B, DL, TLI);
-    return StrLen ? B.CreateInBoundsGEP(Dst, StrLen) : nullptr;
-  }
-
-  // See if we can get the length of the input string.
-  uint64_t Len = GetStringLength(Src);
-  if (Len == 0)
-    return nullptr;
-
-  Type *PT = FT->getParamType(0);
-  Value *LenV = ConstantInt::get(DL->getIntPtrType(PT), Len);
-  Value *DstEnd =
-      B.CreateGEP(Dst, ConstantInt::get(DL->getIntPtrType(PT), Len - 1));
-
-  // We have enough information to now generate the memcpy call to do the
-  // copy for us.  Make a memcpy to copy the nul byte with align = 1.
-  B.CreateMemCpy(Dst, Src, LenV, 1);
-  return DstEnd;
-}
-
-Value *LibCallSimplifier::optimizeStrNCpy(CallInst *CI, IRBuilder<> &B) {
-  Function *Callee = CI->getCalledFunction();
-  FunctionType *FT = Callee->getFunctionType();
-  if (FT->getNumParams() != 3 || FT->getReturnType() != FT->getParamType(0) ||
-      FT->getParamType(0) != FT->getParamType(1) ||
-      FT->getParamType(0) != B.getInt8PtrTy() ||
-      !FT->getParamType(2)->isIntegerTy())
-    return nullptr;
-
-  Value *Dst = CI->getArgOperand(0);
-  Value *Src = CI->getArgOperand(1);
-  Value *LenOp = CI->getArgOperand(2);
-
-  // See if we can get the length of the input string.
-  uint64_t SrcLen = GetStringLength(Src);
-  if (SrcLen == 0)
-    return nullptr;
-  --SrcLen;
-
-  if (SrcLen == 0) {
-    // strncpy(x, "", y) -> memset(x, '\0', y, 1)
-    B.CreateMemSet(Dst, B.getInt8('\0'), LenOp, 1);
-    return Dst;
-  }
-
-  uint64_t Len;
-  if (ConstantInt *LengthArg = dyn_cast<ConstantInt>(LenOp))
-    Len = LengthArg->getZExtValue();
-  else
-    return nullptr;
-
-  if (Len == 0)
-    return Dst; // strncpy(x, y, 0) -> x
-
-  // These optimizations require DataLayout.
-  if (!DL)
-    return nullptr;
-
-  // Let strncpy handle the zero padding
-  if (Len > SrcLen + 1)
-    return nullptr;
-
-  Type *PT = FT->getParamType(0);
-  // strncpy(x, s, c) -> memcpy(x, s, c, 1) [s and c are constant]
-  B.CreateMemCpy(Dst, Src, ConstantInt::get(DL->getIntPtrType(PT), Len), 1);
-
-  return Dst;
-}
-
-Value *LibCallSimplifier::optimizeStrLen(CallInst *CI, IRBuilder<> &B) {
-  Function *Callee = CI->getCalledFunction();
-  FunctionType *FT = Callee->getFunctionType();
-  if (FT->getNumParams() != 1 || FT->getParamType(0) != B.getInt8PtrTy() ||
-      !FT->getReturnType()->isIntegerTy())
-    return nullptr;
-
-  Value *Src = CI->getArgOperand(0);
-
-  // Constant folding: strlen("xyz") -> 3
-  if (uint64_t Len = GetStringLength(Src))
-    return ConstantInt::get(CI->getType(), Len - 1);
-
-  // strlen(x?"foo":"bars") --> x ? 3 : 4
-  if (SelectInst *SI = dyn_cast<SelectInst>(Src)) {
-    uint64_t LenTrue = GetStringLength(SI->getTrueValue());
-    uint64_t LenFalse = GetStringLength(SI->getFalseValue());
-    if (LenTrue && LenFalse) {
-      Function *Caller = CI->getParent()->getParent();
-      emitOptimizationRemark(CI->getContext(), "simplify-libcalls", *Caller,
-                             SI->getDebugLoc(),
-                             "folded strlen(select) to select of constants");
-      return B.CreateSelect(SI->getCondition(),
-                            ConstantInt::get(CI->getType(), LenTrue - 1),
-                            ConstantInt::get(CI->getType(), LenFalse - 1));
-    }
-  }
-
-  // strlen(x) != 0 --> *x != 0
-  // strlen(x) == 0 --> *x == 0
-  if (isOnlyUsedInZeroEqualityComparison(CI))
-    return B.CreateZExt(B.CreateLoad(Src, "strlenfirst"), CI->getType());
-
-  return nullptr;
-}
-
-Value *LibCallSimplifier::optimizeStrPBrk(CallInst *CI, IRBuilder<> &B) {
-  Function *Callee = CI->getCalledFunction();
-  FunctionType *FT = Callee->getFunctionType();
-  if (FT->getNumParams() != 2 || FT->getParamType(0) != B.getInt8PtrTy() ||
-      FT->getParamType(1) != FT->getParamType(0) ||
-      FT->getReturnType() != FT->getParamType(0))
-    return nullptr;
-
-  StringRef S1, S2;
-  bool HasS1 = getConstantStringInfo(CI->getArgOperand(0), S1);
-  bool HasS2 = getConstantStringInfo(CI->getArgOperand(1), S2);
-
-  // strpbrk(s, "") -> NULL
-  // strpbrk("", s) -> NULL
-  if ((HasS1 && S1.empty()) || (HasS2 && S2.empty()))
-    return Constant::getNullValue(CI->getType());
-
-  // Constant folding.
-  if (HasS1 && HasS2) {
-    size_t I = S1.find_first_of(S2);
-    if (I == StringRef::npos) // No match.
-      return Constant::getNullValue(CI->getType());
-
-    return B.CreateGEP(CI->getArgOperand(0), B.getInt64(I), "strpbrk");
-  }
-
-  // strpbrk(s, "a") -> strchr(s, 'a')
-  if (DL && HasS2 && S2.size() == 1)
-    return EmitStrChr(CI->getArgOperand(0), S2[0], B, DL, TLI);
-
-  return nullptr;
-}
-
-Value *LibCallSimplifier::optimizeStrTo(CallInst *CI, IRBuilder<> &B) {
-  Function *Callee = CI->getCalledFunction();
-  FunctionType *FT = Callee->getFunctionType();
-  if ((FT->getNumParams() != 2 && FT->getNumParams() != 3) ||
-      !FT->getParamType(0)->isPointerTy() ||
-      !FT->getParamType(1)->isPointerTy())
-    return nullptr;
-
-  Value *EndPtr = CI->getArgOperand(1);
-  if (isa<ConstantPointerNull>(EndPtr)) {
-    // With a null EndPtr, this function won't capture the main argument.
-    // It would be readonly too, except that it still may write to errno.
-    CI->addAttribute(1, Attribute::NoCapture);
-  }
-
-  return nullptr;
-}
-
-Value *LibCallSimplifier::optimizeStrSpn(CallInst *CI, IRBuilder<> &B) {
-  Function *Callee = CI->getCalledFunction();
-  FunctionType *FT = Callee->getFunctionType();
-  if (FT->getNumParams() != 2 || FT->getParamType(0) != B.getInt8PtrTy() ||
-      FT->getParamType(1) != FT->getParamType(0) ||
-      !FT->getReturnType()->isIntegerTy())
-    return nullptr;
-
-  StringRef S1, S2;
-  bool HasS1 = getConstantStringInfo(CI->getArgOperand(0), S1);
-  bool HasS2 = getConstantStringInfo(CI->getArgOperand(1), S2);
-
-  // strspn(s, "") -> 0
-  // strspn("", s) -> 0
-  if ((HasS1 && S1.empty()) || (HasS2 && S2.empty()))
-    return Constant::getNullValue(CI->getType());
-
-  // Constant folding.
-  if (HasS1 && HasS2) {
-    size_t Pos = S1.find_first_not_of(S2);
-    if (Pos == StringRef::npos)
-      Pos = S1.size();
-    return ConstantInt::get(CI->getType(), Pos);
-  }
-
-  return nullptr;
-}
-
-Value *LibCallSimplifier::optimizeStrCSpn(CallInst *CI, IRBuilder<> &B) {
-  Function *Callee = CI->getCalledFunction();
-  FunctionType *FT = Callee->getFunctionType();
-  if (FT->getNumParams() != 2 || FT->getParamType(0) != B.getInt8PtrTy() ||
-      FT->getParamType(1) != FT->getParamType(0) ||
-      !FT->getReturnType()->isIntegerTy())
-    return nullptr;
-
-  StringRef S1, S2;
-  bool HasS1 = getConstantStringInfo(CI->getArgOperand(0), S1);
-  bool HasS2 = getConstantStringInfo(CI->getArgOperand(1), S2);
-
-  // strcspn("", s) -> 0
-  if (HasS1 && S1.empty())
-    return Constant::getNullValue(CI->getType());
-
-  // Constant folding.
-  if (HasS1 && HasS2) {
-    size_t Pos = S1.find_first_of(S2);
-    if (Pos == StringRef::npos)
-      Pos = S1.size();
-    return ConstantInt::get(CI->getType(), Pos);
-  }
-
-  // strcspn(s, "") -> strlen(s)
-  if (DL && HasS2 && S2.empty())
-    return EmitStrLen(CI->getArgOperand(0), B, DL, TLI);
-
-  return nullptr;
-}
-
-Value *LibCallSimplifier::optimizeStrStr(CallInst *CI, IRBuilder<> &B) {
-  Function *Callee = CI->getCalledFunction();
-  FunctionType *FT = Callee->getFunctionType();
-  if (FT->getNumParams() != 2 || !FT->getParamType(0)->isPointerTy() ||
-      !FT->getParamType(1)->isPointerTy() ||
-      !FT->getReturnType()->isPointerTy())
-    return nullptr;
-
-  // fold strstr(x, x) -> x.
-  if (CI->getArgOperand(0) == CI->getArgOperand(1))
-    return B.CreateBitCast(CI->getArgOperand(0), CI->getType());
-
-  // fold strstr(a, b) == a -> strncmp(a, b, strlen(b)) == 0
-  if (DL && isOnlyUsedInEqualityComparison(CI, CI->getArgOperand(0))) {
-    Value *StrLen = EmitStrLen(CI->getArgOperand(1), B, DL, TLI);
-    if (!StrLen)
-      return nullptr;
-    Value *StrNCmp = EmitStrNCmp(CI->getArgOperand(0), CI->getArgOperand(1),
-                                 StrLen, B, DL, TLI);
-    if (!StrNCmp)
-      return nullptr;
-    for (auto UI = CI->user_begin(), UE = CI->user_end(); UI != UE;) {
-      ICmpInst *Old = cast<ICmpInst>(*UI++);
-      Value *Cmp =
-          B.CreateICmp(Old->getPredicate(), StrNCmp,
-                       ConstantInt::getNullValue(StrNCmp->getType()), "cmp");
-      replaceAllUsesWith(Old, Cmp);
-    }
-    return CI;
-  }
-
-  // See if either input string is a constant string.
-  StringRef SearchStr, ToFindStr;
-  bool HasStr1 = getConstantStringInfo(CI->getArgOperand(0), SearchStr);
-  bool HasStr2 = getConstantStringInfo(CI->getArgOperand(1), ToFindStr);
-
-  // fold strstr(x, "") -> x.
-  if (HasStr2 && ToFindStr.empty())
-    return B.CreateBitCast(CI->getArgOperand(0), CI->getType());
-
-  // If both strings are known, constant fold it.
-  if (HasStr1 && HasStr2) {
-    size_t Offset = SearchStr.find(ToFindStr);
-
-    if (Offset == StringRef::npos) // strstr("foo", "bar") -> null
-      return Constant::getNullValue(CI->getType());
-
-    // strstr("abcd", "bc") -> gep((char*)"abcd", 1)
-    Value *Result = CastToCStr(CI->getArgOperand(0), B);
-    Result = B.CreateConstInBoundsGEP1_64(Result, Offset, "strstr");
-    return B.CreateBitCast(Result, CI->getType());
-  }
-
-  // fold strstr(x, "y") -> strchr(x, 'y').
-  if (HasStr2 && ToFindStr.size() == 1) {
-    Value *StrChr = EmitStrChr(CI->getArgOperand(0), ToFindStr[0], B, DL, TLI);
-    return StrChr ? B.CreateBitCast(StrChr, CI->getType()) : nullptr;
-  }
-  return nullptr;
-}
-
-Value *LibCallSimplifier::optimizeMemCmp(CallInst *CI, IRBuilder<> &B) {
-  Function *Callee = CI->getCalledFunction();
-  FunctionType *FT = Callee->getFunctionType();
-  if (FT->getNumParams() != 3 || !FT->getParamType(0)->isPointerTy() ||
-      !FT->getParamType(1)->isPointerTy() ||
-      !FT->getReturnType()->isIntegerTy(32))
-    return nullptr;
-
-  Value *LHS = CI->getArgOperand(0), *RHS = CI->getArgOperand(1);
-
-  if (LHS == RHS) // memcmp(s,s,x) -> 0
-    return Constant::getNullValue(CI->getType());
-
-  // Make sure we have a constant length.
-  ConstantInt *LenC = dyn_cast<ConstantInt>(CI->getArgOperand(2));
-  if (!LenC)
-    return nullptr;
-  uint64_t Len = LenC->getZExtValue();
-
-  if (Len == 0) // memcmp(s1,s2,0) -> 0
-    return Constant::getNullValue(CI->getType());
-
-  // memcmp(S1,S2,1) -> *(unsigned char*)LHS - *(unsigned char*)RHS
-  if (Len == 1) {
-    Value *LHSV = B.CreateZExt(B.CreateLoad(CastToCStr(LHS, B), "lhsc"),
-                               CI->getType(), "lhsv");
-    Value *RHSV = B.CreateZExt(B.CreateLoad(CastToCStr(RHS, B), "rhsc"),
-                               CI->getType(), "rhsv");
-    return B.CreateSub(LHSV, RHSV, "chardiff");
-  }
-
-  // Constant folding: memcmp(x, y, l) -> cnst (all arguments are constant)
-  StringRef LHSStr, RHSStr;
-  if (getConstantStringInfo(LHS, LHSStr) &&
-      getConstantStringInfo(RHS, RHSStr)) {
-    // Make sure we're not reading out-of-bounds memory.
-    if (Len > LHSStr.size() || Len > RHSStr.size())
-      return nullptr;
-    // Fold the memcmp and normalize the result.  This way we get consistent
-    // results across multiple platforms.
-    uint64_t Ret = 0;
-    int Cmp = memcmp(LHSStr.data(), RHSStr.data(), Len);
-    if (Cmp < 0)
-      Ret = -1;
-    else if (Cmp > 0)
-      Ret = 1;
-    return ConstantInt::get(CI->getType(), Ret);
-  }
-
-  return nullptr;
-}
-
-Value *LibCallSimplifier::optimizeMemCpy(CallInst *CI, IRBuilder<> &B) {
-  Function *Callee = CI->getCalledFunction();
-  // These optimizations require DataLayout.
-  if (!DL)
-    return nullptr;
-
-  FunctionType *FT = Callee->getFunctionType();
-  if (FT->getNumParams() != 3 || FT->getReturnType() != FT->getParamType(0) ||
-      !FT->getParamType(0)->isPointerTy() ||
-      !FT->getParamType(1)->isPointerTy() ||
-      FT->getParamType(2) != DL->getIntPtrType(CI->getContext()))
-    return nullptr;
-
-  // memcpy(x, y, n) -> llvm.memcpy(x, y, n, 1)
-  B.CreateMemCpy(CI->getArgOperand(0), CI->getArgOperand(1),
-                 CI->getArgOperand(2), 1);
-  return CI->getArgOperand(0);
-}
-
-Value *LibCallSimplifier::optimizeMemMove(CallInst *CI, IRBuilder<> &B) {
-  Function *Callee = CI->getCalledFunction();
-  // These optimizations require DataLayout.
-  if (!DL)
-    return nullptr;
-
-  FunctionType *FT = Callee->getFunctionType();
-  if (FT->getNumParams() != 3 || FT->getReturnType() != FT->getParamType(0) ||
-      !FT->getParamType(0)->isPointerTy() ||
-      !FT->getParamType(1)->isPointerTy() ||
-      FT->getParamType(2) != DL->getIntPtrType(CI->getContext()))
-    return nullptr;
-
-  // memmove(x, y, n) -> llvm.memmove(x, y, n, 1)
-  B.CreateMemMove(CI->getArgOperand(0), CI->getArgOperand(1),
-                  CI->getArgOperand(2), 1);
-  return CI->getArgOperand(0);
-}
-
-Value *LibCallSimplifier::optimizeMemSet(CallInst *CI, IRBuilder<> &B) {
-  Function *Callee = CI->getCalledFunction();
-  // These optimizations require DataLayout.
-  if (!DL)
-    return nullptr;
-
-  FunctionType *FT = Callee->getFunctionType();
-  if (FT->getNumParams() != 3 || FT->getReturnType() != FT->getParamType(0) ||
-      !FT->getParamType(0)->isPointerTy() ||
-      !FT->getParamType(1)->isIntegerTy() ||
-      FT->getParamType(2) != DL->getIntPtrType(FT->getParamType(0)))
-=======
   // If the second operand is non-constant, see if we can compute the length
   // of the input string and turn this into memchr.
   ConstantInt *CharC = dyn_cast<ConstantInt>(CI->getArgOperand(1));
@@ -1810,7 +911,6 @@
   Function *Callee = CI->getCalledFunction();
 
   if (!checkStringCopyLibFuncSignature(Callee, LibFunc::memset))
->>>>>>> 969bfdfe
     return nullptr;
 
   // memset(p, v, n) -> llvm.memset(p, v, n, 1)
@@ -1866,20 +966,11 @@
   }
 
   // If this is something like 'floor((double)floatval)', convert to floorf.
-<<<<<<< HEAD
-  FPExtInst *Cast = dyn_cast<FPExtInst>(CI->getArgOperand(0));
-  if (!Cast || !Cast->getOperand(0)->getType()->isFloatTy())
-    return nullptr;
-
-  // floor((double)floatval) -> (double)floorf(floatval)
-  Value *V = Cast->getOperand(0);
-=======
   Value *V = valueHasFloatPrecision(CI->getArgOperand(0));
   if (V == nullptr)
     return nullptr;
 
   // floor((double)floatval) -> (double)floorf(floatval)
->>>>>>> 969bfdfe
   if (Callee->isIntrinsic()) {
     Module *M = CI->getParent()->getParent()->getParent();
     Intrinsic::ID IID = (Intrinsic::ID) Callee->getIntrinsicID();
@@ -1905,23 +996,6 @@
     return nullptr;
 
   // If this is something like 'fmin((double)floatval1, (double)floatval2)',
-<<<<<<< HEAD
-  // we convert it to fminf.
-  FPExtInst *Cast1 = dyn_cast<FPExtInst>(CI->getArgOperand(0));
-  FPExtInst *Cast2 = dyn_cast<FPExtInst>(CI->getArgOperand(1));
-  if (!Cast1 || !Cast1->getOperand(0)->getType()->isFloatTy() || !Cast2 ||
-      !Cast2->getOperand(0)->getType()->isFloatTy())
-    return nullptr;
-
-  // fmin((double)floatval1, (double)floatval2)
-  //                      -> (double)fmin(floatval1, floatval2)
-  Value *V = nullptr;
-  Value *V1 = Cast1->getOperand(0);
-  Value *V2 = Cast2->getOperand(0);
-  // TODO: Handle intrinsics in the same way as in optimizeUnaryDoubleFP().
-  V = EmitBinaryFloatFnCall(V1, V2, Callee->getName(), B,
-                            Callee->getAttributes());
-=======
   // or fmin(1.0, (double)floatval), then we convert it to fminf.
   Value *V1 = valueHasFloatPrecision(CI->getArgOperand(0));
   if (V1 == nullptr)
@@ -1935,7 +1009,6 @@
   // TODO: Handle intrinsics in the same way as in optimizeUnaryDoubleFP().
   Value *V = EmitBinaryFloatFnCall(V1, V2, Callee->getName(), B,
                                    Callee->getAttributes());
->>>>>>> 969bfdfe
   return B.CreateFPExt(V, B.getDoubleTy());
 }
 
@@ -1976,7 +1049,6 @@
   if (FT->getNumParams() != 2 || FT->getReturnType() != FT->getParamType(0) ||
       FT->getParamType(0) != FT->getParamType(1) ||
       !FT->getParamType(0)->isFloatingPointTy())
-<<<<<<< HEAD
     return Ret;
 
   Value *Op1 = CI->getArgOperand(0), *Op2 = CI->getArgOperand(1);
@@ -2001,32 +1073,6 @@
   if (!Op2C)
     return Ret;
 
-=======
-    return Ret;
-
-  Value *Op1 = CI->getArgOperand(0), *Op2 = CI->getArgOperand(1);
-  if (ConstantFP *Op1C = dyn_cast<ConstantFP>(Op1)) {
-    // pow(1.0, x) -> 1.0
-    if (Op1C->isExactlyValue(1.0))
-      return Op1C;
-    // pow(2.0, x) -> exp2(x)
-    if (Op1C->isExactlyValue(2.0) &&
-        hasUnaryFloatFn(TLI, Op1->getType(), LibFunc::exp2, LibFunc::exp2f,
-                        LibFunc::exp2l))
-      return EmitUnaryFloatFnCall(Op2, "exp2", B, Callee->getAttributes());
-    // pow(10.0, x) -> exp10(x)
-    if (Op1C->isExactlyValue(10.0) &&
-        hasUnaryFloatFn(TLI, Op1->getType(), LibFunc::exp10, LibFunc::exp10f,
-                        LibFunc::exp10l))
-      return EmitUnaryFloatFnCall(Op2, TLI->getName(LibFunc::exp10), B,
-                                  Callee->getAttributes());
-  }
-
-  ConstantFP *Op2C = dyn_cast<ConstantFP>(Op2);
-  if (!Op2C)
-    return Ret;
-
->>>>>>> 969bfdfe
   if (Op2C->getValueAPF().isZero()) // pow(x, 0.0) -> 1.0
     return ConstantFP::get(CI->getType(), 1.0);
 
@@ -2099,17 +1145,6 @@
       Constant *One = ConstantFP::get(CI->getContext(), APFloat(1.0f));
       if (!Op->getType()->isFloatTy())
         One = ConstantExpr::getFPExtend(One, Op->getType());
-<<<<<<< HEAD
-
-      Module *M = Caller->getParent();
-      Value *Callee =
-          M->getOrInsertFunction(TLI->getName(LdExp), Op->getType(),
-                                 Op->getType(), B.getInt32Ty(), NULL);
-      CallInst *CI = B.CreateCall2(Callee, One, LdExpArg);
-      if (const Function *F = dyn_cast<Function>(Callee->stripPointerCasts()))
-        CI->setCallingConv(F->getCallingConv());
-
-=======
 
       Module *M = Caller->getParent();
       Value *Callee =
@@ -2119,7 +1154,6 @@
       if (const Function *F = dyn_cast<Function>(Callee->stripPointerCasts()))
         CI->setCallingConv(F->getCallingConv());
 
->>>>>>> 969bfdfe
       return CI;
     }
   }
@@ -2267,7 +1301,6 @@
 
   return nullptr;
 }
-<<<<<<< HEAD
 
 static bool isTrigLibCall(CallInst *CI) {
   Function *Callee = CI->getCalledFunction();
@@ -2292,32 +1325,6 @@
                                   SmallVectorImpl<CallInst *> &SinCosCalls) {
   CallInst *CI = dyn_cast<CallInst>(Val);
 
-=======
-
-static bool isTrigLibCall(CallInst *CI) {
-  Function *Callee = CI->getCalledFunction();
-  FunctionType *FT = Callee->getFunctionType();
-
-  // We can only hope to do anything useful if we can ignore things like errno
-  // and floating-point exceptions.
-  bool AttributesSafe =
-      CI->hasFnAttr(Attribute::NoUnwind) && CI->hasFnAttr(Attribute::ReadNone);
-
-  // Other than that we need float(float) or double(double)
-  return AttributesSafe && FT->getNumParams() == 1 &&
-         FT->getReturnType() == FT->getParamType(0) &&
-         (FT->getParamType(0)->isFloatTy() ||
-          FT->getParamType(0)->isDoubleTy());
-}
-
-void
-LibCallSimplifier::classifyArgUse(Value *Val, BasicBlock *BB, bool IsFloat,
-                                  SmallVectorImpl<CallInst *> &SinCalls,
-                                  SmallVectorImpl<CallInst *> &CosCalls,
-                                  SmallVectorImpl<CallInst *> &SinCosCalls) {
-  CallInst *CI = dyn_cast<CallInst>(Val);
-
->>>>>>> 969bfdfe
   if (!CI)
     return;
 
@@ -2367,26 +1374,15 @@
     // xmm0 and xmm1, which isn't what a real struct would do.
     ResTy = T.getArch() == Triple::x86_64
                 ? static_cast<Type *>(VectorType::get(ArgTy, 2))
-<<<<<<< HEAD
-                : static_cast<Type *>(StructType::get(ArgTy, ArgTy, NULL));
-  } else {
-    Name = "__sincospi_stret";
-    ResTy = StructType::get(ArgTy, ArgTy, NULL);
-=======
                 : static_cast<Type *>(StructType::get(ArgTy, ArgTy, nullptr));
   } else {
     Name = "__sincospi_stret";
     ResTy = StructType::get(ArgTy, ArgTy, nullptr);
->>>>>>> 969bfdfe
   }
 
   Module *M = OrigCallee->getParent();
   Value *Callee = M->getOrInsertFunction(Name, OrigCallee->getAttributes(),
-<<<<<<< HEAD
-                                         ResTy, ArgTy, NULL);
-=======
                                          ResTy, ArgTy, nullptr);
->>>>>>> 969bfdfe
 
   if (Instruction *ArgInst = dyn_cast<Instruction>(Arg)) {
     // If the argument is an instruction, it must dominate all uses so put our
@@ -2511,7 +1507,6 @@
 //===----------------------------------------------------------------------===//
 
 static bool isReportingError(Function *Callee, CallInst *CI, int StreamArg);
-<<<<<<< HEAD
 
 Value *LibCallSimplifier::optimizeErrorReporting(CallInst *CI, IRBuilder<> &B,
                                                  int StreamArg) {
@@ -2519,15 +1514,6 @@
   // This applies even to non-builtin calls: it is only a hint and applies to
   // functions that the frontend might not understand as builtins.
 
-=======
-
-Value *LibCallSimplifier::optimizeErrorReporting(CallInst *CI, IRBuilder<> &B,
-                                                 int StreamArg) {
-  // Error reporting calls should be cold, mark them as such.
-  // This applies even to non-builtin calls: it is only a hint and applies to
-  // functions that the frontend might not understand as builtins.
-
->>>>>>> 969bfdfe
   // This heuristic was suggested in:
   // Improving Static Branch Prediction in a Compiler
   // Brian L. Deitrich, Ben-Chung Cheng, Wen-mei W. Hwu
@@ -2541,7 +1527,6 @@
 
   return nullptr;
 }
-<<<<<<< HEAD
 
 static bool isReportingError(Function *Callee, CallInst *CI, int StreamArg) {
   if (!ColdErrorCalls)
@@ -2585,7 +1570,7 @@
 
   // printf("x") -> putchar('x'), even for '%'.
   if (FormatStr.size() == 1) {
-    Value *Res = EmitPutChar(B.getInt32(FormatStr[0]), B, DL, TLI);
+    Value *Res = EmitPutChar(B.getInt32(FormatStr[0]), B, TLI);
     if (CI->use_empty() || !Res)
       return Res;
     return B.CreateIntCast(Res, CI->getType(), true);
@@ -2600,84 +1585,6 @@
     Type *Ty = CI->getArgOperand(0)->getType();
     Value *GV = B.CreateGlobalString(FormatStr, "str");
     GV = B.CreatePointerBitCastOrAddrSpaceCast(GV, Ty);
-    Value *NewCI = EmitPutS(GV, B, DL, TLI);
-    return (CI->use_empty() || !NewCI)
-               ? NewCI
-               : ConstantInt::get(CI->getType(), FormatStr.size() + 1);
-  }
-
-  // Optimize specific format strings.
-  // printf("%c", chr) --> putchar(chr)
-  if (FormatStr == "%c" && CI->getNumArgOperands() > 1 &&
-      CI->getArgOperand(1)->getType()->isIntegerTy()) {
-    Value *Res = EmitPutChar(CI->getArgOperand(1), B, DL, TLI);
-
-    if (CI->use_empty() || !Res)
-      return Res;
-    return B.CreateIntCast(Res, CI->getType(), true);
-  }
-
-  // printf("%s\n", str) --> puts(str)
-  if (FormatStr == "%s\n" && CI->getNumArgOperands() > 1 &&
-      CI->getArgOperand(1)->getType()->isPointerTy()) {
-    return EmitPutS(CI->getArgOperand(1), B, DL, TLI);
-=======
-
-static bool isReportingError(Function *Callee, CallInst *CI, int StreamArg) {
-  if (!ColdErrorCalls)
-    return false;
-
-  if (!Callee || !Callee->isDeclaration())
-    return false;
-
-  if (StreamArg < 0)
-    return true;
-
-  // These functions might be considered cold, but only if their stream
-  // argument is stderr.
-
-  if (StreamArg >= (int)CI->getNumArgOperands())
-    return false;
-  LoadInst *LI = dyn_cast<LoadInst>(CI->getArgOperand(StreamArg));
-  if (!LI)
-    return false;
-  GlobalVariable *GV = dyn_cast<GlobalVariable>(LI->getPointerOperand());
-  if (!GV || !GV->isDeclaration())
-    return false;
-  return GV->getName() == "stderr";
-}
-
-Value *LibCallSimplifier::optimizePrintFString(CallInst *CI, IRBuilder<> &B) {
-  // Check for a fixed format string.
-  StringRef FormatStr;
-  if (!getConstantStringInfo(CI->getArgOperand(0), FormatStr))
-    return nullptr;
-
-  // Empty format string -> noop.
-  if (FormatStr.empty()) // Tolerate printf's declared void.
-    return CI->use_empty() ? (Value *)CI : ConstantInt::get(CI->getType(), 0);
-
-  // Do not do any of the following transformations if the printf return value
-  // is used, in general the printf return value is not compatible with either
-  // putchar() or puts().
-  if (!CI->use_empty())
-    return nullptr;
-
-  // printf("x") -> putchar('x'), even for '%'.
-  if (FormatStr.size() == 1) {
-    Value *Res = EmitPutChar(B.getInt32(FormatStr[0]), B, TLI);
-    if (CI->use_empty() || !Res)
-      return Res;
-    return B.CreateIntCast(Res, CI->getType(), true);
-  }
-
-  // printf("foo\n") --> puts("foo")
-  if (FormatStr[FormatStr.size() - 1] == '\n' &&
-      FormatStr.find('%') == StringRef::npos) { // No format characters.
-    // Create a string literal with no \n on it.  We expect the constant merge
-    // pass to be run after this pass, to merge duplicate strings.
-    FormatStr = FormatStr.drop_back();
-    Value *GV = B.CreateGlobalString(FormatStr, "str");
     Value *NewCI = EmitPutS(GV, B, TLI);
     return (CI->use_empty() || !NewCI)
                ? NewCI
@@ -2693,12 +1600,16 @@
     if (CI->use_empty() || !Res)
       return Res;
     return B.CreateIntCast(Res, CI->getType(), true);
->>>>>>> 969bfdfe
-  }
-  return nullptr;
-}
-
-<<<<<<< HEAD
+  }
+
+  // printf("%s\n", str) --> puts(str)
+  if (FormatStr == "%s\n" && CI->getNumArgOperands() > 1 &&
+      CI->getArgOperand(1)->getType()->isPointerTy()) {
+    return EmitPutS(CI->getArgOperand(1), B, TLI);
+  }
+  return nullptr;
+}
+
 Value *LibCallSimplifier::optimizePrintF(CallInst *CI, IRBuilder<> &B) {
 
   Function *Callee = CI->getCalledFunction();
@@ -2740,72 +1651,11 @@
       if (FormatStr[i] == '%')
         return nullptr; // we found a format specifier, bail out.
 
-    // These optimizations require DataLayout.
-    if (!DL)
-      return nullptr;
-
-    // sprintf(str, fmt) -> llvm.memcpy(str, fmt, strlen(fmt)+1, 1)
-    B.CreateMemCpy(
-        CI->getArgOperand(0), CI->getArgOperand(1),
-        ConstantInt::get(DL->getIntPtrType(CI->getContext()),
-                         FormatStr.size() + 1),
-        1); // Copy the null byte.
-=======
-  // printf("%s\n", str) --> puts(str)
-  if (FormatStr == "%s\n" && CI->getNumArgOperands() > 1 &&
-      CI->getArgOperand(1)->getType()->isPointerTy()) {
-    return EmitPutS(CI->getArgOperand(1), B, TLI);
-  }
-  return nullptr;
-}
-
-Value *LibCallSimplifier::optimizePrintF(CallInst *CI, IRBuilder<> &B) {
-
-  Function *Callee = CI->getCalledFunction();
-  // Require one fixed pointer argument and an integer/void result.
-  FunctionType *FT = Callee->getFunctionType();
-  if (FT->getNumParams() < 1 || !FT->getParamType(0)->isPointerTy() ||
-      !(FT->getReturnType()->isIntegerTy() || FT->getReturnType()->isVoidTy()))
-    return nullptr;
-
-  if (Value *V = optimizePrintFString(CI, B)) {
-    return V;
-  }
-
-  // printf(format, ...) -> iprintf(format, ...) if no floating point
-  // arguments.
-  if (TLI->has(LibFunc::iprintf) && !callHasFloatingPointArgument(CI)) {
-    Module *M = B.GetInsertBlock()->getParent()->getParent();
-    Constant *IPrintFFn =
-        M->getOrInsertFunction("iprintf", FT, Callee->getAttributes());
-    CallInst *New = cast<CallInst>(CI->clone());
-    New->setCalledFunction(IPrintFFn);
-    B.Insert(New);
-    return New;
-  }
-  return nullptr;
-}
-
-Value *LibCallSimplifier::optimizeSPrintFString(CallInst *CI, IRBuilder<> &B) {
-  // Check for a fixed format string.
-  StringRef FormatStr;
-  if (!getConstantStringInfo(CI->getArgOperand(1), FormatStr))
-    return nullptr;
-
-  // If we just have a format string (nothing else crazy) transform it.
-  if (CI->getNumArgOperands() == 2) {
-    // Make sure there's no % in the constant array.  We could try to handle
-    // %% -> % in the future if we cared.
-    for (unsigned i = 0, e = FormatStr.size(); i != e; ++i)
-      if (FormatStr[i] == '%')
-        return nullptr; // we found a format specifier, bail out.
-
     // sprintf(str, fmt) -> llvm.memcpy(str, fmt, strlen(fmt)+1, 1)
     B.CreateMemCpy(CI->getArgOperand(0), CI->getArgOperand(1),
                    ConstantInt::get(DL.getIntPtrType(CI->getContext()),
                                     FormatStr.size() + 1),
                    1); // Copy the null byte.
->>>>>>> 969bfdfe
     return ConstantInt::get(CI->getType(), FormatStr.size());
   }
 
@@ -2830,11 +1680,6 @@
   }
 
   if (FormatStr[1] == 's') {
-<<<<<<< HEAD
-    // These optimizations require DataLayout.
-    if (!DL)
-      return nullptr;
-
     // sprintf(dest, "%s", str) -> llvm.memcpy(dest, str, strlen(str)+1, 1)
     if (!CI->getArgOperand(2)->getType()->isPointerTy())
       return nullptr;
@@ -2846,19 +1691,6 @@
         B.CreateAdd(Len, ConstantInt::get(Len->getType(), 1), "leninc");
     B.CreateMemCpy(CI->getArgOperand(0), CI->getArgOperand(2), IncLen, 1);
 
-=======
-    // sprintf(dest, "%s", str) -> llvm.memcpy(dest, str, strlen(str)+1, 1)
-    if (!CI->getArgOperand(2)->getType()->isPointerTy())
-      return nullptr;
-
-    Value *Len = EmitStrLen(CI->getArgOperand(2), B, DL, TLI);
-    if (!Len)
-      return nullptr;
-    Value *IncLen =
-        B.CreateAdd(Len, ConstantInt::get(Len->getType(), 1), "leninc");
-    B.CreateMemCpy(CI->getArgOperand(0), CI->getArgOperand(2), IncLen, 1);
-
->>>>>>> 969bfdfe
     // The sprintf result is the unincremented number of bytes in the string.
     return B.CreateIntCast(Len, CI->getType(), false);
   }
@@ -2911,21 +1743,10 @@
     for (unsigned i = 0, e = FormatStr.size(); i != e; ++i)
       if (FormatStr[i] == '%') // Could handle %% -> % if we cared.
         return nullptr;        // We found a format specifier.
-<<<<<<< HEAD
-
-    // These optimizations require DataLayout.
-    if (!DL)
-      return nullptr;
-
-    return EmitFWrite(
-        CI->getArgOperand(1),
-        ConstantInt::get(DL->getIntPtrType(CI->getContext()), FormatStr.size()),
-=======
 
     return EmitFWrite(
         CI->getArgOperand(1),
         ConstantInt::get(DL.getIntPtrType(CI->getContext()), FormatStr.size()),
->>>>>>> 969bfdfe
         CI->getArgOperand(0), B, DL, TLI);
   }
 
@@ -2940,22 +1761,14 @@
     // fprintf(F, "%c", chr) --> fputc(chr, F)
     if (!CI->getArgOperand(2)->getType()->isIntegerTy())
       return nullptr;
-<<<<<<< HEAD
-    return EmitFPutC(CI->getArgOperand(2), CI->getArgOperand(0), B, DL, TLI);
-=======
     return EmitFPutC(CI->getArgOperand(2), CI->getArgOperand(0), B, TLI);
->>>>>>> 969bfdfe
   }
 
   if (FormatStr[1] == 's') {
     // fprintf(F, "%s", str) --> fputs(str, F)
     if (!CI->getArgOperand(2)->getType()->isPointerTy())
       return nullptr;
-<<<<<<< HEAD
-    return EmitFPutS(CI->getArgOperand(2), CI->getArgOperand(0), B, DL, TLI);
-=======
     return EmitFPutS(CI->getArgOperand(2), CI->getArgOperand(0), B, TLI);
->>>>>>> 969bfdfe
   }
   return nullptr;
 }
@@ -3015,11 +1828,7 @@
   // This optimisation is only valid, if the return value is unused.
   if (Bytes == 1 && CI->use_empty()) { // fwrite(S,1,1,F) -> fputc(S[0],F)
     Value *Char = B.CreateLoad(CastToCStr(CI->getArgOperand(0), B), "char");
-<<<<<<< HEAD
-    Value *NewCI = EmitFPutC(Char, CI->getArgOperand(3), B, DL, TLI);
-=======
     Value *NewCI = EmitFPutC(Char, CI->getArgOperand(3), B, TLI);
->>>>>>> 969bfdfe
     return NewCI ? ConstantInt::get(CI->getType(), 1) : nullptr;
   }
 
@@ -3031,30 +1840,6 @@
 
   Function *Callee = CI->getCalledFunction();
 
-<<<<<<< HEAD
-  // These optimizations require DataLayout.
-  if (!DL)
-    return nullptr;
-
-  // Require two pointers.  Also, we can't optimize if return value is used.
-  FunctionType *FT = Callee->getFunctionType();
-  if (FT->getNumParams() != 2 || !FT->getParamType(0)->isPointerTy() ||
-      !FT->getParamType(1)->isPointerTy() || !CI->use_empty())
-    return nullptr;
-
-  // fputs(s,F) --> fwrite(s,1,strlen(s),F)
-  uint64_t Len = GetStringLength(CI->getArgOperand(0));
-  if (!Len)
-    return nullptr;
-
-  // Known to have no uses (see above).
-  return EmitFWrite(
-      CI->getArgOperand(0),
-      ConstantInt::get(DL->getIntPtrType(CI->getContext()), Len - 1),
-      CI->getArgOperand(1), B, DL, TLI);
-}
-
-=======
   // Require two pointers.  Also, we can't optimize if return value is used.
   FunctionType *FT = Callee->getFunctionType();
   if (FT->getNumParams() != 2 || !FT->getParamType(0)->isPointerTy() ||
@@ -3073,7 +1858,6 @@
       CI->getArgOperand(1), B, DL, TLI);
 }
 
->>>>>>> 969bfdfe
 Value *LibCallSimplifier::optimizePuts(CallInst *CI, IRBuilder<> &B) {
   Function *Callee = CI->getCalledFunction();
   // Require one fixed pointer argument and an integer/void result.
@@ -3089,11 +1873,7 @@
 
   if (Str.empty() && CI->use_empty()) {
     // puts("") -> putchar('\n')
-<<<<<<< HEAD
-    Value *Res = EmitPutChar(B.getInt32('\n'), B, DL, TLI);
-=======
     Value *Res = EmitPutChar(B.getInt32('\n'), B, TLI);
->>>>>>> 969bfdfe
     if (CI->use_empty() || !Res)
       return Res;
     return B.CreateIntCast(Res, CI->getType(), true);
@@ -3111,31 +1891,12 @@
   return false;
 }
 
-<<<<<<< HEAD
-Value *LibCallSimplifier::optimizeCall(CallInst *CI) {
-  if (CI->isNoBuiltin())
-    return nullptr;
-
-=======
 Value *LibCallSimplifier::optimizeStringMemoryLibCall(CallInst *CI,
                                                       IRBuilder<> &Builder) {
->>>>>>> 969bfdfe
   LibFunc::Func Func;
   Function *Callee = CI->getCalledFunction();
   StringRef FuncName = Callee->getName();
-  IRBuilder<> Builder(CI);
-  bool isCallingConvC = CI->getCallingConv() == llvm::CallingConv::C;
-
-  // Command-line parameter overrides function attribute.
-  if (EnableUnsafeFPShrink.getNumOccurrences() > 0)
-    UnsafeFPShrink = EnableUnsafeFPShrink;
-  else if (Callee->hasFnAttribute("unsafe-fp-math")) {
-    // FIXME: This is the same problem as described in optimizeSqrt().
-    // If calls gain access to IR-level FMF, then use that instead of a
-    // function attribute.
-
-<<<<<<< HEAD
-=======
+
   // Check for string/memory library functions.
   if (TLI->getLibFunc(FuncName, Func) && TLI->has(Func)) {
     // Make sure we never change the calling convention.
@@ -3214,7 +1975,6 @@
     // If calls gain access to IR-level FMF, then use that instead of a
     // function attribute.
 
->>>>>>> 969bfdfe
     // Check for unsafe-fp-math = true.
     Attribute Attr = Callee->getFnAttribute("unsafe-fp-math");
     if (Attr.getValueAsString() == "true")
@@ -3239,190 +1999,6 @@
     }
   }
 
-<<<<<<< HEAD
-  // Then check for known library functions.
-  if (TLI->getLibFunc(FuncName, Func) && TLI->has(Func)) {
-    // We never change the calling convention.
-    if (!ignoreCallingConv(Func) && !isCallingConvC)
-      return nullptr;
-    switch (Func) {
-    case LibFunc::strcat:
-      return optimizeStrCat(CI, Builder);
-    case LibFunc::strncat:
-      return optimizeStrNCat(CI, Builder);
-    case LibFunc::strchr:
-      return optimizeStrChr(CI, Builder);
-    case LibFunc::strrchr:
-      return optimizeStrRChr(CI, Builder);
-    case LibFunc::strcmp:
-      return optimizeStrCmp(CI, Builder);
-    case LibFunc::strncmp:
-      return optimizeStrNCmp(CI, Builder);
-    case LibFunc::strcpy:
-      return optimizeStrCpy(CI, Builder);
-    case LibFunc::stpcpy:
-      return optimizeStpCpy(CI, Builder);
-    case LibFunc::strncpy:
-      return optimizeStrNCpy(CI, Builder);
-    case LibFunc::strlen:
-      return optimizeStrLen(CI, Builder);
-    case LibFunc::strpbrk:
-      return optimizeStrPBrk(CI, Builder);
-    case LibFunc::strtol:
-    case LibFunc::strtod:
-    case LibFunc::strtof:
-    case LibFunc::strtoul:
-    case LibFunc::strtoll:
-    case LibFunc::strtold:
-    case LibFunc::strtoull:
-      return optimizeStrTo(CI, Builder);
-    case LibFunc::strspn:
-      return optimizeStrSpn(CI, Builder);
-    case LibFunc::strcspn:
-      return optimizeStrCSpn(CI, Builder);
-    case LibFunc::strstr:
-      return optimizeStrStr(CI, Builder);
-    case LibFunc::memcmp:
-      return optimizeMemCmp(CI, Builder);
-    case LibFunc::memcpy:
-      return optimizeMemCpy(CI, Builder);
-    case LibFunc::memmove:
-      return optimizeMemMove(CI, Builder);
-    case LibFunc::memset:
-      return optimizeMemSet(CI, Builder);
-    case LibFunc::cosf:
-    case LibFunc::cos:
-    case LibFunc::cosl:
-      return optimizeCos(CI, Builder);
-    case LibFunc::sinpif:
-    case LibFunc::sinpi:
-    case LibFunc::cospif:
-    case LibFunc::cospi:
-      return optimizeSinCosPi(CI, Builder);
-    case LibFunc::powf:
-    case LibFunc::pow:
-    case LibFunc::powl:
-      return optimizePow(CI, Builder);
-    case LibFunc::exp2l:
-    case LibFunc::exp2:
-    case LibFunc::exp2f:
-      return optimizeExp2(CI, Builder);
-    case LibFunc::fabsf:
-    case LibFunc::fabs:
-    case LibFunc::fabsl:
-      return optimizeFabs(CI, Builder);
-    case LibFunc::sqrtf:
-    case LibFunc::sqrt:
-    case LibFunc::sqrtl:
-      return optimizeSqrt(CI, Builder);
-    case LibFunc::ffs:
-    case LibFunc::ffsl:
-    case LibFunc::ffsll:
-      return optimizeFFS(CI, Builder);
-    case LibFunc::abs:
-    case LibFunc::labs:
-    case LibFunc::llabs:
-      return optimizeAbs(CI, Builder);
-    case LibFunc::isdigit:
-      return optimizeIsDigit(CI, Builder);
-    case LibFunc::isascii:
-      return optimizeIsAscii(CI, Builder);
-    case LibFunc::toascii:
-      return optimizeToAscii(CI, Builder);
-    case LibFunc::printf:
-      return optimizePrintF(CI, Builder);
-    case LibFunc::sprintf:
-      return optimizeSPrintF(CI, Builder);
-    case LibFunc::fprintf:
-      return optimizeFPrintF(CI, Builder);
-    case LibFunc::fwrite:
-      return optimizeFWrite(CI, Builder);
-    case LibFunc::fputs:
-      return optimizeFPuts(CI, Builder);
-    case LibFunc::puts:
-      return optimizePuts(CI, Builder);
-    case LibFunc::perror:
-      return optimizeErrorReporting(CI, Builder);
-    case LibFunc::vfprintf:
-    case LibFunc::fiprintf:
-      return optimizeErrorReporting(CI, Builder, 0);
-    case LibFunc::fputc:
-      return optimizeErrorReporting(CI, Builder, 1);
-    case LibFunc::ceil:
-    case LibFunc::floor:
-    case LibFunc::rint:
-    case LibFunc::round:
-    case LibFunc::nearbyint:
-    case LibFunc::trunc:
-      if (hasFloatVersion(FuncName))
-        return optimizeUnaryDoubleFP(CI, Builder, false);
-      return nullptr;
-    case LibFunc::acos:
-    case LibFunc::acosh:
-    case LibFunc::asin:
-    case LibFunc::asinh:
-    case LibFunc::atan:
-    case LibFunc::atanh:
-    case LibFunc::cbrt:
-    case LibFunc::cosh:
-    case LibFunc::exp:
-    case LibFunc::exp10:
-    case LibFunc::expm1:
-    case LibFunc::log:
-    case LibFunc::log10:
-    case LibFunc::log1p:
-    case LibFunc::log2:
-    case LibFunc::logb:
-    case LibFunc::sin:
-    case LibFunc::sinh:
-    case LibFunc::tan:
-    case LibFunc::tanh:
-      if (UnsafeFPShrink && hasFloatVersion(FuncName))
-        return optimizeUnaryDoubleFP(CI, Builder, true);
-      return nullptr;
-    case LibFunc::fmin:
-    case LibFunc::fmax:
-      if (hasFloatVersion(FuncName))
-        return optimizeBinaryDoubleFP(CI, Builder);
-      return nullptr;
-    case LibFunc::memcpy_chk:
-      return optimizeMemCpyChk(CI, Builder);
-    default:
-      return nullptr;
-    }
-  }
-
-  if (!isCallingConvC)
-    return nullptr;
-
-  // Finally check for fortified library calls.
-  if (FuncName.endswith("_chk")) {
-    if (FuncName == "__memmove_chk")
-      return optimizeMemMoveChk(CI, Builder);
-    else if (FuncName == "__memset_chk")
-      return optimizeMemSetChk(CI, Builder);
-    else if (FuncName == "__strcpy_chk")
-      return optimizeStrCpyChk(CI, Builder);
-    else if (FuncName == "__stpcpy_chk")
-      return optimizeStpCpyChk(CI, Builder);
-    else if (FuncName == "__strncpy_chk")
-      return optimizeStrNCpyChk(CI, Builder);
-    else if (FuncName == "__stpncpy_chk")
-      return optimizeStrNCpyChk(CI, Builder);
-  }
-
-  return nullptr;
-}
-
-LibCallSimplifier::LibCallSimplifier(const DataLayout *DL,
-                                     const TargetLibraryInfo *TLI) :
-                                     DL(DL),
-                                     TLI(TLI),
-                                     UnsafeFPShrink(false) {
-}
-
-void LibCallSimplifier::replaceAllUsesWith(Instruction *I, Value *With) const {
-=======
   // Also try to simplify calls to fortified library functions.
   if (Value *SimplifiedFortifiedCI = FortifiedSimplifier.optimizeCall(CI)) {
     // Try to further simplify the result.
@@ -3561,7 +2137,6 @@
 
 /*static*/ void LibCallSimplifier::replaceAllUsesWithDefault(Instruction *I,
                                                              Value *With) {
->>>>>>> 969bfdfe
   I->replaceAllUsesWith(With);
   I->eraseFromParent();
 }
