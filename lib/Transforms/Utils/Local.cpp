--- conflicted
+++ resolved
@@ -1396,24 +1396,10 @@
       DEBUG(dbgs() << "SALVAGE: " << *DII << '\n');
     }
   } else if (auto *GEP = dyn_cast<GetElementPtrInst>(&I)) {
-<<<<<<< HEAD
-    findDbgValues(DbgValues, &I);
-    for (auto *DVI : DbgValues) {
-      // XXXAR: Is it correct to use getPointerBaseSizeInBits here?
-      // It started crashing after https://reviews.llvm.org/D30919 (297994)
-      unsigned BitWidth =
-          M.getDataLayout().getPointerBaseSizeInBits(GEP->getPointerAddressSpace());
-      APInt Offset(BitWidth, 0);
-      // Rewrite a constant GEP into a DIExpression.  Since we are performing
-      // arithmetic to compute the variable's *value* in the DIExpression, we
-      // need to mark the expression with a DW_OP_stack_value.
-      if (GEP->accumulateConstantOffset(M.getDataLayout(), Offset))
-        // GEP offsets are i32 and thus always fit into an int64_t.
-        applyOffset(DVI, Offset.getSExtValue());
-    }
-=======
+    // XXXAR: Is it correct to use getPointerBaseSizeInBits here?
+    // It started crashing after https://reviews.llvm.org/D30919 (297994)
     unsigned BitWidth =
-        M.getDataLayout().getPointerSizeInBits(GEP->getPointerAddressSpace());
+      M.getDataLayout().getPointerBaseSizeInBits(GEP->getPointerAddressSpace());
     // Rewrite a constant GEP into a DIExpression.  Since we are performing
     // arithmetic to compute the variable's *value* in the DIExpression, we
     // need to mark the expression with a DW_OP_stack_value.
@@ -1421,7 +1407,6 @@
     if (GEP->accumulateConstantOffset(M.getDataLayout(), Offset))
       for (auto *DII : DbgUsers)
         applyOffset(DII, Offset.getSExtValue());
->>>>>>> f5a4b472
   } else if (auto *BI = dyn_cast<BinaryOperator>(&I)) {
     if (BI->getOpcode() == Instruction::Add)
       if (auto *ConstInt = dyn_cast<ConstantInt>(I.getOperand(1)))
