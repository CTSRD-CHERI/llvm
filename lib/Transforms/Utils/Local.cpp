//===-- Local.cpp - Functions to perform local transformations ------------===//
//
//                     The LLVM Compiler Infrastructure
//
// This file is distributed under the University of Illinois Open Source
// License. See LICENSE.TXT for details.
//
//===----------------------------------------------------------------------===//
//
// This family of functions perform various local transformations to the
// program.
//
//===----------------------------------------------------------------------===//

#include "llvm/Transforms/Utils/Local.h"
#include "llvm/ADT/DenseMap.h"
#include "llvm/ADT/STLExtras.h"
#include "llvm/ADT/SmallPtrSet.h"
#include "llvm/ADT/Statistic.h"
#include "llvm/Analysis/InstructionSimplify.h"
#include "llvm/Analysis/LibCallSemantics.h"
#include "llvm/Analysis/MemoryBuiltins.h"
#include "llvm/Analysis/ValueTracking.h"
#include "llvm/IR/CFG.h"
#include "llvm/IR/Constants.h"
#include "llvm/IR/DIBuilder.h"
#include "llvm/IR/DataLayout.h"
#include "llvm/IR/DebugInfo.h"
#include "llvm/IR/DerivedTypes.h"
#include "llvm/IR/Dominators.h"
#include "llvm/IR/GetElementPtrTypeIterator.h"
#include "llvm/IR/GlobalAlias.h"
#include "llvm/IR/GlobalVariable.h"
#include "llvm/IR/IRBuilder.h"
#include "llvm/IR/Instructions.h"
#include "llvm/IR/IntrinsicInst.h"
#include "llvm/IR/Intrinsics.h"
#include "llvm/IR/MDBuilder.h"
#include "llvm/IR/Metadata.h"
#include "llvm/IR/Operator.h"
#include "llvm/IR/ValueHandle.h"
#include "llvm/Support/Debug.h"
#include "llvm/Support/MathExtras.h"
#include "llvm/Support/raw_ostream.h"
using namespace llvm;

#define DEBUG_TYPE "local"

STATISTIC(NumRemoved, "Number of unreachable basic blocks removed");

//===----------------------------------------------------------------------===//
//  Local constant propagation.
//

/// ConstantFoldTerminator - If a terminator instruction is predicated on a
/// constant value, convert it into an unconditional branch to the constant
/// destination.  This is a nontrivial operation because the successors of this
/// basic block must have their PHI nodes updated.
/// Also calls RecursivelyDeleteTriviallyDeadInstructions() on any branch/switch
/// conditions and indirectbr addresses this might make dead if
/// DeleteDeadConditions is true.
bool llvm::ConstantFoldTerminator(BasicBlock *BB, bool DeleteDeadConditions,
                                  const TargetLibraryInfo *TLI) {
  TerminatorInst *T = BB->getTerminator();
  IRBuilder<> Builder(T);

  // Branch - See if we are conditional jumping on constant
  if (BranchInst *BI = dyn_cast<BranchInst>(T)) {
    if (BI->isUnconditional()) return false;  // Can't optimize uncond branch
    BasicBlock *Dest1 = BI->getSuccessor(0);
    BasicBlock *Dest2 = BI->getSuccessor(1);

    if (ConstantInt *Cond = dyn_cast<ConstantInt>(BI->getCondition())) {
      // Are we branching on constant?
      // YES.  Change to unconditional branch...
      BasicBlock *Destination = Cond->getZExtValue() ? Dest1 : Dest2;
      BasicBlock *OldDest     = Cond->getZExtValue() ? Dest2 : Dest1;

      //cerr << "Function: " << T->getParent()->getParent()
      //     << "\nRemoving branch from " << T->getParent()
      //     << "\n\nTo: " << OldDest << endl;

      // Let the basic block know that we are letting go of it.  Based on this,
      // it will adjust it's PHI nodes.
      OldDest->removePredecessor(BB);

      // Replace the conditional branch with an unconditional one.
      Builder.CreateBr(Destination);
      BI->eraseFromParent();
      return true;
    }

    if (Dest2 == Dest1) {       // Conditional branch to same location?
      // This branch matches something like this:
      //     br bool %cond, label %Dest, label %Dest
      // and changes it into:  br label %Dest

      // Let the basic block know that we are letting go of one copy of it.
      assert(BI->getParent() && "Terminator not inserted in block!");
      Dest1->removePredecessor(BI->getParent());

      // Replace the conditional branch with an unconditional one.
      Builder.CreateBr(Dest1);
      Value *Cond = BI->getCondition();
      BI->eraseFromParent();
      if (DeleteDeadConditions)
        RecursivelyDeleteTriviallyDeadInstructions(Cond, TLI);
      return true;
    }
    return false;
  }

  if (SwitchInst *SI = dyn_cast<SwitchInst>(T)) {
    // If we are switching on a constant, we can convert the switch to an
    // unconditional branch.
    ConstantInt *CI = dyn_cast<ConstantInt>(SI->getCondition());
    BasicBlock *DefaultDest = SI->getDefaultDest();
    BasicBlock *TheOnlyDest = DefaultDest;

    // If the default is unreachable, ignore it when searching for TheOnlyDest.
    if (isa<UnreachableInst>(DefaultDest->getFirstNonPHIOrDbg()) &&
        SI->getNumCases() > 0) {
      TheOnlyDest = SI->case_begin().getCaseSuccessor();
    }

    // Figure out which case it goes to.
    for (SwitchInst::CaseIt i = SI->case_begin(), e = SI->case_end();
         i != e; ++i) {
      // Found case matching a constant operand?
      if (i.getCaseValue() == CI) {
        TheOnlyDest = i.getCaseSuccessor();
        break;
      }

      // Check to see if this branch is going to the same place as the default
      // dest.  If so, eliminate it as an explicit compare.
      if (i.getCaseSuccessor() == DefaultDest) {
<<<<<<< HEAD
        MDNode *MD = SI->getMDNode(LLVMContext::MD_prof);
=======
        MDNode *MD = SI->getMetadata(LLVMContext::MD_prof);
>>>>>>> 969bfdfe
        unsigned NCases = SI->getNumCases();
        // Fold the case metadata into the default if there will be any branches
        // left, unless the metadata doesn't match the switch.
        if (NCases > 1 && MD && MD->getNumOperands() == 2 + NCases) {
          // Collect branch weights into a vector.
          SmallVector<uint32_t, 8> Weights;
          for (unsigned MD_i = 1, MD_e = MD->getNumOperands(); MD_i < MD_e;
               ++MD_i) {
            ConstantInt *CI =
                mdconst::dyn_extract<ConstantInt>(MD->getOperand(MD_i));
            assert(CI);
            Weights.push_back(CI->getValue().getZExtValue());
          }
          // Merge weight of this case to the default weight.
          unsigned idx = i.getCaseIndex();
          Weights[0] += Weights[idx+1];
          // Remove weight for this case.
          std::swap(Weights[idx+1], Weights.back());
          Weights.pop_back();
          SI->setMetadata(LLVMContext::MD_prof,
                          MDBuilder(BB->getContext()).
                          createBranchWeights(Weights));
        }
        // Remove this entry.
        DefaultDest->removePredecessor(SI->getParent());
        SI->removeCase(i);
        --i; --e;
        continue;
      }

      // Otherwise, check to see if the switch only branches to one destination.
      // We do this by reseting "TheOnlyDest" to null when we find two non-equal
      // destinations.
      if (i.getCaseSuccessor() != TheOnlyDest) TheOnlyDest = nullptr;
    }

    if (CI && !TheOnlyDest) {
      // Branching on a constant, but not any of the cases, go to the default
      // successor.
      TheOnlyDest = SI->getDefaultDest();
    }

    // If we found a single destination that we can fold the switch into, do so
    // now.
    if (TheOnlyDest) {
      // Insert the new branch.
      Builder.CreateBr(TheOnlyDest);
      BasicBlock *BB = SI->getParent();

      // Remove entries from PHI nodes which we no longer branch to...
      for (unsigned i = 0, e = SI->getNumSuccessors(); i != e; ++i) {
        // Found case matching a constant operand?
        BasicBlock *Succ = SI->getSuccessor(i);
        if (Succ == TheOnlyDest)
          TheOnlyDest = nullptr; // Don't modify the first branch to TheOnlyDest
        else
          Succ->removePredecessor(BB);
      }

      // Delete the old switch.
      Value *Cond = SI->getCondition();
      SI->eraseFromParent();
      if (DeleteDeadConditions)
        RecursivelyDeleteTriviallyDeadInstructions(Cond, TLI);
      return true;
    }

    if (SI->getNumCases() == 1) {
      // Otherwise, we can fold this switch into a conditional branch
      // instruction if it has only one non-default destination.
      SwitchInst::CaseIt FirstCase = SI->case_begin();
      Value *Cond = Builder.CreateICmpEQ(SI->getCondition(),
          FirstCase.getCaseValue(), "cond");

      // Insert the new branch.
      BranchInst *NewBr = Builder.CreateCondBr(Cond,
                                               FirstCase.getCaseSuccessor(),
                                               SI->getDefaultDest());
<<<<<<< HEAD
      MDNode *MD = SI->getMDNode(LLVMContext::MD_prof);
=======
      MDNode *MD = SI->getMetadata(LLVMContext::MD_prof);
>>>>>>> 969bfdfe
      if (MD && MD->getNumOperands() == 3) {
        ConstantInt *SICase =
            mdconst::dyn_extract<ConstantInt>(MD->getOperand(2));
        ConstantInt *SIDef =
            mdconst::dyn_extract<ConstantInt>(MD->getOperand(1));
        assert(SICase && SIDef);
        // The TrueWeight should be the weight for the single case of SI.
        NewBr->setMetadata(LLVMContext::MD_prof,
                        MDBuilder(BB->getContext()).
                        createBranchWeights(SICase->getValue().getZExtValue(),
                                            SIDef->getValue().getZExtValue()));
      }

      // Delete the old switch.
      SI->eraseFromParent();
      return true;
    }
    return false;
  }

  if (IndirectBrInst *IBI = dyn_cast<IndirectBrInst>(T)) {
    // indirectbr blockaddress(@F, @BB) -> br label @BB
    if (BlockAddress *BA =
          dyn_cast<BlockAddress>(IBI->getAddress()->stripPointerCasts())) {
      BasicBlock *TheOnlyDest = BA->getBasicBlock();
      // Insert the new branch.
      Builder.CreateBr(TheOnlyDest);

      for (unsigned i = 0, e = IBI->getNumDestinations(); i != e; ++i) {
        if (IBI->getDestination(i) == TheOnlyDest)
          TheOnlyDest = nullptr;
        else
          IBI->getDestination(i)->removePredecessor(IBI->getParent());
      }
      Value *Address = IBI->getAddress();
      IBI->eraseFromParent();
      if (DeleteDeadConditions)
        RecursivelyDeleteTriviallyDeadInstructions(Address, TLI);

      // If we didn't find our destination in the IBI successor list, then we
      // have undefined behavior.  Replace the unconditional branch with an
      // 'unreachable' instruction.
      if (TheOnlyDest) {
        BB->getTerminator()->eraseFromParent();
        new UnreachableInst(BB->getContext(), BB);
      }

      return true;
    }
  }

  return false;
}


//===----------------------------------------------------------------------===//
//  Local dead code elimination.
//

/// isInstructionTriviallyDead - Return true if the result produced by the
/// instruction is not used, and the instruction has no side effects.
///
bool llvm::isInstructionTriviallyDead(Instruction *I,
                                      const TargetLibraryInfo *TLI) {
  if (!I->use_empty() || isa<TerminatorInst>(I)) return false;

  // We don't want the landingpad instruction removed by anything this general.
  if (isa<LandingPadInst>(I))
    return false;

  // We don't want debug info removed by anything this general, unless
  // debug info is empty.
  if (DbgDeclareInst *DDI = dyn_cast<DbgDeclareInst>(I)) {
    if (DDI->getAddress())
      return false;
    return true;
  }
  if (DbgValueInst *DVI = dyn_cast<DbgValueInst>(I)) {
    if (DVI->getValue())
      return false;
    return true;
  }

  if (!I->mayHaveSideEffects()) return true;

  // Special case intrinsics that "may have side effects" but can be deleted
  // when dead.
  if (IntrinsicInst *II = dyn_cast<IntrinsicInst>(I)) {
    // Safe to delete llvm.stacksave if dead.
    if (II->getIntrinsicID() == Intrinsic::stacksave)
      return true;

    // Lifetime intrinsics are dead when their right-hand is undef.
    if (II->getIntrinsicID() == Intrinsic::lifetime_start ||
        II->getIntrinsicID() == Intrinsic::lifetime_end)
      return isa<UndefValue>(II->getArgOperand(1));

    // Assumptions are dead if their condition is trivially true.
    if (II->getIntrinsicID() == Intrinsic::assume) {
      if (ConstantInt *Cond = dyn_cast<ConstantInt>(II->getArgOperand(0)))
        return !Cond->isZero();

      return false;
    }
  }

  if (isAllocLikeFn(I, TLI)) return true;

  if (CallInst *CI = isFreeCall(I, TLI))
    if (Constant *C = dyn_cast<Constant>(CI->getArgOperand(0)))
      return C->isNullValue() || isa<UndefValue>(C);

  return false;
}

/// RecursivelyDeleteTriviallyDeadInstructions - If the specified value is a
/// trivially dead instruction, delete it.  If that makes any of its operands
/// trivially dead, delete them too, recursively.  Return true if any
/// instructions were deleted.
bool
llvm::RecursivelyDeleteTriviallyDeadInstructions(Value *V,
                                                 const TargetLibraryInfo *TLI) {
  Instruction *I = dyn_cast<Instruction>(V);
  if (!I || !I->use_empty() || !isInstructionTriviallyDead(I, TLI))
    return false;

  SmallVector<Instruction*, 16> DeadInsts;
  DeadInsts.push_back(I);

  do {
    I = DeadInsts.pop_back_val();

    // Null out all of the instruction's operands to see if any operand becomes
    // dead as we go.
    for (unsigned i = 0, e = I->getNumOperands(); i != e; ++i) {
      Value *OpV = I->getOperand(i);
      I->setOperand(i, nullptr);

      if (!OpV->use_empty()) continue;

      // If the operand is an instruction that became dead as we nulled out the
      // operand, and if it is 'trivially' dead, delete it in a future loop
      // iteration.
      if (Instruction *OpI = dyn_cast<Instruction>(OpV))
        if (isInstructionTriviallyDead(OpI, TLI))
          DeadInsts.push_back(OpI);
    }

    I->eraseFromParent();
  } while (!DeadInsts.empty());

  return true;
}

/// areAllUsesEqual - Check whether the uses of a value are all the same.
/// This is similar to Instruction::hasOneUse() except this will also return
/// true when there are no uses or multiple uses that all refer to the same
/// value.
static bool areAllUsesEqual(Instruction *I) {
  Value::user_iterator UI = I->user_begin();
  Value::user_iterator UE = I->user_end();
  if (UI == UE)
    return true;

  User *TheUse = *UI;
  for (++UI; UI != UE; ++UI) {
    if (*UI != TheUse)
      return false;
  }
  return true;
}

/// RecursivelyDeleteDeadPHINode - If the specified value is an effectively
/// dead PHI node, due to being a def-use chain of single-use nodes that
/// either forms a cycle or is terminated by a trivially dead instruction,
/// delete it.  If that makes any of its operands trivially dead, delete them
/// too, recursively.  Return true if a change was made.
bool llvm::RecursivelyDeleteDeadPHINode(PHINode *PN,
                                        const TargetLibraryInfo *TLI) {
  SmallPtrSet<Instruction*, 4> Visited;
  for (Instruction *I = PN; areAllUsesEqual(I) && !I->mayHaveSideEffects();
       I = cast<Instruction>(*I->user_begin())) {
    if (I->use_empty())
      return RecursivelyDeleteTriviallyDeadInstructions(I, TLI);

    // If we find an instruction more than once, we're on a cycle that
    // won't prove fruitful.
    if (!Visited.insert(I).second) {
      // Break the cycle and delete the instruction and its operands.
      I->replaceAllUsesWith(UndefValue::get(I->getType()));
      (void)RecursivelyDeleteTriviallyDeadInstructions(I, TLI);
      return true;
    }
  }
  return false;
}

/// SimplifyInstructionsInBlock - Scan the specified basic block and try to
/// simplify any instructions in it and recursively delete dead instructions.
///
/// This returns true if it changed the code, note that it can delete
/// instructions in other blocks as well in this block.
bool llvm::SimplifyInstructionsInBlock(BasicBlock *BB,
                                       const TargetLibraryInfo *TLI) {
  bool MadeChange = false;

#ifndef NDEBUG
  // In debug builds, ensure that the terminator of the block is never replaced
  // or deleted by these simplifications. The idea of simplification is that it
  // cannot introduce new instructions, and there is no way to replace the
  // terminator of a block without introducing a new instruction.
  AssertingVH<Instruction> TerminatorVH(--BB->end());
#endif

  for (BasicBlock::iterator BI = BB->begin(), E = --BB->end(); BI != E; ) {
    assert(!BI->isTerminator());
    Instruction *Inst = BI++;

    WeakVH BIHandle(BI);
    if (recursivelySimplifyInstruction(Inst, TLI)) {
      MadeChange = true;
      if (BIHandle != BI)
        BI = BB->begin();
      continue;
    }

    MadeChange |= RecursivelyDeleteTriviallyDeadInstructions(Inst, TLI);
    if (BIHandle != BI)
      BI = BB->begin();
  }
  return MadeChange;
}

//===----------------------------------------------------------------------===//
//  Control Flow Graph Restructuring.
//


/// RemovePredecessorAndSimplify - Like BasicBlock::removePredecessor, this
/// method is called when we're about to delete Pred as a predecessor of BB.  If
/// BB contains any PHI nodes, this drops the entries in the PHI nodes for Pred.
///
/// Unlike the removePredecessor method, this attempts to simplify uses of PHI
/// nodes that collapse into identity values.  For example, if we have:
///   x = phi(1, 0, 0, 0)
///   y = and x, z
///
/// .. and delete the predecessor corresponding to the '1', this will attempt to
/// recursively fold the and to 0.
void llvm::RemovePredecessorAndSimplify(BasicBlock *BB, BasicBlock *Pred) {
  // This only adjusts blocks with PHI nodes.
  if (!isa<PHINode>(BB->begin()))
    return;

  // Remove the entries for Pred from the PHI nodes in BB, but do not simplify
  // them down.  This will leave us with single entry phi nodes and other phis
  // that can be removed.
  BB->removePredecessor(Pred, true);

  WeakVH PhiIt = &BB->front();
  while (PHINode *PN = dyn_cast<PHINode>(PhiIt)) {
    PhiIt = &*++BasicBlock::iterator(cast<Instruction>(PhiIt));
    Value *OldPhiIt = PhiIt;

    if (!recursivelySimplifyInstruction(PN))
      continue;

    // If recursive simplification ended up deleting the next PHI node we would
    // iterate to, then our iterator is invalid, restart scanning from the top
    // of the block.
    if (PhiIt != OldPhiIt) PhiIt = &BB->front();
  }
}


/// MergeBasicBlockIntoOnlyPred - DestBB is a block with one predecessor and its
/// predecessor is known to have one successor (DestBB!).  Eliminate the edge
/// between them, moving the instructions in the predecessor into DestBB and
/// deleting the predecessor block.
///
void llvm::MergeBasicBlockIntoOnlyPred(BasicBlock *DestBB, DominatorTree *DT) {
  // If BB has single-entry PHI nodes, fold them.
  while (PHINode *PN = dyn_cast<PHINode>(DestBB->begin())) {
    Value *NewVal = PN->getIncomingValue(0);
    // Replace self referencing PHI with undef, it must be dead.
    if (NewVal == PN) NewVal = UndefValue::get(PN->getType());
    PN->replaceAllUsesWith(NewVal);
    PN->eraseFromParent();
  }

  BasicBlock *PredBB = DestBB->getSinglePredecessor();
  assert(PredBB && "Block doesn't have a single predecessor!");

  // Zap anything that took the address of DestBB.  Not doing this will give the
  // address an invalid value.
  if (DestBB->hasAddressTaken()) {
    BlockAddress *BA = BlockAddress::get(DestBB);
    Constant *Replacement =
      ConstantInt::get(llvm::Type::getInt32Ty(BA->getContext()), 1);
    BA->replaceAllUsesWith(ConstantExpr::getIntToPtr(Replacement,
                                                     BA->getType()));
    BA->destroyConstant();
  }

  // Anything that branched to PredBB now branches to DestBB.
  PredBB->replaceAllUsesWith(DestBB);

  // Splice all the instructions from PredBB to DestBB.
  PredBB->getTerminator()->eraseFromParent();
  DestBB->getInstList().splice(DestBB->begin(), PredBB->getInstList());

  // If the PredBB is the entry block of the function, move DestBB up to
  // become the entry block after we erase PredBB.
  if (PredBB == &DestBB->getParent()->getEntryBlock())
    DestBB->moveAfter(PredBB);

  if (DT) {
    BasicBlock *PredBBIDom = DT->getNode(PredBB)->getIDom()->getBlock();
    DT->changeImmediateDominator(DestBB, PredBBIDom);
    DT->eraseNode(PredBB);
  }
  // Nuke BB.
  PredBB->eraseFromParent();
}

/// CanMergeValues - Return true if we can choose one of these values to use
/// in place of the other. Note that we will always choose the non-undef
/// value to keep.
static bool CanMergeValues(Value *First, Value *Second) {
  return First == Second || isa<UndefValue>(First) || isa<UndefValue>(Second);
}

/// CanPropagatePredecessorsForPHIs - Return true if we can fold BB, an
/// almost-empty BB ending in an unconditional branch to Succ, into Succ.
///
/// Assumption: Succ is the single successor for BB.
///
static bool CanPropagatePredecessorsForPHIs(BasicBlock *BB, BasicBlock *Succ) {
  assert(*succ_begin(BB) == Succ && "Succ is not successor of BB!");

  DEBUG(dbgs() << "Looking to fold " << BB->getName() << " into "
        << Succ->getName() << "\n");
  // Shortcut, if there is only a single predecessor it must be BB and merging
  // is always safe
  if (Succ->getSinglePredecessor()) return true;

  // Make a list of the predecessors of BB
  SmallPtrSet<BasicBlock*, 16> BBPreds(pred_begin(BB), pred_end(BB));

  // Look at all the phi nodes in Succ, to see if they present a conflict when
  // merging these blocks
  for (BasicBlock::iterator I = Succ->begin(); isa<PHINode>(I); ++I) {
    PHINode *PN = cast<PHINode>(I);

    // If the incoming value from BB is again a PHINode in
    // BB which has the same incoming value for *PI as PN does, we can
    // merge the phi nodes and then the blocks can still be merged
    PHINode *BBPN = dyn_cast<PHINode>(PN->getIncomingValueForBlock(BB));
    if (BBPN && BBPN->getParent() == BB) {
      for (unsigned PI = 0, PE = PN->getNumIncomingValues(); PI != PE; ++PI) {
        BasicBlock *IBB = PN->getIncomingBlock(PI);
        if (BBPreds.count(IBB) &&
            !CanMergeValues(BBPN->getIncomingValueForBlock(IBB),
                            PN->getIncomingValue(PI))) {
          DEBUG(dbgs() << "Can't fold, phi node " << PN->getName() << " in "
                << Succ->getName() << " is conflicting with "
                << BBPN->getName() << " with regard to common predecessor "
                << IBB->getName() << "\n");
          return false;
        }
      }
    } else {
      Value* Val = PN->getIncomingValueForBlock(BB);
      for (unsigned PI = 0, PE = PN->getNumIncomingValues(); PI != PE; ++PI) {
        // See if the incoming value for the common predecessor is equal to the
        // one for BB, in which case this phi node will not prevent the merging
        // of the block.
        BasicBlock *IBB = PN->getIncomingBlock(PI);
        if (BBPreds.count(IBB) &&
            !CanMergeValues(Val, PN->getIncomingValue(PI))) {
          DEBUG(dbgs() << "Can't fold, phi node " << PN->getName() << " in "
                << Succ->getName() << " is conflicting with regard to common "
                << "predecessor " << IBB->getName() << "\n");
          return false;
        }
      }
    }
  }

  return true;
}

typedef SmallVector<BasicBlock *, 16> PredBlockVector;
typedef DenseMap<BasicBlock *, Value *> IncomingValueMap;

/// \brief Determines the value to use as the phi node input for a block.
///
/// Select between \p OldVal any value that we know flows from \p BB
/// to a particular phi on the basis of which one (if either) is not
/// undef. Update IncomingValues based on the selected value.
///
/// \param OldVal The value we are considering selecting.
/// \param BB The block that the value flows in from.
/// \param IncomingValues A map from block-to-value for other phi inputs
/// that we have examined.
///
/// \returns the selected value.
static Value *selectIncomingValueForBlock(Value *OldVal, BasicBlock *BB,
                                          IncomingValueMap &IncomingValues) {
  if (!isa<UndefValue>(OldVal)) {
    assert((!IncomingValues.count(BB) ||
            IncomingValues.find(BB)->second == OldVal) &&
           "Expected OldVal to match incoming value from BB!");

    IncomingValues.insert(std::make_pair(BB, OldVal));
    return OldVal;
  }

  IncomingValueMap::const_iterator It = IncomingValues.find(BB);
  if (It != IncomingValues.end()) return It->second;

  return OldVal;
}

/// \brief Create a map from block to value for the operands of a
/// given phi.
///
/// Create a map from block to value for each non-undef value flowing
/// into \p PN.
///
/// \param PN The phi we are collecting the map for.
/// \param IncomingValues [out] The map from block to value for this phi.
static void gatherIncomingValuesToPhi(PHINode *PN,
                                      IncomingValueMap &IncomingValues) {
  for (unsigned i = 0, e = PN->getNumIncomingValues(); i != e; ++i) {
    BasicBlock *BB = PN->getIncomingBlock(i);
    Value *V = PN->getIncomingValue(i);

    if (!isa<UndefValue>(V))
      IncomingValues.insert(std::make_pair(BB, V));
  }
}

/// \brief Replace the incoming undef values to a phi with the values
/// from a block-to-value map.
///
/// \param PN The phi we are replacing the undefs in.
/// \param IncomingValues A map from block to value.
static void replaceUndefValuesInPhi(PHINode *PN,
                                    const IncomingValueMap &IncomingValues) {
  for (unsigned i = 0, e = PN->getNumIncomingValues(); i != e; ++i) {
    Value *V = PN->getIncomingValue(i);

    if (!isa<UndefValue>(V)) continue;

    BasicBlock *BB = PN->getIncomingBlock(i);
    IncomingValueMap::const_iterator It = IncomingValues.find(BB);
    if (It == IncomingValues.end()) continue;

    PN->setIncomingValue(i, It->second);
  }
}

/// \brief Replace a value flowing from a block to a phi with
/// potentially multiple instances of that value flowing from the
/// block's predecessors to the phi.
///
/// \param BB The block with the value flowing into the phi.
/// \param BBPreds The predecessors of BB.
/// \param PN The phi that we are updating.
static void redirectValuesFromPredecessorsToPhi(BasicBlock *BB,
                                                const PredBlockVector &BBPreds,
                                                PHINode *PN) {
  Value *OldVal = PN->removeIncomingValue(BB, false);
  assert(OldVal && "No entry in PHI for Pred BB!");

  IncomingValueMap IncomingValues;

  // We are merging two blocks - BB, and the block containing PN - and
  // as a result we need to redirect edges from the predecessors of BB
  // to go to the block containing PN, and update PN
  // accordingly. Since we allow merging blocks in the case where the
  // predecessor and successor blocks both share some predecessors,
  // and where some of those common predecessors might have undef
  // values flowing into PN, we want to rewrite those values to be
  // consistent with the non-undef values.

  gatherIncomingValuesToPhi(PN, IncomingValues);

  // If this incoming value is one of the PHI nodes in BB, the new entries
  // in the PHI node are the entries from the old PHI.
  if (isa<PHINode>(OldVal) && cast<PHINode>(OldVal)->getParent() == BB) {
    PHINode *OldValPN = cast<PHINode>(OldVal);
    for (unsigned i = 0, e = OldValPN->getNumIncomingValues(); i != e; ++i) {
      // Note that, since we are merging phi nodes and BB and Succ might
      // have common predecessors, we could end up with a phi node with
      // identical incoming branches. This will be cleaned up later (and
      // will trigger asserts if we try to clean it up now, without also
      // simplifying the corresponding conditional branch).
      BasicBlock *PredBB = OldValPN->getIncomingBlock(i);
      Value *PredVal = OldValPN->getIncomingValue(i);
      Value *Selected = selectIncomingValueForBlock(PredVal, PredBB,
                                                    IncomingValues);

      // And add a new incoming value for this predecessor for the
      // newly retargeted branch.
      PN->addIncoming(Selected, PredBB);
    }
  } else {
    for (unsigned i = 0, e = BBPreds.size(); i != e; ++i) {
      // Update existing incoming values in PN for this
      // predecessor of BB.
      BasicBlock *PredBB = BBPreds[i];
      Value *Selected = selectIncomingValueForBlock(OldVal, PredBB,
                                                    IncomingValues);

      // And add a new incoming value for this predecessor for the
      // newly retargeted branch.
      PN->addIncoming(Selected, PredBB);
    }
  }

  replaceUndefValuesInPhi(PN, IncomingValues);
}

/// TryToSimplifyUncondBranchFromEmptyBlock - BB is known to contain an
/// unconditional branch, and contains no instructions other than PHI nodes,
/// potential side-effect free intrinsics and the branch.  If possible,
/// eliminate BB by rewriting all the predecessors to branch to the successor
/// block and return true.  If we can't transform, return false.
bool llvm::TryToSimplifyUncondBranchFromEmptyBlock(BasicBlock *BB) {
  assert(BB != &BB->getParent()->getEntryBlock() &&
         "TryToSimplifyUncondBranchFromEmptyBlock called on entry block!");

  // We can't eliminate infinite loops.
  BasicBlock *Succ = cast<BranchInst>(BB->getTerminator())->getSuccessor(0);
  if (BB == Succ) return false;

  // Check to see if merging these blocks would cause conflicts for any of the
  // phi nodes in BB or Succ. If not, we can safely merge.
  if (!CanPropagatePredecessorsForPHIs(BB, Succ)) return false;

  // Check for cases where Succ has multiple predecessors and a PHI node in BB
  // has uses which will not disappear when the PHI nodes are merged.  It is
  // possible to handle such cases, but difficult: it requires checking whether
  // BB dominates Succ, which is non-trivial to calculate in the case where
  // Succ has multiple predecessors.  Also, it requires checking whether
  // constructing the necessary self-referential PHI node doesn't introduce any
  // conflicts; this isn't too difficult, but the previous code for doing this
  // was incorrect.
  //
  // Note that if this check finds a live use, BB dominates Succ, so BB is
  // something like a loop pre-header (or rarely, a part of an irreducible CFG);
  // folding the branch isn't profitable in that case anyway.
  if (!Succ->getSinglePredecessor()) {
    BasicBlock::iterator BBI = BB->begin();
    while (isa<PHINode>(*BBI)) {
      for (Use &U : BBI->uses()) {
        if (PHINode* PN = dyn_cast<PHINode>(U.getUser())) {
          if (PN->getIncomingBlock(U) != BB)
            return false;
        } else {
          return false;
        }
      }
      ++BBI;
    }
  }

  DEBUG(dbgs() << "Killing Trivial BB: \n" << *BB);

  if (isa<PHINode>(Succ->begin())) {
    // If there is more than one pred of succ, and there are PHI nodes in
    // the successor, then we need to add incoming edges for the PHI nodes
    //
    const PredBlockVector BBPreds(pred_begin(BB), pred_end(BB));

    // Loop over all of the PHI nodes in the successor of BB.
    for (BasicBlock::iterator I = Succ->begin(); isa<PHINode>(I); ++I) {
      PHINode *PN = cast<PHINode>(I);

      redirectValuesFromPredecessorsToPhi(BB, BBPreds, PN);
    }
  }

  if (Succ->getSinglePredecessor()) {
    // BB is the only predecessor of Succ, so Succ will end up with exactly
    // the same predecessors BB had.

    // Copy over any phi, debug or lifetime instruction.
    BB->getTerminator()->eraseFromParent();
    Succ->getInstList().splice(Succ->getFirstNonPHI(), BB->getInstList());
  } else {
    while (PHINode *PN = dyn_cast<PHINode>(&BB->front())) {
      // We explicitly check for such uses in CanPropagatePredecessorsForPHIs.
      assert(PN->use_empty() && "There shouldn't be any uses here!");
      PN->eraseFromParent();
    }
  }

  // Everything that jumped to BB now goes to Succ.
  BB->replaceAllUsesWith(Succ);
  if (!Succ->hasName()) Succ->takeName(BB);
  BB->eraseFromParent();              // Delete the old basic block.
  return true;
}

/// EliminateDuplicatePHINodes - Check for and eliminate duplicate PHI
/// nodes in this block. This doesn't try to be clever about PHI nodes
/// which differ only in the order of the incoming values, but instcombine
/// orders them so it usually won't matter.
///
bool llvm::EliminateDuplicatePHINodes(BasicBlock *BB) {
  bool Changed = false;

  // This implementation doesn't currently consider undef operands
  // specially. Theoretically, two phis which are identical except for
  // one having an undef where the other doesn't could be collapsed.

  // Map from PHI hash values to PHI nodes. If multiple PHIs have
  // the same hash value, the element is the first PHI in the
  // linked list in CollisionMap.
  DenseMap<uintptr_t, PHINode *> HashMap;

  // Maintain linked lists of PHI nodes with common hash values.
  DenseMap<PHINode *, PHINode *> CollisionMap;

  // Examine each PHI.
  for (BasicBlock::iterator I = BB->begin();
       PHINode *PN = dyn_cast<PHINode>(I++); ) {
    // Compute a hash value on the operands. Instcombine will likely have sorted
    // them, which helps expose duplicates, but we have to check all the
    // operands to be safe in case instcombine hasn't run.
    uintptr_t Hash = 0;
    // This hash algorithm is quite weak as hash functions go, but it seems
    // to do a good enough job for this particular purpose, and is very quick.
    for (User::op_iterator I = PN->op_begin(), E = PN->op_end(); I != E; ++I) {
      Hash ^= reinterpret_cast<uintptr_t>(static_cast<Value *>(*I));
      Hash = (Hash << 7) | (Hash >> (sizeof(uintptr_t) * CHAR_BIT - 7));
    }
    for (PHINode::block_iterator I = PN->block_begin(), E = PN->block_end();
         I != E; ++I) {
      Hash ^= reinterpret_cast<uintptr_t>(static_cast<BasicBlock *>(*I));
      Hash = (Hash << 7) | (Hash >> (sizeof(uintptr_t) * CHAR_BIT - 7));
    }
    // Avoid colliding with the DenseMap sentinels ~0 and ~0-1.
    Hash >>= 1;
    // If we've never seen this hash value before, it's a unique PHI.
    std::pair<DenseMap<uintptr_t, PHINode *>::iterator, bool> Pair =
      HashMap.insert(std::make_pair(Hash, PN));
    if (Pair.second) continue;
    // Otherwise it's either a duplicate or a hash collision.
    for (PHINode *OtherPN = Pair.first->second; ; ) {
      if (OtherPN->isIdenticalTo(PN)) {
        // A duplicate. Replace this PHI with its duplicate.
        PN->replaceAllUsesWith(OtherPN);
        PN->eraseFromParent();
        Changed = true;
        break;
      }
      // A non-duplicate hash collision.
      DenseMap<PHINode *, PHINode *>::iterator I = CollisionMap.find(OtherPN);
      if (I == CollisionMap.end()) {
        // Set this PHI to be the head of the linked list of colliding PHIs.
        PHINode *Old = Pair.first->second;
        Pair.first->second = PN;
        CollisionMap[PN] = Old;
        break;
      }
      // Proceed to the next PHI in the list.
      OtherPN = I->second;
    }
  }

  return Changed;
}

/// enforceKnownAlignment - If the specified pointer points to an object that
/// we control, modify the object's alignment to PrefAlign. This isn't
/// often possible though. If alignment is important, a more reliable approach
/// is to simply align all global variables and allocation instructions to
/// their preferred alignment from the beginning.
///
static unsigned enforceKnownAlignment(Value *V, unsigned Align,
                                      unsigned PrefAlign,
                                      const DataLayout &DL) {
  V = V->stripPointerCasts();

  if (AllocaInst *AI = dyn_cast<AllocaInst>(V)) {
    // If the preferred alignment is greater than the natural stack alignment
    // then don't round up. This avoids dynamic stack realignment.
    if (DL.exceedsNaturalStackAlignment(PrefAlign))
      return Align;
    // If there is a requested alignment and if this is an alloca, round up.
    if (AI->getAlignment() >= PrefAlign)
      return AI->getAlignment();
    AI->setAlignment(PrefAlign);
    return PrefAlign;
  }

  if (auto *GO = dyn_cast<GlobalObject>(V)) {
    // If there is a large requested alignment and we can, bump up the alignment
    // of the global.
    if (GO->isDeclaration())
      return Align;
    // If the memory we set aside for the global may not be the memory used by
    // the final program then it is impossible for us to reliably enforce the
    // preferred alignment.
    if (GO->isWeakForLinker())
      return Align;

    if (GO->getAlignment() >= PrefAlign)
      return GO->getAlignment();
    // We can only increase the alignment of the global if it has no alignment
    // specified or if it is not assigned a section.  If it is assigned a
    // section, the global could be densely packed with other objects in the
    // section, increasing the alignment could cause padding issues.
    if (!GO->hasSection() || GO->getAlignment() == 0)
      GO->setAlignment(PrefAlign);
    return GO->getAlignment();
  }

  return Align;
}

/// getOrEnforceKnownAlignment - If the specified pointer has an alignment that
/// we can determine, return it, otherwise return 0.  If PrefAlign is specified,
/// and it is more than the alignment of the ultimate object, see if we can
/// increase the alignment of the ultimate object, making this check succeed.
unsigned llvm::getOrEnforceKnownAlignment(Value *V, unsigned PrefAlign,
<<<<<<< HEAD
                                          const DataLayout *DL,
                                          AssumptionTracker *AT,
                                          const Instruction *CxtI,
                                          const DominatorTree *DT) {
  assert(V->getType()->isPointerTy() &&
         "getOrEnforceKnownAlignment expects a pointer!");
  unsigned BitWidth = DL ? DL->getPointerBaseSizeInBits(V->getType()) : 64;

  APInt KnownZero(BitWidth, 0), KnownOne(BitWidth, 0);
  computeKnownBits(V, KnownZero, KnownOne, DL, 0, AT, CxtI, DT);
=======
                                          const DataLayout &DL,
                                          const Instruction *CxtI,
                                          AssumptionCache *AC,
                                          const DominatorTree *DT) {
  assert(V->getType()->isPointerTy() &&
         "getOrEnforceKnownAlignment expects a pointer!");
  unsigned BitWidth = DL.getPointerTypeSizeInBits(V->getType());

  APInt KnownZero(BitWidth, 0), KnownOne(BitWidth, 0);
  computeKnownBits(V, KnownZero, KnownOne, DL, 0, AC, CxtI, DT);
>>>>>>> 969bfdfe
  unsigned TrailZ = KnownZero.countTrailingOnes();

  // Avoid trouble with ridiculously large TrailZ values, such as
  // those computed from a null pointer.
  TrailZ = std::min(TrailZ, unsigned(sizeof(unsigned) * CHAR_BIT - 1));

  unsigned Align = 1u << std::min(BitWidth - 1, TrailZ);

  // LLVM doesn't support alignments larger than this currently.
  Align = std::min(Align, +Value::MaximumAlignment);

  if (PrefAlign > Align)
    Align = enforceKnownAlignment(V, Align, PrefAlign, DL);

  // We don't need to make any adjustment.
  return Align;
}

///===---------------------------------------------------------------------===//
///  Dbg Intrinsic utilities
///

/// See if there is a dbg.value intrinsic for DIVar before I.
static bool LdStHasDebugValue(DIVariable &DIVar, Instruction *I) {
  // Since we can't guarantee that the original dbg.declare instrinsic
  // is removed by LowerDbgDeclare(), we need to make sure that we are
  // not inserting the same dbg.value intrinsic over and over.
  llvm::BasicBlock::InstListType::iterator PrevI(I);
  if (PrevI != I->getParent()->getInstList().begin()) {
    --PrevI;
    if (DbgValueInst *DVI = dyn_cast<DbgValueInst>(PrevI))
      if (DVI->getValue() == I->getOperand(0) &&
          DVI->getOffset() == 0 &&
          DVI->getVariable() == DIVar)
        return true;
  }
  return false;
}

/// Inserts a llvm.dbg.value intrinsic before a store to an alloca'd value
/// that has an associated llvm.dbg.decl intrinsic.
bool llvm::ConvertDebugDeclareToDebugValue(DbgDeclareInst *DDI,
                                           StoreInst *SI, DIBuilder &Builder) {
  DIVariable DIVar(DDI->getVariable());
  DIExpression DIExpr(DDI->getExpression());
  assert((!DIVar || DIVar.isVariable()) &&
         "Variable in DbgDeclareInst should be either null or a DIVariable.");
  if (!DIVar)
    return false;

  if (LdStHasDebugValue(DIVar, SI))
    return true;

  Instruction *DbgVal = nullptr;
  // If an argument is zero extended then use argument directly. The ZExt
  // may be zapped by an optimization pass in future.
  Argument *ExtendedArg = nullptr;
  if (ZExtInst *ZExt = dyn_cast<ZExtInst>(SI->getOperand(0)))
    ExtendedArg = dyn_cast<Argument>(ZExt->getOperand(0));
  if (SExtInst *SExt = dyn_cast<SExtInst>(SI->getOperand(0)))
    ExtendedArg = dyn_cast<Argument>(SExt->getOperand(0));
  if (ExtendedArg)
    DbgVal = Builder.insertDbgValueIntrinsic(ExtendedArg, 0, DIVar, DIExpr, SI);
  else
    DbgVal = Builder.insertDbgValueIntrinsic(SI->getOperand(0), 0, DIVar,
                                             DIExpr, SI);
  DbgVal->setDebugLoc(DDI->getDebugLoc());
  return true;
}

/// Inserts a llvm.dbg.value intrinsic before a load of an alloca'd value
/// that has an associated llvm.dbg.decl intrinsic.
bool llvm::ConvertDebugDeclareToDebugValue(DbgDeclareInst *DDI,
                                           LoadInst *LI, DIBuilder &Builder) {
  DIVariable DIVar(DDI->getVariable());
  DIExpression DIExpr(DDI->getExpression());
  assert((!DIVar || DIVar.isVariable()) &&
         "Variable in DbgDeclareInst should be either null or a DIVariable.");
  if (!DIVar)
    return false;

  if (LdStHasDebugValue(DIVar, LI))
    return true;

  Instruction *DbgVal =
      Builder.insertDbgValueIntrinsic(LI->getOperand(0), 0, DIVar, DIExpr, LI);
  DbgVal->setDebugLoc(DDI->getDebugLoc());
  return true;
}

/// Determine whether this alloca is either a VLA or an array.
static bool isArray(AllocaInst *AI) {
  return AI->isArrayAllocation() ||
    AI->getType()->getElementType()->isArrayTy();
}

/// LowerDbgDeclare - Lowers llvm.dbg.declare intrinsics into appropriate set
/// of llvm.dbg.value intrinsics.
bool llvm::LowerDbgDeclare(Function &F) {
  DIBuilder DIB(*F.getParent(), /*AllowUnresolved*/ false);
  SmallVector<DbgDeclareInst *, 4> Dbgs;
  for (auto &FI : F)
    for (BasicBlock::iterator BI : FI)
      if (auto DDI = dyn_cast<DbgDeclareInst>(BI))
        Dbgs.push_back(DDI);

  if (Dbgs.empty())
    return false;

  for (auto &I : Dbgs) {
    DbgDeclareInst *DDI = I;
    AllocaInst *AI = dyn_cast_or_null<AllocaInst>(DDI->getAddress());
    // If this is an alloca for a scalar variable, insert a dbg.value
    // at each load and store to the alloca and erase the dbg.declare.
    // The dbg.values allow tracking a variable even if it is not
    // stored on the stack, while the dbg.declare can only describe
    // the stack slot (and at a lexical-scope granularity). Later
    // passes will attempt to elide the stack slot.
    if (AI && !isArray(AI)) {
      for (User *U : AI->users())
        if (StoreInst *SI = dyn_cast<StoreInst>(U))
          ConvertDebugDeclareToDebugValue(DDI, SI, DIB);
        else if (LoadInst *LI = dyn_cast<LoadInst>(U))
          ConvertDebugDeclareToDebugValue(DDI, LI, DIB);
        else if (CallInst *CI = dyn_cast<CallInst>(U)) {
          // This is a call by-value or some other instruction that
          // takes a pointer to the variable. Insert a *value*
          // intrinsic that describes the alloca.
          auto DbgVal = DIB.insertDbgValueIntrinsic(
              AI, 0, DIVariable(DDI->getVariable()),
              DIExpression(DDI->getExpression()), CI);
          DbgVal->setDebugLoc(DDI->getDebugLoc());
        }
      DDI->eraseFromParent();
    }
  }
  return true;
}

/// FindAllocaDbgDeclare - Finds the llvm.dbg.declare intrinsic describing the
/// alloca 'V', if any.
DbgDeclareInst *llvm::FindAllocaDbgDeclare(Value *V) {
  if (auto *L = LocalAsMetadata::getIfExists(V))
    if (auto *MDV = MetadataAsValue::getIfExists(V->getContext(), L))
      for (User *U : MDV->users())
        if (DbgDeclareInst *DDI = dyn_cast<DbgDeclareInst>(U))
          return DDI;

  return nullptr;
}

bool llvm::replaceDbgDeclareForAlloca(AllocaInst *AI, Value *NewAllocaAddress,
                                      DIBuilder &Builder, bool Deref) {
  DbgDeclareInst *DDI = FindAllocaDbgDeclare(AI);
  if (!DDI)
    return false;
  DebugLoc Loc = DDI->getDebugLoc();
  DIVariable DIVar(DDI->getVariable());
  DIExpression DIExpr(DDI->getExpression());
  assert((!DIVar || DIVar.isVariable()) &&
         "Variable in DbgDeclareInst should be either null or a DIVariable.");
  if (!DIVar)
    return false;

<<<<<<< HEAD
  // Create a copy of the original DIDescriptor for user variable, appending
  // "deref" operation to a list of address elements, as new llvm.dbg.declare
  // will take a value storing address of the memory for variable, not
  // alloca itself.
  SmallVector<int64_t, 4> NewDIExpr;
  if (DIExpr) {
    for (unsigned i = 0, n = DIExpr.getNumElements(); i < n; ++i) {
      NewDIExpr.push_back(DIExpr.getElement(i));
    }
  }
  NewDIExpr.push_back(dwarf::DW_OP_deref);
=======
  if (Deref) {
    // Create a copy of the original DIDescriptor for user variable, prepending
    // "deref" operation to a list of address elements, as new llvm.dbg.declare
    // will take a value storing address of the memory for variable, not
    // alloca itself.
    SmallVector<uint64_t, 4> NewDIExpr;
    NewDIExpr.push_back(dwarf::DW_OP_deref);
    if (DIExpr)
      for (unsigned i = 0, n = DIExpr.getNumElements(); i < n; ++i)
        NewDIExpr.push_back(DIExpr.getElement(i));
    DIExpr = Builder.createExpression(NewDIExpr);
  }
>>>>>>> 969bfdfe

  // Insert llvm.dbg.declare in the same basic block as the original alloca,
  // and remove old llvm.dbg.declare.
  BasicBlock *BB = AI->getParent();
<<<<<<< HEAD
  Builder.insertDeclare(NewAllocaAddress, DIVar,
                        Builder.createExpression(NewDIExpr), BB);
=======
  Builder.insertDeclare(NewAllocaAddress, DIVar, DIExpr, BB)
    ->setDebugLoc(Loc);
>>>>>>> 969bfdfe
  DDI->eraseFromParent();
  return true;
}

/// changeToUnreachable - Insert an unreachable instruction before the specified
/// instruction, making it and the rest of the code in the block dead.
static void changeToUnreachable(Instruction *I, bool UseLLVMTrap) {
  BasicBlock *BB = I->getParent();
  // Loop over all of the successors, removing BB's entry from any PHI
  // nodes.
  for (succ_iterator SI = succ_begin(BB), SE = succ_end(BB); SI != SE; ++SI)
    (*SI)->removePredecessor(BB);

  // Insert a call to llvm.trap right before this.  This turns the undefined
  // behavior into a hard fail instead of falling through into random code.
  if (UseLLVMTrap) {
    Function *TrapFn =
      Intrinsic::getDeclaration(BB->getParent()->getParent(), Intrinsic::trap);
    CallInst *CallTrap = CallInst::Create(TrapFn, "", I);
    CallTrap->setDebugLoc(I->getDebugLoc());
  }
  new UnreachableInst(I->getContext(), I);

  // All instructions after this are dead.
  BasicBlock::iterator BBI = I, BBE = BB->end();
  while (BBI != BBE) {
    if (!BBI->use_empty())
      BBI->replaceAllUsesWith(UndefValue::get(BBI->getType()));
    BB->getInstList().erase(BBI++);
  }
}

/// changeToCall - Convert the specified invoke into a normal call.
static void changeToCall(InvokeInst *II) {
  SmallVector<Value*, 8> Args(II->op_begin(), II->op_end() - 3);
  CallInst *NewCall = CallInst::Create(II->getCalledValue(), Args, "", II);
  NewCall->takeName(II);
  NewCall->setCallingConv(II->getCallingConv());
  NewCall->setAttributes(II->getAttributes());
  NewCall->setDebugLoc(II->getDebugLoc());
  II->replaceAllUsesWith(NewCall);

  // Follow the call by a branch to the normal destination.
  BranchInst::Create(II->getNormalDest(), II);

  // Update PHI nodes in the unwind destination
  II->getUnwindDest()->removePredecessor(II->getParent());
  II->eraseFromParent();
}

static bool markAliveBlocks(BasicBlock *BB,
                            SmallPtrSetImpl<BasicBlock*> &Reachable) {

  SmallVector<BasicBlock*, 128> Worklist;
  Worklist.push_back(BB);
  Reachable.insert(BB);
  bool Changed = false;
  do {
    BB = Worklist.pop_back_val();

    // Do a quick scan of the basic block, turning any obviously unreachable
    // instructions into LLVM unreachable insts.  The instruction combining pass
    // canonicalizes unreachable insts into stores to null or undef.
    for (BasicBlock::iterator BBI = BB->begin(), E = BB->end(); BBI != E;++BBI){
      // Assumptions that are known to be false are equivalent to unreachable.
      // Also, if the condition is undefined, then we make the choice most
      // beneficial to the optimizer, and choose that to also be unreachable.
      if (IntrinsicInst *II = dyn_cast<IntrinsicInst>(BBI))
        if (II->getIntrinsicID() == Intrinsic::assume) {
          bool MakeUnreachable = false;
          if (isa<UndefValue>(II->getArgOperand(0)))
            MakeUnreachable = true;
          else if (ConstantInt *Cond =
                   dyn_cast<ConstantInt>(II->getArgOperand(0)))
            MakeUnreachable = Cond->isZero();

          if (MakeUnreachable) {
            // Don't insert a call to llvm.trap right before the unreachable.
            changeToUnreachable(BBI, false);
            Changed = true;
            break;
          }
        }

      if (CallInst *CI = dyn_cast<CallInst>(BBI)) {
        if (CI->doesNotReturn()) {
          // If we found a call to a no-return function, insert an unreachable
          // instruction after it.  Make sure there isn't *already* one there
          // though.
          ++BBI;
          if (!isa<UnreachableInst>(BBI)) {
            // Don't insert a call to llvm.trap right before the unreachable.
            changeToUnreachable(BBI, false);
            Changed = true;
          }
          break;
        }
      }

      // Store to undef and store to null are undefined and used to signal that
      // they should be changed to unreachable by passes that can't modify the
      // CFG.
      if (StoreInst *SI = dyn_cast<StoreInst>(BBI)) {
        // Don't touch volatile stores.
        if (SI->isVolatile()) continue;

        Value *Ptr = SI->getOperand(1);

        if (isa<UndefValue>(Ptr) ||
            (isa<ConstantPointerNull>(Ptr) &&
             SI->getPointerAddressSpace() == 0)) {
          changeToUnreachable(SI, true);
          Changed = true;
          break;
        }
      }
    }

    // Turn invokes that call 'nounwind' functions into ordinary calls.
    if (InvokeInst *II = dyn_cast<InvokeInst>(BB->getTerminator())) {
      Value *Callee = II->getCalledValue();
      if (isa<ConstantPointerNull>(Callee) || isa<UndefValue>(Callee)) {
        changeToUnreachable(II, true);
        Changed = true;
      } else if (II->doesNotThrow() && canSimplifyInvokeNoUnwind(II)) {
        if (II->use_empty() && II->onlyReadsMemory()) {
          // jump to the normal destination branch.
          BranchInst::Create(II->getNormalDest(), II);
          II->getUnwindDest()->removePredecessor(II->getParent());
          II->eraseFromParent();
        } else
          changeToCall(II);
        Changed = true;
      }
    }

    Changed |= ConstantFoldTerminator(BB, true);
    for (succ_iterator SI = succ_begin(BB), SE = succ_end(BB); SI != SE; ++SI)
      if (Reachable.insert(*SI).second)
        Worklist.push_back(*SI);
  } while (!Worklist.empty());
  return Changed;
}

/// removeUnreachableBlocksFromFn - Remove blocks that are not reachable, even
/// if they are in a dead cycle.  Return true if a change was made, false
/// otherwise.
bool llvm::removeUnreachableBlocks(Function &F) {
  SmallPtrSet<BasicBlock*, 128> Reachable;
  bool Changed = markAliveBlocks(F.begin(), Reachable);

  // If there are unreachable blocks in the CFG...
  if (Reachable.size() == F.size())
    return Changed;

  assert(Reachable.size() < F.size());
  NumRemoved += F.size()-Reachable.size();

  // Loop over all of the basic blocks that are not reachable, dropping all of
  // their internal references...
  for (Function::iterator BB = ++F.begin(), E = F.end(); BB != E; ++BB) {
    if (Reachable.count(BB))
      continue;

    for (succ_iterator SI = succ_begin(BB), SE = succ_end(BB); SI != SE; ++SI)
      if (Reachable.count(*SI))
        (*SI)->removePredecessor(BB);
    BB->dropAllReferences();
  }

  for (Function::iterator I = ++F.begin(); I != F.end();)
    if (!Reachable.count(I))
      I = F.getBasicBlockList().erase(I);
    else
      ++I;

  return true;
}

void llvm::combineMetadata(Instruction *K, const Instruction *J, ArrayRef<unsigned> KnownIDs) {
<<<<<<< HEAD
  SmallVector<std::pair<unsigned, Value *>, 4> Metadata;
=======
  SmallVector<std::pair<unsigned, MDNode *>, 4> Metadata;
>>>>>>> 969bfdfe
  K->dropUnknownMetadata(KnownIDs);
  K->getAllMetadataOtherThanDebugLoc(Metadata);
  for (unsigned i = 0, n = Metadata.size(); i < n; ++i) {
    unsigned Kind = Metadata[i].first;
    MDNode *JMD = J->getMDNode(Kind);
    MDNode *KMD = cast<MDNode>(Metadata[i].second);

    switch (Kind) {
      default:
        K->setMetadata(Kind, nullptr); // Remove unknown metadata
        break;
      case LLVMContext::MD_dbg:
        llvm_unreachable("getAllMetadataOtherThanDebugLoc returned a MD_dbg");
      case LLVMContext::MD_tbaa:
        K->setMetadata(Kind, MDNode::getMostGenericTBAA(JMD, KMD));
        break;
      case LLVMContext::MD_alias_scope:
        K->setMetadata(Kind, MDNode::getMostGenericAliasScope(JMD, KMD));
        break;
      case LLVMContext::MD_noalias:
        K->setMetadata(Kind, MDNode::intersect(JMD, KMD));
        break;
      case LLVMContext::MD_range:
        K->setMetadata(Kind, MDNode::getMostGenericRange(JMD, KMD));
        break;
      case LLVMContext::MD_fpmath:
        K->setMetadata(Kind, MDNode::getMostGenericFPMath(JMD, KMD));
        break;
      case LLVMContext::MD_invariant_load:
        // Only set the !invariant.load if it is present in both instructions.
        K->setMetadata(Kind, JMD);
        break;
      case LLVMContext::MD_nonnull:
        // Only set the !nonnull if it is present in both instructions.
        K->setMetadata(Kind, JMD);
        break;
    }
  }
}<|MERGE_RESOLUTION|>--- conflicted
+++ resolved
@@ -135,11 +135,7 @@
       // Check to see if this branch is going to the same place as the default
       // dest.  If so, eliminate it as an explicit compare.
       if (i.getCaseSuccessor() == DefaultDest) {
-<<<<<<< HEAD
-        MDNode *MD = SI->getMDNode(LLVMContext::MD_prof);
-=======
         MDNode *MD = SI->getMetadata(LLVMContext::MD_prof);
->>>>>>> 969bfdfe
         unsigned NCases = SI->getNumCases();
         // Fold the case metadata into the default if there will be any branches
         // left, unless the metadata doesn't match the switch.
@@ -218,11 +214,7 @@
       BranchInst *NewBr = Builder.CreateCondBr(Cond,
                                                FirstCase.getCaseSuccessor(),
                                                SI->getDefaultDest());
-<<<<<<< HEAD
-      MDNode *MD = SI->getMDNode(LLVMContext::MD_prof);
-=======
       MDNode *MD = SI->getMetadata(LLVMContext::MD_prof);
->>>>>>> 969bfdfe
       if (MD && MD->getNumOperands() == 3) {
         ConstantInt *SICase =
             mdconst::dyn_extract<ConstantInt>(MD->getOperand(2));
@@ -953,29 +945,16 @@
 /// and it is more than the alignment of the ultimate object, see if we can
 /// increase the alignment of the ultimate object, making this check succeed.
 unsigned llvm::getOrEnforceKnownAlignment(Value *V, unsigned PrefAlign,
-<<<<<<< HEAD
-                                          const DataLayout *DL,
-                                          AssumptionTracker *AT,
-                                          const Instruction *CxtI,
-                                          const DominatorTree *DT) {
-  assert(V->getType()->isPointerTy() &&
-         "getOrEnforceKnownAlignment expects a pointer!");
-  unsigned BitWidth = DL ? DL->getPointerBaseSizeInBits(V->getType()) : 64;
-
-  APInt KnownZero(BitWidth, 0), KnownOne(BitWidth, 0);
-  computeKnownBits(V, KnownZero, KnownOne, DL, 0, AT, CxtI, DT);
-=======
                                           const DataLayout &DL,
                                           const Instruction *CxtI,
                                           AssumptionCache *AC,
                                           const DominatorTree *DT) {
   assert(V->getType()->isPointerTy() &&
          "getOrEnforceKnownAlignment expects a pointer!");
-  unsigned BitWidth = DL.getPointerTypeSizeInBits(V->getType());
+  unsigned BitWidth = DL.getPointerBaseSizeInBits(V->getType());
 
   APInt KnownZero(BitWidth, 0), KnownOne(BitWidth, 0);
   computeKnownBits(V, KnownZero, KnownOne, DL, 0, AC, CxtI, DT);
->>>>>>> 969bfdfe
   unsigned TrailZ = KnownZero.countTrailingOnes();
 
   // Avoid trouble with ridiculously large TrailZ values, such as
@@ -1140,19 +1119,6 @@
   if (!DIVar)
     return false;
 
-<<<<<<< HEAD
-  // Create a copy of the original DIDescriptor for user variable, appending
-  // "deref" operation to a list of address elements, as new llvm.dbg.declare
-  // will take a value storing address of the memory for variable, not
-  // alloca itself.
-  SmallVector<int64_t, 4> NewDIExpr;
-  if (DIExpr) {
-    for (unsigned i = 0, n = DIExpr.getNumElements(); i < n; ++i) {
-      NewDIExpr.push_back(DIExpr.getElement(i));
-    }
-  }
-  NewDIExpr.push_back(dwarf::DW_OP_deref);
-=======
   if (Deref) {
     // Create a copy of the original DIDescriptor for user variable, prepending
     // "deref" operation to a list of address elements, as new llvm.dbg.declare
@@ -1165,18 +1131,12 @@
         NewDIExpr.push_back(DIExpr.getElement(i));
     DIExpr = Builder.createExpression(NewDIExpr);
   }
->>>>>>> 969bfdfe
 
   // Insert llvm.dbg.declare in the same basic block as the original alloca,
   // and remove old llvm.dbg.declare.
   BasicBlock *BB = AI->getParent();
-<<<<<<< HEAD
-  Builder.insertDeclare(NewAllocaAddress, DIVar,
-                        Builder.createExpression(NewDIExpr), BB);
-=======
   Builder.insertDeclare(NewAllocaAddress, DIVar, DIExpr, BB)
     ->setDebugLoc(Loc);
->>>>>>> 969bfdfe
   DDI->eraseFromParent();
   return true;
 }
@@ -1357,17 +1317,13 @@
 }
 
 void llvm::combineMetadata(Instruction *K, const Instruction *J, ArrayRef<unsigned> KnownIDs) {
-<<<<<<< HEAD
-  SmallVector<std::pair<unsigned, Value *>, 4> Metadata;
-=======
   SmallVector<std::pair<unsigned, MDNode *>, 4> Metadata;
->>>>>>> 969bfdfe
   K->dropUnknownMetadata(KnownIDs);
   K->getAllMetadataOtherThanDebugLoc(Metadata);
   for (unsigned i = 0, n = Metadata.size(); i < n; ++i) {
     unsigned Kind = Metadata[i].first;
-    MDNode *JMD = J->getMDNode(Kind);
-    MDNode *KMD = cast<MDNode>(Metadata[i].second);
+    MDNode *JMD = J->getMetadata(Kind);
+    MDNode *KMD = Metadata[i].second;
 
     switch (Kind) {
       default:
