//===-- Local.cpp - Functions to perform local transformations ------------===//
//
//                     The LLVM Compiler Infrastructure
//
// This file is distributed under the University of Illinois Open Source
// License. See LICENSE.TXT for details.
//
//===----------------------------------------------------------------------===//
//
// This family of functions perform various local transformations to the
// program.
//
//===----------------------------------------------------------------------===//

#include "llvm/Transforms/Utils/Local.h"
#include "llvm/ADT/DenseMap.h"
#include "llvm/ADT/DenseSet.h"
#include "llvm/ADT/Hashing.h"
#include "llvm/ADT/STLExtras.h"
#include "llvm/ADT/SetVector.h"
#include "llvm/ADT/SmallPtrSet.h"
#include "llvm/ADT/Statistic.h"
#include "llvm/Analysis/EHPersonalities.h"
#include "llvm/Analysis/InstructionSimplify.h"
#include "llvm/Analysis/MemoryBuiltins.h"
#include "llvm/Analysis/LazyValueInfo.h"
#include "llvm/Analysis/ValueTracking.h"
#include "llvm/IR/CFG.h"
#include "llvm/IR/Constants.h"
#include "llvm/IR/DIBuilder.h"
#include "llvm/IR/DataLayout.h"
#include "llvm/IR/DebugInfo.h"
#include "llvm/IR/DerivedTypes.h"
#include "llvm/IR/Dominators.h"
#include "llvm/IR/GetElementPtrTypeIterator.h"
#include "llvm/IR/GlobalAlias.h"
#include "llvm/IR/GlobalVariable.h"
#include "llvm/IR/IRBuilder.h"
#include "llvm/IR/Instructions.h"
#include "llvm/IR/IntrinsicInst.h"
#include "llvm/IR/Intrinsics.h"
#include "llvm/IR/MDBuilder.h"
#include "llvm/IR/Metadata.h"
#include "llvm/IR/Operator.h"
#include "llvm/IR/PatternMatch.h"
#include "llvm/IR/ValueHandle.h"
#include "llvm/Support/Debug.h"
#include "llvm/Support/KnownBits.h"
#include "llvm/Support/MathExtras.h"
#include "llvm/Support/raw_ostream.h"
using namespace llvm;
using namespace llvm::PatternMatch;

#define DEBUG_TYPE "local"

STATISTIC(NumRemoved, "Number of unreachable basic blocks removed");

//===----------------------------------------------------------------------===//
//  Local constant propagation.
//

/// ConstantFoldTerminator - If a terminator instruction is predicated on a
/// constant value, convert it into an unconditional branch to the constant
/// destination.  This is a nontrivial operation because the successors of this
/// basic block must have their PHI nodes updated.
/// Also calls RecursivelyDeleteTriviallyDeadInstructions() on any branch/switch
/// conditions and indirectbr addresses this might make dead if
/// DeleteDeadConditions is true.
bool llvm::ConstantFoldTerminator(BasicBlock *BB, bool DeleteDeadConditions,
                                  const TargetLibraryInfo *TLI) {
  TerminatorInst *T = BB->getTerminator();
  IRBuilder<> Builder(T);

  // Branch - See if we are conditional jumping on constant
  if (BranchInst *BI = dyn_cast<BranchInst>(T)) {
    if (BI->isUnconditional()) return false;  // Can't optimize uncond branch
    BasicBlock *Dest1 = BI->getSuccessor(0);
    BasicBlock *Dest2 = BI->getSuccessor(1);

    if (ConstantInt *Cond = dyn_cast<ConstantInt>(BI->getCondition())) {
      // Are we branching on constant?
      // YES.  Change to unconditional branch...
      BasicBlock *Destination = Cond->getZExtValue() ? Dest1 : Dest2;
      BasicBlock *OldDest     = Cond->getZExtValue() ? Dest2 : Dest1;

      //cerr << "Function: " << T->getParent()->getParent()
      //     << "\nRemoving branch from " << T->getParent()
      //     << "\n\nTo: " << OldDest << endl;

      // Let the basic block know that we are letting go of it.  Based on this,
      // it will adjust it's PHI nodes.
      OldDest->removePredecessor(BB);

      // Replace the conditional branch with an unconditional one.
      Builder.CreateBr(Destination);
      BI->eraseFromParent();
      return true;
    }

    if (Dest2 == Dest1) {       // Conditional branch to same location?
      // This branch matches something like this:
      //     br bool %cond, label %Dest, label %Dest
      // and changes it into:  br label %Dest

      // Let the basic block know that we are letting go of one copy of it.
      assert(BI->getParent() && "Terminator not inserted in block!");
      Dest1->removePredecessor(BI->getParent());

      // Replace the conditional branch with an unconditional one.
      Builder.CreateBr(Dest1);
      Value *Cond = BI->getCondition();
      BI->eraseFromParent();
      if (DeleteDeadConditions)
        RecursivelyDeleteTriviallyDeadInstructions(Cond, TLI);
      return true;
    }
    return false;
  }

  if (SwitchInst *SI = dyn_cast<SwitchInst>(T)) {
    // If we are switching on a constant, we can convert the switch to an
    // unconditional branch.
    ConstantInt *CI = dyn_cast<ConstantInt>(SI->getCondition());
    BasicBlock *DefaultDest = SI->getDefaultDest();
    BasicBlock *TheOnlyDest = DefaultDest;

    // If the default is unreachable, ignore it when searching for TheOnlyDest.
    if (isa<UnreachableInst>(DefaultDest->getFirstNonPHIOrDbg()) &&
        SI->getNumCases() > 0) {
      TheOnlyDest = SI->case_begin()->getCaseSuccessor();
    }

    // Figure out which case it goes to.
    for (auto i = SI->case_begin(), e = SI->case_end(); i != e;) {
      // Found case matching a constant operand?
      if (i->getCaseValue() == CI) {
        TheOnlyDest = i->getCaseSuccessor();
        break;
      }

      // Check to see if this branch is going to the same place as the default
      // dest.  If so, eliminate it as an explicit compare.
      if (i->getCaseSuccessor() == DefaultDest) {
        MDNode *MD = SI->getMetadata(LLVMContext::MD_prof);
        unsigned NCases = SI->getNumCases();
        // Fold the case metadata into the default if there will be any branches
        // left, unless the metadata doesn't match the switch.
        if (NCases > 1 && MD && MD->getNumOperands() == 2 + NCases) {
          // Collect branch weights into a vector.
          SmallVector<uint32_t, 8> Weights;
          for (unsigned MD_i = 1, MD_e = MD->getNumOperands(); MD_i < MD_e;
               ++MD_i) {
            auto *CI = mdconst::extract<ConstantInt>(MD->getOperand(MD_i));
            Weights.push_back(CI->getValue().getZExtValue());
          }
          // Merge weight of this case to the default weight.
          unsigned idx = i->getCaseIndex();
          Weights[0] += Weights[idx+1];
          // Remove weight for this case.
          std::swap(Weights[idx+1], Weights.back());
          Weights.pop_back();
          SI->setMetadata(LLVMContext::MD_prof,
                          MDBuilder(BB->getContext()).
                          createBranchWeights(Weights));
        }
        // Remove this entry.
        DefaultDest->removePredecessor(SI->getParent());
        i = SI->removeCase(i);
        e = SI->case_end();
        continue;
      }

      // Otherwise, check to see if the switch only branches to one destination.
      // We do this by reseting "TheOnlyDest" to null when we find two non-equal
      // destinations.
      if (i->getCaseSuccessor() != TheOnlyDest)
        TheOnlyDest = nullptr;

      // Increment this iterator as we haven't removed the case.
      ++i;
    }

    if (CI && !TheOnlyDest) {
      // Branching on a constant, but not any of the cases, go to the default
      // successor.
      TheOnlyDest = SI->getDefaultDest();
    }

    // If we found a single destination that we can fold the switch into, do so
    // now.
    if (TheOnlyDest) {
      // Insert the new branch.
      Builder.CreateBr(TheOnlyDest);
      BasicBlock *BB = SI->getParent();

      // Remove entries from PHI nodes which we no longer branch to...
      for (BasicBlock *Succ : SI->successors()) {
        // Found case matching a constant operand?
        if (Succ == TheOnlyDest)
          TheOnlyDest = nullptr; // Don't modify the first branch to TheOnlyDest
        else
          Succ->removePredecessor(BB);
      }

      // Delete the old switch.
      Value *Cond = SI->getCondition();
      SI->eraseFromParent();
      if (DeleteDeadConditions)
        RecursivelyDeleteTriviallyDeadInstructions(Cond, TLI);
      return true;
    }

    if (SI->getNumCases() == 1) {
      // Otherwise, we can fold this switch into a conditional branch
      // instruction if it has only one non-default destination.
      auto FirstCase = *SI->case_begin();
      Value *Cond = Builder.CreateICmpEQ(SI->getCondition(),
          FirstCase.getCaseValue(), "cond");

      // Insert the new branch.
      BranchInst *NewBr = Builder.CreateCondBr(Cond,
                                               FirstCase.getCaseSuccessor(),
                                               SI->getDefaultDest());
      MDNode *MD = SI->getMetadata(LLVMContext::MD_prof);
      if (MD && MD->getNumOperands() == 3) {
        ConstantInt *SICase =
            mdconst::dyn_extract<ConstantInt>(MD->getOperand(2));
        ConstantInt *SIDef =
            mdconst::dyn_extract<ConstantInt>(MD->getOperand(1));
        assert(SICase && SIDef);
        // The TrueWeight should be the weight for the single case of SI.
        NewBr->setMetadata(LLVMContext::MD_prof,
                        MDBuilder(BB->getContext()).
                        createBranchWeights(SICase->getValue().getZExtValue(),
                                            SIDef->getValue().getZExtValue()));
      }

      // Update make.implicit metadata to the newly-created conditional branch.
      MDNode *MakeImplicitMD = SI->getMetadata(LLVMContext::MD_make_implicit);
      if (MakeImplicitMD)
        NewBr->setMetadata(LLVMContext::MD_make_implicit, MakeImplicitMD);

      // Delete the old switch.
      SI->eraseFromParent();
      return true;
    }
    return false;
  }

  if (IndirectBrInst *IBI = dyn_cast<IndirectBrInst>(T)) {
    // indirectbr blockaddress(@F, @BB) -> br label @BB
    if (BlockAddress *BA =
          dyn_cast<BlockAddress>(IBI->getAddress()->stripPointerCasts())) {
      BasicBlock *TheOnlyDest = BA->getBasicBlock();
      // Insert the new branch.
      Builder.CreateBr(TheOnlyDest);

      for (unsigned i = 0, e = IBI->getNumDestinations(); i != e; ++i) {
        if (IBI->getDestination(i) == TheOnlyDest)
          TheOnlyDest = nullptr;
        else
          IBI->getDestination(i)->removePredecessor(IBI->getParent());
      }
      Value *Address = IBI->getAddress();
      IBI->eraseFromParent();
      if (DeleteDeadConditions)
        RecursivelyDeleteTriviallyDeadInstructions(Address, TLI);

      // If we didn't find our destination in the IBI successor list, then we
      // have undefined behavior.  Replace the unconditional branch with an
      // 'unreachable' instruction.
      if (TheOnlyDest) {
        BB->getTerminator()->eraseFromParent();
        new UnreachableInst(BB->getContext(), BB);
      }

      return true;
    }
  }

  return false;
}


//===----------------------------------------------------------------------===//
//  Local dead code elimination.
//

/// isInstructionTriviallyDead - Return true if the result produced by the
/// instruction is not used, and the instruction has no side effects.
///
bool llvm::isInstructionTriviallyDead(Instruction *I,
                                      const TargetLibraryInfo *TLI) {
  if (!I->use_empty())
    return false;
  return wouldInstructionBeTriviallyDead(I, TLI);
}

bool llvm::wouldInstructionBeTriviallyDead(Instruction *I,
                                           const TargetLibraryInfo *TLI) {
  if (isa<TerminatorInst>(I))
    return false;

  // We don't want the landingpad-like instructions removed by anything this
  // general.
  if (I->isEHPad())
    return false;

  // We don't want debug info removed by anything this general, unless
  // debug info is empty.
  if (DbgDeclareInst *DDI = dyn_cast<DbgDeclareInst>(I)) {
    if (DDI->getAddress())
      return false;
    return true;
  }
  if (DbgValueInst *DVI = dyn_cast<DbgValueInst>(I)) {
    if (DVI->getValue())
      return false;
    return true;
  }

  if (!I->mayHaveSideEffects())
    return true;

  // Special case intrinsics that "may have side effects" but can be deleted
  // when dead.
  if (IntrinsicInst *II = dyn_cast<IntrinsicInst>(I)) {
    // Safe to delete llvm.stacksave if dead.
    if (II->getIntrinsicID() == Intrinsic::stacksave)
      return true;

    // Lifetime intrinsics are dead when their right-hand is undef.
    if (II->getIntrinsicID() == Intrinsic::lifetime_start ||
        II->getIntrinsicID() == Intrinsic::lifetime_end)
      return isa<UndefValue>(II->getArgOperand(1));

    // Assumptions are dead if their condition is trivially true.  Guards on
    // true are operationally no-ops.  In the future we can consider more
    // sophisticated tradeoffs for guards considering potential for check
    // widening, but for now we keep things simple.
    if (II->getIntrinsicID() == Intrinsic::assume ||
        II->getIntrinsicID() == Intrinsic::experimental_guard) {
      if (ConstantInt *Cond = dyn_cast<ConstantInt>(II->getArgOperand(0)))
        return !Cond->isZero();

      return false;
    }
  }

  if (isAllocLikeFn(I, TLI))
    return true;

  if (CallInst *CI = isFreeCall(I, TLI))
    if (Constant *C = dyn_cast<Constant>(CI->getArgOperand(0)))
      return C->isNullValue() || isa<UndefValue>(C);

  if (CallSite CS = CallSite(I))
    if (isMathLibCallNoop(CS, TLI))
      return true;

  return false;
}

/// RecursivelyDeleteTriviallyDeadInstructions - If the specified value is a
/// trivially dead instruction, delete it.  If that makes any of its operands
/// trivially dead, delete them too, recursively.  Return true if any
/// instructions were deleted.
bool
llvm::RecursivelyDeleteTriviallyDeadInstructions(Value *V,
                                                 const TargetLibraryInfo *TLI) {
  Instruction *I = dyn_cast<Instruction>(V);
  if (!I || !I->use_empty() || !isInstructionTriviallyDead(I, TLI))
    return false;

  SmallVector<Instruction*, 16> DeadInsts;
  DeadInsts.push_back(I);

  do {
    I = DeadInsts.pop_back_val();

    // Null out all of the instruction's operands to see if any operand becomes
    // dead as we go.
    for (unsigned i = 0, e = I->getNumOperands(); i != e; ++i) {
      Value *OpV = I->getOperand(i);
      I->setOperand(i, nullptr);

      if (!OpV->use_empty()) continue;

      // If the operand is an instruction that became dead as we nulled out the
      // operand, and if it is 'trivially' dead, delete it in a future loop
      // iteration.
      if (Instruction *OpI = dyn_cast<Instruction>(OpV))
        if (isInstructionTriviallyDead(OpI, TLI))
          DeadInsts.push_back(OpI);
    }

    I->eraseFromParent();
  } while (!DeadInsts.empty());

  return true;
}

/// areAllUsesEqual - Check whether the uses of a value are all the same.
/// This is similar to Instruction::hasOneUse() except this will also return
/// true when there are no uses or multiple uses that all refer to the same
/// value.
static bool areAllUsesEqual(Instruction *I) {
  Value::user_iterator UI = I->user_begin();
  Value::user_iterator UE = I->user_end();
  if (UI == UE)
    return true;

  User *TheUse = *UI;
  for (++UI; UI != UE; ++UI) {
    if (*UI != TheUse)
      return false;
  }
  return true;
}

/// RecursivelyDeleteDeadPHINode - If the specified value is an effectively
/// dead PHI node, due to being a def-use chain of single-use nodes that
/// either forms a cycle or is terminated by a trivially dead instruction,
/// delete it.  If that makes any of its operands trivially dead, delete them
/// too, recursively.  Return true if a change was made.
bool llvm::RecursivelyDeleteDeadPHINode(PHINode *PN,
                                        const TargetLibraryInfo *TLI) {
  SmallPtrSet<Instruction*, 4> Visited;
  for (Instruction *I = PN; areAllUsesEqual(I) && !I->mayHaveSideEffects();
       I = cast<Instruction>(*I->user_begin())) {
    if (I->use_empty())
      return RecursivelyDeleteTriviallyDeadInstructions(I, TLI);

    // If we find an instruction more than once, we're on a cycle that
    // won't prove fruitful.
    if (!Visited.insert(I).second) {
      // Break the cycle and delete the instruction and its operands.
      I->replaceAllUsesWith(UndefValue::get(I->getType()));
      (void)RecursivelyDeleteTriviallyDeadInstructions(I, TLI);
      return true;
    }
  }
  return false;
}

static bool
simplifyAndDCEInstruction(Instruction *I,
                          SmallSetVector<Instruction *, 16> &WorkList,
                          const DataLayout &DL,
                          const TargetLibraryInfo *TLI) {
  if (isInstructionTriviallyDead(I, TLI)) {
    // Null out all of the instruction's operands to see if any operand becomes
    // dead as we go.
    for (unsigned i = 0, e = I->getNumOperands(); i != e; ++i) {
      Value *OpV = I->getOperand(i);
      I->setOperand(i, nullptr);

      if (!OpV->use_empty() || I == OpV)
        continue;

      // If the operand is an instruction that became dead as we nulled out the
      // operand, and if it is 'trivially' dead, delete it in a future loop
      // iteration.
      if (Instruction *OpI = dyn_cast<Instruction>(OpV))
        if (isInstructionTriviallyDead(OpI, TLI))
          WorkList.insert(OpI);
    }

    I->eraseFromParent();

    return true;
  }

  if (Value *SimpleV = SimplifyInstruction(I, DL)) {
    // Add the users to the worklist. CAREFUL: an instruction can use itself,
    // in the case of a phi node.
    for (User *U : I->users()) {
      if (U != I) {
        WorkList.insert(cast<Instruction>(U));
      }
    }

    // Replace the instruction with its simplified value.
    bool Changed = false;
    if (!I->use_empty()) {
      I->replaceAllUsesWith(SimpleV);
      Changed = true;
    }
    if (isInstructionTriviallyDead(I, TLI)) {
      I->eraseFromParent();
      Changed = true;
    }
    return Changed;
  }
  return false;
}

/// SimplifyInstructionsInBlock - Scan the specified basic block and try to
/// simplify any instructions in it and recursively delete dead instructions.
///
/// This returns true if it changed the code, note that it can delete
/// instructions in other blocks as well in this block.
bool llvm::SimplifyInstructionsInBlock(BasicBlock *BB,
                                       const TargetLibraryInfo *TLI) {
  bool MadeChange = false;
  const DataLayout &DL = BB->getModule()->getDataLayout();

#ifndef NDEBUG
  // In debug builds, ensure that the terminator of the block is never replaced
  // or deleted by these simplifications. The idea of simplification is that it
  // cannot introduce new instructions, and there is no way to replace the
  // terminator of a block without introducing a new instruction.
  AssertingVH<Instruction> TerminatorVH(&BB->back());
#endif

  SmallSetVector<Instruction *, 16> WorkList;
  // Iterate over the original function, only adding insts to the worklist
  // if they actually need to be revisited. This avoids having to pre-init
  // the worklist with the entire function's worth of instructions.
  for (BasicBlock::iterator BI = BB->begin(), E = std::prev(BB->end());
       BI != E;) {
    assert(!BI->isTerminator());
    Instruction *I = &*BI;
    ++BI;

    // We're visiting this instruction now, so make sure it's not in the
    // worklist from an earlier visit.
    if (!WorkList.count(I))
      MadeChange |= simplifyAndDCEInstruction(I, WorkList, DL, TLI);
  }

  while (!WorkList.empty()) {
    Instruction *I = WorkList.pop_back_val();
    MadeChange |= simplifyAndDCEInstruction(I, WorkList, DL, TLI);
  }
  return MadeChange;
}

//===----------------------------------------------------------------------===//
//  Control Flow Graph Restructuring.
//


/// RemovePredecessorAndSimplify - Like BasicBlock::removePredecessor, this
/// method is called when we're about to delete Pred as a predecessor of BB.  If
/// BB contains any PHI nodes, this drops the entries in the PHI nodes for Pred.
///
/// Unlike the removePredecessor method, this attempts to simplify uses of PHI
/// nodes that collapse into identity values.  For example, if we have:
///   x = phi(1, 0, 0, 0)
///   y = and x, z
///
/// .. and delete the predecessor corresponding to the '1', this will attempt to
/// recursively fold the and to 0.
void llvm::RemovePredecessorAndSimplify(BasicBlock *BB, BasicBlock *Pred) {
  // This only adjusts blocks with PHI nodes.
  if (!isa<PHINode>(BB->begin()))
    return;

  // Remove the entries for Pred from the PHI nodes in BB, but do not simplify
  // them down.  This will leave us with single entry phi nodes and other phis
  // that can be removed.
  BB->removePredecessor(Pred, true);

  WeakTrackingVH PhiIt = &BB->front();
  while (PHINode *PN = dyn_cast<PHINode>(PhiIt)) {
    PhiIt = &*++BasicBlock::iterator(cast<Instruction>(PhiIt));
    Value *OldPhiIt = PhiIt;

    if (!recursivelySimplifyInstruction(PN))
      continue;

    // If recursive simplification ended up deleting the next PHI node we would
    // iterate to, then our iterator is invalid, restart scanning from the top
    // of the block.
    if (PhiIt != OldPhiIt) PhiIt = &BB->front();
  }
}


/// MergeBasicBlockIntoOnlyPred - DestBB is a block with one predecessor and its
/// predecessor is known to have one successor (DestBB!).  Eliminate the edge
/// between them, moving the instructions in the predecessor into DestBB and
/// deleting the predecessor block.
///
void llvm::MergeBasicBlockIntoOnlyPred(BasicBlock *DestBB, DominatorTree *DT) {
  // If BB has single-entry PHI nodes, fold them.
  while (PHINode *PN = dyn_cast<PHINode>(DestBB->begin())) {
    Value *NewVal = PN->getIncomingValue(0);
    // Replace self referencing PHI with undef, it must be dead.
    if (NewVal == PN) NewVal = UndefValue::get(PN->getType());
    PN->replaceAllUsesWith(NewVal);
    PN->eraseFromParent();
  }

  BasicBlock *PredBB = DestBB->getSinglePredecessor();
  assert(PredBB && "Block doesn't have a single predecessor!");

  // Zap anything that took the address of DestBB.  Not doing this will give the
  // address an invalid value.
  if (DestBB->hasAddressTaken()) {
    BlockAddress *BA = BlockAddress::get(DestBB);
    Constant *Replacement =
      ConstantInt::get(llvm::Type::getInt32Ty(BA->getContext()), 1);
    BA->replaceAllUsesWith(ConstantExpr::getIntToPtr(Replacement,
                                                     BA->getType()));
    BA->destroyConstant();
  }

  // Anything that branched to PredBB now branches to DestBB.
  PredBB->replaceAllUsesWith(DestBB);

  // Splice all the instructions from PredBB to DestBB.
  PredBB->getTerminator()->eraseFromParent();
  DestBB->getInstList().splice(DestBB->begin(), PredBB->getInstList());

  // If the PredBB is the entry block of the function, move DestBB up to
  // become the entry block after we erase PredBB.
  if (PredBB == &DestBB->getParent()->getEntryBlock())
    DestBB->moveAfter(PredBB);

  if (DT) {
    BasicBlock *PredBBIDom = DT->getNode(PredBB)->getIDom()->getBlock();
    DT->changeImmediateDominator(DestBB, PredBBIDom);
    DT->eraseNode(PredBB);
  }
  // Nuke BB.
  PredBB->eraseFromParent();
}

/// CanMergeValues - Return true if we can choose one of these values to use
/// in place of the other. Note that we will always choose the non-undef
/// value to keep.
static bool CanMergeValues(Value *First, Value *Second) {
  return First == Second || isa<UndefValue>(First) || isa<UndefValue>(Second);
}

/// CanPropagatePredecessorsForPHIs - Return true if we can fold BB, an
/// almost-empty BB ending in an unconditional branch to Succ, into Succ.
///
/// Assumption: Succ is the single successor for BB.
///
static bool CanPropagatePredecessorsForPHIs(BasicBlock *BB, BasicBlock *Succ) {
  assert(*succ_begin(BB) == Succ && "Succ is not successor of BB!");

  DEBUG(dbgs() << "Looking to fold " << BB->getName() << " into "
        << Succ->getName() << "\n");
  // Shortcut, if there is only a single predecessor it must be BB and merging
  // is always safe
  if (Succ->getSinglePredecessor()) return true;

  // Make a list of the predecessors of BB
  SmallPtrSet<BasicBlock*, 16> BBPreds(pred_begin(BB), pred_end(BB));

  // Look at all the phi nodes in Succ, to see if they present a conflict when
  // merging these blocks
  for (BasicBlock::iterator I = Succ->begin(); isa<PHINode>(I); ++I) {
    PHINode *PN = cast<PHINode>(I);

    // If the incoming value from BB is again a PHINode in
    // BB which has the same incoming value for *PI as PN does, we can
    // merge the phi nodes and then the blocks can still be merged
    PHINode *BBPN = dyn_cast<PHINode>(PN->getIncomingValueForBlock(BB));
    if (BBPN && BBPN->getParent() == BB) {
      for (unsigned PI = 0, PE = PN->getNumIncomingValues(); PI != PE; ++PI) {
        BasicBlock *IBB = PN->getIncomingBlock(PI);
        if (BBPreds.count(IBB) &&
            !CanMergeValues(BBPN->getIncomingValueForBlock(IBB),
                            PN->getIncomingValue(PI))) {
          DEBUG(dbgs() << "Can't fold, phi node " << PN->getName() << " in "
                << Succ->getName() << " is conflicting with "
                << BBPN->getName() << " with regard to common predecessor "
                << IBB->getName() << "\n");
          return false;
        }
      }
    } else {
      Value* Val = PN->getIncomingValueForBlock(BB);
      for (unsigned PI = 0, PE = PN->getNumIncomingValues(); PI != PE; ++PI) {
        // See if the incoming value for the common predecessor is equal to the
        // one for BB, in which case this phi node will not prevent the merging
        // of the block.
        BasicBlock *IBB = PN->getIncomingBlock(PI);
        if (BBPreds.count(IBB) &&
            !CanMergeValues(Val, PN->getIncomingValue(PI))) {
          DEBUG(dbgs() << "Can't fold, phi node " << PN->getName() << " in "
                << Succ->getName() << " is conflicting with regard to common "
                << "predecessor " << IBB->getName() << "\n");
          return false;
        }
      }
    }
  }

  return true;
}

typedef SmallVector<BasicBlock *, 16> PredBlockVector;
typedef DenseMap<BasicBlock *, Value *> IncomingValueMap;

/// \brief Determines the value to use as the phi node input for a block.
///
/// Select between \p OldVal any value that we know flows from \p BB
/// to a particular phi on the basis of which one (if either) is not
/// undef. Update IncomingValues based on the selected value.
///
/// \param OldVal The value we are considering selecting.
/// \param BB The block that the value flows in from.
/// \param IncomingValues A map from block-to-value for other phi inputs
/// that we have examined.
///
/// \returns the selected value.
static Value *selectIncomingValueForBlock(Value *OldVal, BasicBlock *BB,
                                          IncomingValueMap &IncomingValues) {
  if (!isa<UndefValue>(OldVal)) {
    assert((!IncomingValues.count(BB) ||
            IncomingValues.find(BB)->second == OldVal) &&
           "Expected OldVal to match incoming value from BB!");

    IncomingValues.insert(std::make_pair(BB, OldVal));
    return OldVal;
  }

  IncomingValueMap::const_iterator It = IncomingValues.find(BB);
  if (It != IncomingValues.end()) return It->second;

  return OldVal;
}

/// \brief Create a map from block to value for the operands of a
/// given phi.
///
/// Create a map from block to value for each non-undef value flowing
/// into \p PN.
///
/// \param PN The phi we are collecting the map for.
/// \param IncomingValues [out] The map from block to value for this phi.
static void gatherIncomingValuesToPhi(PHINode *PN,
                                      IncomingValueMap &IncomingValues) {
  for (unsigned i = 0, e = PN->getNumIncomingValues(); i != e; ++i) {
    BasicBlock *BB = PN->getIncomingBlock(i);
    Value *V = PN->getIncomingValue(i);

    if (!isa<UndefValue>(V))
      IncomingValues.insert(std::make_pair(BB, V));
  }
}

/// \brief Replace the incoming undef values to a phi with the values
/// from a block-to-value map.
///
/// \param PN The phi we are replacing the undefs in.
/// \param IncomingValues A map from block to value.
static void replaceUndefValuesInPhi(PHINode *PN,
                                    const IncomingValueMap &IncomingValues) {
  for (unsigned i = 0, e = PN->getNumIncomingValues(); i != e; ++i) {
    Value *V = PN->getIncomingValue(i);

    if (!isa<UndefValue>(V)) continue;

    BasicBlock *BB = PN->getIncomingBlock(i);
    IncomingValueMap::const_iterator It = IncomingValues.find(BB);
    if (It == IncomingValues.end()) continue;

    PN->setIncomingValue(i, It->second);
  }
}

/// \brief Replace a value flowing from a block to a phi with
/// potentially multiple instances of that value flowing from the
/// block's predecessors to the phi.
///
/// \param BB The block with the value flowing into the phi.
/// \param BBPreds The predecessors of BB.
/// \param PN The phi that we are updating.
static void redirectValuesFromPredecessorsToPhi(BasicBlock *BB,
                                                const PredBlockVector &BBPreds,
                                                PHINode *PN) {
  Value *OldVal = PN->removeIncomingValue(BB, false);
  assert(OldVal && "No entry in PHI for Pred BB!");

  IncomingValueMap IncomingValues;

  // We are merging two blocks - BB, and the block containing PN - and
  // as a result we need to redirect edges from the predecessors of BB
  // to go to the block containing PN, and update PN
  // accordingly. Since we allow merging blocks in the case where the
  // predecessor and successor blocks both share some predecessors,
  // and where some of those common predecessors might have undef
  // values flowing into PN, we want to rewrite those values to be
  // consistent with the non-undef values.

  gatherIncomingValuesToPhi(PN, IncomingValues);

  // If this incoming value is one of the PHI nodes in BB, the new entries
  // in the PHI node are the entries from the old PHI.
  if (isa<PHINode>(OldVal) && cast<PHINode>(OldVal)->getParent() == BB) {
    PHINode *OldValPN = cast<PHINode>(OldVal);
    for (unsigned i = 0, e = OldValPN->getNumIncomingValues(); i != e; ++i) {
      // Note that, since we are merging phi nodes and BB and Succ might
      // have common predecessors, we could end up with a phi node with
      // identical incoming branches. This will be cleaned up later (and
      // will trigger asserts if we try to clean it up now, without also
      // simplifying the corresponding conditional branch).
      BasicBlock *PredBB = OldValPN->getIncomingBlock(i);
      Value *PredVal = OldValPN->getIncomingValue(i);
      Value *Selected = selectIncomingValueForBlock(PredVal, PredBB,
                                                    IncomingValues);

      // And add a new incoming value for this predecessor for the
      // newly retargeted branch.
      PN->addIncoming(Selected, PredBB);
    }
  } else {
    for (unsigned i = 0, e = BBPreds.size(); i != e; ++i) {
      // Update existing incoming values in PN for this
      // predecessor of BB.
      BasicBlock *PredBB = BBPreds[i];
      Value *Selected = selectIncomingValueForBlock(OldVal, PredBB,
                                                    IncomingValues);

      // And add a new incoming value for this predecessor for the
      // newly retargeted branch.
      PN->addIncoming(Selected, PredBB);
    }
  }

  replaceUndefValuesInPhi(PN, IncomingValues);
}

/// TryToSimplifyUncondBranchFromEmptyBlock - BB is known to contain an
/// unconditional branch, and contains no instructions other than PHI nodes,
/// potential side-effect free intrinsics and the branch.  If possible,
/// eliminate BB by rewriting all the predecessors to branch to the successor
/// block and return true.  If we can't transform, return false.
bool llvm::TryToSimplifyUncondBranchFromEmptyBlock(BasicBlock *BB) {
  assert(BB != &BB->getParent()->getEntryBlock() &&
         "TryToSimplifyUncondBranchFromEmptyBlock called on entry block!");

  // We can't eliminate infinite loops.
  BasicBlock *Succ = cast<BranchInst>(BB->getTerminator())->getSuccessor(0);
  if (BB == Succ) return false;

  // Check to see if merging these blocks would cause conflicts for any of the
  // phi nodes in BB or Succ. If not, we can safely merge.
  if (!CanPropagatePredecessorsForPHIs(BB, Succ)) return false;

  // Check for cases where Succ has multiple predecessors and a PHI node in BB
  // has uses which will not disappear when the PHI nodes are merged.  It is
  // possible to handle such cases, but difficult: it requires checking whether
  // BB dominates Succ, which is non-trivial to calculate in the case where
  // Succ has multiple predecessors.  Also, it requires checking whether
  // constructing the necessary self-referential PHI node doesn't introduce any
  // conflicts; this isn't too difficult, but the previous code for doing this
  // was incorrect.
  //
  // Note that if this check finds a live use, BB dominates Succ, so BB is
  // something like a loop pre-header (or rarely, a part of an irreducible CFG);
  // folding the branch isn't profitable in that case anyway.
  if (!Succ->getSinglePredecessor()) {
    BasicBlock::iterator BBI = BB->begin();
    while (isa<PHINode>(*BBI)) {
      for (Use &U : BBI->uses()) {
        if (PHINode* PN = dyn_cast<PHINode>(U.getUser())) {
          if (PN->getIncomingBlock(U) != BB)
            return false;
        } else {
          return false;
        }
      }
      ++BBI;
    }
  }

  DEBUG(dbgs() << "Killing Trivial BB: \n" << *BB);

  if (isa<PHINode>(Succ->begin())) {
    // If there is more than one pred of succ, and there are PHI nodes in
    // the successor, then we need to add incoming edges for the PHI nodes
    //
    const PredBlockVector BBPreds(pred_begin(BB), pred_end(BB));

    // Loop over all of the PHI nodes in the successor of BB.
    for (BasicBlock::iterator I = Succ->begin(); isa<PHINode>(I); ++I) {
      PHINode *PN = cast<PHINode>(I);

      redirectValuesFromPredecessorsToPhi(BB, BBPreds, PN);
    }
  }

  if (Succ->getSinglePredecessor()) {
    // BB is the only predecessor of Succ, so Succ will end up with exactly
    // the same predecessors BB had.

    // Copy over any phi, debug or lifetime instruction.
    BB->getTerminator()->eraseFromParent();
    Succ->getInstList().splice(Succ->getFirstNonPHI()->getIterator(),
                               BB->getInstList());
  } else {
    while (PHINode *PN = dyn_cast<PHINode>(&BB->front())) {
      // We explicitly check for such uses in CanPropagatePredecessorsForPHIs.
      assert(PN->use_empty() && "There shouldn't be any uses here!");
      PN->eraseFromParent();
    }
  }

  // If the unconditional branch we replaced contains llvm.loop metadata, we
  // add the metadata to the branch instructions in the predecessors.
  unsigned LoopMDKind = BB->getContext().getMDKindID("llvm.loop");
  Instruction *TI = BB->getTerminator();
  if (TI)
    if (MDNode *LoopMD = TI->getMetadata(LoopMDKind))
      for (pred_iterator PI = pred_begin(BB), E = pred_end(BB); PI != E; ++PI) {
        BasicBlock *Pred = *PI;
        Pred->getTerminator()->setMetadata(LoopMDKind, LoopMD);
      }

  // Everything that jumped to BB now goes to Succ.
  BB->replaceAllUsesWith(Succ);
  if (!Succ->hasName()) Succ->takeName(BB);
  BB->eraseFromParent();              // Delete the old basic block.
  return true;
}

/// EliminateDuplicatePHINodes - Check for and eliminate duplicate PHI
/// nodes in this block. This doesn't try to be clever about PHI nodes
/// which differ only in the order of the incoming values, but instcombine
/// orders them so it usually won't matter.
///
bool llvm::EliminateDuplicatePHINodes(BasicBlock *BB) {
  // This implementation doesn't currently consider undef operands
  // specially. Theoretically, two phis which are identical except for
  // one having an undef where the other doesn't could be collapsed.

  struct PHIDenseMapInfo {
    static PHINode *getEmptyKey() {
      return DenseMapInfo<PHINode *>::getEmptyKey();
    }
    static PHINode *getTombstoneKey() {
      return DenseMapInfo<PHINode *>::getTombstoneKey();
    }
    static unsigned getHashValue(PHINode *PN) {
      // Compute a hash value on the operands. Instcombine will likely have
      // sorted them, which helps expose duplicates, but we have to check all
      // the operands to be safe in case instcombine hasn't run.
      return static_cast<unsigned>(hash_combine(
          hash_combine_range(PN->value_op_begin(), PN->value_op_end()),
          hash_combine_range(PN->block_begin(), PN->block_end())));
    }
    static bool isEqual(PHINode *LHS, PHINode *RHS) {
      if (LHS == getEmptyKey() || LHS == getTombstoneKey() ||
          RHS == getEmptyKey() || RHS == getTombstoneKey())
        return LHS == RHS;
      return LHS->isIdenticalTo(RHS);
    }
  };

  // Set of unique PHINodes.
  DenseSet<PHINode *, PHIDenseMapInfo> PHISet;

  // Examine each PHI.
  bool Changed = false;
  for (auto I = BB->begin(); PHINode *PN = dyn_cast<PHINode>(I++);) {
    auto Inserted = PHISet.insert(PN);
    if (!Inserted.second) {
      // A duplicate. Replace this PHI with its duplicate.
      PN->replaceAllUsesWith(*Inserted.first);
      PN->eraseFromParent();
      Changed = true;

      // The RAUW can change PHIs that we already visited. Start over from the
      // beginning.
      PHISet.clear();
      I = BB->begin();
    }
  }

  return Changed;
}

/// enforceKnownAlignment - If the specified pointer points to an object that
/// we control, modify the object's alignment to PrefAlign. This isn't
/// often possible though. If alignment is important, a more reliable approach
/// is to simply align all global variables and allocation instructions to
/// their preferred alignment from the beginning.
///
static unsigned enforceKnownAlignment(Value *V, unsigned Align,
                                      unsigned PrefAlign,
                                      const DataLayout &DL) {
  assert(PrefAlign > Align);

  V = V->stripPointerCasts();

  if (AllocaInst *AI = dyn_cast<AllocaInst>(V)) {
    // TODO: ideally, computeKnownBits ought to have used
    // AllocaInst::getAlignment() in its computation already, making
    // the below max redundant. But, as it turns out,
    // stripPointerCasts recurses through infinite layers of bitcasts,
    // while computeKnownBits is not allowed to traverse more than 6
    // levels.
    Align = std::max(AI->getAlignment(), Align);
    if (PrefAlign <= Align)
      return Align;

    // If the preferred alignment is greater than the natural stack alignment
    // then don't round up. This avoids dynamic stack realignment.
    if (DL.exceedsNaturalStackAlignment(PrefAlign))
      return Align;
    AI->setAlignment(PrefAlign);
    return PrefAlign;
  }

  if (auto *GO = dyn_cast<GlobalObject>(V)) {
    // TODO: as above, this shouldn't be necessary.
    Align = std::max(GO->getAlignment(), Align);
    if (PrefAlign <= Align)
      return Align;

    // If there is a large requested alignment and we can, bump up the alignment
    // of the global.  If the memory we set aside for the global may not be the
    // memory used by the final program then it is impossible for us to reliably
    // enforce the preferred alignment.
    if (!GO->canIncreaseAlignment())
      return Align;

    GO->setAlignment(PrefAlign);
    return PrefAlign;
  }

  return Align;
}

unsigned llvm::getOrEnforceKnownAlignment(Value *V, unsigned PrefAlign,
                                          const DataLayout &DL,
                                          const Instruction *CxtI,
                                          AssumptionCache *AC,
                                          const DominatorTree *DT) {
  assert(V->getType()->isPointerTy() &&
         "getOrEnforceKnownAlignment expects a pointer!");
<<<<<<< HEAD
  unsigned BitWidth = DL.getPointerBaseSizeInBits(V->getType());
=======
>>>>>>> 79138363

  KnownBits Known = computeKnownBits(V, DL, 0, AC, CxtI, DT);
  unsigned TrailZ = Known.countMinTrailingZeros();

  // Avoid trouble with ridiculously large TrailZ values, such as
  // those computed from a null pointer.
  TrailZ = std::min(TrailZ, unsigned(sizeof(unsigned) * CHAR_BIT - 1));

  unsigned Align = 1u << std::min(Known.getBitWidth() - 1, TrailZ);

  // LLVM doesn't support alignments larger than this currently.
  Align = std::min(Align, +Value::MaximumAlignment);

  if (PrefAlign > Align)
    Align = enforceKnownAlignment(V, Align, PrefAlign, DL);

  // We don't need to make any adjustment.
  return Align;
}

///===---------------------------------------------------------------------===//
///  Dbg Intrinsic utilities
///

/// See if there is a dbg.value intrinsic for DIVar before I.
static bool LdStHasDebugValue(DILocalVariable *DIVar, DIExpression *DIExpr,
                              Instruction *I) {
  // Since we can't guarantee that the original dbg.declare instrinsic
  // is removed by LowerDbgDeclare(), we need to make sure that we are
  // not inserting the same dbg.value intrinsic over and over.
  llvm::BasicBlock::InstListType::iterator PrevI(I);
  if (PrevI != I->getParent()->getInstList().begin()) {
    --PrevI;
    if (DbgValueInst *DVI = dyn_cast<DbgValueInst>(PrevI))
      if (DVI->getValue() == I->getOperand(0) &&
          DVI->getOffset() == 0 &&
          DVI->getVariable() == DIVar &&
          DVI->getExpression() == DIExpr)
        return true;
  }
  return false;
}

/// See if there is a dbg.value intrinsic for DIVar for the PHI node.
static bool PhiHasDebugValue(DILocalVariable *DIVar, 
                             DIExpression *DIExpr,
                             PHINode *APN) {
  // Since we can't guarantee that the original dbg.declare instrinsic
  // is removed by LowerDbgDeclare(), we need to make sure that we are
  // not inserting the same dbg.value intrinsic over and over.
  SmallVector<DbgValueInst *, 1> DbgValues;
  findDbgValues(DbgValues, APN);
  for (auto *DVI : DbgValues) {
    assert(DVI->getValue() == APN);
    assert(DVI->getOffset() == 0);
    if ((DVI->getVariable() == DIVar) && (DVI->getExpression() == DIExpr))
      return true;
  }
  return false;
}

/// Inserts a llvm.dbg.value intrinsic before a store to an alloca'd value
/// that has an associated llvm.dbg.decl intrinsic.
void llvm::ConvertDebugDeclareToDebugValue(DbgDeclareInst *DDI,
                                           StoreInst *SI, DIBuilder &Builder) {
  auto *DIVar = DDI->getVariable();
  assert(DIVar && "Missing variable");
  auto *DIExpr = DDI->getExpression();
  Value *DV = SI->getOperand(0);

  // If an argument is zero extended then use argument directly. The ZExt
  // may be zapped by an optimization pass in future.
  Argument *ExtendedArg = nullptr;
  if (ZExtInst *ZExt = dyn_cast<ZExtInst>(SI->getOperand(0)))
    ExtendedArg = dyn_cast<Argument>(ZExt->getOperand(0));
  if (SExtInst *SExt = dyn_cast<SExtInst>(SI->getOperand(0)))
    ExtendedArg = dyn_cast<Argument>(SExt->getOperand(0));
  if (ExtendedArg) {
    // If this DDI was already describing only a fragment of a variable, ensure
    // that fragment is appropriately narrowed here.
    // But if a fragment wasn't used, describe the value as the original
    // argument (rather than the zext or sext) so that it remains described even
    // if the sext/zext is optimized away. This widens the variable description,
    // leaving it up to the consumer to know how the smaller value may be
    // represented in a larger register.
    if (auto Fragment = DIExpr->getFragmentInfo()) {
      unsigned FragmentOffset = Fragment->OffsetInBits;
      SmallVector<uint64_t, 3> Ops(DIExpr->elements_begin(),
                                   DIExpr->elements_end() - 3);
      Ops.push_back(dwarf::DW_OP_LLVM_fragment);
      Ops.push_back(FragmentOffset);
      const DataLayout &DL = DDI->getModule()->getDataLayout();
      Ops.push_back(DL.getTypeSizeInBits(ExtendedArg->getType()));
      DIExpr = Builder.createExpression(Ops);
    }
    DV = ExtendedArg;
  }
  if (!LdStHasDebugValue(DIVar, DIExpr, SI))
    Builder.insertDbgValueIntrinsic(DV, 0, DIVar, DIExpr, DDI->getDebugLoc(),
                                    SI);
}

/// Inserts a llvm.dbg.value intrinsic before a load of an alloca'd value
/// that has an associated llvm.dbg.decl intrinsic.
void llvm::ConvertDebugDeclareToDebugValue(DbgDeclareInst *DDI,
                                           LoadInst *LI, DIBuilder &Builder) {
  auto *DIVar = DDI->getVariable();
  auto *DIExpr = DDI->getExpression();
  assert(DIVar && "Missing variable");

  if (LdStHasDebugValue(DIVar, DIExpr, LI))
    return;

  // We are now tracking the loaded value instead of the address. In the
  // future if multi-location support is added to the IR, it might be
  // preferable to keep tracking both the loaded value and the original
  // address in case the alloca can not be elided.
  Instruction *DbgValue = Builder.insertDbgValueIntrinsic(
      LI, 0, DIVar, DIExpr, DDI->getDebugLoc(), (Instruction *)nullptr);
  DbgValue->insertAfter(LI);
}

/// Inserts a llvm.dbg.value intrinsic after a phi 
/// that has an associated llvm.dbg.decl intrinsic.
void llvm::ConvertDebugDeclareToDebugValue(DbgDeclareInst *DDI,
                                           PHINode *APN, DIBuilder &Builder) {
  auto *DIVar = DDI->getVariable();
  auto *DIExpr = DDI->getExpression();
  assert(DIVar && "Missing variable");

  if (PhiHasDebugValue(DIVar, DIExpr, APN))
    return;

  BasicBlock *BB = APN->getParent();
  auto InsertionPt = BB->getFirstInsertionPt();

  // The block may be a catchswitch block, which does not have a valid
  // insertion point.
  // FIXME: Insert dbg.value markers in the successors when appropriate.
  if (InsertionPt != BB->end())
    Builder.insertDbgValueIntrinsic(APN, 0, DIVar, DIExpr, DDI->getDebugLoc(),
                                    &*InsertionPt);
}

/// Determine whether this alloca is either a VLA or an array.
static bool isArray(AllocaInst *AI) {
  return AI->isArrayAllocation() ||
    AI->getType()->getElementType()->isArrayTy();
}

/// LowerDbgDeclare - Lowers llvm.dbg.declare intrinsics into appropriate set
/// of llvm.dbg.value intrinsics.
bool llvm::LowerDbgDeclare(Function &F) {
  DIBuilder DIB(*F.getParent(), /*AllowUnresolved*/ false);
  SmallVector<DbgDeclareInst *, 4> Dbgs;
  for (auto &FI : F)
    for (Instruction &BI : FI)
      if (auto DDI = dyn_cast<DbgDeclareInst>(&BI))
        Dbgs.push_back(DDI);

  if (Dbgs.empty())
    return false;

  for (auto &I : Dbgs) {
    DbgDeclareInst *DDI = I;
    AllocaInst *AI = dyn_cast_or_null<AllocaInst>(DDI->getAddress());
    // If this is an alloca for a scalar variable, insert a dbg.value
    // at each load and store to the alloca and erase the dbg.declare.
    // The dbg.values allow tracking a variable even if it is not
    // stored on the stack, while the dbg.declare can only describe
    // the stack slot (and at a lexical-scope granularity). Later
    // passes will attempt to elide the stack slot.
    if (AI && !isArray(AI)) {
      for (auto &AIUse : AI->uses()) {
        User *U = AIUse.getUser();
        if (StoreInst *SI = dyn_cast<StoreInst>(U)) {
          if (AIUse.getOperandNo() == 1)
            ConvertDebugDeclareToDebugValue(DDI, SI, DIB);
        } else if (LoadInst *LI = dyn_cast<LoadInst>(U)) {
          ConvertDebugDeclareToDebugValue(DDI, LI, DIB);
        } else if (CallInst *CI = dyn_cast<CallInst>(U)) {
          // This is a call by-value or some other instruction that
          // takes a pointer to the variable. Insert a *value*
          // intrinsic that describes the alloca.
          DIB.insertDbgValueIntrinsic(AI, 0, DDI->getVariable(),
                                      DDI->getExpression(), DDI->getDebugLoc(),
                                      CI);
        }
      }
      DDI->eraseFromParent();
    }
  }
  return true;
}

/// FindAllocaDbgDeclare - Finds the llvm.dbg.declare intrinsic describing the
/// alloca 'V', if any.
DbgDeclareInst *llvm::FindAllocaDbgDeclare(Value *V) {
  if (auto *L = LocalAsMetadata::getIfExists(V))
    if (auto *MDV = MetadataAsValue::getIfExists(V->getContext(), L))
      for (User *U : MDV->users())
        if (DbgDeclareInst *DDI = dyn_cast<DbgDeclareInst>(U))
          return DDI;

  return nullptr;
}

void llvm::findDbgValues(SmallVectorImpl<DbgValueInst *> &DbgValues, Value *V) {
  if (auto *L = LocalAsMetadata::getIfExists(V))
    if (auto *MDV = MetadataAsValue::getIfExists(V->getContext(), L))
      for (User *U : MDV->users())
        if (DbgValueInst *DVI = dyn_cast<DbgValueInst>(U))
          DbgValues.push_back(DVI);
}


bool llvm::replaceDbgDeclare(Value *Address, Value *NewAddress,
                             Instruction *InsertBefore, DIBuilder &Builder,
                             bool Deref, int Offset) {
  DbgDeclareInst *DDI = FindAllocaDbgDeclare(Address);
  if (!DDI)
    return false;
  DebugLoc Loc = DDI->getDebugLoc();
  auto *DIVar = DDI->getVariable();
  auto *DIExpr = DDI->getExpression();
  assert(DIVar && "Missing variable");
  DIExpr = DIExpression::prepend(DIExpr, Deref, Offset);
  // Insert llvm.dbg.declare immediately after the original alloca, and remove
  // old llvm.dbg.declare.
  Builder.insertDeclare(NewAddress, DIVar, DIExpr, Loc, InsertBefore);
  DDI->eraseFromParent();
  return true;
}

bool llvm::replaceDbgDeclareForAlloca(AllocaInst *AI, Value *NewAllocaAddress,
                                      DIBuilder &Builder, bool Deref, int Offset) {
  return replaceDbgDeclare(AI, NewAllocaAddress, AI->getNextNode(), Builder,
                           Deref, Offset);
}

static void replaceOneDbgValueForAlloca(DbgValueInst *DVI, Value *NewAddress,
                                        DIBuilder &Builder, int Offset) {
  DebugLoc Loc = DVI->getDebugLoc();
  auto *DIVar = DVI->getVariable();
  auto *DIExpr = DVI->getExpression();
  assert(DIVar && "Missing variable");

  // This is an alloca-based llvm.dbg.value. The first thing it should do with
  // the alloca pointer is dereference it. Otherwise we don't know how to handle
  // it and give up.
  if (!DIExpr || DIExpr->getNumElements() < 1 ||
      DIExpr->getElement(0) != dwarf::DW_OP_deref)
    return;

  // Insert the offset immediately after the first deref.
  // We could just change the offset argument of dbg.value, but it's unsigned...
  if (Offset) {
    SmallVector<uint64_t, 4> Ops;
    Ops.push_back(dwarf::DW_OP_deref);
    DIExpression::appendOffset(Ops, Offset);
    Ops.append(DIExpr->elements_begin() + 1, DIExpr->elements_end());
    DIExpr = Builder.createExpression(Ops);
  }

  Builder.insertDbgValueIntrinsic(NewAddress, DVI->getOffset(), DIVar, DIExpr,
                                  Loc, DVI);
  DVI->eraseFromParent();
}

void llvm::replaceDbgValueForAlloca(AllocaInst *AI, Value *NewAllocaAddress,
                                    DIBuilder &Builder, int Offset) {
  if (auto *L = LocalAsMetadata::getIfExists(AI))
    if (auto *MDV = MetadataAsValue::getIfExists(AI->getContext(), L))
      for (auto UI = MDV->use_begin(), UE = MDV->use_end(); UI != UE;) {
        Use &U = *UI++;
        if (auto *DVI = dyn_cast<DbgValueInst>(U.getUser()))
          replaceOneDbgValueForAlloca(DVI, NewAllocaAddress, Builder, Offset);
      }
}

void llvm::salvageDebugInfo(Instruction &I) {
  SmallVector<DbgValueInst *, 1> DbgValues;
  auto &M = *I.getModule();

  auto MDWrap = [&](Value *V) {
    return MetadataAsValue::get(I.getContext(), ValueAsMetadata::get(V));
  };

  if (isa<BitCastInst>(&I)) {
    findDbgValues(DbgValues, &I);
    for (auto *DVI : DbgValues) {
      // Bitcasts are entirely irrelevant for debug info. Rewrite the dbg.value
      // to use the cast's source.
      DVI->setOperand(0, MDWrap(I.getOperand(0)));
      DEBUG(dbgs() << "SALVAGE: " << *DVI << '\n');
    }
  } else if (auto *GEP = dyn_cast<GetElementPtrInst>(&I)) {
    findDbgValues(DbgValues, &I);
    for (auto *DVI : DbgValues) {
      // XXXAR: Is it correct to use getPointerBaseSizeInBits here?
      // It started crashing after https://reviews.llvm.org/D30919 (297994)
      unsigned BitWidth =
          M.getDataLayout().getPointerBaseSizeInBits(GEP->getPointerAddressSpace());
      APInt Offset(BitWidth, 0);
      // Rewrite a constant GEP into a DIExpression.  Since we are performing
      // arithmetic to compute the variable's *value* in the DIExpression, we
      // need to mark the expression with a DW_OP_stack_value.
      if (GEP->accumulateConstantOffset(M.getDataLayout(), Offset)) {
        auto *DIExpr = DVI->getExpression();
        DIBuilder DIB(M, /*AllowUnresolved*/ false);
        // GEP offsets are i32 and thus always fit into an int64_t.
        DIExpr = DIExpression::prepend(DIExpr, DIExpression::NoDeref,
                                       Offset.getSExtValue(),
                                       DIExpression::WithStackValue);
        DVI->setOperand(0, MDWrap(I.getOperand(0)));
        DVI->setOperand(3, MetadataAsValue::get(I.getContext(), DIExpr));
        DEBUG(dbgs() << "SALVAGE: " << *DVI << '\n');
      }
    }
  } else if (isa<LoadInst>(&I)) {
    findDbgValues(DbgValues, &I);
    for (auto *DVI : DbgValues) {
      // Rewrite the load into DW_OP_deref.
      auto *DIExpr = DVI->getExpression();
      DIBuilder DIB(M, /*AllowUnresolved*/ false);
      DIExpr = DIExpression::prepend(DIExpr, DIExpression::WithDeref);
      DVI->setOperand(0, MDWrap(I.getOperand(0)));
      DVI->setOperand(3, MetadataAsValue::get(I.getContext(), DIExpr));
      DEBUG(dbgs() << "SALVAGE:  " << *DVI << '\n');
    }
  }
}

unsigned llvm::removeAllNonTerminatorAndEHPadInstructions(BasicBlock *BB) {
  unsigned NumDeadInst = 0;
  // Delete the instructions backwards, as it has a reduced likelihood of
  // having to update as many def-use and use-def chains.
  Instruction *EndInst = BB->getTerminator(); // Last not to be deleted.
  while (EndInst != &BB->front()) {
    // Delete the next to last instruction.
    Instruction *Inst = &*--EndInst->getIterator();
    if (!Inst->use_empty() && !Inst->getType()->isTokenTy())
      Inst->replaceAllUsesWith(UndefValue::get(Inst->getType()));
    if (Inst->isEHPad() || Inst->getType()->isTokenTy()) {
      EndInst = Inst;
      continue;
    }
    if (!isa<DbgInfoIntrinsic>(Inst))
      ++NumDeadInst;
    Inst->eraseFromParent();
  }
  return NumDeadInst;
}

unsigned llvm::changeToUnreachable(Instruction *I, bool UseLLVMTrap,
                                   bool PreserveLCSSA) {
  BasicBlock *BB = I->getParent();
  // Loop over all of the successors, removing BB's entry from any PHI
  // nodes.
  for (BasicBlock *Successor : successors(BB))
    Successor->removePredecessor(BB, PreserveLCSSA);

  // Insert a call to llvm.trap right before this.  This turns the undefined
  // behavior into a hard fail instead of falling through into random code.
  if (UseLLVMTrap) {
    Function *TrapFn =
      Intrinsic::getDeclaration(BB->getParent()->getParent(), Intrinsic::trap);
    CallInst *CallTrap = CallInst::Create(TrapFn, "", I);
    CallTrap->setDebugLoc(I->getDebugLoc());
  }
  new UnreachableInst(I->getContext(), I);

  // All instructions after this are dead.
  unsigned NumInstrsRemoved = 0;
  BasicBlock::iterator BBI = I->getIterator(), BBE = BB->end();
  while (BBI != BBE) {
    if (!BBI->use_empty())
      BBI->replaceAllUsesWith(UndefValue::get(BBI->getType()));
    BB->getInstList().erase(BBI++);
    ++NumInstrsRemoved;
  }
  return NumInstrsRemoved;
}

/// changeToCall - Convert the specified invoke into a normal call.
static void changeToCall(InvokeInst *II) {
  SmallVector<Value*, 8> Args(II->arg_begin(), II->arg_end());
  SmallVector<OperandBundleDef, 1> OpBundles;
  II->getOperandBundlesAsDefs(OpBundles);
  CallInst *NewCall = CallInst::Create(II->getCalledValue(), Args, OpBundles,
                                       "", II);
  NewCall->takeName(II);
  NewCall->setCallingConv(II->getCallingConv());
  NewCall->setAttributes(II->getAttributes());
  NewCall->setDebugLoc(II->getDebugLoc());
  II->replaceAllUsesWith(NewCall);

  // Follow the call by a branch to the normal destination.
  BranchInst::Create(II->getNormalDest(), II);

  // Update PHI nodes in the unwind destination
  II->getUnwindDest()->removePredecessor(II->getParent());
  II->eraseFromParent();
}

BasicBlock *llvm::changeToInvokeAndSplitBasicBlock(CallInst *CI,
                                                   BasicBlock *UnwindEdge) {
  BasicBlock *BB = CI->getParent();

  // Convert this function call into an invoke instruction.  First, split the
  // basic block.
  BasicBlock *Split =
      BB->splitBasicBlock(CI->getIterator(), CI->getName() + ".noexc");

  // Delete the unconditional branch inserted by splitBasicBlock
  BB->getInstList().pop_back();

  // Create the new invoke instruction.
  SmallVector<Value *, 8> InvokeArgs(CI->arg_begin(), CI->arg_end());
  SmallVector<OperandBundleDef, 1> OpBundles;

  CI->getOperandBundlesAsDefs(OpBundles);

  // Note: we're round tripping operand bundles through memory here, and that
  // can potentially be avoided with a cleverer API design that we do not have
  // as of this time.

  InvokeInst *II = InvokeInst::Create(CI->getCalledValue(), Split, UnwindEdge,
                                      InvokeArgs, OpBundles, CI->getName(), BB);
  II->setDebugLoc(CI->getDebugLoc());
  II->setCallingConv(CI->getCallingConv());
  II->setAttributes(CI->getAttributes());

  // Make sure that anything using the call now uses the invoke!  This also
  // updates the CallGraph if present, because it uses a WeakTrackingVH.
  CI->replaceAllUsesWith(II);

  // Delete the original call
  Split->getInstList().pop_front();
  return Split;
}

static bool markAliveBlocks(Function &F,
                            SmallPtrSetImpl<BasicBlock*> &Reachable) {

  SmallVector<BasicBlock*, 128> Worklist;
  BasicBlock *BB = &F.front();
  Worklist.push_back(BB);
  Reachable.insert(BB);
  bool Changed = false;
  do {
    BB = Worklist.pop_back_val();

    // Do a quick scan of the basic block, turning any obviously unreachable
    // instructions into LLVM unreachable insts.  The instruction combining pass
    // canonicalizes unreachable insts into stores to null or undef.
    for (Instruction &I : *BB) {
      // Assumptions that are known to be false are equivalent to unreachable.
      // Also, if the condition is undefined, then we make the choice most
      // beneficial to the optimizer, and choose that to also be unreachable.
      if (auto *II = dyn_cast<IntrinsicInst>(&I)) {
        if (II->getIntrinsicID() == Intrinsic::assume) {
          if (match(II->getArgOperand(0), m_CombineOr(m_Zero(), m_Undef()))) {
            // Don't insert a call to llvm.trap right before the unreachable.
            changeToUnreachable(II, false);
            Changed = true;
            break;
          }
        }

        if (II->getIntrinsicID() == Intrinsic::experimental_guard) {
          // A call to the guard intrinsic bails out of the current compilation
          // unit if the predicate passed to it is false.  If the predicate is a
          // constant false, then we know the guard will bail out of the current
          // compile unconditionally, so all code following it is dead.
          //
          // Note: unlike in llvm.assume, it is not "obviously profitable" for
          // guards to treat `undef` as `false` since a guard on `undef` can
          // still be useful for widening.
          if (match(II->getArgOperand(0), m_Zero()))
            if (!isa<UnreachableInst>(II->getNextNode())) {
              changeToUnreachable(II->getNextNode(), /*UseLLVMTrap=*/ false);
              Changed = true;
              break;
            }
        }
      }

      if (auto *CI = dyn_cast<CallInst>(&I)) {
        Value *Callee = CI->getCalledValue();
        if (isa<ConstantPointerNull>(Callee) || isa<UndefValue>(Callee)) {
          changeToUnreachable(CI, /*UseLLVMTrap=*/false);
          Changed = true;
          break;
        }
        if (CI->doesNotReturn()) {
          // If we found a call to a no-return function, insert an unreachable
          // instruction after it.  Make sure there isn't *already* one there
          // though.
          if (!isa<UnreachableInst>(CI->getNextNode())) {
            // Don't insert a call to llvm.trap right before the unreachable.
            changeToUnreachable(CI->getNextNode(), false);
            Changed = true;
          }
          break;
        }
      }

      // Store to undef and store to null are undefined and used to signal that
      // they should be changed to unreachable by passes that can't modify the
      // CFG.
      if (auto *SI = dyn_cast<StoreInst>(&I)) {
        // Don't touch volatile stores.
        if (SI->isVolatile()) continue;

        Value *Ptr = SI->getOperand(1);

        if (isa<UndefValue>(Ptr) ||
            (isa<ConstantPointerNull>(Ptr) &&
             SI->getPointerAddressSpace() == 0)) {
          changeToUnreachable(SI, true);
          Changed = true;
          break;
        }
      }
    }

    TerminatorInst *Terminator = BB->getTerminator();
    if (auto *II = dyn_cast<InvokeInst>(Terminator)) {
      // Turn invokes that call 'nounwind' functions into ordinary calls.
      Value *Callee = II->getCalledValue();
      if (isa<ConstantPointerNull>(Callee) || isa<UndefValue>(Callee)) {
        changeToUnreachable(II, true);
        Changed = true;
      } else if (II->doesNotThrow() && canSimplifyInvokeNoUnwind(&F)) {
        if (II->use_empty() && II->onlyReadsMemory()) {
          // jump to the normal destination branch.
          BranchInst::Create(II->getNormalDest(), II);
          II->getUnwindDest()->removePredecessor(II->getParent());
          II->eraseFromParent();
        } else
          changeToCall(II);
        Changed = true;
      }
    } else if (auto *CatchSwitch = dyn_cast<CatchSwitchInst>(Terminator)) {
      // Remove catchpads which cannot be reached.
      struct CatchPadDenseMapInfo {
        static CatchPadInst *getEmptyKey() {
          return DenseMapInfo<CatchPadInst *>::getEmptyKey();
        }
        static CatchPadInst *getTombstoneKey() {
          return DenseMapInfo<CatchPadInst *>::getTombstoneKey();
        }
        static unsigned getHashValue(CatchPadInst *CatchPad) {
          return static_cast<unsigned>(hash_combine_range(
              CatchPad->value_op_begin(), CatchPad->value_op_end()));
        }
        static bool isEqual(CatchPadInst *LHS, CatchPadInst *RHS) {
          if (LHS == getEmptyKey() || LHS == getTombstoneKey() ||
              RHS == getEmptyKey() || RHS == getTombstoneKey())
            return LHS == RHS;
          return LHS->isIdenticalTo(RHS);
        }
      };

      // Set of unique CatchPads.
      SmallDenseMap<CatchPadInst *, detail::DenseSetEmpty, 4,
                    CatchPadDenseMapInfo, detail::DenseSetPair<CatchPadInst *>>
          HandlerSet;
      detail::DenseSetEmpty Empty;
      for (CatchSwitchInst::handler_iterator I = CatchSwitch->handler_begin(),
                                             E = CatchSwitch->handler_end();
           I != E; ++I) {
        BasicBlock *HandlerBB = *I;
        auto *CatchPad = cast<CatchPadInst>(HandlerBB->getFirstNonPHI());
        if (!HandlerSet.insert({CatchPad, Empty}).second) {
          CatchSwitch->removeHandler(I);
          --I;
          --E;
          Changed = true;
        }
      }
    }

    Changed |= ConstantFoldTerminator(BB, true);
    for (BasicBlock *Successor : successors(BB))
      if (Reachable.insert(Successor).second)
        Worklist.push_back(Successor);
  } while (!Worklist.empty());
  return Changed;
}

void llvm::removeUnwindEdge(BasicBlock *BB) {
  TerminatorInst *TI = BB->getTerminator();

  if (auto *II = dyn_cast<InvokeInst>(TI)) {
    changeToCall(II);
    return;
  }

  TerminatorInst *NewTI;
  BasicBlock *UnwindDest;

  if (auto *CRI = dyn_cast<CleanupReturnInst>(TI)) {
    NewTI = CleanupReturnInst::Create(CRI->getCleanupPad(), nullptr, CRI);
    UnwindDest = CRI->getUnwindDest();
  } else if (auto *CatchSwitch = dyn_cast<CatchSwitchInst>(TI)) {
    auto *NewCatchSwitch = CatchSwitchInst::Create(
        CatchSwitch->getParentPad(), nullptr, CatchSwitch->getNumHandlers(),
        CatchSwitch->getName(), CatchSwitch);
    for (BasicBlock *PadBB : CatchSwitch->handlers())
      NewCatchSwitch->addHandler(PadBB);

    NewTI = NewCatchSwitch;
    UnwindDest = CatchSwitch->getUnwindDest();
  } else {
    llvm_unreachable("Could not find unwind successor");
  }

  NewTI->takeName(TI);
  NewTI->setDebugLoc(TI->getDebugLoc());
  UnwindDest->removePredecessor(BB);
  TI->replaceAllUsesWith(NewTI);
  TI->eraseFromParent();
}

/// removeUnreachableBlocksFromFn - Remove blocks that are not reachable, even
/// if they are in a dead cycle.  Return true if a change was made, false
/// otherwise.
bool llvm::removeUnreachableBlocks(Function &F, LazyValueInfo *LVI) {
  SmallPtrSet<BasicBlock*, 16> Reachable;
  bool Changed = markAliveBlocks(F, Reachable);

  // If there are unreachable blocks in the CFG...
  if (Reachable.size() == F.size())
    return Changed;

  assert(Reachable.size() < F.size());
  NumRemoved += F.size()-Reachable.size();

  // Loop over all of the basic blocks that are not reachable, dropping all of
  // their internal references...
  for (Function::iterator BB = ++F.begin(), E = F.end(); BB != E; ++BB) {
    if (Reachable.count(&*BB))
      continue;

    for (BasicBlock *Successor : successors(&*BB))
      if (Reachable.count(Successor))
        Successor->removePredecessor(&*BB);
    if (LVI)
      LVI->eraseBlock(&*BB);
    BB->dropAllReferences();
  }

  for (Function::iterator I = ++F.begin(); I != F.end();)
    if (!Reachable.count(&*I))
      I = F.getBasicBlockList().erase(I);
    else
      ++I;

  return true;
}

void llvm::combineMetadata(Instruction *K, const Instruction *J,
                           ArrayRef<unsigned> KnownIDs) {
  SmallVector<std::pair<unsigned, MDNode *>, 4> Metadata;
  K->dropUnknownNonDebugMetadata(KnownIDs);
  K->getAllMetadataOtherThanDebugLoc(Metadata);
  for (const auto &MD : Metadata) {
    unsigned Kind = MD.first;
    MDNode *JMD = J->getMetadata(Kind);
    MDNode *KMD = MD.second;

    switch (Kind) {
      default:
        K->setMetadata(Kind, nullptr); // Remove unknown metadata
        break;
      case LLVMContext::MD_dbg:
        llvm_unreachable("getAllMetadataOtherThanDebugLoc returned a MD_dbg");
      case LLVMContext::MD_tbaa:
        K->setMetadata(Kind, MDNode::getMostGenericTBAA(JMD, KMD));
        break;
      case LLVMContext::MD_alias_scope:
        K->setMetadata(Kind, MDNode::getMostGenericAliasScope(JMD, KMD));
        break;
      case LLVMContext::MD_noalias:
      case LLVMContext::MD_mem_parallel_loop_access:
        K->setMetadata(Kind, MDNode::intersect(JMD, KMD));
        break;
      case LLVMContext::MD_range:
        K->setMetadata(Kind, MDNode::getMostGenericRange(JMD, KMD));
        break;
      case LLVMContext::MD_fpmath:
        K->setMetadata(Kind, MDNode::getMostGenericFPMath(JMD, KMD));
        break;
      case LLVMContext::MD_invariant_load:
        // Only set the !invariant.load if it is present in both instructions.
        K->setMetadata(Kind, JMD);
        break;
      case LLVMContext::MD_nonnull:
        // Only set the !nonnull if it is present in both instructions.
        K->setMetadata(Kind, JMD);
        break;
      case LLVMContext::MD_invariant_group:
        // Preserve !invariant.group in K.
        break;
      case LLVMContext::MD_align:
        K->setMetadata(Kind, 
          MDNode::getMostGenericAlignmentOrDereferenceable(JMD, KMD));
        break;
      case LLVMContext::MD_dereferenceable:
      case LLVMContext::MD_dereferenceable_or_null:
        K->setMetadata(Kind, 
          MDNode::getMostGenericAlignmentOrDereferenceable(JMD, KMD));
        break;
    }
  }
  // Set !invariant.group from J if J has it. If both instructions have it
  // then we will just pick it from J - even when they are different.
  // Also make sure that K is load or store - f.e. combining bitcast with load
  // could produce bitcast with invariant.group metadata, which is invalid.
  // FIXME: we should try to preserve both invariant.group md if they are
  // different, but right now instruction can only have one invariant.group.
  if (auto *JMD = J->getMetadata(LLVMContext::MD_invariant_group))
    if (isa<LoadInst>(K) || isa<StoreInst>(K))
      K->setMetadata(LLVMContext::MD_invariant_group, JMD);
}

void llvm::combineMetadataForCSE(Instruction *K, const Instruction *J) {
  unsigned KnownIDs[] = {
      LLVMContext::MD_tbaa,            LLVMContext::MD_alias_scope,
      LLVMContext::MD_noalias,         LLVMContext::MD_range,
      LLVMContext::MD_invariant_load,  LLVMContext::MD_nonnull,
      LLVMContext::MD_invariant_group, LLVMContext::MD_align,
      LLVMContext::MD_dereferenceable,
      LLVMContext::MD_dereferenceable_or_null};
  combineMetadata(K, J, KnownIDs);
}

template <typename RootType, typename DominatesFn>
static unsigned replaceDominatedUsesWith(Value *From, Value *To,
                                         const RootType &Root,
                                         const DominatesFn &Dominates) {
  assert(From->getType() == To->getType());

  unsigned Count = 0;
  for (Value::use_iterator UI = From->use_begin(), UE = From->use_end();
       UI != UE;) {
    Use &U = *UI++;
    if (!Dominates(Root, U))
      continue;
    U.set(To);
    DEBUG(dbgs() << "Replace dominated use of '" << From->getName() << "' as "
                 << *To << " in " << *U << "\n");
    ++Count;
  }
  return Count;
}

unsigned llvm::replaceNonLocalUsesWith(Instruction *From, Value *To) {
   assert(From->getType() == To->getType());
   auto *BB = From->getParent();
   unsigned Count = 0;

  for (Value::use_iterator UI = From->use_begin(), UE = From->use_end();
       UI != UE;) {
    Use &U = *UI++;
    auto *I = cast<Instruction>(U.getUser());
    if (I->getParent() == BB)
      continue;
    U.set(To);
    ++Count;
  }
  return Count;
}

unsigned llvm::replaceDominatedUsesWith(Value *From, Value *To,
                                        DominatorTree &DT,
                                        const BasicBlockEdge &Root) {
  auto Dominates = [&DT](const BasicBlockEdge &Root, const Use &U) {
    return DT.dominates(Root, U);
  };
  return ::replaceDominatedUsesWith(From, To, Root, Dominates);
}

unsigned llvm::replaceDominatedUsesWith(Value *From, Value *To,
                                        DominatorTree &DT,
                                        const BasicBlock *BB) {
  auto ProperlyDominates = [&DT](const BasicBlock *BB, const Use &U) {
    auto *I = cast<Instruction>(U.getUser())->getParent();
    return DT.properlyDominates(BB, I);
  };
  return ::replaceDominatedUsesWith(From, To, BB, ProperlyDominates);
}

bool llvm::callsGCLeafFunction(ImmutableCallSite CS) {
  // Check if the function is specifically marked as a gc leaf function.
  if (CS.hasFnAttr("gc-leaf-function"))
    return true;
  if (const Function *F = CS.getCalledFunction()) {
    if (F->hasFnAttribute("gc-leaf-function"))
      return true;

    if (auto IID = F->getIntrinsicID())
      // Most LLVM intrinsics do not take safepoints.
      return IID != Intrinsic::experimental_gc_statepoint &&
             IID != Intrinsic::experimental_deoptimize;
  }

  return false;
}

namespace {
/// A potential constituent of a bitreverse or bswap expression. See
/// collectBitParts for a fuller explanation.
struct BitPart {
  BitPart(Value *P, unsigned BW) : Provider(P) {
    Provenance.resize(BW);
  }

  /// The Value that this is a bitreverse/bswap of.
  Value *Provider;
  /// The "provenance" of each bit. Provenance[A] = B means that bit A
  /// in Provider becomes bit B in the result of this expression.
  SmallVector<int8_t, 32> Provenance; // int8_t means max size is i128.

  enum { Unset = -1 };
};
} // end anonymous namespace

/// Analyze the specified subexpression and see if it is capable of providing
/// pieces of a bswap or bitreverse. The subexpression provides a potential
/// piece of a bswap or bitreverse if it can be proven that each non-zero bit in
/// the output of the expression came from a corresponding bit in some other
/// value. This function is recursive, and the end result is a mapping of
/// bitnumber to bitnumber. It is the caller's responsibility to validate that
/// the bitnumber to bitnumber mapping is correct for a bswap or bitreverse.
///
/// For example, if the current subexpression if "(shl i32 %X, 24)" then we know
/// that the expression deposits the low byte of %X into the high byte of the
/// result and that all other bits are zero. This expression is accepted and a
/// BitPart is returned with Provider set to %X and Provenance[24-31] set to
/// [0-7].
///
/// To avoid revisiting values, the BitPart results are memoized into the
/// provided map. To avoid unnecessary copying of BitParts, BitParts are
/// constructed in-place in the \c BPS map. Because of this \c BPS needs to
/// store BitParts objects, not pointers. As we need the concept of a nullptr
/// BitParts (Value has been analyzed and the analysis failed), we an Optional
/// type instead to provide the same functionality.
///
/// Because we pass around references into \c BPS, we must use a container that
/// does not invalidate internal references (std::map instead of DenseMap).
///
static const Optional<BitPart> &
collectBitParts(Value *V, bool MatchBSwaps, bool MatchBitReversals,
                std::map<Value *, Optional<BitPart>> &BPS) {
  auto I = BPS.find(V);
  if (I != BPS.end())
    return I->second;

  auto &Result = BPS[V] = None;
  auto BitWidth = cast<IntegerType>(V->getType())->getBitWidth();

  if (Instruction *I = dyn_cast<Instruction>(V)) {
    // If this is an or instruction, it may be an inner node of the bswap.
    if (I->getOpcode() == Instruction::Or) {
      auto &A = collectBitParts(I->getOperand(0), MatchBSwaps,
                                MatchBitReversals, BPS);
      auto &B = collectBitParts(I->getOperand(1), MatchBSwaps,
                                MatchBitReversals, BPS);
      if (!A || !B)
        return Result;

      // Try and merge the two together.
      if (!A->Provider || A->Provider != B->Provider)
        return Result;

      Result = BitPart(A->Provider, BitWidth);
      for (unsigned i = 0; i < A->Provenance.size(); ++i) {
        if (A->Provenance[i] != BitPart::Unset &&
            B->Provenance[i] != BitPart::Unset &&
            A->Provenance[i] != B->Provenance[i])
          return Result = None;

        if (A->Provenance[i] == BitPart::Unset)
          Result->Provenance[i] = B->Provenance[i];
        else
          Result->Provenance[i] = A->Provenance[i];
      }

      return Result;
    }

    // If this is a logical shift by a constant, recurse then shift the result.
    if (I->isLogicalShift() && isa<ConstantInt>(I->getOperand(1))) {
      unsigned BitShift =
          cast<ConstantInt>(I->getOperand(1))->getLimitedValue(~0U);
      // Ensure the shift amount is defined.
      if (BitShift > BitWidth)
        return Result;

      auto &Res = collectBitParts(I->getOperand(0), MatchBSwaps,
                                  MatchBitReversals, BPS);
      if (!Res)
        return Result;
      Result = Res;

      // Perform the "shift" on BitProvenance.
      auto &P = Result->Provenance;
      if (I->getOpcode() == Instruction::Shl) {
        P.erase(std::prev(P.end(), BitShift), P.end());
        P.insert(P.begin(), BitShift, BitPart::Unset);
      } else {
        P.erase(P.begin(), std::next(P.begin(), BitShift));
        P.insert(P.end(), BitShift, BitPart::Unset);
      }

      return Result;
    }

    // If this is a logical 'and' with a mask that clears bits, recurse then
    // unset the appropriate bits.
    if (I->getOpcode() == Instruction::And &&
        isa<ConstantInt>(I->getOperand(1))) {
      APInt Bit(I->getType()->getPrimitiveSizeInBits(), 1);
      const APInt &AndMask = cast<ConstantInt>(I->getOperand(1))->getValue();

      // Check that the mask allows a multiple of 8 bits for a bswap, for an
      // early exit.
      unsigned NumMaskedBits = AndMask.countPopulation();
      if (!MatchBitReversals && NumMaskedBits % 8 != 0)
        return Result;
      
      auto &Res = collectBitParts(I->getOperand(0), MatchBSwaps,
                                  MatchBitReversals, BPS);
      if (!Res)
        return Result;
      Result = Res;

      for (unsigned i = 0; i < BitWidth; ++i, Bit <<= 1)
        // If the AndMask is zero for this bit, clear the bit.
        if ((AndMask & Bit) == 0)
          Result->Provenance[i] = BitPart::Unset;
      return Result;
    }

    // If this is a zext instruction zero extend the result.
    if (I->getOpcode() == Instruction::ZExt) {
      auto &Res = collectBitParts(I->getOperand(0), MatchBSwaps,
                                  MatchBitReversals, BPS);
      if (!Res)
        return Result;

      Result = BitPart(Res->Provider, BitWidth);
      auto NarrowBitWidth =
          cast<IntegerType>(cast<ZExtInst>(I)->getSrcTy())->getBitWidth();
      for (unsigned i = 0; i < NarrowBitWidth; ++i)
        Result->Provenance[i] = Res->Provenance[i];
      for (unsigned i = NarrowBitWidth; i < BitWidth; ++i)
        Result->Provenance[i] = BitPart::Unset;
      return Result;
    }
  }

  // Okay, we got to something that isn't a shift, 'or' or 'and'.  This must be
  // the input value to the bswap/bitreverse.
  Result = BitPart(V, BitWidth);
  for (unsigned i = 0; i < BitWidth; ++i)
    Result->Provenance[i] = i;
  return Result;
}

static bool bitTransformIsCorrectForBSwap(unsigned From, unsigned To,
                                          unsigned BitWidth) {
  if (From % 8 != To % 8)
    return false;
  // Convert from bit indices to byte indices and check for a byte reversal.
  From >>= 3;
  To >>= 3;
  BitWidth >>= 3;
  return From == BitWidth - To - 1;
}

static bool bitTransformIsCorrectForBitReverse(unsigned From, unsigned To,
                                               unsigned BitWidth) {
  return From == BitWidth - To - 1;
}

/// Given an OR instruction, check to see if this is a bitreverse
/// idiom. If so, insert the new intrinsic and return true.
bool llvm::recognizeBSwapOrBitReverseIdiom(
    Instruction *I, bool MatchBSwaps, bool MatchBitReversals,
    SmallVectorImpl<Instruction *> &InsertedInsts) {
  if (Operator::getOpcode(I) != Instruction::Or)
    return false;
  if (!MatchBSwaps && !MatchBitReversals)
    return false;
  IntegerType *ITy = dyn_cast<IntegerType>(I->getType());
  if (!ITy || ITy->getBitWidth() > 128)
    return false;   // Can't do vectors or integers > 128 bits.
  unsigned BW = ITy->getBitWidth();

  unsigned DemandedBW = BW;
  IntegerType *DemandedTy = ITy;
  if (I->hasOneUse()) {
    if (TruncInst *Trunc = dyn_cast<TruncInst>(I->user_back())) {
      DemandedTy = cast<IntegerType>(Trunc->getType());
      DemandedBW = DemandedTy->getBitWidth();
    }
  }

  // Try to find all the pieces corresponding to the bswap.
  std::map<Value *, Optional<BitPart>> BPS;
  auto Res = collectBitParts(I, MatchBSwaps, MatchBitReversals, BPS);
  if (!Res)
    return false;
  auto &BitProvenance = Res->Provenance;

  // Now, is the bit permutation correct for a bswap or a bitreverse? We can
  // only byteswap values with an even number of bytes.
  bool OKForBSwap = DemandedBW % 16 == 0, OKForBitReverse = true;
  for (unsigned i = 0; i < DemandedBW; ++i) {
    OKForBSwap &=
        bitTransformIsCorrectForBSwap(BitProvenance[i], i, DemandedBW);
    OKForBitReverse &=
        bitTransformIsCorrectForBitReverse(BitProvenance[i], i, DemandedBW);
  }

  Intrinsic::ID Intrin;
  if (OKForBSwap && MatchBSwaps)
    Intrin = Intrinsic::bswap;
  else if (OKForBitReverse && MatchBitReversals)
    Intrin = Intrinsic::bitreverse;
  else
    return false;

  if (ITy != DemandedTy) {
    Function *F = Intrinsic::getDeclaration(I->getModule(), Intrin, DemandedTy);
    Value *Provider = Res->Provider;
    IntegerType *ProviderTy = cast<IntegerType>(Provider->getType());
    // We may need to truncate the provider.
    if (DemandedTy != ProviderTy) {
      auto *Trunc = CastInst::Create(Instruction::Trunc, Provider, DemandedTy,
                                     "trunc", I);
      InsertedInsts.push_back(Trunc);
      Provider = Trunc;
    }
    auto *CI = CallInst::Create(F, Provider, "rev", I);
    InsertedInsts.push_back(CI);
    auto *ExtInst = CastInst::Create(Instruction::ZExt, CI, ITy, "zext", I);
    InsertedInsts.push_back(ExtInst);
    return true;
  }

  Function *F = Intrinsic::getDeclaration(I->getModule(), Intrin, ITy);
  InsertedInsts.push_back(CallInst::Create(F, Res->Provider, "rev", I));
  return true;
}

// CodeGen has special handling for some string functions that may replace
// them with target-specific intrinsics.  Since that'd skip our interceptors
// in ASan/MSan/TSan/DFSan, and thus make us miss some memory accesses,
// we mark affected calls as NoBuiltin, which will disable optimization
// in CodeGen.
void llvm::maybeMarkSanitizerLibraryCallNoBuiltin(
    CallInst *CI, const TargetLibraryInfo *TLI) {
  Function *F = CI->getCalledFunction();
  LibFunc Func;
  if (F && !F->hasLocalLinkage() && F->hasName() &&
      TLI->getLibFunc(F->getName(), Func) && TLI->hasOptimizedCodeGen(Func) &&
      !F->doesNotAccessMemory())
    CI->addAttribute(AttributeList::FunctionIndex, Attribute::NoBuiltin);
}

bool llvm::canReplaceOperandWithVariable(const Instruction *I, unsigned OpIdx) {
  // We can't have a PHI with a metadata type.
  if (I->getOperand(OpIdx)->getType()->isMetadataTy())
    return false;

  // Early exit.
  if (!isa<Constant>(I->getOperand(OpIdx)))
    return true;

  switch (I->getOpcode()) {
  default:
    return true;
  case Instruction::Call:
  case Instruction::Invoke:
    // Many arithmetic intrinsics have no issue taking a
    // variable, however it's hard to distingish these from
    // specials such as @llvm.frameaddress that require a constant.
    if (isa<IntrinsicInst>(I))
      return false;

    // Constant bundle operands may need to retain their constant-ness for
    // correctness.
    if (ImmutableCallSite(I).isBundleOperand(OpIdx))
      return false;
    return true;
  case Instruction::ShuffleVector:
    // Shufflevector masks are constant.
    return OpIdx != 2;
  case Instruction::ExtractValue:
  case Instruction::InsertValue:
    // All operands apart from the first are constant.
    return OpIdx == 0;
  case Instruction::Alloca:
    return false;
  case Instruction::GetElementPtr:
    if (OpIdx == 0)
      return true;
    gep_type_iterator It = gep_type_begin(I);
    for (auto E = std::next(It, OpIdx); It != E; ++It)
      if (It.isStruct())
        return false;
    return true;
  }
}<|MERGE_RESOLUTION|>--- conflicted
+++ resolved
@@ -1037,12 +1037,10 @@
                                           const DominatorTree *DT) {
   assert(V->getType()->isPointerTy() &&
          "getOrEnforceKnownAlignment expects a pointer!");
-<<<<<<< HEAD
   unsigned BitWidth = DL.getPointerBaseSizeInBits(V->getType());
-=======
->>>>>>> 79138363
-
-  KnownBits Known = computeKnownBits(V, DL, 0, AC, CxtI, DT);
+
+  KnownBits Known(BitWidth);
+  computeKnownBits(V, Known, DL, 0, AC, CxtI, DT);
   unsigned TrailZ = Known.countMinTrailingZeros();
 
   // Avoid trouble with ridiculously large TrailZ values, such as
