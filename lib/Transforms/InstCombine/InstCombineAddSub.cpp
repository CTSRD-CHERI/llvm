//===- InstCombineAddSub.cpp ----------------------------------------------===//
//
//                     The LLVM Compiler Infrastructure
//
// This file is distributed under the University of Illinois Open Source
// License. See LICENSE.TXT for details.
//
//===----------------------------------------------------------------------===//
//
// This file implements the visit functions for add, fadd, sub, and fsub.
//
//===----------------------------------------------------------------------===//

#include "InstCombineInternal.h"
#include "llvm/ADT/STLExtras.h"
#include "llvm/Analysis/InstructionSimplify.h"
#include "llvm/IR/DataLayout.h"
#include "llvm/IR/GetElementPtrTypeIterator.h"
#include "llvm/IR/PatternMatch.h"
using namespace llvm;
using namespace PatternMatch;

#define DEBUG_TYPE "instcombine"

namespace {

  /// Class representing coefficient of floating-point addend.
  /// This class needs to be highly efficient, which is especially true for
  /// the constructor. As of I write this comment, the cost of the default
  /// constructor is merely 4-byte-store-zero (Assuming compiler is able to
  /// perform write-merging).
  ///
  class FAddendCoef {
  public:
    // The constructor has to initialize a APFloat, which is unnecessary for
    // most addends which have coefficient either 1 or -1. So, the constructor
    // is expensive. In order to avoid the cost of the constructor, we should
    // reuse some instances whenever possible. The pre-created instances
    // FAddCombine::Add[0-5] embodies this idea.
    //
    FAddendCoef() : IsFp(false), BufHasFpVal(false), IntVal(0) {}
    ~FAddendCoef();

    void set(short C) {
      assert(!insaneIntVal(C) && "Insane coefficient");
      IsFp = false; IntVal = C;
    }

    void set(const APFloat& C);

    void negate();

    bool isZero() const { return isInt() ? !IntVal : getFpVal().isZero(); }
    Value *getValue(Type *) const;

    // If possible, don't define operator+/operator- etc because these
    // operators inevitably call FAddendCoef's constructor which is not cheap.
    void operator=(const FAddendCoef &A);
    void operator+=(const FAddendCoef &A);
    void operator-=(const FAddendCoef &A);
    void operator*=(const FAddendCoef &S);

    bool isOne() const { return isInt() && IntVal == 1; }
    bool isTwo() const { return isInt() && IntVal == 2; }
    bool isMinusOne() const { return isInt() && IntVal == -1; }
    bool isMinusTwo() const { return isInt() && IntVal == -2; }

  private:
    bool insaneIntVal(int V) { return V > 4 || V < -4; }
    APFloat *getFpValPtr(void)
      { return reinterpret_cast<APFloat*>(&FpValBuf.buffer[0]); }
    const APFloat *getFpValPtr(void) const
      { return reinterpret_cast<const APFloat*>(&FpValBuf.buffer[0]); }

    const APFloat &getFpVal(void) const {
      assert(IsFp && BufHasFpVal && "Incorret state");
      return *getFpValPtr();
    }

    APFloat &getFpVal(void) {
      assert(IsFp && BufHasFpVal && "Incorret state");
      return *getFpValPtr();
    }

    bool isInt() const { return !IsFp; }

    // If the coefficient is represented by an integer, promote it to a
    // floating point.
    void convertToFpType(const fltSemantics &Sem);

    // Construct an APFloat from a signed integer.
    // TODO: We should get rid of this function when APFloat can be constructed
    //       from an *SIGNED* integer.
    APFloat createAPFloatFromInt(const fltSemantics &Sem, int Val);
  private:

    bool IsFp;

    // True iff FpValBuf contains an instance of APFloat.
    bool BufHasFpVal;

    // The integer coefficient of an individual addend is either 1 or -1,
    // and we try to simplify at most 4 addends from neighboring at most
    // two instructions. So the range of <IntVal> falls in [-4, 4]. APInt
    // is overkill of this end.
    short IntVal;

    AlignedCharArrayUnion<APFloat> FpValBuf;
  };

  /// FAddend is used to represent floating-point addend. An addend is
  /// represented as <C, V>, where the V is a symbolic value, and C is a
  /// constant coefficient. A constant addend is represented as <C, 0>.
  ///
  class FAddend {
  public:
    FAddend() { Val = nullptr; }

    Value *getSymVal (void) const { return Val; }
    const FAddendCoef &getCoef(void) const { return Coeff; }

    bool isConstant() const { return Val == nullptr; }
    bool isZero() const { return Coeff.isZero(); }

    void set(short Coefficient, Value *V) { Coeff.set(Coefficient), Val = V; }
    void set(const APFloat& Coefficient, Value *V)
      { Coeff.set(Coefficient); Val = V; }
    void set(const ConstantFP* Coefficient, Value *V)
      { Coeff.set(Coefficient->getValueAPF()); Val = V; }

    void negate() { Coeff.negate(); }

    /// Drill down the U-D chain one step to find the definition of V, and
    /// try to break the definition into one or two addends.
    static unsigned drillValueDownOneStep(Value* V, FAddend &A0, FAddend &A1);

    /// Similar to FAddend::drillDownOneStep() except that the value being
    /// splitted is the addend itself.
    unsigned drillAddendDownOneStep(FAddend &Addend0, FAddend &Addend1) const;

    void operator+=(const FAddend &T) {
      assert((Val == T.Val) && "Symbolic-values disagree");
      Coeff += T.Coeff;
    }

  private:
    void Scale(const FAddendCoef& ScaleAmt) { Coeff *= ScaleAmt; }

    // This addend has the value of "Coeff * Val".
    Value *Val;
    FAddendCoef Coeff;
  };

  /// FAddCombine is the class for optimizing an unsafe fadd/fsub along
  /// with its neighboring at most two instructions.
  ///
  class FAddCombine {
  public:
    FAddCombine(InstCombiner::BuilderTy *B) : Builder(B), Instr(nullptr) {}
    Value *simplify(Instruction *FAdd);

  private:
    typedef SmallVector<const FAddend*, 4> AddendVect;

    Value *simplifyFAdd(AddendVect& V, unsigned InstrQuota);

    Value *performFactorization(Instruction *I);

    /// Convert given addend to a Value
    Value *createAddendVal(const FAddend &A, bool& NeedNeg);

    /// Return the number of instructions needed to emit the N-ary addition.
    unsigned calcInstrNumber(const AddendVect& Vect);
    Value *createFSub(Value *Opnd0, Value *Opnd1);
    Value *createFAdd(Value *Opnd0, Value *Opnd1);
    Value *createFMul(Value *Opnd0, Value *Opnd1);
    Value *createFDiv(Value *Opnd0, Value *Opnd1);
    Value *createFNeg(Value *V);
    Value *createNaryFAdd(const AddendVect& Opnds, unsigned InstrQuota);
    void createInstPostProc(Instruction *NewInst, bool NoNumber = false);

    InstCombiner::BuilderTy *Builder;
    Instruction *Instr;

  private:
     // Debugging stuff are clustered here.
    #ifndef NDEBUG
      unsigned CreateInstrNum;
      void initCreateInstNum() { CreateInstrNum = 0; }
      void incCreateInstNum() { CreateInstrNum++; }
    #else
      void initCreateInstNum() {}
      void incCreateInstNum() {}
    #endif
  };
}

//===----------------------------------------------------------------------===//
//
// Implementation of
//    {FAddendCoef, FAddend, FAddition, FAddCombine}.
//
//===----------------------------------------------------------------------===//
FAddendCoef::~FAddendCoef() {
  if (BufHasFpVal)
    getFpValPtr()->~APFloat();
}

void FAddendCoef::set(const APFloat& C) {
  APFloat *P = getFpValPtr();

  if (isInt()) {
    // As the buffer is meanless byte stream, we cannot call
    // APFloat::operator=().
    new(P) APFloat(C);
  } else
    *P = C;

  IsFp = BufHasFpVal = true;
}

void FAddendCoef::convertToFpType(const fltSemantics &Sem) {
  if (!isInt())
    return;

  APFloat *P = getFpValPtr();
  if (IntVal > 0)
    new(P) APFloat(Sem, IntVal);
  else {
    new(P) APFloat(Sem, 0 - IntVal);
    P->changeSign();
  }
  IsFp = BufHasFpVal = true;
}

APFloat FAddendCoef::createAPFloatFromInt(const fltSemantics &Sem, int Val) {
  if (Val >= 0)
    return APFloat(Sem, Val);

  APFloat T(Sem, 0 - Val);
  T.changeSign();

  return T;
}

void FAddendCoef::operator=(const FAddendCoef &That) {
  if (That.isInt())
    set(That.IntVal);
  else
    set(That.getFpVal());
}

void FAddendCoef::operator+=(const FAddendCoef &That) {
  enum APFloat::roundingMode RndMode = APFloat::rmNearestTiesToEven;
  if (isInt() == That.isInt()) {
    if (isInt())
      IntVal += That.IntVal;
    else
      getFpVal().add(That.getFpVal(), RndMode);
    return;
  }

  if (isInt()) {
    const APFloat &T = That.getFpVal();
    convertToFpType(T.getSemantics());
    getFpVal().add(T, RndMode);
    return;
  }

  APFloat &T = getFpVal();
  T.add(createAPFloatFromInt(T.getSemantics(), That.IntVal), RndMode);
}

void FAddendCoef::operator-=(const FAddendCoef &That) {
  enum APFloat::roundingMode RndMode = APFloat::rmNearestTiesToEven;
  if (isInt() == That.isInt()) {
    if (isInt())
      IntVal -= That.IntVal;
    else
      getFpVal().subtract(That.getFpVal(), RndMode);
    return;
  }

  if (isInt()) {
    const APFloat &T = That.getFpVal();
    convertToFpType(T.getSemantics());
    getFpVal().subtract(T, RndMode);
    return;
  }

  APFloat &T = getFpVal();
  T.subtract(createAPFloatFromInt(T.getSemantics(), IntVal), RndMode);
}

void FAddendCoef::operator*=(const FAddendCoef &That) {
  if (That.isOne())
    return;

  if (That.isMinusOne()) {
    negate();
    return;
  }

  if (isInt() && That.isInt()) {
    int Res = IntVal * (int)That.IntVal;
    assert(!insaneIntVal(Res) && "Insane int value");
    IntVal = Res;
    return;
  }

  const fltSemantics &Semantic =
    isInt() ? That.getFpVal().getSemantics() : getFpVal().getSemantics();

  if (isInt())
    convertToFpType(Semantic);
  APFloat &F0 = getFpVal();

  if (That.isInt())
    F0.multiply(createAPFloatFromInt(Semantic, That.IntVal),
                APFloat::rmNearestTiesToEven);
  else
    F0.multiply(That.getFpVal(), APFloat::rmNearestTiesToEven);

  return;
}

void FAddendCoef::negate() {
  if (isInt())
    IntVal = 0 - IntVal;
  else
    getFpVal().changeSign();
}

Value *FAddendCoef::getValue(Type *Ty) const {
  return isInt() ?
    ConstantFP::get(Ty, float(IntVal)) :
    ConstantFP::get(Ty->getContext(), getFpVal());
}

// The definition of <Val>     Addends
// =========================================
//  A + B                     <1, A>, <1,B>
//  A - B                     <1, A>, <1,B>
//  0 - B                     <-1, B>
//  C * A,                    <C, A>
//  A + C                     <1, A> <C, NULL>
//  0 +/- 0                   <0, NULL> (corner case)
//
// Legend: A and B are not constant, C is constant
//
unsigned FAddend::drillValueDownOneStep
  (Value *Val, FAddend &Addend0, FAddend &Addend1) {
  Instruction *I = nullptr;
  if (!Val || !(I = dyn_cast<Instruction>(Val)))
    return 0;

  unsigned Opcode = I->getOpcode();

  if (Opcode == Instruction::FAdd || Opcode == Instruction::FSub) {
    ConstantFP *C0, *C1;
    Value *Opnd0 = I->getOperand(0);
    Value *Opnd1 = I->getOperand(1);
    if ((C0 = dyn_cast<ConstantFP>(Opnd0)) && C0->isZero())
      Opnd0 = nullptr;

    if ((C1 = dyn_cast<ConstantFP>(Opnd1)) && C1->isZero())
      Opnd1 = nullptr;

    if (Opnd0) {
      if (!C0)
        Addend0.set(1, Opnd0);
      else
        Addend0.set(C0, nullptr);
    }

    if (Opnd1) {
      FAddend &Addend = Opnd0 ? Addend1 : Addend0;
      if (!C1)
        Addend.set(1, Opnd1);
      else
        Addend.set(C1, nullptr);
      if (Opcode == Instruction::FSub)
        Addend.negate();
    }

    if (Opnd0 || Opnd1)
      return Opnd0 && Opnd1 ? 2 : 1;

    // Both operands are zero. Weird!
    Addend0.set(APFloat(C0->getValueAPF().getSemantics()), nullptr);
    return 1;
  }

  if (I->getOpcode() == Instruction::FMul) {
    Value *V0 = I->getOperand(0);
    Value *V1 = I->getOperand(1);
    if (ConstantFP *C = dyn_cast<ConstantFP>(V0)) {
      Addend0.set(C, V1);
      return 1;
    }

    if (ConstantFP *C = dyn_cast<ConstantFP>(V1)) {
      Addend0.set(C, V0);
      return 1;
    }
  }

  return 0;
}

// Try to break *this* addend into two addends. e.g. Suppose this addend is
// <2.3, V>, and V = X + Y, by calling this function, we obtain two addends,
// i.e. <2.3, X> and <2.3, Y>.
//
unsigned FAddend::drillAddendDownOneStep
  (FAddend &Addend0, FAddend &Addend1) const {
  if (isConstant())
    return 0;

  unsigned BreakNum = FAddend::drillValueDownOneStep(Val, Addend0, Addend1);
  if (!BreakNum || Coeff.isOne())
    return BreakNum;

  Addend0.Scale(Coeff);

  if (BreakNum == 2)
    Addend1.Scale(Coeff);

  return BreakNum;
}

// Try to perform following optimization on the input instruction I. Return the
// simplified expression if was successful; otherwise, return 0.
//
//   Instruction "I" is                Simplified into
// -------------------------------------------------------
//   (x * y) +/- (x * z)               x * (y +/- z)
//   (y / x) +/- (z / x)               (y +/- z) / x
//
Value *FAddCombine::performFactorization(Instruction *I) {
  assert((I->getOpcode() == Instruction::FAdd ||
          I->getOpcode() == Instruction::FSub) && "Expect add/sub");

  Instruction *I0 = dyn_cast<Instruction>(I->getOperand(0));
  Instruction *I1 = dyn_cast<Instruction>(I->getOperand(1));

  if (!I0 || !I1 || I0->getOpcode() != I1->getOpcode())
    return nullptr;

  bool isMpy = false;
  if (I0->getOpcode() == Instruction::FMul)
    isMpy = true;
  else if (I0->getOpcode() != Instruction::FDiv)
    return nullptr;

  Value *Opnd0_0 = I0->getOperand(0);
  Value *Opnd0_1 = I0->getOperand(1);
  Value *Opnd1_0 = I1->getOperand(0);
  Value *Opnd1_1 = I1->getOperand(1);

  //  Input Instr I       Factor   AddSub0  AddSub1
  //  ----------------------------------------------
  // (x*y) +/- (x*z)        x        y         z
  // (y/x) +/- (z/x)        x        y         z
  //
  Value *Factor = nullptr;
  Value *AddSub0 = nullptr, *AddSub1 = nullptr;

  if (isMpy) {
    if (Opnd0_0 == Opnd1_0 || Opnd0_0 == Opnd1_1)
      Factor = Opnd0_0;
    else if (Opnd0_1 == Opnd1_0 || Opnd0_1 == Opnd1_1)
      Factor = Opnd0_1;

    if (Factor) {
      AddSub0 = (Factor == Opnd0_0) ? Opnd0_1 : Opnd0_0;
      AddSub1 = (Factor == Opnd1_0) ? Opnd1_1 : Opnd1_0;
    }
  } else if (Opnd0_1 == Opnd1_1) {
    Factor = Opnd0_1;
    AddSub0 = Opnd0_0;
    AddSub1 = Opnd1_0;
  }

  if (!Factor)
    return nullptr;

  FastMathFlags Flags;
  Flags.setUnsafeAlgebra();
  if (I0) Flags &= I->getFastMathFlags();
  if (I1) Flags &= I->getFastMathFlags();

  // Create expression "NewAddSub = AddSub0 +/- AddsSub1"
  Value *NewAddSub = (I->getOpcode() == Instruction::FAdd) ?
                      createFAdd(AddSub0, AddSub1) :
                      createFSub(AddSub0, AddSub1);
  if (ConstantFP *CFP = dyn_cast<ConstantFP>(NewAddSub)) {
    const APFloat &F = CFP->getValueAPF();
    if (!F.isNormal())
      return nullptr;
  } else if (Instruction *II = dyn_cast<Instruction>(NewAddSub))
    II->setFastMathFlags(Flags);

  if (isMpy) {
    Value *RI = createFMul(Factor, NewAddSub);
    if (Instruction *II = dyn_cast<Instruction>(RI))
      II->setFastMathFlags(Flags);
    return RI;
  }

  Value *RI = createFDiv(NewAddSub, Factor);
  if (Instruction *II = dyn_cast<Instruction>(RI))
    II->setFastMathFlags(Flags);
  return RI;
}

Value *FAddCombine::simplify(Instruction *I) {
  assert(I->hasUnsafeAlgebra() && "Should be in unsafe mode");

  // Currently we are not able to handle vector type.
  if (I->getType()->isVectorTy())
    return nullptr;

  assert((I->getOpcode() == Instruction::FAdd ||
          I->getOpcode() == Instruction::FSub) && "Expect add/sub");

  // Save the instruction before calling other member-functions.
  Instr = I;

  FAddend Opnd0, Opnd1, Opnd0_0, Opnd0_1, Opnd1_0, Opnd1_1;

  unsigned OpndNum = FAddend::drillValueDownOneStep(I, Opnd0, Opnd1);

  // Step 1: Expand the 1st addend into Opnd0_0 and Opnd0_1.
  unsigned Opnd0_ExpNum = 0;
  unsigned Opnd1_ExpNum = 0;

  if (!Opnd0.isConstant())
    Opnd0_ExpNum = Opnd0.drillAddendDownOneStep(Opnd0_0, Opnd0_1);

  // Step 2: Expand the 2nd addend into Opnd1_0 and Opnd1_1.
  if (OpndNum == 2 && !Opnd1.isConstant())
    Opnd1_ExpNum = Opnd1.drillAddendDownOneStep(Opnd1_0, Opnd1_1);

  // Step 3: Try to optimize Opnd0_0 + Opnd0_1 + Opnd1_0 + Opnd1_1
  if (Opnd0_ExpNum && Opnd1_ExpNum) {
    AddendVect AllOpnds;
    AllOpnds.push_back(&Opnd0_0);
    AllOpnds.push_back(&Opnd1_0);
    if (Opnd0_ExpNum == 2)
      AllOpnds.push_back(&Opnd0_1);
    if (Opnd1_ExpNum == 2)
      AllOpnds.push_back(&Opnd1_1);

    // Compute instruction quota. We should save at least one instruction.
    unsigned InstQuota = 0;

    Value *V0 = I->getOperand(0);
    Value *V1 = I->getOperand(1);
    InstQuota = ((!isa<Constant>(V0) && V0->hasOneUse()) &&
                 (!isa<Constant>(V1) && V1->hasOneUse())) ? 2 : 1;

    if (Value *R = simplifyFAdd(AllOpnds, InstQuota))
      return R;
  }

  if (OpndNum != 2) {
    // The input instruction is : "I=0.0 +/- V". If the "V" were able to be
    // splitted into two addends, say "V = X - Y", the instruction would have
    // been optimized into "I = Y - X" in the previous steps.
    //
    const FAddendCoef &CE = Opnd0.getCoef();
    return CE.isOne() ? Opnd0.getSymVal() : nullptr;
  }

  // step 4: Try to optimize Opnd0 + Opnd1_0 [+ Opnd1_1]
  if (Opnd1_ExpNum) {
    AddendVect AllOpnds;
    AllOpnds.push_back(&Opnd0);
    AllOpnds.push_back(&Opnd1_0);
    if (Opnd1_ExpNum == 2)
      AllOpnds.push_back(&Opnd1_1);

    if (Value *R = simplifyFAdd(AllOpnds, 1))
      return R;
  }

  // step 5: Try to optimize Opnd1 + Opnd0_0 [+ Opnd0_1]
  if (Opnd0_ExpNum) {
    AddendVect AllOpnds;
    AllOpnds.push_back(&Opnd1);
    AllOpnds.push_back(&Opnd0_0);
    if (Opnd0_ExpNum == 2)
      AllOpnds.push_back(&Opnd0_1);

    if (Value *R = simplifyFAdd(AllOpnds, 1))
      return R;
  }

  // step 6: Try factorization as the last resort,
  return performFactorization(I);
}

Value *FAddCombine::simplifyFAdd(AddendVect& Addends, unsigned InstrQuota) {

  unsigned AddendNum = Addends.size();
  assert(AddendNum <= 4 && "Too many addends");

  // For saving intermediate results;
  unsigned NextTmpIdx = 0;
  FAddend TmpResult[3];

  // Points to the constant addend of the resulting simplified expression.
  // If the resulting expr has constant-addend, this constant-addend is
  // desirable to reside at the top of the resulting expression tree. Placing
  // constant close to supper-expr(s) will potentially reveal some optimization
  // opportunities in super-expr(s).
  //
  const FAddend *ConstAdd = nullptr;

  // Simplified addends are placed <SimpVect>.
  AddendVect SimpVect;

  // The outer loop works on one symbolic-value at a time. Suppose the input
  // addends are : <a1, x>, <b1, y>, <a2, x>, <c1, z>, <b2, y>, ...
  // The symbolic-values will be processed in this order: x, y, z.
  //
  for (unsigned SymIdx = 0; SymIdx < AddendNum; SymIdx++) {

    const FAddend *ThisAddend = Addends[SymIdx];
    if (!ThisAddend) {
      // This addend was processed before.
      continue;
    }

    Value *Val = ThisAddend->getSymVal();
    unsigned StartIdx = SimpVect.size();
    SimpVect.push_back(ThisAddend);

    // The inner loop collects addends sharing same symbolic-value, and these
    // addends will be later on folded into a single addend. Following above
    // example, if the symbolic value "y" is being processed, the inner loop
    // will collect two addends "<b1,y>" and "<b2,Y>". These two addends will
    // be later on folded into "<b1+b2, y>".
    //
    for (unsigned SameSymIdx = SymIdx + 1;
         SameSymIdx < AddendNum; SameSymIdx++) {
      const FAddend *T = Addends[SameSymIdx];
      if (T && T->getSymVal() == Val) {
        // Set null such that next iteration of the outer loop will not process
        // this addend again.
        Addends[SameSymIdx] = nullptr;
        SimpVect.push_back(T);
      }
    }

    // If multiple addends share same symbolic value, fold them together.
    if (StartIdx + 1 != SimpVect.size()) {
      FAddend &R = TmpResult[NextTmpIdx ++];
      R = *SimpVect[StartIdx];
      for (unsigned Idx = StartIdx + 1; Idx < SimpVect.size(); Idx++)
        R += *SimpVect[Idx];

      // Pop all addends being folded and push the resulting folded addend.
      SimpVect.resize(StartIdx);
      if (Val) {
        if (!R.isZero()) {
          SimpVect.push_back(&R);
        }
      } else {
        // Don't push constant addend at this time. It will be the last element
        // of <SimpVect>.
        ConstAdd = &R;
      }
    }
  }

  assert((NextTmpIdx <= array_lengthof(TmpResult) + 1) &&
         "out-of-bound access");

  if (ConstAdd)
    SimpVect.push_back(ConstAdd);

  Value *Result;
  if (!SimpVect.empty())
    Result = createNaryFAdd(SimpVect, InstrQuota);
  else {
    // The addition is folded to 0.0.
    Result = ConstantFP::get(Instr->getType(), 0.0);
  }

  return Result;
}

Value *FAddCombine::createNaryFAdd
  (const AddendVect &Opnds, unsigned InstrQuota) {
  assert(!Opnds.empty() && "Expect at least one addend");

  // Step 1: Check if the # of instructions needed exceeds the quota.
  //
  unsigned InstrNeeded = calcInstrNumber(Opnds);
  if (InstrNeeded > InstrQuota)
    return nullptr;

  initCreateInstNum();

  // step 2: Emit the N-ary addition.
  // Note that at most three instructions are involved in Fadd-InstCombine: the
  // addition in question, and at most two neighboring instructions.
  // The resulting optimized addition should have at least one less instruction
  // than the original addition expression tree. This implies that the resulting
  // N-ary addition has at most two instructions, and we don't need to worry
  // about tree-height when constructing the N-ary addition.

  Value *LastVal = nullptr;
  bool LastValNeedNeg = false;

  // Iterate the addends, creating fadd/fsub using adjacent two addends.
  for (AddendVect::const_iterator I = Opnds.begin(), E = Opnds.end();
       I != E; I++) {
    bool NeedNeg;
    Value *V = createAddendVal(**I, NeedNeg);
    if (!LastVal) {
      LastVal = V;
      LastValNeedNeg = NeedNeg;
      continue;
    }

    if (LastValNeedNeg == NeedNeg) {
      LastVal = createFAdd(LastVal, V);
      continue;
    }

    if (LastValNeedNeg)
      LastVal = createFSub(V, LastVal);
    else
      LastVal = createFSub(LastVal, V);

    LastValNeedNeg = false;
  }

  if (LastValNeedNeg) {
    LastVal = createFNeg(LastVal);
  }

  #ifndef NDEBUG
    assert(CreateInstrNum == InstrNeeded &&
           "Inconsistent in instruction numbers");
  #endif

  return LastVal;
}

Value *FAddCombine::createFSub(Value *Opnd0, Value *Opnd1) {
  Value *V = Builder->CreateFSub(Opnd0, Opnd1);
  if (Instruction *I = dyn_cast<Instruction>(V))
    createInstPostProc(I);
  return V;
}

Value *FAddCombine::createFNeg(Value *V) {
  Value *Zero = cast<Value>(ConstantFP::getZeroValueForNegation(V->getType()));
  Value *NewV = createFSub(Zero, V);
  if (Instruction *I = dyn_cast<Instruction>(NewV))
    createInstPostProc(I, true); // fneg's don't receive instruction numbers.
  return NewV;
}

Value *FAddCombine::createFAdd(Value *Opnd0, Value *Opnd1) {
  Value *V = Builder->CreateFAdd(Opnd0, Opnd1);
  if (Instruction *I = dyn_cast<Instruction>(V))
    createInstPostProc(I);
  return V;
}

Value *FAddCombine::createFMul(Value *Opnd0, Value *Opnd1) {
  Value *V = Builder->CreateFMul(Opnd0, Opnd1);
  if (Instruction *I = dyn_cast<Instruction>(V))
    createInstPostProc(I);
  return V;
}

Value *FAddCombine::createFDiv(Value *Opnd0, Value *Opnd1) {
  Value *V = Builder->CreateFDiv(Opnd0, Opnd1);
  if (Instruction *I = dyn_cast<Instruction>(V))
    createInstPostProc(I);
  return V;
}

void FAddCombine::createInstPostProc(Instruction *NewInstr, bool NoNumber) {
  NewInstr->setDebugLoc(Instr->getDebugLoc());

  // Keep track of the number of instruction created.
  if (!NoNumber)
    incCreateInstNum();

  // Propagate fast-math flags
  NewInstr->setFastMathFlags(Instr->getFastMathFlags());
}

// Return the number of instruction needed to emit the N-ary addition.
// NOTE: Keep this function in sync with createAddendVal().
unsigned FAddCombine::calcInstrNumber(const AddendVect &Opnds) {
  unsigned OpndNum = Opnds.size();
  unsigned InstrNeeded = OpndNum - 1;

  // The number of addends in the form of "(-1)*x".
  unsigned NegOpndNum = 0;

  // Adjust the number of instructions needed to emit the N-ary add.
  for (AddendVect::const_iterator I = Opnds.begin(), E = Opnds.end();
       I != E; I++) {
    const FAddend *Opnd = *I;
    if (Opnd->isConstant())
      continue;

    const FAddendCoef &CE = Opnd->getCoef();
    if (CE.isMinusOne() || CE.isMinusTwo())
      NegOpndNum++;

    // Let the addend be "c * x". If "c == +/-1", the value of the addend
    // is immediately available; otherwise, it needs exactly one instruction
    // to evaluate the value.
    if (!CE.isMinusOne() && !CE.isOne())
      InstrNeeded++;
  }
  if (NegOpndNum == OpndNum)
    InstrNeeded++;
  return InstrNeeded;
}

// Input Addend        Value           NeedNeg(output)
// ================================================================
// Constant C          C               false
// <+/-1, V>           V               coefficient is -1
// <2/-2, V>          "fadd V, V"      coefficient is -2
// <C, V>             "fmul V, C"      false
//
// NOTE: Keep this function in sync with FAddCombine::calcInstrNumber.
Value *FAddCombine::createAddendVal(const FAddend &Opnd, bool &NeedNeg) {
  const FAddendCoef &Coeff = Opnd.getCoef();

  if (Opnd.isConstant()) {
    NeedNeg = false;
    return Coeff.getValue(Instr->getType());
  }

  Value *OpndVal = Opnd.getSymVal();

  if (Coeff.isMinusOne() || Coeff.isOne()) {
    NeedNeg = Coeff.isMinusOne();
    return OpndVal;
  }

  if (Coeff.isTwo() || Coeff.isMinusTwo()) {
    NeedNeg = Coeff.isMinusTwo();
    return createFAdd(OpndVal, OpndVal);
  }

  NeedNeg = false;
  return createFMul(OpndVal, Coeff.getValue(Instr->getType()));
}

// If one of the operands only has one non-zero bit, and if the other
// operand has a known-zero bit in a more significant place than it (not
// including the sign bit) the ripple may go up to and fill the zero, but
// won't change the sign. For example, (X & ~4) + 1.
static bool checkRippleForAdd(const APInt &Op0KnownZero,
                              const APInt &Op1KnownZero) {
  APInt Op1MaybeOne = ~Op1KnownZero;
  // Make sure that one of the operand has at most one bit set to 1.
  if (Op1MaybeOne.countPopulation() != 1)
    return false;

  // Find the most significant known 0 other than the sign bit.
  int BitWidth = Op0KnownZero.getBitWidth();
  APInt Op0KnownZeroTemp(Op0KnownZero);
  Op0KnownZeroTemp.clearBit(BitWidth - 1);
  int Op0ZeroPosition = BitWidth - Op0KnownZeroTemp.countLeadingZeros() - 1;

  int Op1OnePosition = BitWidth - Op1MaybeOne.countLeadingZeros() - 1;
  assert(Op1OnePosition >= 0);

  // This also covers the case of no known zero, since in that case
  // Op0ZeroPosition is -1.
  return Op0ZeroPosition >= Op1OnePosition;
}

/// WillNotOverflowSignedAdd - Return true if we can prove that:
///    (sext (add LHS, RHS))  === (add (sext LHS), (sext RHS))
/// This basically requires proving that the add in the original type would not
/// overflow to change the sign bit or have a carry out.
<<<<<<< HEAD
/// TODO: Handle this for Vectors.
bool InstCombiner::WillNotOverflowSignedAdd(Value *LHS, Value *RHS,
                                            Instruction *CxtI) {
=======
bool InstCombiner::WillNotOverflowSignedAdd(Value *LHS, Value *RHS,
                                            Instruction &CxtI) {
>>>>>>> 969bfdfe
  // There are different heuristics we can use for this.  Here are some simple
  // ones.

  // If LHS and RHS each have at least two sign bits, the addition will look
  // like
  //
  // XX..... +
  // YY.....
  //
  // If the carry into the most significant position is 0, X and Y can't both
  // be 1 and therefore the carry out of the addition is also 0.
  //
  // If the carry into the most significant position is 1, X and Y can't both
  // be 0 and therefore the carry out of the addition is also 1.
  //
  // Since the carry into the most significant position is always equal to
  // the carry out of the addition, there is no signed overflow.
<<<<<<< HEAD
  if (ComputeNumSignBits(LHS, 0, CxtI) > 1 &&
      ComputeNumSignBits(RHS, 0, CxtI) > 1)
    return true;

  if (IntegerType *IT = dyn_cast<IntegerType>(LHS->getType())) {
    int BitWidth = IT->getBitWidth();
    APInt LHSKnownZero(BitWidth, 0);
    APInt LHSKnownOne(BitWidth, 0);
    computeKnownBits(LHS, LHSKnownZero, LHSKnownOne, 0, CxtI);

    APInt RHSKnownZero(BitWidth, 0);
    APInt RHSKnownOne(BitWidth, 0);
    computeKnownBits(RHS, RHSKnownZero, RHSKnownOne, 0, CxtI);

    // Addition of two 2's compliment numbers having opposite signs will never
    // overflow.
    if ((LHSKnownOne[BitWidth - 1] && RHSKnownZero[BitWidth - 1]) ||
        (LHSKnownZero[BitWidth - 1] && RHSKnownOne[BitWidth - 1]))
      return true;

    // Check if carry bit of addition will not cause overflow.
    if (checkRippleForAdd(LHSKnownZero, RHSKnownZero))
      return true;
    if (checkRippleForAdd(RHSKnownZero, LHSKnownZero))
      return true;
  }
  return false;
}

/// WillNotOverflowUnsignedAdd - Return true if we can prove that:
///    (zext (add LHS, RHS))  === (add (zext LHS), (zext RHS))
bool InstCombiner::WillNotOverflowUnsignedAdd(Value *LHS, Value *RHS,
                                              Instruction *CxtI) {
  // There are different heuristics we can use for this. Here is a simple one.
  // If the sign bit of LHS and that of RHS are both zero, no unsigned wrap.
  bool LHSKnownNonNegative, LHSKnownNegative;
  bool RHSKnownNonNegative, RHSKnownNegative;
  ComputeSignBit(LHS, LHSKnownNonNegative, LHSKnownNegative, DL, 0, AT, CxtI, DT);
  ComputeSignBit(RHS, RHSKnownNonNegative, RHSKnownNegative, DL, 0, AT, CxtI, DT);
  if (LHSKnownNonNegative && RHSKnownNonNegative)
=======
  if (ComputeNumSignBits(LHS, 0, &CxtI) > 1 &&
      ComputeNumSignBits(RHS, 0, &CxtI) > 1)
    return true;

  unsigned BitWidth = LHS->getType()->getScalarSizeInBits();
  APInt LHSKnownZero(BitWidth, 0);
  APInt LHSKnownOne(BitWidth, 0);
  computeKnownBits(LHS, LHSKnownZero, LHSKnownOne, 0, &CxtI);

  APInt RHSKnownZero(BitWidth, 0);
  APInt RHSKnownOne(BitWidth, 0);
  computeKnownBits(RHS, RHSKnownZero, RHSKnownOne, 0, &CxtI);

  // Addition of two 2's compliment numbers having opposite signs will never
  // overflow.
  if ((LHSKnownOne[BitWidth - 1] && RHSKnownZero[BitWidth - 1]) ||
      (LHSKnownZero[BitWidth - 1] && RHSKnownOne[BitWidth - 1]))
    return true;

  // Check if carry bit of addition will not cause overflow.
  if (checkRippleForAdd(LHSKnownZero, RHSKnownZero))
    return true;
  if (checkRippleForAdd(RHSKnownZero, LHSKnownZero))
>>>>>>> 969bfdfe
    return true;

  return false;
}

/// \brief Return true if we can prove that:
///    (sub LHS, RHS)  === (sub nsw LHS, RHS)
/// This basically requires proving that the add in the original type would not
/// overflow to change the sign bit or have a carry out.
/// TODO: Handle this for Vectors.
bool InstCombiner::WillNotOverflowSignedSub(Value *LHS, Value *RHS,
<<<<<<< HEAD
                                            Instruction *CxtI) {
  // If LHS and RHS each have at least two sign bits, the subtraction
  // cannot overflow.
  if (ComputeNumSignBits(LHS, 0, CxtI) > 1 &&
      ComputeNumSignBits(RHS, 0, CxtI) > 1)
    return true;

  if (IntegerType *IT = dyn_cast<IntegerType>(LHS->getType())) {
    unsigned BitWidth = IT->getBitWidth();
    APInt LHSKnownZero(BitWidth, 0);
    APInt LHSKnownOne(BitWidth, 0);
    computeKnownBits(LHS, LHSKnownZero, LHSKnownOne, 0, CxtI);

    APInt RHSKnownZero(BitWidth, 0);
    APInt RHSKnownOne(BitWidth, 0);
    computeKnownBits(RHS, RHSKnownZero, RHSKnownOne, 0, CxtI);
=======
                                            Instruction &CxtI) {
  // If LHS and RHS each have at least two sign bits, the subtraction
  // cannot overflow.
  if (ComputeNumSignBits(LHS, 0, &CxtI) > 1 &&
      ComputeNumSignBits(RHS, 0, &CxtI) > 1)
    return true;

  unsigned BitWidth = LHS->getType()->getScalarSizeInBits();
  APInt LHSKnownZero(BitWidth, 0);
  APInt LHSKnownOne(BitWidth, 0);
  computeKnownBits(LHS, LHSKnownZero, LHSKnownOne, 0, &CxtI);

  APInt RHSKnownZero(BitWidth, 0);
  APInt RHSKnownOne(BitWidth, 0);
  computeKnownBits(RHS, RHSKnownZero, RHSKnownOne, 0, &CxtI);
>>>>>>> 969bfdfe

  // Subtraction of two 2's compliment numbers having identical signs will
  // never overflow.
  if ((LHSKnownOne[BitWidth - 1] && RHSKnownOne[BitWidth - 1]) ||
      (LHSKnownZero[BitWidth - 1] && RHSKnownZero[BitWidth - 1]))
    return true;

  // TODO: implement logic similar to checkRippleForAdd
  return false;
}

/// \brief Return true if we can prove that:
///    (sub LHS, RHS)  === (sub nuw LHS, RHS)
bool InstCombiner::WillNotOverflowUnsignedSub(Value *LHS, Value *RHS,
<<<<<<< HEAD
                                              Instruction *CxtI) {
  // If the LHS is negative and the RHS is non-negative, no unsigned wrap.
  bool LHSKnownNonNegative, LHSKnownNegative;
  bool RHSKnownNonNegative, RHSKnownNegative;
  ComputeSignBit(LHS, LHSKnownNonNegative, LHSKnownNegative, DL, 0, AT, CxtI, DT);
  ComputeSignBit(RHS, RHSKnownNonNegative, RHSKnownNegative, DL, 0, AT, CxtI, DT);
=======
                                              Instruction &CxtI) {
  // If the LHS is negative and the RHS is non-negative, no unsigned wrap.
  bool LHSKnownNonNegative, LHSKnownNegative;
  bool RHSKnownNonNegative, RHSKnownNegative;
  ComputeSignBit(LHS, LHSKnownNonNegative, LHSKnownNegative, /*Depth=*/0,
                 &CxtI);
  ComputeSignBit(RHS, RHSKnownNonNegative, RHSKnownNegative, /*Depth=*/0,
                 &CxtI);
>>>>>>> 969bfdfe
  if (LHSKnownNegative && RHSKnownNonNegative)
    return true;

  return false;
}

// Checks if any operand is negative and we can convert add to sub.
// This function checks for following negative patterns
//   ADD(XOR(OR(Z, NOT(C)), C)), 1) == NEG(AND(Z, C))
//   ADD(XOR(AND(Z, C), C), 1) == NEG(OR(Z, ~C))
//   XOR(AND(Z, C), (C + 1)) == NEG(OR(Z, ~C)) if C is even
static Value *checkForNegativeOperand(BinaryOperator &I,
                                      InstCombiner::BuilderTy *Builder) {
  Value *LHS = I.getOperand(0), *RHS = I.getOperand(1);

  // This function creates 2 instructions to replace ADD, we need at least one
  // of LHS or RHS to have one use to ensure benefit in transform.
  if (!LHS->hasOneUse() && !RHS->hasOneUse())
    return nullptr;

  Value *X = nullptr, *Y = nullptr, *Z = nullptr;
  const APInt *C1 = nullptr, *C2 = nullptr;

  // if ONE is on other side, swap
  if (match(RHS, m_Add(m_Value(X), m_One())))
    std::swap(LHS, RHS);

  if (match(LHS, m_Add(m_Value(X), m_One()))) {
    // if XOR on other side, swap
    if (match(RHS, m_Xor(m_Value(Y), m_APInt(C1))))
      std::swap(X, RHS);

    if (match(X, m_Xor(m_Value(Y), m_APInt(C1)))) {
      // X = XOR(Y, C1), Y = OR(Z, C2), C2 = NOT(C1) ==> X == NOT(AND(Z, C1))
      // ADD(ADD(X, 1), RHS) == ADD(X, ADD(RHS, 1)) == SUB(RHS, AND(Z, C1))
      if (match(Y, m_Or(m_Value(Z), m_APInt(C2))) && (*C2 == ~(*C1))) {
        Value *NewAnd = Builder->CreateAnd(Z, *C1);
        return Builder->CreateSub(RHS, NewAnd, "sub");
      } else if (match(Y, m_And(m_Value(Z), m_APInt(C2))) && (*C1 == *C2)) {
        // X = XOR(Y, C1), Y = AND(Z, C2), C2 == C1 ==> X == NOT(OR(Z, ~C1))
        // ADD(ADD(X, 1), RHS) == ADD(X, ADD(RHS, 1)) == SUB(RHS, OR(Z, ~C1))
        Value *NewOr = Builder->CreateOr(Z, ~(*C1));
        return Builder->CreateSub(RHS, NewOr, "sub");
      }
    }
  }

  // Restore LHS and RHS
  LHS = I.getOperand(0);
  RHS = I.getOperand(1);

  // if XOR is on other side, swap
  if (match(RHS, m_Xor(m_Value(Y), m_APInt(C1))))
    std::swap(LHS, RHS);

  // C2 is ODD
  // LHS = XOR(Y, C1), Y = AND(Z, C2), C1 == (C2 + 1) => LHS == NEG(OR(Z, ~C2))
  // ADD(LHS, RHS) == SUB(RHS, OR(Z, ~C2))
  if (match(LHS, m_Xor(m_Value(Y), m_APInt(C1))))
    if (C1->countTrailingZeros() == 0)
      if (match(Y, m_And(m_Value(Z), m_APInt(C2))) && *C1 == (*C2 + 1)) {
        Value *NewOr = Builder->CreateOr(Z, ~(*C2));
        return Builder->CreateSub(RHS, NewOr, "sub");
      }
  return nullptr;
}

Instruction *InstCombiner::visitAdd(BinaryOperator &I) {
  bool Changed = SimplifyAssociativeOrCommutative(I);
  Value *LHS = I.getOperand(0), *RHS = I.getOperand(1);

  if (Value *V = SimplifyVectorOp(I))
    return ReplaceInstUsesWith(I, V);

<<<<<<< HEAD
   if (Value *V = SimplifyAddInst(LHS, RHS, I.hasNoSignedWrap(),
                                  I.hasNoUnsignedWrap(), DL, TLI, DT, AT))
     return ReplaceInstUsesWith(I, V);
=======
  if (Value *V = SimplifyAddInst(LHS, RHS, I.hasNoSignedWrap(),
                                 I.hasNoUnsignedWrap(), DL, TLI, DT, AC))
    return ReplaceInstUsesWith(I, V);
>>>>>>> 969bfdfe

   // (A*B)+(A*C) -> A*(B+C) etc
  if (Value *V = SimplifyUsingDistributiveLaws(I))
    return ReplaceInstUsesWith(I, V);

  if (ConstantInt *CI = dyn_cast<ConstantInt>(RHS)) {
    // X + (signbit) --> X ^ signbit
    const APInt &Val = CI->getValue();
    if (Val.isSignBit())
      return BinaryOperator::CreateXor(LHS, RHS);

    // See if SimplifyDemandedBits can simplify this.  This handles stuff like
    // (X & 254)+1 -> (X&254)|1
    if (SimplifyDemandedInstructionBits(I))
      return &I;

    // zext(bool) + C -> bool ? C + 1 : C
    if (ZExtInst *ZI = dyn_cast<ZExtInst>(LHS))
      if (ZI->getSrcTy()->isIntegerTy(1))
        return SelectInst::Create(ZI->getOperand(0), AddOne(CI), CI);

    Value *XorLHS = nullptr; ConstantInt *XorRHS = nullptr;
    if (match(LHS, m_Xor(m_Value(XorLHS), m_ConstantInt(XorRHS)))) {
      uint32_t TySizeBits = I.getType()->getScalarSizeInBits();
      const APInt &RHSVal = CI->getValue();
      unsigned ExtendAmt = 0;
      // If we have ADD(XOR(AND(X, 0xFF), 0x80), 0xF..F80), it's a sext.
      // If we have ADD(XOR(AND(X, 0xFF), 0xF..F80), 0x80), it's a sext.
      if (XorRHS->getValue() == -RHSVal) {
        if (RHSVal.isPowerOf2())
          ExtendAmt = TySizeBits - RHSVal.logBase2() - 1;
        else if (XorRHS->getValue().isPowerOf2())
          ExtendAmt = TySizeBits - XorRHS->getValue().logBase2() - 1;
      }

      if (ExtendAmt) {
        APInt Mask = APInt::getHighBitsSet(TySizeBits, ExtendAmt);
        if (!MaskedValueIsZero(XorLHS, Mask, 0, &I))
          ExtendAmt = 0;
      }

      if (ExtendAmt) {
        Constant *ShAmt = ConstantInt::get(I.getType(), ExtendAmt);
        Value *NewShl = Builder->CreateShl(XorLHS, ShAmt, "sext");
        return BinaryOperator::CreateAShr(NewShl, ShAmt);
      }

      // If this is a xor that was canonicalized from a sub, turn it back into
      // a sub and fuse this add with it.
      if (LHS->hasOneUse() && (XorRHS->getValue()+1).isPowerOf2()) {
        IntegerType *IT = cast<IntegerType>(I.getType());
        APInt LHSKnownOne(IT->getBitWidth(), 0);
        APInt LHSKnownZero(IT->getBitWidth(), 0);
        computeKnownBits(XorLHS, LHSKnownZero, LHSKnownOne, 0, &I);
        if ((XorRHS->getValue() | LHSKnownZero).isAllOnesValue())
          return BinaryOperator::CreateSub(ConstantExpr::getAdd(XorRHS, CI),
                                           XorLHS);
      }
      // (X + signbit) + C could have gotten canonicalized to (X ^ signbit) + C,
      // transform them into (X + (signbit ^ C))
      if (XorRHS->getValue().isSignBit())
          return BinaryOperator::CreateAdd(XorLHS,
                                           ConstantExpr::getXor(XorRHS, CI));
    }
  }

  if (isa<Constant>(RHS) && isa<PHINode>(LHS))
    if (Instruction *NV = FoldOpIntoPhi(I))
      return NV;

  if (I.getType()->getScalarType()->isIntegerTy(1))
    return BinaryOperator::CreateXor(LHS, RHS);

  // X + X --> X << 1
  if (LHS == RHS) {
    BinaryOperator *New =
      BinaryOperator::CreateShl(LHS, ConstantInt::get(I.getType(), 1));
    New->setHasNoSignedWrap(I.hasNoSignedWrap());
    New->setHasNoUnsignedWrap(I.hasNoUnsignedWrap());
    return New;
  }

  // -A + B  -->  B - A
  // -A + -B  -->  -(A + B)
  if (Value *LHSV = dyn_castNegVal(LHS)) {
    if (!isa<Constant>(RHS))
      if (Value *RHSV = dyn_castNegVal(RHS)) {
        Value *NewAdd = Builder->CreateAdd(LHSV, RHSV, "sum");
        return BinaryOperator::CreateNeg(NewAdd);
      }

    return BinaryOperator::CreateSub(RHS, LHSV);
  }

  // A + -B  -->  A - B
  if (!isa<Constant>(RHS))
    if (Value *V = dyn_castNegVal(RHS))
      return BinaryOperator::CreateSub(LHS, V);

  if (Value *V = checkForNegativeOperand(I, Builder))
    return ReplaceInstUsesWith(I, V);

  // A+B --> A|B iff A and B have no bits set in common.
  if (IntegerType *IT = dyn_cast<IntegerType>(I.getType())) {
    APInt LHSKnownOne(IT->getBitWidth(), 0);
    APInt LHSKnownZero(IT->getBitWidth(), 0);
    computeKnownBits(LHS, LHSKnownZero, LHSKnownOne, 0, &I);
    if (LHSKnownZero != 0) {
      APInt RHSKnownOne(IT->getBitWidth(), 0);
      APInt RHSKnownZero(IT->getBitWidth(), 0);
      computeKnownBits(RHS, RHSKnownZero, RHSKnownOne, 0, &I);

      // No bits in common -> bitwise or.
      if ((LHSKnownZero|RHSKnownZero).isAllOnesValue())
        return BinaryOperator::CreateOr(LHS, RHS);
    }
  }

  if (Constant *CRHS = dyn_cast<Constant>(RHS)) {
    Value *X;
    if (match(LHS, m_Not(m_Value(X)))) // ~X + C --> (C-1) - X
      return BinaryOperator::CreateSub(SubOne(CRHS), X);
  }

  if (ConstantInt *CRHS = dyn_cast<ConstantInt>(RHS)) {
    // (X & FF00) + xx00  -> (X+xx00) & FF00
    Value *X;
    ConstantInt *C2;
    if (LHS->hasOneUse() &&
        match(LHS, m_And(m_Value(X), m_ConstantInt(C2))) &&
        CRHS->getValue() == (CRHS->getValue() & C2->getValue())) {
      // See if all bits from the first bit set in the Add RHS up are included
      // in the mask.  First, get the rightmost bit.
      const APInt &AddRHSV = CRHS->getValue();

      // Form a mask of all bits from the lowest bit added through the top.
      APInt AddRHSHighBits(~((AddRHSV & -AddRHSV)-1));

      // See if the and mask includes all of these bits.
      APInt AddRHSHighBitsAnd(AddRHSHighBits & C2->getValue());

      if (AddRHSHighBits == AddRHSHighBitsAnd) {
        // Okay, the xform is safe.  Insert the new add pronto.
        Value *NewAdd = Builder->CreateAdd(X, CRHS, LHS->getName());
        return BinaryOperator::CreateAnd(NewAdd, C2);
      }
    }

    // Try to fold constant add into select arguments.
    if (SelectInst *SI = dyn_cast<SelectInst>(LHS))
      if (Instruction *R = FoldOpIntoSelect(I, SI))
        return R;
  }

  // add (select X 0 (sub n A)) A  -->  select X A n
  {
    SelectInst *SI = dyn_cast<SelectInst>(LHS);
    Value *A = RHS;
    if (!SI) {
      SI = dyn_cast<SelectInst>(RHS);
      A = LHS;
    }
    if (SI && SI->hasOneUse()) {
      Value *TV = SI->getTrueValue();
      Value *FV = SI->getFalseValue();
      Value *N;

      // Can we fold the add into the argument of the select?
      // We check both true and false select arguments for a matching subtract.
      if (match(FV, m_Zero()) && match(TV, m_Sub(m_Value(N), m_Specific(A))))
        // Fold the add into the true select value.
        return SelectInst::Create(SI->getCondition(), N, A);

      if (match(TV, m_Zero()) && match(FV, m_Sub(m_Value(N), m_Specific(A))))
        // Fold the add into the false select value.
        return SelectInst::Create(SI->getCondition(), A, N);
    }
  }

  // Check for (add (sext x), y), see if we can merge this into an
  // integer add followed by a sext.
  if (SExtInst *LHSConv = dyn_cast<SExtInst>(LHS)) {
    // (add (sext x), cst) --> (sext (add x, cst'))
    if (ConstantInt *RHSC = dyn_cast<ConstantInt>(RHS)) {
      Constant *CI =
        ConstantExpr::getTrunc(RHSC, LHSConv->getOperand(0)->getType());
      if (LHSConv->hasOneUse() &&
          ConstantExpr::getSExt(CI, I.getType()) == RHSC &&
<<<<<<< HEAD
          WillNotOverflowSignedAdd(LHSConv->getOperand(0), CI, &I)) {
=======
          WillNotOverflowSignedAdd(LHSConv->getOperand(0), CI, I)) {
>>>>>>> 969bfdfe
        // Insert the new, smaller add.
        Value *NewAdd = Builder->CreateNSWAdd(LHSConv->getOperand(0),
                                              CI, "addconv");
        return new SExtInst(NewAdd, I.getType());
      }
    }

    // (add (sext x), (sext y)) --> (sext (add int x, y))
    if (SExtInst *RHSConv = dyn_cast<SExtInst>(RHS)) {
      // Only do this if x/y have the same type, if at last one of them has a
      // single use (so we don't increase the number of sexts), and if the
      // integer add will not overflow.
      if (LHSConv->getOperand(0)->getType() ==
              RHSConv->getOperand(0)->getType() &&
          (LHSConv->hasOneUse() || RHSConv->hasOneUse()) &&
          WillNotOverflowSignedAdd(LHSConv->getOperand(0),
<<<<<<< HEAD
                                   RHSConv->getOperand(0), &I)) {
=======
                                   RHSConv->getOperand(0), I)) {
>>>>>>> 969bfdfe
        // Insert the new integer add.
        Value *NewAdd = Builder->CreateNSWAdd(LHSConv->getOperand(0),
                                             RHSConv->getOperand(0), "addconv");
        return new SExtInst(NewAdd, I.getType());
      }
    }
  }

  // (add (xor A, B) (and A, B)) --> (or A, B)
  {
    Value *A = nullptr, *B = nullptr;
    if (match(RHS, m_Xor(m_Value(A), m_Value(B))) &&
        (match(LHS, m_And(m_Specific(A), m_Specific(B))) ||
         match(LHS, m_And(m_Specific(B), m_Specific(A)))))
      return BinaryOperator::CreateOr(A, B);

    if (match(LHS, m_Xor(m_Value(A), m_Value(B))) &&
        (match(RHS, m_And(m_Specific(A), m_Specific(B))) ||
         match(RHS, m_And(m_Specific(B), m_Specific(A)))))
      return BinaryOperator::CreateOr(A, B);
  }

  // (add (or A, B) (and A, B)) --> (add A, B)
  {
    Value *A = nullptr, *B = nullptr;
    if (match(RHS, m_Or(m_Value(A), m_Value(B))) &&
        (match(LHS, m_And(m_Specific(A), m_Specific(B))) ||
         match(LHS, m_And(m_Specific(B), m_Specific(A))))) {
      auto *New = BinaryOperator::CreateAdd(A, B);
      New->setHasNoSignedWrap(I.hasNoSignedWrap());
      New->setHasNoUnsignedWrap(I.hasNoUnsignedWrap());
      return New;
    }

    if (match(LHS, m_Or(m_Value(A), m_Value(B))) &&
        (match(RHS, m_And(m_Specific(A), m_Specific(B))) ||
         match(RHS, m_And(m_Specific(B), m_Specific(A))))) {
      auto *New = BinaryOperator::CreateAdd(A, B);
      New->setHasNoSignedWrap(I.hasNoSignedWrap());
      New->setHasNoUnsignedWrap(I.hasNoUnsignedWrap());
      return New;
    }
  }

  // TODO(jingyue): Consider WillNotOverflowSignedAdd and
  // WillNotOverflowUnsignedAdd to reduce the number of invocations of
  // computeKnownBits.
<<<<<<< HEAD
  if (!I.hasNoSignedWrap() && WillNotOverflowSignedAdd(LHS, RHS, &I)) {
    Changed = true;
    I.setHasNoSignedWrap(true);
  }
  if (!I.hasNoUnsignedWrap() && WillNotOverflowUnsignedAdd(LHS, RHS, &I)) {
=======
  if (!I.hasNoSignedWrap() && WillNotOverflowSignedAdd(LHS, RHS, I)) {
    Changed = true;
    I.setHasNoSignedWrap(true);
  }
  if (!I.hasNoUnsignedWrap() &&
      computeOverflowForUnsignedAdd(LHS, RHS, &I) ==
          OverflowResult::NeverOverflows) {
>>>>>>> 969bfdfe
    Changed = true;
    I.setHasNoUnsignedWrap(true);
  }

  return Changed ? &I : nullptr;
}

Instruction *InstCombiner::visitFAdd(BinaryOperator &I) {
  bool Changed = SimplifyAssociativeOrCommutative(I);
  Value *LHS = I.getOperand(0), *RHS = I.getOperand(1);

  if (Value *V = SimplifyVectorOp(I))
    return ReplaceInstUsesWith(I, V);

<<<<<<< HEAD
  if (Value *V = SimplifyFAddInst(LHS, RHS, I.getFastMathFlags(), DL,
                                  TLI, DT, AT))
=======
  if (Value *V =
          SimplifyFAddInst(LHS, RHS, I.getFastMathFlags(), DL, TLI, DT, AC))
>>>>>>> 969bfdfe
    return ReplaceInstUsesWith(I, V);

  if (isa<Constant>(RHS)) {
    if (isa<PHINode>(LHS))
      if (Instruction *NV = FoldOpIntoPhi(I))
        return NV;

    if (SelectInst *SI = dyn_cast<SelectInst>(LHS))
      if (Instruction *NV = FoldOpIntoSelect(I, SI))
        return NV;
  }

  // -A + B  -->  B - A
  // -A + -B  -->  -(A + B)
  if (Value *LHSV = dyn_castFNegVal(LHS)) {
    Instruction *RI = BinaryOperator::CreateFSub(RHS, LHSV);
    RI->copyFastMathFlags(&I);
    return RI;
  }

  // A + -B  -->  A - B
  if (!isa<Constant>(RHS))
    if (Value *V = dyn_castFNegVal(RHS)) {
      Instruction *RI = BinaryOperator::CreateFSub(LHS, V);
      RI->copyFastMathFlags(&I);
      return RI;
    }

  // Check for (fadd double (sitofp x), y), see if we can merge this into an
  // integer add followed by a promotion.
  if (SIToFPInst *LHSConv = dyn_cast<SIToFPInst>(LHS)) {
    // (fadd double (sitofp x), fpcst) --> (sitofp (add int x, intcst))
    // ... if the constant fits in the integer value.  This is useful for things
    // like (double)(x & 1234) + 4.0 -> (double)((X & 1234)+4) which no longer
    // requires a constant pool load, and generally allows the add to be better
    // instcombined.
    if (ConstantFP *CFP = dyn_cast<ConstantFP>(RHS)) {
      Constant *CI =
      ConstantExpr::getFPToSI(CFP, LHSConv->getOperand(0)->getType());
      if (LHSConv->hasOneUse() &&
          ConstantExpr::getSIToFP(CI, I.getType()) == CFP &&
<<<<<<< HEAD
          WillNotOverflowSignedAdd(LHSConv->getOperand(0), CI, &I)) {
=======
          WillNotOverflowSignedAdd(LHSConv->getOperand(0), CI, I)) {
>>>>>>> 969bfdfe
        // Insert the new integer add.
        Value *NewAdd = Builder->CreateNSWAdd(LHSConv->getOperand(0),
                                              CI, "addconv");
        return new SIToFPInst(NewAdd, I.getType());
      }
    }

    // (fadd double (sitofp x), (sitofp y)) --> (sitofp (add int x, y))
    if (SIToFPInst *RHSConv = dyn_cast<SIToFPInst>(RHS)) {
      // Only do this if x/y have the same type, if at last one of them has a
      // single use (so we don't increase the number of int->fp conversions),
      // and if the integer add will not overflow.
      if (LHSConv->getOperand(0)->getType() ==
              RHSConv->getOperand(0)->getType() &&
          (LHSConv->hasOneUse() || RHSConv->hasOneUse()) &&
          WillNotOverflowSignedAdd(LHSConv->getOperand(0),
<<<<<<< HEAD
                                   RHSConv->getOperand(0), &I)) {
=======
                                   RHSConv->getOperand(0), I)) {
>>>>>>> 969bfdfe
        // Insert the new integer add.
        Value *NewAdd = Builder->CreateNSWAdd(LHSConv->getOperand(0),
                                              RHSConv->getOperand(0),"addconv");
        return new SIToFPInst(NewAdd, I.getType());
      }
    }
  }

  // select C, 0, B + select C, A, 0 -> select C, A, B
  {
    Value *A1, *B1, *C1, *A2, *B2, *C2;
    if (match(LHS, m_Select(m_Value(C1), m_Value(A1), m_Value(B1))) &&
        match(RHS, m_Select(m_Value(C2), m_Value(A2), m_Value(B2)))) {
      if (C1 == C2) {
        Constant *Z1=nullptr, *Z2=nullptr;
        Value *A, *B, *C=C1;
        if (match(A1, m_AnyZero()) && match(B2, m_AnyZero())) {
            Z1 = dyn_cast<Constant>(A1); A = A2;
            Z2 = dyn_cast<Constant>(B2); B = B1;
        } else if (match(B1, m_AnyZero()) && match(A2, m_AnyZero())) {
            Z1 = dyn_cast<Constant>(B1); B = B2;
            Z2 = dyn_cast<Constant>(A2); A = A1;
        }

        if (Z1 && Z2 &&
            (I.hasNoSignedZeros() ||
             (Z1->isNegativeZeroValue() && Z2->isNegativeZeroValue()))) {
          return SelectInst::Create(C, A, B);
        }
      }
    }
  }

  if (I.hasUnsafeAlgebra()) {
    if (Value *V = FAddCombine(Builder).simplify(&I))
      return ReplaceInstUsesWith(I, V);
  }

  return Changed ? &I : nullptr;
}


/// Optimize pointer differences into the same array into a size.  Consider:
///  &A[10] - &A[0]: we should compile this to "10".  LHS/RHS are the pointer
/// operands to the ptrtoint instructions for the LHS/RHS of the subtract.
///
Value *InstCombiner::OptimizePointerDifference(Value *LHS, Value *RHS,
                                               Type *Ty) {
  // If LHS is a gep based on RHS or RHS is a gep based on LHS, we can optimize
  // this.
  bool Swapped = false;
  GEPOperator *GEP1 = nullptr, *GEP2 = nullptr;

  // For now we require one side to be the base pointer "A" or a constant
  // GEP derived from it.
  if (GEPOperator *LHSGEP = dyn_cast<GEPOperator>(LHS)) {
    // (gep X, ...) - X
    if (LHSGEP->getOperand(0) == RHS) {
      GEP1 = LHSGEP;
      Swapped = false;
    } else if (GEPOperator *RHSGEP = dyn_cast<GEPOperator>(RHS)) {
      // (gep X, ...) - (gep X, ...)
      if (LHSGEP->getOperand(0)->stripPointerCasts() ==
            RHSGEP->getOperand(0)->stripPointerCasts()) {
        GEP2 = RHSGEP;
        GEP1 = LHSGEP;
        Swapped = false;
      }
    }
  }

  if (GEPOperator *RHSGEP = dyn_cast<GEPOperator>(RHS)) {
    // X - (gep X, ...)
    if (RHSGEP->getOperand(0) == LHS) {
      GEP1 = RHSGEP;
      Swapped = true;
    } else if (GEPOperator *LHSGEP = dyn_cast<GEPOperator>(LHS)) {
      // (gep X, ...) - (gep X, ...)
      if (RHSGEP->getOperand(0)->stripPointerCasts() ==
            LHSGEP->getOperand(0)->stripPointerCasts()) {
        GEP2 = LHSGEP;
        GEP1 = RHSGEP;
        Swapped = true;
      }
    }
  }

  // Avoid duplicating the arithmetic if GEP2 has non-constant indices and
  // multiple users.
  if (!GEP1 ||
      (GEP2 && !GEP2->hasAllConstantIndices() && !GEP2->hasOneUse()))
    return nullptr;

  // Emit the offset of the GEP and an intptr_t.
  Value *Result = EmitGEPOffset(GEP1);

  // If we had a constant expression GEP on the other side offsetting the
  // pointer, subtract it from the offset we have.
  if (GEP2) {
    Value *Offset = EmitGEPOffset(GEP2);
    Result = Builder->CreateSub(Result, Offset);
  }

  // If we have p - gep(p, ...)  then we have to negate the result.
  if (Swapped)
    Result = Builder->CreateNeg(Result, "diff.neg");

  return Builder->CreateIntCast(Result, Ty, true);
}

Instruction *InstCombiner::visitSub(BinaryOperator &I) {
  Value *Op0 = I.getOperand(0), *Op1 = I.getOperand(1);

  if (Value *V = SimplifyVectorOp(I))
    return ReplaceInstUsesWith(I, V);

  if (Value *V = SimplifySubInst(Op0, Op1, I.hasNoSignedWrap(),
<<<<<<< HEAD
                                 I.hasNoUnsignedWrap(), DL, TLI, DT, AT))
=======
                                 I.hasNoUnsignedWrap(), DL, TLI, DT, AC))
>>>>>>> 969bfdfe
    return ReplaceInstUsesWith(I, V);

  // (A*B)-(A*C) -> A*(B-C) etc
  if (Value *V = SimplifyUsingDistributiveLaws(I))
    return ReplaceInstUsesWith(I, V);

  // If this is a 'B = x-(-A)', change to B = x+A.
  if (Value *V = dyn_castNegVal(Op1)) {
    BinaryOperator *Res = BinaryOperator::CreateAdd(Op0, V);

    if (const auto *BO = dyn_cast<BinaryOperator>(Op1)) {
      assert(BO->getOpcode() == Instruction::Sub &&
             "Expected a subtraction operator!");
      if (BO->hasNoSignedWrap() && I.hasNoSignedWrap())
        Res->setHasNoSignedWrap(true);
    } else {
      if (cast<Constant>(Op1)->isNotMinSignedValue() && I.hasNoSignedWrap())
        Res->setHasNoSignedWrap(true);
    }

    return Res;
  }

  if (I.getType()->isIntegerTy(1))
    return BinaryOperator::CreateXor(Op0, Op1);

  // Replace (-1 - A) with (~A).
  if (match(Op0, m_AllOnes()))
    return BinaryOperator::CreateNot(Op1);

  if (Constant *C = dyn_cast<Constant>(Op0)) {
    // C - ~X == X + (1+C)
    Value *X = nullptr;
    if (match(Op1, m_Not(m_Value(X))))
      return BinaryOperator::CreateAdd(X, AddOne(C));

    // Try to fold constant sub into select arguments.
    if (SelectInst *SI = dyn_cast<SelectInst>(Op1))
      if (Instruction *R = FoldOpIntoSelect(I, SI))
        return R;

    // C-(X+C2) --> (C-C2)-X
    Constant *C2;
    if (match(Op1, m_Add(m_Value(X), m_Constant(C2))))
      return BinaryOperator::CreateSub(ConstantExpr::getSub(C, C2), X);

    if (SimplifyDemandedInstructionBits(I))
      return &I;

    // Fold (sub 0, (zext bool to B)) --> (sext bool to B)
    if (C->isNullValue() && match(Op1, m_ZExt(m_Value(X))))
      if (X->getType()->getScalarType()->isIntegerTy(1))
        return CastInst::CreateSExtOrBitCast(X, Op1->getType());

    // Fold (sub 0, (sext bool to B)) --> (zext bool to B)
    if (C->isNullValue() && match(Op1, m_SExt(m_Value(X))))
      if (X->getType()->getScalarType()->isIntegerTy(1))
        return CastInst::CreateZExtOrBitCast(X, Op1->getType());
  }

  if (ConstantInt *C = dyn_cast<ConstantInt>(Op0)) {
    // -(X >>u 31) -> (X >>s 31)
    // -(X >>s 31) -> (X >>u 31)
    if (C->isZero()) {
      Value *X;
      ConstantInt *CI;
      if (match(Op1, m_LShr(m_Value(X), m_ConstantInt(CI))) &&
          // Verify we are shifting out everything but the sign bit.
          CI->getValue() == I.getType()->getPrimitiveSizeInBits() - 1)
        return BinaryOperator::CreateAShr(X, CI);

      if (match(Op1, m_AShr(m_Value(X), m_ConstantInt(CI))) &&
          // Verify we are shifting out everything but the sign bit.
          CI->getValue() == I.getType()->getPrimitiveSizeInBits() - 1)
        return BinaryOperator::CreateLShr(X, CI);
    }
  }


  {
    Value *Y;
    // X-(X+Y) == -Y    X-(Y+X) == -Y
    if (match(Op1, m_Add(m_Specific(Op0), m_Value(Y))) ||
        match(Op1, m_Add(m_Value(Y), m_Specific(Op0))))
      return BinaryOperator::CreateNeg(Y);

    // (X-Y)-X == -Y
    if (match(Op0, m_Sub(m_Specific(Op1), m_Value(Y))))
      return BinaryOperator::CreateNeg(Y);
  }

  // (sub (or A, B) (xor A, B)) --> (and A, B)
  {
    Value *A = nullptr, *B = nullptr;
    if (match(Op1, m_Xor(m_Value(A), m_Value(B))) &&
        (match(Op0, m_Or(m_Specific(A), m_Specific(B))) ||
         match(Op0, m_Or(m_Specific(B), m_Specific(A)))))
      return BinaryOperator::CreateAnd(A, B);
  }

  if (Op0->hasOneUse()) {
    Value *Y = nullptr;
    // ((X | Y) - X) --> (~X & Y)
    if (match(Op0, m_Or(m_Value(Y), m_Specific(Op1))) ||
        match(Op0, m_Or(m_Specific(Op1), m_Value(Y))))
      return BinaryOperator::CreateAnd(
          Y, Builder->CreateNot(Op1, Op1->getName() + ".not"));
  }

  if (Op1->hasOneUse()) {
    Value *X = nullptr, *Y = nullptr, *Z = nullptr;
    Constant *C = nullptr;
    Constant *CI = nullptr;

    // (X - (Y - Z))  -->  (X + (Z - Y)).
    if (match(Op1, m_Sub(m_Value(Y), m_Value(Z))))
      return BinaryOperator::CreateAdd(Op0,
                                      Builder->CreateSub(Z, Y, Op1->getName()));

    // (X - (X & Y))   -->   (X & ~Y)
    //
    if (match(Op1, m_And(m_Value(Y), m_Specific(Op0))) ||
        match(Op1, m_And(m_Specific(Op0), m_Value(Y))))
      return BinaryOperator::CreateAnd(Op0,
                                  Builder->CreateNot(Y, Y->getName() + ".not"));

    // 0 - (X sdiv C)  -> (X sdiv -C)  provided the negation doesn't overflow.
    if (match(Op1, m_SDiv(m_Value(X), m_Constant(C))) && match(Op0, m_Zero()) &&
        C->isNotMinSignedValue() && !C->isOneValue())
      return BinaryOperator::CreateSDiv(X, ConstantExpr::getNeg(C));

    // 0 - (X << Y)  -> (-X << Y)   when X is freely negatable.
    if (match(Op1, m_Shl(m_Value(X), m_Value(Y))) && match(Op0, m_Zero()))
      if (Value *XNeg = dyn_castNegVal(X))
        return BinaryOperator::CreateShl(XNeg, Y);

    // X - A*-B -> X + A*B
    // X - -A*B -> X + A*B
    Value *A, *B;
    if (match(Op1, m_Mul(m_Value(A), m_Neg(m_Value(B)))) ||
        match(Op1, m_Mul(m_Neg(m_Value(A)), m_Value(B))))
      return BinaryOperator::CreateAdd(Op0, Builder->CreateMul(A, B));

    // X - A*CI -> X + A*-CI
    // X - CI*A -> X + A*-CI
    if (match(Op1, m_Mul(m_Value(A), m_Constant(CI))) ||
        match(Op1, m_Mul(m_Constant(CI), m_Value(A)))) {
      Value *NewMul = Builder->CreateMul(A, ConstantExpr::getNeg(CI));
      return BinaryOperator::CreateAdd(Op0, NewMul);
    }
  }

  // Optimize pointer differences into the same array into a size.  Consider:
  //  &A[10] - &A[0]: we should compile this to "10".
  Value *LHSOp, *RHSOp;
  if (match(Op0, m_PtrToInt(m_Value(LHSOp))) &&
      match(Op1, m_PtrToInt(m_Value(RHSOp))))
    if (Value *Res = OptimizePointerDifference(LHSOp, RHSOp, I.getType()))
      return ReplaceInstUsesWith(I, Res);

  // trunc(p)-trunc(q) -> trunc(p-q)
  if (match(Op0, m_Trunc(m_PtrToInt(m_Value(LHSOp)))) &&
      match(Op1, m_Trunc(m_PtrToInt(m_Value(RHSOp)))))
    if (Value *Res = OptimizePointerDifference(LHSOp, RHSOp, I.getType()))
      return ReplaceInstUsesWith(I, Res);

  bool Changed = false;
<<<<<<< HEAD
  if (!I.hasNoSignedWrap() && WillNotOverflowSignedSub(Op0, Op1, &I)) {
    Changed = true;
    I.setHasNoSignedWrap(true);
  }
  if (!I.hasNoUnsignedWrap() && WillNotOverflowUnsignedSub(Op0, Op1, &I)) {
=======
  if (!I.hasNoSignedWrap() && WillNotOverflowSignedSub(Op0, Op1, I)) {
    Changed = true;
    I.setHasNoSignedWrap(true);
  }
  if (!I.hasNoUnsignedWrap() && WillNotOverflowUnsignedSub(Op0, Op1, I)) {
>>>>>>> 969bfdfe
    Changed = true;
    I.setHasNoUnsignedWrap(true);
  }

  return Changed ? &I : nullptr;
}

Instruction *InstCombiner::visitFSub(BinaryOperator &I) {
  Value *Op0 = I.getOperand(0), *Op1 = I.getOperand(1);

  if (Value *V = SimplifyVectorOp(I))
    return ReplaceInstUsesWith(I, V);

<<<<<<< HEAD
  if (Value *V = SimplifyFSubInst(Op0, Op1, I.getFastMathFlags(), DL,
                                  TLI, DT, AT))
=======
  if (Value *V =
          SimplifyFSubInst(Op0, Op1, I.getFastMathFlags(), DL, TLI, DT, AC))
>>>>>>> 969bfdfe
    return ReplaceInstUsesWith(I, V);

  // fsub nsz 0, X ==> fsub nsz -0.0, X
  if (I.getFastMathFlags().noSignedZeros() && match(Op0, m_Zero())) {
    // Subtraction from -0.0 is the canonical form of fneg.
    Instruction *NewI = BinaryOperator::CreateFNeg(Op1);
    NewI->copyFastMathFlags(&I);
    return NewI;
  }

  if (isa<Constant>(Op0))
    if (SelectInst *SI = dyn_cast<SelectInst>(Op1))
      if (Instruction *NV = FoldOpIntoSelect(I, SI))
        return NV;

  // If this is a 'B = x-(-A)', change to B = x+A, potentially looking
  // through FP extensions/truncations along the way.
  if (Value *V = dyn_castFNegVal(Op1)) {
    Instruction *NewI = BinaryOperator::CreateFAdd(Op0, V);
    NewI->copyFastMathFlags(&I);
    return NewI;
  }
  if (FPTruncInst *FPTI = dyn_cast<FPTruncInst>(Op1)) {
    if (Value *V = dyn_castFNegVal(FPTI->getOperand(0))) {
      Value *NewTrunc = Builder->CreateFPTrunc(V, I.getType());
      Instruction *NewI = BinaryOperator::CreateFAdd(Op0, NewTrunc);
      NewI->copyFastMathFlags(&I);
      return NewI;
    }
  } else if (FPExtInst *FPEI = dyn_cast<FPExtInst>(Op1)) {
    if (Value *V = dyn_castFNegVal(FPEI->getOperand(0))) {
      Value *NewExt = Builder->CreateFPExt(V, I.getType());
      Instruction *NewI = BinaryOperator::CreateFAdd(Op0, NewExt);
      NewI->copyFastMathFlags(&I);
      return NewI;
    }
  }

  if (I.hasUnsafeAlgebra()) {
    if (Value *V = FAddCombine(Builder).simplify(&I))
      return ReplaceInstUsesWith(I, V);
  }

  return nullptr;
}<|MERGE_RESOLUTION|>--- conflicted
+++ resolved
@@ -890,14 +890,8 @@
 ///    (sext (add LHS, RHS))  === (add (sext LHS), (sext RHS))
 /// This basically requires proving that the add in the original type would not
 /// overflow to change the sign bit or have a carry out.
-<<<<<<< HEAD
-/// TODO: Handle this for Vectors.
-bool InstCombiner::WillNotOverflowSignedAdd(Value *LHS, Value *RHS,
-                                            Instruction *CxtI) {
-=======
 bool InstCombiner::WillNotOverflowSignedAdd(Value *LHS, Value *RHS,
                                             Instruction &CxtI) {
->>>>>>> 969bfdfe
   // There are different heuristics we can use for this.  Here are some simple
   // ones.
 
@@ -915,48 +909,6 @@
   //
   // Since the carry into the most significant position is always equal to
   // the carry out of the addition, there is no signed overflow.
-<<<<<<< HEAD
-  if (ComputeNumSignBits(LHS, 0, CxtI) > 1 &&
-      ComputeNumSignBits(RHS, 0, CxtI) > 1)
-    return true;
-
-  if (IntegerType *IT = dyn_cast<IntegerType>(LHS->getType())) {
-    int BitWidth = IT->getBitWidth();
-    APInt LHSKnownZero(BitWidth, 0);
-    APInt LHSKnownOne(BitWidth, 0);
-    computeKnownBits(LHS, LHSKnownZero, LHSKnownOne, 0, CxtI);
-
-    APInt RHSKnownZero(BitWidth, 0);
-    APInt RHSKnownOne(BitWidth, 0);
-    computeKnownBits(RHS, RHSKnownZero, RHSKnownOne, 0, CxtI);
-
-    // Addition of two 2's compliment numbers having opposite signs will never
-    // overflow.
-    if ((LHSKnownOne[BitWidth - 1] && RHSKnownZero[BitWidth - 1]) ||
-        (LHSKnownZero[BitWidth - 1] && RHSKnownOne[BitWidth - 1]))
-      return true;
-
-    // Check if carry bit of addition will not cause overflow.
-    if (checkRippleForAdd(LHSKnownZero, RHSKnownZero))
-      return true;
-    if (checkRippleForAdd(RHSKnownZero, LHSKnownZero))
-      return true;
-  }
-  return false;
-}
-
-/// WillNotOverflowUnsignedAdd - Return true if we can prove that:
-///    (zext (add LHS, RHS))  === (add (zext LHS), (zext RHS))
-bool InstCombiner::WillNotOverflowUnsignedAdd(Value *LHS, Value *RHS,
-                                              Instruction *CxtI) {
-  // There are different heuristics we can use for this. Here is a simple one.
-  // If the sign bit of LHS and that of RHS are both zero, no unsigned wrap.
-  bool LHSKnownNonNegative, LHSKnownNegative;
-  bool RHSKnownNonNegative, RHSKnownNegative;
-  ComputeSignBit(LHS, LHSKnownNonNegative, LHSKnownNegative, DL, 0, AT, CxtI, DT);
-  ComputeSignBit(RHS, RHSKnownNonNegative, RHSKnownNegative, DL, 0, AT, CxtI, DT);
-  if (LHSKnownNonNegative && RHSKnownNonNegative)
-=======
   if (ComputeNumSignBits(LHS, 0, &CxtI) > 1 &&
       ComputeNumSignBits(RHS, 0, &CxtI) > 1)
     return true;
@@ -980,7 +932,6 @@
   if (checkRippleForAdd(LHSKnownZero, RHSKnownZero))
     return true;
   if (checkRippleForAdd(RHSKnownZero, LHSKnownZero))
->>>>>>> 969bfdfe
     return true;
 
   return false;
@@ -992,24 +943,6 @@
 /// overflow to change the sign bit or have a carry out.
 /// TODO: Handle this for Vectors.
 bool InstCombiner::WillNotOverflowSignedSub(Value *LHS, Value *RHS,
-<<<<<<< HEAD
-                                            Instruction *CxtI) {
-  // If LHS and RHS each have at least two sign bits, the subtraction
-  // cannot overflow.
-  if (ComputeNumSignBits(LHS, 0, CxtI) > 1 &&
-      ComputeNumSignBits(RHS, 0, CxtI) > 1)
-    return true;
-
-  if (IntegerType *IT = dyn_cast<IntegerType>(LHS->getType())) {
-    unsigned BitWidth = IT->getBitWidth();
-    APInt LHSKnownZero(BitWidth, 0);
-    APInt LHSKnownOne(BitWidth, 0);
-    computeKnownBits(LHS, LHSKnownZero, LHSKnownOne, 0, CxtI);
-
-    APInt RHSKnownZero(BitWidth, 0);
-    APInt RHSKnownOne(BitWidth, 0);
-    computeKnownBits(RHS, RHSKnownZero, RHSKnownOne, 0, CxtI);
-=======
                                             Instruction &CxtI) {
   // If LHS and RHS each have at least two sign bits, the subtraction
   // cannot overflow.
@@ -1025,7 +958,6 @@
   APInt RHSKnownZero(BitWidth, 0);
   APInt RHSKnownOne(BitWidth, 0);
   computeKnownBits(RHS, RHSKnownZero, RHSKnownOne, 0, &CxtI);
->>>>>>> 969bfdfe
 
   // Subtraction of two 2's compliment numbers having identical signs will
   // never overflow.
@@ -1040,14 +972,6 @@
 /// \brief Return true if we can prove that:
 ///    (sub LHS, RHS)  === (sub nuw LHS, RHS)
 bool InstCombiner::WillNotOverflowUnsignedSub(Value *LHS, Value *RHS,
-<<<<<<< HEAD
-                                              Instruction *CxtI) {
-  // If the LHS is negative and the RHS is non-negative, no unsigned wrap.
-  bool LHSKnownNonNegative, LHSKnownNegative;
-  bool RHSKnownNonNegative, RHSKnownNegative;
-  ComputeSignBit(LHS, LHSKnownNonNegative, LHSKnownNegative, DL, 0, AT, CxtI, DT);
-  ComputeSignBit(RHS, RHSKnownNonNegative, RHSKnownNegative, DL, 0, AT, CxtI, DT);
-=======
                                               Instruction &CxtI) {
   // If the LHS is negative and the RHS is non-negative, no unsigned wrap.
   bool LHSKnownNonNegative, LHSKnownNegative;
@@ -1056,7 +980,6 @@
                  &CxtI);
   ComputeSignBit(RHS, RHSKnownNonNegative, RHSKnownNegative, /*Depth=*/0,
                  &CxtI);
->>>>>>> 969bfdfe
   if (LHSKnownNegative && RHSKnownNonNegative)
     return true;
 
@@ -1131,15 +1054,9 @@
   if (Value *V = SimplifyVectorOp(I))
     return ReplaceInstUsesWith(I, V);
 
-<<<<<<< HEAD
-   if (Value *V = SimplifyAddInst(LHS, RHS, I.hasNoSignedWrap(),
-                                  I.hasNoUnsignedWrap(), DL, TLI, DT, AT))
-     return ReplaceInstUsesWith(I, V);
-=======
   if (Value *V = SimplifyAddInst(LHS, RHS, I.hasNoSignedWrap(),
                                  I.hasNoUnsignedWrap(), DL, TLI, DT, AC))
     return ReplaceInstUsesWith(I, V);
->>>>>>> 969bfdfe
 
    // (A*B)+(A*C) -> A*(B+C) etc
   if (Value *V = SimplifyUsingDistributiveLaws(I))
@@ -1328,11 +1245,7 @@
         ConstantExpr::getTrunc(RHSC, LHSConv->getOperand(0)->getType());
       if (LHSConv->hasOneUse() &&
           ConstantExpr::getSExt(CI, I.getType()) == RHSC &&
-<<<<<<< HEAD
-          WillNotOverflowSignedAdd(LHSConv->getOperand(0), CI, &I)) {
-=======
           WillNotOverflowSignedAdd(LHSConv->getOperand(0), CI, I)) {
->>>>>>> 969bfdfe
         // Insert the new, smaller add.
         Value *NewAdd = Builder->CreateNSWAdd(LHSConv->getOperand(0),
                                               CI, "addconv");
@@ -1349,11 +1262,7 @@
               RHSConv->getOperand(0)->getType() &&
           (LHSConv->hasOneUse() || RHSConv->hasOneUse()) &&
           WillNotOverflowSignedAdd(LHSConv->getOperand(0),
-<<<<<<< HEAD
-                                   RHSConv->getOperand(0), &I)) {
-=======
                                    RHSConv->getOperand(0), I)) {
->>>>>>> 969bfdfe
         // Insert the new integer add.
         Value *NewAdd = Builder->CreateNSWAdd(LHSConv->getOperand(0),
                                              RHSConv->getOperand(0), "addconv");
@@ -1401,13 +1310,6 @@
   // TODO(jingyue): Consider WillNotOverflowSignedAdd and
   // WillNotOverflowUnsignedAdd to reduce the number of invocations of
   // computeKnownBits.
-<<<<<<< HEAD
-  if (!I.hasNoSignedWrap() && WillNotOverflowSignedAdd(LHS, RHS, &I)) {
-    Changed = true;
-    I.setHasNoSignedWrap(true);
-  }
-  if (!I.hasNoUnsignedWrap() && WillNotOverflowUnsignedAdd(LHS, RHS, &I)) {
-=======
   if (!I.hasNoSignedWrap() && WillNotOverflowSignedAdd(LHS, RHS, I)) {
     Changed = true;
     I.setHasNoSignedWrap(true);
@@ -1415,7 +1317,6 @@
   if (!I.hasNoUnsignedWrap() &&
       computeOverflowForUnsignedAdd(LHS, RHS, &I) ==
           OverflowResult::NeverOverflows) {
->>>>>>> 969bfdfe
     Changed = true;
     I.setHasNoUnsignedWrap(true);
   }
@@ -1430,13 +1331,8 @@
   if (Value *V = SimplifyVectorOp(I))
     return ReplaceInstUsesWith(I, V);
 
-<<<<<<< HEAD
-  if (Value *V = SimplifyFAddInst(LHS, RHS, I.getFastMathFlags(), DL,
-                                  TLI, DT, AT))
-=======
   if (Value *V =
           SimplifyFAddInst(LHS, RHS, I.getFastMathFlags(), DL, TLI, DT, AC))
->>>>>>> 969bfdfe
     return ReplaceInstUsesWith(I, V);
 
   if (isa<Constant>(RHS)) {
@@ -1478,11 +1374,7 @@
       ConstantExpr::getFPToSI(CFP, LHSConv->getOperand(0)->getType());
       if (LHSConv->hasOneUse() &&
           ConstantExpr::getSIToFP(CI, I.getType()) == CFP &&
-<<<<<<< HEAD
-          WillNotOverflowSignedAdd(LHSConv->getOperand(0), CI, &I)) {
-=======
           WillNotOverflowSignedAdd(LHSConv->getOperand(0), CI, I)) {
->>>>>>> 969bfdfe
         // Insert the new integer add.
         Value *NewAdd = Builder->CreateNSWAdd(LHSConv->getOperand(0),
                                               CI, "addconv");
@@ -1499,11 +1391,7 @@
               RHSConv->getOperand(0)->getType() &&
           (LHSConv->hasOneUse() || RHSConv->hasOneUse()) &&
           WillNotOverflowSignedAdd(LHSConv->getOperand(0),
-<<<<<<< HEAD
-                                   RHSConv->getOperand(0), &I)) {
-=======
                                    RHSConv->getOperand(0), I)) {
->>>>>>> 969bfdfe
         // Insert the new integer add.
         Value *NewAdd = Builder->CreateNSWAdd(LHSConv->getOperand(0),
                                               RHSConv->getOperand(0),"addconv");
@@ -1621,11 +1509,7 @@
     return ReplaceInstUsesWith(I, V);
 
   if (Value *V = SimplifySubInst(Op0, Op1, I.hasNoSignedWrap(),
-<<<<<<< HEAD
-                                 I.hasNoUnsignedWrap(), DL, TLI, DT, AT))
-=======
                                  I.hasNoUnsignedWrap(), DL, TLI, DT, AC))
->>>>>>> 969bfdfe
     return ReplaceInstUsesWith(I, V);
 
   // (A*B)-(A*C) -> A*(B-C) etc
@@ -1793,19 +1677,11 @@
       return ReplaceInstUsesWith(I, Res);
 
   bool Changed = false;
-<<<<<<< HEAD
-  if (!I.hasNoSignedWrap() && WillNotOverflowSignedSub(Op0, Op1, &I)) {
-    Changed = true;
-    I.setHasNoSignedWrap(true);
-  }
-  if (!I.hasNoUnsignedWrap() && WillNotOverflowUnsignedSub(Op0, Op1, &I)) {
-=======
   if (!I.hasNoSignedWrap() && WillNotOverflowSignedSub(Op0, Op1, I)) {
     Changed = true;
     I.setHasNoSignedWrap(true);
   }
   if (!I.hasNoUnsignedWrap() && WillNotOverflowUnsignedSub(Op0, Op1, I)) {
->>>>>>> 969bfdfe
     Changed = true;
     I.setHasNoUnsignedWrap(true);
   }
@@ -1819,13 +1695,8 @@
   if (Value *V = SimplifyVectorOp(I))
     return ReplaceInstUsesWith(I, V);
 
-<<<<<<< HEAD
-  if (Value *V = SimplifyFSubInst(Op0, Op1, I.getFastMathFlags(), DL,
-                                  TLI, DT, AT))
-=======
   if (Value *V =
           SimplifyFSubInst(Op0, Op1, I.getFastMathFlags(), DL, TLI, DT, AC))
->>>>>>> 969bfdfe
     return ReplaceInstUsesWith(I, V);
 
   // fsub nsz 0, X ==> fsub nsz -0.0, X
