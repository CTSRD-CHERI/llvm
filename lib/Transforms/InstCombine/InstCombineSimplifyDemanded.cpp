//===- InstCombineSimplifyDemanded.cpp ------------------------------------===//
//
//                     The LLVM Compiler Infrastructure
//
// This file is distributed under the University of Illinois Open Source
// License. See LICENSE.TXT for details.
//
//===----------------------------------------------------------------------===//
//
// This file contains logic for simplifying instructions based on information
// about how they are used.
//
//===----------------------------------------------------------------------===//

#include "InstCombineInternal.h"
#include "llvm/IR/IntrinsicInst.h"
#include "llvm/IR/PatternMatch.h"

using namespace llvm;
using namespace llvm::PatternMatch;

#define DEBUG_TYPE "instcombine"

/// ShrinkDemandedConstant - Check to see if the specified operand of the
/// specified instruction is a constant integer.  If so, check to see if there
/// are any bits set in the constant that are not demanded.  If so, shrink the
/// constant and return true.
static bool ShrinkDemandedConstant(Instruction *I, unsigned OpNo,
                                   APInt Demanded) {
  assert(I && "No instruction?");
  assert(OpNo < I->getNumOperands() && "Operand index too large");

  // If the operand is not a constant integer, nothing to do.
  ConstantInt *OpC = dyn_cast<ConstantInt>(I->getOperand(OpNo));
  if (!OpC) return false;

  // If there are no bits set that aren't demanded, nothing to do.
  Demanded = Demanded.zextOrTrunc(OpC->getValue().getBitWidth());
  if ((~Demanded & OpC->getValue()) == 0)
    return false;

  // This instruction is producing bits that are not demanded. Shrink the RHS.
  Demanded &= OpC->getValue();
  I->setOperand(OpNo, ConstantInt::get(OpC->getType(), Demanded));

  // If either 'nsw' or 'nuw' is set and the constant is negative,
  // removing *any* bits from the constant could make overflow occur.
  // Remove 'nsw' and 'nuw' from the instruction in this case.
  if (auto *OBO = dyn_cast<OverflowingBinaryOperator>(I)) {
    assert(OBO->getOpcode() == Instruction::Add);
    if (OBO->hasNoSignedWrap() || OBO->hasNoUnsignedWrap()) {
      if (OpC->getValue().isNegative()) {
        cast<BinaryOperator>(OBO)->setHasNoSignedWrap(false);
        cast<BinaryOperator>(OBO)->setHasNoUnsignedWrap(false);
      }
    }
  }

  return true;
}



/// SimplifyDemandedInstructionBits - Inst is an integer instruction that
/// SimplifyDemandedBits knows about.  See if the instruction has any
/// properties that allow us to simplify its operands.
bool InstCombiner::SimplifyDemandedInstructionBits(Instruction &Inst) {
  unsigned BitWidth = Inst.getType()->getScalarSizeInBits();
  APInt KnownZero(BitWidth, 0), KnownOne(BitWidth, 0);
  APInt DemandedMask(APInt::getAllOnesValue(BitWidth));

<<<<<<< HEAD
  Value *V = SimplifyDemandedUseBits(&Inst, DemandedMask,
                                     KnownZero, KnownOne, 0, &Inst);
=======
  Value *V = SimplifyDemandedUseBits(&Inst, DemandedMask, KnownZero, KnownOne,
                                     0, &Inst);
>>>>>>> 969bfdfe
  if (!V) return false;
  if (V == &Inst) return true;
  ReplaceInstUsesWith(Inst, V);
  return true;
}

/// SimplifyDemandedBits - This form of SimplifyDemandedBits simplifies the
/// specified instruction operand if possible, updating it in place.  It returns
/// true if it made any change and false otherwise.
bool InstCombiner::SimplifyDemandedBits(Use &U, APInt DemandedMask,
                                        APInt &KnownZero, APInt &KnownOne,
                                        unsigned Depth) {
<<<<<<< HEAD
  Value *NewVal = SimplifyDemandedUseBits(U.get(), DemandedMask,
                                          KnownZero, KnownOne, Depth,
                                          dyn_cast<Instruction>(U.getUser()));
=======
  Value *NewVal =
      SimplifyDemandedUseBits(U.get(), DemandedMask, KnownZero, KnownOne, Depth,
                              dyn_cast<Instruction>(U.getUser()));
>>>>>>> 969bfdfe
  if (!NewVal) return false;
  U = NewVal;
  return true;
}


/// SimplifyDemandedUseBits - This function attempts to replace V with a simpler
/// value based on the demanded bits.  When this function is called, it is known
/// that only the bits set in DemandedMask of the result of V are ever used
/// downstream. Consequently, depending on the mask and V, it may be possible
/// to replace V with a constant or one of its operands. In such cases, this
/// function does the replacement and returns true. In all other cases, it
/// returns false after analyzing the expression and setting KnownOne and known
/// to be one in the expression.  KnownZero contains all the bits that are known
/// to be zero in the expression. These are provided to potentially allow the
/// caller (which might recursively be SimplifyDemandedBits itself) to simplify
/// the expression. KnownOne and KnownZero always follow the invariant that
/// KnownOne & KnownZero == 0. That is, a bit can't be both 1 and 0. Note that
/// the bits in KnownOne and KnownZero may only be accurate for those bits set
/// in DemandedMask. Note also that the bitwidth of V, DemandedMask, KnownZero
/// and KnownOne must all be the same.
///
/// This returns null if it did not change anything and it permits no
/// simplification.  This returns V itself if it did some simplification of V's
/// operands based on the information about what bits are demanded. This returns
/// some other non-null value if it found out that V is equal to another value
/// in the context where the specified bits are demanded, but not for all users.
Value *InstCombiner::SimplifyDemandedUseBits(Value *V, APInt DemandedMask,
                                             APInt &KnownZero, APInt &KnownOne,
                                             unsigned Depth,
                                             Instruction *CxtI) {
  assert(V != nullptr && "Null pointer of Value???");
  assert(Depth <= 6 && "Limit Search Depth");
  uint32_t BitWidth = DemandedMask.getBitWidth();
  Type *VTy = V->getType();
<<<<<<< HEAD
  assert((DL || !VTy->isPointerTy()) &&
         "SimplifyDemandedBits needs to know bit widths!");
  assert((!DL || DL->getTypeIntegerRangeInBits(VTy->getScalarType()) == BitWidth) &&
         (!VTy->isIntOrIntVectorTy() ||
          VTy->getScalarSizeInBits() == BitWidth) &&
         KnownZero.getBitWidth() == BitWidth &&
         KnownOne.getBitWidth() == BitWidth &&
         "Value *V, DemandedMask, KnownZero and KnownOne "
         "must have same BitWidth");
=======
  assert(
      (!VTy->isIntOrIntVectorTy() || VTy->getScalarSizeInBits() == BitWidth) &&
      KnownZero.getBitWidth() == BitWidth &&
      KnownOne.getBitWidth() == BitWidth &&
      "Value *V, DemandedMask, KnownZero and KnownOne "
      "must have same BitWidth");
>>>>>>> 969bfdfe
  if (ConstantInt *CI = dyn_cast<ConstantInt>(V)) {
    // We know all of the bits for a constant!
    KnownOne = CI->getValue() & DemandedMask;
    KnownZero = ~KnownOne & DemandedMask;
    return nullptr;
  }
  if (isa<ConstantPointerNull>(V)) {
    // We know all of the bits for a constant!
    KnownOne.clearAllBits();
    KnownZero = DemandedMask;
    return nullptr;
  }

  KnownZero.clearAllBits();
  KnownOne.clearAllBits();
  if (DemandedMask == 0) {   // Not demanding any bits from V.
    if (isa<UndefValue>(V))
      return nullptr;
    return UndefValue::get(VTy);
  }

  if (Depth == 6)        // Limit search depth.
    return nullptr;

  APInt LHSKnownZero(BitWidth, 0), LHSKnownOne(BitWidth, 0);
  APInt RHSKnownZero(BitWidth, 0), RHSKnownOne(BitWidth, 0);

  Instruction *I = dyn_cast<Instruction>(V);
  if (!I) {
    computeKnownBits(V, KnownZero, KnownOne, Depth, CxtI);
    return nullptr;        // Only analyze instructions.
  }

  // If there are multiple uses of this value and we aren't at the root, then
  // we can't do any simplifications of the operands, because DemandedMask
  // only reflects the bits demanded by *one* of the users.
  if (Depth != 0 && !I->hasOneUse()) {
    // Despite the fact that we can't simplify this instruction in all User's
    // context, we can at least compute the knownzero/knownone bits, and we can
    // do simplifications that apply to *just* the one user if we know that
    // this instruction has a simpler value in that context.
    if (I->getOpcode() == Instruction::And) {
      // If either the LHS or the RHS are Zero, the result is zero.
<<<<<<< HEAD
      computeKnownBits(I->getOperand(1), RHSKnownZero, RHSKnownOne, Depth+1,
                       CxtI);
      computeKnownBits(I->getOperand(0), LHSKnownZero, LHSKnownOne, Depth+1,
=======
      computeKnownBits(I->getOperand(1), RHSKnownZero, RHSKnownOne, Depth + 1,
                       CxtI);
      computeKnownBits(I->getOperand(0), LHSKnownZero, LHSKnownOne, Depth + 1,
>>>>>>> 969bfdfe
                       CxtI);

      // If all of the demanded bits are known 1 on one side, return the other.
      // These bits cannot contribute to the result of the 'and' in this
      // context.
      if ((DemandedMask & ~LHSKnownZero & RHSKnownOne) ==
          (DemandedMask & ~LHSKnownZero))
        return I->getOperand(0);
      if ((DemandedMask & ~RHSKnownZero & LHSKnownOne) ==
          (DemandedMask & ~RHSKnownZero))
        return I->getOperand(1);

      // If all of the demanded bits in the inputs are known zeros, return zero.
      if ((DemandedMask & (RHSKnownZero|LHSKnownZero)) == DemandedMask)
        return Constant::getNullValue(VTy);

    } else if (I->getOpcode() == Instruction::Or) {
      // We can simplify (X|Y) -> X or Y in the user's context if we know that
      // only bits from X or Y are demanded.

      // If either the LHS or the RHS are One, the result is One.
<<<<<<< HEAD
      computeKnownBits(I->getOperand(1), RHSKnownZero, RHSKnownOne, Depth+1,
                       CxtI);
      computeKnownBits(I->getOperand(0), LHSKnownZero, LHSKnownOne, Depth+1,
=======
      computeKnownBits(I->getOperand(1), RHSKnownZero, RHSKnownOne, Depth + 1,
                       CxtI);
      computeKnownBits(I->getOperand(0), LHSKnownZero, LHSKnownOne, Depth + 1,
>>>>>>> 969bfdfe
                       CxtI);

      // If all of the demanded bits are known zero on one side, return the
      // other.  These bits cannot contribute to the result of the 'or' in this
      // context.
      if ((DemandedMask & ~LHSKnownOne & RHSKnownZero) ==
          (DemandedMask & ~LHSKnownOne))
        return I->getOperand(0);
      if ((DemandedMask & ~RHSKnownOne & LHSKnownZero) ==
          (DemandedMask & ~RHSKnownOne))
        return I->getOperand(1);

      // If all of the potentially set bits on one side are known to be set on
      // the other side, just use the 'other' side.
      if ((DemandedMask & (~RHSKnownZero) & LHSKnownOne) ==
          (DemandedMask & (~RHSKnownZero)))
        return I->getOperand(0);
      if ((DemandedMask & (~LHSKnownZero) & RHSKnownOne) ==
          (DemandedMask & (~LHSKnownZero)))
        return I->getOperand(1);
    } else if (I->getOpcode() == Instruction::Xor) {
      // We can simplify (X^Y) -> X or Y in the user's context if we know that
      // only bits from X or Y are demanded.

<<<<<<< HEAD
      computeKnownBits(I->getOperand(1), RHSKnownZero, RHSKnownOne, Depth+1,
                       CxtI);
      computeKnownBits(I->getOperand(0), LHSKnownZero, LHSKnownOne, Depth+1,
=======
      computeKnownBits(I->getOperand(1), RHSKnownZero, RHSKnownOne, Depth + 1,
                       CxtI);
      computeKnownBits(I->getOperand(0), LHSKnownZero, LHSKnownOne, Depth + 1,
>>>>>>> 969bfdfe
                       CxtI);

      // If all of the demanded bits are known zero on one side, return the
      // other.
      if ((DemandedMask & RHSKnownZero) == DemandedMask)
        return I->getOperand(0);
      if ((DemandedMask & LHSKnownZero) == DemandedMask)
        return I->getOperand(1);
    }

    // Compute the KnownZero/KnownOne bits to simplify things downstream.
    computeKnownBits(I, KnownZero, KnownOne, Depth, CxtI);
    return nullptr;
  }

  // If this is the root being simplified, allow it to have multiple uses,
  // just set the DemandedMask to all bits so that we can try to simplify the
  // operands.  This allows visitTruncInst (for example) to simplify the
  // operand of a trunc without duplicating all the logic below.
  if (Depth == 0 && !V->hasOneUse())
    DemandedMask = APInt::getAllOnesValue(BitWidth);

  switch (I->getOpcode()) {
  default:
    computeKnownBits(I, KnownZero, KnownOne, Depth, CxtI);
    break;
  case Instruction::And:
    // If either the LHS or the RHS are Zero, the result is zero.
    if (SimplifyDemandedBits(I->getOperandUse(1), DemandedMask, RHSKnownZero,
                             RHSKnownOne, Depth + 1) ||
        SimplifyDemandedBits(I->getOperandUse(0), DemandedMask & ~RHSKnownZero,
                             LHSKnownZero, LHSKnownOne, Depth + 1))
      return I;
    assert(!(RHSKnownZero & RHSKnownOne) && "Bits known to be one AND zero?");
    assert(!(LHSKnownZero & LHSKnownOne) && "Bits known to be one AND zero?");

    // If the client is only demanding bits that we know, return the known
    // constant.
    if ((DemandedMask & ((RHSKnownZero | LHSKnownZero)|
                         (RHSKnownOne & LHSKnownOne))) == DemandedMask)
      return Constant::getIntegerValue(VTy, RHSKnownOne & LHSKnownOne);

    // If all of the demanded bits are known 1 on one side, return the other.
    // These bits cannot contribute to the result of the 'and'.
    if ((DemandedMask & ~LHSKnownZero & RHSKnownOne) ==
        (DemandedMask & ~LHSKnownZero))
      return I->getOperand(0);
    if ((DemandedMask & ~RHSKnownZero & LHSKnownOne) ==
        (DemandedMask & ~RHSKnownZero))
      return I->getOperand(1);

    // If all of the demanded bits in the inputs are known zeros, return zero.
    if ((DemandedMask & (RHSKnownZero|LHSKnownZero)) == DemandedMask)
      return Constant::getNullValue(VTy);

    // If the RHS is a constant, see if we can simplify it.
    if (ShrinkDemandedConstant(I, 1, DemandedMask & ~LHSKnownZero))
      return I;

    // Output known-1 bits are only known if set in both the LHS & RHS.
    KnownOne = RHSKnownOne & LHSKnownOne;
    // Output known-0 are known to be clear if zero in either the LHS | RHS.
    KnownZero = RHSKnownZero | LHSKnownZero;
    break;
  case Instruction::Or:
    // If either the LHS or the RHS are One, the result is One.
    if (SimplifyDemandedBits(I->getOperandUse(1), DemandedMask, RHSKnownZero,
                             RHSKnownOne, Depth + 1) ||
        SimplifyDemandedBits(I->getOperandUse(0), DemandedMask & ~RHSKnownOne,
                             LHSKnownZero, LHSKnownOne, Depth + 1))
      return I;
    assert(!(RHSKnownZero & RHSKnownOne) && "Bits known to be one AND zero?");
    assert(!(LHSKnownZero & LHSKnownOne) && "Bits known to be one AND zero?");

    // If the client is only demanding bits that we know, return the known
    // constant.
    if ((DemandedMask & ((RHSKnownZero & LHSKnownZero)|
                         (RHSKnownOne | LHSKnownOne))) == DemandedMask)
      return Constant::getIntegerValue(VTy, RHSKnownOne | LHSKnownOne);

    // If all of the demanded bits are known zero on one side, return the other.
    // These bits cannot contribute to the result of the 'or'.
    if ((DemandedMask & ~LHSKnownOne & RHSKnownZero) ==
        (DemandedMask & ~LHSKnownOne))
      return I->getOperand(0);
    if ((DemandedMask & ~RHSKnownOne & LHSKnownZero) ==
        (DemandedMask & ~RHSKnownOne))
      return I->getOperand(1);

    // If all of the potentially set bits on one side are known to be set on
    // the other side, just use the 'other' side.
    if ((DemandedMask & (~RHSKnownZero) & LHSKnownOne) ==
        (DemandedMask & (~RHSKnownZero)))
      return I->getOperand(0);
    if ((DemandedMask & (~LHSKnownZero) & RHSKnownOne) ==
        (DemandedMask & (~LHSKnownZero)))
      return I->getOperand(1);

    // If the RHS is a constant, see if we can simplify it.
    if (ShrinkDemandedConstant(I, 1, DemandedMask))
      return I;

    // Output known-0 bits are only known if clear in both the LHS & RHS.
    KnownZero = RHSKnownZero & LHSKnownZero;
    // Output known-1 are known to be set if set in either the LHS | RHS.
    KnownOne = RHSKnownOne | LHSKnownOne;
    break;
  case Instruction::Xor: {
    if (SimplifyDemandedBits(I->getOperandUse(1), DemandedMask, RHSKnownZero,
                             RHSKnownOne, Depth + 1) ||
        SimplifyDemandedBits(I->getOperandUse(0), DemandedMask, LHSKnownZero,
                             LHSKnownOne, Depth + 1))
      return I;
    assert(!(RHSKnownZero & RHSKnownOne) && "Bits known to be one AND zero?");
    assert(!(LHSKnownZero & LHSKnownOne) && "Bits known to be one AND zero?");

    // Output known-0 bits are known if clear or set in both the LHS & RHS.
    APInt IKnownZero = (RHSKnownZero & LHSKnownZero) |
                       (RHSKnownOne & LHSKnownOne);
    // Output known-1 are known to be set if set in only one of the LHS, RHS.
    APInt IKnownOne =  (RHSKnownZero & LHSKnownOne) |
                       (RHSKnownOne & LHSKnownZero);

    // If the client is only demanding bits that we know, return the known
    // constant.
    if ((DemandedMask & (IKnownZero|IKnownOne)) == DemandedMask)
      return Constant::getIntegerValue(VTy, IKnownOne);

    // If all of the demanded bits are known zero on one side, return the other.
    // These bits cannot contribute to the result of the 'xor'.
    if ((DemandedMask & RHSKnownZero) == DemandedMask)
      return I->getOperand(0);
    if ((DemandedMask & LHSKnownZero) == DemandedMask)
      return I->getOperand(1);

    // If all of the demanded bits are known to be zero on one side or the
    // other, turn this into an *inclusive* or.
    //    e.g. (A & C1)^(B & C2) -> (A & C1)|(B & C2) iff C1&C2 == 0
    if ((DemandedMask & ~RHSKnownZero & ~LHSKnownZero) == 0) {
      Instruction *Or =
        BinaryOperator::CreateOr(I->getOperand(0), I->getOperand(1),
                                 I->getName());
      return InsertNewInstWith(Or, *I);
    }

    // If all of the demanded bits on one side are known, and all of the set
    // bits on that side are also known to be set on the other side, turn this
    // into an AND, as we know the bits will be cleared.
    //    e.g. (X | C1) ^ C2 --> (X | C1) & ~C2 iff (C1&C2) == C2
    if ((DemandedMask & (RHSKnownZero|RHSKnownOne)) == DemandedMask) {
      // all known
      if ((RHSKnownOne & LHSKnownOne) == RHSKnownOne) {
        Constant *AndC = Constant::getIntegerValue(VTy,
                                                   ~RHSKnownOne & DemandedMask);
        Instruction *And = BinaryOperator::CreateAnd(I->getOperand(0), AndC);
        return InsertNewInstWith(And, *I);
      }
    }

    // If the RHS is a constant, see if we can simplify it.
    // FIXME: for XOR, we prefer to force bits to 1 if they will make a -1.
    if (ShrinkDemandedConstant(I, 1, DemandedMask))
      return I;

    // If our LHS is an 'and' and if it has one use, and if any of the bits we
    // are flipping are known to be set, then the xor is just resetting those
    // bits to zero.  We can just knock out bits from the 'and' and the 'xor',
    // simplifying both of them.
    if (Instruction *LHSInst = dyn_cast<Instruction>(I->getOperand(0)))
      if (LHSInst->getOpcode() == Instruction::And && LHSInst->hasOneUse() &&
          isa<ConstantInt>(I->getOperand(1)) &&
          isa<ConstantInt>(LHSInst->getOperand(1)) &&
          (LHSKnownOne & RHSKnownOne & DemandedMask) != 0) {
        ConstantInt *AndRHS = cast<ConstantInt>(LHSInst->getOperand(1));
        ConstantInt *XorRHS = cast<ConstantInt>(I->getOperand(1));
        APInt NewMask = ~(LHSKnownOne & RHSKnownOne & DemandedMask);

        Constant *AndC =
          ConstantInt::get(I->getType(), NewMask & AndRHS->getValue());
        Instruction *NewAnd = BinaryOperator::CreateAnd(I->getOperand(0), AndC);
        InsertNewInstWith(NewAnd, *I);

        Constant *XorC =
          ConstantInt::get(I->getType(), NewMask & XorRHS->getValue());
        Instruction *NewXor = BinaryOperator::CreateXor(NewAnd, XorC);
        return InsertNewInstWith(NewXor, *I);
      }

    // Output known-0 bits are known if clear or set in both the LHS & RHS.
    KnownZero= (RHSKnownZero & LHSKnownZero) | (RHSKnownOne & LHSKnownOne);
    // Output known-1 are known to be set if set in only one of the LHS, RHS.
    KnownOne = (RHSKnownZero & LHSKnownOne) | (RHSKnownOne & LHSKnownZero);
    break;
  }
  case Instruction::Select:
    if (SimplifyDemandedBits(I->getOperandUse(2), DemandedMask, RHSKnownZero,
                             RHSKnownOne, Depth + 1) ||
        SimplifyDemandedBits(I->getOperandUse(1), DemandedMask, LHSKnownZero,
                             LHSKnownOne, Depth + 1))
      return I;
    assert(!(RHSKnownZero & RHSKnownOne) && "Bits known to be one AND zero?");
    assert(!(LHSKnownZero & LHSKnownOne) && "Bits known to be one AND zero?");

    // If the operands are constants, see if we can simplify them.
    if (ShrinkDemandedConstant(I, 1, DemandedMask) ||
        ShrinkDemandedConstant(I, 2, DemandedMask))
      return I;

    // Only known if known in both the LHS and RHS.
    KnownOne = RHSKnownOne & LHSKnownOne;
    KnownZero = RHSKnownZero & LHSKnownZero;
    break;
  case Instruction::Trunc: {
    unsigned truncBf = I->getOperand(0)->getType()->getScalarSizeInBits();
    DemandedMask = DemandedMask.zext(truncBf);
    KnownZero = KnownZero.zext(truncBf);
    KnownOne = KnownOne.zext(truncBf);
    if (SimplifyDemandedBits(I->getOperandUse(0), DemandedMask, KnownZero,
                             KnownOne, Depth + 1))
      return I;
    DemandedMask = DemandedMask.trunc(BitWidth);
    KnownZero = KnownZero.trunc(BitWidth);
    KnownOne = KnownOne.trunc(BitWidth);
    assert(!(KnownZero & KnownOne) && "Bits known to be one AND zero?");
    break;
  }
  case Instruction::BitCast:
    if (!I->getOperand(0)->getType()->isIntOrIntVectorTy())
      return nullptr;  // vector->int or fp->int?

    if (VectorType *DstVTy = dyn_cast<VectorType>(I->getType())) {
      if (VectorType *SrcVTy =
            dyn_cast<VectorType>(I->getOperand(0)->getType())) {
        if (DstVTy->getNumElements() != SrcVTy->getNumElements())
          // Don't touch a bitcast between vectors of different element counts.
          return nullptr;
      } else
        // Don't touch a scalar-to-vector bitcast.
        return nullptr;
    } else if (I->getOperand(0)->getType()->isVectorTy())
      // Don't touch a vector-to-scalar bitcast.
      return nullptr;

    if (SimplifyDemandedBits(I->getOperandUse(0), DemandedMask, KnownZero,
                             KnownOne, Depth + 1))
      return I;
    assert(!(KnownZero & KnownOne) && "Bits known to be one AND zero?");
    break;
  case Instruction::ZExt: {
    // Compute the bits in the result that are not present in the input.
    unsigned SrcBitWidth =I->getOperand(0)->getType()->getScalarSizeInBits();

    DemandedMask = DemandedMask.trunc(SrcBitWidth);
    KnownZero = KnownZero.trunc(SrcBitWidth);
    KnownOne = KnownOne.trunc(SrcBitWidth);
    if (SimplifyDemandedBits(I->getOperandUse(0), DemandedMask, KnownZero,
                             KnownOne, Depth + 1))
      return I;
    DemandedMask = DemandedMask.zext(BitWidth);
    KnownZero = KnownZero.zext(BitWidth);
    KnownOne = KnownOne.zext(BitWidth);
    assert(!(KnownZero & KnownOne) && "Bits known to be one AND zero?");
    // The top bits are known to be zero.
    KnownZero |= APInt::getHighBitsSet(BitWidth, BitWidth - SrcBitWidth);
    break;
  }
  case Instruction::SExt: {
    // Compute the bits in the result that are not present in the input.
    unsigned SrcBitWidth =I->getOperand(0)->getType()->getScalarSizeInBits();

    APInt InputDemandedBits = DemandedMask &
                              APInt::getLowBitsSet(BitWidth, SrcBitWidth);

    APInt NewBits(APInt::getHighBitsSet(BitWidth, BitWidth - SrcBitWidth));
    // If any of the sign extended bits are demanded, we know that the sign
    // bit is demanded.
    if ((NewBits & DemandedMask) != 0)
      InputDemandedBits.setBit(SrcBitWidth-1);

    InputDemandedBits = InputDemandedBits.trunc(SrcBitWidth);
    KnownZero = KnownZero.trunc(SrcBitWidth);
    KnownOne = KnownOne.trunc(SrcBitWidth);
    if (SimplifyDemandedBits(I->getOperandUse(0), InputDemandedBits, KnownZero,
                             KnownOne, Depth + 1))
      return I;
    InputDemandedBits = InputDemandedBits.zext(BitWidth);
    KnownZero = KnownZero.zext(BitWidth);
    KnownOne = KnownOne.zext(BitWidth);
    assert(!(KnownZero & KnownOne) && "Bits known to be one AND zero?");

    // If the sign bit of the input is known set or clear, then we know the
    // top bits of the result.

    // If the input sign bit is known zero, or if the NewBits are not demanded
    // convert this into a zero extension.
    if (KnownZero[SrcBitWidth-1] || (NewBits & ~DemandedMask) == NewBits) {
      // Convert to ZExt cast
      CastInst *NewCast = new ZExtInst(I->getOperand(0), VTy, I->getName());
      return InsertNewInstWith(NewCast, *I);
    } else if (KnownOne[SrcBitWidth-1]) {    // Input sign bit known set
      KnownOne |= NewBits;
    }
    break;
  }
  case Instruction::Add: {
    // Figure out what the input bits are.  If the top bits of the and result
    // are not demanded, then the add doesn't demand them from its input
    // either.
    unsigned NLZ = DemandedMask.countLeadingZeros();

    // If there is a constant on the RHS, there are a variety of xformations
    // we can do.
    if (ConstantInt *RHS = dyn_cast<ConstantInt>(I->getOperand(1))) {
      // If null, this should be simplified elsewhere.  Some of the xforms here
      // won't work if the RHS is zero.
      if (RHS->isZero())
        break;

      // If the top bit of the output is demanded, demand everything from the
      // input.  Otherwise, we demand all the input bits except NLZ top bits.
      APInt InDemandedBits(APInt::getLowBitsSet(BitWidth, BitWidth - NLZ));

      // Find information about known zero/one bits in the input.
      if (SimplifyDemandedBits(I->getOperandUse(0), InDemandedBits,
                               LHSKnownZero, LHSKnownOne, Depth + 1))
        return I;

      // If the RHS of the add has bits set that can't affect the input, reduce
      // the constant.
      if (ShrinkDemandedConstant(I, 1, InDemandedBits))
        return I;

      // Avoid excess work.
      if (LHSKnownZero == 0 && LHSKnownOne == 0)
        break;

      // Turn it into OR if input bits are zero.
      if ((LHSKnownZero & RHS->getValue()) == RHS->getValue()) {
        Instruction *Or =
          BinaryOperator::CreateOr(I->getOperand(0), I->getOperand(1),
                                   I->getName());
        return InsertNewInstWith(Or, *I);
      }

      // We can say something about the output known-zero and known-one bits,
      // depending on potential carries from the input constant and the
      // unknowns.  For example if the LHS is known to have at most the 0x0F0F0
      // bits set and the RHS constant is 0x01001, then we know we have a known
      // one mask of 0x00001 and a known zero mask of 0xE0F0E.

      // To compute this, we first compute the potential carry bits.  These are
      // the bits which may be modified.  I'm not aware of a better way to do
      // this scan.
      const APInt &RHSVal = RHS->getValue();
      APInt CarryBits((~LHSKnownZero + RHSVal) ^ (~LHSKnownZero ^ RHSVal));

      // Now that we know which bits have carries, compute the known-1/0 sets.

      // Bits are known one if they are known zero in one operand and one in the
      // other, and there is no input carry.
      KnownOne = ((LHSKnownZero & RHSVal) |
                  (LHSKnownOne & ~RHSVal)) & ~CarryBits;

      // Bits are known zero if they are known zero in both operands and there
      // is no input carry.
      KnownZero = LHSKnownZero & ~RHSVal & ~CarryBits;
    } else {
      // If the high-bits of this ADD are not demanded, then it does not demand
      // the high bits of its LHS or RHS.
      if (DemandedMask[BitWidth-1] == 0) {
        // Right fill the mask of bits for this ADD to demand the most
        // significant bit and all those below it.
        APInt DemandedFromOps(APInt::getLowBitsSet(BitWidth, BitWidth-NLZ));
        if (SimplifyDemandedBits(I->getOperandUse(0), DemandedFromOps,
                                 LHSKnownZero, LHSKnownOne, Depth + 1) ||
            SimplifyDemandedBits(I->getOperandUse(1), DemandedFromOps,
                                 LHSKnownZero, LHSKnownOne, Depth + 1))
          return I;
      }
    }
    break;
  }
  case Instruction::Sub:
    // If the high-bits of this SUB are not demanded, then it does not demand
    // the high bits of its LHS or RHS.
    if (DemandedMask[BitWidth-1] == 0) {
      // Right fill the mask of bits for this SUB to demand the most
      // significant bit and all those below it.
      uint32_t NLZ = DemandedMask.countLeadingZeros();
      APInt DemandedFromOps(APInt::getLowBitsSet(BitWidth, BitWidth-NLZ));
      if (SimplifyDemandedBits(I->getOperandUse(0), DemandedFromOps,
                               LHSKnownZero, LHSKnownOne, Depth + 1) ||
          SimplifyDemandedBits(I->getOperandUse(1), DemandedFromOps,
                               LHSKnownZero, LHSKnownOne, Depth + 1))
        return I;
    }

    // Otherwise just hand the sub off to computeKnownBits to fill in
    // the known zeros and ones.
    computeKnownBits(V, KnownZero, KnownOne, Depth, CxtI);

    // Turn this into a xor if LHS is 2^n-1 and the remaining bits are known
    // zero.
    if (ConstantInt *C0 = dyn_cast<ConstantInt>(I->getOperand(0))) {
      APInt I0 = C0->getValue();
      if ((I0 + 1).isPowerOf2() && (I0 | KnownZero).isAllOnesValue()) {
        Instruction *Xor = BinaryOperator::CreateXor(I->getOperand(1), C0);
        return InsertNewInstWith(Xor, *I);
      }
    }
    break;
  case Instruction::Shl:
    if (ConstantInt *SA = dyn_cast<ConstantInt>(I->getOperand(1))) {
      {
        Value *VarX; ConstantInt *C1;
        if (match(I->getOperand(0), m_Shr(m_Value(VarX), m_ConstantInt(C1)))) {
          Instruction *Shr = cast<Instruction>(I->getOperand(0));
          Value *R = SimplifyShrShlDemandedBits(Shr, I, DemandedMask,
                                                KnownZero, KnownOne);
          if (R)
            return R;
        }
      }

      uint64_t ShiftAmt = SA->getLimitedValue(BitWidth-1);
      APInt DemandedMaskIn(DemandedMask.lshr(ShiftAmt));

      // If the shift is NUW/NSW, then it does demand the high bits.
      ShlOperator *IOp = cast<ShlOperator>(I);
      if (IOp->hasNoSignedWrap())
        DemandedMaskIn |= APInt::getHighBitsSet(BitWidth, ShiftAmt+1);
      else if (IOp->hasNoUnsignedWrap())
        DemandedMaskIn |= APInt::getHighBitsSet(BitWidth, ShiftAmt);

      if (SimplifyDemandedBits(I->getOperandUse(0), DemandedMaskIn, KnownZero,
                               KnownOne, Depth + 1))
        return I;
      assert(!(KnownZero & KnownOne) && "Bits known to be one AND zero?");
      KnownZero <<= ShiftAmt;
      KnownOne  <<= ShiftAmt;
      // low bits known zero.
      if (ShiftAmt)
        KnownZero |= APInt::getLowBitsSet(BitWidth, ShiftAmt);
    }
    break;
  case Instruction::LShr:
    // For a logical shift right
    if (ConstantInt *SA = dyn_cast<ConstantInt>(I->getOperand(1))) {
      uint64_t ShiftAmt = SA->getLimitedValue(BitWidth-1);

      // Unsigned shift right.
      APInt DemandedMaskIn(DemandedMask.shl(ShiftAmt));

      // If the shift is exact, then it does demand the low bits (and knows that
      // they are zero).
      if (cast<LShrOperator>(I)->isExact())
        DemandedMaskIn |= APInt::getLowBitsSet(BitWidth, ShiftAmt);

      if (SimplifyDemandedBits(I->getOperandUse(0), DemandedMaskIn, KnownZero,
                               KnownOne, Depth + 1))
        return I;
      assert(!(KnownZero & KnownOne) && "Bits known to be one AND zero?");
      KnownZero = APIntOps::lshr(KnownZero, ShiftAmt);
      KnownOne  = APIntOps::lshr(KnownOne, ShiftAmt);
      if (ShiftAmt) {
        // Compute the new bits that are at the top now.
        APInt HighBits(APInt::getHighBitsSet(BitWidth, ShiftAmt));
        KnownZero |= HighBits;  // high bits known zero.
      }
    }
    break;
  case Instruction::AShr:
    // If this is an arithmetic shift right and only the low-bit is set, we can
    // always convert this into a logical shr, even if the shift amount is
    // variable.  The low bit of the shift cannot be an input sign bit unless
    // the shift amount is >= the size of the datatype, which is undefined.
    if (DemandedMask == 1) {
      // Perform the logical shift right.
      Instruction *NewVal = BinaryOperator::CreateLShr(
                        I->getOperand(0), I->getOperand(1), I->getName());
      return InsertNewInstWith(NewVal, *I);
    }

    // If the sign bit is the only bit demanded by this ashr, then there is no
    // need to do it, the shift doesn't change the high bit.
    if (DemandedMask.isSignBit())
      return I->getOperand(0);

    if (ConstantInt *SA = dyn_cast<ConstantInt>(I->getOperand(1))) {
      uint32_t ShiftAmt = SA->getLimitedValue(BitWidth-1);

      // Signed shift right.
      APInt DemandedMaskIn(DemandedMask.shl(ShiftAmt));
      // If any of the "high bits" are demanded, we should set the sign bit as
      // demanded.
      if (DemandedMask.countLeadingZeros() <= ShiftAmt)
        DemandedMaskIn.setBit(BitWidth-1);

      // If the shift is exact, then it does demand the low bits (and knows that
      // they are zero).
      if (cast<AShrOperator>(I)->isExact())
        DemandedMaskIn |= APInt::getLowBitsSet(BitWidth, ShiftAmt);

      if (SimplifyDemandedBits(I->getOperandUse(0), DemandedMaskIn, KnownZero,
                               KnownOne, Depth + 1))
        return I;
      assert(!(KnownZero & KnownOne) && "Bits known to be one AND zero?");
      // Compute the new bits that are at the top now.
      APInt HighBits(APInt::getHighBitsSet(BitWidth, ShiftAmt));
      KnownZero = APIntOps::lshr(KnownZero, ShiftAmt);
      KnownOne  = APIntOps::lshr(KnownOne, ShiftAmt);

      // Handle the sign bits.
      APInt SignBit(APInt::getSignBit(BitWidth));
      // Adjust to where it is now in the mask.
      SignBit = APIntOps::lshr(SignBit, ShiftAmt);

      // If the input sign bit is known to be zero, or if none of the top bits
      // are demanded, turn this into an unsigned shift right.
      if (BitWidth <= ShiftAmt || KnownZero[BitWidth-ShiftAmt-1] ||
          (HighBits & ~DemandedMask) == HighBits) {
        // Perform the logical shift right.
        BinaryOperator *NewVal = BinaryOperator::CreateLShr(I->getOperand(0),
                                                            SA, I->getName());
        NewVal->setIsExact(cast<BinaryOperator>(I)->isExact());
        return InsertNewInstWith(NewVal, *I);
      } else if ((KnownOne & SignBit) != 0) { // New bits are known one.
        KnownOne |= HighBits;
      }
    }
    break;
  case Instruction::SRem:
    if (ConstantInt *Rem = dyn_cast<ConstantInt>(I->getOperand(1))) {
      // X % -1 demands all the bits because we don't want to introduce
      // INT_MIN % -1 (== undef) by accident.
      if (Rem->isAllOnesValue())
        break;
      APInt RA = Rem->getValue().abs();
      if (RA.isPowerOf2()) {
        if (DemandedMask.ult(RA))    // srem won't affect demanded bits
          return I->getOperand(0);

        APInt LowBits = RA - 1;
        APInt Mask2 = LowBits | APInt::getSignBit(BitWidth);
        if (SimplifyDemandedBits(I->getOperandUse(0), Mask2, LHSKnownZero,
                                 LHSKnownOne, Depth + 1))
          return I;

        // The low bits of LHS are unchanged by the srem.
        KnownZero = LHSKnownZero & LowBits;
        KnownOne = LHSKnownOne & LowBits;

        // If LHS is non-negative or has all low bits zero, then the upper bits
        // are all zero.
        if (LHSKnownZero[BitWidth-1] || ((LHSKnownZero & LowBits) == LowBits))
          KnownZero |= ~LowBits;

        // If LHS is negative and not all low bits are zero, then the upper bits
        // are all one.
        if (LHSKnownOne[BitWidth-1] && ((LHSKnownOne & LowBits) != 0))
          KnownOne |= ~LowBits;

        assert(!(KnownZero & KnownOne) && "Bits known to be one AND zero?");
      }
    }

    // The sign bit is the LHS's sign bit, except when the result of the
    // remainder is zero.
    if (DemandedMask.isNegative() && KnownZero.isNonNegative()) {
      APInt LHSKnownZero(BitWidth, 0), LHSKnownOne(BitWidth, 0);
<<<<<<< HEAD
      computeKnownBits(I->getOperand(0), LHSKnownZero, LHSKnownOne, Depth+1,
=======
      computeKnownBits(I->getOperand(0), LHSKnownZero, LHSKnownOne, Depth + 1,
>>>>>>> 969bfdfe
                       CxtI);
      // If it's known zero, our sign bit is also zero.
      if (LHSKnownZero.isNegative())
        KnownZero.setBit(KnownZero.getBitWidth() - 1);
    }
    break;
  case Instruction::URem: {
    APInt KnownZero2(BitWidth, 0), KnownOne2(BitWidth, 0);
    APInt AllOnes = APInt::getAllOnesValue(BitWidth);
    if (SimplifyDemandedBits(I->getOperandUse(0), AllOnes, KnownZero2,
                             KnownOne2, Depth + 1) ||
        SimplifyDemandedBits(I->getOperandUse(1), AllOnes, KnownZero2,
                             KnownOne2, Depth + 1))
      return I;

    unsigned Leaders = KnownZero2.countLeadingOnes();
    Leaders = std::max(Leaders,
                       KnownZero2.countLeadingOnes());
    KnownZero = APInt::getHighBitsSet(BitWidth, Leaders) & DemandedMask;
    break;
  }
  case Instruction::Call:
    if (IntrinsicInst *II = dyn_cast<IntrinsicInst>(I)) {
      switch (II->getIntrinsicID()) {
      default: break;
      case Intrinsic::bswap: {
        // If the only bits demanded come from one byte of the bswap result,
        // just shift the input byte into position to eliminate the bswap.
        unsigned NLZ = DemandedMask.countLeadingZeros();
        unsigned NTZ = DemandedMask.countTrailingZeros();

        // Round NTZ down to the next byte.  If we have 11 trailing zeros, then
        // we need all the bits down to bit 8.  Likewise, round NLZ.  If we
        // have 14 leading zeros, round to 8.
        NLZ &= ~7;
        NTZ &= ~7;
        // If we need exactly one byte, we can do this transformation.
        if (BitWidth-NLZ-NTZ == 8) {
          unsigned ResultBit = NTZ;
          unsigned InputBit = BitWidth-NTZ-8;

          // Replace this with either a left or right shift to get the byte into
          // the right place.
          Instruction *NewVal;
          if (InputBit > ResultBit)
            NewVal = BinaryOperator::CreateLShr(II->getArgOperand(0),
                    ConstantInt::get(I->getType(), InputBit-ResultBit));
          else
            NewVal = BinaryOperator::CreateShl(II->getArgOperand(0),
                    ConstantInt::get(I->getType(), ResultBit-InputBit));
          NewVal->takeName(I);
          return InsertNewInstWith(NewVal, *I);
        }

        // TODO: Could compute known zero/one bits based on the input.
        break;
      }
      case Intrinsic::x86_sse42_crc32_64_64:
        KnownZero = APInt::getHighBitsSet(64, 32);
        return nullptr;
      }
    }
    computeKnownBits(V, KnownZero, KnownOne, Depth, CxtI);
    break;
  }

  // If the client is only demanding bits that we know, return the known
  // constant.
  if ((DemandedMask & (KnownZero|KnownOne)) == DemandedMask)
    return Constant::getIntegerValue(VTy, KnownOne);
  return nullptr;
}

/// Helper routine of SimplifyDemandedUseBits. It tries to simplify
/// "E1 = (X lsr C1) << C2", where the C1 and C2 are constant, into
/// "E2 = X << (C2 - C1)" or "E2 = X >> (C1 - C2)", depending on the sign
/// of "C2-C1".
///
/// Suppose E1 and E2 are generally different in bits S={bm, bm+1,
/// ..., bn}, without considering the specific value X is holding.
/// This transformation is legal iff one of following conditions is hold:
///  1) All the bit in S are 0, in this case E1 == E2.
///  2) We don't care those bits in S, per the input DemandedMask.
///  3) Combination of 1) and 2). Some bits in S are 0, and we don't care the
///     rest bits.
///
/// Currently we only test condition 2).
///
/// As with SimplifyDemandedUseBits, it returns NULL if the simplification was
/// not successful.
Value *InstCombiner::SimplifyShrShlDemandedBits(Instruction *Shr,
  Instruction *Shl, APInt DemandedMask, APInt &KnownZero, APInt &KnownOne) {

  const APInt &ShlOp1 = cast<ConstantInt>(Shl->getOperand(1))->getValue();
  const APInt &ShrOp1 = cast<ConstantInt>(Shr->getOperand(1))->getValue();
  if (!ShlOp1 || !ShrOp1)
      return nullptr; // Noop.

  Value *VarX = Shr->getOperand(0);
  Type *Ty = VarX->getType();
  unsigned BitWidth = Ty->getIntegerBitWidth();
  if (ShlOp1.uge(BitWidth) || ShrOp1.uge(BitWidth))
    return nullptr; // Undef.

  unsigned ShlAmt = ShlOp1.getZExtValue();
  unsigned ShrAmt = ShrOp1.getZExtValue();

  KnownOne.clearAllBits();
  KnownZero = APInt::getBitsSet(KnownZero.getBitWidth(), 0, ShlAmt-1);
  KnownZero &= DemandedMask;

  APInt BitMask1(APInt::getAllOnesValue(BitWidth));
  APInt BitMask2(APInt::getAllOnesValue(BitWidth));

  bool isLshr = (Shr->getOpcode() == Instruction::LShr);
  BitMask1 = isLshr ? (BitMask1.lshr(ShrAmt) << ShlAmt) :
                      (BitMask1.ashr(ShrAmt) << ShlAmt);

  if (ShrAmt <= ShlAmt) {
    BitMask2 <<= (ShlAmt - ShrAmt);
  } else {
    BitMask2 = isLshr ? BitMask2.lshr(ShrAmt - ShlAmt):
                        BitMask2.ashr(ShrAmt - ShlAmt);
  }

  // Check if condition-2 (see the comment to this function) is satified.
  if ((BitMask1 & DemandedMask) == (BitMask2 & DemandedMask)) {
    if (ShrAmt == ShlAmt)
      return VarX;

    if (!Shr->hasOneUse())
      return nullptr;

    BinaryOperator *New;
    if (ShrAmt < ShlAmt) {
      Constant *Amt = ConstantInt::get(VarX->getType(), ShlAmt - ShrAmt);
      New = BinaryOperator::CreateShl(VarX, Amt);
      BinaryOperator *Orig = cast<BinaryOperator>(Shl);
      New->setHasNoSignedWrap(Orig->hasNoSignedWrap());
      New->setHasNoUnsignedWrap(Orig->hasNoUnsignedWrap());
    } else {
      Constant *Amt = ConstantInt::get(VarX->getType(), ShrAmt - ShlAmt);
      New = isLshr ? BinaryOperator::CreateLShr(VarX, Amt) :
                     BinaryOperator::CreateAShr(VarX, Amt);
      if (cast<BinaryOperator>(Shr)->isExact())
        New->setIsExact(true);
    }

    return InsertNewInstWith(New, *Shl);
  }

  return nullptr;
}

/// SimplifyDemandedVectorElts - The specified value produces a vector with
/// any number of elements. DemandedElts contains the set of elements that are
/// actually used by the caller.  This method analyzes which elements of the
/// operand are undef and returns that information in UndefElts.
///
/// If the information about demanded elements can be used to simplify the
/// operation, the operation is simplified, then the resultant value is
/// returned.  This returns null if no change was made.
Value *InstCombiner::SimplifyDemandedVectorElts(Value *V, APInt DemandedElts,
                                                APInt &UndefElts,
                                                unsigned Depth) {
  unsigned VWidth = cast<VectorType>(V->getType())->getNumElements();
  APInt EltMask(APInt::getAllOnesValue(VWidth));
  assert((DemandedElts & ~EltMask) == 0 && "Invalid DemandedElts!");

  if (isa<UndefValue>(V)) {
    // If the entire vector is undefined, just return this info.
    UndefElts = EltMask;
    return nullptr;
  }

  if (DemandedElts == 0) { // If nothing is demanded, provide undef.
    UndefElts = EltMask;
    return UndefValue::get(V->getType());
  }

  UndefElts = 0;

  // Handle ConstantAggregateZero, ConstantVector, ConstantDataSequential.
  if (Constant *C = dyn_cast<Constant>(V)) {
    // Check if this is identity. If so, return 0 since we are not simplifying
    // anything.
    if (DemandedElts.isAllOnesValue())
      return nullptr;

    Type *EltTy = cast<VectorType>(V->getType())->getElementType();
    Constant *Undef = UndefValue::get(EltTy);

    SmallVector<Constant*, 16> Elts;
    for (unsigned i = 0; i != VWidth; ++i) {
      if (!DemandedElts[i]) {   // If not demanded, set to undef.
        Elts.push_back(Undef);
        UndefElts.setBit(i);
        continue;
      }

      Constant *Elt = C->getAggregateElement(i);
      if (!Elt) return nullptr;

      if (isa<UndefValue>(Elt)) {   // Already undef.
        Elts.push_back(Undef);
        UndefElts.setBit(i);
      } else {                               // Otherwise, defined.
        Elts.push_back(Elt);
      }
    }

    // If we changed the constant, return it.
    Constant *NewCV = ConstantVector::get(Elts);
    return NewCV != C ? NewCV : nullptr;
  }

  // Limit search depth.
  if (Depth == 10)
    return nullptr;

  // If multiple users are using the root value, proceed with
  // simplification conservatively assuming that all elements
  // are needed.
  if (!V->hasOneUse()) {
    // Quit if we find multiple users of a non-root value though.
    // They'll be handled when it's their turn to be visited by
    // the main instcombine process.
    if (Depth != 0)
      // TODO: Just compute the UndefElts information recursively.
      return nullptr;

    // Conservatively assume that all elements are needed.
    DemandedElts = EltMask;
  }

  Instruction *I = dyn_cast<Instruction>(V);
  if (!I) return nullptr;        // Only analyze instructions.

  bool MadeChange = false;
  APInt UndefElts2(VWidth, 0);
  Value *TmpV;
  switch (I->getOpcode()) {
  default: break;

  case Instruction::InsertElement: {
    // If this is a variable index, we don't know which element it overwrites.
    // demand exactly the same input as we produce.
    ConstantInt *Idx = dyn_cast<ConstantInt>(I->getOperand(2));
    if (!Idx) {
      // Note that we can't propagate undef elt info, because we don't know
      // which elt is getting updated.
      TmpV = SimplifyDemandedVectorElts(I->getOperand(0), DemandedElts,
                                        UndefElts2, Depth + 1);
      if (TmpV) { I->setOperand(0, TmpV); MadeChange = true; }
      break;
    }

    // If this is inserting an element that isn't demanded, remove this
    // insertelement.
    unsigned IdxNo = Idx->getZExtValue();
    if (IdxNo >= VWidth || !DemandedElts[IdxNo]) {
      Worklist.Add(I);
      return I->getOperand(0);
    }

    // Otherwise, the element inserted overwrites whatever was there, so the
    // input demanded set is simpler than the output set.
    APInt DemandedElts2 = DemandedElts;
    DemandedElts2.clearBit(IdxNo);
    TmpV = SimplifyDemandedVectorElts(I->getOperand(0), DemandedElts2,
                                      UndefElts, Depth + 1);
    if (TmpV) { I->setOperand(0, TmpV); MadeChange = true; }

    // The inserted element is defined.
    UndefElts.clearBit(IdxNo);
    break;
  }
  case Instruction::ShuffleVector: {
    ShuffleVectorInst *Shuffle = cast<ShuffleVectorInst>(I);
    uint64_t LHSVWidth =
      cast<VectorType>(Shuffle->getOperand(0)->getType())->getNumElements();
    APInt LeftDemanded(LHSVWidth, 0), RightDemanded(LHSVWidth, 0);
    for (unsigned i = 0; i < VWidth; i++) {
      if (DemandedElts[i]) {
        unsigned MaskVal = Shuffle->getMaskValue(i);
        if (MaskVal != -1u) {
          assert(MaskVal < LHSVWidth * 2 &&
                 "shufflevector mask index out of range!");
          if (MaskVal < LHSVWidth)
            LeftDemanded.setBit(MaskVal);
          else
            RightDemanded.setBit(MaskVal - LHSVWidth);
        }
      }
    }

    APInt UndefElts4(LHSVWidth, 0);
    TmpV = SimplifyDemandedVectorElts(I->getOperand(0), LeftDemanded,
                                      UndefElts4, Depth + 1);
    if (TmpV) { I->setOperand(0, TmpV); MadeChange = true; }

    APInt UndefElts3(LHSVWidth, 0);
    TmpV = SimplifyDemandedVectorElts(I->getOperand(1), RightDemanded,
                                      UndefElts3, Depth + 1);
    if (TmpV) { I->setOperand(1, TmpV); MadeChange = true; }

    bool NewUndefElts = false;
    for (unsigned i = 0; i < VWidth; i++) {
      unsigned MaskVal = Shuffle->getMaskValue(i);
      if (MaskVal == -1u) {
        UndefElts.setBit(i);
      } else if (!DemandedElts[i]) {
        NewUndefElts = true;
        UndefElts.setBit(i);
      } else if (MaskVal < LHSVWidth) {
        if (UndefElts4[MaskVal]) {
          NewUndefElts = true;
          UndefElts.setBit(i);
        }
      } else {
        if (UndefElts3[MaskVal - LHSVWidth]) {
          NewUndefElts = true;
          UndefElts.setBit(i);
        }
      }
    }

    if (NewUndefElts) {
      // Add additional discovered undefs.
      SmallVector<Constant*, 16> Elts;
      for (unsigned i = 0; i < VWidth; ++i) {
        if (UndefElts[i])
          Elts.push_back(UndefValue::get(Type::getInt32Ty(I->getContext())));
        else
          Elts.push_back(ConstantInt::get(Type::getInt32Ty(I->getContext()),
                                          Shuffle->getMaskValue(i)));
      }
      I->setOperand(2, ConstantVector::get(Elts));
      MadeChange = true;
    }
    break;
  }
  case Instruction::Select: {
    APInt LeftDemanded(DemandedElts), RightDemanded(DemandedElts);
    if (ConstantVector* CV = dyn_cast<ConstantVector>(I->getOperand(0))) {
      for (unsigned i = 0; i < VWidth; i++) {
        if (CV->getAggregateElement(i)->isNullValue())
          LeftDemanded.clearBit(i);
        else
          RightDemanded.clearBit(i);
      }
    }

    TmpV = SimplifyDemandedVectorElts(I->getOperand(1), LeftDemanded, UndefElts,
                                      Depth + 1);
    if (TmpV) { I->setOperand(1, TmpV); MadeChange = true; }

    TmpV = SimplifyDemandedVectorElts(I->getOperand(2), RightDemanded,
                                      UndefElts2, Depth + 1);
    if (TmpV) { I->setOperand(2, TmpV); MadeChange = true; }

    // Output elements are undefined if both are undefined.
    UndefElts &= UndefElts2;
    break;
  }
  case Instruction::BitCast: {
    // Vector->vector casts only.
    VectorType *VTy = dyn_cast<VectorType>(I->getOperand(0)->getType());
    if (!VTy) break;
    unsigned InVWidth = VTy->getNumElements();
    APInt InputDemandedElts(InVWidth, 0);
    unsigned Ratio;

    if (VWidth == InVWidth) {
      // If we are converting from <4 x i32> -> <4 x f32>, we demand the same
      // elements as are demanded of us.
      Ratio = 1;
      InputDemandedElts = DemandedElts;
    } else if (VWidth > InVWidth) {
      // Untested so far.
      break;

      // If there are more elements in the result than there are in the source,
      // then an input element is live if any of the corresponding output
      // elements are live.
      Ratio = VWidth/InVWidth;
      for (unsigned OutIdx = 0; OutIdx != VWidth; ++OutIdx) {
        if (DemandedElts[OutIdx])
          InputDemandedElts.setBit(OutIdx/Ratio);
      }
    } else {
      // Untested so far.
      break;

      // If there are more elements in the source than there are in the result,
      // then an input element is live if the corresponding output element is
      // live.
      Ratio = InVWidth/VWidth;
      for (unsigned InIdx = 0; InIdx != InVWidth; ++InIdx)
        if (DemandedElts[InIdx/Ratio])
          InputDemandedElts.setBit(InIdx);
    }

    // div/rem demand all inputs, because they don't want divide by zero.
    TmpV = SimplifyDemandedVectorElts(I->getOperand(0), InputDemandedElts,
                                      UndefElts2, Depth + 1);
    if (TmpV) {
      I->setOperand(0, TmpV);
      MadeChange = true;
    }

    UndefElts = UndefElts2;
    if (VWidth > InVWidth) {
      llvm_unreachable("Unimp");
      // If there are more elements in the result than there are in the source,
      // then an output element is undef if the corresponding input element is
      // undef.
      for (unsigned OutIdx = 0; OutIdx != VWidth; ++OutIdx)
        if (UndefElts2[OutIdx/Ratio])
          UndefElts.setBit(OutIdx);
    } else if (VWidth < InVWidth) {
      llvm_unreachable("Unimp");
      // If there are more elements in the source than there are in the result,
      // then a result element is undef if all of the corresponding input
      // elements are undef.
      UndefElts = ~0ULL >> (64-VWidth);  // Start out all undef.
      for (unsigned InIdx = 0; InIdx != InVWidth; ++InIdx)
        if (!UndefElts2[InIdx])            // Not undef?
          UndefElts.clearBit(InIdx/Ratio);    // Clear undef bit.
    }
    break;
  }
  case Instruction::And:
  case Instruction::Or:
  case Instruction::Xor:
  case Instruction::Add:
  case Instruction::Sub:
  case Instruction::Mul:
    // div/rem demand all inputs, because they don't want divide by zero.
    TmpV = SimplifyDemandedVectorElts(I->getOperand(0), DemandedElts, UndefElts,
                                      Depth + 1);
    if (TmpV) { I->setOperand(0, TmpV); MadeChange = true; }
    TmpV = SimplifyDemandedVectorElts(I->getOperand(1), DemandedElts,
                                      UndefElts2, Depth + 1);
    if (TmpV) { I->setOperand(1, TmpV); MadeChange = true; }

    // Output elements are undefined if both are undefined.  Consider things
    // like undef&0.  The result is known zero, not undef.
    UndefElts &= UndefElts2;
    break;
  case Instruction::FPTrunc:
  case Instruction::FPExt:
    TmpV = SimplifyDemandedVectorElts(I->getOperand(0), DemandedElts, UndefElts,
                                      Depth + 1);
    if (TmpV) { I->setOperand(0, TmpV); MadeChange = true; }
    break;

  case Instruction::Call: {
    IntrinsicInst *II = dyn_cast<IntrinsicInst>(I);
    if (!II) break;
    switch (II->getIntrinsicID()) {
    default: break;

    // Binary vector operations that work column-wise.  A dest element is a
    // function of the corresponding input elements from the two inputs.
    case Intrinsic::x86_sse_sub_ss:
    case Intrinsic::x86_sse_mul_ss:
    case Intrinsic::x86_sse_min_ss:
    case Intrinsic::x86_sse_max_ss:
    case Intrinsic::x86_sse2_sub_sd:
    case Intrinsic::x86_sse2_mul_sd:
    case Intrinsic::x86_sse2_min_sd:
    case Intrinsic::x86_sse2_max_sd:
      TmpV = SimplifyDemandedVectorElts(II->getArgOperand(0), DemandedElts,
                                        UndefElts, Depth + 1);
      if (TmpV) { II->setArgOperand(0, TmpV); MadeChange = true; }
      TmpV = SimplifyDemandedVectorElts(II->getArgOperand(1), DemandedElts,
                                        UndefElts2, Depth + 1);
      if (TmpV) { II->setArgOperand(1, TmpV); MadeChange = true; }

      // If only the low elt is demanded and this is a scalarizable intrinsic,
      // scalarize it now.
      if (DemandedElts == 1) {
        switch (II->getIntrinsicID()) {
        default: break;
        case Intrinsic::x86_sse_sub_ss:
        case Intrinsic::x86_sse_mul_ss:
        case Intrinsic::x86_sse2_sub_sd:
        case Intrinsic::x86_sse2_mul_sd:
          // TODO: Lower MIN/MAX/ABS/etc
          Value *LHS = II->getArgOperand(0);
          Value *RHS = II->getArgOperand(1);
          // Extract the element as scalars.
          LHS = InsertNewInstWith(ExtractElementInst::Create(LHS,
            ConstantInt::get(Type::getInt32Ty(I->getContext()), 0U)), *II);
          RHS = InsertNewInstWith(ExtractElementInst::Create(RHS,
            ConstantInt::get(Type::getInt32Ty(I->getContext()), 0U)), *II);

          switch (II->getIntrinsicID()) {
          default: llvm_unreachable("Case stmts out of sync!");
          case Intrinsic::x86_sse_sub_ss:
          case Intrinsic::x86_sse2_sub_sd:
            TmpV = InsertNewInstWith(BinaryOperator::CreateFSub(LHS, RHS,
                                                        II->getName()), *II);
            break;
          case Intrinsic::x86_sse_mul_ss:
          case Intrinsic::x86_sse2_mul_sd:
            TmpV = InsertNewInstWith(BinaryOperator::CreateFMul(LHS, RHS,
                                                         II->getName()), *II);
            break;
          }

          Instruction *New =
            InsertElementInst::Create(
              UndefValue::get(II->getType()), TmpV,
              ConstantInt::get(Type::getInt32Ty(I->getContext()), 0U, false),
                                      II->getName());
          InsertNewInstWith(New, *II);
          return New;
        }
      }

      // Output elements are undefined if both are undefined.  Consider things
      // like undef&0.  The result is known zero, not undef.
      UndefElts &= UndefElts2;
      break;
    }
    break;
  }
  }
  return MadeChange ? I : nullptr;
}<|MERGE_RESOLUTION|>--- conflicted
+++ resolved
@@ -69,13 +69,8 @@
   APInt KnownZero(BitWidth, 0), KnownOne(BitWidth, 0);
   APInt DemandedMask(APInt::getAllOnesValue(BitWidth));
 
-<<<<<<< HEAD
-  Value *V = SimplifyDemandedUseBits(&Inst, DemandedMask,
-                                     KnownZero, KnownOne, 0, &Inst);
-=======
   Value *V = SimplifyDemandedUseBits(&Inst, DemandedMask, KnownZero, KnownOne,
                                      0, &Inst);
->>>>>>> 969bfdfe
   if (!V) return false;
   if (V == &Inst) return true;
   ReplaceInstUsesWith(Inst, V);
@@ -88,15 +83,9 @@
 bool InstCombiner::SimplifyDemandedBits(Use &U, APInt DemandedMask,
                                         APInt &KnownZero, APInt &KnownOne,
                                         unsigned Depth) {
-<<<<<<< HEAD
-  Value *NewVal = SimplifyDemandedUseBits(U.get(), DemandedMask,
-                                          KnownZero, KnownOne, Depth,
-                                          dyn_cast<Instruction>(U.getUser()));
-=======
   Value *NewVal =
       SimplifyDemandedUseBits(U.get(), DemandedMask, KnownZero, KnownOne, Depth,
                               dyn_cast<Instruction>(U.getUser()));
->>>>>>> 969bfdfe
   if (!NewVal) return false;
   U = NewVal;
   return true;
@@ -132,24 +121,12 @@
   assert(Depth <= 6 && "Limit Search Depth");
   uint32_t BitWidth = DemandedMask.getBitWidth();
   Type *VTy = V->getType();
-<<<<<<< HEAD
-  assert((DL || !VTy->isPointerTy()) &&
-         "SimplifyDemandedBits needs to know bit widths!");
-  assert((!DL || DL->getTypeIntegerRangeInBits(VTy->getScalarType()) == BitWidth) &&
-         (!VTy->isIntOrIntVectorTy() ||
-          VTy->getScalarSizeInBits() == BitWidth) &&
-         KnownZero.getBitWidth() == BitWidth &&
-         KnownOne.getBitWidth() == BitWidth &&
-         "Value *V, DemandedMask, KnownZero and KnownOne "
-         "must have same BitWidth");
-=======
   assert(
       (!VTy->isIntOrIntVectorTy() || VTy->getScalarSizeInBits() == BitWidth) &&
       KnownZero.getBitWidth() == BitWidth &&
       KnownOne.getBitWidth() == BitWidth &&
       "Value *V, DemandedMask, KnownZero and KnownOne "
       "must have same BitWidth");
->>>>>>> 969bfdfe
   if (ConstantInt *CI = dyn_cast<ConstantInt>(V)) {
     // We know all of the bits for a constant!
     KnownOne = CI->getValue() & DemandedMask;
@@ -193,15 +170,9 @@
     // this instruction has a simpler value in that context.
     if (I->getOpcode() == Instruction::And) {
       // If either the LHS or the RHS are Zero, the result is zero.
-<<<<<<< HEAD
-      computeKnownBits(I->getOperand(1), RHSKnownZero, RHSKnownOne, Depth+1,
-                       CxtI);
-      computeKnownBits(I->getOperand(0), LHSKnownZero, LHSKnownOne, Depth+1,
-=======
       computeKnownBits(I->getOperand(1), RHSKnownZero, RHSKnownOne, Depth + 1,
                        CxtI);
       computeKnownBits(I->getOperand(0), LHSKnownZero, LHSKnownOne, Depth + 1,
->>>>>>> 969bfdfe
                        CxtI);
 
       // If all of the demanded bits are known 1 on one side, return the other.
@@ -223,15 +194,9 @@
       // only bits from X or Y are demanded.
 
       // If either the LHS or the RHS are One, the result is One.
-<<<<<<< HEAD
-      computeKnownBits(I->getOperand(1), RHSKnownZero, RHSKnownOne, Depth+1,
-                       CxtI);
-      computeKnownBits(I->getOperand(0), LHSKnownZero, LHSKnownOne, Depth+1,
-=======
       computeKnownBits(I->getOperand(1), RHSKnownZero, RHSKnownOne, Depth + 1,
                        CxtI);
       computeKnownBits(I->getOperand(0), LHSKnownZero, LHSKnownOne, Depth + 1,
->>>>>>> 969bfdfe
                        CxtI);
 
       // If all of the demanded bits are known zero on one side, return the
@@ -256,15 +221,9 @@
       // We can simplify (X^Y) -> X or Y in the user's context if we know that
       // only bits from X or Y are demanded.
 
-<<<<<<< HEAD
-      computeKnownBits(I->getOperand(1), RHSKnownZero, RHSKnownOne, Depth+1,
-                       CxtI);
-      computeKnownBits(I->getOperand(0), LHSKnownZero, LHSKnownOne, Depth+1,
-=======
       computeKnownBits(I->getOperand(1), RHSKnownZero, RHSKnownOne, Depth + 1,
                        CxtI);
       computeKnownBits(I->getOperand(0), LHSKnownZero, LHSKnownOne, Depth + 1,
->>>>>>> 969bfdfe
                        CxtI);
 
       // If all of the demanded bits are known zero on one side, return the
@@ -835,11 +794,7 @@
     // remainder is zero.
     if (DemandedMask.isNegative() && KnownZero.isNonNegative()) {
       APInt LHSKnownZero(BitWidth, 0), LHSKnownOne(BitWidth, 0);
-<<<<<<< HEAD
-      computeKnownBits(I->getOperand(0), LHSKnownZero, LHSKnownOne, Depth+1,
-=======
       computeKnownBits(I->getOperand(0), LHSKnownZero, LHSKnownOne, Depth + 1,
->>>>>>> 969bfdfe
                        CxtI);
       // If it's known zero, our sign bit is also zero.
       if (LHSKnownZero.isNegative())
