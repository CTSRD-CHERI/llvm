--- conflicted
+++ resolved
@@ -1627,9 +1627,9 @@
               GEP.setSourceElementType(XATy);
               return &GEP;
             }
-<<<<<<< HEAD
             return nullptr;
-=======
+            // This transform appears to break things:
+#if 0
             // Cannot replace the base pointer directly because StrippedPtr's
             // address space is different. Instead, create a new GEP followed by
             // an addrspacecast.
@@ -1646,7 +1646,7 @@
                                 : Builder->CreateGEP(nullptr, StrippedPtr, Idx,
                                                      GEP.getName());
             return new AddrSpaceCastInst(NewGEP, GEP.getType());
->>>>>>> 787b9b4e
+#endif
           }
         }
       }
@@ -1805,18 +1805,12 @@
       // GEP.
       SmallVector<Value*, 8> NewIndices;
       if (FindElementAtOffset(OpType, Offset.getSExtValue(), NewIndices)) {
-<<<<<<< HEAD
         if (Operand->getType()->getPointerAddressSpace() != GEP.getAddressSpace())
           return nullptr;
-        Value *NGEP = GEP.isInBounds() ?
-          Builder->CreateInBoundsGEP(Operand, NewIndices) :
-          Builder->CreateGEP(Operand, NewIndices);
-=======
         Value *NGEP =
             GEP.isInBounds()
                 ? Builder->CreateInBoundsGEP(nullptr, Operand, NewIndices)
                 : Builder->CreateGEP(nullptr, Operand, NewIndices);
->>>>>>> 787b9b4e
 
         if (NGEP->getType() == GEP.getType())
           return ReplaceInstUsesWith(GEP, NGEP);
