//===- InstCombineCasts.cpp -----------------------------------------------===//
//
//                     The LLVM Compiler Infrastructure
//
// This file is distributed under the University of Illinois Open Source
// License. See LICENSE.TXT for details.
//
//===----------------------------------------------------------------------===//
//
// This file implements the visit functions for cast operations.
//
//===----------------------------------------------------------------------===//

#include "InstCombine.h"
#include "llvm/Analysis/ConstantFolding.h"
#include "llvm/IR/DataLayout.h"
#include "llvm/IR/PatternMatch.h"
#include "llvm/Target/TargetLibraryInfo.h"
using namespace llvm;
using namespace PatternMatch;

#define DEBUG_TYPE "instcombine"

/// DecomposeSimpleLinearExpr - Analyze 'Val', seeing if it is a simple linear
/// expression.  If so, decompose it, returning some value X, such that Val is
/// X*Scale+Offset.
///
static Value *DecomposeSimpleLinearExpr(Value *Val, unsigned &Scale,
                                        uint64_t &Offset) {
  if (ConstantInt *CI = dyn_cast<ConstantInt>(Val)) {
    Offset = CI->getZExtValue();
    Scale  = 0;
    return ConstantInt::get(Val->getType(), 0);
  }

  if (BinaryOperator *I = dyn_cast<BinaryOperator>(Val)) {
    // Cannot look past anything that might overflow.
    OverflowingBinaryOperator *OBI = dyn_cast<OverflowingBinaryOperator>(Val);
    if (OBI && !OBI->hasNoUnsignedWrap() && !OBI->hasNoSignedWrap()) {
      Scale = 1;
      Offset = 0;
      return Val;
    }

    if (ConstantInt *RHS = dyn_cast<ConstantInt>(I->getOperand(1))) {
      if (I->getOpcode() == Instruction::Shl) {
        // This is a value scaled by '1 << the shift amt'.
        Scale = UINT64_C(1) << RHS->getZExtValue();
        Offset = 0;
        return I->getOperand(0);
      }

      if (I->getOpcode() == Instruction::Mul) {
        // This value is scaled by 'RHS'.
        Scale = RHS->getZExtValue();
        Offset = 0;
        return I->getOperand(0);
      }

      if (I->getOpcode() == Instruction::Add) {
        // We have X+C.  Check to see if we really have (X*C2)+C1,
        // where C1 is divisible by C2.
        unsigned SubScale;
        Value *SubVal =
          DecomposeSimpleLinearExpr(I->getOperand(0), SubScale, Offset);
        Offset += RHS->getZExtValue();
        Scale = SubScale;
        return SubVal;
      }
    }
  }

  // Otherwise, we can't look past this.
  Scale = 1;
  Offset = 0;
  return Val;
}

/// PromoteCastOfAllocation - If we find a cast of an allocation instruction,
/// try to eliminate the cast by moving the type information into the alloc.
Instruction *InstCombiner::PromoteCastOfAllocation(BitCastInst &CI,
                                                   AllocaInst &AI) {
  // This requires DataLayout to get the alloca alignment and size information.
  if (!DL) return nullptr;

  PointerType *PTy = cast<PointerType>(CI.getType());

  BuilderTy AllocaBuilder(*Builder);
  AllocaBuilder.SetInsertPoint(AI.getParent(), &AI);

  // Get the type really allocated and the type casted to.
  Type *AllocElTy = AI.getAllocatedType();
  Type *CastElTy = PTy->getElementType();
  if (!AllocElTy->isSized() || !CastElTy->isSized()) return nullptr;

  unsigned AllocElTyAlign = DL->getABITypeAlignment(AllocElTy);
  unsigned CastElTyAlign = DL->getABITypeAlignment(CastElTy);
  if (CastElTyAlign < AllocElTyAlign) return nullptr;

  // If the allocation has multiple uses, only promote it if we are strictly
  // increasing the alignment of the resultant allocation.  If we keep it the
  // same, we open the door to infinite loops of various kinds.
  if (!AI.hasOneUse() && CastElTyAlign == AllocElTyAlign) return nullptr;

  uint64_t AllocElTySize = DL->getTypeAllocSize(AllocElTy);
  uint64_t CastElTySize = DL->getTypeAllocSize(CastElTy);
  if (CastElTySize == 0 || AllocElTySize == 0) return nullptr;

  // If the allocation has multiple uses, only promote it if we're not
  // shrinking the amount of memory being allocated.
  uint64_t AllocElTyStoreSize = DL->getTypeStoreSize(AllocElTy);
  uint64_t CastElTyStoreSize = DL->getTypeStoreSize(CastElTy);
  if (!AI.hasOneUse() && CastElTyStoreSize < AllocElTyStoreSize) return nullptr;

  // See if we can satisfy the modulus by pulling a scale out of the array
  // size argument.
  unsigned ArraySizeScale;
  uint64_t ArrayOffset;
  Value *NumElements = // See if the array size is a decomposable linear expr.
    DecomposeSimpleLinearExpr(AI.getOperand(0), ArraySizeScale, ArrayOffset);

  // If we can now satisfy the modulus, by using a non-1 scale, we really can
  // do the xform.
  if ((AllocElTySize*ArraySizeScale) % CastElTySize != 0 ||
      (AllocElTySize*ArrayOffset   ) % CastElTySize != 0) return nullptr;

  unsigned Scale = (AllocElTySize*ArraySizeScale)/CastElTySize;
  Value *Amt = nullptr;
  if (Scale == 1) {
    Amt = NumElements;
  } else {
    Amt = ConstantInt::get(AI.getArraySize()->getType(), Scale);
    // Insert before the alloca, not before the cast.
    Amt = AllocaBuilder.CreateMul(Amt, NumElements);
  }

  if (uint64_t Offset = (AllocElTySize*ArrayOffset)/CastElTySize) {
    Value *Off = ConstantInt::get(AI.getArraySize()->getType(),
                                  Offset, true);
    Amt = AllocaBuilder.CreateAdd(Amt, Off);
  }

  AllocaInst *New = AllocaBuilder.CreateAlloca(CastElTy, Amt);
  New->setAlignment(AI.getAlignment());
  New->takeName(&AI);
  New->setUsedWithInAlloca(AI.isUsedWithInAlloca());

  // If the allocation has multiple real uses, insert a cast and change all
  // things that used it to use the new cast.  This will also hack on CI, but it
  // will die soon.
  if (!AI.hasOneUse()) {
    // New is the allocation instruction, pointer typed. AI is the original
    // allocation instruction, also pointer typed. Thus, cast to use is BitCast.
    Value *NewCast = AllocaBuilder.CreateBitCast(New, AI.getType(), "tmpcast");
    ReplaceInstUsesWith(AI, NewCast);
  }
  return ReplaceInstUsesWith(CI, New);
}

/// EvaluateInDifferentType - Given an expression that
/// CanEvaluateTruncated or CanEvaluateSExtd returns true for, actually
/// insert the code to evaluate the expression.
Value *InstCombiner::EvaluateInDifferentType(Value *V, Type *Ty,
                                             bool isSigned) {
  if (Constant *C = dyn_cast<Constant>(V)) {
    C = ConstantExpr::getIntegerCast(C, Ty, isSigned /*Sext or ZExt*/);
    // If we got a constantexpr back, try to simplify it with DL info.
    if (ConstantExpr *CE = dyn_cast<ConstantExpr>(C))
      C = ConstantFoldConstantExpression(CE, DL, TLI);
    return C;
  }

  // Otherwise, it must be an instruction.
  Instruction *I = cast<Instruction>(V);
  Instruction *Res = nullptr;
  unsigned Opc = I->getOpcode();
  switch (Opc) {
  case Instruction::Add:
  case Instruction::Sub:
  case Instruction::Mul:
  case Instruction::And:
  case Instruction::Or:
  case Instruction::Xor:
  case Instruction::AShr:
  case Instruction::LShr:
  case Instruction::Shl:
  case Instruction::UDiv:
  case Instruction::URem: {
    Value *LHS = EvaluateInDifferentType(I->getOperand(0), Ty, isSigned);
    Value *RHS = EvaluateInDifferentType(I->getOperand(1), Ty, isSigned);
    Res = BinaryOperator::Create((Instruction::BinaryOps)Opc, LHS, RHS);
    break;
  }
  case Instruction::Trunc:
  case Instruction::ZExt:
  case Instruction::SExt:
    // If the source type of the cast is the type we're trying for then we can
    // just return the source.  There's no need to insert it because it is not
    // new.
    if (I->getOperand(0)->getType() == Ty)
      return I->getOperand(0);

    // Otherwise, must be the same type of cast, so just reinsert a new one.
    // This also handles the case of zext(trunc(x)) -> zext(x).
    Res = CastInst::CreateIntegerCast(I->getOperand(0), Ty,
                                      Opc == Instruction::SExt);
    break;
  case Instruction::Select: {
    Value *True = EvaluateInDifferentType(I->getOperand(1), Ty, isSigned);
    Value *False = EvaluateInDifferentType(I->getOperand(2), Ty, isSigned);
    Res = SelectInst::Create(I->getOperand(0), True, False);
    break;
  }
  case Instruction::PHI: {
    PHINode *OPN = cast<PHINode>(I);
    PHINode *NPN = PHINode::Create(Ty, OPN->getNumIncomingValues());
    for (unsigned i = 0, e = OPN->getNumIncomingValues(); i != e; ++i) {
      Value *V =EvaluateInDifferentType(OPN->getIncomingValue(i), Ty, isSigned);
      NPN->addIncoming(V, OPN->getIncomingBlock(i));
    }
    Res = NPN;
    break;
  }
  default:
    // TODO: Can handle more cases here.
    llvm_unreachable("Unreachable!");
  }

  Res->takeName(I);
  return InsertNewInstWith(Res, *I);
}


/// This function is a wrapper around CastInst::isEliminableCastPair. It
/// simply extracts arguments and returns what that function returns.
static Instruction::CastOps
isEliminableCastPair(
  const CastInst *CI, ///< The first cast instruction
  unsigned opcode,       ///< The opcode of the second cast instruction
  Type *DstTy,     ///< The target type for the second cast instruction
  const DataLayout *DL ///< The target data for pointer size
) {

  Type *SrcTy = CI->getOperand(0)->getType();   // A from above
  Type *MidTy = CI->getType();                  // B from above

  // Get the opcodes of the two Cast instructions
  Instruction::CastOps firstOp = Instruction::CastOps(CI->getOpcode());
  Instruction::CastOps secondOp = Instruction::CastOps(opcode);
  Type *SrcIntPtrTy = DL && SrcTy->isPtrOrPtrVectorTy() ?
    DL->getIntPtrType(SrcTy) : nullptr;
  Type *MidIntPtrTy = DL && MidTy->isPtrOrPtrVectorTy() ?
    DL->getIntPtrType(MidTy) : nullptr;
  Type *DstIntPtrTy = DL && DstTy->isPtrOrPtrVectorTy() ?
    DL->getIntPtrType(DstTy) : nullptr;
  unsigned Res = CastInst::isEliminableCastPair(firstOp, secondOp, SrcTy, MidTy,
                                                DstTy, SrcIntPtrTy, MidIntPtrTy,
                                                DstIntPtrTy);

  // We don't want to form an inttoptr or ptrtoint that converts to an integer
  // type that differs from the pointer size.
  if ((Res == Instruction::IntToPtr && SrcTy != DstIntPtrTy) ||
      (Res == Instruction::PtrToInt && DstTy != SrcIntPtrTy))
    Res = 0;

  return Instruction::CastOps(Res);
}

/// ShouldOptimizeCast - Return true if the cast from "V to Ty" actually
/// results in any code being generated and is interesting to optimize out. If
/// the cast can be eliminated by some other simple transformation, we prefer
/// to do the simplification first.
bool InstCombiner::ShouldOptimizeCast(Instruction::CastOps opc, const Value *V,
                                      Type *Ty) {
  // Noop casts and casts of constants should be eliminated trivially.
  if (V->getType() == Ty || isa<Constant>(V)) return false;

  // If this is another cast that can be eliminated, we prefer to have it
  // eliminated.
  if (const CastInst *CI = dyn_cast<CastInst>(V))
    if (isEliminableCastPair(CI, opc, Ty, DL))
      return false;

  // If this is a vector sext from a compare, then we don't want to break the
  // idiom where each element of the extended vector is either zero or all ones.
  if (opc == Instruction::SExt && isa<CmpInst>(V) && Ty->isVectorTy())
    return false;

  return true;
}


/// @brief Implement the transforms common to all CastInst visitors.
Instruction *InstCombiner::commonCastTransforms(CastInst &CI) {
  Value *Src = CI.getOperand(0);

  // Many cases of "cast of a cast" are eliminable. If it's eliminable we just
  // eliminate it now.
  if (CastInst *CSrc = dyn_cast<CastInst>(Src)) {   // A->B->C cast
    if (Instruction::CastOps opc =
        isEliminableCastPair(CSrc, CI.getOpcode(), CI.getType(), DL)) {
      // The first cast (CSrc) is eliminable so we need to fix up or replace
      // the second cast (CI). CSrc will then have a good chance of being dead.
      return CastInst::Create(opc, CSrc->getOperand(0), CI.getType());
    }
  }

  // If we are casting a select then fold the cast into the select
  if (SelectInst *SI = dyn_cast<SelectInst>(Src))
    if (Instruction *NV = FoldOpIntoSelect(CI, SI))
      return NV;

  // If we are casting a PHI then fold the cast into the PHI
  if (isa<PHINode>(Src)) {
    // We don't do this if this would create a PHI node with an illegal type if
    // it is currently legal.
    if (!Src->getType()->isIntegerTy() ||
        !CI.getType()->isIntegerTy() ||
        ShouldChangeType(CI.getType(), Src->getType()))
      if (Instruction *NV = FoldOpIntoPhi(CI))
        return NV;
  }

  return nullptr;
}

/// CanEvaluateTruncated - Return true if we can evaluate the specified
/// expression tree as type Ty instead of its larger type, and arrive with the
/// same value.  This is used by code that tries to eliminate truncates.
///
/// Ty will always be a type smaller than V.  We should return true if trunc(V)
/// can be computed by computing V in the smaller type.  If V is an instruction,
/// then trunc(inst(x,y)) can be computed as inst(trunc(x),trunc(y)), which only
/// makes sense if x and y can be efficiently truncated.
///
/// This function works on both vectors and scalars.
///
static bool CanEvaluateTruncated(Value *V, Type *Ty) {
  // We can always evaluate constants in another type.
  if (isa<Constant>(V))
    return true;

  Instruction *I = dyn_cast<Instruction>(V);
  if (!I) return false;

  Type *OrigTy = V->getType();

  // If this is an extension from the dest type, we can eliminate it, even if it
  // has multiple uses.
  if ((isa<ZExtInst>(I) || isa<SExtInst>(I)) &&
      I->getOperand(0)->getType() == Ty)
    return true;

  // We can't extend or shrink something that has multiple uses: doing so would
  // require duplicating the instruction in general, which isn't profitable.
  if (!I->hasOneUse()) return false;

  unsigned Opc = I->getOpcode();
  switch (Opc) {
  case Instruction::Add:
  case Instruction::Sub:
  case Instruction::Mul:
  case Instruction::And:
  case Instruction::Or:
  case Instruction::Xor:
    // These operators can all arbitrarily be extended or truncated.
    return CanEvaluateTruncated(I->getOperand(0), Ty) &&
           CanEvaluateTruncated(I->getOperand(1), Ty);

  case Instruction::UDiv:
  case Instruction::URem: {
    // UDiv and URem can be truncated if all the truncated bits are zero.
    uint32_t OrigBitWidth = OrigTy->getScalarSizeInBits();
    uint32_t BitWidth = Ty->getScalarSizeInBits();
    if (BitWidth < OrigBitWidth) {
      APInt Mask = APInt::getHighBitsSet(OrigBitWidth, OrigBitWidth-BitWidth);
      if (MaskedValueIsZero(I->getOperand(0), Mask) &&
          MaskedValueIsZero(I->getOperand(1), Mask)) {
        return CanEvaluateTruncated(I->getOperand(0), Ty) &&
               CanEvaluateTruncated(I->getOperand(1), Ty);
      }
    }
    break;
  }
  case Instruction::Shl:
    // If we are truncating the result of this SHL, and if it's a shift of a
    // constant amount, we can always perform a SHL in a smaller type.
    if (ConstantInt *CI = dyn_cast<ConstantInt>(I->getOperand(1))) {
      uint32_t BitWidth = Ty->getScalarSizeInBits();
      if (CI->getLimitedValue(BitWidth) < BitWidth)
        return CanEvaluateTruncated(I->getOperand(0), Ty);
    }
    break;
  case Instruction::LShr:
    // If this is a truncate of a logical shr, we can truncate it to a smaller
    // lshr iff we know that the bits we would otherwise be shifting in are
    // already zeros.
    if (ConstantInt *CI = dyn_cast<ConstantInt>(I->getOperand(1))) {
      uint32_t OrigBitWidth = OrigTy->getScalarSizeInBits();
      uint32_t BitWidth = Ty->getScalarSizeInBits();
      if (MaskedValueIsZero(I->getOperand(0),
            APInt::getHighBitsSet(OrigBitWidth, OrigBitWidth-BitWidth)) &&
          CI->getLimitedValue(BitWidth) < BitWidth) {
        return CanEvaluateTruncated(I->getOperand(0), Ty);
      }
    }
    break;
  case Instruction::Trunc:
    // trunc(trunc(x)) -> trunc(x)
    return true;
  case Instruction::ZExt:
  case Instruction::SExt:
    // trunc(ext(x)) -> ext(x) if the source type is smaller than the new dest
    // trunc(ext(x)) -> trunc(x) if the source type is larger than the new dest
    return true;
  case Instruction::Select: {
    SelectInst *SI = cast<SelectInst>(I);
    return CanEvaluateTruncated(SI->getTrueValue(), Ty) &&
           CanEvaluateTruncated(SI->getFalseValue(), Ty);
  }
  case Instruction::PHI: {
    // We can change a phi if we can change all operands.  Note that we never
    // get into trouble with cyclic PHIs here because we only consider
    // instructions with a single use.
    PHINode *PN = cast<PHINode>(I);
    for (unsigned i = 0, e = PN->getNumIncomingValues(); i != e; ++i)
      if (!CanEvaluateTruncated(PN->getIncomingValue(i), Ty))
        return false;
    return true;
  }
  default:
    // TODO: Can handle more cases here.
    break;
  }

  return false;
}

Instruction *InstCombiner::visitTrunc(TruncInst &CI) {
  if (Instruction *Result = commonCastTransforms(CI))
    return Result;

  // See if we can simplify any instructions used by the input whose sole
  // purpose is to compute bits we don't care about.
  if (SimplifyDemandedInstructionBits(CI))
    return &CI;

  Value *Src = CI.getOperand(0);
  Type *DestTy = CI.getType(), *SrcTy = Src->getType();

  // Attempt to truncate the entire input expression tree to the destination
  // type.   Only do this if the dest type is a simple type, don't convert the
  // expression tree to something weird like i93 unless the source is also
  // strange.
  if ((DestTy->isVectorTy() || ShouldChangeType(SrcTy, DestTy)) &&
      CanEvaluateTruncated(Src, DestTy)) {

    // If this cast is a truncate, evaluting in a different type always
    // eliminates the cast, so it is always a win.
    DEBUG(dbgs() << "ICE: EvaluateInDifferentType converting expression type"
          " to avoid cast: " << CI << '\n');
    Value *Res = EvaluateInDifferentType(Src, DestTy, false);
    assert(Res->getType() == DestTy);
    return ReplaceInstUsesWith(CI, Res);
  }

  // Canonicalize trunc x to i1 -> (icmp ne (and x, 1), 0), likewise for vector.
  if (DestTy->getScalarSizeInBits() == 1) {
    Constant *One = ConstantInt::get(Src->getType(), 1);
    Src = Builder->CreateAnd(Src, One);
    Value *Zero = Constant::getNullValue(Src->getType());
    return new ICmpInst(ICmpInst::ICMP_NE, Src, Zero);
  }

  // Transform trunc(lshr (zext A), Cst) to eliminate one type conversion.
  Value *A = nullptr; ConstantInt *Cst = nullptr;
  if (Src->hasOneUse() &&
      match(Src, m_LShr(m_ZExt(m_Value(A)), m_ConstantInt(Cst)))) {
    // We have three types to worry about here, the type of A, the source of
    // the truncate (MidSize), and the destination of the truncate. We know that
    // ASize < MidSize   and MidSize > ResultSize, but don't know the relation
    // between ASize and ResultSize.
    unsigned ASize = A->getType()->getPrimitiveSizeInBits();

    // If the shift amount is larger than the size of A, then the result is
    // known to be zero because all the input bits got shifted out.
    if (Cst->getZExtValue() >= ASize)
      return ReplaceInstUsesWith(CI, Constant::getNullValue(CI.getType()));

    // Since we're doing an lshr and a zero extend, and know that the shift
    // amount is smaller than ASize, it is always safe to do the shift in A's
    // type, then zero extend or truncate to the result.
    Value *Shift = Builder->CreateLShr(A, Cst->getZExtValue());
    Shift->takeName(Src);
    return CastInst::CreateIntegerCast(Shift, CI.getType(), false);
  }

  // Transform "trunc (and X, cst)" -> "and (trunc X), cst" so long as the dest
  // type isn't non-native.
  if (Src->hasOneUse() && isa<IntegerType>(Src->getType()) &&
      ShouldChangeType(Src->getType(), CI.getType()) &&
      match(Src, m_And(m_Value(A), m_ConstantInt(Cst)))) {
    Value *NewTrunc = Builder->CreateTrunc(A, CI.getType(), A->getName()+".tr");
    return BinaryOperator::CreateAnd(NewTrunc,
                                     ConstantExpr::getTrunc(Cst, CI.getType()));
  }

  return nullptr;
}

/// transformZExtICmp - Transform (zext icmp) to bitwise / integer operations
/// in order to eliminate the icmp.
Instruction *InstCombiner::transformZExtICmp(ICmpInst *ICI, Instruction &CI,
                                             bool DoXform) {
  // If we are just checking for a icmp eq of a single bit and zext'ing it
  // to an integer, then shift the bit to the appropriate place and then
  // cast to integer to avoid the comparison.
  if (ConstantInt *Op1C = dyn_cast<ConstantInt>(ICI->getOperand(1))) {
    const APInt &Op1CV = Op1C->getValue();

    // zext (x <s  0) to i32 --> x>>u31      true if signbit set.
    // zext (x >s -1) to i32 --> (x>>u31)^1  true if signbit clear.
    if ((ICI->getPredicate() == ICmpInst::ICMP_SLT && Op1CV == 0) ||
        (ICI->getPredicate() == ICmpInst::ICMP_SGT &&Op1CV.isAllOnesValue())) {
      if (!DoXform) return ICI;

      Value *In = ICI->getOperand(0);
      Value *Sh = ConstantInt::get(In->getType(),
                                   In->getType()->getScalarSizeInBits()-1);
      In = Builder->CreateLShr(In, Sh, In->getName()+".lobit");
      if (In->getType() != CI.getType())
        In = Builder->CreateIntCast(In, CI.getType(), false/*ZExt*/);

      if (ICI->getPredicate() == ICmpInst::ICMP_SGT) {
        Constant *One = ConstantInt::get(In->getType(), 1);
        In = Builder->CreateXor(In, One, In->getName()+".not");
      }

      return ReplaceInstUsesWith(CI, In);
    }

    // zext (X == 0) to i32 --> X^1      iff X has only the low bit set.
    // zext (X == 0) to i32 --> (X>>1)^1 iff X has only the 2nd bit set.
    // zext (X == 1) to i32 --> X        iff X has only the low bit set.
    // zext (X == 2) to i32 --> X>>1     iff X has only the 2nd bit set.
    // zext (X != 0) to i32 --> X        iff X has only the low bit set.
    // zext (X != 0) to i32 --> X>>1     iff X has only the 2nd bit set.
    // zext (X != 1) to i32 --> X^1      iff X has only the low bit set.
    // zext (X != 2) to i32 --> (X>>1)^1 iff X has only the 2nd bit set.
    if ((Op1CV == 0 || Op1CV.isPowerOf2()) &&
        // This only works for EQ and NE
        ICI->isEquality()) {
      // If Op1C some other power of two, convert:
      uint32_t BitWidth = Op1C->getType()->getBitWidth();
      APInt KnownZero(BitWidth, 0), KnownOne(BitWidth, 0);
      computeKnownBits(ICI->getOperand(0), KnownZero, KnownOne);

      APInt KnownZeroMask(~KnownZero);
      if (KnownZeroMask.isPowerOf2()) { // Exactly 1 possible 1?
        if (!DoXform) return ICI;

        bool isNE = ICI->getPredicate() == ICmpInst::ICMP_NE;
        if (Op1CV != 0 && (Op1CV != KnownZeroMask)) {
          // (X&4) == 2 --> false
          // (X&4) != 2 --> true
          Constant *Res = ConstantInt::get(Type::getInt1Ty(CI.getContext()),
                                           isNE);
          Res = ConstantExpr::getZExt(Res, CI.getType());
          return ReplaceInstUsesWith(CI, Res);
        }

        uint32_t ShiftAmt = KnownZeroMask.logBase2();
        Value *In = ICI->getOperand(0);
        if (ShiftAmt) {
          // Perform a logical shr by shiftamt.
          // Insert the shift to put the result in the low bit.
          In = Builder->CreateLShr(In, ConstantInt::get(In->getType(),ShiftAmt),
                                   In->getName()+".lobit");
        }

        if ((Op1CV != 0) == isNE) { // Toggle the low bit.
          Constant *One = ConstantInt::get(In->getType(), 1);
          In = Builder->CreateXor(In, One);
        }

        if (CI.getType() == In->getType())
          return ReplaceInstUsesWith(CI, In);
        return CastInst::CreateIntegerCast(In, CI.getType(), false/*ZExt*/);
      }
    }
  }

  // icmp ne A, B is equal to xor A, B when A and B only really have one bit.
  // It is also profitable to transform icmp eq into not(xor(A, B)) because that
  // may lead to additional simplifications.
  if (ICI->isEquality() && CI.getType() == ICI->getOperand(0)->getType()) {
    if (IntegerType *ITy = dyn_cast<IntegerType>(CI.getType())) {
      uint32_t BitWidth = ITy->getBitWidth();
      Value *LHS = ICI->getOperand(0);
      Value *RHS = ICI->getOperand(1);

      APInt KnownZeroLHS(BitWidth, 0), KnownOneLHS(BitWidth, 0);
      APInt KnownZeroRHS(BitWidth, 0), KnownOneRHS(BitWidth, 0);
      computeKnownBits(LHS, KnownZeroLHS, KnownOneLHS);
      computeKnownBits(RHS, KnownZeroRHS, KnownOneRHS);

      if (KnownZeroLHS == KnownZeroRHS && KnownOneLHS == KnownOneRHS) {
        APInt KnownBits = KnownZeroLHS | KnownOneLHS;
        APInt UnknownBit = ~KnownBits;
        if (UnknownBit.countPopulation() == 1) {
          if (!DoXform) return ICI;

          Value *Result = Builder->CreateXor(LHS, RHS);

          // Mask off any bits that are set and won't be shifted away.
          if (KnownOneLHS.uge(UnknownBit))
            Result = Builder->CreateAnd(Result,
                                        ConstantInt::get(ITy, UnknownBit));

          // Shift the bit we're testing down to the lsb.
          Result = Builder->CreateLShr(
               Result, ConstantInt::get(ITy, UnknownBit.countTrailingZeros()));

          if (ICI->getPredicate() == ICmpInst::ICMP_EQ)
            Result = Builder->CreateXor(Result, ConstantInt::get(ITy, 1));
          Result->takeName(ICI);
          return ReplaceInstUsesWith(CI, Result);
        }
      }
    }
  }

  return nullptr;
}

/// CanEvaluateZExtd - Determine if the specified value can be computed in the
/// specified wider type and produce the same low bits.  If not, return false.
///
/// If this function returns true, it can also return a non-zero number of bits
/// (in BitsToClear) which indicates that the value it computes is correct for
/// the zero extend, but that the additional BitsToClear bits need to be zero'd
/// out.  For example, to promote something like:
///
///   %B = trunc i64 %A to i32
///   %C = lshr i32 %B, 8
///   %E = zext i32 %C to i64
///
/// CanEvaluateZExtd for the 'lshr' will return true, and BitsToClear will be
/// set to 8 to indicate that the promoted value needs to have bits 24-31
/// cleared in addition to bits 32-63.  Since an 'and' will be generated to
/// clear the top bits anyway, doing this has no extra cost.
///
/// This function works on both vectors and scalars.
static bool CanEvaluateZExtd(Value *V, Type *Ty, unsigned &BitsToClear) {
  BitsToClear = 0;
  if (isa<Constant>(V))
    return true;

  Instruction *I = dyn_cast<Instruction>(V);
  if (!I) return false;

  // If the input is a truncate from the destination type, we can trivially
  // eliminate it.
  if (isa<TruncInst>(I) && I->getOperand(0)->getType() == Ty)
    return true;

  // We can't extend or shrink something that has multiple uses: doing so would
  // require duplicating the instruction in general, which isn't profitable.
  if (!I->hasOneUse()) return false;

  unsigned Opc = I->getOpcode(), Tmp;
  switch (Opc) {
  case Instruction::ZExt:  // zext(zext(x)) -> zext(x).
  case Instruction::SExt:  // zext(sext(x)) -> sext(x).
  case Instruction::Trunc: // zext(trunc(x)) -> trunc(x) or zext(x)
    return true;
  case Instruction::And:
  case Instruction::Or:
  case Instruction::Xor:
  case Instruction::Add:
  case Instruction::Sub:
  case Instruction::Mul:
    if (!CanEvaluateZExtd(I->getOperand(0), Ty, BitsToClear) ||
        !CanEvaluateZExtd(I->getOperand(1), Ty, Tmp))
      return false;
    // These can all be promoted if neither operand has 'bits to clear'.
    if (BitsToClear == 0 && Tmp == 0)
      return true;

    // If the operation is an AND/OR/XOR and the bits to clear are zero in the
    // other side, BitsToClear is ok.
    if (Tmp == 0 &&
        (Opc == Instruction::And || Opc == Instruction::Or ||
         Opc == Instruction::Xor)) {
      // We use MaskedValueIsZero here for generality, but the case we care
      // about the most is constant RHS.
      unsigned VSize = V->getType()->getScalarSizeInBits();
      if (MaskedValueIsZero(I->getOperand(1),
                            APInt::getHighBitsSet(VSize, BitsToClear)))
        return true;
    }

    // Otherwise, we don't know how to analyze this BitsToClear case yet.
    return false;

  case Instruction::Shl:
    // We can promote shl(x, cst) if we can promote x.  Since shl overwrites the
    // upper bits we can reduce BitsToClear by the shift amount.
    if (ConstantInt *Amt = dyn_cast<ConstantInt>(I->getOperand(1))) {
      if (!CanEvaluateZExtd(I->getOperand(0), Ty, BitsToClear))
        return false;
      uint64_t ShiftAmt = Amt->getZExtValue();
      BitsToClear = ShiftAmt < BitsToClear ? BitsToClear - ShiftAmt : 0;
      return true;
    }
    return false;
  case Instruction::LShr:
    // We can promote lshr(x, cst) if we can promote x.  This requires the
    // ultimate 'and' to clear out the high zero bits we're clearing out though.
    if (ConstantInt *Amt = dyn_cast<ConstantInt>(I->getOperand(1))) {
      if (!CanEvaluateZExtd(I->getOperand(0), Ty, BitsToClear))
        return false;
      BitsToClear += Amt->getZExtValue();
      if (BitsToClear > V->getType()->getScalarSizeInBits())
        BitsToClear = V->getType()->getScalarSizeInBits();
      return true;
    }
    // Cannot promote variable LSHR.
    return false;
  case Instruction::Select:
    if (!CanEvaluateZExtd(I->getOperand(1), Ty, Tmp) ||
        !CanEvaluateZExtd(I->getOperand(2), Ty, BitsToClear) ||
        // TODO: If important, we could handle the case when the BitsToClear are
        // known zero in the disagreeing side.
        Tmp != BitsToClear)
      return false;
    return true;

  case Instruction::PHI: {
    // We can change a phi if we can change all operands.  Note that we never
    // get into trouble with cyclic PHIs here because we only consider
    // instructions with a single use.
    PHINode *PN = cast<PHINode>(I);
    if (!CanEvaluateZExtd(PN->getIncomingValue(0), Ty, BitsToClear))
      return false;
    for (unsigned i = 1, e = PN->getNumIncomingValues(); i != e; ++i)
      if (!CanEvaluateZExtd(PN->getIncomingValue(i), Ty, Tmp) ||
          // TODO: If important, we could handle the case when the BitsToClear
          // are known zero in the disagreeing input.
          Tmp != BitsToClear)
        return false;
    return true;
  }
  default:
    // TODO: Can handle more cases here.
    return false;
  }
}

Instruction *InstCombiner::visitZExt(ZExtInst &CI) {
  // If this zero extend is only used by a truncate, let the truncate be
  // eliminated before we try to optimize this zext.
  if (CI.hasOneUse() && isa<TruncInst>(CI.user_back()))
    return nullptr;

  // If one of the common conversion will work, do it.
  if (Instruction *Result = commonCastTransforms(CI))
    return Result;

  // See if we can simplify any instructions used by the input whose sole
  // purpose is to compute bits we don't care about.
  if (SimplifyDemandedInstructionBits(CI))
    return &CI;

  Value *Src = CI.getOperand(0);
  Type *SrcTy = Src->getType(), *DestTy = CI.getType();

  // Attempt to extend the entire input expression tree to the destination
  // type.   Only do this if the dest type is a simple type, don't convert the
  // expression tree to something weird like i93 unless the source is also
  // strange.
  unsigned BitsToClear;
  if ((DestTy->isVectorTy() || ShouldChangeType(SrcTy, DestTy)) &&
      CanEvaluateZExtd(Src, DestTy, BitsToClear)) {
    assert(BitsToClear < SrcTy->getScalarSizeInBits() &&
           "Unreasonable BitsToClear");

    // Okay, we can transform this!  Insert the new expression now.
    DEBUG(dbgs() << "ICE: EvaluateInDifferentType converting expression type"
          " to avoid zero extend: " << CI);
    Value *Res = EvaluateInDifferentType(Src, DestTy, false);
    assert(Res->getType() == DestTy);

    uint32_t SrcBitsKept = SrcTy->getScalarSizeInBits()-BitsToClear;
    uint32_t DestBitSize = DestTy->getScalarSizeInBits();

    // If the high bits are already filled with zeros, just replace this
    // cast with the result.
    if (MaskedValueIsZero(Res, APInt::getHighBitsSet(DestBitSize,
                                                     DestBitSize-SrcBitsKept)))
      return ReplaceInstUsesWith(CI, Res);

    // We need to emit an AND to clear the high bits.
    Constant *C = ConstantInt::get(Res->getType(),
                               APInt::getLowBitsSet(DestBitSize, SrcBitsKept));
    return BinaryOperator::CreateAnd(Res, C);
  }

  // If this is a TRUNC followed by a ZEXT then we are dealing with integral
  // types and if the sizes are just right we can convert this into a logical
  // 'and' which will be much cheaper than the pair of casts.
  if (TruncInst *CSrc = dyn_cast<TruncInst>(Src)) {   // A->B->C cast
    // TODO: Subsume this into EvaluateInDifferentType.

    // Get the sizes of the types involved.  We know that the intermediate type
    // will be smaller than A or C, but don't know the relation between A and C.
    Value *A = CSrc->getOperand(0);
    unsigned SrcSize = A->getType()->getScalarSizeInBits();
    unsigned MidSize = CSrc->getType()->getScalarSizeInBits();
    unsigned DstSize = CI.getType()->getScalarSizeInBits();
    // If we're actually extending zero bits, then if
    // SrcSize <  DstSize: zext(a & mask)
    // SrcSize == DstSize: a & mask
    // SrcSize  > DstSize: trunc(a) & mask
    if (SrcSize < DstSize) {
      APInt AndValue(APInt::getLowBitsSet(SrcSize, MidSize));
      Constant *AndConst = ConstantInt::get(A->getType(), AndValue);
      Value *And = Builder->CreateAnd(A, AndConst, CSrc->getName()+".mask");
      return new ZExtInst(And, CI.getType());
    }

    if (SrcSize == DstSize) {
      APInt AndValue(APInt::getLowBitsSet(SrcSize, MidSize));
      return BinaryOperator::CreateAnd(A, ConstantInt::get(A->getType(),
                                                           AndValue));
    }
    if (SrcSize > DstSize) {
      Value *Trunc = Builder->CreateTrunc(A, CI.getType());
      APInt AndValue(APInt::getLowBitsSet(DstSize, MidSize));
      return BinaryOperator::CreateAnd(Trunc,
                                       ConstantInt::get(Trunc->getType(),
                                                        AndValue));
    }
  }

  if (ICmpInst *ICI = dyn_cast<ICmpInst>(Src))
    return transformZExtICmp(ICI, CI);

  BinaryOperator *SrcI = dyn_cast<BinaryOperator>(Src);
  if (SrcI && SrcI->getOpcode() == Instruction::Or) {
    // zext (or icmp, icmp) --> or (zext icmp), (zext icmp) if at least one
    // of the (zext icmp) will be transformed.
    ICmpInst *LHS = dyn_cast<ICmpInst>(SrcI->getOperand(0));
    ICmpInst *RHS = dyn_cast<ICmpInst>(SrcI->getOperand(1));
    if (LHS && RHS && LHS->hasOneUse() && RHS->hasOneUse() &&
        (transformZExtICmp(LHS, CI, false) ||
         transformZExtICmp(RHS, CI, false))) {
      Value *LCast = Builder->CreateZExt(LHS, CI.getType(), LHS->getName());
      Value *RCast = Builder->CreateZExt(RHS, CI.getType(), RHS->getName());
      return BinaryOperator::Create(Instruction::Or, LCast, RCast);
    }
  }

  // zext(trunc(X) & C) -> (X & zext(C)).
  Constant *C;
  Value *X;
  if (SrcI &&
      match(SrcI, m_OneUse(m_And(m_Trunc(m_Value(X)), m_Constant(C)))) &&
      X->getType() == CI.getType())
    return BinaryOperator::CreateAnd(X, ConstantExpr::getZExt(C, CI.getType()));

  // zext((trunc(X) & C) ^ C) -> ((X & zext(C)) ^ zext(C)).
  Value *And;
  if (SrcI && match(SrcI, m_OneUse(m_Xor(m_Value(And), m_Constant(C)))) &&
      match(And, m_OneUse(m_And(m_Trunc(m_Value(X)), m_Specific(C)))) &&
      X->getType() == CI.getType()) {
    Constant *ZC = ConstantExpr::getZExt(C, CI.getType());
    return BinaryOperator::CreateXor(Builder->CreateAnd(X, ZC), ZC);
  }

  // zext (xor i1 X, true) to i32  --> xor (zext i1 X to i32), 1
  if (SrcI && SrcI->hasOneUse() &&
      SrcI->getType()->getScalarType()->isIntegerTy(1) &&
      match(SrcI, m_Not(m_Value(X))) && (!X->hasOneUse() || !isa<CmpInst>(X))) {
    Value *New = Builder->CreateZExt(X, CI.getType());
    return BinaryOperator::CreateXor(New, ConstantInt::get(CI.getType(), 1));
  }

  return nullptr;
}

/// transformSExtICmp - Transform (sext icmp) to bitwise / integer operations
/// in order to eliminate the icmp.
Instruction *InstCombiner::transformSExtICmp(ICmpInst *ICI, Instruction &CI) {
  Value *Op0 = ICI->getOperand(0), *Op1 = ICI->getOperand(1);
  ICmpInst::Predicate Pred = ICI->getPredicate();

  if (Constant *Op1C = dyn_cast<Constant>(Op1)) {
    // (x <s  0) ? -1 : 0 -> ashr x, 31        -> all ones if negative
    // (x >s -1) ? -1 : 0 -> not (ashr x, 31)  -> all ones if positive
    if ((Pred == ICmpInst::ICMP_SLT && Op1C->isNullValue()) ||
        (Pred == ICmpInst::ICMP_SGT && Op1C->isAllOnesValue())) {

      Value *Sh = ConstantInt::get(Op0->getType(),
                                   Op0->getType()->getScalarSizeInBits()-1);
      Value *In = Builder->CreateAShr(Op0, Sh, Op0->getName()+".lobit");
      if (In->getType() != CI.getType())
        In = Builder->CreateIntCast(In, CI.getType(), true/*SExt*/);

      if (Pred == ICmpInst::ICMP_SGT)
        In = Builder->CreateNot(In, In->getName()+".not");
      return ReplaceInstUsesWith(CI, In);
    }
  }

  if (ConstantInt *Op1C = dyn_cast<ConstantInt>(Op1)) {
    // If we know that only one bit of the LHS of the icmp can be set and we
    // have an equality comparison with zero or a power of 2, we can transform
    // the icmp and sext into bitwise/integer operations.
    if (ICI->hasOneUse() &&
        ICI->isEquality() && (Op1C->isZero() || Op1C->getValue().isPowerOf2())){
      unsigned BitWidth = Op1C->getType()->getBitWidth();
      APInt KnownZero(BitWidth, 0), KnownOne(BitWidth, 0);
      computeKnownBits(Op0, KnownZero, KnownOne);

      APInt KnownZeroMask(~KnownZero);
      if (KnownZeroMask.isPowerOf2()) {
        Value *In = ICI->getOperand(0);

        // If the icmp tests for a known zero bit we can constant fold it.
        if (!Op1C->isZero() && Op1C->getValue() != KnownZeroMask) {
          Value *V = Pred == ICmpInst::ICMP_NE ?
                       ConstantInt::getAllOnesValue(CI.getType()) :
                       ConstantInt::getNullValue(CI.getType());
          return ReplaceInstUsesWith(CI, V);
        }

        if (!Op1C->isZero() == (Pred == ICmpInst::ICMP_NE)) {
          // sext ((x & 2^n) == 0)   -> (x >> n) - 1
          // sext ((x & 2^n) != 2^n) -> (x >> n) - 1
          unsigned ShiftAmt = KnownZeroMask.countTrailingZeros();
          // Perform a right shift to place the desired bit in the LSB.
          if (ShiftAmt)
            In = Builder->CreateLShr(In,
                                     ConstantInt::get(In->getType(), ShiftAmt));

          // At this point "In" is either 1 or 0. Subtract 1 to turn
          // {1, 0} -> {0, -1}.
          In = Builder->CreateAdd(In,
                                  ConstantInt::getAllOnesValue(In->getType()),
                                  "sext");
        } else {
          // sext ((x & 2^n) != 0)   -> (x << bitwidth-n) a>> bitwidth-1
          // sext ((x & 2^n) == 2^n) -> (x << bitwidth-n) a>> bitwidth-1
          unsigned ShiftAmt = KnownZeroMask.countLeadingZeros();
          // Perform a left shift to place the desired bit in the MSB.
          if (ShiftAmt)
            In = Builder->CreateShl(In,
                                    ConstantInt::get(In->getType(), ShiftAmt));

          // Distribute the bit over the whole bit width.
          In = Builder->CreateAShr(In, ConstantInt::get(In->getType(),
                                                        BitWidth - 1), "sext");
        }

        if (CI.getType() == In->getType())
          return ReplaceInstUsesWith(CI, In);
        return CastInst::CreateIntegerCast(In, CI.getType(), true/*SExt*/);
      }
    }
  }

  return nullptr;
}

/// CanEvaluateSExtd - Return true if we can take the specified value
/// and return it as type Ty without inserting any new casts and without
/// changing the value of the common low bits.  This is used by code that tries
/// to promote integer operations to a wider types will allow us to eliminate
/// the extension.
///
/// This function works on both vectors and scalars.
///
static bool CanEvaluateSExtd(Value *V, Type *Ty) {
  assert(V->getType()->getScalarSizeInBits() < Ty->getScalarSizeInBits() &&
         "Can't sign extend type to a smaller type");
  // If this is a constant, it can be trivially promoted.
  if (isa<Constant>(V))
    return true;

  Instruction *I = dyn_cast<Instruction>(V);
  if (!I) return false;

  // If this is a truncate from the dest type, we can trivially eliminate it.
  if (isa<TruncInst>(I) && I->getOperand(0)->getType() == Ty)
    return true;

  // We can't extend or shrink something that has multiple uses: doing so would
  // require duplicating the instruction in general, which isn't profitable.
  if (!I->hasOneUse()) return false;

  switch (I->getOpcode()) {
  case Instruction::SExt:  // sext(sext(x)) -> sext(x)
  case Instruction::ZExt:  // sext(zext(x)) -> zext(x)
  case Instruction::Trunc: // sext(trunc(x)) -> trunc(x) or sext(x)
    return true;
  case Instruction::And:
  case Instruction::Or:
  case Instruction::Xor:
  case Instruction::Add:
  case Instruction::Sub:
  case Instruction::Mul:
    // These operators can all arbitrarily be extended if their inputs can.
    return CanEvaluateSExtd(I->getOperand(0), Ty) &&
           CanEvaluateSExtd(I->getOperand(1), Ty);

  //case Instruction::Shl:   TODO
  //case Instruction::LShr:  TODO

  case Instruction::Select:
    return CanEvaluateSExtd(I->getOperand(1), Ty) &&
           CanEvaluateSExtd(I->getOperand(2), Ty);

  case Instruction::PHI: {
    // We can change a phi if we can change all operands.  Note that we never
    // get into trouble with cyclic PHIs here because we only consider
    // instructions with a single use.
    PHINode *PN = cast<PHINode>(I);
    for (unsigned i = 0, e = PN->getNumIncomingValues(); i != e; ++i)
      if (!CanEvaluateSExtd(PN->getIncomingValue(i), Ty)) return false;
    return true;
  }
  default:
    // TODO: Can handle more cases here.
    break;
  }

  return false;
}

Instruction *InstCombiner::visitSExt(SExtInst &CI) {
  // If this sign extend is only used by a truncate, let the truncate be
  // eliminated before we try to optimize this sext.
  if (CI.hasOneUse() && isa<TruncInst>(CI.user_back()))
    return nullptr;

  if (Instruction *I = commonCastTransforms(CI))
    return I;

  // See if we can simplify any instructions used by the input whose sole
  // purpose is to compute bits we don't care about.
  if (SimplifyDemandedInstructionBits(CI))
    return &CI;

  Value *Src = CI.getOperand(0);
  Type *SrcTy = Src->getType(), *DestTy = CI.getType();

  // Attempt to extend the entire input expression tree to the destination
  // type.   Only do this if the dest type is a simple type, don't convert the
  // expression tree to something weird like i93 unless the source is also
  // strange.
  if ((DestTy->isVectorTy() || ShouldChangeType(SrcTy, DestTy)) &&
      CanEvaluateSExtd(Src, DestTy)) {
    // Okay, we can transform this!  Insert the new expression now.
    DEBUG(dbgs() << "ICE: EvaluateInDifferentType converting expression type"
          " to avoid sign extend: " << CI);
    Value *Res = EvaluateInDifferentType(Src, DestTy, true);
    assert(Res->getType() == DestTy);

    uint32_t SrcBitSize = SrcTy->getScalarSizeInBits();
    uint32_t DestBitSize = DestTy->getScalarSizeInBits();

    // If the high bits are already filled with sign bit, just replace this
    // cast with the result.
    if (ComputeNumSignBits(Res) > DestBitSize - SrcBitSize)
      return ReplaceInstUsesWith(CI, Res);

    // We need to emit a shl + ashr to do the sign extend.
    Value *ShAmt = ConstantInt::get(DestTy, DestBitSize-SrcBitSize);
    return BinaryOperator::CreateAShr(Builder->CreateShl(Res, ShAmt, "sext"),
                                      ShAmt);
  }

  // If this input is a trunc from our destination, then turn sext(trunc(x))
  // into shifts.
  if (TruncInst *TI = dyn_cast<TruncInst>(Src))
    if (TI->hasOneUse() && TI->getOperand(0)->getType() == DestTy) {
      uint32_t SrcBitSize = SrcTy->getScalarSizeInBits();
      uint32_t DestBitSize = DestTy->getScalarSizeInBits();

      // We need to emit a shl + ashr to do the sign extend.
      Value *ShAmt = ConstantInt::get(DestTy, DestBitSize-SrcBitSize);
      Value *Res = Builder->CreateShl(TI->getOperand(0), ShAmt, "sext");
      return BinaryOperator::CreateAShr(Res, ShAmt);
    }

  if (ICmpInst *ICI = dyn_cast<ICmpInst>(Src))
    return transformSExtICmp(ICI, CI);

  // If the input is a shl/ashr pair of a same constant, then this is a sign
  // extension from a smaller value.  If we could trust arbitrary bitwidth
  // integers, we could turn this into a truncate to the smaller bit and then
  // use a sext for the whole extension.  Since we don't, look deeper and check
  // for a truncate.  If the source and dest are the same type, eliminate the
  // trunc and extend and just do shifts.  For example, turn:
  //   %a = trunc i32 %i to i8
  //   %b = shl i8 %a, 6
  //   %c = ashr i8 %b, 6
  //   %d = sext i8 %c to i32
  // into:
  //   %a = shl i32 %i, 30
  //   %d = ashr i32 %a, 30
  Value *A = nullptr;
  // TODO: Eventually this could be subsumed by EvaluateInDifferentType.
  ConstantInt *BA = nullptr, *CA = nullptr;
  if (match(Src, m_AShr(m_Shl(m_Trunc(m_Value(A)), m_ConstantInt(BA)),
                        m_ConstantInt(CA))) &&
      BA == CA && A->getType() == CI.getType()) {
    unsigned MidSize = Src->getType()->getScalarSizeInBits();
    unsigned SrcDstSize = CI.getType()->getScalarSizeInBits();
    unsigned ShAmt = CA->getZExtValue()+SrcDstSize-MidSize;
    Constant *ShAmtV = ConstantInt::get(CI.getType(), ShAmt);
    A = Builder->CreateShl(A, ShAmtV, CI.getName());
    return BinaryOperator::CreateAShr(A, ShAmtV);
  }

  return nullptr;
}


/// FitsInFPType - Return a Constant* for the specified FP constant if it fits
/// in the specified FP type without changing its value.
static Constant *FitsInFPType(ConstantFP *CFP, const fltSemantics &Sem) {
  bool losesInfo;
  APFloat F = CFP->getValueAPF();
  (void)F.convert(Sem, APFloat::rmNearestTiesToEven, &losesInfo);
  if (!losesInfo)
    return ConstantFP::get(CFP->getContext(), F);
  return nullptr;
}

/// LookThroughFPExtensions - If this is an fp extension instruction, look
/// through it until we get the source value.
static Value *LookThroughFPExtensions(Value *V) {
  if (Instruction *I = dyn_cast<Instruction>(V))
    if (I->getOpcode() == Instruction::FPExt)
      return LookThroughFPExtensions(I->getOperand(0));

  // If this value is a constant, return the constant in the smallest FP type
  // that can accurately represent it.  This allows us to turn
  // (float)((double)X+2.0) into x+2.0f.
  if (ConstantFP *CFP = dyn_cast<ConstantFP>(V)) {
    if (CFP->getType() == Type::getPPC_FP128Ty(V->getContext()))
      return V;  // No constant folding of this.
    // See if the value can be truncated to half and then reextended.
    if (Value *V = FitsInFPType(CFP, APFloat::IEEEhalf))
      return V;
    // See if the value can be truncated to float and then reextended.
    if (Value *V = FitsInFPType(CFP, APFloat::IEEEsingle))
      return V;
    if (CFP->getType()->isDoubleTy())
      return V;  // Won't shrink.
    if (Value *V = FitsInFPType(CFP, APFloat::IEEEdouble))
      return V;
    // Don't try to shrink to various long double types.
  }

  return V;
}

Instruction *InstCombiner::visitFPTrunc(FPTruncInst &CI) {
  if (Instruction *I = commonCastTransforms(CI))
    return I;
  // If we have fptrunc(OpI (fpextend x), (fpextend y)), we would like to
  // simpilify this expression to avoid one or more of the trunc/extend
  // operations if we can do so without changing the numerical results.
  //
  // The exact manner in which the widths of the operands interact to limit
  // what we can and cannot do safely varies from operation to operation, and
  // is explained below in the various case statements.
  BinaryOperator *OpI = dyn_cast<BinaryOperator>(CI.getOperand(0));
  if (OpI && OpI->hasOneUse()) {
    Value *LHSOrig = LookThroughFPExtensions(OpI->getOperand(0));
    Value *RHSOrig = LookThroughFPExtensions(OpI->getOperand(1));
    unsigned OpWidth = OpI->getType()->getFPMantissaWidth();
    unsigned LHSWidth = LHSOrig->getType()->getFPMantissaWidth();
    unsigned RHSWidth = RHSOrig->getType()->getFPMantissaWidth();
    unsigned SrcWidth = std::max(LHSWidth, RHSWidth);
    unsigned DstWidth = CI.getType()->getFPMantissaWidth();
    switch (OpI->getOpcode()) {
      default: break;
      case Instruction::FAdd:
      case Instruction::FSub:
        // For addition and subtraction, the infinitely precise result can
        // essentially be arbitrarily wide; proving that double rounding
        // will not occur because the result of OpI is exact (as we will for
        // FMul, for example) is hopeless.  However, we *can* nonetheless
        // frequently know that double rounding cannot occur (or that it is
        // innocuous) by taking advantage of the specific structure of
        // infinitely-precise results that admit double rounding.
        //
        // Specifically, if OpWidth >= 2*DstWdith+1 and DstWidth is sufficient
        // to represent both sources, we can guarantee that the double
        // rounding is innocuous (See p50 of Figueroa's 2000 PhD thesis,
        // "A Rigorous Framework for Fully Supporting the IEEE Standard ..."
        // for proof of this fact).
        //
        // Note: Figueroa does not consider the case where DstFormat !=
        // SrcFormat.  It's possible (likely even!) that this analysis
        // could be tightened for those cases, but they are rare (the main
        // case of interest here is (float)((double)float + float)).
        if (OpWidth >= 2*DstWidth+1 && DstWidth >= SrcWidth) {
          if (LHSOrig->getType() != CI.getType())
            LHSOrig = Builder->CreateFPExt(LHSOrig, CI.getType());
          if (RHSOrig->getType() != CI.getType())
            RHSOrig = Builder->CreateFPExt(RHSOrig, CI.getType());
          Instruction *RI =
            BinaryOperator::Create(OpI->getOpcode(), LHSOrig, RHSOrig);
          RI->copyFastMathFlags(OpI);
          return RI;
        }
        break;
      case Instruction::FMul:
        // For multiplication, the infinitely precise result has at most
        // LHSWidth + RHSWidth significant bits; if OpWidth is sufficient
        // that such a value can be exactly represented, then no double
        // rounding can possibly occur; we can safely perform the operation
        // in the destination format if it can represent both sources.
        if (OpWidth >= LHSWidth + RHSWidth && DstWidth >= SrcWidth) {
          if (LHSOrig->getType() != CI.getType())
            LHSOrig = Builder->CreateFPExt(LHSOrig, CI.getType());
          if (RHSOrig->getType() != CI.getType())
            RHSOrig = Builder->CreateFPExt(RHSOrig, CI.getType());
          Instruction *RI =
            BinaryOperator::CreateFMul(LHSOrig, RHSOrig);
          RI->copyFastMathFlags(OpI);
          return RI;
        }
        break;
      case Instruction::FDiv:
        // For division, we use again use the bound from Figueroa's
        // dissertation.  I am entirely certain that this bound can be
        // tightened in the unbalanced operand case by an analysis based on
        // the diophantine rational approximation bound, but the well-known
        // condition used here is a good conservative first pass.
        // TODO: Tighten bound via rigorous analysis of the unbalanced case.
        if (OpWidth >= 2*DstWidth && DstWidth >= SrcWidth) {
          if (LHSOrig->getType() != CI.getType())
            LHSOrig = Builder->CreateFPExt(LHSOrig, CI.getType());
          if (RHSOrig->getType() != CI.getType())
            RHSOrig = Builder->CreateFPExt(RHSOrig, CI.getType());
          Instruction *RI =
            BinaryOperator::CreateFDiv(LHSOrig, RHSOrig);
          RI->copyFastMathFlags(OpI);
          return RI;
        }
        break;
      case Instruction::FRem:
        // Remainder is straightforward.  Remainder is always exact, so the
        // type of OpI doesn't enter into things at all.  We simply evaluate
        // in whichever source type is larger, then convert to the
        // destination type.
        if (LHSWidth < SrcWidth)
          LHSOrig = Builder->CreateFPExt(LHSOrig, RHSOrig->getType());
        else if (RHSWidth <= SrcWidth)
          RHSOrig = Builder->CreateFPExt(RHSOrig, LHSOrig->getType());
        Value *ExactResult = Builder->CreateFRem(LHSOrig, RHSOrig);
        if (Instruction *RI = dyn_cast<Instruction>(ExactResult))
          RI->copyFastMathFlags(OpI);
        return CastInst::CreateFPCast(ExactResult, CI.getType());
    }

    // (fptrunc (fneg x)) -> (fneg (fptrunc x))
    if (BinaryOperator::isFNeg(OpI)) {
      Value *InnerTrunc = Builder->CreateFPTrunc(OpI->getOperand(1),
                                                 CI.getType());
      Instruction *RI = BinaryOperator::CreateFNeg(InnerTrunc);
      RI->copyFastMathFlags(OpI);
      return RI;
    }
  }

  // (fptrunc (select cond, R1, Cst)) -->
  // (select cond, (fptrunc R1), (fptrunc Cst))
  SelectInst *SI = dyn_cast<SelectInst>(CI.getOperand(0));
  if (SI &&
      (isa<ConstantFP>(SI->getOperand(1)) ||
       isa<ConstantFP>(SI->getOperand(2)))) {
    Value *LHSTrunc = Builder->CreateFPTrunc(SI->getOperand(1),
                                             CI.getType());
    Value *RHSTrunc = Builder->CreateFPTrunc(SI->getOperand(2),
                                             CI.getType());
    return SelectInst::Create(SI->getOperand(0), LHSTrunc, RHSTrunc);
  }

  IntrinsicInst *II = dyn_cast<IntrinsicInst>(CI.getOperand(0));
  if (II) {
    switch (II->getIntrinsicID()) {
      default: break;
      case Intrinsic::fabs: {
        // (fptrunc (fabs x)) -> (fabs (fptrunc x))
        Value *InnerTrunc = Builder->CreateFPTrunc(II->getArgOperand(0),
                                                   CI.getType());
        Type *IntrinsicType[] = { CI.getType() };
        Function *Overload =
          Intrinsic::getDeclaration(CI.getParent()->getParent()->getParent(),
                                    II->getIntrinsicID(), IntrinsicType);

        Value *Args[] = { InnerTrunc };
        return CallInst::Create(Overload, Args, II->getName());
      }
    }
  }

  // Fold (fptrunc (sqrt (fpext x))) -> (sqrtf x)
  // Note that we restrict this transformation based on
  // TLI->has(LibFunc::sqrtf), even for the sqrt intrinsic, because
  // TLI->has(LibFunc::sqrtf) is sufficient to guarantee that the
  // single-precision intrinsic can be expanded in the backend.
  CallInst *Call = dyn_cast<CallInst>(CI.getOperand(0));
  if (Call && Call->getCalledFunction() && TLI->has(LibFunc::sqrtf) &&
      (Call->getCalledFunction()->getName() == TLI->getName(LibFunc::sqrt) ||
       Call->getCalledFunction()->getIntrinsicID() == Intrinsic::sqrt) &&
      Call->getNumArgOperands() == 1 &&
      Call->hasOneUse()) {
    CastInst *Arg = dyn_cast<CastInst>(Call->getArgOperand(0));
    if (Arg && Arg->getOpcode() == Instruction::FPExt &&
        CI.getType()->isFloatTy() &&
        Call->getType()->isDoubleTy() &&
        Arg->getType()->isDoubleTy() &&
        Arg->getOperand(0)->getType()->isFloatTy()) {
      Function *Callee = Call->getCalledFunction();
      Module *M = CI.getParent()->getParent()->getParent();
      Constant *SqrtfFunc = (Callee->getIntrinsicID() == Intrinsic::sqrt) ?
        Intrinsic::getDeclaration(M, Intrinsic::sqrt, Builder->getFloatTy()) :
        M->getOrInsertFunction("sqrtf", Callee->getAttributes(),
                               Builder->getFloatTy(), Builder->getFloatTy(),
                               NULL);
      CallInst *ret = CallInst::Create(SqrtfFunc, Arg->getOperand(0),
                                       "sqrtfcall");
      ret->setAttributes(Callee->getAttributes());


      // Remove the old Call.  With -fmath-errno, it won't get marked readnone.
      ReplaceInstUsesWith(*Call, UndefValue::get(Call->getType()));
      EraseInstFromFunction(*Call);
      return ret;
    }
  }

  return nullptr;
}

Instruction *InstCombiner::visitFPExt(CastInst &CI) {
  return commonCastTransforms(CI);
}

Instruction *InstCombiner::visitFPToUI(FPToUIInst &FI) {
  Instruction *OpI = dyn_cast<Instruction>(FI.getOperand(0));
  if (!OpI)
    return commonCastTransforms(FI);

  // fptoui(uitofp(X)) --> X
  // fptoui(sitofp(X)) --> X
  // This is safe if the intermediate type has enough bits in its mantissa to
  // accurately represent all values of X.  For example, do not do this with
  // i64->float->i64.  This is also safe for sitofp case, because any negative
  // 'X' value would cause an undefined result for the fptoui.
  if ((isa<UIToFPInst>(OpI) || isa<SIToFPInst>(OpI)) &&
      OpI->getOperand(0)->getType() == FI.getType() &&
      (int)FI.getType()->getScalarSizeInBits() < /*extra bit for sign */
                    OpI->getType()->getFPMantissaWidth())
    return ReplaceInstUsesWith(FI, OpI->getOperand(0));

  return commonCastTransforms(FI);
}

Instruction *InstCombiner::visitFPToSI(FPToSIInst &FI) {
  Instruction *OpI = dyn_cast<Instruction>(FI.getOperand(0));
  if (!OpI)
    return commonCastTransforms(FI);

  // fptosi(sitofp(X)) --> X
  // fptosi(uitofp(X)) --> X
  // This is safe if the intermediate type has enough bits in its mantissa to
  // accurately represent all values of X.  For example, do not do this with
  // i64->float->i64.  This is also safe for sitofp case, because any negative
  // 'X' value would cause an undefined result for the fptoui.
  if ((isa<UIToFPInst>(OpI) || isa<SIToFPInst>(OpI)) &&
      OpI->getOperand(0)->getType() == FI.getType() &&
      (int)FI.getType()->getScalarSizeInBits() <=
                    OpI->getType()->getFPMantissaWidth())
    return ReplaceInstUsesWith(FI, OpI->getOperand(0));

  return commonCastTransforms(FI);
}

Instruction *InstCombiner::visitUIToFP(CastInst &CI) {
  return commonCastTransforms(CI);
}

Instruction *InstCombiner::visitSIToFP(CastInst &CI) {
  return commonCastTransforms(CI);
}

Instruction *InstCombiner::visitIntToPtr(IntToPtrInst &CI) {
  // If the source integer type is not the intptr_t type for this target, do a
  // trunc or zext to the intptr_t type, then inttoptr of it.  This allows the
  // cast to be exposed to other transforms.

  if (DL) {
    unsigned AS = CI.getAddressSpace();
    // FIXME: Proper fat pointer check
    if (TD->getPointerSizeInBits(AS) > 64) return 0;

    if (CI.getOperand(0)->getType()->getScalarSizeInBits() !=
        DL->getPointerSizeInBits(AS)) {
      Type *Ty = DL->getIntPtrType(CI.getContext(), AS);
      if (CI.getType()->isVectorTy()) // Handle vectors of pointers.
        Ty = VectorType::get(Ty, CI.getType()->getVectorNumElements());

      Value *P = Builder->CreateZExtOrTrunc(CI.getOperand(0), Ty);
      return new IntToPtrInst(P, CI.getType());
    }
  }

  if (Instruction *I = commonCastTransforms(CI))
    return I;

  return nullptr;
}

/// @brief Implement the transforms for cast of pointer (bitcast/ptrtoint)
Instruction *InstCombiner::commonPointerCastTransforms(CastInst &CI) {
  Value *Src = CI.getOperand(0);

  if (GetElementPtrInst *GEP = dyn_cast<GetElementPtrInst>(Src)) {
    // If casting the result of a getelementptr instruction with no offset, turn
    // this into a cast of the original pointer!
    if (GEP->hasAllZeroIndices() &&
        // If CI is an addrspacecast and GEP changes the poiner type, merging
        // GEP into CI would undo canonicalizing addrspacecast with different
        // pointer types, causing infinite loops.
        (!isa<AddrSpaceCastInst>(CI) ||
          GEP->getType() == GEP->getPointerOperand()->getType())) {
      // Changing the cast operand is usually not a good idea but it is safe
      // here because the pointer operand is being replaced with another
      // pointer operand so the opcode doesn't need to change.
      Worklist.Add(GEP);
      CI.setOperand(0, GEP->getOperand(0));
      return &CI;
    }

    if (!DL)
      return commonCastTransforms(CI);

    // If the GEP has a single use, and the base pointer is a bitcast, and the
    // GEP computes a constant offset, see if we can convert these three
    // instructions into fewer.  This typically happens with unions and other
    // non-type-safe code.
    unsigned AS = GEP->getPointerAddressSpace();
<<<<<<< HEAD
    unsigned OffsetBits = TD->getPointerBaseSizeInBits(AS);
=======
    unsigned OffsetBits = DL->getPointerSizeInBits(AS);
>>>>>>> fec1abae
    APInt Offset(OffsetBits, 0);
    BitCastInst *BCI = dyn_cast<BitCastInst>(GEP->getOperand(0));
    if (GEP->hasOneUse() &&
        BCI &&
        GEP->accumulateConstantOffset(*DL, Offset)) {
      // Get the base pointer input of the bitcast, and the type it points to.
      Value *OrigBase = BCI->getOperand(0);
      SmallVector<Value*, 8> NewIndices;
      if (FindElementAtOffset(OrigBase->getType(),
                              Offset.getSExtValue(),
                              NewIndices)) {
        // If we were able to index down into an element, create the GEP
        // and bitcast the result.  This eliminates one bitcast, potentially
        // two.
        Value *NGEP = cast<GEPOperator>(GEP)->isInBounds() ?
          Builder->CreateInBoundsGEP(OrigBase, NewIndices) :
          Builder->CreateGEP(OrigBase, NewIndices);
        NGEP->takeName(GEP);

        if (isa<BitCastInst>(CI))
          return new BitCastInst(NGEP, CI.getType());
        assert(isa<PtrToIntInst>(CI));
        return new PtrToIntInst(NGEP, CI.getType());
      }
    }
  }

  return commonCastTransforms(CI);
}

Instruction *InstCombiner::visitPtrToInt(PtrToIntInst &CI) {
  // If the destination integer type is not the intptr_t type for this target,
  // do a ptrtoint to intptr_t then do a trunc or zext.  This allows the cast
  // to be exposed to other transforms.

  if (!DL)
    return commonPointerCastTransforms(CI);

  Type *Ty = CI.getType();
  unsigned AS = CI.getPointerAddressSpace();

  if (Ty->getScalarSizeInBits() == DL->getPointerSizeInBits(AS))
    return commonPointerCastTransforms(CI);

  Type *PtrTy = DL->getIntPtrType(CI.getContext(), AS);
  if (Ty->isVectorTy()) // Handle vectors of pointers.
    PtrTy = VectorType::get(PtrTy, Ty->getVectorNumElements());

  // FIXME: Proper fat pointer check
  if (TD->getPointerSizeInBits(AS) > 64)
    return commonPointerCastTransforms(CI);
  Value *P = Builder->CreatePtrToInt(CI.getOperand(0), PtrTy);
  return CastInst::CreateIntegerCast(P, Ty, /*isSigned=*/false);
}

/// OptimizeVectorResize - This input value (which is known to have vector type)
/// is being zero extended or truncated to the specified vector type.  Try to
/// replace it with a shuffle (and vector/vector bitcast) if possible.
///
/// The source and destination vector types may have different element types.
static Instruction *OptimizeVectorResize(Value *InVal, VectorType *DestTy,
                                         InstCombiner &IC) {
  // We can only do this optimization if the output is a multiple of the input
  // element size, or the input is a multiple of the output element size.
  // Convert the input type to have the same element type as the output.
  VectorType *SrcTy = cast<VectorType>(InVal->getType());

  if (SrcTy->getElementType() != DestTy->getElementType()) {
    // The input types don't need to be identical, but for now they must be the
    // same size.  There is no specific reason we couldn't handle things like
    // <4 x i16> -> <4 x i32> by bitcasting to <2 x i32> but haven't gotten
    // there yet.
    if (SrcTy->getElementType()->getPrimitiveSizeInBits() !=
        DestTy->getElementType()->getPrimitiveSizeInBits())
      return nullptr;

    SrcTy = VectorType::get(DestTy->getElementType(), SrcTy->getNumElements());
    InVal = IC.Builder->CreateBitCast(InVal, SrcTy);
  }

  // Now that the element types match, get the shuffle mask and RHS of the
  // shuffle to use, which depends on whether we're increasing or decreasing the
  // size of the input.
  SmallVector<uint32_t, 16> ShuffleMask;
  Value *V2;

  if (SrcTy->getNumElements() > DestTy->getNumElements()) {
    // If we're shrinking the number of elements, just shuffle in the low
    // elements from the input and use undef as the second shuffle input.
    V2 = UndefValue::get(SrcTy);
    for (unsigned i = 0, e = DestTy->getNumElements(); i != e; ++i)
      ShuffleMask.push_back(i);

  } else {
    // If we're increasing the number of elements, shuffle in all of the
    // elements from InVal and fill the rest of the result elements with zeros
    // from a constant zero.
    V2 = Constant::getNullValue(SrcTy);
    unsigned SrcElts = SrcTy->getNumElements();
    for (unsigned i = 0, e = SrcElts; i != e; ++i)
      ShuffleMask.push_back(i);

    // The excess elements reference the first element of the zero input.
    for (unsigned i = 0, e = DestTy->getNumElements()-SrcElts; i != e; ++i)
      ShuffleMask.push_back(SrcElts);
  }

  return new ShuffleVectorInst(InVal, V2,
                               ConstantDataVector::get(V2->getContext(),
                                                       ShuffleMask));
}

static bool isMultipleOfTypeSize(unsigned Value, Type *Ty) {
  return Value % Ty->getPrimitiveSizeInBits() == 0;
}

static unsigned getTypeSizeIndex(unsigned Value, Type *Ty) {
  return Value / Ty->getPrimitiveSizeInBits();
}

/// CollectInsertionElements - V is a value which is inserted into a vector of
/// VecEltTy.  Look through the value to see if we can decompose it into
/// insertions into the vector.  See the example in the comment for
/// OptimizeIntegerToVectorInsertions for the pattern this handles.
/// The type of V is always a non-zero multiple of VecEltTy's size.
/// Shift is the number of bits between the lsb of V and the lsb of
/// the vector.
///
/// This returns false if the pattern can't be matched or true if it can,
/// filling in Elements with the elements found here.
static bool CollectInsertionElements(Value *V, unsigned Shift,
                                     SmallVectorImpl<Value*> &Elements,
                                     Type *VecEltTy, InstCombiner &IC) {
  assert(isMultipleOfTypeSize(Shift, VecEltTy) &&
         "Shift should be a multiple of the element type size");

  // Undef values never contribute useful bits to the result.
  if (isa<UndefValue>(V)) return true;

  // If we got down to a value of the right type, we win, try inserting into the
  // right element.
  if (V->getType() == VecEltTy) {
    // Inserting null doesn't actually insert any elements.
    if (Constant *C = dyn_cast<Constant>(V))
      if (C->isNullValue())
        return true;

    unsigned ElementIndex = getTypeSizeIndex(Shift, VecEltTy);
    if (IC.getDataLayout()->isBigEndian())
      ElementIndex = Elements.size() - ElementIndex - 1;

    // Fail if multiple elements are inserted into this slot.
    if (Elements[ElementIndex])
      return false;

    Elements[ElementIndex] = V;
    return true;
  }

  if (Constant *C = dyn_cast<Constant>(V)) {
    // Figure out the # elements this provides, and bitcast it or slice it up
    // as required.
    unsigned NumElts = getTypeSizeIndex(C->getType()->getPrimitiveSizeInBits(),
                                        VecEltTy);
    // If the constant is the size of a vector element, we just need to bitcast
    // it to the right type so it gets properly inserted.
    if (NumElts == 1)
      return CollectInsertionElements(ConstantExpr::getBitCast(C, VecEltTy),
                                      Shift, Elements, VecEltTy, IC);

    // Okay, this is a constant that covers multiple elements.  Slice it up into
    // pieces and insert each element-sized piece into the vector.
    if (!isa<IntegerType>(C->getType()))
      C = ConstantExpr::getBitCast(C, IntegerType::get(V->getContext(),
                                       C->getType()->getPrimitiveSizeInBits()));
    unsigned ElementSize = VecEltTy->getPrimitiveSizeInBits();
    Type *ElementIntTy = IntegerType::get(C->getContext(), ElementSize);

    for (unsigned i = 0; i != NumElts; ++i) {
      unsigned ShiftI = Shift+i*ElementSize;
      Constant *Piece = ConstantExpr::getLShr(C, ConstantInt::get(C->getType(),
                                                                  ShiftI));
      Piece = ConstantExpr::getTrunc(Piece, ElementIntTy);
      if (!CollectInsertionElements(Piece, ShiftI, Elements, VecEltTy, IC))
        return false;
    }
    return true;
  }

  if (!V->hasOneUse()) return false;

  Instruction *I = dyn_cast<Instruction>(V);
  if (!I) return false;
  switch (I->getOpcode()) {
  default: return false; // Unhandled case.
  case Instruction::BitCast:
    return CollectInsertionElements(I->getOperand(0), Shift,
                                    Elements, VecEltTy, IC);
  case Instruction::ZExt:
    if (!isMultipleOfTypeSize(
                          I->getOperand(0)->getType()->getPrimitiveSizeInBits(),
                              VecEltTy))
      return false;
    return CollectInsertionElements(I->getOperand(0), Shift,
                                    Elements, VecEltTy, IC);
  case Instruction::Or:
    return CollectInsertionElements(I->getOperand(0), Shift,
                                    Elements, VecEltTy, IC) &&
           CollectInsertionElements(I->getOperand(1), Shift,
                                    Elements, VecEltTy, IC);
  case Instruction::Shl: {
    // Must be shifting by a constant that is a multiple of the element size.
    ConstantInt *CI = dyn_cast<ConstantInt>(I->getOperand(1));
    if (!CI) return false;
    Shift += CI->getZExtValue();
    if (!isMultipleOfTypeSize(Shift, VecEltTy)) return false;
    return CollectInsertionElements(I->getOperand(0), Shift,
                                    Elements, VecEltTy, IC);
  }

  }
}


/// OptimizeIntegerToVectorInsertions - If the input is an 'or' instruction, we
/// may be doing shifts and ors to assemble the elements of the vector manually.
/// Try to rip the code out and replace it with insertelements.  This is to
/// optimize code like this:
///
///    %tmp37 = bitcast float %inc to i32
///    %tmp38 = zext i32 %tmp37 to i64
///    %tmp31 = bitcast float %inc5 to i32
///    %tmp32 = zext i32 %tmp31 to i64
///    %tmp33 = shl i64 %tmp32, 32
///    %ins35 = or i64 %tmp33, %tmp38
///    %tmp43 = bitcast i64 %ins35 to <2 x float>
///
/// Into two insertelements that do "buildvector{%inc, %inc5}".
static Value *OptimizeIntegerToVectorInsertions(BitCastInst &CI,
                                                InstCombiner &IC) {
  // We need to know the target byte order to perform this optimization.
  if (!IC.getDataLayout()) return nullptr;

  VectorType *DestVecTy = cast<VectorType>(CI.getType());
  Value *IntInput = CI.getOperand(0);

  SmallVector<Value*, 8> Elements(DestVecTy->getNumElements());
  if (!CollectInsertionElements(IntInput, 0, Elements,
                                DestVecTy->getElementType(), IC))
    return nullptr;

  // If we succeeded, we know that all of the element are specified by Elements
  // or are zero if Elements has a null entry.  Recast this as a set of
  // insertions.
  Value *Result = Constant::getNullValue(CI.getType());
  for (unsigned i = 0, e = Elements.size(); i != e; ++i) {
    if (!Elements[i]) continue;  // Unset element.

    Result = IC.Builder->CreateInsertElement(Result, Elements[i],
                                             IC.Builder->getInt32(i));
  }

  return Result;
}


/// OptimizeIntToFloatBitCast - See if we can optimize an integer->float/double
/// bitcast.  The various long double bitcasts can't get in here.
static Instruction *OptimizeIntToFloatBitCast(BitCastInst &CI,InstCombiner &IC){
  // We need to know the target byte order to perform this optimization.
  if (!IC.getDataLayout()) return nullptr;

  Value *Src = CI.getOperand(0);
  Type *DestTy = CI.getType();

  // If this is a bitcast from int to float, check to see if the int is an
  // extraction from a vector.
  Value *VecInput = nullptr;
  // bitcast(trunc(bitcast(somevector)))
  if (match(Src, m_Trunc(m_BitCast(m_Value(VecInput)))) &&
      isa<VectorType>(VecInput->getType())) {
    VectorType *VecTy = cast<VectorType>(VecInput->getType());
    unsigned DestWidth = DestTy->getPrimitiveSizeInBits();

    if (VecTy->getPrimitiveSizeInBits() % DestWidth == 0) {
      // If the element type of the vector doesn't match the result type,
      // bitcast it to be a vector type we can extract from.
      if (VecTy->getElementType() != DestTy) {
        VecTy = VectorType::get(DestTy,
                                VecTy->getPrimitiveSizeInBits() / DestWidth);
        VecInput = IC.Builder->CreateBitCast(VecInput, VecTy);
      }

      unsigned Elt = 0;
      if (IC.getDataLayout()->isBigEndian())
        Elt = VecTy->getPrimitiveSizeInBits() / DestWidth - 1;
      return ExtractElementInst::Create(VecInput, IC.Builder->getInt32(Elt));
    }
  }

  // bitcast(trunc(lshr(bitcast(somevector), cst))
  ConstantInt *ShAmt = nullptr;
  if (match(Src, m_Trunc(m_LShr(m_BitCast(m_Value(VecInput)),
                                m_ConstantInt(ShAmt)))) &&
      isa<VectorType>(VecInput->getType())) {
    VectorType *VecTy = cast<VectorType>(VecInput->getType());
    unsigned DestWidth = DestTy->getPrimitiveSizeInBits();
    if (VecTy->getPrimitiveSizeInBits() % DestWidth == 0 &&
        ShAmt->getZExtValue() % DestWidth == 0) {
      // If the element type of the vector doesn't match the result type,
      // bitcast it to be a vector type we can extract from.
      if (VecTy->getElementType() != DestTy) {
        VecTy = VectorType::get(DestTy,
                                VecTy->getPrimitiveSizeInBits() / DestWidth);
        VecInput = IC.Builder->CreateBitCast(VecInput, VecTy);
      }

      unsigned Elt = ShAmt->getZExtValue() / DestWidth;
      if (IC.getDataLayout()->isBigEndian())
        Elt = VecTy->getPrimitiveSizeInBits() / DestWidth - 1 - Elt;
      return ExtractElementInst::Create(VecInput, IC.Builder->getInt32(Elt));
    }
  }
  return nullptr;
}

Instruction *InstCombiner::visitBitCast(BitCastInst &CI) {
  // If the operands are integer typed then apply the integer transforms,
  // otherwise just apply the common ones.
  Value *Src = CI.getOperand(0);
  Type *SrcTy = Src->getType();
  Type *DestTy = CI.getType();

  // Get rid of casts from one type to the same type. These are useless and can
  // be replaced by the operand.
  if (DestTy == Src->getType())
    return ReplaceInstUsesWith(CI, Src);

  if (PointerType *DstPTy = dyn_cast<PointerType>(DestTy)) {
    PointerType *SrcPTy = cast<PointerType>(SrcTy);
    Type *DstElTy = DstPTy->getElementType();
    Type *SrcElTy = SrcPTy->getElementType();

    // If we are casting a alloca to a pointer to a type of the same
    // size, rewrite the allocation instruction to allocate the "right" type.
    // There is no need to modify malloc calls because it is their bitcast that
    // needs to be cleaned up.
    if (AllocaInst *AI = dyn_cast<AllocaInst>(Src))
      if (Instruction *V = PromoteCastOfAllocation(CI, *AI))
        return V;

    // If the source and destination are pointers, and this cast is equivalent
    // to a getelementptr X, 0, 0, 0...  turn it into the appropriate gep.
    // This can enhance SROA and other transforms that want type-safe pointers.
    Constant *ZeroUInt =
      Constant::getNullValue(Type::getInt32Ty(CI.getContext()));
    unsigned NumZeros = 0;
    while (SrcElTy != DstElTy &&
           isa<CompositeType>(SrcElTy) && !SrcElTy->isPointerTy() &&
           SrcElTy->getNumContainedTypes() /* not "{}" */) {
      SrcElTy = cast<CompositeType>(SrcElTy)->getTypeAtIndex(ZeroUInt);
      ++NumZeros;
    }

    // If we found a path from the src to dest, create the getelementptr now.
    if (SrcElTy == DstElTy) {
      SmallVector<Value*, 8> Idxs(NumZeros+1, ZeroUInt);
      return GetElementPtrInst::CreateInBounds(Src, Idxs);
    }
  }

  // Try to optimize int -> float bitcasts.
  if ((DestTy->isFloatTy() || DestTy->isDoubleTy()) && isa<IntegerType>(SrcTy))
    if (Instruction *I = OptimizeIntToFloatBitCast(CI, *this))
      return I;

  if (VectorType *DestVTy = dyn_cast<VectorType>(DestTy)) {
    if (DestVTy->getNumElements() == 1 && !SrcTy->isVectorTy()) {
      Value *Elem = Builder->CreateBitCast(Src, DestVTy->getElementType());
      return InsertElementInst::Create(UndefValue::get(DestTy), Elem,
                     Constant::getNullValue(Type::getInt32Ty(CI.getContext())));
      // FIXME: Canonicalize bitcast(insertelement) -> insertelement(bitcast)
    }

    if (isa<IntegerType>(SrcTy)) {
      // If this is a cast from an integer to vector, check to see if the input
      // is a trunc or zext of a bitcast from vector.  If so, we can replace all
      // the casts with a shuffle and (potentially) a bitcast.
      if (isa<TruncInst>(Src) || isa<ZExtInst>(Src)) {
        CastInst *SrcCast = cast<CastInst>(Src);
        if (BitCastInst *BCIn = dyn_cast<BitCastInst>(SrcCast->getOperand(0)))
          if (isa<VectorType>(BCIn->getOperand(0)->getType()))
            if (Instruction *I = OptimizeVectorResize(BCIn->getOperand(0),
                                               cast<VectorType>(DestTy), *this))
              return I;
      }

      // If the input is an 'or' instruction, we may be doing shifts and ors to
      // assemble the elements of the vector manually.  Try to rip the code out
      // and replace it with insertelements.
      if (Value *V = OptimizeIntegerToVectorInsertions(CI, *this))
        return ReplaceInstUsesWith(CI, V);
    }
  }

  if (VectorType *SrcVTy = dyn_cast<VectorType>(SrcTy)) {
    if (SrcVTy->getNumElements() == 1) {
      // If our destination is not a vector, then make this a straight
      // scalar-scalar cast.
      if (!DestTy->isVectorTy()) {
        Value *Elem =
          Builder->CreateExtractElement(Src,
                     Constant::getNullValue(Type::getInt32Ty(CI.getContext())));
        return CastInst::Create(Instruction::BitCast, Elem, DestTy);
      }

      // Otherwise, see if our source is an insert. If so, then use the scalar
      // component directly.
      if (InsertElementInst *IEI =
            dyn_cast<InsertElementInst>(CI.getOperand(0)))
        return CastInst::Create(Instruction::BitCast, IEI->getOperand(1),
                                DestTy);
    }
  }

  if (ShuffleVectorInst *SVI = dyn_cast<ShuffleVectorInst>(Src)) {
    // Okay, we have (bitcast (shuffle ..)).  Check to see if this is
    // a bitcast to a vector with the same # elts.
    if (SVI->hasOneUse() && DestTy->isVectorTy() &&
        DestTy->getVectorNumElements() == SVI->getType()->getNumElements() &&
        SVI->getType()->getNumElements() ==
        SVI->getOperand(0)->getType()->getVectorNumElements()) {
      BitCastInst *Tmp;
      // If either of the operands is a cast from CI.getType(), then
      // evaluating the shuffle in the casted destination's type will allow
      // us to eliminate at least one cast.
      if (((Tmp = dyn_cast<BitCastInst>(SVI->getOperand(0))) &&
           Tmp->getOperand(0)->getType() == DestTy) ||
          ((Tmp = dyn_cast<BitCastInst>(SVI->getOperand(1))) &&
           Tmp->getOperand(0)->getType() == DestTy)) {
        Value *LHS = Builder->CreateBitCast(SVI->getOperand(0), DestTy);
        Value *RHS = Builder->CreateBitCast(SVI->getOperand(1), DestTy);
        // Return a new shuffle vector.  Use the same element ID's, as we
        // know the vector types match #elts.
        return new ShuffleVectorInst(LHS, RHS, SVI->getOperand(2));
      }
    }
  }

  if (SrcTy->isPointerTy())
    return commonPointerCastTransforms(CI);
  return commonCastTransforms(CI);
}

Instruction *InstCombiner::visitAddrSpaceCast(AddrSpaceCastInst &CI) {
  // If the destination pointer element type is not the same as the source's
  // first do a bitcast to the destination type, and then the addrspacecast.
  // This allows the cast to be exposed to other transforms.
  Value *Src = CI.getOperand(0);
  PointerType *SrcTy = cast<PointerType>(Src->getType()->getScalarType());
  PointerType *DestTy = cast<PointerType>(CI.getType()->getScalarType());

  Type *DestElemTy = DestTy->getElementType();
  if (SrcTy->getElementType() != DestElemTy) {
    Type *MidTy = PointerType::get(DestElemTy, SrcTy->getAddressSpace());
    if (VectorType *VT = dyn_cast<VectorType>(CI.getType())) {
      // Handle vectors of pointers.
      MidTy = VectorType::get(MidTy, VT->getNumElements());
    }

    Value *NewBitCast = Builder->CreateBitCast(Src, MidTy);
    return new AddrSpaceCastInst(NewBitCast, CI.getType());
  }

  return commonPointerCastTransforms(CI);
}<|MERGE_RESOLUTION|>--- conflicted
+++ resolved
@@ -1411,7 +1411,7 @@
   if (DL) {
     unsigned AS = CI.getAddressSpace();
     // FIXME: Proper fat pointer check
-    if (TD->getPointerSizeInBits(AS) > 64) return 0;
+    if (DL->getPointerSizeInBits(AS) > 64) return 0;
 
     if (CI.getOperand(0)->getType()->getScalarSizeInBits() !=
         DL->getPointerSizeInBits(AS)) {
@@ -1459,11 +1459,7 @@
     // instructions into fewer.  This typically happens with unions and other
     // non-type-safe code.
     unsigned AS = GEP->getPointerAddressSpace();
-<<<<<<< HEAD
-    unsigned OffsetBits = TD->getPointerBaseSizeInBits(AS);
-=======
-    unsigned OffsetBits = DL->getPointerSizeInBits(AS);
->>>>>>> fec1abae
+    unsigned OffsetBits = DL->getPointerBaseSizeInBits(AS);
     APInt Offset(OffsetBits, 0);
     BitCastInst *BCI = dyn_cast<BitCastInst>(GEP->getOperand(0));
     if (GEP->hasOneUse() &&
@@ -1513,7 +1509,7 @@
     PtrTy = VectorType::get(PtrTy, Ty->getVectorNumElements());
 
   // FIXME: Proper fat pointer check
-  if (TD->getPointerSizeInBits(AS) > 64)
+  if (DL->getPointerSizeInBits(AS) > 64)
     return commonPointerCastTransforms(CI);
   Value *P = Builder->CreatePtrToInt(CI.getOperand(0), PtrTy);
   return CastInst::CreateIntegerCast(P, Ty, /*isSigned=*/false);
