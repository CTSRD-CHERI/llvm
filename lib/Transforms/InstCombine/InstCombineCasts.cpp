--- conflicted
+++ resolved
@@ -1413,24 +1413,10 @@
   // If the source integer type is not the intptr_t type for this target, do a
   // trunc or zext to the intptr_t type, then inttoptr of it.  This allows the
   // cast to be exposed to other transforms.
-<<<<<<< HEAD
-
-  if (DL) {
-    unsigned AS = CI.getAddressSpace();
-    // FIXME: Proper fat pointer check
-    if (DL->getPointerSizeInBits(AS) > 64) return 0;
-
-    if (CI.getOperand(0)->getType()->getScalarSizeInBits() !=
-        DL->getPointerSizeInBits(AS)) {
-      Type *Ty = DL->getIntPtrType(CI.getContext(), AS);
-      if (CI.getType()->isVectorTy()) // Handle vectors of pointers.
-        Ty = VectorType::get(Ty, CI.getType()->getVectorNumElements());
-
-      Value *P = Builder->CreateZExtOrTrunc(CI.getOperand(0), Ty);
-      return new IntToPtrInst(P, CI.getType());
-    }
-=======
   unsigned AS = CI.getAddressSpace();
+  // FIXME: Proper fat pointer check
+  if (DL.getPointerSizeInBits(AS) > 64) return 0;
+
   if (CI.getOperand(0)->getType()->getScalarSizeInBits() !=
       DL.getPointerSizeInBits(AS)) {
     Type *Ty = DL.getIntPtrType(CI.getContext(), AS);
@@ -1439,7 +1425,6 @@
 
     Value *P = Builder->CreateZExtOrTrunc(CI.getOperand(0), Ty);
     return new IntToPtrInst(P, CI.getType());
->>>>>>> 969bfdfe
   }
 
   if (Instruction *I = commonCastTransforms(CI))
@@ -1474,11 +1459,7 @@
     // instructions into fewer.  This typically happens with unions and other
     // non-type-safe code.
     unsigned AS = GEP->getPointerAddressSpace();
-<<<<<<< HEAD
-    unsigned OffsetBits = DL->getPointerBaseSizeInBits(AS);
-=======
-    unsigned OffsetBits = DL.getPointerSizeInBits(AS);
->>>>>>> 969bfdfe
+    unsigned OffsetBits = DL.getPointerBaseSizeInBits(AS);
     APInt Offset(OffsetBits, 0);
     BitCastInst *BCI = dyn_cast<BitCastInst>(GEP->getOperand(0));
     if (GEP->hasOneUse() && BCI && GEP->accumulateConstantOffset(DL, Offset)) {
@@ -1529,7 +1510,7 @@
     PtrTy = VectorType::get(PtrTy, Ty->getVectorNumElements());
 
   // FIXME: Proper fat pointer check
-  if (DL->getPointerSizeInBits(AS) > 64)
+  if (DL.getPointerSizeInBits(AS) > 64)
     return commonPointerCastTransforms(CI);
   Value *P = Builder->CreatePtrToInt(CI.getOperand(0), PtrTy);
   return CastInst::CreateIntegerCast(P, Ty, /*isSigned=*/false);
