--- conflicted
+++ resolved
@@ -1462,45 +1462,6 @@
       CI.setOperand(0, GEP->getOperand(0));
       return &CI;
     }
-<<<<<<< HEAD
-
-    // If the GEP has a single use, and the base pointer is a bitcast, and the
-    // GEP computes a constant offset, see if we can convert these three
-    // instructions into fewer.  This typically happens with unions and other
-    // non-type-safe code.
-    unsigned AS = GEP->getPointerAddressSpace();
-    unsigned OffsetBits = DL.getPointerBaseSizeInBits(AS);
-    APInt Offset(OffsetBits, 0);
-    BitCastInst *BCI = dyn_cast<BitCastInst>(GEP->getOperand(0));
-    if (GEP->hasOneUse() && BCI && GEP->accumulateConstantOffset(DL, Offset)) {
-      // FIXME: This is insufficiently tested - just a no-crash test
-      // (test/Transforms/InstCombine/2007-05-14-Crash.ll)
-      //
-      // Get the base pointer input of the bitcast, and the type it points to.
-      Value *OrigBase = BCI->getOperand(0);
-      SmallVector<Value*, 8> NewIndices;
-      if (FindElementAtOffset(OrigBase->getType(), Offset.getSExtValue(),
-                              NewIndices)) {
-        // FIXME: This codepath is completely untested - could be unreachable
-        // for all I know.
-        // If we were able to index down into an element, create the GEP
-        // and bitcast the result.  This eliminates one bitcast, potentially
-        // two.
-        Value *NGEP = cast<GEPOperator>(GEP)->isInBounds() ?
-          Builder->CreateInBoundsGEP(OrigBase, NewIndices) :
-          Builder->CreateGEP(OrigBase, NewIndices);
-        NGEP->takeName(GEP);
-
-        if (isa<BitCastInst>(CI))
-          return new BitCastInst(NGEP, CI.getType());
-        if (isa<AddrSpaceCastInst>(CI))
-          return new AddrSpaceCastInst(NGEP, CI.getType());
-        assert(isa<PtrToIntInst>(CI));
-        return new PtrToIntInst(NGEP, CI.getType());
-      }
-    }
-=======
->>>>>>> 787b9b4e
   }
 
   return commonCastTransforms(CI);
