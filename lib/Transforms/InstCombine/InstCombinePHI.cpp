//===- InstCombinePHI.cpp -------------------------------------------------===//
//
//                     The LLVM Compiler Infrastructure
//
// This file is distributed under the University of Illinois Open Source
// License. See LICENSE.TXT for details.
//
//===----------------------------------------------------------------------===//
//
// This file implements the visitPHINode function.
//
//===----------------------------------------------------------------------===//

#include "InstCombineInternal.h"
#include "llvm/ADT/STLExtras.h"
#include "llvm/ADT/SmallPtrSet.h"
#include "llvm/Analysis/InstructionSimplify.h"
using namespace llvm;

#define DEBUG_TYPE "instcombine"

/// FoldPHIArgBinOpIntoPHI - If we have something like phi [add (a,b), add(a,c)]
/// and if a/b/c and the add's all have a single use, turn this into a phi
/// and a single binop.
Instruction *InstCombiner::FoldPHIArgBinOpIntoPHI(PHINode &PN) {
  Instruction *FirstInst = cast<Instruction>(PN.getIncomingValue(0));
  assert(isa<BinaryOperator>(FirstInst) || isa<CmpInst>(FirstInst));
  unsigned Opc = FirstInst->getOpcode();
  Value *LHSVal = FirstInst->getOperand(0);
  Value *RHSVal = FirstInst->getOperand(1);

  Type *LHSType = LHSVal->getType();
  Type *RHSType = RHSVal->getType();

  bool isNUW = false, isNSW = false, isExact = false;
  if (OverflowingBinaryOperator *BO =
        dyn_cast<OverflowingBinaryOperator>(FirstInst)) {
    isNUW = BO->hasNoUnsignedWrap();
    isNSW = BO->hasNoSignedWrap();
  } else if (PossiblyExactOperator *PEO =
               dyn_cast<PossiblyExactOperator>(FirstInst))
    isExact = PEO->isExact();

  // Scan to see if all operands are the same opcode, and all have one use.
  for (unsigned i = 1; i != PN.getNumIncomingValues(); ++i) {
    Instruction *I = dyn_cast<Instruction>(PN.getIncomingValue(i));
    if (!I || I->getOpcode() != Opc || !I->hasOneUse() ||
        // Verify type of the LHS matches so we don't fold cmp's of different
        // types.
        I->getOperand(0)->getType() != LHSType ||
        I->getOperand(1)->getType() != RHSType)
      return nullptr;

    // If they are CmpInst instructions, check their predicates
    if (CmpInst *CI = dyn_cast<CmpInst>(I))
      if (CI->getPredicate() != cast<CmpInst>(FirstInst)->getPredicate())
        return nullptr;

    if (isNUW)
      isNUW = cast<OverflowingBinaryOperator>(I)->hasNoUnsignedWrap();
    if (isNSW)
      isNSW = cast<OverflowingBinaryOperator>(I)->hasNoSignedWrap();
    if (isExact)
      isExact = cast<PossiblyExactOperator>(I)->isExact();

    // Keep track of which operand needs a phi node.
    if (I->getOperand(0) != LHSVal) LHSVal = nullptr;
    if (I->getOperand(1) != RHSVal) RHSVal = nullptr;
  }

  // If both LHS and RHS would need a PHI, don't do this transformation,
  // because it would increase the number of PHIs entering the block,
  // which leads to higher register pressure. This is especially
  // bad when the PHIs are in the header of a loop.
  if (!LHSVal && !RHSVal)
    return nullptr;

  // Otherwise, this is safe to transform!

  Value *InLHS = FirstInst->getOperand(0);
  Value *InRHS = FirstInst->getOperand(1);
  PHINode *NewLHS = nullptr, *NewRHS = nullptr;
  if (!LHSVal) {
    NewLHS = PHINode::Create(LHSType, PN.getNumIncomingValues(),
                             FirstInst->getOperand(0)->getName() + ".pn");
    NewLHS->addIncoming(InLHS, PN.getIncomingBlock(0));
    InsertNewInstBefore(NewLHS, PN);
    LHSVal = NewLHS;
  }

  if (!RHSVal) {
    NewRHS = PHINode::Create(RHSType, PN.getNumIncomingValues(),
                             FirstInst->getOperand(1)->getName() + ".pn");
    NewRHS->addIncoming(InRHS, PN.getIncomingBlock(0));
    InsertNewInstBefore(NewRHS, PN);
    RHSVal = NewRHS;
  }

  // Add all operands to the new PHIs.
  if (NewLHS || NewRHS) {
    for (unsigned i = 1, e = PN.getNumIncomingValues(); i != e; ++i) {
      Instruction *InInst = cast<Instruction>(PN.getIncomingValue(i));
      if (NewLHS) {
        Value *NewInLHS = InInst->getOperand(0);
        NewLHS->addIncoming(NewInLHS, PN.getIncomingBlock(i));
      }
      if (NewRHS) {
        Value *NewInRHS = InInst->getOperand(1);
        NewRHS->addIncoming(NewInRHS, PN.getIncomingBlock(i));
      }
    }
  }

  if (CmpInst *CIOp = dyn_cast<CmpInst>(FirstInst)) {
    CmpInst *NewCI = CmpInst::Create(CIOp->getOpcode(), CIOp->getPredicate(),
                                     LHSVal, RHSVal);
    NewCI->setDebugLoc(FirstInst->getDebugLoc());
    return NewCI;
  }

  BinaryOperator *BinOp = cast<BinaryOperator>(FirstInst);
  BinaryOperator *NewBinOp =
    BinaryOperator::Create(BinOp->getOpcode(), LHSVal, RHSVal);
  if (isNUW) NewBinOp->setHasNoUnsignedWrap();
  if (isNSW) NewBinOp->setHasNoSignedWrap();
  if (isExact) NewBinOp->setIsExact();
  NewBinOp->setDebugLoc(FirstInst->getDebugLoc());
  return NewBinOp;
}

Instruction *InstCombiner::FoldPHIArgGEPIntoPHI(PHINode &PN) {
  GetElementPtrInst *FirstInst =cast<GetElementPtrInst>(PN.getIncomingValue(0));

  SmallVector<Value*, 16> FixedOperands(FirstInst->op_begin(),
                                        FirstInst->op_end());
  // This is true if all GEP bases are allocas and if all indices into them are
  // constants.
  bool AllBasePointersAreAllocas = true;

  // We don't want to replace this phi if the replacement would require
  // more than one phi, which leads to higher register pressure. This is
  // especially bad when the PHIs are in the header of a loop.
  bool NeededPhi = false;

  bool AllInBounds = true;

  // Scan to see if all operands are the same opcode, and all have one use.
  for (unsigned i = 1; i != PN.getNumIncomingValues(); ++i) {
    GetElementPtrInst *GEP= dyn_cast<GetElementPtrInst>(PN.getIncomingValue(i));
    if (!GEP || !GEP->hasOneUse() || GEP->getType() != FirstInst->getType() ||
      GEP->getNumOperands() != FirstInst->getNumOperands())
      return nullptr;

    AllInBounds &= GEP->isInBounds();

    // Keep track of whether or not all GEPs are of alloca pointers.
    if (AllBasePointersAreAllocas &&
        (!isa<AllocaInst>(GEP->getOperand(0)) ||
         !GEP->hasAllConstantIndices()))
      AllBasePointersAreAllocas = false;

    // Compare the operand lists.
    for (unsigned op = 0, e = FirstInst->getNumOperands(); op != e; ++op) {
      if (FirstInst->getOperand(op) == GEP->getOperand(op))
        continue;

      // Don't merge two GEPs when two operands differ (introducing phi nodes)
      // if one of the PHIs has a constant for the index.  The index may be
      // substantially cheaper to compute for the constants, so making it a
      // variable index could pessimize the path.  This also handles the case
      // for struct indices, which must always be constant.
      if (isa<ConstantInt>(FirstInst->getOperand(op)) ||
          isa<ConstantInt>(GEP->getOperand(op)))
        return nullptr;

      if (FirstInst->getOperand(op)->getType() !=GEP->getOperand(op)->getType())
        return nullptr;

      // If we already needed a PHI for an earlier operand, and another operand
      // also requires a PHI, we'd be introducing more PHIs than we're
      // eliminating, which increases register pressure on entry to the PHI's
      // block.
      if (NeededPhi)
        return nullptr;

      FixedOperands[op] = nullptr;  // Needs a PHI.
      NeededPhi = true;
    }
  }

  // If all of the base pointers of the PHI'd GEPs are from allocas, don't
  // bother doing this transformation.  At best, this will just save a bit of
  // offset calculation, but all the predecessors will have to materialize the
  // stack address into a register anyway.  We'd actually rather *clone* the
  // load up into the predecessors so that we have a load of a gep of an alloca,
  // which can usually all be folded into the load.
  if (AllBasePointersAreAllocas)
    return nullptr;

  // Otherwise, this is safe to transform.  Insert PHI nodes for each operand
  // that is variable.
  SmallVector<PHINode*, 16> OperandPhis(FixedOperands.size());

  bool HasAnyPHIs = false;
  for (unsigned i = 0, e = FixedOperands.size(); i != e; ++i) {
    if (FixedOperands[i]) continue;  // operand doesn't need a phi.
    Value *FirstOp = FirstInst->getOperand(i);
    PHINode *NewPN = PHINode::Create(FirstOp->getType(), e,
                                     FirstOp->getName()+".pn");
    InsertNewInstBefore(NewPN, PN);

    NewPN->addIncoming(FirstOp, PN.getIncomingBlock(0));
    OperandPhis[i] = NewPN;
    FixedOperands[i] = NewPN;
    HasAnyPHIs = true;
  }


  // Add all operands to the new PHIs.
  if (HasAnyPHIs) {
    for (unsigned i = 1, e = PN.getNumIncomingValues(); i != e; ++i) {
      GetElementPtrInst *InGEP =cast<GetElementPtrInst>(PN.getIncomingValue(i));
      BasicBlock *InBB = PN.getIncomingBlock(i);

      for (unsigned op = 0, e = OperandPhis.size(); op != e; ++op)
        if (PHINode *OpPhi = OperandPhis[op])
          OpPhi->addIncoming(InGEP->getOperand(op), InBB);
    }
  }

  Value *Base = FixedOperands[0];
  GetElementPtrInst *NewGEP =
      GetElementPtrInst::Create(FirstInst->getSourceElementType(), Base,
                                makeArrayRef(FixedOperands).slice(1));
  if (AllInBounds) NewGEP->setIsInBounds();
  NewGEP->setDebugLoc(FirstInst->getDebugLoc());
  return NewGEP;
}


/// isSafeAndProfitableToSinkLoad - Return true if we know that it is safe to
/// sink the load out of the block that defines it.  This means that it must be
/// obvious the value of the load is not changed from the point of the load to
/// the end of the block it is in.
///
/// Finally, it is safe, but not profitable, to sink a load targeting a
/// non-address-taken alloca.  Doing so will cause us to not promote the alloca
/// to a register.
static bool isSafeAndProfitableToSinkLoad(LoadInst *L) {
  BasicBlock::iterator BBI = L, E = L->getParent()->end();

  for (++BBI; BBI != E; ++BBI)
    if (BBI->mayWriteToMemory())
      return false;

  // Check for non-address taken alloca.  If not address-taken already, it isn't
  // profitable to do this xform.
  if (AllocaInst *AI = dyn_cast<AllocaInst>(L->getOperand(0))) {
    bool isAddressTaken = false;
    for (User *U : AI->users()) {
      if (isa<LoadInst>(U)) continue;
      if (StoreInst *SI = dyn_cast<StoreInst>(U)) {
        // If storing TO the alloca, then the address isn't taken.
        if (SI->getOperand(1) == AI) continue;
      }
      isAddressTaken = true;
      break;
    }

    if (!isAddressTaken && AI->isStaticAlloca())
      return false;
  }

  // If this load is a load from a GEP with a constant offset from an alloca,
  // then we don't want to sink it.  In its present form, it will be
  // load [constant stack offset].  Sinking it will cause us to have to
  // materialize the stack addresses in each predecessor in a register only to
  // do a shared load from register in the successor.
  if (GetElementPtrInst *GEP = dyn_cast<GetElementPtrInst>(L->getOperand(0)))
    if (AllocaInst *AI = dyn_cast<AllocaInst>(GEP->getOperand(0)))
      if (AI->isStaticAlloca() && GEP->hasAllConstantIndices())
        return false;

  return true;
}

Instruction *InstCombiner::FoldPHIArgLoadIntoPHI(PHINode &PN) {
  LoadInst *FirstLI = cast<LoadInst>(PN.getIncomingValue(0));

  // FIXME: This is overconservative; this transform is allowed in some cases
  // for atomic operations.
  if (FirstLI->isAtomic())
    return nullptr;

  // When processing loads, we need to propagate two bits of information to the
  // sunk load: whether it is volatile, and what its alignment is.  We currently
  // don't sink loads when some have their alignment specified and some don't.
  // visitLoadInst will propagate an alignment onto the load when TD is around,
  // and if TD isn't around, we can't handle the mixed case.
  bool isVolatile = FirstLI->isVolatile();
  unsigned LoadAlignment = FirstLI->getAlignment();
  unsigned LoadAddrSpace = FirstLI->getPointerAddressSpace();

  // We can't sink the load if the loaded value could be modified between the
  // load and the PHI.
  if (FirstLI->getParent() != PN.getIncomingBlock(0) ||
      !isSafeAndProfitableToSinkLoad(FirstLI))
    return nullptr;

  // If the PHI is of volatile loads and the load block has multiple
  // successors, sinking it would remove a load of the volatile value from
  // the path through the other successor.
  if (isVolatile &&
      FirstLI->getParent()->getTerminator()->getNumSuccessors() != 1)
    return nullptr;

  // Check to see if all arguments are the same operation.
  for (unsigned i = 1, e = PN.getNumIncomingValues(); i != e; ++i) {
    LoadInst *LI = dyn_cast<LoadInst>(PN.getIncomingValue(i));
    if (!LI || !LI->hasOneUse())
      return nullptr;

    // We can't sink the load if the loaded value could be modified between
    // the load and the PHI.
    if (LI->isVolatile() != isVolatile ||
        LI->getParent() != PN.getIncomingBlock(i) ||
        LI->getPointerAddressSpace() != LoadAddrSpace ||
        !isSafeAndProfitableToSinkLoad(LI))
      return nullptr;

    // If some of the loads have an alignment specified but not all of them,
    // we can't do the transformation.
    if ((LoadAlignment != 0) != (LI->getAlignment() != 0))
      return nullptr;

    LoadAlignment = std::min(LoadAlignment, LI->getAlignment());

    // If the PHI is of volatile loads and the load block has multiple
    // successors, sinking it would remove a load of the volatile value from
    // the path through the other successor.
    if (isVolatile &&
        LI->getParent()->getTerminator()->getNumSuccessors() != 1)
      return nullptr;
  }

  // Okay, they are all the same operation.  Create a new PHI node of the
  // correct type, and PHI together all of the LHS's of the instructions.
  PHINode *NewPN = PHINode::Create(FirstLI->getOperand(0)->getType(),
                                   PN.getNumIncomingValues(),
                                   PN.getName()+".in");

  Value *InVal = FirstLI->getOperand(0);
  NewPN->addIncoming(InVal, PN.getIncomingBlock(0));

  // Add all operands to the new PHI.
  for (unsigned i = 1, e = PN.getNumIncomingValues(); i != e; ++i) {
    Value *NewInVal = cast<LoadInst>(PN.getIncomingValue(i))->getOperand(0);
    if (NewInVal != InVal)
      InVal = nullptr;
    NewPN->addIncoming(NewInVal, PN.getIncomingBlock(i));
  }

  Value *PhiVal;
  if (InVal) {
    // The new PHI unions all of the same values together.  This is really
    // common, so we handle it intelligently here for compile-time speed.
    PhiVal = InVal;
    delete NewPN;
  } else {
    InsertNewInstBefore(NewPN, PN);
    PhiVal = NewPN;
  }

  // If this was a volatile load that we are merging, make sure to loop through
  // and mark all the input loads as non-volatile.  If we don't do this, we will
  // insert a new volatile load and the old ones will not be deletable.
  if (isVolatile)
    for (unsigned i = 0, e = PN.getNumIncomingValues(); i != e; ++i)
      cast<LoadInst>(PN.getIncomingValue(i))->setVolatile(false);

  LoadInst *NewLI = new LoadInst(PhiVal, "", isVolatile, LoadAlignment);
  NewLI->setDebugLoc(FirstLI->getDebugLoc());
  return NewLI;
}



/// FoldPHIArgOpIntoPHI - If all operands to a PHI node are the same "unary"
/// operator and they all are only used by the PHI, PHI together their
/// inputs, and do the operation once, to the result of the PHI.
Instruction *InstCombiner::FoldPHIArgOpIntoPHI(PHINode &PN) {
  Instruction *FirstInst = cast<Instruction>(PN.getIncomingValue(0));

  if (isa<GetElementPtrInst>(FirstInst))
    return FoldPHIArgGEPIntoPHI(PN);
  if (isa<LoadInst>(FirstInst))
    return FoldPHIArgLoadIntoPHI(PN);

  // Scan the instruction, looking for input operations that can be folded away.
  // If all input operands to the phi are the same instruction (e.g. a cast from
  // the same type or "+42") we can pull the operation through the PHI, reducing
  // code size and simplifying code.
  Constant *ConstantOp = nullptr;
  Type *CastSrcTy = nullptr;
  bool isNUW = false, isNSW = false, isExact = false;

  if (isa<CastInst>(FirstInst)) {
    CastSrcTy = FirstInst->getOperand(0)->getType();

    // Be careful about transforming integer PHIs.  We don't want to pessimize
    // the code by turning an i32 into an i1293.
    if (PN.getType()->isIntegerTy() && CastSrcTy->isIntegerTy()) {
      if (!ShouldChangeType(PN.getType(), CastSrcTy))
        return nullptr;
    }
  } else if (isa<BinaryOperator>(FirstInst) || isa<CmpInst>(FirstInst)) {
    // Can fold binop, compare or shift here if the RHS is a constant,
    // otherwise call FoldPHIArgBinOpIntoPHI.
    ConstantOp = dyn_cast<Constant>(FirstInst->getOperand(1));
    if (!ConstantOp)
      return FoldPHIArgBinOpIntoPHI(PN);

    if (OverflowingBinaryOperator *BO =
        dyn_cast<OverflowingBinaryOperator>(FirstInst)) {
      isNUW = BO->hasNoUnsignedWrap();
      isNSW = BO->hasNoSignedWrap();
    } else if (PossiblyExactOperator *PEO =
               dyn_cast<PossiblyExactOperator>(FirstInst))
      isExact = PEO->isExact();
  } else {
    return nullptr;  // Cannot fold this operation.
  }

  // Check to see if all arguments are the same operation.
  for (unsigned i = 1, e = PN.getNumIncomingValues(); i != e; ++i) {
    Instruction *I = dyn_cast<Instruction>(PN.getIncomingValue(i));
    if (!I || !I->hasOneUse() || !I->isSameOperationAs(FirstInst))
      return nullptr;
    if (CastSrcTy) {
      if (I->getOperand(0)->getType() != CastSrcTy)
        return nullptr;  // Cast operation must match.
    } else if (I->getOperand(1) != ConstantOp) {
      return nullptr;
    }

    if (isNUW)
      isNUW = cast<OverflowingBinaryOperator>(I)->hasNoUnsignedWrap();
    if (isNSW)
      isNSW = cast<OverflowingBinaryOperator>(I)->hasNoSignedWrap();
    if (isExact)
      isExact = cast<PossiblyExactOperator>(I)->isExact();
  }

  // Okay, they are all the same operation.  Create a new PHI node of the
  // correct type, and PHI together all of the LHS's of the instructions.
  PHINode *NewPN = PHINode::Create(FirstInst->getOperand(0)->getType(),
                                   PN.getNumIncomingValues(),
                                   PN.getName()+".in");

  Value *InVal = FirstInst->getOperand(0);
  NewPN->addIncoming(InVal, PN.getIncomingBlock(0));

  // Add all operands to the new PHI.
  for (unsigned i = 1, e = PN.getNumIncomingValues(); i != e; ++i) {
    Value *NewInVal = cast<Instruction>(PN.getIncomingValue(i))->getOperand(0);
    if (NewInVal != InVal)
      InVal = nullptr;
    NewPN->addIncoming(NewInVal, PN.getIncomingBlock(i));
  }

  Value *PhiVal;
  if (InVal) {
    // The new PHI unions all of the same values together.  This is really
    // common, so we handle it intelligently here for compile-time speed.
    PhiVal = InVal;
    delete NewPN;
  } else {
    InsertNewInstBefore(NewPN, PN);
    PhiVal = NewPN;
  }

  // Insert and return the new operation.
  if (CastInst *FirstCI = dyn_cast<CastInst>(FirstInst)) {
    CastInst *NewCI = CastInst::Create(FirstCI->getOpcode(), PhiVal,
                                       PN.getType());
    NewCI->setDebugLoc(FirstInst->getDebugLoc());
    return NewCI;
  }

  if (BinaryOperator *BinOp = dyn_cast<BinaryOperator>(FirstInst)) {
    BinOp = BinaryOperator::Create(BinOp->getOpcode(), PhiVal, ConstantOp);
    if (isNUW) BinOp->setHasNoUnsignedWrap();
    if (isNSW) BinOp->setHasNoSignedWrap();
    if (isExact) BinOp->setIsExact();
    BinOp->setDebugLoc(FirstInst->getDebugLoc());
    return BinOp;
  }

  CmpInst *CIOp = cast<CmpInst>(FirstInst);
  CmpInst *NewCI = CmpInst::Create(CIOp->getOpcode(), CIOp->getPredicate(),
                                   PhiVal, ConstantOp);
  NewCI->setDebugLoc(FirstInst->getDebugLoc());
  return NewCI;
}

/// DeadPHICycle - Return true if this PHI node is only used by a PHI node cycle
/// that is dead.
static bool DeadPHICycle(PHINode *PN,
                         SmallPtrSetImpl<PHINode*> &PotentiallyDeadPHIs) {
  if (PN->use_empty()) return true;
  if (!PN->hasOneUse()) return false;

  // Remember this node, and if we find the cycle, return.
  if (!PotentiallyDeadPHIs.insert(PN).second)
    return true;

  // Don't scan crazily complex things.
  if (PotentiallyDeadPHIs.size() == 16)
    return false;

  if (PHINode *PU = dyn_cast<PHINode>(PN->user_back()))
    return DeadPHICycle(PU, PotentiallyDeadPHIs);

  return false;
}

/// PHIsEqualValue - Return true if this phi node is always equal to
/// NonPhiInVal.  This happens with mutually cyclic phi nodes like:
///   z = some value; x = phi (y, z); y = phi (x, z)
static bool PHIsEqualValue(PHINode *PN, Value *NonPhiInVal,
                           SmallPtrSetImpl<PHINode*> &ValueEqualPHIs) {
  // See if we already saw this PHI node.
  if (!ValueEqualPHIs.insert(PN).second)
    return true;

  // Don't scan crazily complex things.
  if (ValueEqualPHIs.size() == 16)
    return false;

  // Scan the operands to see if they are either phi nodes or are equal to
  // the value.
  for (unsigned i = 0, e = PN->getNumIncomingValues(); i != e; ++i) {
    Value *Op = PN->getIncomingValue(i);
    if (PHINode *OpPN = dyn_cast<PHINode>(Op)) {
      if (!PHIsEqualValue(OpPN, NonPhiInVal, ValueEqualPHIs))
        return false;
    } else if (Op != NonPhiInVal)
      return false;
  }

  return true;
}


namespace {
struct PHIUsageRecord {
  unsigned PHIId;     // The ID # of the PHI (something determinstic to sort on)
  unsigned Shift;     // The amount shifted.
  Instruction *Inst;  // The trunc instruction.

  PHIUsageRecord(unsigned pn, unsigned Sh, Instruction *User)
    : PHIId(pn), Shift(Sh), Inst(User) {}

  bool operator<(const PHIUsageRecord &RHS) const {
    if (PHIId < RHS.PHIId) return true;
    if (PHIId > RHS.PHIId) return false;
    if (Shift < RHS.Shift) return true;
    if (Shift > RHS.Shift) return false;
    return Inst->getType()->getPrimitiveSizeInBits() <
           RHS.Inst->getType()->getPrimitiveSizeInBits();
  }
};

struct LoweredPHIRecord {
  PHINode *PN;        // The PHI that was lowered.
  unsigned Shift;     // The amount shifted.
  unsigned Width;     // The width extracted.

  LoweredPHIRecord(PHINode *pn, unsigned Sh, Type *Ty)
    : PN(pn), Shift(Sh), Width(Ty->getPrimitiveSizeInBits()) {}

  // Ctor form used by DenseMap.
  LoweredPHIRecord(PHINode *pn, unsigned Sh)
    : PN(pn), Shift(Sh), Width(0) {}
};
}

namespace llvm {
  template<>
  struct DenseMapInfo<LoweredPHIRecord> {
    static inline LoweredPHIRecord getEmptyKey() {
      return LoweredPHIRecord(nullptr, 0);
    }
    static inline LoweredPHIRecord getTombstoneKey() {
      return LoweredPHIRecord(nullptr, 1);
    }
    static unsigned getHashValue(const LoweredPHIRecord &Val) {
      return DenseMapInfo<PHINode*>::getHashValue(Val.PN) ^ (Val.Shift>>3) ^
             (Val.Width>>3);
    }
    static bool isEqual(const LoweredPHIRecord &LHS,
                        const LoweredPHIRecord &RHS) {
      return LHS.PN == RHS.PN && LHS.Shift == RHS.Shift &&
             LHS.Width == RHS.Width;
    }
  };
}


/// SliceUpIllegalIntegerPHI - This is an integer PHI and we know that it has an
/// illegal type: see if it is only used by trunc or trunc(lshr) operations.  If
/// so, we split the PHI into the various pieces being extracted.  This sort of
/// thing is introduced when SROA promotes an aggregate to large integer values.
///
/// TODO: The user of the trunc may be an bitcast to float/double/vector or an
/// inttoptr.  We should produce new PHIs in the right type.
///
Instruction *InstCombiner::SliceUpIllegalIntegerPHI(PHINode &FirstPhi) {
  // PHIUsers - Keep track of all of the truncated values extracted from a set
  // of PHIs, along with their offset.  These are the things we want to rewrite.
  SmallVector<PHIUsageRecord, 16> PHIUsers;

  // PHIs are often mutually cyclic, so we keep track of a whole set of PHI
  // nodes which are extracted from. PHIsToSlice is a set we use to avoid
  // revisiting PHIs, PHIsInspected is a ordered list of PHIs that we need to
  // check the uses of (to ensure they are all extracts).
  SmallVector<PHINode*, 8> PHIsToSlice;
  SmallPtrSet<PHINode*, 8> PHIsInspected;

  PHIsToSlice.push_back(&FirstPhi);
  PHIsInspected.insert(&FirstPhi);

  for (unsigned PHIId = 0; PHIId != PHIsToSlice.size(); ++PHIId) {
    PHINode *PN = PHIsToSlice[PHIId];

    // Scan the input list of the PHI.  If any input is an invoke, and if the
    // input is defined in the predecessor, then we won't be split the critical
    // edge which is required to insert a truncate.  Because of this, we have to
    // bail out.
    for (unsigned i = 0, e = PN->getNumIncomingValues(); i != e; ++i) {
      InvokeInst *II = dyn_cast<InvokeInst>(PN->getIncomingValue(i));
      if (!II) continue;
      if (II->getParent() != PN->getIncomingBlock(i))
        continue;

      // If we have a phi, and if it's directly in the predecessor, then we have
      // a critical edge where we need to put the truncate.  Since we can't
      // split the edge in instcombine, we have to bail out.
      return nullptr;
    }

    for (User *U : PN->users()) {
      Instruction *UserI = cast<Instruction>(U);

      // If the user is a PHI, inspect its uses recursively.
      if (PHINode *UserPN = dyn_cast<PHINode>(UserI)) {
        if (PHIsInspected.insert(UserPN).second)
          PHIsToSlice.push_back(UserPN);
        continue;
      }

      // Truncates are always ok.
      if (isa<TruncInst>(UserI)) {
        PHIUsers.push_back(PHIUsageRecord(PHIId, 0, UserI));
        continue;
      }

      // Otherwise it must be a lshr which can only be used by one trunc.
      if (UserI->getOpcode() != Instruction::LShr ||
          !UserI->hasOneUse() || !isa<TruncInst>(UserI->user_back()) ||
          !isa<ConstantInt>(UserI->getOperand(1)))
        return nullptr;

      unsigned Shift = cast<ConstantInt>(UserI->getOperand(1))->getZExtValue();
      PHIUsers.push_back(PHIUsageRecord(PHIId, Shift, UserI->user_back()));
    }
  }

  // If we have no users, they must be all self uses, just nuke the PHI.
  if (PHIUsers.empty())
    return ReplaceInstUsesWith(FirstPhi, UndefValue::get(FirstPhi.getType()));

  // If this phi node is transformable, create new PHIs for all the pieces
  // extracted out of it.  First, sort the users by their offset and size.
  array_pod_sort(PHIUsers.begin(), PHIUsers.end());

  DEBUG(dbgs() << "SLICING UP PHI: " << FirstPhi << '\n';
        for (unsigned i = 1, e = PHIsToSlice.size(); i != e; ++i)
          dbgs() << "AND USER PHI #" << i << ": " << *PHIsToSlice[i] << '\n';
    );

  // PredValues - This is a temporary used when rewriting PHI nodes.  It is
  // hoisted out here to avoid construction/destruction thrashing.
  DenseMap<BasicBlock*, Value*> PredValues;

  // ExtractedVals - Each new PHI we introduce is saved here so we don't
  // introduce redundant PHIs.
  DenseMap<LoweredPHIRecord, PHINode*> ExtractedVals;

  for (unsigned UserI = 0, UserE = PHIUsers.size(); UserI != UserE; ++UserI) {
    unsigned PHIId = PHIUsers[UserI].PHIId;
    PHINode *PN = PHIsToSlice[PHIId];
    unsigned Offset = PHIUsers[UserI].Shift;
    Type *Ty = PHIUsers[UserI].Inst->getType();

    PHINode *EltPHI;

    // If we've already lowered a user like this, reuse the previously lowered
    // value.
    if ((EltPHI = ExtractedVals[LoweredPHIRecord(PN, Offset, Ty)]) == nullptr) {

      // Otherwise, Create the new PHI node for this user.
      EltPHI = PHINode::Create(Ty, PN->getNumIncomingValues(),
                               PN->getName()+".off"+Twine(Offset), PN);
      assert(EltPHI->getType() != PN->getType() &&
             "Truncate didn't shrink phi?");

      for (unsigned i = 0, e = PN->getNumIncomingValues(); i != e; ++i) {
        BasicBlock *Pred = PN->getIncomingBlock(i);
        Value *&PredVal = PredValues[Pred];

        // If we already have a value for this predecessor, reuse it.
        if (PredVal) {
          EltPHI->addIncoming(PredVal, Pred);
          continue;
        }

        // Handle the PHI self-reuse case.
        Value *InVal = PN->getIncomingValue(i);
        if (InVal == PN) {
          PredVal = EltPHI;
          EltPHI->addIncoming(PredVal, Pred);
          continue;
        }

        if (PHINode *InPHI = dyn_cast<PHINode>(PN)) {
          // If the incoming value was a PHI, and if it was one of the PHIs we
          // already rewrote it, just use the lowered value.
          if (Value *Res = ExtractedVals[LoweredPHIRecord(InPHI, Offset, Ty)]) {
            PredVal = Res;
            EltPHI->addIncoming(PredVal, Pred);
            continue;
          }
        }

        // Otherwise, do an extract in the predecessor.
        Builder->SetInsertPoint(Pred, Pred->getTerminator());
        Value *Res = InVal;
        if (Offset)
          Res = Builder->CreateLShr(Res, ConstantInt::get(InVal->getType(),
                                                          Offset), "extract");
        Res = Builder->CreateTrunc(Res, Ty, "extract.t");
        PredVal = Res;
        EltPHI->addIncoming(Res, Pred);

        // If the incoming value was a PHI, and if it was one of the PHIs we are
        // rewriting, we will ultimately delete the code we inserted.  This
        // means we need to revisit that PHI to make sure we extract out the
        // needed piece.
        if (PHINode *OldInVal = dyn_cast<PHINode>(PN->getIncomingValue(i)))
          if (PHIsInspected.count(OldInVal)) {
            unsigned RefPHIId = std::find(PHIsToSlice.begin(),PHIsToSlice.end(),
                                          OldInVal)-PHIsToSlice.begin();
            PHIUsers.push_back(PHIUsageRecord(RefPHIId, Offset,
                                              cast<Instruction>(Res)));
            ++UserE;
          }
      }
      PredValues.clear();

      DEBUG(dbgs() << "  Made element PHI for offset " << Offset << ": "
                   << *EltPHI << '\n');
      ExtractedVals[LoweredPHIRecord(PN, Offset, Ty)] = EltPHI;
    }

    // Replace the use of this piece with the PHI node.
    ReplaceInstUsesWith(*PHIUsers[UserI].Inst, EltPHI);
  }

  // Replace all the remaining uses of the PHI nodes (self uses and the lshrs)
  // with undefs.
  Value *Undef = UndefValue::get(FirstPhi.getType());
  for (unsigned i = 1, e = PHIsToSlice.size(); i != e; ++i)
    ReplaceInstUsesWith(*PHIsToSlice[i], Undef);
  return ReplaceInstUsesWith(FirstPhi, Undef);
}

// PHINode simplification
//
Instruction *InstCombiner::visitPHINode(PHINode &PN) {
<<<<<<< HEAD
  if (Value *V = SimplifyInstruction(&PN, DL, TLI, DT, AT))
=======
  if (Value *V = SimplifyInstruction(&PN, DL, TLI, DT, AC))
>>>>>>> 969bfdfe
    return ReplaceInstUsesWith(PN, V);

  // If all PHI operands are the same operation, pull them through the PHI,
  // reducing code size.
  if (isa<Instruction>(PN.getIncomingValue(0)) &&
      isa<Instruction>(PN.getIncomingValue(1)) &&
      cast<Instruction>(PN.getIncomingValue(0))->getOpcode() ==
      cast<Instruction>(PN.getIncomingValue(1))->getOpcode() &&
      // FIXME: The hasOneUse check will fail for PHIs that use the value more
      // than themselves more than once.
      PN.getIncomingValue(0)->hasOneUse())
    if (Instruction *Result = FoldPHIArgOpIntoPHI(PN))
      return Result;

  // If this is a trivial cycle in the PHI node graph, remove it.  Basically, if
  // this PHI only has a single use (a PHI), and if that PHI only has one use (a
  // PHI)... break the cycle.
  if (PN.hasOneUse()) {
    Instruction *PHIUser = cast<Instruction>(PN.user_back());
    if (PHINode *PU = dyn_cast<PHINode>(PHIUser)) {
      SmallPtrSet<PHINode*, 16> PotentiallyDeadPHIs;
      PotentiallyDeadPHIs.insert(&PN);
      if (DeadPHICycle(PU, PotentiallyDeadPHIs))
        return ReplaceInstUsesWith(PN, UndefValue::get(PN.getType()));
    }

    // If this phi has a single use, and if that use just computes a value for
    // the next iteration of a loop, delete the phi.  This occurs with unused
    // induction variables, e.g. "for (int j = 0; ; ++j);".  Detecting this
    // common case here is good because the only other things that catch this
    // are induction variable analysis (sometimes) and ADCE, which is only run
    // late.
    if (PHIUser->hasOneUse() &&
        (isa<BinaryOperator>(PHIUser) || isa<GetElementPtrInst>(PHIUser)) &&
        PHIUser->user_back() == &PN) {
      return ReplaceInstUsesWith(PN, UndefValue::get(PN.getType()));
    }
  }

  // We sometimes end up with phi cycles that non-obviously end up being the
  // same value, for example:
  //   z = some value; x = phi (y, z); y = phi (x, z)
  // where the phi nodes don't necessarily need to be in the same block.  Do a
  // quick check to see if the PHI node only contains a single non-phi value, if
  // so, scan to see if the phi cycle is actually equal to that value.
  {
    unsigned InValNo = 0, NumIncomingVals = PN.getNumIncomingValues();
    // Scan for the first non-phi operand.
    while (InValNo != NumIncomingVals &&
           isa<PHINode>(PN.getIncomingValue(InValNo)))
      ++InValNo;

    if (InValNo != NumIncomingVals) {
      Value *NonPhiInVal = PN.getIncomingValue(InValNo);

      // Scan the rest of the operands to see if there are any conflicts, if so
      // there is no need to recursively scan other phis.
      for (++InValNo; InValNo != NumIncomingVals; ++InValNo) {
        Value *OpVal = PN.getIncomingValue(InValNo);
        if (OpVal != NonPhiInVal && !isa<PHINode>(OpVal))
          break;
      }

      // If we scanned over all operands, then we have one unique value plus
      // phi values.  Scan PHI nodes to see if they all merge in each other or
      // the value.
      if (InValNo == NumIncomingVals) {
        SmallPtrSet<PHINode*, 16> ValueEqualPHIs;
        if (PHIsEqualValue(&PN, NonPhiInVal, ValueEqualPHIs))
          return ReplaceInstUsesWith(PN, NonPhiInVal);
      }
    }
  }

  // If there are multiple PHIs, sort their operands so that they all list
  // the blocks in the same order. This will help identical PHIs be eliminated
  // by other passes. Other passes shouldn't depend on this for correctness
  // however.
  PHINode *FirstPN = cast<PHINode>(PN.getParent()->begin());
  if (&PN != FirstPN)
    for (unsigned i = 0, e = FirstPN->getNumIncomingValues(); i != e; ++i) {
      BasicBlock *BBA = PN.getIncomingBlock(i);
      BasicBlock *BBB = FirstPN->getIncomingBlock(i);
      if (BBA != BBB) {
        Value *VA = PN.getIncomingValue(i);
        unsigned j = PN.getBasicBlockIndex(BBB);
        Value *VB = PN.getIncomingValue(j);
        PN.setIncomingBlock(i, BBB);
        PN.setIncomingValue(i, VB);
        PN.setIncomingBlock(j, BBA);
        PN.setIncomingValue(j, VA);
        // NOTE: Instcombine normally would want us to "return &PN" if we
        // modified any of the operands of an instruction.  However, since we
        // aren't adding or removing uses (just rearranging them) we don't do
        // this in this case.
      }
    }

  // If this is an integer PHI and we know that it has an illegal type, see if
  // it is only used by trunc or trunc(lshr) operations.  If so, we split the
  // PHI into the various pieces being extracted.  This sort of thing is
  // introduced when SROA promotes an aggregate to a single large integer type.
  if (PN.getType()->isIntegerTy() &&
      !DL.isLegalInteger(PN.getType()->getPrimitiveSizeInBits()))
    if (Instruction *Res = SliceUpIllegalIntegerPHI(PN))
      return Res;

  return nullptr;
}<|MERGE_RESOLUTION|>--- conflicted
+++ resolved
@@ -788,11 +788,7 @@
 // PHINode simplification
 //
 Instruction *InstCombiner::visitPHINode(PHINode &PN) {
-<<<<<<< HEAD
-  if (Value *V = SimplifyInstruction(&PN, DL, TLI, DT, AT))
-=======
   if (Value *V = SimplifyInstruction(&PN, DL, TLI, DT, AC))
->>>>>>> 969bfdfe
     return ReplaceInstUsesWith(PN, V);
 
   // If all PHI operands are the same operation, pull them through the PHI,
