//===- InstCombineCompares.cpp --------------------------------------------===//
//
//                     The LLVM Compiler Infrastructure
//
// This file is distributed under the University of Illinois Open Source
// License. See LICENSE.TXT for details.
//
//===----------------------------------------------------------------------===//
//
// This file implements the visitICmp and visitFCmp functions.
//
//===----------------------------------------------------------------------===//

#include "InstCombineInternal.h"
#include "llvm/ADT/APSInt.h"
#include "llvm/ADT/SetVector.h"
#include "llvm/ADT/Statistic.h"
#include "llvm/Analysis/ConstantFolding.h"
#include "llvm/Analysis/InstructionSimplify.h"
#include "llvm/Analysis/TargetLibraryInfo.h"
#include "llvm/IR/ConstantRange.h"
#include "llvm/IR/DataLayout.h"
#include "llvm/IR/GetElementPtrTypeIterator.h"
#include "llvm/IR/IntrinsicInst.h"
#include "llvm/IR/PatternMatch.h"
#include "llvm/Support/Debug.h"
#include "llvm/Support/KnownBits.h"

using namespace llvm;
using namespace PatternMatch;

#define DEBUG_TYPE "instcombine"

// How many times is a select replaced by one of its operands?
STATISTIC(NumSel, "Number of select opts");


/// Compute Result = In1+In2, returning true if the result overflowed for this
/// type.
static bool addWithOverflow(APInt &Result, const APInt &In1,
                            const APInt &In2, bool IsSigned = false) {
  bool Overflow;
  if (IsSigned)
    Result = In1.sadd_ov(In2, Overflow);
  else
    Result = In1.uadd_ov(In2, Overflow);

  return Overflow;
}

/// Compute Result = In1-In2, returning true if the result overflowed for this
/// type.
static bool subWithOverflow(APInt &Result, const APInt &In1,
                            const APInt &In2, bool IsSigned = false) {
  bool Overflow;
  if (IsSigned)
    Result = In1.ssub_ov(In2, Overflow);
  else
    Result = In1.usub_ov(In2, Overflow);

  return Overflow;
}

/// Given an icmp instruction, return true if any use of this comparison is a
/// branch on sign bit comparison.
static bool hasBranchUse(ICmpInst &I) {
  for (auto *U : I.users())
    if (isa<BranchInst>(U))
      return true;
  return false;
}

/// Given an exploded icmp instruction, return true if the comparison only
/// checks the sign bit. If it only checks the sign bit, set TrueIfSigned if the
/// result of the comparison is true when the input value is signed.
static bool isSignBitCheck(ICmpInst::Predicate Pred, const APInt &RHS,
                           bool &TrueIfSigned) {
  switch (Pred) {
  case ICmpInst::ICMP_SLT:   // True if LHS s< 0
    TrueIfSigned = true;
    return RHS.isNullValue();
  case ICmpInst::ICMP_SLE:   // True if LHS s<= RHS and RHS == -1
    TrueIfSigned = true;
    return RHS.isAllOnesValue();
  case ICmpInst::ICMP_SGT:   // True if LHS s> -1
    TrueIfSigned = false;
    return RHS.isAllOnesValue();
  case ICmpInst::ICMP_UGT:
    // True if LHS u> RHS and RHS == high-bit-mask - 1
    TrueIfSigned = true;
    return RHS.isMaxSignedValue();
  case ICmpInst::ICMP_UGE:
    // True if LHS u>= RHS and RHS == high-bit-mask (2^7, 2^15, 2^31, etc)
    TrueIfSigned = true;
    return RHS.isSignMask();
  default:
    return false;
  }
}

/// Returns true if the exploded icmp can be expressed as a signed comparison
/// to zero and updates the predicate accordingly.
/// The signedness of the comparison is preserved.
/// TODO: Refactor with decomposeBitTestICmp()?
static bool isSignTest(ICmpInst::Predicate &Pred, const APInt &C) {
  if (!ICmpInst::isSigned(Pred))
    return false;

  if (C.isNullValue())
    return ICmpInst::isRelational(Pred);

  if (C.isOneValue()) {
    if (Pred == ICmpInst::ICMP_SLT) {
      Pred = ICmpInst::ICMP_SLE;
      return true;
    }
  } else if (C.isAllOnesValue()) {
    if (Pred == ICmpInst::ICMP_SGT) {
      Pred = ICmpInst::ICMP_SGE;
      return true;
    }
  }

  return false;
}

/// Given a signed integer type and a set of known zero and one bits, compute
/// the maximum and minimum values that could have the specified known zero and
/// known one bits, returning them in Min/Max.
/// TODO: Move to method on KnownBits struct?
static void computeSignedMinMaxValuesFromKnownBits(const KnownBits &Known,
                                                   APInt &Min, APInt &Max) {
  assert(Known.getBitWidth() == Min.getBitWidth() &&
         Known.getBitWidth() == Max.getBitWidth() &&
         "KnownZero, KnownOne and Min, Max must have equal bitwidth.");
  APInt UnknownBits = ~(Known.Zero|Known.One);

  // The minimum value is when all unknown bits are zeros, EXCEPT for the sign
  // bit if it is unknown.
  Min = Known.One;
  Max = Known.One|UnknownBits;

  if (UnknownBits.isNegative()) { // Sign bit is unknown
    Min.setSignBit();
    Max.clearSignBit();
  }
}

/// Given an unsigned integer type and a set of known zero and one bits, compute
/// the maximum and minimum values that could have the specified known zero and
/// known one bits, returning them in Min/Max.
/// TODO: Move to method on KnownBits struct?
static void computeUnsignedMinMaxValuesFromKnownBits(const KnownBits &Known,
                                                     APInt &Min, APInt &Max) {
  assert(Known.getBitWidth() == Min.getBitWidth() &&
         Known.getBitWidth() == Max.getBitWidth() &&
         "Ty, KnownZero, KnownOne and Min, Max must have equal bitwidth.");
  APInt UnknownBits = ~(Known.Zero|Known.One);

  // The minimum value is when the unknown bits are all zeros.
  Min = Known.One;
  // The maximum value is when the unknown bits are all ones.
  Max = Known.One|UnknownBits;
}

/// This is called when we see this pattern:
///   cmp pred (load (gep GV, ...)), cmpcst
/// where GV is a global variable with a constant initializer. Try to simplify
/// this into some simple computation that does not need the load. For example
/// we can optimize "icmp eq (load (gep "foo", 0, i)), 0" into "icmp eq i, 3".
///
/// If AndCst is non-null, then the loaded value is masked with that constant
/// before doing the comparison. This handles cases like "A[i]&4 == 0".
Instruction *InstCombiner::foldCmpLoadFromIndexedGlobal(GetElementPtrInst *GEP,
                                                        GlobalVariable *GV,
                                                        CmpInst &ICI,
                                                        ConstantInt *AndCst) {
  Constant *Init = GV->getInitializer();
  if (!isa<ConstantArray>(Init) && !isa<ConstantDataArray>(Init))
    return nullptr;

  uint64_t ArrayElementCount = Init->getType()->getArrayNumElements();
  // Don't blow up on huge arrays.
  if (ArrayElementCount > MaxArraySizeForCombine)
    return nullptr;

  // There are many forms of this optimization we can handle, for now, just do
  // the simple index into a single-dimensional array.
  //
  // Require: GEP GV, 0, i {{, constant indices}}
  if (GEP->getNumOperands() < 3 ||
      !isa<ConstantInt>(GEP->getOperand(1)) ||
      !cast<ConstantInt>(GEP->getOperand(1))->isZero() ||
      isa<Constant>(GEP->getOperand(2)))
    return nullptr;

  // Check that indices after the variable are constants and in-range for the
  // type they index.  Collect the indices.  This is typically for arrays of
  // structs.
  SmallVector<unsigned, 4> LaterIndices;

  Type *EltTy = Init->getType()->getArrayElementType();
  for (unsigned i = 3, e = GEP->getNumOperands(); i != e; ++i) {
    ConstantInt *Idx = dyn_cast<ConstantInt>(GEP->getOperand(i));
    if (!Idx) return nullptr;  // Variable index.

    uint64_t IdxVal = Idx->getZExtValue();
    if ((unsigned)IdxVal != IdxVal) return nullptr; // Too large array index.

    if (StructType *STy = dyn_cast<StructType>(EltTy))
      EltTy = STy->getElementType(IdxVal);
    else if (ArrayType *ATy = dyn_cast<ArrayType>(EltTy)) {
      if (IdxVal >= ATy->getNumElements()) return nullptr;
      EltTy = ATy->getElementType();
    } else {
      return nullptr; // Unknown type.
    }

    LaterIndices.push_back(IdxVal);
  }

  enum { Overdefined = -3, Undefined = -2 };

  // Variables for our state machines.

  // FirstTrueElement/SecondTrueElement - Used to emit a comparison of the form
  // "i == 47 | i == 87", where 47 is the first index the condition is true for,
  // and 87 is the second (and last) index.  FirstTrueElement is -2 when
  // undefined, otherwise set to the first true element.  SecondTrueElement is
  // -2 when undefined, -3 when overdefined and >= 0 when that index is true.
  int FirstTrueElement = Undefined, SecondTrueElement = Undefined;

  // FirstFalseElement/SecondFalseElement - Used to emit a comparison of the
  // form "i != 47 & i != 87".  Same state transitions as for true elements.
  int FirstFalseElement = Undefined, SecondFalseElement = Undefined;

  /// TrueRangeEnd/FalseRangeEnd - In conjunction with First*Element, these
  /// define a state machine that triggers for ranges of values that the index
  /// is true or false for.  This triggers on things like "abbbbc"[i] == 'b'.
  /// This is -2 when undefined, -3 when overdefined, and otherwise the last
  /// index in the range (inclusive).  We use -2 for undefined here because we
  /// use relative comparisons and don't want 0-1 to match -1.
  int TrueRangeEnd = Undefined, FalseRangeEnd = Undefined;

  // MagicBitvector - This is a magic bitvector where we set a bit if the
  // comparison is true for element 'i'.  If there are 64 elements or less in
  // the array, this will fully represent all the comparison results.
  uint64_t MagicBitvector = 0;

  // Scan the array and see if one of our patterns matches.
  Constant *CompareRHS = cast<Constant>(ICI.getOperand(1));
  for (unsigned i = 0, e = ArrayElementCount; i != e; ++i) {
    Constant *Elt = Init->getAggregateElement(i);
    if (!Elt) return nullptr;

    // If this is indexing an array of structures, get the structure element.
    if (!LaterIndices.empty())
      Elt = ConstantExpr::getExtractValue(Elt, LaterIndices);

    // If the element is masked, handle it.
    if (AndCst) Elt = ConstantExpr::getAnd(Elt, AndCst);

    // Find out if the comparison would be true or false for the i'th element.
    Constant *C = ConstantFoldCompareInstOperands(ICI.getPredicate(), Elt,
                                                  CompareRHS, DL, &TLI);
    // If the result is undef for this element, ignore it.
    if (isa<UndefValue>(C)) {
      // Extend range state machines to cover this element in case there is an
      // undef in the middle of the range.
      if (TrueRangeEnd == (int)i-1)
        TrueRangeEnd = i;
      if (FalseRangeEnd == (int)i-1)
        FalseRangeEnd = i;
      continue;
    }

    // If we can't compute the result for any of the elements, we have to give
    // up evaluating the entire conditional.
    if (!isa<ConstantInt>(C)) return nullptr;

    // Otherwise, we know if the comparison is true or false for this element,
    // update our state machines.
    bool IsTrueForElt = !cast<ConstantInt>(C)->isZero();

    // State machine for single/double/range index comparison.
    if (IsTrueForElt) {
      // Update the TrueElement state machine.
      if (FirstTrueElement == Undefined)
        FirstTrueElement = TrueRangeEnd = i;  // First true element.
      else {
        // Update double-compare state machine.
        if (SecondTrueElement == Undefined)
          SecondTrueElement = i;
        else
          SecondTrueElement = Overdefined;

        // Update range state machine.
        if (TrueRangeEnd == (int)i-1)
          TrueRangeEnd = i;
        else
          TrueRangeEnd = Overdefined;
      }
    } else {
      // Update the FalseElement state machine.
      if (FirstFalseElement == Undefined)
        FirstFalseElement = FalseRangeEnd = i; // First false element.
      else {
        // Update double-compare state machine.
        if (SecondFalseElement == Undefined)
          SecondFalseElement = i;
        else
          SecondFalseElement = Overdefined;

        // Update range state machine.
        if (FalseRangeEnd == (int)i-1)
          FalseRangeEnd = i;
        else
          FalseRangeEnd = Overdefined;
      }
    }

    // If this element is in range, update our magic bitvector.
    if (i < 64 && IsTrueForElt)
      MagicBitvector |= 1ULL << i;

    // If all of our states become overdefined, bail out early.  Since the
    // predicate is expensive, only check it every 8 elements.  This is only
    // really useful for really huge arrays.
    if ((i & 8) == 0 && i >= 64 && SecondTrueElement == Overdefined &&
        SecondFalseElement == Overdefined && TrueRangeEnd == Overdefined &&
        FalseRangeEnd == Overdefined)
      return nullptr;
  }

  // Now that we've scanned the entire array, emit our new comparison(s).  We
  // order the state machines in complexity of the generated code.
  Value *Idx = GEP->getOperand(2);

  // If the index is larger than the pointer size of the target, truncate the
  // index down like the GEP would do implicitly.  We don't have to do this for
  // an inbounds GEP because the index can't be out of range.
  if (!GEP->isInBounds()) {
    Type *IntPtrTy = DL.getIntPtrType(GEP->getType());
    unsigned PtrSize = IntPtrTy->getIntegerBitWidth();
    if (Idx->getType()->getPrimitiveSizeInBits() > PtrSize)
      Idx = Builder.CreateTrunc(Idx, IntPtrTy);
  }

  // If the comparison is only true for one or two elements, emit direct
  // comparisons.
  if (SecondTrueElement != Overdefined) {
    // None true -> false.
    if (FirstTrueElement == Undefined)
      return replaceInstUsesWith(ICI, Builder.getFalse());

    Value *FirstTrueIdx = ConstantInt::get(Idx->getType(), FirstTrueElement);

    // True for one element -> 'i == 47'.
    if (SecondTrueElement == Undefined)
      return new ICmpInst(ICmpInst::ICMP_EQ, Idx, FirstTrueIdx);

    // True for two elements -> 'i == 47 | i == 72'.
    Value *C1 = Builder.CreateICmpEQ(Idx, FirstTrueIdx);
    Value *SecondTrueIdx = ConstantInt::get(Idx->getType(), SecondTrueElement);
    Value *C2 = Builder.CreateICmpEQ(Idx, SecondTrueIdx);
    return BinaryOperator::CreateOr(C1, C2);
  }

  // If the comparison is only false for one or two elements, emit direct
  // comparisons.
  if (SecondFalseElement != Overdefined) {
    // None false -> true.
    if (FirstFalseElement == Undefined)
      return replaceInstUsesWith(ICI, Builder.getTrue());

    Value *FirstFalseIdx = ConstantInt::get(Idx->getType(), FirstFalseElement);

    // False for one element -> 'i != 47'.
    if (SecondFalseElement == Undefined)
      return new ICmpInst(ICmpInst::ICMP_NE, Idx, FirstFalseIdx);

    // False for two elements -> 'i != 47 & i != 72'.
    Value *C1 = Builder.CreateICmpNE(Idx, FirstFalseIdx);
    Value *SecondFalseIdx = ConstantInt::get(Idx->getType(),SecondFalseElement);
    Value *C2 = Builder.CreateICmpNE(Idx, SecondFalseIdx);
    return BinaryOperator::CreateAnd(C1, C2);
  }

  // If the comparison can be replaced with a range comparison for the elements
  // where it is true, emit the range check.
  if (TrueRangeEnd != Overdefined) {
    assert(TrueRangeEnd != FirstTrueElement && "Should emit single compare");

    // Generate (i-FirstTrue) <u (TrueRangeEnd-FirstTrue+1).
    if (FirstTrueElement) {
      Value *Offs = ConstantInt::get(Idx->getType(), -FirstTrueElement);
      Idx = Builder.CreateAdd(Idx, Offs);
    }

    Value *End = ConstantInt::get(Idx->getType(),
                                  TrueRangeEnd-FirstTrueElement+1);
    return new ICmpInst(ICmpInst::ICMP_ULT, Idx, End);
  }

  // False range check.
  if (FalseRangeEnd != Overdefined) {
    assert(FalseRangeEnd != FirstFalseElement && "Should emit single compare");
    // Generate (i-FirstFalse) >u (FalseRangeEnd-FirstFalse).
    if (FirstFalseElement) {
      Value *Offs = ConstantInt::get(Idx->getType(), -FirstFalseElement);
      Idx = Builder.CreateAdd(Idx, Offs);
    }

    Value *End = ConstantInt::get(Idx->getType(),
                                  FalseRangeEnd-FirstFalseElement);
    return new ICmpInst(ICmpInst::ICMP_UGT, Idx, End);
  }

  // If a magic bitvector captures the entire comparison state
  // of this load, replace it with computation that does:
  //   ((magic_cst >> i) & 1) != 0
  {
    Type *Ty = nullptr;

    // Look for an appropriate type:
    // - The type of Idx if the magic fits
    // - The smallest fitting legal type
    if (ArrayElementCount <= Idx->getType()->getIntegerBitWidth())
      Ty = Idx->getType();
    else
      Ty = DL.getSmallestLegalIntType(Init->getContext(), ArrayElementCount);

    if (Ty) {
      Value *V = Builder.CreateIntCast(Idx, Ty, false);
      V = Builder.CreateLShr(ConstantInt::get(Ty, MagicBitvector), V);
      V = Builder.CreateAnd(ConstantInt::get(Ty, 1), V);
      return new ICmpInst(ICmpInst::ICMP_NE, V, ConstantInt::get(Ty, 0));
    }
  }

  return nullptr;
}

/// Return a value that can be used to compare the *offset* implied by a GEP to
/// zero. For example, if we have &A[i], we want to return 'i' for
/// "icmp ne i, 0". Note that, in general, indices can be complex, and scales
/// are involved. The above expression would also be legal to codegen as
/// "icmp ne (i*4), 0" (assuming A is a pointer to i32).
/// This latter form is less amenable to optimization though, and we are allowed
/// to generate the first by knowing that pointer arithmetic doesn't overflow.
///
/// If we can't emit an optimized form for this expression, this returns null.
///
static Value *evaluateGEPOffsetExpression(User *GEP, InstCombiner &IC,
                                          const DataLayout &DL) {
  gep_type_iterator GTI = gep_type_begin(GEP);

  // Check to see if this gep only has a single variable index.  If so, and if
  // any constant indices are a multiple of its scale, then we can compute this
  // in terms of the scale of the variable index.  For example, if the GEP
  // implies an offset of "12 + i*4", then we can codegen this as "3 + i",
  // because the expression will cross zero at the same point.
  unsigned i, e = GEP->getNumOperands();
  int64_t Offset = 0;
  for (i = 1; i != e; ++i, ++GTI) {
    if (ConstantInt *CI = dyn_cast<ConstantInt>(GEP->getOperand(i))) {
      // Compute the aggregate offset of constant indices.
      if (CI->isZero()) continue;

      // Handle a struct index, which adds its field offset to the pointer.
      if (StructType *STy = GTI.getStructTypeOrNull()) {
        Offset += DL.getStructLayout(STy)->getElementOffset(CI->getZExtValue());
      } else {
        uint64_t Size = DL.getTypeAllocSize(GTI.getIndexedType());
        Offset += Size*CI->getSExtValue();
      }
    } else {
      // Found our variable index.
      break;
    }
  }

  // If there are no variable indices, we must have a constant offset, just
  // evaluate it the general way.
  if (i == e) return nullptr;

  Value *VariableIdx = GEP->getOperand(i);
  // Determine the scale factor of the variable element.  For example, this is
  // 4 if the variable index is into an array of i32.
  uint64_t VariableScale = DL.getTypeAllocSize(GTI.getIndexedType());

  // Verify that there are no other variable indices.  If so, emit the hard way.
  for (++i, ++GTI; i != e; ++i, ++GTI) {
    ConstantInt *CI = dyn_cast<ConstantInt>(GEP->getOperand(i));
    if (!CI) return nullptr;

    // Compute the aggregate offset of constant indices.
    if (CI->isZero()) continue;

    // Handle a struct index, which adds its field offset to the pointer.
    if (StructType *STy = GTI.getStructTypeOrNull()) {
      Offset += DL.getStructLayout(STy)->getElementOffset(CI->getZExtValue());
    } else {
      uint64_t Size = DL.getTypeAllocSize(GTI.getIndexedType());
      Offset += Size*CI->getSExtValue();
    }
  }

  // Okay, we know we have a single variable index, which must be a
  // pointer/array/vector index.  If there is no offset, life is simple, return
  // the index.
  Type *IntPtrTy = DL.getIntPtrType(GEP->getOperand(0)->getType());
  unsigned IntPtrWidth = IntPtrTy->getIntegerBitWidth();
  if (Offset == 0) {
    // Cast to intptrty in case a truncation occurs.  If an extension is needed,
    // we don't need to bother extending: the extension won't affect where the
    // computation crosses zero.
    if (VariableIdx->getType()->getPrimitiveSizeInBits() > IntPtrWidth) {
      VariableIdx = IC.Builder.CreateTrunc(VariableIdx, IntPtrTy);
    }
    return VariableIdx;
  }

  // Otherwise, there is an index.  The computation we will do will be modulo
  // the pointer size, so get it.
  uint64_t PtrSizeMask = ~0ULL >> (64-IntPtrWidth);

  Offset &= PtrSizeMask;
  VariableScale &= PtrSizeMask;

  // To do this transformation, any constant index must be a multiple of the
  // variable scale factor.  For example, we can evaluate "12 + 4*i" as "3 + i",
  // but we can't evaluate "10 + 3*i" in terms of i.  Check that the offset is a
  // multiple of the variable scale.
  int64_t NewOffs = Offset / (int64_t)VariableScale;
  if (Offset != NewOffs*(int64_t)VariableScale)
    return nullptr;

  // Okay, we can do this evaluation.  Start by converting the index to intptr.
  if (VariableIdx->getType() != IntPtrTy)
    VariableIdx = IC.Builder.CreateIntCast(VariableIdx, IntPtrTy,
                                            true /*Signed*/);
  Constant *OffsetVal = ConstantInt::get(IntPtrTy, NewOffs);
  return IC.Builder.CreateAdd(VariableIdx, OffsetVal, "offset");
}

/// Returns true if we can rewrite Start as a GEP with pointer Base
/// and some integer offset. The nodes that need to be re-written
/// for this transformation will be added to Explored.
static bool canRewriteGEPAsOffset(Value *Start, Value *Base,
                                  const DataLayout &DL,
                                  SetVector<Value *> &Explored) {
  SmallVector<Value *, 16> WorkList(1, Start);
  Explored.insert(Base);

  // The following traversal gives us an order which can be used
  // when doing the final transformation. Since in the final
  // transformation we create the PHI replacement instructions first,
  // we don't have to get them in any particular order.
  //
  // However, for other instructions we will have to traverse the
  // operands of an instruction first, which means that we have to
  // do a post-order traversal.
  while (!WorkList.empty()) {
    SetVector<PHINode *> PHIs;

    while (!WorkList.empty()) {
      if (Explored.size() >= 100)
        return false;

      Value *V = WorkList.back();

      if (Explored.count(V) != 0) {
        WorkList.pop_back();
        continue;
      }

      if (!isa<IntToPtrInst>(V) && !isa<PtrToIntInst>(V) &&
          !isa<GetElementPtrInst>(V) && !isa<PHINode>(V))
        // We've found some value that we can't explore which is different from
        // the base. Therefore we can't do this transformation.
        return false;

      if (isa<IntToPtrInst>(V) || isa<PtrToIntInst>(V)) {
        auto *CI = dyn_cast<CastInst>(V);
        if (!CI->isNoopCast(DL))
          return false;

        if (Explored.count(CI->getOperand(0)) == 0)
          WorkList.push_back(CI->getOperand(0));
      }

      if (auto *GEP = dyn_cast<GEPOperator>(V)) {
        // We're limiting the GEP to having one index. This will preserve
        // the original pointer type. We could handle more cases in the
        // future.
        if (GEP->getNumIndices() != 1 || !GEP->isInBounds() ||
            GEP->getType() != Start->getType())
          return false;

        if (Explored.count(GEP->getOperand(0)) == 0)
          WorkList.push_back(GEP->getOperand(0));
      }

      if (WorkList.back() == V) {
        WorkList.pop_back();
        // We've finished visiting this node, mark it as such.
        Explored.insert(V);
      }

      if (auto *PN = dyn_cast<PHINode>(V)) {
        // We cannot transform PHIs on unsplittable basic blocks.
        if (isa<CatchSwitchInst>(PN->getParent()->getTerminator()))
          return false;
        Explored.insert(PN);
        PHIs.insert(PN);
      }
    }

    // Explore the PHI nodes further.
    for (auto *PN : PHIs)
      for (Value *Op : PN->incoming_values())
        if (Explored.count(Op) == 0)
          WorkList.push_back(Op);
  }

  // Make sure that we can do this. Since we can't insert GEPs in a basic
  // block before a PHI node, we can't easily do this transformation if
  // we have PHI node users of transformed instructions.
  for (Value *Val : Explored) {
    for (Value *Use : Val->uses()) {

      auto *PHI = dyn_cast<PHINode>(Use);
      auto *Inst = dyn_cast<Instruction>(Val);

      if (Inst == Base || Inst == PHI || !Inst || !PHI ||
          Explored.count(PHI) == 0)
        continue;

      if (PHI->getParent() == Inst->getParent())
        return false;
    }
  }
  return true;
}

// Sets the appropriate insert point on Builder where we can add
// a replacement Instruction for V (if that is possible).
static void setInsertionPoint(IRBuilder<> &Builder, Value *V,
                              bool Before = true) {
  if (auto *PHI = dyn_cast<PHINode>(V)) {
    Builder.SetInsertPoint(&*PHI->getParent()->getFirstInsertionPt());
    return;
  }
  if (auto *I = dyn_cast<Instruction>(V)) {
    if (!Before)
      I = &*std::next(I->getIterator());
    Builder.SetInsertPoint(I);
    return;
  }
  if (auto *A = dyn_cast<Argument>(V)) {
    // Set the insertion point in the entry block.
    BasicBlock &Entry = A->getParent()->getEntryBlock();
    Builder.SetInsertPoint(&*Entry.getFirstInsertionPt());
    return;
  }
  // Otherwise, this is a constant and we don't need to set a new
  // insertion point.
  assert(isa<Constant>(V) && "Setting insertion point for unknown value!");
}

/// Returns a re-written value of Start as an indexed GEP using Base as a
/// pointer.
static Value *rewriteGEPAsOffset(Value *Start, Value *Base,
                                 const DataLayout &DL,
                                 SetVector<Value *> &Explored) {
  // Perform all the substitutions. This is a bit tricky because we can
  // have cycles in our use-def chains.
  // 1. Create the PHI nodes without any incoming values.
  // 2. Create all the other values.
  // 3. Add the edges for the PHI nodes.
  // 4. Emit GEPs to get the original pointers.
  // 5. Remove the original instructions.
  Type *IndexType = IntegerType::get(
<<<<<<< HEAD
      Base->getContext(), DL.getPointerBaseSizeInBits(Start->getType()));
=======
      Base->getContext(), DL.getIndexTypeSizeInBits(Start->getType()));
>>>>>>> 8e229ec0

  DenseMap<Value *, Value *> NewInsts;
  NewInsts[Base] = ConstantInt::getNullValue(IndexType);

  // Create the new PHI nodes, without adding any incoming values.
  for (Value *Val : Explored) {
    if (Val == Base)
      continue;
    // Create empty phi nodes. This avoids cyclic dependencies when creating
    // the remaining instructions.
    if (auto *PHI = dyn_cast<PHINode>(Val))
      NewInsts[PHI] = PHINode::Create(IndexType, PHI->getNumIncomingValues(),
                                      PHI->getName() + ".idx", PHI);
  }
  IRBuilder<> Builder(Base->getContext());

  // Create all the other instructions.
  for (Value *Val : Explored) {

    if (NewInsts.find(Val) != NewInsts.end())
      continue;

    if (auto *CI = dyn_cast<CastInst>(Val)) {
      NewInsts[CI] = NewInsts[CI->getOperand(0)];
      continue;
    }
    if (auto *GEP = dyn_cast<GEPOperator>(Val)) {
      Value *Index = NewInsts[GEP->getOperand(1)] ? NewInsts[GEP->getOperand(1)]
                                                  : GEP->getOperand(1);
      setInsertionPoint(Builder, GEP);
      // Indices might need to be sign extended. GEPs will magically do
      // this, but we need to do it ourselves here.
      if (Index->getType()->getScalarSizeInBits() !=
          NewInsts[GEP->getOperand(0)]->getType()->getScalarSizeInBits()) {
        Index = Builder.CreateSExtOrTrunc(
            Index, NewInsts[GEP->getOperand(0)]->getType(),
            GEP->getOperand(0)->getName() + ".sext");
      }

      auto *Op = NewInsts[GEP->getOperand(0)];
      if (isa<ConstantInt>(Op) && dyn_cast<ConstantInt>(Op)->isZero())
        NewInsts[GEP] = Index;
      else
        NewInsts[GEP] = Builder.CreateNSWAdd(
            Op, Index, GEP->getOperand(0)->getName() + ".add");
      continue;
    }
    if (isa<PHINode>(Val))
      continue;

    llvm_unreachable("Unexpected instruction type");
  }

  // Add the incoming values to the PHI nodes.
  for (Value *Val : Explored) {
    if (Val == Base)
      continue;
    // All the instructions have been created, we can now add edges to the
    // phi nodes.
    if (auto *PHI = dyn_cast<PHINode>(Val)) {
      PHINode *NewPhi = static_cast<PHINode *>(NewInsts[PHI]);
      for (unsigned I = 0, E = PHI->getNumIncomingValues(); I < E; ++I) {
        Value *NewIncoming = PHI->getIncomingValue(I);

        if (NewInsts.find(NewIncoming) != NewInsts.end())
          NewIncoming = NewInsts[NewIncoming];

        NewPhi->addIncoming(NewIncoming, PHI->getIncomingBlock(I));
      }
    }
  }

  for (Value *Val : Explored) {
    if (Val == Base)
      continue;

    // Depending on the type, for external users we have to emit
    // a GEP or a GEP + ptrtoint.
    setInsertionPoint(Builder, Val, false);

    // If required, create an inttoptr instruction for Base.
    Value *NewBase = Base;
    if (!Base->getType()->isPointerTy())
      NewBase = Builder.CreateBitOrPointerCast(Base, Start->getType(),
                                               Start->getName() + "to.ptr");

    Value *GEP = Builder.CreateInBoundsGEP(
        Start->getType()->getPointerElementType(), NewBase,
        makeArrayRef(NewInsts[Val]), Val->getName() + ".ptr");

    if (!Val->getType()->isPointerTy()) {
      Value *Cast = Builder.CreatePointerCast(GEP, Val->getType(),
                                              Val->getName() + ".conv");
      GEP = Cast;
    }
    Val->replaceAllUsesWith(GEP);
  }

  return NewInsts[Start];
}

/// Looks through GEPs, IntToPtrInsts and PtrToIntInsts in order to express
/// the input Value as a constant indexed GEP. Returns a pair containing
/// the GEPs Pointer and Index.
static std::pair<Value *, Value *>
getAsConstantIndexedAddress(Value *V, const DataLayout &DL) {
  Type *IndexType = IntegerType::get(V->getContext(),
<<<<<<< HEAD
                                     DL.getPointerBaseSizeInBits(V->getType()));
=======
                                     DL.getIndexTypeSizeInBits(V->getType()));
>>>>>>> 8e229ec0

  Constant *Index = ConstantInt::getNullValue(IndexType);
  while (true) {
    if (GEPOperator *GEP = dyn_cast<GEPOperator>(V)) {
      // We accept only inbouds GEPs here to exclude the possibility of
      // overflow.
      if (!GEP->isInBounds())
        break;
      if (GEP->hasAllConstantIndices() && GEP->getNumIndices() == 1 &&
          GEP->getType() == V->getType()) {
        V = GEP->getOperand(0);
        Constant *GEPIndex = static_cast<Constant *>(GEP->getOperand(1));
        Index = ConstantExpr::getAdd(
            Index, ConstantExpr::getSExtOrBitCast(GEPIndex, IndexType));
        continue;
      }
      break;
    }
    if (auto *CI = dyn_cast<IntToPtrInst>(V)) {
      if (!CI->isNoopCast(DL))
        break;
      V = CI->getOperand(0);
      continue;
    }
    if (auto *CI = dyn_cast<PtrToIntInst>(V)) {
      if (!CI->isNoopCast(DL))
        break;
      V = CI->getOperand(0);
      continue;
    }
    break;
  }
  return {V, Index};
}

/// Converts (CMP GEPLHS, RHS) if this change would make RHS a constant.
/// We can look through PHIs, GEPs and casts in order to determine a common base
/// between GEPLHS and RHS.
static Instruction *transformToIndexedCompare(GEPOperator *GEPLHS, Value *RHS,
                                              ICmpInst::Predicate Cond,
                                              const DataLayout &DL) {
  if (!GEPLHS->hasAllConstantIndices())
    return nullptr;

  // Make sure the pointers have the same type.
  if (GEPLHS->getType() != RHS->getType())
    return nullptr;

  Value *PtrBase, *Index;
  std::tie(PtrBase, Index) = getAsConstantIndexedAddress(GEPLHS, DL);

  // The set of nodes that will take part in this transformation.
  SetVector<Value *> Nodes;

  if (!canRewriteGEPAsOffset(RHS, PtrBase, DL, Nodes))
    return nullptr;

  // We know we can re-write this as
  //  ((gep Ptr, OFFSET1) cmp (gep Ptr, OFFSET2)
  // Since we've only looked through inbouds GEPs we know that we
  // can't have overflow on either side. We can therefore re-write
  // this as:
  //   OFFSET1 cmp OFFSET2
  Value *NewRHS = rewriteGEPAsOffset(RHS, PtrBase, DL, Nodes);

  // RewriteGEPAsOffset has replaced RHS and all of its uses with a re-written
  // GEP having PtrBase as the pointer base, and has returned in NewRHS the
  // offset. Since Index is the offset of LHS to the base pointer, we will now
  // compare the offsets instead of comparing the pointers.
  return new ICmpInst(ICmpInst::getSignedPredicate(Cond), Index, NewRHS);
}

/// Fold comparisons between a GEP instruction and something else. At this point
/// we know that the GEP is on the LHS of the comparison.
Instruction *InstCombiner::foldGEPICmp(GEPOperator *GEPLHS, Value *RHS,
                                       ICmpInst::Predicate Cond,
                                       Instruction &I) {
  // Don't transform signed compares of GEPs into index compares. Even if the
  // GEP is inbounds, the final add of the base pointer can have signed overflow
  // and would change the result of the icmp.
  // e.g. "&foo[0] <s &foo[1]" can't be folded to "true" because "foo" could be
  // the maximum signed value for the pointer type.
  if (ICmpInst::isSigned(Cond))
    return nullptr;

  // Look through bitcasts and addrspacecasts. We do not however want to remove
  // 0 GEPs.
  if (!isa<GetElementPtrInst>(RHS))
    RHS = RHS->stripPointerCasts();

  Value *PtrBase = GEPLHS->getOperand(0);
  if (PtrBase == RHS && GEPLHS->isInBounds()) {
    // ((gep Ptr, OFFSET) cmp Ptr)   ---> (OFFSET cmp 0).
    // This transformation (ignoring the base and scales) is valid because we
    // know pointers can't overflow since the gep is inbounds.  See if we can
    // output an optimized form.
    Value *Offset = evaluateGEPOffsetExpression(GEPLHS, *this, DL);

    // If not, synthesize the offset the hard way.
    if (!Offset)
      Offset = EmitGEPOffset(GEPLHS);
    return new ICmpInst(ICmpInst::getSignedPredicate(Cond), Offset,
                        Constant::getNullValue(Offset->getType()));
  } else if (GEPOperator *GEPRHS = dyn_cast<GEPOperator>(RHS)) {
    // If the base pointers are different, but the indices are the same, just
    // compare the base pointer.
    if (PtrBase != GEPRHS->getOperand(0)) {
      bool IndicesTheSame = GEPLHS->getNumOperands()==GEPRHS->getNumOperands();
      IndicesTheSame &= GEPLHS->getOperand(0)->getType() ==
                        GEPRHS->getOperand(0)->getType();
      if (IndicesTheSame)
        for (unsigned i = 1, e = GEPLHS->getNumOperands(); i != e; ++i)
          if (GEPLHS->getOperand(i) != GEPRHS->getOperand(i)) {
            IndicesTheSame = false;
            break;
          }

      // If all indices are the same, just compare the base pointers.
      if (IndicesTheSame)
        return new ICmpInst(Cond, GEPLHS->getOperand(0), GEPRHS->getOperand(0));

      // If we're comparing GEPs with two base pointers that only differ in type
      // and both GEPs have only constant indices or just one use, then fold
      // the compare with the adjusted indices.
      if (GEPLHS->isInBounds() && GEPRHS->isInBounds() &&
          (GEPLHS->hasAllConstantIndices() || GEPLHS->hasOneUse()) &&
          (GEPRHS->hasAllConstantIndices() || GEPRHS->hasOneUse()) &&
          PtrBase->stripPointerCasts() ==
              GEPRHS->getOperand(0)->stripPointerCasts()) {
        Value *LOffset = EmitGEPOffset(GEPLHS);
        Value *ROffset = EmitGEPOffset(GEPRHS);

        // If we looked through an addrspacecast between different sized address
        // spaces, the LHS and RHS pointers are different sized
        // integers. Truncate to the smaller one.
        Type *LHSIndexTy = LOffset->getType();
        Type *RHSIndexTy = ROffset->getType();
        if (LHSIndexTy != RHSIndexTy) {
          if (LHSIndexTy->getPrimitiveSizeInBits() <
              RHSIndexTy->getPrimitiveSizeInBits()) {
            ROffset = Builder.CreateTrunc(ROffset, LHSIndexTy);
          } else
            LOffset = Builder.CreateTrunc(LOffset, RHSIndexTy);
        }

        Value *Cmp = Builder.CreateICmp(ICmpInst::getSignedPredicate(Cond),
                                        LOffset, ROffset);
        return replaceInstUsesWith(I, Cmp);
      }

      // Otherwise, the base pointers are different and the indices are
      // different. Try convert this to an indexed compare by looking through
      // PHIs/casts.
      return transformToIndexedCompare(GEPLHS, RHS, Cond, DL);
    }

    // If one of the GEPs has all zero indices, recurse.
    if (GEPLHS->hasAllZeroIndices())
      return foldGEPICmp(GEPRHS, GEPLHS->getOperand(0),
                         ICmpInst::getSwappedPredicate(Cond), I);

    // If the other GEP has all zero indices, recurse.
    if (GEPRHS->hasAllZeroIndices())
      return foldGEPICmp(GEPLHS, GEPRHS->getOperand(0), Cond, I);

    bool GEPsInBounds = GEPLHS->isInBounds() && GEPRHS->isInBounds();
    if (GEPLHS->getNumOperands() == GEPRHS->getNumOperands()) {
      // If the GEPs only differ by one index, compare it.
      unsigned NumDifferences = 0;  // Keep track of # differences.
      unsigned DiffOperand = 0;     // The operand that differs.
      for (unsigned i = 1, e = GEPRHS->getNumOperands(); i != e; ++i)
        if (GEPLHS->getOperand(i) != GEPRHS->getOperand(i)) {
          if (GEPLHS->getOperand(i)->getType()->getPrimitiveSizeInBits() !=
                   GEPRHS->getOperand(i)->getType()->getPrimitiveSizeInBits()) {
            // Irreconcilable differences.
            NumDifferences = 2;
            break;
          } else {
            if (NumDifferences++) break;
            DiffOperand = i;
          }
        }

      if (NumDifferences == 0)   // SAME GEP?
        return replaceInstUsesWith(I, // No comparison is needed here.
                             Builder.getInt1(ICmpInst::isTrueWhenEqual(Cond)));

      else if (NumDifferences == 1 && GEPsInBounds) {
        Value *LHSV = GEPLHS->getOperand(DiffOperand);
        Value *RHSV = GEPRHS->getOperand(DiffOperand);
        // Make sure we do a signed comparison here.
        return new ICmpInst(ICmpInst::getSignedPredicate(Cond), LHSV, RHSV);
      }
    }

    // Only lower this if the icmp is the only user of the GEP or if we expect
    // the result to fold to a constant!
    if (GEPsInBounds && (isa<ConstantExpr>(GEPLHS) || GEPLHS->hasOneUse()) &&
        (isa<ConstantExpr>(GEPRHS) || GEPRHS->hasOneUse())) {
      // ((gep Ptr, OFFSET1) cmp (gep Ptr, OFFSET2)  --->  (OFFSET1 cmp OFFSET2)
      Value *L = EmitGEPOffset(GEPLHS);
      Value *R = EmitGEPOffset(GEPRHS);
      return new ICmpInst(ICmpInst::getSignedPredicate(Cond), L, R);
    }
  }

  // Try convert this to an indexed compare by looking through PHIs/casts as a
  // last resort.
  return transformToIndexedCompare(GEPLHS, RHS, Cond, DL);
}

Instruction *InstCombiner::foldAllocaCmp(ICmpInst &ICI,
                                         const AllocaInst *Alloca,
                                         const Value *Other) {
  assert(ICI.isEquality() && "Cannot fold non-equality comparison.");

  // It would be tempting to fold away comparisons between allocas and any
  // pointer not based on that alloca (e.g. an argument). However, even
  // though such pointers cannot alias, they can still compare equal.
  //
  // But LLVM doesn't specify where allocas get their memory, so if the alloca
  // doesn't escape we can argue that it's impossible to guess its value, and we
  // can therefore act as if any such guesses are wrong.
  //
  // The code below checks that the alloca doesn't escape, and that it's only
  // used in a comparison once (the current instruction). The
  // single-comparison-use condition ensures that we're trivially folding all
  // comparisons against the alloca consistently, and avoids the risk of
  // erroneously folding a comparison of the pointer with itself.

  unsigned MaxIter = 32; // Break cycles and bound to constant-time.

  SmallVector<const Use *, 32> Worklist;
  for (const Use &U : Alloca->uses()) {
    if (Worklist.size() >= MaxIter)
      return nullptr;
    Worklist.push_back(&U);
  }

  unsigned NumCmps = 0;
  while (!Worklist.empty()) {
    assert(Worklist.size() <= MaxIter);
    const Use *U = Worklist.pop_back_val();
    const Value *V = U->getUser();
    --MaxIter;

    if (isa<BitCastInst>(V) || isa<GetElementPtrInst>(V) || isa<PHINode>(V) ||
        isa<SelectInst>(V)) {
      // Track the uses.
    } else if (isa<LoadInst>(V)) {
      // Loading from the pointer doesn't escape it.
      continue;
    } else if (const auto *SI = dyn_cast<StoreInst>(V)) {
      // Storing *to* the pointer is fine, but storing the pointer escapes it.
      if (SI->getValueOperand() == U->get())
        return nullptr;
      continue;
    } else if (isa<ICmpInst>(V)) {
      if (NumCmps++)
        return nullptr; // Found more than one cmp.
      continue;
    } else if (const auto *Intrin = dyn_cast<IntrinsicInst>(V)) {
      switch (Intrin->getIntrinsicID()) {
        // These intrinsics don't escape or compare the pointer. Memset is safe
        // because we don't allow ptrtoint. Memcpy and memmove are safe because
        // we don't allow stores, so src cannot point to V.
        case Intrinsic::lifetime_start: case Intrinsic::lifetime_end:
        case Intrinsic::memcpy: case Intrinsic::memmove: case Intrinsic::memset:
          continue;
        default:
          return nullptr;
      }
    } else {
      return nullptr;
    }
    for (const Use &U : V->uses()) {
      if (Worklist.size() >= MaxIter)
        return nullptr;
      Worklist.push_back(&U);
    }
  }

  Type *CmpTy = CmpInst::makeCmpResultType(Other->getType());
  return replaceInstUsesWith(
      ICI,
      ConstantInt::get(CmpTy, !CmpInst::isTrueWhenEqual(ICI.getPredicate())));
}

/// Fold "icmp pred (X+CI), X".
Instruction *InstCombiner::foldICmpAddOpConst(Value *X, ConstantInt *CI,
                                              ICmpInst::Predicate Pred) {
  // From this point on, we know that (X+C <= X) --> (X+C < X) because C != 0,
  // so the values can never be equal.  Similarly for all other "or equals"
  // operators.

  // (X+1) <u X        --> X >u (MAXUINT-1)        --> X == 255
  // (X+2) <u X        --> X >u (MAXUINT-2)        --> X > 253
  // (X+MAXUINT) <u X  --> X >u (MAXUINT-MAXUINT)  --> X != 0
  if (Pred == ICmpInst::ICMP_ULT || Pred == ICmpInst::ICMP_ULE) {
    Value *R =
      ConstantExpr::getSub(ConstantInt::getAllOnesValue(CI->getType()), CI);
    return new ICmpInst(ICmpInst::ICMP_UGT, X, R);
  }

  // (X+1) >u X        --> X <u (0-1)        --> X != 255
  // (X+2) >u X        --> X <u (0-2)        --> X <u 254
  // (X+MAXUINT) >u X  --> X <u (0-MAXUINT)  --> X <u 1  --> X == 0
  if (Pred == ICmpInst::ICMP_UGT || Pred == ICmpInst::ICMP_UGE)
    return new ICmpInst(ICmpInst::ICMP_ULT, X, ConstantExpr::getNeg(CI));

  unsigned BitWidth = CI->getType()->getPrimitiveSizeInBits();
  ConstantInt *SMax = ConstantInt::get(X->getContext(),
                                       APInt::getSignedMaxValue(BitWidth));

  // (X+ 1) <s X       --> X >s (MAXSINT-1)          --> X == 127
  // (X+ 2) <s X       --> X >s (MAXSINT-2)          --> X >s 125
  // (X+MAXSINT) <s X  --> X >s (MAXSINT-MAXSINT)    --> X >s 0
  // (X+MINSINT) <s X  --> X >s (MAXSINT-MINSINT)    --> X >s -1
  // (X+ -2) <s X      --> X >s (MAXSINT- -2)        --> X >s 126
  // (X+ -1) <s X      --> X >s (MAXSINT- -1)        --> X != 127
  if (Pred == ICmpInst::ICMP_SLT || Pred == ICmpInst::ICMP_SLE)
    return new ICmpInst(ICmpInst::ICMP_SGT, X, ConstantExpr::getSub(SMax, CI));

  // (X+ 1) >s X       --> X <s (MAXSINT-(1-1))       --> X != 127
  // (X+ 2) >s X       --> X <s (MAXSINT-(2-1))       --> X <s 126
  // (X+MAXSINT) >s X  --> X <s (MAXSINT-(MAXSINT-1)) --> X <s 1
  // (X+MINSINT) >s X  --> X <s (MAXSINT-(MINSINT-1)) --> X <s -2
  // (X+ -2) >s X      --> X <s (MAXSINT-(-2-1))      --> X <s -126
  // (X+ -1) >s X      --> X <s (MAXSINT-(-1-1))      --> X == -128

  assert(Pred == ICmpInst::ICMP_SGT || Pred == ICmpInst::ICMP_SGE);
  Constant *C = Builder.getInt(CI->getValue() - 1);
  return new ICmpInst(ICmpInst::ICMP_SLT, X, ConstantExpr::getSub(SMax, C));
}

/// Handle "(icmp eq/ne (ashr/lshr AP2, A), AP1)" ->
/// (icmp eq/ne A, Log2(AP2/AP1)) ->
/// (icmp eq/ne A, Log2(AP2) - Log2(AP1)).
Instruction *InstCombiner::foldICmpShrConstConst(ICmpInst &I, Value *A,
                                                 const APInt &AP1,
                                                 const APInt &AP2) {
  assert(I.isEquality() && "Cannot fold icmp gt/lt");

  auto getICmp = [&I](CmpInst::Predicate Pred, Value *LHS, Value *RHS) {
    if (I.getPredicate() == I.ICMP_NE)
      Pred = CmpInst::getInversePredicate(Pred);
    return new ICmpInst(Pred, LHS, RHS);
  };

  // Don't bother doing any work for cases which InstSimplify handles.
  if (AP2.isNullValue())
    return nullptr;

  bool IsAShr = isa<AShrOperator>(I.getOperand(0));
  if (IsAShr) {
    if (AP2.isAllOnesValue())
      return nullptr;
    if (AP2.isNegative() != AP1.isNegative())
      return nullptr;
    if (AP2.sgt(AP1))
      return nullptr;
  }

  if (!AP1)
    // 'A' must be large enough to shift out the highest set bit.
    return getICmp(I.ICMP_UGT, A,
                   ConstantInt::get(A->getType(), AP2.logBase2()));

  if (AP1 == AP2)
    return getICmp(I.ICMP_EQ, A, ConstantInt::getNullValue(A->getType()));

  int Shift;
  if (IsAShr && AP1.isNegative())
    Shift = AP1.countLeadingOnes() - AP2.countLeadingOnes();
  else
    Shift = AP1.countLeadingZeros() - AP2.countLeadingZeros();

  if (Shift > 0) {
    if (IsAShr && AP1 == AP2.ashr(Shift)) {
      // There are multiple solutions if we are comparing against -1 and the LHS
      // of the ashr is not a power of two.
      if (AP1.isAllOnesValue() && !AP2.isPowerOf2())
        return getICmp(I.ICMP_UGE, A, ConstantInt::get(A->getType(), Shift));
      return getICmp(I.ICMP_EQ, A, ConstantInt::get(A->getType(), Shift));
    } else if (AP1 == AP2.lshr(Shift)) {
      return getICmp(I.ICMP_EQ, A, ConstantInt::get(A->getType(), Shift));
    }
  }

  // Shifting const2 will never be equal to const1.
  // FIXME: This should always be handled by InstSimplify?
  auto *TorF = ConstantInt::get(I.getType(), I.getPredicate() == I.ICMP_NE);
  return replaceInstUsesWith(I, TorF);
}

/// Handle "(icmp eq/ne (shl AP2, A), AP1)" ->
/// (icmp eq/ne A, TrailingZeros(AP1) - TrailingZeros(AP2)).
Instruction *InstCombiner::foldICmpShlConstConst(ICmpInst &I, Value *A,
                                                 const APInt &AP1,
                                                 const APInt &AP2) {
  assert(I.isEquality() && "Cannot fold icmp gt/lt");

  auto getICmp = [&I](CmpInst::Predicate Pred, Value *LHS, Value *RHS) {
    if (I.getPredicate() == I.ICMP_NE)
      Pred = CmpInst::getInversePredicate(Pred);
    return new ICmpInst(Pred, LHS, RHS);
  };

  // Don't bother doing any work for cases which InstSimplify handles.
  if (AP2.isNullValue())
    return nullptr;

  unsigned AP2TrailingZeros = AP2.countTrailingZeros();

  if (!AP1 && AP2TrailingZeros != 0)
    return getICmp(
        I.ICMP_UGE, A,
        ConstantInt::get(A->getType(), AP2.getBitWidth() - AP2TrailingZeros));

  if (AP1 == AP2)
    return getICmp(I.ICMP_EQ, A, ConstantInt::getNullValue(A->getType()));

  // Get the distance between the lowest bits that are set.
  int Shift = AP1.countTrailingZeros() - AP2TrailingZeros;

  if (Shift > 0 && AP2.shl(Shift) == AP1)
    return getICmp(I.ICMP_EQ, A, ConstantInt::get(A->getType(), Shift));

  // Shifting const2 will never be equal to const1.
  // FIXME: This should always be handled by InstSimplify?
  auto *TorF = ConstantInt::get(I.getType(), I.getPredicate() == I.ICMP_NE);
  return replaceInstUsesWith(I, TorF);
}

/// The caller has matched a pattern of the form:
///   I = icmp ugt (add (add A, B), CI2), CI1
/// If this is of the form:
///   sum = a + b
///   if (sum+128 >u 255)
/// Then replace it with llvm.sadd.with.overflow.i8.
///
static Instruction *processUGT_ADDCST_ADD(ICmpInst &I, Value *A, Value *B,
                                          ConstantInt *CI2, ConstantInt *CI1,
                                          InstCombiner &IC) {
  // The transformation we're trying to do here is to transform this into an
  // llvm.sadd.with.overflow.  To do this, we have to replace the original add
  // with a narrower add, and discard the add-with-constant that is part of the
  // range check (if we can't eliminate it, this isn't profitable).

  // In order to eliminate the add-with-constant, the compare can be its only
  // use.
  Instruction *AddWithCst = cast<Instruction>(I.getOperand(0));
  if (!AddWithCst->hasOneUse())
    return nullptr;

  // If CI2 is 2^7, 2^15, 2^31, then it might be an sadd.with.overflow.
  if (!CI2->getValue().isPowerOf2())
    return nullptr;
  unsigned NewWidth = CI2->getValue().countTrailingZeros();
  if (NewWidth != 7 && NewWidth != 15 && NewWidth != 31)
    return nullptr;

  // The width of the new add formed is 1 more than the bias.
  ++NewWidth;

  // Check to see that CI1 is an all-ones value with NewWidth bits.
  if (CI1->getBitWidth() == NewWidth ||
      CI1->getValue() != APInt::getLowBitsSet(CI1->getBitWidth(), NewWidth))
    return nullptr;

  // This is only really a signed overflow check if the inputs have been
  // sign-extended; check for that condition. For example, if CI2 is 2^31 and
  // the operands of the add are 64 bits wide, we need at least 33 sign bits.
  unsigned NeededSignBits = CI1->getBitWidth() - NewWidth + 1;
  if (IC.ComputeNumSignBits(A, 0, &I) < NeededSignBits ||
      IC.ComputeNumSignBits(B, 0, &I) < NeededSignBits)
    return nullptr;

  // In order to replace the original add with a narrower
  // llvm.sadd.with.overflow, the only uses allowed are the add-with-constant
  // and truncates that discard the high bits of the add.  Verify that this is
  // the case.
  Instruction *OrigAdd = cast<Instruction>(AddWithCst->getOperand(0));
  for (User *U : OrigAdd->users()) {
    if (U == AddWithCst)
      continue;

    // Only accept truncates for now.  We would really like a nice recursive
    // predicate like SimplifyDemandedBits, but which goes downwards the use-def
    // chain to see which bits of a value are actually demanded.  If the
    // original add had another add which was then immediately truncated, we
    // could still do the transformation.
    TruncInst *TI = dyn_cast<TruncInst>(U);
    if (!TI || TI->getType()->getPrimitiveSizeInBits() > NewWidth)
      return nullptr;
  }

  // If the pattern matches, truncate the inputs to the narrower type and
  // use the sadd_with_overflow intrinsic to efficiently compute both the
  // result and the overflow bit.
  Type *NewType = IntegerType::get(OrigAdd->getContext(), NewWidth);
  Value *F = Intrinsic::getDeclaration(I.getModule(),
                                       Intrinsic::sadd_with_overflow, NewType);

  InstCombiner::BuilderTy &Builder = IC.Builder;

  // Put the new code above the original add, in case there are any uses of the
  // add between the add and the compare.
  Builder.SetInsertPoint(OrigAdd);

  Value *TruncA = Builder.CreateTrunc(A, NewType, A->getName() + ".trunc");
  Value *TruncB = Builder.CreateTrunc(B, NewType, B->getName() + ".trunc");
  CallInst *Call = Builder.CreateCall(F, {TruncA, TruncB}, "sadd");
  Value *Add = Builder.CreateExtractValue(Call, 0, "sadd.result");
  Value *ZExt = Builder.CreateZExt(Add, OrigAdd->getType());

  // The inner add was the result of the narrow add, zero extended to the
  // wider type.  Replace it with the result computed by the intrinsic.
  IC.replaceInstUsesWith(*OrigAdd, ZExt);

  // The original icmp gets replaced with the overflow value.
  return ExtractValueInst::Create(Call, 1, "sadd.overflow");
}

// Handle (icmp sgt smin(PosA, B) 0) -> (icmp sgt B 0)
Instruction *InstCombiner::foldICmpWithZero(ICmpInst &Cmp) {
  CmpInst::Predicate Pred = Cmp.getPredicate();
  Value *X = Cmp.getOperand(0);

  if (match(Cmp.getOperand(1), m_Zero()) && Pred == ICmpInst::ICMP_SGT) {
    Value *A, *B;
    SelectPatternResult SPR = matchSelectPattern(X, A, B);
    if (SPR.Flavor == SPF_SMIN) {
      if (isKnownPositive(A, DL, 0, &AC, &Cmp, &DT))
        return new ICmpInst(Pred, B, Cmp.getOperand(1));
      if (isKnownPositive(B, DL, 0, &AC, &Cmp, &DT))
        return new ICmpInst(Pred, A, Cmp.getOperand(1));
    }
  }
  return nullptr;
}

// Fold icmp Pred X, C.
Instruction *InstCombiner::foldICmpWithConstant(ICmpInst &Cmp) {
  CmpInst::Predicate Pred = Cmp.getPredicate();
  Value *X = Cmp.getOperand(0);

  const APInt *C;
  if (!match(Cmp.getOperand(1), m_APInt(C)))
    return nullptr;

  Value *A = nullptr, *B = nullptr;

  // Match the following pattern, which is a common idiom when writing
  // overflow-safe integer arithmetic functions. The source performs an addition
  // in wider type and explicitly checks for overflow using comparisons against
  // INT_MIN and INT_MAX. Simplify by using the sadd_with_overflow intrinsic.
  //
  // TODO: This could probably be generalized to handle other overflow-safe
  // operations if we worked out the formulas to compute the appropriate magic
  // constants.
  //
  // sum = a + b
  // if (sum+128 >u 255)  ...  -> llvm.sadd.with.overflow.i8
  {
    ConstantInt *CI2; // I = icmp ugt (add (add A, B), CI2), CI
    if (Pred == ICmpInst::ICMP_UGT &&
        match(X, m_Add(m_Add(m_Value(A), m_Value(B)), m_ConstantInt(CI2))))
      if (Instruction *Res = processUGT_ADDCST_ADD(
              Cmp, A, B, CI2, cast<ConstantInt>(Cmp.getOperand(1)), *this))
        return Res;
  }

  // FIXME: Use m_APInt to allow folds for splat constants.
  ConstantInt *CI = dyn_cast<ConstantInt>(Cmp.getOperand(1));
  if (!CI)
    return nullptr;

  // Canonicalize icmp instructions based on dominating conditions.
  BasicBlock *Parent = Cmp.getParent();
  BasicBlock *Dom = Parent->getSinglePredecessor();
  auto *BI = Dom ? dyn_cast<BranchInst>(Dom->getTerminator()) : nullptr;
  ICmpInst::Predicate Pred2;
  BasicBlock *TrueBB, *FalseBB;
  ConstantInt *CI2;
  if (BI && match(BI, m_Br(m_ICmp(Pred2, m_Specific(X), m_ConstantInt(CI2)),
                           TrueBB, FalseBB)) &&
      TrueBB != FalseBB) {
    ConstantRange CR =
        ConstantRange::makeAllowedICmpRegion(Pred, CI->getValue());
    ConstantRange DominatingCR =
        (Parent == TrueBB)
            ? ConstantRange::makeExactICmpRegion(Pred2, CI2->getValue())
            : ConstantRange::makeExactICmpRegion(
                  CmpInst::getInversePredicate(Pred2), CI2->getValue());
    ConstantRange Intersection = DominatingCR.intersectWith(CR);
    ConstantRange Difference = DominatingCR.difference(CR);
    if (Intersection.isEmptySet())
      return replaceInstUsesWith(Cmp, Builder.getFalse());
    if (Difference.isEmptySet())
      return replaceInstUsesWith(Cmp, Builder.getTrue());

    // If this is a normal comparison, it demands all bits. If it is a sign
    // bit comparison, it only demands the sign bit.
    bool UnusedBit;
    bool IsSignBit = isSignBitCheck(Pred, CI->getValue(), UnusedBit);

    // Canonicalizing a sign bit comparison that gets used in a branch,
    // pessimizes codegen by generating branch on zero instruction instead
    // of a test and branch. So we avoid canonicalizing in such situations
    // because test and branch instruction has better branch displacement
    // than compare and branch instruction.
    if (Cmp.isEquality() || (IsSignBit && hasBranchUse(Cmp)))
      return nullptr;

    if (auto *AI = Intersection.getSingleElement())
      return new ICmpInst(ICmpInst::ICMP_EQ, X, Builder.getInt(*AI));
    if (auto *AD = Difference.getSingleElement())
      return new ICmpInst(ICmpInst::ICMP_NE, X, Builder.getInt(*AD));
  }

  return nullptr;
}

/// Fold icmp (trunc X, Y), C.
Instruction *InstCombiner::foldICmpTruncConstant(ICmpInst &Cmp,
                                                 TruncInst *Trunc,
                                                 const APInt &C) {
  ICmpInst::Predicate Pred = Cmp.getPredicate();
  Value *X = Trunc->getOperand(0);
  if (C.isOneValue() && C.getBitWidth() > 1) {
    // icmp slt trunc(signum(V)) 1 --> icmp slt V, 1
    Value *V = nullptr;
    if (Pred == ICmpInst::ICMP_SLT && match(X, m_Signum(m_Value(V))))
      return new ICmpInst(ICmpInst::ICMP_SLT, V,
                          ConstantInt::get(V->getType(), 1));
  }

  if (Cmp.isEquality() && Trunc->hasOneUse()) {
    // Simplify icmp eq (trunc x to i8), 42 -> icmp eq x, 42|highbits if all
    // of the high bits truncated out of x are known.
    unsigned DstBits = Trunc->getType()->getScalarSizeInBits(),
             SrcBits = X->getType()->getScalarSizeInBits();
    KnownBits Known = computeKnownBits(X, 0, &Cmp);

    // If all the high bits are known, we can do this xform.
    if ((Known.Zero | Known.One).countLeadingOnes() >= SrcBits - DstBits) {
      // Pull in the high bits from known-ones set.
      APInt NewRHS = C.zext(SrcBits);
      NewRHS |= Known.One & APInt::getHighBitsSet(SrcBits, SrcBits - DstBits);
      return new ICmpInst(Pred, X, ConstantInt::get(X->getType(), NewRHS));
    }
  }

  return nullptr;
}

/// Fold icmp (xor X, Y), C.
Instruction *InstCombiner::foldICmpXorConstant(ICmpInst &Cmp,
                                               BinaryOperator *Xor,
                                               const APInt &C) {
  Value *X = Xor->getOperand(0);
  Value *Y = Xor->getOperand(1);
  const APInt *XorC;
  if (!match(Y, m_APInt(XorC)))
    return nullptr;

  // If this is a comparison that tests the signbit (X < 0) or (x > -1),
  // fold the xor.
  ICmpInst::Predicate Pred = Cmp.getPredicate();
  bool TrueIfSigned = false;
  if (isSignBitCheck(Cmp.getPredicate(), C, TrueIfSigned)) {

    // If the sign bit of the XorCst is not set, there is no change to
    // the operation, just stop using the Xor.
    if (!XorC->isNegative()) {
      Cmp.setOperand(0, X);
      Worklist.Add(Xor);
      return &Cmp;
    }

    // Emit the opposite comparison.
    if (TrueIfSigned)
      return new ICmpInst(ICmpInst::ICMP_SGT, X,
                          ConstantInt::getAllOnesValue(X->getType()));
    else
      return new ICmpInst(ICmpInst::ICMP_SLT, X,
                          ConstantInt::getNullValue(X->getType()));
  }

  if (Xor->hasOneUse()) {
    // (icmp u/s (xor X SignMask), C) -> (icmp s/u X, (xor C SignMask))
    if (!Cmp.isEquality() && XorC->isSignMask()) {
      Pred = Cmp.isSigned() ? Cmp.getUnsignedPredicate()
                            : Cmp.getSignedPredicate();
      return new ICmpInst(Pred, X, ConstantInt::get(X->getType(), C ^ *XorC));
    }

    // (icmp u/s (xor X ~SignMask), C) -> (icmp s/u X, (xor C ~SignMask))
    if (!Cmp.isEquality() && XorC->isMaxSignedValue()) {
      Pred = Cmp.isSigned() ? Cmp.getUnsignedPredicate()
                            : Cmp.getSignedPredicate();
      Pred = Cmp.getSwappedPredicate(Pred);
      return new ICmpInst(Pred, X, ConstantInt::get(X->getType(), C ^ *XorC));
    }
  }

  // (icmp ugt (xor X, C), ~C) -> (icmp ult X, C)
  //   iff -C is a power of 2
  if (Pred == ICmpInst::ICMP_UGT && *XorC == ~C && (C + 1).isPowerOf2())
    return new ICmpInst(ICmpInst::ICMP_ULT, X, Y);

  // (icmp ult (xor X, C), -C) -> (icmp uge X, C)
  //   iff -C is a power of 2
  if (Pred == ICmpInst::ICMP_ULT && *XorC == -C && C.isPowerOf2())
    return new ICmpInst(ICmpInst::ICMP_UGE, X, Y);

  return nullptr;
}

/// Fold icmp (and (sh X, Y), C2), C1.
Instruction *InstCombiner::foldICmpAndShift(ICmpInst &Cmp, BinaryOperator *And,
                                            const APInt &C1, const APInt &C2) {
  BinaryOperator *Shift = dyn_cast<BinaryOperator>(And->getOperand(0));
  if (!Shift || !Shift->isShift())
    return nullptr;

  // If this is: (X >> C3) & C2 != C1 (where any shift and any compare could
  // exist), turn it into (X & (C2 << C3)) != (C1 << C3). This happens a LOT in
  // code produced by the clang front-end, for bitfield access.
  // This seemingly simple opportunity to fold away a shift turns out to be
  // rather complicated. See PR17827 for details.
  unsigned ShiftOpcode = Shift->getOpcode();
  bool IsShl = ShiftOpcode == Instruction::Shl;
  const APInt *C3;
  if (match(Shift->getOperand(1), m_APInt(C3))) {
    bool CanFold = false;
    if (ShiftOpcode == Instruction::Shl) {
      // For a left shift, we can fold if the comparison is not signed. We can
      // also fold a signed comparison if the mask value and comparison value
      // are not negative. These constraints may not be obvious, but we can
      // prove that they are correct using an SMT solver.
      if (!Cmp.isSigned() || (!C2.isNegative() && !C1.isNegative()))
        CanFold = true;
    } else {
      bool IsAshr = ShiftOpcode == Instruction::AShr;
      // For a logical right shift, we can fold if the comparison is not signed.
      // We can also fold a signed comparison if the shifted mask value and the
      // shifted comparison value are not negative. These constraints may not be
      // obvious, but we can prove that they are correct using an SMT solver.
      // For an arithmetic shift right we can do the same, if we ensure
      // the And doesn't use any bits being shifted in. Normally these would
      // be turned into lshr by SimplifyDemandedBits, but not if there is an
      // additional user.
      if (!IsAshr || (C2.shl(*C3).lshr(*C3) == C2)) {
        if (!Cmp.isSigned() ||
            (!C2.shl(*C3).isNegative() && !C1.shl(*C3).isNegative()))
          CanFold = true;
      }
    }

    if (CanFold) {
      APInt NewCst = IsShl ? C1.lshr(*C3) : C1.shl(*C3);
      APInt SameAsC1 = IsShl ? NewCst.shl(*C3) : NewCst.lshr(*C3);
      // Check to see if we are shifting out any of the bits being compared.
      if (SameAsC1 != C1) {
        // If we shifted bits out, the fold is not going to work out. As a
        // special case, check to see if this means that the result is always
        // true or false now.
        if (Cmp.getPredicate() == ICmpInst::ICMP_EQ)
          return replaceInstUsesWith(Cmp, ConstantInt::getFalse(Cmp.getType()));
        if (Cmp.getPredicate() == ICmpInst::ICMP_NE)
          return replaceInstUsesWith(Cmp, ConstantInt::getTrue(Cmp.getType()));
      } else {
        Cmp.setOperand(1, ConstantInt::get(And->getType(), NewCst));
        APInt NewAndCst = IsShl ? C2.lshr(*C3) : C2.shl(*C3);
        And->setOperand(1, ConstantInt::get(And->getType(), NewAndCst));
        And->setOperand(0, Shift->getOperand(0));
        Worklist.Add(Shift); // Shift is dead.
        return &Cmp;
      }
    }
  }

  // Turn ((X >> Y) & C2) == 0  into  (X & (C2 << Y)) == 0.  The latter is
  // preferable because it allows the C2 << Y expression to be hoisted out of a
  // loop if Y is invariant and X is not.
  if (Shift->hasOneUse() && C1.isNullValue() && Cmp.isEquality() &&
      !Shift->isArithmeticShift() && !isa<Constant>(Shift->getOperand(0))) {
    // Compute C2 << Y.
    Value *NewShift =
        IsShl ? Builder.CreateLShr(And->getOperand(1), Shift->getOperand(1))
              : Builder.CreateShl(And->getOperand(1), Shift->getOperand(1));

    // Compute X & (C2 << Y).
    Value *NewAnd = Builder.CreateAnd(Shift->getOperand(0), NewShift);
    Cmp.setOperand(0, NewAnd);
    return &Cmp;
  }

  return nullptr;
}

/// Fold icmp (and X, C2), C1.
Instruction *InstCombiner::foldICmpAndConstConst(ICmpInst &Cmp,
                                                 BinaryOperator *And,
                                                 const APInt &C1) {
  const APInt *C2;
  if (!match(And->getOperand(1), m_APInt(C2)))
    return nullptr;

  if (!And->hasOneUse())
    return nullptr;

  // If the LHS is an 'and' of a truncate and we can widen the and/compare to
  // the input width without changing the value produced, eliminate the cast:
  //
  // icmp (and (trunc W), C2), C1 -> icmp (and W, C2'), C1'
  //
  // We can do this transformation if the constants do not have their sign bits
  // set or if it is an equality comparison. Extending a relational comparison
  // when we're checking the sign bit would not work.
  Value *W;
  if (match(And->getOperand(0), m_OneUse(m_Trunc(m_Value(W)))) &&
      (Cmp.isEquality() || (!C1.isNegative() && !C2->isNegative()))) {
    // TODO: Is this a good transform for vectors? Wider types may reduce
    // throughput. Should this transform be limited (even for scalars) by using
    // shouldChangeType()?
    if (!Cmp.getType()->isVectorTy()) {
      Type *WideType = W->getType();
      unsigned WideScalarBits = WideType->getScalarSizeInBits();
      Constant *ZextC1 = ConstantInt::get(WideType, C1.zext(WideScalarBits));
      Constant *ZextC2 = ConstantInt::get(WideType, C2->zext(WideScalarBits));
      Value *NewAnd = Builder.CreateAnd(W, ZextC2, And->getName());
      return new ICmpInst(Cmp.getPredicate(), NewAnd, ZextC1);
    }
  }

  if (Instruction *I = foldICmpAndShift(Cmp, And, C1, *C2))
    return I;

  // (icmp pred (and (or (lshr A, B), A), 1), 0) -->
  // (icmp pred (and A, (or (shl 1, B), 1), 0))
  //
  // iff pred isn't signed
  if (!Cmp.isSigned() && C1.isNullValue() && And->getOperand(0)->hasOneUse() &&
      match(And->getOperand(1), m_One())) {
    Constant *One = cast<Constant>(And->getOperand(1));
    Value *Or = And->getOperand(0);
    Value *A, *B, *LShr;
    if (match(Or, m_Or(m_Value(LShr), m_Value(A))) &&
        match(LShr, m_LShr(m_Specific(A), m_Value(B)))) {
      unsigned UsesRemoved = 0;
      if (And->hasOneUse())
        ++UsesRemoved;
      if (Or->hasOneUse())
        ++UsesRemoved;
      if (LShr->hasOneUse())
        ++UsesRemoved;

      // Compute A & ((1 << B) | 1)
      Value *NewOr = nullptr;
      if (auto *C = dyn_cast<Constant>(B)) {
        if (UsesRemoved >= 1)
          NewOr = ConstantExpr::getOr(ConstantExpr::getNUWShl(One, C), One);
      } else {
        if (UsesRemoved >= 3)
          NewOr = Builder.CreateOr(Builder.CreateShl(One, B, LShr->getName(),
                                                     /*HasNUW=*/true),
                                   One, Or->getName());
      }
      if (NewOr) {
        Value *NewAnd = Builder.CreateAnd(A, NewOr, And->getName());
        Cmp.setOperand(0, NewAnd);
        return &Cmp;
      }
    }
  }

  return nullptr;
}

/// Fold icmp (and X, Y), C.
Instruction *InstCombiner::foldICmpAndConstant(ICmpInst &Cmp,
                                               BinaryOperator *And,
                                               const APInt &C) {
  if (Instruction *I = foldICmpAndConstConst(Cmp, And, C))
    return I;

  // TODO: These all require that Y is constant too, so refactor with the above.

  // Try to optimize things like "A[i] & 42 == 0" to index computations.
  Value *X = And->getOperand(0);
  Value *Y = And->getOperand(1);
  if (auto *LI = dyn_cast<LoadInst>(X))
    if (auto *GEP = dyn_cast<GetElementPtrInst>(LI->getOperand(0)))
      if (auto *GV = dyn_cast<GlobalVariable>(GEP->getOperand(0)))
        if (GV->isConstant() && GV->hasDefinitiveInitializer() &&
            !LI->isVolatile() && isa<ConstantInt>(Y)) {
          ConstantInt *C2 = cast<ConstantInt>(Y);
          if (Instruction *Res = foldCmpLoadFromIndexedGlobal(GEP, GV, Cmp, C2))
            return Res;
        }

  if (!Cmp.isEquality())
    return nullptr;

  // X & -C == -C -> X >  u ~C
  // X & -C != -C -> X <= u ~C
  //   iff C is a power of 2
  if (Cmp.getOperand(1) == Y && (-C).isPowerOf2()) {
    auto NewPred = Cmp.getPredicate() == CmpInst::ICMP_EQ ? CmpInst::ICMP_UGT
                                                          : CmpInst::ICMP_ULE;
    return new ICmpInst(NewPred, X, SubOne(cast<Constant>(Cmp.getOperand(1))));
  }

  // (X & C2) == 0 -> (trunc X) >= 0
  // (X & C2) != 0 -> (trunc X) <  0
  //   iff C2 is a power of 2 and it masks the sign bit of a legal integer type.
  const APInt *C2;
  if (And->hasOneUse() && C.isNullValue() && match(Y, m_APInt(C2))) {
    int32_t ExactLogBase2 = C2->exactLogBase2();
    if (ExactLogBase2 != -1 && DL.isLegalInteger(ExactLogBase2 + 1)) {
      Type *NTy = IntegerType::get(Cmp.getContext(), ExactLogBase2 + 1);
      if (And->getType()->isVectorTy())
        NTy = VectorType::get(NTy, And->getType()->getVectorNumElements());
      Value *Trunc = Builder.CreateTrunc(X, NTy);
      auto NewPred = Cmp.getPredicate() == CmpInst::ICMP_EQ ? CmpInst::ICMP_SGE
                                                            : CmpInst::ICMP_SLT;
      return new ICmpInst(NewPred, Trunc, Constant::getNullValue(NTy));
    }
  }

  return nullptr;
}

/// Fold icmp (or X, Y), C.
Instruction *InstCombiner::foldICmpOrConstant(ICmpInst &Cmp, BinaryOperator *Or,
                                              const APInt &C) {
  ICmpInst::Predicate Pred = Cmp.getPredicate();
  if (C.isOneValue()) {
    // icmp slt signum(V) 1 --> icmp slt V, 1
    Value *V = nullptr;
    if (Pred == ICmpInst::ICMP_SLT && match(Or, m_Signum(m_Value(V))))
      return new ICmpInst(ICmpInst::ICMP_SLT, V,
                          ConstantInt::get(V->getType(), 1));
  }

  // X | C == C --> X <=u C
  // X | C != C --> X  >u C
  //   iff C+1 is a power of 2 (C is a bitmask of the low bits)
  if (Cmp.isEquality() && Cmp.getOperand(1) == Or->getOperand(1) &&
      (C + 1).isPowerOf2()) {
    Pred = (Pred == CmpInst::ICMP_EQ) ? CmpInst::ICMP_ULE : CmpInst::ICMP_UGT;
    return new ICmpInst(Pred, Or->getOperand(0), Or->getOperand(1));
  }

  if (!Cmp.isEquality() || !C.isNullValue() || !Or->hasOneUse())
    return nullptr;

  Value *P, *Q;
  if (match(Or, m_Or(m_PtrToInt(m_Value(P)), m_PtrToInt(m_Value(Q))))) {
    // Simplify icmp eq (or (ptrtoint P), (ptrtoint Q)), 0
    // -> and (icmp eq P, null), (icmp eq Q, null).
    Value *CmpP =
        Builder.CreateICmp(Pred, P, ConstantInt::getNullValue(P->getType()));
    Value *CmpQ =
        Builder.CreateICmp(Pred, Q, ConstantInt::getNullValue(Q->getType()));
    auto BOpc = Pred == CmpInst::ICMP_EQ ? Instruction::And : Instruction::Or;
    return BinaryOperator::Create(BOpc, CmpP, CmpQ);
  }

  // Are we using xors to bitwise check for a pair of (in)equalities? Convert to
  // a shorter form that has more potential to be folded even further.
  Value *X1, *X2, *X3, *X4;
  if (match(Or->getOperand(0), m_OneUse(m_Xor(m_Value(X1), m_Value(X2)))) &&
      match(Or->getOperand(1), m_OneUse(m_Xor(m_Value(X3), m_Value(X4))))) {
    // ((X1 ^ X2) || (X3 ^ X4)) == 0 --> (X1 == X2) && (X3 == X4)
    // ((X1 ^ X2) || (X3 ^ X4)) != 0 --> (X1 != X2) || (X3 != X4)
    Value *Cmp12 = Builder.CreateICmp(Pred, X1, X2);
    Value *Cmp34 = Builder.CreateICmp(Pred, X3, X4);
    auto BOpc = Pred == CmpInst::ICMP_EQ ? Instruction::And : Instruction::Or;
    return BinaryOperator::Create(BOpc, Cmp12, Cmp34);
  }

  return nullptr;
}

/// Fold icmp (mul X, Y), C.
Instruction *InstCombiner::foldICmpMulConstant(ICmpInst &Cmp,
                                               BinaryOperator *Mul,
                                               const APInt &C) {
  const APInt *MulC;
  if (!match(Mul->getOperand(1), m_APInt(MulC)))
    return nullptr;

  // If this is a test of the sign bit and the multiply is sign-preserving with
  // a constant operand, use the multiply LHS operand instead.
  ICmpInst::Predicate Pred = Cmp.getPredicate();
  if (isSignTest(Pred, C) && Mul->hasNoSignedWrap()) {
    if (MulC->isNegative())
      Pred = ICmpInst::getSwappedPredicate(Pred);
    return new ICmpInst(Pred, Mul->getOperand(0),
                        Constant::getNullValue(Mul->getType()));
  }

  return nullptr;
}

/// Fold icmp (shl 1, Y), C.
static Instruction *foldICmpShlOne(ICmpInst &Cmp, Instruction *Shl,
                                   const APInt &C) {
  Value *Y;
  if (!match(Shl, m_Shl(m_One(), m_Value(Y))))
    return nullptr;

  Type *ShiftType = Shl->getType();
  unsigned TypeBits = C.getBitWidth();
  bool CIsPowerOf2 = C.isPowerOf2();
  ICmpInst::Predicate Pred = Cmp.getPredicate();
  if (Cmp.isUnsigned()) {
    // (1 << Y) pred C -> Y pred Log2(C)
    if (!CIsPowerOf2) {
      // (1 << Y) <  30 -> Y <= 4
      // (1 << Y) <= 30 -> Y <= 4
      // (1 << Y) >= 30 -> Y >  4
      // (1 << Y) >  30 -> Y >  4
      if (Pred == ICmpInst::ICMP_ULT)
        Pred = ICmpInst::ICMP_ULE;
      else if (Pred == ICmpInst::ICMP_UGE)
        Pred = ICmpInst::ICMP_UGT;
    }

    // (1 << Y) >= 2147483648 -> Y >= 31 -> Y == 31
    // (1 << Y) <  2147483648 -> Y <  31 -> Y != 31
    unsigned CLog2 = C.logBase2();
    if (CLog2 == TypeBits - 1) {
      if (Pred == ICmpInst::ICMP_UGE)
        Pred = ICmpInst::ICMP_EQ;
      else if (Pred == ICmpInst::ICMP_ULT)
        Pred = ICmpInst::ICMP_NE;
    }
    return new ICmpInst(Pred, Y, ConstantInt::get(ShiftType, CLog2));
  } else if (Cmp.isSigned()) {
    Constant *BitWidthMinusOne = ConstantInt::get(ShiftType, TypeBits - 1);
    if (C.isAllOnesValue()) {
      // (1 << Y) <= -1 -> Y == 31
      if (Pred == ICmpInst::ICMP_SLE)
        return new ICmpInst(ICmpInst::ICMP_EQ, Y, BitWidthMinusOne);

      // (1 << Y) >  -1 -> Y != 31
      if (Pred == ICmpInst::ICMP_SGT)
        return new ICmpInst(ICmpInst::ICMP_NE, Y, BitWidthMinusOne);
    } else if (!C) {
      // (1 << Y) <  0 -> Y == 31
      // (1 << Y) <= 0 -> Y == 31
      if (Pred == ICmpInst::ICMP_SLT || Pred == ICmpInst::ICMP_SLE)
        return new ICmpInst(ICmpInst::ICMP_EQ, Y, BitWidthMinusOne);

      // (1 << Y) >= 0 -> Y != 31
      // (1 << Y) >  0 -> Y != 31
      if (Pred == ICmpInst::ICMP_SGT || Pred == ICmpInst::ICMP_SGE)
        return new ICmpInst(ICmpInst::ICMP_NE, Y, BitWidthMinusOne);
    }
  } else if (Cmp.isEquality() && CIsPowerOf2) {
    return new ICmpInst(Pred, Y, ConstantInt::get(ShiftType, C.logBase2()));
  }

  return nullptr;
}

/// Fold icmp (shl X, Y), C.
Instruction *InstCombiner::foldICmpShlConstant(ICmpInst &Cmp,
                                               BinaryOperator *Shl,
                                               const APInt &C) {
  const APInt *ShiftVal;
  if (Cmp.isEquality() && match(Shl->getOperand(0), m_APInt(ShiftVal)))
    return foldICmpShlConstConst(Cmp, Shl->getOperand(1), C, *ShiftVal);

  const APInt *ShiftAmt;
  if (!match(Shl->getOperand(1), m_APInt(ShiftAmt)))
    return foldICmpShlOne(Cmp, Shl, C);

  // Check that the shift amount is in range. If not, don't perform undefined
  // shifts. When the shift is visited, it will be simplified.
  unsigned TypeBits = C.getBitWidth();
  if (ShiftAmt->uge(TypeBits))
    return nullptr;

  ICmpInst::Predicate Pred = Cmp.getPredicate();
  Value *X = Shl->getOperand(0);
  Type *ShType = Shl->getType();

  // NSW guarantees that we are only shifting out sign bits from the high bits,
  // so we can ASHR the compare constant without needing a mask and eliminate
  // the shift.
  if (Shl->hasNoSignedWrap()) {
    if (Pred == ICmpInst::ICMP_SGT) {
      // icmp Pred (shl nsw X, ShiftAmt), C --> icmp Pred X, (C >>s ShiftAmt)
      APInt ShiftedC = C.ashr(*ShiftAmt);
      return new ICmpInst(Pred, X, ConstantInt::get(ShType, ShiftedC));
    }
    if ((Pred == ICmpInst::ICMP_EQ || Pred == ICmpInst::ICMP_NE) &&
        C.ashr(*ShiftAmt).shl(*ShiftAmt) == C) {
      APInt ShiftedC = C.ashr(*ShiftAmt);
      return new ICmpInst(Pred, X, ConstantInt::get(ShType, ShiftedC));
    }
    if (Pred == ICmpInst::ICMP_SLT) {
      // SLE is the same as above, but SLE is canonicalized to SLT, so convert:
      // (X << S) <=s C is equiv to X <=s (C >> S) for all C
      // (X << S) <s (C + 1) is equiv to X <s (C >> S) + 1 if C <s SMAX
      // (X << S) <s C is equiv to X <s ((C - 1) >> S) + 1 if C >s SMIN
      assert(!C.isMinSignedValue() && "Unexpected icmp slt");
      APInt ShiftedC = (C - 1).ashr(*ShiftAmt) + 1;
      return new ICmpInst(Pred, X, ConstantInt::get(ShType, ShiftedC));
    }
    // If this is a signed comparison to 0 and the shift is sign preserving,
    // use the shift LHS operand instead; isSignTest may change 'Pred', so only
    // do that if we're sure to not continue on in this function.
    if (isSignTest(Pred, C))
      return new ICmpInst(Pred, X, Constant::getNullValue(ShType));
  }

  // NUW guarantees that we are only shifting out zero bits from the high bits,
  // so we can LSHR the compare constant without needing a mask and eliminate
  // the shift.
  if (Shl->hasNoUnsignedWrap()) {
    if (Pred == ICmpInst::ICMP_UGT) {
      // icmp Pred (shl nuw X, ShiftAmt), C --> icmp Pred X, (C >>u ShiftAmt)
      APInt ShiftedC = C.lshr(*ShiftAmt);
      return new ICmpInst(Pred, X, ConstantInt::get(ShType, ShiftedC));
    }
    if ((Pred == ICmpInst::ICMP_EQ || Pred == ICmpInst::ICMP_NE) &&
        C.lshr(*ShiftAmt).shl(*ShiftAmt) == C) {
      APInt ShiftedC = C.lshr(*ShiftAmt);
      return new ICmpInst(Pred, X, ConstantInt::get(ShType, ShiftedC));
    }
    if (Pred == ICmpInst::ICMP_ULT) {
      // ULE is the same as above, but ULE is canonicalized to ULT, so convert:
      // (X << S) <=u C is equiv to X <=u (C >> S) for all C
      // (X << S) <u (C + 1) is equiv to X <u (C >> S) + 1 if C <u ~0u
      // (X << S) <u C is equiv to X <u ((C - 1) >> S) + 1 if C >u 0
      assert(C.ugt(0) && "ult 0 should have been eliminated");
      APInt ShiftedC = (C - 1).lshr(*ShiftAmt) + 1;
      return new ICmpInst(Pred, X, ConstantInt::get(ShType, ShiftedC));
    }
  }

  if (Cmp.isEquality() && Shl->hasOneUse()) {
    // Strength-reduce the shift into an 'and'.
    Constant *Mask = ConstantInt::get(
        ShType,
        APInt::getLowBitsSet(TypeBits, TypeBits - ShiftAmt->getZExtValue()));
    Value *And = Builder.CreateAnd(X, Mask, Shl->getName() + ".mask");
    Constant *LShrC = ConstantInt::get(ShType, C.lshr(*ShiftAmt));
    return new ICmpInst(Pred, And, LShrC);
  }

  // Otherwise, if this is a comparison of the sign bit, simplify to and/test.
  bool TrueIfSigned = false;
  if (Shl->hasOneUse() && isSignBitCheck(Pred, C, TrueIfSigned)) {
    // (X << 31) <s 0  --> (X & 1) != 0
    Constant *Mask = ConstantInt::get(
        ShType,
        APInt::getOneBitSet(TypeBits, TypeBits - ShiftAmt->getZExtValue() - 1));
    Value *And = Builder.CreateAnd(X, Mask, Shl->getName() + ".mask");
    return new ICmpInst(TrueIfSigned ? ICmpInst::ICMP_NE : ICmpInst::ICMP_EQ,
                        And, Constant::getNullValue(ShType));
  }

  // Transform (icmp pred iM (shl iM %v, N), C)
  // -> (icmp pred i(M-N) (trunc %v iM to i(M-N)), (trunc (C>>N))
  // Transform the shl to a trunc if (trunc (C>>N)) has no loss and M-N.
  // This enables us to get rid of the shift in favor of a trunc that may be
  // free on the target. It has the additional benefit of comparing to a
  // smaller constant that may be more target-friendly.
  unsigned Amt = ShiftAmt->getLimitedValue(TypeBits - 1);
  if (Shl->hasOneUse() && Amt != 0 && C.countTrailingZeros() >= Amt &&
      DL.isLegalInteger(TypeBits - Amt)) {
    Type *TruncTy = IntegerType::get(Cmp.getContext(), TypeBits - Amt);
    if (ShType->isVectorTy())
      TruncTy = VectorType::get(TruncTy, ShType->getVectorNumElements());
    Constant *NewC =
        ConstantInt::get(TruncTy, C.ashr(*ShiftAmt).trunc(TypeBits - Amt));
    return new ICmpInst(Pred, Builder.CreateTrunc(X, TruncTy), NewC);
  }

  return nullptr;
}

/// Fold icmp ({al}shr X, Y), C.
Instruction *InstCombiner::foldICmpShrConstant(ICmpInst &Cmp,
                                               BinaryOperator *Shr,
                                               const APInt &C) {
  // An exact shr only shifts out zero bits, so:
  // icmp eq/ne (shr X, Y), 0 --> icmp eq/ne X, 0
  Value *X = Shr->getOperand(0);
  CmpInst::Predicate Pred = Cmp.getPredicate();
  if (Cmp.isEquality() && Shr->isExact() && Shr->hasOneUse() &&
      C.isNullValue())
    return new ICmpInst(Pred, X, Cmp.getOperand(1));

  const APInt *ShiftVal;
  if (Cmp.isEquality() && match(Shr->getOperand(0), m_APInt(ShiftVal)))
    return foldICmpShrConstConst(Cmp, Shr->getOperand(1), C, *ShiftVal);

  const APInt *ShiftAmt;
  if (!match(Shr->getOperand(1), m_APInt(ShiftAmt)))
    return nullptr;

  // Check that the shift amount is in range. If not, don't perform undefined
  // shifts. When the shift is visited it will be simplified.
  unsigned TypeBits = C.getBitWidth();
  unsigned ShAmtVal = ShiftAmt->getLimitedValue(TypeBits);
  if (ShAmtVal >= TypeBits || ShAmtVal == 0)
    return nullptr;

  bool IsAShr = Shr->getOpcode() == Instruction::AShr;
  bool IsExact = Shr->isExact();
  Type *ShrTy = Shr->getType();
  // TODO: If we could guarantee that InstSimplify would handle all of the
  // constant-value-based preconditions in the folds below, then we could assert
  // those conditions rather than checking them. This is difficult because of
  // undef/poison (PR34838).
  if (IsAShr) {
    if (Pred == CmpInst::ICMP_SLT || (Pred == CmpInst::ICMP_SGT && IsExact)) {
      // icmp slt (ashr X, ShAmtC), C --> icmp slt X, (C << ShAmtC)
      // icmp sgt (ashr exact X, ShAmtC), C --> icmp sgt X, (C << ShAmtC)
      APInt ShiftedC = C.shl(ShAmtVal);
      if (ShiftedC.ashr(ShAmtVal) == C)
        return new ICmpInst(Pred, X, ConstantInt::get(ShrTy, ShiftedC));
    }
    if (Pred == CmpInst::ICMP_SGT) {
      // icmp sgt (ashr X, ShAmtC), C --> icmp sgt X, ((C + 1) << ShAmtC) - 1
      APInt ShiftedC = (C + 1).shl(ShAmtVal) - 1;
      if (!C.isMaxSignedValue() && !(C + 1).shl(ShAmtVal).isMinSignedValue() &&
          (ShiftedC + 1).ashr(ShAmtVal) == (C + 1))
        return new ICmpInst(Pred, X, ConstantInt::get(ShrTy, ShiftedC));
    }
  } else {
    if (Pred == CmpInst::ICMP_ULT || (Pred == CmpInst::ICMP_UGT && IsExact)) {
      // icmp ult (lshr X, ShAmtC), C --> icmp ult X, (C << ShAmtC)
      // icmp ugt (lshr exact X, ShAmtC), C --> icmp ugt X, (C << ShAmtC)
      APInt ShiftedC = C.shl(ShAmtVal);
      if (ShiftedC.lshr(ShAmtVal) == C)
        return new ICmpInst(Pred, X, ConstantInt::get(ShrTy, ShiftedC));
    }
    if (Pred == CmpInst::ICMP_UGT) {
      // icmp ugt (lshr X, ShAmtC), C --> icmp ugt X, ((C + 1) << ShAmtC) - 1
      APInt ShiftedC = (C + 1).shl(ShAmtVal) - 1;
      if ((ShiftedC + 1).lshr(ShAmtVal) == (C + 1))
        return new ICmpInst(Pred, X, ConstantInt::get(ShrTy, ShiftedC));
    }
  }

  if (!Cmp.isEquality())
    return nullptr;

  // Handle equality comparisons of shift-by-constant.

  // If the comparison constant changes with the shift, the comparison cannot
  // succeed (bits of the comparison constant cannot match the shifted value).
  // This should be known by InstSimplify and already be folded to true/false.
  assert(((IsAShr && C.shl(ShAmtVal).ashr(ShAmtVal) == C) ||
          (!IsAShr && C.shl(ShAmtVal).lshr(ShAmtVal) == C)) &&
         "Expected icmp+shr simplify did not occur.");

  // If the bits shifted out are known zero, compare the unshifted value:
  //  (X & 4) >> 1 == 2  --> (X & 4) == 4.
  if (Shr->isExact())
    return new ICmpInst(Pred, X, ConstantInt::get(ShrTy, C << ShAmtVal));

  if (Shr->hasOneUse()) {
    // Canonicalize the shift into an 'and':
    // icmp eq/ne (shr X, ShAmt), C --> icmp eq/ne (and X, HiMask), (C << ShAmt)
    APInt Val(APInt::getHighBitsSet(TypeBits, TypeBits - ShAmtVal));
    Constant *Mask = ConstantInt::get(ShrTy, Val);
    Value *And = Builder.CreateAnd(X, Mask, Shr->getName() + ".mask");
    return new ICmpInst(Pred, And, ConstantInt::get(ShrTy, C << ShAmtVal));
  }

  return nullptr;
}

/// Fold icmp (udiv X, Y), C.
Instruction *InstCombiner::foldICmpUDivConstant(ICmpInst &Cmp,
                                                BinaryOperator *UDiv,
                                                const APInt &C) {
  const APInt *C2;
  if (!match(UDiv->getOperand(0), m_APInt(C2)))
    return nullptr;

  assert(*C2 != 0 && "udiv 0, X should have been simplified already.");

  // (icmp ugt (udiv C2, Y), C) -> (icmp ule Y, C2/(C+1))
  Value *Y = UDiv->getOperand(1);
  if (Cmp.getPredicate() == ICmpInst::ICMP_UGT) {
    assert(!C.isMaxValue() &&
           "icmp ugt X, UINT_MAX should have been simplified already.");
    return new ICmpInst(ICmpInst::ICMP_ULE, Y,
                        ConstantInt::get(Y->getType(), C2->udiv(C + 1)));
  }

  // (icmp ult (udiv C2, Y), C) -> (icmp ugt Y, C2/C)
  if (Cmp.getPredicate() == ICmpInst::ICMP_ULT) {
    assert(C != 0 && "icmp ult X, 0 should have been simplified already.");
    return new ICmpInst(ICmpInst::ICMP_UGT, Y,
                        ConstantInt::get(Y->getType(), C2->udiv(C)));
  }

  return nullptr;
}

/// Fold icmp ({su}div X, Y), C.
Instruction *InstCombiner::foldICmpDivConstant(ICmpInst &Cmp,
                                               BinaryOperator *Div,
                                               const APInt &C) {
  // Fold: icmp pred ([us]div X, C2), C -> range test
  // Fold this div into the comparison, producing a range check.
  // Determine, based on the divide type, what the range is being
  // checked.  If there is an overflow on the low or high side, remember
  // it, otherwise compute the range [low, hi) bounding the new value.
  // See: InsertRangeTest above for the kinds of replacements possible.
  const APInt *C2;
  if (!match(Div->getOperand(1), m_APInt(C2)))
    return nullptr;

  // FIXME: If the operand types don't match the type of the divide
  // then don't attempt this transform. The code below doesn't have the
  // logic to deal with a signed divide and an unsigned compare (and
  // vice versa). This is because (x /s C2) <s C  produces different
  // results than (x /s C2) <u C or (x /u C2) <s C or even
  // (x /u C2) <u C.  Simply casting the operands and result won't
  // work. :(  The if statement below tests that condition and bails
  // if it finds it.
  bool DivIsSigned = Div->getOpcode() == Instruction::SDiv;
  if (!Cmp.isEquality() && DivIsSigned != Cmp.isSigned())
    return nullptr;

  // The ProdOV computation fails on divide by 0 and divide by -1. Cases with
  // INT_MIN will also fail if the divisor is 1. Although folds of all these
  // division-by-constant cases should be present, we can not assert that they
  // have happened before we reach this icmp instruction.
  if (C2->isNullValue() || C2->isOneValue() ||
      (DivIsSigned && C2->isAllOnesValue()))
    return nullptr;

  // Compute Prod = C * C2. We are essentially solving an equation of
  // form X / C2 = C. We solve for X by multiplying C2 and C.
  // By solving for X, we can turn this into a range check instead of computing
  // a divide.
  APInt Prod = C * *C2;

  // Determine if the product overflows by seeing if the product is not equal to
  // the divide. Make sure we do the same kind of divide as in the LHS
  // instruction that we're folding.
  bool ProdOV = (DivIsSigned ? Prod.sdiv(*C2) : Prod.udiv(*C2)) != C;

  ICmpInst::Predicate Pred = Cmp.getPredicate();

  // If the division is known to be exact, then there is no remainder from the
  // divide, so the covered range size is unit, otherwise it is the divisor.
  APInt RangeSize = Div->isExact() ? APInt(C2->getBitWidth(), 1) : *C2;

  // Figure out the interval that is being checked.  For example, a comparison
  // like "X /u 5 == 0" is really checking that X is in the interval [0, 5).
  // Compute this interval based on the constants involved and the signedness of
  // the compare/divide.  This computes a half-open interval, keeping track of
  // whether either value in the interval overflows.  After analysis each
  // overflow variable is set to 0 if it's corresponding bound variable is valid
  // -1 if overflowed off the bottom end, or +1 if overflowed off the top end.
  int LoOverflow = 0, HiOverflow = 0;
  APInt LoBound, HiBound;

  if (!DivIsSigned) {  // udiv
    // e.g. X/5 op 3  --> [15, 20)
    LoBound = Prod;
    HiOverflow = LoOverflow = ProdOV;
    if (!HiOverflow) {
      // If this is not an exact divide, then many values in the range collapse
      // to the same result value.
      HiOverflow = addWithOverflow(HiBound, LoBound, RangeSize, false);
    }
  } else if (C2->isStrictlyPositive()) { // Divisor is > 0.
    if (C.isNullValue()) {       // (X / pos) op 0
      // Can't overflow.  e.g.  X/2 op 0 --> [-1, 2)
      LoBound = -(RangeSize - 1);
      HiBound = RangeSize;
    } else if (C.isStrictlyPositive()) {   // (X / pos) op pos
      LoBound = Prod;     // e.g.   X/5 op 3 --> [15, 20)
      HiOverflow = LoOverflow = ProdOV;
      if (!HiOverflow)
        HiOverflow = addWithOverflow(HiBound, Prod, RangeSize, true);
    } else {                       // (X / pos) op neg
      // e.g. X/5 op -3  --> [-15-4, -15+1) --> [-19, -14)
      HiBound = Prod + 1;
      LoOverflow = HiOverflow = ProdOV ? -1 : 0;
      if (!LoOverflow) {
        APInt DivNeg = -RangeSize;
        LoOverflow = addWithOverflow(LoBound, HiBound, DivNeg, true) ? -1 : 0;
      }
    }
  } else if (C2->isNegative()) { // Divisor is < 0.
    if (Div->isExact())
      RangeSize.negate();
    if (C.isNullValue()) { // (X / neg) op 0
      // e.g. X/-5 op 0  --> [-4, 5)
      LoBound = RangeSize + 1;
      HiBound = -RangeSize;
      if (HiBound == *C2) {        // -INTMIN = INTMIN
        HiOverflow = 1;            // [INTMIN+1, overflow)
        HiBound = APInt();         // e.g. X/INTMIN = 0 --> X > INTMIN
      }
    } else if (C.isStrictlyPositive()) {   // (X / neg) op pos
      // e.g. X/-5 op 3  --> [-19, -14)
      HiBound = Prod + 1;
      HiOverflow = LoOverflow = ProdOV ? -1 : 0;
      if (!LoOverflow)
        LoOverflow = addWithOverflow(LoBound, HiBound, RangeSize, true) ? -1:0;
    } else {                       // (X / neg) op neg
      LoBound = Prod;       // e.g. X/-5 op -3  --> [15, 20)
      LoOverflow = HiOverflow = ProdOV;
      if (!HiOverflow)
        HiOverflow = subWithOverflow(HiBound, Prod, RangeSize, true);
    }

    // Dividing by a negative swaps the condition.  LT <-> GT
    Pred = ICmpInst::getSwappedPredicate(Pred);
  }

  Value *X = Div->getOperand(0);
  switch (Pred) {
    default: llvm_unreachable("Unhandled icmp opcode!");
    case ICmpInst::ICMP_EQ:
      if (LoOverflow && HiOverflow)
        return replaceInstUsesWith(Cmp, Builder.getFalse());
      if (HiOverflow)
        return new ICmpInst(DivIsSigned ? ICmpInst::ICMP_SGE :
                            ICmpInst::ICMP_UGE, X,
                            ConstantInt::get(Div->getType(), LoBound));
      if (LoOverflow)
        return new ICmpInst(DivIsSigned ? ICmpInst::ICMP_SLT :
                            ICmpInst::ICMP_ULT, X,
                            ConstantInt::get(Div->getType(), HiBound));
      return replaceInstUsesWith(
          Cmp, insertRangeTest(X, LoBound, HiBound, DivIsSigned, true));
    case ICmpInst::ICMP_NE:
      if (LoOverflow && HiOverflow)
        return replaceInstUsesWith(Cmp, Builder.getTrue());
      if (HiOverflow)
        return new ICmpInst(DivIsSigned ? ICmpInst::ICMP_SLT :
                            ICmpInst::ICMP_ULT, X,
                            ConstantInt::get(Div->getType(), LoBound));
      if (LoOverflow)
        return new ICmpInst(DivIsSigned ? ICmpInst::ICMP_SGE :
                            ICmpInst::ICMP_UGE, X,
                            ConstantInt::get(Div->getType(), HiBound));
      return replaceInstUsesWith(Cmp,
                                 insertRangeTest(X, LoBound, HiBound,
                                                 DivIsSigned, false));
    case ICmpInst::ICMP_ULT:
    case ICmpInst::ICMP_SLT:
      if (LoOverflow == +1)   // Low bound is greater than input range.
        return replaceInstUsesWith(Cmp, Builder.getTrue());
      if (LoOverflow == -1)   // Low bound is less than input range.
        return replaceInstUsesWith(Cmp, Builder.getFalse());
      return new ICmpInst(Pred, X, ConstantInt::get(Div->getType(), LoBound));
    case ICmpInst::ICMP_UGT:
    case ICmpInst::ICMP_SGT:
      if (HiOverflow == +1)       // High bound greater than input range.
        return replaceInstUsesWith(Cmp, Builder.getFalse());
      if (HiOverflow == -1)       // High bound less than input range.
        return replaceInstUsesWith(Cmp, Builder.getTrue());
      if (Pred == ICmpInst::ICMP_UGT)
        return new ICmpInst(ICmpInst::ICMP_UGE, X,
                            ConstantInt::get(Div->getType(), HiBound));
      return new ICmpInst(ICmpInst::ICMP_SGE, X,
                          ConstantInt::get(Div->getType(), HiBound));
  }

  return nullptr;
}

/// Fold icmp (sub X, Y), C.
Instruction *InstCombiner::foldICmpSubConstant(ICmpInst &Cmp,
                                               BinaryOperator *Sub,
                                               const APInt &C) {
  Value *X = Sub->getOperand(0), *Y = Sub->getOperand(1);
  ICmpInst::Predicate Pred = Cmp.getPredicate();

  // The following transforms are only worth it if the only user of the subtract
  // is the icmp.
  if (!Sub->hasOneUse())
    return nullptr;

  if (Sub->hasNoSignedWrap()) {
    // (icmp sgt (sub nsw X, Y), -1) -> (icmp sge X, Y)
    if (Pred == ICmpInst::ICMP_SGT && C.isAllOnesValue())
      return new ICmpInst(ICmpInst::ICMP_SGE, X, Y);

    // (icmp sgt (sub nsw X, Y), 0) -> (icmp sgt X, Y)
    if (Pred == ICmpInst::ICMP_SGT && C.isNullValue())
      return new ICmpInst(ICmpInst::ICMP_SGT, X, Y);

    // (icmp slt (sub nsw X, Y), 0) -> (icmp slt X, Y)
    if (Pred == ICmpInst::ICMP_SLT && C.isNullValue())
      return new ICmpInst(ICmpInst::ICMP_SLT, X, Y);

    // (icmp slt (sub nsw X, Y), 1) -> (icmp sle X, Y)
    if (Pred == ICmpInst::ICMP_SLT && C.isOneValue())
      return new ICmpInst(ICmpInst::ICMP_SLE, X, Y);
  }

  const APInt *C2;
  if (!match(X, m_APInt(C2)))
    return nullptr;

  // C2 - Y <u C -> (Y | (C - 1)) == C2
  //   iff (C2 & (C - 1)) == C - 1 and C is a power of 2
  if (Pred == ICmpInst::ICMP_ULT && C.isPowerOf2() &&
      (*C2 & (C - 1)) == (C - 1))
    return new ICmpInst(ICmpInst::ICMP_EQ, Builder.CreateOr(Y, C - 1), X);

  // C2 - Y >u C -> (Y | C) != C2
  //   iff C2 & C == C and C + 1 is a power of 2
  if (Pred == ICmpInst::ICMP_UGT && (C + 1).isPowerOf2() && (*C2 & C) == C)
    return new ICmpInst(ICmpInst::ICMP_NE, Builder.CreateOr(Y, C), X);

  return nullptr;
}

/// Fold icmp (add X, Y), C.
Instruction *InstCombiner::foldICmpAddConstant(ICmpInst &Cmp,
                                               BinaryOperator *Add,
                                               const APInt &C) {
  Value *Y = Add->getOperand(1);
  const APInt *C2;
  if (Cmp.isEquality() || !match(Y, m_APInt(C2)))
    return nullptr;

  // Fold icmp pred (add X, C2), C.
  Value *X = Add->getOperand(0);
  Type *Ty = Add->getType();
  CmpInst::Predicate Pred = Cmp.getPredicate();

  // If the add does not wrap, we can always adjust the compare by subtracting
  // the constants. Equality comparisons are handled elsewhere. SGE/SLE are
  // canonicalized to SGT/SLT.
  if (Add->hasNoSignedWrap() &&
      (Pred == ICmpInst::ICMP_SGT || Pred == ICmpInst::ICMP_SLT)) {
    bool Overflow;
    APInt NewC = C.ssub_ov(*C2, Overflow);
    // If there is overflow, the result must be true or false.
    // TODO: Can we assert there is no overflow because InstSimplify always
    // handles those cases?
    if (!Overflow)
      // icmp Pred (add nsw X, C2), C --> icmp Pred X, (C - C2)
      return new ICmpInst(Pred, X, ConstantInt::get(Ty, NewC));
  }

  auto CR = ConstantRange::makeExactICmpRegion(Pred, C).subtract(*C2);
  const APInt &Upper = CR.getUpper();
  const APInt &Lower = CR.getLower();
  if (Cmp.isSigned()) {
    if (Lower.isSignMask())
      return new ICmpInst(ICmpInst::ICMP_SLT, X, ConstantInt::get(Ty, Upper));
    if (Upper.isSignMask())
      return new ICmpInst(ICmpInst::ICMP_SGE, X, ConstantInt::get(Ty, Lower));
  } else {
    if (Lower.isMinValue())
      return new ICmpInst(ICmpInst::ICMP_ULT, X, ConstantInt::get(Ty, Upper));
    if (Upper.isMinValue())
      return new ICmpInst(ICmpInst::ICMP_UGE, X, ConstantInt::get(Ty, Lower));
  }

  if (!Add->hasOneUse())
    return nullptr;

  // X+C <u C2 -> (X & -C2) == C
  //   iff C & (C2-1) == 0
  //       C2 is a power of 2
  if (Pred == ICmpInst::ICMP_ULT && C.isPowerOf2() && (*C2 & (C - 1)) == 0)
    return new ICmpInst(ICmpInst::ICMP_EQ, Builder.CreateAnd(X, -C),
                        ConstantExpr::getNeg(cast<Constant>(Y)));

  // X+C >u C2 -> (X & ~C2) != C
  //   iff C & C2 == 0
  //       C2+1 is a power of 2
  if (Pred == ICmpInst::ICMP_UGT && (C + 1).isPowerOf2() && (*C2 & C) == 0)
    return new ICmpInst(ICmpInst::ICMP_NE, Builder.CreateAnd(X, ~C),
                        ConstantExpr::getNeg(cast<Constant>(Y)));

  return nullptr;
}

bool InstCombiner::matchThreeWayIntCompare(SelectInst *SI, Value *&LHS,
                                           Value *&RHS, ConstantInt *&Less,
                                           ConstantInt *&Equal,
                                           ConstantInt *&Greater) {
  // TODO: Generalize this to work with other comparison idioms or ensure
  // they get canonicalized into this form.

  // select i1 (a == b), i32 Equal, i32 (select i1 (a < b), i32 Less, i32
  // Greater), where Equal, Less and Greater are placeholders for any three
  // constants.
  ICmpInst::Predicate PredA, PredB;
  if (match(SI->getTrueValue(), m_ConstantInt(Equal)) &&
      match(SI->getCondition(), m_ICmp(PredA, m_Value(LHS), m_Value(RHS))) &&
      PredA == ICmpInst::ICMP_EQ &&
      match(SI->getFalseValue(),
            m_Select(m_ICmp(PredB, m_Specific(LHS), m_Specific(RHS)),
                     m_ConstantInt(Less), m_ConstantInt(Greater))) &&
      PredB == ICmpInst::ICMP_SLT) {
    return true;
  }
  return false;
}

Instruction *InstCombiner::foldICmpSelectConstant(ICmpInst &Cmp,
                                                  SelectInst *Select,
                                                  ConstantInt *C) {

  assert(C && "Cmp RHS should be a constant int!");
  // If we're testing a constant value against the result of a three way
  // comparison, the result can be expressed directly in terms of the
  // original values being compared.  Note: We could possibly be more
  // aggressive here and remove the hasOneUse test. The original select is
  // really likely to simplify or sink when we remove a test of the result.
  Value *OrigLHS, *OrigRHS;
  ConstantInt *C1LessThan, *C2Equal, *C3GreaterThan;
  if (Cmp.hasOneUse() &&
      matchThreeWayIntCompare(Select, OrigLHS, OrigRHS, C1LessThan, C2Equal,
                              C3GreaterThan)) {
    assert(C1LessThan && C2Equal && C3GreaterThan);

    bool TrueWhenLessThan =
        ConstantExpr::getCompare(Cmp.getPredicate(), C1LessThan, C)
            ->isAllOnesValue();
    bool TrueWhenEqual =
        ConstantExpr::getCompare(Cmp.getPredicate(), C2Equal, C)
            ->isAllOnesValue();
    bool TrueWhenGreaterThan =
        ConstantExpr::getCompare(Cmp.getPredicate(), C3GreaterThan, C)
            ->isAllOnesValue();

    // This generates the new instruction that will replace the original Cmp
    // Instruction. Instead of enumerating the various combinations when
    // TrueWhenLessThan, TrueWhenEqual and TrueWhenGreaterThan are true versus
    // false, we rely on chaining of ORs and future passes of InstCombine to
    // simplify the OR further (i.e. a s< b || a == b becomes a s<= b).

    // When none of the three constants satisfy the predicate for the RHS (C),
    // the entire original Cmp can be simplified to a false.
    Value *Cond = Builder.getFalse();
    if (TrueWhenLessThan)
      Cond = Builder.CreateOr(Cond, Builder.CreateICmp(ICmpInst::ICMP_SLT, OrigLHS, OrigRHS));
    if (TrueWhenEqual)
      Cond = Builder.CreateOr(Cond, Builder.CreateICmp(ICmpInst::ICMP_EQ, OrigLHS, OrigRHS));
    if (TrueWhenGreaterThan)
      Cond = Builder.CreateOr(Cond, Builder.CreateICmp(ICmpInst::ICMP_SGT, OrigLHS, OrigRHS));

    return replaceInstUsesWith(Cmp, Cond);
  }
  return nullptr;
}

/// Try to fold integer comparisons with a constant operand: icmp Pred X, C
/// where X is some kind of instruction.
Instruction *InstCombiner::foldICmpInstWithConstant(ICmpInst &Cmp) {
  const APInt *C;
  if (!match(Cmp.getOperand(1), m_APInt(C)))
    return nullptr;

  if (auto *BO = dyn_cast<BinaryOperator>(Cmp.getOperand(0))) {
    switch (BO->getOpcode()) {
    case Instruction::Xor:
      if (Instruction *I = foldICmpXorConstant(Cmp, BO, *C))
        return I;
      break;
    case Instruction::And:
      if (Instruction *I = foldICmpAndConstant(Cmp, BO, *C))
        return I;
      break;
    case Instruction::Or:
      if (Instruction *I = foldICmpOrConstant(Cmp, BO, *C))
        return I;
      break;
    case Instruction::Mul:
      if (Instruction *I = foldICmpMulConstant(Cmp, BO, *C))
        return I;
      break;
    case Instruction::Shl:
      if (Instruction *I = foldICmpShlConstant(Cmp, BO, *C))
        return I;
      break;
    case Instruction::LShr:
    case Instruction::AShr:
      if (Instruction *I = foldICmpShrConstant(Cmp, BO, *C))
        return I;
      break;
    case Instruction::UDiv:
      if (Instruction *I = foldICmpUDivConstant(Cmp, BO, *C))
        return I;
      LLVM_FALLTHROUGH;
    case Instruction::SDiv:
      if (Instruction *I = foldICmpDivConstant(Cmp, BO, *C))
        return I;
      break;
    case Instruction::Sub:
      if (Instruction *I = foldICmpSubConstant(Cmp, BO, *C))
        return I;
      break;
    case Instruction::Add:
      if (Instruction *I = foldICmpAddConstant(Cmp, BO, *C))
        return I;
      break;
    default:
      break;
    }
    // TODO: These folds could be refactored to be part of the above calls.
    if (Instruction *I = foldICmpBinOpEqualityWithConstant(Cmp, BO, *C))
      return I;
  }

  // Match against CmpInst LHS being instructions other than binary operators.

  if (auto *SI = dyn_cast<SelectInst>(Cmp.getOperand(0))) {
    // For now, we only support constant integers while folding the
    // ICMP(SELECT)) pattern. We can extend this to support vector of integers
    // similar to the cases handled by binary ops above.
    if (ConstantInt *ConstRHS = dyn_cast<ConstantInt>(Cmp.getOperand(1)))
      if (Instruction *I = foldICmpSelectConstant(Cmp, SI, ConstRHS))
        return I;
  }

  if (auto *TI = dyn_cast<TruncInst>(Cmp.getOperand(0))) {
    if (Instruction *I = foldICmpTruncConstant(Cmp, TI, *C))
      return I;
  }

  if (Instruction *I = foldICmpIntrinsicWithConstant(Cmp, *C))
    return I;

  return nullptr;
}

/// Fold an icmp equality instruction with binary operator LHS and constant RHS:
/// icmp eq/ne BO, C.
Instruction *InstCombiner::foldICmpBinOpEqualityWithConstant(ICmpInst &Cmp,
                                                             BinaryOperator *BO,
                                                             const APInt &C) {
  // TODO: Some of these folds could work with arbitrary constants, but this
  // function is limited to scalar and vector splat constants.
  if (!Cmp.isEquality())
    return nullptr;

  ICmpInst::Predicate Pred = Cmp.getPredicate();
  bool isICMP_NE = Pred == ICmpInst::ICMP_NE;
  Constant *RHS = cast<Constant>(Cmp.getOperand(1));
  Value *BOp0 = BO->getOperand(0), *BOp1 = BO->getOperand(1);

  switch (BO->getOpcode()) {
  case Instruction::SRem:
    // If we have a signed (X % (2^c)) == 0, turn it into an unsigned one.
    if (C.isNullValue() && BO->hasOneUse()) {
      const APInt *BOC;
      if (match(BOp1, m_APInt(BOC)) && BOC->sgt(1) && BOC->isPowerOf2()) {
        Value *NewRem = Builder.CreateURem(BOp0, BOp1, BO->getName());
        return new ICmpInst(Pred, NewRem,
                            Constant::getNullValue(BO->getType()));
      }
    }
    break;
  case Instruction::Add: {
    // Replace ((add A, B) != C) with (A != C-B) if B & C are constants.
    const APInt *BOC;
    if (match(BOp1, m_APInt(BOC))) {
      if (BO->hasOneUse()) {
        Constant *SubC = ConstantExpr::getSub(RHS, cast<Constant>(BOp1));
        return new ICmpInst(Pred, BOp0, SubC);
      }
    } else if (C.isNullValue()) {
      // Replace ((add A, B) != 0) with (A != -B) if A or B is
      // efficiently invertible, or if the add has just this one use.
      if (Value *NegVal = dyn_castNegVal(BOp1))
        return new ICmpInst(Pred, BOp0, NegVal);
      if (Value *NegVal = dyn_castNegVal(BOp0))
        return new ICmpInst(Pred, NegVal, BOp1);
      if (BO->hasOneUse()) {
        Value *Neg = Builder.CreateNeg(BOp1);
        Neg->takeName(BO);
        return new ICmpInst(Pred, BOp0, Neg);
      }
    }
    break;
  }
  case Instruction::Xor:
    if (BO->hasOneUse()) {
      if (Constant *BOC = dyn_cast<Constant>(BOp1)) {
        // For the xor case, we can xor two constants together, eliminating
        // the explicit xor.
        return new ICmpInst(Pred, BOp0, ConstantExpr::getXor(RHS, BOC));
      } else if (C.isNullValue()) {
        // Replace ((xor A, B) != 0) with (A != B)
        return new ICmpInst(Pred, BOp0, BOp1);
      }
    }
    break;
  case Instruction::Sub:
    if (BO->hasOneUse()) {
      const APInt *BOC;
      if (match(BOp0, m_APInt(BOC))) {
        // Replace ((sub BOC, B) != C) with (B != BOC-C).
        Constant *SubC = ConstantExpr::getSub(cast<Constant>(BOp0), RHS);
        return new ICmpInst(Pred, BOp1, SubC);
      } else if (C.isNullValue()) {
        // Replace ((sub A, B) != 0) with (A != B).
        return new ICmpInst(Pred, BOp0, BOp1);
      }
    }
    break;
  case Instruction::Or: {
    const APInt *BOC;
    if (match(BOp1, m_APInt(BOC)) && BO->hasOneUse() && RHS->isAllOnesValue()) {
      // Comparing if all bits outside of a constant mask are set?
      // Replace (X | C) == -1 with (X & ~C) == ~C.
      // This removes the -1 constant.
      Constant *NotBOC = ConstantExpr::getNot(cast<Constant>(BOp1));
      Value *And = Builder.CreateAnd(BOp0, NotBOC);
      return new ICmpInst(Pred, And, NotBOC);
    }
    break;
  }
  case Instruction::And: {
    const APInt *BOC;
    if (match(BOp1, m_APInt(BOC))) {
      // If we have ((X & C) == C), turn it into ((X & C) != 0).
      if (C == *BOC && C.isPowerOf2())
        return new ICmpInst(isICMP_NE ? ICmpInst::ICMP_EQ : ICmpInst::ICMP_NE,
                            BO, Constant::getNullValue(RHS->getType()));

      // Don't perform the following transforms if the AND has multiple uses
      if (!BO->hasOneUse())
        break;

      // Replace (and X, (1 << size(X)-1) != 0) with x s< 0
      if (BOC->isSignMask()) {
        Constant *Zero = Constant::getNullValue(BOp0->getType());
        auto NewPred = isICMP_NE ? ICmpInst::ICMP_SLT : ICmpInst::ICMP_SGE;
        return new ICmpInst(NewPred, BOp0, Zero);
      }

      // ((X & ~7) == 0) --> X < 8
      if (C.isNullValue() && (~(*BOC) + 1).isPowerOf2()) {
        Constant *NegBOC = ConstantExpr::getNeg(cast<Constant>(BOp1));
        auto NewPred = isICMP_NE ? ICmpInst::ICMP_UGE : ICmpInst::ICMP_ULT;
        return new ICmpInst(NewPred, BOp0, NegBOC);
      }
    }
    break;
  }
  case Instruction::Mul:
    if (C.isNullValue() && BO->hasNoSignedWrap()) {
      const APInt *BOC;
      if (match(BOp1, m_APInt(BOC)) && !BOC->isNullValue()) {
        // The trivial case (mul X, 0) is handled by InstSimplify.
        // General case : (mul X, C) != 0 iff X != 0
        //                (mul X, C) == 0 iff X == 0
        return new ICmpInst(Pred, BOp0, Constant::getNullValue(RHS->getType()));
      }
    }
    break;
  case Instruction::UDiv:
    if (C.isNullValue()) {
      // (icmp eq/ne (udiv A, B), 0) -> (icmp ugt/ule i32 B, A)
      auto NewPred = isICMP_NE ? ICmpInst::ICMP_ULE : ICmpInst::ICMP_UGT;
      return new ICmpInst(NewPred, BOp1, BOp0);
    }
    break;
  default:
    break;
  }
  return nullptr;
}

/// Fold an icmp with LLVM intrinsic and constant operand: icmp Pred II, C.
Instruction *InstCombiner::foldICmpIntrinsicWithConstant(ICmpInst &Cmp,
                                                         const APInt &C) {
  IntrinsicInst *II = dyn_cast<IntrinsicInst>(Cmp.getOperand(0));
  if (!II || !Cmp.isEquality())
    return nullptr;

  // Handle icmp {eq|ne} <intrinsic>, Constant.
  Type *Ty = II->getType();
  switch (II->getIntrinsicID()) {
  case Intrinsic::bswap:
    Worklist.Add(II);
    Cmp.setOperand(0, II->getArgOperand(0));
    Cmp.setOperand(1, ConstantInt::get(Ty, C.byteSwap()));
    return &Cmp;

  case Intrinsic::ctlz:
  case Intrinsic::cttz:
    // ctz(A) == bitwidth(A)  ->  A == 0 and likewise for !=
    if (C == C.getBitWidth()) {
      Worklist.Add(II);
      Cmp.setOperand(0, II->getArgOperand(0));
      Cmp.setOperand(1, ConstantInt::getNullValue(Ty));
      return &Cmp;
    }
    break;

  case Intrinsic::ctpop: {
    // popcount(A) == 0  ->  A == 0 and likewise for !=
    // popcount(A) == bitwidth(A)  ->  A == -1 and likewise for !=
    bool IsZero = C.isNullValue();
    if (IsZero || C == C.getBitWidth()) {
      Worklist.Add(II);
      Cmp.setOperand(0, II->getArgOperand(0));
      auto *NewOp =
          IsZero ? Constant::getNullValue(Ty) : Constant::getAllOnesValue(Ty);
      Cmp.setOperand(1, NewOp);
      return &Cmp;
    }
    break;
  }
  default:
    break;
  }

  return nullptr;
}

/// Handle icmp with constant (but not simple integer constant) RHS.
Instruction *InstCombiner::foldICmpInstWithConstantNotInt(ICmpInst &I) {
  Value *Op0 = I.getOperand(0), *Op1 = I.getOperand(1);
  Constant *RHSC = dyn_cast<Constant>(Op1);
  Instruction *LHSI = dyn_cast<Instruction>(Op0);
  if (!RHSC || !LHSI)
    return nullptr;

  switch (LHSI->getOpcode()) {
  case Instruction::GetElementPtr:
    // icmp pred GEP (P, int 0, int 0, int 0), null -> icmp pred P, null
    if (RHSC->isNullValue() &&
        cast<GetElementPtrInst>(LHSI)->hasAllZeroIndices())
      return new ICmpInst(
          I.getPredicate(), LHSI->getOperand(0),
          Constant::getNullValue(LHSI->getOperand(0)->getType()));
    break;
  case Instruction::PHI:
    // Only fold icmp into the PHI if the phi and icmp are in the same
    // block.  If in the same block, we're encouraging jump threading.  If
    // not, we are just pessimizing the code by making an i1 phi.
    if (LHSI->getParent() == I.getParent())
      if (Instruction *NV = foldOpIntoPhi(I, cast<PHINode>(LHSI)))
        return NV;
    break;
  case Instruction::Select: {
    // If either operand of the select is a constant, we can fold the
    // comparison into the select arms, which will cause one to be
    // constant folded and the select turned into a bitwise or.
    Value *Op1 = nullptr, *Op2 = nullptr;
    ConstantInt *CI = nullptr;
    if (Constant *C = dyn_cast<Constant>(LHSI->getOperand(1))) {
      Op1 = ConstantExpr::getICmp(I.getPredicate(), C, RHSC);
      CI = dyn_cast<ConstantInt>(Op1);
    }
    if (Constant *C = dyn_cast<Constant>(LHSI->getOperand(2))) {
      Op2 = ConstantExpr::getICmp(I.getPredicate(), C, RHSC);
      CI = dyn_cast<ConstantInt>(Op2);
    }

    // We only want to perform this transformation if it will not lead to
    // additional code. This is true if either both sides of the select
    // fold to a constant (in which case the icmp is replaced with a select
    // which will usually simplify) or this is the only user of the
    // select (in which case we are trading a select+icmp for a simpler
    // select+icmp) or all uses of the select can be replaced based on
    // dominance information ("Global cases").
    bool Transform = false;
    if (Op1 && Op2)
      Transform = true;
    else if (Op1 || Op2) {
      // Local case
      if (LHSI->hasOneUse())
        Transform = true;
      // Global cases
      else if (CI && !CI->isZero())
        // When Op1 is constant try replacing select with second operand.
        // Otherwise Op2 is constant and try replacing select with first
        // operand.
        Transform =
            replacedSelectWithOperand(cast<SelectInst>(LHSI), &I, Op1 ? 2 : 1);
    }
    if (Transform) {
      if (!Op1)
        Op1 = Builder.CreateICmp(I.getPredicate(), LHSI->getOperand(1), RHSC,
                                 I.getName());
      if (!Op2)
        Op2 = Builder.CreateICmp(I.getPredicate(), LHSI->getOperand(2), RHSC,
                                 I.getName());
      return SelectInst::Create(LHSI->getOperand(0), Op1, Op2);
    }
    break;
  }
  case Instruction::IntToPtr:
    // icmp pred inttoptr(X), null -> icmp pred X, 0
    if (RHSC->isNullValue() &&
        DL.getIntPtrType(RHSC->getType()) == LHSI->getOperand(0)->getType())
      return new ICmpInst(
          I.getPredicate(), LHSI->getOperand(0),
          Constant::getNullValue(LHSI->getOperand(0)->getType()));
    break;

  case Instruction::Load:
    // Try to optimize things like "A[i] > 4" to index computations.
    if (GetElementPtrInst *GEP =
            dyn_cast<GetElementPtrInst>(LHSI->getOperand(0))) {
      if (GlobalVariable *GV = dyn_cast<GlobalVariable>(GEP->getOperand(0)))
        if (GV->isConstant() && GV->hasDefinitiveInitializer() &&
            !cast<LoadInst>(LHSI)->isVolatile())
          if (Instruction *Res = foldCmpLoadFromIndexedGlobal(GEP, GV, I))
            return Res;
    }
    break;
  }

  return nullptr;
}

/// Try to fold icmp (binop), X or icmp X, (binop).
/// TODO: A large part of this logic is duplicated in InstSimplify's
/// simplifyICmpWithBinOp(). We should be able to share that and avoid the code
/// duplication.
Instruction *InstCombiner::foldICmpBinOp(ICmpInst &I) {
  Value *Op0 = I.getOperand(0), *Op1 = I.getOperand(1);

  // Special logic for binary operators.
  BinaryOperator *BO0 = dyn_cast<BinaryOperator>(Op0);
  BinaryOperator *BO1 = dyn_cast<BinaryOperator>(Op1);
  if (!BO0 && !BO1)
    return nullptr;

  const CmpInst::Predicate Pred = I.getPredicate();
  bool NoOp0WrapProblem = false, NoOp1WrapProblem = false;
  if (BO0 && isa<OverflowingBinaryOperator>(BO0))
    NoOp0WrapProblem =
        ICmpInst::isEquality(Pred) ||
        (CmpInst::isUnsigned(Pred) && BO0->hasNoUnsignedWrap()) ||
        (CmpInst::isSigned(Pred) && BO0->hasNoSignedWrap());
  if (BO1 && isa<OverflowingBinaryOperator>(BO1))
    NoOp1WrapProblem =
        ICmpInst::isEquality(Pred) ||
        (CmpInst::isUnsigned(Pred) && BO1->hasNoUnsignedWrap()) ||
        (CmpInst::isSigned(Pred) && BO1->hasNoSignedWrap());

  // Analyze the case when either Op0 or Op1 is an add instruction.
  // Op0 = A + B (or A and B are null); Op1 = C + D (or C and D are null).
  Value *A = nullptr, *B = nullptr, *C = nullptr, *D = nullptr;
  if (BO0 && BO0->getOpcode() == Instruction::Add) {
    A = BO0->getOperand(0);
    B = BO0->getOperand(1);
  }
  if (BO1 && BO1->getOpcode() == Instruction::Add) {
    C = BO1->getOperand(0);
    D = BO1->getOperand(1);
  }

  // icmp (X+Y), X -> icmp Y, 0 for equalities or if there is no overflow.
  if ((A == Op1 || B == Op1) && NoOp0WrapProblem)
    return new ICmpInst(Pred, A == Op1 ? B : A,
                        Constant::getNullValue(Op1->getType()));

  // icmp X, (X+Y) -> icmp 0, Y for equalities or if there is no overflow.
  if ((C == Op0 || D == Op0) && NoOp1WrapProblem)
    return new ICmpInst(Pred, Constant::getNullValue(Op0->getType()),
                        C == Op0 ? D : C);

  // icmp (X+Y), (X+Z) -> icmp Y, Z for equalities or if there is no overflow.
  if (A && C && (A == C || A == D || B == C || B == D) && NoOp0WrapProblem &&
      NoOp1WrapProblem &&
      // Try not to increase register pressure.
      BO0->hasOneUse() && BO1->hasOneUse()) {
    // Determine Y and Z in the form icmp (X+Y), (X+Z).
    Value *Y, *Z;
    if (A == C) {
      // C + B == C + D  ->  B == D
      Y = B;
      Z = D;
    } else if (A == D) {
      // D + B == C + D  ->  B == C
      Y = B;
      Z = C;
    } else if (B == C) {
      // A + C == C + D  ->  A == D
      Y = A;
      Z = D;
    } else {
      assert(B == D);
      // A + D == C + D  ->  A == C
      Y = A;
      Z = C;
    }
    return new ICmpInst(Pred, Y, Z);
  }

  // icmp slt (X + -1), Y -> icmp sle X, Y
  if (A && NoOp0WrapProblem && Pred == CmpInst::ICMP_SLT &&
      match(B, m_AllOnes()))
    return new ICmpInst(CmpInst::ICMP_SLE, A, Op1);

  // icmp sge (X + -1), Y -> icmp sgt X, Y
  if (A && NoOp0WrapProblem && Pred == CmpInst::ICMP_SGE &&
      match(B, m_AllOnes()))
    return new ICmpInst(CmpInst::ICMP_SGT, A, Op1);

  // icmp sle (X + 1), Y -> icmp slt X, Y
  if (A && NoOp0WrapProblem && Pred == CmpInst::ICMP_SLE && match(B, m_One()))
    return new ICmpInst(CmpInst::ICMP_SLT, A, Op1);

  // icmp sgt (X + 1), Y -> icmp sge X, Y
  if (A && NoOp0WrapProblem && Pred == CmpInst::ICMP_SGT && match(B, m_One()))
    return new ICmpInst(CmpInst::ICMP_SGE, A, Op1);

  // icmp sgt X, (Y + -1) -> icmp sge X, Y
  if (C && NoOp1WrapProblem && Pred == CmpInst::ICMP_SGT &&
      match(D, m_AllOnes()))
    return new ICmpInst(CmpInst::ICMP_SGE, Op0, C);

  // icmp sle X, (Y + -1) -> icmp slt X, Y
  if (C && NoOp1WrapProblem && Pred == CmpInst::ICMP_SLE &&
      match(D, m_AllOnes()))
    return new ICmpInst(CmpInst::ICMP_SLT, Op0, C);

  // icmp sge X, (Y + 1) -> icmp sgt X, Y
  if (C && NoOp1WrapProblem && Pred == CmpInst::ICMP_SGE && match(D, m_One()))
    return new ICmpInst(CmpInst::ICMP_SGT, Op0, C);

  // icmp slt X, (Y + 1) -> icmp sle X, Y
  if (C && NoOp1WrapProblem && Pred == CmpInst::ICMP_SLT && match(D, m_One()))
    return new ICmpInst(CmpInst::ICMP_SLE, Op0, C);

  // TODO: The subtraction-related identities shown below also hold, but
  // canonicalization from (X -nuw 1) to (X + -1) means that the combinations
  // wouldn't happen even if they were implemented.
  //
  // icmp ult (X - 1), Y -> icmp ule X, Y
  // icmp uge (X - 1), Y -> icmp ugt X, Y
  // icmp ugt X, (Y - 1) -> icmp uge X, Y
  // icmp ule X, (Y - 1) -> icmp ult X, Y

  // icmp ule (X + 1), Y -> icmp ult X, Y
  if (A && NoOp0WrapProblem && Pred == CmpInst::ICMP_ULE && match(B, m_One()))
    return new ICmpInst(CmpInst::ICMP_ULT, A, Op1);

  // icmp ugt (X + 1), Y -> icmp uge X, Y
  if (A && NoOp0WrapProblem && Pred == CmpInst::ICMP_UGT && match(B, m_One()))
    return new ICmpInst(CmpInst::ICMP_UGE, A, Op1);

  // icmp uge X, (Y + 1) -> icmp ugt X, Y
  if (C && NoOp1WrapProblem && Pred == CmpInst::ICMP_UGE && match(D, m_One()))
    return new ICmpInst(CmpInst::ICMP_UGT, Op0, C);

  // icmp ult X, (Y + 1) -> icmp ule X, Y
  if (C && NoOp1WrapProblem && Pred == CmpInst::ICMP_ULT && match(D, m_One()))
    return new ICmpInst(CmpInst::ICMP_ULE, Op0, C);

  // if C1 has greater magnitude than C2:
  //  icmp (X + C1), (Y + C2) -> icmp (X + C3), Y
  //  s.t. C3 = C1 - C2
  //
  // if C2 has greater magnitude than C1:
  //  icmp (X + C1), (Y + C2) -> icmp X, (Y + C3)
  //  s.t. C3 = C2 - C1
  if (A && C && NoOp0WrapProblem && NoOp1WrapProblem &&
      (BO0->hasOneUse() || BO1->hasOneUse()) && !I.isUnsigned())
    if (ConstantInt *C1 = dyn_cast<ConstantInt>(B))
      if (ConstantInt *C2 = dyn_cast<ConstantInt>(D)) {
        const APInt &AP1 = C1->getValue();
        const APInt &AP2 = C2->getValue();
        if (AP1.isNegative() == AP2.isNegative()) {
          APInt AP1Abs = C1->getValue().abs();
          APInt AP2Abs = C2->getValue().abs();
          if (AP1Abs.uge(AP2Abs)) {
            ConstantInt *C3 = Builder.getInt(AP1 - AP2);
            Value *NewAdd = Builder.CreateNSWAdd(A, C3);
            return new ICmpInst(Pred, NewAdd, C);
          } else {
            ConstantInt *C3 = Builder.getInt(AP2 - AP1);
            Value *NewAdd = Builder.CreateNSWAdd(C, C3);
            return new ICmpInst(Pred, A, NewAdd);
          }
        }
      }

  // Analyze the case when either Op0 or Op1 is a sub instruction.
  // Op0 = A - B (or A and B are null); Op1 = C - D (or C and D are null).
  A = nullptr;
  B = nullptr;
  C = nullptr;
  D = nullptr;
  if (BO0 && BO0->getOpcode() == Instruction::Sub) {
    A = BO0->getOperand(0);
    B = BO0->getOperand(1);
  }
  if (BO1 && BO1->getOpcode() == Instruction::Sub) {
    C = BO1->getOperand(0);
    D = BO1->getOperand(1);
  }

  // icmp (X-Y), X -> icmp 0, Y for equalities or if there is no overflow.
  if (A == Op1 && NoOp0WrapProblem)
    return new ICmpInst(Pred, Constant::getNullValue(Op1->getType()), B);

  // icmp X, (X-Y) -> icmp Y, 0 for equalities or if there is no overflow.
  if (C == Op0 && NoOp1WrapProblem)
    return new ICmpInst(Pred, D, Constant::getNullValue(Op0->getType()));

  // icmp (Y-X), (Z-X) -> icmp Y, Z for equalities or if there is no overflow.
  if (B && D && B == D && NoOp0WrapProblem && NoOp1WrapProblem &&
      // Try not to increase register pressure.
      BO0->hasOneUse() && BO1->hasOneUse())
    return new ICmpInst(Pred, A, C);

  // icmp (X-Y), (X-Z) -> icmp Z, Y for equalities or if there is no overflow.
  if (A && C && A == C && NoOp0WrapProblem && NoOp1WrapProblem &&
      // Try not to increase register pressure.
      BO0->hasOneUse() && BO1->hasOneUse())
    return new ICmpInst(Pred, D, B);

  // icmp (0-X) < cst --> x > -cst
  if (NoOp0WrapProblem && ICmpInst::isSigned(Pred)) {
    Value *X;
    if (match(BO0, m_Neg(m_Value(X))))
      if (ConstantInt *RHSC = dyn_cast<ConstantInt>(Op1))
        if (!RHSC->isMinValue(/*isSigned=*/true))
          return new ICmpInst(I.getSwappedPredicate(), X,
                              ConstantExpr::getNeg(RHSC));
  }

  BinaryOperator *SRem = nullptr;
  // icmp (srem X, Y), Y
  if (BO0 && BO0->getOpcode() == Instruction::SRem && Op1 == BO0->getOperand(1))
    SRem = BO0;
  // icmp Y, (srem X, Y)
  else if (BO1 && BO1->getOpcode() == Instruction::SRem &&
           Op0 == BO1->getOperand(1))
    SRem = BO1;
  if (SRem) {
    // We don't check hasOneUse to avoid increasing register pressure because
    // the value we use is the same value this instruction was already using.
    switch (SRem == BO0 ? ICmpInst::getSwappedPredicate(Pred) : Pred) {
    default:
      break;
    case ICmpInst::ICMP_EQ:
      return replaceInstUsesWith(I, ConstantInt::getFalse(I.getType()));
    case ICmpInst::ICMP_NE:
      return replaceInstUsesWith(I, ConstantInt::getTrue(I.getType()));
    case ICmpInst::ICMP_SGT:
    case ICmpInst::ICMP_SGE:
      return new ICmpInst(ICmpInst::ICMP_SGT, SRem->getOperand(1),
                          Constant::getAllOnesValue(SRem->getType()));
    case ICmpInst::ICMP_SLT:
    case ICmpInst::ICMP_SLE:
      return new ICmpInst(ICmpInst::ICMP_SLT, SRem->getOperand(1),
                          Constant::getNullValue(SRem->getType()));
    }
  }

  if (BO0 && BO1 && BO0->getOpcode() == BO1->getOpcode() && BO0->hasOneUse() &&
      BO1->hasOneUse() && BO0->getOperand(1) == BO1->getOperand(1)) {
    switch (BO0->getOpcode()) {
    default:
      break;
    case Instruction::Add:
    case Instruction::Sub:
    case Instruction::Xor: {
      if (I.isEquality()) // a+x icmp eq/ne b+x --> a icmp b
        return new ICmpInst(Pred, BO0->getOperand(0), BO1->getOperand(0));

      const APInt *C;
      if (match(BO0->getOperand(1), m_APInt(C))) {
        // icmp u/s (a ^ signmask), (b ^ signmask) --> icmp s/u a, b
        if (C->isSignMask()) {
          ICmpInst::Predicate NewPred =
              I.isSigned() ? I.getUnsignedPredicate() : I.getSignedPredicate();
          return new ICmpInst(NewPred, BO0->getOperand(0), BO1->getOperand(0));
        }

        // icmp u/s (a ^ maxsignval), (b ^ maxsignval) --> icmp s/u' a, b
        if (BO0->getOpcode() == Instruction::Xor && C->isMaxSignedValue()) {
          ICmpInst::Predicate NewPred =
              I.isSigned() ? I.getUnsignedPredicate() : I.getSignedPredicate();
          NewPred = I.getSwappedPredicate(NewPred);
          return new ICmpInst(NewPred, BO0->getOperand(0), BO1->getOperand(0));
        }
      }
      break;
    }
    case Instruction::Mul: {
      if (!I.isEquality())
        break;

      const APInt *C;
      if (match(BO0->getOperand(1), m_APInt(C)) && !C->isNullValue() &&
          !C->isOneValue()) {
        // icmp eq/ne (X * C), (Y * C) --> icmp (X & Mask), (Y & Mask)
        // Mask = -1 >> count-trailing-zeros(C).
        if (unsigned TZs = C->countTrailingZeros()) {
          Constant *Mask = ConstantInt::get(
              BO0->getType(),
              APInt::getLowBitsSet(C->getBitWidth(), C->getBitWidth() - TZs));
          Value *And1 = Builder.CreateAnd(BO0->getOperand(0), Mask);
          Value *And2 = Builder.CreateAnd(BO1->getOperand(0), Mask);
          return new ICmpInst(Pred, And1, And2);
        }
        // If there are no trailing zeros in the multiplier, just eliminate
        // the multiplies (no masking is needed):
        // icmp eq/ne (X * C), (Y * C) --> icmp eq/ne X, Y
        return new ICmpInst(Pred, BO0->getOperand(0), BO1->getOperand(0));
      }
      break;
    }
    case Instruction::UDiv:
    case Instruction::LShr:
      if (I.isSigned() || !BO0->isExact() || !BO1->isExact())
        break;
      return new ICmpInst(Pred, BO0->getOperand(0), BO1->getOperand(0));

    case Instruction::SDiv:
      if (!I.isEquality() || !BO0->isExact() || !BO1->isExact())
        break;
      return new ICmpInst(Pred, BO0->getOperand(0), BO1->getOperand(0));

    case Instruction::AShr:
      if (!BO0->isExact() || !BO1->isExact())
        break;
      return new ICmpInst(Pred, BO0->getOperand(0), BO1->getOperand(0));

    case Instruction::Shl: {
      bool NUW = BO0->hasNoUnsignedWrap() && BO1->hasNoUnsignedWrap();
      bool NSW = BO0->hasNoSignedWrap() && BO1->hasNoSignedWrap();
      if (!NUW && !NSW)
        break;
      if (!NSW && I.isSigned())
        break;
      return new ICmpInst(Pred, BO0->getOperand(0), BO1->getOperand(0));
    }
    }
  }

  if (BO0) {
    // Transform  A & (L - 1) `ult` L --> L != 0
    auto LSubOne = m_Add(m_Specific(Op1), m_AllOnes());
    auto BitwiseAnd = m_c_And(m_Value(), LSubOne);

    if (match(BO0, BitwiseAnd) && Pred == ICmpInst::ICMP_ULT) {
      auto *Zero = Constant::getNullValue(BO0->getType());
      return new ICmpInst(ICmpInst::ICMP_NE, Op1, Zero);
    }
  }

  return nullptr;
}

/// Fold icmp Pred min|max(X, Y), X.
static Instruction *foldICmpWithMinMax(ICmpInst &Cmp) {
  ICmpInst::Predicate Pred = Cmp.getPredicate();
  Value *Op0 = Cmp.getOperand(0);
  Value *X = Cmp.getOperand(1);

  // Canonicalize minimum or maximum operand to LHS of the icmp.
  if (match(X, m_c_SMin(m_Specific(Op0), m_Value())) ||
      match(X, m_c_SMax(m_Specific(Op0), m_Value())) ||
      match(X, m_c_UMin(m_Specific(Op0), m_Value())) ||
      match(X, m_c_UMax(m_Specific(Op0), m_Value()))) {
    std::swap(Op0, X);
    Pred = Cmp.getSwappedPredicate();
  }

  Value *Y;
  if (match(Op0, m_c_SMin(m_Specific(X), m_Value(Y)))) {
    // smin(X, Y)  == X --> X s<= Y
    // smin(X, Y) s>= X --> X s<= Y
    if (Pred == CmpInst::ICMP_EQ || Pred == CmpInst::ICMP_SGE)
      return new ICmpInst(ICmpInst::ICMP_SLE, X, Y);

    // smin(X, Y) != X --> X s> Y
    // smin(X, Y) s< X --> X s> Y
    if (Pred == CmpInst::ICMP_NE || Pred == CmpInst::ICMP_SLT)
      return new ICmpInst(ICmpInst::ICMP_SGT, X, Y);

    // These cases should be handled in InstSimplify:
    // smin(X, Y) s<= X --> true
    // smin(X, Y) s> X --> false
    return nullptr;
  }

  if (match(Op0, m_c_SMax(m_Specific(X), m_Value(Y)))) {
    // smax(X, Y)  == X --> X s>= Y
    // smax(X, Y) s<= X --> X s>= Y
    if (Pred == CmpInst::ICMP_EQ || Pred == CmpInst::ICMP_SLE)
      return new ICmpInst(ICmpInst::ICMP_SGE, X, Y);

    // smax(X, Y) != X --> X s< Y
    // smax(X, Y) s> X --> X s< Y
    if (Pred == CmpInst::ICMP_NE || Pred == CmpInst::ICMP_SGT)
      return new ICmpInst(ICmpInst::ICMP_SLT, X, Y);

    // These cases should be handled in InstSimplify:
    // smax(X, Y) s>= X --> true
    // smax(X, Y) s< X --> false
    return nullptr;
  }

  if (match(Op0, m_c_UMin(m_Specific(X), m_Value(Y)))) {
    // umin(X, Y)  == X --> X u<= Y
    // umin(X, Y) u>= X --> X u<= Y
    if (Pred == CmpInst::ICMP_EQ || Pred == CmpInst::ICMP_UGE)
      return new ICmpInst(ICmpInst::ICMP_ULE, X, Y);

    // umin(X, Y) != X --> X u> Y
    // umin(X, Y) u< X --> X u> Y
    if (Pred == CmpInst::ICMP_NE || Pred == CmpInst::ICMP_ULT)
      return new ICmpInst(ICmpInst::ICMP_UGT, X, Y);

    // These cases should be handled in InstSimplify:
    // umin(X, Y) u<= X --> true
    // umin(X, Y) u> X --> false
    return nullptr;
  }

  if (match(Op0, m_c_UMax(m_Specific(X), m_Value(Y)))) {
    // umax(X, Y)  == X --> X u>= Y
    // umax(X, Y) u<= X --> X u>= Y
    if (Pred == CmpInst::ICMP_EQ || Pred == CmpInst::ICMP_ULE)
      return new ICmpInst(ICmpInst::ICMP_UGE, X, Y);

    // umax(X, Y) != X --> X u< Y
    // umax(X, Y) u> X --> X u< Y
    if (Pred == CmpInst::ICMP_NE || Pred == CmpInst::ICMP_UGT)
      return new ICmpInst(ICmpInst::ICMP_ULT, X, Y);

    // These cases should be handled in InstSimplify:
    // umax(X, Y) u>= X --> true
    // umax(X, Y) u< X --> false
    return nullptr;
  }

  return nullptr;
}

Instruction *InstCombiner::foldICmpEquality(ICmpInst &I) {
  if (!I.isEquality())
    return nullptr;

  Value *Op0 = I.getOperand(0), *Op1 = I.getOperand(1);
  const CmpInst::Predicate Pred = I.getPredicate();
  Value *A, *B, *C, *D;
  if (match(Op0, m_Xor(m_Value(A), m_Value(B)))) {
    if (A == Op1 || B == Op1) { // (A^B) == A  ->  B == 0
      Value *OtherVal = A == Op1 ? B : A;
      return new ICmpInst(Pred, OtherVal, Constant::getNullValue(A->getType()));
    }

    if (match(Op1, m_Xor(m_Value(C), m_Value(D)))) {
      // A^c1 == C^c2 --> A == C^(c1^c2)
      ConstantInt *C1, *C2;
      if (match(B, m_ConstantInt(C1)) && match(D, m_ConstantInt(C2)) &&
          Op1->hasOneUse()) {
        Constant *NC = Builder.getInt(C1->getValue() ^ C2->getValue());
        Value *Xor = Builder.CreateXor(C, NC);
        return new ICmpInst(Pred, A, Xor);
      }

      // A^B == A^D -> B == D
      if (A == C)
        return new ICmpInst(Pred, B, D);
      if (A == D)
        return new ICmpInst(Pred, B, C);
      if (B == C)
        return new ICmpInst(Pred, A, D);
      if (B == D)
        return new ICmpInst(Pred, A, C);
    }
  }

  if (match(Op1, m_Xor(m_Value(A), m_Value(B))) && (A == Op0 || B == Op0)) {
    // A == (A^B)  ->  B == 0
    Value *OtherVal = A == Op0 ? B : A;
    return new ICmpInst(Pred, OtherVal, Constant::getNullValue(A->getType()));
  }

  // (X&Z) == (Y&Z) -> (X^Y) & Z == 0
  if (match(Op0, m_OneUse(m_And(m_Value(A), m_Value(B)))) &&
      match(Op1, m_OneUse(m_And(m_Value(C), m_Value(D))))) {
    Value *X = nullptr, *Y = nullptr, *Z = nullptr;

    if (A == C) {
      X = B;
      Y = D;
      Z = A;
    } else if (A == D) {
      X = B;
      Y = C;
      Z = A;
    } else if (B == C) {
      X = A;
      Y = D;
      Z = B;
    } else if (B == D) {
      X = A;
      Y = C;
      Z = B;
    }

    if (X) { // Build (X^Y) & Z
      Op1 = Builder.CreateXor(X, Y);
      Op1 = Builder.CreateAnd(Op1, Z);
      I.setOperand(0, Op1);
      I.setOperand(1, Constant::getNullValue(Op1->getType()));
      return &I;
    }
  }

  // Transform (zext A) == (B & (1<<X)-1) --> A == (trunc B)
  // and       (B & (1<<X)-1) == (zext A) --> A == (trunc B)
  ConstantInt *Cst1;
  if ((Op0->hasOneUse() && match(Op0, m_ZExt(m_Value(A))) &&
       match(Op1, m_And(m_Value(B), m_ConstantInt(Cst1)))) ||
      (Op1->hasOneUse() && match(Op0, m_And(m_Value(B), m_ConstantInt(Cst1))) &&
       match(Op1, m_ZExt(m_Value(A))))) {
    APInt Pow2 = Cst1->getValue() + 1;
    if (Pow2.isPowerOf2() && isa<IntegerType>(A->getType()) &&
        Pow2.logBase2() == cast<IntegerType>(A->getType())->getBitWidth())
      return new ICmpInst(Pred, A, Builder.CreateTrunc(B, A->getType()));
  }

  // (A >> C) == (B >> C) --> (A^B) u< (1 << C)
  // For lshr and ashr pairs.
  if ((match(Op0, m_OneUse(m_LShr(m_Value(A), m_ConstantInt(Cst1)))) &&
       match(Op1, m_OneUse(m_LShr(m_Value(B), m_Specific(Cst1))))) ||
      (match(Op0, m_OneUse(m_AShr(m_Value(A), m_ConstantInt(Cst1)))) &&
       match(Op1, m_OneUse(m_AShr(m_Value(B), m_Specific(Cst1)))))) {
    unsigned TypeBits = Cst1->getBitWidth();
    unsigned ShAmt = (unsigned)Cst1->getLimitedValue(TypeBits);
    if (ShAmt < TypeBits && ShAmt != 0) {
      ICmpInst::Predicate NewPred =
          Pred == ICmpInst::ICMP_NE ? ICmpInst::ICMP_UGE : ICmpInst::ICMP_ULT;
      Value *Xor = Builder.CreateXor(A, B, I.getName() + ".unshifted");
      APInt CmpVal = APInt::getOneBitSet(TypeBits, ShAmt);
      return new ICmpInst(NewPred, Xor, Builder.getInt(CmpVal));
    }
  }

  // (A << C) == (B << C) --> ((A^B) & (~0U >> C)) == 0
  if (match(Op0, m_OneUse(m_Shl(m_Value(A), m_ConstantInt(Cst1)))) &&
      match(Op1, m_OneUse(m_Shl(m_Value(B), m_Specific(Cst1))))) {
    unsigned TypeBits = Cst1->getBitWidth();
    unsigned ShAmt = (unsigned)Cst1->getLimitedValue(TypeBits);
    if (ShAmt < TypeBits && ShAmt != 0) {
      Value *Xor = Builder.CreateXor(A, B, I.getName() + ".unshifted");
      APInt AndVal = APInt::getLowBitsSet(TypeBits, TypeBits - ShAmt);
      Value *And = Builder.CreateAnd(Xor, Builder.getInt(AndVal),
                                      I.getName() + ".mask");
      return new ICmpInst(Pred, And, Constant::getNullValue(Cst1->getType()));
    }
  }

  // Transform "icmp eq (trunc (lshr(X, cst1)), cst" to
  // "icmp (and X, mask), cst"
  uint64_t ShAmt = 0;
  if (Op0->hasOneUse() &&
      match(Op0, m_Trunc(m_OneUse(m_LShr(m_Value(A), m_ConstantInt(ShAmt))))) &&
      match(Op1, m_ConstantInt(Cst1)) &&
      // Only do this when A has multiple uses.  This is most important to do
      // when it exposes other optimizations.
      !A->hasOneUse()) {
    unsigned ASize = cast<IntegerType>(A->getType())->getPrimitiveSizeInBits();

    if (ShAmt < ASize) {
      APInt MaskV =
          APInt::getLowBitsSet(ASize, Op0->getType()->getPrimitiveSizeInBits());
      MaskV <<= ShAmt;

      APInt CmpV = Cst1->getValue().zext(ASize);
      CmpV <<= ShAmt;

      Value *Mask = Builder.CreateAnd(A, Builder.getInt(MaskV));
      return new ICmpInst(Pred, Mask, Builder.getInt(CmpV));
    }
  }

  // If both operands are byte-swapped or bit-reversed, just compare the
  // original values.
  // TODO: Move this to a function similar to foldICmpIntrinsicWithConstant()
  // and handle more intrinsics.
  if ((match(Op0, m_BSwap(m_Value(A))) && match(Op1, m_BSwap(m_Value(B)))) ||
      (match(Op0, m_BitReverse(m_Value(A))) &&
       match(Op1, m_BitReverse(m_Value(B)))))
    return new ICmpInst(Pred, A, B);

  return nullptr;
}

/// Handle icmp (cast x to y), (cast/cst). We only handle extending casts so
/// far.
Instruction *InstCombiner::foldICmpWithCastAndCast(ICmpInst &ICmp) {
  const CastInst *LHSCI = cast<CastInst>(ICmp.getOperand(0));
  Value *LHSCIOp        = LHSCI->getOperand(0);
  Type *SrcTy     = LHSCIOp->getType();
  Type *DestTy    = LHSCI->getType();
  Value *RHSCIOp;

  // Turn icmp (ptrtoint x), (ptrtoint/c) into a compare of the input if the
  // integer type is the same size as the pointer type.
  if (LHSCI->getOpcode() == Instruction::PtrToInt &&
      DL.getPointerTypeSizeInBits(SrcTy) == DestTy->getIntegerBitWidth()) {
    Value *RHSOp = nullptr;
    if (auto *RHSC = dyn_cast<PtrToIntOperator>(ICmp.getOperand(1))) {
      Value *RHSCIOp = RHSC->getOperand(0);
      if (RHSCIOp->getType()->getPointerAddressSpace() ==
          LHSCIOp->getType()->getPointerAddressSpace()) {
        RHSOp = RHSC->getOperand(0);
        // If the pointer types don't match, insert a bitcast.
        if (LHSCIOp->getType() != RHSOp->getType())
          RHSOp = Builder.CreateBitCast(RHSOp, LHSCIOp->getType());
      }
    } else if (auto *RHSC = dyn_cast<Constant>(ICmp.getOperand(1))) {
      RHSOp = ConstantExpr::getIntToPtr(RHSC, SrcTy);
    }

    if (RHSOp)
      return new ICmpInst(ICmp.getPredicate(), LHSCIOp, RHSOp);
  }

  // The code below only handles extension cast instructions, so far.
  // Enforce this.
  if (LHSCI->getOpcode() != Instruction::ZExt &&
      LHSCI->getOpcode() != Instruction::SExt)
    return nullptr;

  bool isSignedExt = LHSCI->getOpcode() == Instruction::SExt;
  bool isSignedCmp = ICmp.isSigned();

  if (auto *CI = dyn_cast<CastInst>(ICmp.getOperand(1))) {
    // Not an extension from the same type?
    RHSCIOp = CI->getOperand(0);
    if (RHSCIOp->getType() != LHSCIOp->getType())
      return nullptr;

    // If the signedness of the two casts doesn't agree (i.e. one is a sext
    // and the other is a zext), then we can't handle this.
    if (CI->getOpcode() != LHSCI->getOpcode())
      return nullptr;

    // Deal with equality cases early.
    if (ICmp.isEquality())
      return new ICmpInst(ICmp.getPredicate(), LHSCIOp, RHSCIOp);

    // A signed comparison of sign extended values simplifies into a
    // signed comparison.
    if (isSignedCmp && isSignedExt)
      return new ICmpInst(ICmp.getPredicate(), LHSCIOp, RHSCIOp);

    // The other three cases all fold into an unsigned comparison.
    return new ICmpInst(ICmp.getUnsignedPredicate(), LHSCIOp, RHSCIOp);
  }

  // If we aren't dealing with a constant on the RHS, exit early.
  auto *C = dyn_cast<Constant>(ICmp.getOperand(1));
  if (!C)
    return nullptr;

  // Compute the constant that would happen if we truncated to SrcTy then
  // re-extended to DestTy.
  Constant *Res1 = ConstantExpr::getTrunc(C, SrcTy);
  Constant *Res2 = ConstantExpr::getCast(LHSCI->getOpcode(), Res1, DestTy);

  // If the re-extended constant didn't change...
  if (Res2 == C) {
    // Deal with equality cases early.
    if (ICmp.isEquality())
      return new ICmpInst(ICmp.getPredicate(), LHSCIOp, Res1);

    // A signed comparison of sign extended values simplifies into a
    // signed comparison.
    if (isSignedExt && isSignedCmp)
      return new ICmpInst(ICmp.getPredicate(), LHSCIOp, Res1);

    // The other three cases all fold into an unsigned comparison.
    return new ICmpInst(ICmp.getUnsignedPredicate(), LHSCIOp, Res1);
  }

  // The re-extended constant changed, partly changed (in the case of a vector),
  // or could not be determined to be equal (in the case of a constant
  // expression), so the constant cannot be represented in the shorter type.
  // Consequently, we cannot emit a simple comparison.
  // All the cases that fold to true or false will have already been handled
  // by SimplifyICmpInst, so only deal with the tricky case.

  if (isSignedCmp || !isSignedExt || !isa<ConstantInt>(C))
    return nullptr;

  // Evaluate the comparison for LT (we invert for GT below). LE and GE cases
  // should have been folded away previously and not enter in here.

  // We're performing an unsigned comp with a sign extended value.
  // This is true if the input is >= 0. [aka >s -1]
  Constant *NegOne = Constant::getAllOnesValue(SrcTy);
  Value *Result = Builder.CreateICmpSGT(LHSCIOp, NegOne, ICmp.getName());

  // Finally, return the value computed.
  if (ICmp.getPredicate() == ICmpInst::ICMP_ULT)
    return replaceInstUsesWith(ICmp, Result);

  assert(ICmp.getPredicate() == ICmpInst::ICMP_UGT && "ICmp should be folded!");
  return BinaryOperator::CreateNot(Result);
}

bool InstCombiner::OptimizeOverflowCheck(OverflowCheckFlavor OCF, Value *LHS,
                                         Value *RHS, Instruction &OrigI,
                                         Value *&Result, Constant *&Overflow) {
  if (OrigI.isCommutative() && isa<Constant>(LHS) && !isa<Constant>(RHS))
    std::swap(LHS, RHS);

  auto SetResult = [&](Value *OpResult, Constant *OverflowVal, bool ReuseName) {
    Result = OpResult;
    Overflow = OverflowVal;
    if (ReuseName)
      Result->takeName(&OrigI);
    return true;
  };

  // If the overflow check was an add followed by a compare, the insertion point
  // may be pointing to the compare.  We want to insert the new instructions
  // before the add in case there are uses of the add between the add and the
  // compare.
  Builder.SetInsertPoint(&OrigI);

  switch (OCF) {
  case OCF_INVALID:
    llvm_unreachable("bad overflow check kind!");

  case OCF_UNSIGNED_ADD: {
    OverflowResult OR = computeOverflowForUnsignedAdd(LHS, RHS, &OrigI);
    if (OR == OverflowResult::NeverOverflows)
      return SetResult(Builder.CreateNUWAdd(LHS, RHS), Builder.getFalse(),
                       true);

    if (OR == OverflowResult::AlwaysOverflows)
      return SetResult(Builder.CreateAdd(LHS, RHS), Builder.getTrue(), true);

    // Fall through uadd into sadd
    LLVM_FALLTHROUGH;
  }
  case OCF_SIGNED_ADD: {
    // X + 0 -> {X, false}
    if (match(RHS, m_Zero()))
      return SetResult(LHS, Builder.getFalse(), false);

    // We can strength reduce this signed add into a regular add if we can prove
    // that it will never overflow.
    if (OCF == OCF_SIGNED_ADD)
      if (willNotOverflowSignedAdd(LHS, RHS, OrigI))
        return SetResult(Builder.CreateNSWAdd(LHS, RHS), Builder.getFalse(),
                         true);
    break;
  }

  case OCF_UNSIGNED_SUB:
  case OCF_SIGNED_SUB: {
    // X - 0 -> {X, false}
    if (match(RHS, m_Zero()))
      return SetResult(LHS, Builder.getFalse(), false);

    if (OCF == OCF_SIGNED_SUB) {
      if (willNotOverflowSignedSub(LHS, RHS, OrigI))
        return SetResult(Builder.CreateNSWSub(LHS, RHS), Builder.getFalse(),
                         true);
    } else {
      if (willNotOverflowUnsignedSub(LHS, RHS, OrigI))
        return SetResult(Builder.CreateNUWSub(LHS, RHS), Builder.getFalse(),
                         true);
    }
    break;
  }

  case OCF_UNSIGNED_MUL: {
    OverflowResult OR = computeOverflowForUnsignedMul(LHS, RHS, &OrigI);
    if (OR == OverflowResult::NeverOverflows)
      return SetResult(Builder.CreateNUWMul(LHS, RHS), Builder.getFalse(),
                       true);
    if (OR == OverflowResult::AlwaysOverflows)
      return SetResult(Builder.CreateMul(LHS, RHS), Builder.getTrue(), true);
    LLVM_FALLTHROUGH;
  }
  case OCF_SIGNED_MUL:
    // X * undef -> undef
    if (isa<UndefValue>(RHS))
      return SetResult(RHS, UndefValue::get(Builder.getInt1Ty()), false);

    // X * 0 -> {0, false}
    if (match(RHS, m_Zero()))
      return SetResult(RHS, Builder.getFalse(), false);

    // X * 1 -> {X, false}
    if (match(RHS, m_One()))
      return SetResult(LHS, Builder.getFalse(), false);

    if (OCF == OCF_SIGNED_MUL)
      if (willNotOverflowSignedMul(LHS, RHS, OrigI))
        return SetResult(Builder.CreateNSWMul(LHS, RHS), Builder.getFalse(),
                         true);
    break;
  }

  return false;
}

/// \brief Recognize and process idiom involving test for multiplication
/// overflow.
///
/// The caller has matched a pattern of the form:
///   I = cmp u (mul(zext A, zext B), V
/// The function checks if this is a test for overflow and if so replaces
/// multiplication with call to 'mul.with.overflow' intrinsic.
///
/// \param I Compare instruction.
/// \param MulVal Result of 'mult' instruction.  It is one of the arguments of
///               the compare instruction.  Must be of integer type.
/// \param OtherVal The other argument of compare instruction.
/// \returns Instruction which must replace the compare instruction, NULL if no
///          replacement required.
static Instruction *processUMulZExtIdiom(ICmpInst &I, Value *MulVal,
                                         Value *OtherVal, InstCombiner &IC) {
  // Don't bother doing this transformation for pointers, don't do it for
  // vectors.
  if (!isa<IntegerType>(MulVal->getType()))
    return nullptr;

  assert(I.getOperand(0) == MulVal || I.getOperand(1) == MulVal);
  assert(I.getOperand(0) == OtherVal || I.getOperand(1) == OtherVal);
  auto *MulInstr = dyn_cast<Instruction>(MulVal);
  if (!MulInstr)
    return nullptr;
  assert(MulInstr->getOpcode() == Instruction::Mul);

  auto *LHS = cast<ZExtOperator>(MulInstr->getOperand(0)),
       *RHS = cast<ZExtOperator>(MulInstr->getOperand(1));
  assert(LHS->getOpcode() == Instruction::ZExt);
  assert(RHS->getOpcode() == Instruction::ZExt);
  Value *A = LHS->getOperand(0), *B = RHS->getOperand(0);

  // Calculate type and width of the result produced by mul.with.overflow.
  Type *TyA = A->getType(), *TyB = B->getType();
  unsigned WidthA = TyA->getPrimitiveSizeInBits(),
           WidthB = TyB->getPrimitiveSizeInBits();
  unsigned MulWidth;
  Type *MulType;
  if (WidthB > WidthA) {
    MulWidth = WidthB;
    MulType = TyB;
  } else {
    MulWidth = WidthA;
    MulType = TyA;
  }

  // In order to replace the original mul with a narrower mul.with.overflow,
  // all uses must ignore upper bits of the product.  The number of used low
  // bits must be not greater than the width of mul.with.overflow.
  if (MulVal->hasNUsesOrMore(2))
    for (User *U : MulVal->users()) {
      if (U == &I)
        continue;
      if (TruncInst *TI = dyn_cast<TruncInst>(U)) {
        // Check if truncation ignores bits above MulWidth.
        unsigned TruncWidth = TI->getType()->getPrimitiveSizeInBits();
        if (TruncWidth > MulWidth)
          return nullptr;
      } else if (BinaryOperator *BO = dyn_cast<BinaryOperator>(U)) {
        // Check if AND ignores bits above MulWidth.
        if (BO->getOpcode() != Instruction::And)
          return nullptr;
        if (ConstantInt *CI = dyn_cast<ConstantInt>(BO->getOperand(1))) {
          const APInt &CVal = CI->getValue();
          if (CVal.getBitWidth() - CVal.countLeadingZeros() > MulWidth)
            return nullptr;
        } else {
          // In this case we could have the operand of the binary operation
          // being defined in another block, and performing the replacement
          // could break the dominance relation.
          return nullptr;
        }
      } else {
        // Other uses prohibit this transformation.
        return nullptr;
      }
    }

  // Recognize patterns
  switch (I.getPredicate()) {
  case ICmpInst::ICMP_EQ:
  case ICmpInst::ICMP_NE:
    // Recognize pattern:
    //   mulval = mul(zext A, zext B)
    //   cmp eq/neq mulval, zext trunc mulval
    if (ZExtInst *Zext = dyn_cast<ZExtInst>(OtherVal))
      if (Zext->hasOneUse()) {
        Value *ZextArg = Zext->getOperand(0);
        if (TruncInst *Trunc = dyn_cast<TruncInst>(ZextArg))
          if (Trunc->getType()->getPrimitiveSizeInBits() == MulWidth)
            break; //Recognized
      }

    // Recognize pattern:
    //   mulval = mul(zext A, zext B)
    //   cmp eq/neq mulval, and(mulval, mask), mask selects low MulWidth bits.
    ConstantInt *CI;
    Value *ValToMask;
    if (match(OtherVal, m_And(m_Value(ValToMask), m_ConstantInt(CI)))) {
      if (ValToMask != MulVal)
        return nullptr;
      const APInt &CVal = CI->getValue() + 1;
      if (CVal.isPowerOf2()) {
        unsigned MaskWidth = CVal.logBase2();
        if (MaskWidth == MulWidth)
          break; // Recognized
      }
    }
    return nullptr;

  case ICmpInst::ICMP_UGT:
    // Recognize pattern:
    //   mulval = mul(zext A, zext B)
    //   cmp ugt mulval, max
    if (ConstantInt *CI = dyn_cast<ConstantInt>(OtherVal)) {
      APInt MaxVal = APInt::getMaxValue(MulWidth);
      MaxVal = MaxVal.zext(CI->getBitWidth());
      if (MaxVal.eq(CI->getValue()))
        break; // Recognized
    }
    return nullptr;

  case ICmpInst::ICMP_UGE:
    // Recognize pattern:
    //   mulval = mul(zext A, zext B)
    //   cmp uge mulval, max+1
    if (ConstantInt *CI = dyn_cast<ConstantInt>(OtherVal)) {
      APInt MaxVal = APInt::getOneBitSet(CI->getBitWidth(), MulWidth);
      if (MaxVal.eq(CI->getValue()))
        break; // Recognized
    }
    return nullptr;

  case ICmpInst::ICMP_ULE:
    // Recognize pattern:
    //   mulval = mul(zext A, zext B)
    //   cmp ule mulval, max
    if (ConstantInt *CI = dyn_cast<ConstantInt>(OtherVal)) {
      APInt MaxVal = APInt::getMaxValue(MulWidth);
      MaxVal = MaxVal.zext(CI->getBitWidth());
      if (MaxVal.eq(CI->getValue()))
        break; // Recognized
    }
    return nullptr;

  case ICmpInst::ICMP_ULT:
    // Recognize pattern:
    //   mulval = mul(zext A, zext B)
    //   cmp ule mulval, max + 1
    if (ConstantInt *CI = dyn_cast<ConstantInt>(OtherVal)) {
      APInt MaxVal = APInt::getOneBitSet(CI->getBitWidth(), MulWidth);
      if (MaxVal.eq(CI->getValue()))
        break; // Recognized
    }
    return nullptr;

  default:
    return nullptr;
  }

  InstCombiner::BuilderTy &Builder = IC.Builder;
  Builder.SetInsertPoint(MulInstr);

  // Replace: mul(zext A, zext B) --> mul.with.overflow(A, B)
  Value *MulA = A, *MulB = B;
  if (WidthA < MulWidth)
    MulA = Builder.CreateZExt(A, MulType);
  if (WidthB < MulWidth)
    MulB = Builder.CreateZExt(B, MulType);
  Value *F = Intrinsic::getDeclaration(I.getModule(),
                                       Intrinsic::umul_with_overflow, MulType);
  CallInst *Call = Builder.CreateCall(F, {MulA, MulB}, "umul");
  IC.Worklist.Add(MulInstr);

  // If there are uses of mul result other than the comparison, we know that
  // they are truncation or binary AND. Change them to use result of
  // mul.with.overflow and adjust properly mask/size.
  if (MulVal->hasNUsesOrMore(2)) {
    Value *Mul = Builder.CreateExtractValue(Call, 0, "umul.value");
    for (User *U : MulVal->users()) {
      if (U == &I || U == OtherVal)
        continue;
      if (TruncInst *TI = dyn_cast<TruncInst>(U)) {
        if (TI->getType()->getPrimitiveSizeInBits() == MulWidth)
          IC.replaceInstUsesWith(*TI, Mul);
        else
          TI->setOperand(0, Mul);
      } else if (BinaryOperator *BO = dyn_cast<BinaryOperator>(U)) {
        assert(BO->getOpcode() == Instruction::And);
        // Replace (mul & mask) --> zext (mul.with.overflow & short_mask)
        ConstantInt *CI = cast<ConstantInt>(BO->getOperand(1));
        APInt ShortMask = CI->getValue().trunc(MulWidth);
        Value *ShortAnd = Builder.CreateAnd(Mul, ShortMask);
        Instruction *Zext =
            cast<Instruction>(Builder.CreateZExt(ShortAnd, BO->getType()));
        IC.Worklist.Add(Zext);
        IC.replaceInstUsesWith(*BO, Zext);
      } else {
        llvm_unreachable("Unexpected Binary operation");
      }
      IC.Worklist.Add(cast<Instruction>(U));
    }
  }
  if (isa<Instruction>(OtherVal))
    IC.Worklist.Add(cast<Instruction>(OtherVal));

  // The original icmp gets replaced with the overflow value, maybe inverted
  // depending on predicate.
  bool Inverse = false;
  switch (I.getPredicate()) {
  case ICmpInst::ICMP_NE:
    break;
  case ICmpInst::ICMP_EQ:
    Inverse = true;
    break;
  case ICmpInst::ICMP_UGT:
  case ICmpInst::ICMP_UGE:
    if (I.getOperand(0) == MulVal)
      break;
    Inverse = true;
    break;
  case ICmpInst::ICMP_ULT:
  case ICmpInst::ICMP_ULE:
    if (I.getOperand(1) == MulVal)
      break;
    Inverse = true;
    break;
  default:
    llvm_unreachable("Unexpected predicate");
  }
  if (Inverse) {
    Value *Res = Builder.CreateExtractValue(Call, 1);
    return BinaryOperator::CreateNot(Res);
  }

  return ExtractValueInst::Create(Call, 1);
}

/// When performing a comparison against a constant, it is possible that not all
/// the bits in the LHS are demanded. This helper method computes the mask that
/// IS demanded.
static APInt getDemandedBitsLHSMask(ICmpInst &I, unsigned BitWidth) {
  const APInt *RHS;
  if (!match(I.getOperand(1), m_APInt(RHS)))
    return APInt::getAllOnesValue(BitWidth);

  // If this is a normal comparison, it demands all bits. If it is a sign bit
  // comparison, it only demands the sign bit.
  bool UnusedBit;
  if (isSignBitCheck(I.getPredicate(), *RHS, UnusedBit))
    return APInt::getSignMask(BitWidth);

  switch (I.getPredicate()) {
  // For a UGT comparison, we don't care about any bits that
  // correspond to the trailing ones of the comparand.  The value of these
  // bits doesn't impact the outcome of the comparison, because any value
  // greater than the RHS must differ in a bit higher than these due to carry.
  case ICmpInst::ICMP_UGT:
    return APInt::getBitsSetFrom(BitWidth, RHS->countTrailingOnes());

  // Similarly, for a ULT comparison, we don't care about the trailing zeros.
  // Any value less than the RHS must differ in a higher bit because of carries.
  case ICmpInst::ICMP_ULT:
    return APInt::getBitsSetFrom(BitWidth, RHS->countTrailingZeros());

  default:
    return APInt::getAllOnesValue(BitWidth);
  }
}

/// Check if the order of \p Op0 and \p Op1 as operands in an ICmpInst
/// should be swapped.
/// The decision is based on how many times these two operands are reused
/// as subtract operands and their positions in those instructions.
/// The rationale is that several architectures use the same instruction for
/// both subtract and cmp. Thus, it is better if the order of those operands
/// match.
/// \return true if Op0 and Op1 should be swapped.
static bool swapMayExposeCSEOpportunities(const Value *Op0, const Value *Op1) {
  // Filter out pointer values as those cannot appear directly in subtract.
  // FIXME: we may want to go through inttoptrs or bitcasts.
  if (Op0->getType()->isPointerTy())
    return false;
  // If a subtract already has the same operands as a compare, swapping would be
  // bad. If a subtract has the same operands as a compare but in reverse order,
  // then swapping is good.
  int GoodToSwap = 0;
  for (const User *U : Op0->users()) {
    if (match(U, m_Sub(m_Specific(Op1), m_Specific(Op0))))
      GoodToSwap++;
    else if (match(U, m_Sub(m_Specific(Op0), m_Specific(Op1))))
      GoodToSwap--;
  }
  return GoodToSwap > 0;
}

/// \brief Check that one use is in the same block as the definition and all
/// other uses are in blocks dominated by a given block.
///
/// \param DI Definition
/// \param UI Use
/// \param DB Block that must dominate all uses of \p DI outside
///           the parent block
/// \return true when \p UI is the only use of \p DI in the parent block
/// and all other uses of \p DI are in blocks dominated by \p DB.
///
bool InstCombiner::dominatesAllUses(const Instruction *DI,
                                    const Instruction *UI,
                                    const BasicBlock *DB) const {
  assert(DI && UI && "Instruction not defined\n");
  // Ignore incomplete definitions.
  if (!DI->getParent())
    return false;
  // DI and UI must be in the same block.
  if (DI->getParent() != UI->getParent())
    return false;
  // Protect from self-referencing blocks.
  if (DI->getParent() == DB)
    return false;
  for (const User *U : DI->users()) {
    auto *Usr = cast<Instruction>(U);
    if (Usr != UI && !DT.dominates(DB, Usr->getParent()))
      return false;
  }
  return true;
}

/// Return true when the instruction sequence within a block is select-cmp-br.
static bool isChainSelectCmpBranch(const SelectInst *SI) {
  const BasicBlock *BB = SI->getParent();
  if (!BB)
    return false;
  auto *BI = dyn_cast_or_null<BranchInst>(BB->getTerminator());
  if (!BI || BI->getNumSuccessors() != 2)
    return false;
  auto *IC = dyn_cast<ICmpInst>(BI->getCondition());
  if (!IC || (IC->getOperand(0) != SI && IC->getOperand(1) != SI))
    return false;
  return true;
}

/// \brief True when a select result is replaced by one of its operands
/// in select-icmp sequence. This will eventually result in the elimination
/// of the select.
///
/// \param SI    Select instruction
/// \param Icmp  Compare instruction
/// \param SIOpd Operand that replaces the select
///
/// Notes:
/// - The replacement is global and requires dominator information
/// - The caller is responsible for the actual replacement
///
/// Example:
///
/// entry:
///  %4 = select i1 %3, %C* %0, %C* null
///  %5 = icmp eq %C* %4, null
///  br i1 %5, label %9, label %7
///  ...
///  ; <label>:7                                       ; preds = %entry
///  %8 = getelementptr inbounds %C* %4, i64 0, i32 0
///  ...
///
/// can be transformed to
///
///  %5 = icmp eq %C* %0, null
///  %6 = select i1 %3, i1 %5, i1 true
///  br i1 %6, label %9, label %7
///  ...
///  ; <label>:7                                       ; preds = %entry
///  %8 = getelementptr inbounds %C* %0, i64 0, i32 0  // replace by %0!
///
/// Similar when the first operand of the select is a constant or/and
/// the compare is for not equal rather than equal.
///
/// NOTE: The function is only called when the select and compare constants
/// are equal, the optimization can work only for EQ predicates. This is not a
/// major restriction since a NE compare should be 'normalized' to an equal
/// compare, which usually happens in the combiner and test case
/// select-cmp-br.ll checks for it.
bool InstCombiner::replacedSelectWithOperand(SelectInst *SI,
                                             const ICmpInst *Icmp,
                                             const unsigned SIOpd) {
  assert((SIOpd == 1 || SIOpd == 2) && "Invalid select operand!");
  if (isChainSelectCmpBranch(SI) && Icmp->getPredicate() == ICmpInst::ICMP_EQ) {
    BasicBlock *Succ = SI->getParent()->getTerminator()->getSuccessor(1);
    // The check for the single predecessor is not the best that can be
    // done. But it protects efficiently against cases like when SI's
    // home block has two successors, Succ and Succ1, and Succ1 predecessor
    // of Succ. Then SI can't be replaced by SIOpd because the use that gets
    // replaced can be reached on either path. So the uniqueness check
    // guarantees that the path all uses of SI (outside SI's parent) are on
    // is disjoint from all other paths out of SI. But that information
    // is more expensive to compute, and the trade-off here is in favor
    // of compile-time. It should also be noticed that we check for a single
    // predecessor and not only uniqueness. This to handle the situation when
    // Succ and Succ1 points to the same basic block.
    if (Succ->getSinglePredecessor() && dominatesAllUses(SI, Icmp, Succ)) {
      NumSel++;
      SI->replaceUsesOutsideBlock(SI->getOperand(SIOpd), SI->getParent());
      return true;
    }
  }
  return false;
}

/// Try to fold the comparison based on range information we can get by checking
/// whether bits are known to be zero or one in the inputs.
Instruction *InstCombiner::foldICmpUsingKnownBits(ICmpInst &I) {
  Value *Op0 = I.getOperand(0), *Op1 = I.getOperand(1);
  Type *Ty = Op0->getType();
  ICmpInst::Predicate Pred = I.getPredicate();

  // Get scalar or pointer size.
  unsigned BitWidth = Ty->isIntOrIntVectorTy()
                          ? Ty->getScalarSizeInBits()
<<<<<<< HEAD
                          : DL.getTypeIntegerRangeInBits(Ty->getScalarType());
=======
                          : DL.getIndexTypeSizeInBits(Ty->getScalarType());
>>>>>>> 8e229ec0

  if (!BitWidth)
    return nullptr;

  KnownBits Op0Known(BitWidth);
  KnownBits Op1Known(BitWidth);

  if (SimplifyDemandedBits(&I, 0,
                           getDemandedBitsLHSMask(I, BitWidth),
                           Op0Known, 0))
    return &I;

  if (SimplifyDemandedBits(&I, 1, APInt::getAllOnesValue(BitWidth),
                           Op1Known, 0))
    return &I;

  // Given the known and unknown bits, compute a range that the LHS could be
  // in.  Compute the Min, Max and RHS values based on the known bits. For the
  // EQ and NE we use unsigned values.
  APInt Op0Min(BitWidth, 0), Op0Max(BitWidth, 0);
  APInt Op1Min(BitWidth, 0), Op1Max(BitWidth, 0);
  if (I.isSigned()) {
    computeSignedMinMaxValuesFromKnownBits(Op0Known, Op0Min, Op0Max);
    computeSignedMinMaxValuesFromKnownBits(Op1Known, Op1Min, Op1Max);
  } else {
    computeUnsignedMinMaxValuesFromKnownBits(Op0Known, Op0Min, Op0Max);
    computeUnsignedMinMaxValuesFromKnownBits(Op1Known, Op1Min, Op1Max);
  }

  // If Min and Max are known to be the same, then SimplifyDemandedBits figured
  // out that the LHS or RHS is a constant. Constant fold this now, so that
  // code below can assume that Min != Max.
  if (!isa<Constant>(Op0) && Op0Min == Op0Max)
    return new ICmpInst(Pred, ConstantExpr::getIntegerValue(Ty, Op0Min), Op1);
  if (!isa<Constant>(Op1) && Op1Min == Op1Max)
    return new ICmpInst(Pred, Op0, ConstantExpr::getIntegerValue(Ty, Op1Min));

  // Based on the range information we know about the LHS, see if we can
  // simplify this comparison.  For example, (x&4) < 8 is always true.
  switch (Pred) {
  default:
    llvm_unreachable("Unknown icmp opcode!");
  case ICmpInst::ICMP_EQ:
  case ICmpInst::ICMP_NE: {
    if (Op0Max.ult(Op1Min) || Op0Min.ugt(Op1Max)) {
      return Pred == CmpInst::ICMP_EQ
                 ? replaceInstUsesWith(I, ConstantInt::getFalse(I.getType()))
                 : replaceInstUsesWith(I, ConstantInt::getTrue(I.getType()));
    }

    // If all bits are known zero except for one, then we know at most one bit
    // is set. If the comparison is against zero, then this is a check to see if
    // *that* bit is set.
    APInt Op0KnownZeroInverted = ~Op0Known.Zero;
    if (Op1Known.isZero()) {
      // If the LHS is an AND with the same constant, look through it.
      Value *LHS = nullptr;
      const APInt *LHSC;
      if (!match(Op0, m_And(m_Value(LHS), m_APInt(LHSC))) ||
          *LHSC != Op0KnownZeroInverted)
        LHS = Op0;

      Value *X;
      if (match(LHS, m_Shl(m_One(), m_Value(X)))) {
        APInt ValToCheck = Op0KnownZeroInverted;
        Type *XTy = X->getType();
        if (ValToCheck.isPowerOf2()) {
          // ((1 << X) & 8) == 0 -> X != 3
          // ((1 << X) & 8) != 0 -> X == 3
          auto *CmpC = ConstantInt::get(XTy, ValToCheck.countTrailingZeros());
          auto NewPred = ICmpInst::getInversePredicate(Pred);
          return new ICmpInst(NewPred, X, CmpC);
        } else if ((++ValToCheck).isPowerOf2()) {
          // ((1 << X) & 7) == 0 -> X >= 3
          // ((1 << X) & 7) != 0 -> X  < 3
          auto *CmpC = ConstantInt::get(XTy, ValToCheck.countTrailingZeros());
          auto NewPred =
              Pred == CmpInst::ICMP_EQ ? CmpInst::ICMP_UGE : CmpInst::ICMP_ULT;
          return new ICmpInst(NewPred, X, CmpC);
        }
      }

      // Check if the LHS is 8 >>u x and the result is a power of 2 like 1.
      const APInt *CI;
      if (Op0KnownZeroInverted.isOneValue() &&
          match(LHS, m_LShr(m_Power2(CI), m_Value(X)))) {
        // ((8 >>u X) & 1) == 0 -> X != 3
        // ((8 >>u X) & 1) != 0 -> X == 3
        unsigned CmpVal = CI->countTrailingZeros();
        auto NewPred = ICmpInst::getInversePredicate(Pred);
        return new ICmpInst(NewPred, X, ConstantInt::get(X->getType(), CmpVal));
      }
    }
    break;
  }
  case ICmpInst::ICMP_ULT: {
    if (Op0Max.ult(Op1Min)) // A <u B -> true if max(A) < min(B)
      return replaceInstUsesWith(I, ConstantInt::getTrue(I.getType()));
    if (Op0Min.uge(Op1Max)) // A <u B -> false if min(A) >= max(B)
      return replaceInstUsesWith(I, ConstantInt::getFalse(I.getType()));
    if (Op1Min == Op0Max) // A <u B -> A != B if max(A) == min(B)
      return new ICmpInst(ICmpInst::ICMP_NE, Op0, Op1);

    const APInt *CmpC;
    if (match(Op1, m_APInt(CmpC))) {
      // A <u C -> A == C-1 if min(A)+1 == C
      if (*CmpC == Op0Min + 1)
        return new ICmpInst(ICmpInst::ICMP_EQ, Op0,
                            ConstantInt::get(Op1->getType(), *CmpC - 1));
      // X <u C --> X == 0, if the number of zero bits in the bottom of X
      // exceeds the log2 of C.
      if (Op0Known.countMinTrailingZeros() >= CmpC->ceilLogBase2())
        return new ICmpInst(ICmpInst::ICMP_EQ, Op0,
                            Constant::getNullValue(Op1->getType()));
    }
    break;
  }
  case ICmpInst::ICMP_UGT: {
    if (Op0Min.ugt(Op1Max)) // A >u B -> true if min(A) > max(B)
      return replaceInstUsesWith(I, ConstantInt::getTrue(I.getType()));
    if (Op0Max.ule(Op1Min)) // A >u B -> false if max(A) <= max(B)
      return replaceInstUsesWith(I, ConstantInt::getFalse(I.getType()));
    if (Op1Max == Op0Min) // A >u B -> A != B if min(A) == max(B)
      return new ICmpInst(ICmpInst::ICMP_NE, Op0, Op1);

    const APInt *CmpC;
    if (match(Op1, m_APInt(CmpC))) {
      // A >u C -> A == C+1 if max(a)-1 == C
      if (*CmpC == Op0Max - 1)
        return new ICmpInst(ICmpInst::ICMP_EQ, Op0,
                            ConstantInt::get(Op1->getType(), *CmpC + 1));
      // X >u C --> X != 0, if the number of zero bits in the bottom of X
      // exceeds the log2 of C.
      if (Op0Known.countMinTrailingZeros() >= CmpC->getActiveBits())
        return new ICmpInst(ICmpInst::ICMP_NE, Op0,
                            Constant::getNullValue(Op1->getType()));
    }
    break;
  }
  case ICmpInst::ICMP_SLT: {
    if (Op0Max.slt(Op1Min)) // A <s B -> true if max(A) < min(C)
      return replaceInstUsesWith(I, ConstantInt::getTrue(I.getType()));
    if (Op0Min.sge(Op1Max)) // A <s B -> false if min(A) >= max(C)
      return replaceInstUsesWith(I, ConstantInt::getFalse(I.getType()));
    if (Op1Min == Op0Max) // A <s B -> A != B if max(A) == min(B)
      return new ICmpInst(ICmpInst::ICMP_NE, Op0, Op1);
    const APInt *CmpC;
    if (match(Op1, m_APInt(CmpC))) {
      if (*CmpC == Op0Min + 1) // A <s C -> A == C-1 if min(A)+1 == C
        return new ICmpInst(ICmpInst::ICMP_EQ, Op0,
                            ConstantInt::get(Op1->getType(), *CmpC - 1));
    }
    break;
  }
  case ICmpInst::ICMP_SGT: {
    if (Op0Min.sgt(Op1Max)) // A >s B -> true if min(A) > max(B)
      return replaceInstUsesWith(I, ConstantInt::getTrue(I.getType()));
    if (Op0Max.sle(Op1Min)) // A >s B -> false if max(A) <= min(B)
      return replaceInstUsesWith(I, ConstantInt::getFalse(I.getType()));
    if (Op1Max == Op0Min) // A >s B -> A != B if min(A) == max(B)
      return new ICmpInst(ICmpInst::ICMP_NE, Op0, Op1);
    const APInt *CmpC;
    if (match(Op1, m_APInt(CmpC))) {
      if (*CmpC == Op0Max - 1) // A >s C -> A == C+1 if max(A)-1 == C
        return new ICmpInst(ICmpInst::ICMP_EQ, Op0,
                            ConstantInt::get(Op1->getType(), *CmpC + 1));
    }
    break;
  }
  case ICmpInst::ICMP_SGE:
    assert(!isa<ConstantInt>(Op1) && "ICMP_SGE with ConstantInt not folded!");
    if (Op0Min.sge(Op1Max)) // A >=s B -> true if min(A) >= max(B)
      return replaceInstUsesWith(I, ConstantInt::getTrue(I.getType()));
    if (Op0Max.slt(Op1Min)) // A >=s B -> false if max(A) < min(B)
      return replaceInstUsesWith(I, ConstantInt::getFalse(I.getType()));
    if (Op1Min == Op0Max) // A >=s B -> A == B if max(A) == min(B)
      return new ICmpInst(ICmpInst::ICMP_EQ, Op0, Op1);
    break;
  case ICmpInst::ICMP_SLE:
    assert(!isa<ConstantInt>(Op1) && "ICMP_SLE with ConstantInt not folded!");
    if (Op0Max.sle(Op1Min)) // A <=s B -> true if max(A) <= min(B)
      return replaceInstUsesWith(I, ConstantInt::getTrue(I.getType()));
    if (Op0Min.sgt(Op1Max)) // A <=s B -> false if min(A) > max(B)
      return replaceInstUsesWith(I, ConstantInt::getFalse(I.getType()));
    if (Op1Max == Op0Min) // A <=s B -> A == B if min(A) == max(B)
      return new ICmpInst(ICmpInst::ICMP_EQ, Op0, Op1);
    break;
  case ICmpInst::ICMP_UGE:
    assert(!isa<ConstantInt>(Op1) && "ICMP_UGE with ConstantInt not folded!");
    if (Op0Min.uge(Op1Max)) // A >=u B -> true if min(A) >= max(B)
      return replaceInstUsesWith(I, ConstantInt::getTrue(I.getType()));
    if (Op0Max.ult(Op1Min)) // A >=u B -> false if max(A) < min(B)
      return replaceInstUsesWith(I, ConstantInt::getFalse(I.getType()));
    if (Op1Min == Op0Max) // A >=u B -> A == B if max(A) == min(B)
      return new ICmpInst(ICmpInst::ICMP_EQ, Op0, Op1);
    break;
  case ICmpInst::ICMP_ULE:
    assert(!isa<ConstantInt>(Op1) && "ICMP_ULE with ConstantInt not folded!");
    if (Op0Max.ule(Op1Min)) // A <=u B -> true if max(A) <= min(B)
      return replaceInstUsesWith(I, ConstantInt::getTrue(I.getType()));
    if (Op0Min.ugt(Op1Max)) // A <=u B -> false if min(A) > max(B)
      return replaceInstUsesWith(I, ConstantInt::getFalse(I.getType()));
    if (Op1Max == Op0Min) // A <=u B -> A == B if min(A) == max(B)
      return new ICmpInst(ICmpInst::ICMP_EQ, Op0, Op1);
    break;
  }

  // Turn a signed comparison into an unsigned one if both operands are known to
  // have the same sign.
  if (I.isSigned() &&
      ((Op0Known.Zero.isNegative() && Op1Known.Zero.isNegative()) ||
       (Op0Known.One.isNegative() && Op1Known.One.isNegative())))
    return new ICmpInst(I.getUnsignedPredicate(), Op0, Op1);

  return nullptr;
}

/// If we have an icmp le or icmp ge instruction with a constant operand, turn
/// it into the appropriate icmp lt or icmp gt instruction. This transform
/// allows them to be folded in visitICmpInst.
static ICmpInst *canonicalizeCmpWithConstant(ICmpInst &I) {
  ICmpInst::Predicate Pred = I.getPredicate();
  if (Pred != ICmpInst::ICMP_SLE && Pred != ICmpInst::ICMP_SGE &&
      Pred != ICmpInst::ICMP_ULE && Pred != ICmpInst::ICMP_UGE)
    return nullptr;

  Value *Op0 = I.getOperand(0);
  Value *Op1 = I.getOperand(1);
  auto *Op1C = dyn_cast<Constant>(Op1);
  if (!Op1C)
    return nullptr;

  // Check if the constant operand can be safely incremented/decremented without
  // overflowing/underflowing. For scalars, SimplifyICmpInst has already handled
  // the edge cases for us, so we just assert on them. For vectors, we must
  // handle the edge cases.
  Type *Op1Type = Op1->getType();
  bool IsSigned = I.isSigned();
  bool IsLE = (Pred == ICmpInst::ICMP_SLE || Pred == ICmpInst::ICMP_ULE);
  auto *CI = dyn_cast<ConstantInt>(Op1C);
  if (CI) {
    // A <= MAX -> TRUE ; A >= MIN -> TRUE
    assert(IsLE ? !CI->isMaxValue(IsSigned) : !CI->isMinValue(IsSigned));
  } else if (Op1Type->isVectorTy()) {
    // TODO? If the edge cases for vectors were guaranteed to be handled as they
    // are for scalar, we could remove the min/max checks. However, to do that,
    // we would have to use insertelement/shufflevector to replace edge values.
    unsigned NumElts = Op1Type->getVectorNumElements();
    for (unsigned i = 0; i != NumElts; ++i) {
      Constant *Elt = Op1C->getAggregateElement(i);
      if (!Elt)
        return nullptr;

      if (isa<UndefValue>(Elt))
        continue;

      // Bail out if we can't determine if this constant is min/max or if we
      // know that this constant is min/max.
      auto *CI = dyn_cast<ConstantInt>(Elt);
      if (!CI || (IsLE ? CI->isMaxValue(IsSigned) : CI->isMinValue(IsSigned)))
        return nullptr;
    }
  } else {
    // ConstantExpr?
    return nullptr;
  }

  // Increment or decrement the constant and set the new comparison predicate:
  // ULE -> ULT ; UGE -> UGT ; SLE -> SLT ; SGE -> SGT
  Constant *OneOrNegOne = ConstantInt::get(Op1Type, IsLE ? 1 : -1, true);
  CmpInst::Predicate NewPred = IsLE ? ICmpInst::ICMP_ULT: ICmpInst::ICMP_UGT;
  NewPred = IsSigned ? ICmpInst::getSignedPredicate(NewPred) : NewPred;
  return new ICmpInst(NewPred, Op0, ConstantExpr::getAdd(Op1C, OneOrNegOne));
}

/// Integer compare with boolean values can always be turned into bitwise ops.
static Instruction *canonicalizeICmpBool(ICmpInst &I,
                                         InstCombiner::BuilderTy &Builder) {
  Value *A = I.getOperand(0), *B = I.getOperand(1);
  assert(A->getType()->isIntOrIntVectorTy(1) && "Bools only");

  // A boolean compared to true/false can be simplified to Op0/true/false in
  // 14 out of the 20 (10 predicates * 2 constants) possible combinations.
  // Cases not handled by InstSimplify are always 'not' of Op0.
  if (match(B, m_Zero())) {
    switch (I.getPredicate()) {
      case CmpInst::ICMP_EQ:  // A ==   0 -> !A
      case CmpInst::ICMP_ULE: // A <=u  0 -> !A
      case CmpInst::ICMP_SGE: // A >=s  0 -> !A
        return BinaryOperator::CreateNot(A);
      default:
        llvm_unreachable("ICmp i1 X, C not simplified as expected.");
    }
  } else if (match(B, m_One())) {
    switch (I.getPredicate()) {
      case CmpInst::ICMP_NE:  // A !=  1 -> !A
      case CmpInst::ICMP_ULT: // A <u  1 -> !A
      case CmpInst::ICMP_SGT: // A >s -1 -> !A
        return BinaryOperator::CreateNot(A);
      default:
        llvm_unreachable("ICmp i1 X, C not simplified as expected.");
    }
  }

  switch (I.getPredicate()) {
  default:
    llvm_unreachable("Invalid icmp instruction!");
  case ICmpInst::ICMP_EQ:
    // icmp eq i1 A, B -> ~(A ^ B)
    return BinaryOperator::CreateNot(Builder.CreateXor(A, B));

  case ICmpInst::ICMP_NE:
    // icmp ne i1 A, B -> A ^ B
    return BinaryOperator::CreateXor(A, B);

  case ICmpInst::ICMP_UGT:
    // icmp ugt -> icmp ult
    std::swap(A, B);
    LLVM_FALLTHROUGH;
  case ICmpInst::ICMP_ULT:
    // icmp ult i1 A, B -> ~A & B
    return BinaryOperator::CreateAnd(Builder.CreateNot(A), B);

  case ICmpInst::ICMP_SGT:
    // icmp sgt -> icmp slt
    std::swap(A, B);
    LLVM_FALLTHROUGH;
  case ICmpInst::ICMP_SLT:
    // icmp slt i1 A, B -> A & ~B
    return BinaryOperator::CreateAnd(Builder.CreateNot(B), A);

  case ICmpInst::ICMP_UGE:
    // icmp uge -> icmp ule
    std::swap(A, B);
    LLVM_FALLTHROUGH;
  case ICmpInst::ICMP_ULE:
    // icmp ule i1 A, B -> ~A | B
    return BinaryOperator::CreateOr(Builder.CreateNot(A), B);

  case ICmpInst::ICMP_SGE:
    // icmp sge -> icmp sle
    std::swap(A, B);
    LLVM_FALLTHROUGH;
  case ICmpInst::ICMP_SLE:
    // icmp sle i1 A, B -> A | ~B
    return BinaryOperator::CreateOr(Builder.CreateNot(B), A);
  }
}

Instruction *InstCombiner::visitICmpInst(ICmpInst &I) {
  bool Changed = false;
  Value *Op0 = I.getOperand(0), *Op1 = I.getOperand(1);
  unsigned Op0Cplxity = getComplexity(Op0);
  unsigned Op1Cplxity = getComplexity(Op1);

  /// Orders the operands of the compare so that they are listed from most
  /// complex to least complex.  This puts constants before unary operators,
  /// before binary operators.
  if (Op0Cplxity < Op1Cplxity ||
      (Op0Cplxity == Op1Cplxity && swapMayExposeCSEOpportunities(Op0, Op1))) {
    I.swapOperands();
    std::swap(Op0, Op1);
    Changed = true;
  }

  if (Value *V = SimplifyICmpInst(I.getPredicate(), Op0, Op1,
                                  SQ.getWithInstruction(&I)))
    return replaceInstUsesWith(I, V);

  // Comparing -val or val with non-zero is the same as just comparing val
  // ie, abs(val) != 0 -> val != 0
  if (I.getPredicate() == ICmpInst::ICMP_NE && match(Op1, m_Zero())) {
    Value *Cond, *SelectTrue, *SelectFalse;
    if (match(Op0, m_Select(m_Value(Cond), m_Value(SelectTrue),
                            m_Value(SelectFalse)))) {
      if (Value *V = dyn_castNegVal(SelectTrue)) {
        if (V == SelectFalse)
          return CmpInst::Create(Instruction::ICmp, I.getPredicate(), V, Op1);
      }
      else if (Value *V = dyn_castNegVal(SelectFalse)) {
        if (V == SelectTrue)
          return CmpInst::Create(Instruction::ICmp, I.getPredicate(), V, Op1);
      }
    }
  }

  if (Op0->getType()->isIntOrIntVectorTy(1))
    if (Instruction *Res = canonicalizeICmpBool(I, Builder))
      return Res;

  if (ICmpInst *NewICmp = canonicalizeCmpWithConstant(I))
    return NewICmp;

  if (Instruction *Res = foldICmpWithConstant(I))
    return Res;

  if (Instruction *Res = foldICmpUsingKnownBits(I))
    return Res;

  // Test if the ICmpInst instruction is used exclusively by a select as
  // part of a minimum or maximum operation. If so, refrain from doing
  // any other folding. This helps out other analyses which understand
  // non-obfuscated minimum and maximum idioms, such as ScalarEvolution
  // and CodeGen. And in this case, at least one of the comparison
  // operands has at least one user besides the compare (the select),
  // which would often largely negate the benefit of folding anyway.
  //
  // Do the same for the other patterns recognized by matchSelectPattern.
  if (I.hasOneUse())
    if (SelectInst *SI = dyn_cast<SelectInst>(I.user_back())) {
      Value *A, *B;
      SelectPatternResult SPR = matchSelectPattern(SI, A, B);
      if (SPR.Flavor != SPF_UNKNOWN)
        return nullptr;
    }

  // Do this after checking for min/max to prevent infinite looping.
  if (Instruction *Res = foldICmpWithZero(I))
    return Res;

  // FIXME: We only do this after checking for min/max to prevent infinite
  // looping caused by a reverse canonicalization of these patterns for min/max.
  // FIXME: The organization of folds is a mess. These would naturally go into
  // canonicalizeCmpWithConstant(), but we can't move all of the above folds
  // down here after the min/max restriction.
  ICmpInst::Predicate Pred = I.getPredicate();
  const APInt *C;
  if (match(Op1, m_APInt(C))) {
    // For i32: x >u 2147483647 -> x <s 0  -> true if sign bit set
    if (Pred == ICmpInst::ICMP_UGT && C->isMaxSignedValue()) {
      Constant *Zero = Constant::getNullValue(Op0->getType());
      return new ICmpInst(ICmpInst::ICMP_SLT, Op0, Zero);
    }

    // For i32: x <u 2147483648 -> x >s -1  -> true if sign bit clear
    if (Pred == ICmpInst::ICMP_ULT && C->isMinSignedValue()) {
      Constant *AllOnes = Constant::getAllOnesValue(Op0->getType());
      return new ICmpInst(ICmpInst::ICMP_SGT, Op0, AllOnes);
    }
  }

  if (Instruction *Res = foldICmpInstWithConstant(I))
    return Res;

  if (Instruction *Res = foldICmpInstWithConstantNotInt(I))
    return Res;

  // If we can optimize a 'icmp GEP, P' or 'icmp P, GEP', do so now.
  if (GEPOperator *GEP = dyn_cast<GEPOperator>(Op0))
    if (Instruction *NI = foldGEPICmp(GEP, Op1, I.getPredicate(), I))
      return NI;
  if (GEPOperator *GEP = dyn_cast<GEPOperator>(Op1))
    if (Instruction *NI = foldGEPICmp(GEP, Op0,
                           ICmpInst::getSwappedPredicate(I.getPredicate()), I))
      return NI;

  // Try to optimize equality comparisons against alloca-based pointers.
  if (Op0->getType()->isPointerTy() && I.isEquality()) {
    assert(Op1->getType()->isPointerTy() && "Comparing pointer with non-pointer?");
    if (auto *Alloca = dyn_cast<AllocaInst>(GetUnderlyingObject(Op0, DL)))
      if (Instruction *New = foldAllocaCmp(I, Alloca, Op1))
        return New;
    if (auto *Alloca = dyn_cast<AllocaInst>(GetUnderlyingObject(Op1, DL)))
      if (Instruction *New = foldAllocaCmp(I, Alloca, Op0))
        return New;
  }

  // Test to see if the operands of the icmp are casted versions of other
  // values.  If the ptr->ptr cast can be stripped off both arguments, we do so
  // now.
  if (BitCastInst *CI = dyn_cast<BitCastInst>(Op0)) {
    if (Op0->getType()->isPointerTy() &&
        (isa<Constant>(Op1) || isa<BitCastInst>(Op1))) {
      // We keep moving the cast from the left operand over to the right
      // operand, where it can often be eliminated completely.
      Op0 = CI->getOperand(0);

      // If operand #1 is a bitcast instruction, it must also be a ptr->ptr cast
      // so eliminate it as well.
      if (BitCastInst *CI2 = dyn_cast<BitCastInst>(Op1))
        Op1 = CI2->getOperand(0);

      // If Op1 is a constant, we can fold the cast into the constant.
      if (Op0->getType() != Op1->getType()) {
        if (Constant *Op1C = dyn_cast<Constant>(Op1)) {
          Op1 = ConstantExpr::getBitCast(Op1C, Op0->getType());
        } else {
          // Otherwise, cast the RHS right before the icmp
          Op1 = Builder.CreateBitCast(Op1, Op0->getType());
        }
      }
      return new ICmpInst(I.getPredicate(), Op0, Op1);
    }
  }

  if (isa<CastInst>(Op0)) {
    // Handle the special case of: icmp (cast bool to X), <cst>
    // This comes up when you have code like
    //   int X = A < B;
    //   if (X) ...
    // For generality, we handle any zero-extension of any operand comparison
    // with a constant or another cast from the same type.
    if (isa<Constant>(Op1) || isa<CastInst>(Op1))
      if (Instruction *R = foldICmpWithCastAndCast(I))
        return R;
  }

  if (Instruction *Res = foldICmpBinOp(I))
    return Res;

  if (Instruction *Res = foldICmpWithMinMax(I))
    return Res;

  {
    Value *A, *B;
    // Transform (A & ~B) == 0 --> (A & B) != 0
    // and       (A & ~B) != 0 --> (A & B) == 0
    // if A is a power of 2.
    if (match(Op0, m_And(m_Value(A), m_Not(m_Value(B)))) &&
        match(Op1, m_Zero()) &&
        isKnownToBeAPowerOfTwo(A, false, 0, &I) && I.isEquality())
      return new ICmpInst(I.getInversePredicate(), Builder.CreateAnd(A, B),
                          Op1);

    // ~X < ~Y --> Y < X
    // ~X < C -->  X > ~C
    if (match(Op0, m_Not(m_Value(A)))) {
      if (match(Op1, m_Not(m_Value(B))))
        return new ICmpInst(I.getPredicate(), B, A);

      const APInt *C;
      if (match(Op1, m_APInt(C)))
        return new ICmpInst(I.getSwappedPredicate(), A,
                            ConstantInt::get(Op1->getType(), ~(*C)));
    }

    Instruction *AddI = nullptr;
    if (match(&I, m_UAddWithOverflow(m_Value(A), m_Value(B),
                                     m_Instruction(AddI))) &&
        isa<IntegerType>(A->getType())) {
      Value *Result;
      Constant *Overflow;
      if (OptimizeOverflowCheck(OCF_UNSIGNED_ADD, A, B, *AddI, Result,
                                Overflow)) {
        replaceInstUsesWith(*AddI, Result);
        return replaceInstUsesWith(I, Overflow);
      }
    }

    // (zext a) * (zext b)  --> llvm.umul.with.overflow.
    if (match(Op0, m_Mul(m_ZExt(m_Value(A)), m_ZExt(m_Value(B))))) {
      if (Instruction *R = processUMulZExtIdiom(I, Op0, Op1, *this))
        return R;
    }
    if (match(Op1, m_Mul(m_ZExt(m_Value(A)), m_ZExt(m_Value(B))))) {
      if (Instruction *R = processUMulZExtIdiom(I, Op1, Op0, *this))
        return R;
    }
  }

  if (Instruction *Res = foldICmpEquality(I))
    return Res;

  // The 'cmpxchg' instruction returns an aggregate containing the old value and
  // an i1 which indicates whether or not we successfully did the swap.
  //
  // Replace comparisons between the old value and the expected value with the
  // indicator that 'cmpxchg' returns.
  //
  // N.B.  This transform is only valid when the 'cmpxchg' is not permitted to
  // spuriously fail.  In those cases, the old value may equal the expected
  // value but it is possible for the swap to not occur.
  if (I.getPredicate() == ICmpInst::ICMP_EQ)
    if (auto *EVI = dyn_cast<ExtractValueInst>(Op0))
      if (auto *ACXI = dyn_cast<AtomicCmpXchgInst>(EVI->getAggregateOperand()))
        if (EVI->getIndices()[0] == 0 && ACXI->getCompareOperand() == Op1 &&
            !ACXI->isWeak())
          return ExtractValueInst::Create(ACXI, 1);

  {
    Value *X; ConstantInt *Cst;
    // icmp X+Cst, X
    if (match(Op0, m_Add(m_Value(X), m_ConstantInt(Cst))) && Op1 == X)
      return foldICmpAddOpConst(X, Cst, I.getPredicate());

    // icmp X, X+Cst
    if (match(Op1, m_Add(m_Value(X), m_ConstantInt(Cst))) && Op0 == X)
      return foldICmpAddOpConst(X, Cst, I.getSwappedPredicate());
  }
  return Changed ? &I : nullptr;
}

/// Fold fcmp ([us]itofp x, cst) if possible.
Instruction *InstCombiner::foldFCmpIntToFPConst(FCmpInst &I, Instruction *LHSI,
                                                Constant *RHSC) {
  if (!isa<ConstantFP>(RHSC)) return nullptr;
  const APFloat &RHS = cast<ConstantFP>(RHSC)->getValueAPF();

  // Get the width of the mantissa.  We don't want to hack on conversions that
  // might lose information from the integer, e.g. "i64 -> float"
  int MantissaWidth = LHSI->getType()->getFPMantissaWidth();
  if (MantissaWidth == -1) return nullptr;  // Unknown.

  IntegerType *IntTy = cast<IntegerType>(LHSI->getOperand(0)->getType());

  bool LHSUnsigned = isa<UIToFPInst>(LHSI);

  if (I.isEquality()) {
    FCmpInst::Predicate P = I.getPredicate();
    bool IsExact = false;
    APSInt RHSCvt(IntTy->getBitWidth(), LHSUnsigned);
    RHS.convertToInteger(RHSCvt, APFloat::rmNearestTiesToEven, &IsExact);

    // If the floating point constant isn't an integer value, we know if we will
    // ever compare equal / not equal to it.
    if (!IsExact) {
      // TODO: Can never be -0.0 and other non-representable values
      APFloat RHSRoundInt(RHS);
      RHSRoundInt.roundToIntegral(APFloat::rmNearestTiesToEven);
      if (RHS.compare(RHSRoundInt) != APFloat::cmpEqual) {
        if (P == FCmpInst::FCMP_OEQ || P == FCmpInst::FCMP_UEQ)
          return replaceInstUsesWith(I, Builder.getFalse());

        assert(P == FCmpInst::FCMP_ONE || P == FCmpInst::FCMP_UNE);
        return replaceInstUsesWith(I, Builder.getTrue());
      }
    }

    // TODO: If the constant is exactly representable, is it always OK to do
    // equality compares as integer?
  }

  // Check to see that the input is converted from an integer type that is small
  // enough that preserves all bits.  TODO: check here for "known" sign bits.
  // This would allow us to handle (fptosi (x >>s 62) to float) if x is i64 f.e.
  unsigned InputSize = IntTy->getScalarSizeInBits();

  // Following test does NOT adjust InputSize downwards for signed inputs,
  // because the most negative value still requires all the mantissa bits
  // to distinguish it from one less than that value.
  if ((int)InputSize > MantissaWidth) {
    // Conversion would lose accuracy. Check if loss can impact comparison.
    int Exp = ilogb(RHS);
    if (Exp == APFloat::IEK_Inf) {
      int MaxExponent = ilogb(APFloat::getLargest(RHS.getSemantics()));
      if (MaxExponent < (int)InputSize - !LHSUnsigned)
        // Conversion could create infinity.
        return nullptr;
    } else {
      // Note that if RHS is zero or NaN, then Exp is negative
      // and first condition is trivially false.
      if (MantissaWidth <= Exp && Exp <= (int)InputSize - !LHSUnsigned)
        // Conversion could affect comparison.
        return nullptr;
    }
  }

  // Otherwise, we can potentially simplify the comparison.  We know that it
  // will always come through as an integer value and we know the constant is
  // not a NAN (it would have been previously simplified).
  assert(!RHS.isNaN() && "NaN comparison not already folded!");

  ICmpInst::Predicate Pred;
  switch (I.getPredicate()) {
  default: llvm_unreachable("Unexpected predicate!");
  case FCmpInst::FCMP_UEQ:
  case FCmpInst::FCMP_OEQ:
    Pred = ICmpInst::ICMP_EQ;
    break;
  case FCmpInst::FCMP_UGT:
  case FCmpInst::FCMP_OGT:
    Pred = LHSUnsigned ? ICmpInst::ICMP_UGT : ICmpInst::ICMP_SGT;
    break;
  case FCmpInst::FCMP_UGE:
  case FCmpInst::FCMP_OGE:
    Pred = LHSUnsigned ? ICmpInst::ICMP_UGE : ICmpInst::ICMP_SGE;
    break;
  case FCmpInst::FCMP_ULT:
  case FCmpInst::FCMP_OLT:
    Pred = LHSUnsigned ? ICmpInst::ICMP_ULT : ICmpInst::ICMP_SLT;
    break;
  case FCmpInst::FCMP_ULE:
  case FCmpInst::FCMP_OLE:
    Pred = LHSUnsigned ? ICmpInst::ICMP_ULE : ICmpInst::ICMP_SLE;
    break;
  case FCmpInst::FCMP_UNE:
  case FCmpInst::FCMP_ONE:
    Pred = ICmpInst::ICMP_NE;
    break;
  case FCmpInst::FCMP_ORD:
    return replaceInstUsesWith(I, Builder.getTrue());
  case FCmpInst::FCMP_UNO:
    return replaceInstUsesWith(I, Builder.getFalse());
  }

  // Now we know that the APFloat is a normal number, zero or inf.

  // See if the FP constant is too large for the integer.  For example,
  // comparing an i8 to 300.0.
  unsigned IntWidth = IntTy->getScalarSizeInBits();

  if (!LHSUnsigned) {
    // If the RHS value is > SignedMax, fold the comparison.  This handles +INF
    // and large values.
    APFloat SMax(RHS.getSemantics());
    SMax.convertFromAPInt(APInt::getSignedMaxValue(IntWidth), true,
                          APFloat::rmNearestTiesToEven);
    if (SMax.compare(RHS) == APFloat::cmpLessThan) {  // smax < 13123.0
      if (Pred == ICmpInst::ICMP_NE  || Pred == ICmpInst::ICMP_SLT ||
          Pred == ICmpInst::ICMP_SLE)
        return replaceInstUsesWith(I, Builder.getTrue());
      return replaceInstUsesWith(I, Builder.getFalse());
    }
  } else {
    // If the RHS value is > UnsignedMax, fold the comparison. This handles
    // +INF and large values.
    APFloat UMax(RHS.getSemantics());
    UMax.convertFromAPInt(APInt::getMaxValue(IntWidth), false,
                          APFloat::rmNearestTiesToEven);
    if (UMax.compare(RHS) == APFloat::cmpLessThan) {  // umax < 13123.0
      if (Pred == ICmpInst::ICMP_NE  || Pred == ICmpInst::ICMP_ULT ||
          Pred == ICmpInst::ICMP_ULE)
        return replaceInstUsesWith(I, Builder.getTrue());
      return replaceInstUsesWith(I, Builder.getFalse());
    }
  }

  if (!LHSUnsigned) {
    // See if the RHS value is < SignedMin.
    APFloat SMin(RHS.getSemantics());
    SMin.convertFromAPInt(APInt::getSignedMinValue(IntWidth), true,
                          APFloat::rmNearestTiesToEven);
    if (SMin.compare(RHS) == APFloat::cmpGreaterThan) { // smin > 12312.0
      if (Pred == ICmpInst::ICMP_NE || Pred == ICmpInst::ICMP_SGT ||
          Pred == ICmpInst::ICMP_SGE)
        return replaceInstUsesWith(I, Builder.getTrue());
      return replaceInstUsesWith(I, Builder.getFalse());
    }
  } else {
    // See if the RHS value is < UnsignedMin.
    APFloat SMin(RHS.getSemantics());
    SMin.convertFromAPInt(APInt::getMinValue(IntWidth), true,
                          APFloat::rmNearestTiesToEven);
    if (SMin.compare(RHS) == APFloat::cmpGreaterThan) { // umin > 12312.0
      if (Pred == ICmpInst::ICMP_NE || Pred == ICmpInst::ICMP_UGT ||
          Pred == ICmpInst::ICMP_UGE)
        return replaceInstUsesWith(I, Builder.getTrue());
      return replaceInstUsesWith(I, Builder.getFalse());
    }
  }

  // Okay, now we know that the FP constant fits in the range [SMIN, SMAX] or
  // [0, UMAX], but it may still be fractional.  See if it is fractional by
  // casting the FP value to the integer value and back, checking for equality.
  // Don't do this for zero, because -0.0 is not fractional.
  Constant *RHSInt = LHSUnsigned
    ? ConstantExpr::getFPToUI(RHSC, IntTy)
    : ConstantExpr::getFPToSI(RHSC, IntTy);
  if (!RHS.isZero()) {
    bool Equal = LHSUnsigned
      ? ConstantExpr::getUIToFP(RHSInt, RHSC->getType()) == RHSC
      : ConstantExpr::getSIToFP(RHSInt, RHSC->getType()) == RHSC;
    if (!Equal) {
      // If we had a comparison against a fractional value, we have to adjust
      // the compare predicate and sometimes the value.  RHSC is rounded towards
      // zero at this point.
      switch (Pred) {
      default: llvm_unreachable("Unexpected integer comparison!");
      case ICmpInst::ICMP_NE:  // (float)int != 4.4   --> true
        return replaceInstUsesWith(I, Builder.getTrue());
      case ICmpInst::ICMP_EQ:  // (float)int == 4.4   --> false
        return replaceInstUsesWith(I, Builder.getFalse());
      case ICmpInst::ICMP_ULE:
        // (float)int <= 4.4   --> int <= 4
        // (float)int <= -4.4  --> false
        if (RHS.isNegative())
          return replaceInstUsesWith(I, Builder.getFalse());
        break;
      case ICmpInst::ICMP_SLE:
        // (float)int <= 4.4   --> int <= 4
        // (float)int <= -4.4  --> int < -4
        if (RHS.isNegative())
          Pred = ICmpInst::ICMP_SLT;
        break;
      case ICmpInst::ICMP_ULT:
        // (float)int < -4.4   --> false
        // (float)int < 4.4    --> int <= 4
        if (RHS.isNegative())
          return replaceInstUsesWith(I, Builder.getFalse());
        Pred = ICmpInst::ICMP_ULE;
        break;
      case ICmpInst::ICMP_SLT:
        // (float)int < -4.4   --> int < -4
        // (float)int < 4.4    --> int <= 4
        if (!RHS.isNegative())
          Pred = ICmpInst::ICMP_SLE;
        break;
      case ICmpInst::ICMP_UGT:
        // (float)int > 4.4    --> int > 4
        // (float)int > -4.4   --> true
        if (RHS.isNegative())
          return replaceInstUsesWith(I, Builder.getTrue());
        break;
      case ICmpInst::ICMP_SGT:
        // (float)int > 4.4    --> int > 4
        // (float)int > -4.4   --> int >= -4
        if (RHS.isNegative())
          Pred = ICmpInst::ICMP_SGE;
        break;
      case ICmpInst::ICMP_UGE:
        // (float)int >= -4.4   --> true
        // (float)int >= 4.4    --> int > 4
        if (RHS.isNegative())
          return replaceInstUsesWith(I, Builder.getTrue());
        Pred = ICmpInst::ICMP_UGT;
        break;
      case ICmpInst::ICMP_SGE:
        // (float)int >= -4.4   --> int >= -4
        // (float)int >= 4.4    --> int > 4
        if (!RHS.isNegative())
          Pred = ICmpInst::ICMP_SGT;
        break;
      }
    }
  }

  // Lower this FP comparison into an appropriate integer version of the
  // comparison.
  return new ICmpInst(Pred, LHSI->getOperand(0), RHSInt);
}

Instruction *InstCombiner::visitFCmpInst(FCmpInst &I) {
  bool Changed = false;

  /// Orders the operands of the compare so that they are listed from most
  /// complex to least complex.  This puts constants before unary operators,
  /// before binary operators.
  if (getComplexity(I.getOperand(0)) < getComplexity(I.getOperand(1))) {
    I.swapOperands();
    Changed = true;
  }

  const CmpInst::Predicate Pred = I.getPredicate();
  Value *Op0 = I.getOperand(0), *Op1 = I.getOperand(1);
  if (Value *V = SimplifyFCmpInst(Pred, Op0, Op1, I.getFastMathFlags(),
                                  SQ.getWithInstruction(&I)))
    return replaceInstUsesWith(I, V);

  // Simplify 'fcmp pred X, X'
  if (Op0 == Op1) {
    switch (Pred) {
      default: break;
    case FCmpInst::FCMP_UNO:    // True if unordered: isnan(X) | isnan(Y)
    case FCmpInst::FCMP_ULT:    // True if unordered or less than
    case FCmpInst::FCMP_UGT:    // True if unordered or greater than
    case FCmpInst::FCMP_UNE:    // True if unordered or not equal
      // Canonicalize these to be 'fcmp uno %X, 0.0'.
      I.setPredicate(FCmpInst::FCMP_UNO);
      I.setOperand(1, Constant::getNullValue(Op0->getType()));
      return &I;

    case FCmpInst::FCMP_ORD:    // True if ordered (no nans)
    case FCmpInst::FCMP_OEQ:    // True if ordered and equal
    case FCmpInst::FCMP_OGE:    // True if ordered and greater than or equal
    case FCmpInst::FCMP_OLE:    // True if ordered and less than or equal
      // Canonicalize these to be 'fcmp ord %X, 0.0'.
      I.setPredicate(FCmpInst::FCMP_ORD);
      I.setOperand(1, Constant::getNullValue(Op0->getType()));
      return &I;
    }
  }

  // If we're just checking for a NaN (ORD/UNO) and have a non-NaN operand,
  // then canonicalize the operand to 0.0.
  if (Pred == CmpInst::FCMP_ORD || Pred == CmpInst::FCMP_UNO) {
    if (!match(Op0, m_Zero()) && isKnownNeverNaN(Op0)) {
      I.setOperand(0, ConstantFP::getNullValue(Op0->getType()));
      return &I;
    }
    if (!match(Op1, m_Zero()) && isKnownNeverNaN(Op1)) {
      I.setOperand(1, ConstantFP::getNullValue(Op0->getType()));
      return &I;
    }
  }

  // Test if the FCmpInst instruction is used exclusively by a select as
  // part of a minimum or maximum operation. If so, refrain from doing
  // any other folding. This helps out other analyses which understand
  // non-obfuscated minimum and maximum idioms, such as ScalarEvolution
  // and CodeGen. And in this case, at least one of the comparison
  // operands has at least one user besides the compare (the select),
  // which would often largely negate the benefit of folding anyway.
  if (I.hasOneUse())
    if (SelectInst *SI = dyn_cast<SelectInst>(I.user_back())) {
      Value *A, *B;
      SelectPatternResult SPR = matchSelectPattern(SI, A, B);
      if (SPR.Flavor != SPF_UNKNOWN)
        return nullptr;
    }

  // Handle fcmp with constant RHS
  if (Constant *RHSC = dyn_cast<Constant>(Op1)) {
    if (Instruction *LHSI = dyn_cast<Instruction>(Op0))
      switch (LHSI->getOpcode()) {
      case Instruction::FPExt: {
        // fcmp (fpext x), C -> fcmp x, (fptrunc C) if fptrunc is lossless
        FPExtInst *LHSExt = cast<FPExtInst>(LHSI);
        ConstantFP *RHSF = dyn_cast<ConstantFP>(RHSC);
        if (!RHSF)
          break;

        const fltSemantics *Sem;
        // FIXME: This shouldn't be here.
        if (LHSExt->getSrcTy()->isHalfTy())
          Sem = &APFloat::IEEEhalf();
        else if (LHSExt->getSrcTy()->isFloatTy())
          Sem = &APFloat::IEEEsingle();
        else if (LHSExt->getSrcTy()->isDoubleTy())
          Sem = &APFloat::IEEEdouble();
        else if (LHSExt->getSrcTy()->isFP128Ty())
          Sem = &APFloat::IEEEquad();
        else if (LHSExt->getSrcTy()->isX86_FP80Ty())
          Sem = &APFloat::x87DoubleExtended();
        else if (LHSExt->getSrcTy()->isPPC_FP128Ty())
          Sem = &APFloat::PPCDoubleDouble();
        else
          break;

        bool Lossy;
        APFloat F = RHSF->getValueAPF();
        F.convert(*Sem, APFloat::rmNearestTiesToEven, &Lossy);

        // Avoid lossy conversions and denormals. Zero is a special case
        // that's OK to convert.
        APFloat Fabs = F;
        Fabs.clearSign();
        if (!Lossy &&
            ((Fabs.compare(APFloat::getSmallestNormalized(*Sem)) !=
                 APFloat::cmpLessThan) || Fabs.isZero()))

          return new FCmpInst(Pred, LHSExt->getOperand(0),
                              ConstantFP::get(RHSC->getContext(), F));
        break;
      }
      case Instruction::PHI:
        // Only fold fcmp into the PHI if the phi and fcmp are in the same
        // block.  If in the same block, we're encouraging jump threading.  If
        // not, we are just pessimizing the code by making an i1 phi.
        if (LHSI->getParent() == I.getParent())
          if (Instruction *NV = foldOpIntoPhi(I, cast<PHINode>(LHSI)))
            return NV;
        break;
      case Instruction::SIToFP:
      case Instruction::UIToFP:
        if (Instruction *NV = foldFCmpIntToFPConst(I, LHSI, RHSC))
          return NV;
        break;
      case Instruction::FSub: {
        // fcmp pred (fneg x), C -> fcmp swap(pred) x, -C
        Value *Op;
        if (match(LHSI, m_FNeg(m_Value(Op))))
          return new FCmpInst(I.getSwappedPredicate(), Op,
                              ConstantExpr::getFNeg(RHSC));
        break;
      }
      case Instruction::Load:
        if (GetElementPtrInst *GEP =
            dyn_cast<GetElementPtrInst>(LHSI->getOperand(0))) {
          if (GlobalVariable *GV = dyn_cast<GlobalVariable>(GEP->getOperand(0)))
            if (GV->isConstant() && GV->hasDefinitiveInitializer() &&
                !cast<LoadInst>(LHSI)->isVolatile())
              if (Instruction *Res = foldCmpLoadFromIndexedGlobal(GEP, GV, I))
                return Res;
        }
        break;
      case Instruction::Call: {
        if (!RHSC->isNullValue())
          break;

        CallInst *CI = cast<CallInst>(LHSI);
        Intrinsic::ID IID = getIntrinsicForCallSite(CI, &TLI);
        if (IID != Intrinsic::fabs)
          break;

        // Various optimization for fabs compared with zero.
        switch (Pred) {
        default:
          break;
        // fabs(x) < 0 --> false
        case FCmpInst::FCMP_OLT:
          llvm_unreachable("handled by SimplifyFCmpInst");
        // fabs(x) > 0 --> x != 0
        case FCmpInst::FCMP_OGT:
          return new FCmpInst(FCmpInst::FCMP_ONE, CI->getArgOperand(0), RHSC);
        // fabs(x) <= 0 --> x == 0
        case FCmpInst::FCMP_OLE:
          return new FCmpInst(FCmpInst::FCMP_OEQ, CI->getArgOperand(0), RHSC);
        // fabs(x) >= 0 --> !isnan(x)
        case FCmpInst::FCMP_OGE:
          return new FCmpInst(FCmpInst::FCMP_ORD, CI->getArgOperand(0), RHSC);
        // fabs(x) == 0 --> x == 0
        // fabs(x) != 0 --> x != 0
        case FCmpInst::FCMP_OEQ:
        case FCmpInst::FCMP_UEQ:
        case FCmpInst::FCMP_ONE:
        case FCmpInst::FCMP_UNE:
          return new FCmpInst(Pred, CI->getArgOperand(0), RHSC);
        }
      }
      }
  }

  // fcmp pred (fneg x), (fneg y) -> fcmp swap(pred) x, y
  Value *X, *Y;
  if (match(Op0, m_FNeg(m_Value(X))) && match(Op1, m_FNeg(m_Value(Y))))
    return new FCmpInst(I.getSwappedPredicate(), X, Y);

  // fcmp (fpext x), (fpext y) -> fcmp x, y
  if (FPExtInst *LHSExt = dyn_cast<FPExtInst>(Op0))
    if (FPExtInst *RHSExt = dyn_cast<FPExtInst>(Op1))
      if (LHSExt->getSrcTy() == RHSExt->getSrcTy())
        return new FCmpInst(Pred, LHSExt->getOperand(0), RHSExt->getOperand(0));

  return Changed ? &I : nullptr;
}<|MERGE_RESOLUTION|>--- conflicted
+++ resolved
@@ -682,11 +682,7 @@
   // 4. Emit GEPs to get the original pointers.
   // 5. Remove the original instructions.
   Type *IndexType = IntegerType::get(
-<<<<<<< HEAD
-      Base->getContext(), DL.getPointerBaseSizeInBits(Start->getType()));
-=======
       Base->getContext(), DL.getIndexTypeSizeInBits(Start->getType()));
->>>>>>> 8e229ec0
 
   DenseMap<Value *, Value *> NewInsts;
   NewInsts[Base] = ConstantInt::getNullValue(IndexType);
@@ -794,11 +790,7 @@
 static std::pair<Value *, Value *>
 getAsConstantIndexedAddress(Value *V, const DataLayout &DL) {
   Type *IndexType = IntegerType::get(V->getContext(),
-<<<<<<< HEAD
-                                     DL.getPointerBaseSizeInBits(V->getType()));
-=======
                                      DL.getIndexTypeSizeInBits(V->getType()));
->>>>>>> 8e229ec0
 
   Constant *Index = ConstantInt::getNullValue(IndexType);
   while (true) {
@@ -4039,11 +4031,7 @@
   // Get scalar or pointer size.
   unsigned BitWidth = Ty->isIntOrIntVectorTy()
                           ? Ty->getScalarSizeInBits()
-<<<<<<< HEAD
-                          : DL.getTypeIntegerRangeInBits(Ty->getScalarType());
-=======
                           : DL.getIndexTypeSizeInBits(Ty->getScalarType());
->>>>>>> 8e229ec0
 
   if (!BitWidth)
     return nullptr;
