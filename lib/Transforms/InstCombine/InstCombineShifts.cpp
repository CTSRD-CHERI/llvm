--- conflicted
+++ resolved
@@ -696,15 +696,9 @@
   if (Value *V = SimplifyVectorOp(I))
     return ReplaceInstUsesWith(I, V);
 
-<<<<<<< HEAD
-  if (Value *V = SimplifyShlInst(I.getOperand(0), I.getOperand(1),
-                                 I.hasNoSignedWrap(), I.hasNoUnsignedWrap(),
-                                 DL, TLI, DT, AT))
-=======
   if (Value *V =
           SimplifyShlInst(I.getOperand(0), I.getOperand(1), I.hasNoSignedWrap(),
                           I.hasNoUnsignedWrap(), DL, TLI, DT, AC))
->>>>>>> 969bfdfe
     return ReplaceInstUsesWith(I, V);
 
   if (Instruction *V = commonShiftTransforms(I))
@@ -744,13 +738,8 @@
   if (Value *V = SimplifyVectorOp(I))
     return ReplaceInstUsesWith(I, V);
 
-<<<<<<< HEAD
-  if (Value *V = SimplifyLShrInst(I.getOperand(0), I.getOperand(1),
-                                  I.isExact(), DL, TLI, DT, AT))
-=======
   if (Value *V = SimplifyLShrInst(I.getOperand(0), I.getOperand(1), I.isExact(),
                                   DL, TLI, DT, AC))
->>>>>>> 969bfdfe
     return ReplaceInstUsesWith(I, V);
 
   if (Instruction *R = commonShiftTransforms(I))
@@ -793,13 +782,8 @@
   if (Value *V = SimplifyVectorOp(I))
     return ReplaceInstUsesWith(I, V);
 
-<<<<<<< HEAD
-  if (Value *V = SimplifyAShrInst(I.getOperand(0), I.getOperand(1),
-                                  I.isExact(), DL, TLI, DT, AT))
-=======
   if (Value *V = SimplifyAShrInst(I.getOperand(0), I.getOperand(1), I.isExact(),
                                   DL, TLI, DT, AC))
->>>>>>> 969bfdfe
     return ReplaceInstUsesWith(I, V);
 
   if (Instruction *R = commonShiftTransforms(I))
