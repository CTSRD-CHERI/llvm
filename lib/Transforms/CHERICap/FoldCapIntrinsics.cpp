//===-- PureCapABICalls.cpp -----------------------------------------------===//
//
//                     The LLVM Compiler Infrastructure
//
// This file is distributed under the University of Illinois Open Source
// License. See LICENSE.TXT for details.
//
//===----------------------------------------------------------------------===//
//
// This file implements the passes that transform PCC-relative calls into
// direct calls (so that they can be inlined) and then back again (so that we
// generate the correct code).
//
//===----------------------------------------------------------------------===//

#include "llvm/ADT/StringSwitch.h"
#include "llvm/IR/CallSite.h"
#include "llvm/IR/Constants.h"
#include "llvm/IR/DataLayout.h"
#include "llvm/IR/Function.h"
#include "llvm/IR/GlobalVariable.h"
#include "llvm/IR/IRBuilder.h"
#include "llvm/IR/InstVisitor.h"
#include "llvm/IR/Instructions.h"
#include "llvm/IR/Intrinsics.h"
#include "llvm/IR/LLVMContext.h"
#include "llvm/IR/Module.h"
#include "llvm/IR/Verifier.h"
#include "llvm/IR/PatternMatch.h"
#include "llvm/Pass.h"
#include "llvm/Support/raw_ostream.h"
#include "llvm/Transforms/CHERICap.h"

using namespace llvm;
using namespace PatternMatch;

namespace {
class CHERICapFoldIntrinsics : public ModulePass {
  Function *IncOffset;
  Function *SetOffset;
  Function *GetOffset;
  Function *GetBase;
  Function *GetAddress;
  Function *GetLength;
  Function *GetType;
  Function *GetPerms;
  Function *GetTag;
  Function *GetSealed;

  Type* I8CapTy;
  Type* CapOffsetTy;
  const DataLayout *DL;
  bool Modified;

  template <typename Infer>
  void foldGet(Function *Intrinsic, Infer infer, int NullValue = 0) {
    // Calling eraseFromParent() inside the following loop causes iterators
    // to be invalidated and crashes -> collect and erase instead
    std::vector<CallInst *> ToErase;
    for (Value *Use : Intrinsic->users()) {
      CallInst *CI = cast<CallInst>(Use);
      if (Value *Replacement = infer(CI->getOperand(0), CI, NullValue)) {
        CI->replaceAllUsesWith(Replacement);
        // CI->eraseFromParent();
        ToErase.push_back(CI);
        Modified = true;
      }
    }
    for (CallInst *CI : ToErase) {
      CI->eraseFromParent();
    }
  }

  void foldGetIntrinisics() {
    foldGet(GetOffset, [this](Value *V, CallInst *CI, int) {
      return inferCapabilityOffset(V, CI, CI->getType());
    });
    foldGet(GetAddress, [this](Value *V, CallInst *CI, int) {
      return inferCapabilityAddress(V, CI);
    });
    // For all other capability fields we can only infer a value when the
    // argument is a null capability (potentially with an offset)
    auto inferOther = [this](Value *V, CallInst *CI, int NullValue) {
      return inferCapabilityNonOffsetField(V, CI, NullValue);
    };
    foldGet(GetBase, inferOther);
    foldGet(GetPerms, inferOther);
    foldGet(GetTag, inferOther);
    foldGet(GetSealed, inferOther);
    // CGetType and CGetLen on a null capability now return -1
    foldGet(GetLength, inferOther, -1);
    foldGet(GetType, inferOther, -1);
  }

  static Constant* getIntToPtrSourceValue(Value* V) {
    if (ConstantExpr* CE = dyn_cast<ConstantExpr>(V)) {
      if (CE->isCast() && CE->getOpcode() == Instruction::IntToPtr) {
        assert(CE->getNumOperands() == 1);
        Constant *Src = CE->getOperand(0);
        return Src;
      }
    }
    return nullptr;
  }

  Value *inferCapabilityNonOffsetField(Value *V, CallInst *Call,
                                       int NullValue) {
    // Calling an llv.cheri.cap.$INTRIN.get() on a null value or
    // and integer stored in capability always returns 0 or -1 (for CGetLen and
    // CGetType) unless $INTRIN is offset (in which case it returns the int value)
    if (isa<ConstantPointerNull>(V) || getIntToPtrSourceValue(V)) {
      Type *Ty = Call->getType();
      return NullValue == 0 ? llvm::Constant::getNullValue(Ty)
                            : llvm::Constant::getAllOnesValue(Ty);
    }
    Value *Arg = nullptr;
    // ignore all setoffset/incoffset operations:
    if (match(V, m_Intrinsic<Intrinsic::cheri_cap_offset_set>(m_Value(Arg)))) {
      return inferCapabilityNonOffsetField(Arg, Call, NullValue);
    } else if (match(V, m_Intrinsic<Intrinsic::cheri_cap_offset_increment>(
                            m_Value(Arg)))) {
      return inferCapabilityNonOffsetField(Arg, Call, NullValue);
    }
    // TODO: is there anything else we can infer?
    return nullptr;
  }

  // Returns the offset increment if V is a GEP instruction of
  Value *getOffsetIncrement(Value *V, Value **Arg) {
<<<<<<< HEAD
=======
    if (!V)
      return nullptr;
>>>>>>> 090820fd
    Value *Offset = nullptr;
    if (match(V, m_Intrinsic<Intrinsic::cheri_cap_offset_increment>(
                     m_Value(*Arg), m_Value(Offset)))) {
      return Offset;
    } else if (GetElementPtrInst *GEP = dyn_cast<GetElementPtrInst>(V)) {
      *Arg = GEP->getOperand(0);

      // XXXAR: do I need the inbounds check here?
      if (GEP->isInBounds() && GEP->getType() == I8CapTy) {
        APInt Offset(CapOffsetTy->getIntegerBitWidth(), 0, true);
        if (GEP->accumulateConstantOffset(*DL, Offset)) {
          return ConstantInt::get(CapOffsetTy, Offset);
        } else if (GEP->getOperand(1)->getType() == CapOffsetTy) {
          // also handle non-constant GEPs:
          // XXXAR: not sure this is always profitable, sometimes a CIncOffset
          // might be is better
          return GEP->getOperand(1);
        }
      }
    }
    return nullptr;
  }

  Value *inferCapabilityOffset(Value *V, CallInst *Call, Type *IntTy,
                               Value **BaseCap = nullptr) {
    if (isa<ConstantPointerNull>(V)) {
      if (BaseCap)
        *BaseCap = V;
      return llvm::Constant::getNullValue(IntTy);
    }
    if (Constant* IntToPtr = getIntToPtrSourceValue(V)) {
      if (BaseCap)
        *BaseCap = V;
      return IntToPtr;
    }
    Value *Arg = nullptr;
    Value *Offset = nullptr;
    if (match(V, m_Intrinsic<Intrinsic::cheri_cap_offset_set>(
                     m_Value(Arg), m_Value(Offset)))) {
      if (BaseCap)
        *BaseCap = Arg;
      return Offset;
    } else if (Value *Increment = getOffsetIncrement(V, &Arg)) {
      if (Value *LHS = inferCapabilityOffset(Arg, Call, IntTy, BaseCap)) {
        IRBuilder<> B(cast<Instruction>(V));
        return B.CreateAdd(LHS, Increment);
      }
    }
    // TODO: is there anything else we can infer?
    return nullptr;
  }

  Value *inferCapabilityAddress(Value *V, CallInst *Call) {
    Type* IntTy = Call->getType();
    Value *Offset = inferCapabilityOffset(V, Call, IntTy);
    Value *Base = inferCapabilityNonOffsetField(V, Call, 0);
    if (Offset && Base) {
      IRBuilder<> B(Call);
      return B.CreateAdd(Base, Offset);
    }
    return nullptr;
  }

<<<<<<< HEAD
  void foldIncOffsetSetOffsetOnlyUserIncrement(CallInst* CI) {
=======
  void foldIncOffsetSetOffsetOnlyUserIncrement(CallInst* CI, SmallPtrSet<Instruction*, 8> &ToErase) {
>>>>>>> 090820fd
    // errs() << __func__ << ": num users=" << CI->getNumUses() << ": "; CI->dump();
    User* OnlyUser = CI->hasOneUse() ? *CI->user_begin() : nullptr;
    while (OnlyUser) {
      // If there is only a single use of the setoffset result, we might be
      // able to fold it into a single setoffset (for a GEP or incoffset)
      Value* Arg = nullptr;
<<<<<<< HEAD
      // errs() << "OnlyUser: "; OnlyUser->dump();
      if (Value *Increment = getOffsetIncrement(OnlyUser, &Arg)) {
        // errs() << "Increment: "; OnlyUser->dump();
=======
      if (Value *Increment = getOffsetIncrement(OnlyUser, &Arg)) {
#if 0
        errs() << "CI before folding: "; CI->dump();
        errs() << "Block before folding: "; CI->getParent()->dump();
        errs() << "OnlyUser: "; OnlyUser->dump();
        errs() << "Increment: "; Increment->dump();
#endif
>>>>>>> 090820fd
        assert(Arg == CI);
        Instruction *ReplacedInstr = cast<Instruction>(OnlyUser);
        IRBuilder<> B(ReplacedInstr);
        Value *NewOffset = B.CreateAdd(CI->getOperand(1), Increment);
        CI->setOperand(1, NewOffset);
        // We have to move this instruction after the offset instruction
        // because otherwise we use a value that has not yet been defined
        CI->moveAfter(ReplacedInstr);
<<<<<<< HEAD
        ReplacedInstr->replaceAllUsesWith(CI);
        // TODO: can erasing here cause a crash?
        ReplacedInstr->eraseFromParent();
        // Keep doing this transformation for incoffset chains with only a
        // single user:
        OnlyUser = CI->hasOneUse() ? *CI->user_begin() : nullptr;
        Modified = true;
=======
        // Keep doing this transformation for incoffset chains with only a
        // single user:
        OnlyUser = ReplacedInstr->hasOneUse() ? *ReplacedInstr->user_begin() : nullptr;
        ReplacedInstr->replaceAllUsesWith(CI);
#if 0
        errs() << "ReplacedInstr (" << ReplacedInstr->getNumUses() << " uses): "; ReplacedInstr->dump();
        errs() << "ReplacedInstr: "; ReplacedInstr->dump();
        errs() << "New OnlyUser: "; if (OnlyUser) OnlyUser->dump(); else errs() << "nullptr\n";
        errs() << "New CI (" << CI->getNumUses() << " uses): "; CI->dump();
        errs() << "New Block: "; CI->getParent()->dump();
#endif
        // erasing here can cause a crash -> add to list so that caller can remove it
        // ReplacedInstr->eraseFromParent();
        ToErase.insert(ReplacedInstr);
        assert(OnlyUser != ReplacedInstr && "Should not cause an infinite loop!");
        Modified = true;
        if (!OnlyUser)
          break;
>>>>>>> 090820fd
      } else {
        break;
      }
    }
  }

  /// Replace get-offset, add, set-offset sequences with inc-offset
  void foldSetOffset() {
    std::vector<CallInst *> SetOffsets;
<<<<<<< HEAD
    std::vector<Value *> ToErase;
    for (Value *V : SetOffset->users())
      SetOffsets.push_back(cast<CallInst>(V));
    for (CallInst *CI : SetOffsets) {
      // fold chains of set-offset, (inc-offset/GEP)+ into a single set-offset
      foldIncOffsetSetOffsetOnlyUserIncrement(CI);
=======
    SmallPtrSet<Instruction*, 8> ToErase;
    for (Value *V : SetOffset->users())
      SetOffsets.push_back(cast<CallInst>(V));
    for (CallInst *CI : SetOffsets) {
      if (ToErase.count(CI)) {
        assert(CI->hasNUses(0));
        continue;
      }
      // fold chains of set-offset, (inc-offset/GEP)+ into a single set-offset
      foldIncOffsetSetOffsetOnlyUserIncrement(CI, ToErase);
>>>>>>> 090820fd

      Value *LHS, *RHS;
      if (match(CI->getOperand(1), m_Add(m_Value(LHS), m_Value(RHS)))) {
        Value *BaseCap = CI->getOperand(0);
        Value *Add = nullptr;
        if (match(LHS, m_Intrinsic<Intrinsic::cheri_cap_offset_get>(
                           m_Specific(BaseCap))))
          Add = RHS;
        else if (match(RHS, m_Intrinsic<Intrinsic::cheri_cap_offset_get>(
                                m_Specific(BaseCap))))
          Add = LHS;
        if (Add) {
          IRBuilder<> B(CI);
          CallInst *Replacement = B.CreateCall(IncOffset, {BaseCap, Add});
          Replacement->setTailCall(true);
          CI->replaceAllUsesWith(Replacement);
          Modified = true;
        }
      }
    }
    for (Instruction *I : ToErase)
      I->eraseFromParent();
  }

  /// Replace set-offset, inc-offset sequences with a single set-offset
  /// Also fold multiple inc-offsets into a single on if possible
  void foldIncOffset() {
    std::vector<CallInst *> IncOffsets;
    SmallPtrSet<Instruction*, 8> ToErase;
    for (Value *V : IncOffset->users())
      IncOffsets.push_back(cast<CallInst>(V));
    for (CallInst *CI : IncOffsets) {
      if (ToErase.count(CI)) {
        assert(CI->hasNUses(0));
        continue;
      }
      // fold chains of inc-offset, (inc-offset/GEP)+ into a single inc-offset
      foldIncOffsetSetOffsetOnlyUserIncrement(CI, ToErase);

      Value *Inc = CI->getOperand(1);
      Value *BaseCap = nullptr;
      // TODO: how to delete any dead instructions?

      // Also convert a incoffset on null to a setoffset on null
      if (Value *Offset =
              inferCapabilityOffset(CI->getOperand(0), CI, Inc->getType(), &BaseCap)) {
        assert(BaseCap);
        IRBuilder<> B(CI);
        CallInst *Replacement = B.CreateCall(
            SetOffset, {BaseCap, B.CreateAdd(Offset, Inc)});
        Replacement->setTailCall(true);
        CI->replaceAllUsesWith(Replacement);
        Modified = true;
      }
    }
    for (Instruction *I : ToErase)
      I->eraseFromParent();
  }

  /// Replace set-offset, inc-offset sequences with a single set-offset
  /// Also fold multiple inc-offsets into a single on if possible
  void foldIncOffset() {
    std::vector<CallInst *> IncOffsets;
    for (Value *V : IncOffset->users())
      IncOffsets.push_back(cast<CallInst>(V));
    for (CallInst *CI : IncOffsets) {
      // fold chains of inc-offset, (inc-offset/GEP)+ into a single inc-offset
      foldIncOffsetSetOffsetOnlyUserIncrement(CI);

      Value *Inc = CI->getOperand(1);
      Value *BaseCap = nullptr;
      // TODO: how to delete any dead instructions?

      // Also convert a incoffset on null to a setoffset on null
      if (Value *Offset =
              inferCapabilityOffset(CI->getOperand(0), CI, Inc->getType(), &BaseCap)) {
        assert(BaseCap);
        IRBuilder<> B(CI);
        CallInst *Replacement = B.CreateCall(
            SetOffset, {BaseCap, B.CreateAdd(Offset, Inc)});
        Replacement->setTailCall(true);
        CI->replaceAllUsesWith(Replacement);
        Modified = true;
      }
    }
  }

public:
  static char ID;
  CHERICapFoldIntrinsics() : ModulePass(ID) {}
  StringRef getPassName() const override {
    return "CHERI fold capability intrinsics";
  }
  bool runOnModule(Module &M) override {
    Modified = false;
    DL = &M.getDataLayout();
    IncOffset =
        Intrinsic::getDeclaration(&M, Intrinsic::cheri_cap_offset_increment);
    SetOffset = Intrinsic::getDeclaration(&M, Intrinsic::cheri_cap_offset_set);
    GetOffset = Intrinsic::getDeclaration(&M, Intrinsic::cheri_cap_offset_get);
    GetBase = Intrinsic::getDeclaration(&M, Intrinsic::cheri_cap_base_get);
    GetAddress =
        Intrinsic::getDeclaration(&M, Intrinsic::cheri_cap_address_get);
    GetLength = Intrinsic::getDeclaration(&M, Intrinsic::cheri_cap_length_get);
    GetType = Intrinsic::getDeclaration(&M, Intrinsic::cheri_cap_type_get);
    GetPerms = Intrinsic::getDeclaration(&M, Intrinsic::cheri_cap_perms_get);
    GetSealed = Intrinsic::getDeclaration(&M, Intrinsic::cheri_cap_sealed_get);
    GetTag = Intrinsic::getDeclaration(&M, Intrinsic::cheri_cap_tag_get);
    I8CapTy = IncOffset->getReturnType();
    CapOffsetTy = GetOffset->getReturnType();

    // TODO: does the order here matter?
    foldIncOffset();
    foldSetOffset();
    foldGetIntrinisics();
    return Modified;
  }
  void getAnalysisUsage(AnalysisUsage &AU) const override {
    AU.setPreservesCFG();
  }
};
} // namespace

char CHERICapFoldIntrinsics::ID = 0;
INITIALIZE_PASS(CHERICapFoldIntrinsics, "cheri-fold-intrisics",
                "Remove redundant capability instructions", false, false)

Pass *llvm::createCHERICapFoldIntrinsicsPass() {
  return new CHERICapFoldIntrinsics();
}<|MERGE_RESOLUTION|>--- conflicted
+++ resolved
@@ -127,11 +127,8 @@
 
   // Returns the offset increment if V is a GEP instruction of
   Value *getOffsetIncrement(Value *V, Value **Arg) {
-<<<<<<< HEAD
-=======
     if (!V)
       return nullptr;
->>>>>>> 090820fd
     Value *Offset = nullptr;
     if (match(V, m_Intrinsic<Intrinsic::cheri_cap_offset_increment>(
                      m_Value(*Arg), m_Value(Offset)))) {
@@ -195,22 +192,13 @@
     return nullptr;
   }
 
-<<<<<<< HEAD
-  void foldIncOffsetSetOffsetOnlyUserIncrement(CallInst* CI) {
-=======
   void foldIncOffsetSetOffsetOnlyUserIncrement(CallInst* CI, SmallPtrSet<Instruction*, 8> &ToErase) {
->>>>>>> 090820fd
     // errs() << __func__ << ": num users=" << CI->getNumUses() << ": "; CI->dump();
     User* OnlyUser = CI->hasOneUse() ? *CI->user_begin() : nullptr;
     while (OnlyUser) {
       // If there is only a single use of the setoffset result, we might be
       // able to fold it into a single setoffset (for a GEP or incoffset)
       Value* Arg = nullptr;
-<<<<<<< HEAD
-      // errs() << "OnlyUser: "; OnlyUser->dump();
-      if (Value *Increment = getOffsetIncrement(OnlyUser, &Arg)) {
-        // errs() << "Increment: "; OnlyUser->dump();
-=======
       if (Value *Increment = getOffsetIncrement(OnlyUser, &Arg)) {
 #if 0
         errs() << "CI before folding: "; CI->dump();
@@ -218,7 +206,6 @@
         errs() << "OnlyUser: "; OnlyUser->dump();
         errs() << "Increment: "; Increment->dump();
 #endif
->>>>>>> 090820fd
         assert(Arg == CI);
         Instruction *ReplacedInstr = cast<Instruction>(OnlyUser);
         IRBuilder<> B(ReplacedInstr);
@@ -227,15 +214,6 @@
         // We have to move this instruction after the offset instruction
         // because otherwise we use a value that has not yet been defined
         CI->moveAfter(ReplacedInstr);
-<<<<<<< HEAD
-        ReplacedInstr->replaceAllUsesWith(CI);
-        // TODO: can erasing here cause a crash?
-        ReplacedInstr->eraseFromParent();
-        // Keep doing this transformation for incoffset chains with only a
-        // single user:
-        OnlyUser = CI->hasOneUse() ? *CI->user_begin() : nullptr;
-        Modified = true;
-=======
         // Keep doing this transformation for incoffset chains with only a
         // single user:
         OnlyUser = ReplacedInstr->hasOneUse() ? *ReplacedInstr->user_begin() : nullptr;
@@ -254,7 +232,6 @@
         Modified = true;
         if (!OnlyUser)
           break;
->>>>>>> 090820fd
       } else {
         break;
       }
@@ -264,14 +241,6 @@
   /// Replace get-offset, add, set-offset sequences with inc-offset
   void foldSetOffset() {
     std::vector<CallInst *> SetOffsets;
-<<<<<<< HEAD
-    std::vector<Value *> ToErase;
-    for (Value *V : SetOffset->users())
-      SetOffsets.push_back(cast<CallInst>(V));
-    for (CallInst *CI : SetOffsets) {
-      // fold chains of set-offset, (inc-offset/GEP)+ into a single set-offset
-      foldIncOffsetSetOffsetOnlyUserIncrement(CI);
-=======
     SmallPtrSet<Instruction*, 8> ToErase;
     for (Value *V : SetOffset->users())
       SetOffsets.push_back(cast<CallInst>(V));
@@ -282,7 +251,6 @@
       }
       // fold chains of set-offset, (inc-offset/GEP)+ into a single set-offset
       foldIncOffsetSetOffsetOnlyUserIncrement(CI, ToErase);
->>>>>>> 090820fd
 
       Value *LHS, *RHS;
       if (match(CI->getOperand(1), m_Add(m_Value(LHS), m_Value(RHS)))) {
