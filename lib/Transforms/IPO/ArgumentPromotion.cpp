//===- ArgumentPromotion.cpp - Promote by-reference arguments -------------===//
//
//                     The LLVM Compiler Infrastructure
//
// This file is distributed under the University of Illinois Open Source
// License. See LICENSE.TXT for details.
//
//===----------------------------------------------------------------------===//
//
// This pass promotes "by reference" arguments to be "by value" arguments.  In
// practice, this means looking for internal functions that have pointer
// arguments.  If it can prove, through the use of alias analysis, that an
// argument is *only* loaded, then it can pass the value into the function
// instead of the address of the value.  This can cause recursive simplification
// of code and lead to the elimination of allocas (especially in C++ template
// code like the STL).
//
// This pass also handles aggregate arguments that are passed into a function,
// scalarizing them if the elements of the aggregate are only loaded.  Note that
// by default it refuses to scalarize aggregates which would require passing in
// more than three operands to the function, because passing thousands of
// operands for a large array or structure is unprofitable! This limit can be
// configured or disabled, however.
//
// Note that this transformation could also be done for arguments that are only
// stored to (returning the value instead), but does not currently.  This case
// would be best handled when and if LLVM begins supporting multiple return
// values from functions.
//
//===----------------------------------------------------------------------===//

#include "llvm/Transforms/IPO/ArgumentPromotion.h"
#include "llvm/ADT/DepthFirstIterator.h"
#include "llvm/ADT/None.h"
#include "llvm/ADT/Optional.h"
#include "llvm/ADT/STLExtras.h"
#include "llvm/ADT/SmallPtrSet.h"
#include "llvm/ADT/SmallVector.h"
#include "llvm/ADT/Statistic.h"
#include "llvm/ADT/StringExtras.h"
#include "llvm/ADT/Twine.h"
#include "llvm/Analysis/AliasAnalysis.h"
#include "llvm/Analysis/AssumptionCache.h"
#include "llvm/Analysis/BasicAliasAnalysis.h"
#include "llvm/Analysis/CGSCCPassManager.h"
#include "llvm/Analysis/CallGraph.h"
#include "llvm/Analysis/CallGraphSCCPass.h"
#include "llvm/Analysis/LazyCallGraph.h"
#include "llvm/Analysis/Loads.h"
#include "llvm/Analysis/MemoryLocation.h"
#include "llvm/Analysis/TargetLibraryInfo.h"
#include "llvm/IR/Argument.h"
#include "llvm/IR/Attributes.h"
#include "llvm/IR/BasicBlock.h"
#include "llvm/IR/CFG.h"
#include "llvm/IR/CallSite.h"
#include "llvm/IR/Constants.h"
#include "llvm/IR/DataLayout.h"
#include "llvm/IR/DerivedTypes.h"
#include "llvm/IR/Function.h"
#include "llvm/IR/InstrTypes.h"
#include "llvm/IR/Instruction.h"
#include "llvm/IR/Instructions.h"
#include "llvm/IR/Metadata.h"
#include "llvm/IR/Module.h"
#include "llvm/IR/PassManager.h"
#include "llvm/IR/Type.h"
#include "llvm/IR/Use.h"
#include "llvm/IR/User.h"
#include "llvm/IR/Value.h"
#include "llvm/Pass.h"
#include "llvm/Support/Casting.h"
#include "llvm/Support/Debug.h"
#include "llvm/Support/raw_ostream.h"
#include "llvm/Transforms/IPO.h"
#include <algorithm>
#include <cassert>
#include <cstdint>
#include <functional>
#include <iterator>
#include <map>
#include <set>
#include <string>
#include <utility>
#include <vector>

using namespace llvm;

#define DEBUG_TYPE "argpromotion"

STATISTIC(NumArgumentsPromoted, "Number of pointer arguments promoted");
STATISTIC(NumAggregatesPromoted, "Number of aggregate arguments promoted");
STATISTIC(NumByValArgsPromoted, "Number of byval arguments promoted");
STATISTIC(NumArgumentsDead, "Number of dead pointer args eliminated");

/// A vector used to hold the indices of a single GEP instruction
using IndicesVector = std::vector<uint64_t>;

/// DoPromotion - This method actually performs the promotion of the specified
/// arguments, and returns the new function.  At this point, we know that it's
/// safe to do so.
static Function *
doPromotion(Function *F, SmallPtrSetImpl<Argument *> &ArgsToPromote,
            SmallPtrSetImpl<Argument *> &ByValArgsToTransform,
            Optional<function_ref<void(CallSite OldCS, CallSite NewCS)>>
                ReplaceCallSite) {
  // Start by computing a new prototype for the function, which is the same as
  // the old function, but has modified arguments.
  FunctionType *FTy = F->getFunctionType();
  std::vector<Type *> Params;

  using ScalarizeTable = std::set<std::pair<Type *, IndicesVector>>;

  // ScalarizedElements - If we are promoting a pointer that has elements
  // accessed out of it, keep track of which elements are accessed so that we
  // can add one argument for each.
  //
  // Arguments that are directly loaded will have a zero element value here, to
  // handle cases where there are both a direct load and GEP accesses.
  std::map<Argument *, ScalarizeTable> ScalarizedElements;

  // OriginalLoads - Keep track of a representative load instruction from the
  // original function so that we can tell the alias analysis implementation
  // what the new GEP/Load instructions we are inserting look like.
  // We need to keep the original loads for each argument and the elements
  // of the argument that are accessed.
  std::map<std::pair<Argument *, IndicesVector>, LoadInst *> OriginalLoads;

  // Attribute - Keep track of the parameter attributes for the arguments
  // that we are *not* promoting. For the ones that we do promote, the parameter
  // attributes are lost
  SmallVector<AttributeSet, 8> ArgAttrVec;
  AttributeList PAL = F->getAttributes();

  // First, determine the new argument list
  unsigned ArgNo = 0;
  for (Function::arg_iterator I = F->arg_begin(), E = F->arg_end(); I != E;
       ++I, ++ArgNo) {
    if (ByValArgsToTransform.count(&*I)) {
      // Simple byval argument? Just add all the struct element types.
      Type *AgTy = cast<PointerType>(I->getType())->getElementType();
      StructType *STy = cast<StructType>(AgTy);
      Params.insert(Params.end(), STy->element_begin(), STy->element_end());
      ArgAttrVec.insert(ArgAttrVec.end(), STy->getNumElements(),
                        AttributeSet());
      ++NumByValArgsPromoted;
    } else if (!ArgsToPromote.count(&*I)) {
      // Unchanged argument
      Params.push_back(I->getType());
      ArgAttrVec.push_back(PAL.getParamAttributes(ArgNo));
    } else if (I->use_empty()) {
      // Dead argument (which are always marked as promotable)
      ++NumArgumentsDead;

      // There may be remaining metadata uses of the argument for things like
      // llvm.dbg.value. Replace them with undef.
      I->replaceAllUsesWith(UndefValue::get(I->getType()));
    } else {
      // Okay, this is being promoted. This means that the only uses are loads
      // or GEPs which are only used by loads

      // In this table, we will track which indices are loaded from the argument
      // (where direct loads are tracked as no indices).
      ScalarizeTable &ArgIndices = ScalarizedElements[&*I];
      for (User *U : I->users()) {
        Instruction *UI = cast<Instruction>(U);
        Type *SrcTy;
        if (LoadInst *L = dyn_cast<LoadInst>(UI))
          SrcTy = L->getType();
        else
          SrcTy = cast<GetElementPtrInst>(UI)->getSourceElementType();
        IndicesVector Indices;
        Indices.reserve(UI->getNumOperands() - 1);
        // Since loads will only have a single operand, and GEPs only a single
        // non-index operand, this will record direct loads without any indices,
        // and gep+loads with the GEP indices.
        for (User::op_iterator II = UI->op_begin() + 1, IE = UI->op_end();
             II != IE; ++II)
          Indices.push_back(cast<ConstantInt>(*II)->getSExtValue());
        // GEPs with a single 0 index can be merged with direct loads
        if (Indices.size() == 1 && Indices.front() == 0)
          Indices.clear();
        ArgIndices.insert(std::make_pair(SrcTy, Indices));
        LoadInst *OrigLoad;
        if (LoadInst *L = dyn_cast<LoadInst>(UI))
          OrigLoad = L;
        else
          // Take any load, we will use it only to update Alias Analysis
          OrigLoad = cast<LoadInst>(UI->user_back());
        OriginalLoads[std::make_pair(&*I, Indices)] = OrigLoad;
      }

      // Add a parameter to the function for each element passed in.
      for (const auto &ArgIndex : ArgIndices) {
        // not allowed to dereference ->begin() if size() is 0
        Params.push_back(GetElementPtrInst::getIndexedType(
            cast<PointerType>(I->getType()->getScalarType())->getElementType(),
            ArgIndex.second));
        ArgAttrVec.push_back(AttributeSet());
        assert(Params.back());
      }

      if (ArgIndices.size() == 1 && ArgIndices.begin()->second.empty())
        ++NumArgumentsPromoted;
      else
        ++NumAggregatesPromoted;
    }
  }

  Type *RetTy = FTy->getReturnType();

  // Construct the new function type using the new arguments.
  FunctionType *NFTy = FunctionType::get(RetTy, Params, FTy->isVarArg());

  // Create the new function body and insert it into the module.
<<<<<<< HEAD
  Function *NF =
      Function::CreateBefore(*F, NFTy, F->getLinkage(), F->getName());
=======
  Function *NF = Function::Create(NFTy, F->getLinkage(), F->getAddressSpace(),
                                  F->getName());
>>>>>>> fe471b0f
  NF->copyAttributesFrom(F);

  // Patch the pointer to LLVM function in debug info descriptor.
  NF->setSubprogram(F->getSubprogram());
  F->setSubprogram(nullptr);

  LLVM_DEBUG(dbgs() << "ARG PROMOTION:  Promoting to:" << *NF << "\n"
                    << "From: " << *F);

  // Recompute the parameter attributes list based on the new arguments for
  // the function.
  NF->setAttributes(AttributeList::get(F->getContext(), PAL.getFnAttributes(),
                                       PAL.getRetAttributes(), ArgAttrVec));
  ArgAttrVec.clear();

  NF->takeName(F);

  // Loop over all of the callers of the function, transforming the call sites
  // to pass in the loaded pointers.
  //
  SmallVector<Value *, 16> Args;
  while (!F->use_empty()) {
    CallSite CS(F->user_back());
    assert(CS.getCalledFunction() == F);
    Instruction *Call = CS.getInstruction();
    const AttributeList &CallPAL = CS.getAttributes();

    // Loop over the operands, inserting GEP and loads in the caller as
    // appropriate.
    CallSite::arg_iterator AI = CS.arg_begin();
    ArgNo = 0;
    for (Function::arg_iterator I = F->arg_begin(), E = F->arg_end(); I != E;
         ++I, ++AI, ++ArgNo)
      if (!ArgsToPromote.count(&*I) && !ByValArgsToTransform.count(&*I)) {
        Args.push_back(*AI); // Unmodified argument
        ArgAttrVec.push_back(CallPAL.getParamAttributes(ArgNo));
      } else if (ByValArgsToTransform.count(&*I)) {
        // Emit a GEP and load for each element of the struct.
        Type *AgTy = cast<PointerType>(I->getType())->getElementType();
        StructType *STy = cast<StructType>(AgTy);
        Value *Idxs[2] = {
            ConstantInt::get(Type::getInt32Ty(F->getContext()), 0), nullptr};
        for (unsigned i = 0, e = STy->getNumElements(); i != e; ++i) {
          Idxs[1] = ConstantInt::get(Type::getInt32Ty(F->getContext()), i);
          Value *Idx = GetElementPtrInst::Create(
              STy, *AI, Idxs, (*AI)->getName() + "." + Twine(i), Call);
          // TODO: Tell AA about the new values?
          Args.push_back(new LoadInst(Idx, Idx->getName() + ".val", Call));
          ArgAttrVec.push_back(AttributeSet());
        }
      } else if (!I->use_empty()) {
        // Non-dead argument: insert GEPs and loads as appropriate.
        ScalarizeTable &ArgIndices = ScalarizedElements[&*I];
        // Store the Value* version of the indices in here, but declare it now
        // for reuse.
        std::vector<Value *> Ops;
        for (const auto &ArgIndex : ArgIndices) {
          Value *V = *AI;
          LoadInst *OrigLoad =
              OriginalLoads[std::make_pair(&*I, ArgIndex.second)];
          if (!ArgIndex.second.empty()) {
            Ops.reserve(ArgIndex.second.size());
            Type *ElTy = V->getType();
            for (auto II : ArgIndex.second) {
              // Use i32 to index structs, and i64 for others (pointers/arrays).
              // This satisfies GEP constraints.
              Type *IdxTy =
                  (ElTy->isStructTy() ? Type::getInt32Ty(F->getContext())
                                      : Type::getInt64Ty(F->getContext()));
              Ops.push_back(ConstantInt::get(IdxTy, II));
              // Keep track of the type we're currently indexing.
              if (auto *ElPTy = dyn_cast<PointerType>(ElTy))
                ElTy = ElPTy->getElementType();
              else
                ElTy = cast<CompositeType>(ElTy)->getTypeAtIndex(II);
            }
            // And create a GEP to extract those indices.
            V = GetElementPtrInst::Create(ArgIndex.first, V, Ops,
                                          V->getName() + ".idx", Call);
            Ops.clear();
          }
          // Since we're replacing a load make sure we take the alignment
          // of the previous load.
          LoadInst *newLoad = new LoadInst(V, V->getName() + ".val", Call);
          newLoad->setAlignment(OrigLoad->getAlignment());
          // Transfer the AA info too.
          AAMDNodes AAInfo;
          OrigLoad->getAAMetadata(AAInfo);
          newLoad->setAAMetadata(AAInfo);

          Args.push_back(newLoad);
          ArgAttrVec.push_back(AttributeSet());
        }
      }

    // Push any varargs arguments on the list.
    for (; AI != CS.arg_end(); ++AI, ++ArgNo) {
      Args.push_back(*AI);
      ArgAttrVec.push_back(CallPAL.getParamAttributes(ArgNo));
    }

    SmallVector<OperandBundleDef, 1> OpBundles;
    CS.getOperandBundlesAsDefs(OpBundles);

    CallSite NewCS;
    if (InvokeInst *II = dyn_cast<InvokeInst>(Call)) {
      NewCS = InvokeInst::Create(NF, II->getNormalDest(), II->getUnwindDest(),
                                 Args, OpBundles, "", Call);
    } else {
      auto *NewCall = CallInst::Create(NF, Args, OpBundles, "", Call);
      NewCall->setTailCallKind(cast<CallInst>(Call)->getTailCallKind());
      NewCS = NewCall;
    }
    NewCS.setCallingConv(CS.getCallingConv());
    NewCS.setAttributes(
        AttributeList::get(F->getContext(), CallPAL.getFnAttributes(),
                           CallPAL.getRetAttributes(), ArgAttrVec));
    NewCS->setDebugLoc(Call->getDebugLoc());
    uint64_t W;
    if (Call->extractProfTotalWeight(W))
      NewCS->setProfWeight(W);
    Args.clear();
    ArgAttrVec.clear();

    // Update the callgraph to know that the callsite has been transformed.
    if (ReplaceCallSite)
      (*ReplaceCallSite)(CS, NewCS);

    if (!Call->use_empty()) {
      Call->replaceAllUsesWith(NewCS.getInstruction());
      NewCS->takeName(Call);
    }

    // Finally, remove the old call from the program, reducing the use-count of
    // F.
    Call->eraseFromParent();
  }

  const DataLayout &DL = F->getParent()->getDataLayout();

  // Since we have now created the new function, splice the body of the old
  // function right into the new function, leaving the old rotting hulk of the
  // function empty.
  NF->getBasicBlockList().splice(NF->begin(), F->getBasicBlockList());

  // Loop over the argument list, transferring uses of the old arguments over to
  // the new arguments, also transferring over the names as well.
  for (Function::arg_iterator I = F->arg_begin(), E = F->arg_end(),
                              I2 = NF->arg_begin();
       I != E; ++I) {
    if (!ArgsToPromote.count(&*I) && !ByValArgsToTransform.count(&*I)) {
      // If this is an unmodified argument, move the name and users over to the
      // new version.
      I->replaceAllUsesWith(&*I2);
      I2->takeName(&*I);
      ++I2;
      continue;
    }

    if (ByValArgsToTransform.count(&*I)) {
      // In the callee, we create an alloca, and store each of the new incoming
      // arguments into the alloca.
      Instruction *InsertPt = &NF->begin()->front();

      // Just add all the struct element types.
      Type *AgTy = cast<PointerType>(I->getType())->getElementType();
      Value *TheAlloca = new AllocaInst(AgTy, DL.getAllocaAddrSpace(), nullptr,
                                        I->getParamAlignment(), "", InsertPt);
      StructType *STy = cast<StructType>(AgTy);
      Value *Idxs[2] = {ConstantInt::get(Type::getInt32Ty(F->getContext()), 0),
                        nullptr};

      for (unsigned i = 0, e = STy->getNumElements(); i != e; ++i) {
        Idxs[1] = ConstantInt::get(Type::getInt32Ty(F->getContext()), i);
        Value *Idx = GetElementPtrInst::Create(
            AgTy, TheAlloca, Idxs, TheAlloca->getName() + "." + Twine(i),
            InsertPt);
        I2->setName(I->getName() + "." + Twine(i));
        new StoreInst(&*I2++, Idx, InsertPt);
      }

      // Anything that used the arg should now use the alloca.
      I->replaceAllUsesWith(TheAlloca);
      TheAlloca->takeName(&*I);

      // If the alloca is used in a call, we must clear the tail flag since
      // the callee now uses an alloca from the caller.
      for (User *U : TheAlloca->users()) {
        CallInst *Call = dyn_cast<CallInst>(U);
        if (!Call)
          continue;
        Call->setTailCall(false);
      }
      continue;
    }

    if (I->use_empty())
      continue;

    // Otherwise, if we promoted this argument, then all users are load
    // instructions (or GEPs with only load users), and all loads should be
    // using the new argument that we added.
    ScalarizeTable &ArgIndices = ScalarizedElements[&*I];

    while (!I->use_empty()) {
      if (LoadInst *LI = dyn_cast<LoadInst>(I->user_back())) {
        assert(ArgIndices.begin()->second.empty() &&
               "Load element should sort to front!");
        I2->setName(I->getName() + ".val");
        LI->replaceAllUsesWith(&*I2);
        LI->eraseFromParent();
        LLVM_DEBUG(dbgs() << "*** Promoted load of argument '" << I->getName()
                          << "' in function '" << F->getName() << "'\n");
      } else {
        GetElementPtrInst *GEP = cast<GetElementPtrInst>(I->user_back());
        IndicesVector Operands;
        Operands.reserve(GEP->getNumIndices());
        for (User::op_iterator II = GEP->idx_begin(), IE = GEP->idx_end();
             II != IE; ++II)
          Operands.push_back(cast<ConstantInt>(*II)->getSExtValue());

        // GEPs with a single 0 index can be merged with direct loads
        if (Operands.size() == 1 && Operands.front() == 0)
          Operands.clear();

        Function::arg_iterator TheArg = I2;
        for (ScalarizeTable::iterator It = ArgIndices.begin();
             It->second != Operands; ++It, ++TheArg) {
          assert(It != ArgIndices.end() && "GEP not handled??");
        }

        std::string NewName = I->getName();
        for (unsigned i = 0, e = Operands.size(); i != e; ++i) {
          NewName += "." + utostr(Operands[i]);
        }
        NewName += ".val";
        TheArg->setName(NewName);

        LLVM_DEBUG(dbgs() << "*** Promoted agg argument '" << TheArg->getName()
                          << "' of function '" << NF->getName() << "'\n");

        // All of the uses must be load instructions.  Replace them all with
        // the argument specified by ArgNo.
        while (!GEP->use_empty()) {
          LoadInst *L = cast<LoadInst>(GEP->user_back());
          L->replaceAllUsesWith(&*TheArg);
          L->eraseFromParent();
        }
        GEP->eraseFromParent();
      }
    }

    // Increment I2 past all of the arguments added for this promoted pointer.
    std::advance(I2, ArgIndices.size());
  }

  return NF;
}

/// AllCallersPassInValidPointerForArgument - Return true if we can prove that
/// all callees pass in a valid pointer for the specified function argument.
static bool allCallersPassInValidPointerForArgument(Argument *Arg) {
  Function *Callee = Arg->getParent();
  const DataLayout &DL = Callee->getParent()->getDataLayout();

  unsigned ArgNo = Arg->getArgNo();

  // Look at all call sites of the function.  At this point we know we only have
  // direct callees.
  for (User *U : Callee->users()) {
    CallSite CS(U);
    assert(CS && "Should only have direct calls!");

    if (!isDereferenceablePointer(CS.getArgument(ArgNo), DL))
      return false;
  }
  return true;
}

/// Returns true if Prefix is a prefix of longer. That means, Longer has a size
/// that is greater than or equal to the size of prefix, and each of the
/// elements in Prefix is the same as the corresponding elements in Longer.
///
/// This means it also returns true when Prefix and Longer are equal!
static bool isPrefix(const IndicesVector &Prefix, const IndicesVector &Longer) {
  if (Prefix.size() > Longer.size())
    return false;
  return std::equal(Prefix.begin(), Prefix.end(), Longer.begin());
}

/// Checks if Indices, or a prefix of Indices, is in Set.
static bool prefixIn(const IndicesVector &Indices,
                     std::set<IndicesVector> &Set) {
  std::set<IndicesVector>::iterator Low;
  Low = Set.upper_bound(Indices);
  if (Low != Set.begin())
    Low--;
  // Low is now the last element smaller than or equal to Indices. This means
  // it points to a prefix of Indices (possibly Indices itself), if such
  // prefix exists.
  //
  // This load is safe if any prefix of its operands is safe to load.
  return Low != Set.end() && isPrefix(*Low, Indices);
}

/// Mark the given indices (ToMark) as safe in the given set of indices
/// (Safe). Marking safe usually means adding ToMark to Safe. However, if there
/// is already a prefix of Indices in Safe, Indices are implicitely marked safe
/// already. Furthermore, any indices that Indices is itself a prefix of, are
/// removed from Safe (since they are implicitely safe because of Indices now).
static void markIndicesSafe(const IndicesVector &ToMark,
                            std::set<IndicesVector> &Safe) {
  std::set<IndicesVector>::iterator Low;
  Low = Safe.upper_bound(ToMark);
  // Guard against the case where Safe is empty
  if (Low != Safe.begin())
    Low--;
  // Low is now the last element smaller than or equal to Indices. This
  // means it points to a prefix of Indices (possibly Indices itself), if
  // such prefix exists.
  if (Low != Safe.end()) {
    if (isPrefix(*Low, ToMark))
      // If there is already a prefix of these indices (or exactly these
      // indices) marked a safe, don't bother adding these indices
      return;

    // Increment Low, so we can use it as a "insert before" hint
    ++Low;
  }
  // Insert
  Low = Safe.insert(Low, ToMark);
  ++Low;
  // If there we're a prefix of longer index list(s), remove those
  std::set<IndicesVector>::iterator End = Safe.end();
  while (Low != End && isPrefix(ToMark, *Low)) {
    std::set<IndicesVector>::iterator Remove = Low;
    ++Low;
    Safe.erase(Remove);
  }
}

/// isSafeToPromoteArgument - As you might guess from the name of this method,
/// it checks to see if it is both safe and useful to promote the argument.
/// This method limits promotion of aggregates to only promote up to three
/// elements of the aggregate in order to avoid exploding the number of
/// arguments passed in.
static bool isSafeToPromoteArgument(Argument *Arg, bool isByValOrInAlloca,
                                    AAResults &AAR, unsigned MaxElements) {
  using GEPIndicesSet = std::set<IndicesVector>;

  // Quick exit for unused arguments
  if (Arg->use_empty())
    return true;

  // We can only promote this argument if all of the uses are loads, or are GEP
  // instructions (with constant indices) that are subsequently loaded.
  //
  // Promoting the argument causes it to be loaded in the caller
  // unconditionally. This is only safe if we can prove that either the load
  // would have happened in the callee anyway (ie, there is a load in the entry
  // block) or the pointer passed in at every call site is guaranteed to be
  // valid.
  // In the former case, invalid loads can happen, but would have happened
  // anyway, in the latter case, invalid loads won't happen. This prevents us
  // from introducing an invalid load that wouldn't have happened in the
  // original code.
  //
  // This set will contain all sets of indices that are loaded in the entry
  // block, and thus are safe to unconditionally load in the caller.
  //
  // This optimization is also safe for InAlloca parameters, because it verifies
  // that the address isn't captured.
  GEPIndicesSet SafeToUnconditionallyLoad;

  // This set contains all the sets of indices that we are planning to promote.
  // This makes it possible to limit the number of arguments added.
  GEPIndicesSet ToPromote;

  // If the pointer is always valid, any load with first index 0 is valid.
  if (isByValOrInAlloca || allCallersPassInValidPointerForArgument(Arg))
    SafeToUnconditionallyLoad.insert(IndicesVector(1, 0));

  // First, iterate the entry block and mark loads of (geps of) arguments as
  // safe.
  BasicBlock &EntryBlock = Arg->getParent()->front();
  // Declare this here so we can reuse it
  IndicesVector Indices;
  for (Instruction &I : EntryBlock)
    if (LoadInst *LI = dyn_cast<LoadInst>(&I)) {
      Value *V = LI->getPointerOperand();
      if (GetElementPtrInst *GEP = dyn_cast<GetElementPtrInst>(V)) {
        V = GEP->getPointerOperand();
        if (V == Arg) {
          // This load actually loads (part of) Arg? Check the indices then.
          Indices.reserve(GEP->getNumIndices());
          for (User::op_iterator II = GEP->idx_begin(), IE = GEP->idx_end();
               II != IE; ++II)
            if (ConstantInt *CI = dyn_cast<ConstantInt>(*II))
              Indices.push_back(CI->getSExtValue());
            else
              // We found a non-constant GEP index for this argument? Bail out
              // right away, can't promote this argument at all.
              return false;

          // Indices checked out, mark them as safe
          markIndicesSafe(Indices, SafeToUnconditionallyLoad);
          Indices.clear();
        }
      } else if (V == Arg) {
        // Direct loads are equivalent to a GEP with a single 0 index.
        markIndicesSafe(IndicesVector(1, 0), SafeToUnconditionallyLoad);
      }
    }

  // Now, iterate all uses of the argument to see if there are any uses that are
  // not (GEP+)loads, or any (GEP+)loads that are not safe to promote.
  SmallVector<LoadInst *, 16> Loads;
  IndicesVector Operands;
  for (Use &U : Arg->uses()) {
    User *UR = U.getUser();
    Operands.clear();
    if (LoadInst *LI = dyn_cast<LoadInst>(UR)) {
      // Don't hack volatile/atomic loads
      if (!LI->isSimple())
        return false;
      Loads.push_back(LI);
      // Direct loads are equivalent to a GEP with a zero index and then a load.
      Operands.push_back(0);
    } else if (GetElementPtrInst *GEP = dyn_cast<GetElementPtrInst>(UR)) {
      if (GEP->use_empty()) {
        // Dead GEP's cause trouble later.  Just remove them if we run into
        // them.
        GEP->eraseFromParent();
        // TODO: This runs the above loop over and over again for dead GEPs
        // Couldn't we just do increment the UI iterator earlier and erase the
        // use?
        return isSafeToPromoteArgument(Arg, isByValOrInAlloca, AAR,
                                       MaxElements);
      }

      // Ensure that all of the indices are constants.
      for (User::op_iterator i = GEP->idx_begin(), e = GEP->idx_end(); i != e;
           ++i)
        if (ConstantInt *C = dyn_cast<ConstantInt>(*i))
          Operands.push_back(C->getSExtValue());
        else
          return false; // Not a constant operand GEP!

      // Ensure that the only users of the GEP are load instructions.
      for (User *GEPU : GEP->users())
        if (LoadInst *LI = dyn_cast<LoadInst>(GEPU)) {
          // Don't hack volatile/atomic loads
          if (!LI->isSimple())
            return false;
          Loads.push_back(LI);
        } else {
          // Other uses than load?
          return false;
        }
    } else {
      return false; // Not a load or a GEP.
    }

    // Now, see if it is safe to promote this load / loads of this GEP. Loading
    // is safe if Operands, or a prefix of Operands, is marked as safe.
    if (!prefixIn(Operands, SafeToUnconditionallyLoad))
      return false;

    // See if we are already promoting a load with these indices. If not, check
    // to make sure that we aren't promoting too many elements.  If so, nothing
    // to do.
    if (ToPromote.find(Operands) == ToPromote.end()) {
      if (MaxElements > 0 && ToPromote.size() == MaxElements) {
        LLVM_DEBUG(dbgs() << "argpromotion not promoting argument '"
                          << Arg->getName()
                          << "' because it would require adding more "
                          << "than " << MaxElements
                          << " arguments to the function.\n");
        // We limit aggregate promotion to only promoting up to a fixed number
        // of elements of the aggregate.
        return false;
      }
      ToPromote.insert(std::move(Operands));
    }
  }

  if (Loads.empty())
    return true; // No users, this is a dead argument.

  // Okay, now we know that the argument is only used by load instructions and
  // it is safe to unconditionally perform all of them. Use alias analysis to
  // check to see if the pointer is guaranteed to not be modified from entry of
  // the function to each of the load instructions.

  // Because there could be several/many load instructions, remember which
  // blocks we know to be transparent to the load.
  df_iterator_default_set<BasicBlock *, 16> TranspBlocks;

  for (LoadInst *Load : Loads) {
    // Check to see if the load is invalidated from the start of the block to
    // the load itself.
    BasicBlock *BB = Load->getParent();

    MemoryLocation Loc = MemoryLocation::get(Load);
    if (AAR.canInstructionRangeModRef(BB->front(), *Load, Loc, ModRefInfo::Mod))
      return false; // Pointer is invalidated!

    // Now check every path from the entry block to the load for transparency.
    // To do this, we perform a depth first search on the inverse CFG from the
    // loading block.
    for (BasicBlock *P : predecessors(BB)) {
      for (BasicBlock *TranspBB : inverse_depth_first_ext(P, TranspBlocks))
        if (AAR.canBasicBlockModify(*TranspBB, Loc))
          return false;
    }
  }

  // If the path from the entry of the function to each load is free of
  // instructions that potentially invalidate the load, we can make the
  // transformation!
  return true;
}

/// Checks if a type could have padding bytes.
static bool isDenselyPacked(Type *type, const DataLayout &DL) {
  // There is no size information, so be conservative.
  if (!type->isSized())
    return false;

  // If the alloc size is not equal to the storage size, then there are padding
  // bytes. For x86_fp80 on x86-64, size: 80 alloc size: 128.
  if (DL.getTypeSizeInBits(type) != DL.getTypeAllocSizeInBits(type))
    return false;

  if (!isa<CompositeType>(type))
    return true;

  // For homogenous sequential types, check for padding within members.
  if (SequentialType *seqTy = dyn_cast<SequentialType>(type))
    return isDenselyPacked(seqTy->getElementType(), DL);

  // Check for padding within and between elements of a struct.
  StructType *StructTy = cast<StructType>(type);
  const StructLayout *Layout = DL.getStructLayout(StructTy);
  uint64_t StartPos = 0;
  for (unsigned i = 0, E = StructTy->getNumElements(); i < E; ++i) {
    Type *ElTy = StructTy->getElementType(i);
    if (!isDenselyPacked(ElTy, DL))
      return false;
    if (StartPos != Layout->getElementOffsetInBits(i))
      return false;
    StartPos += DL.getTypeAllocSizeInBits(ElTy);
  }

  return true;
}

/// Checks if the padding bytes of an argument could be accessed.
static bool canPaddingBeAccessed(Argument *arg) {
  assert(arg->hasByValAttr());

  // Track all the pointers to the argument to make sure they are not captured.
  SmallPtrSet<Value *, 16> PtrValues;
  PtrValues.insert(arg);

  // Track all of the stores.
  SmallVector<StoreInst *, 16> Stores;

  // Scan through the uses recursively to make sure the pointer is always used
  // sanely.
  SmallVector<Value *, 16> WorkList;
  WorkList.insert(WorkList.end(), arg->user_begin(), arg->user_end());
  while (!WorkList.empty()) {
    Value *V = WorkList.back();
    WorkList.pop_back();
    if (isa<GetElementPtrInst>(V) || isa<PHINode>(V)) {
      if (PtrValues.insert(V).second)
        WorkList.insert(WorkList.end(), V->user_begin(), V->user_end());
    } else if (StoreInst *Store = dyn_cast<StoreInst>(V)) {
      Stores.push_back(Store);
    } else if (!isa<LoadInst>(V)) {
      return true;
    }
  }

  // Check to make sure the pointers aren't captured
  for (StoreInst *Store : Stores)
    if (PtrValues.count(Store->getValueOperand()))
      return true;

  return false;
}

/// PromoteArguments - This method checks the specified function to see if there
/// are any promotable arguments and if it is safe to promote the function (for
/// example, all callers are direct).  If safe to promote some arguments, it
/// calls the DoPromotion method.
static Function *
promoteArguments(Function *F, function_ref<AAResults &(Function &F)> AARGetter,
                 unsigned MaxElements,
                 Optional<function_ref<void(CallSite OldCS, CallSite NewCS)>>
                     ReplaceCallSite) {
  // Don't perform argument promotion for naked functions; otherwise we can end
  // up removing parameters that are seemingly 'not used' as they are referred
  // to in the assembly.
  if(F->hasFnAttribute(Attribute::Naked))
    return nullptr;

  // Make sure that it is local to this module.
  if (!F->hasLocalLinkage())
    return nullptr;

  // Don't promote arguments for variadic functions. Adding, removing, or
  // changing non-pack parameters can change the classification of pack
  // parameters. Frontends encode that classification at the call site in the
  // IR, while in the callee the classification is determined dynamically based
  // on the number of registers consumed so far.
  if (F->isVarArg())
    return nullptr;

  // First check: see if there are any pointer arguments!  If not, quick exit.
  SmallVector<Argument *, 16> PointerArgs;
  for (Argument &I : F->args())
    if (I.getType()->isPointerTy())
      PointerArgs.push_back(&I);
  if (PointerArgs.empty())
    return nullptr;

  // Second check: make sure that all callers are direct callers.  We can't
  // transform functions that have indirect callers.  Also see if the function
  // is self-recursive.
  bool isSelfRecursive = false;
  for (Use &U : F->uses()) {
    CallSite CS(U.getUser());
    // Must be a direct call.
    if (CS.getInstruction() == nullptr || !CS.isCallee(&U))
      return nullptr;

    // Can't change signature of musttail callee
    if (CS.isMustTailCall())
      return nullptr;

    if (CS.getInstruction()->getParent()->getParent() == F)
      isSelfRecursive = true;
  }

  // Can't change signature of musttail caller
  // FIXME: Support promoting whole chain of musttail functions
  for (BasicBlock &BB : *F)
    if (BB.getTerminatingMustTailCall())
      return nullptr;

  const DataLayout &DL = F->getParent()->getDataLayout();

  AAResults &AAR = AARGetter(*F);

  // Check to see which arguments are promotable.  If an argument is promotable,
  // add it to ArgsToPromote.
  SmallPtrSet<Argument *, 8> ArgsToPromote;
  SmallPtrSet<Argument *, 8> ByValArgsToTransform;
  for (Argument *PtrArg : PointerArgs) {
    Type *AgTy = cast<PointerType>(PtrArg->getType())->getElementType();

    // Replace sret attribute with noalias. This reduces register pressure by
    // avoiding a register copy.
    if (PtrArg->hasStructRetAttr()) {
      unsigned ArgNo = PtrArg->getArgNo();
      F->removeParamAttr(ArgNo, Attribute::StructRet);
      F->addParamAttr(ArgNo, Attribute::NoAlias);
      for (Use &U : F->uses()) {
        CallSite CS(U.getUser());
        CS.removeParamAttr(ArgNo, Attribute::StructRet);
        CS.addParamAttr(ArgNo, Attribute::NoAlias);
      }
    }

    // If this is a byval argument, and if the aggregate type is small, just
    // pass the elements, which is always safe, if the passed value is densely
    // packed or if we can prove the padding bytes are never accessed. This does
    // not apply to inalloca.
    bool isSafeToPromote =
        PtrArg->hasByValAttr() &&
        (isDenselyPacked(AgTy, DL) || !canPaddingBeAccessed(PtrArg));
    if (isSafeToPromote) {
      if (StructType *STy = dyn_cast<StructType>(AgTy)) {
        if (MaxElements > 0 && STy->getNumElements() > MaxElements) {
          LLVM_DEBUG(dbgs() << "argpromotion disable promoting argument '"
                            << PtrArg->getName()
                            << "' because it would require adding more"
                            << " than " << MaxElements
                            << " arguments to the function.\n");
          continue;
        }

        // If all the elements are single-value types, we can promote it.
        bool AllSimple = true;
        for (const auto *EltTy : STy->elements()) {
          if (!EltTy->isSingleValueType()) {
            AllSimple = false;
            break;
          }
        }

        // Safe to transform, don't even bother trying to "promote" it.
        // Passing the elements as a scalar will allow sroa to hack on
        // the new alloca we introduce.
        if (AllSimple) {
          ByValArgsToTransform.insert(PtrArg);
          continue;
        }
      }
    }

    // If the argument is a recursive type and we're in a recursive
    // function, we could end up infinitely peeling the function argument.
    if (isSelfRecursive) {
      if (StructType *STy = dyn_cast<StructType>(AgTy)) {
        bool RecursiveType = false;
        for (const auto *EltTy : STy->elements()) {
          if (EltTy == PtrArg->getType()) {
            RecursiveType = true;
            break;
          }
        }
        if (RecursiveType)
          continue;
      }
    }

    // Otherwise, see if we can promote the pointer to its value.
    if (isSafeToPromoteArgument(PtrArg, PtrArg->hasByValOrInAllocaAttr(), AAR,
                                MaxElements))
      ArgsToPromote.insert(PtrArg);
  }

  // No promotable pointer arguments.
  if (ArgsToPromote.empty() && ByValArgsToTransform.empty())
    return nullptr;

  return doPromotion(F, ArgsToPromote, ByValArgsToTransform, ReplaceCallSite);
}

PreservedAnalyses ArgumentPromotionPass::run(LazyCallGraph::SCC &C,
                                             CGSCCAnalysisManager &AM,
                                             LazyCallGraph &CG,
                                             CGSCCUpdateResult &UR) {
  bool Changed = false, LocalChange;

  // Iterate until we stop promoting from this SCC.
  do {
    LocalChange = false;

    for (LazyCallGraph::Node &N : C) {
      Function &OldF = N.getFunction();

      FunctionAnalysisManager &FAM =
          AM.getResult<FunctionAnalysisManagerCGSCCProxy>(C, CG).getManager();
      // FIXME: This lambda must only be used with this function. We should
      // skip the lambda and just get the AA results directly.
      auto AARGetter = [&](Function &F) -> AAResults & {
        assert(&F == &OldF && "Called with an unexpected function!");
        return FAM.getResult<AAManager>(F);
      };

      Function *NewF = promoteArguments(&OldF, AARGetter, MaxElements, None);
      if (!NewF)
        continue;
      LocalChange = true;

      // Directly substitute the functions in the call graph. Note that this
      // requires the old function to be completely dead and completely
      // replaced by the new function. It does no call graph updates, it merely
      // swaps out the particular function mapped to a particular node in the
      // graph.
      C.getOuterRefSCC().replaceNodeFunction(N, *NewF);
      OldF.eraseFromParent();
    }

    Changed |= LocalChange;
  } while (LocalChange);

  if (!Changed)
    return PreservedAnalyses::all();

  return PreservedAnalyses::none();
}

namespace {

/// ArgPromotion - The 'by reference' to 'by value' argument promotion pass.
struct ArgPromotion : public CallGraphSCCPass {
  // Pass identification, replacement for typeid
  static char ID;

  explicit ArgPromotion(unsigned MaxElements = 3)
      : CallGraphSCCPass(ID), MaxElements(MaxElements) {
    initializeArgPromotionPass(*PassRegistry::getPassRegistry());
  }

  void getAnalysisUsage(AnalysisUsage &AU) const override {
    AU.addRequired<AssumptionCacheTracker>();
    AU.addRequired<TargetLibraryInfoWrapperPass>();
    getAAResultsAnalysisUsage(AU);
    CallGraphSCCPass::getAnalysisUsage(AU);
  }

  bool runOnSCC(CallGraphSCC &SCC) override;

private:
  using llvm::Pass::doInitialization;

  bool doInitialization(CallGraph &CG) override;

  /// The maximum number of elements to expand, or 0 for unlimited.
  unsigned MaxElements;
};

} // end anonymous namespace

char ArgPromotion::ID = 0;

INITIALIZE_PASS_BEGIN(ArgPromotion, "argpromotion",
                      "Promote 'by reference' arguments to scalars", false,
                      false)
INITIALIZE_PASS_DEPENDENCY(AssumptionCacheTracker)
INITIALIZE_PASS_DEPENDENCY(CallGraphWrapperPass)
INITIALIZE_PASS_DEPENDENCY(TargetLibraryInfoWrapperPass)
INITIALIZE_PASS_END(ArgPromotion, "argpromotion",
                    "Promote 'by reference' arguments to scalars", false, false)

Pass *llvm::createArgumentPromotionPass(unsigned MaxElements) {
  return new ArgPromotion(MaxElements);
}

bool ArgPromotion::runOnSCC(CallGraphSCC &SCC) {
  if (skipSCC(SCC))
    return false;

  // Get the callgraph information that we need to update to reflect our
  // changes.
  CallGraph &CG = getAnalysis<CallGraphWrapperPass>().getCallGraph();

  LegacyAARGetter AARGetter(*this);

  bool Changed = false, LocalChange;

  // Iterate until we stop promoting from this SCC.
  do {
    LocalChange = false;
    // Attempt to promote arguments from all functions in this SCC.
    for (CallGraphNode *OldNode : SCC) {
      Function *OldF = OldNode->getFunction();
      if (!OldF)
        continue;

      auto ReplaceCallSite = [&](CallSite OldCS, CallSite NewCS) {
        Function *Caller = OldCS.getInstruction()->getParent()->getParent();
        CallGraphNode *NewCalleeNode =
            CG.getOrInsertFunction(NewCS.getCalledFunction());
        CallGraphNode *CallerNode = CG[Caller];
        CallerNode->replaceCallEdge(OldCS, NewCS, NewCalleeNode);
      };

      if (Function *NewF = promoteArguments(OldF, AARGetter, MaxElements,
                                            {ReplaceCallSite})) {
        LocalChange = true;

        // Update the call graph for the newly promoted function.
        CallGraphNode *NewNode = CG.getOrInsertFunction(NewF);
        NewNode->stealCalledFunctionsFrom(OldNode);
        if (OldNode->getNumReferences() == 0)
          delete CG.removeFunctionFromModule(OldNode);
        else
          OldF->setLinkage(Function::ExternalLinkage);

        // And updat ethe SCC we're iterating as well.
        SCC.ReplaceNode(OldNode, NewNode);
      }
    }
    // Remember that we changed something.
    Changed |= LocalChange;
  } while (LocalChange);

  return Changed;
}

bool ArgPromotion::doInitialization(CallGraph &CG) {
  return CallGraphSCCPass::doInitialization(CG);
}<|MERGE_RESOLUTION|>--- conflicted
+++ resolved
@@ -213,13 +213,8 @@
   FunctionType *NFTy = FunctionType::get(RetTy, Params, FTy->isVarArg());
 
   // Create the new function body and insert it into the module.
-<<<<<<< HEAD
-  Function *NF =
-      Function::CreateBefore(*F, NFTy, F->getLinkage(), F->getName());
-=======
   Function *NF = Function::Create(NFTy, F->getLinkage(), F->getAddressSpace(),
                                   F->getName());
->>>>>>> fe471b0f
   NF->copyAttributesFrom(F);
 
   // Patch the pointer to LLVM function in debug info descriptor.
@@ -235,6 +230,7 @@
                                        PAL.getRetAttributes(), ArgAttrVec));
   ArgAttrVec.clear();
 
+  F->getParent()->getFunctionList().insert(F->getIterator(), NF);
   NF->takeName(F);
 
   // Loop over all of the callers of the function, transforming the call sites
