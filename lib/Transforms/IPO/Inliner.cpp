//===- Inliner.cpp - Code common to all inliners --------------------------===//
//
//                     The LLVM Compiler Infrastructure
//
// This file is distributed under the University of Illinois Open Source
// License. See LICENSE.TXT for details.
//
//===----------------------------------------------------------------------===//
//
// This file implements the mechanics required to implement inlining without
// missing any calls and updating the call graph.  The decisions of which calls
// are profitable to inline are implemented elsewhere.
//
//===----------------------------------------------------------------------===//

#include "llvm/Transforms/IPO/InlinerPass.h"
#include "llvm/ADT/SmallPtrSet.h"
#include "llvm/ADT/Statistic.h"
#include "llvm/Analysis/AliasAnalysis.h"
<<<<<<< HEAD
#include "llvm/Analysis/AssumptionTracker.h"
=======
#include "llvm/Analysis/AssumptionCache.h"
>>>>>>> 969bfdfe
#include "llvm/Analysis/CallGraph.h"
#include "llvm/Analysis/InlineCost.h"
#include "llvm/Analysis/TargetLibraryInfo.h"
#include "llvm/IR/CallSite.h"
#include "llvm/IR/DataLayout.h"
#include "llvm/IR/DiagnosticInfo.h"
#include "llvm/IR/Instructions.h"
#include "llvm/IR/IntrinsicInst.h"
#include "llvm/IR/Module.h"
#include "llvm/Support/CommandLine.h"
#include "llvm/Support/Debug.h"
#include "llvm/Support/raw_ostream.h"
#include "llvm/Transforms/Utils/Cloning.h"
#include "llvm/Transforms/Utils/Local.h"
using namespace llvm;

#define DEBUG_TYPE "inline"

STATISTIC(NumInlined, "Number of functions inlined");
STATISTIC(NumCallsDeleted, "Number of call sites deleted, not inlined");
STATISTIC(NumDeleted, "Number of functions deleted because all callers found");
STATISTIC(NumMergedAllocas, "Number of allocas merged together");

// This weirdly named statistic tracks the number of times that, when attempting
// to inline a function A into B, we analyze the callers of B in order to see
// if those would be more profitable and blocked inline steps.
STATISTIC(NumCallerCallersAnalyzed, "Number of caller-callers analyzed");

static cl::opt<int>
InlineLimit("inline-threshold", cl::Hidden, cl::init(225), cl::ZeroOrMore,
        cl::desc("Control the amount of inlining to perform (default = 225)"));

static cl::opt<int>
HintThreshold("inlinehint-threshold", cl::Hidden, cl::init(325),
              cl::desc("Threshold for inlining functions with inline hint"));

// We instroduce this threshold to help performance of instrumentation based
// PGO before we actually hook up inliner with analysis passes such as BPI and
// BFI.
static cl::opt<int>
ColdThreshold("inlinecold-threshold", cl::Hidden, cl::init(225),
              cl::desc("Threshold for inlining functions with cold attribute"));

// Threshold to use when optsize is specified (and there is no -inline-limit).
const int OptSizeThreshold = 75;

Inliner::Inliner(char &ID) 
  : CallGraphSCCPass(ID), InlineThreshold(InlineLimit), InsertLifetime(true) {}

Inliner::Inliner(char &ID, int Threshold, bool InsertLifetime)
  : CallGraphSCCPass(ID), InlineThreshold(InlineLimit.getNumOccurrences() > 0 ?
                                          InlineLimit : Threshold),
    InsertLifetime(InsertLifetime) {}

/// For this class, we declare that we require and preserve the call graph.
/// If the derived class implements this method, it should
/// always explicitly call the implementation here.
void Inliner::getAnalysisUsage(AnalysisUsage &AU) const {
  AU.addRequired<AliasAnalysis>();
<<<<<<< HEAD
  AU.addRequired<AssumptionTracker>();
=======
  AU.addRequired<AssumptionCacheTracker>();
>>>>>>> 969bfdfe
  CallGraphSCCPass::getAnalysisUsage(AU);
}


typedef DenseMap<ArrayType*, std::vector<AllocaInst*> >
InlinedArrayAllocasTy;

/// \brief If the inlined function had a higher stack protection level than the
/// calling function, then bump up the caller's stack protection level.
static void AdjustCallerSSPLevel(Function *Caller, Function *Callee) {
  // If upgrading the SSP attribute, clear out the old SSP Attributes first.
  // Having multiple SSP attributes doesn't actually hurt, but it adds useless
  // clutter to the IR.
  AttrBuilder B;
  B.addAttribute(Attribute::StackProtect)
    .addAttribute(Attribute::StackProtectStrong);
  AttributeSet OldSSPAttr = AttributeSet::get(Caller->getContext(),
                                              AttributeSet::FunctionIndex,
                                              B);

  if (Callee->hasFnAttribute(Attribute::StackProtectReq)) {
    Caller->removeAttributes(AttributeSet::FunctionIndex, OldSSPAttr);
    Caller->addFnAttr(Attribute::StackProtectReq);
  } else if (Callee->hasFnAttribute(Attribute::StackProtectStrong) &&
             !Caller->hasFnAttribute(Attribute::StackProtectReq)) {
    Caller->removeAttributes(AttributeSet::FunctionIndex, OldSSPAttr);
    Caller->addFnAttr(Attribute::StackProtectStrong);
  } else if (Callee->hasFnAttribute(Attribute::StackProtect) &&
             !Caller->hasFnAttribute(Attribute::StackProtectReq) &&
             !Caller->hasFnAttribute(Attribute::StackProtectStrong))
    Caller->addFnAttr(Attribute::StackProtect);
}

/// If it is possible to inline the specified call site,
/// do so and update the CallGraph for this operation.
///
/// This function also does some basic book-keeping to update the IR.  The
/// InlinedArrayAllocas map keeps track of any allocas that are already
/// available from other functions inlined into the caller.  If we are able to
/// inline this call site we attempt to reuse already available allocas or add
/// any new allocas to the set if not possible.
static bool InlineCallIfPossible(CallSite CS, InlineFunctionInfo &IFI,
                                 InlinedArrayAllocasTy &InlinedArrayAllocas,
                                 int InlineHistory, bool InsertLifetime) {
  Function *Callee = CS.getCalledFunction();
  Function *Caller = CS.getCaller();

  // Try to inline the function.  Get the list of static allocas that were
  // inlined.
  if (!InlineFunction(CS, IFI, InsertLifetime))
    return false;

  AdjustCallerSSPLevel(Caller, Callee);

  // Look at all of the allocas that we inlined through this call site.  If we
  // have already inlined other allocas through other calls into this function,
  // then we know that they have disjoint lifetimes and that we can merge them.
  //
  // There are many heuristics possible for merging these allocas, and the
  // different options have different tradeoffs.  One thing that we *really*
  // don't want to hurt is SRoA: once inlining happens, often allocas are no
  // longer address taken and so they can be promoted.
  //
  // Our "solution" for that is to only merge allocas whose outermost type is an
  // array type.  These are usually not promoted because someone is using a
  // variable index into them.  These are also often the most important ones to
  // merge.
  //
  // A better solution would be to have real memory lifetime markers in the IR
  // and not have the inliner do any merging of allocas at all.  This would
  // allow the backend to do proper stack slot coloring of all allocas that
  // *actually make it to the backend*, which is really what we want.
  //
  // Because we don't have this information, we do this simple and useful hack.
  //
  SmallPtrSet<AllocaInst*, 16> UsedAllocas;
  
  // When processing our SCC, check to see if CS was inlined from some other
  // call site.  For example, if we're processing "A" in this code:
  //   A() { B() }
  //   B() { x = alloca ... C() }
  //   C() { y = alloca ... }
  // Assume that C was not inlined into B initially, and so we're processing A
  // and decide to inline B into A.  Doing this makes an alloca available for
  // reuse and makes a callsite (C) available for inlining.  When we process
  // the C call site we don't want to do any alloca merging between X and Y
  // because their scopes are not disjoint.  We could make this smarter by
  // keeping track of the inline history for each alloca in the
  // InlinedArrayAllocas but this isn't likely to be a significant win.
  if (InlineHistory != -1)  // Only do merging for top-level call sites in SCC.
    return true;
  
  // Loop over all the allocas we have so far and see if they can be merged with
  // a previously inlined alloca.  If not, remember that we had it.
  for (unsigned AllocaNo = 0, e = IFI.StaticAllocas.size();
       AllocaNo != e; ++AllocaNo) {
    AllocaInst *AI = IFI.StaticAllocas[AllocaNo];
    
    // Don't bother trying to merge array allocations (they will usually be
    // canonicalized to be an allocation *of* an array), or allocations whose
    // type is not itself an array (because we're afraid of pessimizing SRoA).
    ArrayType *ATy = dyn_cast<ArrayType>(AI->getAllocatedType());
    if (!ATy || AI->isArrayAllocation())
      continue;
    
    // Get the list of all available allocas for this array type.
    std::vector<AllocaInst*> &AllocasForType = InlinedArrayAllocas[ATy];
    
    // Loop over the allocas in AllocasForType to see if we can reuse one.  Note
    // that we have to be careful not to reuse the same "available" alloca for
    // multiple different allocas that we just inlined, we use the 'UsedAllocas'
    // set to keep track of which "available" allocas are being used by this
    // function.  Also, AllocasForType can be empty of course!
    bool MergedAwayAlloca = false;
    for (unsigned i = 0, e = AllocasForType.size(); i != e; ++i) {
      AllocaInst *AvailableAlloca = AllocasForType[i];

      unsigned Align1 = AI->getAlignment(),
               Align2 = AvailableAlloca->getAlignment();
      
      // The available alloca has to be in the right function, not in some other
      // function in this SCC.
      if (AvailableAlloca->getParent() != AI->getParent())
        continue;
      
      // If the inlined function already uses this alloca then we can't reuse
      // it.
      if (!UsedAllocas.insert(AvailableAlloca).second)
        continue;
      
      // Otherwise, we *can* reuse it, RAUW AI into AvailableAlloca and declare
      // success!
      DEBUG(dbgs() << "    ***MERGED ALLOCA: " << *AI << "\n\t\tINTO: "
                   << *AvailableAlloca << '\n');
      
      AI->replaceAllUsesWith(AvailableAlloca);

      if (Align1 != Align2) {
        if (!Align1 || !Align2) {
          const DataLayout &DL = Caller->getParent()->getDataLayout();
          unsigned TypeAlign = DL.getABITypeAlignment(AI->getAllocatedType());

          Align1 = Align1 ? Align1 : TypeAlign;
          Align2 = Align2 ? Align2 : TypeAlign;
        }

        if (Align1 > Align2)
          AvailableAlloca->setAlignment(AI->getAlignment());
      }

      AI->eraseFromParent();
      MergedAwayAlloca = true;
      ++NumMergedAllocas;
      IFI.StaticAllocas[AllocaNo] = nullptr;
      break;
    }

    // If we already nuked the alloca, we're done with it.
    if (MergedAwayAlloca)
      continue;
    
    // If we were unable to merge away the alloca either because there are no
    // allocas of the right type available or because we reused them all
    // already, remember that this alloca came from an inlined function and mark
    // it used so we don't reuse it for other allocas from this inline
    // operation.
    AllocasForType.push_back(AI);
    UsedAllocas.insert(AI);
  }
  
  return true;
}

unsigned Inliner::getInlineThreshold(CallSite CS) const {
  int thres = InlineThreshold; // -inline-threshold or else selected by
                               // overall opt level

  // If -inline-threshold is not given, listen to the optsize attribute when it
  // would decrease the threshold.
  Function *Caller = CS.getCaller();
  bool OptSize = Caller && !Caller->isDeclaration() &&
                 Caller->hasFnAttribute(Attribute::OptimizeForSize);
  if (!(InlineLimit.getNumOccurrences() > 0) && OptSize &&
      OptSizeThreshold < thres)
    thres = OptSizeThreshold;

  // Listen to the inlinehint attribute when it would increase the threshold
  // and the caller does not need to minimize its size.
  Function *Callee = CS.getCalledFunction();
  bool InlineHint = Callee && !Callee->isDeclaration() &&
                    Callee->hasFnAttribute(Attribute::InlineHint);
  if (InlineHint && HintThreshold > thres &&
      !Caller->hasFnAttribute(Attribute::MinSize))
    thres = HintThreshold;

  // Listen to the cold attribute when it would decrease the threshold.
  bool ColdCallee = Callee && !Callee->isDeclaration() &&
                    Callee->hasFnAttribute(Attribute::Cold);
  // Command line argument for InlineLimit will override the default
  // ColdThreshold. If we have -inline-threshold but no -inlinecold-threshold,
  // do not use the default cold threshold even if it is smaller.
  if ((InlineLimit.getNumOccurrences() == 0 ||
       ColdThreshold.getNumOccurrences() > 0) && ColdCallee &&
      ColdThreshold < thres)
    thres = ColdThreshold;

  return thres;
}

static void emitAnalysis(CallSite CS, const Twine &Msg) {
  Function *Caller = CS.getCaller();
  LLVMContext &Ctx = Caller->getContext();
  DebugLoc DLoc = CS.getInstruction()->getDebugLoc();
  emitOptimizationRemarkAnalysis(Ctx, DEBUG_TYPE, *Caller, DLoc, Msg);
}

/// Return true if the inliner should attempt to inline at the given CallSite.
bool Inliner::shouldInline(CallSite CS) {
  InlineCost IC = getInlineCost(CS);
  
  if (IC.isAlways()) {
    DEBUG(dbgs() << "    Inlining: cost=always"
          << ", Call: " << *CS.getInstruction() << "\n");
    emitAnalysis(CS, Twine(CS.getCalledFunction()->getName()) +
                         " should always be inlined (cost=always)");
    return true;
  }
  
  if (IC.isNever()) {
    DEBUG(dbgs() << "    NOT Inlining: cost=never"
          << ", Call: " << *CS.getInstruction() << "\n");
    emitAnalysis(CS, Twine(CS.getCalledFunction()->getName() +
                           " should never be inlined (cost=never)"));
    return false;
  }
  
  Function *Caller = CS.getCaller();
  if (!IC) {
    DEBUG(dbgs() << "    NOT Inlining: cost=" << IC.getCost()
          << ", thres=" << (IC.getCostDelta() + IC.getCost())
          << ", Call: " << *CS.getInstruction() << "\n");
    emitAnalysis(CS, Twine(CS.getCalledFunction()->getName() +
                           " too costly to inline (cost=") +
                         Twine(IC.getCost()) + ", threshold=" +
                         Twine(IC.getCostDelta() + IC.getCost()) + ")");
    return false;
  }
  
  // Try to detect the case where the current inlining candidate caller (call
  // it B) is a static or linkonce-ODR function and is an inlining candidate
  // elsewhere, and the current candidate callee (call it C) is large enough
  // that inlining it into B would make B too big to inline later. In these
  // circumstances it may be best not to inline C into B, but to inline B into
  // its callers.
  //
  // This only applies to static and linkonce-ODR functions because those are
  // expected to be available for inlining in the translation units where they
  // are used. Thus we will always have the opportunity to make local inlining
  // decisions. Importantly the linkonce-ODR linkage covers inline functions
  // and templates in C++.
  //
  // FIXME: All of this logic should be sunk into getInlineCost. It relies on
  // the internal implementation of the inline cost metrics rather than
  // treating them as truly abstract units etc.
  if (Caller->hasLocalLinkage() || Caller->hasLinkOnceODRLinkage()) {
    int TotalSecondaryCost = 0;
    // The candidate cost to be imposed upon the current function.
    int CandidateCost = IC.getCost() - (InlineConstants::CallPenalty + 1);
    // This bool tracks what happens if we do NOT inline C into B.
    bool callerWillBeRemoved = Caller->hasLocalLinkage();
    // This bool tracks what happens if we DO inline C into B.
    bool inliningPreventsSomeOuterInline = false;
    for (User *U : Caller->users()) {
      CallSite CS2(U);

      // If this isn't a call to Caller (it could be some other sort
      // of reference) skip it.  Such references will prevent the caller
      // from being removed.
      if (!CS2 || CS2.getCalledFunction() != Caller) {
        callerWillBeRemoved = false;
        continue;
      }

      InlineCost IC2 = getInlineCost(CS2);
      ++NumCallerCallersAnalyzed;
      if (!IC2) {
        callerWillBeRemoved = false;
        continue;
      }
      if (IC2.isAlways())
        continue;

      // See if inlining or original callsite would erase the cost delta of
      // this callsite. We subtract off the penalty for the call instruction,
      // which we would be deleting.
      if (IC2.getCostDelta() <= CandidateCost) {
        inliningPreventsSomeOuterInline = true;
        TotalSecondaryCost += IC2.getCost();
      }
    }
    // If all outer calls to Caller would get inlined, the cost for the last
    // one is set very low by getInlineCost, in anticipation that Caller will
    // be removed entirely.  We did not account for this above unless there
    // is only one caller of Caller.
    if (callerWillBeRemoved && !Caller->use_empty())
      TotalSecondaryCost += InlineConstants::LastCallToStaticBonus;

    if (inliningPreventsSomeOuterInline && TotalSecondaryCost < IC.getCost()) {
      DEBUG(dbgs() << "    NOT Inlining: " << *CS.getInstruction() <<
           " Cost = " << IC.getCost() <<
           ", outer Cost = " << TotalSecondaryCost << '\n');
      emitAnalysis(
          CS, Twine("Not inlining. Cost of inlining " +
                    CS.getCalledFunction()->getName() +
                    " increases the cost of inlining " +
                    CS.getCaller()->getName() + " in other contexts"));
      return false;
    }
  }

  DEBUG(dbgs() << "    Inlining: cost=" << IC.getCost()
        << ", thres=" << (IC.getCostDelta() + IC.getCost())
        << ", Call: " << *CS.getInstruction() << '\n');
  emitAnalysis(
      CS, CS.getCalledFunction()->getName() + Twine(" can be inlined into ") +
              CS.getCaller()->getName() + " with cost=" + Twine(IC.getCost()) +
              " (threshold=" + Twine(IC.getCostDelta() + IC.getCost()) + ")");
  return true;
}

/// Return true if the specified inline history ID
/// indicates an inline history that includes the specified function.
static bool InlineHistoryIncludes(Function *F, int InlineHistoryID,
            const SmallVectorImpl<std::pair<Function*, int> > &InlineHistory) {
  while (InlineHistoryID != -1) {
    assert(unsigned(InlineHistoryID) < InlineHistory.size() &&
           "Invalid inline history ID");
    if (InlineHistory[InlineHistoryID].first == F)
      return true;
    InlineHistoryID = InlineHistory[InlineHistoryID].second;
  }
  return false;
}

bool Inliner::runOnSCC(CallGraphSCC &SCC) {
  CallGraph &CG = getAnalysis<CallGraphWrapperPass>().getCallGraph();
<<<<<<< HEAD
  AssumptionTracker *AT = &getAnalysis<AssumptionTracker>();
  DataLayoutPass *DLP = getAnalysisIfAvailable<DataLayoutPass>();
  const DataLayout *DL = DLP ? &DLP->getDataLayout() : nullptr;
  const TargetLibraryInfo *TLI = getAnalysisIfAvailable<TargetLibraryInfo>();
=======
  AssumptionCacheTracker *ACT = &getAnalysis<AssumptionCacheTracker>();
  auto *TLIP = getAnalysisIfAvailable<TargetLibraryInfoWrapperPass>();
  const TargetLibraryInfo *TLI = TLIP ? &TLIP->getTLI() : nullptr;
>>>>>>> 969bfdfe
  AliasAnalysis *AA = &getAnalysis<AliasAnalysis>();

  SmallPtrSet<Function*, 8> SCCFunctions;
  DEBUG(dbgs() << "Inliner visiting SCC:");
  for (CallGraphSCC::iterator I = SCC.begin(), E = SCC.end(); I != E; ++I) {
    Function *F = (*I)->getFunction();
    if (F) SCCFunctions.insert(F);
    DEBUG(dbgs() << " " << (F ? F->getName() : "INDIRECTNODE"));
  }

  // Scan through and identify all call sites ahead of time so that we only
  // inline call sites in the original functions, not call sites that result
  // from inlining other functions.
  SmallVector<std::pair<CallSite, int>, 16> CallSites;
  
  // When inlining a callee produces new call sites, we want to keep track of
  // the fact that they were inlined from the callee.  This allows us to avoid
  // infinite inlining in some obscure cases.  To represent this, we use an
  // index into the InlineHistory vector.
  SmallVector<std::pair<Function*, int>, 8> InlineHistory;

  for (CallGraphSCC::iterator I = SCC.begin(), E = SCC.end(); I != E; ++I) {
    Function *F = (*I)->getFunction();
    if (!F) continue;
    
    for (Function::iterator BB = F->begin(), E = F->end(); BB != E; ++BB)
      for (BasicBlock::iterator I = BB->begin(), E = BB->end(); I != E; ++I) {
        CallSite CS(cast<Value>(I));
        // If this isn't a call, or it is a call to an intrinsic, it can
        // never be inlined.
        if (!CS || isa<IntrinsicInst>(I))
          continue;
        
        // If this is a direct call to an external function, we can never inline
        // it.  If it is an indirect call, inlining may resolve it to be a
        // direct call, so we keep it.
        if (CS.getCalledFunction() && CS.getCalledFunction()->isDeclaration())
          continue;
        
        CallSites.push_back(std::make_pair(CS, -1));
      }
  }

  DEBUG(dbgs() << ": " << CallSites.size() << " call sites.\n");

  // If there are no calls in this function, exit early.
  if (CallSites.empty())
    return false;
  
  // Now that we have all of the call sites, move the ones to functions in the
  // current SCC to the end of the list.
  unsigned FirstCallInSCC = CallSites.size();
  for (unsigned i = 0; i < FirstCallInSCC; ++i)
    if (Function *F = CallSites[i].first.getCalledFunction())
      if (SCCFunctions.count(F))
        std::swap(CallSites[i--], CallSites[--FirstCallInSCC]);

  
  InlinedArrayAllocasTy InlinedArrayAllocas;
<<<<<<< HEAD
  InlineFunctionInfo InlineInfo(&CG, DL, AA, AT);
  
=======
  InlineFunctionInfo InlineInfo(&CG, AA, ACT);

>>>>>>> 969bfdfe
  // Now that we have all of the call sites, loop over them and inline them if
  // it looks profitable to do so.
  bool Changed = false;
  bool LocalChange;
  do {
    LocalChange = false;
    // Iterate over the outer loop because inlining functions can cause indirect
    // calls to become direct calls.
    for (unsigned CSi = 0; CSi != CallSites.size(); ++CSi) {
      CallSite CS = CallSites[CSi].first;
      
      Function *Caller = CS.getCaller();
      Function *Callee = CS.getCalledFunction();

      // If this call site is dead and it is to a readonly function, we should
      // just delete the call instead of trying to inline it, regardless of
      // size.  This happens because IPSCCP propagates the result out of the
      // call and then we're left with the dead call.
      if (isInstructionTriviallyDead(CS.getInstruction(), TLI)) {
        DEBUG(dbgs() << "    -> Deleting dead call: "
                     << *CS.getInstruction() << "\n");
        // Update the call graph by deleting the edge from Callee to Caller.
        CG[Caller]->removeCallEdgeFor(CS);
        CS.getInstruction()->eraseFromParent();
        ++NumCallsDeleted;
      } else {
        // We can only inline direct calls to non-declarations.
        if (!Callee || Callee->isDeclaration()) continue;
      
        // If this call site was obtained by inlining another function, verify
        // that the include path for the function did not include the callee
        // itself.  If so, we'd be recursively inlining the same function,
        // which would provide the same callsites, which would cause us to
        // infinitely inline.
        int InlineHistoryID = CallSites[CSi].second;
        if (InlineHistoryID != -1 &&
            InlineHistoryIncludes(Callee, InlineHistoryID, InlineHistory))
          continue;
        
        LLVMContext &CallerCtx = Caller->getContext();

        // Get DebugLoc to report. CS will be invalid after Inliner.
        DebugLoc DLoc = CS.getInstruction()->getDebugLoc();

        // If the policy determines that we should inline this function,
        // try to do so.
        if (!shouldInline(CS)) {
          emitOptimizationRemarkMissed(CallerCtx, DEBUG_TYPE, *Caller, DLoc,
                                       Twine(Callee->getName() +
                                             " will not be inlined into " +
                                             Caller->getName()));
          continue;
        }

        // Attempt to inline the function.
        if (!InlineCallIfPossible(CS, InlineInfo, InlinedArrayAllocas,
                                  InlineHistoryID, InsertLifetime)) {
          emitOptimizationRemarkMissed(CallerCtx, DEBUG_TYPE, *Caller, DLoc,
                                       Twine(Callee->getName() +
                                             " will not be inlined into " +
                                             Caller->getName()));
          continue;
        }
        ++NumInlined;

        // Report the inline decision.
        emitOptimizationRemark(
            CallerCtx, DEBUG_TYPE, *Caller, DLoc,
            Twine(Callee->getName() + " inlined into " + Caller->getName()));

        // If inlining this function gave us any new call sites, throw them
        // onto our worklist to process.  They are useful inline candidates.
        if (!InlineInfo.InlinedCalls.empty()) {
          // Create a new inline history entry for this, so that we remember
          // that these new callsites came about due to inlining Callee.
          int NewHistoryID = InlineHistory.size();
          InlineHistory.push_back(std::make_pair(Callee, InlineHistoryID));

          for (unsigned i = 0, e = InlineInfo.InlinedCalls.size();
               i != e; ++i) {
            Value *Ptr = InlineInfo.InlinedCalls[i];
            CallSites.push_back(std::make_pair(CallSite(Ptr), NewHistoryID));
          }
        }
      }
      
      // If we inlined or deleted the last possible call site to the function,
      // delete the function body now.
      if (Callee && Callee->use_empty() && Callee->hasLocalLinkage() &&
          // TODO: Can remove if in SCC now.
          !SCCFunctions.count(Callee) &&
          
          // The function may be apparently dead, but if there are indirect
          // callgraph references to the node, we cannot delete it yet, this
          // could invalidate the CGSCC iterator.
          CG[Callee]->getNumReferences() == 0) {
        DEBUG(dbgs() << "    -> Deleting dead function: "
              << Callee->getName() << "\n");
        CallGraphNode *CalleeNode = CG[Callee];
        
        // Remove any call graph edges from the callee to its callees.
        CalleeNode->removeAllCalledFunctions();
        
        // Removing the node for callee from the call graph and delete it.
        delete CG.removeFunctionFromModule(CalleeNode);
        ++NumDeleted;
      }

      // Remove this call site from the list.  If possible, use 
      // swap/pop_back for efficiency, but do not use it if doing so would
      // move a call site to a function in this SCC before the
      // 'FirstCallInSCC' barrier.
      if (SCC.isSingular()) {
        CallSites[CSi] = CallSites.back();
        CallSites.pop_back();
      } else {
        CallSites.erase(CallSites.begin()+CSi);
      }
      --CSi;

      Changed = true;
      LocalChange = true;
    }
  } while (LocalChange);

  return Changed;
}

/// Remove now-dead linkonce functions at the end of
/// processing to avoid breaking the SCC traversal.
bool Inliner::doFinalization(CallGraph &CG) {
  return removeDeadFunctions(CG);
}

/// Remove dead functions that are not included in DNR (Do Not Remove) list.
bool Inliner::removeDeadFunctions(CallGraph &CG, bool AlwaysInlineOnly) {
  SmallVector<CallGraphNode*, 16> FunctionsToRemove;

  // Scan for all of the functions, looking for ones that should now be removed
  // from the program.  Insert the dead ones in the FunctionsToRemove set.
  for (CallGraph::iterator I = CG.begin(), E = CG.end(); I != E; ++I) {
    CallGraphNode *CGN = I->second;
    Function *F = CGN->getFunction();
    if (!F || F->isDeclaration())
      continue;

    // Handle the case when this function is called and we only want to care
    // about always-inline functions. This is a bit of a hack to share code
    // between here and the InlineAlways pass.
    if (AlwaysInlineOnly && !F->hasFnAttribute(Attribute::AlwaysInline))
      continue;

    // If the only remaining users of the function are dead constants, remove
    // them.
    F->removeDeadConstantUsers();

    if (!F->isDefTriviallyDead())
      continue;

    // It is unsafe to drop a function with discardable linkage from a COMDAT
    // without also dropping the other members of the COMDAT.
    // The inliner doesn't visit non-function entities which are in COMDAT
    // groups so it is unsafe to do so *unless* the linkage is local.
    if (!F->hasLocalLinkage() && F->hasComdat())
      continue;
    
    // Remove any call graph edges from the function to its callees.
    CGN->removeAllCalledFunctions();

    // Remove any edges from the external node to the function's call graph
    // node.  These edges might have been made irrelegant due to
    // optimization of the program.
    CG.getExternalCallingNode()->removeAnyCallEdgeTo(CGN);

    // Removing the node for callee from the call graph and delete it.
    FunctionsToRemove.push_back(CGN);
  }
  if (FunctionsToRemove.empty())
    return false;

  // Now that we know which functions to delete, do so.  We didn't want to do
  // this inline, because that would invalidate our CallGraph::iterator
  // objects. :(
  //
  // Note that it doesn't matter that we are iterating over a non-stable order
  // here to do this, it doesn't matter which order the functions are deleted
  // in.
  array_pod_sort(FunctionsToRemove.begin(), FunctionsToRemove.end());
  FunctionsToRemove.erase(std::unique(FunctionsToRemove.begin(),
                                      FunctionsToRemove.end()),
                          FunctionsToRemove.end());
  for (SmallVectorImpl<CallGraphNode *>::iterator I = FunctionsToRemove.begin(),
                                                  E = FunctionsToRemove.end();
       I != E; ++I) {
    delete CG.removeFunctionFromModule(*I);
    ++NumDeleted;
  }
  return true;
}<|MERGE_RESOLUTION|>--- conflicted
+++ resolved
@@ -17,11 +17,7 @@
 #include "llvm/ADT/SmallPtrSet.h"
 #include "llvm/ADT/Statistic.h"
 #include "llvm/Analysis/AliasAnalysis.h"
-<<<<<<< HEAD
-#include "llvm/Analysis/AssumptionTracker.h"
-=======
 #include "llvm/Analysis/AssumptionCache.h"
->>>>>>> 969bfdfe
 #include "llvm/Analysis/CallGraph.h"
 #include "llvm/Analysis/InlineCost.h"
 #include "llvm/Analysis/TargetLibraryInfo.h"
@@ -81,11 +77,7 @@
 /// always explicitly call the implementation here.
 void Inliner::getAnalysisUsage(AnalysisUsage &AU) const {
   AU.addRequired<AliasAnalysis>();
-<<<<<<< HEAD
-  AU.addRequired<AssumptionTracker>();
-=======
   AU.addRequired<AssumptionCacheTracker>();
->>>>>>> 969bfdfe
   CallGraphSCCPass::getAnalysisUsage(AU);
 }
 
@@ -432,16 +424,9 @@
 
 bool Inliner::runOnSCC(CallGraphSCC &SCC) {
   CallGraph &CG = getAnalysis<CallGraphWrapperPass>().getCallGraph();
-<<<<<<< HEAD
-  AssumptionTracker *AT = &getAnalysis<AssumptionTracker>();
-  DataLayoutPass *DLP = getAnalysisIfAvailable<DataLayoutPass>();
-  const DataLayout *DL = DLP ? &DLP->getDataLayout() : nullptr;
-  const TargetLibraryInfo *TLI = getAnalysisIfAvailable<TargetLibraryInfo>();
-=======
   AssumptionCacheTracker *ACT = &getAnalysis<AssumptionCacheTracker>();
   auto *TLIP = getAnalysisIfAvailable<TargetLibraryInfoWrapperPass>();
   const TargetLibraryInfo *TLI = TLIP ? &TLIP->getTLI() : nullptr;
->>>>>>> 969bfdfe
   AliasAnalysis *AA = &getAnalysis<AliasAnalysis>();
 
   SmallPtrSet<Function*, 8> SCCFunctions;
@@ -501,13 +486,8 @@
 
   
   InlinedArrayAllocasTy InlinedArrayAllocas;
-<<<<<<< HEAD
-  InlineFunctionInfo InlineInfo(&CG, DL, AA, AT);
-  
-=======
   InlineFunctionInfo InlineInfo(&CG, AA, ACT);
 
->>>>>>> 969bfdfe
   // Now that we have all of the call sites, loop over them and inline them if
   // it looks profitable to do so.
   bool Changed = false;
