--- conflicted
+++ resolved
@@ -392,19 +392,11 @@
   AssertingVH<Function> F;
 
 public:
-<<<<<<< HEAD
-  FunctionNode(Function *F, const DataLayout *DL) : F(F), DL(DL) {}
-  Function *getFunc() const { return F; }
-  void release() { F = 0; }
-  bool operator<(const FunctionNode &RHS) const {
-    return (FunctionComparator(DL, F, RHS.getFunc()).compare()) == -1;
-=======
   FunctionNode(Function *F) : F(F) {}
   Function *getFunc() const { return F; }
   void release() { F = 0; }
   bool operator<(const FunctionNode &RHS) const {
     return (FunctionComparator(F, RHS.getFunc()).compare()) == -1;
->>>>>>> 969bfdfe
   }
 };
 }
@@ -859,22 +851,12 @@
 
   // When we have target data, we can reduce the GEP down to the value in bytes
   // added to the address.
-<<<<<<< HEAD
-  if (DL) {
-    unsigned BitWidth = DL->getPointerSizeInBits(ASL);
-    APInt OffsetL(BitWidth, 0), OffsetR(BitWidth, 0);
-    if (GEPL->accumulateConstantOffset(*DL, OffsetL) &&
-        GEPR->accumulateConstantOffset(*DL, OffsetR))
-      return cmpAPInts(OffsetL, OffsetR);
-  }
-=======
   const DataLayout &DL = FnL->getParent()->getDataLayout();
   unsigned BitWidth = DL.getPointerSizeInBits(ASL);
   APInt OffsetL(BitWidth, 0), OffsetR(BitWidth, 0);
   if (GEPL->accumulateConstantOffset(DL, OffsetL) &&
       GEPR->accumulateConstantOffset(DL, OffsetR))
     return cmpAPInts(OffsetL, OffsetR);
->>>>>>> 969bfdfe
 
   if (int Res = cmpNumbers((uint64_t)GEPL->getPointerOperand()->getType(),
                            (uint64_t)GEPR->getPointerOperand()->getType()))
@@ -1428,11 +1410,7 @@
 // that was already inserted.
 bool MergeFunctions::insert(Function *NewFunction) {
   std::pair<FnTreeType::iterator, bool> Result =
-<<<<<<< HEAD
-      FnTree.insert(FunctionNode(NewFunction, DL));
-=======
       FnTree.insert(FunctionNode(NewFunction));
->>>>>>> 969bfdfe
 
   if (Result.second) {
     DEBUG(dbgs() << "Inserting as unique: " << NewFunction->getName() << '\n');
@@ -1469,11 +1447,7 @@
 void MergeFunctions::remove(Function *F) {
   // We need to make sure we remove F, not a function "equal" to F per the
   // function equality comparator.
-<<<<<<< HEAD
-  FnTreeType::iterator found = FnTree.find(FunctionNode(F, DL));
-=======
   FnTreeType::iterator found = FnTree.find(FunctionNode(F));
->>>>>>> 969bfdfe
   size_t Erased = 0;
   if (found != FnTree.end() && found->getFunc() == F) {
     Erased = 1;
