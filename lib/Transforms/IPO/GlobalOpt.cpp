//===- GlobalOpt.cpp - Optimize Global Variables --------------------------===//
//
//                     The LLVM Compiler Infrastructure
//
// This file is distributed under the University of Illinois Open Source
// License. See LICENSE.TXT for details.
//
//===----------------------------------------------------------------------===//
//
// This pass transforms simple global variables that never have their address
// taken.  If obviously true, it marks read/write globals as constant, deletes
// variables only stored to, etc.
//
//===----------------------------------------------------------------------===//

#include "llvm/Transforms/IPO/GlobalOpt.h"
#include "llvm/ADT/DenseMap.h"
#include "llvm/ADT/STLExtras.h"
#include "llvm/ADT/SmallPtrSet.h"
#include "llvm/ADT/SmallSet.h"
#include "llvm/ADT/SmallVector.h"
#include "llvm/ADT/Statistic.h"
#include "llvm/Analysis/ConstantFolding.h"
#include "llvm/Analysis/MemoryBuiltins.h"
#include "llvm/Analysis/TargetLibraryInfo.h"
#include "llvm/IR/CallSite.h"
#include "llvm/IR/CallingConv.h"
#include "llvm/IR/Constants.h"
#include "llvm/IR/DataLayout.h"
#include "llvm/IR/DerivedTypes.h"
#include "llvm/IR/Dominators.h"
#include "llvm/IR/GetElementPtrTypeIterator.h"
#include "llvm/IR/Instructions.h"
#include "llvm/IR/IntrinsicInst.h"
#include "llvm/IR/Module.h"
#include "llvm/IR/Operator.h"
#include "llvm/IR/ValueHandle.h"
#include "llvm/Pass.h"
#include "llvm/Support/Debug.h"
#include "llvm/Support/ErrorHandling.h"
#include "llvm/Support/MathExtras.h"
#include "llvm/Support/raw_ostream.h"
#include "llvm/Transforms/IPO.h"
#include "llvm/Transforms/Utils/CtorUtils.h"
#include "llvm/Transforms/Utils/Evaluator.h"
#include "llvm/Transforms/Utils/GlobalStatus.h"
#include "llvm/Transforms/Utils/Local.h"
#include <algorithm>
using namespace llvm;

#define DEBUG_TYPE "globalopt"

STATISTIC(NumMarked    , "Number of globals marked constant");
STATISTIC(NumUnnamed   , "Number of globals marked unnamed_addr");
STATISTIC(NumSRA       , "Number of aggregate globals broken into scalars");
STATISTIC(NumHeapSRA   , "Number of heap objects SRA'd");
STATISTIC(NumSubstitute,"Number of globals with initializers stored into them");
STATISTIC(NumDeleted   , "Number of globals deleted");
STATISTIC(NumGlobUses  , "Number of global uses devirtualized");
STATISTIC(NumLocalized , "Number of globals localized");
STATISTIC(NumShrunkToBool  , "Number of global vars shrunk to booleans");
STATISTIC(NumFastCallFns   , "Number of functions converted to fastcc");
STATISTIC(NumCtorsEvaluated, "Number of static ctors evaluated");
STATISTIC(NumNestRemoved   , "Number of nest attributes removed");
STATISTIC(NumAliasesResolved, "Number of global aliases resolved");
STATISTIC(NumAliasesRemoved, "Number of global aliases eliminated");
STATISTIC(NumCXXDtorsRemoved, "Number of global C++ destructors removed");

/// Is this global variable possibly used by a leak checker as a root?  If so,
/// we might not really want to eliminate the stores to it.
static bool isLeakCheckerRoot(GlobalVariable *GV) {
  // A global variable is a root if it is a pointer, or could plausibly contain
  // a pointer.  There are two challenges; one is that we could have a struct
  // the has an inner member which is a pointer.  We recurse through the type to
  // detect these (up to a point).  The other is that we may actually be a union
  // of a pointer and another type, and so our LLVM type is an integer which
  // gets converted into a pointer, or our type is an [i8 x #] with a pointer
  // potentially contained here.

  if (GV->hasPrivateLinkage())
    return false;

  SmallVector<Type *, 4> Types;
  Types.push_back(GV->getValueType());

  unsigned Limit = 20;
  do {
    Type *Ty = Types.pop_back_val();
    switch (Ty->getTypeID()) {
      default: break;
      case Type::PointerTyID: return true;
      case Type::ArrayTyID:
      case Type::VectorTyID: {
        SequentialType *STy = cast<SequentialType>(Ty);
        Types.push_back(STy->getElementType());
        break;
      }
      case Type::StructTyID: {
        StructType *STy = cast<StructType>(Ty);
        if (STy->isOpaque()) return true;
        for (StructType::element_iterator I = STy->element_begin(),
                 E = STy->element_end(); I != E; ++I) {
          Type *InnerTy = *I;
          if (isa<PointerType>(InnerTy)) return true;
          if (isa<CompositeType>(InnerTy))
            Types.push_back(InnerTy);
        }
        break;
      }
    }
    if (--Limit == 0) return true;
  } while (!Types.empty());
  return false;
}

/// Given a value that is stored to a global but never read, determine whether
/// it's safe to remove the store and the chain of computation that feeds the
/// store.
static bool IsSafeComputationToRemove(Value *V, const TargetLibraryInfo *TLI) {
  do {
    if (isa<Constant>(V))
      return true;
    if (!V->hasOneUse())
      return false;
    if (isa<LoadInst>(V) || isa<InvokeInst>(V) || isa<Argument>(V) ||
        isa<GlobalValue>(V))
      return false;
    if (isAllocationFn(V, TLI))
      return true;

    Instruction *I = cast<Instruction>(V);
    if (I->mayHaveSideEffects())
      return false;
    if (GetElementPtrInst *GEP = dyn_cast<GetElementPtrInst>(I)) {
      if (!GEP->hasAllConstantIndices())
        return false;
    } else if (I->getNumOperands() != 1) {
      return false;
    }

    V = I->getOperand(0);
  } while (1);
}

/// This GV is a pointer root.  Loop over all users of the global and clean up
/// any that obviously don't assign the global a value that isn't dynamically
/// allocated.
static bool CleanupPointerRootUsers(GlobalVariable *GV,
                                    const TargetLibraryInfo *TLI) {
  // A brief explanation of leak checkers.  The goal is to find bugs where
  // pointers are forgotten, causing an accumulating growth in memory
  // usage over time.  The common strategy for leak checkers is to whitelist the
  // memory pointed to by globals at exit.  This is popular because it also
  // solves another problem where the main thread of a C++ program may shut down
  // before other threads that are still expecting to use those globals.  To
  // handle that case, we expect the program may create a singleton and never
  // destroy it.

  bool Changed = false;

  // If Dead[n].first is the only use of a malloc result, we can delete its
  // chain of computation and the store to the global in Dead[n].second.
  SmallVector<std::pair<Instruction *, Instruction *>, 32> Dead;

  // Constants can't be pointers to dynamically allocated memory.
  for (Value::user_iterator UI = GV->user_begin(), E = GV->user_end();
       UI != E;) {
    User *U = *UI++;
    if (StoreInst *SI = dyn_cast<StoreInst>(U)) {
      Value *V = SI->getValueOperand();
      if (isa<Constant>(V)) {
        Changed = true;
        SI->eraseFromParent();
      } else if (Instruction *I = dyn_cast<Instruction>(V)) {
        if (I->hasOneUse())
          Dead.push_back(std::make_pair(I, SI));
      }
    } else if (MemSetInst *MSI = dyn_cast<MemSetInst>(U)) {
      if (isa<Constant>(MSI->getValue())) {
        Changed = true;
        MSI->eraseFromParent();
      } else if (Instruction *I = dyn_cast<Instruction>(MSI->getValue())) {
        if (I->hasOneUse())
          Dead.push_back(std::make_pair(I, MSI));
      }
    } else if (MemTransferInst *MTI = dyn_cast<MemTransferInst>(U)) {
      GlobalVariable *MemSrc = dyn_cast<GlobalVariable>(MTI->getSource());
      if (MemSrc && MemSrc->isConstant()) {
        Changed = true;
        MTI->eraseFromParent();
      } else if (Instruction *I = dyn_cast<Instruction>(MemSrc)) {
        if (I->hasOneUse())
          Dead.push_back(std::make_pair(I, MTI));
      }
    } else if (ConstantExpr *CE = dyn_cast<ConstantExpr>(U)) {
      if (CE->use_empty()) {
        CE->destroyConstant();
        Changed = true;
      }
    } else if (Constant *C = dyn_cast<Constant>(U)) {
      if (isSafeToDestroyConstant(C)) {
        C->destroyConstant();
        // This could have invalidated UI, start over from scratch.
        Dead.clear();
        CleanupPointerRootUsers(GV, TLI);
        return true;
      }
    }
  }

  for (int i = 0, e = Dead.size(); i != e; ++i) {
    if (IsSafeComputationToRemove(Dead[i].first, TLI)) {
      Dead[i].second->eraseFromParent();
      Instruction *I = Dead[i].first;
      do {
        if (isAllocationFn(I, TLI))
          break;
        Instruction *J = dyn_cast<Instruction>(I->getOperand(0));
        if (!J)
          break;
        I->eraseFromParent();
        I = J;
      } while (1);
      I->eraseFromParent();
    }
  }

  return Changed;
}

/// We just marked GV constant.  Loop over all users of the global, cleaning up
/// the obvious ones.  This is largely just a quick scan over the use list to
/// clean up the easy and obvious cruft.  This returns true if it made a change.
static bool CleanupConstantGlobalUsers(Value *V, Constant *Init,
                                       const DataLayout &DL,
                                       TargetLibraryInfo *TLI) {
  bool Changed = false;
  // Note that we need to use a weak value handle for the worklist items. When
  // we delete a constant array, we may also be holding pointer to one of its
  // elements (or an element of one of its elements if we're dealing with an
  // array of arrays) in the worklist.
  SmallVector<WeakVH, 8> WorkList(V->user_begin(), V->user_end());
  while (!WorkList.empty()) {
    Value *UV = WorkList.pop_back_val();
    if (!UV)
      continue;

    User *U = cast<User>(UV);

    if (LoadInst *LI = dyn_cast<LoadInst>(U)) {
      if (Init) {
        // Replace the load with the initializer.
        LI->replaceAllUsesWith(Init);
        LI->eraseFromParent();
        Changed = true;
      }
    } else if (StoreInst *SI = dyn_cast<StoreInst>(U)) {
      // Store must be unreachable or storing Init into the global.
      SI->eraseFromParent();
      Changed = true;
    } else if (ConstantExpr *CE = dyn_cast<ConstantExpr>(U)) {
      if (CE->getOpcode() == Instruction::GetElementPtr) {
        Constant *SubInit = nullptr;
        if (Init)
          SubInit = ConstantFoldLoadThroughGEPConstantExpr(Init, CE);
        Changed |= CleanupConstantGlobalUsers(CE, SubInit, DL, TLI);
      } else if ((CE->getOpcode() == Instruction::BitCast &&
                  CE->getType()->isPointerTy()) ||
                 CE->getOpcode() == Instruction::AddrSpaceCast) {
        // Pointer cast, delete any stores and memsets to the global.
        Changed |= CleanupConstantGlobalUsers(CE, nullptr, DL, TLI);
      }

      if (CE->use_empty()) {
        CE->destroyConstant();
        Changed = true;
      }
    } else if (GetElementPtrInst *GEP = dyn_cast<GetElementPtrInst>(U)) {
      // Do not transform "gepinst (gep constexpr (GV))" here, because forming
      // "gepconstexpr (gep constexpr (GV))" will cause the two gep's to fold
      // and will invalidate our notion of what Init is.
      Constant *SubInit = nullptr;
      if (!isa<ConstantExpr>(GEP->getOperand(0))) {
        ConstantExpr *CE = dyn_cast_or_null<ConstantExpr>(
            ConstantFoldInstruction(GEP, DL, TLI));
        if (Init && CE && CE->getOpcode() == Instruction::GetElementPtr)
          SubInit = ConstantFoldLoadThroughGEPConstantExpr(Init, CE);

        // If the initializer is an all-null value and we have an inbounds GEP,
        // we already know what the result of any load from that GEP is.
        // TODO: Handle splats.
        if (Init && isa<ConstantAggregateZero>(Init) && GEP->isInBounds())
          SubInit = Constant::getNullValue(GEP->getResultElementType());
      }
      Changed |= CleanupConstantGlobalUsers(GEP, SubInit, DL, TLI);

      if (GEP->use_empty()) {
        GEP->eraseFromParent();
        Changed = true;
      }
    } else if (MemIntrinsic *MI = dyn_cast<MemIntrinsic>(U)) { // memset/cpy/mv
      if (MI->getRawDest() == V) {
        MI->eraseFromParent();
        Changed = true;
      }

    } else if (Constant *C = dyn_cast<Constant>(U)) {
      // If we have a chain of dead constantexprs or other things dangling from
      // us, and if they are all dead, nuke them without remorse.
      if (isSafeToDestroyConstant(C)) {
        C->destroyConstant();
        CleanupConstantGlobalUsers(V, Init, DL, TLI);
        return true;
      }
    }
  }
  return Changed;
}

/// Return true if the specified instruction is a safe user of a derived
/// expression from a global that we want to SROA.
static bool isSafeSROAElementUse(Value *V) {
  // We might have a dead and dangling constant hanging off of here.
  if (Constant *C = dyn_cast<Constant>(V))
    return isSafeToDestroyConstant(C);

  Instruction *I = dyn_cast<Instruction>(V);
  if (!I) return false;

  // Loads are ok.
  if (isa<LoadInst>(I)) return true;

  // Stores *to* the pointer are ok.
  if (StoreInst *SI = dyn_cast<StoreInst>(I))
    return SI->getOperand(0) != V;

  // Otherwise, it must be a GEP.
  GetElementPtrInst *GEPI = dyn_cast<GetElementPtrInst>(I);
  if (!GEPI) return false;

  if (GEPI->getNumOperands() < 3 || !isa<Constant>(GEPI->getOperand(1)) ||
      !cast<Constant>(GEPI->getOperand(1))->isNullValue())
    return false;

  for (User *U : GEPI->users())
    if (!isSafeSROAElementUse(U))
      return false;
  return true;
}


/// U is a direct user of the specified global value.  Look at it and its uses
/// and decide whether it is safe to SROA this global.
static bool IsUserOfGlobalSafeForSRA(User *U, GlobalValue *GV) {
  // The user of the global must be a GEP Inst or a ConstantExpr GEP.
  if (!isa<GetElementPtrInst>(U) &&
      (!isa<ConstantExpr>(U) ||
       cast<ConstantExpr>(U)->getOpcode() != Instruction::GetElementPtr))
    return false;

  // Check to see if this ConstantExpr GEP is SRA'able.  In particular, we
  // don't like < 3 operand CE's, and we don't like non-constant integer
  // indices.  This enforces that all uses are 'gep GV, 0, C, ...' for some
  // value of C.
  if (U->getNumOperands() < 3 || !isa<Constant>(U->getOperand(1)) ||
      !cast<Constant>(U->getOperand(1))->isNullValue() ||
      !isa<ConstantInt>(U->getOperand(2)))
    return false;

  gep_type_iterator GEPI = gep_type_begin(U), E = gep_type_end(U);
  ++GEPI;  // Skip over the pointer index.

  // If this is a use of an array allocation, do a bit more checking for sanity.
  if (ArrayType *AT = dyn_cast<ArrayType>(*GEPI)) {
    uint64_t NumElements = AT->getNumElements();
    ConstantInt *Idx = cast<ConstantInt>(U->getOperand(2));

    // Check to make sure that index falls within the array.  If not,
    // something funny is going on, so we won't do the optimization.
    //
    if (Idx->getZExtValue() >= NumElements)
      return false;

    // We cannot scalar repl this level of the array unless any array
    // sub-indices are in-range constants.  In particular, consider:
    // A[0][i].  We cannot know that the user isn't doing invalid things like
    // allowing i to index an out-of-range subscript that accesses A[1].
    //
    // Scalar replacing *just* the outer index of the array is probably not
    // going to be a win anyway, so just give up.
    for (++GEPI; // Skip array index.
         GEPI != E;
         ++GEPI) {
      uint64_t NumElements;
      if (ArrayType *SubArrayTy = dyn_cast<ArrayType>(*GEPI))
        NumElements = SubArrayTy->getNumElements();
      else if (VectorType *SubVectorTy = dyn_cast<VectorType>(*GEPI))
        NumElements = SubVectorTy->getNumElements();
      else {
        assert((*GEPI)->isStructTy() &&
               "Indexed GEP type is not array, vector, or struct!");
        continue;
      }

      ConstantInt *IdxVal = dyn_cast<ConstantInt>(GEPI.getOperand());
      if (!IdxVal || IdxVal->getZExtValue() >= NumElements)
        return false;
    }
  }

  for (User *UU : U->users())
    if (!isSafeSROAElementUse(UU))
      return false;

  return true;
}

/// Look at all uses of the global and decide whether it is safe for us to
/// perform this transformation.
static bool GlobalUsersSafeToSRA(GlobalValue *GV) {
  for (User *U : GV->users())
    if (!IsUserOfGlobalSafeForSRA(U, GV))
      return false;

  return true;
}


/// Perform scalar replacement of aggregates on the specified global variable.
/// This opens the door for other optimizations by exposing the behavior of the
/// program in a more fine-grained way.  We have determined that this
/// transformation is safe already.  We return the first global variable we
/// insert so that the caller can reprocess it.
static GlobalVariable *SRAGlobal(GlobalVariable *GV, const DataLayout &DL) {
  // Make sure this global only has simple uses that we can SRA.
  if (!GlobalUsersSafeToSRA(GV))
    return nullptr;

  assert(GV->hasLocalLinkage());
  Constant *Init = GV->getInitializer();
  Type *Ty = Init->getType();

  std::vector<GlobalVariable*> NewGlobals;
  Module::GlobalListType &Globals = GV->getParent()->getGlobalList();

  // Get the alignment of the global, either explicit or target-specific.
  unsigned StartAlignment = GV->getAlignment();
  if (StartAlignment == 0)
    StartAlignment = DL.getABITypeAlignment(GV->getType());

  if (StructType *STy = dyn_cast<StructType>(Ty)) {
    NewGlobals.reserve(STy->getNumElements());
    const StructLayout &Layout = *DL.getStructLayout(STy);
    for (unsigned i = 0, e = STy->getNumElements(); i != e; ++i) {
      Constant *In = Init->getAggregateElement(i);
      assert(In && "Couldn't get element of initializer?");
      GlobalVariable *NGV = new GlobalVariable(STy->getElementType(i), false,
                                               GlobalVariable::InternalLinkage,
                                               In, GV->getName()+"."+Twine(i),
                                               GV->getThreadLocalMode(),
                                              GV->getType()->getAddressSpace());
      NGV->setExternallyInitialized(GV->isExternallyInitialized());
      NGV->copyAttributesFrom(GV);
      Globals.push_back(NGV);
      NewGlobals.push_back(NGV);

      // Calculate the known alignment of the field.  If the original aggregate
      // had 256 byte alignment for example, something might depend on that:
      // propagate info to each field.
      uint64_t FieldOffset = Layout.getElementOffset(i);
      unsigned NewAlign = (unsigned)MinAlign(StartAlignment, FieldOffset);
      if (NewAlign > DL.getABITypeAlignment(STy->getElementType(i)))
        NGV->setAlignment(NewAlign);
    }
  } else if (SequentialType *STy = dyn_cast<SequentialType>(Ty)) {
    unsigned NumElements = 0;
    if (ArrayType *ATy = dyn_cast<ArrayType>(STy))
      NumElements = ATy->getNumElements();
    else
      NumElements = cast<VectorType>(STy)->getNumElements();

    if (NumElements > 16 && GV->hasNUsesOrMore(16))
      return nullptr; // It's not worth it.
    NewGlobals.reserve(NumElements);

    uint64_t EltSize = DL.getTypeAllocSize(STy->getElementType());
    unsigned EltAlign = DL.getABITypeAlignment(STy->getElementType());
    for (unsigned i = 0, e = NumElements; i != e; ++i) {
      Constant *In = Init->getAggregateElement(i);
      assert(In && "Couldn't get element of initializer?");

      GlobalVariable *NGV = new GlobalVariable(STy->getElementType(), false,
                                               GlobalVariable::InternalLinkage,
                                               In, GV->getName()+"."+Twine(i),
                                               GV->getThreadLocalMode(),
                                              GV->getType()->getAddressSpace());
      NGV->setExternallyInitialized(GV->isExternallyInitialized());
      NGV->copyAttributesFrom(GV);
      Globals.push_back(NGV);
      NewGlobals.push_back(NGV);

      // Calculate the known alignment of the field.  If the original aggregate
      // had 256 byte alignment for example, something might depend on that:
      // propagate info to each field.
      unsigned NewAlign = (unsigned)MinAlign(StartAlignment, EltSize*i);
      if (NewAlign > EltAlign)
        NGV->setAlignment(NewAlign);
    }
  }

  if (NewGlobals.empty())
    return nullptr;

  DEBUG(dbgs() << "PERFORMING GLOBAL SRA ON: " << *GV << "\n");

  Constant *NullInt =Constant::getNullValue(Type::getInt32Ty(GV->getContext()));

  // Loop over all of the uses of the global, replacing the constantexpr geps,
  // with smaller constantexpr geps or direct references.
  while (!GV->use_empty()) {
    User *GEP = GV->user_back();
    assert(((isa<ConstantExpr>(GEP) &&
             cast<ConstantExpr>(GEP)->getOpcode()==Instruction::GetElementPtr)||
            isa<GetElementPtrInst>(GEP)) && "NonGEP CE's are not SRAable!");

    // Ignore the 1th operand, which has to be zero or else the program is quite
    // broken (undefined).  Get the 2nd operand, which is the structure or array
    // index.
    unsigned Val = cast<ConstantInt>(GEP->getOperand(2))->getZExtValue();
    if (Val >= NewGlobals.size()) Val = 0; // Out of bound array access.

    Value *NewPtr = NewGlobals[Val];
    Type *NewTy = NewGlobals[Val]->getValueType();

    // Form a shorter GEP if needed.
    if (GEP->getNumOperands() > 3) {
      if (ConstantExpr *CE = dyn_cast<ConstantExpr>(GEP)) {
        SmallVector<Constant*, 8> Idxs;
        Idxs.push_back(NullInt);
        for (unsigned i = 3, e = CE->getNumOperands(); i != e; ++i)
          Idxs.push_back(CE->getOperand(i));
        NewPtr =
            ConstantExpr::getGetElementPtr(NewTy, cast<Constant>(NewPtr), Idxs);
      } else {
        GetElementPtrInst *GEPI = cast<GetElementPtrInst>(GEP);
        SmallVector<Value*, 8> Idxs;
        Idxs.push_back(NullInt);
        for (unsigned i = 3, e = GEPI->getNumOperands(); i != e; ++i)
          Idxs.push_back(GEPI->getOperand(i));
        NewPtr = GetElementPtrInst::Create(
            NewTy, NewPtr, Idxs, GEPI->getName() + "." + Twine(Val), GEPI);
      }
    }
    GEP->replaceAllUsesWith(NewPtr);

    if (GetElementPtrInst *GEPI = dyn_cast<GetElementPtrInst>(GEP))
      GEPI->eraseFromParent();
    else
      cast<ConstantExpr>(GEP)->destroyConstant();
  }

  // Delete the old global, now that it is dead.
  Globals.erase(GV);
  ++NumSRA;

  // Loop over the new globals array deleting any globals that are obviously
  // dead.  This can arise due to scalarization of a structure or an array that
  // has elements that are dead.
  unsigned FirstGlobal = 0;
  for (unsigned i = 0, e = NewGlobals.size(); i != e; ++i)
    if (NewGlobals[i]->use_empty()) {
      Globals.erase(NewGlobals[i]);
      if (FirstGlobal == i) ++FirstGlobal;
    }

  return FirstGlobal != NewGlobals.size() ? NewGlobals[FirstGlobal] : nullptr;
}

/// Return true if all users of the specified value will trap if the value is
/// dynamically null.  PHIs keeps track of any phi nodes we've seen to avoid
/// reprocessing them.
static bool AllUsesOfValueWillTrapIfNull(const Value *V,
                                        SmallPtrSetImpl<const PHINode*> &PHIs) {
  for (const User *U : V->users())
    if (isa<LoadInst>(U)) {
      // Will trap.
    } else if (const StoreInst *SI = dyn_cast<StoreInst>(U)) {
      if (SI->getOperand(0) == V) {
        //cerr << "NONTRAPPING USE: " << *U;
        return false;  // Storing the value.
      }
    } else if (const CallInst *CI = dyn_cast<CallInst>(U)) {
      if (CI->getCalledValue() != V) {
        //cerr << "NONTRAPPING USE: " << *U;
        return false;  // Not calling the ptr
      }
    } else if (const InvokeInst *II = dyn_cast<InvokeInst>(U)) {
      if (II->getCalledValue() != V) {
        //cerr << "NONTRAPPING USE: " << *U;
        return false;  // Not calling the ptr
      }
    } else if (const BitCastInst *CI = dyn_cast<BitCastInst>(U)) {
      if (!AllUsesOfValueWillTrapIfNull(CI, PHIs)) return false;
    } else if (const GetElementPtrInst *GEPI = dyn_cast<GetElementPtrInst>(U)) {
      if (!AllUsesOfValueWillTrapIfNull(GEPI, PHIs)) return false;
    } else if (const PHINode *PN = dyn_cast<PHINode>(U)) {
      // If we've already seen this phi node, ignore it, it has already been
      // checked.
      if (PHIs.insert(PN).second && !AllUsesOfValueWillTrapIfNull(PN, PHIs))
        return false;
    } else if (isa<ICmpInst>(U) &&
               isa<ConstantPointerNull>(U->getOperand(1))) {
      // Ignore icmp X, null
    } else {
      //cerr << "NONTRAPPING USE: " << *U;
      return false;
    }

  return true;
}

/// Return true if all uses of any loads from GV will trap if the loaded value
/// is null.  Note that this also permits comparisons of the loaded value
/// against null, as a special case.
static bool AllUsesOfLoadedValueWillTrapIfNull(const GlobalVariable *GV) {
  for (const User *U : GV->users())
    if (const LoadInst *LI = dyn_cast<LoadInst>(U)) {
      SmallPtrSet<const PHINode*, 8> PHIs;
      if (!AllUsesOfValueWillTrapIfNull(LI, PHIs))
        return false;
    } else if (isa<StoreInst>(U)) {
      // Ignore stores to the global.
    } else {
      // We don't know or understand this user, bail out.
      //cerr << "UNKNOWN USER OF GLOBAL!: " << *U;
      return false;
    }
  return true;
}

static bool OptimizeAwayTrappingUsesOfValue(Value *V, Constant *NewV) {
  bool Changed = false;
  for (auto UI = V->user_begin(), E = V->user_end(); UI != E; ) {
    Instruction *I = cast<Instruction>(*UI++);
    if (LoadInst *LI = dyn_cast<LoadInst>(I)) {
      LI->setOperand(0, NewV);
      Changed = true;
    } else if (StoreInst *SI = dyn_cast<StoreInst>(I)) {
      if (SI->getOperand(1) == V) {
        SI->setOperand(1, NewV);
        Changed = true;
      }
    } else if (isa<CallInst>(I) || isa<InvokeInst>(I)) {
      CallSite CS(I);
      if (CS.getCalledValue() == V) {
        // Calling through the pointer!  Turn into a direct call, but be careful
        // that the pointer is not also being passed as an argument.
        CS.setCalledFunction(NewV);
        Changed = true;
        bool PassedAsArg = false;
        for (unsigned i = 0, e = CS.arg_size(); i != e; ++i)
          if (CS.getArgument(i) == V) {
            PassedAsArg = true;
            CS.setArgument(i, NewV);
          }

        if (PassedAsArg) {
          // Being passed as an argument also.  Be careful to not invalidate UI!
          UI = V->user_begin();
        }
      }
    } else if (CastInst *CI = dyn_cast<CastInst>(I)) {
      Changed |= OptimizeAwayTrappingUsesOfValue(CI,
                                ConstantExpr::getCast(CI->getOpcode(),
                                                      NewV, CI->getType()));
      if (CI->use_empty()) {
        Changed = true;
        CI->eraseFromParent();
      }
    } else if (GetElementPtrInst *GEPI = dyn_cast<GetElementPtrInst>(I)) {
      // Should handle GEP here.
      SmallVector<Constant*, 8> Idxs;
      Idxs.reserve(GEPI->getNumOperands()-1);
      for (User::op_iterator i = GEPI->op_begin() + 1, e = GEPI->op_end();
           i != e; ++i)
        if (Constant *C = dyn_cast<Constant>(*i))
          Idxs.push_back(C);
        else
          break;
      if (Idxs.size() == GEPI->getNumOperands()-1)
        Changed |= OptimizeAwayTrappingUsesOfValue(
            GEPI, ConstantExpr::getGetElementPtr(nullptr, NewV, Idxs));
      if (GEPI->use_empty()) {
        Changed = true;
        GEPI->eraseFromParent();
      }
    }
  }

  return Changed;
}


/// The specified global has only one non-null value stored into it.  If there
/// are uses of the loaded value that would trap if the loaded value is
/// dynamically null, then we know that they cannot be reachable with a null
/// optimize away the load.
static bool OptimizeAwayTrappingUsesOfLoads(GlobalVariable *GV, Constant *LV,
                                            const DataLayout &DL,
                                            TargetLibraryInfo *TLI) {
  bool Changed = false;

  // Keep track of whether we are able to remove all the uses of the global
  // other than the store that defines it.
  bool AllNonStoreUsesGone = true;

  // Replace all uses of loads with uses of uses of the stored value.
  for (Value::user_iterator GUI = GV->user_begin(), E = GV->user_end(); GUI != E;){
    User *GlobalUser = *GUI++;
    if (LoadInst *LI = dyn_cast<LoadInst>(GlobalUser)) {
      Changed |= OptimizeAwayTrappingUsesOfValue(LI, LV);
      // If we were able to delete all uses of the loads
      if (LI->use_empty()) {
        LI->eraseFromParent();
        Changed = true;
      } else {
        AllNonStoreUsesGone = false;
      }
    } else if (isa<StoreInst>(GlobalUser)) {
      // Ignore the store that stores "LV" to the global.
      assert(GlobalUser->getOperand(1) == GV &&
             "Must be storing *to* the global");
    } else {
      AllNonStoreUsesGone = false;

      // If we get here we could have other crazy uses that are transitively
      // loaded.
      assert((isa<PHINode>(GlobalUser) || isa<SelectInst>(GlobalUser) ||
              isa<ConstantExpr>(GlobalUser) || isa<CmpInst>(GlobalUser) ||
              isa<BitCastInst>(GlobalUser) ||
              isa<GetElementPtrInst>(GlobalUser)) &&
             "Only expect load and stores!");
    }
  }

  if (Changed) {
    DEBUG(dbgs() << "OPTIMIZED LOADS FROM STORED ONCE POINTER: " << *GV << "\n");
    ++NumGlobUses;
  }

  // If we nuked all of the loads, then none of the stores are needed either,
  // nor is the global.
  if (AllNonStoreUsesGone) {
    if (isLeakCheckerRoot(GV)) {
      Changed |= CleanupPointerRootUsers(GV, TLI);
    } else {
      Changed = true;
      CleanupConstantGlobalUsers(GV, nullptr, DL, TLI);
    }
    if (GV->use_empty()) {
      DEBUG(dbgs() << "  *** GLOBAL NOW DEAD!\n");
      Changed = true;
      GV->eraseFromParent();
      ++NumDeleted;
    }
  }
  return Changed;
}

/// Walk the use list of V, constant folding all of the instructions that are
/// foldable.
static void ConstantPropUsersOf(Value *V, const DataLayout &DL,
                                TargetLibraryInfo *TLI) {
  for (Value::user_iterator UI = V->user_begin(), E = V->user_end(); UI != E; )
    if (Instruction *I = dyn_cast<Instruction>(*UI++))
      if (Constant *NewC = ConstantFoldInstruction(I, DL, TLI)) {
        I->replaceAllUsesWith(NewC);

        // Advance UI to the next non-I use to avoid invalidating it!
        // Instructions could multiply use V.
        while (UI != E && *UI == I)
          ++UI;
        if (isInstructionTriviallyDead(I, TLI))
          I->eraseFromParent();
      }
}

/// This function takes the specified global variable, and transforms the
/// program as if it always contained the result of the specified malloc.
/// Because it is always the result of the specified malloc, there is no reason
/// to actually DO the malloc.  Instead, turn the malloc into a global, and any
/// loads of GV as uses of the new global.
static GlobalVariable *
OptimizeGlobalAddressOfMalloc(GlobalVariable *GV, CallInst *CI, Type *AllocTy,
                              ConstantInt *NElements, const DataLayout &DL,
                              TargetLibraryInfo *TLI) {
  DEBUG(errs() << "PROMOTING GLOBAL: " << *GV << "  CALL = " << *CI << '\n');

  Type *GlobalType;
  if (NElements->getZExtValue() == 1)
    GlobalType = AllocTy;
  else
    // If we have an array allocation, the global variable is of an array.
    GlobalType = ArrayType::get(AllocTy, NElements->getZExtValue());

  // Create the new global variable.  The contents of the malloc'd memory is
  // undefined, so initialize with an undef value.
  GlobalVariable *NewGV = new GlobalVariable(
      *GV->getParent(), GlobalType, false, GlobalValue::InternalLinkage,
      UndefValue::get(GlobalType), GV->getName() + ".body", nullptr,
      GV->getThreadLocalMode());

  // If there are bitcast users of the malloc (which is typical, usually we have
  // a malloc + bitcast) then replace them with uses of the new global.  Update
  // other users to use the global as well.
  BitCastInst *TheBC = nullptr;
  while (!CI->use_empty()) {
    Instruction *User = cast<Instruction>(CI->user_back());
    if (BitCastInst *BCI = dyn_cast<BitCastInst>(User)) {
      if (BCI->getType() == NewGV->getType()) {
        BCI->replaceAllUsesWith(NewGV);
        BCI->eraseFromParent();
      } else {
        BCI->setOperand(0, NewGV);
      }
    } else {
      if (!TheBC)
        TheBC = new BitCastInst(NewGV, CI->getType(), "newgv", CI);
      User->replaceUsesOfWith(CI, TheBC);
    }
  }

  Constant *RepValue = NewGV;
  if (NewGV->getType() != GV->getValueType())
    RepValue = ConstantExpr::getBitCast(RepValue, GV->getValueType());

  // If there is a comparison against null, we will insert a global bool to
  // keep track of whether the global was initialized yet or not.
  GlobalVariable *InitBool =
    new GlobalVariable(Type::getInt1Ty(GV->getContext()), false,
                       GlobalValue::InternalLinkage,
                       ConstantInt::getFalse(GV->getContext()),
                       GV->getName()+".init", GV->getThreadLocalMode());
  bool InitBoolUsed = false;

  // Loop over all uses of GV, processing them in turn.
  while (!GV->use_empty()) {
    if (StoreInst *SI = dyn_cast<StoreInst>(GV->user_back())) {
      // The global is initialized when the store to it occurs.
      new StoreInst(ConstantInt::getTrue(GV->getContext()), InitBool, false, 0,
                    SI->getOrdering(), SI->getSynchScope(), SI);
      SI->eraseFromParent();
      continue;
    }

    LoadInst *LI = cast<LoadInst>(GV->user_back());
    while (!LI->use_empty()) {
      Use &LoadUse = *LI->use_begin();
      ICmpInst *ICI = dyn_cast<ICmpInst>(LoadUse.getUser());
      if (!ICI) {
        LoadUse = RepValue;
        continue;
      }

      // Replace the cmp X, 0 with a use of the bool value.
      // Sink the load to where the compare was, if atomic rules allow us to.
      Value *LV = new LoadInst(InitBool, InitBool->getName()+".val", false, 0,
                               LI->getOrdering(), LI->getSynchScope(),
                               LI->isUnordered() ? (Instruction*)ICI : LI);
      InitBoolUsed = true;
      switch (ICI->getPredicate()) {
      default: llvm_unreachable("Unknown ICmp Predicate!");
      case ICmpInst::ICMP_ULT:
      case ICmpInst::ICMP_SLT:   // X < null -> always false
        LV = ConstantInt::getFalse(GV->getContext());
        break;
      case ICmpInst::ICMP_ULE:
      case ICmpInst::ICMP_SLE:
      case ICmpInst::ICMP_EQ:
        LV = BinaryOperator::CreateNot(LV, "notinit", ICI);
        break;
      case ICmpInst::ICMP_NE:
      case ICmpInst::ICMP_UGE:
      case ICmpInst::ICMP_SGE:
      case ICmpInst::ICMP_UGT:
      case ICmpInst::ICMP_SGT:
        break;  // no change.
      }
      ICI->replaceAllUsesWith(LV);
      ICI->eraseFromParent();
    }
    LI->eraseFromParent();
  }

  // If the initialization boolean was used, insert it, otherwise delete it.
  if (!InitBoolUsed) {
    while (!InitBool->use_empty())  // Delete initializations
      cast<StoreInst>(InitBool->user_back())->eraseFromParent();
    delete InitBool;
  } else
    GV->getParent()->getGlobalList().insert(GV->getIterator(), InitBool);

  // Now the GV is dead, nuke it and the malloc..
  GV->eraseFromParent();
  CI->eraseFromParent();

  // To further other optimizations, loop over all users of NewGV and try to
  // constant prop them.  This will promote GEP instructions with constant
  // indices into GEP constant-exprs, which will allow global-opt to hack on it.
  ConstantPropUsersOf(NewGV, DL, TLI);
  if (RepValue != NewGV)
    ConstantPropUsersOf(RepValue, DL, TLI);

  return NewGV;
}

/// Scan the use-list of V checking to make sure that there are no complex uses
/// of V.  We permit simple things like dereferencing the pointer, but not
/// storing through the address, unless it is to the specified global.
static bool ValueIsOnlyUsedLocallyOrStoredToOneGlobal(const Instruction *V,
                                                      const GlobalVariable *GV,
                                        SmallPtrSetImpl<const PHINode*> &PHIs) {
  for (const User *U : V->users()) {
    const Instruction *Inst = cast<Instruction>(U);

    if (isa<LoadInst>(Inst) || isa<CmpInst>(Inst)) {
      continue; // Fine, ignore.
    }

    if (const StoreInst *SI = dyn_cast<StoreInst>(Inst)) {
      if (SI->getOperand(0) == V && SI->getOperand(1) != GV)
        return false;  // Storing the pointer itself... bad.
      continue; // Otherwise, storing through it, or storing into GV... fine.
    }

    // Must index into the array and into the struct.
    if (isa<GetElementPtrInst>(Inst) && Inst->getNumOperands() >= 3) {
      if (!ValueIsOnlyUsedLocallyOrStoredToOneGlobal(Inst, GV, PHIs))
        return false;
      continue;
    }

    if (const PHINode *PN = dyn_cast<PHINode>(Inst)) {
      // PHIs are ok if all uses are ok.  Don't infinitely recurse through PHI
      // cycles.
      if (PHIs.insert(PN).second)
        if (!ValueIsOnlyUsedLocallyOrStoredToOneGlobal(PN, GV, PHIs))
          return false;
      continue;
    }

    if (const BitCastInst *BCI = dyn_cast<BitCastInst>(Inst)) {
      if (!ValueIsOnlyUsedLocallyOrStoredToOneGlobal(BCI, GV, PHIs))
        return false;
      continue;
    }

    return false;
  }
  return true;
}

/// The Alloc pointer is stored into GV somewhere.  Transform all uses of the
/// allocation into loads from the global and uses of the resultant pointer.
/// Further, delete the store into GV.  This assumes that these value pass the
/// 'ValueIsOnlyUsedLocallyOrStoredToOneGlobal' predicate.
static void ReplaceUsesOfMallocWithGlobal(Instruction *Alloc,
                                          GlobalVariable *GV) {
  while (!Alloc->use_empty()) {
    Instruction *U = cast<Instruction>(*Alloc->user_begin());
    Instruction *InsertPt = U;
    if (StoreInst *SI = dyn_cast<StoreInst>(U)) {
      // If this is the store of the allocation into the global, remove it.
      if (SI->getOperand(1) == GV) {
        SI->eraseFromParent();
        continue;
      }
    } else if (PHINode *PN = dyn_cast<PHINode>(U)) {
      // Insert the load in the corresponding predecessor, not right before the
      // PHI.
      InsertPt = PN->getIncomingBlock(*Alloc->use_begin())->getTerminator();
    } else if (isa<BitCastInst>(U)) {
      // Must be bitcast between the malloc and store to initialize the global.
      ReplaceUsesOfMallocWithGlobal(U, GV);
      U->eraseFromParent();
      continue;
    } else if (GetElementPtrInst *GEPI = dyn_cast<GetElementPtrInst>(U)) {
      // If this is a "GEP bitcast" and the user is a store to the global, then
      // just process it as a bitcast.
      if (GEPI->hasAllZeroIndices() && GEPI->hasOneUse())
        if (StoreInst *SI = dyn_cast<StoreInst>(GEPI->user_back()))
          if (SI->getOperand(1) == GV) {
            // Must be bitcast GEP between the malloc and store to initialize
            // the global.
            ReplaceUsesOfMallocWithGlobal(GEPI, GV);
            GEPI->eraseFromParent();
            continue;
          }
    }

    // Insert a load from the global, and use it instead of the malloc.
    Value *NL = new LoadInst(GV, GV->getName()+".val", InsertPt);
    U->replaceUsesOfWith(Alloc, NL);
  }
}

/// Verify that all uses of V (a load, or a phi of a load) are simple enough to
/// perform heap SRA on.  This permits GEP's that index through the array and
/// struct field, icmps of null, and PHIs.
static bool LoadUsesSimpleEnoughForHeapSRA(const Value *V,
                        SmallPtrSetImpl<const PHINode*> &LoadUsingPHIs,
                        SmallPtrSetImpl<const PHINode*> &LoadUsingPHIsPerLoad) {
  // We permit two users of the load: setcc comparing against the null
  // pointer, and a getelementptr of a specific form.
  for (const User *U : V->users()) {
    const Instruction *UI = cast<Instruction>(U);

    // Comparison against null is ok.
    if (const ICmpInst *ICI = dyn_cast<ICmpInst>(UI)) {
      if (!isa<ConstantPointerNull>(ICI->getOperand(1)))
        return false;
      continue;
    }

    // getelementptr is also ok, but only a simple form.
    if (const GetElementPtrInst *GEPI = dyn_cast<GetElementPtrInst>(UI)) {
      // Must index into the array and into the struct.
      if (GEPI->getNumOperands() < 3)
        return false;

      // Otherwise the GEP is ok.
      continue;
    }

    if (const PHINode *PN = dyn_cast<PHINode>(UI)) {
      if (!LoadUsingPHIsPerLoad.insert(PN).second)
        // This means some phi nodes are dependent on each other.
        // Avoid infinite looping!
        return false;
      if (!LoadUsingPHIs.insert(PN).second)
        // If we have already analyzed this PHI, then it is safe.
        continue;

      // Make sure all uses of the PHI are simple enough to transform.
      if (!LoadUsesSimpleEnoughForHeapSRA(PN,
                                          LoadUsingPHIs, LoadUsingPHIsPerLoad))
        return false;

      continue;
    }

    // Otherwise we don't know what this is, not ok.
    return false;
  }

  return true;
}


/// If all users of values loaded from GV are simple enough to perform HeapSRA,
/// return true.
static bool AllGlobalLoadUsesSimpleEnoughForHeapSRA(const GlobalVariable *GV,
                                                    Instruction *StoredVal) {
  SmallPtrSet<const PHINode*, 32> LoadUsingPHIs;
  SmallPtrSet<const PHINode*, 32> LoadUsingPHIsPerLoad;
  for (const User *U : GV->users())
    if (const LoadInst *LI = dyn_cast<LoadInst>(U)) {
      if (!LoadUsesSimpleEnoughForHeapSRA(LI, LoadUsingPHIs,
                                          LoadUsingPHIsPerLoad))
        return false;
      LoadUsingPHIsPerLoad.clear();
    }

  // If we reach here, we know that all uses of the loads and transitive uses
  // (through PHI nodes) are simple enough to transform.  However, we don't know
  // that all inputs the to the PHI nodes are in the same equivalence sets.
  // Check to verify that all operands of the PHIs are either PHIS that can be
  // transformed, loads from GV, or MI itself.
  for (const PHINode *PN : LoadUsingPHIs) {
    for (unsigned op = 0, e = PN->getNumIncomingValues(); op != e; ++op) {
      Value *InVal = PN->getIncomingValue(op);

      // PHI of the stored value itself is ok.
      if (InVal == StoredVal) continue;

      if (const PHINode *InPN = dyn_cast<PHINode>(InVal)) {
        // One of the PHIs in our set is (optimistically) ok.
        if (LoadUsingPHIs.count(InPN))
          continue;
        return false;
      }

      // Load from GV is ok.
      if (const LoadInst *LI = dyn_cast<LoadInst>(InVal))
        if (LI->getOperand(0) == GV)
          continue;

      // UNDEF? NULL?

      // Anything else is rejected.
      return false;
    }
  }

  return true;
}

static Value *GetHeapSROAValue(Value *V, unsigned FieldNo,
               DenseMap<Value*, std::vector<Value*> > &InsertedScalarizedValues,
                   std::vector<std::pair<PHINode*, unsigned> > &PHIsToRewrite) {
  std::vector<Value*> &FieldVals = InsertedScalarizedValues[V];

  if (FieldNo >= FieldVals.size())
    FieldVals.resize(FieldNo+1);

  // If we already have this value, just reuse the previously scalarized
  // version.
  if (Value *FieldVal = FieldVals[FieldNo])
    return FieldVal;

  // Depending on what instruction this is, we have several cases.
  Value *Result;
  if (LoadInst *LI = dyn_cast<LoadInst>(V)) {
    // This is a scalarized version of the load from the global.  Just create
    // a new Load of the scalarized global.
    Result = new LoadInst(GetHeapSROAValue(LI->getOperand(0), FieldNo,
                                           InsertedScalarizedValues,
                                           PHIsToRewrite),
                          LI->getName()+".f"+Twine(FieldNo), LI);
  } else {
    PHINode *PN = cast<PHINode>(V);
    // PN's type is pointer to struct.  Make a new PHI of pointer to struct
    // field.

    PointerType *PTy = cast<PointerType>(PN->getType());
    StructType *ST = cast<StructType>(PTy->getElementType());

    unsigned AS = PTy->getAddressSpace();
    PHINode *NewPN =
      PHINode::Create(PointerType::get(ST->getElementType(FieldNo), AS),
                     PN->getNumIncomingValues(),
                     PN->getName()+".f"+Twine(FieldNo), PN);
    Result = NewPN;
    PHIsToRewrite.push_back(std::make_pair(PN, FieldNo));
  }

  return FieldVals[FieldNo] = Result;
}

/// Given a load instruction and a value derived from the load, rewrite the
/// derived value to use the HeapSRoA'd load.
static void RewriteHeapSROALoadUser(Instruction *LoadUser,
             DenseMap<Value*, std::vector<Value*> > &InsertedScalarizedValues,
                   std::vector<std::pair<PHINode*, unsigned> > &PHIsToRewrite) {
  // If this is a comparison against null, handle it.
  if (ICmpInst *SCI = dyn_cast<ICmpInst>(LoadUser)) {
    assert(isa<ConstantPointerNull>(SCI->getOperand(1)));
    // If we have a setcc of the loaded pointer, we can use a setcc of any
    // field.
    Value *NPtr = GetHeapSROAValue(SCI->getOperand(0), 0,
                                   InsertedScalarizedValues, PHIsToRewrite);

    Value *New = new ICmpInst(SCI, SCI->getPredicate(), NPtr,
                              Constant::getNullValue(NPtr->getType()),
                              SCI->getName());
    SCI->replaceAllUsesWith(New);
    SCI->eraseFromParent();
    return;
  }

  // Handle 'getelementptr Ptr, Idx, i32 FieldNo ...'
  if (GetElementPtrInst *GEPI = dyn_cast<GetElementPtrInst>(LoadUser)) {
    assert(GEPI->getNumOperands() >= 3 && isa<ConstantInt>(GEPI->getOperand(2))
           && "Unexpected GEPI!");

    // Load the pointer for this field.
    unsigned FieldNo = cast<ConstantInt>(GEPI->getOperand(2))->getZExtValue();
    Value *NewPtr = GetHeapSROAValue(GEPI->getOperand(0), FieldNo,
                                     InsertedScalarizedValues, PHIsToRewrite);

    // Create the new GEP idx vector.
    SmallVector<Value*, 8> GEPIdx;
    GEPIdx.push_back(GEPI->getOperand(1));
    GEPIdx.append(GEPI->op_begin()+3, GEPI->op_end());

    Value *NGEPI = GetElementPtrInst::Create(GEPI->getResultElementType(), NewPtr, GEPIdx,
                                             GEPI->getName(), GEPI);
    GEPI->replaceAllUsesWith(NGEPI);
    GEPI->eraseFromParent();
    return;
  }

  // Recursively transform the users of PHI nodes.  This will lazily create the
  // PHIs that are needed for individual elements.  Keep track of what PHIs we
  // see in InsertedScalarizedValues so that we don't get infinite loops (very
  // antisocial).  If the PHI is already in InsertedScalarizedValues, it has
  // already been seen first by another load, so its uses have already been
  // processed.
  PHINode *PN = cast<PHINode>(LoadUser);
  if (!InsertedScalarizedValues.insert(std::make_pair(PN,
                                              std::vector<Value*>())).second)
    return;

  // If this is the first time we've seen this PHI, recursively process all
  // users.
  for (auto UI = PN->user_begin(), E = PN->user_end(); UI != E;) {
    Instruction *User = cast<Instruction>(*UI++);
    RewriteHeapSROALoadUser(User, InsertedScalarizedValues, PHIsToRewrite);
  }
}

/// We are performing Heap SRoA on a global.  Ptr is a value loaded from the
/// global.  Eliminate all uses of Ptr, making them use FieldGlobals instead.
/// All uses of loaded values satisfy AllGlobalLoadUsesSimpleEnoughForHeapSRA.
static void RewriteUsesOfLoadForHeapSRoA(LoadInst *Load,
               DenseMap<Value*, std::vector<Value*> > &InsertedScalarizedValues,
                   std::vector<std::pair<PHINode*, unsigned> > &PHIsToRewrite) {
  for (auto UI = Load->user_begin(), E = Load->user_end(); UI != E;) {
    Instruction *User = cast<Instruction>(*UI++);
    RewriteHeapSROALoadUser(User, InsertedScalarizedValues, PHIsToRewrite);
  }

  if (Load->use_empty()) {
    Load->eraseFromParent();
    InsertedScalarizedValues.erase(Load);
  }
}

/// CI is an allocation of an array of structures.  Break it up into multiple
/// allocations of arrays of the fields.
static GlobalVariable *PerformHeapAllocSRoA(GlobalVariable *GV, CallInst *CI,
                                            Value *NElems, const DataLayout &DL,
                                            const TargetLibraryInfo *TLI) {
  DEBUG(dbgs() << "SROA HEAP ALLOC: " << *GV << "  MALLOC = " << *CI << '\n');
  Type *MAT = getMallocAllocatedType(CI, TLI);
  StructType *STy = cast<StructType>(MAT);

  // There is guaranteed to be at least one use of the malloc (storing
  // it into GV).  If there are other uses, change them to be uses of
  // the global to simplify later code.  This also deletes the store
  // into GV.
  ReplaceUsesOfMallocWithGlobal(CI, GV);

  // Okay, at this point, there are no users of the malloc.  Insert N
  // new mallocs at the same place as CI, and N globals.
  std::vector<Value*> FieldGlobals;
  std::vector<Value*> FieldMallocs;

  SmallVector<OperandBundleDef, 1> OpBundles;
  CI->getOperandBundlesAsDefs(OpBundles);

  unsigned AS = GV->getType()->getPointerAddressSpace();
  for (unsigned FieldNo = 0, e = STy->getNumElements(); FieldNo != e;++FieldNo){
    Type *FieldTy = STy->getElementType(FieldNo);
    PointerType *PFieldTy = PointerType::get(FieldTy, AS);

    GlobalVariable *NGV = new GlobalVariable(
        *GV->getParent(), PFieldTy, false, GlobalValue::InternalLinkage,
        Constant::getNullValue(PFieldTy), GV->getName() + ".f" + Twine(FieldNo),
        nullptr, GV->getThreadLocalMode());
    NGV->copyAttributesFrom(GV);
    FieldGlobals.push_back(NGV);

    unsigned TypeSize = DL.getTypeAllocSize(FieldTy);
    if (StructType *ST = dyn_cast<StructType>(FieldTy))
      TypeSize = DL.getStructLayout(ST)->getSizeInBytes();
    Type *IntPtrTy = DL.getIntPtrType(CI->getType());
    Value *NMI = CallInst::CreateMalloc(CI, IntPtrTy, FieldTy,
                                        ConstantInt::get(IntPtrTy, TypeSize),
                                        NElems, OpBundles, nullptr,
                                        CI->getName() + ".f" + Twine(FieldNo));
    FieldMallocs.push_back(NMI);
    new StoreInst(NMI, NGV, CI);
  }

  // The tricky aspect of this transformation is handling the case when malloc
  // fails.  In the original code, malloc failing would set the result pointer
  // of malloc to null.  In this case, some mallocs could succeed and others
  // could fail.  As such, we emit code that looks like this:
  //    F0 = malloc(field0)
  //    F1 = malloc(field1)
  //    F2 = malloc(field2)
  //    if (F0 == 0 || F1 == 0 || F2 == 0) {
  //      if (F0) { free(F0); F0 = 0; }
  //      if (F1) { free(F1); F1 = 0; }
  //      if (F2) { free(F2); F2 = 0; }
  //    }
  // The malloc can also fail if its argument is too large.
  Constant *ConstantZero = ConstantInt::get(CI->getArgOperand(0)->getType(), 0);
  Value *RunningOr = new ICmpInst(CI, ICmpInst::ICMP_SLT, CI->getArgOperand(0),
                                  ConstantZero, "isneg");
  for (unsigned i = 0, e = FieldMallocs.size(); i != e; ++i) {
    Value *Cond = new ICmpInst(CI, ICmpInst::ICMP_EQ, FieldMallocs[i],
                             Constant::getNullValue(FieldMallocs[i]->getType()),
                               "isnull");
    RunningOr = BinaryOperator::CreateOr(RunningOr, Cond, "tmp", CI);
  }

  // Split the basic block at the old malloc.
  BasicBlock *OrigBB = CI->getParent();
  BasicBlock *ContBB =
      OrigBB->splitBasicBlock(CI->getIterator(), "malloc_cont");

  // Create the block to check the first condition.  Put all these blocks at the
  // end of the function as they are unlikely to be executed.
  BasicBlock *NullPtrBlock = BasicBlock::Create(OrigBB->getContext(),
                                                "malloc_ret_null",
                                                OrigBB->getParent());

  // Remove the uncond branch from OrigBB to ContBB, turning it into a cond
  // branch on RunningOr.
  OrigBB->getTerminator()->eraseFromParent();
  BranchInst::Create(NullPtrBlock, ContBB, RunningOr, OrigBB);

  // Within the NullPtrBlock, we need to emit a comparison and branch for each
  // pointer, because some may be null while others are not.
  for (unsigned i = 0, e = FieldGlobals.size(); i != e; ++i) {
    Value *GVVal = new LoadInst(FieldGlobals[i], "tmp", NullPtrBlock);
    Value *Cmp = new ICmpInst(*NullPtrBlock, ICmpInst::ICMP_NE, GVVal,
                              Constant::getNullValue(GVVal->getType()));
    BasicBlock *FreeBlock = BasicBlock::Create(Cmp->getContext(), "free_it",
                                               OrigBB->getParent());
    BasicBlock *NextBlock = BasicBlock::Create(Cmp->getContext(), "next",
                                               OrigBB->getParent());
    Instruction *BI = BranchInst::Create(FreeBlock, NextBlock,
                                         Cmp, NullPtrBlock);

    // Fill in FreeBlock.
    CallInst::CreateFree(GVVal, OpBundles, BI);
    new StoreInst(Constant::getNullValue(GVVal->getType()), FieldGlobals[i],
                  FreeBlock);
    BranchInst::Create(NextBlock, FreeBlock);

    NullPtrBlock = NextBlock;
  }

  BranchInst::Create(ContBB, NullPtrBlock);

  // CI is no longer needed, remove it.
  CI->eraseFromParent();

  /// As we process loads, if we can't immediately update all uses of the load,
  /// keep track of what scalarized loads are inserted for a given load.
  DenseMap<Value*, std::vector<Value*> > InsertedScalarizedValues;
  InsertedScalarizedValues[GV] = FieldGlobals;

  std::vector<std::pair<PHINode*, unsigned> > PHIsToRewrite;

  // Okay, the malloc site is completely handled.  All of the uses of GV are now
  // loads, and all uses of those loads are simple.  Rewrite them to use loads
  // of the per-field globals instead.
  for (auto UI = GV->user_begin(), E = GV->user_end(); UI != E;) {
    Instruction *User = cast<Instruction>(*UI++);

    if (LoadInst *LI = dyn_cast<LoadInst>(User)) {
      RewriteUsesOfLoadForHeapSRoA(LI, InsertedScalarizedValues, PHIsToRewrite);
      continue;
    }

    // Must be a store of null.
    StoreInst *SI = cast<StoreInst>(User);
    assert(isa<ConstantPointerNull>(SI->getOperand(0)) &&
           "Unexpected heap-sra user!");

    // Insert a store of null into each global.
    for (unsigned i = 0, e = FieldGlobals.size(); i != e; ++i) {
      Type *ValTy = cast<GlobalValue>(FieldGlobals[i])->getValueType();
      Constant *Null = Constant::getNullValue(ValTy);
      new StoreInst(Null, FieldGlobals[i], SI);
    }
    // Erase the original store.
    SI->eraseFromParent();
  }

  // While we have PHIs that are interesting to rewrite, do it.
  while (!PHIsToRewrite.empty()) {
    PHINode *PN = PHIsToRewrite.back().first;
    unsigned FieldNo = PHIsToRewrite.back().second;
    PHIsToRewrite.pop_back();
    PHINode *FieldPN = cast<PHINode>(InsertedScalarizedValues[PN][FieldNo]);
    assert(FieldPN->getNumIncomingValues() == 0 &&"Already processed this phi");

    // Add all the incoming values.  This can materialize more phis.
    for (unsigned i = 0, e = PN->getNumIncomingValues(); i != e; ++i) {
      Value *InVal = PN->getIncomingValue(i);
      InVal = GetHeapSROAValue(InVal, FieldNo, InsertedScalarizedValues,
                               PHIsToRewrite);
      FieldPN->addIncoming(InVal, PN->getIncomingBlock(i));
    }
  }

  // Drop all inter-phi links and any loads that made it this far.
  for (DenseMap<Value*, std::vector<Value*> >::iterator
       I = InsertedScalarizedValues.begin(), E = InsertedScalarizedValues.end();
       I != E; ++I) {
    if (PHINode *PN = dyn_cast<PHINode>(I->first))
      PN->dropAllReferences();
    else if (LoadInst *LI = dyn_cast<LoadInst>(I->first))
      LI->dropAllReferences();
  }

  // Delete all the phis and loads now that inter-references are dead.
  for (DenseMap<Value*, std::vector<Value*> >::iterator
       I = InsertedScalarizedValues.begin(), E = InsertedScalarizedValues.end();
       I != E; ++I) {
    if (PHINode *PN = dyn_cast<PHINode>(I->first))
      PN->eraseFromParent();
    else if (LoadInst *LI = dyn_cast<LoadInst>(I->first))
      LI->eraseFromParent();
  }

  // The old global is now dead, remove it.
  GV->eraseFromParent();

  ++NumHeapSRA;
  return cast<GlobalVariable>(FieldGlobals[0]);
}

/// This function is called when we see a pointer global variable with a single
/// value stored it that is a malloc or cast of malloc.
static bool tryToOptimizeStoreOfMallocToGlobal(GlobalVariable *GV, CallInst *CI,
                                               Type *AllocTy,
                                               AtomicOrdering Ordering,
                                               const DataLayout &DL,
                                               TargetLibraryInfo *TLI) {
  // If this is a malloc of an abstract type, don't touch it.
  if (!AllocTy->isSized())
    return false;

  // We can't optimize this global unless all uses of it are *known* to be
  // of the malloc value, not of the null initializer value (consider a use
  // that compares the global's value against zero to see if the malloc has
  // been reached).  To do this, we check to see if all uses of the global
  // would trap if the global were null: this proves that they must all
  // happen after the malloc.
  if (!AllUsesOfLoadedValueWillTrapIfNull(GV))
    return false;

  // We can't optimize this if the malloc itself is used in a complex way,
  // for example, being stored into multiple globals.  This allows the
  // malloc to be stored into the specified global, loaded icmp'd, and
  // GEP'd.  These are all things we could transform to using the global
  // for.
  SmallPtrSet<const PHINode*, 8> PHIs;
  if (!ValueIsOnlyUsedLocallyOrStoredToOneGlobal(CI, GV, PHIs))
    return false;

  // If we have a global that is only initialized with a fixed size malloc,
  // transform the program to use global memory instead of malloc'd memory.
  // This eliminates dynamic allocation, avoids an indirection accessing the
  // data, and exposes the resultant global to further GlobalOpt.
  // We cannot optimize the malloc if we cannot determine malloc array size.
  Value *NElems = getMallocArraySize(CI, DL, TLI, true);
  if (!NElems)
    return false;

  if (ConstantInt *NElements = dyn_cast<ConstantInt>(NElems))
    // Restrict this transformation to only working on small allocations
    // (2048 bytes currently), as we don't want to introduce a 16M global or
    // something.
    if (NElements->getZExtValue() * DL.getTypeAllocSize(AllocTy) < 2048) {
      OptimizeGlobalAddressOfMalloc(GV, CI, AllocTy, NElements, DL, TLI);
      return true;
    }

  // If the allocation is an array of structures, consider transforming this
  // into multiple malloc'd arrays, one for each field.  This is basically
  // SRoA for malloc'd memory.

  if (Ordering != AtomicOrdering::NotAtomic)
    return false;

  // If this is an allocation of a fixed size array of structs, analyze as a
  // variable size array.  malloc [100 x struct],1 -> malloc struct, 100
  if (NElems == ConstantInt::get(CI->getArgOperand(0)->getType(), 1))
    if (ArrayType *AT = dyn_cast<ArrayType>(AllocTy))
      AllocTy = AT->getElementType();

  StructType *AllocSTy = dyn_cast<StructType>(AllocTy);
  if (!AllocSTy)
    return false;

  // This the structure has an unreasonable number of fields, leave it
  // alone.
  if (AllocSTy->getNumElements() <= 16 && AllocSTy->getNumElements() != 0 &&
      AllGlobalLoadUsesSimpleEnoughForHeapSRA(GV, CI)) {

    // If this is a fixed size array, transform the Malloc to be an alloc of
    // structs.  malloc [100 x struct],1 -> malloc struct, 100
    if (ArrayType *AT = dyn_cast<ArrayType>(getMallocAllocatedType(CI, TLI))) {
      Type *IntPtrTy = DL.getIntPtrType(CI->getType());
      unsigned TypeSize = DL.getStructLayout(AllocSTy)->getSizeInBytes();
      Value *AllocSize = ConstantInt::get(IntPtrTy, TypeSize);
      Value *NumElements = ConstantInt::get(IntPtrTy, AT->getNumElements());
      SmallVector<OperandBundleDef, 1> OpBundles;
      CI->getOperandBundlesAsDefs(OpBundles);
      Instruction *Malloc =
          CallInst::CreateMalloc(CI, IntPtrTy, AllocSTy, AllocSize, NumElements,
                                 OpBundles, nullptr, CI->getName());
      Instruction *Cast = new BitCastInst(Malloc, CI->getType(), "tmp", CI);
      CI->replaceAllUsesWith(Cast);
      CI->eraseFromParent();
      if (BitCastInst *BCI = dyn_cast<BitCastInst>(Malloc))
        CI = cast<CallInst>(BCI->getOperand(0));
      else
        CI = cast<CallInst>(Malloc);
    }

    PerformHeapAllocSRoA(GV, CI, getMallocArraySize(CI, DL, TLI, true), DL,
                         TLI);
    return true;
  }

  return false;
}

// Try to optimize globals based on the knowledge that only one value (besides
// its initializer) is ever stored to the global.
static bool optimizeOnceStoredGlobal(GlobalVariable *GV, Value *StoredOnceVal,
                                     AtomicOrdering Ordering,
                                     const DataLayout &DL,
                                     TargetLibraryInfo *TLI) {
  // Address space casts can have run-time behaviour, so don't eliminate the
  // store if it involves an AS cast.
  Value *StoredOnceBaseVal = StoredOnceVal->stripPointerCasts();
  if (StoredOnceVal->getType()->isPointerTy() &&
      (StoredOnceVal->getType()->getPointerAddressSpace() !=
       StoredOnceBaseVal->getType()->getPointerAddressSpace()))
    return false;

  // Ignore no-op GEPs and bitcasts.
  StoredOnceVal = StoredOnceBaseVal;

  // If we are dealing with a pointer global that is initialized to null and
  // only has one (non-null) value stored into it, then we can optimize any
  // users of the loaded value (often calls and loads) that would trap if the
  // value was null.
  if (GV->getInitializer()->getType()->isPointerTy() &&
      GV->getInitializer()->isNullValue()) {
    if (Constant *SOVC = dyn_cast<Constant>(StoredOnceVal)) {
      if (GV->getInitializer()->getType() != SOVC->getType())
        SOVC = ConstantExpr::getBitCast(SOVC, GV->getInitializer()->getType());

      // Optimize away any trapping uses of the loaded value.
      if (OptimizeAwayTrappingUsesOfLoads(GV, SOVC, DL, TLI))
        return true;
    } else if (CallInst *CI = extractMallocCall(StoredOnceVal, TLI)) {
      Type *MallocType = getMallocAllocatedType(CI, TLI);
      if (MallocType && tryToOptimizeStoreOfMallocToGlobal(GV, CI, MallocType,
                                                           Ordering, DL, TLI))
        return true;
    }
  }

  return false;
}

/// At this point, we have learned that the only two values ever stored into GV
/// are its initializer and OtherVal.  See if we can shrink the global into a
/// boolean and select between the two values whenever it is used.  This exposes
/// the values to other scalar optimizations.
static bool TryToShrinkGlobalToBoolean(GlobalVariable *GV, Constant *OtherVal) {
  Type *GVElType = GV->getValueType();

  // If GVElType is already i1, it is already shrunk.  If the type of the GV is
  // an FP value, pointer or vector, don't do this optimization because a select
  // between them is very expensive and unlikely to lead to later
  // simplification.  In these cases, we typically end up with "cond ? v1 : v2"
  // where v1 and v2 both require constant pool loads, a big loss.
  if (GVElType == Type::getInt1Ty(GV->getContext()) ||
      GVElType->isFloatingPointTy() ||
      GVElType->isPointerTy() || GVElType->isVectorTy())
    return false;

  // Walk the use list of the global seeing if all the uses are load or store.
  // If there is anything else, bail out.
  for (User *U : GV->users())
    if (!isa<LoadInst>(U) && !isa<StoreInst>(U))
      return false;

  DEBUG(dbgs() << "   *** SHRINKING TO BOOL: " << *GV << "\n");

  // Create the new global, initializing it to false.
  GlobalVariable *NewGV = new GlobalVariable(Type::getInt1Ty(GV->getContext()),
                                             false,
                                             GlobalValue::InternalLinkage,
                                        ConstantInt::getFalse(GV->getContext()),
                                             GV->getName()+".b",
                                             GV->getThreadLocalMode(),
                                             GV->getType()->getAddressSpace());
  NewGV->copyAttributesFrom(GV);
  GV->getParent()->getGlobalList().insert(GV->getIterator(), NewGV);

  Constant *InitVal = GV->getInitializer();
  assert(InitVal->getType() != Type::getInt1Ty(GV->getContext()) &&
         "No reason to shrink to bool!");

  // If initialized to zero and storing one into the global, we can use a cast
  // instead of a select to synthesize the desired value.
  bool IsOneZero = false;
  if (ConstantInt *CI = dyn_cast<ConstantInt>(OtherVal))
    IsOneZero = InitVal->isNullValue() && CI->isOne();

  while (!GV->use_empty()) {
    Instruction *UI = cast<Instruction>(GV->user_back());
    if (StoreInst *SI = dyn_cast<StoreInst>(UI)) {
      // Change the store into a boolean store.
      bool StoringOther = SI->getOperand(0) == OtherVal;
      // Only do this if we weren't storing a loaded value.
      Value *StoreVal;
      if (StoringOther || SI->getOperand(0) == InitVal) {
        StoreVal = ConstantInt::get(Type::getInt1Ty(GV->getContext()),
                                    StoringOther);
      } else {
        // Otherwise, we are storing a previously loaded copy.  To do this,
        // change the copy from copying the original value to just copying the
        // bool.
        Instruction *StoredVal = cast<Instruction>(SI->getOperand(0));

        // If we've already replaced the input, StoredVal will be a cast or
        // select instruction.  If not, it will be a load of the original
        // global.
        if (LoadInst *LI = dyn_cast<LoadInst>(StoredVal)) {
          assert(LI->getOperand(0) == GV && "Not a copy!");
          // Insert a new load, to preserve the saved value.
          StoreVal = new LoadInst(NewGV, LI->getName()+".b", false, 0,
                                  LI->getOrdering(), LI->getSynchScope(), LI);
        } else {
          assert((isa<CastInst>(StoredVal) || isa<SelectInst>(StoredVal)) &&
                 "This is not a form that we understand!");
          StoreVal = StoredVal->getOperand(0);
          assert(isa<LoadInst>(StoreVal) && "Not a load of NewGV!");
        }
      }
      new StoreInst(StoreVal, NewGV, false, 0,
                    SI->getOrdering(), SI->getSynchScope(), SI);
    } else {
      // Change the load into a load of bool then a select.
      LoadInst *LI = cast<LoadInst>(UI);
      LoadInst *NLI = new LoadInst(NewGV, LI->getName()+".b", false, 0,
                                   LI->getOrdering(), LI->getSynchScope(), LI);
      Value *NSI;
      if (IsOneZero)
        NSI = new ZExtInst(NLI, LI->getType(), "", LI);
      else
        NSI = SelectInst::Create(NLI, OtherVal, InitVal, "", LI);
      NSI->takeName(LI);
      LI->replaceAllUsesWith(NSI);
    }
    UI->eraseFromParent();
  }

  // Retain the name of the old global variable. People who are debugging their
  // programs may expect these variables to be named the same.
  NewGV->takeName(GV);
  GV->eraseFromParent();
  return true;
}

static bool deleteIfDead(GlobalValue &GV,
                         SmallSet<const Comdat *, 8> &NotDiscardableComdats) {
  GV.removeDeadConstantUsers();

  if (!GV.isDiscardableIfUnused() && !GV.isDeclaration())
    return false;

  if (const Comdat *C = GV.getComdat())
    if (!GV.hasLocalLinkage() && NotDiscardableComdats.count(C))
      return false;

  bool Dead;
  if (auto *F = dyn_cast<Function>(&GV))
    Dead = (F->isDeclaration() && F->use_empty()) || F->isDefTriviallyDead();
  else
    Dead = GV.use_empty();
  if (!Dead)
    return false;

  DEBUG(dbgs() << "GLOBAL DEAD: " << GV << "\n");
  GV.eraseFromParent();
  ++NumDeleted;
  return true;
}

static bool isPointerValueDeadOnEntryToFunction(
    const Function *F, GlobalValue *GV,
    function_ref<DominatorTree &(Function &)> LookupDomTree) {
  // Find all uses of GV. We expect them all to be in F, and if we can't
  // identify any of the uses we bail out.
  //
  // On each of these uses, identify if the memory that GV points to is
  // used/required/live at the start of the function. If it is not, for example
  // if the first thing the function does is store to the GV, the GV can
  // possibly be demoted.
  //
  // We don't do an exhaustive search for memory operations - simply look
  // through bitcasts as they're quite common and benign.
  const DataLayout &DL = GV->getParent()->getDataLayout();
  SmallVector<LoadInst *, 4> Loads;
  SmallVector<StoreInst *, 4> Stores;
  for (auto *U : GV->users()) {
    if (Operator::getOpcode(U) == Instruction::BitCast) {
      for (auto *UU : U->users()) {
        if (auto *LI = dyn_cast<LoadInst>(UU))
          Loads.push_back(LI);
        else if (auto *SI = dyn_cast<StoreInst>(UU))
          Stores.push_back(SI);
        else
          return false;
      }
      continue;
    }

    Instruction *I = dyn_cast<Instruction>(U);
    if (!I)
      return false;
    assert(I->getParent()->getParent() == F);

    if (auto *LI = dyn_cast<LoadInst>(I))
      Loads.push_back(LI);
    else if (auto *SI = dyn_cast<StoreInst>(I))
      Stores.push_back(SI);
    else
      return false;
  }

  // We have identified all uses of GV into loads and stores. Now check if all
  // of them are known not to depend on the value of the global at the function
  // entry point. We do this by ensuring that every load is dominated by at
  // least one store.
  auto &DT = LookupDomTree(*const_cast<Function *>(F));

  // The below check is quadratic. Check we're not going to do too many tests.
  // FIXME: Even though this will always have worst-case quadratic time, we
  // could put effort into minimizing the average time by putting stores that
  // have been shown to dominate at least one load at the beginning of the
  // Stores array, making subsequent dominance checks more likely to succeed
  // early.
  //
  // The threshold here is fairly large because global->local demotion is a
  // very powerful optimization should it fire.
  const unsigned Threshold = 100;
  if (Loads.size() * Stores.size() > Threshold)
    return false;

  for (auto *L : Loads) {
    auto *LTy = L->getType();
    if (none_of(Stores, [&](const StoreInst *S) {
          auto *STy = S->getValueOperand()->getType();
          // The load is only dominated by the store if DomTree says so
          // and the number of bits loaded in L is less than or equal to
          // the number of bits stored in S.
          return DT.dominates(S, L) &&
                 DL.getTypeStoreSize(LTy) <= DL.getTypeStoreSize(STy);
        }))
      return false;
  }
  // All loads have known dependences inside F, so the global can be localized.
  return true;
}

/// C may have non-instruction users. Can all of those users be turned into
/// instructions?
static bool allNonInstructionUsersCanBeMadeInstructions(Constant *C) {
  // We don't do this exhaustively. The most common pattern that we really need
  // to care about is a constant GEP or constant bitcast - so just looking
  // through one single ConstantExpr.
  //
  // The set of constants that this function returns true for must be able to be
  // handled by makeAllConstantUsesInstructions.
  for (auto *U : C->users()) {
    if (isa<Instruction>(U))
      continue;
    if (!isa<ConstantExpr>(U))
      // Non instruction, non-constantexpr user; cannot convert this.
      return false;
    for (auto *UU : U->users())
      if (!isa<Instruction>(UU))
        // A constantexpr used by another constant. We don't try and recurse any
        // further but just bail out at this point.
        return false;
  }

  return true;
}

/// C may have non-instruction users, and
/// allNonInstructionUsersCanBeMadeInstructions has returned true. Convert the
/// non-instruction users to instructions.
static void makeAllConstantUsesInstructions(Constant *C) {
  SmallVector<ConstantExpr*,4> Users;
  for (auto *U : C->users()) {
    if (isa<ConstantExpr>(U))
      Users.push_back(cast<ConstantExpr>(U));
    else
      // We should never get here; allNonInstructionUsersCanBeMadeInstructions
      // should not have returned true for C.
      assert(
          isa<Instruction>(U) &&
          "Can't transform non-constantexpr non-instruction to instruction!");
  }

  SmallVector<Value*,4> UUsers;
  for (auto *U : Users) {
    UUsers.clear();
    for (auto *UU : U->users())
      UUsers.push_back(UU);
    for (auto *UU : UUsers) {
      Instruction *UI = cast<Instruction>(UU);
      Instruction *NewU = U->getAsInstruction();
      NewU->insertBefore(UI);
      UI->replaceUsesOfWith(U, NewU);
    }
    U->dropAllReferences();
  }
}

/// Analyze the specified global variable and optimize
/// it if possible.  If we make a change, return true.
static bool processInternalGlobal(
    GlobalVariable *GV, const GlobalStatus &GS, TargetLibraryInfo *TLI,
    function_ref<DominatorTree &(Function &)> LookupDomTree) {
  auto &DL = GV->getParent()->getDataLayout();
  // If this is a first class global and has only one accessing function and
  // this function is non-recursive, we replace the global with a local alloca
  // in this function.
  //
  // NOTE: It doesn't make sense to promote non-single-value types since we
  // are just replacing static memory to stack memory.
  //
  // If the global is in different address space, don't bring it to stack.
  if (!GS.HasMultipleAccessingFunctions &&
      GS.AccessingFunction &&
      GV->getValueType()->isSingleValueType() &&
      GV->getType()->getAddressSpace() == 0 &&
      !GV->isExternallyInitialized() &&
      allNonInstructionUsersCanBeMadeInstructions(GV) &&
      GS.AccessingFunction->doesNotRecurse() &&
      isPointerValueDeadOnEntryToFunction(GS.AccessingFunction, GV,
                                          LookupDomTree)) {
    DEBUG(dbgs() << "LOCALIZING GLOBAL: " << *GV << "\n");
    Instruction &FirstI = const_cast<Instruction&>(*GS.AccessingFunction
                                                   ->getEntryBlock().begin());
    Type *ElemTy = GV->getValueType();
    // FIXME: Pass Global's alignment when globals have alignment
    AllocaInst *Alloca = new AllocaInst(ElemTy, nullptr,
                                        GV->getName(), &FirstI);
    if (!isa<UndefValue>(GV->getInitializer()))
      new StoreInst(GV->getInitializer(), Alloca, &FirstI);

    makeAllConstantUsesInstructions(GV);

    GV->replaceAllUsesWith(Alloca);
    GV->eraseFromParent();
    ++NumLocalized;
    return true;
  }

  // If the global is never loaded (but may be stored to), it is dead.
  // Delete it now.
  if (!GS.IsLoaded) {
    DEBUG(dbgs() << "GLOBAL NEVER LOADED: " << *GV << "\n");

    bool Changed;
    if (isLeakCheckerRoot(GV)) {
      // Delete any constant stores to the global.
      Changed = CleanupPointerRootUsers(GV, TLI);
    } else {
      // Delete any stores we can find to the global.  We may not be able to
      // make it completely dead though.
      Changed = CleanupConstantGlobalUsers(GV, GV->getInitializer(), DL, TLI);
    }

    // If the global is dead now, delete it.
    if (GV->use_empty()) {
      GV->eraseFromParent();
      ++NumDeleted;
      Changed = true;
    }
    return Changed;

  }
  if (GS.StoredType <= GlobalStatus::InitializerStored) {
    DEBUG(dbgs() << "MARKING CONSTANT: " << *GV << "\n");
    GV->setConstant(true);

    // Clean up any obviously simplifiable users now.
    CleanupConstantGlobalUsers(GV, GV->getInitializer(), DL, TLI);

    // If the global is dead now, just nuke it.
    if (GV->use_empty()) {
      DEBUG(dbgs() << "   *** Marking constant allowed us to simplify "
            << "all users and delete global!\n");
      GV->eraseFromParent();
      ++NumDeleted;
      return true;
    }

    // Fall through to the next check; see if we can optimize further.
    ++NumMarked;
  }
  if (!GV->getInitializer()->getType()->isSingleValueType()) {
    const DataLayout &DL = GV->getParent()->getDataLayout();
    if (SRAGlobal(GV, DL))
      return true;
  }
  if (GS.StoredType == GlobalStatus::StoredOnce && GS.StoredOnceValue) {
    // If the initial value for the global was an undef value, and if only
    // one other value was stored into it, we can just change the
    // initializer to be the stored value, then delete all stores to the
    // global.  This allows us to mark it constant.
    if (Constant *SOVConstant = dyn_cast<Constant>(GS.StoredOnceValue))
      if (isa<UndefValue>(GV->getInitializer())) {
        // Change the initial value here.
        GV->setInitializer(SOVConstant);

        // Clean up any obviously simplifiable users now.
        CleanupConstantGlobalUsers(GV, GV->getInitializer(), DL, TLI);

        if (GV->use_empty()) {
          DEBUG(dbgs() << "   *** Substituting initializer allowed us to "
                       << "simplify all users and delete global!\n");
          GV->eraseFromParent();
          ++NumDeleted;
        }
        ++NumSubstitute;
        return true;
      }

    // Try to optimize globals based on the knowledge that only one value
    // (besides its initializer) is ever stored to the global.
    if (optimizeOnceStoredGlobal(GV, GS.StoredOnceValue, GS.Ordering, DL, TLI))
      return true;

    // Otherwise, if the global was not a boolean, we can shrink it to be a
    // boolean.
    if (Constant *SOVConstant = dyn_cast<Constant>(GS.StoredOnceValue)) {
      if (GS.Ordering == AtomicOrdering::NotAtomic) {
        if (TryToShrinkGlobalToBoolean(GV, SOVConstant)) {
          ++NumShrunkToBool;
          return true;
        }
      }
    }
  }

  return false;
}

/// Analyze the specified global variable and optimize it if possible.  If we
/// make a change, return true.
static bool
processGlobal(GlobalValue &GV, TargetLibraryInfo *TLI,
              function_ref<DominatorTree &(Function &)> LookupDomTree) {
  if (GV.getName().startswith("llvm."))
    return false;

  GlobalStatus GS;

  if (GlobalStatus::analyzeGlobal(&GV, GS))
    return false;

  bool Changed = false;
  if (!GS.IsCompared && !GV.hasGlobalUnnamedAddr()) {
    auto NewUnnamedAddr = GV.hasLocalLinkage() ? GlobalValue::UnnamedAddr::Global
                                               : GlobalValue::UnnamedAddr::Local;
    if (NewUnnamedAddr != GV.getUnnamedAddr()) {
      GV.setUnnamedAddr(NewUnnamedAddr);
      NumUnnamed++;
      Changed = true;
    }
  }

  // Do more involved optimizations if the global is internal.
  if (!GV.hasLocalLinkage())
    return Changed;

  auto *GVar = dyn_cast<GlobalVariable>(&GV);
  if (!GVar)
    return Changed;

  if (GVar->isConstant() || !GVar->hasInitializer())
    return Changed;

  return processInternalGlobal(GVar, GS, TLI, LookupDomTree) || Changed;
}

/// Walk all of the direct calls of the specified function, changing them to
/// FastCC.
static void ChangeCalleesToFastCall(Function *F) {
  for (User *U : F->users()) {
    if (isa<BlockAddress>(U))
      continue;
    CallSite CS(cast<Instruction>(U));
    CS.setCallingConv(CallingConv::Fast);
  }
}

static AttributeSet StripNest(LLVMContext &C, const AttributeSet &Attrs) {
  for (unsigned i = 0, e = Attrs.getNumSlots(); i != e; ++i) {
    unsigned Index = Attrs.getSlotIndex(i);
    if (!Attrs.getSlotAttributes(i).hasAttribute(Index, Attribute::Nest))
      continue;

    // There can be only one.
    return Attrs.removeAttribute(C, Index, Attribute::Nest);
  }

  return Attrs;
}

static void RemoveNestAttribute(Function *F) {
  F->setAttributes(StripNest(F->getContext(), F->getAttributes()));
  for (User *U : F->users()) {
    if (isa<BlockAddress>(U))
      continue;
    CallSite CS(cast<Instruction>(U));
    CS.setAttributes(StripNest(F->getContext(), CS.getAttributes()));
  }
}

/// Return true if this is a calling convention that we'd like to change.  The
/// idea here is that we don't want to mess with the convention if the user
/// explicitly requested something with performance implications like coldcc,
/// GHC, or anyregcc.
static bool isProfitableToMakeFastCC(Function *F) {
  CallingConv::ID CC = F->getCallingConv();
  // FIXME: Is it worth transforming x86_stdcallcc and x86_fastcallcc?
  return CC == CallingConv::C || CC == CallingConv::X86_ThisCall;
}

static bool
OptimizeFunctions(Module &M, TargetLibraryInfo *TLI,
                  function_ref<DominatorTree &(Function &)> LookupDomTree,
                  SmallSet<const Comdat *, 8> &NotDiscardableComdats) {
  bool Changed = false;
  // Optimize functions.
  for (Module::iterator FI = M.begin(), E = M.end(); FI != E; ) {
    Function *F = &*FI++;
    // Functions without names cannot be referenced outside this module.
    if (!F->hasName() && !F->isDeclaration() && !F->hasLocalLinkage())
      F->setLinkage(GlobalValue::InternalLinkage);

    if (deleteIfDead(*F, NotDiscardableComdats)) {
      Changed = true;
      continue;
    }

    Changed |= processGlobal(*F, TLI, LookupDomTree);

    if (!F->hasLocalLinkage())
      continue;
    if (isProfitableToMakeFastCC(F) && !F->isVarArg() &&
        !F->hasAddressTaken()) {
      // If this function has a calling convention worth changing, is not a
      // varargs function, and is only called directly, promote it to use the
      // Fast calling convention.
      F->setCallingConv(CallingConv::Fast);
      ChangeCalleesToFastCall(F);
      ++NumFastCallFns;
      Changed = true;
    }

    if (F->getAttributes().hasAttrSomewhere(Attribute::Nest) &&
        !F->hasAddressTaken()) {
      // The function is not used by a trampoline intrinsic, so it is safe
      // to remove the 'nest' attribute.
      RemoveNestAttribute(F);
      ++NumNestRemoved;
      Changed = true;
    }
  }
  return Changed;
}

static bool
OptimizeGlobalVars(Module &M, TargetLibraryInfo *TLI,
                   function_ref<DominatorTree &(Function &)> LookupDomTree,
                   SmallSet<const Comdat *, 8> &NotDiscardableComdats) {
  bool Changed = false;

  for (Module::global_iterator GVI = M.global_begin(), E = M.global_end();
       GVI != E; ) {
    GlobalVariable *GV = &*GVI++;
    // Global variables without names cannot be referenced outside this module.
    if (!GV->hasName() && !GV->isDeclaration() && !GV->hasLocalLinkage())
      GV->setLinkage(GlobalValue::InternalLinkage);
    // Simplify the initializer.
    if (GV->hasInitializer())
      if (auto *C = dyn_cast<Constant>(GV->getInitializer())) {
        auto &DL = M.getDataLayout();
        Constant *New = ConstantFoldConstant(C, DL, TLI);
        if (New && New != C)
          GV->setInitializer(New);
      }

    if (deleteIfDead(*GV, NotDiscardableComdats)) {
      Changed = true;
      continue;
    }

    Changed |= processGlobal(*GV, TLI, LookupDomTree);
  }
  return Changed;
}

/// Evaluate a piece of a constantexpr store into a global initializer.  This
/// returns 'Init' modified to reflect 'Val' stored into it.  At this point, the
/// GEP operands of Addr [0, OpNo) have been stepped into.
static Constant *EvaluateStoreInto(Constant *Init, Constant *Val,
                                   ConstantExpr *Addr, unsigned OpNo) {
  // Base case of the recursion.
  if (OpNo == Addr->getNumOperands()) {
    assert(Val->getType() == Init->getType() && "Type mismatch!");
    return Val;
  }

  SmallVector<Constant*, 32> Elts;
  if (StructType *STy = dyn_cast<StructType>(Init->getType())) {
    // Break up the constant into its elements.
    for (unsigned i = 0, e = STy->getNumElements(); i != e; ++i)
      Elts.push_back(Init->getAggregateElement(i));

    // Replace the element that we are supposed to.
    ConstantInt *CU = cast<ConstantInt>(Addr->getOperand(OpNo));
    unsigned Idx = CU->getZExtValue();
    assert(Idx < STy->getNumElements() && "Struct index out of range!");
    Elts[Idx] = EvaluateStoreInto(Elts[Idx], Val, Addr, OpNo+1);

    // Return the modified struct.
    return ConstantStruct::get(STy, Elts);
  }

  ConstantInt *CI = cast<ConstantInt>(Addr->getOperand(OpNo));
  SequentialType *InitTy = cast<SequentialType>(Init->getType());

  uint64_t NumElts;
  if (ArrayType *ATy = dyn_cast<ArrayType>(InitTy))
    NumElts = ATy->getNumElements();
  else
    NumElts = InitTy->getVectorNumElements();

  // Break up the array into elements.
  for (uint64_t i = 0, e = NumElts; i != e; ++i)
    Elts.push_back(Init->getAggregateElement(i));

  assert(CI->getZExtValue() < NumElts);
  Elts[CI->getZExtValue()] =
    EvaluateStoreInto(Elts[CI->getZExtValue()], Val, Addr, OpNo+1);

  if (Init->getType()->isArrayTy())
    return ConstantArray::get(cast<ArrayType>(InitTy), Elts);
  return ConstantVector::get(Elts);
}

/// We have decided that Addr (which satisfies the predicate
/// isSimpleEnoughPointerToCommit) should get Val as its value.  Make it happen.
static void CommitValueTo(Constant *Val, Constant *Addr) {
  if (GlobalVariable *GV = dyn_cast<GlobalVariable>(Addr)) {
    assert(GV->hasInitializer());
    GV->setInitializer(Val);
    return;
  }

  ConstantExpr *CE = cast<ConstantExpr>(Addr);
  GlobalVariable *GV = cast<GlobalVariable>(CE->getOperand(0));
  GV->setInitializer(EvaluateStoreInto(GV->getInitializer(), Val, CE, 2));
}

<<<<<<< HEAD
namespace {

/// Evaluator - This class evaluates LLVM IR, producing the Constant
/// representing each SSA instruction.  Changes to global variables are stored
/// in a mapping that can be iterated over after the evaluation is complete.
/// Once an evaluation call fails, the evaluation object should not be reused.
class Evaluator {
public:
  Evaluator(const DataLayout &DL, const TargetLibraryInfo *TLI)
      : DL(DL), TLI(TLI) {
    ValueStack.emplace_back();
  }

  ~Evaluator() {
    for (auto &Tmp : AllocaTmps)
      // If there are still users of the alloca, the program is doing something
      // silly, e.g. storing the address of the alloca somewhere and using it
      // later.  Since this is undefined, we'll just make it be null.
      if (!Tmp->use_empty())
        Tmp->replaceAllUsesWith(Constant::getNullValue(Tmp->getType()));
  }

  /// EvaluateFunction - Evaluate a call to function F, returning true if
  /// successful, false if we can't evaluate it.  ActualArgs contains the formal
  /// arguments for the function.
  bool EvaluateFunction(Function *F, Constant *&RetVal,
                        const SmallVectorImpl<Constant*> &ActualArgs);

  /// EvaluateBlock - Evaluate all instructions in block BB, returning true if
  /// successful, false if we can't evaluate it.  NewBB returns the next BB that
  /// control flows into, or null upon return.
  bool EvaluateBlock(BasicBlock::iterator CurInst, BasicBlock *&NextBB);

  Constant *getVal(Value *V) {
    if (Constant *CV = dyn_cast<Constant>(V)) return CV;
    Constant *R = ValueStack.back().lookup(V);
    assert(R && "Reference to an uncomputed value!");
    return R;
  }

  void setVal(Value *V, Constant *C) {
    ValueStack.back()[V] = C;
  }

  const DenseMap<Constant*, Constant*> &getMutatedMemory() const {
    return MutatedMemory;
  }

  const SmallPtrSetImpl<GlobalVariable*> &getInvariants() const {
    return Invariants;
  }

private:
  Constant *ComputeLoadResult(Constant *P);

  /// ValueStack - As we compute SSA register values, we store their contents
  /// here. The back of the deque contains the current function and the stack
  /// contains the values in the calling frames.
  std::deque<DenseMap<Value*, Constant*>> ValueStack;

  /// CallStack - This is used to detect recursion.  In pathological situations
  /// we could hit exponential behavior, but at least there is nothing
  /// unbounded.
  SmallVector<Function*, 4> CallStack;

  /// MutatedMemory - For each store we execute, we update this map.  Loads
  /// check this to get the most up-to-date value.  If evaluation is successful,
  /// this state is committed to the process.
  DenseMap<Constant*, Constant*> MutatedMemory;

  /// AllocaTmps - To 'execute' an alloca, we create a temporary global variable
  /// to represent its body.  This vector is needed so we can delete the
  /// temporary globals when we are done.
  SmallVector<std::unique_ptr<GlobalVariable>, 32> AllocaTmps;

  /// Invariants - These global variables have been marked invariant by the
  /// static constructor.
  SmallPtrSet<GlobalVariable*, 8> Invariants;

  /// SimpleConstants - These are constants we have checked and know to be
  /// simple enough to live in a static initializer of a global.
  SmallPtrSet<Constant*, 8> SimpleConstants;

  const DataLayout &DL;
  const TargetLibraryInfo *TLI;
};

}  // anonymous namespace

/// ComputeLoadResult - Return the value that would be computed by a load from
/// P after the stores reflected by 'memory' have been performed.  If we can't
/// decide, return null.
Constant *Evaluator::ComputeLoadResult(Constant *P) {
  // If this memory location has been recently stored, use the stored value: it
  // is the most up-to-date.
  DenseMap<Constant*, Constant*>::const_iterator I = MutatedMemory.find(P);
  if (I != MutatedMemory.end()) return I->second;

  // Access it.
  if (GlobalVariable *GV = dyn_cast<GlobalVariable>(P)) {
    if (GV->hasDefinitiveInitializer())
      return GV->getInitializer();
    return nullptr;
  }

  // Handle a constantexpr getelementptr.
  if (ConstantExpr *CE = dyn_cast<ConstantExpr>(P))
    if (CE->getOpcode() == Instruction::GetElementPtr &&
        isa<GlobalVariable>(CE->getOperand(0))) {
      GlobalVariable *GV = cast<GlobalVariable>(CE->getOperand(0));
      if (GV->hasDefinitiveInitializer())
        return ConstantFoldLoadThroughGEPConstantExpr(GV->getInitializer(), CE);
    }

  return nullptr;  // don't know how to evaluate.
}

/// EvaluateBlock - Evaluate all instructions in block BB, returning true if
/// successful, false if we can't evaluate it.  NewBB returns the next BB that
/// control flows into, or null upon return.
bool Evaluator::EvaluateBlock(BasicBlock::iterator CurInst,
                              BasicBlock *&NextBB) {
  // This is the main evaluation loop.
  while (1) {
    Constant *InstResult = nullptr;

    DEBUG(dbgs() << "Evaluating Instruction: " << *CurInst << "\n");

    if (StoreInst *SI = dyn_cast<StoreInst>(CurInst)) {
      if (!SI->isSimple()) {
        DEBUG(dbgs() << "Store is not simple! Can not evaluate.\n");
        return false;  // no volatile/atomic accesses.
      }

      // FIXME: Really ugly hack that we won't need with a proper linker...
      if (PointerType *PT = dyn_cast<PointerType>(SI->getOperand(0)->getType()))
        if (PT->getPointerAddressSpace() == 200)
          return false;

      Constant *Ptr = getVal(SI->getOperand(1));
      if (ConstantExpr *CE = dyn_cast<ConstantExpr>(Ptr)) {
        DEBUG(dbgs() << "Folding constant ptr expression: " << *Ptr);
        Ptr = ConstantFoldConstantExpression(CE, DL, TLI);
        DEBUG(dbgs() << "; To: " << *Ptr << "\n");
      }
      if (!isSimpleEnoughPointerToCommit(Ptr)) {
        // If this is too complex for us to commit, reject it.
        DEBUG(dbgs() << "Pointer is too complex for us to evaluate store.");
        return false;
      }

      Constant *Val = getVal(SI->getOperand(0));

      // If this might be too difficult for the backend to handle (e.g. the addr
      // of one global variable divided by another) then we can't commit it.
      if (!isSimpleEnoughValueToCommit(Val, SimpleConstants, DL)) {
        DEBUG(dbgs() << "Store value is too complex to evaluate store. " << *Val
              << "\n");
        return false;
      }

      if (ConstantExpr *CE = dyn_cast<ConstantExpr>(Ptr)) {
        if (CE->getOpcode() == Instruction::BitCast) {
          DEBUG(dbgs() << "Attempting to resolve bitcast on constant ptr.\n");
          // If we're evaluating a store through a bitcast, then we need
          // to pull the bitcast off the pointer type and push it onto the
          // stored value.
          Ptr = CE->getOperand(0);

          Type *NewTy = cast<PointerType>(Ptr->getType())->getElementType();

          // In order to push the bitcast onto the stored value, a bitcast
          // from NewTy to Val's type must be legal.  If it's not, we can try
          // introspecting NewTy to find a legal conversion.
          while (!Val->getType()->canLosslesslyBitCastTo(NewTy)) {
            // If NewTy is a struct, we can convert the pointer to the struct
            // into a pointer to its first member.
            // FIXME: This could be extended to support arrays as well.
            if (StructType *STy = dyn_cast<StructType>(NewTy)) {
              NewTy = STy->getTypeAtIndex(0U);

              IntegerType *IdxTy = IntegerType::get(NewTy->getContext(), 32);
              Constant *IdxZero = ConstantInt::get(IdxTy, 0, false);
              Constant * const IdxList[] = {IdxZero, IdxZero};

              Ptr = ConstantExpr::getGetElementPtr(nullptr, Ptr, IdxList);
              if (ConstantExpr *CE = dyn_cast<ConstantExpr>(Ptr))
                Ptr = ConstantFoldConstantExpression(CE, DL, TLI);

            // If we can't improve the situation by introspecting NewTy,
            // we have to give up.
            } else {
              DEBUG(dbgs() << "Failed to bitcast constant ptr, can not "
                    "evaluate.\n");
              return false;
            }
          }

          // If we found compatible types, go ahead and push the bitcast
          // onto the stored value.
          Val = ConstantExpr::getBitCast(Val, NewTy);

          DEBUG(dbgs() << "Evaluated bitcast: " << *Val << "\n");
        }
      }

      MutatedMemory[Ptr] = Val;
    } else if (BinaryOperator *BO = dyn_cast<BinaryOperator>(CurInst)) {
      InstResult = ConstantExpr::get(BO->getOpcode(),
                                     getVal(BO->getOperand(0)),
                                     getVal(BO->getOperand(1)));
      DEBUG(dbgs() << "Found a BinaryOperator! Simplifying: " << *InstResult
            << "\n");
    } else if (CmpInst *CI = dyn_cast<CmpInst>(CurInst)) {
      InstResult = ConstantExpr::getCompare(CI->getPredicate(),
                                            getVal(CI->getOperand(0)),
                                            getVal(CI->getOperand(1)));
      DEBUG(dbgs() << "Found a CmpInst! Simplifying: " << *InstResult
            << "\n");
    } else if (CastInst *CI = dyn_cast<CastInst>(CurInst)) {
			// We aren't always able to use the cast kind of the instruction, as we
			// may lose some address space qualifiers in getVal
      auto CK = CI->getOpcode();
      Constant *Src = getVal(CI->getOperand(0));
      Type *DstTy = CI->getType();
      if (CK == AddrSpaceCastInst::AddrSpaceCast || CK ==
          AddrSpaceCastInst::BitCast) {
        CK = (Src->getType()->getPointerAddressSpace() ==
            DstTy->getPointerAddressSpace()) ? AddrSpaceCastInst::BitCast :
          AddrSpaceCastInst::AddrSpaceCast;
			}
      InstResult = ConstantExpr::getCast(CK, Src, DstTy);
      DEBUG(dbgs() << "Found a Cast! Simplifying: " << *InstResult
            << "\n");
    } else if (SelectInst *SI = dyn_cast<SelectInst>(CurInst)) {
      InstResult = ConstantExpr::getSelect(getVal(SI->getOperand(0)),
                                           getVal(SI->getOperand(1)),
                                           getVal(SI->getOperand(2)));
      DEBUG(dbgs() << "Found a Select! Simplifying: " << *InstResult
            << "\n");
    } else if (auto *EVI = dyn_cast<ExtractValueInst>(CurInst)) {
      InstResult = ConstantExpr::getExtractValue(
          getVal(EVI->getAggregateOperand()), EVI->getIndices());
      DEBUG(dbgs() << "Found an ExtractValueInst! Simplifying: " << *InstResult
                   << "\n");
    } else if (auto *IVI = dyn_cast<InsertValueInst>(CurInst)) {
      InstResult = ConstantExpr::getInsertValue(
          getVal(IVI->getAggregateOperand()),
          getVal(IVI->getInsertedValueOperand()), IVI->getIndices());
      DEBUG(dbgs() << "Found an InsertValueInst! Simplifying: " << *InstResult
                   << "\n");
    } else if (GetElementPtrInst *GEP = dyn_cast<GetElementPtrInst>(CurInst)) {
      Constant *P = getVal(GEP->getOperand(0));
      SmallVector<Constant*, 8> GEPOps;
      for (User::op_iterator i = GEP->op_begin() + 1, e = GEP->op_end();
           i != e; ++i)
        GEPOps.push_back(getVal(*i));
      InstResult =
          ConstantExpr::getGetElementPtr(GEP->getSourceElementType(), P, GEPOps,
                                         cast<GEPOperator>(GEP)->isInBounds());
      DEBUG(dbgs() << "Found a GEP! Simplifying: " << *InstResult
            << "\n");
    } else if (LoadInst *LI = dyn_cast<LoadInst>(CurInst)) {

      if (!LI->isSimple()) {
        DEBUG(dbgs() << "Found a Load! Not a simple load, can not evaluate.\n");
        return false;  // no volatile/atomic accesses.
      }

      Constant *Ptr = getVal(LI->getOperand(0));
      if (ConstantExpr *CE = dyn_cast<ConstantExpr>(Ptr)) {
        Ptr = ConstantFoldConstantExpression(CE, DL, TLI);
        DEBUG(dbgs() << "Found a constant pointer expression, constant "
              "folding: " << *Ptr << "\n");
      }
      InstResult = ComputeLoadResult(Ptr);
      if (!InstResult) {
        DEBUG(dbgs() << "Failed to compute load result. Can not evaluate load."
              "\n");
        return false; // Could not evaluate load.
      }

      DEBUG(dbgs() << "Evaluated load: " << *InstResult << "\n");
    } else if (AllocaInst *AI = dyn_cast<AllocaInst>(CurInst)) {
      if (AI->isArrayAllocation()) {
        DEBUG(dbgs() << "Found an array alloca. Can not evaluate.\n");
        return false;  // Cannot handle array allocs.
      }
      Type *Ty = AI->getType()->getElementType();
      AllocaTmps.push_back(
          make_unique<GlobalVariable>(Ty, false, GlobalValue::InternalLinkage,
                                      UndefValue::get(Ty), AI->getName()));
      InstResult = AllocaTmps.back().get();
      DEBUG(dbgs() << "Found an alloca. Result: " << *InstResult << "\n");
    } else if (isa<CallInst>(CurInst) || isa<InvokeInst>(CurInst)) {
      CallSite CS(&*CurInst);

      // Debug info can safely be ignored here.
      if (isa<DbgInfoIntrinsic>(CS.getInstruction())) {
        DEBUG(dbgs() << "Ignoring debug info.\n");
        ++CurInst;
        continue;
      }

      // Cannot handle inline asm.
      if (isa<InlineAsm>(CS.getCalledValue())) {
        DEBUG(dbgs() << "Found inline asm, can not evaluate.\n");
        return false;
      }

      if (IntrinsicInst *II = dyn_cast<IntrinsicInst>(CS.getInstruction())) {
        if (MemSetInst *MSI = dyn_cast<MemSetInst>(II)) {
          if (MSI->isVolatile()) {
            DEBUG(dbgs() << "Can not optimize a volatile memset " <<
                  "intrinsic.\n");
            return false;
          }
          Constant *Ptr = getVal(MSI->getDest());
          Constant *Val = getVal(MSI->getValue());
          Constant *DestVal = ComputeLoadResult(getVal(Ptr));
          if (Val->isNullValue() && DestVal && DestVal->isNullValue()) {
            // This memset is a no-op.
            DEBUG(dbgs() << "Ignoring no-op memset.\n");
            ++CurInst;
            continue;
          }
        }

        if (II->getIntrinsicID() == Intrinsic::lifetime_start ||
            II->getIntrinsicID() == Intrinsic::lifetime_end) {
          DEBUG(dbgs() << "Ignoring lifetime intrinsic.\n");
          ++CurInst;
          continue;
        }

        if (II->getIntrinsicID() == Intrinsic::invariant_start) {
          // We don't insert an entry into Values, as it doesn't have a
          // meaningful return value.
          if (!II->use_empty()) {
            DEBUG(dbgs() << "Found unused invariant_start. Can't evaluate.\n");
            return false;
          }
          ConstantInt *Size = cast<ConstantInt>(II->getArgOperand(0));
          Value *PtrArg = getVal(II->getArgOperand(1));
          Value *Ptr = PtrArg->stripPointerCasts();
          if (GlobalVariable *GV = dyn_cast<GlobalVariable>(Ptr)) {
            Type *ElemTy = cast<PointerType>(GV->getType())->getElementType();
            if (!Size->isAllOnesValue() &&
                Size->getValue().getLimitedValue() >=
                    DL.getTypeStoreSize(ElemTy)) {
              Invariants.insert(GV);
              DEBUG(dbgs() << "Found a global var that is an invariant: " << *GV
                    << "\n");
            } else {
              DEBUG(dbgs() << "Found a global var, but can not treat it as an "
                    "invariant.\n");
            }
          }
          // Continue even if we do nothing.
          ++CurInst;
          continue;
        } else if (II->getIntrinsicID() == Intrinsic::assume) {
          DEBUG(dbgs() << "Skipping assume intrinsic.\n");
          ++CurInst;
          continue;
        }

        DEBUG(dbgs() << "Unknown intrinsic. Can not evaluate.\n");
        return false;
      }

      // Resolve function pointers.
      Function *Callee = dyn_cast<Function>(getVal(CS.getCalledValue()));
      if (!Callee || Callee->mayBeOverridden()) {
        DEBUG(dbgs() << "Can not resolve function pointer.\n");
        return false;  // Cannot resolve.
      }

      SmallVector<Constant*, 8> Formals;
      for (User::op_iterator i = CS.arg_begin(), e = CS.arg_end(); i != e; ++i)
        Formals.push_back(getVal(*i));

      if (Callee->isDeclaration()) {
        // If this is a function we can constant fold, do it.
        if (Constant *C = ConstantFoldCall(Callee, Formals, TLI)) {
          InstResult = C;
          DEBUG(dbgs() << "Constant folded function call. Result: " <<
                *InstResult << "\n");
        } else {
          DEBUG(dbgs() << "Can not constant fold function call.\n");
          return false;
        }
      } else {
        if (Callee->getFunctionType()->isVarArg()) {
          DEBUG(dbgs() << "Can not constant fold vararg function call.\n");
          return false;
        }

        Constant *RetVal = nullptr;
        // Execute the call, if successful, use the return value.
        ValueStack.emplace_back();
        if (!EvaluateFunction(Callee, RetVal, Formals)) {
          DEBUG(dbgs() << "Failed to evaluate function.\n");
          return false;
        }
        ValueStack.pop_back();
        InstResult = RetVal;

        if (InstResult) {
          DEBUG(dbgs() << "Successfully evaluated function. Result: " <<
                InstResult << "\n\n");
        } else {
          DEBUG(dbgs() << "Successfully evaluated function. Result: 0\n\n");
        }
      }
    } else if (isa<TerminatorInst>(CurInst)) {
      DEBUG(dbgs() << "Found a terminator instruction.\n");

      if (BranchInst *BI = dyn_cast<BranchInst>(CurInst)) {
        if (BI->isUnconditional()) {
          NextBB = BI->getSuccessor(0);
        } else {
          ConstantInt *Cond =
            dyn_cast<ConstantInt>(getVal(BI->getCondition()));
          if (!Cond) return false;  // Cannot determine.

          NextBB = BI->getSuccessor(!Cond->getZExtValue());
        }
      } else if (SwitchInst *SI = dyn_cast<SwitchInst>(CurInst)) {
        ConstantInt *Val =
          dyn_cast<ConstantInt>(getVal(SI->getCondition()));
        if (!Val) return false;  // Cannot determine.
        NextBB = SI->findCaseValue(Val).getCaseSuccessor();
      } else if (IndirectBrInst *IBI = dyn_cast<IndirectBrInst>(CurInst)) {
        Value *Val = getVal(IBI->getAddress())->stripPointerCasts();
        if (BlockAddress *BA = dyn_cast<BlockAddress>(Val))
          NextBB = BA->getBasicBlock();
        else
          return false;  // Cannot determine.
      } else if (isa<ReturnInst>(CurInst)) {
        NextBB = nullptr;
      } else {
        // invoke, unwind, resume, unreachable.
        DEBUG(dbgs() << "Can not handle terminator.");
        return false;  // Cannot handle this terminator.
      }

      // We succeeded at evaluating this block!
      DEBUG(dbgs() << "Successfully evaluated block.\n");
      return true;
    } else {
      // Did not know how to evaluate this!
      DEBUG(dbgs() << "Failed to evaluate block due to unhandled instruction."
            "\n");
      return false;
    }

    if (!CurInst->use_empty()) {
      if (ConstantExpr *CE = dyn_cast<ConstantExpr>(InstResult))
        InstResult = ConstantFoldConstantExpression(CE, DL, TLI);

      setVal(&*CurInst, InstResult);
    }

    // If we just processed an invoke, we finished evaluating the block.
    if (InvokeInst *II = dyn_cast<InvokeInst>(CurInst)) {
      NextBB = II->getNormalDest();
      DEBUG(dbgs() << "Found an invoke instruction. Finished Block.\n\n");
      return true;
    }

    // Advance program counter.
    ++CurInst;
  }
}

/// EvaluateFunction - Evaluate a call to function F, returning true if
/// successful, false if we can't evaluate it.  ActualArgs contains the formal
/// arguments for the function.
bool Evaluator::EvaluateFunction(Function *F, Constant *&RetVal,
                                 const SmallVectorImpl<Constant*> &ActualArgs) {
  // Check to see if this function is already executing (recursion).  If so,
  // bail out.  TODO: we might want to accept limited recursion.
  if (std::find(CallStack.begin(), CallStack.end(), F) != CallStack.end())
    return false;

  CallStack.push_back(F);

  // Initialize arguments to the incoming values specified.
  unsigned ArgNo = 0;
  for (Function::arg_iterator AI = F->arg_begin(), E = F->arg_end(); AI != E;
       ++AI, ++ArgNo)
    setVal(&*AI, ActualArgs[ArgNo]);

  // ExecutedBlocks - We only handle non-looping, non-recursive code.  As such,
  // we can only evaluate any one basic block at most once.  This set keeps
  // track of what we have executed so we can detect recursive cases etc.
  SmallPtrSet<BasicBlock*, 32> ExecutedBlocks;

  // CurBB - The current basic block we're evaluating.
  BasicBlock *CurBB = &F->front();

  BasicBlock::iterator CurInst = CurBB->begin();

  while (1) {
    BasicBlock *NextBB = nullptr; // Initialized to avoid compiler warnings.
    DEBUG(dbgs() << "Trying to evaluate BB: " << *CurBB << "\n");

    if (!EvaluateBlock(CurInst, NextBB))
      return false;

    if (!NextBB) {
      // Successfully running until there's no next block means that we found
      // the return.  Fill it the return value and pop the call stack.
      ReturnInst *RI = cast<ReturnInst>(CurBB->getTerminator());
      if (RI->getNumOperands())
        RetVal = getVal(RI->getOperand(0));
      CallStack.pop_back();
      return true;
    }

    // Okay, we succeeded in evaluating this control flow.  See if we have
    // executed the new block before.  If so, we have a looping function,
    // which we cannot evaluate in reasonable time.
    if (!ExecutedBlocks.insert(NextBB).second)
      return false;  // looped!

    // Okay, we have never been in this block before.  Check to see if there
    // are any PHI nodes.  If so, evaluate them with information about where
    // we came from.
    PHINode *PN = nullptr;
    for (CurInst = NextBB->begin();
         (PN = dyn_cast<PHINode>(CurInst)); ++CurInst)
      setVal(PN, getVal(PN->getIncomingValueForBlock(CurBB)));

    // Advance to the next block.
    CurBB = NextBB;
  }
}

/// EvaluateStaticConstructor - Evaluate static constructors in the function, if
/// we can.  Return true if we can, false otherwise.
=======
/// Evaluate static constructors in the function, if we can.  Return true if we
/// can, false otherwise.
>>>>>>> 6ea9891f
static bool EvaluateStaticConstructor(Function *F, const DataLayout &DL,
                                      TargetLibraryInfo *TLI) {
  // Call the function.
  Evaluator Eval(DL, TLI);
  Constant *RetValDummy;
  bool EvalSuccess = Eval.EvaluateFunction(F, RetValDummy,
                                           SmallVector<Constant*, 0>());

  if (EvalSuccess) {
    ++NumCtorsEvaluated;

    // We succeeded at evaluation: commit the result.
    DEBUG(dbgs() << "FULLY EVALUATED GLOBAL CTOR FUNCTION '"
          << F->getName() << "' to " << Eval.getMutatedMemory().size()
          << " stores.\n");
    for (const auto &I : Eval.getMutatedMemory())
      CommitValueTo(I.second, I.first);
    for (GlobalVariable *GV : Eval.getInvariants())
      GV->setConstant(true);
  }

  return EvalSuccess;
}

static int compareNames(Constant *const *A, Constant *const *B) {
  Value *AStripped = (*A)->stripPointerCastsNoFollowAliases();
  Value *BStripped = (*B)->stripPointerCastsNoFollowAliases();
  return AStripped->getName().compare(BStripped->getName());
}

static void setUsedInitializer(GlobalVariable &V,
                               const SmallPtrSet<GlobalValue *, 8> &Init) {
  if (Init.empty()) {
    V.eraseFromParent();
    return;
  }

  // Type of pointer to the array of pointers.
  PointerType *Int8PtrTy = Type::getInt8PtrTy(V.getContext(), 0);

  SmallVector<llvm::Constant *, 8> UsedArray;
  for (GlobalValue *GV : Init) {
    Constant *Cast
      = ConstantExpr::getPointerBitCastOrAddrSpaceCast(GV, Int8PtrTy);
    UsedArray.push_back(Cast);
  }
  // Sort to get deterministic order.
  array_pod_sort(UsedArray.begin(), UsedArray.end(), compareNames);
  ArrayType *ATy = ArrayType::get(Int8PtrTy, UsedArray.size());

  Module *M = V.getParent();
  V.removeFromParent();
  GlobalVariable *NV =
      new GlobalVariable(*M, ATy, false, llvm::GlobalValue::AppendingLinkage,
                         llvm::ConstantArray::get(ATy, UsedArray), "");
  NV->takeName(&V);
  NV->setSection("llvm.metadata");
  delete &V;
}

namespace {
/// An easy to access representation of llvm.used and llvm.compiler.used.
class LLVMUsed {
  SmallPtrSet<GlobalValue *, 8> Used;
  SmallPtrSet<GlobalValue *, 8> CompilerUsed;
  GlobalVariable *UsedV;
  GlobalVariable *CompilerUsedV;

public:
  LLVMUsed(Module &M) {
    UsedV = collectUsedGlobalVariables(M, Used, false);
    CompilerUsedV = collectUsedGlobalVariables(M, CompilerUsed, true);
  }
  typedef SmallPtrSet<GlobalValue *, 8>::iterator iterator;
  typedef iterator_range<iterator> used_iterator_range;
  iterator usedBegin() { return Used.begin(); }
  iterator usedEnd() { return Used.end(); }
  used_iterator_range used() {
    return used_iterator_range(usedBegin(), usedEnd());
  }
  iterator compilerUsedBegin() { return CompilerUsed.begin(); }
  iterator compilerUsedEnd() { return CompilerUsed.end(); }
  used_iterator_range compilerUsed() {
    return used_iterator_range(compilerUsedBegin(), compilerUsedEnd());
  }
  bool usedCount(GlobalValue *GV) const { return Used.count(GV); }
  bool compilerUsedCount(GlobalValue *GV) const {
    return CompilerUsed.count(GV);
  }
  bool usedErase(GlobalValue *GV) { return Used.erase(GV); }
  bool compilerUsedErase(GlobalValue *GV) { return CompilerUsed.erase(GV); }
  bool usedInsert(GlobalValue *GV) { return Used.insert(GV).second; }
  bool compilerUsedInsert(GlobalValue *GV) {
    return CompilerUsed.insert(GV).second;
  }

  void syncVariablesAndSets() {
    if (UsedV)
      setUsedInitializer(*UsedV, Used);
    if (CompilerUsedV)
      setUsedInitializer(*CompilerUsedV, CompilerUsed);
  }
};
}

static bool hasUseOtherThanLLVMUsed(GlobalAlias &GA, const LLVMUsed &U) {
  if (GA.use_empty()) // No use at all.
    return false;

  assert((!U.usedCount(&GA) || !U.compilerUsedCount(&GA)) &&
         "We should have removed the duplicated "
         "element from llvm.compiler.used");
  if (!GA.hasOneUse())
    // Strictly more than one use. So at least one is not in llvm.used and
    // llvm.compiler.used.
    return true;

  // Exactly one use. Check if it is in llvm.used or llvm.compiler.used.
  return !U.usedCount(&GA) && !U.compilerUsedCount(&GA);
}

static bool hasMoreThanOneUseOtherThanLLVMUsed(GlobalValue &V,
                                               const LLVMUsed &U) {
  unsigned N = 2;
  assert((!U.usedCount(&V) || !U.compilerUsedCount(&V)) &&
         "We should have removed the duplicated "
         "element from llvm.compiler.used");
  if (U.usedCount(&V) || U.compilerUsedCount(&V))
    ++N;
  return V.hasNUsesOrMore(N);
}

static bool mayHaveOtherReferences(GlobalAlias &GA, const LLVMUsed &U) {
  if (!GA.hasLocalLinkage())
    return true;

  return U.usedCount(&GA) || U.compilerUsedCount(&GA);
}

static bool hasUsesToReplace(GlobalAlias &GA, const LLVMUsed &U,
                             bool &RenameTarget) {
  RenameTarget = false;
  bool Ret = false;
  if (hasUseOtherThanLLVMUsed(GA, U))
    Ret = true;

  // If the alias is externally visible, we may still be able to simplify it.
  if (!mayHaveOtherReferences(GA, U))
    return Ret;

  // If the aliasee has internal linkage, give it the name and linkage
  // of the alias, and delete the alias.  This turns:
  //   define internal ... @f(...)
  //   @a = alias ... @f
  // into:
  //   define ... @a(...)
  Constant *Aliasee = GA.getAliasee();
  GlobalValue *Target = cast<GlobalValue>(Aliasee->stripPointerCasts());
  if (!Target->hasLocalLinkage())
    return Ret;

  // Do not perform the transform if multiple aliases potentially target the
  // aliasee. This check also ensures that it is safe to replace the section
  // and other attributes of the aliasee with those of the alias.
  if (hasMoreThanOneUseOtherThanLLVMUsed(*Target, U))
    return Ret;

  RenameTarget = true;
  return true;
}

static bool
OptimizeGlobalAliases(Module &M,
                      SmallSet<const Comdat *, 8> &NotDiscardableComdats) {
  bool Changed = false;
  LLVMUsed Used(M);

  for (GlobalValue *GV : Used.used())
    Used.compilerUsedErase(GV);

  for (Module::alias_iterator I = M.alias_begin(), E = M.alias_end();
       I != E;) {
    GlobalAlias *J = &*I++;

    // Aliases without names cannot be referenced outside this module.
    if (!J->hasName() && !J->isDeclaration() && !J->hasLocalLinkage())
      J->setLinkage(GlobalValue::InternalLinkage);

    if (deleteIfDead(*J, NotDiscardableComdats)) {
      Changed = true;
      continue;
    }

    // If the aliasee may change at link time, nothing can be done - bail out.
    if (J->isInterposable())
      continue;

    Constant *Aliasee = J->getAliasee();
    GlobalValue *Target = dyn_cast<GlobalValue>(Aliasee->stripPointerCasts());
    // We can't trivially replace the alias with the aliasee if the aliasee is
    // non-trivial in some way.
    // TODO: Try to handle non-zero GEPs of local aliasees.
    if (!Target)
      continue;
    Target->removeDeadConstantUsers();

    // Make all users of the alias use the aliasee instead.
    bool RenameTarget;
    if (!hasUsesToReplace(*J, Used, RenameTarget))
      continue;

    J->replaceAllUsesWith(ConstantExpr::getBitCast(Aliasee, J->getType()));
    ++NumAliasesResolved;
    Changed = true;

    if (RenameTarget) {
      // Give the aliasee the name, linkage and other attributes of the alias.
      Target->takeName(&*J);
      Target->setLinkage(J->getLinkage());
      Target->setVisibility(J->getVisibility());
      Target->setDLLStorageClass(J->getDLLStorageClass());

      if (Used.usedErase(&*J))
        Used.usedInsert(Target);

      if (Used.compilerUsedErase(&*J))
        Used.compilerUsedInsert(Target);
    } else if (mayHaveOtherReferences(*J, Used))
      continue;

    // Delete the alias.
    M.getAliasList().erase(J);
    ++NumAliasesRemoved;
    Changed = true;
  }

  Used.syncVariablesAndSets();

  return Changed;
}

static Function *FindCXAAtExit(Module &M, TargetLibraryInfo *TLI) {
  LibFunc::Func F = LibFunc::cxa_atexit;
  if (!TLI->has(F))
    return nullptr;

  Function *Fn = M.getFunction(TLI->getName(F));
  if (!Fn)
    return nullptr;

  // Make sure that the function has the correct prototype.
  if (!TLI->getLibFunc(*Fn, F) || F != LibFunc::cxa_atexit)
    return nullptr;

  return Fn;
}

/// Returns whether the given function is an empty C++ destructor and can
/// therefore be eliminated.
/// Note that we assume that other optimization passes have already simplified
/// the code so we only look for a function with a single basic block, where
/// the only allowed instructions are 'ret', 'call' to an empty C++ dtor and
/// other side-effect free instructions.
static bool cxxDtorIsEmpty(const Function &Fn,
                           SmallPtrSet<const Function *, 8> &CalledFunctions) {
  // FIXME: We could eliminate C++ destructors if they're readonly/readnone and
  // nounwind, but that doesn't seem worth doing.
  if (Fn.isDeclaration())
    return false;

  if (++Fn.begin() != Fn.end())
    return false;

  const BasicBlock &EntryBlock = Fn.getEntryBlock();
  for (BasicBlock::const_iterator I = EntryBlock.begin(), E = EntryBlock.end();
       I != E; ++I) {
    if (const CallInst *CI = dyn_cast<CallInst>(I)) {
      // Ignore debug intrinsics.
      if (isa<DbgInfoIntrinsic>(CI))
        continue;

      const Function *CalledFn = CI->getCalledFunction();

      if (!CalledFn)
        return false;

      SmallPtrSet<const Function *, 8> NewCalledFunctions(CalledFunctions);

      // Don't treat recursive functions as empty.
      if (!NewCalledFunctions.insert(CalledFn).second)
        return false;

      if (!cxxDtorIsEmpty(*CalledFn, NewCalledFunctions))
        return false;
    } else if (isa<ReturnInst>(*I))
      return true; // We're done.
    else if (I->mayHaveSideEffects())
      return false; // Destructor with side effects, bail.
  }

  return false;
}

static bool OptimizeEmptyGlobalCXXDtors(Function *CXAAtExitFn) {
  /// Itanium C++ ABI p3.3.5:
  ///
  ///   After constructing a global (or local static) object, that will require
  ///   destruction on exit, a termination function is registered as follows:
  ///
  ///   extern "C" int __cxa_atexit ( void (*f)(void *), void *p, void *d );
  ///
  ///   This registration, e.g. __cxa_atexit(f,p,d), is intended to cause the
  ///   call f(p) when DSO d is unloaded, before all such termination calls
  ///   registered before this one. It returns zero if registration is
  ///   successful, nonzero on failure.

  // This pass will look for calls to __cxa_atexit where the function is trivial
  // and remove them.
  bool Changed = false;

  for (auto I = CXAAtExitFn->user_begin(), E = CXAAtExitFn->user_end();
       I != E;) {
    // We're only interested in calls. Theoretically, we could handle invoke
    // instructions as well, but neither llvm-gcc nor clang generate invokes
    // to __cxa_atexit.
    CallInst *CI = dyn_cast<CallInst>(*I++);
    if (!CI)
      continue;

    Function *DtorFn =
      dyn_cast<Function>(CI->getArgOperand(0)->stripPointerCasts());
    if (!DtorFn)
      continue;

    SmallPtrSet<const Function *, 8> CalledFunctions;
    if (!cxxDtorIsEmpty(*DtorFn, CalledFunctions))
      continue;

    // Just remove the call.
    CI->replaceAllUsesWith(Constant::getNullValue(CI->getType()));
    CI->eraseFromParent();

    ++NumCXXDtorsRemoved;

    Changed |= true;
  }

  return Changed;
}

static bool optimizeGlobalsInModule(
    Module &M, const DataLayout &DL, TargetLibraryInfo *TLI,
    function_ref<DominatorTree &(Function &)> LookupDomTree) {
  SmallSet<const Comdat *, 8> NotDiscardableComdats;
  bool Changed = false;
  bool LocalChange = true;
  while (LocalChange) {
    LocalChange = false;

    NotDiscardableComdats.clear();
    for (const GlobalVariable &GV : M.globals())
      if (const Comdat *C = GV.getComdat())
        if (!GV.isDiscardableIfUnused() || !GV.use_empty())
          NotDiscardableComdats.insert(C);
    for (Function &F : M)
      if (const Comdat *C = F.getComdat())
        if (!F.isDefTriviallyDead())
          NotDiscardableComdats.insert(C);
    for (GlobalAlias &GA : M.aliases())
      if (const Comdat *C = GA.getComdat())
        if (!GA.isDiscardableIfUnused() || !GA.use_empty())
          NotDiscardableComdats.insert(C);

    // Delete functions that are trivially dead, ccc -> fastcc
    LocalChange |=
        OptimizeFunctions(M, TLI, LookupDomTree, NotDiscardableComdats);

    // Optimize global_ctors list.
    LocalChange |= optimizeGlobalCtorsList(M, [&](Function *F) {
      return EvaluateStaticConstructor(F, DL, TLI);
    });

    // Optimize non-address-taken globals.
    LocalChange |= OptimizeGlobalVars(M, TLI, LookupDomTree,
                                      NotDiscardableComdats);

    // Resolve aliases, when possible.
    LocalChange |= OptimizeGlobalAliases(M, NotDiscardableComdats);

    // Try to remove trivial global destructors if they are not removed
    // already.
    Function *CXAAtExitFn = FindCXAAtExit(M, TLI);
    if (CXAAtExitFn)
      LocalChange |= OptimizeEmptyGlobalCXXDtors(CXAAtExitFn);

    Changed |= LocalChange;
  }

  // TODO: Move all global ctors functions to the end of the module for code
  // layout.

  return Changed;
}

PreservedAnalyses GlobalOptPass::run(Module &M, ModuleAnalysisManager &AM) {
    auto &DL = M.getDataLayout();
    auto &TLI = AM.getResult<TargetLibraryAnalysis>(M);
    auto &FAM =
        AM.getResult<FunctionAnalysisManagerModuleProxy>(M).getManager();
    auto LookupDomTree = [&FAM](Function &F) -> DominatorTree &{
      return FAM.getResult<DominatorTreeAnalysis>(F);
    };
    if (!optimizeGlobalsInModule(M, DL, &TLI, LookupDomTree))
      return PreservedAnalyses::all();
    return PreservedAnalyses::none();
}

namespace {
struct GlobalOptLegacyPass : public ModulePass {
  static char ID; // Pass identification, replacement for typeid
  GlobalOptLegacyPass() : ModulePass(ID) {
    initializeGlobalOptLegacyPassPass(*PassRegistry::getPassRegistry());
  }

  bool runOnModule(Module &M) override {
    if (skipModule(M))
      return false;

    auto &DL = M.getDataLayout();
    auto *TLI = &getAnalysis<TargetLibraryInfoWrapperPass>().getTLI();
    auto LookupDomTree = [this](Function &F) -> DominatorTree & {
      return this->getAnalysis<DominatorTreeWrapperPass>(F).getDomTree();
    };
    return optimizeGlobalsInModule(M, DL, TLI, LookupDomTree);
  }

  void getAnalysisUsage(AnalysisUsage &AU) const override {
    AU.addRequired<TargetLibraryInfoWrapperPass>();
    AU.addRequired<DominatorTreeWrapperPass>();
  }
};
}

char GlobalOptLegacyPass::ID = 0;
INITIALIZE_PASS_BEGIN(GlobalOptLegacyPass, "globalopt",
                      "Global Variable Optimizer", false, false)
INITIALIZE_PASS_DEPENDENCY(TargetLibraryInfoWrapperPass)
INITIALIZE_PASS_DEPENDENCY(DominatorTreeWrapperPass)
INITIALIZE_PASS_END(GlobalOptLegacyPass, "globalopt",
                    "Global Variable Optimizer", false, false)

ModulePass *llvm::createGlobalOptimizerPass() {
  return new GlobalOptLegacyPass();
}<|MERGE_RESOLUTION|>--- conflicted
+++ resolved
@@ -2167,553 +2167,8 @@
   GV->setInitializer(EvaluateStoreInto(GV->getInitializer(), Val, CE, 2));
 }
 
-<<<<<<< HEAD
-namespace {
-
-/// Evaluator - This class evaluates LLVM IR, producing the Constant
-/// representing each SSA instruction.  Changes to global variables are stored
-/// in a mapping that can be iterated over after the evaluation is complete.
-/// Once an evaluation call fails, the evaluation object should not be reused.
-class Evaluator {
-public:
-  Evaluator(const DataLayout &DL, const TargetLibraryInfo *TLI)
-      : DL(DL), TLI(TLI) {
-    ValueStack.emplace_back();
-  }
-
-  ~Evaluator() {
-    for (auto &Tmp : AllocaTmps)
-      // If there are still users of the alloca, the program is doing something
-      // silly, e.g. storing the address of the alloca somewhere and using it
-      // later.  Since this is undefined, we'll just make it be null.
-      if (!Tmp->use_empty())
-        Tmp->replaceAllUsesWith(Constant::getNullValue(Tmp->getType()));
-  }
-
-  /// EvaluateFunction - Evaluate a call to function F, returning true if
-  /// successful, false if we can't evaluate it.  ActualArgs contains the formal
-  /// arguments for the function.
-  bool EvaluateFunction(Function *F, Constant *&RetVal,
-                        const SmallVectorImpl<Constant*> &ActualArgs);
-
-  /// EvaluateBlock - Evaluate all instructions in block BB, returning true if
-  /// successful, false if we can't evaluate it.  NewBB returns the next BB that
-  /// control flows into, or null upon return.
-  bool EvaluateBlock(BasicBlock::iterator CurInst, BasicBlock *&NextBB);
-
-  Constant *getVal(Value *V) {
-    if (Constant *CV = dyn_cast<Constant>(V)) return CV;
-    Constant *R = ValueStack.back().lookup(V);
-    assert(R && "Reference to an uncomputed value!");
-    return R;
-  }
-
-  void setVal(Value *V, Constant *C) {
-    ValueStack.back()[V] = C;
-  }
-
-  const DenseMap<Constant*, Constant*> &getMutatedMemory() const {
-    return MutatedMemory;
-  }
-
-  const SmallPtrSetImpl<GlobalVariable*> &getInvariants() const {
-    return Invariants;
-  }
-
-private:
-  Constant *ComputeLoadResult(Constant *P);
-
-  /// ValueStack - As we compute SSA register values, we store their contents
-  /// here. The back of the deque contains the current function and the stack
-  /// contains the values in the calling frames.
-  std::deque<DenseMap<Value*, Constant*>> ValueStack;
-
-  /// CallStack - This is used to detect recursion.  In pathological situations
-  /// we could hit exponential behavior, but at least there is nothing
-  /// unbounded.
-  SmallVector<Function*, 4> CallStack;
-
-  /// MutatedMemory - For each store we execute, we update this map.  Loads
-  /// check this to get the most up-to-date value.  If evaluation is successful,
-  /// this state is committed to the process.
-  DenseMap<Constant*, Constant*> MutatedMemory;
-
-  /// AllocaTmps - To 'execute' an alloca, we create a temporary global variable
-  /// to represent its body.  This vector is needed so we can delete the
-  /// temporary globals when we are done.
-  SmallVector<std::unique_ptr<GlobalVariable>, 32> AllocaTmps;
-
-  /// Invariants - These global variables have been marked invariant by the
-  /// static constructor.
-  SmallPtrSet<GlobalVariable*, 8> Invariants;
-
-  /// SimpleConstants - These are constants we have checked and know to be
-  /// simple enough to live in a static initializer of a global.
-  SmallPtrSet<Constant*, 8> SimpleConstants;
-
-  const DataLayout &DL;
-  const TargetLibraryInfo *TLI;
-};
-
-}  // anonymous namespace
-
-/// ComputeLoadResult - Return the value that would be computed by a load from
-/// P after the stores reflected by 'memory' have been performed.  If we can't
-/// decide, return null.
-Constant *Evaluator::ComputeLoadResult(Constant *P) {
-  // If this memory location has been recently stored, use the stored value: it
-  // is the most up-to-date.
-  DenseMap<Constant*, Constant*>::const_iterator I = MutatedMemory.find(P);
-  if (I != MutatedMemory.end()) return I->second;
-
-  // Access it.
-  if (GlobalVariable *GV = dyn_cast<GlobalVariable>(P)) {
-    if (GV->hasDefinitiveInitializer())
-      return GV->getInitializer();
-    return nullptr;
-  }
-
-  // Handle a constantexpr getelementptr.
-  if (ConstantExpr *CE = dyn_cast<ConstantExpr>(P))
-    if (CE->getOpcode() == Instruction::GetElementPtr &&
-        isa<GlobalVariable>(CE->getOperand(0))) {
-      GlobalVariable *GV = cast<GlobalVariable>(CE->getOperand(0));
-      if (GV->hasDefinitiveInitializer())
-        return ConstantFoldLoadThroughGEPConstantExpr(GV->getInitializer(), CE);
-    }
-
-  return nullptr;  // don't know how to evaluate.
-}
-
-/// EvaluateBlock - Evaluate all instructions in block BB, returning true if
-/// successful, false if we can't evaluate it.  NewBB returns the next BB that
-/// control flows into, or null upon return.
-bool Evaluator::EvaluateBlock(BasicBlock::iterator CurInst,
-                              BasicBlock *&NextBB) {
-  // This is the main evaluation loop.
-  while (1) {
-    Constant *InstResult = nullptr;
-
-    DEBUG(dbgs() << "Evaluating Instruction: " << *CurInst << "\n");
-
-    if (StoreInst *SI = dyn_cast<StoreInst>(CurInst)) {
-      if (!SI->isSimple()) {
-        DEBUG(dbgs() << "Store is not simple! Can not evaluate.\n");
-        return false;  // no volatile/atomic accesses.
-      }
-
-      // FIXME: Really ugly hack that we won't need with a proper linker...
-      if (PointerType *PT = dyn_cast<PointerType>(SI->getOperand(0)->getType()))
-        if (PT->getPointerAddressSpace() == 200)
-          return false;
-
-      Constant *Ptr = getVal(SI->getOperand(1));
-      if (ConstantExpr *CE = dyn_cast<ConstantExpr>(Ptr)) {
-        DEBUG(dbgs() << "Folding constant ptr expression: " << *Ptr);
-        Ptr = ConstantFoldConstantExpression(CE, DL, TLI);
-        DEBUG(dbgs() << "; To: " << *Ptr << "\n");
-      }
-      if (!isSimpleEnoughPointerToCommit(Ptr)) {
-        // If this is too complex for us to commit, reject it.
-        DEBUG(dbgs() << "Pointer is too complex for us to evaluate store.");
-        return false;
-      }
-
-      Constant *Val = getVal(SI->getOperand(0));
-
-      // If this might be too difficult for the backend to handle (e.g. the addr
-      // of one global variable divided by another) then we can't commit it.
-      if (!isSimpleEnoughValueToCommit(Val, SimpleConstants, DL)) {
-        DEBUG(dbgs() << "Store value is too complex to evaluate store. " << *Val
-              << "\n");
-        return false;
-      }
-
-      if (ConstantExpr *CE = dyn_cast<ConstantExpr>(Ptr)) {
-        if (CE->getOpcode() == Instruction::BitCast) {
-          DEBUG(dbgs() << "Attempting to resolve bitcast on constant ptr.\n");
-          // If we're evaluating a store through a bitcast, then we need
-          // to pull the bitcast off the pointer type and push it onto the
-          // stored value.
-          Ptr = CE->getOperand(0);
-
-          Type *NewTy = cast<PointerType>(Ptr->getType())->getElementType();
-
-          // In order to push the bitcast onto the stored value, a bitcast
-          // from NewTy to Val's type must be legal.  If it's not, we can try
-          // introspecting NewTy to find a legal conversion.
-          while (!Val->getType()->canLosslesslyBitCastTo(NewTy)) {
-            // If NewTy is a struct, we can convert the pointer to the struct
-            // into a pointer to its first member.
-            // FIXME: This could be extended to support arrays as well.
-            if (StructType *STy = dyn_cast<StructType>(NewTy)) {
-              NewTy = STy->getTypeAtIndex(0U);
-
-              IntegerType *IdxTy = IntegerType::get(NewTy->getContext(), 32);
-              Constant *IdxZero = ConstantInt::get(IdxTy, 0, false);
-              Constant * const IdxList[] = {IdxZero, IdxZero};
-
-              Ptr = ConstantExpr::getGetElementPtr(nullptr, Ptr, IdxList);
-              if (ConstantExpr *CE = dyn_cast<ConstantExpr>(Ptr))
-                Ptr = ConstantFoldConstantExpression(CE, DL, TLI);
-
-            // If we can't improve the situation by introspecting NewTy,
-            // we have to give up.
-            } else {
-              DEBUG(dbgs() << "Failed to bitcast constant ptr, can not "
-                    "evaluate.\n");
-              return false;
-            }
-          }
-
-          // If we found compatible types, go ahead and push the bitcast
-          // onto the stored value.
-          Val = ConstantExpr::getBitCast(Val, NewTy);
-
-          DEBUG(dbgs() << "Evaluated bitcast: " << *Val << "\n");
-        }
-      }
-
-      MutatedMemory[Ptr] = Val;
-    } else if (BinaryOperator *BO = dyn_cast<BinaryOperator>(CurInst)) {
-      InstResult = ConstantExpr::get(BO->getOpcode(),
-                                     getVal(BO->getOperand(0)),
-                                     getVal(BO->getOperand(1)));
-      DEBUG(dbgs() << "Found a BinaryOperator! Simplifying: " << *InstResult
-            << "\n");
-    } else if (CmpInst *CI = dyn_cast<CmpInst>(CurInst)) {
-      InstResult = ConstantExpr::getCompare(CI->getPredicate(),
-                                            getVal(CI->getOperand(0)),
-                                            getVal(CI->getOperand(1)));
-      DEBUG(dbgs() << "Found a CmpInst! Simplifying: " << *InstResult
-            << "\n");
-    } else if (CastInst *CI = dyn_cast<CastInst>(CurInst)) {
-			// We aren't always able to use the cast kind of the instruction, as we
-			// may lose some address space qualifiers in getVal
-      auto CK = CI->getOpcode();
-      Constant *Src = getVal(CI->getOperand(0));
-      Type *DstTy = CI->getType();
-      if (CK == AddrSpaceCastInst::AddrSpaceCast || CK ==
-          AddrSpaceCastInst::BitCast) {
-        CK = (Src->getType()->getPointerAddressSpace() ==
-            DstTy->getPointerAddressSpace()) ? AddrSpaceCastInst::BitCast :
-          AddrSpaceCastInst::AddrSpaceCast;
-			}
-      InstResult = ConstantExpr::getCast(CK, Src, DstTy);
-      DEBUG(dbgs() << "Found a Cast! Simplifying: " << *InstResult
-            << "\n");
-    } else if (SelectInst *SI = dyn_cast<SelectInst>(CurInst)) {
-      InstResult = ConstantExpr::getSelect(getVal(SI->getOperand(0)),
-                                           getVal(SI->getOperand(1)),
-                                           getVal(SI->getOperand(2)));
-      DEBUG(dbgs() << "Found a Select! Simplifying: " << *InstResult
-            << "\n");
-    } else if (auto *EVI = dyn_cast<ExtractValueInst>(CurInst)) {
-      InstResult = ConstantExpr::getExtractValue(
-          getVal(EVI->getAggregateOperand()), EVI->getIndices());
-      DEBUG(dbgs() << "Found an ExtractValueInst! Simplifying: " << *InstResult
-                   << "\n");
-    } else if (auto *IVI = dyn_cast<InsertValueInst>(CurInst)) {
-      InstResult = ConstantExpr::getInsertValue(
-          getVal(IVI->getAggregateOperand()),
-          getVal(IVI->getInsertedValueOperand()), IVI->getIndices());
-      DEBUG(dbgs() << "Found an InsertValueInst! Simplifying: " << *InstResult
-                   << "\n");
-    } else if (GetElementPtrInst *GEP = dyn_cast<GetElementPtrInst>(CurInst)) {
-      Constant *P = getVal(GEP->getOperand(0));
-      SmallVector<Constant*, 8> GEPOps;
-      for (User::op_iterator i = GEP->op_begin() + 1, e = GEP->op_end();
-           i != e; ++i)
-        GEPOps.push_back(getVal(*i));
-      InstResult =
-          ConstantExpr::getGetElementPtr(GEP->getSourceElementType(), P, GEPOps,
-                                         cast<GEPOperator>(GEP)->isInBounds());
-      DEBUG(dbgs() << "Found a GEP! Simplifying: " << *InstResult
-            << "\n");
-    } else if (LoadInst *LI = dyn_cast<LoadInst>(CurInst)) {
-
-      if (!LI->isSimple()) {
-        DEBUG(dbgs() << "Found a Load! Not a simple load, can not evaluate.\n");
-        return false;  // no volatile/atomic accesses.
-      }
-
-      Constant *Ptr = getVal(LI->getOperand(0));
-      if (ConstantExpr *CE = dyn_cast<ConstantExpr>(Ptr)) {
-        Ptr = ConstantFoldConstantExpression(CE, DL, TLI);
-        DEBUG(dbgs() << "Found a constant pointer expression, constant "
-              "folding: " << *Ptr << "\n");
-      }
-      InstResult = ComputeLoadResult(Ptr);
-      if (!InstResult) {
-        DEBUG(dbgs() << "Failed to compute load result. Can not evaluate load."
-              "\n");
-        return false; // Could not evaluate load.
-      }
-
-      DEBUG(dbgs() << "Evaluated load: " << *InstResult << "\n");
-    } else if (AllocaInst *AI = dyn_cast<AllocaInst>(CurInst)) {
-      if (AI->isArrayAllocation()) {
-        DEBUG(dbgs() << "Found an array alloca. Can not evaluate.\n");
-        return false;  // Cannot handle array allocs.
-      }
-      Type *Ty = AI->getType()->getElementType();
-      AllocaTmps.push_back(
-          make_unique<GlobalVariable>(Ty, false, GlobalValue::InternalLinkage,
-                                      UndefValue::get(Ty), AI->getName()));
-      InstResult = AllocaTmps.back().get();
-      DEBUG(dbgs() << "Found an alloca. Result: " << *InstResult << "\n");
-    } else if (isa<CallInst>(CurInst) || isa<InvokeInst>(CurInst)) {
-      CallSite CS(&*CurInst);
-
-      // Debug info can safely be ignored here.
-      if (isa<DbgInfoIntrinsic>(CS.getInstruction())) {
-        DEBUG(dbgs() << "Ignoring debug info.\n");
-        ++CurInst;
-        continue;
-      }
-
-      // Cannot handle inline asm.
-      if (isa<InlineAsm>(CS.getCalledValue())) {
-        DEBUG(dbgs() << "Found inline asm, can not evaluate.\n");
-        return false;
-      }
-
-      if (IntrinsicInst *II = dyn_cast<IntrinsicInst>(CS.getInstruction())) {
-        if (MemSetInst *MSI = dyn_cast<MemSetInst>(II)) {
-          if (MSI->isVolatile()) {
-            DEBUG(dbgs() << "Can not optimize a volatile memset " <<
-                  "intrinsic.\n");
-            return false;
-          }
-          Constant *Ptr = getVal(MSI->getDest());
-          Constant *Val = getVal(MSI->getValue());
-          Constant *DestVal = ComputeLoadResult(getVal(Ptr));
-          if (Val->isNullValue() && DestVal && DestVal->isNullValue()) {
-            // This memset is a no-op.
-            DEBUG(dbgs() << "Ignoring no-op memset.\n");
-            ++CurInst;
-            continue;
-          }
-        }
-
-        if (II->getIntrinsicID() == Intrinsic::lifetime_start ||
-            II->getIntrinsicID() == Intrinsic::lifetime_end) {
-          DEBUG(dbgs() << "Ignoring lifetime intrinsic.\n");
-          ++CurInst;
-          continue;
-        }
-
-        if (II->getIntrinsicID() == Intrinsic::invariant_start) {
-          // We don't insert an entry into Values, as it doesn't have a
-          // meaningful return value.
-          if (!II->use_empty()) {
-            DEBUG(dbgs() << "Found unused invariant_start. Can't evaluate.\n");
-            return false;
-          }
-          ConstantInt *Size = cast<ConstantInt>(II->getArgOperand(0));
-          Value *PtrArg = getVal(II->getArgOperand(1));
-          Value *Ptr = PtrArg->stripPointerCasts();
-          if (GlobalVariable *GV = dyn_cast<GlobalVariable>(Ptr)) {
-            Type *ElemTy = cast<PointerType>(GV->getType())->getElementType();
-            if (!Size->isAllOnesValue() &&
-                Size->getValue().getLimitedValue() >=
-                    DL.getTypeStoreSize(ElemTy)) {
-              Invariants.insert(GV);
-              DEBUG(dbgs() << "Found a global var that is an invariant: " << *GV
-                    << "\n");
-            } else {
-              DEBUG(dbgs() << "Found a global var, but can not treat it as an "
-                    "invariant.\n");
-            }
-          }
-          // Continue even if we do nothing.
-          ++CurInst;
-          continue;
-        } else if (II->getIntrinsicID() == Intrinsic::assume) {
-          DEBUG(dbgs() << "Skipping assume intrinsic.\n");
-          ++CurInst;
-          continue;
-        }
-
-        DEBUG(dbgs() << "Unknown intrinsic. Can not evaluate.\n");
-        return false;
-      }
-
-      // Resolve function pointers.
-      Function *Callee = dyn_cast<Function>(getVal(CS.getCalledValue()));
-      if (!Callee || Callee->mayBeOverridden()) {
-        DEBUG(dbgs() << "Can not resolve function pointer.\n");
-        return false;  // Cannot resolve.
-      }
-
-      SmallVector<Constant*, 8> Formals;
-      for (User::op_iterator i = CS.arg_begin(), e = CS.arg_end(); i != e; ++i)
-        Formals.push_back(getVal(*i));
-
-      if (Callee->isDeclaration()) {
-        // If this is a function we can constant fold, do it.
-        if (Constant *C = ConstantFoldCall(Callee, Formals, TLI)) {
-          InstResult = C;
-          DEBUG(dbgs() << "Constant folded function call. Result: " <<
-                *InstResult << "\n");
-        } else {
-          DEBUG(dbgs() << "Can not constant fold function call.\n");
-          return false;
-        }
-      } else {
-        if (Callee->getFunctionType()->isVarArg()) {
-          DEBUG(dbgs() << "Can not constant fold vararg function call.\n");
-          return false;
-        }
-
-        Constant *RetVal = nullptr;
-        // Execute the call, if successful, use the return value.
-        ValueStack.emplace_back();
-        if (!EvaluateFunction(Callee, RetVal, Formals)) {
-          DEBUG(dbgs() << "Failed to evaluate function.\n");
-          return false;
-        }
-        ValueStack.pop_back();
-        InstResult = RetVal;
-
-        if (InstResult) {
-          DEBUG(dbgs() << "Successfully evaluated function. Result: " <<
-                InstResult << "\n\n");
-        } else {
-          DEBUG(dbgs() << "Successfully evaluated function. Result: 0\n\n");
-        }
-      }
-    } else if (isa<TerminatorInst>(CurInst)) {
-      DEBUG(dbgs() << "Found a terminator instruction.\n");
-
-      if (BranchInst *BI = dyn_cast<BranchInst>(CurInst)) {
-        if (BI->isUnconditional()) {
-          NextBB = BI->getSuccessor(0);
-        } else {
-          ConstantInt *Cond =
-            dyn_cast<ConstantInt>(getVal(BI->getCondition()));
-          if (!Cond) return false;  // Cannot determine.
-
-          NextBB = BI->getSuccessor(!Cond->getZExtValue());
-        }
-      } else if (SwitchInst *SI = dyn_cast<SwitchInst>(CurInst)) {
-        ConstantInt *Val =
-          dyn_cast<ConstantInt>(getVal(SI->getCondition()));
-        if (!Val) return false;  // Cannot determine.
-        NextBB = SI->findCaseValue(Val).getCaseSuccessor();
-      } else if (IndirectBrInst *IBI = dyn_cast<IndirectBrInst>(CurInst)) {
-        Value *Val = getVal(IBI->getAddress())->stripPointerCasts();
-        if (BlockAddress *BA = dyn_cast<BlockAddress>(Val))
-          NextBB = BA->getBasicBlock();
-        else
-          return false;  // Cannot determine.
-      } else if (isa<ReturnInst>(CurInst)) {
-        NextBB = nullptr;
-      } else {
-        // invoke, unwind, resume, unreachable.
-        DEBUG(dbgs() << "Can not handle terminator.");
-        return false;  // Cannot handle this terminator.
-      }
-
-      // We succeeded at evaluating this block!
-      DEBUG(dbgs() << "Successfully evaluated block.\n");
-      return true;
-    } else {
-      // Did not know how to evaluate this!
-      DEBUG(dbgs() << "Failed to evaluate block due to unhandled instruction."
-            "\n");
-      return false;
-    }
-
-    if (!CurInst->use_empty()) {
-      if (ConstantExpr *CE = dyn_cast<ConstantExpr>(InstResult))
-        InstResult = ConstantFoldConstantExpression(CE, DL, TLI);
-
-      setVal(&*CurInst, InstResult);
-    }
-
-    // If we just processed an invoke, we finished evaluating the block.
-    if (InvokeInst *II = dyn_cast<InvokeInst>(CurInst)) {
-      NextBB = II->getNormalDest();
-      DEBUG(dbgs() << "Found an invoke instruction. Finished Block.\n\n");
-      return true;
-    }
-
-    // Advance program counter.
-    ++CurInst;
-  }
-}
-
-/// EvaluateFunction - Evaluate a call to function F, returning true if
-/// successful, false if we can't evaluate it.  ActualArgs contains the formal
-/// arguments for the function.
-bool Evaluator::EvaluateFunction(Function *F, Constant *&RetVal,
-                                 const SmallVectorImpl<Constant*> &ActualArgs) {
-  // Check to see if this function is already executing (recursion).  If so,
-  // bail out.  TODO: we might want to accept limited recursion.
-  if (std::find(CallStack.begin(), CallStack.end(), F) != CallStack.end())
-    return false;
-
-  CallStack.push_back(F);
-
-  // Initialize arguments to the incoming values specified.
-  unsigned ArgNo = 0;
-  for (Function::arg_iterator AI = F->arg_begin(), E = F->arg_end(); AI != E;
-       ++AI, ++ArgNo)
-    setVal(&*AI, ActualArgs[ArgNo]);
-
-  // ExecutedBlocks - We only handle non-looping, non-recursive code.  As such,
-  // we can only evaluate any one basic block at most once.  This set keeps
-  // track of what we have executed so we can detect recursive cases etc.
-  SmallPtrSet<BasicBlock*, 32> ExecutedBlocks;
-
-  // CurBB - The current basic block we're evaluating.
-  BasicBlock *CurBB = &F->front();
-
-  BasicBlock::iterator CurInst = CurBB->begin();
-
-  while (1) {
-    BasicBlock *NextBB = nullptr; // Initialized to avoid compiler warnings.
-    DEBUG(dbgs() << "Trying to evaluate BB: " << *CurBB << "\n");
-
-    if (!EvaluateBlock(CurInst, NextBB))
-      return false;
-
-    if (!NextBB) {
-      // Successfully running until there's no next block means that we found
-      // the return.  Fill it the return value and pop the call stack.
-      ReturnInst *RI = cast<ReturnInst>(CurBB->getTerminator());
-      if (RI->getNumOperands())
-        RetVal = getVal(RI->getOperand(0));
-      CallStack.pop_back();
-      return true;
-    }
-
-    // Okay, we succeeded in evaluating this control flow.  See if we have
-    // executed the new block before.  If so, we have a looping function,
-    // which we cannot evaluate in reasonable time.
-    if (!ExecutedBlocks.insert(NextBB).second)
-      return false;  // looped!
-
-    // Okay, we have never been in this block before.  Check to see if there
-    // are any PHI nodes.  If so, evaluate them with information about where
-    // we came from.
-    PHINode *PN = nullptr;
-    for (CurInst = NextBB->begin();
-         (PN = dyn_cast<PHINode>(CurInst)); ++CurInst)
-      setVal(PN, getVal(PN->getIncomingValueForBlock(CurBB)));
-
-    // Advance to the next block.
-    CurBB = NextBB;
-  }
-}
-
-/// EvaluateStaticConstructor - Evaluate static constructors in the function, if
-/// we can.  Return true if we can, false otherwise.
-=======
 /// Evaluate static constructors in the function, if we can.  Return true if we
 /// can, false otherwise.
->>>>>>> 6ea9891f
 static bool EvaluateStaticConstructor(Function *F, const DataLayout &DL,
                                       TargetLibraryInfo *TLI) {
   // Call the function.
