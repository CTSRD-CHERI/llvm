--- conflicted
+++ resolved
@@ -22,14 +22,8 @@
 #include "llvm/IR/LegacyPassManager.h"
 #include "llvm/Support/CommandLine.h"
 #include "llvm/Support/ManagedStatic.h"
-<<<<<<< HEAD
-#include "llvm/Target/TargetLibraryInfo.h"
-#include "llvm/Target/TargetMachine.h"
-#include "llvm/Target/TargetSubtargetInfo.h"
-=======
 #include "llvm/Analysis/TargetLibraryInfo.h"
 #include "llvm/Target/TargetMachine.h"
->>>>>>> 969bfdfe
 #include "llvm/Transforms/IPO.h"
 #include "llvm/Transforms/Scalar.h"
 #include "llvm/Transforms/Vectorize.h"
@@ -86,13 +80,10 @@
 static cl::opt<bool>
 EnableMLSM("mlsm", cl::init(true), cl::Hidden,
            cl::desc("Enable motion of merged load and store"));
-<<<<<<< HEAD
-=======
 
 static cl::opt<bool> EnableLoopInterchange(
     "enable-loopinterchange", cl::init(false), cl::Hidden,
     cl::desc("Enable the new, experimental LoopInterchange Pass"));
->>>>>>> 969bfdfe
 
 PassManagerBuilder::PassManagerBuilder() {
     OptLevel = 2;
@@ -110,10 +101,6 @@
     DisableGVNLoadPRE = false;
     VerifyInput = false;
     VerifyOutput = false;
-<<<<<<< HEAD
-    StripDebug = false;
-=======
->>>>>>> 969bfdfe
     MergeFunctions = false;
 }
 
@@ -179,12 +166,8 @@
   FPM.add(createLowerExpectIntrinsicPass());
 }
 
-<<<<<<< HEAD
-void PassManagerBuilder::populateModulePassManager(PassManagerBase &MPM) {
-=======
 void PassManagerBuilder::populateModulePassManager(
     legacy::PassManagerBase &MPM) {
->>>>>>> 969bfdfe
   // If all optimizations are disabled, just run the always-inline pass and,
   // if enabled, the function merging pass.
   if (OptLevel == 0) {
@@ -328,13 +311,6 @@
   // we must insert a no-op module pass to reset the pass manager.
   MPM.add(createBarrierNoopPass());
 
-<<<<<<< HEAD
-  // Re-rotate loops in all our loop nests. These may have fallout out of
-  // rotated form due to GVN or other transformations, and the vectorizer relies
-  // on the rotated form.
-  if (ExtraVectorizerPasses)
-    MPM.add(createLoopRotatePass());
-=======
   if (RunFloat2Int)
     MPM.add(createFloat2IntPass());
 
@@ -342,7 +318,6 @@
   // rotated form due to GVN or other transformations, and the vectorizer relies
   // on the rotated form.
   MPM.add(createLoopRotatePass());
->>>>>>> 969bfdfe
 
   MPM.add(createLoopVectorizePass(DisableUnrollLoops, LoopVectorize));
   // FIXME: Because of #pragma vectorize enable, the passes below are always
@@ -397,8 +372,6 @@
   if (!DisableUnrollLoops) {
     MPM.add(createLoopUnrollPass());    // Unroll small loops
 
-<<<<<<< HEAD
-=======
     // This is a barrier pass to avoid combine LICM pass and loop unroll pass
     // within same loop pass manager.
     MPM.add(createInstructionSimplifierPass());
@@ -410,7 +383,6 @@
     MPM.add(createLICMPass());
   }
 
->>>>>>> 969bfdfe
   // After vectorization and unrolling, assume intrinsics may tell us more
   // about pointer alignments.
   MPM.add(createAlignmentFromAssumptionsPass());
@@ -433,11 +405,7 @@
   addExtensionsToPM(EP_OptimizerLast, MPM);
 }
 
-<<<<<<< HEAD
-void PassManagerBuilder::addLTOOptimizationPasses(PassManagerBase &PM) {
-=======
 void PassManagerBuilder::addLTOOptimizationPasses(legacy::PassManagerBase &PM) {
->>>>>>> 969bfdfe
   // Provide AliasAnalysis services for optimizations.
   addInitialAliasAnalysisPasses(PM);
 
@@ -508,12 +476,9 @@
   // More loops are countable; try to optimize them.
   PM.add(createIndVarSimplifyPass());
   PM.add(createLoopDeletionPass());
-<<<<<<< HEAD
-=======
   if (EnableLoopInterchange)
     PM.add(createLoopInterchangePass());
 
->>>>>>> 969bfdfe
   PM.add(createLoopVectorizePass(true, LoopVectorize));
 
   // More scalar chains could be vectorized due to more alias information
@@ -549,40 +514,13 @@
     PM.add(createMergeFunctionsPass());
 }
 
-<<<<<<< HEAD
-void PassManagerBuilder::populateLTOPassManager(PassManagerBase &PM,
-                                                TargetMachine *TM) {
-  if (TM) {
-    PM.add(new DataLayoutPass());
-    TM->addAnalysisPasses(PM);
-  }
-
-  if (LibraryInfo)
-    PM.add(new TargetLibraryInfo(*LibraryInfo));
-=======
 void PassManagerBuilder::populateLTOPassManager(legacy::PassManagerBase &PM) {
   if (LibraryInfo)
     PM.add(new TargetLibraryInfoWrapperPass(*LibraryInfo));
->>>>>>> 969bfdfe
 
   if (VerifyInput)
     PM.add(createVerifierPass());
 
-<<<<<<< HEAD
-  if (StripDebug)
-    PM.add(createStripSymbolsPass(true));
-
-  if (VerifyInput)
-    PM.add(createDebugInfoVerifierPass());
-
-  if (OptLevel != 0)
-    addLTOOptimizationPasses(PM);
-
-  if (VerifyOutput) {
-    PM.add(createVerifierPass());
-    PM.add(createDebugInfoVerifierPass());
-  }
-=======
   if (OptLevel > 1)
     addLTOOptimizationPasses(PM);
 
@@ -596,7 +534,6 @@
 
   if (VerifyOutput)
     PM.add(createVerifierPass());
->>>>>>> 969bfdfe
 }
 
 inline PassManagerBuilder *unwrap(LLVMPassManagerBuilderRef P) {
@@ -679,11 +616,7 @@
                                                   LLVMBool Internalize,
                                                   LLVMBool RunInliner) {
   PassManagerBuilder *Builder = unwrap(PMB);
-<<<<<<< HEAD
-  PassManagerBase *LPM = unwrap(PM);
-=======
   legacy::PassManagerBase *LPM = unwrap(PM);
->>>>>>> 969bfdfe
 
   // A small backwards compatibility hack. populateLTOPassManager used to take
   // an RunInliner option.
