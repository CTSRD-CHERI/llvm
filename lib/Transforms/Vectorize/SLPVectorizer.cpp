//===- SLPVectorizer.cpp - A bottom up SLP Vectorizer ---------------------===//
//
//                     The LLVM Compiler Infrastructure
//
// This file is distributed under the University of Illinois Open Source
// License. See LICENSE.TXT for details.
//
//===----------------------------------------------------------------------===//
// This pass implements the Bottom Up SLP vectorizer. It detects consecutive
// stores that can be put together into vector-stores. Next, it attempts to
// construct vectorizable tree using the use-def chains. If a profitable tree
// was found, the SLP vectorizer performs vectorization on the tree.
//
// The pass is inspired by the work described in the paper:
//  "Loop-Aware SLP in GCC" by Ira Rosen, Dorit Nuzman, Ayal Zaks.
//
//===----------------------------------------------------------------------===//
#include "llvm/Transforms/Vectorize/SLPVectorizer.h"
#include "llvm/ADT/Optional.h"
#include "llvm/ADT/PostOrderIterator.h"
#include "llvm/ADT/SetVector.h"
#include "llvm/ADT/Statistic.h"
#include "llvm/Analysis/CodeMetrics.h"
#include "llvm/Analysis/GlobalsModRef.h"
#include "llvm/Analysis/LoopAccessAnalysis.h"
#include "llvm/Analysis/ScalarEvolutionExpressions.h"
#include "llvm/Analysis/ValueTracking.h"
#include "llvm/Analysis/VectorUtils.h"
#include "llvm/IR/DataLayout.h"
#include "llvm/IR/Dominators.h"
#include "llvm/IR/IRBuilder.h"
#include "llvm/IR/Instructions.h"
#include "llvm/IR/IntrinsicInst.h"
#include "llvm/IR/Module.h"
#include "llvm/IR/NoFolder.h"
#include "llvm/IR/Type.h"
#include "llvm/IR/Value.h"
#include "llvm/IR/Verifier.h"
#include "llvm/Pass.h"
#include "llvm/Support/CommandLine.h"
#include "llvm/Support/Debug.h"
#include "llvm/Support/raw_ostream.h"
#include "llvm/Transforms/Vectorize.h"
#include <algorithm>
#include <memory>

using namespace llvm;
using namespace slpvectorizer;

#define SV_NAME "slp-vectorizer"
#define DEBUG_TYPE "SLP"

STATISTIC(NumVectorInstructions, "Number of vector instructions generated");

static cl::opt<int>
    SLPCostThreshold("slp-threshold", cl::init(0), cl::Hidden,
                     cl::desc("Only vectorize if you gain more than this "
                              "number "));

static cl::opt<bool>
ShouldVectorizeHor("slp-vectorize-hor", cl::init(true), cl::Hidden,
                   cl::desc("Attempt to vectorize horizontal reductions"));

static cl::opt<bool> ShouldStartVectorizeHorAtStore(
    "slp-vectorize-hor-store", cl::init(false), cl::Hidden,
    cl::desc(
        "Attempt to vectorize horizontal reductions feeding into a store"));

static cl::opt<int>
MaxVectorRegSizeOption("slp-max-reg-size", cl::init(128), cl::Hidden,
    cl::desc("Attempt to vectorize for this register size in bits"));

/// Limits the size of scheduling regions in a block.
/// It avoid long compile times for _very_ large blocks where vector
/// instructions are spread over a wide range.
/// This limit is way higher than needed by real-world functions.
static cl::opt<int>
ScheduleRegionSizeBudget("slp-schedule-budget", cl::init(100000), cl::Hidden,
    cl::desc("Limit the size of the SLP scheduling region per block"));

static cl::opt<int> MinVectorRegSizeOption(
    "slp-min-reg-size", cl::init(128), cl::Hidden,
    cl::desc("Attempt to vectorize for this register size in bits"));

static cl::opt<unsigned> RecursionMaxDepth(
    "slp-recursion-max-depth", cl::init(12), cl::Hidden,
    cl::desc("Limit the recursion depth when building a vectorizable tree"));

static cl::opt<unsigned> MinTreeSize(
    "slp-min-tree-size", cl::init(3), cl::Hidden,
    cl::desc("Only vectorize small trees if they are fully vectorizable"));

// Limit the number of alias checks. The limit is chosen so that
// it has no negative effect on the llvm benchmarks.
static const unsigned AliasedCheckLimit = 10;

// Another limit for the alias checks: The maximum distance between load/store
// instructions where alias checks are done.
// This limit is useful for very large basic blocks.
static const unsigned MaxMemDepDistance = 160;

/// If the ScheduleRegionSizeBudget is exhausted, we allow small scheduling
/// regions to be handled.
static const int MinScheduleRegionSize = 16;

/// \brief Predicate for the element types that the SLP vectorizer supports.
///
/// The most important thing to filter here are types which are invalid in LLVM
/// vectors. We also filter target specific types which have absolutely no
/// meaningful vectorization path such as x86_fp80 and ppc_f128. This just
/// avoids spending time checking the cost model and realizing that they will
/// be inevitably scalarized.
static bool isValidElementType(Type *Ty) {
  return VectorType::isValidElementType(Ty) && !Ty->isX86_FP80Ty() &&
         !Ty->isPPC_FP128Ty();
}

/// \returns true if all of the instructions in \p VL are in the same block or
/// false otherwise.
static bool allSameBlock(ArrayRef<Value *> VL) {
  Instruction *I0 = dyn_cast<Instruction>(VL[0]);
  if (!I0)
    return false;
  BasicBlock *BB = I0->getParent();
  for (int i = 1, e = VL.size(); i < e; i++) {
    Instruction *I = dyn_cast<Instruction>(VL[i]);
    if (!I)
      return false;

    if (BB != I->getParent())
      return false;
  }
  return true;
}

/// \returns True if all of the values in \p VL are constants.
static bool allConstant(ArrayRef<Value *> VL) {
  for (Value *i : VL)
    if (!isa<Constant>(i))
      return false;
  return true;
}

/// \returns True if all of the values in \p VL are identical.
static bool isSplat(ArrayRef<Value *> VL) {
  for (unsigned i = 1, e = VL.size(); i < e; ++i)
    if (VL[i] != VL[0])
      return false;
  return true;
}

///\returns Opcode that can be clubbed with \p Op to create an alternate
/// sequence which can later be merged as a ShuffleVector instruction.
static unsigned getAltOpcode(unsigned Op) {
  switch (Op) {
  case Instruction::FAdd:
    return Instruction::FSub;
  case Instruction::FSub:
    return Instruction::FAdd;
  case Instruction::Add:
    return Instruction::Sub;
  case Instruction::Sub:
    return Instruction::Add;
  default:
    return 0;
  }
}

///\returns bool representing if Opcode \p Op can be part
/// of an alternate sequence which can later be merged as
/// a ShuffleVector instruction.
static bool canCombineAsAltInst(unsigned Op) {
  return Op == Instruction::FAdd || Op == Instruction::FSub ||
         Op == Instruction::Sub || Op == Instruction::Add;
}

/// \returns ShuffleVector instruction if instructions in \p VL have
///  alternate fadd,fsub / fsub,fadd/add,sub/sub,add sequence.
/// (i.e. e.g. opcodes of fadd,fsub,fadd,fsub...)
static unsigned isAltInst(ArrayRef<Value *> VL) {
  Instruction *I0 = dyn_cast<Instruction>(VL[0]);
  unsigned Opcode = I0->getOpcode();
  unsigned AltOpcode = getAltOpcode(Opcode);
  for (int i = 1, e = VL.size(); i < e; i++) {
    Instruction *I = dyn_cast<Instruction>(VL[i]);
    if (!I || I->getOpcode() != ((i & 1) ? AltOpcode : Opcode))
      return 0;
  }
  return Instruction::ShuffleVector;
}

/// \returns The opcode if all of the Instructions in \p VL have the same
/// opcode, or zero.
static unsigned getSameOpcode(ArrayRef<Value *> VL) {
  Instruction *I0 = dyn_cast<Instruction>(VL[0]);
  if (!I0)
    return 0;
  unsigned Opcode = I0->getOpcode();
  for (int i = 1, e = VL.size(); i < e; i++) {
    Instruction *I = dyn_cast<Instruction>(VL[i]);
    if (!I || Opcode != I->getOpcode()) {
      if (canCombineAsAltInst(Opcode) && i == 1)
        return isAltInst(VL);
      return 0;
    }
  }
  return Opcode;
}

/// Get the intersection (logical and) of all of the potential IR flags
/// of each scalar operation (VL) that will be converted into a vector (I).
/// Flag set: NSW, NUW, exact, and all of fast-math.
static void propagateIRFlags(Value *I, ArrayRef<Value *> VL) {
  if (auto *VecOp = dyn_cast<Instruction>(I)) {
    if (auto *Intersection = dyn_cast<Instruction>(VL[0])) {
      // Intersection is initialized to the 0th scalar,
      // so start counting from index '1'.
      for (int i = 1, e = VL.size(); i < e; ++i) {
        if (auto *Scalar = dyn_cast<Instruction>(VL[i]))
          Intersection->andIRFlags(Scalar);
      }
      VecOp->copyIRFlags(Intersection);
    }
  }
}

/// \returns true if all of the values in \p VL have the same type or false
/// otherwise.
static bool allSameType(ArrayRef<Value *> VL) {
  Type *Ty = VL[0]->getType();
  for (int i = 1, e = VL.size(); i < e; i++)
    if (VL[i]->getType() != Ty)
      return false;

  return true;
}

/// \returns True if Extract{Value,Element} instruction extracts element Idx.
static bool matchExtractIndex(Instruction *E, unsigned Idx, unsigned Opcode) {
  assert(Opcode == Instruction::ExtractElement ||
         Opcode == Instruction::ExtractValue);
  if (Opcode == Instruction::ExtractElement) {
    ConstantInt *CI = dyn_cast<ConstantInt>(E->getOperand(1));
    return CI && CI->getZExtValue() == Idx;
  } else {
    ExtractValueInst *EI = cast<ExtractValueInst>(E);
    return EI->getNumIndices() == 1 && *EI->idx_begin() == Idx;
  }
}

/// \returns True if in-tree use also needs extract. This refers to
/// possible scalar operand in vectorized instruction.
static bool InTreeUserNeedToExtract(Value *Scalar, Instruction *UserInst,
                                    TargetLibraryInfo *TLI) {

  unsigned Opcode = UserInst->getOpcode();
  switch (Opcode) {
  case Instruction::Load: {
    LoadInst *LI = cast<LoadInst>(UserInst);
    return (LI->getPointerOperand() == Scalar);
  }
  case Instruction::Store: {
    StoreInst *SI = cast<StoreInst>(UserInst);
    return (SI->getPointerOperand() == Scalar);
  }
  case Instruction::Call: {
    CallInst *CI = cast<CallInst>(UserInst);
    Intrinsic::ID ID = getVectorIntrinsicIDForCall(CI, TLI);
    if (hasVectorInstrinsicScalarOpd(ID, 1)) {
      return (CI->getArgOperand(1) == Scalar);
    }
  }
  default:
    return false;
  }
}

/// \returns the AA location that is being access by the instruction.
static MemoryLocation getLocation(Instruction *I, AliasAnalysis *AA) {
  if (StoreInst *SI = dyn_cast<StoreInst>(I))
    return MemoryLocation::get(SI);
  if (LoadInst *LI = dyn_cast<LoadInst>(I))
    return MemoryLocation::get(LI);
  return MemoryLocation();
}

/// \returns True if the instruction is not a volatile or atomic load/store.
static bool isSimple(Instruction *I) {
  if (LoadInst *LI = dyn_cast<LoadInst>(I))
    return LI->isSimple();
  if (StoreInst *SI = dyn_cast<StoreInst>(I))
    return SI->isSimple();
  if (MemIntrinsic *MI = dyn_cast<MemIntrinsic>(I))
    return !MI->isVolatile();
  return true;
}

namespace llvm {
namespace slpvectorizer {
/// Bottom Up SLP Vectorizer.
class BoUpSLP {
public:
  typedef SmallVector<Value *, 8> ValueList;
  typedef SmallVector<Instruction *, 16> InstrList;
  typedef SmallPtrSet<Value *, 16> ValueSet;
  typedef SmallVector<StoreInst *, 8> StoreList;

  BoUpSLP(Function *Func, ScalarEvolution *Se, TargetTransformInfo *Tti,
          TargetLibraryInfo *TLi, AliasAnalysis *Aa, LoopInfo *Li,
          DominatorTree *Dt, AssumptionCache *AC, DemandedBits *DB,
          const DataLayout *DL)
      : NumLoadsWantToKeepOrder(0), NumLoadsWantToChangeOrder(0), F(Func),
        SE(Se), TTI(Tti), TLI(TLi), AA(Aa), LI(Li), DT(Dt), AC(AC), DB(DB),
        DL(DL), Builder(Se->getContext()) {
    CodeMetrics::collectEphemeralValues(F, AC, EphValues);
    // Use the vector register size specified by the target unless overridden
    // by a command-line option.
    // TODO: It would be better to limit the vectorization factor based on
    //       data type rather than just register size. For example, x86 AVX has
    //       256-bit registers, but it does not support integer operations
    //       at that width (that requires AVX2).
    if (MaxVectorRegSizeOption.getNumOccurrences())
      MaxVecRegSize = MaxVectorRegSizeOption;
    else
      MaxVecRegSize = TTI->getRegisterBitWidth(true);

    MinVecRegSize = MinVectorRegSizeOption;
  }

  /// \brief Vectorize the tree that starts with the elements in \p VL.
  /// Returns the vectorized root.
  Value *vectorizeTree();

  /// \returns the cost incurred by unwanted spills and fills, caused by
  /// holding live values over call sites.
  int getSpillCost();

  /// \returns the vectorization cost of the subtree that starts at \p VL.
  /// A negative number means that this is profitable.
  int getTreeCost();

  /// Construct a vectorizable tree that starts at \p Roots, ignoring users for
  /// the purpose of scheduling and extraction in the \p UserIgnoreLst.
  void buildTree(ArrayRef<Value *> Roots,
                 ArrayRef<Value *> UserIgnoreLst = None);

  /// Clear the internal data structures that are created by 'buildTree'.
  void deleteTree() {
    VectorizableTree.clear();
    ScalarToTreeEntry.clear();
    MustGather.clear();
    ExternalUses.clear();
    NumLoadsWantToKeepOrder = 0;
    NumLoadsWantToChangeOrder = 0;
    for (auto &Iter : BlocksSchedules) {
      BlockScheduling *BS = Iter.second.get();
      BS->clear();
    }
    MinBWs.clear();
  }

  /// \brief Perform LICM and CSE on the newly generated gather sequences.
  void optimizeGatherSequence();

  /// \returns true if it is beneficial to reverse the vector order.
  bool shouldReorder() const {
    return NumLoadsWantToChangeOrder > NumLoadsWantToKeepOrder;
  }

  /// \return The vector element size in bits to use when vectorizing the
  /// expression tree ending at \p V. If V is a store, the size is the width of
  /// the stored value. Otherwise, the size is the width of the largest loaded
  /// value reaching V. This method is used by the vectorizer to calculate
  /// vectorization factors.
  unsigned getVectorElementSize(Value *V);

  /// Compute the minimum type sizes required to represent the entries in a
  /// vectorizable tree.
  void computeMinimumValueSizes();

  // \returns maximum vector register size as set by TTI or overridden by cl::opt.
  unsigned getMaxVecRegSize() const {
    return MaxVecRegSize;
  }

  // \returns minimum vector register size as set by cl::opt.
  unsigned getMinVecRegSize() const {
    return MinVecRegSize;
  }

  /// \brief Check if ArrayType or StructType is isomorphic to some VectorType.
  ///
  /// \returns number of elements in vector if isomorphism exists, 0 otherwise.
  unsigned canMapToVector(Type *T, const DataLayout &DL) const;

  /// \returns True if the VectorizableTree is both tiny and not fully
  /// vectorizable. We do not vectorize such trees.
  bool isTreeTinyAndNotFullyVectorizable();

private:
  struct TreeEntry;

  /// \returns the cost of the vectorizable entry.
  int getEntryCost(TreeEntry *E);

  /// This is the recursive part of buildTree.
  void buildTree_rec(ArrayRef<Value *> Roots, unsigned Depth);

  /// \returns True if the ExtractElement/ExtractValue instructions in VL can
  /// be vectorized to use the original vector (or aggregate "bitcast" to a vector).
  bool canReuseExtract(ArrayRef<Value *> VL, unsigned Opcode) const;

  /// Vectorize a single entry in the tree.
  Value *vectorizeTree(TreeEntry *E);

  /// Vectorize a single entry in the tree, starting in \p VL.
  Value *vectorizeTree(ArrayRef<Value *> VL);

  /// \returns the pointer to the vectorized value if \p VL is already
  /// vectorized, or NULL. They may happen in cycles.
  Value *alreadyVectorized(ArrayRef<Value *> VL) const;

  /// \returns the scalarization cost for this type. Scalarization in this
  /// context means the creation of vectors from a group of scalars.
  int getGatherCost(Type *Ty);

  /// \returns the scalarization cost for this list of values. Assuming that
  /// this subtree gets vectorized, we may need to extract the values from the
  /// roots. This method calculates the cost of extracting the values.
  int getGatherCost(ArrayRef<Value *> VL);

  /// \brief Set the Builder insert point to one after the last instruction in
  /// the bundle
  void setInsertPointAfterBundle(ArrayRef<Value *> VL);

  /// \returns a vector from a collection of scalars in \p VL.
  Value *Gather(ArrayRef<Value *> VL, VectorType *Ty);

  /// \returns whether the VectorizableTree is fully vectorizable and will
  /// be beneficial even the tree height is tiny.
  bool isFullyVectorizableTinyTree();

  /// \reorder commutative operands in alt shuffle if they result in
  ///  vectorized code.
  void reorderAltShuffleOperands(ArrayRef<Value *> VL,
                                 SmallVectorImpl<Value *> &Left,
                                 SmallVectorImpl<Value *> &Right);
  /// \reorder commutative operands to get better probability of
  /// generating vectorized code.
  void reorderInputsAccordingToOpcode(ArrayRef<Value *> VL,
                                      SmallVectorImpl<Value *> &Left,
                                      SmallVectorImpl<Value *> &Right);
  struct TreeEntry {
    TreeEntry() : Scalars(), VectorizedValue(nullptr),
    NeedToGather(0) {}

    /// \returns true if the scalars in VL are equal to this entry.
    bool isSame(ArrayRef<Value *> VL) const {
      assert(VL.size() == Scalars.size() && "Invalid size");
      return std::equal(VL.begin(), VL.end(), Scalars.begin());
    }

    /// A vector of scalars.
    ValueList Scalars;

    /// The Scalars are vectorized into this value. It is initialized to Null.
    Value *VectorizedValue;

    /// Do we need to gather this sequence ?
    bool NeedToGather;
  };

  /// Create a new VectorizableTree entry.
  TreeEntry *newTreeEntry(ArrayRef<Value *> VL, bool Vectorized) {
    VectorizableTree.emplace_back();
    int idx = VectorizableTree.size() - 1;
    TreeEntry *Last = &VectorizableTree[idx];
    Last->Scalars.insert(Last->Scalars.begin(), VL.begin(), VL.end());
    Last->NeedToGather = !Vectorized;
    if (Vectorized) {
      for (int i = 0, e = VL.size(); i != e; ++i) {
        assert(!ScalarToTreeEntry.count(VL[i]) && "Scalar already in tree!");
        ScalarToTreeEntry[VL[i]] = idx;
      }
    } else {
      MustGather.insert(VL.begin(), VL.end());
    }
    return Last;
  }

  /// -- Vectorization State --
  /// Holds all of the tree entries.
  std::vector<TreeEntry> VectorizableTree;

  /// Maps a specific scalar to its tree entry.
  SmallDenseMap<Value*, int> ScalarToTreeEntry;

  /// A list of scalars that we found that we need to keep as scalars.
  ValueSet MustGather;

  /// This POD struct describes one external user in the vectorized tree.
  struct ExternalUser {
    ExternalUser (Value *S, llvm::User *U, int L) :
      Scalar(S), User(U), Lane(L){}
    // Which scalar in our function.
    Value *Scalar;
    // Which user that uses the scalar.
    llvm::User *User;
    // Which lane does the scalar belong to.
    int Lane;
  };
  typedef SmallVector<ExternalUser, 16> UserList;

  /// Checks if two instructions may access the same memory.
  ///
  /// \p Loc1 is the location of \p Inst1. It is passed explicitly because it
  /// is invariant in the calling loop.
  bool isAliased(const MemoryLocation &Loc1, Instruction *Inst1,
                 Instruction *Inst2) {

    // First check if the result is already in the cache.
    AliasCacheKey key = std::make_pair(Inst1, Inst2);
    Optional<bool> &result = AliasCache[key];
    if (result.hasValue()) {
      return result.getValue();
    }
    MemoryLocation Loc2 = getLocation(Inst2, AA);
    bool aliased = true;
    if (Loc1.Ptr && Loc2.Ptr && isSimple(Inst1) && isSimple(Inst2)) {
      // Do the alias check.
      aliased = AA->alias(Loc1, Loc2);
    }
    // Store the result in the cache.
    result = aliased;
    return aliased;
  }

  typedef std::pair<Instruction *, Instruction *> AliasCacheKey;

  /// Cache for alias results.
  /// TODO: consider moving this to the AliasAnalysis itself.
  DenseMap<AliasCacheKey, Optional<bool>> AliasCache;

  /// Removes an instruction from its block and eventually deletes it.
  /// It's like Instruction::eraseFromParent() except that the actual deletion
  /// is delayed until BoUpSLP is destructed.
  /// This is required to ensure that there are no incorrect collisions in the
  /// AliasCache, which can happen if a new instruction is allocated at the
  /// same address as a previously deleted instruction.
  void eraseInstruction(Instruction *I) {
    I->removeFromParent();
    I->dropAllReferences();
    DeletedInstructions.push_back(std::unique_ptr<Instruction>(I));
  }

  /// Temporary store for deleted instructions. Instructions will be deleted
  /// eventually when the BoUpSLP is destructed.
  SmallVector<std::unique_ptr<Instruction>, 8> DeletedInstructions;

  /// A list of values that need to extracted out of the tree.
  /// This list holds pairs of (Internal Scalar : External User).
  UserList ExternalUses;

  /// Values used only by @llvm.assume calls.
  SmallPtrSet<const Value *, 32> EphValues;

  /// Holds all of the instructions that we gathered.
  SetVector<Instruction *> GatherSeq;
  /// A list of blocks that we are going to CSE.
  SetVector<BasicBlock *> CSEBlocks;

  /// Contains all scheduling relevant data for an instruction.
  /// A ScheduleData either represents a single instruction or a member of an
  /// instruction bundle (= a group of instructions which is combined into a
  /// vector instruction).
  struct ScheduleData {

    // The initial value for the dependency counters. It means that the
    // dependencies are not calculated yet.
    enum { InvalidDeps = -1 };

    ScheduleData()
        : Inst(nullptr), FirstInBundle(nullptr), NextInBundle(nullptr),
          NextLoadStore(nullptr), SchedulingRegionID(0), SchedulingPriority(0),
          Dependencies(InvalidDeps), UnscheduledDeps(InvalidDeps),
          UnscheduledDepsInBundle(InvalidDeps), IsScheduled(false) {}

    void init(int BlockSchedulingRegionID) {
      FirstInBundle = this;
      NextInBundle = nullptr;
      NextLoadStore = nullptr;
      IsScheduled = false;
      SchedulingRegionID = BlockSchedulingRegionID;
      UnscheduledDepsInBundle = UnscheduledDeps;
      clearDependencies();
    }

    /// Returns true if the dependency information has been calculated.
    bool hasValidDependencies() const { return Dependencies != InvalidDeps; }

    /// Returns true for single instructions and for bundle representatives
    /// (= the head of a bundle).
    bool isSchedulingEntity() const { return FirstInBundle == this; }

    /// Returns true if it represents an instruction bundle and not only a
    /// single instruction.
    bool isPartOfBundle() const {
      return NextInBundle != nullptr || FirstInBundle != this;
    }

    /// Returns true if it is ready for scheduling, i.e. it has no more
    /// unscheduled depending instructions/bundles.
    bool isReady() const {
      assert(isSchedulingEntity() &&
             "can't consider non-scheduling entity for ready list");
      return UnscheduledDepsInBundle == 0 && !IsScheduled;
    }

    /// Modifies the number of unscheduled dependencies, also updating it for
    /// the whole bundle.
    int incrementUnscheduledDeps(int Incr) {
      UnscheduledDeps += Incr;
      return FirstInBundle->UnscheduledDepsInBundle += Incr;
    }

    /// Sets the number of unscheduled dependencies to the number of
    /// dependencies.
    void resetUnscheduledDeps() {
      incrementUnscheduledDeps(Dependencies - UnscheduledDeps);
    }

    /// Clears all dependency information.
    void clearDependencies() {
      Dependencies = InvalidDeps;
      resetUnscheduledDeps();
      MemoryDependencies.clear();
    }

    void dump(raw_ostream &os) const {
      if (!isSchedulingEntity()) {
        os << "/ " << *Inst;
      } else if (NextInBundle) {
        os << '[' << *Inst;
        ScheduleData *SD = NextInBundle;
        while (SD) {
          os << ';' << *SD->Inst;
          SD = SD->NextInBundle;
        }
        os << ']';
      } else {
        os << *Inst;
      }
    }

    Instruction *Inst;

    /// Points to the head in an instruction bundle (and always to this for
    /// single instructions).
    ScheduleData *FirstInBundle;

    /// Single linked list of all instructions in a bundle. Null if it is a
    /// single instruction.
    ScheduleData *NextInBundle;

    /// Single linked list of all memory instructions (e.g. load, store, call)
    /// in the block - until the end of the scheduling region.
    ScheduleData *NextLoadStore;

    /// The dependent memory instructions.
    /// This list is derived on demand in calculateDependencies().
    SmallVector<ScheduleData *, 4> MemoryDependencies;

    /// This ScheduleData is in the current scheduling region if this matches
    /// the current SchedulingRegionID of BlockScheduling.
    int SchedulingRegionID;

    /// Used for getting a "good" final ordering of instructions.
    int SchedulingPriority;

    /// The number of dependencies. Constitutes of the number of users of the
    /// instruction plus the number of dependent memory instructions (if any).
    /// This value is calculated on demand.
    /// If InvalidDeps, the number of dependencies is not calculated yet.
    ///
    int Dependencies;

    /// The number of dependencies minus the number of dependencies of scheduled
    /// instructions. As soon as this is zero, the instruction/bundle gets ready
    /// for scheduling.
    /// Note that this is negative as long as Dependencies is not calculated.
    int UnscheduledDeps;

    /// The sum of UnscheduledDeps in a bundle. Equals to UnscheduledDeps for
    /// single instructions.
    int UnscheduledDepsInBundle;

    /// True if this instruction is scheduled (or considered as scheduled in the
    /// dry-run).
    bool IsScheduled;
  };

#ifndef NDEBUG
  friend inline raw_ostream &operator<<(raw_ostream &os,
                                        const BoUpSLP::ScheduleData &SD) {
    SD.dump(os);
    return os;
  }
#endif

  /// Contains all scheduling data for a basic block.
  ///
  struct BlockScheduling {

    BlockScheduling(BasicBlock *BB)
        : BB(BB), ChunkSize(BB->size()), ChunkPos(ChunkSize),
          ScheduleStart(nullptr), ScheduleEnd(nullptr),
          FirstLoadStoreInRegion(nullptr), LastLoadStoreInRegion(nullptr),
          ScheduleRegionSize(0),
          ScheduleRegionSizeLimit(ScheduleRegionSizeBudget),
          // Make sure that the initial SchedulingRegionID is greater than the
          // initial SchedulingRegionID in ScheduleData (which is 0).
          SchedulingRegionID(1) {}

    void clear() {
      ReadyInsts.clear();
      ScheduleStart = nullptr;
      ScheduleEnd = nullptr;
      FirstLoadStoreInRegion = nullptr;
      LastLoadStoreInRegion = nullptr;

      // Reduce the maximum schedule region size by the size of the
      // previous scheduling run.
      ScheduleRegionSizeLimit -= ScheduleRegionSize;
      if (ScheduleRegionSizeLimit < MinScheduleRegionSize)
        ScheduleRegionSizeLimit = MinScheduleRegionSize;
      ScheduleRegionSize = 0;

      // Make a new scheduling region, i.e. all existing ScheduleData is not
      // in the new region yet.
      ++SchedulingRegionID;
    }

    ScheduleData *getScheduleData(Value *V) {
      ScheduleData *SD = ScheduleDataMap[V];
      if (SD && SD->SchedulingRegionID == SchedulingRegionID)
        return SD;
      return nullptr;
    }

    bool isInSchedulingRegion(ScheduleData *SD) {
      return SD->SchedulingRegionID == SchedulingRegionID;
    }

    /// Marks an instruction as scheduled and puts all dependent ready
    /// instructions into the ready-list.
    template <typename ReadyListType>
    void schedule(ScheduleData *SD, ReadyListType &ReadyList) {
      SD->IsScheduled = true;
      DEBUG(dbgs() << "SLP:   schedule " << *SD << "\n");

      ScheduleData *BundleMember = SD;
      while (BundleMember) {
        // Handle the def-use chain dependencies.
        for (Use &U : BundleMember->Inst->operands()) {
          ScheduleData *OpDef = getScheduleData(U.get());
          if (OpDef && OpDef->hasValidDependencies() &&
              OpDef->incrementUnscheduledDeps(-1) == 0) {
            // There are no more unscheduled dependencies after decrementing,
            // so we can put the dependent instruction into the ready list.
            ScheduleData *DepBundle = OpDef->FirstInBundle;
            assert(!DepBundle->IsScheduled &&
                   "already scheduled bundle gets ready");
            ReadyList.insert(DepBundle);
            DEBUG(dbgs() << "SLP:    gets ready (def): " << *DepBundle << "\n");
          }
        }
        // Handle the memory dependencies.
        for (ScheduleData *MemoryDepSD : BundleMember->MemoryDependencies) {
          if (MemoryDepSD->incrementUnscheduledDeps(-1) == 0) {
            // There are no more unscheduled dependencies after decrementing,
            // so we can put the dependent instruction into the ready list.
            ScheduleData *DepBundle = MemoryDepSD->FirstInBundle;
            assert(!DepBundle->IsScheduled &&
                   "already scheduled bundle gets ready");
            ReadyList.insert(DepBundle);
            DEBUG(dbgs() << "SLP:    gets ready (mem): " << *DepBundle << "\n");
          }
        }
        BundleMember = BundleMember->NextInBundle;
      }
    }

    /// Put all instructions into the ReadyList which are ready for scheduling.
    template <typename ReadyListType>
    void initialFillReadyList(ReadyListType &ReadyList) {
      for (auto *I = ScheduleStart; I != ScheduleEnd; I = I->getNextNode()) {
        ScheduleData *SD = getScheduleData(I);
        if (SD->isSchedulingEntity() && SD->isReady()) {
          ReadyList.insert(SD);
          DEBUG(dbgs() << "SLP:    initially in ready list: " << *I << "\n");
        }
      }
    }

    /// Checks if a bundle of instructions can be scheduled, i.e. has no
    /// cyclic dependencies. This is only a dry-run, no instructions are
    /// actually moved at this stage.
    bool tryScheduleBundle(ArrayRef<Value *> VL, BoUpSLP *SLP);

    /// Un-bundles a group of instructions.
    void cancelScheduling(ArrayRef<Value *> VL);

    /// Extends the scheduling region so that V is inside the region.
    /// \returns true if the region size is within the limit.
    bool extendSchedulingRegion(Value *V);

    /// Initialize the ScheduleData structures for new instructions in the
    /// scheduling region.
    void initScheduleData(Instruction *FromI, Instruction *ToI,
                          ScheduleData *PrevLoadStore,
                          ScheduleData *NextLoadStore);

    /// Updates the dependency information of a bundle and of all instructions/
    /// bundles which depend on the original bundle.
    void calculateDependencies(ScheduleData *SD, bool InsertInReadyList,
                               BoUpSLP *SLP);

    /// Sets all instruction in the scheduling region to un-scheduled.
    void resetSchedule();

    BasicBlock *BB;

    /// Simple memory allocation for ScheduleData.
    std::vector<std::unique_ptr<ScheduleData[]>> ScheduleDataChunks;

    /// The size of a ScheduleData array in ScheduleDataChunks.
    int ChunkSize;

    /// The allocator position in the current chunk, which is the last entry
    /// of ScheduleDataChunks.
    int ChunkPos;

    /// Attaches ScheduleData to Instruction.
    /// Note that the mapping survives during all vectorization iterations, i.e.
    /// ScheduleData structures are recycled.
    DenseMap<Value *, ScheduleData *> ScheduleDataMap;

    struct ReadyList : SmallVector<ScheduleData *, 8> {
      void insert(ScheduleData *SD) { push_back(SD); }
    };

    /// The ready-list for scheduling (only used for the dry-run).
    ReadyList ReadyInsts;

    /// The first instruction of the scheduling region.
    Instruction *ScheduleStart;

    /// The first instruction _after_ the scheduling region.
    Instruction *ScheduleEnd;

    /// The first memory accessing instruction in the scheduling region
    /// (can be null).
    ScheduleData *FirstLoadStoreInRegion;

    /// The last memory accessing instruction in the scheduling region
    /// (can be null).
    ScheduleData *LastLoadStoreInRegion;

    /// The current size of the scheduling region.
    int ScheduleRegionSize;

    /// The maximum size allowed for the scheduling region.
    int ScheduleRegionSizeLimit;

    /// The ID of the scheduling region. For a new vectorization iteration this
    /// is incremented which "removes" all ScheduleData from the region.
    int SchedulingRegionID;
  };

  /// Attaches the BlockScheduling structures to basic blocks.
  MapVector<BasicBlock *, std::unique_ptr<BlockScheduling>> BlocksSchedules;

  /// Performs the "real" scheduling. Done before vectorization is actually
  /// performed in a basic block.
  void scheduleBlock(BlockScheduling *BS);

  /// List of users to ignore during scheduling and that don't need extracting.
  ArrayRef<Value *> UserIgnoreList;

  // Number of load bundles that contain consecutive loads.
  int NumLoadsWantToKeepOrder;

  // Number of load bundles that contain consecutive loads in reversed order.
  int NumLoadsWantToChangeOrder;

  // Analysis and block reference.
  Function *F;
  ScalarEvolution *SE;
  TargetTransformInfo *TTI;
  TargetLibraryInfo *TLI;
  AliasAnalysis *AA;
  LoopInfo *LI;
  DominatorTree *DT;
  AssumptionCache *AC;
  DemandedBits *DB;
  const DataLayout *DL;
  unsigned MaxVecRegSize; // This is set by TTI or overridden by cl::opt.
  unsigned MinVecRegSize; // Set by cl::opt (default: 128).
  /// Instruction builder to construct the vectorized tree.
  IRBuilder<> Builder;

  /// A map of scalar integer values to the smallest bit width with which they
  /// can legally be represented.
  MapVector<Value *, uint64_t> MinBWs;
};

} // end namespace llvm
} // end namespace slpvectorizer

void BoUpSLP::buildTree(ArrayRef<Value *> Roots,
                        ArrayRef<Value *> UserIgnoreLst) {
  deleteTree();
  UserIgnoreList = UserIgnoreLst;
  if (!allSameType(Roots))
    return;
  buildTree_rec(Roots, 0);

  // Collect the values that we need to extract from the tree.
  for (TreeEntry &EIdx : VectorizableTree) {
    TreeEntry *Entry = &EIdx;

    // For each lane:
    for (int Lane = 0, LE = Entry->Scalars.size(); Lane != LE; ++Lane) {
      Value *Scalar = Entry->Scalars[Lane];

      // No need to handle users of gathered values.
      if (Entry->NeedToGather)
        continue;

      for (User *U : Scalar->users()) {
        DEBUG(dbgs() << "SLP: Checking user:" << *U << ".\n");

        Instruction *UserInst = dyn_cast<Instruction>(U);
        if (!UserInst)
          continue;

        // Skip in-tree scalars that become vectors
        if (ScalarToTreeEntry.count(U)) {
          int Idx = ScalarToTreeEntry[U];
          TreeEntry *UseEntry = &VectorizableTree[Idx];
          Value *UseScalar = UseEntry->Scalars[0];
          // Some in-tree scalars will remain as scalar in vectorized
          // instructions. If that is the case, the one in Lane 0 will
          // be used.
          if (UseScalar != U ||
              !InTreeUserNeedToExtract(Scalar, UserInst, TLI)) {
            DEBUG(dbgs() << "SLP: \tInternal user will be removed:" << *U
                         << ".\n");
            assert(!VectorizableTree[Idx].NeedToGather && "Bad state");
            continue;
          }
        }

        // Ignore users in the user ignore list.
        if (is_contained(UserIgnoreList, UserInst))
          continue;

        DEBUG(dbgs() << "SLP: Need to extract:" << *U << " from lane " <<
              Lane << " from " << *Scalar << ".\n");
        ExternalUses.push_back(ExternalUser(Scalar, U, Lane));
      }
    }
  }
}


void BoUpSLP::buildTree_rec(ArrayRef<Value *> VL, unsigned Depth) {
  bool isAltShuffle = false;
  assert((allConstant(VL) || allSameType(VL)) && "Invalid types!");

  if (Depth == RecursionMaxDepth) {
    DEBUG(dbgs() << "SLP: Gathering due to max recursion depth.\n");
    newTreeEntry(VL, false);
    return;
  }

  // Don't handle vectors.
  if (VL[0]->getType()->isVectorTy()) {
    DEBUG(dbgs() << "SLP: Gathering due to vector type.\n");
    newTreeEntry(VL, false);
    return;
  }

  if (StoreInst *SI = dyn_cast<StoreInst>(VL[0]))
    if (SI->getValueOperand()->getType()->isVectorTy()) {
      DEBUG(dbgs() << "SLP: Gathering due to store vector type.\n");
      newTreeEntry(VL, false);
      return;
    }
  unsigned Opcode = getSameOpcode(VL);

  // Check that this shuffle vector refers to the alternate
  // sequence of opcodes.
  if (Opcode == Instruction::ShuffleVector) {
    Instruction *I0 = dyn_cast<Instruction>(VL[0]);
    unsigned Op = I0->getOpcode();
    if (Op != Instruction::ShuffleVector)
      isAltShuffle = true;
  }

  // If all of the operands are identical or constant we have a simple solution.
  if (allConstant(VL) || isSplat(VL) || !allSameBlock(VL) || !Opcode) {
    DEBUG(dbgs() << "SLP: Gathering due to C,S,B,O. \n");
    newTreeEntry(VL, false);
    return;
  }

  // We now know that this is a vector of instructions of the same type from
  // the same block.

  // Don't vectorize ephemeral values.
  for (unsigned i = 0, e = VL.size(); i != e; ++i) {
    if (EphValues.count(VL[i])) {
      DEBUG(dbgs() << "SLP: The instruction (" << *VL[i] <<
            ") is ephemeral.\n");
      newTreeEntry(VL, false);
      return;
    }
  }

  // Check if this is a duplicate of another entry.
  if (ScalarToTreeEntry.count(VL[0])) {
    int Idx = ScalarToTreeEntry[VL[0]];
    TreeEntry *E = &VectorizableTree[Idx];
    for (unsigned i = 0, e = VL.size(); i != e; ++i) {
      DEBUG(dbgs() << "SLP: \tChecking bundle: " << *VL[i] << ".\n");
      if (E->Scalars[i] != VL[i]) {
        DEBUG(dbgs() << "SLP: Gathering due to partial overlap.\n");
        newTreeEntry(VL, false);
        return;
      }
    }
    DEBUG(dbgs() << "SLP: Perfect diamond merge at " << *VL[0] << ".\n");
    return;
  }

  // Check that none of the instructions in the bundle are already in the tree.
  for (unsigned i = 0, e = VL.size(); i != e; ++i) {
    if (ScalarToTreeEntry.count(VL[i])) {
      DEBUG(dbgs() << "SLP: The instruction (" << *VL[i] <<
            ") is already in tree.\n");
      newTreeEntry(VL, false);
      return;
    }
  }

  // If any of the scalars is marked as a value that needs to stay scalar then
  // we need to gather the scalars.
  for (unsigned i = 0, e = VL.size(); i != e; ++i) {
    if (MustGather.count(VL[i])) {
      DEBUG(dbgs() << "SLP: Gathering due to gathered scalar.\n");
      newTreeEntry(VL, false);
      return;
    }
  }

  // Check that all of the users of the scalars that we want to vectorize are
  // schedulable.
  Instruction *VL0 = cast<Instruction>(VL[0]);
  BasicBlock *BB = cast<Instruction>(VL0)->getParent();

  if (!DT->isReachableFromEntry(BB)) {
    // Don't go into unreachable blocks. They may contain instructions with
    // dependency cycles which confuse the final scheduling.
    DEBUG(dbgs() << "SLP: bundle in unreachable block.\n");
    newTreeEntry(VL, false);
    return;
  }

  // Check that every instructions appears once in this bundle.
  for (unsigned i = 0, e = VL.size(); i < e; ++i)
    for (unsigned j = i+1; j < e; ++j)
      if (VL[i] == VL[j]) {
        DEBUG(dbgs() << "SLP: Scalar used twice in bundle.\n");
        newTreeEntry(VL, false);
        return;
      }

  auto &BSRef = BlocksSchedules[BB];
  if (!BSRef) {
    BSRef = llvm::make_unique<BlockScheduling>(BB);
  }
  BlockScheduling &BS = *BSRef.get();

  if (!BS.tryScheduleBundle(VL, this)) {
    DEBUG(dbgs() << "SLP: We are not able to schedule this bundle!\n");
    assert((!BS.getScheduleData(VL[0]) ||
            !BS.getScheduleData(VL[0])->isPartOfBundle()) &&
           "tryScheduleBundle should cancelScheduling on failure");
    newTreeEntry(VL, false);
    return;
  }
  DEBUG(dbgs() << "SLP: We are able to schedule this bundle.\n");

  switch (Opcode) {
    case Instruction::PHI: {
      PHINode *PH = dyn_cast<PHINode>(VL0);

      // Check for terminator values (e.g. invoke).
      for (unsigned j = 0; j < VL.size(); ++j)
        for (unsigned i = 0, e = PH->getNumIncomingValues(); i < e; ++i) {
          TerminatorInst *Term = dyn_cast<TerminatorInst>(
              cast<PHINode>(VL[j])->getIncomingValueForBlock(PH->getIncomingBlock(i)));
          if (Term) {
            DEBUG(dbgs() << "SLP: Need to swizzle PHINodes (TerminatorInst use).\n");
            BS.cancelScheduling(VL);
            newTreeEntry(VL, false);
            return;
          }
        }

      newTreeEntry(VL, true);
      DEBUG(dbgs() << "SLP: added a vector of PHINodes.\n");

      for (unsigned i = 0, e = PH->getNumIncomingValues(); i < e; ++i) {
        ValueList Operands;
        // Prepare the operand vector.
        for (Value *j : VL)
          Operands.push_back(cast<PHINode>(j)->getIncomingValueForBlock(
              PH->getIncomingBlock(i)));

        buildTree_rec(Operands, Depth + 1);
      }
      return;
    }
    case Instruction::ExtractValue:
    case Instruction::ExtractElement: {
      bool Reuse = canReuseExtract(VL, Opcode);
      if (Reuse) {
        DEBUG(dbgs() << "SLP: Reusing extract sequence.\n");
      } else {
        BS.cancelScheduling(VL);
      }
      newTreeEntry(VL, Reuse);
      return;
    }
    case Instruction::Load: {
      // Check that a vectorized load would load the same memory as a scalar
      // load.
      // For example we don't want vectorize loads that are smaller than 8 bit.
      // Even though we have a packed struct {<i2, i2, i2, i2>} LLVM treats
      // loading/storing it as an i8 struct. If we vectorize loads/stores from
      // such a struct we read/write packed bits disagreeing with the
      // unvectorized version.
      Type *ScalarTy = VL[0]->getType();

      if (DL->getTypeSizeInBits(ScalarTy) !=
          DL->getTypeAllocSizeInBits(ScalarTy)) {
        BS.cancelScheduling(VL);
        newTreeEntry(VL, false);
        DEBUG(dbgs() << "SLP: Gathering loads of non-packed type.\n");
        return;
      }

      // Make sure all loads in the bundle are simple - we can't vectorize
      // atomic or volatile loads.
      for (unsigned i = 0, e = VL.size() - 1; i < e; ++i) {
        LoadInst *L = cast<LoadInst>(VL[i]);
        if (!L->isSimple()) {
          BS.cancelScheduling(VL);
          newTreeEntry(VL, false);
          DEBUG(dbgs() << "SLP: Gathering non-simple loads.\n");
          return;
        }
      }

      // Check if the loads are consecutive, reversed, or neither.
      // TODO: What we really want is to sort the loads, but for now, check
      // the two likely directions.
      bool Consecutive = true;
      bool ReverseConsecutive = true;
      for (unsigned i = 0, e = VL.size() - 1; i < e; ++i) {
        if (!isConsecutiveAccess(VL[i], VL[i + 1], *DL, *SE)) {
          Consecutive = false;
          break;
        } else {
          ReverseConsecutive = false;
        }
      }

      if (Consecutive) {
        ++NumLoadsWantToKeepOrder;
        newTreeEntry(VL, true);
        DEBUG(dbgs() << "SLP: added a vector of loads.\n");
        return;
      }

      // If none of the load pairs were consecutive when checked in order,
      // check the reverse order.
      if (ReverseConsecutive)
        for (unsigned i = VL.size() - 1; i > 0; --i)
          if (!isConsecutiveAccess(VL[i], VL[i - 1], *DL, *SE)) {
            ReverseConsecutive = false;
            break;
          }

      BS.cancelScheduling(VL);
      newTreeEntry(VL, false);

      if (ReverseConsecutive) {
        ++NumLoadsWantToChangeOrder;
        DEBUG(dbgs() << "SLP: Gathering reversed loads.\n");
      } else {
        DEBUG(dbgs() << "SLP: Gathering non-consecutive loads.\n");
      }
      return;
    }
    case Instruction::ZExt:
    case Instruction::SExt:
    case Instruction::FPToUI:
    case Instruction::FPToSI:
    case Instruction::FPExt:
    case Instruction::PtrToInt:
    case Instruction::IntToPtr:
    case Instruction::SIToFP:
    case Instruction::UIToFP:
    case Instruction::Trunc:
    case Instruction::FPTrunc:
    case Instruction::BitCast: {
      Type *SrcTy = VL0->getOperand(0)->getType();
      for (unsigned i = 0; i < VL.size(); ++i) {
        Type *Ty = cast<Instruction>(VL[i])->getOperand(0)->getType();
        if (Ty != SrcTy || !isValidElementType(Ty)) {
          BS.cancelScheduling(VL);
          newTreeEntry(VL, false);
          DEBUG(dbgs() << "SLP: Gathering casts with different src types.\n");
          return;
        }
      }
      newTreeEntry(VL, true);
      DEBUG(dbgs() << "SLP: added a vector of casts.\n");

      for (unsigned i = 0, e = VL0->getNumOperands(); i < e; ++i) {
        ValueList Operands;
        // Prepare the operand vector.
        for (Value *j : VL)
          Operands.push_back(cast<Instruction>(j)->getOperand(i));

        buildTree_rec(Operands, Depth+1);
      }
      return;
    }
    case Instruction::ICmp:
    case Instruction::FCmp: {
      // Check that all of the compares have the same predicate.
      CmpInst::Predicate P0 = cast<CmpInst>(VL0)->getPredicate();
      Type *ComparedTy = cast<Instruction>(VL[0])->getOperand(0)->getType();
      for (unsigned i = 1, e = VL.size(); i < e; ++i) {
        CmpInst *Cmp = cast<CmpInst>(VL[i]);
        if (Cmp->getPredicate() != P0 ||
            Cmp->getOperand(0)->getType() != ComparedTy) {
          BS.cancelScheduling(VL);
          newTreeEntry(VL, false);
          DEBUG(dbgs() << "SLP: Gathering cmp with different predicate.\n");
          return;
        }
      }

      newTreeEntry(VL, true);
      DEBUG(dbgs() << "SLP: added a vector of compares.\n");

      for (unsigned i = 0, e = VL0->getNumOperands(); i < e; ++i) {
        ValueList Operands;
        // Prepare the operand vector.
        for (Value *j : VL)
          Operands.push_back(cast<Instruction>(j)->getOperand(i));

        buildTree_rec(Operands, Depth+1);
      }
      return;
    }
    case Instruction::Select:
    case Instruction::Add:
    case Instruction::FAdd:
    case Instruction::Sub:
    case Instruction::FSub:
    case Instruction::Mul:
    case Instruction::FMul:
    case Instruction::UDiv:
    case Instruction::SDiv:
    case Instruction::FDiv:
    case Instruction::URem:
    case Instruction::SRem:
    case Instruction::FRem:
    case Instruction::Shl:
    case Instruction::LShr:
    case Instruction::AShr:
    case Instruction::And:
    case Instruction::Or:
    case Instruction::Xor: {
      newTreeEntry(VL, true);
      DEBUG(dbgs() << "SLP: added a vector of bin op.\n");

      // Sort operands of the instructions so that each side is more likely to
      // have the same opcode.
      if (isa<BinaryOperator>(VL0) && VL0->isCommutative()) {
        ValueList Left, Right;
        reorderInputsAccordingToOpcode(VL, Left, Right);
        buildTree_rec(Left, Depth + 1);
        buildTree_rec(Right, Depth + 1);
        return;
      }

      for (unsigned i = 0, e = VL0->getNumOperands(); i < e; ++i) {
        ValueList Operands;
        // Prepare the operand vector.
        for (Value *j : VL)
          Operands.push_back(cast<Instruction>(j)->getOperand(i));

        buildTree_rec(Operands, Depth+1);
      }
      return;
    }
    case Instruction::GetElementPtr: {
      // We don't combine GEPs with complicated (nested) indexing.
      for (unsigned j = 0; j < VL.size(); ++j) {
        if (cast<Instruction>(VL[j])->getNumOperands() != 2) {
          DEBUG(dbgs() << "SLP: not-vectorizable GEP (nested indexes).\n");
          BS.cancelScheduling(VL);
          newTreeEntry(VL, false);
          return;
        }
      }

      // We can't combine several GEPs into one vector if they operate on
      // different types.
      Type *Ty0 = cast<Instruction>(VL0)->getOperand(0)->getType();
      for (unsigned j = 0; j < VL.size(); ++j) {
        Type *CurTy = cast<Instruction>(VL[j])->getOperand(0)->getType();
        if (Ty0 != CurTy) {
          DEBUG(dbgs() << "SLP: not-vectorizable GEP (different types).\n");
          BS.cancelScheduling(VL);
          newTreeEntry(VL, false);
          return;
        }
      }

      // We don't combine GEPs with non-constant indexes.
      for (unsigned j = 0; j < VL.size(); ++j) {
        auto Op = cast<Instruction>(VL[j])->getOperand(1);
        if (!isa<ConstantInt>(Op)) {
          DEBUG(
              dbgs() << "SLP: not-vectorizable GEP (non-constant indexes).\n");
          BS.cancelScheduling(VL);
          newTreeEntry(VL, false);
          return;
        }
      }

      newTreeEntry(VL, true);
      DEBUG(dbgs() << "SLP: added a vector of GEPs.\n");
      for (unsigned i = 0, e = 2; i < e; ++i) {
        ValueList Operands;
        // Prepare the operand vector.
        for (Value *j : VL)
          Operands.push_back(cast<Instruction>(j)->getOperand(i));

        buildTree_rec(Operands, Depth + 1);
      }
      return;
    }
    case Instruction::Store: {
      // Check if the stores are consecutive or of we need to swizzle them.
      for (unsigned i = 0, e = VL.size() - 1; i < e; ++i)
        if (!isConsecutiveAccess(VL[i], VL[i + 1], *DL, *SE)) {
          BS.cancelScheduling(VL);
          newTreeEntry(VL, false);
          DEBUG(dbgs() << "SLP: Non-consecutive store.\n");
          return;
        }

      newTreeEntry(VL, true);
      DEBUG(dbgs() << "SLP: added a vector of stores.\n");

      ValueList Operands;
      for (Value *j : VL)
        Operands.push_back(cast<Instruction>(j)->getOperand(0));

      buildTree_rec(Operands, Depth + 1);
      return;
    }
    case Instruction::Call: {
      // Check if the calls are all to the same vectorizable intrinsic.
      CallInst *CI = cast<CallInst>(VL[0]);
      // Check if this is an Intrinsic call or something that can be
      // represented by an intrinsic call
      Intrinsic::ID ID = getVectorIntrinsicIDForCall(CI, TLI);
      if (!isTriviallyVectorizable(ID)) {
        BS.cancelScheduling(VL);
        newTreeEntry(VL, false);
        DEBUG(dbgs() << "SLP: Non-vectorizable call.\n");
        return;
      }
      Function *Int = CI->getCalledFunction();
      Value *A1I = nullptr;
      if (hasVectorInstrinsicScalarOpd(ID, 1))
        A1I = CI->getArgOperand(1);
      for (unsigned i = 1, e = VL.size(); i != e; ++i) {
        CallInst *CI2 = dyn_cast<CallInst>(VL[i]);
        if (!CI2 || CI2->getCalledFunction() != Int ||
            getVectorIntrinsicIDForCall(CI2, TLI) != ID ||
            !CI->hasIdenticalOperandBundleSchema(*CI2)) {
          BS.cancelScheduling(VL);
          newTreeEntry(VL, false);
          DEBUG(dbgs() << "SLP: mismatched calls:" << *CI << "!=" << *VL[i]
                       << "\n");
          return;
        }
        // ctlz,cttz and powi are special intrinsics whose second argument
        // should be same in order for them to be vectorized.
        if (hasVectorInstrinsicScalarOpd(ID, 1)) {
          Value *A1J = CI2->getArgOperand(1);
          if (A1I != A1J) {
            BS.cancelScheduling(VL);
            newTreeEntry(VL, false);
            DEBUG(dbgs() << "SLP: mismatched arguments in call:" << *CI
                         << " argument "<< A1I<<"!=" << A1J
                         << "\n");
            return;
          }
        }
        // Verify that the bundle operands are identical between the two calls.
        if (CI->hasOperandBundles() &&
            !std::equal(CI->op_begin() + CI->getBundleOperandsStartIndex(),
                        CI->op_begin() + CI->getBundleOperandsEndIndex(),
                        CI2->op_begin() + CI2->getBundleOperandsStartIndex())) {
          BS.cancelScheduling(VL);
          newTreeEntry(VL, false);
          DEBUG(dbgs() << "SLP: mismatched bundle operands in calls:" << *CI << "!="
                       << *VL[i] << '\n');
          return;
        }
      }

      newTreeEntry(VL, true);
      for (unsigned i = 0, e = CI->getNumArgOperands(); i != e; ++i) {
        ValueList Operands;
        // Prepare the operand vector.
        for (Value *j : VL) {
          CallInst *CI2 = dyn_cast<CallInst>(j);
          Operands.push_back(CI2->getArgOperand(i));
        }
        buildTree_rec(Operands, Depth + 1);
      }
      return;
    }
    case Instruction::ShuffleVector: {
      // If this is not an alternate sequence of opcode like add-sub
      // then do not vectorize this instruction.
      if (!isAltShuffle) {
        BS.cancelScheduling(VL);
        newTreeEntry(VL, false);
        DEBUG(dbgs() << "SLP: ShuffleVector are not vectorized.\n");
        return;
      }
      newTreeEntry(VL, true);
      DEBUG(dbgs() << "SLP: added a ShuffleVector op.\n");

      // Reorder operands if reordering would enable vectorization.
      if (isa<BinaryOperator>(VL0)) {
        ValueList Left, Right;
        reorderAltShuffleOperands(VL, Left, Right);
        buildTree_rec(Left, Depth + 1);
        buildTree_rec(Right, Depth + 1);
        return;
      }

      for (unsigned i = 0, e = VL0->getNumOperands(); i < e; ++i) {
        ValueList Operands;
        // Prepare the operand vector.
        for (Value *j : VL)
          Operands.push_back(cast<Instruction>(j)->getOperand(i));

        buildTree_rec(Operands, Depth + 1);
      }
      return;
    }
    default:
      BS.cancelScheduling(VL);
      newTreeEntry(VL, false);
      DEBUG(dbgs() << "SLP: Gathering unknown instruction.\n");
      return;
  }
}

unsigned BoUpSLP::canMapToVector(Type *T, const DataLayout &DL) const {
  unsigned N;
  Type *EltTy;
  auto *ST = dyn_cast<StructType>(T);
  if (ST) {
    N = ST->getNumElements();
    EltTy = *ST->element_begin();
  } else {
    N = cast<ArrayType>(T)->getNumElements();
    EltTy = cast<ArrayType>(T)->getElementType();
  }
  if (!isValidElementType(EltTy))
    return 0;
  uint64_t VTSize = DL.getTypeStoreSizeInBits(VectorType::get(EltTy, N));
  if (VTSize < MinVecRegSize || VTSize > MaxVecRegSize || VTSize != DL.getTypeStoreSizeInBits(T))
    return 0;
  if (ST) {
    // Check that struct is homogeneous.
    for (const auto *Ty : ST->elements())
      if (Ty != EltTy)
        return 0;
  }
  return N;
}

bool BoUpSLP::canReuseExtract(ArrayRef<Value *> VL, unsigned Opcode) const {
  assert(Opcode == Instruction::ExtractElement ||
         Opcode == Instruction::ExtractValue);
  assert(Opcode == getSameOpcode(VL) && "Invalid opcode");
  // Check if all of the extracts come from the same vector and from the
  // correct offset.
  Value *VL0 = VL[0];
  Instruction *E0 = cast<Instruction>(VL0);
  Value *Vec = E0->getOperand(0);

  // We have to extract from a vector/aggregate with the same number of elements.
  unsigned NElts;
  if (Opcode == Instruction::ExtractValue) {
    const DataLayout &DL = E0->getModule()->getDataLayout();
    NElts = canMapToVector(Vec->getType(), DL);
    if (!NElts)
      return false;
    // Check if load can be rewritten as load of vector.
    LoadInst *LI = dyn_cast<LoadInst>(Vec);
    if (!LI || !LI->isSimple() || !LI->hasNUses(VL.size()))
      return false;
  } else {
    NElts = Vec->getType()->getVectorNumElements();
  }

  if (NElts != VL.size())
    return false;

  // Check that all of the indices extract from the correct offset.
  if (!matchExtractIndex(E0, 0, Opcode))
    return false;

  for (unsigned i = 1, e = VL.size(); i < e; ++i) {
    Instruction *E = cast<Instruction>(VL[i]);
    if (!matchExtractIndex(E, i, Opcode))
      return false;
    if (E->getOperand(0) != Vec)
      return false;
  }

  return true;
}

int BoUpSLP::getEntryCost(TreeEntry *E) {
  ArrayRef<Value*> VL = E->Scalars;

  Type *ScalarTy = VL[0]->getType();
  if (StoreInst *SI = dyn_cast<StoreInst>(VL[0]))
    ScalarTy = SI->getValueOperand()->getType();
  VectorType *VecTy = VectorType::get(ScalarTy, VL.size());

  // If we have computed a smaller type for the expression, update VecTy so
  // that the costs will be accurate.
  if (MinBWs.count(VL[0]))
    VecTy = VectorType::get(IntegerType::get(F->getContext(), MinBWs[VL[0]]),
                            VL.size());

  if (E->NeedToGather) {
    if (allConstant(VL))
      return 0;
    if (isSplat(VL)) {
      return TTI->getShuffleCost(TargetTransformInfo::SK_Broadcast, VecTy, 0);
    }
    return getGatherCost(E->Scalars);
  }
  unsigned Opcode = getSameOpcode(VL);
  assert(Opcode && allSameType(VL) && allSameBlock(VL) && "Invalid VL");
  Instruction *VL0 = cast<Instruction>(VL[0]);
  switch (Opcode) {
    case Instruction::PHI: {
      return 0;
    }
    case Instruction::ExtractValue:
    case Instruction::ExtractElement: {
      if (canReuseExtract(VL, Opcode)) {
        int DeadCost = 0;
        for (unsigned i = 0, e = VL.size(); i < e; ++i) {
          Instruction *E = cast<Instruction>(VL[i]);
          if (E->hasOneUse())
            // Take credit for instruction that will become dead.
            DeadCost +=
                TTI->getVectorInstrCost(Instruction::ExtractElement, VecTy, i);
        }
        return -DeadCost;
      }
      return getGatherCost(VecTy);
    }
    case Instruction::ZExt:
    case Instruction::SExt:
    case Instruction::FPToUI:
    case Instruction::FPToSI:
    case Instruction::FPExt:
    case Instruction::PtrToInt:
    case Instruction::IntToPtr:
    case Instruction::SIToFP:
    case Instruction::UIToFP:
    case Instruction::Trunc:
    case Instruction::FPTrunc:
    case Instruction::BitCast: {
      Type *SrcTy = VL0->getOperand(0)->getType();

      // Calculate the cost of this instruction.
      int ScalarCost = VL.size() * TTI->getCastInstrCost(VL0->getOpcode(),
                                                         VL0->getType(), SrcTy);

      VectorType *SrcVecTy = VectorType::get(SrcTy, VL.size());
      int VecCost = TTI->getCastInstrCost(VL0->getOpcode(), VecTy, SrcVecTy);
      return VecCost - ScalarCost;
    }
    case Instruction::FCmp:
    case Instruction::ICmp:
    case Instruction::Select: {
      // Calculate the cost of this instruction.
      VectorType *MaskTy = VectorType::get(Builder.getInt1Ty(), VL.size());
      int ScalarCost = VecTy->getNumElements() *
          TTI->getCmpSelInstrCost(Opcode, ScalarTy, Builder.getInt1Ty());
      int VecCost = TTI->getCmpSelInstrCost(Opcode, VecTy, MaskTy);
      return VecCost - ScalarCost;
    }
    case Instruction::Add:
    case Instruction::FAdd:
    case Instruction::Sub:
    case Instruction::FSub:
    case Instruction::Mul:
    case Instruction::FMul:
    case Instruction::UDiv:
    case Instruction::SDiv:
    case Instruction::FDiv:
    case Instruction::URem:
    case Instruction::SRem:
    case Instruction::FRem:
    case Instruction::Shl:
    case Instruction::LShr:
    case Instruction::AShr:
    case Instruction::And:
    case Instruction::Or:
    case Instruction::Xor: {
      // Certain instructions can be cheaper to vectorize if they have a
      // constant second vector operand.
      TargetTransformInfo::OperandValueKind Op1VK =
          TargetTransformInfo::OK_AnyValue;
      TargetTransformInfo::OperandValueKind Op2VK =
          TargetTransformInfo::OK_UniformConstantValue;
      TargetTransformInfo::OperandValueProperties Op1VP =
          TargetTransformInfo::OP_None;
      TargetTransformInfo::OperandValueProperties Op2VP =
          TargetTransformInfo::OP_None;

      // If all operands are exactly the same ConstantInt then set the
      // operand kind to OK_UniformConstantValue.
      // If instead not all operands are constants, then set the operand kind
      // to OK_AnyValue. If all operands are constants but not the same,
      // then set the operand kind to OK_NonUniformConstantValue.
      ConstantInt *CInt = nullptr;
      for (unsigned i = 0; i < VL.size(); ++i) {
        const Instruction *I = cast<Instruction>(VL[i]);
        if (!isa<ConstantInt>(I->getOperand(1))) {
          Op2VK = TargetTransformInfo::OK_AnyValue;
          break;
        }
        if (i == 0) {
          CInt = cast<ConstantInt>(I->getOperand(1));
          continue;
        }
        if (Op2VK == TargetTransformInfo::OK_UniformConstantValue &&
            CInt != cast<ConstantInt>(I->getOperand(1)))
          Op2VK = TargetTransformInfo::OK_NonUniformConstantValue;
      }
      // FIXME: Currently cost of model modification for division by power of
      // 2 is handled for X86 and AArch64. Add support for other targets.
      if (Op2VK == TargetTransformInfo::OK_UniformConstantValue && CInt &&
          CInt->getValue().isPowerOf2())
        Op2VP = TargetTransformInfo::OP_PowerOf2;

      int ScalarCost = VecTy->getNumElements() *
                       TTI->getArithmeticInstrCost(Opcode, ScalarTy, Op1VK,
                                                   Op2VK, Op1VP, Op2VP);
      int VecCost = TTI->getArithmeticInstrCost(Opcode, VecTy, Op1VK, Op2VK,
                                                Op1VP, Op2VP);
      return VecCost - ScalarCost;
    }
    case Instruction::GetElementPtr: {
      TargetTransformInfo::OperandValueKind Op1VK =
          TargetTransformInfo::OK_AnyValue;
      TargetTransformInfo::OperandValueKind Op2VK =
          TargetTransformInfo::OK_UniformConstantValue;

      int ScalarCost =
          VecTy->getNumElements() *
          TTI->getArithmeticInstrCost(Instruction::Add, ScalarTy, Op1VK, Op2VK);
      int VecCost =
          TTI->getArithmeticInstrCost(Instruction::Add, VecTy, Op1VK, Op2VK);

      return VecCost - ScalarCost;
    }
    case Instruction::Load: {
      // Cost of wide load - cost of scalar loads.
      unsigned alignment = dyn_cast<LoadInst>(VL0)->getAlignment();
      int ScalarLdCost = VecTy->getNumElements() *
            TTI->getMemoryOpCost(Instruction::Load, ScalarTy, alignment, 0);
      int VecLdCost = TTI->getMemoryOpCost(Instruction::Load,
                                           VecTy, alignment, 0);
      return VecLdCost - ScalarLdCost;
    }
    case Instruction::Store: {
      // We know that we can merge the stores. Calculate the cost.
      unsigned alignment = dyn_cast<StoreInst>(VL0)->getAlignment();
      int ScalarStCost = VecTy->getNumElements() *
            TTI->getMemoryOpCost(Instruction::Store, ScalarTy, alignment, 0);
      int VecStCost = TTI->getMemoryOpCost(Instruction::Store,
                                           VecTy, alignment, 0);
      return VecStCost - ScalarStCost;
    }
    case Instruction::Call: {
      CallInst *CI = cast<CallInst>(VL0);
      Intrinsic::ID ID = getVectorIntrinsicIDForCall(CI, TLI);

      // Calculate the cost of the scalar and vector calls.
      SmallVector<Type*, 4> ScalarTys, VecTys;
      for (unsigned op = 0, opc = CI->getNumArgOperands(); op!= opc; ++op) {
        ScalarTys.push_back(CI->getArgOperand(op)->getType());
        VecTys.push_back(VectorType::get(CI->getArgOperand(op)->getType(),
                                         VecTy->getNumElements()));
      }

      FastMathFlags FMF;
      if (auto *FPMO = dyn_cast<FPMathOperator>(CI))
        FMF = FPMO->getFastMathFlags();

      int ScalarCallCost = VecTy->getNumElements() *
          TTI->getIntrinsicInstrCost(ID, ScalarTy, ScalarTys, FMF);

      int VecCallCost = TTI->getIntrinsicInstrCost(ID, VecTy, VecTys, FMF);

      DEBUG(dbgs() << "SLP: Call cost "<< VecCallCost - ScalarCallCost
            << " (" << VecCallCost  << "-" <<  ScalarCallCost << ")"
            << " for " << *CI << "\n");

      return VecCallCost - ScalarCallCost;
    }
    case Instruction::ShuffleVector: {
      TargetTransformInfo::OperandValueKind Op1VK =
          TargetTransformInfo::OK_AnyValue;
      TargetTransformInfo::OperandValueKind Op2VK =
          TargetTransformInfo::OK_AnyValue;
      int ScalarCost = 0;
      int VecCost = 0;
      for (Value *i : VL) {
        Instruction *I = cast<Instruction>(i);
        if (!I)
          break;
        ScalarCost +=
            TTI->getArithmeticInstrCost(I->getOpcode(), ScalarTy, Op1VK, Op2VK);
      }
      // VecCost is equal to sum of the cost of creating 2 vectors
      // and the cost of creating shuffle.
      Instruction *I0 = cast<Instruction>(VL[0]);
      VecCost =
          TTI->getArithmeticInstrCost(I0->getOpcode(), VecTy, Op1VK, Op2VK);
      Instruction *I1 = cast<Instruction>(VL[1]);
      VecCost +=
          TTI->getArithmeticInstrCost(I1->getOpcode(), VecTy, Op1VK, Op2VK);
      VecCost +=
          TTI->getShuffleCost(TargetTransformInfo::SK_Alternate, VecTy, 0);
      return VecCost - ScalarCost;
    }
    default:
      llvm_unreachable("Unknown instruction");
  }
}

bool BoUpSLP::isFullyVectorizableTinyTree() {
  DEBUG(dbgs() << "SLP: Check whether the tree with height " <<
        VectorizableTree.size() << " is fully vectorizable .\n");

  // We only handle trees of heights 1 and 2.
  if (VectorizableTree.size() == 1 && !VectorizableTree[0].NeedToGather)
    return true;

  if (VectorizableTree.size() != 2)
    return false;

  // Handle splat and all-constants stores.
  if (!VectorizableTree[0].NeedToGather &&
      (allConstant(VectorizableTree[1].Scalars) ||
       isSplat(VectorizableTree[1].Scalars)))
    return true;

  // Gathering cost would be too much for tiny trees.
  if (VectorizableTree[0].NeedToGather || VectorizableTree[1].NeedToGather)
    return false;

  return true;
}

bool BoUpSLP::isTreeTinyAndNotFullyVectorizable() {

  // We can vectorize the tree if its size is greater than or equal to the
  // minimum size specified by the MinTreeSize command line option.
  if (VectorizableTree.size() >= MinTreeSize)
    return false;

  // If we have a tiny tree (a tree whose size is less than MinTreeSize), we
  // can vectorize it if we can prove it fully vectorizable.
  if (isFullyVectorizableTinyTree())
    return false;

  assert(VectorizableTree.empty()
             ? ExternalUses.empty()
             : true && "We shouldn't have any external users");

  // Otherwise, we can't vectorize the tree. It is both tiny and not fully
  // vectorizable.
  return true;
}

int BoUpSLP::getSpillCost() {
  // Walk from the bottom of the tree to the top, tracking which values are
  // live. When we see a call instruction that is not part of our tree,
  // query TTI to see if there is a cost to keeping values live over it
  // (for example, if spills and fills are required).
  unsigned BundleWidth = VectorizableTree.front().Scalars.size();
  int Cost = 0;

  SmallPtrSet<Instruction*, 4> LiveValues;
  Instruction *PrevInst = nullptr;

  for (const auto &N : VectorizableTree) {
    Instruction *Inst = dyn_cast<Instruction>(N.Scalars[0]);
    if (!Inst)
      continue;

    if (!PrevInst) {
      PrevInst = Inst;
      continue;
    }

    // Update LiveValues.
    LiveValues.erase(PrevInst);
    for (auto &J : PrevInst->operands()) {
      if (isa<Instruction>(&*J) && ScalarToTreeEntry.count(&*J))
        LiveValues.insert(cast<Instruction>(&*J));
    }

    DEBUG(
      dbgs() << "SLP: #LV: " << LiveValues.size();
      for (auto *X : LiveValues)
        dbgs() << " " << X->getName();
      dbgs() << ", Looking at ";
      Inst->dump();
      );

    // Now find the sequence of instructions between PrevInst and Inst.
    BasicBlock::reverse_iterator InstIt = ++Inst->getIterator().getReverse(),
                                 PrevInstIt =
                                     PrevInst->getIterator().getReverse();
    while (InstIt != PrevInstIt) {
      if (PrevInstIt == PrevInst->getParent()->rend()) {
        PrevInstIt = Inst->getParent()->rbegin();
        continue;
      }

      if (isa<CallInst>(&*PrevInstIt) && &*PrevInstIt != PrevInst) {
        SmallVector<Type*, 4> V;
        for (auto *II : LiveValues)
          V.push_back(VectorType::get(II->getType(), BundleWidth));
        Cost += TTI->getCostOfKeepingLiveOverCall(V);
      }

      ++PrevInstIt;
    }

    PrevInst = Inst;
  }

  return Cost;
}

int BoUpSLP::getTreeCost() {
  int Cost = 0;
  DEBUG(dbgs() << "SLP: Calculating cost for tree of size " <<
        VectorizableTree.size() << ".\n");

  unsigned BundleWidth = VectorizableTree[0].Scalars.size();

  for (TreeEntry &TE : VectorizableTree) {
    int C = getEntryCost(&TE);
    DEBUG(dbgs() << "SLP: Adding cost " << C << " for bundle that starts with "
                 << *TE.Scalars[0] << ".\n");
    Cost += C;
  }

  SmallSet<Value *, 16> ExtractCostCalculated;
  int ExtractCost = 0;
  for (ExternalUser &EU : ExternalUses) {
    // We only add extract cost once for the same scalar.
    if (!ExtractCostCalculated.insert(EU.Scalar).second)
      continue;

    // Uses by ephemeral values are free (because the ephemeral value will be
    // removed prior to code generation, and so the extraction will be
    // removed as well).
    if (EphValues.count(EU.User))
      continue;

    // If we plan to rewrite the tree in a smaller type, we will need to sign
    // extend the extracted value back to the original type. Here, we account
    // for the extract and the added cost of the sign extend if needed.
    auto *VecTy = VectorType::get(EU.Scalar->getType(), BundleWidth);
    auto *ScalarRoot = VectorizableTree[0].Scalars[0];
    if (MinBWs.count(ScalarRoot)) {
      auto *MinTy = IntegerType::get(F->getContext(), MinBWs[ScalarRoot]);
      VecTy = VectorType::get(MinTy, BundleWidth);
      ExtractCost += TTI->getExtractWithExtendCost(
          Instruction::SExt, EU.Scalar->getType(), VecTy, EU.Lane);
    } else {
      ExtractCost +=
          TTI->getVectorInstrCost(Instruction::ExtractElement, VecTy, EU.Lane);
    }
  }

  int SpillCost = getSpillCost();
  Cost += SpillCost + ExtractCost;

  DEBUG(dbgs() << "SLP: Spill Cost = " << SpillCost << ".\n"
               << "SLP: Extract Cost = " << ExtractCost << ".\n"
               << "SLP: Total Cost = " << Cost << ".\n");
  return Cost;
}

int BoUpSLP::getGatherCost(Type *Ty) {
  int Cost = 0;
  for (unsigned i = 0, e = cast<VectorType>(Ty)->getNumElements(); i < e; ++i)
    Cost += TTI->getVectorInstrCost(Instruction::InsertElement, Ty, i);
  return Cost;
}

int BoUpSLP::getGatherCost(ArrayRef<Value *> VL) {
  // Find the type of the operands in VL.
  Type *ScalarTy = VL[0]->getType();
  if (StoreInst *SI = dyn_cast<StoreInst>(VL[0]))
    ScalarTy = SI->getValueOperand()->getType();
  VectorType *VecTy = VectorType::get(ScalarTy, VL.size());
  // Find the cost of inserting/extracting values from the vector.
  return getGatherCost(VecTy);
}

<<<<<<< HEAD
Value *BoUpSLP::getPointerOperand(Value *I) {
  if (LoadInst *LI = dyn_cast<LoadInst>(I))
    return LI->getPointerOperand();
  if (StoreInst *SI = dyn_cast<StoreInst>(I))
    return SI->getPointerOperand();
  return nullptr;
}

unsigned BoUpSLP::getAddressSpaceOperand(Value *I) {
  if (LoadInst *L = dyn_cast<LoadInst>(I))
    return L->getPointerAddressSpace();
  if (StoreInst *S = dyn_cast<StoreInst>(I))
    return S->getPointerAddressSpace();
  return -1;
}

bool BoUpSLP::isConsecutiveAccess(Value *A, Value *B, const DataLayout &DL) {
  Value *PtrA = getPointerOperand(A);
  Value *PtrB = getPointerOperand(B);
  unsigned ASA = getAddressSpaceOperand(A);
  unsigned ASB = getAddressSpaceOperand(B);

  // Check that the address spaces match and that the pointers are valid.
  if (!PtrA || !PtrB || (ASA != ASB))
    return false;

  // Make sure that A and B are different pointers of the same type.
  if (PtrA == PtrB || PtrA->getType() != PtrB->getType())
    return false;

  unsigned PtrBitWidth = DL.getPointerBaseSizeInBits(ASA);
  Type *Ty = cast<PointerType>(PtrA->getType())->getElementType();
  APInt Size(PtrBitWidth, DL.getTypeStoreSize(Ty));

  APInt OffsetA(PtrBitWidth, 0), OffsetB(PtrBitWidth, 0);
  PtrA = PtrA->stripAndAccumulateInBoundsConstantOffsets(DL, OffsetA);
  PtrB = PtrB->stripAndAccumulateInBoundsConstantOffsets(DL, OffsetB);

  APInt OffsetDelta = OffsetB - OffsetA;

  // Check if they are based on the same pointer. That makes the offsets
  // sufficient.
  if (PtrA == PtrB)
    return OffsetDelta == Size;

  // Compute the necessary base pointer delta to have the necessary final delta
  // equal to the size.
  APInt BaseDelta = Size - OffsetDelta;

  // Otherwise compute the distance with SCEV between the base pointers.
  const SCEV *PtrSCEVA = SE->getSCEV(PtrA);
  const SCEV *PtrSCEVB = SE->getSCEV(PtrB);
  const SCEV *C = SE->getConstant(BaseDelta);
  const SCEV *X = SE->getAddExpr(PtrSCEVA, C);
  return X == PtrSCEVB;
}

=======
>>>>>>> 6ea9891f
// Reorder commutative operations in alternate shuffle if the resulting vectors
// are consecutive loads. This would allow us to vectorize the tree.
// If we have something like-
// load a[0] - load b[0]
// load b[1] + load a[1]
// load a[2] - load b[2]
// load a[3] + load b[3]
// Reordering the second load b[1]  load a[1] would allow us to vectorize this
// code.
void BoUpSLP::reorderAltShuffleOperands(ArrayRef<Value *> VL,
                                        SmallVectorImpl<Value *> &Left,
                                        SmallVectorImpl<Value *> &Right) {
  // Push left and right operands of binary operation into Left and Right
  for (Value *i : VL) {
    Left.push_back(cast<Instruction>(i)->getOperand(0));
    Right.push_back(cast<Instruction>(i)->getOperand(1));
  }

  // Reorder if we have a commutative operation and consecutive access
  // are on either side of the alternate instructions.
  for (unsigned j = 0; j < VL.size() - 1; ++j) {
    if (LoadInst *L = dyn_cast<LoadInst>(Left[j])) {
      if (LoadInst *L1 = dyn_cast<LoadInst>(Right[j + 1])) {
        Instruction *VL1 = cast<Instruction>(VL[j]);
        Instruction *VL2 = cast<Instruction>(VL[j + 1]);
        if (VL1->isCommutative() && isConsecutiveAccess(L, L1, *DL, *SE)) {
          std::swap(Left[j], Right[j]);
          continue;
        } else if (VL2->isCommutative() &&
                   isConsecutiveAccess(L, L1, *DL, *SE)) {
          std::swap(Left[j + 1], Right[j + 1]);
          continue;
        }
        // else unchanged
      }
    }
    if (LoadInst *L = dyn_cast<LoadInst>(Right[j])) {
      if (LoadInst *L1 = dyn_cast<LoadInst>(Left[j + 1])) {
        Instruction *VL1 = cast<Instruction>(VL[j]);
        Instruction *VL2 = cast<Instruction>(VL[j + 1]);
        if (VL1->isCommutative() && isConsecutiveAccess(L, L1, *DL, *SE)) {
          std::swap(Left[j], Right[j]);
          continue;
        } else if (VL2->isCommutative() &&
                   isConsecutiveAccess(L, L1, *DL, *SE)) {
          std::swap(Left[j + 1], Right[j + 1]);
          continue;
        }
        // else unchanged
      }
    }
  }
}

// Return true if I should be commuted before adding it's left and right
// operands to the arrays Left and Right.
//
// The vectorizer is trying to either have all elements one side being
// instruction with the same opcode to enable further vectorization, or having
// a splat to lower the vectorizing cost.
static bool shouldReorderOperands(int i, Instruction &I,
                                  SmallVectorImpl<Value *> &Left,
                                  SmallVectorImpl<Value *> &Right,
                                  bool AllSameOpcodeLeft,
                                  bool AllSameOpcodeRight, bool SplatLeft,
                                  bool SplatRight) {
  Value *VLeft = I.getOperand(0);
  Value *VRight = I.getOperand(1);
  // If we have "SplatRight", try to see if commuting is needed to preserve it.
  if (SplatRight) {
    if (VRight == Right[i - 1])
      // Preserve SplatRight
      return false;
    if (VLeft == Right[i - 1]) {
      // Commuting would preserve SplatRight, but we don't want to break
      // SplatLeft either, i.e. preserve the original order if possible.
      // (FIXME: why do we care?)
      if (SplatLeft && VLeft == Left[i - 1])
        return false;
      return true;
    }
  }
  // Symmetrically handle Right side.
  if (SplatLeft) {
    if (VLeft == Left[i - 1])
      // Preserve SplatLeft
      return false;
    if (VRight == Left[i - 1])
      return true;
  }

  Instruction *ILeft = dyn_cast<Instruction>(VLeft);
  Instruction *IRight = dyn_cast<Instruction>(VRight);

  // If we have "AllSameOpcodeRight", try to see if the left operands preserves
  // it and not the right, in this case we want to commute.
  if (AllSameOpcodeRight) {
    unsigned RightPrevOpcode = cast<Instruction>(Right[i - 1])->getOpcode();
    if (IRight && RightPrevOpcode == IRight->getOpcode())
      // Do not commute, a match on the right preserves AllSameOpcodeRight
      return false;
    if (ILeft && RightPrevOpcode == ILeft->getOpcode()) {
      // We have a match and may want to commute, but first check if there is
      // not also a match on the existing operands on the Left to preserve
      // AllSameOpcodeLeft, i.e. preserve the original order if possible.
      // (FIXME: why do we care?)
      if (AllSameOpcodeLeft && ILeft &&
          cast<Instruction>(Left[i - 1])->getOpcode() == ILeft->getOpcode())
        return false;
      return true;
    }
  }
  // Symmetrically handle Left side.
  if (AllSameOpcodeLeft) {
    unsigned LeftPrevOpcode = cast<Instruction>(Left[i - 1])->getOpcode();
    if (ILeft && LeftPrevOpcode == ILeft->getOpcode())
      return false;
    if (IRight && LeftPrevOpcode == IRight->getOpcode())
      return true;
  }
  return false;
}

void BoUpSLP::reorderInputsAccordingToOpcode(ArrayRef<Value *> VL,
                                             SmallVectorImpl<Value *> &Left,
                                             SmallVectorImpl<Value *> &Right) {

  if (VL.size()) {
    // Peel the first iteration out of the loop since there's nothing
    // interesting to do anyway and it simplifies the checks in the loop.
    auto VLeft = cast<Instruction>(VL[0])->getOperand(0);
    auto VRight = cast<Instruction>(VL[0])->getOperand(1);
    if (!isa<Instruction>(VRight) && isa<Instruction>(VLeft))
      // Favor having instruction to the right. FIXME: why?
      std::swap(VLeft, VRight);
    Left.push_back(VLeft);
    Right.push_back(VRight);
  }

  // Keep track if we have instructions with all the same opcode on one side.
  bool AllSameOpcodeLeft = isa<Instruction>(Left[0]);
  bool AllSameOpcodeRight = isa<Instruction>(Right[0]);
  // Keep track if we have one side with all the same value (broadcast).
  bool SplatLeft = true;
  bool SplatRight = true;

  for (unsigned i = 1, e = VL.size(); i != e; ++i) {
    Instruction *I = cast<Instruction>(VL[i]);
    assert(I->isCommutative() && "Can only process commutative instruction");
    // Commute to favor either a splat or maximizing having the same opcodes on
    // one side.
    if (shouldReorderOperands(i, *I, Left, Right, AllSameOpcodeLeft,
                              AllSameOpcodeRight, SplatLeft, SplatRight)) {
      Left.push_back(I->getOperand(1));
      Right.push_back(I->getOperand(0));
    } else {
      Left.push_back(I->getOperand(0));
      Right.push_back(I->getOperand(1));
    }
    // Update Splat* and AllSameOpcode* after the insertion.
    SplatRight = SplatRight && (Right[i - 1] == Right[i]);
    SplatLeft = SplatLeft && (Left[i - 1] == Left[i]);
    AllSameOpcodeLeft = AllSameOpcodeLeft && isa<Instruction>(Left[i]) &&
                        (cast<Instruction>(Left[i - 1])->getOpcode() ==
                         cast<Instruction>(Left[i])->getOpcode());
    AllSameOpcodeRight = AllSameOpcodeRight && isa<Instruction>(Right[i]) &&
                         (cast<Instruction>(Right[i - 1])->getOpcode() ==
                          cast<Instruction>(Right[i])->getOpcode());
  }

  // If one operand end up being broadcast, return this operand order.
  if (SplatRight || SplatLeft)
    return;

  // Finally check if we can get longer vectorizable chain by reordering
  // without breaking the good operand order detected above.
  // E.g. If we have something like-
  // load a[0]  load b[0]
  // load b[1]  load a[1]
  // load a[2]  load b[2]
  // load a[3]  load b[3]
  // Reordering the second load b[1]  load a[1] would allow us to vectorize
  // this code and we still retain AllSameOpcode property.
  // FIXME: This load reordering might break AllSameOpcode in some rare cases
  // such as-
  // add a[0],c[0]  load b[0]
  // add a[1],c[2]  load b[1]
  // b[2]           load b[2]
  // add a[3],c[3]  load b[3]
  for (unsigned j = 0; j < VL.size() - 1; ++j) {
    if (LoadInst *L = dyn_cast<LoadInst>(Left[j])) {
      if (LoadInst *L1 = dyn_cast<LoadInst>(Right[j + 1])) {
        if (isConsecutiveAccess(L, L1, *DL, *SE)) {
          std::swap(Left[j + 1], Right[j + 1]);
          continue;
        }
      }
    }
    if (LoadInst *L = dyn_cast<LoadInst>(Right[j])) {
      if (LoadInst *L1 = dyn_cast<LoadInst>(Left[j + 1])) {
        if (isConsecutiveAccess(L, L1, *DL, *SE)) {
          std::swap(Left[j + 1], Right[j + 1]);
          continue;
        }
      }
    }
    // else unchanged
  }
}

void BoUpSLP::setInsertPointAfterBundle(ArrayRef<Value *> VL) {

  // Get the basic block this bundle is in. All instructions in the bundle
  // should be in this block.
  auto *Front = cast<Instruction>(VL.front());
  auto *BB = Front->getParent();
  assert(all_of(make_range(VL.begin(), VL.end()), [&](Value *V) -> bool {
    return cast<Instruction>(V)->getParent() == BB;
  }));

  // The last instruction in the bundle in program order.
  Instruction *LastInst = nullptr;

  // Find the last instruction. The common case should be that BB has been
  // scheduled, and the last instruction is VL.back(). So we start with
  // VL.back() and iterate over schedule data until we reach the end of the
  // bundle. The end of the bundle is marked by null ScheduleData.
  if (BlocksSchedules.count(BB)) {
    auto *Bundle = BlocksSchedules[BB]->getScheduleData(VL.back());
    if (Bundle && Bundle->isPartOfBundle())
      for (; Bundle; Bundle = Bundle->NextInBundle)
        LastInst = Bundle->Inst;
  }

  // LastInst can still be null at this point if there's either not an entry
  // for BB in BlocksSchedules or there's no ScheduleData available for
  // VL.back(). This can be the case if buildTree_rec aborts for various
  // reasons (e.g., the maximum recursion depth is reached, the maximum region
  // size is reached, etc.). ScheduleData is initialized in the scheduling
  // "dry-run".
  //
  // If this happens, we can still find the last instruction by brute force. We
  // iterate forwards from Front (inclusive) until we either see all
  // instructions in the bundle or reach the end of the block. If Front is the
  // last instruction in program order, LastInst will be set to Front, and we
  // will visit all the remaining instructions in the block.
  //
  // One of the reasons we exit early from buildTree_rec is to place an upper
  // bound on compile-time. Thus, taking an additional compile-time hit here is
  // not ideal. However, this should be exceedingly rare since it requires that
  // we both exit early from buildTree_rec and that the bundle be out-of-order
  // (causing us to iterate all the way to the end of the block).
  if (!LastInst) {
    SmallPtrSet<Value *, 16> Bundle(VL.begin(), VL.end());
    for (auto &I : make_range(BasicBlock::iterator(Front), BB->end())) {
      if (Bundle.erase(&I))
        LastInst = &I;
      if (Bundle.empty())
        break;
    }
  }

  // Set the insertion point after the last instruction in the bundle. Set the
  // debug location to Front.
  Builder.SetInsertPoint(BB, ++LastInst->getIterator());
  Builder.SetCurrentDebugLocation(Front->getDebugLoc());
}

Value *BoUpSLP::Gather(ArrayRef<Value *> VL, VectorType *Ty) {
  Value *Vec = UndefValue::get(Ty);
  // Generate the 'InsertElement' instruction.
  for (unsigned i = 0; i < Ty->getNumElements(); ++i) {
    Vec = Builder.CreateInsertElement(Vec, VL[i], Builder.getInt32(i));
    if (Instruction *Insrt = dyn_cast<Instruction>(Vec)) {
      GatherSeq.insert(Insrt);
      CSEBlocks.insert(Insrt->getParent());

      // Add to our 'need-to-extract' list.
      if (ScalarToTreeEntry.count(VL[i])) {
        int Idx = ScalarToTreeEntry[VL[i]];
        TreeEntry *E = &VectorizableTree[Idx];
        // Find which lane we need to extract.
        int FoundLane = -1;
        for (unsigned Lane = 0, LE = VL.size(); Lane != LE; ++Lane) {
          // Is this the lane of the scalar that we are looking for ?
          if (E->Scalars[Lane] == VL[i]) {
            FoundLane = Lane;
            break;
          }
        }
        assert(FoundLane >= 0 && "Could not find the correct lane");
        ExternalUses.push_back(ExternalUser(VL[i], Insrt, FoundLane));
      }
    }
  }

  return Vec;
}

Value *BoUpSLP::alreadyVectorized(ArrayRef<Value *> VL) const {
  SmallDenseMap<Value*, int>::const_iterator Entry
    = ScalarToTreeEntry.find(VL[0]);
  if (Entry != ScalarToTreeEntry.end()) {
    int Idx = Entry->second;
    const TreeEntry *En = &VectorizableTree[Idx];
    if (En->isSame(VL) && En->VectorizedValue)
      return En->VectorizedValue;
  }
  return nullptr;
}

Value *BoUpSLP::vectorizeTree(ArrayRef<Value *> VL) {
  if (ScalarToTreeEntry.count(VL[0])) {
    int Idx = ScalarToTreeEntry[VL[0]];
    TreeEntry *E = &VectorizableTree[Idx];
    if (E->isSame(VL))
      return vectorizeTree(E);
  }

  Type *ScalarTy = VL[0]->getType();
  if (StoreInst *SI = dyn_cast<StoreInst>(VL[0]))
    ScalarTy = SI->getValueOperand()->getType();
  VectorType *VecTy = VectorType::get(ScalarTy, VL.size());

  return Gather(VL, VecTy);
}

Value *BoUpSLP::vectorizeTree(TreeEntry *E) {
  IRBuilder<>::InsertPointGuard Guard(Builder);

  if (E->VectorizedValue) {
    DEBUG(dbgs() << "SLP: Diamond merged for " << *E->Scalars[0] << ".\n");
    return E->VectorizedValue;
  }

  Instruction *VL0 = cast<Instruction>(E->Scalars[0]);
  Type *ScalarTy = VL0->getType();
  if (StoreInst *SI = dyn_cast<StoreInst>(VL0))
    ScalarTy = SI->getValueOperand()->getType();
  VectorType *VecTy = VectorType::get(ScalarTy, E->Scalars.size());

  if (E->NeedToGather) {
    setInsertPointAfterBundle(E->Scalars);
    auto *V = Gather(E->Scalars, VecTy);
    E->VectorizedValue = V;
    return V;
  }

  unsigned Opcode = getSameOpcode(E->Scalars);

  switch (Opcode) {
    case Instruction::PHI: {
      PHINode *PH = dyn_cast<PHINode>(VL0);
      Builder.SetInsertPoint(PH->getParent()->getFirstNonPHI());
      Builder.SetCurrentDebugLocation(PH->getDebugLoc());
      PHINode *NewPhi = Builder.CreatePHI(VecTy, PH->getNumIncomingValues());
      E->VectorizedValue = NewPhi;

      // PHINodes may have multiple entries from the same block. We want to
      // visit every block once.
      SmallSet<BasicBlock*, 4> VisitedBBs;

      for (unsigned i = 0, e = PH->getNumIncomingValues(); i < e; ++i) {
        ValueList Operands;
        BasicBlock *IBB = PH->getIncomingBlock(i);

        if (!VisitedBBs.insert(IBB).second) {
          NewPhi->addIncoming(NewPhi->getIncomingValueForBlock(IBB), IBB);
          continue;
        }

        // Prepare the operand vector.
        for (Value *V : E->Scalars)
          Operands.push_back(cast<PHINode>(V)->getIncomingValueForBlock(IBB));

        Builder.SetInsertPoint(IBB->getTerminator());
        Builder.SetCurrentDebugLocation(PH->getDebugLoc());
        Value *Vec = vectorizeTree(Operands);
        NewPhi->addIncoming(Vec, IBB);
      }

      assert(NewPhi->getNumIncomingValues() == PH->getNumIncomingValues() &&
             "Invalid number of incoming values");
      return NewPhi;
    }

    case Instruction::ExtractElement: {
      if (canReuseExtract(E->Scalars, Instruction::ExtractElement)) {
        Value *V = VL0->getOperand(0);
        E->VectorizedValue = V;
        return V;
      }
      setInsertPointAfterBundle(E->Scalars);
      auto *V = Gather(E->Scalars, VecTy);
      E->VectorizedValue = V;
      return V;
    }
    case Instruction::ExtractValue: {
      if (canReuseExtract(E->Scalars, Instruction::ExtractValue)) {
        LoadInst *LI = cast<LoadInst>(VL0->getOperand(0));
        Builder.SetInsertPoint(LI);
        PointerType *PtrTy = PointerType::get(VecTy, LI->getPointerAddressSpace());
        Value *Ptr = Builder.CreateBitCast(LI->getOperand(0), PtrTy);
        LoadInst *V = Builder.CreateAlignedLoad(Ptr, LI->getAlignment());
        E->VectorizedValue = V;
        return propagateMetadata(V, E->Scalars);
      }
      setInsertPointAfterBundle(E->Scalars);
      auto *V = Gather(E->Scalars, VecTy);
      E->VectorizedValue = V;
      return V;
    }
    case Instruction::ZExt:
    case Instruction::SExt:
    case Instruction::FPToUI:
    case Instruction::FPToSI:
    case Instruction::FPExt:
    case Instruction::PtrToInt:
    case Instruction::IntToPtr:
    case Instruction::SIToFP:
    case Instruction::UIToFP:
    case Instruction::Trunc:
    case Instruction::FPTrunc:
    case Instruction::BitCast: {
      ValueList INVL;
      for (Value *V : E->Scalars)
        INVL.push_back(cast<Instruction>(V)->getOperand(0));

      setInsertPointAfterBundle(E->Scalars);

      Value *InVec = vectorizeTree(INVL);

      if (Value *V = alreadyVectorized(E->Scalars))
        return V;

      CastInst *CI = dyn_cast<CastInst>(VL0);
      Value *V = Builder.CreateCast(CI->getOpcode(), InVec, VecTy);
      E->VectorizedValue = V;
      ++NumVectorInstructions;
      return V;
    }
    case Instruction::FCmp:
    case Instruction::ICmp: {
      ValueList LHSV, RHSV;
      for (Value *V : E->Scalars) {
        LHSV.push_back(cast<Instruction>(V)->getOperand(0));
        RHSV.push_back(cast<Instruction>(V)->getOperand(1));
      }

      setInsertPointAfterBundle(E->Scalars);

      Value *L = vectorizeTree(LHSV);
      Value *R = vectorizeTree(RHSV);

      if (Value *V = alreadyVectorized(E->Scalars))
        return V;

      CmpInst::Predicate P0 = cast<CmpInst>(VL0)->getPredicate();
      Value *V;
      if (Opcode == Instruction::FCmp)
        V = Builder.CreateFCmp(P0, L, R);
      else
        V = Builder.CreateICmp(P0, L, R);

      E->VectorizedValue = V;
      propagateIRFlags(E->VectorizedValue, E->Scalars);
      ++NumVectorInstructions;
      return V;
    }
    case Instruction::Select: {
      ValueList TrueVec, FalseVec, CondVec;
      for (Value *V : E->Scalars) {
        CondVec.push_back(cast<Instruction>(V)->getOperand(0));
        TrueVec.push_back(cast<Instruction>(V)->getOperand(1));
        FalseVec.push_back(cast<Instruction>(V)->getOperand(2));
      }

      setInsertPointAfterBundle(E->Scalars);

      Value *Cond = vectorizeTree(CondVec);
      Value *True = vectorizeTree(TrueVec);
      Value *False = vectorizeTree(FalseVec);

      if (Value *V = alreadyVectorized(E->Scalars))
        return V;

      Value *V = Builder.CreateSelect(Cond, True, False);
      E->VectorizedValue = V;
      ++NumVectorInstructions;
      return V;
    }
    case Instruction::Add:
    case Instruction::FAdd:
    case Instruction::Sub:
    case Instruction::FSub:
    case Instruction::Mul:
    case Instruction::FMul:
    case Instruction::UDiv:
    case Instruction::SDiv:
    case Instruction::FDiv:
    case Instruction::URem:
    case Instruction::SRem:
    case Instruction::FRem:
    case Instruction::Shl:
    case Instruction::LShr:
    case Instruction::AShr:
    case Instruction::And:
    case Instruction::Or:
    case Instruction::Xor: {
      ValueList LHSVL, RHSVL;
      if (isa<BinaryOperator>(VL0) && VL0->isCommutative())
        reorderInputsAccordingToOpcode(E->Scalars, LHSVL, RHSVL);
      else
        for (Value *V : E->Scalars) {
          LHSVL.push_back(cast<Instruction>(V)->getOperand(0));
          RHSVL.push_back(cast<Instruction>(V)->getOperand(1));
        }

      setInsertPointAfterBundle(E->Scalars);

      Value *LHS = vectorizeTree(LHSVL);
      Value *RHS = vectorizeTree(RHSVL);

      if (LHS == RHS && isa<Instruction>(LHS)) {
        assert((VL0->getOperand(0) == VL0->getOperand(1)) && "Invalid order");
      }

      if (Value *V = alreadyVectorized(E->Scalars))
        return V;

      BinaryOperator *BinOp = cast<BinaryOperator>(VL0);
      Value *V = Builder.CreateBinOp(BinOp->getOpcode(), LHS, RHS);
      E->VectorizedValue = V;
      propagateIRFlags(E->VectorizedValue, E->Scalars);
      ++NumVectorInstructions;

      if (Instruction *I = dyn_cast<Instruction>(V))
        return propagateMetadata(I, E->Scalars);

      return V;
    }
    case Instruction::Load: {
      // Loads are inserted at the head of the tree because we don't want to
      // sink them all the way down past store instructions.
      setInsertPointAfterBundle(E->Scalars);

      LoadInst *LI = cast<LoadInst>(VL0);
      Type *ScalarLoadTy = LI->getType();
      unsigned AS = LI->getPointerAddressSpace();

      Value *VecPtr = Builder.CreateBitCast(LI->getPointerOperand(),
                                            VecTy->getPointerTo(AS));

      // The pointer operand uses an in-tree scalar so we add the new BitCast to
      // ExternalUses list to make sure that an extract will be generated in the
      // future.
      if (ScalarToTreeEntry.count(LI->getPointerOperand()))
        ExternalUses.push_back(
            ExternalUser(LI->getPointerOperand(), cast<User>(VecPtr), 0));

      unsigned Alignment = LI->getAlignment();
      LI = Builder.CreateLoad(VecPtr);
      if (!Alignment) {
        Alignment = DL->getABITypeAlignment(ScalarLoadTy);
      }
      LI->setAlignment(Alignment);
      E->VectorizedValue = LI;
      ++NumVectorInstructions;
      return propagateMetadata(LI, E->Scalars);
    }
    case Instruction::Store: {
      StoreInst *SI = cast<StoreInst>(VL0);
      unsigned Alignment = SI->getAlignment();
      unsigned AS = SI->getPointerAddressSpace();

      ValueList ValueOp;
      for (Value *V : E->Scalars)
        ValueOp.push_back(cast<StoreInst>(V)->getValueOperand());

      setInsertPointAfterBundle(E->Scalars);

      Value *VecValue = vectorizeTree(ValueOp);
      Value *VecPtr = Builder.CreateBitCast(SI->getPointerOperand(),
                                            VecTy->getPointerTo(AS));
      StoreInst *S = Builder.CreateStore(VecValue, VecPtr);

      // The pointer operand uses an in-tree scalar so we add the new BitCast to
      // ExternalUses list to make sure that an extract will be generated in the
      // future.
      if (ScalarToTreeEntry.count(SI->getPointerOperand()))
        ExternalUses.push_back(
            ExternalUser(SI->getPointerOperand(), cast<User>(VecPtr), 0));

      if (!Alignment) {
        Alignment = DL->getABITypeAlignment(SI->getValueOperand()->getType());
      }
      S->setAlignment(Alignment);
      E->VectorizedValue = S;
      ++NumVectorInstructions;
      return propagateMetadata(S, E->Scalars);
    }
    case Instruction::GetElementPtr: {
      setInsertPointAfterBundle(E->Scalars);

      ValueList Op0VL;
      for (Value *V : E->Scalars)
        Op0VL.push_back(cast<GetElementPtrInst>(V)->getOperand(0));

      Value *Op0 = vectorizeTree(Op0VL);

      std::vector<Value *> OpVecs;
      for (int j = 1, e = cast<GetElementPtrInst>(VL0)->getNumOperands(); j < e;
           ++j) {
        ValueList OpVL;
        for (Value *V : E->Scalars)
          OpVL.push_back(cast<GetElementPtrInst>(V)->getOperand(j));

        Value *OpVec = vectorizeTree(OpVL);
        OpVecs.push_back(OpVec);
      }

      Value *V = Builder.CreateGEP(
          cast<GetElementPtrInst>(VL0)->getSourceElementType(), Op0, OpVecs);
      E->VectorizedValue = V;
      ++NumVectorInstructions;

      if (Instruction *I = dyn_cast<Instruction>(V))
        return propagateMetadata(I, E->Scalars);

      return V;
    }
    case Instruction::Call: {
      CallInst *CI = cast<CallInst>(VL0);
      setInsertPointAfterBundle(E->Scalars);
      Function *FI;
      Intrinsic::ID IID  = Intrinsic::not_intrinsic;
      Value *ScalarArg = nullptr;
      if (CI && (FI = CI->getCalledFunction())) {
        IID = FI->getIntrinsicID();
      }
      std::vector<Value *> OpVecs;
      for (int j = 0, e = CI->getNumArgOperands(); j < e; ++j) {
        ValueList OpVL;
        // ctlz,cttz and powi are special intrinsics whose second argument is
        // a scalar. This argument should not be vectorized.
        if (hasVectorInstrinsicScalarOpd(IID, 1) && j == 1) {
          CallInst *CEI = cast<CallInst>(E->Scalars[0]);
          ScalarArg = CEI->getArgOperand(j);
          OpVecs.push_back(CEI->getArgOperand(j));
          continue;
        }
        for (Value *V : E->Scalars) {
          CallInst *CEI = cast<CallInst>(V);
          OpVL.push_back(CEI->getArgOperand(j));
        }

        Value *OpVec = vectorizeTree(OpVL);
        DEBUG(dbgs() << "SLP: OpVec[" << j << "]: " << *OpVec << "\n");
        OpVecs.push_back(OpVec);
      }

      Module *M = F->getParent();
      Intrinsic::ID ID = getVectorIntrinsicIDForCall(CI, TLI);
      Type *Tys[] = { VectorType::get(CI->getType(), E->Scalars.size()) };
      Function *CF = Intrinsic::getDeclaration(M, ID, Tys);
      SmallVector<OperandBundleDef, 1> OpBundles;
      CI->getOperandBundlesAsDefs(OpBundles);
      Value *V = Builder.CreateCall(CF, OpVecs, OpBundles);

      // The scalar argument uses an in-tree scalar so we add the new vectorized
      // call to ExternalUses list to make sure that an extract will be
      // generated in the future.
      if (ScalarArg && ScalarToTreeEntry.count(ScalarArg))
        ExternalUses.push_back(ExternalUser(ScalarArg, cast<User>(V), 0));

      E->VectorizedValue = V;
      propagateIRFlags(E->VectorizedValue, E->Scalars);
      ++NumVectorInstructions;
      return V;
    }
    case Instruction::ShuffleVector: {
      ValueList LHSVL, RHSVL;
      assert(isa<BinaryOperator>(VL0) && "Invalid Shuffle Vector Operand");
      reorderAltShuffleOperands(E->Scalars, LHSVL, RHSVL);
      setInsertPointAfterBundle(E->Scalars);

      Value *LHS = vectorizeTree(LHSVL);
      Value *RHS = vectorizeTree(RHSVL);

      if (Value *V = alreadyVectorized(E->Scalars))
        return V;

      // Create a vector of LHS op1 RHS
      BinaryOperator *BinOp0 = cast<BinaryOperator>(VL0);
      Value *V0 = Builder.CreateBinOp(BinOp0->getOpcode(), LHS, RHS);

      // Create a vector of LHS op2 RHS
      Instruction *VL1 = cast<Instruction>(E->Scalars[1]);
      BinaryOperator *BinOp1 = cast<BinaryOperator>(VL1);
      Value *V1 = Builder.CreateBinOp(BinOp1->getOpcode(), LHS, RHS);

      // Create shuffle to take alternate operations from the vector.
      // Also, gather up odd and even scalar ops to propagate IR flags to
      // each vector operation.
      ValueList OddScalars, EvenScalars;
      unsigned e = E->Scalars.size();
      SmallVector<Constant *, 8> Mask(e);
      for (unsigned i = 0; i < e; ++i) {
        if (i & 1) {
          Mask[i] = Builder.getInt32(e + i);
          OddScalars.push_back(E->Scalars[i]);
        } else {
          Mask[i] = Builder.getInt32(i);
          EvenScalars.push_back(E->Scalars[i]);
        }
      }

      Value *ShuffleMask = ConstantVector::get(Mask);
      propagateIRFlags(V0, EvenScalars);
      propagateIRFlags(V1, OddScalars);

      Value *V = Builder.CreateShuffleVector(V0, V1, ShuffleMask);
      E->VectorizedValue = V;
      ++NumVectorInstructions;
      if (Instruction *I = dyn_cast<Instruction>(V))
        return propagateMetadata(I, E->Scalars);

      return V;
    }
    default:
    llvm_unreachable("unknown inst");
  }
  return nullptr;
}

Value *BoUpSLP::vectorizeTree() {

  // All blocks must be scheduled before any instructions are inserted.
  for (auto &BSIter : BlocksSchedules) {
    scheduleBlock(BSIter.second.get());
  }

  Builder.SetInsertPoint(&F->getEntryBlock().front());
  auto *VectorRoot = vectorizeTree(&VectorizableTree[0]);

  // If the vectorized tree can be rewritten in a smaller type, we truncate the
  // vectorized root. InstCombine will then rewrite the entire expression. We
  // sign extend the extracted values below.
  auto *ScalarRoot = VectorizableTree[0].Scalars[0];
  if (MinBWs.count(ScalarRoot)) {
    if (auto *I = dyn_cast<Instruction>(VectorRoot))
      Builder.SetInsertPoint(&*++BasicBlock::iterator(I));
    auto BundleWidth = VectorizableTree[0].Scalars.size();
    auto *MinTy = IntegerType::get(F->getContext(), MinBWs[ScalarRoot]);
    auto *VecTy = VectorType::get(MinTy, BundleWidth);
    auto *Trunc = Builder.CreateTrunc(VectorRoot, VecTy);
    VectorizableTree[0].VectorizedValue = Trunc;
  }

  DEBUG(dbgs() << "SLP: Extracting " << ExternalUses.size() << " values .\n");

  // Extract all of the elements with the external uses.
  for (const auto &ExternalUse : ExternalUses) {
    Value *Scalar = ExternalUse.Scalar;
    llvm::User *User = ExternalUse.User;

    // Skip users that we already RAUW. This happens when one instruction
    // has multiple uses of the same value.
    if (!is_contained(Scalar->users(), User))
      continue;
    assert(ScalarToTreeEntry.count(Scalar) && "Invalid scalar");

    int Idx = ScalarToTreeEntry[Scalar];
    TreeEntry *E = &VectorizableTree[Idx];
    assert(!E->NeedToGather && "Extracting from a gather list");

    Value *Vec = E->VectorizedValue;
    assert(Vec && "Can't find vectorizable value");

    Value *Lane = Builder.getInt32(ExternalUse.Lane);
    // Generate extracts for out-of-tree users.
    // Find the insertion point for the extractelement lane.
    if (auto *VecI = dyn_cast<Instruction>(Vec)) {
      if (PHINode *PH = dyn_cast<PHINode>(User)) {
        for (int i = 0, e = PH->getNumIncomingValues(); i != e; ++i) {
          if (PH->getIncomingValue(i) == Scalar) {
            TerminatorInst *IncomingTerminator =
                PH->getIncomingBlock(i)->getTerminator();
            if (isa<CatchSwitchInst>(IncomingTerminator)) {
              Builder.SetInsertPoint(VecI->getParent(),
                                     std::next(VecI->getIterator()));
            } else {
              Builder.SetInsertPoint(PH->getIncomingBlock(i)->getTerminator());
            }
            Value *Ex = Builder.CreateExtractElement(Vec, Lane);
            if (MinBWs.count(ScalarRoot))
              Ex = Builder.CreateSExt(Ex, Scalar->getType());
            CSEBlocks.insert(PH->getIncomingBlock(i));
            PH->setOperand(i, Ex);
          }
        }
      } else {
        Builder.SetInsertPoint(cast<Instruction>(User));
        Value *Ex = Builder.CreateExtractElement(Vec, Lane);
        if (MinBWs.count(ScalarRoot))
          Ex = Builder.CreateSExt(Ex, Scalar->getType());
        CSEBlocks.insert(cast<Instruction>(User)->getParent());
        User->replaceUsesOfWith(Scalar, Ex);
     }
    } else {
      Builder.SetInsertPoint(&F->getEntryBlock().front());
      Value *Ex = Builder.CreateExtractElement(Vec, Lane);
      if (MinBWs.count(ScalarRoot))
        Ex = Builder.CreateSExt(Ex, Scalar->getType());
      CSEBlocks.insert(&F->getEntryBlock());
      User->replaceUsesOfWith(Scalar, Ex);
    }

    DEBUG(dbgs() << "SLP: Replaced:" << *User << ".\n");
  }

  // For each vectorized value:
  for (TreeEntry &EIdx : VectorizableTree) {
    TreeEntry *Entry = &EIdx;

    // For each lane:
    for (int Lane = 0, LE = Entry->Scalars.size(); Lane != LE; ++Lane) {
      Value *Scalar = Entry->Scalars[Lane];
      // No need to handle users of gathered values.
      if (Entry->NeedToGather)
        continue;

      assert(Entry->VectorizedValue && "Can't find vectorizable value");

      Type *Ty = Scalar->getType();
      if (!Ty->isVoidTy()) {
#ifndef NDEBUG
        for (User *U : Scalar->users()) {
          DEBUG(dbgs() << "SLP: \tvalidating user:" << *U << ".\n");

          assert((ScalarToTreeEntry.count(U) ||
                  // It is legal to replace users in the ignorelist by undef.
                  is_contained(UserIgnoreList, U)) &&
                 "Replacing out-of-tree value with undef");
        }
#endif
        Value *Undef = UndefValue::get(Ty);
        Scalar->replaceAllUsesWith(Undef);
      }
      DEBUG(dbgs() << "SLP: \tErasing scalar:" << *Scalar << ".\n");
      eraseInstruction(cast<Instruction>(Scalar));
    }
  }

  Builder.ClearInsertionPoint();

  return VectorizableTree[0].VectorizedValue;
}

void BoUpSLP::optimizeGatherSequence() {
  DEBUG(dbgs() << "SLP: Optimizing " << GatherSeq.size()
        << " gather sequences instructions.\n");
  // LICM InsertElementInst sequences.
  for (Instruction *it : GatherSeq) {
    InsertElementInst *Insert = dyn_cast<InsertElementInst>(it);

    if (!Insert)
      continue;

    // Check if this block is inside a loop.
    Loop *L = LI->getLoopFor(Insert->getParent());
    if (!L)
      continue;

    // Check if it has a preheader.
    BasicBlock *PreHeader = L->getLoopPreheader();
    if (!PreHeader)
      continue;

    // If the vector or the element that we insert into it are
    // instructions that are defined in this basic block then we can't
    // hoist this instruction.
    Instruction *CurrVec = dyn_cast<Instruction>(Insert->getOperand(0));
    Instruction *NewElem = dyn_cast<Instruction>(Insert->getOperand(1));
    if (CurrVec && L->contains(CurrVec))
      continue;
    if (NewElem && L->contains(NewElem))
      continue;

    // We can hoist this instruction. Move it to the pre-header.
    Insert->moveBefore(PreHeader->getTerminator());
  }

  // Make a list of all reachable blocks in our CSE queue.
  SmallVector<const DomTreeNode *, 8> CSEWorkList;
  CSEWorkList.reserve(CSEBlocks.size());
  for (BasicBlock *BB : CSEBlocks)
    if (DomTreeNode *N = DT->getNode(BB)) {
      assert(DT->isReachableFromEntry(N));
      CSEWorkList.push_back(N);
    }

  // Sort blocks by domination. This ensures we visit a block after all blocks
  // dominating it are visited.
  std::stable_sort(CSEWorkList.begin(), CSEWorkList.end(),
                   [this](const DomTreeNode *A, const DomTreeNode *B) {
    return DT->properlyDominates(A, B);
  });

  // Perform O(N^2) search over the gather sequences and merge identical
  // instructions. TODO: We can further optimize this scan if we split the
  // instructions into different buckets based on the insert lane.
  SmallVector<Instruction *, 16> Visited;
  for (auto I = CSEWorkList.begin(), E = CSEWorkList.end(); I != E; ++I) {
    assert((I == CSEWorkList.begin() || !DT->dominates(*I, *std::prev(I))) &&
           "Worklist not sorted properly!");
    BasicBlock *BB = (*I)->getBlock();
    // For all instructions in blocks containing gather sequences:
    for (BasicBlock::iterator it = BB->begin(), e = BB->end(); it != e;) {
      Instruction *In = &*it++;
      if (!isa<InsertElementInst>(In) && !isa<ExtractElementInst>(In))
        continue;

      // Check if we can replace this instruction with any of the
      // visited instructions.
      for (Instruction *v : Visited) {
        if (In->isIdenticalTo(v) &&
            DT->dominates(v->getParent(), In->getParent())) {
          In->replaceAllUsesWith(v);
          eraseInstruction(In);
          In = nullptr;
          break;
        }
      }
      if (In) {
        assert(!is_contained(Visited, In));
        Visited.push_back(In);
      }
    }
  }
  CSEBlocks.clear();
  GatherSeq.clear();
}

// Groups the instructions to a bundle (which is then a single scheduling entity)
// and schedules instructions until the bundle gets ready.
bool BoUpSLP::BlockScheduling::tryScheduleBundle(ArrayRef<Value *> VL,
                                                 BoUpSLP *SLP) {
  if (isa<PHINode>(VL[0]))
    return true;

  // Initialize the instruction bundle.
  Instruction *OldScheduleEnd = ScheduleEnd;
  ScheduleData *PrevInBundle = nullptr;
  ScheduleData *Bundle = nullptr;
  bool ReSchedule = false;
  DEBUG(dbgs() << "SLP:  bundle: " << *VL[0] << "\n");

  // Make sure that the scheduling region contains all
  // instructions of the bundle.
  for (Value *V : VL) {
    if (!extendSchedulingRegion(V))
      return false;
  }

  for (Value *V : VL) {
    ScheduleData *BundleMember = getScheduleData(V);
    assert(BundleMember &&
           "no ScheduleData for bundle member (maybe not in same basic block)");
    if (BundleMember->IsScheduled) {
      // A bundle member was scheduled as single instruction before and now
      // needs to be scheduled as part of the bundle. We just get rid of the
      // existing schedule.
      DEBUG(dbgs() << "SLP:  reset schedule because " << *BundleMember
                   << " was already scheduled\n");
      ReSchedule = true;
    }
    assert(BundleMember->isSchedulingEntity() &&
           "bundle member already part of other bundle");
    if (PrevInBundle) {
      PrevInBundle->NextInBundle = BundleMember;
    } else {
      Bundle = BundleMember;
    }
    BundleMember->UnscheduledDepsInBundle = 0;
    Bundle->UnscheduledDepsInBundle += BundleMember->UnscheduledDeps;

    // Group the instructions to a bundle.
    BundleMember->FirstInBundle = Bundle;
    PrevInBundle = BundleMember;
  }
  if (ScheduleEnd != OldScheduleEnd) {
    // The scheduling region got new instructions at the lower end (or it is a
    // new region for the first bundle). This makes it necessary to
    // recalculate all dependencies.
    // It is seldom that this needs to be done a second time after adding the
    // initial bundle to the region.
    for (auto *I = ScheduleStart; I != ScheduleEnd; I = I->getNextNode()) {
      ScheduleData *SD = getScheduleData(I);
      SD->clearDependencies();
    }
    ReSchedule = true;
  }
  if (ReSchedule) {
    resetSchedule();
    initialFillReadyList(ReadyInsts);
  }

  DEBUG(dbgs() << "SLP: try schedule bundle " << *Bundle << " in block "
               << BB->getName() << "\n");

  calculateDependencies(Bundle, true, SLP);

  // Now try to schedule the new bundle. As soon as the bundle is "ready" it
  // means that there are no cyclic dependencies and we can schedule it.
  // Note that's important that we don't "schedule" the bundle yet (see
  // cancelScheduling).
  while (!Bundle->isReady() && !ReadyInsts.empty()) {

    ScheduleData *pickedSD = ReadyInsts.back();
    ReadyInsts.pop_back();

    if (pickedSD->isSchedulingEntity() && pickedSD->isReady()) {
      schedule(pickedSD, ReadyInsts);
    }
  }
  if (!Bundle->isReady()) {
    cancelScheduling(VL);
    return false;
  }
  return true;
}

void BoUpSLP::BlockScheduling::cancelScheduling(ArrayRef<Value *> VL) {
  if (isa<PHINode>(VL[0]))
    return;

  ScheduleData *Bundle = getScheduleData(VL[0]);
  DEBUG(dbgs() << "SLP:  cancel scheduling of " << *Bundle << "\n");
  assert(!Bundle->IsScheduled &&
         "Can't cancel bundle which is already scheduled");
  assert(Bundle->isSchedulingEntity() && Bundle->isPartOfBundle() &&
         "tried to unbundle something which is not a bundle");

  // Un-bundle: make single instructions out of the bundle.
  ScheduleData *BundleMember = Bundle;
  while (BundleMember) {
    assert(BundleMember->FirstInBundle == Bundle && "corrupt bundle links");
    BundleMember->FirstInBundle = BundleMember;
    ScheduleData *Next = BundleMember->NextInBundle;
    BundleMember->NextInBundle = nullptr;
    BundleMember->UnscheduledDepsInBundle = BundleMember->UnscheduledDeps;
    if (BundleMember->UnscheduledDepsInBundle == 0) {
      ReadyInsts.insert(BundleMember);
    }
    BundleMember = Next;
  }
}

bool BoUpSLP::BlockScheduling::extendSchedulingRegion(Value *V) {
  if (getScheduleData(V))
    return true;
  Instruction *I = dyn_cast<Instruction>(V);
  assert(I && "bundle member must be an instruction");
  assert(!isa<PHINode>(I) && "phi nodes don't need to be scheduled");
  if (!ScheduleStart) {
    // It's the first instruction in the new region.
    initScheduleData(I, I->getNextNode(), nullptr, nullptr);
    ScheduleStart = I;
    ScheduleEnd = I->getNextNode();
    assert(ScheduleEnd && "tried to vectorize a TerminatorInst?");
    DEBUG(dbgs() << "SLP:  initialize schedule region to " << *I << "\n");
    return true;
  }
  // Search up and down at the same time, because we don't know if the new
  // instruction is above or below the existing scheduling region.
  BasicBlock::reverse_iterator UpIter =
      ++ScheduleStart->getIterator().getReverse();
  BasicBlock::reverse_iterator UpperEnd = BB->rend();
  BasicBlock::iterator DownIter = ScheduleEnd->getIterator();
  BasicBlock::iterator LowerEnd = BB->end();
  for (;;) {
    if (++ScheduleRegionSize > ScheduleRegionSizeLimit) {
      DEBUG(dbgs() << "SLP:  exceeded schedule region size limit\n");
      return false;
    }

    if (UpIter != UpperEnd) {
      if (&*UpIter == I) {
        initScheduleData(I, ScheduleStart, nullptr, FirstLoadStoreInRegion);
        ScheduleStart = I;
        DEBUG(dbgs() << "SLP:  extend schedule region start to " << *I << "\n");
        return true;
      }
      UpIter++;
    }
    if (DownIter != LowerEnd) {
      if (&*DownIter == I) {
        initScheduleData(ScheduleEnd, I->getNextNode(), LastLoadStoreInRegion,
                         nullptr);
        ScheduleEnd = I->getNextNode();
        assert(ScheduleEnd && "tried to vectorize a TerminatorInst?");
        DEBUG(dbgs() << "SLP:  extend schedule region end to " << *I << "\n");
        return true;
      }
      DownIter++;
    }
    assert((UpIter != UpperEnd || DownIter != LowerEnd) &&
           "instruction not found in block");
  }
  return true;
}

void BoUpSLP::BlockScheduling::initScheduleData(Instruction *FromI,
                                                Instruction *ToI,
                                                ScheduleData *PrevLoadStore,
                                                ScheduleData *NextLoadStore) {
  ScheduleData *CurrentLoadStore = PrevLoadStore;
  for (Instruction *I = FromI; I != ToI; I = I->getNextNode()) {
    ScheduleData *SD = ScheduleDataMap[I];
    if (!SD) {
      // Allocate a new ScheduleData for the instruction.
      if (ChunkPos >= ChunkSize) {
        ScheduleDataChunks.push_back(
            llvm::make_unique<ScheduleData[]>(ChunkSize));
        ChunkPos = 0;
      }
      SD = &(ScheduleDataChunks.back()[ChunkPos++]);
      ScheduleDataMap[I] = SD;
      SD->Inst = I;
    }
    assert(!isInSchedulingRegion(SD) &&
           "new ScheduleData already in scheduling region");
    SD->init(SchedulingRegionID);

    if (I->mayReadOrWriteMemory()) {
      // Update the linked list of memory accessing instructions.
      if (CurrentLoadStore) {
        CurrentLoadStore->NextLoadStore = SD;
      } else {
        FirstLoadStoreInRegion = SD;
      }
      CurrentLoadStore = SD;
    }
  }
  if (NextLoadStore) {
    if (CurrentLoadStore)
      CurrentLoadStore->NextLoadStore = NextLoadStore;
  } else {
    LastLoadStoreInRegion = CurrentLoadStore;
  }
}

void BoUpSLP::BlockScheduling::calculateDependencies(ScheduleData *SD,
                                                     bool InsertInReadyList,
                                                     BoUpSLP *SLP) {
  assert(SD->isSchedulingEntity());

  SmallVector<ScheduleData *, 10> WorkList;
  WorkList.push_back(SD);

  while (!WorkList.empty()) {
    ScheduleData *SD = WorkList.back();
    WorkList.pop_back();

    ScheduleData *BundleMember = SD;
    while (BundleMember) {
      assert(isInSchedulingRegion(BundleMember));
      if (!BundleMember->hasValidDependencies()) {

        DEBUG(dbgs() << "SLP:       update deps of " << *BundleMember << "\n");
        BundleMember->Dependencies = 0;
        BundleMember->resetUnscheduledDeps();

        // Handle def-use chain dependencies.
        for (User *U : BundleMember->Inst->users()) {
          if (isa<Instruction>(U)) {
            ScheduleData *UseSD = getScheduleData(U);
            if (UseSD && isInSchedulingRegion(UseSD->FirstInBundle)) {
              BundleMember->Dependencies++;
              ScheduleData *DestBundle = UseSD->FirstInBundle;
              if (!DestBundle->IsScheduled) {
                BundleMember->incrementUnscheduledDeps(1);
              }
              if (!DestBundle->hasValidDependencies()) {
                WorkList.push_back(DestBundle);
              }
            }
          } else {
            // I'm not sure if this can ever happen. But we need to be safe.
            // This lets the instruction/bundle never be scheduled and
            // eventually disable vectorization.
            BundleMember->Dependencies++;
            BundleMember->incrementUnscheduledDeps(1);
          }
        }

        // Handle the memory dependencies.
        ScheduleData *DepDest = BundleMember->NextLoadStore;
        if (DepDest) {
          Instruction *SrcInst = BundleMember->Inst;
          MemoryLocation SrcLoc = getLocation(SrcInst, SLP->AA);
          bool SrcMayWrite = BundleMember->Inst->mayWriteToMemory();
          unsigned numAliased = 0;
          unsigned DistToSrc = 1;

          while (DepDest) {
            assert(isInSchedulingRegion(DepDest));

            // We have two limits to reduce the complexity:
            // 1) AliasedCheckLimit: It's a small limit to reduce calls to
            //    SLP->isAliased (which is the expensive part in this loop).
            // 2) MaxMemDepDistance: It's for very large blocks and it aborts
            //    the whole loop (even if the loop is fast, it's quadratic).
            //    It's important for the loop break condition (see below) to
            //    check this limit even between two read-only instructions.
            if (DistToSrc >= MaxMemDepDistance ||
                    ((SrcMayWrite || DepDest->Inst->mayWriteToMemory()) &&
                     (numAliased >= AliasedCheckLimit ||
                      SLP->isAliased(SrcLoc, SrcInst, DepDest->Inst)))) {

              // We increment the counter only if the locations are aliased
              // (instead of counting all alias checks). This gives a better
              // balance between reduced runtime and accurate dependencies.
              numAliased++;

              DepDest->MemoryDependencies.push_back(BundleMember);
              BundleMember->Dependencies++;
              ScheduleData *DestBundle = DepDest->FirstInBundle;
              if (!DestBundle->IsScheduled) {
                BundleMember->incrementUnscheduledDeps(1);
              }
              if (!DestBundle->hasValidDependencies()) {
                WorkList.push_back(DestBundle);
              }
            }
            DepDest = DepDest->NextLoadStore;

            // Example, explaining the loop break condition: Let's assume our
            // starting instruction is i0 and MaxMemDepDistance = 3.
            //
            //                      +--------v--v--v
            //             i0,i1,i2,i3,i4,i5,i6,i7,i8
            //             +--------^--^--^
            //
            // MaxMemDepDistance let us stop alias-checking at i3 and we add
            // dependencies from i0 to i3,i4,.. (even if they are not aliased).
            // Previously we already added dependencies from i3 to i6,i7,i8
            // (because of MaxMemDepDistance). As we added a dependency from
            // i0 to i3, we have transitive dependencies from i0 to i6,i7,i8
            // and we can abort this loop at i6.
            if (DistToSrc >= 2 * MaxMemDepDistance)
                break;
            DistToSrc++;
          }
        }
      }
      BundleMember = BundleMember->NextInBundle;
    }
    if (InsertInReadyList && SD->isReady()) {
      ReadyInsts.push_back(SD);
      DEBUG(dbgs() << "SLP:     gets ready on update: " << *SD->Inst << "\n");
    }
  }
}

void BoUpSLP::BlockScheduling::resetSchedule() {
  assert(ScheduleStart &&
         "tried to reset schedule on block which has not been scheduled");
  for (Instruction *I = ScheduleStart; I != ScheduleEnd; I = I->getNextNode()) {
    ScheduleData *SD = getScheduleData(I);
    assert(isInSchedulingRegion(SD));
    SD->IsScheduled = false;
    SD->resetUnscheduledDeps();
  }
  ReadyInsts.clear();
}

void BoUpSLP::scheduleBlock(BlockScheduling *BS) {

  if (!BS->ScheduleStart)
    return;

  DEBUG(dbgs() << "SLP: schedule block " << BS->BB->getName() << "\n");

  BS->resetSchedule();

  // For the real scheduling we use a more sophisticated ready-list: it is
  // sorted by the original instruction location. This lets the final schedule
  // be as  close as possible to the original instruction order.
  struct ScheduleDataCompare {
    bool operator()(ScheduleData *SD1, ScheduleData *SD2) {
      return SD2->SchedulingPriority < SD1->SchedulingPriority;
    }
  };
  std::set<ScheduleData *, ScheduleDataCompare> ReadyInsts;

  // Ensure that all dependency data is updated and fill the ready-list with
  // initial instructions.
  int Idx = 0;
  int NumToSchedule = 0;
  for (auto *I = BS->ScheduleStart; I != BS->ScheduleEnd;
       I = I->getNextNode()) {
    ScheduleData *SD = BS->getScheduleData(I);
    assert(
        SD->isPartOfBundle() == (ScalarToTreeEntry.count(SD->Inst) != 0) &&
        "scheduler and vectorizer have different opinion on what is a bundle");
    SD->FirstInBundle->SchedulingPriority = Idx++;
    if (SD->isSchedulingEntity()) {
      BS->calculateDependencies(SD, false, this);
      NumToSchedule++;
    }
  }
  BS->initialFillReadyList(ReadyInsts);

  Instruction *LastScheduledInst = BS->ScheduleEnd;

  // Do the "real" scheduling.
  while (!ReadyInsts.empty()) {
    ScheduleData *picked = *ReadyInsts.begin();
    ReadyInsts.erase(ReadyInsts.begin());

    // Move the scheduled instruction(s) to their dedicated places, if not
    // there yet.
    ScheduleData *BundleMember = picked;
    while (BundleMember) {
      Instruction *pickedInst = BundleMember->Inst;
      if (LastScheduledInst->getNextNode() != pickedInst) {
        BS->BB->getInstList().remove(pickedInst);
        BS->BB->getInstList().insert(LastScheduledInst->getIterator(),
                                     pickedInst);
      }
      LastScheduledInst = pickedInst;
      BundleMember = BundleMember->NextInBundle;
    }

    BS->schedule(picked, ReadyInsts);
    NumToSchedule--;
  }
  assert(NumToSchedule == 0 && "could not schedule all instructions");

  // Avoid duplicate scheduling of the block.
  BS->ScheduleStart = nullptr;
}

unsigned BoUpSLP::getVectorElementSize(Value *V) {
  // If V is a store, just return the width of the stored value without
  // traversing the expression tree. This is the common case.
  if (auto *Store = dyn_cast<StoreInst>(V))
    return DL->getTypeSizeInBits(Store->getValueOperand()->getType());

  // If V is not a store, we can traverse the expression tree to find loads
  // that feed it. The type of the loaded value may indicate a more suitable
  // width than V's type. We want to base the vector element size on the width
  // of memory operations where possible.
  SmallVector<Instruction *, 16> Worklist;
  SmallPtrSet<Instruction *, 16> Visited;
  if (auto *I = dyn_cast<Instruction>(V))
    Worklist.push_back(I);

  // Traverse the expression tree in bottom-up order looking for loads. If we
  // encounter an instruciton we don't yet handle, we give up.
  auto MaxWidth = 0u;
  auto FoundUnknownInst = false;
  while (!Worklist.empty() && !FoundUnknownInst) {
    auto *I = Worklist.pop_back_val();
    Visited.insert(I);

    // We should only be looking at scalar instructions here. If the current
    // instruction has a vector type, give up.
    auto *Ty = I->getType();
    if (isa<VectorType>(Ty))
      FoundUnknownInst = true;

    // If the current instruction is a load, update MaxWidth to reflect the
    // width of the loaded value.
    else if (isa<LoadInst>(I))
      MaxWidth = std::max<unsigned>(MaxWidth, DL->getTypeSizeInBits(Ty));

    // Otherwise, we need to visit the operands of the instruction. We only
    // handle the interesting cases from buildTree here. If an operand is an
    // instruction we haven't yet visited, we add it to the worklist.
    else if (isa<PHINode>(I) || isa<CastInst>(I) || isa<GetElementPtrInst>(I) ||
             isa<CmpInst>(I) || isa<SelectInst>(I) || isa<BinaryOperator>(I)) {
      for (Use &U : I->operands())
        if (auto *J = dyn_cast<Instruction>(U.get()))
          if (!Visited.count(J))
            Worklist.push_back(J);
    }

    // If we don't yet handle the instruction, give up.
    else
      FoundUnknownInst = true;
  }

  // If we didn't encounter a memory access in the expression tree, or if we
  // gave up for some reason, just return the width of V.
  if (!MaxWidth || FoundUnknownInst)
    return DL->getTypeSizeInBits(V->getType());

  // Otherwise, return the maximum width we found.
  return MaxWidth;
}

// Determine if a value V in a vectorizable expression Expr can be demoted to a
// smaller type with a truncation. We collect the values that will be demoted
// in ToDemote and additional roots that require investigating in Roots.
static bool collectValuesToDemote(Value *V, SmallPtrSetImpl<Value *> &Expr,
                                  SmallVectorImpl<Value *> &ToDemote,
                                  SmallVectorImpl<Value *> &Roots) {

  // We can always demote constants.
  if (isa<Constant>(V)) {
    ToDemote.push_back(V);
    return true;
  }

  // If the value is not an instruction in the expression with only one use, it
  // cannot be demoted.
  auto *I = dyn_cast<Instruction>(V);
  if (!I || !I->hasOneUse() || !Expr.count(I))
    return false;

  switch (I->getOpcode()) {

  // We can always demote truncations and extensions. Since truncations can
  // seed additional demotion, we save the truncated value.
  case Instruction::Trunc:
    Roots.push_back(I->getOperand(0));
  case Instruction::ZExt:
  case Instruction::SExt:
    break;

  // We can demote certain binary operations if we can demote both of their
  // operands.
  case Instruction::Add:
  case Instruction::Sub:
  case Instruction::Mul:
  case Instruction::And:
  case Instruction::Or:
  case Instruction::Xor:
    if (!collectValuesToDemote(I->getOperand(0), Expr, ToDemote, Roots) ||
        !collectValuesToDemote(I->getOperand(1), Expr, ToDemote, Roots))
      return false;
    break;

  // We can demote selects if we can demote their true and false values.
  case Instruction::Select: {
    SelectInst *SI = cast<SelectInst>(I);
    if (!collectValuesToDemote(SI->getTrueValue(), Expr, ToDemote, Roots) ||
        !collectValuesToDemote(SI->getFalseValue(), Expr, ToDemote, Roots))
      return false;
    break;
  }

  // We can demote phis if we can demote all their incoming operands. Note that
  // we don't need to worry about cycles since we ensure single use above.
  case Instruction::PHI: {
    PHINode *PN = cast<PHINode>(I);
    for (Value *IncValue : PN->incoming_values())
      if (!collectValuesToDemote(IncValue, Expr, ToDemote, Roots))
        return false;
    break;
  }

  // Otherwise, conservatively give up.
  default:
    return false;
  }

  // Record the value that we can demote.
  ToDemote.push_back(V);
  return true;
}

void BoUpSLP::computeMinimumValueSizes() {
  // If there are no external uses, the expression tree must be rooted by a
  // store. We can't demote in-memory values, so there is nothing to do here.
  if (ExternalUses.empty())
    return;

  // We only attempt to truncate integer expressions.
  auto &TreeRoot = VectorizableTree[0].Scalars;
  auto *TreeRootIT = dyn_cast<IntegerType>(TreeRoot[0]->getType());
  if (!TreeRootIT)
    return;

  // If the expression is not rooted by a store, these roots should have
  // external uses. We will rely on InstCombine to rewrite the expression in
  // the narrower type. However, InstCombine only rewrites single-use values.
  // This means that if a tree entry other than a root is used externally, it
  // must have multiple uses and InstCombine will not rewrite it. The code
  // below ensures that only the roots are used externally.
  SmallPtrSet<Value *, 32> Expr(TreeRoot.begin(), TreeRoot.end());
  for (auto &EU : ExternalUses)
    if (!Expr.erase(EU.Scalar))
      return;
  if (!Expr.empty())
    return;

  // Collect the scalar values of the vectorizable expression. We will use this
  // context to determine which values can be demoted. If we see a truncation,
  // we mark it as seeding another demotion.
  for (auto &Entry : VectorizableTree)
    Expr.insert(Entry.Scalars.begin(), Entry.Scalars.end());

  // Ensure the roots of the vectorizable tree don't form a cycle. They must
  // have a single external user that is not in the vectorizable tree.
  for (auto *Root : TreeRoot)
    if (!Root->hasOneUse() || Expr.count(*Root->user_begin()))
      return;

  // Conservatively determine if we can actually truncate the roots of the
  // expression. Collect the values that can be demoted in ToDemote and
  // additional roots that require investigating in Roots.
  SmallVector<Value *, 32> ToDemote;
  SmallVector<Value *, 4> Roots;
  for (auto *Root : TreeRoot)
    if (!collectValuesToDemote(Root, Expr, ToDemote, Roots))
      return;

  // The maximum bit width required to represent all the values that can be
  // demoted without loss of precision. It would be safe to truncate the roots
  // of the expression to this width.
  auto MaxBitWidth = 8u;

  // We first check if all the bits of the roots are demanded. If they're not,
  // we can truncate the roots to this narrower type.
  for (auto *Root : TreeRoot) {
    auto Mask = DB->getDemandedBits(cast<Instruction>(Root));
    MaxBitWidth = std::max<unsigned>(
        Mask.getBitWidth() - Mask.countLeadingZeros(), MaxBitWidth);
  }

  // If all the bits of the roots are demanded, we can try a little harder to
  // compute a narrower type. This can happen, for example, if the roots are
  // getelementptr indices. InstCombine promotes these indices to the pointer
  // width. Thus, all their bits are technically demanded even though the
  // address computation might be vectorized in a smaller type.
  //
  // We start by looking at each entry that can be demoted. We compute the
  // maximum bit width required to store the scalar by using ValueTracking to
  // compute the number of high-order bits we can truncate.
  if (MaxBitWidth == DL->getTypeSizeInBits(TreeRoot[0]->getType())) {
    MaxBitWidth = 8u;
    for (auto *Scalar : ToDemote) {
      auto NumSignBits = ComputeNumSignBits(Scalar, *DL, 0, AC, 0, DT);
      auto NumTypeBits = DL->getTypeSizeInBits(Scalar->getType());
      MaxBitWidth = std::max<unsigned>(NumTypeBits - NumSignBits, MaxBitWidth);
    }
  }

  // Round MaxBitWidth up to the next power-of-two.
  if (!isPowerOf2_64(MaxBitWidth))
    MaxBitWidth = NextPowerOf2(MaxBitWidth);

  // If the maximum bit width we compute is less than the with of the roots'
  // type, we can proceed with the narrowing. Otherwise, do nothing.
  if (MaxBitWidth >= TreeRootIT->getBitWidth())
    return;

  // If we can truncate the root, we must collect additional values that might
  // be demoted as a result. That is, those seeded by truncations we will
  // modify.
  while (!Roots.empty())
    collectValuesToDemote(Roots.pop_back_val(), Expr, ToDemote, Roots);

  // Finally, map the values we can demote to the maximum bit with we computed.
  for (auto *Scalar : ToDemote)
    MinBWs[Scalar] = MaxBitWidth;
}

namespace {
/// The SLPVectorizer Pass.
struct SLPVectorizer : public FunctionPass {
  SLPVectorizerPass Impl;

  /// Pass identification, replacement for typeid
  static char ID;

  explicit SLPVectorizer() : FunctionPass(ID) {
    initializeSLPVectorizerPass(*PassRegistry::getPassRegistry());
  }


  bool doInitialization(Module &M) override {
    return false;
  }

  bool runOnFunction(Function &F) override {
    if (skipFunction(F))
      return false;

    auto *SE = &getAnalysis<ScalarEvolutionWrapperPass>().getSE();
    auto *TTI = &getAnalysis<TargetTransformInfoWrapperPass>().getTTI(F);
    auto *TLIP = getAnalysisIfAvailable<TargetLibraryInfoWrapperPass>();
    auto *TLI = TLIP ? &TLIP->getTLI() : nullptr;
    auto *AA = &getAnalysis<AAResultsWrapperPass>().getAAResults();
    auto *LI = &getAnalysis<LoopInfoWrapperPass>().getLoopInfo();
    auto *DT = &getAnalysis<DominatorTreeWrapperPass>().getDomTree();
    auto *AC = &getAnalysis<AssumptionCacheTracker>().getAssumptionCache(F);
    auto *DB = &getAnalysis<DemandedBitsWrapperPass>().getDemandedBits();

    return Impl.runImpl(F, SE, TTI, TLI, AA, LI, DT, AC, DB);
  }

  void getAnalysisUsage(AnalysisUsage &AU) const override {
    FunctionPass::getAnalysisUsage(AU);
    AU.addRequired<AssumptionCacheTracker>();
    AU.addRequired<ScalarEvolutionWrapperPass>();
    AU.addRequired<AAResultsWrapperPass>();
    AU.addRequired<TargetTransformInfoWrapperPass>();
    AU.addRequired<LoopInfoWrapperPass>();
    AU.addRequired<DominatorTreeWrapperPass>();
    AU.addRequired<DemandedBitsWrapperPass>();
    AU.addPreserved<LoopInfoWrapperPass>();
    AU.addPreserved<DominatorTreeWrapperPass>();
    AU.addPreserved<AAResultsWrapperPass>();
    AU.addPreserved<GlobalsAAWrapperPass>();
    AU.setPreservesCFG();
  }
};
} // end anonymous namespace

PreservedAnalyses SLPVectorizerPass::run(Function &F, FunctionAnalysisManager &AM) {
  auto *SE = &AM.getResult<ScalarEvolutionAnalysis>(F);
  auto *TTI = &AM.getResult<TargetIRAnalysis>(F);
  auto *TLI = AM.getCachedResult<TargetLibraryAnalysis>(F);
  auto *AA = &AM.getResult<AAManager>(F);
  auto *LI = &AM.getResult<LoopAnalysis>(F);
  auto *DT = &AM.getResult<DominatorTreeAnalysis>(F);
  auto *AC = &AM.getResult<AssumptionAnalysis>(F);
  auto *DB = &AM.getResult<DemandedBitsAnalysis>(F);

  bool Changed = runImpl(F, SE, TTI, TLI, AA, LI, DT, AC, DB);
  if (!Changed)
    return PreservedAnalyses::all();
  PreservedAnalyses PA;
  PA.preserve<LoopAnalysis>();
  PA.preserve<DominatorTreeAnalysis>();
  PA.preserve<AAManager>();
  PA.preserve<GlobalsAA>();
  return PA;
}

bool SLPVectorizerPass::runImpl(Function &F, ScalarEvolution *SE_,
                                TargetTransformInfo *TTI_,
                                TargetLibraryInfo *TLI_, AliasAnalysis *AA_,
                                LoopInfo *LI_, DominatorTree *DT_,
                                AssumptionCache *AC_, DemandedBits *DB_) {
  SE = SE_;
  TTI = TTI_;
  TLI = TLI_;
  AA = AA_;
  LI = LI_;
  DT = DT_;
  AC = AC_;
  DB = DB_;
  DL = &F.getParent()->getDataLayout();

  Stores.clear();
  GEPs.clear();
  bool Changed = false;

  // If the target claims to have no vector registers don't attempt
  // vectorization.
  if (!TTI->getNumberOfRegisters(true))
    return false;

  // Don't vectorize when the attribute NoImplicitFloat is used.
  if (F.hasFnAttribute(Attribute::NoImplicitFloat))
    return false;

  DEBUG(dbgs() << "SLP: Analyzing blocks in " << F.getName() << ".\n");

  // Use the bottom up slp vectorizer to construct chains that start with
  // store instructions.
  BoUpSLP R(&F, SE, TTI, TLI, AA, LI, DT, AC, DB, DL);

  // A general note: the vectorizer must use BoUpSLP::eraseInstruction() to
  // delete instructions.

  // Scan the blocks in the function in post order.
  for (auto BB : post_order(&F.getEntryBlock())) {
    collectSeedInstructions(BB);

    // Vectorize trees that end at stores.
    if (!Stores.empty()) {
      DEBUG(dbgs() << "SLP: Found stores for " << Stores.size()
                   << " underlying objects.\n");
      Changed |= vectorizeStoreChains(R);
    }

    // Vectorize trees that end at reductions.
    Changed |= vectorizeChainsInBlock(BB, R);

    // Vectorize the index computations of getelementptr instructions. This
    // is primarily intended to catch gather-like idioms ending at
    // non-consecutive loads.
    if (!GEPs.empty()) {
      DEBUG(dbgs() << "SLP: Found GEPs for " << GEPs.size()
                   << " underlying objects.\n");
      Changed |= vectorizeGEPIndices(BB, R);
    }
  }

  if (Changed) {
    R.optimizeGatherSequence();
    DEBUG(dbgs() << "SLP: vectorized \"" << F.getName() << "\"\n");
    DEBUG(verifyFunction(F));
  }
  return Changed;
}

/// \brief Check that the Values in the slice in VL array are still existent in
/// the WeakVH array.
/// Vectorization of part of the VL array may cause later values in the VL array
/// to become invalid. We track when this has happened in the WeakVH array.
static bool hasValueBeenRAUWed(ArrayRef<Value *> VL, ArrayRef<WeakVH> VH,
                               unsigned SliceBegin, unsigned SliceSize) {
  VL = VL.slice(SliceBegin, SliceSize);
  VH = VH.slice(SliceBegin, SliceSize);
  return !std::equal(VL.begin(), VL.end(), VH.begin());
}

bool SLPVectorizerPass::vectorizeStoreChain(ArrayRef<Value *> Chain, BoUpSLP &R,
                                            unsigned VecRegSize) {
  unsigned ChainLen = Chain.size();
  DEBUG(dbgs() << "SLP: Analyzing a store chain of length " << ChainLen
        << "\n");
  unsigned Sz = R.getVectorElementSize(Chain[0]);
  unsigned VF = VecRegSize / Sz;

  if (!isPowerOf2_32(Sz) || VF < 2)
    return false;

  // Keep track of values that were deleted by vectorizing in the loop below.
  SmallVector<WeakVH, 8> TrackValues(Chain.begin(), Chain.end());

  bool Changed = false;
  // Look for profitable vectorizable trees at all offsets, starting at zero.
  for (unsigned i = 0, e = ChainLen; i < e; ++i) {
    if (i + VF > e)
      break;

    // Check that a previous iteration of this loop did not delete the Value.
    if (hasValueBeenRAUWed(Chain, TrackValues, i, VF))
      continue;

    DEBUG(dbgs() << "SLP: Analyzing " << VF << " stores at offset " << i
          << "\n");
    ArrayRef<Value *> Operands = Chain.slice(i, VF);

    R.buildTree(Operands);
    if (R.isTreeTinyAndNotFullyVectorizable())
      continue;

    R.computeMinimumValueSizes();

    int Cost = R.getTreeCost();

    DEBUG(dbgs() << "SLP: Found cost=" << Cost << " for VF=" << VF << "\n");
    if (Cost < -SLPCostThreshold) {
      DEBUG(dbgs() << "SLP: Decided to vectorize cost=" << Cost << "\n");
      R.vectorizeTree();

      // Move to the next bundle.
      i += VF - 1;
      Changed = true;
    }
  }

  return Changed;
}

bool SLPVectorizerPass::vectorizeStores(ArrayRef<StoreInst *> Stores,
                                        BoUpSLP &R) {
  SetVector<StoreInst *> Heads, Tails;
  SmallDenseMap<StoreInst *, StoreInst *> ConsecutiveChain;

  // We may run into multiple chains that merge into a single chain. We mark the
  // stores that we vectorized so that we don't visit the same store twice.
  BoUpSLP::ValueSet VectorizedStores;
  bool Changed = false;

  // Do a quadratic search on all of the given stores and find
  // all of the pairs of stores that follow each other.
  SmallVector<unsigned, 16> IndexQueue;
  for (unsigned i = 0, e = Stores.size(); i < e; ++i) {
    IndexQueue.clear();
    // If a store has multiple consecutive store candidates, search Stores
    // array according to the sequence: from i+1 to e, then from i-1 to 0.
    // This is because usually pairing with immediate succeeding or preceding
    // candidate create the best chance to find slp vectorization opportunity.
    unsigned j = 0;
    for (j = i + 1; j < e; ++j)
      IndexQueue.push_back(j);
    for (j = i; j > 0; --j)
      IndexQueue.push_back(j - 1);

    for (auto &k : IndexQueue) {
      if (isConsecutiveAccess(Stores[i], Stores[k], *DL, *SE)) {
        Tails.insert(Stores[k]);
        Heads.insert(Stores[i]);
        ConsecutiveChain[Stores[i]] = Stores[k];
        break;
      }
    }
  }

  // For stores that start but don't end a link in the chain:
  for (SetVector<StoreInst *>::iterator it = Heads.begin(), e = Heads.end();
       it != e; ++it) {
    if (Tails.count(*it))
      continue;

    // We found a store instr that starts a chain. Now follow the chain and try
    // to vectorize it.
    BoUpSLP::ValueList Operands;
    StoreInst *I = *it;
    // Collect the chain into a list.
    while (Tails.count(I) || Heads.count(I)) {
      if (VectorizedStores.count(I))
        break;
      Operands.push_back(I);
      // Move to the next value in the chain.
      I = ConsecutiveChain[I];
    }

    // FIXME: Is division-by-2 the correct step? Should we assert that the
    // register size is a power-of-2?
    for (unsigned Size = R.getMaxVecRegSize(); Size >= R.getMinVecRegSize();
         Size /= 2) {
      if (vectorizeStoreChain(Operands, R, Size)) {
        // Mark the vectorized stores so that we don't vectorize them again.
        VectorizedStores.insert(Operands.begin(), Operands.end());
        Changed = true;
        break;
      }
    }
  }

  return Changed;
}

void SLPVectorizerPass::collectSeedInstructions(BasicBlock *BB) {

  // Initialize the collections. We will make a single pass over the block.
  Stores.clear();
  GEPs.clear();

  // Visit the store and getelementptr instructions in BB and organize them in
  // Stores and GEPs according to the underlying objects of their pointer
  // operands.
  for (Instruction &I : *BB) {

    // Ignore store instructions that are volatile or have a pointer operand
    // that doesn't point to a scalar type.
    if (auto *SI = dyn_cast<StoreInst>(&I)) {
      if (!SI->isSimple())
        continue;
      if (!isValidElementType(SI->getValueOperand()->getType()))
        continue;
      Stores[GetUnderlyingObject(SI->getPointerOperand(), *DL)].push_back(SI);
    }

    // Ignore getelementptr instructions that have more than one index, a
    // constant index, or a pointer operand that doesn't point to a scalar
    // type.
    else if (auto *GEP = dyn_cast<GetElementPtrInst>(&I)) {
      auto Idx = GEP->idx_begin()->get();
      if (GEP->getNumIndices() > 1 || isa<Constant>(Idx))
        continue;
      if (!isValidElementType(Idx->getType()))
        continue;
      if (GEP->getType()->isVectorTy())
        continue;
      GEPs[GetUnderlyingObject(GEP->getPointerOperand(), *DL)].push_back(GEP);
    }
  }
}

bool SLPVectorizerPass::tryToVectorizePair(Value *A, Value *B, BoUpSLP &R) {
  if (!A || !B)
    return false;
  Value *VL[] = { A, B };
  return tryToVectorizeList(VL, R, None, true);
}

bool SLPVectorizerPass::tryToVectorizeList(ArrayRef<Value *> VL, BoUpSLP &R,
                                           ArrayRef<Value *> BuildVector,
                                           bool AllowReorder) {
  if (VL.size() < 2)
    return false;

  DEBUG(dbgs() << "SLP: Trying to vectorize a list of length = " << VL.size()
               << ".\n");

  // Check that all of the parts are scalar instructions of the same type.
  Instruction *I0 = dyn_cast<Instruction>(VL[0]);
  if (!I0)
    return false;

  unsigned Opcode0 = I0->getOpcode();

  // FIXME: Register size should be a parameter to this function, so we can
  // try different vectorization factors.
  unsigned Sz = R.getVectorElementSize(I0);
  unsigned VF = R.getMinVecRegSize() / Sz;

  for (Value *V : VL) {
    Type *Ty = V->getType();
    if (!isValidElementType(Ty))
      return false;
    Instruction *Inst = dyn_cast<Instruction>(V);
    if (!Inst || Inst->getOpcode() != Opcode0)
      return false;
  }

  bool Changed = false;

  // Keep track of values that were deleted by vectorizing in the loop below.
  SmallVector<WeakVH, 8> TrackValues(VL.begin(), VL.end());

  for (unsigned i = 0, e = VL.size(); i < e; ++i) {
    unsigned OpsWidth = 0;

    if (i + VF > e)
      OpsWidth = e - i;
    else
      OpsWidth = VF;

    if (!isPowerOf2_32(OpsWidth) || OpsWidth < 2)
      break;

    // Check that a previous iteration of this loop did not delete the Value.
    if (hasValueBeenRAUWed(VL, TrackValues, i, OpsWidth))
      continue;

    DEBUG(dbgs() << "SLP: Analyzing " << OpsWidth << " operations "
                 << "\n");
    ArrayRef<Value *> Ops = VL.slice(i, OpsWidth);

    ArrayRef<Value *> BuildVectorSlice;
    if (!BuildVector.empty())
      BuildVectorSlice = BuildVector.slice(i, OpsWidth);

    R.buildTree(Ops, BuildVectorSlice);
    // TODO: check if we can allow reordering for more cases.
    if (AllowReorder && R.shouldReorder()) {
      // Conceptually, there is nothing actually preventing us from trying to
      // reorder a larger list. In fact, we do exactly this when vectorizing
      // reductions. However, at this point, we only expect to get here from
      // tryToVectorizePair().
      assert(Ops.size() == 2);
      assert(BuildVectorSlice.empty());
      Value *ReorderedOps[] = { Ops[1], Ops[0] };
      R.buildTree(ReorderedOps, None);
    }
    if (R.isTreeTinyAndNotFullyVectorizable())
      continue;

    R.computeMinimumValueSizes();
    int Cost = R.getTreeCost();

    if (Cost < -SLPCostThreshold) {
      DEBUG(dbgs() << "SLP: Vectorizing list at cost:" << Cost << ".\n");
      Value *VectorizedRoot = R.vectorizeTree();

      // Reconstruct the build vector by extracting the vectorized root. This
      // way we handle the case where some elements of the vector are undefined.
      //  (return (inserelt <4 xi32> (insertelt undef (opd0) 0) (opd1) 2))
      if (!BuildVectorSlice.empty()) {
        // The insert point is the last build vector instruction. The vectorized
        // root will precede it. This guarantees that we get an instruction. The
        // vectorized tree could have been constant folded.
        Instruction *InsertAfter = cast<Instruction>(BuildVectorSlice.back());
        unsigned VecIdx = 0;
        for (auto &V : BuildVectorSlice) {
          IRBuilder<NoFolder> Builder(InsertAfter->getParent(),
                                      ++BasicBlock::iterator(InsertAfter));
          Instruction *I = cast<Instruction>(V);
          assert(isa<InsertElementInst>(I) || isa<InsertValueInst>(I));
          Instruction *Extract = cast<Instruction>(Builder.CreateExtractElement(
              VectorizedRoot, Builder.getInt32(VecIdx++)));
          I->setOperand(1, Extract);
          I->removeFromParent();
          I->insertAfter(Extract);
          InsertAfter = I;
        }
      }
      // Move to the next bundle.
      i += VF - 1;
      Changed = true;
    }
  }

  return Changed;
}

bool SLPVectorizerPass::tryToVectorize(BinaryOperator *V, BoUpSLP &R) {
  if (!V)
    return false;

  // Try to vectorize V.
  if (tryToVectorizePair(V->getOperand(0), V->getOperand(1), R))
    return true;

  BinaryOperator *A = dyn_cast<BinaryOperator>(V->getOperand(0));
  BinaryOperator *B = dyn_cast<BinaryOperator>(V->getOperand(1));
  // Try to skip B.
  if (B && B->hasOneUse()) {
    BinaryOperator *B0 = dyn_cast<BinaryOperator>(B->getOperand(0));
    BinaryOperator *B1 = dyn_cast<BinaryOperator>(B->getOperand(1));
    if (tryToVectorizePair(A, B0, R)) {
      return true;
    }
    if (tryToVectorizePair(A, B1, R)) {
      return true;
    }
  }

  // Try to skip A.
  if (A && A->hasOneUse()) {
    BinaryOperator *A0 = dyn_cast<BinaryOperator>(A->getOperand(0));
    BinaryOperator *A1 = dyn_cast<BinaryOperator>(A->getOperand(1));
    if (tryToVectorizePair(A0, B, R)) {
      return true;
    }
    if (tryToVectorizePair(A1, B, R)) {
      return true;
    }
  }
  return 0;
}

/// \brief Generate a shuffle mask to be used in a reduction tree.
///
/// \param VecLen The length of the vector to be reduced.
/// \param NumEltsToRdx The number of elements that should be reduced in the
///        vector.
/// \param IsPairwise Whether the reduction is a pairwise or splitting
///        reduction. A pairwise reduction will generate a mask of
///        <0,2,...> or <1,3,..> while a splitting reduction will generate
///        <2,3, undef,undef> for a vector of 4 and NumElts = 2.
/// \param IsLeft True will generate a mask of even elements, odd otherwise.
static Value *createRdxShuffleMask(unsigned VecLen, unsigned NumEltsToRdx,
                                   bool IsPairwise, bool IsLeft,
                                   IRBuilder<> &Builder) {
  assert((IsPairwise || !IsLeft) && "Don't support a <0,1,undef,...> mask");

  SmallVector<Constant *, 32> ShuffleMask(
      VecLen, UndefValue::get(Builder.getInt32Ty()));

  if (IsPairwise)
    // Build a mask of 0, 2, ... (left) or 1, 3, ... (right).
    for (unsigned i = 0; i != NumEltsToRdx; ++i)
      ShuffleMask[i] = Builder.getInt32(2 * i + !IsLeft);
  else
    // Move the upper half of the vector to the lower half.
    for (unsigned i = 0; i != NumEltsToRdx; ++i)
      ShuffleMask[i] = Builder.getInt32(NumEltsToRdx + i);

  return ConstantVector::get(ShuffleMask);
}

namespace {
/// Model horizontal reductions.
///
/// A horizontal reduction is a tree of reduction operations (currently add and
/// fadd) that has operations that can be put into a vector as its leaf.
/// For example, this tree:
///
/// mul mul mul mul
///  \  /    \  /
///   +       +
///    \     /
///       +
/// This tree has "mul" as its reduced values and "+" as its reduction
/// operations. A reduction might be feeding into a store or a binary operation
/// feeding a phi.
///    ...
///    \  /
///     +
///     |
///  phi +=
///
///  Or:
///    ...
///    \  /
///     +
///     |
///   *p =
///
class HorizontalReduction {
  SmallVector<Value *, 16> ReductionOps;
  SmallVector<Value *, 32> ReducedVals;

  BinaryOperator *ReductionRoot;
  // After successfull horizontal reduction vectorization attempt for PHI node
  // vectorizer tries to update root binary op by combining vectorized tree and
  // the ReductionPHI node. But during vectorization this ReductionPHI can be
  // vectorized itself and replaced by the undef value, while the instruction
  // itself is marked for deletion. This 'marked for deletion' PHI node then can
  // be used in new binary operation, causing "Use still stuck around after Def
  // is destroyed" crash upon PHI node deletion.
  WeakVH ReductionPHI;

  /// The opcode of the reduction.
  unsigned ReductionOpcode;
  /// The opcode of the values we perform a reduction on.
  unsigned ReducedValueOpcode;
  /// Should we model this reduction as a pairwise reduction tree or a tree that
  /// splits the vector in halves and adds those halves.
  bool IsPairwiseReduction;

public:
  /// The width of one full horizontal reduction operation.
  unsigned ReduxWidth;

  /// Minimal width of available vector registers. It's used to determine
  /// ReduxWidth.
  unsigned MinVecRegSize;

  HorizontalReduction(unsigned MinVecRegSize)
      : ReductionRoot(nullptr), ReductionOpcode(0), ReducedValueOpcode(0),
        IsPairwiseReduction(false), ReduxWidth(0),
        MinVecRegSize(MinVecRegSize) {}

  /// \brief Try to find a reduction tree.
  bool matchAssociativeReduction(PHINode *Phi, BinaryOperator *B) {
    assert((!Phi || is_contained(Phi->operands(), B)) &&
           "Thi phi needs to use the binary operator");

    // We could have a initial reductions that is not an add.
    //  r *= v1 + v2 + v3 + v4
    // In such a case start looking for a tree rooted in the first '+'.
    if (Phi) {
      if (B->getOperand(0) == Phi) {
        Phi = nullptr;
        B = dyn_cast<BinaryOperator>(B->getOperand(1));
      } else if (B->getOperand(1) == Phi) {
        Phi = nullptr;
        B = dyn_cast<BinaryOperator>(B->getOperand(0));
      }
    }

    if (!B)
      return false;

    Type *Ty = B->getType();
    if (!isValidElementType(Ty))
      return false;

    const DataLayout &DL = B->getModule()->getDataLayout();
    ReductionOpcode = B->getOpcode();
    ReducedValueOpcode = 0;
    // FIXME: Register size should be a parameter to this function, so we can
    // try different vectorization factors.
    ReduxWidth = MinVecRegSize / DL.getTypeSizeInBits(Ty);
    ReductionRoot = B;
    ReductionPHI = Phi;

    if (ReduxWidth < 4)
      return false;

    // We currently only support adds.
    if (ReductionOpcode != Instruction::Add &&
        ReductionOpcode != Instruction::FAdd)
      return false;

    // Post order traverse the reduction tree starting at B. We only handle true
    // trees containing only binary operators or selects.
    SmallVector<std::pair<Instruction *, unsigned>, 32> Stack;
    Stack.push_back(std::make_pair(B, 0));
    while (!Stack.empty()) {
      Instruction *TreeN = Stack.back().first;
      unsigned EdgeToVist = Stack.back().second++;
      bool IsReducedValue = TreeN->getOpcode() != ReductionOpcode;

      // Only handle trees in the current basic block.
      if (TreeN->getParent() != B->getParent())
        return false;

      // Each tree node needs to have one user except for the ultimate
      // reduction.
      if (!TreeN->hasOneUse() && TreeN != B)
        return false;

      // Postorder vist.
      if (EdgeToVist == 2 || IsReducedValue) {
        if (IsReducedValue) {
          // Make sure that the opcodes of the operations that we are going to
          // reduce match.
          if (!ReducedValueOpcode)
            ReducedValueOpcode = TreeN->getOpcode();
          else if (ReducedValueOpcode != TreeN->getOpcode())
            return false;
          ReducedVals.push_back(TreeN);
        } else {
          // We need to be able to reassociate the adds.
          if (!TreeN->isAssociative())
            return false;
          ReductionOps.push_back(TreeN);
        }
        // Retract.
        Stack.pop_back();
        continue;
      }

      // Visit left or right.
      Value *NextV = TreeN->getOperand(EdgeToVist);
      if (NextV != Phi) {
        auto *I = dyn_cast<Instruction>(NextV);
        // Continue analysis if the next operand is a reduction operation or
        // (possibly) a reduced value. If the reduced value opcode is not set,
        // the first met operation != reduction operation is considered as the
        // reduced value class.
        if (I && (!ReducedValueOpcode || I->getOpcode() == ReducedValueOpcode ||
                  I->getOpcode() == ReductionOpcode)) {
          if (!ReducedValueOpcode && I->getOpcode() != ReductionOpcode)
            ReducedValueOpcode = I->getOpcode();
          Stack.push_back(std::make_pair(I, 0));
          continue;
        }
        return false;
      }
    }
    return true;
  }

  /// \brief Attempt to vectorize the tree found by
  /// matchAssociativeReduction.
  bool tryToReduce(BoUpSLP &V, TargetTransformInfo *TTI) {
    if (ReducedVals.empty())
      return false;

    unsigned NumReducedVals = ReducedVals.size();
    if (NumReducedVals < ReduxWidth)
      return false;

    Value *VectorizedTree = nullptr;
    IRBuilder<> Builder(ReductionRoot);
    FastMathFlags Unsafe;
    Unsafe.setUnsafeAlgebra();
    Builder.setFastMathFlags(Unsafe);
    unsigned i = 0;

    for (; i < NumReducedVals - ReduxWidth + 1; i += ReduxWidth) {
      auto VL = makeArrayRef(&ReducedVals[i], ReduxWidth);
      V.buildTree(VL, ReductionOps);
      if (V.shouldReorder()) {
        SmallVector<Value *, 8> Reversed(VL.rbegin(), VL.rend());
        V.buildTree(Reversed, ReductionOps);
      }
      if (V.isTreeTinyAndNotFullyVectorizable())
        continue;

      V.computeMinimumValueSizes();

      // Estimate cost.
      int Cost = V.getTreeCost() + getReductionCost(TTI, ReducedVals[i]);
      if (Cost >= -SLPCostThreshold)
        break;

      DEBUG(dbgs() << "SLP: Vectorizing horizontal reduction at cost:" << Cost
                   << ". (HorRdx)\n");

      // Vectorize a tree.
      DebugLoc Loc = cast<Instruction>(ReducedVals[i])->getDebugLoc();
      Value *VectorizedRoot = V.vectorizeTree();

      // Emit a reduction.
      Value *ReducedSubTree = emitReduction(VectorizedRoot, Builder);
      if (VectorizedTree) {
        Builder.SetCurrentDebugLocation(Loc);
        VectorizedTree = createBinOp(Builder, ReductionOpcode, VectorizedTree,
                                     ReducedSubTree, "bin.rdx");
      } else
        VectorizedTree = ReducedSubTree;
    }

    if (VectorizedTree) {
      // Finish the reduction.
      for (; i < NumReducedVals; ++i) {
        Builder.SetCurrentDebugLocation(
          cast<Instruction>(ReducedVals[i])->getDebugLoc());
        VectorizedTree = createBinOp(Builder, ReductionOpcode, VectorizedTree,
                                     ReducedVals[i]);
      }
      // Update users.
      if (ReductionPHI && !isa<UndefValue>(ReductionPHI)) {
        assert(ReductionRoot && "Need a reduction operation");
        ReductionRoot->setOperand(0, VectorizedTree);
        ReductionRoot->setOperand(1, ReductionPHI);
      } else
        ReductionRoot->replaceAllUsesWith(VectorizedTree);
    }
    return VectorizedTree != nullptr;
  }

  unsigned numReductionValues() const {
    return ReducedVals.size();
  }

private:
  /// \brief Calculate the cost of a reduction.
  int getReductionCost(TargetTransformInfo *TTI, Value *FirstReducedVal) {
    Type *ScalarTy = FirstReducedVal->getType();
    Type *VecTy = VectorType::get(ScalarTy, ReduxWidth);

    int PairwiseRdxCost = TTI->getReductionCost(ReductionOpcode, VecTy, true);
    int SplittingRdxCost = TTI->getReductionCost(ReductionOpcode, VecTy, false);

    IsPairwiseReduction = PairwiseRdxCost < SplittingRdxCost;
    int VecReduxCost = IsPairwiseReduction ? PairwiseRdxCost : SplittingRdxCost;

    int ScalarReduxCost =
        ReduxWidth * TTI->getArithmeticInstrCost(ReductionOpcode, VecTy);

    DEBUG(dbgs() << "SLP: Adding cost " << VecReduxCost - ScalarReduxCost
                 << " for reduction that starts with " << *FirstReducedVal
                 << " (It is a "
                 << (IsPairwiseReduction ? "pairwise" : "splitting")
                 << " reduction)\n");

    return VecReduxCost - ScalarReduxCost;
  }

  static Value *createBinOp(IRBuilder<> &Builder, unsigned Opcode, Value *L,
                            Value *R, const Twine &Name = "") {
    if (Opcode == Instruction::FAdd)
      return Builder.CreateFAdd(L, R, Name);
    return Builder.CreateBinOp((Instruction::BinaryOps)Opcode, L, R, Name);
  }

  /// \brief Emit a horizontal reduction of the vectorized value.
  Value *emitReduction(Value *VectorizedValue, IRBuilder<> &Builder) {
    assert(VectorizedValue && "Need to have a vectorized tree node");
    assert(isPowerOf2_32(ReduxWidth) &&
           "We only handle power-of-two reductions for now");

    Value *TmpVec = VectorizedValue;
    for (unsigned i = ReduxWidth / 2; i != 0; i >>= 1) {
      if (IsPairwiseReduction) {
        Value *LeftMask =
          createRdxShuffleMask(ReduxWidth, i, true, true, Builder);
        Value *RightMask =
          createRdxShuffleMask(ReduxWidth, i, true, false, Builder);

        Value *LeftShuf = Builder.CreateShuffleVector(
          TmpVec, UndefValue::get(TmpVec->getType()), LeftMask, "rdx.shuf.l");
        Value *RightShuf = Builder.CreateShuffleVector(
          TmpVec, UndefValue::get(TmpVec->getType()), (RightMask),
          "rdx.shuf.r");
        TmpVec = createBinOp(Builder, ReductionOpcode, LeftShuf, RightShuf,
                             "bin.rdx");
      } else {
        Value *UpperHalf =
          createRdxShuffleMask(ReduxWidth, i, false, false, Builder);
        Value *Shuf = Builder.CreateShuffleVector(
          TmpVec, UndefValue::get(TmpVec->getType()), UpperHalf, "rdx.shuf");
        TmpVec = createBinOp(Builder, ReductionOpcode, TmpVec, Shuf, "bin.rdx");
      }
    }

    // The result is in the first element of the vector.
    return Builder.CreateExtractElement(TmpVec, Builder.getInt32(0));
  }
};
} // end anonymous namespace

/// \brief Recognize construction of vectors like
///  %ra = insertelement <4 x float> undef, float %s0, i32 0
///  %rb = insertelement <4 x float> %ra, float %s1, i32 1
///  %rc = insertelement <4 x float> %rb, float %s2, i32 2
///  %rd = insertelement <4 x float> %rc, float %s3, i32 3
///
/// Returns true if it matches
///
static bool findBuildVector(InsertElementInst *FirstInsertElem,
                            SmallVectorImpl<Value *> &BuildVector,
                            SmallVectorImpl<Value *> &BuildVectorOpds) {
  if (!isa<UndefValue>(FirstInsertElem->getOperand(0)))
    return false;

  InsertElementInst *IE = FirstInsertElem;
  while (true) {
    BuildVector.push_back(IE);
    BuildVectorOpds.push_back(IE->getOperand(1));

    if (IE->use_empty())
      return false;

    InsertElementInst *NextUse = dyn_cast<InsertElementInst>(IE->user_back());
    if (!NextUse)
      return true;

    // If this isn't the final use, make sure the next insertelement is the only
    // use. It's OK if the final constructed vector is used multiple times
    if (!IE->hasOneUse())
      return false;

    IE = NextUse;
  }

  return false;
}

/// \brief Like findBuildVector, but looks backwards for construction of aggregate.
///
/// \return true if it matches.
static bool findBuildAggregate(InsertValueInst *IV,
                               SmallVectorImpl<Value *> &BuildVector,
                               SmallVectorImpl<Value *> &BuildVectorOpds) {
  if (!IV->hasOneUse())
    return false;
  Value *V = IV->getAggregateOperand();
  if (!isa<UndefValue>(V)) {
    InsertValueInst *I = dyn_cast<InsertValueInst>(V);
    if (!I || !findBuildAggregate(I, BuildVector, BuildVectorOpds))
      return false;
  }
  BuildVector.push_back(IV);
  BuildVectorOpds.push_back(IV->getInsertedValueOperand());
  return true;
}

static bool PhiTypeSorterFunc(Value *V, Value *V2) {
  return V->getType() < V2->getType();
}

/// \brief Try and get a reduction value from a phi node.
///
/// Given a phi node \p P in a block \p ParentBB, consider possible reductions
/// if they come from either \p ParentBB or a containing loop latch.
///
/// \returns A candidate reduction value if possible, or \code nullptr \endcode
/// if not possible.
static Value *getReductionValue(const DominatorTree *DT, PHINode *P,
                                BasicBlock *ParentBB, LoopInfo *LI) {
  // There are situations where the reduction value is not dominated by the
  // reduction phi. Vectorizing such cases has been reported to cause
  // miscompiles. See PR25787.
  auto DominatedReduxValue = [&](Value *R) {
    return (
        dyn_cast<Instruction>(R) &&
        DT->dominates(P->getParent(), dyn_cast<Instruction>(R)->getParent()));
  };

  Value *Rdx = nullptr;

  // Return the incoming value if it comes from the same BB as the phi node.
  if (P->getIncomingBlock(0) == ParentBB) {
    Rdx = P->getIncomingValue(0);
  } else if (P->getIncomingBlock(1) == ParentBB) {
    Rdx = P->getIncomingValue(1);
  }

  if (Rdx && DominatedReduxValue(Rdx))
    return Rdx;

  // Otherwise, check whether we have a loop latch to look at.
  Loop *BBL = LI->getLoopFor(ParentBB);
  if (!BBL)
    return nullptr;
  BasicBlock *BBLatch = BBL->getLoopLatch();
  if (!BBLatch)
    return nullptr;

  // There is a loop latch, return the incoming value if it comes from
  // that. This reduction pattern occasionally turns up.
  if (P->getIncomingBlock(0) == BBLatch) {
    Rdx = P->getIncomingValue(0);
  } else if (P->getIncomingBlock(1) == BBLatch) {
    Rdx = P->getIncomingValue(1);
  }

  if (Rdx && DominatedReduxValue(Rdx))
    return Rdx;

  return nullptr;
}

/// \brief Attempt to reduce a horizontal reduction.
/// If it is legal to match a horizontal reduction feeding
/// the phi node P with reduction operators BI, then check if it
/// can be done.
/// \returns true if a horizontal reduction was matched and reduced.
/// \returns false if a horizontal reduction was not matched.
static bool canMatchHorizontalReduction(PHINode *P, BinaryOperator *BI,
                                        BoUpSLP &R, TargetTransformInfo *TTI,
                                        unsigned MinRegSize) {
  if (!ShouldVectorizeHor)
    return false;

  HorizontalReduction HorRdx(MinRegSize);
  if (!HorRdx.matchAssociativeReduction(P, BI))
    return false;

  // If there is a sufficient number of reduction values, reduce
  // to a nearby power-of-2. Can safely generate oversized
  // vectors and rely on the backend to split them to legal sizes.
  HorRdx.ReduxWidth =
    std::max((uint64_t)4, PowerOf2Floor(HorRdx.numReductionValues()));

  return HorRdx.tryToReduce(R, TTI);
}

bool SLPVectorizerPass::vectorizeChainsInBlock(BasicBlock *BB, BoUpSLP &R) {
  bool Changed = false;
  SmallVector<Value *, 4> Incoming;
  SmallSet<Value *, 16> VisitedInstrs;

  bool HaveVectorizedPhiNodes = true;
  while (HaveVectorizedPhiNodes) {
    HaveVectorizedPhiNodes = false;

    // Collect the incoming values from the PHIs.
    Incoming.clear();
    for (Instruction &I : *BB) {
      PHINode *P = dyn_cast<PHINode>(&I);
      if (!P)
        break;

      if (!VisitedInstrs.count(P))
        Incoming.push_back(P);
    }

    // Sort by type.
    std::stable_sort(Incoming.begin(), Incoming.end(), PhiTypeSorterFunc);

    // Try to vectorize elements base on their type.
    for (SmallVector<Value *, 4>::iterator IncIt = Incoming.begin(),
                                           E = Incoming.end();
         IncIt != E;) {

      // Look for the next elements with the same type.
      SmallVector<Value *, 4>::iterator SameTypeIt = IncIt;
      while (SameTypeIt != E &&
             (*SameTypeIt)->getType() == (*IncIt)->getType()) {
        VisitedInstrs.insert(*SameTypeIt);
        ++SameTypeIt;
      }

      // Try to vectorize them.
      unsigned NumElts = (SameTypeIt - IncIt);
      DEBUG(errs() << "SLP: Trying to vectorize starting at PHIs (" << NumElts << ")\n");
      if (NumElts > 1 && tryToVectorizeList(makeArrayRef(IncIt, NumElts), R)) {
        // Success start over because instructions might have been changed.
        HaveVectorizedPhiNodes = true;
        Changed = true;
        break;
      }

      // Start over at the next instruction of a different type (or the end).
      IncIt = SameTypeIt;
    }
  }

  VisitedInstrs.clear();

  for (BasicBlock::iterator it = BB->begin(), e = BB->end(); it != e; it++) {
    // We may go through BB multiple times so skip the one we have checked.
    if (!VisitedInstrs.insert(&*it).second)
      continue;

    if (isa<DbgInfoIntrinsic>(it))
      continue;

    // Try to vectorize reductions that use PHINodes.
    if (PHINode *P = dyn_cast<PHINode>(it)) {
      // Check that the PHI is a reduction PHI.
      if (P->getNumIncomingValues() != 2)
        return Changed;

      Value *Rdx = getReductionValue(DT, P, BB, LI);

      // Check if this is a Binary Operator.
      BinaryOperator *BI = dyn_cast_or_null<BinaryOperator>(Rdx);
      if (!BI)
        continue;

      // Try to match and vectorize a horizontal reduction.
      if (canMatchHorizontalReduction(P, BI, R, TTI, R.getMinVecRegSize())) {
        Changed = true;
        it = BB->begin();
        e = BB->end();
        continue;
      }

     Value *Inst = BI->getOperand(0);
      if (Inst == P)
        Inst = BI->getOperand(1);

      if (tryToVectorize(dyn_cast<BinaryOperator>(Inst), R)) {
        // We would like to start over since some instructions are deleted
        // and the iterator may become invalid value.
        Changed = true;
        it = BB->begin();
        e = BB->end();
        continue;
      }

      continue;
    }

    if (ShouldStartVectorizeHorAtStore)
      if (StoreInst *SI = dyn_cast<StoreInst>(it))
        if (BinaryOperator *BinOp =
                dyn_cast<BinaryOperator>(SI->getValueOperand())) {
          if (canMatchHorizontalReduction(nullptr, BinOp, R, TTI,
                                          R.getMinVecRegSize()) ||
              tryToVectorize(BinOp, R)) {
            Changed = true;
            it = BB->begin();
            e = BB->end();
            continue;
          }
        }

    // Try to vectorize horizontal reductions feeding into a return.
    if (ReturnInst *RI = dyn_cast<ReturnInst>(it))
      if (RI->getNumOperands() != 0)
        if (BinaryOperator *BinOp =
                dyn_cast<BinaryOperator>(RI->getOperand(0))) {
          DEBUG(dbgs() << "SLP: Found a return to vectorize.\n");
          if (canMatchHorizontalReduction(nullptr, BinOp, R, TTI,
                                          R.getMinVecRegSize()) ||
              tryToVectorizePair(BinOp->getOperand(0), BinOp->getOperand(1),
                                 R)) {
            Changed = true;
            it = BB->begin();
            e = BB->end();
            continue;
          }
        }

    // Try to vectorize trees that start at compare instructions.
    if (CmpInst *CI = dyn_cast<CmpInst>(it)) {
      if (tryToVectorizePair(CI->getOperand(0), CI->getOperand(1), R)) {
        Changed = true;
        // We would like to start over since some instructions are deleted
        // and the iterator may become invalid value.
        it = BB->begin();
        e = BB->end();
        continue;
      }

      for (int i = 0; i < 2; ++i) {
        if (BinaryOperator *BI = dyn_cast<BinaryOperator>(CI->getOperand(i))) {
          if (tryToVectorizePair(BI->getOperand(0), BI->getOperand(1), R)) {
            Changed = true;
            // We would like to start over since some instructions are deleted
            // and the iterator may become invalid value.
            it = BB->begin();
            e = BB->end();
            break;
          }
        }
      }
      continue;
    }

    // Try to vectorize trees that start at insertelement instructions.
    if (InsertElementInst *FirstInsertElem = dyn_cast<InsertElementInst>(it)) {
      SmallVector<Value *, 16> BuildVector;
      SmallVector<Value *, 16> BuildVectorOpds;
      if (!findBuildVector(FirstInsertElem, BuildVector, BuildVectorOpds))
        continue;

      // Vectorize starting with the build vector operands ignoring the
      // BuildVector instructions for the purpose of scheduling and user
      // extraction.
      if (tryToVectorizeList(BuildVectorOpds, R, BuildVector)) {
        Changed = true;
        it = BB->begin();
        e = BB->end();
      }

      continue;
    }

    // Try to vectorize trees that start at insertvalue instructions feeding into
    // a store.
    if (StoreInst *SI = dyn_cast<StoreInst>(it)) {
      if (InsertValueInst *LastInsertValue = dyn_cast<InsertValueInst>(SI->getValueOperand())) {
        const DataLayout &DL = BB->getModule()->getDataLayout();
        if (R.canMapToVector(SI->getValueOperand()->getType(), DL)) {
          SmallVector<Value *, 16> BuildVector;
          SmallVector<Value *, 16> BuildVectorOpds;
          if (!findBuildAggregate(LastInsertValue, BuildVector, BuildVectorOpds))
            continue;

          DEBUG(dbgs() << "SLP: store of array mappable to vector: " << *SI << "\n");
          if (tryToVectorizeList(BuildVectorOpds, R, BuildVector, false)) {
            Changed = true;
            it = BB->begin();
            e = BB->end();
          }
          continue;
        }
      }
    }
  }

  return Changed;
}

bool SLPVectorizerPass::vectorizeGEPIndices(BasicBlock *BB, BoUpSLP &R) {
  auto Changed = false;
  for (auto &Entry : GEPs) {

    // If the getelementptr list has fewer than two elements, there's nothing
    // to do.
    if (Entry.second.size() < 2)
      continue;

    DEBUG(dbgs() << "SLP: Analyzing a getelementptr list of length "
                 << Entry.second.size() << ".\n");

    // We process the getelementptr list in chunks of 16 (like we do for
    // stores) to minimize compile-time.
    for (unsigned BI = 0, BE = Entry.second.size(); BI < BE; BI += 16) {
      auto Len = std::min<unsigned>(BE - BI, 16);
      auto GEPList = makeArrayRef(&Entry.second[BI], Len);

      // Initialize a set a candidate getelementptrs. Note that we use a
      // SetVector here to preserve program order. If the index computations
      // are vectorizable and begin with loads, we want to minimize the chance
      // of having to reorder them later.
      SetVector<Value *> Candidates(GEPList.begin(), GEPList.end());

      // Some of the candidates may have already been vectorized after we
      // initially collected them. If so, the WeakVHs will have nullified the
      // values, so remove them from the set of candidates.
      Candidates.remove(nullptr);

      // Remove from the set of candidates all pairs of getelementptrs with
      // constant differences. Such getelementptrs are likely not good
      // candidates for vectorization in a bottom-up phase since one can be
      // computed from the other. We also ensure all candidate getelementptr
      // indices are unique.
      for (int I = 0, E = GEPList.size(); I < E && Candidates.size() > 1; ++I) {
        auto *GEPI = cast<GetElementPtrInst>(GEPList[I]);
        if (!Candidates.count(GEPI))
          continue;
        auto *SCEVI = SE->getSCEV(GEPList[I]);
        for (int J = I + 1; J < E && Candidates.size() > 1; ++J) {
          auto *GEPJ = cast<GetElementPtrInst>(GEPList[J]);
          auto *SCEVJ = SE->getSCEV(GEPList[J]);
          if (isa<SCEVConstant>(SE->getMinusSCEV(SCEVI, SCEVJ))) {
            Candidates.remove(GEPList[I]);
            Candidates.remove(GEPList[J]);
          } else if (GEPI->idx_begin()->get() == GEPJ->idx_begin()->get()) {
            Candidates.remove(GEPList[J]);
          }
        }
      }

      // We break out of the above computation as soon as we know there are
      // fewer than two candidates remaining.
      if (Candidates.size() < 2)
        continue;

      // Add the single, non-constant index of each candidate to the bundle. We
      // ensured the indices met these constraints when we originally collected
      // the getelementptrs.
      SmallVector<Value *, 16> Bundle(Candidates.size());
      auto BundleIndex = 0u;
      for (auto *V : Candidates) {
        auto *GEP = cast<GetElementPtrInst>(V);
        auto *GEPIdx = GEP->idx_begin()->get();
        assert(GEP->getNumIndices() == 1 || !isa<Constant>(GEPIdx));
        Bundle[BundleIndex++] = GEPIdx;
      }

      // Try and vectorize the indices. We are currently only interested in
      // gather-like cases of the form:
      //
      // ... = g[a[0] - b[0]] + g[a[1] - b[1]] + ...
      //
      // where the loads of "a", the loads of "b", and the subtractions can be
      // performed in parallel. It's likely that detecting this pattern in a
      // bottom-up phase will be simpler and less costly than building a
      // full-blown top-down phase beginning at the consecutive loads.
      Changed |= tryToVectorizeList(Bundle, R);
    }
  }
  return Changed;
}

bool SLPVectorizerPass::vectorizeStoreChains(BoUpSLP &R) {
  bool Changed = false;
  // Attempt to sort and vectorize each of the store-groups.
  for (StoreListMap::iterator it = Stores.begin(), e = Stores.end(); it != e;
       ++it) {
    if (it->second.size() < 2)
      continue;

    DEBUG(dbgs() << "SLP: Analyzing a store chain of length "
          << it->second.size() << ".\n");

    // Process the stores in chunks of 16.
    // TODO: The limit of 16 inhibits greater vectorization factors.
    //       For example, AVX2 supports v32i8. Increasing this limit, however,
    //       may cause a significant compile-time increase.
    for (unsigned CI = 0, CE = it->second.size(); CI < CE; CI+=16) {
      unsigned Len = std::min<unsigned>(CE - CI, 16);
      Changed |= vectorizeStores(makeArrayRef(&it->second[CI], Len), R);
    }
  }
  return Changed;
}

char SLPVectorizer::ID = 0;
static const char lv_name[] = "SLP Vectorizer";
INITIALIZE_PASS_BEGIN(SLPVectorizer, SV_NAME, lv_name, false, false)
INITIALIZE_PASS_DEPENDENCY(AAResultsWrapperPass)
INITIALIZE_PASS_DEPENDENCY(TargetTransformInfoWrapperPass)
INITIALIZE_PASS_DEPENDENCY(AssumptionCacheTracker)
INITIALIZE_PASS_DEPENDENCY(ScalarEvolutionWrapperPass)
INITIALIZE_PASS_DEPENDENCY(LoopSimplify)
INITIALIZE_PASS_DEPENDENCY(DemandedBitsWrapperPass)
INITIALIZE_PASS_END(SLPVectorizer, SV_NAME, lv_name, false, false)

namespace llvm {
Pass *createSLPVectorizerPass() { return new SLPVectorizer(); }
}<|MERGE_RESOLUTION|>--- conflicted
+++ resolved
@@ -1965,66 +1965,6 @@
   return getGatherCost(VecTy);
 }
 
-<<<<<<< HEAD
-Value *BoUpSLP::getPointerOperand(Value *I) {
-  if (LoadInst *LI = dyn_cast<LoadInst>(I))
-    return LI->getPointerOperand();
-  if (StoreInst *SI = dyn_cast<StoreInst>(I))
-    return SI->getPointerOperand();
-  return nullptr;
-}
-
-unsigned BoUpSLP::getAddressSpaceOperand(Value *I) {
-  if (LoadInst *L = dyn_cast<LoadInst>(I))
-    return L->getPointerAddressSpace();
-  if (StoreInst *S = dyn_cast<StoreInst>(I))
-    return S->getPointerAddressSpace();
-  return -1;
-}
-
-bool BoUpSLP::isConsecutiveAccess(Value *A, Value *B, const DataLayout &DL) {
-  Value *PtrA = getPointerOperand(A);
-  Value *PtrB = getPointerOperand(B);
-  unsigned ASA = getAddressSpaceOperand(A);
-  unsigned ASB = getAddressSpaceOperand(B);
-
-  // Check that the address spaces match and that the pointers are valid.
-  if (!PtrA || !PtrB || (ASA != ASB))
-    return false;
-
-  // Make sure that A and B are different pointers of the same type.
-  if (PtrA == PtrB || PtrA->getType() != PtrB->getType())
-    return false;
-
-  unsigned PtrBitWidth = DL.getPointerBaseSizeInBits(ASA);
-  Type *Ty = cast<PointerType>(PtrA->getType())->getElementType();
-  APInt Size(PtrBitWidth, DL.getTypeStoreSize(Ty));
-
-  APInt OffsetA(PtrBitWidth, 0), OffsetB(PtrBitWidth, 0);
-  PtrA = PtrA->stripAndAccumulateInBoundsConstantOffsets(DL, OffsetA);
-  PtrB = PtrB->stripAndAccumulateInBoundsConstantOffsets(DL, OffsetB);
-
-  APInt OffsetDelta = OffsetB - OffsetA;
-
-  // Check if they are based on the same pointer. That makes the offsets
-  // sufficient.
-  if (PtrA == PtrB)
-    return OffsetDelta == Size;
-
-  // Compute the necessary base pointer delta to have the necessary final delta
-  // equal to the size.
-  APInt BaseDelta = Size - OffsetDelta;
-
-  // Otherwise compute the distance with SCEV between the base pointers.
-  const SCEV *PtrSCEVA = SE->getSCEV(PtrA);
-  const SCEV *PtrSCEVB = SE->getSCEV(PtrB);
-  const SCEV *C = SE->getConstant(BaseDelta);
-  const SCEV *X = SE->getAddExpr(PtrSCEVA, C);
-  return X == PtrSCEVB;
-}
-
-=======
->>>>>>> 6ea9891f
 // Reorder commutative operations in alternate shuffle if the resulting vectors
 // are consecutive loads. This would allow us to vectorize the tree.
 // If we have something like-
