--- conflicted
+++ resolved
@@ -22,11 +22,7 @@
 #include "llvm/ADT/SetVector.h"
 #include "llvm/ADT/Statistic.h"
 #include "llvm/Analysis/AliasAnalysis.h"
-<<<<<<< HEAD
-#include "llvm/Analysis/AssumptionTracker.h"
-=======
 #include "llvm/Analysis/AssumptionCache.h"
->>>>>>> 969bfdfe
 #include "llvm/Analysis/CodeMetrics.h"
 #include "llvm/Analysis/LoopInfo.h"
 #include "llvm/Analysis/ScalarEvolution.h"
@@ -214,16 +210,16 @@
 /// \returns \p I after propagating metadata from \p VL.
 static Instruction *propagateMetadata(Instruction *I, ArrayRef<Value *> VL) {
   Instruction *I0 = cast<Instruction>(VL[0]);
-  SmallVector<std::pair<unsigned, Value *>, 4> Metadata;
+  SmallVector<std::pair<unsigned, MDNode *>, 4> Metadata;
   I0->getAllMetadataOtherThanDebugLoc(Metadata);
 
   for (unsigned i = 0, n = Metadata.size(); i != n; ++i) {
     unsigned Kind = Metadata[i].first;
-    MDNode *MD = cast_or_null<MDNode>(Metadata[i].second);
+    MDNode *MD = Metadata[i].second;
 
     for (int i = 1, e = VL.size(); MD && i != e; i++) {
       Instruction *I = cast<Instruction>(VL[i]);
-      MDNode *IMD = I->getMDNode(Kind);
+      MDNode *IMD = I->getMetadata(Kind);
 
       switch (Kind) {
       default:
@@ -338,33 +334,6 @@
   return true;
 }
 
-/// \returns True if in-tree use also needs extract. This refers to
-/// possible scalar operand in vectorized instruction.
-static bool InTreeUserNeedToExtract(Value *Scalar, Instruction *UserInst,
-                                    TargetLibraryInfo *TLI) {
-
-  unsigned Opcode = UserInst->getOpcode();
-  switch (Opcode) {
-  case Instruction::Load: {
-    LoadInst *LI = cast<LoadInst>(UserInst);
-    return (LI->getPointerOperand() == Scalar);
-  }
-  case Instruction::Store: {
-    StoreInst *SI = cast<StoreInst>(UserInst);
-    return (SI->getPointerOperand() == Scalar);
-  }
-  case Instruction::Call: {
-    CallInst *CI = cast<CallInst>(UserInst);
-    Intrinsic::ID ID = getIntrinsicIDForCall(CI, TLI);
-    if (hasVectorInstrinsicScalarOpd(ID, 1)) {
-      return (CI->getArgOperand(1) == Scalar);
-    }
-  }
-  default:
-    return false;
-  }
-}
-
 /// Bottom Up SLP Vectorizer.
 class BoUpSLP {
 public:
@@ -373,15 +342,6 @@
   typedef SmallPtrSet<Value *, 16> ValueSet;
   typedef SmallVector<StoreInst *, 8> StoreList;
 
-<<<<<<< HEAD
-  BoUpSLP(Function *Func, ScalarEvolution *Se, const DataLayout *Dl,
-          TargetTransformInfo *Tti, TargetLibraryInfo *TLi, AliasAnalysis *Aa,
-          LoopInfo *Li, DominatorTree *Dt, AssumptionTracker *AT)
-      : NumLoadsWantToKeepOrder(0), NumLoadsWantToChangeOrder(0),
-        F(Func), SE(Se), DL(Dl), TTI(Tti), TLI(TLi), AA(Aa), LI(Li), DT(Dt),
-        Builder(Se->getContext()) {
-    CodeMetrics::collectEphemeralValues(F, AT, EphValues);
-=======
   BoUpSLP(Function *Func, ScalarEvolution *Se, TargetTransformInfo *Tti,
           TargetLibraryInfo *TLi, AliasAnalysis *Aa, LoopInfo *Li,
           DominatorTree *Dt, AssumptionCache *AC)
@@ -389,7 +349,6 @@
         SE(Se), TTI(Tti), TLI(TLi), AA(Aa), LI(Li), DT(Dt),
         Builder(Se->getContext()) {
     CodeMetrics::collectEphemeralValues(F, AC, EphValues);
->>>>>>> 969bfdfe
   }
 
   /// \brief Vectorize the tree that starts with the elements in \p VL.
@@ -1787,12 +1746,6 @@
     if (EphValues.count(I->User))
       continue;
 
-    // Uses by ephemeral values are free (because the ephemeral value will be
-    // removed prior to code generation, and so the extraction will be
-    // removed as well).
-    if (EphValues.count(I->User))
-      continue;
-
     VectorType *VecTy = VectorType::get(I->Scalar->getType(), BundleWidth);
     ExtractCost += TTI->getVectorInstrCost(Instruction::ExtractElement, VecTy,
                                            I->Lane);
@@ -1851,11 +1804,7 @@
   if (PtrA == PtrB || PtrA->getType() != PtrB->getType())
     return false;
 
-<<<<<<< HEAD
-  unsigned PtrBitWidth = DL->getPointerBaseSizeInBits(ASA);
-=======
-  unsigned PtrBitWidth = DL.getPointerSizeInBits(ASA);
->>>>>>> 969bfdfe
+  unsigned PtrBitWidth = DL.getPointerBaseSizeInBits(ASA);
   Type *Ty = cast<PointerType>(PtrA->getType())->getElementType();
   APInt Size(PtrBitWidth, DL.getTypeStoreSize(Ty));
 
@@ -2388,14 +2337,9 @@
         ExternalUses.push_back(
             ExternalUser(SI->getPointerOperand(), cast<User>(VecPtr), 0));
 
-<<<<<<< HEAD
-      if (!Alignment)
-        Alignment = DL->getABITypeAlignment(SI->getValueOperand()->getType());
-=======
       if (!Alignment) {
         Alignment = DL.getABITypeAlignment(SI->getValueOperand()->getType());
       }
->>>>>>> 969bfdfe
       S->setAlignment(Alignment);
       E->VectorizedValue = S;
       ++NumVectorInstructions;
@@ -3119,11 +3063,7 @@
   AliasAnalysis *AA;
   LoopInfo *LI;
   DominatorTree *DT;
-<<<<<<< HEAD
-  AssumptionTracker *AT;
-=======
   AssumptionCache *AC;
->>>>>>> 969bfdfe
 
   bool runOnFunction(Function &F) override {
     if (skipOptnoneFunction(F))
@@ -3136,11 +3076,7 @@
     AA = &getAnalysis<AliasAnalysis>();
     LI = &getAnalysis<LoopInfoWrapperPass>().getLoopInfo();
     DT = &getAnalysis<DominatorTreeWrapperPass>().getDomTree();
-<<<<<<< HEAD
-    AT = &getAnalysis<AssumptionTracker>();
-=======
     AC = &getAnalysis<AssumptionCacheTracker>().getAssumptionCache(F);
->>>>>>> 969bfdfe
 
     StoreRefs.clear();
     bool Changed = false;
@@ -3158,14 +3094,10 @@
 
     // Use the bottom up slp vectorizer to construct chains that start with
     // store instructions.
-<<<<<<< HEAD
-    BoUpSLP R(&F, SE, DL, TTI, TLI, AA, LI, DT, AT);
-=======
     BoUpSLP R(&F, SE, TTI, TLI, AA, LI, DT, AC);
 
     // A general note: the vectorizer must use BoUpSLP::eraseInstruction() to
     // delete instructions.
->>>>>>> 969bfdfe
 
     // Scan the blocks in the function in post order.
     for (po_iterator<BasicBlock*> it = po_begin(&F.getEntryBlock()),
@@ -3192,11 +3124,7 @@
 
   void getAnalysisUsage(AnalysisUsage &AU) const override {
     FunctionPass::getAnalysisUsage(AU);
-<<<<<<< HEAD
-    AU.addRequired<AssumptionTracker>();
-=======
     AU.addRequired<AssumptionCacheTracker>();
->>>>>>> 969bfdfe
     AU.addRequired<ScalarEvolution>();
     AU.addRequired<AliasAnalysis>();
     AU.addRequired<TargetTransformInfoWrapperPass>();
@@ -4083,13 +4011,8 @@
 static const char lv_name[] = "SLP Vectorizer";
 INITIALIZE_PASS_BEGIN(SLPVectorizer, SV_NAME, lv_name, false, false)
 INITIALIZE_AG_DEPENDENCY(AliasAnalysis)
-<<<<<<< HEAD
-INITIALIZE_AG_DEPENDENCY(TargetTransformInfo)
-INITIALIZE_PASS_DEPENDENCY(AssumptionTracker)
-=======
 INITIALIZE_PASS_DEPENDENCY(TargetTransformInfoWrapperPass)
 INITIALIZE_PASS_DEPENDENCY(AssumptionCacheTracker)
->>>>>>> 969bfdfe
 INITIALIZE_PASS_DEPENDENCY(ScalarEvolution)
 INITIALIZE_PASS_DEPENDENCY(LoopSimplify)
 INITIALIZE_PASS_END(SLPVectorizer, SV_NAME, lv_name, false, false)
