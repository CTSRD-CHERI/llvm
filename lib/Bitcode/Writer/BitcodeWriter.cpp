//===--- Bitcode/Writer/BitcodeWriter.cpp - Bitcode Writer ----------------===//
//
//                     The LLVM Compiler Infrastructure
//
// This file is distributed under the University of Illinois Open Source
// License. See LICENSE.TXT for details.
//
//===----------------------------------------------------------------------===//
//
// Bitcode writer implementation.
//
//===----------------------------------------------------------------------===//

#include "llvm/Bitcode/ReaderWriter.h"
#include "ValueEnumerator.h"
#include "llvm/ADT/Triple.h"
#include "llvm/Bitcode/BitstreamWriter.h"
#include "llvm/Bitcode/LLVMBitCodes.h"
#include "llvm/IR/Constants.h"
#include "llvm/IR/DebugInfoMetadata.h"
#include "llvm/IR/DerivedTypes.h"
#include "llvm/IR/InlineAsm.h"
#include "llvm/IR/Instructions.h"
#include "llvm/IR/Module.h"
#include "llvm/IR/Operator.h"
#include "llvm/IR/UseListOrder.h"
#include "llvm/IR/ValueSymbolTable.h"
#include "llvm/Support/CommandLine.h"
#include "llvm/Support/ErrorHandling.h"
#include "llvm/Support/MathExtras.h"
#include "llvm/Support/Program.h"
#include "llvm/Support/raw_ostream.h"
#include <cctype>
#include <map>
using namespace llvm;

/// These are manifest constants used by the bitcode writer. They do not need to
/// be kept in sync with the reader, but need to be consistent within this file.
enum {
  // VALUE_SYMTAB_BLOCK abbrev id's.
  VST_ENTRY_8_ABBREV = bitc::FIRST_APPLICATION_ABBREV,
  VST_ENTRY_7_ABBREV,
  VST_ENTRY_6_ABBREV,
  VST_BBENTRY_6_ABBREV,

  // CONSTANTS_BLOCK abbrev id's.
  CONSTANTS_SETTYPE_ABBREV = bitc::FIRST_APPLICATION_ABBREV,
  CONSTANTS_INTEGER_ABBREV,
  CONSTANTS_CE_CAST_Abbrev,
  CONSTANTS_NULL_Abbrev,

  // FUNCTION_BLOCK abbrev id's.
  FUNCTION_INST_LOAD_ABBREV = bitc::FIRST_APPLICATION_ABBREV,
  FUNCTION_INST_BINOP_ABBREV,
  FUNCTION_INST_BINOP_FLAGS_ABBREV,
  FUNCTION_INST_CAST_ABBREV,
  FUNCTION_INST_RET_VOID_ABBREV,
  FUNCTION_INST_RET_VAL_ABBREV,
  FUNCTION_INST_UNREACHABLE_ABBREV,
  FUNCTION_INST_GEP_ABBREV,
};

static unsigned GetEncodedCastOpcode(unsigned Opcode) {
  switch (Opcode) {
  default: llvm_unreachable("Unknown cast instruction!");
  case Instruction::Trunc   : return bitc::CAST_TRUNC;
  case Instruction::ZExt    : return bitc::CAST_ZEXT;
  case Instruction::SExt    : return bitc::CAST_SEXT;
  case Instruction::FPToUI  : return bitc::CAST_FPTOUI;
  case Instruction::FPToSI  : return bitc::CAST_FPTOSI;
  case Instruction::UIToFP  : return bitc::CAST_UITOFP;
  case Instruction::SIToFP  : return bitc::CAST_SITOFP;
  case Instruction::FPTrunc : return bitc::CAST_FPTRUNC;
  case Instruction::FPExt   : return bitc::CAST_FPEXT;
  case Instruction::PtrToInt: return bitc::CAST_PTRTOINT;
  case Instruction::IntToPtr: return bitc::CAST_INTTOPTR;
  case Instruction::BitCast : return bitc::CAST_BITCAST;
  case Instruction::AddrSpaceCast: return bitc::CAST_ADDRSPACECAST;
  }
}

static unsigned GetEncodedBinaryOpcode(unsigned Opcode) {
  switch (Opcode) {
  default: llvm_unreachable("Unknown binary instruction!");
  case Instruction::Add:
  case Instruction::FAdd: return bitc::BINOP_ADD;
  case Instruction::Sub:
  case Instruction::FSub: return bitc::BINOP_SUB;
  case Instruction::Mul:
  case Instruction::FMul: return bitc::BINOP_MUL;
  case Instruction::UDiv: return bitc::BINOP_UDIV;
  case Instruction::FDiv:
  case Instruction::SDiv: return bitc::BINOP_SDIV;
  case Instruction::URem: return bitc::BINOP_UREM;
  case Instruction::FRem:
  case Instruction::SRem: return bitc::BINOP_SREM;
  case Instruction::Shl:  return bitc::BINOP_SHL;
  case Instruction::LShr: return bitc::BINOP_LSHR;
  case Instruction::AShr: return bitc::BINOP_ASHR;
  case Instruction::And:  return bitc::BINOP_AND;
  case Instruction::Or:   return bitc::BINOP_OR;
  case Instruction::Xor:  return bitc::BINOP_XOR;
  }
}

static unsigned GetEncodedRMWOperation(AtomicRMWInst::BinOp Op) {
  switch (Op) {
  default: llvm_unreachable("Unknown RMW operation!");
  case AtomicRMWInst::Xchg: return bitc::RMW_XCHG;
  case AtomicRMWInst::Add: return bitc::RMW_ADD;
  case AtomicRMWInst::Sub: return bitc::RMW_SUB;
  case AtomicRMWInst::And: return bitc::RMW_AND;
  case AtomicRMWInst::Nand: return bitc::RMW_NAND;
  case AtomicRMWInst::Or: return bitc::RMW_OR;
  case AtomicRMWInst::Xor: return bitc::RMW_XOR;
  case AtomicRMWInst::Max: return bitc::RMW_MAX;
  case AtomicRMWInst::Min: return bitc::RMW_MIN;
  case AtomicRMWInst::UMax: return bitc::RMW_UMAX;
  case AtomicRMWInst::UMin: return bitc::RMW_UMIN;
  }
}

static unsigned GetEncodedOrdering(AtomicOrdering Ordering) {
  switch (Ordering) {
  case NotAtomic: return bitc::ORDERING_NOTATOMIC;
  case Unordered: return bitc::ORDERING_UNORDERED;
  case Monotonic: return bitc::ORDERING_MONOTONIC;
  case Acquire: return bitc::ORDERING_ACQUIRE;
  case Release: return bitc::ORDERING_RELEASE;
  case AcquireRelease: return bitc::ORDERING_ACQREL;
  case SequentiallyConsistent: return bitc::ORDERING_SEQCST;
  }
  llvm_unreachable("Invalid ordering");
}

static unsigned GetEncodedSynchScope(SynchronizationScope SynchScope) {
  switch (SynchScope) {
  case SingleThread: return bitc::SYNCHSCOPE_SINGLETHREAD;
  case CrossThread: return bitc::SYNCHSCOPE_CROSSTHREAD;
  }
  llvm_unreachable("Invalid synch scope");
}

static void WriteStringRecord(unsigned Code, StringRef Str,
                              unsigned AbbrevToUse, BitstreamWriter &Stream) {
  SmallVector<unsigned, 64> Vals;

  // Code: [strchar x N]
  for (unsigned i = 0, e = Str.size(); i != e; ++i) {
    if (AbbrevToUse && !BitCodeAbbrevOp::isChar6(Str[i]))
      AbbrevToUse = 0;
    Vals.push_back(Str[i]);
  }

  // Emit the finished record.
  Stream.EmitRecord(Code, Vals, AbbrevToUse);
}

static uint64_t getAttrKindEncoding(Attribute::AttrKind Kind) {
  switch (Kind) {
  case Attribute::Alignment:
    return bitc::ATTR_KIND_ALIGNMENT;
  case Attribute::AlwaysInline:
    return bitc::ATTR_KIND_ALWAYS_INLINE;
  case Attribute::Builtin:
    return bitc::ATTR_KIND_BUILTIN;
  case Attribute::ByVal:
    return bitc::ATTR_KIND_BY_VAL;
  case Attribute::InAlloca:
    return bitc::ATTR_KIND_IN_ALLOCA;
  case Attribute::Cold:
    return bitc::ATTR_KIND_COLD;
  case Attribute::InlineHint:
    return bitc::ATTR_KIND_INLINE_HINT;
  case Attribute::InReg:
    return bitc::ATTR_KIND_IN_REG;
  case Attribute::JumpTable:
    return bitc::ATTR_KIND_JUMP_TABLE;
  case Attribute::MinSize:
    return bitc::ATTR_KIND_MIN_SIZE;
  case Attribute::Naked:
    return bitc::ATTR_KIND_NAKED;
  case Attribute::Nest:
    return bitc::ATTR_KIND_NEST;
  case Attribute::NoAlias:
    return bitc::ATTR_KIND_NO_ALIAS;
  case Attribute::NoBuiltin:
    return bitc::ATTR_KIND_NO_BUILTIN;
  case Attribute::NoCapture:
    return bitc::ATTR_KIND_NO_CAPTURE;
  case Attribute::NoDuplicate:
    return bitc::ATTR_KIND_NO_DUPLICATE;
  case Attribute::NoImplicitFloat:
    return bitc::ATTR_KIND_NO_IMPLICIT_FLOAT;
  case Attribute::NoInline:
    return bitc::ATTR_KIND_NO_INLINE;
  case Attribute::NonLazyBind:
    return bitc::ATTR_KIND_NON_LAZY_BIND;
  case Attribute::NonNull:
    return bitc::ATTR_KIND_NON_NULL;
  case Attribute::Dereferenceable:
    return bitc::ATTR_KIND_DEREFERENCEABLE;
  case Attribute::NoRedZone:
    return bitc::ATTR_KIND_NO_RED_ZONE;
  case Attribute::NoReturn:
    return bitc::ATTR_KIND_NO_RETURN;
  case Attribute::NoUnwind:
    return bitc::ATTR_KIND_NO_UNWIND;
  case Attribute::OptimizeForSize:
    return bitc::ATTR_KIND_OPTIMIZE_FOR_SIZE;
  case Attribute::OptimizeNone:
    return bitc::ATTR_KIND_OPTIMIZE_NONE;
  case Attribute::ReadNone:
    return bitc::ATTR_KIND_READ_NONE;
  case Attribute::ReadOnly:
    return bitc::ATTR_KIND_READ_ONLY;
  case Attribute::Returned:
    return bitc::ATTR_KIND_RETURNED;
  case Attribute::ReturnsTwice:
    return bitc::ATTR_KIND_RETURNS_TWICE;
  case Attribute::SExt:
    return bitc::ATTR_KIND_S_EXT;
  case Attribute::StackAlignment:
    return bitc::ATTR_KIND_STACK_ALIGNMENT;
  case Attribute::StackProtect:
    return bitc::ATTR_KIND_STACK_PROTECT;
  case Attribute::StackProtectReq:
    return bitc::ATTR_KIND_STACK_PROTECT_REQ;
  case Attribute::StackProtectStrong:
    return bitc::ATTR_KIND_STACK_PROTECT_STRONG;
  case Attribute::StructRet:
    return bitc::ATTR_KIND_STRUCT_RET;
  case Attribute::SanitizeAddress:
    return bitc::ATTR_KIND_SANITIZE_ADDRESS;
  case Attribute::SanitizeThread:
    return bitc::ATTR_KIND_SANITIZE_THREAD;
  case Attribute::SanitizeMemory:
    return bitc::ATTR_KIND_SANITIZE_MEMORY;
  case Attribute::UWTable:
    return bitc::ATTR_KIND_UW_TABLE;
  case Attribute::ZExt:
    return bitc::ATTR_KIND_Z_EXT;
  case Attribute::EndAttrKinds:
    llvm_unreachable("Can not encode end-attribute kinds marker.");
  case Attribute::None:
    llvm_unreachable("Can not encode none-attribute.");
  }

  llvm_unreachable("Trying to encode unknown attribute");
}

static void WriteAttributeGroupTable(const ValueEnumerator &VE,
                                     BitstreamWriter &Stream) {
  const std::vector<AttributeSet> &AttrGrps = VE.getAttributeGroups();
  if (AttrGrps.empty()) return;

  Stream.EnterSubblock(bitc::PARAMATTR_GROUP_BLOCK_ID, 3);

  SmallVector<uint64_t, 64> Record;
  for (unsigned i = 0, e = AttrGrps.size(); i != e; ++i) {
    AttributeSet AS = AttrGrps[i];
    for (unsigned i = 0, e = AS.getNumSlots(); i != e; ++i) {
      AttributeSet A = AS.getSlotAttributes(i);

      Record.push_back(VE.getAttributeGroupID(A));
      Record.push_back(AS.getSlotIndex(i));

      for (AttributeSet::iterator I = AS.begin(0), E = AS.end(0);
           I != E; ++I) {
        Attribute Attr = *I;
        if (Attr.isEnumAttribute()) {
          Record.push_back(0);
          Record.push_back(getAttrKindEncoding(Attr.getKindAsEnum()));
        } else if (Attr.isIntAttribute()) {
          Record.push_back(1);
          Record.push_back(getAttrKindEncoding(Attr.getKindAsEnum()));
          Record.push_back(Attr.getValueAsInt());
        } else {
          StringRef Kind = Attr.getKindAsString();
          StringRef Val = Attr.getValueAsString();

          Record.push_back(Val.empty() ? 3 : 4);
          Record.append(Kind.begin(), Kind.end());
          Record.push_back(0);
          if (!Val.empty()) {
            Record.append(Val.begin(), Val.end());
            Record.push_back(0);
          }
        }
      }

      Stream.EmitRecord(bitc::PARAMATTR_GRP_CODE_ENTRY, Record);
      Record.clear();
    }
  }

  Stream.ExitBlock();
}

static void WriteAttributeTable(const ValueEnumerator &VE,
                                BitstreamWriter &Stream) {
  const std::vector<AttributeSet> &Attrs = VE.getAttributes();
  if (Attrs.empty()) return;

  Stream.EnterSubblock(bitc::PARAMATTR_BLOCK_ID, 3);

  SmallVector<uint64_t, 64> Record;
  for (unsigned i = 0, e = Attrs.size(); i != e; ++i) {
    const AttributeSet &A = Attrs[i];
    for (unsigned i = 0, e = A.getNumSlots(); i != e; ++i)
      Record.push_back(VE.getAttributeGroupID(A.getSlotAttributes(i)));

    Stream.EmitRecord(bitc::PARAMATTR_CODE_ENTRY, Record);
    Record.clear();
  }

  Stream.ExitBlock();
}

/// WriteTypeTable - Write out the type table for a module.
static void WriteTypeTable(const ValueEnumerator &VE, BitstreamWriter &Stream) {
  const ValueEnumerator::TypeList &TypeList = VE.getTypes();

  Stream.EnterSubblock(bitc::TYPE_BLOCK_ID_NEW, 4 /*count from # abbrevs */);
  SmallVector<uint64_t, 64> TypeVals;

  uint64_t NumBits = VE.computeBitsRequiredForTypeIndicies();

  // Abbrev for TYPE_CODE_POINTER.
  BitCodeAbbrev *Abbv = new BitCodeAbbrev();
  Abbv->Add(BitCodeAbbrevOp(bitc::TYPE_CODE_POINTER));
  Abbv->Add(BitCodeAbbrevOp(BitCodeAbbrevOp::Fixed, NumBits));
  Abbv->Add(BitCodeAbbrevOp(0));  // Addrspace = 0
  unsigned PtrAbbrev = Stream.EmitAbbrev(Abbv);

  // Abbrev for TYPE_CODE_FUNCTION.
  Abbv = new BitCodeAbbrev();
  Abbv->Add(BitCodeAbbrevOp(bitc::TYPE_CODE_FUNCTION));
  Abbv->Add(BitCodeAbbrevOp(BitCodeAbbrevOp::Fixed, 1));  // isvararg
  Abbv->Add(BitCodeAbbrevOp(BitCodeAbbrevOp::Array));
  Abbv->Add(BitCodeAbbrevOp(BitCodeAbbrevOp::Fixed, NumBits));

  unsigned FunctionAbbrev = Stream.EmitAbbrev(Abbv);

  // Abbrev for TYPE_CODE_STRUCT_ANON.
  Abbv = new BitCodeAbbrev();
  Abbv->Add(BitCodeAbbrevOp(bitc::TYPE_CODE_STRUCT_ANON));
  Abbv->Add(BitCodeAbbrevOp(BitCodeAbbrevOp::Fixed, 1));  // ispacked
  Abbv->Add(BitCodeAbbrevOp(BitCodeAbbrevOp::Array));
  Abbv->Add(BitCodeAbbrevOp(BitCodeAbbrevOp::Fixed, NumBits));

  unsigned StructAnonAbbrev = Stream.EmitAbbrev(Abbv);

  // Abbrev for TYPE_CODE_STRUCT_NAME.
  Abbv = new BitCodeAbbrev();
  Abbv->Add(BitCodeAbbrevOp(bitc::TYPE_CODE_STRUCT_NAME));
  Abbv->Add(BitCodeAbbrevOp(BitCodeAbbrevOp::Array));
  Abbv->Add(BitCodeAbbrevOp(BitCodeAbbrevOp::Char6));
  unsigned StructNameAbbrev = Stream.EmitAbbrev(Abbv);

  // Abbrev for TYPE_CODE_STRUCT_NAMED.
  Abbv = new BitCodeAbbrev();
  Abbv->Add(BitCodeAbbrevOp(bitc::TYPE_CODE_STRUCT_NAMED));
  Abbv->Add(BitCodeAbbrevOp(BitCodeAbbrevOp::Fixed, 1));  // ispacked
  Abbv->Add(BitCodeAbbrevOp(BitCodeAbbrevOp::Array));
  Abbv->Add(BitCodeAbbrevOp(BitCodeAbbrevOp::Fixed, NumBits));

  unsigned StructNamedAbbrev = Stream.EmitAbbrev(Abbv);

  // Abbrev for TYPE_CODE_ARRAY.
  Abbv = new BitCodeAbbrev();
  Abbv->Add(BitCodeAbbrevOp(bitc::TYPE_CODE_ARRAY));
  Abbv->Add(BitCodeAbbrevOp(BitCodeAbbrevOp::VBR, 8));   // size
  Abbv->Add(BitCodeAbbrevOp(BitCodeAbbrevOp::Fixed, NumBits));

  unsigned ArrayAbbrev = Stream.EmitAbbrev(Abbv);

  // Emit an entry count so the reader can reserve space.
  TypeVals.push_back(TypeList.size());
  Stream.EmitRecord(bitc::TYPE_CODE_NUMENTRY, TypeVals);
  TypeVals.clear();

  // Loop over all of the types, emitting each in turn.
  for (unsigned i = 0, e = TypeList.size(); i != e; ++i) {
    Type *T = TypeList[i];
    int AbbrevToUse = 0;
    unsigned Code = 0;

    switch (T->getTypeID()) {
    case Type::VoidTyID:      Code = bitc::TYPE_CODE_VOID;      break;
    case Type::HalfTyID:      Code = bitc::TYPE_CODE_HALF;      break;
    case Type::FloatTyID:     Code = bitc::TYPE_CODE_FLOAT;     break;
    case Type::DoubleTyID:    Code = bitc::TYPE_CODE_DOUBLE;    break;
    case Type::X86_FP80TyID:  Code = bitc::TYPE_CODE_X86_FP80;  break;
    case Type::FP128TyID:     Code = bitc::TYPE_CODE_FP128;     break;
    case Type::PPC_FP128TyID: Code = bitc::TYPE_CODE_PPC_FP128; break;
    case Type::LabelTyID:     Code = bitc::TYPE_CODE_LABEL;     break;
    case Type::MetadataTyID:  Code = bitc::TYPE_CODE_METADATA;  break;
    case Type::X86_MMXTyID:   Code = bitc::TYPE_CODE_X86_MMX;   break;
    case Type::IntegerTyID:
      // INTEGER: [width]
      Code = bitc::TYPE_CODE_INTEGER;
      TypeVals.push_back(cast<IntegerType>(T)->getBitWidth());
      break;
    case Type::PointerTyID: {
      PointerType *PTy = cast<PointerType>(T);
      // POINTER: [pointee type, address space]
      Code = bitc::TYPE_CODE_POINTER;
      TypeVals.push_back(VE.getTypeID(PTy->getElementType()));
      unsigned AddressSpace = PTy->getAddressSpace();
      TypeVals.push_back(AddressSpace);
      if (AddressSpace == 0) AbbrevToUse = PtrAbbrev;
      break;
    }
    case Type::FunctionTyID: {
      FunctionType *FT = cast<FunctionType>(T);
      // FUNCTION: [isvararg, retty, paramty x N]
      Code = bitc::TYPE_CODE_FUNCTION;
      TypeVals.push_back(FT->isVarArg());
      TypeVals.push_back(VE.getTypeID(FT->getReturnType()));
      for (unsigned i = 0, e = FT->getNumParams(); i != e; ++i)
        TypeVals.push_back(VE.getTypeID(FT->getParamType(i)));
      AbbrevToUse = FunctionAbbrev;
      break;
    }
    case Type::StructTyID: {
      StructType *ST = cast<StructType>(T);
      // STRUCT: [ispacked, eltty x N]
      TypeVals.push_back(ST->isPacked());
      // Output all of the element types.
      for (StructType::element_iterator I = ST->element_begin(),
           E = ST->element_end(); I != E; ++I)
        TypeVals.push_back(VE.getTypeID(*I));

      if (ST->isLiteral()) {
        Code = bitc::TYPE_CODE_STRUCT_ANON;
        AbbrevToUse = StructAnonAbbrev;
      } else {
        if (ST->isOpaque()) {
          Code = bitc::TYPE_CODE_OPAQUE;
        } else {
          Code = bitc::TYPE_CODE_STRUCT_NAMED;
          AbbrevToUse = StructNamedAbbrev;
        }

        // Emit the name if it is present.
        if (!ST->getName().empty())
          WriteStringRecord(bitc::TYPE_CODE_STRUCT_NAME, ST->getName(),
                            StructNameAbbrev, Stream);
      }
      break;
    }
    case Type::ArrayTyID: {
      ArrayType *AT = cast<ArrayType>(T);
      // ARRAY: [numelts, eltty]
      Code = bitc::TYPE_CODE_ARRAY;
      TypeVals.push_back(AT->getNumElements());
      TypeVals.push_back(VE.getTypeID(AT->getElementType()));
      AbbrevToUse = ArrayAbbrev;
      break;
    }
    case Type::VectorTyID: {
      VectorType *VT = cast<VectorType>(T);
      // VECTOR [numelts, eltty]
      Code = bitc::TYPE_CODE_VECTOR;
      TypeVals.push_back(VT->getNumElements());
      TypeVals.push_back(VE.getTypeID(VT->getElementType()));
      break;
    }
    }

    // Emit the finished record.
    Stream.EmitRecord(Code, TypeVals, AbbrevToUse);
    TypeVals.clear();
  }

  Stream.ExitBlock();
}

static unsigned getEncodedLinkage(const GlobalValue &GV) {
  switch (GV.getLinkage()) {
  case GlobalValue::ExternalLinkage:
    return 0;
  case GlobalValue::WeakAnyLinkage:
    return 16;
  case GlobalValue::AppendingLinkage:
    return 2;
  case GlobalValue::InternalLinkage:
    return 3;
  case GlobalValue::LinkOnceAnyLinkage:
    return 18;
  case GlobalValue::ExternalWeakLinkage:
    return 7;
  case GlobalValue::CommonLinkage:
    return 8;
  case GlobalValue::PrivateLinkage:
    return 9;
  case GlobalValue::WeakODRLinkage:
    return 17;
  case GlobalValue::LinkOnceODRLinkage:
    return 19;
  case GlobalValue::AvailableExternallyLinkage:
    return 12;
  }
  llvm_unreachable("Invalid linkage");
}

static unsigned getEncodedVisibility(const GlobalValue &GV) {
  switch (GV.getVisibility()) {
  case GlobalValue::DefaultVisibility:   return 0;
  case GlobalValue::HiddenVisibility:    return 1;
  case GlobalValue::ProtectedVisibility: return 2;
  }
  llvm_unreachable("Invalid visibility");
}

static unsigned getEncodedDLLStorageClass(const GlobalValue &GV) {
  switch (GV.getDLLStorageClass()) {
  case GlobalValue::DefaultStorageClass:   return 0;
  case GlobalValue::DLLImportStorageClass: return 1;
  case GlobalValue::DLLExportStorageClass: return 2;
  }
  llvm_unreachable("Invalid DLL storage class");
}

static unsigned getEncodedThreadLocalMode(const GlobalValue &GV) {
  switch (GV.getThreadLocalMode()) {
    case GlobalVariable::NotThreadLocal:         return 0;
    case GlobalVariable::GeneralDynamicTLSModel: return 1;
    case GlobalVariable::LocalDynamicTLSModel:   return 2;
    case GlobalVariable::InitialExecTLSModel:    return 3;
    case GlobalVariable::LocalExecTLSModel:      return 4;
  }
  llvm_unreachable("Invalid TLS model");
}

static unsigned getEncodedComdatSelectionKind(const Comdat &C) {
  switch (C.getSelectionKind()) {
  case Comdat::Any:
    return bitc::COMDAT_SELECTION_KIND_ANY;
  case Comdat::ExactMatch:
    return bitc::COMDAT_SELECTION_KIND_EXACT_MATCH;
  case Comdat::Largest:
    return bitc::COMDAT_SELECTION_KIND_LARGEST;
  case Comdat::NoDuplicates:
    return bitc::COMDAT_SELECTION_KIND_NO_DUPLICATES;
  case Comdat::SameSize:
    return bitc::COMDAT_SELECTION_KIND_SAME_SIZE;
  }
  llvm_unreachable("Invalid selection kind");
}

static void writeComdats(const ValueEnumerator &VE, BitstreamWriter &Stream) {
  SmallVector<uint16_t, 64> Vals;
  for (const Comdat *C : VE.getComdats()) {
    // COMDAT: [selection_kind, name]
    Vals.push_back(getEncodedComdatSelectionKind(*C));
    size_t Size = C->getName().size();
    assert(isUInt<16>(Size));
    Vals.push_back(Size);
    for (char Chr : C->getName())
      Vals.push_back((unsigned char)Chr);
    Stream.EmitRecord(bitc::MODULE_CODE_COMDAT, Vals, /*AbbrevToUse=*/0);
    Vals.clear();
  }
}

// Emit top-level description of module, including target triple, inline asm,
// descriptors for global variables, and function prototype info.
static void WriteModuleInfo(const Module *M, const ValueEnumerator &VE,
                            BitstreamWriter &Stream) {
  // Emit various pieces of data attached to a module.
  if (!M->getTargetTriple().empty())
    WriteStringRecord(bitc::MODULE_CODE_TRIPLE, M->getTargetTriple(),
                      0/*TODO*/, Stream);
  const std::string &DL = M->getDataLayoutStr();
  if (!DL.empty())
    WriteStringRecord(bitc::MODULE_CODE_DATALAYOUT, DL, 0 /*TODO*/, Stream);
  if (!M->getModuleInlineAsm().empty())
    WriteStringRecord(bitc::MODULE_CODE_ASM, M->getModuleInlineAsm(),
                      0/*TODO*/, Stream);

  // Emit information about sections and GC, computing how many there are. Also
  // compute the maximum alignment value.
  std::map<std::string, unsigned> SectionMap;
  std::map<std::string, unsigned> GCMap;
  unsigned MaxAlignment = 0;
  unsigned MaxGlobalType = 0;
  for (const GlobalValue &GV : M->globals()) {
    MaxAlignment = std::max(MaxAlignment, GV.getAlignment());
    MaxGlobalType = std::max(MaxGlobalType, VE.getTypeID(GV.getType()));
    if (GV.hasSection()) {
      // Give section names unique ID's.
      unsigned &Entry = SectionMap[GV.getSection()];
      if (!Entry) {
        WriteStringRecord(bitc::MODULE_CODE_SECTIONNAME, GV.getSection(),
                          0/*TODO*/, Stream);
        Entry = SectionMap.size();
      }
    }
  }
  for (const Function &F : *M) {
    MaxAlignment = std::max(MaxAlignment, F.getAlignment());
    if (F.hasSection()) {
      // Give section names unique ID's.
      unsigned &Entry = SectionMap[F.getSection()];
      if (!Entry) {
        WriteStringRecord(bitc::MODULE_CODE_SECTIONNAME, F.getSection(),
                          0/*TODO*/, Stream);
        Entry = SectionMap.size();
      }
    }
    if (F.hasGC()) {
      // Same for GC names.
      unsigned &Entry = GCMap[F.getGC()];
      if (!Entry) {
        WriteStringRecord(bitc::MODULE_CODE_GCNAME, F.getGC(),
                          0/*TODO*/, Stream);
        Entry = GCMap.size();
      }
    }
  }

  // Emit abbrev for globals, now that we know # sections and max alignment.
  unsigned SimpleGVarAbbrev = 0;
  if (!M->global_empty()) {
    // Add an abbrev for common globals with no visibility or thread localness.
    BitCodeAbbrev *Abbv = new BitCodeAbbrev();
    Abbv->Add(BitCodeAbbrevOp(bitc::MODULE_CODE_GLOBALVAR));
    Abbv->Add(BitCodeAbbrevOp(BitCodeAbbrevOp::Fixed,
                              Log2_32_Ceil(MaxGlobalType+1)));
    Abbv->Add(BitCodeAbbrevOp(BitCodeAbbrevOp::Fixed, 1));      // Constant.
    Abbv->Add(BitCodeAbbrevOp(BitCodeAbbrevOp::VBR, 6));        // Initializer.
    Abbv->Add(BitCodeAbbrevOp(BitCodeAbbrevOp::Fixed, 5));      // Linkage.
    if (MaxAlignment == 0)                                      // Alignment.
      Abbv->Add(BitCodeAbbrevOp(0));
    else {
      unsigned MaxEncAlignment = Log2_32(MaxAlignment)+1;
      Abbv->Add(BitCodeAbbrevOp(BitCodeAbbrevOp::Fixed,
                               Log2_32_Ceil(MaxEncAlignment+1)));
    }
    if (SectionMap.empty())                                    // Section.
      Abbv->Add(BitCodeAbbrevOp(0));
    else
      Abbv->Add(BitCodeAbbrevOp(BitCodeAbbrevOp::Fixed,
                               Log2_32_Ceil(SectionMap.size()+1)));
    // Don't bother emitting vis + thread local.
    SimpleGVarAbbrev = Stream.EmitAbbrev(Abbv);
  }

  // Emit the global variable information.
  SmallVector<unsigned, 64> Vals;
  for (const GlobalVariable &GV : M->globals()) {
    unsigned AbbrevToUse = 0;

    // GLOBALVAR: [type, isconst, initid,
    //             linkage, alignment, section, visibility, threadlocal,
    //             unnamed_addr, externally_initialized, dllstorageclass,
    //             comdat]
    Vals.push_back(VE.getTypeID(GV.getType()));
    Vals.push_back(GV.isConstant());
    Vals.push_back(GV.isDeclaration() ? 0 :
                   (VE.getValueID(GV.getInitializer()) + 1));
    Vals.push_back(getEncodedLinkage(GV));
    Vals.push_back(Log2_32(GV.getAlignment())+1);
    Vals.push_back(GV.hasSection() ? SectionMap[GV.getSection()] : 0);
    if (GV.isThreadLocal() ||
        GV.getVisibility() != GlobalValue::DefaultVisibility ||
        GV.hasUnnamedAddr() || GV.isExternallyInitialized() ||
        GV.getDLLStorageClass() != GlobalValue::DefaultStorageClass ||
        GV.hasComdat()) {
      Vals.push_back(getEncodedVisibility(GV));
      Vals.push_back(getEncodedThreadLocalMode(GV));
      Vals.push_back(GV.hasUnnamedAddr());
      Vals.push_back(GV.isExternallyInitialized());
      Vals.push_back(getEncodedDLLStorageClass(GV));
      Vals.push_back(GV.hasComdat() ? VE.getComdatID(GV.getComdat()) : 0);
    } else {
      AbbrevToUse = SimpleGVarAbbrev;
    }

    Stream.EmitRecord(bitc::MODULE_CODE_GLOBALVAR, Vals, AbbrevToUse);
    Vals.clear();
  }

  // Emit the function proto information.
  for (const Function &F : *M) {
    // FUNCTION:  [type, callingconv, isproto, linkage, paramattrs, alignment,
    //             section, visibility, gc, unnamed_addr, prologuedata,
    //             dllstorageclass, comdat, prefixdata]
    Vals.push_back(VE.getTypeID(F.getType()));
    Vals.push_back(F.getCallingConv());
    Vals.push_back(F.isDeclaration());
    Vals.push_back(getEncodedLinkage(F));
    Vals.push_back(VE.getAttributeID(F.getAttributes()));
    Vals.push_back(Log2_32(F.getAlignment())+1);
    Vals.push_back(F.hasSection() ? SectionMap[F.getSection()] : 0);
    Vals.push_back(getEncodedVisibility(F));
    Vals.push_back(F.hasGC() ? GCMap[F.getGC()] : 0);
    Vals.push_back(F.hasUnnamedAddr());
    Vals.push_back(F.hasPrologueData() ? (VE.getValueID(F.getPrologueData()) + 1)
                                       : 0);
    Vals.push_back(getEncodedDLLStorageClass(F));
    Vals.push_back(F.hasComdat() ? VE.getComdatID(F.getComdat()) : 0);
    Vals.push_back(F.hasPrefixData() ? (VE.getValueID(F.getPrefixData()) + 1)
                                     : 0);

    unsigned AbbrevToUse = 0;
    Stream.EmitRecord(bitc::MODULE_CODE_FUNCTION, Vals, AbbrevToUse);
    Vals.clear();
  }

  // Emit the alias information.
  for (const GlobalAlias &A : M->aliases()) {
    // ALIAS: [alias type, aliasee val#, linkage, visibility]
    Vals.push_back(VE.getTypeID(A.getType()));
    Vals.push_back(VE.getValueID(A.getAliasee()));
    Vals.push_back(getEncodedLinkage(A));
    Vals.push_back(getEncodedVisibility(A));
    Vals.push_back(getEncodedDLLStorageClass(A));
    Vals.push_back(getEncodedThreadLocalMode(A));
    Vals.push_back(A.hasUnnamedAddr());
    unsigned AbbrevToUse = 0;
    Stream.EmitRecord(bitc::MODULE_CODE_ALIAS, Vals, AbbrevToUse);
    Vals.clear();
  }
}

static uint64_t GetOptimizationFlags(const Value *V) {
  uint64_t Flags = 0;

  if (const auto *OBO = dyn_cast<OverflowingBinaryOperator>(V)) {
    if (OBO->hasNoSignedWrap())
      Flags |= 1 << bitc::OBO_NO_SIGNED_WRAP;
    if (OBO->hasNoUnsignedWrap())
      Flags |= 1 << bitc::OBO_NO_UNSIGNED_WRAP;
  } else if (const auto *PEO = dyn_cast<PossiblyExactOperator>(V)) {
    if (PEO->isExact())
      Flags |= 1 << bitc::PEO_EXACT;
  } else if (const auto *FPMO = dyn_cast<FPMathOperator>(V)) {
    if (FPMO->hasUnsafeAlgebra())
      Flags |= FastMathFlags::UnsafeAlgebra;
    if (FPMO->hasNoNaNs())
      Flags |= FastMathFlags::NoNaNs;
    if (FPMO->hasNoInfs())
      Flags |= FastMathFlags::NoInfs;
    if (FPMO->hasNoSignedZeros())
      Flags |= FastMathFlags::NoSignedZeros;
    if (FPMO->hasAllowReciprocal())
      Flags |= FastMathFlags::AllowReciprocal;
  }

  return Flags;
}

static void WriteValueAsMetadata(const ValueAsMetadata *MD,
                                 const ValueEnumerator &VE,
                                 BitstreamWriter &Stream,
                                 SmallVectorImpl<uint64_t> &Record) {
  // Mimic an MDNode with a value as one operand.
  Value *V = MD->getValue();
  Record.push_back(VE.getTypeID(V->getType()));
  Record.push_back(VE.getValueID(V));
  Stream.EmitRecord(bitc::METADATA_VALUE, Record, 0);
  Record.clear();
}

static void WriteMDTuple(const MDTuple *N, const ValueEnumerator &VE,
                         BitstreamWriter &Stream,
                         SmallVectorImpl<uint64_t> &Record, unsigned Abbrev) {
  for (unsigned i = 0, e = N->getNumOperands(); i != e; ++i) {
    Metadata *MD = N->getOperand(i);
    assert(!(MD && isa<LocalAsMetadata>(MD)) &&
           "Unexpected function-local metadata");
    Record.push_back(VE.getMetadataOrNullID(MD));
  }
  Stream.EmitRecord(N->isDistinct() ? bitc::METADATA_DISTINCT_NODE
                                    : bitc::METADATA_NODE,
                    Record, Abbrev);
  Record.clear();
}

static void WriteMDLocation(const MDLocation *N, const ValueEnumerator &VE,
                            BitstreamWriter &Stream,
                            SmallVectorImpl<uint64_t> &Record,
                            unsigned Abbrev) {
  Record.push_back(N->isDistinct());
  Record.push_back(N->getLine());
  Record.push_back(N->getColumn());
  Record.push_back(VE.getMetadataID(N->getScope()));
  Record.push_back(VE.getMetadataOrNullID(N->getInlinedAt()));

  Stream.EmitRecord(bitc::METADATA_LOCATION, Record, Abbrev);
  Record.clear();
}

static void WriteGenericDebugNode(const GenericDebugNode *N,
                                  const ValueEnumerator &VE,
                                  BitstreamWriter &Stream,
                                  SmallVectorImpl<uint64_t> &Record,
                                  unsigned Abbrev) {
  Record.push_back(N->isDistinct());
  Record.push_back(N->getTag());
  Record.push_back(0); // Per-tag version field; unused for now.

  for (auto &I : N->operands())
    Record.push_back(VE.getMetadataOrNullID(I));

  Stream.EmitRecord(bitc::METADATA_GENERIC_DEBUG, Record, Abbrev);
  Record.clear();
}

static uint64_t rotateSign(int64_t I) {
  uint64_t U = I;
  return I < 0 ? ~(U << 1) : U << 1;
}

static void WriteMDSubrange(const MDSubrange *N, const ValueEnumerator &,
                            BitstreamWriter &Stream,
                            SmallVectorImpl<uint64_t> &Record,
                            unsigned Abbrev) {
  Record.push_back(N->isDistinct());
  Record.push_back(N->getCount());
  Record.push_back(rotateSign(N->getLo()));

  Stream.EmitRecord(bitc::METADATA_SUBRANGE, Record, Abbrev);
  Record.clear();
}

static void WriteMDEnumerator(const MDEnumerator *N, const ValueEnumerator &VE,
                              BitstreamWriter &Stream,
                              SmallVectorImpl<uint64_t> &Record,
                              unsigned Abbrev) {
  Record.push_back(N->isDistinct());
  Record.push_back(rotateSign(N->getValue()));
  Record.push_back(VE.getMetadataOrNullID(N->getRawName()));

  Stream.EmitRecord(bitc::METADATA_ENUMERATOR, Record, Abbrev);
  Record.clear();
}

static void WriteMDBasicType(const MDBasicType *N, const ValueEnumerator &VE,
                             BitstreamWriter &Stream,
                             SmallVectorImpl<uint64_t> &Record,
                             unsigned Abbrev) {
  Record.push_back(N->isDistinct());
  Record.push_back(N->getTag());
  Record.push_back(VE.getMetadataOrNullID(N->getRawName()));
  Record.push_back(N->getSizeInBits());
  Record.push_back(N->getAlignInBits());
  Record.push_back(N->getEncoding());

  Stream.EmitRecord(bitc::METADATA_BASIC_TYPE, Record, Abbrev);
  Record.clear();
}

static void WriteMDDerivedType(const MDDerivedType *N,
                               const ValueEnumerator &VE,
                               BitstreamWriter &Stream,
                               SmallVectorImpl<uint64_t> &Record,
                               unsigned Abbrev) {
  Record.push_back(N->isDistinct());
  Record.push_back(N->getTag());
  Record.push_back(VE.getMetadataOrNullID(N->getRawName()));
  Record.push_back(VE.getMetadataOrNullID(N->getFile()));
  Record.push_back(N->getLine());
  Record.push_back(VE.getMetadataOrNullID(N->getScope()));
  Record.push_back(VE.getMetadataOrNullID(N->getBaseType()));
  Record.push_back(N->getSizeInBits());
  Record.push_back(N->getAlignInBits());
  Record.push_back(N->getOffsetInBits());
  Record.push_back(N->getFlags());
  Record.push_back(VE.getMetadataOrNullID(N->getExtraData()));

  Stream.EmitRecord(bitc::METADATA_DERIVED_TYPE, Record, Abbrev);
  Record.clear();
}

static void WriteMDCompositeType(const MDCompositeType *N,
                                 const ValueEnumerator &VE,
                                 BitstreamWriter &Stream,
                                 SmallVectorImpl<uint64_t> &Record,
                                 unsigned Abbrev) {
  Record.push_back(N->isDistinct());
  Record.push_back(N->getTag());
  Record.push_back(VE.getMetadataOrNullID(N->getRawName()));
  Record.push_back(VE.getMetadataOrNullID(N->getFile()));
  Record.push_back(N->getLine());
  Record.push_back(VE.getMetadataOrNullID(N->getScope()));
  Record.push_back(VE.getMetadataOrNullID(N->getBaseType()));
  Record.push_back(N->getSizeInBits());
  Record.push_back(N->getAlignInBits());
  Record.push_back(N->getOffsetInBits());
  Record.push_back(N->getFlags());
  Record.push_back(VE.getMetadataOrNullID(N->getElements()));
  Record.push_back(N->getRuntimeLang());
  Record.push_back(VE.getMetadataOrNullID(N->getVTableHolder()));
  Record.push_back(VE.getMetadataOrNullID(N->getTemplateParams()));
  Record.push_back(VE.getMetadataOrNullID(N->getRawIdentifier()));

  Stream.EmitRecord(bitc::METADATA_COMPOSITE_TYPE, Record, Abbrev);
  Record.clear();
}

static void WriteMDSubroutineType(const MDSubroutineType *N,
                                  const ValueEnumerator &VE,
                                  BitstreamWriter &Stream,
                                  SmallVectorImpl<uint64_t> &Record,
                                  unsigned Abbrev) {
  Record.push_back(N->isDistinct());
  Record.push_back(N->getFlags());
  Record.push_back(VE.getMetadataOrNullID(N->getTypeArray()));

  Stream.EmitRecord(bitc::METADATA_SUBROUTINE_TYPE, Record, Abbrev);
  Record.clear();
}

static void WriteMDFile(const MDFile *N, const ValueEnumerator &VE,
                        BitstreamWriter &Stream,
                        SmallVectorImpl<uint64_t> &Record, unsigned Abbrev) {
  Record.push_back(N->isDistinct());
  Record.push_back(VE.getMetadataOrNullID(N->getRawFilename()));
  Record.push_back(VE.getMetadataOrNullID(N->getRawDirectory()));

  Stream.EmitRecord(bitc::METADATA_FILE, Record, Abbrev);
  Record.clear();
}

static void WriteMDCompileUnit(const MDCompileUnit *N,
                               const ValueEnumerator &VE,
                               BitstreamWriter &Stream,
                               SmallVectorImpl<uint64_t> &Record,
                               unsigned Abbrev) {
  Record.push_back(N->isDistinct());
  Record.push_back(N->getSourceLanguage());
  Record.push_back(VE.getMetadataOrNullID(N->getFile()));
  Record.push_back(VE.getMetadataOrNullID(N->getRawProducer()));
  Record.push_back(N->isOptimized());
  Record.push_back(VE.getMetadataOrNullID(N->getRawFlags()));
  Record.push_back(N->getRuntimeVersion());
  Record.push_back(VE.getMetadataOrNullID(N->getRawSplitDebugFilename()));
  Record.push_back(N->getEmissionKind());
  Record.push_back(VE.getMetadataOrNullID(N->getEnumTypes()));
  Record.push_back(VE.getMetadataOrNullID(N->getRetainedTypes()));
  Record.push_back(VE.getMetadataOrNullID(N->getSubprograms()));
  Record.push_back(VE.getMetadataOrNullID(N->getGlobalVariables()));
  Record.push_back(VE.getMetadataOrNullID(N->getImportedEntities()));

  Stream.EmitRecord(bitc::METADATA_COMPILE_UNIT, Record, Abbrev);
  Record.clear();
}

static void WriteMDSubprogram(const MDSubprogram *N,
                               const ValueEnumerator &VE,
                               BitstreamWriter &Stream,
                               SmallVectorImpl<uint64_t> &Record,
                               unsigned Abbrev) {
  Record.push_back(N->isDistinct());
  Record.push_back(VE.getMetadataOrNullID(N->getScope()));
  Record.push_back(VE.getMetadataOrNullID(N->getRawName()));
  Record.push_back(VE.getMetadataOrNullID(N->getRawLinkageName()));
  Record.push_back(VE.getMetadataOrNullID(N->getFile()));
  Record.push_back(N->getLine());
  Record.push_back(VE.getMetadataOrNullID(N->getType()));
  Record.push_back(N->isLocalToUnit());
  Record.push_back(N->isDefinition());
  Record.push_back(N->getScopeLine());
  Record.push_back(VE.getMetadataOrNullID(N->getContainingType()));
  Record.push_back(N->getVirtuality());
  Record.push_back(N->getVirtualIndex());
  Record.push_back(N->getFlags());
  Record.push_back(N->isOptimized());
  Record.push_back(VE.getMetadataOrNullID(N->getFunction()));
  Record.push_back(VE.getMetadataOrNullID(N->getTemplateParams()));
  Record.push_back(VE.getMetadataOrNullID(N->getDeclaration()));
  Record.push_back(VE.getMetadataOrNullID(N->getVariables()));

  Stream.EmitRecord(bitc::METADATA_SUBPROGRAM, Record, Abbrev);
  Record.clear();
}

static void WriteMDLexicalBlock(const MDLexicalBlock *N,
                               const ValueEnumerator &VE,
                               BitstreamWriter &Stream,
                               SmallVectorImpl<uint64_t> &Record,
                               unsigned Abbrev) {
  Record.push_back(N->isDistinct());
  Record.push_back(VE.getMetadataOrNullID(N->getScope()));
  Record.push_back(VE.getMetadataOrNullID(N->getFile()));
  Record.push_back(N->getLine());
  Record.push_back(N->getColumn());

  Stream.EmitRecord(bitc::METADATA_LEXICAL_BLOCK, Record, Abbrev);
  Record.clear();
}

static void WriteMDLexicalBlockFile(const MDLexicalBlockFile *N,
                                    const ValueEnumerator &VE,
                                    BitstreamWriter &Stream,
                                    SmallVectorImpl<uint64_t> &Record,
                                    unsigned Abbrev) {
  Record.push_back(N->isDistinct());
  Record.push_back(VE.getMetadataOrNullID(N->getScope()));
  Record.push_back(VE.getMetadataOrNullID(N->getFile()));
  Record.push_back(N->getDiscriminator());

  Stream.EmitRecord(bitc::METADATA_LEXICAL_BLOCK_FILE, Record, Abbrev);
  Record.clear();
}

static void WriteMDNamespace(const MDNamespace *N, const ValueEnumerator &VE,
                             BitstreamWriter &Stream,
                             SmallVectorImpl<uint64_t> &Record,
                             unsigned Abbrev) {
  Record.push_back(N->isDistinct());
  Record.push_back(VE.getMetadataOrNullID(N->getScope()));
  Record.push_back(VE.getMetadataOrNullID(N->getFile()));
  Record.push_back(VE.getMetadataOrNullID(N->getRawName()));
  Record.push_back(N->getLine());

  Stream.EmitRecord(bitc::METADATA_NAMESPACE, Record, Abbrev);
  Record.clear();
}

static void WriteMDTemplateTypeParameter(const MDTemplateTypeParameter *N,
                                         const ValueEnumerator &VE,
                                         BitstreamWriter &Stream,
                                         SmallVectorImpl<uint64_t> &Record,
                                         unsigned Abbrev) {
  Record.push_back(N->isDistinct());
  Record.push_back(VE.getMetadataOrNullID(N->getRawName()));
  Record.push_back(VE.getMetadataOrNullID(N->getType()));

  Stream.EmitRecord(bitc::METADATA_TEMPLATE_TYPE, Record, Abbrev);
  Record.clear();
}

static void WriteMDTemplateValueParameter(const MDTemplateValueParameter *N,
                                          const ValueEnumerator &VE,
                                          BitstreamWriter &Stream,
                                          SmallVectorImpl<uint64_t> &Record,
                                          unsigned Abbrev) {
  Record.push_back(N->isDistinct());
  Record.push_back(N->getTag());
  Record.push_back(VE.getMetadataOrNullID(N->getRawName()));
  Record.push_back(VE.getMetadataOrNullID(N->getType()));
  Record.push_back(VE.getMetadataOrNullID(N->getValue()));

  Stream.EmitRecord(bitc::METADATA_TEMPLATE_VALUE, Record, Abbrev);
  Record.clear();
}

static void WriteMDGlobalVariable(const MDGlobalVariable *N,
                                  const ValueEnumerator &VE,
                                  BitstreamWriter &Stream,
                                  SmallVectorImpl<uint64_t> &Record,
                                  unsigned Abbrev) {
  Record.push_back(N->isDistinct());
  Record.push_back(VE.getMetadataOrNullID(N->getScope()));
  Record.push_back(VE.getMetadataOrNullID(N->getRawName()));
  Record.push_back(VE.getMetadataOrNullID(N->getRawLinkageName()));
  Record.push_back(VE.getMetadataOrNullID(N->getFile()));
  Record.push_back(N->getLine());
  Record.push_back(VE.getMetadataOrNullID(N->getType()));
  Record.push_back(N->isLocalToUnit());
  Record.push_back(N->isDefinition());
  Record.push_back(VE.getMetadataOrNullID(N->getVariable()));
  Record.push_back(VE.getMetadataOrNullID(N->getStaticDataMemberDeclaration()));

  Stream.EmitRecord(bitc::METADATA_GLOBAL_VAR, Record, Abbrev);
  Record.clear();
}

static void WriteMDLocalVariable(const MDLocalVariable *N,
                                 const ValueEnumerator &VE,
                                 BitstreamWriter &Stream,
                                 SmallVectorImpl<uint64_t> &Record,
                                 unsigned Abbrev) {
  Record.push_back(N->isDistinct());
  Record.push_back(N->getTag());
  Record.push_back(VE.getMetadataOrNullID(N->getScope()));
  Record.push_back(VE.getMetadataOrNullID(N->getRawName()));
  Record.push_back(VE.getMetadataOrNullID(N->getFile()));
  Record.push_back(N->getLine());
  Record.push_back(VE.getMetadataOrNullID(N->getType()));
  Record.push_back(N->getArg());
  Record.push_back(N->getFlags());
  Record.push_back(VE.getMetadataOrNullID(N->getInlinedAt()));

  Stream.EmitRecord(bitc::METADATA_LOCAL_VAR, Record, Abbrev);
  Record.clear();
}

static void WriteMDExpression(const MDExpression *N, const ValueEnumerator &,
                              BitstreamWriter &Stream,
                              SmallVectorImpl<uint64_t> &Record,
                              unsigned Abbrev) {
  Record.reserve(N->getElements().size() + 1);

  Record.push_back(N->isDistinct());
  Record.append(N->elements_begin(), N->elements_end());

  Stream.EmitRecord(bitc::METADATA_EXPRESSION, Record, Abbrev);
  Record.clear();
}

static void WriteMDObjCProperty(const MDObjCProperty *N,
                                 const ValueEnumerator &VE,
                                 BitstreamWriter &Stream,
                                 SmallVectorImpl<uint64_t> &Record,
                                 unsigned Abbrev) {
  Record.push_back(N->isDistinct());
  Record.push_back(VE.getMetadataOrNullID(N->getRawName()));
  Record.push_back(VE.getMetadataOrNullID(N->getFile()));
  Record.push_back(N->getLine());
  Record.push_back(VE.getMetadataOrNullID(N->getRawSetterName()));
  Record.push_back(VE.getMetadataOrNullID(N->getRawGetterName()));
  Record.push_back(N->getAttributes());
  Record.push_back(VE.getMetadataOrNullID(N->getType()));

  Stream.EmitRecord(bitc::METADATA_OBJC_PROPERTY, Record, Abbrev);
  Record.clear();
}

static void WriteMDImportedEntity(const MDImportedEntity *N,
                                  const ValueEnumerator &VE,
                                  BitstreamWriter &Stream,
                                  SmallVectorImpl<uint64_t> &Record,
                                  unsigned Abbrev) {
  Record.push_back(N->isDistinct());
  Record.push_back(N->getTag());
  Record.push_back(VE.getMetadataOrNullID(N->getScope()));
  Record.push_back(VE.getMetadataOrNullID(N->getEntity()));
  Record.push_back(N->getLine());
  Record.push_back(VE.getMetadataOrNullID(N->getRawName()));

  Stream.EmitRecord(bitc::METADATA_IMPORTED_ENTITY, Record, Abbrev);
  Record.clear();
}

static void WriteModuleMetadata(const Module *M,
                                const ValueEnumerator &VE,
                                BitstreamWriter &Stream) {
<<<<<<< HEAD
  const auto &Vals = VE.getMDValues();
  bool StartedMetadataBlock = false;
=======
  const auto &MDs = VE.getMDs();
  if (MDs.empty() && M->named_metadata_empty())
    return;

  Stream.EnterSubblock(bitc::METADATA_BLOCK_ID, 3);

>>>>>>> 969bfdfe
  unsigned MDSAbbrev = 0;
  if (VE.hasMDString()) {
    // Abbrev for METADATA_STRING.
    BitCodeAbbrev *Abbv = new BitCodeAbbrev();
    Abbv->Add(BitCodeAbbrevOp(bitc::METADATA_STRING));
    Abbv->Add(BitCodeAbbrevOp(BitCodeAbbrevOp::Array));
    Abbv->Add(BitCodeAbbrevOp(BitCodeAbbrevOp::Fixed, 8));
    MDSAbbrev = Stream.EmitAbbrev(Abbv);
  }

<<<<<<< HEAD
    if (const MDNode *N = dyn_cast<MDNode>(Vals[i])) {
      if (!N->isFunctionLocal() || !N->getFunction()) {
        if (!StartedMetadataBlock) {
          Stream.EnterSubblock(bitc::METADATA_BLOCK_ID, 3);
          StartedMetadataBlock = true;
        }
        WriteMDNode(N, VE, Stream, Record);
      }
    } else if (const MDString *MDS = dyn_cast<MDString>(Vals[i])) {
      if (!StartedMetadataBlock)  {
        Stream.EnterSubblock(bitc::METADATA_BLOCK_ID, 3);

        // Abbrev for METADATA_STRING.
        BitCodeAbbrev *Abbv = new BitCodeAbbrev();
        Abbv->Add(BitCodeAbbrevOp(bitc::METADATA_STRING));
        Abbv->Add(BitCodeAbbrevOp(BitCodeAbbrevOp::Array));
        Abbv->Add(BitCodeAbbrevOp(BitCodeAbbrevOp::Fixed, 8));
        MDSAbbrev = Stream.EmitAbbrev(Abbv);
        StartedMetadataBlock = true;
      }
=======
  // Initialize MDNode abbreviations.
#define HANDLE_MDNODE_LEAF(CLASS) unsigned CLASS##Abbrev = 0;
#include "llvm/IR/Metadata.def"
>>>>>>> 969bfdfe

  if (VE.hasMDLocation()) {
    // Abbrev for METADATA_LOCATION.
    //
    // Assume the column is usually under 128, and always output the inlined-at
    // location (it's never more expensive than building an array size 1).
    BitCodeAbbrev *Abbv = new BitCodeAbbrev();
    Abbv->Add(BitCodeAbbrevOp(bitc::METADATA_LOCATION));
    Abbv->Add(BitCodeAbbrevOp(BitCodeAbbrevOp::Fixed, 1));
    Abbv->Add(BitCodeAbbrevOp(BitCodeAbbrevOp::VBR, 6));
    Abbv->Add(BitCodeAbbrevOp(BitCodeAbbrevOp::VBR, 8));
    Abbv->Add(BitCodeAbbrevOp(BitCodeAbbrevOp::VBR, 6));
    Abbv->Add(BitCodeAbbrevOp(BitCodeAbbrevOp::VBR, 6));
    MDLocationAbbrev = Stream.EmitAbbrev(Abbv);
  }

  if (VE.hasGenericDebugNode()) {
    // Abbrev for METADATA_GENERIC_DEBUG.
    //
    // Assume the column is usually under 128, and always output the inlined-at
    // location (it's never more expensive than building an array size 1).
    BitCodeAbbrev *Abbv = new BitCodeAbbrev();
    Abbv->Add(BitCodeAbbrevOp(bitc::METADATA_GENERIC_DEBUG));
    Abbv->Add(BitCodeAbbrevOp(BitCodeAbbrevOp::Fixed, 1));
    Abbv->Add(BitCodeAbbrevOp(BitCodeAbbrevOp::VBR, 6));
    Abbv->Add(BitCodeAbbrevOp(BitCodeAbbrevOp::Fixed, 1));
    Abbv->Add(BitCodeAbbrevOp(BitCodeAbbrevOp::VBR, 6));
    Abbv->Add(BitCodeAbbrevOp(BitCodeAbbrevOp::Array));
    Abbv->Add(BitCodeAbbrevOp(BitCodeAbbrevOp::VBR, 6));
    GenericDebugNodeAbbrev = Stream.EmitAbbrev(Abbv);
  }

  unsigned NameAbbrev = 0;
  if (!M->named_metadata_empty()) {
    // Abbrev for METADATA_NAME.
    BitCodeAbbrev *Abbv = new BitCodeAbbrev();
    Abbv->Add(BitCodeAbbrevOp(bitc::METADATA_NAME));
    Abbv->Add(BitCodeAbbrevOp(BitCodeAbbrevOp::Array));
    Abbv->Add(BitCodeAbbrevOp(BitCodeAbbrevOp::Fixed, 8));
    NameAbbrev = Stream.EmitAbbrev(Abbv);
  }

  SmallVector<uint64_t, 64> Record;
  for (const Metadata *MD : MDs) {
    if (const MDNode *N = dyn_cast<MDNode>(MD)) {
      assert(N->isResolved() && "Expected forward references to be resolved");

      switch (N->getMetadataID()) {
      default:
        llvm_unreachable("Invalid MDNode subclass");
#define HANDLE_MDNODE_LEAF(CLASS)                                              \
  case Metadata::CLASS##Kind:                                                  \
    Write##CLASS(cast<CLASS>(N), VE, Stream, Record, CLASS##Abbrev);           \
    continue;
#include "llvm/IR/Metadata.def"
      }
    }
    if (const auto *MDC = dyn_cast<ConstantAsMetadata>(MD)) {
      WriteValueAsMetadata(MDC, VE, Stream, Record);
      continue;
    }
    const MDString *MDS = cast<MDString>(MD);
    // Code: [strchar x N]
    Record.append(MDS->bytes_begin(), MDS->bytes_end());

    // Emit the finished record.
    Stream.EmitRecord(bitc::METADATA_STRING, Record, MDSAbbrev);
    Record.clear();
  }

  // Write named metadata.
  for (const NamedMDNode &NMD : M->named_metadata()) {
    // Write name.
    StringRef Str = NMD.getName();
    Record.append(Str.bytes_begin(), Str.bytes_end());
    Stream.EmitRecord(bitc::METADATA_NAME, Record, NameAbbrev);
    Record.clear();

    // Write named metadata operands.
    for (const MDNode *N : NMD.operands())
      Record.push_back(VE.getMetadataID(N));
    Stream.EmitRecord(bitc::METADATA_NAMED_NODE, Record, 0);
    Record.clear();
  }

  Stream.ExitBlock();
}

static void WriteFunctionLocalMetadata(const Function &F,
                                       const ValueEnumerator &VE,
                                       BitstreamWriter &Stream) {
  bool StartedMetadataBlock = false;
  SmallVector<uint64_t, 64> Record;
  const SmallVectorImpl<const LocalAsMetadata *> &MDs =
      VE.getFunctionLocalMDs();
  for (unsigned i = 0, e = MDs.size(); i != e; ++i) {
    assert(MDs[i] && "Expected valid function-local metadata");
    if (!StartedMetadataBlock) {
      Stream.EnterSubblock(bitc::METADATA_BLOCK_ID, 3);
      StartedMetadataBlock = true;
    }
    WriteValueAsMetadata(MDs[i], VE, Stream, Record);
  }

  if (StartedMetadataBlock)
    Stream.ExitBlock();
}

static void WriteMetadataAttachment(const Function &F,
                                    const ValueEnumerator &VE,
                                    BitstreamWriter &Stream) {
  Stream.EnterSubblock(bitc::METADATA_ATTACHMENT_ID, 3);

  SmallVector<uint64_t, 64> Record;

  // Write metadata attachments
  // METADATA_ATTACHMENT - [m x [value, [n x [id, mdnode]]]
<<<<<<< HEAD
  SmallVector<std::pair<unsigned, Value *>, 4> MDs;
=======
  SmallVector<std::pair<unsigned, MDNode *>, 4> MDs;
>>>>>>> 969bfdfe

  for (Function::const_iterator BB = F.begin(), E = F.end(); BB != E; ++BB)
    for (BasicBlock::const_iterator I = BB->begin(), E = BB->end();
         I != E; ++I) {
      MDs.clear();
      I->getAllMetadataOtherThanDebugLoc(MDs);

      // If no metadata, ignore instruction.
      if (MDs.empty()) continue;

      Record.push_back(VE.getInstructionID(I));

      for (unsigned i = 0, e = MDs.size(); i != e; ++i) {
        Record.push_back(MDs[i].first);
        Record.push_back(VE.getMetadataID(MDs[i].second));
      }
      Stream.EmitRecord(bitc::METADATA_ATTACHMENT, Record, 0);
      Record.clear();
    }

  Stream.ExitBlock();
}

static void WriteModuleMetadataStore(const Module *M, BitstreamWriter &Stream) {
  SmallVector<uint64_t, 64> Record;

  // Write metadata kinds
  // METADATA_KIND - [n x [id, name]]
  SmallVector<StringRef, 8> Names;
  M->getMDKindNames(Names);

  if (Names.empty()) return;

  Stream.EnterSubblock(bitc::METADATA_BLOCK_ID, 3);

  for (unsigned MDKindID = 0, e = Names.size(); MDKindID != e; ++MDKindID) {
    Record.push_back(MDKindID);
    StringRef KName = Names[MDKindID];
    Record.append(KName.begin(), KName.end());

    Stream.EmitRecord(bitc::METADATA_KIND, Record, 0);
    Record.clear();
  }

  Stream.ExitBlock();
}

static void emitSignedInt64(SmallVectorImpl<uint64_t> &Vals, uint64_t V) {
  if ((int64_t)V >= 0)
    Vals.push_back(V << 1);
  else
    Vals.push_back((-V << 1) | 1);
}

static void WriteConstants(unsigned FirstVal, unsigned LastVal,
                           const ValueEnumerator &VE,
                           BitstreamWriter &Stream, bool isGlobal) {
  if (FirstVal == LastVal) return;

  Stream.EnterSubblock(bitc::CONSTANTS_BLOCK_ID, 4);

  unsigned AggregateAbbrev = 0;
  unsigned String8Abbrev = 0;
  unsigned CString7Abbrev = 0;
  unsigned CString6Abbrev = 0;
  // If this is a constant pool for the module, emit module-specific abbrevs.
  if (isGlobal) {
    // Abbrev for CST_CODE_AGGREGATE.
    BitCodeAbbrev *Abbv = new BitCodeAbbrev();
    Abbv->Add(BitCodeAbbrevOp(bitc::CST_CODE_AGGREGATE));
    Abbv->Add(BitCodeAbbrevOp(BitCodeAbbrevOp::Array));
    Abbv->Add(BitCodeAbbrevOp(BitCodeAbbrevOp::Fixed, Log2_32_Ceil(LastVal+1)));
    AggregateAbbrev = Stream.EmitAbbrev(Abbv);

    // Abbrev for CST_CODE_STRING.
    Abbv = new BitCodeAbbrev();
    Abbv->Add(BitCodeAbbrevOp(bitc::CST_CODE_STRING));
    Abbv->Add(BitCodeAbbrevOp(BitCodeAbbrevOp::Array));
    Abbv->Add(BitCodeAbbrevOp(BitCodeAbbrevOp::Fixed, 8));
    String8Abbrev = Stream.EmitAbbrev(Abbv);
    // Abbrev for CST_CODE_CSTRING.
    Abbv = new BitCodeAbbrev();
    Abbv->Add(BitCodeAbbrevOp(bitc::CST_CODE_CSTRING));
    Abbv->Add(BitCodeAbbrevOp(BitCodeAbbrevOp::Array));
    Abbv->Add(BitCodeAbbrevOp(BitCodeAbbrevOp::Fixed, 7));
    CString7Abbrev = Stream.EmitAbbrev(Abbv);
    // Abbrev for CST_CODE_CSTRING.
    Abbv = new BitCodeAbbrev();
    Abbv->Add(BitCodeAbbrevOp(bitc::CST_CODE_CSTRING));
    Abbv->Add(BitCodeAbbrevOp(BitCodeAbbrevOp::Array));
    Abbv->Add(BitCodeAbbrevOp(BitCodeAbbrevOp::Char6));
    CString6Abbrev = Stream.EmitAbbrev(Abbv);
  }

  SmallVector<uint64_t, 64> Record;

  const ValueEnumerator::ValueList &Vals = VE.getValues();
  Type *LastTy = nullptr;
  for (unsigned i = FirstVal; i != LastVal; ++i) {
    const Value *V = Vals[i].first;
    // If we need to switch types, do so now.
    if (V->getType() != LastTy) {
      LastTy = V->getType();
      Record.push_back(VE.getTypeID(LastTy));
      Stream.EmitRecord(bitc::CST_CODE_SETTYPE, Record,
                        CONSTANTS_SETTYPE_ABBREV);
      Record.clear();
    }

    if (const InlineAsm *IA = dyn_cast<InlineAsm>(V)) {
      Record.push_back(unsigned(IA->hasSideEffects()) |
                       unsigned(IA->isAlignStack()) << 1 |
                       unsigned(IA->getDialect()&1) << 2);

      // Add the asm string.
      const std::string &AsmStr = IA->getAsmString();
      Record.push_back(AsmStr.size());
      Record.append(AsmStr.begin(), AsmStr.end());

      // Add the constraint string.
      const std::string &ConstraintStr = IA->getConstraintString();
      Record.push_back(ConstraintStr.size());
      Record.append(ConstraintStr.begin(), ConstraintStr.end());
      Stream.EmitRecord(bitc::CST_CODE_INLINEASM, Record);
      Record.clear();
      continue;
    }
    const Constant *C = cast<Constant>(V);
    unsigned Code = -1U;
    unsigned AbbrevToUse = 0;
    if (C->isNullValue()) {
      Code = bitc::CST_CODE_NULL;
    } else if (isa<UndefValue>(C)) {
      Code = bitc::CST_CODE_UNDEF;
    } else if (const ConstantInt *IV = dyn_cast<ConstantInt>(C)) {
      if (IV->getBitWidth() <= 64) {
        uint64_t V = IV->getSExtValue();
        emitSignedInt64(Record, V);
        Code = bitc::CST_CODE_INTEGER;
        AbbrevToUse = CONSTANTS_INTEGER_ABBREV;
      } else {                             // Wide integers, > 64 bits in size.
        // We have an arbitrary precision integer value to write whose
        // bit width is > 64. However, in canonical unsigned integer
        // format it is likely that the high bits are going to be zero.
        // So, we only write the number of active words.
        unsigned NWords = IV->getValue().getActiveWords();
        const uint64_t *RawWords = IV->getValue().getRawData();
        for (unsigned i = 0; i != NWords; ++i) {
          emitSignedInt64(Record, RawWords[i]);
        }
        Code = bitc::CST_CODE_WIDE_INTEGER;
      }
    } else if (const ConstantFP *CFP = dyn_cast<ConstantFP>(C)) {
      Code = bitc::CST_CODE_FLOAT;
      Type *Ty = CFP->getType();
      if (Ty->isHalfTy() || Ty->isFloatTy() || Ty->isDoubleTy()) {
        Record.push_back(CFP->getValueAPF().bitcastToAPInt().getZExtValue());
      } else if (Ty->isX86_FP80Ty()) {
        // api needed to prevent premature destruction
        // bits are not in the same order as a normal i80 APInt, compensate.
        APInt api = CFP->getValueAPF().bitcastToAPInt();
        const uint64_t *p = api.getRawData();
        Record.push_back((p[1] << 48) | (p[0] >> 16));
        Record.push_back(p[0] & 0xffffLL);
      } else if (Ty->isFP128Ty() || Ty->isPPC_FP128Ty()) {
        APInt api = CFP->getValueAPF().bitcastToAPInt();
        const uint64_t *p = api.getRawData();
        Record.push_back(p[0]);
        Record.push_back(p[1]);
      } else {
        assert (0 && "Unknown FP type!");
      }
    } else if (isa<ConstantDataSequential>(C) &&
               cast<ConstantDataSequential>(C)->isString()) {
      const ConstantDataSequential *Str = cast<ConstantDataSequential>(C);
      // Emit constant strings specially.
      unsigned NumElts = Str->getNumElements();
      // If this is a null-terminated string, use the denser CSTRING encoding.
      if (Str->isCString()) {
        Code = bitc::CST_CODE_CSTRING;
        --NumElts;  // Don't encode the null, which isn't allowed by char6.
      } else {
        Code = bitc::CST_CODE_STRING;
        AbbrevToUse = String8Abbrev;
      }
      bool isCStr7 = Code == bitc::CST_CODE_CSTRING;
      bool isCStrChar6 = Code == bitc::CST_CODE_CSTRING;
      for (unsigned i = 0; i != NumElts; ++i) {
        unsigned char V = Str->getElementAsInteger(i);
        Record.push_back(V);
        isCStr7 &= (V & 128) == 0;
        if (isCStrChar6)
          isCStrChar6 = BitCodeAbbrevOp::isChar6(V);
      }

      if (isCStrChar6)
        AbbrevToUse = CString6Abbrev;
      else if (isCStr7)
        AbbrevToUse = CString7Abbrev;
    } else if (const ConstantDataSequential *CDS =
                  dyn_cast<ConstantDataSequential>(C)) {
      Code = bitc::CST_CODE_DATA;
      Type *EltTy = CDS->getType()->getElementType();
      if (isa<IntegerType>(EltTy)) {
        for (unsigned i = 0, e = CDS->getNumElements(); i != e; ++i)
          Record.push_back(CDS->getElementAsInteger(i));
      } else if (EltTy->isFloatTy()) {
        for (unsigned i = 0, e = CDS->getNumElements(); i != e; ++i) {
          union { float F; uint32_t I; };
          F = CDS->getElementAsFloat(i);
          Record.push_back(I);
        }
      } else {
        assert(EltTy->isDoubleTy() && "Unknown ConstantData element type");
        for (unsigned i = 0, e = CDS->getNumElements(); i != e; ++i) {
          union { double F; uint64_t I; };
          F = CDS->getElementAsDouble(i);
          Record.push_back(I);
        }
      }
    } else if (isa<ConstantArray>(C) || isa<ConstantStruct>(C) ||
               isa<ConstantVector>(C)) {
      Code = bitc::CST_CODE_AGGREGATE;
      for (unsigned i = 0, e = C->getNumOperands(); i != e; ++i)
        Record.push_back(VE.getValueID(C->getOperand(i)));
      AbbrevToUse = AggregateAbbrev;
    } else if (const ConstantExpr *CE = dyn_cast<ConstantExpr>(C)) {
      switch (CE->getOpcode()) {
      default:
        if (Instruction::isCast(CE->getOpcode())) {
          Code = bitc::CST_CODE_CE_CAST;
          Record.push_back(GetEncodedCastOpcode(CE->getOpcode()));
          Record.push_back(VE.getTypeID(C->getOperand(0)->getType()));
          Record.push_back(VE.getValueID(C->getOperand(0)));
          AbbrevToUse = CONSTANTS_CE_CAST_Abbrev;
        } else {
          assert(CE->getNumOperands() == 2 && "Unknown constant expr!");
          Code = bitc::CST_CODE_CE_BINOP;
          Record.push_back(GetEncodedBinaryOpcode(CE->getOpcode()));
          Record.push_back(VE.getValueID(C->getOperand(0)));
          Record.push_back(VE.getValueID(C->getOperand(1)));
          uint64_t Flags = GetOptimizationFlags(CE);
          if (Flags != 0)
            Record.push_back(Flags);
        }
        break;
      case Instruction::GetElementPtr: {
        Code = bitc::CST_CODE_CE_GEP;
        const auto *GO = cast<GEPOperator>(C);
        if (GO->isInBounds())
          Code = bitc::CST_CODE_CE_INBOUNDS_GEP;
        Record.push_back(VE.getTypeID(GO->getSourceElementType()));
        for (unsigned i = 0, e = CE->getNumOperands(); i != e; ++i) {
          Record.push_back(VE.getTypeID(C->getOperand(i)->getType()));
          Record.push_back(VE.getValueID(C->getOperand(i)));
        }
        break;
      }
      case Instruction::Select:
        Code = bitc::CST_CODE_CE_SELECT;
        Record.push_back(VE.getValueID(C->getOperand(0)));
        Record.push_back(VE.getValueID(C->getOperand(1)));
        Record.push_back(VE.getValueID(C->getOperand(2)));
        break;
      case Instruction::ExtractElement:
        Code = bitc::CST_CODE_CE_EXTRACTELT;
        Record.push_back(VE.getTypeID(C->getOperand(0)->getType()));
        Record.push_back(VE.getValueID(C->getOperand(0)));
        Record.push_back(VE.getTypeID(C->getOperand(1)->getType()));
        Record.push_back(VE.getValueID(C->getOperand(1)));
        break;
      case Instruction::InsertElement:
        Code = bitc::CST_CODE_CE_INSERTELT;
        Record.push_back(VE.getValueID(C->getOperand(0)));
        Record.push_back(VE.getValueID(C->getOperand(1)));
        Record.push_back(VE.getTypeID(C->getOperand(2)->getType()));
        Record.push_back(VE.getValueID(C->getOperand(2)));
        break;
      case Instruction::ShuffleVector:
        // If the return type and argument types are the same, this is a
        // standard shufflevector instruction.  If the types are different,
        // then the shuffle is widening or truncating the input vectors, and
        // the argument type must also be encoded.
        if (C->getType() == C->getOperand(0)->getType()) {
          Code = bitc::CST_CODE_CE_SHUFFLEVEC;
        } else {
          Code = bitc::CST_CODE_CE_SHUFVEC_EX;
          Record.push_back(VE.getTypeID(C->getOperand(0)->getType()));
        }
        Record.push_back(VE.getValueID(C->getOperand(0)));
        Record.push_back(VE.getValueID(C->getOperand(1)));
        Record.push_back(VE.getValueID(C->getOperand(2)));
        break;
      case Instruction::ICmp:
      case Instruction::FCmp:
        Code = bitc::CST_CODE_CE_CMP;
        Record.push_back(VE.getTypeID(C->getOperand(0)->getType()));
        Record.push_back(VE.getValueID(C->getOperand(0)));
        Record.push_back(VE.getValueID(C->getOperand(1)));
        Record.push_back(CE->getPredicate());
        break;
      }
    } else if (const BlockAddress *BA = dyn_cast<BlockAddress>(C)) {
      Code = bitc::CST_CODE_BLOCKADDRESS;
      Record.push_back(VE.getTypeID(BA->getFunction()->getType()));
      Record.push_back(VE.getValueID(BA->getFunction()));
      Record.push_back(VE.getGlobalBasicBlockID(BA->getBasicBlock()));
    } else {
#ifndef NDEBUG
      C->dump();
#endif
      llvm_unreachable("Unknown constant!");
    }
    Stream.EmitRecord(Code, Record, AbbrevToUse);
    Record.clear();
  }

  Stream.ExitBlock();
}

static void WriteModuleConstants(const ValueEnumerator &VE,
                                 BitstreamWriter &Stream) {
  const ValueEnumerator::ValueList &Vals = VE.getValues();

  // Find the first constant to emit, which is the first non-globalvalue value.
  // We know globalvalues have been emitted by WriteModuleInfo.
  for (unsigned i = 0, e = Vals.size(); i != e; ++i) {
    if (!isa<GlobalValue>(Vals[i].first)) {
      WriteConstants(i, Vals.size(), VE, Stream, true);
      return;
    }
  }
}

/// PushValueAndType - The file has to encode both the value and type id for
/// many values, because we need to know what type to create for forward
/// references.  However, most operands are not forward references, so this type
/// field is not needed.
///
/// This function adds V's value ID to Vals.  If the value ID is higher than the
/// instruction ID, then it is a forward reference, and it also includes the
/// type ID.  The value ID that is written is encoded relative to the InstID.
static bool PushValueAndType(const Value *V, unsigned InstID,
                             SmallVectorImpl<unsigned> &Vals,
                             ValueEnumerator &VE) {
  unsigned ValID = VE.getValueID(V);
  // Make encoding relative to the InstID.
  Vals.push_back(InstID - ValID);
  if (ValID >= InstID) {
    Vals.push_back(VE.getTypeID(V->getType()));
    return true;
  }
  return false;
}

/// pushValue - Like PushValueAndType, but where the type of the value is
/// omitted (perhaps it was already encoded in an earlier operand).
static void pushValue(const Value *V, unsigned InstID,
                      SmallVectorImpl<unsigned> &Vals,
                      ValueEnumerator &VE) {
  unsigned ValID = VE.getValueID(V);
  Vals.push_back(InstID - ValID);
}

static void pushValueSigned(const Value *V, unsigned InstID,
                            SmallVectorImpl<uint64_t> &Vals,
                            ValueEnumerator &VE) {
  unsigned ValID = VE.getValueID(V);
  int64_t diff = ((int32_t)InstID - (int32_t)ValID);
  emitSignedInt64(Vals, diff);
}

/// WriteInstruction - Emit an instruction to the specified stream.
static void WriteInstruction(const Instruction &I, unsigned InstID,
                             ValueEnumerator &VE, BitstreamWriter &Stream,
                             SmallVectorImpl<unsigned> &Vals) {
  unsigned Code = 0;
  unsigned AbbrevToUse = 0;
  VE.setInstructionID(&I);
  switch (I.getOpcode()) {
  default:
    if (Instruction::isCast(I.getOpcode())) {
      Code = bitc::FUNC_CODE_INST_CAST;
      if (!PushValueAndType(I.getOperand(0), InstID, Vals, VE))
        AbbrevToUse = FUNCTION_INST_CAST_ABBREV;
      Vals.push_back(VE.getTypeID(I.getType()));
      Vals.push_back(GetEncodedCastOpcode(I.getOpcode()));
    } else {
      assert(isa<BinaryOperator>(I) && "Unknown instruction!");
      Code = bitc::FUNC_CODE_INST_BINOP;
      if (!PushValueAndType(I.getOperand(0), InstID, Vals, VE))
        AbbrevToUse = FUNCTION_INST_BINOP_ABBREV;
      pushValue(I.getOperand(1), InstID, Vals, VE);
      Vals.push_back(GetEncodedBinaryOpcode(I.getOpcode()));
      uint64_t Flags = GetOptimizationFlags(&I);
      if (Flags != 0) {
        if (AbbrevToUse == FUNCTION_INST_BINOP_ABBREV)
          AbbrevToUse = FUNCTION_INST_BINOP_FLAGS_ABBREV;
        Vals.push_back(Flags);
      }
    }
    break;

  case Instruction::GetElementPtr: {
    Code = bitc::FUNC_CODE_INST_GEP;
    AbbrevToUse = FUNCTION_INST_GEP_ABBREV;
    auto &GEPInst = cast<GetElementPtrInst>(I);
    Vals.push_back(GEPInst.isInBounds());
    Vals.push_back(VE.getTypeID(GEPInst.getSourceElementType()));
    for (unsigned i = 0, e = I.getNumOperands(); i != e; ++i)
      PushValueAndType(I.getOperand(i), InstID, Vals, VE);
    break;
  }
  case Instruction::ExtractValue: {
    Code = bitc::FUNC_CODE_INST_EXTRACTVAL;
    PushValueAndType(I.getOperand(0), InstID, Vals, VE);
    const ExtractValueInst *EVI = cast<ExtractValueInst>(&I);
    Vals.append(EVI->idx_begin(), EVI->idx_end());
    break;
  }
  case Instruction::InsertValue: {
    Code = bitc::FUNC_CODE_INST_INSERTVAL;
    PushValueAndType(I.getOperand(0), InstID, Vals, VE);
    PushValueAndType(I.getOperand(1), InstID, Vals, VE);
    const InsertValueInst *IVI = cast<InsertValueInst>(&I);
    Vals.append(IVI->idx_begin(), IVI->idx_end());
    break;
  }
  case Instruction::Select:
    Code = bitc::FUNC_CODE_INST_VSELECT;
    PushValueAndType(I.getOperand(1), InstID, Vals, VE);
    pushValue(I.getOperand(2), InstID, Vals, VE);
    PushValueAndType(I.getOperand(0), InstID, Vals, VE);
    break;
  case Instruction::ExtractElement:
    Code = bitc::FUNC_CODE_INST_EXTRACTELT;
    PushValueAndType(I.getOperand(0), InstID, Vals, VE);
    PushValueAndType(I.getOperand(1), InstID, Vals, VE);
    break;
  case Instruction::InsertElement:
    Code = bitc::FUNC_CODE_INST_INSERTELT;
    PushValueAndType(I.getOperand(0), InstID, Vals, VE);
    pushValue(I.getOperand(1), InstID, Vals, VE);
    PushValueAndType(I.getOperand(2), InstID, Vals, VE);
    break;
  case Instruction::ShuffleVector:
    Code = bitc::FUNC_CODE_INST_SHUFFLEVEC;
    PushValueAndType(I.getOperand(0), InstID, Vals, VE);
    pushValue(I.getOperand(1), InstID, Vals, VE);
    pushValue(I.getOperand(2), InstID, Vals, VE);
    break;
  case Instruction::ICmp:
  case Instruction::FCmp:
    // compare returning Int1Ty or vector of Int1Ty
    Code = bitc::FUNC_CODE_INST_CMP2;
    PushValueAndType(I.getOperand(0), InstID, Vals, VE);
    pushValue(I.getOperand(1), InstID, Vals, VE);
    Vals.push_back(cast<CmpInst>(I).getPredicate());
    break;

  case Instruction::Ret:
    {
      Code = bitc::FUNC_CODE_INST_RET;
      unsigned NumOperands = I.getNumOperands();
      if (NumOperands == 0)
        AbbrevToUse = FUNCTION_INST_RET_VOID_ABBREV;
      else if (NumOperands == 1) {
        if (!PushValueAndType(I.getOperand(0), InstID, Vals, VE))
          AbbrevToUse = FUNCTION_INST_RET_VAL_ABBREV;
      } else {
        for (unsigned i = 0, e = NumOperands; i != e; ++i)
          PushValueAndType(I.getOperand(i), InstID, Vals, VE);
      }
    }
    break;
  case Instruction::Br:
    {
      Code = bitc::FUNC_CODE_INST_BR;
      const BranchInst &II = cast<BranchInst>(I);
      Vals.push_back(VE.getValueID(II.getSuccessor(0)));
      if (II.isConditional()) {
        Vals.push_back(VE.getValueID(II.getSuccessor(1)));
        pushValue(II.getCondition(), InstID, Vals, VE);
      }
    }
    break;
  case Instruction::Switch:
    {
      Code = bitc::FUNC_CODE_INST_SWITCH;
      const SwitchInst &SI = cast<SwitchInst>(I);
      Vals.push_back(VE.getTypeID(SI.getCondition()->getType()));
      pushValue(SI.getCondition(), InstID, Vals, VE);
      Vals.push_back(VE.getValueID(SI.getDefaultDest()));
      for (SwitchInst::ConstCaseIt i = SI.case_begin(), e = SI.case_end();
           i != e; ++i) {
        Vals.push_back(VE.getValueID(i.getCaseValue()));
        Vals.push_back(VE.getValueID(i.getCaseSuccessor()));
      }
    }
    break;
  case Instruction::IndirectBr:
    Code = bitc::FUNC_CODE_INST_INDIRECTBR;
    Vals.push_back(VE.getTypeID(I.getOperand(0)->getType()));
    // Encode the address operand as relative, but not the basic blocks.
    pushValue(I.getOperand(0), InstID, Vals, VE);
    for (unsigned i = 1, e = I.getNumOperands(); i != e; ++i)
      Vals.push_back(VE.getValueID(I.getOperand(i)));
    break;

  case Instruction::Invoke: {
    const InvokeInst *II = cast<InvokeInst>(&I);
    const Value *Callee(II->getCalledValue());
    PointerType *PTy = cast<PointerType>(Callee->getType());
    FunctionType *FTy = cast<FunctionType>(PTy->getElementType());
    Code = bitc::FUNC_CODE_INST_INVOKE;

    Vals.push_back(VE.getAttributeID(II->getAttributes()));
    Vals.push_back(II->getCallingConv());
    Vals.push_back(VE.getValueID(II->getNormalDest()));
    Vals.push_back(VE.getValueID(II->getUnwindDest()));
    PushValueAndType(Callee, InstID, Vals, VE);

    // Emit value #'s for the fixed parameters.
    for (unsigned i = 0, e = FTy->getNumParams(); i != e; ++i)
      pushValue(I.getOperand(i), InstID, Vals, VE);  // fixed param.

    // Emit type/value pairs for varargs params.
    if (FTy->isVarArg()) {
      for (unsigned i = FTy->getNumParams(), e = I.getNumOperands()-3;
           i != e; ++i)
        PushValueAndType(I.getOperand(i), InstID, Vals, VE); // vararg
    }
    break;
  }
  case Instruction::Resume:
    Code = bitc::FUNC_CODE_INST_RESUME;
    PushValueAndType(I.getOperand(0), InstID, Vals, VE);
    break;
  case Instruction::Unreachable:
    Code = bitc::FUNC_CODE_INST_UNREACHABLE;
    AbbrevToUse = FUNCTION_INST_UNREACHABLE_ABBREV;
    break;

  case Instruction::PHI: {
    const PHINode &PN = cast<PHINode>(I);
    Code = bitc::FUNC_CODE_INST_PHI;
    // With the newer instruction encoding, forward references could give
    // negative valued IDs.  This is most common for PHIs, so we use
    // signed VBRs.
    SmallVector<uint64_t, 128> Vals64;
    Vals64.push_back(VE.getTypeID(PN.getType()));
    for (unsigned i = 0, e = PN.getNumIncomingValues(); i != e; ++i) {
      pushValueSigned(PN.getIncomingValue(i), InstID, Vals64, VE);
      Vals64.push_back(VE.getValueID(PN.getIncomingBlock(i)));
    }
    // Emit a Vals64 vector and exit.
    Stream.EmitRecord(Code, Vals64, AbbrevToUse);
    Vals64.clear();
    return;
  }

  case Instruction::LandingPad: {
    const LandingPadInst &LP = cast<LandingPadInst>(I);
    Code = bitc::FUNC_CODE_INST_LANDINGPAD;
    Vals.push_back(VE.getTypeID(LP.getType()));
    PushValueAndType(LP.getPersonalityFn(), InstID, Vals, VE);
    Vals.push_back(LP.isCleanup());
    Vals.push_back(LP.getNumClauses());
    for (unsigned I = 0, E = LP.getNumClauses(); I != E; ++I) {
      if (LP.isCatch(I))
        Vals.push_back(LandingPadInst::Catch);
      else
        Vals.push_back(LandingPadInst::Filter);
      PushValueAndType(LP.getClause(I), InstID, Vals, VE);
    }
    break;
  }

  case Instruction::Alloca: {
    Code = bitc::FUNC_CODE_INST_ALLOCA;
    Vals.push_back(VE.getTypeID(I.getType()));
    Vals.push_back(VE.getTypeID(I.getOperand(0)->getType()));
    Vals.push_back(VE.getValueID(I.getOperand(0))); // size.
    const AllocaInst &AI = cast<AllocaInst>(I);
    unsigned AlignRecord = Log2_32(AI.getAlignment()) + 1;
    assert(Log2_32(Value::MaximumAlignment) + 1 < 1 << 5 &&
           "not enough bits for maximum alignment");
    assert(AlignRecord < 1 << 5 && "alignment greater than 1 << 64");
    AlignRecord |= AI.isUsedWithInAlloca() << 5;
    Vals.push_back(AlignRecord);
    break;
  }

  case Instruction::Load:
    if (cast<LoadInst>(I).isAtomic()) {
      Code = bitc::FUNC_CODE_INST_LOADATOMIC;
      PushValueAndType(I.getOperand(0), InstID, Vals, VE);
    } else {
      Code = bitc::FUNC_CODE_INST_LOAD;
      if (!PushValueAndType(I.getOperand(0), InstID, Vals, VE))  // ptr
        AbbrevToUse = FUNCTION_INST_LOAD_ABBREV;
    }
    Vals.push_back(VE.getTypeID(I.getType()));
    Vals.push_back(Log2_32(cast<LoadInst>(I).getAlignment())+1);
    Vals.push_back(cast<LoadInst>(I).isVolatile());
    if (cast<LoadInst>(I).isAtomic()) {
      Vals.push_back(GetEncodedOrdering(cast<LoadInst>(I).getOrdering()));
      Vals.push_back(GetEncodedSynchScope(cast<LoadInst>(I).getSynchScope()));
    }
    break;
  case Instruction::Store:
    if (cast<StoreInst>(I).isAtomic())
      Code = bitc::FUNC_CODE_INST_STOREATOMIC;
    else
      Code = bitc::FUNC_CODE_INST_STORE;
    PushValueAndType(I.getOperand(1), InstID, Vals, VE);  // ptrty + ptr
    pushValue(I.getOperand(0), InstID, Vals, VE);         // val.
    Vals.push_back(Log2_32(cast<StoreInst>(I).getAlignment())+1);
    Vals.push_back(cast<StoreInst>(I).isVolatile());
    if (cast<StoreInst>(I).isAtomic()) {
      Vals.push_back(GetEncodedOrdering(cast<StoreInst>(I).getOrdering()));
      Vals.push_back(GetEncodedSynchScope(cast<StoreInst>(I).getSynchScope()));
    }
    break;
  case Instruction::AtomicCmpXchg:
    Code = bitc::FUNC_CODE_INST_CMPXCHG;
    PushValueAndType(I.getOperand(0), InstID, Vals, VE);  // ptrty + ptr
    pushValue(I.getOperand(1), InstID, Vals, VE);         // cmp.
    pushValue(I.getOperand(2), InstID, Vals, VE);         // newval.
    Vals.push_back(cast<AtomicCmpXchgInst>(I).isVolatile());
    Vals.push_back(GetEncodedOrdering(
                     cast<AtomicCmpXchgInst>(I).getSuccessOrdering()));
    Vals.push_back(GetEncodedSynchScope(
                     cast<AtomicCmpXchgInst>(I).getSynchScope()));
    Vals.push_back(GetEncodedOrdering(
                     cast<AtomicCmpXchgInst>(I).getFailureOrdering()));
    Vals.push_back(cast<AtomicCmpXchgInst>(I).isWeak());
    break;
  case Instruction::AtomicRMW:
    Code = bitc::FUNC_CODE_INST_ATOMICRMW;
    PushValueAndType(I.getOperand(0), InstID, Vals, VE);  // ptrty + ptr
    pushValue(I.getOperand(1), InstID, Vals, VE);         // val.
    Vals.push_back(GetEncodedRMWOperation(
                     cast<AtomicRMWInst>(I).getOperation()));
    Vals.push_back(cast<AtomicRMWInst>(I).isVolatile());
    Vals.push_back(GetEncodedOrdering(cast<AtomicRMWInst>(I).getOrdering()));
    Vals.push_back(GetEncodedSynchScope(
                     cast<AtomicRMWInst>(I).getSynchScope()));
    break;
  case Instruction::Fence:
    Code = bitc::FUNC_CODE_INST_FENCE;
    Vals.push_back(GetEncodedOrdering(cast<FenceInst>(I).getOrdering()));
    Vals.push_back(GetEncodedSynchScope(cast<FenceInst>(I).getSynchScope()));
    break;
  case Instruction::Call: {
    const CallInst &CI = cast<CallInst>(I);
    PointerType *PTy = cast<PointerType>(CI.getCalledValue()->getType());
    FunctionType *FTy = cast<FunctionType>(PTy->getElementType());

    Code = bitc::FUNC_CODE_INST_CALL;

    Vals.push_back(VE.getAttributeID(CI.getAttributes()));
    Vals.push_back((CI.getCallingConv() << 1) | unsigned(CI.isTailCall()) |
                   unsigned(CI.isMustTailCall()) << 14);
    PushValueAndType(CI.getCalledValue(), InstID, Vals, VE);  // Callee

    // Emit value #'s for the fixed parameters.
    for (unsigned i = 0, e = FTy->getNumParams(); i != e; ++i) {
      // Check for labels (can happen with asm labels).
      if (FTy->getParamType(i)->isLabelTy())
        Vals.push_back(VE.getValueID(CI.getArgOperand(i)));
      else
        pushValue(CI.getArgOperand(i), InstID, Vals, VE);  // fixed param.
    }

    // Emit type/value pairs for varargs params.
    if (FTy->isVarArg()) {
      for (unsigned i = FTy->getNumParams(), e = CI.getNumArgOperands();
           i != e; ++i)
        PushValueAndType(CI.getArgOperand(i), InstID, Vals, VE);  // varargs
    }
    break;
  }
  case Instruction::VAArg:
    Code = bitc::FUNC_CODE_INST_VAARG;
    Vals.push_back(VE.getTypeID(I.getOperand(0)->getType()));   // valistty
    pushValue(I.getOperand(0), InstID, Vals, VE); // valist.
    Vals.push_back(VE.getTypeID(I.getType())); // restype.
    break;
  }

  Stream.EmitRecord(Code, Vals, AbbrevToUse);
  Vals.clear();
}

// Emit names for globals/functions etc.
static void WriteValueSymbolTable(const ValueSymbolTable &VST,
                                  const ValueEnumerator &VE,
                                  BitstreamWriter &Stream) {
  if (VST.empty()) return;
  Stream.EnterSubblock(bitc::VALUE_SYMTAB_BLOCK_ID, 4);

  // FIXME: Set up the abbrev, we know how many values there are!
  // FIXME: We know if the type names can use 7-bit ascii.
  SmallVector<unsigned, 64> NameVals;

  for (ValueSymbolTable::const_iterator SI = VST.begin(), SE = VST.end();
       SI != SE; ++SI) {

    const ValueName &Name = *SI;

    // Figure out the encoding to use for the name.
    bool is7Bit = true;
    bool isChar6 = true;
    for (const char *C = Name.getKeyData(), *E = C+Name.getKeyLength();
         C != E; ++C) {
      if (isChar6)
        isChar6 = BitCodeAbbrevOp::isChar6(*C);
      if ((unsigned char)*C & 128) {
        is7Bit = false;
        break;  // don't bother scanning the rest.
      }
    }

    unsigned AbbrevToUse = VST_ENTRY_8_ABBREV;

    // VST_ENTRY:   [valueid, namechar x N]
    // VST_BBENTRY: [bbid, namechar x N]
    unsigned Code;
    if (isa<BasicBlock>(SI->getValue())) {
      Code = bitc::VST_CODE_BBENTRY;
      if (isChar6)
        AbbrevToUse = VST_BBENTRY_6_ABBREV;
    } else {
      Code = bitc::VST_CODE_ENTRY;
      if (isChar6)
        AbbrevToUse = VST_ENTRY_6_ABBREV;
      else if (is7Bit)
        AbbrevToUse = VST_ENTRY_7_ABBREV;
    }

    NameVals.push_back(VE.getValueID(SI->getValue()));
    for (const char *P = Name.getKeyData(),
         *E = Name.getKeyData()+Name.getKeyLength(); P != E; ++P)
      NameVals.push_back((unsigned char)*P);

    // Emit the finished record.
    Stream.EmitRecord(Code, NameVals, AbbrevToUse);
    NameVals.clear();
  }
  Stream.ExitBlock();
}

static void WriteUseList(ValueEnumerator &VE, UseListOrder &&Order,
                         BitstreamWriter &Stream) {
  assert(Order.Shuffle.size() >= 2 && "Shuffle too small");
  unsigned Code;
  if (isa<BasicBlock>(Order.V))
    Code = bitc::USELIST_CODE_BB;
  else
    Code = bitc::USELIST_CODE_DEFAULT;

  SmallVector<uint64_t, 64> Record(Order.Shuffle.begin(), Order.Shuffle.end());
  Record.push_back(VE.getValueID(Order.V));
  Stream.EmitRecord(Code, Record);
}

static void WriteUseListBlock(const Function *F, ValueEnumerator &VE,
                              BitstreamWriter &Stream) {
  auto hasMore = [&]() {
    return !VE.UseListOrders.empty() && VE.UseListOrders.back().F == F;
  };
  if (!hasMore())
    // Nothing to do.
    return;

  Stream.EnterSubblock(bitc::USELIST_BLOCK_ID, 3);
  while (hasMore()) {
    WriteUseList(VE, std::move(VE.UseListOrders.back()), Stream);
    VE.UseListOrders.pop_back();
  }
  Stream.ExitBlock();
}

/// WriteFunction - Emit a function body to the module stream.
static void WriteFunction(const Function &F, ValueEnumerator &VE,
                          BitstreamWriter &Stream) {
  Stream.EnterSubblock(bitc::FUNCTION_BLOCK_ID, 4);
  VE.incorporateFunction(F);

  SmallVector<unsigned, 64> Vals;

  // Emit the number of basic blocks, so the reader can create them ahead of
  // time.
  Vals.push_back(VE.getBasicBlocks().size());
  Stream.EmitRecord(bitc::FUNC_CODE_DECLAREBLOCKS, Vals);
  Vals.clear();

  // If there are function-local constants, emit them now.
  unsigned CstStart, CstEnd;
  VE.getFunctionConstantRange(CstStart, CstEnd);
  WriteConstants(CstStart, CstEnd, VE, Stream, false);

  // If there is function-local metadata, emit it now.
  WriteFunctionLocalMetadata(F, VE, Stream);

  // Keep a running idea of what the instruction ID is.
  unsigned InstID = CstEnd;

  bool NeedsMetadataAttachment = false;

  DebugLoc LastDL;

  // Finally, emit all the instructions, in order.
  for (Function::const_iterator BB = F.begin(), E = F.end(); BB != E; ++BB)
    for (BasicBlock::const_iterator I = BB->begin(), E = BB->end();
         I != E; ++I) {
      WriteInstruction(*I, InstID, VE, Stream, Vals);

      if (!I->getType()->isVoidTy())
        ++InstID;

      // If the instruction has metadata, write a metadata attachment later.
      NeedsMetadataAttachment |= I->hasMetadataOtherThanDebugLoc();

      // If the instruction has a debug location, emit it.
      DebugLoc DL = I->getDebugLoc();
      if (DL.isUnknown()) {
        // nothing todo.
      } else if (DL == LastDL) {
        // Just repeat the same debug loc as last time.
        Stream.EmitRecord(bitc::FUNC_CODE_DEBUG_LOC_AGAIN, Vals);
      } else {
        MDNode *Scope, *IA;
        DL.getScopeAndInlinedAt(Scope, IA, I->getContext());
        assert(Scope && "Expected valid scope");

        Vals.push_back(DL.getLine());
        Vals.push_back(DL.getCol());
        Vals.push_back(VE.getMetadataOrNullID(Scope));
        Vals.push_back(VE.getMetadataOrNullID(IA));
        Stream.EmitRecord(bitc::FUNC_CODE_DEBUG_LOC, Vals);
        Vals.clear();

        LastDL = DL;
      }
    }

  // Emit names for all the instructions etc.
  WriteValueSymbolTable(F.getValueSymbolTable(), VE, Stream);

  if (NeedsMetadataAttachment)
    WriteMetadataAttachment(F, VE, Stream);
  if (shouldPreserveBitcodeUseListOrder())
    WriteUseListBlock(&F, VE, Stream);
  VE.purgeFunction();
  Stream.ExitBlock();
}

// Emit blockinfo, which defines the standard abbreviations etc.
static void WriteBlockInfo(const ValueEnumerator &VE, BitstreamWriter &Stream) {
  // We only want to emit block info records for blocks that have multiple
  // instances: CONSTANTS_BLOCK, FUNCTION_BLOCK and VALUE_SYMTAB_BLOCK.
  // Other blocks can define their abbrevs inline.
  Stream.EnterBlockInfoBlock(2);

  { // 8-bit fixed-width VST_ENTRY/VST_BBENTRY strings.
    BitCodeAbbrev *Abbv = new BitCodeAbbrev();
    Abbv->Add(BitCodeAbbrevOp(BitCodeAbbrevOp::Fixed, 3));
    Abbv->Add(BitCodeAbbrevOp(BitCodeAbbrevOp::VBR, 8));
    Abbv->Add(BitCodeAbbrevOp(BitCodeAbbrevOp::Array));
    Abbv->Add(BitCodeAbbrevOp(BitCodeAbbrevOp::Fixed, 8));
    if (Stream.EmitBlockInfoAbbrev(bitc::VALUE_SYMTAB_BLOCK_ID,
                                   Abbv) != VST_ENTRY_8_ABBREV)
      llvm_unreachable("Unexpected abbrev ordering!");
  }

  { // 7-bit fixed width VST_ENTRY strings.
    BitCodeAbbrev *Abbv = new BitCodeAbbrev();
    Abbv->Add(BitCodeAbbrevOp(bitc::VST_CODE_ENTRY));
    Abbv->Add(BitCodeAbbrevOp(BitCodeAbbrevOp::VBR, 8));
    Abbv->Add(BitCodeAbbrevOp(BitCodeAbbrevOp::Array));
    Abbv->Add(BitCodeAbbrevOp(BitCodeAbbrevOp::Fixed, 7));
    if (Stream.EmitBlockInfoAbbrev(bitc::VALUE_SYMTAB_BLOCK_ID,
                                   Abbv) != VST_ENTRY_7_ABBREV)
      llvm_unreachable("Unexpected abbrev ordering!");
  }
  { // 6-bit char6 VST_ENTRY strings.
    BitCodeAbbrev *Abbv = new BitCodeAbbrev();
    Abbv->Add(BitCodeAbbrevOp(bitc::VST_CODE_ENTRY));
    Abbv->Add(BitCodeAbbrevOp(BitCodeAbbrevOp::VBR, 8));
    Abbv->Add(BitCodeAbbrevOp(BitCodeAbbrevOp::Array));
    Abbv->Add(BitCodeAbbrevOp(BitCodeAbbrevOp::Char6));
    if (Stream.EmitBlockInfoAbbrev(bitc::VALUE_SYMTAB_BLOCK_ID,
                                   Abbv) != VST_ENTRY_6_ABBREV)
      llvm_unreachable("Unexpected abbrev ordering!");
  }
  { // 6-bit char6 VST_BBENTRY strings.
    BitCodeAbbrev *Abbv = new BitCodeAbbrev();
    Abbv->Add(BitCodeAbbrevOp(bitc::VST_CODE_BBENTRY));
    Abbv->Add(BitCodeAbbrevOp(BitCodeAbbrevOp::VBR, 8));
    Abbv->Add(BitCodeAbbrevOp(BitCodeAbbrevOp::Array));
    Abbv->Add(BitCodeAbbrevOp(BitCodeAbbrevOp::Char6));
    if (Stream.EmitBlockInfoAbbrev(bitc::VALUE_SYMTAB_BLOCK_ID,
                                   Abbv) != VST_BBENTRY_6_ABBREV)
      llvm_unreachable("Unexpected abbrev ordering!");
  }



  { // SETTYPE abbrev for CONSTANTS_BLOCK.
    BitCodeAbbrev *Abbv = new BitCodeAbbrev();
    Abbv->Add(BitCodeAbbrevOp(bitc::CST_CODE_SETTYPE));
    Abbv->Add(BitCodeAbbrevOp(BitCodeAbbrevOp::Fixed,
                              VE.computeBitsRequiredForTypeIndicies()));
    if (Stream.EmitBlockInfoAbbrev(bitc::CONSTANTS_BLOCK_ID,
                                   Abbv) != CONSTANTS_SETTYPE_ABBREV)
      llvm_unreachable("Unexpected abbrev ordering!");
  }

  { // INTEGER abbrev for CONSTANTS_BLOCK.
    BitCodeAbbrev *Abbv = new BitCodeAbbrev();
    Abbv->Add(BitCodeAbbrevOp(bitc::CST_CODE_INTEGER));
    Abbv->Add(BitCodeAbbrevOp(BitCodeAbbrevOp::VBR, 8));
    if (Stream.EmitBlockInfoAbbrev(bitc::CONSTANTS_BLOCK_ID,
                                   Abbv) != CONSTANTS_INTEGER_ABBREV)
      llvm_unreachable("Unexpected abbrev ordering!");
  }

  { // CE_CAST abbrev for CONSTANTS_BLOCK.
    BitCodeAbbrev *Abbv = new BitCodeAbbrev();
    Abbv->Add(BitCodeAbbrevOp(bitc::CST_CODE_CE_CAST));
    Abbv->Add(BitCodeAbbrevOp(BitCodeAbbrevOp::Fixed, 4));  // cast opc
    Abbv->Add(BitCodeAbbrevOp(BitCodeAbbrevOp::Fixed,       // typeid
                              VE.computeBitsRequiredForTypeIndicies()));
    Abbv->Add(BitCodeAbbrevOp(BitCodeAbbrevOp::VBR, 8));    // value id

    if (Stream.EmitBlockInfoAbbrev(bitc::CONSTANTS_BLOCK_ID,
                                   Abbv) != CONSTANTS_CE_CAST_Abbrev)
      llvm_unreachable("Unexpected abbrev ordering!");
  }
  { // NULL abbrev for CONSTANTS_BLOCK.
    BitCodeAbbrev *Abbv = new BitCodeAbbrev();
    Abbv->Add(BitCodeAbbrevOp(bitc::CST_CODE_NULL));
    if (Stream.EmitBlockInfoAbbrev(bitc::CONSTANTS_BLOCK_ID,
                                   Abbv) != CONSTANTS_NULL_Abbrev)
      llvm_unreachable("Unexpected abbrev ordering!");
  }

  // FIXME: This should only use space for first class types!

  { // INST_LOAD abbrev for FUNCTION_BLOCK.
    BitCodeAbbrev *Abbv = new BitCodeAbbrev();
    Abbv->Add(BitCodeAbbrevOp(bitc::FUNC_CODE_INST_LOAD));
    Abbv->Add(BitCodeAbbrevOp(BitCodeAbbrevOp::VBR, 6)); // Ptr
    Abbv->Add(BitCodeAbbrevOp(BitCodeAbbrevOp::Fixed,    // dest ty
                              VE.computeBitsRequiredForTypeIndicies()));
    Abbv->Add(BitCodeAbbrevOp(BitCodeAbbrevOp::VBR, 4)); // Align
    Abbv->Add(BitCodeAbbrevOp(BitCodeAbbrevOp::Fixed, 1)); // volatile
    if (Stream.EmitBlockInfoAbbrev(bitc::FUNCTION_BLOCK_ID,
                                   Abbv) != FUNCTION_INST_LOAD_ABBREV)
      llvm_unreachable("Unexpected abbrev ordering!");
  }
  { // INST_BINOP abbrev for FUNCTION_BLOCK.
    BitCodeAbbrev *Abbv = new BitCodeAbbrev();
    Abbv->Add(BitCodeAbbrevOp(bitc::FUNC_CODE_INST_BINOP));
    Abbv->Add(BitCodeAbbrevOp(BitCodeAbbrevOp::VBR, 6)); // LHS
    Abbv->Add(BitCodeAbbrevOp(BitCodeAbbrevOp::VBR, 6)); // RHS
    Abbv->Add(BitCodeAbbrevOp(BitCodeAbbrevOp::Fixed, 4)); // opc
    if (Stream.EmitBlockInfoAbbrev(bitc::FUNCTION_BLOCK_ID,
                                   Abbv) != FUNCTION_INST_BINOP_ABBREV)
      llvm_unreachable("Unexpected abbrev ordering!");
  }
  { // INST_BINOP_FLAGS abbrev for FUNCTION_BLOCK.
    BitCodeAbbrev *Abbv = new BitCodeAbbrev();
    Abbv->Add(BitCodeAbbrevOp(bitc::FUNC_CODE_INST_BINOP));
    Abbv->Add(BitCodeAbbrevOp(BitCodeAbbrevOp::VBR, 6)); // LHS
    Abbv->Add(BitCodeAbbrevOp(BitCodeAbbrevOp::VBR, 6)); // RHS
    Abbv->Add(BitCodeAbbrevOp(BitCodeAbbrevOp::Fixed, 4)); // opc
    Abbv->Add(BitCodeAbbrevOp(BitCodeAbbrevOp::Fixed, 7)); // flags
    if (Stream.EmitBlockInfoAbbrev(bitc::FUNCTION_BLOCK_ID,
                                   Abbv) != FUNCTION_INST_BINOP_FLAGS_ABBREV)
      llvm_unreachable("Unexpected abbrev ordering!");
  }
  { // INST_CAST abbrev for FUNCTION_BLOCK.
    BitCodeAbbrev *Abbv = new BitCodeAbbrev();
    Abbv->Add(BitCodeAbbrevOp(bitc::FUNC_CODE_INST_CAST));
    Abbv->Add(BitCodeAbbrevOp(BitCodeAbbrevOp::VBR, 6));    // OpVal
    Abbv->Add(BitCodeAbbrevOp(BitCodeAbbrevOp::Fixed,       // dest ty
                              VE.computeBitsRequiredForTypeIndicies()));
    Abbv->Add(BitCodeAbbrevOp(BitCodeAbbrevOp::Fixed, 4));  // opc
    if (Stream.EmitBlockInfoAbbrev(bitc::FUNCTION_BLOCK_ID,
                                   Abbv) != FUNCTION_INST_CAST_ABBREV)
      llvm_unreachable("Unexpected abbrev ordering!");
  }

  { // INST_RET abbrev for FUNCTION_BLOCK.
    BitCodeAbbrev *Abbv = new BitCodeAbbrev();
    Abbv->Add(BitCodeAbbrevOp(bitc::FUNC_CODE_INST_RET));
    if (Stream.EmitBlockInfoAbbrev(bitc::FUNCTION_BLOCK_ID,
                                   Abbv) != FUNCTION_INST_RET_VOID_ABBREV)
      llvm_unreachable("Unexpected abbrev ordering!");
  }
  { // INST_RET abbrev for FUNCTION_BLOCK.
    BitCodeAbbrev *Abbv = new BitCodeAbbrev();
    Abbv->Add(BitCodeAbbrevOp(bitc::FUNC_CODE_INST_RET));
    Abbv->Add(BitCodeAbbrevOp(BitCodeAbbrevOp::VBR, 6)); // ValID
    if (Stream.EmitBlockInfoAbbrev(bitc::FUNCTION_BLOCK_ID,
                                   Abbv) != FUNCTION_INST_RET_VAL_ABBREV)
      llvm_unreachable("Unexpected abbrev ordering!");
  }
  { // INST_UNREACHABLE abbrev for FUNCTION_BLOCK.
    BitCodeAbbrev *Abbv = new BitCodeAbbrev();
    Abbv->Add(BitCodeAbbrevOp(bitc::FUNC_CODE_INST_UNREACHABLE));
    if (Stream.EmitBlockInfoAbbrev(bitc::FUNCTION_BLOCK_ID,
                                   Abbv) != FUNCTION_INST_UNREACHABLE_ABBREV)
      llvm_unreachable("Unexpected abbrev ordering!");
  }
  {
    BitCodeAbbrev *Abbv = new BitCodeAbbrev();
    Abbv->Add(BitCodeAbbrevOp(bitc::FUNC_CODE_INST_GEP));
    Abbv->Add(BitCodeAbbrevOp(BitCodeAbbrevOp::Fixed, 1));
    Abbv->Add(BitCodeAbbrevOp(BitCodeAbbrevOp::Fixed, // dest ty
                              Log2_32_Ceil(VE.getTypes().size() + 1)));
    Abbv->Add(BitCodeAbbrevOp(BitCodeAbbrevOp::Array));
    Abbv->Add(BitCodeAbbrevOp(BitCodeAbbrevOp::VBR, 6));
    if (Stream.EmitBlockInfoAbbrev(bitc::FUNCTION_BLOCK_ID, Abbv) !=
        FUNCTION_INST_GEP_ABBREV)
      llvm_unreachable("Unexpected abbrev ordering!");
  }

  Stream.ExitBlock();
}

/// WriteModule - Emit the specified module to the bitstream.
static void WriteModule(const Module *M, BitstreamWriter &Stream) {
  Stream.EnterSubblock(bitc::MODULE_BLOCK_ID, 3);

  SmallVector<unsigned, 1> Vals;
  unsigned CurVersion = 1;
  Vals.push_back(CurVersion);
  Stream.EmitRecord(bitc::MODULE_CODE_VERSION, Vals);

  // Analyze the module, enumerating globals, functions, etc.
  ValueEnumerator VE(*M);

  // Emit blockinfo, which defines the standard abbreviations etc.
  WriteBlockInfo(VE, Stream);

  // Emit information about attribute groups.
  WriteAttributeGroupTable(VE, Stream);

  // Emit information about parameter attributes.
  WriteAttributeTable(VE, Stream);

  // Emit information describing all of the types in the module.
  WriteTypeTable(VE, Stream);

  writeComdats(VE, Stream);

  // Emit top-level description of module, including target triple, inline asm,
  // descriptors for global variables, and function prototype info.
  WriteModuleInfo(M, VE, Stream);

  // Emit constants.
  WriteModuleConstants(VE, Stream);

  // Emit metadata.
  WriteModuleMetadata(M, VE, Stream);

  // Emit metadata.
  WriteModuleMetadataStore(M, Stream);

  // Emit names for globals/functions etc.
  WriteValueSymbolTable(M->getValueSymbolTable(), VE, Stream);

  // Emit module-level use-lists.
  if (shouldPreserveBitcodeUseListOrder())
    WriteUseListBlock(nullptr, VE, Stream);

  // Emit function bodies.
  for (Module::const_iterator F = M->begin(), E = M->end(); F != E; ++F)
    if (!F->isDeclaration())
      WriteFunction(*F, VE, Stream);

  Stream.ExitBlock();
}

/// EmitDarwinBCHeader - If generating a bc file on darwin, we have to emit a
/// header and trailer to make it compatible with the system archiver.  To do
/// this we emit the following header, and then emit a trailer that pads the
/// file out to be a multiple of 16 bytes.
///
/// struct bc_header {
///   uint32_t Magic;         // 0x0B17C0DE
///   uint32_t Version;       // Version, currently always 0.
///   uint32_t BitcodeOffset; // Offset to traditional bitcode file.
///   uint32_t BitcodeSize;   // Size of traditional bitcode file.
///   uint32_t CPUType;       // CPU specifier.
///   ... potentially more later ...
/// };
enum {
  DarwinBCSizeFieldOffset = 3*4, // Offset to bitcode_size.
  DarwinBCHeaderSize = 5*4
};

static void WriteInt32ToBuffer(uint32_t Value, SmallVectorImpl<char> &Buffer,
                               uint32_t &Position) {
  Buffer[Position + 0] = (unsigned char) (Value >>  0);
  Buffer[Position + 1] = (unsigned char) (Value >>  8);
  Buffer[Position + 2] = (unsigned char) (Value >> 16);
  Buffer[Position + 3] = (unsigned char) (Value >> 24);
  Position += 4;
}

static void EmitDarwinBCHeaderAndTrailer(SmallVectorImpl<char> &Buffer,
                                         const Triple &TT) {
  unsigned CPUType = ~0U;

  // Match x86_64-*, i[3-9]86-*, powerpc-*, powerpc64-*, arm-*, thumb-*,
  // armv[0-9]-*, thumbv[0-9]-*, armv5te-*, or armv6t2-*. The CPUType is a magic
  // number from /usr/include/mach/machine.h.  It is ok to reproduce the
  // specific constants here because they are implicitly part of the Darwin ABI.
  enum {
    DARWIN_CPU_ARCH_ABI64      = 0x01000000,
    DARWIN_CPU_TYPE_X86        = 7,
    DARWIN_CPU_TYPE_ARM        = 12,
    DARWIN_CPU_TYPE_POWERPC    = 18
  };

  Triple::ArchType Arch = TT.getArch();
  if (Arch == Triple::x86_64)
    CPUType = DARWIN_CPU_TYPE_X86 | DARWIN_CPU_ARCH_ABI64;
  else if (Arch == Triple::x86)
    CPUType = DARWIN_CPU_TYPE_X86;
  else if (Arch == Triple::ppc)
    CPUType = DARWIN_CPU_TYPE_POWERPC;
  else if (Arch == Triple::ppc64)
    CPUType = DARWIN_CPU_TYPE_POWERPC | DARWIN_CPU_ARCH_ABI64;
  else if (Arch == Triple::arm || Arch == Triple::thumb)
    CPUType = DARWIN_CPU_TYPE_ARM;

  // Traditional Bitcode starts after header.
  assert(Buffer.size() >= DarwinBCHeaderSize &&
         "Expected header size to be reserved");
  unsigned BCOffset = DarwinBCHeaderSize;
  unsigned BCSize = Buffer.size()-DarwinBCHeaderSize;

  // Write the magic and version.
  unsigned Position = 0;
  WriteInt32ToBuffer(0x0B17C0DE , Buffer, Position);
  WriteInt32ToBuffer(0          , Buffer, Position); // Version.
  WriteInt32ToBuffer(BCOffset   , Buffer, Position);
  WriteInt32ToBuffer(BCSize     , Buffer, Position);
  WriteInt32ToBuffer(CPUType    , Buffer, Position);

  // If the file is not a multiple of 16 bytes, insert dummy padding.
  while (Buffer.size() & 15)
    Buffer.push_back(0);
}

/// WriteBitcodeToFile - Write the specified module to the specified output
/// stream.
void llvm::WriteBitcodeToFile(const Module *M, raw_ostream &Out) {
  SmallVector<char, 0> Buffer;
  Buffer.reserve(256*1024);

  // If this is darwin or another generic macho target, reserve space for the
  // header.
  Triple TT(M->getTargetTriple());
  if (TT.isOSDarwin())
    Buffer.insert(Buffer.begin(), DarwinBCHeaderSize, 0);

  // Emit the module into the buffer.
  {
    BitstreamWriter Stream(Buffer);

    // Emit the file header.
    Stream.Emit((unsigned)'B', 8);
    Stream.Emit((unsigned)'C', 8);
    Stream.Emit(0x0, 4);
    Stream.Emit(0xC, 4);
    Stream.Emit(0xE, 4);
    Stream.Emit(0xD, 4);

    // Emit the module.
    WriteModule(M, Stream);
  }

  if (TT.isOSDarwin())
    EmitDarwinBCHeaderAndTrailer(Buffer, TT);

  // Write the generated bitstream to "Out".
  Out.write((char*)&Buffer.front(), Buffer.size());
}<|MERGE_RESOLUTION|>--- conflicted
+++ resolved
@@ -1141,17 +1141,12 @@
 static void WriteModuleMetadata(const Module *M,
                                 const ValueEnumerator &VE,
                                 BitstreamWriter &Stream) {
-<<<<<<< HEAD
-  const auto &Vals = VE.getMDValues();
-  bool StartedMetadataBlock = false;
-=======
   const auto &MDs = VE.getMDs();
   if (MDs.empty() && M->named_metadata_empty())
     return;
 
   Stream.EnterSubblock(bitc::METADATA_BLOCK_ID, 3);
 
->>>>>>> 969bfdfe
   unsigned MDSAbbrev = 0;
   if (VE.hasMDString()) {
     // Abbrev for METADATA_STRING.
@@ -1162,32 +1157,9 @@
     MDSAbbrev = Stream.EmitAbbrev(Abbv);
   }
 
-<<<<<<< HEAD
-    if (const MDNode *N = dyn_cast<MDNode>(Vals[i])) {
-      if (!N->isFunctionLocal() || !N->getFunction()) {
-        if (!StartedMetadataBlock) {
-          Stream.EnterSubblock(bitc::METADATA_BLOCK_ID, 3);
-          StartedMetadataBlock = true;
-        }
-        WriteMDNode(N, VE, Stream, Record);
-      }
-    } else if (const MDString *MDS = dyn_cast<MDString>(Vals[i])) {
-      if (!StartedMetadataBlock)  {
-        Stream.EnterSubblock(bitc::METADATA_BLOCK_ID, 3);
-
-        // Abbrev for METADATA_STRING.
-        BitCodeAbbrev *Abbv = new BitCodeAbbrev();
-        Abbv->Add(BitCodeAbbrevOp(bitc::METADATA_STRING));
-        Abbv->Add(BitCodeAbbrevOp(BitCodeAbbrevOp::Array));
-        Abbv->Add(BitCodeAbbrevOp(BitCodeAbbrevOp::Fixed, 8));
-        MDSAbbrev = Stream.EmitAbbrev(Abbv);
-        StartedMetadataBlock = true;
-      }
-=======
   // Initialize MDNode abbreviations.
 #define HANDLE_MDNODE_LEAF(CLASS) unsigned CLASS##Abbrev = 0;
 #include "llvm/IR/Metadata.def"
->>>>>>> 969bfdfe
 
   if (VE.hasMDLocation()) {
     // Abbrev for METADATA_LOCATION.
@@ -1305,11 +1277,7 @@
 
   // Write metadata attachments
   // METADATA_ATTACHMENT - [m x [value, [n x [id, mdnode]]]
-<<<<<<< HEAD
-  SmallVector<std::pair<unsigned, Value *>, 4> MDs;
-=======
   SmallVector<std::pair<unsigned, MDNode *>, 4> MDs;
->>>>>>> 969bfdfe
 
   for (Function::const_iterator BB = F.begin(), E = F.end(); BB != E; ++BB)
     for (BasicBlock::const_iterator I = BB->begin(), E = BB->end();
