--- conflicted
+++ resolved
@@ -4080,16 +4080,11 @@
         return EC;
       }
       if (!Ty || !Size)
-<<<<<<< HEAD
-        return Error("Invalid record");
+        return error("Invalid record");
       const DataLayout &DL = TheModule->getDataLayout();
       unsigned AS = DL.getAllocaAS();
-      AllocaInst *AI = new AllocaInst(Ty->getElementType(), AS, Size);
+      AllocaInst *AI = new AllocaInst(Ty, AS, Size);
       AI->setAlignment(Align);
-=======
-        return error("Invalid record");
-      AllocaInst *AI = new AllocaInst(Ty, Size, Align);
->>>>>>> 787b9b4e
       AI->setUsedWithInAlloca(InAlloca);
       I = AI;
       InstructionList.push_back(I);
