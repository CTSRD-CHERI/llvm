//===- BitstreamReader.cpp - BitstreamReader implementation ---------------===//
//
//                     The LLVM Compiler Infrastructure
//
// This file is distributed under the University of Illinois Open Source
// License. See LICENSE.TXT for details.
//
//===----------------------------------------------------------------------===//

#include "llvm/Bitcode/BitstreamReader.h"

using namespace llvm;

//===----------------------------------------------------------------------===//
//  BitstreamCursor implementation
//===----------------------------------------------------------------------===//

void BitstreamCursor::freeState() {
  // Free all the Abbrevs.
  CurAbbrevs.clear();

  // Free all the Abbrevs in the block scope.
  BlockScope.clear();
}

/// EnterSubBlock - Having read the ENTER_SUBBLOCK abbrevid, enter
/// the block, and return true if the block has an error.
bool BitstreamCursor::EnterSubBlock(unsigned BlockID, unsigned *NumWordsP) {
  // Save the current block's state on BlockScope.
  BlockScope.push_back(Block(CurCodeSize));
  BlockScope.back().PrevAbbrevs.swap(CurAbbrevs);

  // Add the abbrevs specific to this block to the CurAbbrevs list.
  if (const BitstreamReader::BlockInfo *Info =
      BitStream->getBlockInfo(BlockID)) {
    CurAbbrevs.insert(CurAbbrevs.end(), Info->Abbrevs.begin(),
                      Info->Abbrevs.end());
  }

  // Get the codesize of this block.
  CurCodeSize = ReadVBR(bitc::CodeLenWidth);
  SkipToFourByteBoundary();
  unsigned NumWords = Read(bitc::BlockSizeWidth);
  if (NumWordsP) *NumWordsP = NumWords;

  // Validate that this block is sane.
  if (CurCodeSize == 0 || AtEndOfStream())
    return true;

  return false;
}

static uint64_t readAbbreviatedField(BitstreamCursor &Cursor,
                                     const BitCodeAbbrevOp &Op) {
  assert(!Op.isLiteral() && "Not to be used with literals!");

  // Decode the value as we are commanded.
  uint64_t Val;
  switch (Op.getEncoding()) {
  case BitCodeAbbrevOp::Array:
  case BitCodeAbbrevOp::Blob:
    llvm_unreachable("Should not reach here");
  case BitCodeAbbrevOp::Fixed:
<<<<<<< HEAD
    Val = Read((unsigned)Op.getEncodingData());
    break;
  case BitCodeAbbrevOp::VBR:
    Val = ReadVBR64((unsigned)Op.getEncodingData());
    break;
  case BitCodeAbbrevOp::Char6:
    Val = BitCodeAbbrevOp::DecodeChar6(Read(6));
    break;
  }
  Vals.push_back(Val);
=======
    return Cursor.Read((unsigned)Op.getEncodingData());
  case BitCodeAbbrevOp::VBR:
    return Cursor.ReadVBR64((unsigned)Op.getEncodingData());
  case BitCodeAbbrevOp::Char6:
    return BitCodeAbbrevOp::DecodeChar6(Cursor.Read(6));
  }
  llvm_unreachable("invalid abbreviation encoding");
>>>>>>> 969bfdfe
}

static void skipAbbreviatedField(BitstreamCursor &Cursor,
                                 const BitCodeAbbrevOp &Op) {
  assert(!Op.isLiteral() && "Not to be used with literals!");

  // Decode the value as we are commanded.
  switch (Op.getEncoding()) {
  case BitCodeAbbrevOp::Array:
  case BitCodeAbbrevOp::Blob:
    llvm_unreachable("Should not reach here");
  case BitCodeAbbrevOp::Fixed:
    Cursor.Read((unsigned)Op.getEncodingData());
    break;
  case BitCodeAbbrevOp::VBR:
    Cursor.ReadVBR64((unsigned)Op.getEncodingData());
    break;
  case BitCodeAbbrevOp::Char6:
    Cursor.Read(6);
    break;
  }
}



/// skipRecord - Read the current record and discard it.
void BitstreamCursor::skipRecord(unsigned AbbrevID) {
  // Skip unabbreviated records by reading past their entries.
  if (AbbrevID == bitc::UNABBREV_RECORD) {
    unsigned Code = ReadVBR(6);
    (void)Code;
    unsigned NumElts = ReadVBR(6);
    for (unsigned i = 0; i != NumElts; ++i)
      (void)ReadVBR64(6);
    return;
  }

  const BitCodeAbbrev *Abbv = getAbbrev(AbbrevID);

  for (unsigned i = 0, e = Abbv->getNumOperandInfos(); i != e; ++i) {
    const BitCodeAbbrevOp &Op = Abbv->getOperandInfo(i);
    if (Op.isLiteral())
      continue;

    if (Op.getEncoding() != BitCodeAbbrevOp::Array &&
        Op.getEncoding() != BitCodeAbbrevOp::Blob) {
      skipAbbreviatedField(*this, Op);
      continue;
    }

    if (Op.getEncoding() == BitCodeAbbrevOp::Array) {
      // Array case.  Read the number of elements as a vbr6.
      unsigned NumElts = ReadVBR(6);

      // Get the element encoding.
      assert(i+2 == e && "array op not second to last?");
      const BitCodeAbbrevOp &EltEnc = Abbv->getOperandInfo(++i);

      // Read all the elements.
      for (; NumElts; --NumElts)
        skipAbbreviatedField(*this, EltEnc);
      continue;
    }

    assert(Op.getEncoding() == BitCodeAbbrevOp::Blob);
    // Blob case.  Read the number of bytes as a vbr6.
    unsigned NumElts = ReadVBR(6);
    SkipToFourByteBoundary();  // 32-bit alignment

    // Figure out where the end of this blob will be including tail padding.
    size_t NewEnd = GetCurrentBitNo()+((NumElts+3)&~3)*8;

    // If this would read off the end of the bitcode file, just set the
    // record to empty and return.
    if (!canSkipToPos(NewEnd/8)) {
      NextChar = BitStream->getBitcodeBytes().getExtent();
      break;
    }

    // Skip over the blob.
    JumpToBit(NewEnd);
  }
}

unsigned BitstreamCursor::readRecord(unsigned AbbrevID,
                                     SmallVectorImpl<uint64_t> &Vals,
                                     StringRef *Blob) {
  if (AbbrevID == bitc::UNABBREV_RECORD) {
    unsigned Code = ReadVBR(6);
    unsigned NumElts = ReadVBR(6);
    for (unsigned i = 0; i != NumElts; ++i)
      Vals.push_back(ReadVBR64(6));
    return Code;
  }

  const BitCodeAbbrev *Abbv = getAbbrev(AbbrevID);

  // Read the record code first.
  assert(Abbv->getNumOperandInfos() != 0 && "no record code in abbreviation?");
  const BitCodeAbbrevOp &CodeOp = Abbv->getOperandInfo(0);
  unsigned Code;
  if (CodeOp.isLiteral())
    Code = CodeOp.getLiteralValue();
  else {
    if (CodeOp.getEncoding() == BitCodeAbbrevOp::Array ||
        CodeOp.getEncoding() == BitCodeAbbrevOp::Blob)
      report_fatal_error("Abbreviation starts with an Array or a Blob");
    Code = readAbbreviatedField(*this, CodeOp);
  }

  for (unsigned i = 1, e = Abbv->getNumOperandInfos(); i != e; ++i) {
    const BitCodeAbbrevOp &Op = Abbv->getOperandInfo(i);
    if (Op.isLiteral()) {
      Vals.push_back(Op.getLiteralValue());
      continue;
    }

    if (Op.getEncoding() != BitCodeAbbrevOp::Array &&
        Op.getEncoding() != BitCodeAbbrevOp::Blob) {
      Vals.push_back(readAbbreviatedField(*this, Op));
      continue;
    }

    if (Op.getEncoding() == BitCodeAbbrevOp::Array) {
      // Array case.  Read the number of elements as a vbr6.
      unsigned NumElts = ReadVBR(6);

      // Get the element encoding.
      assert(i+2 == e && "array op not second to last?");
      const BitCodeAbbrevOp &EltEnc = Abbv->getOperandInfo(++i);

      // Read all the elements.
      for (; NumElts; --NumElts)
        Vals.push_back(readAbbreviatedField(*this, EltEnc));
      continue;
    }

    assert(Op.getEncoding() == BitCodeAbbrevOp::Blob);
    // Blob case.  Read the number of bytes as a vbr6.
    unsigned NumElts = ReadVBR(6);
    SkipToFourByteBoundary();  // 32-bit alignment

    // Figure out where the end of this blob will be including tail padding.
    size_t CurBitPos = GetCurrentBitNo();
    size_t NewEnd = CurBitPos+((NumElts+3)&~3)*8;

    // If this would read off the end of the bitcode file, just set the
    // record to empty and return.
    if (!canSkipToPos(NewEnd/8)) {
      Vals.append(NumElts, 0);
      NextChar = BitStream->getBitcodeBytes().getExtent();
      break;
    }

    // Otherwise, inform the streamer that we need these bytes in memory.
    const char *Ptr = (const char*)
      BitStream->getBitcodeBytes().getPointer(CurBitPos/8, NumElts);

    // If we can return a reference to the data, do so to avoid copying it.
    if (Blob) {
      *Blob = StringRef(Ptr, NumElts);
    } else {
      // Otherwise, unpack into Vals with zero extension.
      for (; NumElts; --NumElts)
        Vals.push_back((unsigned char)*Ptr++);
    }
    // Skip over tail padding.
    JumpToBit(NewEnd);
  }

  return Code;
}


void BitstreamCursor::ReadAbbrevRecord() {
  BitCodeAbbrev *Abbv = new BitCodeAbbrev();
  unsigned NumOpInfo = ReadVBR(5);
  for (unsigned i = 0; i != NumOpInfo; ++i) {
    bool IsLiteral = Read(1);
    if (IsLiteral) {
      Abbv->Add(BitCodeAbbrevOp(ReadVBR64(8)));
      continue;
    }

    BitCodeAbbrevOp::Encoding E = (BitCodeAbbrevOp::Encoding)Read(3);
    if (BitCodeAbbrevOp::hasEncodingData(E)) {
      uint64_t Data = ReadVBR64(5);

      // As a special case, handle fixed(0) (i.e., a fixed field with zero bits)
      // and vbr(0) as a literal zero.  This is decoded the same way, and avoids
      // a slow path in Read() to have to handle reading zero bits.
      if ((E == BitCodeAbbrevOp::Fixed || E == BitCodeAbbrevOp::VBR) &&
          Data == 0) {
        Abbv->Add(BitCodeAbbrevOp(0));
        continue;
      }

      Abbv->Add(BitCodeAbbrevOp(E, Data));
    } else
      Abbv->Add(BitCodeAbbrevOp(E));
  }
  CurAbbrevs.push_back(Abbv);
}

bool BitstreamCursor::ReadBlockInfoBlock() {
  // If this is the second stream to get to the block info block, skip it.
  if (BitStream->hasBlockInfoRecords())
    return SkipBlock();

  if (EnterSubBlock(bitc::BLOCKINFO_BLOCK_ID)) return true;

  SmallVector<uint64_t, 64> Record;
  BitstreamReader::BlockInfo *CurBlockInfo = nullptr;

  // Read all the records for this module.
  while (1) {
    BitstreamEntry Entry = advanceSkippingSubblocks(AF_DontAutoprocessAbbrevs);

    switch (Entry.Kind) {
    case llvm::BitstreamEntry::SubBlock: // Handled for us already.
    case llvm::BitstreamEntry::Error:
      return true;
    case llvm::BitstreamEntry::EndBlock:
      return false;
    case llvm::BitstreamEntry::Record:
      // The interesting case.
      break;
    }

    // Read abbrev records, associate them with CurBID.
    if (Entry.ID == bitc::DEFINE_ABBREV) {
      if (!CurBlockInfo) return true;
      ReadAbbrevRecord();

      // ReadAbbrevRecord installs the abbrev in CurAbbrevs.  Move it to the
      // appropriate BlockInfo.
      CurBlockInfo->Abbrevs.push_back(std::move(CurAbbrevs.back()));
      CurAbbrevs.pop_back();
      continue;
    }

    // Read a record.
    Record.clear();
    switch (readRecord(Entry.ID, Record)) {
      default: break;  // Default behavior, ignore unknown content.
      case bitc::BLOCKINFO_CODE_SETBID:
        if (Record.size() < 1) return true;
        CurBlockInfo = &BitStream->getOrCreateBlockInfo((unsigned)Record[0]);
        break;
      case bitc::BLOCKINFO_CODE_BLOCKNAME: {
        if (!CurBlockInfo) return true;
        if (BitStream->isIgnoringBlockInfoNames()) break;  // Ignore name.
        std::string Name;
        for (unsigned i = 0, e = Record.size(); i != e; ++i)
          Name += (char)Record[i];
        CurBlockInfo->Name = Name;
        break;
      }
      case bitc::BLOCKINFO_CODE_SETRECORDNAME: {
        if (!CurBlockInfo) return true;
        if (BitStream->isIgnoringBlockInfoNames()) break;  // Ignore name.
        std::string Name;
        for (unsigned i = 1, e = Record.size(); i != e; ++i)
          Name += (char)Record[i];
        CurBlockInfo->RecordNames.push_back(std::make_pair((unsigned)Record[0],
                                                           Name));
        break;
      }
    }
  }
}
<|MERGE_RESOLUTION|>--- conflicted
+++ resolved
@@ -55,24 +55,11 @@
   assert(!Op.isLiteral() && "Not to be used with literals!");
 
   // Decode the value as we are commanded.
-  uint64_t Val;
   switch (Op.getEncoding()) {
   case BitCodeAbbrevOp::Array:
   case BitCodeAbbrevOp::Blob:
     llvm_unreachable("Should not reach here");
   case BitCodeAbbrevOp::Fixed:
-<<<<<<< HEAD
-    Val = Read((unsigned)Op.getEncodingData());
-    break;
-  case BitCodeAbbrevOp::VBR:
-    Val = ReadVBR64((unsigned)Op.getEncodingData());
-    break;
-  case BitCodeAbbrevOp::Char6:
-    Val = BitCodeAbbrevOp::DecodeChar6(Read(6));
-    break;
-  }
-  Vals.push_back(Val);
-=======
     return Cursor.Read((unsigned)Op.getEncodingData());
   case BitCodeAbbrevOp::VBR:
     return Cursor.ReadVBR64((unsigned)Op.getEncodingData());
@@ -80,7 +67,6 @@
     return BitCodeAbbrevOp::DecodeChar6(Cursor.Read(6));
   }
   llvm_unreachable("invalid abbreviation encoding");
->>>>>>> 969bfdfe
 }
 
 static void skipAbbreviatedField(BitstreamCursor &Cursor,
