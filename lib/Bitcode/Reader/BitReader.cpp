--- conflicted
+++ resolved
@@ -32,13 +32,6 @@
                                    LLVMMemoryBufferRef MemBuf,
                                    LLVMModuleRef *OutModule,
                                    char **OutMessage) {
-<<<<<<< HEAD
-  ErrorOr<Module *> ModuleOrErr =
-      parseBitcodeFile(unwrap(MemBuf)->getMemBufferRef(), *unwrap(ContextRef));
-  if (std::error_code EC = ModuleOrErr.getError()) {
-    if (OutMessage)
-      *OutMessage = strdup(EC.message().c_str());
-=======
   MemoryBufferRef Buf = unwrap(MemBuf)->getMemBufferRef();
   LLVMContext &Ctx = *unwrap(ContextRef);
 
@@ -53,7 +46,6 @@
       Stream.flush();
       *OutMessage = strdup(Message.c_str());
     }
->>>>>>> 969bfdfe
     *OutModule = wrap((Module*)nullptr);
     return 1;
   }
