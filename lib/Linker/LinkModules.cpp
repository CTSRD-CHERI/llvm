//===- lib/Linker/LinkModules.cpp - Module Linker Implementation ----------===//
//
//                     The LLVM Compiler Infrastructure
//
// This file is distributed under the University of Illinois Open Source
// License. See LICENSE.TXT for details.
//
//===----------------------------------------------------------------------===//
//
// This file implements the LLVM module linker.
//
//===----------------------------------------------------------------------===//

#include "llvm/Linker/Linker.h"
#include "llvm-c/Linker.h"
#include "llvm/ADT/Hashing.h"
#include "llvm/ADT/Optional.h"
#include "llvm/ADT/SetVector.h"
#include "llvm/ADT/SmallString.h"
#include "llvm/ADT/Statistic.h"
#include "llvm/ADT/Triple.h"
#include "llvm/IR/Constants.h"
<<<<<<< HEAD
=======
#include "llvm/IR/DebugInfo.h"
>>>>>>> 969bfdfe
#include "llvm/IR/DiagnosticInfo.h"
#include "llvm/IR/DiagnosticPrinter.h"
#include "llvm/IR/LLVMContext.h"
#include "llvm/IR/Module.h"
#include "llvm/IR/TypeFinder.h"
#include "llvm/Support/CommandLine.h"
#include "llvm/Support/Debug.h"
#include "llvm/Support/raw_ostream.h"
#include "llvm/Transforms/Utils/Cloning.h"
#include <cctype>
#include <tuple>
using namespace llvm;


//===----------------------------------------------------------------------===//
// TypeMap implementation.
//===----------------------------------------------------------------------===//

namespace {
<<<<<<< HEAD
typedef SmallPtrSet<StructType *, 32> TypeSet;

=======
>>>>>>> 969bfdfe
class TypeMapTy : public ValueMapTypeRemapper {
  /// This is a mapping from a source type to a destination type to use.
  DenseMap<Type*, Type*> MappedTypes;

  /// When checking to see if two subgraphs are isomorphic, we speculatively
  /// add types to MappedTypes, but keep track of them here in case we need to
  /// roll back.
  SmallVector<Type*, 16> SpeculativeTypes;

<<<<<<< HEAD
=======
  SmallVector<StructType*, 16> SpeculativeDstOpaqueTypes;

>>>>>>> 969bfdfe
  /// This is a list of non-opaque structs in the source module that are mapped
  /// to an opaque struct in the destination module.
  SmallVector<StructType*, 16> SrcDefinitionsToResolve;

  /// This is the set of opaque types in the destination modules who are
  /// getting a body from the source module.
  SmallPtrSet<StructType*, 16> DstResolvedOpaqueTypes;

public:
  TypeMapTy(Linker::IdentifiedStructTypeSet &DstStructTypesSet)
      : DstStructTypesSet(DstStructTypesSet) {}

<<<<<<< HEAD
  TypeSet &DstStructTypesSet;
=======
  Linker::IdentifiedStructTypeSet &DstStructTypesSet;
>>>>>>> 969bfdfe
  /// Indicate that the specified type in the destination module is conceptually
  /// equivalent to the specified type in the source module.
  void addTypeMapping(Type *DstTy, Type *SrcTy);

  /// Produce a body for an opaque type in the dest module from a type
  /// definition in the source module.
  void linkDefinedTypeBodies();

  /// Return the mapped type to use for the specified input type from the
  /// source module.
  Type *get(Type *SrcTy);
  Type *get(Type *SrcTy, SmallPtrSet<StructType *, 8> &Visited);

  void finishType(StructType *DTy, StructType *STy, ArrayRef<Type *> ETypes);

  FunctionType *get(FunctionType *T) {
    return cast<FunctionType>(get((Type *)T));
  }

  /// Dump out the type map for debugging purposes.
  void dump() const {
    for (auto &Pair : MappedTypes) {
      dbgs() << "TypeMap: ";
      Pair.first->print(dbgs());
      dbgs() << " => ";
      Pair.second->print(dbgs());
      dbgs() << '\n';
    }
  }

private:
<<<<<<< HEAD
  Type *getImpl(Type *T);
  /// Implement the ValueMapTypeRemapper interface.
  Type *remapType(Type *SrcTy) override {
    return get(SrcTy);
  }
=======
  Type *remapType(Type *SrcTy) override { return get(SrcTy); }
>>>>>>> 969bfdfe

  bool areTypesIsomorphic(Type *DstTy, Type *SrcTy);
};
}

void TypeMapTy::addTypeMapping(Type *DstTy, Type *SrcTy) {
  assert(SpeculativeTypes.empty());
  assert(SpeculativeDstOpaqueTypes.empty());

  // Check to see if these types are recursively isomorphic and establish a
  // mapping between them if so.
  if (!areTypesIsomorphic(DstTy, SrcTy)) {
    // Oops, they aren't isomorphic.  Just discard this request by rolling out
    // any speculative mappings we've established.
    for (Type *Ty : SpeculativeTypes)
      MappedTypes.erase(Ty);

    SrcDefinitionsToResolve.resize(SrcDefinitionsToResolve.size() -
                                   SpeculativeDstOpaqueTypes.size());
    for (StructType *Ty : SpeculativeDstOpaqueTypes)
      DstResolvedOpaqueTypes.erase(Ty);
  } else {
    for (Type *Ty : SpeculativeTypes)
      if (auto *STy = dyn_cast<StructType>(Ty))
        if (STy->hasName())
          STy->setName("");
  }
  SpeculativeTypes.clear();
  SpeculativeDstOpaqueTypes.clear();
}

/// Recursively walk this pair of types, returning true if they are isomorphic,
/// false if they are not.
bool TypeMapTy::areTypesIsomorphic(Type *DstTy, Type *SrcTy) {
  // Two types with differing kinds are clearly not isomorphic.
  if (DstTy->getTypeID() != SrcTy->getTypeID())
    return false;

  // If we have an entry in the MappedTypes table, then we have our answer.
  Type *&Entry = MappedTypes[SrcTy];
  if (Entry)
    return Entry == DstTy;

  // Two identical types are clearly isomorphic.  Remember this
  // non-speculatively.
  if (DstTy == SrcTy) {
    Entry = DstTy;
    return true;
  }

  // Okay, we have two types with identical kinds that we haven't seen before.

  // If this is an opaque struct type, special case it.
  if (StructType *SSTy = dyn_cast<StructType>(SrcTy)) {
    // Mapping an opaque type to any struct, just keep the dest struct.
    if (SSTy->isOpaque()) {
      Entry = DstTy;
      SpeculativeTypes.push_back(SrcTy);
      return true;
    }

    // Mapping a non-opaque source type to an opaque dest.  If this is the first
    // type that we're mapping onto this destination type then we succeed.  Keep
    // the dest, but fill it in later. If this is the second (different) type
    // that we're trying to map onto the same opaque type then we fail.
    if (cast<StructType>(DstTy)->isOpaque()) {
      // We can only map one source type onto the opaque destination type.
      if (!DstResolvedOpaqueTypes.insert(cast<StructType>(DstTy)).second)
        return false;
      SrcDefinitionsToResolve.push_back(SSTy);
      SpeculativeTypes.push_back(SrcTy);
      SpeculativeDstOpaqueTypes.push_back(cast<StructType>(DstTy));
      Entry = DstTy;
      return true;
    }
  }

  // If the number of subtypes disagree between the two types, then we fail.
  if (SrcTy->getNumContainedTypes() != DstTy->getNumContainedTypes())
    return false;

  // Fail if any of the extra properties (e.g. array size) of the type disagree.
  if (isa<IntegerType>(DstTy))
    return false;  // bitwidth disagrees.
  if (PointerType *PT = dyn_cast<PointerType>(DstTy)) {
    if (PT->getAddressSpace() != cast<PointerType>(SrcTy)->getAddressSpace())
      return false;

  } else if (FunctionType *FT = dyn_cast<FunctionType>(DstTy)) {
    if (FT->isVarArg() != cast<FunctionType>(SrcTy)->isVarArg())
      return false;
  } else if (StructType *DSTy = dyn_cast<StructType>(DstTy)) {
    StructType *SSTy = cast<StructType>(SrcTy);
    if (DSTy->isLiteral() != SSTy->isLiteral() ||
        DSTy->isPacked() != SSTy->isPacked())
      return false;
  } else if (ArrayType *DATy = dyn_cast<ArrayType>(DstTy)) {
    if (DATy->getNumElements() != cast<ArrayType>(SrcTy)->getNumElements())
      return false;
  } else if (VectorType *DVTy = dyn_cast<VectorType>(DstTy)) {
    if (DVTy->getNumElements() != cast<VectorType>(SrcTy)->getNumElements())
      return false;
  }

  // Otherwise, we speculate that these two types will line up and recursively
  // check the subelements.
  Entry = DstTy;
  SpeculativeTypes.push_back(SrcTy);

  for (unsigned I = 0, E = SrcTy->getNumContainedTypes(); I != E; ++I)
    if (!areTypesIsomorphic(DstTy->getContainedType(I),
                            SrcTy->getContainedType(I)))
      return false;

  // If everything seems to have lined up, then everything is great.
  return true;
}

<<<<<<< HEAD
/// Produce a body for an opaque type in the dest module from a type definition
/// in the source module.
=======
>>>>>>> 969bfdfe
void TypeMapTy::linkDefinedTypeBodies() {
  SmallVector<Type*, 16> Elements;
  for (StructType *SrcSTy : SrcDefinitionsToResolve) {
    StructType *DstSTy = cast<StructType>(MappedTypes[SrcSTy]);
    assert(DstSTy->isOpaque());

    // Map the body of the source type over to a new body for the dest type.
    Elements.resize(SrcSTy->getNumElements());
    for (unsigned I = 0, E = Elements.size(); I != E; ++I)
      Elements[I] = get(SrcSTy->getElementType(I));

    DstSTy->setBody(Elements, SrcSTy->isPacked());
    DstStructTypesSet.switchToNonOpaque(DstSTy);
  }
  SrcDefinitionsToResolve.clear();
  DstResolvedOpaqueTypes.clear();
}

void TypeMapTy::finishType(StructType *DTy, StructType *STy,
                           ArrayRef<Type *> ETypes) {
  DTy->setBody(ETypes, STy->isPacked());

  // Steal STy's name.
  if (STy->hasName()) {
    SmallString<16> TmpName = STy->getName();
    STy->setName("");
    DTy->setName(TmpName);
  }

  DstStructTypesSet.addNonOpaque(DTy);
}

Type *TypeMapTy::get(Type *Ty) {
  SmallPtrSet<StructType *, 8> Visited;
  return get(Ty, Visited);
}

<<<<<<< HEAD
/// This is the recursive version of get().
Type *TypeMapTy::getImpl(Type *Ty) {
=======
Type *TypeMapTy::get(Type *Ty, SmallPtrSet<StructType *, 8> &Visited) {
>>>>>>> 969bfdfe
  // If we already have an entry for this type, return it.
  Type **Entry = &MappedTypes[Ty];
  if (*Entry)
    return *Entry;

  // These are types that LLVM itself will unique.
  bool IsUniqued = !isa<StructType>(Ty) || cast<StructType>(Ty)->isLiteral();

#ifndef NDEBUG
  if (!IsUniqued) {
    for (auto &Pair : MappedTypes) {
      assert(!(Pair.first != Ty && Pair.second == Ty) &&
             "mapping to a source type");
    }
  }
#endif

  if (!IsUniqued && !Visited.insert(cast<StructType>(Ty)).second) {
    StructType *DTy = StructType::create(Ty->getContext());
    return *Entry = DTy;
  }

  // If this is not a recursive type, then just map all of the elements and
  // then rebuild the type from inside out.
  SmallVector<Type *, 4> ElementTypes;

  // If there are no element types to map, then the type is itself.  This is
  // true for the anonymous {} struct, things like 'float', integers, etc.
  if (Ty->getNumContainedTypes() == 0 && IsUniqued)
    return *Entry = Ty;

  // Remap all of the elements, keeping track of whether any of them change.
  bool AnyChange = false;
  ElementTypes.resize(Ty->getNumContainedTypes());
  for (unsigned I = 0, E = Ty->getNumContainedTypes(); I != E; ++I) {
    ElementTypes[I] = get(Ty->getContainedType(I), Visited);
    AnyChange |= ElementTypes[I] != Ty->getContainedType(I);
  }

  // If we found our type while recursively processing stuff, just use it.
  Entry = &MappedTypes[Ty];
  if (*Entry) {
    if (auto *DTy = dyn_cast<StructType>(*Entry)) {
      if (DTy->isOpaque()) {
        auto *STy = cast<StructType>(Ty);
        finishType(DTy, STy, ElementTypes);
      }
    }
    return *Entry;
  }

  // If all of the element types mapped directly over and the type is not
  // a nomed struct, then the type is usable as-is.
  if (!AnyChange && IsUniqued)
    return *Entry = Ty;

  // Otherwise, rebuild a modified type.
  switch (Ty->getTypeID()) {
  default:
    llvm_unreachable("unknown derived type to remap");
  case Type::ArrayTyID:
    return *Entry = ArrayType::get(ElementTypes[0],
                                   cast<ArrayType>(Ty)->getNumElements());
  case Type::VectorTyID:
    return *Entry = VectorType::get(ElementTypes[0],
                                    cast<VectorType>(Ty)->getNumElements());
  case Type::PointerTyID:
    return *Entry = PointerType::get(ElementTypes[0],
                                     cast<PointerType>(Ty)->getAddressSpace());
  case Type::FunctionTyID:
    return *Entry = FunctionType::get(ElementTypes[0],
                                      makeArrayRef(ElementTypes).slice(1),
                                      cast<FunctionType>(Ty)->isVarArg());
  case Type::StructTyID: {
    auto *STy = cast<StructType>(Ty);
    bool IsPacked = STy->isPacked();
    if (IsUniqued)
      return *Entry = StructType::get(Ty->getContext(), ElementTypes, IsPacked);

    // If the type is opaque, we can just use it directly.
    if (STy->isOpaque()) {
      DstStructTypesSet.addOpaque(STy);
      return *Entry = Ty;
    }

    if (StructType *OldT =
            DstStructTypesSet.findNonOpaque(ElementTypes, IsPacked)) {
      STy->setName("");
      return *Entry = OldT;
    }

    if (!AnyChange) {
      DstStructTypesSet.addNonOpaque(STy);
      return *Entry = Ty;
    }

    StructType *DTy = StructType::create(Ty->getContext());
    finishType(DTy, STy, ElementTypes);
    return *Entry = DTy;
  }
  }
}

//===----------------------------------------------------------------------===//
// ModuleLinker implementation.
//===----------------------------------------------------------------------===//

namespace {
<<<<<<< HEAD
  class ModuleLinker;

  /// Creates prototypes for functions that are lazily linked on the fly. This
  /// speeds up linking for modules with many/ lazily linked functions of which
  /// few get used.
  class ValueMaterializerTy : public ValueMaterializer {
    TypeMapTy &TypeMap;
    Module *DstM;
    std::vector<Function*> &LazilyLinkFunctions;
  public:
    ValueMaterializerTy(TypeMapTy &TypeMap, Module *DstM,
                        std::vector<Function*> &LazilyLinkFunctions) :
      ValueMaterializer(), TypeMap(TypeMap), DstM(DstM),
      LazilyLinkFunctions(LazilyLinkFunctions) {
    }
=======
class ModuleLinker;

/// Creates prototypes for functions that are lazily linked on the fly. This
/// speeds up linking for modules with many/ lazily linked functions of which
/// few get used.
class ValueMaterializerTy : public ValueMaterializer {
  TypeMapTy &TypeMap;
  Module *DstM;
  std::vector<GlobalValue *> &LazilyLinkGlobalValues;

public:
  ValueMaterializerTy(TypeMapTy &TypeMap, Module *DstM,
                      std::vector<GlobalValue *> &LazilyLinkGlobalValues)
      : ValueMaterializer(), TypeMap(TypeMap), DstM(DstM),
        LazilyLinkGlobalValues(LazilyLinkGlobalValues) {}

  Value *materializeValueFor(Value *V) override;
};
>>>>>>> 969bfdfe

class LinkDiagnosticInfo : public DiagnosticInfo {
  const Twine &Msg;

public:
  LinkDiagnosticInfo(DiagnosticSeverity Severity, const Twine &Msg);
  void print(DiagnosticPrinter &DP) const override;
};
LinkDiagnosticInfo::LinkDiagnosticInfo(DiagnosticSeverity Severity,
                                       const Twine &Msg)
    : DiagnosticInfo(DK_Linker, Severity), Msg(Msg) {}
void LinkDiagnosticInfo::print(DiagnosticPrinter &DP) const { DP << Msg; }

/// This is an implementation class for the LinkModules function, which is the
/// entrypoint for this file.
class ModuleLinker {
  Module *DstM, *SrcM;

  TypeMapTy TypeMap;
  ValueMaterializerTy ValMaterializer;

  /// Mapping of values from what they used to be in Src, to what they are now
  /// in DstM.  ValueToValueMapTy is a ValueMap, which involves some overhead
  /// due to the use of Value handles which the Linker doesn't actually need,
  /// but this allows us to reuse the ValueMapper code.
  ValueToValueMapTy ValueMap;

  struct AppendingVarInfo {
    GlobalVariable *NewGV;   // New aggregate global in dest module.
    const Constant *DstInit; // Old initializer from dest module.
    const Constant *SrcInit; // Old initializer from src module.
  };

<<<<<<< HEAD
  namespace {
  class LinkDiagnosticInfo : public DiagnosticInfo {
    const Twine &Msg;

  public:
    LinkDiagnosticInfo(DiagnosticSeverity Severity, const Twine &Msg);
    void print(DiagnosticPrinter &DP) const override;
  };
  LinkDiagnosticInfo::LinkDiagnosticInfo(DiagnosticSeverity Severity,
                                         const Twine &Msg)
      : DiagnosticInfo(DK_Linker, Severity), Msg(Msg) {}
  void LinkDiagnosticInfo::print(DiagnosticPrinter &DP) const { DP << Msg; }
  }

  /// This is an implementation class for the LinkModules function, which is the
  /// entrypoint for this file.
  class ModuleLinker {
    Module *DstM, *SrcM;
=======
  std::vector<AppendingVarInfo> AppendingVars;
>>>>>>> 969bfdfe

  // Set of items not to link in from source.
  SmallPtrSet<const Value *, 16> DoNotLinkFromSource;

<<<<<<< HEAD
    /// Mapping of values from what they used to be in Src, to what they are now
    /// in DstM.  ValueToValueMapTy is a ValueMap, which involves some overhead
    /// due to the use of Value handles which the Linker doesn't actually need,
    /// but this allows us to reuse the ValueMapper code.
    ValueToValueMapTy ValueMap;

    struct AppendingVarInfo {
      GlobalVariable *NewGV;   // New aggregate global in dest module.
      const Constant *DstInit; // Old initializer from dest module.
      const Constant *SrcInit; // Old initializer from src module.
    };
=======
  // Vector of GlobalValues to lazily link in.
  std::vector<GlobalValue *> LazilyLinkGlobalValues;

  /// Functions that have replaced other functions.
  SmallPtrSet<const Function *, 16> OverridingFunctions;
>>>>>>> 969bfdfe

  DiagnosticHandlerFunction DiagnosticHandler;

<<<<<<< HEAD
    // Set of items not to link in from source.
    SmallPtrSet<const Value*, 16> DoNotLinkFromSource;
=======
public:
  ModuleLinker(Module *dstM, Linker::IdentifiedStructTypeSet &Set, Module *srcM,
               DiagnosticHandlerFunction DiagnosticHandler)
      : DstM(dstM), SrcM(srcM), TypeMap(Set),
        ValMaterializer(TypeMap, DstM, LazilyLinkGlobalValues),
        DiagnosticHandler(DiagnosticHandler) {}

  bool run();
>>>>>>> 969bfdfe

private:
  bool shouldLinkFromSource(bool &LinkFromSrc, const GlobalValue &Dest,
                            const GlobalValue &Src);

<<<<<<< HEAD
    Linker::DiagnosticHandlerFunction DiagnosticHandler;

  public:
    ModuleLinker(Module *dstM, TypeSet &Set, Module *srcM,
                 Linker::DiagnosticHandlerFunction DiagnosticHandler)
        : DstM(dstM), SrcM(srcM), TypeMap(Set),
          ValMaterializer(TypeMap, DstM, LazilyLinkFunctions),
          DiagnosticHandler(DiagnosticHandler) {}
=======
  /// Helper method for setting a message and returning an error code.
  bool emitError(const Twine &Message) {
    DiagnosticHandler(LinkDiagnosticInfo(DS_Error, Message));
    return true;
  }

  void emitWarning(const Twine &Message) {
    DiagnosticHandler(LinkDiagnosticInfo(DS_Warning, Message));
  }

  bool getComdatLeader(Module *M, StringRef ComdatName,
                       const GlobalVariable *&GVar);
  bool computeResultingSelectionKind(StringRef ComdatName,
                                     Comdat::SelectionKind Src,
                                     Comdat::SelectionKind Dst,
                                     Comdat::SelectionKind &Result,
                                     bool &LinkFromSrc);
  std::map<const Comdat *, std::pair<Comdat::SelectionKind, bool>>
      ComdatsChosen;
  bool getComdatResult(const Comdat *SrcC, Comdat::SelectionKind &SK,
                       bool &LinkFromSrc);

  /// Given a global in the source module, return the global in the
  /// destination module that is being linked to, if any.
  GlobalValue *getLinkedToGlobal(const GlobalValue *SrcGV) {
    // If the source has no name it can't link.  If it has local linkage,
    // there is no name match-up going on.
    if (!SrcGV->hasName() || SrcGV->hasLocalLinkage())
      return nullptr;

    // Otherwise see if we have a match in the destination module's symtab.
    GlobalValue *DGV = DstM->getNamedValue(SrcGV->getName());
    if (!DGV)
      return nullptr;

    // If we found a global with the same name in the dest module, but it has
    // internal linkage, we are really not doing any linkage here.
    if (DGV->hasLocalLinkage())
      return nullptr;

    // Otherwise, we do in fact link to the destination global.
    return DGV;
  }
>>>>>>> 969bfdfe

  void computeTypeMapping();

<<<<<<< HEAD
  private:
    bool shouldLinkFromSource(bool &LinkFromSrc, const GlobalValue &Dest,
                              const GlobalValue &Src);

    /// Helper method for setting a message and returning an error code.
    bool emitError(const Twine &Message) {
      DiagnosticHandler(LinkDiagnosticInfo(DS_Error, Message));
      return true;
    }

    void emitWarning(const Twine &Message) {
      DiagnosticHandler(LinkDiagnosticInfo(DS_Warning, Message));
    }

    bool getComdatLeader(Module *M, StringRef ComdatName,
                         const GlobalVariable *&GVar);
    bool computeResultingSelectionKind(StringRef ComdatName,
                                       Comdat::SelectionKind Src,
                                       Comdat::SelectionKind Dst,
                                       Comdat::SelectionKind &Result,
                                       bool &LinkFromSrc);
    std::map<const Comdat *, std::pair<Comdat::SelectionKind, bool>>
        ComdatsChosen;
    bool getComdatResult(const Comdat *SrcC, Comdat::SelectionKind &SK,
                         bool &LinkFromSrc);

    /// Given a global in the source module, return the global in the
    /// destination module that is being linked to, if any.
    GlobalValue *getLinkedToGlobal(const GlobalValue *SrcGV) {
      // If the source has no name it can't link.  If it has local linkage,
      // there is no name match-up going on.
      if (!SrcGV->hasName() || SrcGV->hasLocalLinkage())
        return nullptr;

      // Otherwise see if we have a match in the destination module's symtab.
      GlobalValue *DGV = DstM->getNamedValue(SrcGV->getName());
      if (!DGV) return nullptr;

      // If we found a global with the same name in the dest module, but it has
      // internal linkage, we are really not doing any linkage here.
      if (DGV->hasLocalLinkage())
        return nullptr;

      // Otherwise, we do in fact link to the destination global.
      return DGV;
    }
=======
  void upgradeMismatchedGlobalArray(StringRef Name);
  void upgradeMismatchedGlobals();

  bool linkAppendingVarProto(GlobalVariable *DstGV,
                             const GlobalVariable *SrcGV);
>>>>>>> 969bfdfe

  bool linkGlobalValueProto(GlobalValue *GV);
  bool linkModuleFlagsMetadata();

  void linkAppendingVarInit(const AppendingVarInfo &AVI);

<<<<<<< HEAD
    bool linkAppendingVarProto(GlobalVariable *DstGV,
                               const GlobalVariable *SrcGV);

    bool linkGlobalValueProto(GlobalValue *GV);
    GlobalValue *linkGlobalVariableProto(const GlobalVariable *SGVar,
                                         GlobalValue *DGV, bool LinkFromSrc);
    GlobalValue *linkFunctionProto(const Function *SF, GlobalValue *DGV,
                                   bool LinkFromSrc);
    GlobalValue *linkGlobalAliasProto(const GlobalAlias *SGA, GlobalValue *DGV,
                                      bool LinkFromSrc);

    bool linkModuleFlagsMetadata();
=======
  void linkGlobalInit(GlobalVariable &Dst, GlobalVariable &Src);
  bool linkFunctionBody(Function &Dst, Function &Src);
  void linkAliasBody(GlobalAlias &Dst, GlobalAlias &Src);
  bool linkGlobalValueBody(GlobalValue &Src);
>>>>>>> 969bfdfe

  void linkNamedMDNodes();
  void stripReplacedSubprograms();
};
}

/// The LLVM SymbolTable class autorenames globals that conflict in the symbol
/// table. This is good for all clients except for us. Go through the trouble
/// to force this back.
static void forceRenaming(GlobalValue *GV, StringRef Name) {
  // If the global doesn't force its name or if it already has the right name,
  // there is nothing for us to do.
  if (GV->hasLocalLinkage() || GV->getName() == Name)
    return;

  Module *M = GV->getParent();

  // If there is a conflict, rename the conflict.
  if (GlobalValue *ConflictGV = M->getNamedValue(Name)) {
    GV->takeName(ConflictGV);
    ConflictGV->setName(Name);    // This will cause ConflictGV to get renamed
    assert(ConflictGV->getName() != Name && "forceRenaming didn't work");
  } else {
    GV->setName(Name);              // Force the name back
  }
}

/// copy additional attributes (those not needed to construct a GlobalValue)
/// from the SrcGV to the DestGV.
static void copyGVAttributes(GlobalValue *DestGV, const GlobalValue *SrcGV) {
  DestGV->copyAttributesFrom(SrcGV);
  forceRenaming(DestGV, SrcGV->getName());
}

static bool isLessConstraining(GlobalValue::VisibilityTypes a,
                               GlobalValue::VisibilityTypes b) {
  if (a == GlobalValue::HiddenVisibility)
    return false;
  if (b == GlobalValue::HiddenVisibility)
    return true;
  if (a == GlobalValue::ProtectedVisibility)
    return false;
  if (b == GlobalValue::ProtectedVisibility)
    return true;
  return false;
}

/// Loop through the global variables in the src module and merge them into the
/// dest module.
static GlobalVariable *copyGlobalVariableProto(TypeMapTy &TypeMap, Module &DstM,
                                               const GlobalVariable *SGVar) {
  // No linking to be performed or linking from the source: simply create an
  // identical version of the symbol over in the dest module... the
  // initializer will be filled in later by LinkGlobalInits.
  GlobalVariable *NewDGV = new GlobalVariable(
      DstM, TypeMap.get(SGVar->getType()->getElementType()),
      SGVar->isConstant(), SGVar->getLinkage(), /*init*/ nullptr,
      SGVar->getName(), /*insertbefore*/ nullptr, SGVar->getThreadLocalMode(),
      SGVar->getType()->getAddressSpace());

  return NewDGV;
}

/// Link the function in the source module into the destination module if
/// needed, setting up mapping information.
static Function *copyFunctionProto(TypeMapTy &TypeMap, Module &DstM,
                                   const Function *SF) {
  // If there is no linkage to be performed or we are linking from the source,
  // bring SF over.
  return Function::Create(TypeMap.get(SF->getFunctionType()), SF->getLinkage(),
                          SF->getName(), &DstM);
}

/// Set up prototypes for any aliases that come over from the source module.
static GlobalAlias *copyGlobalAliasProto(TypeMapTy &TypeMap, Module &DstM,
                                         const GlobalAlias *SGA) {
  // If there is no linkage to be performed or we're linking from the source,
  // bring over SGA.
  auto *PTy = cast<PointerType>(TypeMap.get(SGA->getType()));
  return GlobalAlias::create(PTy->getElementType(), PTy->getAddressSpace(),
                             SGA->getLinkage(), SGA->getName(), &DstM);
}

static GlobalValue *copyGlobalValueProto(TypeMapTy &TypeMap, Module &DstM,
                                         const GlobalValue *SGV) {
  GlobalValue *NewGV;
  if (auto *SGVar = dyn_cast<GlobalVariable>(SGV))
    NewGV = copyGlobalVariableProto(TypeMap, DstM, SGVar);
  else if (auto *SF = dyn_cast<Function>(SGV))
    NewGV = copyFunctionProto(TypeMap, DstM, SF);
  else
    NewGV = copyGlobalAliasProto(TypeMap, DstM, cast<GlobalAlias>(SGV));
  copyGVAttributes(NewGV, SGV);
  return NewGV;
}

Value *ValueMaterializerTy::materializeValueFor(Value *V) {
  auto *SGV = dyn_cast<GlobalValue>(V);
  if (!SGV)
    return nullptr;

  GlobalValue *DGV = copyGlobalValueProto(TypeMap, *DstM, SGV);

  if (Comdat *SC = SGV->getComdat()) {
    if (auto *DGO = dyn_cast<GlobalObject>(DGV)) {
      Comdat *DC = DstM->getOrInsertComdat(SC->getName());
      DGO->setComdat(DC);
    }
  }

  LazilyLinkGlobalValues.push_back(SGV);
  return DGV;
}

bool ModuleLinker::getComdatLeader(Module *M, StringRef ComdatName,
                                   const GlobalVariable *&GVar) {
  const GlobalValue *GVal = M->getNamedValue(ComdatName);
  if (const auto *GA = dyn_cast_or_null<GlobalAlias>(GVal)) {
    GVal = GA->getBaseObject();
    if (!GVal)
      // We cannot resolve the size of the aliasee yet.
      return emitError("Linking COMDATs named '" + ComdatName +
                       "': COMDAT key involves incomputable alias size.");
  }

  GVar = dyn_cast_or_null<GlobalVariable>(GVal);
  if (!GVar)
    return emitError(
        "Linking COMDATs named '" + ComdatName +
        "': GlobalVariable required for data dependent selection!");

  return false;
}

bool ModuleLinker::computeResultingSelectionKind(StringRef ComdatName,
                                                 Comdat::SelectionKind Src,
                                                 Comdat::SelectionKind Dst,
                                                 Comdat::SelectionKind &Result,
                                                 bool &LinkFromSrc) {
  // The ability to mix Comdat::SelectionKind::Any with
  // Comdat::SelectionKind::Largest is a behavior that comes from COFF.
  bool DstAnyOrLargest = Dst == Comdat::SelectionKind::Any ||
                         Dst == Comdat::SelectionKind::Largest;
  bool SrcAnyOrLargest = Src == Comdat::SelectionKind::Any ||
                         Src == Comdat::SelectionKind::Largest;
  if (DstAnyOrLargest && SrcAnyOrLargest) {
    if (Dst == Comdat::SelectionKind::Largest ||
        Src == Comdat::SelectionKind::Largest)
      Result = Comdat::SelectionKind::Largest;
    else
      Result = Comdat::SelectionKind::Any;
  } else if (Src == Dst) {
    Result = Dst;
  } else {
    return emitError("Linking COMDATs named '" + ComdatName +
                     "': invalid selection kinds!");
  }

  switch (Result) {
  case Comdat::SelectionKind::Any:
    // Go with Dst.
    LinkFromSrc = false;
    break;
  case Comdat::SelectionKind::NoDuplicates:
    return emitError("Linking COMDATs named '" + ComdatName +
                     "': noduplicates has been violated!");
  case Comdat::SelectionKind::ExactMatch:
  case Comdat::SelectionKind::Largest:
  case Comdat::SelectionKind::SameSize: {
    const GlobalVariable *DstGV;
    const GlobalVariable *SrcGV;
    if (getComdatLeader(DstM, ComdatName, DstGV) ||
        getComdatLeader(SrcM, ComdatName, SrcGV))
      return true;

    const DataLayout &DstDL = DstM->getDataLayout();
    const DataLayout &SrcDL = SrcM->getDataLayout();
    uint64_t DstSize =
        DstDL.getTypeAllocSize(DstGV->getType()->getPointerElementType());
    uint64_t SrcSize =
        SrcDL.getTypeAllocSize(SrcGV->getType()->getPointerElementType());
    if (Result == Comdat::SelectionKind::ExactMatch) {
      if (SrcGV->getInitializer() != DstGV->getInitializer())
        return emitError("Linking COMDATs named '" + ComdatName +
                         "': ExactMatch violated!");
      LinkFromSrc = false;
    } else if (Result == Comdat::SelectionKind::Largest) {
      LinkFromSrc = SrcSize > DstSize;
    } else if (Result == Comdat::SelectionKind::SameSize) {
      if (SrcSize != DstSize)
        return emitError("Linking COMDATs named '" + ComdatName +
                         "': SameSize violated!");
      LinkFromSrc = false;
    } else {
      llvm_unreachable("unknown selection kind");
    }
    break;
  }
  }

  return false;
}

bool ModuleLinker::getComdatResult(const Comdat *SrcC,
                                   Comdat::SelectionKind &Result,
                                   bool &LinkFromSrc) {
  Comdat::SelectionKind SSK = SrcC->getSelectionKind();
  StringRef ComdatName = SrcC->getName();
  Module::ComdatSymTabType &ComdatSymTab = DstM->getComdatSymbolTable();
  Module::ComdatSymTabType::iterator DstCI = ComdatSymTab.find(ComdatName);

  if (DstCI == ComdatSymTab.end()) {
    // Use the comdat if it is only available in one of the modules.
    LinkFromSrc = true;
    Result = SSK;
    return false;
  }

  const Comdat *DstC = &DstCI->second;
  Comdat::SelectionKind DSK = DstC->getSelectionKind();
  return computeResultingSelectionKind(ComdatName, SSK, DSK, Result,
                                       LinkFromSrc);
}

bool ModuleLinker::shouldLinkFromSource(bool &LinkFromSrc,
                                        const GlobalValue &Dest,
                                        const GlobalValue &Src) {
  // We always have to add Src if it has appending linkage.
  if (Src.hasAppendingLinkage()) {
    LinkFromSrc = true;
    return false;
  }

  bool SrcIsDeclaration = Src.isDeclarationForLinker();
  bool DestIsDeclaration = Dest.isDeclarationForLinker();

  if (SrcIsDeclaration) {
    // If Src is external or if both Src & Dest are external..  Just link the
    // external globals, we aren't adding anything.
    if (Src.hasDLLImportStorageClass()) {
      // If one of GVs is marked as DLLImport, result should be dllimport'ed.
      LinkFromSrc = DestIsDeclaration;
      return false;
    }
    // If the Dest is weak, use the source linkage.
    LinkFromSrc = Dest.hasExternalWeakLinkage();
    return false;
  }

  if (DestIsDeclaration) {
    // If Dest is external but Src is not:
    LinkFromSrc = true;
    return false;
  }

  if (Src.hasCommonLinkage()) {
    if (Dest.hasLinkOnceLinkage() || Dest.hasWeakLinkage()) {
      LinkFromSrc = true;
      return false;
    }

    if (!Dest.hasCommonLinkage()) {
      LinkFromSrc = false;
      return false;
    }

<<<<<<< HEAD
    // FIXME: Make datalayout mandatory and just use getDataLayout().
    DataLayout DL(Dest.getParent());

=======
    const DataLayout &DL = Dest.getParent()->getDataLayout();
>>>>>>> 969bfdfe
    uint64_t DestSize = DL.getTypeAllocSize(Dest.getType()->getElementType());
    uint64_t SrcSize = DL.getTypeAllocSize(Src.getType()->getElementType());
    LinkFromSrc = SrcSize > DestSize;
    return false;
  }

  if (Src.isWeakForLinker()) {
    assert(!Dest.hasExternalWeakLinkage());
    assert(!Dest.hasAvailableExternallyLinkage());

    if (Dest.hasLinkOnceLinkage() && Src.hasWeakLinkage()) {
      LinkFromSrc = true;
      return false;
    }

    LinkFromSrc = false;
    return false;
  }

  if (Dest.isWeakForLinker()) {
    assert(Src.hasExternalLinkage());
    LinkFromSrc = true;
    return false;
  }

  assert(!Src.hasExternalWeakLinkage());
  assert(!Dest.hasExternalWeakLinkage());
  assert(Dest.hasExternalLinkage() && Src.hasExternalLinkage() &&
         "Unexpected linkage type!");
  return emitError("Linking globals named '" + Src.getName() +
                   "': symbol multiply defined!");
}

/// Loop over all of the linked values to compute type mappings.  For example,
/// if we link "extern Foo *x" and "Foo *x = NULL", then we have two struct
/// types 'Foo' but one got renamed when the module was loaded into the same
/// LLVMContext.
void ModuleLinker::computeTypeMapping() {
  for (GlobalValue &SGV : SrcM->globals()) {
    GlobalValue *DGV = getLinkedToGlobal(&SGV);
    if (!DGV)
      continue;

    if (!DGV->hasAppendingLinkage() || !SGV.hasAppendingLinkage()) {
      TypeMap.addTypeMapping(DGV->getType(), SGV.getType());
      continue;
    }

    // Unify the element type of appending arrays.
    ArrayType *DAT = cast<ArrayType>(DGV->getType()->getElementType());
    ArrayType *SAT = cast<ArrayType>(SGV.getType()->getElementType());
    TypeMap.addTypeMapping(DAT->getElementType(), SAT->getElementType());
  }

  for (GlobalValue &SGV : *SrcM) {
    if (GlobalValue *DGV = getLinkedToGlobal(&SGV))
      TypeMap.addTypeMapping(DGV->getType(), SGV.getType());
  }

  for (GlobalValue &SGV : SrcM->aliases()) {
    if (GlobalValue *DGV = getLinkedToGlobal(&SGV))
      TypeMap.addTypeMapping(DGV->getType(), SGV.getType());
  }

  // Incorporate types by name, scanning all the types in the source module.
  // At this point, the destination module may have a type "%foo = { i32 }" for
  // example.  When the source module got loaded into the same LLVMContext, if
  // it had the same type, it would have been renamed to "%foo.42 = { i32 }".
  std::vector<StructType *> Types = SrcM->getIdentifiedStructTypes();
  for (StructType *ST : Types) {
    if (!ST->hasName())
      continue;

    // Check to see if there is a dot in the name followed by a digit.
    size_t DotPos = ST->getName().rfind('.');
    if (DotPos == 0 || DotPos == StringRef::npos ||
        ST->getName().back() == '.' ||
        !isdigit(static_cast<unsigned char>(ST->getName()[DotPos + 1])))
      continue;

    // Check to see if the destination module has a struct with the prefix name.
    StructType *DST = DstM->getTypeByName(ST->getName().substr(0, DotPos));
    if (!DST)
      continue;

    // Don't use it if this actually came from the source module. They're in
    // the same LLVMContext after all. Also don't use it unless the type is
    // actually used in the destination module. This can happen in situations
    // like this:
    //
    //      Module A                         Module B
    //      --------                         --------
    //   %Z = type { %A }                %B = type { %C.1 }
    //   %A = type { %B.1, [7 x i8] }    %C.1 = type { i8* }
    //   %B.1 = type { %C }              %A.2 = type { %B.3, [5 x i8] }
    //   %C = type { i8* }               %B.3 = type { %C.1 }
    //
    // When we link Module B with Module A, the '%B' in Module B is
    // used. However, that would then use '%C.1'. But when we process '%C.1',
    // we prefer to take the '%C' version. So we are then left with both
    // '%C.1' and '%C' being used for the same types. This leads to some
    // variables using one type and some using the other.
    if (TypeMap.DstStructTypesSet.hasType(DST))
      TypeMap.addTypeMapping(DST, ST);
  }

  // Now that we have discovered all of the type equivalences, get a body for
  // any 'opaque' types in the dest module that are now resolved.
  TypeMap.linkDefinedTypeBodies();
}

static void upgradeGlobalArray(GlobalVariable *GV) {
  ArrayType *ATy = cast<ArrayType>(GV->getType()->getElementType());
  StructType *OldTy = cast<StructType>(ATy->getElementType());
  assert(OldTy->getNumElements() == 2 && "Expected to upgrade from 2 elements");

  // Get the upgraded 3 element type.
  PointerType *VoidPtrTy = Type::getInt8Ty(GV->getContext())->getPointerTo();
  Type *Tys[3] = {OldTy->getElementType(0), OldTy->getElementType(1),
                  VoidPtrTy};
  StructType *NewTy = StructType::get(GV->getContext(), Tys, false);

  // Build new constants with a null third field filled in.
  Constant *OldInitC = GV->getInitializer();
  ConstantArray *OldInit = dyn_cast<ConstantArray>(OldInitC);
  if (!OldInit && !isa<ConstantAggregateZero>(OldInitC))
    // Invalid initializer; give up.
    return;
  std::vector<Constant *> Initializers;
  if (OldInit && OldInit->getNumOperands()) {
    Value *Null = Constant::getNullValue(VoidPtrTy);
    for (Use &U : OldInit->operands()) {
      ConstantStruct *Init = cast<ConstantStruct>(U.get());
      Initializers.push_back(ConstantStruct::get(
          NewTy, Init->getOperand(0), Init->getOperand(1), Null, nullptr));
    }
  }
  assert(Initializers.size() == ATy->getNumElements() &&
         "Failed to copy all array elements");

  // Replace the old GV with a new one.
  ATy = ArrayType::get(NewTy, Initializers.size());
  Constant *NewInit = ConstantArray::get(ATy, Initializers);
  GlobalVariable *NewGV = new GlobalVariable(
      *GV->getParent(), ATy, GV->isConstant(), GV->getLinkage(), NewInit, "",
      GV, GV->getThreadLocalMode(), GV->getType()->getAddressSpace(),
      GV->isExternallyInitialized());
  NewGV->copyAttributesFrom(GV);
  NewGV->takeName(GV);
  assert(GV->use_empty() && "program cannot use initializer list");
  GV->eraseFromParent();
}

void ModuleLinker::upgradeMismatchedGlobalArray(StringRef Name) {
  // Look for the global arrays.
  auto *DstGV = dyn_cast_or_null<GlobalVariable>(DstM->getNamedValue(Name));
  if (!DstGV)
    return;
  auto *SrcGV = dyn_cast_or_null<GlobalVariable>(SrcM->getNamedValue(Name));
  if (!SrcGV)
    return;

  // Check if the types already match.
  auto *DstTy = cast<ArrayType>(DstGV->getType()->getElementType());
  auto *SrcTy =
      cast<ArrayType>(TypeMap.get(SrcGV->getType()->getElementType()));
  if (DstTy == SrcTy)
    return;

  // Grab the element types.  We can only upgrade an array of a two-field
  // struct.  Only bother if the other one has three-fields.
  auto *DstEltTy = cast<StructType>(DstTy->getElementType());
  auto *SrcEltTy = cast<StructType>(SrcTy->getElementType());
  if (DstEltTy->getNumElements() == 2 && SrcEltTy->getNumElements() == 3) {
    upgradeGlobalArray(DstGV);
    return;
  }
  if (DstEltTy->getNumElements() == 3 && SrcEltTy->getNumElements() == 2)
    upgradeGlobalArray(SrcGV);

  // We can't upgrade any other differences.
}

void ModuleLinker::upgradeMismatchedGlobals() {
  upgradeMismatchedGlobalArray("llvm.global_ctors");
  upgradeMismatchedGlobalArray("llvm.global_dtors");
}

/// If there were any appending global variables, link them together now.
/// Return true on error.
bool ModuleLinker::linkAppendingVarProto(GlobalVariable *DstGV,
                                         const GlobalVariable *SrcGV) {

  if (!SrcGV->hasAppendingLinkage() || !DstGV->hasAppendingLinkage())
    return emitError("Linking globals named '" + SrcGV->getName() +
           "': can only link appending global with another appending global!");

  ArrayType *DstTy = cast<ArrayType>(DstGV->getType()->getElementType());
  ArrayType *SrcTy =
    cast<ArrayType>(TypeMap.get(SrcGV->getType()->getElementType()));
  Type *EltTy = DstTy->getElementType();

  // Check to see that they two arrays agree on type.
  if (EltTy != SrcTy->getElementType())
    return emitError("Appending variables with different element types!");
  if (DstGV->isConstant() != SrcGV->isConstant())
    return emitError("Appending variables linked with different const'ness!");

  if (DstGV->getAlignment() != SrcGV->getAlignment())
    return emitError(
             "Appending variables with different alignment need to be linked!");

  if (DstGV->getVisibility() != SrcGV->getVisibility())
    return emitError(
            "Appending variables with different visibility need to be linked!");

  if (DstGV->hasUnnamedAddr() != SrcGV->hasUnnamedAddr())
    return emitError(
        "Appending variables with different unnamed_addr need to be linked!");

  if (StringRef(DstGV->getSection()) != SrcGV->getSection())
    return emitError(
          "Appending variables with different section name need to be linked!");

  uint64_t NewSize = DstTy->getNumElements() + SrcTy->getNumElements();
  ArrayType *NewType = ArrayType::get(EltTy, NewSize);

  // Create the new global variable.
  GlobalVariable *NG =
    new GlobalVariable(*DstGV->getParent(), NewType, SrcGV->isConstant(),
                       DstGV->getLinkage(), /*init*/nullptr, /*name*/"", DstGV,
                       DstGV->getThreadLocalMode(),
                       DstGV->getType()->getAddressSpace());

  // Propagate alignment, visibility and section info.
  copyGVAttributes(NG, DstGV);

  AppendingVarInfo AVI;
  AVI.NewGV = NG;
  AVI.DstInit = DstGV->getInitializer();
  AVI.SrcInit = SrcGV->getInitializer();
  AppendingVars.push_back(AVI);

  // Replace any uses of the two global variables with uses of the new
  // global.
  ValueMap[SrcGV] = ConstantExpr::getBitCast(NG, TypeMap.get(SrcGV->getType()));

  DstGV->replaceAllUsesWith(ConstantExpr::getBitCast(NG, DstGV->getType()));
  DstGV->eraseFromParent();

  // Track the source variable so we don't try to link it.
  DoNotLinkFromSource.insert(SrcGV);

  return false;
}

bool ModuleLinker::linkGlobalValueProto(GlobalValue *SGV) {
  GlobalValue *DGV = getLinkedToGlobal(SGV);

  // Handle the ultra special appending linkage case first.
  if (DGV && DGV->hasAppendingLinkage())
    return linkAppendingVarProto(cast<GlobalVariable>(DGV),
                                 cast<GlobalVariable>(SGV));

  bool LinkFromSrc = true;
  Comdat *C = nullptr;
  GlobalValue::VisibilityTypes Visibility = SGV->getVisibility();
  bool HasUnnamedAddr = SGV->hasUnnamedAddr();

  if (const Comdat *SC = SGV->getComdat()) {
    Comdat::SelectionKind SK;
    std::tie(SK, LinkFromSrc) = ComdatsChosen[SC];
    C = DstM->getOrInsertComdat(SC->getName());
    C->setSelectionKind(SK);
  } else if (DGV) {
    if (shouldLinkFromSource(LinkFromSrc, *DGV, *SGV))
      return true;
  }

  if (!LinkFromSrc) {
    // Track the source global so that we don't attempt to copy it over when
    // processing global initializers.
    DoNotLinkFromSource.insert(SGV);

    if (DGV)
      // Make sure to remember this mapping.
      ValueMap[SGV] =
          ConstantExpr::getBitCast(DGV, TypeMap.get(SGV->getType()));
<<<<<<< HEAD
  }

  if (DGV) {
    Visibility = isLessConstraining(Visibility, DGV->getVisibility())
                     ? DGV->getVisibility()
                     : Visibility;
    HasUnnamedAddr = HasUnnamedAddr && DGV->hasUnnamedAddr();
  }

  if (!LinkFromSrc && !DGV)
    return false;

  GlobalValue *NewGV;
  if (auto *SGVar = dyn_cast<GlobalVariable>(SGV)) {
    NewGV = linkGlobalVariableProto(SGVar, DGV, LinkFromSrc);
    if (!NewGV)
      return true;
  } else if (auto *SF = dyn_cast<Function>(SGV)) {
    NewGV = linkFunctionProto(SF, DGV, LinkFromSrc);
  } else {
    NewGV = linkGlobalAliasProto(cast<GlobalAlias>(SGV), DGV, LinkFromSrc);
  }

  if (NewGV) {
    if (NewGV != DGV)
      copyGVAttributes(NewGV, SGV);

    NewGV->setUnnamedAddr(HasUnnamedAddr);
    NewGV->setVisibility(Visibility);

    if (auto *NewGO = dyn_cast<GlobalObject>(NewGV)) {
      if (C)
        NewGO->setComdat(C);
    }

    // Make sure to remember this mapping.
    if (NewGV != DGV) {
      if (DGV) {
        DGV->replaceAllUsesWith(
            ConstantExpr::getBitCast(NewGV, DGV->getType()));
        DGV->eraseFromParent();
      }
      ValueMap[SGV] = NewGV;
    }
  }

  return false;
}

/// Loop through the global variables in the src module and merge them into the
/// dest module.
GlobalValue *ModuleLinker::linkGlobalVariableProto(const GlobalVariable *SGVar,
                                                   GlobalValue *DGV,
                                                   bool LinkFromSrc) {
  unsigned Alignment = 0;
  bool ClearConstant = false;

  if (DGV) {
    if (DGV->hasCommonLinkage() && SGVar->hasCommonLinkage())
      Alignment = std::max(SGVar->getAlignment(), DGV->getAlignment());

    auto *DGVar = dyn_cast<GlobalVariable>(DGV);
    if (!SGVar->isConstant() || (DGVar && !DGVar->isConstant()))
      ClearConstant = true;
  }

  if (!LinkFromSrc) {
    if (auto *NewGVar = dyn_cast<GlobalVariable>(DGV)) {
      if (Alignment)
        NewGVar->setAlignment(Alignment);
      if (NewGVar->isDeclaration() && ClearConstant)
        NewGVar->setConstant(false);
    }
    return DGV;
  }

  // No linking to be performed or linking from the source: simply create an
  // identical version of the symbol over in the dest module... the
  // initializer will be filled in later by LinkGlobalInits.
  GlobalVariable *NewDGV = new GlobalVariable(
      *DstM, TypeMap.get(SGVar->getType()->getElementType()),
      SGVar->isConstant(), SGVar->getLinkage(), /*init*/ nullptr,
      SGVar->getName(), /*insertbefore*/ nullptr, SGVar->getThreadLocalMode(),
      SGVar->getType()->getAddressSpace());

  if (Alignment)
    NewDGV->setAlignment(Alignment);

  return NewDGV;
}

/// Link the function in the source module into the destination module if
/// needed, setting up mapping information.
GlobalValue *ModuleLinker::linkFunctionProto(const Function *SF,
                                             GlobalValue *DGV,
                                             bool LinkFromSrc) {
  if (!LinkFromSrc)
    return DGV;

  // If the function is to be lazily linked, don't create it just yet.
  // The ValueMaterializerTy will deal with creating it if it's used.
  if (!DGV && (SF->hasLocalLinkage() || SF->hasLinkOnceLinkage() ||
               SF->hasAvailableExternallyLinkage())) {
    DoNotLinkFromSource.insert(SF);
    return nullptr;
  }

  // If there is no linkage to be performed or we are linking from the source,
  // bring SF over.
  return Function::Create(TypeMap.get(SF->getFunctionType()), SF->getLinkage(),
                          SF->getName(), DstM);
}

/// Set up prototypes for any aliases that come over from the source module.
GlobalValue *ModuleLinker::linkGlobalAliasProto(const GlobalAlias *SGA,
                                                GlobalValue *DGV,
                                                bool LinkFromSrc) {
  if (!LinkFromSrc)
    return DGV;

  // If there is no linkage to be performed or we're linking from the source,
  // bring over SGA.
  auto *PTy = cast<PointerType>(TypeMap.get(SGA->getType()));
  return GlobalAlias::create(PTy->getElementType(), PTy->getAddressSpace(),
                             SGA->getLinkage(), SGA->getName(), DstM);
=======
  }

  if (DGV) {
    Visibility = isLessConstraining(Visibility, DGV->getVisibility())
                     ? DGV->getVisibility()
                     : Visibility;
    HasUnnamedAddr = HasUnnamedAddr && DGV->hasUnnamedAddr();
  }

  if (!LinkFromSrc && !DGV)
    return false;

  GlobalValue *NewGV;
  if (!LinkFromSrc) {
    NewGV = DGV;
  } else {
    // If the GV is to be lazily linked, don't create it just yet.
    // The ValueMaterializerTy will deal with creating it if it's used.
    if (!DGV && (SGV->hasLocalLinkage() || SGV->hasLinkOnceLinkage() ||
                 SGV->hasAvailableExternallyLinkage())) {
      DoNotLinkFromSource.insert(SGV);
      return false;
    }

    NewGV = copyGlobalValueProto(TypeMap, *DstM, SGV);

    if (DGV && isa<Function>(DGV))
      if (auto *NewF = dyn_cast<Function>(NewGV))
        OverridingFunctions.insert(NewF);
  }

  NewGV->setUnnamedAddr(HasUnnamedAddr);
  NewGV->setVisibility(Visibility);

  if (auto *NewGO = dyn_cast<GlobalObject>(NewGV)) {
    if (C)
      NewGO->setComdat(C);

    if (DGV && DGV->hasCommonLinkage() && SGV->hasCommonLinkage())
      NewGO->setAlignment(std::max(DGV->getAlignment(), SGV->getAlignment()));
  }

  if (auto *NewGVar = dyn_cast<GlobalVariable>(NewGV)) {
    auto *DGVar = dyn_cast_or_null<GlobalVariable>(DGV);
    auto *SGVar = dyn_cast<GlobalVariable>(SGV);
    if (DGVar && SGVar && DGVar->isDeclaration() && SGVar->isDeclaration() &&
        (!DGVar->isConstant() || !SGVar->isConstant()))
      NewGVar->setConstant(false);
  }

  // Make sure to remember this mapping.
  if (NewGV != DGV) {
    if (DGV) {
      DGV->replaceAllUsesWith(ConstantExpr::getBitCast(NewGV, DGV->getType()));
      DGV->eraseFromParent();
    }
    ValueMap[SGV] = NewGV;
  }

  return false;
>>>>>>> 969bfdfe
}

static void getArrayElements(const Constant *C,
                             SmallVectorImpl<Constant *> &Dest) {
  unsigned NumElements = cast<ArrayType>(C->getType())->getNumElements();

  for (unsigned i = 0; i != NumElements; ++i)
    Dest.push_back(C->getAggregateElement(i));
}

void ModuleLinker::linkAppendingVarInit(const AppendingVarInfo &AVI) {
  // Merge the initializer.
  SmallVector<Constant *, 16> DstElements;
  getArrayElements(AVI.DstInit, DstElements);

  SmallVector<Constant *, 16> SrcElements;
  getArrayElements(AVI.SrcInit, SrcElements);

  ArrayType *NewType = cast<ArrayType>(AVI.NewGV->getType()->getElementType());
<<<<<<< HEAD

  StringRef Name = AVI.NewGV->getName();
  bool IsNewStructor =
      (Name == "llvm.global_ctors" || Name == "llvm.global_dtors") &&
      cast<StructType>(NewType->getElementType())->getNumElements() == 3;

  for (auto *V : SrcElements) {
    if (IsNewStructor) {
      Constant *Key = V->getAggregateElement(2);
      if (DoNotLinkFromSource.count(Key))
        continue;
    }
    DstElements.push_back(
        MapValue(V, ValueMap, RF_None, &TypeMap, &ValMaterializer));
  }
  if (IsNewStructor) {
    NewType = ArrayType::get(NewType->getElementType(), DstElements.size());
    AVI.NewGV->mutateType(PointerType::get(NewType, 0));
  }

  AVI.NewGV->setInitializer(ConstantArray::get(NewType, DstElements));
}

/// Update the initializers in the Dest module now that all globals that may be
/// referenced are in Dest.
void ModuleLinker::linkGlobalInits() {
  // Loop over all of the globals in the src module, mapping them over as we go
  for (Module::const_global_iterator I = SrcM->global_begin(),
       E = SrcM->global_end(); I != E; ++I) {

    // Only process initialized GV's or ones not already in dest.
    if (!I->hasInitializer() || DoNotLinkFromSource.count(I)) continue;
=======

  StringRef Name = AVI.NewGV->getName();
  bool IsNewStructor =
      (Name == "llvm.global_ctors" || Name == "llvm.global_dtors") &&
      cast<StructType>(NewType->getElementType())->getNumElements() == 3;
>>>>>>> 969bfdfe

  for (auto *V : SrcElements) {
    if (IsNewStructor) {
      Constant *Key = V->getAggregateElement(2);
      if (DoNotLinkFromSource.count(Key))
        continue;
    }
    DstElements.push_back(
        MapValue(V, ValueMap, RF_None, &TypeMap, &ValMaterializer));
  }
  if (IsNewStructor) {
    NewType = ArrayType::get(NewType->getElementType(), DstElements.size());
    AVI.NewGV->mutateType(PointerType::get(NewType, 0));
  }

  AVI.NewGV->setInitializer(ConstantArray::get(NewType, DstElements));
}

/// Update the initializers in the Dest module now that all globals that may be
/// referenced are in Dest.
void ModuleLinker::linkGlobalInit(GlobalVariable &Dst, GlobalVariable &Src) {
  // Figure out what the initializer looks like in the dest module.
  Dst.setInitializer(MapValue(Src.getInitializer(), ValueMap, RF_None, &TypeMap,
                              &ValMaterializer));
}

/// Copy the source function over into the dest function and fix up references
/// to values. At this point we know that Dest is an external function, and
/// that Src is not.
<<<<<<< HEAD
void ModuleLinker::linkFunctionBody(Function *Dst, Function *Src) {
  assert(Src && Dst && Dst->isDeclaration() && !Src->isDeclaration());
=======
bool ModuleLinker::linkFunctionBody(Function &Dst, Function &Src) {
  assert(Dst.isDeclaration() && !Src.isDeclaration());

  // Materialize if needed.
  if (std::error_code EC = Src.materialize())
    return emitError(EC.message());

  // Link in the prefix data.
  if (Src.hasPrefixData())
    Dst.setPrefixData(MapValue(Src.getPrefixData(), ValueMap, RF_None, &TypeMap,
                               &ValMaterializer));

  // Link in the prologue data.
  if (Src.hasPrologueData())
    Dst.setPrologueData(MapValue(Src.getPrologueData(), ValueMap, RF_None,
                                 &TypeMap, &ValMaterializer));
>>>>>>> 969bfdfe

  // Go through and convert function arguments over, remembering the mapping.
  Function::arg_iterator DI = Dst.arg_begin();
  for (Argument &Arg : Src.args()) {
    DI->setName(Arg.getName());  // Copy the name over.

    // Add a mapping to our mapping.
    ValueMap[&Arg] = DI;
    ++DI;
  }

  // Splice the body of the source function into the dest function.
<<<<<<< HEAD
  Dst->getBasicBlockList().splice(Dst->end(), Src->getBasicBlockList());
=======
  Dst.getBasicBlockList().splice(Dst.end(), Src.getBasicBlockList());
>>>>>>> 969bfdfe

  // At this point, all of the instructions and values of the function are now
  // copied over.  The only problem is that they are still referencing values in
  // the Source function as operands.  Loop through all of the operands of the
  // functions and patch them up to point to the local versions.
<<<<<<< HEAD
  for (Function::iterator BB = Dst->begin(), BE = Dst->end(); BB != BE; ++BB)
    for (BasicBlock::iterator I = BB->begin(), E = BB->end(); I != E; ++I)
      RemapInstruction(I, ValueMap, RF_IgnoreMissingEntries, &TypeMap,
=======
  for (BasicBlock &BB : Dst)
    for (Instruction &I : BB)
      RemapInstruction(&I, ValueMap, RF_IgnoreMissingEntries, &TypeMap,
>>>>>>> 969bfdfe
                       &ValMaterializer);

  // There is no need to map the arguments anymore.
  for (Argument &Arg : Src.args())
    ValueMap.erase(&Arg);

  Src.Dematerialize();
  return false;
}

<<<<<<< HEAD
/// Insert all of the aliases in Src into the Dest module.
void ModuleLinker::linkAliasBodies() {
  for (Module::alias_iterator I = SrcM->alias_begin(), E = SrcM->alias_end();
       I != E; ++I) {
    if (DoNotLinkFromSource.count(I))
      continue;
    if (Constant *Aliasee = I->getAliasee()) {
      GlobalAlias *DA = cast<GlobalAlias>(ValueMap[I]);
      Constant *Val =
          MapValue(Aliasee, ValueMap, RF_None, &TypeMap, &ValMaterializer);
      DA->setAliasee(Val);
    }
=======
void ModuleLinker::linkAliasBody(GlobalAlias &Dst, GlobalAlias &Src) {
  Constant *Aliasee = Src.getAliasee();
  Constant *Val =
      MapValue(Aliasee, ValueMap, RF_None, &TypeMap, &ValMaterializer);
  Dst.setAliasee(Val);
}

bool ModuleLinker::linkGlobalValueBody(GlobalValue &Src) {
  Value *Dst = ValueMap[&Src];
  assert(Dst);
  if (auto *F = dyn_cast<Function>(&Src))
    return linkFunctionBody(cast<Function>(*Dst), *F);
  if (auto *GVar = dyn_cast<GlobalVariable>(&Src)) {
    linkGlobalInit(cast<GlobalVariable>(*Dst), *GVar);
    return false;
>>>>>>> 969bfdfe
  }
  linkAliasBody(cast<GlobalAlias>(*Dst), cast<GlobalAlias>(Src));
  return false;
}

/// Insert all of the named MDNodes in Src into the Dest module.
void ModuleLinker::linkNamedMDNodes() {
  const NamedMDNode *SrcModFlags = SrcM->getModuleFlagsMetadata();
  for (Module::const_named_metadata_iterator I = SrcM->named_metadata_begin(),
       E = SrcM->named_metadata_end(); I != E; ++I) {
    // Don't link module flags here. Do them separately.
    if (&*I == SrcModFlags) continue;
    NamedMDNode *DestNMD = DstM->getOrInsertNamedMetadata(I->getName());
    // Add Src elements into Dest node.
    for (unsigned i = 0, e = I->getNumOperands(); i != e; ++i)
      DestNMD->addOperand(MapMetadata(I->getOperand(i), ValueMap, RF_None,
                                      &TypeMap, &ValMaterializer));
  }
}

<<<<<<< HEAD
=======
/// Drop DISubprograms that have been superseded.
///
/// FIXME: this creates an asymmetric result: we strip losing subprograms from
/// DstM, but leave losing subprograms in SrcM.  Instead we should also strip
/// losers from SrcM, but this requires extra plumbing in MapMetadata.
void ModuleLinker::stripReplacedSubprograms() {
  // Avoid quadratic runtime by returning early when there's nothing to do.
  if (OverridingFunctions.empty())
    return;

  // Move the functions now, so the set gets cleared even on early returns.
  auto Functions = std::move(OverridingFunctions);
  OverridingFunctions.clear();

  // Drop subprograms whose functions have been overridden by the new compile
  // unit.
  NamedMDNode *CompileUnits = DstM->getNamedMetadata("llvm.dbg.cu");
  if (!CompileUnits)
    return;
  for (unsigned I = 0, E = CompileUnits->getNumOperands(); I != E; ++I) {
    DICompileUnit CU(CompileUnits->getOperand(I));
    assert(CU && "Expected valid compile unit");

    DITypedArray<DISubprogram> SPs(CU.getSubprograms());
    assert(SPs && "Expected valid subprogram array");

    SmallVector<Metadata *, 16> NewSPs;
    NewSPs.reserve(SPs.getNumElements());
    for (unsigned S = 0, SE = SPs.getNumElements(); S != SE; ++S) {
      DISubprogram SP = SPs.getElement(S);
      if (SP && SP.getFunction() && Functions.count(SP.getFunction()))
        continue;

      NewSPs.push_back(SP);
    }

    // Redirect operand to the overriding subprogram.
    if (NewSPs.size() != SPs.getNumElements())
      CU.replaceSubprograms(DIArray(MDNode::get(DstM->getContext(), NewSPs)));
  }
}

>>>>>>> 969bfdfe
/// Merge the linker flags in Src into the Dest module.
bool ModuleLinker::linkModuleFlagsMetadata() {
  // If the source module has no module flags, we are done.
  const NamedMDNode *SrcModFlags = SrcM->getModuleFlagsMetadata();
  if (!SrcModFlags) return false;

  // If the destination module doesn't have module flags yet, then just copy
  // over the source module's flags.
  NamedMDNode *DstModFlags = DstM->getOrInsertModuleFlagsMetadata();
  if (DstModFlags->getNumOperands() == 0) {
    for (unsigned I = 0, E = SrcModFlags->getNumOperands(); I != E; ++I)
      DstModFlags->addOperand(SrcModFlags->getOperand(I));

    return false;
  }

  // First build a map of the existing module flags and requirements.
  DenseMap<MDString *, std::pair<MDNode *, unsigned>> Flags;
  SmallSetVector<MDNode*, 16> Requirements;
  for (unsigned I = 0, E = DstModFlags->getNumOperands(); I != E; ++I) {
<<<<<<< HEAD
    MDNode *Op = DstModFlags->getOperandAsMDNode(I);
    ConstantInt *Behavior = cast<ConstantInt>(Op->getOperand(0));
=======
    MDNode *Op = DstModFlags->getOperand(I);
    ConstantInt *Behavior = mdconst::extract<ConstantInt>(Op->getOperand(0));
>>>>>>> 969bfdfe
    MDString *ID = cast<MDString>(Op->getOperand(1));

    if (Behavior->getZExtValue() == Module::Require) {
      Requirements.insert(cast<MDNode>(Op->getOperand(2)));
    } else {
      Flags[ID] = std::make_pair(Op, I);
    }
  }

  // Merge in the flags from the source module, and also collect its set of
  // requirements.
  bool HasErr = false;
  for (unsigned I = 0, E = SrcModFlags->getNumOperands(); I != E; ++I) {
<<<<<<< HEAD
    MDNode *SrcOp = SrcModFlags->getOperandAsMDNode(I);
    ConstantInt *SrcBehavior = cast<ConstantInt>(SrcOp->getOperand(0));
=======
    MDNode *SrcOp = SrcModFlags->getOperand(I);
    ConstantInt *SrcBehavior =
        mdconst::extract<ConstantInt>(SrcOp->getOperand(0));
>>>>>>> 969bfdfe
    MDString *ID = cast<MDString>(SrcOp->getOperand(1));
    MDNode *DstOp;
    unsigned DstIndex;
    std::tie(DstOp, DstIndex) = Flags.lookup(ID);
    unsigned SrcBehaviorValue = SrcBehavior->getZExtValue();

    // If this is a requirement, add it and continue.
    if (SrcBehaviorValue == Module::Require) {
      // If the destination module does not already have this requirement, add
      // it.
      if (Requirements.insert(cast<MDNode>(SrcOp->getOperand(2)))) {
        DstModFlags->addOperand(SrcOp);
      }
      continue;
    }

    // If there is no existing flag with this ID, just add it.
    if (!DstOp) {
      Flags[ID] = std::make_pair(SrcOp, DstModFlags->getNumOperands());
      DstModFlags->addOperand(SrcOp);
      continue;
    }

    // Otherwise, perform a merge.
    ConstantInt *DstBehavior =
        mdconst::extract<ConstantInt>(DstOp->getOperand(0));
    unsigned DstBehaviorValue = DstBehavior->getZExtValue();

    // If either flag has override behavior, handle it first.
    if (DstBehaviorValue == Module::Override) {
      // Diagnose inconsistent flags which both have override behavior.
      if (SrcBehaviorValue == Module::Override &&
          SrcOp->getOperand(2) != DstOp->getOperand(2)) {
        HasErr |= emitError("linking module flags '" + ID->getString() +
                            "': IDs have conflicting override values");
      }
      continue;
    } else if (SrcBehaviorValue == Module::Override) {
      // Update the destination flag to that of the source.
      DstModFlags->setOperand(DstIndex, SrcOp);
      Flags[ID].first = SrcOp;
      continue;
    }

    // Diagnose inconsistent merge behavior types.
    if (SrcBehaviorValue != DstBehaviorValue) {
      HasErr |= emitError("linking module flags '" + ID->getString() +
                          "': IDs have conflicting behaviors");
      continue;
    }

    auto replaceDstValue = [&](MDNode *New) {
      Metadata *FlagOps[] = {DstOp->getOperand(0), ID, New};
      MDNode *Flag = MDNode::get(DstM->getContext(), FlagOps);
      DstModFlags->setOperand(DstIndex, Flag);
      Flags[ID].first = Flag;
    };

    // Perform the merge for standard behavior types.
    switch (SrcBehaviorValue) {
    case Module::Require:
    case Module::Override: llvm_unreachable("not possible");
    case Module::Error: {
      // Emit an error if the values differ.
      if (SrcOp->getOperand(2) != DstOp->getOperand(2)) {
        HasErr |= emitError("linking module flags '" + ID->getString() +
                            "': IDs have conflicting values");
      }
      continue;
    }
    case Module::Warning: {
      // Emit a warning if the values differ.
      if (SrcOp->getOperand(2) != DstOp->getOperand(2)) {
        emitWarning("linking module flags '" + ID->getString() +
                    "': IDs have conflicting values");
      }
      continue;
    }
    case Module::Append: {
      MDNode *DstValue = cast<MDNode>(DstOp->getOperand(2));
      MDNode *SrcValue = cast<MDNode>(SrcOp->getOperand(2));
      SmallVector<Metadata *, 8> MDs;
      MDs.reserve(DstValue->getNumOperands() + SrcValue->getNumOperands());
      MDs.append(DstValue->op_begin(), DstValue->op_end());
      MDs.append(SrcValue->op_begin(), SrcValue->op_end());

      replaceDstValue(MDNode::get(DstM->getContext(), MDs));
      break;
    }
    case Module::AppendUnique: {
      SmallSetVector<Metadata *, 16> Elts;
      MDNode *DstValue = cast<MDNode>(DstOp->getOperand(2));
      MDNode *SrcValue = cast<MDNode>(SrcOp->getOperand(2));
      Elts.insert(DstValue->op_begin(), DstValue->op_end());
      Elts.insert(SrcValue->op_begin(), SrcValue->op_end());

      replaceDstValue(MDNode::get(DstM->getContext(),
                                  makeArrayRef(Elts.begin(), Elts.end())));
      break;
    }
    }
  }

  // Check all of the requirements.
  for (unsigned I = 0, E = Requirements.size(); I != E; ++I) {
    MDNode *Requirement = Requirements[I];
    MDString *Flag = cast<MDString>(Requirement->getOperand(0));
    Metadata *ReqValue = Requirement->getOperand(1);

    MDNode *Op = Flags[Flag].first;
    if (!Op || Op->getOperand(2) != ReqValue) {
      HasErr |= emitError("linking module flags '" + Flag->getString() +
                          "': does not have the required value");
      continue;
    }
  }

  return HasErr;
}

// This function returns true if the triples match.
static bool triplesMatch(const Triple &T0, const Triple &T1) {
  // If vendor is apple, ignore the version number.
  if (T0.getVendor() == Triple::Apple)
    return T0.getArch() == T1.getArch() &&
           T0.getSubArch() == T1.getSubArch() &&
           T0.getVendor() == T1.getVendor() &&
           T0.getOS() == T1.getOS();

  return T0 == T1;
}

// This function returns the merged triple.
static std::string mergeTriples(const Triple &SrcTriple, const Triple &DstTriple) {
  // If vendor is apple, pick the triple with the larger version number.
  if (SrcTriple.getVendor() == Triple::Apple)
    if (DstTriple.isOSVersionLT(SrcTriple))
      return SrcTriple.str();

  return DstTriple.str();
}

bool ModuleLinker::run() {
  assert(DstM && "Null destination module");
  assert(SrcM && "Null source module");

  // Inherit the target data from the source module if the destination module
  // doesn't have one already.
  if (DstM->getDataLayout().isDefault())
    DstM->setDataLayout(SrcM->getDataLayout());

  if (SrcM->getDataLayout() != DstM->getDataLayout()) {
    emitWarning("Linking two modules of different data layouts: '" +
                SrcM->getModuleIdentifier() + "' is '" +
                SrcM->getDataLayoutStr() + "' whereas '" +
                DstM->getModuleIdentifier() + "' is '" +
                DstM->getDataLayoutStr() + "'\n");
  }

  // Copy the target triple from the source to dest if the dest's is empty.
  if (DstM->getTargetTriple().empty() && !SrcM->getTargetTriple().empty())
    DstM->setTargetTriple(SrcM->getTargetTriple());

<<<<<<< HEAD
  if (SrcM->getDataLayout() && DstM->getDataLayout() &&
      *SrcM->getDataLayout() != *DstM->getDataLayout()) {
    emitWarning("Linking two modules of different data layouts: '" +
                SrcM->getModuleIdentifier() + "' is '" +
                SrcM->getDataLayoutStr() + "' whereas '" +
                DstM->getModuleIdentifier() + "' is '" +
                DstM->getDataLayoutStr() + "'\n");
  }
  if (!SrcM->getTargetTriple().empty() &&
      DstM->getTargetTriple() != SrcM->getTargetTriple()) {
=======
  Triple SrcTriple(SrcM->getTargetTriple()), DstTriple(DstM->getTargetTriple());

  if (!SrcM->getTargetTriple().empty() && !triplesMatch(SrcTriple, DstTriple))
>>>>>>> 969bfdfe
    emitWarning("Linking two modules of different target triples: " +
                SrcM->getModuleIdentifier() + "' is '" +
                SrcM->getTargetTriple() + "' whereas '" +
                DstM->getModuleIdentifier() + "' is '" +
                DstM->getTargetTriple() + "'\n");
<<<<<<< HEAD
  }
=======

  DstM->setTargetTriple(mergeTriples(SrcTriple, DstTriple));
>>>>>>> 969bfdfe

  // Append the module inline asm string.
  if (!SrcM->getModuleInlineAsm().empty()) {
    if (DstM->getModuleInlineAsm().empty())
      DstM->setModuleInlineAsm(SrcM->getModuleInlineAsm());
    else
      DstM->setModuleInlineAsm(DstM->getModuleInlineAsm()+"\n"+
                               SrcM->getModuleInlineAsm());
  }

  // Loop over all of the linked values to compute type mappings.
  computeTypeMapping();

  ComdatsChosen.clear();
  for (const auto &SMEC : SrcM->getComdatSymbolTable()) {
    const Comdat &C = SMEC.getValue();
    if (ComdatsChosen.count(&C))
      continue;
    Comdat::SelectionKind SK;
    bool LinkFromSrc;
    if (getComdatResult(&C, SK, LinkFromSrc))
      return true;
    ComdatsChosen[&C] = std::make_pair(SK, LinkFromSrc);
  }

  // Upgrade mismatched global arrays.
  upgradeMismatchedGlobals();

  // Insert all of the globals in src into the DstM module... without linking
  // initializers (which could refer to functions not yet mapped over).
  for (Module::global_iterator I = SrcM->global_begin(),
       E = SrcM->global_end(); I != E; ++I)
    if (linkGlobalValueProto(I))
      return true;

  // Link the functions together between the two modules, without doing function
  // bodies... this just adds external function prototypes to the DstM
  // function...  We do this so that when we begin processing function bodies,
  // all of the global values that may be referenced are available in our
  // ValueMap.
  for (Module::iterator I = SrcM->begin(), E = SrcM->end(); I != E; ++I)
    if (linkGlobalValueProto(I))
      return true;

  // If there were any aliases, link them now.
  for (Module::alias_iterator I = SrcM->alias_begin(),
       E = SrcM->alias_end(); I != E; ++I)
    if (linkGlobalValueProto(I))
      return true;

  for (unsigned i = 0, e = AppendingVars.size(); i != e; ++i)
    linkAppendingVarInit(AppendingVars[i]);

  for (const auto &Entry : DstM->getComdatSymbolTable()) {
    const Comdat &C = Entry.getValue();
    if (C.getSelectionKind() == Comdat::Any)
      continue;
    const GlobalValue *GV = SrcM->getNamedValue(C.getName());
    assert(GV);
    MapValue(GV, ValueMap, RF_None, &TypeMap, &ValMaterializer);
  }

  // Link in the function bodies that are defined in the source module into
  // DstM.
  for (Function &SF : *SrcM) {
    // Skip if no body (function is external).
    if (SF.isDeclaration())
      continue;

<<<<<<< HEAD
    // Materialize if needed.
    if (std::error_code EC = SF->materialize())
      return emitError(EC.message());

    // Skip if no body (function is external).
    if (SF->isDeclaration())
=======
    // Skip if not linking from source.
    if (DoNotLinkFromSource.count(&SF))
>>>>>>> 969bfdfe
      continue;

    if (linkGlobalValueBody(SF))
      return true;
  }

  // Resolve all uses of aliases with aliasees.
  for (GlobalAlias &Src : SrcM->aliases()) {
    if (DoNotLinkFromSource.count(&Src))
      continue;
    linkGlobalValueBody(Src);
  }

  // Strip replaced subprograms before linking together compile units.
  stripReplacedSubprograms();

  // Remap all of the named MDNodes in Src into the DstM module. We do this
  // after linking GlobalValues so that MDNodes that reference GlobalValues
  // are properly remapped.
  linkNamedMDNodes();

  // Merge the module flags into the DstM module.
  if (linkModuleFlagsMetadata())
    return true;

  // Update the initializers in the DstM module now that all globals that may
  // be referenced are in DstM.
  for (GlobalVariable &Src : SrcM->globals()) {
    // Only process initialized GV's or ones not already in dest.
    if (!Src.hasInitializer() || DoNotLinkFromSource.count(&Src))
      continue;
    linkGlobalValueBody(Src);
  }

  // Process vector of lazily linked in functions.
  while (!LazilyLinkGlobalValues.empty()) {
    GlobalValue *SGV = LazilyLinkGlobalValues.back();
    LazilyLinkGlobalValues.pop_back();

    assert(!SGV->isDeclaration() && "users should not pass down decls");
    if (linkGlobalValueBody(*SGV))
      return true;
  }

<<<<<<< HEAD
      // Materialize if needed.
      if (std::error_code EC = SF->materialize())
        return emitError(EC.message());

      // Skip if no body (function is external).
      if (SF->isDeclaration())
        continue;
=======
  return false;
}
>>>>>>> 969bfdfe

Linker::StructTypeKeyInfo::KeyTy::KeyTy(ArrayRef<Type *> E, bool P)
    : ETypes(E), IsPacked(P) {}

Linker::StructTypeKeyInfo::KeyTy::KeyTy(const StructType *ST)
    : ETypes(ST->elements()), IsPacked(ST->isPacked()) {}

bool Linker::StructTypeKeyInfo::KeyTy::operator==(const KeyTy &That) const {
  if (IsPacked != That.IsPacked)
    return false;
  if (ETypes != That.ETypes)
    return false;
  return true;
}

bool Linker::StructTypeKeyInfo::KeyTy::operator!=(const KeyTy &That) const {
  return !this->operator==(That);
}

StructType *Linker::StructTypeKeyInfo::getEmptyKey() {
  return DenseMapInfo<StructType *>::getEmptyKey();
}

<<<<<<< HEAD
Linker::Linker(Module *M, DiagnosticHandlerFunction DiagnosticHandler)
    : Composite(M), DiagnosticHandler(DiagnosticHandler) {}

Linker::Linker(Module *M)
    : Composite(M), DiagnosticHandler([this](const DiagnosticInfo &DI) {
                      Composite->getContext().diagnose(DI);
                    }) {
=======
StructType *Linker::StructTypeKeyInfo::getTombstoneKey() {
  return DenseMapInfo<StructType *>::getTombstoneKey();
}

unsigned Linker::StructTypeKeyInfo::getHashValue(const KeyTy &Key) {
  return hash_combine(hash_combine_range(Key.ETypes.begin(), Key.ETypes.end()),
                      Key.IsPacked);
}

unsigned Linker::StructTypeKeyInfo::getHashValue(const StructType *ST) {
  return getHashValue(KeyTy(ST));
}

bool Linker::StructTypeKeyInfo::isEqual(const KeyTy &LHS,
                                        const StructType *RHS) {
  if (RHS == getEmptyKey() || RHS == getTombstoneKey())
    return false;
  return LHS == KeyTy(RHS);
}

bool Linker::StructTypeKeyInfo::isEqual(const StructType *LHS,
                                        const StructType *RHS) {
  if (RHS == getEmptyKey())
    return LHS == getEmptyKey();

  if (RHS == getTombstoneKey())
    return LHS == getTombstoneKey();

  return KeyTy(LHS) == KeyTy(RHS);
}

void Linker::IdentifiedStructTypeSet::addNonOpaque(StructType *Ty) {
  assert(!Ty->isOpaque());
  NonOpaqueStructTypes.insert(Ty);
}

void Linker::IdentifiedStructTypeSet::switchToNonOpaque(StructType *Ty) {
  assert(!Ty->isOpaque());
  NonOpaqueStructTypes.insert(Ty);
  bool Removed = OpaqueStructTypes.erase(Ty);
  (void)Removed;
  assert(Removed);
}

void Linker::IdentifiedStructTypeSet::addOpaque(StructType *Ty) {
  assert(Ty->isOpaque());
  OpaqueStructTypes.insert(Ty);
}

StructType *
Linker::IdentifiedStructTypeSet::findNonOpaque(ArrayRef<Type *> ETypes,
                                               bool IsPacked) {
  Linker::StructTypeKeyInfo::KeyTy Key(ETypes, IsPacked);
  auto I = NonOpaqueStructTypes.find_as(Key);
  if (I == NonOpaqueStructTypes.end())
    return nullptr;
  return *I;
}

bool Linker::IdentifiedStructTypeSet::hasType(StructType *Ty) {
  if (Ty->isOpaque())
    return OpaqueStructTypes.count(Ty);
  auto I = NonOpaqueStructTypes.find(Ty);
  if (I == NonOpaqueStructTypes.end())
    return false;
  return *I == Ty;
}

void Linker::init(Module *M, DiagnosticHandlerFunction DiagnosticHandler) {
  this->Composite = M;
  this->DiagnosticHandler = DiagnosticHandler;

>>>>>>> 969bfdfe
  TypeFinder StructTypes;
  StructTypes.run(*M, true);
  for (StructType *Ty : StructTypes) {
    if (Ty->isOpaque())
      IdentifiedStructTypes.addOpaque(Ty);
    else
      IdentifiedStructTypes.addNonOpaque(Ty);
  }
}

Linker::Linker(Module *M, DiagnosticHandlerFunction DiagnosticHandler) {
  init(M, DiagnosticHandler);
}

Linker::Linker(Module *M) {
  init(M, [this](const DiagnosticInfo &DI) {
    Composite->getContext().diagnose(DI);
  });
}

Linker::~Linker() {
}

void Linker::deleteModule() {
  delete Composite;
  Composite = nullptr;
}

bool Linker::linkInModule(Module *Src) {
  ModuleLinker TheLinker(Composite, IdentifiedStructTypes, Src,
                         DiagnosticHandler);
<<<<<<< HEAD
  return TheLinker.run();
=======
  bool RetCode = TheLinker.run();
  Composite->dropTriviallyDeadConstantArrays();
  return RetCode;
}

void Linker::setModule(Module *Dst) {
  init(Dst, DiagnosticHandler);
>>>>>>> 969bfdfe
}

//===----------------------------------------------------------------------===//
// LinkModules entrypoint.
//===----------------------------------------------------------------------===//

/// This function links two modules together, with the resulting Dest module
/// modified to be the composite of the two input modules. If an error occurs,
/// true is returned and ErrorMsg (if not null) is set to indicate the problem.
/// Upon failure, the Dest module could be in a modified state, and shouldn't be
/// relied on to be consistent.
bool Linker::LinkModules(Module *Dest, Module *Src,
                         DiagnosticHandlerFunction DiagnosticHandler) {
  Linker L(Dest, DiagnosticHandler);
  return L.linkInModule(Src);
}

bool Linker::LinkModules(Module *Dest, Module *Src) {
  Linker L(Dest);
  return L.linkInModule(Src);
}

//===----------------------------------------------------------------------===//
// C API.
//===----------------------------------------------------------------------===//

LLVMBool LLVMLinkModules(LLVMModuleRef Dest, LLVMModuleRef Src,
<<<<<<< HEAD
                         LLVMLinkerMode Mode, char **OutMessages) {
=======
                         LLVMLinkerMode Unused, char **OutMessages) {
>>>>>>> 969bfdfe
  Module *D = unwrap(Dest);
  std::string Message;
  raw_string_ostream Stream(Message);
  DiagnosticPrinterRawOStream DP(Stream);

  LLVMBool Result = Linker::LinkModules(
      D, unwrap(Src), [&](const DiagnosticInfo &DI) { DI.print(DP); });

  if (OutMessages && Result)
    *OutMessages = strdup(Message.c_str());
  return Result;
}<|MERGE_RESOLUTION|>--- conflicted
+++ resolved
@@ -20,10 +20,7 @@
 #include "llvm/ADT/Statistic.h"
 #include "llvm/ADT/Triple.h"
 #include "llvm/IR/Constants.h"
-<<<<<<< HEAD
-=======
 #include "llvm/IR/DebugInfo.h"
->>>>>>> 969bfdfe
 #include "llvm/IR/DiagnosticInfo.h"
 #include "llvm/IR/DiagnosticPrinter.h"
 #include "llvm/IR/LLVMContext.h"
@@ -43,11 +40,6 @@
 //===----------------------------------------------------------------------===//
 
 namespace {
-<<<<<<< HEAD
-typedef SmallPtrSet<StructType *, 32> TypeSet;
-
-=======
->>>>>>> 969bfdfe
 class TypeMapTy : public ValueMapTypeRemapper {
   /// This is a mapping from a source type to a destination type to use.
   DenseMap<Type*, Type*> MappedTypes;
@@ -57,11 +49,8 @@
   /// roll back.
   SmallVector<Type*, 16> SpeculativeTypes;
 
-<<<<<<< HEAD
-=======
   SmallVector<StructType*, 16> SpeculativeDstOpaqueTypes;
 
->>>>>>> 969bfdfe
   /// This is a list of non-opaque structs in the source module that are mapped
   /// to an opaque struct in the destination module.
   SmallVector<StructType*, 16> SrcDefinitionsToResolve;
@@ -74,11 +63,7 @@
   TypeMapTy(Linker::IdentifiedStructTypeSet &DstStructTypesSet)
       : DstStructTypesSet(DstStructTypesSet) {}
 
-<<<<<<< HEAD
-  TypeSet &DstStructTypesSet;
-=======
   Linker::IdentifiedStructTypeSet &DstStructTypesSet;
->>>>>>> 969bfdfe
   /// Indicate that the specified type in the destination module is conceptually
   /// equivalent to the specified type in the source module.
   void addTypeMapping(Type *DstTy, Type *SrcTy);
@@ -110,15 +95,7 @@
   }
 
 private:
-<<<<<<< HEAD
-  Type *getImpl(Type *T);
-  /// Implement the ValueMapTypeRemapper interface.
-  Type *remapType(Type *SrcTy) override {
-    return get(SrcTy);
-  }
-=======
   Type *remapType(Type *SrcTy) override { return get(SrcTy); }
->>>>>>> 969bfdfe
 
   bool areTypesIsomorphic(Type *DstTy, Type *SrcTy);
 };
@@ -237,11 +214,6 @@
   return true;
 }
 
-<<<<<<< HEAD
-/// Produce a body for an opaque type in the dest module from a type definition
-/// in the source module.
-=======
->>>>>>> 969bfdfe
 void TypeMapTy::linkDefinedTypeBodies() {
   SmallVector<Type*, 16> Elements;
   for (StructType *SrcSTy : SrcDefinitionsToResolve) {
@@ -279,12 +251,7 @@
   return get(Ty, Visited);
 }
 
-<<<<<<< HEAD
-/// This is the recursive version of get().
-Type *TypeMapTy::getImpl(Type *Ty) {
-=======
 Type *TypeMapTy::get(Type *Ty, SmallPtrSet<StructType *, 8> &Visited) {
->>>>>>> 969bfdfe
   // If we already have an entry for this type, return it.
   Type **Entry = &MappedTypes[Ty];
   if (*Entry)
@@ -393,23 +360,6 @@
 //===----------------------------------------------------------------------===//
 
 namespace {
-<<<<<<< HEAD
-  class ModuleLinker;
-
-  /// Creates prototypes for functions that are lazily linked on the fly. This
-  /// speeds up linking for modules with many/ lazily linked functions of which
-  /// few get used.
-  class ValueMaterializerTy : public ValueMaterializer {
-    TypeMapTy &TypeMap;
-    Module *DstM;
-    std::vector<Function*> &LazilyLinkFunctions;
-  public:
-    ValueMaterializerTy(TypeMapTy &TypeMap, Module *DstM,
-                        std::vector<Function*> &LazilyLinkFunctions) :
-      ValueMaterializer(), TypeMap(TypeMap), DstM(DstM),
-      LazilyLinkFunctions(LazilyLinkFunctions) {
-    }
-=======
 class ModuleLinker;
 
 /// Creates prototypes for functions that are lazily linked on the fly. This
@@ -428,7 +378,6 @@
 
   Value *materializeValueFor(Value *V) override;
 };
->>>>>>> 969bfdfe
 
 class LinkDiagnosticInfo : public DiagnosticInfo {
   const Twine &Msg;
@@ -462,58 +411,19 @@
     const Constant *SrcInit; // Old initializer from src module.
   };
 
-<<<<<<< HEAD
-  namespace {
-  class LinkDiagnosticInfo : public DiagnosticInfo {
-    const Twine &Msg;
-
-  public:
-    LinkDiagnosticInfo(DiagnosticSeverity Severity, const Twine &Msg);
-    void print(DiagnosticPrinter &DP) const override;
-  };
-  LinkDiagnosticInfo::LinkDiagnosticInfo(DiagnosticSeverity Severity,
-                                         const Twine &Msg)
-      : DiagnosticInfo(DK_Linker, Severity), Msg(Msg) {}
-  void LinkDiagnosticInfo::print(DiagnosticPrinter &DP) const { DP << Msg; }
-  }
-
-  /// This is an implementation class for the LinkModules function, which is the
-  /// entrypoint for this file.
-  class ModuleLinker {
-    Module *DstM, *SrcM;
-=======
   std::vector<AppendingVarInfo> AppendingVars;
->>>>>>> 969bfdfe
 
   // Set of items not to link in from source.
   SmallPtrSet<const Value *, 16> DoNotLinkFromSource;
 
-<<<<<<< HEAD
-    /// Mapping of values from what they used to be in Src, to what they are now
-    /// in DstM.  ValueToValueMapTy is a ValueMap, which involves some overhead
-    /// due to the use of Value handles which the Linker doesn't actually need,
-    /// but this allows us to reuse the ValueMapper code.
-    ValueToValueMapTy ValueMap;
-
-    struct AppendingVarInfo {
-      GlobalVariable *NewGV;   // New aggregate global in dest module.
-      const Constant *DstInit; // Old initializer from dest module.
-      const Constant *SrcInit; // Old initializer from src module.
-    };
-=======
   // Vector of GlobalValues to lazily link in.
   std::vector<GlobalValue *> LazilyLinkGlobalValues;
 
   /// Functions that have replaced other functions.
   SmallPtrSet<const Function *, 16> OverridingFunctions;
->>>>>>> 969bfdfe
 
   DiagnosticHandlerFunction DiagnosticHandler;
 
-<<<<<<< HEAD
-    // Set of items not to link in from source.
-    SmallPtrSet<const Value*, 16> DoNotLinkFromSource;
-=======
 public:
   ModuleLinker(Module *dstM, Linker::IdentifiedStructTypeSet &Set, Module *srcM,
                DiagnosticHandlerFunction DiagnosticHandler)
@@ -522,22 +432,11 @@
         DiagnosticHandler(DiagnosticHandler) {}
 
   bool run();
->>>>>>> 969bfdfe
 
 private:
   bool shouldLinkFromSource(bool &LinkFromSrc, const GlobalValue &Dest,
                             const GlobalValue &Src);
 
-<<<<<<< HEAD
-    Linker::DiagnosticHandlerFunction DiagnosticHandler;
-
-  public:
-    ModuleLinker(Module *dstM, TypeSet &Set, Module *srcM,
-                 Linker::DiagnosticHandlerFunction DiagnosticHandler)
-        : DstM(dstM), SrcM(srcM), TypeMap(Set),
-          ValMaterializer(TypeMap, DstM, LazilyLinkFunctions),
-          DiagnosticHandler(DiagnosticHandler) {}
-=======
   /// Helper method for setting a message and returning an error code.
   bool emitError(const Twine &Message) {
     DiagnosticHandler(LinkDiagnosticInfo(DS_Error, Message));
@@ -581,89 +480,24 @@
     // Otherwise, we do in fact link to the destination global.
     return DGV;
   }
->>>>>>> 969bfdfe
 
   void computeTypeMapping();
 
-<<<<<<< HEAD
-  private:
-    bool shouldLinkFromSource(bool &LinkFromSrc, const GlobalValue &Dest,
-                              const GlobalValue &Src);
-
-    /// Helper method for setting a message and returning an error code.
-    bool emitError(const Twine &Message) {
-      DiagnosticHandler(LinkDiagnosticInfo(DS_Error, Message));
-      return true;
-    }
-
-    void emitWarning(const Twine &Message) {
-      DiagnosticHandler(LinkDiagnosticInfo(DS_Warning, Message));
-    }
-
-    bool getComdatLeader(Module *M, StringRef ComdatName,
-                         const GlobalVariable *&GVar);
-    bool computeResultingSelectionKind(StringRef ComdatName,
-                                       Comdat::SelectionKind Src,
-                                       Comdat::SelectionKind Dst,
-                                       Comdat::SelectionKind &Result,
-                                       bool &LinkFromSrc);
-    std::map<const Comdat *, std::pair<Comdat::SelectionKind, bool>>
-        ComdatsChosen;
-    bool getComdatResult(const Comdat *SrcC, Comdat::SelectionKind &SK,
-                         bool &LinkFromSrc);
-
-    /// Given a global in the source module, return the global in the
-    /// destination module that is being linked to, if any.
-    GlobalValue *getLinkedToGlobal(const GlobalValue *SrcGV) {
-      // If the source has no name it can't link.  If it has local linkage,
-      // there is no name match-up going on.
-      if (!SrcGV->hasName() || SrcGV->hasLocalLinkage())
-        return nullptr;
-
-      // Otherwise see if we have a match in the destination module's symtab.
-      GlobalValue *DGV = DstM->getNamedValue(SrcGV->getName());
-      if (!DGV) return nullptr;
-
-      // If we found a global with the same name in the dest module, but it has
-      // internal linkage, we are really not doing any linkage here.
-      if (DGV->hasLocalLinkage())
-        return nullptr;
-
-      // Otherwise, we do in fact link to the destination global.
-      return DGV;
-    }
-=======
   void upgradeMismatchedGlobalArray(StringRef Name);
   void upgradeMismatchedGlobals();
 
   bool linkAppendingVarProto(GlobalVariable *DstGV,
                              const GlobalVariable *SrcGV);
->>>>>>> 969bfdfe
 
   bool linkGlobalValueProto(GlobalValue *GV);
   bool linkModuleFlagsMetadata();
 
   void linkAppendingVarInit(const AppendingVarInfo &AVI);
 
-<<<<<<< HEAD
-    bool linkAppendingVarProto(GlobalVariable *DstGV,
-                               const GlobalVariable *SrcGV);
-
-    bool linkGlobalValueProto(GlobalValue *GV);
-    GlobalValue *linkGlobalVariableProto(const GlobalVariable *SGVar,
-                                         GlobalValue *DGV, bool LinkFromSrc);
-    GlobalValue *linkFunctionProto(const Function *SF, GlobalValue *DGV,
-                                   bool LinkFromSrc);
-    GlobalValue *linkGlobalAliasProto(const GlobalAlias *SGA, GlobalValue *DGV,
-                                      bool LinkFromSrc);
-
-    bool linkModuleFlagsMetadata();
-=======
   void linkGlobalInit(GlobalVariable &Dst, GlobalVariable &Src);
   bool linkFunctionBody(Function &Dst, Function &Src);
   void linkAliasBody(GlobalAlias &Dst, GlobalAlias &Src);
   bool linkGlobalValueBody(GlobalValue &Src);
->>>>>>> 969bfdfe
 
   void linkNamedMDNodes();
   void stripReplacedSubprograms();
@@ -930,13 +764,7 @@
       return false;
     }
 
-<<<<<<< HEAD
-    // FIXME: Make datalayout mandatory and just use getDataLayout().
-    DataLayout DL(Dest.getParent());
-
-=======
     const DataLayout &DL = Dest.getParent()->getDataLayout();
->>>>>>> 969bfdfe
     uint64_t DestSize = DL.getTypeAllocSize(Dest.getType()->getElementType());
     uint64_t SrcSize = DL.getTypeAllocSize(Src.getType()->getElementType());
     LinkFromSrc = SrcSize > DestSize;
@@ -1225,133 +1053,6 @@
       // Make sure to remember this mapping.
       ValueMap[SGV] =
           ConstantExpr::getBitCast(DGV, TypeMap.get(SGV->getType()));
-<<<<<<< HEAD
-  }
-
-  if (DGV) {
-    Visibility = isLessConstraining(Visibility, DGV->getVisibility())
-                     ? DGV->getVisibility()
-                     : Visibility;
-    HasUnnamedAddr = HasUnnamedAddr && DGV->hasUnnamedAddr();
-  }
-
-  if (!LinkFromSrc && !DGV)
-    return false;
-
-  GlobalValue *NewGV;
-  if (auto *SGVar = dyn_cast<GlobalVariable>(SGV)) {
-    NewGV = linkGlobalVariableProto(SGVar, DGV, LinkFromSrc);
-    if (!NewGV)
-      return true;
-  } else if (auto *SF = dyn_cast<Function>(SGV)) {
-    NewGV = linkFunctionProto(SF, DGV, LinkFromSrc);
-  } else {
-    NewGV = linkGlobalAliasProto(cast<GlobalAlias>(SGV), DGV, LinkFromSrc);
-  }
-
-  if (NewGV) {
-    if (NewGV != DGV)
-      copyGVAttributes(NewGV, SGV);
-
-    NewGV->setUnnamedAddr(HasUnnamedAddr);
-    NewGV->setVisibility(Visibility);
-
-    if (auto *NewGO = dyn_cast<GlobalObject>(NewGV)) {
-      if (C)
-        NewGO->setComdat(C);
-    }
-
-    // Make sure to remember this mapping.
-    if (NewGV != DGV) {
-      if (DGV) {
-        DGV->replaceAllUsesWith(
-            ConstantExpr::getBitCast(NewGV, DGV->getType()));
-        DGV->eraseFromParent();
-      }
-      ValueMap[SGV] = NewGV;
-    }
-  }
-
-  return false;
-}
-
-/// Loop through the global variables in the src module and merge them into the
-/// dest module.
-GlobalValue *ModuleLinker::linkGlobalVariableProto(const GlobalVariable *SGVar,
-                                                   GlobalValue *DGV,
-                                                   bool LinkFromSrc) {
-  unsigned Alignment = 0;
-  bool ClearConstant = false;
-
-  if (DGV) {
-    if (DGV->hasCommonLinkage() && SGVar->hasCommonLinkage())
-      Alignment = std::max(SGVar->getAlignment(), DGV->getAlignment());
-
-    auto *DGVar = dyn_cast<GlobalVariable>(DGV);
-    if (!SGVar->isConstant() || (DGVar && !DGVar->isConstant()))
-      ClearConstant = true;
-  }
-
-  if (!LinkFromSrc) {
-    if (auto *NewGVar = dyn_cast<GlobalVariable>(DGV)) {
-      if (Alignment)
-        NewGVar->setAlignment(Alignment);
-      if (NewGVar->isDeclaration() && ClearConstant)
-        NewGVar->setConstant(false);
-    }
-    return DGV;
-  }
-
-  // No linking to be performed or linking from the source: simply create an
-  // identical version of the symbol over in the dest module... the
-  // initializer will be filled in later by LinkGlobalInits.
-  GlobalVariable *NewDGV = new GlobalVariable(
-      *DstM, TypeMap.get(SGVar->getType()->getElementType()),
-      SGVar->isConstant(), SGVar->getLinkage(), /*init*/ nullptr,
-      SGVar->getName(), /*insertbefore*/ nullptr, SGVar->getThreadLocalMode(),
-      SGVar->getType()->getAddressSpace());
-
-  if (Alignment)
-    NewDGV->setAlignment(Alignment);
-
-  return NewDGV;
-}
-
-/// Link the function in the source module into the destination module if
-/// needed, setting up mapping information.
-GlobalValue *ModuleLinker::linkFunctionProto(const Function *SF,
-                                             GlobalValue *DGV,
-                                             bool LinkFromSrc) {
-  if (!LinkFromSrc)
-    return DGV;
-
-  // If the function is to be lazily linked, don't create it just yet.
-  // The ValueMaterializerTy will deal with creating it if it's used.
-  if (!DGV && (SF->hasLocalLinkage() || SF->hasLinkOnceLinkage() ||
-               SF->hasAvailableExternallyLinkage())) {
-    DoNotLinkFromSource.insert(SF);
-    return nullptr;
-  }
-
-  // If there is no linkage to be performed or we are linking from the source,
-  // bring SF over.
-  return Function::Create(TypeMap.get(SF->getFunctionType()), SF->getLinkage(),
-                          SF->getName(), DstM);
-}
-
-/// Set up prototypes for any aliases that come over from the source module.
-GlobalValue *ModuleLinker::linkGlobalAliasProto(const GlobalAlias *SGA,
-                                                GlobalValue *DGV,
-                                                bool LinkFromSrc) {
-  if (!LinkFromSrc)
-    return DGV;
-
-  // If there is no linkage to be performed or we're linking from the source,
-  // bring over SGA.
-  auto *PTy = cast<PointerType>(TypeMap.get(SGA->getType()));
-  return GlobalAlias::create(PTy->getElementType(), PTy->getAddressSpace(),
-                             SGA->getLinkage(), SGA->getName(), DstM);
-=======
   }
 
   if (DGV) {
@@ -1412,7 +1113,6 @@
   }
 
   return false;
->>>>>>> 969bfdfe
 }
 
 static void getArrayElements(const Constant *C,
@@ -1432,46 +1132,11 @@
   getArrayElements(AVI.SrcInit, SrcElements);
 
   ArrayType *NewType = cast<ArrayType>(AVI.NewGV->getType()->getElementType());
-<<<<<<< HEAD
 
   StringRef Name = AVI.NewGV->getName();
   bool IsNewStructor =
       (Name == "llvm.global_ctors" || Name == "llvm.global_dtors") &&
       cast<StructType>(NewType->getElementType())->getNumElements() == 3;
-
-  for (auto *V : SrcElements) {
-    if (IsNewStructor) {
-      Constant *Key = V->getAggregateElement(2);
-      if (DoNotLinkFromSource.count(Key))
-        continue;
-    }
-    DstElements.push_back(
-        MapValue(V, ValueMap, RF_None, &TypeMap, &ValMaterializer));
-  }
-  if (IsNewStructor) {
-    NewType = ArrayType::get(NewType->getElementType(), DstElements.size());
-    AVI.NewGV->mutateType(PointerType::get(NewType, 0));
-  }
-
-  AVI.NewGV->setInitializer(ConstantArray::get(NewType, DstElements));
-}
-
-/// Update the initializers in the Dest module now that all globals that may be
-/// referenced are in Dest.
-void ModuleLinker::linkGlobalInits() {
-  // Loop over all of the globals in the src module, mapping them over as we go
-  for (Module::const_global_iterator I = SrcM->global_begin(),
-       E = SrcM->global_end(); I != E; ++I) {
-
-    // Only process initialized GV's or ones not already in dest.
-    if (!I->hasInitializer() || DoNotLinkFromSource.count(I)) continue;
-=======
-
-  StringRef Name = AVI.NewGV->getName();
-  bool IsNewStructor =
-      (Name == "llvm.global_ctors" || Name == "llvm.global_dtors") &&
-      cast<StructType>(NewType->getElementType())->getNumElements() == 3;
->>>>>>> 969bfdfe
 
   for (auto *V : SrcElements) {
     if (IsNewStructor) {
@@ -1501,10 +1166,6 @@
 /// Copy the source function over into the dest function and fix up references
 /// to values. At this point we know that Dest is an external function, and
 /// that Src is not.
-<<<<<<< HEAD
-void ModuleLinker::linkFunctionBody(Function *Dst, Function *Src) {
-  assert(Src && Dst && Dst->isDeclaration() && !Src->isDeclaration());
-=======
 bool ModuleLinker::linkFunctionBody(Function &Dst, Function &Src) {
   assert(Dst.isDeclaration() && !Src.isDeclaration());
 
@@ -1521,7 +1182,6 @@
   if (Src.hasPrologueData())
     Dst.setPrologueData(MapValue(Src.getPrologueData(), ValueMap, RF_None,
                                  &TypeMap, &ValMaterializer));
->>>>>>> 969bfdfe
 
   // Go through and convert function arguments over, remembering the mapping.
   Function::arg_iterator DI = Dst.arg_begin();
@@ -1534,25 +1194,15 @@
   }
 
   // Splice the body of the source function into the dest function.
-<<<<<<< HEAD
-  Dst->getBasicBlockList().splice(Dst->end(), Src->getBasicBlockList());
-=======
   Dst.getBasicBlockList().splice(Dst.end(), Src.getBasicBlockList());
->>>>>>> 969bfdfe
 
   // At this point, all of the instructions and values of the function are now
   // copied over.  The only problem is that they are still referencing values in
   // the Source function as operands.  Loop through all of the operands of the
   // functions and patch them up to point to the local versions.
-<<<<<<< HEAD
-  for (Function::iterator BB = Dst->begin(), BE = Dst->end(); BB != BE; ++BB)
-    for (BasicBlock::iterator I = BB->begin(), E = BB->end(); I != E; ++I)
-      RemapInstruction(I, ValueMap, RF_IgnoreMissingEntries, &TypeMap,
-=======
   for (BasicBlock &BB : Dst)
     for (Instruction &I : BB)
       RemapInstruction(&I, ValueMap, RF_IgnoreMissingEntries, &TypeMap,
->>>>>>> 969bfdfe
                        &ValMaterializer);
 
   // There is no need to map the arguments anymore.
@@ -1563,20 +1213,6 @@
   return false;
 }
 
-<<<<<<< HEAD
-/// Insert all of the aliases in Src into the Dest module.
-void ModuleLinker::linkAliasBodies() {
-  for (Module::alias_iterator I = SrcM->alias_begin(), E = SrcM->alias_end();
-       I != E; ++I) {
-    if (DoNotLinkFromSource.count(I))
-      continue;
-    if (Constant *Aliasee = I->getAliasee()) {
-      GlobalAlias *DA = cast<GlobalAlias>(ValueMap[I]);
-      Constant *Val =
-          MapValue(Aliasee, ValueMap, RF_None, &TypeMap, &ValMaterializer);
-      DA->setAliasee(Val);
-    }
-=======
 void ModuleLinker::linkAliasBody(GlobalAlias &Dst, GlobalAlias &Src) {
   Constant *Aliasee = Src.getAliasee();
   Constant *Val =
@@ -1592,7 +1228,6 @@
   if (auto *GVar = dyn_cast<GlobalVariable>(&Src)) {
     linkGlobalInit(cast<GlobalVariable>(*Dst), *GVar);
     return false;
->>>>>>> 969bfdfe
   }
   linkAliasBody(cast<GlobalAlias>(*Dst), cast<GlobalAlias>(Src));
   return false;
@@ -1613,8 +1248,6 @@
   }
 }
 
-<<<<<<< HEAD
-=======
 /// Drop DISubprograms that have been superseded.
 ///
 /// FIXME: this creates an asymmetric result: we strip losing subprograms from
@@ -1657,7 +1290,6 @@
   }
 }
 
->>>>>>> 969bfdfe
 /// Merge the linker flags in Src into the Dest module.
 bool ModuleLinker::linkModuleFlagsMetadata() {
   // If the source module has no module flags, we are done.
@@ -1678,13 +1310,8 @@
   DenseMap<MDString *, std::pair<MDNode *, unsigned>> Flags;
   SmallSetVector<MDNode*, 16> Requirements;
   for (unsigned I = 0, E = DstModFlags->getNumOperands(); I != E; ++I) {
-<<<<<<< HEAD
-    MDNode *Op = DstModFlags->getOperandAsMDNode(I);
-    ConstantInt *Behavior = cast<ConstantInt>(Op->getOperand(0));
-=======
     MDNode *Op = DstModFlags->getOperand(I);
     ConstantInt *Behavior = mdconst::extract<ConstantInt>(Op->getOperand(0));
->>>>>>> 969bfdfe
     MDString *ID = cast<MDString>(Op->getOperand(1));
 
     if (Behavior->getZExtValue() == Module::Require) {
@@ -1698,14 +1325,9 @@
   // requirements.
   bool HasErr = false;
   for (unsigned I = 0, E = SrcModFlags->getNumOperands(); I != E; ++I) {
-<<<<<<< HEAD
-    MDNode *SrcOp = SrcModFlags->getOperandAsMDNode(I);
-    ConstantInt *SrcBehavior = cast<ConstantInt>(SrcOp->getOperand(0));
-=======
     MDNode *SrcOp = SrcModFlags->getOperand(I);
     ConstantInt *SrcBehavior =
         mdconst::extract<ConstantInt>(SrcOp->getOperand(0));
->>>>>>> 969bfdfe
     MDString *ID = cast<MDString>(SrcOp->getOperand(1));
     MDNode *DstOp;
     unsigned DstIndex;
@@ -1869,33 +1491,16 @@
   if (DstM->getTargetTriple().empty() && !SrcM->getTargetTriple().empty())
     DstM->setTargetTriple(SrcM->getTargetTriple());
 
-<<<<<<< HEAD
-  if (SrcM->getDataLayout() && DstM->getDataLayout() &&
-      *SrcM->getDataLayout() != *DstM->getDataLayout()) {
-    emitWarning("Linking two modules of different data layouts: '" +
-                SrcM->getModuleIdentifier() + "' is '" +
-                SrcM->getDataLayoutStr() + "' whereas '" +
-                DstM->getModuleIdentifier() + "' is '" +
-                DstM->getDataLayoutStr() + "'\n");
-  }
-  if (!SrcM->getTargetTriple().empty() &&
-      DstM->getTargetTriple() != SrcM->getTargetTriple()) {
-=======
   Triple SrcTriple(SrcM->getTargetTriple()), DstTriple(DstM->getTargetTriple());
 
   if (!SrcM->getTargetTriple().empty() && !triplesMatch(SrcTriple, DstTriple))
->>>>>>> 969bfdfe
     emitWarning("Linking two modules of different target triples: " +
                 SrcM->getModuleIdentifier() + "' is '" +
                 SrcM->getTargetTriple() + "' whereas '" +
                 DstM->getModuleIdentifier() + "' is '" +
                 DstM->getTargetTriple() + "'\n");
-<<<<<<< HEAD
-  }
-=======
 
   DstM->setTargetTriple(mergeTriples(SrcTriple, DstTriple));
->>>>>>> 969bfdfe
 
   // Append the module inline asm string.
   if (!SrcM->getModuleInlineAsm().empty()) {
@@ -1965,17 +1570,8 @@
     if (SF.isDeclaration())
       continue;
 
-<<<<<<< HEAD
-    // Materialize if needed.
-    if (std::error_code EC = SF->materialize())
-      return emitError(EC.message());
-
-    // Skip if no body (function is external).
-    if (SF->isDeclaration())
-=======
     // Skip if not linking from source.
     if (DoNotLinkFromSource.count(&SF))
->>>>>>> 969bfdfe
       continue;
 
     if (linkGlobalValueBody(SF))
@@ -2020,18 +1616,8 @@
       return true;
   }
 
-<<<<<<< HEAD
-      // Materialize if needed.
-      if (std::error_code EC = SF->materialize())
-        return emitError(EC.message());
-
-      // Skip if no body (function is external).
-      if (SF->isDeclaration())
-        continue;
-=======
   return false;
 }
->>>>>>> 969bfdfe
 
 Linker::StructTypeKeyInfo::KeyTy::KeyTy(ArrayRef<Type *> E, bool P)
     : ETypes(E), IsPacked(P) {}
@@ -2055,15 +1641,6 @@
   return DenseMapInfo<StructType *>::getEmptyKey();
 }
 
-<<<<<<< HEAD
-Linker::Linker(Module *M, DiagnosticHandlerFunction DiagnosticHandler)
-    : Composite(M), DiagnosticHandler(DiagnosticHandler) {}
-
-Linker::Linker(Module *M)
-    : Composite(M), DiagnosticHandler([this](const DiagnosticInfo &DI) {
-                      Composite->getContext().diagnose(DI);
-                    }) {
-=======
 StructType *Linker::StructTypeKeyInfo::getTombstoneKey() {
   return DenseMapInfo<StructType *>::getTombstoneKey();
 }
@@ -2136,7 +1713,6 @@
   this->Composite = M;
   this->DiagnosticHandler = DiagnosticHandler;
 
->>>>>>> 969bfdfe
   TypeFinder StructTypes;
   StructTypes.run(*M, true);
   for (StructType *Ty : StructTypes) {
@@ -2168,9 +1744,6 @@
 bool Linker::linkInModule(Module *Src) {
   ModuleLinker TheLinker(Composite, IdentifiedStructTypes, Src,
                          DiagnosticHandler);
-<<<<<<< HEAD
-  return TheLinker.run();
-=======
   bool RetCode = TheLinker.run();
   Composite->dropTriviallyDeadConstantArrays();
   return RetCode;
@@ -2178,7 +1751,6 @@
 
 void Linker::setModule(Module *Dst) {
   init(Dst, DiagnosticHandler);
->>>>>>> 969bfdfe
 }
 
 //===----------------------------------------------------------------------===//
@@ -2206,11 +1778,7 @@
 //===----------------------------------------------------------------------===//
 
 LLVMBool LLVMLinkModules(LLVMModuleRef Dest, LLVMModuleRef Src,
-<<<<<<< HEAD
-                         LLVMLinkerMode Mode, char **OutMessages) {
-=======
                          LLVMLinkerMode Unused, char **OutMessages) {
->>>>>>> 969bfdfe
   Module *D = unwrap(Dest);
   std::string Message;
   raw_string_ostream Stream(Message);
