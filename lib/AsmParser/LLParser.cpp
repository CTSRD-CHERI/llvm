--- conflicted
+++ resolved
@@ -1336,20 +1336,14 @@
                                         Value *Val, bool IsCall) {
   if (Val->getType() == Ty)
     return Val;
-<<<<<<< HEAD
-  // For calls we also accept variables in the program address space
-  Type* SuggestedTy = Ty;
-=======
   // For calls we also accept variables in the program address space.
   Type *SuggestedTy = Ty;
->>>>>>> 8d280d4a
   if (IsCall && isa<PointerType>(Ty)) {
     Type *TyInProgAS = cast<PointerType>(Ty)->getElementType()->getPointerTo(
         M->getDataLayout().getProgramAddressSpace());
     SuggestedTy = TyInProgAS;
     if (Val->getType() == TyInProgAS)
       return Val;
-<<<<<<< HEAD
     // HACK: Also allow CHERI .ll files to be parsed without having a target
     // datalayout = string: This is needed because llc parses the assembly
     // before the target can set the default datalayout if there isn't an
@@ -1358,8 +1352,6 @@
         cast<PointerType>(Ty)->getElementType()->getPointerTo(200);
     if (Val->getType() == TyInCHERIAS)
       return Val;
-=======
->>>>>>> 8d280d4a
   }
   if (Ty->isLabelTy())
     Error(Loc, "'" + Name + "' is not a basic block");
@@ -5188,11 +5180,7 @@
 
   if (ParseArgumentList(ArgList, isVarArg) ||
       ParseOptionalUnnamedAddr(UnnamedAddr) ||
-<<<<<<< HEAD
-      ParseOptionalAddrSpace(AddrSpace) ||
-=======
       ParseOptionalProgramAddrSpace(AddrSpace) ||
->>>>>>> 8d280d4a
       ParseFnAttributeValuePairs(FuncAttrs, FwdRefAttrGrps, false,
                                  BuiltinLoc) ||
       (EatIfPresent(lltok::kw_section) &&
@@ -5257,15 +5245,9 @@
         PFT->dump();
 #endif
         return Error(FRVI->second.second, "invalid forward reference to "
-<<<<<<< HEAD
-                     "function '" + FunctionName + "' with wrong type!");
-      }
-
-=======
                      "function '" + FunctionName + "' with wrong type: "
                      "expected '" + getTypeString(PFT) + "' but was '" +
                      getTypeString(Fn->getType()) + "'");
->>>>>>> 8d280d4a
       ForwardRefVals.erase(FRVI);
     } else if ((Fn = M->getFunction(FunctionName))) {
       // Reject redefinitions.
