--- conflicted
+++ resolved
@@ -2645,17 +2645,8 @@
 
   // If we have the value in the symbol table or fwd-ref table, return it.
   if (Val) {
-<<<<<<< HEAD
-    Type* ValTy = Val->getType();
-    Type* FallbackTy = nullptr;
-    // XXXAR: Hack to allow IR generated for CHERI to be parsed by llc
-    if (ValTy->isPointerTy() && ValTy->getPointerAddressSpace() == 200)
-      FallbackTy = cast<PointerType>(ValTy)->getElementType()->getPointerTo(0);
-    if (ValTy == Ty || FallbackTy == Ty) return Val;
-=======
     if (isValidVariableType(P.M, Ty, Val, IsCall))
       return Val;
->>>>>>> d79d6661
     if (Ty->isLabelTy())
       P.Error(Loc, "'%" + Name + "' is not a basic block");
     else
@@ -2698,17 +2689,8 @@
 
   // If we have the value in the symbol table or fwd-ref table, return it.
   if (Val) {
-<<<<<<< HEAD
-    Type* ValTy = Val->getType();
-    Type* FallbackTy = nullptr;
-    // XXXAR: Hack to allow IR generated for CHERI to be parsed by llc
-    if (ValTy->isPointerTy() && ValTy->getPointerAddressSpace() == 200)
-      FallbackTy = cast<PointerType>(ValTy)->getElementType()->getPointerTo(0);
-    if (ValTy == Ty || FallbackTy == Ty) return Val;
-=======
     if (isValidVariableType(P.M, Ty, Val, IsCall))
       return Val;
->>>>>>> d79d6661
     if (Ty->isLabelTy())
       P.Error(Loc, "'%" + Twine(ID) + "' is not a basic block");
     else
@@ -6257,22 +6239,8 @@
 
   // Look up the callee.
   Value *Callee;
-<<<<<<< HEAD
-  // XXXAR: Hack to allow calls of as200 values in the IR
-  // This should be properly fixed by having a function AS
-  unsigned FnptrAS = 0;
-  if (CalleeID.Kind == ValID::t_Constant && CalleeID.ConstantVal) {
-    if (CalleeID.ConstantVal->getType()->isPointerTy()) {
-      unsigned PtrAS = CalleeID.ConstantVal->getType()->getPointerAddressSpace();
-      if (M->getDataLayout().isFatPointer(PtrAS))
-        FnptrAS = PtrAS;
-    }
-  }
-  if (ConvertValIDToValue(PointerType::get(Ty, FnptrAS), CalleeID, Callee, &PFS))
-=======
   if (ConvertValIDToValue(PointerType::getUnqual(Ty), CalleeID, Callee, &PFS,
                           /*IsCall=*/true))
->>>>>>> d79d6661
     return true;
 
   // Set up the Attribute for the function.
