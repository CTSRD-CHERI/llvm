--- conflicted
+++ resolved
@@ -6085,11 +6085,6 @@
   if (Size && !Size->getType()->isIntegerTy())
     return Error(SizeLoc, "element count must have integer type");
 
-<<<<<<< HEAD
-  unsigned AS = M->getDataLayout().getAllocaAS();
-  AllocaInst *AI = new AllocaInst(Ty, AS, Size);
-  AI->setAlignment(Alignment);
-=======
   const DataLayout &DL = M->getDataLayout();
   unsigned AS = DL.getAllocaAddrSpace();
   if (AS != AddrSpace) {
@@ -6098,7 +6093,6 @@
   }
 
   AllocaInst *AI = new AllocaInst(Ty, AS, Size, Alignment);
->>>>>>> 4714fdf5
   AI->setUsedWithInAlloca(IsInAlloca);
   AI->setSwiftError(IsSwiftError);
   Inst = AI;
