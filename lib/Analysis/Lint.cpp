--- conflicted
+++ resolved
@@ -38,11 +38,7 @@
 #include "llvm/ADT/STLExtras.h"
 #include "llvm/ADT/SmallSet.h"
 #include "llvm/Analysis/AliasAnalysis.h"
-<<<<<<< HEAD
-#include "llvm/Analysis/AssumptionTracker.h"
-=======
 #include "llvm/Analysis/AssumptionCache.h"
->>>>>>> 969bfdfe
 #include "llvm/Analysis/ConstantFolding.h"
 #include "llvm/Analysis/InstructionSimplify.h"
 #include "llvm/Analysis/Loads.h"
@@ -109,11 +105,7 @@
   public:
     Module *Mod;
     AliasAnalysis *AA;
-<<<<<<< HEAD
-    AssumptionTracker *AT;
-=======
     AssumptionCache *AC;
->>>>>>> 969bfdfe
     DominatorTree *DT;
     TargetLibraryInfo *TLI;
 
@@ -130,13 +122,8 @@
     void getAnalysisUsage(AnalysisUsage &AU) const override {
       AU.setPreservesAll();
       AU.addRequired<AliasAnalysis>();
-<<<<<<< HEAD
-      AU.addRequired<AssumptionTracker>();
-      AU.addRequired<TargetLibraryInfo>();
-=======
       AU.addRequired<AssumptionCacheTracker>();
       AU.addRequired<TargetLibraryInfoWrapperPass>();
->>>>>>> 969bfdfe
       AU.addRequired<DominatorTreeWrapperPass>();
     }
     void print(raw_ostream &O, const Module *M) const override {}
@@ -175,13 +162,8 @@
 char Lint::ID = 0;
 INITIALIZE_PASS_BEGIN(Lint, "lint", "Statically lint-checks LLVM IR",
                       false, true)
-<<<<<<< HEAD
-INITIALIZE_PASS_DEPENDENCY(AssumptionTracker)
-INITIALIZE_PASS_DEPENDENCY(TargetLibraryInfo)
-=======
 INITIALIZE_PASS_DEPENDENCY(AssumptionCacheTracker)
 INITIALIZE_PASS_DEPENDENCY(TargetLibraryInfoWrapperPass)
->>>>>>> 969bfdfe
 INITIALIZE_PASS_DEPENDENCY(DominatorTreeWrapperPass)
 INITIALIZE_AG_DEPENDENCY(AliasAnalysis)
 INITIALIZE_PASS_END(Lint, "lint", "Statically lint-checks LLVM IR",
@@ -197,11 +179,7 @@
 bool Lint::runOnFunction(Function &F) {
   Mod = F.getParent();
   AA = &getAnalysis<AliasAnalysis>();
-<<<<<<< HEAD
-  AT = &getAnalysis<AssumptionTracker>();
-=======
   AC = &getAnalysis<AssumptionCacheTracker>().getAssumptionCache(F);
->>>>>>> 969bfdfe
   DT = &getAnalysis<DominatorTreeWrapperPass>().getDomTree();
   TLI = &getAnalysis<TargetLibraryInfoWrapperPass>().getTLI();
   visit(F);
@@ -722,13 +700,8 @@
          II);
 }
 
-<<<<<<< HEAD
-static bool isZero(Value *V, const DataLayout *DL, DominatorTree *DT,
-                   AssumptionTracker *AT) {
-=======
 static bool isZero(Value *V, const DataLayout &DL, DominatorTree *DT,
                    AssumptionCache *AC) {
->>>>>>> 969bfdfe
   // Assume undef could be zero.
   if (isa<UndefValue>(V))
     return true;
@@ -737,13 +710,8 @@
   if (!VecTy) {
     unsigned BitWidth = V->getType()->getIntegerBitWidth();
     APInt KnownZero(BitWidth, 0), KnownOne(BitWidth, 0);
-<<<<<<< HEAD
-    computeKnownBits(V, KnownZero, KnownOne, DL,
-                     0, AT, dyn_cast<Instruction>(V), DT);
-=======
     computeKnownBits(V, KnownZero, KnownOne, DL, 0, AC,
                      dyn_cast<Instruction>(V), DT);
->>>>>>> 969bfdfe
     return KnownZero.isAllOnesValue();
   }
 
@@ -773,25 +741,6 @@
 }
 
 void Lint::visitSDiv(BinaryOperator &I) {
-<<<<<<< HEAD
-  Assert1(!isZero(I.getOperand(1), DL, DT, AT),
-          "Undefined behavior: Division by zero", &I);
-}
-
-void Lint::visitUDiv(BinaryOperator &I) {
-  Assert1(!isZero(I.getOperand(1), DL, DT, AT),
-          "Undefined behavior: Division by zero", &I);
-}
-
-void Lint::visitSRem(BinaryOperator &I) {
-  Assert1(!isZero(I.getOperand(1), DL, DT, AT),
-          "Undefined behavior: Division by zero", &I);
-}
-
-void Lint::visitURem(BinaryOperator &I) {
-  Assert1(!isZero(I.getOperand(1), DL, DT, AT),
-          "Undefined behavior: Division by zero", &I);
-=======
   Assert(!isZero(I.getOperand(1), I.getModule()->getDataLayout(), DT, AC),
          "Undefined behavior: Division by zero", &I);
 }
@@ -809,7 +758,6 @@
 void Lint::visitURem(BinaryOperator &I) {
   Assert(!isZero(I.getOperand(1), I.getModule()->getDataLayout(), DT, AC),
          "Undefined behavior: Division by zero", &I);
->>>>>>> 969bfdfe
 }
 
 void Lint::visitAllocaInst(AllocaInst &I) {
@@ -928,13 +876,8 @@
 
   // As a last resort, try SimplifyInstruction or constant folding.
   if (Instruction *Inst = dyn_cast<Instruction>(V)) {
-<<<<<<< HEAD
-    if (Value *W = SimplifyInstruction(Inst, DL, TLI, DT, AT))
-      return findValueImpl(W, OffsetOk, Visited);
-=======
     if (Value *W = SimplifyInstruction(Inst, DL, TLI, DT, AC))
       return findValueImpl(W, DL, OffsetOk, Visited);
->>>>>>> 969bfdfe
   } else if (ConstantExpr *CE = dyn_cast<ConstantExpr>(V)) {
     if (Value *W = ConstantFoldConstantExpression(CE, DL, TLI))
       if (W != V)
