//===- ScopedNoAliasAA.cpp - Scoped No-Alias Alias Analysis ---------------===//
//
//                     The LLVM Compiler Infrastructure
//
// This file is distributed under the University of Illinois Open Source
// License. See LICENSE.TXT for details.
//
//===----------------------------------------------------------------------===//
//
// This file defines the ScopedNoAlias alias-analysis pass, which implements
// metadata-based scoped no-alias support.
//
// Alias-analysis scopes are defined by an id (which can be a string or some
// other metadata node), a domain node, and an optional descriptive string.
// A domain is defined by an id (which can be a string or some other metadata
// node), and an optional descriptive string.
//
// !dom0 =   metadata !{ metadata !"domain of foo()" }
// !scope1 = metadata !{ metadata !scope1, metadata !dom0, metadata !"scope 1" }
// !scope2 = metadata !{ metadata !scope2, metadata !dom0, metadata !"scope 2" }
//
// Loads and stores can be tagged with an alias-analysis scope, and also, with
// a noalias tag for a specific scope:
//
// ... = load %ptr1, !alias.scope !{ !scope1 }
// ... = load %ptr2, !alias.scope !{ !scope1, !scope2 }, !noalias !{ !scope1 }
//
// When evaluating an aliasing query, if one of the instructions is associated
// has a set of noalias scopes in some domain that is superset of the alias
// scopes in that domain of some other instruction, then the two memory
// accesses are assumed not to alias.
//
//===----------------------------------------------------------------------===//

#include "llvm/ADT/SmallPtrSet.h"
#include "llvm/Analysis/AliasAnalysis.h"
#include "llvm/Analysis/Passes.h"
#include "llvm/IR/Constants.h"
#include "llvm/IR/LLVMContext.h"
#include "llvm/IR/Metadata.h"
#include "llvm/IR/Module.h"
#include "llvm/Pass.h"
#include "llvm/Support/CommandLine.h"
using namespace llvm;

// A handy option for disabling scoped no-alias functionality. The same effect
// can also be achieved by stripping the associated metadata tags from IR, but
// this option is sometimes more convenient.
static cl::opt<bool>
EnableScopedNoAlias("enable-scoped-noalias", cl::init(true));

namespace {
/// AliasScopeNode - This is a simple wrapper around an MDNode which provides
/// a higher-level interface by hiding the details of how alias analysis
/// information is encoded in its operands.
class AliasScopeNode {
  const MDNode *Node;

public:
  AliasScopeNode() : Node(0) {}
  explicit AliasScopeNode(const MDNode *N) : Node(N) {}

  /// getNode - Get the MDNode for this AliasScopeNode.
  const MDNode *getNode() const { return Node; }

  /// getDomain - Get the MDNode for this AliasScopeNode's domain.
  const MDNode *getDomain() const {
    if (Node->getNumOperands() < 2)
      return nullptr;
    return dyn_cast_or_null<MDNode>(Node->getOperand(1));
  }
};

/// ScopedNoAliasAA - This is a simple alias analysis
/// implementation that uses scoped-noalias metadata to answer queries.
class ScopedNoAliasAA : public ImmutablePass, public AliasAnalysis {
public:
  static char ID; // Class identification, replacement for typeinfo
  ScopedNoAliasAA() : ImmutablePass(ID) {
    initializeScopedNoAliasAAPass(*PassRegistry::getPassRegistry());
  }

<<<<<<< HEAD
  void initializePass() override { InitializeAliasAnalysis(this); }
=======
  bool doInitialization(Module &M) override;
>>>>>>> 969bfdfe

  /// getAdjustedAnalysisPointer - This method is used when a pass implements
  /// an analysis interface through multiple inheritance.  If needed, it
  /// should override this to adjust the this pointer as needed for the
  /// specified pass info.
  void *getAdjustedAnalysisPointer(const void *PI) override {
    if (PI == &AliasAnalysis::ID)
      return (AliasAnalysis*)this;
    return this;
  }

protected:
  bool mayAliasInScopes(const MDNode *Scopes, const MDNode *NoAlias) const;
  void collectMDInDomain(const MDNode *List, const MDNode *Domain,
                         SmallPtrSetImpl<const MDNode *> &Nodes) const;

private:
  void getAnalysisUsage(AnalysisUsage &AU) const override;
  AliasResult alias(const Location &LocA, const Location &LocB) override;
  bool pointsToConstantMemory(const Location &Loc, bool OrLocal) override;
  ModRefBehavior getModRefBehavior(ImmutableCallSite CS) override;
  ModRefBehavior getModRefBehavior(const Function *F) override;
  ModRefResult getModRefInfo(ImmutableCallSite CS,
                             const Location &Loc) override;
  ModRefResult getModRefInfo(ImmutableCallSite CS1,
                             ImmutableCallSite CS2) override;
};
}  // End of anonymous namespace

// Register this pass...
char ScopedNoAliasAA::ID = 0;
INITIALIZE_AG_PASS(ScopedNoAliasAA, AliasAnalysis, "scoped-noalias",
                   "Scoped NoAlias Alias Analysis", false, true, false)

ImmutablePass *llvm::createScopedNoAliasAAPass() {
  return new ScopedNoAliasAA();
}

bool ScopedNoAliasAA::doInitialization(Module &M) {
  InitializeAliasAnalysis(this, &M.getDataLayout());
  return true;
}

void
ScopedNoAliasAA::getAnalysisUsage(AnalysisUsage &AU) const {
  AU.setPreservesAll();
  AliasAnalysis::getAnalysisUsage(AU);
}

void
ScopedNoAliasAA::collectMDInDomain(const MDNode *List, const MDNode *Domain,
                   SmallPtrSetImpl<const MDNode *> &Nodes) const {
  for (unsigned i = 0, ie = List->getNumOperands(); i != ie; ++i)
    if (const MDNode *MD = dyn_cast<MDNode>(List->getOperand(i)))
      if (AliasScopeNode(MD).getDomain() == Domain)
        Nodes.insert(MD);
}

bool
ScopedNoAliasAA::mayAliasInScopes(const MDNode *Scopes,
                                  const MDNode *NoAlias) const {
  if (!Scopes || !NoAlias)
    return true;

  // Collect the set of scope domains relevant to the noalias scopes.
  SmallPtrSet<const MDNode *, 16> Domains;
  for (unsigned i = 0, ie = NoAlias->getNumOperands(); i != ie; ++i)
    if (const MDNode *NAMD = dyn_cast<MDNode>(NoAlias->getOperand(i)))
      if (const MDNode *Domain = AliasScopeNode(NAMD).getDomain())
        Domains.insert(Domain);

  // We alias unless, for some domain, the set of noalias scopes in that domain
  // is a superset of the set of alias scopes in that domain.
  for (const MDNode *Domain : Domains) {
    SmallPtrSet<const MDNode *, 16> NANodes, ScopeNodes;
    collectMDInDomain(NoAlias, Domain, NANodes);
    collectMDInDomain(Scopes, Domain, ScopeNodes);
    if (!ScopeNodes.size())
      continue;

    // To not alias, all of the nodes in ScopeNodes must be in NANodes.
    bool FoundAll = true;
    for (const MDNode *SMD : ScopeNodes)
      if (!NANodes.count(SMD)) {
        FoundAll = false;
        break;
      }

    if (FoundAll)
      return false;
  }

  return true;
}

AliasAnalysis::AliasResult
ScopedNoAliasAA::alias(const Location &LocA, const Location &LocB) {
  if (!EnableScopedNoAlias)
    return AliasAnalysis::alias(LocA, LocB);

  // Get the attached MDNodes.
  const MDNode *AScopes = LocA.AATags.Scope,
               *BScopes = LocB.AATags.Scope;

  const MDNode *ANoAlias = LocA.AATags.NoAlias,
               *BNoAlias = LocB.AATags.NoAlias;

  if (!mayAliasInScopes(AScopes, BNoAlias))
    return NoAlias;

  if (!mayAliasInScopes(BScopes, ANoAlias))
    return NoAlias;

  // If they may alias, chain to the next AliasAnalysis.
  return AliasAnalysis::alias(LocA, LocB);
}

bool ScopedNoAliasAA::pointsToConstantMemory(const Location &Loc,
                                             bool OrLocal) {
  return AliasAnalysis::pointsToConstantMemory(Loc, OrLocal);
}

AliasAnalysis::ModRefBehavior
ScopedNoAliasAA::getModRefBehavior(ImmutableCallSite CS) {
  return AliasAnalysis::getModRefBehavior(CS);
}

AliasAnalysis::ModRefBehavior
ScopedNoAliasAA::getModRefBehavior(const Function *F) {
  return AliasAnalysis::getModRefBehavior(F);
}

AliasAnalysis::ModRefResult
ScopedNoAliasAA::getModRefInfo(ImmutableCallSite CS, const Location &Loc) {
  if (!EnableScopedNoAlias)
    return AliasAnalysis::getModRefInfo(CS, Loc);

<<<<<<< HEAD
  if (!mayAliasInScopes(Loc.AATags.Scope, CS.getInstruction()->getMDNode(
=======
  if (!mayAliasInScopes(Loc.AATags.Scope, CS.getInstruction()->getMetadata(
>>>>>>> 969bfdfe
                                              LLVMContext::MD_noalias)))
    return NoModRef;

  if (!mayAliasInScopes(
<<<<<<< HEAD
          CS.getInstruction()->getMDNode(LLVMContext::MD_alias_scope),
=======
          CS.getInstruction()->getMetadata(LLVMContext::MD_alias_scope),
>>>>>>> 969bfdfe
          Loc.AATags.NoAlias))
    return NoModRef;

  return AliasAnalysis::getModRefInfo(CS, Loc);
}

AliasAnalysis::ModRefResult
ScopedNoAliasAA::getModRefInfo(ImmutableCallSite CS1, ImmutableCallSite CS2) {
  if (!EnableScopedNoAlias)
    return AliasAnalysis::getModRefInfo(CS1, CS2);

  if (!mayAliasInScopes(
<<<<<<< HEAD
          CS1.getInstruction()->getMDNode(LLVMContext::MD_alias_scope),
          CS2.getInstruction()->getMDNode(LLVMContext::MD_noalias)))
    return NoModRef;

  if (!mayAliasInScopes(
          CS2.getInstruction()->getMDNode(LLVMContext::MD_alias_scope),
          CS1.getInstruction()->getMDNode(LLVMContext::MD_noalias)))
=======
          CS1.getInstruction()->getMetadata(LLVMContext::MD_alias_scope),
          CS2.getInstruction()->getMetadata(LLVMContext::MD_noalias)))
    return NoModRef;

  if (!mayAliasInScopes(
          CS2.getInstruction()->getMetadata(LLVMContext::MD_alias_scope),
          CS1.getInstruction()->getMetadata(LLVMContext::MD_noalias)))
>>>>>>> 969bfdfe
    return NoModRef;

  return AliasAnalysis::getModRefInfo(CS1, CS2);
}
<|MERGE_RESOLUTION|>--- conflicted
+++ resolved
@@ -80,11 +80,7 @@
     initializeScopedNoAliasAAPass(*PassRegistry::getPassRegistry());
   }
 
-<<<<<<< HEAD
-  void initializePass() override { InitializeAliasAnalysis(this); }
-=======
   bool doInitialization(Module &M) override;
->>>>>>> 969bfdfe
 
   /// getAdjustedAnalysisPointer - This method is used when a pass implements
   /// an analysis interface through multiple inheritance.  If needed, it
@@ -222,20 +218,12 @@
   if (!EnableScopedNoAlias)
     return AliasAnalysis::getModRefInfo(CS, Loc);
 
-<<<<<<< HEAD
-  if (!mayAliasInScopes(Loc.AATags.Scope, CS.getInstruction()->getMDNode(
-=======
   if (!mayAliasInScopes(Loc.AATags.Scope, CS.getInstruction()->getMetadata(
->>>>>>> 969bfdfe
                                               LLVMContext::MD_noalias)))
     return NoModRef;
 
   if (!mayAliasInScopes(
-<<<<<<< HEAD
-          CS.getInstruction()->getMDNode(LLVMContext::MD_alias_scope),
-=======
           CS.getInstruction()->getMetadata(LLVMContext::MD_alias_scope),
->>>>>>> 969bfdfe
           Loc.AATags.NoAlias))
     return NoModRef;
 
@@ -248,15 +236,6 @@
     return AliasAnalysis::getModRefInfo(CS1, CS2);
 
   if (!mayAliasInScopes(
-<<<<<<< HEAD
-          CS1.getInstruction()->getMDNode(LLVMContext::MD_alias_scope),
-          CS2.getInstruction()->getMDNode(LLVMContext::MD_noalias)))
-    return NoModRef;
-
-  if (!mayAliasInScopes(
-          CS2.getInstruction()->getMDNode(LLVMContext::MD_alias_scope),
-          CS1.getInstruction()->getMDNode(LLVMContext::MD_noalias)))
-=======
           CS1.getInstruction()->getMetadata(LLVMContext::MD_alias_scope),
           CS2.getInstruction()->getMetadata(LLVMContext::MD_noalias)))
     return NoModRef;
@@ -264,7 +243,6 @@
   if (!mayAliasInScopes(
           CS2.getInstruction()->getMetadata(LLVMContext::MD_alias_scope),
           CS1.getInstruction()->getMetadata(LLVMContext::MD_noalias)))
->>>>>>> 969bfdfe
     return NoModRef;
 
   return AliasAnalysis::getModRefInfo(CS1, CS2);
