--- conflicted
+++ resolved
@@ -17,11 +17,7 @@
 #include "llvm/ADT/SmallPtrSet.h"
 #include "llvm/ADT/SmallVector.h"
 #include "llvm/Analysis/AliasAnalysis.h"
-<<<<<<< HEAD
-#include "llvm/Analysis/AssumptionTracker.h"
-=======
 #include "llvm/Analysis/AssumptionCache.h"
->>>>>>> 969bfdfe
 #include "llvm/Analysis/CFG.h"
 #include "llvm/Analysis/CaptureTracking.h"
 #include "llvm/Analysis/InstructionSimplify.h"
@@ -200,12 +196,7 @@
 static Value *GetLinearExpression(Value *V, APInt &Scale, APInt &Offset,
                                   ExtensionKind &Extension,
                                   const DataLayout &DL, unsigned Depth,
-<<<<<<< HEAD
-                                  AssumptionTracker *AT,
-                                  DominatorTree *DT) {
-=======
                                   AssumptionCache *AC, DominatorTree *DT) {
->>>>>>> 969bfdfe
   assert(V->getType()->isIntegerTy() && "Not an integer value");
 
   // Limit our recursion depth.
@@ -230,41 +221,24 @@
       case Instruction::Or:
         // X|C == X+C if all the bits in C are unset in X.  Otherwise we can't
         // analyze it.
-<<<<<<< HEAD
-        if (!MaskedValueIsZero(BOp->getOperand(0), RHSC->getValue(), &DL, 0,
-                               AT, BOp, DT))
-=======
         if (!MaskedValueIsZero(BOp->getOperand(0), RHSC->getValue(), DL, 0, AC,
                                BOp, DT))
->>>>>>> 969bfdfe
           break;
         // FALL THROUGH.
       case Instruction::Add:
         V = GetLinearExpression(BOp->getOperand(0), Scale, Offset, Extension,
-<<<<<<< HEAD
-                                DL, Depth+1, AT, DT);
-=======
                                 DL, Depth + 1, AC, DT);
->>>>>>> 969bfdfe
         Offset += RHSC->getValue();
         return V;
       case Instruction::Mul:
         V = GetLinearExpression(BOp->getOperand(0), Scale, Offset, Extension,
-<<<<<<< HEAD
-                                DL, Depth+1, AT, DT);
-=======
                                 DL, Depth + 1, AC, DT);
->>>>>>> 969bfdfe
         Offset *= RHSC->getValue();
         Scale *= RHSC->getValue();
         return V;
       case Instruction::Shl:
         V = GetLinearExpression(BOp->getOperand(0), Scale, Offset, Extension,
-<<<<<<< HEAD
-                                DL, Depth+1, AT, DT);
-=======
                                 DL, Depth + 1, AC, DT);
->>>>>>> 969bfdfe
         Offset <<= RHSC->getValue().getLimitedValue();
         Scale <<= RHSC->getValue().getLimitedValue();
         return V;
@@ -284,13 +258,8 @@
     Offset = Offset.trunc(SmallWidth);
     Extension = isa<SExtInst>(V) ? EK_SignExt : EK_ZeroExt;
 
-<<<<<<< HEAD
-    Value *Result = GetLinearExpression(CastOp, Scale, Offset, Extension,
-                                        DL, Depth+1, AT, DT);
-=======
     Value *Result = GetLinearExpression(CastOp, Scale, Offset, Extension, DL,
                                         Depth + 1, AC, DT);
->>>>>>> 969bfdfe
     Scale = Scale.zext(OldWidth);
 
     // We have to sign-extend even if Extension == EK_ZeroExt as we can't
@@ -323,13 +292,8 @@
 static const Value *
 DecomposeGEPExpression(const Value *V, int64_t &BaseOffs,
                        SmallVectorImpl<VariableGEPIndex> &VarIndices,
-<<<<<<< HEAD
-                       bool &MaxLookupReached, const DataLayout *DL,
-                       AssumptionTracker *AT, DominatorTree *DT) {
-=======
                        bool &MaxLookupReached, const DataLayout &DL,
                        AssumptionCache *AC, DominatorTree *DT) {
->>>>>>> 969bfdfe
   // Limit recursion depth to limit compile time in crazy cases.
   unsigned MaxLookup = MaxLookupSearchDepth;
   MaxLookupReached = false;
@@ -360,11 +324,7 @@
       // If it's not a GEP, hand it off to SimplifyInstruction to see if it
       // can come up with something. This matches what GetUnderlyingObject does.
       if (const Instruction *I = dyn_cast<Instruction>(V))
-<<<<<<< HEAD
-        // TODO: Get a DominatorTree and AssumptionTracker and use them here
-=======
         // TODO: Get a DominatorTree and AssumptionCache and use them here
->>>>>>> 969bfdfe
         // (these are both now available in this function, but this should be
         // updated when GetUnderlyingObject is updated). TLI should be
         // provided also.
@@ -415,13 +375,8 @@
 
       // Use GetLinearExpression to decompose the index into a C1*V+C2 form.
       APInt IndexScale(Width, 0), IndexOffset(Width, 0);
-<<<<<<< HEAD
-      Index = GetLinearExpression(Index, IndexScale, IndexOffset, Extension,
-                                  *DL, 0, AT, DT);
-=======
       Index = GetLinearExpression(Index, IndexScale, IndexOffset, Extension, DL,
                                   0, AC, DT);
->>>>>>> 969bfdfe
 
       // The GEP index scale ("Scale") scales C1*V+C2, yielding (C1*V+C2)*Scale.
       // This gives us an aggregate computation of (C1*Scale)*V + C2*Scale.
@@ -500,13 +455,8 @@
 
     void getAnalysisUsage(AnalysisUsage &AU) const override {
       AU.addRequired<AliasAnalysis>();
-<<<<<<< HEAD
-      AU.addRequired<AssumptionTracker>();
-      AU.addRequired<TargetLibraryInfo>();
-=======
       AU.addRequired<AssumptionCacheTracker>();
       AU.addRequired<TargetLibraryInfoWrapperPass>();
->>>>>>> 969bfdfe
     }
 
     AliasResult alias(const Location &LocA, const Location &LocB) override {
@@ -628,13 +578,8 @@
 INITIALIZE_AG_PASS_BEGIN(BasicAliasAnalysis, AliasAnalysis, "basicaa",
                    "Basic Alias Analysis (stateless AA impl)",
                    false, true, false)
-<<<<<<< HEAD
-INITIALIZE_PASS_DEPENDENCY(AssumptionTracker)
-INITIALIZE_PASS_DEPENDENCY(TargetLibraryInfo)
-=======
 INITIALIZE_PASS_DEPENDENCY(AssumptionCacheTracker)
 INITIALIZE_PASS_DEPENDENCY(TargetLibraryInfoWrapperPass)
->>>>>>> 969bfdfe
 INITIALIZE_AG_PASS_END(BasicAliasAnalysis, AliasAnalysis, "basicaa",
                    "Basic Alias Analysis (stateless AA impl)",
                    false, true, false)
@@ -1047,9 +992,6 @@
   bool GEP1MaxLookupReached;
   SmallVector<VariableGEPIndex, 4> GEP1VariableIndices;
 
-<<<<<<< HEAD
-  AssumptionTracker *AT = &getAnalysis<AssumptionTracker>();
-=======
   // We have to get two AssumptionCaches here because GEP1 and V2 may be from
   // different functions.
   // FIXME: This really doesn't make any sense. We get a dominator tree below
@@ -1066,7 +1008,6 @@
     AC2 = &ACT.getAssumptionCache(
         const_cast<Function &>(*I2->getParent()->getParent()));
 
->>>>>>> 969bfdfe
   DominatorTreeWrapperPass *DTWP =
       getAnalysisIfAvailable<DominatorTreeWrapperPass>();
   DominatorTree *DT = DTWP ? &DTWP->getDomTree() : nullptr;
@@ -1093,19 +1034,11 @@
         bool GEP2MaxLookupReached;
         SmallVector<VariableGEPIndex, 4> GEP2VariableIndices;
         const Value *GEP2BasePtr =
-<<<<<<< HEAD
-          DecomposeGEPExpression(GEP2, GEP2BaseOffset, GEP2VariableIndices,
-                                 GEP2MaxLookupReached, DL, AT, DT);
-        const Value *GEP1BasePtr =
-          DecomposeGEPExpression(GEP1, GEP1BaseOffset, GEP1VariableIndices,
-                                 GEP1MaxLookupReached, DL, AT, DT);
-=======
             DecomposeGEPExpression(GEP2, GEP2BaseOffset, GEP2VariableIndices,
                                    GEP2MaxLookupReached, *DL, AC2, DT);
         const Value *GEP1BasePtr =
             DecomposeGEPExpression(GEP1, GEP1BaseOffset, GEP1VariableIndices,
                                    GEP1MaxLookupReached, *DL, AC1, DT);
->>>>>>> 969bfdfe
         // DecomposeGEPExpression and GetUnderlyingObject should return the
         // same result except when DecomposeGEPExpression has no DataLayout.
         if (GEP1BasePtr != UnderlyingV1 || GEP2BasePtr != UnderlyingV2) {
@@ -1133,25 +1066,15 @@
     // exactly, see if the computed offset from the common pointer tells us
     // about the relation of the resulting pointer.
     const Value *GEP1BasePtr =
-<<<<<<< HEAD
-      DecomposeGEPExpression(GEP1, GEP1BaseOffset, GEP1VariableIndices,
-                             GEP1MaxLookupReached, DL, AT, DT);
-=======
         DecomposeGEPExpression(GEP1, GEP1BaseOffset, GEP1VariableIndices,
                                GEP1MaxLookupReached, *DL, AC1, DT);
->>>>>>> 969bfdfe
 
     int64_t GEP2BaseOffset;
     bool GEP2MaxLookupReached;
     SmallVector<VariableGEPIndex, 4> GEP2VariableIndices;
     const Value *GEP2BasePtr =
-<<<<<<< HEAD
-      DecomposeGEPExpression(GEP2, GEP2BaseOffset, GEP2VariableIndices,
-                             GEP2MaxLookupReached, DL, AT, DT);
-=======
         DecomposeGEPExpression(GEP2, GEP2BaseOffset, GEP2VariableIndices,
                                GEP2MaxLookupReached, *DL, AC2, DT);
->>>>>>> 969bfdfe
 
     // DecomposeGEPExpression and GetUnderlyingObject should return the
     // same result except when DecomposeGEPExpression has no DataLayout.
@@ -1200,13 +1123,8 @@
       return R;
 
     const Value *GEP1BasePtr =
-<<<<<<< HEAD
-      DecomposeGEPExpression(GEP1, GEP1BaseOffset, GEP1VariableIndices,
-                             GEP1MaxLookupReached, DL, AT, DT);
-=======
         DecomposeGEPExpression(GEP1, GEP1BaseOffset, GEP1VariableIndices,
                                GEP1MaxLookupReached, *DL, AC1, DT);
->>>>>>> 969bfdfe
 
     // DecomposeGEPExpression and GetUnderlyingObject should return the
     // same result except when DecomposeGEPExpression has no DataLayout.
