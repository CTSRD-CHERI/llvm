//===- InlineCost.cpp - Cost analysis for inliner -------------------------===//
//
//                     The LLVM Compiler Infrastructure
//
// This file is distributed under the University of Illinois Open Source
// License. See LICENSE.TXT for details.
//
//===----------------------------------------------------------------------===//
//
// This file implements inline cost analysis.
//
//===----------------------------------------------------------------------===//

#include "llvm/Analysis/InlineCost.h"
#include "llvm/ADT/STLExtras.h"
#include "llvm/ADT/SetVector.h"
#include "llvm/ADT/SmallPtrSet.h"
#include "llvm/ADT/SmallVector.h"
#include "llvm/ADT/Statistic.h"
#include "llvm/Analysis/AssumptionCache.h"
#include "llvm/Analysis/BlockFrequencyInfo.h"
#include "llvm/Analysis/CodeMetrics.h"
#include "llvm/Analysis/ConstantFolding.h"
#include "llvm/Analysis/CFG.h"
#include "llvm/Analysis/InstructionSimplify.h"
#include "llvm/Analysis/ProfileSummaryInfo.h"
#include "llvm/Analysis/TargetTransformInfo.h"
#include "llvm/Analysis/ValueTracking.h"
#include "llvm/IR/CallSite.h"
#include "llvm/IR/CallingConv.h"
#include "llvm/IR/DataLayout.h"
#include "llvm/IR/GetElementPtrTypeIterator.h"
#include "llvm/IR/GlobalAlias.h"
#include "llvm/IR/InstVisitor.h"
#include "llvm/IR/IntrinsicInst.h"
#include "llvm/IR/Operator.h"
#include "llvm/Support/Debug.h"
#include "llvm/Support/raw_ostream.h"

using namespace llvm;

#define DEBUG_TYPE "inline-cost"

STATISTIC(NumCallsAnalyzed, "Number of call sites analyzed");

static cl::opt<int> InlineThreshold(
    "inline-threshold", cl::Hidden, cl::init(225), cl::ZeroOrMore,
    cl::desc("Control the amount of inlining to perform (default = 225)"));

static cl::opt<int> HintThreshold(
    "inlinehint-threshold", cl::Hidden, cl::init(325),
    cl::desc("Threshold for inlining functions with inline hint"));

static cl::opt<int>
    ColdCallSiteThreshold("inline-cold-callsite-threshold", cl::Hidden,
                          cl::init(45),
                          cl::desc("Threshold for inlining cold callsites"));

// We introduce this threshold to help performance of instrumentation based
// PGO before we actually hook up inliner with analysis passes such as BPI and
// BFI.
static cl::opt<int> ColdThreshold(
    "inlinecold-threshold", cl::Hidden, cl::init(45),
    cl::desc("Threshold for inlining functions with cold attribute"));

static cl::opt<int>
    HotCallSiteThreshold("hot-callsite-threshold", cl::Hidden, cl::init(3000),
                         cl::ZeroOrMore,
                         cl::desc("Threshold for hot callsites "));

static cl::opt<int> LocallyHotCallSiteThreshold(
    "locally-hot-callsite-threshold", cl::Hidden, cl::init(525), cl::ZeroOrMore,
    cl::desc("Threshold for locally hot callsites "));

static cl::opt<int> ColdCallSiteRelFreq(
    "cold-callsite-rel-freq", cl::Hidden, cl::init(2), cl::ZeroOrMore,
    cl::desc("Maxmimum block frequency, expressed as a percentage of caller's "
             "entry frequency, for a callsite to be cold in the absence of "
             "profile information."));

static cl::opt<int> HotCallSiteRelFreq(
    "hot-callsite-rel-freq", cl::Hidden, cl::init(60), cl::ZeroOrMore,
    cl::desc("Minimum block frequency, expressed as a multiple of caller's "
             "entry frequency, for a callsite to be hot in the absence of "
             "profile information."));

static cl::opt<bool> OptComputeFullInlineCost(
    "inline-cost-full", cl::Hidden, cl::init(false),
    cl::desc("Compute the full inline cost of a call site even when the cost "
             "exceeds the threshold."));

namespace {

class CallAnalyzer : public InstVisitor<CallAnalyzer, bool> {
  typedef InstVisitor<CallAnalyzer, bool> Base;
  friend class InstVisitor<CallAnalyzer, bool>;

  /// The TargetTransformInfo available for this compilation.
  const TargetTransformInfo &TTI;

  /// Getter for the cache of @llvm.assume intrinsics.
  std::function<AssumptionCache &(Function &)> &GetAssumptionCache;

  /// Getter for BlockFrequencyInfo
  Optional<function_ref<BlockFrequencyInfo &(Function &)>> &GetBFI;

  /// Profile summary information.
  ProfileSummaryInfo *PSI;

  /// The called function.
  Function &F;

  // Cache the DataLayout since we use it a lot.
  const DataLayout &DL;

  /// The OptimizationRemarkEmitter available for this compilation.
  OptimizationRemarkEmitter *ORE;

  /// The candidate callsite being analyzed. Please do not use this to do
  /// analysis in the caller function; we want the inline cost query to be
  /// easily cacheable. Instead, use the cover function paramHasAttr.
  CallSite CandidateCS;

  /// Tunable parameters that control the analysis.
  const InlineParams &Params;

  int Threshold;
  int Cost;
  bool ComputeFullInlineCost;

  bool IsCallerRecursive;
  bool IsRecursiveCall;
  bool ExposesReturnsTwice;
  bool HasDynamicAlloca;
  bool ContainsNoDuplicateCall;
  bool HasReturn;
  bool HasIndirectBr;
  bool HasFrameEscape;
  bool UsesVarArgs;

  /// Number of bytes allocated statically by the callee.
  uint64_t AllocatedSize;
  unsigned NumInstructions, NumVectorInstructions;
  int VectorBonus, TenPercentVectorBonus;
  // Bonus to be applied when the callee has only one reachable basic block.
  int SingleBBBonus;

  /// While we walk the potentially-inlined instructions, we build up and
  /// maintain a mapping of simplified values specific to this callsite. The
  /// idea is to propagate any special information we have about arguments to
  /// this call through the inlinable section of the function, and account for
  /// likely simplifications post-inlining. The most important aspect we track
  /// is CFG altering simplifications -- when we prove a basic block dead, that
  /// can cause dramatic shifts in the cost of inlining a function.
  DenseMap<Value *, Constant *> SimplifiedValues;

  /// Keep track of the values which map back (through function arguments) to
  /// allocas on the caller stack which could be simplified through SROA.
  DenseMap<Value *, Value *> SROAArgValues;

  /// The mapping of caller Alloca values to their accumulated cost savings. If
  /// we have to disable SROA for one of the allocas, this tells us how much
  /// cost must be added.
  DenseMap<Value *, int> SROAArgCosts;

  /// Keep track of values which map to a pointer base and constant offset.
  DenseMap<Value *, std::pair<Value *, APInt>> ConstantOffsetPtrs;

  /// Keep track of dead blocks due to the constant arguments.
  SetVector<BasicBlock *> DeadBlocks;

  /// The mapping of the blocks to their known unique successors due to the
  /// constant arguments.
  DenseMap<BasicBlock *, BasicBlock *> KnownSuccessors;

  /// Model the elimination of repeated loads that is expected to happen
  /// whenever we simplify away the stores that would otherwise cause them to be
  /// loads.
  bool EnableLoadElimination;
  SmallPtrSet<Value *, 16> LoadAddrSet;
  int LoadEliminationCost;

  // Custom simplification helper routines.
  bool isAllocaDerivedArg(Value *V);
  bool lookupSROAArgAndCost(Value *V, Value *&Arg,
                            DenseMap<Value *, int>::iterator &CostIt);
  void disableSROA(DenseMap<Value *, int>::iterator CostIt);
  void disableSROA(Value *V);
  void findDeadBlocks(BasicBlock *CurrBB, BasicBlock *NextBB);
  void accumulateSROACost(DenseMap<Value *, int>::iterator CostIt,
                          int InstructionCost);
  void disableLoadElimination();
  bool isGEPFree(GetElementPtrInst &GEP);
  bool canFoldInboundsGEP(GetElementPtrInst &I);
  bool accumulateGEPOffset(GEPOperator &GEP, APInt &Offset);
  bool simplifyCallSite(Function *F, CallSite CS);
  template <typename Callable>
  bool simplifyInstruction(Instruction &I, Callable Evaluate);
  ConstantInt *stripAndComputeInBoundsConstantOffsets(Value *&V);

  /// Return true if the given argument to the function being considered for
  /// inlining has the given attribute set either at the call site or the
  /// function declaration.  Primarily used to inspect call site specific
  /// attributes since these can be more precise than the ones on the callee
  /// itself.
  bool paramHasAttr(Argument *A, Attribute::AttrKind Attr);

  /// Return true if the given value is known non null within the callee if
  /// inlined through this particular callsite.
  bool isKnownNonNullInCallee(Value *V);

  /// Update Threshold based on callsite properties such as callee
  /// attributes and callee hotness for PGO builds. The Callee is explicitly
  /// passed to support analyzing indirect calls whose target is inferred by
  /// analysis.
  void updateThreshold(CallSite CS, Function &Callee);

  /// Return true if size growth is allowed when inlining the callee at CS.
  bool allowSizeGrowth(CallSite CS);

  /// Return true if \p CS is a cold callsite.
  bool isColdCallSite(CallSite CS, BlockFrequencyInfo *CallerBFI);

  /// Return a higher threshold if \p CS is a hot callsite.
  Optional<int> getHotCallSiteThreshold(CallSite CS,
                                        BlockFrequencyInfo *CallerBFI);

  // Custom analysis routines.
  bool analyzeBlock(BasicBlock *BB, SmallPtrSetImpl<const Value *> &EphValues);

  // Disable several entry points to the visitor so we don't accidentally use
  // them by declaring but not defining them here.
  void visit(Module *);
  void visit(Module &);
  void visit(Function *);
  void visit(Function &);
  void visit(BasicBlock *);
  void visit(BasicBlock &);

  // Provide base case for our instruction visit.
  bool visitInstruction(Instruction &I);

  // Our visit overrides.
  bool visitAlloca(AllocaInst &I);
  bool visitPHI(PHINode &I);
  bool visitGetElementPtr(GetElementPtrInst &I);
  bool visitBitCast(BitCastInst &I);
  bool visitPtrToInt(PtrToIntInst &I);
  bool visitIntToPtr(IntToPtrInst &I);
  bool visitCastInst(CastInst &I);
  bool visitUnaryInstruction(UnaryInstruction &I);
  bool visitCmpInst(CmpInst &I);
  bool visitSub(BinaryOperator &I);
  bool visitBinaryOperator(BinaryOperator &I);
  bool visitLoad(LoadInst &I);
  bool visitStore(StoreInst &I);
  bool visitExtractValue(ExtractValueInst &I);
  bool visitInsertValue(InsertValueInst &I);
  bool visitCallSite(CallSite CS);
  bool visitReturnInst(ReturnInst &RI);
  bool visitBranchInst(BranchInst &BI);
  bool visitSelectInst(SelectInst &SI);
  bool visitSwitchInst(SwitchInst &SI);
  bool visitIndirectBrInst(IndirectBrInst &IBI);
  bool visitResumeInst(ResumeInst &RI);
  bool visitCleanupReturnInst(CleanupReturnInst &RI);
  bool visitCatchReturnInst(CatchReturnInst &RI);
  bool visitUnreachableInst(UnreachableInst &I);

public:
  CallAnalyzer(const TargetTransformInfo &TTI,
               std::function<AssumptionCache &(Function &)> &GetAssumptionCache,
               Optional<function_ref<BlockFrequencyInfo &(Function &)>> &GetBFI,
               ProfileSummaryInfo *PSI, OptimizationRemarkEmitter *ORE,
               Function &Callee, CallSite CSArg, const InlineParams &Params)
      : TTI(TTI), GetAssumptionCache(GetAssumptionCache), GetBFI(GetBFI),
        PSI(PSI), F(Callee), DL(F.getParent()->getDataLayout()), ORE(ORE),
        CandidateCS(CSArg), Params(Params), Threshold(Params.DefaultThreshold),
        Cost(0), ComputeFullInlineCost(OptComputeFullInlineCost ||
                                       Params.ComputeFullInlineCost || ORE),
        IsCallerRecursive(false), IsRecursiveCall(false),
        ExposesReturnsTwice(false), HasDynamicAlloca(false),
        ContainsNoDuplicateCall(false), HasReturn(false), HasIndirectBr(false),
        HasFrameEscape(false), UsesVarArgs(false), AllocatedSize(0), NumInstructions(0),
        NumVectorInstructions(0), VectorBonus(0), SingleBBBonus(0),
        EnableLoadElimination(true), LoadEliminationCost(0), NumConstantArgs(0),
        NumConstantOffsetPtrArgs(0), NumAllocaArgs(0), NumConstantPtrCmps(0),
        NumConstantPtrDiffs(0), NumInstructionsSimplified(0),
        SROACostSavings(0), SROACostSavingsLost(0) {}

  bool analyzeCall(CallSite CS);

  int getThreshold() { return Threshold; }
  int getCost() { return Cost; }

  // Keep a bunch of stats about the cost savings found so we can print them
  // out when debugging.
  unsigned NumConstantArgs;
  unsigned NumConstantOffsetPtrArgs;
  unsigned NumAllocaArgs;
  unsigned NumConstantPtrCmps;
  unsigned NumConstantPtrDiffs;
  unsigned NumInstructionsSimplified;
  unsigned SROACostSavings;
  unsigned SROACostSavingsLost;

  void dump();
};

} // namespace

/// \brief Test whether the given value is an Alloca-derived function argument.
bool CallAnalyzer::isAllocaDerivedArg(Value *V) {
  return SROAArgValues.count(V);
}

/// \brief Lookup the SROA-candidate argument and cost iterator which V maps to.
/// Returns false if V does not map to a SROA-candidate.
bool CallAnalyzer::lookupSROAArgAndCost(
    Value *V, Value *&Arg, DenseMap<Value *, int>::iterator &CostIt) {
  if (SROAArgValues.empty() || SROAArgCosts.empty())
    return false;

  DenseMap<Value *, Value *>::iterator ArgIt = SROAArgValues.find(V);
  if (ArgIt == SROAArgValues.end())
    return false;

  Arg = ArgIt->second;
  CostIt = SROAArgCosts.find(Arg);
  return CostIt != SROAArgCosts.end();
}

/// \brief Disable SROA for the candidate marked by this cost iterator.
///
/// This marks the candidate as no longer viable for SROA, and adds the cost
/// savings associated with it back into the inline cost measurement.
void CallAnalyzer::disableSROA(DenseMap<Value *, int>::iterator CostIt) {
  // If we're no longer able to perform SROA we need to undo its cost savings
  // and prevent subsequent analysis.
  Cost += CostIt->second;
  SROACostSavings -= CostIt->second;
  SROACostSavingsLost += CostIt->second;
  SROAArgCosts.erase(CostIt);
  disableLoadElimination();
}

/// \brief If 'V' maps to a SROA candidate, disable SROA for it.
void CallAnalyzer::disableSROA(Value *V) {
  Value *SROAArg;
  DenseMap<Value *, int>::iterator CostIt;
  if (lookupSROAArgAndCost(V, SROAArg, CostIt))
    disableSROA(CostIt);
}

/// \brief Accumulate the given cost for a particular SROA candidate.
void CallAnalyzer::accumulateSROACost(DenseMap<Value *, int>::iterator CostIt,
                                      int InstructionCost) {
  CostIt->second += InstructionCost;
  SROACostSavings += InstructionCost;
}

void CallAnalyzer::disableLoadElimination() {
  if (EnableLoadElimination) {
    Cost += LoadEliminationCost;
    LoadEliminationCost = 0;
    EnableLoadElimination = false;
  }
}

/// \brief Accumulate a constant GEP offset into an APInt if possible.
///
/// Returns false if unable to compute the offset for any reason. Respects any
/// simplified values known during the analysis of this callsite.
bool CallAnalyzer::accumulateGEPOffset(GEPOperator &GEP, APInt &Offset) {
<<<<<<< HEAD
  unsigned IntPtrWidth = DL.getTypeIntegerRangeInBits(GEP.getType());
=======
  unsigned IntPtrWidth = DL.getIndexTypeSizeInBits(GEP.getType());
>>>>>>> 8e229ec0
  assert(IntPtrWidth == Offset.getBitWidth());

  for (gep_type_iterator GTI = gep_type_begin(GEP), GTE = gep_type_end(GEP);
       GTI != GTE; ++GTI) {
    ConstantInt *OpC = dyn_cast<ConstantInt>(GTI.getOperand());
    if (!OpC)
      if (Constant *SimpleOp = SimplifiedValues.lookup(GTI.getOperand()))
        OpC = dyn_cast<ConstantInt>(SimpleOp);
    if (!OpC)
      return false;
    if (OpC->isZero())
      continue;

    // Handle a struct index, which adds its field offset to the pointer.
    if (StructType *STy = GTI.getStructTypeOrNull()) {
      unsigned ElementIdx = OpC->getZExtValue();
      const StructLayout *SL = DL.getStructLayout(STy);
      Offset += APInt(IntPtrWidth, SL->getElementOffset(ElementIdx));
      continue;
    }

    APInt TypeSize(IntPtrWidth, DL.getTypeAllocSize(GTI.getIndexedType()));
    Offset += OpC->getValue().sextOrTrunc(IntPtrWidth) * TypeSize;
  }
  return true;
}

/// \brief Use TTI to check whether a GEP is free.
///
/// Respects any simplified values known during the analysis of this callsite.
bool CallAnalyzer::isGEPFree(GetElementPtrInst &GEP) {
  SmallVector<Value *, 4> Operands;
  Operands.push_back(GEP.getOperand(0));
  for (User::op_iterator I = GEP.idx_begin(), E = GEP.idx_end(); I != E; ++I)
    if (Constant *SimpleOp = SimplifiedValues.lookup(*I))
       Operands.push_back(SimpleOp);
     else
       Operands.push_back(*I);
  return TargetTransformInfo::TCC_Free == TTI.getUserCost(&GEP, Operands);
}

bool CallAnalyzer::visitAlloca(AllocaInst &I) {
  // Check whether inlining will turn a dynamic alloca into a static
  // alloca and handle that case.
  if (I.isArrayAllocation()) {
    Constant *Size = SimplifiedValues.lookup(I.getArraySize());
    if (auto *AllocSize = dyn_cast_or_null<ConstantInt>(Size)) {
      Type *Ty = I.getAllocatedType();
      AllocatedSize = SaturatingMultiplyAdd(
          AllocSize->getLimitedValue(), DL.getTypeAllocSize(Ty), AllocatedSize);
      return Base::visitAlloca(I);
    }
  }

  // Accumulate the allocated size.
  if (I.isStaticAlloca()) {
    Type *Ty = I.getAllocatedType();
    AllocatedSize = SaturatingAdd(DL.getTypeAllocSize(Ty), AllocatedSize);
  }

  // We will happily inline static alloca instructions.
  if (I.isStaticAlloca())
    return Base::visitAlloca(I);

  // FIXME: This is overly conservative. Dynamic allocas are inefficient for
  // a variety of reasons, and so we would like to not inline them into
  // functions which don't currently have a dynamic alloca. This simply
  // disables inlining altogether in the presence of a dynamic alloca.
  HasDynamicAlloca = true;
  return false;
}

bool CallAnalyzer::visitPHI(PHINode &I) {
  // FIXME: We need to propagate SROA *disabling* through phi nodes, even
  // though we don't want to propagate it's bonuses. The idea is to disable
  // SROA if it *might* be used in an inappropriate manner.

  // Phi nodes are always zero-cost.
  // FIXME: Pointer sizes may differ between different address spaces, so do we
  // need to use correct address space in the call to getPointerSizeInBits here?
  // Or could we skip the getPointerSizeInBits call completely? As far as I can
  // see the ZeroOffset is used as a dummy value, so we can probably use any
  // bit width for the ZeroOffset?
  APInt ZeroOffset = APInt::getNullValue(DL.getPointerBaseSizeInBits(0u));
  bool CheckSROA = I.getType()->isPointerTy();

  // Track the constant or pointer with constant offset we've seen so far.
  Constant *FirstC = nullptr;
  std::pair<Value *, APInt> FirstBaseAndOffset = {nullptr, ZeroOffset};
  Value *FirstV = nullptr;

  for (unsigned i = 0, e = I.getNumIncomingValues(); i != e; ++i) {
    BasicBlock *Pred = I.getIncomingBlock(i);
    // If the incoming block is dead, skip the incoming block.
    if (DeadBlocks.count(Pred))
      continue;
    // If the parent block of phi is not the known successor of the incoming
    // block, skip the incoming block.
    BasicBlock *KnownSuccessor = KnownSuccessors[Pred];
    if (KnownSuccessor && KnownSuccessor != I.getParent())
      continue;

    Value *V = I.getIncomingValue(i);
    // If the incoming value is this phi itself, skip the incoming value.
    if (&I == V)
      continue;

    Constant *C = dyn_cast<Constant>(V);
    if (!C)
      C = SimplifiedValues.lookup(V);

    std::pair<Value *, APInt> BaseAndOffset = {nullptr, ZeroOffset};
    if (!C && CheckSROA)
      BaseAndOffset = ConstantOffsetPtrs.lookup(V);

    if (!C && !BaseAndOffset.first)
      // The incoming value is neither a constant nor a pointer with constant
      // offset, exit early.
      return true;

    if (FirstC) {
      if (FirstC == C)
        // If we've seen a constant incoming value before and it is the same
        // constant we see this time, continue checking the next incoming value.
        continue;
      // Otherwise early exit because we either see a different constant or saw
      // a constant before but we have a pointer with constant offset this time.
      return true;
    }

    if (FirstV) {
      // The same logic as above, but check pointer with constant offset here.
      if (FirstBaseAndOffset == BaseAndOffset)
        continue;
      return true;
    }

    if (C) {
      // This is the 1st time we've seen a constant, record it.
      FirstC = C;
      continue;
    }

    // The remaining case is that this is the 1st time we've seen a pointer with
    // constant offset, record it.
    FirstV = V;
    FirstBaseAndOffset = BaseAndOffset;
  }

  // Check if we can map phi to a constant.
  if (FirstC) {
    SimplifiedValues[&I] = FirstC;
    return true;
  }

  // Check if we can map phi to a pointer with constant offset.
  if (FirstBaseAndOffset.first) {
    ConstantOffsetPtrs[&I] = FirstBaseAndOffset;

    Value *SROAArg;
    DenseMap<Value *, int>::iterator CostIt;
    if (lookupSROAArgAndCost(FirstV, SROAArg, CostIt))
      SROAArgValues[&I] = SROAArg;
  }

  return true;
}

/// \brief Check we can fold GEPs of constant-offset call site argument pointers.
/// This requires target data and inbounds GEPs.
///
/// \return true if the specified GEP can be folded.
bool CallAnalyzer::canFoldInboundsGEP(GetElementPtrInst &I) {
  // Check if we have a base + offset for the pointer.
  std::pair<Value *, APInt> BaseAndOffset =
      ConstantOffsetPtrs.lookup(I.getPointerOperand());
  if (!BaseAndOffset.first)
    return false;

  // Check if the offset of this GEP is constant, and if so accumulate it
  // into Offset.
  if (!accumulateGEPOffset(cast<GEPOperator>(I), BaseAndOffset.second))
    return false;

  // Add the result as a new mapping to Base + Offset.
  ConstantOffsetPtrs[&I] = BaseAndOffset;

  return true;
}

bool CallAnalyzer::visitGetElementPtr(GetElementPtrInst &I) {
  Value *SROAArg;
  DenseMap<Value *, int>::iterator CostIt;
  bool SROACandidate =
      lookupSROAArgAndCost(I.getPointerOperand(), SROAArg, CostIt);

  // Lambda to check whether a GEP's indices are all constant.
  auto IsGEPOffsetConstant = [&](GetElementPtrInst &GEP) {
    for (User::op_iterator I = GEP.idx_begin(), E = GEP.idx_end(); I != E; ++I)
      if (!isa<Constant>(*I) && !SimplifiedValues.lookup(*I))
        return false;
    return true;
  };

  if ((I.isInBounds() && canFoldInboundsGEP(I)) || IsGEPOffsetConstant(I)) {
    if (SROACandidate)
      SROAArgValues[&I] = SROAArg;

    // Constant GEPs are modeled as free.
    return true;
  }

  // Variable GEPs will require math and will disable SROA.
  if (SROACandidate)
    disableSROA(CostIt);
  return isGEPFree(I);
}

/// Simplify \p I if its operands are constants and update SimplifiedValues.
/// \p Evaluate is a callable specific to instruction type that evaluates the
/// instruction when all the operands are constants.
template <typename Callable>
bool CallAnalyzer::simplifyInstruction(Instruction &I, Callable Evaluate) {
  SmallVector<Constant *, 2> COps;
  for (Value *Op : I.operands()) {
    Constant *COp = dyn_cast<Constant>(Op);
    if (!COp)
      COp = SimplifiedValues.lookup(Op);
    if (!COp)
      return false;
    COps.push_back(COp);
  }
  auto *C = Evaluate(COps);
  if (!C)
    return false;
  SimplifiedValues[&I] = C;
  return true;
}

bool CallAnalyzer::visitBitCast(BitCastInst &I) {
  // Propagate constants through bitcasts.
  if (simplifyInstruction(I, [&](SmallVectorImpl<Constant *> &COps) {
        return ConstantExpr::getBitCast(COps[0], I.getType());
      }))
    return true;

  // Track base/offsets through casts
  std::pair<Value *, APInt> BaseAndOffset =
      ConstantOffsetPtrs.lookup(I.getOperand(0));
  // Casts don't change the offset, just wrap it up.
  if (BaseAndOffset.first)
    ConstantOffsetPtrs[&I] = BaseAndOffset;

  // Also look for SROA candidates here.
  Value *SROAArg;
  DenseMap<Value *, int>::iterator CostIt;
  if (lookupSROAArgAndCost(I.getOperand(0), SROAArg, CostIt))
    SROAArgValues[&I] = SROAArg;

  // Bitcasts are always zero cost.
  return true;
}

bool CallAnalyzer::visitPtrToInt(PtrToIntInst &I) {
  // Propagate constants through ptrtoint.
  if (simplifyInstruction(I, [&](SmallVectorImpl<Constant *> &COps) {
        return ConstantExpr::getPtrToInt(COps[0], I.getType());
      }))
    return true;

  // Track base/offset pairs when converted to a plain integer provided the
  // integer is large enough to represent the pointer.
  unsigned IntegerSize = I.getType()->getScalarSizeInBits();
  unsigned AS = I.getOperand(0)->getType()->getPointerAddressSpace();
  if (IntegerSize >= DL.getPointerBaseSizeInBits(AS)) {
    std::pair<Value *, APInt> BaseAndOffset =
        ConstantOffsetPtrs.lookup(I.getOperand(0));
    if (BaseAndOffset.first)
      ConstantOffsetPtrs[&I] = BaseAndOffset;
  }

  // This is really weird. Technically, ptrtoint will disable SROA. However,
  // unless that ptrtoint is *used* somewhere in the live basic blocks after
  // inlining, it will be nuked, and SROA should proceed. All of the uses which
  // would block SROA would also block SROA if applied directly to a pointer,
  // and so we can just add the integer in here. The only places where SROA is
  // preserved either cannot fire on an integer, or won't in-and-of themselves
  // disable SROA (ext) w/o some later use that we would see and disable.
  Value *SROAArg;
  DenseMap<Value *, int>::iterator CostIt;
  if (lookupSROAArgAndCost(I.getOperand(0), SROAArg, CostIt))
    SROAArgValues[&I] = SROAArg;

  return TargetTransformInfo::TCC_Free == TTI.getUserCost(&I);
}

bool CallAnalyzer::visitIntToPtr(IntToPtrInst &I) {
  // Propagate constants through ptrtoint.
  if (simplifyInstruction(I, [&](SmallVectorImpl<Constant *> &COps) {
        return ConstantExpr::getIntToPtr(COps[0], I.getType());
      }))
    return true;

  // Track base/offset pairs when round-tripped through a pointer without
  // modifications provided the integer is not too large.
  Value *Op = I.getOperand(0);
  unsigned IntegerSize = Op->getType()->getScalarSizeInBits();
  if (IntegerSize <= DL.getPointerBaseSizeInBits(I.getType())) {
    std::pair<Value *, APInt> BaseAndOffset = ConstantOffsetPtrs.lookup(Op);
    if (BaseAndOffset.first)
      ConstantOffsetPtrs[&I] = BaseAndOffset;
  }

  // "Propagate" SROA here in the same manner as we do for ptrtoint above.
  Value *SROAArg;
  DenseMap<Value *, int>::iterator CostIt;
  if (lookupSROAArgAndCost(Op, SROAArg, CostIt))
    SROAArgValues[&I] = SROAArg;

  return TargetTransformInfo::TCC_Free == TTI.getUserCost(&I);
}

bool CallAnalyzer::visitCastInst(CastInst &I) {
  // Propagate constants through ptrtoint.
  if (simplifyInstruction(I, [&](SmallVectorImpl<Constant *> &COps) {
        return ConstantExpr::getCast(I.getOpcode(), COps[0], I.getType());
      }))
    return true;

  // Disable SROA in the face of arbitrary casts we don't whitelist elsewhere.
  disableSROA(I.getOperand(0));

  // If this is a floating-point cast, and the target says this operation
  // is expensive, this may eventually become a library call. Treat the cost
  // as such.
  switch (I.getOpcode()) {
  case Instruction::FPTrunc:
  case Instruction::FPExt:
  case Instruction::UIToFP:
  case Instruction::SIToFP:
  case Instruction::FPToUI:
  case Instruction::FPToSI:
    if (TTI.getFPOpCost(I.getType()) == TargetTransformInfo::TCC_Expensive)
      Cost += InlineConstants::CallPenalty;
  default:
    break;
  }

  return TargetTransformInfo::TCC_Free == TTI.getUserCost(&I);
}

bool CallAnalyzer::visitUnaryInstruction(UnaryInstruction &I) {
  Value *Operand = I.getOperand(0);
  if (simplifyInstruction(I, [&](SmallVectorImpl<Constant *> &COps) {
        return ConstantFoldInstOperands(&I, COps[0], DL);
      }))
    return true;

  // Disable any SROA on the argument to arbitrary unary operators.
  disableSROA(Operand);

  return false;
}

bool CallAnalyzer::paramHasAttr(Argument *A, Attribute::AttrKind Attr) {
  return CandidateCS.paramHasAttr(A->getArgNo(), Attr);
}

bool CallAnalyzer::isKnownNonNullInCallee(Value *V) {
  // Does the *call site* have the NonNull attribute set on an argument?  We
  // use the attribute on the call site to memoize any analysis done in the
  // caller. This will also trip if the callee function has a non-null
  // parameter attribute, but that's a less interesting case because hopefully
  // the callee would already have been simplified based on that.
  if (Argument *A = dyn_cast<Argument>(V))
    if (paramHasAttr(A, Attribute::NonNull))
      return true;

  // Is this an alloca in the caller?  This is distinct from the attribute case
  // above because attributes aren't updated within the inliner itself and we
  // always want to catch the alloca derived case.
  if (isAllocaDerivedArg(V))
    // We can actually predict the result of comparisons between an
    // alloca-derived value and null. Note that this fires regardless of
    // SROA firing.
    return true;

  return false;
}

bool CallAnalyzer::allowSizeGrowth(CallSite CS) {
  // If the normal destination of the invoke or the parent block of the call
  // site is unreachable-terminated, there is little point in inlining this
  // unless there is literally zero cost.
  // FIXME: Note that it is possible that an unreachable-terminated block has a
  // hot entry. For example, in below scenario inlining hot_call_X() may be
  // beneficial :
  // main() {
  //   hot_call_1();
  //   ...
  //   hot_call_N()
  //   exit(0);
  // }
  // For now, we are not handling this corner case here as it is rare in real
  // code. In future, we should elaborate this based on BPI and BFI in more
  // general threshold adjusting heuristics in updateThreshold().
  Instruction *Instr = CS.getInstruction();
  if (InvokeInst *II = dyn_cast<InvokeInst>(Instr)) {
    if (isa<UnreachableInst>(II->getNormalDest()->getTerminator()))
      return false;
  } else if (isa<UnreachableInst>(Instr->getParent()->getTerminator()))
    return false;

  return true;
}

bool CallAnalyzer::isColdCallSite(CallSite CS, BlockFrequencyInfo *CallerBFI) {
  // If global profile summary is available, then callsite's coldness is
  // determined based on that.
  if (PSI && PSI->hasProfileSummary())
    return PSI->isColdCallSite(CS, CallerBFI);

  // Otherwise we need BFI to be available.
  if (!CallerBFI)
    return false;

  // Determine if the callsite is cold relative to caller's entry. We could
  // potentially cache the computation of scaled entry frequency, but the added
  // complexity is not worth it unless this scaling shows up high in the
  // profiles.
  const BranchProbability ColdProb(ColdCallSiteRelFreq, 100);
  auto CallSiteBB = CS.getInstruction()->getParent();
  auto CallSiteFreq = CallerBFI->getBlockFreq(CallSiteBB);
  auto CallerEntryFreq =
      CallerBFI->getBlockFreq(&(CS.getCaller()->getEntryBlock()));
  return CallSiteFreq < CallerEntryFreq * ColdProb;
}

Optional<int>
CallAnalyzer::getHotCallSiteThreshold(CallSite CS,
                                      BlockFrequencyInfo *CallerBFI) {

  // If global profile summary is available, then callsite's hotness is
  // determined based on that.
  if (PSI && PSI->hasProfileSummary() && PSI->isHotCallSite(CS, CallerBFI))
    return Params.HotCallSiteThreshold;

  // Otherwise we need BFI to be available and to have a locally hot callsite
  // threshold.
  if (!CallerBFI || !Params.LocallyHotCallSiteThreshold)
    return None;

  // Determine if the callsite is hot relative to caller's entry. We could
  // potentially cache the computation of scaled entry frequency, but the added
  // complexity is not worth it unless this scaling shows up high in the
  // profiles.
  auto CallSiteBB = CS.getInstruction()->getParent();
  auto CallSiteFreq = CallerBFI->getBlockFreq(CallSiteBB).getFrequency();
  auto CallerEntryFreq = CallerBFI->getEntryFreq();
  if (CallSiteFreq >= CallerEntryFreq * HotCallSiteRelFreq)
    return Params.LocallyHotCallSiteThreshold;

  // Otherwise treat it normally.
  return None;
}

void CallAnalyzer::updateThreshold(CallSite CS, Function &Callee) {
  // If no size growth is allowed for this inlining, set Threshold to 0.
  if (!allowSizeGrowth(CS)) {
    Threshold = 0;
    return;
  }

  Function *Caller = CS.getCaller();

  // return min(A, B) if B is valid.
  auto MinIfValid = [](int A, Optional<int> B) {
    return B ? std::min(A, B.getValue()) : A;
  };

  // return max(A, B) if B is valid.
  auto MaxIfValid = [](int A, Optional<int> B) {
    return B ? std::max(A, B.getValue()) : A;
  };

  // Various bonus percentages. These are multiplied by Threshold to get the
  // bonus values.
  // SingleBBBonus: This bonus is applied if the callee has a single reachable
  // basic block at the given callsite context. This is speculatively applied
  // and withdrawn if more than one basic block is seen.
  //
  // Vector bonuses: We want to more aggressively inline vector-dense kernels
  // and apply this bonus based on the percentage of vector instructions. A
  // bonus is applied if the vector instructions exceed 50% and half that amount
  // is applied if it exceeds 10%. Note that these bonuses are some what
  // arbitrary and evolved over time by accident as much as because they are
  // principled bonuses.
  // FIXME: It would be nice to base the bonus values on something more
  // scientific.
  //
  // LstCallToStaticBonus: This large bonus is applied to ensure the inlining
  // of the last call to a static function as inlining such functions is
  // guaranteed to reduce code size.
  //
  // These bonus percentages may be set to 0 based on properties of the caller
  // and the callsite.
  int SingleBBBonusPercent = 50;
  int VectorBonusPercent = 150;
  int LastCallToStaticBonus = InlineConstants::LastCallToStaticBonus;

  // Lambda to set all the above bonus and bonus percentages to 0.
  auto DisallowAllBonuses = [&]() {
    SingleBBBonusPercent = 0;
    VectorBonusPercent = 0;
    LastCallToStaticBonus = 0;
  };

  // Use the OptMinSizeThreshold or OptSizeThreshold knob if they are available
  // and reduce the threshold if the caller has the necessary attribute.
  if (Caller->optForMinSize()) {
    Threshold = MinIfValid(Threshold, Params.OptMinSizeThreshold);
    // For minsize, we want to disable the single BB bonus and the vector
    // bonuses, but not the last-call-to-static bonus. Inlining the last call to
    // a static function will, at the minimum, eliminate the parameter setup and
    // call/return instructions.
    SingleBBBonusPercent = 0;
    VectorBonusPercent = 0;
  } else if (Caller->optForSize())
    Threshold = MinIfValid(Threshold, Params.OptSizeThreshold);

  // Adjust the threshold based on inlinehint attribute and profile based
  // hotness information if the caller does not have MinSize attribute.
  if (!Caller->optForMinSize()) {
    if (Callee.hasFnAttribute(Attribute::InlineHint))
      Threshold = MaxIfValid(Threshold, Params.HintThreshold);

    // FIXME: After switching to the new passmanager, simplify the logic below
    // by checking only the callsite hotness/coldness as we will reliably
    // have local profile information.
    //
    // Callsite hotness and coldness can be determined if sample profile is
    // used (which adds hotness metadata to calls) or if caller's
    // BlockFrequencyInfo is available.
    BlockFrequencyInfo *CallerBFI = GetBFI ? &((*GetBFI)(*Caller)) : nullptr;
    auto HotCallSiteThreshold = getHotCallSiteThreshold(CS, CallerBFI);
    if (!Caller->optForSize() && HotCallSiteThreshold) {
      DEBUG(dbgs() << "Hot callsite.\n");
      // FIXME: This should update the threshold only if it exceeds the
      // current threshold, but AutoFDO + ThinLTO currently relies on this
      // behavior to prevent inlining of hot callsites during ThinLTO
      // compile phase.
      Threshold = HotCallSiteThreshold.getValue();
    } else if (isColdCallSite(CS, CallerBFI)) {
      DEBUG(dbgs() << "Cold callsite.\n");
      // Do not apply bonuses for a cold callsite including the
      // LastCallToStatic bonus. While this bonus might result in code size
      // reduction, it can cause the size of a non-cold caller to increase
      // preventing it from being inlined.
      DisallowAllBonuses();
      Threshold = MinIfValid(Threshold, Params.ColdCallSiteThreshold);
    } else if (PSI) {
      // Use callee's global profile information only if we have no way of
      // determining this via callsite information.
      if (PSI->isFunctionEntryHot(&Callee)) {
        DEBUG(dbgs() << "Hot callee.\n");
        // If callsite hotness can not be determined, we may still know
        // that the callee is hot and treat it as a weaker hint for threshold
        // increase.
        Threshold = MaxIfValid(Threshold, Params.HintThreshold);
      } else if (PSI->isFunctionEntryCold(&Callee)) {
        DEBUG(dbgs() << "Cold callee.\n");
        // Do not apply bonuses for a cold callee including the
        // LastCallToStatic bonus. While this bonus might result in code size
        // reduction, it can cause the size of a non-cold caller to increase
        // preventing it from being inlined.
        DisallowAllBonuses();
        Threshold = MinIfValid(Threshold, Params.ColdThreshold);
      }
    }
  }

  // Finally, take the target-specific inlining threshold multiplier into
  // account.
  Threshold *= TTI.getInliningThresholdMultiplier();

  SingleBBBonus = Threshold * SingleBBBonusPercent / 100;
  VectorBonus = Threshold * VectorBonusPercent / 100;

  bool OnlyOneCallAndLocalLinkage =
      F.hasLocalLinkage() && F.hasOneUse() && &F == CS.getCalledFunction();
  // If there is only one call of the function, and it has internal linkage,
  // the cost of inlining it drops dramatically. It may seem odd to update
  // Cost in updateThreshold, but the bonus depends on the logic in this method.
  if (OnlyOneCallAndLocalLinkage)
    Cost -= LastCallToStaticBonus;
}

bool CallAnalyzer::visitCmpInst(CmpInst &I) {
  Value *LHS = I.getOperand(0), *RHS = I.getOperand(1);
  // First try to handle simplified comparisons.
  if (simplifyInstruction(I, [&](SmallVectorImpl<Constant *> &COps) {
        return ConstantExpr::getCompare(I.getPredicate(), COps[0], COps[1]);
      }))
    return true;

  if (I.getOpcode() == Instruction::FCmp)
    return false;

  // Otherwise look for a comparison between constant offset pointers with
  // a common base.
  Value *LHSBase, *RHSBase;
  APInt LHSOffset, RHSOffset;
  std::tie(LHSBase, LHSOffset) = ConstantOffsetPtrs.lookup(LHS);
  if (LHSBase) {
    std::tie(RHSBase, RHSOffset) = ConstantOffsetPtrs.lookup(RHS);
    if (RHSBase && LHSBase == RHSBase) {
      // We have common bases, fold the icmp to a constant based on the
      // offsets.
      Constant *CLHS = ConstantInt::get(LHS->getContext(), LHSOffset);
      Constant *CRHS = ConstantInt::get(RHS->getContext(), RHSOffset);
      if (Constant *C = ConstantExpr::getICmp(I.getPredicate(), CLHS, CRHS)) {
        SimplifiedValues[&I] = C;
        ++NumConstantPtrCmps;
        return true;
      }
    }
  }

  // If the comparison is an equality comparison with null, we can simplify it
  // if we know the value (argument) can't be null
  if (I.isEquality() && isa<ConstantPointerNull>(I.getOperand(1)) &&
      isKnownNonNullInCallee(I.getOperand(0))) {
    bool IsNotEqual = I.getPredicate() == CmpInst::ICMP_NE;
    SimplifiedValues[&I] = IsNotEqual ? ConstantInt::getTrue(I.getType())
                                      : ConstantInt::getFalse(I.getType());
    return true;
  }
  // Finally check for SROA candidates in comparisons.
  Value *SROAArg;
  DenseMap<Value *, int>::iterator CostIt;
  if (lookupSROAArgAndCost(I.getOperand(0), SROAArg, CostIt)) {
    if (isa<ConstantPointerNull>(I.getOperand(1))) {
      accumulateSROACost(CostIt, InlineConstants::InstrCost);
      return true;
    }

    disableSROA(CostIt);
  }

  return false;
}

bool CallAnalyzer::visitSub(BinaryOperator &I) {
  // Try to handle a special case: we can fold computing the difference of two
  // constant-related pointers.
  Value *LHS = I.getOperand(0), *RHS = I.getOperand(1);
  Value *LHSBase, *RHSBase;
  APInt LHSOffset, RHSOffset;
  std::tie(LHSBase, LHSOffset) = ConstantOffsetPtrs.lookup(LHS);
  if (LHSBase) {
    std::tie(RHSBase, RHSOffset) = ConstantOffsetPtrs.lookup(RHS);
    if (RHSBase && LHSBase == RHSBase) {
      // We have common bases, fold the subtract to a constant based on the
      // offsets.
      Constant *CLHS = ConstantInt::get(LHS->getContext(), LHSOffset);
      Constant *CRHS = ConstantInt::get(RHS->getContext(), RHSOffset);
      if (Constant *C = ConstantExpr::getSub(CLHS, CRHS)) {
        SimplifiedValues[&I] = C;
        ++NumConstantPtrDiffs;
        return true;
      }
    }
  }

  // Otherwise, fall back to the generic logic for simplifying and handling
  // instructions.
  return Base::visitSub(I);
}

bool CallAnalyzer::visitBinaryOperator(BinaryOperator &I) {
  Value *LHS = I.getOperand(0), *RHS = I.getOperand(1);
  Constant *CLHS = dyn_cast<Constant>(LHS);
  if (!CLHS)
    CLHS = SimplifiedValues.lookup(LHS);
  Constant *CRHS = dyn_cast<Constant>(RHS);
  if (!CRHS)
    CRHS = SimplifiedValues.lookup(RHS);

  Value *SimpleV = nullptr;
  if (auto FI = dyn_cast<FPMathOperator>(&I))
    SimpleV = SimplifyFPBinOp(I.getOpcode(), CLHS ? CLHS : LHS,
                              CRHS ? CRHS : RHS, FI->getFastMathFlags(), DL);
  else
    SimpleV =
        SimplifyBinOp(I.getOpcode(), CLHS ? CLHS : LHS, CRHS ? CRHS : RHS, DL);

  if (Constant *C = dyn_cast_or_null<Constant>(SimpleV))
    SimplifiedValues[&I] = C;

  if (SimpleV)
    return true;

  // Disable any SROA on arguments to arbitrary, unsimplified binary operators.
  disableSROA(LHS);
  disableSROA(RHS);

  // If the instruction is floating point, and the target says this operation
  // is expensive, this may eventually become a library call. Treat the cost
  // as such.
  if (I.getType()->isFloatingPointTy() &&
      TTI.getFPOpCost(I.getType()) == TargetTransformInfo::TCC_Expensive)
    Cost += InlineConstants::CallPenalty;

  return false;
}

bool CallAnalyzer::visitLoad(LoadInst &I) {
  Value *SROAArg;
  DenseMap<Value *, int>::iterator CostIt;
  if (lookupSROAArgAndCost(I.getPointerOperand(), SROAArg, CostIt)) {
    if (I.isSimple()) {
      accumulateSROACost(CostIt, InlineConstants::InstrCost);
      return true;
    }

    disableSROA(CostIt);
  }

  // If the data is already loaded from this address and hasn't been clobbered
  // by any stores or calls, this load is likely to be redundant and can be
  // eliminated.
  if (EnableLoadElimination &&
      !LoadAddrSet.insert(I.getPointerOperand()).second && I.isUnordered()) {
    LoadEliminationCost += InlineConstants::InstrCost;
    return true;
  }

  return false;
}

bool CallAnalyzer::visitStore(StoreInst &I) {
  Value *SROAArg;
  DenseMap<Value *, int>::iterator CostIt;
  if (lookupSROAArgAndCost(I.getPointerOperand(), SROAArg, CostIt)) {
    if (I.isSimple()) {
      accumulateSROACost(CostIt, InlineConstants::InstrCost);
      return true;
    }

    disableSROA(CostIt);
  }

  // The store can potentially clobber loads and prevent repeated loads from
  // being eliminated.
  // FIXME:
  // 1. We can probably keep an initial set of eliminatable loads substracted
  // from the cost even when we finally see a store. We just need to disable
  // *further* accumulation of elimination savings.
  // 2. We should probably at some point thread MemorySSA for the callee into
  // this and then use that to actually compute *really* precise savings.
  disableLoadElimination();
  return false;
}

bool CallAnalyzer::visitExtractValue(ExtractValueInst &I) {
  // Constant folding for extract value is trivial.
  if (simplifyInstruction(I, [&](SmallVectorImpl<Constant *> &COps) {
        return ConstantExpr::getExtractValue(COps[0], I.getIndices());
      }))
    return true;

  // SROA can look through these but give them a cost.
  return false;
}

bool CallAnalyzer::visitInsertValue(InsertValueInst &I) {
  // Constant folding for insert value is trivial.
  if (simplifyInstruction(I, [&](SmallVectorImpl<Constant *> &COps) {
        return ConstantExpr::getInsertValue(/*AggregateOperand*/ COps[0],
                                            /*InsertedValueOperand*/ COps[1],
                                            I.getIndices());
      }))
    return true;

  // SROA can look through these but give them a cost.
  return false;
}

/// \brief Try to simplify a call site.
///
/// Takes a concrete function and callsite and tries to actually simplify it by
/// analyzing the arguments and call itself with instsimplify. Returns true if
/// it has simplified the callsite to some other entity (a constant), making it
/// free.
bool CallAnalyzer::simplifyCallSite(Function *F, CallSite CS) {
  // FIXME: Using the instsimplify logic directly for this is inefficient
  // because we have to continually rebuild the argument list even when no
  // simplifications can be performed. Until that is fixed with remapping
  // inside of instsimplify, directly constant fold calls here.
  if (!canConstantFoldCallTo(CS, F))
    return false;

  // Try to re-map the arguments to constants.
  SmallVector<Constant *, 4> ConstantArgs;
  ConstantArgs.reserve(CS.arg_size());
  for (CallSite::arg_iterator I = CS.arg_begin(), E = CS.arg_end(); I != E;
       ++I) {
    Constant *C = dyn_cast<Constant>(*I);
    if (!C)
      C = dyn_cast_or_null<Constant>(SimplifiedValues.lookup(*I));
    if (!C)
      return false; // This argument doesn't map to a constant.

    ConstantArgs.push_back(C);
  }
  if (Constant *C = ConstantFoldCall(CS, F, ConstantArgs)) {
    SimplifiedValues[CS.getInstruction()] = C;
    return true;
  }

  return false;
}

bool CallAnalyzer::visitCallSite(CallSite CS) {
  if (CS.hasFnAttr(Attribute::ReturnsTwice) &&
      !F.hasFnAttribute(Attribute::ReturnsTwice)) {
    // This aborts the entire analysis.
    ExposesReturnsTwice = true;
    return false;
  }
  if (CS.isCall() && cast<CallInst>(CS.getInstruction())->cannotDuplicate())
    ContainsNoDuplicateCall = true;

  if (Function *F = CS.getCalledFunction()) {
    // When we have a concrete function, first try to simplify it directly.
    if (simplifyCallSite(F, CS))
      return true;

    // Next check if it is an intrinsic we know about.
    // FIXME: Lift this into part of the InstVisitor.
    if (IntrinsicInst *II = dyn_cast<IntrinsicInst>(CS.getInstruction())) {
      switch (II->getIntrinsicID()) {
      default:
        if (!CS.onlyReadsMemory() && !isAssumeLikeIntrinsic(II))
          disableLoadElimination();
        return Base::visitCallSite(CS);

      case Intrinsic::load_relative:
        // This is normally lowered to 4 LLVM instructions.
        Cost += 3 * InlineConstants::InstrCost;
        return false;

      case Intrinsic::memset:
      case Intrinsic::memcpy:
      case Intrinsic::memmove:
        disableLoadElimination();
        // SROA can usually chew through these intrinsics, but they aren't free.
        return false;
      case Intrinsic::localescape:
        HasFrameEscape = true;
        return false;
      case Intrinsic::vastart:
      case Intrinsic::vaend:
        UsesVarArgs = true;
        return false;
      }
    }

    if (F == CS.getInstruction()->getFunction()) {
      // This flag will fully abort the analysis, so don't bother with anything
      // else.
      IsRecursiveCall = true;
      return false;
    }

    if (TTI.isLoweredToCall(F)) {
      // We account for the average 1 instruction per call argument setup
      // here.
      Cost += CS.arg_size() * InlineConstants::InstrCost;

      // Everything other than inline ASM will also have a significant cost
      // merely from making the call.
      if (!isa<InlineAsm>(CS.getCalledValue()))
        Cost += InlineConstants::CallPenalty;
    }

    if (!CS.onlyReadsMemory())
      disableLoadElimination();
    return Base::visitCallSite(CS);
  }

  // Otherwise we're in a very special case -- an indirect function call. See
  // if we can be particularly clever about this.
  Value *Callee = CS.getCalledValue();

  // First, pay the price of the argument setup. We account for the average
  // 1 instruction per call argument setup here.
  Cost += CS.arg_size() * InlineConstants::InstrCost;

  // Next, check if this happens to be an indirect function call to a known
  // function in this inline context. If not, we've done all we can.
  Function *F = dyn_cast_or_null<Function>(SimplifiedValues.lookup(Callee));
  if (!F) {
    if (!CS.onlyReadsMemory())
      disableLoadElimination();
    return Base::visitCallSite(CS);
  }

  // If we have a constant that we are calling as a function, we can peer
  // through it and see the function target. This happens not infrequently
  // during devirtualization and so we want to give it a hefty bonus for
  // inlining, but cap that bonus in the event that inlining wouldn't pan
  // out. Pretend to inline the function, with a custom threshold.
  auto IndirectCallParams = Params;
  IndirectCallParams.DefaultThreshold = InlineConstants::IndirectCallThreshold;
  CallAnalyzer CA(TTI, GetAssumptionCache, GetBFI, PSI, ORE, *F, CS,
                  IndirectCallParams);
  if (CA.analyzeCall(CS)) {
    // We were able to inline the indirect call! Subtract the cost from the
    // threshold to get the bonus we want to apply, but don't go below zero.
    Cost -= std::max(0, CA.getThreshold() - CA.getCost());
  }

  if (!F->onlyReadsMemory())
    disableLoadElimination();
  return Base::visitCallSite(CS);
}

bool CallAnalyzer::visitReturnInst(ReturnInst &RI) {
  // At least one return instruction will be free after inlining.
  bool Free = !HasReturn;
  HasReturn = true;
  return Free;
}

bool CallAnalyzer::visitBranchInst(BranchInst &BI) {
  // We model unconditional branches as essentially free -- they really
  // shouldn't exist at all, but handling them makes the behavior of the
  // inliner more regular and predictable. Interestingly, conditional branches
  // which will fold away are also free.
  return BI.isUnconditional() || isa<ConstantInt>(BI.getCondition()) ||
         dyn_cast_or_null<ConstantInt>(
             SimplifiedValues.lookup(BI.getCondition()));
}

bool CallAnalyzer::visitSelectInst(SelectInst &SI) {
  bool CheckSROA = SI.getType()->isPointerTy();
  Value *TrueVal = SI.getTrueValue();
  Value *FalseVal = SI.getFalseValue();

  Constant *TrueC = dyn_cast<Constant>(TrueVal);
  if (!TrueC)
    TrueC = SimplifiedValues.lookup(TrueVal);
  Constant *FalseC = dyn_cast<Constant>(FalseVal);
  if (!FalseC)
    FalseC = SimplifiedValues.lookup(FalseVal);
  Constant *CondC =
      dyn_cast_or_null<Constant>(SimplifiedValues.lookup(SI.getCondition()));

  if (!CondC) {
    // Select C, X, X => X
    if (TrueC == FalseC && TrueC) {
      SimplifiedValues[&SI] = TrueC;
      return true;
    }

    if (!CheckSROA)
      return Base::visitSelectInst(SI);

    std::pair<Value *, APInt> TrueBaseAndOffset =
        ConstantOffsetPtrs.lookup(TrueVal);
    std::pair<Value *, APInt> FalseBaseAndOffset =
        ConstantOffsetPtrs.lookup(FalseVal);
    if (TrueBaseAndOffset == FalseBaseAndOffset && TrueBaseAndOffset.first) {
      ConstantOffsetPtrs[&SI] = TrueBaseAndOffset;

      Value *SROAArg;
      DenseMap<Value *, int>::iterator CostIt;
      if (lookupSROAArgAndCost(TrueVal, SROAArg, CostIt))
        SROAArgValues[&SI] = SROAArg;
      return true;
    }

    return Base::visitSelectInst(SI);
  }

  // Select condition is a constant.
  Value *SelectedV = CondC->isAllOnesValue()
                         ? TrueVal
                         : (CondC->isNullValue()) ? FalseVal : nullptr;
  if (!SelectedV) {
    // Condition is a vector constant that is not all 1s or all 0s.  If all
    // operands are constants, ConstantExpr::getSelect() can handle the cases
    // such as select vectors.
    if (TrueC && FalseC) {
      if (auto *C = ConstantExpr::getSelect(CondC, TrueC, FalseC)) {
        SimplifiedValues[&SI] = C;
        return true;
      }
    }
    return Base::visitSelectInst(SI);
  }

  // Condition is either all 1s or all 0s. SI can be simplified.
  if (Constant *SelectedC = dyn_cast<Constant>(SelectedV)) {
    SimplifiedValues[&SI] = SelectedC;
    return true;
  }

  if (!CheckSROA)
    return true;

  std::pair<Value *, APInt> BaseAndOffset =
      ConstantOffsetPtrs.lookup(SelectedV);
  if (BaseAndOffset.first) {
    ConstantOffsetPtrs[&SI] = BaseAndOffset;

    Value *SROAArg;
    DenseMap<Value *, int>::iterator CostIt;
    if (lookupSROAArgAndCost(SelectedV, SROAArg, CostIt))
      SROAArgValues[&SI] = SROAArg;
  }

  return true;
}

bool CallAnalyzer::visitSwitchInst(SwitchInst &SI) {
  // We model unconditional switches as free, see the comments on handling
  // branches.
  if (isa<ConstantInt>(SI.getCondition()))
    return true;
  if (Value *V = SimplifiedValues.lookup(SI.getCondition()))
    if (isa<ConstantInt>(V))
      return true;

  // Assume the most general case where the switch is lowered into
  // either a jump table, bit test, or a balanced binary tree consisting of
  // case clusters without merging adjacent clusters with the same
  // destination. We do not consider the switches that are lowered with a mix
  // of jump table/bit test/binary search tree. The cost of the switch is
  // proportional to the size of the tree or the size of jump table range.
  //
  // NB: We convert large switches which are just used to initialize large phi
  // nodes to lookup tables instead in simplify-cfg, so this shouldn't prevent
  // inlining those. It will prevent inlining in cases where the optimization
  // does not (yet) fire.

  // Maximum valid cost increased in this function.
  int CostUpperBound = INT_MAX - InlineConstants::InstrCost - 1;

  // Exit early for a large switch, assuming one case needs at least one
  // instruction.
  // FIXME: This is not true for a bit test, but ignore such case for now to
  // save compile-time.
  int64_t CostLowerBound =
      std::min((int64_t)CostUpperBound,
               (int64_t)SI.getNumCases() * InlineConstants::InstrCost + Cost);

  if (CostLowerBound > Threshold && !ComputeFullInlineCost) {
    Cost = CostLowerBound;
    return false;
  }

  unsigned JumpTableSize = 0;
  unsigned NumCaseCluster =
      TTI.getEstimatedNumberOfCaseClusters(SI, JumpTableSize);

  // If suitable for a jump table, consider the cost for the table size and
  // branch to destination.
  if (JumpTableSize) {
    int64_t JTCost = (int64_t)JumpTableSize * InlineConstants::InstrCost +
                     4 * InlineConstants::InstrCost;

    Cost = std::min((int64_t)CostUpperBound, JTCost + Cost);
    return false;
  }

  // Considering forming a binary search, we should find the number of nodes
  // which is same as the number of comparisons when lowered. For a given
  // number of clusters, n, we can define a recursive function, f(n), to find
  // the number of nodes in the tree. The recursion is :
  // f(n) = 1 + f(n/2) + f (n - n/2), when n > 3,
  // and f(n) = n, when n <= 3.
  // This will lead a binary tree where the leaf should be either f(2) or f(3)
  // when n > 3.  So, the number of comparisons from leaves should be n, while
  // the number of non-leaf should be :
  //   2^(log2(n) - 1) - 1
  //   = 2^log2(n) * 2^-1 - 1
  //   = n / 2 - 1.
  // Considering comparisons from leaf and non-leaf nodes, we can estimate the
  // number of comparisons in a simple closed form :
  //   n + n / 2 - 1 = n * 3 / 2 - 1
  if (NumCaseCluster <= 3) {
    // Suppose a comparison includes one compare and one conditional branch.
    Cost += NumCaseCluster * 2 * InlineConstants::InstrCost;
    return false;
  }

  int64_t ExpectedNumberOfCompare = 3 * (int64_t)NumCaseCluster / 2 - 1;
  int64_t SwitchCost =
      ExpectedNumberOfCompare * 2 * InlineConstants::InstrCost;

  Cost = std::min((int64_t)CostUpperBound, SwitchCost + Cost);
  return false;
}

bool CallAnalyzer::visitIndirectBrInst(IndirectBrInst &IBI) {
  // We never want to inline functions that contain an indirectbr.  This is
  // incorrect because all the blockaddress's (in static global initializers
  // for example) would be referring to the original function, and this
  // indirect jump would jump from the inlined copy of the function into the
  // original function which is extremely undefined behavior.
  // FIXME: This logic isn't really right; we can safely inline functions with
  // indirectbr's as long as no other function or global references the
  // blockaddress of a block within the current function.
  HasIndirectBr = true;
  return false;
}

bool CallAnalyzer::visitResumeInst(ResumeInst &RI) {
  // FIXME: It's not clear that a single instruction is an accurate model for
  // the inline cost of a resume instruction.
  return false;
}

bool CallAnalyzer::visitCleanupReturnInst(CleanupReturnInst &CRI) {
  // FIXME: It's not clear that a single instruction is an accurate model for
  // the inline cost of a cleanupret instruction.
  return false;
}

bool CallAnalyzer::visitCatchReturnInst(CatchReturnInst &CRI) {
  // FIXME: It's not clear that a single instruction is an accurate model for
  // the inline cost of a catchret instruction.
  return false;
}

bool CallAnalyzer::visitUnreachableInst(UnreachableInst &I) {
  // FIXME: It might be reasonably to discount the cost of instructions leading
  // to unreachable as they have the lowest possible impact on both runtime and
  // code size.
  return true; // No actual code is needed for unreachable.
}

bool CallAnalyzer::visitInstruction(Instruction &I) {
  // Some instructions are free. All of the free intrinsics can also be
  // handled by SROA, etc.
  if (TargetTransformInfo::TCC_Free == TTI.getUserCost(&I))
    return true;

  // We found something we don't understand or can't handle. Mark any SROA-able
  // values in the operand list as no longer viable.
  for (User::op_iterator OI = I.op_begin(), OE = I.op_end(); OI != OE; ++OI)
    disableSROA(*OI);

  return false;
}

/// \brief Analyze a basic block for its contribution to the inline cost.
///
/// This method walks the analyzer over every instruction in the given basic
/// block and accounts for their cost during inlining at this callsite. It
/// aborts early if the threshold has been exceeded or an impossible to inline
/// construct has been detected. It returns false if inlining is no longer
/// viable, and true if inlining remains viable.
bool CallAnalyzer::analyzeBlock(BasicBlock *BB,
                                SmallPtrSetImpl<const Value *> &EphValues) {
  for (BasicBlock::iterator I = BB->begin(), E = BB->end(); I != E; ++I) {
    // FIXME: Currently, the number of instructions in a function regardless of
    // our ability to simplify them during inline to constants or dead code,
    // are actually used by the vector bonus heuristic. As long as that's true,
    // we have to special case debug intrinsics here to prevent differences in
    // inlining due to debug symbols. Eventually, the number of unsimplified
    // instructions shouldn't factor into the cost computation, but until then,
    // hack around it here.
    if (isa<DbgInfoIntrinsic>(I))
      continue;

    // Skip ephemeral values.
    if (EphValues.count(&*I))
      continue;

    ++NumInstructions;
    if (isa<ExtractElementInst>(I) || I->getType()->isVectorTy())
      ++NumVectorInstructions;

    // If the instruction simplified to a constant, there is no cost to this
    // instruction. Visit the instructions using our InstVisitor to account for
    // all of the per-instruction logic. The visit tree returns true if we
    // consumed the instruction in any way, and false if the instruction's base
    // cost should count against inlining.
    if (Base::visit(&*I))
      ++NumInstructionsSimplified;
    else
      Cost += InlineConstants::InstrCost;

    using namespace ore;
    // If the visit this instruction detected an uninlinable pattern, abort.
    if (IsRecursiveCall || ExposesReturnsTwice || HasDynamicAlloca ||
        HasIndirectBr || HasFrameEscape || UsesVarArgs) {
      if (ORE)
        ORE->emit([&]() {
          return OptimizationRemarkMissed(DEBUG_TYPE, "NeverInline",
                                          CandidateCS.getInstruction())
                 << NV("Callee", &F)
                 << " has uninlinable pattern and cost is not fully computed";
        });
      return false;
    }

    // If the caller is a recursive function then we don't want to inline
    // functions which allocate a lot of stack space because it would increase
    // the caller stack usage dramatically.
    if (IsCallerRecursive &&
        AllocatedSize > InlineConstants::TotalAllocaSizeRecursiveCaller) {
      if (ORE)
        ORE->emit([&]() {
          return OptimizationRemarkMissed(DEBUG_TYPE, "NeverInline",
                                          CandidateCS.getInstruction())
                 << NV("Callee", &F)
                 << " is recursive and allocates too much stack space. Cost is "
                    "not fully computed";
        });
      return false;
    }

    // Check if we've past the maximum possible threshold so we don't spin in
    // huge basic blocks that will never inline.
    if (Cost >= Threshold && !ComputeFullInlineCost)
      return false;
  }

  return true;
}

/// \brief Compute the base pointer and cumulative constant offsets for V.
///
/// This strips all constant offsets off of V, leaving it the base pointer, and
/// accumulates the total constant offset applied in the returned constant. It
/// returns 0 if V is not a pointer, and returns the constant '0' if there are
/// no constant offsets applied.
ConstantInt *CallAnalyzer::stripAndComputeInBoundsConstantOffsets(Value *&V) {
  if (!V->getType()->isPointerTy())
    return nullptr;

  unsigned AS = V->getType()->getPointerAddressSpace();
<<<<<<< HEAD
  unsigned IntPtrWidth = DL.getPointerBaseSizeInBits(AS);
=======
  unsigned IntPtrWidth = DL.getIndexSizeInBits(AS);
>>>>>>> 8e229ec0
  APInt Offset = APInt::getNullValue(IntPtrWidth);

  // Even though we don't look through PHI nodes, we could be called on an
  // instruction in an unreachable block, which may be on a cycle.
  SmallPtrSet<Value *, 4> Visited;
  Visited.insert(V);
  do {
    if (GEPOperator *GEP = dyn_cast<GEPOperator>(V)) {
      if (!GEP->isInBounds() || !accumulateGEPOffset(*GEP, Offset))
        return nullptr;
      V = GEP->getPointerOperand();
    } else if (Operator::getOpcode(V) == Instruction::BitCast) {
      V = cast<Operator>(V)->getOperand(0);
    } else if (GlobalAlias *GA = dyn_cast<GlobalAlias>(V)) {
      if (GA->isInterposable())
        break;
      V = GA->getAliasee();
    } else {
      break;
    }
    assert(V->getType()->isPointerTy() && "Unexpected operand type!");
  } while (Visited.insert(V).second);

  Type *IntPtrTy = DL.getIntPtrType(V->getContext(), AS);
  return cast<ConstantInt>(ConstantInt::get(IntPtrTy, Offset));
}

/// \brief Find dead blocks due to deleted CFG edges during inlining.
///
/// If we know the successor of the current block, \p CurrBB, has to be \p
/// NextBB, the other successors of \p CurrBB are dead if these successors have
/// no live incoming CFG edges.  If one block is found to be dead, we can
/// continue growing the dead block list by checking the successors of the dead
/// blocks to see if all their incoming edges are dead or not.
void CallAnalyzer::findDeadBlocks(BasicBlock *CurrBB, BasicBlock *NextBB) {
  auto IsEdgeDead = [&](BasicBlock *Pred, BasicBlock *Succ) {
    // A CFG edge is dead if the predecessor is dead or the predessor has a
    // known successor which is not the one under exam.
    return (DeadBlocks.count(Pred) ||
            (KnownSuccessors[Pred] && KnownSuccessors[Pred] != Succ));
  };

  auto IsNewlyDead = [&](BasicBlock *BB) {
    // If all the edges to a block are dead, the block is also dead.
    return (!DeadBlocks.count(BB) &&
            llvm::all_of(predecessors(BB),
                         [&](BasicBlock *P) { return IsEdgeDead(P, BB); }));
  };

  for (BasicBlock *Succ : successors(CurrBB)) {
    if (Succ == NextBB || !IsNewlyDead(Succ))
      continue;
    SmallVector<BasicBlock *, 4> NewDead;
    NewDead.push_back(Succ);
    while (!NewDead.empty()) {
      BasicBlock *Dead = NewDead.pop_back_val();
      if (DeadBlocks.insert(Dead))
        // Continue growing the dead block lists.
        for (BasicBlock *S : successors(Dead))
          if (IsNewlyDead(S))
            NewDead.push_back(S);
    }
  }
}

/// \brief Analyze a call site for potential inlining.
///
/// Returns true if inlining this call is viable, and false if it is not
/// viable. It computes the cost and adjusts the threshold based on numerous
/// factors and heuristics. If this method returns false but the computed cost
/// is below the computed threshold, then inlining was forcibly disabled by
/// some artifact of the routine.
bool CallAnalyzer::analyzeCall(CallSite CS) {
  ++NumCallsAnalyzed;

  // Perform some tweaks to the cost and threshold based on the direct
  // callsite information.

  // We want to more aggressively inline vector-dense kernels, so up the
  // threshold, and we'll lower it if the % of vector instructions gets too
  // low. Note that these bonuses are some what arbitrary and evolved over time
  // by accident as much as because they are principled bonuses.
  //
  // FIXME: It would be nice to remove all such bonuses. At least it would be
  // nice to base the bonus values on something more scientific.
  assert(NumInstructions == 0);
  assert(NumVectorInstructions == 0);

  // Update the threshold based on callsite properties
  updateThreshold(CS, F);

  // Speculatively apply all possible bonuses to Threshold. If cost exceeds
  // this Threshold any time, and cost cannot decrease, we can stop processing
  // the rest of the function body.
  Threshold += (SingleBBBonus + VectorBonus);

  // Give out bonuses for the callsite, as the instructions setting them up
  // will be gone after inlining.
  Cost -= getCallsiteCost(CS, DL);

  // If this function uses the coldcc calling convention, prefer not to inline
  // it.
  if (F.getCallingConv() == CallingConv::Cold)
    Cost += InlineConstants::ColdccPenalty;

  // Check if we're done. This can happen due to bonuses and penalties.
  if (Cost >= Threshold && !ComputeFullInlineCost)
    return false;

  if (F.empty())
    return true;

  Function *Caller = CS.getInstruction()->getFunction();
  // Check if the caller function is recursive itself.
  for (User *U : Caller->users()) {
    CallSite Site(U);
    if (!Site)
      continue;
    Instruction *I = Site.getInstruction();
    if (I->getFunction() == Caller) {
      IsCallerRecursive = true;
      break;
    }
  }

  // Populate our simplified values by mapping from function arguments to call
  // arguments with known important simplifications.
  CallSite::arg_iterator CAI = CS.arg_begin();
  for (Function::arg_iterator FAI = F.arg_begin(), FAE = F.arg_end();
       FAI != FAE; ++FAI, ++CAI) {
    assert(CAI != CS.arg_end());
    if (Constant *C = dyn_cast<Constant>(CAI))
      SimplifiedValues[&*FAI] = C;

    Value *PtrArg = *CAI;
    if (ConstantInt *C = stripAndComputeInBoundsConstantOffsets(PtrArg)) {
      ConstantOffsetPtrs[&*FAI] = std::make_pair(PtrArg, C->getValue());

      // We can SROA any pointer arguments derived from alloca instructions.
      if (isa<AllocaInst>(PtrArg)) {
        SROAArgValues[&*FAI] = PtrArg;
        SROAArgCosts[PtrArg] = 0;
      }
    }
  }
  NumConstantArgs = SimplifiedValues.size();
  NumConstantOffsetPtrArgs = ConstantOffsetPtrs.size();
  NumAllocaArgs = SROAArgValues.size();

  // FIXME: If a caller has multiple calls to a callee, we end up recomputing
  // the ephemeral values multiple times (and they're completely determined by
  // the callee, so this is purely duplicate work).
  SmallPtrSet<const Value *, 32> EphValues;
  CodeMetrics::collectEphemeralValues(&F, &GetAssumptionCache(F), EphValues);

  // The worklist of live basic blocks in the callee *after* inlining. We avoid
  // adding basic blocks of the callee which can be proven to be dead for this
  // particular call site in order to get more accurate cost estimates. This
  // requires a somewhat heavyweight iteration pattern: we need to walk the
  // basic blocks in a breadth-first order as we insert live successors. To
  // accomplish this, prioritizing for small iterations because we exit after
  // crossing our threshold, we use a small-size optimized SetVector.
  typedef SetVector<BasicBlock *, SmallVector<BasicBlock *, 16>,
                    SmallPtrSet<BasicBlock *, 16>>
      BBSetVector;
  BBSetVector BBWorklist;
  BBWorklist.insert(&F.getEntryBlock());
  bool SingleBB = true;
  // Note that we *must not* cache the size, this loop grows the worklist.
  for (unsigned Idx = 0; Idx != BBWorklist.size(); ++Idx) {
    // Bail out the moment we cross the threshold. This means we'll under-count
    // the cost, but only when undercounting doesn't matter.
    if (Cost >= Threshold && !ComputeFullInlineCost)
      break;

    BasicBlock *BB = BBWorklist[Idx];
    if (BB->empty())
      continue;

    // Disallow inlining a blockaddress. A blockaddress only has defined
    // behavior for an indirect branch in the same function, and we do not
    // currently support inlining indirect branches. But, the inliner may not
    // see an indirect branch that ends up being dead code at a particular call
    // site. If the blockaddress escapes the function, e.g., via a global
    // variable, inlining may lead to an invalid cross-function reference.
    if (BB->hasAddressTaken())
      return false;

    // Analyze the cost of this block. If we blow through the threshold, this
    // returns false, and we can bail on out.
    if (!analyzeBlock(BB, EphValues))
      return false;

    TerminatorInst *TI = BB->getTerminator();

    // Add in the live successors by first checking whether we have terminator
    // that may be simplified based on the values simplified by this call.
    if (BranchInst *BI = dyn_cast<BranchInst>(TI)) {
      if (BI->isConditional()) {
        Value *Cond = BI->getCondition();
        if (ConstantInt *SimpleCond =
                dyn_cast_or_null<ConstantInt>(SimplifiedValues.lookup(Cond))) {
          BasicBlock *NextBB = BI->getSuccessor(SimpleCond->isZero() ? 1 : 0);
          BBWorklist.insert(NextBB);
          KnownSuccessors[BB] = NextBB;
          findDeadBlocks(BB, NextBB);
          continue;
        }
      }
    } else if (SwitchInst *SI = dyn_cast<SwitchInst>(TI)) {
      Value *Cond = SI->getCondition();
      if (ConstantInt *SimpleCond =
              dyn_cast_or_null<ConstantInt>(SimplifiedValues.lookup(Cond))) {
        BasicBlock *NextBB = SI->findCaseValue(SimpleCond)->getCaseSuccessor();
        BBWorklist.insert(NextBB);
        KnownSuccessors[BB] = NextBB;
        findDeadBlocks(BB, NextBB);
        continue;
      }
    }

    // If we're unable to select a particular successor, just count all of
    // them.
    for (unsigned TIdx = 0, TSize = TI->getNumSuccessors(); TIdx != TSize;
         ++TIdx)
      BBWorklist.insert(TI->getSuccessor(TIdx));

    // If we had any successors at this point, than post-inlining is likely to
    // have them as well. Note that we assume any basic blocks which existed
    // due to branches or switches which folded above will also fold after
    // inlining.
    if (SingleBB && TI->getNumSuccessors() > 1) {
      // Take off the bonus we applied to the threshold.
      Threshold -= SingleBBBonus;
      SingleBB = false;
    }
  }

  bool OnlyOneCallAndLocalLinkage =
      F.hasLocalLinkage() && F.hasOneUse() && &F == CS.getCalledFunction();
  // If this is a noduplicate call, we can still inline as long as
  // inlining this would cause the removal of the caller (so the instruction
  // is not actually duplicated, just moved).
  if (!OnlyOneCallAndLocalLinkage && ContainsNoDuplicateCall)
    return false;

  // We applied the maximum possible vector bonus at the beginning. Now,
  // subtract the excess bonus, if any, from the Threshold before
  // comparing against Cost.
  if (NumVectorInstructions <= NumInstructions / 10)
    Threshold -= VectorBonus;
  else if (NumVectorInstructions <= NumInstructions / 2)
    Threshold -= VectorBonus/2;

  return Cost < std::max(1, Threshold);
}

#if !defined(NDEBUG) || defined(LLVM_ENABLE_DUMP)
/// \brief Dump stats about this call's analysis.
LLVM_DUMP_METHOD void CallAnalyzer::dump() {
#define DEBUG_PRINT_STAT(x) dbgs() << "      " #x ": " << x << "\n"
  DEBUG_PRINT_STAT(NumConstantArgs);
  DEBUG_PRINT_STAT(NumConstantOffsetPtrArgs);
  DEBUG_PRINT_STAT(NumAllocaArgs);
  DEBUG_PRINT_STAT(NumConstantPtrCmps);
  DEBUG_PRINT_STAT(NumConstantPtrDiffs);
  DEBUG_PRINT_STAT(NumInstructionsSimplified);
  DEBUG_PRINT_STAT(NumInstructions);
  DEBUG_PRINT_STAT(SROACostSavings);
  DEBUG_PRINT_STAT(SROACostSavingsLost);
  DEBUG_PRINT_STAT(LoadEliminationCost);
  DEBUG_PRINT_STAT(ContainsNoDuplicateCall);
  DEBUG_PRINT_STAT(Cost);
  DEBUG_PRINT_STAT(Threshold);
#undef DEBUG_PRINT_STAT
}
#endif

/// \brief Test that there are no attribute conflicts between Caller and Callee
///        that prevent inlining.
static bool functionsHaveCompatibleAttributes(Function *Caller,
                                              Function *Callee,
                                              TargetTransformInfo &TTI) {
  return TTI.areInlineCompatible(Caller, Callee) &&
         AttributeFuncs::areInlineCompatible(*Caller, *Callee);
}

int llvm::getCallsiteCost(CallSite CS, const DataLayout &DL) {
  int Cost = 0;
  for (unsigned I = 0, E = CS.arg_size(); I != E; ++I) {
    if (CS.isByValArgument(I)) {
      // We approximate the number of loads and stores needed by dividing the
      // size of the byval type by the target's pointer size.
      PointerType *PTy = cast<PointerType>(CS.getArgument(I)->getType());
      unsigned TypeSize = DL.getTypeSizeInBits(PTy->getElementType());
      unsigned AS = PTy->getAddressSpace();
      unsigned PointerSize = DL.getPointerBaseSizeInBits(AS);
      // Ceiling division.
      unsigned NumStores = (TypeSize + PointerSize - 1) / PointerSize;

      // If it generates more than 8 stores it is likely to be expanded as an
      // inline memcpy so we take that as an upper bound. Otherwise we assume
      // one load and one store per word copied.
      // FIXME: The maxStoresPerMemcpy setting from the target should be used
      // here instead of a magic number of 8, but it's not available via
      // DataLayout.
      NumStores = std::min(NumStores, 8U);

      Cost += 2 * NumStores * InlineConstants::InstrCost;
    } else {
      // For non-byval arguments subtract off one instruction per call
      // argument.
      Cost += InlineConstants::InstrCost;
    }
  }
  // The call instruction also disappears after inlining.
  Cost += InlineConstants::InstrCost + InlineConstants::CallPenalty;
  return Cost;
}

InlineCost llvm::getInlineCost(
    CallSite CS, const InlineParams &Params, TargetTransformInfo &CalleeTTI,
    std::function<AssumptionCache &(Function &)> &GetAssumptionCache,
    Optional<function_ref<BlockFrequencyInfo &(Function &)>> GetBFI,
    ProfileSummaryInfo *PSI, OptimizationRemarkEmitter *ORE) {
  return getInlineCost(CS, CS.getCalledFunction(), Params, CalleeTTI,
                       GetAssumptionCache, GetBFI, PSI, ORE);
}

InlineCost llvm::getInlineCost(
    CallSite CS, Function *Callee, const InlineParams &Params,
    TargetTransformInfo &CalleeTTI,
    std::function<AssumptionCache &(Function &)> &GetAssumptionCache,
    Optional<function_ref<BlockFrequencyInfo &(Function &)>> GetBFI,
    ProfileSummaryInfo *PSI, OptimizationRemarkEmitter *ORE) {

  // Cannot inline indirect calls.
  if (!Callee)
    return llvm::InlineCost::getNever();

  // Never inline calls with byval arguments that does not have the alloca
  // address space. Since byval arguments can be replaced with a copy to an
  // alloca, the inlined code would need to be adjusted to handle that the
  // argument is in the alloca address space (so it is a little bit complicated
  // to solve).
  unsigned AllocaAS = Callee->getParent()->getDataLayout().getAllocaAddrSpace();
  for (unsigned I = 0, E = CS.arg_size(); I != E; ++I)
    if (CS.isByValArgument(I)) {
      PointerType *PTy = cast<PointerType>(CS.getArgument(I)->getType());
      if (PTy->getAddressSpace() != AllocaAS)
        return llvm::InlineCost::getNever();
    }

  // Calls to functions with always-inline attributes should be inlined
  // whenever possible.
  if (CS.hasFnAttr(Attribute::AlwaysInline)) {
    if (isInlineViable(*Callee))
      return llvm::InlineCost::getAlways();
    return llvm::InlineCost::getNever();
  }

  // Never inline functions with conflicting attributes (unless callee has
  // always-inline attribute).
  Function *Caller = CS.getCaller();
  if (!functionsHaveCompatibleAttributes(Caller, Callee, CalleeTTI))
    return llvm::InlineCost::getNever();

  // Don't inline this call if the caller has the optnone attribute.
  if (Caller->hasFnAttribute(Attribute::OptimizeNone))
    return llvm::InlineCost::getNever();

  // Don't inline functions which can be interposed at link-time.  Don't inline
  // functions marked noinline or call sites marked noinline.
  // Note: inlining non-exact non-interposable functions is fine, since we know
  // we have *a* correct implementation of the source level function.
  if (Callee->isInterposable() || Callee->hasFnAttribute(Attribute::NoInline) ||
      CS.isNoInline())
    return llvm::InlineCost::getNever();

  DEBUG(llvm::dbgs() << "      Analyzing call of " << Callee->getName()
                     << "... (caller:" << Caller->getName() << ")\n");

  CallAnalyzer CA(CalleeTTI, GetAssumptionCache, GetBFI, PSI, ORE, *Callee, CS,
                  Params);
  bool ShouldInline = CA.analyzeCall(CS);

  DEBUG(CA.dump());

  // Check if there was a reason to force inlining or no inlining.
  if (!ShouldInline && CA.getCost() < CA.getThreshold())
    return InlineCost::getNever();
  if (ShouldInline && CA.getCost() >= CA.getThreshold())
    return InlineCost::getAlways();

  return llvm::InlineCost::get(CA.getCost(), CA.getThreshold());
}

bool llvm::isInlineViable(Function &F) {
  bool ReturnsTwice = F.hasFnAttribute(Attribute::ReturnsTwice);
  for (Function::iterator BI = F.begin(), BE = F.end(); BI != BE; ++BI) {
    // Disallow inlining of functions which contain indirect branches or
    // blockaddresses.
    if (isa<IndirectBrInst>(BI->getTerminator()) || BI->hasAddressTaken())
      return false;

    for (auto &II : *BI) {
      CallSite CS(&II);
      if (!CS)
        continue;

      // Disallow recursive calls.
      if (&F == CS.getCalledFunction())
        return false;

      // Disallow calls which expose returns-twice to a function not previously
      // attributed as such.
      if (!ReturnsTwice && CS.isCall() &&
          cast<CallInst>(CS.getInstruction())->canReturnTwice())
        return false;

      if (CS.getCalledFunction())
        switch (CS.getCalledFunction()->getIntrinsicID()) {
        default:
          break;
        // Disallow inlining functions that call @llvm.localescape. Doing this
        // correctly would require major changes to the inliner.
        case llvm::Intrinsic::localescape:
        // Disallow inlining of functions that access VarArgs.
        case llvm::Intrinsic::vastart:
        case llvm::Intrinsic::vaend:
          return false;
        }
    }
  }

  return true;
}

// APIs to create InlineParams based on command line flags and/or other
// parameters.

InlineParams llvm::getInlineParams(int Threshold) {
  InlineParams Params;

  // This field is the threshold to use for a callee by default. This is
  // derived from one or more of:
  //  * optimization or size-optimization levels,
  //  * a value passed to createFunctionInliningPass function, or
  //  * the -inline-threshold flag.
  //  If the -inline-threshold flag is explicitly specified, that is used
  //  irrespective of anything else.
  if (InlineThreshold.getNumOccurrences() > 0)
    Params.DefaultThreshold = InlineThreshold;
  else
    Params.DefaultThreshold = Threshold;

  // Set the HintThreshold knob from the -inlinehint-threshold.
  Params.HintThreshold = HintThreshold;

  // Set the HotCallSiteThreshold knob from the -hot-callsite-threshold.
  Params.HotCallSiteThreshold = HotCallSiteThreshold;

  // If the -locally-hot-callsite-threshold is explicitly specified, use it to
  // populate LocallyHotCallSiteThreshold. Later, we populate
  // Params.LocallyHotCallSiteThreshold from -locally-hot-callsite-threshold if
  // we know that optimization level is O3 (in the getInlineParams variant that
  // takes the opt and size levels).
  // FIXME: Remove this check (and make the assignment unconditional) after
  // addressing size regression issues at O2.
  if (LocallyHotCallSiteThreshold.getNumOccurrences() > 0)
    Params.LocallyHotCallSiteThreshold = LocallyHotCallSiteThreshold;

  // Set the ColdCallSiteThreshold knob from the -inline-cold-callsite-threshold.
  Params.ColdCallSiteThreshold = ColdCallSiteThreshold;

  // Set the OptMinSizeThreshold and OptSizeThreshold params only if the
  // -inlinehint-threshold commandline option is not explicitly given. If that
  // option is present, then its value applies even for callees with size and
  // minsize attributes.
  // If the -inline-threshold is not specified, set the ColdThreshold from the
  // -inlinecold-threshold even if it is not explicitly passed. If
  // -inline-threshold is specified, then -inlinecold-threshold needs to be
  // explicitly specified to set the ColdThreshold knob
  if (InlineThreshold.getNumOccurrences() == 0) {
    Params.OptMinSizeThreshold = InlineConstants::OptMinSizeThreshold;
    Params.OptSizeThreshold = InlineConstants::OptSizeThreshold;
    Params.ColdThreshold = ColdThreshold;
  } else if (ColdThreshold.getNumOccurrences() > 0) {
    Params.ColdThreshold = ColdThreshold;
  }
  return Params;
}

InlineParams llvm::getInlineParams() {
  return getInlineParams(InlineThreshold);
}

// Compute the default threshold for inlining based on the opt level and the
// size opt level.
static int computeThresholdFromOptLevels(unsigned OptLevel,
                                         unsigned SizeOptLevel) {
  if (OptLevel > 2)
    return InlineConstants::OptAggressiveThreshold;
  if (SizeOptLevel == 1) // -Os
    return InlineConstants::OptSizeThreshold;
  if (SizeOptLevel == 2) // -Oz
    return InlineConstants::OptMinSizeThreshold;
  return InlineThreshold;
}

InlineParams llvm::getInlineParams(unsigned OptLevel, unsigned SizeOptLevel) {
  auto Params =
      getInlineParams(computeThresholdFromOptLevels(OptLevel, SizeOptLevel));
  // At O3, use the value of -locally-hot-callsite-threshold option to populate
  // Params.LocallyHotCallSiteThreshold. Below O3, this flag has effect only
  // when it is specified explicitly.
  if (OptLevel > 2)
    Params.LocallyHotCallSiteThreshold = LocallyHotCallSiteThreshold;
  return Params;
}<|MERGE_RESOLUTION|>--- conflicted
+++ resolved
@@ -372,11 +372,7 @@
 /// Returns false if unable to compute the offset for any reason. Respects any
 /// simplified values known during the analysis of this callsite.
 bool CallAnalyzer::accumulateGEPOffset(GEPOperator &GEP, APInt &Offset) {
-<<<<<<< HEAD
-  unsigned IntPtrWidth = DL.getTypeIntegerRangeInBits(GEP.getType());
-=======
   unsigned IntPtrWidth = DL.getIndexTypeSizeInBits(GEP.getType());
->>>>>>> 8e229ec0
   assert(IntPtrWidth == Offset.getBitWidth());
 
   for (gep_type_iterator GTI = gep_type_begin(GEP), GTE = gep_type_end(GEP);
@@ -1623,11 +1619,7 @@
     return nullptr;
 
   unsigned AS = V->getType()->getPointerAddressSpace();
-<<<<<<< HEAD
-  unsigned IntPtrWidth = DL.getPointerBaseSizeInBits(AS);
-=======
   unsigned IntPtrWidth = DL.getIndexSizeInBits(AS);
->>>>>>> 8e229ec0
   APInt Offset = APInt::getNullValue(IntPtrWidth);
 
   // Even though we don't look through PHI nodes, we could be called on an
