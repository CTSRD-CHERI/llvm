//===- MemoryDependenceAnalysis.cpp - Mem Deps Implementation -------------===//
//
//                     The LLVM Compiler Infrastructure
//
// This file is distributed under the University of Illinois Open Source
// License. See LICENSE.TXT for details.
//
//===----------------------------------------------------------------------===//
//
// This file implements an analysis that determines, for a given memory
// operation, what preceding memory operations it depends on.  It builds on
// alias analysis information, and tries to provide a lazy, caching interface to
// a common kind of alias information query.
//
//===----------------------------------------------------------------------===//

#include "llvm/Analysis/MemoryDependenceAnalysis.h"
#include "llvm/ADT/STLExtras.h"
#include "llvm/ADT/Statistic.h"
#include "llvm/Analysis/AliasAnalysis.h"
<<<<<<< HEAD
#include "llvm/Analysis/AssumptionTracker.h"
=======
#include "llvm/Analysis/AssumptionCache.h"
>>>>>>> 969bfdfe
#include "llvm/Analysis/InstructionSimplify.h"
#include "llvm/Analysis/MemoryBuiltins.h"
#include "llvm/Analysis/PHITransAddr.h"
#include "llvm/Analysis/ValueTracking.h"
#include "llvm/IR/DataLayout.h"
#include "llvm/IR/Dominators.h"
#include "llvm/IR/Function.h"
#include "llvm/IR/Instructions.h"
#include "llvm/IR/IntrinsicInst.h"
#include "llvm/IR/LLVMContext.h"
#include "llvm/IR/PredIteratorCache.h"
#include "llvm/Support/Debug.h"
using namespace llvm;

#define DEBUG_TYPE "memdep"

STATISTIC(NumCacheNonLocal, "Number of fully cached non-local responses");
STATISTIC(NumCacheDirtyNonLocal, "Number of dirty cached non-local responses");
STATISTIC(NumUncacheNonLocal, "Number of uncached non-local responses");

STATISTIC(NumCacheNonLocalPtr,
          "Number of fully cached non-local ptr responses");
STATISTIC(NumCacheDirtyNonLocalPtr,
          "Number of cached, but dirty, non-local ptr responses");
STATISTIC(NumUncacheNonLocalPtr,
          "Number of uncached non-local ptr responses");
STATISTIC(NumCacheCompleteNonLocalPtr,
          "Number of block queries that were completely cached");

// Limit for the number of instructions to scan in a block.
static const unsigned int BlockScanLimit = 100;

// Limit on the number of memdep results to process.
static const unsigned int NumResultsLimit = 100;

char MemoryDependenceAnalysis::ID = 0;

// Register this pass...
INITIALIZE_PASS_BEGIN(MemoryDependenceAnalysis, "memdep",
                "Memory Dependence Analysis", false, true)
<<<<<<< HEAD
INITIALIZE_PASS_DEPENDENCY(AssumptionTracker)
=======
INITIALIZE_PASS_DEPENDENCY(AssumptionCacheTracker)
>>>>>>> 969bfdfe
INITIALIZE_AG_DEPENDENCY(AliasAnalysis)
INITIALIZE_PASS_END(MemoryDependenceAnalysis, "memdep",
                      "Memory Dependence Analysis", false, true)

MemoryDependenceAnalysis::MemoryDependenceAnalysis()
    : FunctionPass(ID), PredCache() {
  initializeMemoryDependenceAnalysisPass(*PassRegistry::getPassRegistry());
}
MemoryDependenceAnalysis::~MemoryDependenceAnalysis() {
}

/// Clean up memory in between runs
void MemoryDependenceAnalysis::releaseMemory() {
  LocalDeps.clear();
  NonLocalDeps.clear();
  NonLocalPointerDeps.clear();
  ReverseLocalDeps.clear();
  ReverseNonLocalDeps.clear();
  ReverseNonLocalPtrDeps.clear();
  PredCache->clear();
}

/// getAnalysisUsage - Does not modify anything.  It uses Alias Analysis.
///
void MemoryDependenceAnalysis::getAnalysisUsage(AnalysisUsage &AU) const {
  AU.setPreservesAll();
<<<<<<< HEAD
  AU.addRequired<AssumptionTracker>();
=======
  AU.addRequired<AssumptionCacheTracker>();
>>>>>>> 969bfdfe
  AU.addRequiredTransitive<AliasAnalysis>();
}

bool MemoryDependenceAnalysis::runOnFunction(Function &F) {
  AA = &getAnalysis<AliasAnalysis>();
<<<<<<< HEAD
  AT = &getAnalysis<AssumptionTracker>();
  DataLayoutPass *DLP = getAnalysisIfAvailable<DataLayoutPass>();
  DL = DLP ? &DLP->getDataLayout() : nullptr;
=======
  AC = &getAnalysis<AssumptionCacheTracker>().getAssumptionCache(F);
>>>>>>> 969bfdfe
  DominatorTreeWrapperPass *DTWP =
      getAnalysisIfAvailable<DominatorTreeWrapperPass>();
  DT = DTWP ? &DTWP->getDomTree() : nullptr;
  if (!PredCache)
    PredCache.reset(new PredIteratorCache());
  return false;
}

/// RemoveFromReverseMap - This is a helper function that removes Val from
/// 'Inst's set in ReverseMap.  If the set becomes empty, remove Inst's entry.
template <typename KeyTy>
static void RemoveFromReverseMap(DenseMap<Instruction*,
                                 SmallPtrSet<KeyTy, 4> > &ReverseMap,
                                 Instruction *Inst, KeyTy Val) {
  typename DenseMap<Instruction*, SmallPtrSet<KeyTy, 4> >::iterator
  InstIt = ReverseMap.find(Inst);
  assert(InstIt != ReverseMap.end() && "Reverse map out of sync?");
  bool Found = InstIt->second.erase(Val);
  assert(Found && "Invalid reverse map!"); (void)Found;
  if (InstIt->second.empty())
    ReverseMap.erase(InstIt);
}

/// GetLocation - If the given instruction references a specific memory
/// location, fill in Loc with the details, otherwise set Loc.Ptr to null.
/// Return a ModRefInfo value describing the general behavior of the
/// instruction.
static
AliasAnalysis::ModRefResult GetLocation(const Instruction *Inst,
                                        AliasAnalysis::Location &Loc,
                                        AliasAnalysis *AA) {
  if (const LoadInst *LI = dyn_cast<LoadInst>(Inst)) {
    if (LI->isUnordered()) {
      Loc = AA->getLocation(LI);
      return AliasAnalysis::Ref;
    }
    if (LI->getOrdering() == Monotonic) {
      Loc = AA->getLocation(LI);
      return AliasAnalysis::ModRef;
    }
    Loc = AliasAnalysis::Location();
    return AliasAnalysis::ModRef;
  }

  if (const StoreInst *SI = dyn_cast<StoreInst>(Inst)) {
    if (SI->isUnordered()) {
      Loc = AA->getLocation(SI);
      return AliasAnalysis::Mod;
    }
    if (SI->getOrdering() == Monotonic) {
      Loc = AA->getLocation(SI);
      return AliasAnalysis::ModRef;
    }
    Loc = AliasAnalysis::Location();
    return AliasAnalysis::ModRef;
  }

  if (const VAArgInst *V = dyn_cast<VAArgInst>(Inst)) {
    Loc = AA->getLocation(V);
    return AliasAnalysis::ModRef;
  }

  if (const CallInst *CI = isFreeCall(Inst, AA->getTargetLibraryInfo())) {
    // calls to free() deallocate the entire structure
    Loc = AliasAnalysis::Location(CI->getArgOperand(0));
    return AliasAnalysis::Mod;
  }

  if (const IntrinsicInst *II = dyn_cast<IntrinsicInst>(Inst)) {
    AAMDNodes AAInfo;

    switch (II->getIntrinsicID()) {
    case Intrinsic::lifetime_start:
    case Intrinsic::lifetime_end:
    case Intrinsic::invariant_start:
      II->getAAMetadata(AAInfo);
      Loc = AliasAnalysis::Location(II->getArgOperand(1),
                                    cast<ConstantInt>(II->getArgOperand(0))
                                      ->getZExtValue(), AAInfo);
      // These intrinsics don't really modify the memory, but returning Mod
      // will allow them to be handled conservatively.
      return AliasAnalysis::Mod;
    case Intrinsic::invariant_end:
      II->getAAMetadata(AAInfo);
      Loc = AliasAnalysis::Location(II->getArgOperand(2),
                                    cast<ConstantInt>(II->getArgOperand(1))
                                      ->getZExtValue(), AAInfo);
      // These intrinsics don't really modify the memory, but returning Mod
      // will allow them to be handled conservatively.
      return AliasAnalysis::Mod;
    default:
      break;
    }
  }

  // Otherwise, just do the coarse-grained thing that always works.
  if (Inst->mayWriteToMemory())
    return AliasAnalysis::ModRef;
  if (Inst->mayReadFromMemory())
    return AliasAnalysis::Ref;
  return AliasAnalysis::NoModRef;
}

/// getCallSiteDependencyFrom - Private helper for finding the local
/// dependencies of a call site.
MemDepResult MemoryDependenceAnalysis::
getCallSiteDependencyFrom(CallSite CS, bool isReadOnlyCall,
                          BasicBlock::iterator ScanIt, BasicBlock *BB) {
  unsigned Limit = BlockScanLimit;

  // Walk backwards through the block, looking for dependencies
  while (ScanIt != BB->begin()) {
    // Limit the amount of scanning we do so we don't end up with quadratic
    // running time on extreme testcases.
    --Limit;
    if (!Limit)
      return MemDepResult::getUnknown();

    Instruction *Inst = --ScanIt;

    // If this inst is a memory op, get the pointer it accessed
    AliasAnalysis::Location Loc;
    AliasAnalysis::ModRefResult MR = GetLocation(Inst, Loc, AA);
    if (Loc.Ptr) {
      // A simple instruction.
      if (AA->getModRefInfo(CS, Loc) != AliasAnalysis::NoModRef)
        return MemDepResult::getClobber(Inst);
      continue;
    }

    if (CallSite InstCS = cast<Value>(Inst)) {
      // Debug intrinsics don't cause dependences.
      if (isa<DbgInfoIntrinsic>(Inst)) continue;
      // If these two calls do not interfere, look past it.
      switch (AA->getModRefInfo(CS, InstCS)) {
      case AliasAnalysis::NoModRef:
        // If the two calls are the same, return InstCS as a Def, so that
        // CS can be found redundant and eliminated.
        if (isReadOnlyCall && !(MR & AliasAnalysis::Mod) &&
            CS.getInstruction()->isIdenticalToWhenDefined(Inst))
          return MemDepResult::getDef(Inst);

        // Otherwise if the two calls don't interact (e.g. InstCS is readnone)
        // keep scanning.
        continue;
      default:
        return MemDepResult::getClobber(Inst);
      }
    }

    // If we could not obtain a pointer for the instruction and the instruction
    // touches memory then assume that this is a dependency.
    if (MR != AliasAnalysis::NoModRef)
      return MemDepResult::getClobber(Inst);
  }

  // No dependence found.  If this is the entry block of the function, it is
  // unknown, otherwise it is non-local.
  if (BB != &BB->getParent()->getEntryBlock())
    return MemDepResult::getNonLocal();
  return MemDepResult::getNonFuncLocal();
}

/// isLoadLoadClobberIfExtendedToFullWidth - Return true if LI is a load that
/// would fully overlap MemLoc if done as a wider legal integer load.
///
/// MemLocBase, MemLocOffset are lazily computed here the first time the
/// base/offs of memloc is needed.
static bool isLoadLoadClobberIfExtendedToFullWidth(
    const AliasAnalysis::Location &MemLoc, const Value *&MemLocBase,
    int64_t &MemLocOffs, const LoadInst *LI) {
  const DataLayout &DL = LI->getModule()->getDataLayout();

  // If we haven't already computed the base/offset of MemLoc, do so now.
  if (!MemLocBase)
    MemLocBase = GetPointerBaseWithConstantOffset(MemLoc.Ptr, MemLocOffs, DL);

  unsigned Size = MemoryDependenceAnalysis::getLoadLoadClobberFullWidthSize(
      MemLocBase, MemLocOffs, MemLoc.Size, LI);
  return Size != 0;
}

/// getLoadLoadClobberFullWidthSize - This is a little bit of analysis that
/// looks at a memory location for a load (specified by MemLocBase, Offs,
/// and Size) and compares it against a load.  If the specified load could
/// be safely widened to a larger integer load that is 1) still efficient,
/// 2) safe for the target, and 3) would provide the specified memory
/// location value, then this function returns the size in bytes of the
/// load width to use.  If not, this returns zero.
unsigned MemoryDependenceAnalysis::getLoadLoadClobberFullWidthSize(
    const Value *MemLocBase, int64_t MemLocOffs, unsigned MemLocSize,
    const LoadInst *LI) {
  // We can only extend simple integer loads.
  if (!isa<IntegerType>(LI->getType()) || !LI->isSimple()) return 0;

  // Load widening is hostile to ThreadSanitizer: it may cause false positives
  // or make the reports more cryptic (access sizes are wrong).
  if (LI->getParent()->getParent()->hasFnAttribute(Attribute::SanitizeThread))
    return 0;

  const DataLayout &DL = LI->getModule()->getDataLayout();

  // Get the base of this load.
  int64_t LIOffs = 0;
  const Value *LIBase =
      GetPointerBaseWithConstantOffset(LI->getPointerOperand(), LIOffs, DL);

  // If the two pointers are not based on the same pointer, we can't tell that
  // they are related.
  if (LIBase != MemLocBase) return 0;

  // Okay, the two values are based on the same pointer, but returned as
  // no-alias.  This happens when we have things like two byte loads at "P+1"
  // and "P+3".  Check to see if increasing the size of the "LI" load up to its
  // alignment (or the largest native integer type) will allow us to load all
  // the bits required by MemLoc.

  // If MemLoc is before LI, then no widening of LI will help us out.
  if (MemLocOffs < LIOffs) return 0;

  // Get the alignment of the load in bytes.  We assume that it is safe to load
  // any legal integer up to this size without a problem.  For example, if we're
  // looking at an i8 load on x86-32 that is known 1024 byte aligned, we can
  // widen it up to an i32 load.  If it is known 2-byte aligned, we can widen it
  // to i16.
  unsigned LoadAlign = LI->getAlignment();

  int64_t MemLocEnd = MemLocOffs+MemLocSize;

  // If no amount of rounding up will let MemLoc fit into LI, then bail out.
  if (LIOffs+LoadAlign < MemLocEnd) return 0;

  // This is the size of the load to try.  Start with the next larger power of
  // two.
  unsigned NewLoadByteSize = LI->getType()->getPrimitiveSizeInBits()/8U;
  NewLoadByteSize = NextPowerOf2(NewLoadByteSize);

  while (1) {
    // If this load size is bigger than our known alignment or would not fit
    // into a native integer register, then we fail.
    if (NewLoadByteSize > LoadAlign ||
        !DL.fitsInLegalInteger(NewLoadByteSize*8))
      return 0;

    if (LIOffs + NewLoadByteSize > MemLocEnd &&
        LI->getParent()->getParent()->hasFnAttribute(
            Attribute::SanitizeAddress))
      // We will be reading past the location accessed by the original program.
      // While this is safe in a regular build, Address Safety analysis tools
      // may start reporting false warnings. So, don't do widening.
      return 0;

    // If a load of this width would include all of MemLoc, then we succeed.
    if (LIOffs+NewLoadByteSize >= MemLocEnd)
      return NewLoadByteSize;

    NewLoadByteSize <<= 1;
  }
}

static bool isVolatile(Instruction *Inst) {
  if (LoadInst *LI = dyn_cast<LoadInst>(Inst))
    return LI->isVolatile();
  else if (StoreInst *SI = dyn_cast<StoreInst>(Inst))
    return SI->isVolatile();
  else if (AtomicCmpXchgInst *AI = dyn_cast<AtomicCmpXchgInst>(Inst))
    return AI->isVolatile();
  return false;
}


/// getPointerDependencyFrom - Return the instruction on which a memory
/// location depends.  If isLoad is true, this routine ignores may-aliases with
/// read-only operations.  If isLoad is false, this routine ignores may-aliases
/// with reads from read-only locations.  If possible, pass the query
/// instruction as well; this function may take advantage of the metadata
/// annotated to the query instruction to refine the result.
MemDepResult MemoryDependenceAnalysis::
getPointerDependencyFrom(const AliasAnalysis::Location &MemLoc, bool isLoad,
                         BasicBlock::iterator ScanIt, BasicBlock *BB,
                         Instruction *QueryInst) {

  const Value *MemLocBase = nullptr;
  int64_t MemLocOffset = 0;
  unsigned Limit = BlockScanLimit;
  bool isInvariantLoad = false;

  // We must be careful with atomic accesses, as they may allow another thread
  //   to touch this location, cloberring it. We are conservative: if the
  //   QueryInst is not a simple (non-atomic) memory access, we automatically
  //   return getClobber.
  // If it is simple, we know based on the results of
  // "Compiler testing via a theory of sound optimisations in the C11/C++11
  //   memory model" in PLDI 2013, that a non-atomic location can only be
  //   clobbered between a pair of a release and an acquire action, with no
  //   access to the location in between.
  // Here is an example for giving the general intuition behind this rule.
  // In the following code:
  //   store x 0;
  //   release action; [1]
  //   acquire action; [4]
  //   %val = load x;
  // It is unsafe to replace %val by 0 because another thread may be running:
  //   acquire action; [2]
  //   store x 42;
  //   release action; [3]
  // with synchronization from 1 to 2 and from 3 to 4, resulting in %val
  // being 42. A key property of this program however is that if either
  // 1 or 4 were missing, there would be a race between the store of 42
  // either the store of 0 or the load (making the whole progam racy).
  // The paper mentionned above shows that the same property is respected
  // by every program that can detect any optimisation of that kind: either
  // it is racy (undefined) or there is a release followed by an acquire
  // between the pair of accesses under consideration.
<<<<<<< HEAD
  bool HasSeenAcquire = false;
=======
>>>>>>> 969bfdfe

  if (isLoad && QueryInst) {
    LoadInst *LI = dyn_cast<LoadInst>(QueryInst);
    if (LI && LI->getMetadata(LLVMContext::MD_invariant_load) != nullptr)
      isInvariantLoad = true;
  }

  const DataLayout &DL = BB->getModule()->getDataLayout();

  // Walk backwards through the basic block, looking for dependencies.
  while (ScanIt != BB->begin()) {
    Instruction *Inst = --ScanIt;

    if (IntrinsicInst *II = dyn_cast<IntrinsicInst>(Inst))
      // Debug intrinsics don't (and can't) cause dependencies.
      if (isa<DbgInfoIntrinsic>(II)) continue;

    // Limit the amount of scanning we do so we don't end up with quadratic
    // running time on extreme testcases.
    --Limit;
    if (!Limit)
      return MemDepResult::getUnknown();

    if (IntrinsicInst *II = dyn_cast<IntrinsicInst>(Inst)) {
      // If we reach a lifetime begin or end marker, then the query ends here
      // because the value is undefined.
      if (II->getIntrinsicID() == Intrinsic::lifetime_start) {
        // FIXME: This only considers queries directly on the invariant-tagged
        // pointer, not on query pointers that are indexed off of them.  It'd
        // be nice to handle that at some point (the right approach is to use
        // GetPointerBaseWithConstantOffset).
        if (AA->isMustAlias(AliasAnalysis::Location(II->getArgOperand(1)),
                            MemLoc))
          return MemDepResult::getDef(II);
        continue;
      }
    }

    // Values depend on loads if the pointers are must aliased.  This means that
    // a load depends on another must aliased load from the same value.
    // One exception is atomic loads: a value can depend on an atomic load that it
    // does not alias with when this atomic load indicates that another thread may
    // be accessing the location.
    if (LoadInst *LI = dyn_cast<LoadInst>(Inst)) {

      // While volatile access cannot be eliminated, they do not have to clobber
      // non-aliasing locations, as normal accesses, for example, can be safely
      // reordered with volatile accesses.
      if (LI->isVolatile()) {
        if (!QueryInst)
          // Original QueryInst *may* be volatile
          return MemDepResult::getClobber(LI);
        if (isVolatile(QueryInst))
          // Ordering required if QueryInst is itself volatile
          return MemDepResult::getClobber(LI);
        // Otherwise, volatile doesn't imply any special ordering
      }
      
      // Atomic loads have complications involved.
      // A Monotonic (or higher) load is OK if the query inst is itself not atomic.
<<<<<<< HEAD
      // An Acquire (or higher) load sets the HasSeenAcquire flag, so that any
      //   release store will know to return getClobber.
=======
>>>>>>> 969bfdfe
      // FIXME: This is overly conservative.
      if (LI->isAtomic() && LI->getOrdering() > Unordered) {
        if (!QueryInst)
          return MemDepResult::getClobber(LI);
<<<<<<< HEAD
=======
        if (LI->getOrdering() != Monotonic)
          return MemDepResult::getClobber(LI);
>>>>>>> 969bfdfe
        if (auto *QueryLI = dyn_cast<LoadInst>(QueryInst)) {
          if (!QueryLI->isSimple())
            return MemDepResult::getClobber(LI);
        } else if (auto *QuerySI = dyn_cast<StoreInst>(QueryInst)) {
          if (!QuerySI->isSimple())
            return MemDepResult::getClobber(LI);
        } else if (QueryInst->mayReadOrWriteMemory()) {
          return MemDepResult::getClobber(LI);
        }
<<<<<<< HEAD

        if (isAtLeastAcquire(LI->getOrdering()))
          HasSeenAcquire = true;
=======
>>>>>>> 969bfdfe
      }

      AliasAnalysis::Location LoadLoc = AA->getLocation(LI);

      // If we found a pointer, check if it could be the same as our pointer.
      AliasAnalysis::AliasResult R = AA->alias(LoadLoc, MemLoc);

      if (isLoad) {
        if (R == AliasAnalysis::NoAlias) {
          // If this is an over-aligned integer load (for example,
          // "load i8* %P, align 4") see if it would obviously overlap with the
          // queried location if widened to a larger load (e.g. if the queried
          // location is 1 byte at P+1).  If so, return it as a load/load
          // clobber result, allowing the client to decide to widen the load if
          // it wants to.
          if (IntegerType *ITy = dyn_cast<IntegerType>(LI->getType())) {
            if (LI->getAlignment() * 8 > ITy->getPrimitiveSizeInBits() &&
                isLoadLoadClobberIfExtendedToFullWidth(MemLoc, MemLocBase,
                                                       MemLocOffset, LI))
              return MemDepResult::getClobber(Inst);
          }
          continue;
        }

        // Must aliased loads are defs of each other.
        if (R == AliasAnalysis::MustAlias)
          return MemDepResult::getDef(Inst);

#if 0 // FIXME: Temporarily disabled. GVN is cleverly rewriting loads
      // in terms of clobbering loads, but since it does this by looking
      // at the clobbering load directly, it doesn't know about any
      // phi translation that may have happened along the way.

        // If we have a partial alias, then return this as a clobber for the
        // client to handle.
        if (R == AliasAnalysis::PartialAlias)
          return MemDepResult::getClobber(Inst);
#endif

        // Random may-alias loads don't depend on each other without a
        // dependence.
        continue;
      }

      // Stores don't depend on other no-aliased accesses.
      if (R == AliasAnalysis::NoAlias)
        continue;

      // Stores don't alias loads from read-only memory.
      if (AA->pointsToConstantMemory(LoadLoc))
        continue;

      // Stores depend on may/must aliased loads.
      return MemDepResult::getDef(Inst);
    }

    if (StoreInst *SI = dyn_cast<StoreInst>(Inst)) {
      // Atomic stores have complications involved.
      // A Monotonic store is OK if the query inst is itself not atomic.
<<<<<<< HEAD
      // A Release (or higher) store further requires that no acquire load
      //   has been seen.
=======
>>>>>>> 969bfdfe
      // FIXME: This is overly conservative.
      if (!SI->isUnordered()) {
        if (!QueryInst)
          return MemDepResult::getClobber(SI);
<<<<<<< HEAD
=======
        if (SI->getOrdering() != Monotonic)
          return MemDepResult::getClobber(SI);
>>>>>>> 969bfdfe
        if (auto *QueryLI = dyn_cast<LoadInst>(QueryInst)) {
          if (!QueryLI->isSimple())
            return MemDepResult::getClobber(SI);
        } else if (auto *QuerySI = dyn_cast<StoreInst>(QueryInst)) {
          if (!QuerySI->isSimple())
            return MemDepResult::getClobber(SI);
        } else if (QueryInst->mayReadOrWriteMemory()) {
          return MemDepResult::getClobber(SI);
        }
<<<<<<< HEAD

        if (HasSeenAcquire && isAtLeastRelease(SI->getOrdering()))
          return MemDepResult::getClobber(SI);
=======
>>>>>>> 969bfdfe
      }

      // FIXME: this is overly conservative.
      // While volatile access cannot be eliminated, they do not have to clobber
      // non-aliasing locations, as normal accesses can for example be reordered
      // with volatile accesses.
      if (SI->isVolatile())
        return MemDepResult::getClobber(SI);

      // If alias analysis can tell that this store is guaranteed to not modify
      // the query pointer, ignore it.  Use getModRefInfo to handle cases where
      // the query pointer points to constant memory etc.
      if (AA->getModRefInfo(SI, MemLoc) == AliasAnalysis::NoModRef)
        continue;

      // Ok, this store might clobber the query pointer.  Check to see if it is
      // a must alias: in this case, we want to return this as a def.
      AliasAnalysis::Location StoreLoc = AA->getLocation(SI);

      // If we found a pointer, check if it could be the same as our pointer.
      AliasAnalysis::AliasResult R = AA->alias(StoreLoc, MemLoc);

      if (R == AliasAnalysis::NoAlias)
        continue;
      if (R == AliasAnalysis::MustAlias)
        return MemDepResult::getDef(Inst);
      if (isInvariantLoad)
       continue;
      return MemDepResult::getClobber(Inst);
    }

    // If this is an allocation, and if we know that the accessed pointer is to
    // the allocation, return Def.  This means that there is no dependence and
    // the access can be optimized based on that.  For example, a load could
    // turn into undef.
    // Note: Only determine this to be a malloc if Inst is the malloc call, not
    // a subsequent bitcast of the malloc call result.  There can be stores to
    // the malloced memory between the malloc call and its bitcast uses, and we
    // need to continue scanning until the malloc call.
    const TargetLibraryInfo *TLI = AA->getTargetLibraryInfo();
    if (isa<AllocaInst>(Inst) || isNoAliasFn(Inst, TLI)) {
      const Value *AccessPtr = GetUnderlyingObject(MemLoc.Ptr, DL);

      if (AccessPtr == Inst || AA->isMustAlias(Inst, AccessPtr))
        return MemDepResult::getDef(Inst);
      // Be conservative if the accessed pointer may alias the allocation.
      if (AA->alias(Inst, AccessPtr) != AliasAnalysis::NoAlias)
        return MemDepResult::getClobber(Inst);
      // If the allocation is not aliased and does not read memory (like
      // strdup), it is safe to ignore.
      if (isa<AllocaInst>(Inst) ||
          isMallocLikeFn(Inst, TLI) || isCallocLikeFn(Inst, TLI))
        continue;
    }

    // See if this instruction (e.g. a call or vaarg) mod/ref's the pointer.
    AliasAnalysis::ModRefResult MR = AA->getModRefInfo(Inst, MemLoc);
    // If necessary, perform additional analysis.
    if (MR == AliasAnalysis::ModRef)
      MR = AA->callCapturesBefore(Inst, MemLoc, DT);
    switch (MR) {
    case AliasAnalysis::NoModRef:
      // If the call has no effect on the queried pointer, just ignore it.
      continue;
    case AliasAnalysis::Mod:
      return MemDepResult::getClobber(Inst);
    case AliasAnalysis::Ref:
      // If the call is known to never store to the pointer, and if this is a
      // load query, we can safely ignore it (scan past it).
      if (isLoad)
        continue;
    default:
      // Otherwise, there is a potential dependence.  Return a clobber.
      return MemDepResult::getClobber(Inst);
    }
  }

  // No dependence found.  If this is the entry block of the function, it is
  // unknown, otherwise it is non-local.
  if (BB != &BB->getParent()->getEntryBlock())
    return MemDepResult::getNonLocal();
  return MemDepResult::getNonFuncLocal();
}

/// getDependency - Return the instruction on which a memory operation
/// depends.
MemDepResult MemoryDependenceAnalysis::getDependency(Instruction *QueryInst) {
  Instruction *ScanPos = QueryInst;

  // Check for a cached result
  MemDepResult &LocalCache = LocalDeps[QueryInst];

  // If the cached entry is non-dirty, just return it.  Note that this depends
  // on MemDepResult's default constructing to 'dirty'.
  if (!LocalCache.isDirty())
    return LocalCache;

  // Otherwise, if we have a dirty entry, we know we can start the scan at that
  // instruction, which may save us some work.
  if (Instruction *Inst = LocalCache.getInst()) {
    ScanPos = Inst;

    RemoveFromReverseMap(ReverseLocalDeps, Inst, QueryInst);
  }

  BasicBlock *QueryParent = QueryInst->getParent();

  // Do the scan.
  if (BasicBlock::iterator(QueryInst) == QueryParent->begin()) {
    // No dependence found.  If this is the entry block of the function, it is
    // unknown, otherwise it is non-local.
    if (QueryParent != &QueryParent->getParent()->getEntryBlock())
      LocalCache = MemDepResult::getNonLocal();
    else
      LocalCache = MemDepResult::getNonFuncLocal();
  } else {
    AliasAnalysis::Location MemLoc;
    AliasAnalysis::ModRefResult MR = GetLocation(QueryInst, MemLoc, AA);
    if (MemLoc.Ptr) {
      // If we can do a pointer scan, make it happen.
      bool isLoad = !(MR & AliasAnalysis::Mod);
      if (IntrinsicInst *II = dyn_cast<IntrinsicInst>(QueryInst))
        isLoad |= II->getIntrinsicID() == Intrinsic::lifetime_start;

      LocalCache = getPointerDependencyFrom(MemLoc, isLoad, ScanPos,
                                            QueryParent, QueryInst);
    } else if (isa<CallInst>(QueryInst) || isa<InvokeInst>(QueryInst)) {
      CallSite QueryCS(QueryInst);
      bool isReadOnly = AA->onlyReadsMemory(QueryCS);
      LocalCache = getCallSiteDependencyFrom(QueryCS, isReadOnly, ScanPos,
                                             QueryParent);
    } else
      // Non-memory instruction.
      LocalCache = MemDepResult::getUnknown();
  }

  // Remember the result!
  if (Instruction *I = LocalCache.getInst())
    ReverseLocalDeps[I].insert(QueryInst);

  return LocalCache;
}

#ifndef NDEBUG
/// AssertSorted - This method is used when -debug is specified to verify that
/// cache arrays are properly kept sorted.
static void AssertSorted(MemoryDependenceAnalysis::NonLocalDepInfo &Cache,
                         int Count = -1) {
  if (Count == -1) Count = Cache.size();
  if (Count == 0) return;

  for (unsigned i = 1; i != unsigned(Count); ++i)
    assert(!(Cache[i] < Cache[i-1]) && "Cache isn't sorted!");
}
#endif

/// getNonLocalCallDependency - Perform a full dependency query for the
/// specified call, returning the set of blocks that the value is
/// potentially live across.  The returned set of results will include a
/// "NonLocal" result for all blocks where the value is live across.
///
/// This method assumes the instruction returns a "NonLocal" dependency
/// within its own block.
///
/// This returns a reference to an internal data structure that may be
/// invalidated on the next non-local query or when an instruction is
/// removed.  Clients must copy this data if they want it around longer than
/// that.
const MemoryDependenceAnalysis::NonLocalDepInfo &
MemoryDependenceAnalysis::getNonLocalCallDependency(CallSite QueryCS) {
  assert(getDependency(QueryCS.getInstruction()).isNonLocal() &&
 "getNonLocalCallDependency should only be used on calls with non-local deps!");
  PerInstNLInfo &CacheP = NonLocalDeps[QueryCS.getInstruction()];
  NonLocalDepInfo &Cache = CacheP.first;

  /// DirtyBlocks - This is the set of blocks that need to be recomputed.  In
  /// the cached case, this can happen due to instructions being deleted etc. In
  /// the uncached case, this starts out as the set of predecessors we care
  /// about.
  SmallVector<BasicBlock*, 32> DirtyBlocks;

  if (!Cache.empty()) {
    // Okay, we have a cache entry.  If we know it is not dirty, just return it
    // with no computation.
    if (!CacheP.second) {
      ++NumCacheNonLocal;
      return Cache;
    }

    // If we already have a partially computed set of results, scan them to
    // determine what is dirty, seeding our initial DirtyBlocks worklist.
    for (NonLocalDepInfo::iterator I = Cache.begin(), E = Cache.end();
       I != E; ++I)
      if (I->getResult().isDirty())
        DirtyBlocks.push_back(I->getBB());

    // Sort the cache so that we can do fast binary search lookups below.
    std::sort(Cache.begin(), Cache.end());

    ++NumCacheDirtyNonLocal;
    //cerr << "CACHED CASE: " << DirtyBlocks.size() << " dirty: "
    //     << Cache.size() << " cached: " << *QueryInst;
  } else {
    // Seed DirtyBlocks with each of the preds of QueryInst's block.
    BasicBlock *QueryBB = QueryCS.getInstruction()->getParent();
    for (BasicBlock **PI = PredCache->GetPreds(QueryBB); *PI; ++PI)
      DirtyBlocks.push_back(*PI);
    ++NumUncacheNonLocal;
  }

  // isReadonlyCall - If this is a read-only call, we can be more aggressive.
  bool isReadonlyCall = AA->onlyReadsMemory(QueryCS);

  SmallPtrSet<BasicBlock*, 64> Visited;

  unsigned NumSortedEntries = Cache.size();
  DEBUG(AssertSorted(Cache));

  // Iterate while we still have blocks to update.
  while (!DirtyBlocks.empty()) {
    BasicBlock *DirtyBB = DirtyBlocks.back();
    DirtyBlocks.pop_back();

    // Already processed this block?
    if (!Visited.insert(DirtyBB).second)
      continue;

    // Do a binary search to see if we already have an entry for this block in
    // the cache set.  If so, find it.
    DEBUG(AssertSorted(Cache, NumSortedEntries));
    NonLocalDepInfo::iterator Entry =
      std::upper_bound(Cache.begin(), Cache.begin()+NumSortedEntries,
                       NonLocalDepEntry(DirtyBB));
    if (Entry != Cache.begin() && std::prev(Entry)->getBB() == DirtyBB)
      --Entry;

    NonLocalDepEntry *ExistingResult = nullptr;
    if (Entry != Cache.begin()+NumSortedEntries &&
        Entry->getBB() == DirtyBB) {
      // If we already have an entry, and if it isn't already dirty, the block
      // is done.
      if (!Entry->getResult().isDirty())
        continue;

      // Otherwise, remember this slot so we can update the value.
      ExistingResult = &*Entry;
    }

    // If the dirty entry has a pointer, start scanning from it so we don't have
    // to rescan the entire block.
    BasicBlock::iterator ScanPos = DirtyBB->end();
    if (ExistingResult) {
      if (Instruction *Inst = ExistingResult->getResult().getInst()) {
        ScanPos = Inst;
        // We're removing QueryInst's use of Inst.
        RemoveFromReverseMap(ReverseNonLocalDeps, Inst,
                             QueryCS.getInstruction());
      }
    }

    // Find out if this block has a local dependency for QueryInst.
    MemDepResult Dep;

    if (ScanPos != DirtyBB->begin()) {
      Dep = getCallSiteDependencyFrom(QueryCS, isReadonlyCall,ScanPos, DirtyBB);
    } else if (DirtyBB != &DirtyBB->getParent()->getEntryBlock()) {
      // No dependence found.  If this is the entry block of the function, it is
      // a clobber, otherwise it is unknown.
      Dep = MemDepResult::getNonLocal();
    } else {
      Dep = MemDepResult::getNonFuncLocal();
    }

    // If we had a dirty entry for the block, update it.  Otherwise, just add
    // a new entry.
    if (ExistingResult)
      ExistingResult->setResult(Dep);
    else
      Cache.push_back(NonLocalDepEntry(DirtyBB, Dep));

    // If the block has a dependency (i.e. it isn't completely transparent to
    // the value), remember the association!
    if (!Dep.isNonLocal()) {
      // Keep the ReverseNonLocalDeps map up to date so we can efficiently
      // update this when we remove instructions.
      if (Instruction *Inst = Dep.getInst())
        ReverseNonLocalDeps[Inst].insert(QueryCS.getInstruction());
    } else {

      // If the block *is* completely transparent to the load, we need to check
      // the predecessors of this block.  Add them to our worklist.
      for (BasicBlock **PI = PredCache->GetPreds(DirtyBB); *PI; ++PI)
        DirtyBlocks.push_back(*PI);
    }
  }

  return Cache;
}

/// getNonLocalPointerDependency - Perform a full dependency query for an
/// access to the specified (non-volatile) memory location, returning the
/// set of instructions that either define or clobber the value.
///
/// This method assumes the pointer has a "NonLocal" dependency within its
/// own block.
///
void MemoryDependenceAnalysis::
getNonLocalPointerDependency(Instruction *QueryInst,
                             SmallVectorImpl<NonLocalDepResult> &Result) {

  auto getLocation = [](AliasAnalysis *AA, Instruction *Inst) {
    if (auto *I = dyn_cast<LoadInst>(Inst))
      return AA->getLocation(I);
    else if (auto *I = dyn_cast<StoreInst>(Inst))
      return AA->getLocation(I);
    else if (auto *I = dyn_cast<VAArgInst>(Inst))
      return AA->getLocation(I);
    else if (auto *I = dyn_cast<AtomicCmpXchgInst>(Inst))
      return AA->getLocation(I);
    else if (auto *I = dyn_cast<AtomicRMWInst>(Inst))
      return AA->getLocation(I);
    else
      llvm_unreachable("unsupported memory instruction");
  };
   
  const AliasAnalysis::Location Loc = getLocation(AA, QueryInst);
  bool isLoad = isa<LoadInst>(QueryInst);
  BasicBlock *FromBB = QueryInst->getParent();
  assert(FromBB);

  assert(Loc.Ptr->getType()->isPointerTy() &&
         "Can't get pointer deps of a non-pointer!");
  Result.clear();
<<<<<<< HEAD

  PHITransAddr Address(const_cast<Value *>(Loc.Ptr), DL, AT);
=======
  
  // This routine does not expect to deal with volatile instructions.
  // Doing so would require piping through the QueryInst all the way through.
  // TODO: volatiles can't be elided, but they can be reordered with other
  // non-volatile accesses.

  // We currently give up on any instruction which is ordered, but we do handle
  // atomic instructions which are unordered.
  // TODO: Handle ordered instructions
  auto isOrdered = [](Instruction *Inst) {
    if (LoadInst *LI = dyn_cast<LoadInst>(Inst)) {
      return !LI->isUnordered();
    } else if (StoreInst *SI = dyn_cast<StoreInst>(Inst)) {
      return !SI->isUnordered();
    }
    return false;
  };
  if (isVolatile(QueryInst) || isOrdered(QueryInst)) {
    Result.push_back(NonLocalDepResult(FromBB,
                                       MemDepResult::getUnknown(),
                                       const_cast<Value *>(Loc.Ptr)));
    return;
  }
  const DataLayout &DL = FromBB->getModule()->getDataLayout();
  PHITransAddr Address(const_cast<Value *>(Loc.Ptr), DL, AC);
>>>>>>> 969bfdfe

  // This is the set of blocks we've inspected, and the pointer we consider in
  // each block.  Because of critical edges, we currently bail out if querying
  // a block with multiple different pointers.  This can happen during PHI
  // translation.
  DenseMap<BasicBlock*, Value*> Visited;
  if (!getNonLocalPointerDepFromBB(QueryInst, Address, Loc, isLoad, FromBB,
                                   Result, Visited, true))
    return;
  Result.clear();
  Result.push_back(NonLocalDepResult(FromBB,
                                     MemDepResult::getUnknown(),
                                     const_cast<Value *>(Loc.Ptr)));
}

/// GetNonLocalInfoForBlock - Compute the memdep value for BB with
/// Pointer/PointeeSize using either cached information in Cache or by doing a
/// lookup (which may use dirty cache info if available).  If we do a lookup,
/// add the result to the cache.
MemDepResult MemoryDependenceAnalysis::
GetNonLocalInfoForBlock(Instruction *QueryInst,
                        const AliasAnalysis::Location &Loc,
                        bool isLoad, BasicBlock *BB,
                        NonLocalDepInfo *Cache, unsigned NumSortedEntries) {

  // Do a binary search to see if we already have an entry for this block in
  // the cache set.  If so, find it.
  NonLocalDepInfo::iterator Entry =
    std::upper_bound(Cache->begin(), Cache->begin()+NumSortedEntries,
                     NonLocalDepEntry(BB));
  if (Entry != Cache->begin() && (Entry-1)->getBB() == BB)
    --Entry;

  NonLocalDepEntry *ExistingResult = nullptr;
  if (Entry != Cache->begin()+NumSortedEntries && Entry->getBB() == BB)
    ExistingResult = &*Entry;

  // If we have a cached entry, and it is non-dirty, use it as the value for
  // this dependency.
  if (ExistingResult && !ExistingResult->getResult().isDirty()) {
    ++NumCacheNonLocalPtr;
    return ExistingResult->getResult();
  }

  // Otherwise, we have to scan for the value.  If we have a dirty cache
  // entry, start scanning from its position, otherwise we scan from the end
  // of the block.
  BasicBlock::iterator ScanPos = BB->end();
  if (ExistingResult && ExistingResult->getResult().getInst()) {
    assert(ExistingResult->getResult().getInst()->getParent() == BB &&
           "Instruction invalidated?");
    ++NumCacheDirtyNonLocalPtr;
    ScanPos = ExistingResult->getResult().getInst();

    // Eliminating the dirty entry from 'Cache', so update the reverse info.
    ValueIsLoadPair CacheKey(Loc.Ptr, isLoad);
    RemoveFromReverseMap(ReverseNonLocalPtrDeps, ScanPos, CacheKey);
  } else {
    ++NumUncacheNonLocalPtr;
  }

  // Scan the block for the dependency.
  MemDepResult Dep = getPointerDependencyFrom(Loc, isLoad, ScanPos, BB,
                                              QueryInst);

  // If we had a dirty entry for the block, update it.  Otherwise, just add
  // a new entry.
  if (ExistingResult)
    ExistingResult->setResult(Dep);
  else
    Cache->push_back(NonLocalDepEntry(BB, Dep));

  // If the block has a dependency (i.e. it isn't completely transparent to
  // the value), remember the reverse association because we just added it
  // to Cache!
  if (!Dep.isDef() && !Dep.isClobber())
    return Dep;

  // Keep the ReverseNonLocalPtrDeps map up to date so we can efficiently
  // update MemDep when we remove instructions.
  Instruction *Inst = Dep.getInst();
  assert(Inst && "Didn't depend on anything?");
  ValueIsLoadPair CacheKey(Loc.Ptr, isLoad);
  ReverseNonLocalPtrDeps[Inst].insert(CacheKey);
  return Dep;
}

/// SortNonLocalDepInfoCache - Sort the NonLocalDepInfo cache, given a certain
/// number of elements in the array that are already properly ordered.  This is
/// optimized for the case when only a few entries are added.
static void
SortNonLocalDepInfoCache(MemoryDependenceAnalysis::NonLocalDepInfo &Cache,
                         unsigned NumSortedEntries) {
  switch (Cache.size() - NumSortedEntries) {
  case 0:
    // done, no new entries.
    break;
  case 2: {
    // Two new entries, insert the last one into place.
    NonLocalDepEntry Val = Cache.back();
    Cache.pop_back();
    MemoryDependenceAnalysis::NonLocalDepInfo::iterator Entry =
      std::upper_bound(Cache.begin(), Cache.end()-1, Val);
    Cache.insert(Entry, Val);
    // FALL THROUGH.
  }
  case 1:
    // One new entry, Just insert the new value at the appropriate position.
    if (Cache.size() != 1) {
      NonLocalDepEntry Val = Cache.back();
      Cache.pop_back();
      MemoryDependenceAnalysis::NonLocalDepInfo::iterator Entry =
        std::upper_bound(Cache.begin(), Cache.end(), Val);
      Cache.insert(Entry, Val);
    }
    break;
  default:
    // Added many values, do a full scale sort.
    std::sort(Cache.begin(), Cache.end());
    break;
  }
}

/// getNonLocalPointerDepFromBB - Perform a dependency query based on
/// pointer/pointeesize starting at the end of StartBB.  Add any clobber/def
/// results to the results vector and keep track of which blocks are visited in
/// 'Visited'.
///
/// This has special behavior for the first block queries (when SkipFirstBlock
/// is true).  In this special case, it ignores the contents of the specified
/// block and starts returning dependence info for its predecessors.
///
/// This function returns false on success, or true to indicate that it could
/// not compute dependence information for some reason.  This should be treated
/// as a clobber dependence on the first instruction in the predecessor block.
bool MemoryDependenceAnalysis::
getNonLocalPointerDepFromBB(Instruction *QueryInst,
                            const PHITransAddr &Pointer,
                            const AliasAnalysis::Location &Loc,
                            bool isLoad, BasicBlock *StartBB,
                            SmallVectorImpl<NonLocalDepResult> &Result,
                            DenseMap<BasicBlock*, Value*> &Visited,
                            bool SkipFirstBlock) {
  // Look up the cached info for Pointer.
  ValueIsLoadPair CacheKey(Pointer.getAddr(), isLoad);

  // Set up a temporary NLPI value. If the map doesn't yet have an entry for
  // CacheKey, this value will be inserted as the associated value. Otherwise,
  // it'll be ignored, and we'll have to check to see if the cached size and
  // aa tags are consistent with the current query.
  NonLocalPointerInfo InitialNLPI;
  InitialNLPI.Size = Loc.Size;
  InitialNLPI.AATags = Loc.AATags;

  // Get the NLPI for CacheKey, inserting one into the map if it doesn't
  // already have one.
  std::pair<CachedNonLocalPointerInfo::iterator, bool> Pair =
    NonLocalPointerDeps.insert(std::make_pair(CacheKey, InitialNLPI));
  NonLocalPointerInfo *CacheInfo = &Pair.first->second;

  // If we already have a cache entry for this CacheKey, we may need to do some
  // work to reconcile the cache entry and the current query.
  if (!Pair.second) {
    if (CacheInfo->Size < Loc.Size) {
      // The query's Size is greater than the cached one. Throw out the
      // cached data and proceed with the query at the greater size.
      CacheInfo->Pair = BBSkipFirstBlockPair();
      CacheInfo->Size = Loc.Size;
      for (NonLocalDepInfo::iterator DI = CacheInfo->NonLocalDeps.begin(),
           DE = CacheInfo->NonLocalDeps.end(); DI != DE; ++DI)
        if (Instruction *Inst = DI->getResult().getInst())
          RemoveFromReverseMap(ReverseNonLocalPtrDeps, Inst, CacheKey);
      CacheInfo->NonLocalDeps.clear();
    } else if (CacheInfo->Size > Loc.Size) {
      // This query's Size is less than the cached one. Conservatively restart
      // the query using the greater size.
      return getNonLocalPointerDepFromBB(QueryInst, Pointer,
                                         Loc.getWithNewSize(CacheInfo->Size),
                                         isLoad, StartBB, Result, Visited,
                                         SkipFirstBlock);
    }

    // If the query's AATags are inconsistent with the cached one,
    // conservatively throw out the cached data and restart the query with
    // no tag if needed.
    if (CacheInfo->AATags != Loc.AATags) {
      if (CacheInfo->AATags) {
        CacheInfo->Pair = BBSkipFirstBlockPair();
        CacheInfo->AATags = AAMDNodes();
        for (NonLocalDepInfo::iterator DI = CacheInfo->NonLocalDeps.begin(),
             DE = CacheInfo->NonLocalDeps.end(); DI != DE; ++DI)
          if (Instruction *Inst = DI->getResult().getInst())
            RemoveFromReverseMap(ReverseNonLocalPtrDeps, Inst, CacheKey);
        CacheInfo->NonLocalDeps.clear();
      }
      if (Loc.AATags)
        return getNonLocalPointerDepFromBB(QueryInst,
                                           Pointer, Loc.getWithoutAATags(),
                                           isLoad, StartBB, Result, Visited,
                                           SkipFirstBlock);
    }
  }

  NonLocalDepInfo *Cache = &CacheInfo->NonLocalDeps;

  // If we have valid cached information for exactly the block we are
  // investigating, just return it with no recomputation.
  if (CacheInfo->Pair == BBSkipFirstBlockPair(StartBB, SkipFirstBlock)) {
    // We have a fully cached result for this query then we can just return the
    // cached results and populate the visited set.  However, we have to verify
    // that we don't already have conflicting results for these blocks.  Check
    // to ensure that if a block in the results set is in the visited set that
    // it was for the same pointer query.
    if (!Visited.empty()) {
      for (NonLocalDepInfo::iterator I = Cache->begin(), E = Cache->end();
           I != E; ++I) {
        DenseMap<BasicBlock*, Value*>::iterator VI = Visited.find(I->getBB());
        if (VI == Visited.end() || VI->second == Pointer.getAddr())
          continue;

        // We have a pointer mismatch in a block.  Just return clobber, saying
        // that something was clobbered in this result.  We could also do a
        // non-fully cached query, but there is little point in doing this.
        return true;
      }
    }

    Value *Addr = Pointer.getAddr();
    for (NonLocalDepInfo::iterator I = Cache->begin(), E = Cache->end();
         I != E; ++I) {
      Visited.insert(std::make_pair(I->getBB(), Addr));
      if (I->getResult().isNonLocal()) {
        continue;
      }

      if (!DT) {
        Result.push_back(NonLocalDepResult(I->getBB(),
                                           MemDepResult::getUnknown(),
                                           Addr));
      } else if (DT->isReachableFromEntry(I->getBB())) {
        Result.push_back(NonLocalDepResult(I->getBB(), I->getResult(), Addr));
      }
    }
    ++NumCacheCompleteNonLocalPtr;
    return false;
  }

  // Otherwise, either this is a new block, a block with an invalid cache
  // pointer or one that we're about to invalidate by putting more info into it
  // than its valid cache info.  If empty, the result will be valid cache info,
  // otherwise it isn't.
  if (Cache->empty())
    CacheInfo->Pair = BBSkipFirstBlockPair(StartBB, SkipFirstBlock);
  else
    CacheInfo->Pair = BBSkipFirstBlockPair();

  SmallVector<BasicBlock*, 32> Worklist;
  Worklist.push_back(StartBB);

  // PredList used inside loop.
  SmallVector<std::pair<BasicBlock*, PHITransAddr>, 16> PredList;

  // Keep track of the entries that we know are sorted.  Previously cached
  // entries will all be sorted.  The entries we add we only sort on demand (we
  // don't insert every element into its sorted position).  We know that we
  // won't get any reuse from currently inserted values, because we don't
  // revisit blocks after we insert info for them.
  unsigned NumSortedEntries = Cache->size();
  DEBUG(AssertSorted(*Cache));

  while (!Worklist.empty()) {
    BasicBlock *BB = Worklist.pop_back_val();

    // If we do process a large number of blocks it becomes very expensive and
    // likely it isn't worth worrying about
    if (Result.size() > NumResultsLimit) {
      Worklist.clear();
      // Sort it now (if needed) so that recursive invocations of
      // getNonLocalPointerDepFromBB and other routines that could reuse the
      // cache value will only see properly sorted cache arrays.
      if (Cache && NumSortedEntries != Cache->size()) {
        SortNonLocalDepInfoCache(*Cache, NumSortedEntries);
<<<<<<< HEAD
        NumSortedEntries = Cache->size();
=======
>>>>>>> 969bfdfe
      }
      // Since we bail out, the "Cache" set won't contain all of the
      // results for the query.  This is ok (we can still use it to accelerate
      // specific block queries) but we can't do the fastpath "return all
      // results from the set".  Clear out the indicator for this.
      CacheInfo->Pair = BBSkipFirstBlockPair();
      return true;
    }

    // Skip the first block if we have it.
    if (!SkipFirstBlock) {
      // Analyze the dependency of *Pointer in FromBB.  See if we already have
      // been here.
      assert(Visited.count(BB) && "Should check 'visited' before adding to WL");

      // Get the dependency info for Pointer in BB.  If we have cached
      // information, we will use it, otherwise we compute it.
      DEBUG(AssertSorted(*Cache, NumSortedEntries));
      MemDepResult Dep = GetNonLocalInfoForBlock(QueryInst,
                                                 Loc, isLoad, BB, Cache,
                                                 NumSortedEntries);

      // If we got a Def or Clobber, add this to the list of results.
      if (!Dep.isNonLocal()) {
        if (!DT) {
          Result.push_back(NonLocalDepResult(BB,
                                             MemDepResult::getUnknown(),
                                             Pointer.getAddr()));
          continue;
        } else if (DT->isReachableFromEntry(BB)) {
          Result.push_back(NonLocalDepResult(BB, Dep, Pointer.getAddr()));
          continue;
        }
      }
    }

    // If 'Pointer' is an instruction defined in this block, then we need to do
    // phi translation to change it into a value live in the predecessor block.
    // If not, we just add the predecessors to the worklist and scan them with
    // the same Pointer.
    if (!Pointer.NeedsPHITranslationFromBlock(BB)) {
      SkipFirstBlock = false;
      SmallVector<BasicBlock*, 16> NewBlocks;
      for (BasicBlock **PI = PredCache->GetPreds(BB); *PI; ++PI) {
        // Verify that we haven't looked at this block yet.
        std::pair<DenseMap<BasicBlock*,Value*>::iterator, bool>
          InsertRes = Visited.insert(std::make_pair(*PI, Pointer.getAddr()));
        if (InsertRes.second) {
          // First time we've looked at *PI.
          NewBlocks.push_back(*PI);
          continue;
        }

        // If we have seen this block before, but it was with a different
        // pointer then we have a phi translation failure and we have to treat
        // this as a clobber.
        if (InsertRes.first->second != Pointer.getAddr()) {
          // Make sure to clean up the Visited map before continuing on to
          // PredTranslationFailure.
          for (unsigned i = 0; i < NewBlocks.size(); i++)
            Visited.erase(NewBlocks[i]);
          goto PredTranslationFailure;
        }
      }
      Worklist.append(NewBlocks.begin(), NewBlocks.end());
      continue;
    }

    // We do need to do phi translation, if we know ahead of time we can't phi
    // translate this value, don't even try.
    if (!Pointer.IsPotentiallyPHITranslatable())
      goto PredTranslationFailure;

    // We may have added values to the cache list before this PHI translation.
    // If so, we haven't done anything to ensure that the cache remains sorted.
    // Sort it now (if needed) so that recursive invocations of
    // getNonLocalPointerDepFromBB and other routines that could reuse the cache
    // value will only see properly sorted cache arrays.
    if (Cache && NumSortedEntries != Cache->size()) {
      SortNonLocalDepInfoCache(*Cache, NumSortedEntries);
      NumSortedEntries = Cache->size();
    }
    Cache = nullptr;

    PredList.clear();
    for (BasicBlock **PI = PredCache->GetPreds(BB); *PI; ++PI) {
      BasicBlock *Pred = *PI;
      PredList.push_back(std::make_pair(Pred, Pointer));

      // Get the PHI translated pointer in this predecessor.  This can fail if
      // not translatable, in which case the getAddr() returns null.
      PHITransAddr &PredPointer = PredList.back().second;
      PredPointer.PHITranslateValue(BB, Pred, nullptr);

      Value *PredPtrVal = PredPointer.getAddr();

      // Check to see if we have already visited this pred block with another
      // pointer.  If so, we can't do this lookup.  This failure can occur
      // with PHI translation when a critical edge exists and the PHI node in
      // the successor translates to a pointer value different than the
      // pointer the block was first analyzed with.
      std::pair<DenseMap<BasicBlock*,Value*>::iterator, bool>
        InsertRes = Visited.insert(std::make_pair(Pred, PredPtrVal));

      if (!InsertRes.second) {
        // We found the pred; take it off the list of preds to visit.
        PredList.pop_back();

        // If the predecessor was visited with PredPtr, then we already did
        // the analysis and can ignore it.
        if (InsertRes.first->second == PredPtrVal)
          continue;

        // Otherwise, the block was previously analyzed with a different
        // pointer.  We can't represent the result of this case, so we just
        // treat this as a phi translation failure.

        // Make sure to clean up the Visited map before continuing on to
        // PredTranslationFailure.
        for (unsigned i = 0, n = PredList.size(); i < n; ++i)
          Visited.erase(PredList[i].first);

        goto PredTranslationFailure;
      }
    }

    // Actually process results here; this need to be a separate loop to avoid
    // calling getNonLocalPointerDepFromBB for blocks we don't want to return
    // any results for.  (getNonLocalPointerDepFromBB will modify our
    // datastructures in ways the code after the PredTranslationFailure label
    // doesn't expect.)
    for (unsigned i = 0, n = PredList.size(); i < n; ++i) {
      BasicBlock *Pred = PredList[i].first;
      PHITransAddr &PredPointer = PredList[i].second;
      Value *PredPtrVal = PredPointer.getAddr();

      bool CanTranslate = true;
      // If PHI translation was unable to find an available pointer in this
      // predecessor, then we have to assume that the pointer is clobbered in
      // that predecessor.  We can still do PRE of the load, which would insert
      // a computation of the pointer in this predecessor.
      if (!PredPtrVal)
        CanTranslate = false;

      // FIXME: it is entirely possible that PHI translating will end up with
      // the same value.  Consider PHI translating something like:
      // X = phi [x, bb1], [y, bb2].  PHI translating for bb1 doesn't *need*
      // to recurse here, pedantically speaking.

      // If getNonLocalPointerDepFromBB fails here, that means the cached
      // result conflicted with the Visited list; we have to conservatively
      // assume it is unknown, but this also does not block PRE of the load.
      if (!CanTranslate ||
          getNonLocalPointerDepFromBB(QueryInst, PredPointer,
                                      Loc.getWithNewPtr(PredPtrVal),
                                      isLoad, Pred,
                                      Result, Visited)) {
        // Add the entry to the Result list.
        NonLocalDepResult Entry(Pred, MemDepResult::getUnknown(), PredPtrVal);
        Result.push_back(Entry);

        // Since we had a phi translation failure, the cache for CacheKey won't
        // include all of the entries that we need to immediately satisfy future
        // queries.  Mark this in NonLocalPointerDeps by setting the
        // BBSkipFirstBlockPair pointer to null.  This requires reuse of the
        // cached value to do more work but not miss the phi trans failure.
        NonLocalPointerInfo &NLPI = NonLocalPointerDeps[CacheKey];
        NLPI.Pair = BBSkipFirstBlockPair();
        continue;
      }
    }

    // Refresh the CacheInfo/Cache pointer so that it isn't invalidated.
    CacheInfo = &NonLocalPointerDeps[CacheKey];
    Cache = &CacheInfo->NonLocalDeps;
    NumSortedEntries = Cache->size();

    // Since we did phi translation, the "Cache" set won't contain all of the
    // results for the query.  This is ok (we can still use it to accelerate
    // specific block queries) but we can't do the fastpath "return all
    // results from the set"  Clear out the indicator for this.
    CacheInfo->Pair = BBSkipFirstBlockPair();
    SkipFirstBlock = false;
    continue;

  PredTranslationFailure:
    // The following code is "failure"; we can't produce a sane translation
    // for the given block.  It assumes that we haven't modified any of
    // our datastructures while processing the current block.

    if (!Cache) {
      // Refresh the CacheInfo/Cache pointer if it got invalidated.
      CacheInfo = &NonLocalPointerDeps[CacheKey];
      Cache = &CacheInfo->NonLocalDeps;
      NumSortedEntries = Cache->size();
    }

    // Since we failed phi translation, the "Cache" set won't contain all of the
    // results for the query.  This is ok (we can still use it to accelerate
    // specific block queries) but we can't do the fastpath "return all
    // results from the set".  Clear out the indicator for this.
    CacheInfo->Pair = BBSkipFirstBlockPair();

    // If *nothing* works, mark the pointer as unknown.
    //
    // If this is the magic first block, return this as a clobber of the whole
    // incoming value.  Since we can't phi translate to one of the predecessors,
    // we have to bail out.
    if (SkipFirstBlock)
      return true;

    for (NonLocalDepInfo::reverse_iterator I = Cache->rbegin(); ; ++I) {
      assert(I != Cache->rend() && "Didn't find current block??");
      if (I->getBB() != BB)
        continue;

      assert((I->getResult().isNonLocal() || !DT->isReachableFromEntry(BB)) &&
             "Should only be here with transparent block");
      I->setResult(MemDepResult::getUnknown());
      Result.push_back(NonLocalDepResult(I->getBB(), I->getResult(),
                                         Pointer.getAddr()));
      break;
    }
  }

  // Okay, we're done now.  If we added new values to the cache, re-sort it.
  SortNonLocalDepInfoCache(*Cache, NumSortedEntries);
  DEBUG(AssertSorted(*Cache));
  return false;
}

/// RemoveCachedNonLocalPointerDependencies - If P exists in
/// CachedNonLocalPointerInfo, remove it.
void MemoryDependenceAnalysis::
RemoveCachedNonLocalPointerDependencies(ValueIsLoadPair P) {
  CachedNonLocalPointerInfo::iterator It =
    NonLocalPointerDeps.find(P);
  if (It == NonLocalPointerDeps.end()) return;

  // Remove all of the entries in the BB->val map.  This involves removing
  // instructions from the reverse map.
  NonLocalDepInfo &PInfo = It->second.NonLocalDeps;

  for (unsigned i = 0, e = PInfo.size(); i != e; ++i) {
    Instruction *Target = PInfo[i].getResult().getInst();
    if (!Target) continue;  // Ignore non-local dep results.
    assert(Target->getParent() == PInfo[i].getBB());

    // Eliminating the dirty entry from 'Cache', so update the reverse info.
    RemoveFromReverseMap(ReverseNonLocalPtrDeps, Target, P);
  }

  // Remove P from NonLocalPointerDeps (which deletes NonLocalDepInfo).
  NonLocalPointerDeps.erase(It);
}


/// invalidateCachedPointerInfo - This method is used to invalidate cached
/// information about the specified pointer, because it may be too
/// conservative in memdep.  This is an optional call that can be used when
/// the client detects an equivalence between the pointer and some other
/// value and replaces the other value with ptr. This can make Ptr available
/// in more places that cached info does not necessarily keep.
void MemoryDependenceAnalysis::invalidateCachedPointerInfo(Value *Ptr) {
  // If Ptr isn't really a pointer, just ignore it.
  if (!Ptr->getType()->isPointerTy()) return;
  // Flush store info for the pointer.
  RemoveCachedNonLocalPointerDependencies(ValueIsLoadPair(Ptr, false));
  // Flush load info for the pointer.
  RemoveCachedNonLocalPointerDependencies(ValueIsLoadPair(Ptr, true));
}

/// invalidateCachedPredecessors - Clear the PredIteratorCache info.
/// This needs to be done when the CFG changes, e.g., due to splitting
/// critical edges.
void MemoryDependenceAnalysis::invalidateCachedPredecessors() {
  PredCache->clear();
}

/// removeInstruction - Remove an instruction from the dependence analysis,
/// updating the dependence of instructions that previously depended on it.
/// This method attempts to keep the cache coherent using the reverse map.
void MemoryDependenceAnalysis::removeInstruction(Instruction *RemInst) {
  // Walk through the Non-local dependencies, removing this one as the value
  // for any cached queries.
  NonLocalDepMapType::iterator NLDI = NonLocalDeps.find(RemInst);
  if (NLDI != NonLocalDeps.end()) {
    NonLocalDepInfo &BlockMap = NLDI->second.first;
    for (NonLocalDepInfo::iterator DI = BlockMap.begin(), DE = BlockMap.end();
         DI != DE; ++DI)
      if (Instruction *Inst = DI->getResult().getInst())
        RemoveFromReverseMap(ReverseNonLocalDeps, Inst, RemInst);
    NonLocalDeps.erase(NLDI);
  }

  // If we have a cached local dependence query for this instruction, remove it.
  //
  LocalDepMapType::iterator LocalDepEntry = LocalDeps.find(RemInst);
  if (LocalDepEntry != LocalDeps.end()) {
    // Remove us from DepInst's reverse set now that the local dep info is gone.
    if (Instruction *Inst = LocalDepEntry->second.getInst())
      RemoveFromReverseMap(ReverseLocalDeps, Inst, RemInst);

    // Remove this local dependency info.
    LocalDeps.erase(LocalDepEntry);
  }

  // If we have any cached pointer dependencies on this instruction, remove
  // them.  If the instruction has non-pointer type, then it can't be a pointer
  // base.

  // Remove it from both the load info and the store info.  The instruction
  // can't be in either of these maps if it is non-pointer.
  if (RemInst->getType()->isPointerTy()) {
    RemoveCachedNonLocalPointerDependencies(ValueIsLoadPair(RemInst, false));
    RemoveCachedNonLocalPointerDependencies(ValueIsLoadPair(RemInst, true));
  }

  // Loop over all of the things that depend on the instruction we're removing.
  //
  SmallVector<std::pair<Instruction*, Instruction*>, 8> ReverseDepsToAdd;

  // If we find RemInst as a clobber or Def in any of the maps for other values,
  // we need to replace its entry with a dirty version of the instruction after
  // it.  If RemInst is a terminator, we use a null dirty value.
  //
  // Using a dirty version of the instruction after RemInst saves having to scan
  // the entire block to get to this point.
  MemDepResult NewDirtyVal;
  if (!RemInst->isTerminator())
    NewDirtyVal = MemDepResult::getDirty(++BasicBlock::iterator(RemInst));

  ReverseDepMapType::iterator ReverseDepIt = ReverseLocalDeps.find(RemInst);
  if (ReverseDepIt != ReverseLocalDeps.end()) {
    // RemInst can't be the terminator if it has local stuff depending on it.
    assert(!ReverseDepIt->second.empty() && !isa<TerminatorInst>(RemInst) &&
           "Nothing can locally depend on a terminator");

    for (Instruction *InstDependingOnRemInst : ReverseDepIt->second) {
      assert(InstDependingOnRemInst != RemInst &&
             "Already removed our local dep info");

      LocalDeps[InstDependingOnRemInst] = NewDirtyVal;

      // Make sure to remember that new things depend on NewDepInst.
      assert(NewDirtyVal.getInst() && "There is no way something else can have "
             "a local dep on this if it is a terminator!");
      ReverseDepsToAdd.push_back(std::make_pair(NewDirtyVal.getInst(),
                                                InstDependingOnRemInst));
    }

    ReverseLocalDeps.erase(ReverseDepIt);

    // Add new reverse deps after scanning the set, to avoid invalidating the
    // 'ReverseDeps' reference.
    while (!ReverseDepsToAdd.empty()) {
      ReverseLocalDeps[ReverseDepsToAdd.back().first]
        .insert(ReverseDepsToAdd.back().second);
      ReverseDepsToAdd.pop_back();
    }
  }

  ReverseDepIt = ReverseNonLocalDeps.find(RemInst);
  if (ReverseDepIt != ReverseNonLocalDeps.end()) {
    for (Instruction *I : ReverseDepIt->second) {
      assert(I != RemInst && "Already removed NonLocalDep info for RemInst");

      PerInstNLInfo &INLD = NonLocalDeps[I];
      // The information is now dirty!
      INLD.second = true;

      for (NonLocalDepInfo::iterator DI = INLD.first.begin(),
           DE = INLD.first.end(); DI != DE; ++DI) {
        if (DI->getResult().getInst() != RemInst) continue;

        // Convert to a dirty entry for the subsequent instruction.
        DI->setResult(NewDirtyVal);

        if (Instruction *NextI = NewDirtyVal.getInst())
          ReverseDepsToAdd.push_back(std::make_pair(NextI, I));
      }
    }

    ReverseNonLocalDeps.erase(ReverseDepIt);

    // Add new reverse deps after scanning the set, to avoid invalidating 'Set'
    while (!ReverseDepsToAdd.empty()) {
      ReverseNonLocalDeps[ReverseDepsToAdd.back().first]
        .insert(ReverseDepsToAdd.back().second);
      ReverseDepsToAdd.pop_back();
    }
  }

  // If the instruction is in ReverseNonLocalPtrDeps then it appears as a
  // value in the NonLocalPointerDeps info.
  ReverseNonLocalPtrDepTy::iterator ReversePtrDepIt =
    ReverseNonLocalPtrDeps.find(RemInst);
  if (ReversePtrDepIt != ReverseNonLocalPtrDeps.end()) {
    SmallVector<std::pair<Instruction*, ValueIsLoadPair>,8> ReversePtrDepsToAdd;

    for (ValueIsLoadPair P : ReversePtrDepIt->second) {
      assert(P.getPointer() != RemInst &&
             "Already removed NonLocalPointerDeps info for RemInst");

      NonLocalDepInfo &NLPDI = NonLocalPointerDeps[P].NonLocalDeps;

      // The cache is not valid for any specific block anymore.
      NonLocalPointerDeps[P].Pair = BBSkipFirstBlockPair();

      // Update any entries for RemInst to use the instruction after it.
      for (NonLocalDepInfo::iterator DI = NLPDI.begin(), DE = NLPDI.end();
           DI != DE; ++DI) {
        if (DI->getResult().getInst() != RemInst) continue;

        // Convert to a dirty entry for the subsequent instruction.
        DI->setResult(NewDirtyVal);

        if (Instruction *NewDirtyInst = NewDirtyVal.getInst())
          ReversePtrDepsToAdd.push_back(std::make_pair(NewDirtyInst, P));
      }

      // Re-sort the NonLocalDepInfo.  Changing the dirty entry to its
      // subsequent value may invalidate the sortedness.
      std::sort(NLPDI.begin(), NLPDI.end());
    }

    ReverseNonLocalPtrDeps.erase(ReversePtrDepIt);

    while (!ReversePtrDepsToAdd.empty()) {
      ReverseNonLocalPtrDeps[ReversePtrDepsToAdd.back().first]
        .insert(ReversePtrDepsToAdd.back().second);
      ReversePtrDepsToAdd.pop_back();
    }
  }


  assert(!NonLocalDeps.count(RemInst) && "RemInst got reinserted?");
  AA->deleteValue(RemInst);
  DEBUG(verifyRemoved(RemInst));
}
/// verifyRemoved - Verify that the specified instruction does not occur
/// in our internal data structures. This function verifies by asserting in
/// debug builds.
void MemoryDependenceAnalysis::verifyRemoved(Instruction *D) const {
#ifndef NDEBUG
  for (LocalDepMapType::const_iterator I = LocalDeps.begin(),
       E = LocalDeps.end(); I != E; ++I) {
    assert(I->first != D && "Inst occurs in data structures");
    assert(I->second.getInst() != D &&
           "Inst occurs in data structures");
  }

  for (CachedNonLocalPointerInfo::const_iterator I =NonLocalPointerDeps.begin(),
       E = NonLocalPointerDeps.end(); I != E; ++I) {
    assert(I->first.getPointer() != D && "Inst occurs in NLPD map key");
    const NonLocalDepInfo &Val = I->second.NonLocalDeps;
    for (NonLocalDepInfo::const_iterator II = Val.begin(), E = Val.end();
         II != E; ++II)
      assert(II->getResult().getInst() != D && "Inst occurs as NLPD value");
  }

  for (NonLocalDepMapType::const_iterator I = NonLocalDeps.begin(),
       E = NonLocalDeps.end(); I != E; ++I) {
    assert(I->first != D && "Inst occurs in data structures");
    const PerInstNLInfo &INLD = I->second;
    for (NonLocalDepInfo::const_iterator II = INLD.first.begin(),
         EE = INLD.first.end(); II  != EE; ++II)
      assert(II->getResult().getInst() != D && "Inst occurs in data structures");
  }

  for (ReverseDepMapType::const_iterator I = ReverseLocalDeps.begin(),
       E = ReverseLocalDeps.end(); I != E; ++I) {
    assert(I->first != D && "Inst occurs in data structures");
    for (Instruction *Inst : I->second)
      assert(Inst != D && "Inst occurs in data structures");
  }

  for (ReverseDepMapType::const_iterator I = ReverseNonLocalDeps.begin(),
       E = ReverseNonLocalDeps.end();
       I != E; ++I) {
    assert(I->first != D && "Inst occurs in data structures");
    for (Instruction *Inst : I->second)
      assert(Inst != D && "Inst occurs in data structures");
  }

  for (ReverseNonLocalPtrDepTy::const_iterator
       I = ReverseNonLocalPtrDeps.begin(),
       E = ReverseNonLocalPtrDeps.end(); I != E; ++I) {
    assert(I->first != D && "Inst occurs in rev NLPD map");

    for (ValueIsLoadPair P : I->second)
      assert(P != ValueIsLoadPair(D, false) &&
             P != ValueIsLoadPair(D, true) &&
             "Inst occurs in ReverseNonLocalPtrDeps map");
  }
#endif
}<|MERGE_RESOLUTION|>--- conflicted
+++ resolved
@@ -18,11 +18,7 @@
 #include "llvm/ADT/STLExtras.h"
 #include "llvm/ADT/Statistic.h"
 #include "llvm/Analysis/AliasAnalysis.h"
-<<<<<<< HEAD
-#include "llvm/Analysis/AssumptionTracker.h"
-=======
 #include "llvm/Analysis/AssumptionCache.h"
->>>>>>> 969bfdfe
 #include "llvm/Analysis/InstructionSimplify.h"
 #include "llvm/Analysis/MemoryBuiltins.h"
 #include "llvm/Analysis/PHITransAddr.h"
@@ -63,11 +59,7 @@
 // Register this pass...
 INITIALIZE_PASS_BEGIN(MemoryDependenceAnalysis, "memdep",
                 "Memory Dependence Analysis", false, true)
-<<<<<<< HEAD
-INITIALIZE_PASS_DEPENDENCY(AssumptionTracker)
-=======
 INITIALIZE_PASS_DEPENDENCY(AssumptionCacheTracker)
->>>>>>> 969bfdfe
 INITIALIZE_AG_DEPENDENCY(AliasAnalysis)
 INITIALIZE_PASS_END(MemoryDependenceAnalysis, "memdep",
                       "Memory Dependence Analysis", false, true)
@@ -94,23 +86,13 @@
 ///
 void MemoryDependenceAnalysis::getAnalysisUsage(AnalysisUsage &AU) const {
   AU.setPreservesAll();
-<<<<<<< HEAD
-  AU.addRequired<AssumptionTracker>();
-=======
   AU.addRequired<AssumptionCacheTracker>();
->>>>>>> 969bfdfe
   AU.addRequiredTransitive<AliasAnalysis>();
 }
 
 bool MemoryDependenceAnalysis::runOnFunction(Function &F) {
   AA = &getAnalysis<AliasAnalysis>();
-<<<<<<< HEAD
-  AT = &getAnalysis<AssumptionTracker>();
-  DataLayoutPass *DLP = getAnalysisIfAvailable<DataLayoutPass>();
-  DL = DLP ? &DLP->getDataLayout() : nullptr;
-=======
   AC = &getAnalysis<AssumptionCacheTracker>().getAssumptionCache(F);
->>>>>>> 969bfdfe
   DominatorTreeWrapperPass *DTWP =
       getAnalysisIfAvailable<DominatorTreeWrapperPass>();
   DT = DTWP ? &DTWP->getDomTree() : nullptr;
@@ -425,10 +407,6 @@
   // by every program that can detect any optimisation of that kind: either
   // it is racy (undefined) or there is a release followed by an acquire
   // between the pair of accesses under consideration.
-<<<<<<< HEAD
-  bool HasSeenAcquire = false;
-=======
->>>>>>> 969bfdfe
 
   if (isLoad && QueryInst) {
     LoadInst *LI = dyn_cast<LoadInst>(QueryInst);
@@ -489,20 +467,12 @@
       
       // Atomic loads have complications involved.
       // A Monotonic (or higher) load is OK if the query inst is itself not atomic.
-<<<<<<< HEAD
-      // An Acquire (or higher) load sets the HasSeenAcquire flag, so that any
-      //   release store will know to return getClobber.
-=======
->>>>>>> 969bfdfe
       // FIXME: This is overly conservative.
       if (LI->isAtomic() && LI->getOrdering() > Unordered) {
         if (!QueryInst)
           return MemDepResult::getClobber(LI);
-<<<<<<< HEAD
-=======
         if (LI->getOrdering() != Monotonic)
           return MemDepResult::getClobber(LI);
->>>>>>> 969bfdfe
         if (auto *QueryLI = dyn_cast<LoadInst>(QueryInst)) {
           if (!QueryLI->isSimple())
             return MemDepResult::getClobber(LI);
@@ -512,12 +482,6 @@
         } else if (QueryInst->mayReadOrWriteMemory()) {
           return MemDepResult::getClobber(LI);
         }
-<<<<<<< HEAD
-
-        if (isAtLeastAcquire(LI->getOrdering()))
-          HasSeenAcquire = true;
-=======
->>>>>>> 969bfdfe
       }
 
       AliasAnalysis::Location LoadLoc = AA->getLocation(LI);
@@ -577,20 +541,12 @@
     if (StoreInst *SI = dyn_cast<StoreInst>(Inst)) {
       // Atomic stores have complications involved.
       // A Monotonic store is OK if the query inst is itself not atomic.
-<<<<<<< HEAD
-      // A Release (or higher) store further requires that no acquire load
-      //   has been seen.
-=======
->>>>>>> 969bfdfe
       // FIXME: This is overly conservative.
       if (!SI->isUnordered()) {
         if (!QueryInst)
           return MemDepResult::getClobber(SI);
-<<<<<<< HEAD
-=======
         if (SI->getOrdering() != Monotonic)
           return MemDepResult::getClobber(SI);
->>>>>>> 969bfdfe
         if (auto *QueryLI = dyn_cast<LoadInst>(QueryInst)) {
           if (!QueryLI->isSimple())
             return MemDepResult::getClobber(SI);
@@ -600,12 +556,6 @@
         } else if (QueryInst->mayReadOrWriteMemory()) {
           return MemDepResult::getClobber(SI);
         }
-<<<<<<< HEAD
-
-        if (HasSeenAcquire && isAtLeastRelease(SI->getOrdering()))
-          return MemDepResult::getClobber(SI);
-=======
->>>>>>> 969bfdfe
       }
 
       // FIXME: this is overly conservative.
@@ -939,10 +889,6 @@
   assert(Loc.Ptr->getType()->isPointerTy() &&
          "Can't get pointer deps of a non-pointer!");
   Result.clear();
-<<<<<<< HEAD
-
-  PHITransAddr Address(const_cast<Value *>(Loc.Ptr), DL, AT);
-=======
   
   // This routine does not expect to deal with volatile instructions.
   // Doing so would require piping through the QueryInst all the way through.
@@ -968,7 +914,6 @@
   }
   const DataLayout &DL = FromBB->getModule()->getDataLayout();
   PHITransAddr Address(const_cast<Value *>(Loc.Ptr), DL, AC);
->>>>>>> 969bfdfe
 
   // This is the set of blocks we've inspected, and the pointer we consider in
   // each block.  Because of critical edges, we currently bail out if querying
@@ -1251,10 +1196,6 @@
       // cache value will only see properly sorted cache arrays.
       if (Cache && NumSortedEntries != Cache->size()) {
         SortNonLocalDepInfoCache(*Cache, NumSortedEntries);
-<<<<<<< HEAD
-        NumSortedEntries = Cache->size();
-=======
->>>>>>> 969bfdfe
       }
       // Since we bail out, the "Cache" set won't contain all of the
       // results for the query.  This is ok (we can still use it to accelerate
