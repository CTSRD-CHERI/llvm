//===- ValueTracking.cpp - Walk computations to compute properties --------===//
//
//                     The LLVM Compiler Infrastructure
//
// This file is distributed under the University of Illinois Open Source
// License. See LICENSE.TXT for details.
//
//===----------------------------------------------------------------------===//
//
// This file contains routines that help analyze properties that chains of
// computations have.
//
//===----------------------------------------------------------------------===//

#include "llvm/Analysis/ValueTracking.h"
#include "llvm/ADT/APFloat.h"
#include "llvm/ADT/APInt.h"
#include "llvm/ADT/ArrayRef.h"
#include "llvm/ADT/None.h"
#include "llvm/ADT/Optional.h"
#include "llvm/ADT/STLExtras.h"
#include "llvm/ADT/SmallPtrSet.h"
#include "llvm/ADT/SmallSet.h"
#include "llvm/ADT/SmallVector.h"
#include "llvm/ADT/StringRef.h"
#include "llvm/ADT/iterator_range.h"
#include "llvm/Analysis/AliasAnalysis.h"
#include "llvm/Analysis/AssumptionCache.h"
#include "llvm/Analysis/InstructionSimplify.h"
#include "llvm/Analysis/Loads.h"
#include "llvm/Analysis/LoopInfo.h"
#include "llvm/Analysis/OptimizationRemarkEmitter.h"
#include "llvm/Analysis/TargetLibraryInfo.h"
#include "llvm/IR/Argument.h"
#include "llvm/IR/Attributes.h"
#include "llvm/IR/BasicBlock.h"
#include "llvm/IR/CallSite.h"
#include "llvm/IR/Constant.h"
#include "llvm/IR/ConstantRange.h"
#include "llvm/IR/Constants.h"
#include "llvm/IR/DataLayout.h"
#include "llvm/IR/DerivedTypes.h"
#include "llvm/IR/DiagnosticInfo.h"
#include "llvm/IR/Dominators.h"
#include "llvm/IR/Function.h"
#include "llvm/IR/GetElementPtrTypeIterator.h"
#include "llvm/IR/GlobalAlias.h"
#include "llvm/IR/GlobalValue.h"
#include "llvm/IR/GlobalVariable.h"
#include "llvm/IR/InstrTypes.h"
#include "llvm/IR/Instruction.h"
#include "llvm/IR/Instructions.h"
#include "llvm/IR/IntrinsicInst.h"
#include "llvm/IR/Intrinsics.h"
#include "llvm/IR/LLVMContext.h"
#include "llvm/IR/Metadata.h"
#include "llvm/IR/Module.h"
#include "llvm/IR/Operator.h"
#include "llvm/IR/PatternMatch.h"
#include "llvm/IR/Type.h"
#include "llvm/IR/User.h"
#include "llvm/IR/Value.h"
#include "llvm/Support/Casting.h"
#include "llvm/Support/CommandLine.h"
#include "llvm/Support/Compiler.h"
#include "llvm/Support/ErrorHandling.h"
#include "llvm/Support/KnownBits.h"
#include "llvm/Support/MathExtras.h"
#include <algorithm>
#include <array>
#include <cassert>
#include <cstdint>
#include <iterator>
#include <utility>     

using namespace llvm;
using namespace llvm::PatternMatch;

const unsigned MaxDepth = 6;

// Controls the number of uses of the value searched for possible
// dominating comparisons.
static cl::opt<unsigned> DomConditionsMaxUses("dom-conditions-max-uses",
                                              cl::Hidden, cl::init(20));

/// Returns the bitwidth of the given scalar or pointer type. For vector types,
/// returns the element type's bitwidth.
static unsigned getBitWidth(Type *Ty, const DataLayout &DL) {
  if (unsigned BitWidth = Ty->getScalarSizeInBits())
    return BitWidth;

<<<<<<< HEAD
  return DL.getPointerBaseSizeInBits(Ty);
=======
  return DL.getIndexTypeSizeInBits(Ty);
>>>>>>> 8e229ec0
}

namespace {

// Simplifying using an assume can only be done in a particular control-flow
// context (the context instruction provides that context). If an assume and
// the context instruction are not in the same block then the DT helps in
// figuring out if we can use it.
struct Query {
  const DataLayout &DL;
  AssumptionCache *AC;
  const Instruction *CxtI;
  const DominatorTree *DT;

  // Unlike the other analyses, this may be a nullptr because not all clients
  // provide it currently.
  OptimizationRemarkEmitter *ORE;

  /// Set of assumptions that should be excluded from further queries.
  /// This is because of the potential for mutual recursion to cause
  /// computeKnownBits to repeatedly visit the same assume intrinsic. The
  /// classic case of this is assume(x = y), which will attempt to determine
  /// bits in x from bits in y, which will attempt to determine bits in y from
  /// bits in x, etc. Regarding the mutual recursion, computeKnownBits can call
  /// isKnownNonZero, which calls computeKnownBits and isKnownToBeAPowerOfTwo
  /// (all of which can call computeKnownBits), and so on.
  std::array<const Value *, MaxDepth> Excluded;

  unsigned NumExcluded = 0;

  Query(const DataLayout &DL, AssumptionCache *AC, const Instruction *CxtI,
        const DominatorTree *DT, OptimizationRemarkEmitter *ORE = nullptr)
      : DL(DL), AC(AC), CxtI(CxtI), DT(DT), ORE(ORE) {}

  Query(const Query &Q, const Value *NewExcl)
      : DL(Q.DL), AC(Q.AC), CxtI(Q.CxtI), DT(Q.DT), ORE(Q.ORE),
        NumExcluded(Q.NumExcluded) {
    Excluded = Q.Excluded;
    Excluded[NumExcluded++] = NewExcl;
    assert(NumExcluded <= Excluded.size());
  }

  bool isExcluded(const Value *Value) const {
    if (NumExcluded == 0)
      return false;
    auto End = Excluded.begin() + NumExcluded;
    return std::find(Excluded.begin(), End, Value) != End;
  }
};

} // end anonymous namespace

// Given the provided Value and, potentially, a context instruction, return
// the preferred context instruction (if any).
static const Instruction *safeCxtI(const Value *V, const Instruction *CxtI) {
  // If we've been provided with a context instruction, then use that (provided
  // it has been inserted).
  if (CxtI && CxtI->getParent())
    return CxtI;

  // If the value is really an already-inserted instruction, then use that.
  CxtI = dyn_cast<Instruction>(V);
  if (CxtI && CxtI->getParent())
    return CxtI;

  return nullptr;
}

static void computeKnownBits(const Value *V, KnownBits &Known,
                             unsigned Depth, const Query &Q);

void llvm::computeKnownBits(const Value *V, KnownBits &Known,
                            const DataLayout &DL, unsigned Depth,
                            AssumptionCache *AC, const Instruction *CxtI,
                            const DominatorTree *DT,
                            OptimizationRemarkEmitter *ORE) {
  ::computeKnownBits(V, Known, Depth,
                     Query(DL, AC, safeCxtI(V, CxtI), DT, ORE));
}

static KnownBits computeKnownBits(const Value *V, unsigned Depth,
                                  const Query &Q);

KnownBits llvm::computeKnownBits(const Value *V, const DataLayout &DL,
                                 unsigned Depth, AssumptionCache *AC,
                                 const Instruction *CxtI,
                                 const DominatorTree *DT,
                                 OptimizationRemarkEmitter *ORE) {
  return ::computeKnownBits(V, Depth,
                            Query(DL, AC, safeCxtI(V, CxtI), DT, ORE));
}

bool llvm::haveNoCommonBitsSet(const Value *LHS, const Value *RHS,
                               const DataLayout &DL,
                               AssumptionCache *AC, const Instruction *CxtI,
                               const DominatorTree *DT) {
  assert(LHS->getType() == RHS->getType() &&
         "LHS and RHS should have the same type");
  assert(LHS->getType()->isIntOrIntVectorTy() &&
         "LHS and RHS should be integers");
  IntegerType *IT = cast<IntegerType>(LHS->getType()->getScalarType());
  KnownBits LHSKnown(IT->getBitWidth());
  KnownBits RHSKnown(IT->getBitWidth());
  computeKnownBits(LHS, LHSKnown, DL, 0, AC, CxtI, DT);
  computeKnownBits(RHS, RHSKnown, DL, 0, AC, CxtI, DT);
  return (LHSKnown.Zero | RHSKnown.Zero).isAllOnesValue();
}

bool llvm::isOnlyUsedInZeroEqualityComparison(const Instruction *CxtI) {
  for (const User *U : CxtI->users()) {
    if (const ICmpInst *IC = dyn_cast<ICmpInst>(U))
      if (IC->isEquality())
        if (Constant *C = dyn_cast<Constant>(IC->getOperand(1)))
          if (C->isNullValue())
            continue;
    return false;
  }
  return true;
}

static bool isKnownToBeAPowerOfTwo(const Value *V, bool OrZero, unsigned Depth,
                                   const Query &Q);

bool llvm::isKnownToBeAPowerOfTwo(const Value *V, const DataLayout &DL,
                                  bool OrZero,
                                  unsigned Depth, AssumptionCache *AC,
                                  const Instruction *CxtI,
                                  const DominatorTree *DT) {
  return ::isKnownToBeAPowerOfTwo(V, OrZero, Depth,
                                  Query(DL, AC, safeCxtI(V, CxtI), DT));
}

static bool isKnownNonZero(const Value *V, unsigned Depth, const Query &Q);

bool llvm::isKnownNonZero(const Value *V, const DataLayout &DL, unsigned Depth,
                          AssumptionCache *AC, const Instruction *CxtI,
                          const DominatorTree *DT) {
  return ::isKnownNonZero(V, Depth, Query(DL, AC, safeCxtI(V, CxtI), DT));
}

bool llvm::isKnownNonNegative(const Value *V, const DataLayout &DL,
                              unsigned Depth,
                              AssumptionCache *AC, const Instruction *CxtI,
                              const DominatorTree *DT) {
  KnownBits Known = computeKnownBits(V, DL, Depth, AC, CxtI, DT);
  return Known.isNonNegative();
}

bool llvm::isKnownPositive(const Value *V, const DataLayout &DL, unsigned Depth,
                           AssumptionCache *AC, const Instruction *CxtI,
                           const DominatorTree *DT) {
  if (auto *CI = dyn_cast<ConstantInt>(V))
    return CI->getValue().isStrictlyPositive();

  // TODO: We'd doing two recursive queries here.  We should factor this such
  // that only a single query is needed.
  return isKnownNonNegative(V, DL, Depth, AC, CxtI, DT) &&
    isKnownNonZero(V, DL, Depth, AC, CxtI, DT);
}

bool llvm::isKnownNegative(const Value *V, const DataLayout &DL, unsigned Depth,
                           AssumptionCache *AC, const Instruction *CxtI,
                           const DominatorTree *DT) {
  KnownBits Known = computeKnownBits(V, DL, Depth, AC, CxtI, DT);
  return Known.isNegative();
}

static bool isKnownNonEqual(const Value *V1, const Value *V2, const Query &Q);

bool llvm::isKnownNonEqual(const Value *V1, const Value *V2,
                           const DataLayout &DL,
                           AssumptionCache *AC, const Instruction *CxtI,
                           const DominatorTree *DT) {
  return ::isKnownNonEqual(V1, V2, Query(DL, AC,
                                         safeCxtI(V1, safeCxtI(V2, CxtI)),
                                         DT));
}

static bool MaskedValueIsZero(const Value *V, const APInt &Mask, unsigned Depth,
                              const Query &Q);

bool llvm::MaskedValueIsZero(const Value *V, const APInt &Mask,
                             const DataLayout &DL,
                             unsigned Depth, AssumptionCache *AC,
                             const Instruction *CxtI, const DominatorTree *DT) {
  return ::MaskedValueIsZero(V, Mask, Depth,
                             Query(DL, AC, safeCxtI(V, CxtI), DT));
}

static unsigned ComputeNumSignBits(const Value *V, unsigned Depth,
                                   const Query &Q);

unsigned llvm::ComputeNumSignBits(const Value *V, const DataLayout &DL,
                                  unsigned Depth, AssumptionCache *AC,
                                  const Instruction *CxtI,
                                  const DominatorTree *DT) {
  return ::ComputeNumSignBits(V, Depth, Query(DL, AC, safeCxtI(V, CxtI), DT));
}

static void computeKnownBitsAddSub(bool Add, const Value *Op0, const Value *Op1,
                                   bool NSW,
                                   KnownBits &KnownOut, KnownBits &Known2,
                                   unsigned Depth, const Query &Q) {
  unsigned BitWidth = KnownOut.getBitWidth();

  // If an initial sequence of bits in the result is not needed, the
  // corresponding bits in the operands are not needed.
  KnownBits LHSKnown(BitWidth);
  computeKnownBits(Op0, LHSKnown, Depth + 1, Q);
  computeKnownBits(Op1, Known2, Depth + 1, Q);

  KnownOut = KnownBits::computeForAddSub(Add, NSW, LHSKnown, Known2);
}

static void computeKnownBitsMul(const Value *Op0, const Value *Op1, bool NSW,
                                KnownBits &Known, KnownBits &Known2,
                                unsigned Depth, const Query &Q) {
  unsigned BitWidth = Known.getBitWidth();
  computeKnownBits(Op1, Known, Depth + 1, Q);
  computeKnownBits(Op0, Known2, Depth + 1, Q);

  bool isKnownNegative = false;
  bool isKnownNonNegative = false;
  // If the multiplication is known not to overflow, compute the sign bit.
  if (NSW) {
    if (Op0 == Op1) {
      // The product of a number with itself is non-negative.
      isKnownNonNegative = true;
    } else {
      bool isKnownNonNegativeOp1 = Known.isNonNegative();
      bool isKnownNonNegativeOp0 = Known2.isNonNegative();
      bool isKnownNegativeOp1 = Known.isNegative();
      bool isKnownNegativeOp0 = Known2.isNegative();
      // The product of two numbers with the same sign is non-negative.
      isKnownNonNegative = (isKnownNegativeOp1 && isKnownNegativeOp0) ||
        (isKnownNonNegativeOp1 && isKnownNonNegativeOp0);
      // The product of a negative number and a non-negative number is either
      // negative or zero.
      if (!isKnownNonNegative)
        isKnownNegative = (isKnownNegativeOp1 && isKnownNonNegativeOp0 &&
                           isKnownNonZero(Op0, Depth, Q)) ||
                          (isKnownNegativeOp0 && isKnownNonNegativeOp1 &&
                           isKnownNonZero(Op1, Depth, Q));
    }
  }

  assert(!Known.hasConflict() && !Known2.hasConflict());
  // Compute a conservative estimate for high known-0 bits.
  unsigned LeadZ =  std::max(Known.countMinLeadingZeros() +
                             Known2.countMinLeadingZeros(),
                             BitWidth) - BitWidth;
  LeadZ = std::min(LeadZ, BitWidth);

  // The result of the bottom bits of an integer multiply can be
  // inferred by looking at the bottom bits of both operands and
  // multiplying them together.
  // We can infer at least the minimum number of known trailing bits
  // of both operands. Depending on number of trailing zeros, we can
  // infer more bits, because (a*b) <=> ((a/m) * (b/n)) * (m*n) assuming
  // a and b are divisible by m and n respectively.
  // We then calculate how many of those bits are inferrable and set
  // the output. For example, the i8 mul:
  //  a = XXXX1100 (12)
  //  b = XXXX1110 (14)
  // We know the bottom 3 bits are zero since the first can be divided by
  // 4 and the second by 2, thus having ((12/4) * (14/2)) * (2*4).
  // Applying the multiplication to the trimmed arguments gets:
  //    XX11 (3)
  //    X111 (7)
  // -------
  //    XX11
  //   XX11
  //  XX11
  // XX11
  // -------
  // XXXXX01
  // Which allows us to infer the 2 LSBs. Since we're multiplying the result
  // by 8, the bottom 3 bits will be 0, so we can infer a total of 5 bits.
  // The proof for this can be described as:
  // Pre: (C1 >= 0) && (C1 < (1 << C5)) && (C2 >= 0) && (C2 < (1 << C6)) &&
  //      (C7 == (1 << (umin(countTrailingZeros(C1), C5) +
  //                    umin(countTrailingZeros(C2), C6) +
  //                    umin(C5 - umin(countTrailingZeros(C1), C5),
  //                         C6 - umin(countTrailingZeros(C2), C6)))) - 1)
  // %aa = shl i8 %a, C5
  // %bb = shl i8 %b, C6
  // %aaa = or i8 %aa, C1
  // %bbb = or i8 %bb, C2
  // %mul = mul i8 %aaa, %bbb
  // %mask = and i8 %mul, C7
  //   =>
  // %mask = i8 ((C1*C2)&C7)
  // Where C5, C6 describe the known bits of %a, %b
  // C1, C2 describe the known bottom bits of %a, %b.
  // C7 describes the mask of the known bits of the result.
  APInt Bottom0 = Known.One;
  APInt Bottom1 = Known2.One;

  // How many times we'd be able to divide each argument by 2 (shr by 1).
  // This gives us the number of trailing zeros on the multiplication result.
  unsigned TrailBitsKnown0 = (Known.Zero | Known.One).countTrailingOnes();
  unsigned TrailBitsKnown1 = (Known2.Zero | Known2.One).countTrailingOnes();
  unsigned TrailZero0 = Known.countMinTrailingZeros();
  unsigned TrailZero1 = Known2.countMinTrailingZeros();
  unsigned TrailZ = TrailZero0 + TrailZero1;

  // Figure out the fewest known-bits operand.
  unsigned SmallestOperand = std::min(TrailBitsKnown0 - TrailZero0,
                                      TrailBitsKnown1 - TrailZero1);
  unsigned ResultBitsKnown = std::min(SmallestOperand + TrailZ, BitWidth);

  APInt BottomKnown = Bottom0.getLoBits(TrailBitsKnown0) *
                      Bottom1.getLoBits(TrailBitsKnown1);

  Known.resetAll();
  Known.Zero.setHighBits(LeadZ);
  Known.Zero |= (~BottomKnown).getLoBits(ResultBitsKnown);
  Known.One |= BottomKnown.getLoBits(ResultBitsKnown);

  // Only make use of no-wrap flags if we failed to compute the sign bit
  // directly.  This matters if the multiplication always overflows, in
  // which case we prefer to follow the result of the direct computation,
  // though as the program is invoking undefined behaviour we can choose
  // whatever we like here.
  if (isKnownNonNegative && !Known.isNegative())
    Known.makeNonNegative();
  else if (isKnownNegative && !Known.isNonNegative())
    Known.makeNegative();
}

void llvm::computeKnownBitsFromRangeMetadata(const MDNode &Ranges,
                                             KnownBits &Known) {
  unsigned BitWidth = Known.getBitWidth();
  unsigned NumRanges = Ranges.getNumOperands() / 2;
  assert(NumRanges >= 1);

  Known.Zero.setAllBits();
  Known.One.setAllBits();

  for (unsigned i = 0; i < NumRanges; ++i) {
    ConstantInt *Lower =
        mdconst::extract<ConstantInt>(Ranges.getOperand(2 * i + 0));
    ConstantInt *Upper =
        mdconst::extract<ConstantInt>(Ranges.getOperand(2 * i + 1));
    ConstantRange Range(Lower->getValue(), Upper->getValue());

    // The first CommonPrefixBits of all values in Range are equal.
    unsigned CommonPrefixBits =
        (Range.getUnsignedMax() ^ Range.getUnsignedMin()).countLeadingZeros();

    APInt Mask = APInt::getHighBitsSet(BitWidth, CommonPrefixBits);
    Known.One &= Range.getUnsignedMax() & Mask;
    Known.Zero &= ~Range.getUnsignedMax() & Mask;
  }
}

static bool isEphemeralValueOf(const Instruction *I, const Value *E) {
  SmallVector<const Value *, 16> WorkSet(1, I);
  SmallPtrSet<const Value *, 32> Visited;
  SmallPtrSet<const Value *, 16> EphValues;

  // The instruction defining an assumption's condition itself is always
  // considered ephemeral to that assumption (even if it has other
  // non-ephemeral users). See r246696's test case for an example.
  if (is_contained(I->operands(), E))
    return true;

  while (!WorkSet.empty()) {
    const Value *V = WorkSet.pop_back_val();
    if (!Visited.insert(V).second)
      continue;

    // If all uses of this value are ephemeral, then so is this value.
    if (llvm::all_of(V->users(), [&](const User *U) {
                                   return EphValues.count(U);
                                 })) {
      if (V == E)
        return true;

      if (V == I || isSafeToSpeculativelyExecute(V)) {
       EphValues.insert(V);
       if (const User *U = dyn_cast<User>(V))
         for (User::const_op_iterator J = U->op_begin(), JE = U->op_end();
              J != JE; ++J)
           WorkSet.push_back(*J);
      }
    }
  }

  return false;
}

// Is this an intrinsic that cannot be speculated but also cannot trap?
bool llvm::isAssumeLikeIntrinsic(const Instruction *I) {
  if (const CallInst *CI = dyn_cast<CallInst>(I))
    if (Function *F = CI->getCalledFunction())
      switch (F->getIntrinsicID()) {
      default: break;
      // FIXME: This list is repeated from NoTTI::getIntrinsicCost.
      case Intrinsic::assume:
      case Intrinsic::sideeffect:
      case Intrinsic::dbg_declare:
      case Intrinsic::dbg_value:
      case Intrinsic::invariant_start:
      case Intrinsic::invariant_end:
      case Intrinsic::lifetime_start:
      case Intrinsic::lifetime_end:
      case Intrinsic::objectsize:
      case Intrinsic::ptr_annotation:
      case Intrinsic::var_annotation:
        return true;
      }

  return false;
}

bool llvm::isValidAssumeForContext(const Instruction *Inv,
                                   const Instruction *CxtI,
                                   const DominatorTree *DT) {
  // There are two restrictions on the use of an assume:
  //  1. The assume must dominate the context (or the control flow must
  //     reach the assume whenever it reaches the context).
  //  2. The context must not be in the assume's set of ephemeral values
  //     (otherwise we will use the assume to prove that the condition
  //     feeding the assume is trivially true, thus causing the removal of
  //     the assume).

  if (DT) {
    if (DT->dominates(Inv, CxtI))
      return true;
  } else if (Inv->getParent() == CxtI->getParent()->getSinglePredecessor()) {
    // We don't have a DT, but this trivially dominates.
    return true;
  }

  // With or without a DT, the only remaining case we will check is if the
  // instructions are in the same BB.  Give up if that is not the case.
  if (Inv->getParent() != CxtI->getParent())
    return false;

  // If we have a dom tree, then we now know that the assume doens't dominate
  // the other instruction.  If we don't have a dom tree then we can check if
  // the assume is first in the BB.
  if (!DT) {
    // Search forward from the assume until we reach the context (or the end
    // of the block); the common case is that the assume will come first.
    for (auto I = std::next(BasicBlock::const_iterator(Inv)),
         IE = Inv->getParent()->end(); I != IE; ++I)
      if (&*I == CxtI)
        return true;
  }

  // The context comes first, but they're both in the same block. Make sure
  // there is nothing in between that might interrupt the control flow.
  for (BasicBlock::const_iterator I =
         std::next(BasicBlock::const_iterator(CxtI)), IE(Inv);
       I != IE; ++I)
    if (!isSafeToSpeculativelyExecute(&*I) && !isAssumeLikeIntrinsic(&*I))
      return false;

  return !isEphemeralValueOf(Inv, CxtI);
}

static void computeKnownBitsFromAssume(const Value *V, KnownBits &Known,
                                       unsigned Depth, const Query &Q) {
  // Use of assumptions is context-sensitive. If we don't have a context, we
  // cannot use them!
  if (!Q.AC || !Q.CxtI)
    return;

  unsigned BitWidth = Known.getBitWidth();

  // Note that the patterns below need to be kept in sync with the code
  // in AssumptionCache::updateAffectedValues.

  for (auto &AssumeVH : Q.AC->assumptionsFor(V)) {
    if (!AssumeVH)
      continue;
    CallInst *I = cast<CallInst>(AssumeVH);
    assert(I->getParent()->getParent() == Q.CxtI->getParent()->getParent() &&
           "Got assumption for the wrong function!");
    if (Q.isExcluded(I))
      continue;

    // Warning: This loop can end up being somewhat performance sensetive.
    // We're running this loop for once for each value queried resulting in a
    // runtime of ~O(#assumes * #values).

    assert(I->getCalledFunction()->getIntrinsicID() == Intrinsic::assume &&
           "must be an assume intrinsic");

    Value *Arg = I->getArgOperand(0);

    if (Arg == V && isValidAssumeForContext(I, Q.CxtI, Q.DT)) {
      assert(BitWidth == 1 && "assume operand is not i1?");
      Known.setAllOnes();
      return;
    }
    if (match(Arg, m_Not(m_Specific(V))) &&
        isValidAssumeForContext(I, Q.CxtI, Q.DT)) {
      assert(BitWidth == 1 && "assume operand is not i1?");
      Known.setAllZero();
      return;
    }

    // The remaining tests are all recursive, so bail out if we hit the limit.
    if (Depth == MaxDepth)
      continue;

    Value *A, *B;
    auto m_V = m_CombineOr(m_Specific(V),
                           m_CombineOr(m_PtrToInt(m_Specific(V)),
                           m_BitCast(m_Specific(V))));

    CmpInst::Predicate Pred;
    uint64_t C;
    // assume(v = a)
    if (match(Arg, m_c_ICmp(Pred, m_V, m_Value(A))) &&
        Pred == ICmpInst::ICMP_EQ && isValidAssumeForContext(I, Q.CxtI, Q.DT)) {
      KnownBits RHSKnown(BitWidth);
      computeKnownBits(A, RHSKnown, Depth+1, Query(Q, I));
      Known.Zero |= RHSKnown.Zero;
      Known.One  |= RHSKnown.One;
    // assume(v & b = a)
    } else if (match(Arg,
                     m_c_ICmp(Pred, m_c_And(m_V, m_Value(B)), m_Value(A))) &&
               Pred == ICmpInst::ICMP_EQ &&
               isValidAssumeForContext(I, Q.CxtI, Q.DT)) {
      KnownBits RHSKnown(BitWidth);
      computeKnownBits(A, RHSKnown, Depth+1, Query(Q, I));
      KnownBits MaskKnown(BitWidth);
      computeKnownBits(B, MaskKnown, Depth+1, Query(Q, I));

      // For those bits in the mask that are known to be one, we can propagate
      // known bits from the RHS to V.
      Known.Zero |= RHSKnown.Zero & MaskKnown.One;
      Known.One  |= RHSKnown.One  & MaskKnown.One;
    // assume(~(v & b) = a)
    } else if (match(Arg, m_c_ICmp(Pred, m_Not(m_c_And(m_V, m_Value(B))),
                                   m_Value(A))) &&
               Pred == ICmpInst::ICMP_EQ &&
               isValidAssumeForContext(I, Q.CxtI, Q.DT)) {
      KnownBits RHSKnown(BitWidth);
      computeKnownBits(A, RHSKnown, Depth+1, Query(Q, I));
      KnownBits MaskKnown(BitWidth);
      computeKnownBits(B, MaskKnown, Depth+1, Query(Q, I));

      // For those bits in the mask that are known to be one, we can propagate
      // inverted known bits from the RHS to V.
      Known.Zero |= RHSKnown.One  & MaskKnown.One;
      Known.One  |= RHSKnown.Zero & MaskKnown.One;
    // assume(v | b = a)
    } else if (match(Arg,
                     m_c_ICmp(Pred, m_c_Or(m_V, m_Value(B)), m_Value(A))) &&
               Pred == ICmpInst::ICMP_EQ &&
               isValidAssumeForContext(I, Q.CxtI, Q.DT)) {
      KnownBits RHSKnown(BitWidth);
      computeKnownBits(A, RHSKnown, Depth+1, Query(Q, I));
      KnownBits BKnown(BitWidth);
      computeKnownBits(B, BKnown, Depth+1, Query(Q, I));

      // For those bits in B that are known to be zero, we can propagate known
      // bits from the RHS to V.
      Known.Zero |= RHSKnown.Zero & BKnown.Zero;
      Known.One  |= RHSKnown.One  & BKnown.Zero;
    // assume(~(v | b) = a)
    } else if (match(Arg, m_c_ICmp(Pred, m_Not(m_c_Or(m_V, m_Value(B))),
                                   m_Value(A))) &&
               Pred == ICmpInst::ICMP_EQ &&
               isValidAssumeForContext(I, Q.CxtI, Q.DT)) {
      KnownBits RHSKnown(BitWidth);
      computeKnownBits(A, RHSKnown, Depth+1, Query(Q, I));
      KnownBits BKnown(BitWidth);
      computeKnownBits(B, BKnown, Depth+1, Query(Q, I));

      // For those bits in B that are known to be zero, we can propagate
      // inverted known bits from the RHS to V.
      Known.Zero |= RHSKnown.One  & BKnown.Zero;
      Known.One  |= RHSKnown.Zero & BKnown.Zero;
    // assume(v ^ b = a)
    } else if (match(Arg,
                     m_c_ICmp(Pred, m_c_Xor(m_V, m_Value(B)), m_Value(A))) &&
               Pred == ICmpInst::ICMP_EQ &&
               isValidAssumeForContext(I, Q.CxtI, Q.DT)) {
      KnownBits RHSKnown(BitWidth);
      computeKnownBits(A, RHSKnown, Depth+1, Query(Q, I));
      KnownBits BKnown(BitWidth);
      computeKnownBits(B, BKnown, Depth+1, Query(Q, I));

      // For those bits in B that are known to be zero, we can propagate known
      // bits from the RHS to V. For those bits in B that are known to be one,
      // we can propagate inverted known bits from the RHS to V.
      Known.Zero |= RHSKnown.Zero & BKnown.Zero;
      Known.One  |= RHSKnown.One  & BKnown.Zero;
      Known.Zero |= RHSKnown.One  & BKnown.One;
      Known.One  |= RHSKnown.Zero & BKnown.One;
    // assume(~(v ^ b) = a)
    } else if (match(Arg, m_c_ICmp(Pred, m_Not(m_c_Xor(m_V, m_Value(B))),
                                   m_Value(A))) &&
               Pred == ICmpInst::ICMP_EQ &&
               isValidAssumeForContext(I, Q.CxtI, Q.DT)) {
      KnownBits RHSKnown(BitWidth);
      computeKnownBits(A, RHSKnown, Depth+1, Query(Q, I));
      KnownBits BKnown(BitWidth);
      computeKnownBits(B, BKnown, Depth+1, Query(Q, I));

      // For those bits in B that are known to be zero, we can propagate
      // inverted known bits from the RHS to V. For those bits in B that are
      // known to be one, we can propagate known bits from the RHS to V.
      Known.Zero |= RHSKnown.One  & BKnown.Zero;
      Known.One  |= RHSKnown.Zero & BKnown.Zero;
      Known.Zero |= RHSKnown.Zero & BKnown.One;
      Known.One  |= RHSKnown.One  & BKnown.One;
    // assume(v << c = a)
    } else if (match(Arg, m_c_ICmp(Pred, m_Shl(m_V, m_ConstantInt(C)),
                                   m_Value(A))) &&
               Pred == ICmpInst::ICMP_EQ &&
               isValidAssumeForContext(I, Q.CxtI, Q.DT) &&
               C < BitWidth) {
      KnownBits RHSKnown(BitWidth);
      computeKnownBits(A, RHSKnown, Depth+1, Query(Q, I));
      // For those bits in RHS that are known, we can propagate them to known
      // bits in V shifted to the right by C.
      RHSKnown.Zero.lshrInPlace(C);
      Known.Zero |= RHSKnown.Zero;
      RHSKnown.One.lshrInPlace(C);
      Known.One  |= RHSKnown.One;
    // assume(~(v << c) = a)
    } else if (match(Arg, m_c_ICmp(Pred, m_Not(m_Shl(m_V, m_ConstantInt(C))),
                                   m_Value(A))) &&
               Pred == ICmpInst::ICMP_EQ &&
               isValidAssumeForContext(I, Q.CxtI, Q.DT) &&
               C < BitWidth) {
      KnownBits RHSKnown(BitWidth);
      computeKnownBits(A, RHSKnown, Depth+1, Query(Q, I));
      // For those bits in RHS that are known, we can propagate them inverted
      // to known bits in V shifted to the right by C.
      RHSKnown.One.lshrInPlace(C);
      Known.Zero |= RHSKnown.One;
      RHSKnown.Zero.lshrInPlace(C);
      Known.One  |= RHSKnown.Zero;
    // assume(v >> c = a)
    } else if (match(Arg,
                     m_c_ICmp(Pred, m_Shr(m_V, m_ConstantInt(C)),
                              m_Value(A))) &&
               Pred == ICmpInst::ICMP_EQ &&
               isValidAssumeForContext(I, Q.CxtI, Q.DT) &&
               C < BitWidth) {
      KnownBits RHSKnown(BitWidth);
      computeKnownBits(A, RHSKnown, Depth+1, Query(Q, I));
      // For those bits in RHS that are known, we can propagate them to known
      // bits in V shifted to the right by C.
      Known.Zero |= RHSKnown.Zero << C;
      Known.One  |= RHSKnown.One  << C;
    // assume(~(v >> c) = a)
    } else if (match(Arg, m_c_ICmp(Pred, m_Not(m_Shr(m_V, m_ConstantInt(C))),
                                   m_Value(A))) &&
               Pred == ICmpInst::ICMP_EQ &&
               isValidAssumeForContext(I, Q.CxtI, Q.DT) &&
               C < BitWidth) {
      KnownBits RHSKnown(BitWidth);
      computeKnownBits(A, RHSKnown, Depth+1, Query(Q, I));
      // For those bits in RHS that are known, we can propagate them inverted
      // to known bits in V shifted to the right by C.
      Known.Zero |= RHSKnown.One  << C;
      Known.One  |= RHSKnown.Zero << C;
    // assume(v >=_s c) where c is non-negative
    } else if (match(Arg, m_ICmp(Pred, m_V, m_Value(A))) &&
               Pred == ICmpInst::ICMP_SGE &&
               isValidAssumeForContext(I, Q.CxtI, Q.DT)) {
      KnownBits RHSKnown(BitWidth);
      computeKnownBits(A, RHSKnown, Depth+1, Query(Q, I));

      if (RHSKnown.isNonNegative()) {
        // We know that the sign bit is zero.
        Known.makeNonNegative();
      }
    // assume(v >_s c) where c is at least -1.
    } else if (match(Arg, m_ICmp(Pred, m_V, m_Value(A))) &&
               Pred == ICmpInst::ICMP_SGT &&
               isValidAssumeForContext(I, Q.CxtI, Q.DT)) {
      KnownBits RHSKnown(BitWidth);
      computeKnownBits(A, RHSKnown, Depth+1, Query(Q, I));

      if (RHSKnown.isAllOnes() || RHSKnown.isNonNegative()) {
        // We know that the sign bit is zero.
        Known.makeNonNegative();
      }
    // assume(v <=_s c) where c is negative
    } else if (match(Arg, m_ICmp(Pred, m_V, m_Value(A))) &&
               Pred == ICmpInst::ICMP_SLE &&
               isValidAssumeForContext(I, Q.CxtI, Q.DT)) {
      KnownBits RHSKnown(BitWidth);
      computeKnownBits(A, RHSKnown, Depth+1, Query(Q, I));

      if (RHSKnown.isNegative()) {
        // We know that the sign bit is one.
        Known.makeNegative();
      }
    // assume(v <_s c) where c is non-positive
    } else if (match(Arg, m_ICmp(Pred, m_V, m_Value(A))) &&
               Pred == ICmpInst::ICMP_SLT &&
               isValidAssumeForContext(I, Q.CxtI, Q.DT)) {
      KnownBits RHSKnown(BitWidth);
      computeKnownBits(A, RHSKnown, Depth+1, Query(Q, I));

      if (RHSKnown.isZero() || RHSKnown.isNegative()) {
        // We know that the sign bit is one.
        Known.makeNegative();
      }
    // assume(v <=_u c)
    } else if (match(Arg, m_ICmp(Pred, m_V, m_Value(A))) &&
               Pred == ICmpInst::ICMP_ULE &&
               isValidAssumeForContext(I, Q.CxtI, Q.DT)) {
      KnownBits RHSKnown(BitWidth);
      computeKnownBits(A, RHSKnown, Depth+1, Query(Q, I));

      // Whatever high bits in c are zero are known to be zero.
      Known.Zero.setHighBits(RHSKnown.countMinLeadingZeros());
      // assume(v <_u c)
    } else if (match(Arg, m_ICmp(Pred, m_V, m_Value(A))) &&
               Pred == ICmpInst::ICMP_ULT &&
               isValidAssumeForContext(I, Q.CxtI, Q.DT)) {
      KnownBits RHSKnown(BitWidth);
      computeKnownBits(A, RHSKnown, Depth+1, Query(Q, I));

      // If the RHS is known zero, then this assumption must be wrong (nothing
      // is unsigned less than zero). Signal a conflict and get out of here.
      if (RHSKnown.isZero()) {
        Known.Zero.setAllBits();
        Known.One.setAllBits();
        break;
      }

      // Whatever high bits in c are zero are known to be zero (if c is a power
      // of 2, then one more).
      if (isKnownToBeAPowerOfTwo(A, false, Depth + 1, Query(Q, I)))
        Known.Zero.setHighBits(RHSKnown.countMinLeadingZeros() + 1);
      else
        Known.Zero.setHighBits(RHSKnown.countMinLeadingZeros());
    }
  }

  // If assumptions conflict with each other or previous known bits, then we
  // have a logical fallacy. It's possible that the assumption is not reachable,
  // so this isn't a real bug. On the other hand, the program may have undefined
  // behavior, or we might have a bug in the compiler. We can't assert/crash, so
  // clear out the known bits, try to warn the user, and hope for the best.
  if (Known.Zero.intersects(Known.One)) {
    Known.resetAll();

    if (Q.ORE)
      Q.ORE->emit([&]() {
        auto *CxtI = const_cast<Instruction *>(Q.CxtI);
        return OptimizationRemarkAnalysis("value-tracking", "BadAssumption",
                                          CxtI)
               << "Detected conflicting code assumptions. Program may "
                  "have undefined behavior, or compiler may have "
                  "internal error.";
      });
  }
}

/// Compute known bits from a shift operator, including those with a
/// non-constant shift amount. Known is the output of this function. Known2 is a
/// pre-allocated temporary with the same bit width as Known. KZF and KOF are
/// operator-specific functors that, given the known-zero or known-one bits
/// respectively, and a shift amount, compute the implied known-zero or
/// known-one bits of the shift operator's result respectively for that shift
/// amount. The results from calling KZF and KOF are conservatively combined for
/// all permitted shift amounts.
static void computeKnownBitsFromShiftOperator(
    const Operator *I, KnownBits &Known, KnownBits &Known2,
    unsigned Depth, const Query &Q,
    function_ref<APInt(const APInt &, unsigned)> KZF,
    function_ref<APInt(const APInt &, unsigned)> KOF) {
  unsigned BitWidth = Known.getBitWidth();

  if (auto *SA = dyn_cast<ConstantInt>(I->getOperand(1))) {
    unsigned ShiftAmt = SA->getLimitedValue(BitWidth-1);

    computeKnownBits(I->getOperand(0), Known, Depth + 1, Q);
    Known.Zero = KZF(Known.Zero, ShiftAmt);
    Known.One  = KOF(Known.One, ShiftAmt);
    // If the known bits conflict, this must be an overflowing left shift, so
    // the shift result is poison. We can return anything we want. Choose 0 for
    // the best folding opportunity.
    if (Known.hasConflict())
      Known.setAllZero();

    return;
  }

  computeKnownBits(I->getOperand(1), Known, Depth + 1, Q);

  // If the shift amount could be greater than or equal to the bit-width of the
  // LHS, the value could be poison, but bail out because the check below is
  // expensive. TODO: Should we just carry on?
  if ((~Known.Zero).uge(BitWidth)) {
    Known.resetAll();
    return;
  }

  // Note: We cannot use Known.Zero.getLimitedValue() here, because if
  // BitWidth > 64 and any upper bits are known, we'll end up returning the
  // limit value (which implies all bits are known).
  uint64_t ShiftAmtKZ = Known.Zero.zextOrTrunc(64).getZExtValue();
  uint64_t ShiftAmtKO = Known.One.zextOrTrunc(64).getZExtValue();

  // It would be more-clearly correct to use the two temporaries for this
  // calculation. Reusing the APInts here to prevent unnecessary allocations.
  Known.resetAll();

  // If we know the shifter operand is nonzero, we can sometimes infer more
  // known bits. However this is expensive to compute, so be lazy about it and
  // only compute it when absolutely necessary.
  Optional<bool> ShifterOperandIsNonZero;

  // Early exit if we can't constrain any well-defined shift amount.
  if (!(ShiftAmtKZ & (PowerOf2Ceil(BitWidth) - 1)) &&
      !(ShiftAmtKO & (PowerOf2Ceil(BitWidth) - 1))) {
    ShifterOperandIsNonZero = isKnownNonZero(I->getOperand(1), Depth + 1, Q);
    if (!*ShifterOperandIsNonZero)
      return;
  }

  computeKnownBits(I->getOperand(0), Known2, Depth + 1, Q);

  Known.Zero.setAllBits();
  Known.One.setAllBits();
  for (unsigned ShiftAmt = 0; ShiftAmt < BitWidth; ++ShiftAmt) {
    // Combine the shifted known input bits only for those shift amounts
    // compatible with its known constraints.
    if ((ShiftAmt & ~ShiftAmtKZ) != ShiftAmt)
      continue;
    if ((ShiftAmt | ShiftAmtKO) != ShiftAmt)
      continue;
    // If we know the shifter is nonzero, we may be able to infer more known
    // bits. This check is sunk down as far as possible to avoid the expensive
    // call to isKnownNonZero if the cheaper checks above fail.
    if (ShiftAmt == 0) {
      if (!ShifterOperandIsNonZero.hasValue())
        ShifterOperandIsNonZero =
            isKnownNonZero(I->getOperand(1), Depth + 1, Q);
      if (*ShifterOperandIsNonZero)
        continue;
    }

    Known.Zero &= KZF(Known2.Zero, ShiftAmt);
    Known.One  &= KOF(Known2.One, ShiftAmt);
  }

  // If the known bits conflict, the result is poison. Return a 0 and hope the
  // caller can further optimize that.
  if (Known.hasConflict())
    Known.setAllZero();
}

static void computeKnownBitsFromOperator(const Operator *I, KnownBits &Known,
                                         unsigned Depth, const Query &Q) {
  unsigned BitWidth = Known.getBitWidth();

  KnownBits Known2(Known);
  switch (I->getOpcode()) {
  default: break;
  case Instruction::Load:
    if (MDNode *MD = cast<LoadInst>(I)->getMetadata(LLVMContext::MD_range))
      computeKnownBitsFromRangeMetadata(*MD, Known);
    break;
  case Instruction::And: {
    // If either the LHS or the RHS are Zero, the result is zero.
    computeKnownBits(I->getOperand(1), Known, Depth + 1, Q);
    computeKnownBits(I->getOperand(0), Known2, Depth + 1, Q);

    // Output known-1 bits are only known if set in both the LHS & RHS.
    Known.One &= Known2.One;
    // Output known-0 are known to be clear if zero in either the LHS | RHS.
    Known.Zero |= Known2.Zero;

    // and(x, add (x, -1)) is a common idiom that always clears the low bit;
    // here we handle the more general case of adding any odd number by
    // matching the form add(x, add(x, y)) where y is odd.
    // TODO: This could be generalized to clearing any bit set in y where the
    // following bit is known to be unset in y.
    Value *Y = nullptr;
    if (!Known.Zero[0] && !Known.One[0] &&
        (match(I->getOperand(0), m_Add(m_Specific(I->getOperand(1)),
                                       m_Value(Y))) ||
         match(I->getOperand(1), m_Add(m_Specific(I->getOperand(0)),
                                       m_Value(Y))))) {
      Known2.resetAll();
      computeKnownBits(Y, Known2, Depth + 1, Q);
      if (Known2.countMinTrailingOnes() > 0)
        Known.Zero.setBit(0);
    }
    break;
  }
  case Instruction::Or:
    computeKnownBits(I->getOperand(1), Known, Depth + 1, Q);
    computeKnownBits(I->getOperand(0), Known2, Depth + 1, Q);

    // Output known-0 bits are only known if clear in both the LHS & RHS.
    Known.Zero &= Known2.Zero;
    // Output known-1 are known to be set if set in either the LHS | RHS.
    Known.One |= Known2.One;
    break;
  case Instruction::Xor: {
    computeKnownBits(I->getOperand(1), Known, Depth + 1, Q);
    computeKnownBits(I->getOperand(0), Known2, Depth + 1, Q);

    // Output known-0 bits are known if clear or set in both the LHS & RHS.
    APInt KnownZeroOut = (Known.Zero & Known2.Zero) | (Known.One & Known2.One);
    // Output known-1 are known to be set if set in only one of the LHS, RHS.
    Known.One = (Known.Zero & Known2.One) | (Known.One & Known2.Zero);
    Known.Zero = std::move(KnownZeroOut);
    break;
  }
  case Instruction::Mul: {
    bool NSW = cast<OverflowingBinaryOperator>(I)->hasNoSignedWrap();
    computeKnownBitsMul(I->getOperand(0), I->getOperand(1), NSW, Known,
                        Known2, Depth, Q);
    break;
  }
  case Instruction::UDiv: {
    // For the purposes of computing leading zeros we can conservatively
    // treat a udiv as a logical right shift by the power of 2 known to
    // be less than the denominator.
    computeKnownBits(I->getOperand(0), Known2, Depth + 1, Q);
    unsigned LeadZ = Known2.countMinLeadingZeros();

    Known2.resetAll();
    computeKnownBits(I->getOperand(1), Known2, Depth + 1, Q);
    unsigned RHSMaxLeadingZeros = Known2.countMaxLeadingZeros();
    if (RHSMaxLeadingZeros != BitWidth)
      LeadZ = std::min(BitWidth, LeadZ + BitWidth - RHSMaxLeadingZeros - 1);

    Known.Zero.setHighBits(LeadZ);
    break;
  }
  case Instruction::Select: {
    const Value *LHS, *RHS;
    SelectPatternFlavor SPF = matchSelectPattern(I, LHS, RHS).Flavor;
    if (SelectPatternResult::isMinOrMax(SPF)) {
      computeKnownBits(RHS, Known, Depth + 1, Q);
      computeKnownBits(LHS, Known2, Depth + 1, Q);
    } else {
      computeKnownBits(I->getOperand(2), Known, Depth + 1, Q);
      computeKnownBits(I->getOperand(1), Known2, Depth + 1, Q);
    }

    unsigned MaxHighOnes = 0;
    unsigned MaxHighZeros = 0;
    if (SPF == SPF_SMAX) {
      // If both sides are negative, the result is negative.
      if (Known.isNegative() && Known2.isNegative())
        // We can derive a lower bound on the result by taking the max of the
        // leading one bits.
        MaxHighOnes =
            std::max(Known.countMinLeadingOnes(), Known2.countMinLeadingOnes());
      // If either side is non-negative, the result is non-negative.
      else if (Known.isNonNegative() || Known2.isNonNegative())
        MaxHighZeros = 1;
    } else if (SPF == SPF_SMIN) {
      // If both sides are non-negative, the result is non-negative.
      if (Known.isNonNegative() && Known2.isNonNegative())
        // We can derive an upper bound on the result by taking the max of the
        // leading zero bits.
        MaxHighZeros = std::max(Known.countMinLeadingZeros(),
                                Known2.countMinLeadingZeros());
      // If either side is negative, the result is negative.
      else if (Known.isNegative() || Known2.isNegative())
        MaxHighOnes = 1;
    } else if (SPF == SPF_UMAX) {
      // We can derive a lower bound on the result by taking the max of the
      // leading one bits.
      MaxHighOnes =
          std::max(Known.countMinLeadingOnes(), Known2.countMinLeadingOnes());
    } else if (SPF == SPF_UMIN) {
      // We can derive an upper bound on the result by taking the max of the
      // leading zero bits.
      MaxHighZeros =
          std::max(Known.countMinLeadingZeros(), Known2.countMinLeadingZeros());
    }

    // Only known if known in both the LHS and RHS.
    Known.One &= Known2.One;
    Known.Zero &= Known2.Zero;
    if (MaxHighOnes > 0)
      Known.One.setHighBits(MaxHighOnes);
    if (MaxHighZeros > 0)
      Known.Zero.setHighBits(MaxHighZeros);
    break;
  }
  case Instruction::FPTrunc:
  case Instruction::FPExt:
  case Instruction::FPToUI:
  case Instruction::FPToSI:
  case Instruction::SIToFP:
  case Instruction::UIToFP:
    break; // Can't work with floating point.
  case Instruction::PtrToInt:
  case Instruction::IntToPtr:
    // Fall through and handle them the same as zext/trunc.
    LLVM_FALLTHROUGH;
  case Instruction::ZExt:
  case Instruction::Trunc: {
    Type *SrcTy = I->getOperand(0)->getType();

    unsigned SrcBitWidth;
    // Note that we handle pointer operands here because of inttoptr/ptrtoint
    // which fall through here.
<<<<<<< HEAD
    SrcBitWidth = Q.DL.getTypeIntegerRangeInBits(SrcTy->getScalarType());
=======
    Type *ScalarTy = SrcTy->getScalarType();
    SrcBitWidth = ScalarTy->isPointerTy() ?
      Q.DL.getIndexTypeSizeInBits(ScalarTy) :
      Q.DL.getTypeSizeInBits(ScalarTy);
>>>>>>> 8e229ec0

    assert(SrcBitWidth && "SrcBitWidth can't be zero");
    Known = Known.zextOrTrunc(SrcBitWidth);
    computeKnownBits(I->getOperand(0), Known, Depth + 1, Q);
    Known = Known.zextOrTrunc(BitWidth);
    // Any top bits are known to be zero.
    if (BitWidth > SrcBitWidth)
      Known.Zero.setBitsFrom(SrcBitWidth);
    break;
  }
  case Instruction::BitCast: {
    Type *SrcTy = I->getOperand(0)->getType();
    if ((SrcTy->isIntegerTy() || SrcTy->isPointerTy()) &&
        // TODO: For now, not handling conversions like:
        // (bitcast i64 %x to <2 x i32>)
        !I->getType()->isVectorTy()) {
      computeKnownBits(I->getOperand(0), Known, Depth + 1, Q);
      break;
    }
    break;
  }
  case Instruction::SExt: {
    // Compute the bits in the result that are not present in the input.
    unsigned SrcBitWidth = I->getOperand(0)->getType()->getScalarSizeInBits();

    Known = Known.trunc(SrcBitWidth);
    computeKnownBits(I->getOperand(0), Known, Depth + 1, Q);
    // If the sign bit of the input is known set or clear, then we know the
    // top bits of the result.
    Known = Known.sext(BitWidth);
    break;
  }
  case Instruction::Shl: {
    // (shl X, C1) & C2 == 0   iff   (X & C2 >>u C1) == 0
    bool NSW = cast<OverflowingBinaryOperator>(I)->hasNoSignedWrap();
    auto KZF = [NSW](const APInt &KnownZero, unsigned ShiftAmt) {
      APInt KZResult = KnownZero << ShiftAmt;
      KZResult.setLowBits(ShiftAmt); // Low bits known 0.
      // If this shift has "nsw" keyword, then the result is either a poison
      // value or has the same sign bit as the first operand.
      if (NSW && KnownZero.isSignBitSet())
        KZResult.setSignBit();
      return KZResult;
    };

    auto KOF = [NSW](const APInt &KnownOne, unsigned ShiftAmt) {
      APInt KOResult = KnownOne << ShiftAmt;
      if (NSW && KnownOne.isSignBitSet())
        KOResult.setSignBit();
      return KOResult;
    };

    computeKnownBitsFromShiftOperator(I, Known, Known2, Depth, Q, KZF, KOF);
    break;
  }
  case Instruction::LShr: {
    // (lshr X, C1) & C2 == 0   iff  (-1 >> C1) & C2 == 0
    auto KZF = [](const APInt &KnownZero, unsigned ShiftAmt) {
      APInt KZResult = KnownZero.lshr(ShiftAmt);
      // High bits known zero.
      KZResult.setHighBits(ShiftAmt);
      return KZResult;
    };

    auto KOF = [](const APInt &KnownOne, unsigned ShiftAmt) {
      return KnownOne.lshr(ShiftAmt);
    };

    computeKnownBitsFromShiftOperator(I, Known, Known2, Depth, Q, KZF, KOF);
    break;
  }
  case Instruction::AShr: {
    // (ashr X, C1) & C2 == 0   iff  (-1 >> C1) & C2 == 0
    auto KZF = [](const APInt &KnownZero, unsigned ShiftAmt) {
      return KnownZero.ashr(ShiftAmt);
    };

    auto KOF = [](const APInt &KnownOne, unsigned ShiftAmt) {
      return KnownOne.ashr(ShiftAmt);
    };

    computeKnownBitsFromShiftOperator(I, Known, Known2, Depth, Q, KZF, KOF);
    break;
  }
  case Instruction::Sub: {
    bool NSW = cast<OverflowingBinaryOperator>(I)->hasNoSignedWrap();
    computeKnownBitsAddSub(false, I->getOperand(0), I->getOperand(1), NSW,
                           Known, Known2, Depth, Q);
    break;
  }
  case Instruction::Add: {
    bool NSW = cast<OverflowingBinaryOperator>(I)->hasNoSignedWrap();
    computeKnownBitsAddSub(true, I->getOperand(0), I->getOperand(1), NSW,
                           Known, Known2, Depth, Q);
    break;
  }
  case Instruction::SRem:
    if (ConstantInt *Rem = dyn_cast<ConstantInt>(I->getOperand(1))) {
      APInt RA = Rem->getValue().abs();
      if (RA.isPowerOf2()) {
        APInt LowBits = RA - 1;
        computeKnownBits(I->getOperand(0), Known2, Depth + 1, Q);

        // The low bits of the first operand are unchanged by the srem.
        Known.Zero = Known2.Zero & LowBits;
        Known.One = Known2.One & LowBits;

        // If the first operand is non-negative or has all low bits zero, then
        // the upper bits are all zero.
        if (Known2.isNonNegative() || LowBits.isSubsetOf(Known2.Zero))
          Known.Zero |= ~LowBits;

        // If the first operand is negative and not all low bits are zero, then
        // the upper bits are all one.
        if (Known2.isNegative() && LowBits.intersects(Known2.One))
          Known.One |= ~LowBits;

        assert((Known.Zero & Known.One) == 0 && "Bits known to be one AND zero?");
        break;
      }
    }

    // The sign bit is the LHS's sign bit, except when the result of the
    // remainder is zero.
    computeKnownBits(I->getOperand(0), Known2, Depth + 1, Q);
    // If it's known zero, our sign bit is also zero.
    if (Known2.isNonNegative())
      Known.makeNonNegative();

    break;
  case Instruction::URem: {
    if (ConstantInt *Rem = dyn_cast<ConstantInt>(I->getOperand(1))) {
      const APInt &RA = Rem->getValue();
      if (RA.isPowerOf2()) {
        APInt LowBits = (RA - 1);
        computeKnownBits(I->getOperand(0), Known, Depth + 1, Q);
        Known.Zero |= ~LowBits;
        Known.One &= LowBits;
        break;
      }
    }

    // Since the result is less than or equal to either operand, any leading
    // zero bits in either operand must also exist in the result.
    computeKnownBits(I->getOperand(0), Known, Depth + 1, Q);
    computeKnownBits(I->getOperand(1), Known2, Depth + 1, Q);

    unsigned Leaders =
        std::max(Known.countMinLeadingZeros(), Known2.countMinLeadingZeros());
    Known.resetAll();
    Known.Zero.setHighBits(Leaders);
    break;
  }

  case Instruction::Alloca: {
    const AllocaInst *AI = cast<AllocaInst>(I);
    unsigned Align = AI->getAlignment();
    if (Align == 0)
      Align = Q.DL.getABITypeAlignment(AI->getAllocatedType());

    if (Align > 0)
      Known.Zero.setLowBits(countTrailingZeros(Align));
    break;
  }
  case Instruction::GetElementPtr: {
    // Analyze all of the subscripts of this getelementptr instruction
    // to determine if we can prove known low zero bits.
    KnownBits LocalKnown(BitWidth);
    computeKnownBits(I->getOperand(0), LocalKnown, Depth + 1, Q);
    unsigned TrailZ = LocalKnown.countMinTrailingZeros();

    gep_type_iterator GTI = gep_type_begin(I);
    for (unsigned i = 1, e = I->getNumOperands(); i != e; ++i, ++GTI) {
      Value *Index = I->getOperand(i);
      if (StructType *STy = GTI.getStructTypeOrNull()) {
        // Handle struct member offset arithmetic.

        // Handle case when index is vector zeroinitializer
        Constant *CIndex = cast<Constant>(Index);
        if (CIndex->isZeroValue())
          continue;

        if (CIndex->getType()->isVectorTy())
          Index = CIndex->getSplatValue();

        unsigned Idx = cast<ConstantInt>(Index)->getZExtValue();
        const StructLayout *SL = Q.DL.getStructLayout(STy);
        uint64_t Offset = SL->getElementOffset(Idx);
        TrailZ = std::min<unsigned>(TrailZ,
                                    countTrailingZeros(Offset));
      } else {
        // Handle array index arithmetic.
        Type *IndexedTy = GTI.getIndexedType();
        if (!IndexedTy->isSized()) {
          TrailZ = 0;
          break;
        }
        unsigned GEPOpiBits = Index->getType()->getScalarSizeInBits();
        uint64_t TypeSize = Q.DL.getTypeAllocSize(IndexedTy);
        LocalKnown.Zero = LocalKnown.One = APInt(GEPOpiBits, 0);
        computeKnownBits(Index, LocalKnown, Depth + 1, Q);
        TrailZ = std::min(TrailZ,
                          unsigned(countTrailingZeros(TypeSize) +
                                   LocalKnown.countMinTrailingZeros()));
      }
    }

    Known.Zero.setLowBits(TrailZ);
    break;
  }
  case Instruction::PHI: {
    const PHINode *P = cast<PHINode>(I);
    // Handle the case of a simple two-predecessor recurrence PHI.
    // There's a lot more that could theoretically be done here, but
    // this is sufficient to catch some interesting cases.
    if (P->getNumIncomingValues() == 2) {
      for (unsigned i = 0; i != 2; ++i) {
        Value *L = P->getIncomingValue(i);
        Value *R = P->getIncomingValue(!i);
        Operator *LU = dyn_cast<Operator>(L);
        if (!LU)
          continue;
        unsigned Opcode = LU->getOpcode();
        // Check for operations that have the property that if
        // both their operands have low zero bits, the result
        // will have low zero bits.
        if (Opcode == Instruction::Add ||
            Opcode == Instruction::Sub ||
            Opcode == Instruction::And ||
            Opcode == Instruction::Or ||
            Opcode == Instruction::Mul) {
          Value *LL = LU->getOperand(0);
          Value *LR = LU->getOperand(1);
          // Find a recurrence.
          if (LL == I)
            L = LR;
          else if (LR == I)
            L = LL;
          else
            break;
          // Ok, we have a PHI of the form L op= R. Check for low
          // zero bits.
          computeKnownBits(R, Known2, Depth + 1, Q);

          // We need to take the minimum number of known bits
          KnownBits Known3(Known);
          computeKnownBits(L, Known3, Depth + 1, Q);

          Known.Zero.setLowBits(std::min(Known2.countMinTrailingZeros(),
                                         Known3.countMinTrailingZeros()));

          auto *OverflowOp = dyn_cast<OverflowingBinaryOperator>(LU);
          if (OverflowOp && OverflowOp->hasNoSignedWrap()) {
            // If initial value of recurrence is nonnegative, and we are adding
            // a nonnegative number with nsw, the result can only be nonnegative
            // or poison value regardless of the number of times we execute the
            // add in phi recurrence. If initial value is negative and we are
            // adding a negative number with nsw, the result can only be
            // negative or poison value. Similar arguments apply to sub and mul.
            //
            // (add non-negative, non-negative) --> non-negative
            // (add negative, negative) --> negative
            if (Opcode == Instruction::Add) {
              if (Known2.isNonNegative() && Known3.isNonNegative())
                Known.makeNonNegative();
              else if (Known2.isNegative() && Known3.isNegative())
                Known.makeNegative();
            }

            // (sub nsw non-negative, negative) --> non-negative
            // (sub nsw negative, non-negative) --> negative
            else if (Opcode == Instruction::Sub && LL == I) {
              if (Known2.isNonNegative() && Known3.isNegative())
                Known.makeNonNegative();
              else if (Known2.isNegative() && Known3.isNonNegative())
                Known.makeNegative();
            }

            // (mul nsw non-negative, non-negative) --> non-negative
            else if (Opcode == Instruction::Mul && Known2.isNonNegative() &&
                     Known3.isNonNegative())
              Known.makeNonNegative();
          }

          break;
        }
      }
    }

    // Unreachable blocks may have zero-operand PHI nodes.
    if (P->getNumIncomingValues() == 0)
      break;

    // Otherwise take the unions of the known bit sets of the operands,
    // taking conservative care to avoid excessive recursion.
    if (Depth < MaxDepth - 1 && !Known.Zero && !Known.One) {
      // Skip if every incoming value references to ourself.
      if (dyn_cast_or_null<UndefValue>(P->hasConstantValue()))
        break;

      Known.Zero.setAllBits();
      Known.One.setAllBits();
      for (Value *IncValue : P->incoming_values()) {
        // Skip direct self references.
        if (IncValue == P) continue;

        Known2 = KnownBits(BitWidth);
        // Recurse, but cap the recursion to one level, because we don't
        // want to waste time spinning around in loops.
        computeKnownBits(IncValue, Known2, MaxDepth - 1, Q);
        Known.Zero &= Known2.Zero;
        Known.One &= Known2.One;
        // If all bits have been ruled out, there's no need to check
        // more operands.
        if (!Known.Zero && !Known.One)
          break;
      }
    }
    break;
  }
  case Instruction::Call:
  case Instruction::Invoke:
    // If range metadata is attached to this call, set known bits from that,
    // and then intersect with known bits based on other properties of the
    // function.
    if (MDNode *MD = cast<Instruction>(I)->getMetadata(LLVMContext::MD_range))
      computeKnownBitsFromRangeMetadata(*MD, Known);
    if (const Value *RV = ImmutableCallSite(I).getReturnedArgOperand()) {
      computeKnownBits(RV, Known2, Depth + 1, Q);
      Known.Zero |= Known2.Zero;
      Known.One |= Known2.One;
    }
    if (const IntrinsicInst *II = dyn_cast<IntrinsicInst>(I)) {
      switch (II->getIntrinsicID()) {
      default: break;
      case Intrinsic::bitreverse:
        computeKnownBits(I->getOperand(0), Known2, Depth + 1, Q);
        Known.Zero |= Known2.Zero.reverseBits();
        Known.One |= Known2.One.reverseBits();
        break;
      case Intrinsic::bswap:
        computeKnownBits(I->getOperand(0), Known2, Depth + 1, Q);
        Known.Zero |= Known2.Zero.byteSwap();
        Known.One |= Known2.One.byteSwap();
        break;
      case Intrinsic::ctlz: {
        computeKnownBits(I->getOperand(0), Known2, Depth + 1, Q);
        // If we have a known 1, its position is our upper bound.
        unsigned PossibleLZ = Known2.One.countLeadingZeros();
        // If this call is undefined for 0, the result will be less than 2^n.
        if (II->getArgOperand(1) == ConstantInt::getTrue(II->getContext()))
          PossibleLZ = std::min(PossibleLZ, BitWidth - 1);
        unsigned LowBits = Log2_32(PossibleLZ)+1;
        Known.Zero.setBitsFrom(LowBits);
        break;
      }
      case Intrinsic::cttz: {
        computeKnownBits(I->getOperand(0), Known2, Depth + 1, Q);
        // If we have a known 1, its position is our upper bound.
        unsigned PossibleTZ = Known2.One.countTrailingZeros();
        // If this call is undefined for 0, the result will be less than 2^n.
        if (II->getArgOperand(1) == ConstantInt::getTrue(II->getContext()))
          PossibleTZ = std::min(PossibleTZ, BitWidth - 1);
        unsigned LowBits = Log2_32(PossibleTZ)+1;
        Known.Zero.setBitsFrom(LowBits);
        break;
      }
      case Intrinsic::ctpop: {
        computeKnownBits(I->getOperand(0), Known2, Depth + 1, Q);
        // We can bound the space the count needs.  Also, bits known to be zero
        // can't contribute to the population.
        unsigned BitsPossiblySet = Known2.countMaxPopulation();
        unsigned LowBits = Log2_32(BitsPossiblySet)+1;
        Known.Zero.setBitsFrom(LowBits);
        // TODO: we could bound KnownOne using the lower bound on the number
        // of bits which might be set provided by popcnt KnownOne2.
        break;
      }
      case Intrinsic::x86_sse42_crc32_64_64:
        Known.Zero.setBitsFrom(32);
        break;
      }
    }
    break;
  case Instruction::ExtractElement:
    // Look through extract element. At the moment we keep this simple and skip
    // tracking the specific element. But at least we might find information
    // valid for all elements of the vector (for example if vector is sign
    // extended, shifted, etc).
    computeKnownBits(I->getOperand(0), Known, Depth + 1, Q);
    break;
  case Instruction::ExtractValue:
    if (IntrinsicInst *II = dyn_cast<IntrinsicInst>(I->getOperand(0))) {
      const ExtractValueInst *EVI = cast<ExtractValueInst>(I);
      if (EVI->getNumIndices() != 1) break;
      if (EVI->getIndices()[0] == 0) {
        switch (II->getIntrinsicID()) {
        default: break;
        case Intrinsic::uadd_with_overflow:
        case Intrinsic::sadd_with_overflow:
          computeKnownBitsAddSub(true, II->getArgOperand(0),
                                 II->getArgOperand(1), false, Known, Known2,
                                 Depth, Q);
          break;
        case Intrinsic::usub_with_overflow:
        case Intrinsic::ssub_with_overflow:
          computeKnownBitsAddSub(false, II->getArgOperand(0),
                                 II->getArgOperand(1), false, Known, Known2,
                                 Depth, Q);
          break;
        case Intrinsic::umul_with_overflow:
        case Intrinsic::smul_with_overflow:
          computeKnownBitsMul(II->getArgOperand(0), II->getArgOperand(1), false,
                              Known, Known2, Depth, Q);
          break;
        }
      }
    }
  }
}

/// Determine which bits of V are known to be either zero or one and return
/// them.
KnownBits computeKnownBits(const Value *V, unsigned Depth, const Query &Q) {
  KnownBits Known(getBitWidth(V->getType(), Q.DL));
  computeKnownBits(V, Known, Depth, Q);
  return Known;
}

/// Determine which bits of V are known to be either zero or one and return
/// them in the Known bit set.
///
/// NOTE: we cannot consider 'undef' to be "IsZero" here.  The problem is that
/// we cannot optimize based on the assumption that it is zero without changing
/// it to be an explicit zero.  If we don't change it to zero, other code could
/// optimized based on the contradictory assumption that it is non-zero.
/// Because instcombine aggressively folds operations with undef args anyway,
/// this won't lose us code quality.
///
/// This function is defined on values with integer type, values with pointer
/// type, and vectors of integers.  In the case
/// where V is a vector, known zero, and known one values are the
/// same width as the vector element, and the bit is set only if it is true
/// for all of the elements in the vector.
void computeKnownBits(const Value *V, KnownBits &Known, unsigned Depth,
                      const Query &Q) {
  assert(V && "No Value?");
  assert(Depth <= MaxDepth && "Limit Search Depth");
  unsigned BitWidth = Known.getBitWidth();

  assert((V->getType()->isIntOrIntVectorTy(BitWidth) ||
          V->getType()->isPtrOrPtrVectorTy()) &&
         "Not integer or pointer type!");
<<<<<<< HEAD
  assert((Q.DL.getTypeIntegerRangeInBits(V->getType()->getScalarType()) == BitWidth) &&
         (!V->getType()->isIntOrIntVectorTy() ||
          V->getType()->getScalarSizeInBits() == BitWidth) &&
         "V and Known should have same BitWidth");
=======

  Type *ScalarTy = V->getType()->getScalarType();
  unsigned ExpectedWidth = ScalarTy->isPointerTy() ?
    Q.DL.getIndexTypeSizeInBits(ScalarTy) : Q.DL.getTypeSizeInBits(ScalarTy);
  assert(ExpectedWidth == BitWidth && "V and Known should have same BitWidth");
>>>>>>> 8e229ec0
  (void)BitWidth;
  (void)ExpectedWidth;

  const APInt *C;
  if (match(V, m_APInt(C))) {
    // We know all of the bits for a scalar constant or a splat vector constant!
    Known.One = *C;
    Known.Zero = ~Known.One;
    return;
  }
  // Null and aggregate-zero are all-zeros.
  if (isa<ConstantPointerNull>(V) || isa<ConstantAggregateZero>(V)) {
    Known.setAllZero();
    return;
  }
  // Handle a constant vector by taking the intersection of the known bits of
  // each element.
  if (const ConstantDataSequential *CDS = dyn_cast<ConstantDataSequential>(V)) {
    // We know that CDS must be a vector of integers. Take the intersection of
    // each element.
    Known.Zero.setAllBits(); Known.One.setAllBits();
    for (unsigned i = 0, e = CDS->getNumElements(); i != e; ++i) {
      APInt Elt = CDS->getElementAsAPInt(i);
      Known.Zero &= ~Elt;
      Known.One &= Elt;
    }
    return;
  }

  if (const auto *CV = dyn_cast<ConstantVector>(V)) {
    // We know that CV must be a vector of integers. Take the intersection of
    // each element.
    Known.Zero.setAllBits(); Known.One.setAllBits();
    for (unsigned i = 0, e = CV->getNumOperands(); i != e; ++i) {
      Constant *Element = CV->getAggregateElement(i);
      auto *ElementCI = dyn_cast_or_null<ConstantInt>(Element);
      if (!ElementCI) {
        Known.resetAll();
        return;
      }
      const APInt &Elt = ElementCI->getValue();
      Known.Zero &= ~Elt;
      Known.One &= Elt;
    }
    return;
  }

  // Start out not knowing anything.
  Known.resetAll();

  // We can't imply anything about undefs.
  if (isa<UndefValue>(V))
    return;

  // There's no point in looking through other users of ConstantData for
  // assumptions.  Confirm that we've handled them all.
  assert(!isa<ConstantData>(V) && "Unhandled constant data!");

  // Limit search depth.
  // All recursive calls that increase depth must come after this.
  if (Depth == MaxDepth)
    return;

  // A weak GlobalAlias is totally unknown. A non-weak GlobalAlias has
  // the bits of its aliasee.
  if (const GlobalAlias *GA = dyn_cast<GlobalAlias>(V)) {
    if (!GA->isInterposable())
      computeKnownBits(GA->getAliasee(), Known, Depth + 1, Q);
    return;
  }

  if (const Operator *I = dyn_cast<Operator>(V))
    computeKnownBitsFromOperator(I, Known, Depth, Q);

  // Aligned pointers have trailing zeros - refine Known.Zero set
  if (V->getType()->isPointerTy()) {
    unsigned Align = V->getPointerAlignment(Q.DL);
    if (Align)
      Known.Zero.setLowBits(countTrailingZeros(Align));
  }

  // computeKnownBitsFromAssume strictly refines Known.
  // Therefore, we run them after computeKnownBitsFromOperator.

  // Check whether a nearby assume intrinsic can determine some known bits.
  computeKnownBitsFromAssume(V, Known, Depth, Q);

  assert((Known.Zero & Known.One) == 0 && "Bits known to be one AND zero?");
}

/// Return true if the given value is known to have exactly one
/// bit set when defined. For vectors return true if every element is known to
/// be a power of two when defined. Supports values with integer or pointer
/// types and vectors of integers.
bool isKnownToBeAPowerOfTwo(const Value *V, bool OrZero, unsigned Depth,
                            const Query &Q) {
  assert(Depth <= MaxDepth && "Limit Search Depth");

  // Attempt to match against constants.
  if (OrZero && match(V, m_Power2OrZero()))
      return true;
  if (match(V, m_Power2()))
      return true;

  // 1 << X is clearly a power of two if the one is not shifted off the end.  If
  // it is shifted off the end then the result is undefined.
  if (match(V, m_Shl(m_One(), m_Value())))
    return true;

  // (signmask) >>l X is clearly a power of two if the one is not shifted off
  // the bottom.  If it is shifted off the bottom then the result is undefined.
  if (match(V, m_LShr(m_SignMask(), m_Value())))
    return true;

  // The remaining tests are all recursive, so bail out if we hit the limit.
  if (Depth++ == MaxDepth)
    return false;

  Value *X = nullptr, *Y = nullptr;
  // A shift left or a logical shift right of a power of two is a power of two
  // or zero.
  if (OrZero && (match(V, m_Shl(m_Value(X), m_Value())) ||
                 match(V, m_LShr(m_Value(X), m_Value()))))
    return isKnownToBeAPowerOfTwo(X, /*OrZero*/ true, Depth, Q);

  if (const ZExtInst *ZI = dyn_cast<ZExtInst>(V))
    return isKnownToBeAPowerOfTwo(ZI->getOperand(0), OrZero, Depth, Q);

  if (const SelectInst *SI = dyn_cast<SelectInst>(V))
    return isKnownToBeAPowerOfTwo(SI->getTrueValue(), OrZero, Depth, Q) &&
           isKnownToBeAPowerOfTwo(SI->getFalseValue(), OrZero, Depth, Q);

  if (OrZero && match(V, m_And(m_Value(X), m_Value(Y)))) {
    // A power of two and'd with anything is a power of two or zero.
    if (isKnownToBeAPowerOfTwo(X, /*OrZero*/ true, Depth, Q) ||
        isKnownToBeAPowerOfTwo(Y, /*OrZero*/ true, Depth, Q))
      return true;
    // X & (-X) is always a power of two or zero.
    if (match(X, m_Neg(m_Specific(Y))) || match(Y, m_Neg(m_Specific(X))))
      return true;
    return false;
  }

  // Adding a power-of-two or zero to the same power-of-two or zero yields
  // either the original power-of-two, a larger power-of-two or zero.
  if (match(V, m_Add(m_Value(X), m_Value(Y)))) {
    const OverflowingBinaryOperator *VOBO = cast<OverflowingBinaryOperator>(V);
    if (OrZero || VOBO->hasNoUnsignedWrap() || VOBO->hasNoSignedWrap()) {
      if (match(X, m_And(m_Specific(Y), m_Value())) ||
          match(X, m_And(m_Value(), m_Specific(Y))))
        if (isKnownToBeAPowerOfTwo(Y, OrZero, Depth, Q))
          return true;
      if (match(Y, m_And(m_Specific(X), m_Value())) ||
          match(Y, m_And(m_Value(), m_Specific(X))))
        if (isKnownToBeAPowerOfTwo(X, OrZero, Depth, Q))
          return true;

      unsigned BitWidth = V->getType()->getScalarSizeInBits();
      KnownBits LHSBits(BitWidth);
      computeKnownBits(X, LHSBits, Depth, Q);

      KnownBits RHSBits(BitWidth);
      computeKnownBits(Y, RHSBits, Depth, Q);
      // If i8 V is a power of two or zero:
      //  ZeroBits: 1 1 1 0 1 1 1 1
      // ~ZeroBits: 0 0 0 1 0 0 0 0
      if ((~(LHSBits.Zero & RHSBits.Zero)).isPowerOf2())
        // If OrZero isn't set, we cannot give back a zero result.
        // Make sure either the LHS or RHS has a bit set.
        if (OrZero || RHSBits.One.getBoolValue() || LHSBits.One.getBoolValue())
          return true;
    }
  }

  // An exact divide or right shift can only shift off zero bits, so the result
  // is a power of two only if the first operand is a power of two and not
  // copying a sign bit (sdiv int_min, 2).
  if (match(V, m_Exact(m_LShr(m_Value(), m_Value()))) ||
      match(V, m_Exact(m_UDiv(m_Value(), m_Value())))) {
    return isKnownToBeAPowerOfTwo(cast<Operator>(V)->getOperand(0), OrZero,
                                  Depth, Q);
  }

  return false;
}

/// \brief Test whether a GEP's result is known to be non-null.
///
/// Uses properties inherent in a GEP to try to determine whether it is known
/// to be non-null.
///
/// Currently this routine does not support vector GEPs.
static bool isGEPKnownNonNull(const GEPOperator *GEP, unsigned Depth,
                              const Query &Q) {
  if (!GEP->isInBounds() || (GEP->getPointerAddressSpace() != 0 && !Q.DL.isFatPointer(GEP->getPointerAddressSpace())))
    return false;

  // FIXME: Support vector-GEPs.
  assert(GEP->getType()->isPointerTy() && "We only support plain pointer GEP");

  // If the base pointer is non-null, we cannot walk to a null address with an
  // inbounds GEP in address space zero.
  if (isKnownNonZero(GEP->getPointerOperand(), Depth, Q))
    return true;

  // Walk the GEP operands and see if any operand introduces a non-zero offset.
  // If so, then the GEP cannot produce a null pointer, as doing so would
  // inherently violate the inbounds contract within address space zero.
  for (gep_type_iterator GTI = gep_type_begin(GEP), GTE = gep_type_end(GEP);
       GTI != GTE; ++GTI) {
    // Struct types are easy -- they must always be indexed by a constant.
    if (StructType *STy = GTI.getStructTypeOrNull()) {
      ConstantInt *OpC = cast<ConstantInt>(GTI.getOperand());
      unsigned ElementIdx = OpC->getZExtValue();
      const StructLayout *SL = Q.DL.getStructLayout(STy);
      uint64_t ElementOffset = SL->getElementOffset(ElementIdx);
      if (ElementOffset > 0)
        return true;
      continue;
    }

    // If we have a zero-sized type, the index doesn't matter. Keep looping.
    if (Q.DL.getTypeAllocSize(GTI.getIndexedType()) == 0)
      continue;

    // Fast path the constant operand case both for efficiency and so we don't
    // increment Depth when just zipping down an all-constant GEP.
    if (ConstantInt *OpC = dyn_cast<ConstantInt>(GTI.getOperand())) {
      if (!OpC->isZero())
        return true;
      continue;
    }

    // We post-increment Depth here because while isKnownNonZero increments it
    // as well, when we pop back up that increment won't persist. We don't want
    // to recurse 10k times just because we have 10k GEP operands. We don't
    // bail completely out because we want to handle constant GEPs regardless
    // of depth.
    if (Depth++ >= MaxDepth)
      continue;

    if (isKnownNonZero(GTI.getOperand(), Depth, Q))
      return true;
  }

  return false;
}

static bool isKnownNonNullFromDominatingCondition(const Value *V,
                                                  const Instruction *CtxI,
                                                  const DominatorTree *DT) {
  assert(V->getType()->isPointerTy() && "V must be pointer type");
  assert(!isa<ConstantData>(V) && "Did not expect ConstantPointerNull");

  if (!CtxI || !DT)
    return false;

  unsigned NumUsesExplored = 0;
  for (auto *U : V->users()) {
    // Avoid massive lists
    if (NumUsesExplored >= DomConditionsMaxUses)
      break;
    NumUsesExplored++;

    // If the value is used as an argument to a call or invoke, then argument
    // attributes may provide an answer about null-ness.
    if (auto CS = ImmutableCallSite(U))
      if (auto *CalledFunc = CS.getCalledFunction())
        for (const Argument &Arg : CalledFunc->args())
          if (CS.getArgOperand(Arg.getArgNo()) == V &&
              Arg.hasNonNullAttr() && DT->dominates(CS.getInstruction(), CtxI))
            return true;

    // Consider only compare instructions uniquely controlling a branch
    CmpInst::Predicate Pred;
    if (!match(const_cast<User *>(U),
               m_c_ICmp(Pred, m_Specific(V), m_Zero())) ||
        (Pred != ICmpInst::ICMP_EQ && Pred != ICmpInst::ICMP_NE))
      continue;

    for (auto *CmpU : U->users()) {
      if (const BranchInst *BI = dyn_cast<BranchInst>(CmpU)) {
        assert(BI->isConditional() && "uses a comparison!");

        BasicBlock *NonNullSuccessor =
            BI->getSuccessor(Pred == ICmpInst::ICMP_EQ ? 1 : 0);
        BasicBlockEdge Edge(BI->getParent(), NonNullSuccessor);
        if (Edge.isSingleEdge() && DT->dominates(Edge, CtxI->getParent()))
          return true;
      } else if (Pred == ICmpInst::ICMP_NE &&
                 match(CmpU, m_Intrinsic<Intrinsic::experimental_guard>()) &&
                 DT->dominates(cast<Instruction>(CmpU), CtxI)) {
        return true;
      }
    }
  }

  return false;
}

/// Does the 'Range' metadata (which must be a valid MD_range operand list)
/// ensure that the value it's attached to is never Value?  'RangeType' is
/// is the type of the value described by the range.
static bool rangeMetadataExcludesValue(const MDNode* Ranges, const APInt& Value) {
  const unsigned NumRanges = Ranges->getNumOperands() / 2;
  assert(NumRanges >= 1);
  for (unsigned i = 0; i < NumRanges; ++i) {
    ConstantInt *Lower =
        mdconst::extract<ConstantInt>(Ranges->getOperand(2 * i + 0));
    ConstantInt *Upper =
        mdconst::extract<ConstantInt>(Ranges->getOperand(2 * i + 1));
    ConstantRange Range(Lower->getValue(), Upper->getValue());
    if (Range.contains(Value))
      return false;
  }
  return true;
}

/// Return true if the given value is known to be non-zero when defined. For
/// vectors, return true if every element is known to be non-zero when
/// defined. For pointers, if the context instruction and dominator tree are
/// specified, perform context-sensitive analysis and return true if the
/// pointer couldn't possibly be null at the specified instruction.
/// Supports values with integer or pointer type and vectors of integers.
bool isKnownNonZero(const Value *V, unsigned Depth, const Query &Q) {
  if (auto *C = dyn_cast<Constant>(V)) {
    if (C->isNullValue())
      return false;
    if (isa<ConstantInt>(C))
      // Must be non-zero due to null test above.
      return true;

    // For constant vectors, check that all elements are undefined or known
    // non-zero to determine that the whole vector is known non-zero.
    if (auto *VecTy = dyn_cast<VectorType>(C->getType())) {
      for (unsigned i = 0, e = VecTy->getNumElements(); i != e; ++i) {
        Constant *Elt = C->getAggregateElement(i);
        if (!Elt || Elt->isNullValue())
          return false;
        if (!isa<UndefValue>(Elt) && !isa<ConstantInt>(Elt))
          return false;
      }
      return true;
    }

    // A global variable in address space 0 is non null unless extern weak
    // or an absolute symbol reference. Other address spaces may have null as a
    // valid address for a global, so we can't assume anything.
    if (const GlobalValue *GV = dyn_cast<GlobalValue>(V)) {
      if (!GV->isAbsoluteSymbolRef() && !GV->hasExternalWeakLinkage()) {
        unsigned GVAddrSpace = GV->getType()->getAddressSpace();
        if (GVAddrSpace == 0 || Q.DL.isFatPointer(GVAddrSpace))
          return true;
      }
    } else
      return false;
  }

  if (auto *I = dyn_cast<Instruction>(V)) {
    if (MDNode *Ranges = I->getMetadata(LLVMContext::MD_range)) {
      // If the possible ranges don't contain zero, then the value is
      // definitely non-zero.
      if (auto *Ty = dyn_cast<IntegerType>(V->getType())) {
        const APInt ZeroValue(Ty->getBitWidth(), 0);
        if (rangeMetadataExcludesValue(Ranges, ZeroValue))
          return true;
      }
    }
  }

  // Check for pointer simplifications.
  if (V->getType()->isPointerTy()) {
    // Alloca never returns null, malloc might.
    if (isa<AllocaInst>(V)) {
      unsigned AS = Q.DL.getAllocaAddrSpace();
      // XXXAR: AMDGPU broke this because their allocaAddressSpace is weird
      if (AS == 0 || Q.DL.isFatPointer(AS))
        return true;
    }

    // A byval, inalloca, or nonnull argument is never null.
    if (const Argument *A = dyn_cast<Argument>(V))
      if (A->hasByValOrInAllocaAttr() || A->hasNonNullAttr())
        return true;

    // A Load tagged with nonnull metadata is never null.
    if (const LoadInst *LI = dyn_cast<LoadInst>(V))
      if (LI->getMetadata(LLVMContext::MD_nonnull))
        return true;

    if (auto CS = ImmutableCallSite(V))
      if (CS.isReturnNonNull())
        return true;
  }

  // The remaining tests are all recursive, so bail out if we hit the limit.
  if (Depth++ >= MaxDepth)
    return false;

  // Check for recursive pointer simplifications.
  if (V->getType()->isPointerTy()) {
    if (isKnownNonNullFromDominatingCondition(V, Q.CxtI, Q.DT))
      return true;

    if (const GEPOperator *GEP = dyn_cast<GEPOperator>(V))
      if (isGEPKnownNonNull(GEP, Depth, Q))
        return true;
  }

  unsigned BitWidth = getBitWidth(V->getType()->getScalarType(), Q.DL);

  // X | Y != 0 if X != 0 or Y != 0.
  Value *X = nullptr, *Y = nullptr;
  if (match(V, m_Or(m_Value(X), m_Value(Y))))
    return isKnownNonZero(X, Depth, Q) || isKnownNonZero(Y, Depth, Q);

  // ext X != 0 if X != 0.
  if (isa<SExtInst>(V) || isa<ZExtInst>(V))
    return isKnownNonZero(cast<Instruction>(V)->getOperand(0), Depth, Q);

  // shl X, Y != 0 if X is odd.  Note that the value of the shift is undefined
  // if the lowest bit is shifted off the end.
  if (match(V, m_Shl(m_Value(X), m_Value(Y)))) {
    // shl nuw can't remove any non-zero bits.
    const OverflowingBinaryOperator *BO = cast<OverflowingBinaryOperator>(V);
    if (BO->hasNoUnsignedWrap())
      return isKnownNonZero(X, Depth, Q);

    KnownBits Known(BitWidth);
    computeKnownBits(X, Known, Depth, Q);
    if (Known.One[0])
      return true;
  }
  // shr X, Y != 0 if X is negative.  Note that the value of the shift is not
  // defined if the sign bit is shifted off the end.
  else if (match(V, m_Shr(m_Value(X), m_Value(Y)))) {
    // shr exact can only shift out zero bits.
    const PossiblyExactOperator *BO = cast<PossiblyExactOperator>(V);
    if (BO->isExact())
      return isKnownNonZero(X, Depth, Q);

    KnownBits Known = computeKnownBits(X, Depth, Q);
    if (Known.isNegative())
      return true;

    // If the shifter operand is a constant, and all of the bits shifted
    // out are known to be zero, and X is known non-zero then at least one
    // non-zero bit must remain.
    if (ConstantInt *Shift = dyn_cast<ConstantInt>(Y)) {
      auto ShiftVal = Shift->getLimitedValue(BitWidth - 1);
      // Is there a known one in the portion not shifted out?
      if (Known.countMaxLeadingZeros() < BitWidth - ShiftVal)
        return true;
      // Are all the bits to be shifted out known zero?
      if (Known.countMinTrailingZeros() >= ShiftVal)
        return isKnownNonZero(X, Depth, Q);
    }
  }
  // div exact can only produce a zero if the dividend is zero.
  else if (match(V, m_Exact(m_IDiv(m_Value(X), m_Value())))) {
    return isKnownNonZero(X, Depth, Q);
  }
  // X + Y.
  else if (match(V, m_Add(m_Value(X), m_Value(Y)))) {
    KnownBits XKnown = computeKnownBits(X, Depth, Q);
    KnownBits YKnown = computeKnownBits(Y, Depth, Q);

    // If X and Y are both non-negative (as signed values) then their sum is not
    // zero unless both X and Y are zero.
    if (XKnown.isNonNegative() && YKnown.isNonNegative())
      if (isKnownNonZero(X, Depth, Q) || isKnownNonZero(Y, Depth, Q))
        return true;

    // If X and Y are both negative (as signed values) then their sum is not
    // zero unless both X and Y equal INT_MIN.
    if (XKnown.isNegative() && YKnown.isNegative()) {
      APInt Mask = APInt::getSignedMaxValue(BitWidth);
      // The sign bit of X is set.  If some other bit is set then X is not equal
      // to INT_MIN.
      if (XKnown.One.intersects(Mask))
        return true;
      // The sign bit of Y is set.  If some other bit is set then Y is not equal
      // to INT_MIN.
      if (YKnown.One.intersects(Mask))
        return true;
    }

    // The sum of a non-negative number and a power of two is not zero.
    if (XKnown.isNonNegative() &&
        isKnownToBeAPowerOfTwo(Y, /*OrZero*/ false, Depth, Q))
      return true;
    if (YKnown.isNonNegative() &&
        isKnownToBeAPowerOfTwo(X, /*OrZero*/ false, Depth, Q))
      return true;
  }
  // X * Y.
  else if (match(V, m_Mul(m_Value(X), m_Value(Y)))) {
    const OverflowingBinaryOperator *BO = cast<OverflowingBinaryOperator>(V);
    // If X and Y are non-zero then so is X * Y as long as the multiplication
    // does not overflow.
    if ((BO->hasNoSignedWrap() || BO->hasNoUnsignedWrap()) &&
        isKnownNonZero(X, Depth, Q) && isKnownNonZero(Y, Depth, Q))
      return true;
  }
  // (C ? X : Y) != 0 if X != 0 and Y != 0.
  else if (const SelectInst *SI = dyn_cast<SelectInst>(V)) {
    if (isKnownNonZero(SI->getTrueValue(), Depth, Q) &&
        isKnownNonZero(SI->getFalseValue(), Depth, Q))
      return true;
  }
  // PHI
  else if (const PHINode *PN = dyn_cast<PHINode>(V)) {
    // Try and detect a recurrence that monotonically increases from a
    // starting value, as these are common as induction variables.
    if (PN->getNumIncomingValues() == 2) {
      Value *Start = PN->getIncomingValue(0);
      Value *Induction = PN->getIncomingValue(1);
      if (isa<ConstantInt>(Induction) && !isa<ConstantInt>(Start))
        std::swap(Start, Induction);
      if (ConstantInt *C = dyn_cast<ConstantInt>(Start)) {
        if (!C->isZero() && !C->isNegative()) {
          ConstantInt *X;
          if ((match(Induction, m_NSWAdd(m_Specific(PN), m_ConstantInt(X))) ||
               match(Induction, m_NUWAdd(m_Specific(PN), m_ConstantInt(X)))) &&
              !X->isNegative())
            return true;
        }
      }
    }
    // Check if all incoming values are non-zero constant.
    bool AllNonZeroConstants = llvm::all_of(PN->operands(), [](Value *V) {
      return isa<ConstantInt>(V) && !cast<ConstantInt>(V)->isZero();
    });
    if (AllNonZeroConstants)
      return true;
  }

  KnownBits Known(BitWidth);
  computeKnownBits(V, Known, Depth, Q);
  return Known.One != 0;
}

/// Return true if V2 == V1 + X, where X is known non-zero.
static bool isAddOfNonZero(const Value *V1, const Value *V2, const Query &Q) {
  const BinaryOperator *BO = dyn_cast<BinaryOperator>(V1);
  if (!BO || BO->getOpcode() != Instruction::Add)
    return false;
  Value *Op = nullptr;
  if (V2 == BO->getOperand(0))
    Op = BO->getOperand(1);
  else if (V2 == BO->getOperand(1))
    Op = BO->getOperand(0);
  else
    return false;
  return isKnownNonZero(Op, 0, Q);
}

/// Return true if it is known that V1 != V2.
static bool isKnownNonEqual(const Value *V1, const Value *V2, const Query &Q) {
  if (V1 == V2)
    return false;
  if (V1->getType() != V2->getType())
    // We can't look through casts yet.
    return false;
  if (isAddOfNonZero(V1, V2, Q) || isAddOfNonZero(V2, V1, Q))
    return true;

  if (V1->getType()->isIntOrIntVectorTy()) {
    // Are any known bits in V1 contradictory to known bits in V2? If V1
    // has a known zero where V2 has a known one, they must not be equal.
    KnownBits Known1 = computeKnownBits(V1, 0, Q);
    KnownBits Known2 = computeKnownBits(V2, 0, Q);

    if (Known1.Zero.intersects(Known2.One) ||
        Known2.Zero.intersects(Known1.One))
      return true;
  }
  return false;
}

/// Return true if 'V & Mask' is known to be zero.  We use this predicate to
/// simplify operations downstream. Mask is known to be zero for bits that V
/// cannot have.
///
/// This function is defined on values with integer type, values with pointer
/// type, and vectors of integers.  In the case
/// where V is a vector, the mask, known zero, and known one values are the
/// same width as the vector element, and the bit is set only if it is true
/// for all of the elements in the vector.
bool MaskedValueIsZero(const Value *V, const APInt &Mask, unsigned Depth,
                       const Query &Q) {
  KnownBits Known(Mask.getBitWidth());
  computeKnownBits(V, Known, Depth, Q);
  return Mask.isSubsetOf(Known.Zero);
}

/// For vector constants, loop over the elements and find the constant with the
/// minimum number of sign bits. Return 0 if the value is not a vector constant
/// or if any element was not analyzed; otherwise, return the count for the
/// element with the minimum number of sign bits.
static unsigned computeNumSignBitsVectorConstant(const Value *V,
                                                 unsigned TyBits) {
  const auto *CV = dyn_cast<Constant>(V);
  if (!CV || !CV->getType()->isVectorTy())
    return 0;

  unsigned MinSignBits = TyBits;
  unsigned NumElts = CV->getType()->getVectorNumElements();
  for (unsigned i = 0; i != NumElts; ++i) {
    // If we find a non-ConstantInt, bail out.
    auto *Elt = dyn_cast_or_null<ConstantInt>(CV->getAggregateElement(i));
    if (!Elt)
      return 0;

    MinSignBits = std::min(MinSignBits, Elt->getValue().getNumSignBits());
  }

  return MinSignBits;
}

static unsigned ComputeNumSignBitsImpl(const Value *V, unsigned Depth,
                                       const Query &Q);

static unsigned ComputeNumSignBits(const Value *V, unsigned Depth,
                                   const Query &Q) {
  unsigned Result = ComputeNumSignBitsImpl(V, Depth, Q);
  assert(Result > 0 && "At least one sign bit needs to be present!");
  return Result;
}

/// Return the number of times the sign bit of the register is replicated into
/// the other bits. We know that at least 1 bit is always equal to the sign bit
/// (itself), but other cases can give us information. For example, immediately
/// after an "ashr X, 2", we know that the top 3 bits are all equal to each
/// other, so we return 3. For vectors, return the number of sign bits for the
/// vector element with the mininum number of known sign bits.
static unsigned ComputeNumSignBitsImpl(const Value *V, unsigned Depth,
                                       const Query &Q) {
  assert(Depth <= MaxDepth && "Limit Search Depth");

  // We return the minimum number of sign bits that are guaranteed to be present
  // in V, so for undef we have to conservatively return 1.  We don't have the
  // same behavior for poison though -- that's a FIXME today.

<<<<<<< HEAD
  Type *Ty = V->getType();
  unsigned TyBits = getBitWidth(Ty, Q.DL);
=======
  Type *ScalarTy = V->getType()->getScalarType();
  unsigned TyBits = ScalarTy->isPointerTy() ?
    Q.DL.getIndexTypeSizeInBits(ScalarTy) :
    Q.DL.getTypeSizeInBits(ScalarTy);

>>>>>>> 8e229ec0
  unsigned Tmp, Tmp2;
  unsigned FirstAnswer = 1;

  // Note that ConstantInt is handled by the general computeKnownBits case
  // below.

  if (Depth == MaxDepth)
    return 1;  // Limit search depth.

  const Operator *U = dyn_cast<Operator>(V);
  switch (Operator::getOpcode(V)) {
  default: break;
  case Instruction::SExt:
    Tmp = TyBits - U->getOperand(0)->getType()->getScalarSizeInBits();
    return ComputeNumSignBits(U->getOperand(0), Depth + 1, Q) + Tmp;

  case Instruction::SDiv: {
    const APInt *Denominator;
    // sdiv X, C -> adds log(C) sign bits.
    if (match(U->getOperand(1), m_APInt(Denominator))) {

      // Ignore non-positive denominator.
      if (!Denominator->isStrictlyPositive())
        break;

      // Calculate the incoming numerator bits.
      unsigned NumBits = ComputeNumSignBits(U->getOperand(0), Depth + 1, Q);

      // Add floor(log(C)) bits to the numerator bits.
      return std::min(TyBits, NumBits + Denominator->logBase2());
    }
    break;
  }

  case Instruction::SRem: {
    const APInt *Denominator;
    // srem X, C -> we know that the result is within [-C+1,C) when C is a
    // positive constant.  This let us put a lower bound on the number of sign
    // bits.
    if (match(U->getOperand(1), m_APInt(Denominator))) {

      // Ignore non-positive denominator.
      if (!Denominator->isStrictlyPositive())
        break;

      // Calculate the incoming numerator bits. SRem by a positive constant
      // can't lower the number of sign bits.
      unsigned NumrBits =
          ComputeNumSignBits(U->getOperand(0), Depth + 1, Q);

      // Calculate the leading sign bit constraints by examining the
      // denominator.  Given that the denominator is positive, there are two
      // cases:
      //
      //  1. the numerator is positive.  The result range is [0,C) and [0,C) u<
      //     (1 << ceilLogBase2(C)).
      //
      //  2. the numerator is negative.  Then the result range is (-C,0] and
      //     integers in (-C,0] are either 0 or >u (-1 << ceilLogBase2(C)).
      //
      // Thus a lower bound on the number of sign bits is `TyBits -
      // ceilLogBase2(C)`.

      unsigned ResBits = TyBits - Denominator->ceilLogBase2();
      return std::max(NumrBits, ResBits);
    }
    break;
  }

  case Instruction::AShr: {
    Tmp = ComputeNumSignBits(U->getOperand(0), Depth + 1, Q);
    // ashr X, C   -> adds C sign bits.  Vectors too.
    const APInt *ShAmt;
    if (match(U->getOperand(1), m_APInt(ShAmt))) {
      if (ShAmt->uge(TyBits))
        break;  // Bad shift.
      unsigned ShAmtLimited = ShAmt->getZExtValue();
      Tmp += ShAmtLimited;
      if (Tmp > TyBits) Tmp = TyBits;
    }
    return Tmp;
  }
  case Instruction::Shl: {
    const APInt *ShAmt;
    if (match(U->getOperand(1), m_APInt(ShAmt))) {
      // shl destroys sign bits.
      Tmp = ComputeNumSignBits(U->getOperand(0), Depth + 1, Q);
      if (ShAmt->uge(TyBits) ||      // Bad shift.
          ShAmt->uge(Tmp)) break;    // Shifted all sign bits out.
      Tmp2 = ShAmt->getZExtValue();
      return Tmp - Tmp2;
    }
    break;
  }
  case Instruction::And:
  case Instruction::Or:
  case Instruction::Xor:    // NOT is handled here.
    // Logical binary ops preserve the number of sign bits at the worst.
    Tmp = ComputeNumSignBits(U->getOperand(0), Depth + 1, Q);
    if (Tmp != 1) {
      Tmp2 = ComputeNumSignBits(U->getOperand(1), Depth + 1, Q);
      FirstAnswer = std::min(Tmp, Tmp2);
      // We computed what we know about the sign bits as our first
      // answer. Now proceed to the generic code that uses
      // computeKnownBits, and pick whichever answer is better.
    }
    break;

  case Instruction::Select:
    Tmp = ComputeNumSignBits(U->getOperand(1), Depth + 1, Q);
    if (Tmp == 1) return 1;  // Early out.
    Tmp2 = ComputeNumSignBits(U->getOperand(2), Depth + 1, Q);
    return std::min(Tmp, Tmp2);

  case Instruction::Add:
    // Add can have at most one carry bit.  Thus we know that the output
    // is, at worst, one more bit than the inputs.
    Tmp = ComputeNumSignBits(U->getOperand(0), Depth + 1, Q);
    if (Tmp == 1) return 1;  // Early out.

    // Special case decrementing a value (ADD X, -1):
    if (const auto *CRHS = dyn_cast<Constant>(U->getOperand(1)))
      if (CRHS->isAllOnesValue()) {
        KnownBits Known(TyBits);
        computeKnownBits(U->getOperand(0), Known, Depth + 1, Q);

        // If the input is known to be 0 or 1, the output is 0/-1, which is all
        // sign bits set.
        if ((Known.Zero | 1).isAllOnesValue())
          return TyBits;

        // If we are subtracting one from a positive number, there is no carry
        // out of the result.
        if (Known.isNonNegative())
          return Tmp;
      }

    Tmp2 = ComputeNumSignBits(U->getOperand(1), Depth + 1, Q);
    if (Tmp2 == 1) return 1;
    return std::min(Tmp, Tmp2)-1;

  case Instruction::Sub:
    Tmp2 = ComputeNumSignBits(U->getOperand(1), Depth + 1, Q);
    if (Tmp2 == 1) return 1;

    // Handle NEG.
    if (const auto *CLHS = dyn_cast<Constant>(U->getOperand(0)))
      if (CLHS->isNullValue()) {
        KnownBits Known(TyBits);
        computeKnownBits(U->getOperand(1), Known, Depth + 1, Q);
        // If the input is known to be 0 or 1, the output is 0/-1, which is all
        // sign bits set.
        if ((Known.Zero | 1).isAllOnesValue())
          return TyBits;

        // If the input is known to be positive (the sign bit is known clear),
        // the output of the NEG has the same number of sign bits as the input.
        if (Known.isNonNegative())
          return Tmp2;

        // Otherwise, we treat this like a SUB.
      }

    // Sub can have at most one carry bit.  Thus we know that the output
    // is, at worst, one more bit than the inputs.
    Tmp = ComputeNumSignBits(U->getOperand(0), Depth + 1, Q);
    if (Tmp == 1) return 1;  // Early out.
    return std::min(Tmp, Tmp2)-1;

  case Instruction::Mul: {
    // The output of the Mul can be at most twice the valid bits in the inputs.
    unsigned SignBitsOp0 = ComputeNumSignBits(U->getOperand(0), Depth + 1, Q);
    if (SignBitsOp0 == 1) return 1;  // Early out.
    unsigned SignBitsOp1 = ComputeNumSignBits(U->getOperand(1), Depth + 1, Q);
    if (SignBitsOp1 == 1) return 1;
    unsigned OutValidBits =
        (TyBits - SignBitsOp0 + 1) + (TyBits - SignBitsOp1 + 1);
    return OutValidBits > TyBits ? 1 : TyBits - OutValidBits + 1;
  }

  case Instruction::PHI: {
    const PHINode *PN = cast<PHINode>(U);
    unsigned NumIncomingValues = PN->getNumIncomingValues();
    // Don't analyze large in-degree PHIs.
    if (NumIncomingValues > 4) break;
    // Unreachable blocks may have zero-operand PHI nodes.
    if (NumIncomingValues == 0) break;

    // Take the minimum of all incoming values.  This can't infinitely loop
    // because of our depth threshold.
    Tmp = ComputeNumSignBits(PN->getIncomingValue(0), Depth + 1, Q);
    for (unsigned i = 1, e = NumIncomingValues; i != e; ++i) {
      if (Tmp == 1) return Tmp;
      Tmp = std::min(
          Tmp, ComputeNumSignBits(PN->getIncomingValue(i), Depth + 1, Q));
    }
    return Tmp;
  }

  case Instruction::Trunc:
    // FIXME: it's tricky to do anything useful for this, but it is an important
    // case for targets like X86.
    break;

  case Instruction::ExtractElement:
    // Look through extract element. At the moment we keep this simple and skip
    // tracking the specific element. But at least we might find information
    // valid for all elements of the vector (for example if vector is sign
    // extended, shifted, etc).
    return ComputeNumSignBits(U->getOperand(0), Depth + 1, Q);
  }

  // Finally, if we can prove that the top bits of the result are 0's or 1's,
  // use this information.

  // If we can examine all elements of a vector constant successfully, we're
  // done (we can't do any better than that). If not, keep trying.
  if (unsigned VecSignBits = computeNumSignBitsVectorConstant(V, TyBits))
    return VecSignBits;

  KnownBits Known(TyBits);
  computeKnownBits(V, Known, Depth, Q);

  // If we know that the sign bit is either zero or one, determine the number of
  // identical bits in the top of the input value.
  return std::max(FirstAnswer, Known.countMinSignBits());
}

/// This function computes the integer multiple of Base that equals V.
/// If successful, it returns true and returns the multiple in
/// Multiple. If unsuccessful, it returns false. It looks
/// through SExt instructions only if LookThroughSExt is true.
bool llvm::ComputeMultiple(Value *V, unsigned Base, Value *&Multiple,
                           bool LookThroughSExt, unsigned Depth) {
  const unsigned MaxDepth = 6;

  assert(V && "No Value?");
  assert(Depth <= MaxDepth && "Limit Search Depth");
  assert(V->getType()->isIntegerTy() && "Not integer or pointer type!");

  Type *T = V->getType();

  ConstantInt *CI = dyn_cast<ConstantInt>(V);

  if (Base == 0)
    return false;

  if (Base == 1) {
    Multiple = V;
    return true;
  }

  ConstantExpr *CO = dyn_cast<ConstantExpr>(V);
  Constant *BaseVal = ConstantInt::get(T, Base);
  if (CO && CO == BaseVal) {
    // Multiple is 1.
    Multiple = ConstantInt::get(T, 1);
    return true;
  }

  if (CI && CI->getZExtValue() % Base == 0) {
    Multiple = ConstantInt::get(T, CI->getZExtValue() / Base);
    return true;
  }

  if (Depth == MaxDepth) return false;  // Limit search depth.

  Operator *I = dyn_cast<Operator>(V);
  if (!I) return false;

  switch (I->getOpcode()) {
  default: break;
  case Instruction::SExt:
    if (!LookThroughSExt) return false;
    // otherwise fall through to ZExt
    LLVM_FALLTHROUGH;
  case Instruction::ZExt:
    return ComputeMultiple(I->getOperand(0), Base, Multiple,
                           LookThroughSExt, Depth+1);
  case Instruction::Shl:
  case Instruction::Mul: {
    Value *Op0 = I->getOperand(0);
    Value *Op1 = I->getOperand(1);

    if (I->getOpcode() == Instruction::Shl) {
      ConstantInt *Op1CI = dyn_cast<ConstantInt>(Op1);
      if (!Op1CI) return false;
      // Turn Op0 << Op1 into Op0 * 2^Op1
      APInt Op1Int = Op1CI->getValue();
      uint64_t BitToSet = Op1Int.getLimitedValue(Op1Int.getBitWidth() - 1);
      APInt API(Op1Int.getBitWidth(), 0);
      API.setBit(BitToSet);
      Op1 = ConstantInt::get(V->getContext(), API);
    }

    Value *Mul0 = nullptr;
    if (ComputeMultiple(Op0, Base, Mul0, LookThroughSExt, Depth+1)) {
      if (Constant *Op1C = dyn_cast<Constant>(Op1))
        if (Constant *MulC = dyn_cast<Constant>(Mul0)) {
          if (Op1C->getType()->getPrimitiveSizeInBits() <
              MulC->getType()->getPrimitiveSizeInBits())
            Op1C = ConstantExpr::getZExt(Op1C, MulC->getType());
          if (Op1C->getType()->getPrimitiveSizeInBits() >
              MulC->getType()->getPrimitiveSizeInBits())
            MulC = ConstantExpr::getZExt(MulC, Op1C->getType());

          // V == Base * (Mul0 * Op1), so return (Mul0 * Op1)
          Multiple = ConstantExpr::getMul(MulC, Op1C);
          return true;
        }

      if (ConstantInt *Mul0CI = dyn_cast<ConstantInt>(Mul0))
        if (Mul0CI->getValue() == 1) {
          // V == Base * Op1, so return Op1
          Multiple = Op1;
          return true;
        }
    }

    Value *Mul1 = nullptr;
    if (ComputeMultiple(Op1, Base, Mul1, LookThroughSExt, Depth+1)) {
      if (Constant *Op0C = dyn_cast<Constant>(Op0))
        if (Constant *MulC = dyn_cast<Constant>(Mul1)) {
          if (Op0C->getType()->getPrimitiveSizeInBits() <
              MulC->getType()->getPrimitiveSizeInBits())
            Op0C = ConstantExpr::getZExt(Op0C, MulC->getType());
          if (Op0C->getType()->getPrimitiveSizeInBits() >
              MulC->getType()->getPrimitiveSizeInBits())
            MulC = ConstantExpr::getZExt(MulC, Op0C->getType());

          // V == Base * (Mul1 * Op0), so return (Mul1 * Op0)
          Multiple = ConstantExpr::getMul(MulC, Op0C);
          return true;
        }

      if (ConstantInt *Mul1CI = dyn_cast<ConstantInt>(Mul1))
        if (Mul1CI->getValue() == 1) {
          // V == Base * Op0, so return Op0
          Multiple = Op0;
          return true;
        }
    }
  }
  }

  // We could not determine if V is a multiple of Base.
  return false;
}

Intrinsic::ID llvm::getIntrinsicForCallSite(ImmutableCallSite ICS,
                                            const TargetLibraryInfo *TLI) {
  const Function *F = ICS.getCalledFunction();
  if (!F)
    return Intrinsic::not_intrinsic;

  if (F->isIntrinsic())
    return F->getIntrinsicID();

  if (!TLI)
    return Intrinsic::not_intrinsic;

  LibFunc Func;
  // We're going to make assumptions on the semantics of the functions, check
  // that the target knows that it's available in this environment and it does
  // not have local linkage.
  if (!F || F->hasLocalLinkage() || !TLI->getLibFunc(*F, Func))
    return Intrinsic::not_intrinsic;

  if (!ICS.onlyReadsMemory())
    return Intrinsic::not_intrinsic;

  // Otherwise check if we have a call to a function that can be turned into a
  // vector intrinsic.
  switch (Func) {
  default:
    break;
  case LibFunc_sin:
  case LibFunc_sinf:
  case LibFunc_sinl:
    return Intrinsic::sin;
  case LibFunc_cos:
  case LibFunc_cosf:
  case LibFunc_cosl:
    return Intrinsic::cos;
  case LibFunc_exp:
  case LibFunc_expf:
  case LibFunc_expl:
    return Intrinsic::exp;
  case LibFunc_exp2:
  case LibFunc_exp2f:
  case LibFunc_exp2l:
    return Intrinsic::exp2;
  case LibFunc_log:
  case LibFunc_logf:
  case LibFunc_logl:
    return Intrinsic::log;
  case LibFunc_log10:
  case LibFunc_log10f:
  case LibFunc_log10l:
    return Intrinsic::log10;
  case LibFunc_log2:
  case LibFunc_log2f:
  case LibFunc_log2l:
    return Intrinsic::log2;
  case LibFunc_fabs:
  case LibFunc_fabsf:
  case LibFunc_fabsl:
    return Intrinsic::fabs;
  case LibFunc_fmin:
  case LibFunc_fminf:
  case LibFunc_fminl:
    return Intrinsic::minnum;
  case LibFunc_fmax:
  case LibFunc_fmaxf:
  case LibFunc_fmaxl:
    return Intrinsic::maxnum;
  case LibFunc_copysign:
  case LibFunc_copysignf:
  case LibFunc_copysignl:
    return Intrinsic::copysign;
  case LibFunc_floor:
  case LibFunc_floorf:
  case LibFunc_floorl:
    return Intrinsic::floor;
  case LibFunc_ceil:
  case LibFunc_ceilf:
  case LibFunc_ceill:
    return Intrinsic::ceil;
  case LibFunc_trunc:
  case LibFunc_truncf:
  case LibFunc_truncl:
    return Intrinsic::trunc;
  case LibFunc_rint:
  case LibFunc_rintf:
  case LibFunc_rintl:
    return Intrinsic::rint;
  case LibFunc_nearbyint:
  case LibFunc_nearbyintf:
  case LibFunc_nearbyintl:
    return Intrinsic::nearbyint;
  case LibFunc_round:
  case LibFunc_roundf:
  case LibFunc_roundl:
    return Intrinsic::round;
  case LibFunc_pow:
  case LibFunc_powf:
  case LibFunc_powl:
    return Intrinsic::pow;
  case LibFunc_sqrt:
  case LibFunc_sqrtf:
  case LibFunc_sqrtl:
    return Intrinsic::sqrt;
  }

  return Intrinsic::not_intrinsic;
}

/// Return true if we can prove that the specified FP value is never equal to
/// -0.0.
///
/// NOTE: this function will need to be revisited when we support non-default
/// rounding modes!
bool llvm::CannotBeNegativeZero(const Value *V, const TargetLibraryInfo *TLI,
                                unsigned Depth) {
  if (auto *CFP = dyn_cast<ConstantFP>(V))
    return !CFP->getValueAPF().isNegZero();

  // Limit search depth.
  if (Depth == MaxDepth)
    return false;

  auto *Op = dyn_cast<Operator>(V);
  if (!Op)
    return false;

  // Check if the nsz fast-math flag is set.
  if (auto *FPO = dyn_cast<FPMathOperator>(Op))
    if (FPO->hasNoSignedZeros())
      return true;

  // (fadd x, 0.0) is guaranteed to return +0.0, not -0.0.
  if (match(Op, m_FAdd(m_Value(), m_Zero())))
    return true;

  // sitofp and uitofp turn into +0.0 for zero.
  if (isa<SIToFPInst>(Op) || isa<UIToFPInst>(Op))
    return true;

  if (auto *Call = dyn_cast<CallInst>(Op)) {
    Intrinsic::ID IID = getIntrinsicForCallSite(Call, TLI);
    switch (IID) {
    default:
      break;
    // sqrt(-0.0) = -0.0, no other negative results are possible.
    case Intrinsic::sqrt:
      return CannotBeNegativeZero(Call->getArgOperand(0), TLI, Depth + 1);
    // fabs(x) != -0.0
    case Intrinsic::fabs:
      return true;
    }
  }

  return false;
}

/// If \p SignBitOnly is true, test for a known 0 sign bit rather than a
/// standard ordered compare. e.g. make -0.0 olt 0.0 be true because of the sign
/// bit despite comparing equal.
static bool cannotBeOrderedLessThanZeroImpl(const Value *V,
                                            const TargetLibraryInfo *TLI,
                                            bool SignBitOnly,
                                            unsigned Depth) {
  // TODO: This function does not do the right thing when SignBitOnly is true
  // and we're lowering to a hypothetical IEEE 754-compliant-but-evil platform
  // which flips the sign bits of NaNs.  See
  // https://llvm.org/bugs/show_bug.cgi?id=31702.

  if (const ConstantFP *CFP = dyn_cast<ConstantFP>(V)) {
    return !CFP->getValueAPF().isNegative() ||
           (!SignBitOnly && CFP->getValueAPF().isZero());
  }

  if (Depth == MaxDepth)
    return false; // Limit search depth.

  const Operator *I = dyn_cast<Operator>(V);
  if (!I)
    return false;

  switch (I->getOpcode()) {
  default:
    break;
  // Unsigned integers are always nonnegative.
  case Instruction::UIToFP:
    return true;
  case Instruction::FMul:
    // x*x is always non-negative or a NaN.
    if (I->getOperand(0) == I->getOperand(1) &&
        (!SignBitOnly || cast<FPMathOperator>(I)->hasNoNaNs()))
      return true;

    LLVM_FALLTHROUGH;
  case Instruction::FAdd:
  case Instruction::FDiv:
  case Instruction::FRem:
    return cannotBeOrderedLessThanZeroImpl(I->getOperand(0), TLI, SignBitOnly,
                                           Depth + 1) &&
           cannotBeOrderedLessThanZeroImpl(I->getOperand(1), TLI, SignBitOnly,
                                           Depth + 1);
  case Instruction::Select:
    return cannotBeOrderedLessThanZeroImpl(I->getOperand(1), TLI, SignBitOnly,
                                           Depth + 1) &&
           cannotBeOrderedLessThanZeroImpl(I->getOperand(2), TLI, SignBitOnly,
                                           Depth + 1);
  case Instruction::FPExt:
  case Instruction::FPTrunc:
    // Widening/narrowing never change sign.
    return cannotBeOrderedLessThanZeroImpl(I->getOperand(0), TLI, SignBitOnly,
                                           Depth + 1);
  case Instruction::Call:
    const auto *CI = cast<CallInst>(I);
    Intrinsic::ID IID = getIntrinsicForCallSite(CI, TLI);
    switch (IID) {
    default:
      break;
    case Intrinsic::maxnum:
      return cannotBeOrderedLessThanZeroImpl(I->getOperand(0), TLI, SignBitOnly,
                                             Depth + 1) ||
             cannotBeOrderedLessThanZeroImpl(I->getOperand(1), TLI, SignBitOnly,
                                             Depth + 1);
    case Intrinsic::minnum:
      return cannotBeOrderedLessThanZeroImpl(I->getOperand(0), TLI, SignBitOnly,
                                             Depth + 1) &&
             cannotBeOrderedLessThanZeroImpl(I->getOperand(1), TLI, SignBitOnly,
                                             Depth + 1);
    case Intrinsic::exp:
    case Intrinsic::exp2:
    case Intrinsic::fabs:
      return true;

    case Intrinsic::sqrt:
      // sqrt(x) is always >= -0 or NaN.  Moreover, sqrt(x) == -0 iff x == -0.
      if (!SignBitOnly)
        return true;
      return CI->hasNoNaNs() && (CI->hasNoSignedZeros() ||
                                 CannotBeNegativeZero(CI->getOperand(0), TLI));

    case Intrinsic::powi:
      if (ConstantInt *Exponent = dyn_cast<ConstantInt>(I->getOperand(1))) {
        // powi(x,n) is non-negative if n is even.
        if (Exponent->getBitWidth() <= 64 && Exponent->getSExtValue() % 2u == 0)
          return true;
      }
      // TODO: This is not correct.  Given that exp is an integer, here are the
      // ways that pow can return a negative value:
      //
      //   pow(x, exp)    --> negative if exp is odd and x is negative.
      //   pow(-0, exp)   --> -inf if exp is negative odd.
      //   pow(-0, exp)   --> -0 if exp is positive odd.
      //   pow(-inf, exp) --> -0 if exp is negative odd.
      //   pow(-inf, exp) --> -inf if exp is positive odd.
      //
      // Therefore, if !SignBitOnly, we can return true if x >= +0 or x is NaN,
      // but we must return false if x == -0.  Unfortunately we do not currently
      // have a way of expressing this constraint.  See details in
      // https://llvm.org/bugs/show_bug.cgi?id=31702.
      return cannotBeOrderedLessThanZeroImpl(I->getOperand(0), TLI, SignBitOnly,
                                             Depth + 1);

    case Intrinsic::fma:
    case Intrinsic::fmuladd:
      // x*x+y is non-negative if y is non-negative.
      return I->getOperand(0) == I->getOperand(1) &&
             (!SignBitOnly || cast<FPMathOperator>(I)->hasNoNaNs()) &&
             cannotBeOrderedLessThanZeroImpl(I->getOperand(2), TLI, SignBitOnly,
                                             Depth + 1);
    }
    break;
  }
  return false;
}

bool llvm::CannotBeOrderedLessThanZero(const Value *V,
                                       const TargetLibraryInfo *TLI) {
  return cannotBeOrderedLessThanZeroImpl(V, TLI, false, 0);
}

bool llvm::SignBitMustBeZero(const Value *V, const TargetLibraryInfo *TLI) {
  return cannotBeOrderedLessThanZeroImpl(V, TLI, true, 0);
}

bool llvm::isKnownNeverNaN(const Value *V) {
  assert(V->getType()->isFPOrFPVectorTy() && "Querying for NaN on non-FP type");

  // If we're told that NaNs won't happen, assume they won't.
  if (auto *FPMathOp = dyn_cast<FPMathOperator>(V))
    if (FPMathOp->hasNoNaNs())
      return true;

  // TODO: Handle instructions and potentially recurse like other 'isKnown'
  // functions. For example, the result of sitofp is never NaN.

  // Handle scalar constants.
  if (auto *CFP = dyn_cast<ConstantFP>(V))
    return !CFP->isNaN();

  // Bail out for constant expressions, but try to handle vector constants.
  if (!V->getType()->isVectorTy() || !isa<Constant>(V))
    return false;

  // For vectors, verify that each element is not NaN.
  unsigned NumElts = V->getType()->getVectorNumElements();
  for (unsigned i = 0; i != NumElts; ++i) {
    Constant *Elt = cast<Constant>(V)->getAggregateElement(i);
    if (!Elt)
      return false;
    if (isa<UndefValue>(Elt))
      continue;
    auto *CElt = dyn_cast<ConstantFP>(Elt);
    if (!CElt || CElt->isNaN())
      return false;
  }
  // All elements were confirmed not-NaN or undefined.
  return true;
}

/// If the specified value can be set by repeating the same byte in memory,
/// return the i8 value that it is represented with.  This is
/// true for all i8 values obviously, but is also true for i32 0, i32 -1,
/// i16 0xF0F0, double 0.0 etc.  If the value can't be handled with a repeated
/// byte store (e.g. i16 0x1234), return null.
Value *llvm::isBytewiseValue(Value *V) {
  // All byte-wide stores are splatable, even of arbitrary variables.
  if (V->getType()->isIntegerTy(8)) return V;

  // Handle 'null' ConstantArrayZero etc.
  if (Constant *C = dyn_cast<Constant>(V))
    if (C->isNullValue())
      return Constant::getNullValue(Type::getInt8Ty(V->getContext()));

  // Constant float and double values can be handled as integer values if the
  // corresponding integer value is "byteable".  An important case is 0.0.
  if (ConstantFP *CFP = dyn_cast<ConstantFP>(V)) {
    if (CFP->getType()->isFloatTy())
      V = ConstantExpr::getBitCast(CFP, Type::getInt32Ty(V->getContext()));
    if (CFP->getType()->isDoubleTy())
      V = ConstantExpr::getBitCast(CFP, Type::getInt64Ty(V->getContext()));
    // Don't handle long double formats, which have strange constraints.
  }

  // We can handle constant integers that are multiple of 8 bits.
  if (ConstantInt *CI = dyn_cast<ConstantInt>(V)) {
    if (CI->getBitWidth() % 8 == 0) {
      assert(CI->getBitWidth() > 8 && "8 bits should be handled above!");

      if (!CI->getValue().isSplat(8))
        return nullptr;
      return ConstantInt::get(V->getContext(), CI->getValue().trunc(8));
    }
  }

  // A ConstantDataArray/Vector is splatable if all its members are equal and
  // also splatable.
  if (ConstantDataSequential *CA = dyn_cast<ConstantDataSequential>(V)) {
    Value *Elt = CA->getElementAsConstant(0);
    Value *Val = isBytewiseValue(Elt);
    if (!Val)
      return nullptr;

    for (unsigned I = 1, E = CA->getNumElements(); I != E; ++I)
      if (CA->getElementAsConstant(I) != Elt)
        return nullptr;

    return Val;
  }

  // Conceptually, we could handle things like:
  //   %a = zext i8 %X to i16
  //   %b = shl i16 %a, 8
  //   %c = or i16 %a, %b
  // but until there is an example that actually needs this, it doesn't seem
  // worth worrying about.
  return nullptr;
}

// This is the recursive version of BuildSubAggregate. It takes a few different
// arguments. Idxs is the index within the nested struct From that we are
// looking at now (which is of type IndexedType). IdxSkip is the number of
// indices from Idxs that should be left out when inserting into the resulting
// struct. To is the result struct built so far, new insertvalue instructions
// build on that.
static Value *BuildSubAggregate(Value *From, Value* To, Type *IndexedType,
                                SmallVectorImpl<unsigned> &Idxs,
                                unsigned IdxSkip,
                                Instruction *InsertBefore) {
  StructType *STy = dyn_cast<StructType>(IndexedType);
  if (STy) {
    // Save the original To argument so we can modify it
    Value *OrigTo = To;
    // General case, the type indexed by Idxs is a struct
    for (unsigned i = 0, e = STy->getNumElements(); i != e; ++i) {
      // Process each struct element recursively
      Idxs.push_back(i);
      Value *PrevTo = To;
      To = BuildSubAggregate(From, To, STy->getElementType(i), Idxs, IdxSkip,
                             InsertBefore);
      Idxs.pop_back();
      if (!To) {
        // Couldn't find any inserted value for this index? Cleanup
        while (PrevTo != OrigTo) {
          InsertValueInst* Del = cast<InsertValueInst>(PrevTo);
          PrevTo = Del->getAggregateOperand();
          Del->eraseFromParent();
        }
        // Stop processing elements
        break;
      }
    }
    // If we successfully found a value for each of our subaggregates
    if (To)
      return To;
  }
  // Base case, the type indexed by SourceIdxs is not a struct, or not all of
  // the struct's elements had a value that was inserted directly. In the latter
  // case, perhaps we can't determine each of the subelements individually, but
  // we might be able to find the complete struct somewhere.

  // Find the value that is at that particular spot
  Value *V = FindInsertedValue(From, Idxs);

  if (!V)
    return nullptr;

  // Insert the value in the new (sub) aggregrate
  return InsertValueInst::Create(To, V, makeArrayRef(Idxs).slice(IdxSkip),
                                 "tmp", InsertBefore);
}

// This helper takes a nested struct and extracts a part of it (which is again a
// struct) into a new value. For example, given the struct:
// { a, { b, { c, d }, e } }
// and the indices "1, 1" this returns
// { c, d }.
//
// It does this by inserting an insertvalue for each element in the resulting
// struct, as opposed to just inserting a single struct. This will only work if
// each of the elements of the substruct are known (ie, inserted into From by an
// insertvalue instruction somewhere).
//
// All inserted insertvalue instructions are inserted before InsertBefore
static Value *BuildSubAggregate(Value *From, ArrayRef<unsigned> idx_range,
                                Instruction *InsertBefore) {
  assert(InsertBefore && "Must have someplace to insert!");
  Type *IndexedType = ExtractValueInst::getIndexedType(From->getType(),
                                                             idx_range);
  Value *To = UndefValue::get(IndexedType);
  SmallVector<unsigned, 10> Idxs(idx_range.begin(), idx_range.end());
  unsigned IdxSkip = Idxs.size();

  return BuildSubAggregate(From, To, IndexedType, Idxs, IdxSkip, InsertBefore);
}

/// Given an aggregrate and an sequence of indices, see if
/// the scalar value indexed is already around as a register, for example if it
/// were inserted directly into the aggregrate.
///
/// If InsertBefore is not null, this function will duplicate (modified)
/// insertvalues when a part of a nested struct is extracted.
Value *llvm::FindInsertedValue(Value *V, ArrayRef<unsigned> idx_range,
                               Instruction *InsertBefore) {
  // Nothing to index? Just return V then (this is useful at the end of our
  // recursion).
  if (idx_range.empty())
    return V;
  // We have indices, so V should have an indexable type.
  assert((V->getType()->isStructTy() || V->getType()->isArrayTy()) &&
         "Not looking at a struct or array?");
  assert(ExtractValueInst::getIndexedType(V->getType(), idx_range) &&
         "Invalid indices for type?");

  if (Constant *C = dyn_cast<Constant>(V)) {
    C = C->getAggregateElement(idx_range[0]);
    if (!C) return nullptr;
    return FindInsertedValue(C, idx_range.slice(1), InsertBefore);
  }

  if (InsertValueInst *I = dyn_cast<InsertValueInst>(V)) {
    // Loop the indices for the insertvalue instruction in parallel with the
    // requested indices
    const unsigned *req_idx = idx_range.begin();
    for (const unsigned *i = I->idx_begin(), *e = I->idx_end();
         i != e; ++i, ++req_idx) {
      if (req_idx == idx_range.end()) {
        // We can't handle this without inserting insertvalues
        if (!InsertBefore)
          return nullptr;

        // The requested index identifies a part of a nested aggregate. Handle
        // this specially. For example,
        // %A = insertvalue { i32, {i32, i32 } } undef, i32 10, 1, 0
        // %B = insertvalue { i32, {i32, i32 } } %A, i32 11, 1, 1
        // %C = extractvalue {i32, { i32, i32 } } %B, 1
        // This can be changed into
        // %A = insertvalue {i32, i32 } undef, i32 10, 0
        // %C = insertvalue {i32, i32 } %A, i32 11, 1
        // which allows the unused 0,0 element from the nested struct to be
        // removed.
        return BuildSubAggregate(V, makeArrayRef(idx_range.begin(), req_idx),
                                 InsertBefore);
      }

      // This insert value inserts something else than what we are looking for.
      // See if the (aggregate) value inserted into has the value we are
      // looking for, then.
      if (*req_idx != *i)
        return FindInsertedValue(I->getAggregateOperand(), idx_range,
                                 InsertBefore);
    }
    // If we end up here, the indices of the insertvalue match with those
    // requested (though possibly only partially). Now we recursively look at
    // the inserted value, passing any remaining indices.
    return FindInsertedValue(I->getInsertedValueOperand(),
                             makeArrayRef(req_idx, idx_range.end()),
                             InsertBefore);
  }

  if (ExtractValueInst *I = dyn_cast<ExtractValueInst>(V)) {
    // If we're extracting a value from an aggregate that was extracted from
    // something else, we can extract from that something else directly instead.
    // However, we will need to chain I's indices with the requested indices.

    // Calculate the number of indices required
    unsigned size = I->getNumIndices() + idx_range.size();
    // Allocate some space to put the new indices in
    SmallVector<unsigned, 5> Idxs;
    Idxs.reserve(size);
    // Add indices from the extract value instruction
    Idxs.append(I->idx_begin(), I->idx_end());

    // Add requested indices
    Idxs.append(idx_range.begin(), idx_range.end());

    assert(Idxs.size() == size
           && "Number of indices added not correct?");

    return FindInsertedValue(I->getAggregateOperand(), Idxs, InsertBefore);
  }
  // Otherwise, we don't know (such as, extracting from a function return value
  // or load instruction)
  return nullptr;
}

/// Analyze the specified pointer to see if it can be expressed as a base
/// pointer plus a constant offset. Return the base and offset to the caller.
Value *llvm::GetPointerBaseWithConstantOffset(Value *Ptr, int64_t &Offset,
                                              const DataLayout &DL) {
<<<<<<< HEAD
  unsigned BitWidth = DL.getTypeIntegerRangeInBits(Ptr->getType());
=======
  unsigned BitWidth = DL.getIndexTypeSizeInBits(Ptr->getType());
>>>>>>> 8e229ec0
  APInt ByteOffset(BitWidth, 0);

  // We walk up the defs but use a visited set to handle unreachable code. In
  // that case, we stop after accumulating the cycle once (not that it
  // matters).
  SmallPtrSet<Value *, 16> Visited;
  while (Visited.insert(Ptr).second) {
    if (Ptr->getType()->isVectorTy())
      break;

    if (GEPOperator *GEP = dyn_cast<GEPOperator>(Ptr)) {
      // If one of the values we have visited is an addrspacecast, then
      // the pointer type of this GEP may be different from the type
      // of the Ptr parameter which was passed to this function.  This
      // means when we construct GEPOffset, we need to use the size
      // of GEP's pointer type rather than the size of the original
      // pointer type.
<<<<<<< HEAD
      APInt GEPOffset(DL.getPointerBaseSizeInBits(Ptr->getType()), 0);
=======
      APInt GEPOffset(DL.getIndexTypeSizeInBits(Ptr->getType()), 0);
>>>>>>> 8e229ec0
      if (!GEP->accumulateConstantOffset(DL, GEPOffset))
        break;

      ByteOffset += GEPOffset.getSExtValue();

      Ptr = GEP->getPointerOperand();
    } else if (Operator::getOpcode(Ptr) == Instruction::BitCast ||
               Operator::getOpcode(Ptr) == Instruction::AddrSpaceCast) {
      Ptr = cast<Operator>(Ptr)->getOperand(0);
    } else if (GlobalAlias *GA = dyn_cast<GlobalAlias>(Ptr)) {
      if (GA->isInterposable())
        break;
      Ptr = GA->getAliasee();
    } else {
      break;
    }
  }
  Offset = ByteOffset.getSExtValue();
  return Ptr;
}

bool llvm::isGEPBasedOnPointerToString(const GEPOperator *GEP,
                                       unsigned CharSize) {
  // Make sure the GEP has exactly three arguments.
  if (GEP->getNumOperands() != 3)
    return false;

  // Make sure the index-ee is a pointer to array of \p CharSize integers.
  // CharSize.
  ArrayType *AT = dyn_cast<ArrayType>(GEP->getSourceElementType());
  if (!AT || !AT->getElementType()->isIntegerTy(CharSize))
    return false;

  // Check to make sure that the first operand of the GEP is an integer and
  // has value 0 so that we are sure we're indexing into the initializer.
  const ConstantInt *FirstIdx = dyn_cast<ConstantInt>(GEP->getOperand(1));
  if (!FirstIdx || !FirstIdx->isZero())
    return false;

  return true;
}

bool llvm::getConstantDataArrayInfo(const Value *V,
                                    ConstantDataArraySlice &Slice,
                                    unsigned ElementSize, uint64_t Offset) {
  assert(V);

  // Look through bitcast instructions and geps.
  V = V->stripPointerCasts();

  // If the value is a GEP instruction or constant expression, treat it as an
  // offset.
  if (const GEPOperator *GEP = dyn_cast<GEPOperator>(V)) {
    // The GEP operator should be based on a pointer to string constant, and is
    // indexing into the string constant.
    if (!isGEPBasedOnPointerToString(GEP, ElementSize))
      return false;

    // If the second index isn't a ConstantInt, then this is a variable index
    // into the array.  If this occurs, we can't say anything meaningful about
    // the string.
    uint64_t StartIdx = 0;
    if (const ConstantInt *CI = dyn_cast<ConstantInt>(GEP->getOperand(2)))
      StartIdx = CI->getZExtValue();
    else
      return false;
    return getConstantDataArrayInfo(GEP->getOperand(0), Slice, ElementSize,
                                    StartIdx + Offset);
  }

  // The GEP instruction, constant or instruction, must reference a global
  // variable that is a constant and is initialized. The referenced constant
  // initializer is the array that we'll use for optimization.
  const GlobalVariable *GV = dyn_cast<GlobalVariable>(V);
  if (!GV || !GV->isConstant() || !GV->hasDefinitiveInitializer())
    return false;

  const ConstantDataArray *Array;
  ArrayType *ArrayTy;
  if (GV->getInitializer()->isNullValue()) {
    Type *GVTy = GV->getValueType();
    if ( (ArrayTy = dyn_cast<ArrayType>(GVTy)) ) {
      // A zeroinitializer for the array; there is no ConstantDataArray.
      Array = nullptr;
    } else {
      const DataLayout &DL = GV->getParent()->getDataLayout();
      uint64_t SizeInBytes = DL.getTypeStoreSize(GVTy);
      uint64_t Length = SizeInBytes / (ElementSize / 8);
      if (Length <= Offset)
        return false;

      Slice.Array = nullptr;
      Slice.Offset = 0;
      Slice.Length = Length - Offset;
      return true;
    }
  } else {
    // This must be a ConstantDataArray.
    Array = dyn_cast<ConstantDataArray>(GV->getInitializer());
    if (!Array)
      return false;
    ArrayTy = Array->getType();
  }
  if (!ArrayTy->getElementType()->isIntegerTy(ElementSize))
    return false;

  uint64_t NumElts = ArrayTy->getArrayNumElements();
  if (Offset > NumElts)
    return false;

  Slice.Array = Array;
  Slice.Offset = Offset;
  Slice.Length = NumElts - Offset;
  return true;
}

/// This function computes the length of a null-terminated C string pointed to
/// by V. If successful, it returns true and returns the string in Str.
/// If unsuccessful, it returns false.
bool llvm::getConstantStringInfo(const Value *V, StringRef &Str,
                                 uint64_t Offset, bool TrimAtNul) {
  ConstantDataArraySlice Slice;
  if (!getConstantDataArrayInfo(V, Slice, 8, Offset))
    return false;

  if (Slice.Array == nullptr) {
    if (TrimAtNul) {
      Str = StringRef();
      return true;
    }
    if (Slice.Length == 1) {
      Str = StringRef("", 1);
      return true;
    }
    // We cannot instantiate a StringRef as we do not have an appropriate string
    // of 0s at hand.
    return false;
  }

  // Start out with the entire array in the StringRef.
  Str = Slice.Array->getAsString();
  // Skip over 'offset' bytes.
  Str = Str.substr(Slice.Offset);

  if (TrimAtNul) {
    // Trim off the \0 and anything after it.  If the array is not nul
    // terminated, we just return the whole end of string.  The client may know
    // some other way that the string is length-bound.
    Str = Str.substr(0, Str.find('\0'));
  }
  return true;
}

// These next two are very similar to the above, but also look through PHI
// nodes.
// TODO: See if we can integrate these two together.

/// If we can compute the length of the string pointed to by
/// the specified pointer, return 'len+1'.  If we can't, return 0.
static uint64_t GetStringLengthH(const Value *V,
                                 SmallPtrSetImpl<const PHINode*> &PHIs,
                                 unsigned CharSize) {
  // Look through noop bitcast instructions.
  V = V->stripPointerCasts();

  // If this is a PHI node, there are two cases: either we have already seen it
  // or we haven't.
  if (const PHINode *PN = dyn_cast<PHINode>(V)) {
    if (!PHIs.insert(PN).second)
      return ~0ULL;  // already in the set.

    // If it was new, see if all the input strings are the same length.
    uint64_t LenSoFar = ~0ULL;
    for (Value *IncValue : PN->incoming_values()) {
      uint64_t Len = GetStringLengthH(IncValue, PHIs, CharSize);
      if (Len == 0) return 0; // Unknown length -> unknown.

      if (Len == ~0ULL) continue;

      if (Len != LenSoFar && LenSoFar != ~0ULL)
        return 0;    // Disagree -> unknown.
      LenSoFar = Len;
    }

    // Success, all agree.
    return LenSoFar;
  }

  // strlen(select(c,x,y)) -> strlen(x) ^ strlen(y)
  if (const SelectInst *SI = dyn_cast<SelectInst>(V)) {
    uint64_t Len1 = GetStringLengthH(SI->getTrueValue(), PHIs, CharSize);
    if (Len1 == 0) return 0;
    uint64_t Len2 = GetStringLengthH(SI->getFalseValue(), PHIs, CharSize);
    if (Len2 == 0) return 0;
    if (Len1 == ~0ULL) return Len2;
    if (Len2 == ~0ULL) return Len1;
    if (Len1 != Len2) return 0;
    return Len1;
  }

  // Otherwise, see if we can read the string.
  ConstantDataArraySlice Slice;
  if (!getConstantDataArrayInfo(V, Slice, CharSize))
    return 0;

  if (Slice.Array == nullptr)
    return 1;

  // Search for nul characters
  unsigned NullIndex = 0;
  for (unsigned E = Slice.Length; NullIndex < E; ++NullIndex) {
    if (Slice.Array->getElementAsInteger(Slice.Offset + NullIndex) == 0)
      break;
  }

  return NullIndex + 1;
}

/// If we can compute the length of the string pointed to by
/// the specified pointer, return 'len+1'.  If we can't, return 0.
uint64_t llvm::GetStringLength(const Value *V, unsigned CharSize) {
  if (!V->getType()->isPointerTy()) return 0;

  SmallPtrSet<const PHINode*, 32> PHIs;
  uint64_t Len = GetStringLengthH(V, PHIs, CharSize);
  // If Len is ~0ULL, we had an infinite phi cycle: this is dead code, so return
  // an empty string as a length.
  return Len == ~0ULL ? 1 : Len;
}

/// \brief \p PN defines a loop-variant pointer to an object.  Check if the
/// previous iteration of the loop was referring to the same object as \p PN.
static bool isSameUnderlyingObjectInLoop(const PHINode *PN,
                                         const LoopInfo *LI) {
  // Find the loop-defined value.
  Loop *L = LI->getLoopFor(PN->getParent());
  if (PN->getNumIncomingValues() != 2)
    return true;

  // Find the value from previous iteration.
  auto *PrevValue = dyn_cast<Instruction>(PN->getIncomingValue(0));
  if (!PrevValue || LI->getLoopFor(PrevValue->getParent()) != L)
    PrevValue = dyn_cast<Instruction>(PN->getIncomingValue(1));
  if (!PrevValue || LI->getLoopFor(PrevValue->getParent()) != L)
    return true;

  // If a new pointer is loaded in the loop, the pointer references a different
  // object in every iteration.  E.g.:
  //    for (i)
  //       int *p = a[i];
  //       ...
  if (auto *Load = dyn_cast<LoadInst>(PrevValue))
    if (!L->isLoopInvariant(Load->getPointerOperand()))
      return false;
  return true;
}

Value *llvm::GetUnderlyingObject(Value *V, const DataLayout &DL,
                                 unsigned MaxLookup) {
  if (!V->getType()->isPointerTy())
    return V;
  for (unsigned Count = 0; MaxLookup == 0 || Count < MaxLookup; ++Count) {
    if (GEPOperator *GEP = dyn_cast<GEPOperator>(V)) {
      V = GEP->getPointerOperand();
    } else if (Operator::getOpcode(V) == Instruction::BitCast ||
               Operator::getOpcode(V) == Instruction::AddrSpaceCast) {
      V = cast<Operator>(V)->getOperand(0);
    } else if (GlobalAlias *GA = dyn_cast<GlobalAlias>(V)) {
      if (GA->isInterposable())
        return V;
      V = GA->getAliasee();
    } else if (isa<AllocaInst>(V)) {
      // An alloca can't be further simplified.
      return V;
    } else {
      if (auto CS = CallSite(V))
        if (Value *RV = CS.getReturnedArgOperand()) {
          V = RV;
          continue;
        }

      // See if InstructionSimplify knows any relevant tricks.
      if (Instruction *I = dyn_cast<Instruction>(V))
        // TODO: Acquire a DominatorTree and AssumptionCache and use them.
        if (Value *Simplified = SimplifyInstruction(I, {DL, I})) {
          V = Simplified;
          continue;
        }

      return V;
    }
    assert(V->getType()->isPointerTy() && "Unexpected operand type!");
  }
  return V;
}

void llvm::GetUnderlyingObjects(Value *V, SmallVectorImpl<Value *> &Objects,
                                const DataLayout &DL, LoopInfo *LI,
                                unsigned MaxLookup) {
  SmallPtrSet<Value *, 4> Visited;
  SmallVector<Value *, 4> Worklist;
  Worklist.push_back(V);
  do {
    Value *P = Worklist.pop_back_val();
    P = GetUnderlyingObject(P, DL, MaxLookup);

    if (!Visited.insert(P).second)
      continue;

    if (SelectInst *SI = dyn_cast<SelectInst>(P)) {
      Worklist.push_back(SI->getTrueValue());
      Worklist.push_back(SI->getFalseValue());
      continue;
    }

    if (PHINode *PN = dyn_cast<PHINode>(P)) {
      // If this PHI changes the underlying object in every iteration of the
      // loop, don't look through it.  Consider:
      //   int **A;
      //   for (i) {
      //     Prev = Curr;     // Prev = PHI (Prev_0, Curr)
      //     Curr = A[i];
      //     *Prev, *Curr;
      //
      // Prev is tracking Curr one iteration behind so they refer to different
      // underlying objects.
      if (!LI || !LI->isLoopHeader(PN->getParent()) ||
          isSameUnderlyingObjectInLoop(PN, LI))
        for (Value *IncValue : PN->incoming_values())
          Worklist.push_back(IncValue);
      continue;
    }

    Objects.push_back(P);
  } while (!Worklist.empty());
}

/// This is the function that does the work of looking through basic
/// ptrtoint+arithmetic+inttoptr sequences.
static const Value *getUnderlyingObjectFromInt(const Value *V) {
  do {
    if (const Operator *U = dyn_cast<Operator>(V)) {
      // If we find a ptrtoint, we can transfer control back to the
      // regular getUnderlyingObjectFromInt.
      if (U->getOpcode() == Instruction::PtrToInt)
        return U->getOperand(0);
      // If we find an add of a constant, a multiplied value, or a phi, it's
      // likely that the other operand will lead us to the base
      // object. We don't have to worry about the case where the
      // object address is somehow being computed by the multiply,
      // because our callers only care when the result is an
      // identifiable object.
      if (U->getOpcode() != Instruction::Add ||
          (!isa<ConstantInt>(U->getOperand(1)) &&
           Operator::getOpcode(U->getOperand(1)) != Instruction::Mul &&
           !isa<PHINode>(U->getOperand(1))))
        return V;
      V = U->getOperand(0);
    } else {
      return V;
    }
    assert(V->getType()->isIntegerTy() && "Unexpected operand type!");
  } while (true);
}

/// This is a wrapper around GetUnderlyingObjects and adds support for basic
/// ptrtoint+arithmetic+inttoptr sequences.
/// It returns false if unidentified object is found in GetUnderlyingObjects.
bool llvm::getUnderlyingObjectsForCodeGen(const Value *V,
                          SmallVectorImpl<Value *> &Objects,
                          const DataLayout &DL) {
  SmallPtrSet<const Value *, 16> Visited;
  SmallVector<const Value *, 4> Working(1, V);
  do {
    V = Working.pop_back_val();

    SmallVector<Value *, 4> Objs;
    GetUnderlyingObjects(const_cast<Value *>(V), Objs, DL);

    for (Value *V : Objs) {
      if (!Visited.insert(V).second)
        continue;
      if (Operator::getOpcode(V) == Instruction::IntToPtr) {
        const Value *O =
          getUnderlyingObjectFromInt(cast<User>(V)->getOperand(0));
        if (O->getType()->isPointerTy()) {
          Working.push_back(O);
          continue;
        }
      }
      // If GetUnderlyingObjects fails to find an identifiable object,
      // getUnderlyingObjectsForCodeGen also fails for safety.
      if (!isIdentifiedObject(V)) {
        Objects.clear();
        return false;
      }
      Objects.push_back(const_cast<Value *>(V));
    }
  } while (!Working.empty());
  return true;
}

/// Return true if the only users of this pointer are lifetime markers.
bool llvm::onlyUsedByLifetimeMarkers(const Value *V) {
  for (const User *U : V->users()) {
    const IntrinsicInst *II = dyn_cast<IntrinsicInst>(U);
    if (!II) return false;

    if (II->getIntrinsicID() != Intrinsic::lifetime_start &&
        II->getIntrinsicID() != Intrinsic::lifetime_end)
      return false;
  }
  return true;
}

bool llvm::isSafeToSpeculativelyExecute(const Value *V,
                                        const Instruction *CtxI,
                                        const DominatorTree *DT) {
  const Operator *Inst = dyn_cast<Operator>(V);
  if (!Inst)
    return false;

  for (unsigned i = 0, e = Inst->getNumOperands(); i != e; ++i)
    if (Constant *C = dyn_cast<Constant>(Inst->getOperand(i)))
      if (C->canTrap())
        return false;

  switch (Inst->getOpcode()) {
  default:
    return true;
  case Instruction::UDiv:
  case Instruction::URem: {
    // x / y is undefined if y == 0.
    const APInt *V;
    if (match(Inst->getOperand(1), m_APInt(V)))
      return *V != 0;
    return false;
  }
  case Instruction::SDiv:
  case Instruction::SRem: {
    // x / y is undefined if y == 0 or x == INT_MIN and y == -1
    const APInt *Numerator, *Denominator;
    if (!match(Inst->getOperand(1), m_APInt(Denominator)))
      return false;
    // We cannot hoist this division if the denominator is 0.
    if (*Denominator == 0)
      return false;
    // It's safe to hoist if the denominator is not 0 or -1.
    if (*Denominator != -1)
      return true;
    // At this point we know that the denominator is -1.  It is safe to hoist as
    // long we know that the numerator is not INT_MIN.
    if (match(Inst->getOperand(0), m_APInt(Numerator)))
      return !Numerator->isMinSignedValue();
    // The numerator *might* be MinSignedValue.
    return false;
  }
  case Instruction::Load: {
    const LoadInst *LI = cast<LoadInst>(Inst);
    if (!LI->isUnordered() ||
        // Speculative load may create a race that did not exist in the source.
        LI->getFunction()->hasFnAttribute(Attribute::SanitizeThread) ||
        // Speculative load may load data from dirty regions.
        LI->getFunction()->hasFnAttribute(Attribute::SanitizeAddress) ||
        LI->getFunction()->hasFnAttribute(Attribute::SanitizeHWAddress))
      return false;
    const DataLayout &DL = LI->getModule()->getDataLayout();
    return isDereferenceableAndAlignedPointer(LI->getPointerOperand(),
                                              LI->getAlignment(), DL, CtxI, DT);
  }
  case Instruction::Call: {
    auto *CI = cast<const CallInst>(Inst);
    const Function *Callee = CI->getCalledFunction();

    // The called function could have undefined behavior or side-effects, even
    // if marked readnone nounwind.
    return Callee && Callee->isSpeculatable();
  }
  case Instruction::VAArg:
  case Instruction::Alloca:
  case Instruction::Invoke:
  case Instruction::PHI:
  case Instruction::Store:
  case Instruction::Ret:
  case Instruction::Br:
  case Instruction::IndirectBr:
  case Instruction::Switch:
  case Instruction::Unreachable:
  case Instruction::Fence:
  case Instruction::AtomicRMW:
  case Instruction::AtomicCmpXchg:
  case Instruction::LandingPad:
  case Instruction::Resume:
  case Instruction::CatchSwitch:
  case Instruction::CatchPad:
  case Instruction::CatchRet:
  case Instruction::CleanupPad:
  case Instruction::CleanupRet:
    return false; // Misc instructions which have effects
  }
}

bool llvm::mayBeMemoryDependent(const Instruction &I) {
  return I.mayReadOrWriteMemory() || !isSafeToSpeculativelyExecute(&I);
}

OverflowResult llvm::computeOverflowForUnsignedMul(const Value *LHS,
                                                   const Value *RHS,
                                                   const DataLayout &DL,
                                                   AssumptionCache *AC,
                                                   const Instruction *CxtI,
                                                   const DominatorTree *DT) {
  // Multiplying n * m significant bits yields a result of n + m significant
  // bits. If the total number of significant bits does not exceed the
  // result bit width (minus 1), there is no overflow.
  // This means if we have enough leading zero bits in the operands
  // we can guarantee that the result does not overflow.
  // Ref: "Hacker's Delight" by Henry Warren
  unsigned BitWidth = LHS->getType()->getScalarSizeInBits();
  KnownBits LHSKnown(BitWidth);
  KnownBits RHSKnown(BitWidth);
  computeKnownBits(LHS, LHSKnown, DL, /*Depth=*/0, AC, CxtI, DT);
  computeKnownBits(RHS, RHSKnown, DL, /*Depth=*/0, AC, CxtI, DT);
  // Note that underestimating the number of zero bits gives a more
  // conservative answer.
  unsigned ZeroBits = LHSKnown.countMinLeadingZeros() +
                      RHSKnown.countMinLeadingZeros();
  // First handle the easy case: if we have enough zero bits there's
  // definitely no overflow.
  if (ZeroBits >= BitWidth)
    return OverflowResult::NeverOverflows;

  // Get the largest possible values for each operand.
  APInt LHSMax = ~LHSKnown.Zero;
  APInt RHSMax = ~RHSKnown.Zero;

  // We know the multiply operation doesn't overflow if the maximum values for
  // each operand will not overflow after we multiply them together.
  bool MaxOverflow;
  (void)LHSMax.umul_ov(RHSMax, MaxOverflow);
  if (!MaxOverflow)
    return OverflowResult::NeverOverflows;

  // We know it always overflows if multiplying the smallest possible values for
  // the operands also results in overflow.
  bool MinOverflow;
  (void)LHSKnown.One.umul_ov(RHSKnown.One, MinOverflow);
  if (MinOverflow)
    return OverflowResult::AlwaysOverflows;

  return OverflowResult::MayOverflow;
}

OverflowResult llvm::computeOverflowForUnsignedAdd(const Value *LHS,
                                                   const Value *RHS,
                                                   const DataLayout &DL,
                                                   AssumptionCache *AC,
                                                   const Instruction *CxtI,
                                                   const DominatorTree *DT) {
  KnownBits LHSKnown = computeKnownBits(LHS, DL, /*Depth=*/0, AC, CxtI, DT);
  if (LHSKnown.isNonNegative() || LHSKnown.isNegative()) {
    KnownBits RHSKnown = computeKnownBits(RHS, DL, /*Depth=*/0, AC, CxtI, DT);

    if (LHSKnown.isNegative() && RHSKnown.isNegative()) {
      // The sign bit is set in both cases: this MUST overflow.
      // Create a simple add instruction, and insert it into the struct.
      return OverflowResult::AlwaysOverflows;
    }

    if (LHSKnown.isNonNegative() && RHSKnown.isNonNegative()) {
      // The sign bit is clear in both cases: this CANNOT overflow.
      // Create a simple add instruction, and insert it into the struct.
      return OverflowResult::NeverOverflows;
    }
  }

  return OverflowResult::MayOverflow;
}

/// \brief Return true if we can prove that adding the two values of the
/// knownbits will not overflow.
/// Otherwise return false.
static bool checkRippleForSignedAdd(const KnownBits &LHSKnown,
                                    const KnownBits &RHSKnown) {
  // Addition of two 2's complement numbers having opposite signs will never
  // overflow.
  if ((LHSKnown.isNegative() && RHSKnown.isNonNegative()) ||
      (LHSKnown.isNonNegative() && RHSKnown.isNegative()))
    return true;

  // If either of the values is known to be non-negative, adding them can only
  // overflow if the second is also non-negative, so we can assume that.
  // Two non-negative numbers will only overflow if there is a carry to the 
  // sign bit, so we can check if even when the values are as big as possible
  // there is no overflow to the sign bit.
  if (LHSKnown.isNonNegative() || RHSKnown.isNonNegative()) {
    APInt MaxLHS = ~LHSKnown.Zero;
    MaxLHS.clearSignBit();
    APInt MaxRHS = ~RHSKnown.Zero;
    MaxRHS.clearSignBit();
    APInt Result = std::move(MaxLHS) + std::move(MaxRHS);
    return Result.isSignBitClear();
  }

  // If either of the values is known to be negative, adding them can only
  // overflow if the second is also negative, so we can assume that.
  // Two negative number will only overflow if there is no carry to the sign
  // bit, so we can check if even when the values are as small as possible
  // there is overflow to the sign bit.
  if (LHSKnown.isNegative() || RHSKnown.isNegative()) {
    APInt MinLHS = LHSKnown.One;
    MinLHS.clearSignBit();
    APInt MinRHS = RHSKnown.One;
    MinRHS.clearSignBit();
    APInt Result = std::move(MinLHS) + std::move(MinRHS);
    return Result.isSignBitSet();
  }

  // If we reached here it means that we know nothing about the sign bits.
  // In this case we can't know if there will be an overflow, since by 
  // changing the sign bits any two values can be made to overflow.
  return false;
}

static OverflowResult computeOverflowForSignedAdd(const Value *LHS,
                                                  const Value *RHS,
                                                  const AddOperator *Add,
                                                  const DataLayout &DL,
                                                  AssumptionCache *AC,
                                                  const Instruction *CxtI,
                                                  const DominatorTree *DT) {
  if (Add && Add->hasNoSignedWrap()) {
    return OverflowResult::NeverOverflows;
  }

  // If LHS and RHS each have at least two sign bits, the addition will look
  // like
  //
  // XX..... +
  // YY.....
  //
  // If the carry into the most significant position is 0, X and Y can't both
  // be 1 and therefore the carry out of the addition is also 0.
  //
  // If the carry into the most significant position is 1, X and Y can't both
  // be 0 and therefore the carry out of the addition is also 1.
  //
  // Since the carry into the most significant position is always equal to
  // the carry out of the addition, there is no signed overflow.
  if (ComputeNumSignBits(LHS, DL, 0, AC, CxtI, DT) > 1 &&
      ComputeNumSignBits(RHS, DL, 0, AC, CxtI, DT) > 1)
    return OverflowResult::NeverOverflows;

  KnownBits LHSKnown = computeKnownBits(LHS, DL, /*Depth=*/0, AC, CxtI, DT);
  KnownBits RHSKnown = computeKnownBits(RHS, DL, /*Depth=*/0, AC, CxtI, DT);

  if (checkRippleForSignedAdd(LHSKnown, RHSKnown))
    return OverflowResult::NeverOverflows;

  // The remaining code needs Add to be available. Early returns if not so.
  if (!Add)
    return OverflowResult::MayOverflow;

  // If the sign of Add is the same as at least one of the operands, this add
  // CANNOT overflow. This is particularly useful when the sum is
  // @llvm.assume'ed non-negative rather than proved so from analyzing its
  // operands.
  bool LHSOrRHSKnownNonNegative =
      (LHSKnown.isNonNegative() || RHSKnown.isNonNegative());
  bool LHSOrRHSKnownNegative = 
      (LHSKnown.isNegative() || RHSKnown.isNegative());
  if (LHSOrRHSKnownNonNegative || LHSOrRHSKnownNegative) {
    KnownBits AddKnown = computeKnownBits(Add, DL, /*Depth=*/0, AC, CxtI, DT);
    if ((AddKnown.isNonNegative() && LHSOrRHSKnownNonNegative) ||
        (AddKnown.isNegative() && LHSOrRHSKnownNegative)) {
      return OverflowResult::NeverOverflows;
    }
  }

  return OverflowResult::MayOverflow;
}

bool llvm::isOverflowIntrinsicNoWrap(const IntrinsicInst *II,
                                     const DominatorTree &DT) {
#ifndef NDEBUG
  auto IID = II->getIntrinsicID();
  assert((IID == Intrinsic::sadd_with_overflow ||
          IID == Intrinsic::uadd_with_overflow ||
          IID == Intrinsic::ssub_with_overflow ||
          IID == Intrinsic::usub_with_overflow ||
          IID == Intrinsic::smul_with_overflow ||
          IID == Intrinsic::umul_with_overflow) &&
         "Not an overflow intrinsic!");
#endif

  SmallVector<const BranchInst *, 2> GuardingBranches;
  SmallVector<const ExtractValueInst *, 2> Results;

  for (const User *U : II->users()) {
    if (const auto *EVI = dyn_cast<ExtractValueInst>(U)) {
      assert(EVI->getNumIndices() == 1 && "Obvious from CI's type");

      if (EVI->getIndices()[0] == 0)
        Results.push_back(EVI);
      else {
        assert(EVI->getIndices()[0] == 1 && "Obvious from CI's type");

        for (const auto *U : EVI->users())
          if (const auto *B = dyn_cast<BranchInst>(U)) {
            assert(B->isConditional() && "How else is it using an i1?");
            GuardingBranches.push_back(B);
          }
      }
    } else {
      // We are using the aggregate directly in a way we don't want to analyze
      // here (storing it to a global, say).
      return false;
    }
  }

  auto AllUsesGuardedByBranch = [&](const BranchInst *BI) {
    BasicBlockEdge NoWrapEdge(BI->getParent(), BI->getSuccessor(1));
    if (!NoWrapEdge.isSingleEdge())
      return false;

    // Check if all users of the add are provably no-wrap.
    for (const auto *Result : Results) {
      // If the extractvalue itself is not executed on overflow, the we don't
      // need to check each use separately, since domination is transitive.
      if (DT.dominates(NoWrapEdge, Result->getParent()))
        continue;

      for (auto &RU : Result->uses())
        if (!DT.dominates(NoWrapEdge, RU))
          return false;
    }

    return true;
  };

  return llvm::any_of(GuardingBranches, AllUsesGuardedByBranch);
}


OverflowResult llvm::computeOverflowForSignedAdd(const AddOperator *Add,
                                                 const DataLayout &DL,
                                                 AssumptionCache *AC,
                                                 const Instruction *CxtI,
                                                 const DominatorTree *DT) {
  return ::computeOverflowForSignedAdd(Add->getOperand(0), Add->getOperand(1),
                                       Add, DL, AC, CxtI, DT);
}

OverflowResult llvm::computeOverflowForSignedAdd(const Value *LHS,
                                                 const Value *RHS,
                                                 const DataLayout &DL,
                                                 AssumptionCache *AC,
                                                 const Instruction *CxtI,
                                                 const DominatorTree *DT) {
  return ::computeOverflowForSignedAdd(LHS, RHS, nullptr, DL, AC, CxtI, DT);
}

bool llvm::isGuaranteedToTransferExecutionToSuccessor(const Instruction *I) {
  // A memory operation returns normally if it isn't volatile. A volatile
  // operation is allowed to trap.
  //
  // An atomic operation isn't guaranteed to return in a reasonable amount of
  // time because it's possible for another thread to interfere with it for an
  // arbitrary length of time, but programs aren't allowed to rely on that.
  if (const LoadInst *LI = dyn_cast<LoadInst>(I))
    return !LI->isVolatile();
  if (const StoreInst *SI = dyn_cast<StoreInst>(I))
    return !SI->isVolatile();
  if (const AtomicCmpXchgInst *CXI = dyn_cast<AtomicCmpXchgInst>(I))
    return !CXI->isVolatile();
  if (const AtomicRMWInst *RMWI = dyn_cast<AtomicRMWInst>(I))
    return !RMWI->isVolatile();
  if (const MemIntrinsic *MII = dyn_cast<MemIntrinsic>(I))
    return !MII->isVolatile();

  // If there is no successor, then execution can't transfer to it.
  if (const auto *CRI = dyn_cast<CleanupReturnInst>(I))
    return !CRI->unwindsToCaller();
  if (const auto *CatchSwitch = dyn_cast<CatchSwitchInst>(I))
    return !CatchSwitch->unwindsToCaller();
  if (isa<ResumeInst>(I))
    return false;
  if (isa<ReturnInst>(I))
    return false;
  if (isa<UnreachableInst>(I))
    return false;

  // Calls can throw, or contain an infinite loop, or kill the process.
  if (auto CS = ImmutableCallSite(I)) {
    // Call sites that throw have implicit non-local control flow.
    if (!CS.doesNotThrow())
      return false;

    // Non-throwing call sites can loop infinitely, call exit/pthread_exit
    // etc. and thus not return.  However, LLVM already assumes that
    //
    //  - Thread exiting actions are modeled as writes to memory invisible to
    //    the program.
    //
    //  - Loops that don't have side effects (side effects are volatile/atomic
    //    stores and IO) always terminate (see http://llvm.org/PR965).
    //    Furthermore IO itself is also modeled as writes to memory invisible to
    //    the program.
    //
    // We rely on those assumptions here, and use the memory effects of the call
    // target as a proxy for checking that it always returns.

    // FIXME: This isn't aggressive enough; a call which only writes to a global
    // is guaranteed to return.
    return CS.onlyReadsMemory() || CS.onlyAccessesArgMemory() ||
           match(I, m_Intrinsic<Intrinsic::assume>()) ||
           match(I, m_Intrinsic<Intrinsic::sideeffect>());
  }

  // Other instructions return normally.
  return true;
}

bool llvm::isGuaranteedToExecuteForEveryIteration(const Instruction *I,
                                                  const Loop *L) {
  // The loop header is guaranteed to be executed for every iteration.
  //
  // FIXME: Relax this constraint to cover all basic blocks that are
  // guaranteed to be executed at every iteration.
  if (I->getParent() != L->getHeader()) return false;

  for (const Instruction &LI : *L->getHeader()) {
    if (&LI == I) return true;
    if (!isGuaranteedToTransferExecutionToSuccessor(&LI)) return false;
  }
  llvm_unreachable("Instruction not contained in its own parent basic block.");
}

bool llvm::propagatesFullPoison(const Instruction *I) {
  switch (I->getOpcode()) {
  case Instruction::Add:
  case Instruction::Sub:
  case Instruction::Xor:
  case Instruction::Trunc:
  case Instruction::BitCast:
  case Instruction::AddrSpaceCast:
  case Instruction::Mul:
  case Instruction::Shl:
  case Instruction::GetElementPtr:
    // These operations all propagate poison unconditionally. Note that poison
    // is not any particular value, so xor or subtraction of poison with
    // itself still yields poison, not zero.
    return true;

  case Instruction::AShr:
  case Instruction::SExt:
    // For these operations, one bit of the input is replicated across
    // multiple output bits. A replicated poison bit is still poison.
    return true;

  case Instruction::ICmp:
    // Comparing poison with any value yields poison.  This is why, for
    // instance, x s< (x +nsw 1) can be folded to true.
    return true;

  default:
    return false;
  }
}

const Value *llvm::getGuaranteedNonFullPoisonOp(const Instruction *I) {
  switch (I->getOpcode()) {
    case Instruction::Store:
      return cast<StoreInst>(I)->getPointerOperand();

    case Instruction::Load:
      return cast<LoadInst>(I)->getPointerOperand();

    case Instruction::AtomicCmpXchg:
      return cast<AtomicCmpXchgInst>(I)->getPointerOperand();

    case Instruction::AtomicRMW:
      return cast<AtomicRMWInst>(I)->getPointerOperand();

    case Instruction::UDiv:
    case Instruction::SDiv:
    case Instruction::URem:
    case Instruction::SRem:
      return I->getOperand(1);

    default:
      return nullptr;
  }
}

bool llvm::programUndefinedIfFullPoison(const Instruction *PoisonI) {
  // We currently only look for uses of poison values within the same basic
  // block, as that makes it easier to guarantee that the uses will be
  // executed given that PoisonI is executed.
  //
  // FIXME: Expand this to consider uses beyond the same basic block. To do
  // this, look out for the distinction between post-dominance and strong
  // post-dominance.
  const BasicBlock *BB = PoisonI->getParent();

  // Set of instructions that we have proved will yield poison if PoisonI
  // does.
  SmallSet<const Value *, 16> YieldsPoison;
  SmallSet<const BasicBlock *, 4> Visited;
  YieldsPoison.insert(PoisonI);
  Visited.insert(PoisonI->getParent());

  BasicBlock::const_iterator Begin = PoisonI->getIterator(), End = BB->end();

  unsigned Iter = 0;
  while (Iter++ < MaxDepth) {
    for (auto &I : make_range(Begin, End)) {
      if (&I != PoisonI) {
        const Value *NotPoison = getGuaranteedNonFullPoisonOp(&I);
        if (NotPoison != nullptr && YieldsPoison.count(NotPoison))
          return true;
        if (!isGuaranteedToTransferExecutionToSuccessor(&I))
          return false;
      }

      // Mark poison that propagates from I through uses of I.
      if (YieldsPoison.count(&I)) {
        for (const User *User : I.users()) {
          const Instruction *UserI = cast<Instruction>(User);
          if (propagatesFullPoison(UserI))
            YieldsPoison.insert(User);
        }
      }
    }

    if (auto *NextBB = BB->getSingleSuccessor()) {
      if (Visited.insert(NextBB).second) {
        BB = NextBB;
        Begin = BB->getFirstNonPHI()->getIterator();
        End = BB->end();
        continue;
      }
    }

    break;
  }
  return false;
}

static bool isKnownNonNaN(const Value *V, FastMathFlags FMF) {
  if (FMF.noNaNs())
    return true;

  if (auto *C = dyn_cast<ConstantFP>(V))
    return !C->isNaN();
  return false;
}

static bool isKnownNonZero(const Value *V) {
  if (auto *C = dyn_cast<ConstantFP>(V))
    return !C->isZero();
  return false;
}

/// Match clamp pattern for float types without care about NaNs or signed zeros.
/// Given non-min/max outer cmp/select from the clamp pattern this
/// function recognizes if it can be substitued by a "canonical" min/max
/// pattern.
static SelectPatternResult matchFastFloatClamp(CmpInst::Predicate Pred,
                                               Value *CmpLHS, Value *CmpRHS,
                                               Value *TrueVal, Value *FalseVal,
                                               Value *&LHS, Value *&RHS) {
  // Try to match
  //   X < C1 ? C1 : Min(X, C2) --> Max(C1, Min(X, C2))
  //   X > C1 ? C1 : Max(X, C2) --> Min(C1, Max(X, C2))
  // and return description of the outer Max/Min.

  // First, check if select has inverse order:
  if (CmpRHS == FalseVal) {
    std::swap(TrueVal, FalseVal);
    Pred = CmpInst::getInversePredicate(Pred);
  }

  // Assume success now. If there's no match, callers should not use these anyway.
  LHS = TrueVal;
  RHS = FalseVal;

  const APFloat *FC1;
  if (CmpRHS != TrueVal || !match(CmpRHS, m_APFloat(FC1)) || !FC1->isFinite())
    return {SPF_UNKNOWN, SPNB_NA, false};

  const APFloat *FC2;
  switch (Pred) {
  case CmpInst::FCMP_OLT:
  case CmpInst::FCMP_OLE:
  case CmpInst::FCMP_ULT:
  case CmpInst::FCMP_ULE:
    if (match(FalseVal,
              m_CombineOr(m_OrdFMin(m_Specific(CmpLHS), m_APFloat(FC2)),
                          m_UnordFMin(m_Specific(CmpLHS), m_APFloat(FC2)))) &&
        FC1->compare(*FC2) == APFloat::cmpResult::cmpLessThan)
      return {SPF_FMAXNUM, SPNB_RETURNS_ANY, false};
    break;
  case CmpInst::FCMP_OGT:
  case CmpInst::FCMP_OGE:
  case CmpInst::FCMP_UGT:
  case CmpInst::FCMP_UGE:
    if (match(FalseVal,
              m_CombineOr(m_OrdFMax(m_Specific(CmpLHS), m_APFloat(FC2)),
                          m_UnordFMax(m_Specific(CmpLHS), m_APFloat(FC2)))) &&
        FC1->compare(*FC2) == APFloat::cmpResult::cmpGreaterThan)
      return {SPF_FMINNUM, SPNB_RETURNS_ANY, false};
    break;
  default:
    break;
  }

  return {SPF_UNKNOWN, SPNB_NA, false};
}

/// Recognize variations of:
///   CLAMP(v,l,h) ==> ((v) < (l) ? (l) : ((v) > (h) ? (h) : (v)))
static SelectPatternResult matchClamp(CmpInst::Predicate Pred,
                                      Value *CmpLHS, Value *CmpRHS,
                                      Value *TrueVal, Value *FalseVal) {
  // Swap the select operands and predicate to match the patterns below.
  if (CmpRHS != TrueVal) {
    Pred = ICmpInst::getSwappedPredicate(Pred);
    std::swap(TrueVal, FalseVal);
  }
  const APInt *C1;
  if (CmpRHS == TrueVal && match(CmpRHS, m_APInt(C1))) {
    const APInt *C2;
    // (X <s C1) ? C1 : SMIN(X, C2) ==> SMAX(SMIN(X, C2), C1)
    if (match(FalseVal, m_SMin(m_Specific(CmpLHS), m_APInt(C2))) &&
        C1->slt(*C2) && Pred == CmpInst::ICMP_SLT)
      return {SPF_SMAX, SPNB_NA, false};

    // (X >s C1) ? C1 : SMAX(X, C2) ==> SMIN(SMAX(X, C2), C1)
    if (match(FalseVal, m_SMax(m_Specific(CmpLHS), m_APInt(C2))) &&
        C1->sgt(*C2) && Pred == CmpInst::ICMP_SGT)
      return {SPF_SMIN, SPNB_NA, false};

    // (X <u C1) ? C1 : UMIN(X, C2) ==> UMAX(UMIN(X, C2), C1)
    if (match(FalseVal, m_UMin(m_Specific(CmpLHS), m_APInt(C2))) &&
        C1->ult(*C2) && Pred == CmpInst::ICMP_ULT)
      return {SPF_UMAX, SPNB_NA, false};

    // (X >u C1) ? C1 : UMAX(X, C2) ==> UMIN(UMAX(X, C2), C1)
    if (match(FalseVal, m_UMax(m_Specific(CmpLHS), m_APInt(C2))) &&
        C1->ugt(*C2) && Pred == CmpInst::ICMP_UGT)
      return {SPF_UMIN, SPNB_NA, false};
  }
  return {SPF_UNKNOWN, SPNB_NA, false};
}

/// Recognize variations of:
///   a < c ? min(a,b) : min(b,c) ==> min(min(a,b),min(b,c))
static SelectPatternResult matchMinMaxOfMinMax(CmpInst::Predicate Pred,
                                               Value *CmpLHS, Value *CmpRHS,
                                               Value *TVal, Value *FVal,
                                               unsigned Depth) {
  // TODO: Allow FP min/max with nnan/nsz.
  assert(CmpInst::isIntPredicate(Pred) && "Expected integer comparison");

  Value *A, *B;
  SelectPatternResult L = matchSelectPattern(TVal, A, B, nullptr, Depth + 1);
  if (!SelectPatternResult::isMinOrMax(L.Flavor))
    return {SPF_UNKNOWN, SPNB_NA, false};

  Value *C, *D;
  SelectPatternResult R = matchSelectPattern(FVal, C, D, nullptr, Depth + 1);
  if (L.Flavor != R.Flavor)
    return {SPF_UNKNOWN, SPNB_NA, false};

  // We have something like: x Pred y ? min(a, b) : min(c, d).
  // Try to match the compare to the min/max operations of the select operands.
  // First, make sure we have the right compare predicate.
  switch (L.Flavor) {
  case SPF_SMIN:
    if (Pred == ICmpInst::ICMP_SGT || Pred == ICmpInst::ICMP_SGE) {
      Pred = ICmpInst::getSwappedPredicate(Pred);
      std::swap(CmpLHS, CmpRHS);
    }
    if (Pred == ICmpInst::ICMP_SLT || Pred == ICmpInst::ICMP_SLE)
      break;
    return {SPF_UNKNOWN, SPNB_NA, false};
  case SPF_SMAX:
    if (Pred == ICmpInst::ICMP_SLT || Pred == ICmpInst::ICMP_SLE) {
      Pred = ICmpInst::getSwappedPredicate(Pred);
      std::swap(CmpLHS, CmpRHS);
    }
    if (Pred == ICmpInst::ICMP_SGT || Pred == ICmpInst::ICMP_SGE)
      break;
    return {SPF_UNKNOWN, SPNB_NA, false};
  case SPF_UMIN:
    if (Pred == ICmpInst::ICMP_UGT || Pred == ICmpInst::ICMP_UGE) {
      Pred = ICmpInst::getSwappedPredicate(Pred);
      std::swap(CmpLHS, CmpRHS);
    }
    if (Pred == ICmpInst::ICMP_ULT || Pred == ICmpInst::ICMP_ULE)
      break;
    return {SPF_UNKNOWN, SPNB_NA, false};
  case SPF_UMAX:
    if (Pred == ICmpInst::ICMP_ULT || Pred == ICmpInst::ICMP_ULE) {
      Pred = ICmpInst::getSwappedPredicate(Pred);
      std::swap(CmpLHS, CmpRHS);
    }
    if (Pred == ICmpInst::ICMP_UGT || Pred == ICmpInst::ICMP_UGE)
      break;
    return {SPF_UNKNOWN, SPNB_NA, false};
  default:
    return {SPF_UNKNOWN, SPNB_NA, false};
  }

  // If there is a common operand in the already matched min/max and the other
  // min/max operands match the compare operands (either directly or inverted),
  // then this is min/max of the same flavor.

  // a pred c ? m(a, b) : m(c, b) --> m(m(a, b), m(c, b))
  // ~c pred ~a ? m(a, b) : m(c, b) --> m(m(a, b), m(c, b))
  if (D == B) {
    if ((CmpLHS == A && CmpRHS == C) || (match(C, m_Not(m_Specific(CmpLHS))) &&
                                         match(A, m_Not(m_Specific(CmpRHS)))))
      return {L.Flavor, SPNB_NA, false};
  }
  // a pred d ? m(a, b) : m(b, d) --> m(m(a, b), m(b, d))
  // ~d pred ~a ? m(a, b) : m(b, d) --> m(m(a, b), m(b, d))
  if (C == B) {
    if ((CmpLHS == A && CmpRHS == D) || (match(D, m_Not(m_Specific(CmpLHS))) &&
                                         match(A, m_Not(m_Specific(CmpRHS)))))
      return {L.Flavor, SPNB_NA, false};
  }
  // b pred c ? m(a, b) : m(c, a) --> m(m(a, b), m(c, a))
  // ~c pred ~b ? m(a, b) : m(c, a) --> m(m(a, b), m(c, a))
  if (D == A) {
    if ((CmpLHS == B && CmpRHS == C) || (match(C, m_Not(m_Specific(CmpLHS))) &&
                                         match(B, m_Not(m_Specific(CmpRHS)))))
      return {L.Flavor, SPNB_NA, false};
  }
  // b pred d ? m(a, b) : m(a, d) --> m(m(a, b), m(a, d))
  // ~d pred ~b ? m(a, b) : m(a, d) --> m(m(a, b), m(a, d))
  if (C == A) {
    if ((CmpLHS == B && CmpRHS == D) || (match(D, m_Not(m_Specific(CmpLHS))) &&
                                         match(B, m_Not(m_Specific(CmpRHS)))))
      return {L.Flavor, SPNB_NA, false};
  }

  return {SPF_UNKNOWN, SPNB_NA, false};
}

/// Match non-obvious integer minimum and maximum sequences.
static SelectPatternResult matchMinMax(CmpInst::Predicate Pred,
                                       Value *CmpLHS, Value *CmpRHS,
                                       Value *TrueVal, Value *FalseVal,
                                       Value *&LHS, Value *&RHS,
                                       unsigned Depth) {
  // Assume success. If there's no match, callers should not use these anyway.
  LHS = TrueVal;
  RHS = FalseVal;

  SelectPatternResult SPR = matchClamp(Pred, CmpLHS, CmpRHS, TrueVal, FalseVal);
  if (SPR.Flavor != SelectPatternFlavor::SPF_UNKNOWN)
    return SPR;

  SPR = matchMinMaxOfMinMax(Pred, CmpLHS, CmpRHS, TrueVal, FalseVal, Depth);
  if (SPR.Flavor != SelectPatternFlavor::SPF_UNKNOWN)
    return SPR;
  
  if (Pred != CmpInst::ICMP_SGT && Pred != CmpInst::ICMP_SLT)
    return {SPF_UNKNOWN, SPNB_NA, false};

  // Z = X -nsw Y
  // (X >s Y) ? 0 : Z ==> (Z >s 0) ? 0 : Z ==> SMIN(Z, 0)
  // (X <s Y) ? 0 : Z ==> (Z <s 0) ? 0 : Z ==> SMAX(Z, 0)
  if (match(TrueVal, m_Zero()) &&
      match(FalseVal, m_NSWSub(m_Specific(CmpLHS), m_Specific(CmpRHS))))
    return {Pred == CmpInst::ICMP_SGT ? SPF_SMIN : SPF_SMAX, SPNB_NA, false};

  // Z = X -nsw Y
  // (X >s Y) ? Z : 0 ==> (Z >s 0) ? Z : 0 ==> SMAX(Z, 0)
  // (X <s Y) ? Z : 0 ==> (Z <s 0) ? Z : 0 ==> SMIN(Z, 0)
  if (match(FalseVal, m_Zero()) &&
      match(TrueVal, m_NSWSub(m_Specific(CmpLHS), m_Specific(CmpRHS))))
    return {Pred == CmpInst::ICMP_SGT ? SPF_SMAX : SPF_SMIN, SPNB_NA, false};

  const APInt *C1;
  if (!match(CmpRHS, m_APInt(C1)))
    return {SPF_UNKNOWN, SPNB_NA, false};

  // An unsigned min/max can be written with a signed compare.
  const APInt *C2;
  if ((CmpLHS == TrueVal && match(FalseVal, m_APInt(C2))) ||
      (CmpLHS == FalseVal && match(TrueVal, m_APInt(C2)))) {
    // Is the sign bit set?
    // (X <s 0) ? X : MAXVAL ==> (X >u MAXVAL) ? X : MAXVAL ==> UMAX
    // (X <s 0) ? MAXVAL : X ==> (X >u MAXVAL) ? MAXVAL : X ==> UMIN
    if (Pred == CmpInst::ICMP_SLT && C1->isNullValue() &&
        C2->isMaxSignedValue())
      return {CmpLHS == TrueVal ? SPF_UMAX : SPF_UMIN, SPNB_NA, false};

    // Is the sign bit clear?
    // (X >s -1) ? MINVAL : X ==> (X <u MINVAL) ? MINVAL : X ==> UMAX
    // (X >s -1) ? X : MINVAL ==> (X <u MINVAL) ? X : MINVAL ==> UMIN
    if (Pred == CmpInst::ICMP_SGT && C1->isAllOnesValue() &&
        C2->isMinSignedValue())
      return {CmpLHS == FalseVal ? SPF_UMAX : SPF_UMIN, SPNB_NA, false};
  }

  // Look through 'not' ops to find disguised signed min/max.
  // (X >s C) ? ~X : ~C ==> (~X <s ~C) ? ~X : ~C ==> SMIN(~X, ~C)
  // (X <s C) ? ~X : ~C ==> (~X >s ~C) ? ~X : ~C ==> SMAX(~X, ~C)
  if (match(TrueVal, m_Not(m_Specific(CmpLHS))) &&
      match(FalseVal, m_APInt(C2)) && ~(*C1) == *C2)
    return {Pred == CmpInst::ICMP_SGT ? SPF_SMIN : SPF_SMAX, SPNB_NA, false};

  // (X >s C) ? ~C : ~X ==> (~X <s ~C) ? ~C : ~X ==> SMAX(~C, ~X)
  // (X <s C) ? ~C : ~X ==> (~X >s ~C) ? ~C : ~X ==> SMIN(~C, ~X)
  if (match(FalseVal, m_Not(m_Specific(CmpLHS))) &&
      match(TrueVal, m_APInt(C2)) && ~(*C1) == *C2)
    return {Pred == CmpInst::ICMP_SGT ? SPF_SMAX : SPF_SMIN, SPNB_NA, false};

  return {SPF_UNKNOWN, SPNB_NA, false};
}

static SelectPatternResult matchSelectPattern(CmpInst::Predicate Pred,
                                              FastMathFlags FMF,
                                              Value *CmpLHS, Value *CmpRHS,
                                              Value *TrueVal, Value *FalseVal,
                                              Value *&LHS, Value *&RHS,
                                              unsigned Depth) {
  LHS = CmpLHS;
  RHS = CmpRHS;

  // Signed zero may return inconsistent results between implementations.
  //  (0.0 <= -0.0) ? 0.0 : -0.0 // Returns 0.0
  //  minNum(0.0, -0.0)          // May return -0.0 or 0.0 (IEEE 754-2008 5.3.1)
  // Therefore, we behave conservatively and only proceed if at least one of the
  // operands is known to not be zero or if we don't care about signed zero.
  switch (Pred) {
  default: break;
  // FIXME: Include OGT/OLT/UGT/ULT.
  case CmpInst::FCMP_OGE: case CmpInst::FCMP_OLE:
  case CmpInst::FCMP_UGE: case CmpInst::FCMP_ULE:
    if (!FMF.noSignedZeros() && !isKnownNonZero(CmpLHS) &&
        !isKnownNonZero(CmpRHS))
      return {SPF_UNKNOWN, SPNB_NA, false};
  }

  SelectPatternNaNBehavior NaNBehavior = SPNB_NA;
  bool Ordered = false;

  // When given one NaN and one non-NaN input:
  //   - maxnum/minnum (C99 fmaxf()/fminf()) return the non-NaN input.
  //   - A simple C99 (a < b ? a : b) construction will return 'b' (as the
  //     ordered comparison fails), which could be NaN or non-NaN.
  // so here we discover exactly what NaN behavior is required/accepted.
  if (CmpInst::isFPPredicate(Pred)) {
    bool LHSSafe = isKnownNonNaN(CmpLHS, FMF);
    bool RHSSafe = isKnownNonNaN(CmpRHS, FMF);

    if (LHSSafe && RHSSafe) {
      // Both operands are known non-NaN.
      NaNBehavior = SPNB_RETURNS_ANY;
    } else if (CmpInst::isOrdered(Pred)) {
      // An ordered comparison will return false when given a NaN, so it
      // returns the RHS.
      Ordered = true;
      if (LHSSafe)
        // LHS is non-NaN, so if RHS is NaN then NaN will be returned.
        NaNBehavior = SPNB_RETURNS_NAN;
      else if (RHSSafe)
        NaNBehavior = SPNB_RETURNS_OTHER;
      else
        // Completely unsafe.
        return {SPF_UNKNOWN, SPNB_NA, false};
    } else {
      Ordered = false;
      // An unordered comparison will return true when given a NaN, so it
      // returns the LHS.
      if (LHSSafe)
        // LHS is non-NaN, so if RHS is NaN then non-NaN will be returned.
        NaNBehavior = SPNB_RETURNS_OTHER;
      else if (RHSSafe)
        NaNBehavior = SPNB_RETURNS_NAN;
      else
        // Completely unsafe.
        return {SPF_UNKNOWN, SPNB_NA, false};
    }
  }

  if (TrueVal == CmpRHS && FalseVal == CmpLHS) {
    std::swap(CmpLHS, CmpRHS);
    Pred = CmpInst::getSwappedPredicate(Pred);
    if (NaNBehavior == SPNB_RETURNS_NAN)
      NaNBehavior = SPNB_RETURNS_OTHER;
    else if (NaNBehavior == SPNB_RETURNS_OTHER)
      NaNBehavior = SPNB_RETURNS_NAN;
    Ordered = !Ordered;
  }

  // ([if]cmp X, Y) ? X : Y
  if (TrueVal == CmpLHS && FalseVal == CmpRHS) {
    switch (Pred) {
    default: return {SPF_UNKNOWN, SPNB_NA, false}; // Equality.
    case ICmpInst::ICMP_UGT:
    case ICmpInst::ICMP_UGE: return {SPF_UMAX, SPNB_NA, false};
    case ICmpInst::ICMP_SGT:
    case ICmpInst::ICMP_SGE: return {SPF_SMAX, SPNB_NA, false};
    case ICmpInst::ICMP_ULT:
    case ICmpInst::ICMP_ULE: return {SPF_UMIN, SPNB_NA, false};
    case ICmpInst::ICMP_SLT:
    case ICmpInst::ICMP_SLE: return {SPF_SMIN, SPNB_NA, false};
    case FCmpInst::FCMP_UGT:
    case FCmpInst::FCMP_UGE:
    case FCmpInst::FCMP_OGT:
    case FCmpInst::FCMP_OGE: return {SPF_FMAXNUM, NaNBehavior, Ordered};
    case FCmpInst::FCMP_ULT:
    case FCmpInst::FCMP_ULE:
    case FCmpInst::FCMP_OLT:
    case FCmpInst::FCMP_OLE: return {SPF_FMINNUM, NaNBehavior, Ordered};
    }
  }

  const APInt *C1;
  if (match(CmpRHS, m_APInt(C1))) {
    if ((CmpLHS == TrueVal && match(FalseVal, m_Neg(m_Specific(CmpLHS)))) ||
        (CmpLHS == FalseVal && match(TrueVal, m_Neg(m_Specific(CmpLHS))))) {

      // ABS(X) ==> (X >s 0) ? X : -X and (X >s -1) ? X : -X
      // NABS(X) ==> (X >s 0) ? -X : X and (X >s -1) ? -X : X
      if (Pred == ICmpInst::ICMP_SGT &&
          (C1->isNullValue() || C1->isAllOnesValue())) {
        return {(CmpLHS == TrueVal) ? SPF_ABS : SPF_NABS, SPNB_NA, false};
      }

      // ABS(X) ==> (X <s 0) ? -X : X and (X <s 1) ? -X : X
      // NABS(X) ==> (X <s 0) ? X : -X and (X <s 1) ? X : -X
      if (Pred == ICmpInst::ICMP_SLT &&
          (C1->isNullValue() || C1->isOneValue())) {
        return {(CmpLHS == FalseVal) ? SPF_ABS : SPF_NABS, SPNB_NA, false};
      }
    }
  }

  if (CmpInst::isIntPredicate(Pred))
    return matchMinMax(Pred, CmpLHS, CmpRHS, TrueVal, FalseVal, LHS, RHS, Depth);

  // According to (IEEE 754-2008 5.3.1), minNum(0.0, -0.0) and similar
  // may return either -0.0 or 0.0, so fcmp/select pair has stricter
  // semantics than minNum. Be conservative in such case.
  if (NaNBehavior != SPNB_RETURNS_ANY ||
      (!FMF.noSignedZeros() && !isKnownNonZero(CmpLHS) &&
       !isKnownNonZero(CmpRHS)))
    return {SPF_UNKNOWN, SPNB_NA, false};

  return matchFastFloatClamp(Pred, CmpLHS, CmpRHS, TrueVal, FalseVal, LHS, RHS);
}

/// Helps to match a select pattern in case of a type mismatch.
///
/// The function processes the case when type of true and false values of a
/// select instruction differs from type of the cmp instruction operands because
/// of a cast instructon. The function checks if it is legal to move the cast
/// operation after "select". If yes, it returns the new second value of
/// "select" (with the assumption that cast is moved):
/// 1. As operand of cast instruction when both values of "select" are same cast
/// instructions.
/// 2. As restored constant (by applying reverse cast operation) when the first
/// value of the "select" is a cast operation and the second value is a
/// constant.
/// NOTE: We return only the new second value because the first value could be
/// accessed as operand of cast instruction.
static Value *lookThroughCast(CmpInst *CmpI, Value *V1, Value *V2,
                              Instruction::CastOps *CastOp) {
  auto *Cast1 = dyn_cast<CastInst>(V1);
  if (!Cast1)
    return nullptr;

  *CastOp = Cast1->getOpcode();
  Type *SrcTy = Cast1->getSrcTy();
  if (auto *Cast2 = dyn_cast<CastInst>(V2)) {
    // If V1 and V2 are both the same cast from the same type, look through V1.
    if (*CastOp == Cast2->getOpcode() && SrcTy == Cast2->getSrcTy())
      return Cast2->getOperand(0);
    return nullptr;
  }

  auto *C = dyn_cast<Constant>(V2);
  if (!C)
    return nullptr;

  Constant *CastedTo = nullptr;
  switch (*CastOp) {
  case Instruction::ZExt:
    if (CmpI->isUnsigned())
      CastedTo = ConstantExpr::getTrunc(C, SrcTy);
    break;
  case Instruction::SExt:
    if (CmpI->isSigned())
      CastedTo = ConstantExpr::getTrunc(C, SrcTy, true);
    break;
  case Instruction::Trunc:
    Constant *CmpConst;
    if (match(CmpI->getOperand(1), m_Constant(CmpConst)) &&
        CmpConst->getType() == SrcTy) {
      // Here we have the following case:
      //
      //   %cond = cmp iN %x, CmpConst
      //   %tr = trunc iN %x to iK
      //   %narrowsel = select i1 %cond, iK %t, iK C
      //
      // We can always move trunc after select operation:
      //
      //   %cond = cmp iN %x, CmpConst
      //   %widesel = select i1 %cond, iN %x, iN CmpConst
      //   %tr = trunc iN %widesel to iK
      //
      // Note that C could be extended in any way because we don't care about
      // upper bits after truncation. It can't be abs pattern, because it would
      // look like:
      //
      //   select i1 %cond, x, -x.
      //
      // So only min/max pattern could be matched. Such match requires widened C
      // == CmpConst. That is why set widened C = CmpConst, condition trunc
      // CmpConst == C is checked below.
      CastedTo = CmpConst;
    } else {
      CastedTo = ConstantExpr::getIntegerCast(C, SrcTy, CmpI->isSigned());
    }
    break;
  case Instruction::FPTrunc:
    CastedTo = ConstantExpr::getFPExtend(C, SrcTy, true);
    break;
  case Instruction::FPExt:
    CastedTo = ConstantExpr::getFPTrunc(C, SrcTy, true);
    break;
  case Instruction::FPToUI:
    CastedTo = ConstantExpr::getUIToFP(C, SrcTy, true);
    break;
  case Instruction::FPToSI:
    CastedTo = ConstantExpr::getSIToFP(C, SrcTy, true);
    break;
  case Instruction::UIToFP:
    CastedTo = ConstantExpr::getFPToUI(C, SrcTy, true);
    break;
  case Instruction::SIToFP:
    CastedTo = ConstantExpr::getFPToSI(C, SrcTy, true);
    break;
  default:
    break;
  }

  if (!CastedTo)
    return nullptr;

  // Make sure the cast doesn't lose any information.
  Constant *CastedBack =
      ConstantExpr::getCast(*CastOp, CastedTo, C->getType(), true);
  if (CastedBack != C)
    return nullptr;

  return CastedTo;
}

SelectPatternResult llvm::matchSelectPattern(Value *V, Value *&LHS, Value *&RHS,
                                             Instruction::CastOps *CastOp,
                                             unsigned Depth) {
  if (Depth >= MaxDepth)
    return {SPF_UNKNOWN, SPNB_NA, false};

  SelectInst *SI = dyn_cast<SelectInst>(V);
  if (!SI) return {SPF_UNKNOWN, SPNB_NA, false};

  CmpInst *CmpI = dyn_cast<CmpInst>(SI->getCondition());
  if (!CmpI) return {SPF_UNKNOWN, SPNB_NA, false};

  CmpInst::Predicate Pred = CmpI->getPredicate();
  Value *CmpLHS = CmpI->getOperand(0);
  Value *CmpRHS = CmpI->getOperand(1);
  Value *TrueVal = SI->getTrueValue();
  Value *FalseVal = SI->getFalseValue();
  FastMathFlags FMF;
  if (isa<FPMathOperator>(CmpI))
    FMF = CmpI->getFastMathFlags();

  // Bail out early.
  if (CmpI->isEquality())
    return {SPF_UNKNOWN, SPNB_NA, false};

  // Deal with type mismatches.
  if (CastOp && CmpLHS->getType() != TrueVal->getType()) {
    if (Value *C = lookThroughCast(CmpI, TrueVal, FalseVal, CastOp)) {
      // If this is a potential fmin/fmax with a cast to integer, then ignore
      // -0.0 because there is no corresponding integer value.
      if (*CastOp == Instruction::FPToSI || *CastOp == Instruction::FPToUI)
        FMF.setNoSignedZeros();
      return ::matchSelectPattern(Pred, FMF, CmpLHS, CmpRHS,
                                  cast<CastInst>(TrueVal)->getOperand(0), C,
                                  LHS, RHS, Depth);
    }
    if (Value *C = lookThroughCast(CmpI, FalseVal, TrueVal, CastOp)) {
      // If this is a potential fmin/fmax with a cast to integer, then ignore
      // -0.0 because there is no corresponding integer value.
      if (*CastOp == Instruction::FPToSI || *CastOp == Instruction::FPToUI)
        FMF.setNoSignedZeros();
      return ::matchSelectPattern(Pred, FMF, CmpLHS, CmpRHS,
                                  C, cast<CastInst>(FalseVal)->getOperand(0),
                                  LHS, RHS, Depth);
    }
  }
  return ::matchSelectPattern(Pred, FMF, CmpLHS, CmpRHS, TrueVal, FalseVal,
                              LHS, RHS, Depth);
}

/// Return true if "icmp Pred LHS RHS" is always true.
static bool isTruePredicate(CmpInst::Predicate Pred, const Value *LHS,
                            const Value *RHS, const DataLayout &DL,
                            unsigned Depth) {
  assert(!LHS->getType()->isVectorTy() && "TODO: extend to handle vectors!");
  if (ICmpInst::isTrueWhenEqual(Pred) && LHS == RHS)
    return true;

  switch (Pred) {
  default:
    return false;

  case CmpInst::ICMP_SLE: {
    const APInt *C;

    // LHS s<= LHS +_{nsw} C   if C >= 0
    if (match(RHS, m_NSWAdd(m_Specific(LHS), m_APInt(C))))
      return !C->isNegative();
    return false;
  }

  case CmpInst::ICMP_ULE: {
    const APInt *C;

    // LHS u<= LHS +_{nuw} C   for any C
    if (match(RHS, m_NUWAdd(m_Specific(LHS), m_APInt(C))))
      return true;

    // Match A to (X +_{nuw} CA) and B to (X +_{nuw} CB)
    auto MatchNUWAddsToSameValue = [&](const Value *A, const Value *B,
                                       const Value *&X,
                                       const APInt *&CA, const APInt *&CB) {
      if (match(A, m_NUWAdd(m_Value(X), m_APInt(CA))) &&
          match(B, m_NUWAdd(m_Specific(X), m_APInt(CB))))
        return true;

      // If X & C == 0 then (X | C) == X +_{nuw} C
      if (match(A, m_Or(m_Value(X), m_APInt(CA))) &&
          match(B, m_Or(m_Specific(X), m_APInt(CB)))) {
        KnownBits Known(CA->getBitWidth());
        computeKnownBits(X, Known, DL, Depth + 1, /*AC*/ nullptr,
                         /*CxtI*/ nullptr, /*DT*/ nullptr);
        if (CA->isSubsetOf(Known.Zero) && CB->isSubsetOf(Known.Zero))
          return true;
      }

      return false;
    };

    const Value *X;
    const APInt *CLHS, *CRHS;
    if (MatchNUWAddsToSameValue(LHS, RHS, X, CLHS, CRHS))
      return CLHS->ule(*CRHS);

    return false;
  }
  }
}

/// Return true if "icmp Pred BLHS BRHS" is true whenever "icmp Pred
/// ALHS ARHS" is true.  Otherwise, return None.
static Optional<bool>
isImpliedCondOperands(CmpInst::Predicate Pred, const Value *ALHS,
                      const Value *ARHS, const Value *BLHS, const Value *BRHS,
                      const DataLayout &DL, unsigned Depth) {
  switch (Pred) {
  default:
    return None;

  case CmpInst::ICMP_SLT:
  case CmpInst::ICMP_SLE:
    if (isTruePredicate(CmpInst::ICMP_SLE, BLHS, ALHS, DL, Depth) &&
        isTruePredicate(CmpInst::ICMP_SLE, ARHS, BRHS, DL, Depth))
      return true;
    return None;

  case CmpInst::ICMP_ULT:
  case CmpInst::ICMP_ULE:
    if (isTruePredicate(CmpInst::ICMP_ULE, BLHS, ALHS, DL, Depth) &&
        isTruePredicate(CmpInst::ICMP_ULE, ARHS, BRHS, DL, Depth))
      return true;
    return None;
  }
}

/// Return true if the operands of the two compares match.  IsSwappedOps is true
/// when the operands match, but are swapped.
static bool isMatchingOps(const Value *ALHS, const Value *ARHS,
                          const Value *BLHS, const Value *BRHS,
                          bool &IsSwappedOps) {

  bool IsMatchingOps = (ALHS == BLHS && ARHS == BRHS);
  IsSwappedOps = (ALHS == BRHS && ARHS == BLHS);
  return IsMatchingOps || IsSwappedOps;
}

/// Return true if "icmp1 APred ALHS ARHS" implies "icmp2 BPred BLHS BRHS" is
/// true.  Return false if "icmp1 APred ALHS ARHS" implies "icmp2 BPred BLHS
/// BRHS" is false.  Otherwise, return None if we can't infer anything.
static Optional<bool> isImpliedCondMatchingOperands(CmpInst::Predicate APred,
                                                    const Value *ALHS,
                                                    const Value *ARHS,
                                                    CmpInst::Predicate BPred,
                                                    const Value *BLHS,
                                                    const Value *BRHS,
                                                    bool IsSwappedOps) {
  // Canonicalize the operands so they're matching.
  if (IsSwappedOps) {
    std::swap(BLHS, BRHS);
    BPred = ICmpInst::getSwappedPredicate(BPred);
  }
  if (CmpInst::isImpliedTrueByMatchingCmp(APred, BPred))
    return true;
  if (CmpInst::isImpliedFalseByMatchingCmp(APred, BPred))
    return false;

  return None;
}

/// Return true if "icmp1 APred ALHS C1" implies "icmp2 BPred BLHS C2" is
/// true.  Return false if "icmp1 APred ALHS C1" implies "icmp2 BPred BLHS
/// C2" is false.  Otherwise, return None if we can't infer anything.
static Optional<bool>
isImpliedCondMatchingImmOperands(CmpInst::Predicate APred, const Value *ALHS,
                                 const ConstantInt *C1,
                                 CmpInst::Predicate BPred,
                                 const Value *BLHS, const ConstantInt *C2) {
  assert(ALHS == BLHS && "LHS operands must match.");
  ConstantRange DomCR =
      ConstantRange::makeExactICmpRegion(APred, C1->getValue());
  ConstantRange CR =
      ConstantRange::makeAllowedICmpRegion(BPred, C2->getValue());
  ConstantRange Intersection = DomCR.intersectWith(CR);
  ConstantRange Difference = DomCR.difference(CR);
  if (Intersection.isEmptySet())
    return false;
  if (Difference.isEmptySet())
    return true;
  return None;
}

/// Return true if LHS implies RHS is true.  Return false if LHS implies RHS is
/// false.  Otherwise, return None if we can't infer anything.
static Optional<bool> isImpliedCondICmps(const ICmpInst *LHS,
                                         const ICmpInst *RHS,
                                         const DataLayout &DL, bool LHSIsTrue,
                                         unsigned Depth) {
  Value *ALHS = LHS->getOperand(0);
  Value *ARHS = LHS->getOperand(1);
  // The rest of the logic assumes the LHS condition is true.  If that's not the
  // case, invert the predicate to make it so.
  ICmpInst::Predicate APred =
      LHSIsTrue ? LHS->getPredicate() : LHS->getInversePredicate();

  Value *BLHS = RHS->getOperand(0);
  Value *BRHS = RHS->getOperand(1);
  ICmpInst::Predicate BPred = RHS->getPredicate();

  // Can we infer anything when the two compares have matching operands?
  bool IsSwappedOps;
  if (isMatchingOps(ALHS, ARHS, BLHS, BRHS, IsSwappedOps)) {
    if (Optional<bool> Implication = isImpliedCondMatchingOperands(
            APred, ALHS, ARHS, BPred, BLHS, BRHS, IsSwappedOps))
      return Implication;
    // No amount of additional analysis will infer the second condition, so
    // early exit.
    return None;
  }

  // Can we infer anything when the LHS operands match and the RHS operands are
  // constants (not necessarily matching)?
  if (ALHS == BLHS && isa<ConstantInt>(ARHS) && isa<ConstantInt>(BRHS)) {
    if (Optional<bool> Implication = isImpliedCondMatchingImmOperands(
            APred, ALHS, cast<ConstantInt>(ARHS), BPred, BLHS,
            cast<ConstantInt>(BRHS)))
      return Implication;
    // No amount of additional analysis will infer the second condition, so
    // early exit.
    return None;
  }

  if (APred == BPred)
    return isImpliedCondOperands(APred, ALHS, ARHS, BLHS, BRHS, DL, Depth);
  return None;
}

/// Return true if LHS implies RHS is true.  Return false if LHS implies RHS is
/// false.  Otherwise, return None if we can't infer anything.  We expect the
/// RHS to be an icmp and the LHS to be an 'and' or an 'or' instruction.
static Optional<bool> isImpliedCondAndOr(const BinaryOperator *LHS,
                                         const ICmpInst *RHS,
                                         const DataLayout &DL, bool LHSIsTrue,
                                         unsigned Depth) {
  // The LHS must be an 'or' or an 'and' instruction.
  assert((LHS->getOpcode() == Instruction::And ||
          LHS->getOpcode() == Instruction::Or) &&
         "Expected LHS to be 'and' or 'or'.");

  assert(Depth <= MaxDepth && "Hit recursion limit");

  // If the result of an 'or' is false, then we know both legs of the 'or' are
  // false.  Similarly, if the result of an 'and' is true, then we know both
  // legs of the 'and' are true.
  Value *ALHS, *ARHS;
  if ((!LHSIsTrue && match(LHS, m_Or(m_Value(ALHS), m_Value(ARHS)))) ||
      (LHSIsTrue && match(LHS, m_And(m_Value(ALHS), m_Value(ARHS))))) {
    // FIXME: Make this non-recursion.
    if (Optional<bool> Implication =
            isImpliedCondition(ALHS, RHS, DL, LHSIsTrue, Depth + 1))
      return Implication;
    if (Optional<bool> Implication =
            isImpliedCondition(ARHS, RHS, DL, LHSIsTrue, Depth + 1))
      return Implication;
    return None;
  }
  return None;
}

Optional<bool> llvm::isImpliedCondition(const Value *LHS, const Value *RHS,
                                        const DataLayout &DL, bool LHSIsTrue,
                                        unsigned Depth) {
  // Bail out when we hit the limit.
  if (Depth == MaxDepth)
    return None;

  // A mismatch occurs when we compare a scalar cmp to a vector cmp, for
  // example.
  if (LHS->getType() != RHS->getType())
    return None;

  Type *OpTy = LHS->getType();
  assert(OpTy->isIntOrIntVectorTy(1) && "Expected integer type only!");

  // LHS ==> RHS by definition
  if (LHS == RHS)
    return LHSIsTrue;

  // FIXME: Extending the code below to handle vectors.
  if (OpTy->isVectorTy())
    return None;

  assert(OpTy->isIntegerTy(1) && "implied by above");

  // Both LHS and RHS are icmps.
  const ICmpInst *LHSCmp = dyn_cast<ICmpInst>(LHS);
  const ICmpInst *RHSCmp = dyn_cast<ICmpInst>(RHS);
  if (LHSCmp && RHSCmp)
    return isImpliedCondICmps(LHSCmp, RHSCmp, DL, LHSIsTrue, Depth);

  // The LHS should be an 'or' or an 'and' instruction.  We expect the RHS to be
  // an icmp. FIXME: Add support for and/or on the RHS.
  const BinaryOperator *LHSBO = dyn_cast<BinaryOperator>(LHS);
  if (LHSBO && RHSCmp) {
    if ((LHSBO->getOpcode() == Instruction::And ||
         LHSBO->getOpcode() == Instruction::Or))
      return isImpliedCondAndOr(LHSBO, RHSCmp, DL, LHSIsTrue, Depth);
  }
  return None;
}<|MERGE_RESOLUTION|>--- conflicted
+++ resolved
@@ -89,11 +89,7 @@
   if (unsigned BitWidth = Ty->getScalarSizeInBits())
     return BitWidth;
 
-<<<<<<< HEAD
-  return DL.getPointerBaseSizeInBits(Ty);
-=======
   return DL.getIndexTypeSizeInBits(Ty);
->>>>>>> 8e229ec0
 }
 
 namespace {
@@ -1105,14 +1101,10 @@
     unsigned SrcBitWidth;
     // Note that we handle pointer operands here because of inttoptr/ptrtoint
     // which fall through here.
-<<<<<<< HEAD
-    SrcBitWidth = Q.DL.getTypeIntegerRangeInBits(SrcTy->getScalarType());
-=======
     Type *ScalarTy = SrcTy->getScalarType();
     SrcBitWidth = ScalarTy->isPointerTy() ?
       Q.DL.getIndexTypeSizeInBits(ScalarTy) :
       Q.DL.getTypeSizeInBits(ScalarTy);
->>>>>>> 8e229ec0
 
     assert(SrcBitWidth && "SrcBitWidth can't be zero");
     Known = Known.zextOrTrunc(SrcBitWidth);
@@ -1566,18 +1558,11 @@
   assert((V->getType()->isIntOrIntVectorTy(BitWidth) ||
           V->getType()->isPtrOrPtrVectorTy()) &&
          "Not integer or pointer type!");
-<<<<<<< HEAD
-  assert((Q.DL.getTypeIntegerRangeInBits(V->getType()->getScalarType()) == BitWidth) &&
-         (!V->getType()->isIntOrIntVectorTy() ||
-          V->getType()->getScalarSizeInBits() == BitWidth) &&
-         "V and Known should have same BitWidth");
-=======
 
   Type *ScalarTy = V->getType()->getScalarType();
   unsigned ExpectedWidth = ScalarTy->isPointerTy() ?
     Q.DL.getIndexTypeSizeInBits(ScalarTy) : Q.DL.getTypeSizeInBits(ScalarTy);
   assert(ExpectedWidth == BitWidth && "V and Known should have same BitWidth");
->>>>>>> 8e229ec0
   (void)BitWidth;
   (void)ExpectedWidth;
 
@@ -2222,16 +2207,11 @@
   // in V, so for undef we have to conservatively return 1.  We don't have the
   // same behavior for poison though -- that's a FIXME today.
 
-<<<<<<< HEAD
-  Type *Ty = V->getType();
-  unsigned TyBits = getBitWidth(Ty, Q.DL);
-=======
   Type *ScalarTy = V->getType()->getScalarType();
   unsigned TyBits = ScalarTy->isPointerTy() ?
     Q.DL.getIndexTypeSizeInBits(ScalarTy) :
     Q.DL.getTypeSizeInBits(ScalarTy);
 
->>>>>>> 8e229ec0
   unsigned Tmp, Tmp2;
   unsigned FirstAnswer = 1;
 
@@ -3128,11 +3108,7 @@
 /// pointer plus a constant offset. Return the base and offset to the caller.
 Value *llvm::GetPointerBaseWithConstantOffset(Value *Ptr, int64_t &Offset,
                                               const DataLayout &DL) {
-<<<<<<< HEAD
-  unsigned BitWidth = DL.getTypeIntegerRangeInBits(Ptr->getType());
-=======
   unsigned BitWidth = DL.getIndexTypeSizeInBits(Ptr->getType());
->>>>>>> 8e229ec0
   APInt ByteOffset(BitWidth, 0);
 
   // We walk up the defs but use a visited set to handle unreachable code. In
@@ -3150,11 +3126,7 @@
       // means when we construct GEPOffset, we need to use the size
       // of GEP's pointer type rather than the size of the original
       // pointer type.
-<<<<<<< HEAD
-      APInt GEPOffset(DL.getPointerBaseSizeInBits(Ptr->getType()), 0);
-=======
       APInt GEPOffset(DL.getIndexTypeSizeInBits(Ptr->getType()), 0);
->>>>>>> 8e229ec0
       if (!GEP->accumulateConstantOffset(DL, GEPOffset))
         break;
 
