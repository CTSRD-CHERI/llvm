//===- ValueTracking.cpp - Walk computations to compute properties --------===//
//
//                     The LLVM Compiler Infrastructure
//
// This file is distributed under the University of Illinois Open Source
// License. See LICENSE.TXT for details.
//
//===----------------------------------------------------------------------===//
//
// This file contains routines that help analyze properties that chains of
// computations have.
//
//===----------------------------------------------------------------------===//

#include "llvm/Analysis/ValueTracking.h"
#include "llvm/ADT/SmallPtrSet.h"
#include "llvm/Analysis/AssumptionCache.h"
#include "llvm/Analysis/InstructionSimplify.h"
#include "llvm/Analysis/MemoryBuiltins.h"
#include "llvm/Analysis/LoopInfo.h"
#include "llvm/IR/CallSite.h"
#include "llvm/IR/ConstantRange.h"
#include "llvm/IR/Constants.h"
#include "llvm/IR/DataLayout.h"
#include "llvm/IR/Dominators.h"
#include "llvm/IR/GetElementPtrTypeIterator.h"
#include "llvm/IR/GlobalAlias.h"
#include "llvm/IR/GlobalVariable.h"
#include "llvm/IR/Instructions.h"
#include "llvm/IR/IntrinsicInst.h"
#include "llvm/IR/LLVMContext.h"
#include "llvm/IR/Metadata.h"
#include "llvm/IR/Operator.h"
#include "llvm/IR/PatternMatch.h"
#include "llvm/IR/Statepoint.h"
#include "llvm/Support/Debug.h"
#include "llvm/Support/MathExtras.h"
#include <cstring>
using namespace llvm;
using namespace llvm::PatternMatch;

const unsigned MaxDepth = 6;

/// Enable an experimental feature to leverage information about dominating
/// conditions to compute known bits.  The individual options below control how
/// hard we search.  The defaults are choosen to be fairly aggressive.  If you
/// run into compile time problems when testing, scale them back and report
/// your findings.
static cl::opt<bool> EnableDomConditions("value-tracking-dom-conditions",
                                         cl::Hidden, cl::init(false));

// This is expensive, so we only do it for the top level query value.
// (TODO: evaluate cost vs profit, consider higher thresholds)
static cl::opt<unsigned> DomConditionsMaxDepth("dom-conditions-max-depth",
                                               cl::Hidden, cl::init(1));

/// How many dominating blocks should be scanned looking for dominating
/// conditions?
static cl::opt<unsigned> DomConditionsMaxDomBlocks("dom-conditions-dom-blocks",
                                                   cl::Hidden,
                                                   cl::init(20000));

// Controls the number of uses of the value searched for possible
// dominating comparisons.
static cl::opt<unsigned> DomConditionsMaxUses("dom-conditions-max-uses",
                                              cl::Hidden, cl::init(2000));

// If true, don't consider only compares whose only use is a branch.
static cl::opt<bool> DomConditionsSingleCmpUse("dom-conditions-single-cmp-use",
                                               cl::Hidden, cl::init(false));

/// Returns the bitwidth of the given scalar or pointer type (if unknown returns
/// 0). For vector types, returns the element type's bitwidth.
static unsigned getBitWidth(Type *Ty, const DataLayout &DL) {
  if (unsigned BitWidth = Ty->getScalarSizeInBits())
    return BitWidth;

  return DL.getPointerBaseSizeInBits(Ty);
}

// Many of these functions have internal versions that take an assumption
// exclusion set. This is because of the potential for mutual recursion to
// cause computeKnownBits to repeatedly visit the same assume intrinsic. The
// classic case of this is assume(x = y), which will attempt to determine
// bits in x from bits in y, which will attempt to determine bits in y from
// bits in x, etc. Regarding the mutual recursion, computeKnownBits can call
// isKnownNonZero, which calls computeKnownBits and ComputeSignBit and
// isKnownToBeAPowerOfTwo (all of which can call computeKnownBits), and so on.
typedef SmallPtrSet<const Value *, 8> ExclInvsSet;

namespace {
// Simplifying using an assume can only be done in a particular control-flow
// context (the context instruction provides that context). If an assume and
// the context instruction are not in the same block then the DT helps in
// figuring out if we can use it.
struct Query {
  ExclInvsSet ExclInvs;
  AssumptionCache *AC;
  const Instruction *CxtI;
  const DominatorTree *DT;

  Query(AssumptionCache *AC = nullptr, const Instruction *CxtI = nullptr,
        const DominatorTree *DT = nullptr)
      : AC(AC), CxtI(CxtI), DT(DT) {}

  Query(const Query &Q, const Value *NewExcl)
      : ExclInvs(Q.ExclInvs), AC(Q.AC), CxtI(Q.CxtI), DT(Q.DT) {
    ExclInvs.insert(NewExcl);
  }
};
} // end anonymous namespace

// Given the provided Value and, potentially, a context instruction, return
// the preferred context instruction (if any).
static const Instruction *safeCxtI(const Value *V, const Instruction *CxtI) {
  // If we've been provided with a context instruction, then use that (provided
  // it has been inserted).
  if (CxtI && CxtI->getParent())
    return CxtI;

  // If the value is really an already-inserted instruction, then use that.
  CxtI = dyn_cast<Instruction>(V);
  if (CxtI && CxtI->getParent())
    return CxtI;

  return nullptr;
}

static void computeKnownBits(Value *V, APInt &KnownZero, APInt &KnownOne,
                             const DataLayout &DL, unsigned Depth,
                             const Query &Q);

void llvm::computeKnownBits(Value *V, APInt &KnownZero, APInt &KnownOne,
                            const DataLayout &DL, unsigned Depth,
                            AssumptionCache *AC, const Instruction *CxtI,
                            const DominatorTree *DT) {
  ::computeKnownBits(V, KnownZero, KnownOne, DL, Depth,
                     Query(AC, safeCxtI(V, CxtI), DT));
}

bool llvm::haveNoCommonBitsSet(Value *LHS, Value *RHS, const DataLayout &DL,
                               AssumptionCache *AC, const Instruction *CxtI,
                               const DominatorTree *DT) {
  assert(LHS->getType() == RHS->getType() &&
         "LHS and RHS should have the same type");
  assert(LHS->getType()->isIntOrIntVectorTy() &&
         "LHS and RHS should be integers");
  IntegerType *IT = cast<IntegerType>(LHS->getType()->getScalarType());
  APInt LHSKnownZero(IT->getBitWidth(), 0), LHSKnownOne(IT->getBitWidth(), 0);
  APInt RHSKnownZero(IT->getBitWidth(), 0), RHSKnownOne(IT->getBitWidth(), 0);
  computeKnownBits(LHS, LHSKnownZero, LHSKnownOne, DL, 0, AC, CxtI, DT);
  computeKnownBits(RHS, RHSKnownZero, RHSKnownOne, DL, 0, AC, CxtI, DT);
  return (LHSKnownZero | RHSKnownZero).isAllOnesValue();
}

static void ComputeSignBit(Value *V, bool &KnownZero, bool &KnownOne,
                           const DataLayout &DL, unsigned Depth,
                           const Query &Q);

void llvm::ComputeSignBit(Value *V, bool &KnownZero, bool &KnownOne,
                          const DataLayout &DL, unsigned Depth,
                          AssumptionCache *AC, const Instruction *CxtI,
                          const DominatorTree *DT) {
  ::ComputeSignBit(V, KnownZero, KnownOne, DL, Depth,
                   Query(AC, safeCxtI(V, CxtI), DT));
}

static bool isKnownToBeAPowerOfTwo(Value *V, bool OrZero, unsigned Depth,
                                   const Query &Q, const DataLayout &DL);

bool llvm::isKnownToBeAPowerOfTwo(Value *V, const DataLayout &DL, bool OrZero,
                                  unsigned Depth, AssumptionCache *AC,
                                  const Instruction *CxtI,
                                  const DominatorTree *DT) {
  return ::isKnownToBeAPowerOfTwo(V, OrZero, Depth,
                                  Query(AC, safeCxtI(V, CxtI), DT), DL);
}

static bool isKnownNonZero(Value *V, const DataLayout &DL, unsigned Depth,
                           const Query &Q);

bool llvm::isKnownNonZero(Value *V, const DataLayout &DL, unsigned Depth,
                          AssumptionCache *AC, const Instruction *CxtI,
                          const DominatorTree *DT) {
  return ::isKnownNonZero(V, DL, Depth, Query(AC, safeCxtI(V, CxtI), DT));
}

static bool MaskedValueIsZero(Value *V, const APInt &Mask, const DataLayout &DL,
                              unsigned Depth, const Query &Q);

bool llvm::MaskedValueIsZero(Value *V, const APInt &Mask, const DataLayout &DL,
                             unsigned Depth, AssumptionCache *AC,
                             const Instruction *CxtI, const DominatorTree *DT) {
  return ::MaskedValueIsZero(V, Mask, DL, Depth,
                             Query(AC, safeCxtI(V, CxtI), DT));
}

static unsigned ComputeNumSignBits(Value *V, const DataLayout &DL,
                                   unsigned Depth, const Query &Q);

unsigned llvm::ComputeNumSignBits(Value *V, const DataLayout &DL,
                                  unsigned Depth, AssumptionCache *AC,
                                  const Instruction *CxtI,
                                  const DominatorTree *DT) {
  return ::ComputeNumSignBits(V, DL, Depth, Query(AC, safeCxtI(V, CxtI), DT));
}

static void computeKnownBitsAddSub(bool Add, Value *Op0, Value *Op1, bool NSW,
                                   APInt &KnownZero, APInt &KnownOne,
                                   APInt &KnownZero2, APInt &KnownOne2,
                                   const DataLayout &DL, unsigned Depth,
                                   const Query &Q) {
  if (!Add) {
    if (ConstantInt *CLHS = dyn_cast<ConstantInt>(Op0)) {
      // We know that the top bits of C-X are clear if X contains less bits
      // than C (i.e. no wrap-around can happen).  For example, 20-X is
      // positive if we can prove that X is >= 0 and < 16.
      if (!CLHS->getValue().isNegative()) {
        unsigned BitWidth = KnownZero.getBitWidth();
        unsigned NLZ = (CLHS->getValue()+1).countLeadingZeros();
        // NLZ can't be BitWidth with no sign bit
        APInt MaskV = APInt::getHighBitsSet(BitWidth, NLZ+1);
        computeKnownBits(Op1, KnownZero2, KnownOne2, DL, Depth + 1, Q);

        // If all of the MaskV bits are known to be zero, then we know the
        // output top bits are zero, because we now know that the output is
        // from [0-C].
        if ((KnownZero2 & MaskV) == MaskV) {
          unsigned NLZ2 = CLHS->getValue().countLeadingZeros();
          // Top bits known zero.
          KnownZero = APInt::getHighBitsSet(BitWidth, NLZ2);
        }
      }
    }
  }

  unsigned BitWidth = KnownZero.getBitWidth();

  // If an initial sequence of bits in the result is not needed, the
  // corresponding bits in the operands are not needed.
  APInt LHSKnownZero(BitWidth, 0), LHSKnownOne(BitWidth, 0);
  computeKnownBits(Op0, LHSKnownZero, LHSKnownOne, DL, Depth + 1, Q);
  computeKnownBits(Op1, KnownZero2, KnownOne2, DL, Depth + 1, Q);

  // Carry in a 1 for a subtract, rather than a 0.
  APInt CarryIn(BitWidth, 0);
  if (!Add) {
    // Sum = LHS + ~RHS + 1
    std::swap(KnownZero2, KnownOne2);
    CarryIn.setBit(0);
  }

  APInt PossibleSumZero = ~LHSKnownZero + ~KnownZero2 + CarryIn;
  APInt PossibleSumOne = LHSKnownOne + KnownOne2 + CarryIn;

  // Compute known bits of the carry.
  APInt CarryKnownZero = ~(PossibleSumZero ^ LHSKnownZero ^ KnownZero2);
  APInt CarryKnownOne = PossibleSumOne ^ LHSKnownOne ^ KnownOne2;

  // Compute set of known bits (where all three relevant bits are known).
  APInt LHSKnown = LHSKnownZero | LHSKnownOne;
  APInt RHSKnown = KnownZero2 | KnownOne2;
  APInt CarryKnown = CarryKnownZero | CarryKnownOne;
  APInt Known = LHSKnown & RHSKnown & CarryKnown;

  assert((PossibleSumZero & Known) == (PossibleSumOne & Known) &&
         "known bits of sum differ");

  // Compute known bits of the result.
  KnownZero = ~PossibleSumOne & Known;
  KnownOne = PossibleSumOne & Known;

  // Are we still trying to solve for the sign bit?
  if (!Known.isNegative()) {
    if (NSW) {
      // Adding two non-negative numbers, or subtracting a negative number from
      // a non-negative one, can't wrap into negative.
      if (LHSKnownZero.isNegative() && KnownZero2.isNegative())
        KnownZero |= APInt::getSignBit(BitWidth);
      // Adding two negative numbers, or subtracting a non-negative number from
      // a negative one, can't wrap into non-negative.
      else if (LHSKnownOne.isNegative() && KnownOne2.isNegative())
        KnownOne |= APInt::getSignBit(BitWidth);
    }
  }
}

static void computeKnownBitsMul(Value *Op0, Value *Op1, bool NSW,
                                APInt &KnownZero, APInt &KnownOne,
                                APInt &KnownZero2, APInt &KnownOne2,
                                const DataLayout &DL, unsigned Depth,
                                const Query &Q) {
  unsigned BitWidth = KnownZero.getBitWidth();
  computeKnownBits(Op1, KnownZero, KnownOne, DL, Depth + 1, Q);
  computeKnownBits(Op0, KnownZero2, KnownOne2, DL, Depth + 1, Q);

  bool isKnownNegative = false;
  bool isKnownNonNegative = false;
  // If the multiplication is known not to overflow, compute the sign bit.
  if (NSW) {
    if (Op0 == Op1) {
      // The product of a number with itself is non-negative.
      isKnownNonNegative = true;
    } else {
      bool isKnownNonNegativeOp1 = KnownZero.isNegative();
      bool isKnownNonNegativeOp0 = KnownZero2.isNegative();
      bool isKnownNegativeOp1 = KnownOne.isNegative();
      bool isKnownNegativeOp0 = KnownOne2.isNegative();
      // The product of two numbers with the same sign is non-negative.
      isKnownNonNegative = (isKnownNegativeOp1 && isKnownNegativeOp0) ||
        (isKnownNonNegativeOp1 && isKnownNonNegativeOp0);
      // The product of a negative number and a non-negative number is either
      // negative or zero.
      if (!isKnownNonNegative)
        isKnownNegative = (isKnownNegativeOp1 && isKnownNonNegativeOp0 &&
                           isKnownNonZero(Op0, DL, Depth, Q)) ||
                          (isKnownNegativeOp0 && isKnownNonNegativeOp1 &&
                           isKnownNonZero(Op1, DL, Depth, Q));
    }
  }

  // If low bits are zero in either operand, output low known-0 bits.
  // Also compute a conserative estimate for high known-0 bits.
  // More trickiness is possible, but this is sufficient for the
  // interesting case of alignment computation.
  KnownOne.clearAllBits();
  unsigned TrailZ = KnownZero.countTrailingOnes() +
                    KnownZero2.countTrailingOnes();
  unsigned LeadZ =  std::max(KnownZero.countLeadingOnes() +
                             KnownZero2.countLeadingOnes(),
                             BitWidth) - BitWidth;

  TrailZ = std::min(TrailZ, BitWidth);
  LeadZ = std::min(LeadZ, BitWidth);
  KnownZero = APInt::getLowBitsSet(BitWidth, TrailZ) |
              APInt::getHighBitsSet(BitWidth, LeadZ);

  // Only make use of no-wrap flags if we failed to compute the sign bit
  // directly.  This matters if the multiplication always overflows, in
  // which case we prefer to follow the result of the direct computation,
  // though as the program is invoking undefined behaviour we can choose
  // whatever we like here.
  if (isKnownNonNegative && !KnownOne.isNegative())
    KnownZero.setBit(BitWidth - 1);
  else if (isKnownNegative && !KnownZero.isNegative())
    KnownOne.setBit(BitWidth - 1);
}

void llvm::computeKnownBitsFromRangeMetadata(const MDNode &Ranges,
                                             APInt &KnownZero) {
  unsigned BitWidth = KnownZero.getBitWidth();
  unsigned NumRanges = Ranges.getNumOperands() / 2;
  assert(NumRanges >= 1);

  // Use the high end of the ranges to find leading zeros.
  unsigned MinLeadingZeros = BitWidth;
  for (unsigned i = 0; i < NumRanges; ++i) {
    ConstantInt *Lower =
        mdconst::extract<ConstantInt>(Ranges.getOperand(2 * i + 0));
    ConstantInt *Upper =
        mdconst::extract<ConstantInt>(Ranges.getOperand(2 * i + 1));
    ConstantRange Range(Lower->getValue(), Upper->getValue());
    if (Range.isWrappedSet())
      MinLeadingZeros = 0; // -1 has no zeros
    unsigned LeadingZeros = (Upper->getValue() - 1).countLeadingZeros();
    MinLeadingZeros = std::min(LeadingZeros, MinLeadingZeros);
  }

  KnownZero = APInt::getHighBitsSet(BitWidth, MinLeadingZeros);
}

static bool isEphemeralValueOf(Instruction *I, const Value *E) {
  SmallVector<const Value *, 16> WorkSet(1, I);
  SmallPtrSet<const Value *, 32> Visited;
  SmallPtrSet<const Value *, 16> EphValues;

  while (!WorkSet.empty()) {
    const Value *V = WorkSet.pop_back_val();
    if (!Visited.insert(V).second)
      continue;

    // If all uses of this value are ephemeral, then so is this value.
    bool FoundNEUse = false;
    for (const User *I : V->users())
      if (!EphValues.count(I)) {
        FoundNEUse = true;
        break;
      }

    if (!FoundNEUse) {
      if (V == E)
        return true;

      EphValues.insert(V);
      if (const User *U = dyn_cast<User>(V))
        for (User::const_op_iterator J = U->op_begin(), JE = U->op_end();
             J != JE; ++J) {
          if (isSafeToSpeculativelyExecute(*J))
            WorkSet.push_back(*J);
        }
    }
  }

  return false;
}

// Is this an intrinsic that cannot be speculated but also cannot trap?
static bool isAssumeLikeIntrinsic(const Instruction *I) {
  if (const CallInst *CI = dyn_cast<CallInst>(I))
    if (Function *F = CI->getCalledFunction())
      switch (F->getIntrinsicID()) {
      default: break;
      // FIXME: This list is repeated from NoTTI::getIntrinsicCost.
      case Intrinsic::assume:
      case Intrinsic::dbg_declare:
      case Intrinsic::dbg_value:
      case Intrinsic::invariant_start:
      case Intrinsic::invariant_end:
      case Intrinsic::lifetime_start:
      case Intrinsic::lifetime_end:
      case Intrinsic::objectsize:
      case Intrinsic::ptr_annotation:
      case Intrinsic::var_annotation:
        return true;
      }

  return false;
}

static bool isValidAssumeForContext(Value *V, const Query &Q) {
  Instruction *Inv = cast<Instruction>(V);

  // There are two restrictions on the use of an assume:
  //  1. The assume must dominate the context (or the control flow must
  //     reach the assume whenever it reaches the context).
  //  2. The context must not be in the assume's set of ephemeral values
  //     (otherwise we will use the assume to prove that the condition
  //     feeding the assume is trivially true, thus causing the removal of
  //     the assume).

  if (Q.DT) {
    if (Q.DT->dominates(Inv, Q.CxtI)) {
      return true;
    } else if (Inv->getParent() == Q.CxtI->getParent()) {
      // The context comes first, but they're both in the same block. Make sure
      // there is nothing in between that might interrupt the control flow.
      for (BasicBlock::const_iterator I =
             std::next(BasicBlock::const_iterator(Q.CxtI)),
                                      IE(Inv); I != IE; ++I)
        if (!isSafeToSpeculativelyExecute(I) && !isAssumeLikeIntrinsic(I))
          return false;

      return !isEphemeralValueOf(Inv, Q.CxtI);
    }

    return false;
  }

  // When we don't have a DT, we do a limited search...
  if (Inv->getParent() == Q.CxtI->getParent()->getSinglePredecessor()) {
    return true;
  } else if (Inv->getParent() == Q.CxtI->getParent()) {
    // Search forward from the assume until we reach the context (or the end
    // of the block); the common case is that the assume will come first.
    for (BasicBlock::iterator I = std::next(BasicBlock::iterator(Inv)),
         IE = Inv->getParent()->end(); I != IE; ++I)
      if (I == Q.CxtI)
        return true;

    // The context must come first...
    for (BasicBlock::const_iterator I =
           std::next(BasicBlock::const_iterator(Q.CxtI)),
                                    IE(Inv); I != IE; ++I)
      if (!isSafeToSpeculativelyExecute(I) && !isAssumeLikeIntrinsic(I))
        return false;

    return !isEphemeralValueOf(Inv, Q.CxtI);
  }

  return false;
}

bool llvm::isValidAssumeForContext(const Instruction *I,
                                   const Instruction *CxtI,
                                   const DominatorTree *DT) {
  return ::isValidAssumeForContext(const_cast<Instruction *>(I),
                                   Query(nullptr, CxtI, DT));
}

template<typename LHS, typename RHS>
inline match_combine_or<CmpClass_match<LHS, RHS, ICmpInst, ICmpInst::Predicate>,
                        CmpClass_match<RHS, LHS, ICmpInst, ICmpInst::Predicate>>
m_c_ICmp(ICmpInst::Predicate &Pred, const LHS &L, const RHS &R) {
  return m_CombineOr(m_ICmp(Pred, L, R), m_ICmp(Pred, R, L));
}

template<typename LHS, typename RHS>
inline match_combine_or<BinaryOp_match<LHS, RHS, Instruction::And>,
                        BinaryOp_match<RHS, LHS, Instruction::And>>
m_c_And(const LHS &L, const RHS &R) {
  return m_CombineOr(m_And(L, R), m_And(R, L));
}

template<typename LHS, typename RHS>
inline match_combine_or<BinaryOp_match<LHS, RHS, Instruction::Or>,
                        BinaryOp_match<RHS, LHS, Instruction::Or>>
m_c_Or(const LHS &L, const RHS &R) {
  return m_CombineOr(m_Or(L, R), m_Or(R, L));
}

template<typename LHS, typename RHS>
inline match_combine_or<BinaryOp_match<LHS, RHS, Instruction::Xor>,
                        BinaryOp_match<RHS, LHS, Instruction::Xor>>
m_c_Xor(const LHS &L, const RHS &R) {
  return m_CombineOr(m_Xor(L, R), m_Xor(R, L));
}

/// Compute known bits in 'V' under the assumption that the condition 'Cmp' is
/// true (at the context instruction.)  This is mostly a utility function for
/// the prototype dominating conditions reasoning below.
static void computeKnownBitsFromTrueCondition(Value *V, ICmpInst *Cmp,
                                              APInt &KnownZero,
                                              APInt &KnownOne,
                                              const DataLayout &DL,
                                              unsigned Depth, const Query &Q) {
  Value *LHS = Cmp->getOperand(0);
  Value *RHS = Cmp->getOperand(1);
  // TODO: We could potentially be more aggressive here.  This would be worth
  // evaluating.  If we can, explore commoning this code with the assume
  // handling logic.
  if (LHS != V && RHS != V)
    return;

  const unsigned BitWidth = KnownZero.getBitWidth();

  switch (Cmp->getPredicate()) {
  default:
    // We know nothing from this condition
    break;
  // TODO: implement unsigned bound from below (known one bits)
  // TODO: common condition check implementations with assumes
  // TODO: implement other patterns from assume (e.g. V & B == A)
  case ICmpInst::ICMP_SGT:
    if (LHS == V) {
      APInt KnownZeroTemp(BitWidth, 0), KnownOneTemp(BitWidth, 0);
      computeKnownBits(RHS, KnownZeroTemp, KnownOneTemp, DL, Depth + 1, Q);
      if (KnownOneTemp.isAllOnesValue() || KnownZeroTemp.isNegative()) {
        // We know that the sign bit is zero.
        KnownZero |= APInt::getSignBit(BitWidth);
      }
    }
    break;
  case ICmpInst::ICMP_EQ:
    {
      APInt KnownZeroTemp(BitWidth, 0), KnownOneTemp(BitWidth, 0);
      if (LHS == V)
        computeKnownBits(RHS, KnownZeroTemp, KnownOneTemp, DL, Depth + 1, Q);
      else if (RHS == V)
        computeKnownBits(LHS, KnownZeroTemp, KnownOneTemp, DL, Depth + 1, Q);
      else
        llvm_unreachable("missing use?");
      KnownZero |= KnownZeroTemp;
      KnownOne |= KnownOneTemp;
    }
    break;
  case ICmpInst::ICMP_ULE:
    if (LHS == V) {
      APInt KnownZeroTemp(BitWidth, 0), KnownOneTemp(BitWidth, 0);
      computeKnownBits(RHS, KnownZeroTemp, KnownOneTemp, DL, Depth + 1, Q);
      // The known zero bits carry over
      unsigned SignBits = KnownZeroTemp.countLeadingOnes();
      KnownZero |= APInt::getHighBitsSet(BitWidth, SignBits);
    }
    break;
  case ICmpInst::ICMP_ULT:
    if (LHS == V) {
      APInt KnownZeroTemp(BitWidth, 0), KnownOneTemp(BitWidth, 0);
      computeKnownBits(RHS, KnownZeroTemp, KnownOneTemp, DL, Depth + 1, Q);
      // Whatever high bits in rhs are zero are known to be zero (if rhs is a
      // power of 2, then one more).
      unsigned SignBits = KnownZeroTemp.countLeadingOnes();
      if (isKnownToBeAPowerOfTwo(RHS, false, Depth + 1, Query(Q, Cmp), DL))
        SignBits++;
      KnownZero |= APInt::getHighBitsSet(BitWidth, SignBits);
    }
    break;
  };
}

/// Compute known bits in 'V' from conditions which are known to be true along
/// all paths leading to the context instruction.  In particular, look for
/// cases where one branch of an interesting condition dominates the context
/// instruction.  This does not do general dataflow.
/// NOTE: This code is EXPERIMENTAL and currently off by default.
static void computeKnownBitsFromDominatingCondition(Value *V, APInt &KnownZero,
                                                    APInt &KnownOne,
                                                    const DataLayout &DL,
                                                    unsigned Depth,
                                                    const Query &Q) {
  // Need both the dominator tree and the query location to do anything useful
  if (!Q.DT || !Q.CxtI)
    return;
  Instruction *Cxt = const_cast<Instruction *>(Q.CxtI);

  // Avoid useless work
  if (auto VI = dyn_cast<Instruction>(V))
    if (VI->getParent() == Cxt->getParent())
      return;

  // Note: We currently implement two options.  It's not clear which of these
  // will survive long term, we need data for that.
  // Option 1 - Try walking the dominator tree looking for conditions which
  // might apply.  This works well for local conditions (loop guards, etc..),
  // but not as well for things far from the context instruction (presuming a
  // low max blocks explored).  If we can set an high enough limit, this would
  // be all we need.
  // Option 2 - We restrict out search to those conditions which are uses of
  // the value we're interested in.  This is independent of dom structure,
  // but is slightly less powerful without looking through lots of use chains.
  // It does handle conditions far from the context instruction (e.g. early
  // function exits on entry) really well though.

  // Option 1 - Search the dom tree
  unsigned NumBlocksExplored = 0;
  BasicBlock *Current = Cxt->getParent();
  while (true) {
    // Stop searching if we've gone too far up the chain
    if (NumBlocksExplored >= DomConditionsMaxDomBlocks)
      break;
    NumBlocksExplored++;

    if (!Q.DT->getNode(Current)->getIDom())
      break;
    Current = Q.DT->getNode(Current)->getIDom()->getBlock();
    if (!Current)
      // found function entry
      break;

    BranchInst *BI = dyn_cast<BranchInst>(Current->getTerminator());
    if (!BI || BI->isUnconditional())
      continue;
    ICmpInst *Cmp = dyn_cast<ICmpInst>(BI->getCondition());
    if (!Cmp)
      continue;

    // We're looking for conditions that are guaranteed to hold at the context
    // instruction.  Finding a condition where one path dominates the context
    // isn't enough because both the true and false cases could merge before
    // the context instruction we're actually interested in.  Instead, we need
    // to ensure that the taken *edge* dominates the context instruction.
    BasicBlock *BB0 = BI->getSuccessor(0);
    BasicBlockEdge Edge(BI->getParent(), BB0);
    if (!Edge.isSingleEdge() || !Q.DT->dominates(Edge, Q.CxtI->getParent()))
      continue;

    computeKnownBitsFromTrueCondition(V, Cmp, KnownZero, KnownOne, DL, Depth,
                                      Q);
  }

  // Option 2 - Search the other uses of V
  unsigned NumUsesExplored = 0;
  for (auto U : V->users()) {
    // Avoid massive lists
    if (NumUsesExplored >= DomConditionsMaxUses)
      break;
    NumUsesExplored++;
    // Consider only compare instructions uniquely controlling a branch
    ICmpInst *Cmp = dyn_cast<ICmpInst>(U);
    if (!Cmp)
      continue;

    if (DomConditionsSingleCmpUse && !Cmp->hasOneUse())
      continue;

    for (auto *CmpU : Cmp->users()) {
      BranchInst *BI = dyn_cast<BranchInst>(CmpU);
      if (!BI || BI->isUnconditional())
        continue;
      // We're looking for conditions that are guaranteed to hold at the
      // context instruction.  Finding a condition where one path dominates
      // the context isn't enough because both the true and false cases could
      // merge before the context instruction we're actually interested in.
      // Instead, we need to ensure that the taken *edge* dominates the context
      // instruction. 
      BasicBlock *BB0 = BI->getSuccessor(0);
      BasicBlockEdge Edge(BI->getParent(), BB0);
      if (!Edge.isSingleEdge() || !Q.DT->dominates(Edge, Q.CxtI->getParent()))
        continue;

      computeKnownBitsFromTrueCondition(V, Cmp, KnownZero, KnownOne, DL, Depth,
                                        Q);
    }
  }
}

static void computeKnownBitsFromAssume(Value *V, APInt &KnownZero,
                                       APInt &KnownOne, const DataLayout &DL,
                                       unsigned Depth, const Query &Q) {
  // Use of assumptions is context-sensitive. If we don't have a context, we
  // cannot use them!
  if (!Q.AC || !Q.CxtI)
    return;

  unsigned BitWidth = KnownZero.getBitWidth();

  for (auto &AssumeVH : Q.AC->assumptions()) {
    if (!AssumeVH)
      continue;
    CallInst *I = cast<CallInst>(AssumeVH);
    assert(I->getParent()->getParent() == Q.CxtI->getParent()->getParent() &&
           "Got assumption for the wrong function!");
    if (Q.ExclInvs.count(I))
      continue;

    // Warning: This loop can end up being somewhat performance sensetive.
    // We're running this loop for once for each value queried resulting in a
    // runtime of ~O(#assumes * #values).

    assert(I->getCalledFunction()->getIntrinsicID() == Intrinsic::assume &&
           "must be an assume intrinsic");

    Value *Arg = I->getArgOperand(0);

    if (Arg == V && isValidAssumeForContext(I, Q)) {
      assert(BitWidth == 1 && "assume operand is not i1?");
      KnownZero.clearAllBits();
      KnownOne.setAllBits();
      return;
    }

    // The remaining tests are all recursive, so bail out if we hit the limit.
    if (Depth == MaxDepth)
      continue;

    Value *A, *B;
    auto m_V = m_CombineOr(m_Specific(V),
                           m_CombineOr(m_PtrToInt(m_Specific(V)),
                           m_BitCast(m_Specific(V))));

    CmpInst::Predicate Pred;
    ConstantInt *C;
    // assume(v = a)
    if (match(Arg, m_c_ICmp(Pred, m_V, m_Value(A))) &&
        Pred == ICmpInst::ICMP_EQ && isValidAssumeForContext(I, Q)) {
      APInt RHSKnownZero(BitWidth, 0), RHSKnownOne(BitWidth, 0);
      computeKnownBits(A, RHSKnownZero, RHSKnownOne, DL, Depth+1, Query(Q, I));
      KnownZero |= RHSKnownZero;
      KnownOne  |= RHSKnownOne;
    // assume(v & b = a)
    } else if (match(Arg,
                     m_c_ICmp(Pred, m_c_And(m_V, m_Value(B)), m_Value(A))) &&
               Pred == ICmpInst::ICMP_EQ && isValidAssumeForContext(I, Q)) {
      APInt RHSKnownZero(BitWidth, 0), RHSKnownOne(BitWidth, 0);
      computeKnownBits(A, RHSKnownZero, RHSKnownOne, DL, Depth+1, Query(Q, I));
      APInt MaskKnownZero(BitWidth, 0), MaskKnownOne(BitWidth, 0);
      computeKnownBits(B, MaskKnownZero, MaskKnownOne, DL, Depth+1, Query(Q, I));

      // For those bits in the mask that are known to be one, we can propagate
      // known bits from the RHS to V.
      KnownZero |= RHSKnownZero & MaskKnownOne;
      KnownOne  |= RHSKnownOne  & MaskKnownOne;
    // assume(~(v & b) = a)
    } else if (match(Arg, m_c_ICmp(Pred, m_Not(m_c_And(m_V, m_Value(B))),
                                   m_Value(A))) &&
               Pred == ICmpInst::ICMP_EQ && isValidAssumeForContext(I, Q)) {
      APInt RHSKnownZero(BitWidth, 0), RHSKnownOne(BitWidth, 0);
      computeKnownBits(A, RHSKnownZero, RHSKnownOne, DL, Depth+1, Query(Q, I));
      APInt MaskKnownZero(BitWidth, 0), MaskKnownOne(BitWidth, 0);
      computeKnownBits(B, MaskKnownZero, MaskKnownOne, DL, Depth+1, Query(Q, I));

      // For those bits in the mask that are known to be one, we can propagate
      // inverted known bits from the RHS to V.
      KnownZero |= RHSKnownOne  & MaskKnownOne;
      KnownOne  |= RHSKnownZero & MaskKnownOne;
    // assume(v | b = a)
    } else if (match(Arg,
                     m_c_ICmp(Pred, m_c_Or(m_V, m_Value(B)), m_Value(A))) &&
               Pred == ICmpInst::ICMP_EQ && isValidAssumeForContext(I, Q)) {
      APInt RHSKnownZero(BitWidth, 0), RHSKnownOne(BitWidth, 0);
      computeKnownBits(A, RHSKnownZero, RHSKnownOne, DL, Depth+1, Query(Q, I));
      APInt BKnownZero(BitWidth, 0), BKnownOne(BitWidth, 0);
      computeKnownBits(B, BKnownZero, BKnownOne, DL, Depth+1, Query(Q, I));

      // For those bits in B that are known to be zero, we can propagate known
      // bits from the RHS to V.
      KnownZero |= RHSKnownZero & BKnownZero;
      KnownOne  |= RHSKnownOne  & BKnownZero;
    // assume(~(v | b) = a)
    } else if (match(Arg, m_c_ICmp(Pred, m_Not(m_c_Or(m_V, m_Value(B))),
                                   m_Value(A))) &&
               Pred == ICmpInst::ICMP_EQ && isValidAssumeForContext(I, Q)) {
      APInt RHSKnownZero(BitWidth, 0), RHSKnownOne(BitWidth, 0);
      computeKnownBits(A, RHSKnownZero, RHSKnownOne, DL, Depth+1, Query(Q, I));
      APInt BKnownZero(BitWidth, 0), BKnownOne(BitWidth, 0);
      computeKnownBits(B, BKnownZero, BKnownOne, DL, Depth+1, Query(Q, I));

      // For those bits in B that are known to be zero, we can propagate
      // inverted known bits from the RHS to V.
      KnownZero |= RHSKnownOne  & BKnownZero;
      KnownOne  |= RHSKnownZero & BKnownZero;
    // assume(v ^ b = a)
    } else if (match(Arg,
                     m_c_ICmp(Pred, m_c_Xor(m_V, m_Value(B)), m_Value(A))) &&
               Pred == ICmpInst::ICMP_EQ && isValidAssumeForContext(I, Q)) {
      APInt RHSKnownZero(BitWidth, 0), RHSKnownOne(BitWidth, 0);
      computeKnownBits(A, RHSKnownZero, RHSKnownOne, DL, Depth+1, Query(Q, I));
      APInt BKnownZero(BitWidth, 0), BKnownOne(BitWidth, 0);
      computeKnownBits(B, BKnownZero, BKnownOne, DL, Depth+1, Query(Q, I));

      // For those bits in B that are known to be zero, we can propagate known
      // bits from the RHS to V. For those bits in B that are known to be one,
      // we can propagate inverted known bits from the RHS to V.
      KnownZero |= RHSKnownZero & BKnownZero;
      KnownOne  |= RHSKnownOne  & BKnownZero;
      KnownZero |= RHSKnownOne  & BKnownOne;
      KnownOne  |= RHSKnownZero & BKnownOne;
    // assume(~(v ^ b) = a)
    } else if (match(Arg, m_c_ICmp(Pred, m_Not(m_c_Xor(m_V, m_Value(B))),
                                   m_Value(A))) &&
               Pred == ICmpInst::ICMP_EQ && isValidAssumeForContext(I, Q)) {
      APInt RHSKnownZero(BitWidth, 0), RHSKnownOne(BitWidth, 0);
      computeKnownBits(A, RHSKnownZero, RHSKnownOne, DL, Depth+1, Query(Q, I));
      APInt BKnownZero(BitWidth, 0), BKnownOne(BitWidth, 0);
      computeKnownBits(B, BKnownZero, BKnownOne, DL, Depth+1, Query(Q, I));

      // For those bits in B that are known to be zero, we can propagate
      // inverted known bits from the RHS to V. For those bits in B that are
      // known to be one, we can propagate known bits from the RHS to V.
      KnownZero |= RHSKnownOne  & BKnownZero;
      KnownOne  |= RHSKnownZero & BKnownZero;
      KnownZero |= RHSKnownZero & BKnownOne;
      KnownOne  |= RHSKnownOne  & BKnownOne;
    // assume(v << c = a)
    } else if (match(Arg, m_c_ICmp(Pred, m_Shl(m_V, m_ConstantInt(C)),
                                   m_Value(A))) &&
               Pred == ICmpInst::ICMP_EQ && isValidAssumeForContext(I, Q)) {
      APInt RHSKnownZero(BitWidth, 0), RHSKnownOne(BitWidth, 0);
      computeKnownBits(A, RHSKnownZero, RHSKnownOne, DL, Depth+1, Query(Q, I));
      // For those bits in RHS that are known, we can propagate them to known
      // bits in V shifted to the right by C.
      KnownZero |= RHSKnownZero.lshr(C->getZExtValue());
      KnownOne  |= RHSKnownOne.lshr(C->getZExtValue());
    // assume(~(v << c) = a)
    } else if (match(Arg, m_c_ICmp(Pred, m_Not(m_Shl(m_V, m_ConstantInt(C))),
                                   m_Value(A))) &&
               Pred == ICmpInst::ICMP_EQ && isValidAssumeForContext(I, Q)) {
      APInt RHSKnownZero(BitWidth, 0), RHSKnownOne(BitWidth, 0);
      computeKnownBits(A, RHSKnownZero, RHSKnownOne, DL, Depth+1, Query(Q, I));
      // For those bits in RHS that are known, we can propagate them inverted
      // to known bits in V shifted to the right by C.
      KnownZero |= RHSKnownOne.lshr(C->getZExtValue());
      KnownOne  |= RHSKnownZero.lshr(C->getZExtValue());
    // assume(v >> c = a)
    } else if (match(Arg,
                     m_c_ICmp(Pred, m_CombineOr(m_LShr(m_V, m_ConstantInt(C)),
                                                m_AShr(m_V, m_ConstantInt(C))),
                              m_Value(A))) &&
               Pred == ICmpInst::ICMP_EQ && isValidAssumeForContext(I, Q)) {
      APInt RHSKnownZero(BitWidth, 0), RHSKnownOne(BitWidth, 0);
      computeKnownBits(A, RHSKnownZero, RHSKnownOne, DL, Depth+1, Query(Q, I));
      // For those bits in RHS that are known, we can propagate them to known
      // bits in V shifted to the right by C.
      KnownZero |= RHSKnownZero << C->getZExtValue();
      KnownOne  |= RHSKnownOne  << C->getZExtValue();
    // assume(~(v >> c) = a)
    } else if (match(Arg, m_c_ICmp(Pred, m_Not(m_CombineOr(
                                             m_LShr(m_V, m_ConstantInt(C)),
                                             m_AShr(m_V, m_ConstantInt(C)))),
                                   m_Value(A))) &&
               Pred == ICmpInst::ICMP_EQ && isValidAssumeForContext(I, Q)) {
      APInt RHSKnownZero(BitWidth, 0), RHSKnownOne(BitWidth, 0);
      computeKnownBits(A, RHSKnownZero, RHSKnownOne, DL, Depth+1, Query(Q, I));
      // For those bits in RHS that are known, we can propagate them inverted
      // to known bits in V shifted to the right by C.
      KnownZero |= RHSKnownOne  << C->getZExtValue();
      KnownOne  |= RHSKnownZero << C->getZExtValue();
    // assume(v >=_s c) where c is non-negative
    } else if (match(Arg, m_ICmp(Pred, m_V, m_Value(A))) &&
               Pred == ICmpInst::ICMP_SGE && isValidAssumeForContext(I, Q)) {
      APInt RHSKnownZero(BitWidth, 0), RHSKnownOne(BitWidth, 0);
      computeKnownBits(A, RHSKnownZero, RHSKnownOne, DL, Depth+1, Query(Q, I));

      if (RHSKnownZero.isNegative()) {
        // We know that the sign bit is zero.
        KnownZero |= APInt::getSignBit(BitWidth);
      }
    // assume(v >_s c) where c is at least -1.
    } else if (match(Arg, m_ICmp(Pred, m_V, m_Value(A))) &&
               Pred == ICmpInst::ICMP_SGT && isValidAssumeForContext(I, Q)) {
      APInt RHSKnownZero(BitWidth, 0), RHSKnownOne(BitWidth, 0);
      computeKnownBits(A, RHSKnownZero, RHSKnownOne, DL, Depth+1, Query(Q, I));

      if (RHSKnownOne.isAllOnesValue() || RHSKnownZero.isNegative()) {
        // We know that the sign bit is zero.
        KnownZero |= APInt::getSignBit(BitWidth);
      }
    // assume(v <=_s c) where c is negative
    } else if (match(Arg, m_ICmp(Pred, m_V, m_Value(A))) &&
               Pred == ICmpInst::ICMP_SLE && isValidAssumeForContext(I, Q)) {
      APInt RHSKnownZero(BitWidth, 0), RHSKnownOne(BitWidth, 0);
      computeKnownBits(A, RHSKnownZero, RHSKnownOne, DL, Depth+1, Query(Q, I));

      if (RHSKnownOne.isNegative()) {
        // We know that the sign bit is one.
        KnownOne |= APInt::getSignBit(BitWidth);
      }
    // assume(v <_s c) where c is non-positive
    } else if (match(Arg, m_ICmp(Pred, m_V, m_Value(A))) &&
               Pred == ICmpInst::ICMP_SLT && isValidAssumeForContext(I, Q)) {
      APInt RHSKnownZero(BitWidth, 0), RHSKnownOne(BitWidth, 0);
      computeKnownBits(A, RHSKnownZero, RHSKnownOne, DL, Depth+1, Query(Q, I));

      if (RHSKnownZero.isAllOnesValue() || RHSKnownOne.isNegative()) {
        // We know that the sign bit is one.
        KnownOne |= APInt::getSignBit(BitWidth);
      }
    // assume(v <=_u c)
    } else if (match(Arg, m_ICmp(Pred, m_V, m_Value(A))) &&
               Pred == ICmpInst::ICMP_ULE && isValidAssumeForContext(I, Q)) {
      APInt RHSKnownZero(BitWidth, 0), RHSKnownOne(BitWidth, 0);
      computeKnownBits(A, RHSKnownZero, RHSKnownOne, DL, Depth+1, Query(Q, I));

      // Whatever high bits in c are zero are known to be zero.
      KnownZero |=
        APInt::getHighBitsSet(BitWidth, RHSKnownZero.countLeadingOnes());
    // assume(v <_u c)
    } else if (match(Arg, m_ICmp(Pred, m_V, m_Value(A))) &&
               Pred == ICmpInst::ICMP_ULT && isValidAssumeForContext(I, Q)) {
      APInt RHSKnownZero(BitWidth, 0), RHSKnownOne(BitWidth, 0);
      computeKnownBits(A, RHSKnownZero, RHSKnownOne, DL, Depth+1, Query(Q, I));

      // Whatever high bits in c are zero are known to be zero (if c is a power
      // of 2, then one more).
      if (isKnownToBeAPowerOfTwo(A, false, Depth + 1, Query(Q, I), DL))
        KnownZero |=
          APInt::getHighBitsSet(BitWidth, RHSKnownZero.countLeadingOnes()+1);
      else
        KnownZero |=
          APInt::getHighBitsSet(BitWidth, RHSKnownZero.countLeadingOnes());
    }
  }
}

static void computeKnownBitsFromOperator(Operator *I, APInt &KnownZero,
                                         APInt &KnownOne, const DataLayout &DL,
                                         unsigned Depth, const Query &Q) {
  unsigned BitWidth = KnownZero.getBitWidth();

<<<<<<< HEAD
  assert((V->getType()->isIntOrIntVectorTy() ||
          V->getType()->getScalarType()->isPointerTy()) &&
         "Not integer or pointer type!");
  assert((DL.getTypeIntegerRangeInBits(V->getType()->getScalarType()) == BitWidth) &&
         (!V->getType()->isIntOrIntVectorTy() ||
          (V->getType()->isPointerTy() &&
           V->getType()->getScalarSizeInBits() >= BitWidth) ||
          V->getType()->getScalarSizeInBits() == BitWidth) &&
         KnownZero.getBitWidth() == BitWidth &&
         KnownOne.getBitWidth() == BitWidth &&
         "V, KnownOne and KnownZero should have same BitWidth");

  if (ConstantInt *CI = dyn_cast<ConstantInt>(V)) {
    // We know all of the bits for a constant!
    KnownOne = CI->getValue();
    KnownZero = ~KnownOne;
    return;
  }
  // Null and aggregate-zero are all-zeros.
  if (isa<ConstantPointerNull>(V) ||
      isa<ConstantAggregateZero>(V)) {
    KnownOne.clearAllBits();
    KnownZero = APInt::getAllOnesValue(BitWidth);
    return;
  }
  // Handle a constant vector by taking the intersection of the known bits of
  // each element.  There is no real need to handle ConstantVector here, because
  // we don't handle undef in any particularly useful way.
  if (ConstantDataSequential *CDS = dyn_cast<ConstantDataSequential>(V)) {
    // We know that CDS must be a vector of integers. Take the intersection of
    // each element.
    KnownZero.setAllBits(); KnownOne.setAllBits();
    APInt Elt(KnownZero.getBitWidth(), 0);
    for (unsigned i = 0, e = CDS->getNumElements(); i != e; ++i) {
      Elt = CDS->getElementAsInteger(i);
      KnownZero &= ~Elt;
      KnownOne &= Elt;
    }
    return;
  }

  // The address of an aligned GlobalValue has trailing zeros.
  if (auto *GO = dyn_cast<GlobalObject>(V)) {
    unsigned Align = GO->getAlignment();
    if (Align == 0) {
      if (auto *GVar = dyn_cast<GlobalVariable>(GO)) {
        Type *ObjectType = GVar->getType()->getElementType();
        if (ObjectType->isSized()) {
          // If the object is defined in the current Module, we'll be giving
          // it the preferred alignment. Otherwise, we have to assume that it
          // may only have the minimum ABI alignment.
          if (!GVar->isDeclaration() && !GVar->isWeakForLinker())
            Align = DL.getPreferredAlignment(GVar);
          else
            Align = DL.getABITypeAlignment(ObjectType);
        }
      }
    }
    if (Align > 0)
      KnownZero = APInt::getLowBitsSet(BitWidth,
                                       countTrailingZeros(Align));
    else
      KnownZero.clearAllBits();
    KnownOne.clearAllBits();
    return;
  }

  if (Argument *A = dyn_cast<Argument>(V)) {
    unsigned Align = A->getType()->isPointerTy() ? A->getParamAlignment() : 0;

    if (!Align && A->hasStructRetAttr()) {
      // An sret parameter has at least the ABI alignment of the return type.
      Type *EltTy = cast<PointerType>(A->getType())->getElementType();
      if (EltTy->isSized())
        Align = DL.getABITypeAlignment(EltTy);
    }

    if (Align)
      KnownZero = APInt::getLowBitsSet(BitWidth, countTrailingZeros(Align));
    else
      KnownZero.clearAllBits();
    KnownOne.clearAllBits();

    // Don't give up yet... there might be an assumption that provides more
    // information...
    computeKnownBitsFromAssume(V, KnownZero, KnownOne, DL, Depth, Q);

    // Or a dominating condition for that matter
    if (EnableDomConditions && Depth <= DomConditionsMaxDepth)
      computeKnownBitsFromDominatingCondition(V, KnownZero, KnownOne, DL,
                                              Depth, Q);
    return;
  }

  // Start out not knowing anything.
  KnownZero.clearAllBits(); KnownOne.clearAllBits();

  // Limit search depth.
  // All recursive calls that increase depth must come after this.
  if (Depth == MaxDepth)
    return;  

  // A weak GlobalAlias is totally unknown. A non-weak GlobalAlias has
  // the bits of its aliasee.
  if (GlobalAlias *GA = dyn_cast<GlobalAlias>(V)) {
    if (!GA->mayBeOverridden())
      computeKnownBits(GA->getAliasee(), KnownZero, KnownOne, DL, Depth + 1, Q);
    return;
  }

  // Check whether a nearby assume intrinsic can determine some known bits.
  computeKnownBitsFromAssume(V, KnownZero, KnownOne, DL, Depth, Q);

  // Check whether there's a dominating condition which implies something about
  // this value at the given context.
  if (EnableDomConditions && Depth <= DomConditionsMaxDepth)
    computeKnownBitsFromDominatingCondition(V, KnownZero, KnownOne, DL, Depth,
                                            Q);

  Operator *I = dyn_cast<Operator>(V);
  if (!I) return;

=======
>>>>>>> 787b9b4e
  APInt KnownZero2(KnownZero), KnownOne2(KnownOne);
  switch (I->getOpcode()) {
  default: break;
  case Instruction::Load:
    if (MDNode *MD = cast<LoadInst>(I)->getMetadata(LLVMContext::MD_range))
      computeKnownBitsFromRangeMetadata(*MD, KnownZero);
    break;
  case Instruction::And: {
    // If either the LHS or the RHS are Zero, the result is zero.
    computeKnownBits(I->getOperand(1), KnownZero, KnownOne, DL, Depth + 1, Q);
    computeKnownBits(I->getOperand(0), KnownZero2, KnownOne2, DL, Depth + 1, Q);

    // Output known-1 bits are only known if set in both the LHS & RHS.
    KnownOne &= KnownOne2;
    // Output known-0 are known to be clear if zero in either the LHS | RHS.
    KnownZero |= KnownZero2;
    break;
  }
  case Instruction::Or: {
    computeKnownBits(I->getOperand(1), KnownZero, KnownOne, DL, Depth + 1, Q);
    computeKnownBits(I->getOperand(0), KnownZero2, KnownOne2, DL, Depth + 1, Q);

    // Output known-0 bits are only known if clear in both the LHS & RHS.
    KnownZero &= KnownZero2;
    // Output known-1 are known to be set if set in either the LHS | RHS.
    KnownOne |= KnownOne2;
    break;
  }
  case Instruction::Xor: {
    computeKnownBits(I->getOperand(1), KnownZero, KnownOne, DL, Depth + 1, Q);
    computeKnownBits(I->getOperand(0), KnownZero2, KnownOne2, DL, Depth + 1, Q);

    // Output known-0 bits are known if clear or set in both the LHS & RHS.
    APInt KnownZeroOut = (KnownZero & KnownZero2) | (KnownOne & KnownOne2);
    // Output known-1 are known to be set if set in only one of the LHS, RHS.
    KnownOne = (KnownZero & KnownOne2) | (KnownOne & KnownZero2);
    KnownZero = KnownZeroOut;
    break;
  }
  case Instruction::Mul: {
    bool NSW = cast<OverflowingBinaryOperator>(I)->hasNoSignedWrap();
    computeKnownBitsMul(I->getOperand(0), I->getOperand(1), NSW, KnownZero,
                        KnownOne, KnownZero2, KnownOne2, DL, Depth, Q);
    break;
  }
  case Instruction::UDiv: {
    // For the purposes of computing leading zeros we can conservatively
    // treat a udiv as a logical right shift by the power of 2 known to
    // be less than the denominator.
    computeKnownBits(I->getOperand(0), KnownZero2, KnownOne2, DL, Depth + 1, Q);
    unsigned LeadZ = KnownZero2.countLeadingOnes();

    KnownOne2.clearAllBits();
    KnownZero2.clearAllBits();
    computeKnownBits(I->getOperand(1), KnownZero2, KnownOne2, DL, Depth + 1, Q);
    unsigned RHSUnknownLeadingOnes = KnownOne2.countLeadingZeros();
    if (RHSUnknownLeadingOnes != BitWidth)
      LeadZ = std::min(BitWidth,
                       LeadZ + BitWidth - RHSUnknownLeadingOnes - 1);

    KnownZero = APInt::getHighBitsSet(BitWidth, LeadZ);
    break;
  }
  case Instruction::Select:
    computeKnownBits(I->getOperand(2), KnownZero, KnownOne, DL, Depth + 1, Q);
    computeKnownBits(I->getOperand(1), KnownZero2, KnownOne2, DL, Depth + 1, Q);

    // Only known if known in both the LHS and RHS.
    KnownOne &= KnownOne2;
    KnownZero &= KnownZero2;
    break;
  case Instruction::FPTrunc:
  case Instruction::FPExt:
  case Instruction::FPToUI:
  case Instruction::FPToSI:
  case Instruction::SIToFP:
  case Instruction::UIToFP:
    break; // Can't work with floating point.
  case Instruction::PtrToInt:
  case Instruction::IntToPtr:
  case Instruction::AddrSpaceCast: // Pointers could be different sizes.
    // FALL THROUGH and handle them the same as zext/trunc.
  case Instruction::ZExt:
  case Instruction::Trunc: {
    Type *SrcTy = I->getOperand(0)->getType();

    unsigned SrcBitWidth;
    // Note that we handle pointer operands here because of inttoptr/ptrtoint
    // which fall through here.
    SrcBitWidth = DL.getTypeSizeInBits(SrcTy->getScalarType());
    SrcBitWidth = DL.getTypeIntegerRangeInBits(SrcTy->getScalarType());

    assert(SrcBitWidth && "SrcBitWidth can't be zero");
    KnownZero = KnownZero.zextOrTrunc(SrcBitWidth);
    KnownOne = KnownOne.zextOrTrunc(SrcBitWidth);
    computeKnownBits(I->getOperand(0), KnownZero, KnownOne, DL, Depth + 1, Q);
    KnownZero = KnownZero.zextOrTrunc(BitWidth);
    KnownOne = KnownOne.zextOrTrunc(BitWidth);
    // Any top bits are known to be zero.
    if (BitWidth > SrcBitWidth)
      KnownZero |= APInt::getHighBitsSet(BitWidth, BitWidth - SrcBitWidth);
    break;
  }
  case Instruction::BitCast: {
    Type *SrcTy = I->getOperand(0)->getType();
    if ((SrcTy->isIntegerTy() || SrcTy->isPointerTy()) &&
        // TODO: For now, not handling conversions like:
        // (bitcast i64 %x to <2 x i32>)
        !I->getType()->isVectorTy()) {
      computeKnownBits(I->getOperand(0), KnownZero, KnownOne, DL, Depth + 1, Q);
      break;
    }
    break;
  }
  case Instruction::SExt: {
    // Compute the bits in the result that are not present in the input.
    unsigned SrcBitWidth = I->getOperand(0)->getType()->getScalarSizeInBits();

    KnownZero = KnownZero.trunc(SrcBitWidth);
    KnownOne = KnownOne.trunc(SrcBitWidth);
    computeKnownBits(I->getOperand(0), KnownZero, KnownOne, DL, Depth + 1, Q);
    KnownZero = KnownZero.zext(BitWidth);
    KnownOne = KnownOne.zext(BitWidth);

    // If the sign bit of the input is known set or clear, then we know the
    // top bits of the result.
    if (KnownZero[SrcBitWidth-1])             // Input sign bit known zero
      KnownZero |= APInt::getHighBitsSet(BitWidth, BitWidth - SrcBitWidth);
    else if (KnownOne[SrcBitWidth-1])           // Input sign bit known set
      KnownOne |= APInt::getHighBitsSet(BitWidth, BitWidth - SrcBitWidth);
    break;
  }
  case Instruction::Shl:
    // (shl X, C1) & C2 == 0   iff   (X & C2 >>u C1) == 0
    if (ConstantInt *SA = dyn_cast<ConstantInt>(I->getOperand(1))) {
      uint64_t ShiftAmt = SA->getLimitedValue(BitWidth);
      computeKnownBits(I->getOperand(0), KnownZero, KnownOne, DL, Depth + 1, Q);
      KnownZero <<= ShiftAmt;
      KnownOne  <<= ShiftAmt;
      KnownZero |= APInt::getLowBitsSet(BitWidth, ShiftAmt); // low bits known 0
    }
    break;
  case Instruction::LShr:
    // (ushr X, C1) & C2 == 0   iff  (-1 >> C1) & C2 == 0
    if (ConstantInt *SA = dyn_cast<ConstantInt>(I->getOperand(1))) {
      // Compute the new bits that are at the top now.
      uint64_t ShiftAmt = SA->getLimitedValue(BitWidth);

      // Unsigned shift right.
      computeKnownBits(I->getOperand(0), KnownZero, KnownOne, DL, Depth + 1, Q);
      KnownZero = APIntOps::lshr(KnownZero, ShiftAmt);
      KnownOne  = APIntOps::lshr(KnownOne, ShiftAmt);
      // high bits known zero.
      KnownZero |= APInt::getHighBitsSet(BitWidth, ShiftAmt);
    }
    break;
  case Instruction::AShr:
    // (ashr X, C1) & C2 == 0   iff  (-1 >> C1) & C2 == 0
    if (ConstantInt *SA = dyn_cast<ConstantInt>(I->getOperand(1))) {
      // Compute the new bits that are at the top now.
      uint64_t ShiftAmt = SA->getLimitedValue(BitWidth-1);

      // Signed shift right.
      computeKnownBits(I->getOperand(0), KnownZero, KnownOne, DL, Depth + 1, Q);
      KnownZero = APIntOps::lshr(KnownZero, ShiftAmt);
      KnownOne  = APIntOps::lshr(KnownOne, ShiftAmt);

      APInt HighBits(APInt::getHighBitsSet(BitWidth, ShiftAmt));
      if (KnownZero[BitWidth-ShiftAmt-1])    // New bits are known zero.
        KnownZero |= HighBits;
      else if (KnownOne[BitWidth-ShiftAmt-1])  // New bits are known one.
        KnownOne |= HighBits;
    }
    break;
  case Instruction::Sub: {
    bool NSW = cast<OverflowingBinaryOperator>(I)->hasNoSignedWrap();
    computeKnownBitsAddSub(false, I->getOperand(0), I->getOperand(1), NSW,
                           KnownZero, KnownOne, KnownZero2, KnownOne2, DL,
                           Depth, Q);
    break;
  }
  case Instruction::Add: {
    bool NSW = cast<OverflowingBinaryOperator>(I)->hasNoSignedWrap();
    computeKnownBitsAddSub(true, I->getOperand(0), I->getOperand(1), NSW,
                           KnownZero, KnownOne, KnownZero2, KnownOne2, DL,
                           Depth, Q);
    break;
  }
  case Instruction::SRem:
    if (ConstantInt *Rem = dyn_cast<ConstantInt>(I->getOperand(1))) {
      APInt RA = Rem->getValue().abs();
      if (RA.isPowerOf2()) {
        APInt LowBits = RA - 1;
        computeKnownBits(I->getOperand(0), KnownZero2, KnownOne2, DL, Depth + 1,
                         Q);

        // The low bits of the first operand are unchanged by the srem.
        KnownZero = KnownZero2 & LowBits;
        KnownOne = KnownOne2 & LowBits;

        // If the first operand is non-negative or has all low bits zero, then
        // the upper bits are all zero.
        if (KnownZero2[BitWidth-1] || ((KnownZero2 & LowBits) == LowBits))
          KnownZero |= ~LowBits;

        // If the first operand is negative and not all low bits are zero, then
        // the upper bits are all one.
        if (KnownOne2[BitWidth-1] && ((KnownOne2 & LowBits) != 0))
          KnownOne |= ~LowBits;

        assert((KnownZero & KnownOne) == 0 && "Bits known to be one AND zero?");
      }
    }

    // The sign bit is the LHS's sign bit, except when the result of the
    // remainder is zero.
    if (KnownZero.isNonNegative()) {
      APInt LHSKnownZero(BitWidth, 0), LHSKnownOne(BitWidth, 0);
      computeKnownBits(I->getOperand(0), LHSKnownZero, LHSKnownOne, DL,
                       Depth + 1, Q);
      // If it's known zero, our sign bit is also zero.
      if (LHSKnownZero.isNegative())
        KnownZero.setBit(BitWidth - 1);
    }

    break;
  case Instruction::URem: {
    if (ConstantInt *Rem = dyn_cast<ConstantInt>(I->getOperand(1))) {
      APInt RA = Rem->getValue();
      if (RA.isPowerOf2()) {
        APInt LowBits = (RA - 1);
        computeKnownBits(I->getOperand(0), KnownZero, KnownOne, DL, Depth + 1,
                         Q);
        KnownZero |= ~LowBits;
        KnownOne &= LowBits;
        break;
      }
    }

    // Since the result is less than or equal to either operand, any leading
    // zero bits in either operand must also exist in the result.
    computeKnownBits(I->getOperand(0), KnownZero, KnownOne, DL, Depth + 1, Q);
    computeKnownBits(I->getOperand(1), KnownZero2, KnownOne2, DL, Depth + 1, Q);

    unsigned Leaders = std::max(KnownZero.countLeadingOnes(),
                                KnownZero2.countLeadingOnes());
    KnownOne.clearAllBits();
    KnownZero = APInt::getHighBitsSet(BitWidth, Leaders);
    break;
  }

  case Instruction::Alloca: {
    AllocaInst *AI = cast<AllocaInst>(I);
    unsigned Align = AI->getAlignment();
    if (Align == 0)
      Align = DL.getABITypeAlignment(AI->getType()->getElementType());

    if (Align > 0)
      KnownZero = APInt::getLowBitsSet(BitWidth, countTrailingZeros(Align));
    break;
  }
  case Instruction::GetElementPtr: {
    // Analyze all of the subscripts of this getelementptr instruction
    // to determine if we can prove known low zero bits.
    APInt LocalKnownZero(BitWidth, 0), LocalKnownOne(BitWidth, 0);
    computeKnownBits(I->getOperand(0), LocalKnownZero, LocalKnownOne, DL,
                     Depth + 1, Q);
    unsigned TrailZ = LocalKnownZero.countTrailingOnes();

    gep_type_iterator GTI = gep_type_begin(I);
    for (unsigned i = 1, e = I->getNumOperands(); i != e; ++i, ++GTI) {
      Value *Index = I->getOperand(i);
      if (StructType *STy = dyn_cast<StructType>(*GTI)) {
        // Handle struct member offset arithmetic.

        // Handle case when index is vector zeroinitializer
        Constant *CIndex = cast<Constant>(Index);
        if (CIndex->isZeroValue())
          continue;

        if (CIndex->getType()->isVectorTy())
          Index = CIndex->getSplatValue();

        unsigned Idx = cast<ConstantInt>(Index)->getZExtValue();
        const StructLayout *SL = DL.getStructLayout(STy);
        uint64_t Offset = SL->getElementOffset(Idx);
        TrailZ = std::min<unsigned>(TrailZ,
                                    countTrailingZeros(Offset));
      } else {
        // Handle array index arithmetic.
        Type *IndexedTy = GTI.getIndexedType();
        if (!IndexedTy->isSized()) {
          TrailZ = 0;
          break;
        }
        unsigned GEPOpiBits = Index->getType()->getScalarSizeInBits();
        uint64_t TypeSize = DL.getTypeAllocSize(IndexedTy);
        LocalKnownZero = LocalKnownOne = APInt(GEPOpiBits, 0);
        computeKnownBits(Index, LocalKnownZero, LocalKnownOne, DL, Depth + 1,
                         Q);
        TrailZ = std::min(TrailZ,
                          unsigned(countTrailingZeros(TypeSize) +
                                   LocalKnownZero.countTrailingOnes()));
      }
    }

    KnownZero = APInt::getLowBitsSet(BitWidth, TrailZ);
    break;
  }
  case Instruction::PHI: {
    PHINode *P = cast<PHINode>(I);
    // Handle the case of a simple two-predecessor recurrence PHI.
    // There's a lot more that could theoretically be done here, but
    // this is sufficient to catch some interesting cases.
    if (P->getNumIncomingValues() == 2) {
      for (unsigned i = 0; i != 2; ++i) {
        Value *L = P->getIncomingValue(i);
        Value *R = P->getIncomingValue(!i);
        Operator *LU = dyn_cast<Operator>(L);
        if (!LU)
          continue;
        unsigned Opcode = LU->getOpcode();
        // Check for operations that have the property that if
        // both their operands have low zero bits, the result
        // will have low zero bits.
        if (Opcode == Instruction::Add ||
            Opcode == Instruction::Sub ||
            Opcode == Instruction::And ||
            Opcode == Instruction::Or ||
            Opcode == Instruction::Mul) {
          Value *LL = LU->getOperand(0);
          Value *LR = LU->getOperand(1);
          // Find a recurrence.
          if (LL == I)
            L = LR;
          else if (LR == I)
            L = LL;
          else
            break;
          // Ok, we have a PHI of the form L op= R. Check for low
          // zero bits.
          computeKnownBits(R, KnownZero2, KnownOne2, DL, Depth + 1, Q);

          // We need to take the minimum number of known bits
          APInt KnownZero3(KnownZero), KnownOne3(KnownOne);
          computeKnownBits(L, KnownZero3, KnownOne3, DL, Depth + 1, Q);

          KnownZero = APInt::getLowBitsSet(BitWidth,
                                           std::min(KnownZero2.countTrailingOnes(),
                                                    KnownZero3.countTrailingOnes()));
          break;
        }
      }
    }

    // Unreachable blocks may have zero-operand PHI nodes.
    if (P->getNumIncomingValues() == 0)
      break;

    // Otherwise take the unions of the known bit sets of the operands,
    // taking conservative care to avoid excessive recursion.
    if (Depth < MaxDepth - 1 && !KnownZero && !KnownOne) {
      // Skip if every incoming value references to ourself.
      if (dyn_cast_or_null<UndefValue>(P->hasConstantValue()))
        break;

      KnownZero = APInt::getAllOnesValue(BitWidth);
      KnownOne = APInt::getAllOnesValue(BitWidth);
      for (Value *IncValue : P->incoming_values()) {
        // Skip direct self references.
        if (IncValue == P) continue;

        KnownZero2 = APInt(BitWidth, 0);
        KnownOne2 = APInt(BitWidth, 0);
        // Recurse, but cap the recursion to one level, because we don't
        // want to waste time spinning around in loops.
        computeKnownBits(IncValue, KnownZero2, KnownOne2, DL,
                         MaxDepth - 1, Q);
        KnownZero &= KnownZero2;
        KnownOne &= KnownOne2;
        // If all bits have been ruled out, there's no need to check
        // more operands.
        if (!KnownZero && !KnownOne)
          break;
      }
    }
    break;
  }
  case Instruction::Call:
  case Instruction::Invoke:
    if (MDNode *MD = cast<Instruction>(I)->getMetadata(LLVMContext::MD_range))
      computeKnownBitsFromRangeMetadata(*MD, KnownZero);
    // If a range metadata is attached to this IntrinsicInst, intersect the
    // explicit range specified by the metadata and the implicit range of
    // the intrinsic.
    if (IntrinsicInst *II = dyn_cast<IntrinsicInst>(I)) {
      switch (II->getIntrinsicID()) {
      default: break;
      case Intrinsic::ctlz:
      case Intrinsic::cttz: {
        unsigned LowBits = Log2_32(BitWidth)+1;
        // If this call is undefined for 0, the result will be less than 2^n.
        if (II->getArgOperand(1) == ConstantInt::getTrue(II->getContext()))
          LowBits -= 1;
        KnownZero |= APInt::getHighBitsSet(BitWidth, BitWidth - LowBits);
        break;
      }
      case Intrinsic::ctpop: {
        unsigned LowBits = Log2_32(BitWidth)+1;
        KnownZero |= APInt::getHighBitsSet(BitWidth, BitWidth - LowBits);
        break;
      }
      case Intrinsic::x86_sse42_crc32_64_64:
        KnownZero |= APInt::getHighBitsSet(64, 32);
        break;
      }
    }
    break;
  case Instruction::ExtractValue:
    if (IntrinsicInst *II = dyn_cast<IntrinsicInst>(I->getOperand(0))) {
      ExtractValueInst *EVI = cast<ExtractValueInst>(I);
      if (EVI->getNumIndices() != 1) break;
      if (EVI->getIndices()[0] == 0) {
        switch (II->getIntrinsicID()) {
        default: break;
        case Intrinsic::uadd_with_overflow:
        case Intrinsic::sadd_with_overflow:
          computeKnownBitsAddSub(true, II->getArgOperand(0),
                                 II->getArgOperand(1), false, KnownZero,
                                 KnownOne, KnownZero2, KnownOne2, DL, Depth, Q);
          break;
        case Intrinsic::usub_with_overflow:
        case Intrinsic::ssub_with_overflow:
          computeKnownBitsAddSub(false, II->getArgOperand(0),
                                 II->getArgOperand(1), false, KnownZero,
                                 KnownOne, KnownZero2, KnownOne2, DL, Depth, Q);
          break;
        case Intrinsic::umul_with_overflow:
        case Intrinsic::smul_with_overflow:
          computeKnownBitsMul(II->getArgOperand(0), II->getArgOperand(1), false,
                              KnownZero, KnownOne, KnownZero2, KnownOne2, DL,
                              Depth, Q);
          break;
        }
      }
    }
  }
}

/// Determine which bits of V are known to be either zero or one and return
/// them in the KnownZero/KnownOne bit sets.
///
/// NOTE: we cannot consider 'undef' to be "IsZero" here.  The problem is that
/// we cannot optimize based on the assumption that it is zero without changing
/// it to be an explicit zero.  If we don't change it to zero, other code could
/// optimized based on the contradictory assumption that it is non-zero.
/// Because instcombine aggressively folds operations with undef args anyway,
/// this won't lose us code quality.
///
/// This function is defined on values with integer type, values with pointer
/// type, and vectors of integers.  In the case
/// where V is a vector, known zero, and known one values are the
/// same width as the vector element, and the bit is set only if it is true
/// for all of the elements in the vector.
void computeKnownBits(Value *V, APInt &KnownZero, APInt &KnownOne,
                      const DataLayout &DL, unsigned Depth, const Query &Q) {
  assert(V && "No Value?");
  assert(Depth <= MaxDepth && "Limit Search Depth");
  unsigned BitWidth = KnownZero.getBitWidth();

  assert((V->getType()->isIntOrIntVectorTy() ||
          V->getType()->getScalarType()->isPointerTy()) &&
         "Not integer or pointer type!");
  assert((DL.getTypeSizeInBits(V->getType()->getScalarType()) == BitWidth) &&
         (!V->getType()->isIntOrIntVectorTy() ||
          V->getType()->getScalarSizeInBits() == BitWidth) &&
         KnownZero.getBitWidth() == BitWidth &&
         KnownOne.getBitWidth() == BitWidth &&
         "V, KnownOne and KnownZero should have same BitWidth");

  if (ConstantInt *CI = dyn_cast<ConstantInt>(V)) {
    // We know all of the bits for a constant!
    KnownOne = CI->getValue();
    KnownZero = ~KnownOne;
    return;
  }
  // Null and aggregate-zero are all-zeros.
  if (isa<ConstantPointerNull>(V) ||
      isa<ConstantAggregateZero>(V)) {
    KnownOne.clearAllBits();
    KnownZero = APInt::getAllOnesValue(BitWidth);
    return;
  }
  // Handle a constant vector by taking the intersection of the known bits of
  // each element.  There is no real need to handle ConstantVector here, because
  // we don't handle undef in any particularly useful way.
  if (ConstantDataSequential *CDS = dyn_cast<ConstantDataSequential>(V)) {
    // We know that CDS must be a vector of integers. Take the intersection of
    // each element.
    KnownZero.setAllBits(); KnownOne.setAllBits();
    APInt Elt(KnownZero.getBitWidth(), 0);
    for (unsigned i = 0, e = CDS->getNumElements(); i != e; ++i) {
      Elt = CDS->getElementAsInteger(i);
      KnownZero &= ~Elt;
      KnownOne &= Elt;
    }
    return;
  }

  // The address of an aligned GlobalValue has trailing zeros.
  if (auto *GO = dyn_cast<GlobalObject>(V)) {
    unsigned Align = GO->getAlignment();
    if (Align == 0) {
      if (auto *GVar = dyn_cast<GlobalVariable>(GO)) {
        Type *ObjectType = GVar->getType()->getElementType();
        if (ObjectType->isSized()) {
          // If the object is defined in the current Module, we'll be giving
          // it the preferred alignment. Otherwise, we have to assume that it
          // may only have the minimum ABI alignment.
          if (!GVar->isDeclaration() && !GVar->isWeakForLinker())
            Align = DL.getPreferredAlignment(GVar);
          else
            Align = DL.getABITypeAlignment(ObjectType);
        }
      }
    }
    if (Align > 0)
      KnownZero = APInt::getLowBitsSet(BitWidth,
                                       countTrailingZeros(Align));
    else
      KnownZero.clearAllBits();
    KnownOne.clearAllBits();
    return;
  }

  if (Argument *A = dyn_cast<Argument>(V)) {
    unsigned Align = A->getType()->isPointerTy() ? A->getParamAlignment() : 0;

    if (!Align && A->hasStructRetAttr()) {
      // An sret parameter has at least the ABI alignment of the return type.
      Type *EltTy = cast<PointerType>(A->getType())->getElementType();
      if (EltTy->isSized())
        Align = DL.getABITypeAlignment(EltTy);
    }

    if (Align)
      KnownZero = APInt::getLowBitsSet(BitWidth, countTrailingZeros(Align));
    else
      KnownZero.clearAllBits();
    KnownOne.clearAllBits();

    // Don't give up yet... there might be an assumption that provides more
    // information...
    computeKnownBitsFromAssume(V, KnownZero, KnownOne, DL, Depth, Q);

    // Or a dominating condition for that matter
    if (EnableDomConditions && Depth <= DomConditionsMaxDepth)
      computeKnownBitsFromDominatingCondition(V, KnownZero, KnownOne, DL,
                                              Depth, Q);
    return;
  }

  // Start out not knowing anything.
  KnownZero.clearAllBits(); KnownOne.clearAllBits();

  // Limit search depth.
  // All recursive calls that increase depth must come after this.
  if (Depth == MaxDepth)
    return;

  // A weak GlobalAlias is totally unknown. A non-weak GlobalAlias has
  // the bits of its aliasee.
  if (GlobalAlias *GA = dyn_cast<GlobalAlias>(V)) {
    if (!GA->mayBeOverridden())
      computeKnownBits(GA->getAliasee(), KnownZero, KnownOne, DL, Depth + 1, Q);
    return;
  }

  if (Operator *I = dyn_cast<Operator>(V))
    computeKnownBitsFromOperator(I, KnownZero, KnownOne, DL, Depth, Q);
  // computeKnownBitsFromAssume and computeKnownBitsFromDominatingCondition
  // strictly refines KnownZero and KnownOne. Therefore, we run them after
  // computeKnownBitsFromOperator.

  // Check whether a nearby assume intrinsic can determine some known bits.
  computeKnownBitsFromAssume(V, KnownZero, KnownOne, DL, Depth, Q);

  // Check whether there's a dominating condition which implies something about
  // this value at the given context.
  if (EnableDomConditions && Depth <= DomConditionsMaxDepth)
    computeKnownBitsFromDominatingCondition(V, KnownZero, KnownOne, DL, Depth,
                                            Q);

  assert((KnownZero & KnownOne) == 0 && "Bits known to be one AND zero?");
}

/// Determine whether the sign bit is known to be zero or one.
/// Convenience wrapper around computeKnownBits.
void ComputeSignBit(Value *V, bool &KnownZero, bool &KnownOne,
                    const DataLayout &DL, unsigned Depth, const Query &Q) {
  unsigned BitWidth = getBitWidth(V->getType(), DL);
  if (!BitWidth) {
    KnownZero = false;
    KnownOne = false;
    return;
  }
  APInt ZeroBits(BitWidth, 0);
  APInt OneBits(BitWidth, 0);
  computeKnownBits(V, ZeroBits, OneBits, DL, Depth, Q);
  KnownOne = OneBits[BitWidth - 1];
  KnownZero = ZeroBits[BitWidth - 1];
}

/// Return true if the given value is known to have exactly one
/// bit set when defined. For vectors return true if every element is known to
/// be a power of two when defined. Supports values with integer or pointer
/// types and vectors of integers.
bool isKnownToBeAPowerOfTwo(Value *V, bool OrZero, unsigned Depth,
                            const Query &Q, const DataLayout &DL) {
  if (Constant *C = dyn_cast<Constant>(V)) {
    if (C->isNullValue())
      return OrZero;
    if (ConstantInt *CI = dyn_cast<ConstantInt>(C))
      return CI->getValue().isPowerOf2();
    // TODO: Handle vector constants.
  }

  // 1 << X is clearly a power of two if the one is not shifted off the end.  If
  // it is shifted off the end then the result is undefined.
  if (match(V, m_Shl(m_One(), m_Value())))
    return true;

  // (signbit) >>l X is clearly a power of two if the one is not shifted off the
  // bottom.  If it is shifted off the bottom then the result is undefined.
  if (match(V, m_LShr(m_SignBit(), m_Value())))
    return true;

  // The remaining tests are all recursive, so bail out if we hit the limit.
  if (Depth++ == MaxDepth)
    return false;

  Value *X = nullptr, *Y = nullptr;
  // A shift of a power of two is a power of two or zero.
  if (OrZero && (match(V, m_Shl(m_Value(X), m_Value())) ||
                 match(V, m_Shr(m_Value(X), m_Value()))))
    return isKnownToBeAPowerOfTwo(X, /*OrZero*/ true, Depth, Q, DL);

  if (ZExtInst *ZI = dyn_cast<ZExtInst>(V))
    return isKnownToBeAPowerOfTwo(ZI->getOperand(0), OrZero, Depth, Q, DL);

  if (SelectInst *SI = dyn_cast<SelectInst>(V))
    return isKnownToBeAPowerOfTwo(SI->getTrueValue(), OrZero, Depth, Q, DL) &&
           isKnownToBeAPowerOfTwo(SI->getFalseValue(), OrZero, Depth, Q, DL);

  if (OrZero && match(V, m_And(m_Value(X), m_Value(Y)))) {
    // A power of two and'd with anything is a power of two or zero.
    if (isKnownToBeAPowerOfTwo(X, /*OrZero*/ true, Depth, Q, DL) ||
        isKnownToBeAPowerOfTwo(Y, /*OrZero*/ true, Depth, Q, DL))
      return true;
    // X & (-X) is always a power of two or zero.
    if (match(X, m_Neg(m_Specific(Y))) || match(Y, m_Neg(m_Specific(X))))
      return true;
    return false;
  }

  // Adding a power-of-two or zero to the same power-of-two or zero yields
  // either the original power-of-two, a larger power-of-two or zero.
  if (match(V, m_Add(m_Value(X), m_Value(Y)))) {
    OverflowingBinaryOperator *VOBO = cast<OverflowingBinaryOperator>(V);
    if (OrZero || VOBO->hasNoUnsignedWrap() || VOBO->hasNoSignedWrap()) {
      if (match(X, m_And(m_Specific(Y), m_Value())) ||
          match(X, m_And(m_Value(), m_Specific(Y))))
        if (isKnownToBeAPowerOfTwo(Y, OrZero, Depth, Q, DL))
          return true;
      if (match(Y, m_And(m_Specific(X), m_Value())) ||
          match(Y, m_And(m_Value(), m_Specific(X))))
        if (isKnownToBeAPowerOfTwo(X, OrZero, Depth, Q, DL))
          return true;

      unsigned BitWidth = V->getType()->getScalarSizeInBits();
      APInt LHSZeroBits(BitWidth, 0), LHSOneBits(BitWidth, 0);
      computeKnownBits(X, LHSZeroBits, LHSOneBits, DL, Depth, Q);

      APInt RHSZeroBits(BitWidth, 0), RHSOneBits(BitWidth, 0);
      computeKnownBits(Y, RHSZeroBits, RHSOneBits, DL, Depth, Q);
      // If i8 V is a power of two or zero:
      //  ZeroBits: 1 1 1 0 1 1 1 1
      // ~ZeroBits: 0 0 0 1 0 0 0 0
      if ((~(LHSZeroBits & RHSZeroBits)).isPowerOf2())
        // If OrZero isn't set, we cannot give back a zero result.
        // Make sure either the LHS or RHS has a bit set.
        if (OrZero || RHSOneBits.getBoolValue() || LHSOneBits.getBoolValue())
          return true;
    }
  }

  // An exact divide or right shift can only shift off zero bits, so the result
  // is a power of two only if the first operand is a power of two and not
  // copying a sign bit (sdiv int_min, 2).
  if (match(V, m_Exact(m_LShr(m_Value(), m_Value()))) ||
      match(V, m_Exact(m_UDiv(m_Value(), m_Value())))) {
    return isKnownToBeAPowerOfTwo(cast<Operator>(V)->getOperand(0), OrZero,
                                  Depth, Q, DL);
  }

  return false;
}

/// \brief Test whether a GEP's result is known to be non-null.
///
/// Uses properties inherent in a GEP to try to determine whether it is known
/// to be non-null.
///
/// Currently this routine does not support vector GEPs.
static bool isGEPKnownNonNull(GEPOperator *GEP, const DataLayout &DL,
                              unsigned Depth, const Query &Q) {
  if (!GEP->isInBounds() || GEP->getPointerAddressSpace() != 0)
    return false;

  // FIXME: Support vector-GEPs.
  assert(GEP->getType()->isPointerTy() && "We only support plain pointer GEP");

  // If the base pointer is non-null, we cannot walk to a null address with an
  // inbounds GEP in address space zero.
  if (isKnownNonZero(GEP->getPointerOperand(), DL, Depth, Q))
    return true;

  // Walk the GEP operands and see if any operand introduces a non-zero offset.
  // If so, then the GEP cannot produce a null pointer, as doing so would
  // inherently violate the inbounds contract within address space zero.
  for (gep_type_iterator GTI = gep_type_begin(GEP), GTE = gep_type_end(GEP);
       GTI != GTE; ++GTI) {
    // Struct types are easy -- they must always be indexed by a constant.
    if (StructType *STy = dyn_cast<StructType>(*GTI)) {
      ConstantInt *OpC = cast<ConstantInt>(GTI.getOperand());
      unsigned ElementIdx = OpC->getZExtValue();
      const StructLayout *SL = DL.getStructLayout(STy);
      uint64_t ElementOffset = SL->getElementOffset(ElementIdx);
      if (ElementOffset > 0)
        return true;
      continue;
    }

    // If we have a zero-sized type, the index doesn't matter. Keep looping.
    if (DL.getTypeAllocSize(GTI.getIndexedType()) == 0)
      continue;

    // Fast path the constant operand case both for efficiency and so we don't
    // increment Depth when just zipping down an all-constant GEP.
    if (ConstantInt *OpC = dyn_cast<ConstantInt>(GTI.getOperand())) {
      if (!OpC->isZero())
        return true;
      continue;
    }

    // We post-increment Depth here because while isKnownNonZero increments it
    // as well, when we pop back up that increment won't persist. We don't want
    // to recurse 10k times just because we have 10k GEP operands. We don't
    // bail completely out because we want to handle constant GEPs regardless
    // of depth.
    if (Depth++ >= MaxDepth)
      continue;

    if (isKnownNonZero(GTI.getOperand(), DL, Depth, Q))
      return true;
  }

  return false;
}

/// Does the 'Range' metadata (which must be a valid MD_range operand list)
/// ensure that the value it's attached to is never Value?  'RangeType' is
/// is the type of the value described by the range.
static bool rangeMetadataExcludesValue(MDNode* Ranges,
                                       const APInt& Value) {
  const unsigned NumRanges = Ranges->getNumOperands() / 2;
  assert(NumRanges >= 1);
  for (unsigned i = 0; i < NumRanges; ++i) {
    ConstantInt *Lower =
        mdconst::extract<ConstantInt>(Ranges->getOperand(2 * i + 0));
    ConstantInt *Upper =
        mdconst::extract<ConstantInt>(Ranges->getOperand(2 * i + 1));
    ConstantRange Range(Lower->getValue(), Upper->getValue());
    if (Range.contains(Value))
      return false;
  }
  return true;
}

/// Return true if the given value is known to be non-zero when defined.
/// For vectors return true if every element is known to be non-zero when
/// defined. Supports values with integer or pointer type and vectors of
/// integers.
bool isKnownNonZero(Value *V, const DataLayout &DL, unsigned Depth,
                    const Query &Q) {
  if (Constant *C = dyn_cast<Constant>(V)) {
    if (C->isNullValue())
      return false;
    if (isa<ConstantInt>(C))
      // Must be non-zero due to null test above.
      return true;
    // TODO: Handle vectors
    return false;
  }

  if (Instruction* I = dyn_cast<Instruction>(V)) {
    if (MDNode *Ranges = I->getMetadata(LLVMContext::MD_range)) {
      // If the possible ranges don't contain zero, then the value is
      // definitely non-zero.
      if (IntegerType* Ty = dyn_cast<IntegerType>(V->getType())) {
        const APInt ZeroValue(Ty->getBitWidth(), 0);
        if (rangeMetadataExcludesValue(Ranges, ZeroValue))
          return true;
      }
    }
  }

  // The remaining tests are all recursive, so bail out if we hit the limit.
  if (Depth++ >= MaxDepth)
    return false;

  // Check for pointer simplifications.
  if (V->getType()->isPointerTy()) {
    if (isKnownNonNull(V))
      return true; 
    if (GEPOperator *GEP = dyn_cast<GEPOperator>(V))
      if (isGEPKnownNonNull(GEP, DL, Depth, Q))
        return true;
  }

  unsigned BitWidth = getBitWidth(V->getType()->getScalarType(), DL);

  // X | Y != 0 if X != 0 or Y != 0.
  Value *X = nullptr, *Y = nullptr;
  if (match(V, m_Or(m_Value(X), m_Value(Y))))
    return isKnownNonZero(X, DL, Depth, Q) || isKnownNonZero(Y, DL, Depth, Q);

  // ext X != 0 if X != 0.
  if (isa<SExtInst>(V) || isa<ZExtInst>(V))
    return isKnownNonZero(cast<Instruction>(V)->getOperand(0), DL, Depth, Q);

  // shl X, Y != 0 if X is odd.  Note that the value of the shift is undefined
  // if the lowest bit is shifted off the end.
  if (BitWidth && match(V, m_Shl(m_Value(X), m_Value(Y)))) {
    // shl nuw can't remove any non-zero bits.
    OverflowingBinaryOperator *BO = cast<OverflowingBinaryOperator>(V);
    if (BO->hasNoUnsignedWrap())
      return isKnownNonZero(X, DL, Depth, Q);

    APInt KnownZero(BitWidth, 0);
    APInt KnownOne(BitWidth, 0);
    computeKnownBits(X, KnownZero, KnownOne, DL, Depth, Q);
    if (KnownOne[0])
      return true;
  }
  // shr X, Y != 0 if X is negative.  Note that the value of the shift is not
  // defined if the sign bit is shifted off the end.
  else if (match(V, m_Shr(m_Value(X), m_Value(Y)))) {
    // shr exact can only shift out zero bits.
    PossiblyExactOperator *BO = cast<PossiblyExactOperator>(V);
    if (BO->isExact())
      return isKnownNonZero(X, DL, Depth, Q);

    bool XKnownNonNegative, XKnownNegative;
    ComputeSignBit(X, XKnownNonNegative, XKnownNegative, DL, Depth, Q);
    if (XKnownNegative)
      return true;
  }
  // div exact can only produce a zero if the dividend is zero.
  else if (match(V, m_Exact(m_IDiv(m_Value(X), m_Value())))) {
    return isKnownNonZero(X, DL, Depth, Q);
  }
  // X + Y.
  else if (match(V, m_Add(m_Value(X), m_Value(Y)))) {
    bool XKnownNonNegative, XKnownNegative;
    bool YKnownNonNegative, YKnownNegative;
    ComputeSignBit(X, XKnownNonNegative, XKnownNegative, DL, Depth, Q);
    ComputeSignBit(Y, YKnownNonNegative, YKnownNegative, DL, Depth, Q);

    // If X and Y are both non-negative (as signed values) then their sum is not
    // zero unless both X and Y are zero.
    if (XKnownNonNegative && YKnownNonNegative)
      if (isKnownNonZero(X, DL, Depth, Q) || isKnownNonZero(Y, DL, Depth, Q))
        return true;

    // If X and Y are both negative (as signed values) then their sum is not
    // zero unless both X and Y equal INT_MIN.
    if (BitWidth && XKnownNegative && YKnownNegative) {
      APInt KnownZero(BitWidth, 0);
      APInt KnownOne(BitWidth, 0);
      APInt Mask = APInt::getSignedMaxValue(BitWidth);
      // The sign bit of X is set.  If some other bit is set then X is not equal
      // to INT_MIN.
      computeKnownBits(X, KnownZero, KnownOne, DL, Depth, Q);
      if ((KnownOne & Mask) != 0)
        return true;
      // The sign bit of Y is set.  If some other bit is set then Y is not equal
      // to INT_MIN.
      computeKnownBits(Y, KnownZero, KnownOne, DL, Depth, Q);
      if ((KnownOne & Mask) != 0)
        return true;
    }

    // The sum of a non-negative number and a power of two is not zero.
    if (XKnownNonNegative &&
        isKnownToBeAPowerOfTwo(Y, /*OrZero*/ false, Depth, Q, DL))
      return true;
    if (YKnownNonNegative &&
        isKnownToBeAPowerOfTwo(X, /*OrZero*/ false, Depth, Q, DL))
      return true;
  }
  // X * Y.
  else if (match(V, m_Mul(m_Value(X), m_Value(Y)))) {
    OverflowingBinaryOperator *BO = cast<OverflowingBinaryOperator>(V);
    // If X and Y are non-zero then so is X * Y as long as the multiplication
    // does not overflow.
    if ((BO->hasNoSignedWrap() || BO->hasNoUnsignedWrap()) &&
        isKnownNonZero(X, DL, Depth, Q) && isKnownNonZero(Y, DL, Depth, Q))
      return true;
  }
  // (C ? X : Y) != 0 if X != 0 and Y != 0.
  else if (SelectInst *SI = dyn_cast<SelectInst>(V)) {
    if (isKnownNonZero(SI->getTrueValue(), DL, Depth, Q) &&
        isKnownNonZero(SI->getFalseValue(), DL, Depth, Q))
      return true;
  }

  if (!BitWidth) return false;
  APInt KnownZero(BitWidth, 0);
  APInt KnownOne(BitWidth, 0);
  computeKnownBits(V, KnownZero, KnownOne, DL, Depth, Q);
  return KnownOne != 0;
}

/// Return true if 'V & Mask' is known to be zero.  We use this predicate to
/// simplify operations downstream. Mask is known to be zero for bits that V
/// cannot have.
///
/// This function is defined on values with integer type, values with pointer
/// type, and vectors of integers.  In the case
/// where V is a vector, the mask, known zero, and known one values are the
/// same width as the vector element, and the bit is set only if it is true
/// for all of the elements in the vector.
bool MaskedValueIsZero(Value *V, const APInt &Mask, const DataLayout &DL,
                       unsigned Depth, const Query &Q) {
  APInt KnownZero(Mask.getBitWidth(), 0), KnownOne(Mask.getBitWidth(), 0);
  computeKnownBits(V, KnownZero, KnownOne, DL, Depth, Q);
  return (KnownZero & Mask) == Mask;
}



/// Return the number of times the sign bit of the register is replicated into
/// the other bits. We know that at least 1 bit is always equal to the sign bit
/// (itself), but other cases can give us information. For example, immediately
/// after an "ashr X, 2", we know that the top 3 bits are all equal to each
/// other, so we return 3.
///
/// 'Op' must have a scalar integer type.
///
unsigned ComputeNumSignBits(Value *V, const DataLayout &DL, unsigned Depth,
                            const Query &Q) {
  Type *Ty = V->getType();
  unsigned TyBits = getBitWidth(Ty, DL);
  unsigned Tmp, Tmp2;
  unsigned FirstAnswer = 1;

  // Note that ConstantInt is handled by the general computeKnownBits case
  // below.

  if (Depth == 6)
    return 1;  // Limit search depth.

  Operator *U = dyn_cast<Operator>(V);
  switch (Operator::getOpcode(V)) {
  default: break;
  case Instruction::SExt:
    Tmp = TyBits - U->getOperand(0)->getType()->getScalarSizeInBits();
    return ComputeNumSignBits(U->getOperand(0), DL, Depth + 1, Q) + Tmp;

  case Instruction::SDiv: {
    const APInt *Denominator;
    // sdiv X, C -> adds log(C) sign bits.
    if (match(U->getOperand(1), m_APInt(Denominator))) {

      // Ignore non-positive denominator.
      if (!Denominator->isStrictlyPositive())
        break;

      // Calculate the incoming numerator bits.
      unsigned NumBits = ComputeNumSignBits(U->getOperand(0), DL, Depth + 1, Q);

      // Add floor(log(C)) bits to the numerator bits.
      return std::min(TyBits, NumBits + Denominator->logBase2());
    }
    break;
  }

  case Instruction::SRem: {
    const APInt *Denominator;
    // srem X, C -> we know that the result is within [-C+1,C) when C is a
    // positive constant.  This let us put a lower bound on the number of sign
    // bits.
    if (match(U->getOperand(1), m_APInt(Denominator))) {

      // Ignore non-positive denominator.
      if (!Denominator->isStrictlyPositive())
        break;

      // Calculate the incoming numerator bits. SRem by a positive constant
      // can't lower the number of sign bits.
      unsigned NumrBits =
          ComputeNumSignBits(U->getOperand(0), DL, Depth + 1, Q);

      // Calculate the leading sign bit constraints by examining the
      // denominator.  Given that the denominator is positive, there are two
      // cases:
      //
      //  1. the numerator is positive.  The result range is [0,C) and [0,C) u<
      //     (1 << ceilLogBase2(C)).
      //
      //  2. the numerator is negative.  Then the result range is (-C,0] and
      //     integers in (-C,0] are either 0 or >u (-1 << ceilLogBase2(C)).
      //
      // Thus a lower bound on the number of sign bits is `TyBits -
      // ceilLogBase2(C)`.

      unsigned ResBits = TyBits - Denominator->ceilLogBase2();
      return std::max(NumrBits, ResBits);
    }
    break;
  }

  case Instruction::AShr: {
    Tmp = ComputeNumSignBits(U->getOperand(0), DL, Depth + 1, Q);
    // ashr X, C   -> adds C sign bits.  Vectors too.
    const APInt *ShAmt;
    if (match(U->getOperand(1), m_APInt(ShAmt))) {
      Tmp += ShAmt->getZExtValue();
      if (Tmp > TyBits) Tmp = TyBits;
    }
    return Tmp;
  }
  case Instruction::Shl: {
    const APInt *ShAmt;
    if (match(U->getOperand(1), m_APInt(ShAmt))) {
      // shl destroys sign bits.
      Tmp = ComputeNumSignBits(U->getOperand(0), DL, Depth + 1, Q);
      Tmp2 = ShAmt->getZExtValue();
      if (Tmp2 >= TyBits ||      // Bad shift.
          Tmp2 >= Tmp) break;    // Shifted all sign bits out.
      return Tmp - Tmp2;
    }
    break;
  }
  case Instruction::And:
  case Instruction::Or:
  case Instruction::Xor:    // NOT is handled here.
    // Logical binary ops preserve the number of sign bits at the worst.
    Tmp = ComputeNumSignBits(U->getOperand(0), DL, Depth + 1, Q);
    if (Tmp != 1) {
      Tmp2 = ComputeNumSignBits(U->getOperand(1), DL, Depth + 1, Q);
      FirstAnswer = std::min(Tmp, Tmp2);
      // We computed what we know about the sign bits as our first
      // answer. Now proceed to the generic code that uses
      // computeKnownBits, and pick whichever answer is better.
    }
    break;

  case Instruction::Select:
    Tmp = ComputeNumSignBits(U->getOperand(1), DL, Depth + 1, Q);
    if (Tmp == 1) return 1;  // Early out.
    Tmp2 = ComputeNumSignBits(U->getOperand(2), DL, Depth + 1, Q);
    return std::min(Tmp, Tmp2);

  case Instruction::Add:
    // Add can have at most one carry bit.  Thus we know that the output
    // is, at worst, one more bit than the inputs.
    Tmp = ComputeNumSignBits(U->getOperand(0), DL, Depth + 1, Q);
    if (Tmp == 1) return 1;  // Early out.

    // Special case decrementing a value (ADD X, -1):
    if (const auto *CRHS = dyn_cast<Constant>(U->getOperand(1)))
      if (CRHS->isAllOnesValue()) {
        APInt KnownZero(TyBits, 0), KnownOne(TyBits, 0);
        computeKnownBits(U->getOperand(0), KnownZero, KnownOne, DL, Depth + 1,
                         Q);

        // If the input is known to be 0 or 1, the output is 0/-1, which is all
        // sign bits set.
        if ((KnownZero | APInt(TyBits, 1)).isAllOnesValue())
          return TyBits;

        // If we are subtracting one from a positive number, there is no carry
        // out of the result.
        if (KnownZero.isNegative())
          return Tmp;
      }

    Tmp2 = ComputeNumSignBits(U->getOperand(1), DL, Depth + 1, Q);
    if (Tmp2 == 1) return 1;
    return std::min(Tmp, Tmp2)-1;

  case Instruction::Sub:
    Tmp2 = ComputeNumSignBits(U->getOperand(1), DL, Depth + 1, Q);
    if (Tmp2 == 1) return 1;

    // Handle NEG.
    if (const auto *CLHS = dyn_cast<Constant>(U->getOperand(0)))
      if (CLHS->isNullValue()) {
        APInt KnownZero(TyBits, 0), KnownOne(TyBits, 0);
        computeKnownBits(U->getOperand(1), KnownZero, KnownOne, DL, Depth + 1,
                         Q);
        // If the input is known to be 0 or 1, the output is 0/-1, which is all
        // sign bits set.
        if ((KnownZero | APInt(TyBits, 1)).isAllOnesValue())
          return TyBits;

        // If the input is known to be positive (the sign bit is known clear),
        // the output of the NEG has the same number of sign bits as the input.
        if (KnownZero.isNegative())
          return Tmp2;

        // Otherwise, we treat this like a SUB.
      }

    // Sub can have at most one carry bit.  Thus we know that the output
    // is, at worst, one more bit than the inputs.
    Tmp = ComputeNumSignBits(U->getOperand(0), DL, Depth + 1, Q);
    if (Tmp == 1) return 1;  // Early out.
    return std::min(Tmp, Tmp2)-1;

  case Instruction::PHI: {
    PHINode *PN = cast<PHINode>(U);
    unsigned NumIncomingValues = PN->getNumIncomingValues();
    // Don't analyze large in-degree PHIs.
    if (NumIncomingValues > 4) break;
    // Unreachable blocks may have zero-operand PHI nodes.
    if (NumIncomingValues == 0) break;

    // Take the minimum of all incoming values.  This can't infinitely loop
    // because of our depth threshold.
    Tmp = ComputeNumSignBits(PN->getIncomingValue(0), DL, Depth + 1, Q);
    for (unsigned i = 1, e = NumIncomingValues; i != e; ++i) {
      if (Tmp == 1) return Tmp;
      Tmp = std::min(
          Tmp, ComputeNumSignBits(PN->getIncomingValue(i), DL, Depth + 1, Q));
    }
    return Tmp;
  }

  case Instruction::Trunc:
    // FIXME: it's tricky to do anything useful for this, but it is an important
    // case for targets like X86.
    break;
  }

  // Finally, if we can prove that the top bits of the result are 0's or 1's,
  // use this information.
  APInt KnownZero(TyBits, 0), KnownOne(TyBits, 0);
  APInt Mask;
  computeKnownBits(V, KnownZero, KnownOne, DL, Depth, Q);

  if (KnownZero.isNegative()) {        // sign bit is 0
    Mask = KnownZero;
  } else if (KnownOne.isNegative()) {  // sign bit is 1;
    Mask = KnownOne;
  } else {
    // Nothing known.
    return FirstAnswer;
  }

  // Okay, we know that the sign bit in Mask is set.  Use CLZ to determine
  // the number of identical bits in the top of the input value.
  Mask = ~Mask;
  Mask <<= Mask.getBitWidth()-TyBits;
  // Return # leading zeros.  We use 'min' here in case Val was zero before
  // shifting.  We don't want to return '64' as for an i32 "0".
  return std::max(FirstAnswer, std::min(TyBits, Mask.countLeadingZeros()));
}

/// This function computes the integer multiple of Base that equals V.
/// If successful, it returns true and returns the multiple in
/// Multiple. If unsuccessful, it returns false. It looks
/// through SExt instructions only if LookThroughSExt is true.
bool llvm::ComputeMultiple(Value *V, unsigned Base, Value *&Multiple,
                           bool LookThroughSExt, unsigned Depth) {
  const unsigned MaxDepth = 6;

  assert(V && "No Value?");
  assert(Depth <= MaxDepth && "Limit Search Depth");
  assert(V->getType()->isIntegerTy() && "Not integer or pointer type!");

  Type *T = V->getType();

  ConstantInt *CI = dyn_cast<ConstantInt>(V);

  if (Base == 0)
    return false;

  if (Base == 1) {
    Multiple = V;
    return true;
  }

  ConstantExpr *CO = dyn_cast<ConstantExpr>(V);
  Constant *BaseVal = ConstantInt::get(T, Base);
  if (CO && CO == BaseVal) {
    // Multiple is 1.
    Multiple = ConstantInt::get(T, 1);
    return true;
  }

  if (CI && CI->getZExtValue() % Base == 0) {
    Multiple = ConstantInt::get(T, CI->getZExtValue() / Base);
    return true;
  }

  if (Depth == MaxDepth) return false;  // Limit search depth.

  Operator *I = dyn_cast<Operator>(V);
  if (!I) return false;

  switch (I->getOpcode()) {
  default: break;
  case Instruction::SExt:
    if (!LookThroughSExt) return false;
    // otherwise fall through to ZExt
  case Instruction::ZExt:
    return ComputeMultiple(I->getOperand(0), Base, Multiple,
                           LookThroughSExt, Depth+1);
  case Instruction::Shl:
  case Instruction::Mul: {
    Value *Op0 = I->getOperand(0);
    Value *Op1 = I->getOperand(1);

    if (I->getOpcode() == Instruction::Shl) {
      ConstantInt *Op1CI = dyn_cast<ConstantInt>(Op1);
      if (!Op1CI) return false;
      // Turn Op0 << Op1 into Op0 * 2^Op1
      APInt Op1Int = Op1CI->getValue();
      uint64_t BitToSet = Op1Int.getLimitedValue(Op1Int.getBitWidth() - 1);
      APInt API(Op1Int.getBitWidth(), 0);
      API.setBit(BitToSet);
      Op1 = ConstantInt::get(V->getContext(), API);
    }

    Value *Mul0 = nullptr;
    if (ComputeMultiple(Op0, Base, Mul0, LookThroughSExt, Depth+1)) {
      if (Constant *Op1C = dyn_cast<Constant>(Op1))
        if (Constant *MulC = dyn_cast<Constant>(Mul0)) {
          if (Op1C->getType()->getPrimitiveSizeInBits() <
              MulC->getType()->getPrimitiveSizeInBits())
            Op1C = ConstantExpr::getZExt(Op1C, MulC->getType());
          if (Op1C->getType()->getPrimitiveSizeInBits() >
              MulC->getType()->getPrimitiveSizeInBits())
            MulC = ConstantExpr::getZExt(MulC, Op1C->getType());

          // V == Base * (Mul0 * Op1), so return (Mul0 * Op1)
          Multiple = ConstantExpr::getMul(MulC, Op1C);
          return true;
        }

      if (ConstantInt *Mul0CI = dyn_cast<ConstantInt>(Mul0))
        if (Mul0CI->getValue() == 1) {
          // V == Base * Op1, so return Op1
          Multiple = Op1;
          return true;
        }
    }

    Value *Mul1 = nullptr;
    if (ComputeMultiple(Op1, Base, Mul1, LookThroughSExt, Depth+1)) {
      if (Constant *Op0C = dyn_cast<Constant>(Op0))
        if (Constant *MulC = dyn_cast<Constant>(Mul1)) {
          if (Op0C->getType()->getPrimitiveSizeInBits() <
              MulC->getType()->getPrimitiveSizeInBits())
            Op0C = ConstantExpr::getZExt(Op0C, MulC->getType());
          if (Op0C->getType()->getPrimitiveSizeInBits() >
              MulC->getType()->getPrimitiveSizeInBits())
            MulC = ConstantExpr::getZExt(MulC, Op0C->getType());

          // V == Base * (Mul1 * Op0), so return (Mul1 * Op0)
          Multiple = ConstantExpr::getMul(MulC, Op0C);
          return true;
        }

      if (ConstantInt *Mul1CI = dyn_cast<ConstantInt>(Mul1))
        if (Mul1CI->getValue() == 1) {
          // V == Base * Op0, so return Op0
          Multiple = Op0;
          return true;
        }
    }
  }
  }

  // We could not determine if V is a multiple of Base.
  return false;
}

/// Return true if we can prove that the specified FP value is never equal to
/// -0.0.
///
/// NOTE: this function will need to be revisited when we support non-default
/// rounding modes!
///
bool llvm::CannotBeNegativeZero(const Value *V, unsigned Depth) {
  if (const ConstantFP *CFP = dyn_cast<ConstantFP>(V))
    return !CFP->getValueAPF().isNegZero();

  // FIXME: Magic number! At the least, this should be given a name because it's
  // used similarly in CannotBeOrderedLessThanZero(). A better fix may be to
  // expose it as a parameter, so it can be used for testing / experimenting.
  if (Depth == 6)
    return false;  // Limit search depth.

  const Operator *I = dyn_cast<Operator>(V);
  if (!I) return false;

  // Check if the nsz fast-math flag is set
  if (const FPMathOperator *FPO = dyn_cast<FPMathOperator>(I))
    if (FPO->hasNoSignedZeros())
      return true;

  // (add x, 0.0) is guaranteed to return +0.0, not -0.0.
  if (I->getOpcode() == Instruction::FAdd)
    if (ConstantFP *CFP = dyn_cast<ConstantFP>(I->getOperand(1)))
      if (CFP->isNullValue())
        return true;

  // sitofp and uitofp turn into +0.0 for zero.
  if (isa<SIToFPInst>(I) || isa<UIToFPInst>(I))
    return true;

  if (const IntrinsicInst *II = dyn_cast<IntrinsicInst>(I))
    // sqrt(-0.0) = -0.0, no other negative results are possible.
    if (II->getIntrinsicID() == Intrinsic::sqrt)
      return CannotBeNegativeZero(II->getArgOperand(0), Depth+1);

  if (const CallInst *CI = dyn_cast<CallInst>(I))
    if (const Function *F = CI->getCalledFunction()) {
      if (F->isDeclaration()) {
        // abs(x) != -0.0
        if (F->getName() == "abs") return true;
        // fabs[lf](x) != -0.0
        if (F->getName() == "fabs") return true;
        if (F->getName() == "fabsf") return true;
        if (F->getName() == "fabsl") return true;
        if (F->getName() == "sqrt" || F->getName() == "sqrtf" ||
            F->getName() == "sqrtl")
          return CannotBeNegativeZero(CI->getArgOperand(0), Depth+1);
      }
    }

  return false;
}

bool llvm::CannotBeOrderedLessThanZero(const Value *V, unsigned Depth) {
  if (const ConstantFP *CFP = dyn_cast<ConstantFP>(V))
    return !CFP->getValueAPF().isNegative() || CFP->getValueAPF().isZero();

  // FIXME: Magic number! At the least, this should be given a name because it's
  // used similarly in CannotBeNegativeZero(). A better fix may be to
  // expose it as a parameter, so it can be used for testing / experimenting.
  if (Depth == 6)
    return false;  // Limit search depth.

  const Operator *I = dyn_cast<Operator>(V);
  if (!I) return false;

  switch (I->getOpcode()) {
  default: break;
  case Instruction::FMul:
    // x*x is always non-negative or a NaN.
    if (I->getOperand(0) == I->getOperand(1)) 
      return true;
    // Fall through
  case Instruction::FAdd:
  case Instruction::FDiv:
  case Instruction::FRem:
    return CannotBeOrderedLessThanZero(I->getOperand(0), Depth+1) &&
           CannotBeOrderedLessThanZero(I->getOperand(1), Depth+1);
  case Instruction::FPExt:
  case Instruction::FPTrunc:
    // Widening/narrowing never change sign.
    return CannotBeOrderedLessThanZero(I->getOperand(0), Depth+1);
  case Instruction::Call: 
    if (const IntrinsicInst *II = dyn_cast<IntrinsicInst>(I)) 
      switch (II->getIntrinsicID()) {
      default: break;
      case Intrinsic::exp:
      case Intrinsic::exp2:
      case Intrinsic::fabs:
      case Intrinsic::sqrt:
        return true;
      case Intrinsic::powi: 
        if (ConstantInt *CI = dyn_cast<ConstantInt>(I->getOperand(1))) {
          // powi(x,n) is non-negative if n is even.
          if (CI->getBitWidth() <= 64 && CI->getSExtValue() % 2u == 0)
            return true;
        }
        return CannotBeOrderedLessThanZero(I->getOperand(0), Depth+1);
      case Intrinsic::fma:
      case Intrinsic::fmuladd:
        // x*x+y is non-negative if y is non-negative.
        return I->getOperand(0) == I->getOperand(1) && 
               CannotBeOrderedLessThanZero(I->getOperand(2), Depth+1);
      }
    break;
  }
  return false; 
}

/// If the specified value can be set by repeating the same byte in memory,
/// return the i8 value that it is represented with.  This is
/// true for all i8 values obviously, but is also true for i32 0, i32 -1,
/// i16 0xF0F0, double 0.0 etc.  If the value can't be handled with a repeated
/// byte store (e.g. i16 0x1234), return null.
Value *llvm::isBytewiseValue(Value *V) {
  // All byte-wide stores are splatable, even of arbitrary variables.
  if (V->getType()->isIntegerTy(8)) return V;

  // Handle 'null' ConstantArrayZero etc.
  if (Constant *C = dyn_cast<Constant>(V))
    if (C->isNullValue())
      return Constant::getNullValue(Type::getInt8Ty(V->getContext()));

  // Constant float and double values can be handled as integer values if the
  // corresponding integer value is "byteable".  An important case is 0.0.
  if (ConstantFP *CFP = dyn_cast<ConstantFP>(V)) {
    if (CFP->getType()->isFloatTy())
      V = ConstantExpr::getBitCast(CFP, Type::getInt32Ty(V->getContext()));
    if (CFP->getType()->isDoubleTy())
      V = ConstantExpr::getBitCast(CFP, Type::getInt64Ty(V->getContext()));
    // Don't handle long double formats, which have strange constraints.
  }

  // We can handle constant integers that are multiple of 8 bits.
  if (ConstantInt *CI = dyn_cast<ConstantInt>(V)) {
    if (CI->getBitWidth() % 8 == 0) {
      assert(CI->getBitWidth() > 8 && "8 bits should be handled above!");

      if (!CI->getValue().isSplat(8))
        return nullptr;
      return ConstantInt::get(V->getContext(), CI->getValue().trunc(8));
    }
  }

  // A ConstantDataArray/Vector is splatable if all its members are equal and
  // also splatable.
  if (ConstantDataSequential *CA = dyn_cast<ConstantDataSequential>(V)) {
    Value *Elt = CA->getElementAsConstant(0);
    Value *Val = isBytewiseValue(Elt);
    if (!Val)
      return nullptr;

    for (unsigned I = 1, E = CA->getNumElements(); I != E; ++I)
      if (CA->getElementAsConstant(I) != Elt)
        return nullptr;

    return Val;
  }

  // Conceptually, we could handle things like:
  //   %a = zext i8 %X to i16
  //   %b = shl i16 %a, 8
  //   %c = or i16 %a, %b
  // but until there is an example that actually needs this, it doesn't seem
  // worth worrying about.
  return nullptr;
}


// This is the recursive version of BuildSubAggregate. It takes a few different
// arguments. Idxs is the index within the nested struct From that we are
// looking at now (which is of type IndexedType). IdxSkip is the number of
// indices from Idxs that should be left out when inserting into the resulting
// struct. To is the result struct built so far, new insertvalue instructions
// build on that.
static Value *BuildSubAggregate(Value *From, Value* To, Type *IndexedType,
                                SmallVectorImpl<unsigned> &Idxs,
                                unsigned IdxSkip,
                                Instruction *InsertBefore) {
  llvm::StructType *STy = dyn_cast<llvm::StructType>(IndexedType);
  if (STy) {
    // Save the original To argument so we can modify it
    Value *OrigTo = To;
    // General case, the type indexed by Idxs is a struct
    for (unsigned i = 0, e = STy->getNumElements(); i != e; ++i) {
      // Process each struct element recursively
      Idxs.push_back(i);
      Value *PrevTo = To;
      To = BuildSubAggregate(From, To, STy->getElementType(i), Idxs, IdxSkip,
                             InsertBefore);
      Idxs.pop_back();
      if (!To) {
        // Couldn't find any inserted value for this index? Cleanup
        while (PrevTo != OrigTo) {
          InsertValueInst* Del = cast<InsertValueInst>(PrevTo);
          PrevTo = Del->getAggregateOperand();
          Del->eraseFromParent();
        }
        // Stop processing elements
        break;
      }
    }
    // If we successfully found a value for each of our subaggregates
    if (To)
      return To;
  }
  // Base case, the type indexed by SourceIdxs is not a struct, or not all of
  // the struct's elements had a value that was inserted directly. In the latter
  // case, perhaps we can't determine each of the subelements individually, but
  // we might be able to find the complete struct somewhere.

  // Find the value that is at that particular spot
  Value *V = FindInsertedValue(From, Idxs);

  if (!V)
    return nullptr;

  // Insert the value in the new (sub) aggregrate
  return llvm::InsertValueInst::Create(To, V, makeArrayRef(Idxs).slice(IdxSkip),
                                       "tmp", InsertBefore);
}

// This helper takes a nested struct and extracts a part of it (which is again a
// struct) into a new value. For example, given the struct:
// { a, { b, { c, d }, e } }
// and the indices "1, 1" this returns
// { c, d }.
//
// It does this by inserting an insertvalue for each element in the resulting
// struct, as opposed to just inserting a single struct. This will only work if
// each of the elements of the substruct are known (ie, inserted into From by an
// insertvalue instruction somewhere).
//
// All inserted insertvalue instructions are inserted before InsertBefore
static Value *BuildSubAggregate(Value *From, ArrayRef<unsigned> idx_range,
                                Instruction *InsertBefore) {
  assert(InsertBefore && "Must have someplace to insert!");
  Type *IndexedType = ExtractValueInst::getIndexedType(From->getType(),
                                                             idx_range);
  Value *To = UndefValue::get(IndexedType);
  SmallVector<unsigned, 10> Idxs(idx_range.begin(), idx_range.end());
  unsigned IdxSkip = Idxs.size();

  return BuildSubAggregate(From, To, IndexedType, Idxs, IdxSkip, InsertBefore);
}

/// Given an aggregrate and an sequence of indices, see if
/// the scalar value indexed is already around as a register, for example if it
/// were inserted directly into the aggregrate.
///
/// If InsertBefore is not null, this function will duplicate (modified)
/// insertvalues when a part of a nested struct is extracted.
Value *llvm::FindInsertedValue(Value *V, ArrayRef<unsigned> idx_range,
                               Instruction *InsertBefore) {
  // Nothing to index? Just return V then (this is useful at the end of our
  // recursion).
  if (idx_range.empty())
    return V;
  // We have indices, so V should have an indexable type.
  assert((V->getType()->isStructTy() || V->getType()->isArrayTy()) &&
         "Not looking at a struct or array?");
  assert(ExtractValueInst::getIndexedType(V->getType(), idx_range) &&
         "Invalid indices for type?");

  if (Constant *C = dyn_cast<Constant>(V)) {
    C = C->getAggregateElement(idx_range[0]);
    if (!C) return nullptr;
    return FindInsertedValue(C, idx_range.slice(1), InsertBefore);
  }

  if (InsertValueInst *I = dyn_cast<InsertValueInst>(V)) {
    // Loop the indices for the insertvalue instruction in parallel with the
    // requested indices
    const unsigned *req_idx = idx_range.begin();
    for (const unsigned *i = I->idx_begin(), *e = I->idx_end();
         i != e; ++i, ++req_idx) {
      if (req_idx == idx_range.end()) {
        // We can't handle this without inserting insertvalues
        if (!InsertBefore)
          return nullptr;

        // The requested index identifies a part of a nested aggregate. Handle
        // this specially. For example,
        // %A = insertvalue { i32, {i32, i32 } } undef, i32 10, 1, 0
        // %B = insertvalue { i32, {i32, i32 } } %A, i32 11, 1, 1
        // %C = extractvalue {i32, { i32, i32 } } %B, 1
        // This can be changed into
        // %A = insertvalue {i32, i32 } undef, i32 10, 0
        // %C = insertvalue {i32, i32 } %A, i32 11, 1
        // which allows the unused 0,0 element from the nested struct to be
        // removed.
        return BuildSubAggregate(V, makeArrayRef(idx_range.begin(), req_idx),
                                 InsertBefore);
      }

      // This insert value inserts something else than what we are looking for.
      // See if the (aggregrate) value inserted into has the value we are
      // looking for, then.
      if (*req_idx != *i)
        return FindInsertedValue(I->getAggregateOperand(), idx_range,
                                 InsertBefore);
    }
    // If we end up here, the indices of the insertvalue match with those
    // requested (though possibly only partially). Now we recursively look at
    // the inserted value, passing any remaining indices.
    return FindInsertedValue(I->getInsertedValueOperand(),
                             makeArrayRef(req_idx, idx_range.end()),
                             InsertBefore);
  }

  if (ExtractValueInst *I = dyn_cast<ExtractValueInst>(V)) {
    // If we're extracting a value from an aggregrate that was extracted from
    // something else, we can extract from that something else directly instead.
    // However, we will need to chain I's indices with the requested indices.

    // Calculate the number of indices required
    unsigned size = I->getNumIndices() + idx_range.size();
    // Allocate some space to put the new indices in
    SmallVector<unsigned, 5> Idxs;
    Idxs.reserve(size);
    // Add indices from the extract value instruction
    Idxs.append(I->idx_begin(), I->idx_end());

    // Add requested indices
    Idxs.append(idx_range.begin(), idx_range.end());

    assert(Idxs.size() == size
           && "Number of indices added not correct?");

    return FindInsertedValue(I->getAggregateOperand(), Idxs, InsertBefore);
  }
  // Otherwise, we don't know (such as, extracting from a function return value
  // or load instruction)
  return nullptr;
}

/// Analyze the specified pointer to see if it can be expressed as a base
/// pointer plus a constant offset. Return the base and offset to the caller.
Value *llvm::GetPointerBaseWithConstantOffset(Value *Ptr, int64_t &Offset,
                                              const DataLayout &DL) {
  unsigned BitWidth = DL.getTypeIntegerRangeInBits(Ptr->getType());
  APInt ByteOffset(BitWidth, 0);
  while (1) {
    if (Ptr->getType()->isVectorTy())
      break;

    if (GEPOperator *GEP = dyn_cast<GEPOperator>(Ptr)) {
      APInt GEPOffset(BitWidth, 0);
      if (!GEP->accumulateConstantOffset(DL, GEPOffset))
        break;

      ByteOffset += GEPOffset;

      Ptr = GEP->getPointerOperand();
    } else if (Operator::getOpcode(Ptr) == Instruction::BitCast ||
               Operator::getOpcode(Ptr) == Instruction::AddrSpaceCast) {
      Ptr = cast<Operator>(Ptr)->getOperand(0);
    } else if (GlobalAlias *GA = dyn_cast<GlobalAlias>(Ptr)) {
      if (GA->mayBeOverridden())
        break;
      Ptr = GA->getAliasee();
    } else {
      break;
    }
  }
  Offset = ByteOffset.getSExtValue();
  return Ptr;
}


/// This function computes the length of a null-terminated C string pointed to
/// by V. If successful, it returns true and returns the string in Str.
/// If unsuccessful, it returns false.
bool llvm::getConstantStringInfo(const Value *V, StringRef &Str,
                                 uint64_t Offset, bool TrimAtNul) {
  assert(V);

  // Look through bitcast instructions and geps.
  V = V->stripPointerCasts();

  // If the value is a GEP instruction or constant expression, treat it as an
  // offset.
  if (const GEPOperator *GEP = dyn_cast<GEPOperator>(V)) {
    // Make sure the GEP has exactly three arguments.
    if (GEP->getNumOperands() != 3)
      return false;

    // Make sure the index-ee is a pointer to array of i8.
    PointerType *PT = cast<PointerType>(GEP->getOperand(0)->getType());
    ArrayType *AT = dyn_cast<ArrayType>(PT->getElementType());
    if (!AT || !AT->getElementType()->isIntegerTy(8))
      return false;

    // Check to make sure that the first operand of the GEP is an integer and
    // has value 0 so that we are sure we're indexing into the initializer.
    const ConstantInt *FirstIdx = dyn_cast<ConstantInt>(GEP->getOperand(1));
    if (!FirstIdx || !FirstIdx->isZero())
      return false;

    // If the second index isn't a ConstantInt, then this is a variable index
    // into the array.  If this occurs, we can't say anything meaningful about
    // the string.
    uint64_t StartIdx = 0;
    if (const ConstantInt *CI = dyn_cast<ConstantInt>(GEP->getOperand(2)))
      StartIdx = CI->getZExtValue();
    else
      return false;
    return getConstantStringInfo(GEP->getOperand(0), Str, StartIdx + Offset,
                                 TrimAtNul);
  }

  // The GEP instruction, constant or instruction, must reference a global
  // variable that is a constant and is initialized. The referenced constant
  // initializer is the array that we'll use for optimization.
  const GlobalVariable *GV = dyn_cast<GlobalVariable>(V);
  if (!GV || !GV->isConstant() || !GV->hasDefinitiveInitializer())
    return false;

  // Handle the all-zeros case
  if (GV->getInitializer()->isNullValue()) {
    // This is a degenerate case. The initializer is constant zero so the
    // length of the string must be zero.
    Str = "";
    return true;
  }

  // Must be a Constant Array
  const ConstantDataArray *Array =
    dyn_cast<ConstantDataArray>(GV->getInitializer());
  if (!Array || !Array->isString())
    return false;

  // Get the number of elements in the array
  uint64_t NumElts = Array->getType()->getArrayNumElements();

  // Start out with the entire array in the StringRef.
  Str = Array->getAsString();

  if (Offset > NumElts)
    return false;

  // Skip over 'offset' bytes.
  Str = Str.substr(Offset);

  if (TrimAtNul) {
    // Trim off the \0 and anything after it.  If the array is not nul
    // terminated, we just return the whole end of string.  The client may know
    // some other way that the string is length-bound.
    Str = Str.substr(0, Str.find('\0'));
  }
  return true;
}

// These next two are very similar to the above, but also look through PHI
// nodes.
// TODO: See if we can integrate these two together.

/// If we can compute the length of the string pointed to by
/// the specified pointer, return 'len+1'.  If we can't, return 0.
static uint64_t GetStringLengthH(Value *V, SmallPtrSetImpl<PHINode*> &PHIs) {
  // Look through noop bitcast instructions.
  V = V->stripPointerCasts();

  // If this is a PHI node, there are two cases: either we have already seen it
  // or we haven't.
  if (PHINode *PN = dyn_cast<PHINode>(V)) {
    if (!PHIs.insert(PN).second)
      return ~0ULL;  // already in the set.

    // If it was new, see if all the input strings are the same length.
    uint64_t LenSoFar = ~0ULL;
    for (Value *IncValue : PN->incoming_values()) {
      uint64_t Len = GetStringLengthH(IncValue, PHIs);
      if (Len == 0) return 0; // Unknown length -> unknown.

      if (Len == ~0ULL) continue;

      if (Len != LenSoFar && LenSoFar != ~0ULL)
        return 0;    // Disagree -> unknown.
      LenSoFar = Len;
    }

    // Success, all agree.
    return LenSoFar;
  }

  // strlen(select(c,x,y)) -> strlen(x) ^ strlen(y)
  if (SelectInst *SI = dyn_cast<SelectInst>(V)) {
    uint64_t Len1 = GetStringLengthH(SI->getTrueValue(), PHIs);
    if (Len1 == 0) return 0;
    uint64_t Len2 = GetStringLengthH(SI->getFalseValue(), PHIs);
    if (Len2 == 0) return 0;
    if (Len1 == ~0ULL) return Len2;
    if (Len2 == ~0ULL) return Len1;
    if (Len1 != Len2) return 0;
    return Len1;
  }

  // Otherwise, see if we can read the string.
  StringRef StrData;
  if (!getConstantStringInfo(V, StrData))
    return 0;

  return StrData.size()+1;
}

/// If we can compute the length of the string pointed to by
/// the specified pointer, return 'len+1'.  If we can't, return 0.
uint64_t llvm::GetStringLength(Value *V) {
  if (!V->getType()->isPointerTy()) return 0;

  SmallPtrSet<PHINode*, 32> PHIs;
  uint64_t Len = GetStringLengthH(V, PHIs);
  // If Len is ~0ULL, we had an infinite phi cycle: this is dead code, so return
  // an empty string as a length.
  return Len == ~0ULL ? 1 : Len;
}

/// \brief \p PN defines a loop-variant pointer to an object.  Check if the
/// previous iteration of the loop was referring to the same object as \p PN.
static bool isSameUnderlyingObjectInLoop(PHINode *PN, LoopInfo *LI) {
  // Find the loop-defined value.
  Loop *L = LI->getLoopFor(PN->getParent());
  if (PN->getNumIncomingValues() != 2)
    return true;

  // Find the value from previous iteration.
  auto *PrevValue = dyn_cast<Instruction>(PN->getIncomingValue(0));
  if (!PrevValue || LI->getLoopFor(PrevValue->getParent()) != L)
    PrevValue = dyn_cast<Instruction>(PN->getIncomingValue(1));
  if (!PrevValue || LI->getLoopFor(PrevValue->getParent()) != L)
    return true;

  // If a new pointer is loaded in the loop, the pointer references a different
  // object in every iteration.  E.g.:
  //    for (i)
  //       int *p = a[i];
  //       ...
  if (auto *Load = dyn_cast<LoadInst>(PrevValue))
    if (!L->isLoopInvariant(Load->getPointerOperand()))
      return false;
  return true;
}

Value *llvm::GetUnderlyingObject(Value *V, const DataLayout &DL,
                                 unsigned MaxLookup) {
  if (!V->getType()->isPointerTy())
    return V;
  for (unsigned Count = 0; MaxLookup == 0 || Count < MaxLookup; ++Count) {
    if (GEPOperator *GEP = dyn_cast<GEPOperator>(V)) {
      V = GEP->getPointerOperand();
    } else if (Operator::getOpcode(V) == Instruction::BitCast ||
               Operator::getOpcode(V) == Instruction::AddrSpaceCast) {
      V = cast<Operator>(V)->getOperand(0);
    } else if (GlobalAlias *GA = dyn_cast<GlobalAlias>(V)) {
      if (GA->mayBeOverridden())
        return V;
      V = GA->getAliasee();
    } else {
      // See if InstructionSimplify knows any relevant tricks.
      if (Instruction *I = dyn_cast<Instruction>(V))
        // TODO: Acquire a DominatorTree and AssumptionCache and use them.
        if (Value *Simplified = SimplifyInstruction(I, DL, nullptr)) {
          V = Simplified;
          continue;
        }

      return V;
    }
    assert(V->getType()->isPointerTy() && "Unexpected operand type!");
  }
  return V;
}

void llvm::GetUnderlyingObjects(Value *V, SmallVectorImpl<Value *> &Objects,
                                const DataLayout &DL, LoopInfo *LI,
                                unsigned MaxLookup) {
  SmallPtrSet<Value *, 4> Visited;
  SmallVector<Value *, 4> Worklist;
  Worklist.push_back(V);
  do {
    Value *P = Worklist.pop_back_val();
    P = GetUnderlyingObject(P, DL, MaxLookup);

    if (!Visited.insert(P).second)
      continue;

    if (SelectInst *SI = dyn_cast<SelectInst>(P)) {
      Worklist.push_back(SI->getTrueValue());
      Worklist.push_back(SI->getFalseValue());
      continue;
    }

    if (PHINode *PN = dyn_cast<PHINode>(P)) {
      // If this PHI changes the underlying object in every iteration of the
      // loop, don't look through it.  Consider:
      //   int **A;
      //   for (i) {
      //     Prev = Curr;     // Prev = PHI (Prev_0, Curr)
      //     Curr = A[i];
      //     *Prev, *Curr;
      //
      // Prev is tracking Curr one iteration behind so they refer to different
      // underlying objects.
      if (!LI || !LI->isLoopHeader(PN->getParent()) ||
          isSameUnderlyingObjectInLoop(PN, LI))
        for (Value *IncValue : PN->incoming_values())
          Worklist.push_back(IncValue);
      continue;
    }

    Objects.push_back(P);
  } while (!Worklist.empty());
}

/// Return true if the only users of this pointer are lifetime markers.
bool llvm::onlyUsedByLifetimeMarkers(const Value *V) {
  for (const User *U : V->users()) {
    const IntrinsicInst *II = dyn_cast<IntrinsicInst>(U);
    if (!II) return false;

    if (II->getIntrinsicID() != Intrinsic::lifetime_start &&
        II->getIntrinsicID() != Intrinsic::lifetime_end)
      return false;
  }
  return true;
}

static bool isDereferenceableFromAttribute(const Value *BV, APInt Offset,
                                           Type *Ty, const DataLayout &DL,
                                           const Instruction *CtxI,
                                           const DominatorTree *DT,
                                           const TargetLibraryInfo *TLI) {
  assert(Offset.isNonNegative() && "offset can't be negative");
  assert(Ty->isSized() && "must be sized");
  
  APInt DerefBytes(Offset.getBitWidth(), 0);
  bool CheckForNonNull = false;
  if (const Argument *A = dyn_cast<Argument>(BV)) {
    DerefBytes = A->getDereferenceableBytes();
    if (!DerefBytes.getBoolValue()) {
      DerefBytes = A->getDereferenceableOrNullBytes();
      CheckForNonNull = true;
    }
  } else if (auto CS = ImmutableCallSite(BV)) {
    DerefBytes = CS.getDereferenceableBytes(0);
    if (!DerefBytes.getBoolValue()) {
      DerefBytes = CS.getDereferenceableOrNullBytes(0);
      CheckForNonNull = true;
    }
  } else if (const LoadInst *LI = dyn_cast<LoadInst>(BV)) {
    if (MDNode *MD = LI->getMetadata(LLVMContext::MD_dereferenceable)) {
      ConstantInt *CI = mdconst::extract<ConstantInt>(MD->getOperand(0));
      DerefBytes = CI->getLimitedValue();
    }
    if (!DerefBytes.getBoolValue()) {
      if (MDNode *MD = 
              LI->getMetadata(LLVMContext::MD_dereferenceable_or_null)) {
        ConstantInt *CI = mdconst::extract<ConstantInt>(MD->getOperand(0));
        DerefBytes = CI->getLimitedValue();
      }
      CheckForNonNull = true;
    }
  }
  
  if (DerefBytes.getBoolValue())
    if (DerefBytes.uge(Offset + DL.getTypeStoreSize(Ty)))
      if (!CheckForNonNull || isKnownNonNullAt(BV, CtxI, DT, TLI))
        return true;

  return false;
}

static bool isDereferenceableFromAttribute(const Value *V, const DataLayout &DL,
                                           const Instruction *CtxI,
                                           const DominatorTree *DT,
                                           const TargetLibraryInfo *TLI) {
  Type *VTy = V->getType();
  Type *Ty = VTy->getPointerElementType();
  if (!Ty->isSized())
    return false;
  
  APInt Offset(DL.getTypeStoreSizeInBits(VTy), 0);
  return isDereferenceableFromAttribute(V, Offset, Ty, DL, CtxI, DT, TLI);
}

/// Return true if Value is always a dereferenceable pointer.
///
/// Test if V is always a pointer to allocated and suitably aligned memory for
/// a simple load or store.
static bool isDereferenceablePointer(const Value *V, const DataLayout &DL,
                                     const Instruction *CtxI,
                                     const DominatorTree *DT,
                                     const TargetLibraryInfo *TLI,
                                     SmallPtrSetImpl<const Value *> &Visited) {
  // Note that it is not safe to speculate into a malloc'd region because
  // malloc may return null.

  // These are obviously ok.
  if (isa<AllocaInst>(V)) return true;

  // It's not always safe to follow a bitcast, for example:
  //   bitcast i8* (alloca i8) to i32*
  // would result in a 4-byte load from a 1-byte alloca. However,
  // if we're casting from a pointer from a type of larger size
  // to a type of smaller size (or the same size), and the alignment
  // is at least as large as for the resulting pointer type, then
  // we can look through the bitcast.
  if (const BitCastOperator *BC = dyn_cast<BitCastOperator>(V)) {
    Type *STy = BC->getSrcTy()->getPointerElementType(),
         *DTy = BC->getDestTy()->getPointerElementType();
    if (STy->isSized() && DTy->isSized() &&
        (DL.getTypeStoreSize(STy) >= DL.getTypeStoreSize(DTy)) &&
        (DL.getABITypeAlignment(STy) >= DL.getABITypeAlignment(DTy)))
      return isDereferenceablePointer(BC->getOperand(0), DL, CtxI,
                                      DT, TLI, Visited);
  }

  // Global variables which can't collapse to null are ok.
  if (const GlobalVariable *GV = dyn_cast<GlobalVariable>(V))
    return !GV->hasExternalWeakLinkage();

  // byval arguments are okay.
  if (const Argument *A = dyn_cast<Argument>(V))
    if (A->hasByValAttr())
      return true;
    
  if (isDereferenceableFromAttribute(V, DL, CtxI, DT, TLI))
    return true;

  // For GEPs, determine if the indexing lands within the allocated object.
  if (const GEPOperator *GEP = dyn_cast<GEPOperator>(V)) {
    Type *VTy = GEP->getType();
    Type *Ty = VTy->getPointerElementType();
    const Value *Base = GEP->getPointerOperand();

    // Conservatively require that the base pointer be fully dereferenceable.
    if (!Visited.insert(Base).second)
      return false;
    if (!isDereferenceablePointer(Base, DL, CtxI,
                                  DT, TLI, Visited))
      return false;
    
    APInt Offset(DL.getPointerTypeSizeInBits(VTy), 0);
    if (!GEP->accumulateConstantOffset(DL, Offset))
      return false;
    
    // Check if the load is within the bounds of the underlying object.
    uint64_t LoadSize = DL.getTypeStoreSize(Ty);
    Type *BaseType = Base->getType()->getPointerElementType();
    return (Offset + LoadSize).ule(DL.getTypeAllocSize(BaseType));
  }

  // For gc.relocate, look through relocations
  if (const IntrinsicInst *I = dyn_cast<IntrinsicInst>(V))
    if (I->getIntrinsicID() == Intrinsic::experimental_gc_relocate) {
      GCRelocateOperands RelocateInst(I);
      return isDereferenceablePointer(RelocateInst.getDerivedPtr(), DL, CtxI,
                                      DT, TLI, Visited);
    }

  if (const AddrSpaceCastInst *ASC = dyn_cast<AddrSpaceCastInst>(V))
    return isDereferenceablePointer(ASC->getOperand(0), DL, CtxI,
                                    DT, TLI, Visited);

  // If we don't know, assume the worst.
  return false;
}

bool llvm::isDereferenceablePointer(const Value *V, const DataLayout &DL,
                                    const Instruction *CtxI,
                                    const DominatorTree *DT,
                                    const TargetLibraryInfo *TLI) {
  // When dereferenceability information is provided by a dereferenceable
  // attribute, we know exactly how many bytes are dereferenceable. If we can
  // determine the exact offset to the attributed variable, we can use that
  // information here.
  Type *VTy = V->getType();
  Type *Ty = VTy->getPointerElementType();
  if (Ty->isSized()) {
    APInt Offset(DL.getTypeStoreSizeInBits(VTy), 0);
    const Value *BV = V->stripAndAccumulateInBoundsConstantOffsets(DL, Offset);
    
    if (Offset.isNonNegative())
      if (isDereferenceableFromAttribute(BV, Offset, Ty, DL,
                                         CtxI, DT, TLI))
        return true;
  }

  SmallPtrSet<const Value *, 32> Visited;
  return ::isDereferenceablePointer(V, DL, CtxI, DT, TLI, Visited);
}

bool llvm::isSafeToSpeculativelyExecute(const Value *V,
                                        const Instruction *CtxI,
                                        const DominatorTree *DT,
                                        const TargetLibraryInfo *TLI) {
  const Operator *Inst = dyn_cast<Operator>(V);
  if (!Inst)
    return false;

  for (unsigned i = 0, e = Inst->getNumOperands(); i != e; ++i)
    if (Constant *C = dyn_cast<Constant>(Inst->getOperand(i)))
      if (C->canTrap())
        return false;

  switch (Inst->getOpcode()) {
  default:
    return true;
  case Instruction::UDiv:
  case Instruction::URem: {
    // x / y is undefined if y == 0.
    const APInt *V;
    if (match(Inst->getOperand(1), m_APInt(V)))
      return *V != 0;
    return false;
  }
  case Instruction::SDiv:
  case Instruction::SRem: {
    // x / y is undefined if y == 0 or x == INT_MIN and y == -1
    const APInt *Numerator, *Denominator;
    if (!match(Inst->getOperand(1), m_APInt(Denominator)))
      return false;
    // We cannot hoist this division if the denominator is 0.
    if (*Denominator == 0)
      return false;
    // It's safe to hoist if the denominator is not 0 or -1.
    if (*Denominator != -1)
      return true;
    // At this point we know that the denominator is -1.  It is safe to hoist as
    // long we know that the numerator is not INT_MIN.
    if (match(Inst->getOperand(0), m_APInt(Numerator)))
      return !Numerator->isMinSignedValue();
    // The numerator *might* be MinSignedValue.
    return false;
  }
  case Instruction::Load: {
    const LoadInst *LI = cast<LoadInst>(Inst);
    if (!LI->isUnordered() ||
        // Speculative load may create a race that did not exist in the source.
        LI->getParent()->getParent()->hasFnAttribute(Attribute::SanitizeThread))
      return false;
    const DataLayout &DL = LI->getModule()->getDataLayout();
    return isDereferenceablePointer(LI->getPointerOperand(), DL, CtxI, DT, TLI);
  }
  case Instruction::Call: {
    if (const IntrinsicInst *II = dyn_cast<IntrinsicInst>(Inst)) {
      switch (II->getIntrinsicID()) {
      // These synthetic intrinsics have no side-effects and just mark
      // information about their operands.
      // FIXME: There are other no-op synthetic instructions that potentially
      // should be considered at least *safe* to speculate...
      case Intrinsic::dbg_declare:
      case Intrinsic::dbg_value:
        return true;

      case Intrinsic::bswap:
      case Intrinsic::ctlz:
      case Intrinsic::ctpop:
      case Intrinsic::cttz:
      case Intrinsic::objectsize:
      case Intrinsic::sadd_with_overflow:
      case Intrinsic::smul_with_overflow:
      case Intrinsic::ssub_with_overflow:
      case Intrinsic::uadd_with_overflow:
      case Intrinsic::umul_with_overflow:
      case Intrinsic::usub_with_overflow:
        return true;
      // Sqrt should be OK, since the llvm sqrt intrinsic isn't defined to set
      // errno like libm sqrt would.
      case Intrinsic::sqrt:
      case Intrinsic::fma:
      case Intrinsic::fmuladd:
      case Intrinsic::fabs:
      case Intrinsic::minnum:
      case Intrinsic::maxnum:
        return true;
      // TODO: some fp intrinsics are marked as having the same error handling
      // as libm. They're safe to speculate when they won't error.
      // TODO: are convert_{from,to}_fp16 safe?
      // TODO: can we list target-specific intrinsics here?
      default: break;
      }
    }
    return false; // The called function could have undefined behavior or
                  // side-effects, even if marked readnone nounwind.
  }
  case Instruction::VAArg:
  case Instruction::Alloca:
  case Instruction::Invoke:
  case Instruction::PHI:
  case Instruction::Store:
  case Instruction::Ret:
  case Instruction::Br:
  case Instruction::IndirectBr:
  case Instruction::Switch:
  case Instruction::Unreachable:
  case Instruction::Fence:
  case Instruction::LandingPad:
  case Instruction::AtomicRMW:
  case Instruction::AtomicCmpXchg:
  case Instruction::Resume:
    return false; // Misc instructions which have effects
  }
}

/// Return true if we know that the specified value is never null.
bool llvm::isKnownNonNull(const Value *V, const TargetLibraryInfo *TLI) {
  // Alloca never returns null, malloc might.
  if (isa<AllocaInst>(V)) return true;

  // A byval, inalloca, or nonnull argument is never null.
  if (const Argument *A = dyn_cast<Argument>(V))
    return A->hasByValOrInAllocaAttr() || A->hasNonNullAttr();

  // Global values are not null unless extern weak.
  if (const GlobalValue *GV = dyn_cast<GlobalValue>(V))
    return !GV->hasExternalWeakLinkage();

  // A Load tagged w/nonnull metadata is never null. 
  if (const LoadInst *LI = dyn_cast<LoadInst>(V))
    return LI->getMetadata(LLVMContext::MD_nonnull);

  if (auto CS = ImmutableCallSite(V))
    if (CS.isReturnNonNull())
      return true;

  // operator new never returns null.
  if (isOperatorNewLikeFn(V, TLI, /*LookThroughBitCast=*/true))
    return true;

  return false;
}

static bool isKnownNonNullFromDominatingCondition(const Value *V,
                                                  const Instruction *CtxI,
                                                  const DominatorTree *DT) {
  unsigned NumUsesExplored = 0;
  for (auto U : V->users()) {
    // Avoid massive lists
    if (NumUsesExplored >= DomConditionsMaxUses)
      break;
    NumUsesExplored++;
    // Consider only compare instructions uniquely controlling a branch
    const ICmpInst *Cmp = dyn_cast<ICmpInst>(U);
    if (!Cmp)
      continue;

    if (DomConditionsSingleCmpUse && !Cmp->hasOneUse())
      continue;

    for (auto *CmpU : Cmp->users()) {
      const BranchInst *BI = dyn_cast<BranchInst>(CmpU);
      if (!BI)
        continue;
      
      assert(BI->isConditional() && "uses a comparison!");

      BasicBlock *NonNullSuccessor = nullptr;
      CmpInst::Predicate Pred;

      if (match(const_cast<ICmpInst*>(Cmp),
                m_c_ICmp(Pred, m_Specific(V), m_Zero()))) {
        if (Pred == ICmpInst::ICMP_EQ)
          NonNullSuccessor = BI->getSuccessor(1);
        else if (Pred == ICmpInst::ICMP_NE)
          NonNullSuccessor = BI->getSuccessor(0);
      }

      if (NonNullSuccessor) {
        BasicBlockEdge Edge(BI->getParent(), NonNullSuccessor);
        if (Edge.isSingleEdge() && DT->dominates(Edge, CtxI->getParent()))
          return true;
      }
    }
  }

  return false;
}

bool llvm::isKnownNonNullAt(const Value *V, const Instruction *CtxI,
                   const DominatorTree *DT, const TargetLibraryInfo *TLI) {
  if (isKnownNonNull(V, TLI))
    return true;

  return CtxI ? ::isKnownNonNullFromDominatingCondition(V, CtxI, DT) : false;
}

OverflowResult llvm::computeOverflowForUnsignedMul(Value *LHS, Value *RHS,
                                                   const DataLayout &DL,
                                                   AssumptionCache *AC,
                                                   const Instruction *CxtI,
                                                   const DominatorTree *DT) {
  // Multiplying n * m significant bits yields a result of n + m significant
  // bits. If the total number of significant bits does not exceed the
  // result bit width (minus 1), there is no overflow.
  // This means if we have enough leading zero bits in the operands
  // we can guarantee that the result does not overflow.
  // Ref: "Hacker's Delight" by Henry Warren
  unsigned BitWidth = LHS->getType()->getScalarSizeInBits();
  APInt LHSKnownZero(BitWidth, 0);
  APInt LHSKnownOne(BitWidth, 0);
  APInt RHSKnownZero(BitWidth, 0);
  APInt RHSKnownOne(BitWidth, 0);
  computeKnownBits(LHS, LHSKnownZero, LHSKnownOne, DL, /*Depth=*/0, AC, CxtI,
                   DT);
  computeKnownBits(RHS, RHSKnownZero, RHSKnownOne, DL, /*Depth=*/0, AC, CxtI,
                   DT);
  // Note that underestimating the number of zero bits gives a more
  // conservative answer.
  unsigned ZeroBits = LHSKnownZero.countLeadingOnes() +
                      RHSKnownZero.countLeadingOnes();
  // First handle the easy case: if we have enough zero bits there's
  // definitely no overflow.
  if (ZeroBits >= BitWidth)
    return OverflowResult::NeverOverflows;

  // Get the largest possible values for each operand.
  APInt LHSMax = ~LHSKnownZero;
  APInt RHSMax = ~RHSKnownZero;

  // We know the multiply operation doesn't overflow if the maximum values for
  // each operand will not overflow after we multiply them together.
  bool MaxOverflow;
  LHSMax.umul_ov(RHSMax, MaxOverflow);
  if (!MaxOverflow)
    return OverflowResult::NeverOverflows;

  // We know it always overflows if multiplying the smallest possible values for
  // the operands also results in overflow.
  bool MinOverflow;
  LHSKnownOne.umul_ov(RHSKnownOne, MinOverflow);
  if (MinOverflow)
    return OverflowResult::AlwaysOverflows;

  return OverflowResult::MayOverflow;
}

OverflowResult llvm::computeOverflowForUnsignedAdd(Value *LHS, Value *RHS,
                                                   const DataLayout &DL,
                                                   AssumptionCache *AC,
                                                   const Instruction *CxtI,
                                                   const DominatorTree *DT) {
  bool LHSKnownNonNegative, LHSKnownNegative;
  ComputeSignBit(LHS, LHSKnownNonNegative, LHSKnownNegative, DL, /*Depth=*/0,
                 AC, CxtI, DT);
  if (LHSKnownNonNegative || LHSKnownNegative) {
    bool RHSKnownNonNegative, RHSKnownNegative;
    ComputeSignBit(RHS, RHSKnownNonNegative, RHSKnownNegative, DL, /*Depth=*/0,
                   AC, CxtI, DT);

    if (LHSKnownNegative && RHSKnownNegative) {
      // The sign bit is set in both cases: this MUST overflow.
      // Create a simple add instruction, and insert it into the struct.
      return OverflowResult::AlwaysOverflows;
    }

    if (LHSKnownNonNegative && RHSKnownNonNegative) {
      // The sign bit is clear in both cases: this CANNOT overflow.
      // Create a simple add instruction, and insert it into the struct.
      return OverflowResult::NeverOverflows;
    }
  }

  return OverflowResult::MayOverflow;
}

static SelectPatternFlavor matchSelectPattern(ICmpInst::Predicate Pred,
                                              Value *CmpLHS, Value *CmpRHS,
                                              Value *TrueVal, Value *FalseVal,
                                              Value *&LHS, Value *&RHS) {
  LHS = CmpLHS;
  RHS = CmpRHS;

  // (icmp X, Y) ? X : Y
  if (TrueVal == CmpLHS && FalseVal == CmpRHS) {
    switch (Pred) {
    default: return SPF_UNKNOWN; // Equality.
    case ICmpInst::ICMP_UGT:
    case ICmpInst::ICMP_UGE: return SPF_UMAX;
    case ICmpInst::ICMP_SGT:
    case ICmpInst::ICMP_SGE: return SPF_SMAX;
    case ICmpInst::ICMP_ULT:
    case ICmpInst::ICMP_ULE: return SPF_UMIN;
    case ICmpInst::ICMP_SLT:
    case ICmpInst::ICMP_SLE: return SPF_SMIN;
    }
  }

  // (icmp X, Y) ? Y : X
  if (TrueVal == CmpRHS && FalseVal == CmpLHS) {
    switch (Pred) {
    default: return SPF_UNKNOWN; // Equality.
    case ICmpInst::ICMP_UGT:
    case ICmpInst::ICMP_UGE: return SPF_UMIN;
    case ICmpInst::ICMP_SGT:
    case ICmpInst::ICMP_SGE: return SPF_SMIN;
    case ICmpInst::ICMP_ULT:
    case ICmpInst::ICMP_ULE: return SPF_UMAX;
    case ICmpInst::ICMP_SLT:
    case ICmpInst::ICMP_SLE: return SPF_SMAX;
    }
  }

  if (ConstantInt *C1 = dyn_cast<ConstantInt>(CmpRHS)) {
    if ((CmpLHS == TrueVal && match(FalseVal, m_Neg(m_Specific(CmpLHS)))) ||
        (CmpLHS == FalseVal && match(TrueVal, m_Neg(m_Specific(CmpLHS))))) {

      // ABS(X) ==> (X >s 0) ? X : -X and (X >s -1) ? X : -X
      // NABS(X) ==> (X >s 0) ? -X : X and (X >s -1) ? -X : X
      if (Pred == ICmpInst::ICMP_SGT && (C1->isZero() || C1->isMinusOne())) {
        return (CmpLHS == TrueVal) ? SPF_ABS : SPF_NABS;
      }

      // ABS(X) ==> (X <s 0) ? -X : X and (X <s 1) ? -X : X
      // NABS(X) ==> (X <s 0) ? X : -X and (X <s 1) ? X : -X
      if (Pred == ICmpInst::ICMP_SLT && (C1->isZero() || C1->isOne())) {
        return (CmpLHS == FalseVal) ? SPF_ABS : SPF_NABS;
      }
    }
    
    // Y >s C ? ~Y : ~C == ~Y <s ~C ? ~Y : ~C = SMIN(~Y, ~C)
    if (const auto *C2 = dyn_cast<ConstantInt>(FalseVal)) {
      if (C1->getType() == C2->getType() && ~C1->getValue() == C2->getValue() &&
          (match(TrueVal, m_Not(m_Specific(CmpLHS))) ||
           match(CmpLHS, m_Not(m_Specific(TrueVal))))) {
        LHS = TrueVal;
        RHS = FalseVal;
        return SPF_SMIN;
      }
    }
  }

  // TODO: (X > 4) ? X : 5   -->  (X >= 5) ? X : 5  -->  MAX(X, 5)

  return SPF_UNKNOWN;
}

static Constant *lookThroughCast(ICmpInst *CmpI, Value *V1, Value *V2,
                                 Instruction::CastOps *CastOp) {
  CastInst *CI = dyn_cast<CastInst>(V1);
  Constant *C = dyn_cast<Constant>(V2);
  if (!CI || !C)
    return nullptr;
  *CastOp = CI->getOpcode();

  if (isa<SExtInst>(CI) && CmpI->isSigned()) {
    Constant *T = ConstantExpr::getTrunc(C, CI->getSrcTy());
    // This is only valid if the truncated value can be sign-extended
    // back to the original value.
    if (ConstantExpr::getSExt(T, C->getType()) == C)
      return T;
    return nullptr;
  }
  if (isa<ZExtInst>(CI) && CmpI->isUnsigned())
    return ConstantExpr::getTrunc(C, CI->getSrcTy());

  if (isa<TruncInst>(CI))
    return ConstantExpr::getIntegerCast(C, CI->getSrcTy(), CmpI->isSigned());

  return nullptr;
}

SelectPatternFlavor llvm::matchSelectPattern(Value *V,
                                             Value *&LHS, Value *&RHS,
                                             Instruction::CastOps *CastOp) {
  SelectInst *SI = dyn_cast<SelectInst>(V);
  if (!SI) return SPF_UNKNOWN;

  ICmpInst *CmpI = dyn_cast<ICmpInst>(SI->getCondition());
  if (!CmpI) return SPF_UNKNOWN;

  ICmpInst::Predicate Pred = CmpI->getPredicate();
  Value *CmpLHS = CmpI->getOperand(0);
  Value *CmpRHS = CmpI->getOperand(1);
  Value *TrueVal = SI->getTrueValue();
  Value *FalseVal = SI->getFalseValue();

  // Bail out early.
  if (CmpI->isEquality())
    return SPF_UNKNOWN;

  // Deal with type mismatches.
  if (CastOp && CmpLHS->getType() != TrueVal->getType()) {
    if (Constant *C = lookThroughCast(CmpI, TrueVal, FalseVal, CastOp))
      return ::matchSelectPattern(Pred, CmpLHS, CmpRHS,
                                  cast<CastInst>(TrueVal)->getOperand(0), C,
                                  LHS, RHS);
    if (Constant *C = lookThroughCast(CmpI, FalseVal, TrueVal, CastOp))
      return ::matchSelectPattern(Pred, CmpLHS, CmpRHS,
                                  C, cast<CastInst>(FalseVal)->getOperand(0),
                                  LHS, RHS);
  }
  return ::matchSelectPattern(Pred, CmpLHS, CmpRHS, TrueVal, FalseVal,
                              LHS, RHS);
}<|MERGE_RESOLUTION|>--- conflicted
+++ resolved
@@ -946,131 +946,6 @@
                                          unsigned Depth, const Query &Q) {
   unsigned BitWidth = KnownZero.getBitWidth();
 
-<<<<<<< HEAD
-  assert((V->getType()->isIntOrIntVectorTy() ||
-          V->getType()->getScalarType()->isPointerTy()) &&
-         "Not integer or pointer type!");
-  assert((DL.getTypeIntegerRangeInBits(V->getType()->getScalarType()) == BitWidth) &&
-         (!V->getType()->isIntOrIntVectorTy() ||
-          (V->getType()->isPointerTy() &&
-           V->getType()->getScalarSizeInBits() >= BitWidth) ||
-          V->getType()->getScalarSizeInBits() == BitWidth) &&
-         KnownZero.getBitWidth() == BitWidth &&
-         KnownOne.getBitWidth() == BitWidth &&
-         "V, KnownOne and KnownZero should have same BitWidth");
-
-  if (ConstantInt *CI = dyn_cast<ConstantInt>(V)) {
-    // We know all of the bits for a constant!
-    KnownOne = CI->getValue();
-    KnownZero = ~KnownOne;
-    return;
-  }
-  // Null and aggregate-zero are all-zeros.
-  if (isa<ConstantPointerNull>(V) ||
-      isa<ConstantAggregateZero>(V)) {
-    KnownOne.clearAllBits();
-    KnownZero = APInt::getAllOnesValue(BitWidth);
-    return;
-  }
-  // Handle a constant vector by taking the intersection of the known bits of
-  // each element.  There is no real need to handle ConstantVector here, because
-  // we don't handle undef in any particularly useful way.
-  if (ConstantDataSequential *CDS = dyn_cast<ConstantDataSequential>(V)) {
-    // We know that CDS must be a vector of integers. Take the intersection of
-    // each element.
-    KnownZero.setAllBits(); KnownOne.setAllBits();
-    APInt Elt(KnownZero.getBitWidth(), 0);
-    for (unsigned i = 0, e = CDS->getNumElements(); i != e; ++i) {
-      Elt = CDS->getElementAsInteger(i);
-      KnownZero &= ~Elt;
-      KnownOne &= Elt;
-    }
-    return;
-  }
-
-  // The address of an aligned GlobalValue has trailing zeros.
-  if (auto *GO = dyn_cast<GlobalObject>(V)) {
-    unsigned Align = GO->getAlignment();
-    if (Align == 0) {
-      if (auto *GVar = dyn_cast<GlobalVariable>(GO)) {
-        Type *ObjectType = GVar->getType()->getElementType();
-        if (ObjectType->isSized()) {
-          // If the object is defined in the current Module, we'll be giving
-          // it the preferred alignment. Otherwise, we have to assume that it
-          // may only have the minimum ABI alignment.
-          if (!GVar->isDeclaration() && !GVar->isWeakForLinker())
-            Align = DL.getPreferredAlignment(GVar);
-          else
-            Align = DL.getABITypeAlignment(ObjectType);
-        }
-      }
-    }
-    if (Align > 0)
-      KnownZero = APInt::getLowBitsSet(BitWidth,
-                                       countTrailingZeros(Align));
-    else
-      KnownZero.clearAllBits();
-    KnownOne.clearAllBits();
-    return;
-  }
-
-  if (Argument *A = dyn_cast<Argument>(V)) {
-    unsigned Align = A->getType()->isPointerTy() ? A->getParamAlignment() : 0;
-
-    if (!Align && A->hasStructRetAttr()) {
-      // An sret parameter has at least the ABI alignment of the return type.
-      Type *EltTy = cast<PointerType>(A->getType())->getElementType();
-      if (EltTy->isSized())
-        Align = DL.getABITypeAlignment(EltTy);
-    }
-
-    if (Align)
-      KnownZero = APInt::getLowBitsSet(BitWidth, countTrailingZeros(Align));
-    else
-      KnownZero.clearAllBits();
-    KnownOne.clearAllBits();
-
-    // Don't give up yet... there might be an assumption that provides more
-    // information...
-    computeKnownBitsFromAssume(V, KnownZero, KnownOne, DL, Depth, Q);
-
-    // Or a dominating condition for that matter
-    if (EnableDomConditions && Depth <= DomConditionsMaxDepth)
-      computeKnownBitsFromDominatingCondition(V, KnownZero, KnownOne, DL,
-                                              Depth, Q);
-    return;
-  }
-
-  // Start out not knowing anything.
-  KnownZero.clearAllBits(); KnownOne.clearAllBits();
-
-  // Limit search depth.
-  // All recursive calls that increase depth must come after this.
-  if (Depth == MaxDepth)
-    return;  
-
-  // A weak GlobalAlias is totally unknown. A non-weak GlobalAlias has
-  // the bits of its aliasee.
-  if (GlobalAlias *GA = dyn_cast<GlobalAlias>(V)) {
-    if (!GA->mayBeOverridden())
-      computeKnownBits(GA->getAliasee(), KnownZero, KnownOne, DL, Depth + 1, Q);
-    return;
-  }
-
-  // Check whether a nearby assume intrinsic can determine some known bits.
-  computeKnownBitsFromAssume(V, KnownZero, KnownOne, DL, Depth, Q);
-
-  // Check whether there's a dominating condition which implies something about
-  // this value at the given context.
-  if (EnableDomConditions && Depth <= DomConditionsMaxDepth)
-    computeKnownBitsFromDominatingCondition(V, KnownZero, KnownOne, DL, Depth,
-                                            Q);
-
-  Operator *I = dyn_cast<Operator>(V);
-  if (!I) return;
-
-=======
->>>>>>> 787b9b4e
   APInt KnownZero2(KnownZero), KnownOne2(KnownOne);
   switch (I->getOpcode()) {
   default: break;
@@ -1544,7 +1419,7 @@
   assert((V->getType()->isIntOrIntVectorTy() ||
           V->getType()->getScalarType()->isPointerTy()) &&
          "Not integer or pointer type!");
-  assert((DL.getTypeSizeInBits(V->getType()->getScalarType()) == BitWidth) &&
+  assert((DL.getTypeIntegerRangeInBits(V->getType()->getScalarType()) == BitWidth) &&
          (!V->getType()->isIntOrIntVectorTy() ||
           V->getType()->getScalarSizeInBits() == BitWidth) &&
          KnownZero.getBitWidth() == BitWidth &&
@@ -3156,7 +3031,7 @@
   Type *VTy = V->getType();
   Type *Ty = VTy->getPointerElementType();
   if (Ty->isSized()) {
-    APInt Offset(DL.getTypeStoreSizeInBits(VTy), 0);
+    APInt Offset(DL.getTypeIntegerRangeInBits(VTy), 0);
     const Value *BV = V->stripAndAccumulateInBoundsConstantOffsets(DL, Offset);
     
     if (Offset.isNonNegative())
