--- conflicted
+++ resolved
@@ -1503,13 +1503,9 @@
   assert((V->getType()->isIntOrIntVectorTy(BitWidth) ||
           V->getType()->isPtrOrPtrVectorTy()) &&
          "Not integer or pointer type!");
-<<<<<<< HEAD
   assert((Q.DL.getTypeIntegerRangeInBits(V->getType()->getScalarType()) == BitWidth) &&
          (!V->getType()->isIntOrIntVectorTy() ||
           V->getType()->getScalarSizeInBits() == BitWidth) &&
-=======
-  assert(Q.DL.getTypeSizeInBits(V->getType()->getScalarType()) == BitWidth &&
->>>>>>> 211f7eeb
          "V and Known should have same BitWidth");
   (void)BitWidth;
 
