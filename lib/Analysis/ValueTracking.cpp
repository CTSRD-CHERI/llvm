//===- ValueTracking.cpp - Walk computations to compute properties --------===//
//
//                     The LLVM Compiler Infrastructure
//
// This file is distributed under the University of Illinois Open Source
// License. See LICENSE.TXT for details.
//
//===----------------------------------------------------------------------===//
//
// This file contains routines that help analyze properties that chains of
// computations have.
//
//===----------------------------------------------------------------------===//

#include "llvm/Analysis/ValueTracking.h"
#include "llvm/ADT/APFloat.h"
#include "llvm/ADT/APInt.h"
#include "llvm/ADT/ArrayRef.h"
#include "llvm/ADT/None.h"
#include "llvm/ADT/Optional.h"
#include "llvm/ADT/STLExtras.h"
#include "llvm/ADT/SmallPtrSet.h"
#include "llvm/ADT/SmallSet.h"
#include "llvm/ADT/SmallVector.h"
#include "llvm/ADT/StringRef.h"
#include "llvm/ADT/iterator_range.h"
#include "llvm/Analysis/AliasAnalysis.h"
#include "llvm/Analysis/AssumptionCache.h"
#include "llvm/Analysis/InstructionSimplify.h"
#include "llvm/Analysis/Loads.h"
#include "llvm/Analysis/LoopInfo.h"
#include "llvm/Analysis/OptimizationRemarkEmitter.h"
#include "llvm/Analysis/TargetLibraryInfo.h"
#include "llvm/IR/Argument.h"
#include "llvm/IR/Attributes.h"
#include "llvm/IR/BasicBlock.h"
#include "llvm/IR/CallSite.h"
#include "llvm/IR/Constant.h"
#include "llvm/IR/ConstantRange.h"
#include "llvm/IR/Constants.h"
#include "llvm/IR/DataLayout.h"
#include "llvm/IR/DerivedTypes.h"
#include "llvm/IR/DiagnosticInfo.h"
#include "llvm/IR/Dominators.h"
#include "llvm/IR/Function.h"
#include "llvm/IR/GetElementPtrTypeIterator.h"
#include "llvm/IR/GlobalAlias.h"
#include "llvm/IR/GlobalValue.h"
#include "llvm/IR/GlobalVariable.h"
#include "llvm/IR/InstrTypes.h"
#include "llvm/IR/Instruction.h"
#include "llvm/IR/Instructions.h"
#include "llvm/IR/IntrinsicInst.h"
#include "llvm/IR/Intrinsics.h"
#include "llvm/IR/LLVMContext.h"
#include "llvm/IR/Metadata.h"
#include "llvm/IR/Module.h"
#include "llvm/IR/Operator.h"
#include "llvm/IR/PatternMatch.h"
#include "llvm/IR/Type.h"
#include "llvm/IR/User.h"
#include "llvm/IR/Value.h"
#include "llvm/Support/Casting.h"
#include "llvm/Support/CommandLine.h"
#include "llvm/Support/Compiler.h"
#include "llvm/Support/ErrorHandling.h"
#include "llvm/Support/KnownBits.h"
#include "llvm/Support/MathExtras.h"
#include <algorithm>
#include <array>
#include <cassert>
#include <cstdint>
#include <iterator>
#include <utility>     

using namespace llvm;
using namespace llvm::PatternMatch;

const unsigned MaxDepth = 6;

// Controls the number of uses of the value searched for possible
// dominating comparisons.
static cl::opt<unsigned> DomConditionsMaxUses("dom-conditions-max-uses",
                                              cl::Hidden, cl::init(20));

/// Returns the bitwidth of the given scalar or pointer type. For vector types,
/// returns the element type's bitwidth.
static unsigned getBitWidth(Type *Ty, const DataLayout &DL) {
  if (unsigned BitWidth = Ty->getScalarSizeInBits())
    return BitWidth;

  return DL.getIndexTypeSizeInBits(Ty);
}

namespace {

// Simplifying using an assume can only be done in a particular control-flow
// context (the context instruction provides that context). If an assume and
// the context instruction are not in the same block then the DT helps in
// figuring out if we can use it.
struct Query {
  const DataLayout &DL;
  AssumptionCache *AC;
  const Instruction *CxtI;
  const DominatorTree *DT;

  // Unlike the other analyses, this may be a nullptr because not all clients
  // provide it currently.
  OptimizationRemarkEmitter *ORE;

  /// Set of assumptions that should be excluded from further queries.
  /// This is because of the potential for mutual recursion to cause
  /// computeKnownBits to repeatedly visit the same assume intrinsic. The
  /// classic case of this is assume(x = y), which will attempt to determine
  /// bits in x from bits in y, which will attempt to determine bits in y from
  /// bits in x, etc. Regarding the mutual recursion, computeKnownBits can call
  /// isKnownNonZero, which calls computeKnownBits and isKnownToBeAPowerOfTwo
  /// (all of which can call computeKnownBits), and so on.
  std::array<const Value *, MaxDepth> Excluded;

  unsigned NumExcluded = 0;

  Query(const DataLayout &DL, AssumptionCache *AC, const Instruction *CxtI,
        const DominatorTree *DT, OptimizationRemarkEmitter *ORE = nullptr)
      : DL(DL), AC(AC), CxtI(CxtI), DT(DT), ORE(ORE) {}

  Query(const Query &Q, const Value *NewExcl)
      : DL(Q.DL), AC(Q.AC), CxtI(Q.CxtI), DT(Q.DT), ORE(Q.ORE),
        NumExcluded(Q.NumExcluded) {
    Excluded = Q.Excluded;
    Excluded[NumExcluded++] = NewExcl;
    assert(NumExcluded <= Excluded.size());
  }

  bool isExcluded(const Value *Value) const {
    if (NumExcluded == 0)
      return false;
    auto End = Excluded.begin() + NumExcluded;
    return std::find(Excluded.begin(), End, Value) != End;
  }
};

} // end anonymous namespace

// Given the provided Value and, potentially, a context instruction, return
// the preferred context instruction (if any).
static const Instruction *safeCxtI(const Value *V, const Instruction *CxtI) {
  // If we've been provided with a context instruction, then use that (provided
  // it has been inserted).
  if (CxtI && CxtI->getParent())
    return CxtI;

  // If the value is really an already-inserted instruction, then use that.
  CxtI = dyn_cast<Instruction>(V);
  if (CxtI && CxtI->getParent())
    return CxtI;

  return nullptr;
}

static void computeKnownBits(const Value *V, KnownBits &Known,
                             unsigned Depth, const Query &Q);

void llvm::computeKnownBits(const Value *V, KnownBits &Known,
                            const DataLayout &DL, unsigned Depth,
                            AssumptionCache *AC, const Instruction *CxtI,
                            const DominatorTree *DT,
                            OptimizationRemarkEmitter *ORE) {
  ::computeKnownBits(V, Known, Depth,
                     Query(DL, AC, safeCxtI(V, CxtI), DT, ORE));
}

static KnownBits computeKnownBits(const Value *V, unsigned Depth,
                                  const Query &Q);

KnownBits llvm::computeKnownBits(const Value *V, const DataLayout &DL,
                                 unsigned Depth, AssumptionCache *AC,
                                 const Instruction *CxtI,
                                 const DominatorTree *DT,
                                 OptimizationRemarkEmitter *ORE) {
  return ::computeKnownBits(V, Depth,
                            Query(DL, AC, safeCxtI(V, CxtI), DT, ORE));
}

bool llvm::haveNoCommonBitsSet(const Value *LHS, const Value *RHS,
                               const DataLayout &DL,
                               AssumptionCache *AC, const Instruction *CxtI,
                               const DominatorTree *DT) {
  assert(LHS->getType() == RHS->getType() &&
         "LHS and RHS should have the same type");
  assert(LHS->getType()->isIntOrIntVectorTy() &&
         "LHS and RHS should be integers");
  // Look for an inverted mask: (X & ~M) op (Y & M).
  Value *M;
  if (match(LHS, m_c_And(m_Not(m_Value(M)), m_Value())) &&
      match(RHS, m_c_And(m_Specific(M), m_Value())))
    return true;
  if (match(RHS, m_c_And(m_Not(m_Value(M)), m_Value())) &&
      match(LHS, m_c_And(m_Specific(M), m_Value())))
    return true;
  IntegerType *IT = cast<IntegerType>(LHS->getType()->getScalarType());
  KnownBits LHSKnown(IT->getBitWidth());
  KnownBits RHSKnown(IT->getBitWidth());
  computeKnownBits(LHS, LHSKnown, DL, 0, AC, CxtI, DT);
  computeKnownBits(RHS, RHSKnown, DL, 0, AC, CxtI, DT);
  return (LHSKnown.Zero | RHSKnown.Zero).isAllOnesValue();
}

bool llvm::isOnlyUsedInZeroEqualityComparison(const Instruction *CxtI) {
  for (const User *U : CxtI->users()) {
    if (const ICmpInst *IC = dyn_cast<ICmpInst>(U))
      if (IC->isEquality())
        if (Constant *C = dyn_cast<Constant>(IC->getOperand(1)))
          if (C->isNullValue())
            continue;
    return false;
  }
  return true;
}

static bool isKnownToBeAPowerOfTwo(const Value *V, bool OrZero, unsigned Depth,
                                   const Query &Q);

bool llvm::isKnownToBeAPowerOfTwo(const Value *V, const DataLayout &DL,
                                  bool OrZero,
                                  unsigned Depth, AssumptionCache *AC,
                                  const Instruction *CxtI,
                                  const DominatorTree *DT) {
  return ::isKnownToBeAPowerOfTwo(V, OrZero, Depth,
                                  Query(DL, AC, safeCxtI(V, CxtI), DT));
}

static bool isKnownNonZero(const Value *V, unsigned Depth, const Query &Q);

bool llvm::isKnownNonZero(const Value *V, const DataLayout &DL, unsigned Depth,
                          AssumptionCache *AC, const Instruction *CxtI,
                          const DominatorTree *DT) {
  return ::isKnownNonZero(V, Depth, Query(DL, AC, safeCxtI(V, CxtI), DT));
}

bool llvm::isKnownNonNegative(const Value *V, const DataLayout &DL,
                              unsigned Depth,
                              AssumptionCache *AC, const Instruction *CxtI,
                              const DominatorTree *DT) {
  KnownBits Known = computeKnownBits(V, DL, Depth, AC, CxtI, DT);
  return Known.isNonNegative();
}

bool llvm::isKnownPositive(const Value *V, const DataLayout &DL, unsigned Depth,
                           AssumptionCache *AC, const Instruction *CxtI,
                           const DominatorTree *DT) {
  if (auto *CI = dyn_cast<ConstantInt>(V))
    return CI->getValue().isStrictlyPositive();

  // TODO: We'd doing two recursive queries here.  We should factor this such
  // that only a single query is needed.
  return isKnownNonNegative(V, DL, Depth, AC, CxtI, DT) &&
    isKnownNonZero(V, DL, Depth, AC, CxtI, DT);
}

bool llvm::isKnownNegative(const Value *V, const DataLayout &DL, unsigned Depth,
                           AssumptionCache *AC, const Instruction *CxtI,
                           const DominatorTree *DT) {
  KnownBits Known = computeKnownBits(V, DL, Depth, AC, CxtI, DT);
  return Known.isNegative();
}

static bool isKnownNonEqual(const Value *V1, const Value *V2, const Query &Q);

bool llvm::isKnownNonEqual(const Value *V1, const Value *V2,
                           const DataLayout &DL,
                           AssumptionCache *AC, const Instruction *CxtI,
                           const DominatorTree *DT) {
  return ::isKnownNonEqual(V1, V2, Query(DL, AC,
                                         safeCxtI(V1, safeCxtI(V2, CxtI)),
                                         DT));
}

static bool MaskedValueIsZero(const Value *V, const APInt &Mask, unsigned Depth,
                              const Query &Q);

bool llvm::MaskedValueIsZero(const Value *V, const APInt &Mask,
                             const DataLayout &DL,
                             unsigned Depth, AssumptionCache *AC,
                             const Instruction *CxtI, const DominatorTree *DT) {
  return ::MaskedValueIsZero(V, Mask, Depth,
                             Query(DL, AC, safeCxtI(V, CxtI), DT));
}

static unsigned ComputeNumSignBits(const Value *V, unsigned Depth,
                                   const Query &Q);

unsigned llvm::ComputeNumSignBits(const Value *V, const DataLayout &DL,
                                  unsigned Depth, AssumptionCache *AC,
                                  const Instruction *CxtI,
                                  const DominatorTree *DT) {
  return ::ComputeNumSignBits(V, Depth, Query(DL, AC, safeCxtI(V, CxtI), DT));
}

static void computeKnownBitsAddSub(bool Add, const Value *Op0, const Value *Op1,
                                   bool NSW,
                                   KnownBits &KnownOut, KnownBits &Known2,
                                   unsigned Depth, const Query &Q) {
  unsigned BitWidth = KnownOut.getBitWidth();

  // If an initial sequence of bits in the result is not needed, the
  // corresponding bits in the operands are not needed.
  KnownBits LHSKnown(BitWidth);
  computeKnownBits(Op0, LHSKnown, Depth + 1, Q);
  computeKnownBits(Op1, Known2, Depth + 1, Q);

  KnownOut = KnownBits::computeForAddSub(Add, NSW, LHSKnown, Known2);
}

static void computeKnownBitsMul(const Value *Op0, const Value *Op1, bool NSW,
                                KnownBits &Known, KnownBits &Known2,
                                unsigned Depth, const Query &Q) {
  unsigned BitWidth = Known.getBitWidth();
  computeKnownBits(Op1, Known, Depth + 1, Q);
  computeKnownBits(Op0, Known2, Depth + 1, Q);

  bool isKnownNegative = false;
  bool isKnownNonNegative = false;
  // If the multiplication is known not to overflow, compute the sign bit.
  if (NSW) {
    if (Op0 == Op1) {
      // The product of a number with itself is non-negative.
      isKnownNonNegative = true;
    } else {
      bool isKnownNonNegativeOp1 = Known.isNonNegative();
      bool isKnownNonNegativeOp0 = Known2.isNonNegative();
      bool isKnownNegativeOp1 = Known.isNegative();
      bool isKnownNegativeOp0 = Known2.isNegative();
      // The product of two numbers with the same sign is non-negative.
      isKnownNonNegative = (isKnownNegativeOp1 && isKnownNegativeOp0) ||
        (isKnownNonNegativeOp1 && isKnownNonNegativeOp0);
      // The product of a negative number and a non-negative number is either
      // negative or zero.
      if (!isKnownNonNegative)
        isKnownNegative = (isKnownNegativeOp1 && isKnownNonNegativeOp0 &&
                           isKnownNonZero(Op0, Depth, Q)) ||
                          (isKnownNegativeOp0 && isKnownNonNegativeOp1 &&
                           isKnownNonZero(Op1, Depth, Q));
    }
  }

  assert(!Known.hasConflict() && !Known2.hasConflict());
  // Compute a conservative estimate for high known-0 bits.
  unsigned LeadZ =  std::max(Known.countMinLeadingZeros() +
                             Known2.countMinLeadingZeros(),
                             BitWidth) - BitWidth;
  LeadZ = std::min(LeadZ, BitWidth);

  // The result of the bottom bits of an integer multiply can be
  // inferred by looking at the bottom bits of both operands and
  // multiplying them together.
  // We can infer at least the minimum number of known trailing bits
  // of both operands. Depending on number of trailing zeros, we can
  // infer more bits, because (a*b) <=> ((a/m) * (b/n)) * (m*n) assuming
  // a and b are divisible by m and n respectively.
  // We then calculate how many of those bits are inferrable and set
  // the output. For example, the i8 mul:
  //  a = XXXX1100 (12)
  //  b = XXXX1110 (14)
  // We know the bottom 3 bits are zero since the first can be divided by
  // 4 and the second by 2, thus having ((12/4) * (14/2)) * (2*4).
  // Applying the multiplication to the trimmed arguments gets:
  //    XX11 (3)
  //    X111 (7)
  // -------
  //    XX11
  //   XX11
  //  XX11
  // XX11
  // -------
  // XXXXX01
  // Which allows us to infer the 2 LSBs. Since we're multiplying the result
  // by 8, the bottom 3 bits will be 0, so we can infer a total of 5 bits.
  // The proof for this can be described as:
  // Pre: (C1 >= 0) && (C1 < (1 << C5)) && (C2 >= 0) && (C2 < (1 << C6)) &&
  //      (C7 == (1 << (umin(countTrailingZeros(C1), C5) +
  //                    umin(countTrailingZeros(C2), C6) +
  //                    umin(C5 - umin(countTrailingZeros(C1), C5),
  //                         C6 - umin(countTrailingZeros(C2), C6)))) - 1)
  // %aa = shl i8 %a, C5
  // %bb = shl i8 %b, C6
  // %aaa = or i8 %aa, C1
  // %bbb = or i8 %bb, C2
  // %mul = mul i8 %aaa, %bbb
  // %mask = and i8 %mul, C7
  //   =>
  // %mask = i8 ((C1*C2)&C7)
  // Where C5, C6 describe the known bits of %a, %b
  // C1, C2 describe the known bottom bits of %a, %b.
  // C7 describes the mask of the known bits of the result.
  APInt Bottom0 = Known.One;
  APInt Bottom1 = Known2.One;

  // How many times we'd be able to divide each argument by 2 (shr by 1).
  // This gives us the number of trailing zeros on the multiplication result.
  unsigned TrailBitsKnown0 = (Known.Zero | Known.One).countTrailingOnes();
  unsigned TrailBitsKnown1 = (Known2.Zero | Known2.One).countTrailingOnes();
  unsigned TrailZero0 = Known.countMinTrailingZeros();
  unsigned TrailZero1 = Known2.countMinTrailingZeros();
  unsigned TrailZ = TrailZero0 + TrailZero1;

  // Figure out the fewest known-bits operand.
  unsigned SmallestOperand = std::min(TrailBitsKnown0 - TrailZero0,
                                      TrailBitsKnown1 - TrailZero1);
  unsigned ResultBitsKnown = std::min(SmallestOperand + TrailZ, BitWidth);

  APInt BottomKnown = Bottom0.getLoBits(TrailBitsKnown0) *
                      Bottom1.getLoBits(TrailBitsKnown1);

  Known.resetAll();
  Known.Zero.setHighBits(LeadZ);
  Known.Zero |= (~BottomKnown).getLoBits(ResultBitsKnown);
  Known.One |= BottomKnown.getLoBits(ResultBitsKnown);

  // Only make use of no-wrap flags if we failed to compute the sign bit
  // directly.  This matters if the multiplication always overflows, in
  // which case we prefer to follow the result of the direct computation,
  // though as the program is invoking undefined behaviour we can choose
  // whatever we like here.
  if (isKnownNonNegative && !Known.isNegative())
    Known.makeNonNegative();
  else if (isKnownNegative && !Known.isNonNegative())
    Known.makeNegative();
}

void llvm::computeKnownBitsFromRangeMetadata(const MDNode &Ranges,
                                             KnownBits &Known) {
  unsigned BitWidth = Known.getBitWidth();
  unsigned NumRanges = Ranges.getNumOperands() / 2;
  assert(NumRanges >= 1);

  Known.Zero.setAllBits();
  Known.One.setAllBits();

  for (unsigned i = 0; i < NumRanges; ++i) {
    ConstantInt *Lower =
        mdconst::extract<ConstantInt>(Ranges.getOperand(2 * i + 0));
    ConstantInt *Upper =
        mdconst::extract<ConstantInt>(Ranges.getOperand(2 * i + 1));
    ConstantRange Range(Lower->getValue(), Upper->getValue());

    // The first CommonPrefixBits of all values in Range are equal.
    unsigned CommonPrefixBits =
        (Range.getUnsignedMax() ^ Range.getUnsignedMin()).countLeadingZeros();

    APInt Mask = APInt::getHighBitsSet(BitWidth, CommonPrefixBits);
    Known.One &= Range.getUnsignedMax() & Mask;
    Known.Zero &= ~Range.getUnsignedMax() & Mask;
  }
}

static bool isEphemeralValueOf(const Instruction *I, const Value *E) {
  SmallVector<const Value *, 16> WorkSet(1, I);
  SmallPtrSet<const Value *, 32> Visited;
  SmallPtrSet<const Value *, 16> EphValues;

  // The instruction defining an assumption's condition itself is always
  // considered ephemeral to that assumption (even if it has other
  // non-ephemeral users). See r246696's test case for an example.
  if (is_contained(I->operands(), E))
    return true;

  while (!WorkSet.empty()) {
    const Value *V = WorkSet.pop_back_val();
    if (!Visited.insert(V).second)
      continue;

    // If all uses of this value are ephemeral, then so is this value.
    if (llvm::all_of(V->users(), [&](const User *U) {
                                   return EphValues.count(U);
                                 })) {
      if (V == E)
        return true;

      if (V == I || isSafeToSpeculativelyExecute(V)) {
       EphValues.insert(V);
       if (const User *U = dyn_cast<User>(V))
         for (User::const_op_iterator J = U->op_begin(), JE = U->op_end();
              J != JE; ++J)
           WorkSet.push_back(*J);
      }
    }
  }

  return false;
}

// Is this an intrinsic that cannot be speculated but also cannot trap?
bool llvm::isAssumeLikeIntrinsic(const Instruction *I) {
  if (const CallInst *CI = dyn_cast<CallInst>(I))
    if (Function *F = CI->getCalledFunction())
      switch (F->getIntrinsicID()) {
      default: break;
      // FIXME: This list is repeated from NoTTI::getIntrinsicCost.
      case Intrinsic::assume:
      case Intrinsic::sideeffect:
      case Intrinsic::dbg_declare:
      case Intrinsic::dbg_value:
      case Intrinsic::dbg_label:
      case Intrinsic::invariant_start:
      case Intrinsic::invariant_end:
      case Intrinsic::lifetime_start:
      case Intrinsic::lifetime_end:
      case Intrinsic::objectsize:
      case Intrinsic::ptr_annotation:
      case Intrinsic::var_annotation:
        return true;
      }

  return false;
}

bool llvm::isValidAssumeForContext(const Instruction *Inv,
                                   const Instruction *CxtI,
                                   const DominatorTree *DT) {
  // There are two restrictions on the use of an assume:
  //  1. The assume must dominate the context (or the control flow must
  //     reach the assume whenever it reaches the context).
  //  2. The context must not be in the assume's set of ephemeral values
  //     (otherwise we will use the assume to prove that the condition
  //     feeding the assume is trivially true, thus causing the removal of
  //     the assume).

  if (DT) {
    if (DT->dominates(Inv, CxtI))
      return true;
  } else if (Inv->getParent() == CxtI->getParent()->getSinglePredecessor()) {
    // We don't have a DT, but this trivially dominates.
    return true;
  }

  // With or without a DT, the only remaining case we will check is if the
  // instructions are in the same BB.  Give up if that is not the case.
  if (Inv->getParent() != CxtI->getParent())
    return false;

  // If we have a dom tree, then we now know that the assume doesn't dominate
  // the other instruction.  If we don't have a dom tree then we can check if
  // the assume is first in the BB.
  if (!DT) {
    // Search forward from the assume until we reach the context (or the end
    // of the block); the common case is that the assume will come first.
    for (auto I = std::next(BasicBlock::const_iterator(Inv)),
         IE = Inv->getParent()->end(); I != IE; ++I)
      if (&*I == CxtI)
        return true;
  }

  // The context comes first, but they're both in the same block. Make sure
  // there is nothing in between that might interrupt the control flow.
  for (BasicBlock::const_iterator I =
         std::next(BasicBlock::const_iterator(CxtI)), IE(Inv);
       I != IE; ++I)
    if (!isSafeToSpeculativelyExecute(&*I) && !isAssumeLikeIntrinsic(&*I))
      return false;

  return !isEphemeralValueOf(Inv, CxtI);
}

static void computeKnownBitsFromAssume(const Value *V, KnownBits &Known,
                                       unsigned Depth, const Query &Q) {
  // Use of assumptions is context-sensitive. If we don't have a context, we
  // cannot use them!
  if (!Q.AC || !Q.CxtI)
    return;

  unsigned BitWidth = Known.getBitWidth();

  // Note that the patterns below need to be kept in sync with the code
  // in AssumptionCache::updateAffectedValues.

  for (auto &AssumeVH : Q.AC->assumptionsFor(V)) {
    if (!AssumeVH)
      continue;
    CallInst *I = cast<CallInst>(AssumeVH);
    assert(I->getParent()->getParent() == Q.CxtI->getParent()->getParent() &&
           "Got assumption for the wrong function!");
    if (Q.isExcluded(I))
      continue;

    // Warning: This loop can end up being somewhat performance sensitive.
    // We're running this loop for once for each value queried resulting in a
    // runtime of ~O(#assumes * #values).

    assert(I->getCalledFunction()->getIntrinsicID() == Intrinsic::assume &&
           "must be an assume intrinsic");

    Value *Arg = I->getArgOperand(0);

    if (Arg == V && isValidAssumeForContext(I, Q.CxtI, Q.DT)) {
      assert(BitWidth == 1 && "assume operand is not i1?");
      Known.setAllOnes();
      return;
    }
    if (match(Arg, m_Not(m_Specific(V))) &&
        isValidAssumeForContext(I, Q.CxtI, Q.DT)) {
      assert(BitWidth == 1 && "assume operand is not i1?");
      Known.setAllZero();
      return;
    }

    // The remaining tests are all recursive, so bail out if we hit the limit.
    if (Depth == MaxDepth)
      continue;

    Value *A, *B;
    auto m_V = m_CombineOr(m_Specific(V),
                           m_CombineOr(m_PtrToInt(m_Specific(V)),
                           m_BitCast(m_Specific(V))));

    CmpInst::Predicate Pred;
    uint64_t C;
    // assume(v = a)
    if (match(Arg, m_c_ICmp(Pred, m_V, m_Value(A))) &&
        Pred == ICmpInst::ICMP_EQ && isValidAssumeForContext(I, Q.CxtI, Q.DT)) {
      KnownBits RHSKnown(BitWidth);
      computeKnownBits(A, RHSKnown, Depth+1, Query(Q, I));
      Known.Zero |= RHSKnown.Zero;
      Known.One  |= RHSKnown.One;
    // assume(v & b = a)
    } else if (match(Arg,
                     m_c_ICmp(Pred, m_c_And(m_V, m_Value(B)), m_Value(A))) &&
               Pred == ICmpInst::ICMP_EQ &&
               isValidAssumeForContext(I, Q.CxtI, Q.DT)) {
      KnownBits RHSKnown(BitWidth);
      computeKnownBits(A, RHSKnown, Depth+1, Query(Q, I));
      KnownBits MaskKnown(BitWidth);
      computeKnownBits(B, MaskKnown, Depth+1, Query(Q, I));

      // For those bits in the mask that are known to be one, we can propagate
      // known bits from the RHS to V.
      Known.Zero |= RHSKnown.Zero & MaskKnown.One;
      Known.One  |= RHSKnown.One  & MaskKnown.One;
    // assume(~(v & b) = a)
    } else if (match(Arg, m_c_ICmp(Pred, m_Not(m_c_And(m_V, m_Value(B))),
                                   m_Value(A))) &&
               Pred == ICmpInst::ICMP_EQ &&
               isValidAssumeForContext(I, Q.CxtI, Q.DT)) {
      KnownBits RHSKnown(BitWidth);
      computeKnownBits(A, RHSKnown, Depth+1, Query(Q, I));
      KnownBits MaskKnown(BitWidth);
      computeKnownBits(B, MaskKnown, Depth+1, Query(Q, I));

      // For those bits in the mask that are known to be one, we can propagate
      // inverted known bits from the RHS to V.
      Known.Zero |= RHSKnown.One  & MaskKnown.One;
      Known.One  |= RHSKnown.Zero & MaskKnown.One;
    // assume(v | b = a)
    } else if (match(Arg,
                     m_c_ICmp(Pred, m_c_Or(m_V, m_Value(B)), m_Value(A))) &&
               Pred == ICmpInst::ICMP_EQ &&
               isValidAssumeForContext(I, Q.CxtI, Q.DT)) {
      KnownBits RHSKnown(BitWidth);
      computeKnownBits(A, RHSKnown, Depth+1, Query(Q, I));
      KnownBits BKnown(BitWidth);
      computeKnownBits(B, BKnown, Depth+1, Query(Q, I));

      // For those bits in B that are known to be zero, we can propagate known
      // bits from the RHS to V.
      Known.Zero |= RHSKnown.Zero & BKnown.Zero;
      Known.One  |= RHSKnown.One  & BKnown.Zero;
    // assume(~(v | b) = a)
    } else if (match(Arg, m_c_ICmp(Pred, m_Not(m_c_Or(m_V, m_Value(B))),
                                   m_Value(A))) &&
               Pred == ICmpInst::ICMP_EQ &&
               isValidAssumeForContext(I, Q.CxtI, Q.DT)) {
      KnownBits RHSKnown(BitWidth);
      computeKnownBits(A, RHSKnown, Depth+1, Query(Q, I));
      KnownBits BKnown(BitWidth);
      computeKnownBits(B, BKnown, Depth+1, Query(Q, I));

      // For those bits in B that are known to be zero, we can propagate
      // inverted known bits from the RHS to V.
      Known.Zero |= RHSKnown.One  & BKnown.Zero;
      Known.One  |= RHSKnown.Zero & BKnown.Zero;
    // assume(v ^ b = a)
    } else if (match(Arg,
                     m_c_ICmp(Pred, m_c_Xor(m_V, m_Value(B)), m_Value(A))) &&
               Pred == ICmpInst::ICMP_EQ &&
               isValidAssumeForContext(I, Q.CxtI, Q.DT)) {
      KnownBits RHSKnown(BitWidth);
      computeKnownBits(A, RHSKnown, Depth+1, Query(Q, I));
      KnownBits BKnown(BitWidth);
      computeKnownBits(B, BKnown, Depth+1, Query(Q, I));

      // For those bits in B that are known to be zero, we can propagate known
      // bits from the RHS to V. For those bits in B that are known to be one,
      // we can propagate inverted known bits from the RHS to V.
      Known.Zero |= RHSKnown.Zero & BKnown.Zero;
      Known.One  |= RHSKnown.One  & BKnown.Zero;
      Known.Zero |= RHSKnown.One  & BKnown.One;
      Known.One  |= RHSKnown.Zero & BKnown.One;
    // assume(~(v ^ b) = a)
    } else if (match(Arg, m_c_ICmp(Pred, m_Not(m_c_Xor(m_V, m_Value(B))),
                                   m_Value(A))) &&
               Pred == ICmpInst::ICMP_EQ &&
               isValidAssumeForContext(I, Q.CxtI, Q.DT)) {
      KnownBits RHSKnown(BitWidth);
      computeKnownBits(A, RHSKnown, Depth+1, Query(Q, I));
      KnownBits BKnown(BitWidth);
      computeKnownBits(B, BKnown, Depth+1, Query(Q, I));

      // For those bits in B that are known to be zero, we can propagate
      // inverted known bits from the RHS to V. For those bits in B that are
      // known to be one, we can propagate known bits from the RHS to V.
      Known.Zero |= RHSKnown.One  & BKnown.Zero;
      Known.One  |= RHSKnown.Zero & BKnown.Zero;
      Known.Zero |= RHSKnown.Zero & BKnown.One;
      Known.One  |= RHSKnown.One  & BKnown.One;
    // assume(v << c = a)
    } else if (match(Arg, m_c_ICmp(Pred, m_Shl(m_V, m_ConstantInt(C)),
                                   m_Value(A))) &&
               Pred == ICmpInst::ICMP_EQ &&
               isValidAssumeForContext(I, Q.CxtI, Q.DT) &&
               C < BitWidth) {
      KnownBits RHSKnown(BitWidth);
      computeKnownBits(A, RHSKnown, Depth+1, Query(Q, I));
      // For those bits in RHS that are known, we can propagate them to known
      // bits in V shifted to the right by C.
      RHSKnown.Zero.lshrInPlace(C);
      Known.Zero |= RHSKnown.Zero;
      RHSKnown.One.lshrInPlace(C);
      Known.One  |= RHSKnown.One;
    // assume(~(v << c) = a)
    } else if (match(Arg, m_c_ICmp(Pred, m_Not(m_Shl(m_V, m_ConstantInt(C))),
                                   m_Value(A))) &&
               Pred == ICmpInst::ICMP_EQ &&
               isValidAssumeForContext(I, Q.CxtI, Q.DT) &&
               C < BitWidth) {
      KnownBits RHSKnown(BitWidth);
      computeKnownBits(A, RHSKnown, Depth+1, Query(Q, I));
      // For those bits in RHS that are known, we can propagate them inverted
      // to known bits in V shifted to the right by C.
      RHSKnown.One.lshrInPlace(C);
      Known.Zero |= RHSKnown.One;
      RHSKnown.Zero.lshrInPlace(C);
      Known.One  |= RHSKnown.Zero;
    // assume(v >> c = a)
    } else if (match(Arg,
                     m_c_ICmp(Pred, m_Shr(m_V, m_ConstantInt(C)),
                              m_Value(A))) &&
               Pred == ICmpInst::ICMP_EQ &&
               isValidAssumeForContext(I, Q.CxtI, Q.DT) &&
               C < BitWidth) {
      KnownBits RHSKnown(BitWidth);
      computeKnownBits(A, RHSKnown, Depth+1, Query(Q, I));
      // For those bits in RHS that are known, we can propagate them to known
      // bits in V shifted to the right by C.
      Known.Zero |= RHSKnown.Zero << C;
      Known.One  |= RHSKnown.One  << C;
    // assume(~(v >> c) = a)
    } else if (match(Arg, m_c_ICmp(Pred, m_Not(m_Shr(m_V, m_ConstantInt(C))),
                                   m_Value(A))) &&
               Pred == ICmpInst::ICMP_EQ &&
               isValidAssumeForContext(I, Q.CxtI, Q.DT) &&
               C < BitWidth) {
      KnownBits RHSKnown(BitWidth);
      computeKnownBits(A, RHSKnown, Depth+1, Query(Q, I));
      // For those bits in RHS that are known, we can propagate them inverted
      // to known bits in V shifted to the right by C.
      Known.Zero |= RHSKnown.One  << C;
      Known.One  |= RHSKnown.Zero << C;
    // assume(v >=_s c) where c is non-negative
    } else if (match(Arg, m_ICmp(Pred, m_V, m_Value(A))) &&
               Pred == ICmpInst::ICMP_SGE &&
               isValidAssumeForContext(I, Q.CxtI, Q.DT)) {
      KnownBits RHSKnown(BitWidth);
      computeKnownBits(A, RHSKnown, Depth+1, Query(Q, I));

      if (RHSKnown.isNonNegative()) {
        // We know that the sign bit is zero.
        Known.makeNonNegative();
      }
    // assume(v >_s c) where c is at least -1.
    } else if (match(Arg, m_ICmp(Pred, m_V, m_Value(A))) &&
               Pred == ICmpInst::ICMP_SGT &&
               isValidAssumeForContext(I, Q.CxtI, Q.DT)) {
      KnownBits RHSKnown(BitWidth);
      computeKnownBits(A, RHSKnown, Depth+1, Query(Q, I));

      if (RHSKnown.isAllOnes() || RHSKnown.isNonNegative()) {
        // We know that the sign bit is zero.
        Known.makeNonNegative();
      }
    // assume(v <=_s c) where c is negative
    } else if (match(Arg, m_ICmp(Pred, m_V, m_Value(A))) &&
               Pred == ICmpInst::ICMP_SLE &&
               isValidAssumeForContext(I, Q.CxtI, Q.DT)) {
      KnownBits RHSKnown(BitWidth);
      computeKnownBits(A, RHSKnown, Depth+1, Query(Q, I));

      if (RHSKnown.isNegative()) {
        // We know that the sign bit is one.
        Known.makeNegative();
      }
    // assume(v <_s c) where c is non-positive
    } else if (match(Arg, m_ICmp(Pred, m_V, m_Value(A))) &&
               Pred == ICmpInst::ICMP_SLT &&
               isValidAssumeForContext(I, Q.CxtI, Q.DT)) {
      KnownBits RHSKnown(BitWidth);
      computeKnownBits(A, RHSKnown, Depth+1, Query(Q, I));

      if (RHSKnown.isZero() || RHSKnown.isNegative()) {
        // We know that the sign bit is one.
        Known.makeNegative();
      }
    // assume(v <=_u c)
    } else if (match(Arg, m_ICmp(Pred, m_V, m_Value(A))) &&
               Pred == ICmpInst::ICMP_ULE &&
               isValidAssumeForContext(I, Q.CxtI, Q.DT)) {
      KnownBits RHSKnown(BitWidth);
      computeKnownBits(A, RHSKnown, Depth+1, Query(Q, I));

      // Whatever high bits in c are zero are known to be zero.
      Known.Zero.setHighBits(RHSKnown.countMinLeadingZeros());
      // assume(v <_u c)
    } else if (match(Arg, m_ICmp(Pred, m_V, m_Value(A))) &&
               Pred == ICmpInst::ICMP_ULT &&
               isValidAssumeForContext(I, Q.CxtI, Q.DT)) {
      KnownBits RHSKnown(BitWidth);
      computeKnownBits(A, RHSKnown, Depth+1, Query(Q, I));

      // If the RHS is known zero, then this assumption must be wrong (nothing
      // is unsigned less than zero). Signal a conflict and get out of here.
      if (RHSKnown.isZero()) {
        Known.Zero.setAllBits();
        Known.One.setAllBits();
        break;
      }

      // Whatever high bits in c are zero are known to be zero (if c is a power
      // of 2, then one more).
      if (isKnownToBeAPowerOfTwo(A, false, Depth + 1, Query(Q, I)))
        Known.Zero.setHighBits(RHSKnown.countMinLeadingZeros() + 1);
      else
        Known.Zero.setHighBits(RHSKnown.countMinLeadingZeros());
    }
  }

  // If assumptions conflict with each other or previous known bits, then we
  // have a logical fallacy. It's possible that the assumption is not reachable,
  // so this isn't a real bug. On the other hand, the program may have undefined
  // behavior, or we might have a bug in the compiler. We can't assert/crash, so
  // clear out the known bits, try to warn the user, and hope for the best.
  if (Known.Zero.intersects(Known.One)) {
    Known.resetAll();

    if (Q.ORE)
      Q.ORE->emit([&]() {
        auto *CxtI = const_cast<Instruction *>(Q.CxtI);
        return OptimizationRemarkAnalysis("value-tracking", "BadAssumption",
                                          CxtI)
               << "Detected conflicting code assumptions. Program may "
                  "have undefined behavior, or compiler may have "
                  "internal error.";
      });
  }
}

/// Compute known bits from a shift operator, including those with a
/// non-constant shift amount. Known is the output of this function. Known2 is a
/// pre-allocated temporary with the same bit width as Known. KZF and KOF are
/// operator-specific functions that, given the known-zero or known-one bits
/// respectively, and a shift amount, compute the implied known-zero or
/// known-one bits of the shift operator's result respectively for that shift
/// amount. The results from calling KZF and KOF are conservatively combined for
/// all permitted shift amounts.
static void computeKnownBitsFromShiftOperator(
    const Operator *I, KnownBits &Known, KnownBits &Known2,
    unsigned Depth, const Query &Q,
    function_ref<APInt(const APInt &, unsigned)> KZF,
    function_ref<APInt(const APInt &, unsigned)> KOF) {
  unsigned BitWidth = Known.getBitWidth();

  if (auto *SA = dyn_cast<ConstantInt>(I->getOperand(1))) {
    unsigned ShiftAmt = SA->getLimitedValue(BitWidth-1);

    computeKnownBits(I->getOperand(0), Known, Depth + 1, Q);
    Known.Zero = KZF(Known.Zero, ShiftAmt);
    Known.One  = KOF(Known.One, ShiftAmt);
    // If the known bits conflict, this must be an overflowing left shift, so
    // the shift result is poison. We can return anything we want. Choose 0 for
    // the best folding opportunity.
    if (Known.hasConflict())
      Known.setAllZero();

    return;
  }

  computeKnownBits(I->getOperand(1), Known, Depth + 1, Q);

  // If the shift amount could be greater than or equal to the bit-width of the
  // LHS, the value could be poison, but bail out because the check below is
  // expensive. TODO: Should we just carry on?
  if ((~Known.Zero).uge(BitWidth)) {
    Known.resetAll();
    return;
  }

  // Note: We cannot use Known.Zero.getLimitedValue() here, because if
  // BitWidth > 64 and any upper bits are known, we'll end up returning the
  // limit value (which implies all bits are known).
  uint64_t ShiftAmtKZ = Known.Zero.zextOrTrunc(64).getZExtValue();
  uint64_t ShiftAmtKO = Known.One.zextOrTrunc(64).getZExtValue();

  // It would be more-clearly correct to use the two temporaries for this
  // calculation. Reusing the APInts here to prevent unnecessary allocations.
  Known.resetAll();

  // If we know the shifter operand is nonzero, we can sometimes infer more
  // known bits. However this is expensive to compute, so be lazy about it and
  // only compute it when absolutely necessary.
  Optional<bool> ShifterOperandIsNonZero;

  // Early exit if we can't constrain any well-defined shift amount.
  if (!(ShiftAmtKZ & (PowerOf2Ceil(BitWidth) - 1)) &&
      !(ShiftAmtKO & (PowerOf2Ceil(BitWidth) - 1))) {
    ShifterOperandIsNonZero = isKnownNonZero(I->getOperand(1), Depth + 1, Q);
    if (!*ShifterOperandIsNonZero)
      return;
  }

  computeKnownBits(I->getOperand(0), Known2, Depth + 1, Q);

  Known.Zero.setAllBits();
  Known.One.setAllBits();
  for (unsigned ShiftAmt = 0; ShiftAmt < BitWidth; ++ShiftAmt) {
    // Combine the shifted known input bits only for those shift amounts
    // compatible with its known constraints.
    if ((ShiftAmt & ~ShiftAmtKZ) != ShiftAmt)
      continue;
    if ((ShiftAmt | ShiftAmtKO) != ShiftAmt)
      continue;
    // If we know the shifter is nonzero, we may be able to infer more known
    // bits. This check is sunk down as far as possible to avoid the expensive
    // call to isKnownNonZero if the cheaper checks above fail.
    if (ShiftAmt == 0) {
      if (!ShifterOperandIsNonZero.hasValue())
        ShifterOperandIsNonZero =
            isKnownNonZero(I->getOperand(1), Depth + 1, Q);
      if (*ShifterOperandIsNonZero)
        continue;
    }

    Known.Zero &= KZF(Known2.Zero, ShiftAmt);
    Known.One  &= KOF(Known2.One, ShiftAmt);
  }

  // If the known bits conflict, the result is poison. Return a 0 and hope the
  // caller can further optimize that.
  if (Known.hasConflict())
    Known.setAllZero();
}

static void computeKnownBitsFromOperator(const Operator *I, KnownBits &Known,
                                         unsigned Depth, const Query &Q) {
  unsigned BitWidth = Known.getBitWidth();

  KnownBits Known2(Known);
  switch (I->getOpcode()) {
  default: break;
  case Instruction::Load:
    if (MDNode *MD = cast<LoadInst>(I)->getMetadata(LLVMContext::MD_range))
      computeKnownBitsFromRangeMetadata(*MD, Known);
    break;
  case Instruction::And: {
    // If either the LHS or the RHS are Zero, the result is zero.
    computeKnownBits(I->getOperand(1), Known, Depth + 1, Q);
    computeKnownBits(I->getOperand(0), Known2, Depth + 1, Q);

    // Output known-1 bits are only known if set in both the LHS & RHS.
    Known.One &= Known2.One;
    // Output known-0 are known to be clear if zero in either the LHS | RHS.
    Known.Zero |= Known2.Zero;

    // and(x, add (x, -1)) is a common idiom that always clears the low bit;
    // here we handle the more general case of adding any odd number by
    // matching the form add(x, add(x, y)) where y is odd.
    // TODO: This could be generalized to clearing any bit set in y where the
    // following bit is known to be unset in y.
    Value *X = nullptr, *Y = nullptr;
    if (!Known.Zero[0] && !Known.One[0] &&
        match(I, m_c_BinOp(m_Value(X), m_Add(m_Deferred(X), m_Value(Y))))) {
      Known2.resetAll();
      computeKnownBits(Y, Known2, Depth + 1, Q);
      if (Known2.countMinTrailingOnes() > 0)
        Known.Zero.setBit(0);
    }
    break;
  }
  case Instruction::Or:
    computeKnownBits(I->getOperand(1), Known, Depth + 1, Q);
    computeKnownBits(I->getOperand(0), Known2, Depth + 1, Q);

    // Output known-0 bits are only known if clear in both the LHS & RHS.
    Known.Zero &= Known2.Zero;
    // Output known-1 are known to be set if set in either the LHS | RHS.
    Known.One |= Known2.One;
    break;
  case Instruction::Xor: {
    computeKnownBits(I->getOperand(1), Known, Depth + 1, Q);
    computeKnownBits(I->getOperand(0), Known2, Depth + 1, Q);

    // Output known-0 bits are known if clear or set in both the LHS & RHS.
    APInt KnownZeroOut = (Known.Zero & Known2.Zero) | (Known.One & Known2.One);
    // Output known-1 are known to be set if set in only one of the LHS, RHS.
    Known.One = (Known.Zero & Known2.One) | (Known.One & Known2.Zero);
    Known.Zero = std::move(KnownZeroOut);
    break;
  }
  case Instruction::Mul: {
    bool NSW = cast<OverflowingBinaryOperator>(I)->hasNoSignedWrap();
    computeKnownBitsMul(I->getOperand(0), I->getOperand(1), NSW, Known,
                        Known2, Depth, Q);
    break;
  }
  case Instruction::UDiv: {
    // For the purposes of computing leading zeros we can conservatively
    // treat a udiv as a logical right shift by the power of 2 known to
    // be less than the denominator.
    computeKnownBits(I->getOperand(0), Known2, Depth + 1, Q);
    unsigned LeadZ = Known2.countMinLeadingZeros();

    Known2.resetAll();
    computeKnownBits(I->getOperand(1), Known2, Depth + 1, Q);
    unsigned RHSMaxLeadingZeros = Known2.countMaxLeadingZeros();
    if (RHSMaxLeadingZeros != BitWidth)
      LeadZ = std::min(BitWidth, LeadZ + BitWidth - RHSMaxLeadingZeros - 1);

    Known.Zero.setHighBits(LeadZ);
    break;
  }
  case Instruction::Select: {
    const Value *LHS, *RHS;
    SelectPatternFlavor SPF = matchSelectPattern(I, LHS, RHS).Flavor;
    if (SelectPatternResult::isMinOrMax(SPF)) {
      computeKnownBits(RHS, Known, Depth + 1, Q);
      computeKnownBits(LHS, Known2, Depth + 1, Q);
    } else {
      computeKnownBits(I->getOperand(2), Known, Depth + 1, Q);
      computeKnownBits(I->getOperand(1), Known2, Depth + 1, Q);
    }

    unsigned MaxHighOnes = 0;
    unsigned MaxHighZeros = 0;
    if (SPF == SPF_SMAX) {
      // If both sides are negative, the result is negative.
      if (Known.isNegative() && Known2.isNegative())
        // We can derive a lower bound on the result by taking the max of the
        // leading one bits.
        MaxHighOnes =
            std::max(Known.countMinLeadingOnes(), Known2.countMinLeadingOnes());
      // If either side is non-negative, the result is non-negative.
      else if (Known.isNonNegative() || Known2.isNonNegative())
        MaxHighZeros = 1;
    } else if (SPF == SPF_SMIN) {
      // If both sides are non-negative, the result is non-negative.
      if (Known.isNonNegative() && Known2.isNonNegative())
        // We can derive an upper bound on the result by taking the max of the
        // leading zero bits.
        MaxHighZeros = std::max(Known.countMinLeadingZeros(),
                                Known2.countMinLeadingZeros());
      // If either side is negative, the result is negative.
      else if (Known.isNegative() || Known2.isNegative())
        MaxHighOnes = 1;
    } else if (SPF == SPF_UMAX) {
      // We can derive a lower bound on the result by taking the max of the
      // leading one bits.
      MaxHighOnes =
          std::max(Known.countMinLeadingOnes(), Known2.countMinLeadingOnes());
    } else if (SPF == SPF_UMIN) {
      // We can derive an upper bound on the result by taking the max of the
      // leading zero bits.
      MaxHighZeros =
          std::max(Known.countMinLeadingZeros(), Known2.countMinLeadingZeros());
    } else if (SPF == SPF_ABS) {
      // RHS from matchSelectPattern returns the negation part of abs pattern.
      // If the negate has an NSW flag we can assume the sign bit of the result
      // will be 0 because that makes abs(INT_MIN) undefined.
      if (cast<Instruction>(RHS)->hasNoSignedWrap())
        MaxHighZeros = 1;
    }

    // Only known if known in both the LHS and RHS.
    Known.One &= Known2.One;
    Known.Zero &= Known2.Zero;
    if (MaxHighOnes > 0)
      Known.One.setHighBits(MaxHighOnes);
    if (MaxHighZeros > 0)
      Known.Zero.setHighBits(MaxHighZeros);
    break;
  }
  case Instruction::FPTrunc:
  case Instruction::FPExt:
  case Instruction::FPToUI:
  case Instruction::FPToSI:
  case Instruction::SIToFP:
  case Instruction::UIToFP:
    break; // Can't work with floating point.
  case Instruction::PtrToInt:
  case Instruction::IntToPtr:
    // Fall through and handle them the same as zext/trunc.
    LLVM_FALLTHROUGH;
  case Instruction::ZExt:
  case Instruction::Trunc: {
    Type *SrcTy = I->getOperand(0)->getType();

    unsigned SrcBitWidth;
    // Note that we handle pointer operands here because of inttoptr/ptrtoint
    // which fall through here.
    Type *ScalarTy = SrcTy->getScalarType();
    SrcBitWidth = ScalarTy->isPointerTy() ?
      Q.DL.getIndexTypeSizeInBits(ScalarTy) :
      Q.DL.getTypeSizeInBits(ScalarTy);

    assert(SrcBitWidth && "SrcBitWidth can't be zero");
    Known = Known.zextOrTrunc(SrcBitWidth);
    computeKnownBits(I->getOperand(0), Known, Depth + 1, Q);
    Known = Known.zextOrTrunc(BitWidth);
    // Any top bits are known to be zero.
    if (BitWidth > SrcBitWidth)
      Known.Zero.setBitsFrom(SrcBitWidth);
    break;
  }
  case Instruction::BitCast: {
    Type *SrcTy = I->getOperand(0)->getType();
    if (SrcTy->isIntOrPtrTy() &&
        // TODO: For now, not handling conversions like:
        // (bitcast i64 %x to <2 x i32>)
        !I->getType()->isVectorTy()) {
      computeKnownBits(I->getOperand(0), Known, Depth + 1, Q);
      break;
    }
    break;
  }
  case Instruction::SExt: {
    // Compute the bits in the result that are not present in the input.
    unsigned SrcBitWidth = I->getOperand(0)->getType()->getScalarSizeInBits();

    Known = Known.trunc(SrcBitWidth);
    computeKnownBits(I->getOperand(0), Known, Depth + 1, Q);
    // If the sign bit of the input is known set or clear, then we know the
    // top bits of the result.
    Known = Known.sext(BitWidth);
    break;
  }
  case Instruction::Shl: {
    // (shl X, C1) & C2 == 0   iff   (X & C2 >>u C1) == 0
    bool NSW = cast<OverflowingBinaryOperator>(I)->hasNoSignedWrap();
    auto KZF = [NSW](const APInt &KnownZero, unsigned ShiftAmt) {
      APInt KZResult = KnownZero << ShiftAmt;
      KZResult.setLowBits(ShiftAmt); // Low bits known 0.
      // If this shift has "nsw" keyword, then the result is either a poison
      // value or has the same sign bit as the first operand.
      if (NSW && KnownZero.isSignBitSet())
        KZResult.setSignBit();
      return KZResult;
    };

    auto KOF = [NSW](const APInt &KnownOne, unsigned ShiftAmt) {
      APInt KOResult = KnownOne << ShiftAmt;
      if (NSW && KnownOne.isSignBitSet())
        KOResult.setSignBit();
      return KOResult;
    };

    computeKnownBitsFromShiftOperator(I, Known, Known2, Depth, Q, KZF, KOF);
    break;
  }
  case Instruction::LShr: {
    // (lshr X, C1) & C2 == 0   iff  (-1 >> C1) & C2 == 0
    auto KZF = [](const APInt &KnownZero, unsigned ShiftAmt) {
      APInt KZResult = KnownZero.lshr(ShiftAmt);
      // High bits known zero.
      KZResult.setHighBits(ShiftAmt);
      return KZResult;
    };

    auto KOF = [](const APInt &KnownOne, unsigned ShiftAmt) {
      return KnownOne.lshr(ShiftAmt);
    };

    computeKnownBitsFromShiftOperator(I, Known, Known2, Depth, Q, KZF, KOF);
    break;
  }
  case Instruction::AShr: {
    // (ashr X, C1) & C2 == 0   iff  (-1 >> C1) & C2 == 0
    auto KZF = [](const APInt &KnownZero, unsigned ShiftAmt) {
      return KnownZero.ashr(ShiftAmt);
    };

    auto KOF = [](const APInt &KnownOne, unsigned ShiftAmt) {
      return KnownOne.ashr(ShiftAmt);
    };

    computeKnownBitsFromShiftOperator(I, Known, Known2, Depth, Q, KZF, KOF);
    break;
  }
  case Instruction::Sub: {
    bool NSW = cast<OverflowingBinaryOperator>(I)->hasNoSignedWrap();
    computeKnownBitsAddSub(false, I->getOperand(0), I->getOperand(1), NSW,
                           Known, Known2, Depth, Q);
    break;
  }
  case Instruction::Add: {
    bool NSW = cast<OverflowingBinaryOperator>(I)->hasNoSignedWrap();
    computeKnownBitsAddSub(true, I->getOperand(0), I->getOperand(1), NSW,
                           Known, Known2, Depth, Q);
    break;
  }
  case Instruction::SRem:
    if (ConstantInt *Rem = dyn_cast<ConstantInt>(I->getOperand(1))) {
      APInt RA = Rem->getValue().abs();
      if (RA.isPowerOf2()) {
        APInt LowBits = RA - 1;
        computeKnownBits(I->getOperand(0), Known2, Depth + 1, Q);

        // The low bits of the first operand are unchanged by the srem.
        Known.Zero = Known2.Zero & LowBits;
        Known.One = Known2.One & LowBits;

        // If the first operand is non-negative or has all low bits zero, then
        // the upper bits are all zero.
        if (Known2.isNonNegative() || LowBits.isSubsetOf(Known2.Zero))
          Known.Zero |= ~LowBits;

        // If the first operand is negative and not all low bits are zero, then
        // the upper bits are all one.
        if (Known2.isNegative() && LowBits.intersects(Known2.One))
          Known.One |= ~LowBits;

        assert((Known.Zero & Known.One) == 0 && "Bits known to be one AND zero?");
        break;
      }
    }

    // The sign bit is the LHS's sign bit, except when the result of the
    // remainder is zero.
    computeKnownBits(I->getOperand(0), Known2, Depth + 1, Q);
    // If it's known zero, our sign bit is also zero.
    if (Known2.isNonNegative())
      Known.makeNonNegative();

    break;
  case Instruction::URem: {
    if (ConstantInt *Rem = dyn_cast<ConstantInt>(I->getOperand(1))) {
      const APInt &RA = Rem->getValue();
      if (RA.isPowerOf2()) {
        APInt LowBits = (RA - 1);
        computeKnownBits(I->getOperand(0), Known, Depth + 1, Q);
        Known.Zero |= ~LowBits;
        Known.One &= LowBits;
        break;
      }
    }

    // Since the result is less than or equal to either operand, any leading
    // zero bits in either operand must also exist in the result.
    computeKnownBits(I->getOperand(0), Known, Depth + 1, Q);
    computeKnownBits(I->getOperand(1), Known2, Depth + 1, Q);

    unsigned Leaders =
        std::max(Known.countMinLeadingZeros(), Known2.countMinLeadingZeros());
    Known.resetAll();
    Known.Zero.setHighBits(Leaders);
    break;
  }

  case Instruction::Alloca: {
    const AllocaInst *AI = cast<AllocaInst>(I);
    unsigned Align = AI->getAlignment();
    if (Align == 0)
      Align = Q.DL.getABITypeAlignment(AI->getAllocatedType());

    if (Align > 0)
      Known.Zero.setLowBits(countTrailingZeros(Align));
    break;
  }
  case Instruction::GetElementPtr: {
    // Analyze all of the subscripts of this getelementptr instruction
    // to determine if we can prove known low zero bits.
    KnownBits LocalKnown(BitWidth);
    computeKnownBits(I->getOperand(0), LocalKnown, Depth + 1, Q);
    unsigned TrailZ = LocalKnown.countMinTrailingZeros();

    gep_type_iterator GTI = gep_type_begin(I);
    for (unsigned i = 1, e = I->getNumOperands(); i != e; ++i, ++GTI) {
      Value *Index = I->getOperand(i);
      if (StructType *STy = GTI.getStructTypeOrNull()) {
        // Handle struct member offset arithmetic.

        // Handle case when index is vector zeroinitializer
        Constant *CIndex = cast<Constant>(Index);
        if (CIndex->isZeroValue())
          continue;

        if (CIndex->getType()->isVectorTy())
          Index = CIndex->getSplatValue();

        unsigned Idx = cast<ConstantInt>(Index)->getZExtValue();
        const StructLayout *SL = Q.DL.getStructLayout(STy);
        uint64_t Offset = SL->getElementOffset(Idx);
        TrailZ = std::min<unsigned>(TrailZ,
                                    countTrailingZeros(Offset));
      } else {
        // Handle array index arithmetic.
        Type *IndexedTy = GTI.getIndexedType();
        if (!IndexedTy->isSized()) {
          TrailZ = 0;
          break;
        }
        unsigned GEPOpiBits = Index->getType()->getScalarSizeInBits();
        uint64_t TypeSize = Q.DL.getTypeAllocSize(IndexedTy);
        LocalKnown.Zero = LocalKnown.One = APInt(GEPOpiBits, 0);
        computeKnownBits(Index, LocalKnown, Depth + 1, Q);
        TrailZ = std::min(TrailZ,
                          unsigned(countTrailingZeros(TypeSize) +
                                   LocalKnown.countMinTrailingZeros()));
      }
    }

    Known.Zero.setLowBits(TrailZ);
    break;
  }
  case Instruction::PHI: {
    const PHINode *P = cast<PHINode>(I);
    // Handle the case of a simple two-predecessor recurrence PHI.
    // There's a lot more that could theoretically be done here, but
    // this is sufficient to catch some interesting cases.
    if (P->getNumIncomingValues() == 2) {
      for (unsigned i = 0; i != 2; ++i) {
        Value *L = P->getIncomingValue(i);
        Value *R = P->getIncomingValue(!i);
        Operator *LU = dyn_cast<Operator>(L);
        if (!LU)
          continue;
        unsigned Opcode = LU->getOpcode();
        // Check for operations that have the property that if
        // both their operands have low zero bits, the result
        // will have low zero bits.
        if (Opcode == Instruction::Add ||
            Opcode == Instruction::Sub ||
            Opcode == Instruction::And ||
            Opcode == Instruction::Or ||
            Opcode == Instruction::Mul) {
          Value *LL = LU->getOperand(0);
          Value *LR = LU->getOperand(1);
          // Find a recurrence.
          if (LL == I)
            L = LR;
          else if (LR == I)
            L = LL;
          else
            break;
          // Ok, we have a PHI of the form L op= R. Check for low
          // zero bits.
          computeKnownBits(R, Known2, Depth + 1, Q);

          // We need to take the minimum number of known bits
          KnownBits Known3(Known);
          computeKnownBits(L, Known3, Depth + 1, Q);

          Known.Zero.setLowBits(std::min(Known2.countMinTrailingZeros(),
                                         Known3.countMinTrailingZeros()));

          auto *OverflowOp = dyn_cast<OverflowingBinaryOperator>(LU);
          if (OverflowOp && OverflowOp->hasNoSignedWrap()) {
            // If initial value of recurrence is nonnegative, and we are adding
            // a nonnegative number with nsw, the result can only be nonnegative
            // or poison value regardless of the number of times we execute the
            // add in phi recurrence. If initial value is negative and we are
            // adding a negative number with nsw, the result can only be
            // negative or poison value. Similar arguments apply to sub and mul.
            //
            // (add non-negative, non-negative) --> non-negative
            // (add negative, negative) --> negative
            if (Opcode == Instruction::Add) {
              if (Known2.isNonNegative() && Known3.isNonNegative())
                Known.makeNonNegative();
              else if (Known2.isNegative() && Known3.isNegative())
                Known.makeNegative();
            }

            // (sub nsw non-negative, negative) --> non-negative
            // (sub nsw negative, non-negative) --> negative
            else if (Opcode == Instruction::Sub && LL == I) {
              if (Known2.isNonNegative() && Known3.isNegative())
                Known.makeNonNegative();
              else if (Known2.isNegative() && Known3.isNonNegative())
                Known.makeNegative();
            }

            // (mul nsw non-negative, non-negative) --> non-negative
            else if (Opcode == Instruction::Mul && Known2.isNonNegative() &&
                     Known3.isNonNegative())
              Known.makeNonNegative();
          }

          break;
        }
      }
    }

    // Unreachable blocks may have zero-operand PHI nodes.
    if (P->getNumIncomingValues() == 0)
      break;

    // Otherwise take the unions of the known bit sets of the operands,
    // taking conservative care to avoid excessive recursion.
    if (Depth < MaxDepth - 1 && !Known.Zero && !Known.One) {
      // Skip if every incoming value references to ourself.
      if (dyn_cast_or_null<UndefValue>(P->hasConstantValue()))
        break;

      Known.Zero.setAllBits();
      Known.One.setAllBits();
      for (Value *IncValue : P->incoming_values()) {
        // Skip direct self references.
        if (IncValue == P) continue;

        Known2 = KnownBits(BitWidth);
        // Recurse, but cap the recursion to one level, because we don't
        // want to waste time spinning around in loops.
        computeKnownBits(IncValue, Known2, MaxDepth - 1, Q);
        Known.Zero &= Known2.Zero;
        Known.One &= Known2.One;
        // If all bits have been ruled out, there's no need to check
        // more operands.
        if (!Known.Zero && !Known.One)
          break;
      }
    }
    break;
  }
  case Instruction::Call:
  case Instruction::Invoke:
    // If range metadata is attached to this call, set known bits from that,
    // and then intersect with known bits based on other properties of the
    // function.
    if (MDNode *MD = cast<Instruction>(I)->getMetadata(LLVMContext::MD_range))
      computeKnownBitsFromRangeMetadata(*MD, Known);
    if (const Value *RV = ImmutableCallSite(I).getReturnedArgOperand()) {
      computeKnownBits(RV, Known2, Depth + 1, Q);
      Known.Zero |= Known2.Zero;
      Known.One |= Known2.One;
    }
    if (const IntrinsicInst *II = dyn_cast<IntrinsicInst>(I)) {
      switch (II->getIntrinsicID()) {
      default: break;
      case Intrinsic::bitreverse:
        computeKnownBits(I->getOperand(0), Known2, Depth + 1, Q);
        Known.Zero |= Known2.Zero.reverseBits();
        Known.One |= Known2.One.reverseBits();
        break;
      case Intrinsic::bswap:
        computeKnownBits(I->getOperand(0), Known2, Depth + 1, Q);
        Known.Zero |= Known2.Zero.byteSwap();
        Known.One |= Known2.One.byteSwap();
        break;
      case Intrinsic::ctlz: {
        computeKnownBits(I->getOperand(0), Known2, Depth + 1, Q);
        // If we have a known 1, its position is our upper bound.
        unsigned PossibleLZ = Known2.One.countLeadingZeros();
        // If this call is undefined for 0, the result will be less than 2^n.
        if (II->getArgOperand(1) == ConstantInt::getTrue(II->getContext()))
          PossibleLZ = std::min(PossibleLZ, BitWidth - 1);
        unsigned LowBits = Log2_32(PossibleLZ)+1;
        Known.Zero.setBitsFrom(LowBits);
        break;
      }
      case Intrinsic::cttz: {
        computeKnownBits(I->getOperand(0), Known2, Depth + 1, Q);
        // If we have a known 1, its position is our upper bound.
        unsigned PossibleTZ = Known2.One.countTrailingZeros();
        // If this call is undefined for 0, the result will be less than 2^n.
        if (II->getArgOperand(1) == ConstantInt::getTrue(II->getContext()))
          PossibleTZ = std::min(PossibleTZ, BitWidth - 1);
        unsigned LowBits = Log2_32(PossibleTZ)+1;
        Known.Zero.setBitsFrom(LowBits);
        break;
      }
      case Intrinsic::ctpop: {
        computeKnownBits(I->getOperand(0), Known2, Depth + 1, Q);
        // We can bound the space the count needs.  Also, bits known to be zero
        // can't contribute to the population.
        unsigned BitsPossiblySet = Known2.countMaxPopulation();
        unsigned LowBits = Log2_32(BitsPossiblySet)+1;
        Known.Zero.setBitsFrom(LowBits);
        // TODO: we could bound KnownOne using the lower bound on the number
        // of bits which might be set provided by popcnt KnownOne2.
        break;
      }
      case Intrinsic::x86_sse42_crc32_64_64:
        Known.Zero.setBitsFrom(32);
        break;
      }
    }
    break;
  case Instruction::ExtractElement:
    // Look through extract element. At the moment we keep this simple and skip
    // tracking the specific element. But at least we might find information
    // valid for all elements of the vector (for example if vector is sign
    // extended, shifted, etc).
    computeKnownBits(I->getOperand(0), Known, Depth + 1, Q);
    break;
  case Instruction::ExtractValue:
    if (IntrinsicInst *II = dyn_cast<IntrinsicInst>(I->getOperand(0))) {
      const ExtractValueInst *EVI = cast<ExtractValueInst>(I);
      if (EVI->getNumIndices() != 1) break;
      if (EVI->getIndices()[0] == 0) {
        switch (II->getIntrinsicID()) {
        default: break;
        case Intrinsic::uadd_with_overflow:
        case Intrinsic::sadd_with_overflow:
          computeKnownBitsAddSub(true, II->getArgOperand(0),
                                 II->getArgOperand(1), false, Known, Known2,
                                 Depth, Q);
          break;
        case Intrinsic::usub_with_overflow:
        case Intrinsic::ssub_with_overflow:
          computeKnownBitsAddSub(false, II->getArgOperand(0),
                                 II->getArgOperand(1), false, Known, Known2,
                                 Depth, Q);
          break;
        case Intrinsic::umul_with_overflow:
        case Intrinsic::smul_with_overflow:
          computeKnownBitsMul(II->getArgOperand(0), II->getArgOperand(1), false,
                              Known, Known2, Depth, Q);
          break;
        }
      }
    }
  }
}

/// Determine which bits of V are known to be either zero or one and return
/// them.
KnownBits computeKnownBits(const Value *V, unsigned Depth, const Query &Q) {
  KnownBits Known(getBitWidth(V->getType(), Q.DL));
  computeKnownBits(V, Known, Depth, Q);
  return Known;
}

/// Determine which bits of V are known to be either zero or one and return
/// them in the Known bit set.
///
/// NOTE: we cannot consider 'undef' to be "IsZero" here.  The problem is that
/// we cannot optimize based on the assumption that it is zero without changing
/// it to be an explicit zero.  If we don't change it to zero, other code could
/// optimized based on the contradictory assumption that it is non-zero.
/// Because instcombine aggressively folds operations with undef args anyway,
/// this won't lose us code quality.
///
/// This function is defined on values with integer type, values with pointer
/// type, and vectors of integers.  In the case
/// where V is a vector, known zero, and known one values are the
/// same width as the vector element, and the bit is set only if it is true
/// for all of the elements in the vector.
void computeKnownBits(const Value *V, KnownBits &Known, unsigned Depth,
                      const Query &Q) {
  assert(V && "No Value?");
  assert(Depth <= MaxDepth && "Limit Search Depth");
  unsigned BitWidth = Known.getBitWidth();

  assert((V->getType()->isIntOrIntVectorTy(BitWidth) ||
          V->getType()->isPtrOrPtrVectorTy()) &&
         "Not integer or pointer type!");

  Type *ScalarTy = V->getType()->getScalarType();
  unsigned ExpectedWidth = ScalarTy->isPointerTy() ?
    Q.DL.getIndexTypeSizeInBits(ScalarTy) : Q.DL.getTypeSizeInBits(ScalarTy);
  assert(ExpectedWidth == BitWidth && "V and Known should have same BitWidth");
  (void)BitWidth;
  (void)ExpectedWidth;

  const APInt *C;
  if (match(V, m_APInt(C))) {
    // We know all of the bits for a scalar constant or a splat vector constant!
    Known.One = *C;
    Known.Zero = ~Known.One;
    return;
  }
  // Null and aggregate-zero are all-zeros.
  if (isa<ConstantPointerNull>(V) || isa<ConstantAggregateZero>(V)) {
    Known.setAllZero();
    return;
  }
  // Handle a constant vector by taking the intersection of the known bits of
  // each element.
  if (const ConstantDataSequential *CDS = dyn_cast<ConstantDataSequential>(V)) {
    // We know that CDS must be a vector of integers. Take the intersection of
    // each element.
    Known.Zero.setAllBits(); Known.One.setAllBits();
    for (unsigned i = 0, e = CDS->getNumElements(); i != e; ++i) {
      APInt Elt = CDS->getElementAsAPInt(i);
      Known.Zero &= ~Elt;
      Known.One &= Elt;
    }
    return;
  }

  if (const auto *CV = dyn_cast<ConstantVector>(V)) {
    // We know that CV must be a vector of integers. Take the intersection of
    // each element.
    Known.Zero.setAllBits(); Known.One.setAllBits();
    for (unsigned i = 0, e = CV->getNumOperands(); i != e; ++i) {
      Constant *Element = CV->getAggregateElement(i);
      auto *ElementCI = dyn_cast_or_null<ConstantInt>(Element);
      if (!ElementCI) {
        Known.resetAll();
        return;
      }
      const APInt &Elt = ElementCI->getValue();
      Known.Zero &= ~Elt;
      Known.One &= Elt;
    }
    return;
  }

  // Start out not knowing anything.
  Known.resetAll();

  // We can't imply anything about undefs.
  if (isa<UndefValue>(V))
    return;

  // There's no point in looking through other users of ConstantData for
  // assumptions.  Confirm that we've handled them all.
  assert(!isa<ConstantData>(V) && "Unhandled constant data!");

  // Limit search depth.
  // All recursive calls that increase depth must come after this.
  if (Depth == MaxDepth)
    return;

  // A weak GlobalAlias is totally unknown. A non-weak GlobalAlias has
  // the bits of its aliasee.
  if (const GlobalAlias *GA = dyn_cast<GlobalAlias>(V)) {
    if (!GA->isInterposable())
      computeKnownBits(GA->getAliasee(), Known, Depth + 1, Q);
    return;
  }

  if (const Operator *I = dyn_cast<Operator>(V))
    computeKnownBitsFromOperator(I, Known, Depth, Q);

  // Aligned pointers have trailing zeros - refine Known.Zero set
  if (V->getType()->isPointerTy()) {
    unsigned Align = V->getPointerAlignment(Q.DL);
    if (Align)
      Known.Zero.setLowBits(countTrailingZeros(Align));
  }

  // computeKnownBitsFromAssume strictly refines Known.
  // Therefore, we run them after computeKnownBitsFromOperator.

  // Check whether a nearby assume intrinsic can determine some known bits.
  computeKnownBitsFromAssume(V, Known, Depth, Q);

  assert((Known.Zero & Known.One) == 0 && "Bits known to be one AND zero?");
}

/// Return true if the given value is known to have exactly one
/// bit set when defined. For vectors return true if every element is known to
/// be a power of two when defined. Supports values with integer or pointer
/// types and vectors of integers.
bool isKnownToBeAPowerOfTwo(const Value *V, bool OrZero, unsigned Depth,
                            const Query &Q) {
  assert(Depth <= MaxDepth && "Limit Search Depth");

  // Attempt to match against constants.
  if (OrZero && match(V, m_Power2OrZero()))
      return true;
  if (match(V, m_Power2()))
      return true;

  // 1 << X is clearly a power of two if the one is not shifted off the end.  If
  // it is shifted off the end then the result is undefined.
  if (match(V, m_Shl(m_One(), m_Value())))
    return true;

  // (signmask) >>l X is clearly a power of two if the one is not shifted off
  // the bottom.  If it is shifted off the bottom then the result is undefined.
  if (match(V, m_LShr(m_SignMask(), m_Value())))
    return true;

  // The remaining tests are all recursive, so bail out if we hit the limit.
  if (Depth++ == MaxDepth)
    return false;

  Value *X = nullptr, *Y = nullptr;
  // A shift left or a logical shift right of a power of two is a power of two
  // or zero.
  if (OrZero && (match(V, m_Shl(m_Value(X), m_Value())) ||
                 match(V, m_LShr(m_Value(X), m_Value()))))
    return isKnownToBeAPowerOfTwo(X, /*OrZero*/ true, Depth, Q);

  if (const ZExtInst *ZI = dyn_cast<ZExtInst>(V))
    return isKnownToBeAPowerOfTwo(ZI->getOperand(0), OrZero, Depth, Q);

  if (const SelectInst *SI = dyn_cast<SelectInst>(V))
    return isKnownToBeAPowerOfTwo(SI->getTrueValue(), OrZero, Depth, Q) &&
           isKnownToBeAPowerOfTwo(SI->getFalseValue(), OrZero, Depth, Q);

  if (OrZero && match(V, m_And(m_Value(X), m_Value(Y)))) {
    // A power of two and'd with anything is a power of two or zero.
    if (isKnownToBeAPowerOfTwo(X, /*OrZero*/ true, Depth, Q) ||
        isKnownToBeAPowerOfTwo(Y, /*OrZero*/ true, Depth, Q))
      return true;
    // X & (-X) is always a power of two or zero.
    if (match(X, m_Neg(m_Specific(Y))) || match(Y, m_Neg(m_Specific(X))))
      return true;
    return false;
  }

  // Adding a power-of-two or zero to the same power-of-two or zero yields
  // either the original power-of-two, a larger power-of-two or zero.
  if (match(V, m_Add(m_Value(X), m_Value(Y)))) {
    const OverflowingBinaryOperator *VOBO = cast<OverflowingBinaryOperator>(V);
    if (OrZero || VOBO->hasNoUnsignedWrap() || VOBO->hasNoSignedWrap()) {
      if (match(X, m_And(m_Specific(Y), m_Value())) ||
          match(X, m_And(m_Value(), m_Specific(Y))))
        if (isKnownToBeAPowerOfTwo(Y, OrZero, Depth, Q))
          return true;
      if (match(Y, m_And(m_Specific(X), m_Value())) ||
          match(Y, m_And(m_Value(), m_Specific(X))))
        if (isKnownToBeAPowerOfTwo(X, OrZero, Depth, Q))
          return true;

      unsigned BitWidth = V->getType()->getScalarSizeInBits();
      KnownBits LHSBits(BitWidth);
      computeKnownBits(X, LHSBits, Depth, Q);

      KnownBits RHSBits(BitWidth);
      computeKnownBits(Y, RHSBits, Depth, Q);
      // If i8 V is a power of two or zero:
      //  ZeroBits: 1 1 1 0 1 1 1 1
      // ~ZeroBits: 0 0 0 1 0 0 0 0
      if ((~(LHSBits.Zero & RHSBits.Zero)).isPowerOf2())
        // If OrZero isn't set, we cannot give back a zero result.
        // Make sure either the LHS or RHS has a bit set.
        if (OrZero || RHSBits.One.getBoolValue() || LHSBits.One.getBoolValue())
          return true;
    }
  }

  // An exact divide or right shift can only shift off zero bits, so the result
  // is a power of two only if the first operand is a power of two and not
  // copying a sign bit (sdiv int_min, 2).
  if (match(V, m_Exact(m_LShr(m_Value(), m_Value()))) ||
      match(V, m_Exact(m_UDiv(m_Value(), m_Value())))) {
    return isKnownToBeAPowerOfTwo(cast<Operator>(V)->getOperand(0), OrZero,
                                  Depth, Q);
  }

  return false;
}

/// Test whether a GEP's result is known to be non-null.
///
/// Uses properties inherent in a GEP to try to determine whether it is known
/// to be non-null.
///
/// Currently this routine does not support vector GEPs.
static bool isGEPKnownNonNull(const GEPOperator *GEP, unsigned Depth,
                              const Query &Q) {
<<<<<<< HEAD
  if (!GEP->isInBounds() || (GEP->getPointerAddressSpace() != 0 && !Q.DL.isFatPointer(GEP->getPointerAddressSpace())))
=======
  const Function *F = nullptr;
  if (const Instruction *I = dyn_cast<Instruction>(GEP))
    F = I->getFunction();

  if (!GEP->isInBounds() ||
      NullPointerIsDefined(F, GEP->getPointerAddressSpace()))
>>>>>>> 41306baa
    return false;

  // FIXME: Support vector-GEPs.
  assert(GEP->getType()->isPointerTy() && "We only support plain pointer GEP");

  // If the base pointer is non-null, we cannot walk to a null address with an
  // inbounds GEP in address space zero.
  if (isKnownNonZero(GEP->getPointerOperand(), Depth, Q))
    return true;

  // Walk the GEP operands and see if any operand introduces a non-zero offset.
  // If so, then the GEP cannot produce a null pointer, as doing so would
  // inherently violate the inbounds contract within address space zero.
  for (gep_type_iterator GTI = gep_type_begin(GEP), GTE = gep_type_end(GEP);
       GTI != GTE; ++GTI) {
    // Struct types are easy -- they must always be indexed by a constant.
    if (StructType *STy = GTI.getStructTypeOrNull()) {
      ConstantInt *OpC = cast<ConstantInt>(GTI.getOperand());
      unsigned ElementIdx = OpC->getZExtValue();
      const StructLayout *SL = Q.DL.getStructLayout(STy);
      uint64_t ElementOffset = SL->getElementOffset(ElementIdx);
      if (ElementOffset > 0)
        return true;
      continue;
    }

    // If we have a zero-sized type, the index doesn't matter. Keep looping.
    if (Q.DL.getTypeAllocSize(GTI.getIndexedType()) == 0)
      continue;

    // Fast path the constant operand case both for efficiency and so we don't
    // increment Depth when just zipping down an all-constant GEP.
    if (ConstantInt *OpC = dyn_cast<ConstantInt>(GTI.getOperand())) {
      if (!OpC->isZero())
        return true;
      continue;
    }

    // We post-increment Depth here because while isKnownNonZero increments it
    // as well, when we pop back up that increment won't persist. We don't want
    // to recurse 10k times just because we have 10k GEP operands. We don't
    // bail completely out because we want to handle constant GEPs regardless
    // of depth.
    if (Depth++ >= MaxDepth)
      continue;

    if (isKnownNonZero(GTI.getOperand(), Depth, Q))
      return true;
  }

  return false;
}

static bool isKnownNonNullFromDominatingCondition(const Value *V,
                                                  const Instruction *CtxI,
                                                  const DominatorTree *DT) {
  assert(V->getType()->isPointerTy() && "V must be pointer type");
  assert(!isa<ConstantData>(V) && "Did not expect ConstantPointerNull");

  if (!CtxI || !DT)
    return false;

  unsigned NumUsesExplored = 0;
  for (auto *U : V->users()) {
    // Avoid massive lists
    if (NumUsesExplored >= DomConditionsMaxUses)
      break;
    NumUsesExplored++;

    // If the value is used as an argument to a call or invoke, then argument
    // attributes may provide an answer about null-ness.
    if (auto CS = ImmutableCallSite(U))
      if (auto *CalledFunc = CS.getCalledFunction())
        for (const Argument &Arg : CalledFunc->args())
          if (CS.getArgOperand(Arg.getArgNo()) == V &&
              Arg.hasNonNullAttr() && DT->dominates(CS.getInstruction(), CtxI))
            return true;

    // Consider only compare instructions uniquely controlling a branch
    CmpInst::Predicate Pred;
    if (!match(const_cast<User *>(U),
               m_c_ICmp(Pred, m_Specific(V), m_Zero())) ||
        (Pred != ICmpInst::ICMP_EQ && Pred != ICmpInst::ICMP_NE))
      continue;

    for (auto *CmpU : U->users()) {
      if (const BranchInst *BI = dyn_cast<BranchInst>(CmpU)) {
        assert(BI->isConditional() && "uses a comparison!");

        BasicBlock *NonNullSuccessor =
            BI->getSuccessor(Pred == ICmpInst::ICMP_EQ ? 1 : 0);
        BasicBlockEdge Edge(BI->getParent(), NonNullSuccessor);
        if (Edge.isSingleEdge() && DT->dominates(Edge, CtxI->getParent()))
          return true;
      } else if (Pred == ICmpInst::ICMP_NE &&
                 match(CmpU, m_Intrinsic<Intrinsic::experimental_guard>()) &&
                 DT->dominates(cast<Instruction>(CmpU), CtxI)) {
        return true;
      }
    }
  }

  return false;
}

/// Does the 'Range' metadata (which must be a valid MD_range operand list)
/// ensure that the value it's attached to is never Value?  'RangeType' is
/// is the type of the value described by the range.
static bool rangeMetadataExcludesValue(const MDNode* Ranges, const APInt& Value) {
  const unsigned NumRanges = Ranges->getNumOperands() / 2;
  assert(NumRanges >= 1);
  for (unsigned i = 0; i < NumRanges; ++i) {
    ConstantInt *Lower =
        mdconst::extract<ConstantInt>(Ranges->getOperand(2 * i + 0));
    ConstantInt *Upper =
        mdconst::extract<ConstantInt>(Ranges->getOperand(2 * i + 1));
    ConstantRange Range(Lower->getValue(), Upper->getValue());
    if (Range.contains(Value))
      return false;
  }
  return true;
}

/// Return true if the given value is known to be non-zero when defined. For
/// vectors, return true if every element is known to be non-zero when
/// defined. For pointers, if the context instruction and dominator tree are
/// specified, perform context-sensitive analysis and return true if the
/// pointer couldn't possibly be null at the specified instruction.
/// Supports values with integer or pointer type and vectors of integers.
bool isKnownNonZero(const Value *V, unsigned Depth, const Query &Q) {
  if (auto *C = dyn_cast<Constant>(V)) {
    if (C->isNullValue())
      return false;
    if (isa<ConstantInt>(C))
      // Must be non-zero due to null test above.
      return true;

    // For constant vectors, check that all elements are undefined or known
    // non-zero to determine that the whole vector is known non-zero.
    if (auto *VecTy = dyn_cast<VectorType>(C->getType())) {
      for (unsigned i = 0, e = VecTy->getNumElements(); i != e; ++i) {
        Constant *Elt = C->getAggregateElement(i);
        if (!Elt || Elt->isNullValue())
          return false;
        if (!isa<UndefValue>(Elt) && !isa<ConstantInt>(Elt))
          return false;
      }
      return true;
    }

    // A global variable in address space 0 is non null unless extern weak
    // or an absolute symbol reference. Other address spaces may have null as a
    // valid address for a global, so we can't assume anything.
    if (const GlobalValue *GV = dyn_cast<GlobalValue>(V)) {
      if (!GV->isAbsoluteSymbolRef() && !GV->hasExternalWeakLinkage()) {
        unsigned GVAddrSpace = GV->getType()->getAddressSpace();
        if (GVAddrSpace == 0 || Q.DL.isFatPointer(GVAddrSpace))
          return true;
      }
    } else
      return false;
  }

  if (auto *I = dyn_cast<Instruction>(V)) {
    if (MDNode *Ranges = I->getMetadata(LLVMContext::MD_range)) {
      // If the possible ranges don't contain zero, then the value is
      // definitely non-zero.
      if (auto *Ty = dyn_cast<IntegerType>(V->getType())) {
        const APInt ZeroValue(Ty->getBitWidth(), 0);
        if (rangeMetadataExcludesValue(Ranges, ZeroValue))
          return true;
      }
    }
  }

  // Some of the tests below are recursive, so bail out if we hit the limit.
  if (Depth++ >= MaxDepth)
    return false;

  // Check for pointer simplifications.
  if (V->getType()->isPointerTy()) {
    // Alloca never returns null, malloc might.
    if (isa<AllocaInst>(V)) {
      unsigned AS = Q.DL.getAllocaAddrSpace();
      // XXXAR: AMDGPU broke this because their allocaAddressSpace is weird
      if (AS == 0 || Q.DL.isFatPointer(AS))
        return true;
    }

    // A byval, inalloca, or nonnull argument is never null.
    if (const Argument *A = dyn_cast<Argument>(V))
      if (A->hasByValOrInAllocaAttr() || A->hasNonNullAttr())
        return true;

    // A Load tagged with nonnull metadata is never null.
    if (const LoadInst *LI = dyn_cast<LoadInst>(V))
      if (LI->getMetadata(LLVMContext::MD_nonnull))
        return true;

    if (auto CS = ImmutableCallSite(V)) {
      if (CS.isReturnNonNull())
        return true;
      if (const auto *RP = getArgumentAliasingToReturnedPointer(CS))
        return isKnownNonZero(RP, Depth, Q);
    }
  }


  // Check for recursive pointer simplifications.
  if (V->getType()->isPointerTy()) {
    if (isKnownNonNullFromDominatingCondition(V, Q.CxtI, Q.DT))
      return true;

    if (const GEPOperator *GEP = dyn_cast<GEPOperator>(V))
      if (isGEPKnownNonNull(GEP, Depth, Q))
        return true;
  }

  unsigned BitWidth = getBitWidth(V->getType()->getScalarType(), Q.DL);

  // X | Y != 0 if X != 0 or Y != 0.
  Value *X = nullptr, *Y = nullptr;
  if (match(V, m_Or(m_Value(X), m_Value(Y))))
    return isKnownNonZero(X, Depth, Q) || isKnownNonZero(Y, Depth, Q);

  // ext X != 0 if X != 0.
  if (isa<SExtInst>(V) || isa<ZExtInst>(V))
    return isKnownNonZero(cast<Instruction>(V)->getOperand(0), Depth, Q);

  // shl X, Y != 0 if X is odd.  Note that the value of the shift is undefined
  // if the lowest bit is shifted off the end.
  if (match(V, m_Shl(m_Value(X), m_Value(Y)))) {
    // shl nuw can't remove any non-zero bits.
    const OverflowingBinaryOperator *BO = cast<OverflowingBinaryOperator>(V);
    if (BO->hasNoUnsignedWrap())
      return isKnownNonZero(X, Depth, Q);

    KnownBits Known(BitWidth);
    computeKnownBits(X, Known, Depth, Q);
    if (Known.One[0])
      return true;
  }
  // shr X, Y != 0 if X is negative.  Note that the value of the shift is not
  // defined if the sign bit is shifted off the end.
  else if (match(V, m_Shr(m_Value(X), m_Value(Y)))) {
    // shr exact can only shift out zero bits.
    const PossiblyExactOperator *BO = cast<PossiblyExactOperator>(V);
    if (BO->isExact())
      return isKnownNonZero(X, Depth, Q);

    KnownBits Known = computeKnownBits(X, Depth, Q);
    if (Known.isNegative())
      return true;

    // If the shifter operand is a constant, and all of the bits shifted
    // out are known to be zero, and X is known non-zero then at least one
    // non-zero bit must remain.
    if (ConstantInt *Shift = dyn_cast<ConstantInt>(Y)) {
      auto ShiftVal = Shift->getLimitedValue(BitWidth - 1);
      // Is there a known one in the portion not shifted out?
      if (Known.countMaxLeadingZeros() < BitWidth - ShiftVal)
        return true;
      // Are all the bits to be shifted out known zero?
      if (Known.countMinTrailingZeros() >= ShiftVal)
        return isKnownNonZero(X, Depth, Q);
    }
  }
  // div exact can only produce a zero if the dividend is zero.
  else if (match(V, m_Exact(m_IDiv(m_Value(X), m_Value())))) {
    return isKnownNonZero(X, Depth, Q);
  }
  // X + Y.
  else if (match(V, m_Add(m_Value(X), m_Value(Y)))) {
    KnownBits XKnown = computeKnownBits(X, Depth, Q);
    KnownBits YKnown = computeKnownBits(Y, Depth, Q);

    // If X and Y are both non-negative (as signed values) then their sum is not
    // zero unless both X and Y are zero.
    if (XKnown.isNonNegative() && YKnown.isNonNegative())
      if (isKnownNonZero(X, Depth, Q) || isKnownNonZero(Y, Depth, Q))
        return true;

    // If X and Y are both negative (as signed values) then their sum is not
    // zero unless both X and Y equal INT_MIN.
    if (XKnown.isNegative() && YKnown.isNegative()) {
      APInt Mask = APInt::getSignedMaxValue(BitWidth);
      // The sign bit of X is set.  If some other bit is set then X is not equal
      // to INT_MIN.
      if (XKnown.One.intersects(Mask))
        return true;
      // The sign bit of Y is set.  If some other bit is set then Y is not equal
      // to INT_MIN.
      if (YKnown.One.intersects(Mask))
        return true;
    }

    // The sum of a non-negative number and a power of two is not zero.
    if (XKnown.isNonNegative() &&
        isKnownToBeAPowerOfTwo(Y, /*OrZero*/ false, Depth, Q))
      return true;
    if (YKnown.isNonNegative() &&
        isKnownToBeAPowerOfTwo(X, /*OrZero*/ false, Depth, Q))
      return true;
  }
  // X * Y.
  else if (match(V, m_Mul(m_Value(X), m_Value(Y)))) {
    const OverflowingBinaryOperator *BO = cast<OverflowingBinaryOperator>(V);
    // If X and Y are non-zero then so is X * Y as long as the multiplication
    // does not overflow.
    if ((BO->hasNoSignedWrap() || BO->hasNoUnsignedWrap()) &&
        isKnownNonZero(X, Depth, Q) && isKnownNonZero(Y, Depth, Q))
      return true;
  }
  // (C ? X : Y) != 0 if X != 0 and Y != 0.
  else if (const SelectInst *SI = dyn_cast<SelectInst>(V)) {
    if (isKnownNonZero(SI->getTrueValue(), Depth, Q) &&
        isKnownNonZero(SI->getFalseValue(), Depth, Q))
      return true;
  }
  // PHI
  else if (const PHINode *PN = dyn_cast<PHINode>(V)) {
    // Try and detect a recurrence that monotonically increases from a
    // starting value, as these are common as induction variables.
    if (PN->getNumIncomingValues() == 2) {
      Value *Start = PN->getIncomingValue(0);
      Value *Induction = PN->getIncomingValue(1);
      if (isa<ConstantInt>(Induction) && !isa<ConstantInt>(Start))
        std::swap(Start, Induction);
      if (ConstantInt *C = dyn_cast<ConstantInt>(Start)) {
        if (!C->isZero() && !C->isNegative()) {
          ConstantInt *X;
          if ((match(Induction, m_NSWAdd(m_Specific(PN), m_ConstantInt(X))) ||
               match(Induction, m_NUWAdd(m_Specific(PN), m_ConstantInt(X)))) &&
              !X->isNegative())
            return true;
        }
      }
    }
    // Check if all incoming values are non-zero constant.
    bool AllNonZeroConstants = llvm::all_of(PN->operands(), [](Value *V) {
      return isa<ConstantInt>(V) && !cast<ConstantInt>(V)->isZero();
    });
    if (AllNonZeroConstants)
      return true;
  }

  KnownBits Known(BitWidth);
  computeKnownBits(V, Known, Depth, Q);
  return Known.One != 0;
}

/// Return true if V2 == V1 + X, where X is known non-zero.
static bool isAddOfNonZero(const Value *V1, const Value *V2, const Query &Q) {
  const BinaryOperator *BO = dyn_cast<BinaryOperator>(V1);
  if (!BO || BO->getOpcode() != Instruction::Add)
    return false;
  Value *Op = nullptr;
  if (V2 == BO->getOperand(0))
    Op = BO->getOperand(1);
  else if (V2 == BO->getOperand(1))
    Op = BO->getOperand(0);
  else
    return false;
  return isKnownNonZero(Op, 0, Q);
}

/// Return true if it is known that V1 != V2.
static bool isKnownNonEqual(const Value *V1, const Value *V2, const Query &Q) {
  if (V1 == V2)
    return false;
  if (V1->getType() != V2->getType())
    // We can't look through casts yet.
    return false;
  if (isAddOfNonZero(V1, V2, Q) || isAddOfNonZero(V2, V1, Q))
    return true;

  if (V1->getType()->isIntOrIntVectorTy()) {
    // Are any known bits in V1 contradictory to known bits in V2? If V1
    // has a known zero where V2 has a known one, they must not be equal.
    KnownBits Known1 = computeKnownBits(V1, 0, Q);
    KnownBits Known2 = computeKnownBits(V2, 0, Q);

    if (Known1.Zero.intersects(Known2.One) ||
        Known2.Zero.intersects(Known1.One))
      return true;
  }
  return false;
}

/// Return true if 'V & Mask' is known to be zero.  We use this predicate to
/// simplify operations downstream. Mask is known to be zero for bits that V
/// cannot have.
///
/// This function is defined on values with integer type, values with pointer
/// type, and vectors of integers.  In the case
/// where V is a vector, the mask, known zero, and known one values are the
/// same width as the vector element, and the bit is set only if it is true
/// for all of the elements in the vector.
bool MaskedValueIsZero(const Value *V, const APInt &Mask, unsigned Depth,
                       const Query &Q) {
  KnownBits Known(Mask.getBitWidth());
  computeKnownBits(V, Known, Depth, Q);
  return Mask.isSubsetOf(Known.Zero);
}

/// For vector constants, loop over the elements and find the constant with the
/// minimum number of sign bits. Return 0 if the value is not a vector constant
/// or if any element was not analyzed; otherwise, return the count for the
/// element with the minimum number of sign bits.
static unsigned computeNumSignBitsVectorConstant(const Value *V,
                                                 unsigned TyBits) {
  const auto *CV = dyn_cast<Constant>(V);
  if (!CV || !CV->getType()->isVectorTy())
    return 0;

  unsigned MinSignBits = TyBits;
  unsigned NumElts = CV->getType()->getVectorNumElements();
  for (unsigned i = 0; i != NumElts; ++i) {
    // If we find a non-ConstantInt, bail out.
    auto *Elt = dyn_cast_or_null<ConstantInt>(CV->getAggregateElement(i));
    if (!Elt)
      return 0;

    MinSignBits = std::min(MinSignBits, Elt->getValue().getNumSignBits());
  }

  return MinSignBits;
}

static unsigned ComputeNumSignBitsImpl(const Value *V, unsigned Depth,
                                       const Query &Q);

static unsigned ComputeNumSignBits(const Value *V, unsigned Depth,
                                   const Query &Q) {
  unsigned Result = ComputeNumSignBitsImpl(V, Depth, Q);
  assert(Result > 0 && "At least one sign bit needs to be present!");
  return Result;
}

/// Return the number of times the sign bit of the register is replicated into
/// the other bits. We know that at least 1 bit is always equal to the sign bit
/// (itself), but other cases can give us information. For example, immediately
/// after an "ashr X, 2", we know that the top 3 bits are all equal to each
/// other, so we return 3. For vectors, return the number of sign bits for the
/// vector element with the minimum number of known sign bits.
static unsigned ComputeNumSignBitsImpl(const Value *V, unsigned Depth,
                                       const Query &Q) {
  assert(Depth <= MaxDepth && "Limit Search Depth");

  // We return the minimum number of sign bits that are guaranteed to be present
  // in V, so for undef we have to conservatively return 1.  We don't have the
  // same behavior for poison though -- that's a FIXME today.

  Type *ScalarTy = V->getType()->getScalarType();
  unsigned TyBits = ScalarTy->isPointerTy() ?
    Q.DL.getIndexTypeSizeInBits(ScalarTy) :
    Q.DL.getTypeSizeInBits(ScalarTy);

  unsigned Tmp, Tmp2;
  unsigned FirstAnswer = 1;

  // Note that ConstantInt is handled by the general computeKnownBits case
  // below.

  if (Depth == MaxDepth)
    return 1;  // Limit search depth.

  const Operator *U = dyn_cast<Operator>(V);
  switch (Operator::getOpcode(V)) {
  default: break;
  case Instruction::SExt:
    Tmp = TyBits - U->getOperand(0)->getType()->getScalarSizeInBits();
    return ComputeNumSignBits(U->getOperand(0), Depth + 1, Q) + Tmp;

  case Instruction::SDiv: {
    const APInt *Denominator;
    // sdiv X, C -> adds log(C) sign bits.
    if (match(U->getOperand(1), m_APInt(Denominator))) {

      // Ignore non-positive denominator.
      if (!Denominator->isStrictlyPositive())
        break;

      // Calculate the incoming numerator bits.
      unsigned NumBits = ComputeNumSignBits(U->getOperand(0), Depth + 1, Q);

      // Add floor(log(C)) bits to the numerator bits.
      return std::min(TyBits, NumBits + Denominator->logBase2());
    }
    break;
  }

  case Instruction::SRem: {
    const APInt *Denominator;
    // srem X, C -> we know that the result is within [-C+1,C) when C is a
    // positive constant.  This let us put a lower bound on the number of sign
    // bits.
    if (match(U->getOperand(1), m_APInt(Denominator))) {

      // Ignore non-positive denominator.
      if (!Denominator->isStrictlyPositive())
        break;

      // Calculate the incoming numerator bits. SRem by a positive constant
      // can't lower the number of sign bits.
      unsigned NumrBits =
          ComputeNumSignBits(U->getOperand(0), Depth + 1, Q);

      // Calculate the leading sign bit constraints by examining the
      // denominator.  Given that the denominator is positive, there are two
      // cases:
      //
      //  1. the numerator is positive.  The result range is [0,C) and [0,C) u<
      //     (1 << ceilLogBase2(C)).
      //
      //  2. the numerator is negative.  Then the result range is (-C,0] and
      //     integers in (-C,0] are either 0 or >u (-1 << ceilLogBase2(C)).
      //
      // Thus a lower bound on the number of sign bits is `TyBits -
      // ceilLogBase2(C)`.

      unsigned ResBits = TyBits - Denominator->ceilLogBase2();
      return std::max(NumrBits, ResBits);
    }
    break;
  }

  case Instruction::AShr: {
    Tmp = ComputeNumSignBits(U->getOperand(0), Depth + 1, Q);
    // ashr X, C   -> adds C sign bits.  Vectors too.
    const APInt *ShAmt;
    if (match(U->getOperand(1), m_APInt(ShAmt))) {
      if (ShAmt->uge(TyBits))
        break;  // Bad shift.
      unsigned ShAmtLimited = ShAmt->getZExtValue();
      Tmp += ShAmtLimited;
      if (Tmp > TyBits) Tmp = TyBits;
    }
    return Tmp;
  }
  case Instruction::Shl: {
    const APInt *ShAmt;
    if (match(U->getOperand(1), m_APInt(ShAmt))) {
      // shl destroys sign bits.
      Tmp = ComputeNumSignBits(U->getOperand(0), Depth + 1, Q);
      if (ShAmt->uge(TyBits) ||      // Bad shift.
          ShAmt->uge(Tmp)) break;    // Shifted all sign bits out.
      Tmp2 = ShAmt->getZExtValue();
      return Tmp - Tmp2;
    }
    break;
  }
  case Instruction::And:
  case Instruction::Or:
  case Instruction::Xor:    // NOT is handled here.
    // Logical binary ops preserve the number of sign bits at the worst.
    Tmp = ComputeNumSignBits(U->getOperand(0), Depth + 1, Q);
    if (Tmp != 1) {
      Tmp2 = ComputeNumSignBits(U->getOperand(1), Depth + 1, Q);
      FirstAnswer = std::min(Tmp, Tmp2);
      // We computed what we know about the sign bits as our first
      // answer. Now proceed to the generic code that uses
      // computeKnownBits, and pick whichever answer is better.
    }
    break;

  case Instruction::Select:
    Tmp = ComputeNumSignBits(U->getOperand(1), Depth + 1, Q);
    if (Tmp == 1) return 1;  // Early out.
    Tmp2 = ComputeNumSignBits(U->getOperand(2), Depth + 1, Q);
    return std::min(Tmp, Tmp2);

  case Instruction::Add:
    // Add can have at most one carry bit.  Thus we know that the output
    // is, at worst, one more bit than the inputs.
    Tmp = ComputeNumSignBits(U->getOperand(0), Depth + 1, Q);
    if (Tmp == 1) return 1;  // Early out.

    // Special case decrementing a value (ADD X, -1):
    if (const auto *CRHS = dyn_cast<Constant>(U->getOperand(1)))
      if (CRHS->isAllOnesValue()) {
        KnownBits Known(TyBits);
        computeKnownBits(U->getOperand(0), Known, Depth + 1, Q);

        // If the input is known to be 0 or 1, the output is 0/-1, which is all
        // sign bits set.
        if ((Known.Zero | 1).isAllOnesValue())
          return TyBits;

        // If we are subtracting one from a positive number, there is no carry
        // out of the result.
        if (Known.isNonNegative())
          return Tmp;
      }

    Tmp2 = ComputeNumSignBits(U->getOperand(1), Depth + 1, Q);
    if (Tmp2 == 1) return 1;
    return std::min(Tmp, Tmp2)-1;

  case Instruction::Sub:
    Tmp2 = ComputeNumSignBits(U->getOperand(1), Depth + 1, Q);
    if (Tmp2 == 1) return 1;

    // Handle NEG.
    if (const auto *CLHS = dyn_cast<Constant>(U->getOperand(0)))
      if (CLHS->isNullValue()) {
        KnownBits Known(TyBits);
        computeKnownBits(U->getOperand(1), Known, Depth + 1, Q);
        // If the input is known to be 0 or 1, the output is 0/-1, which is all
        // sign bits set.
        if ((Known.Zero | 1).isAllOnesValue())
          return TyBits;

        // If the input is known to be positive (the sign bit is known clear),
        // the output of the NEG has the same number of sign bits as the input.
        if (Known.isNonNegative())
          return Tmp2;

        // Otherwise, we treat this like a SUB.
      }

    // Sub can have at most one carry bit.  Thus we know that the output
    // is, at worst, one more bit than the inputs.
    Tmp = ComputeNumSignBits(U->getOperand(0), Depth + 1, Q);
    if (Tmp == 1) return 1;  // Early out.
    return std::min(Tmp, Tmp2)-1;

  case Instruction::Mul: {
    // The output of the Mul can be at most twice the valid bits in the inputs.
    unsigned SignBitsOp0 = ComputeNumSignBits(U->getOperand(0), Depth + 1, Q);
    if (SignBitsOp0 == 1) return 1;  // Early out.
    unsigned SignBitsOp1 = ComputeNumSignBits(U->getOperand(1), Depth + 1, Q);
    if (SignBitsOp1 == 1) return 1;
    unsigned OutValidBits =
        (TyBits - SignBitsOp0 + 1) + (TyBits - SignBitsOp1 + 1);
    return OutValidBits > TyBits ? 1 : TyBits - OutValidBits + 1;
  }

  case Instruction::PHI: {
    const PHINode *PN = cast<PHINode>(U);
    unsigned NumIncomingValues = PN->getNumIncomingValues();
    // Don't analyze large in-degree PHIs.
    if (NumIncomingValues > 4) break;
    // Unreachable blocks may have zero-operand PHI nodes.
    if (NumIncomingValues == 0) break;

    // Take the minimum of all incoming values.  This can't infinitely loop
    // because of our depth threshold.
    Tmp = ComputeNumSignBits(PN->getIncomingValue(0), Depth + 1, Q);
    for (unsigned i = 1, e = NumIncomingValues; i != e; ++i) {
      if (Tmp == 1) return Tmp;
      Tmp = std::min(
          Tmp, ComputeNumSignBits(PN->getIncomingValue(i), Depth + 1, Q));
    }
    return Tmp;
  }

  case Instruction::Trunc:
    // FIXME: it's tricky to do anything useful for this, but it is an important
    // case for targets like X86.
    break;

  case Instruction::ExtractElement:
    // Look through extract element. At the moment we keep this simple and skip
    // tracking the specific element. But at least we might find information
    // valid for all elements of the vector (for example if vector is sign
    // extended, shifted, etc).
    return ComputeNumSignBits(U->getOperand(0), Depth + 1, Q);
  }

  // Finally, if we can prove that the top bits of the result are 0's or 1's,
  // use this information.

  // If we can examine all elements of a vector constant successfully, we're
  // done (we can't do any better than that). If not, keep trying.
  if (unsigned VecSignBits = computeNumSignBitsVectorConstant(V, TyBits))
    return VecSignBits;

  KnownBits Known(TyBits);
  computeKnownBits(V, Known, Depth, Q);

  // If we know that the sign bit is either zero or one, determine the number of
  // identical bits in the top of the input value.
  return std::max(FirstAnswer, Known.countMinSignBits());
}

/// This function computes the integer multiple of Base that equals V.
/// If successful, it returns true and returns the multiple in
/// Multiple. If unsuccessful, it returns false. It looks
/// through SExt instructions only if LookThroughSExt is true.
bool llvm::ComputeMultiple(Value *V, unsigned Base, Value *&Multiple,
                           bool LookThroughSExt, unsigned Depth) {
  const unsigned MaxDepth = 6;

  assert(V && "No Value?");
  assert(Depth <= MaxDepth && "Limit Search Depth");
  assert(V->getType()->isIntegerTy() && "Not integer or pointer type!");

  Type *T = V->getType();

  ConstantInt *CI = dyn_cast<ConstantInt>(V);

  if (Base == 0)
    return false;

  if (Base == 1) {
    Multiple = V;
    return true;
  }

  ConstantExpr *CO = dyn_cast<ConstantExpr>(V);
  Constant *BaseVal = ConstantInt::get(T, Base);
  if (CO && CO == BaseVal) {
    // Multiple is 1.
    Multiple = ConstantInt::get(T, 1);
    return true;
  }

  if (CI && CI->getZExtValue() % Base == 0) {
    Multiple = ConstantInt::get(T, CI->getZExtValue() / Base);
    return true;
  }

  if (Depth == MaxDepth) return false;  // Limit search depth.

  Operator *I = dyn_cast<Operator>(V);
  if (!I) return false;

  switch (I->getOpcode()) {
  default: break;
  case Instruction::SExt:
    if (!LookThroughSExt) return false;
    // otherwise fall through to ZExt
    LLVM_FALLTHROUGH;
  case Instruction::ZExt:
    return ComputeMultiple(I->getOperand(0), Base, Multiple,
                           LookThroughSExt, Depth+1);
  case Instruction::Shl:
  case Instruction::Mul: {
    Value *Op0 = I->getOperand(0);
    Value *Op1 = I->getOperand(1);

    if (I->getOpcode() == Instruction::Shl) {
      ConstantInt *Op1CI = dyn_cast<ConstantInt>(Op1);
      if (!Op1CI) return false;
      // Turn Op0 << Op1 into Op0 * 2^Op1
      APInt Op1Int = Op1CI->getValue();
      uint64_t BitToSet = Op1Int.getLimitedValue(Op1Int.getBitWidth() - 1);
      APInt API(Op1Int.getBitWidth(), 0);
      API.setBit(BitToSet);
      Op1 = ConstantInt::get(V->getContext(), API);
    }

    Value *Mul0 = nullptr;
    if (ComputeMultiple(Op0, Base, Mul0, LookThroughSExt, Depth+1)) {
      if (Constant *Op1C = dyn_cast<Constant>(Op1))
        if (Constant *MulC = dyn_cast<Constant>(Mul0)) {
          if (Op1C->getType()->getPrimitiveSizeInBits() <
              MulC->getType()->getPrimitiveSizeInBits())
            Op1C = ConstantExpr::getZExt(Op1C, MulC->getType());
          if (Op1C->getType()->getPrimitiveSizeInBits() >
              MulC->getType()->getPrimitiveSizeInBits())
            MulC = ConstantExpr::getZExt(MulC, Op1C->getType());

          // V == Base * (Mul0 * Op1), so return (Mul0 * Op1)
          Multiple = ConstantExpr::getMul(MulC, Op1C);
          return true;
        }

      if (ConstantInt *Mul0CI = dyn_cast<ConstantInt>(Mul0))
        if (Mul0CI->getValue() == 1) {
          // V == Base * Op1, so return Op1
          Multiple = Op1;
          return true;
        }
    }

    Value *Mul1 = nullptr;
    if (ComputeMultiple(Op1, Base, Mul1, LookThroughSExt, Depth+1)) {
      if (Constant *Op0C = dyn_cast<Constant>(Op0))
        if (Constant *MulC = dyn_cast<Constant>(Mul1)) {
          if (Op0C->getType()->getPrimitiveSizeInBits() <
              MulC->getType()->getPrimitiveSizeInBits())
            Op0C = ConstantExpr::getZExt(Op0C, MulC->getType());
          if (Op0C->getType()->getPrimitiveSizeInBits() >
              MulC->getType()->getPrimitiveSizeInBits())
            MulC = ConstantExpr::getZExt(MulC, Op0C->getType());

          // V == Base * (Mul1 * Op0), so return (Mul1 * Op0)
          Multiple = ConstantExpr::getMul(MulC, Op0C);
          return true;
        }

      if (ConstantInt *Mul1CI = dyn_cast<ConstantInt>(Mul1))
        if (Mul1CI->getValue() == 1) {
          // V == Base * Op0, so return Op0
          Multiple = Op0;
          return true;
        }
    }
  }
  }

  // We could not determine if V is a multiple of Base.
  return false;
}

Intrinsic::ID llvm::getIntrinsicForCallSite(ImmutableCallSite ICS,
                                            const TargetLibraryInfo *TLI) {
  const Function *F = ICS.getCalledFunction();
  if (!F)
    return Intrinsic::not_intrinsic;

  if (F->isIntrinsic())
    return F->getIntrinsicID();

  if (!TLI)
    return Intrinsic::not_intrinsic;

  LibFunc Func;
  // We're going to make assumptions on the semantics of the functions, check
  // that the target knows that it's available in this environment and it does
  // not have local linkage.
  if (!F || F->hasLocalLinkage() || !TLI->getLibFunc(*F, Func))
    return Intrinsic::not_intrinsic;

  if (!ICS.onlyReadsMemory())
    return Intrinsic::not_intrinsic;

  // Otherwise check if we have a call to a function that can be turned into a
  // vector intrinsic.
  switch (Func) {
  default:
    break;
  case LibFunc_sin:
  case LibFunc_sinf:
  case LibFunc_sinl:
    return Intrinsic::sin;
  case LibFunc_cos:
  case LibFunc_cosf:
  case LibFunc_cosl:
    return Intrinsic::cos;
  case LibFunc_exp:
  case LibFunc_expf:
  case LibFunc_expl:
    return Intrinsic::exp;
  case LibFunc_exp2:
  case LibFunc_exp2f:
  case LibFunc_exp2l:
    return Intrinsic::exp2;
  case LibFunc_log:
  case LibFunc_logf:
  case LibFunc_logl:
    return Intrinsic::log;
  case LibFunc_log10:
  case LibFunc_log10f:
  case LibFunc_log10l:
    return Intrinsic::log10;
  case LibFunc_log2:
  case LibFunc_log2f:
  case LibFunc_log2l:
    return Intrinsic::log2;
  case LibFunc_fabs:
  case LibFunc_fabsf:
  case LibFunc_fabsl:
    return Intrinsic::fabs;
  case LibFunc_fmin:
  case LibFunc_fminf:
  case LibFunc_fminl:
    return Intrinsic::minnum;
  case LibFunc_fmax:
  case LibFunc_fmaxf:
  case LibFunc_fmaxl:
    return Intrinsic::maxnum;
  case LibFunc_copysign:
  case LibFunc_copysignf:
  case LibFunc_copysignl:
    return Intrinsic::copysign;
  case LibFunc_floor:
  case LibFunc_floorf:
  case LibFunc_floorl:
    return Intrinsic::floor;
  case LibFunc_ceil:
  case LibFunc_ceilf:
  case LibFunc_ceill:
    return Intrinsic::ceil;
  case LibFunc_trunc:
  case LibFunc_truncf:
  case LibFunc_truncl:
    return Intrinsic::trunc;
  case LibFunc_rint:
  case LibFunc_rintf:
  case LibFunc_rintl:
    return Intrinsic::rint;
  case LibFunc_nearbyint:
  case LibFunc_nearbyintf:
  case LibFunc_nearbyintl:
    return Intrinsic::nearbyint;
  case LibFunc_round:
  case LibFunc_roundf:
  case LibFunc_roundl:
    return Intrinsic::round;
  case LibFunc_pow:
  case LibFunc_powf:
  case LibFunc_powl:
    return Intrinsic::pow;
  case LibFunc_sqrt:
  case LibFunc_sqrtf:
  case LibFunc_sqrtl:
    return Intrinsic::sqrt;
  }

  return Intrinsic::not_intrinsic;
}

/// Return true if we can prove that the specified FP value is never equal to
/// -0.0.
///
/// NOTE: this function will need to be revisited when we support non-default
/// rounding modes!
bool llvm::CannotBeNegativeZero(const Value *V, const TargetLibraryInfo *TLI,
                                unsigned Depth) {
  if (auto *CFP = dyn_cast<ConstantFP>(V))
    return !CFP->getValueAPF().isNegZero();

  // Limit search depth.
  if (Depth == MaxDepth)
    return false;

  auto *Op = dyn_cast<Operator>(V);
  if (!Op)
    return false;

  // Check if the nsz fast-math flag is set.
  if (auto *FPO = dyn_cast<FPMathOperator>(Op))
    if (FPO->hasNoSignedZeros())
      return true;

  // (fadd x, 0.0) is guaranteed to return +0.0, not -0.0.
  if (match(Op, m_FAdd(m_Value(), m_PosZeroFP())))
    return true;

  // sitofp and uitofp turn into +0.0 for zero.
  if (isa<SIToFPInst>(Op) || isa<UIToFPInst>(Op))
    return true;

  if (auto *Call = dyn_cast<CallInst>(Op)) {
    Intrinsic::ID IID = getIntrinsicForCallSite(Call, TLI);
    switch (IID) {
    default:
      break;
    // sqrt(-0.0) = -0.0, no other negative results are possible.
    case Intrinsic::sqrt:
      return CannotBeNegativeZero(Call->getArgOperand(0), TLI, Depth + 1);
    // fabs(x) != -0.0
    case Intrinsic::fabs:
      return true;
    }
  }

  return false;
}

/// If \p SignBitOnly is true, test for a known 0 sign bit rather than a
/// standard ordered compare. e.g. make -0.0 olt 0.0 be true because of the sign
/// bit despite comparing equal.
static bool cannotBeOrderedLessThanZeroImpl(const Value *V,
                                            const TargetLibraryInfo *TLI,
                                            bool SignBitOnly,
                                            unsigned Depth) {
  // TODO: This function does not do the right thing when SignBitOnly is true
  // and we're lowering to a hypothetical IEEE 754-compliant-but-evil platform
  // which flips the sign bits of NaNs.  See
  // https://llvm.org/bugs/show_bug.cgi?id=31702.

  if (const ConstantFP *CFP = dyn_cast<ConstantFP>(V)) {
    return !CFP->getValueAPF().isNegative() ||
           (!SignBitOnly && CFP->getValueAPF().isZero());
  }

  // Handle vector of constants.
  if (auto *CV = dyn_cast<Constant>(V)) {
    if (CV->getType()->isVectorTy()) {
      unsigned NumElts = CV->getType()->getVectorNumElements();
      for (unsigned i = 0; i != NumElts; ++i) {
        auto *CFP = dyn_cast_or_null<ConstantFP>(CV->getAggregateElement(i));
        if (!CFP)
          return false;
        if (CFP->getValueAPF().isNegative() &&
            (SignBitOnly || !CFP->getValueAPF().isZero()))
          return false;
      }

      // All non-negative ConstantFPs.
      return true;
    }
  }

  if (Depth == MaxDepth)
    return false; // Limit search depth.

  const Operator *I = dyn_cast<Operator>(V);
  if (!I)
    return false;

  switch (I->getOpcode()) {
  default:
    break;
  // Unsigned integers are always nonnegative.
  case Instruction::UIToFP:
    return true;
  case Instruction::FMul:
    // x*x is always non-negative or a NaN.
    if (I->getOperand(0) == I->getOperand(1) &&
        (!SignBitOnly || cast<FPMathOperator>(I)->hasNoNaNs()))
      return true;

    LLVM_FALLTHROUGH;
  case Instruction::FAdd:
  case Instruction::FDiv:
  case Instruction::FRem:
    return cannotBeOrderedLessThanZeroImpl(I->getOperand(0), TLI, SignBitOnly,
                                           Depth + 1) &&
           cannotBeOrderedLessThanZeroImpl(I->getOperand(1), TLI, SignBitOnly,
                                           Depth + 1);
  case Instruction::Select:
    return cannotBeOrderedLessThanZeroImpl(I->getOperand(1), TLI, SignBitOnly,
                                           Depth + 1) &&
           cannotBeOrderedLessThanZeroImpl(I->getOperand(2), TLI, SignBitOnly,
                                           Depth + 1);
  case Instruction::FPExt:
  case Instruction::FPTrunc:
    // Widening/narrowing never change sign.
    return cannotBeOrderedLessThanZeroImpl(I->getOperand(0), TLI, SignBitOnly,
                                           Depth + 1);
  case Instruction::ExtractElement:
    // Look through extract element. At the moment we keep this simple and skip
    // tracking the specific element. But at least we might find information
    // valid for all elements of the vector.
    return cannotBeOrderedLessThanZeroImpl(I->getOperand(0), TLI, SignBitOnly,
                                           Depth + 1);
  case Instruction::Call:
    const auto *CI = cast<CallInst>(I);
    Intrinsic::ID IID = getIntrinsicForCallSite(CI, TLI);
    switch (IID) {
    default:
      break;
    case Intrinsic::maxnum:
      return cannotBeOrderedLessThanZeroImpl(I->getOperand(0), TLI, SignBitOnly,
                                             Depth + 1) ||
             cannotBeOrderedLessThanZeroImpl(I->getOperand(1), TLI, SignBitOnly,
                                             Depth + 1);
    case Intrinsic::minnum:
      return cannotBeOrderedLessThanZeroImpl(I->getOperand(0), TLI, SignBitOnly,
                                             Depth + 1) &&
             cannotBeOrderedLessThanZeroImpl(I->getOperand(1), TLI, SignBitOnly,
                                             Depth + 1);
    case Intrinsic::exp:
    case Intrinsic::exp2:
    case Intrinsic::fabs:
      return true;

    case Intrinsic::sqrt:
      // sqrt(x) is always >= -0 or NaN.  Moreover, sqrt(x) == -0 iff x == -0.
      if (!SignBitOnly)
        return true;
      return CI->hasNoNaNs() && (CI->hasNoSignedZeros() ||
                                 CannotBeNegativeZero(CI->getOperand(0), TLI));

    case Intrinsic::powi:
      if (ConstantInt *Exponent = dyn_cast<ConstantInt>(I->getOperand(1))) {
        // powi(x,n) is non-negative if n is even.
        if (Exponent->getBitWidth() <= 64 && Exponent->getSExtValue() % 2u == 0)
          return true;
      }
      // TODO: This is not correct.  Given that exp is an integer, here are the
      // ways that pow can return a negative value:
      //
      //   pow(x, exp)    --> negative if exp is odd and x is negative.
      //   pow(-0, exp)   --> -inf if exp is negative odd.
      //   pow(-0, exp)   --> -0 if exp is positive odd.
      //   pow(-inf, exp) --> -0 if exp is negative odd.
      //   pow(-inf, exp) --> -inf if exp is positive odd.
      //
      // Therefore, if !SignBitOnly, we can return true if x >= +0 or x is NaN,
      // but we must return false if x == -0.  Unfortunately we do not currently
      // have a way of expressing this constraint.  See details in
      // https://llvm.org/bugs/show_bug.cgi?id=31702.
      return cannotBeOrderedLessThanZeroImpl(I->getOperand(0), TLI, SignBitOnly,
                                             Depth + 1);

    case Intrinsic::fma:
    case Intrinsic::fmuladd:
      // x*x+y is non-negative if y is non-negative.
      return I->getOperand(0) == I->getOperand(1) &&
             (!SignBitOnly || cast<FPMathOperator>(I)->hasNoNaNs()) &&
             cannotBeOrderedLessThanZeroImpl(I->getOperand(2), TLI, SignBitOnly,
                                             Depth + 1);
    }
    break;
  }
  return false;
}

bool llvm::CannotBeOrderedLessThanZero(const Value *V,
                                       const TargetLibraryInfo *TLI) {
  return cannotBeOrderedLessThanZeroImpl(V, TLI, false, 0);
}

bool llvm::SignBitMustBeZero(const Value *V, const TargetLibraryInfo *TLI) {
  return cannotBeOrderedLessThanZeroImpl(V, TLI, true, 0);
}

bool llvm::isKnownNeverNaN(const Value *V) {
  assert(V->getType()->isFPOrFPVectorTy() && "Querying for NaN on non-FP type");

  // If we're told that NaNs won't happen, assume they won't.
  if (auto *FPMathOp = dyn_cast<FPMathOperator>(V))
    if (FPMathOp->hasNoNaNs())
      return true;

  // TODO: Handle instructions and potentially recurse like other 'isKnown'
  // functions. For example, the result of sitofp is never NaN.

  // Handle scalar constants.
  if (auto *CFP = dyn_cast<ConstantFP>(V))
    return !CFP->isNaN();

  // Bail out for constant expressions, but try to handle vector constants.
  if (!V->getType()->isVectorTy() || !isa<Constant>(V))
    return false;

  // For vectors, verify that each element is not NaN.
  unsigned NumElts = V->getType()->getVectorNumElements();
  for (unsigned i = 0; i != NumElts; ++i) {
    Constant *Elt = cast<Constant>(V)->getAggregateElement(i);
    if (!Elt)
      return false;
    if (isa<UndefValue>(Elt))
      continue;
    auto *CElt = dyn_cast<ConstantFP>(Elt);
    if (!CElt || CElt->isNaN())
      return false;
  }
  // All elements were confirmed not-NaN or undefined.
  return true;
}

/// If the specified value can be set by repeating the same byte in memory,
/// return the i8 value that it is represented with.  This is
/// true for all i8 values obviously, but is also true for i32 0, i32 -1,
/// i16 0xF0F0, double 0.0 etc.  If the value can't be handled with a repeated
/// byte store (e.g. i16 0x1234), return null.
Value *llvm::isBytewiseValue(Value *V) {
  // All byte-wide stores are splatable, even of arbitrary variables.
  if (V->getType()->isIntegerTy(8)) return V;

  // Handle 'null' ConstantArrayZero etc.
  if (Constant *C = dyn_cast<Constant>(V))
    if (C->isNullValue())
      return Constant::getNullValue(Type::getInt8Ty(V->getContext()));

  // Constant float and double values can be handled as integer values if the
  // corresponding integer value is "byteable".  An important case is 0.0.
  if (ConstantFP *CFP = dyn_cast<ConstantFP>(V)) {
    if (CFP->getType()->isFloatTy())
      V = ConstantExpr::getBitCast(CFP, Type::getInt32Ty(V->getContext()));
    if (CFP->getType()->isDoubleTy())
      V = ConstantExpr::getBitCast(CFP, Type::getInt64Ty(V->getContext()));
    // Don't handle long double formats, which have strange constraints.
  }

  // We can handle constant integers that are multiple of 8 bits.
  if (ConstantInt *CI = dyn_cast<ConstantInt>(V)) {
    if (CI->getBitWidth() % 8 == 0) {
      assert(CI->getBitWidth() > 8 && "8 bits should be handled above!");

      if (!CI->getValue().isSplat(8))
        return nullptr;
      return ConstantInt::get(V->getContext(), CI->getValue().trunc(8));
    }
  }

  // A ConstantDataArray/Vector is splatable if all its members are equal and
  // also splatable.
  if (ConstantDataSequential *CA = dyn_cast<ConstantDataSequential>(V)) {
    Value *Elt = CA->getElementAsConstant(0);
    Value *Val = isBytewiseValue(Elt);
    if (!Val)
      return nullptr;

    for (unsigned I = 1, E = CA->getNumElements(); I != E; ++I)
      if (CA->getElementAsConstant(I) != Elt)
        return nullptr;

    return Val;
  }

  // Conceptually, we could handle things like:
  //   %a = zext i8 %X to i16
  //   %b = shl i16 %a, 8
  //   %c = or i16 %a, %b
  // but until there is an example that actually needs this, it doesn't seem
  // worth worrying about.
  return nullptr;
}

// This is the recursive version of BuildSubAggregate. It takes a few different
// arguments. Idxs is the index within the nested struct From that we are
// looking at now (which is of type IndexedType). IdxSkip is the number of
// indices from Idxs that should be left out when inserting into the resulting
// struct. To is the result struct built so far, new insertvalue instructions
// build on that.
static Value *BuildSubAggregate(Value *From, Value* To, Type *IndexedType,
                                SmallVectorImpl<unsigned> &Idxs,
                                unsigned IdxSkip,
                                Instruction *InsertBefore) {
  StructType *STy = dyn_cast<StructType>(IndexedType);
  if (STy) {
    // Save the original To argument so we can modify it
    Value *OrigTo = To;
    // General case, the type indexed by Idxs is a struct
    for (unsigned i = 0, e = STy->getNumElements(); i != e; ++i) {
      // Process each struct element recursively
      Idxs.push_back(i);
      Value *PrevTo = To;
      To = BuildSubAggregate(From, To, STy->getElementType(i), Idxs, IdxSkip,
                             InsertBefore);
      Idxs.pop_back();
      if (!To) {
        // Couldn't find any inserted value for this index? Cleanup
        while (PrevTo != OrigTo) {
          InsertValueInst* Del = cast<InsertValueInst>(PrevTo);
          PrevTo = Del->getAggregateOperand();
          Del->eraseFromParent();
        }
        // Stop processing elements
        break;
      }
    }
    // If we successfully found a value for each of our subaggregates
    if (To)
      return To;
  }
  // Base case, the type indexed by SourceIdxs is not a struct, or not all of
  // the struct's elements had a value that was inserted directly. In the latter
  // case, perhaps we can't determine each of the subelements individually, but
  // we might be able to find the complete struct somewhere.

  // Find the value that is at that particular spot
  Value *V = FindInsertedValue(From, Idxs);

  if (!V)
    return nullptr;

  // Insert the value in the new (sub) aggregate
  return InsertValueInst::Create(To, V, makeArrayRef(Idxs).slice(IdxSkip),
                                 "tmp", InsertBefore);
}

// This helper takes a nested struct and extracts a part of it (which is again a
// struct) into a new value. For example, given the struct:
// { a, { b, { c, d }, e } }
// and the indices "1, 1" this returns
// { c, d }.
//
// It does this by inserting an insertvalue for each element in the resulting
// struct, as opposed to just inserting a single struct. This will only work if
// each of the elements of the substruct are known (ie, inserted into From by an
// insertvalue instruction somewhere).
//
// All inserted insertvalue instructions are inserted before InsertBefore
static Value *BuildSubAggregate(Value *From, ArrayRef<unsigned> idx_range,
                                Instruction *InsertBefore) {
  assert(InsertBefore && "Must have someplace to insert!");
  Type *IndexedType = ExtractValueInst::getIndexedType(From->getType(),
                                                             idx_range);
  Value *To = UndefValue::get(IndexedType);
  SmallVector<unsigned, 10> Idxs(idx_range.begin(), idx_range.end());
  unsigned IdxSkip = Idxs.size();

  return BuildSubAggregate(From, To, IndexedType, Idxs, IdxSkip, InsertBefore);
}

/// Given an aggregate and a sequence of indices, see if the scalar value
/// indexed is already around as a register, for example if it was inserted
/// directly into the aggregate.
///
/// If InsertBefore is not null, this function will duplicate (modified)
/// insertvalues when a part of a nested struct is extracted.
Value *llvm::FindInsertedValue(Value *V, ArrayRef<unsigned> idx_range,
                               Instruction *InsertBefore) {
  // Nothing to index? Just return V then (this is useful at the end of our
  // recursion).
  if (idx_range.empty())
    return V;
  // We have indices, so V should have an indexable type.
  assert((V->getType()->isStructTy() || V->getType()->isArrayTy()) &&
         "Not looking at a struct or array?");
  assert(ExtractValueInst::getIndexedType(V->getType(), idx_range) &&
         "Invalid indices for type?");

  if (Constant *C = dyn_cast<Constant>(V)) {
    C = C->getAggregateElement(idx_range[0]);
    if (!C) return nullptr;
    return FindInsertedValue(C, idx_range.slice(1), InsertBefore);
  }

  if (InsertValueInst *I = dyn_cast<InsertValueInst>(V)) {
    // Loop the indices for the insertvalue instruction in parallel with the
    // requested indices
    const unsigned *req_idx = idx_range.begin();
    for (const unsigned *i = I->idx_begin(), *e = I->idx_end();
         i != e; ++i, ++req_idx) {
      if (req_idx == idx_range.end()) {
        // We can't handle this without inserting insertvalues
        if (!InsertBefore)
          return nullptr;

        // The requested index identifies a part of a nested aggregate. Handle
        // this specially. For example,
        // %A = insertvalue { i32, {i32, i32 } } undef, i32 10, 1, 0
        // %B = insertvalue { i32, {i32, i32 } } %A, i32 11, 1, 1
        // %C = extractvalue {i32, { i32, i32 } } %B, 1
        // This can be changed into
        // %A = insertvalue {i32, i32 } undef, i32 10, 0
        // %C = insertvalue {i32, i32 } %A, i32 11, 1
        // which allows the unused 0,0 element from the nested struct to be
        // removed.
        return BuildSubAggregate(V, makeArrayRef(idx_range.begin(), req_idx),
                                 InsertBefore);
      }

      // This insert value inserts something else than what we are looking for.
      // See if the (aggregate) value inserted into has the value we are
      // looking for, then.
      if (*req_idx != *i)
        return FindInsertedValue(I->getAggregateOperand(), idx_range,
                                 InsertBefore);
    }
    // If we end up here, the indices of the insertvalue match with those
    // requested (though possibly only partially). Now we recursively look at
    // the inserted value, passing any remaining indices.
    return FindInsertedValue(I->getInsertedValueOperand(),
                             makeArrayRef(req_idx, idx_range.end()),
                             InsertBefore);
  }

  if (ExtractValueInst *I = dyn_cast<ExtractValueInst>(V)) {
    // If we're extracting a value from an aggregate that was extracted from
    // something else, we can extract from that something else directly instead.
    // However, we will need to chain I's indices with the requested indices.

    // Calculate the number of indices required
    unsigned size = I->getNumIndices() + idx_range.size();
    // Allocate some space to put the new indices in
    SmallVector<unsigned, 5> Idxs;
    Idxs.reserve(size);
    // Add indices from the extract value instruction
    Idxs.append(I->idx_begin(), I->idx_end());

    // Add requested indices
    Idxs.append(idx_range.begin(), idx_range.end());

    assert(Idxs.size() == size
           && "Number of indices added not correct?");

    return FindInsertedValue(I->getAggregateOperand(), Idxs, InsertBefore);
  }
  // Otherwise, we don't know (such as, extracting from a function return value
  // or load instruction)
  return nullptr;
}

/// Analyze the specified pointer to see if it can be expressed as a base
/// pointer plus a constant offset. Return the base and offset to the caller.
Value *llvm::GetPointerBaseWithConstantOffset(Value *Ptr, int64_t &Offset,
                                              const DataLayout &DL) {
  unsigned BitWidth = DL.getIndexTypeSizeInBits(Ptr->getType());
  APInt ByteOffset(BitWidth, 0);

  // We walk up the defs but use a visited set to handle unreachable code. In
  // that case, we stop after accumulating the cycle once (not that it
  // matters).
  SmallPtrSet<Value *, 16> Visited;
  while (Visited.insert(Ptr).second) {
    if (Ptr->getType()->isVectorTy())
      break;

    if (GEPOperator *GEP = dyn_cast<GEPOperator>(Ptr)) {
      // If one of the values we have visited is an addrspacecast, then
      // the pointer type of this GEP may be different from the type
      // of the Ptr parameter which was passed to this function.  This
      // means when we construct GEPOffset, we need to use the size
      // of GEP's pointer type rather than the size of the original
      // pointer type.
      APInt GEPOffset(DL.getIndexTypeSizeInBits(Ptr->getType()), 0);
      if (!GEP->accumulateConstantOffset(DL, GEPOffset))
        break;

      ByteOffset += GEPOffset.getSExtValue();

      Ptr = GEP->getPointerOperand();
    } else if (Operator::getOpcode(Ptr) == Instruction::BitCast ||
               Operator::getOpcode(Ptr) == Instruction::AddrSpaceCast) {
      Ptr = cast<Operator>(Ptr)->getOperand(0);
    } else if (GlobalAlias *GA = dyn_cast<GlobalAlias>(Ptr)) {
      if (GA->isInterposable())
        break;
      Ptr = GA->getAliasee();
    } else {
      break;
    }
  }
  Offset = ByteOffset.getSExtValue();
  return Ptr;
}

bool llvm::isGEPBasedOnPointerToString(const GEPOperator *GEP,
                                       unsigned CharSize) {
  // Make sure the GEP has exactly three arguments.
  if (GEP->getNumOperands() != 3)
    return false;

  // Make sure the index-ee is a pointer to array of \p CharSize integers.
  // CharSize.
  ArrayType *AT = dyn_cast<ArrayType>(GEP->getSourceElementType());
  if (!AT || !AT->getElementType()->isIntegerTy(CharSize))
    return false;

  // Check to make sure that the first operand of the GEP is an integer and
  // has value 0 so that we are sure we're indexing into the initializer.
  const ConstantInt *FirstIdx = dyn_cast<ConstantInt>(GEP->getOperand(1));
  if (!FirstIdx || !FirstIdx->isZero())
    return false;

  return true;
}

bool llvm::getConstantDataArrayInfo(const Value *V,
                                    ConstantDataArraySlice &Slice,
                                    unsigned ElementSize, uint64_t Offset) {
  assert(V);

  // Look through bitcast instructions and geps.
  V = V->stripPointerCasts();

  // If the value is a GEP instruction or constant expression, treat it as an
  // offset.
  if (const GEPOperator *GEP = dyn_cast<GEPOperator>(V)) {
    // The GEP operator should be based on a pointer to string constant, and is
    // indexing into the string constant.
    if (!isGEPBasedOnPointerToString(GEP, ElementSize))
      return false;

    // If the second index isn't a ConstantInt, then this is a variable index
    // into the array.  If this occurs, we can't say anything meaningful about
    // the string.
    uint64_t StartIdx = 0;
    if (const ConstantInt *CI = dyn_cast<ConstantInt>(GEP->getOperand(2)))
      StartIdx = CI->getZExtValue();
    else
      return false;
    return getConstantDataArrayInfo(GEP->getOperand(0), Slice, ElementSize,
                                    StartIdx + Offset);
  }

  // The GEP instruction, constant or instruction, must reference a global
  // variable that is a constant and is initialized. The referenced constant
  // initializer is the array that we'll use for optimization.
  const GlobalVariable *GV = dyn_cast<GlobalVariable>(V);
  if (!GV || !GV->isConstant() || !GV->hasDefinitiveInitializer())
    return false;

  const ConstantDataArray *Array;
  ArrayType *ArrayTy;
  if (GV->getInitializer()->isNullValue()) {
    Type *GVTy = GV->getValueType();
    if ( (ArrayTy = dyn_cast<ArrayType>(GVTy)) ) {
      // A zeroinitializer for the array; there is no ConstantDataArray.
      Array = nullptr;
    } else {
      const DataLayout &DL = GV->getParent()->getDataLayout();
      uint64_t SizeInBytes = DL.getTypeStoreSize(GVTy);
      uint64_t Length = SizeInBytes / (ElementSize / 8);
      if (Length <= Offset)
        return false;

      Slice.Array = nullptr;
      Slice.Offset = 0;
      Slice.Length = Length - Offset;
      return true;
    }
  } else {
    // This must be a ConstantDataArray.
    Array = dyn_cast<ConstantDataArray>(GV->getInitializer());
    if (!Array)
      return false;
    ArrayTy = Array->getType();
  }
  if (!ArrayTy->getElementType()->isIntegerTy(ElementSize))
    return false;

  uint64_t NumElts = ArrayTy->getArrayNumElements();
  if (Offset > NumElts)
    return false;

  Slice.Array = Array;
  Slice.Offset = Offset;
  Slice.Length = NumElts - Offset;
  return true;
}

/// This function computes the length of a null-terminated C string pointed to
/// by V. If successful, it returns true and returns the string in Str.
/// If unsuccessful, it returns false.
bool llvm::getConstantStringInfo(const Value *V, StringRef &Str,
                                 uint64_t Offset, bool TrimAtNul) {
  ConstantDataArraySlice Slice;
  if (!getConstantDataArrayInfo(V, Slice, 8, Offset))
    return false;

  if (Slice.Array == nullptr) {
    if (TrimAtNul) {
      Str = StringRef();
      return true;
    }
    if (Slice.Length == 1) {
      Str = StringRef("", 1);
      return true;
    }
    // We cannot instantiate a StringRef as we do not have an appropriate string
    // of 0s at hand.
    return false;
  }

  // Start out with the entire array in the StringRef.
  Str = Slice.Array->getAsString();
  // Skip over 'offset' bytes.
  Str = Str.substr(Slice.Offset);

  if (TrimAtNul) {
    // Trim off the \0 and anything after it.  If the array is not nul
    // terminated, we just return the whole end of string.  The client may know
    // some other way that the string is length-bound.
    Str = Str.substr(0, Str.find('\0'));
  }
  return true;
}

// These next two are very similar to the above, but also look through PHI
// nodes.
// TODO: See if we can integrate these two together.

/// If we can compute the length of the string pointed to by
/// the specified pointer, return 'len+1'.  If we can't, return 0.
static uint64_t GetStringLengthH(const Value *V,
                                 SmallPtrSetImpl<const PHINode*> &PHIs,
                                 unsigned CharSize) {
  // Look through noop bitcast instructions.
  V = V->stripPointerCasts();

  // If this is a PHI node, there are two cases: either we have already seen it
  // or we haven't.
  if (const PHINode *PN = dyn_cast<PHINode>(V)) {
    if (!PHIs.insert(PN).second)
      return ~0ULL;  // already in the set.

    // If it was new, see if all the input strings are the same length.
    uint64_t LenSoFar = ~0ULL;
    for (Value *IncValue : PN->incoming_values()) {
      uint64_t Len = GetStringLengthH(IncValue, PHIs, CharSize);
      if (Len == 0) return 0; // Unknown length -> unknown.

      if (Len == ~0ULL) continue;

      if (Len != LenSoFar && LenSoFar != ~0ULL)
        return 0;    // Disagree -> unknown.
      LenSoFar = Len;
    }

    // Success, all agree.
    return LenSoFar;
  }

  // strlen(select(c,x,y)) -> strlen(x) ^ strlen(y)
  if (const SelectInst *SI = dyn_cast<SelectInst>(V)) {
    uint64_t Len1 = GetStringLengthH(SI->getTrueValue(), PHIs, CharSize);
    if (Len1 == 0) return 0;
    uint64_t Len2 = GetStringLengthH(SI->getFalseValue(), PHIs, CharSize);
    if (Len2 == 0) return 0;
    if (Len1 == ~0ULL) return Len2;
    if (Len2 == ~0ULL) return Len1;
    if (Len1 != Len2) return 0;
    return Len1;
  }

  // Otherwise, see if we can read the string.
  ConstantDataArraySlice Slice;
  if (!getConstantDataArrayInfo(V, Slice, CharSize))
    return 0;

  if (Slice.Array == nullptr)
    return 1;

  // Search for nul characters
  unsigned NullIndex = 0;
  for (unsigned E = Slice.Length; NullIndex < E; ++NullIndex) {
    if (Slice.Array->getElementAsInteger(Slice.Offset + NullIndex) == 0)
      break;
  }

  return NullIndex + 1;
}

/// If we can compute the length of the string pointed to by
/// the specified pointer, return 'len+1'.  If we can't, return 0.
uint64_t llvm::GetStringLength(const Value *V, unsigned CharSize) {
  if (!V->getType()->isPointerTy())
    return 0;

  SmallPtrSet<const PHINode*, 32> PHIs;
  uint64_t Len = GetStringLengthH(V, PHIs, CharSize);
  // If Len is ~0ULL, we had an infinite phi cycle: this is dead code, so return
  // an empty string as a length.
  return Len == ~0ULL ? 1 : Len;
}

const Value *llvm::getArgumentAliasingToReturnedPointer(ImmutableCallSite CS) {
  assert(CS &&
         "getArgumentAliasingToReturnedPointer only works on nonnull CallSite");
  if (const Value *RV = CS.getReturnedArgOperand())
    return RV;
  // This can be used only as a aliasing property.
  if (isIntrinsicReturningPointerAliasingArgumentWithoutCapturing(CS))
    return CS.getArgOperand(0);
  return nullptr;
}

bool llvm::isIntrinsicReturningPointerAliasingArgumentWithoutCapturing(
    ImmutableCallSite CS) {
  return CS.getIntrinsicID() == Intrinsic::launder_invariant_group ||
         CS.getIntrinsicID() == Intrinsic::strip_invariant_group;
}

/// \p PN defines a loop-variant pointer to an object.  Check if the
/// previous iteration of the loop was referring to the same object as \p PN.
static bool isSameUnderlyingObjectInLoop(const PHINode *PN,
                                         const LoopInfo *LI) {
  // Find the loop-defined value.
  Loop *L = LI->getLoopFor(PN->getParent());
  if (PN->getNumIncomingValues() != 2)
    return true;

  // Find the value from previous iteration.
  auto *PrevValue = dyn_cast<Instruction>(PN->getIncomingValue(0));
  if (!PrevValue || LI->getLoopFor(PrevValue->getParent()) != L)
    PrevValue = dyn_cast<Instruction>(PN->getIncomingValue(1));
  if (!PrevValue || LI->getLoopFor(PrevValue->getParent()) != L)
    return true;

  // If a new pointer is loaded in the loop, the pointer references a different
  // object in every iteration.  E.g.:
  //    for (i)
  //       int *p = a[i];
  //       ...
  if (auto *Load = dyn_cast<LoadInst>(PrevValue))
    if (!L->isLoopInvariant(Load->getPointerOperand()))
      return false;
  return true;
}

Value *llvm::GetUnderlyingObject(Value *V, const DataLayout &DL,
                                 unsigned MaxLookup) {
  if (!V->getType()->isPointerTy())
    return V;
  for (unsigned Count = 0; MaxLookup == 0 || Count < MaxLookup; ++Count) {
    if (GEPOperator *GEP = dyn_cast<GEPOperator>(V)) {
      V = GEP->getPointerOperand();
    } else if (Operator::getOpcode(V) == Instruction::BitCast ||
               Operator::getOpcode(V) == Instruction::AddrSpaceCast) {
      V = cast<Operator>(V)->getOperand(0);
    } else if (GlobalAlias *GA = dyn_cast<GlobalAlias>(V)) {
      if (GA->isInterposable())
        return V;
      V = GA->getAliasee();
    } else if (isa<AllocaInst>(V)) {
      // An alloca can't be further simplified.
      return V;
    } else {
      if (auto CS = CallSite(V)) {
        // CaptureTracking can know about special capturing properties of some
        // intrinsics like launder.invariant.group, that can't be expressed with
        // the attributes, but have properties like returning aliasing pointer.
        // Because some analysis may assume that nocaptured pointer is not
        // returned from some special intrinsic (because function would have to
        // be marked with returns attribute), it is crucial to use this function
        // because it should be in sync with CaptureTracking. Not using it may
        // cause weird miscompilations where 2 aliasing pointers are assumed to
        // noalias.
        if (auto *RP = getArgumentAliasingToReturnedPointer(CS)) {
          V = RP;
          continue;
        }
      }

      // See if InstructionSimplify knows any relevant tricks.
      if (Instruction *I = dyn_cast<Instruction>(V))
        // TODO: Acquire a DominatorTree and AssumptionCache and use them.
        if (Value *Simplified = SimplifyInstruction(I, {DL, I})) {
          V = Simplified;
          continue;
        }

      return V;
    }
    assert(V->getType()->isPointerTy() && "Unexpected operand type!");
  }
  return V;
}

void llvm::GetUnderlyingObjects(Value *V, SmallVectorImpl<Value *> &Objects,
                                const DataLayout &DL, LoopInfo *LI,
                                unsigned MaxLookup) {
  SmallPtrSet<Value *, 4> Visited;
  SmallVector<Value *, 4> Worklist;
  Worklist.push_back(V);
  do {
    Value *P = Worklist.pop_back_val();
    P = GetUnderlyingObject(P, DL, MaxLookup);

    if (!Visited.insert(P).second)
      continue;

    if (SelectInst *SI = dyn_cast<SelectInst>(P)) {
      Worklist.push_back(SI->getTrueValue());
      Worklist.push_back(SI->getFalseValue());
      continue;
    }

    if (PHINode *PN = dyn_cast<PHINode>(P)) {
      // If this PHI changes the underlying object in every iteration of the
      // loop, don't look through it.  Consider:
      //   int **A;
      //   for (i) {
      //     Prev = Curr;     // Prev = PHI (Prev_0, Curr)
      //     Curr = A[i];
      //     *Prev, *Curr;
      //
      // Prev is tracking Curr one iteration behind so they refer to different
      // underlying objects.
      if (!LI || !LI->isLoopHeader(PN->getParent()) ||
          isSameUnderlyingObjectInLoop(PN, LI))
        for (Value *IncValue : PN->incoming_values())
          Worklist.push_back(IncValue);
      continue;
    }

    Objects.push_back(P);
  } while (!Worklist.empty());
}

/// This is the function that does the work of looking through basic
/// ptrtoint+arithmetic+inttoptr sequences.
static const Value *getUnderlyingObjectFromInt(const Value *V) {
  do {
    if (const Operator *U = dyn_cast<Operator>(V)) {
      // If we find a ptrtoint, we can transfer control back to the
      // regular getUnderlyingObjectFromInt.
      if (U->getOpcode() == Instruction::PtrToInt)
        return U->getOperand(0);
      // If we find an add of a constant, a multiplied value, or a phi, it's
      // likely that the other operand will lead us to the base
      // object. We don't have to worry about the case where the
      // object address is somehow being computed by the multiply,
      // because our callers only care when the result is an
      // identifiable object.
      if (U->getOpcode() != Instruction::Add ||
          (!isa<ConstantInt>(U->getOperand(1)) &&
           Operator::getOpcode(U->getOperand(1)) != Instruction::Mul &&
           !isa<PHINode>(U->getOperand(1))))
        return V;
      V = U->getOperand(0);
    } else {
      return V;
    }
    assert(V->getType()->isIntegerTy() && "Unexpected operand type!");
  } while (true);
}

/// This is a wrapper around GetUnderlyingObjects and adds support for basic
/// ptrtoint+arithmetic+inttoptr sequences.
/// It returns false if unidentified object is found in GetUnderlyingObjects.
bool llvm::getUnderlyingObjectsForCodeGen(const Value *V,
                          SmallVectorImpl<Value *> &Objects,
                          const DataLayout &DL) {
  SmallPtrSet<const Value *, 16> Visited;
  SmallVector<const Value *, 4> Working(1, V);
  do {
    V = Working.pop_back_val();

    SmallVector<Value *, 4> Objs;
    GetUnderlyingObjects(const_cast<Value *>(V), Objs, DL);

    for (Value *V : Objs) {
      if (!Visited.insert(V).second)
        continue;
      if (Operator::getOpcode(V) == Instruction::IntToPtr) {
        const Value *O =
          getUnderlyingObjectFromInt(cast<User>(V)->getOperand(0));
        if (O->getType()->isPointerTy()) {
          Working.push_back(O);
          continue;
        }
      }
      // If GetUnderlyingObjects fails to find an identifiable object,
      // getUnderlyingObjectsForCodeGen also fails for safety.
      if (!isIdentifiedObject(V)) {
        Objects.clear();
        return false;
      }
      Objects.push_back(const_cast<Value *>(V));
    }
  } while (!Working.empty());
  return true;
}

/// Return true if the only users of this pointer are lifetime markers.
bool llvm::onlyUsedByLifetimeMarkers(const Value *V) {
  for (const User *U : V->users()) {
    const IntrinsicInst *II = dyn_cast<IntrinsicInst>(U);
    if (!II) return false;

    if (II->getIntrinsicID() != Intrinsic::lifetime_start &&
        II->getIntrinsicID() != Intrinsic::lifetime_end)
      return false;
  }
  return true;
}

bool llvm::isSafeToSpeculativelyExecute(const Value *V,
                                        const Instruction *CtxI,
                                        const DominatorTree *DT) {
  const Operator *Inst = dyn_cast<Operator>(V);
  if (!Inst)
    return false;

  for (unsigned i = 0, e = Inst->getNumOperands(); i != e; ++i)
    if (Constant *C = dyn_cast<Constant>(Inst->getOperand(i)))
      if (C->canTrap())
        return false;

  switch (Inst->getOpcode()) {
  default:
    return true;
  case Instruction::UDiv:
  case Instruction::URem: {
    // x / y is undefined if y == 0.
    const APInt *V;
    if (match(Inst->getOperand(1), m_APInt(V)))
      return *V != 0;
    return false;
  }
  case Instruction::SDiv:
  case Instruction::SRem: {
    // x / y is undefined if y == 0 or x == INT_MIN and y == -1
    const APInt *Numerator, *Denominator;
    if (!match(Inst->getOperand(1), m_APInt(Denominator)))
      return false;
    // We cannot hoist this division if the denominator is 0.
    if (*Denominator == 0)
      return false;
    // It's safe to hoist if the denominator is not 0 or -1.
    if (*Denominator != -1)
      return true;
    // At this point we know that the denominator is -1.  It is safe to hoist as
    // long we know that the numerator is not INT_MIN.
    if (match(Inst->getOperand(0), m_APInt(Numerator)))
      return !Numerator->isMinSignedValue();
    // The numerator *might* be MinSignedValue.
    return false;
  }
  case Instruction::Load: {
    const LoadInst *LI = cast<LoadInst>(Inst);
    if (!LI->isUnordered() ||
        // Speculative load may create a race that did not exist in the source.
        LI->getFunction()->hasFnAttribute(Attribute::SanitizeThread) ||
        // Speculative load may load data from dirty regions.
        LI->getFunction()->hasFnAttribute(Attribute::SanitizeAddress) ||
        LI->getFunction()->hasFnAttribute(Attribute::SanitizeHWAddress))
      return false;
    const DataLayout &DL = LI->getModule()->getDataLayout();
    return isDereferenceableAndAlignedPointer(LI->getPointerOperand(),
                                              LI->getAlignment(), DL, CtxI, DT);
  }
  case Instruction::Call: {
    auto *CI = cast<const CallInst>(Inst);
    const Function *Callee = CI->getCalledFunction();

    // The called function could have undefined behavior or side-effects, even
    // if marked readnone nounwind.
    return Callee && Callee->isSpeculatable();
  }
  case Instruction::VAArg:
  case Instruction::Alloca:
  case Instruction::Invoke:
  case Instruction::PHI:
  case Instruction::Store:
  case Instruction::Ret:
  case Instruction::Br:
  case Instruction::IndirectBr:
  case Instruction::Switch:
  case Instruction::Unreachable:
  case Instruction::Fence:
  case Instruction::AtomicRMW:
  case Instruction::AtomicCmpXchg:
  case Instruction::LandingPad:
  case Instruction::Resume:
  case Instruction::CatchSwitch:
  case Instruction::CatchPad:
  case Instruction::CatchRet:
  case Instruction::CleanupPad:
  case Instruction::CleanupRet:
    return false; // Misc instructions which have effects
  }
}

bool llvm::mayBeMemoryDependent(const Instruction &I) {
  return I.mayReadOrWriteMemory() || !isSafeToSpeculativelyExecute(&I);
}

OverflowResult llvm::computeOverflowForUnsignedMul(const Value *LHS,
                                                   const Value *RHS,
                                                   const DataLayout &DL,
                                                   AssumptionCache *AC,
                                                   const Instruction *CxtI,
                                                   const DominatorTree *DT) {
  // Multiplying n * m significant bits yields a result of n + m significant
  // bits. If the total number of significant bits does not exceed the
  // result bit width (minus 1), there is no overflow.
  // This means if we have enough leading zero bits in the operands
  // we can guarantee that the result does not overflow.
  // Ref: "Hacker's Delight" by Henry Warren
  unsigned BitWidth = LHS->getType()->getScalarSizeInBits();
  KnownBits LHSKnown(BitWidth);
  KnownBits RHSKnown(BitWidth);
  computeKnownBits(LHS, LHSKnown, DL, /*Depth=*/0, AC, CxtI, DT);
  computeKnownBits(RHS, RHSKnown, DL, /*Depth=*/0, AC, CxtI, DT);
  // Note that underestimating the number of zero bits gives a more
  // conservative answer.
  unsigned ZeroBits = LHSKnown.countMinLeadingZeros() +
                      RHSKnown.countMinLeadingZeros();
  // First handle the easy case: if we have enough zero bits there's
  // definitely no overflow.
  if (ZeroBits >= BitWidth)
    return OverflowResult::NeverOverflows;

  // Get the largest possible values for each operand.
  APInt LHSMax = ~LHSKnown.Zero;
  APInt RHSMax = ~RHSKnown.Zero;

  // We know the multiply operation doesn't overflow if the maximum values for
  // each operand will not overflow after we multiply them together.
  bool MaxOverflow;
  (void)LHSMax.umul_ov(RHSMax, MaxOverflow);
  if (!MaxOverflow)
    return OverflowResult::NeverOverflows;

  // We know it always overflows if multiplying the smallest possible values for
  // the operands also results in overflow.
  bool MinOverflow;
  (void)LHSKnown.One.umul_ov(RHSKnown.One, MinOverflow);
  if (MinOverflow)
    return OverflowResult::AlwaysOverflows;

  return OverflowResult::MayOverflow;
}

OverflowResult llvm::computeOverflowForSignedMul(const Value *LHS,
                                                 const Value *RHS,
                                                 const DataLayout &DL,
                                                 AssumptionCache *AC,
                                                 const Instruction *CxtI,
                                                 const DominatorTree *DT) {
  // Multiplying n * m significant bits yields a result of n + m significant
  // bits. If the total number of significant bits does not exceed the
  // result bit width (minus 1), there is no overflow.
  // This means if we have enough leading sign bits in the operands
  // we can guarantee that the result does not overflow.
  // Ref: "Hacker's Delight" by Henry Warren
  unsigned BitWidth = LHS->getType()->getScalarSizeInBits();

  // Note that underestimating the number of sign bits gives a more
  // conservative answer.
  unsigned SignBits = ComputeNumSignBits(LHS, DL, 0, AC, CxtI, DT) +
                      ComputeNumSignBits(RHS, DL, 0, AC, CxtI, DT);

  // First handle the easy case: if we have enough sign bits there's
  // definitely no overflow.
  if (SignBits > BitWidth + 1)
    return OverflowResult::NeverOverflows;

  // There are two ambiguous cases where there can be no overflow:
  //   SignBits == BitWidth + 1    and
  //   SignBits == BitWidth
  // The second case is difficult to check, therefore we only handle the
  // first case.
  if (SignBits == BitWidth + 1) {
    // It overflows only when both arguments are negative and the true
    // product is exactly the minimum negative number.
    // E.g. mul i16 with 17 sign bits: 0xff00 * 0xff80 = 0x8000
    // For simplicity we just check if at least one side is not negative.
    KnownBits LHSKnown = computeKnownBits(LHS, DL, /*Depth=*/0, AC, CxtI, DT);
    KnownBits RHSKnown = computeKnownBits(RHS, DL, /*Depth=*/0, AC, CxtI, DT);
    if (LHSKnown.isNonNegative() || RHSKnown.isNonNegative())
      return OverflowResult::NeverOverflows;
  }
  return OverflowResult::MayOverflow;
}

OverflowResult llvm::computeOverflowForUnsignedAdd(const Value *LHS,
                                                   const Value *RHS,
                                                   const DataLayout &DL,
                                                   AssumptionCache *AC,
                                                   const Instruction *CxtI,
                                                   const DominatorTree *DT) {
  KnownBits LHSKnown = computeKnownBits(LHS, DL, /*Depth=*/0, AC, CxtI, DT);
  if (LHSKnown.isNonNegative() || LHSKnown.isNegative()) {
    KnownBits RHSKnown = computeKnownBits(RHS, DL, /*Depth=*/0, AC, CxtI, DT);

    if (LHSKnown.isNegative() && RHSKnown.isNegative()) {
      // The sign bit is set in both cases: this MUST overflow.
      // Create a simple add instruction, and insert it into the struct.
      return OverflowResult::AlwaysOverflows;
    }

    if (LHSKnown.isNonNegative() && RHSKnown.isNonNegative()) {
      // The sign bit is clear in both cases: this CANNOT overflow.
      // Create a simple add instruction, and insert it into the struct.
      return OverflowResult::NeverOverflows;
    }
  }

  return OverflowResult::MayOverflow;
}

/// Return true if we can prove that adding the two values of the
/// knownbits will not overflow.
/// Otherwise return false.
static bool checkRippleForSignedAdd(const KnownBits &LHSKnown,
                                    const KnownBits &RHSKnown) {
  // Addition of two 2's complement numbers having opposite signs will never
  // overflow.
  if ((LHSKnown.isNegative() && RHSKnown.isNonNegative()) ||
      (LHSKnown.isNonNegative() && RHSKnown.isNegative()))
    return true;

  // If either of the values is known to be non-negative, adding them can only
  // overflow if the second is also non-negative, so we can assume that.
  // Two non-negative numbers will only overflow if there is a carry to the 
  // sign bit, so we can check if even when the values are as big as possible
  // there is no overflow to the sign bit.
  if (LHSKnown.isNonNegative() || RHSKnown.isNonNegative()) {
    APInt MaxLHS = ~LHSKnown.Zero;
    MaxLHS.clearSignBit();
    APInt MaxRHS = ~RHSKnown.Zero;
    MaxRHS.clearSignBit();
    APInt Result = std::move(MaxLHS) + std::move(MaxRHS);
    return Result.isSignBitClear();
  }

  // If either of the values is known to be negative, adding them can only
  // overflow if the second is also negative, so we can assume that.
  // Two negative number will only overflow if there is no carry to the sign
  // bit, so we can check if even when the values are as small as possible
  // there is overflow to the sign bit.
  if (LHSKnown.isNegative() || RHSKnown.isNegative()) {
    APInt MinLHS = LHSKnown.One;
    MinLHS.clearSignBit();
    APInt MinRHS = RHSKnown.One;
    MinRHS.clearSignBit();
    APInt Result = std::move(MinLHS) + std::move(MinRHS);
    return Result.isSignBitSet();
  }

  // If we reached here it means that we know nothing about the sign bits.
  // In this case we can't know if there will be an overflow, since by 
  // changing the sign bits any two values can be made to overflow.
  return false;
}

static OverflowResult computeOverflowForSignedAdd(const Value *LHS,
                                                  const Value *RHS,
                                                  const AddOperator *Add,
                                                  const DataLayout &DL,
                                                  AssumptionCache *AC,
                                                  const Instruction *CxtI,
                                                  const DominatorTree *DT) {
  if (Add && Add->hasNoSignedWrap()) {
    return OverflowResult::NeverOverflows;
  }

  // If LHS and RHS each have at least two sign bits, the addition will look
  // like
  //
  // XX..... +
  // YY.....
  //
  // If the carry into the most significant position is 0, X and Y can't both
  // be 1 and therefore the carry out of the addition is also 0.
  //
  // If the carry into the most significant position is 1, X and Y can't both
  // be 0 and therefore the carry out of the addition is also 1.
  //
  // Since the carry into the most significant position is always equal to
  // the carry out of the addition, there is no signed overflow.
  if (ComputeNumSignBits(LHS, DL, 0, AC, CxtI, DT) > 1 &&
      ComputeNumSignBits(RHS, DL, 0, AC, CxtI, DT) > 1)
    return OverflowResult::NeverOverflows;

  KnownBits LHSKnown = computeKnownBits(LHS, DL, /*Depth=*/0, AC, CxtI, DT);
  KnownBits RHSKnown = computeKnownBits(RHS, DL, /*Depth=*/0, AC, CxtI, DT);

  if (checkRippleForSignedAdd(LHSKnown, RHSKnown))
    return OverflowResult::NeverOverflows;

  // The remaining code needs Add to be available. Early returns if not so.
  if (!Add)
    return OverflowResult::MayOverflow;

  // If the sign of Add is the same as at least one of the operands, this add
  // CANNOT overflow. This is particularly useful when the sum is
  // @llvm.assume'ed non-negative rather than proved so from analyzing its
  // operands.
  bool LHSOrRHSKnownNonNegative =
      (LHSKnown.isNonNegative() || RHSKnown.isNonNegative());
  bool LHSOrRHSKnownNegative = 
      (LHSKnown.isNegative() || RHSKnown.isNegative());
  if (LHSOrRHSKnownNonNegative || LHSOrRHSKnownNegative) {
    KnownBits AddKnown = computeKnownBits(Add, DL, /*Depth=*/0, AC, CxtI, DT);
    if ((AddKnown.isNonNegative() && LHSOrRHSKnownNonNegative) ||
        (AddKnown.isNegative() && LHSOrRHSKnownNegative)) {
      return OverflowResult::NeverOverflows;
    }
  }

  return OverflowResult::MayOverflow;
}

OverflowResult llvm::computeOverflowForUnsignedSub(const Value *LHS,
                                                   const Value *RHS,
                                                   const DataLayout &DL,
                                                   AssumptionCache *AC,
                                                   const Instruction *CxtI,
                                                   const DominatorTree *DT) {
  // If the LHS is negative and the RHS is non-negative, no unsigned wrap.
  KnownBits LHSKnown = computeKnownBits(LHS, DL, /*Depth=*/0, AC, CxtI, DT);
  KnownBits RHSKnown = computeKnownBits(RHS, DL, /*Depth=*/0, AC, CxtI, DT);
  if (LHSKnown.isNegative() && RHSKnown.isNonNegative())
    return OverflowResult::NeverOverflows;

  return OverflowResult::MayOverflow;
}

OverflowResult llvm::computeOverflowForSignedSub(const Value *LHS,
                                                 const Value *RHS,
                                                 const DataLayout &DL,
                                                 AssumptionCache *AC,
                                                 const Instruction *CxtI,
                                                 const DominatorTree *DT) {
  // If LHS and RHS each have at least two sign bits, the subtraction
  // cannot overflow.
  if (ComputeNumSignBits(LHS, DL, 0, AC, CxtI, DT) > 1 &&
      ComputeNumSignBits(RHS, DL, 0, AC, CxtI, DT) > 1)
    return OverflowResult::NeverOverflows;

  KnownBits LHSKnown = computeKnownBits(LHS, DL, 0, AC, CxtI, DT);

  KnownBits RHSKnown = computeKnownBits(RHS, DL, 0, AC, CxtI, DT);

  // Subtraction of two 2's complement numbers having identical signs will
  // never overflow.
  if ((LHSKnown.isNegative() && RHSKnown.isNegative()) ||
      (LHSKnown.isNonNegative() && RHSKnown.isNonNegative()))
    return OverflowResult::NeverOverflows;

  // TODO: implement logic similar to checkRippleForAdd
  return OverflowResult::MayOverflow;
}

bool llvm::isOverflowIntrinsicNoWrap(const IntrinsicInst *II,
                                     const DominatorTree &DT) {
#ifndef NDEBUG
  auto IID = II->getIntrinsicID();
  assert((IID == Intrinsic::sadd_with_overflow ||
          IID == Intrinsic::uadd_with_overflow ||
          IID == Intrinsic::ssub_with_overflow ||
          IID == Intrinsic::usub_with_overflow ||
          IID == Intrinsic::smul_with_overflow ||
          IID == Intrinsic::umul_with_overflow) &&
         "Not an overflow intrinsic!");
#endif

  SmallVector<const BranchInst *, 2> GuardingBranches;
  SmallVector<const ExtractValueInst *, 2> Results;

  for (const User *U : II->users()) {
    if (const auto *EVI = dyn_cast<ExtractValueInst>(U)) {
      assert(EVI->getNumIndices() == 1 && "Obvious from CI's type");

      if (EVI->getIndices()[0] == 0)
        Results.push_back(EVI);
      else {
        assert(EVI->getIndices()[0] == 1 && "Obvious from CI's type");

        for (const auto *U : EVI->users())
          if (const auto *B = dyn_cast<BranchInst>(U)) {
            assert(B->isConditional() && "How else is it using an i1?");
            GuardingBranches.push_back(B);
          }
      }
    } else {
      // We are using the aggregate directly in a way we don't want to analyze
      // here (storing it to a global, say).
      return false;
    }
  }

  auto AllUsesGuardedByBranch = [&](const BranchInst *BI) {
    BasicBlockEdge NoWrapEdge(BI->getParent(), BI->getSuccessor(1));
    if (!NoWrapEdge.isSingleEdge())
      return false;

    // Check if all users of the add are provably no-wrap.
    for (const auto *Result : Results) {
      // If the extractvalue itself is not executed on overflow, the we don't
      // need to check each use separately, since domination is transitive.
      if (DT.dominates(NoWrapEdge, Result->getParent()))
        continue;

      for (auto &RU : Result->uses())
        if (!DT.dominates(NoWrapEdge, RU))
          return false;
    }

    return true;
  };

  return llvm::any_of(GuardingBranches, AllUsesGuardedByBranch);
}


OverflowResult llvm::computeOverflowForSignedAdd(const AddOperator *Add,
                                                 const DataLayout &DL,
                                                 AssumptionCache *AC,
                                                 const Instruction *CxtI,
                                                 const DominatorTree *DT) {
  return ::computeOverflowForSignedAdd(Add->getOperand(0), Add->getOperand(1),
                                       Add, DL, AC, CxtI, DT);
}

OverflowResult llvm::computeOverflowForSignedAdd(const Value *LHS,
                                                 const Value *RHS,
                                                 const DataLayout &DL,
                                                 AssumptionCache *AC,
                                                 const Instruction *CxtI,
                                                 const DominatorTree *DT) {
  return ::computeOverflowForSignedAdd(LHS, RHS, nullptr, DL, AC, CxtI, DT);
}

bool llvm::isGuaranteedToTransferExecutionToSuccessor(const Instruction *I) {
  // A memory operation returns normally if it isn't volatile. A volatile
  // operation is allowed to trap.
  //
  // An atomic operation isn't guaranteed to return in a reasonable amount of
  // time because it's possible for another thread to interfere with it for an
  // arbitrary length of time, but programs aren't allowed to rely on that.
  if (const LoadInst *LI = dyn_cast<LoadInst>(I))
    return !LI->isVolatile();
  if (const StoreInst *SI = dyn_cast<StoreInst>(I))
    return !SI->isVolatile();
  if (const AtomicCmpXchgInst *CXI = dyn_cast<AtomicCmpXchgInst>(I))
    return !CXI->isVolatile();
  if (const AtomicRMWInst *RMWI = dyn_cast<AtomicRMWInst>(I))
    return !RMWI->isVolatile();
  if (const MemIntrinsic *MII = dyn_cast<MemIntrinsic>(I))
    return !MII->isVolatile();

  // If there is no successor, then execution can't transfer to it.
  if (const auto *CRI = dyn_cast<CleanupReturnInst>(I))
    return !CRI->unwindsToCaller();
  if (const auto *CatchSwitch = dyn_cast<CatchSwitchInst>(I))
    return !CatchSwitch->unwindsToCaller();
  if (isa<ResumeInst>(I))
    return false;
  if (isa<ReturnInst>(I))
    return false;
  if (isa<UnreachableInst>(I))
    return false;

  // Calls can throw, or contain an infinite loop, or kill the process.
  if (auto CS = ImmutableCallSite(I)) {
    // Call sites that throw have implicit non-local control flow.
    if (!CS.doesNotThrow())
      return false;

    // Non-throwing call sites can loop infinitely, call exit/pthread_exit
    // etc. and thus not return.  However, LLVM already assumes that
    //
    //  - Thread exiting actions are modeled as writes to memory invisible to
    //    the program.
    //
    //  - Loops that don't have side effects (side effects are volatile/atomic
    //    stores and IO) always terminate (see http://llvm.org/PR965).
    //    Furthermore IO itself is also modeled as writes to memory invisible to
    //    the program.
    //
    // We rely on those assumptions here, and use the memory effects of the call
    // target as a proxy for checking that it always returns.

    // FIXME: This isn't aggressive enough; a call which only writes to a global
    // is guaranteed to return.
    return CS.onlyReadsMemory() || CS.onlyAccessesArgMemory() ||
           match(I, m_Intrinsic<Intrinsic::assume>()) ||
           match(I, m_Intrinsic<Intrinsic::sideeffect>());
  }

  // Other instructions return normally.
  return true;
}

bool llvm::isGuaranteedToTransferExecutionToSuccessor(const BasicBlock *BB) {
  // TODO: This is slightly consdervative for invoke instruction since exiting
  // via an exception *is* normal control for them.
  for (auto I = BB->begin(), E = BB->end(); I != E; ++I)
    if (!isGuaranteedToTransferExecutionToSuccessor(&*I))
      return false;
  return true;
}

bool llvm::isGuaranteedToExecuteForEveryIteration(const Instruction *I,
                                                  const Loop *L) {
  // The loop header is guaranteed to be executed for every iteration.
  //
  // FIXME: Relax this constraint to cover all basic blocks that are
  // guaranteed to be executed at every iteration.
  if (I->getParent() != L->getHeader()) return false;

  for (const Instruction &LI : *L->getHeader()) {
    if (&LI == I) return true;
    if (!isGuaranteedToTransferExecutionToSuccessor(&LI)) return false;
  }
  llvm_unreachable("Instruction not contained in its own parent basic block.");
}

bool llvm::propagatesFullPoison(const Instruction *I) {
  switch (I->getOpcode()) {
  case Instruction::Add:
  case Instruction::Sub:
  case Instruction::Xor:
  case Instruction::Trunc:
  case Instruction::BitCast:
  case Instruction::AddrSpaceCast:
  case Instruction::Mul:
  case Instruction::Shl:
  case Instruction::GetElementPtr:
    // These operations all propagate poison unconditionally. Note that poison
    // is not any particular value, so xor or subtraction of poison with
    // itself still yields poison, not zero.
    return true;

  case Instruction::AShr:
  case Instruction::SExt:
    // For these operations, one bit of the input is replicated across
    // multiple output bits. A replicated poison bit is still poison.
    return true;

  case Instruction::ICmp:
    // Comparing poison with any value yields poison.  This is why, for
    // instance, x s< (x +nsw 1) can be folded to true.
    return true;

  default:
    return false;
  }
}

const Value *llvm::getGuaranteedNonFullPoisonOp(const Instruction *I) {
  switch (I->getOpcode()) {
    case Instruction::Store:
      return cast<StoreInst>(I)->getPointerOperand();

    case Instruction::Load:
      return cast<LoadInst>(I)->getPointerOperand();

    case Instruction::AtomicCmpXchg:
      return cast<AtomicCmpXchgInst>(I)->getPointerOperand();

    case Instruction::AtomicRMW:
      return cast<AtomicRMWInst>(I)->getPointerOperand();

    case Instruction::UDiv:
    case Instruction::SDiv:
    case Instruction::URem:
    case Instruction::SRem:
      return I->getOperand(1);

    default:
      return nullptr;
  }
}

bool llvm::programUndefinedIfFullPoison(const Instruction *PoisonI) {
  // We currently only look for uses of poison values within the same basic
  // block, as that makes it easier to guarantee that the uses will be
  // executed given that PoisonI is executed.
  //
  // FIXME: Expand this to consider uses beyond the same basic block. To do
  // this, look out for the distinction between post-dominance and strong
  // post-dominance.
  const BasicBlock *BB = PoisonI->getParent();

  // Set of instructions that we have proved will yield poison if PoisonI
  // does.
  SmallSet<const Value *, 16> YieldsPoison;
  SmallSet<const BasicBlock *, 4> Visited;
  YieldsPoison.insert(PoisonI);
  Visited.insert(PoisonI->getParent());

  BasicBlock::const_iterator Begin = PoisonI->getIterator(), End = BB->end();

  unsigned Iter = 0;
  while (Iter++ < MaxDepth) {
    for (auto &I : make_range(Begin, End)) {
      if (&I != PoisonI) {
        const Value *NotPoison = getGuaranteedNonFullPoisonOp(&I);
        if (NotPoison != nullptr && YieldsPoison.count(NotPoison))
          return true;
        if (!isGuaranteedToTransferExecutionToSuccessor(&I))
          return false;
      }

      // Mark poison that propagates from I through uses of I.
      if (YieldsPoison.count(&I)) {
        for (const User *User : I.users()) {
          const Instruction *UserI = cast<Instruction>(User);
          if (propagatesFullPoison(UserI))
            YieldsPoison.insert(User);
        }
      }
    }

    if (auto *NextBB = BB->getSingleSuccessor()) {
      if (Visited.insert(NextBB).second) {
        BB = NextBB;
        Begin = BB->getFirstNonPHI()->getIterator();
        End = BB->end();
        continue;
      }
    }

    break;
  }
  return false;
}

static bool isKnownNonNaN(const Value *V, FastMathFlags FMF) {
  if (FMF.noNaNs())
    return true;

  if (auto *C = dyn_cast<ConstantFP>(V))
    return !C->isNaN();
  return false;
}

static bool isKnownNonZero(const Value *V) {
  if (auto *C = dyn_cast<ConstantFP>(V))
    return !C->isZero();
  return false;
}

/// Match clamp pattern for float types without care about NaNs or signed zeros.
/// Given non-min/max outer cmp/select from the clamp pattern this
/// function recognizes if it can be substitued by a "canonical" min/max
/// pattern.
static SelectPatternResult matchFastFloatClamp(CmpInst::Predicate Pred,
                                               Value *CmpLHS, Value *CmpRHS,
                                               Value *TrueVal, Value *FalseVal,
                                               Value *&LHS, Value *&RHS) {
  // Try to match
  //   X < C1 ? C1 : Min(X, C2) --> Max(C1, Min(X, C2))
  //   X > C1 ? C1 : Max(X, C2) --> Min(C1, Max(X, C2))
  // and return description of the outer Max/Min.

  // First, check if select has inverse order:
  if (CmpRHS == FalseVal) {
    std::swap(TrueVal, FalseVal);
    Pred = CmpInst::getInversePredicate(Pred);
  }

  // Assume success now. If there's no match, callers should not use these anyway.
  LHS = TrueVal;
  RHS = FalseVal;

  const APFloat *FC1;
  if (CmpRHS != TrueVal || !match(CmpRHS, m_APFloat(FC1)) || !FC1->isFinite())
    return {SPF_UNKNOWN, SPNB_NA, false};

  const APFloat *FC2;
  switch (Pred) {
  case CmpInst::FCMP_OLT:
  case CmpInst::FCMP_OLE:
  case CmpInst::FCMP_ULT:
  case CmpInst::FCMP_ULE:
    if (match(FalseVal,
              m_CombineOr(m_OrdFMin(m_Specific(CmpLHS), m_APFloat(FC2)),
                          m_UnordFMin(m_Specific(CmpLHS), m_APFloat(FC2)))) &&
        FC1->compare(*FC2) == APFloat::cmpResult::cmpLessThan)
      return {SPF_FMAXNUM, SPNB_RETURNS_ANY, false};
    break;
  case CmpInst::FCMP_OGT:
  case CmpInst::FCMP_OGE:
  case CmpInst::FCMP_UGT:
  case CmpInst::FCMP_UGE:
    if (match(FalseVal,
              m_CombineOr(m_OrdFMax(m_Specific(CmpLHS), m_APFloat(FC2)),
                          m_UnordFMax(m_Specific(CmpLHS), m_APFloat(FC2)))) &&
        FC1->compare(*FC2) == APFloat::cmpResult::cmpGreaterThan)
      return {SPF_FMINNUM, SPNB_RETURNS_ANY, false};
    break;
  default:
    break;
  }

  return {SPF_UNKNOWN, SPNB_NA, false};
}

/// Recognize variations of:
///   CLAMP(v,l,h) ==> ((v) < (l) ? (l) : ((v) > (h) ? (h) : (v)))
static SelectPatternResult matchClamp(CmpInst::Predicate Pred,
                                      Value *CmpLHS, Value *CmpRHS,
                                      Value *TrueVal, Value *FalseVal) {
  // Swap the select operands and predicate to match the patterns below.
  if (CmpRHS != TrueVal) {
    Pred = ICmpInst::getSwappedPredicate(Pred);
    std::swap(TrueVal, FalseVal);
  }
  const APInt *C1;
  if (CmpRHS == TrueVal && match(CmpRHS, m_APInt(C1))) {
    const APInt *C2;
    // (X <s C1) ? C1 : SMIN(X, C2) ==> SMAX(SMIN(X, C2), C1)
    if (match(FalseVal, m_SMin(m_Specific(CmpLHS), m_APInt(C2))) &&
        C1->slt(*C2) && Pred == CmpInst::ICMP_SLT)
      return {SPF_SMAX, SPNB_NA, false};

    // (X >s C1) ? C1 : SMAX(X, C2) ==> SMIN(SMAX(X, C2), C1)
    if (match(FalseVal, m_SMax(m_Specific(CmpLHS), m_APInt(C2))) &&
        C1->sgt(*C2) && Pred == CmpInst::ICMP_SGT)
      return {SPF_SMIN, SPNB_NA, false};

    // (X <u C1) ? C1 : UMIN(X, C2) ==> UMAX(UMIN(X, C2), C1)
    if (match(FalseVal, m_UMin(m_Specific(CmpLHS), m_APInt(C2))) &&
        C1->ult(*C2) && Pred == CmpInst::ICMP_ULT)
      return {SPF_UMAX, SPNB_NA, false};

    // (X >u C1) ? C1 : UMAX(X, C2) ==> UMIN(UMAX(X, C2), C1)
    if (match(FalseVal, m_UMax(m_Specific(CmpLHS), m_APInt(C2))) &&
        C1->ugt(*C2) && Pred == CmpInst::ICMP_UGT)
      return {SPF_UMIN, SPNB_NA, false};
  }
  return {SPF_UNKNOWN, SPNB_NA, false};
}

/// Recognize variations of:
///   a < c ? min(a,b) : min(b,c) ==> min(min(a,b),min(b,c))
static SelectPatternResult matchMinMaxOfMinMax(CmpInst::Predicate Pred,
                                               Value *CmpLHS, Value *CmpRHS,
                                               Value *TVal, Value *FVal,
                                               unsigned Depth) {
  // TODO: Allow FP min/max with nnan/nsz.
  assert(CmpInst::isIntPredicate(Pred) && "Expected integer comparison");

  Value *A, *B;
  SelectPatternResult L = matchSelectPattern(TVal, A, B, nullptr, Depth + 1);
  if (!SelectPatternResult::isMinOrMax(L.Flavor))
    return {SPF_UNKNOWN, SPNB_NA, false};

  Value *C, *D;
  SelectPatternResult R = matchSelectPattern(FVal, C, D, nullptr, Depth + 1);
  if (L.Flavor != R.Flavor)
    return {SPF_UNKNOWN, SPNB_NA, false};

  // We have something like: x Pred y ? min(a, b) : min(c, d).
  // Try to match the compare to the min/max operations of the select operands.
  // First, make sure we have the right compare predicate.
  switch (L.Flavor) {
  case SPF_SMIN:
    if (Pred == ICmpInst::ICMP_SGT || Pred == ICmpInst::ICMP_SGE) {
      Pred = ICmpInst::getSwappedPredicate(Pred);
      std::swap(CmpLHS, CmpRHS);
    }
    if (Pred == ICmpInst::ICMP_SLT || Pred == ICmpInst::ICMP_SLE)
      break;
    return {SPF_UNKNOWN, SPNB_NA, false};
  case SPF_SMAX:
    if (Pred == ICmpInst::ICMP_SLT || Pred == ICmpInst::ICMP_SLE) {
      Pred = ICmpInst::getSwappedPredicate(Pred);
      std::swap(CmpLHS, CmpRHS);
    }
    if (Pred == ICmpInst::ICMP_SGT || Pred == ICmpInst::ICMP_SGE)
      break;
    return {SPF_UNKNOWN, SPNB_NA, false};
  case SPF_UMIN:
    if (Pred == ICmpInst::ICMP_UGT || Pred == ICmpInst::ICMP_UGE) {
      Pred = ICmpInst::getSwappedPredicate(Pred);
      std::swap(CmpLHS, CmpRHS);
    }
    if (Pred == ICmpInst::ICMP_ULT || Pred == ICmpInst::ICMP_ULE)
      break;
    return {SPF_UNKNOWN, SPNB_NA, false};
  case SPF_UMAX:
    if (Pred == ICmpInst::ICMP_ULT || Pred == ICmpInst::ICMP_ULE) {
      Pred = ICmpInst::getSwappedPredicate(Pred);
      std::swap(CmpLHS, CmpRHS);
    }
    if (Pred == ICmpInst::ICMP_UGT || Pred == ICmpInst::ICMP_UGE)
      break;
    return {SPF_UNKNOWN, SPNB_NA, false};
  default:
    return {SPF_UNKNOWN, SPNB_NA, false};
  }

  // If there is a common operand in the already matched min/max and the other
  // min/max operands match the compare operands (either directly or inverted),
  // then this is min/max of the same flavor.

  // a pred c ? m(a, b) : m(c, b) --> m(m(a, b), m(c, b))
  // ~c pred ~a ? m(a, b) : m(c, b) --> m(m(a, b), m(c, b))
  if (D == B) {
    if ((CmpLHS == A && CmpRHS == C) || (match(C, m_Not(m_Specific(CmpLHS))) &&
                                         match(A, m_Not(m_Specific(CmpRHS)))))
      return {L.Flavor, SPNB_NA, false};
  }
  // a pred d ? m(a, b) : m(b, d) --> m(m(a, b), m(b, d))
  // ~d pred ~a ? m(a, b) : m(b, d) --> m(m(a, b), m(b, d))
  if (C == B) {
    if ((CmpLHS == A && CmpRHS == D) || (match(D, m_Not(m_Specific(CmpLHS))) &&
                                         match(A, m_Not(m_Specific(CmpRHS)))))
      return {L.Flavor, SPNB_NA, false};
  }
  // b pred c ? m(a, b) : m(c, a) --> m(m(a, b), m(c, a))
  // ~c pred ~b ? m(a, b) : m(c, a) --> m(m(a, b), m(c, a))
  if (D == A) {
    if ((CmpLHS == B && CmpRHS == C) || (match(C, m_Not(m_Specific(CmpLHS))) &&
                                         match(B, m_Not(m_Specific(CmpRHS)))))
      return {L.Flavor, SPNB_NA, false};
  }
  // b pred d ? m(a, b) : m(a, d) --> m(m(a, b), m(a, d))
  // ~d pred ~b ? m(a, b) : m(a, d) --> m(m(a, b), m(a, d))
  if (C == A) {
    if ((CmpLHS == B && CmpRHS == D) || (match(D, m_Not(m_Specific(CmpLHS))) &&
                                         match(B, m_Not(m_Specific(CmpRHS)))))
      return {L.Flavor, SPNB_NA, false};
  }

  return {SPF_UNKNOWN, SPNB_NA, false};
}

/// Match non-obvious integer minimum and maximum sequences.
static SelectPatternResult matchMinMax(CmpInst::Predicate Pred,
                                       Value *CmpLHS, Value *CmpRHS,
                                       Value *TrueVal, Value *FalseVal,
                                       Value *&LHS, Value *&RHS,
                                       unsigned Depth) {
  // Assume success. If there's no match, callers should not use these anyway.
  LHS = TrueVal;
  RHS = FalseVal;

  SelectPatternResult SPR = matchClamp(Pred, CmpLHS, CmpRHS, TrueVal, FalseVal);
  if (SPR.Flavor != SelectPatternFlavor::SPF_UNKNOWN)
    return SPR;

  SPR = matchMinMaxOfMinMax(Pred, CmpLHS, CmpRHS, TrueVal, FalseVal, Depth);
  if (SPR.Flavor != SelectPatternFlavor::SPF_UNKNOWN)
    return SPR;
  
  if (Pred != CmpInst::ICMP_SGT && Pred != CmpInst::ICMP_SLT)
    return {SPF_UNKNOWN, SPNB_NA, false};

  // Z = X -nsw Y
  // (X >s Y) ? 0 : Z ==> (Z >s 0) ? 0 : Z ==> SMIN(Z, 0)
  // (X <s Y) ? 0 : Z ==> (Z <s 0) ? 0 : Z ==> SMAX(Z, 0)
  if (match(TrueVal, m_Zero()) &&
      match(FalseVal, m_NSWSub(m_Specific(CmpLHS), m_Specific(CmpRHS))))
    return {Pred == CmpInst::ICMP_SGT ? SPF_SMIN : SPF_SMAX, SPNB_NA, false};

  // Z = X -nsw Y
  // (X >s Y) ? Z : 0 ==> (Z >s 0) ? Z : 0 ==> SMAX(Z, 0)
  // (X <s Y) ? Z : 0 ==> (Z <s 0) ? Z : 0 ==> SMIN(Z, 0)
  if (match(FalseVal, m_Zero()) &&
      match(TrueVal, m_NSWSub(m_Specific(CmpLHS), m_Specific(CmpRHS))))
    return {Pred == CmpInst::ICMP_SGT ? SPF_SMAX : SPF_SMIN, SPNB_NA, false};

  const APInt *C1;
  if (!match(CmpRHS, m_APInt(C1)))
    return {SPF_UNKNOWN, SPNB_NA, false};

  // An unsigned min/max can be written with a signed compare.
  const APInt *C2;
  if ((CmpLHS == TrueVal && match(FalseVal, m_APInt(C2))) ||
      (CmpLHS == FalseVal && match(TrueVal, m_APInt(C2)))) {
    // Is the sign bit set?
    // (X <s 0) ? X : MAXVAL ==> (X >u MAXVAL) ? X : MAXVAL ==> UMAX
    // (X <s 0) ? MAXVAL : X ==> (X >u MAXVAL) ? MAXVAL : X ==> UMIN
    if (Pred == CmpInst::ICMP_SLT && C1->isNullValue() &&
        C2->isMaxSignedValue())
      return {CmpLHS == TrueVal ? SPF_UMAX : SPF_UMIN, SPNB_NA, false};

    // Is the sign bit clear?
    // (X >s -1) ? MINVAL : X ==> (X <u MINVAL) ? MINVAL : X ==> UMAX
    // (X >s -1) ? X : MINVAL ==> (X <u MINVAL) ? X : MINVAL ==> UMIN
    if (Pred == CmpInst::ICMP_SGT && C1->isAllOnesValue() &&
        C2->isMinSignedValue())
      return {CmpLHS == FalseVal ? SPF_UMAX : SPF_UMIN, SPNB_NA, false};
  }

  // Look through 'not' ops to find disguised signed min/max.
  // (X >s C) ? ~X : ~C ==> (~X <s ~C) ? ~X : ~C ==> SMIN(~X, ~C)
  // (X <s C) ? ~X : ~C ==> (~X >s ~C) ? ~X : ~C ==> SMAX(~X, ~C)
  if (match(TrueVal, m_Not(m_Specific(CmpLHS))) &&
      match(FalseVal, m_APInt(C2)) && ~(*C1) == *C2)
    return {Pred == CmpInst::ICMP_SGT ? SPF_SMIN : SPF_SMAX, SPNB_NA, false};

  // (X >s C) ? ~C : ~X ==> (~X <s ~C) ? ~C : ~X ==> SMAX(~C, ~X)
  // (X <s C) ? ~C : ~X ==> (~X >s ~C) ? ~C : ~X ==> SMIN(~C, ~X)
  if (match(FalseVal, m_Not(m_Specific(CmpLHS))) &&
      match(TrueVal, m_APInt(C2)) && ~(*C1) == *C2)
    return {Pred == CmpInst::ICMP_SGT ? SPF_SMAX : SPF_SMIN, SPNB_NA, false};

  return {SPF_UNKNOWN, SPNB_NA, false};
}

bool llvm::isKnownNegation(const Value *X, const Value *Y) {
  assert(X && Y && "Invalid operand");

  // X = sub (0, Y)
  if (match(X, m_Neg(m_Specific(Y))))
    return true;

  // Y = sub (0, X)
  if (match(Y, m_Neg(m_Specific(X))))
    return true;

  // X = sub (A, B), Y = sub (B, A)
  Value *A, *B;
  return match(X, m_Sub(m_Value(A), m_Value(B))) &&
         match(Y, m_Sub(m_Specific(B), m_Specific(A)));
}

static SelectPatternResult matchSelectPattern(CmpInst::Predicate Pred,
                                              FastMathFlags FMF,
                                              Value *CmpLHS, Value *CmpRHS,
                                              Value *TrueVal, Value *FalseVal,
                                              Value *&LHS, Value *&RHS,
                                              unsigned Depth) {
  LHS = CmpLHS;
  RHS = CmpRHS;

  // Signed zero may return inconsistent results between implementations.
  //  (0.0 <= -0.0) ? 0.0 : -0.0 // Returns 0.0
  //  minNum(0.0, -0.0)          // May return -0.0 or 0.0 (IEEE 754-2008 5.3.1)
  // Therefore, we behave conservatively and only proceed if at least one of the
  // operands is known to not be zero or if we don't care about signed zero.
  switch (Pred) {
  default: break;
  // FIXME: Include OGT/OLT/UGT/ULT.
  case CmpInst::FCMP_OGE: case CmpInst::FCMP_OLE:
  case CmpInst::FCMP_UGE: case CmpInst::FCMP_ULE:
    if (!FMF.noSignedZeros() && !isKnownNonZero(CmpLHS) &&
        !isKnownNonZero(CmpRHS))
      return {SPF_UNKNOWN, SPNB_NA, false};
  }

  SelectPatternNaNBehavior NaNBehavior = SPNB_NA;
  bool Ordered = false;

  // When given one NaN and one non-NaN input:
  //   - maxnum/minnum (C99 fmaxf()/fminf()) return the non-NaN input.
  //   - A simple C99 (a < b ? a : b) construction will return 'b' (as the
  //     ordered comparison fails), which could be NaN or non-NaN.
  // so here we discover exactly what NaN behavior is required/accepted.
  if (CmpInst::isFPPredicate(Pred)) {
    bool LHSSafe = isKnownNonNaN(CmpLHS, FMF);
    bool RHSSafe = isKnownNonNaN(CmpRHS, FMF);

    if (LHSSafe && RHSSafe) {
      // Both operands are known non-NaN.
      NaNBehavior = SPNB_RETURNS_ANY;
    } else if (CmpInst::isOrdered(Pred)) {
      // An ordered comparison will return false when given a NaN, so it
      // returns the RHS.
      Ordered = true;
      if (LHSSafe)
        // LHS is non-NaN, so if RHS is NaN then NaN will be returned.
        NaNBehavior = SPNB_RETURNS_NAN;
      else if (RHSSafe)
        NaNBehavior = SPNB_RETURNS_OTHER;
      else
        // Completely unsafe.
        return {SPF_UNKNOWN, SPNB_NA, false};
    } else {
      Ordered = false;
      // An unordered comparison will return true when given a NaN, so it
      // returns the LHS.
      if (LHSSafe)
        // LHS is non-NaN, so if RHS is NaN then non-NaN will be returned.
        NaNBehavior = SPNB_RETURNS_OTHER;
      else if (RHSSafe)
        NaNBehavior = SPNB_RETURNS_NAN;
      else
        // Completely unsafe.
        return {SPF_UNKNOWN, SPNB_NA, false};
    }
  }

  if (TrueVal == CmpRHS && FalseVal == CmpLHS) {
    std::swap(CmpLHS, CmpRHS);
    Pred = CmpInst::getSwappedPredicate(Pred);
    if (NaNBehavior == SPNB_RETURNS_NAN)
      NaNBehavior = SPNB_RETURNS_OTHER;
    else if (NaNBehavior == SPNB_RETURNS_OTHER)
      NaNBehavior = SPNB_RETURNS_NAN;
    Ordered = !Ordered;
  }

  // ([if]cmp X, Y) ? X : Y
  if (TrueVal == CmpLHS && FalseVal == CmpRHS) {
    switch (Pred) {
    default: return {SPF_UNKNOWN, SPNB_NA, false}; // Equality.
    case ICmpInst::ICMP_UGT:
    case ICmpInst::ICMP_UGE: return {SPF_UMAX, SPNB_NA, false};
    case ICmpInst::ICMP_SGT:
    case ICmpInst::ICMP_SGE: return {SPF_SMAX, SPNB_NA, false};
    case ICmpInst::ICMP_ULT:
    case ICmpInst::ICMP_ULE: return {SPF_UMIN, SPNB_NA, false};
    case ICmpInst::ICMP_SLT:
    case ICmpInst::ICMP_SLE: return {SPF_SMIN, SPNB_NA, false};
    case FCmpInst::FCMP_UGT:
    case FCmpInst::FCMP_UGE:
    case FCmpInst::FCMP_OGT:
    case FCmpInst::FCMP_OGE: return {SPF_FMAXNUM, NaNBehavior, Ordered};
    case FCmpInst::FCMP_ULT:
    case FCmpInst::FCMP_ULE:
    case FCmpInst::FCMP_OLT:
    case FCmpInst::FCMP_OLE: return {SPF_FMINNUM, NaNBehavior, Ordered};
    }
  }
  
  if (isKnownNegation(TrueVal, FalseVal)) {
    // Sign-extending LHS does not change its sign, so TrueVal/FalseVal can
    // match against either LHS or sext(LHS).
    auto MaybeSExtCmpLHS =
        m_CombineOr(m_Specific(CmpLHS), m_SExt(m_Specific(CmpLHS)));
    auto ZeroOrAllOnes = m_CombineOr(m_ZeroInt(), m_AllOnes());
    auto ZeroOrOne = m_CombineOr(m_ZeroInt(), m_One());
    if (match(TrueVal, MaybeSExtCmpLHS)) {
      // Set the return values. If the compare uses the negated value (-X >s 0),
      // swap the return values because the negated value is always 'RHS'.
      LHS = TrueVal;
      RHS = FalseVal;
      if (match(CmpLHS, m_Neg(m_Specific(FalseVal))))
        std::swap(LHS, RHS);

      // (X >s 0) ? X : -X or (X >s -1) ? X : -X --> ABS(X)
      // (-X >s 0) ? -X : X or (-X >s -1) ? -X : X --> ABS(X)
      if (Pred == ICmpInst::ICMP_SGT && match(CmpRHS, ZeroOrAllOnes))
        return {SPF_ABS, SPNB_NA, false};

      // (X <s 0) ? X : -X or (X <s 1) ? X : -X --> NABS(X)
      // (-X <s 0) ? -X : X or (-X <s 1) ? -X : X --> NABS(X)
      if (Pred == ICmpInst::ICMP_SLT && match(CmpRHS, ZeroOrOne))
        return {SPF_NABS, SPNB_NA, false};
    }
    else if (match(FalseVal, MaybeSExtCmpLHS)) {
      // Set the return values. If the compare uses the negated value (-X >s 0),
      // swap the return values because the negated value is always 'RHS'.
      LHS = FalseVal;
      RHS = TrueVal;
      if (match(CmpLHS, m_Neg(m_Specific(TrueVal))))
        std::swap(LHS, RHS);

      // (X >s 0) ? -X : X or (X >s -1) ? -X : X --> NABS(X)
      // (-X >s 0) ? X : -X or (-X >s -1) ? X : -X --> NABS(X)
      if (Pred == ICmpInst::ICMP_SGT && match(CmpRHS, ZeroOrAllOnes))
        return {SPF_NABS, SPNB_NA, false};

      // (X <s 0) ? -X : X or (X <s 1) ? -X : X --> ABS(X)
      // (-X <s 0) ? X : -X or (-X <s 1) ? X : -X --> ABS(X)
      if (Pred == ICmpInst::ICMP_SLT && match(CmpRHS, ZeroOrOne))
        return {SPF_ABS, SPNB_NA, false};
    }
  }

  if (CmpInst::isIntPredicate(Pred))
    return matchMinMax(Pred, CmpLHS, CmpRHS, TrueVal, FalseVal, LHS, RHS, Depth);

  // According to (IEEE 754-2008 5.3.1), minNum(0.0, -0.0) and similar
  // may return either -0.0 or 0.0, so fcmp/select pair has stricter
  // semantics than minNum. Be conservative in such case.
  if (NaNBehavior != SPNB_RETURNS_ANY ||
      (!FMF.noSignedZeros() && !isKnownNonZero(CmpLHS) &&
       !isKnownNonZero(CmpRHS)))
    return {SPF_UNKNOWN, SPNB_NA, false};

  return matchFastFloatClamp(Pred, CmpLHS, CmpRHS, TrueVal, FalseVal, LHS, RHS);
}

/// Helps to match a select pattern in case of a type mismatch.
///
/// The function processes the case when type of true and false values of a
/// select instruction differs from type of the cmp instruction operands because
/// of a cast instruction. The function checks if it is legal to move the cast
/// operation after "select". If yes, it returns the new second value of
/// "select" (with the assumption that cast is moved):
/// 1. As operand of cast instruction when both values of "select" are same cast
/// instructions.
/// 2. As restored constant (by applying reverse cast operation) when the first
/// value of the "select" is a cast operation and the second value is a
/// constant.
/// NOTE: We return only the new second value because the first value could be
/// accessed as operand of cast instruction.
static Value *lookThroughCast(CmpInst *CmpI, Value *V1, Value *V2,
                              Instruction::CastOps *CastOp) {
  auto *Cast1 = dyn_cast<CastInst>(V1);
  if (!Cast1)
    return nullptr;

  *CastOp = Cast1->getOpcode();
  Type *SrcTy = Cast1->getSrcTy();
  if (auto *Cast2 = dyn_cast<CastInst>(V2)) {
    // If V1 and V2 are both the same cast from the same type, look through V1.
    if (*CastOp == Cast2->getOpcode() && SrcTy == Cast2->getSrcTy())
      return Cast2->getOperand(0);
    return nullptr;
  }

  auto *C = dyn_cast<Constant>(V2);
  if (!C)
    return nullptr;

  Constant *CastedTo = nullptr;
  switch (*CastOp) {
  case Instruction::ZExt:
    if (CmpI->isUnsigned())
      CastedTo = ConstantExpr::getTrunc(C, SrcTy);
    break;
  case Instruction::SExt:
    if (CmpI->isSigned())
      CastedTo = ConstantExpr::getTrunc(C, SrcTy, true);
    break;
  case Instruction::Trunc:
    Constant *CmpConst;
    if (match(CmpI->getOperand(1), m_Constant(CmpConst)) &&
        CmpConst->getType() == SrcTy) {
      // Here we have the following case:
      //
      //   %cond = cmp iN %x, CmpConst
      //   %tr = trunc iN %x to iK
      //   %narrowsel = select i1 %cond, iK %t, iK C
      //
      // We can always move trunc after select operation:
      //
      //   %cond = cmp iN %x, CmpConst
      //   %widesel = select i1 %cond, iN %x, iN CmpConst
      //   %tr = trunc iN %widesel to iK
      //
      // Note that C could be extended in any way because we don't care about
      // upper bits after truncation. It can't be abs pattern, because it would
      // look like:
      //
      //   select i1 %cond, x, -x.
      //
      // So only min/max pattern could be matched. Such match requires widened C
      // == CmpConst. That is why set widened C = CmpConst, condition trunc
      // CmpConst == C is checked below.
      CastedTo = CmpConst;
    } else {
      CastedTo = ConstantExpr::getIntegerCast(C, SrcTy, CmpI->isSigned());
    }
    break;
  case Instruction::FPTrunc:
    CastedTo = ConstantExpr::getFPExtend(C, SrcTy, true);
    break;
  case Instruction::FPExt:
    CastedTo = ConstantExpr::getFPTrunc(C, SrcTy, true);
    break;
  case Instruction::FPToUI:
    CastedTo = ConstantExpr::getUIToFP(C, SrcTy, true);
    break;
  case Instruction::FPToSI:
    CastedTo = ConstantExpr::getSIToFP(C, SrcTy, true);
    break;
  case Instruction::UIToFP:
    CastedTo = ConstantExpr::getFPToUI(C, SrcTy, true);
    break;
  case Instruction::SIToFP:
    CastedTo = ConstantExpr::getFPToSI(C, SrcTy, true);
    break;
  default:
    break;
  }

  if (!CastedTo)
    return nullptr;

  // Make sure the cast doesn't lose any information.
  Constant *CastedBack =
      ConstantExpr::getCast(*CastOp, CastedTo, C->getType(), true);
  if (CastedBack != C)
    return nullptr;

  return CastedTo;
}

SelectPatternResult llvm::matchSelectPattern(Value *V, Value *&LHS, Value *&RHS,
                                             Instruction::CastOps *CastOp,
                                             unsigned Depth) {
  if (Depth >= MaxDepth)
    return {SPF_UNKNOWN, SPNB_NA, false};

  SelectInst *SI = dyn_cast<SelectInst>(V);
  if (!SI) return {SPF_UNKNOWN, SPNB_NA, false};

  CmpInst *CmpI = dyn_cast<CmpInst>(SI->getCondition());
  if (!CmpI) return {SPF_UNKNOWN, SPNB_NA, false};

  CmpInst::Predicate Pred = CmpI->getPredicate();
  Value *CmpLHS = CmpI->getOperand(0);
  Value *CmpRHS = CmpI->getOperand(1);
  Value *TrueVal = SI->getTrueValue();
  Value *FalseVal = SI->getFalseValue();
  FastMathFlags FMF;
  if (isa<FPMathOperator>(CmpI))
    FMF = CmpI->getFastMathFlags();

  // Bail out early.
  if (CmpI->isEquality())
    return {SPF_UNKNOWN, SPNB_NA, false};

  // Deal with type mismatches.
  if (CastOp && CmpLHS->getType() != TrueVal->getType()) {
    if (Value *C = lookThroughCast(CmpI, TrueVal, FalseVal, CastOp)) {
      // If this is a potential fmin/fmax with a cast to integer, then ignore
      // -0.0 because there is no corresponding integer value.
      if (*CastOp == Instruction::FPToSI || *CastOp == Instruction::FPToUI)
        FMF.setNoSignedZeros();
      return ::matchSelectPattern(Pred, FMF, CmpLHS, CmpRHS,
                                  cast<CastInst>(TrueVal)->getOperand(0), C,
                                  LHS, RHS, Depth);
    }
    if (Value *C = lookThroughCast(CmpI, FalseVal, TrueVal, CastOp)) {
      // If this is a potential fmin/fmax with a cast to integer, then ignore
      // -0.0 because there is no corresponding integer value.
      if (*CastOp == Instruction::FPToSI || *CastOp == Instruction::FPToUI)
        FMF.setNoSignedZeros();
      return ::matchSelectPattern(Pred, FMF, CmpLHS, CmpRHS,
                                  C, cast<CastInst>(FalseVal)->getOperand(0),
                                  LHS, RHS, Depth);
    }
  }
  return ::matchSelectPattern(Pred, FMF, CmpLHS, CmpRHS, TrueVal, FalseVal,
                              LHS, RHS, Depth);
}

CmpInst::Predicate llvm::getMinMaxPred(SelectPatternFlavor SPF, bool Ordered) {
  if (SPF == SPF_SMIN) return ICmpInst::ICMP_SLT;
  if (SPF == SPF_UMIN) return ICmpInst::ICMP_ULT;
  if (SPF == SPF_SMAX) return ICmpInst::ICMP_SGT;
  if (SPF == SPF_UMAX) return ICmpInst::ICMP_UGT;
  if (SPF == SPF_FMINNUM)
    return Ordered ? FCmpInst::FCMP_OLT : FCmpInst::FCMP_ULT;
  if (SPF == SPF_FMAXNUM)
    return Ordered ? FCmpInst::FCMP_OGT : FCmpInst::FCMP_UGT;
  llvm_unreachable("unhandled!");
}

SelectPatternFlavor llvm::getInverseMinMaxFlavor(SelectPatternFlavor SPF) {
  if (SPF == SPF_SMIN) return SPF_SMAX;
  if (SPF == SPF_UMIN) return SPF_UMAX;
  if (SPF == SPF_SMAX) return SPF_SMIN;
  if (SPF == SPF_UMAX) return SPF_UMIN;
  llvm_unreachable("unhandled!");
}

CmpInst::Predicate llvm::getInverseMinMaxPred(SelectPatternFlavor SPF) {
  return getMinMaxPred(getInverseMinMaxFlavor(SPF));
}

/// Return true if "icmp Pred LHS RHS" is always true.
static bool isTruePredicate(CmpInst::Predicate Pred, const Value *LHS,
                            const Value *RHS, const DataLayout &DL,
                            unsigned Depth) {
  assert(!LHS->getType()->isVectorTy() && "TODO: extend to handle vectors!");
  if (ICmpInst::isTrueWhenEqual(Pred) && LHS == RHS)
    return true;

  switch (Pred) {
  default:
    return false;

  case CmpInst::ICMP_SLE: {
    const APInt *C;

    // LHS s<= LHS +_{nsw} C   if C >= 0
    if (match(RHS, m_NSWAdd(m_Specific(LHS), m_APInt(C))))
      return !C->isNegative();
    return false;
  }

  case CmpInst::ICMP_ULE: {
    const APInt *C;

    // LHS u<= LHS +_{nuw} C   for any C
    if (match(RHS, m_NUWAdd(m_Specific(LHS), m_APInt(C))))
      return true;

    // Match A to (X +_{nuw} CA) and B to (X +_{nuw} CB)
    auto MatchNUWAddsToSameValue = [&](const Value *A, const Value *B,
                                       const Value *&X,
                                       const APInt *&CA, const APInt *&CB) {
      if (match(A, m_NUWAdd(m_Value(X), m_APInt(CA))) &&
          match(B, m_NUWAdd(m_Specific(X), m_APInt(CB))))
        return true;

      // If X & C == 0 then (X | C) == X +_{nuw} C
      if (match(A, m_Or(m_Value(X), m_APInt(CA))) &&
          match(B, m_Or(m_Specific(X), m_APInt(CB)))) {
        KnownBits Known(CA->getBitWidth());
        computeKnownBits(X, Known, DL, Depth + 1, /*AC*/ nullptr,
                         /*CxtI*/ nullptr, /*DT*/ nullptr);
        if (CA->isSubsetOf(Known.Zero) && CB->isSubsetOf(Known.Zero))
          return true;
      }

      return false;
    };

    const Value *X;
    const APInt *CLHS, *CRHS;
    if (MatchNUWAddsToSameValue(LHS, RHS, X, CLHS, CRHS))
      return CLHS->ule(*CRHS);

    return false;
  }
  }
}

/// Return true if "icmp Pred BLHS BRHS" is true whenever "icmp Pred
/// ALHS ARHS" is true.  Otherwise, return None.
static Optional<bool>
isImpliedCondOperands(CmpInst::Predicate Pred, const Value *ALHS,
                      const Value *ARHS, const Value *BLHS, const Value *BRHS,
                      const DataLayout &DL, unsigned Depth) {
  switch (Pred) {
  default:
    return None;

  case CmpInst::ICMP_SLT:
  case CmpInst::ICMP_SLE:
    if (isTruePredicate(CmpInst::ICMP_SLE, BLHS, ALHS, DL, Depth) &&
        isTruePredicate(CmpInst::ICMP_SLE, ARHS, BRHS, DL, Depth))
      return true;
    return None;

  case CmpInst::ICMP_ULT:
  case CmpInst::ICMP_ULE:
    if (isTruePredicate(CmpInst::ICMP_ULE, BLHS, ALHS, DL, Depth) &&
        isTruePredicate(CmpInst::ICMP_ULE, ARHS, BRHS, DL, Depth))
      return true;
    return None;
  }
}

/// Return true if the operands of the two compares match.  IsSwappedOps is true
/// when the operands match, but are swapped.
static bool isMatchingOps(const Value *ALHS, const Value *ARHS,
                          const Value *BLHS, const Value *BRHS,
                          bool &IsSwappedOps) {

  bool IsMatchingOps = (ALHS == BLHS && ARHS == BRHS);
  IsSwappedOps = (ALHS == BRHS && ARHS == BLHS);
  return IsMatchingOps || IsSwappedOps;
}

/// Return true if "icmp1 APred ALHS ARHS" implies "icmp2 BPred BLHS BRHS" is
/// true.  Return false if "icmp1 APred ALHS ARHS" implies "icmp2 BPred BLHS
/// BRHS" is false.  Otherwise, return None if we can't infer anything.
static Optional<bool> isImpliedCondMatchingOperands(CmpInst::Predicate APred,
                                                    const Value *ALHS,
                                                    const Value *ARHS,
                                                    CmpInst::Predicate BPred,
                                                    const Value *BLHS,
                                                    const Value *BRHS,
                                                    bool IsSwappedOps) {
  // Canonicalize the operands so they're matching.
  if (IsSwappedOps) {
    std::swap(BLHS, BRHS);
    BPred = ICmpInst::getSwappedPredicate(BPred);
  }
  if (CmpInst::isImpliedTrueByMatchingCmp(APred, BPred))
    return true;
  if (CmpInst::isImpliedFalseByMatchingCmp(APred, BPred))
    return false;

  return None;
}

/// Return true if "icmp1 APred ALHS C1" implies "icmp2 BPred BLHS C2" is
/// true.  Return false if "icmp1 APred ALHS C1" implies "icmp2 BPred BLHS
/// C2" is false.  Otherwise, return None if we can't infer anything.
static Optional<bool>
isImpliedCondMatchingImmOperands(CmpInst::Predicate APred, const Value *ALHS,
                                 const ConstantInt *C1,
                                 CmpInst::Predicate BPred,
                                 const Value *BLHS, const ConstantInt *C2) {
  assert(ALHS == BLHS && "LHS operands must match.");
  ConstantRange DomCR =
      ConstantRange::makeExactICmpRegion(APred, C1->getValue());
  ConstantRange CR =
      ConstantRange::makeAllowedICmpRegion(BPred, C2->getValue());
  ConstantRange Intersection = DomCR.intersectWith(CR);
  ConstantRange Difference = DomCR.difference(CR);
  if (Intersection.isEmptySet())
    return false;
  if (Difference.isEmptySet())
    return true;
  return None;
}

/// Return true if LHS implies RHS is true.  Return false if LHS implies RHS is
/// false.  Otherwise, return None if we can't infer anything.
static Optional<bool> isImpliedCondICmps(const ICmpInst *LHS,
                                         const ICmpInst *RHS,
                                         const DataLayout &DL, bool LHSIsTrue,
                                         unsigned Depth) {
  Value *ALHS = LHS->getOperand(0);
  Value *ARHS = LHS->getOperand(1);
  // The rest of the logic assumes the LHS condition is true.  If that's not the
  // case, invert the predicate to make it so.
  ICmpInst::Predicate APred =
      LHSIsTrue ? LHS->getPredicate() : LHS->getInversePredicate();

  Value *BLHS = RHS->getOperand(0);
  Value *BRHS = RHS->getOperand(1);
  ICmpInst::Predicate BPred = RHS->getPredicate();

  // Can we infer anything when the two compares have matching operands?
  bool IsSwappedOps;
  if (isMatchingOps(ALHS, ARHS, BLHS, BRHS, IsSwappedOps)) {
    if (Optional<bool> Implication = isImpliedCondMatchingOperands(
            APred, ALHS, ARHS, BPred, BLHS, BRHS, IsSwappedOps))
      return Implication;
    // No amount of additional analysis will infer the second condition, so
    // early exit.
    return None;
  }

  // Can we infer anything when the LHS operands match and the RHS operands are
  // constants (not necessarily matching)?
  if (ALHS == BLHS && isa<ConstantInt>(ARHS) && isa<ConstantInt>(BRHS)) {
    if (Optional<bool> Implication = isImpliedCondMatchingImmOperands(
            APred, ALHS, cast<ConstantInt>(ARHS), BPred, BLHS,
            cast<ConstantInt>(BRHS)))
      return Implication;
    // No amount of additional analysis will infer the second condition, so
    // early exit.
    return None;
  }

  if (APred == BPred)
    return isImpliedCondOperands(APred, ALHS, ARHS, BLHS, BRHS, DL, Depth);
  return None;
}

/// Return true if LHS implies RHS is true.  Return false if LHS implies RHS is
/// false.  Otherwise, return None if we can't infer anything.  We expect the
/// RHS to be an icmp and the LHS to be an 'and' or an 'or' instruction.
static Optional<bool> isImpliedCondAndOr(const BinaryOperator *LHS,
                                         const ICmpInst *RHS,
                                         const DataLayout &DL, bool LHSIsTrue,
                                         unsigned Depth) {
  // The LHS must be an 'or' or an 'and' instruction.
  assert((LHS->getOpcode() == Instruction::And ||
          LHS->getOpcode() == Instruction::Or) &&
         "Expected LHS to be 'and' or 'or'.");

  assert(Depth <= MaxDepth && "Hit recursion limit");

  // If the result of an 'or' is false, then we know both legs of the 'or' are
  // false.  Similarly, if the result of an 'and' is true, then we know both
  // legs of the 'and' are true.
  Value *ALHS, *ARHS;
  if ((!LHSIsTrue && match(LHS, m_Or(m_Value(ALHS), m_Value(ARHS)))) ||
      (LHSIsTrue && match(LHS, m_And(m_Value(ALHS), m_Value(ARHS))))) {
    // FIXME: Make this non-recursion.
    if (Optional<bool> Implication =
            isImpliedCondition(ALHS, RHS, DL, LHSIsTrue, Depth + 1))
      return Implication;
    if (Optional<bool> Implication =
            isImpliedCondition(ARHS, RHS, DL, LHSIsTrue, Depth + 1))
      return Implication;
    return None;
  }
  return None;
}

Optional<bool> llvm::isImpliedCondition(const Value *LHS, const Value *RHS,
                                        const DataLayout &DL, bool LHSIsTrue,
                                        unsigned Depth) {
  // Bail out when we hit the limit.
  if (Depth == MaxDepth)
    return None;

  // A mismatch occurs when we compare a scalar cmp to a vector cmp, for
  // example.
  if (LHS->getType() != RHS->getType())
    return None;

  Type *OpTy = LHS->getType();
  assert(OpTy->isIntOrIntVectorTy(1) && "Expected integer type only!");

  // LHS ==> RHS by definition
  if (LHS == RHS)
    return LHSIsTrue;

  // FIXME: Extending the code below to handle vectors.
  if (OpTy->isVectorTy())
    return None;

  assert(OpTy->isIntegerTy(1) && "implied by above");

  // Both LHS and RHS are icmps.
  const ICmpInst *LHSCmp = dyn_cast<ICmpInst>(LHS);
  const ICmpInst *RHSCmp = dyn_cast<ICmpInst>(RHS);
  if (LHSCmp && RHSCmp)
    return isImpliedCondICmps(LHSCmp, RHSCmp, DL, LHSIsTrue, Depth);

  // The LHS should be an 'or' or an 'and' instruction.  We expect the RHS to be
  // an icmp. FIXME: Add support for and/or on the RHS.
  const BinaryOperator *LHSBO = dyn_cast<BinaryOperator>(LHS);
  if (LHSBO && RHSCmp) {
    if ((LHSBO->getOpcode() == Instruction::And ||
         LHSBO->getOpcode() == Instruction::Or))
      return isImpliedCondAndOr(LHSBO, RHSCmp, DL, LHSIsTrue, Depth);
  }
  return None;
}<|MERGE_RESOLUTION|>--- conflicted
+++ resolved
@@ -1769,16 +1769,12 @@
 /// Currently this routine does not support vector GEPs.
 static bool isGEPKnownNonNull(const GEPOperator *GEP, unsigned Depth,
                               const Query &Q) {
-<<<<<<< HEAD
-  if (!GEP->isInBounds() || (GEP->getPointerAddressSpace() != 0 && !Q.DL.isFatPointer(GEP->getPointerAddressSpace())))
-=======
   const Function *F = nullptr;
   if (const Instruction *I = dyn_cast<Instruction>(GEP))
     F = I->getFunction();
 
   if (!GEP->isInBounds() ||
       NullPointerIsDefined(F, GEP->getPointerAddressSpace()))
->>>>>>> 41306baa
     return false;
 
   // FIXME: Support vector-GEPs.
