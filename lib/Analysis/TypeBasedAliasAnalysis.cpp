//===- TypeBasedAliasAnalysis.cpp - Type-Based Alias Analysis -------------===//
//
//                     The LLVM Compiler Infrastructure
//
// This file is distributed under the University of Illinois Open Source
// License. See LICENSE.TXT for details.
//
//===----------------------------------------------------------------------===//
//
// This file defines the TypeBasedAliasAnalysis pass, which implements
// metadata-based TBAA.
//
// In LLVM IR, memory does not have types, so LLVM's own type system is not
// suitable for doing TBAA. Instead, metadata is added to the IR to describe
// a type system of a higher level language. This can be used to implement
// typical C/C++ TBAA, but it can also be used to implement custom alias
// analysis behavior for other languages.
//
// We now support two types of metadata format: scalar TBAA and struct-path
// aware TBAA. After all testing cases are upgraded to use struct-path aware
// TBAA and we can auto-upgrade existing bc files, the support for scalar TBAA
// can be dropped.
//
// The scalar TBAA metadata format is very simple. TBAA MDNodes have up to
// three fields, e.g.:
//   !0 = metadata !{ metadata !"an example type tree" }
//   !1 = metadata !{ metadata !"int", metadata !0 }
//   !2 = metadata !{ metadata !"float", metadata !0 }
//   !3 = metadata !{ metadata !"const float", metadata !2, i64 1 }
//
// The first field is an identity field. It can be any value, usually
// an MDString, which uniquely identifies the type. The most important
// name in the tree is the name of the root node. Two trees with
// different root node names are entirely disjoint, even if they
// have leaves with common names.
//
// The second field identifies the type's parent node in the tree, or
// is null or omitted for a root node. A type is considered to alias
// all of its descendants and all of its ancestors in the tree. Also,
// a type is considered to alias all types in other trees, so that
// bitcode produced from multiple front-ends is handled conservatively.
//
// If the third field is present, it's an integer which if equal to 1
// indicates that the type is "constant" (meaning pointsToConstantMemory
// should return true; see
// http://llvm.org/docs/AliasAnalysis.html#OtherItfs).
//
// With struct-path aware TBAA, the MDNodes attached to an instruction using
// "!tbaa" are called path tag nodes.
//
// The path tag node has 4 fields with the last field being optional.
//
// The first field is the base type node, it can be a struct type node
// or a scalar type node. The second field is the access type node, it
// must be a scalar type node. The third field is the offset into the base type.
// The last field has the same meaning as the last field of our scalar TBAA:
// it's an integer which if equal to 1 indicates that the access is "constant".
//
// The struct type node has a name and a list of pairs, one pair for each member
// of the struct. The first element of each pair is a type node (a struct type
// node or a sclar type node), specifying the type of the member, the second
// element of each pair is the offset of the member.
//
// Given an example
// typedef struct {
//   short s;
// } A;
// typedef struct {
//   uint16_t s;
//   A a;
// } B;
//
// For an acess to B.a.s, we attach !5 (a path tag node) to the load/store
// instruction. The base type is !4 (struct B), the access type is !2 (scalar
// type short) and the offset is 4.
//
// !0 = metadata !{metadata !"Simple C/C++ TBAA"}
// !1 = metadata !{metadata !"omnipotent char", metadata !0} // Scalar type node
// !2 = metadata !{metadata !"short", metadata !1}           // Scalar type node
// !3 = metadata !{metadata !"A", metadata !2, i64 0}        // Struct type node
// !4 = metadata !{metadata !"B", metadata !2, i64 0, metadata !3, i64 4}
//                                                           // Struct type node
// !5 = metadata !{metadata !4, metadata !2, i64 4}          // Path tag node
//
// The struct type nodes and the scalar type nodes form a type DAG.
//         Root (!0)
//         char (!1)  -- edge to Root
//         short (!2) -- edge to char
//         A (!3) -- edge with offset 0 to short
//         B (!4) -- edge with offset 0 to short and edge with offset 4 to A
//
// To check if two tags (tagX and tagY) can alias, we start from the base type
// of tagX, follow the edge with the correct offset in the type DAG and adjust
// the offset until we reach the base type of tagY or until we reach the Root
// node.
// If we reach the base type of tagY, compare the adjusted offset with
// offset of tagY, return Alias if the offsets are the same, return NoAlias
// otherwise.
// If we reach the Root node, perform the above starting from base type of tagY
// to see if we reach base type of tagX.
//
// If they have different roots, they're part of different potentially
// unrelated type systems, so we return Alias to be conservative.
// If neither node is an ancestor of the other and they have the same root,
// then we say NoAlias.
//
// TODO: The current metadata format doesn't support struct
// fields. For example:
//   struct X {
//     double d;
//     int i;
//   };
//   void foo(struct X *x, struct X *y, double *p) {
//     *x = *y;
//     *p = 0.0;
//   }
// Struct X has a double member, so the store to *x can alias the store to *p.
// Currently it's not possible to precisely describe all the things struct X
// aliases, so struct assignments must use conservative TBAA nodes. There's
// no scheme for attaching metadata to @llvm.memcpy yet either.
//
//===----------------------------------------------------------------------===//

#include "llvm/Analysis/Passes.h"
#include "llvm/Analysis/AliasAnalysis.h"
#include "llvm/IR/Constants.h"
#include "llvm/IR/LLVMContext.h"
#include "llvm/IR/Metadata.h"
#include "llvm/IR/Module.h"
#include "llvm/Pass.h"
#include "llvm/Support/CommandLine.h"
#include "llvm/ADT/SetVector.h"
using namespace llvm;

// A handy option for disabling TBAA functionality. The same effect can also be
// achieved by stripping the !tbaa tags from IR, but this option is sometimes
// more convenient.
static cl::opt<bool> EnableTBAA("enable-tbaa", cl::init(true));

namespace {
  /// TBAANode - This is a simple wrapper around an MDNode which provides a
  /// higher-level interface by hiding the details of how alias analysis
  /// information is encoded in its operands.
  class TBAANode {
    const MDNode *Node;

  public:
    TBAANode() : Node(nullptr) {}
    explicit TBAANode(const MDNode *N) : Node(N) {}

    /// getNode - Get the MDNode for this TBAANode.
    const MDNode *getNode() const { return Node; }

    /// getParent - Get this TBAANode's Alias tree parent.
    TBAANode getParent() const {
      if (Node->getNumOperands() < 2)
        return TBAANode();
      MDNode *P = dyn_cast_or_null<MDNode>(Node->getOperand(1));
      if (!P)
        return TBAANode();
      // Ok, this node has a valid parent. Return it.
      return TBAANode(P);
    }

    /// TypeIsImmutable - Test if this TBAANode represents a type for objects
    /// which are not modified (by any means) in the context where this
    /// AliasAnalysis is relevant.
    bool TypeIsImmutable() const {
      if (Node->getNumOperands() < 3)
        return false;
      ConstantInt *CI = mdconst::dyn_extract<ConstantInt>(Node->getOperand(2));
      if (!CI)
        return false;
      return CI->getValue()[0];
    }
  };

  /// This is a simple wrapper around an MDNode which provides a
  /// higher-level interface by hiding the details of how alias analysis
  /// information is encoded in its operands.
  class TBAAStructTagNode {
    /// This node should be created with createTBAAStructTagNode.
    const MDNode *Node;

  public:
    explicit TBAAStructTagNode(const MDNode *N) : Node(N) {}

    /// Get the MDNode for this TBAAStructTagNode.
    const MDNode *getNode() const { return Node; }

    const MDNode *getBaseType() const {
      return dyn_cast_or_null<MDNode>(Node->getOperand(0));
    }
    const MDNode *getAccessType() const {
      return dyn_cast_or_null<MDNode>(Node->getOperand(1));
    }
    uint64_t getOffset() const {
      return mdconst::extract<ConstantInt>(Node->getOperand(2))->getZExtValue();
    }
    /// TypeIsImmutable - Test if this TBAAStructTagNode represents a type for
    /// objects which are not modified (by any means) in the context where this
    /// AliasAnalysis is relevant.
    bool TypeIsImmutable() const {
      if (Node->getNumOperands() < 4)
        return false;
      ConstantInt *CI = mdconst::dyn_extract<ConstantInt>(Node->getOperand(3));
      if (!CI)
        return false;
      return CI->getValue()[0];
    }
  };

  /// This is a simple wrapper around an MDNode which provides a
  /// higher-level interface by hiding the details of how alias analysis
  /// information is encoded in its operands.
  class TBAAStructTypeNode {
    /// This node should be created with createTBAAStructTypeNode.
    const MDNode *Node;

  public:
    TBAAStructTypeNode() : Node(nullptr) {}
    explicit TBAAStructTypeNode(const MDNode *N) : Node(N) {}

    /// Get the MDNode for this TBAAStructTypeNode.
    const MDNode *getNode() const { return Node; }

    /// Get this TBAAStructTypeNode's field in the type DAG with
    /// given offset. Update the offset to be relative to the field type.
    TBAAStructTypeNode getParent(uint64_t &Offset) const {
      // Parent can be omitted for the root node.
      if (Node->getNumOperands() < 2)
        return TBAAStructTypeNode();

      // Fast path for a scalar type node and a struct type node with a single
      // field.
      if (Node->getNumOperands() <= 3) {
        uint64_t Cur = Node->getNumOperands() == 2
                           ? 0
                           : mdconst::extract<ConstantInt>(Node->getOperand(2))
                                 ->getZExtValue();
        Offset -= Cur;
        MDNode *P = dyn_cast_or_null<MDNode>(Node->getOperand(1));
        if (!P)
          return TBAAStructTypeNode();
        return TBAAStructTypeNode(P);
      }

      // Assume the offsets are in order. We return the previous field if
      // the current offset is bigger than the given offset.
      unsigned TheIdx = 0;
      for (unsigned Idx = 1; Idx < Node->getNumOperands(); Idx += 2) {
        uint64_t Cur = mdconst::extract<ConstantInt>(Node->getOperand(Idx + 1))
                           ->getZExtValue();
        if (Cur > Offset) {
          assert(Idx >= 3 &&
                 "TBAAStructTypeNode::getParent should have an offset match!");
          TheIdx = Idx - 2;
          break;
        }
      }
      // Move along the last field.
      if (TheIdx == 0)
        TheIdx = Node->getNumOperands() - 2;
      uint64_t Cur = mdconst::extract<ConstantInt>(Node->getOperand(TheIdx + 1))
                         ->getZExtValue();
      Offset -= Cur;
      MDNode *P = dyn_cast_or_null<MDNode>(Node->getOperand(TheIdx));
      if (!P)
        return TBAAStructTypeNode();
      return TBAAStructTypeNode(P);
    }
  };
}

namespace {
  /// TypeBasedAliasAnalysis - This is a simple alias analysis
  /// implementation that uses TypeBased to answer queries.
  class TypeBasedAliasAnalysis : public ImmutablePass,
                                 public AliasAnalysis {
  public:
    static char ID; // Class identification, replacement for typeinfo
    TypeBasedAliasAnalysis() : ImmutablePass(ID) {
      initializeTypeBasedAliasAnalysisPass(*PassRegistry::getPassRegistry());
    }

    bool doInitialization(Module &M) override;

    /// getAdjustedAnalysisPointer - This method is used when a pass implements
    /// an analysis interface through multiple inheritance.  If needed, it
    /// should override this to adjust the this pointer as needed for the
    /// specified pass info.
    void *getAdjustedAnalysisPointer(const void *PI) override {
      if (PI == &AliasAnalysis::ID)
        return (AliasAnalysis*)this;
      return this;
    }

    bool Aliases(const MDNode *A, const MDNode *B) const;
    bool PathAliases(const MDNode *A, const MDNode *B) const;

  private:
    void getAnalysisUsage(AnalysisUsage &AU) const override;
    AliasResult alias(const Location &LocA, const Location &LocB) override;
    bool pointsToConstantMemory(const Location &Loc, bool OrLocal) override;
    ModRefBehavior getModRefBehavior(ImmutableCallSite CS) override;
    ModRefBehavior getModRefBehavior(const Function *F) override;
    ModRefResult getModRefInfo(ImmutableCallSite CS,
                               const Location &Loc) override;
    ModRefResult getModRefInfo(ImmutableCallSite CS1,
                               ImmutableCallSite CS2) override;
  };
}  // End of anonymous namespace

// Register this pass...
char TypeBasedAliasAnalysis::ID = 0;
INITIALIZE_AG_PASS(TypeBasedAliasAnalysis, AliasAnalysis, "tbaa",
                   "Type-Based Alias Analysis", false, true, false)

ImmutablePass *llvm::createTypeBasedAliasAnalysisPass() {
  return new TypeBasedAliasAnalysis();
}

bool TypeBasedAliasAnalysis::doInitialization(Module &M) {
  InitializeAliasAnalysis(this, &M.getDataLayout());
  return true;
}

void
TypeBasedAliasAnalysis::getAnalysisUsage(AnalysisUsage &AU) const {
  AU.setPreservesAll();
  AliasAnalysis::getAnalysisUsage(AU);
}

/// Check the first operand of the tbaa tag node, if it is a MDNode, we treat
/// it as struct-path aware TBAA format, otherwise, we treat it as scalar TBAA
/// format.
static bool isStructPathTBAA(const MDNode *MD) {
  // Anonymous TBAA root starts with a MDNode and dragonegg uses it as
  // a TBAA tag.
  return isa<MDNode>(MD->getOperand(0)) && MD->getNumOperands() >= 3;
}

/// Aliases - Test whether the type represented by A may alias the
/// type represented by B.
bool
TypeBasedAliasAnalysis::Aliases(const MDNode *A,
                                const MDNode *B) const {
  // Make sure that both MDNodes are struct-path aware.
  if (isStructPathTBAA(A) && isStructPathTBAA(B))
    return PathAliases(A, B);

  // Keep track of the root node for A and B.
  TBAANode RootA, RootB;

  // Climb the tree from A to see if we reach B.
  for (TBAANode T(A); ; ) {
    if (T.getNode() == B)
      // B is an ancestor of A.
      return true;

    RootA = T;
    T = T.getParent();
    if (!T.getNode())
      break;
  }

  // Climb the tree from B to see if we reach A.
  for (TBAANode T(B); ; ) {
    if (T.getNode() == A)
      // A is an ancestor of B.
      return true;

    RootB = T;
    T = T.getParent();
    if (!T.getNode())
      break;
  }

  // Neither node is an ancestor of the other.
  
  // If they have different roots, they're part of different potentially
  // unrelated type systems, so we must be conservative.
  if (RootA.getNode() != RootB.getNode())
    return true;

  // If they have the same root, then we've proved there's no alias.
  return false;
}

/// Test whether the struct-path tag represented by A may alias the
/// struct-path tag represented by B.
bool
TypeBasedAliasAnalysis::PathAliases(const MDNode *A,
                                    const MDNode *B) const {
  // Verify that both input nodes are struct-path aware.
  assert(isStructPathTBAA(A) && "MDNode A is not struct-path aware.");
  assert(isStructPathTBAA(B) && "MDNode B is not struct-path aware.");

  // Keep track of the root node for A and B.
  TBAAStructTypeNode RootA, RootB;
  TBAAStructTagNode TagA(A), TagB(B);

  // TODO: We need to check if AccessType of TagA encloses AccessType of
  // TagB to support aggregate AccessType. If yes, return true.

  // Start from the base type of A, follow the edge with the correct offset in
  // the type DAG and adjust the offset until we reach the base type of B or
  // until we reach the Root node.
  // Compare the adjusted offset once we have the same base.

  // Climb the type DAG from base type of A to see if we reach base type of B.
  const MDNode *BaseA = TagA.getBaseType();
  const MDNode *BaseB = TagB.getBaseType();
  uint64_t OffsetA = TagA.getOffset(), OffsetB = TagB.getOffset();
  for (TBAAStructTypeNode T(BaseA); ; ) {
    if (T.getNode() == BaseB)
      // Base type of A encloses base type of B, check if the offsets match.
      return OffsetA == OffsetB;

    RootA = T;
    // Follow the edge with the correct offset, OffsetA will be adjusted to
    // be relative to the field type.
    T = T.getParent(OffsetA);
    if (!T.getNode())
      break;
  }

  // Reset OffsetA and climb the type DAG from base type of B to see if we reach
  // base type of A.
  OffsetA = TagA.getOffset();
  for (TBAAStructTypeNode T(BaseB); ; ) {
    if (T.getNode() == BaseA)
      // Base type of B encloses base type of A, check if the offsets match.
      return OffsetA == OffsetB;

    RootB = T;
    // Follow the edge with the correct offset, OffsetB will be adjusted to
    // be relative to the field type.
    T = T.getParent(OffsetB);
    if (!T.getNode())
      break;
  }

  // Neither node is an ancestor of the other.

  // If they have different roots, they're part of different potentially
  // unrelated type systems, so we must be conservative.
  if (RootA.getNode() != RootB.getNode())
    return true;

  // If they have the same root, then we've proved there's no alias.
  return false;
}

AliasAnalysis::AliasResult
TypeBasedAliasAnalysis::alias(const Location &LocA,
                              const Location &LocB) {
  if (!EnableTBAA)
    return AliasAnalysis::alias(LocA, LocB);

  // Get the attached MDNodes. If either value lacks a tbaa MDNode, we must
  // be conservative.
  const MDNode *AM = LocA.AATags.TBAA;
  if (!AM) return AliasAnalysis::alias(LocA, LocB);
  const MDNode *BM = LocB.AATags.TBAA;
  if (!BM) return AliasAnalysis::alias(LocA, LocB);

  // If they may alias, chain to the next AliasAnalysis.
  if (Aliases(AM, BM))
    return AliasAnalysis::alias(LocA, LocB);

  // Otherwise return a definitive result.
  return NoAlias;
}

bool TypeBasedAliasAnalysis::pointsToConstantMemory(const Location &Loc,
                                                    bool OrLocal) {
  if (!EnableTBAA)
    return AliasAnalysis::pointsToConstantMemory(Loc, OrLocal);

  const MDNode *M = Loc.AATags.TBAA;
  if (!M) return AliasAnalysis::pointsToConstantMemory(Loc, OrLocal);

  // If this is an "immutable" type, we can assume the pointer is pointing
  // to constant memory.
  if ((!isStructPathTBAA(M) && TBAANode(M).TypeIsImmutable()) ||
      (isStructPathTBAA(M) && TBAAStructTagNode(M).TypeIsImmutable()))
    return true;

  return AliasAnalysis::pointsToConstantMemory(Loc, OrLocal);
}

AliasAnalysis::ModRefBehavior
TypeBasedAliasAnalysis::getModRefBehavior(ImmutableCallSite CS) {
  if (!EnableTBAA)
    return AliasAnalysis::getModRefBehavior(CS);

  ModRefBehavior Min = UnknownModRefBehavior;

  // If this is an "immutable" type, we can assume the call doesn't write
  // to memory.
  if (const MDNode *M = CS.getInstruction()->getMDNode(LLVMContext::MD_tbaa))
    if ((!isStructPathTBAA(M) && TBAANode(M).TypeIsImmutable()) ||
        (isStructPathTBAA(M) && TBAAStructTagNode(M).TypeIsImmutable()))
      Min = OnlyReadsMemory;

  return ModRefBehavior(AliasAnalysis::getModRefBehavior(CS) & Min);
}

AliasAnalysis::ModRefBehavior
TypeBasedAliasAnalysis::getModRefBehavior(const Function *F) {
  // Functions don't have metadata. Just chain to the next implementation.
  return AliasAnalysis::getModRefBehavior(F);
}

AliasAnalysis::ModRefResult
TypeBasedAliasAnalysis::getModRefInfo(ImmutableCallSite CS,
                                      const Location &Loc) {
  if (!EnableTBAA)
    return AliasAnalysis::getModRefInfo(CS, Loc);

  if (const MDNode *L = Loc.AATags.TBAA)
<<<<<<< HEAD
    if (const MDNode *M = CS.getInstruction()->getMDNode(LLVMContext::MD_tbaa))
=======
    if (const MDNode *M =
            CS.getInstruction()->getMetadata(LLVMContext::MD_tbaa))
>>>>>>> 969bfdfe
      if (!Aliases(L, M))
        return NoModRef;

  return AliasAnalysis::getModRefInfo(CS, Loc);
}

AliasAnalysis::ModRefResult
TypeBasedAliasAnalysis::getModRefInfo(ImmutableCallSite CS1,
                                      ImmutableCallSite CS2) {
  if (!EnableTBAA)
    return AliasAnalysis::getModRefInfo(CS1, CS2);

<<<<<<< HEAD
  if (const MDNode *M1 = CS1.getInstruction()->getMDNode(LLVMContext::MD_tbaa))
    if (const MDNode *M2 =
            CS2.getInstruction()->getMDNode(LLVMContext::MD_tbaa))
=======
  if (const MDNode *M1 =
          CS1.getInstruction()->getMetadata(LLVMContext::MD_tbaa))
    if (const MDNode *M2 =
            CS2.getInstruction()->getMetadata(LLVMContext::MD_tbaa))
>>>>>>> 969bfdfe
      if (!Aliases(M1, M2))
        return NoModRef;

  return AliasAnalysis::getModRefInfo(CS1, CS2);
}

bool MDNode::isTBAAVtableAccess() const {
  if (!isStructPathTBAA(this)) {
    if (getNumOperands() < 1) return false;
    if (MDString *Tag1 = dyn_cast<MDString>(getOperand(0))) {
      if (Tag1->getString() == "vtable pointer") return true;
    }
    return false;
  }

  // For struct-path aware TBAA, we use the access type of the tag.
  if (getNumOperands() < 2) return false;
  MDNode *Tag = cast_or_null<MDNode>(getOperand(1));
  if (!Tag) return false;
  if (MDString *Tag1 = dyn_cast<MDString>(Tag->getOperand(0))) {
    if (Tag1->getString() == "vtable pointer") return true;
  }
  return false;  
}

MDNode *MDNode::getMostGenericTBAA(MDNode *A, MDNode *B) {
  if (!A || !B)
    return nullptr;

  if (A == B)
    return A;

  // For struct-path aware TBAA, we use the access type of the tag.
  bool StructPath = isStructPathTBAA(A) && isStructPathTBAA(B);
  if (StructPath) {
    A = cast_or_null<MDNode>(A->getOperand(1));
    if (!A) return nullptr;
    B = cast_or_null<MDNode>(B->getOperand(1));
    if (!B) return nullptr;
  }

  SmallSetVector<MDNode *, 4> PathA;
  MDNode *T = A;
  while (T) {
    if (PathA.count(T))
      report_fatal_error("Cycle found in TBAA metadata.");
    PathA.insert(T);
    T = T->getNumOperands() >= 2 ? cast_or_null<MDNode>(T->getOperand(1))
                                 : nullptr;
  }

  SmallSetVector<MDNode *, 4> PathB;
  T = B;
  while (T) {
    if (PathB.count(T))
      report_fatal_error("Cycle found in TBAA metadata.");
    PathB.insert(T);
    T = T->getNumOperands() >= 2 ? cast_or_null<MDNode>(T->getOperand(1))
                                 : nullptr;
  }

  int IA = PathA.size() - 1;
  int IB = PathB.size() - 1;

  MDNode *Ret = nullptr;
  while (IA >= 0 && IB >=0) {
    if (PathA[IA] == PathB[IB])
      Ret = PathA[IA];
    else
      break;
    --IA;
    --IB;
  }
  if (!StructPath)
    return Ret;

  if (!Ret)
    return nullptr;
  // We need to convert from a type node to a tag node.
  Type *Int64 = IntegerType::get(A->getContext(), 64);
  Metadata *Ops[3] = {Ret, Ret,
                      ConstantAsMetadata::get(ConstantInt::get(Int64, 0))};
  return MDNode::get(A->getContext(), Ops);
}

void Instruction::getAAMetadata(AAMDNodes &N, bool Merge) const {
  if (Merge)
    N.TBAA =
<<<<<<< HEAD
        MDNode::getMostGenericTBAA(N.TBAA, getMDNode(LLVMContext::MD_tbaa));
=======
        MDNode::getMostGenericTBAA(N.TBAA, getMetadata(LLVMContext::MD_tbaa));
>>>>>>> 969bfdfe
  else
    N.TBAA = getMDNode(LLVMContext::MD_tbaa);

  if (Merge)
<<<<<<< HEAD
    N.Scope =
        MDNode::intersect(N.Scope, getMDNode(LLVMContext::MD_alias_scope));
=======
    N.Scope = MDNode::getMostGenericAliasScope(
        N.Scope, getMetadata(LLVMContext::MD_alias_scope));
>>>>>>> 969bfdfe
  else
    N.Scope = getMDNode(LLVMContext::MD_alias_scope);

  if (Merge)
    N.NoAlias =
<<<<<<< HEAD
        MDNode::intersect(N.NoAlias, getMDNode(LLVMContext::MD_noalias));
=======
        MDNode::intersect(N.NoAlias, getMetadata(LLVMContext::MD_noalias));
>>>>>>> 969bfdfe
  else
    N.NoAlias = getMDNode(LLVMContext::MD_noalias);
}
<|MERGE_RESOLUTION|>--- conflicted
+++ resolved
@@ -499,7 +499,7 @@
 
   // If this is an "immutable" type, we can assume the call doesn't write
   // to memory.
-  if (const MDNode *M = CS.getInstruction()->getMDNode(LLVMContext::MD_tbaa))
+  if (const MDNode *M = CS.getInstruction()->getMetadata(LLVMContext::MD_tbaa))
     if ((!isStructPathTBAA(M) && TBAANode(M).TypeIsImmutable()) ||
         (isStructPathTBAA(M) && TBAAStructTagNode(M).TypeIsImmutable()))
       Min = OnlyReadsMemory;
@@ -520,12 +520,8 @@
     return AliasAnalysis::getModRefInfo(CS, Loc);
 
   if (const MDNode *L = Loc.AATags.TBAA)
-<<<<<<< HEAD
-    if (const MDNode *M = CS.getInstruction()->getMDNode(LLVMContext::MD_tbaa))
-=======
     if (const MDNode *M =
             CS.getInstruction()->getMetadata(LLVMContext::MD_tbaa))
->>>>>>> 969bfdfe
       if (!Aliases(L, M))
         return NoModRef;
 
@@ -538,16 +534,10 @@
   if (!EnableTBAA)
     return AliasAnalysis::getModRefInfo(CS1, CS2);
 
-<<<<<<< HEAD
-  if (const MDNode *M1 = CS1.getInstruction()->getMDNode(LLVMContext::MD_tbaa))
-    if (const MDNode *M2 =
-            CS2.getInstruction()->getMDNode(LLVMContext::MD_tbaa))
-=======
   if (const MDNode *M1 =
           CS1.getInstruction()->getMetadata(LLVMContext::MD_tbaa))
     if (const MDNode *M2 =
             CS2.getInstruction()->getMetadata(LLVMContext::MD_tbaa))
->>>>>>> 969bfdfe
       if (!Aliases(M1, M2))
         return NoModRef;
 
@@ -636,32 +626,19 @@
 void Instruction::getAAMetadata(AAMDNodes &N, bool Merge) const {
   if (Merge)
     N.TBAA =
-<<<<<<< HEAD
-        MDNode::getMostGenericTBAA(N.TBAA, getMDNode(LLVMContext::MD_tbaa));
-=======
         MDNode::getMostGenericTBAA(N.TBAA, getMetadata(LLVMContext::MD_tbaa));
->>>>>>> 969bfdfe
   else
-    N.TBAA = getMDNode(LLVMContext::MD_tbaa);
+    N.TBAA = getMetadata(LLVMContext::MD_tbaa);
 
   if (Merge)
-<<<<<<< HEAD
-    N.Scope =
-        MDNode::intersect(N.Scope, getMDNode(LLVMContext::MD_alias_scope));
-=======
     N.Scope = MDNode::getMostGenericAliasScope(
         N.Scope, getMetadata(LLVMContext::MD_alias_scope));
->>>>>>> 969bfdfe
   else
-    N.Scope = getMDNode(LLVMContext::MD_alias_scope);
+    N.Scope = getMetadata(LLVMContext::MD_alias_scope);
 
   if (Merge)
     N.NoAlias =
-<<<<<<< HEAD
-        MDNode::intersect(N.NoAlias, getMDNode(LLVMContext::MD_noalias));
-=======
         MDNode::intersect(N.NoAlias, getMetadata(LLVMContext::MD_noalias));
->>>>>>> 969bfdfe
   else
-    N.NoAlias = getMDNode(LLVMContext::MD_noalias);
-}
+    N.NoAlias = getMetadata(LLVMContext::MD_noalias);
+}
