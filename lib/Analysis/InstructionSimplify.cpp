--- conflicted
+++ resolved
@@ -48,15 +48,6 @@
   const DataLayout &DL;
   const TargetLibraryInfo *TLI;
   const DominatorTree *DT;
-<<<<<<< HEAD
-  AssumptionTracker *AT;
-  const Instruction *CxtI;
-
-  Query(const DataLayout *DL, const TargetLibraryInfo *tli,
-        const DominatorTree *dt, AssumptionTracker *at = nullptr,
-        const Instruction *cxti = nullptr)
-    : DL(DL), TLI(tli), DT(dt), AT(at), CxtI(cxti) {}
-=======
   AssumptionCache *AC;
   const Instruction *CxtI;
 
@@ -64,7 +55,6 @@
         const DominatorTree *dt, AssumptionCache *ac = nullptr,
         const Instruction *cxti = nullptr)
       : DL(DL), TLI(tli), DT(dt), AC(ac), CxtI(cxti) {}
->>>>>>> 969bfdfe
 };
 } // end anonymous namespace
 
@@ -594,19 +584,11 @@
 }
 
 Value *llvm::SimplifyAddInst(Value *Op0, Value *Op1, bool isNSW, bool isNUW,
-<<<<<<< HEAD
-                             const DataLayout *DL, const TargetLibraryInfo *TLI,
-                             const DominatorTree *DT, AssumptionTracker *AT,
-                             const Instruction *CxtI) {
-  return ::SimplifyAddInst(Op0, Op1, isNSW, isNUW,
-                           Query (DL, TLI, DT, AT, CxtI), RecursionLimit);
-=======
                              const DataLayout &DL, const TargetLibraryInfo *TLI,
                              const DominatorTree *DT, AssumptionCache *AC,
                              const Instruction *CxtI) {
   return ::SimplifyAddInst(Op0, Op1, isNSW, isNUW, Query(DL, TLI, DT, AC, CxtI),
                            RecursionLimit);
->>>>>>> 969bfdfe
 }
 
 /// \brief Compute the base pointer and cumulative constant offsets for V.
@@ -795,19 +777,11 @@
 }
 
 Value *llvm::SimplifySubInst(Value *Op0, Value *Op1, bool isNSW, bool isNUW,
-<<<<<<< HEAD
-                             const DataLayout *DL, const TargetLibraryInfo *TLI,
-                             const DominatorTree *DT, AssumptionTracker *AT,
-                             const Instruction *CxtI) {
-  return ::SimplifySubInst(Op0, Op1, isNSW, isNUW,
-                           Query (DL, TLI, DT, AT, CxtI), RecursionLimit);
-=======
                              const DataLayout &DL, const TargetLibraryInfo *TLI,
                              const DominatorTree *DT, AssumptionCache *AC,
                              const Instruction *CxtI) {
   return ::SimplifySubInst(Op0, Op1, isNSW, isNUW, Query(DL, TLI, DT, AC, CxtI),
                            RecursionLimit);
->>>>>>> 969bfdfe
 }
 
 /// Given operands for an FAdd, see if we can fold the result.  If not, this
@@ -982,64 +956,37 @@
 }
 
 Value *llvm::SimplifyFAddInst(Value *Op0, Value *Op1, FastMathFlags FMF,
-<<<<<<< HEAD
-                             const DataLayout *DL, const TargetLibraryInfo *TLI,
-                             const DominatorTree *DT, AssumptionTracker *AT,
-                             const Instruction *CxtI) {
-  return ::SimplifyFAddInst(Op0, Op1, FMF, Query (DL, TLI, DT, AT, CxtI),
-=======
                               const DataLayout &DL,
                               const TargetLibraryInfo *TLI,
                               const DominatorTree *DT, AssumptionCache *AC,
                               const Instruction *CxtI) {
   return ::SimplifyFAddInst(Op0, Op1, FMF, Query(DL, TLI, DT, AC, CxtI),
->>>>>>> 969bfdfe
                             RecursionLimit);
 }
 
 Value *llvm::SimplifyFSubInst(Value *Op0, Value *Op1, FastMathFlags FMF,
-<<<<<<< HEAD
-                             const DataLayout *DL, const TargetLibraryInfo *TLI,
-                             const DominatorTree *DT, AssumptionTracker *AT,
-                             const Instruction *CxtI) {
-  return ::SimplifyFSubInst(Op0, Op1, FMF, Query (DL, TLI, DT, AT, CxtI),
-=======
                               const DataLayout &DL,
                               const TargetLibraryInfo *TLI,
                               const DominatorTree *DT, AssumptionCache *AC,
                               const Instruction *CxtI) {
   return ::SimplifyFSubInst(Op0, Op1, FMF, Query(DL, TLI, DT, AC, CxtI),
->>>>>>> 969bfdfe
                             RecursionLimit);
 }
 
 Value *llvm::SimplifyFMulInst(Value *Op0, Value *Op1, FastMathFlags FMF,
                               const DataLayout &DL,
                               const TargetLibraryInfo *TLI,
-<<<<<<< HEAD
-                              const DominatorTree *DT,
-                              AssumptionTracker *AT,
-                              const Instruction *CxtI) {
-  return ::SimplifyFMulInst(Op0, Op1, FMF, Query (DL, TLI, DT, AT, CxtI),
-=======
                               const DominatorTree *DT, AssumptionCache *AC,
                               const Instruction *CxtI) {
   return ::SimplifyFMulInst(Op0, Op1, FMF, Query(DL, TLI, DT, AC, CxtI),
->>>>>>> 969bfdfe
                             RecursionLimit);
 }
 
 Value *llvm::SimplifyMulInst(Value *Op0, Value *Op1, const DataLayout &DL,
                              const TargetLibraryInfo *TLI,
-<<<<<<< HEAD
-                             const DominatorTree *DT, AssumptionTracker *AT,
-                             const Instruction *CxtI) {
-  return ::SimplifyMulInst(Op0, Op1, Query (DL, TLI, DT, AT, CxtI),
-=======
                              const DominatorTree *DT, AssumptionCache *AC,
                              const Instruction *CxtI) {
   return ::SimplifyMulInst(Op0, Op1, Query(DL, TLI, DT, AC, CxtI),
->>>>>>> 969bfdfe
                            RecursionLimit);
 }
 
@@ -1141,16 +1088,9 @@
 
 Value *llvm::SimplifySDivInst(Value *Op0, Value *Op1, const DataLayout &DL,
                               const TargetLibraryInfo *TLI,
-<<<<<<< HEAD
-                              const DominatorTree *DT,
-                              AssumptionTracker *AT,
-                              const Instruction *CxtI) {
-  return ::SimplifySDivInst(Op0, Op1, Query (DL, TLI, DT, AT, CxtI),
-=======
                               const DominatorTree *DT, AssumptionCache *AC,
                               const Instruction *CxtI) {
   return ::SimplifySDivInst(Op0, Op1, Query(DL, TLI, DT, AC, CxtI),
->>>>>>> 969bfdfe
                             RecursionLimit);
 }
 
@@ -1166,16 +1106,9 @@
 
 Value *llvm::SimplifyUDivInst(Value *Op0, Value *Op1, const DataLayout &DL,
                               const TargetLibraryInfo *TLI,
-<<<<<<< HEAD
-                              const DominatorTree *DT,
-                              AssumptionTracker *AT,
-                              const Instruction *CxtI) {
-  return ::SimplifyUDivInst(Op0, Op1, Query (DL, TLI, DT, AT, CxtI),
-=======
                               const DominatorTree *DT, AssumptionCache *AC,
                               const Instruction *CxtI) {
   return ::SimplifyUDivInst(Op0, Op1, Query(DL, TLI, DT, AC, CxtI),
->>>>>>> 969bfdfe
                             RecursionLimit);
 }
 
@@ -1201,16 +1134,9 @@
 Value *llvm::SimplifyFDivInst(Value *Op0, Value *Op1, FastMathFlags FMF,
                               const DataLayout &DL,
                               const TargetLibraryInfo *TLI,
-<<<<<<< HEAD
-                              const DominatorTree *DT,
-                              AssumptionTracker *AT,
-                              const Instruction *CxtI) {
-  return ::SimplifyFDivInst(Op0, Op1, Query (DL, TLI, DT, AT, CxtI),
-=======
                               const DominatorTree *DT, AssumptionCache *AC,
                               const Instruction *CxtI) {
   return ::SimplifyFDivInst(Op0, Op1, FMF, Query(DL, TLI, DT, AC, CxtI),
->>>>>>> 969bfdfe
                             RecursionLimit);
 }
 
@@ -1287,16 +1213,9 @@
 
 Value *llvm::SimplifySRemInst(Value *Op0, Value *Op1, const DataLayout &DL,
                               const TargetLibraryInfo *TLI,
-<<<<<<< HEAD
-                              const DominatorTree *DT,
-                              AssumptionTracker *AT,
-                              const Instruction *CxtI) {
-  return ::SimplifySRemInst(Op0, Op1, Query (DL, TLI, DT, AT, CxtI),
-=======
                               const DominatorTree *DT, AssumptionCache *AC,
                               const Instruction *CxtI) {
   return ::SimplifySRemInst(Op0, Op1, Query(DL, TLI, DT, AC, CxtI),
->>>>>>> 969bfdfe
                             RecursionLimit);
 }
 
@@ -1312,16 +1231,9 @@
 
 Value *llvm::SimplifyURemInst(Value *Op0, Value *Op1, const DataLayout &DL,
                               const TargetLibraryInfo *TLI,
-<<<<<<< HEAD
-                              const DominatorTree *DT,
-                              AssumptionTracker *AT,
-                              const Instruction *CxtI) {
-  return ::SimplifyURemInst(Op0, Op1, Query (DL, TLI, DT, AT, CxtI),
-=======
                               const DominatorTree *DT, AssumptionCache *AC,
                               const Instruction *CxtI) {
   return ::SimplifyURemInst(Op0, Op1, Query(DL, TLI, DT, AC, CxtI),
->>>>>>> 969bfdfe
                             RecursionLimit);
 }
 
@@ -1347,16 +1259,9 @@
 Value *llvm::SimplifyFRemInst(Value *Op0, Value *Op1, FastMathFlags FMF,
                               const DataLayout &DL,
                               const TargetLibraryInfo *TLI,
-<<<<<<< HEAD
-                              const DominatorTree *DT,
-                              AssumptionTracker *AT,
-                              const Instruction *CxtI) {
-  return ::SimplifyFRemInst(Op0, Op1, Query (DL, TLI, DT, AT, CxtI),
-=======
                               const DominatorTree *DT, AssumptionCache *AC,
                               const Instruction *CxtI) {
   return ::SimplifyFRemInst(Op0, Op1, FMF, Query(DL, TLI, DT, AC, CxtI),
->>>>>>> 969bfdfe
                             RecursionLimit);
 }
 
@@ -1437,26 +1342,18 @@
   if (Op0 == Op1)
     return Constant::getNullValue(Op0->getType());
 
-<<<<<<< HEAD
-=======
   // undef >> X -> 0
   // undef >> X -> undef (if it's exact)
   if (match(Op0, m_Undef()))
     return isExact ? Op0 : Constant::getNullValue(Op0->getType());
 
->>>>>>> 969bfdfe
   // The low bit cannot be shifted out of an exact shift if it is set.
   if (isExact) {
     unsigned BitWidth = Op0->getType()->getScalarSizeInBits();
     APInt Op0KnownZero(BitWidth, 0);
     APInt Op0KnownOne(BitWidth, 0);
-<<<<<<< HEAD
-    computeKnownBits(Op0, Op0KnownZero, Op0KnownOne, Q.DL, /*Depth=*/0, Q.AT, Q.CxtI,
-                     Q.DT);
-=======
     computeKnownBits(Op0, Op0KnownZero, Op0KnownOne, Q.DL, /*Depth=*/0, Q.AC,
                      Q.CxtI, Q.DT);
->>>>>>> 969bfdfe
     if (Op0KnownOne[0])
       return Op0;
   }
@@ -1484,17 +1381,10 @@
 }
 
 Value *llvm::SimplifyShlInst(Value *Op0, Value *Op1, bool isNSW, bool isNUW,
-<<<<<<< HEAD
-                             const DataLayout *DL, const TargetLibraryInfo *TLI,
-                             const DominatorTree *DT, AssumptionTracker *AT,
-                             const Instruction *CxtI) {
-  return ::SimplifyShlInst(Op0, Op1, isNSW, isNUW, Query (DL, TLI, DT, AT, CxtI),
-=======
                              const DataLayout &DL, const TargetLibraryInfo *TLI,
                              const DominatorTree *DT, AssumptionCache *AC,
                              const Instruction *CxtI) {
   return ::SimplifyShlInst(Op0, Op1, isNSW, isNUW, Query(DL, TLI, DT, AC, CxtI),
->>>>>>> 969bfdfe
                            RecursionLimit);
 }
 
@@ -1505,13 +1395,6 @@
   if (Value *V = SimplifyRightShift(Instruction::LShr, Op0, Op1, isExact, Q,
                                     MaxRecurse))
       return V;
-<<<<<<< HEAD
-
-  // undef >>l X -> 0
-  if (match(Op0, m_Undef()))
-    return Constant::getNullValue(Op0->getType());
-=======
->>>>>>> 969bfdfe
 
   // (X << A) >> A -> X
   Value *X;
@@ -1524,16 +1407,9 @@
 Value *llvm::SimplifyLShrInst(Value *Op0, Value *Op1, bool isExact,
                               const DataLayout &DL,
                               const TargetLibraryInfo *TLI,
-<<<<<<< HEAD
-                              const DominatorTree *DT,
-                              AssumptionTracker *AT,
-                              const Instruction *CxtI) {
-  return ::SimplifyLShrInst(Op0, Op1, isExact, Query (DL, TLI, DT, AT, CxtI),
-=======
                               const DominatorTree *DT, AssumptionCache *AC,
                               const Instruction *CxtI) {
   return ::SimplifyLShrInst(Op0, Op1, isExact, Query(DL, TLI, DT, AC, CxtI),
->>>>>>> 969bfdfe
                             RecursionLimit);
 }
 
@@ -1555,11 +1431,7 @@
     return X;
 
   // Arithmetic shifting an all-sign-bit value is a no-op.
-<<<<<<< HEAD
-  unsigned NumSignBits = ComputeNumSignBits(Op0, Q.DL, 0, Q.AT, Q.CxtI, Q.DT);
-=======
   unsigned NumSignBits = ComputeNumSignBits(Op0, Q.DL, 0, Q.AC, Q.CxtI, Q.DT);
->>>>>>> 969bfdfe
   if (NumSignBits == Op0->getType()->getScalarSizeInBits())
     return Op0;
 
@@ -1569,15 +1441,6 @@
 Value *llvm::SimplifyAShrInst(Value *Op0, Value *Op1, bool isExact,
                               const DataLayout &DL,
                               const TargetLibraryInfo *TLI,
-<<<<<<< HEAD
-                              const DominatorTree *DT,
-                              AssumptionTracker *AT,
-                              const Instruction *CxtI) {
-  return ::SimplifyAShrInst(Op0, Op1, isExact, Query (DL, TLI, DT, AT, CxtI),
-                            RecursionLimit);
-}
-
-=======
                               const DominatorTree *DT, AssumptionCache *AC,
                               const Instruction *CxtI) {
   return ::SimplifyAShrInst(Op0, Op1, isExact, Query(DL, TLI, DT, AC, CxtI),
@@ -1625,20 +1488,16 @@
   return nullptr;
 }
 
->>>>>>> 969bfdfe
 // Simplify (and (icmp ...) (icmp ...)) to true when we can tell that the range
 // of possible values cannot be satisfied.
 static Value *SimplifyAndOfICmps(ICmpInst *Op0, ICmpInst *Op1) {
   ICmpInst::Predicate Pred0, Pred1;
   ConstantInt *CI1, *CI2;
   Value *V;
-<<<<<<< HEAD
-=======
 
   if (Value *X = simplifyUnsignedRangeCheck(Op0, Op1, /*IsAnd=*/true))
     return X;
 
->>>>>>> 969bfdfe
   if (!match(Op0, m_ICmp(Pred0, m_Add(m_Value(V), m_ConstantInt(CI1)),
                          m_ConstantInt(CI2))))
    return nullptr;
@@ -1731,17 +1590,11 @@
   // A & (-A) = A if A is a power of two or zero.
   if (match(Op0, m_Neg(m_Specific(Op1))) ||
       match(Op1, m_Neg(m_Specific(Op0)))) {
-<<<<<<< HEAD
-    if (isKnownToBeAPowerOfTwo(Op0, /*OrZero*/true, 0, Q.AT, Q.CxtI, Q.DT))
-      return Op0;
-    if (isKnownToBeAPowerOfTwo(Op1, /*OrZero*/true, 0, Q.AT, Q.CxtI, Q.DT))
-=======
     if (isKnownToBeAPowerOfTwo(Op0, Q.DL, /*OrZero*/ true, 0, Q.AC, Q.CxtI,
                                Q.DT))
       return Op0;
     if (isKnownToBeAPowerOfTwo(Op1, Q.DL, /*OrZero*/ true, 0, Q.AC, Q.CxtI,
                                Q.DT))
->>>>>>> 969bfdfe
       return Op1;
   }
 
@@ -1788,15 +1641,9 @@
 
 Value *llvm::SimplifyAndInst(Value *Op0, Value *Op1, const DataLayout &DL,
                              const TargetLibraryInfo *TLI,
-<<<<<<< HEAD
-                             const DominatorTree *DT, AssumptionTracker *AT,
-                             const Instruction *CxtI) {
-  return ::SimplifyAndInst(Op0, Op1, Query (DL, TLI, DT, AT, CxtI),
-=======
                              const DominatorTree *DT, AssumptionCache *AC,
                              const Instruction *CxtI) {
   return ::SimplifyAndInst(Op0, Op1, Query(DL, TLI, DT, AC, CxtI),
->>>>>>> 969bfdfe
                            RecursionLimit);
 }
 
@@ -1806,13 +1653,10 @@
   ICmpInst::Predicate Pred0, Pred1;
   ConstantInt *CI1, *CI2;
   Value *V;
-<<<<<<< HEAD
-=======
 
   if (Value *X = simplifyUnsignedRangeCheck(Op0, Op1, /*IsAnd=*/false))
     return X;
 
->>>>>>> 969bfdfe
   if (!match(Op0, m_ICmp(Pred0, m_Add(m_Value(V), m_ConstantInt(CI1)),
                          m_ConstantInt(CI2))))
    return nullptr;
@@ -1953,38 +1797,22 @@
       if ((C2->getValue() & (C2->getValue() + 1)) == 0 && // C2 == 0+1+
           match(A, m_Add(m_Value(V1), m_Value(V2)))) {
         // Add commutes, try both ways.
-<<<<<<< HEAD
-        if (V1 == B && MaskedValueIsZero(V2, C2->getValue(), Q.DL,
-                                         0, Q.AT, Q.CxtI, Q.DT))
-          return A;
-        if (V2 == B && MaskedValueIsZero(V1, C2->getValue(), Q.DL,
-                                         0, Q.AT, Q.CxtI, Q.DT))
-=======
         if (V1 == B &&
             MaskedValueIsZero(V2, C2->getValue(), Q.DL, 0, Q.AC, Q.CxtI, Q.DT))
           return A;
         if (V2 == B &&
             MaskedValueIsZero(V1, C2->getValue(), Q.DL, 0, Q.AC, Q.CxtI, Q.DT))
->>>>>>> 969bfdfe
           return A;
       }
       // Or commutes, try both ways.
       if ((C1->getValue() & (C1->getValue() + 1)) == 0 &&
           match(B, m_Add(m_Value(V1), m_Value(V2)))) {
         // Add commutes, try both ways.
-<<<<<<< HEAD
-        if (V1 == A && MaskedValueIsZero(V2, C1->getValue(), Q.DL,
-                                         0, Q.AT, Q.CxtI, Q.DT))
-          return B;
-        if (V2 == A && MaskedValueIsZero(V1, C1->getValue(), Q.DL,
-                                         0, Q.AT, Q.CxtI, Q.DT))
-=======
         if (V1 == A &&
             MaskedValueIsZero(V2, C1->getValue(), Q.DL, 0, Q.AC, Q.CxtI, Q.DT))
           return B;
         if (V2 == A &&
             MaskedValueIsZero(V1, C1->getValue(), Q.DL, 0, Q.AC, Q.CxtI, Q.DT))
->>>>>>> 969bfdfe
           return B;
       }
     }
@@ -2001,15 +1829,9 @@
 
 Value *llvm::SimplifyOrInst(Value *Op0, Value *Op1, const DataLayout &DL,
                             const TargetLibraryInfo *TLI,
-<<<<<<< HEAD
-                            const DominatorTree *DT, AssumptionTracker *AT,
-                            const Instruction *CxtI) {
-  return ::SimplifyOrInst(Op0, Op1, Query (DL, TLI, DT, AT, CxtI),
-=======
                             const DominatorTree *DT, AssumptionCache *AC,
                             const Instruction *CxtI) {
   return ::SimplifyOrInst(Op0, Op1, Query(DL, TLI, DT, AC, CxtI),
->>>>>>> 969bfdfe
                           RecursionLimit);
 }
 
@@ -2064,15 +1886,9 @@
 
 Value *llvm::SimplifyXorInst(Value *Op0, Value *Op1, const DataLayout &DL,
                              const TargetLibraryInfo *TLI,
-<<<<<<< HEAD
-                             const DominatorTree *DT, AssumptionTracker *AT,
-                             const Instruction *CxtI) {
-  return ::SimplifyXorInst(Op0, Op1, Query (DL, TLI, DT, AT, CxtI),
-=======
                              const DominatorTree *DT, AssumptionCache *AC,
                              const Instruction *CxtI) {
   return ::SimplifyXorInst(Op0, Op1, Query(DL, TLI, DT, AC, CxtI),
->>>>>>> 969bfdfe
                            RecursionLimit);
 }
 
@@ -2371,49 +2187,23 @@
       return getTrue(ITy);
     case ICmpInst::ICMP_EQ:
     case ICmpInst::ICMP_ULE:
-<<<<<<< HEAD
-      if (isKnownNonZero(LHS, Q.DL, 0, Q.AT, Q.CxtI, Q.DT))
-=======
       if (isKnownNonZero(LHS, Q.DL, 0, Q.AC, Q.CxtI, Q.DT))
->>>>>>> 969bfdfe
         return getFalse(ITy);
       break;
     case ICmpInst::ICMP_NE:
     case ICmpInst::ICMP_UGT:
-<<<<<<< HEAD
-      if (isKnownNonZero(LHS, Q.DL, 0, Q.AT, Q.CxtI, Q.DT))
-        return getTrue(ITy);
-      break;
-    case ICmpInst::ICMP_SLT:
-      ComputeSignBit(LHS, LHSKnownNonNegative, LHSKnownNegative, Q.DL,
-                     0, Q.AT, Q.CxtI, Q.DT);
-=======
       if (isKnownNonZero(LHS, Q.DL, 0, Q.AC, Q.CxtI, Q.DT))
         return getTrue(ITy);
       break;
     case ICmpInst::ICMP_SLT:
       ComputeSignBit(LHS, LHSKnownNonNegative, LHSKnownNegative, Q.DL, 0, Q.AC,
                      Q.CxtI, Q.DT);
->>>>>>> 969bfdfe
       if (LHSKnownNegative)
         return getTrue(ITy);
       if (LHSKnownNonNegative)
         return getFalse(ITy);
       break;
     case ICmpInst::ICMP_SLE:
-<<<<<<< HEAD
-      ComputeSignBit(LHS, LHSKnownNonNegative, LHSKnownNegative, Q.DL,
-                     0, Q.AT, Q.CxtI, Q.DT);
-      if (LHSKnownNegative)
-        return getTrue(ITy);
-      if (LHSKnownNonNegative && isKnownNonZero(LHS, Q.DL,
-                                                0, Q.AT, Q.CxtI, Q.DT))
-        return getFalse(ITy);
-      break;
-    case ICmpInst::ICMP_SGE:
-      ComputeSignBit(LHS, LHSKnownNonNegative, LHSKnownNegative, Q.DL,
-                     0, Q.AT, Q.CxtI, Q.DT);
-=======
       ComputeSignBit(LHS, LHSKnownNonNegative, LHSKnownNegative, Q.DL, 0, Q.AC,
                      Q.CxtI, Q.DT);
       if (LHSKnownNegative)
@@ -2425,28 +2215,18 @@
     case ICmpInst::ICMP_SGE:
       ComputeSignBit(LHS, LHSKnownNonNegative, LHSKnownNegative, Q.DL, 0, Q.AC,
                      Q.CxtI, Q.DT);
->>>>>>> 969bfdfe
       if (LHSKnownNegative)
         return getFalse(ITy);
       if (LHSKnownNonNegative)
         return getTrue(ITy);
       break;
     case ICmpInst::ICMP_SGT:
-<<<<<<< HEAD
-      ComputeSignBit(LHS, LHSKnownNonNegative, LHSKnownNegative, Q.DL,
-                     0, Q.AT, Q.CxtI, Q.DT);
-      if (LHSKnownNegative)
-        return getFalse(ITy);
-      if (LHSKnownNonNegative && isKnownNonZero(LHS, Q.DL, 
-                                                0, Q.AT, Q.CxtI, Q.DT))
-=======
       ComputeSignBit(LHS, LHSKnownNonNegative, LHSKnownNegative, Q.DL, 0, Q.AC,
                      Q.CxtI, Q.DT);
       if (LHSKnownNegative)
         return getFalse(ITy);
       if (LHSKnownNonNegative &&
           isKnownNonZero(LHS, Q.DL, 0, Q.AC, Q.CxtI, Q.DT))
->>>>>>> 969bfdfe
         return getTrue(ITy);
       break;
     }
@@ -2735,30 +2515,6 @@
     }
   }
 
-<<<<<<< HEAD
-  // If a bit is known to be zero for A and known to be one for B,
-  // then A and B cannot be equal.
-  if (ICmpInst::isEquality(Pred)) {
-    if (ConstantInt *CI = dyn_cast<ConstantInt>(RHS)) {
-      uint32_t BitWidth = CI->getBitWidth();
-      APInt LHSKnownZero(BitWidth, 0);
-      APInt LHSKnownOne(BitWidth, 0);
-      computeKnownBits(LHS, LHSKnownZero, LHSKnownOne, Q.DL,
-                       0, Q.AT, Q.CxtI, Q.DT);
-      APInt RHSKnownZero(BitWidth, 0);
-      APInt RHSKnownOne(BitWidth, 0);
-      computeKnownBits(RHS, RHSKnownZero, RHSKnownOne, Q.DL,
-                       0, Q.AT, Q.CxtI, Q.DT);
-      if (((LHSKnownOne & RHSKnownZero) != 0) ||
-          ((LHSKnownZero & RHSKnownOne) != 0))
-        return (Pred == ICmpInst::ICMP_EQ)
-                   ? ConstantInt::getFalse(CI->getContext())
-                   : ConstantInt::getTrue(CI->getContext());
-    }
-  }
-
-=======
->>>>>>> 969bfdfe
   // Special logic for binary operators.
   BinaryOperator *LBO = dyn_cast<BinaryOperator>(LHS);
   BinaryOperator *RBO = dyn_cast<BinaryOperator>(RHS);
@@ -2886,13 +2642,8 @@
       break;
     case ICmpInst::ICMP_SGT:
     case ICmpInst::ICMP_SGE:
-<<<<<<< HEAD
-      ComputeSignBit(RHS, KnownNonNegative, KnownNegative, Q.DL,
-                     0, Q.AT, Q.CxtI, Q.DT);
-=======
       ComputeSignBit(RHS, KnownNonNegative, KnownNegative, Q.DL, 0, Q.AC,
                      Q.CxtI, Q.DT);
->>>>>>> 969bfdfe
       if (!KnownNonNegative)
         break;
       // fall-through
@@ -2902,13 +2653,8 @@
       return getFalse(ITy);
     case ICmpInst::ICMP_SLT:
     case ICmpInst::ICMP_SLE:
-<<<<<<< HEAD
-      ComputeSignBit(RHS, KnownNonNegative, KnownNegative, Q.DL,
-                     0, Q.AT, Q.CxtI, Q.DT);
-=======
       ComputeSignBit(RHS, KnownNonNegative, KnownNegative, Q.DL, 0, Q.AC,
                      Q.CxtI, Q.DT);
->>>>>>> 969bfdfe
       if (!KnownNonNegative)
         break;
       // fall-through
@@ -2927,13 +2673,8 @@
       break;
     case ICmpInst::ICMP_SGT:
     case ICmpInst::ICMP_SGE:
-<<<<<<< HEAD
-      ComputeSignBit(LHS, KnownNonNegative, KnownNegative, Q.DL,
-                     0, Q.AT, Q.CxtI, Q.DT);
-=======
       ComputeSignBit(LHS, KnownNonNegative, KnownNegative, Q.DL, 0, Q.AC,
                      Q.CxtI, Q.DT);
->>>>>>> 969bfdfe
       if (!KnownNonNegative)
         break;
       // fall-through
@@ -2943,13 +2684,8 @@
       return getTrue(ITy);
     case ICmpInst::ICMP_SLT:
     case ICmpInst::ICMP_SLE:
-<<<<<<< HEAD
-      ComputeSignBit(LHS, KnownNonNegative, KnownNegative, Q.DL,
-                     0, Q.AT, Q.CxtI, Q.DT);
-=======
       ComputeSignBit(LHS, KnownNonNegative, KnownNegative, Q.DL, 0, Q.AC,
                      Q.CxtI, Q.DT);
->>>>>>> 969bfdfe
       if (!KnownNonNegative)
         break;
       // fall-through
@@ -3286,16 +3022,9 @@
 Value *llvm::SimplifyICmpInst(unsigned Predicate, Value *LHS, Value *RHS,
                               const DataLayout &DL,
                               const TargetLibraryInfo *TLI,
-<<<<<<< HEAD
-                              const DominatorTree *DT,
-                              AssumptionTracker *AT,
-                              Instruction *CxtI) {
-  return ::SimplifyICmpInst(Predicate, LHS, RHS, Query (DL, TLI, DT, AT, CxtI),
-=======
                               const DominatorTree *DT, AssumptionCache *AC,
                               Instruction *CxtI) {
   return ::SimplifyICmpInst(Predicate, LHS, RHS, Query(DL, TLI, DT, AC, CxtI),
->>>>>>> 969bfdfe
                             RecursionLimit);
 }
 
@@ -3409,16 +3138,9 @@
 Value *llvm::SimplifyFCmpInst(unsigned Predicate, Value *LHS, Value *RHS,
                               const DataLayout &DL,
                               const TargetLibraryInfo *TLI,
-<<<<<<< HEAD
-                              const DominatorTree *DT,
-                              AssumptionTracker *AT,
-                              const Instruction *CxtI) {
-  return ::SimplifyFCmpInst(Predicate, LHS, RHS, Query (DL, TLI, DT, AT, CxtI),
-=======
                               const DominatorTree *DT, AssumptionCache *AC,
                               const Instruction *CxtI) {
   return ::SimplifyFCmpInst(Predicate, LHS, RHS, Query(DL, TLI, DT, AC, CxtI),
->>>>>>> 969bfdfe
                             RecursionLimit);
 }
 
@@ -3511,18 +3233,10 @@
 Value *llvm::SimplifySelectInst(Value *Cond, Value *TrueVal, Value *FalseVal,
                                 const DataLayout &DL,
                                 const TargetLibraryInfo *TLI,
-<<<<<<< HEAD
-                                const DominatorTree *DT,
-                                AssumptionTracker *AT,
-                                const Instruction *CxtI) {
-  return ::SimplifySelectInst(Cond, TrueVal, FalseVal,
-                              Query (DL, TLI, DT, AT, CxtI), RecursionLimit);
-=======
                                 const DominatorTree *DT, AssumptionCache *AC,
                                 const Instruction *CxtI) {
   return ::SimplifySelectInst(Cond, TrueVal, FalseVal,
                               Query(DL, TLI, DT, AC, CxtI), RecursionLimit);
->>>>>>> 969bfdfe
 }
 
 /// SimplifyGEPInst - Given operands for an GetElementPtrInst, see if we can
@@ -3551,17 +3265,10 @@
       return Ops[0];
 
     Type *Ty = PtrTy->getElementType();
-<<<<<<< HEAD
-    if (Q.DL && Ty->isSized()) {
-      Value *P;
-      uint64_t C;
-      uint64_t TyAllocSize = Q.DL->getTypeAllocSize(Ty);
-=======
     if (Ty->isSized()) {
       Value *P;
       uint64_t C;
       uint64_t TyAllocSize = Q.DL.getTypeAllocSize(Ty);
->>>>>>> 969bfdfe
       // getelementptr P, N -> P if P points to a type of zero size.
       if (TyAllocSize == 0)
         return Ops[0];
@@ -3569,11 +3276,7 @@
       // The following transforms are only safe if the ptrtoint cast
       // doesn't truncate the pointers.
       if (Ops[1]->getType()->getScalarSizeInBits() ==
-<<<<<<< HEAD
-          Q.DL->getPointerSizeInBits(AS)) {
-=======
           Q.DL.getPointerSizeInBits(AS)) {
->>>>>>> 969bfdfe
         auto PtrToIntOrZero = [GEPTy](Value *P) -> Value * {
           if (match(P, m_Zero()))
             return Constant::getNullValue(GEPTy);
@@ -3620,15 +3323,9 @@
 
 Value *llvm::SimplifyGEPInst(ArrayRef<Value *> Ops, const DataLayout &DL,
                              const TargetLibraryInfo *TLI,
-<<<<<<< HEAD
-                             const DominatorTree *DT, AssumptionTracker *AT,
-                             const Instruction *CxtI) {
-  return ::SimplifyGEPInst(Ops, Query (DL, TLI, DT, AT, CxtI), RecursionLimit);
-=======
                              const DominatorTree *DT, AssumptionCache *AC,
                              const Instruction *CxtI) {
   return ::SimplifyGEPInst(Ops, Query(DL, TLI, DT, AC, CxtI), RecursionLimit);
->>>>>>> 969bfdfe
 }
 
 /// SimplifyInsertValueInst - Given operands for an InsertValueInst, see if we
@@ -3660,23 +3357,11 @@
   return nullptr;
 }
 
-<<<<<<< HEAD
-Value *llvm::SimplifyInsertValueInst(Value *Agg, Value *Val,
-                                     ArrayRef<unsigned> Idxs,
-                                     const DataLayout *DL,
-                                     const TargetLibraryInfo *TLI,
-                                     const DominatorTree *DT,
-                                     AssumptionTracker *AT,
-                                     const Instruction *CxtI) {
-  return ::SimplifyInsertValueInst(Agg, Val, Idxs,
-                                   Query (DL, TLI, DT, AT, CxtI),
-=======
 Value *llvm::SimplifyInsertValueInst(
     Value *Agg, Value *Val, ArrayRef<unsigned> Idxs, const DataLayout &DL,
     const TargetLibraryInfo *TLI, const DominatorTree *DT, AssumptionCache *AC,
     const Instruction *CxtI) {
   return ::SimplifyInsertValueInst(Agg, Val, Idxs, Query(DL, TLI, DT, AC, CxtI),
->>>>>>> 969bfdfe
                                    RecursionLimit);
 }
 
@@ -3723,16 +3408,9 @@
 
 Value *llvm::SimplifyTruncInst(Value *Op, Type *Ty, const DataLayout &DL,
                                const TargetLibraryInfo *TLI,
-<<<<<<< HEAD
-                               const DominatorTree *DT,
-                               AssumptionTracker *AT,
-                               const Instruction *CxtI) {
-  return ::SimplifyTruncInst(Op, Ty, Query (DL, TLI, DT, AT, CxtI),
-=======
                                const DominatorTree *DT, AssumptionCache *AC,
                                const Instruction *CxtI) {
   return ::SimplifyTruncInst(Op, Ty, Query(DL, TLI, DT, AC, CxtI),
->>>>>>> 969bfdfe
                              RecursionLimit);
 }
 
@@ -3825,13 +3503,6 @@
 }
 
 Value *llvm::SimplifyBinOp(unsigned Opcode, Value *LHS, Value *RHS,
-<<<<<<< HEAD
-                           const DataLayout *DL, const TargetLibraryInfo *TLI,
-                           const DominatorTree *DT, AssumptionTracker *AT,
-                           const Instruction *CxtI) {
-  return ::SimplifyBinOp(Opcode, LHS, RHS, Query (DL, TLI, DT, AT, CxtI),
-                         RecursionLimit);
-=======
                            const DataLayout &DL, const TargetLibraryInfo *TLI,
                            const DominatorTree *DT, AssumptionCache *AC,
                            const Instruction *CxtI) {
@@ -3846,7 +3517,6 @@
                              const Instruction *CxtI) {
   return ::SimplifyFPBinOp(Opcode, LHS, RHS, FMF, Query(DL, TLI, DT, AC, CxtI),
                            RecursionLimit);
->>>>>>> 969bfdfe
 }
 
 /// SimplifyCmpInst - Given operands for a CmpInst, see if we can
@@ -3859,17 +3529,10 @@
 }
 
 Value *llvm::SimplifyCmpInst(unsigned Predicate, Value *LHS, Value *RHS,
-<<<<<<< HEAD
-                             const DataLayout *DL, const TargetLibraryInfo *TLI,
-                             const DominatorTree *DT, AssumptionTracker *AT,
-                             const Instruction *CxtI) {
-  return ::SimplifyCmpInst(Predicate, LHS, RHS, Query (DL, TLI, DT, AT, CxtI),
-=======
                              const DataLayout &DL, const TargetLibraryInfo *TLI,
                              const DominatorTree *DT, AssumptionCache *AC,
                              const Instruction *CxtI) {
   return ::SimplifyCmpInst(Predicate, LHS, RHS, Query(DL, TLI, DT, AC, CxtI),
->>>>>>> 969bfdfe
                            RecursionLimit);
 }
 
@@ -3942,47 +3605,26 @@
 }
 
 Value *llvm::SimplifyCall(Value *V, User::op_iterator ArgBegin,
-<<<<<<< HEAD
-                          User::op_iterator ArgEnd, const DataLayout *DL,
-                          const TargetLibraryInfo *TLI,
-                          const DominatorTree *DT, AssumptionTracker *AT,
-                          const Instruction *CxtI) {
-  return ::SimplifyCall(V, ArgBegin, ArgEnd, Query(DL, TLI, DT, AT, CxtI),
-=======
                           User::op_iterator ArgEnd, const DataLayout &DL,
                           const TargetLibraryInfo *TLI, const DominatorTree *DT,
                           AssumptionCache *AC, const Instruction *CxtI) {
   return ::SimplifyCall(V, ArgBegin, ArgEnd, Query(DL, TLI, DT, AC, CxtI),
->>>>>>> 969bfdfe
                         RecursionLimit);
 }
 
 Value *llvm::SimplifyCall(Value *V, ArrayRef<Value *> Args,
-<<<<<<< HEAD
-                          const DataLayout *DL, const TargetLibraryInfo *TLI,
-                          const DominatorTree *DT, AssumptionTracker *AT,
-                          const Instruction *CxtI) {
-  return ::SimplifyCall(V, Args.begin(), Args.end(),
-                        Query(DL, TLI, DT, AT, CxtI), RecursionLimit);
-=======
                           const DataLayout &DL, const TargetLibraryInfo *TLI,
                           const DominatorTree *DT, AssumptionCache *AC,
                           const Instruction *CxtI) {
   return ::SimplifyCall(V, Args.begin(), Args.end(),
                         Query(DL, TLI, DT, AC, CxtI), RecursionLimit);
->>>>>>> 969bfdfe
 }
 
 /// SimplifyInstruction - See if we can compute a simplified version of this
 /// instruction.  If not, this returns null.
 Value *llvm::SimplifyInstruction(Instruction *I, const DataLayout &DL,
                                  const TargetLibraryInfo *TLI,
-<<<<<<< HEAD
-                                 const DominatorTree *DT,
-                                 AssumptionTracker *AT) {
-=======
                                  const DominatorTree *DT, AssumptionCache *AC) {
->>>>>>> 969bfdfe
   Value *Result;
 
   switch (I->getOpcode()) {
@@ -3991,70 +3633,21 @@
     break;
   case Instruction::FAdd:
     Result = SimplifyFAddInst(I->getOperand(0), I->getOperand(1),
-<<<<<<< HEAD
-                              I->getFastMathFlags(), DL, TLI, DT, AT, I);
-=======
                               I->getFastMathFlags(), DL, TLI, DT, AC, I);
->>>>>>> 969bfdfe
     break;
   case Instruction::Add:
     Result = SimplifyAddInst(I->getOperand(0), I->getOperand(1),
                              cast<BinaryOperator>(I)->hasNoSignedWrap(),
-<<<<<<< HEAD
-                             cast<BinaryOperator>(I)->hasNoUnsignedWrap(),
-                             DL, TLI, DT, AT, I);
-    break;
-  case Instruction::FSub:
-    Result = SimplifyFSubInst(I->getOperand(0), I->getOperand(1),
-                              I->getFastMathFlags(), DL, TLI, DT, AT, I);
-=======
                              cast<BinaryOperator>(I)->hasNoUnsignedWrap(), DL,
                              TLI, DT, AC, I);
     break;
   case Instruction::FSub:
     Result = SimplifyFSubInst(I->getOperand(0), I->getOperand(1),
                               I->getFastMathFlags(), DL, TLI, DT, AC, I);
->>>>>>> 969bfdfe
     break;
   case Instruction::Sub:
     Result = SimplifySubInst(I->getOperand(0), I->getOperand(1),
                              cast<BinaryOperator>(I)->hasNoSignedWrap(),
-<<<<<<< HEAD
-                             cast<BinaryOperator>(I)->hasNoUnsignedWrap(),
-                             DL, TLI, DT, AT, I);
-    break;
-  case Instruction::FMul:
-    Result = SimplifyFMulInst(I->getOperand(0), I->getOperand(1),
-                              I->getFastMathFlags(), DL, TLI, DT, AT, I);
-    break;
-  case Instruction::Mul:
-    Result = SimplifyMulInst(I->getOperand(0), I->getOperand(1),
-                             DL, TLI, DT, AT, I);
-    break;
-  case Instruction::SDiv:
-    Result = SimplifySDivInst(I->getOperand(0), I->getOperand(1),
-                              DL, TLI, DT, AT, I);
-    break;
-  case Instruction::UDiv:
-    Result = SimplifyUDivInst(I->getOperand(0), I->getOperand(1),
-                              DL, TLI, DT, AT, I);
-    break;
-  case Instruction::FDiv:
-    Result = SimplifyFDivInst(I->getOperand(0), I->getOperand(1),
-                              DL, TLI, DT, AT, I);
-    break;
-  case Instruction::SRem:
-    Result = SimplifySRemInst(I->getOperand(0), I->getOperand(1),
-                              DL, TLI, DT, AT, I);
-    break;
-  case Instruction::URem:
-    Result = SimplifyURemInst(I->getOperand(0), I->getOperand(1),
-                              DL, TLI, DT, AT, I);
-    break;
-  case Instruction::FRem:
-    Result = SimplifyFRemInst(I->getOperand(0), I->getOperand(1),
-                              DL, TLI, DT, AT, I);
-=======
                              cast<BinaryOperator>(I)->hasNoUnsignedWrap(), DL,
                              TLI, DT, AC, I);
     break;
@@ -4089,55 +3682,10 @@
   case Instruction::FRem:
     Result = SimplifyFRemInst(I->getOperand(0), I->getOperand(1),
                               I->getFastMathFlags(), DL, TLI, DT, AC, I);
->>>>>>> 969bfdfe
     break;
   case Instruction::Shl:
     Result = SimplifyShlInst(I->getOperand(0), I->getOperand(1),
                              cast<BinaryOperator>(I)->hasNoSignedWrap(),
-<<<<<<< HEAD
-                             cast<BinaryOperator>(I)->hasNoUnsignedWrap(),
-                             DL, TLI, DT, AT, I);
-    break;
-  case Instruction::LShr:
-    Result = SimplifyLShrInst(I->getOperand(0), I->getOperand(1),
-                              cast<BinaryOperator>(I)->isExact(),
-                              DL, TLI, DT, AT, I);
-    break;
-  case Instruction::AShr:
-    Result = SimplifyAShrInst(I->getOperand(0), I->getOperand(1),
-                              cast<BinaryOperator>(I)->isExact(),
-                              DL, TLI, DT, AT, I);
-    break;
-  case Instruction::And:
-    Result = SimplifyAndInst(I->getOperand(0), I->getOperand(1),
-                             DL, TLI, DT, AT, I);
-    break;
-  case Instruction::Or:
-    Result = SimplifyOrInst(I->getOperand(0), I->getOperand(1), DL, TLI, DT,
-                            AT, I);
-    break;
-  case Instruction::Xor:
-    Result = SimplifyXorInst(I->getOperand(0), I->getOperand(1),
-                             DL, TLI, DT, AT, I);
-    break;
-  case Instruction::ICmp:
-    Result = SimplifyICmpInst(cast<ICmpInst>(I)->getPredicate(),
-                              I->getOperand(0), I->getOperand(1),
-                              DL, TLI, DT, AT, I);
-    break;
-  case Instruction::FCmp:
-    Result = SimplifyFCmpInst(cast<FCmpInst>(I)->getPredicate(),
-                              I->getOperand(0), I->getOperand(1),
-                              DL, TLI, DT, AT, I);
-    break;
-  case Instruction::Select:
-    Result = SimplifySelectInst(I->getOperand(0), I->getOperand(1),
-                                I->getOperand(2), DL, TLI, DT, AT, I);
-    break;
-  case Instruction::GetElementPtr: {
-    SmallVector<Value*, 8> Ops(I->op_begin(), I->op_end());
-    Result = SimplifyGEPInst(Ops, DL, TLI, DT, AT, I);
-=======
                              cast<BinaryOperator>(I)->hasNoUnsignedWrap(), DL,
                              TLI, DT, AC, I);
     break;
@@ -4180,30 +3728,12 @@
   case Instruction::GetElementPtr: {
     SmallVector<Value*, 8> Ops(I->op_begin(), I->op_end());
     Result = SimplifyGEPInst(Ops, DL, TLI, DT, AC, I);
->>>>>>> 969bfdfe
     break;
   }
   case Instruction::InsertValue: {
     InsertValueInst *IV = cast<InsertValueInst>(I);
     Result = SimplifyInsertValueInst(IV->getAggregateOperand(),
                                      IV->getInsertedValueOperand(),
-<<<<<<< HEAD
-                                     IV->getIndices(), DL, TLI, DT, AT, I);
-    break;
-  }
-  case Instruction::PHI:
-    Result = SimplifyPHINode(cast<PHINode>(I), Query (DL, TLI, DT, AT, I));
-    break;
-  case Instruction::Call: {
-    CallSite CS(cast<CallInst>(I));
-    Result = SimplifyCall(CS.getCalledValue(), CS.arg_begin(), CS.arg_end(),
-                          DL, TLI, DT, AT, I);
-    break;
-  }
-  case Instruction::Trunc:
-    Result = SimplifyTruncInst(I->getOperand(0), I->getType(), DL, TLI, DT,
-                               AT, I);
-=======
                                      IV->getIndices(), DL, TLI, DT, AC, I);
     break;
   }
@@ -4219,7 +3749,6 @@
   case Instruction::Trunc:
     Result =
         SimplifyTruncInst(I->getOperand(0), I->getType(), DL, TLI, DT, AC, I);
->>>>>>> 969bfdfe
     break;
   }
 
@@ -4243,11 +3772,7 @@
 static bool replaceAndRecursivelySimplifyImpl(Instruction *I, Value *SimpleV,
                                               const TargetLibraryInfo *TLI,
                                               const DominatorTree *DT,
-<<<<<<< HEAD
-                                              AssumptionTracker *AT) {
-=======
                                               AssumptionCache *AC) {
->>>>>>> 969bfdfe
   bool Simplified = false;
   SmallSetVector<Instruction *, 8> Worklist;
   const DataLayout &DL = I->getModule()->getDataLayout();
@@ -4275,11 +3800,7 @@
     I = Worklist[Idx];
 
     // See if this instruction simplifies.
-<<<<<<< HEAD
-    SimpleV = SimplifyInstruction(I, DL, TLI, DT, AT);
-=======
     SimpleV = SimplifyInstruction(I, DL, TLI, DT, AC);
->>>>>>> 969bfdfe
     if (!SimpleV)
       continue;
 
@@ -4305,27 +3826,15 @@
 bool llvm::recursivelySimplifyInstruction(Instruction *I,
                                           const TargetLibraryInfo *TLI,
                                           const DominatorTree *DT,
-<<<<<<< HEAD
-                                          AssumptionTracker *AT) {
-  return replaceAndRecursivelySimplifyImpl(I, nullptr, DL, TLI, DT, AT);
-=======
                                           AssumptionCache *AC) {
   return replaceAndRecursivelySimplifyImpl(I, nullptr, TLI, DT, AC);
->>>>>>> 969bfdfe
 }
 
 bool llvm::replaceAndRecursivelySimplify(Instruction *I, Value *SimpleV,
                                          const TargetLibraryInfo *TLI,
                                          const DominatorTree *DT,
-<<<<<<< HEAD
-                                         AssumptionTracker *AT) {
-  assert(I != SimpleV && "replaceAndRecursivelySimplify(X,X) is not valid!");
-  assert(SimpleV && "Must provide a simplified value.");
-  return replaceAndRecursivelySimplifyImpl(I, SimpleV, DL, TLI, DT, AT);
-=======
                                          AssumptionCache *AC) {
   assert(I != SimpleV && "replaceAndRecursivelySimplify(X,X) is not valid!");
   assert(SimpleV && "Must provide a simplified value.");
   return replaceAndRecursivelySimplifyImpl(I, SimpleV, TLI, DT, AC);
->>>>>>> 969bfdfe
 }