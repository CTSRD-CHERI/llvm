//===- InstructionSimplify.cpp - Fold instruction operands ----------------===//
//
//                     The LLVM Compiler Infrastructure
//
// This file is distributed under the University of Illinois Open Source
// License. See LICENSE.TXT for details.
//
//===----------------------------------------------------------------------===//
//
// This file implements routines for folding instructions into simpler forms
// that do not require creating new instructions.  This does constant folding
// ("add i32 1, 1" -> "2") but can also handle non-constant operands, either
// returning a constant ("and i32 %x, 0" -> "0") or an already existing value
// ("and i32 %x, %x" -> "%x").  All operands are assumed to have already been
// simplified: This is usually true and assuming it simplifies the logic (if
// they have not been simplified then results are correct but maybe suboptimal).
//
//===----------------------------------------------------------------------===//

#include "llvm/Analysis/InstructionSimplify.h"
#include "llvm/ADT/SetVector.h"
#include "llvm/ADT/Statistic.h"
#include "llvm/Analysis/AliasAnalysis.h"
#include "llvm/Analysis/AssumptionCache.h"
#include "llvm/Analysis/CaptureTracking.h"
#include "llvm/Analysis/CmpInstAnalysis.h"
#include "llvm/Analysis/ConstantFolding.h"
#include "llvm/Analysis/LoopAnalysisManager.h"
#include "llvm/Analysis/MemoryBuiltins.h"
#include "llvm/Analysis/ValueTracking.h"
#include "llvm/Analysis/VectorUtils.h"
#include "llvm/IR/ConstantRange.h"
#include "llvm/IR/DataLayout.h"
#include "llvm/IR/Dominators.h"
#include "llvm/IR/GetElementPtrTypeIterator.h"
#include "llvm/IR/GlobalAlias.h"
#include "llvm/IR/Operator.h"
#include "llvm/IR/PatternMatch.h"
#include "llvm/IR/ValueHandle.h"
#include "llvm/Support/KnownBits.h"
#include <algorithm>
using namespace llvm;
using namespace llvm::PatternMatch;

#define DEBUG_TYPE "instsimplify"

enum { RecursionLimit = 3 };

STATISTIC(NumExpand,  "Number of expansions");
STATISTIC(NumReassoc, "Number of reassociations");

static Value *SimplifyAndInst(Value *, Value *, const SimplifyQuery &, unsigned);
static Value *SimplifyBinOp(unsigned, Value *, Value *, const SimplifyQuery &,
                            unsigned);
static Value *SimplifyFPBinOp(unsigned, Value *, Value *, const FastMathFlags &,
                              const SimplifyQuery &, unsigned);
static Value *SimplifyCmpInst(unsigned, Value *, Value *, const SimplifyQuery &,
                              unsigned);
static Value *SimplifyICmpInst(unsigned Predicate, Value *LHS, Value *RHS,
                               const SimplifyQuery &Q, unsigned MaxRecurse);
static Value *SimplifyOrInst(Value *, Value *, const SimplifyQuery &, unsigned);
static Value *SimplifyXorInst(Value *, Value *, const SimplifyQuery &, unsigned);
static Value *SimplifyCastInst(unsigned, Value *, Type *,
                               const SimplifyQuery &, unsigned);

/// For a boolean type or a vector of boolean type, return false or a vector
/// with every element false.
static Constant *getFalse(Type *Ty) {
  return ConstantInt::getFalse(Ty);
}

/// For a boolean type or a vector of boolean type, return true or a vector
/// with every element true.
static Constant *getTrue(Type *Ty) {
  return ConstantInt::getTrue(Ty);
}

/// isSameCompare - Is V equivalent to the comparison "LHS Pred RHS"?
static bool isSameCompare(Value *V, CmpInst::Predicate Pred, Value *LHS,
                          Value *RHS) {
  CmpInst *Cmp = dyn_cast<CmpInst>(V);
  if (!Cmp)
    return false;
  CmpInst::Predicate CPred = Cmp->getPredicate();
  Value *CLHS = Cmp->getOperand(0), *CRHS = Cmp->getOperand(1);
  if (CPred == Pred && CLHS == LHS && CRHS == RHS)
    return true;
  return CPred == CmpInst::getSwappedPredicate(Pred) && CLHS == RHS &&
    CRHS == LHS;
}

/// Does the given value dominate the specified phi node?
static bool ValueDominatesPHI(Value *V, PHINode *P, const DominatorTree *DT) {
  Instruction *I = dyn_cast<Instruction>(V);
  if (!I)
    // Arguments and constants dominate all instructions.
    return true;

  // If we are processing instructions (and/or basic blocks) that have not been
  // fully added to a function, the parent nodes may still be null. Simply
  // return the conservative answer in these cases.
  if (!I->getParent() || !P->getParent() || !I->getParent()->getParent())
    return false;

  // If we have a DominatorTree then do a precise test.
  if (DT)
    return DT->dominates(I, P);

  // Otherwise, if the instruction is in the entry block and is not an invoke,
  // then it obviously dominates all phi nodes.
  if (I->getParent() == &I->getParent()->getParent()->getEntryBlock() &&
      !isa<InvokeInst>(I))
    return true;

  return false;
}

/// Simplify "A op (B op' C)" by distributing op over op', turning it into
/// "(A op B) op' (A op C)".  Here "op" is given by Opcode and "op'" is
/// given by OpcodeToExpand, while "A" corresponds to LHS and "B op' C" to RHS.
/// Also performs the transform "(A op' B) op C" -> "(A op C) op' (B op C)".
/// Returns the simplified value, or null if no simplification was performed.
static Value *ExpandBinOp(Instruction::BinaryOps Opcode, Value *LHS, Value *RHS,
                          Instruction::BinaryOps OpcodeToExpand,
                          const SimplifyQuery &Q, unsigned MaxRecurse) {
  // Recursion is always used, so bail out at once if we already hit the limit.
  if (!MaxRecurse--)
    return nullptr;

  // Check whether the expression has the form "(A op' B) op C".
  if (BinaryOperator *Op0 = dyn_cast<BinaryOperator>(LHS))
    if (Op0->getOpcode() == OpcodeToExpand) {
      // It does!  Try turning it into "(A op C) op' (B op C)".
      Value *A = Op0->getOperand(0), *B = Op0->getOperand(1), *C = RHS;
      // Do "A op C" and "B op C" both simplify?
      if (Value *L = SimplifyBinOp(Opcode, A, C, Q, MaxRecurse))
        if (Value *R = SimplifyBinOp(Opcode, B, C, Q, MaxRecurse)) {
          // They do! Return "L op' R" if it simplifies or is already available.
          // If "L op' R" equals "A op' B" then "L op' R" is just the LHS.
          if ((L == A && R == B) || (Instruction::isCommutative(OpcodeToExpand)
                                     && L == B && R == A)) {
            ++NumExpand;
            return LHS;
          }
          // Otherwise return "L op' R" if it simplifies.
          if (Value *V = SimplifyBinOp(OpcodeToExpand, L, R, Q, MaxRecurse)) {
            ++NumExpand;
            return V;
          }
        }
    }

  // Check whether the expression has the form "A op (B op' C)".
  if (BinaryOperator *Op1 = dyn_cast<BinaryOperator>(RHS))
    if (Op1->getOpcode() == OpcodeToExpand) {
      // It does!  Try turning it into "(A op B) op' (A op C)".
      Value *A = LHS, *B = Op1->getOperand(0), *C = Op1->getOperand(1);
      // Do "A op B" and "A op C" both simplify?
      if (Value *L = SimplifyBinOp(Opcode, A, B, Q, MaxRecurse))
        if (Value *R = SimplifyBinOp(Opcode, A, C, Q, MaxRecurse)) {
          // They do! Return "L op' R" if it simplifies or is already available.
          // If "L op' R" equals "B op' C" then "L op' R" is just the RHS.
          if ((L == B && R == C) || (Instruction::isCommutative(OpcodeToExpand)
                                     && L == C && R == B)) {
            ++NumExpand;
            return RHS;
          }
          // Otherwise return "L op' R" if it simplifies.
          if (Value *V = SimplifyBinOp(OpcodeToExpand, L, R, Q, MaxRecurse)) {
            ++NumExpand;
            return V;
          }
        }
    }

  return nullptr;
}

/// Generic simplifications for associative binary operations.
/// Returns the simpler value, or null if none was found.
static Value *SimplifyAssociativeBinOp(Instruction::BinaryOps Opcode,
                                       Value *LHS, Value *RHS,
                                       const SimplifyQuery &Q,
                                       unsigned MaxRecurse) {
  assert(Instruction::isAssociative(Opcode) && "Not an associative operation!");

  // Recursion is always used, so bail out at once if we already hit the limit.
  if (!MaxRecurse--)
    return nullptr;

  BinaryOperator *Op0 = dyn_cast<BinaryOperator>(LHS);
  BinaryOperator *Op1 = dyn_cast<BinaryOperator>(RHS);

  // Transform: "(A op B) op C" ==> "A op (B op C)" if it simplifies completely.
  if (Op0 && Op0->getOpcode() == Opcode) {
    Value *A = Op0->getOperand(0);
    Value *B = Op0->getOperand(1);
    Value *C = RHS;

    // Does "B op C" simplify?
    if (Value *V = SimplifyBinOp(Opcode, B, C, Q, MaxRecurse)) {
      // It does!  Return "A op V" if it simplifies or is already available.
      // If V equals B then "A op V" is just the LHS.
      if (V == B) return LHS;
      // Otherwise return "A op V" if it simplifies.
      if (Value *W = SimplifyBinOp(Opcode, A, V, Q, MaxRecurse)) {
        ++NumReassoc;
        return W;
      }
    }
  }

  // Transform: "A op (B op C)" ==> "(A op B) op C" if it simplifies completely.
  if (Op1 && Op1->getOpcode() == Opcode) {
    Value *A = LHS;
    Value *B = Op1->getOperand(0);
    Value *C = Op1->getOperand(1);

    // Does "A op B" simplify?
    if (Value *V = SimplifyBinOp(Opcode, A, B, Q, MaxRecurse)) {
      // It does!  Return "V op C" if it simplifies or is already available.
      // If V equals B then "V op C" is just the RHS.
      if (V == B) return RHS;
      // Otherwise return "V op C" if it simplifies.
      if (Value *W = SimplifyBinOp(Opcode, V, C, Q, MaxRecurse)) {
        ++NumReassoc;
        return W;
      }
    }
  }

  // The remaining transforms require commutativity as well as associativity.
  if (!Instruction::isCommutative(Opcode))
    return nullptr;

  // Transform: "(A op B) op C" ==> "(C op A) op B" if it simplifies completely.
  if (Op0 && Op0->getOpcode() == Opcode) {
    Value *A = Op0->getOperand(0);
    Value *B = Op0->getOperand(1);
    Value *C = RHS;

    // Does "C op A" simplify?
    if (Value *V = SimplifyBinOp(Opcode, C, A, Q, MaxRecurse)) {
      // It does!  Return "V op B" if it simplifies or is already available.
      // If V equals A then "V op B" is just the LHS.
      if (V == A) return LHS;
      // Otherwise return "V op B" if it simplifies.
      if (Value *W = SimplifyBinOp(Opcode, V, B, Q, MaxRecurse)) {
        ++NumReassoc;
        return W;
      }
    }
  }

  // Transform: "A op (B op C)" ==> "B op (C op A)" if it simplifies completely.
  if (Op1 && Op1->getOpcode() == Opcode) {
    Value *A = LHS;
    Value *B = Op1->getOperand(0);
    Value *C = Op1->getOperand(1);

    // Does "C op A" simplify?
    if (Value *V = SimplifyBinOp(Opcode, C, A, Q, MaxRecurse)) {
      // It does!  Return "B op V" if it simplifies or is already available.
      // If V equals C then "B op V" is just the RHS.
      if (V == C) return RHS;
      // Otherwise return "B op V" if it simplifies.
      if (Value *W = SimplifyBinOp(Opcode, B, V, Q, MaxRecurse)) {
        ++NumReassoc;
        return W;
      }
    }
  }

  return nullptr;
}

/// In the case of a binary operation with a select instruction as an operand,
/// try to simplify the binop by seeing whether evaluating it on both branches
/// of the select results in the same value. Returns the common value if so,
/// otherwise returns null.
static Value *ThreadBinOpOverSelect(Instruction::BinaryOps Opcode, Value *LHS,
                                    Value *RHS, const SimplifyQuery &Q,
                                    unsigned MaxRecurse) {
  // Recursion is always used, so bail out at once if we already hit the limit.
  if (!MaxRecurse--)
    return nullptr;

  SelectInst *SI;
  if (isa<SelectInst>(LHS)) {
    SI = cast<SelectInst>(LHS);
  } else {
    assert(isa<SelectInst>(RHS) && "No select instruction operand!");
    SI = cast<SelectInst>(RHS);
  }

  // Evaluate the BinOp on the true and false branches of the select.
  Value *TV;
  Value *FV;
  if (SI == LHS) {
    TV = SimplifyBinOp(Opcode, SI->getTrueValue(), RHS, Q, MaxRecurse);
    FV = SimplifyBinOp(Opcode, SI->getFalseValue(), RHS, Q, MaxRecurse);
  } else {
    TV = SimplifyBinOp(Opcode, LHS, SI->getTrueValue(), Q, MaxRecurse);
    FV = SimplifyBinOp(Opcode, LHS, SI->getFalseValue(), Q, MaxRecurse);
  }

  // If they simplified to the same value, then return the common value.
  // If they both failed to simplify then return null.
  if (TV == FV)
    return TV;

  // If one branch simplified to undef, return the other one.
  if (TV && isa<UndefValue>(TV))
    return FV;
  if (FV && isa<UndefValue>(FV))
    return TV;

  // If applying the operation did not change the true and false select values,
  // then the result of the binop is the select itself.
  if (TV == SI->getTrueValue() && FV == SI->getFalseValue())
    return SI;

  // If one branch simplified and the other did not, and the simplified
  // value is equal to the unsimplified one, return the simplified value.
  // For example, select (cond, X, X & Z) & Z -> X & Z.
  if ((FV && !TV) || (TV && !FV)) {
    // Check that the simplified value has the form "X op Y" where "op" is the
    // same as the original operation.
    Instruction *Simplified = dyn_cast<Instruction>(FV ? FV : TV);
    if (Simplified && Simplified->getOpcode() == unsigned(Opcode)) {
      // The value that didn't simplify is "UnsimplifiedLHS op UnsimplifiedRHS".
      // We already know that "op" is the same as for the simplified value.  See
      // if the operands match too.  If so, return the simplified value.
      Value *UnsimplifiedBranch = FV ? SI->getTrueValue() : SI->getFalseValue();
      Value *UnsimplifiedLHS = SI == LHS ? UnsimplifiedBranch : LHS;
      Value *UnsimplifiedRHS = SI == LHS ? RHS : UnsimplifiedBranch;
      if (Simplified->getOperand(0) == UnsimplifiedLHS &&
          Simplified->getOperand(1) == UnsimplifiedRHS)
        return Simplified;
      if (Simplified->isCommutative() &&
          Simplified->getOperand(1) == UnsimplifiedLHS &&
          Simplified->getOperand(0) == UnsimplifiedRHS)
        return Simplified;
    }
  }

  return nullptr;
}

/// In the case of a comparison with a select instruction, try to simplify the
/// comparison by seeing whether both branches of the select result in the same
/// value. Returns the common value if so, otherwise returns null.
static Value *ThreadCmpOverSelect(CmpInst::Predicate Pred, Value *LHS,
                                  Value *RHS, const SimplifyQuery &Q,
                                  unsigned MaxRecurse) {
  // Recursion is always used, so bail out at once if we already hit the limit.
  if (!MaxRecurse--)
    return nullptr;

  // Make sure the select is on the LHS.
  if (!isa<SelectInst>(LHS)) {
    std::swap(LHS, RHS);
    Pred = CmpInst::getSwappedPredicate(Pred);
  }
  assert(isa<SelectInst>(LHS) && "Not comparing with a select instruction!");
  SelectInst *SI = cast<SelectInst>(LHS);
  Value *Cond = SI->getCondition();
  Value *TV = SI->getTrueValue();
  Value *FV = SI->getFalseValue();

  // Now that we have "cmp select(Cond, TV, FV), RHS", analyse it.
  // Does "cmp TV, RHS" simplify?
  Value *TCmp = SimplifyCmpInst(Pred, TV, RHS, Q, MaxRecurse);
  if (TCmp == Cond) {
    // It not only simplified, it simplified to the select condition.  Replace
    // it with 'true'.
    TCmp = getTrue(Cond->getType());
  } else if (!TCmp) {
    // It didn't simplify.  However if "cmp TV, RHS" is equal to the select
    // condition then we can replace it with 'true'.  Otherwise give up.
    if (!isSameCompare(Cond, Pred, TV, RHS))
      return nullptr;
    TCmp = getTrue(Cond->getType());
  }

  // Does "cmp FV, RHS" simplify?
  Value *FCmp = SimplifyCmpInst(Pred, FV, RHS, Q, MaxRecurse);
  if (FCmp == Cond) {
    // It not only simplified, it simplified to the select condition.  Replace
    // it with 'false'.
    FCmp = getFalse(Cond->getType());
  } else if (!FCmp) {
    // It didn't simplify.  However if "cmp FV, RHS" is equal to the select
    // condition then we can replace it with 'false'.  Otherwise give up.
    if (!isSameCompare(Cond, Pred, FV, RHS))
      return nullptr;
    FCmp = getFalse(Cond->getType());
  }

  // If both sides simplified to the same value, then use it as the result of
  // the original comparison.
  if (TCmp == FCmp)
    return TCmp;

  // The remaining cases only make sense if the select condition has the same
  // type as the result of the comparison, so bail out if this is not so.
  if (Cond->getType()->isVectorTy() != RHS->getType()->isVectorTy())
    return nullptr;
  // If the false value simplified to false, then the result of the compare
  // is equal to "Cond && TCmp".  This also catches the case when the false
  // value simplified to false and the true value to true, returning "Cond".
  if (match(FCmp, m_Zero()))
    if (Value *V = SimplifyAndInst(Cond, TCmp, Q, MaxRecurse))
      return V;
  // If the true value simplified to true, then the result of the compare
  // is equal to "Cond || FCmp".
  if (match(TCmp, m_One()))
    if (Value *V = SimplifyOrInst(Cond, FCmp, Q, MaxRecurse))
      return V;
  // Finally, if the false value simplified to true and the true value to
  // false, then the result of the compare is equal to "!Cond".
  if (match(FCmp, m_One()) && match(TCmp, m_Zero()))
    if (Value *V =
        SimplifyXorInst(Cond, Constant::getAllOnesValue(Cond->getType()),
                        Q, MaxRecurse))
      return V;

  return nullptr;
}

/// In the case of a binary operation with an operand that is a PHI instruction,
/// try to simplify the binop by seeing whether evaluating it on the incoming
/// phi values yields the same result for every value. If so returns the common
/// value, otherwise returns null.
static Value *ThreadBinOpOverPHI(Instruction::BinaryOps Opcode, Value *LHS,
                                 Value *RHS, const SimplifyQuery &Q,
                                 unsigned MaxRecurse) {
  // Recursion is always used, so bail out at once if we already hit the limit.
  if (!MaxRecurse--)
    return nullptr;

  PHINode *PI;
  if (isa<PHINode>(LHS)) {
    PI = cast<PHINode>(LHS);
    // Bail out if RHS and the phi may be mutually interdependent due to a loop.
    if (!ValueDominatesPHI(RHS, PI, Q.DT))
      return nullptr;
  } else {
    assert(isa<PHINode>(RHS) && "No PHI instruction operand!");
    PI = cast<PHINode>(RHS);
    // Bail out if LHS and the phi may be mutually interdependent due to a loop.
    if (!ValueDominatesPHI(LHS, PI, Q.DT))
      return nullptr;
  }

  // Evaluate the BinOp on the incoming phi values.
  Value *CommonValue = nullptr;
  for (Value *Incoming : PI->incoming_values()) {
    // If the incoming value is the phi node itself, it can safely be skipped.
    if (Incoming == PI) continue;
    Value *V = PI == LHS ?
      SimplifyBinOp(Opcode, Incoming, RHS, Q, MaxRecurse) :
      SimplifyBinOp(Opcode, LHS, Incoming, Q, MaxRecurse);
    // If the operation failed to simplify, or simplified to a different value
    // to previously, then give up.
    if (!V || (CommonValue && V != CommonValue))
      return nullptr;
    CommonValue = V;
  }

  return CommonValue;
}

/// In the case of a comparison with a PHI instruction, try to simplify the
/// comparison by seeing whether comparing with all of the incoming phi values
/// yields the same result every time. If so returns the common result,
/// otherwise returns null.
static Value *ThreadCmpOverPHI(CmpInst::Predicate Pred, Value *LHS, Value *RHS,
                               const SimplifyQuery &Q, unsigned MaxRecurse) {
  // Recursion is always used, so bail out at once if we already hit the limit.
  if (!MaxRecurse--)
    return nullptr;

  // Make sure the phi is on the LHS.
  if (!isa<PHINode>(LHS)) {
    std::swap(LHS, RHS);
    Pred = CmpInst::getSwappedPredicate(Pred);
  }
  assert(isa<PHINode>(LHS) && "Not comparing with a phi instruction!");
  PHINode *PI = cast<PHINode>(LHS);

  // Bail out if RHS and the phi may be mutually interdependent due to a loop.
  if (!ValueDominatesPHI(RHS, PI, Q.DT))
    return nullptr;

  // Evaluate the BinOp on the incoming phi values.
  Value *CommonValue = nullptr;
  for (Value *Incoming : PI->incoming_values()) {
    // If the incoming value is the phi node itself, it can safely be skipped.
    if (Incoming == PI) continue;
    Value *V = SimplifyCmpInst(Pred, Incoming, RHS, Q, MaxRecurse);
    // If the operation failed to simplify, or simplified to a different value
    // to previously, then give up.
    if (!V || (CommonValue && V != CommonValue))
      return nullptr;
    CommonValue = V;
  }

  return CommonValue;
}

static Constant *foldOrCommuteConstant(Instruction::BinaryOps Opcode,
                                       Value *&Op0, Value *&Op1,
                                       const SimplifyQuery &Q) {
  if (auto *CLHS = dyn_cast<Constant>(Op0)) {
    if (auto *CRHS = dyn_cast<Constant>(Op1))
      return ConstantFoldBinaryOpOperands(Opcode, CLHS, CRHS, Q.DL);

    // Canonicalize the constant to the RHS if this is a commutative operation.
    if (Instruction::isCommutative(Opcode))
      std::swap(Op0, Op1);
  }
  return nullptr;
}

/// Given operands for an Add, see if we can fold the result.
/// If not, this returns null.
static Value *SimplifyAddInst(Value *Op0, Value *Op1, bool isNSW, bool isNUW,
                              const SimplifyQuery &Q, unsigned MaxRecurse) {
  if (Constant *C = foldOrCommuteConstant(Instruction::Add, Op0, Op1, Q))
    return C;

  // X + undef -> undef
  if (match(Op1, m_Undef()))
    return Op1;

  // X + 0 -> X
  if (match(Op1, m_Zero()))
    return Op0;

  // X + (Y - X) -> Y
  // (Y - X) + X -> Y
  // Eg: X + -X -> 0
  Value *Y = nullptr;
  if (match(Op1, m_Sub(m_Value(Y), m_Specific(Op0))) ||
      match(Op0, m_Sub(m_Value(Y), m_Specific(Op1))))
    return Y;

  // X + ~X -> -1   since   ~X = -X-1
  Type *Ty = Op0->getType();
  if (match(Op0, m_Not(m_Specific(Op1))) ||
      match(Op1, m_Not(m_Specific(Op0))))
    return Constant::getAllOnesValue(Ty);

  // add nsw/nuw (xor Y, signmask), signmask --> Y
  // The no-wrapping add guarantees that the top bit will be set by the add.
  // Therefore, the xor must be clearing the already set sign bit of Y.
  if ((isNSW || isNUW) && match(Op1, m_SignMask()) &&
      match(Op0, m_Xor(m_Value(Y), m_SignMask())))
    return Y;

  /// i1 add -> xor.
  if (MaxRecurse && Op0->getType()->isIntOrIntVectorTy(1))
    if (Value *V = SimplifyXorInst(Op0, Op1, Q, MaxRecurse-1))
      return V;

  // Try some generic simplifications for associative operations.
  if (Value *V = SimplifyAssociativeBinOp(Instruction::Add, Op0, Op1, Q,
                                          MaxRecurse))
    return V;

  // Threading Add over selects and phi nodes is pointless, so don't bother.
  // Threading over the select in "A + select(cond, B, C)" means evaluating
  // "A+B" and "A+C" and seeing if they are equal; but they are equal if and
  // only if B and C are equal.  If B and C are equal then (since we assume
  // that operands have already been simplified) "select(cond, B, C)" should
  // have been simplified to the common value of B and C already.  Analysing
  // "A+B" and "A+C" thus gains nothing, but costs compile time.  Similarly
  // for threading over phi nodes.

  return nullptr;
}

Value *llvm::SimplifyAddInst(Value *Op0, Value *Op1, bool isNSW, bool isNUW,
                             const SimplifyQuery &Query) {
  return ::SimplifyAddInst(Op0, Op1, isNSW, isNUW, Query, RecursionLimit);
}

/// \brief Compute the base pointer and cumulative constant offsets for V.
///
/// This strips all constant offsets off of V, leaving it the base pointer, and
/// accumulates the total constant offset applied in the returned constant. It
/// returns 0 if V is not a pointer, and returns the constant '0' if there are
/// no constant offsets applied.
///
/// This is very similar to GetPointerBaseWithConstantOffset except it doesn't
/// follow non-inbounds geps. This allows it to remain usable for icmp ult/etc.
/// folding.
static Constant *stripAndComputeConstantOffsets(const DataLayout &DL, Value *&V,
                                                bool AllowNonInbounds = false) {
  assert(V->getType()->isPtrOrPtrVectorTy());

  Type *IntPtrTy = DL.getIntPtrType(V->getType())->getScalarType();
  APInt Offset = APInt::getNullValue(IntPtrTy->getIntegerBitWidth());

  // Even though we don't look through PHI nodes, we could be called on an
  // instruction in an unreachable block, which may be on a cycle.
  SmallPtrSet<Value *, 4> Visited;
  Visited.insert(V);
  do {
    if (GEPOperator *GEP = dyn_cast<GEPOperator>(V)) {
      if ((!AllowNonInbounds && !GEP->isInBounds()) ||
          !GEP->accumulateConstantOffset(DL, Offset))
        break;
      V = GEP->getPointerOperand();
    } else if (Operator::getOpcode(V) == Instruction::BitCast) {
      V = cast<Operator>(V)->getOperand(0);
    } else if (GlobalAlias *GA = dyn_cast<GlobalAlias>(V)) {
      if (GA->isInterposable())
        break;
      V = GA->getAliasee();
    } else {
      if (auto CS = CallSite(V))
        if (Value *RV = CS.getReturnedArgOperand()) {
          V = RV;
          continue;
        }
      break;
    }
    assert(V->getType()->isPtrOrPtrVectorTy() && "Unexpected operand type!");
  } while (Visited.insert(V).second);

  Constant *OffsetIntPtr = ConstantInt::get(IntPtrTy, Offset);
  if (V->getType()->isVectorTy())
    return ConstantVector::getSplat(V->getType()->getVectorNumElements(),
                                    OffsetIntPtr);
  return OffsetIntPtr;
}

/// \brief Compute the constant difference between two pointer values.
/// If the difference is not a constant, returns zero.
static Constant *computePointerDifference(const DataLayout &DL, Value *LHS,
                                          Value *RHS) {
  Constant *LHSOffset = stripAndComputeConstantOffsets(DL, LHS);
  Constant *RHSOffset = stripAndComputeConstantOffsets(DL, RHS);

  // If LHS and RHS are not related via constant offsets to the same base
  // value, there is nothing we can do here.
  if (LHS != RHS)
    return nullptr;

  // Otherwise, the difference of LHS - RHS can be computed as:
  //    LHS - RHS
  //  = (LHSOffset + Base) - (RHSOffset + Base)
  //  = LHSOffset - RHSOffset
  return ConstantExpr::getSub(LHSOffset, RHSOffset);
}

/// Given operands for a Sub, see if we can fold the result.
/// If not, this returns null.
static Value *SimplifySubInst(Value *Op0, Value *Op1, bool isNSW, bool isNUW,
                              const SimplifyQuery &Q, unsigned MaxRecurse) {
  if (Constant *C = foldOrCommuteConstant(Instruction::Sub, Op0, Op1, Q))
    return C;

  // X - undef -> undef
  // undef - X -> undef
  if (match(Op0, m_Undef()) || match(Op1, m_Undef()))
    return UndefValue::get(Op0->getType());

  // X - 0 -> X
  if (match(Op1, m_Zero()))
    return Op0;

  // X - X -> 0
  if (Op0 == Op1)
    return Constant::getNullValue(Op0->getType());

  // Is this a negation?
  if (match(Op0, m_Zero())) {
    // 0 - X -> 0 if the sub is NUW.
    if (isNUW)
      return Op0;

    KnownBits Known = computeKnownBits(Op1, Q.DL, 0, Q.AC, Q.CxtI, Q.DT);
    if (Known.Zero.isMaxSignedValue()) {
      // Op1 is either 0 or the minimum signed value. If the sub is NSW, then
      // Op1 must be 0 because negating the minimum signed value is undefined.
      if (isNSW)
        return Op0;

      // 0 - X -> X if X is 0 or the minimum signed value.
      return Op1;
    }
  }

  // (X + Y) - Z -> X + (Y - Z) or Y + (X - Z) if everything simplifies.
  // For example, (X + Y) - Y -> X; (Y + X) - Y -> X
  Value *X = nullptr, *Y = nullptr, *Z = Op1;
  if (MaxRecurse && match(Op0, m_Add(m_Value(X), m_Value(Y)))) { // (X + Y) - Z
    // See if "V === Y - Z" simplifies.
    if (Value *V = SimplifyBinOp(Instruction::Sub, Y, Z, Q, MaxRecurse-1))
      // It does!  Now see if "X + V" simplifies.
      if (Value *W = SimplifyBinOp(Instruction::Add, X, V, Q, MaxRecurse-1)) {
        // It does, we successfully reassociated!
        ++NumReassoc;
        return W;
      }
    // See if "V === X - Z" simplifies.
    if (Value *V = SimplifyBinOp(Instruction::Sub, X, Z, Q, MaxRecurse-1))
      // It does!  Now see if "Y + V" simplifies.
      if (Value *W = SimplifyBinOp(Instruction::Add, Y, V, Q, MaxRecurse-1)) {
        // It does, we successfully reassociated!
        ++NumReassoc;
        return W;
      }
  }

  // X - (Y + Z) -> (X - Y) - Z or (X - Z) - Y if everything simplifies.
  // For example, X - (X + 1) -> -1
  X = Op0;
  if (MaxRecurse && match(Op1, m_Add(m_Value(Y), m_Value(Z)))) { // X - (Y + Z)
    // See if "V === X - Y" simplifies.
    if (Value *V = SimplifyBinOp(Instruction::Sub, X, Y, Q, MaxRecurse-1))
      // It does!  Now see if "V - Z" simplifies.
      if (Value *W = SimplifyBinOp(Instruction::Sub, V, Z, Q, MaxRecurse-1)) {
        // It does, we successfully reassociated!
        ++NumReassoc;
        return W;
      }
    // See if "V === X - Z" simplifies.
    if (Value *V = SimplifyBinOp(Instruction::Sub, X, Z, Q, MaxRecurse-1))
      // It does!  Now see if "V - Y" simplifies.
      if (Value *W = SimplifyBinOp(Instruction::Sub, V, Y, Q, MaxRecurse-1)) {
        // It does, we successfully reassociated!
        ++NumReassoc;
        return W;
      }
  }

  // Z - (X - Y) -> (Z - X) + Y if everything simplifies.
  // For example, X - (X - Y) -> Y.
  Z = Op0;
  if (MaxRecurse && match(Op1, m_Sub(m_Value(X), m_Value(Y)))) // Z - (X - Y)
    // See if "V === Z - X" simplifies.
    if (Value *V = SimplifyBinOp(Instruction::Sub, Z, X, Q, MaxRecurse-1))
      // It does!  Now see if "V + Y" simplifies.
      if (Value *W = SimplifyBinOp(Instruction::Add, V, Y, Q, MaxRecurse-1)) {
        // It does, we successfully reassociated!
        ++NumReassoc;
        return W;
      }

  // trunc(X) - trunc(Y) -> trunc(X - Y) if everything simplifies.
  if (MaxRecurse && match(Op0, m_Trunc(m_Value(X))) &&
      match(Op1, m_Trunc(m_Value(Y))))
    if (X->getType() == Y->getType())
      // See if "V === X - Y" simplifies.
      if (Value *V = SimplifyBinOp(Instruction::Sub, X, Y, Q, MaxRecurse-1))
        // It does!  Now see if "trunc V" simplifies.
        if (Value *W = SimplifyCastInst(Instruction::Trunc, V, Op0->getType(),
                                        Q, MaxRecurse - 1))
          // It does, return the simplified "trunc V".
          return W;

  // Variations on GEP(base, I, ...) - GEP(base, i, ...) -> GEP(null, I-i, ...).
  if (match(Op0, m_PtrToInt(m_Value(X))) &&
      match(Op1, m_PtrToInt(m_Value(Y))))
    if (Constant *Result = computePointerDifference(Q.DL, X, Y))
      return ConstantExpr::getIntegerCast(Result, Op0->getType(), true);

  // i1 sub -> xor.
  if (MaxRecurse && Op0->getType()->isIntOrIntVectorTy(1))
    if (Value *V = SimplifyXorInst(Op0, Op1, Q, MaxRecurse-1))
      return V;

  // Threading Sub over selects and phi nodes is pointless, so don't bother.
  // Threading over the select in "A - select(cond, B, C)" means evaluating
  // "A-B" and "A-C" and seeing if they are equal; but they are equal if and
  // only if B and C are equal.  If B and C are equal then (since we assume
  // that operands have already been simplified) "select(cond, B, C)" should
  // have been simplified to the common value of B and C already.  Analysing
  // "A-B" and "A-C" thus gains nothing, but costs compile time.  Similarly
  // for threading over phi nodes.

  return nullptr;
}

Value *llvm::SimplifySubInst(Value *Op0, Value *Op1, bool isNSW, bool isNUW,
                             const SimplifyQuery &Q) {
  return ::SimplifySubInst(Op0, Op1, isNSW, isNUW, Q, RecursionLimit);
}

/// Given operands for a Mul, see if we can fold the result.
/// If not, this returns null.
static Value *SimplifyMulInst(Value *Op0, Value *Op1, const SimplifyQuery &Q,
                              unsigned MaxRecurse) {
  if (Constant *C = foldOrCommuteConstant(Instruction::Mul, Op0, Op1, Q))
    return C;

  // X * undef -> 0
  if (match(Op1, m_Undef()))
    return Constant::getNullValue(Op0->getType());

  // X * 0 -> 0
  if (match(Op1, m_Zero()))
    return Op1;

  // X * 1 -> X
  if (match(Op1, m_One()))
    return Op0;

  // (X / Y) * Y -> X if the division is exact.
  Value *X = nullptr;
  if (match(Op0, m_Exact(m_IDiv(m_Value(X), m_Specific(Op1)))) || // (X / Y) * Y
      match(Op1, m_Exact(m_IDiv(m_Value(X), m_Specific(Op0)))))   // Y * (X / Y)
    return X;

  // i1 mul -> and.
  if (MaxRecurse && Op0->getType()->isIntOrIntVectorTy(1))
    if (Value *V = SimplifyAndInst(Op0, Op1, Q, MaxRecurse-1))
      return V;

  // Try some generic simplifications for associative operations.
  if (Value *V = SimplifyAssociativeBinOp(Instruction::Mul, Op0, Op1, Q,
                                          MaxRecurse))
    return V;

  // Mul distributes over Add. Try some generic simplifications based on this.
  if (Value *V = ExpandBinOp(Instruction::Mul, Op0, Op1, Instruction::Add,
                             Q, MaxRecurse))
    return V;

  // If the operation is with the result of a select instruction, check whether
  // operating on either branch of the select always yields the same value.
  if (isa<SelectInst>(Op0) || isa<SelectInst>(Op1))
    if (Value *V = ThreadBinOpOverSelect(Instruction::Mul, Op0, Op1, Q,
                                         MaxRecurse))
      return V;

  // If the operation is with the result of a phi instruction, check whether
  // operating on all incoming values of the phi always yields the same value.
  if (isa<PHINode>(Op0) || isa<PHINode>(Op1))
    if (Value *V = ThreadBinOpOverPHI(Instruction::Mul, Op0, Op1, Q,
                                      MaxRecurse))
      return V;

  return nullptr;
}

Value *llvm::SimplifyMulInst(Value *Op0, Value *Op1, const SimplifyQuery &Q) {
  return ::SimplifyMulInst(Op0, Op1, Q, RecursionLimit);
}

/// Check for common or similar folds of integer division or integer remainder.
/// This applies to all 4 opcodes (sdiv/udiv/srem/urem).
static Value *simplifyDivRem(Value *Op0, Value *Op1, bool IsDiv) {
  Type *Ty = Op0->getType();

  // X / undef -> undef
  // X % undef -> undef
  if (match(Op1, m_Undef()))
    return Op1;

  // X / 0 -> undef
  // X % 0 -> undef
  // We don't need to preserve faults!
  if (match(Op1, m_Zero()))
    return UndefValue::get(Ty);

  // If any element of a constant divisor vector is zero or undef, the whole op
  // is undef.
  auto *Op1C = dyn_cast<Constant>(Op1);
  if (Op1C && Ty->isVectorTy()) {
    unsigned NumElts = Ty->getVectorNumElements();
    for (unsigned i = 0; i != NumElts; ++i) {
      Constant *Elt = Op1C->getAggregateElement(i);
      if (Elt && (Elt->isNullValue() || isa<UndefValue>(Elt)))
        return UndefValue::get(Ty);
    }
  }

  // undef / X -> 0
  // undef % X -> 0
  if (match(Op0, m_Undef()))
    return Constant::getNullValue(Ty);

  // 0 / X -> 0
  // 0 % X -> 0
  if (match(Op0, m_Zero()))
    return Op0;

  // X / X -> 1
  // X % X -> 0
  if (Op0 == Op1)
    return IsDiv ? ConstantInt::get(Ty, 1) : Constant::getNullValue(Ty);

  // X / 1 -> X
  // X % 1 -> 0
  // If this is a boolean op (single-bit element type), we can't have
  // division-by-zero or remainder-by-zero, so assume the divisor is 1.
  if (match(Op1, m_One()) || Ty->isIntOrIntVectorTy(1))
    return IsDiv ? Op0 : Constant::getNullValue(Ty);

  return nullptr;
}

/// Given a predicate and two operands, return true if the comparison is true.
/// This is a helper for div/rem simplification where we return some other value
/// when we can prove a relationship between the operands.
static bool isICmpTrue(ICmpInst::Predicate Pred, Value *LHS, Value *RHS,
                       const SimplifyQuery &Q, unsigned MaxRecurse) {
  Value *V = SimplifyICmpInst(Pred, LHS, RHS, Q, MaxRecurse);
  Constant *C = dyn_cast_or_null<Constant>(V);
  return (C && C->isAllOnesValue());
}

/// Return true if we can simplify X / Y to 0. Remainder can adapt that answer
/// to simplify X % Y to X.
static bool isDivZero(Value *X, Value *Y, const SimplifyQuery &Q,
                      unsigned MaxRecurse, bool IsSigned) {
  // Recursion is always used, so bail out at once if we already hit the limit.
  if (!MaxRecurse--)
    return false;

  if (IsSigned) {
    // |X| / |Y| --> 0
    //
    // We require that 1 operand is a simple constant. That could be extended to
    // 2 variables if we computed the sign bit for each.
    //
    // Make sure that a constant is not the minimum signed value because taking
    // the abs() of that is undefined.
    Type *Ty = X->getType();
    const APInt *C;
    if (match(X, m_APInt(C)) && !C->isMinSignedValue()) {
      // Is the variable divisor magnitude always greater than the constant
      // dividend magnitude?
      // |Y| > |C| --> Y < -abs(C) or Y > abs(C)
      Constant *PosDividendC = ConstantInt::get(Ty, C->abs());
      Constant *NegDividendC = ConstantInt::get(Ty, -C->abs());
      if (isICmpTrue(CmpInst::ICMP_SLT, Y, NegDividendC, Q, MaxRecurse) ||
          isICmpTrue(CmpInst::ICMP_SGT, Y, PosDividendC, Q, MaxRecurse))
        return true;
    }
    if (match(Y, m_APInt(C))) {
      // Special-case: we can't take the abs() of a minimum signed value. If
      // that's the divisor, then all we have to do is prove that the dividend
      // is also not the minimum signed value.
      if (C->isMinSignedValue())
        return isICmpTrue(CmpInst::ICMP_NE, X, Y, Q, MaxRecurse);

      // Is the variable dividend magnitude always less than the constant
      // divisor magnitude?
      // |X| < |C| --> X > -abs(C) and X < abs(C)
      Constant *PosDivisorC = ConstantInt::get(Ty, C->abs());
      Constant *NegDivisorC = ConstantInt::get(Ty, -C->abs());
      if (isICmpTrue(CmpInst::ICMP_SGT, X, NegDivisorC, Q, MaxRecurse) &&
          isICmpTrue(CmpInst::ICMP_SLT, X, PosDivisorC, Q, MaxRecurse))
        return true;
    }
    return false;
  }

  // IsSigned == false.
  // Is the dividend unsigned less than the divisor?
  return isICmpTrue(ICmpInst::ICMP_ULT, X, Y, Q, MaxRecurse);
}

/// These are simplifications common to SDiv and UDiv.
static Value *simplifyDiv(Instruction::BinaryOps Opcode, Value *Op0, Value *Op1,
                          const SimplifyQuery &Q, unsigned MaxRecurse) {
  if (Constant *C = foldOrCommuteConstant(Opcode, Op0, Op1, Q))
    return C;

  if (Value *V = simplifyDivRem(Op0, Op1, true))
    return V;

  bool IsSigned = Opcode == Instruction::SDiv;

  // (X * Y) / Y -> X if the multiplication does not overflow.
  Value *X;
  if (match(Op0, m_c_Mul(m_Value(X), m_Specific(Op1)))) {
    auto *Mul = cast<OverflowingBinaryOperator>(Op0);
    // If the Mul does not overflow, then we are good to go.
    if ((IsSigned && Mul->hasNoSignedWrap()) ||
        (!IsSigned && Mul->hasNoUnsignedWrap()))
      return X;
    // If X has the form X = A / Y, then X * Y cannot overflow.
    if ((IsSigned && match(X, m_SDiv(m_Value(), m_Specific(Op1)))) ||
        (!IsSigned && match(X, m_UDiv(m_Value(), m_Specific(Op1)))))
      return X;
  }

  // (X rem Y) / Y -> 0
  if ((IsSigned && match(Op0, m_SRem(m_Value(), m_Specific(Op1)))) ||
      (!IsSigned && match(Op0, m_URem(m_Value(), m_Specific(Op1)))))
    return Constant::getNullValue(Op0->getType());

  // (X /u C1) /u C2 -> 0 if C1 * C2 overflow
  ConstantInt *C1, *C2;
  if (!IsSigned && match(Op0, m_UDiv(m_Value(X), m_ConstantInt(C1))) &&
      match(Op1, m_ConstantInt(C2))) {
    bool Overflow;
    (void)C1->getValue().umul_ov(C2->getValue(), Overflow);
    if (Overflow)
      return Constant::getNullValue(Op0->getType());
  }

  // If the operation is with the result of a select instruction, check whether
  // operating on either branch of the select always yields the same value.
  if (isa<SelectInst>(Op0) || isa<SelectInst>(Op1))
    if (Value *V = ThreadBinOpOverSelect(Opcode, Op0, Op1, Q, MaxRecurse))
      return V;

  // If the operation is with the result of a phi instruction, check whether
  // operating on all incoming values of the phi always yields the same value.
  if (isa<PHINode>(Op0) || isa<PHINode>(Op1))
    if (Value *V = ThreadBinOpOverPHI(Opcode, Op0, Op1, Q, MaxRecurse))
      return V;

  if (isDivZero(Op0, Op1, Q, MaxRecurse, IsSigned))
    return Constant::getNullValue(Op0->getType());

  return nullptr;
}

/// These are simplifications common to SRem and URem.
static Value *simplifyRem(Instruction::BinaryOps Opcode, Value *Op0, Value *Op1,
                          const SimplifyQuery &Q, unsigned MaxRecurse) {
  if (Constant *C = foldOrCommuteConstant(Opcode, Op0, Op1, Q))
    return C;

  if (Value *V = simplifyDivRem(Op0, Op1, false))
    return V;

  // (X % Y) % Y -> X % Y
  if ((Opcode == Instruction::SRem &&
       match(Op0, m_SRem(m_Value(), m_Specific(Op1)))) ||
      (Opcode == Instruction::URem &&
       match(Op0, m_URem(m_Value(), m_Specific(Op1)))))
    return Op0;

  // (X << Y) % X -> 0
  if ((Opcode == Instruction::SRem &&
       match(Op0, m_NSWShl(m_Specific(Op1), m_Value()))) ||
      (Opcode == Instruction::URem &&
       match(Op0, m_NUWShl(m_Specific(Op1), m_Value()))))
    return Constant::getNullValue(Op0->getType());

  // If the operation is with the result of a select instruction, check whether
  // operating on either branch of the select always yields the same value.
  if (isa<SelectInst>(Op0) || isa<SelectInst>(Op1))
    if (Value *V = ThreadBinOpOverSelect(Opcode, Op0, Op1, Q, MaxRecurse))
      return V;

  // If the operation is with the result of a phi instruction, check whether
  // operating on all incoming values of the phi always yields the same value.
  if (isa<PHINode>(Op0) || isa<PHINode>(Op1))
    if (Value *V = ThreadBinOpOverPHI(Opcode, Op0, Op1, Q, MaxRecurse))
      return V;

  // If X / Y == 0, then X % Y == X.
  if (isDivZero(Op0, Op1, Q, MaxRecurse, Opcode == Instruction::SRem))
    return Op0;

  return nullptr;
}

/// Given operands for an SDiv, see if we can fold the result.
/// If not, this returns null.
static Value *SimplifySDivInst(Value *Op0, Value *Op1, const SimplifyQuery &Q,
                               unsigned MaxRecurse) {
  return simplifyDiv(Instruction::SDiv, Op0, Op1, Q, MaxRecurse);
}

Value *llvm::SimplifySDivInst(Value *Op0, Value *Op1, const SimplifyQuery &Q) {
  return ::SimplifySDivInst(Op0, Op1, Q, RecursionLimit);
}

/// Given operands for a UDiv, see if we can fold the result.
/// If not, this returns null.
static Value *SimplifyUDivInst(Value *Op0, Value *Op1, const SimplifyQuery &Q,
                               unsigned MaxRecurse) {
  return simplifyDiv(Instruction::UDiv, Op0, Op1, Q, MaxRecurse);
}

Value *llvm::SimplifyUDivInst(Value *Op0, Value *Op1, const SimplifyQuery &Q) {
  return ::SimplifyUDivInst(Op0, Op1, Q, RecursionLimit);
}

/// Given operands for an SRem, see if we can fold the result.
/// If not, this returns null.
static Value *SimplifySRemInst(Value *Op0, Value *Op1, const SimplifyQuery &Q,
                               unsigned MaxRecurse) {
  return simplifyRem(Instruction::SRem, Op0, Op1, Q, MaxRecurse);
}

Value *llvm::SimplifySRemInst(Value *Op0, Value *Op1, const SimplifyQuery &Q) {
  return ::SimplifySRemInst(Op0, Op1, Q, RecursionLimit);
}

/// Given operands for a URem, see if we can fold the result.
/// If not, this returns null.
static Value *SimplifyURemInst(Value *Op0, Value *Op1, const SimplifyQuery &Q,
                               unsigned MaxRecurse) {
  return simplifyRem(Instruction::URem, Op0, Op1, Q, MaxRecurse);
}

Value *llvm::SimplifyURemInst(Value *Op0, Value *Op1, const SimplifyQuery &Q) {
  return ::SimplifyURemInst(Op0, Op1, Q, RecursionLimit);
}

/// Returns true if a shift by \c Amount always yields undef.
static bool isUndefShift(Value *Amount) {
  Constant *C = dyn_cast<Constant>(Amount);
  if (!C)
    return false;

  // X shift by undef -> undef because it may shift by the bitwidth.
  if (isa<UndefValue>(C))
    return true;

  // Shifting by the bitwidth or more is undefined.
  if (ConstantInt *CI = dyn_cast<ConstantInt>(C))
    if (CI->getValue().getLimitedValue() >=
        CI->getType()->getScalarSizeInBits())
      return true;

  // If all lanes of a vector shift are undefined the whole shift is.
  if (isa<ConstantVector>(C) || isa<ConstantDataVector>(C)) {
    for (unsigned I = 0, E = C->getType()->getVectorNumElements(); I != E; ++I)
      if (!isUndefShift(C->getAggregateElement(I)))
        return false;
    return true;
  }

  return false;
}

/// Given operands for an Shl, LShr or AShr, see if we can fold the result.
/// If not, this returns null.
static Value *SimplifyShift(Instruction::BinaryOps Opcode, Value *Op0,
                            Value *Op1, const SimplifyQuery &Q, unsigned MaxRecurse) {
  if (Constant *C = foldOrCommuteConstant(Opcode, Op0, Op1, Q))
    return C;

  // 0 shift by X -> 0
  if (match(Op0, m_Zero()))
    return Op0;

  // X shift by 0 -> X
  if (match(Op1, m_Zero()))
    return Op0;

  // Fold undefined shifts.
  if (isUndefShift(Op1))
    return UndefValue::get(Op0->getType());

  // If the operation is with the result of a select instruction, check whether
  // operating on either branch of the select always yields the same value.
  if (isa<SelectInst>(Op0) || isa<SelectInst>(Op1))
    if (Value *V = ThreadBinOpOverSelect(Opcode, Op0, Op1, Q, MaxRecurse))
      return V;

  // If the operation is with the result of a phi instruction, check whether
  // operating on all incoming values of the phi always yields the same value.
  if (isa<PHINode>(Op0) || isa<PHINode>(Op1))
    if (Value *V = ThreadBinOpOverPHI(Opcode, Op0, Op1, Q, MaxRecurse))
      return V;

  // If any bits in the shift amount make that value greater than or equal to
  // the number of bits in the type, the shift is undefined.
  KnownBits Known = computeKnownBits(Op1, Q.DL, 0, Q.AC, Q.CxtI, Q.DT);
  if (Known.One.getLimitedValue() >= Known.getBitWidth())
    return UndefValue::get(Op0->getType());

  // If all valid bits in the shift amount are known zero, the first operand is
  // unchanged.
  unsigned NumValidShiftBits = Log2_32_Ceil(Known.getBitWidth());
  if (Known.countMinTrailingZeros() >= NumValidShiftBits)
    return Op0;

  return nullptr;
}

/// \brief Given operands for an Shl, LShr or AShr, see if we can
/// fold the result.  If not, this returns null.
static Value *SimplifyRightShift(Instruction::BinaryOps Opcode, Value *Op0,
                                 Value *Op1, bool isExact, const SimplifyQuery &Q,
                                 unsigned MaxRecurse) {
  if (Value *V = SimplifyShift(Opcode, Op0, Op1, Q, MaxRecurse))
    return V;

  // X >> X -> 0
  if (Op0 == Op1)
    return Constant::getNullValue(Op0->getType());

  // undef >> X -> 0
  // undef >> X -> undef (if it's exact)
  if (match(Op0, m_Undef()))
    return isExact ? Op0 : Constant::getNullValue(Op0->getType());

  // The low bit cannot be shifted out of an exact shift if it is set.
  if (isExact) {
    KnownBits Op0Known = computeKnownBits(Op0, Q.DL, /*Depth=*/0, Q.AC, Q.CxtI, Q.DT);
    if (Op0Known.One[0])
      return Op0;
  }

  return nullptr;
}

/// Given operands for an Shl, see if we can fold the result.
/// If not, this returns null.
static Value *SimplifyShlInst(Value *Op0, Value *Op1, bool isNSW, bool isNUW,
                              const SimplifyQuery &Q, unsigned MaxRecurse) {
  if (Value *V = SimplifyShift(Instruction::Shl, Op0, Op1, Q, MaxRecurse))
    return V;

  // undef << X -> 0
  // undef << X -> undef if (if it's NSW/NUW)
  if (match(Op0, m_Undef()))
    return isNSW || isNUW ? Op0 : Constant::getNullValue(Op0->getType());

  // (X >> A) << A -> X
  Value *X;
  if (match(Op0, m_Exact(m_Shr(m_Value(X), m_Specific(Op1)))))
    return X;
  return nullptr;
}

Value *llvm::SimplifyShlInst(Value *Op0, Value *Op1, bool isNSW, bool isNUW,
                             const SimplifyQuery &Q) {
  return ::SimplifyShlInst(Op0, Op1, isNSW, isNUW, Q, RecursionLimit);
}

/// Given operands for an LShr, see if we can fold the result.
/// If not, this returns null.
static Value *SimplifyLShrInst(Value *Op0, Value *Op1, bool isExact,
                               const SimplifyQuery &Q, unsigned MaxRecurse) {
  if (Value *V = SimplifyRightShift(Instruction::LShr, Op0, Op1, isExact, Q,
                                    MaxRecurse))
      return V;

  // (X << A) >> A -> X
  Value *X;
  if (match(Op0, m_NUWShl(m_Value(X), m_Specific(Op1))))
    return X;

  return nullptr;
}

Value *llvm::SimplifyLShrInst(Value *Op0, Value *Op1, bool isExact,
                              const SimplifyQuery &Q) {
  return ::SimplifyLShrInst(Op0, Op1, isExact, Q, RecursionLimit);
}

/// Given operands for an AShr, see if we can fold the result.
/// If not, this returns null.
static Value *SimplifyAShrInst(Value *Op0, Value *Op1, bool isExact,
                               const SimplifyQuery &Q, unsigned MaxRecurse) {
  if (Value *V = SimplifyRightShift(Instruction::AShr, Op0, Op1, isExact, Q,
                                    MaxRecurse))
    return V;

  // all ones >>a X -> all ones
  if (match(Op0, m_AllOnes()))
    return Op0;

  // (X << A) >> A -> X
  Value *X;
  if (match(Op0, m_NSWShl(m_Value(X), m_Specific(Op1))))
    return X;

  // Arithmetic shifting an all-sign-bit value is a no-op.
  unsigned NumSignBits = ComputeNumSignBits(Op0, Q.DL, 0, Q.AC, Q.CxtI, Q.DT);
  if (NumSignBits == Op0->getType()->getScalarSizeInBits())
    return Op0;

  return nullptr;
}

Value *llvm::SimplifyAShrInst(Value *Op0, Value *Op1, bool isExact,
                              const SimplifyQuery &Q) {
  return ::SimplifyAShrInst(Op0, Op1, isExact, Q, RecursionLimit);
}

/// Commuted variants are assumed to be handled by calling this function again
/// with the parameters swapped.
static Value *simplifyUnsignedRangeCheck(ICmpInst *ZeroICmp,
                                         ICmpInst *UnsignedICmp, bool IsAnd) {
  Value *X, *Y;

  ICmpInst::Predicate EqPred;
  if (!match(ZeroICmp, m_ICmp(EqPred, m_Value(Y), m_Zero())) ||
      !ICmpInst::isEquality(EqPred))
    return nullptr;

  ICmpInst::Predicate UnsignedPred;
  if (match(UnsignedICmp, m_ICmp(UnsignedPred, m_Value(X), m_Specific(Y))) &&
      ICmpInst::isUnsigned(UnsignedPred))
    ;
  else if (match(UnsignedICmp,
                 m_ICmp(UnsignedPred, m_Value(Y), m_Specific(X))) &&
           ICmpInst::isUnsigned(UnsignedPred))
    UnsignedPred = ICmpInst::getSwappedPredicate(UnsignedPred);
  else
    return nullptr;

  // X < Y && Y != 0  -->  X < Y
  // X < Y || Y != 0  -->  Y != 0
  if (UnsignedPred == ICmpInst::ICMP_ULT && EqPred == ICmpInst::ICMP_NE)
    return IsAnd ? UnsignedICmp : ZeroICmp;

  // X >= Y || Y != 0  -->  true
  // X >= Y || Y == 0  -->  X >= Y
  if (UnsignedPred == ICmpInst::ICMP_UGE && !IsAnd) {
    if (EqPred == ICmpInst::ICMP_NE)
      return getTrue(UnsignedICmp->getType());
    return UnsignedICmp;
  }

  // X < Y && Y == 0  -->  false
  if (UnsignedPred == ICmpInst::ICMP_ULT && EqPred == ICmpInst::ICMP_EQ &&
      IsAnd)
    return getFalse(UnsignedICmp->getType());

  return nullptr;
}

/// Commuted variants are assumed to be handled by calling this function again
/// with the parameters swapped.
static Value *simplifyAndOfICmpsWithSameOperands(ICmpInst *Op0, ICmpInst *Op1) {
  ICmpInst::Predicate Pred0, Pred1;
  Value *A ,*B;
  if (!match(Op0, m_ICmp(Pred0, m_Value(A), m_Value(B))) ||
      !match(Op1, m_ICmp(Pred1, m_Specific(A), m_Specific(B))))
    return nullptr;

  // We have (icmp Pred0, A, B) & (icmp Pred1, A, B).
  // If Op1 is always implied true by Op0, then Op0 is a subset of Op1, and we
  // can eliminate Op1 from this 'and'.
  if (ICmpInst::isImpliedTrueByMatchingCmp(Pred0, Pred1))
    return Op0;

  // Check for any combination of predicates that are guaranteed to be disjoint.
  if ((Pred0 == ICmpInst::getInversePredicate(Pred1)) ||
      (Pred0 == ICmpInst::ICMP_EQ && ICmpInst::isFalseWhenEqual(Pred1)) ||
      (Pred0 == ICmpInst::ICMP_SLT && Pred1 == ICmpInst::ICMP_SGT) ||
      (Pred0 == ICmpInst::ICMP_ULT && Pred1 == ICmpInst::ICMP_UGT))
    return getFalse(Op0->getType());

  return nullptr;
}

/// Commuted variants are assumed to be handled by calling this function again
/// with the parameters swapped.
static Value *simplifyOrOfICmpsWithSameOperands(ICmpInst *Op0, ICmpInst *Op1) {
  ICmpInst::Predicate Pred0, Pred1;
  Value *A ,*B;
  if (!match(Op0, m_ICmp(Pred0, m_Value(A), m_Value(B))) ||
      !match(Op1, m_ICmp(Pred1, m_Specific(A), m_Specific(B))))
    return nullptr;

  // We have (icmp Pred0, A, B) | (icmp Pred1, A, B).
  // If Op1 is always implied true by Op0, then Op0 is a subset of Op1, and we
  // can eliminate Op0 from this 'or'.
  if (ICmpInst::isImpliedTrueByMatchingCmp(Pred0, Pred1))
    return Op1;

  // Check for any combination of predicates that cover the entire range of
  // possibilities.
  if ((Pred0 == ICmpInst::getInversePredicate(Pred1)) ||
      (Pred0 == ICmpInst::ICMP_NE && ICmpInst::isTrueWhenEqual(Pred1)) ||
      (Pred0 == ICmpInst::ICMP_SLE && Pred1 == ICmpInst::ICMP_SGE) ||
      (Pred0 == ICmpInst::ICMP_ULE && Pred1 == ICmpInst::ICMP_UGE))
    return getTrue(Op0->getType());

  return nullptr;
}

/// Test if a pair of compares with a shared operand and 2 constants has an
/// empty set intersection, full set union, or if one compare is a superset of
/// the other.
static Value *simplifyAndOrOfICmpsWithConstants(ICmpInst *Cmp0, ICmpInst *Cmp1,
                                                bool IsAnd) {
  // Look for this pattern: {and/or} (icmp X, C0), (icmp X, C1)).
  if (Cmp0->getOperand(0) != Cmp1->getOperand(0))
    return nullptr;

  const APInt *C0, *C1;
  if (!match(Cmp0->getOperand(1), m_APInt(C0)) ||
      !match(Cmp1->getOperand(1), m_APInt(C1)))
    return nullptr;

  auto Range0 = ConstantRange::makeExactICmpRegion(Cmp0->getPredicate(), *C0);
  auto Range1 = ConstantRange::makeExactICmpRegion(Cmp1->getPredicate(), *C1);

  // For and-of-compares, check if the intersection is empty:
  // (icmp X, C0) && (icmp X, C1) --> empty set --> false
  if (IsAnd && Range0.intersectWith(Range1).isEmptySet())
    return getFalse(Cmp0->getType());

  // For or-of-compares, check if the union is full:
  // (icmp X, C0) || (icmp X, C1) --> full set --> true
  if (!IsAnd && Range0.unionWith(Range1).isFullSet())
    return getTrue(Cmp0->getType());

  // Is one range a superset of the other?
  // If this is and-of-compares, take the smaller set:
  // (icmp sgt X, 4) && (icmp sgt X, 42) --> icmp sgt X, 42
  // If this is or-of-compares, take the larger set:
  // (icmp sgt X, 4) || (icmp sgt X, 42) --> icmp sgt X, 4
  if (Range0.contains(Range1))
    return IsAnd ? Cmp1 : Cmp0;
  if (Range1.contains(Range0))
    return IsAnd ? Cmp0 : Cmp1;

  return nullptr;
}

static Value *simplifyAndOrOfICmpsWithZero(ICmpInst *Cmp0, ICmpInst *Cmp1,
                                           bool IsAnd) {
  ICmpInst::Predicate P0 = Cmp0->getPredicate(), P1 = Cmp1->getPredicate();
  if (!match(Cmp0->getOperand(1), m_Zero()) ||
      !match(Cmp1->getOperand(1), m_Zero()) || P0 != P1)
    return nullptr;

  if ((IsAnd && P0 != ICmpInst::ICMP_NE) || (!IsAnd && P1 != ICmpInst::ICMP_EQ))
    return nullptr;

  // We have either "(X == 0 || Y == 0)" or "(X != 0 && Y != 0)".
  Value *X = Cmp0->getOperand(0);
  Value *Y = Cmp1->getOperand(0);

  // If one of the compares is a masked version of a (not) null check, then
  // that compare implies the other, so we eliminate the other. Optionally, look
  // through a pointer-to-int cast to match a null check of a pointer type.

  // (X == 0) || (([ptrtoint] X & ?) == 0) --> ([ptrtoint] X & ?) == 0
  // (X == 0) || ((? & [ptrtoint] X) == 0) --> (? & [ptrtoint] X) == 0
  // (X != 0) && (([ptrtoint] X & ?) != 0) --> ([ptrtoint] X & ?) != 0
  // (X != 0) && ((? & [ptrtoint] X) != 0) --> (? & [ptrtoint] X) != 0
  if (match(Y, m_c_And(m_Specific(X), m_Value())) ||
      match(Y, m_c_And(m_PtrToInt(m_Specific(X)), m_Value())))
    return Cmp1;

  // (([ptrtoint] Y & ?) == 0) || (Y == 0) --> ([ptrtoint] Y & ?) == 0
  // ((? & [ptrtoint] Y) == 0) || (Y == 0) --> (? & [ptrtoint] Y) == 0
  // (([ptrtoint] Y & ?) != 0) && (Y != 0) --> ([ptrtoint] Y & ?) != 0
  // ((? & [ptrtoint] Y) != 0) && (Y != 0) --> (? & [ptrtoint] Y) != 0
  if (match(X, m_c_And(m_Specific(Y), m_Value())) ||
      match(X, m_c_And(m_PtrToInt(m_Specific(Y)), m_Value())))
    return Cmp0;

  return nullptr;
}

static Value *simplifyAndOfICmpsWithAdd(ICmpInst *Op0, ICmpInst *Op1) {
  // (icmp (add V, C0), C1) & (icmp V, C0)
  ICmpInst::Predicate Pred0, Pred1;
  const APInt *C0, *C1;
  Value *V;
  if (!match(Op0, m_ICmp(Pred0, m_Add(m_Value(V), m_APInt(C0)), m_APInt(C1))))
    return nullptr;

  if (!match(Op1, m_ICmp(Pred1, m_Specific(V), m_Value())))
    return nullptr;

  auto *AddInst = cast<BinaryOperator>(Op0->getOperand(0));
  if (AddInst->getOperand(1) != Op1->getOperand(1))
    return nullptr;

  Type *ITy = Op0->getType();
  bool isNSW = AddInst->hasNoSignedWrap();
  bool isNUW = AddInst->hasNoUnsignedWrap();

  const APInt Delta = *C1 - *C0;
  if (C0->isStrictlyPositive()) {
    if (Delta == 2) {
      if (Pred0 == ICmpInst::ICMP_ULT && Pred1 == ICmpInst::ICMP_SGT)
        return getFalse(ITy);
      if (Pred0 == ICmpInst::ICMP_SLT && Pred1 == ICmpInst::ICMP_SGT && isNSW)
        return getFalse(ITy);
    }
    if (Delta == 1) {
      if (Pred0 == ICmpInst::ICMP_ULE && Pred1 == ICmpInst::ICMP_SGT)
        return getFalse(ITy);
      if (Pred0 == ICmpInst::ICMP_SLE && Pred1 == ICmpInst::ICMP_SGT && isNSW)
        return getFalse(ITy);
    }
  }
  if (C0->getBoolValue() && isNUW) {
    if (Delta == 2)
      if (Pred0 == ICmpInst::ICMP_ULT && Pred1 == ICmpInst::ICMP_UGT)
        return getFalse(ITy);
    if (Delta == 1)
      if (Pred0 == ICmpInst::ICMP_ULE && Pred1 == ICmpInst::ICMP_UGT)
        return getFalse(ITy);
  }

  return nullptr;
}

static Value *simplifyAndOfICmps(ICmpInst *Op0, ICmpInst *Op1) {
  if (Value *X = simplifyUnsignedRangeCheck(Op0, Op1, /*IsAnd=*/true))
    return X;
  if (Value *X = simplifyUnsignedRangeCheck(Op1, Op0, /*IsAnd=*/true))
    return X;

  if (Value *X = simplifyAndOfICmpsWithSameOperands(Op0, Op1))
    return X;
  if (Value *X = simplifyAndOfICmpsWithSameOperands(Op1, Op0))
    return X;

  if (Value *X = simplifyAndOrOfICmpsWithConstants(Op0, Op1, true))
    return X;

  if (Value *X = simplifyAndOrOfICmpsWithZero(Op0, Op1, true))
    return X;

  if (Value *X = simplifyAndOfICmpsWithAdd(Op0, Op1))
    return X;
  if (Value *X = simplifyAndOfICmpsWithAdd(Op1, Op0))
    return X;

  return nullptr;
}

static Value *simplifyOrOfICmpsWithAdd(ICmpInst *Op0, ICmpInst *Op1) {
  // (icmp (add V, C0), C1) | (icmp V, C0)
  ICmpInst::Predicate Pred0, Pred1;
  const APInt *C0, *C1;
  Value *V;
  if (!match(Op0, m_ICmp(Pred0, m_Add(m_Value(V), m_APInt(C0)), m_APInt(C1))))
    return nullptr;

  if (!match(Op1, m_ICmp(Pred1, m_Specific(V), m_Value())))
    return nullptr;

  auto *AddInst = cast<BinaryOperator>(Op0->getOperand(0));
  if (AddInst->getOperand(1) != Op1->getOperand(1))
    return nullptr;

  Type *ITy = Op0->getType();
  bool isNSW = AddInst->hasNoSignedWrap();
  bool isNUW = AddInst->hasNoUnsignedWrap();

  const APInt Delta = *C1 - *C0;
  if (C0->isStrictlyPositive()) {
    if (Delta == 2) {
      if (Pred0 == ICmpInst::ICMP_UGE && Pred1 == ICmpInst::ICMP_SLE)
        return getTrue(ITy);
      if (Pred0 == ICmpInst::ICMP_SGE && Pred1 == ICmpInst::ICMP_SLE && isNSW)
        return getTrue(ITy);
    }
    if (Delta == 1) {
      if (Pred0 == ICmpInst::ICMP_UGT && Pred1 == ICmpInst::ICMP_SLE)
        return getTrue(ITy);
      if (Pred0 == ICmpInst::ICMP_SGT && Pred1 == ICmpInst::ICMP_SLE && isNSW)
        return getTrue(ITy);
    }
  }
  if (C0->getBoolValue() && isNUW) {
    if (Delta == 2)
      if (Pred0 == ICmpInst::ICMP_UGE && Pred1 == ICmpInst::ICMP_ULE)
        return getTrue(ITy);
    if (Delta == 1)
      if (Pred0 == ICmpInst::ICMP_UGT && Pred1 == ICmpInst::ICMP_ULE)
        return getTrue(ITy);
  }

  return nullptr;
}

static Value *simplifyOrOfICmps(ICmpInst *Op0, ICmpInst *Op1) {
  if (Value *X = simplifyUnsignedRangeCheck(Op0, Op1, /*IsAnd=*/false))
    return X;
  if (Value *X = simplifyUnsignedRangeCheck(Op1, Op0, /*IsAnd=*/false))
    return X;

  if (Value *X = simplifyOrOfICmpsWithSameOperands(Op0, Op1))
    return X;
  if (Value *X = simplifyOrOfICmpsWithSameOperands(Op1, Op0))
    return X;

  if (Value *X = simplifyAndOrOfICmpsWithConstants(Op0, Op1, false))
    return X;

  if (Value *X = simplifyAndOrOfICmpsWithZero(Op0, Op1, false))
    return X;

  if (Value *X = simplifyOrOfICmpsWithAdd(Op0, Op1))
    return X;
  if (Value *X = simplifyOrOfICmpsWithAdd(Op1, Op0))
    return X;

  return nullptr;
}

static Value *simplifyAndOrOfFCmps(FCmpInst *LHS, FCmpInst *RHS, bool IsAnd) {
  Value *LHS0 = LHS->getOperand(0), *LHS1 = LHS->getOperand(1);
  Value *RHS0 = RHS->getOperand(0), *RHS1 = RHS->getOperand(1);
  if (LHS0->getType() != RHS0->getType())
    return nullptr;

  FCmpInst::Predicate PredL = LHS->getPredicate(), PredR = RHS->getPredicate();
  if ((PredL == FCmpInst::FCMP_ORD && PredR == FCmpInst::FCMP_ORD && IsAnd) ||
      (PredL == FCmpInst::FCMP_UNO && PredR == FCmpInst::FCMP_UNO && !IsAnd)) {
    // (fcmp ord NNAN, X) & (fcmp ord X, Y) --> fcmp ord X, Y
    // (fcmp ord NNAN, X) & (fcmp ord Y, X) --> fcmp ord Y, X
    // (fcmp ord X, NNAN) & (fcmp ord X, Y) --> fcmp ord X, Y
    // (fcmp ord X, NNAN) & (fcmp ord Y, X) --> fcmp ord Y, X
    // (fcmp uno NNAN, X) | (fcmp uno X, Y) --> fcmp uno X, Y
    // (fcmp uno NNAN, X) | (fcmp uno Y, X) --> fcmp uno Y, X
    // (fcmp uno X, NNAN) | (fcmp uno X, Y) --> fcmp uno X, Y
    // (fcmp uno X, NNAN) | (fcmp uno Y, X) --> fcmp uno Y, X
    if ((isKnownNeverNaN(LHS0) && (LHS1 == RHS0 || LHS1 == RHS1)) ||
        (isKnownNeverNaN(LHS1) && (LHS0 == RHS0 || LHS0 == RHS1)))
      return RHS;

    // (fcmp ord X, Y) & (fcmp ord NNAN, X) --> fcmp ord X, Y
    // (fcmp ord Y, X) & (fcmp ord NNAN, X) --> fcmp ord Y, X
    // (fcmp ord X, Y) & (fcmp ord X, NNAN) --> fcmp ord X, Y
    // (fcmp ord Y, X) & (fcmp ord X, NNAN) --> fcmp ord Y, X
    // (fcmp uno X, Y) | (fcmp uno NNAN, X) --> fcmp uno X, Y
    // (fcmp uno Y, X) | (fcmp uno NNAN, X) --> fcmp uno Y, X
    // (fcmp uno X, Y) | (fcmp uno X, NNAN) --> fcmp uno X, Y
    // (fcmp uno Y, X) | (fcmp uno X, NNAN) --> fcmp uno Y, X
    if ((isKnownNeverNaN(RHS0) && (RHS1 == LHS0 || RHS1 == LHS1)) ||
        (isKnownNeverNaN(RHS1) && (RHS0 == LHS0 || RHS0 == LHS1)))
      return LHS;
  }

  return nullptr;
}

static Value *simplifyAndOrOfCmps(Value *Op0, Value *Op1, bool IsAnd) {
  // Look through casts of the 'and' operands to find compares.
  auto *Cast0 = dyn_cast<CastInst>(Op0);
  auto *Cast1 = dyn_cast<CastInst>(Op1);
  if (Cast0 && Cast1 && Cast0->getOpcode() == Cast1->getOpcode() &&
      Cast0->getSrcTy() == Cast1->getSrcTy()) {
    Op0 = Cast0->getOperand(0);
    Op1 = Cast1->getOperand(0);
  }

  Value *V = nullptr;
  auto *ICmp0 = dyn_cast<ICmpInst>(Op0);
  auto *ICmp1 = dyn_cast<ICmpInst>(Op1);
  if (ICmp0 && ICmp1)
    V = IsAnd ? simplifyAndOfICmps(ICmp0, ICmp1) :
                simplifyOrOfICmps(ICmp0, ICmp1);

  auto *FCmp0 = dyn_cast<FCmpInst>(Op0);
  auto *FCmp1 = dyn_cast<FCmpInst>(Op1);
  if (FCmp0 && FCmp1)
    V = simplifyAndOrOfFCmps(FCmp0, FCmp1, IsAnd);

  if (!V)
    return nullptr;
  if (!Cast0)
    return V;

  // If we looked through casts, we can only handle a constant simplification
  // because we are not allowed to create a cast instruction here.
  if (auto *C = dyn_cast<Constant>(V))
    return ConstantExpr::getCast(Cast0->getOpcode(), C, Cast0->getType());

  return nullptr;
}

/// Given operands for an And, see if we can fold the result.
/// If not, this returns null.
static Value *SimplifyAndInst(Value *Op0, Value *Op1, const SimplifyQuery &Q,
                              unsigned MaxRecurse) {
  if (Constant *C = foldOrCommuteConstant(Instruction::And, Op0, Op1, Q))
    return C;

  // X & undef -> 0
  if (match(Op1, m_Undef()))
    return Constant::getNullValue(Op0->getType());

  // X & X = X
  if (Op0 == Op1)
    return Op0;

  // X & 0 = 0
  if (match(Op1, m_Zero()))
    return Op1;

  // X & -1 = X
  if (match(Op1, m_AllOnes()))
    return Op0;

  // A & ~A  =  ~A & A  =  0
  if (match(Op0, m_Not(m_Specific(Op1))) ||
      match(Op1, m_Not(m_Specific(Op0))))
    return Constant::getNullValue(Op0->getType());

  // (A | ?) & A = A
  if (match(Op0, m_c_Or(m_Specific(Op1), m_Value())))
    return Op1;

  // A & (A | ?) = A
  if (match(Op1, m_c_Or(m_Specific(Op0), m_Value())))
    return Op0;

  // A mask that only clears known zeros of a shifted value is a no-op.
  Value *X;
  const APInt *Mask;
  const APInt *ShAmt;
  if (match(Op1, m_APInt(Mask))) {
    // If all bits in the inverted and shifted mask are clear:
    // and (shl X, ShAmt), Mask --> shl X, ShAmt
    if (match(Op0, m_Shl(m_Value(X), m_APInt(ShAmt))) &&
        (~(*Mask)).lshr(*ShAmt).isNullValue())
      return Op0;

    // If all bits in the inverted and shifted mask are clear:
    // and (lshr X, ShAmt), Mask --> lshr X, ShAmt
    if (match(Op0, m_LShr(m_Value(X), m_APInt(ShAmt))) &&
        (~(*Mask)).shl(*ShAmt).isNullValue())
      return Op0;
  }

  // A & (-A) = A if A is a power of two or zero.
  if (match(Op0, m_Neg(m_Specific(Op1))) ||
      match(Op1, m_Neg(m_Specific(Op0)))) {
    if (isKnownToBeAPowerOfTwo(Op0, Q.DL, /*OrZero*/ true, 0, Q.AC, Q.CxtI,
                               Q.DT))
      return Op0;
    if (isKnownToBeAPowerOfTwo(Op1, Q.DL, /*OrZero*/ true, 0, Q.AC, Q.CxtI,
                               Q.DT))
      return Op1;
  }

  if (Value *V = simplifyAndOrOfCmps(Op0, Op1, true))
    return V;

  // Try some generic simplifications for associative operations.
  if (Value *V = SimplifyAssociativeBinOp(Instruction::And, Op0, Op1, Q,
                                          MaxRecurse))
    return V;

  // And distributes over Or.  Try some generic simplifications based on this.
  if (Value *V = ExpandBinOp(Instruction::And, Op0, Op1, Instruction::Or,
                             Q, MaxRecurse))
    return V;

  // And distributes over Xor.  Try some generic simplifications based on this.
  if (Value *V = ExpandBinOp(Instruction::And, Op0, Op1, Instruction::Xor,
                             Q, MaxRecurse))
    return V;

  // If the operation is with the result of a select instruction, check whether
  // operating on either branch of the select always yields the same value.
  if (isa<SelectInst>(Op0) || isa<SelectInst>(Op1))
    if (Value *V = ThreadBinOpOverSelect(Instruction::And, Op0, Op1, Q,
                                         MaxRecurse))
      return V;

  // If the operation is with the result of a phi instruction, check whether
  // operating on all incoming values of the phi always yields the same value.
  if (isa<PHINode>(Op0) || isa<PHINode>(Op1))
    if (Value *V = ThreadBinOpOverPHI(Instruction::And, Op0, Op1, Q,
                                      MaxRecurse))
      return V;

  return nullptr;
}

Value *llvm::SimplifyAndInst(Value *Op0, Value *Op1, const SimplifyQuery &Q) {
  return ::SimplifyAndInst(Op0, Op1, Q, RecursionLimit);
}

/// Given operands for an Or, see if we can fold the result.
/// If not, this returns null.
static Value *SimplifyOrInst(Value *Op0, Value *Op1, const SimplifyQuery &Q,
                             unsigned MaxRecurse) {
  if (Constant *C = foldOrCommuteConstant(Instruction::Or, Op0, Op1, Q))
    return C;

  // X | undef -> -1
  if (match(Op1, m_Undef()))
    return Constant::getAllOnesValue(Op0->getType());

  // X | X = X
  if (Op0 == Op1)
    return Op0;

  // X | 0 = X
  if (match(Op1, m_Zero()))
    return Op0;

  // X | -1 = -1
  if (match(Op1, m_AllOnes()))
    return Op1;

  // A | ~A  =  ~A | A  =  -1
  if (match(Op0, m_Not(m_Specific(Op1))) ||
      match(Op1, m_Not(m_Specific(Op0))))
    return Constant::getAllOnesValue(Op0->getType());

  // (A & ?) | A = A
  if (match(Op0, m_c_And(m_Specific(Op1), m_Value())))
    return Op1;

  // A | (A & ?) = A
  if (match(Op1, m_c_And(m_Specific(Op0), m_Value())))
    return Op0;

  // ~(A & ?) | A = -1
  if (match(Op0, m_Not(m_c_And(m_Specific(Op1), m_Value()))))
    return Constant::getAllOnesValue(Op1->getType());

  // A | ~(A & ?) = -1
  if (match(Op1, m_Not(m_c_And(m_Specific(Op1), m_Value()))))
    return Constant::getAllOnesValue(Op0->getType());

  Value *A, *B;
  // (A & ~B) | (A ^ B) -> (A ^ B)
  // (~B & A) | (A ^ B) -> (A ^ B)
  // (A & ~B) | (B ^ A) -> (B ^ A)
  // (~B & A) | (B ^ A) -> (B ^ A)
  if (match(Op1, m_Xor(m_Value(A), m_Value(B))) &&
      (match(Op0, m_c_And(m_Specific(A), m_Not(m_Specific(B)))) ||
       match(Op0, m_c_And(m_Not(m_Specific(A)), m_Specific(B)))))
    return Op1;

  // Commute the 'or' operands.
  // (A ^ B) | (A & ~B) -> (A ^ B)
  // (A ^ B) | (~B & A) -> (A ^ B)
  // (B ^ A) | (A & ~B) -> (B ^ A)
  // (B ^ A) | (~B & A) -> (B ^ A)
  if (match(Op0, m_Xor(m_Value(A), m_Value(B))) &&
      (match(Op1, m_c_And(m_Specific(A), m_Not(m_Specific(B)))) ||
       match(Op1, m_c_And(m_Not(m_Specific(A)), m_Specific(B)))))
    return Op0;

  // (A & B) | (~A ^ B) -> (~A ^ B)
  // (B & A) | (~A ^ B) -> (~A ^ B)
  // (A & B) | (B ^ ~A) -> (B ^ ~A)
  // (B & A) | (B ^ ~A) -> (B ^ ~A)
  if (match(Op0, m_And(m_Value(A), m_Value(B))) &&
      (match(Op1, m_c_Xor(m_Specific(A), m_Not(m_Specific(B)))) ||
       match(Op1, m_c_Xor(m_Not(m_Specific(A)), m_Specific(B)))))
    return Op1;

  // (~A ^ B) | (A & B) -> (~A ^ B)
  // (~A ^ B) | (B & A) -> (~A ^ B)
  // (B ^ ~A) | (A & B) -> (B ^ ~A)
  // (B ^ ~A) | (B & A) -> (B ^ ~A)
  if (match(Op1, m_And(m_Value(A), m_Value(B))) &&
      (match(Op0, m_c_Xor(m_Specific(A), m_Not(m_Specific(B)))) ||
       match(Op0, m_c_Xor(m_Not(m_Specific(A)), m_Specific(B)))))
    return Op0;

  if (Value *V = simplifyAndOrOfCmps(Op0, Op1, false))
    return V;

  // Try some generic simplifications for associative operations.
  if (Value *V = SimplifyAssociativeBinOp(Instruction::Or, Op0, Op1, Q,
                                          MaxRecurse))
    return V;

  // Or distributes over And.  Try some generic simplifications based on this.
  if (Value *V = ExpandBinOp(Instruction::Or, Op0, Op1, Instruction::And, Q,
                             MaxRecurse))
    return V;

  // If the operation is with the result of a select instruction, check whether
  // operating on either branch of the select always yields the same value.
  if (isa<SelectInst>(Op0) || isa<SelectInst>(Op1))
    if (Value *V = ThreadBinOpOverSelect(Instruction::Or, Op0, Op1, Q,
                                         MaxRecurse))
      return V;

  // (A & C1)|(B & C2)
  const APInt *C1, *C2;
  if (match(Op0, m_And(m_Value(A), m_APInt(C1))) &&
      match(Op1, m_And(m_Value(B), m_APInt(C2)))) {
    if (*C1 == ~*C2) {
      // (A & C1)|(B & C2)
      // If we have: ((V + N) & C1) | (V & C2)
      // .. and C2 = ~C1 and C2 is 0+1+ and (N & C2) == 0
      // replace with V+N.
      Value *N;
      if (C2->isMask() && // C2 == 0+1+
          match(A, m_c_Add(m_Specific(B), m_Value(N)))) {
        // Add commutes, try both ways.
        if (MaskedValueIsZero(N, *C2, Q.DL, 0, Q.AC, Q.CxtI, Q.DT))
          return A;
      }
      // Or commutes, try both ways.
      if (C1->isMask() &&
          match(B, m_c_Add(m_Specific(A), m_Value(N)))) {
        // Add commutes, try both ways.
        if (MaskedValueIsZero(N, *C1, Q.DL, 0, Q.AC, Q.CxtI, Q.DT))
          return B;
      }
    }
  }

  // If the operation is with the result of a phi instruction, check whether
  // operating on all incoming values of the phi always yields the same value.
  if (isa<PHINode>(Op0) || isa<PHINode>(Op1))
    if (Value *V = ThreadBinOpOverPHI(Instruction::Or, Op0, Op1, Q, MaxRecurse))
      return V;

  return nullptr;
}

Value *llvm::SimplifyOrInst(Value *Op0, Value *Op1, const SimplifyQuery &Q) {
  return ::SimplifyOrInst(Op0, Op1, Q, RecursionLimit);
}

/// Given operands for a Xor, see if we can fold the result.
/// If not, this returns null.
static Value *SimplifyXorInst(Value *Op0, Value *Op1, const SimplifyQuery &Q,
                              unsigned MaxRecurse) {
  if (Constant *C = foldOrCommuteConstant(Instruction::Xor, Op0, Op1, Q))
    return C;

  // A ^ undef -> undef
  if (match(Op1, m_Undef()))
    return Op1;

  // A ^ 0 = A
  if (match(Op1, m_Zero()))
    return Op0;

  // A ^ A = 0
  if (Op0 == Op1)
    return Constant::getNullValue(Op0->getType());

  // A ^ ~A  =  ~A ^ A  =  -1
  if (match(Op0, m_Not(m_Specific(Op1))) ||
      match(Op1, m_Not(m_Specific(Op0))))
    return Constant::getAllOnesValue(Op0->getType());

  // Try some generic simplifications for associative operations.
  if (Value *V = SimplifyAssociativeBinOp(Instruction::Xor, Op0, Op1, Q,
                                          MaxRecurse))
    return V;

  // Threading Xor over selects and phi nodes is pointless, so don't bother.
  // Threading over the select in "A ^ select(cond, B, C)" means evaluating
  // "A^B" and "A^C" and seeing if they are equal; but they are equal if and
  // only if B and C are equal.  If B and C are equal then (since we assume
  // that operands have already been simplified) "select(cond, B, C)" should
  // have been simplified to the common value of B and C already.  Analysing
  // "A^B" and "A^C" thus gains nothing, but costs compile time.  Similarly
  // for threading over phi nodes.

  return nullptr;
}

Value *llvm::SimplifyXorInst(Value *Op0, Value *Op1, const SimplifyQuery &Q) {
  return ::SimplifyXorInst(Op0, Op1, Q, RecursionLimit);
}


static Type *GetCompareTy(Value *Op) {
  return CmpInst::makeCmpResultType(Op->getType());
}

/// Rummage around inside V looking for something equivalent to the comparison
/// "LHS Pred RHS". Return such a value if found, otherwise return null.
/// Helper function for analyzing max/min idioms.
static Value *ExtractEquivalentCondition(Value *V, CmpInst::Predicate Pred,
                                         Value *LHS, Value *RHS) {
  SelectInst *SI = dyn_cast<SelectInst>(V);
  if (!SI)
    return nullptr;
  CmpInst *Cmp = dyn_cast<CmpInst>(SI->getCondition());
  if (!Cmp)
    return nullptr;
  Value *CmpLHS = Cmp->getOperand(0), *CmpRHS = Cmp->getOperand(1);
  if (Pred == Cmp->getPredicate() && LHS == CmpLHS && RHS == CmpRHS)
    return Cmp;
  if (Pred == CmpInst::getSwappedPredicate(Cmp->getPredicate()) &&
      LHS == CmpRHS && RHS == CmpLHS)
    return Cmp;
  return nullptr;
}

// A significant optimization not implemented here is assuming that alloca
// addresses are not equal to incoming argument values. They don't *alias*,
// as we say, but that doesn't mean they aren't equal, so we take a
// conservative approach.
//
// This is inspired in part by C++11 5.10p1:
//   "Two pointers of the same type compare equal if and only if they are both
//    null, both point to the same function, or both represent the same
//    address."
//
// This is pretty permissive.
//
// It's also partly due to C11 6.5.9p6:
//   "Two pointers compare equal if and only if both are null pointers, both are
//    pointers to the same object (including a pointer to an object and a
//    subobject at its beginning) or function, both are pointers to one past the
//    last element of the same array object, or one is a pointer to one past the
//    end of one array object and the other is a pointer to the start of a
//    different array object that happens to immediately follow the first array
//    object in the address space.)
//
// C11's version is more restrictive, however there's no reason why an argument
// couldn't be a one-past-the-end value for a stack object in the caller and be
// equal to the beginning of a stack object in the callee.
//
// If the C and C++ standards are ever made sufficiently restrictive in this
// area, it may be possible to update LLVM's semantics accordingly and reinstate
// this optimization.
static Constant *
computePointerICmp(const DataLayout &DL, const TargetLibraryInfo *TLI,
                   const DominatorTree *DT, CmpInst::Predicate Pred,
                   AssumptionCache *AC, const Instruction *CxtI,
                   Value *LHS, Value *RHS) {
  // First, skip past any trivial no-ops.
  LHS = LHS->stripPointerCasts();
  RHS = RHS->stripPointerCasts();

  // A non-null pointer is not equal to a null pointer.
  if (llvm::isKnownNonZero(LHS, DL) && isa<ConstantPointerNull>(RHS) &&
      (Pred == CmpInst::ICMP_EQ || Pred == CmpInst::ICMP_NE))
    return ConstantInt::get(GetCompareTy(LHS),
                            !CmpInst::isTrueWhenEqual(Pred));

  // We can only fold certain predicates on pointer comparisons.
  switch (Pred) {
  default:
    return nullptr;

    // Equality comaprisons are easy to fold.
  case CmpInst::ICMP_EQ:
  case CmpInst::ICMP_NE:
    break;

    // We can only handle unsigned relational comparisons because 'inbounds' on
    // a GEP only protects against unsigned wrapping.
  case CmpInst::ICMP_UGT:
  case CmpInst::ICMP_UGE:
  case CmpInst::ICMP_ULT:
  case CmpInst::ICMP_ULE:
    // However, we have to switch them to their signed variants to handle
    // negative indices from the base pointer.
    Pred = ICmpInst::getSignedPredicate(Pred);
    break;
  }

  // Strip off any constant offsets so that we can reason about them.
  // It's tempting to use getUnderlyingObject or even just stripInBoundsOffsets
  // here and compare base addresses like AliasAnalysis does, however there are
  // numerous hazards. AliasAnalysis and its utilities rely on special rules
  // governing loads and stores which don't apply to icmps. Also, AliasAnalysis
  // doesn't need to guarantee pointer inequality when it says NoAlias.
  Constant *LHSOffset = stripAndComputeConstantOffsets(DL, LHS);
  Constant *RHSOffset = stripAndComputeConstantOffsets(DL, RHS);

  // If LHS and RHS are related via constant offsets to the same base
  // value, we can replace it with an icmp which just compares the offsets.
  if (LHS == RHS)
    return ConstantExpr::getICmp(Pred, LHSOffset, RHSOffset);

  // Various optimizations for (in)equality comparisons.
  if (Pred == CmpInst::ICMP_EQ || Pred == CmpInst::ICMP_NE) {
    // Different non-empty allocations that exist at the same time have
    // different addresses (if the program can tell). Global variables always
    // exist, so they always exist during the lifetime of each other and all
    // allocas. Two different allocas usually have different addresses...
    //
    // However, if there's an @llvm.stackrestore dynamically in between two
    // allocas, they may have the same address. It's tempting to reduce the
    // scope of the problem by only looking at *static* allocas here. That would
    // cover the majority of allocas while significantly reducing the likelihood
    // of having an @llvm.stackrestore pop up in the middle. However, it's not
    // actually impossible for an @llvm.stackrestore to pop up in the middle of
    // an entry block. Also, if we have a block that's not attached to a
    // function, we can't tell if it's "static" under the current definition.
    // Theoretically, this problem could be fixed by creating a new kind of
    // instruction kind specifically for static allocas. Such a new instruction
    // could be required to be at the top of the entry block, thus preventing it
    // from being subject to a @llvm.stackrestore. Instcombine could even
    // convert regular allocas into these special allocas. It'd be nifty.
    // However, until then, this problem remains open.
    //
    // So, we'll assume that two non-empty allocas have different addresses
    // for now.
    //
    // With all that, if the offsets are within the bounds of their allocations
    // (and not one-past-the-end! so we can't use inbounds!), and their
    // allocations aren't the same, the pointers are not equal.
    //
    // Note that it's not necessary to check for LHS being a global variable
    // address, due to canonicalization and constant folding.
    if (isa<AllocaInst>(LHS) &&
        (isa<AllocaInst>(RHS) || isa<GlobalVariable>(RHS))) {
      ConstantInt *LHSOffsetCI = dyn_cast<ConstantInt>(LHSOffset);
      ConstantInt *RHSOffsetCI = dyn_cast<ConstantInt>(RHSOffset);
      uint64_t LHSSize, RHSSize;
      if (LHSOffsetCI && RHSOffsetCI &&
          getObjectSize(LHS, LHSSize, DL, TLI) &&
          getObjectSize(RHS, RHSSize, DL, TLI)) {
        const APInt &LHSOffsetValue = LHSOffsetCI->getValue();
        const APInt &RHSOffsetValue = RHSOffsetCI->getValue();
        if (!LHSOffsetValue.isNegative() &&
            !RHSOffsetValue.isNegative() &&
            LHSOffsetValue.ult(LHSSize) &&
            RHSOffsetValue.ult(RHSSize)) {
          return ConstantInt::get(GetCompareTy(LHS),
                                  !CmpInst::isTrueWhenEqual(Pred));
        }
      }

      // Repeat the above check but this time without depending on DataLayout
      // or being able to compute a precise size.
      if (!cast<PointerType>(LHS->getType())->isEmptyTy() &&
          !cast<PointerType>(RHS->getType())->isEmptyTy() &&
          LHSOffset->isNullValue() &&
          RHSOffset->isNullValue())
        return ConstantInt::get(GetCompareTy(LHS),
                                !CmpInst::isTrueWhenEqual(Pred));
    }

    // Even if an non-inbounds GEP occurs along the path we can still optimize
    // equality comparisons concerning the result. We avoid walking the whole
    // chain again by starting where the last calls to
    // stripAndComputeConstantOffsets left off and accumulate the offsets.
    Constant *LHSNoBound = stripAndComputeConstantOffsets(DL, LHS, true);
    Constant *RHSNoBound = stripAndComputeConstantOffsets(DL, RHS, true);
    if (LHS == RHS)
      return ConstantExpr::getICmp(Pred,
                                   ConstantExpr::getAdd(LHSOffset, LHSNoBound),
                                   ConstantExpr::getAdd(RHSOffset, RHSNoBound));

    // If one side of the equality comparison must come from a noalias call
    // (meaning a system memory allocation function), and the other side must
    // come from a pointer that cannot overlap with dynamically-allocated
    // memory within the lifetime of the current function (allocas, byval
    // arguments, globals), then determine the comparison result here.
    SmallVector<Value *, 8> LHSUObjs, RHSUObjs;
    GetUnderlyingObjects(LHS, LHSUObjs, DL);
    GetUnderlyingObjects(RHS, RHSUObjs, DL);

    // Is the set of underlying objects all noalias calls?
    auto IsNAC = [](ArrayRef<Value *> Objects) {
      return all_of(Objects, isNoAliasCall);
    };

    // Is the set of underlying objects all things which must be disjoint from
    // noalias calls. For allocas, we consider only static ones (dynamic
    // allocas might be transformed into calls to malloc not simultaneously
    // live with the compared-to allocation). For globals, we exclude symbols
    // that might be resolve lazily to symbols in another dynamically-loaded
    // library (and, thus, could be malloc'ed by the implementation).
    auto IsAllocDisjoint = [](ArrayRef<Value *> Objects) {
      return all_of(Objects, [](Value *V) {
        if (const AllocaInst *AI = dyn_cast<AllocaInst>(V))
          return AI->getParent() && AI->getFunction() && AI->isStaticAlloca();
        if (const GlobalValue *GV = dyn_cast<GlobalValue>(V))
          return (GV->hasLocalLinkage() || GV->hasHiddenVisibility() ||
                  GV->hasProtectedVisibility() || GV->hasGlobalUnnamedAddr()) &&
                 !GV->isThreadLocal();
        if (const Argument *A = dyn_cast<Argument>(V))
          return A->hasByValAttr();
        return false;
      });
    };

    if ((IsNAC(LHSUObjs) && IsAllocDisjoint(RHSUObjs)) ||
        (IsNAC(RHSUObjs) && IsAllocDisjoint(LHSUObjs)))
        return ConstantInt::get(GetCompareTy(LHS),
                                !CmpInst::isTrueWhenEqual(Pred));

    // Fold comparisons for non-escaping pointer even if the allocation call
    // cannot be elided. We cannot fold malloc comparison to null. Also, the
    // dynamic allocation call could be either of the operands.
    Value *MI = nullptr;
    if (isAllocLikeFn(LHS, TLI) &&
        llvm::isKnownNonZero(RHS, DL, 0, nullptr, CxtI, DT))
      MI = LHS;
    else if (isAllocLikeFn(RHS, TLI) &&
             llvm::isKnownNonZero(LHS, DL, 0, nullptr, CxtI, DT))
      MI = RHS;
    // FIXME: We should also fold the compare when the pointer escapes, but the
    // compare dominates the pointer escape
    if (MI && !PointerMayBeCaptured(MI, true, true))
      return ConstantInt::get(GetCompareTy(LHS),
                              CmpInst::isFalseWhenEqual(Pred));
  }

  // Otherwise, fail.
  return nullptr;
}

/// Fold an icmp when its operands have i1 scalar type.
static Value *simplifyICmpOfBools(CmpInst::Predicate Pred, Value *LHS,
                                  Value *RHS, const SimplifyQuery &Q) {
  Type *ITy = GetCompareTy(LHS); // The return type.
  Type *OpTy = LHS->getType();   // The operand type.
  if (!OpTy->isIntOrIntVectorTy(1))
    return nullptr;

  // A boolean compared to true/false can be simplified in 14 out of the 20
  // (10 predicates * 2 constants) possible combinations. Cases not handled here
  // require a 'not' of the LHS, so those must be transformed in InstCombine.
  if (match(RHS, m_Zero())) {
    switch (Pred) {
    case CmpInst::ICMP_NE:  // X !=  0 -> X
    case CmpInst::ICMP_UGT: // X >u  0 -> X
    case CmpInst::ICMP_SLT: // X <s  0 -> X
      return LHS;

    case CmpInst::ICMP_ULT: // X <u  0 -> false
    case CmpInst::ICMP_SGT: // X >s  0 -> false
      return getFalse(ITy);

    case CmpInst::ICMP_UGE: // X >=u 0 -> true
    case CmpInst::ICMP_SLE: // X <=s 0 -> true
      return getTrue(ITy);

    default: break;
    }
  } else if (match(RHS, m_One())) {
    switch (Pred) {
    case CmpInst::ICMP_EQ:  // X ==   1 -> X
    case CmpInst::ICMP_UGE: // X >=u  1 -> X
    case CmpInst::ICMP_SLE: // X <=s -1 -> X
      return LHS;

    case CmpInst::ICMP_UGT: // X >u   1 -> false
    case CmpInst::ICMP_SLT: // X <s  -1 -> false
      return getFalse(ITy);

    case CmpInst::ICMP_ULE: // X <=u  1 -> true
    case CmpInst::ICMP_SGE: // X >=s -1 -> true
      return getTrue(ITy);

    default: break;
    }
  }

  switch (Pred) {
  default:
    break;
  case ICmpInst::ICMP_UGE:
    if (isImpliedCondition(RHS, LHS, Q.DL).getValueOr(false))
      return getTrue(ITy);
    break;
  case ICmpInst::ICMP_SGE:
    /// For signed comparison, the values for an i1 are 0 and -1
    /// respectively. This maps into a truth table of:
    /// LHS | RHS | LHS >=s RHS   | LHS implies RHS
    ///  0  |  0  |  1 (0 >= 0)   |  1
    ///  0  |  1  |  1 (0 >= -1)  |  1
    ///  1  |  0  |  0 (-1 >= 0)  |  0
    ///  1  |  1  |  1 (-1 >= -1) |  1
    if (isImpliedCondition(LHS, RHS, Q.DL).getValueOr(false))
      return getTrue(ITy);
    break;
  case ICmpInst::ICMP_ULE:
    if (isImpliedCondition(LHS, RHS, Q.DL).getValueOr(false))
      return getTrue(ITy);
    break;
  }

  return nullptr;
}

/// Try hard to fold icmp with zero RHS because this is a common case.
static Value *simplifyICmpWithZero(CmpInst::Predicate Pred, Value *LHS,
                                   Value *RHS, const SimplifyQuery &Q) {
  if (!match(RHS, m_Zero()))
    return nullptr;

  Type *ITy = GetCompareTy(LHS); // The return type.
  switch (Pred) {
  default:
    llvm_unreachable("Unknown ICmp predicate!");
  case ICmpInst::ICMP_ULT:
    return getFalse(ITy);
  case ICmpInst::ICMP_UGE:
    return getTrue(ITy);
  case ICmpInst::ICMP_EQ:
  case ICmpInst::ICMP_ULE:
    if (isKnownNonZero(LHS, Q.DL, 0, Q.AC, Q.CxtI, Q.DT))
      return getFalse(ITy);
    break;
  case ICmpInst::ICMP_NE:
  case ICmpInst::ICMP_UGT:
    if (isKnownNonZero(LHS, Q.DL, 0, Q.AC, Q.CxtI, Q.DT))
      return getTrue(ITy);
    break;
  case ICmpInst::ICMP_SLT: {
    KnownBits LHSKnown = computeKnownBits(LHS, Q.DL, 0, Q.AC, Q.CxtI, Q.DT);
    if (LHSKnown.isNegative())
      return getTrue(ITy);
    if (LHSKnown.isNonNegative())
      return getFalse(ITy);
    break;
  }
  case ICmpInst::ICMP_SLE: {
    KnownBits LHSKnown = computeKnownBits(LHS, Q.DL, 0, Q.AC, Q.CxtI, Q.DT);
    if (LHSKnown.isNegative())
      return getTrue(ITy);
    if (LHSKnown.isNonNegative() &&
        isKnownNonZero(LHS, Q.DL, 0, Q.AC, Q.CxtI, Q.DT))
      return getFalse(ITy);
    break;
  }
  case ICmpInst::ICMP_SGE: {
    KnownBits LHSKnown = computeKnownBits(LHS, Q.DL, 0, Q.AC, Q.CxtI, Q.DT);
    if (LHSKnown.isNegative())
      return getFalse(ITy);
    if (LHSKnown.isNonNegative())
      return getTrue(ITy);
    break;
  }
  case ICmpInst::ICMP_SGT: {
    KnownBits LHSKnown = computeKnownBits(LHS, Q.DL, 0, Q.AC, Q.CxtI, Q.DT);
    if (LHSKnown.isNegative())
      return getFalse(ITy);
    if (LHSKnown.isNonNegative() &&
        isKnownNonZero(LHS, Q.DL, 0, Q.AC, Q.CxtI, Q.DT))
      return getTrue(ITy);
    break;
  }
  }

  return nullptr;
}

/// Many binary operators with a constant operand have an easy-to-compute
/// range of outputs. This can be used to fold a comparison to always true or
/// always false.
static void setLimitsForBinOp(BinaryOperator &BO, APInt &Lower, APInt &Upper) {
  unsigned Width = Lower.getBitWidth();
  const APInt *C;
  switch (BO.getOpcode()) {
  case Instruction::Add:
    if (match(BO.getOperand(1), m_APInt(C)) && !C->isNullValue()) {
      // FIXME: If we have both nuw and nsw, we should reduce the range further.
      if (BO.hasNoUnsignedWrap()) {
        // 'add nuw x, C' produces [C, UINT_MAX].
        Lower = *C;
      } else if (BO.hasNoSignedWrap()) {
        if (C->isNegative()) {
          // 'add nsw x, -C' produces [SINT_MIN, SINT_MAX - C].
          Lower = APInt::getSignedMinValue(Width);
          Upper = APInt::getSignedMaxValue(Width) + *C + 1;
        } else {
          // 'add nsw x, +C' produces [SINT_MIN + C, SINT_MAX].
          Lower = APInt::getSignedMinValue(Width) + *C;
          Upper = APInt::getSignedMaxValue(Width) + 1;
        }
      }
    }
    break;

  case Instruction::And:
    if (match(BO.getOperand(1), m_APInt(C)))
      // 'and x, C' produces [0, C].
      Upper = *C + 1;
    break;

  case Instruction::Or:
    if (match(BO.getOperand(1), m_APInt(C)))
      // 'or x, C' produces [C, UINT_MAX].
      Lower = *C;
    break;

  case Instruction::AShr:
    if (match(BO.getOperand(1), m_APInt(C)) && C->ult(Width)) {
      // 'ashr x, C' produces [INT_MIN >> C, INT_MAX >> C].
      Lower = APInt::getSignedMinValue(Width).ashr(*C);
      Upper = APInt::getSignedMaxValue(Width).ashr(*C) + 1;
    } else if (match(BO.getOperand(0), m_APInt(C))) {
      unsigned ShiftAmount = Width - 1;
      if (!C->isNullValue() && BO.isExact())
        ShiftAmount = C->countTrailingZeros();
      if (C->isNegative()) {
        // 'ashr C, x' produces [C, C >> (Width-1)]
        Lower = *C;
        Upper = C->ashr(ShiftAmount) + 1;
      } else {
        // 'ashr C, x' produces [C >> (Width-1), C]
        Lower = C->ashr(ShiftAmount);
        Upper = *C + 1;
      }
    }
    break;

  case Instruction::LShr:
    if (match(BO.getOperand(1), m_APInt(C)) && C->ult(Width)) {
      // 'lshr x, C' produces [0, UINT_MAX >> C].
      Upper = APInt::getAllOnesValue(Width).lshr(*C) + 1;
    } else if (match(BO.getOperand(0), m_APInt(C))) {
      // 'lshr C, x' produces [C >> (Width-1), C].
      unsigned ShiftAmount = Width - 1;
      if (!C->isNullValue() && BO.isExact())
        ShiftAmount = C->countTrailingZeros();
      Lower = C->lshr(ShiftAmount);
      Upper = *C + 1;
    }
    break;

  case Instruction::Shl:
    if (match(BO.getOperand(0), m_APInt(C))) {
      if (BO.hasNoUnsignedWrap()) {
        // 'shl nuw C, x' produces [C, C << CLZ(C)]
        Lower = *C;
        Upper = Lower.shl(Lower.countLeadingZeros()) + 1;
      } else if (BO.hasNoSignedWrap()) { // TODO: What if both nuw+nsw?
        if (C->isNegative()) {
          // 'shl nsw C, x' produces [C << CLO(C)-1, C]
          unsigned ShiftAmount = C->countLeadingOnes() - 1;
          Lower = C->shl(ShiftAmount);
          Upper = *C + 1;
        } else {
          // 'shl nsw C, x' produces [C, C << CLZ(C)-1]
          unsigned ShiftAmount = C->countLeadingZeros() - 1;
          Lower = *C;
          Upper = C->shl(ShiftAmount) + 1;
        }
      }
    }
    break;

  case Instruction::SDiv:
    if (match(BO.getOperand(1), m_APInt(C))) {
      APInt IntMin = APInt::getSignedMinValue(Width);
      APInt IntMax = APInt::getSignedMaxValue(Width);
      if (C->isAllOnesValue()) {
        // 'sdiv x, -1' produces [INT_MIN + 1, INT_MAX]
        //    where C != -1 and C != 0 and C != 1
        Lower = IntMin + 1;
        Upper = IntMax + 1;
      } else if (C->countLeadingZeros() < Width - 1) {
        // 'sdiv x, C' produces [INT_MIN / C, INT_MAX / C]
        //    where C != -1 and C != 0 and C != 1
        Lower = IntMin.sdiv(*C);
        Upper = IntMax.sdiv(*C);
        if (Lower.sgt(Upper))
          std::swap(Lower, Upper);
        Upper = Upper + 1;
        assert(Upper != Lower && "Upper part of range has wrapped!");
      }
    } else if (match(BO.getOperand(0), m_APInt(C))) {
      if (C->isMinSignedValue()) {
        // 'sdiv INT_MIN, x' produces [INT_MIN, INT_MIN / -2].
        Lower = *C;
        Upper = Lower.lshr(1) + 1;
      } else {
        // 'sdiv C, x' produces [-|C|, |C|].
        Upper = C->abs() + 1;
        Lower = (-Upper) + 1;
      }
    }
    break;

  case Instruction::UDiv:
    if (match(BO.getOperand(1), m_APInt(C)) && !C->isNullValue()) {
      // 'udiv x, C' produces [0, UINT_MAX / C].
      Upper = APInt::getMaxValue(Width).udiv(*C) + 1;
    } else if (match(BO.getOperand(0), m_APInt(C))) {
      // 'udiv C, x' produces [0, C].
      Upper = *C + 1;
    }
    break;

  case Instruction::SRem:
    if (match(BO.getOperand(1), m_APInt(C))) {
      // 'srem x, C' produces (-|C|, |C|).
      Upper = C->abs();
      Lower = (-Upper) + 1;
    }
    break;

  case Instruction::URem:
    if (match(BO.getOperand(1), m_APInt(C)))
      // 'urem x, C' produces [0, C).
      Upper = *C;
    break;

  default:
    break;
  }
}

static Value *simplifyICmpWithConstant(CmpInst::Predicate Pred, Value *LHS,
                                       Value *RHS) {
  const APInt *C;
  if (!match(RHS, m_APInt(C)))
    return nullptr;

  // Rule out tautological comparisons (eg., ult 0 or uge 0).
  ConstantRange RHS_CR = ConstantRange::makeExactICmpRegion(Pred, *C);
  if (RHS_CR.isEmptySet())
    return ConstantInt::getFalse(GetCompareTy(RHS));
  if (RHS_CR.isFullSet())
    return ConstantInt::getTrue(GetCompareTy(RHS));

  // Find the range of possible values for binary operators.
  unsigned Width = C->getBitWidth();
  APInt Lower = APInt(Width, 0);
  APInt Upper = APInt(Width, 0);
  if (auto *BO = dyn_cast<BinaryOperator>(LHS))
    setLimitsForBinOp(*BO, Lower, Upper);

  ConstantRange LHS_CR =
      Lower != Upper ? ConstantRange(Lower, Upper) : ConstantRange(Width, true);

  if (auto *I = dyn_cast<Instruction>(LHS))
    if (auto *Ranges = I->getMetadata(LLVMContext::MD_range))
      LHS_CR = LHS_CR.intersectWith(getConstantRangeFromMetadata(*Ranges));

  if (!LHS_CR.isFullSet()) {
    if (RHS_CR.contains(LHS_CR))
      return ConstantInt::getTrue(GetCompareTy(RHS));
    if (RHS_CR.inverse().contains(LHS_CR))
      return ConstantInt::getFalse(GetCompareTy(RHS));
  }

  return nullptr;
}

/// TODO: A large part of this logic is duplicated in InstCombine's
/// foldICmpBinOp(). We should be able to share that and avoid the code
/// duplication.
static Value *simplifyICmpWithBinOp(CmpInst::Predicate Pred, Value *LHS,
                                    Value *RHS, const SimplifyQuery &Q,
                                    unsigned MaxRecurse) {
  Type *ITy = GetCompareTy(LHS); // The return type.

  BinaryOperator *LBO = dyn_cast<BinaryOperator>(LHS);
  BinaryOperator *RBO = dyn_cast<BinaryOperator>(RHS);
  if (MaxRecurse && (LBO || RBO)) {
    // Analyze the case when either LHS or RHS is an add instruction.
    Value *A = nullptr, *B = nullptr, *C = nullptr, *D = nullptr;
    // LHS = A + B (or A and B are null); RHS = C + D (or C and D are null).
    bool NoLHSWrapProblem = false, NoRHSWrapProblem = false;
    if (LBO && LBO->getOpcode() == Instruction::Add) {
      A = LBO->getOperand(0);
      B = LBO->getOperand(1);
      NoLHSWrapProblem =
          ICmpInst::isEquality(Pred) ||
          (CmpInst::isUnsigned(Pred) && LBO->hasNoUnsignedWrap()) ||
          (CmpInst::isSigned(Pred) && LBO->hasNoSignedWrap());
    }
    if (RBO && RBO->getOpcode() == Instruction::Add) {
      C = RBO->getOperand(0);
      D = RBO->getOperand(1);
      NoRHSWrapProblem =
          ICmpInst::isEquality(Pred) ||
          (CmpInst::isUnsigned(Pred) && RBO->hasNoUnsignedWrap()) ||
          (CmpInst::isSigned(Pred) && RBO->hasNoSignedWrap());
    }

    // icmp (X+Y), X -> icmp Y, 0 for equalities or if there is no overflow.
    if ((A == RHS || B == RHS) && NoLHSWrapProblem)
      if (Value *V = SimplifyICmpInst(Pred, A == RHS ? B : A,
                                      Constant::getNullValue(RHS->getType()), Q,
                                      MaxRecurse - 1))
        return V;

    // icmp X, (X+Y) -> icmp 0, Y for equalities or if there is no overflow.
    if ((C == LHS || D == LHS) && NoRHSWrapProblem)
      if (Value *V =
              SimplifyICmpInst(Pred, Constant::getNullValue(LHS->getType()),
                               C == LHS ? D : C, Q, MaxRecurse - 1))
        return V;

    // icmp (X+Y), (X+Z) -> icmp Y,Z for equalities or if there is no overflow.
    if (A && C && (A == C || A == D || B == C || B == D) && NoLHSWrapProblem &&
        NoRHSWrapProblem) {
      // Determine Y and Z in the form icmp (X+Y), (X+Z).
      Value *Y, *Z;
      if (A == C) {
        // C + B == C + D  ->  B == D
        Y = B;
        Z = D;
      } else if (A == D) {
        // D + B == C + D  ->  B == C
        Y = B;
        Z = C;
      } else if (B == C) {
        // A + C == C + D  ->  A == D
        Y = A;
        Z = D;
      } else {
        assert(B == D);
        // A + D == C + D  ->  A == C
        Y = A;
        Z = C;
      }
      if (Value *V = SimplifyICmpInst(Pred, Y, Z, Q, MaxRecurse - 1))
        return V;
    }
  }

  {
    Value *Y = nullptr;
    // icmp pred (or X, Y), X
    if (LBO && match(LBO, m_c_Or(m_Value(Y), m_Specific(RHS)))) {
      if (Pred == ICmpInst::ICMP_ULT)
        return getFalse(ITy);
      if (Pred == ICmpInst::ICMP_UGE)
        return getTrue(ITy);

      if (Pred == ICmpInst::ICMP_SLT || Pred == ICmpInst::ICMP_SGE) {
        KnownBits RHSKnown = computeKnownBits(RHS, Q.DL, 0, Q.AC, Q.CxtI, Q.DT);
        KnownBits YKnown = computeKnownBits(Y, Q.DL, 0, Q.AC, Q.CxtI, Q.DT);
        if (RHSKnown.isNonNegative() && YKnown.isNegative())
          return Pred == ICmpInst::ICMP_SLT ? getTrue(ITy) : getFalse(ITy);
        if (RHSKnown.isNegative() || YKnown.isNonNegative())
          return Pred == ICmpInst::ICMP_SLT ? getFalse(ITy) : getTrue(ITy);
      }
    }
    // icmp pred X, (or X, Y)
    if (RBO && match(RBO, m_c_Or(m_Value(Y), m_Specific(LHS)))) {
      if (Pred == ICmpInst::ICMP_ULE)
        return getTrue(ITy);
      if (Pred == ICmpInst::ICMP_UGT)
        return getFalse(ITy);

      if (Pred == ICmpInst::ICMP_SGT || Pred == ICmpInst::ICMP_SLE) {
        KnownBits LHSKnown = computeKnownBits(LHS, Q.DL, 0, Q.AC, Q.CxtI, Q.DT);
        KnownBits YKnown = computeKnownBits(Y, Q.DL, 0, Q.AC, Q.CxtI, Q.DT);
        if (LHSKnown.isNonNegative() && YKnown.isNegative())
          return Pred == ICmpInst::ICMP_SGT ? getTrue(ITy) : getFalse(ITy);
        if (LHSKnown.isNegative() || YKnown.isNonNegative())
          return Pred == ICmpInst::ICMP_SGT ? getFalse(ITy) : getTrue(ITy);
      }
    }
  }

  // icmp pred (and X, Y), X
  if (LBO && match(LBO, m_c_And(m_Value(), m_Specific(RHS)))) {
    if (Pred == ICmpInst::ICMP_UGT)
      return getFalse(ITy);
    if (Pred == ICmpInst::ICMP_ULE)
      return getTrue(ITy);
  }
  // icmp pred X, (and X, Y)
  if (RBO && match(RBO, m_c_And(m_Value(), m_Specific(LHS)))) {
    if (Pred == ICmpInst::ICMP_UGE)
      return getTrue(ITy);
    if (Pred == ICmpInst::ICMP_ULT)
      return getFalse(ITy);
  }

  // 0 - (zext X) pred C
  if (!CmpInst::isUnsigned(Pred) && match(LHS, m_Neg(m_ZExt(m_Value())))) {
    if (ConstantInt *RHSC = dyn_cast<ConstantInt>(RHS)) {
      if (RHSC->getValue().isStrictlyPositive()) {
        if (Pred == ICmpInst::ICMP_SLT)
          return ConstantInt::getTrue(RHSC->getContext());
        if (Pred == ICmpInst::ICMP_SGE)
          return ConstantInt::getFalse(RHSC->getContext());
        if (Pred == ICmpInst::ICMP_EQ)
          return ConstantInt::getFalse(RHSC->getContext());
        if (Pred == ICmpInst::ICMP_NE)
          return ConstantInt::getTrue(RHSC->getContext());
      }
      if (RHSC->getValue().isNonNegative()) {
        if (Pred == ICmpInst::ICMP_SLE)
          return ConstantInt::getTrue(RHSC->getContext());
        if (Pred == ICmpInst::ICMP_SGT)
          return ConstantInt::getFalse(RHSC->getContext());
      }
    }
  }

  // icmp pred (urem X, Y), Y
  if (LBO && match(LBO, m_URem(m_Value(), m_Specific(RHS)))) {
    switch (Pred) {
    default:
      break;
    case ICmpInst::ICMP_SGT:
    case ICmpInst::ICMP_SGE: {
      KnownBits Known = computeKnownBits(RHS, Q.DL, 0, Q.AC, Q.CxtI, Q.DT);
      if (!Known.isNonNegative())
        break;
      LLVM_FALLTHROUGH;
    }
    case ICmpInst::ICMP_EQ:
    case ICmpInst::ICMP_UGT:
    case ICmpInst::ICMP_UGE:
      return getFalse(ITy);
    case ICmpInst::ICMP_SLT:
    case ICmpInst::ICMP_SLE: {
      KnownBits Known = computeKnownBits(RHS, Q.DL, 0, Q.AC, Q.CxtI, Q.DT);
      if (!Known.isNonNegative())
        break;
      LLVM_FALLTHROUGH;
    }
    case ICmpInst::ICMP_NE:
    case ICmpInst::ICMP_ULT:
    case ICmpInst::ICMP_ULE:
      return getTrue(ITy);
    }
  }

  // icmp pred X, (urem Y, X)
  if (RBO && match(RBO, m_URem(m_Value(), m_Specific(LHS)))) {
    switch (Pred) {
    default:
      break;
    case ICmpInst::ICMP_SGT:
    case ICmpInst::ICMP_SGE: {
      KnownBits Known = computeKnownBits(LHS, Q.DL, 0, Q.AC, Q.CxtI, Q.DT);
      if (!Known.isNonNegative())
        break;
      LLVM_FALLTHROUGH;
    }
    case ICmpInst::ICMP_NE:
    case ICmpInst::ICMP_UGT:
    case ICmpInst::ICMP_UGE:
      return getTrue(ITy);
    case ICmpInst::ICMP_SLT:
    case ICmpInst::ICMP_SLE: {
      KnownBits Known = computeKnownBits(LHS, Q.DL, 0, Q.AC, Q.CxtI, Q.DT);
      if (!Known.isNonNegative())
        break;
      LLVM_FALLTHROUGH;
    }
    case ICmpInst::ICMP_EQ:
    case ICmpInst::ICMP_ULT:
    case ICmpInst::ICMP_ULE:
      return getFalse(ITy);
    }
  }

  // x >> y <=u x
  // x udiv y <=u x.
  if (LBO && (match(LBO, m_LShr(m_Specific(RHS), m_Value())) ||
              match(LBO, m_UDiv(m_Specific(RHS), m_Value())))) {
    // icmp pred (X op Y), X
    if (Pred == ICmpInst::ICMP_UGT)
      return getFalse(ITy);
    if (Pred == ICmpInst::ICMP_ULE)
      return getTrue(ITy);
  }

  // x >=u x >> y
  // x >=u x udiv y.
  if (RBO && (match(RBO, m_LShr(m_Specific(LHS), m_Value())) ||
              match(RBO, m_UDiv(m_Specific(LHS), m_Value())))) {
    // icmp pred X, (X op Y)
    if (Pred == ICmpInst::ICMP_ULT)
      return getFalse(ITy);
    if (Pred == ICmpInst::ICMP_UGE)
      return getTrue(ITy);
  }

  // handle:
  //   CI2 << X == CI
  //   CI2 << X != CI
  //
  //   where CI2 is a power of 2 and CI isn't
  if (auto *CI = dyn_cast<ConstantInt>(RHS)) {
    const APInt *CI2Val, *CIVal = &CI->getValue();
    if (LBO && match(LBO, m_Shl(m_APInt(CI2Val), m_Value())) &&
        CI2Val->isPowerOf2()) {
      if (!CIVal->isPowerOf2()) {
        // CI2 << X can equal zero in some circumstances,
        // this simplification is unsafe if CI is zero.
        //
        // We know it is safe if:
        // - The shift is nsw, we can't shift out the one bit.
        // - The shift is nuw, we can't shift out the one bit.
        // - CI2 is one
        // - CI isn't zero
        if (LBO->hasNoSignedWrap() || LBO->hasNoUnsignedWrap() ||
            CI2Val->isOneValue() || !CI->isZero()) {
          if (Pred == ICmpInst::ICMP_EQ)
            return ConstantInt::getFalse(RHS->getContext());
          if (Pred == ICmpInst::ICMP_NE)
            return ConstantInt::getTrue(RHS->getContext());
        }
      }
      if (CIVal->isSignMask() && CI2Val->isOneValue()) {
        if (Pred == ICmpInst::ICMP_UGT)
          return ConstantInt::getFalse(RHS->getContext());
        if (Pred == ICmpInst::ICMP_ULE)
          return ConstantInt::getTrue(RHS->getContext());
      }
    }
  }

  if (MaxRecurse && LBO && RBO && LBO->getOpcode() == RBO->getOpcode() &&
      LBO->getOperand(1) == RBO->getOperand(1)) {
    switch (LBO->getOpcode()) {
    default:
      break;
    case Instruction::UDiv:
    case Instruction::LShr:
      if (ICmpInst::isSigned(Pred) || !LBO->isExact() || !RBO->isExact())
        break;
      if (Value *V = SimplifyICmpInst(Pred, LBO->getOperand(0),
                                      RBO->getOperand(0), Q, MaxRecurse - 1))
          return V;
      break;
    case Instruction::SDiv:
      if (!ICmpInst::isEquality(Pred) || !LBO->isExact() || !RBO->isExact())
        break;
      if (Value *V = SimplifyICmpInst(Pred, LBO->getOperand(0),
                                      RBO->getOperand(0), Q, MaxRecurse - 1))
        return V;
      break;
    case Instruction::AShr:
      if (!LBO->isExact() || !RBO->isExact())
        break;
      if (Value *V = SimplifyICmpInst(Pred, LBO->getOperand(0),
                                      RBO->getOperand(0), Q, MaxRecurse - 1))
        return V;
      break;
    case Instruction::Shl: {
      bool NUW = LBO->hasNoUnsignedWrap() && RBO->hasNoUnsignedWrap();
      bool NSW = LBO->hasNoSignedWrap() && RBO->hasNoSignedWrap();
      if (!NUW && !NSW)
        break;
      if (!NSW && ICmpInst::isSigned(Pred))
        break;
      if (Value *V = SimplifyICmpInst(Pred, LBO->getOperand(0),
                                      RBO->getOperand(0), Q, MaxRecurse - 1))
        return V;
      break;
    }
    }
  }
  return nullptr;
}

/// Simplify integer comparisons where at least one operand of the compare
/// matches an integer min/max idiom.
static Value *simplifyICmpWithMinMax(CmpInst::Predicate Pred, Value *LHS,
                                     Value *RHS, const SimplifyQuery &Q,
                                     unsigned MaxRecurse) {
  Type *ITy = GetCompareTy(LHS); // The return type.
  Value *A, *B;
  CmpInst::Predicate P = CmpInst::BAD_ICMP_PREDICATE;
  CmpInst::Predicate EqP; // Chosen so that "A == max/min(A,B)" iff "A EqP B".

  // Signed variants on "max(a,b)>=a -> true".
  if (match(LHS, m_SMax(m_Value(A), m_Value(B))) && (A == RHS || B == RHS)) {
    if (A != RHS)
      std::swap(A, B);       // smax(A, B) pred A.
    EqP = CmpInst::ICMP_SGE; // "A == smax(A, B)" iff "A sge B".
    // We analyze this as smax(A, B) pred A.
    P = Pred;
  } else if (match(RHS, m_SMax(m_Value(A), m_Value(B))) &&
             (A == LHS || B == LHS)) {
    if (A != LHS)
      std::swap(A, B);       // A pred smax(A, B).
    EqP = CmpInst::ICMP_SGE; // "A == smax(A, B)" iff "A sge B".
    // We analyze this as smax(A, B) swapped-pred A.
    P = CmpInst::getSwappedPredicate(Pred);
  } else if (match(LHS, m_SMin(m_Value(A), m_Value(B))) &&
             (A == RHS || B == RHS)) {
    if (A != RHS)
      std::swap(A, B);       // smin(A, B) pred A.
    EqP = CmpInst::ICMP_SLE; // "A == smin(A, B)" iff "A sle B".
    // We analyze this as smax(-A, -B) swapped-pred -A.
    // Note that we do not need to actually form -A or -B thanks to EqP.
    P = CmpInst::getSwappedPredicate(Pred);
  } else if (match(RHS, m_SMin(m_Value(A), m_Value(B))) &&
             (A == LHS || B == LHS)) {
    if (A != LHS)
      std::swap(A, B);       // A pred smin(A, B).
    EqP = CmpInst::ICMP_SLE; // "A == smin(A, B)" iff "A sle B".
    // We analyze this as smax(-A, -B) pred -A.
    // Note that we do not need to actually form -A or -B thanks to EqP.
    P = Pred;
  }
  if (P != CmpInst::BAD_ICMP_PREDICATE) {
    // Cases correspond to "max(A, B) p A".
    switch (P) {
    default:
      break;
    case CmpInst::ICMP_EQ:
    case CmpInst::ICMP_SLE:
      // Equivalent to "A EqP B".  This may be the same as the condition tested
      // in the max/min; if so, we can just return that.
      if (Value *V = ExtractEquivalentCondition(LHS, EqP, A, B))
        return V;
      if (Value *V = ExtractEquivalentCondition(RHS, EqP, A, B))
        return V;
      // Otherwise, see if "A EqP B" simplifies.
      if (MaxRecurse)
        if (Value *V = SimplifyICmpInst(EqP, A, B, Q, MaxRecurse - 1))
          return V;
      break;
    case CmpInst::ICMP_NE:
    case CmpInst::ICMP_SGT: {
      CmpInst::Predicate InvEqP = CmpInst::getInversePredicate(EqP);
      // Equivalent to "A InvEqP B".  This may be the same as the condition
      // tested in the max/min; if so, we can just return that.
      if (Value *V = ExtractEquivalentCondition(LHS, InvEqP, A, B))
        return V;
      if (Value *V = ExtractEquivalentCondition(RHS, InvEqP, A, B))
        return V;
      // Otherwise, see if "A InvEqP B" simplifies.
      if (MaxRecurse)
        if (Value *V = SimplifyICmpInst(InvEqP, A, B, Q, MaxRecurse - 1))
          return V;
      break;
    }
    case CmpInst::ICMP_SGE:
      // Always true.
      return getTrue(ITy);
    case CmpInst::ICMP_SLT:
      // Always false.
      return getFalse(ITy);
    }
  }

  // Unsigned variants on "max(a,b)>=a -> true".
  P = CmpInst::BAD_ICMP_PREDICATE;
  if (match(LHS, m_UMax(m_Value(A), m_Value(B))) && (A == RHS || B == RHS)) {
    if (A != RHS)
      std::swap(A, B);       // umax(A, B) pred A.
    EqP = CmpInst::ICMP_UGE; // "A == umax(A, B)" iff "A uge B".
    // We analyze this as umax(A, B) pred A.
    P = Pred;
  } else if (match(RHS, m_UMax(m_Value(A), m_Value(B))) &&
             (A == LHS || B == LHS)) {
    if (A != LHS)
      std::swap(A, B);       // A pred umax(A, B).
    EqP = CmpInst::ICMP_UGE; // "A == umax(A, B)" iff "A uge B".
    // We analyze this as umax(A, B) swapped-pred A.
    P = CmpInst::getSwappedPredicate(Pred);
  } else if (match(LHS, m_UMin(m_Value(A), m_Value(B))) &&
             (A == RHS || B == RHS)) {
    if (A != RHS)
      std::swap(A, B);       // umin(A, B) pred A.
    EqP = CmpInst::ICMP_ULE; // "A == umin(A, B)" iff "A ule B".
    // We analyze this as umax(-A, -B) swapped-pred -A.
    // Note that we do not need to actually form -A or -B thanks to EqP.
    P = CmpInst::getSwappedPredicate(Pred);
  } else if (match(RHS, m_UMin(m_Value(A), m_Value(B))) &&
             (A == LHS || B == LHS)) {
    if (A != LHS)
      std::swap(A, B);       // A pred umin(A, B).
    EqP = CmpInst::ICMP_ULE; // "A == umin(A, B)" iff "A ule B".
    // We analyze this as umax(-A, -B) pred -A.
    // Note that we do not need to actually form -A or -B thanks to EqP.
    P = Pred;
  }
  if (P != CmpInst::BAD_ICMP_PREDICATE) {
    // Cases correspond to "max(A, B) p A".
    switch (P) {
    default:
      break;
    case CmpInst::ICMP_EQ:
    case CmpInst::ICMP_ULE:
      // Equivalent to "A EqP B".  This may be the same as the condition tested
      // in the max/min; if so, we can just return that.
      if (Value *V = ExtractEquivalentCondition(LHS, EqP, A, B))
        return V;
      if (Value *V = ExtractEquivalentCondition(RHS, EqP, A, B))
        return V;
      // Otherwise, see if "A EqP B" simplifies.
      if (MaxRecurse)
        if (Value *V = SimplifyICmpInst(EqP, A, B, Q, MaxRecurse - 1))
          return V;
      break;
    case CmpInst::ICMP_NE:
    case CmpInst::ICMP_UGT: {
      CmpInst::Predicate InvEqP = CmpInst::getInversePredicate(EqP);
      // Equivalent to "A InvEqP B".  This may be the same as the condition
      // tested in the max/min; if so, we can just return that.
      if (Value *V = ExtractEquivalentCondition(LHS, InvEqP, A, B))
        return V;
      if (Value *V = ExtractEquivalentCondition(RHS, InvEqP, A, B))
        return V;
      // Otherwise, see if "A InvEqP B" simplifies.
      if (MaxRecurse)
        if (Value *V = SimplifyICmpInst(InvEqP, A, B, Q, MaxRecurse - 1))
          return V;
      break;
    }
    case CmpInst::ICMP_UGE:
      // Always true.
      return getTrue(ITy);
    case CmpInst::ICMP_ULT:
      // Always false.
      return getFalse(ITy);
    }
  }

  // Variants on "max(x,y) >= min(x,z)".
  Value *C, *D;
  if (match(LHS, m_SMax(m_Value(A), m_Value(B))) &&
      match(RHS, m_SMin(m_Value(C), m_Value(D))) &&
      (A == C || A == D || B == C || B == D)) {
    // max(x, ?) pred min(x, ?).
    if (Pred == CmpInst::ICMP_SGE)
      // Always true.
      return getTrue(ITy);
    if (Pred == CmpInst::ICMP_SLT)
      // Always false.
      return getFalse(ITy);
  } else if (match(LHS, m_SMin(m_Value(A), m_Value(B))) &&
             match(RHS, m_SMax(m_Value(C), m_Value(D))) &&
             (A == C || A == D || B == C || B == D)) {
    // min(x, ?) pred max(x, ?).
    if (Pred == CmpInst::ICMP_SLE)
      // Always true.
      return getTrue(ITy);
    if (Pred == CmpInst::ICMP_SGT)
      // Always false.
      return getFalse(ITy);
  } else if (match(LHS, m_UMax(m_Value(A), m_Value(B))) &&
             match(RHS, m_UMin(m_Value(C), m_Value(D))) &&
             (A == C || A == D || B == C || B == D)) {
    // max(x, ?) pred min(x, ?).
    if (Pred == CmpInst::ICMP_UGE)
      // Always true.
      return getTrue(ITy);
    if (Pred == CmpInst::ICMP_ULT)
      // Always false.
      return getFalse(ITy);
  } else if (match(LHS, m_UMin(m_Value(A), m_Value(B))) &&
             match(RHS, m_UMax(m_Value(C), m_Value(D))) &&
             (A == C || A == D || B == C || B == D)) {
    // min(x, ?) pred max(x, ?).
    if (Pred == CmpInst::ICMP_ULE)
      // Always true.
      return getTrue(ITy);
    if (Pred == CmpInst::ICMP_UGT)
      // Always false.
      return getFalse(ITy);
  }

  return nullptr;
}

/// Given operands for an ICmpInst, see if we can fold the result.
/// If not, this returns null.
static Value *SimplifyICmpInst(unsigned Predicate, Value *LHS, Value *RHS,
                               const SimplifyQuery &Q, unsigned MaxRecurse) {
  CmpInst::Predicate Pred = (CmpInst::Predicate)Predicate;
  assert(CmpInst::isIntPredicate(Pred) && "Not an integer compare!");

  if (Constant *CLHS = dyn_cast<Constant>(LHS)) {
    if (Constant *CRHS = dyn_cast<Constant>(RHS))
      return ConstantFoldCompareInstOperands(Pred, CLHS, CRHS, Q.DL, Q.TLI);

    // If we have a constant, make sure it is on the RHS.
    std::swap(LHS, RHS);
    Pred = CmpInst::getSwappedPredicate(Pred);
  }

  Type *ITy = GetCompareTy(LHS); // The return type.

  // icmp X, X -> true/false
  // X icmp undef -> true/false.  For example, icmp ugt %X, undef -> false
  // because X could be 0.
  if (LHS == RHS || isa<UndefValue>(RHS))
    return ConstantInt::get(ITy, CmpInst::isTrueWhenEqual(Pred));

  if (Value *V = simplifyICmpOfBools(Pred, LHS, RHS, Q))
    return V;

  if (Value *V = simplifyICmpWithZero(Pred, LHS, RHS, Q))
    return V;

  if (Value *V = simplifyICmpWithConstant(Pred, LHS, RHS))
    return V;

  // If both operands have range metadata, use the metadata
  // to simplify the comparison.
  if (isa<Instruction>(RHS) && isa<Instruction>(LHS)) {
    auto RHS_Instr = cast<Instruction>(RHS);
    auto LHS_Instr = cast<Instruction>(LHS);

    if (RHS_Instr->getMetadata(LLVMContext::MD_range) &&
        LHS_Instr->getMetadata(LLVMContext::MD_range)) {
      auto RHS_CR = getConstantRangeFromMetadata(
          *RHS_Instr->getMetadata(LLVMContext::MD_range));
      auto LHS_CR = getConstantRangeFromMetadata(
          *LHS_Instr->getMetadata(LLVMContext::MD_range));

      auto Satisfied_CR = ConstantRange::makeSatisfyingICmpRegion(Pred, RHS_CR);
      if (Satisfied_CR.contains(LHS_CR))
        return ConstantInt::getTrue(RHS->getContext());

      auto InversedSatisfied_CR = ConstantRange::makeSatisfyingICmpRegion(
                CmpInst::getInversePredicate(Pred), RHS_CR);
      if (InversedSatisfied_CR.contains(LHS_CR))
        return ConstantInt::getFalse(RHS->getContext());
    }
  }

  // Compare of cast, for example (zext X) != 0 -> X != 0
  if (isa<CastInst>(LHS) && (isa<Constant>(RHS) || isa<CastInst>(RHS))) {
    Instruction *LI = cast<CastInst>(LHS);
    Value *SrcOp = LI->getOperand(0);
    Type *SrcTy = SrcOp->getType();
    Type *DstTy = LI->getType();

    // Turn icmp (ptrtoint x), (ptrtoint/constant) into a compare of the input
    // if the integer type is the same size as the pointer type.
    if (MaxRecurse && isa<PtrToIntInst>(LI) &&
        Q.DL.getTypeSizeInBits(SrcTy) == DstTy->getPrimitiveSizeInBits()) {
      if (Constant *RHSC = dyn_cast<Constant>(RHS)) {
        // Transfer the cast to the constant.
        if (Value *V = SimplifyICmpInst(Pred, SrcOp,
                                        ConstantExpr::getIntToPtr(RHSC, SrcTy),
                                        Q, MaxRecurse-1))
          return V;
      } else if (PtrToIntInst *RI = dyn_cast<PtrToIntInst>(RHS)) {
        if (RI->getOperand(0)->getType() == SrcTy)
          // Compare without the cast.
          if (Value *V = SimplifyICmpInst(Pred, SrcOp, RI->getOperand(0),
                                          Q, MaxRecurse-1))
            return V;
      }
    }

    if (isa<ZExtInst>(LHS)) {
      // Turn icmp (zext X), (zext Y) into a compare of X and Y if they have the
      // same type.
      if (ZExtInst *RI = dyn_cast<ZExtInst>(RHS)) {
        if (MaxRecurse && SrcTy == RI->getOperand(0)->getType())
          // Compare X and Y.  Note that signed predicates become unsigned.
          if (Value *V = SimplifyICmpInst(ICmpInst::getUnsignedPredicate(Pred),
                                          SrcOp, RI->getOperand(0), Q,
                                          MaxRecurse-1))
            return V;
      }
      // Turn icmp (zext X), Cst into a compare of X and Cst if Cst is extended
      // too.  If not, then try to deduce the result of the comparison.
      else if (ConstantInt *CI = dyn_cast<ConstantInt>(RHS)) {
        // Compute the constant that would happen if we truncated to SrcTy then
        // reextended to DstTy.
        Constant *Trunc = ConstantExpr::getTrunc(CI, SrcTy);
        Constant *RExt = ConstantExpr::getCast(CastInst::ZExt, Trunc, DstTy);

        // If the re-extended constant didn't change then this is effectively
        // also a case of comparing two zero-extended values.
        if (RExt == CI && MaxRecurse)
          if (Value *V = SimplifyICmpInst(ICmpInst::getUnsignedPredicate(Pred),
                                        SrcOp, Trunc, Q, MaxRecurse-1))
            return V;

        // Otherwise the upper bits of LHS are zero while RHS has a non-zero bit
        // there.  Use this to work out the result of the comparison.
        if (RExt != CI) {
          switch (Pred) {
          default: llvm_unreachable("Unknown ICmp predicate!");
          // LHS <u RHS.
          case ICmpInst::ICMP_EQ:
          case ICmpInst::ICMP_UGT:
          case ICmpInst::ICMP_UGE:
            return ConstantInt::getFalse(CI->getContext());

          case ICmpInst::ICMP_NE:
          case ICmpInst::ICMP_ULT:
          case ICmpInst::ICMP_ULE:
            return ConstantInt::getTrue(CI->getContext());

          // LHS is non-negative.  If RHS is negative then LHS >s LHS.  If RHS
          // is non-negative then LHS <s RHS.
          case ICmpInst::ICMP_SGT:
          case ICmpInst::ICMP_SGE:
            return CI->getValue().isNegative() ?
              ConstantInt::getTrue(CI->getContext()) :
              ConstantInt::getFalse(CI->getContext());

          case ICmpInst::ICMP_SLT:
          case ICmpInst::ICMP_SLE:
            return CI->getValue().isNegative() ?
              ConstantInt::getFalse(CI->getContext()) :
              ConstantInt::getTrue(CI->getContext());
          }
        }
      }
    }

    if (isa<SExtInst>(LHS)) {
      // Turn icmp (sext X), (sext Y) into a compare of X and Y if they have the
      // same type.
      if (SExtInst *RI = dyn_cast<SExtInst>(RHS)) {
        if (MaxRecurse && SrcTy == RI->getOperand(0)->getType())
          // Compare X and Y.  Note that the predicate does not change.
          if (Value *V = SimplifyICmpInst(Pred, SrcOp, RI->getOperand(0),
                                          Q, MaxRecurse-1))
            return V;
      }
      // Turn icmp (sext X), Cst into a compare of X and Cst if Cst is extended
      // too.  If not, then try to deduce the result of the comparison.
      else if (ConstantInt *CI = dyn_cast<ConstantInt>(RHS)) {
        // Compute the constant that would happen if we truncated to SrcTy then
        // reextended to DstTy.
        Constant *Trunc = ConstantExpr::getTrunc(CI, SrcTy);
        Constant *RExt = ConstantExpr::getCast(CastInst::SExt, Trunc, DstTy);

        // If the re-extended constant didn't change then this is effectively
        // also a case of comparing two sign-extended values.
        if (RExt == CI && MaxRecurse)
          if (Value *V = SimplifyICmpInst(Pred, SrcOp, Trunc, Q, MaxRecurse-1))
            return V;

        // Otherwise the upper bits of LHS are all equal, while RHS has varying
        // bits there.  Use this to work out the result of the comparison.
        if (RExt != CI) {
          switch (Pred) {
          default: llvm_unreachable("Unknown ICmp predicate!");
          case ICmpInst::ICMP_EQ:
            return ConstantInt::getFalse(CI->getContext());
          case ICmpInst::ICMP_NE:
            return ConstantInt::getTrue(CI->getContext());

          // If RHS is non-negative then LHS <s RHS.  If RHS is negative then
          // LHS >s RHS.
          case ICmpInst::ICMP_SGT:
          case ICmpInst::ICMP_SGE:
            return CI->getValue().isNegative() ?
              ConstantInt::getTrue(CI->getContext()) :
              ConstantInt::getFalse(CI->getContext());
          case ICmpInst::ICMP_SLT:
          case ICmpInst::ICMP_SLE:
            return CI->getValue().isNegative() ?
              ConstantInt::getFalse(CI->getContext()) :
              ConstantInt::getTrue(CI->getContext());

          // If LHS is non-negative then LHS <u RHS.  If LHS is negative then
          // LHS >u RHS.
          case ICmpInst::ICMP_UGT:
          case ICmpInst::ICMP_UGE:
            // Comparison is true iff the LHS <s 0.
            if (MaxRecurse)
              if (Value *V = SimplifyICmpInst(ICmpInst::ICMP_SLT, SrcOp,
                                              Constant::getNullValue(SrcTy),
                                              Q, MaxRecurse-1))
                return V;
            break;
          case ICmpInst::ICMP_ULT:
          case ICmpInst::ICMP_ULE:
            // Comparison is true iff the LHS >=s 0.
            if (MaxRecurse)
              if (Value *V = SimplifyICmpInst(ICmpInst::ICMP_SGE, SrcOp,
                                              Constant::getNullValue(SrcTy),
                                              Q, MaxRecurse-1))
                return V;
            break;
          }
        }
      }
    }
  }

  // icmp eq|ne X, Y -> false|true if X != Y
  if (ICmpInst::isEquality(Pred) &&
      isKnownNonEqual(LHS, RHS, Q.DL, Q.AC, Q.CxtI, Q.DT)) {
    return Pred == ICmpInst::ICMP_NE ? getTrue(ITy) : getFalse(ITy);
  }

  if (Value *V = simplifyICmpWithBinOp(Pred, LHS, RHS, Q, MaxRecurse))
    return V;

  if (Value *V = simplifyICmpWithMinMax(Pred, LHS, RHS, Q, MaxRecurse))
    return V;

  // Simplify comparisons of related pointers using a powerful, recursive
  // GEP-walk when we have target data available..
  if (LHS->getType()->isPointerTy())
    if (auto *C = computePointerICmp(Q.DL, Q.TLI, Q.DT, Pred, Q.AC, Q.CxtI, LHS,
                                     RHS))
      return C;
  if (auto *CLHS = dyn_cast<PtrToIntOperator>(LHS))
    if (auto *CRHS = dyn_cast<PtrToIntOperator>(RHS))
      if (Q.DL.getTypeSizeInBits(CLHS->getPointerOperandType()) ==
              Q.DL.getTypeSizeInBits(CLHS->getType()) &&
          Q.DL.getTypeSizeInBits(CRHS->getPointerOperandType()) ==
              Q.DL.getTypeSizeInBits(CRHS->getType()))
        if (auto *C = computePointerICmp(Q.DL, Q.TLI, Q.DT, Pred, Q.AC, Q.CxtI,
                                         CLHS->getPointerOperand(),
                                         CRHS->getPointerOperand()))
          return C;

  if (GetElementPtrInst *GLHS = dyn_cast<GetElementPtrInst>(LHS)) {
    if (GEPOperator *GRHS = dyn_cast<GEPOperator>(RHS)) {
      if (GLHS->getPointerOperand() == GRHS->getPointerOperand() &&
          GLHS->hasAllConstantIndices() && GRHS->hasAllConstantIndices() &&
          (ICmpInst::isEquality(Pred) ||
           (GLHS->isInBounds() && GRHS->isInBounds() &&
            Pred == ICmpInst::getSignedPredicate(Pred)))) {
        // The bases are equal and the indices are constant.  Build a constant
        // expression GEP with the same indices and a null base pointer to see
        // what constant folding can make out of it.
        Constant *Null = Constant::getNullValue(GLHS->getPointerOperandType());
        SmallVector<Value *, 4> IndicesLHS(GLHS->idx_begin(), GLHS->idx_end());
        Constant *NewLHS = ConstantExpr::getGetElementPtr(
            GLHS->getSourceElementType(), Null, IndicesLHS);

        SmallVector<Value *, 4> IndicesRHS(GRHS->idx_begin(), GRHS->idx_end());
        Constant *NewRHS = ConstantExpr::getGetElementPtr(
            GLHS->getSourceElementType(), Null, IndicesRHS);
        return ConstantExpr::getICmp(Pred, NewLHS, NewRHS);
      }
    }
  }

  // If the comparison is with the result of a select instruction, check whether
  // comparing with either branch of the select always yields the same value.
  if (isa<SelectInst>(LHS) || isa<SelectInst>(RHS))
    if (Value *V = ThreadCmpOverSelect(Pred, LHS, RHS, Q, MaxRecurse))
      return V;

  // If the comparison is with the result of a phi instruction, check whether
  // doing the compare with each incoming phi value yields a common result.
  if (isa<PHINode>(LHS) || isa<PHINode>(RHS))
    if (Value *V = ThreadCmpOverPHI(Pred, LHS, RHS, Q, MaxRecurse))
      return V;

  return nullptr;
}

Value *llvm::SimplifyICmpInst(unsigned Predicate, Value *LHS, Value *RHS,
                              const SimplifyQuery &Q) {
  return ::SimplifyICmpInst(Predicate, LHS, RHS, Q, RecursionLimit);
}

/// Given operands for an FCmpInst, see if we can fold the result.
/// If not, this returns null.
static Value *SimplifyFCmpInst(unsigned Predicate, Value *LHS, Value *RHS,
                               FastMathFlags FMF, const SimplifyQuery &Q,
                               unsigned MaxRecurse) {
  CmpInst::Predicate Pred = (CmpInst::Predicate)Predicate;
  assert(CmpInst::isFPPredicate(Pred) && "Not an FP compare!");

  if (Constant *CLHS = dyn_cast<Constant>(LHS)) {
    if (Constant *CRHS = dyn_cast<Constant>(RHS))
      return ConstantFoldCompareInstOperands(Pred, CLHS, CRHS, Q.DL, Q.TLI);

    // If we have a constant, make sure it is on the RHS.
    std::swap(LHS, RHS);
    Pred = CmpInst::getSwappedPredicate(Pred);
  }

  // Fold trivial predicates.
  Type *RetTy = GetCompareTy(LHS);
  if (Pred == FCmpInst::FCMP_FALSE)
    return getFalse(RetTy);
  if (Pred == FCmpInst::FCMP_TRUE)
    return getTrue(RetTy);

  // UNO/ORD predicates can be trivially folded if NaNs are ignored.
  if (FMF.noNaNs()) {
    if (Pred == FCmpInst::FCMP_UNO)
      return getFalse(RetTy);
    if (Pred == FCmpInst::FCMP_ORD)
      return getTrue(RetTy);
  }

  // fcmp pred x, undef  and  fcmp pred undef, x
  // fold to true if unordered, false if ordered
  if (isa<UndefValue>(LHS) || isa<UndefValue>(RHS)) {
    // Choosing NaN for the undef will always make unordered comparison succeed
    // and ordered comparison fail.
    return ConstantInt::get(RetTy, CmpInst::isUnordered(Pred));
  }

  // fcmp x,x -> true/false.  Not all compares are foldable.
  if (LHS == RHS) {
    if (CmpInst::isTrueWhenEqual(Pred))
      return getTrue(RetTy);
    if (CmpInst::isFalseWhenEqual(Pred))
      return getFalse(RetTy);
  }

  // Handle fcmp with constant RHS.
  const APFloat *C;
  if (match(RHS, m_APFloat(C))) {
    // If the constant is a nan, see if we can fold the comparison based on it.
    if (C->isNaN()) {
      if (FCmpInst::isOrdered(Pred)) // True "if ordered and foo"
        return getFalse(RetTy);
      assert(FCmpInst::isUnordered(Pred) &&
             "Comparison must be either ordered or unordered!");
      // True if unordered.
      return getTrue(RetTy);
    }
    // Check whether the constant is an infinity.
    if (C->isInfinity()) {
      if (C->isNegative()) {
        switch (Pred) {
        case FCmpInst::FCMP_OLT:
          // No value is ordered and less than negative infinity.
          return getFalse(RetTy);
        case FCmpInst::FCMP_UGE:
          // All values are unordered with or at least negative infinity.
          return getTrue(RetTy);
        default:
          break;
        }
      } else {
        switch (Pred) {
        case FCmpInst::FCMP_OGT:
          // No value is ordered and greater than infinity.
          return getFalse(RetTy);
        case FCmpInst::FCMP_ULE:
          // All values are unordered with and at most infinity.
          return getTrue(RetTy);
        default:
          break;
        }
      }
    }
    if (C->isZero()) {
      switch (Pred) {
      case FCmpInst::FCMP_UGE:
        if (CannotBeOrderedLessThanZero(LHS, Q.TLI))
          return getTrue(RetTy);
        break;
      case FCmpInst::FCMP_OLT:
        // X < 0
        if (CannotBeOrderedLessThanZero(LHS, Q.TLI))
          return getFalse(RetTy);
        break;
      default:
        break;
      }
    } else if (C->isNegative()) {
      assert(!C->isNaN() && "Unexpected NaN constant!");
      // TODO: We can catch more cases by using a range check rather than
      //       relying on CannotBeOrderedLessThanZero.
      switch (Pred) {
      case FCmpInst::FCMP_UGE:
      case FCmpInst::FCMP_UGT:
      case FCmpInst::FCMP_UNE:
        // (X >= 0) implies (X > C) when (C < 0)
        if (CannotBeOrderedLessThanZero(LHS, Q.TLI))
          return getTrue(RetTy);
        break;
      case FCmpInst::FCMP_OEQ:
      case FCmpInst::FCMP_OLE:
      case FCmpInst::FCMP_OLT:
        // (X >= 0) implies !(X < C) when (C < 0)
        if (CannotBeOrderedLessThanZero(LHS, Q.TLI))
          return getFalse(RetTy);
        break;
      default:
        break;
      }
    }
  }

  // If the comparison is with the result of a select instruction, check whether
  // comparing with either branch of the select always yields the same value.
  if (isa<SelectInst>(LHS) || isa<SelectInst>(RHS))
    if (Value *V = ThreadCmpOverSelect(Pred, LHS, RHS, Q, MaxRecurse))
      return V;

  // If the comparison is with the result of a phi instruction, check whether
  // doing the compare with each incoming phi value yields a common result.
  if (isa<PHINode>(LHS) || isa<PHINode>(RHS))
    if (Value *V = ThreadCmpOverPHI(Pred, LHS, RHS, Q, MaxRecurse))
      return V;

  return nullptr;
}

Value *llvm::SimplifyFCmpInst(unsigned Predicate, Value *LHS, Value *RHS,
                              FastMathFlags FMF, const SimplifyQuery &Q) {
  return ::SimplifyFCmpInst(Predicate, LHS, RHS, FMF, Q, RecursionLimit);
}

/// See if V simplifies when its operand Op is replaced with RepOp.
static const Value *SimplifyWithOpReplaced(Value *V, Value *Op, Value *RepOp,
                                           const SimplifyQuery &Q,
                                           unsigned MaxRecurse) {
  // Trivial replacement.
  if (V == Op)
    return RepOp;

  // We cannot replace a constant, and shouldn't even try.
  if (isa<Constant>(Op))
    return nullptr;

  auto *I = dyn_cast<Instruction>(V);
  if (!I)
    return nullptr;

  // If this is a binary operator, try to simplify it with the replaced op.
  if (auto *B = dyn_cast<BinaryOperator>(I)) {
    // Consider:
    //   %cmp = icmp eq i32 %x, 2147483647
    //   %add = add nsw i32 %x, 1
    //   %sel = select i1 %cmp, i32 -2147483648, i32 %add
    //
    // We can't replace %sel with %add unless we strip away the flags.
    if (isa<OverflowingBinaryOperator>(B))
      if (B->hasNoSignedWrap() || B->hasNoUnsignedWrap())
        return nullptr;
    if (isa<PossiblyExactOperator>(B))
      if (B->isExact())
        return nullptr;

    if (MaxRecurse) {
      if (B->getOperand(0) == Op)
        return SimplifyBinOp(B->getOpcode(), RepOp, B->getOperand(1), Q,
                             MaxRecurse - 1);
      if (B->getOperand(1) == Op)
        return SimplifyBinOp(B->getOpcode(), B->getOperand(0), RepOp, Q,
                             MaxRecurse - 1);
    }
  }

  // Same for CmpInsts.
  if (CmpInst *C = dyn_cast<CmpInst>(I)) {
    if (MaxRecurse) {
      if (C->getOperand(0) == Op)
        return SimplifyCmpInst(C->getPredicate(), RepOp, C->getOperand(1), Q,
                               MaxRecurse - 1);
      if (C->getOperand(1) == Op)
        return SimplifyCmpInst(C->getPredicate(), C->getOperand(0), RepOp, Q,
                               MaxRecurse - 1);
    }
  }

  // TODO: We could hand off more cases to instsimplify here.

  // If all operands are constant after substituting Op for RepOp then we can
  // constant fold the instruction.
  if (Constant *CRepOp = dyn_cast<Constant>(RepOp)) {
    // Build a list of all constant operands.
    SmallVector<Constant *, 8> ConstOps;
    for (unsigned i = 0, e = I->getNumOperands(); i != e; ++i) {
      if (I->getOperand(i) == Op)
        ConstOps.push_back(CRepOp);
      else if (Constant *COp = dyn_cast<Constant>(I->getOperand(i)))
        ConstOps.push_back(COp);
      else
        break;
    }

    // All operands were constants, fold it.
    if (ConstOps.size() == I->getNumOperands()) {
      if (CmpInst *C = dyn_cast<CmpInst>(I))
        return ConstantFoldCompareInstOperands(C->getPredicate(), ConstOps[0],
                                               ConstOps[1], Q.DL, Q.TLI);

      if (LoadInst *LI = dyn_cast<LoadInst>(I))
        if (!LI->isVolatile())
          return ConstantFoldLoadFromConstPtr(ConstOps[0], LI->getType(), Q.DL);

      return ConstantFoldInstOperands(I, ConstOps, Q.DL, Q.TLI);
    }
  }

  return nullptr;
}

/// Try to simplify a select instruction when its condition operand is an
/// integer comparison where one operand of the compare is a constant.
static Value *simplifySelectBitTest(Value *TrueVal, Value *FalseVal, Value *X,
                                    const APInt *Y, bool TrueWhenUnset) {
  const APInt *C;

  // (X & Y) == 0 ? X & ~Y : X  --> X
  // (X & Y) != 0 ? X & ~Y : X  --> X & ~Y
  if (FalseVal == X && match(TrueVal, m_And(m_Specific(X), m_APInt(C))) &&
      *Y == ~*C)
    return TrueWhenUnset ? FalseVal : TrueVal;

  // (X & Y) == 0 ? X : X & ~Y  --> X & ~Y
  // (X & Y) != 0 ? X : X & ~Y  --> X
  if (TrueVal == X && match(FalseVal, m_And(m_Specific(X), m_APInt(C))) &&
      *Y == ~*C)
    return TrueWhenUnset ? FalseVal : TrueVal;

  if (Y->isPowerOf2()) {
    // (X & Y) == 0 ? X | Y : X  --> X | Y
    // (X & Y) != 0 ? X | Y : X  --> X
    if (FalseVal == X && match(TrueVal, m_Or(m_Specific(X), m_APInt(C))) &&
        *Y == *C)
      return TrueWhenUnset ? TrueVal : FalseVal;

    // (X & Y) == 0 ? X : X | Y  --> X
    // (X & Y) != 0 ? X : X | Y  --> X | Y
    if (TrueVal == X && match(FalseVal, m_Or(m_Specific(X), m_APInt(C))) &&
        *Y == *C)
      return TrueWhenUnset ? TrueVal : FalseVal;
  }

  return nullptr;
}

/// An alternative way to test if a bit is set or not uses sgt/slt instead of
/// eq/ne.
static Value *simplifySelectWithFakeICmpEq(Value *CmpLHS, Value *CmpRHS,
                                           ICmpInst::Predicate Pred,
                                           Value *TrueVal, Value *FalseVal) {
  Value *X;
  APInt Mask;
  if (!decomposeBitTestICmp(CmpLHS, CmpRHS, Pred, X, Mask))
    return nullptr;

  return simplifySelectBitTest(TrueVal, FalseVal, X, &Mask,
                               Pred == ICmpInst::ICMP_EQ);
}

/// Try to simplify a select instruction when its condition operand is an
/// integer comparison.
static Value *simplifySelectWithICmpCond(Value *CondVal, Value *TrueVal,
                                         Value *FalseVal, const SimplifyQuery &Q,
                                         unsigned MaxRecurse) {
  ICmpInst::Predicate Pred;
  Value *CmpLHS, *CmpRHS;
  if (!match(CondVal, m_ICmp(Pred, m_Value(CmpLHS), m_Value(CmpRHS))))
    return nullptr;

  if (ICmpInst::isEquality(Pred) && match(CmpRHS, m_Zero())) {
    Value *X;
    const APInt *Y;
    if (match(CmpLHS, m_And(m_Value(X), m_APInt(Y))))
      if (Value *V = simplifySelectBitTest(TrueVal, FalseVal, X, Y,
                                           Pred == ICmpInst::ICMP_EQ))
        return V;
  }

  // Check for other compares that behave like bit test.
  if (Value *V = simplifySelectWithFakeICmpEq(CmpLHS, CmpRHS, Pred,
                                              TrueVal, FalseVal))
    return V;

  if (CondVal->hasOneUse()) {
    const APInt *C;
    if (match(CmpRHS, m_APInt(C))) {
      // X < MIN ? T : F  -->  F
      if (Pred == ICmpInst::ICMP_SLT && C->isMinSignedValue())
        return FalseVal;
      // X < MIN ? T : F  -->  F
      if (Pred == ICmpInst::ICMP_ULT && C->isMinValue())
        return FalseVal;
      // X > MAX ? T : F  -->  F
      if (Pred == ICmpInst::ICMP_SGT && C->isMaxSignedValue())
        return FalseVal;
      // X > MAX ? T : F  -->  F
      if (Pred == ICmpInst::ICMP_UGT && C->isMaxValue())
        return FalseVal;
    }
  }

  // If we have an equality comparison, then we know the value in one of the
  // arms of the select. See if substituting this value into the arm and
  // simplifying the result yields the same value as the other arm.
  if (Pred == ICmpInst::ICMP_EQ) {
    if (SimplifyWithOpReplaced(FalseVal, CmpLHS, CmpRHS, Q, MaxRecurse) ==
            TrueVal ||
        SimplifyWithOpReplaced(FalseVal, CmpRHS, CmpLHS, Q, MaxRecurse) ==
            TrueVal)
      return FalseVal;
    if (SimplifyWithOpReplaced(TrueVal, CmpLHS, CmpRHS, Q, MaxRecurse) ==
            FalseVal ||
        SimplifyWithOpReplaced(TrueVal, CmpRHS, CmpLHS, Q, MaxRecurse) ==
            FalseVal)
      return FalseVal;
  } else if (Pred == ICmpInst::ICMP_NE) {
    if (SimplifyWithOpReplaced(TrueVal, CmpLHS, CmpRHS, Q, MaxRecurse) ==
            FalseVal ||
        SimplifyWithOpReplaced(TrueVal, CmpRHS, CmpLHS, Q, MaxRecurse) ==
            FalseVal)
      return TrueVal;
    if (SimplifyWithOpReplaced(FalseVal, CmpLHS, CmpRHS, Q, MaxRecurse) ==
            TrueVal ||
        SimplifyWithOpReplaced(FalseVal, CmpRHS, CmpLHS, Q, MaxRecurse) ==
            TrueVal)
      return TrueVal;
  }

  return nullptr;
}

/// Given operands for a SelectInst, see if we can fold the result.
/// If not, this returns null.
static Value *SimplifySelectInst(Value *CondVal, Value *TrueVal,
                                 Value *FalseVal, const SimplifyQuery &Q,
                                 unsigned MaxRecurse) {
  // select true, X, Y  -> X
  // select false, X, Y -> Y
  if (Constant *CB = dyn_cast<Constant>(CondVal)) {
    if (Constant *CT = dyn_cast<Constant>(TrueVal))
      if (Constant *CF = dyn_cast<Constant>(FalseVal))
        return ConstantFoldSelectInstruction(CB, CT, CF);
    if (CB->isAllOnesValue())
      return TrueVal;
    if (CB->isNullValue())
      return FalseVal;
  }

  // select C, X, X -> X
  if (TrueVal == FalseVal)
    return TrueVal;

  if (isa<UndefValue>(CondVal)) {  // select undef, X, Y -> X or Y
    if (isa<Constant>(FalseVal))
      return FalseVal;
    return TrueVal;
  }
  if (isa<UndefValue>(TrueVal))   // select C, undef, X -> X
    return FalseVal;
  if (isa<UndefValue>(FalseVal))   // select C, X, undef -> X
    return TrueVal;

  if (Value *V =
          simplifySelectWithICmpCond(CondVal, TrueVal, FalseVal, Q, MaxRecurse))
    return V;

  return nullptr;
}

Value *llvm::SimplifySelectInst(Value *Cond, Value *TrueVal, Value *FalseVal,
                                const SimplifyQuery &Q) {
  return ::SimplifySelectInst(Cond, TrueVal, FalseVal, Q, RecursionLimit);
}

/// Given operands for an GetElementPtrInst, see if we can fold the result.
/// If not, this returns null.
static Value *SimplifyGEPInst(Type *SrcTy, ArrayRef<Value *> Ops,
                              const SimplifyQuery &Q, unsigned) {
  // The type of the GEP pointer operand.
  unsigned AS =
      cast<PointerType>(Ops[0]->getType()->getScalarType())->getAddressSpace();

  // getelementptr P -> P.
  if (Ops.size() == 1)
    return Ops[0];

  // Compute the (pointer) type returned by the GEP instruction.
  Type *LastType = GetElementPtrInst::getIndexedType(SrcTy, Ops.slice(1));
  Type *GEPTy = PointerType::get(LastType, AS);
  if (VectorType *VT = dyn_cast<VectorType>(Ops[0]->getType()))
    GEPTy = VectorType::get(GEPTy, VT->getNumElements());
  else if (VectorType *VT = dyn_cast<VectorType>(Ops[1]->getType()))
    GEPTy = VectorType::get(GEPTy, VT->getNumElements());

  if (isa<UndefValue>(Ops[0]))
    return UndefValue::get(GEPTy);

  if (Ops.size() == 2) {
    // getelementptr P, 0 -> P.
    if (match(Ops[1], m_Zero()))
      return Ops[0];

    Type *Ty = SrcTy;
    if (Ty->isSized()) {
      Value *P;
      uint64_t C;
      uint64_t TyAllocSize = Q.DL.getTypeAllocSize(Ty);
      // getelementptr P, N -> P if P points to a type of zero size.
      if (TyAllocSize == 0)
        return Ops[0];

      // The following transforms are only safe if the ptrtoint cast
      // doesn't truncate the pointers.
      if (Ops[1]->getType()->getScalarSizeInBits() ==
          Q.DL.getIndexSizeInBits(AS)) {
        auto PtrToIntOrZero = [GEPTy](Value *P) -> Value * {
          if (match(P, m_Zero()))
            return Constant::getNullValue(GEPTy);
          Value *Temp;
          if (match(P, m_PtrToInt(m_Value(Temp))))
            if (Temp->getType() == GEPTy)
              return Temp;
          return nullptr;
        };

        // getelementptr V, (sub P, V) -> P if P points to a type of size 1.
        if (TyAllocSize == 1 &&
            match(Ops[1], m_Sub(m_Value(P), m_PtrToInt(m_Specific(Ops[0])))))
          if (Value *R = PtrToIntOrZero(P))
            return R;

        // getelementptr V, (ashr (sub P, V), C) -> Q
        // if P points to a type of size 1 << C.
        if (match(Ops[1],
                  m_AShr(m_Sub(m_Value(P), m_PtrToInt(m_Specific(Ops[0]))),
                         m_ConstantInt(C))) &&
            TyAllocSize == 1ULL << C)
          if (Value *R = PtrToIntOrZero(P))
            return R;

        // getelementptr V, (sdiv (sub P, V), C) -> Q
        // if P points to a type of size C.
        if (match(Ops[1],
                  m_SDiv(m_Sub(m_Value(P), m_PtrToInt(m_Specific(Ops[0]))),
                         m_SpecificInt(TyAllocSize))))
          if (Value *R = PtrToIntOrZero(P))
            return R;
      }
    }
  }

  if (Q.DL.getTypeAllocSize(LastType) == 1 &&
      all_of(Ops.slice(1).drop_back(1),
             [](Value *Idx) { return match(Idx, m_Zero()); })) {
<<<<<<< HEAD
    unsigned PtrWidth =
        Q.DL.getPointerBaseSizeInBits(Ops[0]->getType()->getPointerAddressSpace());
    if (Q.DL.getTypeSizeInBits(Ops.back()->getType()) == PtrWidth) {
      APInt BasePtrOffset(PtrWidth, 0);
=======
    unsigned IdxWidth =
        Q.DL.getIndexSizeInBits(Ops[0]->getType()->getPointerAddressSpace());
    if (Q.DL.getTypeSizeInBits(Ops.back()->getType()) == IdxWidth) {
      APInt BasePtrOffset(IdxWidth, 0);
>>>>>>> 8e229ec0
      Value *StrippedBasePtr =
          Ops[0]->stripAndAccumulateInBoundsConstantOffsets(Q.DL,
                                                            BasePtrOffset);

      // gep (gep V, C), (sub 0, V) -> C
      if (match(Ops.back(),
                m_Sub(m_Zero(), m_PtrToInt(m_Specific(StrippedBasePtr))))) {
        auto *CI = ConstantInt::get(GEPTy->getContext(), BasePtrOffset);
        return ConstantExpr::getIntToPtr(CI, GEPTy);
      }
      // gep (gep V, C), (xor V, -1) -> C-1
      if (match(Ops.back(),
                m_Xor(m_PtrToInt(m_Specific(StrippedBasePtr)), m_AllOnes()))) {
        auto *CI = ConstantInt::get(GEPTy->getContext(), BasePtrOffset - 1);
        return ConstantExpr::getIntToPtr(CI, GEPTy);
      }
    }
  }

  // Check to see if this is constant foldable.
  if (!all_of(Ops, [](Value *V) { return isa<Constant>(V); }))
    return nullptr;

  auto *CE = ConstantExpr::getGetElementPtr(SrcTy, cast<Constant>(Ops[0]),
                                            Ops.slice(1));
  if (auto *CEFolded = ConstantFoldConstant(CE, Q.DL))
    return CEFolded;
  return CE;
}

Value *llvm::SimplifyGEPInst(Type *SrcTy, ArrayRef<Value *> Ops,
                             const SimplifyQuery &Q) {
  return ::SimplifyGEPInst(SrcTy, Ops, Q, RecursionLimit);
}

/// Given operands for an InsertValueInst, see if we can fold the result.
/// If not, this returns null.
static Value *SimplifyInsertValueInst(Value *Agg, Value *Val,
                                      ArrayRef<unsigned> Idxs, const SimplifyQuery &Q,
                                      unsigned) {
  if (Constant *CAgg = dyn_cast<Constant>(Agg))
    if (Constant *CVal = dyn_cast<Constant>(Val))
      return ConstantFoldInsertValueInstruction(CAgg, CVal, Idxs);

  // insertvalue x, undef, n -> x
  if (match(Val, m_Undef()))
    return Agg;

  // insertvalue x, (extractvalue y, n), n
  if (ExtractValueInst *EV = dyn_cast<ExtractValueInst>(Val))
    if (EV->getAggregateOperand()->getType() == Agg->getType() &&
        EV->getIndices() == Idxs) {
      // insertvalue undef, (extractvalue y, n), n -> y
      if (match(Agg, m_Undef()))
        return EV->getAggregateOperand();

      // insertvalue y, (extractvalue y, n), n -> y
      if (Agg == EV->getAggregateOperand())
        return Agg;
    }

  return nullptr;
}

Value *llvm::SimplifyInsertValueInst(Value *Agg, Value *Val,
                                     ArrayRef<unsigned> Idxs,
                                     const SimplifyQuery &Q) {
  return ::SimplifyInsertValueInst(Agg, Val, Idxs, Q, RecursionLimit);
}

Value *llvm::SimplifyInsertElementInst(Value *Vec, Value *Val, Value *Idx,
                                       const SimplifyQuery &Q) {
  // Try to constant fold.
  auto *VecC = dyn_cast<Constant>(Vec);
  auto *ValC = dyn_cast<Constant>(Val);
  auto *IdxC = dyn_cast<Constant>(Idx);
  if (VecC && ValC && IdxC)
    return ConstantFoldInsertElementInstruction(VecC, ValC, IdxC);

  // Fold into undef if index is out of bounds.
  if (auto *CI = dyn_cast<ConstantInt>(Idx)) {
    uint64_t NumElements = cast<VectorType>(Vec->getType())->getNumElements();
    if (CI->uge(NumElements))
      return UndefValue::get(Vec->getType());
  }

  // If index is undef, it might be out of bounds (see above case)
  if (isa<UndefValue>(Idx))
    return UndefValue::get(Vec->getType());

  return nullptr;
}

/// Given operands for an ExtractValueInst, see if we can fold the result.
/// If not, this returns null.
static Value *SimplifyExtractValueInst(Value *Agg, ArrayRef<unsigned> Idxs,
                                       const SimplifyQuery &, unsigned) {
  if (auto *CAgg = dyn_cast<Constant>(Agg))
    return ConstantFoldExtractValueInstruction(CAgg, Idxs);

  // extractvalue x, (insertvalue y, elt, n), n -> elt
  unsigned NumIdxs = Idxs.size();
  for (auto *IVI = dyn_cast<InsertValueInst>(Agg); IVI != nullptr;
       IVI = dyn_cast<InsertValueInst>(IVI->getAggregateOperand())) {
    ArrayRef<unsigned> InsertValueIdxs = IVI->getIndices();
    unsigned NumInsertValueIdxs = InsertValueIdxs.size();
    unsigned NumCommonIdxs = std::min(NumInsertValueIdxs, NumIdxs);
    if (InsertValueIdxs.slice(0, NumCommonIdxs) ==
        Idxs.slice(0, NumCommonIdxs)) {
      if (NumIdxs == NumInsertValueIdxs)
        return IVI->getInsertedValueOperand();
      break;
    }
  }

  return nullptr;
}

Value *llvm::SimplifyExtractValueInst(Value *Agg, ArrayRef<unsigned> Idxs,
                                      const SimplifyQuery &Q) {
  return ::SimplifyExtractValueInst(Agg, Idxs, Q, RecursionLimit);
}

/// Given operands for an ExtractElementInst, see if we can fold the result.
/// If not, this returns null.
static Value *SimplifyExtractElementInst(Value *Vec, Value *Idx, const SimplifyQuery &,
                                         unsigned) {
  if (auto *CVec = dyn_cast<Constant>(Vec)) {
    if (auto *CIdx = dyn_cast<Constant>(Idx))
      return ConstantFoldExtractElementInstruction(CVec, CIdx);

    // The index is not relevant if our vector is a splat.
    if (auto *Splat = CVec->getSplatValue())
      return Splat;

    if (isa<UndefValue>(Vec))
      return UndefValue::get(Vec->getType()->getVectorElementType());
  }

  // If extracting a specified index from the vector, see if we can recursively
  // find a previously computed scalar that was inserted into the vector.
  if (auto *IdxC = dyn_cast<ConstantInt>(Idx)) {
    if (IdxC->getValue().uge(Vec->getType()->getVectorNumElements()))
      // definitely out of bounds, thus undefined result
      return UndefValue::get(Vec->getType()->getVectorElementType());
    if (Value *Elt = findScalarElement(Vec, IdxC->getZExtValue()))
      return Elt;
  }

  // An undef extract index can be arbitrarily chosen to be an out-of-range
  // index value, which would result in the instruction being undef.
  if (isa<UndefValue>(Idx))
    return UndefValue::get(Vec->getType()->getVectorElementType());

  return nullptr;
}

Value *llvm::SimplifyExtractElementInst(Value *Vec, Value *Idx,
                                        const SimplifyQuery &Q) {
  return ::SimplifyExtractElementInst(Vec, Idx, Q, RecursionLimit);
}

/// See if we can fold the given phi. If not, returns null.
static Value *SimplifyPHINode(PHINode *PN, const SimplifyQuery &Q) {
  // If all of the PHI's incoming values are the same then replace the PHI node
  // with the common value.
  Value *CommonValue = nullptr;
  bool HasUndefInput = false;
  for (Value *Incoming : PN->incoming_values()) {
    // If the incoming value is the phi node itself, it can safely be skipped.
    if (Incoming == PN) continue;
    if (isa<UndefValue>(Incoming)) {
      // Remember that we saw an undef value, but otherwise ignore them.
      HasUndefInput = true;
      continue;
    }
    if (CommonValue && Incoming != CommonValue)
      return nullptr;  // Not the same, bail out.
    CommonValue = Incoming;
  }

  // If CommonValue is null then all of the incoming values were either undef or
  // equal to the phi node itself.
  if (!CommonValue)
    return UndefValue::get(PN->getType());

  // If we have a PHI node like phi(X, undef, X), where X is defined by some
  // instruction, we cannot return X as the result of the PHI node unless it
  // dominates the PHI block.
  if (HasUndefInput)
    return ValueDominatesPHI(CommonValue, PN, Q.DT) ? CommonValue : nullptr;

  return CommonValue;
}

static Value *SimplifyCastInst(unsigned CastOpc, Value *Op,
                               Type *Ty, const SimplifyQuery &Q, unsigned MaxRecurse) {
  if (auto *C = dyn_cast<Constant>(Op))
    return ConstantFoldCastOperand(CastOpc, C, Ty, Q.DL);

  if (auto *CI = dyn_cast<CastInst>(Op)) {
    auto *Src = CI->getOperand(0);
    Type *SrcTy = Src->getType();
    Type *MidTy = CI->getType();
    Type *DstTy = Ty;
    if (Src->getType() == Ty) {
      auto FirstOp = static_cast<Instruction::CastOps>(CI->getOpcode());
      auto SecondOp = static_cast<Instruction::CastOps>(CastOpc);
      Type *SrcIntPtrTy =
          SrcTy->isPtrOrPtrVectorTy() ? Q.DL.getIntPtrType(SrcTy) : nullptr;
      Type *MidIntPtrTy =
          MidTy->isPtrOrPtrVectorTy() ? Q.DL.getIntPtrType(MidTy) : nullptr;
      Type *DstIntPtrTy =
          DstTy->isPtrOrPtrVectorTy() ? Q.DL.getIntPtrType(DstTy) : nullptr;
      if (CastInst::isEliminableCastPair(FirstOp, SecondOp, SrcTy, MidTy, DstTy,
                                         SrcIntPtrTy, MidIntPtrTy,
                                         DstIntPtrTy) == Instruction::BitCast)
        return Src;
    }
  }

  // bitcast x -> x
  if (CastOpc == Instruction::BitCast)
    if (Op->getType() == Ty)
      return Op;

  return nullptr;
}

Value *llvm::SimplifyCastInst(unsigned CastOpc, Value *Op, Type *Ty,
                              const SimplifyQuery &Q) {
  return ::SimplifyCastInst(CastOpc, Op, Ty, Q, RecursionLimit);
}

/// For the given destination element of a shuffle, peek through shuffles to
/// match a root vector source operand that contains that element in the same
/// vector lane (ie, the same mask index), so we can eliminate the shuffle(s).
static Value *foldIdentityShuffles(int DestElt, Value *Op0, Value *Op1,
                                   int MaskVal, Value *RootVec,
                                   unsigned MaxRecurse) {
  if (!MaxRecurse--)
    return nullptr;

  // Bail out if any mask value is undefined. That kind of shuffle may be
  // simplified further based on demanded bits or other folds.
  if (MaskVal == -1)
    return nullptr;

  // The mask value chooses which source operand we need to look at next.
  int InVecNumElts = Op0->getType()->getVectorNumElements();
  int RootElt = MaskVal;
  Value *SourceOp = Op0;
  if (MaskVal >= InVecNumElts) {
    RootElt = MaskVal - InVecNumElts;
    SourceOp = Op1;
  }

  // If the source operand is a shuffle itself, look through it to find the
  // matching root vector.
  if (auto *SourceShuf = dyn_cast<ShuffleVectorInst>(SourceOp)) {
    return foldIdentityShuffles(
        DestElt, SourceShuf->getOperand(0), SourceShuf->getOperand(1),
        SourceShuf->getMaskValue(RootElt), RootVec, MaxRecurse);
  }

  // TODO: Look through bitcasts? What if the bitcast changes the vector element
  // size?

  // The source operand is not a shuffle. Initialize the root vector value for
  // this shuffle if that has not been done yet.
  if (!RootVec)
    RootVec = SourceOp;

  // Give up as soon as a source operand does not match the existing root value.
  if (RootVec != SourceOp)
    return nullptr;

  // The element must be coming from the same lane in the source vector
  // (although it may have crossed lanes in intermediate shuffles).
  if (RootElt != DestElt)
    return nullptr;

  return RootVec;
}

static Value *SimplifyShuffleVectorInst(Value *Op0, Value *Op1, Constant *Mask,
                                        Type *RetTy, const SimplifyQuery &Q,
                                        unsigned MaxRecurse) {
  if (isa<UndefValue>(Mask))
    return UndefValue::get(RetTy);

  Type *InVecTy = Op0->getType();
  unsigned MaskNumElts = Mask->getType()->getVectorNumElements();
  unsigned InVecNumElts = InVecTy->getVectorNumElements();

  SmallVector<int, 32> Indices;
  ShuffleVectorInst::getShuffleMask(Mask, Indices);
  assert(MaskNumElts == Indices.size() &&
         "Size of Indices not same as number of mask elements?");

  // Canonicalization: If mask does not select elements from an input vector,
  // replace that input vector with undef.
  bool MaskSelects0 = false, MaskSelects1 = false;
  for (unsigned i = 0; i != MaskNumElts; ++i) {
    if (Indices[i] == -1)
      continue;
    if ((unsigned)Indices[i] < InVecNumElts)
      MaskSelects0 = true;
    else
      MaskSelects1 = true;
  }
  if (!MaskSelects0)
    Op0 = UndefValue::get(InVecTy);
  if (!MaskSelects1)
    Op1 = UndefValue::get(InVecTy);

  auto *Op0Const = dyn_cast<Constant>(Op0);
  auto *Op1Const = dyn_cast<Constant>(Op1);

  // If all operands are constant, constant fold the shuffle.
  if (Op0Const && Op1Const)
    return ConstantFoldShuffleVectorInstruction(Op0Const, Op1Const, Mask);

  // Canonicalization: if only one input vector is constant, it shall be the
  // second one.
  if (Op0Const && !Op1Const) {
    std::swap(Op0, Op1);
    ShuffleVectorInst::commuteShuffleMask(Indices, InVecNumElts);
  }

  // A shuffle of a splat is always the splat itself. Legal if the shuffle's
  // value type is same as the input vectors' type.
  if (auto *OpShuf = dyn_cast<ShuffleVectorInst>(Op0))
    if (isa<UndefValue>(Op1) && RetTy == InVecTy &&
        OpShuf->getMask()->getSplatValue())
      return Op0;

  // Don't fold a shuffle with undef mask elements. This may get folded in a
  // better way using demanded bits or other analysis.
  // TODO: Should we allow this?
  if (find(Indices, -1) != Indices.end())
    return nullptr;

  // Check if every element of this shuffle can be mapped back to the
  // corresponding element of a single root vector. If so, we don't need this
  // shuffle. This handles simple identity shuffles as well as chains of
  // shuffles that may widen/narrow and/or move elements across lanes and back.
  Value *RootVec = nullptr;
  for (unsigned i = 0; i != MaskNumElts; ++i) {
    // Note that recursion is limited for each vector element, so if any element
    // exceeds the limit, this will fail to simplify.
    RootVec =
        foldIdentityShuffles(i, Op0, Op1, Indices[i], RootVec, MaxRecurse);

    // We can't replace a widening/narrowing shuffle with one of its operands.
    if (!RootVec || RootVec->getType() != RetTy)
      return nullptr;
  }
  return RootVec;
}

/// Given operands for a ShuffleVectorInst, fold the result or return null.
Value *llvm::SimplifyShuffleVectorInst(Value *Op0, Value *Op1, Constant *Mask,
                                       Type *RetTy, const SimplifyQuery &Q) {
  return ::SimplifyShuffleVectorInst(Op0, Op1, Mask, RetTy, Q, RecursionLimit);
}

/// Given operands for an FAdd, see if we can fold the result.  If not, this
/// returns null.
static Value *SimplifyFAddInst(Value *Op0, Value *Op1, FastMathFlags FMF,
                               const SimplifyQuery &Q, unsigned MaxRecurse) {
  if (Constant *C = foldOrCommuteConstant(Instruction::FAdd, Op0, Op1, Q))
    return C;

  // fadd X, -0 ==> X
  if (match(Op1, m_NegZero()))
    return Op0;

  // fadd X, 0 ==> X, when we know X is not -0
  if (match(Op1, m_Zero()) &&
      (FMF.noSignedZeros() || CannotBeNegativeZero(Op0, Q.TLI)))
    return Op0;

  // fadd [nnan ninf] X, (fsub [nnan ninf] 0, X) ==> 0
  //   where nnan and ninf have to occur at least once somewhere in this
  //   expression
  Value *SubOp = nullptr;
  if (match(Op1, m_FSub(m_AnyZero(), m_Specific(Op0))))
    SubOp = Op1;
  else if (match(Op0, m_FSub(m_AnyZero(), m_Specific(Op1))))
    SubOp = Op0;
  if (SubOp) {
    Instruction *FSub = cast<Instruction>(SubOp);
    if ((FMF.noNaNs() || FSub->hasNoNaNs()) &&
        (FMF.noInfs() || FSub->hasNoInfs()))
      return Constant::getNullValue(Op0->getType());
  }

  return nullptr;
}

/// Given operands for an FSub, see if we can fold the result.  If not, this
/// returns null.
static Value *SimplifyFSubInst(Value *Op0, Value *Op1, FastMathFlags FMF,
                               const SimplifyQuery &Q, unsigned MaxRecurse) {
  if (Constant *C = foldOrCommuteConstant(Instruction::FSub, Op0, Op1, Q))
    return C;

  // fsub X, 0 ==> X
  if (match(Op1, m_Zero()))
    return Op0;

  // fsub X, -0 ==> X, when we know X is not -0
  if (match(Op1, m_NegZero()) &&
      (FMF.noSignedZeros() || CannotBeNegativeZero(Op0, Q.TLI)))
    return Op0;

  // fsub -0.0, (fsub -0.0, X) ==> X
  Value *X;
  if (match(Op0, m_NegZero()) && match(Op1, m_FSub(m_NegZero(), m_Value(X))))
    return X;

  // fsub 0.0, (fsub 0.0, X) ==> X if signed zeros are ignored.
  if (FMF.noSignedZeros() && match(Op0, m_AnyZero()) &&
      match(Op1, m_FSub(m_AnyZero(), m_Value(X))))
    return X;

  // fsub nnan x, x ==> 0.0
  if (FMF.noNaNs() && Op0 == Op1)
    return Constant::getNullValue(Op0->getType());

  return nullptr;
}

/// Given the operands for an FMul, see if we can fold the result
static Value *SimplifyFMulInst(Value *Op0, Value *Op1, FastMathFlags FMF,
                               const SimplifyQuery &Q, unsigned MaxRecurse) {
  if (Constant *C = foldOrCommuteConstant(Instruction::FMul, Op0, Op1, Q))
    return C;

  // fmul X, 1.0 ==> X
  if (match(Op1, m_FPOne()))
    return Op0;

  // fmul nnan nsz X, 0 ==> 0
  if (FMF.noNaNs() && FMF.noSignedZeros() && match(Op1, m_AnyZero()))
    return Op1;

  return nullptr;
}

Value *llvm::SimplifyFAddInst(Value *Op0, Value *Op1, FastMathFlags FMF,
                              const SimplifyQuery &Q) {
  return ::SimplifyFAddInst(Op0, Op1, FMF, Q, RecursionLimit);
}


Value *llvm::SimplifyFSubInst(Value *Op0, Value *Op1, FastMathFlags FMF,
                              const SimplifyQuery &Q) {
  return ::SimplifyFSubInst(Op0, Op1, FMF, Q, RecursionLimit);
}

Value *llvm::SimplifyFMulInst(Value *Op0, Value *Op1, FastMathFlags FMF,
                              const SimplifyQuery &Q) {
  return ::SimplifyFMulInst(Op0, Op1, FMF, Q, RecursionLimit);
}

static Value *SimplifyFDivInst(Value *Op0, Value *Op1, FastMathFlags FMF,
                               const SimplifyQuery &Q, unsigned) {
  if (Constant *C = foldOrCommuteConstant(Instruction::FDiv, Op0, Op1, Q))
    return C;

  // undef / X -> undef    (the undef could be a snan).
  if (match(Op0, m_Undef()))
    return Op0;

  // X / undef -> undef
  if (match(Op1, m_Undef()))
    return Op1;

  // X / 1.0 -> X
  if (match(Op1, m_FPOne()))
    return Op0;

  // 0 / X -> 0
  // Requires that NaNs are off (X could be zero) and signed zeroes are
  // ignored (X could be positive or negative, so the output sign is unknown).
  if (FMF.noNaNs() && FMF.noSignedZeros() && match(Op0, m_AnyZero()))
    return Op0;

  if (FMF.noNaNs()) {
    // X / X -> 1.0 is legal when NaNs are ignored.
    // We can ignore infinities because INF/INF is NaN.
    if (Op0 == Op1)
      return ConstantFP::get(Op0->getType(), 1.0);

    // (X * Y) / Y --> X if we can reassociate to the above form.
    Value *X;
    if (FMF.allowReassoc() && match(Op0, m_c_FMul(m_Value(X), m_Specific(Op1))))
      return X;

    // -X /  X -> -1.0 and
    //  X / -X -> -1.0 are legal when NaNs are ignored.
    // We can ignore signed zeros because +-0.0/+-0.0 is NaN and ignored.
    if ((BinaryOperator::isFNeg(Op0, /*IgnoreZeroSign=*/true) &&
         BinaryOperator::getFNegArgument(Op0) == Op1) ||
        (BinaryOperator::isFNeg(Op1, /*IgnoreZeroSign=*/true) &&
         BinaryOperator::getFNegArgument(Op1) == Op0))
      return ConstantFP::get(Op0->getType(), -1.0);
  }

  return nullptr;
}

Value *llvm::SimplifyFDivInst(Value *Op0, Value *Op1, FastMathFlags FMF,
                              const SimplifyQuery &Q) {
  return ::SimplifyFDivInst(Op0, Op1, FMF, Q, RecursionLimit);
}

static Value *SimplifyFRemInst(Value *Op0, Value *Op1, FastMathFlags FMF,
                               const SimplifyQuery &Q, unsigned) {
  if (Constant *C = foldOrCommuteConstant(Instruction::FRem, Op0, Op1, Q))
    return C;

  // undef % X -> undef    (the undef could be a snan).
  if (match(Op0, m_Undef()))
    return Op0;

  // X % undef -> undef
  if (match(Op1, m_Undef()))
    return Op1;

  // 0 % X -> 0
  // Requires that NaNs are off (X could be zero) and signed zeroes are
  // ignored (X could be positive or negative, so the output sign is unknown).
  if (FMF.noNaNs() && FMF.noSignedZeros() && match(Op0, m_AnyZero()))
    return Op0;

  return nullptr;
}

Value *llvm::SimplifyFRemInst(Value *Op0, Value *Op1, FastMathFlags FMF,
                              const SimplifyQuery &Q) {
  return ::SimplifyFRemInst(Op0, Op1, FMF, Q, RecursionLimit);
}

//=== Helper functions for higher up the class hierarchy.

/// Given operands for a BinaryOperator, see if we can fold the result.
/// If not, this returns null.
static Value *SimplifyBinOp(unsigned Opcode, Value *LHS, Value *RHS,
                            const SimplifyQuery &Q, unsigned MaxRecurse) {
  switch (Opcode) {
  case Instruction::Add:
    return SimplifyAddInst(LHS, RHS, false, false, Q, MaxRecurse);
  case Instruction::Sub:
    return SimplifySubInst(LHS, RHS, false, false, Q, MaxRecurse);
  case Instruction::Mul:
    return SimplifyMulInst(LHS, RHS, Q, MaxRecurse);
  case Instruction::SDiv:
    return SimplifySDivInst(LHS, RHS, Q, MaxRecurse);
  case Instruction::UDiv:
    return SimplifyUDivInst(LHS, RHS, Q, MaxRecurse);
  case Instruction::SRem:
    return SimplifySRemInst(LHS, RHS, Q, MaxRecurse);
  case Instruction::URem:
    return SimplifyURemInst(LHS, RHS, Q, MaxRecurse);
  case Instruction::Shl:
    return SimplifyShlInst(LHS, RHS, false, false, Q, MaxRecurse);
  case Instruction::LShr:
    return SimplifyLShrInst(LHS, RHS, false, Q, MaxRecurse);
  case Instruction::AShr:
    return SimplifyAShrInst(LHS, RHS, false, Q, MaxRecurse);
  case Instruction::And:
    return SimplifyAndInst(LHS, RHS, Q, MaxRecurse);
  case Instruction::Or:
    return SimplifyOrInst(LHS, RHS, Q, MaxRecurse);
  case Instruction::Xor:
    return SimplifyXorInst(LHS, RHS, Q, MaxRecurse);
  case Instruction::FAdd:
    return SimplifyFAddInst(LHS, RHS, FastMathFlags(), Q, MaxRecurse);
  case Instruction::FSub:
    return SimplifyFSubInst(LHS, RHS, FastMathFlags(), Q, MaxRecurse);
  case Instruction::FMul:
    return SimplifyFMulInst(LHS, RHS, FastMathFlags(), Q, MaxRecurse);
  case Instruction::FDiv:
    return SimplifyFDivInst(LHS, RHS, FastMathFlags(), Q, MaxRecurse);
  case Instruction::FRem:
    return SimplifyFRemInst(LHS, RHS, FastMathFlags(), Q, MaxRecurse);
  default:
    llvm_unreachable("Unexpected opcode");
  }
}

/// Given operands for a BinaryOperator, see if we can fold the result.
/// If not, this returns null.
/// In contrast to SimplifyBinOp, try to use FastMathFlag when folding the
/// result. In case we don't need FastMathFlags, simply fall to SimplifyBinOp.
static Value *SimplifyFPBinOp(unsigned Opcode, Value *LHS, Value *RHS,
                              const FastMathFlags &FMF, const SimplifyQuery &Q,
                              unsigned MaxRecurse) {
  switch (Opcode) {
  case Instruction::FAdd:
    return SimplifyFAddInst(LHS, RHS, FMF, Q, MaxRecurse);
  case Instruction::FSub:
    return SimplifyFSubInst(LHS, RHS, FMF, Q, MaxRecurse);
  case Instruction::FMul:
    return SimplifyFMulInst(LHS, RHS, FMF, Q, MaxRecurse);
  case Instruction::FDiv:
    return SimplifyFDivInst(LHS, RHS, FMF, Q, MaxRecurse);
  default:
    return SimplifyBinOp(Opcode, LHS, RHS, Q, MaxRecurse);
  }
}

Value *llvm::SimplifyBinOp(unsigned Opcode, Value *LHS, Value *RHS,
                           const SimplifyQuery &Q) {
  return ::SimplifyBinOp(Opcode, LHS, RHS, Q, RecursionLimit);
}

Value *llvm::SimplifyFPBinOp(unsigned Opcode, Value *LHS, Value *RHS,
                             FastMathFlags FMF, const SimplifyQuery &Q) {
  return ::SimplifyFPBinOp(Opcode, LHS, RHS, FMF, Q, RecursionLimit);
}

/// Given operands for a CmpInst, see if we can fold the result.
static Value *SimplifyCmpInst(unsigned Predicate, Value *LHS, Value *RHS,
                              const SimplifyQuery &Q, unsigned MaxRecurse) {
  if (CmpInst::isIntPredicate((CmpInst::Predicate)Predicate))
    return SimplifyICmpInst(Predicate, LHS, RHS, Q, MaxRecurse);
  return SimplifyFCmpInst(Predicate, LHS, RHS, FastMathFlags(), Q, MaxRecurse);
}

Value *llvm::SimplifyCmpInst(unsigned Predicate, Value *LHS, Value *RHS,
                             const SimplifyQuery &Q) {
  return ::SimplifyCmpInst(Predicate, LHS, RHS, Q, RecursionLimit);
}

static bool IsIdempotent(Intrinsic::ID ID) {
  switch (ID) {
  default: return false;

  // Unary idempotent: f(f(x)) = f(x)
  case Intrinsic::fabs:
  case Intrinsic::floor:
  case Intrinsic::ceil:
  case Intrinsic::trunc:
  case Intrinsic::rint:
  case Intrinsic::nearbyint:
  case Intrinsic::round:
  case Intrinsic::canonicalize:
    return true;
  }
}

static Value *SimplifyRelativeLoad(Constant *Ptr, Constant *Offset,
                                   const DataLayout &DL) {
  GlobalValue *PtrSym;
  APInt PtrOffset;
  if (!IsConstantOffsetFromGlobal(Ptr, PtrSym, PtrOffset, DL, false))
    return nullptr;

  Type *Int8PtrTy = Type::getInt8PtrTy(Ptr->getContext());
  Type *Int32Ty = Type::getInt32Ty(Ptr->getContext());
  Type *Int32PtrTy = Int32Ty->getPointerTo();
  Type *Int64Ty = Type::getInt64Ty(Ptr->getContext());

  auto *OffsetConstInt = dyn_cast<ConstantInt>(Offset);
  if (!OffsetConstInt || OffsetConstInt->getType()->getBitWidth() > 64)
    return nullptr;

  uint64_t OffsetInt = OffsetConstInt->getSExtValue();
  if (OffsetInt % 4 != 0)
    return nullptr;

  Constant *C = ConstantExpr::getGetElementPtr(
      Int32Ty, ConstantExpr::getBitCast(Ptr, Int32PtrTy),
      ConstantInt::get(Int64Ty, OffsetInt / 4));
  Constant *Loaded = ConstantFoldLoadFromConstPtr(C, Int32Ty, DL);
  if (!Loaded)
    return nullptr;

  auto *LoadedCE = dyn_cast<ConstantExpr>(Loaded);
  if (!LoadedCE)
    return nullptr;

  if (LoadedCE->getOpcode() == Instruction::Trunc) {
    LoadedCE = dyn_cast<ConstantExpr>(LoadedCE->getOperand(0));
    if (!LoadedCE)
      return nullptr;
  }

  if (LoadedCE->getOpcode() != Instruction::Sub)
    return nullptr;

  auto *LoadedLHS = dyn_cast<ConstantExpr>(LoadedCE->getOperand(0));
  if (!LoadedLHS || LoadedLHS->getOpcode() != Instruction::PtrToInt)
    return nullptr;
  auto *LoadedLHSPtr = LoadedLHS->getOperand(0);

  Constant *LoadedRHS = LoadedCE->getOperand(1);
  GlobalValue *LoadedRHSSym;
  APInt LoadedRHSOffset;
  if (!IsConstantOffsetFromGlobal(LoadedRHS, LoadedRHSSym, LoadedRHSOffset,
                                  DL, false) ||
      PtrSym != LoadedRHSSym || PtrOffset != LoadedRHSOffset)
    return nullptr;

  return ConstantExpr::getBitCast(LoadedLHSPtr, Int8PtrTy);
}

static bool maskIsAllZeroOrUndef(Value *Mask) {
  auto *ConstMask = dyn_cast<Constant>(Mask);
  if (!ConstMask)
    return false;
  if (ConstMask->isNullValue() || isa<UndefValue>(ConstMask))
    return true;
  for (unsigned I = 0, E = ConstMask->getType()->getVectorNumElements(); I != E;
       ++I) {
    if (auto *MaskElt = ConstMask->getAggregateElement(I))
      if (MaskElt->isNullValue() || isa<UndefValue>(MaskElt))
        continue;
    return false;
  }
  return true;
}

template <typename IterTy>
static Value *SimplifyIntrinsic(Function *F, IterTy ArgBegin, IterTy ArgEnd,
                                const SimplifyQuery &Q, unsigned MaxRecurse) {
  Intrinsic::ID IID = F->getIntrinsicID();
  unsigned NumOperands = std::distance(ArgBegin, ArgEnd);

  // Unary Ops
  if (NumOperands == 1) {
    // Perform idempotent optimizations
    if (IsIdempotent(IID)) {
      if (IntrinsicInst *II = dyn_cast<IntrinsicInst>(*ArgBegin)) {
        if (II->getIntrinsicID() == IID)
          return II;
      }
    }

    Value *IIOperand = *ArgBegin;
    Value *X;
    switch (IID) {
    case Intrinsic::fabs: {
      if (SignBitMustBeZero(IIOperand, Q.TLI))
        return IIOperand;
      return nullptr;
    }
    case Intrinsic::bswap: {
      // bswap(bswap(x)) -> x
      if (match(IIOperand, m_BSwap(m_Value(X))))
        return X;
      return nullptr;
    }
    case Intrinsic::bitreverse: {
      // bitreverse(bitreverse(x)) -> x
      if (match(IIOperand, m_BitReverse(m_Value(X))))
        return X;
      return nullptr;
    }
    case Intrinsic::exp: {
      // exp(log(x)) -> x
      if (Q.CxtI->hasAllowReassoc() &&
          match(IIOperand, m_Intrinsic<Intrinsic::log>(m_Value(X))))
        return X;
      return nullptr;
    }
    case Intrinsic::exp2: {
      // exp2(log2(x)) -> x
      if (Q.CxtI->hasAllowReassoc() &&
          match(IIOperand, m_Intrinsic<Intrinsic::log2>(m_Value(X))))
        return X;
      return nullptr;
    }
    case Intrinsic::log: {
      // log(exp(x)) -> x
      if (Q.CxtI->hasAllowReassoc() &&
          match(IIOperand, m_Intrinsic<Intrinsic::exp>(m_Value(X))))
        return X;
      return nullptr;
    }
    case Intrinsic::log2: {
      // log2(exp2(x)) -> x
      if (Q.CxtI->hasAllowReassoc() &&
          match(IIOperand, m_Intrinsic<Intrinsic::exp2>(m_Value(X)))) {
        return X;
      }
      return nullptr;
    }
    default:
      return nullptr;
    }
  }

  // Binary Ops
  if (NumOperands == 2) {
    Value *LHS = *ArgBegin;
    Value *RHS = *(ArgBegin + 1);
    Type *ReturnType = F->getReturnType();

    switch (IID) {
    case Intrinsic::usub_with_overflow:
    case Intrinsic::ssub_with_overflow: {
      // X - X -> { 0, false }
      if (LHS == RHS)
        return Constant::getNullValue(ReturnType);

      // X - undef -> undef
      // undef - X -> undef
      if (isa<UndefValue>(LHS) || isa<UndefValue>(RHS))
        return UndefValue::get(ReturnType);

      return nullptr;
    }
    case Intrinsic::uadd_with_overflow:
    case Intrinsic::sadd_with_overflow: {
      // X + undef -> undef
      if (isa<UndefValue>(LHS) || isa<UndefValue>(RHS))
        return UndefValue::get(ReturnType);

      return nullptr;
    }
    case Intrinsic::umul_with_overflow:
    case Intrinsic::smul_with_overflow: {
      // 0 * X -> { 0, false }
      // X * 0 -> { 0, false }
      if (match(LHS, m_Zero()) || match(RHS, m_Zero()))
        return Constant::getNullValue(ReturnType);

      // undef * X -> { 0, false }
      // X * undef -> { 0, false }
      if (match(LHS, m_Undef()) || match(RHS, m_Undef()))
        return Constant::getNullValue(ReturnType);

      return nullptr;
    }
    case Intrinsic::load_relative: {
      Constant *C0 = dyn_cast<Constant>(LHS);
      Constant *C1 = dyn_cast<Constant>(RHS);
      if (C0 && C1)
        return SimplifyRelativeLoad(C0, C1, Q.DL);
      return nullptr;
    }
    case Intrinsic::powi:
      if (ConstantInt *Power = dyn_cast<ConstantInt>(RHS)) {
        // powi(x, 0) -> 1.0
        if (Power->isZero())
          return ConstantFP::get(LHS->getType(), 1.0);
        // powi(x, 1) -> x
        if (Power->isOne())
          return LHS;
      }
      return nullptr;
    default:
      return nullptr;
    }
  }

  // Simplify calls to llvm.masked.load.*
  switch (IID) {
  case Intrinsic::masked_load: {
    Value *MaskArg = ArgBegin[2];
    Value *PassthruArg = ArgBegin[3];
    // If the mask is all zeros or undef, the "passthru" argument is the result.
    if (maskIsAllZeroOrUndef(MaskArg))
      return PassthruArg;
    return nullptr;
  }
  default:
    return nullptr;
  }
}

template <typename IterTy>
static Value *SimplifyCall(ImmutableCallSite CS, Value *V, IterTy ArgBegin,
                           IterTy ArgEnd, const SimplifyQuery &Q,
                           unsigned MaxRecurse) {
  Type *Ty = V->getType();
  if (PointerType *PTy = dyn_cast<PointerType>(Ty))
    Ty = PTy->getElementType();
  FunctionType *FTy = cast<FunctionType>(Ty);

  // call undef -> undef
  // call null -> undef
  if (isa<UndefValue>(V) || isa<ConstantPointerNull>(V))
    return UndefValue::get(FTy->getReturnType());

  Function *F = dyn_cast<Function>(V);
  if (!F)
    return nullptr;

  if (F->isIntrinsic())
    if (Value *Ret = SimplifyIntrinsic(F, ArgBegin, ArgEnd, Q, MaxRecurse))
      return Ret;

  if (!canConstantFoldCallTo(CS, F))
    return nullptr;

  SmallVector<Constant *, 4> ConstantArgs;
  ConstantArgs.reserve(ArgEnd - ArgBegin);
  for (IterTy I = ArgBegin, E = ArgEnd; I != E; ++I) {
    Constant *C = dyn_cast<Constant>(*I);
    if (!C)
      return nullptr;
    ConstantArgs.push_back(C);
  }

  return ConstantFoldCall(CS, F, ConstantArgs, Q.TLI);
}

Value *llvm::SimplifyCall(ImmutableCallSite CS, Value *V,
                          User::op_iterator ArgBegin, User::op_iterator ArgEnd,
                          const SimplifyQuery &Q) {
  return ::SimplifyCall(CS, V, ArgBegin, ArgEnd, Q, RecursionLimit);
}

Value *llvm::SimplifyCall(ImmutableCallSite CS, Value *V,
                          ArrayRef<Value *> Args, const SimplifyQuery &Q) {
  return ::SimplifyCall(CS, V, Args.begin(), Args.end(), Q, RecursionLimit);
}

Value *llvm::SimplifyCall(ImmutableCallSite ICS, const SimplifyQuery &Q) {
  CallSite CS(const_cast<Instruction*>(ICS.getInstruction()));
  return ::SimplifyCall(CS, CS.getCalledValue(), CS.arg_begin(), CS.arg_end(),
                        Q, RecursionLimit);
}

/// See if we can compute a simplified version of this instruction.
/// If not, this returns null.

Value *llvm::SimplifyInstruction(Instruction *I, const SimplifyQuery &SQ,
                                 OptimizationRemarkEmitter *ORE) {
  const SimplifyQuery Q = SQ.CxtI ? SQ : SQ.getWithInstruction(I);
  Value *Result;

  switch (I->getOpcode()) {
  default:
    Result = ConstantFoldInstruction(I, Q.DL, Q.TLI);
    break;
  case Instruction::FAdd:
    Result = SimplifyFAddInst(I->getOperand(0), I->getOperand(1),
                              I->getFastMathFlags(), Q);
    break;
  case Instruction::Add:
    Result = SimplifyAddInst(I->getOperand(0), I->getOperand(1),
                             cast<BinaryOperator>(I)->hasNoSignedWrap(),
                             cast<BinaryOperator>(I)->hasNoUnsignedWrap(), Q);
    break;
  case Instruction::FSub:
    Result = SimplifyFSubInst(I->getOperand(0), I->getOperand(1),
                              I->getFastMathFlags(), Q);
    break;
  case Instruction::Sub:
    Result = SimplifySubInst(I->getOperand(0), I->getOperand(1),
                             cast<BinaryOperator>(I)->hasNoSignedWrap(),
                             cast<BinaryOperator>(I)->hasNoUnsignedWrap(), Q);
    break;
  case Instruction::FMul:
    Result = SimplifyFMulInst(I->getOperand(0), I->getOperand(1),
                              I->getFastMathFlags(), Q);
    break;
  case Instruction::Mul:
    Result = SimplifyMulInst(I->getOperand(0), I->getOperand(1), Q);
    break;
  case Instruction::SDiv:
    Result = SimplifySDivInst(I->getOperand(0), I->getOperand(1), Q);
    break;
  case Instruction::UDiv:
    Result = SimplifyUDivInst(I->getOperand(0), I->getOperand(1), Q);
    break;
  case Instruction::FDiv:
    Result = SimplifyFDivInst(I->getOperand(0), I->getOperand(1),
                              I->getFastMathFlags(), Q);
    break;
  case Instruction::SRem:
    Result = SimplifySRemInst(I->getOperand(0), I->getOperand(1), Q);
    break;
  case Instruction::URem:
    Result = SimplifyURemInst(I->getOperand(0), I->getOperand(1), Q);
    break;
  case Instruction::FRem:
    Result = SimplifyFRemInst(I->getOperand(0), I->getOperand(1),
                              I->getFastMathFlags(), Q);
    break;
  case Instruction::Shl:
    Result = SimplifyShlInst(I->getOperand(0), I->getOperand(1),
                             cast<BinaryOperator>(I)->hasNoSignedWrap(),
                             cast<BinaryOperator>(I)->hasNoUnsignedWrap(), Q);
    break;
  case Instruction::LShr:
    Result = SimplifyLShrInst(I->getOperand(0), I->getOperand(1),
                              cast<BinaryOperator>(I)->isExact(), Q);
    break;
  case Instruction::AShr:
    Result = SimplifyAShrInst(I->getOperand(0), I->getOperand(1),
                              cast<BinaryOperator>(I)->isExact(), Q);
    break;
  case Instruction::And:
    Result = SimplifyAndInst(I->getOperand(0), I->getOperand(1), Q);
    break;
  case Instruction::Or:
    Result = SimplifyOrInst(I->getOperand(0), I->getOperand(1), Q);
    break;
  case Instruction::Xor:
    Result = SimplifyXorInst(I->getOperand(0), I->getOperand(1), Q);
    break;
  case Instruction::ICmp:
    Result = SimplifyICmpInst(cast<ICmpInst>(I)->getPredicate(),
                              I->getOperand(0), I->getOperand(1), Q);
    break;
  case Instruction::FCmp:
    Result =
        SimplifyFCmpInst(cast<FCmpInst>(I)->getPredicate(), I->getOperand(0),
                         I->getOperand(1), I->getFastMathFlags(), Q);
    break;
  case Instruction::Select:
    Result = SimplifySelectInst(I->getOperand(0), I->getOperand(1),
                                I->getOperand(2), Q);
    break;
  case Instruction::GetElementPtr: {
    SmallVector<Value *, 8> Ops(I->op_begin(), I->op_end());
    Result = SimplifyGEPInst(cast<GetElementPtrInst>(I)->getSourceElementType(),
                             Ops, Q);
    break;
  }
  case Instruction::InsertValue: {
    InsertValueInst *IV = cast<InsertValueInst>(I);
    Result = SimplifyInsertValueInst(IV->getAggregateOperand(),
                                     IV->getInsertedValueOperand(),
                                     IV->getIndices(), Q);
    break;
  }
  case Instruction::InsertElement: {
    auto *IE = cast<InsertElementInst>(I);
    Result = SimplifyInsertElementInst(IE->getOperand(0), IE->getOperand(1),
                                       IE->getOperand(2), Q);
    break;
  }
  case Instruction::ExtractValue: {
    auto *EVI = cast<ExtractValueInst>(I);
    Result = SimplifyExtractValueInst(EVI->getAggregateOperand(),
                                      EVI->getIndices(), Q);
    break;
  }
  case Instruction::ExtractElement: {
    auto *EEI = cast<ExtractElementInst>(I);
    Result = SimplifyExtractElementInst(EEI->getVectorOperand(),
                                        EEI->getIndexOperand(), Q);
    break;
  }
  case Instruction::ShuffleVector: {
    auto *SVI = cast<ShuffleVectorInst>(I);
    Result = SimplifyShuffleVectorInst(SVI->getOperand(0), SVI->getOperand(1),
                                       SVI->getMask(), SVI->getType(), Q);
    break;
  }
  case Instruction::PHI:
    Result = SimplifyPHINode(cast<PHINode>(I), Q);
    break;
  case Instruction::Call: {
    CallSite CS(cast<CallInst>(I));
    Result = SimplifyCall(CS, Q);
    break;
  }
#define HANDLE_CAST_INST(num, opc, clas) case Instruction::opc:
#include "llvm/IR/Instruction.def"
#undef HANDLE_CAST_INST
    Result =
        SimplifyCastInst(I->getOpcode(), I->getOperand(0), I->getType(), Q);
    break;
  case Instruction::Alloca:
    // No simplifications for Alloca and it can't be constant folded.
    Result = nullptr;
    break;
  }

  // In general, it is possible for computeKnownBits to determine all bits in a
  // value even when the operands are not all constants.
  if (!Result && I->getType()->isIntOrIntVectorTy()) {
    KnownBits Known = computeKnownBits(I, Q.DL, /*Depth*/ 0, Q.AC, I, Q.DT, ORE);
    if (Known.isConstant())
      Result = ConstantInt::get(I->getType(), Known.getConstant());
  }

  /// If called on unreachable code, the above logic may report that the
  /// instruction simplified to itself.  Make life easier for users by
  /// detecting that case here, returning a safe value instead.
  return Result == I ? UndefValue::get(I->getType()) : Result;
}

/// \brief Implementation of recursive simplification through an instruction's
/// uses.
///
/// This is the common implementation of the recursive simplification routines.
/// If we have a pre-simplified value in 'SimpleV', that is forcibly used to
/// replace the instruction 'I'. Otherwise, we simply add 'I' to the list of
/// instructions to process and attempt to simplify it using
/// InstructionSimplify.
///
/// This routine returns 'true' only when *it* simplifies something. The passed
/// in simplified value does not count toward this.
static bool replaceAndRecursivelySimplifyImpl(Instruction *I, Value *SimpleV,
                                              const TargetLibraryInfo *TLI,
                                              const DominatorTree *DT,
                                              AssumptionCache *AC) {
  bool Simplified = false;
  SmallSetVector<Instruction *, 8> Worklist;
  const DataLayout &DL = I->getModule()->getDataLayout();

  // If we have an explicit value to collapse to, do that round of the
  // simplification loop by hand initially.
  if (SimpleV) {
    for (User *U : I->users())
      if (U != I)
        Worklist.insert(cast<Instruction>(U));

    // Replace the instruction with its simplified value.
    I->replaceAllUsesWith(SimpleV);

    // Gracefully handle edge cases where the instruction is not wired into any
    // parent block.
    if (I->getParent() && !I->isEHPad() && !isa<TerminatorInst>(I) &&
        !I->mayHaveSideEffects())
      I->eraseFromParent();
  } else {
    Worklist.insert(I);
  }

  // Note that we must test the size on each iteration, the worklist can grow.
  for (unsigned Idx = 0; Idx != Worklist.size(); ++Idx) {
    I = Worklist[Idx];

    // See if this instruction simplifies.
    SimpleV = SimplifyInstruction(I, {DL, TLI, DT, AC});
    if (!SimpleV)
      continue;

    Simplified = true;

    // Stash away all the uses of the old instruction so we can check them for
    // recursive simplifications after a RAUW. This is cheaper than checking all
    // uses of To on the recursive step in most cases.
    for (User *U : I->users())
      Worklist.insert(cast<Instruction>(U));

    // Replace the instruction with its simplified value.
    I->replaceAllUsesWith(SimpleV);

    // Gracefully handle edge cases where the instruction is not wired into any
    // parent block.
    if (I->getParent() && !I->isEHPad() && !isa<TerminatorInst>(I) &&
        !I->mayHaveSideEffects())
      I->eraseFromParent();
  }
  return Simplified;
}

bool llvm::recursivelySimplifyInstruction(Instruction *I,
                                          const TargetLibraryInfo *TLI,
                                          const DominatorTree *DT,
                                          AssumptionCache *AC) {
  return replaceAndRecursivelySimplifyImpl(I, nullptr, TLI, DT, AC);
}

bool llvm::replaceAndRecursivelySimplify(Instruction *I, Value *SimpleV,
                                         const TargetLibraryInfo *TLI,
                                         const DominatorTree *DT,
                                         AssumptionCache *AC) {
  assert(I != SimpleV && "replaceAndRecursivelySimplify(X,X) is not valid!");
  assert(SimpleV && "Must provide a simplified value.");
  return replaceAndRecursivelySimplifyImpl(I, SimpleV, TLI, DT, AC);
}

namespace llvm {
const SimplifyQuery getBestSimplifyQuery(Pass &P, Function &F) {
  auto *DTWP = P.getAnalysisIfAvailable<DominatorTreeWrapperPass>();
  auto *DT = DTWP ? &DTWP->getDomTree() : nullptr;
  auto *TLIWP = P.getAnalysisIfAvailable<TargetLibraryInfoWrapperPass>();
  auto *TLI = TLIWP ? &TLIWP->getTLI() : nullptr;
  auto *ACWP = P.getAnalysisIfAvailable<AssumptionCacheTracker>();
  auto *AC = ACWP ? &ACWP->getAssumptionCache(F) : nullptr;
  return {F.getParent()->getDataLayout(), TLI, DT, AC};
}

const SimplifyQuery getBestSimplifyQuery(LoopStandardAnalysisResults &AR,
                                         const DataLayout &DL) {
  return {DL, &AR.TLI, &AR.DT, &AR.AC};
}

template <class T, class... TArgs>
const SimplifyQuery getBestSimplifyQuery(AnalysisManager<T, TArgs...> &AM,
                                         Function &F) {
  auto *DT = AM.template getCachedResult<DominatorTreeAnalysis>(F);
  auto *TLI = AM.template getCachedResult<TargetLibraryAnalysis>(F);
  auto *AC = AM.template getCachedResult<AssumptionAnalysis>(F);
  return {F.getParent()->getDataLayout(), TLI, DT, AC};
}
template const SimplifyQuery getBestSimplifyQuery(AnalysisManager<Function> &,
                                                  Function &);
}<|MERGE_RESOLUTION|>--- conflicted
+++ resolved
@@ -3802,17 +3802,10 @@
   if (Q.DL.getTypeAllocSize(LastType) == 1 &&
       all_of(Ops.slice(1).drop_back(1),
              [](Value *Idx) { return match(Idx, m_Zero()); })) {
-<<<<<<< HEAD
-    unsigned PtrWidth =
-        Q.DL.getPointerBaseSizeInBits(Ops[0]->getType()->getPointerAddressSpace());
-    if (Q.DL.getTypeSizeInBits(Ops.back()->getType()) == PtrWidth) {
-      APInt BasePtrOffset(PtrWidth, 0);
-=======
     unsigned IdxWidth =
         Q.DL.getIndexSizeInBits(Ops[0]->getType()->getPointerAddressSpace());
     if (Q.DL.getTypeSizeInBits(Ops.back()->getType()) == IdxWidth) {
       APInt BasePtrOffset(IdxWidth, 0);
->>>>>>> 8e229ec0
       Value *StrippedBasePtr =
           Ops[0]->stripAndAccumulateInBoundsConstantOffsets(Q.DL,
                                                             BasePtrOffset);
