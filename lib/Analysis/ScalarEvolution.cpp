--- conflicted
+++ resolved
@@ -3363,14 +3363,10 @@
 /// return true.
 uint64_t ScalarEvolution::getTypeSizeInBits(Type *Ty) const {
   assert(isSCEVable(Ty) && "Type is not SCEVable!");
-<<<<<<< HEAD
-  const DataLayout &DL = F.getParent()->getDataLayout();
+  const DataLayout &DL = getDataLayout();
   if (PointerType *PT = dyn_cast<PointerType>(Ty))
     return DL.getPointerBaseSizeInBits(PT->getPointerAddressSpace());
   return DL.getTypeSizeInBits(Ty);
-=======
-  return getDataLayout().getTypeSizeInBits(Ty);
->>>>>>> 6ea9891f
 }
 
 /// Return a type with the same bitwidth as the given type and which represents
