--- conflicted
+++ resolved
@@ -63,11 +63,7 @@
 #include "llvm/ADT/STLExtras.h"
 #include "llvm/ADT/SmallPtrSet.h"
 #include "llvm/ADT/Statistic.h"
-<<<<<<< HEAD
-#include "llvm/Analysis/AssumptionTracker.h"
-=======
 #include "llvm/Analysis/AssumptionCache.h"
->>>>>>> 969bfdfe
 #include "llvm/Analysis/ConstantFolding.h"
 #include "llvm/Analysis/InstructionSimplify.h"
 #include "llvm/Analysis/LoopInfo.h"
@@ -120,13 +116,8 @@
 
 INITIALIZE_PASS_BEGIN(ScalarEvolution, "scalar-evolution",
                 "Scalar Evolution Analysis", false, true)
-<<<<<<< HEAD
-INITIALIZE_PASS_DEPENDENCY(AssumptionTracker)
-INITIALIZE_PASS_DEPENDENCY(LoopInfo)
-=======
 INITIALIZE_PASS_DEPENDENCY(AssumptionCacheTracker)
 INITIALIZE_PASS_DEPENDENCY(LoopInfoWrapperPass)
->>>>>>> 969bfdfe
 INITIALIZE_PASS_DEPENDENCY(DominatorTreeWrapperPass)
 INITIALIZE_PASS_DEPENDENCY(TargetLibraryInfoWrapperPass)
 INITIALIZE_PASS_END(ScalarEvolution, "scalar-evolution",
@@ -684,37 +675,6 @@
   }
 }
 
-<<<<<<< HEAD
-static const APInt srem(const SCEVConstant *C1, const SCEVConstant *C2) {
-  APInt A = C1->getValue()->getValue();
-  APInt B = C2->getValue()->getValue();
-  uint32_t ABW = A.getBitWidth();
-  uint32_t BBW = B.getBitWidth();
-
-  if (ABW > BBW)
-    B = B.sext(ABW);
-  else if (ABW < BBW)
-    A = A.sext(BBW);
-
-  return APIntOps::srem(A, B);
-}
-
-static const APInt sdiv(const SCEVConstant *C1, const SCEVConstant *C2) {
-  APInt A = C1->getValue()->getValue();
-  APInt B = C2->getValue()->getValue();
-  uint32_t ABW = A.getBitWidth();
-  uint32_t BBW = B.getBitWidth();
-
-  if (ABW > BBW)
-    B = B.sext(ABW);
-  else if (ABW < BBW)
-    A = A.sext(BBW);
-
-  return APIntOps::sdiv(A, B);
-}
-
-=======
->>>>>>> 969bfdfe
 namespace {
 struct FindSCEVSize {
   int Size;
@@ -791,20 +751,6 @@
     *Remainder = D.Remainder;
   }
 
-<<<<<<< HEAD
-  SCEVDivision(ScalarEvolution &S, const SCEV *Numerator, const SCEV *Denominator)
-      : SE(S), Denominator(Denominator) {
-    Zero = SE.getConstant(Denominator->getType(), 0);
-    One = SE.getConstant(Denominator->getType(), 1);
-
-    // By default, we don't know how to divide Expr by Denominator.
-    // Providing the default here simplifies the rest of the code.
-    Quotient = Zero;
-    Remainder = Numerator;
-  }
-
-=======
->>>>>>> 969bfdfe
   // Except in the trivial case described above, we do not know how to divide
   // Expr by Denominator for the following functions with empty implementation.
   void visitTruncateExpr(const SCEVTruncateExpr *Numerator) {}
@@ -818,10 +764,6 @@
 
   void visitConstant(const SCEVConstant *Numerator) {
     if (const SCEVConstant *D = dyn_cast<SCEVConstant>(Denominator)) {
-<<<<<<< HEAD
-      Quotient = SE.getConstant(sdiv(Numerator, D));
-      Remainder = SE.getConstant(srem(Numerator, D));
-=======
       APInt NumeratorVal = Numerator->getValue()->getValue();
       APInt DenominatorVal = D->getValue()->getValue();
       uint32_t NumeratorBW = NumeratorVal.getBitWidth();
@@ -837,7 +779,6 @@
       APInt::sdivrem(NumeratorVal, DenominatorVal, QuotientVal, RemainderVal);
       Quotient = SE.getConstant(QuotientVal);
       Remainder = SE.getConstant(RemainderVal);
->>>>>>> 969bfdfe
       return;
     }
   }
@@ -965,13 +906,6 @@
   }
 
 private:
-<<<<<<< HEAD
-  ScalarEvolution &SE;
-  const SCEV *Denominator, *Quotient, *Remainder, *Zero, *One;
-};
-}
-
-=======
   SCEVDivision(ScalarEvolution &S, const SCEV *Numerator,
                const SCEV *Denominator)
       : SE(S), Denominator(Denominator) {
@@ -983,7 +917,6 @@
     Quotient = Zero;
     Remainder = Numerator;
   }
->>>>>>> 969bfdfe
 
   ScalarEvolution &SE;
   const SCEV *Denominator, *Quotient, *Remainder, *Zero, *One;
@@ -3257,26 +3190,10 @@
 /// for which isSCEVable must return true.
 uint64_t ScalarEvolution::getTypeSizeInBits(Type *Ty) const {
   assert(isSCEVable(Ty) && "Type is not SCEVable!");
-<<<<<<< HEAD
-
-  // If we have a DataLayout, use it!
-  if (DL) {
-    if (PointerType *PT = dyn_cast<PointerType>(Ty))
-      return DL->getPointerBaseSizeInBits(PT->getPointerAddressSpace());
-    return DL->getTypeSizeInBits(Ty);
-  }
-
-  // Integer types have fixed sizes.
-  if (Ty->isIntegerTy())
-    return Ty->getPrimitiveSizeInBits();
-
-  // The only other support type is pointer. Without DataLayout, conservatively
-  // assume pointers are 64-bit.
-  assert(Ty->isPointerTy() && "isSCEVable permitted a non-SCEVable type!");
-  return 64;
-=======
-  return F->getParent()->getDataLayout().getTypeSizeInBits(Ty);
->>>>>>> 969bfdfe
+  const DataLayout &DL = F->getParent()->getDataLayout();
+  if (PointerType *PT = dyn_cast<PointerType>(Ty))
+    return DL.getPointerBaseSizeInBits(PT->getPointerAddressSpace());
+  return DL.getTypeSizeInBits(Ty);
 }
 
 /// getEffectiveSCEVType - Return a type with the same bitwidth as
@@ -3758,12 +3675,8 @@
   // PHI's incoming blocks are in a different loop, in which case doing so
   // risks breaking LCSSA form. Instcombine would normally zap these, but
   // it doesn't have DominatorTree information, so it may miss cases.
-<<<<<<< HEAD
-  if (Value *V = SimplifyInstruction(PN, DL, TLI, DT, AT))
-=======
   if (Value *V =
           SimplifyInstruction(PN, F->getParent()->getDataLayout(), TLI, DT, AC))
->>>>>>> 969bfdfe
     if (LI->replacementPreservesLCSSAForm(PN, V))
       return getSCEV(V);
 
@@ -3900,12 +3813,8 @@
     // For a SCEVUnknown, ask ValueTracking.
     unsigned BitWidth = getTypeSizeInBits(U->getType());
     APInt Zeros(BitWidth, 0), Ones(BitWidth, 0);
-<<<<<<< HEAD
-    computeKnownBits(U->getValue(), Zeros, Ones, DL, 0, AT, nullptr, DT);
-=======
     computeKnownBits(U->getValue(), Zeros, Ones,
                      F->getParent()->getDataLayout(), 0, AC, nullptr, DT);
->>>>>>> 969bfdfe
     return Zeros.countTrailingOnes();
   }
 
@@ -3917,11 +3826,7 @@
 /// metadata present in the IR.
 static Optional<ConstantRange> GetRangeFromMetadata(Value *V) {
   if (Instruction *I = dyn_cast<Instruction>(V)) {
-<<<<<<< HEAD
-    if (MDNode *MD = I->getMDNode(LLVMContext::MD_range)) {
-=======
     if (MDNode *MD = I->getMetadata(LLVMContext::MD_range)) {
->>>>>>> 969bfdfe
       ConstantRange TotalRange(
           cast<IntegerType>(I->getType())->getBitWidth(), false);
 
@@ -3929,15 +3834,10 @@
       assert(NumRanges >= 1);
 
       for (unsigned i = 0; i < NumRanges; ++i) {
-<<<<<<< HEAD
-        ConstantInt *Lower = cast<ConstantInt>(MD->getOperand(2*i + 0));
-        ConstantInt *Upper = cast<ConstantInt>(MD->getOperand(2*i + 1));
-=======
         ConstantInt *Lower =
             mdconst::extract<ConstantInt>(MD->getOperand(2 * i + 0));
         ConstantInt *Upper =
             mdconst::extract<ConstantInt>(MD->getOperand(2 * i + 1));
->>>>>>> 969bfdfe
         ConstantRange Range(Lower->getValue(), Upper->getValue());
         TotalRange = TotalRange.unionWith(Range);
       }
@@ -3949,13 +3849,9 @@
   return None;
 }
 
-<<<<<<< HEAD
-/// getUnsignedRange - Determine the unsigned range for a particular SCEV.
-=======
 /// getRange - Determine the range for a particular SCEV.  If SignHint is
 /// HINT_RANGE_UNSIGNED (resp. HINT_RANGE_SIGNED) then getRange prefers ranges
 /// with a "cleaner" unsigned (resp. signed) representation.
->>>>>>> 969bfdfe
 ///
 ConstantRange
 ScalarEvolution::getRange(const SCEV *S,
@@ -4052,146 +3948,6 @@
             ConservativeResult.intersectWith(
               ConstantRange(C->getValue()->getValue(), APInt(BitWidth, 0)));
 
-<<<<<<< HEAD
-    // TODO: non-affine addrec
-    if (AddRec->isAffine()) {
-      Type *Ty = AddRec->getType();
-      const SCEV *MaxBECount = getMaxBackedgeTakenCount(AddRec->getLoop());
-      if (!isa<SCEVCouldNotCompute>(MaxBECount) &&
-          getTypeSizeInBits(MaxBECount->getType()) <= BitWidth) {
-        MaxBECount = getNoopOrZeroExtend(MaxBECount, Ty);
-
-        const SCEV *Start = AddRec->getStart();
-        const SCEV *Step = AddRec->getStepRecurrence(*this);
-
-        ConstantRange StartRange = getUnsignedRange(Start);
-        ConstantRange StepRange = getSignedRange(Step);
-        ConstantRange MaxBECountRange = getUnsignedRange(MaxBECount);
-        ConstantRange EndRange =
-          StartRange.add(MaxBECountRange.multiply(StepRange));
-
-        // Check for overflow. This must be done with ConstantRange arithmetic
-        // because we could be called from within the ScalarEvolution overflow
-        // checking code.
-        ConstantRange ExtStartRange = StartRange.zextOrTrunc(BitWidth*2+1);
-        ConstantRange ExtStepRange = StepRange.sextOrTrunc(BitWidth*2+1);
-        ConstantRange ExtMaxBECountRange =
-          MaxBECountRange.zextOrTrunc(BitWidth*2+1);
-        ConstantRange ExtEndRange = EndRange.zextOrTrunc(BitWidth*2+1);
-        if (ExtStartRange.add(ExtMaxBECountRange.multiply(ExtStepRange)) !=
-            ExtEndRange)
-          return setUnsignedRange(AddRec, ConservativeResult);
-
-        APInt Min = APIntOps::umin(StartRange.getUnsignedMin(),
-                                   EndRange.getUnsignedMin());
-        APInt Max = APIntOps::umax(StartRange.getUnsignedMax(),
-                                   EndRange.getUnsignedMax());
-        if (Min.isMinValue() && Max.isMaxValue())
-          return setUnsignedRange(AddRec, ConservativeResult);
-        return setUnsignedRange(AddRec,
-          ConservativeResult.intersectWith(ConstantRange(Min, Max+1)));
-      }
-    }
-
-    return setUnsignedRange(AddRec, ConservativeResult);
-  }
-
-  if (const SCEVUnknown *U = dyn_cast<SCEVUnknown>(S)) {
-    // Check if the IR explicitly contains !range metadata.
-    Optional<ConstantRange> MDRange = GetRangeFromMetadata(U->getValue());
-    if (MDRange.hasValue())
-      ConservativeResult = ConservativeResult.intersectWith(MDRange.getValue());
-
-    // For a SCEVUnknown, ask ValueTracking.
-    APInt Zeros(BitWidth, 0), Ones(BitWidth, 0);
-    computeKnownBits(U->getValue(), Zeros, Ones, DL, 0, AT, nullptr, DT);
-    if (Ones == ~Zeros + 1)
-      return setUnsignedRange(U, ConservativeResult);
-    return setUnsignedRange(U,
-      ConservativeResult.intersectWith(ConstantRange(Ones, ~Zeros + 1)));
-  }
-
-  return setUnsignedRange(S, ConservativeResult);
-}
-
-/// getSignedRange - Determine the signed range for a particular SCEV.
-///
-ConstantRange
-ScalarEvolution::getSignedRange(const SCEV *S) {
-  // See if we've computed this range already.
-  DenseMap<const SCEV *, ConstantRange>::iterator I = SignedRanges.find(S);
-  if (I != SignedRanges.end())
-    return I->second;
-
-  if (const SCEVConstant *C = dyn_cast<SCEVConstant>(S))
-    return setSignedRange(C, ConstantRange(C->getValue()->getValue()));
-
-  unsigned BitWidth = getTypeSizeInBits(S->getType());
-  ConstantRange ConservativeResult(BitWidth, /*isFullSet=*/true);
-
-  // If the value has known zeros, the maximum signed value will have those
-  // known zeros as well.
-  uint32_t TZ = GetMinTrailingZeros(S);
-  if (TZ != 0)
-    ConservativeResult =
-      ConstantRange(APInt::getSignedMinValue(BitWidth),
-                    APInt::getSignedMaxValue(BitWidth).ashr(TZ).shl(TZ) + 1);
-
-  if (const SCEVAddExpr *Add = dyn_cast<SCEVAddExpr>(S)) {
-    ConstantRange X = getSignedRange(Add->getOperand(0));
-    for (unsigned i = 1, e = Add->getNumOperands(); i != e; ++i)
-      X = X.add(getSignedRange(Add->getOperand(i)));
-    return setSignedRange(Add, ConservativeResult.intersectWith(X));
-  }
-
-  if (const SCEVMulExpr *Mul = dyn_cast<SCEVMulExpr>(S)) {
-    ConstantRange X = getSignedRange(Mul->getOperand(0));
-    for (unsigned i = 1, e = Mul->getNumOperands(); i != e; ++i)
-      X = X.multiply(getSignedRange(Mul->getOperand(i)));
-    return setSignedRange(Mul, ConservativeResult.intersectWith(X));
-  }
-
-  if (const SCEVSMaxExpr *SMax = dyn_cast<SCEVSMaxExpr>(S)) {
-    ConstantRange X = getSignedRange(SMax->getOperand(0));
-    for (unsigned i = 1, e = SMax->getNumOperands(); i != e; ++i)
-      X = X.smax(getSignedRange(SMax->getOperand(i)));
-    return setSignedRange(SMax, ConservativeResult.intersectWith(X));
-  }
-
-  if (const SCEVUMaxExpr *UMax = dyn_cast<SCEVUMaxExpr>(S)) {
-    ConstantRange X = getSignedRange(UMax->getOperand(0));
-    for (unsigned i = 1, e = UMax->getNumOperands(); i != e; ++i)
-      X = X.umax(getSignedRange(UMax->getOperand(i)));
-    return setSignedRange(UMax, ConservativeResult.intersectWith(X));
-  }
-
-  if (const SCEVUDivExpr *UDiv = dyn_cast<SCEVUDivExpr>(S)) {
-    ConstantRange X = getSignedRange(UDiv->getLHS());
-    ConstantRange Y = getSignedRange(UDiv->getRHS());
-    return setSignedRange(UDiv, ConservativeResult.intersectWith(X.udiv(Y)));
-  }
-
-  if (const SCEVZeroExtendExpr *ZExt = dyn_cast<SCEVZeroExtendExpr>(S)) {
-    ConstantRange X = getSignedRange(ZExt->getOperand());
-    return setSignedRange(ZExt,
-      ConservativeResult.intersectWith(X.zeroExtend(BitWidth)));
-  }
-
-  if (const SCEVSignExtendExpr *SExt = dyn_cast<SCEVSignExtendExpr>(S)) {
-    ConstantRange X = getSignedRange(SExt->getOperand());
-    return setSignedRange(SExt,
-      ConservativeResult.intersectWith(X.signExtend(BitWidth)));
-  }
-
-  if (const SCEVTruncateExpr *Trunc = dyn_cast<SCEVTruncateExpr>(S)) {
-    ConstantRange X = getSignedRange(Trunc->getOperand());
-    return setSignedRange(Trunc,
-      ConservativeResult.intersectWith(X.truncate(BitWidth)));
-  }
-
-  if (const SCEVAddRecExpr *AddRec = dyn_cast<SCEVAddRecExpr>(S)) {
-=======
->>>>>>> 969bfdfe
     // If there's no signed wrap, and all the operands have the same sign or
     // zero, the value won't ever change sign.
     if (AddRec->getNoWrapFlags(SCEV::FlagNSW)) {
@@ -4285,17 +4041,6 @@
     if (MDRange.hasValue())
       ConservativeResult = ConservativeResult.intersectWith(MDRange.getValue());
 
-<<<<<<< HEAD
-    // For a SCEVUnknown, ask ValueTracking.
-    if (!U->getValue()->getType()->isIntegerTy() && !DL)
-      return setSignedRange(U, ConservativeResult);
-    unsigned NS = ComputeNumSignBits(U->getValue(), DL, 0, AT, nullptr, DT);
-    if (NS <= 1)
-      return setSignedRange(U, ConservativeResult);
-    return setSignedRange(U, ConservativeResult.intersectWith(
-      ConstantRange(APInt::getSignedMinValue(BitWidth).ashr(NS - 1),
-                    APInt::getSignedMaxValue(BitWidth).ashr(NS - 1)+1)));
-=======
     // Split here to avoid paying the compile-time cost of calling both
     // computeKnownBits and ComputeNumSignBits.  This restriction can be lifted
     // if needed.
@@ -4318,7 +4063,6 @@
     }
 
     return setRange(U, SignHint, ConservativeResult);
->>>>>>> 969bfdfe
   }
 
   return setRange(S, SignHint, ConservativeResult);
@@ -4420,13 +4164,8 @@
       unsigned TZ = A.countTrailingZeros();
       unsigned BitWidth = A.getBitWidth();
       APInt KnownZero(BitWidth, 0), KnownOne(BitWidth, 0);
-<<<<<<< HEAD
-      computeKnownBits(U->getOperand(0), KnownZero, KnownOne, DL,
-                       0, AT, nullptr, DT);
-=======
       computeKnownBits(U->getOperand(0), KnownZero, KnownOne,
                        F->getParent()->getDataLayout(), 0, AC, nullptr, DT);
->>>>>>> 969bfdfe
 
       APInt EffectiveMask =
           APInt::getLowBitsSet(BitWidth, BitWidth - LZ - TZ).shl(TZ);
@@ -6423,30 +6162,6 @@
     return ExitLimit(Distance, MaxBECount);
   }
 
-<<<<<<< HEAD
-  // If the step exactly divides the distance then unsigned divide computes the
-  // backedge count.
-  const SCEV *Q, *R;
-  ScalarEvolution &SE = *const_cast<ScalarEvolution *>(this);
-  SCEVDivision::divide(SE, Distance, Step, &Q, &R);
-  if (R->isZero()) {
-    const SCEV *Exact =
-        getUDivExactExpr(Distance, CountDown ? getNegativeSCEV(Step) : Step);
-    return ExitLimit(Exact, Exact);
-  }
-
-  // If the condition controls loop exit (the loop exits only if the expression
-  // is true) and the addition is no-wrap we can use unsigned divide to
-  // compute the backedge count.  In this case, the step may not divide the
-  // distance, but we don't care because if the condition is "missed" the loop
-  // will have undefined behavior due to wrapping.
-  if (ControlsExit && AddRec->getNoWrapFlags(SCEV::FlagNW)) {
-    const SCEV *Exact =
-        getUDivExpr(Distance, CountDown ? getNegativeSCEV(Step) : Step);
-    return ExitLimit(Exact, Exact);
-  }
-
-=======
   // As a special case, handle the instance where Step is a positive power of
   // two. In this case, determining whether Step divides Distance evenly can be
   // done by counting and comparing the number of trailing zeros of Step and
@@ -6472,7 +6187,6 @@
     return ExitLimit(Exact, Exact);
   }
 
->>>>>>> 969bfdfe
   // Then, try to solve the above equation provided that Start is constant.
   if (const SCEVConstant *StartC = dyn_cast<SCEVConstant>(Start))
     return SolveLinEquationWithOverflow(StepC->getValue()->getValue(),
@@ -6984,16 +6698,6 @@
     return true;
 
   // Check conditions due to any @llvm.assume intrinsics.
-<<<<<<< HEAD
-  for (auto &CI : AT->assumptions(F)) {
-    if (!DT->dominates(CI, Latch->getTerminator()))
-      continue;
-
-    if (isImpliedCond(Pred, LHS, RHS, CI->getArgOperand(0), false))
-      return true;
-  }
-
-=======
   for (auto &AssumeVH : AC->assumptions()) {
     if (!AssumeVH)
       continue;
@@ -7005,7 +6709,6 @@
       return true;
   }
 
->>>>>>> 969bfdfe
   return false;
 }
 
@@ -7043,14 +6746,10 @@
   }
 
   // Check conditions due to any @llvm.assume intrinsics.
-<<<<<<< HEAD
-  for (auto &CI : AT->assumptions(F)) {
-=======
   for (auto &AssumeVH : AC->assumptions()) {
     if (!AssumeVH)
       continue;
     auto *CI = cast<CallInst>(AssumeVH);
->>>>>>> 969bfdfe
     if (!DT->dominates(CI, L->getHeader()))
       continue;
 
@@ -7762,11 +7461,7 @@
       if (ConstantInt *CB =
           dyn_cast<ConstantInt>(ConstantExpr::getICmp(ICmpInst::ICMP_ULT,
                          R1->getValue(), R2->getValue()))) {
-<<<<<<< HEAD
-        if (CB->getZExtValue() == false)
-=======
         if (!CB->getZExtValue())
->>>>>>> 969bfdfe
           std::swap(R1, R2);   // R1 is the minimum root now.
 
         // Make sure the root is not off by one.  The returned iteration should
@@ -8292,17 +7987,9 @@
 
 bool ScalarEvolution::runOnFunction(Function &F) {
   this->F = &F;
-<<<<<<< HEAD
-  AT = &getAnalysis<AssumptionTracker>();
-  LI = &getAnalysis<LoopInfo>();
-  DataLayoutPass *DLP = getAnalysisIfAvailable<DataLayoutPass>();
-  DL = DLP ? &DLP->getDataLayout() : nullptr;
-  TLI = &getAnalysis<TargetLibraryInfo>();
-=======
   AC = &getAnalysis<AssumptionCacheTracker>().getAssumptionCache(F);
   LI = &getAnalysis<LoopInfoWrapperPass>().getLoopInfo();
   TLI = &getAnalysis<TargetLibraryInfoWrapperPass>().getTLI();
->>>>>>> 969bfdfe
   DT = &getAnalysis<DominatorTreeWrapperPass>().getDomTree();
   return false;
 }
@@ -8339,13 +8026,8 @@
 
 void ScalarEvolution::getAnalysisUsage(AnalysisUsage &AU) const {
   AU.setPreservesAll();
-<<<<<<< HEAD
-  AU.addRequired<AssumptionTracker>();
-  AU.addRequiredTransitive<LoopInfo>();
-=======
   AU.addRequired<AssumptionCacheTracker>();
   AU.addRequiredTransitive<LoopInfoWrapperPass>();
->>>>>>> 969bfdfe
   AU.addRequiredTransitive<DominatorTreeWrapperPass>();
   AU.addRequired<TargetLibraryInfoWrapperPass>();
 }
