--- conflicted
+++ resolved
@@ -197,11 +197,7 @@
 
   // Handle: bitcast (<2 x i64> <i64 0, i64 1> to <4 x i32>)
   unsigned Ratio = NumDstElt/NumSrcElt;
-<<<<<<< HEAD
-  unsigned DstBitSize = TD.getTypeSizeInBits(DstEltTy);
-=======
   unsigned DstBitSize = DL.getTypeSizeInBits(DstEltTy);
->>>>>>> 969bfdfe
 
   // Loop over each source value, expanding into multiple results.
   for (unsigned i = 0; i != NumSrcElt; ++i) {
@@ -241,12 +237,8 @@
                                        APInt &Offset, const DataLayout &DL) {
   // Trivial case, constant is the global.
   if ((GV = dyn_cast<GlobalValue>(C))) {
-<<<<<<< HEAD
     unsigned BitWidth =
-      TD.getPointerBaseSizeInBits(GV->getType()->getPointerAddressSpace());
-=======
-    unsigned BitWidth = DL.getPointerTypeSizeInBits(GV->getType());
->>>>>>> 969bfdfe
+      DL.getPointerBaseSizeInBits(GV->getType()->getPointerAddressSpace());
     Offset = APInt(BitWidth, 0);
     return true;
   }
@@ -266,12 +258,8 @@
   if (!GEP)
     return false;
 
-<<<<<<< HEAD
   unsigned BitWidth =
-    TD.getPointerBaseSizeInBits(GEP->getType()->getPointerAddressSpace());
-=======
-  unsigned BitWidth = DL.getPointerTypeSizeInBits(GEP->getType());
->>>>>>> 969bfdfe
+    DL.getPointerBaseSizeInBits(GEP->getType()->getPointerAddressSpace());
   APInt TmpOffset(BitWidth, 0);
 
   // If the base isn't a global+constant, we aren't either.
@@ -289,11 +277,7 @@
 /// Recursive helper to read bits out of global. C is the constant being copied
 /// out of. ByteOffset is an offset into C. CurPtr is the pointer to copy
 /// results into and BytesLeft is the number of bytes left in
-<<<<<<< HEAD
-/// the CurPtr buffer. TD is the target data.
-=======
 /// the CurPtr buffer. DL is the DataLayout.
->>>>>>> 969bfdfe
 static bool ReadDataFromGlobal(Constant *C, uint64_t ByteOffset,
                                unsigned char *CurPtr, unsigned BytesLeft,
                                const DataLayout &DL) {
@@ -689,13 +673,8 @@
 
 /// If array indices are not pointer-sized integers, explicitly cast them so
 /// that they aren't implicitly casted by the getelementptr.
-<<<<<<< HEAD
-static Constant *CastGEPIndices(ArrayRef<Constant *> Ops,
-                                Type *ResultTy, const DataLayout *TD,
-=======
 static Constant *CastGEPIndices(ArrayRef<Constant *> Ops, Type *ResultTy,
                                 const DataLayout &DL,
->>>>>>> 969bfdfe
                                 const TargetLibraryInfo *TLI) {
   Type *IntPtrTy = DL.getIntPtrType(ResultTy);
 
