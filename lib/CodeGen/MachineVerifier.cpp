//===-- MachineVerifier.cpp - Machine Code Verifier -----------------------===//
//
//                     The LLVM Compiler Infrastructure
//
// This file is distributed under the University of Illinois Open Source
// License. See LICENSE.TXT for details.
//
//===----------------------------------------------------------------------===//
//
// Pass to verify generated machine code. The following is checked:
//
// Operand counts: All explicit operands must be present.
//
// Register classes: All physical and virtual register operands must be
// compatible with the register class required by the instruction descriptor.
//
// Register live intervals: Registers must be defined only once, and must be
// defined before use.
//
// The machine code verifier is enabled from LLVMTargetMachine.cpp with the
// command-line option -verify-machineinstrs, or by defining the environment
// variable LLVM_VERIFY_MACHINEINSTRS to the name of a file that will receive
// the verifier errors.
//===----------------------------------------------------------------------===//

#include "llvm/CodeGen/Passes.h"
#include "llvm/ADT/DenseSet.h"
#include "llvm/ADT/DepthFirstIterator.h"
#include "llvm/ADT/SetOperations.h"
#include "llvm/ADT/SmallVector.h"
#include "llvm/CodeGen/LiveIntervalAnalysis.h"
#include "llvm/CodeGen/LiveStackAnalysis.h"
#include "llvm/CodeGen/LiveVariables.h"
#include "llvm/CodeGen/MachineFrameInfo.h"
#include "llvm/CodeGen/MachineFunctionPass.h"
#include "llvm/CodeGen/MachineMemOperand.h"
#include "llvm/CodeGen/MachineRegisterInfo.h"
#include "llvm/IR/BasicBlock.h"
#include "llvm/IR/InlineAsm.h"
#include "llvm/IR/Instructions.h"
#include "llvm/MC/MCAsmInfo.h"
#include "llvm/Support/Debug.h"
#include "llvm/Support/ErrorHandling.h"
#include "llvm/Support/FileSystem.h"
#include "llvm/Support/Format.h"
#include "llvm/Support/raw_ostream.h"
#include "llvm/Target/TargetInstrInfo.h"
#include "llvm/Target/TargetMachine.h"
#include "llvm/Target/TargetRegisterInfo.h"
#include "llvm/Target/TargetSubtargetInfo.h"
using namespace llvm;

namespace {
  struct MachineVerifier {

    MachineVerifier(Pass *pass, const char *b) :
      PASS(pass),
      Banner(b)
      {}

    bool runOnMachineFunction(MachineFunction &MF);

    Pass *const PASS;
    const char *Banner;
    const MachineFunction *MF;
    const TargetMachine *TM;
    const TargetInstrInfo *TII;
    const TargetRegisterInfo *TRI;
    const MachineRegisterInfo *MRI;

    unsigned foundErrors;

    typedef SmallVector<unsigned, 16> RegVector;
    typedef SmallVector<const uint32_t*, 4> RegMaskVector;
    typedef DenseSet<unsigned> RegSet;
    typedef DenseMap<unsigned, const MachineInstr*> RegMap;
    typedef SmallPtrSet<const MachineBasicBlock*, 8> BlockSet;

    const MachineInstr *FirstTerminator;
    BlockSet FunctionBlocks;

    BitVector regsReserved;
    RegSet regsLive;
    RegVector regsDefined, regsDead, regsKilled;
    RegMaskVector regMasks;
    RegSet regsLiveInButUnused;

    SlotIndex lastIndex;

    // Add Reg and any sub-registers to RV
    void addRegWithSubRegs(RegVector &RV, unsigned Reg) {
      RV.push_back(Reg);
      if (TargetRegisterInfo::isPhysicalRegister(Reg))
        for (MCSubRegIterator SubRegs(Reg, TRI); SubRegs.isValid(); ++SubRegs)
          RV.push_back(*SubRegs);
    }

    struct BBInfo {
      // Is this MBB reachable from the MF entry point?
      bool reachable;

      // Vregs that must be live in because they are used without being
      // defined. Map value is the user.
      RegMap vregsLiveIn;

      // Regs killed in MBB. They may be defined again, and will then be in both
      // regsKilled and regsLiveOut.
      RegSet regsKilled;

      // Regs defined in MBB and live out. Note that vregs passing through may
      // be live out without being mentioned here.
      RegSet regsLiveOut;

      // Vregs that pass through MBB untouched. This set is disjoint from
      // regsKilled and regsLiveOut.
      RegSet vregsPassed;

      // Vregs that must pass through MBB because they are needed by a successor
      // block. This set is disjoint from regsLiveOut.
      RegSet vregsRequired;

      // Set versions of block's predecessor and successor lists.
      BlockSet Preds, Succs;

      BBInfo() : reachable(false) {}

      // Add register to vregsPassed if it belongs there. Return true if
      // anything changed.
      bool addPassed(unsigned Reg) {
        if (!TargetRegisterInfo::isVirtualRegister(Reg))
          return false;
        if (regsKilled.count(Reg) || regsLiveOut.count(Reg))
          return false;
        return vregsPassed.insert(Reg).second;
      }

      // Same for a full set.
      bool addPassed(const RegSet &RS) {
        bool changed = false;
        for (RegSet::const_iterator I = RS.begin(), E = RS.end(); I != E; ++I)
          if (addPassed(*I))
            changed = true;
        return changed;
      }

      // Add register to vregsRequired if it belongs there. Return true if
      // anything changed.
      bool addRequired(unsigned Reg) {
        if (!TargetRegisterInfo::isVirtualRegister(Reg))
          return false;
        if (regsLiveOut.count(Reg))
          return false;
        return vregsRequired.insert(Reg).second;
      }

      // Same for a full set.
      bool addRequired(const RegSet &RS) {
        bool changed = false;
        for (RegSet::const_iterator I = RS.begin(), E = RS.end(); I != E; ++I)
          if (addRequired(*I))
            changed = true;
        return changed;
      }

      // Same for a full map.
      bool addRequired(const RegMap &RM) {
        bool changed = false;
        for (RegMap::const_iterator I = RM.begin(), E = RM.end(); I != E; ++I)
          if (addRequired(I->first))
            changed = true;
        return changed;
      }

      // Live-out registers are either in regsLiveOut or vregsPassed.
      bool isLiveOut(unsigned Reg) const {
        return regsLiveOut.count(Reg) || vregsPassed.count(Reg);
      }
    };

    // Extra register info per MBB.
    DenseMap<const MachineBasicBlock*, BBInfo> MBBInfoMap;

    bool isReserved(unsigned Reg) {
      return Reg < regsReserved.size() && regsReserved.test(Reg);
    }

    bool isAllocatable(unsigned Reg) {
      return Reg < TRI->getNumRegs() && MRI->isAllocatable(Reg);
    }

    // Analysis information if available
    LiveVariables *LiveVars;
    LiveIntervals *LiveInts;
    LiveStacks *LiveStks;
    SlotIndexes *Indexes;

    void visitMachineFunctionBefore();
    void visitMachineBasicBlockBefore(const MachineBasicBlock *MBB);
    void visitMachineBundleBefore(const MachineInstr *MI);
    void visitMachineInstrBefore(const MachineInstr *MI);
    void visitMachineOperand(const MachineOperand *MO, unsigned MONum);
    void visitMachineInstrAfter(const MachineInstr *MI);
    void visitMachineBundleAfter(const MachineInstr *MI);
    void visitMachineBasicBlockAfter(const MachineBasicBlock *MBB);
    void visitMachineFunctionAfter();

    void report(const char *msg, const MachineFunction *MF);
    void report(const char *msg, const MachineBasicBlock *MBB);
    void report(const char *msg, const MachineInstr *MI);
    void report(const char *msg, const MachineOperand *MO, unsigned MONum);
    void report(const char *msg, const MachineFunction *MF,
                const LiveInterval &LI);
    void report(const char *msg, const MachineBasicBlock *MBB,
                const LiveInterval &LI);
    void report(const char *msg, const MachineFunction *MF,
                const LiveRange &LR, unsigned Reg, unsigned LaneMask);
    void report(const char *msg, const MachineBasicBlock *MBB,
                const LiveRange &LR, unsigned Reg, unsigned LaneMask);

    void verifyInlineAsm(const MachineInstr *MI);

    void checkLiveness(const MachineOperand *MO, unsigned MONum);
    void markReachable(const MachineBasicBlock *MBB);
    void calcRegsPassed();
    void checkPHIOps(const MachineBasicBlock *MBB);

    void calcRegsRequired();
    void verifyLiveVariables();
    void verifyLiveIntervals();
    void verifyLiveInterval(const LiveInterval&);
    void verifyLiveRangeValue(const LiveRange&, const VNInfo*, unsigned,
                              unsigned);
    void verifyLiveRangeSegment(const LiveRange&,
                                const LiveRange::const_iterator I, unsigned,
                                unsigned);
    void verifyLiveRange(const LiveRange&, unsigned, unsigned LaneMask = 0);

    void verifyStackFrame();
  };

  struct MachineVerifierPass : public MachineFunctionPass {
    static char ID; // Pass ID, replacement for typeid
    const std::string Banner;

    MachineVerifierPass(const std::string &banner = nullptr)
      : MachineFunctionPass(ID), Banner(banner) {
        initializeMachineVerifierPassPass(*PassRegistry::getPassRegistry());
      }

    void getAnalysisUsage(AnalysisUsage &AU) const override {
      AU.setPreservesAll();
      MachineFunctionPass::getAnalysisUsage(AU);
    }

    bool runOnMachineFunction(MachineFunction &MF) override {
      MF.verify(this, Banner.c_str());
      return false;
    }
  };

}

char MachineVerifierPass::ID = 0;
INITIALIZE_PASS(MachineVerifierPass, "machineverifier",
                "Verify generated machine code", false, false)

FunctionPass *llvm::createMachineVerifierPass(const std::string &Banner) {
  return new MachineVerifierPass(Banner);
}

void MachineFunction::verify(Pass *p, const char *Banner) const {
  MachineVerifier(p, Banner)
    .runOnMachineFunction(const_cast<MachineFunction&>(*this));
}

bool MachineVerifier::runOnMachineFunction(MachineFunction &MF) {
<<<<<<< HEAD
  raw_ostream *OutFile = nullptr;
  if (OutFileName) {
    std::error_code EC;
    OutFile = new raw_fd_ostream(OutFileName, EC,
                                 sys::fs::F_Append | sys::fs::F_Text);
    if (EC) {
      errs() << "Error opening '" << OutFileName << "': " << EC.message()
             << '\n';
      exit(1);
    }

    OS = OutFile;
  } else {
    OS = &errs();
  }

=======
>>>>>>> 969bfdfe
  foundErrors = 0;

  this->MF = &MF;
  TM = &MF.getTarget();
  TII = MF.getSubtarget().getInstrInfo();
  TRI = MF.getSubtarget().getRegisterInfo();
  MRI = &MF.getRegInfo();

  LiveVars = nullptr;
  LiveInts = nullptr;
  LiveStks = nullptr;
  Indexes = nullptr;
  if (PASS) {
    LiveInts = PASS->getAnalysisIfAvailable<LiveIntervals>();
    // We don't want to verify LiveVariables if LiveIntervals is available.
    if (!LiveInts)
      LiveVars = PASS->getAnalysisIfAvailable<LiveVariables>();
    LiveStks = PASS->getAnalysisIfAvailable<LiveStacks>();
    Indexes = PASS->getAnalysisIfAvailable<SlotIndexes>();
  }

  visitMachineFunctionBefore();
  for (MachineFunction::const_iterator MFI = MF.begin(), MFE = MF.end();
       MFI!=MFE; ++MFI) {
    visitMachineBasicBlockBefore(MFI);
    // Keep track of the current bundle header.
    const MachineInstr *CurBundle = nullptr;
    // Do we expect the next instruction to be part of the same bundle?
    bool InBundle = false;

    for (MachineBasicBlock::const_instr_iterator MBBI = MFI->instr_begin(),
           MBBE = MFI->instr_end(); MBBI != MBBE; ++MBBI) {
      if (MBBI->getParent() != MFI) {
        report("Bad instruction parent pointer", MFI);
        errs() << "Instruction: " << *MBBI;
        continue;
      }

      // Check for consistent bundle flags.
      if (InBundle && !MBBI->isBundledWithPred())
        report("Missing BundledPred flag, "
               "BundledSucc was set on predecessor", MBBI);
      if (!InBundle && MBBI->isBundledWithPred())
        report("BundledPred flag is set, "
               "but BundledSucc not set on predecessor", MBBI);

      // Is this a bundle header?
      if (!MBBI->isInsideBundle()) {
        if (CurBundle)
          visitMachineBundleAfter(CurBundle);
        CurBundle = MBBI;
        visitMachineBundleBefore(CurBundle);
      } else if (!CurBundle)
        report("No bundle header", MBBI);
      visitMachineInstrBefore(MBBI);
      for (unsigned I = 0, E = MBBI->getNumOperands(); I != E; ++I)
        visitMachineOperand(&MBBI->getOperand(I), I);
      visitMachineInstrAfter(MBBI);

      // Was this the last bundled instruction?
      InBundle = MBBI->isBundledWithSucc();
    }
    if (CurBundle)
      visitMachineBundleAfter(CurBundle);
    if (InBundle)
      report("BundledSucc flag set on last instruction in block", &MFI->back());
    visitMachineBasicBlockAfter(MFI);
  }
  visitMachineFunctionAfter();

  if (foundErrors)
    report_fatal_error("Found "+Twine(foundErrors)+" machine code errors.");

  // Clean up.
  regsLive.clear();
  regsDefined.clear();
  regsDead.clear();
  regsKilled.clear();
  regMasks.clear();
  regsLiveInButUnused.clear();
  MBBInfoMap.clear();

  return false;                 // no changes
}

void MachineVerifier::report(const char *msg, const MachineFunction *MF) {
  assert(MF);
  errs() << '\n';
  if (!foundErrors++) {
    if (Banner)
      errs() << "# " << Banner << '\n';
    MF->print(errs(), Indexes);
  }
  errs() << "*** Bad machine code: " << msg << " ***\n"
      << "- function:    " << MF->getName() << "\n";
}

void MachineVerifier::report(const char *msg, const MachineBasicBlock *MBB) {
  assert(MBB);
  report(msg, MBB->getParent());
  errs() << "- basic block: BB#" << MBB->getNumber()
      << ' ' << MBB->getName()
      << " (" << (const void*)MBB << ')';
  if (Indexes)
    errs() << " [" << Indexes->getMBBStartIdx(MBB)
        << ';' <<  Indexes->getMBBEndIdx(MBB) << ')';
  errs() << '\n';
}

void MachineVerifier::report(const char *msg, const MachineInstr *MI) {
  assert(MI);
  report(msg, MI->getParent());
  errs() << "- instruction: ";
  if (Indexes && Indexes->hasIndex(MI))
    errs() << Indexes->getInstructionIndex(MI) << '\t';
  MI->print(errs(), TM);
}

void MachineVerifier::report(const char *msg,
                             const MachineOperand *MO, unsigned MONum) {
  assert(MO);
  report(msg, MO->getParent());
  errs() << "- operand " << MONum << ":   ";
  MO->print(errs(), TRI);
  errs() << "\n";
}

void MachineVerifier::report(const char *msg, const MachineFunction *MF,
                             const LiveInterval &LI) {
  report(msg, MF);
  errs() << "- interval:    " << LI << '\n';
}

void MachineVerifier::report(const char *msg, const MachineBasicBlock *MBB,
                             const LiveInterval &LI) {
  report(msg, MBB);
  errs() << "- interval:    " << LI << '\n';
}

void MachineVerifier::report(const char *msg, const MachineBasicBlock *MBB,
                             const LiveRange &LR, unsigned Reg,
                             unsigned LaneMask) {
  report(msg, MBB);
  errs() << "- liverange:   " << LR << '\n';
  errs() << "- register:    " << PrintReg(Reg, TRI) << '\n';
  if (LaneMask != 0)
    errs() << "- lanemask:    " << format("%04X\n", LaneMask);
}

void MachineVerifier::report(const char *msg, const MachineFunction *MF,
                             const LiveRange &LR, unsigned Reg,
                             unsigned LaneMask) {
  report(msg, MF);
  errs() << "- liverange:   " << LR << '\n';
  errs() << "- register:    " << PrintReg(Reg, TRI) << '\n';
  if (LaneMask != 0)
    errs() << "- lanemask:    " << format("%04X\n", LaneMask);
}

void MachineVerifier::markReachable(const MachineBasicBlock *MBB) {
  BBInfo &MInfo = MBBInfoMap[MBB];
  if (!MInfo.reachable) {
    MInfo.reachable = true;
    for (MachineBasicBlock::const_succ_iterator SuI = MBB->succ_begin(),
           SuE = MBB->succ_end(); SuI != SuE; ++SuI)
      markReachable(*SuI);
  }
}

void MachineVerifier::visitMachineFunctionBefore() {
  lastIndex = SlotIndex();
  regsReserved = MRI->getReservedRegs();

  // A sub-register of a reserved register is also reserved
  for (int Reg = regsReserved.find_first(); Reg>=0;
       Reg = regsReserved.find_next(Reg)) {
    for (MCSubRegIterator SubRegs(Reg, TRI); SubRegs.isValid(); ++SubRegs) {
      // FIXME: This should probably be:
      // assert(regsReserved.test(*SubRegs) && "Non-reserved sub-register");
      regsReserved.set(*SubRegs);
    }
  }

  markReachable(&MF->front());

  // Build a set of the basic blocks in the function.
  FunctionBlocks.clear();
  for (const auto &MBB : *MF) {
    FunctionBlocks.insert(&MBB);
    BBInfo &MInfo = MBBInfoMap[&MBB];

    MInfo.Preds.insert(MBB.pred_begin(), MBB.pred_end());
    if (MInfo.Preds.size() != MBB.pred_size())
      report("MBB has duplicate entries in its predecessor list.", &MBB);

    MInfo.Succs.insert(MBB.succ_begin(), MBB.succ_end());
    if (MInfo.Succs.size() != MBB.succ_size())
      report("MBB has duplicate entries in its successor list.", &MBB);
  }

  // Check that the register use lists are sane.
  MRI->verifyUseLists();

  verifyStackFrame();
}

// Does iterator point to a and b as the first two elements?
static bool matchPair(MachineBasicBlock::const_succ_iterator i,
                      const MachineBasicBlock *a, const MachineBasicBlock *b) {
  if (*i == a)
    return *++i == b;
  if (*i == b)
    return *++i == a;
  return false;
}

void
MachineVerifier::visitMachineBasicBlockBefore(const MachineBasicBlock *MBB) {
  FirstTerminator = nullptr;

  if (MRI->isSSA()) {
    // If this block has allocatable physical registers live-in, check that
    // it is an entry block or landing pad.
    for (MachineBasicBlock::livein_iterator LI = MBB->livein_begin(),
           LE = MBB->livein_end();
         LI != LE; ++LI) {
      unsigned reg = *LI;
      if (isAllocatable(reg) && !MBB->isLandingPad() &&
          MBB != MBB->getParent()->begin()) {
        report("MBB has allocable live-in, but isn't entry or landing-pad.", MBB);
      }
    }
  }

  // Count the number of landing pad successors.
  SmallPtrSet<MachineBasicBlock*, 4> LandingPadSuccs;
  for (MachineBasicBlock::const_succ_iterator I = MBB->succ_begin(),
       E = MBB->succ_end(); I != E; ++I) {
    if ((*I)->isLandingPad())
      LandingPadSuccs.insert(*I);
    if (!FunctionBlocks.count(*I))
      report("MBB has successor that isn't part of the function.", MBB);
    if (!MBBInfoMap[*I].Preds.count(MBB)) {
      report("Inconsistent CFG", MBB);
      errs() << "MBB is not in the predecessor list of the successor BB#"
          << (*I)->getNumber() << ".\n";
    }
  }

  // Check the predecessor list.
  for (MachineBasicBlock::const_pred_iterator I = MBB->pred_begin(),
       E = MBB->pred_end(); I != E; ++I) {
    if (!FunctionBlocks.count(*I))
      report("MBB has predecessor that isn't part of the function.", MBB);
    if (!MBBInfoMap[*I].Succs.count(MBB)) {
      report("Inconsistent CFG", MBB);
      errs() << "MBB is not in the successor list of the predecessor BB#"
          << (*I)->getNumber() << ".\n";
    }
  }

  const MCAsmInfo *AsmInfo = TM->getMCAsmInfo();
  const BasicBlock *BB = MBB->getBasicBlock();
  if (LandingPadSuccs.size() > 1 &&
      !(AsmInfo &&
        AsmInfo->getExceptionHandlingType() == ExceptionHandling::SjLj &&
        BB && isa<SwitchInst>(BB->getTerminator())))
    report("MBB has more than one landing pad successor", MBB);

  // Call AnalyzeBranch. If it succeeds, there several more conditions to check.
  MachineBasicBlock *TBB = nullptr, *FBB = nullptr;
  SmallVector<MachineOperand, 4> Cond;
  if (!TII->AnalyzeBranch(*const_cast<MachineBasicBlock *>(MBB),
                          TBB, FBB, Cond)) {
    // Ok, AnalyzeBranch thinks it knows what's going on with this block. Let's
    // check whether its answers match up with reality.
    if (!TBB && !FBB) {
      // Block falls through to its successor.
      MachineFunction::const_iterator MBBI = MBB;
      ++MBBI;
      if (MBBI == MF->end()) {
        // It's possible that the block legitimately ends with a noreturn
        // call or an unreachable, in which case it won't actually fall
        // out the bottom of the function.
      } else if (MBB->succ_size() == LandingPadSuccs.size()) {
        // It's possible that the block legitimately ends with a noreturn
        // call or an unreachable, in which case it won't actuall fall
        // out of the block.
      } else if (MBB->succ_size() != 1+LandingPadSuccs.size()) {
        report("MBB exits via unconditional fall-through but doesn't have "
               "exactly one CFG successor!", MBB);
      } else if (!MBB->isSuccessor(MBBI)) {
        report("MBB exits via unconditional fall-through but its successor "
               "differs from its CFG successor!", MBB);
      }
      if (!MBB->empty() && MBB->back().isBarrier() &&
          !TII->isPredicated(&MBB->back())) {
        report("MBB exits via unconditional fall-through but ends with a "
               "barrier instruction!", MBB);
      }
      if (!Cond.empty()) {
        report("MBB exits via unconditional fall-through but has a condition!",
               MBB);
      }
    } else if (TBB && !FBB && Cond.empty()) {
      // Block unconditionally branches somewhere.
      // If the block has exactly one successor, that happens to be a
      // landingpad, accept it as valid control flow.
      if (MBB->succ_size() != 1+LandingPadSuccs.size() &&
          (MBB->succ_size() != 1 || LandingPadSuccs.size() != 1 ||
           *MBB->succ_begin() != *LandingPadSuccs.begin())) {
        report("MBB exits via unconditional branch but doesn't have "
               "exactly one CFG successor!", MBB);
      } else if (!MBB->isSuccessor(TBB)) {
        report("MBB exits via unconditional branch but the CFG "
               "successor doesn't match the actual successor!", MBB);
      }
      if (MBB->empty()) {
        report("MBB exits via unconditional branch but doesn't contain "
               "any instructions!", MBB);
      } else if (!MBB->back().isBarrier()) {
        report("MBB exits via unconditional branch but doesn't end with a "
               "barrier instruction!", MBB);
      } else if (!MBB->back().isTerminator()) {
        report("MBB exits via unconditional branch but the branch isn't a "
               "terminator instruction!", MBB);
      }
    } else if (TBB && !FBB && !Cond.empty()) {
      // Block conditionally branches somewhere, otherwise falls through.
      MachineFunction::const_iterator MBBI = MBB;
      ++MBBI;
      if (MBBI == MF->end()) {
        report("MBB conditionally falls through out of function!", MBB);
      } else if (MBB->succ_size() == 1) {
        // A conditional branch with only one successor is weird, but allowed.
        if (&*MBBI != TBB)
          report("MBB exits via conditional branch/fall-through but only has "
                 "one CFG successor!", MBB);
        else if (TBB != *MBB->succ_begin())
          report("MBB exits via conditional branch/fall-through but the CFG "
                 "successor don't match the actual successor!", MBB);
      } else if (MBB->succ_size() != 2) {
        report("MBB exits via conditional branch/fall-through but doesn't have "
               "exactly two CFG successors!", MBB);
      } else if (!matchPair(MBB->succ_begin(), TBB, MBBI)) {
        report("MBB exits via conditional branch/fall-through but the CFG "
               "successors don't match the actual successors!", MBB);
      }
      if (MBB->empty()) {
        report("MBB exits via conditional branch/fall-through but doesn't "
               "contain any instructions!", MBB);
      } else if (MBB->back().isBarrier()) {
        report("MBB exits via conditional branch/fall-through but ends with a "
               "barrier instruction!", MBB);
      } else if (!MBB->back().isTerminator()) {
        report("MBB exits via conditional branch/fall-through but the branch "
               "isn't a terminator instruction!", MBB);
      }
    } else if (TBB && FBB) {
      // Block conditionally branches somewhere, otherwise branches
      // somewhere else.
      if (MBB->succ_size() == 1) {
        // A conditional branch with only one successor is weird, but allowed.
        if (FBB != TBB)
          report("MBB exits via conditional branch/branch through but only has "
                 "one CFG successor!", MBB);
        else if (TBB != *MBB->succ_begin())
          report("MBB exits via conditional branch/branch through but the CFG "
                 "successor don't match the actual successor!", MBB);
      } else if (MBB->succ_size() != 2) {
        report("MBB exits via conditional branch/branch but doesn't have "
               "exactly two CFG successors!", MBB);
      } else if (!matchPair(MBB->succ_begin(), TBB, FBB)) {
        report("MBB exits via conditional branch/branch but the CFG "
               "successors don't match the actual successors!", MBB);
      }
      if (MBB->empty()) {
        report("MBB exits via conditional branch/branch but doesn't "
               "contain any instructions!", MBB);
      } else if (!MBB->back().isBarrier()) {
        report("MBB exits via conditional branch/branch but doesn't end with a "
               "barrier instruction!", MBB);
      } else if (!MBB->back().isTerminator()) {
        report("MBB exits via conditional branch/branch but the branch "
               "isn't a terminator instruction!", MBB);
      }
      if (Cond.empty()) {
        report("MBB exits via conditinal branch/branch but there's no "
               "condition!", MBB);
      }
    } else {
      report("AnalyzeBranch returned invalid data!", MBB);
    }
  }

  regsLive.clear();
  for (MachineBasicBlock::livein_iterator I = MBB->livein_begin(),
         E = MBB->livein_end(); I != E; ++I) {
    if (!TargetRegisterInfo::isPhysicalRegister(*I)) {
      report("MBB live-in list contains non-physical register", MBB);
      continue;
    }
    for (MCSubRegIterator SubRegs(*I, TRI, /*IncludeSelf=*/true);
         SubRegs.isValid(); ++SubRegs)
      regsLive.insert(*SubRegs);
  }
  regsLiveInButUnused = regsLive;

  const MachineFrameInfo *MFI = MF->getFrameInfo();
  assert(MFI && "Function has no frame info");
  BitVector PR = MFI->getPristineRegs(MBB);
  for (int I = PR.find_first(); I>0; I = PR.find_next(I)) {
    for (MCSubRegIterator SubRegs(I, TRI, /*IncludeSelf=*/true);
         SubRegs.isValid(); ++SubRegs)
      regsLive.insert(*SubRegs);
  }

  regsKilled.clear();
  regsDefined.clear();

  if (Indexes)
    lastIndex = Indexes->getMBBStartIdx(MBB);
}

// This function gets called for all bundle headers, including normal
// stand-alone unbundled instructions.
void MachineVerifier::visitMachineBundleBefore(const MachineInstr *MI) {
  if (Indexes && Indexes->hasIndex(MI)) {
    SlotIndex idx = Indexes->getInstructionIndex(MI);
    if (!(idx > lastIndex)) {
      report("Instruction index out of order", MI);
      errs() << "Last instruction was at " << lastIndex << '\n';
    }
    lastIndex = idx;
  }

  // Ensure non-terminators don't follow terminators.
  // Ignore predicated terminators formed by if conversion.
  // FIXME: If conversion shouldn't need to violate this rule.
  if (MI->isTerminator() && !TII->isPredicated(MI)) {
    if (!FirstTerminator)
      FirstTerminator = MI;
  } else if (FirstTerminator) {
    report("Non-terminator instruction after the first terminator", MI);
    errs() << "First terminator was:\t" << *FirstTerminator;
  }
}

// The operands on an INLINEASM instruction must follow a template.
// Verify that the flag operands make sense.
void MachineVerifier::verifyInlineAsm(const MachineInstr *MI) {
  // The first two operands on INLINEASM are the asm string and global flags.
  if (MI->getNumOperands() < 2) {
    report("Too few operands on inline asm", MI);
    return;
  }
  if (!MI->getOperand(0).isSymbol())
    report("Asm string must be an external symbol", MI);
  if (!MI->getOperand(1).isImm())
    report("Asm flags must be an immediate", MI);
  // Allowed flags are Extra_HasSideEffects = 1, Extra_IsAlignStack = 2,
  // Extra_AsmDialect = 4, Extra_MayLoad = 8, and Extra_MayStore = 16.
  if (!isUInt<5>(MI->getOperand(1).getImm()))
    report("Unknown asm flags", &MI->getOperand(1), 1);

  static_assert(InlineAsm::MIOp_FirstOperand == 2, "Asm format changed");

  unsigned OpNo = InlineAsm::MIOp_FirstOperand;
  unsigned NumOps;
  for (unsigned e = MI->getNumOperands(); OpNo < e; OpNo += NumOps) {
    const MachineOperand &MO = MI->getOperand(OpNo);
    // There may be implicit ops after the fixed operands.
    if (!MO.isImm())
      break;
    NumOps = 1 + InlineAsm::getNumOperandRegisters(MO.getImm());
  }

  if (OpNo > MI->getNumOperands())
    report("Missing operands in last group", MI);

  // An optional MDNode follows the groups.
  if (OpNo < MI->getNumOperands() && MI->getOperand(OpNo).isMetadata())
    ++OpNo;

  // All trailing operands must be implicit registers.
  for (unsigned e = MI->getNumOperands(); OpNo < e; ++OpNo) {
    const MachineOperand &MO = MI->getOperand(OpNo);
    if (!MO.isReg() || !MO.isImplicit())
      report("Expected implicit register after groups", &MO, OpNo);
  }
}

void MachineVerifier::visitMachineInstrBefore(const MachineInstr *MI) {
  const MCInstrDesc &MCID = MI->getDesc();
  if (MI->getNumOperands() < MCID.getNumOperands()) {
    report("Too few operands", MI);
    errs() << MCID.getNumOperands() << " operands expected, but "
        << MI->getNumOperands() << " given.\n";
  }

  // Check the tied operands.
  if (MI->isInlineAsm())
    verifyInlineAsm(MI);

  // Check the MachineMemOperands for basic consistency.
  for (MachineInstr::mmo_iterator I = MI->memoperands_begin(),
       E = MI->memoperands_end(); I != E; ++I) {
    if ((*I)->isLoad() && !MI->mayLoad())
      report("Missing mayLoad flag", MI);
    if ((*I)->isStore() && !MI->mayStore())
      report("Missing mayStore flag", MI);
  }

  // Debug values must not have a slot index.
  // Other instructions must have one, unless they are inside a bundle.
  if (LiveInts) {
    bool mapped = !LiveInts->isNotInMIMap(MI);
    if (MI->isDebugValue()) {
      if (mapped)
        report("Debug instruction has a slot index", MI);
    } else if (MI->isInsideBundle()) {
      if (mapped)
        report("Instruction inside bundle has a slot index", MI);
    } else {
      if (!mapped)
        report("Missing slot index", MI);
    }
  }

  StringRef ErrorInfo;
  if (!TII->verifyInstruction(MI, ErrorInfo))
    report(ErrorInfo.data(), MI);
}

void
MachineVerifier::visitMachineOperand(const MachineOperand *MO, unsigned MONum) {
  const MachineInstr *MI = MO->getParent();
  const MCInstrDesc &MCID = MI->getDesc();

  // The first MCID.NumDefs operands must be explicit register defines
  if (MONum < MCID.getNumDefs()) {
    const MCOperandInfo &MCOI = MCID.OpInfo[MONum];
    if (!MO->isReg())
      report("Explicit definition must be a register", MO, MONum);
    else if (!MO->isDef() && !MCOI.isOptionalDef())
      report("Explicit definition marked as use", MO, MONum);
    else if (MO->isImplicit())
      report("Explicit definition marked as implicit", MO, MONum);
  } else if (MONum < MCID.getNumOperands()) {
    const MCOperandInfo &MCOI = MCID.OpInfo[MONum];
    // Don't check if it's the last operand in a variadic instruction. See,
    // e.g., LDM_RET in the arm back end.
    if (MO->isReg() &&
        !(MI->isVariadic() && MONum == MCID.getNumOperands()-1)) {
      if (MO->isDef() && !MCOI.isOptionalDef())
        report("Explicit operand marked as def", MO, MONum);
      if (MO->isImplicit())
        report("Explicit operand marked as implicit", MO, MONum);
    }

    int TiedTo = MCID.getOperandConstraint(MONum, MCOI::TIED_TO);
    if (TiedTo != -1) {
      if (!MO->isReg())
        report("Tied use must be a register", MO, MONum);
      else if (!MO->isTied())
        report("Operand should be tied", MO, MONum);
      else if (unsigned(TiedTo) != MI->findTiedOperandIdx(MONum))
        report("Tied def doesn't match MCInstrDesc", MO, MONum);
    } else if (MO->isReg() && MO->isTied())
      report("Explicit operand should not be tied", MO, MONum);
  } else {
    // ARM adds %reg0 operands to indicate predicates. We'll allow that.
    if (MO->isReg() && !MO->isImplicit() && !MI->isVariadic() && MO->getReg())
      report("Extra explicit operand on non-variadic instruction", MO, MONum);
  }

  switch (MO->getType()) {
  case MachineOperand::MO_Register: {
    const unsigned Reg = MO->getReg();
    if (!Reg)
      return;
    if (MRI->tracksLiveness() && !MI->isDebugValue())
      checkLiveness(MO, MONum);

    // Verify the consistency of tied operands.
    if (MO->isTied()) {
      unsigned OtherIdx = MI->findTiedOperandIdx(MONum);
      const MachineOperand &OtherMO = MI->getOperand(OtherIdx);
      if (!OtherMO.isReg())
        report("Must be tied to a register", MO, MONum);
      if (!OtherMO.isTied())
        report("Missing tie flags on tied operand", MO, MONum);
      if (MI->findTiedOperandIdx(OtherIdx) != MONum)
        report("Inconsistent tie links", MO, MONum);
      if (MONum < MCID.getNumDefs()) {
        if (OtherIdx < MCID.getNumOperands()) {
          if (-1 == MCID.getOperandConstraint(OtherIdx, MCOI::TIED_TO))
            report("Explicit def tied to explicit use without tie constraint",
                   MO, MONum);
        } else {
          if (!OtherMO.isImplicit())
            report("Explicit def should be tied to implicit use", MO, MONum);
        }
      }
    }

    // Verify two-address constraints after leaving SSA form.
    unsigned DefIdx;
    if (!MRI->isSSA() && MO->isUse() &&
        MI->isRegTiedToDefOperand(MONum, &DefIdx) &&
        Reg != MI->getOperand(DefIdx).getReg())
      report("Two-address instruction operands must be identical", MO, MONum);

    // Check register classes.
    if (MONum < MCID.getNumOperands() && !MO->isImplicit()) {
      unsigned SubIdx = MO->getSubReg();

      if (TargetRegisterInfo::isPhysicalRegister(Reg)) {
        if (SubIdx) {
          report("Illegal subregister index for physical register", MO, MONum);
          return;
        }
        if (const TargetRegisterClass *DRC =
              TII->getRegClass(MCID, MONum, TRI, *MF)) {
          if (!DRC->contains(Reg)) {
            report("Illegal physical register for instruction", MO, MONum);
            errs() << TRI->getName(Reg) << " is not a "
                << TRI->getRegClassName(DRC) << " register.\n";
          }
        }
      } else {
        // Virtual register.
        const TargetRegisterClass *RC = MRI->getRegClass(Reg);
        if (SubIdx) {
          const TargetRegisterClass *SRC =
            TRI->getSubClassWithSubReg(RC, SubIdx);
          if (!SRC) {
            report("Invalid subregister index for virtual register", MO, MONum);
            errs() << "Register class " << TRI->getRegClassName(RC)
                << " does not support subreg index " << SubIdx << "\n";
            return;
          }
          if (RC != SRC) {
            report("Invalid register class for subregister index", MO, MONum);
            errs() << "Register class " << TRI->getRegClassName(RC)
                << " does not fully support subreg index " << SubIdx << "\n";
            return;
          }
        }
        if (const TargetRegisterClass *DRC =
              TII->getRegClass(MCID, MONum, TRI, *MF)) {
          if (SubIdx) {
            const TargetRegisterClass *SuperRC =
                TRI->getLargestLegalSuperClass(RC, *MF);
            if (!SuperRC) {
              report("No largest legal super class exists.", MO, MONum);
              return;
            }
            DRC = TRI->getMatchingSuperRegClass(SuperRC, DRC, SubIdx);
            if (!DRC) {
              report("No matching super-reg register class.", MO, MONum);
              return;
            }
          }
          if (!RC->hasSuperClassEq(DRC)) {
            report("Illegal virtual register for instruction", MO, MONum);
            errs() << "Expected a " << TRI->getRegClassName(DRC)
                << " register, but got a " << TRI->getRegClassName(RC)
                << " register\n";
          }
        }
      }
    }
    break;
  }

  case MachineOperand::MO_RegisterMask:
    regMasks.push_back(MO->getRegMask());
    break;

  case MachineOperand::MO_MachineBasicBlock:
    if (MI->isPHI() && !MO->getMBB()->isSuccessor(MI->getParent()))
      report("PHI operand is not in the CFG", MO, MONum);
    break;

  case MachineOperand::MO_FrameIndex:
    if (LiveStks && LiveStks->hasInterval(MO->getIndex()) &&
        LiveInts && !LiveInts->isNotInMIMap(MI)) {
      LiveInterval &LI = LiveStks->getInterval(MO->getIndex());
      SlotIndex Idx = LiveInts->getInstructionIndex(MI);
      if (MI->mayLoad() && !LI.liveAt(Idx.getRegSlot(true))) {
        report("Instruction loads from dead spill slot", MO, MONum);
        errs() << "Live stack: " << LI << '\n';
      }
      if (MI->mayStore() && !LI.liveAt(Idx.getRegSlot())) {
        report("Instruction stores to dead spill slot", MO, MONum);
        errs() << "Live stack: " << LI << '\n';
      }
    }
    break;

  default:
    break;
  }
}

void MachineVerifier::checkLiveness(const MachineOperand *MO, unsigned MONum) {
  const MachineInstr *MI = MO->getParent();
  const unsigned Reg = MO->getReg();

  // Both use and def operands can read a register.
  if (MO->readsReg()) {
    regsLiveInButUnused.erase(Reg);

    if (MO->isKill())
      addRegWithSubRegs(regsKilled, Reg);

    // Check that LiveVars knows this kill.
    if (LiveVars && TargetRegisterInfo::isVirtualRegister(Reg) &&
        MO->isKill()) {
      LiveVariables::VarInfo &VI = LiveVars->getVarInfo(Reg);
      if (std::find(VI.Kills.begin(), VI.Kills.end(), MI) == VI.Kills.end())
        report("Kill missing from LiveVariables", MO, MONum);
    }

    // Check LiveInts liveness and kill.
    if (LiveInts && !LiveInts->isNotInMIMap(MI)) {
      SlotIndex UseIdx = LiveInts->getInstructionIndex(MI);
      // Check the cached regunit intervals.
      if (TargetRegisterInfo::isPhysicalRegister(Reg) && !isReserved(Reg)) {
        for (MCRegUnitIterator Units(Reg, TRI); Units.isValid(); ++Units) {
          if (const LiveRange *LR = LiveInts->getCachedRegUnit(*Units)) {
            LiveQueryResult LRQ = LR->Query(UseIdx);
            if (!LRQ.valueIn()) {
              report("No live segment at use", MO, MONum);
              errs() << UseIdx << " is not live in " << PrintRegUnit(*Units, TRI)
                  << ' ' << *LR << '\n';
            }
            if (MO->isKill() && !LRQ.isKill()) {
              report("Live range continues after kill flag", MO, MONum);
              errs() << PrintRegUnit(*Units, TRI) << ' ' << *LR << '\n';
            }
          }
        }
      }

      if (TargetRegisterInfo::isVirtualRegister(Reg)) {
        if (LiveInts->hasInterval(Reg)) {
          // This is a virtual register interval.
          const LiveInterval &LI = LiveInts->getInterval(Reg);
          LiveQueryResult LRQ = LI.Query(UseIdx);
          if (!LRQ.valueIn()) {
            report("No live segment at use", MO, MONum);
            errs() << UseIdx << " is not live in " << LI << '\n';
          }
          // Check for extra kill flags.
          // Note that we allow missing kill flags for now.
          if (MO->isKill() && !LRQ.isKill()) {
            report("Live range continues after kill flag", MO, MONum);
            errs() << "Live range: " << LI << '\n';
          }
        } else {
          report("Virtual register has no live interval", MO, MONum);
        }
      }
    }

    // Use of a dead register.
    if (!regsLive.count(Reg)) {
      if (TargetRegisterInfo::isPhysicalRegister(Reg)) {
        // Reserved registers may be used even when 'dead'.
        bool Bad = !isReserved(Reg);
        // We are fine if just any subregister has a defined value.
        if (Bad) {
          for (MCSubRegIterator SubRegs(Reg, TRI); SubRegs.isValid();
               ++SubRegs) {
            if (regsLive.count(*SubRegs)) {
              Bad = false;
              break;
            }
          }
        }
        // If there is an additional implicit-use of a super register we stop
        // here. By definition we are fine if the super register is not
        // (completely) dead, if the complete super register is dead we will
        // get a report for its operand.
        if (Bad) {
          for (const MachineOperand &MOP : MI->uses()) {
            if (!MOP.isReg())
              continue;
            if (!MOP.isImplicit())
              continue;
            for (MCSubRegIterator SubRegs(MOP.getReg(), TRI); SubRegs.isValid();
                 ++SubRegs) {
              if (*SubRegs == Reg) {
                Bad = false;
                break;
              }
            }
          }
        }
        if (Bad)
          report("Using an undefined physical register", MO, MONum);
      } else if (MRI->def_empty(Reg)) {
        report("Reading virtual register without a def", MO, MONum);
      } else {
        BBInfo &MInfo = MBBInfoMap[MI->getParent()];
        // We don't know which virtual registers are live in, so only complain
        // if vreg was killed in this MBB. Otherwise keep track of vregs that
        // must be live in. PHI instructions are handled separately.
        if (MInfo.regsKilled.count(Reg))
          report("Using a killed virtual register", MO, MONum);
        else if (!MI->isPHI())
          MInfo.vregsLiveIn.insert(std::make_pair(Reg, MI));
      }
    }
  }

  if (MO->isDef()) {
    // Register defined.
    // TODO: verify that earlyclobber ops are not used.
    if (MO->isDead())
      addRegWithSubRegs(regsDead, Reg);
    else
      addRegWithSubRegs(regsDefined, Reg);

    // Verify SSA form.
    if (MRI->isSSA() && TargetRegisterInfo::isVirtualRegister(Reg) &&
        std::next(MRI->def_begin(Reg)) != MRI->def_end())
      report("Multiple virtual register defs in SSA form", MO, MONum);

    // Check LiveInts for a live segment, but only for virtual registers.
    if (LiveInts && TargetRegisterInfo::isVirtualRegister(Reg) &&
        !LiveInts->isNotInMIMap(MI)) {
      SlotIndex DefIdx = LiveInts->getInstructionIndex(MI);
      DefIdx = DefIdx.getRegSlot(MO->isEarlyClobber());
      if (LiveInts->hasInterval(Reg)) {
        const LiveInterval &LI = LiveInts->getInterval(Reg);
        if (const VNInfo *VNI = LI.getVNInfoAt(DefIdx)) {
          assert(VNI && "NULL valno is not allowed");
          if (VNI->def != DefIdx) {
            report("Inconsistent valno->def", MO, MONum);
            errs() << "Valno " << VNI->id << " is not defined at "
              << DefIdx << " in " << LI << '\n';
          }
        } else {
          report("No live segment at def", MO, MONum);
          errs() << DefIdx << " is not live in " << LI << '\n';
        }
        // Check that, if the dead def flag is present, LiveInts agree.
        if (MO->isDead()) {
          LiveQueryResult LRQ = LI.Query(DefIdx);
          if (!LRQ.isDeadDef()) {
            report("Live range continues after dead def flag", MO, MONum);
            errs() << "Live range: " << LI << '\n';
          }
        }
      } else {
        report("Virtual register has no Live interval", MO, MONum);
      }
    }
  }
}

void MachineVerifier::visitMachineInstrAfter(const MachineInstr *MI) {
}

// This function gets called after visiting all instructions in a bundle. The
// argument points to the bundle header.
// Normal stand-alone instructions are also considered 'bundles', and this
// function is called for all of them.
void MachineVerifier::visitMachineBundleAfter(const MachineInstr *MI) {
  BBInfo &MInfo = MBBInfoMap[MI->getParent()];
  set_union(MInfo.regsKilled, regsKilled);
  set_subtract(regsLive, regsKilled); regsKilled.clear();
  // Kill any masked registers.
  while (!regMasks.empty()) {
    const uint32_t *Mask = regMasks.pop_back_val();
    for (RegSet::iterator I = regsLive.begin(), E = regsLive.end(); I != E; ++I)
      if (TargetRegisterInfo::isPhysicalRegister(*I) &&
          MachineOperand::clobbersPhysReg(Mask, *I))
        regsDead.push_back(*I);
  }
  set_subtract(regsLive, regsDead);   regsDead.clear();
  set_union(regsLive, regsDefined);   regsDefined.clear();
}

void
MachineVerifier::visitMachineBasicBlockAfter(const MachineBasicBlock *MBB) {
  MBBInfoMap[MBB].regsLiveOut = regsLive;
  regsLive.clear();

  if (Indexes) {
    SlotIndex stop = Indexes->getMBBEndIdx(MBB);
    if (!(stop > lastIndex)) {
      report("Block ends before last instruction index", MBB);
      errs() << "Block ends at " << stop
          << " last instruction was at " << lastIndex << '\n';
    }
    lastIndex = stop;
  }
}

// Calculate the largest possible vregsPassed sets. These are the registers that
// can pass through an MBB live, but may not be live every time. It is assumed
// that all vregsPassed sets are empty before the call.
void MachineVerifier::calcRegsPassed() {
  // First push live-out regs to successors' vregsPassed. Remember the MBBs that
  // have any vregsPassed.
  SmallPtrSet<const MachineBasicBlock*, 8> todo;
  for (const auto &MBB : *MF) {
    BBInfo &MInfo = MBBInfoMap[&MBB];
    if (!MInfo.reachable)
      continue;
    for (MachineBasicBlock::const_succ_iterator SuI = MBB.succ_begin(),
           SuE = MBB.succ_end(); SuI != SuE; ++SuI) {
      BBInfo &SInfo = MBBInfoMap[*SuI];
      if (SInfo.addPassed(MInfo.regsLiveOut))
        todo.insert(*SuI);
    }
  }

  // Iteratively push vregsPassed to successors. This will converge to the same
  // final state regardless of DenseSet iteration order.
  while (!todo.empty()) {
    const MachineBasicBlock *MBB = *todo.begin();
    todo.erase(MBB);
    BBInfo &MInfo = MBBInfoMap[MBB];
    for (MachineBasicBlock::const_succ_iterator SuI = MBB->succ_begin(),
           SuE = MBB->succ_end(); SuI != SuE; ++SuI) {
      if (*SuI == MBB)
        continue;
      BBInfo &SInfo = MBBInfoMap[*SuI];
      if (SInfo.addPassed(MInfo.vregsPassed))
        todo.insert(*SuI);
    }
  }
}

// Calculate the set of virtual registers that must be passed through each basic
// block in order to satisfy the requirements of successor blocks. This is very
// similar to calcRegsPassed, only backwards.
void MachineVerifier::calcRegsRequired() {
  // First push live-in regs to predecessors' vregsRequired.
  SmallPtrSet<const MachineBasicBlock*, 8> todo;
  for (const auto &MBB : *MF) {
    BBInfo &MInfo = MBBInfoMap[&MBB];
    for (MachineBasicBlock::const_pred_iterator PrI = MBB.pred_begin(),
           PrE = MBB.pred_end(); PrI != PrE; ++PrI) {
      BBInfo &PInfo = MBBInfoMap[*PrI];
      if (PInfo.addRequired(MInfo.vregsLiveIn))
        todo.insert(*PrI);
    }
  }

  // Iteratively push vregsRequired to predecessors. This will converge to the
  // same final state regardless of DenseSet iteration order.
  while (!todo.empty()) {
    const MachineBasicBlock *MBB = *todo.begin();
    todo.erase(MBB);
    BBInfo &MInfo = MBBInfoMap[MBB];
    for (MachineBasicBlock::const_pred_iterator PrI = MBB->pred_begin(),
           PrE = MBB->pred_end(); PrI != PrE; ++PrI) {
      if (*PrI == MBB)
        continue;
      BBInfo &SInfo = MBBInfoMap[*PrI];
      if (SInfo.addRequired(MInfo.vregsRequired))
        todo.insert(*PrI);
    }
  }
}

// Check PHI instructions at the beginning of MBB. It is assumed that
// calcRegsPassed has been run so BBInfo::isLiveOut is valid.
void MachineVerifier::checkPHIOps(const MachineBasicBlock *MBB) {
  SmallPtrSet<const MachineBasicBlock*, 8> seen;
  for (const auto &BBI : *MBB) {
    if (!BBI.isPHI())
      break;
    seen.clear();

    for (unsigned i = 1, e = BBI.getNumOperands(); i != e; i += 2) {
      unsigned Reg = BBI.getOperand(i).getReg();
      const MachineBasicBlock *Pre = BBI.getOperand(i + 1).getMBB();
      if (!Pre->isSuccessor(MBB))
        continue;
      seen.insert(Pre);
      BBInfo &PrInfo = MBBInfoMap[Pre];
      if (PrInfo.reachable && !PrInfo.isLiveOut(Reg))
        report("PHI operand is not live-out from predecessor",
               &BBI.getOperand(i), i);
    }

    // Did we see all predecessors?
    for (MachineBasicBlock::const_pred_iterator PrI = MBB->pred_begin(),
           PrE = MBB->pred_end(); PrI != PrE; ++PrI) {
      if (!seen.count(*PrI)) {
        report("Missing PHI operand", &BBI);
        errs() << "BB#" << (*PrI)->getNumber()
            << " is a predecessor according to the CFG.\n";
      }
    }
  }
}

void MachineVerifier::visitMachineFunctionAfter() {
  calcRegsPassed();

  for (const auto &MBB : *MF) {
    BBInfo &MInfo = MBBInfoMap[&MBB];

    // Skip unreachable MBBs.
    if (!MInfo.reachable)
      continue;

    checkPHIOps(&MBB);
  }

  // Now check liveness info if available
  calcRegsRequired();

  // Check for killed virtual registers that should be live out.
  for (const auto &MBB : *MF) {
    BBInfo &MInfo = MBBInfoMap[&MBB];
    for (RegSet::iterator
         I = MInfo.vregsRequired.begin(), E = MInfo.vregsRequired.end(); I != E;
         ++I)
      if (MInfo.regsKilled.count(*I)) {
        report("Virtual register killed in block, but needed live out.", &MBB);
        errs() << "Virtual register " << PrintReg(*I)
            << " is used after the block.\n";
      }
  }

  if (!MF->empty()) {
    BBInfo &MInfo = MBBInfoMap[&MF->front()];
    for (RegSet::iterator
         I = MInfo.vregsRequired.begin(), E = MInfo.vregsRequired.end(); I != E;
         ++I)
      report("Virtual register def doesn't dominate all uses.",
             MRI->getVRegDef(*I));
  }

  if (LiveVars)
    verifyLiveVariables();
  if (LiveInts)
    verifyLiveIntervals();
}

void MachineVerifier::verifyLiveVariables() {
  assert(LiveVars && "Don't call verifyLiveVariables without LiveVars");
  for (unsigned i = 0, e = MRI->getNumVirtRegs(); i != e; ++i) {
    unsigned Reg = TargetRegisterInfo::index2VirtReg(i);
    LiveVariables::VarInfo &VI = LiveVars->getVarInfo(Reg);
    for (const auto &MBB : *MF) {
      BBInfo &MInfo = MBBInfoMap[&MBB];

      // Our vregsRequired should be identical to LiveVariables' AliveBlocks
      if (MInfo.vregsRequired.count(Reg)) {
        if (!VI.AliveBlocks.test(MBB.getNumber())) {
          report("LiveVariables: Block missing from AliveBlocks", &MBB);
          errs() << "Virtual register " << PrintReg(Reg)
              << " must be live through the block.\n";
        }
      } else {
        if (VI.AliveBlocks.test(MBB.getNumber())) {
          report("LiveVariables: Block should not be in AliveBlocks", &MBB);
          errs() << "Virtual register " << PrintReg(Reg)
              << " is not needed live through the block.\n";
        }
      }
    }
  }
}

void MachineVerifier::verifyLiveIntervals() {
  assert(LiveInts && "Don't call verifyLiveIntervals without LiveInts");
  for (unsigned i = 0, e = MRI->getNumVirtRegs(); i != e; ++i) {
    unsigned Reg = TargetRegisterInfo::index2VirtReg(i);

    // Spilling and splitting may leave unused registers around. Skip them.
    if (MRI->reg_nodbg_empty(Reg))
      continue;

    if (!LiveInts->hasInterval(Reg)) {
      report("Missing live interval for virtual register", MF);
      errs() << PrintReg(Reg, TRI) << " still has defs or uses\n";
      continue;
    }

    const LiveInterval &LI = LiveInts->getInterval(Reg);
    assert(Reg == LI.reg && "Invalid reg to interval mapping");
    verifyLiveInterval(LI);
  }

  // Verify all the cached regunit intervals.
  for (unsigned i = 0, e = TRI->getNumRegUnits(); i != e; ++i)
    if (const LiveRange *LR = LiveInts->getCachedRegUnit(i))
      verifyLiveRange(*LR, i);
}

void MachineVerifier::verifyLiveRangeValue(const LiveRange &LR,
                                           const VNInfo *VNI, unsigned Reg,
                                           unsigned LaneMask) {
  if (VNI->isUnused())
    return;

  const VNInfo *DefVNI = LR.getVNInfoAt(VNI->def);

  if (!DefVNI) {
    report("Valno not live at def and not marked unused", MF, LR, Reg,
           LaneMask);
    errs() << "Valno #" << VNI->id << '\n';
    return;
  }

  if (DefVNI != VNI) {
    report("Live segment at def has different valno", MF, LR, Reg, LaneMask);
    errs() << "Valno #" << VNI->id << " is defined at " << VNI->def
        << " where valno #" << DefVNI->id << " is live\n";
    return;
  }

  const MachineBasicBlock *MBB = LiveInts->getMBBFromIndex(VNI->def);
  if (!MBB) {
    report("Invalid definition index", MF, LR, Reg, LaneMask);
    errs() << "Valno #" << VNI->id << " is defined at " << VNI->def
        << " in " << LR << '\n';
    return;
  }

  if (VNI->isPHIDef()) {
    if (VNI->def != LiveInts->getMBBStartIdx(MBB)) {
      report("PHIDef value is not defined at MBB start", MBB, LR, Reg,
             LaneMask);
      errs() << "Valno #" << VNI->id << " is defined at " << VNI->def
          << ", not at the beginning of BB#" << MBB->getNumber() << '\n';
    }
    return;
  }

  // Non-PHI def.
  const MachineInstr *MI = LiveInts->getInstructionFromIndex(VNI->def);
  if (!MI) {
    report("No instruction at def index", MBB, LR, Reg, LaneMask);
    errs() << "Valno #" << VNI->id << " is defined at " << VNI->def << '\n';
    return;
  }

  if (Reg != 0) {
    bool hasDef = false;
    bool isEarlyClobber = false;
    for (ConstMIBundleOperands MOI(MI); MOI.isValid(); ++MOI) {
      if (!MOI->isReg() || !MOI->isDef())
        continue;
      if (TargetRegisterInfo::isVirtualRegister(Reg)) {
        if (MOI->getReg() != Reg)
          continue;
      } else {
        if (!TargetRegisterInfo::isPhysicalRegister(MOI->getReg()) ||
            !TRI->hasRegUnit(MOI->getReg(), Reg))
          continue;
      }
      if (LaneMask != 0 &&
          (TRI->getSubRegIndexLaneMask(MOI->getSubReg()) & LaneMask) == 0)
        continue;
      hasDef = true;
      if (MOI->isEarlyClobber())
        isEarlyClobber = true;
    }

    if (!hasDef) {
      report("Defining instruction does not modify register", MI);
      errs() << "Valno #" << VNI->id << " in " << LR << '\n';
    }

    // Early clobber defs begin at USE slots, but other defs must begin at
    // DEF slots.
    if (isEarlyClobber) {
      if (!VNI->def.isEarlyClobber()) {
        report("Early clobber def must be at an early-clobber slot", MBB, LR,
               Reg, LaneMask);
        errs() << "Valno #" << VNI->id << " is defined at " << VNI->def << '\n';
      }
    } else if (!VNI->def.isRegister()) {
      report("Non-PHI, non-early clobber def must be at a register slot",
             MBB, LR, Reg, LaneMask);
      errs() << "Valno #" << VNI->id << " is defined at " << VNI->def << '\n';
    }
  }
}

void MachineVerifier::verifyLiveRangeSegment(const LiveRange &LR,
                                             const LiveRange::const_iterator I,
                                             unsigned Reg, unsigned LaneMask) {
  const LiveRange::Segment &S = *I;
  const VNInfo *VNI = S.valno;
  assert(VNI && "Live segment has no valno");

  if (VNI->id >= LR.getNumValNums() || VNI != LR.getValNumInfo(VNI->id)) {
    report("Foreign valno in live segment", MF, LR, Reg, LaneMask);
    errs() << S << " has a bad valno\n";
  }

  if (VNI->isUnused()) {
    report("Live segment valno is marked unused", MF, LR, Reg, LaneMask);
    errs() << S << '\n';
  }

  const MachineBasicBlock *MBB = LiveInts->getMBBFromIndex(S.start);
  if (!MBB) {
    report("Bad start of live segment, no basic block", MF, LR, Reg, LaneMask);
    errs() << S << '\n';
    return;
  }
  SlotIndex MBBStartIdx = LiveInts->getMBBStartIdx(MBB);
  if (S.start != MBBStartIdx && S.start != VNI->def) {
    report("Live segment must begin at MBB entry or valno def", MBB, LR, Reg,
           LaneMask);
    errs() << S << '\n';
  }

  const MachineBasicBlock *EndMBB =
    LiveInts->getMBBFromIndex(S.end.getPrevSlot());
  if (!EndMBB) {
    report("Bad end of live segment, no basic block", MF, LR, Reg, LaneMask);
    errs() << S << '\n';
    return;
  }

  // No more checks for live-out segments.
  if (S.end == LiveInts->getMBBEndIdx(EndMBB))
    return;

  // RegUnit intervals are allowed dead phis.
  if (!TargetRegisterInfo::isVirtualRegister(Reg) && VNI->isPHIDef() &&
      S.start == VNI->def && S.end == VNI->def.getDeadSlot())
    return;

  // The live segment is ending inside EndMBB
  const MachineInstr *MI =
    LiveInts->getInstructionFromIndex(S.end.getPrevSlot());
  if (!MI) {
    report("Live segment doesn't end at a valid instruction", EndMBB, LR, Reg,
           LaneMask);
    errs() << S << '\n';
    return;
  }

  // The block slot must refer to a basic block boundary.
  if (S.end.isBlock()) {
    report("Live segment ends at B slot of an instruction", EndMBB, LR, Reg,
           LaneMask);
    errs() << S << '\n';
  }

  if (S.end.isDead()) {
    // Segment ends on the dead slot.
    // That means there must be a dead def.
    if (!SlotIndex::isSameInstr(S.start, S.end)) {
      report("Live segment ending at dead slot spans instructions", EndMBB, LR,
             Reg, LaneMask);
      errs() << S << '\n';
    }
  }

  // A live segment can only end at an early-clobber slot if it is being
  // redefined by an early-clobber def.
  if (S.end.isEarlyClobber()) {
    if (I+1 == LR.end() || (I+1)->start != S.end) {
      report("Live segment ending at early clobber slot must be "
             "redefined by an EC def in the same instruction", EndMBB, LR, Reg,
             LaneMask);
      errs() << S << '\n';
    }
  }

  // The following checks only apply to virtual registers. Physreg liveness
  // is too weird to check.
  if (TargetRegisterInfo::isVirtualRegister(Reg)) {
    // A live segment can end with either a redefinition, a kill flag on a
    // use, or a dead flag on a def.
    bool hasRead = false;
    bool hasSubRegDef = false;
    for (ConstMIBundleOperands MOI(MI); MOI.isValid(); ++MOI) {
      if (!MOI->isReg() || MOI->getReg() != Reg)
        continue;
      if (LaneMask != 0 &&
          (LaneMask & TRI->getSubRegIndexLaneMask(MOI->getSubReg())) == 0)
        continue;
      if (MOI->isDef() && MOI->getSubReg() != 0)
        hasSubRegDef = true;
      if (MOI->readsReg())
        hasRead = true;
    }
    if (!S.end.isDead()) {
      if (!hasRead) {
        // When tracking subregister liveness, the main range must start new
        // values on partial register writes, even if there is no read.
        if (!MRI->shouldTrackSubRegLiveness(Reg) || LaneMask != 0 ||
            !hasSubRegDef) {
          report("Instruction ending live segment doesn't read the register",
                 MI);
          errs() << S << " in " << LR << '\n';
        }
      }
    }
  }

  // Now check all the basic blocks in this live segment.
  MachineFunction::const_iterator MFI = MBB;
  // Is this live segment the beginning of a non-PHIDef VN?
  if (S.start == VNI->def && !VNI->isPHIDef()) {
    // Not live-in to any blocks.
    if (MBB == EndMBB)
      return;
    // Skip this block.
    ++MFI;
  }
  for (;;) {
    assert(LiveInts->isLiveInToMBB(LR, MFI));
    // We don't know how to track physregs into a landing pad.
    if (!TargetRegisterInfo::isVirtualRegister(Reg) &&
        MFI->isLandingPad()) {
      if (&*MFI == EndMBB)
        break;
      ++MFI;
      continue;
    }

    // Is VNI a PHI-def in the current block?
    bool IsPHI = VNI->isPHIDef() &&
      VNI->def == LiveInts->getMBBStartIdx(MFI);

    // Check that VNI is live-out of all predecessors.
    for (MachineBasicBlock::const_pred_iterator PI = MFI->pred_begin(),
         PE = MFI->pred_end(); PI != PE; ++PI) {
      SlotIndex PEnd = LiveInts->getMBBEndIdx(*PI);
      const VNInfo *PVNI = LR.getVNInfoBefore(PEnd);

      // All predecessors must have a live-out value.
      if (!PVNI) {
        report("Register not marked live out of predecessor", *PI, LR, Reg,
               LaneMask);
        errs() << "Valno #" << VNI->id << " live into BB#" << MFI->getNumber()
            << '@' << LiveInts->getMBBStartIdx(MFI) << ", not live before "
            << PEnd << '\n';
        continue;
      }

      // Only PHI-defs can take different predecessor values.
      if (!IsPHI && PVNI != VNI) {
        report("Different value live out of predecessor", *PI, LR, Reg,
               LaneMask);
        errs() << "Valno #" << PVNI->id << " live out of BB#"
            << (*PI)->getNumber() << '@' << PEnd
            << "\nValno #" << VNI->id << " live into BB#" << MFI->getNumber()
            << '@' << LiveInts->getMBBStartIdx(MFI) << '\n';
      }
    }
    if (&*MFI == EndMBB)
      break;
    ++MFI;
  }
}

void MachineVerifier::verifyLiveRange(const LiveRange &LR, unsigned Reg,
                                      unsigned LaneMask) {
  for (const VNInfo *VNI : LR.valnos)
    verifyLiveRangeValue(LR, VNI, Reg, LaneMask);

  for (LiveRange::const_iterator I = LR.begin(), E = LR.end(); I != E; ++I)
    verifyLiveRangeSegment(LR, I, Reg, LaneMask);
}

void MachineVerifier::verifyLiveInterval(const LiveInterval &LI) {
  verifyLiveRange(LI, LI.reg);

  unsigned Reg = LI.reg;
  if (TargetRegisterInfo::isVirtualRegister(Reg)) {
    unsigned Mask = 0;
    unsigned MaxMask = MRI->getMaxLaneMaskForVReg(Reg);
    for (const LiveInterval::SubRange &SR : LI.subranges()) {
      if ((Mask & SR.LaneMask) != 0)
        report("Lane masks of sub ranges overlap in live interval", MF, LI);
      if ((SR.LaneMask & ~MaxMask) != 0)
        report("Subrange lanemask is invalid", MF, LI);
      Mask |= SR.LaneMask;
      verifyLiveRange(SR, LI.reg, SR.LaneMask);
      if (!LI.covers(SR))
        report("A Subrange is not covered by the main range", MF, LI);
    }
  } else if (LI.hasSubRanges()) {
    report("subregister liveness only allowed for virtual registers", MF, LI);
  }

  // Check the LI only has one connected component.
  if (TargetRegisterInfo::isVirtualRegister(LI.reg)) {
    ConnectedVNInfoEqClasses ConEQ(*LiveInts);
    unsigned NumComp = ConEQ.Classify(&LI);
    if (NumComp > 1) {
      report("Multiple connected components in live interval", MF, LI);
      for (unsigned comp = 0; comp != NumComp; ++comp) {
        errs() << comp << ": valnos";
        for (LiveInterval::const_vni_iterator I = LI.vni_begin(),
             E = LI.vni_end(); I!=E; ++I)
          if (comp == ConEQ.getEqClass(*I))
            errs() << ' ' << (*I)->id;
        errs() << '\n';
      }
    }
  }
}

namespace {
  // FrameSetup and FrameDestroy can have zero adjustment, so using a single
  // integer, we can't tell whether it is a FrameSetup or FrameDestroy if the
  // value is zero.
  // We use a bool plus an integer to capture the stack state.
  struct StackStateOfBB {
    StackStateOfBB() : EntryValue(0), ExitValue(0), EntryIsSetup(false),
      ExitIsSetup(false) { }
    StackStateOfBB(int EntryVal, int ExitVal, bool EntrySetup, bool ExitSetup) :
      EntryValue(EntryVal), ExitValue(ExitVal), EntryIsSetup(EntrySetup),
      ExitIsSetup(ExitSetup) { }
    // Can be negative, which means we are setting up a frame.
    int EntryValue;
    int ExitValue;
    bool EntryIsSetup;
    bool ExitIsSetup;
  };
}

/// Make sure on every path through the CFG, a FrameSetup <n> is always followed
/// by a FrameDestroy <n>, stack adjustments are identical on all
/// CFG edges to a merge point, and frame is destroyed at end of a return block.
void MachineVerifier::verifyStackFrame() {
  int FrameSetupOpcode   = TII->getCallFrameSetupOpcode();
  int FrameDestroyOpcode = TII->getCallFrameDestroyOpcode();

  SmallVector<StackStateOfBB, 8> SPState;
  SPState.resize(MF->getNumBlockIDs());
  SmallPtrSet<const MachineBasicBlock*, 8> Reachable;

  // Visit the MBBs in DFS order.
  for (df_ext_iterator<const MachineFunction*,
                       SmallPtrSet<const MachineBasicBlock*, 8> >
       DFI = df_ext_begin(MF, Reachable), DFE = df_ext_end(MF, Reachable);
       DFI != DFE; ++DFI) {
    const MachineBasicBlock *MBB = *DFI;

    StackStateOfBB BBState;
    // Check the exit state of the DFS stack predecessor.
    if (DFI.getPathLength() >= 2) {
      const MachineBasicBlock *StackPred = DFI.getPath(DFI.getPathLength() - 2);
      assert(Reachable.count(StackPred) &&
             "DFS stack predecessor is already visited.\n");
      BBState.EntryValue = SPState[StackPred->getNumber()].ExitValue;
      BBState.EntryIsSetup = SPState[StackPred->getNumber()].ExitIsSetup;
      BBState.ExitValue = BBState.EntryValue;
      BBState.ExitIsSetup = BBState.EntryIsSetup;
    }

    // Update stack state by checking contents of MBB.
    for (const auto &I : *MBB) {
      if (I.getOpcode() == FrameSetupOpcode) {
        // The first operand of a FrameOpcode should be i32.
        int Size = I.getOperand(0).getImm();
        assert(Size >= 0 &&
          "Value should be non-negative in FrameSetup and FrameDestroy.\n");

        if (BBState.ExitIsSetup)
          report("FrameSetup is after another FrameSetup", &I);
        BBState.ExitValue -= Size;
        BBState.ExitIsSetup = true;
      }

      if (I.getOpcode() == FrameDestroyOpcode) {
        // The first operand of a FrameOpcode should be i32.
        int Size = I.getOperand(0).getImm();
        assert(Size >= 0 &&
          "Value should be non-negative in FrameSetup and FrameDestroy.\n");

        if (!BBState.ExitIsSetup)
          report("FrameDestroy is not after a FrameSetup", &I);
        int AbsSPAdj = BBState.ExitValue < 0 ? -BBState.ExitValue :
                                               BBState.ExitValue;
        if (BBState.ExitIsSetup && AbsSPAdj != Size) {
          report("FrameDestroy <n> is after FrameSetup <m>", &I);
          errs() << "FrameDestroy <" << Size << "> is after FrameSetup <"
              << AbsSPAdj << ">.\n";
        }
        BBState.ExitValue += Size;
        BBState.ExitIsSetup = false;
      }
    }
    SPState[MBB->getNumber()] = BBState;

    // Make sure the exit state of any predecessor is consistent with the entry
    // state.
    for (MachineBasicBlock::const_pred_iterator I = MBB->pred_begin(),
         E = MBB->pred_end(); I != E; ++I) {
      if (Reachable.count(*I) &&
          (SPState[(*I)->getNumber()].ExitValue != BBState.EntryValue ||
           SPState[(*I)->getNumber()].ExitIsSetup != BBState.EntryIsSetup)) {
        report("The exit stack state of a predecessor is inconsistent.", MBB);
        errs() << "Predecessor BB#" << (*I)->getNumber() << " has exit state ("
            << SPState[(*I)->getNumber()].ExitValue << ", "
            << SPState[(*I)->getNumber()].ExitIsSetup
            << "), while BB#" << MBB->getNumber() << " has entry state ("
            << BBState.EntryValue << ", " << BBState.EntryIsSetup << ").\n";
      }
    }

    // Make sure the entry state of any successor is consistent with the exit
    // state.
    for (MachineBasicBlock::const_succ_iterator I = MBB->succ_begin(),
         E = MBB->succ_end(); I != E; ++I) {
      if (Reachable.count(*I) &&
          (SPState[(*I)->getNumber()].EntryValue != BBState.ExitValue ||
           SPState[(*I)->getNumber()].EntryIsSetup != BBState.ExitIsSetup)) {
        report("The entry stack state of a successor is inconsistent.", MBB);
        errs() << "Successor BB#" << (*I)->getNumber() << " has entry state ("
            << SPState[(*I)->getNumber()].EntryValue << ", "
            << SPState[(*I)->getNumber()].EntryIsSetup
            << "), while BB#" << MBB->getNumber() << " has exit state ("
            << BBState.ExitValue << ", " << BBState.ExitIsSetup << ").\n";
      }
    }

    // Make sure a basic block with return ends with zero stack adjustment.
    if (!MBB->empty() && MBB->back().isReturn()) {
      if (BBState.ExitIsSetup)
        report("A return block ends with a FrameSetup.", MBB);
      if (BBState.ExitValue)
        report("A return block ends with a nonzero stack adjustment.", MBB);
    }
  }
}<|MERGE_RESOLUTION|>--- conflicted
+++ resolved
@@ -274,25 +274,6 @@
 }
 
 bool MachineVerifier::runOnMachineFunction(MachineFunction &MF) {
-<<<<<<< HEAD
-  raw_ostream *OutFile = nullptr;
-  if (OutFileName) {
-    std::error_code EC;
-    OutFile = new raw_fd_ostream(OutFileName, EC,
-                                 sys::fs::F_Append | sys::fs::F_Text);
-    if (EC) {
-      errs() << "Error opening '" << OutFileName << "': " << EC.message()
-             << '\n';
-      exit(1);
-    }
-
-    OS = OutFile;
-  } else {
-    OS = &errs();
-  }
-
-=======
->>>>>>> 969bfdfe
   foundErrors = 0;
 
   this->MF = &MF;
