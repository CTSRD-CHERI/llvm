//===- LexicalScopes.cpp - Collecting lexical scope info ------------------===//
//
//                     The LLVM Compiler Infrastructure
//
// This file is distributed under the University of Illinois Open Source
// License. See LICENSE.TXT for details.
//
//===----------------------------------------------------------------------===//
//
// This file implements LexicalScopes analysis.
//
// This pass collects lexical scope information and maps machine instructions
// to respective lexical scopes.
//
//===----------------------------------------------------------------------===//

#include "llvm/CodeGen/LexicalScopes.h"
#include "llvm/CodeGen/MachineFunction.h"
#include "llvm/CodeGen/MachineInstr.h"
#include "llvm/IR/DebugInfo.h"
#include "llvm/IR/Function.h"
#include "llvm/Support/Debug.h"
#include "llvm/Support/ErrorHandling.h"
#include "llvm/Support/FormattedStream.h"
using namespace llvm;

#define DEBUG_TYPE "lexicalscopes"

/// reset - Reset the instance so that it's prepared for another function.
void LexicalScopes::reset() {
  MF = nullptr;
  CurrentFnLexicalScope = nullptr;
  LexicalScopeMap.clear();
  AbstractScopeMap.clear();
  InlinedLexicalScopeMap.clear();
  AbstractScopesList.clear();
}

/// initialize - Scan machine function and constuct lexical scope nest.
void LexicalScopes::initialize(const MachineFunction &Fn) {
  reset();
  MF = &Fn;
  SmallVector<InsnRange, 4> MIRanges;
  DenseMap<const MachineInstr *, LexicalScope *> MI2ScopeMap;
  extractLexicalScopes(MIRanges, MI2ScopeMap);
  if (CurrentFnLexicalScope) {
    constructScopeNest(CurrentFnLexicalScope);
    assignInstructionRanges(MIRanges, MI2ScopeMap);
  }
}

/// extractLexicalScopes - Extract instruction ranges for each lexical scopes
/// for the given machine function.
void LexicalScopes::extractLexicalScopes(
    SmallVectorImpl<InsnRange> &MIRanges,
    DenseMap<const MachineInstr *, LexicalScope *> &MI2ScopeMap) {

  // Scan each instruction and create scopes. First build working set of scopes.
  for (const auto &MBB : *MF) {
    const MachineInstr *RangeBeginMI = nullptr;
    const MachineInstr *PrevMI = nullptr;
    DebugLoc PrevDL;
    for (const auto &MInsn : MBB) {
      // Check if instruction has valid location information.
      const DebugLoc MIDL = MInsn.getDebugLoc();
      if (MIDL.isUnknown()) {
        PrevMI = &MInsn;
        continue;
      }

      // If scope has not changed then skip this instruction.
      if (MIDL == PrevDL) {
        PrevMI = &MInsn;
        continue;
      }

      // Ignore DBG_VALUE. It does not contribute to any instruction in output.
      if (MInsn.isDebugValue())
        continue;

      if (RangeBeginMI) {
        // If we have already seen a beginning of an instruction range and
        // current instruction scope does not match scope of first instruction
        // in this range then create a new instruction range.
        InsnRange R(RangeBeginMI, PrevMI);
        MI2ScopeMap[RangeBeginMI] = getOrCreateLexicalScope(PrevDL);
        MIRanges.push_back(R);
      }

      // This is a beginning of a new instruction range.
      RangeBeginMI = &MInsn;

      // Reset previous markers.
      PrevMI = &MInsn;
      PrevDL = MIDL;
    }

    // Create last instruction range.
    if (RangeBeginMI && PrevMI && !PrevDL.isUnknown()) {
      InsnRange R(RangeBeginMI, PrevMI);
      MIRanges.push_back(R);
      MI2ScopeMap[RangeBeginMI] = getOrCreateLexicalScope(PrevDL);
    }
  }
}

/// findLexicalScope - Find lexical scope, either regular or inlined, for the
/// given DebugLoc. Return NULL if not found.
LexicalScope *LexicalScopes::findLexicalScope(DebugLoc DL) {
  MDNode *Scope = nullptr;
  MDNode *IA = nullptr;
  DL.getScopeAndInlinedAt(Scope, IA, MF->getFunction()->getContext());
  if (!Scope)
    return nullptr;

  // The scope that we were created with could have an extra file - which
  // isn't what we care about in this case.
  DIDescriptor D = DIDescriptor(Scope);
  if (D.isLexicalBlockFile())
    Scope = DILexicalBlockFile(Scope).getScope();

  if (IA) {
    auto I = InlinedLexicalScopeMap.find(std::make_pair(Scope, IA));
    return I != InlinedLexicalScopeMap.end() ? &I->second : nullptr;
  }
  return findLexicalScope(Scope);
}

/// getOrCreateLexicalScope - Find lexical scope for the given DebugLoc. If
/// not available then create new lexical scope.
LexicalScope *LexicalScopes::getOrCreateLexicalScope(DebugLoc DL) {
  if (DL.isUnknown())
    return nullptr;
  MDNode *Scope = nullptr;
  MDNode *InlinedAt = nullptr;
  DL.getScopeAndInlinedAt(Scope, InlinedAt, MF->getFunction()->getContext());

  if (InlinedAt) {
    // Create an abstract scope for inlined function.
    getOrCreateAbstractScope(Scope);
    // Create an inlined scope for inlined function.
    return getOrCreateInlinedScope(Scope, InlinedAt);
  }

  return getOrCreateRegularScope(Scope);
}

/// getOrCreateRegularScope - Find or create a regular lexical scope.
LexicalScope *LexicalScopes::getOrCreateRegularScope(MDNode *Scope) {
  DIDescriptor D = DIDescriptor(Scope);
  if (D.isLexicalBlockFile()) {
    Scope = DILexicalBlockFile(Scope).getScope();
    D = DIDescriptor(Scope);
  }

  auto I = LexicalScopeMap.find(Scope);
  if (I != LexicalScopeMap.end())
    return &I->second;

  LexicalScope *Parent = nullptr;
  if (D.isLexicalBlock())
    Parent = getOrCreateLexicalScope(DebugLoc::getFromDILexicalBlock(Scope));
<<<<<<< HEAD
  // FIXME: Use forward_as_tuple instead of make_tuple, once MSVC2012
  // compatibility is no longer required.
  I = LexicalScopeMap.emplace(std::piecewise_construct, std::make_tuple(Scope),
                              std::make_tuple(Parent, DIDescriptor(Scope),
                                              nullptr, false)).first;
=======
  I = LexicalScopeMap.emplace(std::piecewise_construct,
                              std::forward_as_tuple(Scope),
                              std::forward_as_tuple(Parent, DIDescriptor(Scope),
                                                    nullptr, false)).first;
>>>>>>> 969bfdfe

  if (!Parent) {
    assert(DIDescriptor(Scope).isSubprogram());
    assert(DISubprogram(Scope).describes(MF->getFunction()));
    assert(!CurrentFnLexicalScope);
    CurrentFnLexicalScope = &I->second;
  }

  return &I->second;
}

/// getOrCreateInlinedScope - Find or create an inlined lexical scope.
LexicalScope *LexicalScopes::getOrCreateInlinedScope(MDNode *ScopeNode,
                                                     MDNode *InlinedAt) {
  std::pair<const MDNode*, const MDNode*> P(ScopeNode, InlinedAt);
  auto I = InlinedLexicalScopeMap.find(P);
  if (I != InlinedLexicalScopeMap.end())
    return &I->second;

  LexicalScope *Parent;
  DILexicalBlock Scope(ScopeNode);
  if (Scope.isSubprogram())
    Parent = getOrCreateLexicalScope(DebugLoc::getFromDILocation(InlinedAt));
  else
    Parent = getOrCreateInlinedScope(Scope.getContext(), InlinedAt);

  I = InlinedLexicalScopeMap.emplace(std::piecewise_construct,
                                     std::forward_as_tuple(P),
                                     std::forward_as_tuple(Parent, Scope,
                                                           InlinedAt, false))
          .first;
  return &I->second;
}

/// getOrCreateAbstractScope - Find or create an abstract lexical scope.
LexicalScope *LexicalScopes::getOrCreateAbstractScope(const MDNode *N) {
  assert(N && "Invalid Scope encoding!");

  DIDescriptor Scope(N);
  if (Scope.isLexicalBlockFile())
    Scope = DILexicalBlockFile(Scope).getScope();
  auto I = AbstractScopeMap.find(Scope);
  if (I != AbstractScopeMap.end())
    return &I->second;

  LexicalScope *Parent = nullptr;
  if (Scope.isLexicalBlock()) {
    DILexicalBlock DB(Scope);
    DIDescriptor ParentDesc = DB.getContext();
    Parent = getOrCreateAbstractScope(ParentDesc);
  }
  I = AbstractScopeMap.emplace(std::piecewise_construct,
                               std::forward_as_tuple(Scope),
                               std::forward_as_tuple(Parent, Scope,
                                                     nullptr, true)).first;
  if (Scope.isSubprogram())
    AbstractScopesList.push_back(&I->second);
  return &I->second;
}

/// constructScopeNest
void LexicalScopes::constructScopeNest(LexicalScope *Scope) {
  assert(Scope && "Unable to calculate scope dominance graph!");
  SmallVector<LexicalScope *, 4> WorkStack;
  WorkStack.push_back(Scope);
  unsigned Counter = 0;
  while (!WorkStack.empty()) {
    LexicalScope *WS = WorkStack.back();
    const SmallVectorImpl<LexicalScope *> &Children = WS->getChildren();
    bool visitedChildren = false;
    for (SmallVectorImpl<LexicalScope *>::const_iterator SI = Children.begin(),
                                                         SE = Children.end();
         SI != SE; ++SI) {
      LexicalScope *ChildScope = *SI;
      if (!ChildScope->getDFSOut()) {
        WorkStack.push_back(ChildScope);
        visitedChildren = true;
        ChildScope->setDFSIn(++Counter);
        break;
      }
    }
    if (!visitedChildren) {
      WorkStack.pop_back();
      WS->setDFSOut(++Counter);
    }
  }
}

/// assignInstructionRanges - Find ranges of instructions covered by each
/// lexical scope.
void LexicalScopes::assignInstructionRanges(
    SmallVectorImpl<InsnRange> &MIRanges,
    DenseMap<const MachineInstr *, LexicalScope *> &MI2ScopeMap) {

  LexicalScope *PrevLexicalScope = nullptr;
  for (SmallVectorImpl<InsnRange>::const_iterator RI = MIRanges.begin(),
                                                  RE = MIRanges.end();
       RI != RE; ++RI) {
    const InsnRange &R = *RI;
    LexicalScope *S = MI2ScopeMap.lookup(R.first);
    assert(S && "Lost LexicalScope for a machine instruction!");
    if (PrevLexicalScope && !PrevLexicalScope->dominates(S))
      PrevLexicalScope->closeInsnRange(S);
    S->openInsnRange(R.first);
    S->extendInsnRange(R.second);
    PrevLexicalScope = S;
  }

  if (PrevLexicalScope)
    PrevLexicalScope->closeInsnRange();
}

/// getMachineBasicBlocks - Populate given set using machine basic blocks which
/// have machine instructions that belong to lexical scope identified by
/// DebugLoc.
void LexicalScopes::getMachineBasicBlocks(
    DebugLoc DL, SmallPtrSetImpl<const MachineBasicBlock *> &MBBs) {
  MBBs.clear();
  LexicalScope *Scope = getOrCreateLexicalScope(DL);
  if (!Scope)
    return;

  if (Scope == CurrentFnLexicalScope) {
    for (const auto &MBB : *MF)
      MBBs.insert(&MBB);
    return;
  }

  SmallVectorImpl<InsnRange> &InsnRanges = Scope->getRanges();
  for (SmallVectorImpl<InsnRange>::iterator I = InsnRanges.begin(),
                                            E = InsnRanges.end();
       I != E; ++I) {
    InsnRange &R = *I;
    MBBs.insert(R.first->getParent());
  }
}

/// dominates - Return true if DebugLoc's lexical scope dominates at least one
/// machine instruction's lexical scope in a given machine basic block.
bool LexicalScopes::dominates(DebugLoc DL, MachineBasicBlock *MBB) {
  LexicalScope *Scope = getOrCreateLexicalScope(DL);
  if (!Scope)
    return false;

  // Current function scope covers all basic blocks in the function.
  if (Scope == CurrentFnLexicalScope && MBB->getParent() == MF)
    return true;

  bool Result = false;
  for (MachineBasicBlock::iterator I = MBB->begin(), E = MBB->end(); I != E;
       ++I) {
    DebugLoc IDL = I->getDebugLoc();
    if (IDL.isUnknown())
      continue;
    if (LexicalScope *IScope = getOrCreateLexicalScope(IDL))
      if (Scope->dominates(IScope))
        return true;
  }
  return Result;
}

/// dump - Print data structures.
void LexicalScope::dump(unsigned Indent) const {
#ifndef NDEBUG
  raw_ostream &err = dbgs();
  err.indent(Indent);
  err << "DFSIn: " << DFSIn << " DFSOut: " << DFSOut << "\n";
  const MDNode *N = Desc;
  err.indent(Indent);
  N->dump();
  if (AbstractScope)
    err << std::string(Indent, ' ') << "Abstract Scope\n";

  if (!Children.empty())
    err << std::string(Indent + 2, ' ') << "Children ...\n";
  for (unsigned i = 0, e = Children.size(); i != e; ++i)
    if (Children[i] != this)
      Children[i]->dump(Indent + 2);
#endif
}<|MERGE_RESOLUTION|>--- conflicted
+++ resolved
@@ -160,18 +160,10 @@
   LexicalScope *Parent = nullptr;
   if (D.isLexicalBlock())
     Parent = getOrCreateLexicalScope(DebugLoc::getFromDILexicalBlock(Scope));
-<<<<<<< HEAD
-  // FIXME: Use forward_as_tuple instead of make_tuple, once MSVC2012
-  // compatibility is no longer required.
-  I = LexicalScopeMap.emplace(std::piecewise_construct, std::make_tuple(Scope),
-                              std::make_tuple(Parent, DIDescriptor(Scope),
-                                              nullptr, false)).first;
-=======
   I = LexicalScopeMap.emplace(std::piecewise_construct,
                               std::forward_as_tuple(Scope),
                               std::forward_as_tuple(Parent, DIDescriptor(Scope),
                                                     nullptr, false)).first;
->>>>>>> 969bfdfe
 
   if (!Parent) {
     assert(DIDescriptor(Scope).isSubprogram());
