--- conflicted
+++ resolved
@@ -4668,22 +4668,11 @@
   if (PointerType *PT = dyn_cast<PointerType>(SI->getType()))
     AS = PT->getAddressSpace();
 
-<<<<<<< HEAD
-  // Do we have efficient codegen support for this kind of 'selects' ?
   // FIXME: Target-specific test for selects on pointers in specific address
   // spaces
-  if (TLI->isSelectSupported(SelectKind) && (AS != 200)) {
-    // We have efficient codegen support for the select instruction.
-    // Check if it is profitable to keep this 'select'.
-    if (!TLI->isPredictableSelectExpensive() ||
-        !isFormingBranchFromSelectProfitable(TTI, SI))
-      return false;
-  }
-=======
-  if (TLI->isSelectSupported(SelectKind) &&
+  if ((AS == 200) || TLI->isSelectSupported(SelectKind) &&
       !isFormingBranchFromSelectProfitable(TTI, TLI, SI))
     return false;
->>>>>>> 6ea9891f
 
   ModifiedDT = true;
 
