--- conflicted
+++ resolved
@@ -18,10 +18,7 @@
 #include "llvm/ADT/SmallSet.h"
 #include "llvm/ADT/Statistic.h"
 #include "llvm/Analysis/InstructionSimplify.h"
-<<<<<<< HEAD
-=======
 #include "llvm/Analysis/TargetLibraryInfo.h"
->>>>>>> 969bfdfe
 #include "llvm/Analysis/TargetTransformInfo.h"
 #include "llvm/IR/CallSite.h"
 #include "llvm/IR/Constants.h"
@@ -100,8 +97,6 @@
     "stress-cgp-store-extract", cl::Hidden, cl::init(false),
     cl::desc("Stress test store(extract) optimizations in CodeGenPrepare"));
 
-<<<<<<< HEAD
-=======
 static cl::opt<bool> DisableExtLdPromotion(
     "disable-cgp-ext-ld-promotion", cl::Hidden, cl::init(false),
     cl::desc("Disable ext(promotable(ld)) -> promoted(ext(ld)) optimization in "
@@ -112,7 +107,6 @@
     cl::desc("Stress test ext(promotable(ld)) -> promoted(ext(ld)) "
              "optimization in CodeGenPrepare"));
 
->>>>>>> 969bfdfe
 namespace {
 typedef SmallPtrSet<Instruction *, 16> SetOfInstrs;
 struct TypeIsSExt {
@@ -165,13 +159,8 @@
 
     void getAnalysisUsage(AnalysisUsage &AU) const override {
       AU.addPreserved<DominatorTreeWrapperPass>();
-<<<<<<< HEAD
-      AU.addRequired<TargetLibraryInfo>();
-      AU.addRequired<TargetTransformInfo>();
-=======
       AU.addRequired<TargetLibraryInfoWrapperPass>();
       AU.addRequired<TargetTransformInfoWrapperPass>();
->>>>>>> 969bfdfe
     }
 
   private:
@@ -220,21 +209,10 @@
 
   ModifiedDT = false;
   if (TM)
-<<<<<<< HEAD
-    TLI = TM->getSubtargetImpl()->getTargetLowering();
-  TLInfo = &getAnalysis<TargetLibraryInfo>();
-  TTI = &getAnalysis<TargetTransformInfo>();
-  DominatorTreeWrapperPass *DTWP =
-      getAnalysisIfAvailable<DominatorTreeWrapperPass>();
-  DT = DTWP ? &DTWP->getDomTree() : nullptr;
-  OptSize = F.getAttributes().hasAttribute(AttributeSet::FunctionIndex,
-                                           Attribute::OptimizeForSize);
-=======
     TLI = TM->getSubtargetImpl(F)->getTargetLowering();
   TLInfo = &getAnalysis<TargetLibraryInfoWrapperPass>().getTLI();
   TTI = &getAnalysis<TargetTransformInfoWrapperPass>().getTTI(F);
   OptSize = F.hasFnAttribute(Attribute::OptimizeForSize);
->>>>>>> 969bfdfe
 
   /// This optimization identifies DIV instructions that can be
   /// profitably bypassed and carried out with a shorter, faster divide.
@@ -2194,11 +2172,7 @@
     return true;
   }
 
-<<<<<<< HEAD
-  /// \brief Utility function to promote the operand of \p SExt when this
-=======
   /// \brief Utility function to promote the operand of \p Ext when this
->>>>>>> 969bfdfe
   /// operand is a promotable trunc or sext or zext.
   /// \p PromotedInsts maps the instructions to their type before promotion.
   /// \p CreatedInstsCost[out] contains the cost of all instructions
@@ -2206,15 +2180,6 @@
   /// Newly added extensions are inserted in \p Exts.
   /// Newly added truncates are inserted in \p Truncs.
   /// Should never be called directly.
-<<<<<<< HEAD
-  /// \return The promoted value which is used instead of SExt.
-  static Value *promoteOperandForTruncAndAnyExt(Instruction *SExt,
-                                                TypePromotionTransaction &TPT,
-                                                InstrToOrigTy &PromotedInsts,
-                                                unsigned &CreatedInsts);
-
-  /// \brief Utility function to promote the operand of \p SExt when this
-=======
   /// \return The promoted value which is used instead of Ext.
   static Value *promoteOperandForTruncAndAnyExt(
       Instruction *Ext, TypePromotionTransaction &TPT,
@@ -2223,7 +2188,6 @@
       SmallVectorImpl<Instruction *> *Truncs, const TargetLowering &TLI);
 
   /// \brief Utility function to promote the operand of \p Ext when this
->>>>>>> 969bfdfe
   /// operand is promotable and is not a supported trunc or sext.
   /// \p PromotedInsts maps the instructions to their type before promotion.
   /// \p CreatedInstsCost[out] contains the cost of all the instructions
@@ -2283,12 +2247,6 @@
 };
 
 bool TypePromotionHelper::canGetThrough(const Instruction *Inst,
-<<<<<<< HEAD
-                                        Type *ConsideredSExtType,
-                                        const InstrToOrigTy &PromotedInsts) {
-  // We can always get through sext or zext.
-  if (isa<SExtInst>(Inst) || isa<ZExtInst>(Inst))
-=======
                                         Type *ConsideredExtType,
                                         const InstrToOrigTy &PromotedInsts,
                                         bool IsSExt) {
@@ -2304,7 +2262,6 @@
 
   // sext(sext) is ok too.
   if (IsSExt && isa<SExtInst>(Inst))
->>>>>>> 969bfdfe
     return true;
 
   // We can get through binary operator, if it is legal. In other words, the
@@ -2378,13 +2335,8 @@
 
   // SExt or Trunc instructions.
   // Return the related handler.
-<<<<<<< HEAD
-  if (isa<SExtInst>(SExtOpnd) || isa<TruncInst>(SExtOpnd) ||
-      isa<ZExtInst>(SExtOpnd))
-=======
   if (isa<SExtInst>(ExtOpnd) || isa<TruncInst>(ExtOpnd) ||
       isa<ZExtInst>(ExtOpnd))
->>>>>>> 969bfdfe
     return promoteOperandForTruncAndAnyExt;
 
   // Regular instruction.
@@ -2403,36 +2355,22 @@
   // get through it and this method should not be called.
   Instruction *SExtOpnd = cast<Instruction>(SExt->getOperand(0));
   Value *ExtVal = SExt;
-<<<<<<< HEAD
-  if (isa<ZExtInst>(SExtOpnd)) {
-    // Replace sext(zext(opnd))
-    // => zext(opnd).
-=======
   bool HasMergedNonFreeExt = false;
   if (isa<ZExtInst>(SExtOpnd)) {
     // Replace s|zext(zext(opnd))
     // => zext(opnd).
     HasMergedNonFreeExt = !TLI.isExtFree(SExtOpnd);
->>>>>>> 969bfdfe
     Value *ZExt =
         TPT.createZExt(SExt, SExtOpnd->getOperand(0), SExt->getType());
     TPT.replaceAllUsesWith(SExt, ZExt);
     TPT.eraseInstruction(SExt);
     ExtVal = ZExt;
   } else {
-<<<<<<< HEAD
-    // Replace sext(trunc(opnd)) or sext(sext(opnd))
-    // => sext(opnd).
-    TPT.setOperand(SExt, 0, SExtOpnd->getOperand(0));
-  }
-  CreatedInsts = 0;
-=======
     // Replace z|sext(trunc(opnd)) or sext(sext(opnd))
     // => z|sext(opnd).
     TPT.setOperand(SExt, 0, SExtOpnd->getOperand(0));
   }
   CreatedInstsCost = 0;
->>>>>>> 969bfdfe
 
   // Remove dead code.
   if (SExtOpnd->use_empty())
@@ -2440,10 +2378,6 @@
 
   // Check if the extension is still needed.
   Instruction *ExtInst = dyn_cast<Instruction>(ExtVal);
-<<<<<<< HEAD
-  if (!ExtInst || ExtInst->getType() != ExtInst->getOperand(0)->getType())
-    return ExtVal;
-=======
   if (!ExtInst || ExtInst->getType() != ExtInst->getOperand(0)->getType()) {
     if (ExtInst) {
       if (Exts)
@@ -2452,7 +2386,6 @@
     }
     return ExtVal;
   }
->>>>>>> 969bfdfe
 
   // At this point we have: ext ty opnd to ty.
   // Reassign the uses of ExtInst to the opnd and remove ExtInst.
@@ -2476,13 +2409,6 @@
     // All its uses, but Ext, will need to use a truncated value of the
     // promoted version.
     // Create the truncate now.
-<<<<<<< HEAD
-    Value *Trunc = TPT.createTrunc(SExt, SExtOpnd->getType());
-    if (Instruction *ITrunc = dyn_cast<Instruction>(Trunc)) {
-      ITrunc->removeFromParent();
-      // Insert it just after the definition.
-      ITrunc->insertAfter(SExtOpnd);
-=======
     Value *Trunc = TPT.createTrunc(Ext, ExtOpnd->getType());
     if (Instruction *ITrunc = dyn_cast<Instruction>(Trunc)) {
       ITrunc->removeFromParent();
@@ -2490,7 +2416,6 @@
       ITrunc->insertAfter(ExtOpnd);
       if (Truncs)
         Truncs->push_back(ITrunc);
->>>>>>> 969bfdfe
     }
 
     TPT.replaceAllUsesWith(ExtOpnd, Trunc);
@@ -2545,12 +2470,6 @@
     // Check if Ext was reused to extend an operand.
     if (!ExtForOpnd) {
       // If yes, create a new one.
-<<<<<<< HEAD
-      DEBUG(dbgs() << "More operands to sext\n");
-      SExtForOpnd =
-        cast<Instruction>(TPT.createSExt(SExt, Opnd, SExt->getType()));
-      ++CreatedInsts;
-=======
       DEBUG(dbgs() << "More operands to ext\n");
       Value *ValForExtOpnd = IsSExt ? TPT.createSExt(Ext, Opnd, Ext->getType())
         : TPT.createZExt(Ext, Opnd, Ext->getType());
@@ -2559,7 +2478,6 @@
         continue;
       }
       ExtForOpnd = cast<Instruction>(ValForExtOpnd);
->>>>>>> 969bfdfe
     }
     if (Exts)
       Exts->push_back(ExtForOpnd);
@@ -4036,11 +3954,7 @@
     unsigned Align = ST->getAlignment();
     // Check if this store is supported.
     if (!TLI.allowsMisalignedMemoryAccesses(
-<<<<<<< HEAD
-            EVT::getEVT(ST->getValueOperand()->getType()), AS, Align)) {
-=======
             TLI.getValueType(ST->getValueOperand()->getType()), AS, Align)) {
->>>>>>> 969bfdfe
       // If this is not supported, there is no way we can combine
       // the extract with the store.
       return false;
@@ -4172,13 +4086,8 @@
     if (!ISDOpcode)
       return false;
     return StressStoreExtract ||
-<<<<<<< HEAD
-           TLI.isOperationLegalOrCustom(ISDOpcode,
-                                        EVT::getEVT(getTransitionType(), true));
-=======
            TLI.isOperationLegalOrCustom(
                ISDOpcode, TLI.getValueType(getTransitionType(), true));
->>>>>>> 969bfdfe
   }
 
   /// \brief Check whether or not \p Use can be combined
@@ -4253,12 +4162,8 @@
           isa<UndefValue>(Val) ||
               canCauseUndefinedBehavior(ToBePromoted, U.getOperandNo()));
     } else
-<<<<<<< HEAD
-      assert(0 && "Did you modified shouldPromote and forgot to update this?");
-=======
       llvm_unreachable("Did you modified shouldPromote and forgot to update "
                        "this?");
->>>>>>> 969bfdfe
     ToBePromoted->setOperand(U.getOperandNo(), NewVal);
   }
   Transition->removeFromParent();
@@ -4321,11 +4226,7 @@
   return false;
 }
 
-<<<<<<< HEAD
-bool CodeGenPrepare::OptimizeInst(Instruction *I) {
-=======
 bool CodeGenPrepare::OptimizeInst(Instruction *I, bool& ModifiedDT) {
->>>>>>> 969bfdfe
   if (PHINode *P = dyn_cast<PHINode>(I)) {
     // It is possible for very late stage optimizations (such as SimplifyCFG)
     // to introduce PHI nodes too late to be cleaned up.  If we detect such a
