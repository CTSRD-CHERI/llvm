--- conflicted
+++ resolved
@@ -4275,11 +4275,7 @@
           // We need to add this separately from the scale above to help with
           // SDAG consecutive load/store merging.
           if (ResultPtr->getType() != I8PtrTy)
-<<<<<<< HEAD
             ResultPtr = Builder.CreatePointerBitCastOrAddrSpaceCast(ResultPtr, I8PtrTy);
-=======
-            ResultPtr = Builder.CreatePointerCast(ResultPtr, I8PtrTy);
->>>>>>> a53106e8
           ResultPtr = Builder.CreateGEP(I8Ty, ResultPtr, ResultIndex, "sunkaddr");
         }
 
@@ -4290,20 +4286,12 @@
         SunkAddr = ResultPtr;
       } else {
         if (ResultPtr->getType() != I8PtrTy)
-<<<<<<< HEAD
           ResultPtr = Builder.CreatePointerBitCastOrAddrSpaceCast(ResultPtr, I8PtrTy);
-=======
-          ResultPtr = Builder.CreatePointerCast(ResultPtr, I8PtrTy);
->>>>>>> a53106e8
         SunkAddr = Builder.CreateGEP(I8Ty, ResultPtr, ResultIndex, "sunkaddr");
       }
 
       if (SunkAddr->getType() != Addr->getType())
-<<<<<<< HEAD
         SunkAddr = Builder.CreatePointerBitCastOrAddrSpaceCast(SunkAddr, Addr->getType());
-=======
-        SunkAddr = Builder.CreatePointerCast(SunkAddr, Addr->getType());
->>>>>>> a53106e8
     }
   } else {
     DEBUG(dbgs() << "CGP: SINKING nonlocal addrmode: " << AddrMode << " for "
