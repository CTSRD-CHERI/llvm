--- conflicted
+++ resolved
@@ -747,10 +747,7 @@
   HasMultipleConditionRegisters = false;
   HasExtractBitsInsn = false;
   IntDivIsCheap = false;
-<<<<<<< HEAD
-=======
   FsqrtIsCheap = false;
->>>>>>> 969bfdfe
   Pow2SDivIsCheap = false;
   JumpIsExpensive = false;
   PredictableSelectIsExpensive = false;
@@ -801,18 +798,11 @@
     setOperationAction(ISD::ATOMIC_CMP_SWAP_WITH_SUCCESS, VT, Expand);
 
     // These operations default to expand.
-<<<<<<< HEAD
-    setOperationAction(ISD::FGETSIGN, (MVT::SimpleValueType)VT, Expand);
-    setOperationAction(ISD::CONCAT_VECTORS, (MVT::SimpleValueType)VT, Expand);
-    setOperationAction(ISD::FMINNUM, (MVT::SimpleValueType)VT, Expand);
-    setOperationAction(ISD::FMAXNUM, (MVT::SimpleValueType)VT, Expand);
-=======
     setOperationAction(ISD::FGETSIGN, VT, Expand);
     setOperationAction(ISD::CONCAT_VECTORS, VT, Expand);
     setOperationAction(ISD::FMINNUM, VT, Expand);
     setOperationAction(ISD::FMAXNUM, VT, Expand);
     setOperationAction(ISD::FMAD, VT, Expand);
->>>>>>> 969bfdfe
 
     // These library functions default to expand.
     setOperationAction(ISD::FROUND, VT, Expand);
@@ -903,7 +893,8 @@
 
 MVT TargetLoweringBase::getPointerTy(uint32_t AS) const {
   // If the pointer size is bigger than the pointer range, it's a fat pointer.
-  if (DL->getPointerSizeInBits(AS) > DL->getPointerBaseSizeInBits(AS))
+  if (getDataLayout()->getPointerSizeInBits(AS) >
+      getDataLayout()->getPointerBaseSizeInBits(AS))
     return MVT(MVT::iFATPTR);
   return MVT::getIntegerVT(getPointerSizeInBits(AS));
 }
