--- conflicted
+++ resolved
@@ -256,11 +256,7 @@
   for (SUnit::const_pred_iterator P = SU->Preds.begin(), PE = SU->Preds.end();
        P != PE; ++P) {
     if ((P->getKind() == SDep::Anti) || (P->getKind() == SDep::Output)) {
-<<<<<<< HEAD
-      if (RegSet.insert(P->getReg()))
-=======
       if (RegSet.insert(P->getReg()).second)
->>>>>>> 969bfdfe
         Edges.push_back(&*P);
     }
   }
