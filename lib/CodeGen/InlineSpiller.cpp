--- conflicted
+++ resolved
@@ -388,21 +388,16 @@
   TII.storeRegToStackSlot(*MBB, MII, SrcReg, false, StackSlot,
                           MRI.getRegClass(SrcReg), &TRI);
   --MII; // Point to store instruction.
-<<<<<<< HEAD
-  LIS.InsertMachineInstrInMaps(MII);
+  LIS.InsertMachineInstrInMaps(*MII);
   // CHERI, with hardware floating point, lacks instructions for storing
   // floating point via a capability.  As such, the storeRegToStackSlot call
   // will insert two instructions and we must update the maps for both of them.
   if (MII != MBB->begin()) {
     --MII; // Point to the instruction before the store instruction.
-    if (LIS.isNotInMIMap(MII))
-      LIS.InsertMachineInstrInMaps(MII);
-  }
-  DEBUG(dbgs() << "\thoisted: " << SVI.SpillVNI->def << '\t' << *MII);
-=======
-  LIS.InsertMachineInstrInMaps(*MII);
+    if (LIS.isNotInMIMap(*MII))
+      LIS.InsertMachineInstrInMaps(*MII);
+  }
   DEBUG(dbgs() << "\thoisted: " << SrcVNI->def << '\t' << *MII);
->>>>>>> 6ea9891f
 
   HSpiller.addToMergeableSpills(*MII, StackSlot, Original);
   ++NumSpills;
