//===- RegisterCoalescer.cpp - Generic Register Coalescing Interface -------==//
//
//                     The LLVM Compiler Infrastructure
//
// This file is distributed under the University of Illinois Open Source
// License. See LICENSE.TXT for details.
//
//===----------------------------------------------------------------------===//
//
// This file implements the generic RegisterCoalescer interface which
// is used as the common interface used by all clients and
// implementations of register coalescing.
//
//===----------------------------------------------------------------------===//

#include "RegisterCoalescer.h"
#include "llvm/ADT/STLExtras.h"
#include "llvm/ADT/SmallSet.h"
#include "llvm/ADT/Statistic.h"
#include "llvm/Analysis/AliasAnalysis.h"
#include "llvm/CodeGen/LiveIntervalAnalysis.h"
#include "llvm/CodeGen/LiveRangeEdit.h"
#include "llvm/CodeGen/MachineFrameInfo.h"
#include "llvm/CodeGen/MachineInstr.h"
#include "llvm/CodeGen/MachineLoopInfo.h"
#include "llvm/CodeGen/MachineRegisterInfo.h"
#include "llvm/CodeGen/Passes.h"
#include "llvm/CodeGen/RegisterClassInfo.h"
#include "llvm/CodeGen/VirtRegMap.h"
#include "llvm/IR/Value.h"
#include "llvm/Pass.h"
#include "llvm/Support/CommandLine.h"
#include "llvm/Support/Debug.h"
#include "llvm/Support/ErrorHandling.h"
#include "llvm/Support/Format.h"
#include "llvm/Support/raw_ostream.h"
#include "llvm/Target/TargetInstrInfo.h"
#include "llvm/Target/TargetMachine.h"
#include "llvm/Target/TargetRegisterInfo.h"
#include "llvm/Target/TargetSubtargetInfo.h"
#include <algorithm>
#include <cmath>
using namespace llvm;

#define DEBUG_TYPE "regalloc"

STATISTIC(numJoins    , "Number of interval joins performed");
STATISTIC(numCrossRCs , "Number of cross class joins performed");
STATISTIC(numCommutes , "Number of instruction commuting performed");
STATISTIC(numExtends  , "Number of copies extended");
STATISTIC(NumReMats   , "Number of instructions re-materialized");
STATISTIC(NumInflated , "Number of register classes inflated");
STATISTIC(NumLaneConflicts, "Number of dead lane conflicts tested");
STATISTIC(NumLaneResolves,  "Number of dead lane conflicts resolved");

static cl::opt<bool>
EnableJoining("join-liveintervals",
              cl::desc("Coalesce copies (default=true)"),
              cl::init(true));

/// Temporary flag to test critical edge unsplitting.
static cl::opt<bool>
EnableJoinSplits("join-splitedges",
  cl::desc("Coalesce copies on split edges (default=subtarget)"), cl::Hidden);

/// Temporary flag to test global copy optimization.
static cl::opt<cl::boolOrDefault>
EnableGlobalCopies("join-globalcopies",
  cl::desc("Coalesce copies that span blocks (default=subtarget)"),
  cl::init(cl::BOU_UNSET), cl::Hidden);

static cl::opt<bool>
VerifyCoalescing("verify-coalescing",
         cl::desc("Verify machine instrs before and after register coalescing"),
         cl::Hidden);

namespace {
  class RegisterCoalescer : public MachineFunctionPass,
                            private LiveRangeEdit::Delegate {
    MachineFunction* MF;
    MachineRegisterInfo* MRI;
    const TargetMachine* TM;
    const TargetRegisterInfo* TRI;
    const TargetInstrInfo* TII;
    LiveIntervals *LIS;
    const MachineLoopInfo* Loops;
    AliasAnalysis *AA;
    RegisterClassInfo RegClassInfo;

    /// A LaneMask to remember on which subregister live ranges we need to call
    /// shrinkToUses() later.
    unsigned ShrinkMask;

    /// True if the main range of the currently coalesced intervals should be
    /// checked for smaller live intervals.
    bool ShrinkMainRange;

    /// \brief True if the coalescer should aggressively coalesce global copies
    /// in favor of keeping local copies.
    bool JoinGlobalCopies;

    /// \brief True if the coalescer should aggressively coalesce fall-thru
    /// blocks exclusively containing copies.
    bool JoinSplitEdges;

    /// Copy instructions yet to be coalesced.
    SmallVector<MachineInstr*, 8> WorkList;
    SmallVector<MachineInstr*, 8> LocalWorkList;

    /// Set of instruction pointers that have been erased, and
    /// that may be present in WorkList.
    SmallPtrSet<MachineInstr*, 8> ErasedInstrs;

    /// Dead instructions that are about to be deleted.
    SmallVector<MachineInstr*, 8> DeadDefs;

    /// Virtual registers to be considered for register class inflation.
    SmallVector<unsigned, 8> InflateRegs;

    /// Recursively eliminate dead defs in DeadDefs.
    void eliminateDeadDefs();

    /// LiveRangeEdit callback for eliminateDeadDefs().
    void LRE_WillEraseInstruction(MachineInstr *MI) override;

    /// Coalesce the LocalWorkList.
    void coalesceLocals();

    /// Join compatible live intervals
    void joinAllIntervals();

    /// Coalesce copies in the specified MBB, putting
    /// copies that cannot yet be coalesced into WorkList.
    void copyCoalesceInMBB(MachineBasicBlock *MBB);

<<<<<<< HEAD
    /// Try to coalesce all copies in CurrList. Return
    /// true if any progress was made.
    bool copyCoalesceWorkList(MutableArrayRef<MachineInstr*> CurrList);

    /// Attempt to join intervals corresponding to SrcReg/DstReg,
    /// which are the src/dst of the copy instruction CopyMI.  This returns
    /// true if the copy was successfully coalesced away. If it is not
    /// currently possible to coalesce this interval, but it may be possible if
    /// other things get coalesced, then it returns true by reference in
    /// 'Again'.
=======
    /// Tries to coalesce all copies in CurrList. Returns true if any progress
    /// was made.
    bool copyCoalesceWorkList(MutableArrayRef<MachineInstr*> CurrList);

    /// Attempt to join intervals corresponding to SrcReg/DstReg, which are the
    /// src/dst of the copy instruction CopyMI.  This returns true if the copy
    /// was successfully coalesced away. If it is not currently possible to
    /// coalesce this interval, but it may be possible if other things get
    /// coalesced, then it returns true by reference in 'Again'.
>>>>>>> 969bfdfe
    bool joinCopy(MachineInstr *TheCopy, bool &Again);

    /// Attempt to join these two intervals.  On failure, this
    /// returns false.  The output "SrcInt" will not have been modified, so we
    /// can use this information below to update aliases.
    bool joinIntervals(CoalescerPair &CP);

    /// Attempt joining two virtual registers. Return true on success.
    bool joinVirtRegs(CoalescerPair &CP);

    /// Attempt joining with a reserved physreg.
    bool joinReservedPhysReg(CoalescerPair &CP);

<<<<<<< HEAD
    /// We found a non-trivially-coalescable copy. If
    /// the source value number is defined by a copy from the destination reg
    /// see if we can merge these two destination reg valno# into a single
    /// value number, eliminating a copy.
=======
    /// Add the LiveRange @p ToMerge as a subregister liverange of @p LI.
    /// Subranges in @p LI which only partially interfere with the desired
    /// LaneMask are split as necessary. @p LaneMask are the lanes that
    /// @p ToMerge will occupy in the coalescer register. @p LI has its subrange
    /// lanemasks already adjusted to the coalesced register.
    /// @returns false if live range conflicts couldn't get resolved.
    bool mergeSubRangeInto(LiveInterval &LI, const LiveRange &ToMerge,
                           unsigned LaneMask, CoalescerPair &CP);

    /// Join the liveranges of two subregisters. Joins @p RRange into
    /// @p LRange, @p RRange may be invalid afterwards.
    /// @returns false if live range conflicts couldn't get resolved.
    bool joinSubRegRanges(LiveRange &LRange, LiveRange &RRange,
                          unsigned LaneMask, const CoalescerPair &CP);

    /// We found a non-trivially-coalescable copy. If the source value number is
    /// defined by a copy from the destination reg see if we can merge these two
    /// destination reg valno# into a single value number, eliminating a copy.
    /// This returns true if an interval was modified.
>>>>>>> 969bfdfe
    bool adjustCopiesBackFrom(const CoalescerPair &CP, MachineInstr *CopyMI);

    /// Return true if there are definitions of IntB
    /// other than BValNo val# that can reach uses of AValno val# of IntA.
    bool hasOtherReachingDefs(LiveInterval &IntA, LiveInterval &IntB,
                              VNInfo *AValNo, VNInfo *BValNo);

    /// We found a non-trivially-coalescable copy.
    /// If the source value number is defined by a commutable instruction and
    /// its other operand is coalesced to the copy dest register, see if we
    /// can transform the copy into a noop by commuting the definition.
    /// This returns true if an interval was modified.
    bool removeCopyByCommutingDef(const CoalescerPair &CP,MachineInstr *CopyMI);

    /// If the source of a copy is defined by a
    /// trivial computation, replace the copy by rematerialize the definition.
    bool reMaterializeTrivialDef(CoalescerPair &CP, MachineInstr *CopyMI,
                                 bool &IsDefCopy);

<<<<<<< HEAD
    /// Return true if a physreg copy should be joined.
    bool canJoinPhys(const CoalescerPair &CP);

    /// Replace all defs and uses of SrcReg to DstReg and
    /// update the subregister number if it is not zero. If DstReg is a
    /// physical register and the existing subregister number of the def / use
    /// being updated is not zero, make sure to set it to the correct physical
    /// subregister.
    void updateRegDefsUses(unsigned SrcReg, unsigned DstReg, unsigned SubIdx);

    /// Handle copies of undef values.
    bool eliminateUndefCopy(MachineInstr *CopyMI, const CoalescerPair &CP);
=======
    /// Return true if a copy involving a physreg should be joined.
    bool canJoinPhys(const CoalescerPair &CP);

    /// Replace all defs and uses of SrcReg to DstReg and update the subregister
    /// number if it is not zero. If DstReg is a physical register and the
    /// existing subregister number of the def / use being updated is not zero,
    /// make sure to set it to the correct physical subregister.
    void updateRegDefsUses(unsigned SrcReg, unsigned DstReg, unsigned SubIdx);

    /// Handle copies of undef values.
    /// Returns true if @p CopyMI was a copy of an undef value and eliminated.
    bool eliminateUndefCopy(MachineInstr *CopyMI);
>>>>>>> 969bfdfe

  public:
    static char ID; ///< Class identification, replacement for typeinfo
    RegisterCoalescer() : MachineFunctionPass(ID) {
      initializeRegisterCoalescerPass(*PassRegistry::getPassRegistry());
    }

    void getAnalysisUsage(AnalysisUsage &AU) const override;

    void releaseMemory() override;

    /// This is the pass entry point.
    bool runOnMachineFunction(MachineFunction&) override;

    /// Implement the dump method.
    void print(raw_ostream &O, const Module* = nullptr) const override;
  };
} // end anonymous namespace

char &llvm::RegisterCoalescerID = RegisterCoalescer::ID;

INITIALIZE_PASS_BEGIN(RegisterCoalescer, "simple-register-coalescing",
                      "Simple Register Coalescing", false, false)
INITIALIZE_PASS_DEPENDENCY(LiveIntervals)
INITIALIZE_PASS_DEPENDENCY(SlotIndexes)
INITIALIZE_PASS_DEPENDENCY(MachineLoopInfo)
INITIALIZE_AG_DEPENDENCY(AliasAnalysis)
INITIALIZE_PASS_END(RegisterCoalescer, "simple-register-coalescing",
                    "Simple Register Coalescing", false, false)

char RegisterCoalescer::ID = 0;

static bool isMoveInstr(const TargetRegisterInfo &tri, const MachineInstr *MI,
                        unsigned &Src, unsigned &Dst,
                        unsigned &SrcSub, unsigned &DstSub) {
  if (MI->isCopy()) {
    Dst = MI->getOperand(0).getReg();
    DstSub = MI->getOperand(0).getSubReg();
    Src = MI->getOperand(1).getReg();
    SrcSub = MI->getOperand(1).getSubReg();
  } else if (MI->isSubregToReg()) {
    Dst = MI->getOperand(0).getReg();
    DstSub = tri.composeSubRegIndices(MI->getOperand(0).getSubReg(),
                                      MI->getOperand(3).getImm());
    Src = MI->getOperand(2).getReg();
    SrcSub = MI->getOperand(2).getSubReg();
  } else
    return false;
  return true;
}

/// Return true if this block should be vacated by the coalescer to eliminate
/// branches. The important cases to handle in the coalescer are critical edges
/// split during phi elimination which contain only copies. Simple blocks that
/// contain non-branches should also be vacated, but this can be handled by an
/// earlier pass similar to early if-conversion.
static bool isSplitEdge(const MachineBasicBlock *MBB) {
  if (MBB->pred_size() != 1 || MBB->succ_size() != 1)
    return false;

  for (const auto &MI : *MBB) {
    if (!MI.isCopyLike() && !MI.isUnconditionalBranch())
      return false;
  }
  return true;
}

bool CoalescerPair::setRegisters(const MachineInstr *MI) {
  SrcReg = DstReg = 0;
  SrcIdx = DstIdx = 0;
  NewRC = nullptr;
  Flipped = CrossClass = false;

  unsigned Src, Dst, SrcSub, DstSub;
  if (!isMoveInstr(TRI, MI, Src, Dst, SrcSub, DstSub))
    return false;
  Partial = SrcSub || DstSub;

  // If one register is a physreg, it must be Dst.
  if (TargetRegisterInfo::isPhysicalRegister(Src)) {
    if (TargetRegisterInfo::isPhysicalRegister(Dst))
      return false;
    std::swap(Src, Dst);
    std::swap(SrcSub, DstSub);
    Flipped = true;
  }

  const MachineRegisterInfo &MRI = MI->getParent()->getParent()->getRegInfo();

  if (TargetRegisterInfo::isPhysicalRegister(Dst)) {
    // Eliminate DstSub on a physreg.
    if (DstSub) {
      Dst = TRI.getSubReg(Dst, DstSub);
      if (!Dst) return false;
      DstSub = 0;
    }

    // Eliminate SrcSub by picking a corresponding Dst superregister.
    if (SrcSub) {
      Dst = TRI.getMatchingSuperReg(Dst, SrcSub, MRI.getRegClass(Src));
      if (!Dst) return false;
    } else if (!MRI.getRegClass(Src)->contains(Dst)) {
      return false;
    }
  } else {
    // Both registers are virtual.
    const TargetRegisterClass *SrcRC = MRI.getRegClass(Src);
    const TargetRegisterClass *DstRC = MRI.getRegClass(Dst);

    // Both registers have subreg indices.
    if (SrcSub && DstSub) {
      // Copies between different sub-registers are never coalescable.
      if (Src == Dst && SrcSub != DstSub)
        return false;

      NewRC = TRI.getCommonSuperRegClass(SrcRC, SrcSub, DstRC, DstSub,
                                         SrcIdx, DstIdx);
      if (!NewRC)
        return false;
    } else if (DstSub) {
      // SrcReg will be merged with a sub-register of DstReg.
      SrcIdx = DstSub;
      NewRC = TRI.getMatchingSuperRegClass(DstRC, SrcRC, DstSub);
    } else if (SrcSub) {
      // DstReg will be merged with a sub-register of SrcReg.
      DstIdx = SrcSub;
      NewRC = TRI.getMatchingSuperRegClass(SrcRC, DstRC, SrcSub);
    } else {
      // This is a straight copy without sub-registers.
      NewRC = TRI.getCommonSubClass(DstRC, SrcRC);
    }

    // The combined constraint may be impossible to satisfy.
    if (!NewRC)
      return false;

    // Prefer SrcReg to be a sub-register of DstReg.
    // FIXME: Coalescer should support subregs symmetrically.
    if (DstIdx && !SrcIdx) {
      std::swap(Src, Dst);
      std::swap(SrcIdx, DstIdx);
      Flipped = !Flipped;
    }

    CrossClass = NewRC != DstRC || NewRC != SrcRC;
  }
  // Check our invariants
  assert(TargetRegisterInfo::isVirtualRegister(Src) && "Src must be virtual");
  assert(!(TargetRegisterInfo::isPhysicalRegister(Dst) && DstSub) &&
         "Cannot have a physical SubIdx");
  SrcReg = Src;
  DstReg = Dst;
  return true;
}

bool CoalescerPair::flip() {
  if (TargetRegisterInfo::isPhysicalRegister(DstReg))
    return false;
  std::swap(SrcReg, DstReg);
  std::swap(SrcIdx, DstIdx);
  Flipped = !Flipped;
  return true;
}

bool CoalescerPair::isCoalescable(const MachineInstr *MI) const {
  if (!MI)
    return false;
  unsigned Src, Dst, SrcSub, DstSub;
  if (!isMoveInstr(TRI, MI, Src, Dst, SrcSub, DstSub))
    return false;

  // Find the virtual register that is SrcReg.
  if (Dst == SrcReg) {
    std::swap(Src, Dst);
    std::swap(SrcSub, DstSub);
  } else if (Src != SrcReg) {
    return false;
  }

  // Now check that Dst matches DstReg.
  if (TargetRegisterInfo::isPhysicalRegister(DstReg)) {
    if (!TargetRegisterInfo::isPhysicalRegister(Dst))
      return false;
    assert(!DstIdx && !SrcIdx && "Inconsistent CoalescerPair state.");
    // DstSub could be set for a physreg from INSERT_SUBREG.
    if (DstSub)
      Dst = TRI.getSubReg(Dst, DstSub);
    // Full copy of Src.
    if (!SrcSub)
      return DstReg == Dst;
    // This is a partial register copy. Check that the parts match.
    return TRI.getSubReg(DstReg, SrcSub) == Dst;
  } else {
    // DstReg is virtual.
    if (DstReg != Dst)
      return false;
    // Registers match, do the subregisters line up?
    return TRI.composeSubRegIndices(SrcIdx, SrcSub) ==
           TRI.composeSubRegIndices(DstIdx, DstSub);
  }
}

void RegisterCoalescer::getAnalysisUsage(AnalysisUsage &AU) const {
  AU.setPreservesCFG();
  AU.addRequired<AliasAnalysis>();
  AU.addRequired<LiveIntervals>();
  AU.addPreserved<LiveIntervals>();
  AU.addPreserved<SlotIndexes>();
  AU.addRequired<MachineLoopInfo>();
  AU.addPreserved<MachineLoopInfo>();
  AU.addPreservedID(MachineDominatorsID);
  MachineFunctionPass::getAnalysisUsage(AU);
}

void RegisterCoalescer::eliminateDeadDefs() {
  SmallVector<unsigned, 8> NewRegs;
  LiveRangeEdit(nullptr, NewRegs, *MF, *LIS,
                nullptr, this).eliminateDeadDefs(DeadDefs);
}

void RegisterCoalescer::LRE_WillEraseInstruction(MachineInstr *MI) {
  // MI may be in WorkList. Make sure we don't visit it.
  ErasedInstrs.insert(MI);
}

<<<<<<< HEAD
/// We found a non-trivially-coalescable copy with IntA
/// being the source and IntB being the dest, thus this defines a value number
/// in IntB.  If the source value number (in IntA) is defined by a copy from B,
/// see if we can merge these two pieces of B into a single value number,
/// eliminating a copy.  For example:
///
///  A3 = B0
///    ...
///  B1 = A3      <- this copy
///
/// In this case, B0 can be extended to where the B1 copy lives, allowing the B1
/// value number to be replaced with B0 (which simplifies the B liveinterval).
///
/// This returns true if an interval was modified.
///
=======
>>>>>>> 969bfdfe
bool RegisterCoalescer::adjustCopiesBackFrom(const CoalescerPair &CP,
                                             MachineInstr *CopyMI) {
  assert(!CP.isPartial() && "This doesn't work for partial copies.");
  assert(!CP.isPhys() && "This doesn't work for physreg copies.");

  LiveInterval &IntA =
    LIS->getInterval(CP.isFlipped() ? CP.getDstReg() : CP.getSrcReg());
  LiveInterval &IntB =
    LIS->getInterval(CP.isFlipped() ? CP.getSrcReg() : CP.getDstReg());
  SlotIndex CopyIdx = LIS->getInstructionIndex(CopyMI).getRegSlot();

  // We have a non-trivially-coalescable copy with IntA being the source and
  // IntB being the dest, thus this defines a value number in IntB.  If the
  // source value number (in IntA) is defined by a copy from B, see if we can
  // merge these two pieces of B into a single value number, eliminating a copy.
  // For example:
  //
  //  A3 = B0
  //    ...
  //  B1 = A3      <- this copy
  //
  // In this case, B0 can be extended to where the B1 copy lives, allowing the
  // B1 value number to be replaced with B0 (which simplifies the B
  // liveinterval).

  // BValNo is a value number in B that is defined by a copy from A.  'B1' in
  // the example above.
  LiveInterval::iterator BS = IntB.FindSegmentContaining(CopyIdx);
  if (BS == IntB.end()) return false;
  VNInfo *BValNo = BS->valno;

  // Get the location that B is defined at.  Two options: either this value has
  // an unknown definition point or it is defined at CopyIdx.  If unknown, we
  // can't process it.
  if (BValNo->def != CopyIdx) return false;

  // AValNo is the value number in A that defines the copy, A3 in the example.
  SlotIndex CopyUseIdx = CopyIdx.getRegSlot(true);
  LiveInterval::iterator AS = IntA.FindSegmentContaining(CopyUseIdx);
  // The live segment might not exist after fun with physreg coalescing.
  if (AS == IntA.end()) return false;
  VNInfo *AValNo = AS->valno;

  // If AValNo is defined as a copy from IntB, we can potentially process this.
  // Get the instruction that defines this value number.
  MachineInstr *ACopyMI = LIS->getInstructionFromIndex(AValNo->def);
  // Don't allow any partial copies, even if isCoalescable() allows them.
  if (!CP.isCoalescable(ACopyMI) || !ACopyMI->isFullCopy())
    return false;

  // Get the Segment in IntB that this value number starts with.
  LiveInterval::iterator ValS =
    IntB.FindSegmentContaining(AValNo->def.getPrevSlot());
  if (ValS == IntB.end())
    return false;

  // Make sure that the end of the live segment is inside the same block as
  // CopyMI.
  MachineInstr *ValSEndInst =
    LIS->getInstructionFromIndex(ValS->end.getPrevSlot());
  if (!ValSEndInst || ValSEndInst->getParent() != CopyMI->getParent())
    return false;

  // Okay, we now know that ValS ends in the same block that the CopyMI
  // live-range starts.  If there are no intervening live segments between them
  // in IntB, we can merge them.
  if (ValS+1 != BS) return false;

  DEBUG(dbgs() << "Extending: " << PrintReg(IntB.reg, TRI));

  SlotIndex FillerStart = ValS->end, FillerEnd = BS->start;
  // We are about to delete CopyMI, so need to remove it as the 'instruction
  // that defines this value #'. Update the valnum with the new defining
  // instruction #.
  BValNo->def = FillerStart;

  // Okay, we can merge them.  We need to insert a new liverange:
  // [ValS.end, BS.begin) of either value number, then we merge the
  // two value numbers.
  IntB.addSegment(LiveInterval::Segment(FillerStart, FillerEnd, BValNo));

  // Okay, merge "B1" into the same value number as "B0".
  if (BValNo != ValS->valno)
    IntB.MergeValueNumberInto(BValNo, ValS->valno);

  // Do the same for the subregister segments.
  for (LiveInterval::SubRange &S : IntB.subranges()) {
    VNInfo *SubBValNo = S.getVNInfoAt(CopyIdx);
    S.addSegment(LiveInterval::Segment(FillerStart, FillerEnd, SubBValNo));
    VNInfo *SubValSNo = S.getVNInfoAt(AValNo->def.getPrevSlot());
    if (SubBValNo != SubValSNo)
      S.MergeValueNumberInto(SubBValNo, SubValSNo);
  }

  DEBUG(dbgs() << "   result = " << IntB << '\n');

  // If the source instruction was killing the source register before the
  // merge, unset the isKill marker given the live range has been extended.
  int UIdx = ValSEndInst->findRegisterUseOperandIdx(IntB.reg, true);
  if (UIdx != -1) {
    ValSEndInst->getOperand(UIdx).setIsKill(false);
  }

  // Rewrite the copy. If the copy instruction was killing the destination
  // register before the merge, find the last use and trim the live range. That
  // will also add the isKill marker.
  CopyMI->substituteRegister(IntA.reg, IntB.reg, 0, *TRI);
  if (AS->end == CopyIdx)
    LIS->shrinkToUses(&IntA);

  ++numExtends;
  return true;
}

<<<<<<< HEAD
/// Return true if there are definitions of IntB
/// other than BValNo val# that can reach uses of AValno val# of IntA.
=======
>>>>>>> 969bfdfe
bool RegisterCoalescer::hasOtherReachingDefs(LiveInterval &IntA,
                                             LiveInterval &IntB,
                                             VNInfo *AValNo,
                                             VNInfo *BValNo) {
  // If AValNo has PHI kills, conservatively assume that IntB defs can reach
  // the PHI values.
  if (LIS->hasPHIKill(IntA, AValNo))
    return true;

  for (LiveRange::Segment &ASeg : IntA.segments) {
    if (ASeg.valno != AValNo) continue;
    LiveInterval::iterator BI =
      std::upper_bound(IntB.begin(), IntB.end(), ASeg.start);
    if (BI != IntB.begin())
      --BI;
    for (; BI != IntB.end() && ASeg.end >= BI->start; ++BI) {
      if (BI->valno == BValNo)
        continue;
      if (BI->start <= ASeg.start && BI->end > ASeg.start)
        return true;
      if (BI->start > ASeg.start && BI->start < ASeg.end)
        return true;
    }
  }
  return false;
}

<<<<<<< HEAD
/// We found a non-trivially-coalescable copy with
/// IntA being the source and IntB being the dest, thus this defines a value
/// number in IntB.  If the source value number (in IntA) is defined by a
/// commutable instruction and its other operand is coalesced to the copy dest
/// register, see if we can transform the copy into a noop by commuting the
/// definition. For example,
///
///  A3 = op A2 B0<kill>
///    ...
///  B1 = A3      <- this copy
///    ...
///     = op A3   <- more uses
///
/// ==>
///
///  B2 = op B0 A2<kill>
///    ...
///  B1 = B2      <- now an identify copy
///    ...
///     = op B2   <- more uses
///
/// This returns true if an interval was modified.
///
=======
/// Copy segements with value number @p SrcValNo from liverange @p Src to live
/// range @Dst and use value number @p DstValNo there.
static void addSegmentsWithValNo(LiveRange &Dst, VNInfo *DstValNo,
                                 const LiveRange &Src, const VNInfo *SrcValNo)
{
  for (const LiveRange::Segment &S : Src.segments) {
    if (S.valno != SrcValNo)
      continue;
    Dst.addSegment(LiveRange::Segment(S.start, S.end, DstValNo));
  }
}

>>>>>>> 969bfdfe
bool RegisterCoalescer::removeCopyByCommutingDef(const CoalescerPair &CP,
                                                 MachineInstr *CopyMI) {
  assert(!CP.isPhys());

  LiveInterval &IntA =
      LIS->getInterval(CP.isFlipped() ? CP.getDstReg() : CP.getSrcReg());
  LiveInterval &IntB =
      LIS->getInterval(CP.isFlipped() ? CP.getSrcReg() : CP.getDstReg());

  // We found a non-trivially-coalescable copy with IntA being the source and
  // IntB being the dest, thus this defines a value number in IntB.  If the
  // source value number (in IntA) is defined by a commutable instruction and
  // its other operand is coalesced to the copy dest register, see if we can
  // transform the copy into a noop by commuting the definition. For example,
  //
  //  A3 = op A2 B0<kill>
  //    ...
  //  B1 = A3      <- this copy
  //    ...
  //     = op A3   <- more uses
  //
  // ==>
  //
  //  B2 = op B0 A2<kill>
  //    ...
  //  B1 = B2      <- now an identity copy
  //    ...
  //     = op B2   <- more uses

  // BValNo is a value number in B that is defined by a copy from A. 'B1' in
  // the example above.
  SlotIndex CopyIdx = LIS->getInstructionIndex(CopyMI).getRegSlot();
  VNInfo *BValNo = IntB.getVNInfoAt(CopyIdx);
  assert(BValNo != nullptr && BValNo->def == CopyIdx);

  // AValNo is the value number in A that defines the copy, A3 in the example.
  VNInfo *AValNo = IntA.getVNInfoAt(CopyIdx.getRegSlot(true));
  assert(AValNo && !AValNo->isUnused() && "COPY source not live");
  if (AValNo->isPHIDef())
    return false;
  MachineInstr *DefMI = LIS->getInstructionFromIndex(AValNo->def);
  if (!DefMI)
    return false;
  if (!DefMI->isCommutable())
    return false;
  // If DefMI is a two-address instruction then commuting it will change the
  // destination register.
  int DefIdx = DefMI->findRegisterDefOperandIdx(IntA.reg);
  assert(DefIdx != -1);
  unsigned UseOpIdx;
  if (!DefMI->isRegTiedToUseOperand(DefIdx, &UseOpIdx))
    return false;
  unsigned Op1, Op2, NewDstIdx;
  if (!TII->findCommutedOpIndices(DefMI, Op1, Op2))
    return false;
  if (Op1 == UseOpIdx)
    NewDstIdx = Op2;
  else if (Op2 == UseOpIdx)
    NewDstIdx = Op1;
  else
    return false;

  MachineOperand &NewDstMO = DefMI->getOperand(NewDstIdx);
  unsigned NewReg = NewDstMO.getReg();
  if (NewReg != IntB.reg || !IntB.Query(AValNo->def).isKill())
    return false;

  // Make sure there are no other definitions of IntB that would reach the
  // uses which the new definition can reach.
  if (hasOtherReachingDefs(IntA, IntB, AValNo, BValNo))
    return false;

  // If some of the uses of IntA.reg is already coalesced away, return false.
  // It's not possible to determine whether it's safe to perform the coalescing.
  for (MachineOperand &MO : MRI->use_nodbg_operands(IntA.reg)) {
    MachineInstr *UseMI = MO.getParent();
    unsigned OpNo = &MO - &UseMI->getOperand(0);
    SlotIndex UseIdx = LIS->getInstructionIndex(UseMI);
    LiveInterval::iterator US = IntA.FindSegmentContaining(UseIdx);
    if (US == IntA.end() || US->valno != AValNo)
      continue;
    // If this use is tied to a def, we can't rewrite the register.
    if (UseMI->isRegTiedToDefOperand(OpNo))
      return false;
  }

  DEBUG(dbgs() << "\tremoveCopyByCommutingDef: " << AValNo->def << '\t'
               << *DefMI);

  // At this point we have decided that it is legal to do this
  // transformation.  Start by commuting the instruction.
  MachineBasicBlock *MBB = DefMI->getParent();
  MachineInstr *NewMI = TII->commuteInstruction(DefMI);
  if (!NewMI)
    return false;
  if (TargetRegisterInfo::isVirtualRegister(IntA.reg) &&
      TargetRegisterInfo::isVirtualRegister(IntB.reg) &&
      !MRI->constrainRegClass(IntB.reg, MRI->getRegClass(IntA.reg)))
    return false;
  if (NewMI != DefMI) {
    LIS->ReplaceMachineInstrInMaps(DefMI, NewMI);
    MachineBasicBlock::iterator Pos = DefMI;
    MBB->insert(Pos, NewMI);
    MBB->erase(DefMI);
  }

  // If ALR and BLR overlaps and end of BLR extends beyond end of ALR, e.g.
  // A = or A, B
  // ...
  // B = A
  // ...
  // C = A<kill>
  // ...
  //   = B

  // Update uses of IntA of the specific Val# with IntB.
  for (MachineRegisterInfo::use_iterator UI = MRI->use_begin(IntA.reg),
                                         UE = MRI->use_end();
       UI != UE; /* ++UI is below because of possible MI removal */) {
    MachineOperand &UseMO = *UI;
    ++UI;
    if (UseMO.isUndef())
      continue;
    MachineInstr *UseMI = UseMO.getParent();
    if (UseMI->isDebugValue()) {
      // FIXME These don't have an instruction index.  Not clear we have enough
      // info to decide whether to do this replacement or not.  For now do it.
      UseMO.setReg(NewReg);
      continue;
    }
    SlotIndex UseIdx = LIS->getInstructionIndex(UseMI).getRegSlot(true);
    LiveInterval::iterator US = IntA.FindSegmentContaining(UseIdx);
    assert(US != IntA.end() && "Use must be live");
    if (US->valno != AValNo)
      continue;
    // Kill flags are no longer accurate. They are recomputed after RA.
    UseMO.setIsKill(false);
    if (TargetRegisterInfo::isPhysicalRegister(NewReg))
      UseMO.substPhysReg(NewReg, *TRI);
    else
      UseMO.setReg(NewReg);
    if (UseMI == CopyMI)
      continue;
    if (!UseMI->isCopy())
      continue;
    if (UseMI->getOperand(0).getReg() != IntB.reg ||
        UseMI->getOperand(0).getSubReg())
      continue;

    // This copy will become a noop. If it's defining a new val#, merge it into
    // BValNo.
    SlotIndex DefIdx = UseIdx.getRegSlot();
    VNInfo *DVNI = IntB.getVNInfoAt(DefIdx);
    if (!DVNI)
      continue;
    DEBUG(dbgs() << "\t\tnoop: " << DefIdx << '\t' << *UseMI);
    assert(DVNI->def == DefIdx);
    BValNo = IntB.MergeValueNumberInto(DVNI, BValNo);
    for (LiveInterval::SubRange &S : IntB.subranges()) {
      VNInfo *SubDVNI = S.getVNInfoAt(DefIdx);
      if (!SubDVNI)
        continue;
      VNInfo *SubBValNo = S.getVNInfoAt(CopyIdx);
      assert(SubBValNo->def == CopyIdx);
      S.MergeValueNumberInto(SubDVNI, SubBValNo);
    }

    ErasedInstrs.insert(UseMI);
    LIS->RemoveMachineInstrFromMaps(UseMI);
    UseMI->eraseFromParent();
  }

  // Extend BValNo by merging in IntA live segments of AValNo. Val# definition
  // is updated.
  BumpPtrAllocator &Allocator = LIS->getVNInfoAllocator();
  if (IntB.hasSubRanges()) {
    if (!IntA.hasSubRanges()) {
      unsigned Mask = MRI->getMaxLaneMaskForVReg(IntA.reg);
      IntA.createSubRangeFrom(Allocator, Mask, IntA);
    }
    SlotIndex AIdx = CopyIdx.getRegSlot(true);
    for (LiveInterval::SubRange &SA : IntA.subranges()) {
      VNInfo *ASubValNo = SA.getVNInfoAt(AIdx);
      assert(ASubValNo != nullptr);

      unsigned AMask = SA.LaneMask;
      for (LiveInterval::SubRange &SB : IntB.subranges()) {
        unsigned BMask = SB.LaneMask;
        unsigned Common = BMask & AMask;
        if (Common == 0)
          continue;

        DEBUG(
            dbgs() << format("\t\tCopy+Merge %04X into %04X\n", BMask, Common));
        unsigned BRest = BMask & ~AMask;
        LiveInterval::SubRange *CommonRange;
        if (BRest != 0) {
          SB.LaneMask = BRest;
          DEBUG(dbgs() << format("\t\tReduce Lane to %04X\n", BRest));
          // Duplicate SubRange for newly merged common stuff.
          CommonRange = IntB.createSubRangeFrom(Allocator, Common, SB);
        } else {
          // We van reuse the L SubRange.
          SB.LaneMask = Common;
          CommonRange = &SB;
        }
        LiveRange RangeCopy(SB, Allocator);

        VNInfo *BSubValNo = CommonRange->getVNInfoAt(CopyIdx);
        assert(BSubValNo->def == CopyIdx);
        BSubValNo->def = ASubValNo->def;
        addSegmentsWithValNo(*CommonRange, BSubValNo, SA, ASubValNo);
        AMask &= ~BMask;
      }
      if (AMask != 0) {
        DEBUG(dbgs() << format("\t\tNew Lane %04X\n", AMask));
        LiveRange *NewRange = IntB.createSubRange(Allocator, AMask);
        VNInfo *BSubValNo = NewRange->getNextValue(CopyIdx, Allocator);
        addSegmentsWithValNo(*NewRange, BSubValNo, SA, ASubValNo);
      }
    }
  }

  BValNo->def = AValNo->def;
  addSegmentsWithValNo(IntB, BValNo, IntA, AValNo);
  DEBUG(dbgs() << "\t\textended: " << IntB << '\n');

  LIS->removeVRegDefAt(IntA, AValNo->def);

  DEBUG(dbgs() << "\t\ttrimmed:  " << IntA << '\n');
  ++numCommutes;
  return true;
}

<<<<<<< HEAD
/// If the source of a copy is defined by a trivial
/// computation, replace the copy by rematerialize the definition.
=======
/// Returns true if @p MI defines the full vreg @p Reg, as opposed to just
/// defining a subregister.
static bool definesFullReg(const MachineInstr &MI, unsigned Reg) {
  assert(!TargetRegisterInfo::isPhysicalRegister(Reg) &&
         "This code cannot handle physreg aliasing");
  for (const MachineOperand &Op : MI.operands()) {
    if (!Op.isReg() || !Op.isDef() || Op.getReg() != Reg)
      continue;
    // Return true if we define the full register or don't care about the value
    // inside other subregisters.
    if (Op.getSubReg() == 0 || Op.isUndef())
      return true;
  }
  return false;
}

>>>>>>> 969bfdfe
bool RegisterCoalescer::reMaterializeTrivialDef(CoalescerPair &CP,
                                                MachineInstr *CopyMI,
                                                bool &IsDefCopy) {
  IsDefCopy = false;
  unsigned SrcReg = CP.isFlipped() ? CP.getDstReg() : CP.getSrcReg();
  unsigned SrcIdx = CP.isFlipped() ? CP.getDstIdx() : CP.getSrcIdx();
  unsigned DstReg = CP.isFlipped() ? CP.getSrcReg() : CP.getDstReg();
  unsigned DstIdx = CP.isFlipped() ? CP.getSrcIdx() : CP.getDstIdx();
  if (TargetRegisterInfo::isPhysicalRegister(SrcReg))
    return false;

  LiveInterval &SrcInt = LIS->getInterval(SrcReg);
  SlotIndex CopyIdx = LIS->getInstructionIndex(CopyMI);
  VNInfo *ValNo = SrcInt.Query(CopyIdx).valueIn();
  assert(ValNo && "CopyMI input register not live");
  if (ValNo->isPHIDef() || ValNo->isUnused())
    return false;
  MachineInstr *DefMI = LIS->getInstructionFromIndex(ValNo->def);
  if (!DefMI)
    return false;
  if (DefMI->isCopyLike()) {
    IsDefCopy = true;
    return false;
  }
  if (!TII->isAsCheapAsAMove(DefMI))
    return false;
  if (!TII->isTriviallyReMaterializable(DefMI, AA))
    return false;
  if (!definesFullReg(*DefMI, SrcReg))
    return false;
  bool SawStore = false;
  if (!DefMI->isSafeToMove(TII, AA, SawStore))
    return false;
  const MCInstrDesc &MCID = DefMI->getDesc();
  if (MCID.getNumDefs() != 1)
    return false;
  // Only support subregister destinations when the def is read-undef.
  MachineOperand &DstOperand = CopyMI->getOperand(0);
  unsigned CopyDstReg = DstOperand.getReg();
  if (DstOperand.getSubReg() && !DstOperand.isUndef())
    return false;

  // If both SrcIdx and DstIdx are set, correct rematerialization would widen
  // the register substantially (beyond both source and dest size). This is bad
  // for performance since it can cascade through a function, introducing many
  // extra spills and fills (e.g. ARM can easily end up copying QQQQPR registers
  // around after a few subreg copies).
  if (SrcIdx && DstIdx)
    return false;

  const TargetRegisterClass *DefRC = TII->getRegClass(MCID, 0, TRI, *MF);
  if (!DefMI->isImplicitDef()) {
    if (TargetRegisterInfo::isPhysicalRegister(DstReg)) {
      unsigned NewDstReg = DstReg;

      unsigned NewDstIdx = TRI->composeSubRegIndices(CP.getSrcIdx(),
                                              DefMI->getOperand(0).getSubReg());
      if (NewDstIdx)
        NewDstReg = TRI->getSubReg(DstReg, NewDstIdx);

      // Finally, make sure that the physical subregister that will be
      // constructed later is permitted for the instruction.
      if (!DefRC->contains(NewDstReg))
        return false;
    } else {
      // Theoretically, some stack frame reference could exist. Just make sure
      // it hasn't actually happened.
      assert(TargetRegisterInfo::isVirtualRegister(DstReg) &&
             "Only expect to deal with virtual or physical registers");
    }
  }

  MachineBasicBlock *MBB = CopyMI->getParent();
  MachineBasicBlock::iterator MII =
    std::next(MachineBasicBlock::iterator(CopyMI));
  TII->reMaterialize(*MBB, MII, DstReg, SrcIdx, DefMI, *TRI);
  MachineInstr *NewMI = std::prev(MII);

  LIS->ReplaceMachineInstrInMaps(CopyMI, NewMI);
  CopyMI->eraseFromParent();
  ErasedInstrs.insert(CopyMI);

  // NewMI may have dead implicit defs (E.g. EFLAGS for MOV<bits>r0 on X86).
  // We need to remember these so we can add intervals once we insert
  // NewMI into SlotIndexes.
  SmallVector<unsigned, 4> NewMIImplDefs;
  for (unsigned i = NewMI->getDesc().getNumOperands(),
         e = NewMI->getNumOperands(); i != e; ++i) {
    MachineOperand &MO = NewMI->getOperand(i);
    if (MO.isReg()) {
      assert(MO.isDef() && MO.isImplicit() && MO.isDead() &&
             TargetRegisterInfo::isPhysicalRegister(MO.getReg()));
      NewMIImplDefs.push_back(MO.getReg());
    }
  }

  if (TargetRegisterInfo::isVirtualRegister(DstReg)) {
    const TargetRegisterClass *NewRC = CP.getNewRC();
    unsigned NewIdx = NewMI->getOperand(0).getSubReg();

    if (DefRC != nullptr) {
      if (NewIdx)
        NewRC = TRI->getMatchingSuperRegClass(NewRC, DefRC, NewIdx);
      else
        NewRC = TRI->getCommonSubClass(NewRC, DefRC);
      assert(NewRC && "subreg chosen for remat incompatible with instruction");
    }
    MRI->setRegClass(DstReg, NewRC);

    updateRegDefsUses(DstReg, DstReg, DstIdx);
    NewMI->getOperand(0).setSubReg(NewIdx);
  } else if (NewMI->getOperand(0).getReg() != CopyDstReg) {
    // The New instruction may be defining a sub-register of what's actually
    // been asked for. If so it must implicitly define the whole thing.
    assert(TargetRegisterInfo::isPhysicalRegister(DstReg) &&
           "Only expect virtual or physical registers in remat");
    NewMI->getOperand(0).setIsDead(true);
    NewMI->addOperand(MachineOperand::CreateReg(CopyDstReg,
                                                true  /*IsDef*/,
                                                true  /*IsImp*/,
                                                false /*IsKill*/));
    // Record small dead def live-ranges for all the subregisters
    // of the destination register.
    // Otherwise, variables that live through may miss some
    // interferences, thus creating invalid allocation.
    // E.g., i386 code:
    // vreg1 = somedef ; vreg1 GR8
    // vreg2 = remat ; vreg2 GR32
    // CL = COPY vreg2.sub_8bit
    // = somedef vreg1 ; vreg1 GR8
    // =>
    // vreg1 = somedef ; vreg1 GR8
    // ECX<def, dead> = remat ; CL<imp-def>
    // = somedef vreg1 ; vreg1 GR8
    // vreg1 will see the inteferences with CL but not with CH since
    // no live-ranges would have been created for ECX.
    // Fix that!
    SlotIndex NewMIIdx = LIS->getInstructionIndex(NewMI);
    for (MCRegUnitIterator Units(NewMI->getOperand(0).getReg(), TRI);
         Units.isValid(); ++Units)
      if (LiveRange *LR = LIS->getCachedRegUnit(*Units))
        LR->createDeadDef(NewMIIdx.getRegSlot(), LIS->getVNInfoAllocator());
  }

  if (NewMI->getOperand(0).getSubReg())
    NewMI->getOperand(0).setIsUndef();

  // CopyMI may have implicit operands, transfer them over to the newly
  // rematerialized instruction. And update implicit def interval valnos.
  for (unsigned i = CopyMI->getDesc().getNumOperands(),
         e = CopyMI->getNumOperands(); i != e; ++i) {
    MachineOperand &MO = CopyMI->getOperand(i);
    if (MO.isReg()) {
      assert(MO.isImplicit() && "No explicit operands after implict operands.");
      // Discard VReg implicit defs.
      if (TargetRegisterInfo::isPhysicalRegister(MO.getReg())) {
        NewMI->addOperand(MO);
      }
    }
  }

  SlotIndex NewMIIdx = LIS->getInstructionIndex(NewMI);
  for (unsigned i = 0, e = NewMIImplDefs.size(); i != e; ++i) {
    unsigned Reg = NewMIImplDefs[i];
    for (MCRegUnitIterator Units(Reg, TRI); Units.isValid(); ++Units)
      if (LiveRange *LR = LIS->getCachedRegUnit(*Units))
        LR->createDeadDef(NewMIIdx.getRegSlot(), LIS->getVNInfoAllocator());
  }

  DEBUG(dbgs() << "Remat: " << *NewMI);
  ++NumReMats;

  // The source interval can become smaller because we removed a use.
  LIS->shrinkToUses(&SrcInt, &DeadDefs);
  if (!DeadDefs.empty()) {
    // If the virtual SrcReg is completely eliminated, update all DBG_VALUEs
    // to describe DstReg instead.
    for (MachineOperand &UseMO : MRI->use_operands(SrcReg)) {
      MachineInstr *UseMI = UseMO.getParent();
      if (UseMI->isDebugValue()) {
        UseMO.setReg(DstReg);
        DEBUG(dbgs() << "\t\tupdated: " << *UseMI);
      }
    }
    eliminateDeadDefs();
  }

  return true;
}

<<<<<<< HEAD
/// ProcessImpicitDefs may leave some copies of <undef>
/// values, it only removes local variables. When we have a copy like:
///
///   %vreg1 = COPY %vreg2<undef>
///
/// We delete the copy and remove the corresponding value number from %vreg1.
/// Any uses of that value number are marked as <undef>.
bool RegisterCoalescer::eliminateUndefCopy(MachineInstr *CopyMI,
                                           const CoalescerPair &CP) {
=======
bool RegisterCoalescer::eliminateUndefCopy(MachineInstr *CopyMI) {
  // ProcessImpicitDefs may leave some copies of <undef> values, it only removes
  // local variables. When we have a copy like:
  //
  //   %vreg1 = COPY %vreg2<undef>
  //
  // We delete the copy and remove the corresponding value number from %vreg1.
  // Any uses of that value number are marked as <undef>.

  // Note that we do not query CoalescerPair here but redo isMoveInstr as the
  // CoalescerPair may have a new register class with adjusted subreg indices
  // at this point.
  unsigned SrcReg, DstReg, SrcSubIdx, DstSubIdx;
  isMoveInstr(*TRI, CopyMI, SrcReg, DstReg, SrcSubIdx, DstSubIdx);

>>>>>>> 969bfdfe
  SlotIndex Idx = LIS->getInstructionIndex(CopyMI);
  const LiveInterval &SrcLI = LIS->getInterval(SrcReg);
  // CopyMI is undef iff SrcReg is not live before the instruction.
  if (SrcSubIdx != 0 && SrcLI.hasSubRanges()) {
    unsigned SrcMask = TRI->getSubRegIndexLaneMask(SrcSubIdx);
    for (const LiveInterval::SubRange &SR : SrcLI.subranges()) {
      if ((SR.LaneMask & SrcMask) == 0)
        continue;
      if (SR.liveAt(Idx))
        return false;
    }
  } else if (SrcLI.liveAt(Idx))
    return false;

  DEBUG(dbgs() << "\tEliminating copy of <undef> value\n");

  // Remove any DstReg segments starting at the instruction.
  LiveInterval &DstLI = LIS->getInterval(DstReg);
  SlotIndex RegIndex = Idx.getRegSlot();
  // Remove value or merge with previous one in case of a subregister def.
  if (VNInfo *PrevVNI = DstLI.getVNInfoAt(Idx)) {
    VNInfo *VNI = DstLI.getVNInfoAt(RegIndex);
    DstLI.MergeValueNumberInto(VNI, PrevVNI);

    // The affected subregister segments can be removed.
    unsigned DstMask = TRI->getSubRegIndexLaneMask(DstSubIdx);
    for (LiveInterval::SubRange &SR : DstLI.subranges()) {
      if ((SR.LaneMask & DstMask) == 0)
        continue;

      VNInfo *SVNI = SR.getVNInfoAt(RegIndex);
      assert(SVNI != nullptr && SlotIndex::isSameInstr(SVNI->def, RegIndex));
      SR.removeValNo(SVNI);
    }
    DstLI.removeEmptySubRanges();
  } else
    LIS->removeVRegDefAt(DstLI, RegIndex);

  // Mark uses as undef.
  for (MachineOperand &MO : MRI->reg_nodbg_operands(DstReg)) {
    if (MO.isDef() /*|| MO.isUndef()*/)
      continue;
    const MachineInstr &MI = *MO.getParent();
    SlotIndex UseIdx = LIS->getInstructionIndex(&MI);
    unsigned UseMask = TRI->getSubRegIndexLaneMask(MO.getSubReg());
    bool isLive;
    if (UseMask != ~0u && DstLI.hasSubRanges()) {
      isLive = false;
      for (const LiveInterval::SubRange &SR : DstLI.subranges()) {
        if ((SR.LaneMask & UseMask) == 0)
          continue;
        if (SR.liveAt(UseIdx)) {
          isLive = true;
          break;
        }
      }
    } else
      isLive = DstLI.liveAt(UseIdx);
    if (isLive)
      continue;
    MO.setIsUndef(true);
    DEBUG(dbgs() << "\tnew undef: " << UseIdx << '\t' << MI);
  }
  return true;
}

<<<<<<< HEAD
/// Replace all defs and uses of SrcReg to DstReg and update the subregister
/// number if it is not zero. If DstReg is a physical register and the existing
/// subregister number of the def / use being updated is not zero, make sure to
/// set it to the correct physical subregister.
=======
>>>>>>> 969bfdfe
void RegisterCoalescer::updateRegDefsUses(unsigned SrcReg,
                                          unsigned DstReg,
                                          unsigned SubIdx) {
  bool DstIsPhys = TargetRegisterInfo::isPhysicalRegister(DstReg);
  LiveInterval *DstInt = DstIsPhys ? nullptr : &LIS->getInterval(DstReg);

  SmallPtrSet<MachineInstr*, 8> Visited;
  for (MachineRegisterInfo::reg_instr_iterator
       I = MRI->reg_instr_begin(SrcReg), E = MRI->reg_instr_end();
       I != E; ) {
    MachineInstr *UseMI = &*(I++);

    // Each instruction can only be rewritten once because sub-register
    // composition is not always idempotent. When SrcReg != DstReg, rewriting
    // the UseMI operands removes them from the SrcReg use-def chain, but when
    // SrcReg is DstReg we could encounter UseMI twice if it has multiple
    // operands mentioning the virtual register.
    if (SrcReg == DstReg && !Visited.insert(UseMI).second)
      continue;

    SmallVector<unsigned,8> Ops;
    bool Reads, Writes;
    std::tie(Reads, Writes) = UseMI->readsWritesVirtualRegister(SrcReg, &Ops);

    // If SrcReg wasn't read, it may still be the case that DstReg is live-in
    // because SrcReg is a sub-register.
    if (DstInt && !Reads && SubIdx)
      Reads = DstInt->liveAt(LIS->getInstructionIndex(UseMI));

    // Replace SrcReg with DstReg in all UseMI operands.
    for (unsigned i = 0, e = Ops.size(); i != e; ++i) {
      MachineOperand &MO = UseMI->getOperand(Ops[i]);

      // Adjust <undef> flags in case of sub-register joins. We don't want to
      // turn a full def into a read-modify-write sub-register def and vice
      // versa.
      if (SubIdx && MO.isDef())
        MO.setIsUndef(!Reads);

      // A subreg use of a partially undef (super) register may be a complete
      // undef use now and then has to be marked that way.
      if (SubIdx != 0 && MO.isUse() && MRI->shouldTrackSubRegLiveness(DstReg)) {
        if (!DstInt->hasSubRanges()) {
          BumpPtrAllocator &Allocator = LIS->getVNInfoAllocator();
          unsigned Mask = MRI->getMaxLaneMaskForVReg(DstInt->reg);
          DstInt->createSubRangeFrom(Allocator, Mask, *DstInt);
        }
        unsigned Mask = TRI->getSubRegIndexLaneMask(SubIdx);
        bool IsUndef = true;
        SlotIndex MIIdx = UseMI->isDebugValue()
          ? LIS->getSlotIndexes()->getIndexBefore(UseMI)
          : LIS->getInstructionIndex(UseMI);
        SlotIndex UseIdx = MIIdx.getRegSlot(true);
        for (LiveInterval::SubRange &S : DstInt->subranges()) {
          if ((S.LaneMask & Mask) == 0)
            continue;
          if (S.liveAt(UseIdx)) {
            IsUndef = false;
            break;
          }
        }
        if (IsUndef) {
          MO.setIsUndef(true);
          // We found out some subregister use is actually reading an undefined
          // value. In some cases the whole vreg has become undefined at this
          // point so we have to potentially shrink the main range if the
          // use was ending a live segment there.
          LiveQueryResult Q = DstInt->Query(MIIdx);
          if (Q.valueOut() == nullptr)
            ShrinkMainRange = true;
        }
      }

      if (DstIsPhys)
        MO.substPhysReg(DstReg, *TRI);
      else
        MO.substVirtReg(DstReg, SubIdx, *TRI);
    }

    DEBUG({
        dbgs() << "\t\tupdated: ";
        if (!UseMI->isDebugValue())
          dbgs() << LIS->getInstructionIndex(UseMI) << "\t";
        dbgs() << *UseMI;
      });
  }
}

<<<<<<< HEAD
/// Return true if a copy involving a physreg should be joined.
=======
>>>>>>> 969bfdfe
bool RegisterCoalescer::canJoinPhys(const CoalescerPair &CP) {
  // Always join simple intervals that are defined by a single copy from a
  // reserved register. This doesn't increase register pressure, so it is
  // always beneficial.
  if (!MRI->isReserved(CP.getDstReg())) {
    DEBUG(dbgs() << "\tCan only merge into reserved registers.\n");
    return false;
  }

  LiveInterval &JoinVInt = LIS->getInterval(CP.getSrcReg());
  if (JoinVInt.containsOneValue())
    return true;

  DEBUG(dbgs() << "\tCannot join complex intervals into reserved register.\n");
  return false;
}

<<<<<<< HEAD
/// Attempt to join intervals corresponding to SrcReg/DstReg,
/// which are the src/dst of the copy instruction CopyMI.  This returns true
/// if the copy was successfully coalesced away. If it is not currently
/// possible to coalesce this interval, but it may be possible if other
/// things get coalesced, then it returns true by reference in 'Again'.
=======
>>>>>>> 969bfdfe
bool RegisterCoalescer::joinCopy(MachineInstr *CopyMI, bool &Again) {

  Again = false;
  DEBUG(dbgs() << LIS->getInstructionIndex(CopyMI) << '\t' << *CopyMI);

  CoalescerPair CP(*TRI);
  if (!CP.setRegisters(CopyMI)) {
    DEBUG(dbgs() << "\tNot coalescable.\n");
    return false;
  }

  if (CP.getNewRC()) {
    auto SrcRC = MRI->getRegClass(CP.getSrcReg());
    auto DstRC = MRI->getRegClass(CP.getDstReg());
    unsigned SrcIdx = CP.getSrcIdx();
    unsigned DstIdx = CP.getDstIdx();
    if (CP.isFlipped()) {
      std::swap(SrcIdx, DstIdx);
      std::swap(SrcRC, DstRC);
    }
    if (!TRI->shouldCoalesce(CopyMI, SrcRC, SrcIdx, DstRC, DstIdx,
                            CP.getNewRC())) {
      DEBUG(dbgs() << "\tSubtarget bailed on coalescing.\n");
      return false;
    }
  }

  // Dead code elimination. This really should be handled by MachineDCE, but
  // sometimes dead copies slip through, and we can't generate invalid live
  // ranges.
  if (!CP.isPhys() && CopyMI->allDefsAreDead()) {
    DEBUG(dbgs() << "\tCopy is dead.\n");
    DeadDefs.push_back(CopyMI);
    eliminateDeadDefs();
    return true;
  }

  // Eliminate undefs.
  if (!CP.isPhys() && eliminateUndefCopy(CopyMI)) {
    LIS->RemoveMachineInstrFromMaps(CopyMI);
    CopyMI->eraseFromParent();
    return false;  // Not coalescable.
  }

  // Coalesced copies are normally removed immediately, but transformations
  // like removeCopyByCommutingDef() can inadvertently create identity copies.
  // When that happens, just join the values and remove the copy.
  if (CP.getSrcReg() == CP.getDstReg()) {
    LiveInterval &LI = LIS->getInterval(CP.getSrcReg());
    DEBUG(dbgs() << "\tCopy already coalesced: " << LI << '\n');
    const SlotIndex CopyIdx = LIS->getInstructionIndex(CopyMI);
    LiveQueryResult LRQ = LI.Query(CopyIdx);
    if (VNInfo *DefVNI = LRQ.valueDefined()) {
      VNInfo *ReadVNI = LRQ.valueIn();
      assert(ReadVNI && "No value before copy and no <undef> flag.");
      assert(ReadVNI != DefVNI && "Cannot read and define the same value.");
      LI.MergeValueNumberInto(DefVNI, ReadVNI);

      // Process subregister liveranges.
      for (LiveInterval::SubRange &S : LI.subranges()) {
        LiveQueryResult SLRQ = S.Query(CopyIdx);
        if (VNInfo *SDefVNI = SLRQ.valueDefined()) {
          VNInfo *SReadVNI = SLRQ.valueIn();
          S.MergeValueNumberInto(SDefVNI, SReadVNI);
        }
      }
      DEBUG(dbgs() << "\tMerged values:          " << LI << '\n');
    }
    LIS->RemoveMachineInstrFromMaps(CopyMI);
    CopyMI->eraseFromParent();
    return true;
  }

  // Enforce policies.
  if (CP.isPhys()) {
    DEBUG(dbgs() << "\tConsidering merging " << PrintReg(CP.getSrcReg(), TRI)
                 << " with " << PrintReg(CP.getDstReg(), TRI, CP.getSrcIdx())
                 << '\n');
    if (!canJoinPhys(CP)) {
      // Before giving up coalescing, if definition of source is defined by
      // trivial computation, try rematerializing it.
      bool IsDefCopy;
      if (reMaterializeTrivialDef(CP, CopyMI, IsDefCopy))
        return true;
      if (IsDefCopy)
        Again = true;  // May be possible to coalesce later.
      return false;
    }
  } else {
    // When possible, let DstReg be the larger interval.
    if (!CP.isPartial() && LIS->getInterval(CP.getSrcReg()).size() >
                           LIS->getInterval(CP.getDstReg()).size())
      CP.flip();

    DEBUG({
      dbgs() << "\tConsidering merging to "
             << TRI->getRegClassName(CP.getNewRC()) << " with ";
      if (CP.getDstIdx() && CP.getSrcIdx())
        dbgs() << PrintReg(CP.getDstReg()) << " in "
               << TRI->getSubRegIndexName(CP.getDstIdx()) << " and "
               << PrintReg(CP.getSrcReg()) << " in "
               << TRI->getSubRegIndexName(CP.getSrcIdx()) << '\n';
      else
        dbgs() << PrintReg(CP.getSrcReg(), TRI) << " in "
               << PrintReg(CP.getDstReg(), TRI, CP.getSrcIdx()) << '\n';
    });
  }

  ShrinkMask = 0;
  ShrinkMainRange = false;

  // Okay, attempt to join these two intervals.  On failure, this returns false.
  // Otherwise, if one of the intervals being joined is a physreg, this method
  // always canonicalizes DstInt to be it.  The output "SrcInt" will not have
  // been modified, so we can use this information below to update aliases.
  if (!joinIntervals(CP)) {
    // Coalescing failed.

    // If definition of source is defined by trivial computation, try
    // rematerializing it.
    bool IsDefCopy;
    if (reMaterializeTrivialDef(CP, CopyMI, IsDefCopy))
      return true;

    // If we can eliminate the copy without merging the live segments, do so
    // now.
    if (!CP.isPartial() && !CP.isPhys()) {
      if (adjustCopiesBackFrom(CP, CopyMI) ||
          removeCopyByCommutingDef(CP, CopyMI)) {
        LIS->RemoveMachineInstrFromMaps(CopyMI);
        CopyMI->eraseFromParent();
        DEBUG(dbgs() << "\tTrivial!\n");
        return true;
      }
    }

    // Otherwise, we are unable to join the intervals.
    DEBUG(dbgs() << "\tInterference!\n");
    Again = true;  // May be possible to coalesce later.
    return false;
  }

  // Coalescing to a virtual register that is of a sub-register class of the
  // other. Make sure the resulting register is set to the right register class.
  if (CP.isCrossClass()) {
    ++numCrossRCs;
    MRI->setRegClass(CP.getDstReg(), CP.getNewRC());
  }

  // Removing sub-register copies can ease the register class constraints.
  // Make sure we attempt to inflate the register class of DstReg.
  if (!CP.isPhys() && RegClassInfo.isProperSubClass(CP.getNewRC()))
    InflateRegs.push_back(CP.getDstReg());

  // CopyMI has been erased by joinIntervals at this point. Remove it from
  // ErasedInstrs since copyCoalesceWorkList() won't add a successful join back
  // to the work list. This keeps ErasedInstrs from growing needlessly.
  ErasedInstrs.erase(CopyMI);

  // Rewrite all SrcReg operands to DstReg.
  // Also update DstReg operands to include DstIdx if it is set.
  if (CP.getDstIdx())
    updateRegDefsUses(CP.getDstReg(), CP.getDstReg(), CP.getDstIdx());
  updateRegDefsUses(CP.getSrcReg(), CP.getDstReg(), CP.getSrcIdx());

  // Shrink subregister ranges if necessary.
  if (ShrinkMask != 0) {
    LiveInterval &LI = LIS->getInterval(CP.getDstReg());
    for (LiveInterval::SubRange &S : LI.subranges()) {
      if ((S.LaneMask & ShrinkMask) == 0)
        continue;
      DEBUG(dbgs() << "Shrink LaneUses (Lane "
                   << format("%04X", S.LaneMask) << ")\n");
      LIS->shrinkToUses(S, LI.reg);
    }
  }
  if (ShrinkMainRange) {
    LiveInterval &LI = LIS->getInterval(CP.getDstReg());
    LIS->shrinkToUses(&LI);
  }

  // SrcReg is guaranteed to be the register whose live interval that is
  // being merged.
  LIS->removeInterval(CP.getSrcReg());

  // Update regalloc hint.
  TRI->updateRegAllocHint(CP.getSrcReg(), CP.getDstReg(), *MF);

  DEBUG({
    dbgs() << "\tSuccess: " << PrintReg(CP.getSrcReg(), TRI, CP.getSrcIdx())
           << " -> " << PrintReg(CP.getDstReg(), TRI, CP.getDstIdx()) << '\n';
    dbgs() << "\tResult = ";
    if (CP.isPhys())
      dbgs() << PrintReg(CP.getDstReg(), TRI);
    else
      dbgs() << LIS->getInterval(CP.getDstReg());
    dbgs() << '\n';
  });

  ++numJoins;
  return true;
}

bool RegisterCoalescer::joinReservedPhysReg(CoalescerPair &CP) {
  unsigned DstReg = CP.getDstReg();
  assert(CP.isPhys() && "Must be a physreg copy");
  assert(MRI->isReserved(DstReg) && "Not a reserved register");
  LiveInterval &RHS = LIS->getInterval(CP.getSrcReg());
  DEBUG(dbgs() << "\t\tRHS = " << RHS << '\n');

  assert(RHS.containsOneValue() && "Invalid join with reserved register");

  // Optimization for reserved registers like ESP. We can only merge with a
  // reserved physreg if RHS has a single value that is a copy of DstReg.
  // The live range of the reserved register will look like a set of dead defs
  // - we don't properly track the live range of reserved registers.

  // Deny any overlapping intervals.  This depends on all the reserved
  // register live ranges to look like dead defs.
  for (MCRegUnitIterator UI(DstReg, TRI); UI.isValid(); ++UI)
    if (RHS.overlaps(LIS->getRegUnit(*UI))) {
      DEBUG(dbgs() << "\t\tInterference: " << PrintRegUnit(*UI, TRI) << '\n');
      return false;
    }

  // Skip any value computations, we are not adding new values to the
  // reserved register.  Also skip merging the live ranges, the reserved
  // register live range doesn't need to be accurate as long as all the
  // defs are there.

  // Delete the identity copy.
  MachineInstr *CopyMI;
  if (CP.isFlipped()) {
    CopyMI = MRI->getVRegDef(RHS.reg);
  } else {
    if (!MRI->hasOneNonDBGUse(RHS.reg)) {
      DEBUG(dbgs() << "\t\tMultiple vreg uses!\n");
      return false;
    }

    MachineInstr *DestMI = MRI->getVRegDef(RHS.reg);
    CopyMI = &*MRI->use_instr_nodbg_begin(RHS.reg);
    const SlotIndex CopyRegIdx = LIS->getInstructionIndex(CopyMI).getRegSlot();
    const SlotIndex DestRegIdx = LIS->getInstructionIndex(DestMI).getRegSlot();

    // We checked above that there are no interfering defs of the physical
    // register. However, for this case, where we intent to move up the def of
    // the physical register, we also need to check for interfering uses.
    SlotIndexes *Indexes = LIS->getSlotIndexes();
    for (SlotIndex SI = Indexes->getNextNonNullIndex(DestRegIdx);
         SI != CopyRegIdx; SI = Indexes->getNextNonNullIndex(SI)) {
      MachineInstr *MI = LIS->getInstructionFromIndex(SI);
      if (MI->readsRegister(DstReg, TRI)) {
        DEBUG(dbgs() << "\t\tInterference (read): " << *MI);
        return false;
      }
    }

    // We're going to remove the copy which defines a physical reserved
    // register, so remove its valno, etc.
    DEBUG(dbgs() << "\t\tRemoving phys reg def of " << DstReg << " at "
          << CopyRegIdx << "\n");

    LIS->removePhysRegDefAt(DstReg, CopyRegIdx);
    // Create a new dead def at the new def location.
    for (MCRegUnitIterator UI(DstReg, TRI); UI.isValid(); ++UI) {
      LiveRange &LR = LIS->getRegUnit(*UI);
      LR.createDeadDef(DestRegIdx, LIS->getVNInfoAllocator());
    }
  }

  LIS->RemoveMachineInstrFromMaps(CopyMI);
  CopyMI->eraseFromParent();

  // We don't track kills for reserved registers.
  MRI->clearKillFlags(CP.getSrcReg());

  return true;
}

//===----------------------------------------------------------------------===//
//                 Interference checking and interval joining
//===----------------------------------------------------------------------===//
//
// In the easiest case, the two live ranges being joined are disjoint, and
// there is no interference to consider. It is quite common, though, to have
// overlapping live ranges, and we need to check if the interference can be
// resolved.
//
// The live range of a single SSA value forms a sub-tree of the dominator tree.
// This means that two SSA values overlap if and only if the def of one value
// is contained in the live range of the other value. As a special case, the
// overlapping values can be defined at the same index.
//
// The interference from an overlapping def can be resolved in these cases:
//
// 1. Coalescable copies. The value is defined by a copy that would become an
//    identity copy after joining SrcReg and DstReg. The copy instruction will
//    be removed, and the value will be merged with the source value.
//
//    There can be several copies back and forth, causing many values to be
//    merged into one. We compute a list of ultimate values in the joined live
//    range as well as a mappings from the old value numbers.
//
// 2. IMPLICIT_DEF. This instruction is only inserted to ensure all PHI
//    predecessors have a live out value. It doesn't cause real interference,
//    and can be merged into the value it overlaps. Like a coalescable copy, it
//    can be erased after joining.
//
// 3. Copy of external value. The overlapping def may be a copy of a value that
//    is already in the other register. This is like a coalescable copy, but
//    the live range of the source register must be trimmed after erasing the
//    copy instruction:
//
//      %src = COPY %ext
//      %dst = COPY %ext  <-- Remove this COPY, trim the live range of %ext.
//
// 4. Clobbering undefined lanes. Vector registers are sometimes built by
//    defining one lane at a time:
//
//      %dst:ssub0<def,read-undef> = FOO
//      %src = BAR
//      %dst:ssub1<def> = COPY %src
//
//    The live range of %src overlaps the %dst value defined by FOO, but
//    merging %src into %dst:ssub1 is only going to clobber the ssub1 lane
//    which was undef anyway.
//
//    The value mapping is more complicated in this case. The final live range
//    will have different value numbers for both FOO and BAR, but there is no
//    simple mapping from old to new values. It may even be necessary to add
//    new PHI values.
//
// 5. Clobbering dead lanes. A def may clobber a lane of a vector register that
//    is live, but never read. This can happen because we don't compute
//    individual live ranges per lane.
//
//      %dst<def> = FOO
//      %src = BAR
//      %dst:ssub1<def> = COPY %src
//
//    This kind of interference is only resolved locally. If the clobbered
//    lane value escapes the block, the join is aborted.

namespace {
/// Track information about values in a single virtual register about to be
/// joined. Objects of this class are always created in pairs - one for each
/// side of the CoalescerPair (or one for each lane of a side of the coalescer
/// pair)
class JoinVals {
  /// Live range we work on.
  LiveRange &LR;
  /// (Main) register we work on.
  const unsigned Reg;

  /// Reg (and therefore the values in this liverange) will end up as
  /// subregister SubIdx in the coalesced register. Either CP.DstIdx or
  /// CP.SrcIdx.
  const unsigned SubIdx;
  /// The LaneMask that this liverange will occupy the coalesced register. May
  /// be smaller than the lanemask produced by SubIdx when merging subranges.
  const unsigned LaneMask;

  /// This is true when joining sub register ranges, false when joining main
  /// ranges.
  const bool SubRangeJoin;
  /// Whether the current LiveInterval tracks subregister liveness.
  const bool TrackSubRegLiveness;

  /// Values that will be present in the final live range.
  SmallVectorImpl<VNInfo*> &NewVNInfo;

  const CoalescerPair &CP;
  LiveIntervals *LIS;
  SlotIndexes *Indexes;
  const TargetRegisterInfo *TRI;

  /// Value number assignments. Maps value numbers in LI to entries in
  /// NewVNInfo. This is suitable for passing to LiveInterval::join().
  SmallVector<int, 8> Assignments;

  /// Conflict resolution for overlapping values.
  enum ConflictResolution {
    /// No overlap, simply keep this value.
    CR_Keep,

    /// Merge this value into OtherVNI and erase the defining instruction.
    /// Used for IMPLICIT_DEF, coalescable copies, and copies from external
    /// values.
    CR_Erase,

    /// Merge this value into OtherVNI but keep the defining instruction.
    /// This is for the special case where OtherVNI is defined by the same
    /// instruction.
    CR_Merge,

    /// Keep this value, and have it replace OtherVNI where possible. This
    /// complicates value mapping since OtherVNI maps to two different values
    /// before and after this def.
    /// Used when clobbering undefined or dead lanes.
    CR_Replace,

    /// Unresolved conflict. Visit later when all values have been mapped.
    CR_Unresolved,

    /// Unresolvable conflict. Abort the join.
    CR_Impossible
  };

  /// Per-value info for LI. The lane bit masks are all relative to the final
  /// joined register, so they can be compared directly between SrcReg and
  /// DstReg.
  struct Val {
    ConflictResolution Resolution;

    /// Lanes written by this def, 0 for unanalyzed values.
    unsigned WriteLanes;

    /// Lanes with defined values in this register. Other lanes are undef and
    /// safe to clobber.
    unsigned ValidLanes;

    /// Value in LI being redefined by this def.
    VNInfo *RedefVNI;

    /// Value in the other live range that overlaps this def, if any.
    VNInfo *OtherVNI;

    /// Is this value an IMPLICIT_DEF that can be erased?
    ///
    /// IMPLICIT_DEF values should only exist at the end of a basic block that
    /// is a predecessor to a phi-value. These IMPLICIT_DEF instructions can be
    /// safely erased if they are overlapping a live value in the other live
    /// interval.
    ///
    /// Weird control flow graphs and incomplete PHI handling in
    /// ProcessImplicitDefs can very rarely create IMPLICIT_DEF values with
    /// longer live ranges. Such IMPLICIT_DEF values should be treated like
    /// normal values.
    bool ErasableImplicitDef;

    /// True when the live range of this value will be pruned because of an
    /// overlapping CR_Replace value in the other live range.
    bool Pruned;

    /// True once Pruned above has been computed.
    bool PrunedComputed;

    Val() : Resolution(CR_Keep), WriteLanes(0), ValidLanes(0),
            RedefVNI(nullptr), OtherVNI(nullptr), ErasableImplicitDef(false),
            Pruned(false), PrunedComputed(false) {}

    bool isAnalyzed() const { return WriteLanes != 0; }
  };

  /// One entry per value number in LI.
  SmallVector<Val, 8> Vals;

  /// Compute the bitmask of lanes actually written by DefMI.
  /// Set Redef if there are any partial register definitions that depend on the
  /// previous value of the register.
  unsigned computeWriteLanes(const MachineInstr *DefMI, bool &Redef) const;

  /// Find the ultimate value that VNI was copied from.
  std::pair<const VNInfo*,unsigned> followCopyChain(const VNInfo *VNI) const;

  bool valuesIdentical(VNInfo *Val0, VNInfo *Val1, const JoinVals &Other) const;

  /// Analyze ValNo in this live range, and set all fields of Vals[ValNo].
  /// Return a conflict resolution when possible, but leave the hard cases as
  /// CR_Unresolved.
  /// Recursively calls computeAssignment() on this and Other, guaranteeing that
  /// both OtherVNI and RedefVNI have been analyzed and mapped before returning.
  /// The recursion always goes upwards in the dominator tree, making loops
  /// impossible.
  ConflictResolution analyzeValue(unsigned ValNo, JoinVals &Other);

  /// Compute the value assignment for ValNo in RI.
  /// This may be called recursively by analyzeValue(), but never for a ValNo on
  /// the stack.
  void computeAssignment(unsigned ValNo, JoinVals &Other);

  /// Assuming ValNo is going to clobber some valid lanes in Other.LR, compute
  /// the extent of the tainted lanes in the block.
  ///
  /// Multiple values in Other.LR can be affected since partial redefinitions
  /// can preserve previously tainted lanes.
  ///
  ///   1 %dst = VLOAD           <-- Define all lanes in %dst
  ///   2 %src = FOO             <-- ValNo to be joined with %dst:ssub0
  ///   3 %dst:ssub1 = BAR       <-- Partial redef doesn't clear taint in ssub0
  ///   4 %dst:ssub0 = COPY %src <-- Conflict resolved, ssub0 wasn't read
  ///
  /// For each ValNo in Other that is affected, add an (EndIndex, TaintedLanes)
  /// entry to TaintedVals.
  ///
  /// Returns false if the tainted lanes extend beyond the basic block.
  bool taintExtent(unsigned, unsigned, JoinVals&,
                   SmallVectorImpl<std::pair<SlotIndex, unsigned> >&);

  /// Return true if MI uses any of the given Lanes from Reg.
  /// This does not include partial redefinitions of Reg.
  bool usesLanes(const MachineInstr *MI, unsigned, unsigned, unsigned) const;

  /// Determine if ValNo is a copy of a value number in LR or Other.LR that will
  /// be pruned:
  ///
  ///   %dst = COPY %src
  ///   %src = COPY %dst  <-- This value to be pruned.
  ///   %dst = COPY %src  <-- This value is a copy of a pruned value.
  bool isPrunedValue(unsigned ValNo, JoinVals &Other);

public:
  JoinVals(LiveRange &LR, unsigned Reg, unsigned SubIdx, unsigned LaneMask,
           SmallVectorImpl<VNInfo*> &newVNInfo, const CoalescerPair &cp,
           LiveIntervals *lis, const TargetRegisterInfo *TRI, bool SubRangeJoin,
           bool TrackSubRegLiveness)
    : LR(LR), Reg(Reg), SubIdx(SubIdx), LaneMask(LaneMask),
      SubRangeJoin(SubRangeJoin), TrackSubRegLiveness(TrackSubRegLiveness),
      NewVNInfo(newVNInfo), CP(cp), LIS(lis), Indexes(LIS->getSlotIndexes()),
      TRI(TRI), Assignments(LR.getNumValNums(), -1), Vals(LR.getNumValNums())
  {}

  /// Analyze defs in LR and compute a value mapping in NewVNInfo.
  /// Returns false if any conflicts were impossible to resolve.
  bool mapValues(JoinVals &Other);

  /// Try to resolve conflicts that require all values to be mapped.
  /// Returns false if any conflicts were impossible to resolve.
  bool resolveConflicts(JoinVals &Other);

  /// Prune the live range of values in Other.LR where they would conflict with
  /// CR_Replace values in LR. Collect end points for restoring the live range
  /// after joining.
  void pruneValues(JoinVals &Other, SmallVectorImpl<SlotIndex> &EndPoints,
                   bool changeInstrs);

  /// Removes subranges starting at copies that get removed. This sometimes
  /// happens when undefined subranges are copied around. These ranges contain
  /// no usefull information and can be removed.
  void pruneSubRegValues(LiveInterval &LI, unsigned &ShrinkMask);

  /// Erase any machine instructions that have been coalesced away.
  /// Add erased instructions to ErasedInstrs.
  /// Add foreign virtual registers to ShrinkRegs if their live range ended at
  /// the erased instrs.
  void eraseInstrs(SmallPtrSetImpl<MachineInstr*> &ErasedInstrs,
                   SmallVectorImpl<unsigned> &ShrinkRegs);

  /// Get the value assignments suitable for passing to LiveInterval::join.
  const int *getAssignments() const { return Assignments.data(); }
};
} // end anonymous namespace

unsigned JoinVals::computeWriteLanes(const MachineInstr *DefMI, bool &Redef)
  const {
  unsigned L = 0;
  for (ConstMIOperands MO(DefMI); MO.isValid(); ++MO) {
    if (!MO->isReg() || MO->getReg() != Reg || !MO->isDef())
      continue;
    L |= TRI->getSubRegIndexLaneMask(
           TRI->composeSubRegIndices(SubIdx, MO->getSubReg()));
    if (MO->readsReg())
      Redef = true;
  }
  return L;
}

std::pair<const VNInfo*, unsigned> JoinVals::followCopyChain(
    const VNInfo *VNI) const {
  unsigned Reg = this->Reg;

  while (!VNI->isPHIDef()) {
    SlotIndex Def = VNI->def;
    MachineInstr *MI = Indexes->getInstructionFromIndex(Def);
    assert(MI && "No defining instruction");
    if (!MI->isFullCopy())
      return std::make_pair(VNI, Reg);
    unsigned SrcReg = MI->getOperand(1).getReg();
    if (!TargetRegisterInfo::isVirtualRegister(SrcReg))
      return std::make_pair(VNI, Reg);

    const LiveInterval &LI = LIS->getInterval(SrcReg);
    const VNInfo *ValueIn;
    // No subrange involved.
    if (!SubRangeJoin || !LI.hasSubRanges()) {
      LiveQueryResult LRQ = LI.Query(Def);
      ValueIn = LRQ.valueIn();
    } else {
      // Query subranges. Pick the first matching one.
      ValueIn = nullptr;
      for (const LiveInterval::SubRange &S : LI.subranges()) {
        // Transform lanemask to a mask in the joined live interval.
        unsigned SMask = TRI->composeSubRegIndexLaneMask(SubIdx, S.LaneMask);
        if ((SMask & LaneMask) == 0)
          continue;
        LiveQueryResult LRQ = S.Query(Def);
        ValueIn = LRQ.valueIn();
        break;
      }
    }
    if (ValueIn == nullptr)
      break;
    VNI = ValueIn;
    Reg = SrcReg;
  }
  return std::make_pair(VNI, Reg);
}

bool JoinVals::valuesIdentical(VNInfo *Value0, VNInfo *Value1,
                               const JoinVals &Other) const {
  const VNInfo *Orig0;
  unsigned Reg0;
  std::tie(Orig0, Reg0) = followCopyChain(Value0);
  if (Orig0 == Value1)
    return true;

  const VNInfo *Orig1;
  unsigned Reg1;
  std::tie(Orig1, Reg1) = Other.followCopyChain(Value1);

  // The values are equal if they are defined at the same place and use the
  // same register. Note that we cannot compare VNInfos directly as some of
  // them might be from a copy created in mergeSubRangeInto()  while the other
  // is from the original LiveInterval.
  return Orig0->def == Orig1->def && Reg0 == Reg1;
}

JoinVals::ConflictResolution
JoinVals::analyzeValue(unsigned ValNo, JoinVals &Other) {
  Val &V = Vals[ValNo];
  assert(!V.isAnalyzed() && "Value has already been analyzed!");
  VNInfo *VNI = LR.getValNumInfo(ValNo);
  if (VNI->isUnused()) {
    V.WriteLanes = ~0u;
    return CR_Keep;
  }

  // Get the instruction defining this value, compute the lanes written.
  const MachineInstr *DefMI = nullptr;
  if (VNI->isPHIDef()) {
    // Conservatively assume that all lanes in a PHI are valid.
    unsigned Lanes = SubRangeJoin ? 1 : TRI->getSubRegIndexLaneMask(SubIdx);
    V.ValidLanes = V.WriteLanes = Lanes;
  } else {
    DefMI = Indexes->getInstructionFromIndex(VNI->def);
    assert(DefMI != nullptr);
    if (SubRangeJoin) {
      // We don't care about the lanes when joining subregister ranges.
      V.ValidLanes = V.WriteLanes = 1;
    } else {
      bool Redef = false;
      V.ValidLanes = V.WriteLanes = computeWriteLanes(DefMI, Redef);

      // If this is a read-modify-write instruction, there may be more valid
      // lanes than the ones written by this instruction.
      // This only covers partial redef operands. DefMI may have normal use
      // operands reading the register. They don't contribute valid lanes.
      //
      // This adds ssub1 to the set of valid lanes in %src:
      //
      //   %src:ssub1<def> = FOO
      //
      // This leaves only ssub1 valid, making any other lanes undef:
      //
      //   %src:ssub1<def,read-undef> = FOO %src:ssub2
      //
      // The <read-undef> flag on the def operand means that old lane values are
      // not important.
      if (Redef) {
        V.RedefVNI = LR.Query(VNI->def).valueIn();
        assert((TrackSubRegLiveness || V.RedefVNI) &&
               "Instruction is reading nonexistent value");
        if (V.RedefVNI != nullptr) {
          computeAssignment(V.RedefVNI->id, Other);
          V.ValidLanes |= Vals[V.RedefVNI->id].ValidLanes;
        }
      }

      // An IMPLICIT_DEF writes undef values.
      if (DefMI->isImplicitDef()) {
        // We normally expect IMPLICIT_DEF values to be live only until the end
        // of their block. If the value is really live longer and gets pruned in
        // another block, this flag is cleared again.
        V.ErasableImplicitDef = true;
        V.ValidLanes &= ~V.WriteLanes;
      }
    }
  }

  // Find the value in Other that overlaps VNI->def, if any.
  LiveQueryResult OtherLRQ = Other.LR.Query(VNI->def);

  // It is possible that both values are defined by the same instruction, or
  // the values are PHIs defined in the same block. When that happens, the two
  // values should be merged into one, but not into any preceding value.
  // The first value defined or visited gets CR_Keep, the other gets CR_Merge.
  if (VNInfo *OtherVNI = OtherLRQ.valueDefined()) {
    assert(SlotIndex::isSameInstr(VNI->def, OtherVNI->def) && "Broken LRQ");

    // One value stays, the other is merged. Keep the earlier one, or the first
    // one we see.
    if (OtherVNI->def < VNI->def)
      Other.computeAssignment(OtherVNI->id, *this);
    else if (VNI->def < OtherVNI->def && OtherLRQ.valueIn()) {
      // This is an early-clobber def overlapping a live-in value in the other
      // register. Not mergeable.
      V.OtherVNI = OtherLRQ.valueIn();
      return CR_Impossible;
    }
    V.OtherVNI = OtherVNI;
    Val &OtherV = Other.Vals[OtherVNI->id];
    // Keep this value, check for conflicts when analyzing OtherVNI.
    if (!OtherV.isAnalyzed())
      return CR_Keep;
    // Both sides have been analyzed now.
    // Allow overlapping PHI values. Any real interference would show up in a
    // predecessor, the PHI itself can't introduce any conflicts.
    if (VNI->isPHIDef())
      return CR_Merge;
    if (V.ValidLanes & OtherV.ValidLanes)
      // Overlapping lanes can't be resolved.
      return CR_Impossible;
    else
      return CR_Merge;
  }

  // No simultaneous def. Is Other live at the def?
  V.OtherVNI = OtherLRQ.valueIn();
  if (!V.OtherVNI)
    // No overlap, no conflict.
    return CR_Keep;

  assert(!SlotIndex::isSameInstr(VNI->def, V.OtherVNI->def) && "Broken LRQ");

  // We have overlapping values, or possibly a kill of Other.
  // Recursively compute assignments up the dominator tree.
  Other.computeAssignment(V.OtherVNI->id, *this);
  Val &OtherV = Other.Vals[V.OtherVNI->id];

  // Check if OtherV is an IMPLICIT_DEF that extends beyond its basic block.
  // This shouldn't normally happen, but ProcessImplicitDefs can leave such
  // IMPLICIT_DEF instructions behind, and there is nothing wrong with it
  // technically.
  //
  // WHen it happens, treat that IMPLICIT_DEF as a normal value, and don't try
  // to erase the IMPLICIT_DEF instruction.
  if (OtherV.ErasableImplicitDef && DefMI &&
      DefMI->getParent() != Indexes->getMBBFromIndex(V.OtherVNI->def)) {
    DEBUG(dbgs() << "IMPLICIT_DEF defined at " << V.OtherVNI->def
                 << " extends into BB#" << DefMI->getParent()->getNumber()
                 << ", keeping it.\n");
    OtherV.ErasableImplicitDef = false;
  }

  // Allow overlapping PHI values. Any real interference would show up in a
  // predecessor, the PHI itself can't introduce any conflicts.
  if (VNI->isPHIDef())
    return CR_Replace;

  // Check for simple erasable conflicts.
  if (DefMI->isImplicitDef()) {
    // We need the def for the subregister if there is nothing else live at the
    // subrange at this point.
    if (TrackSubRegLiveness
        && (V.WriteLanes & (OtherV.ValidLanes | OtherV.WriteLanes)) == 0)
      return CR_Replace;
    return CR_Erase;
  }

  // Include the non-conflict where DefMI is a coalescable copy that kills
  // OtherVNI. We still want the copy erased and value numbers merged.
  if (CP.isCoalescable(DefMI)) {
    // Some of the lanes copied from OtherVNI may be undef, making them undef
    // here too.
    V.ValidLanes &= ~V.WriteLanes | OtherV.ValidLanes;
    return CR_Erase;
  }

  // This may not be a real conflict if DefMI simply kills Other and defines
  // VNI.
  if (OtherLRQ.isKill() && OtherLRQ.endPoint() <= VNI->def)
    return CR_Keep;

  // Handle the case where VNI and OtherVNI can be proven to be identical:
  //
  //   %other = COPY %ext
  //   %this  = COPY %ext <-- Erase this copy
  //
  if (DefMI->isFullCopy() && !CP.isPartial()
      && valuesIdentical(VNI, V.OtherVNI, Other))
    return CR_Erase;

  // If the lanes written by this instruction were all undef in OtherVNI, it is
  // still safe to join the live ranges. This can't be done with a simple value
  // mapping, though - OtherVNI will map to multiple values:
  //
  //   1 %dst:ssub0 = FOO                <-- OtherVNI
  //   2 %src = BAR                      <-- VNI
  //   3 %dst:ssub1 = COPY %src<kill>    <-- Eliminate this copy.
  //   4 BAZ %dst<kill>
  //   5 QUUX %src<kill>
  //
  // Here OtherVNI will map to itself in [1;2), but to VNI in [2;5). CR_Replace
  // handles this complex value mapping.
  if ((V.WriteLanes & OtherV.ValidLanes) == 0)
    return CR_Replace;

  // If the other live range is killed by DefMI and the live ranges are still
  // overlapping, it must be because we're looking at an early clobber def:
  //
  //   %dst<def,early-clobber> = ASM %src<kill>
  //
  // In this case, it is illegal to merge the two live ranges since the early
  // clobber def would clobber %src before it was read.
  if (OtherLRQ.isKill()) {
    // This case where the def doesn't overlap the kill is handled above.
    assert(VNI->def.isEarlyClobber() &&
           "Only early clobber defs can overlap a kill");
    return CR_Impossible;
  }

  // VNI is clobbering live lanes in OtherVNI, but there is still the
  // possibility that no instructions actually read the clobbered lanes.
  // If we're clobbering all the lanes in OtherVNI, at least one must be read.
  // Otherwise Other.RI wouldn't be live here.
  if ((TRI->getSubRegIndexLaneMask(Other.SubIdx) & ~V.WriteLanes) == 0)
    return CR_Impossible;

  // We need to verify that no instructions are reading the clobbered lanes. To
  // save compile time, we'll only check that locally. Don't allow the tainted
  // value to escape the basic block.
  MachineBasicBlock *MBB = Indexes->getMBBFromIndex(VNI->def);
  if (OtherLRQ.endPoint() >= Indexes->getMBBEndIdx(MBB))
    return CR_Impossible;

  // There are still some things that could go wrong besides clobbered lanes
  // being read, for example OtherVNI may be only partially redefined in MBB,
  // and some clobbered lanes could escape the block. Save this analysis for
  // resolveConflicts() when all values have been mapped. We need to know
  // RedefVNI and WriteLanes for any later defs in MBB, and we can't compute
  // that now - the recursive analyzeValue() calls must go upwards in the
  // dominator tree.
  return CR_Unresolved;
}

void JoinVals::computeAssignment(unsigned ValNo, JoinVals &Other) {
  Val &V = Vals[ValNo];
  if (V.isAnalyzed()) {
    // Recursion should always move up the dominator tree, so ValNo is not
    // supposed to reappear before it has been assigned.
    assert(Assignments[ValNo] != -1 && "Bad recursion?");
    return;
  }
  switch ((V.Resolution = analyzeValue(ValNo, Other))) {
  case CR_Erase:
  case CR_Merge:
    // Merge this ValNo into OtherVNI.
    assert(V.OtherVNI && "OtherVNI not assigned, can't merge.");
    assert(Other.Vals[V.OtherVNI->id].isAnalyzed() && "Missing recursion");
    Assignments[ValNo] = Other.Assignments[V.OtherVNI->id];
    DEBUG(dbgs() << "\t\tmerge " << PrintReg(Reg) << ':' << ValNo << '@'
                 << LR.getValNumInfo(ValNo)->def << " into "
                 << PrintReg(Other.Reg) << ':' << V.OtherVNI->id << '@'
                 << V.OtherVNI->def << " --> @"
                 << NewVNInfo[Assignments[ValNo]]->def << '\n');
    break;
  case CR_Replace:
  case CR_Unresolved: {
    // The other value is going to be pruned if this join is successful.
    assert(V.OtherVNI && "OtherVNI not assigned, can't prune");
    Val &OtherV = Other.Vals[V.OtherVNI->id];
    // We cannot erase an IMPLICIT_DEF if we don't have valid values for all
    // its lanes.
    if ((OtherV.WriteLanes & ~V.ValidLanes) != 0 && TrackSubRegLiveness)
      OtherV.ErasableImplicitDef = false;
    OtherV.Pruned = true;
  }
    // Fall through.
  default:
    // This value number needs to go in the final joined live range.
    Assignments[ValNo] = NewVNInfo.size();
    NewVNInfo.push_back(LR.getValNumInfo(ValNo));
    break;
  }
}

bool JoinVals::mapValues(JoinVals &Other) {
  for (unsigned i = 0, e = LR.getNumValNums(); i != e; ++i) {
    computeAssignment(i, Other);
    if (Vals[i].Resolution == CR_Impossible) {
      DEBUG(dbgs() << "\t\tinterference at " << PrintReg(Reg) << ':' << i
                   << '@' << LR.getValNumInfo(i)->def << '\n');
      return false;
    }
  }
  return true;
}

bool JoinVals::
taintExtent(unsigned ValNo, unsigned TaintedLanes, JoinVals &Other,
            SmallVectorImpl<std::pair<SlotIndex, unsigned> > &TaintExtent) {
  VNInfo *VNI = LR.getValNumInfo(ValNo);
  MachineBasicBlock *MBB = Indexes->getMBBFromIndex(VNI->def);
  SlotIndex MBBEnd = Indexes->getMBBEndIdx(MBB);

  // Scan Other.LR from VNI.def to MBBEnd.
  LiveInterval::iterator OtherI = Other.LR.find(VNI->def);
  assert(OtherI != Other.LR.end() && "No conflict?");
  do {
    // OtherI is pointing to a tainted value. Abort the join if the tainted
    // lanes escape the block.
    SlotIndex End = OtherI->end;
    if (End >= MBBEnd) {
      DEBUG(dbgs() << "\t\ttaints global " << PrintReg(Other.Reg) << ':'
                   << OtherI->valno->id << '@' << OtherI->start << '\n');
      return false;
    }
    DEBUG(dbgs() << "\t\ttaints local " << PrintReg(Other.Reg) << ':'
                 << OtherI->valno->id << '@' << OtherI->start
                 << " to " << End << '\n');
    // A dead def is not a problem.
    if (End.isDead())
      break;
    TaintExtent.push_back(std::make_pair(End, TaintedLanes));

    // Check for another def in the MBB.
    if (++OtherI == Other.LR.end() || OtherI->start >= MBBEnd)
      break;

    // Lanes written by the new def are no longer tainted.
    const Val &OV = Other.Vals[OtherI->valno->id];
    TaintedLanes &= ~OV.WriteLanes;
    if (!OV.RedefVNI)
      break;
  } while (TaintedLanes);
  return true;
}

bool JoinVals::usesLanes(const MachineInstr *MI, unsigned Reg, unsigned SubIdx,
                         unsigned Lanes) const {
  if (MI->isDebugValue())
    return false;
  for (ConstMIOperands MO(MI); MO.isValid(); ++MO) {
    if (!MO->isReg() || MO->isDef() || MO->getReg() != Reg)
      continue;
    if (!MO->readsReg())
      continue;
    if (Lanes & TRI->getSubRegIndexLaneMask(
                  TRI->composeSubRegIndices(SubIdx, MO->getSubReg())))
      return true;
  }
  return false;
}

bool JoinVals::resolveConflicts(JoinVals &Other) {
  for (unsigned i = 0, e = LR.getNumValNums(); i != e; ++i) {
    Val &V = Vals[i];
    assert (V.Resolution != CR_Impossible && "Unresolvable conflict");
    if (V.Resolution != CR_Unresolved)
      continue;
    DEBUG(dbgs() << "\t\tconflict at " << PrintReg(Reg) << ':' << i
                 << '@' << LR.getValNumInfo(i)->def << '\n');
    if (SubRangeJoin)
      return false;

    ++NumLaneConflicts;
    assert(V.OtherVNI && "Inconsistent conflict resolution.");
    VNInfo *VNI = LR.getValNumInfo(i);
    const Val &OtherV = Other.Vals[V.OtherVNI->id];

    // VNI is known to clobber some lanes in OtherVNI. If we go ahead with the
    // join, those lanes will be tainted with a wrong value. Get the extent of
    // the tainted lanes.
    unsigned TaintedLanes = V.WriteLanes & OtherV.ValidLanes;
    SmallVector<std::pair<SlotIndex, unsigned>, 8> TaintExtent;
    if (!taintExtent(i, TaintedLanes, Other, TaintExtent))
      // Tainted lanes would extend beyond the basic block.
      return false;

    assert(!TaintExtent.empty() && "There should be at least one conflict.");

    // Now look at the instructions from VNI->def to TaintExtent (inclusive).
    MachineBasicBlock *MBB = Indexes->getMBBFromIndex(VNI->def);
    MachineBasicBlock::iterator MI = MBB->begin();
    if (!VNI->isPHIDef()) {
      MI = Indexes->getInstructionFromIndex(VNI->def);
      // No need to check the instruction defining VNI for reads.
      ++MI;
    }
    assert(!SlotIndex::isSameInstr(VNI->def, TaintExtent.front().first) &&
           "Interference ends on VNI->def. Should have been handled earlier");
    MachineInstr *LastMI =
      Indexes->getInstructionFromIndex(TaintExtent.front().first);
    assert(LastMI && "Range must end at a proper instruction");
    unsigned TaintNum = 0;
    for(;;) {
      assert(MI != MBB->end() && "Bad LastMI");
      if (usesLanes(MI, Other.Reg, Other.SubIdx, TaintedLanes)) {
        DEBUG(dbgs() << "\t\ttainted lanes used by: " << *MI);
        return false;
      }
      // LastMI is the last instruction to use the current value.
      if (&*MI == LastMI) {
        if (++TaintNum == TaintExtent.size())
          break;
        LastMI = Indexes->getInstructionFromIndex(TaintExtent[TaintNum].first);
        assert(LastMI && "Range must end at a proper instruction");
        TaintedLanes = TaintExtent[TaintNum].second;
      }
      ++MI;
    }

    // The tainted lanes are unused.
    V.Resolution = CR_Replace;
    ++NumLaneResolves;
  }
  return true;
}

bool JoinVals::isPrunedValue(unsigned ValNo, JoinVals &Other) {
  Val &V = Vals[ValNo];
  if (V.Pruned || V.PrunedComputed)
    return V.Pruned;

  if (V.Resolution != CR_Erase && V.Resolution != CR_Merge)
    return V.Pruned;

  // Follow copies up the dominator tree and check if any intermediate value
  // has been pruned.
  V.PrunedComputed = true;
  V.Pruned = Other.isPrunedValue(V.OtherVNI->id, *this);
  return V.Pruned;
}

void JoinVals::pruneValues(JoinVals &Other,
                           SmallVectorImpl<SlotIndex> &EndPoints,
                           bool changeInstrs) {
  for (unsigned i = 0, e = LR.getNumValNums(); i != e; ++i) {
    SlotIndex Def = LR.getValNumInfo(i)->def;
    switch (Vals[i].Resolution) {
    case CR_Keep:
      break;
    case CR_Replace: {
      // This value takes precedence over the value in Other.LR.
      LIS->pruneValue(Other.LR, Def, &EndPoints);
      // Check if we're replacing an IMPLICIT_DEF value. The IMPLICIT_DEF
      // instructions are only inserted to provide a live-out value for PHI
      // predecessors, so the instruction should simply go away once its value
      // has been replaced.
      Val &OtherV = Other.Vals[Vals[i].OtherVNI->id];
      bool EraseImpDef = OtherV.ErasableImplicitDef &&
                         OtherV.Resolution == CR_Keep;
      if (!Def.isBlock()) {
        if (changeInstrs) {
          // Remove <def,read-undef> flags. This def is now a partial redef.
          // Also remove <def,dead> flags since the joined live range will
          // continue past this instruction.
          for (MIOperands MO(Indexes->getInstructionFromIndex(Def));
               MO.isValid(); ++MO) {
            if (MO->isReg() && MO->isDef() && MO->getReg() == Reg) {
              MO->setIsUndef(EraseImpDef);
              MO->setIsDead(false);
            }
          }
        }
        // This value will reach instructions below, but we need to make sure
        // the live range also reaches the instruction at Def.
        if (!EraseImpDef)
          EndPoints.push_back(Def);
      }
      DEBUG(dbgs() << "\t\tpruned " << PrintReg(Other.Reg) << " at " << Def
                   << ": " << Other.LR << '\n');
      break;
    }
    case CR_Erase:
    case CR_Merge:
      if (isPrunedValue(i, Other)) {
        // This value is ultimately a copy of a pruned value in LR or Other.LR.
        // We can no longer trust the value mapping computed by
        // computeAssignment(), the value that was originally copied could have
        // been replaced.
        LIS->pruneValue(LR, Def, &EndPoints);
        DEBUG(dbgs() << "\t\tpruned all of " << PrintReg(Reg) << " at "
                     << Def << ": " << LR << '\n');
      }
      break;
    case CR_Unresolved:
    case CR_Impossible:
      llvm_unreachable("Unresolved conflicts");
    }
  }
}

void JoinVals::pruneSubRegValues(LiveInterval &LI, unsigned &ShrinkMask)
{
  // Look for values being erased.
  bool DidPrune = false;
  for (unsigned i = 0, e = LR.getNumValNums(); i != e; ++i) {
    if (Vals[i].Resolution != CR_Erase)
      continue;

    // Check subranges at the point where the copy will be removed.
    SlotIndex Def = LR.getValNumInfo(i)->def;
    for (LiveInterval::SubRange &S : LI.subranges()) {
      LiveQueryResult Q = S.Query(Def);

      // If a subrange starts at the copy then an undefined value has been
      // copied and we must remove that subrange value as well.
      VNInfo *ValueOut = Q.valueOutOrDead();
      if (ValueOut != nullptr && Q.valueIn() == nullptr) {
        DEBUG(dbgs() << "\t\tPrune sublane " << format("%04X", S.LaneMask)
                     << " at " << Def << "\n");
        LIS->pruneValue(S, Def, nullptr);
        DidPrune = true;
        // Mark value number as unused.
        ValueOut->markUnused();
        continue;
      }
      // If a subrange ends at the copy, then a value was copied but only
      // partially used later. Shrink the subregister range apropriately.
      if (Q.valueIn() != nullptr && Q.valueOut() == nullptr) {
        DEBUG(dbgs() << "\t\tDead uses at sublane "
                     << format("%04X", S.LaneMask) << " at " << Def << "\n");
        ShrinkMask |= S.LaneMask;
      }
    }
  }
  if (DidPrune)
    LI.removeEmptySubRanges();
}

void JoinVals::eraseInstrs(SmallPtrSetImpl<MachineInstr*> &ErasedInstrs,
                           SmallVectorImpl<unsigned> &ShrinkRegs) {
  for (unsigned i = 0, e = LR.getNumValNums(); i != e; ++i) {
    // Get the def location before markUnused() below invalidates it.
    SlotIndex Def = LR.getValNumInfo(i)->def;
    switch (Vals[i].Resolution) {
    case CR_Keep: {
      // If an IMPLICIT_DEF value is pruned, it doesn't serve a purpose any
      // longer. The IMPLICIT_DEF instructions are only inserted by
      // PHIElimination to guarantee that all PHI predecessors have a value.
      if (!Vals[i].ErasableImplicitDef || !Vals[i].Pruned)
        break;
      // Remove value number i from LR.
      VNInfo *VNI = LR.getValNumInfo(i);
      LR.removeValNo(VNI);
      // Note that this VNInfo is reused and still referenced in NewVNInfo,
      // make it appear like an unused value number.
      VNI->markUnused();
      DEBUG(dbgs() << "\t\tremoved " << i << '@' << Def << ": " << LR << '\n');
      // FALL THROUGH.
    }

    case CR_Erase: {
      MachineInstr *MI = Indexes->getInstructionFromIndex(Def);
      assert(MI && "No instruction to erase");
      if (MI->isCopy()) {
        unsigned Reg = MI->getOperand(1).getReg();
        if (TargetRegisterInfo::isVirtualRegister(Reg) &&
            Reg != CP.getSrcReg() && Reg != CP.getDstReg())
          ShrinkRegs.push_back(Reg);
      }
      ErasedInstrs.insert(MI);
      DEBUG(dbgs() << "\t\terased:\t" << Def << '\t' << *MI);
      LIS->RemoveMachineInstrFromMaps(MI);
      MI->eraseFromParent();
      break;
    }
    default:
      break;
    }
  }
}

bool RegisterCoalescer::joinSubRegRanges(LiveRange &LRange, LiveRange &RRange,
                                         unsigned LaneMask,
                                         const CoalescerPair &CP) {
  SmallVector<VNInfo*, 16> NewVNInfo;
  JoinVals RHSVals(RRange, CP.getSrcReg(), CP.getSrcIdx(), LaneMask,
                   NewVNInfo, CP, LIS, TRI, true, true);
  JoinVals LHSVals(LRange, CP.getDstReg(), CP.getDstIdx(), LaneMask,
                   NewVNInfo, CP, LIS, TRI, true, true);

  // Compute NewVNInfo and resolve conflicts (see also joinVirtRegs())
  // We should be able to resolve all conflicts here as we could successfully do
  // it on the mainrange already. There is however a problem when multiple
  // ranges get mapped to the "overflow" lane mask bit which creates unexpected
  // interferences.
  if (!LHSVals.mapValues(RHSVals) || !RHSVals.mapValues(LHSVals)) {
    DEBUG(dbgs() << "*** Couldn't join subrange!\n");
    return false;
  }
  if (!LHSVals.resolveConflicts(RHSVals) ||
      !RHSVals.resolveConflicts(LHSVals)) {
    DEBUG(dbgs() << "*** Couldn't join subrange!\n");
    return false;
  }

  // The merging algorithm in LiveInterval::join() can't handle conflicting
  // value mappings, so we need to remove any live ranges that overlap a
  // CR_Replace resolution. Collect a set of end points that can be used to
  // restore the live range after joining.
  SmallVector<SlotIndex, 8> EndPoints;
  LHSVals.pruneValues(RHSVals, EndPoints, false);
  RHSVals.pruneValues(LHSVals, EndPoints, false);

  LRange.verify();
  RRange.verify();

  // Join RRange into LHS.
  LRange.join(RRange, LHSVals.getAssignments(), RHSVals.getAssignments(),
              NewVNInfo);

  DEBUG(dbgs() << "\t\tjoined lanes: " << LRange << "\n");
  if (EndPoints.empty())
    return true;

  // Recompute the parts of the live range we had to remove because of
  // CR_Replace conflicts.
  DEBUG(dbgs() << "\t\trestoring liveness to " << EndPoints.size()
               << " points: " << LRange << '\n');
  LIS->extendToIndices(LRange, EndPoints);
  return true;
}

bool RegisterCoalescer::mergeSubRangeInto(LiveInterval &LI,
                                          const LiveRange &ToMerge,
                                          unsigned LaneMask, CoalescerPair &CP) {
  BumpPtrAllocator &Allocator = LIS->getVNInfoAllocator();
  for (LiveInterval::SubRange &R : LI.subranges()) {
    unsigned RMask = R.LaneMask;
    // LaneMask of subregisters common to subrange R and ToMerge.
    unsigned Common = RMask & LaneMask;
    // There is nothing to do without common subregs.
    if (Common == 0)
      continue;

    DEBUG(dbgs() << format("\t\tCopy+Merge %04X into %04X\n", RMask, Common));
    // LaneMask of subregisters contained in the R range but not in ToMerge,
    // they have to split into their own subrange.
    unsigned LRest = RMask & ~LaneMask;
    LiveInterval::SubRange *CommonRange;
    if (LRest != 0) {
      R.LaneMask = LRest;
      DEBUG(dbgs() << format("\t\tReduce Lane to %04X\n", LRest));
      // Duplicate SubRange for newly merged common stuff.
      CommonRange = LI.createSubRangeFrom(Allocator, Common, R);
    } else {
      // Reuse the existing range.
      R.LaneMask = Common;
      CommonRange = &R;
    }
    LiveRange RangeCopy(ToMerge, Allocator);
    if (!joinSubRegRanges(*CommonRange, RangeCopy, Common, CP))
      return false;
    LaneMask &= ~RMask;
  }

  if (LaneMask != 0) {
    DEBUG(dbgs() << format("\t\tNew Lane %04X\n", LaneMask));
    LI.createSubRangeFrom(Allocator, LaneMask, ToMerge);
  }
  return true;
}

bool RegisterCoalescer::joinVirtRegs(CoalescerPair &CP) {
  SmallVector<VNInfo*, 16> NewVNInfo;
  LiveInterval &RHS = LIS->getInterval(CP.getSrcReg());
  LiveInterval &LHS = LIS->getInterval(CP.getDstReg());
  bool TrackSubRegLiveness = MRI->shouldTrackSubRegLiveness(*CP.getNewRC());
  JoinVals RHSVals(RHS, CP.getSrcReg(), CP.getSrcIdx(), 0, NewVNInfo, CP, LIS,
                   TRI, false, TrackSubRegLiveness);
  JoinVals LHSVals(LHS, CP.getDstReg(), CP.getDstIdx(), 0, NewVNInfo, CP, LIS,
                   TRI, false, TrackSubRegLiveness);

  DEBUG(dbgs() << "\t\tRHS = " << RHS
               << "\n\t\tLHS = " << LHS
               << '\n');

  // First compute NewVNInfo and the simple value mappings.
  // Detect impossible conflicts early.
  if (!LHSVals.mapValues(RHSVals) || !RHSVals.mapValues(LHSVals))
    return false;

  // Some conflicts can only be resolved after all values have been mapped.
  if (!LHSVals.resolveConflicts(RHSVals) || !RHSVals.resolveConflicts(LHSVals))
    return false;

  // All clear, the live ranges can be merged.
  if (RHS.hasSubRanges() || LHS.hasSubRanges()) {
    BumpPtrAllocator &Allocator = LIS->getVNInfoAllocator();

    // Transform lanemasks from the LHS to masks in the coalesced register and
    // create initial subranges if necessary.
    unsigned DstIdx = CP.getDstIdx();
    if (!LHS.hasSubRanges()) {
      unsigned Mask = DstIdx == 0 ? CP.getNewRC()->getLaneMask()
                                  : TRI->getSubRegIndexLaneMask(DstIdx);
      // LHS must support subregs or we wouldn't be in this codepath.
      assert(Mask != 0);
      LHS.createSubRangeFrom(Allocator, Mask, LHS);
    } else if (DstIdx != 0) {
      // Transform LHS lanemasks to new register class if necessary.
      for (LiveInterval::SubRange &R : LHS.subranges()) {
        unsigned Mask = TRI->composeSubRegIndexLaneMask(DstIdx, R.LaneMask);
        R.LaneMask = Mask;
      }
    }
    DEBUG(dbgs() << "\t\tLHST = " << PrintReg(CP.getDstReg())
                 << ' ' << LHS << '\n');

    // Determine lanemasks of RHS in the coalesced register and merge subranges.
    unsigned SrcIdx = CP.getSrcIdx();
    bool Abort = false;
    if (!RHS.hasSubRanges()) {
      unsigned Mask = SrcIdx == 0 ? CP.getNewRC()->getLaneMask()
                                  : TRI->getSubRegIndexLaneMask(SrcIdx);
      if (!mergeSubRangeInto(LHS, RHS, Mask, CP))
        Abort = true;
    } else {
      // Pair up subranges and merge.
      for (LiveInterval::SubRange &R : RHS.subranges()) {
        unsigned Mask = TRI->composeSubRegIndexLaneMask(SrcIdx, R.LaneMask);
        if (!mergeSubRangeInto(LHS, R, Mask, CP)) {
          Abort = true;
          break;
        }
      }
    }
    if (Abort) {
      // This shouldn't have happened :-(
      // However we are aware of at least one existing problem where we
      // can't merge subranges when multiple ranges end up in the
      // "overflow bit" 32. As a workaround we drop all subregister ranges
      // which means we loose some precision but are back to a well defined
      // state.
      assert((CP.getNewRC()->getLaneMask() & 0x80000000u)
             && "SubRange merge should only fail when merging into bit 32.");
      DEBUG(dbgs() << "\tSubrange join aborted!\n");
      LHS.clearSubRanges();
      RHS.clearSubRanges();
    } else {
      DEBUG(dbgs() << "\tJoined SubRanges " << LHS << "\n");

      LHSVals.pruneSubRegValues(LHS, ShrinkMask);
      RHSVals.pruneSubRegValues(LHS, ShrinkMask);
    }
  }

  // The merging algorithm in LiveInterval::join() can't handle conflicting
  // value mappings, so we need to remove any live ranges that overlap a
  // CR_Replace resolution. Collect a set of end points that can be used to
  // restore the live range after joining.
  SmallVector<SlotIndex, 8> EndPoints;
  LHSVals.pruneValues(RHSVals, EndPoints, true);
  RHSVals.pruneValues(LHSVals, EndPoints, true);

  // Erase COPY and IMPLICIT_DEF instructions. This may cause some external
  // registers to require trimming.
  SmallVector<unsigned, 8> ShrinkRegs;
  LHSVals.eraseInstrs(ErasedInstrs, ShrinkRegs);
  RHSVals.eraseInstrs(ErasedInstrs, ShrinkRegs);
  while (!ShrinkRegs.empty())
    LIS->shrinkToUses(&LIS->getInterval(ShrinkRegs.pop_back_val()));

  // Join RHS into LHS.
  LHS.join(RHS, LHSVals.getAssignments(), RHSVals.getAssignments(), NewVNInfo);

  // Kill flags are going to be wrong if the live ranges were overlapping.
  // Eventually, we should simply clear all kill flags when computing live
  // ranges. They are reinserted after register allocation.
  MRI->clearKillFlags(LHS.reg);
  MRI->clearKillFlags(RHS.reg);

  if (!EndPoints.empty()) {
    // Recompute the parts of the live range we had to remove because of
    // CR_Replace conflicts.
    DEBUG(dbgs() << "\t\trestoring liveness to " << EndPoints.size()
                 << " points: " << LHS << '\n');
    LIS->extendToIndices((LiveRange&)LHS, EndPoints);
  }

  return true;
}

<<<<<<< HEAD
/// Attempt to join these two intervals.  On failure, this returns false.
=======
>>>>>>> 969bfdfe
bool RegisterCoalescer::joinIntervals(CoalescerPair &CP) {
  return CP.isPhys() ? joinReservedPhysReg(CP) : joinVirtRegs(CP);
}

namespace {
/// Information concerning MBB coalescing priority.
struct MBBPriorityInfo {
  MachineBasicBlock *MBB;
  unsigned Depth;
  bool IsSplit;

  MBBPriorityInfo(MachineBasicBlock *mbb, unsigned depth, bool issplit)
    : MBB(mbb), Depth(depth), IsSplit(issplit) {}
};
}

/// C-style comparator that sorts first based on the loop depth of the basic
/// block (the unsigned), and then on the MBB number.
///
/// EnableGlobalCopies assumes that the primary sort key is loop depth.
static int compareMBBPriority(const MBBPriorityInfo *LHS,
                              const MBBPriorityInfo *RHS) {
  // Deeper loops first
  if (LHS->Depth != RHS->Depth)
    return LHS->Depth > RHS->Depth ? -1 : 1;

  // Try to unsplit critical edges next.
  if (LHS->IsSplit != RHS->IsSplit)
    return LHS->IsSplit ? -1 : 1;

  // Prefer blocks that are more connected in the CFG. This takes care of
  // the most difficult copies first while intervals are short.
  unsigned cl = LHS->MBB->pred_size() + LHS->MBB->succ_size();
  unsigned cr = RHS->MBB->pred_size() + RHS->MBB->succ_size();
  if (cl != cr)
    return cl > cr ? -1 : 1;

  // As a last resort, sort by block number.
  return LHS->MBB->getNumber() < RHS->MBB->getNumber() ? -1 : 1;
}

/// \returns true if the given copy uses or defines a local live range.
static bool isLocalCopy(MachineInstr *Copy, const LiveIntervals *LIS) {
  if (!Copy->isCopy())
    return false;

  if (Copy->getOperand(1).isUndef())
    return false;

  unsigned SrcReg = Copy->getOperand(1).getReg();
  unsigned DstReg = Copy->getOperand(0).getReg();
  if (TargetRegisterInfo::isPhysicalRegister(SrcReg)
      || TargetRegisterInfo::isPhysicalRegister(DstReg))
    return false;

  return LIS->intervalIsInOneMBB(LIS->getInterval(SrcReg))
    || LIS->intervalIsInOneMBB(LIS->getInterval(DstReg));
}

bool RegisterCoalescer::
copyCoalesceWorkList(MutableArrayRef<MachineInstr*> CurrList) {
  bool Progress = false;
  for (unsigned i = 0, e = CurrList.size(); i != e; ++i) {
    if (!CurrList[i])
      continue;
    // Skip instruction pointers that have already been erased, for example by
    // dead code elimination.
    if (ErasedInstrs.erase(CurrList[i])) {
      CurrList[i] = nullptr;
      continue;
    }
    bool Again = false;
    bool Success = joinCopy(CurrList[i], Again);
    Progress |= Success;
    if (Success || !Again)
      CurrList[i] = nullptr;
  }
  return Progress;
}

void
RegisterCoalescer::copyCoalesceInMBB(MachineBasicBlock *MBB) {
  DEBUG(dbgs() << MBB->getName() << ":\n");

  // Collect all copy-like instructions in MBB. Don't start coalescing anything
  // yet, it might invalidate the iterator.
  const unsigned PrevSize = WorkList.size();
  if (JoinGlobalCopies) {
    // Coalesce copies bottom-up to coalesce local defs before local uses. They
    // are not inherently easier to resolve, but slightly preferable until we
    // have local live range splitting. In particular this is required by
    // cmp+jmp macro fusion.
    for (MachineBasicBlock::iterator MII = MBB->begin(), E = MBB->end();
         MII != E; ++MII) {
      if (!MII->isCopyLike())
        continue;
      if (isLocalCopy(&(*MII), LIS))
        LocalWorkList.push_back(&(*MII));
      else
        WorkList.push_back(&(*MII));
    }
  }
  else {
     for (MachineBasicBlock::iterator MII = MBB->begin(), E = MBB->end();
          MII != E; ++MII)
       if (MII->isCopyLike())
         WorkList.push_back(MII);
  }
  // Try coalescing the collected copies immediately, and remove the nulls.
  // This prevents the WorkList from getting too large since most copies are
  // joinable on the first attempt.
  MutableArrayRef<MachineInstr*>
    CurrList(WorkList.begin() + PrevSize, WorkList.end());
  if (copyCoalesceWorkList(CurrList))
    WorkList.erase(std::remove(WorkList.begin() + PrevSize, WorkList.end(),
                               (MachineInstr*)nullptr), WorkList.end());
}

void RegisterCoalescer::coalesceLocals() {
  copyCoalesceWorkList(LocalWorkList);
  for (unsigned j = 0, je = LocalWorkList.size(); j != je; ++j) {
    if (LocalWorkList[j])
      WorkList.push_back(LocalWorkList[j]);
  }
  LocalWorkList.clear();
}

void RegisterCoalescer::joinAllIntervals() {
  DEBUG(dbgs() << "********** JOINING INTERVALS ***********\n");
  assert(WorkList.empty() && LocalWorkList.empty() && "Old data still around.");

  std::vector<MBBPriorityInfo> MBBs;
  MBBs.reserve(MF->size());
  for (MachineFunction::iterator I = MF->begin(), E = MF->end();I != E;++I){
    MachineBasicBlock *MBB = I;
    MBBs.push_back(MBBPriorityInfo(MBB, Loops->getLoopDepth(MBB),
                                   JoinSplitEdges && isSplitEdge(MBB)));
  }
  array_pod_sort(MBBs.begin(), MBBs.end(), compareMBBPriority);

  // Coalesce intervals in MBB priority order.
  unsigned CurrDepth = UINT_MAX;
  for (unsigned i = 0, e = MBBs.size(); i != e; ++i) {
    // Try coalescing the collected local copies for deeper loops.
    if (JoinGlobalCopies && MBBs[i].Depth < CurrDepth) {
      coalesceLocals();
      CurrDepth = MBBs[i].Depth;
    }
    copyCoalesceInMBB(MBBs[i].MBB);
  }
  coalesceLocals();

  // Joining intervals can allow other intervals to be joined.  Iteratively join
  // until we make no progress.
  while (copyCoalesceWorkList(WorkList))
    /* empty */ ;
}

void RegisterCoalescer::releaseMemory() {
  ErasedInstrs.clear();
  WorkList.clear();
  DeadDefs.clear();
  InflateRegs.clear();
}

bool RegisterCoalescer::runOnMachineFunction(MachineFunction &fn) {
  MF = &fn;
  MRI = &fn.getRegInfo();
  TM = &fn.getTarget();
  const TargetSubtargetInfo &STI = fn.getSubtarget();
  TRI = STI.getRegisterInfo();
  TII = STI.getInstrInfo();
  LIS = &getAnalysis<LiveIntervals>();
  AA = &getAnalysis<AliasAnalysis>();
  Loops = &getAnalysis<MachineLoopInfo>();
  if (EnableGlobalCopies == cl::BOU_UNSET)
    JoinGlobalCopies = STI.enableJoinGlobalCopies();
  else
    JoinGlobalCopies = (EnableGlobalCopies == cl::BOU_TRUE);

  // The MachineScheduler does not currently require JoinSplitEdges. This will
  // either be enabled unconditionally or replaced by a more general live range
  // splitting optimization.
  JoinSplitEdges = EnableJoinSplits;

  DEBUG(dbgs() << "********** SIMPLE REGISTER COALESCING **********\n"
               << "********** Function: " << MF->getName() << '\n');

  if (VerifyCoalescing)
    MF->verify(this, "Before register coalescing");

  RegClassInfo.runOnMachineFunction(fn);

  // Join (coalesce) intervals if requested.
  if (EnableJoining)
    joinAllIntervals();

  // After deleting a lot of copies, register classes may be less constrained.
  // Removing sub-register operands may allow GR32_ABCD -> GR32 and DPR_VFP2 ->
  // DPR inflation.
  array_pod_sort(InflateRegs.begin(), InflateRegs.end());
  InflateRegs.erase(std::unique(InflateRegs.begin(), InflateRegs.end()),
                    InflateRegs.end());
  DEBUG(dbgs() << "Trying to inflate " << InflateRegs.size() << " regs.\n");
  for (unsigned i = 0, e = InflateRegs.size(); i != e; ++i) {
    unsigned Reg = InflateRegs[i];
    if (MRI->reg_nodbg_empty(Reg))
      continue;
    if (MRI->recomputeRegClass(Reg)) {
      DEBUG(dbgs() << PrintReg(Reg) << " inflated to "
                   << TRI->getRegClassName(MRI->getRegClass(Reg)) << '\n');
      LiveInterval &LI = LIS->getInterval(Reg);
      unsigned MaxMask = MRI->getMaxLaneMaskForVReg(Reg);
      if (MaxMask == 0) {
        // If the inflated register class does not support subregisters anymore
        // remove the subranges.
        LI.clearSubRanges();
      } else {
#ifndef NDEBUG
        // If subranges are still supported, then the same subregs should still
        // be supported.
        for (LiveInterval::SubRange &S : LI.subranges()) {
          assert ((S.LaneMask & ~MaxMask) == 0);
        }
#endif
      }
      ++NumInflated;
    }
  }

  DEBUG(dump());
  if (VerifyCoalescing)
    MF->verify(this, "After register coalescing");
  return true;
}

<<<<<<< HEAD
/// Implement the dump method.
=======
>>>>>>> 969bfdfe
void RegisterCoalescer::print(raw_ostream &O, const Module* m) const {
   LIS->print(O, m);
}<|MERGE_RESOLUTION|>--- conflicted
+++ resolved
@@ -133,18 +133,6 @@
     /// copies that cannot yet be coalesced into WorkList.
     void copyCoalesceInMBB(MachineBasicBlock *MBB);
 
-<<<<<<< HEAD
-    /// Try to coalesce all copies in CurrList. Return
-    /// true if any progress was made.
-    bool copyCoalesceWorkList(MutableArrayRef<MachineInstr*> CurrList);
-
-    /// Attempt to join intervals corresponding to SrcReg/DstReg,
-    /// which are the src/dst of the copy instruction CopyMI.  This returns
-    /// true if the copy was successfully coalesced away. If it is not
-    /// currently possible to coalesce this interval, but it may be possible if
-    /// other things get coalesced, then it returns true by reference in
-    /// 'Again'.
-=======
     /// Tries to coalesce all copies in CurrList. Returns true if any progress
     /// was made.
     bool copyCoalesceWorkList(MutableArrayRef<MachineInstr*> CurrList);
@@ -154,7 +142,6 @@
     /// was successfully coalesced away. If it is not currently possible to
     /// coalesce this interval, but it may be possible if other things get
     /// coalesced, then it returns true by reference in 'Again'.
->>>>>>> 969bfdfe
     bool joinCopy(MachineInstr *TheCopy, bool &Again);
 
     /// Attempt to join these two intervals.  On failure, this
@@ -168,12 +155,6 @@
     /// Attempt joining with a reserved physreg.
     bool joinReservedPhysReg(CoalescerPair &CP);
 
-<<<<<<< HEAD
-    /// We found a non-trivially-coalescable copy. If
-    /// the source value number is defined by a copy from the destination reg
-    /// see if we can merge these two destination reg valno# into a single
-    /// value number, eliminating a copy.
-=======
     /// Add the LiveRange @p ToMerge as a subregister liverange of @p LI.
     /// Subranges in @p LI which only partially interfere with the desired
     /// LaneMask are split as necessary. @p LaneMask are the lanes that
@@ -193,7 +174,6 @@
     /// defined by a copy from the destination reg see if we can merge these two
     /// destination reg valno# into a single value number, eliminating a copy.
     /// This returns true if an interval was modified.
->>>>>>> 969bfdfe
     bool adjustCopiesBackFrom(const CoalescerPair &CP, MachineInstr *CopyMI);
 
     /// Return true if there are definitions of IntB
@@ -213,20 +193,6 @@
     bool reMaterializeTrivialDef(CoalescerPair &CP, MachineInstr *CopyMI,
                                  bool &IsDefCopy);
 
-<<<<<<< HEAD
-    /// Return true if a physreg copy should be joined.
-    bool canJoinPhys(const CoalescerPair &CP);
-
-    /// Replace all defs and uses of SrcReg to DstReg and
-    /// update the subregister number if it is not zero. If DstReg is a
-    /// physical register and the existing subregister number of the def / use
-    /// being updated is not zero, make sure to set it to the correct physical
-    /// subregister.
-    void updateRegDefsUses(unsigned SrcReg, unsigned DstReg, unsigned SubIdx);
-
-    /// Handle copies of undef values.
-    bool eliminateUndefCopy(MachineInstr *CopyMI, const CoalescerPair &CP);
-=======
     /// Return true if a copy involving a physreg should be joined.
     bool canJoinPhys(const CoalescerPair &CP);
 
@@ -239,7 +205,6 @@
     /// Handle copies of undef values.
     /// Returns true if @p CopyMI was a copy of an undef value and eliminated.
     bool eliminateUndefCopy(MachineInstr *CopyMI);
->>>>>>> 969bfdfe
 
   public:
     static char ID; ///< Class identification, replacement for typeinfo
@@ -465,24 +430,6 @@
   ErasedInstrs.insert(MI);
 }
 
-<<<<<<< HEAD
-/// We found a non-trivially-coalescable copy with IntA
-/// being the source and IntB being the dest, thus this defines a value number
-/// in IntB.  If the source value number (in IntA) is defined by a copy from B,
-/// see if we can merge these two pieces of B into a single value number,
-/// eliminating a copy.  For example:
-///
-///  A3 = B0
-///    ...
-///  B1 = A3      <- this copy
-///
-/// In this case, B0 can be extended to where the B1 copy lives, allowing the B1
-/// value number to be replaced with B0 (which simplifies the B liveinterval).
-///
-/// This returns true if an interval was modified.
-///
-=======
->>>>>>> 969bfdfe
 bool RegisterCoalescer::adjustCopiesBackFrom(const CoalescerPair &CP,
                                              MachineInstr *CopyMI) {
   assert(!CP.isPartial() && "This doesn't work for partial copies.");
@@ -597,11 +544,6 @@
   return true;
 }
 
-<<<<<<< HEAD
-/// Return true if there are definitions of IntB
-/// other than BValNo val# that can reach uses of AValno val# of IntA.
-=======
->>>>>>> 969bfdfe
 bool RegisterCoalescer::hasOtherReachingDefs(LiveInterval &IntA,
                                              LiveInterval &IntB,
                                              VNInfo *AValNo,
@@ -629,31 +571,6 @@
   return false;
 }
 
-<<<<<<< HEAD
-/// We found a non-trivially-coalescable copy with
-/// IntA being the source and IntB being the dest, thus this defines a value
-/// number in IntB.  If the source value number (in IntA) is defined by a
-/// commutable instruction and its other operand is coalesced to the copy dest
-/// register, see if we can transform the copy into a noop by commuting the
-/// definition. For example,
-///
-///  A3 = op A2 B0<kill>
-///    ...
-///  B1 = A3      <- this copy
-///    ...
-///     = op A3   <- more uses
-///
-/// ==>
-///
-///  B2 = op B0 A2<kill>
-///    ...
-///  B1 = B2      <- now an identify copy
-///    ...
-///     = op B2   <- more uses
-///
-/// This returns true if an interval was modified.
-///
-=======
 /// Copy segements with value number @p SrcValNo from liverange @p Src to live
 /// range @Dst and use value number @p DstValNo there.
 static void addSegmentsWithValNo(LiveRange &Dst, VNInfo *DstValNo,
@@ -666,7 +583,6 @@
   }
 }
 
->>>>>>> 969bfdfe
 bool RegisterCoalescer::removeCopyByCommutingDef(const CoalescerPair &CP,
                                                  MachineInstr *CopyMI) {
   assert(!CP.isPhys());
@@ -901,10 +817,6 @@
   return true;
 }
 
-<<<<<<< HEAD
-/// If the source of a copy is defined by a trivial
-/// computation, replace the copy by rematerialize the definition.
-=======
 /// Returns true if @p MI defines the full vreg @p Reg, as opposed to just
 /// defining a subregister.
 static bool definesFullReg(const MachineInstr &MI, unsigned Reg) {
@@ -921,7 +833,6 @@
   return false;
 }
 
->>>>>>> 969bfdfe
 bool RegisterCoalescer::reMaterializeTrivialDef(CoalescerPair &CP,
                                                 MachineInstr *CopyMI,
                                                 bool &IsDefCopy) {
@@ -1112,17 +1023,6 @@
   return true;
 }
 
-<<<<<<< HEAD
-/// ProcessImpicitDefs may leave some copies of <undef>
-/// values, it only removes local variables. When we have a copy like:
-///
-///   %vreg1 = COPY %vreg2<undef>
-///
-/// We delete the copy and remove the corresponding value number from %vreg1.
-/// Any uses of that value number are marked as <undef>.
-bool RegisterCoalescer::eliminateUndefCopy(MachineInstr *CopyMI,
-                                           const CoalescerPair &CP) {
-=======
 bool RegisterCoalescer::eliminateUndefCopy(MachineInstr *CopyMI) {
   // ProcessImpicitDefs may leave some copies of <undef> values, it only removes
   // local variables. When we have a copy like:
@@ -1138,7 +1038,6 @@
   unsigned SrcReg, DstReg, SrcSubIdx, DstSubIdx;
   isMoveInstr(*TRI, CopyMI, SrcReg, DstReg, SrcSubIdx, DstSubIdx);
 
->>>>>>> 969bfdfe
   SlotIndex Idx = LIS->getInstructionIndex(CopyMI);
   const LiveInterval &SrcLI = LIS->getInterval(SrcReg);
   // CopyMI is undef iff SrcReg is not live before the instruction.
@@ -1205,13 +1104,6 @@
   return true;
 }
 
-<<<<<<< HEAD
-/// Replace all defs and uses of SrcReg to DstReg and update the subregister
-/// number if it is not zero. If DstReg is a physical register and the existing
-/// subregister number of the def / use being updated is not zero, make sure to
-/// set it to the correct physical subregister.
-=======
->>>>>>> 969bfdfe
 void RegisterCoalescer::updateRegDefsUses(unsigned SrcReg,
                                           unsigned DstReg,
                                           unsigned SubIdx) {
@@ -1300,10 +1192,6 @@
   }
 }
 
-<<<<<<< HEAD
-/// Return true if a copy involving a physreg should be joined.
-=======
->>>>>>> 969bfdfe
 bool RegisterCoalescer::canJoinPhys(const CoalescerPair &CP) {
   // Always join simple intervals that are defined by a single copy from a
   // reserved register. This doesn't increase register pressure, so it is
@@ -1321,14 +1209,6 @@
   return false;
 }
 
-<<<<<<< HEAD
-/// Attempt to join intervals corresponding to SrcReg/DstReg,
-/// which are the src/dst of the copy instruction CopyMI.  This returns true
-/// if the copy was successfully coalesced away. If it is not currently
-/// possible to coalesce this interval, but it may be possible if other
-/// things get coalesced, then it returns true by reference in 'Again'.
-=======
->>>>>>> 969bfdfe
 bool RegisterCoalescer::joinCopy(MachineInstr *CopyMI, bool &Again) {
 
   Again = false;
@@ -2715,10 +2595,6 @@
   return true;
 }
 
-<<<<<<< HEAD
-/// Attempt to join these two intervals.  On failure, this returns false.
-=======
->>>>>>> 969bfdfe
 bool RegisterCoalescer::joinIntervals(CoalescerPair &CP) {
   return CP.isPhys() ? joinReservedPhysReg(CP) : joinVirtRegs(CP);
 }
@@ -2955,10 +2831,6 @@
   return true;
 }
 
-<<<<<<< HEAD
-/// Implement the dump method.
-=======
->>>>>>> 969bfdfe
 void RegisterCoalescer::print(raw_ostream &O, const Module* m) const {
    LIS->print(O, m);
 }