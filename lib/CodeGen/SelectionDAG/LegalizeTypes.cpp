//===-- LegalizeTypes.cpp - Common code for DAG type legalizer ------------===//
//
//                     The LLVM Compiler Infrastructure
//
// This file is distributed under the University of Illinois Open Source
// License. See LICENSE.TXT for details.
//
//===----------------------------------------------------------------------===//
//
// This file implements the SelectionDAG::LegalizeTypes method.  It transforms
// an arbitrary well-formed SelectionDAG to only consist of legal types.  This
// is common code shared among the LegalizeTypes*.cpp files.
//
//===----------------------------------------------------------------------===//

#include "LegalizeTypes.h"
#include "SDNodeDbgValue.h"
#include "llvm/ADT/SetVector.h"
#include "llvm/CodeGen/MachineFunction.h"
#include "llvm/IR/CallingConv.h"
#include "llvm/IR/DataLayout.h"
#include "llvm/Support/CommandLine.h"
#include "llvm/Support/ErrorHandling.h"
#include "llvm/Support/raw_ostream.h"
using namespace llvm;

#define DEBUG_TYPE "legalize-types"

static cl::opt<bool>
EnableExpensiveChecks("enable-legalize-types-checking", cl::Hidden);

/// Do extensive, expensive, sanity checking.
void DAGTypeLegalizer::PerformExpensiveChecks() {
  // If a node is not processed, then none of its values should be mapped by any
  // of PromotedIntegers, ExpandedIntegers, ..., ReplacedValues.

  // If a node is processed, then each value with an illegal type must be mapped
  // by exactly one of PromotedIntegers, ExpandedIntegers, ..., ReplacedValues.
  // Values with a legal type may be mapped by ReplacedValues, but not by any of
  // the other maps.

  // Note that these invariants may not hold momentarily when processing a node:
  // the node being processed may be put in a map before being marked Processed.

  // Note that it is possible to have nodes marked NewNode in the DAG.  This can
  // occur in two ways.  Firstly, a node may be created during legalization but
  // never passed to the legalization core.  This is usually due to the implicit
  // folding that occurs when using the DAG.getNode operators.  Secondly, a new
  // node may be passed to the legalization core, but when analyzed may morph
  // into a different node, leaving the original node as a NewNode in the DAG.
  // A node may morph if one of its operands changes during analysis.  Whether
  // it actually morphs or not depends on whether, after updating its operands,
  // it is equivalent to an existing node: if so, it morphs into that existing
  // node (CSE).  An operand can change during analysis if the operand is a new
  // node that morphs, or it is a processed value that was mapped to some other
  // value (as recorded in ReplacedValues) in which case the operand is turned
  // into that other value.  If a node morphs then the node it morphed into will
  // be used instead of it for legalization, however the original node continues
  // to live on in the DAG.
  // The conclusion is that though there may be nodes marked NewNode in the DAG,
  // all uses of such nodes are also marked NewNode: the result is a fungus of
  // NewNodes growing on top of the useful nodes, and perhaps using them, but
  // not used by them.

  // If a value is mapped by ReplacedValues, then it must have no uses, except
  // by nodes marked NewNode (see above).

  // The final node obtained by mapping by ReplacedValues is not marked NewNode.
  // Note that ReplacedValues should be applied iteratively.

  // Note that the ReplacedValues map may also map deleted nodes (by iterating
  // over the DAG we never dereference deleted nodes).  This means that it may
  // also map nodes marked NewNode if the deallocated memory was reallocated as
  // another node, and that new node was not seen by the LegalizeTypes machinery
  // (for example because it was created but not used).  In general, we cannot
  // distinguish between new nodes and deleted nodes.
  SmallVector<SDNode*, 16> NewNodes;
  for (SDNode &Node : DAG.allnodes()) {
    // Remember nodes marked NewNode - they are subject to extra checking below.
    if (Node.getNodeId() == NewNode)
      NewNodes.push_back(&Node);

    for (unsigned i = 0, e = Node.getNumValues(); i != e; ++i) {
      SDValue Res(&Node, i);
      EVT VT = Res.getValueType();
      bool Failed = false;

      unsigned Mapped = 0;
      if (ReplacedValues.find(Res) != ReplacedValues.end()) {
        Mapped |= 1;
        // Check that remapped values are only used by nodes marked NewNode.
        for (SDNode::use_iterator UI = Node.use_begin(), UE = Node.use_end();
             UI != UE; ++UI)
          if (UI.getUse().getResNo() == i)
            assert(UI->getNodeId() == NewNode &&
                   "Remapped value has non-trivial use!");

        // Check that the final result of applying ReplacedValues is not
        // marked NewNode.
        SDValue NewVal = ReplacedValues[Res];
        DenseMap<SDValue, SDValue>::iterator I = ReplacedValues.find(NewVal);
        while (I != ReplacedValues.end()) {
          NewVal = I->second;
          I = ReplacedValues.find(NewVal);
        }
        assert(NewVal.getNode()->getNodeId() != NewNode &&
               "ReplacedValues maps to a new node!");
      }
      if (PromotedIntegers.find(Res) != PromotedIntegers.end())
        Mapped |= 2;
      if (SoftenedFloats.find(Res) != SoftenedFloats.end())
        Mapped |= 4;
      if (ScalarizedVectors.find(Res) != ScalarizedVectors.end())
        Mapped |= 8;
      if (ExpandedIntegers.find(Res) != ExpandedIntegers.end())
        Mapped |= 16;
      if (ExpandedFloats.find(Res) != ExpandedFloats.end())
        Mapped |= 32;
      if (SplitVectors.find(Res) != SplitVectors.end())
        Mapped |= 64;
      if (WidenedVectors.find(Res) != WidenedVectors.end())
        Mapped |= 128;
      if (PromotedFloats.find(Res) != PromotedFloats.end())
        Mapped |= 256;

      if (Node.getNodeId() != Processed) {
        // Since we allow ReplacedValues to map deleted nodes, it may map nodes
        // marked NewNode too, since a deleted node may have been reallocated as
        // another node that has not been seen by the LegalizeTypes machinery.
        if ((Node.getNodeId() == NewNode && Mapped > 1) ||
            (Node.getNodeId() != NewNode && Mapped != 0)) {
          dbgs() << "Unprocessed value in a map!";
          Failed = true;
        }
      } else if (isTypeLegal(VT) || IgnoreNodeResults(&Node)) {
        if (Mapped > 1) {
          dbgs() << "Value with legal type was transformed!";
          Failed = true;
        }
      } else {
        // If the value can be kept in HW registers, softening machinery can
        // leave it unchanged and don't put it to any map.
        if (Mapped == 0 &&
            !(getTypeAction(VT) == TargetLowering::TypeSoftenFloat &&
              isLegalInHWReg(VT))) {
          dbgs() << "Processed value not in any map!";
          Failed = true;
        } else if (Mapped & (Mapped - 1)) {
          dbgs() << "Value in multiple maps!";
          Failed = true;
        }
      }

      if (Failed) {
        if (Mapped & 1)
          dbgs() << " ReplacedValues";
        if (Mapped & 2)
          dbgs() << " PromotedIntegers";
        if (Mapped & 4)
          dbgs() << " SoftenedFloats";
        if (Mapped & 8)
          dbgs() << " ScalarizedVectors";
        if (Mapped & 16)
          dbgs() << " ExpandedIntegers";
        if (Mapped & 32)
          dbgs() << " ExpandedFloats";
        if (Mapped & 64)
          dbgs() << " SplitVectors";
        if (Mapped & 128)
          dbgs() << " WidenedVectors";
        if (Mapped & 256)
          dbgs() << " PromotedFloats";
        dbgs() << "\n";
        llvm_unreachable(nullptr);
      }
    }
  }

  // Checked that NewNodes are only used by other NewNodes.
  for (unsigned i = 0, e = NewNodes.size(); i != e; ++i) {
    SDNode *N = NewNodes[i];
    for (SDNode::use_iterator UI = N->use_begin(), UE = N->use_end();
         UI != UE; ++UI)
      assert(UI->getNodeId() == NewNode && "NewNode used by non-NewNode!");
  }
}

/// This is the main entry point for the type legalizer. This does a top-down
/// traversal of the dag, legalizing types as it goes. Returns "true" if it made
/// any changes.
bool DAGTypeLegalizer::run() {
  bool Changed = false;

  // Create a dummy node (which is not added to allnodes), that adds a reference
  // to the root node, preventing it from being deleted, and tracking any
  // changes of the root.
  HandleSDNode Dummy(DAG.getRoot());
  Dummy.setNodeId(Unanalyzed);

  // The root of the dag may dangle to deleted nodes until the type legalizer is
  // done.  Set it to null to avoid confusion.
  DAG.setRoot(SDValue());

  // Walk all nodes in the graph, assigning them a NodeId of 'ReadyToProcess'
  // (and remembering them) if they are leaves and assigning 'Unanalyzed' if
  // non-leaves.
  for (SDNode &Node : DAG.allnodes()) {
    if (Node.getNumOperands() == 0) {
      AddToWorklist(&Node);
    } else {
      Node.setNodeId(Unanalyzed);
    }
  }

  // Now that we have a set of nodes to process, handle them all.
  while (!Worklist.empty()) {
#ifndef EXPENSIVE_CHECKS
    if (EnableExpensiveChecks)
#endif
      PerformExpensiveChecks();

    SDNode *N = Worklist.back();
    Worklist.pop_back();
    assert(N->getNodeId() == ReadyToProcess &&
           "Node should be ready if on worklist!");

    DEBUG(dbgs() << "Legalizing node: "; N->dump(&DAG));
    if (IgnoreNodeResults(N)) {
      DEBUG(dbgs() << "Ignoring node results\n");
      goto ScanOperands;
    }

    // Scan the values produced by the node, checking to see if any result
    // types are illegal.
    for (unsigned i = 0, NumResults = N->getNumValues(); i < NumResults; ++i) {
      EVT ResultVT = N->getValueType(i);
      DEBUG(dbgs() << "Analyzing result type: " <<
                      ResultVT.getEVTString() << "\n");
      switch (getTypeAction(ResultVT)) {
      case TargetLowering::TypeLegal:
        DEBUG(dbgs() << "Legal result type\n");
        break;
      // The following calls must take care of *all* of the node's results,
      // not just the illegal result they were passed (this includes results
      // with a legal type).  Results can be remapped using ReplaceValueWith,
      // or their promoted/expanded/etc values registered in PromotedIntegers,
      // ExpandedIntegers etc.
      case TargetLowering::TypePromoteInteger:
        PromoteIntegerResult(N, i);
        Changed = true;
        goto NodeDone;
      case TargetLowering::TypeExpandInteger:
        ExpandIntegerResult(N, i);
        Changed = true;
        goto NodeDone;
      case TargetLowering::TypeSoftenFloat:
        Changed = SoftenFloatResult(N, i);
        if (Changed)
          goto NodeDone;
        // If not changed, the result type should be legally in register.
        assert(isLegalInHWReg(ResultVT) &&
               "Unchanged SoftenFloatResult should be legal in register!");
        goto ScanOperands;
      case TargetLowering::TypeExpandFloat:
        ExpandFloatResult(N, i);
        Changed = true;
        goto NodeDone;
      case TargetLowering::TypeScalarizeVector:
        ScalarizeVectorResult(N, i);
        Changed = true;
        goto NodeDone;
      case TargetLowering::TypeSplitVector:
        SplitVectorResult(N, i);
        Changed = true;
        goto NodeDone;
      case TargetLowering::TypeWidenVector:
        WidenVectorResult(N, i);
        Changed = true;
        goto NodeDone;
      case TargetLowering::TypePromoteFloat:
        PromoteFloatResult(N, i);
        Changed = true;
        goto NodeDone;
      }
    }

ScanOperands:
    // Scan the operand list for the node, handling any nodes with operands that
    // are illegal.
    {
    unsigned NumOperands = N->getNumOperands();
    bool NeedsReanalyzing = false;
    unsigned i;
    for (i = 0; i != NumOperands; ++i) {
      if (IgnoreNodeResults(N->getOperand(i).getNode()))
        continue;

      const auto Op = N->getOperand(i);
      DEBUG(dbgs() << "Analyzing operand: "; Op.dump(&DAG));
      EVT OpVT = Op.getValueType();
      switch (getTypeAction(OpVT)) {
      case TargetLowering::TypeLegal:
        DEBUG(dbgs() << "Legal operand\n");
        continue;
      // The following calls must either replace all of the node's results
      // using ReplaceValueWith, and return "false"; or update the node's
      // operands in place, and return "true".
      case TargetLowering::TypePromoteInteger:
        NeedsReanalyzing = PromoteIntegerOperand(N, i);
        Changed = true;
        break;
      case TargetLowering::TypeExpandInteger:
        NeedsReanalyzing = ExpandIntegerOperand(N, i);
        Changed = true;
        break;
      case TargetLowering::TypeSoftenFloat:
        NeedsReanalyzing = SoftenFloatOperand(N, i);
        Changed = true;
        break;
      case TargetLowering::TypeExpandFloat:
        NeedsReanalyzing = ExpandFloatOperand(N, i);
        Changed = true;
        break;
      case TargetLowering::TypeScalarizeVector:
        NeedsReanalyzing = ScalarizeVectorOperand(N, i);
        Changed = true;
        break;
      case TargetLowering::TypeSplitVector:
        NeedsReanalyzing = SplitVectorOperand(N, i);
        Changed = true;
        break;
      case TargetLowering::TypeWidenVector:
        NeedsReanalyzing = WidenVectorOperand(N, i);
        Changed = true;
        break;
      case TargetLowering::TypePromoteFloat:
        NeedsReanalyzing = PromoteFloatOperand(N, i);
        Changed = true;
        break;
      }
      break;
    }

    // The sub-method updated N in place.  Check to see if any operands are new,
    // and if so, mark them.  If the node needs revisiting, don't add all users
    // to the worklist etc.
    if (NeedsReanalyzing) {
      assert(N->getNodeId() == ReadyToProcess && "Node ID recalculated?");

      N->setNodeId(NewNode);
      // Recompute the NodeId and correct processed operands, adding the node to
      // the worklist if ready.
      SDNode *M = AnalyzeNewNode(N);
      if (M == N)
        // The node didn't morph - nothing special to do, it will be revisited.
        continue;

      // The node morphed - this is equivalent to legalizing by replacing every
      // value of N with the corresponding value of M.  So do that now.
      assert(N->getNumValues() == M->getNumValues() &&
             "Node morphing changed the number of results!");
      for (unsigned i = 0, e = N->getNumValues(); i != e; ++i)
        // Replacing the value takes care of remapping the new value.
        ReplaceValueWith(SDValue(N, i), SDValue(M, i));
      assert(N->getNodeId() == NewNode && "Unexpected node state!");
      // The node continues to live on as part of the NewNode fungus that
      // grows on top of the useful nodes.  Nothing more needs to be done
      // with it - move on to the next node.
      continue;
    }

    if (i == NumOperands) {
      DEBUG(dbgs() << "Legally typed node: "; N->dump(&DAG); dbgs() << "\n");
    }
    }
NodeDone:

    // If we reach here, the node was processed, potentially creating new nodes.
    // Mark it as processed and add its users to the worklist as appropriate.
    assert(N->getNodeId() == ReadyToProcess && "Node ID recalculated?");
    N->setNodeId(Processed);

    for (SDNode::use_iterator UI = N->use_begin(), E = N->use_end();
         UI != E; ++UI) {
      SDNode *User = *UI;
      int NodeId = User->getNodeId();

      // This node has two options: it can either be a new node or its Node ID
      // may be a count of the number of operands it has that are not ready.
      if (NodeId > 0) {
        User->setNodeId(NodeId-1);

        // If this was the last use it was waiting on, add it to the ready list.
        if (NodeId-1 == ReadyToProcess)
          Worklist.push_back(User);
        continue;
      }

      // If this is an unreachable new node, then ignore it.  If it ever becomes
      // reachable by being used by a newly created node then it will be handled
      // by AnalyzeNewNode.
      if (NodeId == NewNode)
        continue;

      // Otherwise, this node is new: this is the first operand of it that
      // became ready.  Its new NodeId is the number of operands it has minus 1
      // (as this node is now processed).
      assert(NodeId == Unanalyzed && "Unknown node ID!");
      User->setNodeId(User->getNumOperands() - 1);

      // If the node only has a single operand, it is now ready.
      if (User->getNumOperands() == 1)
        Worklist.push_back(User);
    }
  }

#ifndef EXPENSIVE_CHECKS
  if (EnableExpensiveChecks)
#endif
    PerformExpensiveChecks();

  // If the root changed (e.g. it was a dead load) update the root.
  DAG.setRoot(Dummy.getValue());

  // Remove dead nodes.  This is important to do for cleanliness but also before
  // the checking loop below.  Implicit folding by the DAG.getNode operators and
  // node morphing can cause unreachable nodes to be around with their flags set
  // to new.
  DAG.RemoveDeadNodes();

  // In a debug build, scan all the nodes to make sure we found them all.  This
  // ensures that there are no cycles and that everything got processed.
#ifndef NDEBUG
  for (SDNode &Node : DAG.allnodes()) {
    bool Failed = false;

    // Check that all result types are legal.
    // A value type is illegal if its TypeAction is not TypeLegal,
    // and TLI.RegClassForVT does not have a register class for this type.
    // For example, the x86_64 target has f128 that is not TypeLegal,
    // to have softened operators, but it also has FR128 register class to
    // pass and return f128 values. Hence a legalized node can have f128 type.
    if (!IgnoreNodeResults(&Node))
      for (unsigned i = 0, NumVals = Node.getNumValues(); i < NumVals; ++i)
        if (!isTypeLegal(Node.getValueType(i)) &&
            !TLI.isTypeLegal(Node.getValueType(i))) {
          dbgs() << "Result type " << i << " illegal: ";
          Node.dump(&DAG);
          Failed = true;
        }

    // Check that all operand types are legal.
    for (unsigned i = 0, NumOps = Node.getNumOperands(); i < NumOps; ++i)
      if (!IgnoreNodeResults(Node.getOperand(i).getNode()) &&
          !isTypeLegal(Node.getOperand(i).getValueType()) &&
          !TLI.isTypeLegal(Node.getOperand(i).getValueType())) {
        dbgs() << "Operand type " << i << " illegal: ";
        Node.getOperand(i).dump(&DAG);
        Failed = true;
      }

    if (Node.getNodeId() != Processed) {
       if (Node.getNodeId() == NewNode)
         dbgs() << "New node not analyzed?\n";
       else if (Node.getNodeId() == Unanalyzed)
         dbgs() << "Unanalyzed node not noticed?\n";
       else if (Node.getNodeId() > 0)
         dbgs() << "Operand not processed?\n";
       else if (Node.getNodeId() == ReadyToProcess)
         dbgs() << "Not added to worklist?\n";
       Failed = true;
    }

    if (Failed) {
      Node.dump(&DAG); dbgs() << "\n";
      llvm_unreachable(nullptr);
    }
  }
#endif

  return Changed;
}

/// The specified node is the root of a subtree of potentially new nodes.
/// Correct any processed operands (this may change the node) and calculate the
/// NodeId. If the node itself changes to a processed node, it is not remapped -
/// the caller needs to take care of this. Returns the potentially changed node.
SDNode *DAGTypeLegalizer::AnalyzeNewNode(SDNode *N) {
  // If this was an existing node that is already done, we're done.
  if (N->getNodeId() != NewNode && N->getNodeId() != Unanalyzed)
    return N;

  // Remove any stale map entries.
  ExpungeNode(N);

  // Okay, we know that this node is new.  Recursively walk all of its operands
  // to see if they are new also.  The depth of this walk is bounded by the size
  // of the new tree that was constructed (usually 2-3 nodes), so we don't worry
  // about revisiting of nodes.
  //
  // As we walk the operands, keep track of the number of nodes that are
  // processed.  If non-zero, this will become the new nodeid of this node.
  // Operands may morph when they are analyzed.  If so, the node will be
  // updated after all operands have been analyzed.  Since this is rare,
  // the code tries to minimize overhead in the non-morphing case.

  std::vector<SDValue> NewOps;
  unsigned NumProcessed = 0;
  for (unsigned i = 0, e = N->getNumOperands(); i != e; ++i) {
    SDValue OrigOp = N->getOperand(i);
    SDValue Op = OrigOp;

    AnalyzeNewValue(Op); // Op may morph.

    if (Op.getNode()->getNodeId() == Processed)
      ++NumProcessed;

    if (!NewOps.empty()) {
      // Some previous operand changed.  Add this one to the list.
      NewOps.push_back(Op);
    } else if (Op != OrigOp) {
      // This is the first operand to change - add all operands so far.
      NewOps.insert(NewOps.end(), N->op_begin(), N->op_begin() + i);
      NewOps.push_back(Op);
    }
  }

  // Some operands changed - update the node.
  if (!NewOps.empty()) {
    SDNode *M = DAG.UpdateNodeOperands(N, NewOps);
    if (M != N) {
      // The node morphed into a different node.  Normally for this to happen
      // the original node would have to be marked NewNode.  However this can
      // in theory momentarily not be the case while ReplaceValueWith is doing
      // its stuff.  Mark the original node NewNode to help sanity checking.
      N->setNodeId(NewNode);
      if (M->getNodeId() != NewNode && M->getNodeId() != Unanalyzed)
        // It morphed into a previously analyzed node - nothing more to do.
        return M;

      // It morphed into a different new node.  Do the equivalent of passing
      // it to AnalyzeNewNode: expunge it and calculate the NodeId.  No need
      // to remap the operands, since they are the same as the operands we
      // remapped above.
      N = M;
      ExpungeNode(N);
    }
  }

  // Calculate the NodeId.
  N->setNodeId(N->getNumOperands() - NumProcessed);
  if (N->getNodeId() == ReadyToProcess)
    Worklist.push_back(N);

  return N;
}

/// Call AnalyzeNewNode, updating the node in Val if needed.
/// If the node changes to a processed node, then remap it.
void DAGTypeLegalizer::AnalyzeNewValue(SDValue &Val) {
  Val.setNode(AnalyzeNewNode(Val.getNode()));
  if (Val.getNode()->getNodeId() == Processed)
    // We were passed a processed node, or it morphed into one - remap it.
    RemapValue(Val);
}

/// If N has a bogus mapping in ReplacedValues, eliminate it.
/// This can occur when a node is deleted then reallocated as a new node -
/// the mapping in ReplacedValues applies to the deleted node, not the new
/// one.
/// The only map that can have a deleted node as a source is ReplacedValues.
/// Other maps can have deleted nodes as targets, but since their looked-up
/// values are always immediately remapped using RemapValue, resulting in a
/// not-deleted node, this is harmless as long as ReplacedValues/RemapValue
/// always performs correct mappings.  In order to keep the mapping correct,
/// ExpungeNode should be called on any new nodes *before* adding them as
/// either source or target to ReplacedValues (which typically means calling
/// Expunge when a new node is first seen, since it may no longer be marked
/// NewNode by the time it is added to ReplacedValues).
void DAGTypeLegalizer::ExpungeNode(SDNode *N) {
  if (N->getNodeId() != NewNode)
    return;

  // If N is not remapped by ReplacedValues then there is nothing to do.
  unsigned i, e;
  for (i = 0, e = N->getNumValues(); i != e; ++i)
    if (ReplacedValues.find(SDValue(N, i)) != ReplacedValues.end())
      break;

  if (i == e)
    return;

  // Remove N from all maps - this is expensive but rare.

  for (DenseMap<SDValue, SDValue>::iterator I = PromotedIntegers.begin(),
       E = PromotedIntegers.end(); I != E; ++I) {
    assert(I->first.getNode() != N);
    RemapValue(I->second);
  }

  for (DenseMap<SDValue, SDValue>::iterator I = PromotedFloats.begin(),
       E = PromotedFloats.end(); I != E; ++I) {
    assert(I->first.getNode() != N);
    RemapValue(I->second);
  }

  for (DenseMap<SDValue, SDValue>::iterator I = SoftenedFloats.begin(),
       E = SoftenedFloats.end(); I != E; ++I) {
    assert(I->first.getNode() != N);
    RemapValue(I->second);
  }

  for (DenseMap<SDValue, SDValue>::iterator I = ScalarizedVectors.begin(),
       E = ScalarizedVectors.end(); I != E; ++I) {
    assert(I->first.getNode() != N);
    RemapValue(I->second);
  }

  for (DenseMap<SDValue, SDValue>::iterator I = WidenedVectors.begin(),
       E = WidenedVectors.end(); I != E; ++I) {
    assert(I->first.getNode() != N);
    RemapValue(I->second);
  }

  for (DenseMap<SDValue, std::pair<SDValue, SDValue> >::iterator
       I = ExpandedIntegers.begin(), E = ExpandedIntegers.end(); I != E; ++I){
    assert(I->first.getNode() != N);
    RemapValue(I->second.first);
    RemapValue(I->second.second);
  }

  for (DenseMap<SDValue, std::pair<SDValue, SDValue> >::iterator
       I = ExpandedFloats.begin(), E = ExpandedFloats.end(); I != E; ++I) {
    assert(I->first.getNode() != N);
    RemapValue(I->second.first);
    RemapValue(I->second.second);
  }

  for (DenseMap<SDValue, std::pair<SDValue, SDValue> >::iterator
       I = SplitVectors.begin(), E = SplitVectors.end(); I != E; ++I) {
    assert(I->first.getNode() != N);
    RemapValue(I->second.first);
    RemapValue(I->second.second);
  }

  for (DenseMap<SDValue, SDValue>::iterator I = ReplacedValues.begin(),
       E = ReplacedValues.end(); I != E; ++I)
    RemapValue(I->second);

  for (unsigned i = 0, e = N->getNumValues(); i != e; ++i)
    ReplacedValues.erase(SDValue(N, i));
}

/// If the specified value was already legalized to another value,
/// replace it by that value.
void DAGTypeLegalizer::RemapValue(SDValue &N) {
  DenseMap<SDValue, SDValue>::iterator I = ReplacedValues.find(N);
  if (I != ReplacedValues.end()) {
    // Use path compression to speed up future lookups if values get multiply
    // replaced with other values.
    RemapValue(I->second);
    N = I->second;

    // Note that it is possible to have N.getNode()->getNodeId() == NewNode at
    // this point because it is possible for a node to be put in the map before
    // being processed.
  }
}

namespace {
  /// This class is a DAGUpdateListener that listens for updates to nodes and
  /// recomputes their ready state.
  class NodeUpdateListener : public SelectionDAG::DAGUpdateListener {
    DAGTypeLegalizer &DTL;
    SmallSetVector<SDNode*, 16> &NodesToAnalyze;
  public:
    explicit NodeUpdateListener(DAGTypeLegalizer &dtl,
                                SmallSetVector<SDNode*, 16> &nta)
      : SelectionDAG::DAGUpdateListener(dtl.getDAG()),
        DTL(dtl), NodesToAnalyze(nta) {}

    void NodeDeleted(SDNode *N, SDNode *E) override {
      assert(N->getNodeId() != DAGTypeLegalizer::ReadyToProcess &&
             N->getNodeId() != DAGTypeLegalizer::Processed &&
             "Invalid node ID for RAUW deletion!");
      // It is possible, though rare, for the deleted node N to occur as a
      // target in a map, so note the replacement N -> E in ReplacedValues.
      assert(E && "Node not replaced?");
      DTL.NoteDeletion(N, E);

      // In theory the deleted node could also have been scheduled for analysis.
      // So remove it from the set of nodes which will be analyzed.
      NodesToAnalyze.remove(N);

      // In general nothing needs to be done for E, since it didn't change but
      // only gained new uses.  However N -> E was just added to ReplacedValues,
      // and the result of a ReplacedValues mapping is not allowed to be marked
      // NewNode.  So if E is marked NewNode, then it needs to be analyzed.
      if (E->getNodeId() == DAGTypeLegalizer::NewNode)
        NodesToAnalyze.insert(E);
    }

    void NodeUpdated(SDNode *N) override {
      // Node updates can mean pretty much anything.  It is possible that an
      // operand was set to something already processed (f.e.) in which case
      // this node could become ready.  Recompute its flags.
      assert(N->getNodeId() != DAGTypeLegalizer::ReadyToProcess &&
             N->getNodeId() != DAGTypeLegalizer::Processed &&
             "Invalid node ID for RAUW deletion!");
      N->setNodeId(DAGTypeLegalizer::NewNode);
      NodesToAnalyze.insert(N);
    }
  };
}


/// The specified value was legalized to the specified other value.
/// Update the DAG and NodeIds replacing any uses of From to use To instead.
void DAGTypeLegalizer::ReplaceValueWith(SDValue From, SDValue To) {
  assert(From.getNode() != To.getNode() && "Potential legalization loop!");

  // If expansion produced new nodes, make sure they are properly marked.
  ExpungeNode(From.getNode());
  AnalyzeNewValue(To); // Expunges To.

  // Anything that used the old node should now use the new one.  Note that this
  // can potentially cause recursive merging.
  SmallSetVector<SDNode*, 16> NodesToAnalyze;
  NodeUpdateListener NUL(*this, NodesToAnalyze);
  do {
    DAG.ReplaceAllUsesOfValueWith(From, To);

    // The old node may still be present in a map like ExpandedIntegers or
    // PromotedIntegers.  Inform maps about the replacement.
    ReplacedValues[From] = To;

    // Process the list of nodes that need to be reanalyzed.
    while (!NodesToAnalyze.empty()) {
      SDNode *N = NodesToAnalyze.back();
      NodesToAnalyze.pop_back();
      if (N->getNodeId() != DAGTypeLegalizer::NewNode)
        // The node was analyzed while reanalyzing an earlier node - it is safe
        // to skip.  Note that this is not a morphing node - otherwise it would
        // still be marked NewNode.
        continue;

      // Analyze the node's operands and recalculate the node ID.
      SDNode *M = AnalyzeNewNode(N);
      if (M != N) {
        // The node morphed into a different node.  Make everyone use the new
        // node instead.
        assert(M->getNodeId() != NewNode && "Analysis resulted in NewNode!");
        assert(N->getNumValues() == M->getNumValues() &&
               "Node morphing changed the number of results!");
        for (unsigned i = 0, e = N->getNumValues(); i != e; ++i) {
          SDValue OldVal(N, i);
          SDValue NewVal(M, i);
          if (M->getNodeId() == Processed)
            RemapValue(NewVal);
          DAG.ReplaceAllUsesOfValueWith(OldVal, NewVal);
          // OldVal may be a target of the ReplacedValues map which was marked
          // NewNode to force reanalysis because it was updated.  Ensure that
          // anything that ReplacedValues mapped to OldVal will now be mapped
          // all the way to NewVal.
          ReplacedValues[OldVal] = NewVal;
        }
        // The original node continues to exist in the DAG, marked NewNode.
      }
    }
    // When recursively update nodes with new nodes, it is possible to have
    // new uses of From due to CSE. If this happens, replace the new uses of
    // From with To.
  } while (!From.use_empty());
}

void DAGTypeLegalizer::SetPromotedInteger(SDValue Op, SDValue Result) {
  assert(Result.getValueType() ==
         TLI.getTypeToTransformTo(*DAG.getContext(), Op.getValueType()) &&
         "Invalid type for promoted integer");
  AnalyzeNewValue(Result);

  SDValue &OpEntry = PromotedIntegers[Op];
  assert(!OpEntry.getNode() && "Node is already promoted!");
  OpEntry = Result;

  DAG.transferDbgValues(Op, Result);
}

void DAGTypeLegalizer::SetSoftenedFloat(SDValue Op, SDValue Result) {
  // f128 of x86_64 could be kept in SSE registers,
  // but sometimes softened to i128.
  assert((Result.getValueType() ==
          TLI.getTypeToTransformTo(*DAG.getContext(), Op.getValueType()) ||
          Op.getValueType() ==
          TLI.getTypeToTransformTo(*DAG.getContext(), Op.getValueType())) &&
         "Invalid type for softened float");
  AnalyzeNewValue(Result);

  SDValue &OpEntry = SoftenedFloats[Op];
  // Allow repeated calls to save f128 type nodes
  // or any node with type that transforms to itself.
  // Many operations on these types are not softened.
  assert((!OpEntry.getNode()||
          Op.getValueType() ==
          TLI.getTypeToTransformTo(*DAG.getContext(), Op.getValueType())) &&
         "Node is already converted to integer!");
  OpEntry = Result;
}

void DAGTypeLegalizer::SetPromotedFloat(SDValue Op, SDValue Result) {
  assert(Result.getValueType() ==
         TLI.getTypeToTransformTo(*DAG.getContext(), Op.getValueType()) &&
         "Invalid type for promoted float");
  AnalyzeNewValue(Result);

  SDValue &OpEntry = PromotedFloats[Op];
  assert(!OpEntry.getNode() && "Node is already promoted!");
  OpEntry = Result;
}

void DAGTypeLegalizer::SetScalarizedVector(SDValue Op, SDValue Result) {
  // Note that in some cases vector operation operands may be greater than
  // the vector element type. For example BUILD_VECTOR of type <1 x i1> with
  // a constant i8 operand.
  assert(Result.getValueSizeInBits() >= Op.getScalarValueSizeInBits() &&
         "Invalid type for scalarized vector");
  AnalyzeNewValue(Result);

  SDValue &OpEntry = ScalarizedVectors[Op];
  assert(!OpEntry.getNode() && "Node is already scalarized!");
  OpEntry = Result;
}

void DAGTypeLegalizer::GetExpandedInteger(SDValue Op, SDValue &Lo,
                                          SDValue &Hi) {
  std::pair<SDValue, SDValue> &Entry = ExpandedIntegers[Op];
  RemapValue(Entry.first);
  RemapValue(Entry.second);
  assert(Entry.first.getNode() && "Operand isn't expanded");
  Lo = Entry.first;
  Hi = Entry.second;
}

void DAGTypeLegalizer::SetExpandedInteger(SDValue Op, SDValue Lo,
                                          SDValue Hi) {
  assert(Lo.getValueType() ==
         TLI.getTypeToTransformTo(*DAG.getContext(), Op.getValueType()) &&
         Hi.getValueType() == Lo.getValueType() &&
         "Invalid type for expanded integer");
  // Lo/Hi may have been newly allocated, if so, add nodeid's as relevant.
  AnalyzeNewValue(Lo);
  AnalyzeNewValue(Hi);

  // Transfer debug values. Don't invalidate the source debug value until it's
  // been transferred to the high and low bits.
  if (DAG.getDataLayout().isBigEndian()) {
    DAG.transferDbgValues(Op, Hi, 0, Hi.getValueSizeInBits(), false);
    DAG.transferDbgValues(Op, Lo, Hi.getValueSizeInBits(),
                          Lo.getValueSizeInBits());
  } else {
    DAG.transferDbgValues(Op, Lo, 0, Lo.getValueSizeInBits(), false);
    DAG.transferDbgValues(Op, Hi, Lo.getValueSizeInBits(),
                          Hi.getValueSizeInBits());
  }

  // Remember that this is the result of the node.
  std::pair<SDValue, SDValue> &Entry = ExpandedIntegers[Op];
  assert(!Entry.first.getNode() && "Node already expanded");
  Entry.first = Lo;
  Entry.second = Hi;
}

void DAGTypeLegalizer::GetExpandedFloat(SDValue Op, SDValue &Lo,
                                        SDValue &Hi) {
  std::pair<SDValue, SDValue> &Entry = ExpandedFloats[Op];
  RemapValue(Entry.first);
  RemapValue(Entry.second);
  assert(Entry.first.getNode() && "Operand isn't expanded");
  Lo = Entry.first;
  Hi = Entry.second;
}

void DAGTypeLegalizer::SetExpandedFloat(SDValue Op, SDValue Lo,
                                        SDValue Hi) {
  assert(Lo.getValueType() ==
         TLI.getTypeToTransformTo(*DAG.getContext(), Op.getValueType()) &&
         Hi.getValueType() == Lo.getValueType() &&
         "Invalid type for expanded float");
  // Lo/Hi may have been newly allocated, if so, add nodeid's as relevant.
  AnalyzeNewValue(Lo);
  AnalyzeNewValue(Hi);

  // Remember that this is the result of the node.
  std::pair<SDValue, SDValue> &Entry = ExpandedFloats[Op];
  assert(!Entry.first.getNode() && "Node already expanded");
  Entry.first = Lo;
  Entry.second = Hi;
}

void DAGTypeLegalizer::GetSplitVector(SDValue Op, SDValue &Lo,
                                      SDValue &Hi) {
  std::pair<SDValue, SDValue> &Entry = SplitVectors[Op];
  RemapValue(Entry.first);
  RemapValue(Entry.second);
  assert(Entry.first.getNode() && "Operand isn't split");
  Lo = Entry.first;
  Hi = Entry.second;
}

void DAGTypeLegalizer::SetSplitVector(SDValue Op, SDValue Lo,
                                      SDValue Hi) {
  assert(Lo.getValueType().getVectorElementType() ==
         Op.getValueType().getVectorElementType() &&
         2*Lo.getValueType().getVectorNumElements() ==
         Op.getValueType().getVectorNumElements() &&
         Hi.getValueType() == Lo.getValueType() &&
         "Invalid type for split vector");
  // Lo/Hi may have been newly allocated, if so, add nodeid's as relevant.
  AnalyzeNewValue(Lo);
  AnalyzeNewValue(Hi);

  // Remember that this is the result of the node.
  std::pair<SDValue, SDValue> &Entry = SplitVectors[Op];
  assert(!Entry.first.getNode() && "Node already split");
  Entry.first = Lo;
  Entry.second = Hi;
}

void DAGTypeLegalizer::SetWidenedVector(SDValue Op, SDValue Result) {
  assert(Result.getValueType() ==
         TLI.getTypeToTransformTo(*DAG.getContext(), Op.getValueType()) &&
         "Invalid type for widened vector");
  AnalyzeNewValue(Result);

  SDValue &OpEntry = WidenedVectors[Op];
  assert(!OpEntry.getNode() && "Node already widened!");
  OpEntry = Result;
}


//===----------------------------------------------------------------------===//
// Utilities.
//===----------------------------------------------------------------------===//

/// Convert to an integer of the same size.
SDValue DAGTypeLegalizer::BitConvertToInteger(SDValue Op) {
  unsigned BitWidth = Op.getValueSizeInBits();
  return DAG.getNode(ISD::BITCAST, SDLoc(Op),
                     EVT::getIntegerVT(*DAG.getContext(), BitWidth), Op);
}

/// Convert to a vector of integers of the same size.
SDValue DAGTypeLegalizer::BitConvertVectorToIntegerVector(SDValue Op) {
  assert(Op.getValueType().isVector() && "Only applies to vectors!");
  unsigned EltWidth = Op.getScalarValueSizeInBits();
  EVT EltNVT = EVT::getIntegerVT(*DAG.getContext(), EltWidth);
  auto EltCnt = Op.getValueType().getVectorElementCount();
  return DAG.getNode(ISD::BITCAST, SDLoc(Op),
                     EVT::getVectorVT(*DAG.getContext(), EltNVT, EltCnt), Op);
}

SDValue DAGTypeLegalizer::CreateStackStoreLoad(SDValue Op,
                                               EVT DestVT) {
  SDLoc dl(Op);
  // Create the stack frame object.  Make sure it is aligned for both
  // the source and destination types.
  SDValue StackPtr = DAG.CreateStackTemporary(Op.getValueType(), DestVT);
  // Emit a store to the stack slot.
  SDValue Store =
      DAG.getStore(DAG.getEntryNode(), dl, Op, StackPtr, MachinePointerInfo());
  // Result is a load from the stack slot.
  return DAG.getLoad(DestVT, dl, Store, StackPtr, MachinePointerInfo());
}

/// Replace the node's results with custom code provided by the target and
/// return "true", or do nothing and return "false".
/// The last parameter is FALSE if we are dealing with a node with legal
/// result types and illegal operand. The second parameter denotes the type of
/// illegal OperandNo in that case.
/// The last parameter being TRUE means we are dealing with a
/// node with illegal result types. The second parameter denotes the type of
/// illegal ResNo in that case.
bool DAGTypeLegalizer::CustomLowerNode(SDNode *N, EVT VT, bool LegalizeResult) {
  // See if the target wants to custom lower this node.
  if (TLI.getOperationAction(N->getOpcode(), VT) != TargetLowering::Custom)
    return false;

  SmallVector<SDValue, 8> Results;
  if (LegalizeResult)
    TLI.ReplaceNodeResults(N, Results, DAG);
  else
    TLI.LowerOperationWrapper(N, Results, DAG);

  if (Results.empty())
    // The target didn't want to custom lower it after all.
    return false;

  // When called from DAGTypeLegalizer::ExpandIntegerResult, we might need to
  // provide the same kind of custom splitting behavior.
  if (Results.size() == N->getNumValues() + 1 && LegalizeResult) {
    // We've legalized a return type by splitting it. If there is a chain,
    // replace that too.
    SetExpandedInteger(SDValue(N, 0), Results[0], Results[1]);
    if (N->getNumValues() > 1)
      ReplaceValueWith(SDValue(N, 1), Results[2]);
    return true;
  }

  // Make everything that once used N's values now use those in Results instead.
  assert(Results.size() == N->getNumValues() &&
         "Custom lowering returned the wrong number of results!");
  for (unsigned i = 0, e = Results.size(); i != e; ++i) {
    ReplaceValueWith(SDValue(N, i), Results[i]);
  }
  return true;
}


/// Widen the node's results with custom code provided by the target and return
/// "true", or do nothing and return "false".
bool DAGTypeLegalizer::CustomWidenLowerNode(SDNode *N, EVT VT) {
  // See if the target wants to custom lower this node.
  if (TLI.getOperationAction(N->getOpcode(), VT) != TargetLowering::Custom)
    return false;

  SmallVector<SDValue, 8> Results;
  TLI.ReplaceNodeResults(N, Results, DAG);

  if (Results.empty())
    // The target didn't want to custom widen lower its result after all.
    return false;

  // Update the widening map.
  assert(Results.size() == N->getNumValues() &&
         "Custom lowering returned the wrong number of results!");
  for (unsigned i = 0, e = Results.size(); i != e; ++i) {
    // If this is a chain output just replace it.
    if (Results[i].getValueType() == MVT::Other)
      ReplaceValueWith(SDValue(N, i), Results[i]);
    else
      SetWidenedVector(SDValue(N, i), Results[i]);
  }
  return true;
}

SDValue DAGTypeLegalizer::DisintegrateMERGE_VALUES(SDNode *N, unsigned ResNo) {
  for (unsigned i = 0, e = N->getNumValues(); i != e; ++i)
    if (i != ResNo)
      ReplaceValueWith(SDValue(N, i), SDValue(N->getOperand(i)));
  return SDValue(N->getOperand(ResNo));
}

/// Use ISD::EXTRACT_ELEMENT nodes to extract the low and high parts of the
/// given value.
void DAGTypeLegalizer::GetPairElements(SDValue Pair,
                                       SDValue &Lo, SDValue &Hi) {
  SDLoc dl(Pair);
  EVT NVT = TLI.getTypeToTransformTo(*DAG.getContext(), Pair.getValueType());
  Lo = DAG.getNode(ISD::EXTRACT_ELEMENT, dl, NVT, Pair,
                   DAG.getIntPtrConstant(0, dl));
  Hi = DAG.getNode(ISD::EXTRACT_ELEMENT, dl, NVT, Pair,
                   DAG.getIntPtrConstant(1, dl));
}

/// Build an integer with low bits Lo and high bits Hi.
SDValue DAGTypeLegalizer::JoinIntegers(SDValue Lo, SDValue Hi) {
  // Arbitrarily use dlHi for result SDLoc
  SDLoc dlHi(Hi);
  SDLoc dlLo(Lo);
  EVT LVT = Lo.getValueType();
  EVT HVT = Hi.getValueType();
  EVT NVT = EVT::getIntegerVT(*DAG.getContext(),
                              LVT.getSizeInBits() + HVT.getSizeInBits());

  Lo = DAG.getNode(ISD::ZERO_EXTEND, dlLo, NVT, Lo);
  Hi = DAG.getNode(ISD::ANY_EXTEND, dlHi, NVT, Hi);
  Hi = DAG.getNode(ISD::SHL, dlHi, NVT, Hi,
                   DAG.getConstant(LVT.getSizeInBits(), dlHi,
<<<<<<< HEAD
                                   TLI.getPointerRangeTy(DAG.getDataLayout())));
=======
                                   TLI.getShiftAmountTy(NVT, DAG.getDataLayout())));
>>>>>>> add75ccc
  return DAG.getNode(ISD::OR, dlHi, NVT, Lo, Hi);
}

/// Convert the node into a libcall with the same prototype.
SDValue DAGTypeLegalizer::LibCallify(RTLIB::Libcall LC, SDNode *N,
                                     bool isSigned) {
  unsigned NumOps = N->getNumOperands();
  SDLoc dl(N);
  if (NumOps == 0) {
    return TLI.makeLibCall(DAG, LC, N->getValueType(0), None, isSigned,
                           dl).first;
  } else if (NumOps == 1) {
    SDValue Op = N->getOperand(0);
    return TLI.makeLibCall(DAG, LC, N->getValueType(0), Op, isSigned,
                           dl).first;
  } else if (NumOps == 2) {
    SDValue Ops[2] = { N->getOperand(0), N->getOperand(1) };
    return TLI.makeLibCall(DAG, LC, N->getValueType(0), Ops, isSigned,
                           dl).first;
  }
  SmallVector<SDValue, 8> Ops(NumOps);
  for (unsigned i = 0; i < NumOps; ++i)
    Ops[i] = N->getOperand(i);

  return TLI.makeLibCall(DAG, LC, N->getValueType(0), Ops, isSigned, dl).first;
}

/// Expand a node into a call to a libcall. Similar to ExpandLibCall except that
/// the first operand is the in-chain.
std::pair<SDValue, SDValue>
DAGTypeLegalizer::ExpandChainLibCall(RTLIB::Libcall LC, SDNode *Node,
                                     bool isSigned) {
  SDValue InChain = Node->getOperand(0);

  TargetLowering::ArgListTy Args;
  TargetLowering::ArgListEntry Entry;
  for (unsigned i = 1, e = Node->getNumOperands(); i != e; ++i) {
    EVT ArgVT = Node->getOperand(i).getValueType();
    Type *ArgTy = ArgVT.getTypeForEVT(*DAG.getContext());
    Entry.Node = Node->getOperand(i);
    Entry.Ty = ArgTy;
    Entry.IsSExt = isSigned;
    Entry.IsZExt = !isSigned;
    Args.push_back(Entry);
  }
  SDValue Callee = DAG.getExternalSymbol(TLI.getLibcallName(LC),
                                         TLI.getPointerTy(DAG.getDataLayout()));

  Type *RetTy = Node->getValueType(0).getTypeForEVT(*DAG.getContext());

  TargetLowering::CallLoweringInfo CLI(DAG);
  CLI.setDebugLoc(SDLoc(Node))
      .setChain(InChain)
      .setLibCallee(TLI.getLibcallCallingConv(LC), RetTy, Callee,
                    std::move(Args))
      .setSExtResult(isSigned)
      .setZExtResult(!isSigned);

  std::pair<SDValue, SDValue> CallInfo = TLI.LowerCallTo(CLI);

  return CallInfo;
}

/// Promote the given target boolean to a target boolean of the given type.
/// A target boolean is an integer value, not necessarily of type i1, the bits
/// of which conform to getBooleanContents.
///
/// ValVT is the type of values that produced the boolean.
SDValue DAGTypeLegalizer::PromoteTargetBoolean(SDValue Bool, EVT ValVT) {
  SDLoc dl(Bool);
  EVT BoolVT = getSetCCResultType(ValVT);
  ISD::NodeType ExtendCode =
      TargetLowering::getExtendForContent(TLI.getBooleanContents(ValVT));
  return DAG.getNode(ExtendCode, dl, BoolVT, Bool);
}

/// Return the lower LoVT bits of Op in Lo and the upper HiVT bits in Hi.
void DAGTypeLegalizer::SplitInteger(SDValue Op,
                                    EVT LoVT, EVT HiVT,
                                    SDValue &Lo, SDValue &Hi) {
  SDLoc dl(Op);
  assert(LoVT.getSizeInBits() + HiVT.getSizeInBits() ==
         Op.getValueSizeInBits() && "Invalid integer splitting!");
  Lo = DAG.getNode(ISD::TRUNCATE, dl, LoVT, Op);
  unsigned ReqShiftAmountInBits =
      Log2_32_Ceil(Op.getValueType().getSizeInBits());
  MVT ShiftAmountTy =
      TLI.getScalarShiftAmountTy(DAG.getDataLayout(), Op.getValueType());
  if (ReqShiftAmountInBits > ShiftAmountTy.getSizeInBits())
    ShiftAmountTy = MVT::getIntegerVT(NextPowerOf2(ReqShiftAmountInBits));
  Hi = DAG.getNode(ISD::SRL, dl, Op.getValueType(), Op,
                   DAG.getConstant(LoVT.getSizeInBits(), dl, ShiftAmountTy));
  Hi = DAG.getNode(ISD::TRUNCATE, dl, HiVT, Hi);
}

/// Return the lower and upper halves of Op's bits in a value type half the
/// size of Op's.
void DAGTypeLegalizer::SplitInteger(SDValue Op,
                                    SDValue &Lo, SDValue &Hi) {
  EVT HalfVT =
      EVT::getIntegerVT(*DAG.getContext(), Op.getValueSizeInBits() / 2);
  SplitInteger(Op, HalfVT, HalfVT, Lo, Hi);
}


//===----------------------------------------------------------------------===//
//  Entry Point
//===----------------------------------------------------------------------===//

/// This transforms the SelectionDAG into a SelectionDAG that only uses types
/// natively supported by the target. Returns "true" if it made any changes.
///
/// Note that this is an involved process that may invalidate pointers into
/// the graph.
bool SelectionDAG::LegalizeTypes() {
  return DAGTypeLegalizer(*this).run();
}<|MERGE_RESOLUTION|>--- conflicted
+++ resolved
@@ -1076,11 +1076,7 @@
   Hi = DAG.getNode(ISD::ANY_EXTEND, dlHi, NVT, Hi);
   Hi = DAG.getNode(ISD::SHL, dlHi, NVT, Hi,
                    DAG.getConstant(LVT.getSizeInBits(), dlHi,
-<<<<<<< HEAD
-                                   TLI.getPointerRangeTy(DAG.getDataLayout())));
-=======
                                    TLI.getShiftAmountTy(NVT, DAG.getDataLayout())));
->>>>>>> add75ccc
   return DAG.getNode(ISD::OR, dlHi, NVT, Lo, Hi);
 }
 
