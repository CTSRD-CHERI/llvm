//===--- ScheduleDAGSDNodes.cpp - Implement the ScheduleDAGSDNodes class --===//
//
//                     The LLVM Compiler Infrastructure
//
// This file is distributed under the University of Illinois Open Source
// License. See LICENSE.TXT for details.
//
//===----------------------------------------------------------------------===//
//
// This implements the ScheduleDAG class, which is a base class used by
// scheduling implementation classes.
//
//===----------------------------------------------------------------------===//

#include "ScheduleDAGSDNodes.h"
#include "InstrEmitter.h"
#include "SDNodeDbgValue.h"
#include "llvm/ADT/DenseMap.h"
#include "llvm/ADT/SmallPtrSet.h"
#include "llvm/ADT/SmallSet.h"
#include "llvm/ADT/SmallVector.h"
#include "llvm/ADT/Statistic.h"
#include "llvm/CodeGen/MachineInstrBuilder.h"
#include "llvm/CodeGen/MachineRegisterInfo.h"
#include "llvm/CodeGen/SelectionDAG.h"
#include "llvm/MC/MCInstrItineraries.h"
#include "llvm/Support/CommandLine.h"
#include "llvm/Support/Debug.h"
#include "llvm/Support/raw_ostream.h"
#include "llvm/Target/TargetInstrInfo.h"
#include "llvm/Target/TargetLowering.h"
#include "llvm/Target/TargetRegisterInfo.h"
#include "llvm/Target/TargetSubtargetInfo.h"
using namespace llvm;

#define DEBUG_TYPE "pre-RA-sched"

STATISTIC(LoadsClustered, "Number of loads clustered together");

// This allows the latency-based scheduler to notice high latency instructions
// without a target itinerary. The choice of number here has more to do with
// balancing scheduler heuristics than with the actual machine latency.
static cl::opt<int> HighLatencyCycles(
  "sched-high-latency-cycles", cl::Hidden, cl::init(10),
  cl::desc("Roughly estimate the number of cycles that 'long latency'"
           "instructions take for targets with no itinerary"));

ScheduleDAGSDNodes::ScheduleDAGSDNodes(MachineFunction &mf)
    : ScheduleDAG(mf), BB(nullptr), DAG(nullptr),
      InstrItins(mf.getSubtarget().getInstrItineraryData()) {}

/// Run - perform scheduling.
///
void ScheduleDAGSDNodes::Run(SelectionDAG *dag, MachineBasicBlock *bb) {
  BB = bb;
  DAG = dag;

  // Clear the scheduler's SUnit DAG.
  ScheduleDAG::clearDAG();
  Sequence.clear();

  // Invoke the target's selection of scheduler.
  Schedule();
}

/// NewSUnit - Creates a new SUnit and return a ptr to it.
///
SUnit *ScheduleDAGSDNodes::newSUnit(SDNode *N) {
#ifndef NDEBUG
  const SUnit *Addr = nullptr;
  if (!SUnits.empty())
    Addr = &SUnits[0];
#endif
  SUnits.push_back(SUnit(N, (unsigned)SUnits.size()));
  assert((Addr == nullptr || Addr == &SUnits[0]) &&
         "SUnits std::vector reallocated on the fly!");
  SUnits.back().OrigNode = &SUnits.back();
  SUnit *SU = &SUnits.back();
  const TargetLowering &TLI = DAG->getTargetLoweringInfo();
  if (!N ||
      (N->isMachineOpcode() &&
       N->getMachineOpcode() == TargetOpcode::IMPLICIT_DEF))
    SU->SchedulingPref = Sched::None;
  else
    SU->SchedulingPref = TLI.getSchedulingPreference(N);
  return SU;
}

SUnit *ScheduleDAGSDNodes::Clone(SUnit *Old) {
  SUnit *SU = newSUnit(Old->getNode());
  SU->OrigNode = Old->OrigNode;
  SU->Latency = Old->Latency;
  SU->isVRegCycle = Old->isVRegCycle;
  SU->isCall = Old->isCall;
  SU->isCallOp = Old->isCallOp;
  SU->isTwoAddress = Old->isTwoAddress;
  SU->isCommutable = Old->isCommutable;
  SU->hasPhysRegDefs = Old->hasPhysRegDefs;
  SU->hasPhysRegClobbers = Old->hasPhysRegClobbers;
  SU->isScheduleHigh = Old->isScheduleHigh;
  SU->isScheduleLow = Old->isScheduleLow;
  SU->SchedulingPref = Old->SchedulingPref;
  Old->isCloned = true;
  return SU;
}

/// CheckForPhysRegDependency - Check if the dependency between def and use of
/// a specified operand is a physical register dependency. If so, returns the
/// register and the cost of copying the register.
static void CheckForPhysRegDependency(SDNode *Def, SDNode *User, unsigned Op,
                                      const TargetRegisterInfo *TRI,
                                      const TargetInstrInfo *TII,
                                      unsigned &PhysReg, int &Cost) {
  if (Op != 2 || User->getOpcode() != ISD::CopyToReg)
    return;

  unsigned Reg = cast<RegisterSDNode>(User->getOperand(1))->getReg();
  if (TargetRegisterInfo::isVirtualRegister(Reg))
    return;

  unsigned ResNo = User->getOperand(2).getResNo();
  if (Def->getOpcode() == ISD::CopyFromReg &&
      cast<RegisterSDNode>(Def->getOperand(1))->getReg() == Reg) {
    PhysReg = Reg;
  } else if (Def->isMachineOpcode()) {
    const MCInstrDesc &II = TII->get(Def->getMachineOpcode());
    if (ResNo >= II.getNumDefs() &&
        II.ImplicitDefs[ResNo - II.getNumDefs()] == Reg)
      PhysReg = Reg;
  }

  if (PhysReg != 0) {
    const TargetRegisterClass *RC =
<<<<<<< HEAD
        TRI->getMinimalPhysRegClass(Reg, Def->getValueType(ResNo));
=======
        TRI->getMinimalPhysRegClass(Reg, Def->getSimpleValueType(ResNo));
>>>>>>> 969bfdfe
    Cost = RC->getCopyCost();
  }
}

// Helper for AddGlue to clone node operands.
static void CloneNodeWithValues(SDNode *N, SelectionDAG *DAG, ArrayRef<EVT> VTs,
                                SDValue ExtraOper = SDValue()) {
  SmallVector<SDValue, 8> Ops(N->op_begin(), N->op_end());
  if (ExtraOper.getNode())
    Ops.push_back(ExtraOper);

  SDVTList VTList = DAG->getVTList(VTs);
  MachineSDNode::mmo_iterator Begin = nullptr, End = nullptr;
  MachineSDNode *MN = dyn_cast<MachineSDNode>(N);

  // Store memory references.
  if (MN) {
    Begin = MN->memoperands_begin();
    End = MN->memoperands_end();
  }

  DAG->MorphNodeTo(N, N->getOpcode(), VTList, Ops);

  // Reset the memory references
  if (MN)
    MN->setMemRefs(Begin, End);
}

static bool AddGlue(SDNode *N, SDValue Glue, bool AddGlue, SelectionDAG *DAG) {
  SDNode *GlueDestNode = Glue.getNode();

  // Don't add glue from a node to itself.
  if (GlueDestNode == N) return false;

  // Don't add a glue operand to something that already uses glue.
  if (GlueDestNode &&
      N->getOperand(N->getNumOperands()-1).getValueType() == MVT::Glue) {
    return false;
  }
  // Don't add glue to something that already has a glue value.
  if (N->getValueType(N->getNumValues() - 1) == MVT::Glue) return false;

  SmallVector<EVT, 4> VTs(N->value_begin(), N->value_end());
  if (AddGlue)
    VTs.push_back(MVT::Glue);

  CloneNodeWithValues(N, DAG, VTs, Glue);

  return true;
}

// Cleanup after unsuccessful AddGlue. Use the standard method of morphing the
// node even though simply shrinking the value list is sufficient.
static void RemoveUnusedGlue(SDNode *N, SelectionDAG *DAG) {
  assert((N->getValueType(N->getNumValues() - 1) == MVT::Glue &&
          !N->hasAnyUseOfValue(N->getNumValues() - 1)) &&
         "expected an unused glue value");

  CloneNodeWithValues(N, DAG,
                      makeArrayRef(N->value_begin(), N->getNumValues() - 1));
}

/// ClusterNeighboringLoads - Force nearby loads together by "gluing" them.
/// This function finds loads of the same base and different offsets. If the
/// offsets are not far apart (target specific), it add MVT::Glue inputs and
/// outputs to ensure they are scheduled together and in order. This
/// optimization may benefit some targets by improving cache locality.
void ScheduleDAGSDNodes::ClusterNeighboringLoads(SDNode *Node) {
  SDNode *Chain = nullptr;
  unsigned NumOps = Node->getNumOperands();
  if (Node->getOperand(NumOps-1).getValueType() == MVT::Other)
    Chain = Node->getOperand(NumOps-1).getNode();
  if (!Chain)
    return;

  // Look for other loads of the same chain. Find loads that are loading from
  // the same base pointer and different offsets.
  SmallPtrSet<SDNode*, 16> Visited;
  SmallVector<int64_t, 4> Offsets;
  DenseMap<long long, SDNode*> O2SMap;  // Map from offset to SDNode.
  bool Cluster = false;
  SDNode *Base = Node;
  // This algorithm requires a reasonably low use count before finding a match
  // to avoid uselessly blowing up compile time in large blocks.
  unsigned UseCount = 0;
  for (SDNode::use_iterator I = Chain->use_begin(), E = Chain->use_end();
       I != E && UseCount < 100; ++I, ++UseCount) {
    SDNode *User = *I;
    if (User == Node || !Visited.insert(User).second)
      continue;
    int64_t Offset1, Offset2;
    if (!TII->areLoadsFromSameBasePtr(Base, User, Offset1, Offset2) ||
        Offset1 == Offset2)
      // FIXME: Should be ok if they addresses are identical. But earlier
      // optimizations really should have eliminated one of the loads.
      continue;
    if (O2SMap.insert(std::make_pair(Offset1, Base)).second)
      Offsets.push_back(Offset1);
    O2SMap.insert(std::make_pair(Offset2, User));
    Offsets.push_back(Offset2);
    if (Offset2 < Offset1)
      Base = User;
    Cluster = true;
    // Reset UseCount to allow more matches.
    UseCount = 0;
  }

  if (!Cluster)
    return;

  // Sort them in increasing order.
  std::sort(Offsets.begin(), Offsets.end());

  // Check if the loads are close enough.
  SmallVector<SDNode*, 4> Loads;
  unsigned NumLoads = 0;
  int64_t BaseOff = Offsets[0];
  SDNode *BaseLoad = O2SMap[BaseOff];
  Loads.push_back(BaseLoad);
  for (unsigned i = 1, e = Offsets.size(); i != e; ++i) {
    int64_t Offset = Offsets[i];
    SDNode *Load = O2SMap[Offset];
    if (!TII->shouldScheduleLoadsNear(BaseLoad, Load, BaseOff, Offset,NumLoads))
      break; // Stop right here. Ignore loads that are further away.
    Loads.push_back(Load);
    ++NumLoads;
  }

  if (NumLoads == 0)
    return;

  // Cluster loads by adding MVT::Glue outputs and inputs. This also
  // ensure they are scheduled in order of increasing addresses.
  SDNode *Lead = Loads[0];
  SDValue InGlue = SDValue(nullptr, 0);
  if (AddGlue(Lead, InGlue, true, DAG))
    InGlue = SDValue(Lead, Lead->getNumValues() - 1);
  for (unsigned I = 1, E = Loads.size(); I != E; ++I) {
    bool OutGlue = I < E - 1;
    SDNode *Load = Loads[I];

    // If AddGlue fails, we could leave an unsused glue value. This should not
    // cause any
    if (AddGlue(Load, InGlue, OutGlue, DAG)) {
      if (OutGlue)
        InGlue = SDValue(Load, Load->getNumValues() - 1);

      ++LoadsClustered;
    }
    else if (!OutGlue && InGlue.getNode())
      RemoveUnusedGlue(InGlue.getNode(), DAG);
  }
}

/// ClusterNodes - Cluster certain nodes which should be scheduled together.
///
void ScheduleDAGSDNodes::ClusterNodes() {
  for (SelectionDAG::allnodes_iterator NI = DAG->allnodes_begin(),
       E = DAG->allnodes_end(); NI != E; ++NI) {
    SDNode *Node = &*NI;
    if (!Node || !Node->isMachineOpcode())
      continue;

    unsigned Opc = Node->getMachineOpcode();
    const MCInstrDesc &MCID = TII->get(Opc);
    if (MCID.mayLoad())
      // Cluster loads from "near" addresses into combined SUnits.
      ClusterNeighboringLoads(Node);
  }
}

void ScheduleDAGSDNodes::BuildSchedUnits() {
  // During scheduling, the NodeId field of SDNode is used to map SDNodes
  // to their associated SUnits by holding SUnits table indices. A value
  // of -1 means the SDNode does not yet have an associated SUnit.
  unsigned NumNodes = 0;
  for (SelectionDAG::allnodes_iterator NI = DAG->allnodes_begin(),
       E = DAG->allnodes_end(); NI != E; ++NI) {
    NI->setNodeId(-1);
    ++NumNodes;
  }

  // Reserve entries in the vector for each of the SUnits we are creating.  This
  // ensure that reallocation of the vector won't happen, so SUnit*'s won't get
  // invalidated.
  // FIXME: Multiply by 2 because we may clone nodes during scheduling.
  // This is a temporary workaround.
  SUnits.reserve(NumNodes * 2);

  // Add all nodes in depth first order.
  SmallVector<SDNode*, 64> Worklist;
  SmallPtrSet<SDNode*, 64> Visited;
  Worklist.push_back(DAG->getRoot().getNode());
  Visited.insert(DAG->getRoot().getNode());

  SmallVector<SUnit*, 8> CallSUnits;
  while (!Worklist.empty()) {
    SDNode *NI = Worklist.pop_back_val();

    // Add all operands to the worklist unless they've already been added.
    for (unsigned i = 0, e = NI->getNumOperands(); i != e; ++i)
      if (Visited.insert(NI->getOperand(i).getNode()).second)
        Worklist.push_back(NI->getOperand(i).getNode());

    if (isPassiveNode(NI))  // Leaf node, e.g. a TargetImmediate.
      continue;

    // If this node has already been processed, stop now.
    if (NI->getNodeId() != -1) continue;

    SUnit *NodeSUnit = newSUnit(NI);

    // See if anything is glued to this node, if so, add them to glued
    // nodes.  Nodes can have at most one glue input and one glue output.  Glue
    // is required to be the last operand and result of a node.

    // Scan up to find glued preds.
    SDNode *N = NI;
    while (N->getNumOperands() &&
           N->getOperand(N->getNumOperands()-1).getValueType() == MVT::Glue) {
      N = N->getOperand(N->getNumOperands()-1).getNode();
      assert(N->getNodeId() == -1 && "Node already inserted!");
      N->setNodeId(NodeSUnit->NodeNum);
      if (N->isMachineOpcode() && TII->get(N->getMachineOpcode()).isCall())
        NodeSUnit->isCall = true;
    }

    // Scan down to find any glued succs.
    N = NI;
    while (N->getValueType(N->getNumValues()-1) == MVT::Glue) {
      SDValue GlueVal(N, N->getNumValues()-1);

      // There are either zero or one users of the Glue result.
      bool HasGlueUse = false;
      for (SDNode::use_iterator UI = N->use_begin(), E = N->use_end();
           UI != E; ++UI)
        if (GlueVal.isOperandOf(*UI)) {
          HasGlueUse = true;
          assert(N->getNodeId() == -1 && "Node already inserted!");
          N->setNodeId(NodeSUnit->NodeNum);
          N = *UI;
          if (N->isMachineOpcode() && TII->get(N->getMachineOpcode()).isCall())
            NodeSUnit->isCall = true;
          break;
        }
      if (!HasGlueUse) break;
    }

    if (NodeSUnit->isCall)
      CallSUnits.push_back(NodeSUnit);

    // Schedule zero-latency TokenFactor below any nodes that may increase the
    // schedule height. Otherwise, ancestors of the TokenFactor may appear to
    // have false stalls.
    if (NI->getOpcode() == ISD::TokenFactor)
      NodeSUnit->isScheduleLow = true;

    // If there are glue operands involved, N is now the bottom-most node
    // of the sequence of nodes that are glued together.
    // Update the SUnit.
    NodeSUnit->setNode(N);
    assert(N->getNodeId() == -1 && "Node already inserted!");
    N->setNodeId(NodeSUnit->NodeNum);

    // Compute NumRegDefsLeft. This must be done before AddSchedEdges.
    InitNumRegDefsLeft(NodeSUnit);

    // Assign the Latency field of NodeSUnit using target-provided information.
    computeLatency(NodeSUnit);
  }

  // Find all call operands.
  while (!CallSUnits.empty()) {
    SUnit *SU = CallSUnits.pop_back_val();
    for (const SDNode *SUNode = SU->getNode(); SUNode;
         SUNode = SUNode->getGluedNode()) {
      if (SUNode->getOpcode() != ISD::CopyToReg)
        continue;
      SDNode *SrcN = SUNode->getOperand(2).getNode();
      if (isPassiveNode(SrcN)) continue;   // Not scheduled.
      SUnit *SrcSU = &SUnits[SrcN->getNodeId()];
      SrcSU->isCallOp = true;
    }
  }
}

void ScheduleDAGSDNodes::AddSchedEdges() {
  const TargetSubtargetInfo &ST = MF.getSubtarget();

  // Check to see if the scheduler cares about latencies.
  bool UnitLatencies = forceUnitLatencies();

  // Pass 2: add the preds, succs, etc.
  for (unsigned su = 0, e = SUnits.size(); su != e; ++su) {
    SUnit *SU = &SUnits[su];
    SDNode *MainNode = SU->getNode();

    if (MainNode->isMachineOpcode()) {
      unsigned Opc = MainNode->getMachineOpcode();
      const MCInstrDesc &MCID = TII->get(Opc);
      for (unsigned i = 0; i != MCID.getNumOperands(); ++i) {
        if (MCID.getOperandConstraint(i, MCOI::TIED_TO) != -1) {
          SU->isTwoAddress = true;
          break;
        }
      }
      if (MCID.isCommutable())
        SU->isCommutable = true;
    }

    // Find all predecessors and successors of the group.
    for (SDNode *N = SU->getNode(); N; N = N->getGluedNode()) {
      if (N->isMachineOpcode() &&
          TII->get(N->getMachineOpcode()).getImplicitDefs()) {
        SU->hasPhysRegClobbers = true;
        unsigned NumUsed = InstrEmitter::CountResults(N);
        while (NumUsed != 0 && !N->hasAnyUseOfValue(NumUsed - 1))
          --NumUsed;    // Skip over unused values at the end.
        if (NumUsed > TII->get(N->getMachineOpcode()).getNumDefs())
          SU->hasPhysRegDefs = true;
      }

      for (unsigned i = 0, e = N->getNumOperands(); i != e; ++i) {
        SDNode *OpN = N->getOperand(i).getNode();
        if (isPassiveNode(OpN)) continue;   // Not scheduled.
        SUnit *OpSU = &SUnits[OpN->getNodeId()];
        assert(OpSU && "Node has no SUnit!");
        if (OpSU == SU) continue;           // In the same group.

        EVT OpVT = N->getOperand(i).getValueType();
        assert(OpVT != MVT::Glue && "Glued nodes should be in same sunit!");
        bool isChain = OpVT == MVT::Other;

        unsigned PhysReg = 0;
        int Cost = 1;
        // Determine if this is a physical register dependency.
        CheckForPhysRegDependency(OpN, N, i, TRI, TII, PhysReg, Cost);
        assert((PhysReg == 0 || !isChain) &&
               "Chain dependence via physreg data?");
        // FIXME: See ScheduleDAGSDNodes::EmitCopyFromReg. For now, scheduler
        // emits a copy from the physical register to a virtual register unless
        // it requires a cross class copy (cost < 0). That means we are only
        // treating "expensive to copy" register dependency as physical register
        // dependency. This may change in the future though.
        if (Cost >= 0 && !StressSched)
          PhysReg = 0;

        // If this is a ctrl dep, latency is 1.
        unsigned OpLatency = isChain ? 1 : OpSU->Latency;
        // Special-case TokenFactor chains as zero-latency.
        if(isChain && OpN->getOpcode() == ISD::TokenFactor)
          OpLatency = 0;

        SDep Dep = isChain ? SDep(OpSU, SDep::Barrier)
          : SDep(OpSU, SDep::Data, PhysReg);
        Dep.setLatency(OpLatency);
        if (!isChain && !UnitLatencies) {
          computeOperandLatency(OpN, N, i, Dep);
          ST.adjustSchedDependency(OpSU, SU, Dep);
        }

        if (!SU->addPred(Dep) && !Dep.isCtrl() && OpSU->NumRegDefsLeft > 1) {
          // Multiple register uses are combined in the same SUnit. For example,
          // we could have a set of glued nodes with all their defs consumed by
          // another set of glued nodes. Register pressure tracking sees this as
          // a single use, so to keep pressure balanced we reduce the defs.
          //
          // We can't tell (without more book-keeping) if this results from
          // glued nodes or duplicate operands. As long as we don't reduce
          // NumRegDefsLeft to zero, we handle the common cases well.
          --OpSU->NumRegDefsLeft;
        }
      }
    }
  }
}

/// BuildSchedGraph - Build the SUnit graph from the selection dag that we
/// are input.  This SUnit graph is similar to the SelectionDAG, but
/// excludes nodes that aren't interesting to scheduling, and represents
/// glued together nodes with a single SUnit.
void ScheduleDAGSDNodes::BuildSchedGraph(AliasAnalysis *AA) {
  // Cluster certain nodes which should be scheduled together.
  ClusterNodes();
  // Populate the SUnits array.
  BuildSchedUnits();
  // Compute all the scheduling dependencies between nodes.
  AddSchedEdges();
}

// Initialize NumNodeDefs for the current Node's opcode.
void ScheduleDAGSDNodes::RegDefIter::InitNodeNumDefs() {
  // Check for phys reg copy.
  if (!Node)
    return;

  if (!Node->isMachineOpcode()) {
    if (Node->getOpcode() == ISD::CopyFromReg)
      NodeNumDefs = 1;
    else
      NodeNumDefs = 0;
    return;
  }
  unsigned POpc = Node->getMachineOpcode();
  if (POpc == TargetOpcode::IMPLICIT_DEF) {
    // No register need be allocated for this.
    NodeNumDefs = 0;
    return;
  }
  if (POpc == TargetOpcode::PATCHPOINT &&
      Node->getValueType(0) == MVT::Other) {
    // PATCHPOINT is defined to have one result, but it might really have none
    // if we're not using CallingConv::AnyReg. Don't mistake the chain for a
    // real definition.
    NodeNumDefs = 0;
    return;
  }
  unsigned NRegDefs = SchedDAG->TII->get(Node->getMachineOpcode()).getNumDefs();
  // Some instructions define regs that are not represented in the selection DAG
  // (e.g. unused flags). See tMOVi8. Make sure we don't access past NumValues.
  NodeNumDefs = std::min(Node->getNumValues(), NRegDefs);
  DefIdx = 0;
}

// Construct a RegDefIter for this SUnit and find the first valid value.
ScheduleDAGSDNodes::RegDefIter::RegDefIter(const SUnit *SU,
                                           const ScheduleDAGSDNodes *SD)
  : SchedDAG(SD), Node(SU->getNode()), DefIdx(0), NodeNumDefs(0) {
  InitNodeNumDefs();
  Advance();
}

// Advance to the next valid value defined by the SUnit.
void ScheduleDAGSDNodes::RegDefIter::Advance() {
  for (;Node;) { // Visit all glued nodes.
    for (;DefIdx < NodeNumDefs; ++DefIdx) {
      if (!Node->hasAnyUseOfValue(DefIdx))
        continue;
      ValueType = Node->getSimpleValueType(DefIdx);
      ++DefIdx;
      return; // Found a normal regdef.
    }
    Node = Node->getGluedNode();
    if (!Node) {
      return; // No values left to visit.
    }
    InitNodeNumDefs();
  }
}

void ScheduleDAGSDNodes::InitNumRegDefsLeft(SUnit *SU) {
  assert(SU->NumRegDefsLeft == 0 && "expect a new node");
  for (RegDefIter I(SU, this); I.IsValid(); I.Advance()) {
    assert(SU->NumRegDefsLeft < USHRT_MAX && "overflow is ok but unexpected");
    ++SU->NumRegDefsLeft;
  }
}

void ScheduleDAGSDNodes::computeLatency(SUnit *SU) {
  SDNode *N = SU->getNode();

  // TokenFactor operands are considered zero latency, and some schedulers
  // (e.g. Top-Down list) may rely on the fact that operand latency is nonzero
  // whenever node latency is nonzero.
  if (N && N->getOpcode() == ISD::TokenFactor) {
    SU->Latency = 0;
    return;
  }

  // Check to see if the scheduler cares about latencies.
  if (forceUnitLatencies()) {
    SU->Latency = 1;
    return;
  }

  if (!InstrItins || InstrItins->isEmpty()) {
    if (N && N->isMachineOpcode() &&
        TII->isHighLatencyDef(N->getMachineOpcode()))
      SU->Latency = HighLatencyCycles;
    else
      SU->Latency = 1;
    return;
  }

  // Compute the latency for the node.  We use the sum of the latencies for
  // all nodes glued together into this SUnit.
  SU->Latency = 0;
  for (SDNode *N = SU->getNode(); N; N = N->getGluedNode())
    if (N->isMachineOpcode())
      SU->Latency += TII->getInstrLatency(InstrItins, N);
}

void ScheduleDAGSDNodes::computeOperandLatency(SDNode *Def, SDNode *Use,
                                               unsigned OpIdx, SDep& dep) const{
  // Check to see if the scheduler cares about latencies.
  if (forceUnitLatencies())
    return;

  if (dep.getKind() != SDep::Data)
    return;

  unsigned DefIdx = Use->getOperand(OpIdx).getResNo();
  if (Use->isMachineOpcode())
    // Adjust the use operand index by num of defs.
    OpIdx += TII->get(Use->getMachineOpcode()).getNumDefs();
  int Latency = TII->getOperandLatency(InstrItins, Def, DefIdx, Use, OpIdx);
  if (Latency > 1 && Use->getOpcode() == ISD::CopyToReg &&
      !BB->succ_empty()) {
    unsigned Reg = cast<RegisterSDNode>(Use->getOperand(1))->getReg();
    if (TargetRegisterInfo::isVirtualRegister(Reg))
      // This copy is a liveout value. It is likely coalesced, so reduce the
      // latency so not to penalize the def.
      // FIXME: need target specific adjustment here?
      Latency = (Latency > 1) ? Latency - 1 : 1;
  }
  if (Latency >= 0)
    dep.setLatency(Latency);
}

void ScheduleDAGSDNodes::dumpNode(const SUnit *SU) const {
#if !defined(NDEBUG) || defined(LLVM_ENABLE_DUMP)
  if (!SU->getNode()) {
    dbgs() << "PHYS REG COPY\n";
    return;
  }

  SU->getNode()->dump(DAG);
  dbgs() << "\n";
  SmallVector<SDNode *, 4> GluedNodes;
  for (SDNode *N = SU->getNode()->getGluedNode(); N; N = N->getGluedNode())
    GluedNodes.push_back(N);
  while (!GluedNodes.empty()) {
    dbgs() << "    ";
    GluedNodes.back()->dump(DAG);
    dbgs() << "\n";
    GluedNodes.pop_back();
  }
#endif
}

#if !defined(NDEBUG) || defined(LLVM_ENABLE_DUMP)
void ScheduleDAGSDNodes::dumpSchedule() const {
  for (unsigned i = 0, e = Sequence.size(); i != e; i++) {
    if (SUnit *SU = Sequence[i])
      SU->dump(this);
    else
      dbgs() << "**** NOOP ****\n";
  }
}
#endif

#ifndef NDEBUG
/// VerifyScheduledSequence - Verify that all SUnits were scheduled and that
/// their state is consistent with the nodes listed in Sequence.
///
void ScheduleDAGSDNodes::VerifyScheduledSequence(bool isBottomUp) {
  unsigned ScheduledNodes = ScheduleDAG::VerifyScheduledDAG(isBottomUp);
  unsigned Noops = 0;
  for (unsigned i = 0, e = Sequence.size(); i != e; ++i)
    if (!Sequence[i])
      ++Noops;
  assert(Sequence.size() - Noops == ScheduledNodes &&
         "The number of nodes scheduled doesn't match the expected number!");
}
#endif // NDEBUG

/// ProcessSDDbgValues - Process SDDbgValues associated with this node.
static void
ProcessSDDbgValues(SDNode *N, SelectionDAG *DAG, InstrEmitter &Emitter,
                   SmallVectorImpl<std::pair<unsigned, MachineInstr*> > &Orders,
                   DenseMap<SDValue, unsigned> &VRBaseMap, unsigned Order) {
  if (!N->getHasDebugValue())
    return;

  // Opportunistically insert immediate dbg_value uses, i.e. those with source
  // order number right after the N.
  MachineBasicBlock *BB = Emitter.getBlock();
  MachineBasicBlock::iterator InsertPos = Emitter.getInsertPos();
  ArrayRef<SDDbgValue*> DVs = DAG->GetDbgValues(N);
  for (unsigned i = 0, e = DVs.size(); i != e; ++i) {
    if (DVs[i]->isInvalidated())
      continue;
    unsigned DVOrder = DVs[i]->getOrder();
    if (!Order || DVOrder == ++Order) {
      MachineInstr *DbgMI = Emitter.EmitDbgValue(DVs[i], VRBaseMap);
      if (DbgMI) {
        Orders.push_back(std::make_pair(DVOrder, DbgMI));
        BB->insert(InsertPos, DbgMI);
      }
      DVs[i]->setIsInvalidated();
    }
  }
}

// ProcessSourceNode - Process nodes with source order numbers. These are added
// to a vector which EmitSchedule uses to determine how to insert dbg_value
// instructions in the right order.
static void
ProcessSourceNode(SDNode *N, SelectionDAG *DAG, InstrEmitter &Emitter,
                  DenseMap<SDValue, unsigned> &VRBaseMap,
                  SmallVectorImpl<std::pair<unsigned, MachineInstr*> > &Orders,
                  SmallSet<unsigned, 8> &Seen) {
  unsigned Order = N->getIROrder();
  if (!Order || !Seen.insert(Order).second) {
    // Process any valid SDDbgValues even if node does not have any order
    // assigned.
    ProcessSDDbgValues(N, DAG, Emitter, Orders, VRBaseMap, 0);
    return;
  }

  MachineBasicBlock *BB = Emitter.getBlock();
  if (Emitter.getInsertPos() == BB->begin() || BB->back().isPHI() ||
      // Fast-isel may have inserted some instructions, in which case the
      // BB->back().isPHI() test will not fire when we want it to.
      std::prev(Emitter.getInsertPos())->isPHI()) {
    // Did not insert any instruction.
    Orders.push_back(std::make_pair(Order, (MachineInstr*)nullptr));
    return;
  }

  Orders.push_back(std::make_pair(Order, std::prev(Emitter.getInsertPos())));
  ProcessSDDbgValues(N, DAG, Emitter, Orders, VRBaseMap, Order);
}

void ScheduleDAGSDNodes::
EmitPhysRegCopy(SUnit *SU, DenseMap<SUnit*, unsigned> &VRBaseMap,
                MachineBasicBlock::iterator InsertPos) {
  for (SUnit::const_pred_iterator I = SU->Preds.begin(), E = SU->Preds.end();
       I != E; ++I) {
    if (I->isCtrl()) continue;  // ignore chain preds
    if (I->getSUnit()->CopyDstRC) {
      // Copy to physical register.
      DenseMap<SUnit*, unsigned>::iterator VRI = VRBaseMap.find(I->getSUnit());
      assert(VRI != VRBaseMap.end() && "Node emitted out of order - late");
      // Find the destination physical register.
      unsigned Reg = 0;
      for (SUnit::const_succ_iterator II = SU->Succs.begin(),
             EE = SU->Succs.end(); II != EE; ++II) {
        if (II->isCtrl()) continue;  // ignore chain preds
        if (II->getReg()) {
          Reg = II->getReg();
          break;
        }
      }
      BuildMI(*BB, InsertPos, DebugLoc(), TII->get(TargetOpcode::COPY), Reg)
        .addReg(VRI->second);
    } else {
      // Copy from physical register.
      assert(I->getReg() && "Unknown physical register!");
      unsigned VRBase = MRI.createVirtualRegister(SU->CopyDstRC);
      bool isNew = VRBaseMap.insert(std::make_pair(SU, VRBase)).second;
      (void)isNew; // Silence compiler warning.
      assert(isNew && "Node emitted out of order - early");
      BuildMI(*BB, InsertPos, DebugLoc(), TII->get(TargetOpcode::COPY), VRBase)
        .addReg(I->getReg());
    }
    break;
  }
}

/// EmitSchedule - Emit the machine code in scheduled order. Return the new
/// InsertPos and MachineBasicBlock that contains this insertion
/// point. ScheduleDAGSDNodes holds a BB pointer for convenience, but this does
/// not necessarily refer to returned BB. The emitter may split blocks.
MachineBasicBlock *ScheduleDAGSDNodes::
EmitSchedule(MachineBasicBlock::iterator &InsertPos) {
  InstrEmitter Emitter(BB, InsertPos);
  DenseMap<SDValue, unsigned> VRBaseMap;
  DenseMap<SUnit*, unsigned> CopyVRBaseMap;
  SmallVector<std::pair<unsigned, MachineInstr*>, 32> Orders;
  SmallSet<unsigned, 8> Seen;
  bool HasDbg = DAG->hasDebugValues();

  // If this is the first BB, emit byval parameter dbg_value's.
  if (HasDbg && BB->getParent()->begin() == MachineFunction::iterator(BB)) {
    SDDbgInfo::DbgIterator PDI = DAG->ByvalParmDbgBegin();
    SDDbgInfo::DbgIterator PDE = DAG->ByvalParmDbgEnd();
    for (; PDI != PDE; ++PDI) {
      MachineInstr *DbgMI= Emitter.EmitDbgValue(*PDI, VRBaseMap);
      if (DbgMI)
        BB->insert(InsertPos, DbgMI);
    }
  }

  for (unsigned i = 0, e = Sequence.size(); i != e; i++) {
    SUnit *SU = Sequence[i];
    if (!SU) {
      // Null SUnit* is a noop.
      TII->insertNoop(*Emitter.getBlock(), InsertPos);
      continue;
    }

    // For pre-regalloc scheduling, create instructions corresponding to the
    // SDNode and any glued SDNodes and append them to the block.
    if (!SU->getNode()) {
      // Emit a copy.
      EmitPhysRegCopy(SU, CopyVRBaseMap, InsertPos);
      continue;
    }

    SmallVector<SDNode *, 4> GluedNodes;
    for (SDNode *N = SU->getNode()->getGluedNode(); N; N = N->getGluedNode())
      GluedNodes.push_back(N);
    while (!GluedNodes.empty()) {
      SDNode *N = GluedNodes.back();
      Emitter.EmitNode(GluedNodes.back(), SU->OrigNode != SU, SU->isCloned,
                       VRBaseMap);
      // Remember the source order of the inserted instruction.
      if (HasDbg)
        ProcessSourceNode(N, DAG, Emitter, VRBaseMap, Orders, Seen);
      GluedNodes.pop_back();
    }
    Emitter.EmitNode(SU->getNode(), SU->OrigNode != SU, SU->isCloned,
                     VRBaseMap);
    // Remember the source order of the inserted instruction.
    if (HasDbg)
      ProcessSourceNode(SU->getNode(), DAG, Emitter, VRBaseMap, Orders,
                        Seen);
  }

  // Insert all the dbg_values which have not already been inserted in source
  // order sequence.
  if (HasDbg) {
    MachineBasicBlock::iterator BBBegin = BB->getFirstNonPHI();

    // Sort the source order instructions and use the order to insert debug
    // values.
    std::sort(Orders.begin(), Orders.end(), less_first());

    SDDbgInfo::DbgIterator DI = DAG->DbgBegin();
    SDDbgInfo::DbgIterator DE = DAG->DbgEnd();
    // Now emit the rest according to source order.
    unsigned LastOrder = 0;
    for (unsigned i = 0, e = Orders.size(); i != e && DI != DE; ++i) {
      unsigned Order = Orders[i].first;
      MachineInstr *MI = Orders[i].second;
      // Insert all SDDbgValue's whose order(s) are before "Order".
      if (!MI)
        continue;
      for (; DI != DE &&
             (*DI)->getOrder() >= LastOrder && (*DI)->getOrder() < Order; ++DI) {
        if ((*DI)->isInvalidated())
          continue;
        MachineInstr *DbgMI = Emitter.EmitDbgValue(*DI, VRBaseMap);
        if (DbgMI) {
          if (!LastOrder)
            // Insert to start of the BB (after PHIs).
            BB->insert(BBBegin, DbgMI);
          else {
            // Insert at the instruction, which may be in a different
            // block, if the block was split by a custom inserter.
            MachineBasicBlock::iterator Pos = MI;
            MI->getParent()->insert(Pos, DbgMI);
          }
        }
      }
      LastOrder = Order;
    }
    // Add trailing DbgValue's before the terminator. FIXME: May want to add
    // some of them before one or more conditional branches?
    SmallVector<MachineInstr*, 8> DbgMIs;
    while (DI != DE) {
      if (!(*DI)->isInvalidated())
        if (MachineInstr *DbgMI = Emitter.EmitDbgValue(*DI, VRBaseMap))
          DbgMIs.push_back(DbgMI);
      ++DI;
    }

    MachineBasicBlock *InsertBB = Emitter.getBlock();
    MachineBasicBlock::iterator Pos = InsertBB->getFirstTerminator();
    InsertBB->insert(Pos, DbgMIs.begin(), DbgMIs.end());
  }

  InsertPos = Emitter.getInsertPos();
  return Emitter.getBlock();
}

/// Return the basic block label.
std::string ScheduleDAGSDNodes::getDAGName() const {
  return "sunit-dag." + BB->getFullName();
}<|MERGE_RESOLUTION|>--- conflicted
+++ resolved
@@ -131,11 +131,7 @@
 
   if (PhysReg != 0) {
     const TargetRegisterClass *RC =
-<<<<<<< HEAD
-        TRI->getMinimalPhysRegClass(Reg, Def->getValueType(ResNo));
-=======
         TRI->getMinimalPhysRegClass(Reg, Def->getSimpleValueType(ResNo));
->>>>>>> 969bfdfe
     Cost = RC->getCopyCost();
   }
 }
