//===-- SelectionDAGISel.cpp - Implement the SelectionDAGISel class -------===//
//
//                     The LLVM Compiler Infrastructure
//
// This file is distributed under the University of Illinois Open Source
// License. See LICENSE.TXT for details.
//
//===----------------------------------------------------------------------===//
//
// This implements the SelectionDAGISel class.
//
//===----------------------------------------------------------------------===//

#include "llvm/CodeGen/GCStrategy.h"
#include "ScheduleDAGSDNodes.h"
#include "SelectionDAGBuilder.h"
#include "llvm/ADT/PostOrderIterator.h"
#include "llvm/ADT/Statistic.h"
#include "llvm/Analysis/AliasAnalysis.h"
#include "llvm/Analysis/BranchProbabilityInfo.h"
#include "llvm/Analysis/CFG.h"
#include "llvm/Analysis/TargetLibraryInfo.h"
#include "llvm/CodeGen/Analysis.h"
#include "llvm/CodeGen/FastISel.h"
#include "llvm/CodeGen/FunctionLoweringInfo.h"
#include "llvm/CodeGen/GCMetadata.h"
#include "llvm/CodeGen/MachineFrameInfo.h"
#include "llvm/CodeGen/MachineFunction.h"
#include "llvm/CodeGen/MachineInstrBuilder.h"
#include "llvm/CodeGen/MachineModuleInfo.h"
#include "llvm/CodeGen/MachineRegisterInfo.h"
#include "llvm/CodeGen/ScheduleHazardRecognizer.h"
#include "llvm/CodeGen/SchedulerRegistry.h"
#include "llvm/CodeGen/SelectionDAG.h"
#include "llvm/CodeGen/SelectionDAGISel.h"
#include "llvm/IR/Constants.h"
#include "llvm/IR/DebugInfo.h"
#include "llvm/IR/Function.h"
#include "llvm/IR/InlineAsm.h"
#include "llvm/IR/Instructions.h"
#include "llvm/IR/IntrinsicInst.h"
#include "llvm/IR/Intrinsics.h"
#include "llvm/IR/LLVMContext.h"
#include "llvm/IR/Module.h"
#include "llvm/MC/MCAsmInfo.h"
#include "llvm/Support/Compiler.h"
#include "llvm/Support/Debug.h"
#include "llvm/Support/ErrorHandling.h"
#include "llvm/Support/Timer.h"
#include "llvm/Support/raw_ostream.h"
#include "llvm/Target/TargetInstrInfo.h"
#include "llvm/Target/TargetIntrinsicInfo.h"
#include "llvm/Target/TargetLowering.h"
#include "llvm/Target/TargetMachine.h"
#include "llvm/Target/TargetOptions.h"
#include "llvm/Target/TargetRegisterInfo.h"
#include "llvm/Target/TargetSubtargetInfo.h"
#include "llvm/Transforms/Utils/BasicBlockUtils.h"
#include <algorithm>
using namespace llvm;

#define DEBUG_TYPE "isel"

STATISTIC(NumFastIselFailures, "Number of instructions fast isel failed on");
STATISTIC(NumFastIselSuccess, "Number of instructions fast isel selected");
STATISTIC(NumFastIselBlocks, "Number of blocks selected entirely by fast isel");
STATISTIC(NumDAGBlocks, "Number of blocks selected using DAG");
STATISTIC(NumDAGIselRetries,"Number of times dag isel has to try another path");
STATISTIC(NumEntryBlocks, "Number of entry blocks encountered");
STATISTIC(NumFastIselFailLowerArguments,
          "Number of entry blocks where fast isel failed to lower arguments");

#ifndef NDEBUG
static cl::opt<bool>
EnableFastISelVerbose2("fast-isel-verbose2", cl::Hidden,
          cl::desc("Enable extra verbose messages in the \"fast\" "
                   "instruction selector"));

  // Terminators
STATISTIC(NumFastIselFailRet,"Fast isel fails on Ret");
STATISTIC(NumFastIselFailBr,"Fast isel fails on Br");
STATISTIC(NumFastIselFailSwitch,"Fast isel fails on Switch");
STATISTIC(NumFastIselFailIndirectBr,"Fast isel fails on IndirectBr");
STATISTIC(NumFastIselFailInvoke,"Fast isel fails on Invoke");
STATISTIC(NumFastIselFailResume,"Fast isel fails on Resume");
STATISTIC(NumFastIselFailUnreachable,"Fast isel fails on Unreachable");

  // Standard binary operators...
STATISTIC(NumFastIselFailAdd,"Fast isel fails on Add");
STATISTIC(NumFastIselFailFAdd,"Fast isel fails on FAdd");
STATISTIC(NumFastIselFailSub,"Fast isel fails on Sub");
STATISTIC(NumFastIselFailFSub,"Fast isel fails on FSub");
STATISTIC(NumFastIselFailMul,"Fast isel fails on Mul");
STATISTIC(NumFastIselFailFMul,"Fast isel fails on FMul");
STATISTIC(NumFastIselFailUDiv,"Fast isel fails on UDiv");
STATISTIC(NumFastIselFailSDiv,"Fast isel fails on SDiv");
STATISTIC(NumFastIselFailFDiv,"Fast isel fails on FDiv");
STATISTIC(NumFastIselFailURem,"Fast isel fails on URem");
STATISTIC(NumFastIselFailSRem,"Fast isel fails on SRem");
STATISTIC(NumFastIselFailFRem,"Fast isel fails on FRem");

  // Logical operators...
STATISTIC(NumFastIselFailAnd,"Fast isel fails on And");
STATISTIC(NumFastIselFailOr,"Fast isel fails on Or");
STATISTIC(NumFastIselFailXor,"Fast isel fails on Xor");

  // Memory instructions...
STATISTIC(NumFastIselFailAlloca,"Fast isel fails on Alloca");
STATISTIC(NumFastIselFailLoad,"Fast isel fails on Load");
STATISTIC(NumFastIselFailStore,"Fast isel fails on Store");
STATISTIC(NumFastIselFailAtomicCmpXchg,"Fast isel fails on AtomicCmpXchg");
STATISTIC(NumFastIselFailAtomicRMW,"Fast isel fails on AtomicRWM");
STATISTIC(NumFastIselFailFence,"Fast isel fails on Frence");
STATISTIC(NumFastIselFailGetElementPtr,"Fast isel fails on GetElementPtr");

  // Convert instructions...
STATISTIC(NumFastIselFailTrunc,"Fast isel fails on Trunc");
STATISTIC(NumFastIselFailZExt,"Fast isel fails on ZExt");
STATISTIC(NumFastIselFailSExt,"Fast isel fails on SExt");
STATISTIC(NumFastIselFailFPTrunc,"Fast isel fails on FPTrunc");
STATISTIC(NumFastIselFailFPExt,"Fast isel fails on FPExt");
STATISTIC(NumFastIselFailFPToUI,"Fast isel fails on FPToUI");
STATISTIC(NumFastIselFailFPToSI,"Fast isel fails on FPToSI");
STATISTIC(NumFastIselFailUIToFP,"Fast isel fails on UIToFP");
STATISTIC(NumFastIselFailSIToFP,"Fast isel fails on SIToFP");
STATISTIC(NumFastIselFailIntToPtr,"Fast isel fails on IntToPtr");
STATISTIC(NumFastIselFailPtrToInt,"Fast isel fails on PtrToInt");
STATISTIC(NumFastIselFailBitCast,"Fast isel fails on BitCast");

  // Other instructions...
STATISTIC(NumFastIselFailICmp,"Fast isel fails on ICmp");
STATISTIC(NumFastIselFailFCmp,"Fast isel fails on FCmp");
STATISTIC(NumFastIselFailPHI,"Fast isel fails on PHI");
STATISTIC(NumFastIselFailSelect,"Fast isel fails on Select");
STATISTIC(NumFastIselFailCall,"Fast isel fails on Call");
STATISTIC(NumFastIselFailShl,"Fast isel fails on Shl");
STATISTIC(NumFastIselFailLShr,"Fast isel fails on LShr");
STATISTIC(NumFastIselFailAShr,"Fast isel fails on AShr");
STATISTIC(NumFastIselFailVAArg,"Fast isel fails on VAArg");
STATISTIC(NumFastIselFailExtractElement,"Fast isel fails on ExtractElement");
STATISTIC(NumFastIselFailInsertElement,"Fast isel fails on InsertElement");
STATISTIC(NumFastIselFailShuffleVector,"Fast isel fails on ShuffleVector");
STATISTIC(NumFastIselFailExtractValue,"Fast isel fails on ExtractValue");
STATISTIC(NumFastIselFailInsertValue,"Fast isel fails on InsertValue");
STATISTIC(NumFastIselFailLandingPad,"Fast isel fails on LandingPad");

// Intrinsic instructions...
STATISTIC(NumFastIselFailIntrinsicCall, "Fast isel fails on Intrinsic call");
STATISTIC(NumFastIselFailSAddWithOverflow,
          "Fast isel fails on sadd.with.overflow");
STATISTIC(NumFastIselFailUAddWithOverflow,
          "Fast isel fails on uadd.with.overflow");
STATISTIC(NumFastIselFailSSubWithOverflow,
          "Fast isel fails on ssub.with.overflow");
STATISTIC(NumFastIselFailUSubWithOverflow,
          "Fast isel fails on usub.with.overflow");
STATISTIC(NumFastIselFailSMulWithOverflow,
          "Fast isel fails on smul.with.overflow");
STATISTIC(NumFastIselFailUMulWithOverflow,
          "Fast isel fails on umul.with.overflow");
STATISTIC(NumFastIselFailFrameaddress, "Fast isel fails on Frameaddress");
STATISTIC(NumFastIselFailSqrt, "Fast isel fails on sqrt call");
STATISTIC(NumFastIselFailStackMap, "Fast isel fails on StackMap call");
STATISTIC(NumFastIselFailPatchPoint, "Fast isel fails on PatchPoint call");
#endif

static cl::opt<bool>
EnableFastISelVerbose("fast-isel-verbose", cl::Hidden,
          cl::desc("Enable verbose messages in the \"fast\" "
                   "instruction selector"));
static cl::opt<int> EnableFastISelAbort(
    "fast-isel-abort", cl::Hidden,
    cl::desc("Enable abort calls when \"fast\" instruction selection "
             "fails to lower an instruction: 0 disable the abort, 1 will "
             "abort but for args, calls and terminators, 2 will also "
             "abort for argument lowering, and 3 will never fallback "
             "to SelectionDAG."));

static cl::opt<bool>
UseMBPI("use-mbpi",
        cl::desc("use Machine Branch Probability Info"),
        cl::init(true), cl::Hidden);

#ifndef NDEBUG
static cl::opt<std::string>
FilterDAGBasicBlockName("filter-view-dags", cl::Hidden,
                        cl::desc("Only display the basic block whose name "
                                 "matches this for all view-*-dags options"));
static cl::opt<bool>
ViewDAGCombine1("view-dag-combine1-dags", cl::Hidden,
          cl::desc("Pop up a window to show dags before the first "
                   "dag combine pass"));
static cl::opt<bool>
ViewLegalizeTypesDAGs("view-legalize-types-dags", cl::Hidden,
          cl::desc("Pop up a window to show dags before legalize types"));
static cl::opt<bool>
ViewLegalizeDAGs("view-legalize-dags", cl::Hidden,
          cl::desc("Pop up a window to show dags before legalize"));
static cl::opt<bool>
ViewDAGCombine2("view-dag-combine2-dags", cl::Hidden,
          cl::desc("Pop up a window to show dags before the second "
                   "dag combine pass"));
static cl::opt<bool>
ViewDAGCombineLT("view-dag-combine-lt-dags", cl::Hidden,
          cl::desc("Pop up a window to show dags before the post legalize types"
                   " dag combine pass"));
static cl::opt<bool>
ViewISelDAGs("view-isel-dags", cl::Hidden,
          cl::desc("Pop up a window to show isel dags as they are selected"));
static cl::opt<bool>
ViewSchedDAGs("view-sched-dags", cl::Hidden,
          cl::desc("Pop up a window to show sched dags as they are processed"));
static cl::opt<bool>
ViewSUnitDAGs("view-sunit-dags", cl::Hidden,
      cl::desc("Pop up a window to show SUnit dags after they are processed"));
#else
static const bool ViewDAGCombine1 = false,
                  ViewLegalizeTypesDAGs = false, ViewLegalizeDAGs = false,
                  ViewDAGCombine2 = false,
                  ViewDAGCombineLT = false,
                  ViewISelDAGs = false, ViewSchedDAGs = false,
                  ViewSUnitDAGs = false;
#endif

//===---------------------------------------------------------------------===//
///
/// RegisterScheduler class - Track the registration of instruction schedulers.
///
//===---------------------------------------------------------------------===//
MachinePassRegistry RegisterScheduler::Registry;

//===---------------------------------------------------------------------===//
///
/// ISHeuristic command line option for instruction schedulers.
///
//===---------------------------------------------------------------------===//
static cl::opt<RegisterScheduler::FunctionPassCtor, false,
               RegisterPassParser<RegisterScheduler> >
ISHeuristic("pre-RA-sched",
            cl::init(&createDefaultScheduler), cl::Hidden,
            cl::desc("Instruction schedulers available (before register"
                     " allocation):"));

static RegisterScheduler
defaultListDAGScheduler("default", "Best scheduler for the target",
                        createDefaultScheduler);

namespace llvm {
  //===--------------------------------------------------------------------===//
  /// \brief This class is used by SelectionDAGISel to temporarily override
  /// the optimization level on a per-function basis.
  class OptLevelChanger {
    SelectionDAGISel &IS;
    CodeGenOpt::Level SavedOptLevel;
    bool SavedFastISel;

  public:
    OptLevelChanger(SelectionDAGISel &ISel,
                    CodeGenOpt::Level NewOptLevel) : IS(ISel) {
      SavedOptLevel = IS.OptLevel;
      if (NewOptLevel == SavedOptLevel)
        return;
      IS.OptLevel = NewOptLevel;
      IS.TM.setOptLevel(NewOptLevel);
      SavedFastISel = IS.TM.Options.EnableFastISel;
      if (NewOptLevel == CodeGenOpt::None)
        IS.TM.setFastISel(true);
      DEBUG(dbgs() << "\nChanging optimization level for Function "
            << IS.MF->getFunction()->getName() << "\n");
      DEBUG(dbgs() << "\tBefore: -O" << SavedOptLevel
            << " ; After: -O" << NewOptLevel << "\n");
    }

    ~OptLevelChanger() {
      if (IS.OptLevel == SavedOptLevel)
        return;
      DEBUG(dbgs() << "\nRestoring optimization level for Function "
            << IS.MF->getFunction()->getName() << "\n");
      DEBUG(dbgs() << "\tBefore: -O" << IS.OptLevel
            << " ; After: -O" << SavedOptLevel << "\n");
      IS.OptLevel = SavedOptLevel;
      IS.TM.setOptLevel(SavedOptLevel);
      IS.TM.setFastISel(SavedFastISel);
    }
  };

  //===--------------------------------------------------------------------===//
  /// createDefaultScheduler - This creates an instruction scheduler appropriate
  /// for the target.
  ScheduleDAGSDNodes* createDefaultScheduler(SelectionDAGISel *IS,
                                             CodeGenOpt::Level OptLevel) {
    const TargetLowering *TLI = IS->TLI;
    const TargetSubtargetInfo &ST = IS->MF->getSubtarget();

    if (OptLevel == CodeGenOpt::None ||
        (ST.enableMachineScheduler() && ST.enableMachineSchedDefaultSched()) ||
        TLI->getSchedulingPreference() == Sched::Source)
      return createSourceListDAGScheduler(IS, OptLevel);
    if (TLI->getSchedulingPreference() == Sched::RegPressure)
      return createBURRListDAGScheduler(IS, OptLevel);
    if (TLI->getSchedulingPreference() == Sched::Hybrid)
      return createHybridListDAGScheduler(IS, OptLevel);
    if (TLI->getSchedulingPreference() == Sched::VLIW)
      return createVLIWDAGScheduler(IS, OptLevel);
    assert(TLI->getSchedulingPreference() == Sched::ILP &&
           "Unknown sched type!");
    return createILPListDAGScheduler(IS, OptLevel);
  }
}

// EmitInstrWithCustomInserter - This method should be implemented by targets
// that mark instructions with the 'usesCustomInserter' flag.  These
// instructions are special in various ways, which require special support to
// insert.  The specified MachineInstr is created but not inserted into any
// basic blocks, and this method is called to expand it into a sequence of
// instructions, potentially also creating new basic blocks and control flow.
// When new basic blocks are inserted and the edges from MBB to its successors
// are modified, the method should insert pairs of <OldSucc, NewSucc> into the
// DenseMap.
MachineBasicBlock *
TargetLowering::EmitInstrWithCustomInserter(MachineInstr *MI,
                                            MachineBasicBlock *MBB) const {
#ifndef NDEBUG
  dbgs() << "If a target marks an instruction with "
          "'usesCustomInserter', it must implement "
          "TargetLowering::EmitInstrWithCustomInserter!";
#endif
  llvm_unreachable(nullptr);
}

void TargetLowering::AdjustInstrPostInstrSelection(MachineInstr *MI,
                                                   SDNode *Node) const {
  assert(!MI->hasPostISelHook() &&
         "If a target marks an instruction with 'hasPostISelHook', "
         "it must implement TargetLowering::AdjustInstrPostInstrSelection!");
}

//===----------------------------------------------------------------------===//
// SelectionDAGISel code
//===----------------------------------------------------------------------===//

SelectionDAGISel::SelectionDAGISel(TargetMachine &tm,
                                   CodeGenOpt::Level OL) :
  MachineFunctionPass(ID), TM(tm),
  FuncInfo(new FunctionLoweringInfo()),
  CurDAG(new SelectionDAG(tm, OL)),
  SDB(new SelectionDAGBuilder(*CurDAG, *FuncInfo, OL)),
  GFI(),
  OptLevel(OL),
  DAGSize(0) {
    initializeGCModuleInfoPass(*PassRegistry::getPassRegistry());
    initializeAliasAnalysisAnalysisGroup(*PassRegistry::getPassRegistry());
    initializeBranchProbabilityInfoPass(*PassRegistry::getPassRegistry());
    initializeTargetLibraryInfoWrapperPassPass(
        *PassRegistry::getPassRegistry());
  }

SelectionDAGISel::~SelectionDAGISel() {
  delete SDB;
  delete CurDAG;
  delete FuncInfo;
}

void SelectionDAGISel::getAnalysisUsage(AnalysisUsage &AU) const {
  AU.addRequired<AliasAnalysis>();
  AU.addPreserved<AliasAnalysis>();
  AU.addRequired<GCModuleInfo>();
  AU.addPreserved<GCModuleInfo>();
  AU.addRequired<TargetLibraryInfoWrapperPass>();
  if (UseMBPI && OptLevel != CodeGenOpt::None)
    AU.addRequired<BranchProbabilityInfo>();
  MachineFunctionPass::getAnalysisUsage(AU);
}

/// SplitCriticalSideEffectEdges - Look for critical edges with a PHI value that
/// may trap on it.  In this case we have to split the edge so that the path
/// through the predecessor block that doesn't go to the phi block doesn't
/// execute the possibly trapping instruction.
///
/// This is required for correctness, so it must be done at -O0.
///
static void SplitCriticalSideEffectEdges(Function &Fn, AliasAnalysis *AA) {
  // Loop for blocks with phi nodes.
  for (Function::iterator BB = Fn.begin(), E = Fn.end(); BB != E; ++BB) {
    PHINode *PN = dyn_cast<PHINode>(BB->begin());
    if (!PN) continue;

  ReprocessBlock:
    // For each block with a PHI node, check to see if any of the input values
    // are potentially trapping constant expressions.  Constant expressions are
    // the only potentially trapping value that can occur as the argument to a
    // PHI.
    for (BasicBlock::iterator I = BB->begin(); (PN = dyn_cast<PHINode>(I)); ++I)
      for (unsigned i = 0, e = PN->getNumIncomingValues(); i != e; ++i) {
        ConstantExpr *CE = dyn_cast<ConstantExpr>(PN->getIncomingValue(i));
        if (!CE || !CE->canTrap()) continue;

        // The only case we have to worry about is when the edge is critical.
        // Since this block has a PHI Node, we assume it has multiple input
        // edges: check to see if the pred has multiple successors.
        BasicBlock *Pred = PN->getIncomingBlock(i);
        if (Pred->getTerminator()->getNumSuccessors() == 1)
          continue;

        // Okay, we have to split this edge.
        SplitCriticalEdge(
            Pred->getTerminator(), GetSuccessorNumber(Pred, BB),
            CriticalEdgeSplittingOptions(AA).setMergeIdenticalEdges());
        goto ReprocessBlock;
      }
  }
}

bool SelectionDAGISel::runOnMachineFunction(MachineFunction &mf) {
  // Do some sanity-checking on the command-line options.
  assert((!EnableFastISelVerbose || TM.Options.EnableFastISel) &&
         "-fast-isel-verbose requires -fast-isel");
  assert((!EnableFastISelAbort || TM.Options.EnableFastISel) &&
         "-fast-isel-abort > 0 requires -fast-isel");

  const Function &Fn = *mf.getFunction();
  MF = &mf;

  // Reset the target options before resetting the optimization
  // level below.
  // FIXME: This is a horrible hack and should be processed via
  // codegen looking at the optimization level explicitly when
  // it wants to look at it.
  TM.resetTargetOptions(Fn);
  // Reset OptLevel to None for optnone functions.
  CodeGenOpt::Level NewOptLevel = OptLevel;
  if (Fn.hasFnAttribute(Attribute::OptimizeNone))
    NewOptLevel = CodeGenOpt::None;
  OptLevelChanger OLC(*this, NewOptLevel);

  TII = MF->getSubtarget().getInstrInfo();
  TLI = MF->getSubtarget().getTargetLowering();
  RegInfo = &MF->getRegInfo();
  AA = &getAnalysis<AliasAnalysis>();
<<<<<<< HEAD
  LibInfo = &getAnalysis<TargetLibraryInfo>();
=======
  LibInfo = &getAnalysis<TargetLibraryInfoWrapperPass>().getTLI();
>>>>>>> 969bfdfe
  GFI = Fn.hasGC() ? &getAnalysis<GCModuleInfo>().getFunctionInfo(Fn) : nullptr;

  DEBUG(dbgs() << "\n\n\n=== " << Fn.getName() << "\n");

  SplitCriticalSideEffectEdges(const_cast<Function&>(Fn), AA);

  CurDAG->init(*MF);
  FuncInfo->set(Fn, *MF, CurDAG);

  if (UseMBPI && OptLevel != CodeGenOpt::None)
    FuncInfo->BPI = &getAnalysis<BranchProbabilityInfo>();
  else
    FuncInfo->BPI = nullptr;

  SDB->init(GFI, *AA, LibInfo);

  MF->setHasInlineAsm(false);

  SelectAllBasicBlocks(Fn);

  // If the first basic block in the function has live ins that need to be
  // copied into vregs, emit the copies into the top of the block before
  // emitting the code for the block.
  MachineBasicBlock *EntryMBB = MF->begin();
  const TargetRegisterInfo &TRI = *MF->getSubtarget().getRegisterInfo();
  RegInfo->EmitLiveInCopies(EntryMBB, TRI, *TII);

  DenseMap<unsigned, unsigned> LiveInMap;
  if (!FuncInfo->ArgDbgValues.empty())
    for (MachineRegisterInfo::livein_iterator LI = RegInfo->livein_begin(),
           E = RegInfo->livein_end(); LI != E; ++LI)
      if (LI->second)
        LiveInMap.insert(std::make_pair(LI->first, LI->second));

  // Insert DBG_VALUE instructions for function arguments to the entry block.
  for (unsigned i = 0, e = FuncInfo->ArgDbgValues.size(); i != e; ++i) {
    MachineInstr *MI = FuncInfo->ArgDbgValues[e-i-1];
    bool hasFI = MI->getOperand(0).isFI();
    unsigned Reg =
        hasFI ? TRI.getFrameRegister(*MF) : MI->getOperand(0).getReg();
    if (TargetRegisterInfo::isPhysicalRegister(Reg))
      EntryMBB->insert(EntryMBB->begin(), MI);
    else {
      MachineInstr *Def = RegInfo->getVRegDef(Reg);
      if (Def) {
        MachineBasicBlock::iterator InsertPos = Def;
        // FIXME: VR def may not be in entry block.
        Def->getParent()->insert(std::next(InsertPos), MI);
      } else
        DEBUG(dbgs() << "Dropping debug info for dead vreg"
              << TargetRegisterInfo::virtReg2Index(Reg) << "\n");
    }

    // If Reg is live-in then update debug info to track its copy in a vreg.
    DenseMap<unsigned, unsigned>::iterator LDI = LiveInMap.find(Reg);
    if (LDI != LiveInMap.end()) {
      assert(!hasFI && "There's no handling of frame pointer updating here yet "
                       "- add if needed");
      MachineInstr *Def = RegInfo->getVRegDef(LDI->second);
      MachineBasicBlock::iterator InsertPos = Def;
      const MDNode *Variable = MI->getDebugVariable();
      const MDNode *Expr = MI->getDebugExpression();
      bool IsIndirect = MI->isIndirectDebugValue();
      unsigned Offset = IsIndirect ? MI->getOperand(1).getImm() : 0;
      // Def is never a terminator here, so it is ok to increment InsertPos.
      BuildMI(*EntryMBB, ++InsertPos, MI->getDebugLoc(),
              TII->get(TargetOpcode::DBG_VALUE), IsIndirect, LDI->second, Offset,
              Variable, Expr);

      // If this vreg is directly copied into an exported register then
      // that COPY instructions also need DBG_VALUE, if it is the only
      // user of LDI->second.
      MachineInstr *CopyUseMI = nullptr;
      for (MachineRegisterInfo::use_instr_iterator
           UI = RegInfo->use_instr_begin(LDI->second),
           E = RegInfo->use_instr_end(); UI != E; ) {
        MachineInstr *UseMI = &*(UI++);
        if (UseMI->isDebugValue()) continue;
        if (UseMI->isCopy() && !CopyUseMI && UseMI->getParent() == EntryMBB) {
          CopyUseMI = UseMI; continue;
        }
        // Otherwise this is another use or second copy use.
        CopyUseMI = nullptr; break;
      }
      if (CopyUseMI) {
        MachineInstr *NewMI =
            BuildMI(*MF, CopyUseMI->getDebugLoc(),
                    TII->get(TargetOpcode::DBG_VALUE), IsIndirect,
                    CopyUseMI->getOperand(0).getReg(), Offset, Variable, Expr);
        MachineBasicBlock::iterator Pos = CopyUseMI;
        EntryMBB->insertAfter(Pos, NewMI);
      }
    }
  }

  // Determine if there are any calls in this machine function.
  MachineFrameInfo *MFI = MF->getFrameInfo();
  for (const auto &MBB : *MF) {
    if (MFI->hasCalls() && MF->hasInlineAsm())
      break;

    for (const auto &MI : MBB) {
      const MCInstrDesc &MCID = TII->get(MI.getOpcode());
      if ((MCID.isCall() && !MCID.isReturn()) ||
          MI.isStackAligningInlineAsm()) {
        MFI->setHasCalls(true);
      }
      if (MI.isInlineAsm()) {
        MF->setHasInlineAsm(true);
      }
    }
  }

  // Determine if there is a call to setjmp in the machine function.
  MF->setExposesReturnsTwice(Fn.callsFunctionThatReturnsTwice());

  // Replace forward-declared registers with the registers containing
  // the desired value.
  MachineRegisterInfo &MRI = MF->getRegInfo();
  for (DenseMap<unsigned, unsigned>::iterator
       I = FuncInfo->RegFixups.begin(), E = FuncInfo->RegFixups.end();
       I != E; ++I) {
    unsigned From = I->first;
    unsigned To = I->second;
    // If To is also scheduled to be replaced, find what its ultimate
    // replacement is.
    for (;;) {
      DenseMap<unsigned, unsigned>::iterator J = FuncInfo->RegFixups.find(To);
      if (J == E) break;
      To = J->second;
    }
    // Make sure the new register has a sufficiently constrained register class.
    if (TargetRegisterInfo::isVirtualRegister(From) &&
        TargetRegisterInfo::isVirtualRegister(To))
      MRI.constrainRegClass(To, MRI.getRegClass(From));
    // Replace it.
    MRI.replaceRegWith(From, To);
  }

  // Freeze the set of reserved registers now that MachineFrameInfo has been
  // set up. All the information required by getReservedRegs() should be
  // available now.
  MRI.freezeReservedRegs(*MF);

  // Release function-specific state. SDB and CurDAG are already cleared
  // at this point.
  FuncInfo->clear();

  DEBUG(dbgs() << "*** MachineFunction at end of ISel ***\n");
  DEBUG(MF->print(dbgs()));

  return true;
}

void SelectionDAGISel::SelectBasicBlock(BasicBlock::const_iterator Begin,
                                        BasicBlock::const_iterator End,
                                        bool &HadTailCall) {
  // Lower the instructions. If a call is emitted as a tail call, cease emitting
  // nodes for this block.
  for (BasicBlock::const_iterator I = Begin; I != End && !SDB->HasTailCall; ++I)
    SDB->visit(*I);

  // Make sure the root of the DAG is up-to-date.
  CurDAG->setRoot(SDB->getControlRoot());
  HadTailCall = SDB->HasTailCall;
  SDB->clear();

  // Final step, emit the lowered DAG as machine code.
  CodeGenAndEmitDAG();
}

void SelectionDAGISel::ComputeLiveOutVRegInfo() {
  SmallPtrSet<SDNode*, 128> VisitedNodes;
  SmallVector<SDNode*, 128> Worklist;

  Worklist.push_back(CurDAG->getRoot().getNode());

  APInt KnownZero;
  APInt KnownOne;

  do {
    SDNode *N = Worklist.pop_back_val();

    // If we've already seen this node, ignore it.
    if (!VisitedNodes.insert(N).second)
      continue;

    // Otherwise, add all chain operands to the worklist.
    for (unsigned i = 0, e = N->getNumOperands(); i != e; ++i)
      if (N->getOperand(i).getValueType() == MVT::Other)
        Worklist.push_back(N->getOperand(i).getNode());

    // If this is a CopyToReg with a vreg dest, process it.
    if (N->getOpcode() != ISD::CopyToReg)
      continue;

    unsigned DestReg = cast<RegisterSDNode>(N->getOperand(1))->getReg();
    if (!TargetRegisterInfo::isVirtualRegister(DestReg))
      continue;

    // Ignore non-scalar or non-integer values.
    SDValue Src = N->getOperand(2);
    EVT SrcVT = Src.getValueType();
    if (!SrcVT.isInteger() || SrcVT.isVector())
      continue;

    unsigned NumSignBits = CurDAG->ComputeNumSignBits(Src);
    CurDAG->computeKnownBits(Src, KnownZero, KnownOne);
    FuncInfo->AddLiveOutRegInfo(DestReg, NumSignBits, KnownZero, KnownOne);
  } while (!Worklist.empty());
}

void SelectionDAGISel::CodeGenAndEmitDAG() {
  std::string GroupName;
  if (TimePassesIsEnabled)
    GroupName = "Instruction Selection and Scheduling";
  std::string BlockName;
  int BlockNumber = -1;
  (void)BlockNumber;
  bool MatchFilterBB = false; (void)MatchFilterBB;
#ifndef NDEBUG
  MatchFilterBB = (FilterDAGBasicBlockName.empty() ||
                   FilterDAGBasicBlockName ==
                       FuncInfo->MBB->getBasicBlock()->getName().str());
#endif
#ifdef NDEBUG
  if (ViewDAGCombine1 || ViewLegalizeTypesDAGs || ViewLegalizeDAGs ||
      ViewDAGCombine2 || ViewDAGCombineLT || ViewISelDAGs || ViewSchedDAGs ||
      ViewSUnitDAGs)
#endif
  {
    BlockNumber = FuncInfo->MBB->getNumber();
    BlockName = MF->getName().str() + ":" +
                FuncInfo->MBB->getBasicBlock()->getName().str();
  }
  DEBUG(dbgs() << "Initial selection DAG: BB#" << BlockNumber
        << " '" << BlockName << "'\n"; CurDAG->dump());

  if (ViewDAGCombine1 && MatchFilterBB)
    CurDAG->viewGraph("dag-combine1 input for " + BlockName);

  // Run the DAG combiner in pre-legalize mode.
  {
    NamedRegionTimer T("DAG Combining 1", GroupName, TimePassesIsEnabled);
    CurDAG->Combine(BeforeLegalizeTypes, *AA, OptLevel);
  }

  DEBUG(dbgs() << "Optimized lowered selection DAG: BB#" << BlockNumber
        << " '" << BlockName << "'\n"; CurDAG->dump());

  // Second step, hack on the DAG until it only uses operations and types that
  // the target supports.
  if (ViewLegalizeTypesDAGs && MatchFilterBB)
    CurDAG->viewGraph("legalize-types input for " + BlockName);

  bool Changed;
  {
    NamedRegionTimer T("Type Legalization", GroupName, TimePassesIsEnabled);
    Changed = CurDAG->LegalizeTypes();
  }

  DEBUG(dbgs() << "Type-legalized selection DAG: BB#" << BlockNumber
        << " '" << BlockName << "'\n"; CurDAG->dump());

  CurDAG->NewNodesMustHaveLegalTypes = true;

  if (Changed) {
    if (ViewDAGCombineLT && MatchFilterBB)
      CurDAG->viewGraph("dag-combine-lt input for " + BlockName);

    // Run the DAG combiner in post-type-legalize mode.
    {
      NamedRegionTimer T("DAG Combining after legalize types", GroupName,
                         TimePassesIsEnabled);
      CurDAG->Combine(AfterLegalizeTypes, *AA, OptLevel);
    }

    DEBUG(dbgs() << "Optimized type-legalized selection DAG: BB#" << BlockNumber
          << " '" << BlockName << "'\n"; CurDAG->dump());

  }

  {
    NamedRegionTimer T("Vector Legalization", GroupName, TimePassesIsEnabled);
    Changed = CurDAG->LegalizeVectors();
  }

  if (Changed) {
    {
      NamedRegionTimer T("Type Legalization 2", GroupName, TimePassesIsEnabled);
      CurDAG->LegalizeTypes();
    }

    if (ViewDAGCombineLT && MatchFilterBB)
      CurDAG->viewGraph("dag-combine-lv input for " + BlockName);

    // Run the DAG combiner in post-type-legalize mode.
    {
      NamedRegionTimer T("DAG Combining after legalize vectors", GroupName,
                         TimePassesIsEnabled);
      CurDAG->Combine(AfterLegalizeVectorOps, *AA, OptLevel);
    }

    DEBUG(dbgs() << "Optimized vector-legalized selection DAG: BB#"
          << BlockNumber << " '" << BlockName << "'\n"; CurDAG->dump());
  }

  if (ViewLegalizeDAGs && MatchFilterBB)
    CurDAG->viewGraph("legalize input for " + BlockName);

  {
    NamedRegionTimer T("DAG Legalization", GroupName, TimePassesIsEnabled);
    CurDAG->Legalize();
  }

  DEBUG(dbgs() << "Legalized selection DAG: BB#" << BlockNumber
        << " '" << BlockName << "'\n"; CurDAG->dump());

  if (ViewDAGCombine2 && MatchFilterBB)
    CurDAG->viewGraph("dag-combine2 input for " + BlockName);

  // Run the DAG combiner in post-legalize mode.
  {
    NamedRegionTimer T("DAG Combining 2", GroupName, TimePassesIsEnabled);
    CurDAG->Combine(AfterLegalizeDAG, *AA, OptLevel);
  }

  DEBUG(dbgs() << "Optimized legalized selection DAG: BB#" << BlockNumber
        << " '" << BlockName << "'\n"; CurDAG->dump());

  if (OptLevel != CodeGenOpt::None)
    ComputeLiveOutVRegInfo();

  if (ViewISelDAGs && MatchFilterBB)
    CurDAG->viewGraph("isel input for " + BlockName);

  // Third, instruction select all of the operations to machine code, adding the
  // code to the MachineBasicBlock.
  {
    NamedRegionTimer T("Instruction Selection", GroupName, TimePassesIsEnabled);
    DoInstructionSelection();
  }

  DEBUG(dbgs() << "Selected selection DAG: BB#" << BlockNumber
        << " '" << BlockName << "'\n"; CurDAG->dump());

  if (ViewSchedDAGs && MatchFilterBB)
    CurDAG->viewGraph("scheduler input for " + BlockName);

  // Schedule machine code.
  ScheduleDAGSDNodes *Scheduler = CreateScheduler();
  {
    NamedRegionTimer T("Instruction Scheduling", GroupName,
                       TimePassesIsEnabled);
    Scheduler->Run(CurDAG, FuncInfo->MBB);
  }

  if (ViewSUnitDAGs && MatchFilterBB) Scheduler->viewGraph();

  // Emit machine code to BB.  This can change 'BB' to the last block being
  // inserted into.
  MachineBasicBlock *FirstMBB = FuncInfo->MBB, *LastMBB;
  {
    NamedRegionTimer T("Instruction Creation", GroupName, TimePassesIsEnabled);

    // FuncInfo->InsertPt is passed by reference and set to the end of the
    // scheduled instructions.
    LastMBB = FuncInfo->MBB = Scheduler->EmitSchedule(FuncInfo->InsertPt);
  }

  // If the block was split, make sure we update any references that are used to
  // update PHI nodes later on.
  if (FirstMBB != LastMBB)
    SDB->UpdateSplitBlock(FirstMBB, LastMBB);

  // Free the scheduler state.
  {
    NamedRegionTimer T("Instruction Scheduling Cleanup", GroupName,
                       TimePassesIsEnabled);
    delete Scheduler;
  }

  // Free the SelectionDAG state, now that we're finished with it.
  CurDAG->clear();
}

namespace {
/// ISelUpdater - helper class to handle updates of the instruction selection
/// graph.
class ISelUpdater : public SelectionDAG::DAGUpdateListener {
  SelectionDAG::allnodes_iterator &ISelPosition;
public:
  ISelUpdater(SelectionDAG &DAG, SelectionDAG::allnodes_iterator &isp)
    : SelectionDAG::DAGUpdateListener(DAG), ISelPosition(isp) {}

  /// NodeDeleted - Handle nodes deleted from the graph. If the node being
  /// deleted is the current ISelPosition node, update ISelPosition.
  ///
  void NodeDeleted(SDNode *N, SDNode *E) override {
    if (ISelPosition == SelectionDAG::allnodes_iterator(N))
      ++ISelPosition;
  }
};
} // end anonymous namespace

void SelectionDAGISel::DoInstructionSelection() {
  DEBUG(dbgs() << "===== Instruction selection begins: BB#"
        << FuncInfo->MBB->getNumber()
        << " '" << FuncInfo->MBB->getName() << "'\n");

  PreprocessISelDAG();

  // Select target instructions for the DAG.
  {
    // Number all nodes with a topological order and set DAGSize.
    DAGSize = CurDAG->AssignTopologicalOrder();

    // Create a dummy node (which is not added to allnodes), that adds
    // a reference to the root node, preventing it from being deleted,
    // and tracking any changes of the root.
    HandleSDNode Dummy(CurDAG->getRoot());
    SelectionDAG::allnodes_iterator ISelPosition (CurDAG->getRoot().getNode());
    ++ISelPosition;

    // Make sure that ISelPosition gets properly updated when nodes are deleted
    // in calls made from this function.
    ISelUpdater ISU(*CurDAG, ISelPosition);

    // The AllNodes list is now topological-sorted. Visit the
    // nodes by starting at the end of the list (the root of the
    // graph) and preceding back toward the beginning (the entry
    // node).
    while (ISelPosition != CurDAG->allnodes_begin()) {
      SDNode *Node = --ISelPosition;
      // Skip dead nodes. DAGCombiner is expected to eliminate all dead nodes,
      // but there are currently some corner cases that it misses. Also, this
      // makes it theoretically possible to disable the DAGCombiner.
      if (Node->use_empty())
        continue;

      SDNode *ResNode = Select(Node);

      // FIXME: This is pretty gross.  'Select' should be changed to not return
      // anything at all and this code should be nuked with a tactical strike.

      // If node should not be replaced, continue with the next one.
      if (ResNode == Node || Node->getOpcode() == ISD::DELETED_NODE)
        continue;
      // Replace node.
      if (ResNode) {
        ReplaceUses(Node, ResNode);
      }

      // If after the replacement this node is not used any more,
      // remove this dead node.
      if (Node->use_empty()) // Don't delete EntryToken, etc.
        CurDAG->RemoveDeadNode(Node);
    }

    CurDAG->setRoot(Dummy.getValue());
  }

  DEBUG(dbgs() << "===== Instruction selection ends:\n");

  PostprocessISelDAG();
}

/// PrepareEHLandingPad - Emit an EH_LABEL, set up live-in registers, and
/// do other setup for EH landing-pad blocks.
void SelectionDAGISel::PrepareEHLandingPad() {
  MachineBasicBlock *MBB = FuncInfo->MBB;

  const TargetRegisterClass *PtrRC = TLI->getRegClassFor(TLI->getPointerTy());

  // Add a label to mark the beginning of the landing pad.  Deletion of the
  // landing pad can thus be detected via the MachineModuleInfo.
  MCSymbol *Label = MF->getMMI().addLandingPad(MBB);

  // Assign the call site to the landing pad's begin label.
  MF->getMMI().setCallSiteLandingPad(Label, SDB->LPadToCallSiteMap[MBB]);

  const MCInstrDesc &II = TII->get(TargetOpcode::EH_LABEL);
  BuildMI(*MBB, FuncInfo->InsertPt, SDB->getCurDebugLoc(), II)
    .addSym(Label);

  // If this is an MSVC-style personality function, we need to split the landing
  // pad into several BBs.
  const BasicBlock *LLVMBB = MBB->getBasicBlock();
  const LandingPadInst *LPadInst = LLVMBB->getLandingPadInst();
  MF->getMMI().addPersonality(
      MBB, cast<Function>(LPadInst->getPersonalityFn()->stripPointerCasts()));
  if (MF->getMMI().getPersonalityType() == EHPersonality::MSVC_Win64SEH) {
    // Make virtual registers and a series of labels that fill in values for the
    // clauses.
    auto &RI = MF->getRegInfo();
    FuncInfo->ExceptionSelectorVirtReg = RI.createVirtualRegister(PtrRC);

    // Get all invoke BBs that will unwind into the clause BBs.
    SmallVector<MachineBasicBlock *, 4> InvokeBBs(MBB->pred_begin(),
                                                  MBB->pred_end());

    // Emit separate machine basic blocks with separate labels for each clause
    // before the main landing pad block.
    MachineInstrBuilder SelectorPHI = BuildMI(
        *MBB, MBB->begin(), SDB->getCurDebugLoc(), TII->get(TargetOpcode::PHI),
        FuncInfo->ExceptionSelectorVirtReg);
    for (unsigned I = 0, E = LPadInst->getNumClauses(); I != E; ++I) {
      // Skip filter clauses, we can't implement them yet.
      if (LPadInst->isFilter(I))
        continue;

      MachineBasicBlock *ClauseBB = MF->CreateMachineBasicBlock(LLVMBB);
      MF->insert(MBB, ClauseBB);

      // Add the edge from the invoke to the clause.
      for (MachineBasicBlock *InvokeBB : InvokeBBs)
        InvokeBB->addSuccessor(ClauseBB);

      // Mark the clause as a landing pad or MI passes will delete it.
      ClauseBB->setIsLandingPad();

      GlobalValue *ClauseGV = ExtractTypeInfo(LPadInst->getClause(I));

      // Start the BB with a label.
      MCSymbol *ClauseLabel = MF->getMMI().addClauseForLandingPad(MBB);
      BuildMI(*ClauseBB, ClauseBB->begin(), SDB->getCurDebugLoc(), II)
          .addSym(ClauseLabel);

      // Construct a simple BB that defines a register with the typeid constant.
      FuncInfo->MBB = ClauseBB;
      FuncInfo->InsertPt = ClauseBB->end();
      unsigned VReg = SDB->visitLandingPadClauseBB(ClauseGV, MBB);
      CurDAG->setRoot(SDB->getRoot());
      SDB->clear();
      CodeGenAndEmitDAG();

      // Add the typeid virtual register to the phi in the main landing pad.
      SelectorPHI.addReg(VReg).addMBB(ClauseBB);
    }

    // Remove the edge from the invoke to the lpad.
    for (MachineBasicBlock *InvokeBB : InvokeBBs)
      InvokeBB->removeSuccessor(MBB);

    // Restore FuncInfo back to its previous state and select the main landing
    // pad block.
    FuncInfo->MBB = MBB;
    FuncInfo->InsertPt = MBB->end();
    return;
  }

  // Mark exception register as live in.
<<<<<<< HEAD
  const TargetRegisterClass *PtrRC = TLI->getRegClassFor(TLI->getPointerTy());
=======
>>>>>>> 969bfdfe
  if (unsigned Reg = TLI->getExceptionPointerRegister())
    FuncInfo->ExceptionPointerVirtReg = MBB->addLiveIn(Reg, PtrRC);

  // Mark exception selector register as live in.
  if (unsigned Reg = TLI->getExceptionSelectorRegister())
    FuncInfo->ExceptionSelectorVirtReg = MBB->addLiveIn(Reg, PtrRC);
}

/// isFoldedOrDeadInstruction - Return true if the specified instruction is
/// side-effect free and is either dead or folded into a generated instruction.
/// Return false if it needs to be emitted.
static bool isFoldedOrDeadInstruction(const Instruction *I,
                                      FunctionLoweringInfo *FuncInfo) {
  return !I->mayWriteToMemory() && // Side-effecting instructions aren't folded.
         !isa<TerminatorInst>(I) && // Terminators aren't folded.
         !isa<DbgInfoIntrinsic>(I) &&  // Debug instructions aren't folded.
         !isa<LandingPadInst>(I) &&    // Landingpad instructions aren't folded.
         !FuncInfo->isExportedInst(I); // Exported instrs must be computed.
}

#ifndef NDEBUG
// Collect per Instruction statistics for fast-isel misses.  Only those
// instructions that cause the bail are accounted for.  It does not account for
// instructions higher in the block.  Thus, summing the per instructions stats
// will not add up to what is reported by NumFastIselFailures.
static void collectFailStats(const Instruction *I) {
  switch (I->getOpcode()) {
  default: assert (0 && "<Invalid operator> ");

  // Terminators
  case Instruction::Ret:         NumFastIselFailRet++; return;
  case Instruction::Br:          NumFastIselFailBr++; return;
  case Instruction::Switch:      NumFastIselFailSwitch++; return;
  case Instruction::IndirectBr:  NumFastIselFailIndirectBr++; return;
  case Instruction::Invoke:      NumFastIselFailInvoke++; return;
  case Instruction::Resume:      NumFastIselFailResume++; return;
  case Instruction::Unreachable: NumFastIselFailUnreachable++; return;

  // Standard binary operators...
  case Instruction::Add:  NumFastIselFailAdd++; return;
  case Instruction::FAdd: NumFastIselFailFAdd++; return;
  case Instruction::Sub:  NumFastIselFailSub++; return;
  case Instruction::FSub: NumFastIselFailFSub++; return;
  case Instruction::Mul:  NumFastIselFailMul++; return;
  case Instruction::FMul: NumFastIselFailFMul++; return;
  case Instruction::UDiv: NumFastIselFailUDiv++; return;
  case Instruction::SDiv: NumFastIselFailSDiv++; return;
  case Instruction::FDiv: NumFastIselFailFDiv++; return;
  case Instruction::URem: NumFastIselFailURem++; return;
  case Instruction::SRem: NumFastIselFailSRem++; return;
  case Instruction::FRem: NumFastIselFailFRem++; return;

  // Logical operators...
  case Instruction::And: NumFastIselFailAnd++; return;
  case Instruction::Or:  NumFastIselFailOr++; return;
  case Instruction::Xor: NumFastIselFailXor++; return;

  // Memory instructions...
  case Instruction::Alloca:        NumFastIselFailAlloca++; return;
  case Instruction::Load:          NumFastIselFailLoad++; return;
  case Instruction::Store:         NumFastIselFailStore++; return;
  case Instruction::AtomicCmpXchg: NumFastIselFailAtomicCmpXchg++; return;
  case Instruction::AtomicRMW:     NumFastIselFailAtomicRMW++; return;
  case Instruction::Fence:         NumFastIselFailFence++; return;
  case Instruction::GetElementPtr: NumFastIselFailGetElementPtr++; return;

  // Convert instructions...
  case Instruction::Trunc:    NumFastIselFailTrunc++; return;
  case Instruction::ZExt:     NumFastIselFailZExt++; return;
  case Instruction::SExt:     NumFastIselFailSExt++; return;
  case Instruction::FPTrunc:  NumFastIselFailFPTrunc++; return;
  case Instruction::FPExt:    NumFastIselFailFPExt++; return;
  case Instruction::FPToUI:   NumFastIselFailFPToUI++; return;
  case Instruction::FPToSI:   NumFastIselFailFPToSI++; return;
  case Instruction::UIToFP:   NumFastIselFailUIToFP++; return;
  case Instruction::SIToFP:   NumFastIselFailSIToFP++; return;
  case Instruction::IntToPtr: NumFastIselFailIntToPtr++; return;
  case Instruction::PtrToInt: NumFastIselFailPtrToInt++; return;
  case Instruction::BitCast:  NumFastIselFailBitCast++; return;

  // Other instructions...
  case Instruction::ICmp:           NumFastIselFailICmp++; return;
  case Instruction::FCmp:           NumFastIselFailFCmp++; return;
  case Instruction::PHI:            NumFastIselFailPHI++; return;
  case Instruction::Select:         NumFastIselFailSelect++; return;
  case Instruction::Call: {
    if (auto const *Intrinsic = dyn_cast<IntrinsicInst>(I)) {
      switch (Intrinsic->getIntrinsicID()) {
      default:
        NumFastIselFailIntrinsicCall++; return;
      case Intrinsic::sadd_with_overflow:
        NumFastIselFailSAddWithOverflow++; return;
      case Intrinsic::uadd_with_overflow:
        NumFastIselFailUAddWithOverflow++; return;
      case Intrinsic::ssub_with_overflow:
        NumFastIselFailSSubWithOverflow++; return;
      case Intrinsic::usub_with_overflow:
        NumFastIselFailUSubWithOverflow++; return;
      case Intrinsic::smul_with_overflow:
        NumFastIselFailSMulWithOverflow++; return;
      case Intrinsic::umul_with_overflow:
        NumFastIselFailUMulWithOverflow++; return;
      case Intrinsic::frameaddress:
        NumFastIselFailFrameaddress++; return;
      case Intrinsic::sqrt:
          NumFastIselFailSqrt++; return;
      case Intrinsic::experimental_stackmap:
        NumFastIselFailStackMap++; return;
      case Intrinsic::experimental_patchpoint_void: // fall-through
      case Intrinsic::experimental_patchpoint_i64:
        NumFastIselFailPatchPoint++; return;
      }
    }
    NumFastIselFailCall++;
    return;
  }
  case Instruction::Shl:            NumFastIselFailShl++; return;
  case Instruction::LShr:           NumFastIselFailLShr++; return;
  case Instruction::AShr:           NumFastIselFailAShr++; return;
  case Instruction::VAArg:          NumFastIselFailVAArg++; return;
  case Instruction::ExtractElement: NumFastIselFailExtractElement++; return;
  case Instruction::InsertElement:  NumFastIselFailInsertElement++; return;
  case Instruction::ShuffleVector:  NumFastIselFailShuffleVector++; return;
  case Instruction::ExtractValue:   NumFastIselFailExtractValue++; return;
  case Instruction::InsertValue:    NumFastIselFailInsertValue++; return;
  case Instruction::LandingPad:     NumFastIselFailLandingPad++; return;
  }
}
#endif

void SelectionDAGISel::SelectAllBasicBlocks(const Function &Fn) {
  // Initialize the Fast-ISel state, if needed.
  FastISel *FastIS = nullptr;
  if (TM.Options.EnableFastISel)
    FastIS = TLI->createFastISel(*FuncInfo, LibInfo);

  // Iterate over all basic blocks in the function.
  ReversePostOrderTraversal<const Function*> RPOT(&Fn);
  for (ReversePostOrderTraversal<const Function*>::rpo_iterator
       I = RPOT.begin(), E = RPOT.end(); I != E; ++I) {
    const BasicBlock *LLVMBB = *I;

    if (OptLevel != CodeGenOpt::None) {
      bool AllPredsVisited = true;
      for (const_pred_iterator PI = pred_begin(LLVMBB), PE = pred_end(LLVMBB);
           PI != PE; ++PI) {
        if (!FuncInfo->VisitedBBs.count(*PI)) {
          AllPredsVisited = false;
          break;
        }
      }

      if (AllPredsVisited) {
        for (BasicBlock::const_iterator I = LLVMBB->begin();
             const PHINode *PN = dyn_cast<PHINode>(I); ++I)
          FuncInfo->ComputePHILiveOutRegInfo(PN);
      } else {
        for (BasicBlock::const_iterator I = LLVMBB->begin();
             const PHINode *PN = dyn_cast<PHINode>(I); ++I)
          FuncInfo->InvalidatePHILiveOutRegInfo(PN);
      }

      FuncInfo->VisitedBBs.insert(LLVMBB);
    }

    BasicBlock::const_iterator const Begin = LLVMBB->getFirstNonPHI();
    BasicBlock::const_iterator const End = LLVMBB->end();
    BasicBlock::const_iterator BI = End;

    FuncInfo->MBB = FuncInfo->MBBMap[LLVMBB];
    FuncInfo->InsertPt = FuncInfo->MBB->getFirstNonPHI();

    // Setup an EH landing-pad block.
    FuncInfo->ExceptionPointerVirtReg = 0;
    FuncInfo->ExceptionSelectorVirtReg = 0;
    if (FuncInfo->MBB->isLandingPad())
      PrepareEHLandingPad();

    // Before doing SelectionDAG ISel, see if FastISel has been requested.
    if (FastIS) {
      FastIS->startNewBlock();

      // Emit code for any incoming arguments. This must happen before
      // beginning FastISel on the entry block.
      if (LLVMBB == &Fn.getEntryBlock()) {
        ++NumEntryBlocks;

        // Lower any arguments needed in this block if this is the entry block.
        if (!FastIS->lowerArguments()) {
          // Fast isel failed to lower these arguments
          ++NumFastIselFailLowerArguments;
          if (EnableFastISelAbort > 1)
            report_fatal_error("FastISel didn't lower all arguments");

          // Use SelectionDAG argument lowering
          LowerArguments(Fn);
          CurDAG->setRoot(SDB->getControlRoot());
          SDB->clear();
          CodeGenAndEmitDAG();
        }

        // If we inserted any instructions at the beginning, make a note of
        // where they are, so we can be sure to emit subsequent instructions
        // after them.
        if (FuncInfo->InsertPt != FuncInfo->MBB->begin())
          FastIS->setLastLocalValue(std::prev(FuncInfo->InsertPt));
        else
          FastIS->setLastLocalValue(nullptr);
      }

      unsigned NumFastIselRemaining = std::distance(Begin, End);
      // Do FastISel on as many instructions as possible.
      for (; BI != Begin; --BI) {
        const Instruction *Inst = std::prev(BI);

        // If we no longer require this instruction, skip it.
        if (isFoldedOrDeadInstruction(Inst, FuncInfo)) {
          --NumFastIselRemaining;
          continue;
        }

        // Bottom-up: reset the insert pos at the top, after any local-value
        // instructions.
        FastIS->recomputeInsertPt();

        // Try to select the instruction with FastISel.
        if (FastIS->selectInstruction(Inst)) {
          --NumFastIselRemaining;
          ++NumFastIselSuccess;
          // If fast isel succeeded, skip over all the folded instructions, and
          // then see if there is a load right before the selected instructions.
          // Try to fold the load if so.
          const Instruction *BeforeInst = Inst;
          while (BeforeInst != Begin) {
            BeforeInst = std::prev(BasicBlock::const_iterator(BeforeInst));
            if (!isFoldedOrDeadInstruction(BeforeInst, FuncInfo))
              break;
          }
          if (BeforeInst != Inst && isa<LoadInst>(BeforeInst) &&
              BeforeInst->hasOneUse() &&
              FastIS->tryToFoldLoad(cast<LoadInst>(BeforeInst), Inst)) {
            // If we succeeded, don't re-select the load.
            BI = std::next(BasicBlock::const_iterator(BeforeInst));
            --NumFastIselRemaining;
            ++NumFastIselSuccess;
          }
          continue;
        }

#ifndef NDEBUG
        if (EnableFastISelVerbose2)
          collectFailStats(Inst);
#endif

        // Then handle certain instructions as single-LLVM-Instruction blocks.
        if (isa<CallInst>(Inst)) {

          if (EnableFastISelVerbose || EnableFastISelAbort) {
            dbgs() << "FastISel missed call: ";
            Inst->dump();
          }
          if (EnableFastISelAbort > 2)
            // FastISel selector couldn't handle something and bailed.
            // For the purpose of debugging, just abort.
            report_fatal_error("FastISel didn't select the entire block");

          if (!Inst->getType()->isVoidTy() && !Inst->use_empty()) {
            unsigned &R = FuncInfo->ValueMap[Inst];
            if (!R)
              R = FuncInfo->CreateRegs(Inst->getType());
          }

          bool HadTailCall = false;
          MachineBasicBlock::iterator SavedInsertPt = FuncInfo->InsertPt;
          SelectBasicBlock(Inst, BI, HadTailCall);

          // If the call was emitted as a tail call, we're done with the block.
          // We also need to delete any previously emitted instructions.
          if (HadTailCall) {
            FastIS->removeDeadCode(SavedInsertPt, FuncInfo->MBB->end());
            --BI;
            break;
          }

          // Recompute NumFastIselRemaining as Selection DAG instruction
          // selection may have handled the call, input args, etc.
          unsigned RemainingNow = std::distance(Begin, BI);
          NumFastIselFailures += NumFastIselRemaining - RemainingNow;
          NumFastIselRemaining = RemainingNow;
          continue;
        }

        bool ShouldAbort = EnableFastISelAbort;
        if (EnableFastISelVerbose || EnableFastISelAbort) {
          if (isa<TerminatorInst>(Inst)) {
            // Use a different message for terminator misses.
            dbgs() << "FastISel missed terminator: ";
            // Don't abort unless for terminator unless the level is really high
            ShouldAbort = (EnableFastISelAbort > 2);
          } else {
            dbgs() << "FastISel miss: ";
          }
          Inst->dump();
        }
        if (ShouldAbort)
          // FastISel selector couldn't handle something and bailed.
          // For the purpose of debugging, just abort.
          report_fatal_error("FastISel didn't select the entire block");

        NumFastIselFailures += NumFastIselRemaining;
        break;
      }

      FastIS->recomputeInsertPt();
    } else {
      // Lower any arguments needed in this block if this is the entry block.
      if (LLVMBB == &Fn.getEntryBlock()) {
        ++NumEntryBlocks;
        LowerArguments(Fn);
      }
    }

    if (Begin != BI)
      ++NumDAGBlocks;
    else
      ++NumFastIselBlocks;

    if (Begin != BI) {
      // Run SelectionDAG instruction selection on the remainder of the block
      // not handled by FastISel. If FastISel is not run, this is the entire
      // block.
      bool HadTailCall;
      SelectBasicBlock(Begin, BI, HadTailCall);
    }

    FinishBasicBlock();
    FuncInfo->PHINodesToUpdate.clear();
  }

  delete FastIS;
  SDB->clearDanglingDebugInfo();
  SDB->SPDescriptor.resetPerFunctionState();
}

/// Given that the input MI is before a partial terminator sequence TSeq, return
/// true if M + TSeq also a partial terminator sequence.
///
/// A Terminator sequence is a sequence of MachineInstrs which at this point in
/// lowering copy vregs into physical registers, which are then passed into
/// terminator instructors so we can satisfy ABI constraints. A partial
/// terminator sequence is an improper subset of a terminator sequence (i.e. it
/// may be the whole terminator sequence).
static bool MIIsInTerminatorSequence(const MachineInstr *MI) {
  // If we do not have a copy or an implicit def, we return true if and only if
  // MI is a debug value.
  if (!MI->isCopy() && !MI->isImplicitDef())
    // Sometimes DBG_VALUE MI sneak in between the copies from the vregs to the
    // physical registers if there is debug info associated with the terminator
    // of our mbb. We want to include said debug info in our terminator
    // sequence, so we return true in that case.
    return MI->isDebugValue();

  // We have left the terminator sequence if we are not doing one of the
  // following:
  //
  // 1. Copying a vreg into a physical register.
  // 2. Copying a vreg into a vreg.
  // 3. Defining a register via an implicit def.

  // OPI should always be a register definition...
  MachineInstr::const_mop_iterator OPI = MI->operands_begin();
  if (!OPI->isReg() || !OPI->isDef())
    return false;

  // Defining any register via an implicit def is always ok.
  if (MI->isImplicitDef())
    return true;

  // Grab the copy source...
  MachineInstr::const_mop_iterator OPI2 = OPI;
  ++OPI2;
  assert(OPI2 != MI->operands_end()
         && "Should have a copy implying we should have 2 arguments.");

  // Make sure that the copy dest is not a vreg when the copy source is a
  // physical register.
  if (!OPI2->isReg() ||
      (!TargetRegisterInfo::isPhysicalRegister(OPI->getReg()) &&
       TargetRegisterInfo::isPhysicalRegister(OPI2->getReg())))
    return false;

  return true;
}

/// Find the split point at which to splice the end of BB into its success stack
/// protector check machine basic block.
///
/// On many platforms, due to ABI constraints, terminators, even before register
/// allocation, use physical registers. This creates an issue for us since
/// physical registers at this point can not travel across basic
/// blocks. Luckily, selectiondag always moves physical registers into vregs
/// when they enter functions and moves them through a sequence of copies back
/// into the physical registers right before the terminator creating a
/// ``Terminator Sequence''. This function is searching for the beginning of the
/// terminator sequence so that we can ensure that we splice off not just the
/// terminator, but additionally the copies that move the vregs into the
/// physical registers.
static MachineBasicBlock::iterator
FindSplitPointForStackProtector(MachineBasicBlock *BB, DebugLoc DL) {
  MachineBasicBlock::iterator SplitPoint = BB->getFirstTerminator();
  //
  if (SplitPoint == BB->begin())
    return SplitPoint;

  MachineBasicBlock::iterator Start = BB->begin();
  MachineBasicBlock::iterator Previous = SplitPoint;
  --Previous;

  while (MIIsInTerminatorSequence(Previous)) {
    SplitPoint = Previous;
    if (Previous == Start)
      break;
    --Previous;
  }

  return SplitPoint;
}

void
SelectionDAGISel::FinishBasicBlock() {

  DEBUG(dbgs() << "Total amount of phi nodes to update: "
               << FuncInfo->PHINodesToUpdate.size() << "\n";
        for (unsigned i = 0, e = FuncInfo->PHINodesToUpdate.size(); i != e; ++i)
          dbgs() << "Node " << i << " : ("
                 << FuncInfo->PHINodesToUpdate[i].first
                 << ", " << FuncInfo->PHINodesToUpdate[i].second << ")\n");

  const bool MustUpdatePHINodes = SDB->SwitchCases.empty() &&
                                  SDB->JTCases.empty() &&
                                  SDB->BitTestCases.empty();

  // Next, now that we know what the last MBB the LLVM BB expanded is, update
  // PHI nodes in successors.
  if (MustUpdatePHINodes) {
    for (unsigned i = 0, e = FuncInfo->PHINodesToUpdate.size(); i != e; ++i) {
      MachineInstrBuilder PHI(*MF, FuncInfo->PHINodesToUpdate[i].first);
      assert(PHI->isPHI() &&
             "This is not a machine PHI node that we are updating!");
      if (!FuncInfo->MBB->isSuccessor(PHI->getParent()))
        continue;
      PHI.addReg(FuncInfo->PHINodesToUpdate[i].second).addMBB(FuncInfo->MBB);
    }
  }

  // Handle stack protector.
  if (SDB->SPDescriptor.shouldEmitStackProtector()) {
    MachineBasicBlock *ParentMBB = SDB->SPDescriptor.getParentMBB();
    MachineBasicBlock *SuccessMBB = SDB->SPDescriptor.getSuccessMBB();

    // Find the split point to split the parent mbb. At the same time copy all
    // physical registers used in the tail of parent mbb into virtual registers
    // before the split point and back into physical registers after the split
    // point. This prevents us needing to deal with Live-ins and many other
    // register allocation issues caused by us splitting the parent mbb. The
    // register allocator will clean up said virtual copies later on.
    MachineBasicBlock::iterator SplitPoint =
      FindSplitPointForStackProtector(ParentMBB, SDB->getCurDebugLoc());

    // Splice the terminator of ParentMBB into SuccessMBB.
    SuccessMBB->splice(SuccessMBB->end(), ParentMBB,
                       SplitPoint,
                       ParentMBB->end());

    // Add compare/jump on neq/jump to the parent BB.
    FuncInfo->MBB = ParentMBB;
    FuncInfo->InsertPt = ParentMBB->end();
    SDB->visitSPDescriptorParent(SDB->SPDescriptor, ParentMBB);
    CurDAG->setRoot(SDB->getRoot());
    SDB->clear();
    CodeGenAndEmitDAG();

    // CodeGen Failure MBB if we have not codegened it yet.
    MachineBasicBlock *FailureMBB = SDB->SPDescriptor.getFailureMBB();
    if (!FailureMBB->size()) {
      FuncInfo->MBB = FailureMBB;
      FuncInfo->InsertPt = FailureMBB->end();
      SDB->visitSPDescriptorFailure(SDB->SPDescriptor);
      CurDAG->setRoot(SDB->getRoot());
      SDB->clear();
      CodeGenAndEmitDAG();
    }

    // Clear the Per-BB State.
    SDB->SPDescriptor.resetPerBBState();
  }

  // If we updated PHI Nodes, return early.
  if (MustUpdatePHINodes)
    return;

  for (unsigned i = 0, e = SDB->BitTestCases.size(); i != e; ++i) {
    // Lower header first, if it wasn't already lowered
    if (!SDB->BitTestCases[i].Emitted) {
      // Set the current basic block to the mbb we wish to insert the code into
      FuncInfo->MBB = SDB->BitTestCases[i].Parent;
      FuncInfo->InsertPt = FuncInfo->MBB->end();
      // Emit the code
      SDB->visitBitTestHeader(SDB->BitTestCases[i], FuncInfo->MBB);
      CurDAG->setRoot(SDB->getRoot());
      SDB->clear();
      CodeGenAndEmitDAG();
    }

    uint32_t UnhandledWeight = 0;
    for (unsigned j = 0, ej = SDB->BitTestCases[i].Cases.size(); j != ej; ++j)
      UnhandledWeight += SDB->BitTestCases[i].Cases[j].ExtraWeight;

    for (unsigned j = 0, ej = SDB->BitTestCases[i].Cases.size(); j != ej; ++j) {
      UnhandledWeight -= SDB->BitTestCases[i].Cases[j].ExtraWeight;
      // Set the current basic block to the mbb we wish to insert the code into
      FuncInfo->MBB = SDB->BitTestCases[i].Cases[j].ThisBB;
      FuncInfo->InsertPt = FuncInfo->MBB->end();
      // Emit the code
      if (j+1 != ej)
        SDB->visitBitTestCase(SDB->BitTestCases[i],
                              SDB->BitTestCases[i].Cases[j+1].ThisBB,
                              UnhandledWeight,
                              SDB->BitTestCases[i].Reg,
                              SDB->BitTestCases[i].Cases[j],
                              FuncInfo->MBB);
      else
        SDB->visitBitTestCase(SDB->BitTestCases[i],
                              SDB->BitTestCases[i].Default,
                              UnhandledWeight,
                              SDB->BitTestCases[i].Reg,
                              SDB->BitTestCases[i].Cases[j],
                              FuncInfo->MBB);


      CurDAG->setRoot(SDB->getRoot());
      SDB->clear();
      CodeGenAndEmitDAG();
    }

    // Update PHI Nodes
    for (unsigned pi = 0, pe = FuncInfo->PHINodesToUpdate.size();
         pi != pe; ++pi) {
      MachineInstrBuilder PHI(*MF, FuncInfo->PHINodesToUpdate[pi].first);
      MachineBasicBlock *PHIBB = PHI->getParent();
      assert(PHI->isPHI() &&
             "This is not a machine PHI node that we are updating!");
      // This is "default" BB. We have two jumps to it. From "header" BB and
      // from last "case" BB.
      if (PHIBB == SDB->BitTestCases[i].Default)
        PHI.addReg(FuncInfo->PHINodesToUpdate[pi].second)
           .addMBB(SDB->BitTestCases[i].Parent)
           .addReg(FuncInfo->PHINodesToUpdate[pi].second)
           .addMBB(SDB->BitTestCases[i].Cases.back().ThisBB);
      // One of "cases" BB.
      for (unsigned j = 0, ej = SDB->BitTestCases[i].Cases.size();
           j != ej; ++j) {
        MachineBasicBlock* cBB = SDB->BitTestCases[i].Cases[j].ThisBB;
        if (cBB->isSuccessor(PHIBB))
          PHI.addReg(FuncInfo->PHINodesToUpdate[pi].second).addMBB(cBB);
      }
    }
  }
  SDB->BitTestCases.clear();

  // If the JumpTable record is filled in, then we need to emit a jump table.
  // Updating the PHI nodes is tricky in this case, since we need to determine
  // whether the PHI is a successor of the range check MBB or the jump table MBB
  for (unsigned i = 0, e = SDB->JTCases.size(); i != e; ++i) {
    // Lower header first, if it wasn't already lowered
    if (!SDB->JTCases[i].first.Emitted) {
      // Set the current basic block to the mbb we wish to insert the code into
      FuncInfo->MBB = SDB->JTCases[i].first.HeaderBB;
      FuncInfo->InsertPt = FuncInfo->MBB->end();
      // Emit the code
      SDB->visitJumpTableHeader(SDB->JTCases[i].second, SDB->JTCases[i].first,
                                FuncInfo->MBB);
      CurDAG->setRoot(SDB->getRoot());
      SDB->clear();
      CodeGenAndEmitDAG();
    }

    // Set the current basic block to the mbb we wish to insert the code into
    FuncInfo->MBB = SDB->JTCases[i].second.MBB;
    FuncInfo->InsertPt = FuncInfo->MBB->end();
    // Emit the code
    SDB->visitJumpTable(SDB->JTCases[i].second);
    CurDAG->setRoot(SDB->getRoot());
    SDB->clear();
    CodeGenAndEmitDAG();

    // Update PHI Nodes
    for (unsigned pi = 0, pe = FuncInfo->PHINodesToUpdate.size();
         pi != pe; ++pi) {
      MachineInstrBuilder PHI(*MF, FuncInfo->PHINodesToUpdate[pi].first);
      MachineBasicBlock *PHIBB = PHI->getParent();
      assert(PHI->isPHI() &&
             "This is not a machine PHI node that we are updating!");
      // "default" BB. We can go there only from header BB.
      if (PHIBB == SDB->JTCases[i].second.Default)
        PHI.addReg(FuncInfo->PHINodesToUpdate[pi].second)
           .addMBB(SDB->JTCases[i].first.HeaderBB);
      // JT BB. Just iterate over successors here
      if (FuncInfo->MBB->isSuccessor(PHIBB))
        PHI.addReg(FuncInfo->PHINodesToUpdate[pi].second).addMBB(FuncInfo->MBB);
    }
  }
  SDB->JTCases.clear();

  // If the switch block involved a branch to one of the actual successors, we
  // need to update PHI nodes in that block.
  for (unsigned i = 0, e = FuncInfo->PHINodesToUpdate.size(); i != e; ++i) {
    MachineInstrBuilder PHI(*MF, FuncInfo->PHINodesToUpdate[i].first);
    assert(PHI->isPHI() &&
           "This is not a machine PHI node that we are updating!");
    if (FuncInfo->MBB->isSuccessor(PHI->getParent()))
      PHI.addReg(FuncInfo->PHINodesToUpdate[i].second).addMBB(FuncInfo->MBB);
  }

  // If we generated any switch lowering information, build and codegen any
  // additional DAGs necessary.
  for (unsigned i = 0, e = SDB->SwitchCases.size(); i != e; ++i) {
    // Set the current basic block to the mbb we wish to insert the code into
    FuncInfo->MBB = SDB->SwitchCases[i].ThisBB;
    FuncInfo->InsertPt = FuncInfo->MBB->end();

    // Determine the unique successors.
    SmallVector<MachineBasicBlock *, 2> Succs;
    Succs.push_back(SDB->SwitchCases[i].TrueBB);
    if (SDB->SwitchCases[i].TrueBB != SDB->SwitchCases[i].FalseBB)
      Succs.push_back(SDB->SwitchCases[i].FalseBB);

    // Emit the code. Note that this could result in FuncInfo->MBB being split.
    SDB->visitSwitchCase(SDB->SwitchCases[i], FuncInfo->MBB);
    CurDAG->setRoot(SDB->getRoot());
    SDB->clear();
    CodeGenAndEmitDAG();

    // Remember the last block, now that any splitting is done, for use in
    // populating PHI nodes in successors.
    MachineBasicBlock *ThisBB = FuncInfo->MBB;

    // Handle any PHI nodes in successors of this chunk, as if we were coming
    // from the original BB before switch expansion.  Note that PHI nodes can
    // occur multiple times in PHINodesToUpdate.  We have to be very careful to
    // handle them the right number of times.
    for (unsigned i = 0, e = Succs.size(); i != e; ++i) {
      FuncInfo->MBB = Succs[i];
      FuncInfo->InsertPt = FuncInfo->MBB->end();
      // FuncInfo->MBB may have been removed from the CFG if a branch was
      // constant folded.
      if (ThisBB->isSuccessor(FuncInfo->MBB)) {
        for (MachineBasicBlock::iterator
             MBBI = FuncInfo->MBB->begin(), MBBE = FuncInfo->MBB->end();
             MBBI != MBBE && MBBI->isPHI(); ++MBBI) {
          MachineInstrBuilder PHI(*MF, MBBI);
          // This value for this PHI node is recorded in PHINodesToUpdate.
          for (unsigned pn = 0; ; ++pn) {
            assert(pn != FuncInfo->PHINodesToUpdate.size() &&
                   "Didn't find PHI entry!");
            if (FuncInfo->PHINodesToUpdate[pn].first == PHI) {
              PHI.addReg(FuncInfo->PHINodesToUpdate[pn].second).addMBB(ThisBB);
              break;
            }
          }
        }
      }
    }
  }
  SDB->SwitchCases.clear();
}


/// Create the scheduler. If a specific scheduler was specified
/// via the SchedulerRegistry, use it, otherwise select the
/// one preferred by the target.
///
ScheduleDAGSDNodes *SelectionDAGISel::CreateScheduler() {
  RegisterScheduler::FunctionPassCtor Ctor = RegisterScheduler::getDefault();

  if (!Ctor) {
    Ctor = ISHeuristic;
    RegisterScheduler::setDefault(Ctor);
  }

  return Ctor(this, OptLevel);
}

//===----------------------------------------------------------------------===//
// Helper functions used by the generated instruction selector.
//===----------------------------------------------------------------------===//
// Calls to these methods are generated by tblgen.

/// CheckAndMask - The isel is trying to match something like (and X, 255).  If
/// the dag combiner simplified the 255, we still want to match.  RHS is the
/// actual value in the DAG on the RHS of an AND, and DesiredMaskS is the value
/// specified in the .td file (e.g. 255).
bool SelectionDAGISel::CheckAndMask(SDValue LHS, ConstantSDNode *RHS,
                                    int64_t DesiredMaskS) const {
  const APInt &ActualMask = RHS->getAPIntValue();
  const APInt &DesiredMask = APInt(LHS.getValueSizeInBits(), DesiredMaskS);

  // If the actual mask exactly matches, success!
  if (ActualMask == DesiredMask)
    return true;

  // If the actual AND mask is allowing unallowed bits, this doesn't match.
  if (ActualMask.intersects(~DesiredMask))
    return false;

  // Otherwise, the DAG Combiner may have proven that the value coming in is
  // either already zero or is not demanded.  Check for known zero input bits.
  APInt NeededMask = DesiredMask & ~ActualMask;
  if (CurDAG->MaskedValueIsZero(LHS, NeededMask))
    return true;

  // TODO: check to see if missing bits are just not demanded.

  // Otherwise, this pattern doesn't match.
  return false;
}

/// CheckOrMask - The isel is trying to match something like (or X, 255).  If
/// the dag combiner simplified the 255, we still want to match.  RHS is the
/// actual value in the DAG on the RHS of an OR, and DesiredMaskS is the value
/// specified in the .td file (e.g. 255).
bool SelectionDAGISel::CheckOrMask(SDValue LHS, ConstantSDNode *RHS,
                                   int64_t DesiredMaskS) const {
  const APInt &ActualMask = RHS->getAPIntValue();
  const APInt &DesiredMask = APInt(LHS.getValueSizeInBits(), DesiredMaskS);

  // If the actual mask exactly matches, success!
  if (ActualMask == DesiredMask)
    return true;

  // If the actual AND mask is allowing unallowed bits, this doesn't match.
  if (ActualMask.intersects(~DesiredMask))
    return false;

  // Otherwise, the DAG Combiner may have proven that the value coming in is
  // either already zero or is not demanded.  Check for known zero input bits.
  APInt NeededMask = DesiredMask & ~ActualMask;

  APInt KnownZero, KnownOne;
  CurDAG->computeKnownBits(LHS, KnownZero, KnownOne);

  // If all the missing bits in the or are already known to be set, match!
  if ((NeededMask & KnownOne) == NeededMask)
    return true;

  // TODO: check to see if missing bits are just not demanded.

  // Otherwise, this pattern doesn't match.
  return false;
}


/// SelectInlineAsmMemoryOperands - Calls to this are automatically generated
/// by tblgen.  Others should not call it.
void SelectionDAGISel::
SelectInlineAsmMemoryOperands(std::vector<SDValue> &Ops) {
  std::vector<SDValue> InOps;
  std::swap(InOps, Ops);

  Ops.push_back(InOps[InlineAsm::Op_InputChain]); // 0
  Ops.push_back(InOps[InlineAsm::Op_AsmString]);  // 1
  Ops.push_back(InOps[InlineAsm::Op_MDNode]);     // 2, !srcloc
  Ops.push_back(InOps[InlineAsm::Op_ExtraInfo]);  // 3 (SideEffect, AlignStack)

  unsigned i = InlineAsm::Op_FirstOperand, e = InOps.size();
  if (InOps[e-1].getValueType() == MVT::Glue)
    --e;  // Don't process a glue operand if it is here.

  while (i != e) {
    unsigned Flags = cast<ConstantSDNode>(InOps[i])->getZExtValue();
    if (!InlineAsm::isMemKind(Flags)) {
      // Just skip over this operand, copying the operands verbatim.
      Ops.insert(Ops.end(), InOps.begin()+i,
                 InOps.begin()+i+InlineAsm::getNumOperandRegisters(Flags) + 1);
      i += InlineAsm::getNumOperandRegisters(Flags) + 1;
    } else {
      assert(InlineAsm::getNumOperandRegisters(Flags) == 1 &&
             "Memory operand with multiple values?");

      unsigned TiedToOperand;
      if (InlineAsm::isUseOperandTiedToDef(Flags, TiedToOperand)) {
        // We need the constraint ID from the operand this is tied to.
        unsigned CurOp = InlineAsm::Op_FirstOperand;
        Flags = cast<ConstantSDNode>(InOps[CurOp])->getZExtValue();
        for (; TiedToOperand; --TiedToOperand) {
          CurOp += InlineAsm::getNumOperandRegisters(Flags)+1;
          Flags = cast<ConstantSDNode>(InOps[CurOp])->getZExtValue();
        }
      }

      // Otherwise, this is a memory operand.  Ask the target to select it.
      std::vector<SDValue> SelOps;
      if (SelectInlineAsmMemoryOperand(InOps[i+1],
                                       InlineAsm::getMemoryConstraintID(Flags),
                                       SelOps))
        report_fatal_error("Could not match memory address.  Inline asm"
                           " failure!");

      // Add this to the output node.
      unsigned NewFlags =
        InlineAsm::getFlagWord(InlineAsm::Kind_Mem, SelOps.size());
      Ops.push_back(CurDAG->getTargetConstant(NewFlags, MVT::i32));
      Ops.insert(Ops.end(), SelOps.begin(), SelOps.end());
      i += 2;
    }
  }

  // Add the glue input back if present.
  if (e != InOps.size())
    Ops.push_back(InOps.back());
}

/// findGlueUse - Return use of MVT::Glue value produced by the specified
/// SDNode.
///
static SDNode *findGlueUse(SDNode *N) {
  unsigned FlagResNo = N->getNumValues()-1;
  for (SDNode::use_iterator I = N->use_begin(), E = N->use_end(); I != E; ++I) {
    SDUse &Use = I.getUse();
    if (Use.getResNo() == FlagResNo)
      return Use.getUser();
  }
  return nullptr;
}

/// findNonImmUse - Return true if "Use" is a non-immediate use of "Def".
/// This function recursively traverses up the operand chain, ignoring
/// certain nodes.
static bool findNonImmUse(SDNode *Use, SDNode* Def, SDNode *ImmedUse,
                          SDNode *Root, SmallPtrSetImpl<SDNode*> &Visited,
                          bool IgnoreChains) {
  // The NodeID's are given uniques ID's where a node ID is guaranteed to be
  // greater than all of its (recursive) operands.  If we scan to a point where
  // 'use' is smaller than the node we're scanning for, then we know we will
  // never find it.
  //
  // The Use may be -1 (unassigned) if it is a newly allocated node.  This can
  // happen because we scan down to newly selected nodes in the case of glue
  // uses.
  if ((Use->getNodeId() < Def->getNodeId() && Use->getNodeId() != -1))
    return false;

  // Don't revisit nodes if we already scanned it and didn't fail, we know we
  // won't fail if we scan it again.
  if (!Visited.insert(Use).second)
    return false;

  for (unsigned i = 0, e = Use->getNumOperands(); i != e; ++i) {
    // Ignore chain uses, they are validated by HandleMergeInputChains.
    if (Use->getOperand(i).getValueType() == MVT::Other && IgnoreChains)
      continue;

    SDNode *N = Use->getOperand(i).getNode();
    if (N == Def) {
      if (Use == ImmedUse || Use == Root)
        continue;  // We are not looking for immediate use.
      assert(N != Root);
      return true;
    }

    // Traverse up the operand chain.
    if (findNonImmUse(N, Def, ImmedUse, Root, Visited, IgnoreChains))
      return true;
  }
  return false;
}

/// IsProfitableToFold - Returns true if it's profitable to fold the specific
/// operand node N of U during instruction selection that starts at Root.
bool SelectionDAGISel::IsProfitableToFold(SDValue N, SDNode *U,
                                          SDNode *Root) const {
  if (OptLevel == CodeGenOpt::None) return false;
  return N.hasOneUse();
}

/// IsLegalToFold - Returns true if the specific operand node N of
/// U can be folded during instruction selection that starts at Root.
bool SelectionDAGISel::IsLegalToFold(SDValue N, SDNode *U, SDNode *Root,
                                     CodeGenOpt::Level OptLevel,
                                     bool IgnoreChains) {
  if (OptLevel == CodeGenOpt::None) return false;

  // If Root use can somehow reach N through a path that that doesn't contain
  // U then folding N would create a cycle. e.g. In the following
  // diagram, Root can reach N through X. If N is folded into into Root, then
  // X is both a predecessor and a successor of U.
  //
  //          [N*]           //
  //         ^   ^           //
  //        /     \          //
  //      [U*]    [X]?       //
  //        ^     ^          //
  //         \   /           //
  //          \ /            //
  //         [Root*]         //
  //
  // * indicates nodes to be folded together.
  //
  // If Root produces glue, then it gets (even more) interesting. Since it
  // will be "glued" together with its glue use in the scheduler, we need to
  // check if it might reach N.
  //
  //          [N*]           //
  //         ^   ^           //
  //        /     \          //
  //      [U*]    [X]?       //
  //        ^       ^        //
  //         \       \       //
  //          \      |       //
  //         [Root*] |       //
  //          ^      |       //
  //          f      |       //
  //          |      /       //
  //         [Y]    /        //
  //           ^   /         //
  //           f  /          //
  //           | /           //
  //          [GU]           //
  //
  // If GU (glue use) indirectly reaches N (the load), and Root folds N
  // (call it Fold), then X is a predecessor of GU and a successor of
  // Fold. But since Fold and GU are glued together, this will create
  // a cycle in the scheduling graph.

  // If the node has glue, walk down the graph to the "lowest" node in the
  // glueged set.
  EVT VT = Root->getValueType(Root->getNumValues()-1);
  while (VT == MVT::Glue) {
    SDNode *GU = findGlueUse(Root);
    if (!GU)
      break;
    Root = GU;
    VT = Root->getValueType(Root->getNumValues()-1);

    // If our query node has a glue result with a use, we've walked up it.  If
    // the user (which has already been selected) has a chain or indirectly uses
    // the chain, our WalkChainUsers predicate will not consider it.  Because of
    // this, we cannot ignore chains in this predicate.
    IgnoreChains = false;
  }


  SmallPtrSet<SDNode*, 16> Visited;
  return !findNonImmUse(Root, N.getNode(), U, Root, Visited, IgnoreChains);
}

SDNode *SelectionDAGISel::Select_INLINEASM(SDNode *N) {
  std::vector<SDValue> Ops(N->op_begin(), N->op_end());
  SelectInlineAsmMemoryOperands(Ops);

  const EVT VTs[] = {MVT::Other, MVT::Glue};
  SDValue New = CurDAG->getNode(ISD::INLINEASM, SDLoc(N), VTs, Ops);
  New->setNodeId(-1);
  return New.getNode();
}

SDNode
*SelectionDAGISel::Select_READ_REGISTER(SDNode *Op) {
  SDLoc dl(Op);
  MDNodeSDNode *MD = dyn_cast<MDNodeSDNode>(Op->getOperand(0));
  const MDString *RegStr = dyn_cast<MDString>(MD->getMD()->getOperand(0));
  unsigned Reg =
      TLI->getRegisterByName(RegStr->getString().data(), Op->getValueType(0));
  SDValue New = CurDAG->getCopyFromReg(
                        CurDAG->getEntryNode(), dl, Reg, Op->getValueType(0));
  New->setNodeId(-1);
  return New.getNode();
}

SDNode
*SelectionDAGISel::Select_WRITE_REGISTER(SDNode *Op) {
  SDLoc dl(Op);
  MDNodeSDNode *MD = dyn_cast<MDNodeSDNode>(Op->getOperand(1));
  const MDString *RegStr = dyn_cast<MDString>(MD->getMD()->getOperand(0));
  unsigned Reg = TLI->getRegisterByName(RegStr->getString().data(),
                                        Op->getOperand(2).getValueType());
  SDValue New = CurDAG->getCopyToReg(
                        CurDAG->getEntryNode(), dl, Reg, Op->getOperand(2));
  New->setNodeId(-1);
  return New.getNode();
}



SDNode *SelectionDAGISel::Select_UNDEF(SDNode *N) {
  return CurDAG->SelectNodeTo(N, TargetOpcode::IMPLICIT_DEF,N->getValueType(0));
}

/// GetVBR - decode a vbr encoding whose top bit is set.
LLVM_ATTRIBUTE_ALWAYS_INLINE static uint64_t
GetVBR(uint64_t Val, const unsigned char *MatcherTable, unsigned &Idx) {
  assert(Val >= 128 && "Not a VBR");
  Val &= 127;  // Remove first vbr bit.

  unsigned Shift = 7;
  uint64_t NextBits;
  do {
    NextBits = MatcherTable[Idx++];
    Val |= (NextBits&127) << Shift;
    Shift += 7;
  } while (NextBits & 128);

  return Val;
}


/// UpdateChainsAndGlue - When a match is complete, this method updates uses of
/// interior glue and chain results to use the new glue and chain results.
void SelectionDAGISel::
UpdateChainsAndGlue(SDNode *NodeToMatch, SDValue InputChain,
                    const SmallVectorImpl<SDNode*> &ChainNodesMatched,
                    SDValue InputGlue,
                    const SmallVectorImpl<SDNode*> &GlueResultNodesMatched,
                    bool isMorphNodeTo) {
  SmallVector<SDNode*, 4> NowDeadNodes;

  // Now that all the normal results are replaced, we replace the chain and
  // glue results if present.
  if (!ChainNodesMatched.empty()) {
    assert(InputChain.getNode() &&
           "Matched input chains but didn't produce a chain");
    // Loop over all of the nodes we matched that produced a chain result.
    // Replace all the chain results with the final chain we ended up with.
    for (unsigned i = 0, e = ChainNodesMatched.size(); i != e; ++i) {
      SDNode *ChainNode = ChainNodesMatched[i];

      // If this node was already deleted, don't look at it.
      if (ChainNode->getOpcode() == ISD::DELETED_NODE)
        continue;

      // Don't replace the results of the root node if we're doing a
      // MorphNodeTo.
      if (ChainNode == NodeToMatch && isMorphNodeTo)
        continue;

      SDValue ChainVal = SDValue(ChainNode, ChainNode->getNumValues()-1);
      if (ChainVal.getValueType() == MVT::Glue)
        ChainVal = ChainVal.getValue(ChainVal->getNumValues()-2);
      assert(ChainVal.getValueType() == MVT::Other && "Not a chain?");
      CurDAG->ReplaceAllUsesOfValueWith(ChainVal, InputChain);

      // If the node became dead and we haven't already seen it, delete it.
      if (ChainNode->use_empty() &&
          !std::count(NowDeadNodes.begin(), NowDeadNodes.end(), ChainNode))
        NowDeadNodes.push_back(ChainNode);
    }
  }

  // If the result produces glue, update any glue results in the matched
  // pattern with the glue result.
  if (InputGlue.getNode()) {
    // Handle any interior nodes explicitly marked.
    for (unsigned i = 0, e = GlueResultNodesMatched.size(); i != e; ++i) {
      SDNode *FRN = GlueResultNodesMatched[i];

      // If this node was already deleted, don't look at it.
      if (FRN->getOpcode() == ISD::DELETED_NODE)
        continue;

      assert(FRN->getValueType(FRN->getNumValues()-1) == MVT::Glue &&
             "Doesn't have a glue result");
      CurDAG->ReplaceAllUsesOfValueWith(SDValue(FRN, FRN->getNumValues()-1),
                                        InputGlue);

      // If the node became dead and we haven't already seen it, delete it.
      if (FRN->use_empty() &&
          !std::count(NowDeadNodes.begin(), NowDeadNodes.end(), FRN))
        NowDeadNodes.push_back(FRN);
    }
  }

  if (!NowDeadNodes.empty())
    CurDAG->RemoveDeadNodes(NowDeadNodes);

  DEBUG(dbgs() << "ISEL: Match complete!\n");
}

enum ChainResult {
  CR_Simple,
  CR_InducesCycle,
  CR_LeadsToInteriorNode
};

/// WalkChainUsers - Walk down the users of the specified chained node that is
/// part of the pattern we're matching, looking at all of the users we find.
/// This determines whether something is an interior node, whether we have a
/// non-pattern node in between two pattern nodes (which prevent folding because
/// it would induce a cycle) and whether we have a TokenFactor node sandwiched
/// between pattern nodes (in which case the TF becomes part of the pattern).
///
/// The walk we do here is guaranteed to be small because we quickly get down to
/// already selected nodes "below" us.
static ChainResult
WalkChainUsers(const SDNode *ChainedNode,
               SmallVectorImpl<SDNode*> &ChainedNodesInPattern,
               SmallVectorImpl<SDNode*> &InteriorChainedNodes) {
  ChainResult Result = CR_Simple;

  for (SDNode::use_iterator UI = ChainedNode->use_begin(),
         E = ChainedNode->use_end(); UI != E; ++UI) {
    // Make sure the use is of the chain, not some other value we produce.
    if (UI.getUse().getValueType() != MVT::Other) continue;

    SDNode *User = *UI;

    if (User->getOpcode() == ISD::HANDLENODE)  // Root of the graph.
      continue;

    // If we see an already-selected machine node, then we've gone beyond the
    // pattern that we're selecting down into the already selected chunk of the
    // DAG.
    unsigned UserOpcode = User->getOpcode();
    if (User->isMachineOpcode() ||
        UserOpcode == ISD::CopyToReg ||
        UserOpcode == ISD::CopyFromReg ||
        UserOpcode == ISD::INLINEASM ||
        UserOpcode == ISD::EH_LABEL ||
        UserOpcode == ISD::LIFETIME_START ||
        UserOpcode == ISD::LIFETIME_END) {
      // If their node ID got reset to -1 then they've already been selected.
      // Treat them like a MachineOpcode.
      if (User->getNodeId() == -1)
        continue;
    }

    // If we have a TokenFactor, we handle it specially.
    if (User->getOpcode() != ISD::TokenFactor) {
      // If the node isn't a token factor and isn't part of our pattern, then it
      // must be a random chained node in between two nodes we're selecting.
      // This happens when we have something like:
      //   x = load ptr
      //   call
      //   y = x+4
      //   store y -> ptr
      // Because we structurally match the load/store as a read/modify/write,
      // but the call is chained between them.  We cannot fold in this case
      // because it would induce a cycle in the graph.
      if (!std::count(ChainedNodesInPattern.begin(),
                      ChainedNodesInPattern.end(), User))
        return CR_InducesCycle;

      // Otherwise we found a node that is part of our pattern.  For example in:
      //   x = load ptr
      //   y = x+4
      //   store y -> ptr
      // This would happen when we're scanning down from the load and see the
      // store as a user.  Record that there is a use of ChainedNode that is
      // part of the pattern and keep scanning uses.
      Result = CR_LeadsToInteriorNode;
      InteriorChainedNodes.push_back(User);
      continue;
    }

    // If we found a TokenFactor, there are two cases to consider: first if the
    // TokenFactor is just hanging "below" the pattern we're matching (i.e. no
    // uses of the TF are in our pattern) we just want to ignore it.  Second,
    // the TokenFactor can be sandwiched in between two chained nodes, like so:
    //     [Load chain]
    //         ^
    //         |
    //       [Load]
    //       ^    ^
    //       |    \                    DAG's like cheese
    //      /       \                       do you?
    //     /         |
    // [TokenFactor] [Op]
    //     ^          ^
    //     |          |
    //      \        /
    //       \      /
    //       [Store]
    //
    // In this case, the TokenFactor becomes part of our match and we rewrite it
    // as a new TokenFactor.
    //
    // To distinguish these two cases, do a recursive walk down the uses.
    switch (WalkChainUsers(User, ChainedNodesInPattern, InteriorChainedNodes)) {
    case CR_Simple:
      // If the uses of the TokenFactor are just already-selected nodes, ignore
      // it, it is "below" our pattern.
      continue;
    case CR_InducesCycle:
      // If the uses of the TokenFactor lead to nodes that are not part of our
      // pattern that are not selected, folding would turn this into a cycle,
      // bail out now.
      return CR_InducesCycle;
    case CR_LeadsToInteriorNode:
      break;  // Otherwise, keep processing.
    }

    // Okay, we know we're in the interesting interior case.  The TokenFactor
    // is now going to be considered part of the pattern so that we rewrite its
    // uses (it may have uses that are not part of the pattern) with the
    // ultimate chain result of the generated code.  We will also add its chain
    // inputs as inputs to the ultimate TokenFactor we create.
    Result = CR_LeadsToInteriorNode;
    ChainedNodesInPattern.push_back(User);
    InteriorChainedNodes.push_back(User);
    continue;
  }

  return Result;
}

/// HandleMergeInputChains - This implements the OPC_EmitMergeInputChains
/// operation for when the pattern matched at least one node with a chains.  The
/// input vector contains a list of all of the chained nodes that we match.  We
/// must determine if this is a valid thing to cover (i.e. matching it won't
/// induce cycles in the DAG) and if so, creating a TokenFactor node. that will
/// be used as the input node chain for the generated nodes.
static SDValue
HandleMergeInputChains(SmallVectorImpl<SDNode*> &ChainNodesMatched,
                       SelectionDAG *CurDAG) {
  // Walk all of the chained nodes we've matched, recursively scanning down the
  // users of the chain result. This adds any TokenFactor nodes that are caught
  // in between chained nodes to the chained and interior nodes list.
  SmallVector<SDNode*, 3> InteriorChainedNodes;
  for (unsigned i = 0, e = ChainNodesMatched.size(); i != e; ++i) {
    if (WalkChainUsers(ChainNodesMatched[i], ChainNodesMatched,
                       InteriorChainedNodes) == CR_InducesCycle)
      return SDValue(); // Would induce a cycle.
  }

  // Okay, we have walked all the matched nodes and collected TokenFactor nodes
  // that we are interested in.  Form our input TokenFactor node.
  SmallVector<SDValue, 3> InputChains;
  for (unsigned i = 0, e = ChainNodesMatched.size(); i != e; ++i) {
    // Add the input chain of this node to the InputChains list (which will be
    // the operands of the generated TokenFactor) if it's not an interior node.
    SDNode *N = ChainNodesMatched[i];
    if (N->getOpcode() != ISD::TokenFactor) {
      if (std::count(InteriorChainedNodes.begin(),InteriorChainedNodes.end(),N))
        continue;

      // Otherwise, add the input chain.
      SDValue InChain = ChainNodesMatched[i]->getOperand(0);
      assert(InChain.getValueType() == MVT::Other && "Not a chain");
      InputChains.push_back(InChain);
      continue;
    }

    // If we have a token factor, we want to add all inputs of the token factor
    // that are not part of the pattern we're matching.
    for (unsigned op = 0, e = N->getNumOperands(); op != e; ++op) {
      if (!std::count(ChainNodesMatched.begin(), ChainNodesMatched.end(),
                      N->getOperand(op).getNode()))
        InputChains.push_back(N->getOperand(op));
    }
  }

  if (InputChains.size() == 1)
    return InputChains[0];
  return CurDAG->getNode(ISD::TokenFactor, SDLoc(ChainNodesMatched[0]),
                         MVT::Other, InputChains);
}

/// MorphNode - Handle morphing a node in place for the selector.
SDNode *SelectionDAGISel::
MorphNode(SDNode *Node, unsigned TargetOpc, SDVTList VTList,
          ArrayRef<SDValue> Ops, unsigned EmitNodeInfo) {
  // It is possible we're using MorphNodeTo to replace a node with no
  // normal results with one that has a normal result (or we could be
  // adding a chain) and the input could have glue and chains as well.
  // In this case we need to shift the operands down.
  // FIXME: This is a horrible hack and broken in obscure cases, no worse
  // than the old isel though.
  int OldGlueResultNo = -1, OldChainResultNo = -1;

  unsigned NTMNumResults = Node->getNumValues();
  if (Node->getValueType(NTMNumResults-1) == MVT::Glue) {
    OldGlueResultNo = NTMNumResults-1;
    if (NTMNumResults != 1 &&
        Node->getValueType(NTMNumResults-2) == MVT::Other)
      OldChainResultNo = NTMNumResults-2;
  } else if (Node->getValueType(NTMNumResults-1) == MVT::Other)
    OldChainResultNo = NTMNumResults-1;

  // Call the underlying SelectionDAG routine to do the transmogrification. Note
  // that this deletes operands of the old node that become dead.
  SDNode *Res = CurDAG->MorphNodeTo(Node, ~TargetOpc, VTList, Ops);

  // MorphNodeTo can operate in two ways: if an existing node with the
  // specified operands exists, it can just return it.  Otherwise, it
  // updates the node in place to have the requested operands.
  if (Res == Node) {
    // If we updated the node in place, reset the node ID.  To the isel,
    // this should be just like a newly allocated machine node.
    Res->setNodeId(-1);
  }

  unsigned ResNumResults = Res->getNumValues();
  // Move the glue if needed.
  if ((EmitNodeInfo & OPFL_GlueOutput) && OldGlueResultNo != -1 &&
      (unsigned)OldGlueResultNo != ResNumResults-1)
    CurDAG->ReplaceAllUsesOfValueWith(SDValue(Node, OldGlueResultNo),
                                      SDValue(Res, ResNumResults-1));

  if ((EmitNodeInfo & OPFL_GlueOutput) != 0)
    --ResNumResults;

  // Move the chain reference if needed.
  if ((EmitNodeInfo & OPFL_Chain) && OldChainResultNo != -1 &&
      (unsigned)OldChainResultNo != ResNumResults-1)
    CurDAG->ReplaceAllUsesOfValueWith(SDValue(Node, OldChainResultNo),
                                      SDValue(Res, ResNumResults-1));

  // Otherwise, no replacement happened because the node already exists. Replace
  // Uses of the old node with the new one.
  if (Res != Node)
    CurDAG->ReplaceAllUsesWith(Node, Res);

  return Res;
}

/// CheckSame - Implements OP_CheckSame.
LLVM_ATTRIBUTE_ALWAYS_INLINE static bool
CheckSame(const unsigned char *MatcherTable, unsigned &MatcherIndex,
          SDValue N,
          const SmallVectorImpl<std::pair<SDValue, SDNode*> > &RecordedNodes) {
  // Accept if it is exactly the same as a previously recorded node.
  unsigned RecNo = MatcherTable[MatcherIndex++];
  assert(RecNo < RecordedNodes.size() && "Invalid CheckSame");
  return N == RecordedNodes[RecNo].first;
}

/// CheckChildSame - Implements OP_CheckChildXSame.
LLVM_ATTRIBUTE_ALWAYS_INLINE static bool
CheckChildSame(const unsigned char *MatcherTable, unsigned &MatcherIndex,
             SDValue N,
             const SmallVectorImpl<std::pair<SDValue, SDNode*> > &RecordedNodes,
             unsigned ChildNo) {
  if (ChildNo >= N.getNumOperands())
    return false;  // Match fails if out of range child #.
  return ::CheckSame(MatcherTable, MatcherIndex, N.getOperand(ChildNo),
                     RecordedNodes);
}

/// CheckPatternPredicate - Implements OP_CheckPatternPredicate.
LLVM_ATTRIBUTE_ALWAYS_INLINE static bool
CheckPatternPredicate(const unsigned char *MatcherTable, unsigned &MatcherIndex,
                      const SelectionDAGISel &SDISel) {
  return SDISel.CheckPatternPredicate(MatcherTable[MatcherIndex++]);
}

/// CheckNodePredicate - Implements OP_CheckNodePredicate.
LLVM_ATTRIBUTE_ALWAYS_INLINE static bool
CheckNodePredicate(const unsigned char *MatcherTable, unsigned &MatcherIndex,
                   const SelectionDAGISel &SDISel, SDNode *N) {
  return SDISel.CheckNodePredicate(N, MatcherTable[MatcherIndex++]);
}

LLVM_ATTRIBUTE_ALWAYS_INLINE static bool
CheckOpcode(const unsigned char *MatcherTable, unsigned &MatcherIndex,
            SDNode *N) {
  uint16_t Opc = MatcherTable[MatcherIndex++];
  Opc |= (unsigned short)MatcherTable[MatcherIndex++] << 8;
  return N->getOpcode() == Opc;
}

LLVM_ATTRIBUTE_ALWAYS_INLINE static bool
CheckType(const unsigned char *MatcherTable, unsigned &MatcherIndex,
          SDValue N, const TargetLowering *TLI) {
  MVT::SimpleValueType VT = (MVT::SimpleValueType)MatcherTable[MatcherIndex++];
  if (N.getValueType() == VT) return true;

  // Handle the case when VT is iPTR.
  return VT == MVT::iPTR && N.getValueType() == TLI->getPointerTy();
}

LLVM_ATTRIBUTE_ALWAYS_INLINE static bool
CheckChildType(const unsigned char *MatcherTable, unsigned &MatcherIndex,
               SDValue N, const TargetLowering *TLI, unsigned ChildNo) {
  if (ChildNo >= N.getNumOperands())
    return false;  // Match fails if out of range child #.
  return ::CheckType(MatcherTable, MatcherIndex, N.getOperand(ChildNo), TLI);
}

LLVM_ATTRIBUTE_ALWAYS_INLINE static bool
CheckCondCode(const unsigned char *MatcherTable, unsigned &MatcherIndex,
              SDValue N) {
  return cast<CondCodeSDNode>(N)->get() ==
      (ISD::CondCode)MatcherTable[MatcherIndex++];
}

LLVM_ATTRIBUTE_ALWAYS_INLINE static bool
CheckValueType(const unsigned char *MatcherTable, unsigned &MatcherIndex,
               SDValue N, const TargetLowering *TLI) {
  MVT::SimpleValueType VT = (MVT::SimpleValueType)MatcherTable[MatcherIndex++];
  if (cast<VTSDNode>(N)->getVT() == VT)
    return true;

  // Handle the case when VT is iPTR.
  return VT == MVT::iPTR && cast<VTSDNode>(N)->getVT() == TLI->getPointerTy();
}

LLVM_ATTRIBUTE_ALWAYS_INLINE static bool
CheckInteger(const unsigned char *MatcherTable, unsigned &MatcherIndex,
             SDValue N) {
  int64_t Val = MatcherTable[MatcherIndex++];
  if (Val & 128)
    Val = GetVBR(Val, MatcherTable, MatcherIndex);

  ConstantSDNode *C = dyn_cast<ConstantSDNode>(N);
  return C && C->getSExtValue() == Val;
}

LLVM_ATTRIBUTE_ALWAYS_INLINE static bool
CheckChildInteger(const unsigned char *MatcherTable, unsigned &MatcherIndex,
                  SDValue N, unsigned ChildNo) {
  if (ChildNo >= N.getNumOperands())
    return false;  // Match fails if out of range child #.
  return ::CheckInteger(MatcherTable, MatcherIndex, N.getOperand(ChildNo));
}

LLVM_ATTRIBUTE_ALWAYS_INLINE static bool
CheckAndImm(const unsigned char *MatcherTable, unsigned &MatcherIndex,
            SDValue N, const SelectionDAGISel &SDISel) {
  int64_t Val = MatcherTable[MatcherIndex++];
  if (Val & 128)
    Val = GetVBR(Val, MatcherTable, MatcherIndex);

  if (N->getOpcode() != ISD::AND) return false;

  ConstantSDNode *C = dyn_cast<ConstantSDNode>(N->getOperand(1));
  return C && SDISel.CheckAndMask(N.getOperand(0), C, Val);
}

LLVM_ATTRIBUTE_ALWAYS_INLINE static bool
CheckOrImm(const unsigned char *MatcherTable, unsigned &MatcherIndex,
           SDValue N, const SelectionDAGISel &SDISel) {
  int64_t Val = MatcherTable[MatcherIndex++];
  if (Val & 128)
    Val = GetVBR(Val, MatcherTable, MatcherIndex);

  if (N->getOpcode() != ISD::OR) return false;

  ConstantSDNode *C = dyn_cast<ConstantSDNode>(N->getOperand(1));
  return C && SDISel.CheckOrMask(N.getOperand(0), C, Val);
}

/// IsPredicateKnownToFail - If we know how and can do so without pushing a
/// scope, evaluate the current node.  If the current predicate is known to
/// fail, set Result=true and return anything.  If the current predicate is
/// known to pass, set Result=false and return the MatcherIndex to continue
/// with.  If the current predicate is unknown, set Result=false and return the
/// MatcherIndex to continue with.
static unsigned IsPredicateKnownToFail(const unsigned char *Table,
                                       unsigned Index, SDValue N,
                                       bool &Result,
                                       const SelectionDAGISel &SDISel,
                 SmallVectorImpl<std::pair<SDValue, SDNode*> > &RecordedNodes) {
  switch (Table[Index++]) {
  default:
    Result = false;
    return Index-1;  // Could not evaluate this predicate.
  case SelectionDAGISel::OPC_CheckSame:
    Result = !::CheckSame(Table, Index, N, RecordedNodes);
    return Index;
  case SelectionDAGISel::OPC_CheckChild0Same:
  case SelectionDAGISel::OPC_CheckChild1Same:
  case SelectionDAGISel::OPC_CheckChild2Same:
  case SelectionDAGISel::OPC_CheckChild3Same:
    Result = !::CheckChildSame(Table, Index, N, RecordedNodes,
                        Table[Index-1] - SelectionDAGISel::OPC_CheckChild0Same);
    return Index;
  case SelectionDAGISel::OPC_CheckPatternPredicate:
    Result = !::CheckPatternPredicate(Table, Index, SDISel);
    return Index;
  case SelectionDAGISel::OPC_CheckPredicate:
    Result = !::CheckNodePredicate(Table, Index, SDISel, N.getNode());
    return Index;
  case SelectionDAGISel::OPC_CheckOpcode:
    Result = !::CheckOpcode(Table, Index, N.getNode());
    return Index;
  case SelectionDAGISel::OPC_CheckType:
    Result = !::CheckType(Table, Index, N, SDISel.TLI);
    return Index;
  case SelectionDAGISel::OPC_CheckChild0Type:
  case SelectionDAGISel::OPC_CheckChild1Type:
  case SelectionDAGISel::OPC_CheckChild2Type:
  case SelectionDAGISel::OPC_CheckChild3Type:
  case SelectionDAGISel::OPC_CheckChild4Type:
  case SelectionDAGISel::OPC_CheckChild5Type:
  case SelectionDAGISel::OPC_CheckChild6Type:
  case SelectionDAGISel::OPC_CheckChild7Type:
    Result = !::CheckChildType(Table, Index, N, SDISel.TLI,
                               Table[Index - 1] -
                                   SelectionDAGISel::OPC_CheckChild0Type);
    return Index;
  case SelectionDAGISel::OPC_CheckCondCode:
    Result = !::CheckCondCode(Table, Index, N);
    return Index;
  case SelectionDAGISel::OPC_CheckValueType:
    Result = !::CheckValueType(Table, Index, N, SDISel.TLI);
    return Index;
  case SelectionDAGISel::OPC_CheckInteger:
    Result = !::CheckInteger(Table, Index, N);
    return Index;
  case SelectionDAGISel::OPC_CheckChild0Integer:
  case SelectionDAGISel::OPC_CheckChild1Integer:
  case SelectionDAGISel::OPC_CheckChild2Integer:
  case SelectionDAGISel::OPC_CheckChild3Integer:
  case SelectionDAGISel::OPC_CheckChild4Integer:
    Result = !::CheckChildInteger(Table, Index, N,
                     Table[Index-1] - SelectionDAGISel::OPC_CheckChild0Integer);
    return Index;
  case SelectionDAGISel::OPC_CheckAndImm:
    Result = !::CheckAndImm(Table, Index, N, SDISel);
    return Index;
  case SelectionDAGISel::OPC_CheckOrImm:
    Result = !::CheckOrImm(Table, Index, N, SDISel);
    return Index;
  }
}

namespace {

struct MatchScope {
  /// FailIndex - If this match fails, this is the index to continue with.
  unsigned FailIndex;

  /// NodeStack - The node stack when the scope was formed.
  SmallVector<SDValue, 4> NodeStack;

  /// NumRecordedNodes - The number of recorded nodes when the scope was formed.
  unsigned NumRecordedNodes;

  /// NumMatchedMemRefs - The number of matched memref entries.
  unsigned NumMatchedMemRefs;

  /// InputChain/InputGlue - The current chain/glue
  SDValue InputChain, InputGlue;

  /// HasChainNodesMatched - True if the ChainNodesMatched list is non-empty.
  bool HasChainNodesMatched, HasGlueResultNodesMatched;
};

/// \\brief A DAG update listener to keep the matching state
/// (i.e. RecordedNodes and MatchScope) uptodate if the target is allowed to
/// change the DAG while matching.  X86 addressing mode matcher is an example
/// for this.
class MatchStateUpdater : public SelectionDAG::DAGUpdateListener
{
      SmallVectorImpl<std::pair<SDValue, SDNode*> > &RecordedNodes;
      SmallVectorImpl<MatchScope> &MatchScopes;
public:
  MatchStateUpdater(SelectionDAG &DAG,
                    SmallVectorImpl<std::pair<SDValue, SDNode*> > &RN,
                    SmallVectorImpl<MatchScope> &MS) :
    SelectionDAG::DAGUpdateListener(DAG),
    RecordedNodes(RN), MatchScopes(MS) { }

  void NodeDeleted(SDNode *N, SDNode *E) {
    // Some early-returns here to avoid the search if we deleted the node or
    // if the update comes from MorphNodeTo (MorphNodeTo is the last thing we
    // do, so it's unnecessary to update matching state at that point).
    // Neither of these can occur currently because we only install this
    // update listener during matching a complex patterns.
    if (!E || E->isMachineOpcode())
      return;
    // Performing linear search here does not matter because we almost never
    // run this code.  You'd have to have a CSE during complex pattern
    // matching.
    for (auto &I : RecordedNodes)
      if (I.first.getNode() == N)
        I.first.setNode(E);

    for (auto &I : MatchScopes)
      for (auto &J : I.NodeStack)
        if (J.getNode() == N)
          J.setNode(E);
  }
};
}

SDNode *SelectionDAGISel::
SelectCodeCommon(SDNode *NodeToMatch, const unsigned char *MatcherTable,
                 unsigned TableSize) {
  // FIXME: Should these even be selected?  Handle these cases in the caller?
  switch (NodeToMatch->getOpcode()) {
  default:
    break;
  case ISD::EntryToken:       // These nodes remain the same.
  case ISD::BasicBlock:
  case ISD::Register:
  case ISD::RegisterMask:
  case ISD::HANDLENODE:
  case ISD::MDNODE_SDNODE:
  case ISD::TargetConstant:
  case ISD::TargetConstantFP:
  case ISD::TargetConstantPool:
  case ISD::TargetFrameIndex:
  case ISD::TargetExternalSymbol:
  case ISD::TargetBlockAddress:
  case ISD::TargetJumpTable:
  case ISD::TargetGlobalTLSAddress:
  case ISD::TargetGlobalAddress:
  case ISD::TokenFactor:
  case ISD::CopyFromReg:
  case ISD::CopyToReg:
  case ISD::EH_LABEL:
  case ISD::LIFETIME_START:
  case ISD::LIFETIME_END:
    NodeToMatch->setNodeId(-1); // Mark selected.
    return nullptr;
  case ISD::AssertSext:
  case ISD::AssertZext:
    CurDAG->ReplaceAllUsesOfValueWith(SDValue(NodeToMatch, 0),
                                      NodeToMatch->getOperand(0));
    return nullptr;
  case ISD::INLINEASM: return Select_INLINEASM(NodeToMatch);
  case ISD::READ_REGISTER: return Select_READ_REGISTER(NodeToMatch);
  case ISD::WRITE_REGISTER: return Select_WRITE_REGISTER(NodeToMatch);
  case ISD::UNDEF:     return Select_UNDEF(NodeToMatch);
  }

  assert(!NodeToMatch->isMachineOpcode() && "Node already selected!");

  // Set up the node stack with NodeToMatch as the only node on the stack.
  SmallVector<SDValue, 8> NodeStack;
  SDValue N = SDValue(NodeToMatch, 0);
  NodeStack.push_back(N);

  // MatchScopes - Scopes used when matching, if a match failure happens, this
  // indicates where to continue checking.
  SmallVector<MatchScope, 8> MatchScopes;

  // RecordedNodes - This is the set of nodes that have been recorded by the
  // state machine.  The second value is the parent of the node, or null if the
  // root is recorded.
  SmallVector<std::pair<SDValue, SDNode*>, 8> RecordedNodes;

  // MatchedMemRefs - This is the set of MemRef's we've seen in the input
  // pattern.
  SmallVector<MachineMemOperand*, 2> MatchedMemRefs;

  // These are the current input chain and glue for use when generating nodes.
  // Various Emit operations change these.  For example, emitting a copytoreg
  // uses and updates these.
  SDValue InputChain, InputGlue;

  // ChainNodesMatched - If a pattern matches nodes that have input/output
  // chains, the OPC_EmitMergeInputChains operation is emitted which indicates
  // which ones they are.  The result is captured into this list so that we can
  // update the chain results when the pattern is complete.
  SmallVector<SDNode*, 3> ChainNodesMatched;
  SmallVector<SDNode*, 3> GlueResultNodesMatched;

  DEBUG(dbgs() << "ISEL: Starting pattern match on root node: ";
        NodeToMatch->dump(CurDAG);
        dbgs() << '\n');

  // Determine where to start the interpreter.  Normally we start at opcode #0,
  // but if the state machine starts with an OPC_SwitchOpcode, then we
  // accelerate the first lookup (which is guaranteed to be hot) with the
  // OpcodeOffset table.
  unsigned MatcherIndex = 0;

  if (!OpcodeOffset.empty()) {
    // Already computed the OpcodeOffset table, just index into it.
    if (N.getOpcode() < OpcodeOffset.size())
      MatcherIndex = OpcodeOffset[N.getOpcode()];
    DEBUG(dbgs() << "  Initial Opcode index to " << MatcherIndex << "\n");

  } else if (MatcherTable[0] == OPC_SwitchOpcode) {
    // Otherwise, the table isn't computed, but the state machine does start
    // with an OPC_SwitchOpcode instruction.  Populate the table now, since this
    // is the first time we're selecting an instruction.
    unsigned Idx = 1;
    while (1) {
      // Get the size of this case.
      unsigned CaseSize = MatcherTable[Idx++];
      if (CaseSize & 128)
        CaseSize = GetVBR(CaseSize, MatcherTable, Idx);
      if (CaseSize == 0) break;

      // Get the opcode, add the index to the table.
      uint16_t Opc = MatcherTable[Idx++];
      Opc |= (unsigned short)MatcherTable[Idx++] << 8;
      if (Opc >= OpcodeOffset.size())
        OpcodeOffset.resize((Opc+1)*2);
      OpcodeOffset[Opc] = Idx;
      Idx += CaseSize;
    }

    // Okay, do the lookup for the first opcode.
    if (N.getOpcode() < OpcodeOffset.size())
      MatcherIndex = OpcodeOffset[N.getOpcode()];
  }

  while (1) {
    assert(MatcherIndex < TableSize && "Invalid index");
#ifndef NDEBUG
    unsigned CurrentOpcodeIndex = MatcherIndex;
#endif
    BuiltinOpcodes Opcode = (BuiltinOpcodes)MatcherTable[MatcherIndex++];
    switch (Opcode) {
    case OPC_Scope: {
      // Okay, the semantics of this operation are that we should push a scope
      // then evaluate the first child.  However, pushing a scope only to have
      // the first check fail (which then pops it) is inefficient.  If we can
      // determine immediately that the first check (or first several) will
      // immediately fail, don't even bother pushing a scope for them.
      unsigned FailIndex;

      while (1) {
        unsigned NumToSkip = MatcherTable[MatcherIndex++];
        if (NumToSkip & 128)
          NumToSkip = GetVBR(NumToSkip, MatcherTable, MatcherIndex);
        // Found the end of the scope with no match.
        if (NumToSkip == 0) {
          FailIndex = 0;
          break;
        }

        FailIndex = MatcherIndex+NumToSkip;

        unsigned MatcherIndexOfPredicate = MatcherIndex;
        (void)MatcherIndexOfPredicate; // silence warning.

        // If we can't evaluate this predicate without pushing a scope (e.g. if
        // it is a 'MoveParent') or if the predicate succeeds on this node, we
        // push the scope and evaluate the full predicate chain.
        bool Result;
        MatcherIndex = IsPredicateKnownToFail(MatcherTable, MatcherIndex, N,
                                              Result, *this, RecordedNodes);
        if (!Result)
          break;

        DEBUG(dbgs() << "  Skipped scope entry (due to false predicate) at "
                     << "index " << MatcherIndexOfPredicate
                     << ", continuing at " << FailIndex << "\n");
        ++NumDAGIselRetries;

        // Otherwise, we know that this case of the Scope is guaranteed to fail,
        // move to the next case.
        MatcherIndex = FailIndex;
      }

      // If the whole scope failed to match, bail.
      if (FailIndex == 0) break;

      // Push a MatchScope which indicates where to go if the first child fails
      // to match.
      MatchScope NewEntry;
      NewEntry.FailIndex = FailIndex;
      NewEntry.NodeStack.append(NodeStack.begin(), NodeStack.end());
      NewEntry.NumRecordedNodes = RecordedNodes.size();
      NewEntry.NumMatchedMemRefs = MatchedMemRefs.size();
      NewEntry.InputChain = InputChain;
      NewEntry.InputGlue = InputGlue;
      NewEntry.HasChainNodesMatched = !ChainNodesMatched.empty();
      NewEntry.HasGlueResultNodesMatched = !GlueResultNodesMatched.empty();
      MatchScopes.push_back(NewEntry);
      continue;
    }
    case OPC_RecordNode: {
      // Remember this node, it may end up being an operand in the pattern.
      SDNode *Parent = nullptr;
      if (NodeStack.size() > 1)
        Parent = NodeStack[NodeStack.size()-2].getNode();
      RecordedNodes.push_back(std::make_pair(N, Parent));
      continue;
    }

    case OPC_RecordChild0: case OPC_RecordChild1:
    case OPC_RecordChild2: case OPC_RecordChild3:
    case OPC_RecordChild4: case OPC_RecordChild5:
    case OPC_RecordChild6: case OPC_RecordChild7: {
      unsigned ChildNo = Opcode-OPC_RecordChild0;
      if (ChildNo >= N.getNumOperands())
        break;  // Match fails if out of range child #.

      RecordedNodes.push_back(std::make_pair(N->getOperand(ChildNo),
                                             N.getNode()));
      continue;
    }
    case OPC_RecordMemRef:
      MatchedMemRefs.push_back(cast<MemSDNode>(N)->getMemOperand());
      continue;

    case OPC_CaptureGlueInput:
      // If the current node has an input glue, capture it in InputGlue.
      if (N->getNumOperands() != 0 &&
          N->getOperand(N->getNumOperands()-1).getValueType() == MVT::Glue)
        InputGlue = N->getOperand(N->getNumOperands()-1);
      continue;

    case OPC_MoveChild: {
      unsigned ChildNo = MatcherTable[MatcherIndex++];
      if (ChildNo >= N.getNumOperands())
        break;  // Match fails if out of range child #.
      N = N.getOperand(ChildNo);
      NodeStack.push_back(N);
      continue;
    }

    case OPC_MoveParent:
      // Pop the current node off the NodeStack.
      NodeStack.pop_back();
      assert(!NodeStack.empty() && "Node stack imbalance!");
      N = NodeStack.back();
      continue;

    case OPC_CheckSame:
      if (!::CheckSame(MatcherTable, MatcherIndex, N, RecordedNodes)) break;
      continue;

    case OPC_CheckChild0Same: case OPC_CheckChild1Same:
    case OPC_CheckChild2Same: case OPC_CheckChild3Same:
      if (!::CheckChildSame(MatcherTable, MatcherIndex, N, RecordedNodes,
                            Opcode-OPC_CheckChild0Same))
        break;
      continue;

    case OPC_CheckPatternPredicate:
      if (!::CheckPatternPredicate(MatcherTable, MatcherIndex, *this)) break;
      continue;
    case OPC_CheckPredicate:
      if (!::CheckNodePredicate(MatcherTable, MatcherIndex, *this,
                                N.getNode()))
        break;
      continue;
    case OPC_CheckComplexPat: {
      unsigned CPNum = MatcherTable[MatcherIndex++];
      unsigned RecNo = MatcherTable[MatcherIndex++];
      assert(RecNo < RecordedNodes.size() && "Invalid CheckComplexPat");

      // If target can modify DAG during matching, keep the matching state
      // consistent.
      std::unique_ptr<MatchStateUpdater> MSU;
      if (ComplexPatternFuncMutatesDAG())
        MSU.reset(new MatchStateUpdater(*CurDAG, RecordedNodes,
                                        MatchScopes));

      if (!CheckComplexPattern(NodeToMatch, RecordedNodes[RecNo].second,
                               RecordedNodes[RecNo].first, CPNum,
                               RecordedNodes))
        break;
      continue;
    }
    case OPC_CheckOpcode:
      if (!::CheckOpcode(MatcherTable, MatcherIndex, N.getNode())) break;
      continue;

    case OPC_CheckType:
      if (!::CheckType(MatcherTable, MatcherIndex, N, TLI))
        break;
      continue;

    case OPC_SwitchOpcode: {
      unsigned CurNodeOpcode = N.getOpcode();
      unsigned SwitchStart = MatcherIndex-1; (void)SwitchStart;
      unsigned CaseSize;
      while (1) {
        // Get the size of this case.
        CaseSize = MatcherTable[MatcherIndex++];
        if (CaseSize & 128)
          CaseSize = GetVBR(CaseSize, MatcherTable, MatcherIndex);
        if (CaseSize == 0) break;

        uint16_t Opc = MatcherTable[MatcherIndex++];
        Opc |= (unsigned short)MatcherTable[MatcherIndex++] << 8;

        // If the opcode matches, then we will execute this case.
        if (CurNodeOpcode == Opc)
          break;

        // Otherwise, skip over this case.
        MatcherIndex += CaseSize;
      }

      // If no cases matched, bail out.
      if (CaseSize == 0) break;

      // Otherwise, execute the case we found.
      DEBUG(dbgs() << "  OpcodeSwitch from " << SwitchStart
                   << " to " << MatcherIndex << "\n");
      continue;
    }

    case OPC_SwitchType: {
      MVT CurNodeVT = N.getSimpleValueType();
      unsigned SwitchStart = MatcherIndex-1; (void)SwitchStart;
      unsigned CaseSize;
      while (1) {
        // Get the size of this case.
        CaseSize = MatcherTable[MatcherIndex++];
        if (CaseSize & 128)
          CaseSize = GetVBR(CaseSize, MatcherTable, MatcherIndex);
        if (CaseSize == 0) break;

        MVT CaseVT = (MVT::SimpleValueType)MatcherTable[MatcherIndex++];
        if (CaseVT == MVT::iPTR)
          CaseVT = TLI->getPointerTy();

        // If the VT matches, then we will execute this case.
        if (CurNodeVT == CaseVT)
          break;

        // Otherwise, skip over this case.
        MatcherIndex += CaseSize;
      }

      // If no cases matched, bail out.
      if (CaseSize == 0) break;

      // Otherwise, execute the case we found.
      DEBUG(dbgs() << "  TypeSwitch[" << EVT(CurNodeVT).getEVTString()
                   << "] from " << SwitchStart << " to " << MatcherIndex<<'\n');
      continue;
    }
    case OPC_CheckChild0Type: case OPC_CheckChild1Type:
    case OPC_CheckChild2Type: case OPC_CheckChild3Type:
    case OPC_CheckChild4Type: case OPC_CheckChild5Type:
    case OPC_CheckChild6Type: case OPC_CheckChild7Type:
      if (!::CheckChildType(MatcherTable, MatcherIndex, N, TLI,
                            Opcode-OPC_CheckChild0Type))
        break;
      continue;
    case OPC_CheckCondCode:
      if (!::CheckCondCode(MatcherTable, MatcherIndex, N)) break;
      continue;
    case OPC_CheckValueType:
      if (!::CheckValueType(MatcherTable, MatcherIndex, N, TLI))
        break;
      continue;
    case OPC_CheckInteger:
      if (!::CheckInteger(MatcherTable, MatcherIndex, N)) break;
      continue;
    case OPC_CheckChild0Integer: case OPC_CheckChild1Integer:
    case OPC_CheckChild2Integer: case OPC_CheckChild3Integer:
    case OPC_CheckChild4Integer:
      if (!::CheckChildInteger(MatcherTable, MatcherIndex, N,
                               Opcode-OPC_CheckChild0Integer)) break;
      continue;
    case OPC_CheckAndImm:
      if (!::CheckAndImm(MatcherTable, MatcherIndex, N, *this)) break;
      continue;
    case OPC_CheckOrImm:
      if (!::CheckOrImm(MatcherTable, MatcherIndex, N, *this)) break;
      continue;

    case OPC_CheckFoldableChainNode: {
      assert(NodeStack.size() != 1 && "No parent node");
      // Verify that all intermediate nodes between the root and this one have
      // a single use.
      bool HasMultipleUses = false;
      for (unsigned i = 1, e = NodeStack.size()-1; i != e; ++i)
        if (!NodeStack[i].hasOneUse()) {
          HasMultipleUses = true;
          break;
        }
      if (HasMultipleUses) break;

      // Check to see that the target thinks this is profitable to fold and that
      // we can fold it without inducing cycles in the graph.
      if (!IsProfitableToFold(N, NodeStack[NodeStack.size()-2].getNode(),
                              NodeToMatch) ||
          !IsLegalToFold(N, NodeStack[NodeStack.size()-2].getNode(),
                         NodeToMatch, OptLevel,
                         true/*We validate our own chains*/))
        break;

      continue;
    }
    case OPC_EmitInteger: {
      MVT::SimpleValueType VT =
        (MVT::SimpleValueType)MatcherTable[MatcherIndex++];
      int64_t Val = MatcherTable[MatcherIndex++];
      if (Val & 128)
        Val = GetVBR(Val, MatcherTable, MatcherIndex);
      RecordedNodes.push_back(std::pair<SDValue, SDNode*>(
                              CurDAG->getTargetConstant(Val, VT), nullptr));
      continue;
    }
    case OPC_EmitRegister: {
      MVT::SimpleValueType VT =
        (MVT::SimpleValueType)MatcherTable[MatcherIndex++];
      unsigned RegNo = MatcherTable[MatcherIndex++];
      RecordedNodes.push_back(std::pair<SDValue, SDNode*>(
                              CurDAG->getRegister(RegNo, VT), nullptr));
      continue;
    }
    case OPC_EmitRegister2: {
      // For targets w/ more than 256 register names, the register enum
      // values are stored in two bytes in the matcher table (just like
      // opcodes).
      MVT::SimpleValueType VT =
        (MVT::SimpleValueType)MatcherTable[MatcherIndex++];
      unsigned RegNo = MatcherTable[MatcherIndex++];
      RegNo |= MatcherTable[MatcherIndex++] << 8;
      RecordedNodes.push_back(std::pair<SDValue, SDNode*>(
                              CurDAG->getRegister(RegNo, VT), nullptr));
      continue;
    }

    case OPC_EmitConvertToTarget:  {
      // Convert from IMM/FPIMM to target version.
      unsigned RecNo = MatcherTable[MatcherIndex++];
      assert(RecNo < RecordedNodes.size() && "Invalid EmitConvertToTarget");
      SDValue Imm = RecordedNodes[RecNo].first;

      if (Imm->getOpcode() == ISD::Constant) {
        const ConstantInt *Val=cast<ConstantSDNode>(Imm)->getConstantIntValue();
        Imm = CurDAG->getConstant(*Val, Imm.getValueType(), true);
      } else if (Imm->getOpcode() == ISD::ConstantFP) {
        const ConstantFP *Val=cast<ConstantFPSDNode>(Imm)->getConstantFPValue();
        Imm = CurDAG->getConstantFP(*Val, Imm.getValueType(), true);
      }

      RecordedNodes.push_back(std::make_pair(Imm, RecordedNodes[RecNo].second));
      continue;
    }

    case OPC_EmitMergeInputChains1_0:    // OPC_EmitMergeInputChains, 1, 0
    case OPC_EmitMergeInputChains1_1: {  // OPC_EmitMergeInputChains, 1, 1
      // These are space-optimized forms of OPC_EmitMergeInputChains.
      assert(!InputChain.getNode() &&
             "EmitMergeInputChains should be the first chain producing node");
      assert(ChainNodesMatched.empty() &&
             "Should only have one EmitMergeInputChains per match");

      // Read all of the chained nodes.
      unsigned RecNo = Opcode == OPC_EmitMergeInputChains1_1;
      assert(RecNo < RecordedNodes.size() && "Invalid EmitMergeInputChains");
      ChainNodesMatched.push_back(RecordedNodes[RecNo].first.getNode());

      // FIXME: What if other value results of the node have uses not matched
      // by this pattern?
      if (ChainNodesMatched.back() != NodeToMatch &&
          !RecordedNodes[RecNo].first.hasOneUse()) {
        ChainNodesMatched.clear();
        break;
      }

      // Merge the input chains if they are not intra-pattern references.
      InputChain = HandleMergeInputChains(ChainNodesMatched, CurDAG);

      if (!InputChain.getNode())
        break;  // Failed to merge.
      continue;
    }

    case OPC_EmitMergeInputChains: {
      assert(!InputChain.getNode() &&
             "EmitMergeInputChains should be the first chain producing node");
      // This node gets a list of nodes we matched in the input that have
      // chains.  We want to token factor all of the input chains to these nodes
      // together.  However, if any of the input chains is actually one of the
      // nodes matched in this pattern, then we have an intra-match reference.
      // Ignore these because the newly token factored chain should not refer to
      // the old nodes.
      unsigned NumChains = MatcherTable[MatcherIndex++];
      assert(NumChains != 0 && "Can't TF zero chains");

      assert(ChainNodesMatched.empty() &&
             "Should only have one EmitMergeInputChains per match");

      // Read all of the chained nodes.
      for (unsigned i = 0; i != NumChains; ++i) {
        unsigned RecNo = MatcherTable[MatcherIndex++];
        assert(RecNo < RecordedNodes.size() && "Invalid EmitMergeInputChains");
        ChainNodesMatched.push_back(RecordedNodes[RecNo].first.getNode());

        // FIXME: What if other value results of the node have uses not matched
        // by this pattern?
        if (ChainNodesMatched.back() != NodeToMatch &&
            !RecordedNodes[RecNo].first.hasOneUse()) {
          ChainNodesMatched.clear();
          break;
        }
      }

      // If the inner loop broke out, the match fails.
      if (ChainNodesMatched.empty())
        break;

      // Merge the input chains if they are not intra-pattern references.
      InputChain = HandleMergeInputChains(ChainNodesMatched, CurDAG);

      if (!InputChain.getNode())
        break;  // Failed to merge.

      continue;
    }

    case OPC_EmitCopyToReg: {
      unsigned RecNo = MatcherTable[MatcherIndex++];
      assert(RecNo < RecordedNodes.size() && "Invalid EmitCopyToReg");
      unsigned DestPhysReg = MatcherTable[MatcherIndex++];

      if (!InputChain.getNode())
        InputChain = CurDAG->getEntryNode();

      InputChain = CurDAG->getCopyToReg(InputChain, SDLoc(NodeToMatch),
                                        DestPhysReg, RecordedNodes[RecNo].first,
                                        InputGlue);

      InputGlue = InputChain.getValue(1);
      continue;
    }

    case OPC_EmitNodeXForm: {
      unsigned XFormNo = MatcherTable[MatcherIndex++];
      unsigned RecNo = MatcherTable[MatcherIndex++];
      assert(RecNo < RecordedNodes.size() && "Invalid EmitNodeXForm");
      SDValue Res = RunSDNodeXForm(RecordedNodes[RecNo].first, XFormNo);
      RecordedNodes.push_back(std::pair<SDValue,SDNode*>(Res, nullptr));
      continue;
    }

    case OPC_EmitNode:
    case OPC_MorphNodeTo: {
      uint16_t TargetOpc = MatcherTable[MatcherIndex++];
      TargetOpc |= (unsigned short)MatcherTable[MatcherIndex++] << 8;
      unsigned EmitNodeInfo = MatcherTable[MatcherIndex++];
      // Get the result VT list.
      unsigned NumVTs = MatcherTable[MatcherIndex++];
      SmallVector<EVT, 4> VTs;
      for (unsigned i = 0; i != NumVTs; ++i) {
        MVT::SimpleValueType VT =
          (MVT::SimpleValueType)MatcherTable[MatcherIndex++];
        if (VT == MVT::iPTR)
          VT = TLI->getPointerTy().SimpleTy;
        VTs.push_back(VT);
      }

      if (EmitNodeInfo & OPFL_Chain)
        VTs.push_back(MVT::Other);
      if (EmitNodeInfo & OPFL_GlueOutput)
        VTs.push_back(MVT::Glue);

      // This is hot code, so optimize the two most common cases of 1 and 2
      // results.
      SDVTList VTList;
      if (VTs.size() == 1)
        VTList = CurDAG->getVTList(VTs[0]);
      else if (VTs.size() == 2)
        VTList = CurDAG->getVTList(VTs[0], VTs[1]);
      else
        VTList = CurDAG->getVTList(VTs);

      // Get the operand list.
      unsigned NumOps = MatcherTable[MatcherIndex++];
      SmallVector<SDValue, 8> Ops;
      for (unsigned i = 0; i != NumOps; ++i) {
        unsigned RecNo = MatcherTable[MatcherIndex++];
        if (RecNo & 128)
          RecNo = GetVBR(RecNo, MatcherTable, MatcherIndex);

        assert(RecNo < RecordedNodes.size() && "Invalid EmitNode");
        Ops.push_back(RecordedNodes[RecNo].first);
      }

      // If there are variadic operands to add, handle them now.
      if (EmitNodeInfo & OPFL_VariadicInfo) {
        // Determine the start index to copy from.
        unsigned FirstOpToCopy = getNumFixedFromVariadicInfo(EmitNodeInfo);
        FirstOpToCopy += (EmitNodeInfo & OPFL_Chain) ? 1 : 0;
        assert(NodeToMatch->getNumOperands() >= FirstOpToCopy &&
               "Invalid variadic node");
        // Copy all of the variadic operands, not including a potential glue
        // input.
        for (unsigned i = FirstOpToCopy, e = NodeToMatch->getNumOperands();
             i != e; ++i) {
          SDValue V = NodeToMatch->getOperand(i);
          if (V.getValueType() == MVT::Glue) break;
          Ops.push_back(V);
        }
      }

      // If this has chain/glue inputs, add them.
      if (EmitNodeInfo & OPFL_Chain)
        Ops.push_back(InputChain);
      if ((EmitNodeInfo & OPFL_GlueInput) && InputGlue.getNode() != nullptr)
        Ops.push_back(InputGlue);

      // Create the node.
      SDNode *Res = nullptr;
      if (Opcode != OPC_MorphNodeTo) {
        // If this is a normal EmitNode command, just create the new node and
        // add the results to the RecordedNodes list.
        Res = CurDAG->getMachineNode(TargetOpc, SDLoc(NodeToMatch),
                                     VTList, Ops);

        // Add all the non-glue/non-chain results to the RecordedNodes list.
        for (unsigned i = 0, e = VTs.size(); i != e; ++i) {
          if (VTs[i] == MVT::Other || VTs[i] == MVT::Glue) break;
          RecordedNodes.push_back(std::pair<SDValue,SDNode*>(SDValue(Res, i),
                                                             nullptr));
        }

      } else if (NodeToMatch->getOpcode() != ISD::DELETED_NODE) {
        Res = MorphNode(NodeToMatch, TargetOpc, VTList, Ops, EmitNodeInfo);
      } else {
        // NodeToMatch was eliminated by CSE when the target changed the DAG.
        // We will visit the equivalent node later.
        DEBUG(dbgs() << "Node was eliminated by CSE\n");
        return nullptr;
      }

      // If the node had chain/glue results, update our notion of the current
      // chain and glue.
      if (EmitNodeInfo & OPFL_GlueOutput) {
        InputGlue = SDValue(Res, VTs.size()-1);
        if (EmitNodeInfo & OPFL_Chain)
          InputChain = SDValue(Res, VTs.size()-2);
      } else if (EmitNodeInfo & OPFL_Chain)
        InputChain = SDValue(Res, VTs.size()-1);

      // If the OPFL_MemRefs glue is set on this node, slap all of the
      // accumulated memrefs onto it.
      //
      // FIXME: This is vastly incorrect for patterns with multiple outputs
      // instructions that access memory and for ComplexPatterns that match
      // loads.
      if (EmitNodeInfo & OPFL_MemRefs) {
        // Only attach load or store memory operands if the generated
        // instruction may load or store.
        const MCInstrDesc &MCID = TII->get(TargetOpc);
        bool mayLoad = MCID.mayLoad();
        bool mayStore = MCID.mayStore();

        unsigned NumMemRefs = 0;
        for (SmallVectorImpl<MachineMemOperand *>::const_iterator I =
               MatchedMemRefs.begin(), E = MatchedMemRefs.end(); I != E; ++I) {
          if ((*I)->isLoad()) {
            if (mayLoad)
              ++NumMemRefs;
          } else if ((*I)->isStore()) {
            if (mayStore)
              ++NumMemRefs;
          } else {
            ++NumMemRefs;
          }
        }

        MachineSDNode::mmo_iterator MemRefs =
          MF->allocateMemRefsArray(NumMemRefs);

        MachineSDNode::mmo_iterator MemRefsPos = MemRefs;
        for (SmallVectorImpl<MachineMemOperand *>::const_iterator I =
               MatchedMemRefs.begin(), E = MatchedMemRefs.end(); I != E; ++I) {
          if ((*I)->isLoad()) {
            if (mayLoad)
              *MemRefsPos++ = *I;
          } else if ((*I)->isStore()) {
            if (mayStore)
              *MemRefsPos++ = *I;
          } else {
            *MemRefsPos++ = *I;
          }
        }

        cast<MachineSDNode>(Res)
          ->setMemRefs(MemRefs, MemRefs + NumMemRefs);
      }

      DEBUG(dbgs() << "  "
                   << (Opcode == OPC_MorphNodeTo ? "Morphed" : "Created")
                   << " node: "; Res->dump(CurDAG); dbgs() << "\n");

      // If this was a MorphNodeTo then we're completely done!
      if (Opcode == OPC_MorphNodeTo) {
        // Update chain and glue uses.
        UpdateChainsAndGlue(NodeToMatch, InputChain, ChainNodesMatched,
                            InputGlue, GlueResultNodesMatched, true);
        return Res;
      }

      continue;
    }

    case OPC_MarkGlueResults: {
      unsigned NumNodes = MatcherTable[MatcherIndex++];

      // Read and remember all the glue-result nodes.
      for (unsigned i = 0; i != NumNodes; ++i) {
        unsigned RecNo = MatcherTable[MatcherIndex++];
        if (RecNo & 128)
          RecNo = GetVBR(RecNo, MatcherTable, MatcherIndex);

        assert(RecNo < RecordedNodes.size() && "Invalid MarkGlueResults");
        GlueResultNodesMatched.push_back(RecordedNodes[RecNo].first.getNode());
      }
      continue;
    }

    case OPC_CompleteMatch: {
      // The match has been completed, and any new nodes (if any) have been
      // created.  Patch up references to the matched dag to use the newly
      // created nodes.
      unsigned NumResults = MatcherTable[MatcherIndex++];

      for (unsigned i = 0; i != NumResults; ++i) {
        unsigned ResSlot = MatcherTable[MatcherIndex++];
        if (ResSlot & 128)
          ResSlot = GetVBR(ResSlot, MatcherTable, MatcherIndex);

        assert(ResSlot < RecordedNodes.size() && "Invalid CompleteMatch");
        SDValue Res = RecordedNodes[ResSlot].first;

        assert(i < NodeToMatch->getNumValues() &&
               NodeToMatch->getValueType(i) != MVT::Other &&
               NodeToMatch->getValueType(i) != MVT::Glue &&
               "Invalid number of results to complete!");
        assert((NodeToMatch->getValueType(i) == Res.getValueType() ||
                NodeToMatch->getValueType(i) == MVT::iPTR ||
                Res.getValueType() == MVT::iPTR ||
                NodeToMatch->getValueType(i).getSizeInBits() ==
                    Res.getValueType().getSizeInBits()) &&
               "invalid replacement");
        CurDAG->ReplaceAllUsesOfValueWith(SDValue(NodeToMatch, i), Res);
      }

      // If the root node defines glue, add it to the glue nodes to update list.
      if (NodeToMatch->getValueType(NodeToMatch->getNumValues()-1) == MVT::Glue)
        GlueResultNodesMatched.push_back(NodeToMatch);

      // Update chain and glue uses.
      UpdateChainsAndGlue(NodeToMatch, InputChain, ChainNodesMatched,
                          InputGlue, GlueResultNodesMatched, false);

      assert(NodeToMatch->use_empty() &&
             "Didn't replace all uses of the node?");

      // FIXME: We just return here, which interacts correctly with SelectRoot
      // above.  We should fix this to not return an SDNode* anymore.
      return nullptr;
    }
    }

    // If the code reached this point, then the match failed.  See if there is
    // another child to try in the current 'Scope', otherwise pop it until we
    // find a case to check.
    DEBUG(dbgs() << "  Match failed at index " << CurrentOpcodeIndex << "\n");
    ++NumDAGIselRetries;
    while (1) {
      if (MatchScopes.empty()) {
        CannotYetSelect(NodeToMatch);
        return nullptr;
      }

      // Restore the interpreter state back to the point where the scope was
      // formed.
      MatchScope &LastScope = MatchScopes.back();
      RecordedNodes.resize(LastScope.NumRecordedNodes);
      NodeStack.clear();
      NodeStack.append(LastScope.NodeStack.begin(), LastScope.NodeStack.end());
      N = NodeStack.back();

      if (LastScope.NumMatchedMemRefs != MatchedMemRefs.size())
        MatchedMemRefs.resize(LastScope.NumMatchedMemRefs);
      MatcherIndex = LastScope.FailIndex;

      DEBUG(dbgs() << "  Continuing at " << MatcherIndex << "\n");

      InputChain = LastScope.InputChain;
      InputGlue = LastScope.InputGlue;
      if (!LastScope.HasChainNodesMatched)
        ChainNodesMatched.clear();
      if (!LastScope.HasGlueResultNodesMatched)
        GlueResultNodesMatched.clear();

      // Check to see what the offset is at the new MatcherIndex.  If it is zero
      // we have reached the end of this scope, otherwise we have another child
      // in the current scope to try.
      unsigned NumToSkip = MatcherTable[MatcherIndex++];
      if (NumToSkip & 128)
        NumToSkip = GetVBR(NumToSkip, MatcherTable, MatcherIndex);

      // If we have another child in this scope to match, update FailIndex and
      // try it.
      if (NumToSkip != 0) {
        LastScope.FailIndex = MatcherIndex+NumToSkip;
        break;
      }

      // End of this scope, pop it and try the next child in the containing
      // scope.
      MatchScopes.pop_back();
    }
  }
}



void SelectionDAGISel::CannotYetSelect(SDNode *N) {
  std::string msg;
  raw_string_ostream Msg(msg);
  Msg << "Cannot select: ";

  if (N->getOpcode() != ISD::INTRINSIC_W_CHAIN &&
      N->getOpcode() != ISD::INTRINSIC_WO_CHAIN &&
      N->getOpcode() != ISD::INTRINSIC_VOID) {
    N->printrFull(Msg, CurDAG);
    Msg << "\nIn function: " << MF->getName();
  } else {
    bool HasInputChain = N->getOperand(0).getValueType() == MVT::Other;
    unsigned iid =
      cast<ConstantSDNode>(N->getOperand(HasInputChain))->getZExtValue();
    if (iid < Intrinsic::num_intrinsics)
      Msg << "intrinsic %" << Intrinsic::getName((Intrinsic::ID)iid);
    else if (const TargetIntrinsicInfo *TII = TM.getIntrinsicInfo())
      Msg << "target intrinsic %" << TII->getName(iid);
    else
      Msg << "unknown intrinsic #" << iid;
  }
  report_fatal_error(Msg.str());
}

char SelectionDAGISel::ID = 0;<|MERGE_RESOLUTION|>--- conflicted
+++ resolved
@@ -437,11 +437,7 @@
   TLI = MF->getSubtarget().getTargetLowering();
   RegInfo = &MF->getRegInfo();
   AA = &getAnalysis<AliasAnalysis>();
-<<<<<<< HEAD
-  LibInfo = &getAnalysis<TargetLibraryInfo>();
-=======
   LibInfo = &getAnalysis<TargetLibraryInfoWrapperPass>().getTLI();
->>>>>>> 969bfdfe
   GFI = Fn.hasGC() ? &getAnalysis<GCModuleInfo>().getFunctionInfo(Fn) : nullptr;
 
   DEBUG(dbgs() << "\n\n\n=== " << Fn.getName() << "\n");
@@ -994,10 +990,6 @@
   }
 
   // Mark exception register as live in.
-<<<<<<< HEAD
-  const TargetRegisterClass *PtrRC = TLI->getRegClassFor(TLI->getPointerTy());
-=======
->>>>>>> 969bfdfe
   if (unsigned Reg = TLI->getExceptionPointerRegister())
     FuncInfo->ExceptionPointerVirtReg = MBB->addLiveIn(Reg, PtrRC);
 
