//===-- SelectionDAGISel.cpp - Implement the SelectionDAGISel class -------===//
//
//                     The LLVM Compiler Infrastructure
//
// This file is distributed under the University of Illinois Open Source
// License. See LICENSE.TXT for details.
//
//===----------------------------------------------------------------------===//
//
// This implements the SelectionDAGISel class.
//
//===----------------------------------------------------------------------===//

#include "llvm/CodeGen/SelectionDAG.h"
#include "ScheduleDAGSDNodes.h"
#include "SelectionDAGBuilder.h"
#include "llvm/ADT/PostOrderIterator.h"
#include "llvm/ADT/Statistic.h"
#include "llvm/Analysis/AliasAnalysis.h"
#include "llvm/Analysis/BranchProbabilityInfo.h"
#include "llvm/Analysis/CFG.h"
#include "llvm/Analysis/EHPersonalities.h"
#include "llvm/Analysis/TargetLibraryInfo.h"
#include "llvm/CodeGen/FastISel.h"
#include "llvm/CodeGen/FunctionLoweringInfo.h"
#include "llvm/CodeGen/GCMetadata.h"
#include "llvm/CodeGen/GCStrategy.h"
#include "llvm/CodeGen/MachineFrameInfo.h"
#include "llvm/CodeGen/MachineFunction.h"
#include "llvm/CodeGen/MachineInstrBuilder.h"
#include "llvm/CodeGen/MachineModuleInfo.h"
#include "llvm/CodeGen/MachineRegisterInfo.h"
#include "llvm/CodeGen/ScheduleHazardRecognizer.h"
#include "llvm/CodeGen/SchedulerRegistry.h"
#include "llvm/CodeGen/SelectionDAGISel.h"
#include "llvm/CodeGen/StackProtector.h"
#include "llvm/CodeGen/WinEHFuncInfo.h"
#include "llvm/IR/Constants.h"
#include "llvm/IR/DebugInfo.h"
#include "llvm/IR/Function.h"
#include "llvm/IR/InlineAsm.h"
#include "llvm/IR/Instructions.h"
#include "llvm/IR/IntrinsicInst.h"
#include "llvm/IR/Intrinsics.h"
#include "llvm/IR/LLVMContext.h"
#include "llvm/IR/Module.h"
#include "llvm/MC/MCAsmInfo.h"
#include "llvm/Support/Compiler.h"
#include "llvm/Support/Debug.h"
#include "llvm/Support/ErrorHandling.h"
#include "llvm/Support/Timer.h"
#include "llvm/Support/raw_ostream.h"
#include "llvm/Target/TargetInstrInfo.h"
#include "llvm/Target/TargetIntrinsicInfo.h"
#include "llvm/Target/TargetLowering.h"
#include "llvm/Target/TargetMachine.h"
#include "llvm/Target/TargetOptions.h"
#include "llvm/Target/TargetRegisterInfo.h"
#include "llvm/Target/TargetSubtargetInfo.h"
#include "llvm/Transforms/Utils/BasicBlockUtils.h"
#include <algorithm>

using namespace llvm;

#define DEBUG_TYPE "isel"

STATISTIC(NumFastIselFailures, "Number of instructions fast isel failed on");
STATISTIC(NumFastIselSuccess, "Number of instructions fast isel selected");
STATISTIC(NumFastIselBlocks, "Number of blocks selected entirely by fast isel");
STATISTIC(NumDAGBlocks, "Number of blocks selected using DAG");
STATISTIC(NumDAGIselRetries,"Number of times dag isel has to try another path");
STATISTIC(NumEntryBlocks, "Number of entry blocks encountered");
STATISTIC(NumFastIselFailLowerArguments,
          "Number of entry blocks where fast isel failed to lower arguments");

#ifndef NDEBUG
static cl::opt<bool>
EnableFastISelVerbose2("fast-isel-verbose2", cl::Hidden,
          cl::desc("Enable extra verbose messages in the \"fast\" "
                   "instruction selector"));

  // Terminators
STATISTIC(NumFastIselFailRet,"Fast isel fails on Ret");
STATISTIC(NumFastIselFailBr,"Fast isel fails on Br");
STATISTIC(NumFastIselFailSwitch,"Fast isel fails on Switch");
STATISTIC(NumFastIselFailIndirectBr,"Fast isel fails on IndirectBr");
STATISTIC(NumFastIselFailInvoke,"Fast isel fails on Invoke");
STATISTIC(NumFastIselFailResume,"Fast isel fails on Resume");
STATISTIC(NumFastIselFailUnreachable,"Fast isel fails on Unreachable");

  // Standard binary operators...
STATISTIC(NumFastIselFailAdd,"Fast isel fails on Add");
STATISTIC(NumFastIselFailFAdd,"Fast isel fails on FAdd");
STATISTIC(NumFastIselFailSub,"Fast isel fails on Sub");
STATISTIC(NumFastIselFailFSub,"Fast isel fails on FSub");
STATISTIC(NumFastIselFailMul,"Fast isel fails on Mul");
STATISTIC(NumFastIselFailFMul,"Fast isel fails on FMul");
STATISTIC(NumFastIselFailUDiv,"Fast isel fails on UDiv");
STATISTIC(NumFastIselFailSDiv,"Fast isel fails on SDiv");
STATISTIC(NumFastIselFailFDiv,"Fast isel fails on FDiv");
STATISTIC(NumFastIselFailURem,"Fast isel fails on URem");
STATISTIC(NumFastIselFailSRem,"Fast isel fails on SRem");
STATISTIC(NumFastIselFailFRem,"Fast isel fails on FRem");

  // Logical operators...
STATISTIC(NumFastIselFailAnd,"Fast isel fails on And");
STATISTIC(NumFastIselFailOr,"Fast isel fails on Or");
STATISTIC(NumFastIselFailXor,"Fast isel fails on Xor");

  // Memory instructions...
STATISTIC(NumFastIselFailAlloca,"Fast isel fails on Alloca");
STATISTIC(NumFastIselFailLoad,"Fast isel fails on Load");
STATISTIC(NumFastIselFailStore,"Fast isel fails on Store");
STATISTIC(NumFastIselFailAtomicCmpXchg,"Fast isel fails on AtomicCmpXchg");
STATISTIC(NumFastIselFailAtomicRMW,"Fast isel fails on AtomicRWM");
STATISTIC(NumFastIselFailFence,"Fast isel fails on Frence");
STATISTIC(NumFastIselFailGetElementPtr,"Fast isel fails on GetElementPtr");

  // Convert instructions...
STATISTIC(NumFastIselFailTrunc,"Fast isel fails on Trunc");
STATISTIC(NumFastIselFailZExt,"Fast isel fails on ZExt");
STATISTIC(NumFastIselFailSExt,"Fast isel fails on SExt");
STATISTIC(NumFastIselFailFPTrunc,"Fast isel fails on FPTrunc");
STATISTIC(NumFastIselFailFPExt,"Fast isel fails on FPExt");
STATISTIC(NumFastIselFailFPToUI,"Fast isel fails on FPToUI");
STATISTIC(NumFastIselFailFPToSI,"Fast isel fails on FPToSI");
STATISTIC(NumFastIselFailUIToFP,"Fast isel fails on UIToFP");
STATISTIC(NumFastIselFailSIToFP,"Fast isel fails on SIToFP");
STATISTIC(NumFastIselFailIntToPtr,"Fast isel fails on IntToPtr");
STATISTIC(NumFastIselFailPtrToInt,"Fast isel fails on PtrToInt");
STATISTIC(NumFastIselFailBitCast,"Fast isel fails on BitCast");

  // Other instructions...
STATISTIC(NumFastIselFailICmp,"Fast isel fails on ICmp");
STATISTIC(NumFastIselFailFCmp,"Fast isel fails on FCmp");
STATISTIC(NumFastIselFailPHI,"Fast isel fails on PHI");
STATISTIC(NumFastIselFailSelect,"Fast isel fails on Select");
STATISTIC(NumFastIselFailCall,"Fast isel fails on Call");
STATISTIC(NumFastIselFailShl,"Fast isel fails on Shl");
STATISTIC(NumFastIselFailLShr,"Fast isel fails on LShr");
STATISTIC(NumFastIselFailAShr,"Fast isel fails on AShr");
STATISTIC(NumFastIselFailVAArg,"Fast isel fails on VAArg");
STATISTIC(NumFastIselFailExtractElement,"Fast isel fails on ExtractElement");
STATISTIC(NumFastIselFailInsertElement,"Fast isel fails on InsertElement");
STATISTIC(NumFastIselFailShuffleVector,"Fast isel fails on ShuffleVector");
STATISTIC(NumFastIselFailExtractValue,"Fast isel fails on ExtractValue");
STATISTIC(NumFastIselFailInsertValue,"Fast isel fails on InsertValue");
STATISTIC(NumFastIselFailLandingPad,"Fast isel fails on LandingPad");

// Intrinsic instructions...
STATISTIC(NumFastIselFailIntrinsicCall, "Fast isel fails on Intrinsic call");
STATISTIC(NumFastIselFailSAddWithOverflow,
          "Fast isel fails on sadd.with.overflow");
STATISTIC(NumFastIselFailUAddWithOverflow,
          "Fast isel fails on uadd.with.overflow");
STATISTIC(NumFastIselFailSSubWithOverflow,
          "Fast isel fails on ssub.with.overflow");
STATISTIC(NumFastIselFailUSubWithOverflow,
          "Fast isel fails on usub.with.overflow");
STATISTIC(NumFastIselFailSMulWithOverflow,
          "Fast isel fails on smul.with.overflow");
STATISTIC(NumFastIselFailUMulWithOverflow,
          "Fast isel fails on umul.with.overflow");
STATISTIC(NumFastIselFailFrameaddress, "Fast isel fails on Frameaddress");
STATISTIC(NumFastIselFailSqrt, "Fast isel fails on sqrt call");
STATISTIC(NumFastIselFailStackMap, "Fast isel fails on StackMap call");
STATISTIC(NumFastIselFailPatchPoint, "Fast isel fails on PatchPoint call");
#endif

static cl::opt<bool>
EnableFastISelVerbose("fast-isel-verbose", cl::Hidden,
          cl::desc("Enable verbose messages in the \"fast\" "
                   "instruction selector"));
static cl::opt<int> EnableFastISelAbort(
    "fast-isel-abort", cl::Hidden,
    cl::desc("Enable abort calls when \"fast\" instruction selection "
             "fails to lower an instruction: 0 disable the abort, 1 will "
             "abort but for args, calls and terminators, 2 will also "
             "abort for argument lowering, and 3 will never fallback "
             "to SelectionDAG."));

static cl::opt<bool>
UseMBPI("use-mbpi",
        cl::desc("use Machine Branch Probability Info"),
        cl::init(true), cl::Hidden);

#ifndef NDEBUG
static cl::opt<std::string>
FilterDAGBasicBlockName("filter-view-dags", cl::Hidden,
                        cl::desc("Only display the basic block whose name "
                                 "matches this for all view-*-dags options"));
static cl::opt<bool>
ViewDAGCombine1("view-dag-combine1-dags", cl::Hidden,
          cl::desc("Pop up a window to show dags before the first "
                   "dag combine pass"));
static cl::opt<bool>
ViewLegalizeTypesDAGs("view-legalize-types-dags", cl::Hidden,
          cl::desc("Pop up a window to show dags before legalize types"));
static cl::opt<bool>
ViewLegalizeDAGs("view-legalize-dags", cl::Hidden,
          cl::desc("Pop up a window to show dags before legalize"));
static cl::opt<bool>
ViewDAGCombine2("view-dag-combine2-dags", cl::Hidden,
          cl::desc("Pop up a window to show dags before the second "
                   "dag combine pass"));
static cl::opt<bool>
ViewDAGCombineLT("view-dag-combine-lt-dags", cl::Hidden,
          cl::desc("Pop up a window to show dags before the post legalize types"
                   " dag combine pass"));
static cl::opt<bool>
ViewISelDAGs("view-isel-dags", cl::Hidden,
          cl::desc("Pop up a window to show isel dags as they are selected"));
static cl::opt<bool>
ViewSchedDAGs("view-sched-dags", cl::Hidden,
          cl::desc("Pop up a window to show sched dags as they are processed"));
static cl::opt<bool>
ViewSUnitDAGs("view-sunit-dags", cl::Hidden,
      cl::desc("Pop up a window to show SUnit dags after they are processed"));
#else
static const bool ViewDAGCombine1 = false,
                  ViewLegalizeTypesDAGs = false, ViewLegalizeDAGs = false,
                  ViewDAGCombine2 = false,
                  ViewDAGCombineLT = false,
                  ViewISelDAGs = false, ViewSchedDAGs = false,
                  ViewSUnitDAGs = false;
#endif

//===---------------------------------------------------------------------===//
///
/// RegisterScheduler class - Track the registration of instruction schedulers.
///
//===---------------------------------------------------------------------===//
MachinePassRegistry RegisterScheduler::Registry;

//===---------------------------------------------------------------------===//
///
/// ISHeuristic command line option for instruction schedulers.
///
//===---------------------------------------------------------------------===//
static cl::opt<RegisterScheduler::FunctionPassCtor, false,
               RegisterPassParser<RegisterScheduler> >
ISHeuristic("pre-RA-sched",
            cl::init(&createDefaultScheduler), cl::Hidden,
            cl::desc("Instruction schedulers available (before register"
                     " allocation):"));

static RegisterScheduler
defaultListDAGScheduler("default", "Best scheduler for the target",
                        createDefaultScheduler);

namespace llvm {
  //===--------------------------------------------------------------------===//
  /// \brief This class is used by SelectionDAGISel to temporarily override
  /// the optimization level on a per-function basis.
  class OptLevelChanger {
    SelectionDAGISel &IS;
    CodeGenOpt::Level SavedOptLevel;
    bool SavedFastISel;

  public:
    OptLevelChanger(SelectionDAGISel &ISel,
                    CodeGenOpt::Level NewOptLevel) : IS(ISel) {
      SavedOptLevel = IS.OptLevel;
      if (NewOptLevel == SavedOptLevel)
        return;
      IS.OptLevel = NewOptLevel;
      IS.TM.setOptLevel(NewOptLevel);
      DEBUG(dbgs() << "\nChanging optimization level for Function "
            << IS.MF->getFunction()->getName() << "\n");
      DEBUG(dbgs() << "\tBefore: -O" << SavedOptLevel
            << " ; After: -O" << NewOptLevel << "\n");
      SavedFastISel = IS.TM.Options.EnableFastISel;
      if (NewOptLevel == CodeGenOpt::None) {
        IS.TM.setFastISel(IS.TM.getO0WantsFastISel());
        DEBUG(dbgs() << "\tFastISel is "
              << (IS.TM.Options.EnableFastISel ? "enabled" : "disabled")
              << "\n");
      }
    }

    ~OptLevelChanger() {
      if (IS.OptLevel == SavedOptLevel)
        return;
      DEBUG(dbgs() << "\nRestoring optimization level for Function "
            << IS.MF->getFunction()->getName() << "\n");
      DEBUG(dbgs() << "\tBefore: -O" << IS.OptLevel
            << " ; After: -O" << SavedOptLevel << "\n");
      IS.OptLevel = SavedOptLevel;
      IS.TM.setOptLevel(SavedOptLevel);
      IS.TM.setFastISel(SavedFastISel);
    }
  };

  //===--------------------------------------------------------------------===//
  /// createDefaultScheduler - This creates an instruction scheduler appropriate
  /// for the target.
  ScheduleDAGSDNodes* createDefaultScheduler(SelectionDAGISel *IS,
                                             CodeGenOpt::Level OptLevel) {
    const TargetLowering *TLI = IS->TLI;
    const TargetSubtargetInfo &ST = IS->MF->getSubtarget();

    // Try first to see if the Target has its own way of selecting a scheduler
    if (auto *SchedulerCtor = ST.getDAGScheduler(OptLevel)) {
      return SchedulerCtor(IS, OptLevel);
    }

    if (OptLevel == CodeGenOpt::None ||
        (ST.enableMachineScheduler() && ST.enableMachineSchedDefaultSched()) ||
        TLI->getSchedulingPreference() == Sched::Source)
      return createSourceListDAGScheduler(IS, OptLevel);
    if (TLI->getSchedulingPreference() == Sched::RegPressure)
      return createBURRListDAGScheduler(IS, OptLevel);
    if (TLI->getSchedulingPreference() == Sched::Hybrid)
      return createHybridListDAGScheduler(IS, OptLevel);
    if (TLI->getSchedulingPreference() == Sched::VLIW)
      return createVLIWDAGScheduler(IS, OptLevel);
    assert(TLI->getSchedulingPreference() == Sched::ILP &&
           "Unknown sched type!");
    return createILPListDAGScheduler(IS, OptLevel);
  }
} // end namespace llvm

// EmitInstrWithCustomInserter - This method should be implemented by targets
// that mark instructions with the 'usesCustomInserter' flag.  These
// instructions are special in various ways, which require special support to
// insert.  The specified MachineInstr is created but not inserted into any
// basic blocks, and this method is called to expand it into a sequence of
// instructions, potentially also creating new basic blocks and control flow.
// When new basic blocks are inserted and the edges from MBB to its successors
// are modified, the method should insert pairs of <OldSucc, NewSucc> into the
// DenseMap.
MachineBasicBlock *
TargetLowering::EmitInstrWithCustomInserter(MachineInstr &MI,
                                            MachineBasicBlock *MBB) const {
#ifndef NDEBUG
  dbgs() << "If a target marks an instruction with "
          "'usesCustomInserter', it must implement "
          "TargetLowering::EmitInstrWithCustomInserter!";
#endif
  llvm_unreachable(nullptr);
}

void TargetLowering::AdjustInstrPostInstrSelection(MachineInstr &MI,
                                                   SDNode *Node) const {
  assert(!MI.hasPostISelHook() &&
         "If a target marks an instruction with 'hasPostISelHook', "
         "it must implement TargetLowering::AdjustInstrPostInstrSelection!");
}

//===----------------------------------------------------------------------===//
// SelectionDAGISel code
//===----------------------------------------------------------------------===//

SelectionDAGISel::SelectionDAGISel(TargetMachine &tm,
                                   CodeGenOpt::Level OL) :
  MachineFunctionPass(ID), TM(tm),
  FuncInfo(new FunctionLoweringInfo()),
  CurDAG(new SelectionDAG(tm, OL)),
  SDB(new SelectionDAGBuilder(*CurDAG, *FuncInfo, OL)),
  GFI(),
  OptLevel(OL),
  DAGSize(0) {
    initializeGCModuleInfoPass(*PassRegistry::getPassRegistry());
    initializeBranchProbabilityInfoWrapperPassPass(
        *PassRegistry::getPassRegistry());
    initializeAAResultsWrapperPassPass(*PassRegistry::getPassRegistry());
    initializeTargetLibraryInfoWrapperPassPass(
        *PassRegistry::getPassRegistry());
  }

SelectionDAGISel::~SelectionDAGISel() {
  delete SDB;
  delete CurDAG;
  delete FuncInfo;
}

void SelectionDAGISel::getAnalysisUsage(AnalysisUsage &AU) const {
  AU.addRequired<AAResultsWrapperPass>();
  AU.addRequired<GCModuleInfo>();
  AU.addRequired<StackProtector>();
  AU.addPreserved<StackProtector>();
  AU.addPreserved<GCModuleInfo>();
  AU.addRequired<TargetLibraryInfoWrapperPass>();
  if (UseMBPI && OptLevel != CodeGenOpt::None)
    AU.addRequired<BranchProbabilityInfoWrapperPass>();
  MachineFunctionPass::getAnalysisUsage(AU);
}

/// SplitCriticalSideEffectEdges - Look for critical edges with a PHI value that
/// may trap on it.  In this case we have to split the edge so that the path
/// through the predecessor block that doesn't go to the phi block doesn't
/// execute the possibly trapping instruction.
///
/// This is required for correctness, so it must be done at -O0.
///
static void SplitCriticalSideEffectEdges(Function &Fn) {
  // Loop for blocks with phi nodes.
  for (BasicBlock &BB : Fn) {
    PHINode *PN = dyn_cast<PHINode>(BB.begin());
    if (!PN) continue;

  ReprocessBlock:
    // For each block with a PHI node, check to see if any of the input values
    // are potentially trapping constant expressions.  Constant expressions are
    // the only potentially trapping value that can occur as the argument to a
    // PHI.
    for (BasicBlock::iterator I = BB.begin(); (PN = dyn_cast<PHINode>(I)); ++I)
      for (unsigned i = 0, e = PN->getNumIncomingValues(); i != e; ++i) {
        ConstantExpr *CE = dyn_cast<ConstantExpr>(PN->getIncomingValue(i));
        if (!CE || !CE->canTrap()) continue;

        // The only case we have to worry about is when the edge is critical.
        // Since this block has a PHI Node, we assume it has multiple input
        // edges: check to see if the pred has multiple successors.
        BasicBlock *Pred = PN->getIncomingBlock(i);
        if (Pred->getTerminator()->getNumSuccessors() == 1)
          continue;

        // Okay, we have to split this edge.
        SplitCriticalEdge(
            Pred->getTerminator(), GetSuccessorNumber(Pred, &BB),
            CriticalEdgeSplittingOptions().setMergeIdenticalEdges());
        goto ReprocessBlock;
      }
  }
}

bool SelectionDAGISel::runOnMachineFunction(MachineFunction &mf) {
  // If we already selected that function, we do not need to run SDISel.
  if (mf.getProperties().hasProperty(
          MachineFunctionProperties::Property::Selected))
    return false;
  // Do some sanity-checking on the command-line options.
  assert((!EnableFastISelVerbose || TM.Options.EnableFastISel) &&
         "-fast-isel-verbose requires -fast-isel");
  assert((!EnableFastISelAbort || TM.Options.EnableFastISel) &&
         "-fast-isel-abort > 0 requires -fast-isel");

  const Function &Fn = *mf.getFunction();
  MF = &mf;

  // Reset the target options before resetting the optimization
  // level below.
  // FIXME: This is a horrible hack and should be processed via
  // codegen looking at the optimization level explicitly when
  // it wants to look at it.
  TM.resetTargetOptions(Fn);
  // Reset OptLevel to None for optnone functions.
  CodeGenOpt::Level NewOptLevel = OptLevel;
  if (OptLevel != CodeGenOpt::None && skipFunction(Fn))
    NewOptLevel = CodeGenOpt::None;
  OptLevelChanger OLC(*this, NewOptLevel);

  TII = MF->getSubtarget().getInstrInfo();
  TLI = MF->getSubtarget().getTargetLowering();
  RegInfo = &MF->getRegInfo();
  AA = &getAnalysis<AAResultsWrapperPass>().getAAResults();
  LibInfo = &getAnalysis<TargetLibraryInfoWrapperPass>().getTLI();
  GFI = Fn.hasGC() ? &getAnalysis<GCModuleInfo>().getFunctionInfo(Fn) : nullptr;

  DEBUG(dbgs() << "\n\n\n=== " << Fn.getName() << "\n");

  SplitCriticalSideEffectEdges(const_cast<Function &>(Fn));

  CurDAG->init(*MF);
  FuncInfo->set(Fn, *MF, CurDAG);

  if (UseMBPI && OptLevel != CodeGenOpt::None)
    FuncInfo->BPI = &getAnalysis<BranchProbabilityInfoWrapperPass>().getBPI();
  else
    FuncInfo->BPI = nullptr;

  SDB->init(GFI, *AA, LibInfo);

  MF->setHasInlineAsm(false);

  FuncInfo->SplitCSR = false;

  // We split CSR if the target supports it for the given function
  // and the function has only return exits.
  if (OptLevel != CodeGenOpt::None && TLI->supportSplitCSR(MF)) {
    FuncInfo->SplitCSR = true;

    // Collect all the return blocks.
    for (const BasicBlock &BB : Fn) {
      if (!succ_empty(&BB))
        continue;

      const TerminatorInst *Term = BB.getTerminator();
      if (isa<UnreachableInst>(Term) || isa<ReturnInst>(Term))
        continue;

      // Bail out if the exit block is not Return nor Unreachable.
      FuncInfo->SplitCSR = false;
      break;
    }
  }

  MachineBasicBlock *EntryMBB = &MF->front();
  if (FuncInfo->SplitCSR)
    // This performs initialization so lowering for SplitCSR will be correct.
    TLI->initializeSplitCSR(EntryMBB);

  SelectAllBasicBlocks(Fn);

  // If the first basic block in the function has live ins that need to be
  // copied into vregs, emit the copies into the top of the block before
  // emitting the code for the block.
  const TargetRegisterInfo &TRI = *MF->getSubtarget().getRegisterInfo();
  RegInfo->EmitLiveInCopies(EntryMBB, TRI, *TII);

  // Insert copies in the entry block and the return blocks.
  if (FuncInfo->SplitCSR) {
    SmallVector<MachineBasicBlock*, 4> Returns;
    // Collect all the return blocks.
    for (MachineBasicBlock &MBB : mf) {
      if (!MBB.succ_empty())
        continue;

      MachineBasicBlock::iterator Term = MBB.getFirstTerminator();
      if (Term != MBB.end() && Term->isReturn()) {
        Returns.push_back(&MBB);
        continue;
      }
    }
    TLI->insertCopiesSplitCSR(EntryMBB, Returns);
  }

  DenseMap<unsigned, unsigned> LiveInMap;
  if (!FuncInfo->ArgDbgValues.empty())
    for (MachineRegisterInfo::livein_iterator LI = RegInfo->livein_begin(),
           E = RegInfo->livein_end(); LI != E; ++LI)
      if (LI->second)
        LiveInMap.insert(std::make_pair(LI->first, LI->second));

  // Insert DBG_VALUE instructions for function arguments to the entry block.
  for (unsigned i = 0, e = FuncInfo->ArgDbgValues.size(); i != e; ++i) {
    MachineInstr *MI = FuncInfo->ArgDbgValues[e-i-1];
    bool hasFI = MI->getOperand(0).isFI();
    unsigned Reg =
        hasFI ? TRI.getFrameRegister(*MF) : MI->getOperand(0).getReg();
    if (TargetRegisterInfo::isPhysicalRegister(Reg))
      EntryMBB->insert(EntryMBB->begin(), MI);
    else {
      MachineInstr *Def = RegInfo->getVRegDef(Reg);
      if (Def) {
        MachineBasicBlock::iterator InsertPos = Def;
        // FIXME: VR def may not be in entry block.
        Def->getParent()->insert(std::next(InsertPos), MI);
      } else
        DEBUG(dbgs() << "Dropping debug info for dead vreg"
              << TargetRegisterInfo::virtReg2Index(Reg) << "\n");
    }

    // If Reg is live-in then update debug info to track its copy in a vreg.
    DenseMap<unsigned, unsigned>::iterator LDI = LiveInMap.find(Reg);
    if (LDI != LiveInMap.end()) {
      assert(!hasFI && "There's no handling of frame pointer updating here yet "
                       "- add if needed");
      MachineInstr *Def = RegInfo->getVRegDef(LDI->second);
      MachineBasicBlock::iterator InsertPos = Def;
      const MDNode *Variable = MI->getDebugVariable();
      const MDNode *Expr = MI->getDebugExpression();
      DebugLoc DL = MI->getDebugLoc();
      bool IsIndirect = MI->isIndirectDebugValue();
      unsigned Offset = IsIndirect ? MI->getOperand(1).getImm() : 0;
      assert(cast<DILocalVariable>(Variable)->isValidLocationForIntrinsic(DL) &&
             "Expected inlined-at fields to agree");
      // Def is never a terminator here, so it is ok to increment InsertPos.
      BuildMI(*EntryMBB, ++InsertPos, DL, TII->get(TargetOpcode::DBG_VALUE),
              IsIndirect, LDI->second, Offset, Variable, Expr);

      // If this vreg is directly copied into an exported register then
      // that COPY instructions also need DBG_VALUE, if it is the only
      // user of LDI->second.
      MachineInstr *CopyUseMI = nullptr;
      for (MachineRegisterInfo::use_instr_iterator
           UI = RegInfo->use_instr_begin(LDI->second),
           E = RegInfo->use_instr_end(); UI != E; ) {
        MachineInstr *UseMI = &*(UI++);
        if (UseMI->isDebugValue()) continue;
        if (UseMI->isCopy() && !CopyUseMI && UseMI->getParent() == EntryMBB) {
          CopyUseMI = UseMI; continue;
        }
        // Otherwise this is another use or second copy use.
        CopyUseMI = nullptr; break;
      }
      if (CopyUseMI) {
        // Use MI's debug location, which describes where Variable was
        // declared, rather than whatever is attached to CopyUseMI.
        MachineInstr *NewMI =
            BuildMI(*MF, DL, TII->get(TargetOpcode::DBG_VALUE), IsIndirect,
                    CopyUseMI->getOperand(0).getReg(), Offset, Variable, Expr);
        MachineBasicBlock::iterator Pos = CopyUseMI;
        EntryMBB->insertAfter(Pos, NewMI);
      }
    }
  }

  // Determine if there are any calls in this machine function.
  MachineFrameInfo &MFI = MF->getFrameInfo();
  for (const auto &MBB : *MF) {
    if (MFI.hasCalls() && MF->hasInlineAsm())
      break;

    for (const auto &MI : MBB) {
      const MCInstrDesc &MCID = TII->get(MI.getOpcode());
      if ((MCID.isCall() && !MCID.isReturn()) ||
          MI.isStackAligningInlineAsm()) {
        MFI.setHasCalls(true);
      }
      if (MI.isInlineAsm()) {
        MF->setHasInlineAsm(true);
      }
    }
  }

  // Determine if there is a call to setjmp in the machine function.
  MF->setExposesReturnsTwice(Fn.callsFunctionThatReturnsTwice());

  // Replace forward-declared registers with the registers containing
  // the desired value.
  MachineRegisterInfo &MRI = MF->getRegInfo();
  for (DenseMap<unsigned, unsigned>::iterator
       I = FuncInfo->RegFixups.begin(), E = FuncInfo->RegFixups.end();
       I != E; ++I) {
    unsigned From = I->first;
    unsigned To = I->second;
    // If To is also scheduled to be replaced, find what its ultimate
    // replacement is.
    for (;;) {
      DenseMap<unsigned, unsigned>::iterator J = FuncInfo->RegFixups.find(To);
      if (J == E) break;
      To = J->second;
    }
    // Make sure the new register has a sufficiently constrained register class.
    if (TargetRegisterInfo::isVirtualRegister(From) &&
        TargetRegisterInfo::isVirtualRegister(To))
      MRI.constrainRegClass(To, MRI.getRegClass(From));
    // Replace it.


    // Replacing one register with another won't touch the kill flags.
    // We need to conservatively clear the kill flags as a kill on the old
    // register might dominate existing uses of the new register.
    if (!MRI.use_empty(To))
      MRI.clearKillFlags(From);
    MRI.replaceRegWith(From, To);
  }

  if (TLI->hasCopyImplyingStackAdjustment(MF))
    MFI.setHasCopyImplyingStackAdjustment(true);

  // Freeze the set of reserved registers now that MachineFrameInfo has been
  // set up. All the information required by getReservedRegs() should be
  // available now.
  MRI.freezeReservedRegs(*MF);

  // Release function-specific state. SDB and CurDAG are already cleared
  // at this point.
  FuncInfo->clear();

  DEBUG(dbgs() << "*** MachineFunction at end of ISel ***\n");
  DEBUG(MF->print(dbgs()));

  return true;
}

void SelectionDAGISel::SelectBasicBlock(BasicBlock::const_iterator Begin,
                                        BasicBlock::const_iterator End,
                                        bool &HadTailCall) {
  // Lower the instructions. If a call is emitted as a tail call, cease emitting
  // nodes for this block.
  for (BasicBlock::const_iterator I = Begin; I != End && !SDB->HasTailCall; ++I)
    SDB->visit(*I);

  // Make sure the root of the DAG is up-to-date.
  CurDAG->setRoot(SDB->getControlRoot());
  HadTailCall = SDB->HasTailCall;
  SDB->clear();

  // Final step, emit the lowered DAG as machine code.
  CodeGenAndEmitDAG();
}

void SelectionDAGISel::ComputeLiveOutVRegInfo() {
  SmallPtrSet<SDNode*, 16> VisitedNodes;
  SmallVector<SDNode*, 128> Worklist;

  Worklist.push_back(CurDAG->getRoot().getNode());

  APInt KnownZero;
  APInt KnownOne;

  do {
    SDNode *N = Worklist.pop_back_val();

    // If we've already seen this node, ignore it.
    if (!VisitedNodes.insert(N).second)
      continue;

    // Otherwise, add all chain operands to the worklist.
    for (const SDValue &Op : N->op_values())
      if (Op.getValueType() == MVT::Other)
        Worklist.push_back(Op.getNode());

    // If this is a CopyToReg with a vreg dest, process it.
    if (N->getOpcode() != ISD::CopyToReg)
      continue;

    unsigned DestReg = cast<RegisterSDNode>(N->getOperand(1))->getReg();
    if (!TargetRegisterInfo::isVirtualRegister(DestReg))
      continue;

    // Ignore non-scalar or non-integer values.
    SDValue Src = N->getOperand(2);
    EVT SrcVT = Src.getValueType();
    if (!SrcVT.isInteger() || SrcVT.isVector())
      continue;

    unsigned NumSignBits = CurDAG->ComputeNumSignBits(Src);
    CurDAG->computeKnownBits(Src, KnownZero, KnownOne);
    FuncInfo->AddLiveOutRegInfo(DestReg, NumSignBits, KnownZero, KnownOne);
  } while (!Worklist.empty());
}

void SelectionDAGISel::CodeGenAndEmitDAG() {
  StringRef GroupName = "sdag";
  StringRef GroupDescription = "Instruction Selection and Scheduling";
  std::string BlockName;
  int BlockNumber = -1;
  (void)BlockNumber;
  bool MatchFilterBB = false; (void)MatchFilterBB;
#ifndef NDEBUG
  MatchFilterBB = (FilterDAGBasicBlockName.empty() ||
                   FilterDAGBasicBlockName ==
                       FuncInfo->MBB->getBasicBlock()->getName().str());
#endif
#ifdef NDEBUG
  if (ViewDAGCombine1 || ViewLegalizeTypesDAGs || ViewLegalizeDAGs ||
      ViewDAGCombine2 || ViewDAGCombineLT || ViewISelDAGs || ViewSchedDAGs ||
      ViewSUnitDAGs)
#endif
  {
    BlockNumber = FuncInfo->MBB->getNumber();
    BlockName =
        (MF->getName() + ":" + FuncInfo->MBB->getBasicBlock()->getName()).str();
  }
  DEBUG(dbgs() << "Initial selection DAG: BB#" << BlockNumber
        << " '" << BlockName << "'\n"; CurDAG->dump());

  if (ViewDAGCombine1 && MatchFilterBB)
    CurDAG->viewGraph("dag-combine1 input for " + BlockName);

  // Run the DAG combiner in pre-legalize mode.
  {
    NamedRegionTimer T("combine1", "DAG Combining 1", GroupName,
                       GroupDescription, TimePassesIsEnabled);
    CurDAG->Combine(BeforeLegalizeTypes, *AA, OptLevel);
  }

  DEBUG(dbgs() << "Optimized lowered selection DAG: BB#" << BlockNumber
        << " '" << BlockName << "'\n"; CurDAG->dump());

  // Second step, hack on the DAG until it only uses operations and types that
  // the target supports.
  if (ViewLegalizeTypesDAGs && MatchFilterBB)
    CurDAG->viewGraph("legalize-types input for " + BlockName);

  bool Changed;
  {
    NamedRegionTimer T("legalize_types", "Type Legalization", GroupName,
                       GroupDescription, TimePassesIsEnabled);
    Changed = CurDAG->LegalizeTypes();
  }

  DEBUG(dbgs() << "Type-legalized selection DAG: BB#" << BlockNumber
        << " '" << BlockName << "'\n"; CurDAG->dump());

  CurDAG->NewNodesMustHaveLegalTypes = true;

  if (Changed) {
    if (ViewDAGCombineLT && MatchFilterBB)
      CurDAG->viewGraph("dag-combine-lt input for " + BlockName);

    // Run the DAG combiner in post-type-legalize mode.
    {
      NamedRegionTimer T("combine_lt", "DAG Combining after legalize types",
                         GroupName, GroupDescription, TimePassesIsEnabled);
      CurDAG->Combine(AfterLegalizeTypes, *AA, OptLevel);
    }

    DEBUG(dbgs() << "Optimized type-legalized selection DAG: BB#" << BlockNumber
          << " '" << BlockName << "'\n"; CurDAG->dump());

  }

  {
    NamedRegionTimer T("legalize_vec", "Vector Legalization", GroupName,
                       GroupDescription, TimePassesIsEnabled);
    Changed = CurDAG->LegalizeVectors();
  }

  if (Changed) {
    {
      NamedRegionTimer T("legalize_types2", "Type Legalization 2", GroupName,
                         GroupDescription, TimePassesIsEnabled);
      CurDAG->LegalizeTypes();
    }

    if (ViewDAGCombineLT && MatchFilterBB)
      CurDAG->viewGraph("dag-combine-lv input for " + BlockName);

    // Run the DAG combiner in post-type-legalize mode.
    {
      NamedRegionTimer T("combine_lv", "DAG Combining after legalize vectors",
                         GroupName, GroupDescription, TimePassesIsEnabled);
      CurDAG->Combine(AfterLegalizeVectorOps, *AA, OptLevel);
    }

    DEBUG(dbgs() << "Optimized vector-legalized selection DAG: BB#"
          << BlockNumber << " '" << BlockName << "'\n"; CurDAG->dump());
  }

  if (ViewLegalizeDAGs && MatchFilterBB)
    CurDAG->viewGraph("legalize input for " + BlockName);

  {
    NamedRegionTimer T("legalize", "DAG Legalization", GroupName,
                       GroupDescription, TimePassesIsEnabled);
    CurDAG->Legalize();
  }

  DEBUG(dbgs() << "Legalized selection DAG: BB#" << BlockNumber
        << " '" << BlockName << "'\n"; CurDAG->dump());

  if (ViewDAGCombine2 && MatchFilterBB)
    CurDAG->viewGraph("dag-combine2 input for " + BlockName);

  // Run the DAG combiner in post-legalize mode.
  {
    NamedRegionTimer T("combine2", "DAG Combining 2", GroupName,
                       GroupDescription, TimePassesIsEnabled);
    CurDAG->Combine(AfterLegalizeDAG, *AA, OptLevel);
  }

  DEBUG(dbgs() << "Optimized legalized selection DAG: BB#" << BlockNumber
        << " '" << BlockName << "'\n"; CurDAG->dump());

  if (OptLevel != CodeGenOpt::None)
    ComputeLiveOutVRegInfo();

  if (ViewISelDAGs && MatchFilterBB)
    CurDAG->viewGraph("isel input for " + BlockName);

  // Third, instruction select all of the operations to machine code, adding the
  // code to the MachineBasicBlock.
  {
    NamedRegionTimer T("isel", "Instruction Selection", GroupName,
                       GroupDescription, TimePassesIsEnabled);
    DoInstructionSelection();
  }

  DEBUG(dbgs() << "Selected selection DAG: BB#" << BlockNumber
        << " '" << BlockName << "'\n"; CurDAG->dump());

  if (ViewSchedDAGs && MatchFilterBB)
    CurDAG->viewGraph("scheduler input for " + BlockName);

  // Schedule machine code.
  ScheduleDAGSDNodes *Scheduler = CreateScheduler();
  {
    NamedRegionTimer T("sched", "Instruction Scheduling", GroupName,
                       GroupDescription, TimePassesIsEnabled);
    Scheduler->Run(CurDAG, FuncInfo->MBB);
  }

  if (ViewSUnitDAGs && MatchFilterBB)
    Scheduler->viewGraph();

  // Emit machine code to BB.  This can change 'BB' to the last block being
  // inserted into.
  MachineBasicBlock *FirstMBB = FuncInfo->MBB, *LastMBB;
  {
    NamedRegionTimer T("emit", "Instruction Creation", GroupName,
                       GroupDescription, TimePassesIsEnabled);

    // FuncInfo->InsertPt is passed by reference and set to the end of the
    // scheduled instructions.
    LastMBB = FuncInfo->MBB = Scheduler->EmitSchedule(FuncInfo->InsertPt);
  }

  // If the block was split, make sure we update any references that are used to
  // update PHI nodes later on.
  if (FirstMBB != LastMBB)
    SDB->UpdateSplitBlock(FirstMBB, LastMBB);

  // Free the scheduler state.
  {
    NamedRegionTimer T("cleanup", "Instruction Scheduling Cleanup", GroupName,
                       GroupDescription, TimePassesIsEnabled);
    delete Scheduler;
  }

  // Free the SelectionDAG state, now that we're finished with it.
  CurDAG->clear();
}

namespace {
/// ISelUpdater - helper class to handle updates of the instruction selection
/// graph.
class ISelUpdater : public SelectionDAG::DAGUpdateListener {
  SelectionDAG::allnodes_iterator &ISelPosition;
public:
  ISelUpdater(SelectionDAG &DAG, SelectionDAG::allnodes_iterator &isp)
    : SelectionDAG::DAGUpdateListener(DAG), ISelPosition(isp) {}

  /// NodeDeleted - Handle nodes deleted from the graph. If the node being
  /// deleted is the current ISelPosition node, update ISelPosition.
  ///
  void NodeDeleted(SDNode *N, SDNode *E) override {
    if (ISelPosition == SelectionDAG::allnodes_iterator(N))
      ++ISelPosition;
  }
};
} // end anonymous namespace

void SelectionDAGISel::DoInstructionSelection() {
  DEBUG(dbgs() << "===== Instruction selection begins: BB#"
        << FuncInfo->MBB->getNumber()
        << " '" << FuncInfo->MBB->getName() << "'\n");

  PreprocessISelDAG();

  // Select target instructions for the DAG.
  {
    // Number all nodes with a topological order and set DAGSize.
    DAGSize = CurDAG->AssignTopologicalOrder();

    // Create a dummy node (which is not added to allnodes), that adds
    // a reference to the root node, preventing it from being deleted,
    // and tracking any changes of the root.
    HandleSDNode Dummy(CurDAG->getRoot());
    SelectionDAG::allnodes_iterator ISelPosition (CurDAG->getRoot().getNode());
    ++ISelPosition;

    // Make sure that ISelPosition gets properly updated when nodes are deleted
    // in calls made from this function.
    ISelUpdater ISU(*CurDAG, ISelPosition);

    // The AllNodes list is now topological-sorted. Visit the
    // nodes by starting at the end of the list (the root of the
    // graph) and preceding back toward the beginning (the entry
    // node).
    while (ISelPosition != CurDAG->allnodes_begin()) {
      SDNode *Node = &*--ISelPosition;
      // Skip dead nodes. DAGCombiner is expected to eliminate all dead nodes,
      // but there are currently some corner cases that it misses. Also, this
      // makes it theoretically possible to disable the DAGCombiner.
      if (Node->use_empty())
        continue;

      Select(Node);
    }

    CurDAG->setRoot(Dummy.getValue());
  }

  DEBUG(dbgs() << "===== Instruction selection ends:\n");

  PostprocessISelDAG();
}

static bool hasExceptionPointerOrCodeUser(const CatchPadInst *CPI) {
  for (const User *U : CPI->users()) {
    if (const IntrinsicInst *EHPtrCall = dyn_cast<IntrinsicInst>(U)) {
      Intrinsic::ID IID = EHPtrCall->getIntrinsicID();
      if (IID == Intrinsic::eh_exceptionpointer ||
          IID == Intrinsic::eh_exceptioncode)
        return true;
    }
  }
  return false;
}

/// PrepareEHLandingPad - Emit an EH_LABEL, set up live-in registers, and
/// do other setup for EH landing-pad blocks.
bool SelectionDAGISel::PrepareEHLandingPad() {
  MachineBasicBlock *MBB = FuncInfo->MBB;
  const Constant *PersonalityFn = FuncInfo->Fn->getPersonalityFn();
  const BasicBlock *LLVMBB = MBB->getBasicBlock();
  const TargetRegisterClass *PtrRC =
      TLI->getRegClassFor(TLI->getPointerTy(CurDAG->getDataLayout(),
                  TLI->getExceptionPointerAS()));
  const TargetRegisterClass *SelRC =
      TLI->getRegClassFor(TLI->getPointerTy(CurDAG->getDataLayout()));

  // Catchpads have one live-in register, which typically holds the exception
  // pointer or code.
  if (const auto *CPI = dyn_cast<CatchPadInst>(LLVMBB->getFirstNonPHI())) {
    if (hasExceptionPointerOrCodeUser(CPI)) {
      // Get or create the virtual register to hold the pointer or code.  Mark
      // the live in physreg and copy into the vreg.
      MCPhysReg EHPhysReg = TLI->getExceptionPointerRegister(PersonalityFn);
      assert(EHPhysReg && "target lacks exception pointer register");
      MBB->addLiveIn(EHPhysReg);
      unsigned VReg = FuncInfo->getCatchPadExceptionPointerVReg(CPI, PtrRC);
      BuildMI(*MBB, FuncInfo->InsertPt, SDB->getCurDebugLoc(),
              TII->get(TargetOpcode::COPY), VReg)
          .addReg(EHPhysReg, RegState::Kill);
    }
    return true;
  }

  if (!LLVMBB->isLandingPad())
    return true;

  // Add a label to mark the beginning of the landing pad.  Deletion of the
  // landing pad can thus be detected via the MachineModuleInfo.
  MCSymbol *Label = MF->getMMI().addLandingPad(MBB);

  // Assign the call site to the landing pad's begin label.
  MF->getMMI().setCallSiteLandingPad(Label, SDB->LPadToCallSiteMap[MBB]);

  const MCInstrDesc &II = TII->get(TargetOpcode::EH_LABEL);
  BuildMI(*MBB, FuncInfo->InsertPt, SDB->getCurDebugLoc(), II)
    .addSym(Label);

  // Mark exception register as live in.
  if (unsigned Reg = TLI->getExceptionPointerRegister(PersonalityFn))
    FuncInfo->ExceptionPointerVirtReg = MBB->addLiveIn(Reg, PtrRC);

  // Mark exception selector register as live in.
<<<<<<< HEAD
  if (unsigned Reg = TLI->getExceptionSelectorRegister())
    FuncInfo->ExceptionSelectorVirtReg = MBB->addLiveIn(Reg, SelRC);
=======
  if (unsigned Reg = TLI->getExceptionSelectorRegister(PersonalityFn))
    FuncInfo->ExceptionSelectorVirtReg = MBB->addLiveIn(Reg, PtrRC);
>>>>>>> 6ea9891f

  return true;
}

/// isFoldedOrDeadInstruction - Return true if the specified instruction is
/// side-effect free and is either dead or folded into a generated instruction.
/// Return false if it needs to be emitted.
static bool isFoldedOrDeadInstruction(const Instruction *I,
                                      FunctionLoweringInfo *FuncInfo) {
  return !I->mayWriteToMemory() && // Side-effecting instructions aren't folded.
         !isa<TerminatorInst>(I) &&    // Terminators aren't folded.
         !isa<DbgInfoIntrinsic>(I) &&  // Debug instructions aren't folded.
         !I->isEHPad() &&              // EH pad instructions aren't folded.
         !FuncInfo->isExportedInst(I); // Exported instrs must be computed.
}

#ifndef NDEBUG
// Collect per Instruction statistics for fast-isel misses.  Only those
// instructions that cause the bail are accounted for.  It does not account for
// instructions higher in the block.  Thus, summing the per instructions stats
// will not add up to what is reported by NumFastIselFailures.
static void collectFailStats(const Instruction *I) {
  switch (I->getOpcode()) {
  default: assert (0 && "<Invalid operator> ");

  // Terminators
  case Instruction::Ret:         NumFastIselFailRet++; return;
  case Instruction::Br:          NumFastIselFailBr++; return;
  case Instruction::Switch:      NumFastIselFailSwitch++; return;
  case Instruction::IndirectBr:  NumFastIselFailIndirectBr++; return;
  case Instruction::Invoke:      NumFastIselFailInvoke++; return;
  case Instruction::Resume:      NumFastIselFailResume++; return;
  case Instruction::Unreachable: NumFastIselFailUnreachable++; return;

  // Standard binary operators...
  case Instruction::Add:  NumFastIselFailAdd++; return;
  case Instruction::FAdd: NumFastIselFailFAdd++; return;
  case Instruction::Sub:  NumFastIselFailSub++; return;
  case Instruction::FSub: NumFastIselFailFSub++; return;
  case Instruction::Mul:  NumFastIselFailMul++; return;
  case Instruction::FMul: NumFastIselFailFMul++; return;
  case Instruction::UDiv: NumFastIselFailUDiv++; return;
  case Instruction::SDiv: NumFastIselFailSDiv++; return;
  case Instruction::FDiv: NumFastIselFailFDiv++; return;
  case Instruction::URem: NumFastIselFailURem++; return;
  case Instruction::SRem: NumFastIselFailSRem++; return;
  case Instruction::FRem: NumFastIselFailFRem++; return;

  // Logical operators...
  case Instruction::And: NumFastIselFailAnd++; return;
  case Instruction::Or:  NumFastIselFailOr++; return;
  case Instruction::Xor: NumFastIselFailXor++; return;

  // Memory instructions...
  case Instruction::Alloca:        NumFastIselFailAlloca++; return;
  case Instruction::Load:          NumFastIselFailLoad++; return;
  case Instruction::Store:         NumFastIselFailStore++; return;
  case Instruction::AtomicCmpXchg: NumFastIselFailAtomicCmpXchg++; return;
  case Instruction::AtomicRMW:     NumFastIselFailAtomicRMW++; return;
  case Instruction::Fence:         NumFastIselFailFence++; return;
  case Instruction::GetElementPtr: NumFastIselFailGetElementPtr++; return;

  // Convert instructions...
  case Instruction::Trunc:    NumFastIselFailTrunc++; return;
  case Instruction::ZExt:     NumFastIselFailZExt++; return;
  case Instruction::SExt:     NumFastIselFailSExt++; return;
  case Instruction::FPTrunc:  NumFastIselFailFPTrunc++; return;
  case Instruction::FPExt:    NumFastIselFailFPExt++; return;
  case Instruction::FPToUI:   NumFastIselFailFPToUI++; return;
  case Instruction::FPToSI:   NumFastIselFailFPToSI++; return;
  case Instruction::UIToFP:   NumFastIselFailUIToFP++; return;
  case Instruction::SIToFP:   NumFastIselFailSIToFP++; return;
  case Instruction::IntToPtr: NumFastIselFailIntToPtr++; return;
  case Instruction::PtrToInt: NumFastIselFailPtrToInt++; return;
  case Instruction::BitCast:  NumFastIselFailBitCast++; return;

  // Other instructions...
  case Instruction::ICmp:           NumFastIselFailICmp++; return;
  case Instruction::FCmp:           NumFastIselFailFCmp++; return;
  case Instruction::PHI:            NumFastIselFailPHI++; return;
  case Instruction::Select:         NumFastIselFailSelect++; return;
  case Instruction::Call: {
    if (auto const *Intrinsic = dyn_cast<IntrinsicInst>(I)) {
      switch (Intrinsic->getIntrinsicID()) {
      default:
        NumFastIselFailIntrinsicCall++; return;
      case Intrinsic::sadd_with_overflow:
        NumFastIselFailSAddWithOverflow++; return;
      case Intrinsic::uadd_with_overflow:
        NumFastIselFailUAddWithOverflow++; return;
      case Intrinsic::ssub_with_overflow:
        NumFastIselFailSSubWithOverflow++; return;
      case Intrinsic::usub_with_overflow:
        NumFastIselFailUSubWithOverflow++; return;
      case Intrinsic::smul_with_overflow:
        NumFastIselFailSMulWithOverflow++; return;
      case Intrinsic::umul_with_overflow:
        NumFastIselFailUMulWithOverflow++; return;
      case Intrinsic::frameaddress:
        NumFastIselFailFrameaddress++; return;
      case Intrinsic::sqrt:
          NumFastIselFailSqrt++; return;
      case Intrinsic::experimental_stackmap:
        NumFastIselFailStackMap++; return;
      case Intrinsic::experimental_patchpoint_void: // fall-through
      case Intrinsic::experimental_patchpoint_i64:
        NumFastIselFailPatchPoint++; return;
      }
    }
    NumFastIselFailCall++;
    return;
  }
  case Instruction::Shl:            NumFastIselFailShl++; return;
  case Instruction::LShr:           NumFastIselFailLShr++; return;
  case Instruction::AShr:           NumFastIselFailAShr++; return;
  case Instruction::VAArg:          NumFastIselFailVAArg++; return;
  case Instruction::ExtractElement: NumFastIselFailExtractElement++; return;
  case Instruction::InsertElement:  NumFastIselFailInsertElement++; return;
  case Instruction::ShuffleVector:  NumFastIselFailShuffleVector++; return;
  case Instruction::ExtractValue:   NumFastIselFailExtractValue++; return;
  case Instruction::InsertValue:    NumFastIselFailInsertValue++; return;
  case Instruction::LandingPad:     NumFastIselFailLandingPad++; return;
  }
}
#endif // NDEBUG

/// Set up SwiftErrorVals by going through the function. If the function has
/// swifterror argument, it will be the first entry.
static void setupSwiftErrorVals(const Function &Fn, const TargetLowering *TLI,
                                FunctionLoweringInfo *FuncInfo) {
  if (!TLI->supportSwiftError())
    return;

  FuncInfo->SwiftErrorVals.clear();
  FuncInfo->SwiftErrorVRegDefMap.clear();
  FuncInfo->SwiftErrorVRegUpwardsUse.clear();
  FuncInfo->SwiftErrorArg = nullptr;

  // Check if function has a swifterror argument.
  bool HaveSeenSwiftErrorArg = false;
  for (Function::const_arg_iterator AI = Fn.arg_begin(), AE = Fn.arg_end();
       AI != AE; ++AI)
    if (AI->hasSwiftErrorAttr()) {
      assert(!HaveSeenSwiftErrorArg &&
             "Must have only one swifterror parameter");
      (void)HaveSeenSwiftErrorArg; // silence warning.
      HaveSeenSwiftErrorArg = true;
      FuncInfo->SwiftErrorArg = &*AI;
      FuncInfo->SwiftErrorVals.push_back(&*AI);
    }

  for (const auto &LLVMBB : Fn)
    for (const auto &Inst : LLVMBB) {
      if (const AllocaInst *Alloca = dyn_cast<AllocaInst>(&Inst))
        if (Alloca->isSwiftError())
          FuncInfo->SwiftErrorVals.push_back(Alloca);
    }
}

static void createSwiftErrorEntriesInEntryBlock(FunctionLoweringInfo *FuncInfo,
                                                const TargetLowering *TLI,
                                                const TargetInstrInfo *TII,
                                                const BasicBlock *LLVMBB,
                                                SelectionDAGBuilder *SDB) {
  if (!TLI->supportSwiftError())
    return;

  // We only need to do this when we have swifterror parameter or swifterror
  // alloc.
  if (FuncInfo->SwiftErrorVals.empty())
    return;

  if (pred_begin(LLVMBB) == pred_end(LLVMBB)) {
    auto &DL = FuncInfo->MF->getDataLayout();
    auto const *RC = TLI->getRegClassFor(TLI->getPointerTy(DL));
    for (const auto *SwiftErrorVal : FuncInfo->SwiftErrorVals) {
      // We will always generate a copy from the argument. It is always used at
      // least by the 'return' of the swifterror.
      if (FuncInfo->SwiftErrorArg && FuncInfo->SwiftErrorArg == SwiftErrorVal)
        continue;
      unsigned VReg = FuncInfo->MF->getRegInfo().createVirtualRegister(RC);
      // Assign Undef to Vreg. We construct MI directly to make sure it works
      // with FastISel.
      BuildMI(*FuncInfo->MBB, FuncInfo->MBB->getFirstNonPHI(),
              SDB->getCurDebugLoc(), TII->get(TargetOpcode::IMPLICIT_DEF),
              VReg);
      FuncInfo->setCurrentSwiftErrorVReg(FuncInfo->MBB, SwiftErrorVal, VReg);
    }
  }
}

/// Propagate swifterror values through the machine function CFG.
static void propagateSwiftErrorVRegs(FunctionLoweringInfo *FuncInfo) {
  auto *TLI = FuncInfo->TLI;
  if (!TLI->supportSwiftError())
    return;

  // We only need to do this when we have swifterror parameter or swifterror
  // alloc.
  if (FuncInfo->SwiftErrorVals.empty())
    return;

  // For each machine basic block in reverse post order.
  ReversePostOrderTraversal<MachineFunction *> RPOT(FuncInfo->MF);
  for (ReversePostOrderTraversal<MachineFunction *>::rpo_iterator
           It = RPOT.begin(),
           E = RPOT.end();
       It != E; ++It) {
    MachineBasicBlock *MBB = *It;

    // For each swifterror value in the function.
    for(const auto *SwiftErrorVal : FuncInfo->SwiftErrorVals) {
      auto Key = std::make_pair(MBB, SwiftErrorVal);
      auto UUseIt = FuncInfo->SwiftErrorVRegUpwardsUse.find(Key);
      auto VRegDefIt = FuncInfo->SwiftErrorVRegDefMap.find(Key);
      bool UpwardsUse = UUseIt != FuncInfo->SwiftErrorVRegUpwardsUse.end();
      unsigned UUseVReg = UpwardsUse ? UUseIt->second : 0;
      bool DownwardDef = VRegDefIt != FuncInfo->SwiftErrorVRegDefMap.end();
      assert(!(UpwardsUse && !DownwardDef) &&
             "We can't have an upwards use but no downwards def");

      // If there is no upwards exposed use and an entry for the swifterror in
      // the def map for this value we don't need to do anything: We already
      // have a downward def for this basic block.
      if (!UpwardsUse && DownwardDef)
        continue;

      // Otherwise we either have an upwards exposed use vreg that we need to
      // materialize or need to forward the downward def from predecessors.

      // Check whether we have a single vreg def from all predecessors.
      // Otherwise we need a phi.
      SmallVector<std::pair<MachineBasicBlock *, unsigned>, 4> VRegs;
      SmallSet<const MachineBasicBlock*, 8> Visited;
      for (auto *Pred : MBB->predecessors()) {
        if (!Visited.insert(Pred).second)
          continue;
        VRegs.push_back(std::make_pair(
            Pred, FuncInfo->getOrCreateSwiftErrorVReg(Pred, SwiftErrorVal)));
        if (Pred != MBB)
          continue;
        // We have a self-edge.
        // If there was no upwards use in this basic block there is now one: the
        // phi needs to use it self.
        if (!UpwardsUse) {
          UpwardsUse = true;
          UUseIt = FuncInfo->SwiftErrorVRegUpwardsUse.find(Key);
          assert(UUseIt != FuncInfo->SwiftErrorVRegUpwardsUse.end());
          UUseVReg = UUseIt->second;
        }
      }

      // We need a phi node if we have more than one predecessor with different
      // downward defs.
      bool needPHI =
          VRegs.size() >= 1 &&
          std::find_if(
              VRegs.begin(), VRegs.end(),
              [&](const std::pair<const MachineBasicBlock *, unsigned> &V)
                  -> bool { return V.second != VRegs[0].second; }) !=
              VRegs.end();

      // If there is no upwards exposed used and we don't need a phi just
      // forward the swifterror vreg from the predecessor(s).
      if (!UpwardsUse && !needPHI) {
        assert(!VRegs.empty() &&
               "No predecessors? The entry block should bail out earlier");
        // Just forward the swifterror vreg from the predecessor(s).
        FuncInfo->setCurrentSwiftErrorVReg(MBB, SwiftErrorVal, VRegs[0].second);
        continue;
      }

      auto DLoc = isa<Instruction>(SwiftErrorVal)
                      ? dyn_cast<Instruction>(SwiftErrorVal)->getDebugLoc()
                      : DebugLoc();
      const auto *TII = FuncInfo->MF->getSubtarget().getInstrInfo();

      // If we don't need a phi create a copy to the upward exposed vreg.
      if (!needPHI) {
        assert(UpwardsUse);
        unsigned DestReg = UUseVReg;
        BuildMI(*MBB, MBB->getFirstNonPHI(), DLoc, TII->get(TargetOpcode::COPY),
                DestReg)
            .addReg(VRegs[0].second);
        continue;
      }

      // We need a phi: if there is an upwards exposed use we already have a
      // destination virtual register number otherwise we generate a new one.
      auto &DL = FuncInfo->MF->getDataLayout();
      auto const *RC = TLI->getRegClassFor(TLI->getPointerTy(DL));
      unsigned PHIVReg =
          UpwardsUse ? UUseVReg
                     : FuncInfo->MF->getRegInfo().createVirtualRegister(RC);
      MachineInstrBuilder SwiftErrorPHI =
          BuildMI(*MBB, MBB->getFirstNonPHI(), DLoc,
                  TII->get(TargetOpcode::PHI), PHIVReg);
      for (auto BBRegPair : VRegs) {
        SwiftErrorPHI.addReg(BBRegPair.second).addMBB(BBRegPair.first);
      }

      // We did not have a definition in this block before: store the phi's vreg
      // as this block downward exposed def.
      if (!UpwardsUse)
        FuncInfo->setCurrentSwiftErrorVReg(MBB, SwiftErrorVal, PHIVReg);
    }
  }
}

void SelectionDAGISel::SelectAllBasicBlocks(const Function &Fn) {
  // Initialize the Fast-ISel state, if needed.
  FastISel *FastIS = nullptr;
  if (TM.Options.EnableFastISel)
    FastIS = TLI->createFastISel(*FuncInfo, LibInfo);

  setupSwiftErrorVals(Fn, TLI, FuncInfo);

  // Iterate over all basic blocks in the function.
  ReversePostOrderTraversal<const Function*> RPOT(&Fn);
  for (ReversePostOrderTraversal<const Function*>::rpo_iterator
       I = RPOT.begin(), E = RPOT.end(); I != E; ++I) {
    const BasicBlock *LLVMBB = *I;

    if (OptLevel != CodeGenOpt::None) {
      bool AllPredsVisited = true;
      for (const_pred_iterator PI = pred_begin(LLVMBB), PE = pred_end(LLVMBB);
           PI != PE; ++PI) {
        if (!FuncInfo->VisitedBBs.count(*PI)) {
          AllPredsVisited = false;
          break;
        }
      }

      if (AllPredsVisited) {
        for (BasicBlock::const_iterator I = LLVMBB->begin();
             const PHINode *PN = dyn_cast<PHINode>(I); ++I)
          FuncInfo->ComputePHILiveOutRegInfo(PN);
      } else {
        for (BasicBlock::const_iterator I = LLVMBB->begin();
             const PHINode *PN = dyn_cast<PHINode>(I); ++I)
          FuncInfo->InvalidatePHILiveOutRegInfo(PN);
      }

      FuncInfo->VisitedBBs.insert(LLVMBB);
    }

    BasicBlock::const_iterator const Begin =
        LLVMBB->getFirstNonPHI()->getIterator();
    BasicBlock::const_iterator const End = LLVMBB->end();
    BasicBlock::const_iterator BI = End;

    FuncInfo->MBB = FuncInfo->MBBMap[LLVMBB];
    if (!FuncInfo->MBB)
      continue; // Some blocks like catchpads have no code or MBB.
    FuncInfo->InsertPt = FuncInfo->MBB->getFirstNonPHI();
    createSwiftErrorEntriesInEntryBlock(FuncInfo, TLI, TII, LLVMBB, SDB);

    // Setup an EH landing-pad block.
    FuncInfo->ExceptionPointerVirtReg = 0;
    FuncInfo->ExceptionSelectorVirtReg = 0;
    if (LLVMBB->isEHPad())
      if (!PrepareEHLandingPad())
        continue;

    // Before doing SelectionDAG ISel, see if FastISel has been requested.
    if (FastIS) {
      FastIS->startNewBlock();

      // Emit code for any incoming arguments. This must happen before
      // beginning FastISel on the entry block.
      if (LLVMBB == &Fn.getEntryBlock()) {
        ++NumEntryBlocks;

        // Lower any arguments needed in this block if this is the entry block.
        if (!FastIS->lowerArguments()) {
          // Fast isel failed to lower these arguments
          ++NumFastIselFailLowerArguments;
          if (EnableFastISelAbort > 1)
            report_fatal_error("FastISel didn't lower all arguments");

          // Use SelectionDAG argument lowering
          LowerArguments(Fn);
          CurDAG->setRoot(SDB->getControlRoot());
          SDB->clear();
          CodeGenAndEmitDAG();
        }

        // If we inserted any instructions at the beginning, make a note of
        // where they are, so we can be sure to emit subsequent instructions
        // after them.
        if (FuncInfo->InsertPt != FuncInfo->MBB->begin())
          FastIS->setLastLocalValue(&*std::prev(FuncInfo->InsertPt));
        else
          FastIS->setLastLocalValue(nullptr);
      }

      unsigned NumFastIselRemaining = std::distance(Begin, End);
      // Do FastISel on as many instructions as possible.
      for (; BI != Begin; --BI) {
        const Instruction *Inst = &*std::prev(BI);

        // If we no longer require this instruction, skip it.
        if (isFoldedOrDeadInstruction(Inst, FuncInfo)) {
          --NumFastIselRemaining;
          continue;
        }

        // Bottom-up: reset the insert pos at the top, after any local-value
        // instructions.
        FastIS->recomputeInsertPt();

        // Try to select the instruction with FastISel.
        if (FastIS->selectInstruction(Inst)) {
          --NumFastIselRemaining;
          ++NumFastIselSuccess;
          // If fast isel succeeded, skip over all the folded instructions, and
          // then see if there is a load right before the selected instructions.
          // Try to fold the load if so.
          const Instruction *BeforeInst = Inst;
          while (BeforeInst != &*Begin) {
            BeforeInst = &*std::prev(BasicBlock::const_iterator(BeforeInst));
            if (!isFoldedOrDeadInstruction(BeforeInst, FuncInfo))
              break;
          }
          if (BeforeInst != Inst && isa<LoadInst>(BeforeInst) &&
              BeforeInst->hasOneUse() &&
              FastIS->tryToFoldLoad(cast<LoadInst>(BeforeInst), Inst)) {
            // If we succeeded, don't re-select the load.
            BI = std::next(BasicBlock::const_iterator(BeforeInst));
            --NumFastIselRemaining;
            ++NumFastIselSuccess;
          }
          continue;
        }

#ifndef NDEBUG
        if (EnableFastISelVerbose2)
          collectFailStats(Inst);
#endif

        // Then handle certain instructions as single-LLVM-Instruction blocks.
        if (isa<CallInst>(Inst)) {

          if (EnableFastISelVerbose || EnableFastISelAbort) {
            dbgs() << "FastISel missed call: ";
            Inst->dump();
          }
          if (EnableFastISelAbort > 2)
            // FastISel selector couldn't handle something and bailed.
            // For the purpose of debugging, just abort.
            report_fatal_error("FastISel didn't select the entire block");

          if (!Inst->getType()->isVoidTy() && !Inst->getType()->isTokenTy() &&
              !Inst->use_empty()) {
            unsigned &R = FuncInfo->ValueMap[Inst];
            if (!R)
              R = FuncInfo->CreateRegs(Inst->getType());
          }

          bool HadTailCall = false;
          MachineBasicBlock::iterator SavedInsertPt = FuncInfo->InsertPt;
          SelectBasicBlock(Inst->getIterator(), BI, HadTailCall);

          // If the call was emitted as a tail call, we're done with the block.
          // We also need to delete any previously emitted instructions.
          if (HadTailCall) {
            FastIS->removeDeadCode(SavedInsertPt, FuncInfo->MBB->end());
            --BI;
            break;
          }

          // Recompute NumFastIselRemaining as Selection DAG instruction
          // selection may have handled the call, input args, etc.
          unsigned RemainingNow = std::distance(Begin, BI);
          NumFastIselFailures += NumFastIselRemaining - RemainingNow;
          NumFastIselRemaining = RemainingNow;
          continue;
        }

        bool ShouldAbort = EnableFastISelAbort;
        if (EnableFastISelVerbose || EnableFastISelAbort) {
          if (isa<TerminatorInst>(Inst)) {
            // Use a different message for terminator misses.
            dbgs() << "FastISel missed terminator: ";
            // Don't abort unless for terminator unless the level is really high
            ShouldAbort = (EnableFastISelAbort > 2);
          } else {
            dbgs() << "FastISel miss: ";
          }
          Inst->dump();
        }
        if (ShouldAbort)
          // FastISel selector couldn't handle something and bailed.
          // For the purpose of debugging, just abort.
          report_fatal_error("FastISel didn't select the entire block");

        NumFastIselFailures += NumFastIselRemaining;
        break;
      }

      FastIS->recomputeInsertPt();
    } else {
      // Lower any arguments needed in this block if this is the entry block.
      if (LLVMBB == &Fn.getEntryBlock()) {
        ++NumEntryBlocks;
        LowerArguments(Fn);
      }
    }
    if (getAnalysis<StackProtector>().shouldEmitSDCheck(*LLVMBB)) {
      bool FunctionBasedInstrumentation =
          TLI->getSSPStackGuardCheck(*Fn.getParent());
      SDB->SPDescriptor.initialize(LLVMBB, FuncInfo->MBBMap[LLVMBB],
                                   FunctionBasedInstrumentation);
    }

    if (Begin != BI)
      ++NumDAGBlocks;
    else
      ++NumFastIselBlocks;

    if (Begin != BI) {
      // Run SelectionDAG instruction selection on the remainder of the block
      // not handled by FastISel. If FastISel is not run, this is the entire
      // block.
      bool HadTailCall;
      SelectBasicBlock(Begin, BI, HadTailCall);
    }

    FinishBasicBlock();
    FuncInfo->PHINodesToUpdate.clear();
  }

  propagateSwiftErrorVRegs(FuncInfo);

  delete FastIS;
  SDB->clearDanglingDebugInfo();
  SDB->SPDescriptor.resetPerFunctionState();
}

/// Given that the input MI is before a partial terminator sequence TSeq, return
/// true if M + TSeq also a partial terminator sequence.
///
/// A Terminator sequence is a sequence of MachineInstrs which at this point in
/// lowering copy vregs into physical registers, which are then passed into
/// terminator instructors so we can satisfy ABI constraints. A partial
/// terminator sequence is an improper subset of a terminator sequence (i.e. it
/// may be the whole terminator sequence).
static bool MIIsInTerminatorSequence(const MachineInstr &MI) {
  // If we do not have a copy or an implicit def, we return true if and only if
  // MI is a debug value.
  if (!MI.isCopy() && !MI.isImplicitDef())
    // Sometimes DBG_VALUE MI sneak in between the copies from the vregs to the
    // physical registers if there is debug info associated with the terminator
    // of our mbb. We want to include said debug info in our terminator
    // sequence, so we return true in that case.
    return MI.isDebugValue();

  // We have left the terminator sequence if we are not doing one of the
  // following:
  //
  // 1. Copying a vreg into a physical register.
  // 2. Copying a vreg into a vreg.
  // 3. Defining a register via an implicit def.

  // OPI should always be a register definition...
  MachineInstr::const_mop_iterator OPI = MI.operands_begin();
  if (!OPI->isReg() || !OPI->isDef())
    return false;

  // Defining any register via an implicit def is always ok.
  if (MI.isImplicitDef())
    return true;

  // Grab the copy source...
  MachineInstr::const_mop_iterator OPI2 = OPI;
  ++OPI2;
  assert(OPI2 != MI.operands_end()
         && "Should have a copy implying we should have 2 arguments.");

  // Make sure that the copy dest is not a vreg when the copy source is a
  // physical register.
  if (!OPI2->isReg() ||
      (!TargetRegisterInfo::isPhysicalRegister(OPI->getReg()) &&
       TargetRegisterInfo::isPhysicalRegister(OPI2->getReg())))
    return false;

  return true;
}

/// Find the split point at which to splice the end of BB into its success stack
/// protector check machine basic block.
///
/// On many platforms, due to ABI constraints, terminators, even before register
/// allocation, use physical registers. This creates an issue for us since
/// physical registers at this point can not travel across basic
/// blocks. Luckily, selectiondag always moves physical registers into vregs
/// when they enter functions and moves them through a sequence of copies back
/// into the physical registers right before the terminator creating a
/// ``Terminator Sequence''. This function is searching for the beginning of the
/// terminator sequence so that we can ensure that we splice off not just the
/// terminator, but additionally the copies that move the vregs into the
/// physical registers.
static MachineBasicBlock::iterator
FindSplitPointForStackProtector(MachineBasicBlock *BB) {
  MachineBasicBlock::iterator SplitPoint = BB->getFirstTerminator();
  //
  if (SplitPoint == BB->begin())
    return SplitPoint;

  MachineBasicBlock::iterator Start = BB->begin();
  MachineBasicBlock::iterator Previous = SplitPoint;
  --Previous;

  while (MIIsInTerminatorSequence(*Previous)) {
    SplitPoint = Previous;
    if (Previous == Start)
      break;
    --Previous;
  }

  return SplitPoint;
}

void
SelectionDAGISel::FinishBasicBlock() {
  DEBUG(dbgs() << "Total amount of phi nodes to update: "
               << FuncInfo->PHINodesToUpdate.size() << "\n";
        for (unsigned i = 0, e = FuncInfo->PHINodesToUpdate.size(); i != e; ++i)
          dbgs() << "Node " << i << " : ("
                 << FuncInfo->PHINodesToUpdate[i].first
                 << ", " << FuncInfo->PHINodesToUpdate[i].second << ")\n");

  // Next, now that we know what the last MBB the LLVM BB expanded is, update
  // PHI nodes in successors.
  for (unsigned i = 0, e = FuncInfo->PHINodesToUpdate.size(); i != e; ++i) {
    MachineInstrBuilder PHI(*MF, FuncInfo->PHINodesToUpdate[i].first);
    assert(PHI->isPHI() &&
           "This is not a machine PHI node that we are updating!");
    if (!FuncInfo->MBB->isSuccessor(PHI->getParent()))
      continue;
    PHI.addReg(FuncInfo->PHINodesToUpdate[i].second).addMBB(FuncInfo->MBB);
  }

  // Handle stack protector.
  if (SDB->SPDescriptor.shouldEmitFunctionBasedCheckStackProtector()) {
    // The target provides a guard check function. There is no need to
    // generate error handling code or to split current basic block.
    MachineBasicBlock *ParentMBB = SDB->SPDescriptor.getParentMBB();

    // Add load and check to the basicblock.
    FuncInfo->MBB = ParentMBB;
    FuncInfo->InsertPt =
        FindSplitPointForStackProtector(ParentMBB);
    SDB->visitSPDescriptorParent(SDB->SPDescriptor, ParentMBB);
    CurDAG->setRoot(SDB->getRoot());
    SDB->clear();
    CodeGenAndEmitDAG();

    // Clear the Per-BB State.
    SDB->SPDescriptor.resetPerBBState();
  } else if (SDB->SPDescriptor.shouldEmitStackProtector()) {
    MachineBasicBlock *ParentMBB = SDB->SPDescriptor.getParentMBB();
    MachineBasicBlock *SuccessMBB = SDB->SPDescriptor.getSuccessMBB();

    // Find the split point to split the parent mbb. At the same time copy all
    // physical registers used in the tail of parent mbb into virtual registers
    // before the split point and back into physical registers after the split
    // point. This prevents us needing to deal with Live-ins and many other
    // register allocation issues caused by us splitting the parent mbb. The
    // register allocator will clean up said virtual copies later on.
    MachineBasicBlock::iterator SplitPoint =
        FindSplitPointForStackProtector(ParentMBB);

    // Splice the terminator of ParentMBB into SuccessMBB.
    SuccessMBB->splice(SuccessMBB->end(), ParentMBB,
                       SplitPoint,
                       ParentMBB->end());

    // Add compare/jump on neq/jump to the parent BB.
    FuncInfo->MBB = ParentMBB;
    FuncInfo->InsertPt = ParentMBB->end();
    SDB->visitSPDescriptorParent(SDB->SPDescriptor, ParentMBB);
    CurDAG->setRoot(SDB->getRoot());
    SDB->clear();
    CodeGenAndEmitDAG();

    // CodeGen Failure MBB if we have not codegened it yet.
    MachineBasicBlock *FailureMBB = SDB->SPDescriptor.getFailureMBB();
    if (FailureMBB->empty()) {
      FuncInfo->MBB = FailureMBB;
      FuncInfo->InsertPt = FailureMBB->end();
      SDB->visitSPDescriptorFailure(SDB->SPDescriptor);
      CurDAG->setRoot(SDB->getRoot());
      SDB->clear();
      CodeGenAndEmitDAG();
    }

    // Clear the Per-BB State.
    SDB->SPDescriptor.resetPerBBState();
  }

  // Lower each BitTestBlock.
  for (auto &BTB : SDB->BitTestCases) {
    // Lower header first, if it wasn't already lowered
    if (!BTB.Emitted) {
      // Set the current basic block to the mbb we wish to insert the code into
      FuncInfo->MBB = BTB.Parent;
      FuncInfo->InsertPt = FuncInfo->MBB->end();
      // Emit the code
      SDB->visitBitTestHeader(BTB, FuncInfo->MBB);
      CurDAG->setRoot(SDB->getRoot());
      SDB->clear();
      CodeGenAndEmitDAG();
    }

    BranchProbability UnhandledProb = BTB.Prob;
    for (unsigned j = 0, ej = BTB.Cases.size(); j != ej; ++j) {
      UnhandledProb -= BTB.Cases[j].ExtraProb;
      // Set the current basic block to the mbb we wish to insert the code into
      FuncInfo->MBB = BTB.Cases[j].ThisBB;
      FuncInfo->InsertPt = FuncInfo->MBB->end();
      // Emit the code

      // If all cases cover a contiguous range, it is not necessary to jump to
      // the default block after the last bit test fails. This is because the
      // range check during bit test header creation has guaranteed that every
      // case here doesn't go outside the range. In this case, there is no need
      // to perform the last bit test, as it will always be true. Instead, make
      // the second-to-last bit-test fall through to the target of the last bit
      // test, and delete the last bit test.

      MachineBasicBlock *NextMBB;
      if (BTB.ContiguousRange && j + 2 == ej) {
        // Second-to-last bit-test with contiguous range: fall through to the
        // target of the final bit test.
        NextMBB = BTB.Cases[j + 1].TargetBB;
      } else if (j + 1 == ej) {
        // For the last bit test, fall through to Default.
        NextMBB = BTB.Default;
      } else {
        // Otherwise, fall through to the next bit test.
        NextMBB = BTB.Cases[j + 1].ThisBB;
      }

      SDB->visitBitTestCase(BTB, NextMBB, UnhandledProb, BTB.Reg, BTB.Cases[j],
                            FuncInfo->MBB);

      CurDAG->setRoot(SDB->getRoot());
      SDB->clear();
      CodeGenAndEmitDAG();

      if (BTB.ContiguousRange && j + 2 == ej) {
        // Since we're not going to use the final bit test, remove it.
        BTB.Cases.pop_back();
        break;
      }
    }

    // Update PHI Nodes
    for (unsigned pi = 0, pe = FuncInfo->PHINodesToUpdate.size();
         pi != pe; ++pi) {
      MachineInstrBuilder PHI(*MF, FuncInfo->PHINodesToUpdate[pi].first);
      MachineBasicBlock *PHIBB = PHI->getParent();
      assert(PHI->isPHI() &&
             "This is not a machine PHI node that we are updating!");
      // This is "default" BB. We have two jumps to it. From "header" BB and
      // from last "case" BB, unless the latter was skipped.
      if (PHIBB == BTB.Default) {
        PHI.addReg(FuncInfo->PHINodesToUpdate[pi].second).addMBB(BTB.Parent);
        if (!BTB.ContiguousRange) {
          PHI.addReg(FuncInfo->PHINodesToUpdate[pi].second)
              .addMBB(BTB.Cases.back().ThisBB);
         }
      }
      // One of "cases" BB.
      for (unsigned j = 0, ej = BTB.Cases.size();
           j != ej; ++j) {
        MachineBasicBlock* cBB = BTB.Cases[j].ThisBB;
        if (cBB->isSuccessor(PHIBB))
          PHI.addReg(FuncInfo->PHINodesToUpdate[pi].second).addMBB(cBB);
      }
    }
  }
  SDB->BitTestCases.clear();

  // If the JumpTable record is filled in, then we need to emit a jump table.
  // Updating the PHI nodes is tricky in this case, since we need to determine
  // whether the PHI is a successor of the range check MBB or the jump table MBB
  for (unsigned i = 0, e = SDB->JTCases.size(); i != e; ++i) {
    // Lower header first, if it wasn't already lowered
    if (!SDB->JTCases[i].first.Emitted) {
      // Set the current basic block to the mbb we wish to insert the code into
      FuncInfo->MBB = SDB->JTCases[i].first.HeaderBB;
      FuncInfo->InsertPt = FuncInfo->MBB->end();
      // Emit the code
      SDB->visitJumpTableHeader(SDB->JTCases[i].second, SDB->JTCases[i].first,
                                FuncInfo->MBB);
      CurDAG->setRoot(SDB->getRoot());
      SDB->clear();
      CodeGenAndEmitDAG();
    }

    // Set the current basic block to the mbb we wish to insert the code into
    FuncInfo->MBB = SDB->JTCases[i].second.MBB;
    FuncInfo->InsertPt = FuncInfo->MBB->end();
    // Emit the code
    SDB->visitJumpTable(SDB->JTCases[i].second);
    CurDAG->setRoot(SDB->getRoot());
    SDB->clear();
    CodeGenAndEmitDAG();

    // Update PHI Nodes
    for (unsigned pi = 0, pe = FuncInfo->PHINodesToUpdate.size();
         pi != pe; ++pi) {
      MachineInstrBuilder PHI(*MF, FuncInfo->PHINodesToUpdate[pi].first);
      MachineBasicBlock *PHIBB = PHI->getParent();
      assert(PHI->isPHI() &&
             "This is not a machine PHI node that we are updating!");
      // "default" BB. We can go there only from header BB.
      if (PHIBB == SDB->JTCases[i].second.Default)
        PHI.addReg(FuncInfo->PHINodesToUpdate[pi].second)
           .addMBB(SDB->JTCases[i].first.HeaderBB);
      // JT BB. Just iterate over successors here
      if (FuncInfo->MBB->isSuccessor(PHIBB))
        PHI.addReg(FuncInfo->PHINodesToUpdate[pi].second).addMBB(FuncInfo->MBB);
    }
  }
  SDB->JTCases.clear();

  // If we generated any switch lowering information, build and codegen any
  // additional DAGs necessary.
  for (unsigned i = 0, e = SDB->SwitchCases.size(); i != e; ++i) {
    // Set the current basic block to the mbb we wish to insert the code into
    FuncInfo->MBB = SDB->SwitchCases[i].ThisBB;
    FuncInfo->InsertPt = FuncInfo->MBB->end();

    // Determine the unique successors.
    SmallVector<MachineBasicBlock *, 2> Succs;
    Succs.push_back(SDB->SwitchCases[i].TrueBB);
    if (SDB->SwitchCases[i].TrueBB != SDB->SwitchCases[i].FalseBB)
      Succs.push_back(SDB->SwitchCases[i].FalseBB);

    // Emit the code. Note that this could result in FuncInfo->MBB being split.
    SDB->visitSwitchCase(SDB->SwitchCases[i], FuncInfo->MBB);
    CurDAG->setRoot(SDB->getRoot());
    SDB->clear();
    CodeGenAndEmitDAG();

    // Remember the last block, now that any splitting is done, for use in
    // populating PHI nodes in successors.
    MachineBasicBlock *ThisBB = FuncInfo->MBB;

    // Handle any PHI nodes in successors of this chunk, as if we were coming
    // from the original BB before switch expansion.  Note that PHI nodes can
    // occur multiple times in PHINodesToUpdate.  We have to be very careful to
    // handle them the right number of times.
    for (unsigned i = 0, e = Succs.size(); i != e; ++i) {
      FuncInfo->MBB = Succs[i];
      FuncInfo->InsertPt = FuncInfo->MBB->end();
      // FuncInfo->MBB may have been removed from the CFG if a branch was
      // constant folded.
      if (ThisBB->isSuccessor(FuncInfo->MBB)) {
        for (MachineBasicBlock::iterator
             MBBI = FuncInfo->MBB->begin(), MBBE = FuncInfo->MBB->end();
             MBBI != MBBE && MBBI->isPHI(); ++MBBI) {
          MachineInstrBuilder PHI(*MF, MBBI);
          // This value for this PHI node is recorded in PHINodesToUpdate.
          for (unsigned pn = 0; ; ++pn) {
            assert(pn != FuncInfo->PHINodesToUpdate.size() &&
                   "Didn't find PHI entry!");
            if (FuncInfo->PHINodesToUpdate[pn].first == PHI) {
              PHI.addReg(FuncInfo->PHINodesToUpdate[pn].second).addMBB(ThisBB);
              break;
            }
          }
        }
      }
    }
  }
  SDB->SwitchCases.clear();
}

/// Create the scheduler. If a specific scheduler was specified
/// via the SchedulerRegistry, use it, otherwise select the
/// one preferred by the target.
///
ScheduleDAGSDNodes *SelectionDAGISel::CreateScheduler() {
  return ISHeuristic(this, OptLevel);
}

//===----------------------------------------------------------------------===//
// Helper functions used by the generated instruction selector.
//===----------------------------------------------------------------------===//
// Calls to these methods are generated by tblgen.

/// CheckAndMask - The isel is trying to match something like (and X, 255).  If
/// the dag combiner simplified the 255, we still want to match.  RHS is the
/// actual value in the DAG on the RHS of an AND, and DesiredMaskS is the value
/// specified in the .td file (e.g. 255).
bool SelectionDAGISel::CheckAndMask(SDValue LHS, ConstantSDNode *RHS,
                                    int64_t DesiredMaskS) const {
  const APInt &ActualMask = RHS->getAPIntValue();
  const APInt &DesiredMask = APInt(LHS.getValueSizeInBits(), DesiredMaskS);

  // If the actual mask exactly matches, success!
  if (ActualMask == DesiredMask)
    return true;

  // If the actual AND mask is allowing unallowed bits, this doesn't match.
  if (ActualMask.intersects(~DesiredMask))
    return false;

  // Otherwise, the DAG Combiner may have proven that the value coming in is
  // either already zero or is not demanded.  Check for known zero input bits.
  APInt NeededMask = DesiredMask & ~ActualMask;
  if (CurDAG->MaskedValueIsZero(LHS, NeededMask))
    return true;

  // TODO: check to see if missing bits are just not demanded.

  // Otherwise, this pattern doesn't match.
  return false;
}

/// CheckOrMask - The isel is trying to match something like (or X, 255).  If
/// the dag combiner simplified the 255, we still want to match.  RHS is the
/// actual value in the DAG on the RHS of an OR, and DesiredMaskS is the value
/// specified in the .td file (e.g. 255).
bool SelectionDAGISel::CheckOrMask(SDValue LHS, ConstantSDNode *RHS,
                                   int64_t DesiredMaskS) const {
  const APInt &ActualMask = RHS->getAPIntValue();
  const APInt &DesiredMask = APInt(LHS.getValueSizeInBits(), DesiredMaskS);

  // If the actual mask exactly matches, success!
  if (ActualMask == DesiredMask)
    return true;

  // If the actual AND mask is allowing unallowed bits, this doesn't match.
  if (ActualMask.intersects(~DesiredMask))
    return false;

  // Otherwise, the DAG Combiner may have proven that the value coming in is
  // either already zero or is not demanded.  Check for known zero input bits.
  APInt NeededMask = DesiredMask & ~ActualMask;

  APInt KnownZero, KnownOne;
  CurDAG->computeKnownBits(LHS, KnownZero, KnownOne);

  // If all the missing bits in the or are already known to be set, match!
  if ((NeededMask & KnownOne) == NeededMask)
    return true;

  // TODO: check to see if missing bits are just not demanded.

  // Otherwise, this pattern doesn't match.
  return false;
}

/// SelectInlineAsmMemoryOperands - Calls to this are automatically generated
/// by tblgen.  Others should not call it.
void SelectionDAGISel::SelectInlineAsmMemoryOperands(std::vector<SDValue> &Ops,
                                                     const SDLoc &DL) {
  std::vector<SDValue> InOps;
  std::swap(InOps, Ops);

  Ops.push_back(InOps[InlineAsm::Op_InputChain]); // 0
  Ops.push_back(InOps[InlineAsm::Op_AsmString]);  // 1
  Ops.push_back(InOps[InlineAsm::Op_MDNode]);     // 2, !srcloc
  Ops.push_back(InOps[InlineAsm::Op_ExtraInfo]);  // 3 (SideEffect, AlignStack)

  unsigned i = InlineAsm::Op_FirstOperand, e = InOps.size();
  if (InOps[e-1].getValueType() == MVT::Glue)
    --e;  // Don't process a glue operand if it is here.

  while (i != e) {
    unsigned Flags = cast<ConstantSDNode>(InOps[i])->getZExtValue();
    if (!InlineAsm::isMemKind(Flags)) {
      // Just skip over this operand, copying the operands verbatim.
      Ops.insert(Ops.end(), InOps.begin()+i,
                 InOps.begin()+i+InlineAsm::getNumOperandRegisters(Flags) + 1);
      i += InlineAsm::getNumOperandRegisters(Flags) + 1;
    } else {
      assert(InlineAsm::getNumOperandRegisters(Flags) == 1 &&
             "Memory operand with multiple values?");

      unsigned TiedToOperand;
      if (InlineAsm::isUseOperandTiedToDef(Flags, TiedToOperand)) {
        // We need the constraint ID from the operand this is tied to.
        unsigned CurOp = InlineAsm::Op_FirstOperand;
        Flags = cast<ConstantSDNode>(InOps[CurOp])->getZExtValue();
        for (; TiedToOperand; --TiedToOperand) {
          CurOp += InlineAsm::getNumOperandRegisters(Flags)+1;
          Flags = cast<ConstantSDNode>(InOps[CurOp])->getZExtValue();
        }
      }

      // Otherwise, this is a memory operand.  Ask the target to select it.
      std::vector<SDValue> SelOps;
      unsigned ConstraintID = InlineAsm::getMemoryConstraintID(Flags);
      if (SelectInlineAsmMemoryOperand(InOps[i+1], ConstraintID, SelOps))
        report_fatal_error("Could not match memory address.  Inline asm"
                           " failure!");

      // Add this to the output node.
      unsigned NewFlags =
        InlineAsm::getFlagWord(InlineAsm::Kind_Mem, SelOps.size());
      NewFlags = InlineAsm::getFlagWordForMem(NewFlags, ConstraintID);
      Ops.push_back(CurDAG->getTargetConstant(NewFlags, DL, MVT::i32));
      Ops.insert(Ops.end(), SelOps.begin(), SelOps.end());
      i += 2;
    }
  }

  // Add the glue input back if present.
  if (e != InOps.size())
    Ops.push_back(InOps.back());
}

/// findGlueUse - Return use of MVT::Glue value produced by the specified
/// SDNode.
///
static SDNode *findGlueUse(SDNode *N) {
  unsigned FlagResNo = N->getNumValues()-1;
  for (SDNode::use_iterator I = N->use_begin(), E = N->use_end(); I != E; ++I) {
    SDUse &Use = I.getUse();
    if (Use.getResNo() == FlagResNo)
      return Use.getUser();
  }
  return nullptr;
}

/// findNonImmUse - Return true if "Use" is a non-immediate use of "Def".
/// This function recursively traverses up the operand chain, ignoring
/// certain nodes.
static bool findNonImmUse(SDNode *Use, SDNode* Def, SDNode *ImmedUse,
                          SDNode *Root, SmallPtrSetImpl<SDNode*> &Visited,
                          bool IgnoreChains) {
  // The NodeID's are given uniques ID's where a node ID is guaranteed to be
  // greater than all of its (recursive) operands.  If we scan to a point where
  // 'use' is smaller than the node we're scanning for, then we know we will
  // never find it.
  //
  // The Use may be -1 (unassigned) if it is a newly allocated node.  This can
  // happen because we scan down to newly selected nodes in the case of glue
  // uses.
  if ((Use->getNodeId() < Def->getNodeId() && Use->getNodeId() != -1))
    return false;

  // Don't revisit nodes if we already scanned it and didn't fail, we know we
  // won't fail if we scan it again.
  if (!Visited.insert(Use).second)
    return false;

  for (const SDValue &Op : Use->op_values()) {
    // Ignore chain uses, they are validated by HandleMergeInputChains.
    if (Op.getValueType() == MVT::Other && IgnoreChains)
      continue;

    SDNode *N = Op.getNode();
    if (N == Def) {
      if (Use == ImmedUse || Use == Root)
        continue;  // We are not looking for immediate use.
      assert(N != Root);
      return true;
    }

    // Traverse up the operand chain.
    if (findNonImmUse(N, Def, ImmedUse, Root, Visited, IgnoreChains))
      return true;
  }
  return false;
}

/// IsProfitableToFold - Returns true if it's profitable to fold the specific
/// operand node N of U during instruction selection that starts at Root.
bool SelectionDAGISel::IsProfitableToFold(SDValue N, SDNode *U,
                                          SDNode *Root) const {
  if (OptLevel == CodeGenOpt::None) return false;
  return N.hasOneUse();
}

/// IsLegalToFold - Returns true if the specific operand node N of
/// U can be folded during instruction selection that starts at Root.
bool SelectionDAGISel::IsLegalToFold(SDValue N, SDNode *U, SDNode *Root,
                                     CodeGenOpt::Level OptLevel,
                                     bool IgnoreChains) {
  if (OptLevel == CodeGenOpt::None) return false;

  // If Root use can somehow reach N through a path that that doesn't contain
  // U then folding N would create a cycle. e.g. In the following
  // diagram, Root can reach N through X. If N is folded into into Root, then
  // X is both a predecessor and a successor of U.
  //
  //          [N*]           //
  //         ^   ^           //
  //        /     \          //
  //      [U*]    [X]?       //
  //        ^     ^          //
  //         \   /           //
  //          \ /            //
  //         [Root*]         //
  //
  // * indicates nodes to be folded together.
  //
  // If Root produces glue, then it gets (even more) interesting. Since it
  // will be "glued" together with its glue use in the scheduler, we need to
  // check if it might reach N.
  //
  //          [N*]           //
  //         ^   ^           //
  //        /     \          //
  //      [U*]    [X]?       //
  //        ^       ^        //
  //         \       \       //
  //          \      |       //
  //         [Root*] |       //
  //          ^      |       //
  //          f      |       //
  //          |      /       //
  //         [Y]    /        //
  //           ^   /         //
  //           f  /          //
  //           | /           //
  //          [GU]           //
  //
  // If GU (glue use) indirectly reaches N (the load), and Root folds N
  // (call it Fold), then X is a predecessor of GU and a successor of
  // Fold. But since Fold and GU are glued together, this will create
  // a cycle in the scheduling graph.

  // If the node has glue, walk down the graph to the "lowest" node in the
  // glueged set.
  EVT VT = Root->getValueType(Root->getNumValues()-1);
  while (VT == MVT::Glue) {
    SDNode *GU = findGlueUse(Root);
    if (!GU)
      break;
    Root = GU;
    VT = Root->getValueType(Root->getNumValues()-1);

    // If our query node has a glue result with a use, we've walked up it.  If
    // the user (which has already been selected) has a chain or indirectly uses
    // the chain, our WalkChainUsers predicate will not consider it.  Because of
    // this, we cannot ignore chains in this predicate.
    IgnoreChains = false;
  }


  SmallPtrSet<SDNode*, 16> Visited;
  return !findNonImmUse(Root, N.getNode(), U, Root, Visited, IgnoreChains);
}

void SelectionDAGISel::Select_INLINEASM(SDNode *N) {
  SDLoc DL(N);

  std::vector<SDValue> Ops(N->op_begin(), N->op_end());
  SelectInlineAsmMemoryOperands(Ops, DL);

  const EVT VTs[] = {MVT::Other, MVT::Glue};
  SDValue New = CurDAG->getNode(ISD::INLINEASM, DL, VTs, Ops);
  New->setNodeId(-1);
  ReplaceUses(N, New.getNode());
  CurDAG->RemoveDeadNode(N);
}

void SelectionDAGISel::Select_READ_REGISTER(SDNode *Op) {
  SDLoc dl(Op);
  MDNodeSDNode *MD = dyn_cast<MDNodeSDNode>(Op->getOperand(1));
  const MDString *RegStr = dyn_cast<MDString>(MD->getMD()->getOperand(0));
  unsigned Reg =
      TLI->getRegisterByName(RegStr->getString().data(), Op->getValueType(0),
                             *CurDAG);
  SDValue New = CurDAG->getCopyFromReg(
                        Op->getOperand(0), dl, Reg, Op->getValueType(0));
  New->setNodeId(-1);
  ReplaceUses(Op, New.getNode());
  CurDAG->RemoveDeadNode(Op);
}

void SelectionDAGISel::Select_WRITE_REGISTER(SDNode *Op) {
  SDLoc dl(Op);
  MDNodeSDNode *MD = dyn_cast<MDNodeSDNode>(Op->getOperand(1));
  const MDString *RegStr = dyn_cast<MDString>(MD->getMD()->getOperand(0));
  unsigned Reg = TLI->getRegisterByName(RegStr->getString().data(),
                                        Op->getOperand(2).getValueType(),
                                        *CurDAG);
  SDValue New = CurDAG->getCopyToReg(
                        Op->getOperand(0), dl, Reg, Op->getOperand(2));
  New->setNodeId(-1);
  ReplaceUses(Op, New.getNode());
  CurDAG->RemoveDeadNode(Op);
}

void SelectionDAGISel::Select_UNDEF(SDNode *N) {
  CurDAG->SelectNodeTo(N, TargetOpcode::IMPLICIT_DEF, N->getValueType(0));
}

/// GetVBR - decode a vbr encoding whose top bit is set.
LLVM_ATTRIBUTE_ALWAYS_INLINE static inline uint64_t
GetVBR(uint64_t Val, const unsigned char *MatcherTable, unsigned &Idx) {
  assert(Val >= 128 && "Not a VBR");
  Val &= 127;  // Remove first vbr bit.

  unsigned Shift = 7;
  uint64_t NextBits;
  do {
    NextBits = MatcherTable[Idx++];
    Val |= (NextBits&127) << Shift;
    Shift += 7;
  } while (NextBits & 128);

  return Val;
}

/// When a match is complete, this method updates uses of interior chain results
/// to use the new results.
void SelectionDAGISel::UpdateChains(
    SDNode *NodeToMatch, SDValue InputChain,
    const SmallVectorImpl<SDNode *> &ChainNodesMatched, bool isMorphNodeTo) {
  SmallVector<SDNode*, 4> NowDeadNodes;

  // Now that all the normal results are replaced, we replace the chain and
  // glue results if present.
  if (!ChainNodesMatched.empty()) {
    assert(InputChain.getNode() &&
           "Matched input chains but didn't produce a chain");
    // Loop over all of the nodes we matched that produced a chain result.
    // Replace all the chain results with the final chain we ended up with.
    for (unsigned i = 0, e = ChainNodesMatched.size(); i != e; ++i) {
      SDNode *ChainNode = ChainNodesMatched[i];
      assert(ChainNode->getOpcode() != ISD::DELETED_NODE &&
             "Deleted node left in chain");

      // Don't replace the results of the root node if we're doing a
      // MorphNodeTo.
      if (ChainNode == NodeToMatch && isMorphNodeTo)
        continue;

      SDValue ChainVal = SDValue(ChainNode, ChainNode->getNumValues()-1);
      if (ChainVal.getValueType() == MVT::Glue)
        ChainVal = ChainVal.getValue(ChainVal->getNumValues()-2);
      assert(ChainVal.getValueType() == MVT::Other && "Not a chain?");
      CurDAG->ReplaceAllUsesOfValueWith(ChainVal, InputChain);

      // If the node became dead and we haven't already seen it, delete it.
      if (ChainNode != NodeToMatch && ChainNode->use_empty() &&
          !std::count(NowDeadNodes.begin(), NowDeadNodes.end(), ChainNode))
        NowDeadNodes.push_back(ChainNode);
    }
  }

  if (!NowDeadNodes.empty())
    CurDAG->RemoveDeadNodes(NowDeadNodes);

  DEBUG(dbgs() << "ISEL: Match complete!\n");
}

enum ChainResult {
  CR_Simple,
  CR_InducesCycle,
  CR_LeadsToInteriorNode
};

/// WalkChainUsers - Walk down the users of the specified chained node that is
/// part of the pattern we're matching, looking at all of the users we find.
/// This determines whether something is an interior node, whether we have a
/// non-pattern node in between two pattern nodes (which prevent folding because
/// it would induce a cycle) and whether we have a TokenFactor node sandwiched
/// between pattern nodes (in which case the TF becomes part of the pattern).
///
/// The walk we do here is guaranteed to be small because we quickly get down to
/// already selected nodes "below" us.
static ChainResult
WalkChainUsers(const SDNode *ChainedNode,
               SmallVectorImpl<SDNode *> &ChainedNodesInPattern,
               DenseMap<const SDNode *, ChainResult> &TokenFactorResult,
               SmallVectorImpl<SDNode *> &InteriorChainedNodes) {
  ChainResult Result = CR_Simple;

  for (SDNode::use_iterator UI = ChainedNode->use_begin(),
         E = ChainedNode->use_end(); UI != E; ++UI) {
    // Make sure the use is of the chain, not some other value we produce.
    if (UI.getUse().getValueType() != MVT::Other) continue;

    SDNode *User = *UI;

    if (User->getOpcode() == ISD::HANDLENODE)  // Root of the graph.
      continue;

    // If we see an already-selected machine node, then we've gone beyond the
    // pattern that we're selecting down into the already selected chunk of the
    // DAG.
    unsigned UserOpcode = User->getOpcode();
    if (User->isMachineOpcode() ||
        UserOpcode == ISD::CopyToReg ||
        UserOpcode == ISD::CopyFromReg ||
        UserOpcode == ISD::INLINEASM ||
        UserOpcode == ISD::EH_LABEL ||
        UserOpcode == ISD::LIFETIME_START ||
        UserOpcode == ISD::LIFETIME_END) {
      // If their node ID got reset to -1 then they've already been selected.
      // Treat them like a MachineOpcode.
      if (User->getNodeId() == -1)
        continue;
    }

    // If we have a TokenFactor, we handle it specially.
    if (User->getOpcode() != ISD::TokenFactor) {
      // If the node isn't a token factor and isn't part of our pattern, then it
      // must be a random chained node in between two nodes we're selecting.
      // This happens when we have something like:
      //   x = load ptr
      //   call
      //   y = x+4
      //   store y -> ptr
      // Because we structurally match the load/store as a read/modify/write,
      // but the call is chained between them.  We cannot fold in this case
      // because it would induce a cycle in the graph.
      if (!std::count(ChainedNodesInPattern.begin(),
                      ChainedNodesInPattern.end(), User))
        return CR_InducesCycle;

      // Otherwise we found a node that is part of our pattern.  For example in:
      //   x = load ptr
      //   y = x+4
      //   store y -> ptr
      // This would happen when we're scanning down from the load and see the
      // store as a user.  Record that there is a use of ChainedNode that is
      // part of the pattern and keep scanning uses.
      Result = CR_LeadsToInteriorNode;
      InteriorChainedNodes.push_back(User);
      continue;
    }

    // If we found a TokenFactor, there are two cases to consider: first if the
    // TokenFactor is just hanging "below" the pattern we're matching (i.e. no
    // uses of the TF are in our pattern) we just want to ignore it.  Second,
    // the TokenFactor can be sandwiched in between two chained nodes, like so:
    //     [Load chain]
    //         ^
    //         |
    //       [Load]
    //       ^    ^
    //       |    \                    DAG's like cheese
    //      /       \                       do you?
    //     /         |
    // [TokenFactor] [Op]
    //     ^          ^
    //     |          |
    //      \        /
    //       \      /
    //       [Store]
    //
    // In this case, the TokenFactor becomes part of our match and we rewrite it
    // as a new TokenFactor.
    //
    // To distinguish these two cases, do a recursive walk down the uses.
    auto MemoizeResult = TokenFactorResult.find(User);
    bool Visited = MemoizeResult != TokenFactorResult.end();
    // Recursively walk chain users only if the result is not memoized.
    if (!Visited) {
      auto Res = WalkChainUsers(User, ChainedNodesInPattern, TokenFactorResult,
                                InteriorChainedNodes);
      MemoizeResult = TokenFactorResult.insert(std::make_pair(User, Res)).first;
    }
    switch (MemoizeResult->second) {
    case CR_Simple:
      // If the uses of the TokenFactor are just already-selected nodes, ignore
      // it, it is "below" our pattern.
      continue;
    case CR_InducesCycle:
      // If the uses of the TokenFactor lead to nodes that are not part of our
      // pattern that are not selected, folding would turn this into a cycle,
      // bail out now.
      return CR_InducesCycle;
    case CR_LeadsToInteriorNode:
      break;  // Otherwise, keep processing.
    }

    // Okay, we know we're in the interesting interior case.  The TokenFactor
    // is now going to be considered part of the pattern so that we rewrite its
    // uses (it may have uses that are not part of the pattern) with the
    // ultimate chain result of the generated code.  We will also add its chain
    // inputs as inputs to the ultimate TokenFactor we create.
    Result = CR_LeadsToInteriorNode;
    if (!Visited) {
      ChainedNodesInPattern.push_back(User);
      InteriorChainedNodes.push_back(User);
    }
  }

  return Result;
}

/// HandleMergeInputChains - This implements the OPC_EmitMergeInputChains
/// operation for when the pattern matched at least one node with a chains.  The
/// input vector contains a list of all of the chained nodes that we match.  We
/// must determine if this is a valid thing to cover (i.e. matching it won't
/// induce cycles in the DAG) and if so, creating a TokenFactor node. that will
/// be used as the input node chain for the generated nodes.
static SDValue
HandleMergeInputChains(SmallVectorImpl<SDNode*> &ChainNodesMatched,
                       SelectionDAG *CurDAG) {
  // Used for memoization. Without it WalkChainUsers could take exponential
  // time to run.
  DenseMap<const SDNode *, ChainResult> TokenFactorResult;
  // Walk all of the chained nodes we've matched, recursively scanning down the
  // users of the chain result. This adds any TokenFactor nodes that are caught
  // in between chained nodes to the chained and interior nodes list.
  SmallVector<SDNode*, 3> InteriorChainedNodes;
  for (unsigned i = 0, e = ChainNodesMatched.size(); i != e; ++i) {
    if (WalkChainUsers(ChainNodesMatched[i], ChainNodesMatched,
                       TokenFactorResult,
                       InteriorChainedNodes) == CR_InducesCycle)
      return SDValue(); // Would induce a cycle.
  }

  // Okay, we have walked all the matched nodes and collected TokenFactor nodes
  // that we are interested in.  Form our input TokenFactor node.
  SmallVector<SDValue, 3> InputChains;
  for (unsigned i = 0, e = ChainNodesMatched.size(); i != e; ++i) {
    // Add the input chain of this node to the InputChains list (which will be
    // the operands of the generated TokenFactor) if it's not an interior node.
    SDNode *N = ChainNodesMatched[i];
    if (N->getOpcode() != ISD::TokenFactor) {
      if (std::count(InteriorChainedNodes.begin(),InteriorChainedNodes.end(),N))
        continue;

      // Otherwise, add the input chain.
      SDValue InChain = ChainNodesMatched[i]->getOperand(0);
      assert(InChain.getValueType() == MVT::Other && "Not a chain");
      InputChains.push_back(InChain);
      continue;
    }

    // If we have a token factor, we want to add all inputs of the token factor
    // that are not part of the pattern we're matching.
    for (const SDValue &Op : N->op_values()) {
      if (!std::count(ChainNodesMatched.begin(), ChainNodesMatched.end(),
                      Op.getNode()))
        InputChains.push_back(Op);
    }
  }

  if (InputChains.size() == 1)
    return InputChains[0];
  return CurDAG->getNode(ISD::TokenFactor, SDLoc(ChainNodesMatched[0]),
                         MVT::Other, InputChains);
}

/// MorphNode - Handle morphing a node in place for the selector.
SDNode *SelectionDAGISel::
MorphNode(SDNode *Node, unsigned TargetOpc, SDVTList VTList,
          ArrayRef<SDValue> Ops, unsigned EmitNodeInfo) {
  // It is possible we're using MorphNodeTo to replace a node with no
  // normal results with one that has a normal result (or we could be
  // adding a chain) and the input could have glue and chains as well.
  // In this case we need to shift the operands down.
  // FIXME: This is a horrible hack and broken in obscure cases, no worse
  // than the old isel though.
  int OldGlueResultNo = -1, OldChainResultNo = -1;

  unsigned NTMNumResults = Node->getNumValues();
  if (Node->getValueType(NTMNumResults-1) == MVT::Glue) {
    OldGlueResultNo = NTMNumResults-1;
    if (NTMNumResults != 1 &&
        Node->getValueType(NTMNumResults-2) == MVT::Other)
      OldChainResultNo = NTMNumResults-2;
  } else if (Node->getValueType(NTMNumResults-1) == MVT::Other)
    OldChainResultNo = NTMNumResults-1;

  // Call the underlying SelectionDAG routine to do the transmogrification. Note
  // that this deletes operands of the old node that become dead.
  SDNode *Res = CurDAG->MorphNodeTo(Node, ~TargetOpc, VTList, Ops);

  // MorphNodeTo can operate in two ways: if an existing node with the
  // specified operands exists, it can just return it.  Otherwise, it
  // updates the node in place to have the requested operands.
  if (Res == Node) {
    // If we updated the node in place, reset the node ID.  To the isel,
    // this should be just like a newly allocated machine node.
    Res->setNodeId(-1);
  }

  unsigned ResNumResults = Res->getNumValues();
  // Move the glue if needed.
  if ((EmitNodeInfo & OPFL_GlueOutput) && OldGlueResultNo != -1 &&
      (unsigned)OldGlueResultNo != ResNumResults-1)
    CurDAG->ReplaceAllUsesOfValueWith(SDValue(Node, OldGlueResultNo),
                                      SDValue(Res, ResNumResults-1));

  if ((EmitNodeInfo & OPFL_GlueOutput) != 0)
    --ResNumResults;

  // Move the chain reference if needed.
  if ((EmitNodeInfo & OPFL_Chain) && OldChainResultNo != -1 &&
      (unsigned)OldChainResultNo != ResNumResults-1)
    CurDAG->ReplaceAllUsesOfValueWith(SDValue(Node, OldChainResultNo),
                                      SDValue(Res, ResNumResults-1));

  // Otherwise, no replacement happened because the node already exists. Replace
  // Uses of the old node with the new one.
  if (Res != Node) {
    CurDAG->ReplaceAllUsesWith(Node, Res);
    CurDAG->RemoveDeadNode(Node);
  }

  return Res;
}

/// CheckSame - Implements OP_CheckSame.
LLVM_ATTRIBUTE_ALWAYS_INLINE static inline bool
CheckSame(const unsigned char *MatcherTable, unsigned &MatcherIndex,
          SDValue N,
          const SmallVectorImpl<std::pair<SDValue, SDNode*> > &RecordedNodes) {
  // Accept if it is exactly the same as a previously recorded node.
  unsigned RecNo = MatcherTable[MatcherIndex++];
  assert(RecNo < RecordedNodes.size() && "Invalid CheckSame");
  return N == RecordedNodes[RecNo].first;
}

/// CheckChildSame - Implements OP_CheckChildXSame.
LLVM_ATTRIBUTE_ALWAYS_INLINE static inline bool
CheckChildSame(const unsigned char *MatcherTable, unsigned &MatcherIndex,
             SDValue N,
             const SmallVectorImpl<std::pair<SDValue, SDNode*> > &RecordedNodes,
             unsigned ChildNo) {
  if (ChildNo >= N.getNumOperands())
    return false;  // Match fails if out of range child #.
  return ::CheckSame(MatcherTable, MatcherIndex, N.getOperand(ChildNo),
                     RecordedNodes);
}

/// CheckPatternPredicate - Implements OP_CheckPatternPredicate.
LLVM_ATTRIBUTE_ALWAYS_INLINE static inline bool
CheckPatternPredicate(const unsigned char *MatcherTable, unsigned &MatcherIndex,
                      const SelectionDAGISel &SDISel) {
  return SDISel.CheckPatternPredicate(MatcherTable[MatcherIndex++]);
}

/// CheckNodePredicate - Implements OP_CheckNodePredicate.
LLVM_ATTRIBUTE_ALWAYS_INLINE static inline bool
CheckNodePredicate(const unsigned char *MatcherTable, unsigned &MatcherIndex,
                   const SelectionDAGISel &SDISel, SDNode *N) {
  return SDISel.CheckNodePredicate(N, MatcherTable[MatcherIndex++]);
}

LLVM_ATTRIBUTE_ALWAYS_INLINE static inline bool
CheckOpcode(const unsigned char *MatcherTable, unsigned &MatcherIndex,
            SDNode *N) {
  uint16_t Opc = MatcherTable[MatcherIndex++];
  Opc |= (unsigned short)MatcherTable[MatcherIndex++] << 8;
  return N->getOpcode() == Opc;
}

LLVM_ATTRIBUTE_ALWAYS_INLINE static inline bool
CheckType(const unsigned char *MatcherTable, unsigned &MatcherIndex, SDValue N,
          const TargetLowering *TLI, const DataLayout &DL) {
  MVT::SimpleValueType VT = (MVT::SimpleValueType)MatcherTable[MatcherIndex++];
  if (N.getValueType() == VT) return true;

  // Handle the case when VT is iPTR.
  return VT == MVT::iPTR && N.getValueType() == TLI->getPointerTy(DL);
}

LLVM_ATTRIBUTE_ALWAYS_INLINE static inline bool
CheckChildType(const unsigned char *MatcherTable, unsigned &MatcherIndex,
               SDValue N, const TargetLowering *TLI, const DataLayout &DL,
               unsigned ChildNo) {
  if (ChildNo >= N.getNumOperands())
    return false;  // Match fails if out of range child #.
  return ::CheckType(MatcherTable, MatcherIndex, N.getOperand(ChildNo), TLI,
                     DL);
}

LLVM_ATTRIBUTE_ALWAYS_INLINE static inline bool
CheckCondCode(const unsigned char *MatcherTable, unsigned &MatcherIndex,
              SDValue N) {
  return cast<CondCodeSDNode>(N)->get() ==
      (ISD::CondCode)MatcherTable[MatcherIndex++];
}

LLVM_ATTRIBUTE_ALWAYS_INLINE static inline bool
CheckValueType(const unsigned char *MatcherTable, unsigned &MatcherIndex,
               SDValue N, const TargetLowering *TLI, const DataLayout &DL) {
  MVT::SimpleValueType VT = (MVT::SimpleValueType)MatcherTable[MatcherIndex++];
  if (cast<VTSDNode>(N)->getVT() == VT)
    return true;

  // Handle the case when VT is iPTR.
  return VT == MVT::iPTR && cast<VTSDNode>(N)->getVT() == TLI->getPointerTy(DL);
}

LLVM_ATTRIBUTE_ALWAYS_INLINE static inline bool
CheckInteger(const unsigned char *MatcherTable, unsigned &MatcherIndex,
             SDValue N) {
  int64_t Val = MatcherTable[MatcherIndex++];
  if (Val & 128)
    Val = GetVBR(Val, MatcherTable, MatcherIndex);

  ConstantSDNode *C = dyn_cast<ConstantSDNode>(N);
  return C && C->getSExtValue() == Val;
}

LLVM_ATTRIBUTE_ALWAYS_INLINE static inline bool
CheckChildInteger(const unsigned char *MatcherTable, unsigned &MatcherIndex,
                  SDValue N, unsigned ChildNo) {
  if (ChildNo >= N.getNumOperands())
    return false;  // Match fails if out of range child #.
  return ::CheckInteger(MatcherTable, MatcherIndex, N.getOperand(ChildNo));
}

LLVM_ATTRIBUTE_ALWAYS_INLINE static inline bool
CheckAndImm(const unsigned char *MatcherTable, unsigned &MatcherIndex,
            SDValue N, const SelectionDAGISel &SDISel) {
  int64_t Val = MatcherTable[MatcherIndex++];
  if (Val & 128)
    Val = GetVBR(Val, MatcherTable, MatcherIndex);

  if (N->getOpcode() != ISD::AND) return false;

  ConstantSDNode *C = dyn_cast<ConstantSDNode>(N->getOperand(1));
  return C && SDISel.CheckAndMask(N.getOperand(0), C, Val);
}

LLVM_ATTRIBUTE_ALWAYS_INLINE static inline bool
CheckOrImm(const unsigned char *MatcherTable, unsigned &MatcherIndex,
           SDValue N, const SelectionDAGISel &SDISel) {
  int64_t Val = MatcherTable[MatcherIndex++];
  if (Val & 128)
    Val = GetVBR(Val, MatcherTable, MatcherIndex);

  if (N->getOpcode() != ISD::OR) return false;

  ConstantSDNode *C = dyn_cast<ConstantSDNode>(N->getOperand(1));
  return C && SDISel.CheckOrMask(N.getOperand(0), C, Val);
}

/// IsPredicateKnownToFail - If we know how and can do so without pushing a
/// scope, evaluate the current node.  If the current predicate is known to
/// fail, set Result=true and return anything.  If the current predicate is
/// known to pass, set Result=false and return the MatcherIndex to continue
/// with.  If the current predicate is unknown, set Result=false and return the
/// MatcherIndex to continue with.
static unsigned IsPredicateKnownToFail(const unsigned char *Table,
                                       unsigned Index, SDValue N,
                                       bool &Result,
                                       const SelectionDAGISel &SDISel,
                 SmallVectorImpl<std::pair<SDValue, SDNode*> > &RecordedNodes) {
  switch (Table[Index++]) {
  default:
    Result = false;
    return Index-1;  // Could not evaluate this predicate.
  case SelectionDAGISel::OPC_CheckSame:
    Result = !::CheckSame(Table, Index, N, RecordedNodes);
    return Index;
  case SelectionDAGISel::OPC_CheckChild0Same:
  case SelectionDAGISel::OPC_CheckChild1Same:
  case SelectionDAGISel::OPC_CheckChild2Same:
  case SelectionDAGISel::OPC_CheckChild3Same:
    Result = !::CheckChildSame(Table, Index, N, RecordedNodes,
                        Table[Index-1] - SelectionDAGISel::OPC_CheckChild0Same);
    return Index;
  case SelectionDAGISel::OPC_CheckPatternPredicate:
    Result = !::CheckPatternPredicate(Table, Index, SDISel);
    return Index;
  case SelectionDAGISel::OPC_CheckPredicate:
    Result = !::CheckNodePredicate(Table, Index, SDISel, N.getNode());
    return Index;
  case SelectionDAGISel::OPC_CheckOpcode:
    Result = !::CheckOpcode(Table, Index, N.getNode());
    return Index;
  case SelectionDAGISel::OPC_CheckType:
    Result = !::CheckType(Table, Index, N, SDISel.TLI,
                          SDISel.CurDAG->getDataLayout());
    return Index;
  case SelectionDAGISel::OPC_CheckChild0Type:
  case SelectionDAGISel::OPC_CheckChild1Type:
  case SelectionDAGISel::OPC_CheckChild2Type:
  case SelectionDAGISel::OPC_CheckChild3Type:
  case SelectionDAGISel::OPC_CheckChild4Type:
  case SelectionDAGISel::OPC_CheckChild5Type:
  case SelectionDAGISel::OPC_CheckChild6Type:
  case SelectionDAGISel::OPC_CheckChild7Type:
    Result = !::CheckChildType(
                 Table, Index, N, SDISel.TLI, SDISel.CurDAG->getDataLayout(),
                 Table[Index - 1] - SelectionDAGISel::OPC_CheckChild0Type);
    return Index;
  case SelectionDAGISel::OPC_CheckCondCode:
    Result = !::CheckCondCode(Table, Index, N);
    return Index;
  case SelectionDAGISel::OPC_CheckValueType:
    Result = !::CheckValueType(Table, Index, N, SDISel.TLI,
                               SDISel.CurDAG->getDataLayout());
    return Index;
  case SelectionDAGISel::OPC_CheckInteger:
    Result = !::CheckInteger(Table, Index, N);
    return Index;
  case SelectionDAGISel::OPC_CheckChild0Integer:
  case SelectionDAGISel::OPC_CheckChild1Integer:
  case SelectionDAGISel::OPC_CheckChild2Integer:
  case SelectionDAGISel::OPC_CheckChild3Integer:
  case SelectionDAGISel::OPC_CheckChild4Integer:
    Result = !::CheckChildInteger(Table, Index, N,
                     Table[Index-1] - SelectionDAGISel::OPC_CheckChild0Integer);
    return Index;
  case SelectionDAGISel::OPC_CheckAndImm:
    Result = !::CheckAndImm(Table, Index, N, SDISel);
    return Index;
  case SelectionDAGISel::OPC_CheckOrImm:
    Result = !::CheckOrImm(Table, Index, N, SDISel);
    return Index;
  }
}

namespace {
struct MatchScope {
  /// FailIndex - If this match fails, this is the index to continue with.
  unsigned FailIndex;

  /// NodeStack - The node stack when the scope was formed.
  SmallVector<SDValue, 4> NodeStack;

  /// NumRecordedNodes - The number of recorded nodes when the scope was formed.
  unsigned NumRecordedNodes;

  /// NumMatchedMemRefs - The number of matched memref entries.
  unsigned NumMatchedMemRefs;

  /// InputChain/InputGlue - The current chain/glue
  SDValue InputChain, InputGlue;

  /// HasChainNodesMatched - True if the ChainNodesMatched list is non-empty.
  bool HasChainNodesMatched;
};

/// \\brief A DAG update listener to keep the matching state
/// (i.e. RecordedNodes and MatchScope) uptodate if the target is allowed to
/// change the DAG while matching.  X86 addressing mode matcher is an example
/// for this.
class MatchStateUpdater : public SelectionDAG::DAGUpdateListener
{
      SmallVectorImpl<std::pair<SDValue, SDNode*> > &RecordedNodes;
      SmallVectorImpl<MatchScope> &MatchScopes;
public:
  MatchStateUpdater(SelectionDAG &DAG,
                    SmallVectorImpl<std::pair<SDValue, SDNode*> > &RN,
                    SmallVectorImpl<MatchScope> &MS) :
    SelectionDAG::DAGUpdateListener(DAG),
    RecordedNodes(RN), MatchScopes(MS) { }

  void NodeDeleted(SDNode *N, SDNode *E) override {
    // Some early-returns here to avoid the search if we deleted the node or
    // if the update comes from MorphNodeTo (MorphNodeTo is the last thing we
    // do, so it's unnecessary to update matching state at that point).
    // Neither of these can occur currently because we only install this
    // update listener during matching a complex patterns.
    if (!E || E->isMachineOpcode())
      return;
    // Performing linear search here does not matter because we almost never
    // run this code.  You'd have to have a CSE during complex pattern
    // matching.
    for (auto &I : RecordedNodes)
      if (I.first.getNode() == N)
        I.first.setNode(E);

    for (auto &I : MatchScopes)
      for (auto &J : I.NodeStack)
        if (J.getNode() == N)
          J.setNode(E);
  }
};
} // end anonymous namespace

void SelectionDAGISel::SelectCodeCommon(SDNode *NodeToMatch,
                                        const unsigned char *MatcherTable,
                                        unsigned TableSize) {
  // FIXME: Should these even be selected?  Handle these cases in the caller?
  switch (NodeToMatch->getOpcode()) {
  default:
    break;
  case ISD::EntryToken:       // These nodes remain the same.
  case ISD::BasicBlock:
  case ISD::Register:
  case ISD::RegisterMask:
  case ISD::HANDLENODE:
  case ISD::MDNODE_SDNODE:
  case ISD::TargetConstant:
  case ISD::TargetConstantFP:
  case ISD::TargetConstantPool:
  case ISD::TargetFrameIndex:
  case ISD::TargetExternalSymbol:
  case ISD::MCSymbol:
  case ISD::TargetBlockAddress:
  case ISD::TargetJumpTable:
  case ISD::TargetGlobalTLSAddress:
  case ISD::TargetGlobalAddress:
  case ISD::TokenFactor:
  case ISD::CopyFromReg:
  case ISD::CopyToReg:
  case ISD::EH_LABEL:
  case ISD::LIFETIME_START:
  case ISD::LIFETIME_END:
    NodeToMatch->setNodeId(-1); // Mark selected.
    return;
  case ISD::AssertSext:
  case ISD::AssertZext:
    CurDAG->ReplaceAllUsesOfValueWith(SDValue(NodeToMatch, 0),
                                      NodeToMatch->getOperand(0));
    CurDAG->RemoveDeadNode(NodeToMatch);
    return;
  case ISD::INLINEASM:
    Select_INLINEASM(NodeToMatch);
    return;
  case ISD::READ_REGISTER:
    Select_READ_REGISTER(NodeToMatch);
    return;
  case ISD::WRITE_REGISTER:
    Select_WRITE_REGISTER(NodeToMatch);
    return;
  case ISD::UNDEF:
    Select_UNDEF(NodeToMatch);
    return;
  }

  assert(!NodeToMatch->isMachineOpcode() && "Node already selected!");

  // Set up the node stack with NodeToMatch as the only node on the stack.
  SmallVector<SDValue, 8> NodeStack;
  SDValue N = SDValue(NodeToMatch, 0);
  NodeStack.push_back(N);

  // MatchScopes - Scopes used when matching, if a match failure happens, this
  // indicates where to continue checking.
  SmallVector<MatchScope, 8> MatchScopes;

  // RecordedNodes - This is the set of nodes that have been recorded by the
  // state machine.  The second value is the parent of the node, or null if the
  // root is recorded.
  SmallVector<std::pair<SDValue, SDNode*>, 8> RecordedNodes;

  // MatchedMemRefs - This is the set of MemRef's we've seen in the input
  // pattern.
  SmallVector<MachineMemOperand*, 2> MatchedMemRefs;

  // These are the current input chain and glue for use when generating nodes.
  // Various Emit operations change these.  For example, emitting a copytoreg
  // uses and updates these.
  SDValue InputChain, InputGlue;

  // ChainNodesMatched - If a pattern matches nodes that have input/output
  // chains, the OPC_EmitMergeInputChains operation is emitted which indicates
  // which ones they are.  The result is captured into this list so that we can
  // update the chain results when the pattern is complete.
  SmallVector<SDNode*, 3> ChainNodesMatched;

  DEBUG(dbgs() << "ISEL: Starting pattern match on root node: ";
        NodeToMatch->dump(CurDAG);
        dbgs() << '\n');

  // Determine where to start the interpreter.  Normally we start at opcode #0,
  // but if the state machine starts with an OPC_SwitchOpcode, then we
  // accelerate the first lookup (which is guaranteed to be hot) with the
  // OpcodeOffset table.
  unsigned MatcherIndex = 0;

  if (!OpcodeOffset.empty()) {
    // Already computed the OpcodeOffset table, just index into it.
    if (N.getOpcode() < OpcodeOffset.size())
      MatcherIndex = OpcodeOffset[N.getOpcode()];
    DEBUG(dbgs() << "  Initial Opcode index to " << MatcherIndex << "\n");

  } else if (MatcherTable[0] == OPC_SwitchOpcode) {
    // Otherwise, the table isn't computed, but the state machine does start
    // with an OPC_SwitchOpcode instruction.  Populate the table now, since this
    // is the first time we're selecting an instruction.
    unsigned Idx = 1;
    while (1) {
      // Get the size of this case.
      unsigned CaseSize = MatcherTable[Idx++];
      if (CaseSize & 128)
        CaseSize = GetVBR(CaseSize, MatcherTable, Idx);
      if (CaseSize == 0) break;

      // Get the opcode, add the index to the table.
      uint16_t Opc = MatcherTable[Idx++];
      Opc |= (unsigned short)MatcherTable[Idx++] << 8;
      if (Opc >= OpcodeOffset.size())
        OpcodeOffset.resize((Opc+1)*2);
      OpcodeOffset[Opc] = Idx;
      Idx += CaseSize;
    }

    // Okay, do the lookup for the first opcode.
    if (N.getOpcode() < OpcodeOffset.size())
      MatcherIndex = OpcodeOffset[N.getOpcode()];
  }

  while (1) {
    assert(MatcherIndex < TableSize && "Invalid index");
#ifndef NDEBUG
    unsigned CurrentOpcodeIndex = MatcherIndex;
#endif
    BuiltinOpcodes Opcode = (BuiltinOpcodes)MatcherTable[MatcherIndex++];
    switch (Opcode) {
    case OPC_Scope: {
      // Okay, the semantics of this operation are that we should push a scope
      // then evaluate the first child.  However, pushing a scope only to have
      // the first check fail (which then pops it) is inefficient.  If we can
      // determine immediately that the first check (or first several) will
      // immediately fail, don't even bother pushing a scope for them.
      unsigned FailIndex;

      while (1) {
        unsigned NumToSkip = MatcherTable[MatcherIndex++];
        if (NumToSkip & 128)
          NumToSkip = GetVBR(NumToSkip, MatcherTable, MatcherIndex);
        // Found the end of the scope with no match.
        if (NumToSkip == 0) {
          FailIndex = 0;
          break;
        }

        FailIndex = MatcherIndex+NumToSkip;

        unsigned MatcherIndexOfPredicate = MatcherIndex;
        (void)MatcherIndexOfPredicate; // silence warning.

        // If we can't evaluate this predicate without pushing a scope (e.g. if
        // it is a 'MoveParent') or if the predicate succeeds on this node, we
        // push the scope and evaluate the full predicate chain.
        bool Result;
        MatcherIndex = IsPredicateKnownToFail(MatcherTable, MatcherIndex, N,
                                              Result, *this, RecordedNodes);
        if (!Result)
          break;

        DEBUG(dbgs() << "  Skipped scope entry (due to false predicate) at "
                     << "index " << MatcherIndexOfPredicate
                     << ", continuing at " << FailIndex << "\n");
        ++NumDAGIselRetries;

        // Otherwise, we know that this case of the Scope is guaranteed to fail,
        // move to the next case.
        MatcherIndex = FailIndex;
      }

      // If the whole scope failed to match, bail.
      if (FailIndex == 0) break;

      // Push a MatchScope which indicates where to go if the first child fails
      // to match.
      MatchScope NewEntry;
      NewEntry.FailIndex = FailIndex;
      NewEntry.NodeStack.append(NodeStack.begin(), NodeStack.end());
      NewEntry.NumRecordedNodes = RecordedNodes.size();
      NewEntry.NumMatchedMemRefs = MatchedMemRefs.size();
      NewEntry.InputChain = InputChain;
      NewEntry.InputGlue = InputGlue;
      NewEntry.HasChainNodesMatched = !ChainNodesMatched.empty();
      MatchScopes.push_back(NewEntry);
      continue;
    }
    case OPC_RecordNode: {
      // Remember this node, it may end up being an operand in the pattern.
      SDNode *Parent = nullptr;
      if (NodeStack.size() > 1)
        Parent = NodeStack[NodeStack.size()-2].getNode();
      RecordedNodes.push_back(std::make_pair(N, Parent));
      continue;
    }

    case OPC_RecordChild0: case OPC_RecordChild1:
    case OPC_RecordChild2: case OPC_RecordChild3:
    case OPC_RecordChild4: case OPC_RecordChild5:
    case OPC_RecordChild6: case OPC_RecordChild7: {
      unsigned ChildNo = Opcode-OPC_RecordChild0;
      if (ChildNo >= N.getNumOperands())
        break;  // Match fails if out of range child #.

      RecordedNodes.push_back(std::make_pair(N->getOperand(ChildNo),
                                             N.getNode()));
      continue;
    }
    case OPC_RecordMemRef:
      MatchedMemRefs.push_back(cast<MemSDNode>(N)->getMemOperand());
      continue;

    case OPC_CaptureGlueInput:
      // If the current node has an input glue, capture it in InputGlue.
      if (N->getNumOperands() != 0 &&
          N->getOperand(N->getNumOperands()-1).getValueType() == MVT::Glue)
        InputGlue = N->getOperand(N->getNumOperands()-1);
      continue;

    case OPC_MoveChild: {
      unsigned ChildNo = MatcherTable[MatcherIndex++];
      if (ChildNo >= N.getNumOperands())
        break;  // Match fails if out of range child #.
      N = N.getOperand(ChildNo);
      NodeStack.push_back(N);
      continue;
    }

    case OPC_MoveChild0: case OPC_MoveChild1:
    case OPC_MoveChild2: case OPC_MoveChild3:
    case OPC_MoveChild4: case OPC_MoveChild5:
    case OPC_MoveChild6: case OPC_MoveChild7: {
      unsigned ChildNo = Opcode-OPC_MoveChild0;
      if (ChildNo >= N.getNumOperands())
        break;  // Match fails if out of range child #.
      N = N.getOperand(ChildNo);
      NodeStack.push_back(N);
      continue;
    }

    case OPC_MoveParent:
      // Pop the current node off the NodeStack.
      NodeStack.pop_back();
      assert(!NodeStack.empty() && "Node stack imbalance!");
      N = NodeStack.back();
      continue;

    case OPC_CheckSame:
      if (!::CheckSame(MatcherTable, MatcherIndex, N, RecordedNodes)) break;
      continue;

    case OPC_CheckChild0Same: case OPC_CheckChild1Same:
    case OPC_CheckChild2Same: case OPC_CheckChild3Same:
      if (!::CheckChildSame(MatcherTable, MatcherIndex, N, RecordedNodes,
                            Opcode-OPC_CheckChild0Same))
        break;
      continue;

    case OPC_CheckPatternPredicate:
      if (!::CheckPatternPredicate(MatcherTable, MatcherIndex, *this)) break;
      continue;
    case OPC_CheckPredicate:
      if (!::CheckNodePredicate(MatcherTable, MatcherIndex, *this,
                                N.getNode()))
        break;
      continue;
    case OPC_CheckComplexPat: {
      unsigned CPNum = MatcherTable[MatcherIndex++];
      unsigned RecNo = MatcherTable[MatcherIndex++];
      assert(RecNo < RecordedNodes.size() && "Invalid CheckComplexPat");

      // If target can modify DAG during matching, keep the matching state
      // consistent.
      std::unique_ptr<MatchStateUpdater> MSU;
      if (ComplexPatternFuncMutatesDAG())
        MSU.reset(new MatchStateUpdater(*CurDAG, RecordedNodes,
                                        MatchScopes));

      if (!CheckComplexPattern(NodeToMatch, RecordedNodes[RecNo].second,
                               RecordedNodes[RecNo].first, CPNum,
                               RecordedNodes))
        break;
      continue;
    }
    case OPC_CheckOpcode:
      if (!::CheckOpcode(MatcherTable, MatcherIndex, N.getNode())) break;
      continue;

    case OPC_CheckType:
      if (!::CheckType(MatcherTable, MatcherIndex, N, TLI,
                       CurDAG->getDataLayout()))
        break;
      continue;

    case OPC_SwitchOpcode: {
      unsigned CurNodeOpcode = N.getOpcode();
      unsigned SwitchStart = MatcherIndex-1; (void)SwitchStart;
      unsigned CaseSize;
      while (1) {
        // Get the size of this case.
        CaseSize = MatcherTable[MatcherIndex++];
        if (CaseSize & 128)
          CaseSize = GetVBR(CaseSize, MatcherTable, MatcherIndex);
        if (CaseSize == 0) break;

        uint16_t Opc = MatcherTable[MatcherIndex++];
        Opc |= (unsigned short)MatcherTable[MatcherIndex++] << 8;

        // If the opcode matches, then we will execute this case.
        if (CurNodeOpcode == Opc)
          break;

        // Otherwise, skip over this case.
        MatcherIndex += CaseSize;
      }

      // If no cases matched, bail out.
      if (CaseSize == 0) break;

      // Otherwise, execute the case we found.
      DEBUG(dbgs() << "  OpcodeSwitch from " << SwitchStart
                   << " to " << MatcherIndex << "\n");
      continue;
    }

    case OPC_SwitchType: {
      MVT CurNodeVT = N.getSimpleValueType();
      unsigned SwitchStart = MatcherIndex-1; (void)SwitchStart;
      unsigned CaseSize;
      while (1) {
        // Get the size of this case.
        CaseSize = MatcherTable[MatcherIndex++];
        if (CaseSize & 128)
          CaseSize = GetVBR(CaseSize, MatcherTable, MatcherIndex);
        if (CaseSize == 0) break;

        MVT CaseVT = (MVT::SimpleValueType)MatcherTable[MatcherIndex++];
        if (CaseVT == MVT::iPTR)
          CaseVT = TLI->getPointerTy(CurDAG->getDataLayout());

        // If the VT matches, then we will execute this case.
        if (CurNodeVT == CaseVT)
          break;

        // Otherwise, skip over this case.
        MatcherIndex += CaseSize;
      }

      // If no cases matched, bail out.
      if (CaseSize == 0) break;

      // Otherwise, execute the case we found.
      DEBUG(dbgs() << "  TypeSwitch[" << EVT(CurNodeVT).getEVTString()
                   << "] from " << SwitchStart << " to " << MatcherIndex<<'\n');
      continue;
    }
    case OPC_CheckChild0Type: case OPC_CheckChild1Type:
    case OPC_CheckChild2Type: case OPC_CheckChild3Type:
    case OPC_CheckChild4Type: case OPC_CheckChild5Type:
    case OPC_CheckChild6Type: case OPC_CheckChild7Type:
      if (!::CheckChildType(MatcherTable, MatcherIndex, N, TLI,
                            CurDAG->getDataLayout(),
                            Opcode - OPC_CheckChild0Type))
        break;
      continue;
    case OPC_CheckCondCode:
      if (!::CheckCondCode(MatcherTable, MatcherIndex, N)) break;
      continue;
    case OPC_CheckValueType:
      if (!::CheckValueType(MatcherTable, MatcherIndex, N, TLI,
                            CurDAG->getDataLayout()))
        break;
      continue;
    case OPC_CheckInteger:
      if (!::CheckInteger(MatcherTable, MatcherIndex, N)) break;
      continue;
    case OPC_CheckChild0Integer: case OPC_CheckChild1Integer:
    case OPC_CheckChild2Integer: case OPC_CheckChild3Integer:
    case OPC_CheckChild4Integer:
      if (!::CheckChildInteger(MatcherTable, MatcherIndex, N,
                               Opcode-OPC_CheckChild0Integer)) break;
      continue;
    case OPC_CheckAndImm:
      if (!::CheckAndImm(MatcherTable, MatcherIndex, N, *this)) break;
      continue;
    case OPC_CheckOrImm:
      if (!::CheckOrImm(MatcherTable, MatcherIndex, N, *this)) break;
      continue;

    case OPC_CheckFoldableChainNode: {
      assert(NodeStack.size() != 1 && "No parent node");
      // Verify that all intermediate nodes between the root and this one have
      // a single use.
      bool HasMultipleUses = false;
      for (unsigned i = 1, e = NodeStack.size()-1; i != e; ++i)
        if (!NodeStack[i].hasOneUse()) {
          HasMultipleUses = true;
          break;
        }
      if (HasMultipleUses) break;

      // Check to see that the target thinks this is profitable to fold and that
      // we can fold it without inducing cycles in the graph.
      if (!IsProfitableToFold(N, NodeStack[NodeStack.size()-2].getNode(),
                              NodeToMatch) ||
          !IsLegalToFold(N, NodeStack[NodeStack.size()-2].getNode(),
                         NodeToMatch, OptLevel,
                         true/*We validate our own chains*/))
        break;

      continue;
    }
    case OPC_EmitInteger: {
      MVT::SimpleValueType VT =
        (MVT::SimpleValueType)MatcherTable[MatcherIndex++];
      int64_t Val = MatcherTable[MatcherIndex++];
      if (Val & 128)
        Val = GetVBR(Val, MatcherTable, MatcherIndex);
      RecordedNodes.push_back(std::pair<SDValue, SDNode*>(
                              CurDAG->getTargetConstant(Val, SDLoc(NodeToMatch),
                                                        VT), nullptr));
      continue;
    }
    case OPC_EmitRegister: {
      MVT::SimpleValueType VT =
        (MVT::SimpleValueType)MatcherTable[MatcherIndex++];
      unsigned RegNo = MatcherTable[MatcherIndex++];
      RecordedNodes.push_back(std::pair<SDValue, SDNode*>(
                              CurDAG->getRegister(RegNo, VT), nullptr));
      continue;
    }
    case OPC_EmitRegister2: {
      // For targets w/ more than 256 register names, the register enum
      // values are stored in two bytes in the matcher table (just like
      // opcodes).
      MVT::SimpleValueType VT =
        (MVT::SimpleValueType)MatcherTable[MatcherIndex++];
      unsigned RegNo = MatcherTable[MatcherIndex++];
      RegNo |= MatcherTable[MatcherIndex++] << 8;
      RecordedNodes.push_back(std::pair<SDValue, SDNode*>(
                              CurDAG->getRegister(RegNo, VT), nullptr));
      continue;
    }

    case OPC_EmitConvertToTarget:  {
      // Convert from IMM/FPIMM to target version.
      unsigned RecNo = MatcherTable[MatcherIndex++];
      assert(RecNo < RecordedNodes.size() && "Invalid EmitConvertToTarget");
      SDValue Imm = RecordedNodes[RecNo].first;

      if (Imm->getOpcode() == ISD::Constant) {
        const ConstantInt *Val=cast<ConstantSDNode>(Imm)->getConstantIntValue();
        Imm = CurDAG->getTargetConstant(*Val, SDLoc(NodeToMatch),
                                        Imm.getValueType());
      } else if (Imm->getOpcode() == ISD::ConstantFP) {
        const ConstantFP *Val=cast<ConstantFPSDNode>(Imm)->getConstantFPValue();
        Imm = CurDAG->getTargetConstantFP(*Val, SDLoc(NodeToMatch),
                                          Imm.getValueType());
      }

      RecordedNodes.push_back(std::make_pair(Imm, RecordedNodes[RecNo].second));
      continue;
    }

    case OPC_EmitMergeInputChains1_0:    // OPC_EmitMergeInputChains, 1, 0
    case OPC_EmitMergeInputChains1_1:    // OPC_EmitMergeInputChains, 1, 1
    case OPC_EmitMergeInputChains1_2: {  // OPC_EmitMergeInputChains, 1, 2
      // These are space-optimized forms of OPC_EmitMergeInputChains.
      assert(!InputChain.getNode() &&
             "EmitMergeInputChains should be the first chain producing node");
      assert(ChainNodesMatched.empty() &&
             "Should only have one EmitMergeInputChains per match");

      // Read all of the chained nodes.
      unsigned RecNo = Opcode - OPC_EmitMergeInputChains1_0;
      assert(RecNo < RecordedNodes.size() && "Invalid EmitMergeInputChains");
      ChainNodesMatched.push_back(RecordedNodes[RecNo].first.getNode());

      // FIXME: What if other value results of the node have uses not matched
      // by this pattern?
      if (ChainNodesMatched.back() != NodeToMatch &&
          !RecordedNodes[RecNo].first.hasOneUse()) {
        ChainNodesMatched.clear();
        break;
      }

      // Merge the input chains if they are not intra-pattern references.
      InputChain = HandleMergeInputChains(ChainNodesMatched, CurDAG);

      if (!InputChain.getNode())
        break;  // Failed to merge.
      continue;
    }

    case OPC_EmitMergeInputChains: {
      assert(!InputChain.getNode() &&
             "EmitMergeInputChains should be the first chain producing node");
      // This node gets a list of nodes we matched in the input that have
      // chains.  We want to token factor all of the input chains to these nodes
      // together.  However, if any of the input chains is actually one of the
      // nodes matched in this pattern, then we have an intra-match reference.
      // Ignore these because the newly token factored chain should not refer to
      // the old nodes.
      unsigned NumChains = MatcherTable[MatcherIndex++];
      assert(NumChains != 0 && "Can't TF zero chains");

      assert(ChainNodesMatched.empty() &&
             "Should only have one EmitMergeInputChains per match");

      // Read all of the chained nodes.
      for (unsigned i = 0; i != NumChains; ++i) {
        unsigned RecNo = MatcherTable[MatcherIndex++];
        assert(RecNo < RecordedNodes.size() && "Invalid EmitMergeInputChains");
        ChainNodesMatched.push_back(RecordedNodes[RecNo].first.getNode());

        // FIXME: What if other value results of the node have uses not matched
        // by this pattern?
        if (ChainNodesMatched.back() != NodeToMatch &&
            !RecordedNodes[RecNo].first.hasOneUse()) {
          ChainNodesMatched.clear();
          break;
        }
      }

      // If the inner loop broke out, the match fails.
      if (ChainNodesMatched.empty())
        break;

      // Merge the input chains if they are not intra-pattern references.
      InputChain = HandleMergeInputChains(ChainNodesMatched, CurDAG);

      if (!InputChain.getNode())
        break;  // Failed to merge.

      continue;
    }

    case OPC_EmitCopyToReg: {
      unsigned RecNo = MatcherTable[MatcherIndex++];
      assert(RecNo < RecordedNodes.size() && "Invalid EmitCopyToReg");
      unsigned DestPhysReg = MatcherTable[MatcherIndex++];

      if (!InputChain.getNode())
        InputChain = CurDAG->getEntryNode();

      InputChain = CurDAG->getCopyToReg(InputChain, SDLoc(NodeToMatch),
                                        DestPhysReg, RecordedNodes[RecNo].first,
                                        InputGlue);

      InputGlue = InputChain.getValue(1);
      continue;
    }

    case OPC_EmitNodeXForm: {
      unsigned XFormNo = MatcherTable[MatcherIndex++];
      unsigned RecNo = MatcherTable[MatcherIndex++];
      assert(RecNo < RecordedNodes.size() && "Invalid EmitNodeXForm");
      SDValue Res = RunSDNodeXForm(RecordedNodes[RecNo].first, XFormNo);
      RecordedNodes.push_back(std::pair<SDValue,SDNode*>(Res, nullptr));
      continue;
    }

    case OPC_EmitNode:     case OPC_MorphNodeTo:
    case OPC_EmitNode0:    case OPC_EmitNode1:    case OPC_EmitNode2:
    case OPC_MorphNodeTo0: case OPC_MorphNodeTo1: case OPC_MorphNodeTo2: {
      uint16_t TargetOpc = MatcherTable[MatcherIndex++];
      TargetOpc |= (unsigned short)MatcherTable[MatcherIndex++] << 8;
      unsigned EmitNodeInfo = MatcherTable[MatcherIndex++];
      // Get the result VT list.
      unsigned NumVTs;
      // If this is one of the compressed forms, get the number of VTs based
      // on the Opcode. Otherwise read the next byte from the table.
      if (Opcode >= OPC_MorphNodeTo0 && Opcode <= OPC_MorphNodeTo2)
        NumVTs = Opcode - OPC_MorphNodeTo0;
      else if (Opcode >= OPC_EmitNode0 && Opcode <= OPC_EmitNode2)
        NumVTs = Opcode - OPC_EmitNode0;
      else
        NumVTs = MatcherTable[MatcherIndex++];
      SmallVector<EVT, 4> VTs;
      for (unsigned i = 0; i != NumVTs; ++i) {
        MVT::SimpleValueType VT =
          (MVT::SimpleValueType)MatcherTable[MatcherIndex++];
        if (VT == MVT::iPTR)
          VT = TLI->getPointerTy(CurDAG->getDataLayout()).SimpleTy;
        VTs.push_back(VT);
      }

      if (EmitNodeInfo & OPFL_Chain)
        VTs.push_back(MVT::Other);
      if (EmitNodeInfo & OPFL_GlueOutput)
        VTs.push_back(MVT::Glue);

      // This is hot code, so optimize the two most common cases of 1 and 2
      // results.
      SDVTList VTList;
      if (VTs.size() == 1)
        VTList = CurDAG->getVTList(VTs[0]);
      else if (VTs.size() == 2)
        VTList = CurDAG->getVTList(VTs[0], VTs[1]);
      else
        VTList = CurDAG->getVTList(VTs);

      // Get the operand list.
      unsigned NumOps = MatcherTable[MatcherIndex++];
      SmallVector<SDValue, 8> Ops;
      for (unsigned i = 0; i != NumOps; ++i) {
        unsigned RecNo = MatcherTable[MatcherIndex++];
        if (RecNo & 128)
          RecNo = GetVBR(RecNo, MatcherTable, MatcherIndex);

        assert(RecNo < RecordedNodes.size() && "Invalid EmitNode");
        Ops.push_back(RecordedNodes[RecNo].first);
      }

      // If there are variadic operands to add, handle them now.
      if (EmitNodeInfo & OPFL_VariadicInfo) {
        // Determine the start index to copy from.
        unsigned FirstOpToCopy = getNumFixedFromVariadicInfo(EmitNodeInfo);
        FirstOpToCopy += (EmitNodeInfo & OPFL_Chain) ? 1 : 0;
        assert(NodeToMatch->getNumOperands() >= FirstOpToCopy &&
               "Invalid variadic node");
        // Copy all of the variadic operands, not including a potential glue
        // input.
        for (unsigned i = FirstOpToCopy, e = NodeToMatch->getNumOperands();
             i != e; ++i) {
          SDValue V = NodeToMatch->getOperand(i);
          if (V.getValueType() == MVT::Glue) break;
          Ops.push_back(V);
        }
      }

      // If this has chain/glue inputs, add them.
      if (EmitNodeInfo & OPFL_Chain)
        Ops.push_back(InputChain);
      if ((EmitNodeInfo & OPFL_GlueInput) && InputGlue.getNode() != nullptr)
        Ops.push_back(InputGlue);

      // Create the node.
      SDNode *Res = nullptr;
      bool IsMorphNodeTo = Opcode == OPC_MorphNodeTo ||
                     (Opcode >= OPC_MorphNodeTo0 && Opcode <= OPC_MorphNodeTo2);
      if (!IsMorphNodeTo) {
        // If this is a normal EmitNode command, just create the new node and
        // add the results to the RecordedNodes list.
        Res = CurDAG->getMachineNode(TargetOpc, SDLoc(NodeToMatch),
                                     VTList, Ops);

        // Add all the non-glue/non-chain results to the RecordedNodes list.
        for (unsigned i = 0, e = VTs.size(); i != e; ++i) {
          if (VTs[i] == MVT::Other || VTs[i] == MVT::Glue) break;
          RecordedNodes.push_back(std::pair<SDValue,SDNode*>(SDValue(Res, i),
                                                             nullptr));
        }

      } else {
        assert(NodeToMatch->getOpcode() != ISD::DELETED_NODE &&
               "NodeToMatch was removed partway through selection");
        SelectionDAG::DAGNodeDeletedListener NDL(*CurDAG, [&](SDNode *N,
                                                              SDNode *E) {
          auto &Chain = ChainNodesMatched;
          assert((!E || !is_contained(Chain, N)) &&
                 "Chain node replaced during MorphNode");
          Chain.erase(std::remove(Chain.begin(), Chain.end(), N), Chain.end());
        });
        Res = MorphNode(NodeToMatch, TargetOpc, VTList, Ops, EmitNodeInfo);
      }

      // If the node had chain/glue results, update our notion of the current
      // chain and glue.
      if (EmitNodeInfo & OPFL_GlueOutput) {
        InputGlue = SDValue(Res, VTs.size()-1);
        if (EmitNodeInfo & OPFL_Chain)
          InputChain = SDValue(Res, VTs.size()-2);
      } else if (EmitNodeInfo & OPFL_Chain)
        InputChain = SDValue(Res, VTs.size()-1);

      // If the OPFL_MemRefs glue is set on this node, slap all of the
      // accumulated memrefs onto it.
      //
      // FIXME: This is vastly incorrect for patterns with multiple outputs
      // instructions that access memory and for ComplexPatterns that match
      // loads.
      if (EmitNodeInfo & OPFL_MemRefs) {
        // Only attach load or store memory operands if the generated
        // instruction may load or store.
        const MCInstrDesc &MCID = TII->get(TargetOpc);
        bool mayLoad = MCID.mayLoad();
        bool mayStore = MCID.mayStore();

        unsigned NumMemRefs = 0;
        for (SmallVectorImpl<MachineMemOperand *>::const_iterator I =
               MatchedMemRefs.begin(), E = MatchedMemRefs.end(); I != E; ++I) {
          if ((*I)->isLoad()) {
            if (mayLoad)
              ++NumMemRefs;
          } else if ((*I)->isStore()) {
            if (mayStore)
              ++NumMemRefs;
          } else {
            ++NumMemRefs;
          }
        }

        MachineSDNode::mmo_iterator MemRefs =
          MF->allocateMemRefsArray(NumMemRefs);

        MachineSDNode::mmo_iterator MemRefsPos = MemRefs;
        for (SmallVectorImpl<MachineMemOperand *>::const_iterator I =
               MatchedMemRefs.begin(), E = MatchedMemRefs.end(); I != E; ++I) {
          if ((*I)->isLoad()) {
            if (mayLoad)
              *MemRefsPos++ = *I;
          } else if ((*I)->isStore()) {
            if (mayStore)
              *MemRefsPos++ = *I;
          } else {
            *MemRefsPos++ = *I;
          }
        }

        cast<MachineSDNode>(Res)
          ->setMemRefs(MemRefs, MemRefs + NumMemRefs);
      }

      DEBUG(dbgs() << "  "
                   << (IsMorphNodeTo ? "Morphed" : "Created")
                   << " node: "; Res->dump(CurDAG); dbgs() << "\n");

      // If this was a MorphNodeTo then we're completely done!
      if (IsMorphNodeTo) {
        // Update chain uses.
        UpdateChains(Res, InputChain, ChainNodesMatched, true);
        return;
      }
      continue;
    }

    case OPC_CompleteMatch: {
      // The match has been completed, and any new nodes (if any) have been
      // created.  Patch up references to the matched dag to use the newly
      // created nodes.
      unsigned NumResults = MatcherTable[MatcherIndex++];

      for (unsigned i = 0; i != NumResults; ++i) {
        unsigned ResSlot = MatcherTable[MatcherIndex++];
        if (ResSlot & 128)
          ResSlot = GetVBR(ResSlot, MatcherTable, MatcherIndex);

        assert(ResSlot < RecordedNodes.size() && "Invalid CompleteMatch");
        SDValue Res = RecordedNodes[ResSlot].first;

        assert(i < NodeToMatch->getNumValues() &&
               NodeToMatch->getValueType(i) != MVT::Other &&
               NodeToMatch->getValueType(i) != MVT::Glue &&
               "Invalid number of results to complete!");
        assert((NodeToMatch->getValueType(i) == Res.getValueType() ||
                NodeToMatch->getValueType(i) == MVT::iPTR ||
                Res.getValueType() == MVT::iPTR ||
                NodeToMatch->getValueType(i).getSizeInBits() ==
                    Res.getValueSizeInBits()) &&
               "invalid replacement");
        CurDAG->ReplaceAllUsesOfValueWith(SDValue(NodeToMatch, i), Res);
      }

      // Update chain uses.
      UpdateChains(NodeToMatch, InputChain, ChainNodesMatched, false);

      // If the root node defines glue, we need to update it to the glue result.
      // TODO: This never happens in our tests and I think it can be removed /
      // replaced with an assert, but if we do it this the way the change is
      // NFC.
      if (NodeToMatch->getValueType(NodeToMatch->getNumValues() - 1) ==
              MVT::Glue &&
          InputGlue.getNode())
        CurDAG->ReplaceAllUsesOfValueWith(
            SDValue(NodeToMatch, NodeToMatch->getNumValues() - 1), InputGlue);

      assert(NodeToMatch->use_empty() &&
             "Didn't replace all uses of the node?");
      CurDAG->RemoveDeadNode(NodeToMatch);

      return;
    }
    }

    // If the code reached this point, then the match failed.  See if there is
    // another child to try in the current 'Scope', otherwise pop it until we
    // find a case to check.
    DEBUG(dbgs() << "  Match failed at index " << CurrentOpcodeIndex << "\n");
    ++NumDAGIselRetries;
    while (1) {
      if (MatchScopes.empty()) {
        CannotYetSelect(NodeToMatch);
        return;
      }

      // Restore the interpreter state back to the point where the scope was
      // formed.
      MatchScope &LastScope = MatchScopes.back();
      RecordedNodes.resize(LastScope.NumRecordedNodes);
      NodeStack.clear();
      NodeStack.append(LastScope.NodeStack.begin(), LastScope.NodeStack.end());
      N = NodeStack.back();

      if (LastScope.NumMatchedMemRefs != MatchedMemRefs.size())
        MatchedMemRefs.resize(LastScope.NumMatchedMemRefs);
      MatcherIndex = LastScope.FailIndex;

      DEBUG(dbgs() << "  Continuing at " << MatcherIndex << "\n");

      InputChain = LastScope.InputChain;
      InputGlue = LastScope.InputGlue;
      if (!LastScope.HasChainNodesMatched)
        ChainNodesMatched.clear();

      // Check to see what the offset is at the new MatcherIndex.  If it is zero
      // we have reached the end of this scope, otherwise we have another child
      // in the current scope to try.
      unsigned NumToSkip = MatcherTable[MatcherIndex++];
      if (NumToSkip & 128)
        NumToSkip = GetVBR(NumToSkip, MatcherTable, MatcherIndex);

      // If we have another child in this scope to match, update FailIndex and
      // try it.
      if (NumToSkip != 0) {
        LastScope.FailIndex = MatcherIndex+NumToSkip;
        break;
      }

      // End of this scope, pop it and try the next child in the containing
      // scope.
      MatchScopes.pop_back();
    }
  }
}

void SelectionDAGISel::CannotYetSelect(SDNode *N) {
  std::string msg;
  raw_string_ostream Msg(msg);
  Msg << "Cannot select: ";

  if (N->getOpcode() != ISD::INTRINSIC_W_CHAIN &&
      N->getOpcode() != ISD::INTRINSIC_WO_CHAIN &&
      N->getOpcode() != ISD::INTRINSIC_VOID) {
    N->printrFull(Msg, CurDAG);
    Msg << "\nIn function: " << MF->getName();
  } else {
    bool HasInputChain = N->getOperand(0).getValueType() == MVT::Other;
    unsigned iid =
      cast<ConstantSDNode>(N->getOperand(HasInputChain))->getZExtValue();
    if (iid < Intrinsic::num_intrinsics)
      Msg << "intrinsic %" << Intrinsic::getName((Intrinsic::ID)iid, None);
    else if (const TargetIntrinsicInfo *TII = TM.getIntrinsicInfo())
      Msg << "target intrinsic %" << TII->getName(iid);
    else
      Msg << "unknown intrinsic #" << iid;
  }
  report_fatal_error(Msg.str());
}

char SelectionDAGISel::ID = 0;<|MERGE_RESOLUTION|>--- conflicted
+++ resolved
@@ -1031,13 +1031,8 @@
     FuncInfo->ExceptionPointerVirtReg = MBB->addLiveIn(Reg, PtrRC);
 
   // Mark exception selector register as live in.
-<<<<<<< HEAD
-  if (unsigned Reg = TLI->getExceptionSelectorRegister())
+  if (unsigned Reg = TLI->getExceptionSelectorRegister(PersonalityFn))
     FuncInfo->ExceptionSelectorVirtReg = MBB->addLiveIn(Reg, SelRC);
-=======
-  if (unsigned Reg = TLI->getExceptionSelectorRegister(PersonalityFn))
-    FuncInfo->ExceptionSelectorVirtReg = MBB->addLiveIn(Reg, PtrRC);
->>>>>>> 6ea9891f
 
   return true;
 }
