//===-- LegalizeDAG.cpp - Implement SelectionDAG::Legalize ----------------===//
//
//                     The LLVM Compiler Infrastructure
//
// This file is distributed under the University of Illinois Open Source
// License. See LICENSE.TXT for details.
//
//===----------------------------------------------------------------------===//
//
// This file implements the SelectionDAG::Legalize method.
//
//===----------------------------------------------------------------------===//

#include "llvm/CodeGen/SelectionDAG.h"
#include "llvm/ADT/SetVector.h"
#include "llvm/ADT/SmallPtrSet.h"
#include "llvm/ADT/SmallSet.h"
#include "llvm/ADT/SmallVector.h"
#include "llvm/ADT/Triple.h"
#include "llvm/CodeGen/Analysis.h"
#include "llvm/CodeGen/MachineFunction.h"
#include "llvm/CodeGen/MachineJumpTableInfo.h"
#include "llvm/IR/CallingConv.h"
#include "llvm/IR/Constants.h"
#include "llvm/IR/DataLayout.h"
#include "llvm/IR/DebugInfo.h"
#include "llvm/IR/DerivedTypes.h"
#include "llvm/IR/Function.h"
#include "llvm/IR/LLVMContext.h"
#include "llvm/Support/Debug.h"
#include "llvm/Support/ErrorHandling.h"
#include "llvm/Support/MathExtras.h"
#include "llvm/Support/raw_ostream.h"
#include "llvm/Target/TargetFrameLowering.h"
#include "llvm/Target/TargetLowering.h"
#include "llvm/Target/TargetMachine.h"
#include "llvm/Target/TargetSubtargetInfo.h"
using namespace llvm;

#define DEBUG_TYPE "legalizedag"

//===----------------------------------------------------------------------===//
/// This takes an arbitrary SelectionDAG as input and
/// hacks on it until the target machine can handle it.  This involves
/// eliminating value sizes the machine cannot handle (promoting small sizes to
/// large sizes or splitting up large values into small values) as well as
/// eliminating operations the machine cannot handle.
///
/// This code also does a small amount of optimization and recognition of idioms
/// as part of its processing.  For example, if a target does not support a
/// 'setcc' instruction efficiently, but does support 'brcc' instruction, this
/// will attempt merge setcc and brc instructions into brcc's.
///
namespace {
class SelectionDAGLegalize {
  const TargetMachine &TM;
  const TargetLowering &TLI;
  SelectionDAG &DAG;

  /// \brief The set of nodes which have already been legalized. We hold a
  /// reference to it in order to update as necessary on node deletion.
  SmallPtrSetImpl<SDNode *> &LegalizedNodes;

  /// \brief A set of all the nodes updated during legalization.
  SmallSetVector<SDNode *, 16> *UpdatedNodes;

  EVT getSetCCResultType(EVT VT) const {
    return TLI.getSetCCResultType(*DAG.getContext(), VT);
  }

  // Libcall insertion helpers.

public:
  SelectionDAGLegalize(SelectionDAG &DAG,
                       SmallPtrSetImpl<SDNode *> &LegalizedNodes,
                       SmallSetVector<SDNode *, 16> *UpdatedNodes = nullptr)
      : TM(DAG.getTarget()), TLI(DAG.getTargetLoweringInfo()), DAG(DAG),
        LegalizedNodes(LegalizedNodes), UpdatedNodes(UpdatedNodes) {}

  /// \brief Legalizes the given operation.
  void LegalizeOp(SDNode *Node);

private:
  SDValue OptimizeFloatStore(StoreSDNode *ST);

  void LegalizeLoadOps(SDNode *Node);
  void LegalizeStoreOps(SDNode *Node);

  /// Some targets cannot handle a variable
  /// insertion index for the INSERT_VECTOR_ELT instruction.  In this case, it
  /// is necessary to spill the vector being inserted into to memory, perform
  /// the insert there, and then read the result back.
  SDValue PerformInsertVectorEltInMemory(SDValue Vec, SDValue Val,
                                         SDValue Idx, SDLoc dl);
  SDValue ExpandINSERT_VECTOR_ELT(SDValue Vec, SDValue Val,
                                  SDValue Idx, SDLoc dl);

  /// Return a vector shuffle operation which
  /// performs the same shuffe in terms of order or result bytes, but on a type
  /// whose vector element type is narrower than the original shuffle type.
  /// e.g. <v4i32> <0, 1, 0, 1> -> v8i16 <0, 1, 2, 3, 0, 1, 2, 3>
  SDValue ShuffleWithNarrowerEltType(EVT NVT, EVT VT, SDLoc dl,
                                     SDValue N1, SDValue N2,
                                     ArrayRef<int> Mask) const;

  bool LegalizeSetCCCondCode(EVT VT, SDValue &LHS, SDValue &RHS, SDValue &CC,
                             bool &NeedInvert, SDLoc dl);

  SDValue ExpandLibCall(RTLIB::Libcall LC, SDNode *Node, bool isSigned);
  SDValue ExpandLibCall(RTLIB::Libcall LC, EVT RetVT, const SDValue *Ops,
                        unsigned NumOps, bool isSigned, SDLoc dl);

  std::pair<SDValue, SDValue> ExpandChainLibCall(RTLIB::Libcall LC,
                                                 SDNode *Node, bool isSigned);
  SDValue ExpandFPLibCall(SDNode *Node, RTLIB::Libcall Call_F32,
                          RTLIB::Libcall Call_F64, RTLIB::Libcall Call_F80,
                          RTLIB::Libcall Call_F128,
                          RTLIB::Libcall Call_PPCF128);
  SDValue ExpandIntLibCall(SDNode *Node, bool isSigned,
                           RTLIB::Libcall Call_I8,
                           RTLIB::Libcall Call_I16,
                           RTLIB::Libcall Call_I32,
                           RTLIB::Libcall Call_I64,
                           RTLIB::Libcall Call_I128);
  void ExpandDivRemLibCall(SDNode *Node, SmallVectorImpl<SDValue> &Results);
  void ExpandSinCosLibCall(SDNode *Node, SmallVectorImpl<SDValue> &Results);

  SDValue EmitStackConvert(SDValue SrcOp, EVT SlotVT, EVT DestVT, SDLoc dl);
  SDValue ExpandBUILD_VECTOR(SDNode *Node);
  SDValue ExpandSCALAR_TO_VECTOR(SDNode *Node);
  void ExpandDYNAMIC_STACKALLOC(SDNode *Node,
                                SmallVectorImpl<SDValue> &Results);
  SDValue ExpandFCOPYSIGN(SDNode *Node);
  SDValue ExpandLegalINT_TO_FP(bool isSigned, SDValue LegalOp, EVT DestVT,
                               SDLoc dl);
  SDValue PromoteLegalINT_TO_FP(SDValue LegalOp, EVT DestVT, bool isSigned,
                                SDLoc dl);
  SDValue PromoteLegalFP_TO_INT(SDValue LegalOp, EVT DestVT, bool isSigned,
                                SDLoc dl);

  SDValue ExpandBSWAP(SDValue Op, SDLoc dl);
  SDValue ExpandBitCount(unsigned Opc, SDValue Op, SDLoc dl);

  SDValue ExpandExtractFromVectorThroughStack(SDValue Op);
  SDValue ExpandInsertToVectorThroughStack(SDValue Op);
  SDValue ExpandVectorBuildThroughStack(SDNode* Node);

  SDValue ExpandConstantFP(ConstantFPSDNode *CFP, bool UseCP);

  std::pair<SDValue, SDValue> ExpandAtomic(SDNode *Node);

  void ExpandNode(SDNode *Node);
  void PromoteNode(SDNode *Node);

public:
  // Node replacement helpers
  void ReplacedNode(SDNode *N) {
    LegalizedNodes.erase(N);
    if (UpdatedNodes)
      UpdatedNodes->insert(N);
  }
  void ReplaceNode(SDNode *Old, SDNode *New) {
    DEBUG(dbgs() << " ... replacing: "; Old->dump(&DAG);
          dbgs() << "     with:      "; New->dump(&DAG));

    assert(Old->getNumValues() == New->getNumValues() &&
           "Replacing one node with another that produces a different number "
           "of values!");
    DAG.ReplaceAllUsesWith(Old, New);
    for (unsigned i = 0, e = Old->getNumValues(); i != e; ++i)
      DAG.TransferDbgValues(SDValue(Old, i), SDValue(New, i));
    if (UpdatedNodes)
      UpdatedNodes->insert(New);
    ReplacedNode(Old);
  }
  void ReplaceNode(SDValue Old, SDValue New) {
    DEBUG(dbgs() << " ... replacing: "; Old->dump(&DAG);
          dbgs() << "     with:      "; New->dump(&DAG));

    DAG.ReplaceAllUsesWith(Old, New);
    DAG.TransferDbgValues(Old, New);
    if (UpdatedNodes)
      UpdatedNodes->insert(New.getNode());
    ReplacedNode(Old.getNode());
  }
  void ReplaceNode(SDNode *Old, const SDValue *New) {
    DEBUG(dbgs() << " ... replacing: "; Old->dump(&DAG));

    DAG.ReplaceAllUsesWith(Old, New);
    for (unsigned i = 0, e = Old->getNumValues(); i != e; ++i) {
      DEBUG(dbgs() << (i == 0 ? "     with:      "
                              : "      and:      ");
            New[i]->dump(&DAG));
      DAG.TransferDbgValues(SDValue(Old, i), New[i]);
      if (UpdatedNodes)
        UpdatedNodes->insert(New[i].getNode());
    }
    ReplacedNode(Old);
  }
};
}

/// Return a vector shuffle operation which
/// performs the same shuffe in terms of order or result bytes, but on a type
/// whose vector element type is narrower than the original shuffle type.
/// e.g. <v4i32> <0, 1, 0, 1> -> v8i16 <0, 1, 2, 3, 0, 1, 2, 3>
SDValue
SelectionDAGLegalize::ShuffleWithNarrowerEltType(EVT NVT, EVT VT,  SDLoc dl,
                                                 SDValue N1, SDValue N2,
                                                 ArrayRef<int> Mask) const {
  unsigned NumMaskElts = VT.getVectorNumElements();
  unsigned NumDestElts = NVT.getVectorNumElements();
  unsigned NumEltsGrowth = NumDestElts / NumMaskElts;

  assert(NumEltsGrowth && "Cannot promote to vector type with fewer elts!");

  if (NumEltsGrowth == 1)
    return DAG.getVectorShuffle(NVT, dl, N1, N2, &Mask[0]);

  SmallVector<int, 8> NewMask;
  for (unsigned i = 0; i != NumMaskElts; ++i) {
    int Idx = Mask[i];
    for (unsigned j = 0; j != NumEltsGrowth; ++j) {
      if (Idx < 0)
        NewMask.push_back(-1);
      else
        NewMask.push_back(Idx * NumEltsGrowth + j);
    }
  }
  assert(NewMask.size() == NumDestElts && "Non-integer NumEltsGrowth?");
  assert(TLI.isShuffleMaskLegal(NewMask, NVT) && "Shuffle not legal?");
  return DAG.getVectorShuffle(NVT, dl, N1, N2, &NewMask[0]);
}

/// Expands the ConstantFP node to an integer constant or
/// a load from the constant pool.
SDValue
SelectionDAGLegalize::ExpandConstantFP(ConstantFPSDNode *CFP, bool UseCP) {
  bool Extend = false;
  SDLoc dl(CFP);

  // If a FP immediate is precise when represented as a float and if the
  // target can do an extending load from float to double, we put it into
  // the constant pool as a float, even if it's is statically typed as a
  // double.  This shrinks FP constants and canonicalizes them for targets where
  // an FP extending load is the same cost as a normal load (such as on the x87
  // fp stack or PPC FP unit).
  EVT VT = CFP->getValueType(0);
  ConstantFP *LLVMC = const_cast<ConstantFP*>(CFP->getConstantFPValue());
  if (!UseCP) {
    assert((VT == MVT::f64 || VT == MVT::f32) && "Invalid type expansion");
    return DAG.getConstant(LLVMC->getValueAPF().bitcastToAPInt(), dl,
                           (VT == MVT::f64) ? MVT::i64 : MVT::i32);
  }

  EVT OrigVT = VT;
  EVT SVT = VT;
  while (SVT != MVT::f32 && SVT != MVT::f16) {
    SVT = (MVT::SimpleValueType)(SVT.getSimpleVT().SimpleTy - 1);
    if (ConstantFPSDNode::isValueValidForType(SVT, CFP->getValueAPF()) &&
        // Only do this if the target has a native EXTLOAD instruction from
        // smaller type.
        TLI.isLoadExtLegal(ISD::EXTLOAD, OrigVT, SVT) &&
        TLI.ShouldShrinkFPConstant(OrigVT)) {
      Type *SType = SVT.getTypeForEVT(*DAG.getContext());
      LLVMC = cast<ConstantFP>(ConstantExpr::getFPTrunc(LLVMC, SType));
      VT = SVT;
      Extend = true;
    }
  }

  SDValue CPIdx = DAG.getConstantPool(LLVMC, TLI.getPointerTy());
  unsigned Alignment = cast<ConstantPoolSDNode>(CPIdx)->getAlignment();
  if (Extend) {
    SDValue Result =
      DAG.getExtLoad(ISD::EXTLOAD, dl, OrigVT,
                     DAG.getEntryNode(),
                     CPIdx, MachinePointerInfo::getConstantPool(),
                     VT, false, false, false, Alignment);
    return Result;
  }
  SDValue Result =
    DAG.getLoad(OrigVT, dl, DAG.getEntryNode(), CPIdx,
                MachinePointerInfo::getConstantPool(), false, false, false,
                Alignment);
  return Result;
}

/// Expands an unaligned store to 2 half-size stores.
static void ExpandUnalignedStore(StoreSDNode *ST, SelectionDAG &DAG,
                                 const TargetLowering &TLI,
                                 SelectionDAGLegalize *DAGLegalize) {
  assert(ST->getAddressingMode() == ISD::UNINDEXED &&
         "unaligned indexed stores not implemented!");
  SDValue Chain = ST->getChain();
  SDValue Ptr = ST->getBasePtr();
  SDValue Val = ST->getValue();
  EVT VT = Val.getValueType();
  int Alignment = ST->getAlignment();
  unsigned AS = ST->getAddressSpace();

  SDLoc dl(ST);

  // FIXME: This is a really ugly hack.  We should add a target hook to enable
  // this...
  // We assume that all memory containing capabilities is aligned and we just
  // pass them through and get a trap at run time if we did it wrong.  There's
  // no way to fix up a capability store if it's unaligned, because the tagged
  // memory depends on the fact that they're aligned.
  if (ST->getMemoryVT() == MVT::iFATPTR) {
    if (ST->getAlignment() != 32)
      DAG.getStore(Chain, dl, Val, Ptr, ST->getPointerInfo(), ST->isVolatile(),
          ST->isNonTemporal(), 32);
    return;
  }

  if (ST->getMemoryVT().isFloatingPoint() ||
      ST->getMemoryVT().isVector()) {
    EVT intVT = EVT::getIntegerVT(*DAG.getContext(), VT.getSizeInBits());
    if (TLI.isTypeLegal(intVT)) {
      // Expand to a bitconvert of the value to the integer type of the
      // same size, then a (misaligned) int store.
      // FIXME: Does not handle truncating floating point stores!
      SDValue Result = DAG.getNode(ISD::BITCAST, dl, intVT, Val);
      Result = DAG.getStore(Chain, dl, Result, Ptr, ST->getPointerInfo(),
                           ST->isVolatile(), ST->isNonTemporal(), Alignment);
      DAGLegalize->ReplaceNode(SDValue(ST, 0), Result);
      return;
    }
    // Do a (aligned) store to a stack slot, then copy from the stack slot
    // to the final destination using (unaligned) integer loads and stores.
    EVT StoredVT = ST->getMemoryVT();
    MVT RegVT =
      TLI.getRegisterType(*DAG.getContext(),
                          EVT::getIntegerVT(*DAG.getContext(),
                                            StoredVT.getSizeInBits()));
    unsigned StoredBytes = StoredVT.getSizeInBits() / 8;
    unsigned RegBytes = RegVT.getSizeInBits() / 8;
    unsigned NumRegs = (StoredBytes + RegBytes - 1) / RegBytes;

    // Make sure the stack slot is also aligned for the register type.
    SDValue StackPtr = DAG.CreateStackTemporary(StoredVT, RegVT);

    // Perform the original store, only redirected to the stack slot.
    SDValue Store = DAG.getTruncStore(Chain, dl,
                                      Val, StackPtr, MachinePointerInfo(),
                                      StoredVT, false, false, 0);
    SDValue Increment = DAG.getConstant(RegBytes, dl, TLI.getPointerTy(AS));
    SmallVector<SDValue, 8> Stores;
    unsigned Offset = 0;

    // Do all but one copies using the full register width.
    for (unsigned i = 1; i < NumRegs; i++) {
      // Load one integer register's worth from the stack slot.
      SDValue Load = DAG.getLoad(RegVT, dl, Store, StackPtr,
                                 MachinePointerInfo(),
                                 false, false, false, 0);
      // Store it to the final location.  Remember the store.
      Stores.push_back(DAG.getStore(Load.getValue(1), dl, Load, Ptr,
                                  ST->getPointerInfo().getWithOffset(Offset),
                                    ST->isVolatile(), ST->isNonTemporal(),
                                    MinAlign(ST->getAlignment(), Offset)));
      // Increment the pointers.
      Offset += RegBytes;
      StackPtr = DAG.getNode(ISD::ADD, dl, StackPtr.getValueType(), StackPtr,
                             Increment);
      Ptr = DAG.getNode(ISD::ADD, dl, Ptr.getValueType(), Ptr, Increment);
    }

    // The last store may be partial.  Do a truncating store.  On big-endian
    // machines this requires an extending load from the stack slot to ensure
    // that the bits are in the right place.
    EVT MemVT = EVT::getIntegerVT(*DAG.getContext(),
                                  8 * (StoredBytes - Offset));

    // Load from the stack slot.
    SDValue Load = DAG.getExtLoad(ISD::EXTLOAD, dl, RegVT, Store, StackPtr,
                                  MachinePointerInfo(),
                                  MemVT, false, false, false, 0);

    Stores.push_back(DAG.getTruncStore(Load.getValue(1), dl, Load, Ptr,
                                       ST->getPointerInfo()
                                         .getWithOffset(Offset),
                                       MemVT, ST->isVolatile(),
                                       ST->isNonTemporal(),
                                       MinAlign(ST->getAlignment(), Offset),
                                       ST->getAAInfo()));
    // The order of the stores doesn't matter - say it with a TokenFactor.
    SDValue Result = DAG.getNode(ISD::TokenFactor, dl, MVT::Other, Stores);
    DAGLegalize->ReplaceNode(SDValue(ST, 0), Result);
    return;
  }
  assert(ST->getMemoryVT().isInteger() &&
         !ST->getMemoryVT().isVector() &&
         "Unaligned store of unknown type.");
  // Get the half-size VT
  EVT NewStoredVT = ST->getMemoryVT().getHalfSizedIntegerVT(*DAG.getContext());
  int NumBits = NewStoredVT.getSizeInBits();
  int IncrementSize = NumBits / 8;

  // Divide the stored value in two parts.
  SDValue ShiftAmount = DAG.getConstant(NumBits, dl,
                                      TLI.getShiftAmountTy(Val.getValueType()));
  SDValue Lo = Val;
  SDValue Hi = DAG.getNode(ISD::SRL, dl, VT, Val, ShiftAmount);

  // Store the two parts
  SDValue Store1, Store2;
  Store1 = DAG.getTruncStore(Chain, dl, TLI.isLittleEndian()?Lo:Hi, Ptr,
                             ST->getPointerInfo(), NewStoredVT,
                             ST->isVolatile(), ST->isNonTemporal(), Alignment);

<<<<<<< HEAD
  Ptr = DAG.getPointerAdd(dl, Ptr, IncrementSize);
=======
  Ptr = DAG.getNode(ISD::ADD, dl, Ptr.getValueType(), Ptr,
                    DAG.getConstant(IncrementSize, dl, TLI.getPointerTy(AS)));
>>>>>>> 787b9b4e
  Alignment = MinAlign(Alignment, IncrementSize);
  Store2 = DAG.getTruncStore(Chain, dl, TLI.isLittleEndian()?Hi:Lo, Ptr,
                             ST->getPointerInfo().getWithOffset(IncrementSize),
                             NewStoredVT, ST->isVolatile(), ST->isNonTemporal(),
                             Alignment, ST->getAAInfo());

  SDValue Result =
    DAG.getNode(ISD::TokenFactor, dl, MVT::Other, Store1, Store2);
  DAGLegalize->ReplaceNode(SDValue(ST, 0), Result);
}

/// Expands an unaligned load to 2 half-size loads.
static void
ExpandUnalignedLoad(LoadSDNode *LD, SelectionDAG &DAG,
                    const TargetLowering &TLI,
                    SDValue &ValResult, SDValue &ChainResult) {
  assert(LD->getAddressingMode() == ISD::UNINDEXED &&
         "unaligned indexed loads not implemented!");
  SDValue Chain = LD->getChain();
  SDValue Ptr = LD->getBasePtr();
  EVT VT = LD->getValueType(0);
  EVT LoadedVT = LD->getMemoryVT();
  SDLoc dl(LD);
  // FIXME: This is a really ugly hack.  We should add a target hook to enable
  // this...
  // We assume that all memory containing capabilities is aligned and we just
  // pass them through and get a trap at run time if we did it wrong.  There's
  // no way to fix up a capability store if it's unaligned, because the tagged
  // memory depends on the fact that they're aligned.
  if (LD->getMemoryVT() == MVT::iFATPTR) {
    if (LD->getAlignment() != 32)
      DAG.getLoad(VT, dl, Chain, Ptr, LD->getPointerInfo(), LD->isVolatile(),
          LD->isNonTemporal(), LD->isInvariant(), 32, LD->getAAInfo());
    return;
  }
  if (VT.isFloatingPoint() || VT.isVector()) {
    EVT intVT = EVT::getIntegerVT(*DAG.getContext(), LoadedVT.getSizeInBits());
    if (TLI.isTypeLegal(intVT) && TLI.isTypeLegal(LoadedVT)) {
      // Expand to a (misaligned) integer load of the same size,
      // then bitconvert to floating point or vector.
      SDValue newLoad = DAG.getLoad(intVT, dl, Chain, Ptr,
                                    LD->getMemOperand());
      SDValue Result = DAG.getNode(ISD::BITCAST, dl, LoadedVT, newLoad);
      if (LoadedVT != VT)
        Result = DAG.getNode(VT.isFloatingPoint() ? ISD::FP_EXTEND :
                             ISD::ANY_EXTEND, dl, VT, Result);

      ValResult = Result;
      ChainResult = Chain;
      return;
    }

    // Copy the value to a (aligned) stack slot using (unaligned) integer
    // loads and stores, then do a (aligned) load from the stack slot.
    MVT RegVT = TLI.getRegisterType(*DAG.getContext(), intVT);
    unsigned LoadedBytes = LoadedVT.getSizeInBits() / 8;
    unsigned RegBytes = RegVT.getSizeInBits() / 8;
    unsigned NumRegs = (LoadedBytes + RegBytes - 1) / RegBytes;

    // Make sure the stack slot is also aligned for the register type.
    SDValue StackBase = DAG.CreateStackTemporary(LoadedVT, RegVT);

    SDValue Increment = DAG.getConstant(RegBytes, dl, TLI.getPointerTy());
    SmallVector<SDValue, 8> Stores;
    SDValue StackPtr = StackBase;
    unsigned Offset = 0;

    // Do all but one copies using the full register width.
    for (unsigned i = 1; i < NumRegs; i++) {
      // Load one integer register's worth from the original location.
      SDValue Load = DAG.getLoad(RegVT, dl, Chain, Ptr,
                                 LD->getPointerInfo().getWithOffset(Offset),
                                 LD->isVolatile(), LD->isNonTemporal(),
                                 LD->isInvariant(),
                                 MinAlign(LD->getAlignment(), Offset),
                                 LD->getAAInfo());
      // Follow the load with a store to the stack slot.  Remember the store.
      Stores.push_back(DAG.getStore(Load.getValue(1), dl, Load, StackPtr,
                                    MachinePointerInfo(), false, false, 0));
      // Increment the pointers.
      Offset += RegBytes;
      Ptr = DAG.getNode(ISD::ADD, dl, Ptr.getValueType(), Ptr, Increment);
      StackPtr = DAG.getNode(ISD::ADD, dl, StackPtr.getValueType(), StackPtr,
                             Increment);
    }

    // The last copy may be partial.  Do an extending load.
    EVT MemVT = EVT::getIntegerVT(*DAG.getContext(),
                                  8 * (LoadedBytes - Offset));
    SDValue Load = DAG.getExtLoad(ISD::EXTLOAD, dl, RegVT, Chain, Ptr,
                                  LD->getPointerInfo().getWithOffset(Offset),
                                  MemVT, LD->isVolatile(),
                                  LD->isNonTemporal(),
                                  LD->isInvariant(),
                                  MinAlign(LD->getAlignment(), Offset),
                                  LD->getAAInfo());
    // Follow the load with a store to the stack slot.  Remember the store.
    // On big-endian machines this requires a truncating store to ensure
    // that the bits end up in the right place.
    Stores.push_back(DAG.getTruncStore(Load.getValue(1), dl, Load, StackPtr,
                                       MachinePointerInfo(), MemVT,
                                       false, false, 0));

    // The order of the stores doesn't matter - say it with a TokenFactor.
    SDValue TF = DAG.getNode(ISD::TokenFactor, dl, MVT::Other, Stores);

    // Finally, perform the original load only redirected to the stack slot.
    Load = DAG.getExtLoad(LD->getExtensionType(), dl, VT, TF, StackBase,
                          MachinePointerInfo(), LoadedVT, false,false, false,
                          0);

    // Callers expect a MERGE_VALUES node.
    ValResult = Load;
    ChainResult = TF;
    return;
  }
  assert(LoadedVT.isInteger() && !LoadedVT.isVector() &&
         "Unaligned load of unsupported type.");

  // Compute the new VT that is half the size of the old one.  This is an
  // integer MVT.
  unsigned NumBits = LoadedVT.getSizeInBits();
  EVT NewLoadedVT;
  NewLoadedVT = EVT::getIntegerVT(*DAG.getContext(), NumBits/2);
  NumBits >>= 1;

  unsigned Alignment = LD->getAlignment();
  unsigned IncrementSize = NumBits / 8;
  ISD::LoadExtType HiExtType = LD->getExtensionType();

  // If the original load is NON_EXTLOAD, the hi part load must be ZEXTLOAD.
  if (HiExtType == ISD::NON_EXTLOAD)
    HiExtType = ISD::ZEXTLOAD;

  // Load the value in two parts
  SDValue Lo, Hi;
  if (TLI.isLittleEndian()) {
    Lo = DAG.getExtLoad(ISD::ZEXTLOAD, dl, VT, Chain, Ptr, LD->getPointerInfo(),
                        NewLoadedVT, LD->isVolatile(),
                        LD->isNonTemporal(), LD->isInvariant(), Alignment,
                        LD->getAAInfo());
    Ptr = DAG.getNode(ISD::ADD, dl, Ptr.getValueType(), Ptr,
                      DAG.getConstant(IncrementSize, dl, Ptr.getValueType()));
    Hi = DAG.getExtLoad(HiExtType, dl, VT, Chain, Ptr,
                        LD->getPointerInfo().getWithOffset(IncrementSize),
                        NewLoadedVT, LD->isVolatile(),
                        LD->isNonTemporal(),LD->isInvariant(),
                        MinAlign(Alignment, IncrementSize), LD->getAAInfo());
  } else {
    Hi = DAG.getExtLoad(HiExtType, dl, VT, Chain, Ptr, LD->getPointerInfo(),
                        NewLoadedVT, LD->isVolatile(),
                        LD->isNonTemporal(), LD->isInvariant(), Alignment,
                        LD->getAAInfo());
    Ptr = DAG.getNode(ISD::ADD, dl, Ptr.getValueType(), Ptr,
                      DAG.getConstant(IncrementSize, dl, Ptr.getValueType()));
    Lo = DAG.getExtLoad(ISD::ZEXTLOAD, dl, VT, Chain, Ptr,
                        LD->getPointerInfo().getWithOffset(IncrementSize),
                        NewLoadedVT, LD->isVolatile(),
                        LD->isNonTemporal(), LD->isInvariant(),
                        MinAlign(Alignment, IncrementSize), LD->getAAInfo());
  }

  // aggregate the two parts
  SDValue ShiftAmount = DAG.getConstant(NumBits, dl,
                                       TLI.getShiftAmountTy(Hi.getValueType()));
  SDValue Result = DAG.getNode(ISD::SHL, dl, VT, Hi, ShiftAmount);
  Result = DAG.getNode(ISD::OR, dl, VT, Result, Lo);

  SDValue TF = DAG.getNode(ISD::TokenFactor, dl, MVT::Other, Lo.getValue(1),
                             Hi.getValue(1));

  ValResult = Result;
  ChainResult = TF;
}

/// Some target cannot handle a variable insertion index for the
/// INSERT_VECTOR_ELT instruction.  In this case, it
/// is necessary to spill the vector being inserted into to memory, perform
/// the insert there, and then read the result back.
SDValue SelectionDAGLegalize::
PerformInsertVectorEltInMemory(SDValue Vec, SDValue Val, SDValue Idx,
                               SDLoc dl) {
  SDValue Tmp1 = Vec;
  SDValue Tmp2 = Val;
  SDValue Tmp3 = Idx;

  // If the target doesn't support this, we have to spill the input vector
  // to a temporary stack slot, update the element, then reload it.  This is
  // badness.  We could also load the value into a vector register (either
  // with a "move to register" or "extload into register" instruction, then
  // permute it into place, if the idx is a constant and if the idx is
  // supported by the target.
  EVT VT    = Tmp1.getValueType();
  EVT EltVT = VT.getVectorElementType();
  EVT IdxVT = Tmp3.getValueType();
  EVT PtrVT = TLI.getPointerTy();
  SDValue StackPtr = DAG.CreateStackTemporary(VT);

  int SPFI = cast<FrameIndexSDNode>(StackPtr.getNode())->getIndex();

  // Store the vector.
  SDValue Ch = DAG.getStore(DAG.getEntryNode(), dl, Tmp1, StackPtr,
                            MachinePointerInfo::getFixedStack(SPFI),
                            false, false, 0);

  // Truncate or zero extend offset to target pointer type.
  unsigned CastOpc = IdxVT.bitsGT(PtrVT) ? ISD::TRUNCATE : ISD::ZERO_EXTEND;
  Tmp3 = DAG.getNode(CastOpc, dl, PtrVT, Tmp3);
  // Add the offset to the index.
  unsigned EltSize = EltVT.getSizeInBits()/8;
  Tmp3 = DAG.getNode(ISD::MUL, dl, IdxVT, Tmp3,
                     DAG.getConstant(EltSize, dl, IdxVT));
  SDValue StackPtr2 = DAG.getNode(ISD::ADD, dl, IdxVT, Tmp3, StackPtr);
  // Store the scalar value.
  Ch = DAG.getTruncStore(Ch, dl, Tmp2, StackPtr2, MachinePointerInfo(), EltVT,
                         false, false, 0);
  // Load the updated vector.
  return DAG.getLoad(VT, dl, Ch, StackPtr,
                     MachinePointerInfo::getFixedStack(SPFI), false, false,
                     false, 0);
}


SDValue SelectionDAGLegalize::
ExpandINSERT_VECTOR_ELT(SDValue Vec, SDValue Val, SDValue Idx, SDLoc dl) {
  if (ConstantSDNode *InsertPos = dyn_cast<ConstantSDNode>(Idx)) {
    // SCALAR_TO_VECTOR requires that the type of the value being inserted
    // match the element type of the vector being created, except for
    // integers in which case the inserted value can be over width.
    EVT EltVT = Vec.getValueType().getVectorElementType();
    if (Val.getValueType() == EltVT ||
        (EltVT.isInteger() && Val.getValueType().bitsGE(EltVT))) {
      SDValue ScVec = DAG.getNode(ISD::SCALAR_TO_VECTOR, dl,
                                  Vec.getValueType(), Val);

      unsigned NumElts = Vec.getValueType().getVectorNumElements();
      // We generate a shuffle of InVec and ScVec, so the shuffle mask
      // should be 0,1,2,3,4,5... with the appropriate element replaced with
      // elt 0 of the RHS.
      SmallVector<int, 8> ShufOps;
      for (unsigned i = 0; i != NumElts; ++i)
        ShufOps.push_back(i != InsertPos->getZExtValue() ? i : NumElts);

      return DAG.getVectorShuffle(Vec.getValueType(), dl, Vec, ScVec,
                                  &ShufOps[0]);
    }
  }
  return PerformInsertVectorEltInMemory(Vec, Val, Idx, dl);
}

SDValue SelectionDAGLegalize::OptimizeFloatStore(StoreSDNode* ST) {
  // Turn 'store float 1.0, Ptr' -> 'store int 0x12345678, Ptr'
  // FIXME: We shouldn't do this for TargetConstantFP's.
  // FIXME: move this to the DAG Combiner!  Note that we can't regress due
  // to phase ordering between legalized code and the dag combiner.  This
  // probably means that we need to integrate dag combiner and legalizer
  // together.
  // We generally can't do this one for long doubles.
  SDValue Chain = ST->getChain();
  SDValue Ptr = ST->getBasePtr();
  unsigned Alignment = ST->getAlignment();
  bool isVolatile = ST->isVolatile();
  bool isNonTemporal = ST->isNonTemporal();
  AAMDNodes AAInfo = ST->getAAInfo();
  SDLoc dl(ST);
  if (ConstantFPSDNode *CFP = dyn_cast<ConstantFPSDNode>(ST->getValue())) {
    if (CFP->getValueType(0) == MVT::f32 &&
        TLI.isTypeLegal(MVT::i32)) {
      SDValue Con = DAG.getConstant(CFP->getValueAPF().
                                      bitcastToAPInt().zextOrTrunc(32),
                                    SDLoc(CFP), MVT::i32);
      return DAG.getStore(Chain, dl, Con, Ptr, ST->getPointerInfo(),
                          isVolatile, isNonTemporal, Alignment, AAInfo);
    }

    if (CFP->getValueType(0) == MVT::f64) {
      // If this target supports 64-bit registers, do a single 64-bit store.
      if (TLI.isTypeLegal(MVT::i64)) {
        SDValue Con = DAG.getConstant(CFP->getValueAPF().bitcastToAPInt().
                                      zextOrTrunc(64), SDLoc(CFP), MVT::i64);
        return DAG.getStore(Chain, dl, Con, Ptr, ST->getPointerInfo(),
                            isVolatile, isNonTemporal, Alignment, AAInfo);
      }

      if (TLI.isTypeLegal(MVT::i32) && !ST->isVolatile()) {
        // Otherwise, if the target supports 32-bit registers, use 2 32-bit
        // stores.  If the target supports neither 32- nor 64-bits, this
        // xform is certainly not worth it.
        const APInt &IntVal = CFP->getValueAPF().bitcastToAPInt();
        SDValue Lo = DAG.getConstant(IntVal.trunc(32), dl, MVT::i32);
        SDValue Hi = DAG.getConstant(IntVal.lshr(32).trunc(32), dl, MVT::i32);
        if (TLI.isBigEndian()) std::swap(Lo, Hi);

        Lo = DAG.getStore(Chain, dl, Lo, Ptr, ST->getPointerInfo(), isVolatile,
                          isNonTemporal, Alignment, AAInfo);
        Ptr = DAG.getNode(ISD::ADD, dl, Ptr.getValueType(), Ptr,
                          DAG.getConstant(4, dl, Ptr.getValueType()));
        Hi = DAG.getStore(Chain, dl, Hi, Ptr,
                          ST->getPointerInfo().getWithOffset(4),
                          isVolatile, isNonTemporal, MinAlign(Alignment, 4U),
                          AAInfo);

        return DAG.getNode(ISD::TokenFactor, dl, MVT::Other, Lo, Hi);
      }
    }
  }
  return SDValue(nullptr, 0);
}

void SelectionDAGLegalize::LegalizeStoreOps(SDNode *Node) {
    StoreSDNode *ST = cast<StoreSDNode>(Node);
    SDValue Chain = ST->getChain();
    SDValue Ptr = ST->getBasePtr();
    SDLoc dl(Node);

    unsigned Alignment = ST->getAlignment();
    bool isVolatile = ST->isVolatile();
    bool isNonTemporal = ST->isNonTemporal();
    AAMDNodes AAInfo = ST->getAAInfo();

    if (!ST->isTruncatingStore()) {
      if (SDNode *OptStore = OptimizeFloatStore(ST).getNode()) {
        ReplaceNode(ST, OptStore);
        return;
      }

      {
        SDValue Value = ST->getValue();
        MVT VT = Value.getSimpleValueType();
        switch (TLI.getOperationAction(ISD::STORE, VT)) {
        default: llvm_unreachable("This action is not supported yet!");
        case TargetLowering::Legal: {
          // If this is an unaligned store and the target doesn't support it,
          // expand it.
          unsigned AS = ST->getAddressSpace();
          unsigned Align = ST->getAlignment();
          if (!TLI.allowsMisalignedMemoryAccesses(ST->getMemoryVT(), AS, Align)) {
            Type *Ty = ST->getMemoryVT().getTypeForEVT(*DAG.getContext());
            unsigned ABIAlignment= TLI.getDataLayout()->getABITypeAlignment(Ty);
            if (Align < ABIAlignment)
              ExpandUnalignedStore(cast<StoreSDNode>(Node), DAG, TLI, this);
          }
          break;
        }
        case TargetLowering::Custom: {
          SDValue Res = TLI.LowerOperation(SDValue(Node, 0), DAG);
          if (Res && Res != SDValue(Node, 0))
            ReplaceNode(SDValue(Node, 0), Res);
          return;
        }
        case TargetLowering::Promote: {
          MVT NVT = TLI.getTypeToPromoteTo(ISD::STORE, VT);
          assert(NVT.getSizeInBits() == VT.getSizeInBits() &&
                 "Can only promote stores to same size type");
          Value = DAG.getNode(ISD::BITCAST, dl, NVT, Value);
          SDValue Result =
            DAG.getStore(Chain, dl, Value, Ptr,
                         ST->getPointerInfo(), isVolatile,
                         isNonTemporal, Alignment, AAInfo);
          ReplaceNode(SDValue(Node, 0), Result);
          break;
        }
        }
        return;
      }
    } else {
      SDValue Value = ST->getValue();

      EVT StVT = ST->getMemoryVT();
      unsigned StWidth = StVT.getSizeInBits();

      if (StWidth != StVT.getStoreSizeInBits()) {
        // Promote to a byte-sized store with upper bits zero if not
        // storing an integral number of bytes.  For example, promote
        // TRUNCSTORE:i1 X -> TRUNCSTORE:i8 (and X, 1)
        EVT NVT = EVT::getIntegerVT(*DAG.getContext(),
                                    StVT.getStoreSizeInBits());
        Value = DAG.getZeroExtendInReg(Value, dl, StVT);
        SDValue Result =
          DAG.getTruncStore(Chain, dl, Value, Ptr, ST->getPointerInfo(),
                            NVT, isVolatile, isNonTemporal, Alignment, AAInfo);
        ReplaceNode(SDValue(Node, 0), Result);
      } else if (StWidth & (StWidth - 1)) {
        // If not storing a power-of-2 number of bits, expand as two stores.
        assert(!StVT.isVector() && "Unsupported truncstore!");
        unsigned RoundWidth = 1 << Log2_32(StWidth);
        assert(RoundWidth < StWidth);
        unsigned ExtraWidth = StWidth - RoundWidth;
        assert(ExtraWidth < RoundWidth);
        assert(!(RoundWidth % 8) && !(ExtraWidth % 8) &&
               "Store size not an integral number of bytes!");
        EVT RoundVT = EVT::getIntegerVT(*DAG.getContext(), RoundWidth);
        EVT ExtraVT = EVT::getIntegerVT(*DAG.getContext(), ExtraWidth);
        SDValue Lo, Hi;
        unsigned IncrementSize;

        if (TLI.isLittleEndian()) {
          // TRUNCSTORE:i24 X -> TRUNCSTORE:i16 X, TRUNCSTORE@+2:i8 (srl X, 16)
          // Store the bottom RoundWidth bits.
          Lo = DAG.getTruncStore(Chain, dl, Value, Ptr, ST->getPointerInfo(),
                                 RoundVT,
                                 isVolatile, isNonTemporal, Alignment,
                                 AAInfo);

          // Store the remaining ExtraWidth bits.
          IncrementSize = RoundWidth / 8;
          Ptr = DAG.getNode(ISD::ADD, dl, Ptr.getValueType(), Ptr,
                            DAG.getConstant(IncrementSize, dl,
                                            Ptr.getValueType()));
          Hi = DAG.getNode(ISD::SRL, dl, Value.getValueType(), Value,
                           DAG.getConstant(RoundWidth, dl,
                                   TLI.getShiftAmountTy(Value.getValueType())));
          Hi = DAG.getTruncStore(Chain, dl, Hi, Ptr,
                             ST->getPointerInfo().getWithOffset(IncrementSize),
                                 ExtraVT, isVolatile, isNonTemporal,
                                 MinAlign(Alignment, IncrementSize), AAInfo);
        } else {
          // Big endian - avoid unaligned stores.
          // TRUNCSTORE:i24 X -> TRUNCSTORE:i16 (srl X, 8), TRUNCSTORE@+2:i8 X
          // Store the top RoundWidth bits.
          Hi = DAG.getNode(ISD::SRL, dl, Value.getValueType(), Value,
                           DAG.getConstant(ExtraWidth, dl,
                                   TLI.getShiftAmountTy(Value.getValueType())));
          Hi = DAG.getTruncStore(Chain, dl, Hi, Ptr, ST->getPointerInfo(),
                                 RoundVT, isVolatile, isNonTemporal, Alignment,
                                 AAInfo);

          // Store the remaining ExtraWidth bits.
          IncrementSize = RoundWidth / 8;
<<<<<<< HEAD
          Ptr = DAG.getPointerAdd(dl, Ptr, IncrementSize);
=======
          Ptr = DAG.getNode(ISD::ADD, dl, Ptr.getValueType(), Ptr,
                            DAG.getConstant(IncrementSize, dl,
                                            Ptr.getValueType()));
>>>>>>> 787b9b4e
          Lo = DAG.getTruncStore(Chain, dl, Value, Ptr,
                              ST->getPointerInfo().getWithOffset(IncrementSize),
                                 ExtraVT, isVolatile, isNonTemporal,
                                 MinAlign(Alignment, IncrementSize), AAInfo);
        }

        // The order of the stores doesn't matter.
        SDValue Result = DAG.getNode(ISD::TokenFactor, dl, MVT::Other, Lo, Hi);
        ReplaceNode(SDValue(Node, 0), Result);
      } else {
        switch (TLI.getTruncStoreAction(ST->getValue().getSimpleValueType(),
                                        StVT.getSimpleVT())) {
        default: llvm_unreachable("This action is not supported yet!");
        case TargetLowering::Legal: {
          unsigned AS = ST->getAddressSpace();
          unsigned Align = ST->getAlignment();
          // If this is an unaligned store and the target doesn't support it,
          // expand it.
          if (!TLI.allowsMisalignedMemoryAccesses(ST->getMemoryVT(), AS, Align)) {
            Type *Ty = ST->getMemoryVT().getTypeForEVT(*DAG.getContext());
            unsigned ABIAlignment= TLI.getDataLayout()->getABITypeAlignment(Ty);
            if (Align < ABIAlignment)
              ExpandUnalignedStore(cast<StoreSDNode>(Node), DAG, TLI, this);
          }
          break;
        }
        case TargetLowering::Custom: {
          SDValue Res = TLI.LowerOperation(SDValue(Node, 0), DAG);
          if (Res && Res != SDValue(Node, 0))
            ReplaceNode(SDValue(Node, 0), Res);
          return;
        }
        case TargetLowering::Expand:
          assert(!StVT.isVector() &&
                 "Vector Stores are handled in LegalizeVectorOps");

          // TRUNCSTORE:i16 i32 -> STORE i16
          assert(TLI.isTypeLegal(StVT) &&
                 "Do not know how to expand this store!");
          Value = DAG.getNode(ISD::TRUNCATE, dl, StVT, Value);
          SDValue Result =
            DAG.getStore(Chain, dl, Value, Ptr, ST->getPointerInfo(),
                         isVolatile, isNonTemporal, Alignment, AAInfo);
          ReplaceNode(SDValue(Node, 0), Result);
          break;
        }
      }
    }
}

void SelectionDAGLegalize::LegalizeLoadOps(SDNode *Node) {
  LoadSDNode *LD = cast<LoadSDNode>(Node);
  SDValue Chain = LD->getChain();  // The chain.
  SDValue Ptr = LD->getBasePtr();  // The base pointer.
  SDValue Value;                   // The value returned by the load op.
  SDLoc dl(Node);

  ISD::LoadExtType ExtType = LD->getExtensionType();
  if (ExtType == ISD::NON_EXTLOAD) {
    MVT VT = Node->getSimpleValueType(0);
    SDValue RVal = SDValue(Node, 0);
    SDValue RChain = SDValue(Node, 1);

    switch (TLI.getOperationAction(Node->getOpcode(), VT)) {
    default: llvm_unreachable("This action is not supported yet!");
    case TargetLowering::Legal: {
      unsigned AS = LD->getAddressSpace();
      unsigned Align = LD->getAlignment();
      // If this is an unaligned load and the target doesn't support it,
      // expand it.
      if (!TLI.allowsMisalignedMemoryAccesses(LD->getMemoryVT(), AS, Align)) {
        Type *Ty = LD->getMemoryVT().getTypeForEVT(*DAG.getContext());
        unsigned ABIAlignment =
          TLI.getDataLayout()->getABITypeAlignment(Ty);
        if (Align < ABIAlignment){
          ExpandUnalignedLoad(cast<LoadSDNode>(Node), DAG, TLI, RVal, RChain);
        }
      }
      break;
    }
    case TargetLowering::Custom: {
      SDValue Res = TLI.LowerOperation(RVal, DAG);
      if (Res.getNode()) {
        RVal = Res;
        RChain = Res.getValue(1);
      }
      break;
    }
    case TargetLowering::Promote: {
      MVT NVT = TLI.getTypeToPromoteTo(Node->getOpcode(), VT);
      assert(NVT.getSizeInBits() == VT.getSizeInBits() &&
             "Can only promote loads to same size type");

      SDValue Res = DAG.getLoad(NVT, dl, Chain, Ptr, LD->getMemOperand());
      RVal = DAG.getNode(ISD::BITCAST, dl, VT, Res);
      RChain = Res.getValue(1);
      break;
    }
    }
    if (RChain.getNode() != Node) {
      assert(RVal.getNode() != Node && "Load must be completely replaced");
      DAG.ReplaceAllUsesOfValueWith(SDValue(Node, 0), RVal);
      DAG.ReplaceAllUsesOfValueWith(SDValue(Node, 1), RChain);
      if (UpdatedNodes) {
        UpdatedNodes->insert(RVal.getNode());
        UpdatedNodes->insert(RChain.getNode());
      }
      ReplacedNode(Node);
    }
    return;
  }

  EVT SrcVT = LD->getMemoryVT();
  unsigned SrcWidth = SrcVT.getSizeInBits();
  unsigned Alignment = LD->getAlignment();
  bool isVolatile = LD->isVolatile();
  bool isNonTemporal = LD->isNonTemporal();
  bool isInvariant = LD->isInvariant();
  AAMDNodes AAInfo = LD->getAAInfo();

  if (SrcWidth != SrcVT.getStoreSizeInBits() &&
      // Some targets pretend to have an i1 loading operation, and actually
      // load an i8.  This trick is correct for ZEXTLOAD because the top 7
      // bits are guaranteed to be zero; it helps the optimizers understand
      // that these bits are zero.  It is also useful for EXTLOAD, since it
      // tells the optimizers that those bits are undefined.  It would be
      // nice to have an effective generic way of getting these benefits...
      // Until such a way is found, don't insist on promoting i1 here.
      (SrcVT != MVT::i1 ||
       TLI.getLoadExtAction(ExtType, Node->getValueType(0), MVT::i1) ==
         TargetLowering::Promote)) {
    // Promote to a byte-sized load if not loading an integral number of
    // bytes.  For example, promote EXTLOAD:i20 -> EXTLOAD:i24.
    unsigned NewWidth = SrcVT.getStoreSizeInBits();
    EVT NVT = EVT::getIntegerVT(*DAG.getContext(), NewWidth);
    SDValue Ch;

    // The extra bits are guaranteed to be zero, since we stored them that
    // way.  A zext load from NVT thus automatically gives zext from SrcVT.

    ISD::LoadExtType NewExtType =
      ExtType == ISD::ZEXTLOAD ? ISD::ZEXTLOAD : ISD::EXTLOAD;

    SDValue Result =
      DAG.getExtLoad(NewExtType, dl, Node->getValueType(0),
                     Chain, Ptr, LD->getPointerInfo(),
                     NVT, isVolatile, isNonTemporal, isInvariant, Alignment,
                     AAInfo);

    Ch = Result.getValue(1); // The chain.

    if (ExtType == ISD::SEXTLOAD)
      // Having the top bits zero doesn't help when sign extending.
      Result = DAG.getNode(ISD::SIGN_EXTEND_INREG, dl,
                           Result.getValueType(),
                           Result, DAG.getValueType(SrcVT));
    else if (ExtType == ISD::ZEXTLOAD || NVT == Result.getValueType())
      // All the top bits are guaranteed to be zero - inform the optimizers.
      Result = DAG.getNode(ISD::AssertZext, dl,
                           Result.getValueType(), Result,
                           DAG.getValueType(SrcVT));

    Value = Result;
    Chain = Ch;
  } else if (SrcWidth & (SrcWidth - 1)) {
    // If not loading a power-of-2 number of bits, expand as two loads.
    assert(!SrcVT.isVector() && "Unsupported extload!");
    unsigned RoundWidth = 1 << Log2_32(SrcWidth);
    assert(RoundWidth < SrcWidth);
    unsigned ExtraWidth = SrcWidth - RoundWidth;
    assert(ExtraWidth < RoundWidth);
    assert(!(RoundWidth % 8) && !(ExtraWidth % 8) &&
           "Load size not an integral number of bytes!");
    EVT RoundVT = EVT::getIntegerVT(*DAG.getContext(), RoundWidth);
    EVT ExtraVT = EVT::getIntegerVT(*DAG.getContext(), ExtraWidth);
    SDValue Lo, Hi, Ch;
    unsigned IncrementSize;

    if (TLI.isLittleEndian()) {
      // EXTLOAD:i24 -> ZEXTLOAD:i16 | (shl EXTLOAD@+2:i8, 16)
      // Load the bottom RoundWidth bits.
      Lo = DAG.getExtLoad(ISD::ZEXTLOAD, dl, Node->getValueType(0),
                          Chain, Ptr,
                          LD->getPointerInfo(), RoundVT, isVolatile,
                          isNonTemporal, isInvariant, Alignment, AAInfo);

      // Load the remaining ExtraWidth bits.
      IncrementSize = RoundWidth / 8;
      Ptr = DAG.getNode(ISD::ADD, dl, Ptr.getValueType(), Ptr,
                         DAG.getConstant(IncrementSize, dl,
                                         Ptr.getValueType()));
      Hi = DAG.getExtLoad(ExtType, dl, Node->getValueType(0), Chain, Ptr,
                          LD->getPointerInfo().getWithOffset(IncrementSize),
                          ExtraVT, isVolatile, isNonTemporal, isInvariant,
                          MinAlign(Alignment, IncrementSize), AAInfo);

      // Build a factor node to remember that this load is independent of
      // the other one.
      Ch = DAG.getNode(ISD::TokenFactor, dl, MVT::Other, Lo.getValue(1),
                       Hi.getValue(1));

      // Move the top bits to the right place.
      Hi = DAG.getNode(ISD::SHL, dl, Hi.getValueType(), Hi,
                       DAG.getConstant(RoundWidth, dl,
                                      TLI.getShiftAmountTy(Hi.getValueType())));

      // Join the hi and lo parts.
      Value = DAG.getNode(ISD::OR, dl, Node->getValueType(0), Lo, Hi);
    } else {
      // Big endian - avoid unaligned loads.
      // EXTLOAD:i24 -> (shl EXTLOAD:i16, 8) | ZEXTLOAD@+2:i8
      // Load the top RoundWidth bits.
      Hi = DAG.getExtLoad(ExtType, dl, Node->getValueType(0), Chain, Ptr,
                          LD->getPointerInfo(), RoundVT, isVolatile,
                          isNonTemporal, isInvariant, Alignment, AAInfo);

      // Load the remaining ExtraWidth bits.
      IncrementSize = RoundWidth / 8;
<<<<<<< HEAD
      Ptr = DAG.getPointerAdd(dl, Ptr, IncrementSize);
=======
      Ptr = DAG.getNode(ISD::ADD, dl, Ptr.getValueType(), Ptr,
                         DAG.getConstant(IncrementSize, dl,
                                         Ptr.getValueType()));
>>>>>>> 787b9b4e
      Lo = DAG.getExtLoad(ISD::ZEXTLOAD,
                          dl, Node->getValueType(0), Chain, Ptr,
                          LD->getPointerInfo().getWithOffset(IncrementSize),
                          ExtraVT, isVolatile, isNonTemporal, isInvariant,
                          MinAlign(Alignment, IncrementSize), AAInfo);

      // Build a factor node to remember that this load is independent of
      // the other one.
      Ch = DAG.getNode(ISD::TokenFactor, dl, MVT::Other, Lo.getValue(1),
                       Hi.getValue(1));

      // Move the top bits to the right place.
      Hi = DAG.getNode(ISD::SHL, dl, Hi.getValueType(), Hi,
                       DAG.getConstant(ExtraWidth, dl,
                                      TLI.getShiftAmountTy(Hi.getValueType())));

      // Join the hi and lo parts.
      Value = DAG.getNode(ISD::OR, dl, Node->getValueType(0), Lo, Hi);
    }

    Chain = Ch;
  } else {
    bool isCustom = false;
    switch (TLI.getLoadExtAction(ExtType, Node->getValueType(0),
                                 SrcVT.getSimpleVT())) {
    default: llvm_unreachable("This action is not supported yet!");
    case TargetLowering::Custom:
      isCustom = true;
      // FALLTHROUGH
    case TargetLowering::Legal: {
      Value = SDValue(Node, 0);
      Chain = SDValue(Node, 1);

      if (isCustom) {
        SDValue Res = TLI.LowerOperation(SDValue(Node, 0), DAG);
        if (Res.getNode()) {
          Value = Res;
          Chain = Res.getValue(1);
        }
      } else {
        // If this is an unaligned load and the target doesn't support
        // it, expand it.
        EVT MemVT = LD->getMemoryVT();
        unsigned AS = LD->getAddressSpace();
        unsigned Align = LD->getAlignment();
        if (!TLI.allowsMisalignedMemoryAccesses(MemVT, AS, Align)) {
          Type *Ty = LD->getMemoryVT().getTypeForEVT(*DAG.getContext());
          unsigned ABIAlignment = TLI.getDataLayout()->getABITypeAlignment(Ty);
          if (Align < ABIAlignment){
            ExpandUnalignedLoad(cast<LoadSDNode>(Node), DAG, TLI, Value, Chain);
          }
        }
      }
      break;
    }
    case TargetLowering::Expand:
      if (!TLI.isLoadExtLegal(ISD::EXTLOAD, Node->getValueType(0), SrcVT)) {
        // If the source type is not legal, see if there is a legal extload to
        // an intermediate type that we can then extend further.
        EVT LoadVT = TLI.getRegisterType(SrcVT.getSimpleVT());
        if (TLI.isTypeLegal(SrcVT) || // Same as SrcVT == LoadVT?
            TLI.isLoadExtLegal(ExtType, LoadVT, SrcVT)) {
          // If we are loading a legal type, this is a non-extload followed by a
          // full extend.
          ISD::LoadExtType MidExtType =
              (LoadVT == SrcVT) ? ISD::NON_EXTLOAD : ExtType;

          SDValue Load = DAG.getExtLoad(MidExtType, dl, LoadVT, Chain, Ptr,
                                        SrcVT, LD->getMemOperand());
          unsigned ExtendOp =
              ISD::getExtForLoadExtType(SrcVT.isFloatingPoint(), ExtType);
          Value = DAG.getNode(ExtendOp, dl, Node->getValueType(0), Load);
          Chain = Load.getValue(1);
          break;
        }
      }

      assert(!SrcVT.isVector() &&
             "Vector Loads are handled in LegalizeVectorOps");

      // FIXME: This does not work for vectors on most targets.  Sign-
      // and zero-extend operations are currently folded into extending
      // loads, whether they are legal or not, and then we end up here
      // without any support for legalizing them.
      assert(ExtType != ISD::EXTLOAD &&
             "EXTLOAD should always be supported!");
      // Turn the unsupported load into an EXTLOAD followed by an
      // explicit zero/sign extend inreg.
      SDValue Result = DAG.getExtLoad(ISD::EXTLOAD, dl,
                                      Node->getValueType(0),
                                      Chain, Ptr, SrcVT,
                                      LD->getMemOperand());
      SDValue ValRes;
      if (ExtType == ISD::SEXTLOAD)
        ValRes = DAG.getNode(ISD::SIGN_EXTEND_INREG, dl,
                             Result.getValueType(),
                             Result, DAG.getValueType(SrcVT));
      else
        ValRes = DAG.getZeroExtendInReg(Result, dl, SrcVT.getScalarType());
      Value = ValRes;
      Chain = Result.getValue(1);
      break;
    }
  }

  // Since loads produce two values, make sure to remember that we legalized
  // both of them.
  if (Chain.getNode() != Node) {
    assert(Value.getNode() != Node && "Load must be completely replaced");
    DAG.ReplaceAllUsesOfValueWith(SDValue(Node, 0), Value);
    DAG.ReplaceAllUsesOfValueWith(SDValue(Node, 1), Chain);
    if (UpdatedNodes) {
      UpdatedNodes->insert(Value.getNode());
      UpdatedNodes->insert(Chain.getNode());
    }
    ReplacedNode(Node);
  }
}

/// Return a legal replacement for the given operation, with all legal operands.
void SelectionDAGLegalize::LegalizeOp(SDNode *Node) {
  DEBUG(dbgs() << "\nLegalizing: "; Node->dump(&DAG));

  if (Node->getOpcode() == ISD::TargetConstant) // Allow illegal target nodes.
    return;

#ifndef NDEBUG
  for (unsigned i = 0, e = Node->getNumValues(); i != e; ++i)
    assert(TLI.getTypeAction(*DAG.getContext(), Node->getValueType(i)) ==
             TargetLowering::TypeLegal &&
           "Unexpected illegal type!");

  for (const SDValue &Op : Node->op_values())
    assert((TLI.getTypeAction(*DAG.getContext(),
                              Op.getValueType()) == TargetLowering::TypeLegal ||
                              Op.getOpcode() == ISD::TargetConstant) &&
                              "Unexpected illegal type!");
#endif

  // Figure out the correct action; the way to query this varies by opcode
  TargetLowering::LegalizeAction Action = TargetLowering::Legal;
  bool SimpleFinishLegalizing = true;
  switch (Node->getOpcode()) {
  case ISD::INTRINSIC_W_CHAIN:
  case ISD::INTRINSIC_WO_CHAIN:
  case ISD::INTRINSIC_VOID:
  case ISD::STACKSAVE:
    Action = TLI.getOperationAction(Node->getOpcode(), MVT::Other);
    break;
  case ISD::VAARG:
    Action = TLI.getOperationAction(Node->getOpcode(),
                                    Node->getValueType(0));
    if (Action != TargetLowering::Promote)
      Action = TLI.getOperationAction(Node->getOpcode(), MVT::Other);
    break;
  case ISD::FP_TO_FP16:
  case ISD::SINT_TO_FP:
  case ISD::UINT_TO_FP:
  case ISD::EXTRACT_VECTOR_ELT:
    Action = TLI.getOperationAction(Node->getOpcode(),
                                    Node->getOperand(0).getValueType());
    break;
  case ISD::FP_ROUND_INREG:
  case ISD::SIGN_EXTEND_INREG: {
    EVT InnerType = cast<VTSDNode>(Node->getOperand(1))->getVT();
    Action = TLI.getOperationAction(Node->getOpcode(), InnerType);
    break;
  }
  case ISD::ATOMIC_STORE: {
    Action = TLI.getOperationAction(Node->getOpcode(),
                                    Node->getOperand(2).getValueType());
    break;
  }
  case ISD::SELECT_CC:
  case ISD::SETCC:
  case ISD::BR_CC: {
    unsigned CCOperand = Node->getOpcode() == ISD::SELECT_CC ? 4 :
                         Node->getOpcode() == ISD::SETCC ? 2 : 1;
    unsigned CompareOperand = Node->getOpcode() == ISD::BR_CC ? 2 : 0;
    MVT OpVT = Node->getOperand(CompareOperand).getSimpleValueType();
    ISD::CondCode CCCode =
        cast<CondCodeSDNode>(Node->getOperand(CCOperand))->get();
    Action = TLI.getCondCodeAction(CCCode, OpVT);
    if (Action == TargetLowering::Legal) {
      if (Node->getOpcode() == ISD::SELECT_CC)
        Action = TLI.getOperationAction(Node->getOpcode(),
                                        Node->getValueType(0));
      else
        Action = TLI.getOperationAction(Node->getOpcode(), OpVT);
    }
    break;
  }
  case ISD::LOAD:
  case ISD::STORE:
    // FIXME: Model these properly.  LOAD and STORE are complicated, and
    // STORE expects the unlegalized operand in some cases.
    SimpleFinishLegalizing = false;
    break;
  case ISD::CALLSEQ_START:
  case ISD::CALLSEQ_END:
    // FIXME: This shouldn't be necessary.  These nodes have special properties
    // dealing with the recursive nature of legalization.  Removing this
    // special case should be done as part of making LegalizeDAG non-recursive.
    SimpleFinishLegalizing = false;
    break;
  case ISD::EXTRACT_ELEMENT:
  case ISD::FLT_ROUNDS_:
  case ISD::FPOWI:
  case ISD::MERGE_VALUES:
  case ISD::EH_RETURN:
  case ISD::FRAME_TO_ARGS_OFFSET:
  case ISD::EH_SJLJ_SETJMP:
  case ISD::EH_SJLJ_LONGJMP:
    // These operations lie about being legal: when they claim to be legal,
    // they should actually be expanded.
    Action = TLI.getOperationAction(Node->getOpcode(), Node->getValueType(0));
    if (Action == TargetLowering::Legal)
      Action = TargetLowering::Expand;
    break;
  case ISD::INIT_TRAMPOLINE:
  case ISD::ADJUST_TRAMPOLINE:
  case ISD::FRAMEADDR:
  case ISD::RETURNADDR:
    // These operations lie about being legal: when they claim to be legal,
    // they should actually be custom-lowered.
    Action = TLI.getOperationAction(Node->getOpcode(), Node->getValueType(0));
    if (Action == TargetLowering::Legal)
      Action = TargetLowering::Custom;
    break;
  case ISD::READ_REGISTER:
  case ISD::WRITE_REGISTER:
    // Named register is legal in the DAG, but blocked by register name
    // selection if not implemented by target (to chose the correct register)
    // They'll be converted to Copy(To/From)Reg.
    Action = TargetLowering::Legal;
    break;
  case ISD::DEBUGTRAP:
    Action = TLI.getOperationAction(Node->getOpcode(), Node->getValueType(0));
    if (Action == TargetLowering::Expand) {
      // replace ISD::DEBUGTRAP with ISD::TRAP
      SDValue NewVal;
      NewVal = DAG.getNode(ISD::TRAP, SDLoc(Node), Node->getVTList(),
                           Node->getOperand(0));
      ReplaceNode(Node, NewVal.getNode());
      LegalizeOp(NewVal.getNode());
      return;
    }
    break;

  default:
    if (Node->getOpcode() >= ISD::BUILTIN_OP_END) {
      Action = TargetLowering::Legal;
    } else {
      Action = TLI.getOperationAction(Node->getOpcode(), Node->getValueType(0));
    }
    break;
  }

  if (SimpleFinishLegalizing) {
    SDNode *NewNode = Node;
    switch (Node->getOpcode()) {
    default: break;
    case ISD::SHL:
    case ISD::SRL:
    case ISD::SRA:
    case ISD::ROTL:
    case ISD::ROTR:
      // Legalizing shifts/rotates requires adjusting the shift amount
      // to the appropriate width.
      if (!Node->getOperand(1).getValueType().isVector()) {
        SDValue SAO =
          DAG.getShiftAmountOperand(Node->getOperand(0).getValueType(),
                                    Node->getOperand(1));
        HandleSDNode Handle(SAO);
        LegalizeOp(SAO.getNode());
        NewNode = DAG.UpdateNodeOperands(Node, Node->getOperand(0),
                                         Handle.getValue());
      }
      break;
    case ISD::SRL_PARTS:
    case ISD::SRA_PARTS:
    case ISD::SHL_PARTS:
      // Legalizing shifts/rotates requires adjusting the shift amount
      // to the appropriate width.
      if (!Node->getOperand(2).getValueType().isVector()) {
        SDValue SAO =
          DAG.getShiftAmountOperand(Node->getOperand(0).getValueType(),
                                    Node->getOperand(2));
        HandleSDNode Handle(SAO);
        LegalizeOp(SAO.getNode());
        NewNode = DAG.UpdateNodeOperands(Node, Node->getOperand(0),
                                         Node->getOperand(1),
                                         Handle.getValue());
      }
      break;
    }

    if (NewNode != Node) {
      ReplaceNode(Node, NewNode);
      Node = NewNode;
    }
    switch (Action) {
    case TargetLowering::Legal:
      return;
    case TargetLowering::Custom: {
      // FIXME: The handling for custom lowering with multiple results is
      // a complete mess.
      SDValue Res = TLI.LowerOperation(SDValue(Node, 0), DAG);
      if (Res.getNode()) {
        if (!(Res.getNode() != Node || Res.getResNo() != 0))
          return;

        if (Node->getNumValues() == 1) {
          // We can just directly replace this node with the lowered value.
          ReplaceNode(SDValue(Node, 0), Res);
          return;
        }

        SmallVector<SDValue, 8> ResultVals;
        for (unsigned i = 0, e = Node->getNumValues(); i != e; ++i)
          ResultVals.push_back(Res.getValue(i));
        ReplaceNode(Node, ResultVals.data());
        return;
      }
    }
      // FALL THROUGH
    case TargetLowering::Expand:
      ExpandNode(Node);
      return;
    case TargetLowering::Promote:
      PromoteNode(Node);
      return;
    }
  }

  switch (Node->getOpcode()) {
  default:
#ifndef NDEBUG
    dbgs() << "NODE: ";
    Node->dump( &DAG);
    dbgs() << "\n";
#endif
    llvm_unreachable("Do not know how to legalize this operator!");

  case ISD::CALLSEQ_START:
  case ISD::CALLSEQ_END:
    break;
  case ISD::LOAD: {
    return LegalizeLoadOps(Node);
  }
  case ISD::STORE: {
    return LegalizeStoreOps(Node);
  }
  }
}

SDValue SelectionDAGLegalize::ExpandExtractFromVectorThroughStack(SDValue Op) {
  SDValue Vec = Op.getOperand(0);
  SDValue Idx = Op.getOperand(1);
  SDLoc dl(Op);

  // Before we generate a new store to a temporary stack slot, see if there is
  // already one that we can use. There often is because when we scalarize
  // vector operations (using SelectionDAG::UnrollVectorOp for example) a whole
  // series of EXTRACT_VECTOR_ELT nodes are generated, one for each element in
  // the vector. If all are expanded here, we don't want one store per vector
  // element.
  SDValue StackPtr, Ch;
  for (SDNode::use_iterator UI = Vec.getNode()->use_begin(),
       UE = Vec.getNode()->use_end(); UI != UE; ++UI) {
    SDNode *User = *UI;
    if (StoreSDNode *ST = dyn_cast<StoreSDNode>(User)) {
      if (ST->isIndexed() || ST->isTruncatingStore() ||
          ST->getValue() != Vec)
        continue;

      // Make sure that nothing else could have stored into the destination of
      // this store.
      if (!ST->getChain().reachesChainWithoutSideEffects(DAG.getEntryNode()))
        continue;

      StackPtr = ST->getBasePtr();
      Ch = SDValue(ST, 0);
      break;
    }
  }

  if (!Ch.getNode()) {
    // Store the value to a temporary stack slot, then LOAD the returned part.
    StackPtr = DAG.CreateStackTemporary(Vec.getValueType());
    Ch = DAG.getStore(DAG.getEntryNode(), dl, Vec, StackPtr,
                      MachinePointerInfo(), false, false, 0);
  }

  // Add the offset to the index.
  unsigned EltSize =
      Vec.getValueType().getVectorElementType().getSizeInBits()/8;
  Idx = DAG.getNode(ISD::MUL, dl, Idx.getValueType(), Idx,
                    DAG.getConstant(EltSize, SDLoc(Vec), Idx.getValueType()));

  Idx = DAG.getZExtOrTrunc(Idx, dl, TLI.getPointerTy());
  StackPtr = DAG.getNode(ISD::ADD, dl, Idx.getValueType(), Idx, StackPtr);

  SDValue NewLoad;

  if (Op.getValueType().isVector())
    NewLoad = DAG.getLoad(Op.getValueType(), dl, Ch, StackPtr,
                          MachinePointerInfo(), false, false, false, 0);
  else
    NewLoad = DAG.getExtLoad(
        ISD::EXTLOAD, dl, Op.getValueType(), Ch, StackPtr, MachinePointerInfo(),
        Vec.getValueType().getVectorElementType(), false, false, false, 0);

  // Replace the chain going out of the store, by the one out of the load.
  DAG.ReplaceAllUsesOfValueWith(Ch, SDValue(NewLoad.getNode(), 1));

  // We introduced a cycle though, so update the loads operands, making sure
  // to use the original store's chain as an incoming chain.
  SmallVector<SDValue, 6> NewLoadOperands(NewLoad->op_begin(),
                                          NewLoad->op_end());
  NewLoadOperands[0] = Ch;
  NewLoad =
      SDValue(DAG.UpdateNodeOperands(NewLoad.getNode(), NewLoadOperands), 0);
  return NewLoad;
}

SDValue SelectionDAGLegalize::ExpandInsertToVectorThroughStack(SDValue Op) {
  assert(Op.getValueType().isVector() && "Non-vector insert subvector!");

  SDValue Vec  = Op.getOperand(0);
  SDValue Part = Op.getOperand(1);
  SDValue Idx  = Op.getOperand(2);
  SDLoc dl(Op);

  // Store the value to a temporary stack slot, then LOAD the returned part.

  SDValue StackPtr = DAG.CreateStackTemporary(Vec.getValueType());
  int FI = cast<FrameIndexSDNode>(StackPtr.getNode())->getIndex();
  MachinePointerInfo PtrInfo = MachinePointerInfo::getFixedStack(FI);

  // First store the whole vector.
  SDValue Ch = DAG.getStore(DAG.getEntryNode(), dl, Vec, StackPtr, PtrInfo,
                            false, false, 0);

  // Then store the inserted part.

  // Add the offset to the index.
  unsigned EltSize =
      Vec.getValueType().getVectorElementType().getSizeInBits()/8;

  Idx = DAG.getNode(ISD::MUL, dl, Idx.getValueType(), Idx,
                    DAG.getConstant(EltSize, SDLoc(Vec), Idx.getValueType()));
  Idx = DAG.getZExtOrTrunc(Idx, dl, TLI.getPointerTy());

  SDValue SubStackPtr = DAG.getNode(ISD::ADD, dl, Idx.getValueType(), Idx,
                                    StackPtr);

  // Store the subvector.
  Ch = DAG.getStore(Ch, dl, Part, SubStackPtr,
                    MachinePointerInfo(), false, false, 0);

  // Finally, load the updated vector.
  return DAG.getLoad(Op.getValueType(), dl, Ch, StackPtr, PtrInfo,
                     false, false, false, 0);
}

SDValue SelectionDAGLegalize::ExpandVectorBuildThroughStack(SDNode* Node) {
  // We can't handle this case efficiently.  Allocate a sufficiently
  // aligned object on the stack, store each element into it, then load
  // the result as a vector.
  // Create the stack frame object.
  EVT VT = Node->getValueType(0);
  EVT EltVT = VT.getVectorElementType();
  SDLoc dl(Node);
  SDValue FIPtr = DAG.CreateStackTemporary(VT);
  int FI = cast<FrameIndexSDNode>(FIPtr.getNode())->getIndex();
  MachinePointerInfo PtrInfo = MachinePointerInfo::getFixedStack(FI);

  // Emit a store of each element to the stack slot.
  SmallVector<SDValue, 8> Stores;
  unsigned TypeByteSize = EltVT.getSizeInBits() / 8;
  // Store (in the right endianness) the elements to memory.
  for (unsigned i = 0, e = Node->getNumOperands(); i != e; ++i) {
    // Ignore undef elements.
    if (Node->getOperand(i).getOpcode() == ISD::UNDEF) continue;

    unsigned Offset = TypeByteSize*i;

    SDValue Idx = DAG.getConstant(Offset, dl, FIPtr.getValueType());
    Idx = DAG.getNode(ISD::ADD, dl, FIPtr.getValueType(), FIPtr, Idx);

    // If the destination vector element type is narrower than the source
    // element type, only store the bits necessary.
    if (EltVT.bitsLT(Node->getOperand(i).getValueType().getScalarType())) {
      Stores.push_back(DAG.getTruncStore(DAG.getEntryNode(), dl,
                                         Node->getOperand(i), Idx,
                                         PtrInfo.getWithOffset(Offset),
                                         EltVT, false, false, 0));
    } else
      Stores.push_back(DAG.getStore(DAG.getEntryNode(), dl,
                                    Node->getOperand(i), Idx,
                                    PtrInfo.getWithOffset(Offset),
                                    false, false, 0));
  }

  SDValue StoreChain;
  if (!Stores.empty())    // Not all undef elements?
    StoreChain = DAG.getNode(ISD::TokenFactor, dl, MVT::Other, Stores);
  else
    StoreChain = DAG.getEntryNode();

  // Result is a load from the stack slot.
  return DAG.getLoad(VT, dl, StoreChain, FIPtr, PtrInfo,
                     false, false, false, 0);
}

SDValue SelectionDAGLegalize::ExpandFCOPYSIGN(SDNode* Node) {
  SDLoc dl(Node);
  SDValue Tmp1 = Node->getOperand(0);
  SDValue Tmp2 = Node->getOperand(1);

  // Get the sign bit of the RHS.  First obtain a value that has the same
  // sign as the sign bit, i.e. negative if and only if the sign bit is 1.
  SDValue SignBit;
  EVT FloatVT = Tmp2.getValueType();
  EVT IVT = EVT::getIntegerVT(*DAG.getContext(), FloatVT.getSizeInBits());
  if (TLI.isTypeLegal(IVT)) {
    // Convert to an integer with the same sign bit.
    SignBit = DAG.getNode(ISD::BITCAST, dl, IVT, Tmp2);
  } else {
    // Store the float to memory, then load the sign part out as an integer.
    MVT LoadTy = TLI.getPointerTy();
    // First create a temporary that is aligned for both the load and store.
    SDValue StackPtr = DAG.CreateStackTemporary(FloatVT, LoadTy);
    // Then store the float to it.
    SDValue Ch =
      DAG.getStore(DAG.getEntryNode(), dl, Tmp2, StackPtr, MachinePointerInfo(),
                   false, false, 0);
    if (TLI.isBigEndian()) {
      assert(FloatVT.isByteSized() && "Unsupported floating point type!");
      // Load out a legal integer with the same sign bit as the float.
      SignBit = DAG.getLoad(LoadTy, dl, Ch, StackPtr, MachinePointerInfo(),
                            false, false, false, 0);
    } else { // Little endian
      SDValue LoadPtr = StackPtr;
      // The float may be wider than the integer we are going to load.  Advance
      // the pointer so that the loaded integer will contain the sign bit.
      unsigned Strides = (FloatVT.getSizeInBits()-1)/LoadTy.getSizeInBits();
      unsigned ByteOffset = (Strides * LoadTy.getSizeInBits()) / 8;
      LoadPtr = DAG.getNode(ISD::ADD, dl, LoadPtr.getValueType(), LoadPtr,
                           DAG.getConstant(ByteOffset, dl,
                                           LoadPtr.getValueType()));
      // Load a legal integer containing the sign bit.
      SignBit = DAG.getLoad(LoadTy, dl, Ch, LoadPtr, MachinePointerInfo(),
                            false, false, false, 0);
      // Move the sign bit to the top bit of the loaded integer.
      unsigned BitShift = LoadTy.getSizeInBits() -
        (FloatVT.getSizeInBits() - 8 * ByteOffset);
      assert(BitShift < LoadTy.getSizeInBits() && "Pointer advanced wrong?");
      if (BitShift)
        SignBit = DAG.getNode(ISD::SHL, dl, LoadTy, SignBit,
                              DAG.getConstant(BitShift, dl,
                                 TLI.getShiftAmountTy(SignBit.getValueType())));
    }
  }
  // Now get the sign bit proper, by seeing whether the value is negative.
  SignBit = DAG.getSetCC(dl, getSetCCResultType(SignBit.getValueType()),
                         SignBit,
                         DAG.getConstant(0, dl, SignBit.getValueType()),
                         ISD::SETLT);
  // Get the absolute value of the result.
  SDValue AbsVal = DAG.getNode(ISD::FABS, dl, Tmp1.getValueType(), Tmp1);
  // Select between the nabs and abs value based on the sign bit of
  // the input.
  return DAG.getSelect(dl, AbsVal.getValueType(), SignBit,
                      DAG.getNode(ISD::FNEG, dl, AbsVal.getValueType(), AbsVal),
                      AbsVal);
}

void SelectionDAGLegalize::ExpandDYNAMIC_STACKALLOC(SDNode* Node,
                                           SmallVectorImpl<SDValue> &Results) {
  unsigned SPReg = TLI.getStackPointerRegisterToSaveRestore();
  assert(SPReg && "Target cannot require DYNAMIC_STACKALLOC expansion and"
          " not tell us which reg is the stack pointer!");
  SDLoc dl(Node);
  EVT VT = Node->getValueType(0);
  SDValue Tmp1 = SDValue(Node, 0);
  SDValue Tmp2 = SDValue(Node, 1);
  SDValue Tmp3 = Node->getOperand(2);
  SDValue Chain = Tmp1.getOperand(0);

  // Chain the dynamic stack allocation so that it doesn't modify the stack
  // pointer when other instructions are using the stack.
  Chain = DAG.getCALLSEQ_START(Chain, DAG.getIntPtrConstant(0, dl, true), dl);

  SDValue Size  = Tmp2.getOperand(1);
  SDValue SP = DAG.getCopyFromReg(Chain, dl, SPReg, VT);
  Chain = SP.getValue(1);
  unsigned Align = cast<ConstantSDNode>(Tmp3)->getZExtValue();
  unsigned StackAlign =
      DAG.getSubtarget().getFrameLowering()->getStackAlignment();
  Tmp1 = DAG.getNode(ISD::SUB, dl, VT, SP, Size);       // Value
  if (Align > StackAlign)
    Tmp1 = DAG.getNode(ISD::AND, dl, VT, Tmp1,
                       DAG.getConstant(-(uint64_t)Align, dl, VT));
  Chain = DAG.getCopyToReg(Chain, dl, SPReg, Tmp1);     // Output chain

  Tmp2 = DAG.getCALLSEQ_END(Chain, DAG.getIntPtrConstant(0, dl, true),
                            DAG.getIntPtrConstant(0, dl, true), SDValue(), dl);

  Results.push_back(Tmp1);
  Results.push_back(Tmp2);
}

/// Legalize a SETCC with given LHS and RHS and condition code CC on the current
/// target.
///
/// If the SETCC has been legalized using AND / OR, then the legalized node
/// will be stored in LHS. RHS and CC will be set to SDValue(). NeedInvert
/// will be set to false.
///
/// If the SETCC has been legalized by using getSetCCSwappedOperands(),
/// then the values of LHS and RHS will be swapped, CC will be set to the
/// new condition, and NeedInvert will be set to false.
///
/// If the SETCC has been legalized using the inverse condcode, then LHS and
/// RHS will be unchanged, CC will set to the inverted condcode, and NeedInvert
/// will be set to true. The caller must invert the result of the SETCC with
/// SelectionDAG::getLogicalNOT() or take equivalent action to swap the effect
/// of a true/false result.
///
/// \returns true if the SetCC has been legalized, false if it hasn't.
bool SelectionDAGLegalize::LegalizeSetCCCondCode(EVT VT,
                                                 SDValue &LHS, SDValue &RHS,
                                                 SDValue &CC,
                                                 bool &NeedInvert,
                                                 SDLoc dl) {
  MVT OpVT = LHS.getSimpleValueType();
  ISD::CondCode CCCode = cast<CondCodeSDNode>(CC)->get();
  NeedInvert = false;
  switch (TLI.getCondCodeAction(CCCode, OpVT)) {
  default: llvm_unreachable("Unknown condition code action!");
  case TargetLowering::Legal:
    // Nothing to do.
    break;
  case TargetLowering::Expand: {
    ISD::CondCode InvCC = ISD::getSetCCSwappedOperands(CCCode);
    if (TLI.isCondCodeLegal(InvCC, OpVT)) {
      std::swap(LHS, RHS);
      CC = DAG.getCondCode(InvCC);
      return true;
    }
    ISD::CondCode CC1 = ISD::SETCC_INVALID, CC2 = ISD::SETCC_INVALID;
    unsigned Opc = 0;
    switch (CCCode) {
    default: llvm_unreachable("Don't know how to expand this condition!");
    case ISD::SETO:
        assert(TLI.getCondCodeAction(ISD::SETOEQ, OpVT)
            == TargetLowering::Legal
            && "If SETO is expanded, SETOEQ must be legal!");
        CC1 = ISD::SETOEQ; CC2 = ISD::SETOEQ; Opc = ISD::AND; break;
    case ISD::SETUO:
        assert(TLI.getCondCodeAction(ISD::SETUNE, OpVT)
            == TargetLowering::Legal
            && "If SETUO is expanded, SETUNE must be legal!");
        CC1 = ISD::SETUNE; CC2 = ISD::SETUNE; Opc = ISD::OR;  break;
    case ISD::SETOEQ:
    case ISD::SETOGT:
    case ISD::SETOGE:
    case ISD::SETOLT:
    case ISD::SETOLE:
    case ISD::SETONE:
    case ISD::SETUEQ:
    case ISD::SETUNE:
    case ISD::SETUGT:
    case ISD::SETUGE:
    case ISD::SETULT:
    case ISD::SETULE:
        // If we are floating point, assign and break, otherwise fall through.
        if (!OpVT.isInteger()) {
          // We can use the 4th bit to tell if we are the unordered
          // or ordered version of the opcode.
          CC2 = ((unsigned)CCCode & 0x8U) ? ISD::SETUO : ISD::SETO;
          Opc = ((unsigned)CCCode & 0x8U) ? ISD::OR : ISD::AND;
          CC1 = (ISD::CondCode)(((int)CCCode & 0x7) | 0x10);
          break;
        }
        // Fallthrough if we are unsigned integer.
    case ISD::SETLE:
    case ISD::SETGT:
    case ISD::SETGE:
    case ISD::SETLT:
      // We only support using the inverted operation, which is computed above
      // and not a different manner of supporting expanding these cases.
      llvm_unreachable("Don't know how to expand this condition!");
    case ISD::SETNE:
    case ISD::SETEQ:
      // Try inverting the result of the inverse condition.
      InvCC = CCCode == ISD::SETEQ ? ISD::SETNE : ISD::SETEQ;
      if (TLI.isCondCodeLegal(InvCC, OpVT)) {
        CC = DAG.getCondCode(InvCC);
        NeedInvert = true;
        return true;
      }
      // If inverting the condition didn't work then we have no means to expand
      // the condition.
      llvm_unreachable("Don't know how to expand this condition!");
    }

    SDValue SetCC1, SetCC2;
    if (CCCode != ISD::SETO && CCCode != ISD::SETUO) {
      // If we aren't the ordered or unorder operation,
      // then the pattern is (LHS CC1 RHS) Opc (LHS CC2 RHS).
      SetCC1 = DAG.getSetCC(dl, VT, LHS, RHS, CC1);
      SetCC2 = DAG.getSetCC(dl, VT, LHS, RHS, CC2);
    } else {
      // Otherwise, the pattern is (LHS CC1 LHS) Opc (RHS CC2 RHS)
      SetCC1 = DAG.getSetCC(dl, VT, LHS, LHS, CC1);
      SetCC2 = DAG.getSetCC(dl, VT, RHS, RHS, CC2);
    }
    LHS = DAG.getNode(Opc, dl, VT, SetCC1, SetCC2);
    RHS = SDValue();
    CC  = SDValue();
    return true;
  }
  }
  return false;
}

/// Emit a store/load combination to the stack.  This stores
/// SrcOp to a stack slot of type SlotVT, truncating it if needed.  It then does
/// a load from the stack slot to DestVT, extending it if needed.
/// The resultant code need not be legal.
SDValue SelectionDAGLegalize::EmitStackConvert(SDValue SrcOp,
                                               EVT SlotVT,
                                               EVT DestVT,
                                               SDLoc dl) {
  // Create the stack frame object.
  unsigned SrcAlign =
    TLI.getDataLayout()->getPrefTypeAlignment(SrcOp.getValueType().
                                              getTypeForEVT(*DAG.getContext()));
  SDValue FIPtr = DAG.CreateStackTemporary(SlotVT, SrcAlign);

  FrameIndexSDNode *StackPtrFI = cast<FrameIndexSDNode>(FIPtr);
  int SPFI = StackPtrFI->getIndex();
  MachinePointerInfo PtrInfo = MachinePointerInfo::getFixedStack(SPFI);

  unsigned SrcSize = SrcOp.getValueType().getSizeInBits();
  unsigned SlotSize = SlotVT.getSizeInBits();
  unsigned DestSize = DestVT.getSizeInBits();
  Type *DestType = DestVT.getTypeForEVT(*DAG.getContext());
  unsigned DestAlign = TLI.getDataLayout()->getPrefTypeAlignment(DestType);

  // Emit a store to the stack slot.  Use a truncstore if the input value is
  // later than DestVT.
  SDValue Store;

  if (SrcSize > SlotSize)
    Store = DAG.getTruncStore(DAG.getEntryNode(), dl, SrcOp, FIPtr,
                              PtrInfo, SlotVT, false, false, SrcAlign);
  else {
    assert(SrcSize == SlotSize && "Invalid store");
    Store = DAG.getStore(DAG.getEntryNode(), dl, SrcOp, FIPtr,
                         PtrInfo, false, false, SrcAlign);
  }

  // Result is a load from the stack slot.
  if (SlotSize == DestSize)
    return DAG.getLoad(DestVT, dl, Store, FIPtr, PtrInfo,
                       false, false, false, DestAlign);

  assert(SlotSize < DestSize && "Unknown extension!");
  return DAG.getExtLoad(ISD::EXTLOAD, dl, DestVT, Store, FIPtr,
                        PtrInfo, SlotVT, false, false, false, DestAlign);
}

SDValue SelectionDAGLegalize::ExpandSCALAR_TO_VECTOR(SDNode *Node) {
  SDLoc dl(Node);
  // Create a vector sized/aligned stack slot, store the value to element #0,
  // then load the whole vector back out.
  SDValue StackPtr = DAG.CreateStackTemporary(Node->getValueType(0));

  FrameIndexSDNode *StackPtrFI = cast<FrameIndexSDNode>(StackPtr);
  int SPFI = StackPtrFI->getIndex();

  SDValue Ch = DAG.getTruncStore(DAG.getEntryNode(), dl, Node->getOperand(0),
                                 StackPtr,
                                 MachinePointerInfo::getFixedStack(SPFI),
                                 Node->getValueType(0).getVectorElementType(),
                                 false, false, 0);
  return DAG.getLoad(Node->getValueType(0), dl, Ch, StackPtr,
                     MachinePointerInfo::getFixedStack(SPFI),
                     false, false, false, 0);
}

static bool
ExpandBVWithShuffles(SDNode *Node, SelectionDAG &DAG,
                     const TargetLowering &TLI, SDValue &Res) {
  unsigned NumElems = Node->getNumOperands();
  SDLoc dl(Node);
  EVT VT = Node->getValueType(0);

  // Try to group the scalars into pairs, shuffle the pairs together, then
  // shuffle the pairs of pairs together, etc. until the vector has
  // been built. This will work only if all of the necessary shuffle masks
  // are legal.

  // We do this in two phases; first to check the legality of the shuffles,
  // and next, assuming that all shuffles are legal, to create the new nodes.
  for (int Phase = 0; Phase < 2; ++Phase) {
    SmallVector<std::pair<SDValue, SmallVector<int, 16> >, 16> IntermedVals,
                                                               NewIntermedVals;
    for (unsigned i = 0; i < NumElems; ++i) {
      SDValue V = Node->getOperand(i);
      if (V.getOpcode() == ISD::UNDEF)
        continue;

      SDValue Vec;
      if (Phase)
        Vec = DAG.getNode(ISD::SCALAR_TO_VECTOR, dl, VT, V);
      IntermedVals.push_back(std::make_pair(Vec, SmallVector<int, 16>(1, i)));
    }

    while (IntermedVals.size() > 2) {
      NewIntermedVals.clear();
      for (unsigned i = 0, e = (IntermedVals.size() & ~1u); i < e; i += 2) {
        // This vector and the next vector are shuffled together (simply to
        // append the one to the other).
        SmallVector<int, 16> ShuffleVec(NumElems, -1);

        SmallVector<int, 16> FinalIndices;
        FinalIndices.reserve(IntermedVals[i].second.size() +
                             IntermedVals[i+1].second.size());
        
        int k = 0;
        for (unsigned j = 0, f = IntermedVals[i].second.size(); j != f;
             ++j, ++k) {
          ShuffleVec[k] = j;
          FinalIndices.push_back(IntermedVals[i].second[j]);
        }
        for (unsigned j = 0, f = IntermedVals[i+1].second.size(); j != f;
             ++j, ++k) {
          ShuffleVec[k] = NumElems + j;
          FinalIndices.push_back(IntermedVals[i+1].second[j]);
        }

        SDValue Shuffle;
        if (Phase)
          Shuffle = DAG.getVectorShuffle(VT, dl, IntermedVals[i].first,
                                         IntermedVals[i+1].first,
                                         ShuffleVec.data());
        else if (!TLI.isShuffleMaskLegal(ShuffleVec, VT))
          return false;
        NewIntermedVals.push_back(
            std::make_pair(Shuffle, std::move(FinalIndices)));
      }

      // If we had an odd number of defined values, then append the last
      // element to the array of new vectors.
      if ((IntermedVals.size() & 1) != 0)
        NewIntermedVals.push_back(IntermedVals.back());

      IntermedVals.swap(NewIntermedVals);
    }

    assert(IntermedVals.size() <= 2 && IntermedVals.size() > 0 &&
           "Invalid number of intermediate vectors");
    SDValue Vec1 = IntermedVals[0].first;
    SDValue Vec2;
    if (IntermedVals.size() > 1)
      Vec2 = IntermedVals[1].first;
    else if (Phase)
      Vec2 = DAG.getUNDEF(VT);

    SmallVector<int, 16> ShuffleVec(NumElems, -1);
    for (unsigned i = 0, e = IntermedVals[0].second.size(); i != e; ++i)
      ShuffleVec[IntermedVals[0].second[i]] = i;
    for (unsigned i = 0, e = IntermedVals[1].second.size(); i != e; ++i)
      ShuffleVec[IntermedVals[1].second[i]] = NumElems + i;

    if (Phase)
      Res = DAG.getVectorShuffle(VT, dl, Vec1, Vec2, ShuffleVec.data());
    else if (!TLI.isShuffleMaskLegal(ShuffleVec, VT))
      return false;
  }

  return true;
}

/// Expand a BUILD_VECTOR node on targets that don't
/// support the operation, but do support the resultant vector type.
SDValue SelectionDAGLegalize::ExpandBUILD_VECTOR(SDNode *Node) {
  unsigned NumElems = Node->getNumOperands();
  SDValue Value1, Value2;
  SDLoc dl(Node);
  EVT VT = Node->getValueType(0);
  EVT OpVT = Node->getOperand(0).getValueType();
  EVT EltVT = VT.getVectorElementType();

  // If the only non-undef value is the low element, turn this into a
  // SCALAR_TO_VECTOR node.  If this is { X, X, X, X }, determine X.
  bool isOnlyLowElement = true;
  bool MoreThanTwoValues = false;
  bool isConstant = true;
  for (unsigned i = 0; i < NumElems; ++i) {
    SDValue V = Node->getOperand(i);
    if (V.getOpcode() == ISD::UNDEF)
      continue;
    if (i > 0)
      isOnlyLowElement = false;
    if (!isa<ConstantFPSDNode>(V) && !isa<ConstantSDNode>(V))
      isConstant = false;

    if (!Value1.getNode()) {
      Value1 = V;
    } else if (!Value2.getNode()) {
      if (V != Value1)
        Value2 = V;
    } else if (V != Value1 && V != Value2) {
      MoreThanTwoValues = true;
    }
  }

  if (!Value1.getNode())
    return DAG.getUNDEF(VT);

  if (isOnlyLowElement)
    return DAG.getNode(ISD::SCALAR_TO_VECTOR, dl, VT, Node->getOperand(0));

  // If all elements are constants, create a load from the constant pool.
  if (isConstant) {
    SmallVector<Constant*, 16> CV;
    for (unsigned i = 0, e = NumElems; i != e; ++i) {
      if (ConstantFPSDNode *V =
          dyn_cast<ConstantFPSDNode>(Node->getOperand(i))) {
        CV.push_back(const_cast<ConstantFP *>(V->getConstantFPValue()));
      } else if (ConstantSDNode *V =
                 dyn_cast<ConstantSDNode>(Node->getOperand(i))) {
        if (OpVT==EltVT)
          CV.push_back(const_cast<ConstantInt *>(V->getConstantIntValue()));
        else {
          // If OpVT and EltVT don't match, EltVT is not legal and the
          // element values have been promoted/truncated earlier.  Undo this;
          // we don't want a v16i8 to become a v16i32 for example.
          const ConstantInt *CI = V->getConstantIntValue();
          CV.push_back(ConstantInt::get(EltVT.getTypeForEVT(*DAG.getContext()),
                                        CI->getZExtValue()));
        }
      } else {
        assert(Node->getOperand(i).getOpcode() == ISD::UNDEF);
        Type *OpNTy = EltVT.getTypeForEVT(*DAG.getContext());
        CV.push_back(UndefValue::get(OpNTy));
      }
    }
    Constant *CP = ConstantVector::get(CV);
    SDValue CPIdx = DAG.getConstantPool(CP, TLI.getPointerTy());
    unsigned Alignment = cast<ConstantPoolSDNode>(CPIdx)->getAlignment();
    return DAG.getLoad(VT, dl, DAG.getEntryNode(), CPIdx,
                       MachinePointerInfo::getConstantPool(),
                       false, false, false, Alignment);
  }

  SmallSet<SDValue, 16> DefinedValues;
  for (unsigned i = 0; i < NumElems; ++i) {
    if (Node->getOperand(i).getOpcode() == ISD::UNDEF)
      continue;
    DefinedValues.insert(Node->getOperand(i));
  }

  if (TLI.shouldExpandBuildVectorWithShuffles(VT, DefinedValues.size())) {
    if (!MoreThanTwoValues) {
      SmallVector<int, 8> ShuffleVec(NumElems, -1);
      for (unsigned i = 0; i < NumElems; ++i) {
        SDValue V = Node->getOperand(i);
        if (V.getOpcode() == ISD::UNDEF)
          continue;
        ShuffleVec[i] = V == Value1 ? 0 : NumElems;
      }
      if (TLI.isShuffleMaskLegal(ShuffleVec, Node->getValueType(0))) {
        // Get the splatted value into the low element of a vector register.
        SDValue Vec1 = DAG.getNode(ISD::SCALAR_TO_VECTOR, dl, VT, Value1);
        SDValue Vec2;
        if (Value2.getNode())
          Vec2 = DAG.getNode(ISD::SCALAR_TO_VECTOR, dl, VT, Value2);
        else
          Vec2 = DAG.getUNDEF(VT);

        // Return shuffle(LowValVec, undef, <0,0,0,0>)
        return DAG.getVectorShuffle(VT, dl, Vec1, Vec2, ShuffleVec.data());
      }
    } else {
      SDValue Res;
      if (ExpandBVWithShuffles(Node, DAG, TLI, Res))
        return Res;
    }
  }

  // Otherwise, we can't handle this case efficiently.
  return ExpandVectorBuildThroughStack(Node);
}

// Expand a node into a call to a libcall.  If the result value
// does not fit into a register, return the lo part and set the hi part to the
// by-reg argument.  If it does fit into a single register, return the result
// and leave the Hi part unset.
SDValue SelectionDAGLegalize::ExpandLibCall(RTLIB::Libcall LC, SDNode *Node,
                                            bool isSigned) {
  TargetLowering::ArgListTy Args;
  TargetLowering::ArgListEntry Entry;
  for (const SDValue &Op : Node->op_values()) {
    EVT ArgVT = Op.getValueType();
    Type *ArgTy = ArgVT.getTypeForEVT(*DAG.getContext());
    Entry.Node = Op;
    Entry.Ty = ArgTy;
    Entry.isSExt = isSigned;
    Entry.isZExt = !isSigned;
    Args.push_back(Entry);
  }
  SDValue Callee = DAG.getExternalSymbol(TLI.getLibcallName(LC),
                                         TLI.getPointerTy());

  Type *RetTy = Node->getValueType(0).getTypeForEVT(*DAG.getContext());

  // By default, the input chain to this libcall is the entry node of the
  // function. If the libcall is going to be emitted as a tail call then
  // TLI.isUsedByReturnOnly will change it to the right chain if the return
  // node which is being folded has a non-entry input chain.
  SDValue InChain = DAG.getEntryNode();

  // isTailCall may be true since the callee does not reference caller stack
  // frame. Check if it's in the right position.
  SDValue TCChain = InChain;
  bool isTailCall = TLI.isInTailCallPosition(DAG, Node, TCChain);
  if (isTailCall)
    InChain = TCChain;

  TargetLowering::CallLoweringInfo CLI(DAG);
  CLI.setDebugLoc(SDLoc(Node)).setChain(InChain)
    .setCallee(TLI.getLibcallCallingConv(LC), RetTy, Callee, std::move(Args), 0)
    .setTailCall(isTailCall).setSExtResult(isSigned).setZExtResult(!isSigned);

  std::pair<SDValue, SDValue> CallInfo = TLI.LowerCallTo(CLI);

  if (!CallInfo.second.getNode())
    // It's a tailcall, return the chain (which is the DAG root).
    return DAG.getRoot();

  return CallInfo.first;
}

/// Generate a libcall taking the given operands as arguments
/// and returning a result of type RetVT.
SDValue SelectionDAGLegalize::ExpandLibCall(RTLIB::Libcall LC, EVT RetVT,
                                            const SDValue *Ops, unsigned NumOps,
                                            bool isSigned, SDLoc dl) {
  TargetLowering::ArgListTy Args;
  Args.reserve(NumOps);

  TargetLowering::ArgListEntry Entry;
  for (unsigned i = 0; i != NumOps; ++i) {
    Entry.Node = Ops[i];
    Entry.Ty = Entry.Node.getValueType().getTypeForEVT(*DAG.getContext());
    Entry.isSExt = isSigned;
    Entry.isZExt = !isSigned;
    Args.push_back(Entry);
  }
  SDValue Callee = DAG.getExternalSymbol(TLI.getLibcallName(LC),
                                         TLI.getPointerTy());

  Type *RetTy = RetVT.getTypeForEVT(*DAG.getContext());

  TargetLowering::CallLoweringInfo CLI(DAG);
  CLI.setDebugLoc(dl).setChain(DAG.getEntryNode())
    .setCallee(TLI.getLibcallCallingConv(LC), RetTy, Callee, std::move(Args), 0)
    .setSExtResult(isSigned).setZExtResult(!isSigned);

  std::pair<SDValue,SDValue> CallInfo = TLI.LowerCallTo(CLI);

  return CallInfo.first;
}

// Expand a node into a call to a libcall. Similar to
// ExpandLibCall except that the first operand is the in-chain.
std::pair<SDValue, SDValue>
SelectionDAGLegalize::ExpandChainLibCall(RTLIB::Libcall LC,
                                         SDNode *Node,
                                         bool isSigned) {
  SDValue InChain = Node->getOperand(0);

  TargetLowering::ArgListTy Args;
  TargetLowering::ArgListEntry Entry;
  for (unsigned i = 1, e = Node->getNumOperands(); i != e; ++i) {
    EVT ArgVT = Node->getOperand(i).getValueType();
    Type *ArgTy = ArgVT.getTypeForEVT(*DAG.getContext());
    Entry.Node = Node->getOperand(i);
    Entry.Ty = ArgTy;
    Entry.isSExt = isSigned;
    Entry.isZExt = !isSigned;
    Args.push_back(Entry);
  }
  SDValue Callee = DAG.getExternalSymbol(TLI.getLibcallName(LC),
                                         TLI.getPointerTy());

  Type *RetTy = Node->getValueType(0).getTypeForEVT(*DAG.getContext());

  TargetLowering::CallLoweringInfo CLI(DAG);
  CLI.setDebugLoc(SDLoc(Node)).setChain(InChain)
    .setCallee(TLI.getLibcallCallingConv(LC), RetTy, Callee, std::move(Args), 0)
    .setSExtResult(isSigned).setZExtResult(!isSigned);

  std::pair<SDValue, SDValue> CallInfo = TLI.LowerCallTo(CLI);

  return CallInfo;
}

SDValue SelectionDAGLegalize::ExpandFPLibCall(SDNode* Node,
                                              RTLIB::Libcall Call_F32,
                                              RTLIB::Libcall Call_F64,
                                              RTLIB::Libcall Call_F80,
                                              RTLIB::Libcall Call_F128,
                                              RTLIB::Libcall Call_PPCF128) {
  RTLIB::Libcall LC;
  switch (Node->getSimpleValueType(0).SimpleTy) {
  default: llvm_unreachable("Unexpected request for libcall!");
  case MVT::f32: LC = Call_F32; break;
  case MVT::f64: LC = Call_F64; break;
  case MVT::f80: LC = Call_F80; break;
  case MVT::f128: LC = Call_F128; break;
  case MVT::ppcf128: LC = Call_PPCF128; break;
  }
  return ExpandLibCall(LC, Node, false);
}

SDValue SelectionDAGLegalize::ExpandIntLibCall(SDNode* Node, bool isSigned,
                                               RTLIB::Libcall Call_I8,
                                               RTLIB::Libcall Call_I16,
                                               RTLIB::Libcall Call_I32,
                                               RTLIB::Libcall Call_I64,
                                               RTLIB::Libcall Call_I128) {
  RTLIB::Libcall LC;
  switch (Node->getSimpleValueType(0).SimpleTy) {
  default: llvm_unreachable("Unexpected request for libcall!");
  case MVT::i8:   LC = Call_I8; break;
  case MVT::i16:  LC = Call_I16; break;
  case MVT::i32:  LC = Call_I32; break;
  case MVT::i64:  LC = Call_I64; break;
  case MVT::i128: LC = Call_I128; break;
  }
  return ExpandLibCall(LC, Node, isSigned);
}

/// Return true if divmod libcall is available.
static bool isDivRemLibcallAvailable(SDNode *Node, bool isSigned,
                                     const TargetLowering &TLI) {
  RTLIB::Libcall LC;
  switch (Node->getSimpleValueType(0).SimpleTy) {
  default: llvm_unreachable("Unexpected request for libcall!");
  case MVT::i8:   LC= isSigned ? RTLIB::SDIVREM_I8  : RTLIB::UDIVREM_I8;  break;
  case MVT::i16:  LC= isSigned ? RTLIB::SDIVREM_I16 : RTLIB::UDIVREM_I16; break;
  case MVT::i32:  LC= isSigned ? RTLIB::SDIVREM_I32 : RTLIB::UDIVREM_I32; break;
  case MVT::i64:  LC= isSigned ? RTLIB::SDIVREM_I64 : RTLIB::UDIVREM_I64; break;
  case MVT::i128: LC= isSigned ? RTLIB::SDIVREM_I128:RTLIB::UDIVREM_I128; break;
  }

  return TLI.getLibcallName(LC) != nullptr;
}

/// Only issue divrem libcall if both quotient and remainder are needed.
static bool useDivRem(SDNode *Node, bool isSigned, bool isDIV) {
  // The other use might have been replaced with a divrem already.
  unsigned DivRemOpc = isSigned ? ISD::SDIVREM : ISD::UDIVREM;
  unsigned OtherOpcode = 0;
  if (isSigned)
    OtherOpcode = isDIV ? ISD::SREM : ISD::SDIV;
  else
    OtherOpcode = isDIV ? ISD::UREM : ISD::UDIV;

  SDValue Op0 = Node->getOperand(0);
  SDValue Op1 = Node->getOperand(1);
  for (SDNode::use_iterator UI = Op0.getNode()->use_begin(),
         UE = Op0.getNode()->use_end(); UI != UE; ++UI) {
    SDNode *User = *UI;
    if (User == Node)
      continue;
    if ((User->getOpcode() == OtherOpcode || User->getOpcode() == DivRemOpc) &&
        User->getOperand(0) == Op0 &&
        User->getOperand(1) == Op1)
      return true;
  }
  return false;
}

/// Issue libcalls to __{u}divmod to compute div / rem pairs.
void
SelectionDAGLegalize::ExpandDivRemLibCall(SDNode *Node,
                                          SmallVectorImpl<SDValue> &Results) {
  unsigned Opcode = Node->getOpcode();
  bool isSigned = Opcode == ISD::SDIVREM;

  RTLIB::Libcall LC;
  switch (Node->getSimpleValueType(0).SimpleTy) {
  default: llvm_unreachable("Unexpected request for libcall!");
  case MVT::i8:   LC= isSigned ? RTLIB::SDIVREM_I8  : RTLIB::UDIVREM_I8;  break;
  case MVT::i16:  LC= isSigned ? RTLIB::SDIVREM_I16 : RTLIB::UDIVREM_I16; break;
  case MVT::i32:  LC= isSigned ? RTLIB::SDIVREM_I32 : RTLIB::UDIVREM_I32; break;
  case MVT::i64:  LC= isSigned ? RTLIB::SDIVREM_I64 : RTLIB::UDIVREM_I64; break;
  case MVT::i128: LC= isSigned ? RTLIB::SDIVREM_I128:RTLIB::UDIVREM_I128; break;
  }

  // The input chain to this libcall is the entry node of the function.
  // Legalizing the call will automatically add the previous call to the
  // dependence.
  SDValue InChain = DAG.getEntryNode();

  EVT RetVT = Node->getValueType(0);
  Type *RetTy = RetVT.getTypeForEVT(*DAG.getContext());

  TargetLowering::ArgListTy Args;
  TargetLowering::ArgListEntry Entry;
  for (const SDValue &Op : Node->op_values()) {
    EVT ArgVT = Op.getValueType();
    Type *ArgTy = ArgVT.getTypeForEVT(*DAG.getContext());
    Entry.Node = Op;
    Entry.Ty = ArgTy;
    Entry.isSExt = isSigned;
    Entry.isZExt = !isSigned;
    Args.push_back(Entry);
  }

  // Also pass the return address of the remainder.
  SDValue FIPtr = DAG.CreateStackTemporary(RetVT);
  Entry.Node = FIPtr;
  Entry.Ty = RetTy->getPointerTo();
  Entry.isSExt = isSigned;
  Entry.isZExt = !isSigned;
  Args.push_back(Entry);

  SDValue Callee = DAG.getExternalSymbol(TLI.getLibcallName(LC),
                                         TLI.getPointerTy());

  SDLoc dl(Node);
  TargetLowering::CallLoweringInfo CLI(DAG);
  CLI.setDebugLoc(dl).setChain(InChain)
    .setCallee(TLI.getLibcallCallingConv(LC), RetTy, Callee, std::move(Args), 0)
    .setSExtResult(isSigned).setZExtResult(!isSigned);

  std::pair<SDValue, SDValue> CallInfo = TLI.LowerCallTo(CLI);

  // Remainder is loaded back from the stack frame.
  SDValue Rem = DAG.getLoad(RetVT, dl, CallInfo.second, FIPtr,
                            MachinePointerInfo(), false, false, false, 0);
  Results.push_back(CallInfo.first);
  Results.push_back(Rem);
}

/// Return true if sincos libcall is available.
static bool isSinCosLibcallAvailable(SDNode *Node, const TargetLowering &TLI) {
  RTLIB::Libcall LC;
  switch (Node->getSimpleValueType(0).SimpleTy) {
  default: llvm_unreachable("Unexpected request for libcall!");
  case MVT::f32:     LC = RTLIB::SINCOS_F32; break;
  case MVT::f64:     LC = RTLIB::SINCOS_F64; break;
  case MVT::f80:     LC = RTLIB::SINCOS_F80; break;
  case MVT::f128:    LC = RTLIB::SINCOS_F128; break;
  case MVT::ppcf128: LC = RTLIB::SINCOS_PPCF128; break;
  }
  return TLI.getLibcallName(LC) != nullptr;
}

/// Return true if sincos libcall is available and can be used to combine sin
/// and cos.
static bool canCombineSinCosLibcall(SDNode *Node, const TargetLowering &TLI,
                                    const TargetMachine &TM) {
  if (!isSinCosLibcallAvailable(Node, TLI))
    return false;
  // GNU sin/cos functions set errno while sincos does not. Therefore
  // combining sin and cos is only safe if unsafe-fpmath is enabled.
  bool isGNU = Triple(TM.getTargetTriple()).getEnvironment() == Triple::GNU;
  if (isGNU && !TM.Options.UnsafeFPMath)
    return false;
  return true;
}

/// Only issue sincos libcall if both sin and cos are needed.
static bool useSinCos(SDNode *Node) {
  unsigned OtherOpcode = Node->getOpcode() == ISD::FSIN
    ? ISD::FCOS : ISD::FSIN;

  SDValue Op0 = Node->getOperand(0);
  for (SDNode::use_iterator UI = Op0.getNode()->use_begin(),
       UE = Op0.getNode()->use_end(); UI != UE; ++UI) {
    SDNode *User = *UI;
    if (User == Node)
      continue;
    // The other user might have been turned into sincos already.
    if (User->getOpcode() == OtherOpcode || User->getOpcode() == ISD::FSINCOS)
      return true;
  }
  return false;
}

/// Issue libcalls to sincos to compute sin / cos pairs.
void
SelectionDAGLegalize::ExpandSinCosLibCall(SDNode *Node,
                                          SmallVectorImpl<SDValue> &Results) {
  RTLIB::Libcall LC;
  switch (Node->getSimpleValueType(0).SimpleTy) {
  default: llvm_unreachable("Unexpected request for libcall!");
  case MVT::f32:     LC = RTLIB::SINCOS_F32; break;
  case MVT::f64:     LC = RTLIB::SINCOS_F64; break;
  case MVT::f80:     LC = RTLIB::SINCOS_F80; break;
  case MVT::f128:    LC = RTLIB::SINCOS_F128; break;
  case MVT::ppcf128: LC = RTLIB::SINCOS_PPCF128; break;
  }

  // The input chain to this libcall is the entry node of the function.
  // Legalizing the call will automatically add the previous call to the
  // dependence.
  SDValue InChain = DAG.getEntryNode();

  EVT RetVT = Node->getValueType(0);
  Type *RetTy = RetVT.getTypeForEVT(*DAG.getContext());

  TargetLowering::ArgListTy Args;
  TargetLowering::ArgListEntry Entry;

  // Pass the argument.
  Entry.Node = Node->getOperand(0);
  Entry.Ty = RetTy;
  Entry.isSExt = false;
  Entry.isZExt = false;
  Args.push_back(Entry);

  // Pass the return address of sin.
  SDValue SinPtr = DAG.CreateStackTemporary(RetVT);
  Entry.Node = SinPtr;
  Entry.Ty = RetTy->getPointerTo();
  Entry.isSExt = false;
  Entry.isZExt = false;
  Args.push_back(Entry);

  // Also pass the return address of the cos.
  SDValue CosPtr = DAG.CreateStackTemporary(RetVT);
  Entry.Node = CosPtr;
  Entry.Ty = RetTy->getPointerTo();
  Entry.isSExt = false;
  Entry.isZExt = false;
  Args.push_back(Entry);

  SDValue Callee = DAG.getExternalSymbol(TLI.getLibcallName(LC),
                                         TLI.getPointerTy());

  SDLoc dl(Node);
  TargetLowering::CallLoweringInfo CLI(DAG);
  CLI.setDebugLoc(dl).setChain(InChain)
    .setCallee(TLI.getLibcallCallingConv(LC),
               Type::getVoidTy(*DAG.getContext()), Callee, std::move(Args), 0);

  std::pair<SDValue, SDValue> CallInfo = TLI.LowerCallTo(CLI);

  Results.push_back(DAG.getLoad(RetVT, dl, CallInfo.second, SinPtr,
                                MachinePointerInfo(), false, false, false, 0));
  Results.push_back(DAG.getLoad(RetVT, dl, CallInfo.second, CosPtr,
                                MachinePointerInfo(), false, false, false, 0));
}

/// This function is responsible for legalizing a
/// INT_TO_FP operation of the specified operand when the target requests that
/// we expand it.  At this point, we know that the result and operand types are
/// legal for the target.
SDValue SelectionDAGLegalize::ExpandLegalINT_TO_FP(bool isSigned,
                                                   SDValue Op0,
                                                   EVT DestVT,
                                                   SDLoc dl) {
  if (Op0.getValueType() == MVT::i32 && TLI.isTypeLegal(MVT::f64)) {
    // simple 32-bit [signed|unsigned] integer to float/double expansion

    // Get the stack frame index of a 8 byte buffer.
    SDValue StackSlot = DAG.CreateStackTemporary(MVT::f64);

    // word offset constant for Hi/Lo address computation
    SDValue WordOff = DAG.getConstant(sizeof(int), dl,
                                      StackSlot.getValueType());
    // set up Hi and Lo (into buffer) address based on endian
    SDValue Hi = StackSlot;
    SDValue Lo = DAG.getNode(ISD::ADD, dl, StackSlot.getValueType(),
                             StackSlot, WordOff);
    if (TLI.isLittleEndian())
      std::swap(Hi, Lo);

    // if signed map to unsigned space
    SDValue Op0Mapped;
    if (isSigned) {
      // constant used to invert sign bit (signed to unsigned mapping)
      SDValue SignBit = DAG.getConstant(0x80000000u, dl, MVT::i32);
      Op0Mapped = DAG.getNode(ISD::XOR, dl, MVT::i32, Op0, SignBit);
    } else {
      Op0Mapped = Op0;
    }
    // store the lo of the constructed double - based on integer input
    SDValue Store1 = DAG.getStore(DAG.getEntryNode(), dl,
                                  Op0Mapped, Lo, MachinePointerInfo(),
                                  false, false, 0);
    // initial hi portion of constructed double
    SDValue InitialHi = DAG.getConstant(0x43300000u, dl, MVT::i32);
    // store the hi of the constructed double - biased exponent
    SDValue Store2 = DAG.getStore(Store1, dl, InitialHi, Hi,
                                  MachinePointerInfo(),
                                  false, false, 0);
    // load the constructed double
    SDValue Load = DAG.getLoad(MVT::f64, dl, Store2, StackSlot,
                               MachinePointerInfo(), false, false, false, 0);
    // FP constant to bias correct the final result
    SDValue Bias = DAG.getConstantFP(isSigned ?
                                     BitsToDouble(0x4330000080000000ULL) :
                                     BitsToDouble(0x4330000000000000ULL),
                                     dl, MVT::f64);
    // subtract the bias
    SDValue Sub = DAG.getNode(ISD::FSUB, dl, MVT::f64, Load, Bias);
    // final result
    SDValue Result;
    // handle final rounding
    if (DestVT == MVT::f64) {
      // do nothing
      Result = Sub;
    } else if (DestVT.bitsLT(MVT::f64)) {
      Result = DAG.getNode(ISD::FP_ROUND, dl, DestVT, Sub,
                           DAG.getIntPtrConstant(0, dl));
    } else if (DestVT.bitsGT(MVT::f64)) {
      Result = DAG.getNode(ISD::FP_EXTEND, dl, DestVT, Sub);
    }
    return Result;
  }
  assert(!isSigned && "Legalize cannot Expand SINT_TO_FP for i64 yet");
  // Code below here assumes !isSigned without checking again.

  // Implementation of unsigned i64 to f64 following the algorithm in
  // __floatundidf in compiler_rt. This implementation has the advantage
  // of performing rounding correctly, both in the default rounding mode
  // and in all alternate rounding modes.
  // TODO: Generalize this for use with other types.
  if (Op0.getValueType() == MVT::i64 && DestVT == MVT::f64) {
    SDValue TwoP52 =
      DAG.getConstant(UINT64_C(0x4330000000000000), dl, MVT::i64);
    SDValue TwoP84PlusTwoP52 =
      DAG.getConstantFP(BitsToDouble(UINT64_C(0x4530000000100000)), dl,
                        MVT::f64);
    SDValue TwoP84 =
      DAG.getConstant(UINT64_C(0x4530000000000000), dl, MVT::i64);

    SDValue Lo = DAG.getZeroExtendInReg(Op0, dl, MVT::i32);
    SDValue Hi = DAG.getNode(ISD::SRL, dl, MVT::i64, Op0,
                             DAG.getConstant(32, dl, MVT::i64));
    SDValue LoOr = DAG.getNode(ISD::OR, dl, MVT::i64, Lo, TwoP52);
    SDValue HiOr = DAG.getNode(ISD::OR, dl, MVT::i64, Hi, TwoP84);
    SDValue LoFlt = DAG.getNode(ISD::BITCAST, dl, MVT::f64, LoOr);
    SDValue HiFlt = DAG.getNode(ISD::BITCAST, dl, MVT::f64, HiOr);
    SDValue HiSub = DAG.getNode(ISD::FSUB, dl, MVT::f64, HiFlt,
                                TwoP84PlusTwoP52);
    return DAG.getNode(ISD::FADD, dl, MVT::f64, LoFlt, HiSub);
  }

  // Implementation of unsigned i64 to f32.
  // TODO: Generalize this for use with other types.
  if (Op0.getValueType() == MVT::i64 && DestVT == MVT::f32) {
    // For unsigned conversions, convert them to signed conversions using the
    // algorithm from the x86_64 __floatundidf in compiler_rt.
    if (!isSigned) {
      SDValue Fast = DAG.getNode(ISD::SINT_TO_FP, dl, MVT::f32, Op0);

      SDValue ShiftConst =
          DAG.getConstant(1, dl, TLI.getShiftAmountTy(Op0.getValueType()));
      SDValue Shr = DAG.getNode(ISD::SRL, dl, MVT::i64, Op0, ShiftConst);
      SDValue AndConst = DAG.getConstant(1, dl, MVT::i64);
      SDValue And = DAG.getNode(ISD::AND, dl, MVT::i64, Op0, AndConst);
      SDValue Or = DAG.getNode(ISD::OR, dl, MVT::i64, And, Shr);

      SDValue SignCvt = DAG.getNode(ISD::SINT_TO_FP, dl, MVT::f32, Or);
      SDValue Slow = DAG.getNode(ISD::FADD, dl, MVT::f32, SignCvt, SignCvt);

      // TODO: This really should be implemented using a branch rather than a
      // select.  We happen to get lucky and machinesink does the right
      // thing most of the time.  This would be a good candidate for a
      //pseudo-op, or, even better, for whole-function isel.
      SDValue SignBitTest = DAG.getSetCC(dl, getSetCCResultType(MVT::i64),
        Op0, DAG.getConstant(0, dl, MVT::i64), ISD::SETLT);
      return DAG.getSelect(dl, MVT::f32, SignBitTest, Slow, Fast);
    }

    // Otherwise, implement the fully general conversion.

    SDValue And = DAG.getNode(ISD::AND, dl, MVT::i64, Op0,
         DAG.getConstant(UINT64_C(0xfffffffffffff800), dl, MVT::i64));
    SDValue Or = DAG.getNode(ISD::OR, dl, MVT::i64, And,
         DAG.getConstant(UINT64_C(0x800), dl, MVT::i64));
    SDValue And2 = DAG.getNode(ISD::AND, dl, MVT::i64, Op0,
         DAG.getConstant(UINT64_C(0x7ff), dl, MVT::i64));
    SDValue Ne = DAG.getSetCC(dl, getSetCCResultType(MVT::i64), And2,
                              DAG.getConstant(UINT64_C(0), dl, MVT::i64),
                              ISD::SETNE);
    SDValue Sel = DAG.getSelect(dl, MVT::i64, Ne, Or, Op0);
    SDValue Ge = DAG.getSetCC(dl, getSetCCResultType(MVT::i64), Op0,
                              DAG.getConstant(UINT64_C(0x0020000000000000), dl,
                                              MVT::i64),
                              ISD::SETUGE);
    SDValue Sel2 = DAG.getSelect(dl, MVT::i64, Ge, Sel, Op0);
    EVT SHVT = TLI.getShiftAmountTy(Sel2.getValueType());

    SDValue Sh = DAG.getNode(ISD::SRL, dl, MVT::i64, Sel2,
                             DAG.getConstant(32, dl, SHVT));
    SDValue Trunc = DAG.getNode(ISD::TRUNCATE, dl, MVT::i32, Sh);
    SDValue Fcvt = DAG.getNode(ISD::UINT_TO_FP, dl, MVT::f64, Trunc);
    SDValue TwoP32 =
      DAG.getConstantFP(BitsToDouble(UINT64_C(0x41f0000000000000)), dl,
                        MVT::f64);
    SDValue Fmul = DAG.getNode(ISD::FMUL, dl, MVT::f64, TwoP32, Fcvt);
    SDValue Lo = DAG.getNode(ISD::TRUNCATE, dl, MVT::i32, Sel2);
    SDValue Fcvt2 = DAG.getNode(ISD::UINT_TO_FP, dl, MVT::f64, Lo);
    SDValue Fadd = DAG.getNode(ISD::FADD, dl, MVT::f64, Fmul, Fcvt2);
    return DAG.getNode(ISD::FP_ROUND, dl, MVT::f32, Fadd,
                       DAG.getIntPtrConstant(0, dl));
  }

  SDValue Tmp1 = DAG.getNode(ISD::SINT_TO_FP, dl, DestVT, Op0);

  SDValue SignSet = DAG.getSetCC(dl, getSetCCResultType(Op0.getValueType()),
                                 Op0,
                                 DAG.getConstant(0, dl, Op0.getValueType()),
                                 ISD::SETLT);
  SDValue Zero = DAG.getIntPtrConstant(0, dl),
          Four = DAG.getIntPtrConstant(4, dl);
  SDValue CstOffset = DAG.getSelect(dl, Zero.getValueType(),
                                    SignSet, Four, Zero);

  // If the sign bit of the integer is set, the large number will be treated
  // as a negative number.  To counteract this, the dynamic code adds an
  // offset depending on the data type.
  uint64_t FF;
  switch (Op0.getSimpleValueType().SimpleTy) {
  default: llvm_unreachable("Unsupported integer type!");
  case MVT::i8 : FF = 0x43800000ULL; break;  // 2^8  (as a float)
  case MVT::i16: FF = 0x47800000ULL; break;  // 2^16 (as a float)
  case MVT::i32: FF = 0x4F800000ULL; break;  // 2^32 (as a float)
  case MVT::i64: FF = 0x5F800000ULL; break;  // 2^64 (as a float)
  }
  if (TLI.isLittleEndian()) FF <<= 32;
  Constant *FudgeFactor = ConstantInt::get(
                                       Type::getInt64Ty(*DAG.getContext()), FF);

  SDValue CPIdx = DAG.getConstantPool(FudgeFactor, TLI.getPointerTy());
  unsigned Alignment = cast<ConstantPoolSDNode>(CPIdx)->getAlignment();
  CPIdx = DAG.getNode(ISD::ADD, dl, CPIdx.getValueType(), CPIdx, CstOffset);
  Alignment = std::min(Alignment, 4u);
  SDValue FudgeInReg;
  if (DestVT == MVT::f32)
    FudgeInReg = DAG.getLoad(MVT::f32, dl, DAG.getEntryNode(), CPIdx,
                             MachinePointerInfo::getConstantPool(),
                             false, false, false, Alignment);
  else {
    SDValue Load = DAG.getExtLoad(ISD::EXTLOAD, dl, DestVT,
                                  DAG.getEntryNode(), CPIdx,
                                  MachinePointerInfo::getConstantPool(),
                                  MVT::f32, false, false, false, Alignment);
    HandleSDNode Handle(Load);
    LegalizeOp(Load.getNode());
    FudgeInReg = Handle.getValue();
  }

  return DAG.getNode(ISD::FADD, dl, DestVT, Tmp1, FudgeInReg);
}

/// This function is responsible for legalizing a
/// *INT_TO_FP operation of the specified operand when the target requests that
/// we promote it.  At this point, we know that the result and operand types are
/// legal for the target, and that there is a legal UINT_TO_FP or SINT_TO_FP
/// operation that takes a larger input.
SDValue SelectionDAGLegalize::PromoteLegalINT_TO_FP(SDValue LegalOp,
                                                    EVT DestVT,
                                                    bool isSigned,
                                                    SDLoc dl) {
  // First step, figure out the appropriate *INT_TO_FP operation to use.
  EVT NewInTy = LegalOp.getValueType();

  unsigned OpToUse = 0;

  // Scan for the appropriate larger type to use.
  while (1) {
    NewInTy = (MVT::SimpleValueType)(NewInTy.getSimpleVT().SimpleTy+1);
    assert(NewInTy.isInteger() && "Ran out of possibilities!");

    // If the target supports SINT_TO_FP of this type, use it.
    if (TLI.isOperationLegalOrCustom(ISD::SINT_TO_FP, NewInTy)) {
      OpToUse = ISD::SINT_TO_FP;
      break;
    }
    if (isSigned) continue;

    // If the target supports UINT_TO_FP of this type, use it.
    if (TLI.isOperationLegalOrCustom(ISD::UINT_TO_FP, NewInTy)) {
      OpToUse = ISD::UINT_TO_FP;
      break;
    }

    // Otherwise, try a larger type.
  }

  // Okay, we found the operation and type to use.  Zero extend our input to the
  // desired type then run the operation on it.
  return DAG.getNode(OpToUse, dl, DestVT,
                     DAG.getNode(isSigned ? ISD::SIGN_EXTEND : ISD::ZERO_EXTEND,
                                 dl, NewInTy, LegalOp));
}

/// This function is responsible for legalizing a
/// FP_TO_*INT operation of the specified operand when the target requests that
/// we promote it.  At this point, we know that the result and operand types are
/// legal for the target, and that there is a legal FP_TO_UINT or FP_TO_SINT
/// operation that returns a larger result.
SDValue SelectionDAGLegalize::PromoteLegalFP_TO_INT(SDValue LegalOp,
                                                    EVT DestVT,
                                                    bool isSigned,
                                                    SDLoc dl) {
  // First step, figure out the appropriate FP_TO*INT operation to use.
  EVT NewOutTy = DestVT;

  unsigned OpToUse = 0;

  // Scan for the appropriate larger type to use.
  while (1) {
    NewOutTy = (MVT::SimpleValueType)(NewOutTy.getSimpleVT().SimpleTy+1);
    assert(NewOutTy.isInteger() && "Ran out of possibilities!");

    // A larger signed type can hold all unsigned values of the requested type,
    // so using FP_TO_SINT is valid
    if (TLI.isOperationLegalOrCustom(ISD::FP_TO_SINT, NewOutTy)) {
      OpToUse = ISD::FP_TO_SINT;
      break;
    }

    // However, if the value may be < 0.0, we *must* use some FP_TO_SINT.
    if (!isSigned && TLI.isOperationLegalOrCustom(ISD::FP_TO_UINT, NewOutTy)) {
      OpToUse = ISD::FP_TO_UINT;
      break;
    }

    // Otherwise, try a larger type.
  }


  // Okay, we found the operation and type to use.
  SDValue Operation = DAG.getNode(OpToUse, dl, NewOutTy, LegalOp);

  // Truncate the result of the extended FP_TO_*INT operation to the desired
  // size.
  return DAG.getNode(ISD::TRUNCATE, dl, DestVT, Operation);
}

/// Open code the operations for BSWAP of the specified operation.
SDValue SelectionDAGLegalize::ExpandBSWAP(SDValue Op, SDLoc dl) {
  EVT VT = Op.getValueType();
  EVT SHVT = TLI.getShiftAmountTy(VT);
  SDValue Tmp1, Tmp2, Tmp3, Tmp4, Tmp5, Tmp6, Tmp7, Tmp8;
  switch (VT.getSimpleVT().SimpleTy) {
  default: llvm_unreachable("Unhandled Expand type in BSWAP!");
  case MVT::i16:
    Tmp2 = DAG.getNode(ISD::SHL, dl, VT, Op, DAG.getConstant(8, dl, SHVT));
    Tmp1 = DAG.getNode(ISD::SRL, dl, VT, Op, DAG.getConstant(8, dl, SHVT));
    return DAG.getNode(ISD::OR, dl, VT, Tmp1, Tmp2);
  case MVT::i32:
    Tmp4 = DAG.getNode(ISD::SHL, dl, VT, Op, DAG.getConstant(24, dl, SHVT));
    Tmp3 = DAG.getNode(ISD::SHL, dl, VT, Op, DAG.getConstant(8, dl, SHVT));
    Tmp2 = DAG.getNode(ISD::SRL, dl, VT, Op, DAG.getConstant(8, dl, SHVT));
    Tmp1 = DAG.getNode(ISD::SRL, dl, VT, Op, DAG.getConstant(24, dl, SHVT));
    Tmp3 = DAG.getNode(ISD::AND, dl, VT, Tmp3,
                       DAG.getConstant(0xFF0000, dl, VT));
    Tmp2 = DAG.getNode(ISD::AND, dl, VT, Tmp2, DAG.getConstant(0xFF00, dl, VT));
    Tmp4 = DAG.getNode(ISD::OR, dl, VT, Tmp4, Tmp3);
    Tmp2 = DAG.getNode(ISD::OR, dl, VT, Tmp2, Tmp1);
    return DAG.getNode(ISD::OR, dl, VT, Tmp4, Tmp2);
  case MVT::i64:
    Tmp8 = DAG.getNode(ISD::SHL, dl, VT, Op, DAG.getConstant(56, dl, SHVT));
    Tmp7 = DAG.getNode(ISD::SHL, dl, VT, Op, DAG.getConstant(40, dl, SHVT));
    Tmp6 = DAG.getNode(ISD::SHL, dl, VT, Op, DAG.getConstant(24, dl, SHVT));
    Tmp5 = DAG.getNode(ISD::SHL, dl, VT, Op, DAG.getConstant(8, dl, SHVT));
    Tmp4 = DAG.getNode(ISD::SRL, dl, VT, Op, DAG.getConstant(8, dl, SHVT));
    Tmp3 = DAG.getNode(ISD::SRL, dl, VT, Op, DAG.getConstant(24, dl, SHVT));
    Tmp2 = DAG.getNode(ISD::SRL, dl, VT, Op, DAG.getConstant(40, dl, SHVT));
    Tmp1 = DAG.getNode(ISD::SRL, dl, VT, Op, DAG.getConstant(56, dl, SHVT));
    Tmp7 = DAG.getNode(ISD::AND, dl, VT, Tmp7,
                       DAG.getConstant(255ULL<<48, dl, VT));
    Tmp6 = DAG.getNode(ISD::AND, dl, VT, Tmp6,
                       DAG.getConstant(255ULL<<40, dl, VT));
    Tmp5 = DAG.getNode(ISD::AND, dl, VT, Tmp5,
                       DAG.getConstant(255ULL<<32, dl, VT));
    Tmp4 = DAG.getNode(ISD::AND, dl, VT, Tmp4,
                       DAG.getConstant(255ULL<<24, dl, VT));
    Tmp3 = DAG.getNode(ISD::AND, dl, VT, Tmp3,
                       DAG.getConstant(255ULL<<16, dl, VT));
    Tmp2 = DAG.getNode(ISD::AND, dl, VT, Tmp2,
                       DAG.getConstant(255ULL<<8 , dl, VT));
    Tmp8 = DAG.getNode(ISD::OR, dl, VT, Tmp8, Tmp7);
    Tmp6 = DAG.getNode(ISD::OR, dl, VT, Tmp6, Tmp5);
    Tmp4 = DAG.getNode(ISD::OR, dl, VT, Tmp4, Tmp3);
    Tmp2 = DAG.getNode(ISD::OR, dl, VT, Tmp2, Tmp1);
    Tmp8 = DAG.getNode(ISD::OR, dl, VT, Tmp8, Tmp6);
    Tmp4 = DAG.getNode(ISD::OR, dl, VT, Tmp4, Tmp2);
    return DAG.getNode(ISD::OR, dl, VT, Tmp8, Tmp4);
  }
}

/// Expand the specified bitcount instruction into operations.
SDValue SelectionDAGLegalize::ExpandBitCount(unsigned Opc, SDValue Op,
                                             SDLoc dl) {
  switch (Opc) {
  default: llvm_unreachable("Cannot expand this yet!");
  case ISD::CTPOP: {
    EVT VT = Op.getValueType();
    EVT ShVT = TLI.getShiftAmountTy(VT);
    unsigned Len = VT.getSizeInBits();

    assert(VT.isInteger() && Len <= 128 && Len % 8 == 0 &&
           "CTPOP not implemented for this type.");

    // This is the "best" algorithm from
    // http://graphics.stanford.edu/~seander/bithacks.html#CountBitsSetParallel

    SDValue Mask55 = DAG.getConstant(APInt::getSplat(Len, APInt(8, 0x55)),
                                     dl, VT);
    SDValue Mask33 = DAG.getConstant(APInt::getSplat(Len, APInt(8, 0x33)),
                                     dl, VT);
    SDValue Mask0F = DAG.getConstant(APInt::getSplat(Len, APInt(8, 0x0F)),
                                     dl, VT);
    SDValue Mask01 = DAG.getConstant(APInt::getSplat(Len, APInt(8, 0x01)),
                                     dl, VT);

    // v = v - ((v >> 1) & 0x55555555...)
    Op = DAG.getNode(ISD::SUB, dl, VT, Op,
                     DAG.getNode(ISD::AND, dl, VT,
                                 DAG.getNode(ISD::SRL, dl, VT, Op,
                                             DAG.getConstant(1, dl, ShVT)),
                                 Mask55));
    // v = (v & 0x33333333...) + ((v >> 2) & 0x33333333...)
    Op = DAG.getNode(ISD::ADD, dl, VT,
                     DAG.getNode(ISD::AND, dl, VT, Op, Mask33),
                     DAG.getNode(ISD::AND, dl, VT,
                                 DAG.getNode(ISD::SRL, dl, VT, Op,
                                             DAG.getConstant(2, dl, ShVT)),
                                 Mask33));
    // v = (v + (v >> 4)) & 0x0F0F0F0F...
    Op = DAG.getNode(ISD::AND, dl, VT,
                     DAG.getNode(ISD::ADD, dl, VT, Op,
                                 DAG.getNode(ISD::SRL, dl, VT, Op,
                                             DAG.getConstant(4, dl, ShVT))),
                     Mask0F);
    // v = (v * 0x01010101...) >> (Len - 8)
    Op = DAG.getNode(ISD::SRL, dl, VT,
                     DAG.getNode(ISD::MUL, dl, VT, Op, Mask01),
                     DAG.getConstant(Len - 8, dl, ShVT));

    return Op;
  }
  case ISD::CTLZ_ZERO_UNDEF:
    // This trivially expands to CTLZ.
    return DAG.getNode(ISD::CTLZ, dl, Op.getValueType(), Op);
  case ISD::CTLZ: {
    // for now, we do this:
    // x = x | (x >> 1);
    // x = x | (x >> 2);
    // ...
    // x = x | (x >>16);
    // x = x | (x >>32); // for 64-bit input
    // return popcount(~x);
    //
    // Ref: "Hacker's Delight" by Henry Warren
    EVT VT = Op.getValueType();
    EVT ShVT = TLI.getShiftAmountTy(VT);
    unsigned len = VT.getSizeInBits();
    for (unsigned i = 0; (1U << i) <= (len / 2); ++i) {
      SDValue Tmp3 = DAG.getConstant(1ULL << i, dl, ShVT);
      Op = DAG.getNode(ISD::OR, dl, VT, Op,
                       DAG.getNode(ISD::SRL, dl, VT, Op, Tmp3));
    }
    Op = DAG.getNOT(dl, Op, VT);
    return DAG.getNode(ISD::CTPOP, dl, VT, Op);
  }
  case ISD::CTTZ_ZERO_UNDEF:
    // This trivially expands to CTTZ.
    return DAG.getNode(ISD::CTTZ, dl, Op.getValueType(), Op);
  case ISD::CTTZ: {
    // for now, we use: { return popcount(~x & (x - 1)); }
    // unless the target has ctlz but not ctpop, in which case we use:
    // { return 32 - nlz(~x & (x-1)); }
    // Ref: "Hacker's Delight" by Henry Warren
    EVT VT = Op.getValueType();
    SDValue Tmp3 = DAG.getNode(ISD::AND, dl, VT,
                               DAG.getNOT(dl, Op, VT),
                               DAG.getNode(ISD::SUB, dl, VT, Op,
                                           DAG.getConstant(1, dl, VT)));
    // If ISD::CTLZ is legal and CTPOP isn't, then do that instead.
    if (!TLI.isOperationLegalOrCustom(ISD::CTPOP, VT) &&
        TLI.isOperationLegalOrCustom(ISD::CTLZ, VT))
      return DAG.getNode(ISD::SUB, dl, VT,
                         DAG.getConstant(VT.getSizeInBits(), dl, VT),
                         DAG.getNode(ISD::CTLZ, dl, VT, Tmp3));
    return DAG.getNode(ISD::CTPOP, dl, VT, Tmp3);
  }
  }
}

std::pair <SDValue, SDValue> SelectionDAGLegalize::ExpandAtomic(SDNode *Node) {
  unsigned Opc = Node->getOpcode();
  MVT VT = cast<AtomicSDNode>(Node)->getMemoryVT().getSimpleVT();
  RTLIB::Libcall LC = RTLIB::getATOMIC(Opc, VT);
  assert(LC != RTLIB::UNKNOWN_LIBCALL && "Unexpected atomic op or value type!");

  return ExpandChainLibCall(LC, Node, false);
}

void SelectionDAGLegalize::ExpandNode(SDNode *Node) {
  SmallVector<SDValue, 8> Results;
  SDLoc dl(Node);
  SDValue Tmp1, Tmp2, Tmp3, Tmp4;
  bool NeedInvert;
  switch (Node->getOpcode()) {
  case ISD::CTPOP:
  case ISD::CTLZ:
  case ISD::CTLZ_ZERO_UNDEF:
  case ISD::CTTZ:
  case ISD::CTTZ_ZERO_UNDEF:
    Tmp1 = ExpandBitCount(Node->getOpcode(), Node->getOperand(0), dl);
    Results.push_back(Tmp1);
    break;
  case ISD::BSWAP:
    Results.push_back(ExpandBSWAP(Node->getOperand(0), dl));
    break;
  case ISD::FRAMEADDR:
  case ISD::RETURNADDR:
  case ISD::FRAME_TO_ARGS_OFFSET:
    Results.push_back(DAG.getConstant(0, dl, Node->getValueType(0)));
    break;
  case ISD::FLT_ROUNDS_:
    Results.push_back(DAG.getConstant(1, dl, Node->getValueType(0)));
    break;
  case ISD::EH_RETURN:
  case ISD::EH_LABEL:
  case ISD::PREFETCH:
  case ISD::VAEND:
  case ISD::EH_SJLJ_LONGJMP:
    // If the target didn't expand these, there's nothing to do, so just
    // preserve the chain and be done.
    Results.push_back(Node->getOperand(0));
    break;
  case ISD::EH_SJLJ_SETJMP:
    // If the target didn't expand this, just return 'zero' and preserve the
    // chain.
    Results.push_back(DAG.getConstant(0, dl, MVT::i32));
    Results.push_back(Node->getOperand(0));
    break;
  case ISD::ATOMIC_FENCE: {
    // If the target didn't lower this, lower it to '__sync_synchronize()' call
    // FIXME: handle "fence singlethread" more efficiently.
    TargetLowering::ArgListTy Args;

    TargetLowering::CallLoweringInfo CLI(DAG);
    CLI.setDebugLoc(dl).setChain(Node->getOperand(0))
      .setCallee(CallingConv::C, Type::getVoidTy(*DAG.getContext()),
                 DAG.getExternalSymbol("__sync_synchronize",
                 TLI.getPointerTy()), std::move(Args), 0);

    std::pair<SDValue, SDValue> CallResult = TLI.LowerCallTo(CLI);

    Results.push_back(CallResult.second);
    break;
  }
  case ISD::ATOMIC_LOAD: {
    // There is no libcall for atomic load; fake it with ATOMIC_CMP_SWAP.
    SDValue Zero = DAG.getConstant(0, dl, Node->getValueType(0));
    SDVTList VTs = DAG.getVTList(Node->getValueType(0), MVT::Other);
    SDValue Swap = DAG.getAtomicCmpSwap(
        ISD::ATOMIC_CMP_SWAP, dl, cast<AtomicSDNode>(Node)->getMemoryVT(), VTs,
        Node->getOperand(0), Node->getOperand(1), Zero, Zero,
        cast<AtomicSDNode>(Node)->getMemOperand(),
        cast<AtomicSDNode>(Node)->getOrdering(),
        cast<AtomicSDNode>(Node)->getOrdering(),
        cast<AtomicSDNode>(Node)->getSynchScope());
    Results.push_back(Swap.getValue(0));
    Results.push_back(Swap.getValue(1));
    break;
  }
  case ISD::ATOMIC_STORE: {
    // There is no libcall for atomic store; fake it with ATOMIC_SWAP.
    SDValue Swap = DAG.getAtomic(ISD::ATOMIC_SWAP, dl,
                                 cast<AtomicSDNode>(Node)->getMemoryVT(),
                                 Node->getOperand(0),
                                 Node->getOperand(1), Node->getOperand(2),
                                 cast<AtomicSDNode>(Node)->getMemOperand(),
                                 cast<AtomicSDNode>(Node)->getOrdering(),
                                 cast<AtomicSDNode>(Node)->getSynchScope());
    Results.push_back(Swap.getValue(1));
    break;
  }
  // By default, atomic intrinsics are marked Legal and lowered. Targets
  // which don't support them directly, however, may want libcalls, in which
  // case they mark them Expand, and we get here.
  case ISD::ATOMIC_SWAP:
  case ISD::ATOMIC_LOAD_ADD:
  case ISD::ATOMIC_LOAD_SUB:
  case ISD::ATOMIC_LOAD_AND:
  case ISD::ATOMIC_LOAD_OR:
  case ISD::ATOMIC_LOAD_XOR:
  case ISD::ATOMIC_LOAD_NAND:
  case ISD::ATOMIC_LOAD_MIN:
  case ISD::ATOMIC_LOAD_MAX:
  case ISD::ATOMIC_LOAD_UMIN:
  case ISD::ATOMIC_LOAD_UMAX:
  case ISD::ATOMIC_CMP_SWAP: {
    std::pair<SDValue, SDValue> Tmp = ExpandAtomic(Node);
    Results.push_back(Tmp.first);
    Results.push_back(Tmp.second);
    break;
  }
  case ISD::ATOMIC_CMP_SWAP_WITH_SUCCESS: {
    // Expanding an ATOMIC_CMP_SWAP_WITH_SUCCESS produces an ATOMIC_CMP_SWAP and
    // splits out the success value as a comparison. Expanding the resulting
    // ATOMIC_CMP_SWAP will produce a libcall.
    SDVTList VTs = DAG.getVTList(Node->getValueType(0), MVT::Other);
    SDValue Res = DAG.getAtomicCmpSwap(
        ISD::ATOMIC_CMP_SWAP, dl, cast<AtomicSDNode>(Node)->getMemoryVT(), VTs,
        Node->getOperand(0), Node->getOperand(1), Node->getOperand(2),
        Node->getOperand(3), cast<MemSDNode>(Node)->getMemOperand(),
        cast<AtomicSDNode>(Node)->getSuccessOrdering(),
        cast<AtomicSDNode>(Node)->getFailureOrdering(),
        cast<AtomicSDNode>(Node)->getSynchScope());

    SDValue Success = DAG.getSetCC(SDLoc(Node), Node->getValueType(1),
                                   Res, Node->getOperand(2), ISD::SETEQ);

    Results.push_back(Res.getValue(0));
    Results.push_back(Success);
    Results.push_back(Res.getValue(1));
    break;
  }
  case ISD::DYNAMIC_STACKALLOC:
    ExpandDYNAMIC_STACKALLOC(Node, Results);
    break;
  case ISD::MERGE_VALUES:
    for (unsigned i = 0; i < Node->getNumValues(); i++)
      Results.push_back(Node->getOperand(i));
    break;
  case ISD::UNDEF: {
    EVT VT = Node->getValueType(0);
    if (VT.isInteger())
      Results.push_back(DAG.getConstant(0, dl, VT));
    else {
      assert(VT.isFloatingPoint() && "Unknown value type!");
      Results.push_back(DAG.getConstantFP(0, dl, VT));
    }
    break;
  }
  case ISD::TRAP: {
    // If this operation is not supported, lower it to 'abort()' call
    TargetLowering::ArgListTy Args;
    TargetLowering::CallLoweringInfo CLI(DAG);
    CLI.setDebugLoc(dl).setChain(Node->getOperand(0))
      .setCallee(CallingConv::C, Type::getVoidTy(*DAG.getContext()),
                 DAG.getExternalSymbol("abort", TLI.getPointerTy()),
                 std::move(Args), 0);
    std::pair<SDValue, SDValue> CallResult = TLI.LowerCallTo(CLI);

    Results.push_back(CallResult.second);
    break;
  }
  case ISD::FP_ROUND:
  case ISD::BITCAST:
    Tmp1 = EmitStackConvert(Node->getOperand(0), Node->getValueType(0),
                            Node->getValueType(0), dl);
    Results.push_back(Tmp1);
    break;
  case ISD::FP_EXTEND:
    Tmp1 = EmitStackConvert(Node->getOperand(0),
                            Node->getOperand(0).getValueType(),
                            Node->getValueType(0), dl);
    Results.push_back(Tmp1);
    break;
  case ISD::SIGN_EXTEND_INREG: {
    // NOTE: we could fall back on load/store here too for targets without
    // SAR.  However, it is doubtful that any exist.
    EVT ExtraVT = cast<VTSDNode>(Node->getOperand(1))->getVT();
    EVT VT = Node->getValueType(0);
    EVT ShiftAmountTy = TLI.getShiftAmountTy(VT);
    if (VT.isVector())
      ShiftAmountTy = VT;
    unsigned BitsDiff = VT.getScalarType().getSizeInBits() -
                        ExtraVT.getScalarType().getSizeInBits();
    SDValue ShiftCst = DAG.getConstant(BitsDiff, dl, ShiftAmountTy);
    Tmp1 = DAG.getNode(ISD::SHL, dl, Node->getValueType(0),
                       Node->getOperand(0), ShiftCst);
    Tmp1 = DAG.getNode(ISD::SRA, dl, Node->getValueType(0), Tmp1, ShiftCst);
    Results.push_back(Tmp1);
    break;
  }
  case ISD::FP_ROUND_INREG: {
    // The only way we can lower this is to turn it into a TRUNCSTORE,
    // EXTLOAD pair, targeting a temporary location (a stack slot).

    // NOTE: there is a choice here between constantly creating new stack
    // slots and always reusing the same one.  We currently always create
    // new ones, as reuse may inhibit scheduling.
    EVT ExtraVT = cast<VTSDNode>(Node->getOperand(1))->getVT();
    Tmp1 = EmitStackConvert(Node->getOperand(0), ExtraVT,
                            Node->getValueType(0), dl);
    Results.push_back(Tmp1);
    break;
  }
  case ISD::SINT_TO_FP:
  case ISD::UINT_TO_FP:
    Tmp1 = ExpandLegalINT_TO_FP(Node->getOpcode() == ISD::SINT_TO_FP,
                                Node->getOperand(0), Node->getValueType(0), dl);
    Results.push_back(Tmp1);
    break;
  case ISD::FP_TO_SINT:
    if (TLI.expandFP_TO_SINT(Node, Tmp1, DAG))
      Results.push_back(Tmp1);
    break;
  case ISD::FP_TO_UINT: {
    SDValue True, False;
    EVT VT =  Node->getOperand(0).getValueType();
    EVT NVT = Node->getValueType(0);
    APFloat apf(DAG.EVTToAPFloatSemantics(VT),
                APInt::getNullValue(VT.getSizeInBits()));
    APInt x = APInt::getSignBit(NVT.getSizeInBits());
    (void)apf.convertFromAPInt(x, false, APFloat::rmNearestTiesToEven);
    Tmp1 = DAG.getConstantFP(apf, dl, VT);
    Tmp2 = DAG.getSetCC(dl, getSetCCResultType(VT),
                        Node->getOperand(0),
                        Tmp1, ISD::SETLT);
    True = DAG.getNode(ISD::FP_TO_SINT, dl, NVT, Node->getOperand(0));
    False = DAG.getNode(ISD::FP_TO_SINT, dl, NVT,
                        DAG.getNode(ISD::FSUB, dl, VT,
                                    Node->getOperand(0), Tmp1));
    False = DAG.getNode(ISD::XOR, dl, NVT, False,
                        DAG.getConstant(x, dl, NVT));
    Tmp1 = DAG.getSelect(dl, NVT, Tmp2, True, False);
    Results.push_back(Tmp1);
    break;
  }
  case ISD::VAARG: {
    const Value *V = cast<SrcValueSDNode>(Node->getOperand(2))->getValue();
    EVT VT = Node->getValueType(0);
    Tmp1 = Node->getOperand(0);
    Tmp2 = Node->getOperand(1);
    unsigned Align = Node->getConstantOperandVal(3);

    SDValue VAListLoad = DAG.getLoad(TLI.getPointerTy(), dl, Tmp1, Tmp2,
                                     MachinePointerInfo(V),
                                     false, false, false, 0);
    SDValue VAList = VAListLoad;

    if (Align > TLI.getMinStackArgumentAlignment()) {
      assert(((Align & (Align-1)) == 0) && "Expected Align to be a power of 2");

      VAList = DAG.getNode(ISD::ADD, dl, VAList.getValueType(), VAList,
                           DAG.getConstant(Align - 1, dl,
                                           VAList.getValueType()));

      VAList = DAG.getNode(ISD::AND, dl, VAList.getValueType(), VAList,
                           DAG.getConstant(-(int64_t)Align, dl,
                                           VAList.getValueType()));
    }

    // Increment the pointer, VAList, to the next vaarg
    Tmp3 = DAG.getNode(ISD::ADD, dl, VAList.getValueType(), VAList,
                       DAG.getConstant(TLI.getDataLayout()->
                          getTypeAllocSize(VT.getTypeForEVT(*DAG.getContext())),
                                       dl,
                                       VAList.getValueType()));
    // Store the incremented VAList to the legalized pointer
    Tmp3 = DAG.getStore(VAListLoad.getValue(1), dl, Tmp3, Tmp2,
                        MachinePointerInfo(V), false, false, 0);
    // Load the actual argument out of the pointer VAList
    Results.push_back(DAG.getLoad(VT, dl, Tmp3, VAList, MachinePointerInfo(),
                                  false, false, false, 0));
    Results.push_back(Results[0].getValue(1));
    break;
  }
  case ISD::VACOPY: {
    // This defaults to loading a pointer from the input and storing it to the
    // output, returning the chain.
    const Value *VD = cast<SrcValueSDNode>(Node->getOperand(3))->getValue();
    const Value *VS = cast<SrcValueSDNode>(Node->getOperand(4))->getValue();
    Tmp1 = DAG.getLoad(TLI.getPointerTy(), dl, Node->getOperand(0),
                       Node->getOperand(2), MachinePointerInfo(VS),
                       false, false, false, 0);
    Tmp1 = DAG.getStore(Tmp1.getValue(1), dl, Tmp1, Node->getOperand(1),
                        MachinePointerInfo(VD), false, false, 0);
    Results.push_back(Tmp1);
    break;
  }
  case ISD::EXTRACT_VECTOR_ELT:
    if (Node->getOperand(0).getValueType().getVectorNumElements() == 1)
      // This must be an access of the only element.  Return it.
      Tmp1 = DAG.getNode(ISD::BITCAST, dl, Node->getValueType(0),
                         Node->getOperand(0));
    else
      Tmp1 = ExpandExtractFromVectorThroughStack(SDValue(Node, 0));
    Results.push_back(Tmp1);
    break;
  case ISD::EXTRACT_SUBVECTOR:
    Results.push_back(ExpandExtractFromVectorThroughStack(SDValue(Node, 0)));
    break;
  case ISD::INSERT_SUBVECTOR:
    Results.push_back(ExpandInsertToVectorThroughStack(SDValue(Node, 0)));
    break;
  case ISD::CONCAT_VECTORS: {
    Results.push_back(ExpandVectorBuildThroughStack(Node));
    break;
  }
  case ISD::SCALAR_TO_VECTOR:
    Results.push_back(ExpandSCALAR_TO_VECTOR(Node));
    break;
  case ISD::INSERT_VECTOR_ELT:
    Results.push_back(ExpandINSERT_VECTOR_ELT(Node->getOperand(0),
                                              Node->getOperand(1),
                                              Node->getOperand(2), dl));
    break;
  case ISD::VECTOR_SHUFFLE: {
    SmallVector<int, 32> NewMask;
    ArrayRef<int> Mask = cast<ShuffleVectorSDNode>(Node)->getMask();

    EVT VT = Node->getValueType(0);
    EVT EltVT = VT.getVectorElementType();
    SDValue Op0 = Node->getOperand(0);
    SDValue Op1 = Node->getOperand(1);
    if (!TLI.isTypeLegal(EltVT)) {

      EVT NewEltVT = TLI.getTypeToTransformTo(*DAG.getContext(), EltVT);

      // BUILD_VECTOR operands are allowed to be wider than the element type.
      // But if NewEltVT is smaller that EltVT the BUILD_VECTOR does not accept
      // it.
      if (NewEltVT.bitsLT(EltVT)) {

        // Convert shuffle node.
        // If original node was v4i64 and the new EltVT is i32,
        // cast operands to v8i32 and re-build the mask.

        // Calculate new VT, the size of the new VT should be equal to original.
        EVT NewVT =
            EVT::getVectorVT(*DAG.getContext(), NewEltVT,
                             VT.getSizeInBits() / NewEltVT.getSizeInBits());
        assert(NewVT.bitsEq(VT));

        // cast operands to new VT
        Op0 = DAG.getNode(ISD::BITCAST, dl, NewVT, Op0);
        Op1 = DAG.getNode(ISD::BITCAST, dl, NewVT, Op1);

        // Convert the shuffle mask
        unsigned int factor =
                         NewVT.getVectorNumElements()/VT.getVectorNumElements();

        // EltVT gets smaller
        assert(factor > 0);

        for (unsigned i = 0; i < VT.getVectorNumElements(); ++i) {
          if (Mask[i] < 0) {
            for (unsigned fi = 0; fi < factor; ++fi)
              NewMask.push_back(Mask[i]);
          }
          else {
            for (unsigned fi = 0; fi < factor; ++fi)
              NewMask.push_back(Mask[i]*factor+fi);
          }
        }
        Mask = NewMask;
        VT = NewVT;
      }
      EltVT = NewEltVT;
    }
    unsigned NumElems = VT.getVectorNumElements();
    SmallVector<SDValue, 16> Ops;
    for (unsigned i = 0; i != NumElems; ++i) {
      if (Mask[i] < 0) {
        Ops.push_back(DAG.getUNDEF(EltVT));
        continue;
      }
      unsigned Idx = Mask[i];
      if (Idx < NumElems)
        Ops.push_back(DAG.getNode(ISD::EXTRACT_VECTOR_ELT, dl, EltVT,
                                  Op0,
                                  DAG.getConstant(Idx, dl, TLI.getVectorIdxTy())));
      else
        Ops.push_back(DAG.getNode(ISD::EXTRACT_VECTOR_ELT, dl, EltVT,
                                  Op1,
                                  DAG.getConstant(Idx - NumElems, dl,
                                                  TLI.getVectorIdxTy())));
    }

    Tmp1 = DAG.getNode(ISD::BUILD_VECTOR, dl, VT, Ops);
    // We may have changed the BUILD_VECTOR type. Cast it back to the Node type.
    Tmp1 = DAG.getNode(ISD::BITCAST, dl, Node->getValueType(0), Tmp1);
    Results.push_back(Tmp1);
    break;
  }
  case ISD::EXTRACT_ELEMENT: {
    EVT OpTy = Node->getOperand(0).getValueType();
    if (cast<ConstantSDNode>(Node->getOperand(1))->getZExtValue()) {
      // 1 -> Hi
      Tmp1 = DAG.getNode(ISD::SRL, dl, OpTy, Node->getOperand(0),
                         DAG.getConstant(OpTy.getSizeInBits()/2, dl,
                    TLI.getShiftAmountTy(Node->getOperand(0).getValueType())));
      Tmp1 = DAG.getNode(ISD::TRUNCATE, dl, Node->getValueType(0), Tmp1);
    } else {
      // 0 -> Lo
      Tmp1 = DAG.getNode(ISD::TRUNCATE, dl, Node->getValueType(0),
                         Node->getOperand(0));
    }
    Results.push_back(Tmp1);
    break;
  }
  case ISD::STACKSAVE:
    // Expand to CopyFromReg if the target set
    // StackPointerRegisterToSaveRestore.
    if (unsigned SP = TLI.getStackPointerRegisterToSaveRestore()) {
      Results.push_back(DAG.getCopyFromReg(Node->getOperand(0), dl, SP,
                                           Node->getValueType(0)));
      Results.push_back(Results[0].getValue(1));
    } else {
      Results.push_back(DAG.getUNDEF(Node->getValueType(0)));
      Results.push_back(Node->getOperand(0));
    }
    break;
  case ISD::STACKRESTORE:
    // Expand to CopyToReg if the target set
    // StackPointerRegisterToSaveRestore.
    if (unsigned SP = TLI.getStackPointerRegisterToSaveRestore()) {
      Results.push_back(DAG.getCopyToReg(Node->getOperand(0), dl, SP,
                                         Node->getOperand(1)));
    } else {
      Results.push_back(Node->getOperand(0));
    }
    break;
  case ISD::FCOPYSIGN:
    Results.push_back(ExpandFCOPYSIGN(Node));
    break;
  case ISD::FNEG:
    // Expand Y = FNEG(X) ->  Y = SUB -0.0, X
    Tmp1 = DAG.getConstantFP(-0.0, dl, Node->getValueType(0));
    Tmp1 = DAG.getNode(ISD::FSUB, dl, Node->getValueType(0), Tmp1,
                       Node->getOperand(0));
    Results.push_back(Tmp1);
    break;
  case ISD::FABS: {
    // Expand Y = FABS(X) -> Y = (X >u 0.0) ? X : fneg(X).
    EVT VT = Node->getValueType(0);
    Tmp1 = Node->getOperand(0);
    Tmp2 = DAG.getConstantFP(0.0, dl, VT);
    Tmp2 = DAG.getSetCC(dl, getSetCCResultType(Tmp1.getValueType()),
                        Tmp1, Tmp2, ISD::SETUGT);
    Tmp3 = DAG.getNode(ISD::FNEG, dl, VT, Tmp1);
    Tmp1 = DAG.getSelect(dl, VT, Tmp2, Tmp1, Tmp3);
    Results.push_back(Tmp1);
    break;
  }
  case ISD::SMIN:
  case ISD::SMAX:
  case ISD::UMIN:
  case ISD::UMAX: {
    // Expand Y = MAX(A, B) -> Y = (A > B) ? A : B
    ISD::CondCode Pred;
    switch (Node->getOpcode()) {
    default: llvm_unreachable("How did we get here?");
    case ISD::SMAX: Pred = ISD::SETGT; break;
    case ISD::SMIN: Pred = ISD::SETLT; break;
    case ISD::UMAX: Pred = ISD::SETUGT; break;
    case ISD::UMIN: Pred = ISD::SETULT; break;
    }
    Tmp1 = Node->getOperand(0);
    Tmp2 = Node->getOperand(1);
    Tmp1 = DAG.getSelectCC(dl, Tmp1, Tmp2, Tmp1, Tmp2, Pred);
    Results.push_back(Tmp1);
    break;
  }
    
  case ISD::FMINNUM:
    Results.push_back(ExpandFPLibCall(Node, RTLIB::FMIN_F32, RTLIB::FMIN_F64,
                                      RTLIB::FMIN_F80, RTLIB::FMIN_F128,
                                      RTLIB::FMIN_PPCF128));
    break;
  case ISD::FMAXNUM:
    Results.push_back(ExpandFPLibCall(Node, RTLIB::FMAX_F32, RTLIB::FMAX_F64,
                                      RTLIB::FMAX_F80, RTLIB::FMAX_F128,
                                      RTLIB::FMAX_PPCF128));
    break;
  case ISD::FSQRT:
    Results.push_back(ExpandFPLibCall(Node, RTLIB::SQRT_F32, RTLIB::SQRT_F64,
                                      RTLIB::SQRT_F80, RTLIB::SQRT_F128,
                                      RTLIB::SQRT_PPCF128));
    break;
  case ISD::FSIN:
  case ISD::FCOS: {
    EVT VT = Node->getValueType(0);
    bool isSIN = Node->getOpcode() == ISD::FSIN;
    // Turn fsin / fcos into ISD::FSINCOS node if there are a pair of fsin /
    // fcos which share the same operand and both are used.
    if ((TLI.isOperationLegalOrCustom(ISD::FSINCOS, VT) ||
         canCombineSinCosLibcall(Node, TLI, TM))
        && useSinCos(Node)) {
      SDVTList VTs = DAG.getVTList(VT, VT);
      Tmp1 = DAG.getNode(ISD::FSINCOS, dl, VTs, Node->getOperand(0));
      if (!isSIN)
        Tmp1 = Tmp1.getValue(1);
      Results.push_back(Tmp1);
    } else if (isSIN) {
      Results.push_back(ExpandFPLibCall(Node, RTLIB::SIN_F32, RTLIB::SIN_F64,
                                        RTLIB::SIN_F80, RTLIB::SIN_F128,
                                        RTLIB::SIN_PPCF128));
    } else {
      Results.push_back(ExpandFPLibCall(Node, RTLIB::COS_F32, RTLIB::COS_F64,
                                        RTLIB::COS_F80, RTLIB::COS_F128,
                                        RTLIB::COS_PPCF128));
    }
    break;
  }
  case ISD::FSINCOS:
    // Expand into sincos libcall.
    ExpandSinCosLibCall(Node, Results);
    break;
  case ISD::FLOG:
    Results.push_back(ExpandFPLibCall(Node, RTLIB::LOG_F32, RTLIB::LOG_F64,
                                      RTLIB::LOG_F80, RTLIB::LOG_F128,
                                      RTLIB::LOG_PPCF128));
    break;
  case ISD::FLOG2:
    Results.push_back(ExpandFPLibCall(Node, RTLIB::LOG2_F32, RTLIB::LOG2_F64,
                                      RTLIB::LOG2_F80, RTLIB::LOG2_F128,
                                      RTLIB::LOG2_PPCF128));
    break;
  case ISD::FLOG10:
    Results.push_back(ExpandFPLibCall(Node, RTLIB::LOG10_F32, RTLIB::LOG10_F64,
                                      RTLIB::LOG10_F80, RTLIB::LOG10_F128,
                                      RTLIB::LOG10_PPCF128));
    break;
  case ISD::FEXP:
    Results.push_back(ExpandFPLibCall(Node, RTLIB::EXP_F32, RTLIB::EXP_F64,
                                      RTLIB::EXP_F80, RTLIB::EXP_F128,
                                      RTLIB::EXP_PPCF128));
    break;
  case ISD::FEXP2:
    Results.push_back(ExpandFPLibCall(Node, RTLIB::EXP2_F32, RTLIB::EXP2_F64,
                                      RTLIB::EXP2_F80, RTLIB::EXP2_F128,
                                      RTLIB::EXP2_PPCF128));
    break;
  case ISD::FTRUNC:
    Results.push_back(ExpandFPLibCall(Node, RTLIB::TRUNC_F32, RTLIB::TRUNC_F64,
                                      RTLIB::TRUNC_F80, RTLIB::TRUNC_F128,
                                      RTLIB::TRUNC_PPCF128));
    break;
  case ISD::FFLOOR:
    Results.push_back(ExpandFPLibCall(Node, RTLIB::FLOOR_F32, RTLIB::FLOOR_F64,
                                      RTLIB::FLOOR_F80, RTLIB::FLOOR_F128,
                                      RTLIB::FLOOR_PPCF128));
    break;
  case ISD::FCEIL:
    Results.push_back(ExpandFPLibCall(Node, RTLIB::CEIL_F32, RTLIB::CEIL_F64,
                                      RTLIB::CEIL_F80, RTLIB::CEIL_F128,
                                      RTLIB::CEIL_PPCF128));
    break;
  case ISD::FRINT:
    Results.push_back(ExpandFPLibCall(Node, RTLIB::RINT_F32, RTLIB::RINT_F64,
                                      RTLIB::RINT_F80, RTLIB::RINT_F128,
                                      RTLIB::RINT_PPCF128));
    break;
  case ISD::FNEARBYINT:
    Results.push_back(ExpandFPLibCall(Node, RTLIB::NEARBYINT_F32,
                                      RTLIB::NEARBYINT_F64,
                                      RTLIB::NEARBYINT_F80,
                                      RTLIB::NEARBYINT_F128,
                                      RTLIB::NEARBYINT_PPCF128));
    break;
  case ISD::FROUND:
    Results.push_back(ExpandFPLibCall(Node, RTLIB::ROUND_F32,
                                      RTLIB::ROUND_F64,
                                      RTLIB::ROUND_F80,
                                      RTLIB::ROUND_F128,
                                      RTLIB::ROUND_PPCF128));
    break;
  case ISD::FPOWI:
    Results.push_back(ExpandFPLibCall(Node, RTLIB::POWI_F32, RTLIB::POWI_F64,
                                      RTLIB::POWI_F80, RTLIB::POWI_F128,
                                      RTLIB::POWI_PPCF128));
    break;
  case ISD::FPOW:
    Results.push_back(ExpandFPLibCall(Node, RTLIB::POW_F32, RTLIB::POW_F64,
                                      RTLIB::POW_F80, RTLIB::POW_F128,
                                      RTLIB::POW_PPCF128));
    break;
  case ISD::FDIV:
    Results.push_back(ExpandFPLibCall(Node, RTLIB::DIV_F32, RTLIB::DIV_F64,
                                      RTLIB::DIV_F80, RTLIB::DIV_F128,
                                      RTLIB::DIV_PPCF128));
    break;
  case ISD::FREM:
    Results.push_back(ExpandFPLibCall(Node, RTLIB::REM_F32, RTLIB::REM_F64,
                                      RTLIB::REM_F80, RTLIB::REM_F128,
                                      RTLIB::REM_PPCF128));
    break;
  case ISD::FMA:
    Results.push_back(ExpandFPLibCall(Node, RTLIB::FMA_F32, RTLIB::FMA_F64,
                                      RTLIB::FMA_F80, RTLIB::FMA_F128,
                                      RTLIB::FMA_PPCF128));
    break;
  case ISD::FMAD:
    llvm_unreachable("Illegal fmad should never be formed");

  case ISD::FADD:
    Results.push_back(ExpandFPLibCall(Node, RTLIB::ADD_F32, RTLIB::ADD_F64,
                                      RTLIB::ADD_F80, RTLIB::ADD_F128,
                                      RTLIB::ADD_PPCF128));
    break;
  case ISD::FMUL:
    Results.push_back(ExpandFPLibCall(Node, RTLIB::MUL_F32, RTLIB::MUL_F64,
                                      RTLIB::MUL_F80, RTLIB::MUL_F128,
                                      RTLIB::MUL_PPCF128));
    break;
  case ISD::FP16_TO_FP: {
    if (Node->getValueType(0) == MVT::f32) {
      Results.push_back(ExpandLibCall(RTLIB::FPEXT_F16_F32, Node, false));
      break;
    }

    // We can extend to types bigger than f32 in two steps without changing the
    // result. Since "f16 -> f32" is much more commonly available, give CodeGen
    // the option of emitting that before resorting to a libcall.
    SDValue Res =
        DAG.getNode(ISD::FP16_TO_FP, dl, MVT::f32, Node->getOperand(0));
    Results.push_back(
        DAG.getNode(ISD::FP_EXTEND, dl, Node->getValueType(0), Res));
    break;
  }
  case ISD::FP_TO_FP16: {
    if (!TLI.useSoftFloat() && TM.Options.UnsafeFPMath) {
      SDValue Op = Node->getOperand(0);
      MVT SVT = Op.getSimpleValueType();
      if ((SVT == MVT::f64 || SVT == MVT::f80) &&
          TLI.isOperationLegalOrCustom(ISD::FP_TO_FP16, MVT::f32)) {
        // Under fastmath, we can expand this node into a fround followed by
        // a float-half conversion.
        SDValue FloatVal = DAG.getNode(ISD::FP_ROUND, dl, MVT::f32, Op,
                                       DAG.getIntPtrConstant(0, dl));
        Results.push_back(
            DAG.getNode(ISD::FP_TO_FP16, dl, MVT::i16, FloatVal));
        break;
      }
    }

    RTLIB::Libcall LC =
        RTLIB::getFPROUND(Node->getOperand(0).getValueType(), MVT::f16);
    assert(LC != RTLIB::UNKNOWN_LIBCALL && "Unable to expand fp_to_fp16");
    Results.push_back(ExpandLibCall(LC, Node, false));
    break;
  }
  case ISD::ConstantFP: {
    ConstantFPSDNode *CFP = cast<ConstantFPSDNode>(Node);
    // Check to see if this FP immediate is already legal.
    // If this is a legal constant, turn it into a TargetConstantFP node.
    if (!TLI.isFPImmLegal(CFP->getValueAPF(), Node->getValueType(0)))
      Results.push_back(ExpandConstantFP(CFP, true));
    break;
  }
  case ISD::FSUB: {
    EVT VT = Node->getValueType(0);
    if (TLI.isOperationLegalOrCustom(ISD::FADD, VT) &&
        TLI.isOperationLegalOrCustom(ISD::FNEG, VT)) {
      Tmp1 = DAG.getNode(ISD::FNEG, dl, VT, Node->getOperand(1));
      Tmp1 = DAG.getNode(ISD::FADD, dl, VT, Node->getOperand(0), Tmp1);
      Results.push_back(Tmp1);
    } else {
      Results.push_back(ExpandFPLibCall(Node, RTLIB::SUB_F32, RTLIB::SUB_F64,
                                        RTLIB::SUB_F80, RTLIB::SUB_F128,
                                        RTLIB::SUB_PPCF128));
    }
    break;
  }
  case ISD::SUB: {
    EVT VT = Node->getValueType(0);
    assert(TLI.isOperationLegalOrCustom(ISD::ADD, VT) &&
           TLI.isOperationLegalOrCustom(ISD::XOR, VT) &&
           "Don't know how to expand this subtraction!");
    Tmp1 = DAG.getNode(ISD::XOR, dl, VT, Node->getOperand(1),
               DAG.getConstant(APInt::getAllOnesValue(VT.getSizeInBits()), dl,
                               VT));
    Tmp1 = DAG.getNode(ISD::ADD, dl, VT, Tmp1, DAG.getConstant(1, dl, VT));
    Results.push_back(DAG.getNode(ISD::ADD, dl, VT, Node->getOperand(0), Tmp1));
    break;
  }
  case ISD::UREM:
  case ISD::SREM: {
    EVT VT = Node->getValueType(0);
    bool isSigned = Node->getOpcode() == ISD::SREM;
    unsigned DivOpc = isSigned ? ISD::SDIV : ISD::UDIV;
    unsigned DivRemOpc = isSigned ? ISD::SDIVREM : ISD::UDIVREM;
    Tmp2 = Node->getOperand(0);
    Tmp3 = Node->getOperand(1);
    if (TLI.isOperationLegalOrCustom(DivRemOpc, VT) ||
        (isDivRemLibcallAvailable(Node, isSigned, TLI) &&
         // If div is legal, it's better to do the normal expansion
         !TLI.isOperationLegalOrCustom(DivOpc, Node->getValueType(0)) &&
         useDivRem(Node, isSigned, false))) {
      SDVTList VTs = DAG.getVTList(VT, VT);
      Tmp1 = DAG.getNode(DivRemOpc, dl, VTs, Tmp2, Tmp3).getValue(1);
    } else if (TLI.isOperationLegalOrCustom(DivOpc, VT)) {
      // X % Y -> X-X/Y*Y
      Tmp1 = DAG.getNode(DivOpc, dl, VT, Tmp2, Tmp3);
      Tmp1 = DAG.getNode(ISD::MUL, dl, VT, Tmp1, Tmp3);
      Tmp1 = DAG.getNode(ISD::SUB, dl, VT, Tmp2, Tmp1);
    } else if (isSigned)
      Tmp1 = ExpandIntLibCall(Node, true,
                              RTLIB::SREM_I8,
                              RTLIB::SREM_I16, RTLIB::SREM_I32,
                              RTLIB::SREM_I64, RTLIB::SREM_I128);
    else
      Tmp1 = ExpandIntLibCall(Node, false,
                              RTLIB::UREM_I8,
                              RTLIB::UREM_I16, RTLIB::UREM_I32,
                              RTLIB::UREM_I64, RTLIB::UREM_I128);
    Results.push_back(Tmp1);
    break;
  }
  case ISD::UDIV:
  case ISD::SDIV: {
    bool isSigned = Node->getOpcode() == ISD::SDIV;
    unsigned DivRemOpc = isSigned ? ISD::SDIVREM : ISD::UDIVREM;
    EVT VT = Node->getValueType(0);
    SDVTList VTs = DAG.getVTList(VT, VT);
    if (TLI.isOperationLegalOrCustom(DivRemOpc, VT) ||
        (isDivRemLibcallAvailable(Node, isSigned, TLI) &&
         useDivRem(Node, isSigned, true)))
      Tmp1 = DAG.getNode(DivRemOpc, dl, VTs, Node->getOperand(0),
                         Node->getOperand(1));
    else if (isSigned)
      Tmp1 = ExpandIntLibCall(Node, true,
                              RTLIB::SDIV_I8,
                              RTLIB::SDIV_I16, RTLIB::SDIV_I32,
                              RTLIB::SDIV_I64, RTLIB::SDIV_I128);
    else
      Tmp1 = ExpandIntLibCall(Node, false,
                              RTLIB::UDIV_I8,
                              RTLIB::UDIV_I16, RTLIB::UDIV_I32,
                              RTLIB::UDIV_I64, RTLIB::UDIV_I128);
    Results.push_back(Tmp1);
    break;
  }
  case ISD::MULHU:
  case ISD::MULHS: {
    unsigned ExpandOpcode = Node->getOpcode() == ISD::MULHU ? ISD::UMUL_LOHI :
                                                              ISD::SMUL_LOHI;
    EVT VT = Node->getValueType(0);
    SDVTList VTs = DAG.getVTList(VT, VT);
    assert(TLI.isOperationLegalOrCustom(ExpandOpcode, VT) &&
           "If this wasn't legal, it shouldn't have been created!");
    Tmp1 = DAG.getNode(ExpandOpcode, dl, VTs, Node->getOperand(0),
                       Node->getOperand(1));
    Results.push_back(Tmp1.getValue(1));
    break;
  }
  case ISD::SDIVREM:
  case ISD::UDIVREM:
    // Expand into divrem libcall
    ExpandDivRemLibCall(Node, Results);
    break;
  case ISD::MUL: {
    EVT VT = Node->getValueType(0);
    SDVTList VTs = DAG.getVTList(VT, VT);
    // See if multiply or divide can be lowered using two-result operations.
    // We just need the low half of the multiply; try both the signed
    // and unsigned forms. If the target supports both SMUL_LOHI and
    // UMUL_LOHI, form a preference by checking which forms of plain
    // MULH it supports.
    bool HasSMUL_LOHI = TLI.isOperationLegalOrCustom(ISD::SMUL_LOHI, VT);
    bool HasUMUL_LOHI = TLI.isOperationLegalOrCustom(ISD::UMUL_LOHI, VT);
    bool HasMULHS = TLI.isOperationLegalOrCustom(ISD::MULHS, VT);
    bool HasMULHU = TLI.isOperationLegalOrCustom(ISD::MULHU, VT);
    unsigned OpToUse = 0;
    if (HasSMUL_LOHI && !HasMULHS) {
      OpToUse = ISD::SMUL_LOHI;
    } else if (HasUMUL_LOHI && !HasMULHU) {
      OpToUse = ISD::UMUL_LOHI;
    } else if (HasSMUL_LOHI) {
      OpToUse = ISD::SMUL_LOHI;
    } else if (HasUMUL_LOHI) {
      OpToUse = ISD::UMUL_LOHI;
    }
    if (OpToUse) {
      Results.push_back(DAG.getNode(OpToUse, dl, VTs, Node->getOperand(0),
                                    Node->getOperand(1)));
      break;
    }

    SDValue Lo, Hi;
    EVT HalfType = VT.getHalfSizedIntegerVT(*DAG.getContext());
    if (TLI.isOperationLegalOrCustom(ISD::ZERO_EXTEND, VT) &&
        TLI.isOperationLegalOrCustom(ISD::ANY_EXTEND, VT) &&
        TLI.isOperationLegalOrCustom(ISD::SHL, VT) &&
        TLI.isOperationLegalOrCustom(ISD::OR, VT) &&
        TLI.expandMUL(Node, Lo, Hi, HalfType, DAG)) {
      Lo = DAG.getNode(ISD::ZERO_EXTEND, dl, VT, Lo);
      Hi = DAG.getNode(ISD::ANY_EXTEND, dl, VT, Hi);
      SDValue Shift = DAG.getConstant(HalfType.getSizeInBits(), dl,
                                      TLI.getShiftAmountTy(HalfType));
      Hi = DAG.getNode(ISD::SHL, dl, VT, Hi, Shift);
      Results.push_back(DAG.getNode(ISD::OR, dl, VT, Lo, Hi));
      break;
    }

    Tmp1 = ExpandIntLibCall(Node, false,
                            RTLIB::MUL_I8,
                            RTLIB::MUL_I16, RTLIB::MUL_I32,
                            RTLIB::MUL_I64, RTLIB::MUL_I128);
    Results.push_back(Tmp1);
    break;
  }
  case ISD::SADDO:
  case ISD::SSUBO: {
    SDValue LHS = Node->getOperand(0);
    SDValue RHS = Node->getOperand(1);
    SDValue Sum = DAG.getNode(Node->getOpcode() == ISD::SADDO ?
                              ISD::ADD : ISD::SUB, dl, LHS.getValueType(),
                              LHS, RHS);
    Results.push_back(Sum);
    EVT ResultType = Node->getValueType(1);
    EVT OType = getSetCCResultType(Node->getValueType(0));

    SDValue Zero = DAG.getConstant(0, dl, LHS.getValueType());

    //   LHSSign -> LHS >= 0
    //   RHSSign -> RHS >= 0
    //   SumSign -> Sum >= 0
    //
    //   Add:
    //   Overflow -> (LHSSign == RHSSign) && (LHSSign != SumSign)
    //   Sub:
    //   Overflow -> (LHSSign != RHSSign) && (LHSSign != SumSign)
    //
    SDValue LHSSign = DAG.getSetCC(dl, OType, LHS, Zero, ISD::SETGE);
    SDValue RHSSign = DAG.getSetCC(dl, OType, RHS, Zero, ISD::SETGE);
    SDValue SignsMatch = DAG.getSetCC(dl, OType, LHSSign, RHSSign,
                                      Node->getOpcode() == ISD::SADDO ?
                                      ISD::SETEQ : ISD::SETNE);

    SDValue SumSign = DAG.getSetCC(dl, OType, Sum, Zero, ISD::SETGE);
    SDValue SumSignNE = DAG.getSetCC(dl, OType, LHSSign, SumSign, ISD::SETNE);

    SDValue Cmp = DAG.getNode(ISD::AND, dl, OType, SignsMatch, SumSignNE);
    Results.push_back(DAG.getBoolExtOrTrunc(Cmp, dl, ResultType, ResultType));
    break;
  }
  case ISD::UADDO:
  case ISD::USUBO: {
    SDValue LHS = Node->getOperand(0);
    SDValue RHS = Node->getOperand(1);
    SDValue Sum = DAG.getNode(Node->getOpcode() == ISD::UADDO ?
                              ISD::ADD : ISD::SUB, dl, LHS.getValueType(),
                              LHS, RHS);
    Results.push_back(Sum);

    EVT ResultType = Node->getValueType(1);
    EVT SetCCType = getSetCCResultType(Node->getValueType(0));
    ISD::CondCode CC
      = Node->getOpcode() == ISD::UADDO ? ISD::SETULT : ISD::SETUGT;
    SDValue SetCC = DAG.getSetCC(dl, SetCCType, Sum, LHS, CC);

    Results.push_back(DAG.getBoolExtOrTrunc(SetCC, dl, ResultType, ResultType));
    break;
  }
  case ISD::UMULO:
  case ISD::SMULO: {
    EVT VT = Node->getValueType(0);
    EVT WideVT = EVT::getIntegerVT(*DAG.getContext(), VT.getSizeInBits() * 2);
    SDValue LHS = Node->getOperand(0);
    SDValue RHS = Node->getOperand(1);
    SDValue BottomHalf;
    SDValue TopHalf;
    static const unsigned Ops[2][3] =
        { { ISD::MULHU, ISD::UMUL_LOHI, ISD::ZERO_EXTEND },
          { ISD::MULHS, ISD::SMUL_LOHI, ISD::SIGN_EXTEND }};
    bool isSigned = Node->getOpcode() == ISD::SMULO;
    if (TLI.isOperationLegalOrCustom(Ops[isSigned][0], VT)) {
      BottomHalf = DAG.getNode(ISD::MUL, dl, VT, LHS, RHS);
      TopHalf = DAG.getNode(Ops[isSigned][0], dl, VT, LHS, RHS);
    } else if (TLI.isOperationLegalOrCustom(Ops[isSigned][1], VT)) {
      BottomHalf = DAG.getNode(Ops[isSigned][1], dl, DAG.getVTList(VT, VT), LHS,
                               RHS);
      TopHalf = BottomHalf.getValue(1);
    } else if (TLI.isTypeLegal(WideVT)) {
      LHS = DAG.getNode(Ops[isSigned][2], dl, WideVT, LHS);
      RHS = DAG.getNode(Ops[isSigned][2], dl, WideVT, RHS);
      Tmp1 = DAG.getNode(ISD::MUL, dl, WideVT, LHS, RHS);
      BottomHalf = DAG.getNode(ISD::EXTRACT_ELEMENT, dl, VT, Tmp1,
                               DAG.getIntPtrConstant(0, dl));
      TopHalf = DAG.getNode(ISD::EXTRACT_ELEMENT, dl, VT, Tmp1,
                            DAG.getIntPtrConstant(1, dl));
    } else {
      // We can fall back to a libcall with an illegal type for the MUL if we
      // have a libcall big enough.
      // Also, we can fall back to a division in some cases, but that's a big
      // performance hit in the general case.
      RTLIB::Libcall LC = RTLIB::UNKNOWN_LIBCALL;
      if (WideVT == MVT::i16)
        LC = RTLIB::MUL_I16;
      else if (WideVT == MVT::i32)
        LC = RTLIB::MUL_I32;
      else if (WideVT == MVT::i64)
        LC = RTLIB::MUL_I64;
      else if (WideVT == MVT::i128)
        LC = RTLIB::MUL_I128;
      assert(LC != RTLIB::UNKNOWN_LIBCALL && "Cannot expand this operation!");

      // The high part is obtained by SRA'ing all but one of the bits of low
      // part.
      unsigned LoSize = VT.getSizeInBits();
      SDValue HiLHS = DAG.getNode(ISD::SRA, dl, VT, RHS,
                                  DAG.getConstant(LoSize - 1, dl,
                                                  TLI.getPointerTy()));
      SDValue HiRHS = DAG.getNode(ISD::SRA, dl, VT, LHS,
                                  DAG.getConstant(LoSize - 1, dl,
                                                  TLI.getPointerTy()));

      // Here we're passing the 2 arguments explicitly as 4 arguments that are
      // pre-lowered to the correct types. This all depends upon WideVT not
      // being a legal type for the architecture and thus has to be split to
      // two arguments.
      SDValue Args[] = { LHS, HiLHS, RHS, HiRHS };
      SDValue Ret = ExpandLibCall(LC, WideVT, Args, 4, isSigned, dl);
      BottomHalf = DAG.getNode(ISD::EXTRACT_ELEMENT, dl, VT, Ret,
                               DAG.getIntPtrConstant(0, dl));
      TopHalf = DAG.getNode(ISD::EXTRACT_ELEMENT, dl, VT, Ret,
                            DAG.getIntPtrConstant(1, dl));
      // Ret is a node with an illegal type. Because such things are not
      // generally permitted during this phase of legalization, make sure the
      // node has no more uses. The above EXTRACT_ELEMENT nodes should have been
      // folded.
      assert(Ret->use_empty() &&
             "Unexpected uses of illegally type from expanded lib call.");
    }

    if (isSigned) {
      Tmp1 = DAG.getConstant(VT.getSizeInBits() - 1, dl,
                             TLI.getShiftAmountTy(BottomHalf.getValueType()));
      Tmp1 = DAG.getNode(ISD::SRA, dl, VT, BottomHalf, Tmp1);
      TopHalf = DAG.getSetCC(dl, getSetCCResultType(VT), TopHalf, Tmp1,
                             ISD::SETNE);
    } else {
      TopHalf = DAG.getSetCC(dl, getSetCCResultType(VT), TopHalf,
                             DAG.getConstant(0, dl, VT), ISD::SETNE);
    }
    Results.push_back(BottomHalf);
    Results.push_back(TopHalf);
    break;
  }
  case ISD::BUILD_PAIR: {
    EVT PairTy = Node->getValueType(0);
    Tmp1 = DAG.getNode(ISD::ZERO_EXTEND, dl, PairTy, Node->getOperand(0));
    Tmp2 = DAG.getNode(ISD::ANY_EXTEND, dl, PairTy, Node->getOperand(1));
    Tmp2 = DAG.getNode(ISD::SHL, dl, PairTy, Tmp2,
                       DAG.getConstant(PairTy.getSizeInBits()/2, dl,
                                       TLI.getShiftAmountTy(PairTy)));
    Results.push_back(DAG.getNode(ISD::OR, dl, PairTy, Tmp1, Tmp2));
    break;
  }
  case ISD::SELECT:
    Tmp1 = Node->getOperand(0);
    Tmp2 = Node->getOperand(1);
    Tmp3 = Node->getOperand(2);
    if (Tmp1.getOpcode() == ISD::SETCC) {
      Tmp1 = DAG.getSelectCC(dl, Tmp1.getOperand(0), Tmp1.getOperand(1),
                             Tmp2, Tmp3,
                             cast<CondCodeSDNode>(Tmp1.getOperand(2))->get());
    } else {
      Tmp1 = DAG.getSelectCC(dl, Tmp1,
                             DAG.getConstant(0, dl, Tmp1.getValueType()),
                             Tmp2, Tmp3, ISD::SETNE);
    }
    Results.push_back(Tmp1);
    break;
  case ISD::BR_JT: {
    SDValue Chain = Node->getOperand(0);
    SDValue Table = Node->getOperand(1);
    SDValue Index = Node->getOperand(2);

    EVT PTy = TLI.getPointerTy();

    const DataLayout &TD = *TLI.getDataLayout();
    unsigned EntrySize =
      DAG.getMachineFunction().getJumpTableInfo()->getEntrySize(TD);

    Index = DAG.getNode(ISD::MUL, dl, Index.getValueType(), Index,
                        DAG.getConstant(EntrySize, dl, Index.getValueType()));
    SDValue Addr = DAG.getNode(ISD::ADD, dl, Index.getValueType(),
                               Index, Table);

    EVT MemVT = EVT::getIntegerVT(*DAG.getContext(), EntrySize * 8);
    SDValue LD = DAG.getExtLoad(ISD::SEXTLOAD, dl, PTy, Chain, Addr,
                                MachinePointerInfo::getJumpTable(), MemVT,
                                false, false, false, 0);
    Addr = LD;
    if (TM.getRelocationModel() == Reloc::PIC_) {
      // For PIC, the sequence is:
      // BRIND(load(Jumptable + index) + RelocBase)
      // RelocBase can be JumpTable, GOT or some sort of global base.
      Addr = DAG.getNode(ISD::ADD, dl, PTy, Addr,
                          TLI.getPICJumpTableRelocBase(Table, DAG));
    }
    Tmp1 = DAG.getNode(ISD::BRIND, dl, MVT::Other, LD.getValue(1), Addr);
    Results.push_back(Tmp1);
    break;
  }
  case ISD::BRCOND:
    // Expand brcond's setcc into its constituent parts and create a BR_CC
    // Node.
    Tmp1 = Node->getOperand(0);
    Tmp2 = Node->getOperand(1);
    if (Tmp2.getOpcode() == ISD::SETCC) {
      Tmp1 = DAG.getNode(ISD::BR_CC, dl, MVT::Other,
                         Tmp1, Tmp2.getOperand(2),
                         Tmp2.getOperand(0), Tmp2.getOperand(1),
                         Node->getOperand(2));
    } else {
      // We test only the i1 bit.  Skip the AND if UNDEF.
      Tmp3 = (Tmp2.getOpcode() == ISD::UNDEF) ? Tmp2 :
        DAG.getNode(ISD::AND, dl, Tmp2.getValueType(), Tmp2,
                    DAG.getConstant(1, dl, Tmp2.getValueType()));
      Tmp1 = DAG.getNode(ISD::BR_CC, dl, MVT::Other, Tmp1,
                         DAG.getCondCode(ISD::SETNE), Tmp3,
                         DAG.getConstant(0, dl, Tmp3.getValueType()),
                         Node->getOperand(2));
    }
    Results.push_back(Tmp1);
    break;
  case ISD::SETCC: {
    Tmp1 = Node->getOperand(0);
    Tmp2 = Node->getOperand(1);
    Tmp3 = Node->getOperand(2);
    bool Legalized = LegalizeSetCCCondCode(Node->getValueType(0), Tmp1, Tmp2,
                                           Tmp3, NeedInvert, dl);

    if (Legalized) {
      // If we expanded the SETCC by swapping LHS and RHS, or by inverting the
      // condition code, create a new SETCC node.
      if (Tmp3.getNode())
        Tmp1 = DAG.getNode(ISD::SETCC, dl, Node->getValueType(0),
                           Tmp1, Tmp2, Tmp3);

      // If we expanded the SETCC by inverting the condition code, then wrap
      // the existing SETCC in a NOT to restore the intended condition.
      if (NeedInvert)
        Tmp1 = DAG.getLogicalNOT(dl, Tmp1, Tmp1->getValueType(0));

      Results.push_back(Tmp1);
      break;
    }

    // Otherwise, SETCC for the given comparison type must be completely
    // illegal; expand it into a SELECT_CC.
    EVT VT = Node->getValueType(0);
    int TrueValue;
    switch (TLI.getBooleanContents(Tmp1->getValueType(0))) {
    case TargetLowering::ZeroOrOneBooleanContent:
    case TargetLowering::UndefinedBooleanContent:
      TrueValue = 1;
      break;
    case TargetLowering::ZeroOrNegativeOneBooleanContent:
      TrueValue = -1;
      break;
    }
    Tmp1 = DAG.getNode(ISD::SELECT_CC, dl, VT, Tmp1, Tmp2,
                       DAG.getConstant(TrueValue, dl, VT),
                       DAG.getConstant(0, dl, VT),
                       Tmp3);
    Results.push_back(Tmp1);
    break;
  }
  case ISD::SELECT_CC: {
    Tmp1 = Node->getOperand(0);   // LHS
    Tmp2 = Node->getOperand(1);   // RHS
    Tmp3 = Node->getOperand(2);   // True
    Tmp4 = Node->getOperand(3);   // False
    EVT VT = Node->getValueType(0);
    SDValue CC = Node->getOperand(4);
    ISD::CondCode CCOp = cast<CondCodeSDNode>(CC)->get();

    if (TLI.isCondCodeLegal(CCOp, Tmp1.getSimpleValueType())) {
      // If the condition code is legal, then we need to expand this
      // node using SETCC and SELECT.
      EVT CmpVT = Tmp1.getValueType();
      assert(!TLI.isOperationExpand(ISD::SELECT, VT) &&
             "Cannot expand ISD::SELECT_CC when ISD::SELECT also needs to be "
             "expanded.");
      EVT CCVT = TLI.getSetCCResultType(*DAG.getContext(), CmpVT);
      SDValue Cond = DAG.getNode(ISD::SETCC, dl, CCVT, Tmp1, Tmp2, CC);
      Results.push_back(DAG.getSelect(dl, VT, Cond, Tmp3, Tmp4));
      break;
    }

    // SELECT_CC is legal, so the condition code must not be.
    bool Legalized = false;
    // Try to legalize by inverting the condition.  This is for targets that
    // might support an ordered version of a condition, but not the unordered
    // version (or vice versa).
    ISD::CondCode InvCC = ISD::getSetCCInverse(CCOp,
                                               Tmp1.getValueType().isInteger());
    if (TLI.isCondCodeLegal(InvCC, Tmp1.getSimpleValueType())) {
      // Use the new condition code and swap true and false
      Legalized = true;
      Tmp1 = DAG.getSelectCC(dl, Tmp1, Tmp2, Tmp4, Tmp3, InvCC);
    } else {
      // If The inverse is not legal, then try to swap the arguments using
      // the inverse condition code.
      ISD::CondCode SwapInvCC = ISD::getSetCCSwappedOperands(InvCC);
      if (TLI.isCondCodeLegal(SwapInvCC, Tmp1.getSimpleValueType())) {
        // The swapped inverse condition is legal, so swap true and false,
        // lhs and rhs.
        Legalized = true;
        Tmp1 = DAG.getSelectCC(dl, Tmp2, Tmp1, Tmp4, Tmp3, SwapInvCC);
      }
    }

    if (!Legalized) {
      Legalized = LegalizeSetCCCondCode(
          getSetCCResultType(Tmp1.getValueType()), Tmp1, Tmp2, CC, NeedInvert,
          dl);

      assert(Legalized && "Can't legalize SELECT_CC with legal condition!");

      // If we expanded the SETCC by inverting the condition code, then swap
      // the True/False operands to match.
      if (NeedInvert)
        std::swap(Tmp3, Tmp4);

      // If we expanded the SETCC by swapping LHS and RHS, or by inverting the
      // condition code, create a new SELECT_CC node.
      if (CC.getNode()) {
        Tmp1 = DAG.getNode(ISD::SELECT_CC, dl, Node->getValueType(0),
                           Tmp1, Tmp2, Tmp3, Tmp4, CC);
      } else {
        Tmp2 = DAG.getConstant(0, dl, Tmp1.getValueType());
        CC = DAG.getCondCode(ISD::SETNE);
        Tmp1 = DAG.getNode(ISD::SELECT_CC, dl, Node->getValueType(0), Tmp1,
                           Tmp2, Tmp3, Tmp4, CC);
      }
    }
    Results.push_back(Tmp1);
    break;
  }
  case ISD::BR_CC: {
    Tmp1 = Node->getOperand(0);              // Chain
    Tmp2 = Node->getOperand(2);              // LHS
    Tmp3 = Node->getOperand(3);              // RHS
    Tmp4 = Node->getOperand(1);              // CC

    bool Legalized = LegalizeSetCCCondCode(getSetCCResultType(
        Tmp2.getValueType()), Tmp2, Tmp3, Tmp4, NeedInvert, dl);
    (void)Legalized;
    assert(Legalized && "Can't legalize BR_CC with legal condition!");

    // If we expanded the SETCC by inverting the condition code, then wrap
    // the existing SETCC in a NOT to restore the intended condition.
    if (NeedInvert)
      Tmp4 = DAG.getNOT(dl, Tmp4, Tmp4->getValueType(0));

    // If we expanded the SETCC by swapping LHS and RHS, create a new BR_CC
    // node.
    if (Tmp4.getNode()) {
      Tmp1 = DAG.getNode(ISD::BR_CC, dl, Node->getValueType(0), Tmp1,
                         Tmp4, Tmp2, Tmp3, Node->getOperand(4));
    } else {
      Tmp3 = DAG.getConstant(0, dl, Tmp2.getValueType());
      Tmp4 = DAG.getCondCode(ISD::SETNE);
      Tmp1 = DAG.getNode(ISD::BR_CC, dl, Node->getValueType(0), Tmp1, Tmp4,
                         Tmp2, Tmp3, Node->getOperand(4));
    }
    Results.push_back(Tmp1);
    break;
  }
  case ISD::BUILD_VECTOR:
    Results.push_back(ExpandBUILD_VECTOR(Node));
    break;
  case ISD::SRA:
  case ISD::SRL:
  case ISD::SHL: {
    // Scalarize vector SRA/SRL/SHL.
    EVT VT = Node->getValueType(0);
    assert(VT.isVector() && "Unable to legalize non-vector shift");
    assert(TLI.isTypeLegal(VT.getScalarType())&& "Element type must be legal");
    unsigned NumElem = VT.getVectorNumElements();

    SmallVector<SDValue, 8> Scalars;
    for (unsigned Idx = 0; Idx < NumElem; Idx++) {
      SDValue Ex = DAG.getNode(ISD::EXTRACT_VECTOR_ELT, dl,
                               VT.getScalarType(),
                               Node->getOperand(0),
                               DAG.getConstant(Idx, dl, TLI.getVectorIdxTy()));
      SDValue Sh = DAG.getNode(ISD::EXTRACT_VECTOR_ELT, dl,
                               VT.getScalarType(),
                               Node->getOperand(1),
                               DAG.getConstant(Idx, dl, TLI.getVectorIdxTy()));
      Scalars.push_back(DAG.getNode(Node->getOpcode(), dl,
                                    VT.getScalarType(), Ex, Sh));
    }
    SDValue Result =
      DAG.getNode(ISD::BUILD_VECTOR, dl, Node->getValueType(0), Scalars);
    ReplaceNode(SDValue(Node, 0), Result);
    break;
  }
  case ISD::GLOBAL_OFFSET_TABLE:
  case ISD::GlobalAddress:
  case ISD::GlobalTLSAddress:
  case ISD::ExternalSymbol:
  case ISD::ConstantPool:
  case ISD::JumpTable:
  case ISD::INTRINSIC_W_CHAIN:
  case ISD::INTRINSIC_WO_CHAIN:
  case ISD::INTRINSIC_VOID:
    // FIXME: Custom lowering for these operations shouldn't return null!
    break;
  }

  // Replace the original node with the legalized result.
  if (!Results.empty())
    ReplaceNode(Node, Results.data());
}

void SelectionDAGLegalize::PromoteNode(SDNode *Node) {
  SmallVector<SDValue, 8> Results;
  MVT OVT = Node->getSimpleValueType(0);
  if (Node->getOpcode() == ISD::UINT_TO_FP ||
      Node->getOpcode() == ISD::SINT_TO_FP ||
      Node->getOpcode() == ISD::SETCC) {
    OVT = Node->getOperand(0).getSimpleValueType();
  }
  if (Node->getOpcode() == ISD::BR_CC)
    OVT = Node->getOperand(2).getSimpleValueType();
  MVT NVT = TLI.getTypeToPromoteTo(Node->getOpcode(), OVT);
  SDLoc dl(Node);
  SDValue Tmp1, Tmp2, Tmp3;
  switch (Node->getOpcode()) {
  case ISD::CTTZ:
  case ISD::CTTZ_ZERO_UNDEF:
  case ISD::CTLZ:
  case ISD::CTLZ_ZERO_UNDEF:
  case ISD::CTPOP:
    // Zero extend the argument.
    Tmp1 = DAG.getNode(ISD::ZERO_EXTEND, dl, NVT, Node->getOperand(0));
    // Perform the larger operation. For CTPOP and CTTZ_ZERO_UNDEF, this is
    // already the correct result.
    Tmp1 = DAG.getNode(Node->getOpcode(), dl, NVT, Tmp1);
    if (Node->getOpcode() == ISD::CTTZ) {
      // FIXME: This should set a bit in the zero extended value instead.
      Tmp2 = DAG.getSetCC(dl, getSetCCResultType(NVT),
                          Tmp1, DAG.getConstant(NVT.getSizeInBits(), dl, NVT),
                          ISD::SETEQ);
      Tmp1 = DAG.getSelect(dl, NVT, Tmp2,
                           DAG.getConstant(OVT.getSizeInBits(), dl, NVT), Tmp1);
    } else if (Node->getOpcode() == ISD::CTLZ ||
               Node->getOpcode() == ISD::CTLZ_ZERO_UNDEF) {
      // Tmp1 = Tmp1 - (sizeinbits(NVT) - sizeinbits(Old VT))
      Tmp1 = DAG.getNode(ISD::SUB, dl, NVT, Tmp1,
                          DAG.getConstant(NVT.getSizeInBits() -
                                          OVT.getSizeInBits(), dl, NVT));
    }
    Results.push_back(DAG.getNode(ISD::TRUNCATE, dl, OVT, Tmp1));
    break;
  case ISD::BSWAP: {
    unsigned DiffBits = NVT.getSizeInBits() - OVT.getSizeInBits();
    Tmp1 = DAG.getNode(ISD::ZERO_EXTEND, dl, NVT, Node->getOperand(0));
    Tmp1 = DAG.getNode(ISD::BSWAP, dl, NVT, Tmp1);
    Tmp1 = DAG.getNode(ISD::SRL, dl, NVT, Tmp1,
                       DAG.getConstant(DiffBits, dl,
                                       TLI.getShiftAmountTy(NVT)));
    Results.push_back(Tmp1);
    break;
  }
  case ISD::FP_TO_UINT:
  case ISD::FP_TO_SINT:
    Tmp1 = PromoteLegalFP_TO_INT(Node->getOperand(0), Node->getValueType(0),
                                 Node->getOpcode() == ISD::FP_TO_SINT, dl);
    Results.push_back(Tmp1);
    break;
  case ISD::UINT_TO_FP:
  case ISD::SINT_TO_FP:
    Tmp1 = PromoteLegalINT_TO_FP(Node->getOperand(0), Node->getValueType(0),
                                 Node->getOpcode() == ISD::SINT_TO_FP, dl);
    Results.push_back(Tmp1);
    break;
  case ISD::VAARG: {
    SDValue Chain = Node->getOperand(0); // Get the chain.
    SDValue Ptr = Node->getOperand(1); // Get the pointer.

    unsigned TruncOp;
    if (OVT.isVector()) {
      TruncOp = ISD::BITCAST;
    } else {
      assert(OVT.isInteger()
        && "VAARG promotion is supported only for vectors or integer types");
      TruncOp = ISD::TRUNCATE;
    }

    // Perform the larger operation, then convert back
    Tmp1 = DAG.getVAArg(NVT, dl, Chain, Ptr, Node->getOperand(2),
             Node->getConstantOperandVal(3));
    Chain = Tmp1.getValue(1);

    Tmp2 = DAG.getNode(TruncOp, dl, OVT, Tmp1);

    // Modified the chain result - switch anything that used the old chain to
    // use the new one.
    DAG.ReplaceAllUsesOfValueWith(SDValue(Node, 0), Tmp2);
    DAG.ReplaceAllUsesOfValueWith(SDValue(Node, 1), Chain);
    if (UpdatedNodes) {
      UpdatedNodes->insert(Tmp2.getNode());
      UpdatedNodes->insert(Chain.getNode());
    }
    ReplacedNode(Node);
    break;
  }
  case ISD::AND:
  case ISD::OR:
  case ISD::XOR: {
    unsigned ExtOp, TruncOp;
    if (OVT.isVector()) {
      ExtOp   = ISD::BITCAST;
      TruncOp = ISD::BITCAST;
    } else {
      assert(OVT.isInteger() && "Cannot promote logic operation");
      ExtOp   = ISD::ANY_EXTEND;
      TruncOp = ISD::TRUNCATE;
    }
    // Promote each of the values to the new type.
    Tmp1 = DAG.getNode(ExtOp, dl, NVT, Node->getOperand(0));
    Tmp2 = DAG.getNode(ExtOp, dl, NVT, Node->getOperand(1));
    // Perform the larger operation, then convert back
    Tmp1 = DAG.getNode(Node->getOpcode(), dl, NVT, Tmp1, Tmp2);
    Results.push_back(DAG.getNode(TruncOp, dl, OVT, Tmp1));
    break;
  }
  case ISD::SELECT: {
    unsigned ExtOp, TruncOp;
    if (Node->getValueType(0).isVector() ||
        Node->getValueType(0).getSizeInBits() == NVT.getSizeInBits()) {
      ExtOp   = ISD::BITCAST;
      TruncOp = ISD::BITCAST;
    } else if (Node->getValueType(0).isInteger()) {
      ExtOp   = ISD::ANY_EXTEND;
      TruncOp = ISD::TRUNCATE;
    } else {
      ExtOp   = ISD::FP_EXTEND;
      TruncOp = ISD::FP_ROUND;
    }
    Tmp1 = Node->getOperand(0);
    // Promote each of the values to the new type.
    Tmp2 = DAG.getNode(ExtOp, dl, NVT, Node->getOperand(1));
    Tmp3 = DAG.getNode(ExtOp, dl, NVT, Node->getOperand(2));
    // Perform the larger operation, then round down.
    Tmp1 = DAG.getSelect(dl, NVT, Tmp1, Tmp2, Tmp3);
    if (TruncOp != ISD::FP_ROUND)
      Tmp1 = DAG.getNode(TruncOp, dl, Node->getValueType(0), Tmp1);
    else
      Tmp1 = DAG.getNode(TruncOp, dl, Node->getValueType(0), Tmp1,
                         DAG.getIntPtrConstant(0, dl));
    Results.push_back(Tmp1);
    break;
  }
  case ISD::VECTOR_SHUFFLE: {
    ArrayRef<int> Mask = cast<ShuffleVectorSDNode>(Node)->getMask();

    // Cast the two input vectors.
    Tmp1 = DAG.getNode(ISD::BITCAST, dl, NVT, Node->getOperand(0));
    Tmp2 = DAG.getNode(ISD::BITCAST, dl, NVT, Node->getOperand(1));

    // Convert the shuffle mask to the right # elements.
    Tmp1 = ShuffleWithNarrowerEltType(NVT, OVT, dl, Tmp1, Tmp2, Mask);
    Tmp1 = DAG.getNode(ISD::BITCAST, dl, OVT, Tmp1);
    Results.push_back(Tmp1);
    break;
  }
  case ISD::SETCC: {
    unsigned ExtOp = ISD::FP_EXTEND;
    if (NVT.isInteger()) {
      ISD::CondCode CCCode =
        cast<CondCodeSDNode>(Node->getOperand(2))->get();
      ExtOp = isSignedIntSetCC(CCCode) ? ISD::SIGN_EXTEND : ISD::ZERO_EXTEND;
    }
    Tmp1 = DAG.getNode(ExtOp, dl, NVT, Node->getOperand(0));
    Tmp2 = DAG.getNode(ExtOp, dl, NVT, Node->getOperand(1));
    Results.push_back(DAG.getNode(ISD::SETCC, dl, Node->getValueType(0),
                                  Tmp1, Tmp2, Node->getOperand(2)));
    break;
  }
  case ISD::BR_CC: {
    unsigned ExtOp = ISD::FP_EXTEND;
    if (NVT.isInteger()) {
      ISD::CondCode CCCode =
        cast<CondCodeSDNode>(Node->getOperand(1))->get();
      ExtOp = isSignedIntSetCC(CCCode) ? ISD::SIGN_EXTEND : ISD::ZERO_EXTEND;
    }
    Tmp1 = DAG.getNode(ExtOp, dl, NVT, Node->getOperand(2));
    Tmp2 = DAG.getNode(ExtOp, dl, NVT, Node->getOperand(3));
    Results.push_back(DAG.getNode(ISD::BR_CC, dl, Node->getValueType(0),
                                  Node->getOperand(0), Node->getOperand(1),
                                  Tmp1, Tmp2, Node->getOperand(4)));
    break;
  }
  case ISD::FADD:
  case ISD::FSUB:
  case ISD::FMUL:
  case ISD::FDIV:
  case ISD::FREM:
  case ISD::FMINNUM:
  case ISD::FMAXNUM:
  case ISD::FCOPYSIGN:
  case ISD::FPOW: {
    Tmp1 = DAG.getNode(ISD::FP_EXTEND, dl, NVT, Node->getOperand(0));
    Tmp2 = DAG.getNode(ISD::FP_EXTEND, dl, NVT, Node->getOperand(1));
    Tmp3 = DAG.getNode(Node->getOpcode(), dl, NVT, Tmp1, Tmp2);
    Results.push_back(DAG.getNode(ISD::FP_ROUND, dl, OVT,
                                  Tmp3, DAG.getIntPtrConstant(0, dl)));
    break;
  }
  case ISD::FMA: {
    Tmp1 = DAG.getNode(ISD::FP_EXTEND, dl, NVT, Node->getOperand(0));
    Tmp2 = DAG.getNode(ISD::FP_EXTEND, dl, NVT, Node->getOperand(1));
    Tmp3 = DAG.getNode(ISD::FP_EXTEND, dl, NVT, Node->getOperand(2));
    Results.push_back(
        DAG.getNode(ISD::FP_ROUND, dl, OVT,
                    DAG.getNode(Node->getOpcode(), dl, NVT, Tmp1, Tmp2, Tmp3),
                    DAG.getIntPtrConstant(0, dl)));
    break;
  }
  case ISD::FPOWI: {
    Tmp1 = DAG.getNode(ISD::FP_EXTEND, dl, NVT, Node->getOperand(0));
    Tmp2 = Node->getOperand(1);
    Tmp3 = DAG.getNode(Node->getOpcode(), dl, NVT, Tmp1, Tmp2);
    Results.push_back(DAG.getNode(ISD::FP_ROUND, dl, OVT,
                                  Tmp3, DAG.getIntPtrConstant(0, dl)));
    break;
  }
  case ISD::FFLOOR:
  case ISD::FCEIL:
  case ISD::FRINT:
  case ISD::FNEARBYINT:
  case ISD::FROUND:
  case ISD::FTRUNC:
  case ISD::FNEG:
  case ISD::FSQRT:
  case ISD::FSIN:
  case ISD::FCOS:
  case ISD::FLOG:
  case ISD::FLOG2:
  case ISD::FLOG10:
  case ISD::FABS:
  case ISD::FEXP:
  case ISD::FEXP2: {
    Tmp1 = DAG.getNode(ISD::FP_EXTEND, dl, NVT, Node->getOperand(0));
    Tmp2 = DAG.getNode(Node->getOpcode(), dl, NVT, Tmp1);
    Results.push_back(DAG.getNode(ISD::FP_ROUND, dl, OVT,
                                  Tmp2, DAG.getIntPtrConstant(0, dl)));
    break;
  }
  }

  // Replace the original node with the legalized result.
  if (!Results.empty())
    ReplaceNode(Node, Results.data());
}

/// This is the entry point for the file.
void SelectionDAG::Legalize() {
  AssignTopologicalOrder();

  SmallPtrSet<SDNode *, 16> LegalizedNodes;
  SelectionDAGLegalize Legalizer(*this, LegalizedNodes);

  // Visit all the nodes. We start in topological order, so that we see
  // nodes with their original operands intact. Legalization can produce
  // new nodes which may themselves need to be legalized. Iterate until all
  // nodes have been legalized.
  for (;;) {
    bool AnyLegalized = false;
    for (auto NI = allnodes_end(); NI != allnodes_begin();) {
      --NI;

      SDNode *N = NI;
      if (N->use_empty() && N != getRoot().getNode()) {
        ++NI;
        DeleteNode(N);
        continue;
      }

      if (LegalizedNodes.insert(N).second) {
        AnyLegalized = true;
        Legalizer.LegalizeOp(N);

        if (N->use_empty() && N != getRoot().getNode()) {
          ++NI;
          DeleteNode(N);
        }
      }
    }
    if (!AnyLegalized)
      break;

  }

  // Remove dead nodes now.
  RemoveDeadNodes();
}

bool SelectionDAG::LegalizeOp(SDNode *N,
                              SmallSetVector<SDNode *, 16> &UpdatedNodes) {
  SmallPtrSet<SDNode *, 16> LegalizedNodes;
  SelectionDAGLegalize Legalizer(*this, LegalizedNodes, &UpdatedNodes);

  // Directly insert the node in question, and legalize it. This will recurse
  // as needed through operands.
  LegalizedNodes.insert(N);
  Legalizer.LegalizeOp(N);

  return LegalizedNodes.count(N);
}<|MERGE_RESOLUTION|>--- conflicted
+++ resolved
@@ -410,12 +410,7 @@
                              ST->getPointerInfo(), NewStoredVT,
                              ST->isVolatile(), ST->isNonTemporal(), Alignment);
 
-<<<<<<< HEAD
   Ptr = DAG.getPointerAdd(dl, Ptr, IncrementSize);
-=======
-  Ptr = DAG.getNode(ISD::ADD, dl, Ptr.getValueType(), Ptr,
-                    DAG.getConstant(IncrementSize, dl, TLI.getPointerTy(AS)));
->>>>>>> 787b9b4e
   Alignment = MinAlign(Alignment, IncrementSize);
   Store2 = DAG.getTruncStore(Chain, dl, TLI.isLittleEndian()?Hi:Lo, Ptr,
                              ST->getPointerInfo().getWithOffset(IncrementSize),
@@ -845,13 +840,7 @@
 
           // Store the remaining ExtraWidth bits.
           IncrementSize = RoundWidth / 8;
-<<<<<<< HEAD
           Ptr = DAG.getPointerAdd(dl, Ptr, IncrementSize);
-=======
-          Ptr = DAG.getNode(ISD::ADD, dl, Ptr.getValueType(), Ptr,
-                            DAG.getConstant(IncrementSize, dl,
-                                            Ptr.getValueType()));
->>>>>>> 787b9b4e
           Lo = DAG.getTruncStore(Chain, dl, Value, Ptr,
                               ST->getPointerInfo().getWithOffset(IncrementSize),
                                  ExtraVT, isVolatile, isNonTemporal,
@@ -1070,13 +1059,7 @@
 
       // Load the remaining ExtraWidth bits.
       IncrementSize = RoundWidth / 8;
-<<<<<<< HEAD
       Ptr = DAG.getPointerAdd(dl, Ptr, IncrementSize);
-=======
-      Ptr = DAG.getNode(ISD::ADD, dl, Ptr.getValueType(), Ptr,
-                         DAG.getConstant(IncrementSize, dl,
-                                         Ptr.getValueType()));
->>>>>>> 787b9b4e
       Lo = DAG.getExtLoad(ISD::ZEXTLOAD,
                           dl, Node->getValueType(0), Chain, Ptr,
                           LD->getPointerInfo().getWithOffset(IncrementSize),
