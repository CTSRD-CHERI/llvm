--- conflicted
+++ resolved
@@ -873,13 +873,8 @@
   case ISD::BUILD_VECTOR: Res = PromoteIntOp_BUILD_VECTOR(N); break;
   case ISD::CONCAT_VECTORS: Res = PromoteIntOp_CONCAT_VECTORS(N); break;
   case ISD::EXTRACT_VECTOR_ELT: Res = PromoteIntOp_EXTRACT_VECTOR_ELT(N); break;
-<<<<<<< HEAD
-  case ISD::CONVERT_RNDSAT:
-                          Res = PromoteIntOp_CONVERT_RNDSAT(N); break;
   case ISD::INTTOPTR:
                           Res = PromoteIntOp_INTTOPTR(N);break;
-=======
->>>>>>> cd805324
   case ISD::INSERT_VECTOR_ELT:
                           Res = PromoteIntOp_INSERT_VECTOR_ELT(N, OpNo);break;
   case ISD::SCALAR_TO_VECTOR:
@@ -1059,26 +1054,11 @@
   return SDValue(DAG.UpdateNodeOperands(N, NewOps), 0);
 }
 
-<<<<<<< HEAD
-SDValue DAGTypeLegalizer::PromoteIntOp_CONVERT_RNDSAT(SDNode *N) {
-  ISD::CvtCode CvtCode = cast<CvtRndSatSDNode>(N)->getCvtCode();
-  assert ((CvtCode == ISD::CVT_SS || CvtCode == ISD::CVT_SU ||
-           CvtCode == ISD::CVT_US || CvtCode == ISD::CVT_UU ||
-           CvtCode == ISD::CVT_FS || CvtCode == ISD::CVT_FU) &&
-           "can only promote integer arguments");
-  SDValue InOp = GetPromotedInteger(N->getOperand(0));
-  return DAG.getConvertRndSat(N->getValueType(0), SDLoc(N), InOp,
-                              N->getOperand(1), N->getOperand(2),
-                              N->getOperand(3), N->getOperand(4), CvtCode);
-}
-
-
 SDValue DAGTypeLegalizer::PromoteIntOp_INTTOPTR(SDNode *N) {
   SDValue InOp = GetPromotedInteger(N->getOperand(0));
   return DAG.getNode(ISD::INTTOPTR, SDLoc(N), N->getValueType(0), InOp);
 }
-=======
->>>>>>> cd805324
+
 SDValue DAGTypeLegalizer::PromoteIntOp_INSERT_VECTOR_ELT(SDNode *N,
                                                          unsigned OpNo) {
   if (OpNo == 1) {
