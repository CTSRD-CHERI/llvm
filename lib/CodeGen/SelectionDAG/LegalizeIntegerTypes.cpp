--- conflicted
+++ resolved
@@ -3274,11 +3274,7 @@
                          MMOFlags, AAInfo);
 
   // Increment the pointer to the other half.
-<<<<<<< HEAD
-  Ptr = DAG.getPointerAdd(dl, Ptr, IncrementSize);
-=======
   Ptr = DAG.getObjectPtrOffset(dl, Ptr, IncrementSize);
->>>>>>> 79f1f003
   // Store the lowest ExcessBits bits in the second half.
   Lo = DAG.getTruncStore(Ch, dl, Lo, Ptr,
                          N->getPointerInfo().getWithOffset(IncrementSize),
