//===----- LegalizeIntegerTypes.cpp - Legalization of integer types -------===//
//
//                     The LLVM Compiler Infrastructure
//
// This file is distributed under the University of Illinois Open Source
// License. See LICENSE.TXT for details.
//
//===----------------------------------------------------------------------===//
//
// This file implements integer type expansion and promotion for LegalizeTypes.
// Promotion is the act of changing a computation in an illegal type into a
// computation in a larger type.  For example, implementing i8 arithmetic in an
// i32 register (often needed on powerpc).
// Expansion is the act of changing a computation in an illegal type into a
// computation in two identical registers of a smaller type.  For example,
// implementing i64 arithmetic in two i32 registers (often needed on 32-bit
// targets).
//
//===----------------------------------------------------------------------===//

#include "LegalizeTypes.h"
#include "llvm/IR/DerivedTypes.h"
#include "llvm/Support/ErrorHandling.h"
#include "llvm/Support/raw_ostream.h"
using namespace llvm;

#define DEBUG_TYPE "legalize-types"

//===----------------------------------------------------------------------===//
//  Integer Result Promotion
//===----------------------------------------------------------------------===//

/// PromoteIntegerResult - This method is called when a result of a node is
/// found to be in need of promotion to a larger type.  At this point, the node
/// may also have invalid operands or may have other results that need
/// expansion, we just know that (at least) one result needs promotion.
void DAGTypeLegalizer::PromoteIntegerResult(SDNode *N, unsigned ResNo) {
  DEBUG(dbgs() << "Promote integer result: "; N->dump(&DAG); dbgs() << "\n");
  SDValue Res = SDValue();

  // See if the target wants to custom expand this node.
  if (CustomLowerNode(N, N->getValueType(ResNo), true))
    return;

  switch (N->getOpcode()) {
  default:
#ifndef NDEBUG
    dbgs() << "PromoteIntegerResult #" << ResNo << ": ";
    N->dump(&DAG); dbgs() << "\n";
#endif
    llvm_unreachable("Do not know how to promote this operator!");
  case ISD::MERGE_VALUES:Res = PromoteIntRes_MERGE_VALUES(N, ResNo); break;
  case ISD::AssertSext:  Res = PromoteIntRes_AssertSext(N); break;
  case ISD::AssertZext:  Res = PromoteIntRes_AssertZext(N); break;
  case ISD::BITCAST:     Res = PromoteIntRes_BITCAST(N); break;
  case ISD::BSWAP:       Res = PromoteIntRes_BSWAP(N); break;
  case ISD::BUILD_PAIR:  Res = PromoteIntRes_BUILD_PAIR(N); break;
  case ISD::Constant:    Res = PromoteIntRes_Constant(N); break;
  case ISD::CONVERT_RNDSAT:
                         Res = PromoteIntRes_CONVERT_RNDSAT(N); break;
  case ISD::CTLZ_ZERO_UNDEF:
  case ISD::CTLZ:        Res = PromoteIntRes_CTLZ(N); break;
  case ISD::CTPOP:       Res = PromoteIntRes_CTPOP(N); break;
  case ISD::CTTZ_ZERO_UNDEF:
  case ISD::CTTZ:        Res = PromoteIntRes_CTTZ(N); break;
  case ISD::EXTRACT_VECTOR_ELT:
                         Res = PromoteIntRes_EXTRACT_VECTOR_ELT(N); break;
  case ISD::LOAD:        Res = PromoteIntRes_LOAD(cast<LoadSDNode>(N));break;
  case ISD::MLOAD:       Res = PromoteIntRes_MLOAD(cast<MaskedLoadSDNode>(N));break;
  case ISD::SELECT:      Res = PromoteIntRes_SELECT(N); break;
  case ISD::VSELECT:     Res = PromoteIntRes_VSELECT(N); break;
  case ISD::SELECT_CC:   Res = PromoteIntRes_SELECT_CC(N); break;
  case ISD::SETCC:       Res = PromoteIntRes_SETCC(N); break;
  case ISD::SMIN:
  case ISD::SMAX:
  case ISD::UMIN:
  case ISD::UMAX:        Res = PromoteIntRes_SimpleIntBinOp(N); break;
  case ISD::SHL:         Res = PromoteIntRes_SHL(N); break;
  case ISD::SIGN_EXTEND_INREG:
                         Res = PromoteIntRes_SIGN_EXTEND_INREG(N); break;
  case ISD::SRA:         Res = PromoteIntRes_SRA(N); break;
  case ISD::SRL:         Res = PromoteIntRes_SRL(N); break;
  case ISD::TRUNCATE:    Res = PromoteIntRes_TRUNCATE(N); break;
  case ISD::UNDEF:       Res = PromoteIntRes_UNDEF(N); break;
  case ISD::VAARG:       Res = PromoteIntRes_VAARG(N); break;

  case ISD::EXTRACT_SUBVECTOR:
                         Res = PromoteIntRes_EXTRACT_SUBVECTOR(N); break;
  case ISD::VECTOR_SHUFFLE:
                         Res = PromoteIntRes_VECTOR_SHUFFLE(N); break;
  case ISD::INSERT_VECTOR_ELT:
                         Res = PromoteIntRes_INSERT_VECTOR_ELT(N); break;
  case ISD::BUILD_VECTOR:
                         Res = PromoteIntRes_BUILD_VECTOR(N); break;
  case ISD::SCALAR_TO_VECTOR:
                         Res = PromoteIntRes_SCALAR_TO_VECTOR(N); break;
  case ISD::CONCAT_VECTORS:
                         Res = PromoteIntRes_CONCAT_VECTORS(N); break;

  case ISD::SIGN_EXTEND:
  case ISD::ZERO_EXTEND:
  case ISD::ANY_EXTEND:  Res = PromoteIntRes_INT_EXTEND(N); break;

  case ISD::FP_TO_SINT:
  case ISD::FP_TO_UINT:  Res = PromoteIntRes_FP_TO_XINT(N); break;

  case ISD::FP_TO_FP16:  Res = PromoteIntRes_FP_TO_FP16(N); break;

  case ISD::AND:
  case ISD::OR:
  case ISD::XOR:
  case ISD::ADD:
  case ISD::SUB:
  case ISD::MUL:         Res = PromoteIntRes_SimpleIntBinOp(N); break;

  case ISD::SDIV:
  case ISD::SREM:        Res = PromoteIntRes_SDIV(N); break;

  case ISD::UDIV:
  case ISD::UREM:        Res = PromoteIntRes_UDIV(N); break;

  case ISD::SADDO:
  case ISD::SSUBO:       Res = PromoteIntRes_SADDSUBO(N, ResNo); break;
  case ISD::UADDO:
  case ISD::USUBO:       Res = PromoteIntRes_UADDSUBO(N, ResNo); break;
  case ISD::SMULO:
  case ISD::UMULO:       Res = PromoteIntRes_XMULO(N, ResNo); break;

  case ISD::ATOMIC_LOAD:
    Res = PromoteIntRes_Atomic0(cast<AtomicSDNode>(N)); break;

  case ISD::ATOMIC_LOAD_ADD:
  case ISD::ATOMIC_LOAD_SUB:
  case ISD::ATOMIC_LOAD_AND:
  case ISD::ATOMIC_LOAD_OR:
  case ISD::ATOMIC_LOAD_XOR:
  case ISD::ATOMIC_LOAD_NAND:
  case ISD::ATOMIC_LOAD_MIN:
  case ISD::ATOMIC_LOAD_MAX:
  case ISD::ATOMIC_LOAD_UMIN:
  case ISD::ATOMIC_LOAD_UMAX:
  case ISD::ATOMIC_SWAP:
    Res = PromoteIntRes_Atomic1(cast<AtomicSDNode>(N)); break;

  case ISD::ATOMIC_CMP_SWAP:
  case ISD::ATOMIC_CMP_SWAP_WITH_SUCCESS:
    Res = PromoteIntRes_AtomicCmpSwap(cast<AtomicSDNode>(N), ResNo);
    break;
  }

  // If the result is null then the sub-method took care of registering it.
  if (Res.getNode())
    SetPromotedInteger(SDValue(N, ResNo), Res);
}

SDValue DAGTypeLegalizer::PromoteIntRes_MERGE_VALUES(SDNode *N,
                                                     unsigned ResNo) {
  SDValue Op = DisintegrateMERGE_VALUES(N, ResNo);
  return GetPromotedInteger(Op);
}

SDValue DAGTypeLegalizer::PromoteIntRes_AssertSext(SDNode *N) {
  // Sign-extend the new bits, and continue the assertion.
  SDValue Op = SExtPromotedInteger(N->getOperand(0));
  return DAG.getNode(ISD::AssertSext, SDLoc(N),
                     Op.getValueType(), Op, N->getOperand(1));
}

SDValue DAGTypeLegalizer::PromoteIntRes_AssertZext(SDNode *N) {
  // Zero the new bits, and continue the assertion.
  SDValue Op = ZExtPromotedInteger(N->getOperand(0));
  return DAG.getNode(ISD::AssertZext, SDLoc(N),
                     Op.getValueType(), Op, N->getOperand(1));
}

SDValue DAGTypeLegalizer::PromoteIntRes_Atomic0(AtomicSDNode *N) {
  EVT ResVT = TLI.getTypeToTransformTo(*DAG.getContext(), N->getValueType(0));
  SDValue Res = DAG.getAtomic(N->getOpcode(), SDLoc(N),
                              N->getMemoryVT(), ResVT,
                              N->getChain(), N->getBasePtr(),
                              N->getMemOperand(), N->getOrdering(),
                              N->getSynchScope());
  // Legalized the chain result - switch anything that used the old chain to
  // use the new one.
  ReplaceValueWith(SDValue(N, 1), Res.getValue(1));
  return Res;
}

SDValue DAGTypeLegalizer::PromoteIntRes_Atomic1(AtomicSDNode *N) {
  SDValue Op2 = GetPromotedInteger(N->getOperand(2));
  SDValue Res = DAG.getAtomic(N->getOpcode(), SDLoc(N),
                              N->getMemoryVT(),
                              N->getChain(), N->getBasePtr(),
                              Op2, N->getMemOperand(), N->getOrdering(),
                              N->getSynchScope());
  // Legalized the chain result - switch anything that used the old chain to
  // use the new one.
  ReplaceValueWith(SDValue(N, 1), Res.getValue(1));
  return Res;
}

SDValue DAGTypeLegalizer::PromoteIntRes_AtomicCmpSwap(AtomicSDNode *N,
                                                      unsigned ResNo) {
  if (ResNo == 1) {
    assert(N->getOpcode() == ISD::ATOMIC_CMP_SWAP_WITH_SUCCESS);
    EVT SVT = getSetCCResultType(N->getOperand(2).getValueType());
    EVT NVT = TLI.getTypeToTransformTo(*DAG.getContext(), N->getValueType(1));

    // Only use the result of getSetCCResultType if it is legal,
    // otherwise just use the promoted result type (NVT).
    if (!TLI.isTypeLegal(SVT))
      SVT = NVT;

    SDVTList VTs = DAG.getVTList(N->getValueType(0), SVT, MVT::Other);
    SDValue Res = DAG.getAtomicCmpSwap(
        ISD::ATOMIC_CMP_SWAP_WITH_SUCCESS, SDLoc(N), N->getMemoryVT(), VTs,
        N->getChain(), N->getBasePtr(), N->getOperand(2), N->getOperand(3),
        N->getMemOperand(), N->getSuccessOrdering(), N->getFailureOrdering(),
        N->getSynchScope());
    ReplaceValueWith(SDValue(N, 0), Res.getValue(0));
    ReplaceValueWith(SDValue(N, 2), Res.getValue(2));
    return Res.getValue(1);
  }

  SDValue Op2 = GetPromotedInteger(N->getOperand(2));
  SDValue Op3 = GetPromotedInteger(N->getOperand(3));
  SDVTList VTs =
      DAG.getVTList(Op2.getValueType(), N->getValueType(1), MVT::Other);
  SDValue Res = DAG.getAtomicCmpSwap(
      N->getOpcode(), SDLoc(N), N->getMemoryVT(), VTs, N->getChain(),
      N->getBasePtr(), Op2, Op3, N->getMemOperand(), N->getSuccessOrdering(),
      N->getFailureOrdering(), N->getSynchScope());
  // Update the use to N with the newly created Res.
  for (unsigned i = 1, NumResults = N->getNumValues(); i < NumResults; ++i)
    ReplaceValueWith(SDValue(N, i), Res.getValue(i));
  return Res;
}

SDValue DAGTypeLegalizer::PromoteIntRes_BITCAST(SDNode *N) {
  SDValue InOp = N->getOperand(0);
  EVT InVT = InOp.getValueType();
  EVT NInVT = TLI.getTypeToTransformTo(*DAG.getContext(), InVT);
  EVT OutVT = N->getValueType(0);
  EVT NOutVT = TLI.getTypeToTransformTo(*DAG.getContext(), OutVT);
  SDLoc dl(N);

  switch (getTypeAction(InVT)) {
  case TargetLowering::TypeLegal:
    break;
  case TargetLowering::TypePromoteInteger:
    if (NOutVT.bitsEq(NInVT) && !NOutVT.isVector() && !NInVT.isVector())
      // The input promotes to the same size.  Convert the promoted value.
      return DAG.getNode(ISD::BITCAST, dl, NOutVT, GetPromotedInteger(InOp));
    break;
  case TargetLowering::TypeSoftenFloat:
    // Promote the integer operand by hand.
    return DAG.getNode(ISD::ANY_EXTEND, dl, NOutVT, GetSoftenedFloat(InOp));
  case TargetLowering::TypePromoteFloat: {
    // Convert the promoted float by hand.
    if (NOutVT.bitsEq(NInVT)) {
      SDValue PromotedOp = GetPromotedFloat(InOp);
      SDValue Trunc = DAG.getNode(ISD::FP_TO_FP16, dl, NOutVT, PromotedOp);
      return DAG.getNode(ISD::AssertZext, dl, NOutVT, Trunc,
                         DAG.getValueType(OutVT));
    }
    break;
  }
  case TargetLowering::TypeExpandInteger:
  case TargetLowering::TypeExpandFloat:
    break;
  case TargetLowering::TypeScalarizeVector:
    // Convert the element to an integer and promote it by hand.
    if (!NOutVT.isVector())
      return DAG.getNode(ISD::ANY_EXTEND, dl, NOutVT,
                         BitConvertToInteger(GetScalarizedVector(InOp)));
    break;
  case TargetLowering::TypeSplitVector: {
    // For example, i32 = BITCAST v2i16 on alpha.  Convert the split
    // pieces of the input into integers and reassemble in the final type.
    SDValue Lo, Hi;
    GetSplitVector(N->getOperand(0), Lo, Hi);
    Lo = BitConvertToInteger(Lo);
    Hi = BitConvertToInteger(Hi);

    if (TLI.isBigEndian())
      std::swap(Lo, Hi);

    InOp = DAG.getNode(ISD::ANY_EXTEND, dl,
                       EVT::getIntegerVT(*DAG.getContext(),
                                         NOutVT.getSizeInBits()),
                       JoinIntegers(Lo, Hi));
    return DAG.getNode(ISD::BITCAST, dl, NOutVT, InOp);
  }
  case TargetLowering::TypeWidenVector:
    // The input is widened to the same size. Convert to the widened value.
    // Make sure that the outgoing value is not a vector, because this would
    // make us bitcast between two vectors which are legalized in different ways.
    if (NOutVT.bitsEq(NInVT) && !NOutVT.isVector())
      return DAG.getNode(ISD::BITCAST, dl, NOutVT, GetWidenedVector(InOp));
  }

  return DAG.getNode(ISD::ANY_EXTEND, dl, NOutVT,
                     CreateStackStoreLoad(InOp, OutVT));
}

SDValue DAGTypeLegalizer::PromoteIntRes_BSWAP(SDNode *N) {
  SDValue Op = GetPromotedInteger(N->getOperand(0));
  EVT OVT = N->getValueType(0);
  EVT NVT = Op.getValueType();
  SDLoc dl(N);

  unsigned DiffBits = NVT.getScalarSizeInBits() - OVT.getScalarSizeInBits();
  return DAG.getNode(ISD::SRL, dl, NVT, DAG.getNode(ISD::BSWAP, dl, NVT, Op),
                     DAG.getConstant(DiffBits, dl, TLI.getShiftAmountTy(NVT)));
}

SDValue DAGTypeLegalizer::PromoteIntRes_BUILD_PAIR(SDNode *N) {
  // The pair element type may be legal, or may not promote to the same type as
  // the result, for example i14 = BUILD_PAIR (i7, i7).  Handle all cases.
  return DAG.getNode(ISD::ANY_EXTEND, SDLoc(N),
                     TLI.getTypeToTransformTo(*DAG.getContext(),
                     N->getValueType(0)), JoinIntegers(N->getOperand(0),
                     N->getOperand(1)));
}

SDValue DAGTypeLegalizer::PromoteIntRes_Constant(SDNode *N) {
  EVT VT = N->getValueType(0);
  // FIXME there is no actual debug info here
  SDLoc dl(N);
  // Zero extend things like i1, sign extend everything else.  It shouldn't
  // matter in theory which one we pick, but this tends to give better code?
  unsigned Opc = VT.isByteSized() ? ISD::SIGN_EXTEND : ISD::ZERO_EXTEND;
  SDValue Result = DAG.getNode(Opc, dl,
                               TLI.getTypeToTransformTo(*DAG.getContext(), VT),
                               SDValue(N, 0));
  assert(isa<ConstantSDNode>(Result) && "Didn't constant fold ext?");
  return Result;
}

SDValue DAGTypeLegalizer::PromoteIntRes_CONVERT_RNDSAT(SDNode *N) {
  ISD::CvtCode CvtCode = cast<CvtRndSatSDNode>(N)->getCvtCode();
  assert ((CvtCode == ISD::CVT_SS || CvtCode == ISD::CVT_SU ||
           CvtCode == ISD::CVT_US || CvtCode == ISD::CVT_UU ||
           CvtCode == ISD::CVT_SF || CvtCode == ISD::CVT_UF) &&
          "can only promote integers");
  EVT OutVT = TLI.getTypeToTransformTo(*DAG.getContext(), N->getValueType(0));
  return DAG.getConvertRndSat(OutVT, SDLoc(N), N->getOperand(0),
                              N->getOperand(1), N->getOperand(2),
                              N->getOperand(3), N->getOperand(4), CvtCode);
}

SDValue DAGTypeLegalizer::PromoteIntRes_CTLZ(SDNode *N) {
  // Zero extend to the promoted type and do the count there.
  SDValue Op = ZExtPromotedInteger(N->getOperand(0));
  SDLoc dl(N);
  EVT OVT = N->getValueType(0);
  EVT NVT = Op.getValueType();
  Op = DAG.getNode(N->getOpcode(), dl, NVT, Op);
  // Subtract off the extra leading bits in the bigger type.
  return DAG.getNode(
      ISD::SUB, dl, NVT, Op,
      DAG.getConstant(NVT.getScalarSizeInBits() - OVT.getScalarSizeInBits(), dl,
                      NVT));
}

SDValue DAGTypeLegalizer::PromoteIntRes_CTPOP(SDNode *N) {
  // Zero extend to the promoted type and do the count there.
  SDValue Op = ZExtPromotedInteger(N->getOperand(0));
  return DAG.getNode(ISD::CTPOP, SDLoc(N), Op.getValueType(), Op);
}

SDValue DAGTypeLegalizer::PromoteIntRes_CTTZ(SDNode *N) {
  SDValue Op = GetPromotedInteger(N->getOperand(0));
  EVT OVT = N->getValueType(0);
  EVT NVT = Op.getValueType();
  SDLoc dl(N);
  if (N->getOpcode() == ISD::CTTZ) {
    // The count is the same in the promoted type except if the original
    // value was zero.  This can be handled by setting the bit just off
    // the top of the original type.
    auto TopBit = APInt::getOneBitSet(NVT.getScalarSizeInBits(),
                                      OVT.getScalarSizeInBits());
    Op = DAG.getNode(ISD::OR, dl, NVT, Op, DAG.getConstant(TopBit, dl, NVT));
  }
  return DAG.getNode(N->getOpcode(), dl, NVT, Op);
}

SDValue DAGTypeLegalizer::PromoteIntRes_EXTRACT_VECTOR_ELT(SDNode *N) {
  SDLoc dl(N);
  EVT NVT = TLI.getTypeToTransformTo(*DAG.getContext(), N->getValueType(0));
  return DAG.getNode(ISD::EXTRACT_VECTOR_ELT, dl, NVT, N->getOperand(0),
                     N->getOperand(1));
}

SDValue DAGTypeLegalizer::PromoteIntRes_FP_TO_XINT(SDNode *N) {
  EVT NVT = TLI.getTypeToTransformTo(*DAG.getContext(), N->getValueType(0));
  unsigned NewOpc = N->getOpcode();
  SDLoc dl(N);

  // If we're promoting a UINT to a larger size and the larger FP_TO_UINT is
  // not Legal, check to see if we can use FP_TO_SINT instead.  (If both UINT
  // and SINT conversions are Custom, there is no way to tell which is
  // preferable. We choose SINT because that's the right thing on PPC.)
  if (N->getOpcode() == ISD::FP_TO_UINT &&
      !TLI.isOperationLegal(ISD::FP_TO_UINT, NVT) &&
      TLI.isOperationLegalOrCustom(ISD::FP_TO_SINT, NVT))
    NewOpc = ISD::FP_TO_SINT;

  SDValue Res = DAG.getNode(NewOpc, dl, NVT, N->getOperand(0));

  // Assert that the converted value fits in the original type.  If it doesn't
  // (eg: because the value being converted is too big), then the result of the
  // original operation was undefined anyway, so the assert is still correct.
  return DAG.getNode(N->getOpcode() == ISD::FP_TO_UINT ?
                     ISD::AssertZext : ISD::AssertSext, dl, NVT, Res,
                     DAG.getValueType(N->getValueType(0).getScalarType()));
}

SDValue DAGTypeLegalizer::PromoteIntRes_FP_TO_FP16(SDNode *N) {
  EVT NVT = TLI.getTypeToTransformTo(*DAG.getContext(), N->getValueType(0));
  SDLoc dl(N);

  SDValue Res = DAG.getNode(N->getOpcode(), dl, NVT, N->getOperand(0));

  return DAG.getNode(ISD::AssertZext, dl,
                     NVT, Res, DAG.getValueType(N->getValueType(0)));
}

SDValue DAGTypeLegalizer::PromoteIntRes_INT_EXTEND(SDNode *N) {
  EVT NVT = TLI.getTypeToTransformTo(*DAG.getContext(), N->getValueType(0));
  SDLoc dl(N);

  if (getTypeAction(N->getOperand(0).getValueType())
      == TargetLowering::TypePromoteInteger) {
    SDValue Res = GetPromotedInteger(N->getOperand(0));
    assert(Res.getValueType().bitsLE(NVT) && "Extension doesn't make sense!");

    // If the result and operand types are the same after promotion, simplify
    // to an in-register extension.
    if (NVT == Res.getValueType()) {
      // The high bits are not guaranteed to be anything.  Insert an extend.
      if (N->getOpcode() == ISD::SIGN_EXTEND)
        return DAG.getNode(ISD::SIGN_EXTEND_INREG, dl, NVT, Res,
                           DAG.getValueType(N->getOperand(0).getValueType()));
      if (N->getOpcode() == ISD::ZERO_EXTEND)
        return DAG.getZeroExtendInReg(Res, dl,
                      N->getOperand(0).getValueType().getScalarType());
      assert(N->getOpcode() == ISD::ANY_EXTEND && "Unknown integer extension!");
      return Res;
    }
  }

  // Otherwise, just extend the original operand all the way to the larger type.
  return DAG.getNode(N->getOpcode(), dl, NVT, N->getOperand(0));
}

SDValue DAGTypeLegalizer::PromoteIntRes_LOAD(LoadSDNode *N) {
  assert(ISD::isUNINDEXEDLoad(N) && "Indexed load during type legalization!");
  EVT NVT = TLI.getTypeToTransformTo(*DAG.getContext(), N->getValueType(0));
  ISD::LoadExtType ExtType =
    ISD::isNON_EXTLoad(N) ? ISD::EXTLOAD : N->getExtensionType();
  SDLoc dl(N);
  SDValue Res = DAG.getExtLoad(ExtType, dl, NVT, N->getChain(), N->getBasePtr(),
                               N->getMemoryVT(), N->getMemOperand());

  // Legalized the chain result - switch anything that used the old chain to
  // use the new one.
  ReplaceValueWith(SDValue(N, 1), Res.getValue(1));
  return Res;
}

SDValue DAGTypeLegalizer::PromoteIntRes_MLOAD(MaskedLoadSDNode *N) {
  EVT NVT = TLI.getTypeToTransformTo(*DAG.getContext(), N->getValueType(0));
  SDValue ExtSrc0 = GetPromotedInteger(N->getSrc0());

  SDValue Mask = N->getMask();
  EVT NewMaskVT = getSetCCResultType(NVT);
  if (NewMaskVT != N->getMask().getValueType())
    Mask = PromoteTargetBoolean(Mask, NewMaskVT);
  SDLoc dl(N);

  SDValue Res = DAG.getMaskedLoad(NVT, dl, N->getChain(), N->getBasePtr(),
                                  Mask, ExtSrc0, N->getMemoryVT(),
                                  N->getMemOperand(), ISD::SEXTLOAD);
  // Legalized the chain result - switch anything that used the old chain to
  // use the new one.
  ReplaceValueWith(SDValue(N, 1), Res.getValue(1));
  return Res;
}
/// Promote the overflow flag of an overflowing arithmetic node.
SDValue DAGTypeLegalizer::PromoteIntRes_Overflow(SDNode *N) {
  // Simply change the return type of the boolean result.
  EVT NVT = TLI.getTypeToTransformTo(*DAG.getContext(), N->getValueType(1));
  EVT ValueVTs[] = { N->getValueType(0), NVT };
  SDValue Ops[] = { N->getOperand(0), N->getOperand(1) };
  SDValue Res = DAG.getNode(N->getOpcode(), SDLoc(N),
                            DAG.getVTList(ValueVTs), Ops);

  // Modified the sum result - switch anything that used the old sum to use
  // the new one.
  ReplaceValueWith(SDValue(N, 0), Res);

  return SDValue(Res.getNode(), 1);
}

SDValue DAGTypeLegalizer::PromoteIntRes_SADDSUBO(SDNode *N, unsigned ResNo) {
  if (ResNo == 1)
    return PromoteIntRes_Overflow(N);

  // The operation overflowed iff the result in the larger type is not the
  // sign extension of its truncation to the original type.
  SDValue LHS = SExtPromotedInteger(N->getOperand(0));
  SDValue RHS = SExtPromotedInteger(N->getOperand(1));
  EVT OVT = N->getOperand(0).getValueType();
  EVT NVT = LHS.getValueType();
  SDLoc dl(N);

  // Do the arithmetic in the larger type.
  unsigned Opcode = N->getOpcode() == ISD::SADDO ? ISD::ADD : ISD::SUB;
  SDValue Res = DAG.getNode(Opcode, dl, NVT, LHS, RHS);

  // Calculate the overflow flag: sign extend the arithmetic result from
  // the original type.
  SDValue Ofl = DAG.getNode(ISD::SIGN_EXTEND_INREG, dl, NVT, Res,
                            DAG.getValueType(OVT));
  // Overflowed if and only if this is not equal to Res.
  Ofl = DAG.getSetCC(dl, N->getValueType(1), Ofl, Res, ISD::SETNE);

  // Use the calculated overflow everywhere.
  ReplaceValueWith(SDValue(N, 1), Ofl);

  return Res;
}

SDValue DAGTypeLegalizer::PromoteIntRes_SDIV(SDNode *N) {
  // Sign extend the input.
  SDValue LHS = SExtPromotedInteger(N->getOperand(0));
  SDValue RHS = SExtPromotedInteger(N->getOperand(1));
  return DAG.getNode(N->getOpcode(), SDLoc(N),
                     LHS.getValueType(), LHS, RHS);
}

SDValue DAGTypeLegalizer::PromoteIntRes_SELECT(SDNode *N) {
  SDValue LHS = GetPromotedInteger(N->getOperand(1));
  SDValue RHS = GetPromotedInteger(N->getOperand(2));
  return DAG.getSelect(SDLoc(N),
                       LHS.getValueType(), N->getOperand(0), LHS, RHS);
}

SDValue DAGTypeLegalizer::PromoteIntRes_VSELECT(SDNode *N) {
  SDValue Mask = N->getOperand(0);
  EVT OpTy = N->getOperand(1).getValueType();

  // Promote all the way up to the canonical SetCC type.
  Mask = PromoteTargetBoolean(Mask, OpTy);
  SDValue LHS = GetPromotedInteger(N->getOperand(1));
  SDValue RHS = GetPromotedInteger(N->getOperand(2));
  return DAG.getNode(ISD::VSELECT, SDLoc(N),
                     LHS.getValueType(), Mask, LHS, RHS);
}

SDValue DAGTypeLegalizer::PromoteIntRes_SELECT_CC(SDNode *N) {
  SDValue LHS = GetPromotedInteger(N->getOperand(2));
  SDValue RHS = GetPromotedInteger(N->getOperand(3));
  return DAG.getNode(ISD::SELECT_CC, SDLoc(N),
                     LHS.getValueType(), N->getOperand(0),
                     N->getOperand(1), LHS, RHS, N->getOperand(4));
}

SDValue DAGTypeLegalizer::PromoteIntRes_SETCC(SDNode *N) {
  EVT SVT = getSetCCResultType(N->getOperand(0).getValueType());

  EVT NVT = TLI.getTypeToTransformTo(*DAG.getContext(), N->getValueType(0));

  // Only use the result of getSetCCResultType if it is legal,
  // otherwise just use the promoted result type (NVT).
  if (!TLI.isTypeLegal(SVT))
    SVT = NVT;

  SDLoc dl(N);
  assert(SVT.isVector() == N->getOperand(0).getValueType().isVector() &&
         "Vector compare must return a vector result!");

  SDValue LHS = N->getOperand(0);
  SDValue RHS = N->getOperand(1);
  if (LHS.getValueType() != RHS.getValueType()) {
    if (getTypeAction(LHS.getValueType()) == TargetLowering::TypePromoteInteger &&
        !LHS.getValueType().isVector())
      LHS = GetPromotedInteger(LHS);
    if (getTypeAction(RHS.getValueType()) == TargetLowering::TypePromoteInteger &&
        !RHS.getValueType().isVector())
      RHS = GetPromotedInteger(RHS);
  }

  // Get the SETCC result using the canonical SETCC type.
  SDValue SetCC = DAG.getNode(N->getOpcode(), dl, SVT, LHS, RHS,
                              N->getOperand(2));

  assert(NVT.bitsLE(SVT) && "Integer type overpromoted?");
  // Convert to the expected type.
  return DAG.getNode(ISD::TRUNCATE, dl, NVT, SetCC);
}

SDValue DAGTypeLegalizer::PromoteIntRes_SHL(SDNode *N) {
  SDValue LHS = N->getOperand(0);
  SDValue RHS = N->getOperand(1);
  if (getTypeAction(LHS.getValueType()) == TargetLowering::TypePromoteInteger)
    LHS = GetPromotedInteger(LHS);
  if (getTypeAction(RHS.getValueType()) == TargetLowering::TypePromoteInteger)
    RHS = ZExtPromotedInteger(RHS);
  return DAG.getNode(ISD::SHL, SDLoc(N), LHS.getValueType(), LHS, RHS);
}

SDValue DAGTypeLegalizer::PromoteIntRes_SIGN_EXTEND_INREG(SDNode *N) {
  SDValue Op = GetPromotedInteger(N->getOperand(0));
  return DAG.getNode(ISD::SIGN_EXTEND_INREG, SDLoc(N),
                     Op.getValueType(), Op, N->getOperand(1));
}

SDValue DAGTypeLegalizer::PromoteIntRes_SimpleIntBinOp(SDNode *N) {
  // The input may have strange things in the top bits of the registers, but
  // these operations don't care.  They may have weird bits going out, but
  // that too is okay if they are integer operations.
  SDValue LHS = GetPromotedInteger(N->getOperand(0));
  SDValue RHS = GetPromotedInteger(N->getOperand(1));
  return DAG.getNode(N->getOpcode(), SDLoc(N),
                     LHS.getValueType(), LHS, RHS);
}

SDValue DAGTypeLegalizer::PromoteIntRes_SRA(SDNode *N) {
  SDValue LHS = N->getOperand(0);
  SDValue RHS = N->getOperand(1);
  // The input value must be properly sign extended.
  if (getTypeAction(LHS.getValueType()) == TargetLowering::TypePromoteInteger)
    LHS = SExtPromotedInteger(LHS);
  if (getTypeAction(RHS.getValueType()) == TargetLowering::TypePromoteInteger)
    RHS = ZExtPromotedInteger(RHS);
  return DAG.getNode(ISD::SRA, SDLoc(N), LHS.getValueType(), LHS, RHS);
}

SDValue DAGTypeLegalizer::PromoteIntRes_SRL(SDNode *N) {
  SDValue LHS = N->getOperand(0);
  SDValue RHS = N->getOperand(1);
  // The input value must be properly zero extended.
  if (getTypeAction(LHS.getValueType()) == TargetLowering::TypePromoteInteger)
    LHS = ZExtPromotedInteger(LHS);
  if (getTypeAction(RHS.getValueType()) == TargetLowering::TypePromoteInteger)
    RHS = ZExtPromotedInteger(RHS);
  return DAG.getNode(ISD::SRL, SDLoc(N), LHS.getValueType(), LHS, RHS);
}

SDValue DAGTypeLegalizer::PromoteIntRes_TRUNCATE(SDNode *N) {
  EVT NVT = TLI.getTypeToTransformTo(*DAG.getContext(), N->getValueType(0));
  SDValue Res;
  SDValue InOp = N->getOperand(0);
  SDLoc dl(N);

  switch (getTypeAction(InOp.getValueType())) {
  default: llvm_unreachable("Unknown type action!");
  case TargetLowering::TypeLegal:
  case TargetLowering::TypeExpandInteger:
    Res = InOp;
    break;
  case TargetLowering::TypePromoteInteger:
    Res = GetPromotedInteger(InOp);
    break;
  case TargetLowering::TypeSplitVector:
    EVT InVT = InOp.getValueType();
    assert(InVT.isVector() && "Cannot split scalar types");
    unsigned NumElts = InVT.getVectorNumElements();
    assert(NumElts == NVT.getVectorNumElements() &&
           "Dst and Src must have the same number of elements");
    assert(isPowerOf2_32(NumElts) &&
           "Promoted vector type must be a power of two");

    SDValue EOp1, EOp2;
    GetSplitVector(InOp, EOp1, EOp2);

    EVT HalfNVT = EVT::getVectorVT(*DAG.getContext(), NVT.getScalarType(),
                                   NumElts/2);
    EOp1 = DAG.getNode(ISD::TRUNCATE, dl, HalfNVT, EOp1);
    EOp2 = DAG.getNode(ISD::TRUNCATE, dl, HalfNVT, EOp2);

    return DAG.getNode(ISD::CONCAT_VECTORS, dl, NVT, EOp1, EOp2);
  }

  // Truncate to NVT instead of VT
  return DAG.getNode(ISD::TRUNCATE, dl, NVT, Res);
}

SDValue DAGTypeLegalizer::PromoteIntRes_UADDSUBO(SDNode *N, unsigned ResNo) {
  if (ResNo == 1)
    return PromoteIntRes_Overflow(N);

  // The operation overflowed iff the result in the larger type is not the
  // zero extension of its truncation to the original type.
  SDValue LHS = ZExtPromotedInteger(N->getOperand(0));
  SDValue RHS = ZExtPromotedInteger(N->getOperand(1));
  EVT OVT = N->getOperand(0).getValueType();
  EVT NVT = LHS.getValueType();
  SDLoc dl(N);

  // Do the arithmetic in the larger type.
  unsigned Opcode = N->getOpcode() == ISD::UADDO ? ISD::ADD : ISD::SUB;
  SDValue Res = DAG.getNode(Opcode, dl, NVT, LHS, RHS);

  // Calculate the overflow flag: zero extend the arithmetic result from
  // the original type.
  SDValue Ofl = DAG.getZeroExtendInReg(Res, dl, OVT);
  // Overflowed if and only if this is not equal to Res.
  Ofl = DAG.getSetCC(dl, N->getValueType(1), Ofl, Res, ISD::SETNE);

  // Use the calculated overflow everywhere.
  ReplaceValueWith(SDValue(N, 1), Ofl);

  return Res;
}

SDValue DAGTypeLegalizer::PromoteIntRes_XMULO(SDNode *N, unsigned ResNo) {
  // Promote the overflow bit trivially.
  if (ResNo == 1)
    return PromoteIntRes_Overflow(N);

  SDValue LHS = N->getOperand(0), RHS = N->getOperand(1);
  SDLoc DL(N);
  EVT SmallVT = LHS.getValueType();

  // To determine if the result overflowed in a larger type, we extend the
  // input to the larger type, do the multiply (checking if it overflows),
  // then also check the high bits of the result to see if overflow happened
  // there.
  if (N->getOpcode() == ISD::SMULO) {
    LHS = SExtPromotedInteger(LHS);
    RHS = SExtPromotedInteger(RHS);
  } else {
    LHS = ZExtPromotedInteger(LHS);
    RHS = ZExtPromotedInteger(RHS);
  }
  SDVTList VTs = DAG.getVTList(LHS.getValueType(), N->getValueType(1));
  SDValue Mul = DAG.getNode(N->getOpcode(), DL, VTs, LHS, RHS);

  // Overflow occurred if it occurred in the larger type, or if the high part
  // of the result does not zero/sign-extend the low part.  Check this second
  // possibility first.
  SDValue Overflow;
  if (N->getOpcode() == ISD::UMULO) {
    // Unsigned overflow occurred if the high part is non-zero.
    SDValue Hi = DAG.getNode(ISD::SRL, DL, Mul.getValueType(), Mul,
                             DAG.getIntPtrConstant(SmallVT.getSizeInBits(),
                                                   DL));
    Overflow = DAG.getSetCC(DL, N->getValueType(1), Hi,
                            DAG.getConstant(0, DL, Hi.getValueType()),
                            ISD::SETNE);
  } else {
    // Signed overflow occurred if the high part does not sign extend the low.
    SDValue SExt = DAG.getNode(ISD::SIGN_EXTEND_INREG, DL, Mul.getValueType(),
                               Mul, DAG.getValueType(SmallVT));
    Overflow = DAG.getSetCC(DL, N->getValueType(1), SExt, Mul, ISD::SETNE);
  }

  // The only other way for overflow to occur is if the multiplication in the
  // larger type itself overflowed.
  Overflow = DAG.getNode(ISD::OR, DL, N->getValueType(1), Overflow,
                         SDValue(Mul.getNode(), 1));

  // Use the calculated overflow everywhere.
  ReplaceValueWith(SDValue(N, 1), Overflow);
  return Mul;
}

SDValue DAGTypeLegalizer::PromoteIntRes_UDIV(SDNode *N) {
  // Zero extend the input.
  SDValue LHS = ZExtPromotedInteger(N->getOperand(0));
  SDValue RHS = ZExtPromotedInteger(N->getOperand(1));
  return DAG.getNode(N->getOpcode(), SDLoc(N),
                     LHS.getValueType(), LHS, RHS);
}

SDValue DAGTypeLegalizer::PromoteIntRes_UNDEF(SDNode *N) {
  return DAG.getUNDEF(TLI.getTypeToTransformTo(*DAG.getContext(),
                                               N->getValueType(0)));
}

SDValue DAGTypeLegalizer::PromoteIntRes_VAARG(SDNode *N) {
  SDValue Chain = N->getOperand(0); // Get the chain.
  SDValue Ptr = N->getOperand(1); // Get the pointer.
  EVT VT = N->getValueType(0);
  SDLoc dl(N);

  MVT RegVT = TLI.getRegisterType(*DAG.getContext(), VT);
  unsigned NumRegs = TLI.getNumRegisters(*DAG.getContext(), VT);
  // The argument is passed as NumRegs registers of type RegVT.

  SmallVector<SDValue, 8> Parts(NumRegs);
  for (unsigned i = 0; i < NumRegs; ++i) {
    Parts[i] = DAG.getVAArg(RegVT, dl, Chain, Ptr, N->getOperand(2),
                            N->getConstantOperandVal(3));
    Chain = Parts[i].getValue(1);
  }

  // Handle endianness of the load.
  if (TLI.isBigEndian())
    std::reverse(Parts.begin(), Parts.end());

  // Assemble the parts in the promoted type.
  EVT NVT = TLI.getTypeToTransformTo(*DAG.getContext(), N->getValueType(0));
  SDValue Res = DAG.getNode(ISD::ZERO_EXTEND, dl, NVT, Parts[0]);
  for (unsigned i = 1; i < NumRegs; ++i) {
    SDValue Part = DAG.getNode(ISD::ZERO_EXTEND, dl, NVT, Parts[i]);
    // Shift it to the right position and "or" it in.
    Part = DAG.getNode(ISD::SHL, dl, NVT, Part,
                       DAG.getConstant(i*RegVT.getSizeInBits(), dl,
                                       TLI.getPointerTy()));
    Res = DAG.getNode(ISD::OR, dl, NVT, Res, Part);
  }

  // Modified the chain result - switch anything that used the old chain to
  // use the new one.
  ReplaceValueWith(SDValue(N, 1), Chain);

  return Res;
}

//===----------------------------------------------------------------------===//
//  Integer Operand Promotion
//===----------------------------------------------------------------------===//

/// PromoteIntegerOperand - This method is called when the specified operand of
/// the specified node is found to need promotion.  At this point, all of the
/// result types of the node are known to be legal, but other operands of the
/// node may need promotion or expansion as well as the specified one.
bool DAGTypeLegalizer::PromoteIntegerOperand(SDNode *N, unsigned OpNo) {
  DEBUG(dbgs() << "Promote integer operand: "; N->dump(&DAG); dbgs() << "\n");
  SDValue Res = SDValue();

  if (CustomLowerNode(N, N->getOperand(OpNo).getValueType(), false))
    return false;

  switch (N->getOpcode()) {
    default:
  #ifndef NDEBUG
    dbgs() << "PromoteIntegerOperand Op #" << OpNo << ": ";
    N->dump(&DAG); dbgs() << "\n";
  #endif
    llvm_unreachable("Do not know how to promote this operator's operand!");

  case ISD::ANY_EXTEND:   Res = PromoteIntOp_ANY_EXTEND(N); break;
  case ISD::ATOMIC_STORE:
    Res = PromoteIntOp_ATOMIC_STORE(cast<AtomicSDNode>(N));
    break;
  case ISD::BITCAST:      Res = PromoteIntOp_BITCAST(N); break;
  case ISD::BR_CC:        Res = PromoteIntOp_BR_CC(N, OpNo); break;
  case ISD::BRCOND:       Res = PromoteIntOp_BRCOND(N, OpNo); break;
  case ISD::BUILD_PAIR:   Res = PromoteIntOp_BUILD_PAIR(N); break;
  case ISD::BUILD_VECTOR: Res = PromoteIntOp_BUILD_VECTOR(N); break;
  case ISD::CONCAT_VECTORS: Res = PromoteIntOp_CONCAT_VECTORS(N); break;
  case ISD::EXTRACT_VECTOR_ELT: Res = PromoteIntOp_EXTRACT_VECTOR_ELT(N); break;
  case ISD::CONVERT_RNDSAT:
                          Res = PromoteIntOp_CONVERT_RNDSAT(N); break;
  case ISD::INSERT_VECTOR_ELT:
                          Res = PromoteIntOp_INSERT_VECTOR_ELT(N, OpNo);break;
  case ISD::SCALAR_TO_VECTOR:
                          Res = PromoteIntOp_SCALAR_TO_VECTOR(N); break;
  case ISD::VSELECT:
  case ISD::SELECT:       Res = PromoteIntOp_SELECT(N, OpNo); break;
  case ISD::SELECT_CC:    Res = PromoteIntOp_SELECT_CC(N, OpNo); break;
  case ISD::SETCC:        Res = PromoteIntOp_SETCC(N, OpNo); break;
  case ISD::SIGN_EXTEND:  Res = PromoteIntOp_SIGN_EXTEND(N); break;
  case ISD::SINT_TO_FP:   Res = PromoteIntOp_SINT_TO_FP(N); break;
  case ISD::STORE:        Res = PromoteIntOp_STORE(cast<StoreSDNode>(N),
                                                   OpNo); break;
  case ISD::MSTORE:       Res = PromoteIntOp_MSTORE(cast<MaskedStoreSDNode>(N),
                                                    OpNo); break;
  case ISD::MLOAD:        Res = PromoteIntOp_MLOAD(cast<MaskedLoadSDNode>(N),
                                                    OpNo); break;
  case ISD::TRUNCATE:     Res = PromoteIntOp_TRUNCATE(N); break;
  case ISD::FP16_TO_FP:
  case ISD::UINT_TO_FP:   Res = PromoteIntOp_UINT_TO_FP(N); break;
  case ISD::ZERO_EXTEND:  Res = PromoteIntOp_ZERO_EXTEND(N); break;
  case ISD::EXTRACT_SUBVECTOR: Res = PromoteIntOp_EXTRACT_SUBVECTOR(N); break;

  case ISD::SHL:
  case ISD::SRA:
  case ISD::SRL:
  case ISD::ROTL:
  case ISD::ROTR: Res = PromoteIntOp_Shift(N); break;
  }

  // If the result is null, the sub-method took care of registering results etc.
  if (!Res.getNode()) return false;

  // If the result is N, the sub-method updated N in place.  Tell the legalizer
  // core about this.
  if (Res.getNode() == N)
    return true;

  assert(Res.getValueType() == N->getValueType(0) && N->getNumValues() == 1 &&
         "Invalid operand expansion");

  ReplaceValueWith(SDValue(N, 0), Res);
  return false;
}

/// PromoteSetCCOperands - Promote the operands of a comparison.  This code is
/// shared among BR_CC, SELECT_CC, and SETCC handlers.
void DAGTypeLegalizer::PromoteSetCCOperands(SDValue &NewLHS,SDValue &NewRHS,
                                            ISD::CondCode CCCode) {
  // We have to insert explicit sign or zero extends.  Note that we could
  // insert sign extends for ALL conditions, but zero extend is cheaper on
  // many machines (an AND instead of two shifts), so prefer it.
  switch (CCCode) {
  default: llvm_unreachable("Unknown integer comparison!");
  case ISD::SETEQ:
  case ISD::SETNE: {
    SDValue OpL = GetPromotedInteger(NewLHS);
    SDValue OpR = GetPromotedInteger(NewRHS);

    // We would prefer to promote the comparison operand with sign extension,
    // if we find the operand is actually to truncate an AssertSext. With this
    // optimization, we can avoid inserting real truncate instruction, which
    // is redudant eventually.
    if (OpL->getOpcode() == ISD::AssertSext &&
        cast<VTSDNode>(OpL->getOperand(1))->getVT() == NewLHS.getValueType() &&
        OpR->getOpcode() == ISD::AssertSext &&
        cast<VTSDNode>(OpR->getOperand(1))->getVT() == NewRHS.getValueType()) {
      NewLHS = OpL;
      NewRHS = OpR;
    } else {
      NewLHS = ZExtPromotedInteger(NewLHS);
      NewRHS = ZExtPromotedInteger(NewRHS);
    }
    break;
  }
  case ISD::SETUGE:
  case ISD::SETUGT:
  case ISD::SETULE:
  case ISD::SETULT:
    // ALL of these operations will work if we either sign or zero extend
    // the operands (including the unsigned comparisons!).  Zero extend is
    // usually a simpler/cheaper operation, so prefer it.
    NewLHS = ZExtPromotedInteger(NewLHS);
    NewRHS = ZExtPromotedInteger(NewRHS);
    break;
  case ISD::SETGE:
  case ISD::SETGT:
  case ISD::SETLT:
  case ISD::SETLE:
    NewLHS = SExtPromotedInteger(NewLHS);
    NewRHS = SExtPromotedInteger(NewRHS);
    break;
  }
}

SDValue DAGTypeLegalizer::PromoteIntOp_ANY_EXTEND(SDNode *N) {
  SDValue Op = GetPromotedInteger(N->getOperand(0));
  return DAG.getNode(ISD::ANY_EXTEND, SDLoc(N), N->getValueType(0), Op);
}

SDValue DAGTypeLegalizer::PromoteIntOp_ATOMIC_STORE(AtomicSDNode *N) {
  SDValue Op2 = GetPromotedInteger(N->getOperand(2));
  return DAG.getAtomic(N->getOpcode(), SDLoc(N), N->getMemoryVT(),
                       N->getChain(), N->getBasePtr(), Op2, N->getMemOperand(),
                       N->getOrdering(), N->getSynchScope());
}

SDValue DAGTypeLegalizer::PromoteIntOp_BITCAST(SDNode *N) {
  // This should only occur in unusual situations like bitcasting to an
  // x86_fp80, so just turn it into a store+load
  return CreateStackStoreLoad(N->getOperand(0), N->getValueType(0));
}

SDValue DAGTypeLegalizer::PromoteIntOp_BR_CC(SDNode *N, unsigned OpNo) {
  assert(OpNo == 2 && "Don't know how to promote this operand!");

  SDValue LHS = N->getOperand(2);
  SDValue RHS = N->getOperand(3);
  PromoteSetCCOperands(LHS, RHS, cast<CondCodeSDNode>(N->getOperand(1))->get());

  // The chain (Op#0), CC (#1) and basic block destination (Op#4) are always
  // legal types.
  return SDValue(DAG.UpdateNodeOperands(N, N->getOperand(0),
                                N->getOperand(1), LHS, RHS, N->getOperand(4)),
                 0);
}

SDValue DAGTypeLegalizer::PromoteIntOp_BRCOND(SDNode *N, unsigned OpNo) {
  assert(OpNo == 1 && "only know how to promote condition");

  // Promote all the way up to the canonical SetCC type.
  SDValue Cond = PromoteTargetBoolean(N->getOperand(1), MVT::Other);

  // The chain (Op#0) and basic block destination (Op#2) are always legal types.
  return SDValue(DAG.UpdateNodeOperands(N, N->getOperand(0), Cond,
                                        N->getOperand(2)), 0);
}

SDValue DAGTypeLegalizer::PromoteIntOp_BUILD_PAIR(SDNode *N) {
  // Since the result type is legal, the operands must promote to it.
  EVT OVT = N->getOperand(0).getValueType();
  SDValue Lo = ZExtPromotedInteger(N->getOperand(0));
  SDValue Hi = GetPromotedInteger(N->getOperand(1));
  assert(Lo.getValueType() == N->getValueType(0) && "Operand over promoted?");
  SDLoc dl(N);

  Hi = DAG.getNode(ISD::SHL, dl, N->getValueType(0), Hi,
                   DAG.getConstant(OVT.getSizeInBits(), dl,
                                   TLI.getPointerTy()));
  return DAG.getNode(ISD::OR, dl, N->getValueType(0), Lo, Hi);
}

SDValue DAGTypeLegalizer::PromoteIntOp_BUILD_VECTOR(SDNode *N) {
  // The vector type is legal but the element type is not.  This implies
  // that the vector is a power-of-two in length and that the element
  // type does not have a strange size (eg: it is not i1).
  EVT VecVT = N->getValueType(0);
  unsigned NumElts = VecVT.getVectorNumElements();
  assert(!((NumElts & 1) && (!TLI.isTypeLegal(VecVT))) &&
         "Legal vector of one illegal element?");

  // Promote the inserted value.  The type does not need to match the
  // vector element type.  Check that any extra bits introduced will be
  // truncated away.
  assert(N->getOperand(0).getValueType().getSizeInBits() >=
         N->getValueType(0).getVectorElementType().getSizeInBits() &&
         "Type of inserted value narrower than vector element type!");

  SmallVector<SDValue, 16> NewOps;
  for (unsigned i = 0; i < NumElts; ++i)
    NewOps.push_back(GetPromotedInteger(N->getOperand(i)));

  return SDValue(DAG.UpdateNodeOperands(N, NewOps), 0);
}

SDValue DAGTypeLegalizer::PromoteIntOp_CONVERT_RNDSAT(SDNode *N) {
  ISD::CvtCode CvtCode = cast<CvtRndSatSDNode>(N)->getCvtCode();
  assert ((CvtCode == ISD::CVT_SS || CvtCode == ISD::CVT_SU ||
           CvtCode == ISD::CVT_US || CvtCode == ISD::CVT_UU ||
           CvtCode == ISD::CVT_FS || CvtCode == ISD::CVT_FU) &&
           "can only promote integer arguments");
  SDValue InOp = GetPromotedInteger(N->getOperand(0));
  return DAG.getConvertRndSat(N->getValueType(0), SDLoc(N), InOp,
                              N->getOperand(1), N->getOperand(2),
                              N->getOperand(3), N->getOperand(4), CvtCode);
}

SDValue DAGTypeLegalizer::PromoteIntOp_INSERT_VECTOR_ELT(SDNode *N,
                                                         unsigned OpNo) {
  if (OpNo == 1) {
    // Promote the inserted value.  This is valid because the type does not
    // have to match the vector element type.

    // Check that any extra bits introduced will be truncated away.
    assert(N->getOperand(1).getValueType().getSizeInBits() >=
           N->getValueType(0).getVectorElementType().getSizeInBits() &&
           "Type of inserted value narrower than vector element type!");
    return SDValue(DAG.UpdateNodeOperands(N, N->getOperand(0),
                                  GetPromotedInteger(N->getOperand(1)),
                                  N->getOperand(2)),
                   0);
  }

  assert(OpNo == 2 && "Different operand and result vector types?");

  // Promote the index.
  SDValue Idx = DAG.getZExtOrTrunc(N->getOperand(2), SDLoc(N),
                                   TLI.getVectorIdxTy());
  return SDValue(DAG.UpdateNodeOperands(N, N->getOperand(0),
                                N->getOperand(1), Idx), 0);
}

SDValue DAGTypeLegalizer::PromoteIntOp_SCALAR_TO_VECTOR(SDNode *N) {
  // Integer SCALAR_TO_VECTOR operands are implicitly truncated, so just promote
  // the operand in place.
  return SDValue(DAG.UpdateNodeOperands(N,
                                GetPromotedInteger(N->getOperand(0))), 0);
}

SDValue DAGTypeLegalizer::PromoteIntOp_SELECT(SDNode *N, unsigned OpNo) {
  assert(OpNo == 0 && "Only know how to promote the condition!");
  SDValue Cond = N->getOperand(0);
  EVT OpTy = N->getOperand(1).getValueType();

  // Promote all the way up to the canonical SetCC type.
  EVT OpVT = N->getOpcode() == ISD::SELECT ? OpTy.getScalarType() : OpTy;
  Cond = PromoteTargetBoolean(Cond, OpVT);

  return SDValue(DAG.UpdateNodeOperands(N, Cond, N->getOperand(1),
                                        N->getOperand(2)), 0);
}

SDValue DAGTypeLegalizer::PromoteIntOp_SELECT_CC(SDNode *N, unsigned OpNo) {
  assert(OpNo == 0 && "Don't know how to promote this operand!");

  SDValue LHS = N->getOperand(0);
  SDValue RHS = N->getOperand(1);
  PromoteSetCCOperands(LHS, RHS, cast<CondCodeSDNode>(N->getOperand(4))->get());

  // The CC (#4) and the possible return values (#2 and #3) have legal types.
  return SDValue(DAG.UpdateNodeOperands(N, LHS, RHS, N->getOperand(2),
                                N->getOperand(3), N->getOperand(4)), 0);
}

SDValue DAGTypeLegalizer::PromoteIntOp_SETCC(SDNode *N, unsigned OpNo) {
  assert(OpNo == 0 && "Don't know how to promote this operand!");

  SDValue LHS = N->getOperand(0);
  SDValue RHS = N->getOperand(1);
  PromoteSetCCOperands(LHS, RHS, cast<CondCodeSDNode>(N->getOperand(2))->get());

  // The CC (#2) is always legal.
  return SDValue(DAG.UpdateNodeOperands(N, LHS, RHS, N->getOperand(2)), 0);
}

SDValue DAGTypeLegalizer::PromoteIntOp_Shift(SDNode *N) {
  return SDValue(DAG.UpdateNodeOperands(N, N->getOperand(0),
                                ZExtPromotedInteger(N->getOperand(1))), 0);
}

SDValue DAGTypeLegalizer::PromoteIntOp_SIGN_EXTEND(SDNode *N) {
  SDValue Op = GetPromotedInteger(N->getOperand(0));
  SDLoc dl(N);
  Op = DAG.getNode(ISD::ANY_EXTEND, dl, N->getValueType(0), Op);
  return DAG.getNode(ISD::SIGN_EXTEND_INREG, dl, Op.getValueType(),
                     Op, DAG.getValueType(N->getOperand(0).getValueType()));
}

SDValue DAGTypeLegalizer::PromoteIntOp_SINT_TO_FP(SDNode *N) {
  return SDValue(DAG.UpdateNodeOperands(N,
                                SExtPromotedInteger(N->getOperand(0))), 0);
}

SDValue DAGTypeLegalizer::PromoteIntOp_STORE(StoreSDNode *N, unsigned OpNo){
  assert(ISD::isUNINDEXEDStore(N) && "Indexed store during type legalization!");
  SDValue Ch = N->getChain(), Ptr = N->getBasePtr();
  SDLoc dl(N);

  SDValue Val = GetPromotedInteger(N->getValue());  // Get promoted value.

  // Truncate the value and store the result.
  return DAG.getTruncStore(Ch, dl, Val, Ptr,
                           N->getMemoryVT(), N->getMemOperand());
}

SDValue DAGTypeLegalizer::PromoteIntOp_MSTORE(MaskedStoreSDNode *N, unsigned OpNo){

  SDValue DataOp = N->getValue();
  EVT DataVT = DataOp.getValueType();
  SDValue Mask = N->getMask();
  EVT MaskVT = Mask.getValueType();
  SDLoc dl(N);

  bool TruncateStore = false;
  if (!TLI.isTypeLegal(DataVT)) {
    if (getTypeAction(DataVT) == TargetLowering::TypePromoteInteger) {
      DataOp = GetPromotedInteger(DataOp);
      if (!TLI.isTypeLegal(MaskVT))
        Mask = PromoteTargetBoolean(Mask, DataOp.getValueType());
      TruncateStore = true;
    }
    else {
      assert(getTypeAction(DataVT) == TargetLowering::TypeWidenVector &&
             "Unexpected data legalization in MSTORE");
      DataOp = GetWidenedVector(DataOp);

      if (getTypeAction(MaskVT) == TargetLowering::TypeWidenVector)
        Mask = GetWidenedVector(Mask);
      else {
        EVT BoolVT = getSetCCResultType(DataOp.getValueType());

        // We can't use ModifyToType() because we should fill the mask with
        // zeroes
        unsigned WidenNumElts = BoolVT.getVectorNumElements();
        unsigned MaskNumElts = MaskVT.getVectorNumElements();

        unsigned NumConcat = WidenNumElts / MaskNumElts;
        SmallVector<SDValue, 16> Ops(NumConcat);
        SDValue ZeroVal = DAG.getConstant(0, dl, MaskVT);
        Ops[0] = Mask;
        for (unsigned i = 1; i != NumConcat; ++i)
          Ops[i] = ZeroVal;

        Mask = DAG.getNode(ISD::CONCAT_VECTORS, dl, BoolVT, Ops);
      }
    }
  }
  else
    Mask = PromoteTargetBoolean(N->getMask(), DataOp.getValueType());
  return DAG.getMaskedStore(N->getChain(), dl, DataOp, N->getBasePtr(), Mask,
                            N->getMemoryVT(), N->getMemOperand(),
                            TruncateStore);
}

SDValue DAGTypeLegalizer::PromoteIntOp_MLOAD(MaskedLoadSDNode *N, unsigned OpNo){
  assert(OpNo == 2 && "Only know how to promote the mask!");
  EVT DataVT = N->getValueType(0);
  SDValue Mask = PromoteTargetBoolean(N->getOperand(OpNo), DataVT);
  SmallVector<SDValue, 4> NewOps(N->op_begin(), N->op_end());
  NewOps[OpNo] = Mask;
  return SDValue(DAG.UpdateNodeOperands(N, NewOps), 0);
}

SDValue DAGTypeLegalizer::PromoteIntOp_TRUNCATE(SDNode *N) {
  SDValue Op = GetPromotedInteger(N->getOperand(0));
  return DAG.getNode(ISD::TRUNCATE, SDLoc(N), N->getValueType(0), Op);
}

SDValue DAGTypeLegalizer::PromoteIntOp_UINT_TO_FP(SDNode *N) {
  return SDValue(DAG.UpdateNodeOperands(N,
                                ZExtPromotedInteger(N->getOperand(0))), 0);
}

SDValue DAGTypeLegalizer::PromoteIntOp_ZERO_EXTEND(SDNode *N) {
  SDLoc dl(N);
  SDValue Op = GetPromotedInteger(N->getOperand(0));
  Op = DAG.getNode(ISD::ANY_EXTEND, dl, N->getValueType(0), Op);
  return DAG.getZeroExtendInReg(Op, dl,
                                N->getOperand(0).getValueType().getScalarType());
}


//===----------------------------------------------------------------------===//
//  Integer Result Expansion
//===----------------------------------------------------------------------===//

/// ExpandIntegerResult - This method is called when the specified result of the
/// specified node is found to need expansion.  At this point, the node may also
/// have invalid operands or may have other results that need promotion, we just
/// know that (at least) one result needs expansion.
void DAGTypeLegalizer::ExpandIntegerResult(SDNode *N, unsigned ResNo) {
  DEBUG(dbgs() << "Expand integer result: "; N->dump(&DAG); dbgs() << "\n");
  SDValue Lo, Hi;
  Lo = Hi = SDValue();

  // See if the target wants to custom expand this node.
  if (CustomLowerNode(N, N->getValueType(ResNo), true))
    return;

  switch (N->getOpcode()) {
  default:
#ifndef NDEBUG
    dbgs() << "ExpandIntegerResult #" << ResNo << ": ";
    N->dump(&DAG); dbgs() << "\n";
#endif
    llvm_unreachable("Do not know how to expand the result of this operator!");

  case ISD::MERGE_VALUES: SplitRes_MERGE_VALUES(N, ResNo, Lo, Hi); break;
  case ISD::SELECT:       SplitRes_SELECT(N, Lo, Hi); break;
  case ISD::SELECT_CC:    SplitRes_SELECT_CC(N, Lo, Hi); break;
  case ISD::UNDEF:        SplitRes_UNDEF(N, Lo, Hi); break;

  case ISD::BITCAST:            ExpandRes_BITCAST(N, Lo, Hi); break;
  case ISD::BUILD_PAIR:         ExpandRes_BUILD_PAIR(N, Lo, Hi); break;
  case ISD::EXTRACT_ELEMENT:    ExpandRes_EXTRACT_ELEMENT(N, Lo, Hi); break;
  case ISD::EXTRACT_VECTOR_ELT: ExpandRes_EXTRACT_VECTOR_ELT(N, Lo, Hi); break;
  case ISD::VAARG:              ExpandRes_VAARG(N, Lo, Hi); break;

  case ISD::ANY_EXTEND:  ExpandIntRes_ANY_EXTEND(N, Lo, Hi); break;
  case ISD::AssertSext:  ExpandIntRes_AssertSext(N, Lo, Hi); break;
  case ISD::AssertZext:  ExpandIntRes_AssertZext(N, Lo, Hi); break;
  case ISD::BSWAP:       ExpandIntRes_BSWAP(N, Lo, Hi); break;
  case ISD::Constant:    ExpandIntRes_Constant(N, Lo, Hi); break;
  case ISD::CTLZ_ZERO_UNDEF:
  case ISD::CTLZ:        ExpandIntRes_CTLZ(N, Lo, Hi); break;
  case ISD::CTPOP:       ExpandIntRes_CTPOP(N, Lo, Hi); break;
  case ISD::CTTZ_ZERO_UNDEF:
  case ISD::CTTZ:        ExpandIntRes_CTTZ(N, Lo, Hi); break;
  case ISD::FP_TO_SINT:  ExpandIntRes_FP_TO_SINT(N, Lo, Hi); break;
  case ISD::FP_TO_UINT:  ExpandIntRes_FP_TO_UINT(N, Lo, Hi); break;
  case ISD::LOAD:        ExpandIntRes_LOAD(cast<LoadSDNode>(N), Lo, Hi); break;
  case ISD::MUL:         ExpandIntRes_MUL(N, Lo, Hi); break;
  case ISD::SDIV:        ExpandIntRes_SDIV(N, Lo, Hi); break;
  case ISD::SIGN_EXTEND: ExpandIntRes_SIGN_EXTEND(N, Lo, Hi); break;
  case ISD::SIGN_EXTEND_INREG: ExpandIntRes_SIGN_EXTEND_INREG(N, Lo, Hi); break;
  case ISD::SREM:        ExpandIntRes_SREM(N, Lo, Hi); break;
  case ISD::TRUNCATE:    ExpandIntRes_TRUNCATE(N, Lo, Hi); break;
  case ISD::UDIV:        ExpandIntRes_UDIV(N, Lo, Hi); break;
  case ISD::UREM:        ExpandIntRes_UREM(N, Lo, Hi); break;
  case ISD::ZERO_EXTEND: ExpandIntRes_ZERO_EXTEND(N, Lo, Hi); break;
  case ISD::ATOMIC_LOAD: ExpandIntRes_ATOMIC_LOAD(N, Lo, Hi); break;

  case ISD::ATOMIC_LOAD_ADD:
  case ISD::ATOMIC_LOAD_SUB:
  case ISD::ATOMIC_LOAD_AND:
  case ISD::ATOMIC_LOAD_OR:
  case ISD::ATOMIC_LOAD_XOR:
  case ISD::ATOMIC_LOAD_NAND:
  case ISD::ATOMIC_LOAD_MIN:
  case ISD::ATOMIC_LOAD_MAX:
  case ISD::ATOMIC_LOAD_UMIN:
  case ISD::ATOMIC_LOAD_UMAX:
  case ISD::ATOMIC_SWAP:
  case ISD::ATOMIC_CMP_SWAP: {
    std::pair<SDValue, SDValue> Tmp = ExpandAtomic(N);
    SplitInteger(Tmp.first, Lo, Hi);
    ReplaceValueWith(SDValue(N, 1), Tmp.second);
    break;
  }
  case ISD::ATOMIC_CMP_SWAP_WITH_SUCCESS: {
    AtomicSDNode *AN = cast<AtomicSDNode>(N);
    SDVTList VTs = DAG.getVTList(N->getValueType(0), MVT::Other);
    SDValue Tmp = DAG.getAtomicCmpSwap(
        ISD::ATOMIC_CMP_SWAP, SDLoc(N), AN->getMemoryVT(), VTs,
        N->getOperand(0), N->getOperand(1), N->getOperand(2), N->getOperand(3),
        AN->getMemOperand(), AN->getSuccessOrdering(), AN->getFailureOrdering(),
        AN->getSynchScope());

    // Expanding to the strong ATOMIC_CMP_SWAP node means we can determine
    // success simply by comparing the loaded value against the ingoing
    // comparison.
    SDValue Success = DAG.getSetCC(SDLoc(N), N->getValueType(1), Tmp,
                                   N->getOperand(2), ISD::SETEQ);

    SplitInteger(Tmp, Lo, Hi);
    ReplaceValueWith(SDValue(N, 1), Success);
    ReplaceValueWith(SDValue(N, 2), Tmp.getValue(1));
    break;
  }

  case ISD::AND:
  case ISD::OR:
  case ISD::XOR: ExpandIntRes_Logical(N, Lo, Hi); break;

  case ISD::ADD:
  case ISD::SUB: ExpandIntRes_ADDSUB(N, Lo, Hi); break;

  case ISD::ADDC:
  case ISD::SUBC: ExpandIntRes_ADDSUBC(N, Lo, Hi); break;

  case ISD::ADDE:
  case ISD::SUBE: ExpandIntRes_ADDSUBE(N, Lo, Hi); break;

  case ISD::SHL:
  case ISD::SRA:
  case ISD::SRL: ExpandIntRes_Shift(N, Lo, Hi); break;

  case ISD::SADDO:
  case ISD::SSUBO: ExpandIntRes_SADDSUBO(N, Lo, Hi); break;
  case ISD::UADDO:
  case ISD::USUBO: ExpandIntRes_UADDSUBO(N, Lo, Hi); break;
  case ISD::UMULO:
  case ISD::SMULO: ExpandIntRes_XMULO(N, Lo, Hi); break;
  }

  // If Lo/Hi is null, the sub-method took care of registering results etc.
  if (Lo.getNode())
    SetExpandedInteger(SDValue(N, ResNo), Lo, Hi);
}

/// Lower an atomic node to the appropriate builtin call.
std::pair <SDValue, SDValue> DAGTypeLegalizer::ExpandAtomic(SDNode *Node) {
  unsigned Opc = Node->getOpcode();
  MVT VT = cast<AtomicSDNode>(Node)->getMemoryVT().getSimpleVT();
  RTLIB::Libcall LC = RTLIB::getATOMIC(Opc, VT);
  assert(LC != RTLIB::UNKNOWN_LIBCALL && "Unexpected atomic op or value type!");

  return ExpandChainLibCall(LC, Node, false);
}

/// ExpandShiftByConstant - N is a shift by a value that needs to be expanded,
/// and the shift amount is a constant 'Amt'.  Expand the operation.
void DAGTypeLegalizer::ExpandShiftByConstant(SDNode *N, unsigned Amt,
                                             SDValue &Lo, SDValue &Hi) {
  SDLoc DL(N);
  // Expand the incoming operand to be shifted, so that we have its parts
  SDValue InL, InH;
  GetExpandedInteger(N->getOperand(0), InL, InH);

  // Though Amt shouldn't usually be 0, it's possible. E.g. when legalization
  // splitted a vector shift, like this: <op1, op2> SHL <0, 2>.
  if (!Amt) {
    Lo = InL;
    Hi = InH;
    return;
  }

  EVT NVT = InL.getValueType();
  unsigned VTBits = N->getValueType(0).getSizeInBits();
  unsigned NVTBits = NVT.getSizeInBits();
  EVT ShTy = N->getOperand(1).getValueType();

  if (N->getOpcode() == ISD::SHL) {
    if (Amt > VTBits) {
      Lo = Hi = DAG.getConstant(0, DL, NVT);
    } else if (Amt > NVTBits) {
      Lo = DAG.getConstant(0, DL, NVT);
      Hi = DAG.getNode(ISD::SHL, DL,
                       NVT, InL, DAG.getConstant(Amt - NVTBits, DL, ShTy));
    } else if (Amt == NVTBits) {
      Lo = DAG.getConstant(0, DL, NVT);
      Hi = InL;
    } else if (Amt == 1 &&
               TLI.isOperationLegalOrCustom(ISD::ADDC,
                              TLI.getTypeToExpandTo(*DAG.getContext(), NVT))) {
      // Emit this X << 1 as X+X.
      SDVTList VTList = DAG.getVTList(NVT, MVT::Glue);
      SDValue LoOps[2] = { InL, InL };
      Lo = DAG.getNode(ISD::ADDC, DL, VTList, LoOps);
      SDValue HiOps[3] = { InH, InH, Lo.getValue(1) };
      Hi = DAG.getNode(ISD::ADDE, DL, VTList, HiOps);
    } else {
      Lo = DAG.getNode(ISD::SHL, DL, NVT, InL, DAG.getConstant(Amt, DL, ShTy));
      Hi = DAG.getNode(ISD::OR, DL, NVT,
                       DAG.getNode(ISD::SHL, DL, NVT, InH,
                                   DAG.getConstant(Amt, DL, ShTy)),
                       DAG.getNode(ISD::SRL, DL, NVT, InL,
                                   DAG.getConstant(NVTBits - Amt, DL, ShTy)));
    }
    return;
  }

  if (N->getOpcode() == ISD::SRL) {
    if (Amt > VTBits) {
      Lo = DAG.getConstant(0, DL, NVT);
      Hi = DAG.getConstant(0, DL, NVT);
    } else if (Amt > NVTBits) {
      Lo = DAG.getNode(ISD::SRL, DL,
                       NVT, InH, DAG.getConstant(Amt - NVTBits, DL, ShTy));
      Hi = DAG.getConstant(0, DL, NVT);
    } else if (Amt == NVTBits) {
      Lo = InH;
      Hi = DAG.getConstant(0, DL, NVT);
    } else {
      Lo = DAG.getNode(ISD::OR, DL, NVT,
                       DAG.getNode(ISD::SRL, DL, NVT, InL,
                                   DAG.getConstant(Amt, DL, ShTy)),
                       DAG.getNode(ISD::SHL, DL, NVT, InH,
                                   DAG.getConstant(NVTBits - Amt, DL, ShTy)));
      Hi = DAG.getNode(ISD::SRL, DL, NVT, InH, DAG.getConstant(Amt, DL, ShTy));
    }
    return;
  }

  assert(N->getOpcode() == ISD::SRA && "Unknown shift!");
  if (Amt > VTBits) {
    Hi = Lo = DAG.getNode(ISD::SRA, DL, NVT, InH,
                          DAG.getConstant(NVTBits - 1, DL, ShTy));
  } else if (Amt > NVTBits) {
    Lo = DAG.getNode(ISD::SRA, DL, NVT, InH,
                     DAG.getConstant(Amt-NVTBits, DL, ShTy));
    Hi = DAG.getNode(ISD::SRA, DL, NVT, InH,
                     DAG.getConstant(NVTBits - 1, DL, ShTy));
  } else if (Amt == NVTBits) {
    Lo = InH;
    Hi = DAG.getNode(ISD::SRA, DL, NVT, InH,
                     DAG.getConstant(NVTBits - 1, DL, ShTy));
  } else {
    Lo = DAG.getNode(ISD::OR, DL, NVT,
                     DAG.getNode(ISD::SRL, DL, NVT, InL,
                                 DAG.getConstant(Amt, DL, ShTy)),
                     DAG.getNode(ISD::SHL, DL, NVT, InH,
                                 DAG.getConstant(NVTBits - Amt, DL, ShTy)));
    Hi = DAG.getNode(ISD::SRA, DL, NVT, InH, DAG.getConstant(Amt, DL, ShTy));
  }
}

/// ExpandShiftWithKnownAmountBit - Try to determine whether we can simplify
/// this shift based on knowledge of the high bit of the shift amount.  If we
/// can tell this, we know that it is >= 32 or < 32, without knowing the actual
/// shift amount.
bool DAGTypeLegalizer::
ExpandShiftWithKnownAmountBit(SDNode *N, SDValue &Lo, SDValue &Hi) {
  SDValue Amt = N->getOperand(1);
  EVT NVT = TLI.getTypeToTransformTo(*DAG.getContext(), N->getValueType(0));
  EVT ShTy = Amt.getValueType();
  unsigned ShBits = ShTy.getScalarType().getSizeInBits();
  unsigned NVTBits = NVT.getScalarType().getSizeInBits();
  assert(isPowerOf2_32(NVTBits) &&
         "Expanded integer type size not a power of two!");
  SDLoc dl(N);

  APInt HighBitMask = APInt::getHighBitsSet(ShBits, ShBits - Log2_32(NVTBits));
  APInt KnownZero, KnownOne;
  DAG.computeKnownBits(N->getOperand(1), KnownZero, KnownOne);

  // If we don't know anything about the high bits, exit.
  if (((KnownZero|KnownOne) & HighBitMask) == 0)
    return false;

  // Get the incoming operand to be shifted.
  SDValue InL, InH;
  GetExpandedInteger(N->getOperand(0), InL, InH);

  // If we know that any of the high bits of the shift amount are one, then we
  // can do this as a couple of simple shifts.
  if (KnownOne.intersects(HighBitMask)) {
    // Mask out the high bit, which we know is set.
    Amt = DAG.getNode(ISD::AND, dl, ShTy, Amt,
                      DAG.getConstant(~HighBitMask, dl, ShTy));

    switch (N->getOpcode()) {
    default: llvm_unreachable("Unknown shift");
    case ISD::SHL:
      Lo = DAG.getConstant(0, dl, NVT);              // Low part is zero.
      Hi = DAG.getNode(ISD::SHL, dl, NVT, InL, Amt); // High part from Lo part.
      return true;
    case ISD::SRL:
      Hi = DAG.getConstant(0, dl, NVT);              // Hi part is zero.
      Lo = DAG.getNode(ISD::SRL, dl, NVT, InH, Amt); // Lo part from Hi part.
      return true;
    case ISD::SRA:
      Hi = DAG.getNode(ISD::SRA, dl, NVT, InH,       // Sign extend high part.
                       DAG.getConstant(NVTBits - 1, dl, ShTy));
      Lo = DAG.getNode(ISD::SRA, dl, NVT, InH, Amt); // Lo part from Hi part.
      return true;
    }
  }

  // If we know that all of the high bits of the shift amount are zero, then we
  // can do this as a couple of simple shifts.
  if ((KnownZero & HighBitMask) == HighBitMask) {
    // Calculate 31-x. 31 is used instead of 32 to avoid creating an undefined
    // shift if x is zero.  We can use XOR here because x is known to be smaller
    // than 32.
    SDValue Amt2 = DAG.getNode(ISD::XOR, dl, ShTy, Amt,
                               DAG.getConstant(NVTBits - 1, dl, ShTy));

    unsigned Op1, Op2;
    switch (N->getOpcode()) {
    default: llvm_unreachable("Unknown shift");
    case ISD::SHL:  Op1 = ISD::SHL; Op2 = ISD::SRL; break;
    case ISD::SRL:
    case ISD::SRA:  Op1 = ISD::SRL; Op2 = ISD::SHL; break;
    }

    // When shifting right the arithmetic for Lo and Hi is swapped.
    if (N->getOpcode() != ISD::SHL)
      std::swap(InL, InH);

    // Use a little trick to get the bits that move from Lo to Hi. First
    // shift by one bit.
    SDValue Sh1 = DAG.getNode(Op2, dl, NVT, InL, DAG.getConstant(1, dl, ShTy));
    // Then compute the remaining shift with amount-1.
    SDValue Sh2 = DAG.getNode(Op2, dl, NVT, Sh1, Amt2);

    Lo = DAG.getNode(N->getOpcode(), dl, NVT, InL, Amt);
    Hi = DAG.getNode(ISD::OR, dl, NVT, DAG.getNode(Op1, dl, NVT, InH, Amt),Sh2);

    if (N->getOpcode() != ISD::SHL)
      std::swap(Hi, Lo);
    return true;
  }

  return false;
}

/// ExpandShiftWithUnknownAmountBit - Fully general expansion of integer shift
/// of any size.
bool DAGTypeLegalizer::
ExpandShiftWithUnknownAmountBit(SDNode *N, SDValue &Lo, SDValue &Hi) {
  SDValue Amt = N->getOperand(1);
  EVT NVT = TLI.getTypeToTransformTo(*DAG.getContext(), N->getValueType(0));
  EVT ShTy = Amt.getValueType();
  unsigned NVTBits = NVT.getSizeInBits();
  assert(isPowerOf2_32(NVTBits) &&
         "Expanded integer type size not a power of two!");
  SDLoc dl(N);

  // Get the incoming operand to be shifted.
  SDValue InL, InH;
  GetExpandedInteger(N->getOperand(0), InL, InH);

  SDValue NVBitsNode = DAG.getConstant(NVTBits, dl, ShTy);
  SDValue AmtExcess = DAG.getNode(ISD::SUB, dl, ShTy, Amt, NVBitsNode);
  SDValue AmtLack = DAG.getNode(ISD::SUB, dl, ShTy, NVBitsNode, Amt);
  SDValue isShort = DAG.getSetCC(dl, getSetCCResultType(ShTy),
                                 Amt, NVBitsNode, ISD::SETULT);
  SDValue isZero = DAG.getSetCC(dl, getSetCCResultType(ShTy),
                                Amt, DAG.getConstant(0, dl, ShTy),
                                ISD::SETEQ);

  SDValue LoS, HiS, LoL, HiL;
  switch (N->getOpcode()) {
  default: llvm_unreachable("Unknown shift");
  case ISD::SHL:
    // Short: ShAmt < NVTBits
    LoS = DAG.getNode(ISD::SHL, dl, NVT, InL, Amt);
    HiS = DAG.getNode(ISD::OR, dl, NVT,
                      DAG.getNode(ISD::SHL, dl, NVT, InH, Amt),
                      DAG.getNode(ISD::SRL, dl, NVT, InL, AmtLack));

    // Long: ShAmt >= NVTBits
    LoL = DAG.getConstant(0, dl, NVT);                    // Lo part is zero.
    HiL = DAG.getNode(ISD::SHL, dl, NVT, InL, AmtExcess); // Hi from Lo part.

    Lo = DAG.getSelect(dl, NVT, isShort, LoS, LoL);
    Hi = DAG.getSelect(dl, NVT, isZero, InH,
                       DAG.getSelect(dl, NVT, isShort, HiS, HiL));
    return true;
  case ISD::SRL:
    // Short: ShAmt < NVTBits
    HiS = DAG.getNode(ISD::SRL, dl, NVT, InH, Amt);
    LoS = DAG.getNode(ISD::OR, dl, NVT,
                      DAG.getNode(ISD::SRL, dl, NVT, InL, Amt),
    // FIXME: If Amt is zero, the following shift generates an undefined result
    // on some architectures.
                      DAG.getNode(ISD::SHL, dl, NVT, InH, AmtLack));

    // Long: ShAmt >= NVTBits
    HiL = DAG.getConstant(0, dl, NVT);                    // Hi part is zero.
    LoL = DAG.getNode(ISD::SRL, dl, NVT, InH, AmtExcess); // Lo from Hi part.

    Lo = DAG.getSelect(dl, NVT, isZero, InL,
                       DAG.getSelect(dl, NVT, isShort, LoS, LoL));
    Hi = DAG.getSelect(dl, NVT, isShort, HiS, HiL);
    return true;
  case ISD::SRA:
    // Short: ShAmt < NVTBits
    HiS = DAG.getNode(ISD::SRA, dl, NVT, InH, Amt);
    LoS = DAG.getNode(ISD::OR, dl, NVT,
                      DAG.getNode(ISD::SRL, dl, NVT, InL, Amt),
                      DAG.getNode(ISD::SHL, dl, NVT, InH, AmtLack));

    // Long: ShAmt >= NVTBits
    HiL = DAG.getNode(ISD::SRA, dl, NVT, InH,             // Sign of Hi part.
                      DAG.getConstant(NVTBits - 1, dl, ShTy));
    LoL = DAG.getNode(ISD::SRA, dl, NVT, InH, AmtExcess); // Lo from Hi part.

    Lo = DAG.getSelect(dl, NVT, isZero, InL,
                       DAG.getSelect(dl, NVT, isShort, LoS, LoL));
    Hi = DAG.getSelect(dl, NVT, isShort, HiS, HiL);
    return true;
  }
}

void DAGTypeLegalizer::ExpandIntRes_ADDSUB(SDNode *N,
                                           SDValue &Lo, SDValue &Hi) {
  SDLoc dl(N);
  // Expand the subcomponents.
  SDValue LHSL, LHSH, RHSL, RHSH;
  GetExpandedInteger(N->getOperand(0), LHSL, LHSH);
  GetExpandedInteger(N->getOperand(1), RHSL, RHSH);

  EVT NVT = LHSL.getValueType();
  SDValue LoOps[2] = { LHSL, RHSL };
  SDValue HiOps[3] = { LHSH, RHSH };

  // Do not generate ADDC/ADDE or SUBC/SUBE if the target does not support
  // them.  TODO: Teach operation legalization how to expand unsupported
  // ADDC/ADDE/SUBC/SUBE.  The problem is that these operations generate
  // a carry of type MVT::Glue, but there doesn't seem to be any way to
  // generate a value of this type in the expanded code sequence.
  bool hasCarry =
    TLI.isOperationLegalOrCustom(N->getOpcode() == ISD::ADD ?
                                   ISD::ADDC : ISD::SUBC,
                                 TLI.getTypeToExpandTo(*DAG.getContext(), NVT));

  if (hasCarry) {
    SDVTList VTList = DAG.getVTList(NVT, MVT::Glue);
    if (N->getOpcode() == ISD::ADD) {
      Lo = DAG.getNode(ISD::ADDC, dl, VTList, LoOps);
      HiOps[2] = Lo.getValue(1);
      Hi = DAG.getNode(ISD::ADDE, dl, VTList, HiOps);
    } else {
      Lo = DAG.getNode(ISD::SUBC, dl, VTList, LoOps);
      HiOps[2] = Lo.getValue(1);
      Hi = DAG.getNode(ISD::SUBE, dl, VTList, HiOps);
    }
    return;
  }

  bool hasOVF =
    TLI.isOperationLegalOrCustom(N->getOpcode() == ISD::ADD ?
                                   ISD::UADDO : ISD::USUBO,
                                 TLI.getTypeToExpandTo(*DAG.getContext(), NVT));
  if (hasOVF) {
    SDVTList VTList = DAG.getVTList(NVT, NVT);
    TargetLoweringBase::BooleanContent BoolType = TLI.getBooleanContents(NVT);
    int RevOpc;
    if (N->getOpcode() == ISD::ADD) {
      RevOpc = ISD::SUB;
      Lo = DAG.getNode(ISD::UADDO, dl, VTList, LoOps);
      Hi = DAG.getNode(ISD::ADD, dl, NVT, makeArrayRef(HiOps, 2));
    } else {
      RevOpc = ISD::ADD;
      Lo = DAG.getNode(ISD::USUBO, dl, VTList, LoOps);
      Hi = DAG.getNode(ISD::SUB, dl, NVT, makeArrayRef(HiOps, 2));
    }
    SDValue OVF = Lo.getValue(1);

    switch (BoolType) {
    case TargetLoweringBase::UndefinedBooleanContent:
      OVF = DAG.getNode(ISD::AND, dl, NVT, DAG.getConstant(1, dl, NVT), OVF);
      // Fallthrough
    case TargetLoweringBase::ZeroOrOneBooleanContent:
      Hi = DAG.getNode(N->getOpcode(), dl, NVT, Hi, OVF);
      break;
    case TargetLoweringBase::ZeroOrNegativeOneBooleanContent:
      Hi = DAG.getNode(RevOpc, dl, NVT, Hi, OVF);
    }
    return;
  }

  if (N->getOpcode() == ISD::ADD) {
    Lo = DAG.getNode(ISD::ADD, dl, NVT, LoOps);
    Hi = DAG.getNode(ISD::ADD, dl, NVT, makeArrayRef(HiOps, 2));
    SDValue Cmp1 = DAG.getSetCC(dl, getSetCCResultType(NVT), Lo, LoOps[0],
                                ISD::SETULT);
    SDValue Carry1 = DAG.getSelect(dl, NVT, Cmp1,
                                   DAG.getConstant(1, dl, NVT),
                                   DAG.getConstant(0, dl, NVT));
    SDValue Cmp2 = DAG.getSetCC(dl, getSetCCResultType(NVT), Lo, LoOps[1],
                                ISD::SETULT);
    SDValue Carry2 = DAG.getSelect(dl, NVT, Cmp2,
                                   DAG.getConstant(1, dl, NVT), Carry1);
    Hi = DAG.getNode(ISD::ADD, dl, NVT, Hi, Carry2);
  } else {
    Lo = DAG.getNode(ISD::SUB, dl, NVT, LoOps);
    Hi = DAG.getNode(ISD::SUB, dl, NVT, makeArrayRef(HiOps, 2));
    SDValue Cmp =
      DAG.getSetCC(dl, getSetCCResultType(LoOps[0].getValueType()),
                   LoOps[0], LoOps[1], ISD::SETULT);
    SDValue Borrow = DAG.getSelect(dl, NVT, Cmp,
                                   DAG.getConstant(1, dl, NVT),
                                   DAG.getConstant(0, dl, NVT));
    Hi = DAG.getNode(ISD::SUB, dl, NVT, Hi, Borrow);
  }
}

void DAGTypeLegalizer::ExpandIntRes_ADDSUBC(SDNode *N,
                                            SDValue &Lo, SDValue &Hi) {
  // Expand the subcomponents.
  SDValue LHSL, LHSH, RHSL, RHSH;
  SDLoc dl(N);
  GetExpandedInteger(N->getOperand(0), LHSL, LHSH);
  GetExpandedInteger(N->getOperand(1), RHSL, RHSH);
  SDVTList VTList = DAG.getVTList(LHSL.getValueType(), MVT::Glue);
  SDValue LoOps[2] = { LHSL, RHSL };
  SDValue HiOps[3] = { LHSH, RHSH };

  if (N->getOpcode() == ISD::ADDC) {
    Lo = DAG.getNode(ISD::ADDC, dl, VTList, LoOps);
    HiOps[2] = Lo.getValue(1);
    Hi = DAG.getNode(ISD::ADDE, dl, VTList, HiOps);
  } else {
    Lo = DAG.getNode(ISD::SUBC, dl, VTList, LoOps);
    HiOps[2] = Lo.getValue(1);
    Hi = DAG.getNode(ISD::SUBE, dl, VTList, HiOps);
  }

  // Legalized the flag result - switch anything that used the old flag to
  // use the new one.
  ReplaceValueWith(SDValue(N, 1), Hi.getValue(1));
}

void DAGTypeLegalizer::ExpandIntRes_ADDSUBE(SDNode *N,
                                            SDValue &Lo, SDValue &Hi) {
  // Expand the subcomponents.
  SDValue LHSL, LHSH, RHSL, RHSH;
  SDLoc dl(N);
  GetExpandedInteger(N->getOperand(0), LHSL, LHSH);
  GetExpandedInteger(N->getOperand(1), RHSL, RHSH);
  SDVTList VTList = DAG.getVTList(LHSL.getValueType(), MVT::Glue);
  SDValue LoOps[3] = { LHSL, RHSL, N->getOperand(2) };
  SDValue HiOps[3] = { LHSH, RHSH };

  Lo = DAG.getNode(N->getOpcode(), dl, VTList, LoOps);
  HiOps[2] = Lo.getValue(1);
  Hi = DAG.getNode(N->getOpcode(), dl, VTList, HiOps);

  // Legalized the flag result - switch anything that used the old flag to
  // use the new one.
  ReplaceValueWith(SDValue(N, 1), Hi.getValue(1));
}

void DAGTypeLegalizer::ExpandIntRes_MERGE_VALUES(SDNode *N, unsigned ResNo,
                                                 SDValue &Lo, SDValue &Hi) {
  SDValue Res = DisintegrateMERGE_VALUES(N, ResNo);
  SplitInteger(Res, Lo, Hi);
}

void DAGTypeLegalizer::ExpandIntRes_ANY_EXTEND(SDNode *N,
                                               SDValue &Lo, SDValue &Hi) {
  EVT NVT = TLI.getTypeToTransformTo(*DAG.getContext(), N->getValueType(0));
  SDLoc dl(N);
  SDValue Op = N->getOperand(0);
  if (Op.getValueType().bitsLE(NVT)) {
    // The low part is any extension of the input (which degenerates to a copy).
    Lo = DAG.getNode(ISD::ANY_EXTEND, dl, NVT, Op);
    Hi = DAG.getUNDEF(NVT);   // The high part is undefined.
  } else {
    // For example, extension of an i48 to an i64.  The operand type necessarily
    // promotes to the result type, so will end up being expanded too.
    assert(getTypeAction(Op.getValueType()) ==
           TargetLowering::TypePromoteInteger &&
           "Only know how to promote this result!");
    SDValue Res = GetPromotedInteger(Op);
    assert(Res.getValueType() == N->getValueType(0) &&
           "Operand over promoted?");
    // Split the promoted operand.  This will simplify when it is expanded.
    SplitInteger(Res, Lo, Hi);
  }
}

void DAGTypeLegalizer::ExpandIntRes_AssertSext(SDNode *N,
                                               SDValue &Lo, SDValue &Hi) {
  SDLoc dl(N);
  GetExpandedInteger(N->getOperand(0), Lo, Hi);
  EVT NVT = Lo.getValueType();
  EVT EVT = cast<VTSDNode>(N->getOperand(1))->getVT();
  unsigned NVTBits = NVT.getSizeInBits();
  unsigned EVTBits = EVT.getSizeInBits();

  if (NVTBits < EVTBits) {
    Hi = DAG.getNode(ISD::AssertSext, dl, NVT, Hi,
                     DAG.getValueType(EVT::getIntegerVT(*DAG.getContext(),
                                                        EVTBits - NVTBits)));
  } else {
    Lo = DAG.getNode(ISD::AssertSext, dl, NVT, Lo, DAG.getValueType(EVT));
    // The high part replicates the sign bit of Lo, make it explicit.
    Hi = DAG.getNode(ISD::SRA, dl, NVT, Lo,
                     DAG.getConstant(NVTBits - 1, dl, TLI.getPointerTy()));
  }
}

void DAGTypeLegalizer::ExpandIntRes_AssertZext(SDNode *N,
                                               SDValue &Lo, SDValue &Hi) {
  SDLoc dl(N);
  GetExpandedInteger(N->getOperand(0), Lo, Hi);
  EVT NVT = Lo.getValueType();
  EVT EVT = cast<VTSDNode>(N->getOperand(1))->getVT();
  unsigned NVTBits = NVT.getSizeInBits();
  unsigned EVTBits = EVT.getSizeInBits();

  if (NVTBits < EVTBits) {
    Hi = DAG.getNode(ISD::AssertZext, dl, NVT, Hi,
                     DAG.getValueType(EVT::getIntegerVT(*DAG.getContext(),
                                                        EVTBits - NVTBits)));
  } else {
    Lo = DAG.getNode(ISD::AssertZext, dl, NVT, Lo, DAG.getValueType(EVT));
    // The high part must be zero, make it explicit.
    Hi = DAG.getConstant(0, dl, NVT);
  }
}

void DAGTypeLegalizer::ExpandIntRes_BSWAP(SDNode *N,
                                          SDValue &Lo, SDValue &Hi) {
  SDLoc dl(N);
  GetExpandedInteger(N->getOperand(0), Hi, Lo);  // Note swapped operands.
  Lo = DAG.getNode(ISD::BSWAP, dl, Lo.getValueType(), Lo);
  Hi = DAG.getNode(ISD::BSWAP, dl, Hi.getValueType(), Hi);
}

void DAGTypeLegalizer::ExpandIntRes_Constant(SDNode *N,
                                             SDValue &Lo, SDValue &Hi) {
  EVT NVT = TLI.getTypeToTransformTo(*DAG.getContext(), N->getValueType(0));
  unsigned NBitWidth = NVT.getSizeInBits();
  auto Constant = cast<ConstantSDNode>(N);
  const APInt &Cst = Constant->getAPIntValue();
  bool IsTarget = Constant->isTargetOpcode();
  bool IsOpaque = Constant->isOpaque();
  SDLoc dl(N);
  Lo = DAG.getConstant(Cst.trunc(NBitWidth), dl, NVT, IsTarget, IsOpaque);
  Hi = DAG.getConstant(Cst.lshr(NBitWidth).trunc(NBitWidth), dl, NVT, IsTarget,
                       IsOpaque);
}

void DAGTypeLegalizer::ExpandIntRes_CTLZ(SDNode *N,
                                         SDValue &Lo, SDValue &Hi) {
  SDLoc dl(N);
  // ctlz (HiLo) -> Hi != 0 ? ctlz(Hi) : (ctlz(Lo)+32)
  GetExpandedInteger(N->getOperand(0), Lo, Hi);
  EVT NVT = Lo.getValueType();

  SDValue HiNotZero = DAG.getSetCC(dl, getSetCCResultType(NVT), Hi,
                                   DAG.getConstant(0, dl, NVT), ISD::SETNE);

  SDValue LoLZ = DAG.getNode(N->getOpcode(), dl, NVT, Lo);
  SDValue HiLZ = DAG.getNode(ISD::CTLZ_ZERO_UNDEF, dl, NVT, Hi);

  Lo = DAG.getSelect(dl, NVT, HiNotZero, HiLZ,
                     DAG.getNode(ISD::ADD, dl, NVT, LoLZ,
                                 DAG.getConstant(NVT.getSizeInBits(), dl,
                                                 NVT)));
  Hi = DAG.getConstant(0, dl, NVT);
}

void DAGTypeLegalizer::ExpandIntRes_CTPOP(SDNode *N,
                                          SDValue &Lo, SDValue &Hi) {
  SDLoc dl(N);
  // ctpop(HiLo) -> ctpop(Hi)+ctpop(Lo)
  GetExpandedInteger(N->getOperand(0), Lo, Hi);
  EVT NVT = Lo.getValueType();
  Lo = DAG.getNode(ISD::ADD, dl, NVT, DAG.getNode(ISD::CTPOP, dl, NVT, Lo),
                   DAG.getNode(ISD::CTPOP, dl, NVT, Hi));
  Hi = DAG.getConstant(0, dl, NVT);
}

void DAGTypeLegalizer::ExpandIntRes_CTTZ(SDNode *N,
                                         SDValue &Lo, SDValue &Hi) {
  SDLoc dl(N);
  // cttz (HiLo) -> Lo != 0 ? cttz(Lo) : (cttz(Hi)+32)
  GetExpandedInteger(N->getOperand(0), Lo, Hi);
  EVT NVT = Lo.getValueType();

  SDValue LoNotZero = DAG.getSetCC(dl, getSetCCResultType(NVT), Lo,
                                   DAG.getConstant(0, dl, NVT), ISD::SETNE);

  SDValue LoLZ = DAG.getNode(ISD::CTTZ_ZERO_UNDEF, dl, NVT, Lo);
  SDValue HiLZ = DAG.getNode(N->getOpcode(), dl, NVT, Hi);

  Lo = DAG.getSelect(dl, NVT, LoNotZero, LoLZ,
                     DAG.getNode(ISD::ADD, dl, NVT, HiLZ,
                                 DAG.getConstant(NVT.getSizeInBits(), dl,
                                                 NVT)));
  Hi = DAG.getConstant(0, dl, NVT);
}

void DAGTypeLegalizer::ExpandIntRes_FP_TO_SINT(SDNode *N, SDValue &Lo,
                                               SDValue &Hi) {
  SDLoc dl(N);
  EVT VT = N->getValueType(0);

  SDValue Op = N->getOperand(0);
  if (getTypeAction(Op.getValueType()) == TargetLowering::TypePromoteFloat)
    Op = GetPromotedFloat(Op);

  RTLIB::Libcall LC = RTLIB::getFPTOSINT(Op.getValueType(), VT);
  assert(LC != RTLIB::UNKNOWN_LIBCALL && "Unexpected fp-to-sint conversion!");
  SplitInteger(TLI.makeLibCall(DAG, LC, VT, &Op, 1, true/*irrelevant*/,
                               dl).first,
               Lo, Hi);
}

void DAGTypeLegalizer::ExpandIntRes_FP_TO_UINT(SDNode *N, SDValue &Lo,
                                               SDValue &Hi) {
  SDLoc dl(N);
  EVT VT = N->getValueType(0);

  SDValue Op = N->getOperand(0);
  if (getTypeAction(Op.getValueType()) == TargetLowering::TypePromoteFloat)
    Op = GetPromotedFloat(Op);

  RTLIB::Libcall LC = RTLIB::getFPTOUINT(Op.getValueType(), VT);
  assert(LC != RTLIB::UNKNOWN_LIBCALL && "Unexpected fp-to-uint conversion!");
  SplitInteger(TLI.makeLibCall(DAG, LC, VT, &Op, 1, false/*irrelevant*/,
                               dl).first,
               Lo, Hi);
}

void DAGTypeLegalizer::ExpandIntRes_LOAD(LoadSDNode *N,
                                         SDValue &Lo, SDValue &Hi) {
  if (ISD::isNormalLoad(N)) {
    ExpandRes_NormalLoad(N, Lo, Hi);
    return;
  }

  assert(ISD::isUNINDEXEDLoad(N) && "Indexed load during type legalization!");

  EVT VT = N->getValueType(0);
  EVT NVT = TLI.getTypeToTransformTo(*DAG.getContext(), VT);
  SDValue Ch  = N->getChain();
  SDValue Ptr = N->getBasePtr();
  ISD::LoadExtType ExtType = N->getExtensionType();
  unsigned Alignment = N->getAlignment();
  bool isVolatile = N->isVolatile();
  bool isNonTemporal = N->isNonTemporal();
  bool isInvariant = N->isInvariant();
  AAMDNodes AAInfo = N->getAAInfo();
  SDLoc dl(N);

  assert(NVT.isByteSized() && "Expanded type not byte sized!");

  if (N->getMemoryVT().bitsLE(NVT)) {
    EVT MemVT = N->getMemoryVT();

    Lo = DAG.getExtLoad(ExtType, dl, NVT, Ch, Ptr, N->getPointerInfo(),
                        MemVT, isVolatile, isNonTemporal, isInvariant,
                        Alignment, AAInfo);

    // Remember the chain.
    Ch = Lo.getValue(1);

    if (ExtType == ISD::SEXTLOAD) {
      // The high part is obtained by SRA'ing all but one of the bits of the
      // lo part.
      unsigned LoSize = Lo.getValueType().getSizeInBits();
      Hi = DAG.getNode(ISD::SRA, dl, NVT, Lo,
                       DAG.getConstant(LoSize - 1, dl, TLI.getPointerTy()));
    } else if (ExtType == ISD::ZEXTLOAD) {
      // The high part is just a zero.
      Hi = DAG.getConstant(0, dl, NVT);
    } else {
      assert(ExtType == ISD::EXTLOAD && "Unknown extload!");
      // The high part is undefined.
      Hi = DAG.getUNDEF(NVT);
    }
  } else if (TLI.isLittleEndian()) {
    // Little-endian - low bits are at low addresses.
    Lo = DAG.getLoad(NVT, dl, Ch, Ptr, N->getPointerInfo(),
                     isVolatile, isNonTemporal, isInvariant, Alignment,
                     AAInfo);

    unsigned ExcessBits =
      N->getMemoryVT().getSizeInBits() - NVT.getSizeInBits();
    EVT NEVT = EVT::getIntegerVT(*DAG.getContext(), ExcessBits);

    // Increment the pointer to the other half.
    unsigned IncrementSize = NVT.getSizeInBits()/8;
    Ptr = DAG.getNode(ISD::ADD, dl, Ptr.getValueType(), Ptr,
                      DAG.getConstant(IncrementSize, dl, Ptr.getValueType()));
    Hi = DAG.getExtLoad(ExtType, dl, NVT, Ch, Ptr,
                        N->getPointerInfo().getWithOffset(IncrementSize), NEVT,
                        isVolatile, isNonTemporal, isInvariant,
                        MinAlign(Alignment, IncrementSize), AAInfo);

    // Build a factor node to remember that this load is independent of the
    // other one.
    Ch = DAG.getNode(ISD::TokenFactor, dl, MVT::Other, Lo.getValue(1),
                     Hi.getValue(1));
  } else {
    // Big-endian - high bits are at low addresses.  Favor aligned loads at
    // the cost of some bit-fiddling.
    EVT MemVT = N->getMemoryVT();
    unsigned EBytes = MemVT.getStoreSize();
    unsigned IncrementSize = NVT.getSizeInBits()/8;
    unsigned ExcessBits = (EBytes - IncrementSize)*8;

    // Load both the high bits and maybe some of the low bits.
    Hi = DAG.getExtLoad(ExtType, dl, NVT, Ch, Ptr, N->getPointerInfo(),
                        EVT::getIntegerVT(*DAG.getContext(),
                                          MemVT.getSizeInBits() - ExcessBits),
                        isVolatile, isNonTemporal, isInvariant, Alignment,
                        AAInfo);

    // Increment the pointer to the other half.
<<<<<<< HEAD
    Ptr = DAG.getPointerAdd(dl, Ptr, IncrementSize);
=======
    Ptr = DAG.getNode(ISD::ADD, dl, Ptr.getValueType(), Ptr,
                      DAG.getConstant(IncrementSize, dl, Ptr.getValueType()));
>>>>>>> 787b9b4e
    // Load the rest of the low bits.
    Lo = DAG.getExtLoad(ISD::ZEXTLOAD, dl, NVT, Ch, Ptr,
                        N->getPointerInfo().getWithOffset(IncrementSize),
                        EVT::getIntegerVT(*DAG.getContext(), ExcessBits),
                        isVolatile, isNonTemporal, isInvariant,
                        MinAlign(Alignment, IncrementSize), AAInfo);

    // Build a factor node to remember that this load is independent of the
    // other one.
    Ch = DAG.getNode(ISD::TokenFactor, dl, MVT::Other, Lo.getValue(1),
                     Hi.getValue(1));

    if (ExcessBits < NVT.getSizeInBits()) {
      // Transfer low bits from the bottom of Hi to the top of Lo.
      Lo = DAG.getNode(ISD::OR, dl, NVT, Lo,
                       DAG.getNode(ISD::SHL, dl, NVT, Hi,
                                   DAG.getConstant(ExcessBits, dl,
                                                   TLI.getPointerTy())));
      // Move high bits to the right position in Hi.
      Hi = DAG.getNode(ExtType == ISD::SEXTLOAD ? ISD::SRA : ISD::SRL, dl,
                       NVT, Hi,
                       DAG.getConstant(NVT.getSizeInBits() - ExcessBits, dl,
                                       TLI.getPointerTy()));
    }
  }

  // Legalized the chain result - switch anything that used the old chain to
  // use the new one.
  ReplaceValueWith(SDValue(N, 1), Ch);
}

void DAGTypeLegalizer::ExpandIntRes_Logical(SDNode *N,
                                            SDValue &Lo, SDValue &Hi) {
  SDLoc dl(N);
  SDValue LL, LH, RL, RH;
  GetExpandedInteger(N->getOperand(0), LL, LH);
  GetExpandedInteger(N->getOperand(1), RL, RH);
  Lo = DAG.getNode(N->getOpcode(), dl, LL.getValueType(), LL, RL);
  Hi = DAG.getNode(N->getOpcode(), dl, LL.getValueType(), LH, RH);
}

void DAGTypeLegalizer::ExpandIntRes_MUL(SDNode *N,
                                        SDValue &Lo, SDValue &Hi) {
  EVT VT = N->getValueType(0);
  EVT NVT = TLI.getTypeToTransformTo(*DAG.getContext(), VT);
  SDLoc dl(N);

  SDValue LL, LH, RL, RH;
  GetExpandedInteger(N->getOperand(0), LL, LH);
  GetExpandedInteger(N->getOperand(1), RL, RH);

  if (TLI.expandMUL(N, Lo, Hi, NVT, DAG, LL, LH, RL, RH))
    return;

  // If nothing else, we can make a libcall.
  RTLIB::Libcall LC = RTLIB::UNKNOWN_LIBCALL;
  if (VT == MVT::i16)
    LC = RTLIB::MUL_I16;
  else if (VT == MVT::i32)
    LC = RTLIB::MUL_I32;
  else if (VT == MVT::i64)
    LC = RTLIB::MUL_I64;
  else if (VT == MVT::i128)
    LC = RTLIB::MUL_I128;
  assert(LC != RTLIB::UNKNOWN_LIBCALL && "Unsupported MUL!");

  SDValue Ops[2] = { N->getOperand(0), N->getOperand(1) };
  SplitInteger(TLI.makeLibCall(DAG, LC, VT, Ops, 2, true/*irrelevant*/,
                               dl).first,
               Lo, Hi);
}

void DAGTypeLegalizer::ExpandIntRes_SADDSUBO(SDNode *Node,
                                             SDValue &Lo, SDValue &Hi) {
  SDValue LHS = Node->getOperand(0);
  SDValue RHS = Node->getOperand(1);
  SDLoc dl(Node);

  // Expand the result by simply replacing it with the equivalent
  // non-overflow-checking operation.
  SDValue Sum = DAG.getNode(Node->getOpcode() == ISD::SADDO ?
                            ISD::ADD : ISD::SUB, dl, LHS.getValueType(),
                            LHS, RHS);
  SplitInteger(Sum, Lo, Hi);

  // Compute the overflow.
  //
  //   LHSSign -> LHS >= 0
  //   RHSSign -> RHS >= 0
  //   SumSign -> Sum >= 0
  //
  //   Add:
  //   Overflow -> (LHSSign == RHSSign) && (LHSSign != SumSign)
  //   Sub:
  //   Overflow -> (LHSSign != RHSSign) && (LHSSign != SumSign)
  //
  EVT OType = Node->getValueType(1);
  SDValue Zero = DAG.getConstant(0, dl, LHS.getValueType());

  SDValue LHSSign = DAG.getSetCC(dl, OType, LHS, Zero, ISD::SETGE);
  SDValue RHSSign = DAG.getSetCC(dl, OType, RHS, Zero, ISD::SETGE);
  SDValue SignsMatch = DAG.getSetCC(dl, OType, LHSSign, RHSSign,
                                    Node->getOpcode() == ISD::SADDO ?
                                    ISD::SETEQ : ISD::SETNE);

  SDValue SumSign = DAG.getSetCC(dl, OType, Sum, Zero, ISD::SETGE);
  SDValue SumSignNE = DAG.getSetCC(dl, OType, LHSSign, SumSign, ISD::SETNE);

  SDValue Cmp = DAG.getNode(ISD::AND, dl, OType, SignsMatch, SumSignNE);

  // Use the calculated overflow everywhere.
  ReplaceValueWith(SDValue(Node, 1), Cmp);
}

void DAGTypeLegalizer::ExpandIntRes_SDIV(SDNode *N,
                                         SDValue &Lo, SDValue &Hi) {
  EVT VT = N->getValueType(0);
  SDLoc dl(N);
  SDValue Ops[2] = { N->getOperand(0), N->getOperand(1) };

  if (TLI.getOperationAction(ISD::SDIVREM, VT) == TargetLowering::Custom) {
    SDValue Res = DAG.getNode(ISD::SDIVREM, dl, DAG.getVTList(VT, VT), Ops);
    SplitInteger(Res.getValue(0), Lo, Hi);
    return;
  }

  RTLIB::Libcall LC = RTLIB::UNKNOWN_LIBCALL;
  if (VT == MVT::i16)
    LC = RTLIB::SDIV_I16;
  else if (VT == MVT::i32)
    LC = RTLIB::SDIV_I32;
  else if (VT == MVT::i64)
    LC = RTLIB::SDIV_I64;
  else if (VT == MVT::i128)
    LC = RTLIB::SDIV_I128;
  assert(LC != RTLIB::UNKNOWN_LIBCALL && "Unsupported SDIV!");

  SplitInteger(TLI.makeLibCall(DAG, LC, VT, Ops, 2, true, dl).first, Lo, Hi);
}

void DAGTypeLegalizer::ExpandIntRes_Shift(SDNode *N,
                                          SDValue &Lo, SDValue &Hi) {
  EVT VT = N->getValueType(0);
  SDLoc dl(N);

  // If we can emit an efficient shift operation, do so now.  Check to see if
  // the RHS is a constant.
  if (ConstantSDNode *CN = dyn_cast<ConstantSDNode>(N->getOperand(1)))
    return ExpandShiftByConstant(N, CN->getZExtValue(), Lo, Hi);

  // If we can determine that the high bit of the shift is zero or one, even if
  // the low bits are variable, emit this shift in an optimized form.
  if (ExpandShiftWithKnownAmountBit(N, Lo, Hi))
    return;

  // If this target supports shift_PARTS, use it.  First, map to the _PARTS opc.
  unsigned PartsOpc;
  if (N->getOpcode() == ISD::SHL) {
    PartsOpc = ISD::SHL_PARTS;
  } else if (N->getOpcode() == ISD::SRL) {
    PartsOpc = ISD::SRL_PARTS;
  } else {
    assert(N->getOpcode() == ISD::SRA && "Unknown shift!");
    PartsOpc = ISD::SRA_PARTS;
  }

  // Next check to see if the target supports this SHL_PARTS operation or if it
  // will custom expand it.
  EVT NVT = TLI.getTypeToTransformTo(*DAG.getContext(), VT);
  TargetLowering::LegalizeAction Action = TLI.getOperationAction(PartsOpc, NVT);
  if ((Action == TargetLowering::Legal && TLI.isTypeLegal(NVT)) ||
      Action == TargetLowering::Custom) {
    // Expand the subcomponents.
    SDValue LHSL, LHSH;
    GetExpandedInteger(N->getOperand(0), LHSL, LHSH);
    EVT VT = LHSL.getValueType();

    // If the shift amount operand is coming from a vector legalization it may
    // have an illegal type.  Fix that first by casting the operand, otherwise
    // the new SHL_PARTS operation would need further legalization.
    SDValue ShiftOp = N->getOperand(1);
    EVT ShiftTy = TLI.getShiftAmountTy(VT);
    assert(ShiftTy.getScalarType().getSizeInBits() >=
           Log2_32_Ceil(VT.getScalarType().getSizeInBits()) &&
           "ShiftAmountTy is too small to cover the range of this type!");
    if (ShiftOp.getValueType() != ShiftTy)
      ShiftOp = DAG.getZExtOrTrunc(ShiftOp, dl, ShiftTy);

    SDValue Ops[] = { LHSL, LHSH, ShiftOp };
    Lo = DAG.getNode(PartsOpc, dl, DAG.getVTList(VT, VT), Ops);
    Hi = Lo.getValue(1);
    return;
  }

  // Otherwise, emit a libcall.
  RTLIB::Libcall LC = RTLIB::UNKNOWN_LIBCALL;
  bool isSigned;
  if (N->getOpcode() == ISD::SHL) {
    isSigned = false; /*sign irrelevant*/
    if (VT == MVT::i16)
      LC = RTLIB::SHL_I16;
    else if (VT == MVT::i32)
      LC = RTLIB::SHL_I32;
    else if (VT == MVT::i64)
      LC = RTLIB::SHL_I64;
    else if (VT == MVT::i128)
      LC = RTLIB::SHL_I128;
  } else if (N->getOpcode() == ISD::SRL) {
    isSigned = false;
    if (VT == MVT::i16)
      LC = RTLIB::SRL_I16;
    else if (VT == MVT::i32)
      LC = RTLIB::SRL_I32;
    else if (VT == MVT::i64)
      LC = RTLIB::SRL_I64;
    else if (VT == MVT::i128)
      LC = RTLIB::SRL_I128;
  } else {
    assert(N->getOpcode() == ISD::SRA && "Unknown shift!");
    isSigned = true;
    if (VT == MVT::i16)
      LC = RTLIB::SRA_I16;
    else if (VT == MVT::i32)
      LC = RTLIB::SRA_I32;
    else if (VT == MVT::i64)
      LC = RTLIB::SRA_I64;
    else if (VT == MVT::i128)
      LC = RTLIB::SRA_I128;
  }

  if (LC != RTLIB::UNKNOWN_LIBCALL && TLI.getLibcallName(LC)) {
    SDValue Ops[2] = { N->getOperand(0), N->getOperand(1) };
    SplitInteger(TLI.makeLibCall(DAG, LC, VT, Ops, 2, isSigned, dl).first, Lo,
                 Hi);
    return;
  }

  if (!ExpandShiftWithUnknownAmountBit(N, Lo, Hi))
    llvm_unreachable("Unsupported shift!");
}

void DAGTypeLegalizer::ExpandIntRes_SIGN_EXTEND(SDNode *N,
                                                SDValue &Lo, SDValue &Hi) {
  EVT NVT = TLI.getTypeToTransformTo(*DAG.getContext(), N->getValueType(0));
  SDLoc dl(N);
  SDValue Op = N->getOperand(0);
  if (Op.getValueType().bitsLE(NVT)) {
    // The low part is sign extension of the input (degenerates to a copy).
    Lo = DAG.getNode(ISD::SIGN_EXTEND, dl, NVT, N->getOperand(0));
    // The high part is obtained by SRA'ing all but one of the bits of low part.
    unsigned LoSize = NVT.getSizeInBits();
    Hi = DAG.getNode(ISD::SRA, dl, NVT, Lo,
                     DAG.getConstant(LoSize - 1, dl, TLI.getPointerTy()));
  } else {
    // For example, extension of an i48 to an i64.  The operand type necessarily
    // promotes to the result type, so will end up being expanded too.
    assert(getTypeAction(Op.getValueType()) ==
           TargetLowering::TypePromoteInteger &&
           "Only know how to promote this result!");
    SDValue Res = GetPromotedInteger(Op);
    assert(Res.getValueType() == N->getValueType(0) &&
           "Operand over promoted?");
    // Split the promoted operand.  This will simplify when it is expanded.
    SplitInteger(Res, Lo, Hi);
    unsigned ExcessBits =
      Op.getValueType().getSizeInBits() - NVT.getSizeInBits();
    Hi = DAG.getNode(ISD::SIGN_EXTEND_INREG, dl, Hi.getValueType(), Hi,
                     DAG.getValueType(EVT::getIntegerVT(*DAG.getContext(),
                                                        ExcessBits)));
  }
}

void DAGTypeLegalizer::
ExpandIntRes_SIGN_EXTEND_INREG(SDNode *N, SDValue &Lo, SDValue &Hi) {
  SDLoc dl(N);
  GetExpandedInteger(N->getOperand(0), Lo, Hi);
  EVT EVT = cast<VTSDNode>(N->getOperand(1))->getVT();

  if (EVT.bitsLE(Lo.getValueType())) {
    // sext_inreg the low part if needed.
    Lo = DAG.getNode(ISD::SIGN_EXTEND_INREG, dl, Lo.getValueType(), Lo,
                     N->getOperand(1));

    // The high part gets the sign extension from the lo-part.  This handles
    // things like sextinreg V:i64 from i8.
    Hi = DAG.getNode(ISD::SRA, dl, Hi.getValueType(), Lo,
                     DAG.getConstant(Hi.getValueType().getSizeInBits() - 1, dl,
                                     TLI.getPointerTy()));
  } else {
    // For example, extension of an i48 to an i64.  Leave the low part alone,
    // sext_inreg the high part.
    unsigned ExcessBits =
      EVT.getSizeInBits() - Lo.getValueType().getSizeInBits();
    Hi = DAG.getNode(ISD::SIGN_EXTEND_INREG, dl, Hi.getValueType(), Hi,
                     DAG.getValueType(EVT::getIntegerVT(*DAG.getContext(),
                                                        ExcessBits)));
  }
}

void DAGTypeLegalizer::ExpandIntRes_SREM(SDNode *N,
                                         SDValue &Lo, SDValue &Hi) {
  EVT VT = N->getValueType(0);
  SDLoc dl(N);
  SDValue Ops[2] = { N->getOperand(0), N->getOperand(1) };

  if (TLI.getOperationAction(ISD::SDIVREM, VT) == TargetLowering::Custom) {
    SDValue Res = DAG.getNode(ISD::SDIVREM, dl, DAG.getVTList(VT, VT), Ops);
    SplitInteger(Res.getValue(1), Lo, Hi);
    return;
  }

  RTLIB::Libcall LC = RTLIB::UNKNOWN_LIBCALL;
  if (VT == MVT::i16)
    LC = RTLIB::SREM_I16;
  else if (VT == MVT::i32)
    LC = RTLIB::SREM_I32;
  else if (VT == MVT::i64)
    LC = RTLIB::SREM_I64;
  else if (VT == MVT::i128)
    LC = RTLIB::SREM_I128;
  assert(LC != RTLIB::UNKNOWN_LIBCALL && "Unsupported SREM!");

  SplitInteger(TLI.makeLibCall(DAG, LC, VT, Ops, 2, true, dl).first, Lo, Hi);
}

void DAGTypeLegalizer::ExpandIntRes_TRUNCATE(SDNode *N,
                                             SDValue &Lo, SDValue &Hi) {
  EVT NVT = TLI.getTypeToTransformTo(*DAG.getContext(), N->getValueType(0));
  SDLoc dl(N);
  Lo = DAG.getNode(ISD::TRUNCATE, dl, NVT, N->getOperand(0));
  Hi = DAG.getNode(ISD::SRL, dl,
                   N->getOperand(0).getValueType(), N->getOperand(0),
                   DAG.getConstant(NVT.getSizeInBits(), dl,
                                   TLI.getPointerTy()));
  Hi = DAG.getNode(ISD::TRUNCATE, dl, NVT, Hi);
}

void DAGTypeLegalizer::ExpandIntRes_UADDSUBO(SDNode *N,
                                             SDValue &Lo, SDValue &Hi) {
  SDValue LHS = N->getOperand(0);
  SDValue RHS = N->getOperand(1);
  SDLoc dl(N);

  // Expand the result by simply replacing it with the equivalent
  // non-overflow-checking operation.
  SDValue Sum = DAG.getNode(N->getOpcode() == ISD::UADDO ?
                            ISD::ADD : ISD::SUB, dl, LHS.getValueType(),
                            LHS, RHS);
  SplitInteger(Sum, Lo, Hi);

  // Calculate the overflow: addition overflows iff a + b < a, and subtraction
  // overflows iff a - b > a.
  SDValue Ofl = DAG.getSetCC(dl, N->getValueType(1), Sum, LHS,
                             N->getOpcode () == ISD::UADDO ?
                             ISD::SETULT : ISD::SETUGT);

  // Use the calculated overflow everywhere.
  ReplaceValueWith(SDValue(N, 1), Ofl);
}

void DAGTypeLegalizer::ExpandIntRes_XMULO(SDNode *N,
                                          SDValue &Lo, SDValue &Hi) {
  EVT VT = N->getValueType(0);
  SDLoc dl(N);

  // A divide for UMULO should be faster than a function call.
  if (N->getOpcode() == ISD::UMULO) {
    SDValue LHS = N->getOperand(0), RHS = N->getOperand(1);

    SDValue MUL = DAG.getNode(ISD::MUL, dl, LHS.getValueType(), LHS, RHS);
    SplitInteger(MUL, Lo, Hi);

    // A divide for UMULO will be faster than a function call. Select to
    // make sure we aren't using 0.
    SDValue isZero = DAG.getSetCC(dl, getSetCCResultType(VT),
                                  RHS, DAG.getConstant(0, dl, VT), ISD::SETEQ);
    SDValue NotZero = DAG.getSelect(dl, VT, isZero,
                                    DAG.getConstant(1, dl, VT), RHS);
    SDValue DIV = DAG.getNode(ISD::UDIV, dl, VT, MUL, NotZero);
    SDValue Overflow = DAG.getSetCC(dl, N->getValueType(1), DIV, LHS,
                                    ISD::SETNE);
    Overflow = DAG.getSelect(dl, N->getValueType(1), isZero,
                             DAG.getConstant(0, dl, N->getValueType(1)),
                             Overflow);
    ReplaceValueWith(SDValue(N, 1), Overflow);
    return;
  }

  Type *RetTy = VT.getTypeForEVT(*DAG.getContext());
  EVT PtrVT = TLI.getPointerTy();
  Type *PtrTy = PtrVT.getTypeForEVT(*DAG.getContext());

  // Replace this with a libcall that will check overflow.
  RTLIB::Libcall LC = RTLIB::UNKNOWN_LIBCALL;
  if (VT == MVT::i32)
    LC = RTLIB::MULO_I32;
  else if (VT == MVT::i64)
    LC = RTLIB::MULO_I64;
  else if (VT == MVT::i128)
    LC = RTLIB::MULO_I128;
  assert(LC != RTLIB::UNKNOWN_LIBCALL && "Unsupported XMULO!");

  SDValue Temp = DAG.CreateStackTemporary(PtrVT);
  // Temporary for the overflow value, default it to zero.
  SDValue Chain = DAG.getStore(DAG.getEntryNode(), dl,
                               DAG.getConstant(0, dl, PtrVT), Temp,
                               MachinePointerInfo(), false, false, 0);

  TargetLowering::ArgListTy Args;
  TargetLowering::ArgListEntry Entry;
  for (const SDValue &Op : N->op_values()) {
    EVT ArgVT = Op.getValueType();
    Type *ArgTy = ArgVT.getTypeForEVT(*DAG.getContext());
    Entry.Node = Op;
    Entry.Ty = ArgTy;
    Entry.isSExt = true;
    Entry.isZExt = false;
    Args.push_back(Entry);
  }

  // Also pass the address of the overflow check.
  Entry.Node = Temp;
  Entry.Ty = PtrTy->getPointerTo();
  Entry.isSExt = true;
  Entry.isZExt = false;
  Args.push_back(Entry);

  SDValue Func = DAG.getExternalSymbol(TLI.getLibcallName(LC), PtrVT);

  TargetLowering::CallLoweringInfo CLI(DAG);
  CLI.setDebugLoc(dl).setChain(Chain)
    .setCallee(TLI.getLibcallCallingConv(LC), RetTy, Func, std::move(Args), 0)
    .setSExtResult();

  std::pair<SDValue, SDValue> CallInfo = TLI.LowerCallTo(CLI);

  SplitInteger(CallInfo.first, Lo, Hi);
  SDValue Temp2 = DAG.getLoad(PtrVT, dl, CallInfo.second, Temp,
                              MachinePointerInfo(), false, false, false, 0);
  SDValue Ofl = DAG.getSetCC(dl, N->getValueType(1), Temp2,
                             DAG.getConstant(0, dl, PtrVT),
                             ISD::SETNE);
  // Use the overflow from the libcall everywhere.
  ReplaceValueWith(SDValue(N, 1), Ofl);
}

void DAGTypeLegalizer::ExpandIntRes_UDIV(SDNode *N,
                                         SDValue &Lo, SDValue &Hi) {
  EVT VT = N->getValueType(0);
  SDLoc dl(N);
  SDValue Ops[2] = { N->getOperand(0), N->getOperand(1) };

  if (TLI.getOperationAction(ISD::UDIVREM, VT) == TargetLowering::Custom) {
    SDValue Res = DAG.getNode(ISD::UDIVREM, dl, DAG.getVTList(VT, VT), Ops);
    SplitInteger(Res.getValue(0), Lo, Hi);
    return;
  }

  RTLIB::Libcall LC = RTLIB::UNKNOWN_LIBCALL;
  if (VT == MVT::i16)
    LC = RTLIB::UDIV_I16;
  else if (VT == MVT::i32)
    LC = RTLIB::UDIV_I32;
  else if (VT == MVT::i64)
    LC = RTLIB::UDIV_I64;
  else if (VT == MVT::i128)
    LC = RTLIB::UDIV_I128;
  assert(LC != RTLIB::UNKNOWN_LIBCALL && "Unsupported UDIV!");

  SplitInteger(TLI.makeLibCall(DAG, LC, VT, Ops, 2, false, dl).first, Lo, Hi);
}

void DAGTypeLegalizer::ExpandIntRes_UREM(SDNode *N,
                                         SDValue &Lo, SDValue &Hi) {
  EVT VT = N->getValueType(0);
  SDLoc dl(N);
  SDValue Ops[2] = { N->getOperand(0), N->getOperand(1) };

  if (TLI.getOperationAction(ISD::UDIVREM, VT) == TargetLowering::Custom) {
    SDValue Res = DAG.getNode(ISD::UDIVREM, dl, DAG.getVTList(VT, VT), Ops);
    SplitInteger(Res.getValue(1), Lo, Hi);
    return;
  }

  RTLIB::Libcall LC = RTLIB::UNKNOWN_LIBCALL;
  if (VT == MVT::i16)
    LC = RTLIB::UREM_I16;
  else if (VT == MVT::i32)
    LC = RTLIB::UREM_I32;
  else if (VT == MVT::i64)
    LC = RTLIB::UREM_I64;
  else if (VT == MVT::i128)
    LC = RTLIB::UREM_I128;
  assert(LC != RTLIB::UNKNOWN_LIBCALL && "Unsupported UREM!");

  SplitInteger(TLI.makeLibCall(DAG, LC, VT, Ops, 2, false, dl).first, Lo, Hi);
}

void DAGTypeLegalizer::ExpandIntRes_ZERO_EXTEND(SDNode *N,
                                                SDValue &Lo, SDValue &Hi) {
  EVT NVT = TLI.getTypeToTransformTo(*DAG.getContext(), N->getValueType(0));
  SDLoc dl(N);
  SDValue Op = N->getOperand(0);
  if (Op.getValueType().bitsLE(NVT)) {
    // The low part is zero extension of the input (degenerates to a copy).
    Lo = DAG.getNode(ISD::ZERO_EXTEND, dl, NVT, N->getOperand(0));
    Hi = DAG.getConstant(0, dl, NVT);   // The high part is just a zero.
  } else {
    // For example, extension of an i48 to an i64.  The operand type necessarily
    // promotes to the result type, so will end up being expanded too.
    assert(getTypeAction(Op.getValueType()) ==
           TargetLowering::TypePromoteInteger &&
           "Only know how to promote this result!");
    SDValue Res = GetPromotedInteger(Op);
    assert(Res.getValueType() == N->getValueType(0) &&
           "Operand over promoted?");
    // Split the promoted operand.  This will simplify when it is expanded.
    SplitInteger(Res, Lo, Hi);
    unsigned ExcessBits =
      Op.getValueType().getSizeInBits() - NVT.getSizeInBits();
    Hi = DAG.getZeroExtendInReg(Hi, dl,
                                EVT::getIntegerVT(*DAG.getContext(),
                                                  ExcessBits));
  }
}

void DAGTypeLegalizer::ExpandIntRes_ATOMIC_LOAD(SDNode *N,
                                                SDValue &Lo, SDValue &Hi) {
  SDLoc dl(N);
  EVT VT = cast<AtomicSDNode>(N)->getMemoryVT();
  SDVTList VTs = DAG.getVTList(VT, MVT::i1, MVT::Other);
  SDValue Zero = DAG.getConstant(0, dl, VT);
  SDValue Swap = DAG.getAtomicCmpSwap(
      ISD::ATOMIC_CMP_SWAP_WITH_SUCCESS, dl,
      cast<AtomicSDNode>(N)->getMemoryVT(), VTs, N->getOperand(0),
      N->getOperand(1), Zero, Zero, cast<AtomicSDNode>(N)->getMemOperand(),
      cast<AtomicSDNode>(N)->getOrdering(),
      cast<AtomicSDNode>(N)->getOrdering(),
      cast<AtomicSDNode>(N)->getSynchScope());

  ReplaceValueWith(SDValue(N, 0), Swap.getValue(0));
  ReplaceValueWith(SDValue(N, 1), Swap.getValue(2));
}

//===----------------------------------------------------------------------===//
//  Integer Operand Expansion
//===----------------------------------------------------------------------===//

/// ExpandIntegerOperand - This method is called when the specified operand of
/// the specified node is found to need expansion.  At this point, all of the
/// result types of the node are known to be legal, but other operands of the
/// node may need promotion or expansion as well as the specified one.
bool DAGTypeLegalizer::ExpandIntegerOperand(SDNode *N, unsigned OpNo) {
  DEBUG(dbgs() << "Expand integer operand: "; N->dump(&DAG); dbgs() << "\n");
  SDValue Res = SDValue();

  if (CustomLowerNode(N, N->getOperand(OpNo).getValueType(), false))
    return false;

  switch (N->getOpcode()) {
  default:
  #ifndef NDEBUG
    dbgs() << "ExpandIntegerOperand Op #" << OpNo << ": ";
    N->dump(&DAG); dbgs() << "\n";
  #endif
    llvm_unreachable("Do not know how to expand this operator's operand!");

  case ISD::BITCAST:           Res = ExpandOp_BITCAST(N); break;
  case ISD::BR_CC:             Res = ExpandIntOp_BR_CC(N); break;
  case ISD::BUILD_VECTOR:      Res = ExpandOp_BUILD_VECTOR(N); break;
  case ISD::EXTRACT_ELEMENT:   Res = ExpandOp_EXTRACT_ELEMENT(N); break;
  case ISD::INSERT_VECTOR_ELT: Res = ExpandOp_INSERT_VECTOR_ELT(N); break;
  case ISD::SCALAR_TO_VECTOR:  Res = ExpandOp_SCALAR_TO_VECTOR(N); break;
  case ISD::SELECT_CC:         Res = ExpandIntOp_SELECT_CC(N); break;
  case ISD::SETCC:             Res = ExpandIntOp_SETCC(N); break;
  case ISD::SINT_TO_FP:        Res = ExpandIntOp_SINT_TO_FP(N); break;
  case ISD::STORE:   Res = ExpandIntOp_STORE(cast<StoreSDNode>(N), OpNo); break;
  case ISD::TRUNCATE:          Res = ExpandIntOp_TRUNCATE(N); break;
  case ISD::UINT_TO_FP:        Res = ExpandIntOp_UINT_TO_FP(N); break;

  case ISD::SHL:
  case ISD::SRA:
  case ISD::SRL:
  case ISD::ROTL:
  case ISD::ROTR:              Res = ExpandIntOp_Shift(N); break;
  case ISD::RETURNADDR:
  case ISD::FRAMEADDR:         Res = ExpandIntOp_RETURNADDR(N); break;

  case ISD::ATOMIC_STORE:      Res = ExpandIntOp_ATOMIC_STORE(N); break;
  }

  // If the result is null, the sub-method took care of registering results etc.
  if (!Res.getNode()) return false;

  // If the result is N, the sub-method updated N in place.  Tell the legalizer
  // core about this.
  if (Res.getNode() == N)
    return true;

  assert(Res.getValueType() == N->getValueType(0) && N->getNumValues() == 1 &&
         "Invalid operand expansion");

  ReplaceValueWith(SDValue(N, 0), Res);
  return false;
}

/// IntegerExpandSetCCOperands - Expand the operands of a comparison.  This code
/// is shared among BR_CC, SELECT_CC, and SETCC handlers.
void DAGTypeLegalizer::IntegerExpandSetCCOperands(SDValue &NewLHS,
                                                  SDValue &NewRHS,
                                                  ISD::CondCode &CCCode,
                                                  SDLoc dl) {
  SDValue LHSLo, LHSHi, RHSLo, RHSHi;
  GetExpandedInteger(NewLHS, LHSLo, LHSHi);
  GetExpandedInteger(NewRHS, RHSLo, RHSHi);

  if (CCCode == ISD::SETEQ || CCCode == ISD::SETNE) {
    if (RHSLo == RHSHi) {
      if (ConstantSDNode *RHSCST = dyn_cast<ConstantSDNode>(RHSLo)) {
        if (RHSCST->isAllOnesValue()) {
          // Equality comparison to -1.
          NewLHS = DAG.getNode(ISD::AND, dl,
                               LHSLo.getValueType(), LHSLo, LHSHi);
          NewRHS = RHSLo;
          return;
        }
      }
    }

    NewLHS = DAG.getNode(ISD::XOR, dl, LHSLo.getValueType(), LHSLo, RHSLo);
    NewRHS = DAG.getNode(ISD::XOR, dl, LHSLo.getValueType(), LHSHi, RHSHi);
    NewLHS = DAG.getNode(ISD::OR, dl, NewLHS.getValueType(), NewLHS, NewRHS);
    NewRHS = DAG.getConstant(0, dl, NewLHS.getValueType());
    return;
  }

  // If this is a comparison of the sign bit, just look at the top part.
  // X > -1,  x < 0
  if (ConstantSDNode *CST = dyn_cast<ConstantSDNode>(NewRHS))
    if ((CCCode == ISD::SETLT && CST->isNullValue()) ||     // X < 0
        (CCCode == ISD::SETGT && CST->isAllOnesValue())) {  // X > -1
      NewLHS = LHSHi;
      NewRHS = RHSHi;
      return;
    }

  // FIXME: This generated code sucks.
  ISD::CondCode LowCC;
  switch (CCCode) {
  default: llvm_unreachable("Unknown integer setcc!");
  case ISD::SETLT:
  case ISD::SETULT: LowCC = ISD::SETULT; break;
  case ISD::SETGT:
  case ISD::SETUGT: LowCC = ISD::SETUGT; break;
  case ISD::SETLE:
  case ISD::SETULE: LowCC = ISD::SETULE; break;
  case ISD::SETGE:
  case ISD::SETUGE: LowCC = ISD::SETUGE; break;
  }

  // Tmp1 = lo(op1) < lo(op2)   // Always unsigned comparison
  // Tmp2 = hi(op1) < hi(op2)   // Signedness depends on operands
  // dest = hi(op1) == hi(op2) ? Tmp1 : Tmp2;

  // NOTE: on targets without efficient SELECT of bools, we can always use
  // this identity: (B1 ? B2 : B3) --> (B1 & B2)|(!B1&B3)
  TargetLowering::DAGCombinerInfo DagCombineInfo(DAG, AfterLegalizeTypes, true,
                                                 nullptr);
  SDValue Tmp1, Tmp2;
  if (TLI.isTypeLegal(LHSLo.getValueType()) &&
      TLI.isTypeLegal(RHSLo.getValueType()))
    Tmp1 = TLI.SimplifySetCC(getSetCCResultType(LHSLo.getValueType()),
                             LHSLo, RHSLo, LowCC, false, DagCombineInfo, dl);
  if (!Tmp1.getNode())
    Tmp1 = DAG.getSetCC(dl, getSetCCResultType(LHSLo.getValueType()),
                        LHSLo, RHSLo, LowCC);
  if (TLI.isTypeLegal(LHSHi.getValueType()) &&
      TLI.isTypeLegal(RHSHi.getValueType()))
    Tmp2 = TLI.SimplifySetCC(getSetCCResultType(LHSHi.getValueType()),
                             LHSHi, RHSHi, CCCode, false, DagCombineInfo, dl);
  if (!Tmp2.getNode())
    Tmp2 = DAG.getNode(ISD::SETCC, dl,
                       getSetCCResultType(LHSHi.getValueType()),
                       LHSHi, RHSHi, DAG.getCondCode(CCCode));

  ConstantSDNode *Tmp1C = dyn_cast<ConstantSDNode>(Tmp1.getNode());
  ConstantSDNode *Tmp2C = dyn_cast<ConstantSDNode>(Tmp2.getNode());
  if ((Tmp1C && Tmp1C->isNullValue()) ||
      (Tmp2C && Tmp2C->isNullValue() &&
       (CCCode == ISD::SETLE || CCCode == ISD::SETGE ||
        CCCode == ISD::SETUGE || CCCode == ISD::SETULE)) ||
      (Tmp2C && Tmp2C->getAPIntValue() == 1 &&
       (CCCode == ISD::SETLT || CCCode == ISD::SETGT ||
        CCCode == ISD::SETUGT || CCCode == ISD::SETULT))) {
    // low part is known false, returns high part.
    // For LE / GE, if high part is known false, ignore the low part.
    // For LT / GT, if high part is known true, ignore the low part.
    NewLHS = Tmp2;
    NewRHS = SDValue();
    return;
  }

  NewLHS = TLI.SimplifySetCC(getSetCCResultType(LHSHi.getValueType()),
                             LHSHi, RHSHi, ISD::SETEQ, false,
                             DagCombineInfo, dl);
  if (!NewLHS.getNode())
    NewLHS = DAG.getSetCC(dl, getSetCCResultType(LHSHi.getValueType()),
                          LHSHi, RHSHi, ISD::SETEQ);
  NewLHS = DAG.getSelect(dl, Tmp1.getValueType(),
                         NewLHS, Tmp1, Tmp2);
  NewRHS = SDValue();
}

SDValue DAGTypeLegalizer::ExpandIntOp_BR_CC(SDNode *N) {
  SDValue NewLHS = N->getOperand(2), NewRHS = N->getOperand(3);
  ISD::CondCode CCCode = cast<CondCodeSDNode>(N->getOperand(1))->get();
  IntegerExpandSetCCOperands(NewLHS, NewRHS, CCCode, SDLoc(N));

  // If ExpandSetCCOperands returned a scalar, we need to compare the result
  // against zero to select between true and false values.
  if (!NewRHS.getNode()) {
    NewRHS = DAG.getConstant(0, SDLoc(N), NewLHS.getValueType());
    CCCode = ISD::SETNE;
  }

  // Update N to have the operands specified.
  return SDValue(DAG.UpdateNodeOperands(N, N->getOperand(0),
                                DAG.getCondCode(CCCode), NewLHS, NewRHS,
                                N->getOperand(4)), 0);
}

SDValue DAGTypeLegalizer::ExpandIntOp_SELECT_CC(SDNode *N) {
  SDValue NewLHS = N->getOperand(0), NewRHS = N->getOperand(1);
  ISD::CondCode CCCode = cast<CondCodeSDNode>(N->getOperand(4))->get();
  IntegerExpandSetCCOperands(NewLHS, NewRHS, CCCode, SDLoc(N));

  // If ExpandSetCCOperands returned a scalar, we need to compare the result
  // against zero to select between true and false values.
  if (!NewRHS.getNode()) {
    NewRHS = DAG.getConstant(0, SDLoc(N), NewLHS.getValueType());
    CCCode = ISD::SETNE;
  }

  // Update N to have the operands specified.
  return SDValue(DAG.UpdateNodeOperands(N, NewLHS, NewRHS,
                                N->getOperand(2), N->getOperand(3),
                                DAG.getCondCode(CCCode)), 0);
}

SDValue DAGTypeLegalizer::ExpandIntOp_SETCC(SDNode *N) {
  SDValue NewLHS = N->getOperand(0), NewRHS = N->getOperand(1);
  ISD::CondCode CCCode = cast<CondCodeSDNode>(N->getOperand(2))->get();
  IntegerExpandSetCCOperands(NewLHS, NewRHS, CCCode, SDLoc(N));

  // If ExpandSetCCOperands returned a scalar, use it.
  if (!NewRHS.getNode()) {
    assert(NewLHS.getValueType() == N->getValueType(0) &&
           "Unexpected setcc expansion!");
    return NewLHS;
  }

  // Otherwise, update N to have the operands specified.
  return SDValue(DAG.UpdateNodeOperands(N, NewLHS, NewRHS,
                                DAG.getCondCode(CCCode)), 0);
}

SDValue DAGTypeLegalizer::ExpandIntOp_Shift(SDNode *N) {
  // The value being shifted is legal, but the shift amount is too big.
  // It follows that either the result of the shift is undefined, or the
  // upper half of the shift amount is zero.  Just use the lower half.
  SDValue Lo, Hi;
  GetExpandedInteger(N->getOperand(1), Lo, Hi);
  return SDValue(DAG.UpdateNodeOperands(N, N->getOperand(0), Lo), 0);
}

SDValue DAGTypeLegalizer::ExpandIntOp_RETURNADDR(SDNode *N) {
  // The argument of RETURNADDR / FRAMEADDR builtin is 32 bit contant.  This
  // surely makes pretty nice problems on 8/16 bit targets. Just truncate this
  // constant to valid type.
  SDValue Lo, Hi;
  GetExpandedInteger(N->getOperand(0), Lo, Hi);
  return SDValue(DAG.UpdateNodeOperands(N, Lo), 0);
}

SDValue DAGTypeLegalizer::ExpandIntOp_SINT_TO_FP(SDNode *N) {
  SDValue Op = N->getOperand(0);
  EVT DstVT = N->getValueType(0);
  RTLIB::Libcall LC = RTLIB::getSINTTOFP(Op.getValueType(), DstVT);
  assert(LC != RTLIB::UNKNOWN_LIBCALL &&
         "Don't know how to expand this SINT_TO_FP!");
  return TLI.makeLibCall(DAG, LC, DstVT, &Op, 1, true, SDLoc(N)).first;
}

SDValue DAGTypeLegalizer::ExpandIntOp_STORE(StoreSDNode *N, unsigned OpNo) {
  if (ISD::isNormalStore(N))
    return ExpandOp_NormalStore(N, OpNo);

  assert(ISD::isUNINDEXEDStore(N) && "Indexed store during type legalization!");
  assert(OpNo == 1 && "Can only expand the stored value so far");

  EVT VT = N->getOperand(1).getValueType();
  EVT NVT = TLI.getTypeToTransformTo(*DAG.getContext(), VT);
  SDValue Ch  = N->getChain();
  SDValue Ptr = N->getBasePtr();
  unsigned Alignment = N->getAlignment();
  bool isVolatile = N->isVolatile();
  bool isNonTemporal = N->isNonTemporal();
  AAMDNodes AAInfo = N->getAAInfo();
  SDLoc dl(N);
  SDValue Lo, Hi;

  assert(NVT.isByteSized() && "Expanded type not byte sized!");

  if (N->getMemoryVT().bitsLE(NVT)) {
    GetExpandedInteger(N->getValue(), Lo, Hi);
    return DAG.getTruncStore(Ch, dl, Lo, Ptr, N->getPointerInfo(),
                             N->getMemoryVT(), isVolatile, isNonTemporal,
                             Alignment, AAInfo);
  }

  if (TLI.isLittleEndian()) {
    // Little-endian - low bits are at low addresses.
    GetExpandedInteger(N->getValue(), Lo, Hi);

    Lo = DAG.getStore(Ch, dl, Lo, Ptr, N->getPointerInfo(),
                      isVolatile, isNonTemporal, Alignment, AAInfo);

    unsigned ExcessBits =
      N->getMemoryVT().getSizeInBits() - NVT.getSizeInBits();
    EVT NEVT = EVT::getIntegerVT(*DAG.getContext(), ExcessBits);

    // Increment the pointer to the other half.
    unsigned IncrementSize = NVT.getSizeInBits()/8;
    Ptr = DAG.getNode(ISD::ADD, dl, Ptr.getValueType(), Ptr,
                      DAG.getConstant(IncrementSize, dl, Ptr.getValueType()));
    Hi = DAG.getTruncStore(Ch, dl, Hi, Ptr,
                           N->getPointerInfo().getWithOffset(IncrementSize),
                           NEVT, isVolatile, isNonTemporal,
                           MinAlign(Alignment, IncrementSize), AAInfo);
    return DAG.getNode(ISD::TokenFactor, dl, MVT::Other, Lo, Hi);
  }

  // Big-endian - high bits are at low addresses.  Favor aligned stores at
  // the cost of some bit-fiddling.
  GetExpandedInteger(N->getValue(), Lo, Hi);

  EVT ExtVT = N->getMemoryVT();
  unsigned EBytes = ExtVT.getStoreSize();
  unsigned IncrementSize = NVT.getSizeInBits()/8;
  unsigned ExcessBits = (EBytes - IncrementSize)*8;
  EVT HiVT = EVT::getIntegerVT(*DAG.getContext(),
                               ExtVT.getSizeInBits() - ExcessBits);

  if (ExcessBits < NVT.getSizeInBits()) {
    // Transfer high bits from the top of Lo to the bottom of Hi.
    Hi = DAG.getNode(ISD::SHL, dl, NVT, Hi,
                     DAG.getConstant(NVT.getSizeInBits() - ExcessBits, dl,
                                     TLI.getPointerTy()));
    Hi = DAG.getNode(ISD::OR, dl, NVT, Hi,
                     DAG.getNode(ISD::SRL, dl, NVT, Lo,
                                 DAG.getConstant(ExcessBits, dl,
                                                 TLI.getPointerTy())));
  }

  // Store both the high bits and maybe some of the low bits.
  Hi = DAG.getTruncStore(Ch, dl, Hi, Ptr, N->getPointerInfo(),
                         HiVT, isVolatile, isNonTemporal, Alignment, AAInfo);

  // Increment the pointer to the other half.
<<<<<<< HEAD
  Ptr = DAG.getPointerAdd(dl, Ptr, IncrementSize);
=======
  Ptr = DAG.getNode(ISD::ADD, dl, Ptr.getValueType(), Ptr,
                    DAG.getConstant(IncrementSize, dl, Ptr.getValueType()));
>>>>>>> 787b9b4e
  // Store the lowest ExcessBits bits in the second half.
  Lo = DAG.getTruncStore(Ch, dl, Lo, Ptr,
                         N->getPointerInfo().getWithOffset(IncrementSize),
                         EVT::getIntegerVT(*DAG.getContext(), ExcessBits),
                         isVolatile, isNonTemporal,
                         MinAlign(Alignment, IncrementSize), AAInfo);
  return DAG.getNode(ISD::TokenFactor, dl, MVT::Other, Lo, Hi);
}

SDValue DAGTypeLegalizer::ExpandIntOp_TRUNCATE(SDNode *N) {
  SDValue InL, InH;
  GetExpandedInteger(N->getOperand(0), InL, InH);
  // Just truncate the low part of the source.
  return DAG.getNode(ISD::TRUNCATE, SDLoc(N), N->getValueType(0), InL);
}

SDValue DAGTypeLegalizer::ExpandIntOp_UINT_TO_FP(SDNode *N) {
  SDValue Op = N->getOperand(0);
  EVT SrcVT = Op.getValueType();
  EVT DstVT = N->getValueType(0);
  SDLoc dl(N);

  // The following optimization is valid only if every value in SrcVT (when
  // treated as signed) is representable in DstVT.  Check that the mantissa
  // size of DstVT is >= than the number of bits in SrcVT -1.
  const fltSemantics &sem = DAG.EVTToAPFloatSemantics(DstVT);
  if (APFloat::semanticsPrecision(sem) >= SrcVT.getSizeInBits()-1 &&
      TLI.getOperationAction(ISD::SINT_TO_FP, SrcVT) == TargetLowering::Custom){
    // Do a signed conversion then adjust the result.
    SDValue SignedConv = DAG.getNode(ISD::SINT_TO_FP, dl, DstVT, Op);
    SignedConv = TLI.LowerOperation(SignedConv, DAG);

    // The result of the signed conversion needs adjusting if the 'sign bit' of
    // the incoming integer was set.  To handle this, we dynamically test to see
    // if it is set, and, if so, add a fudge factor.

    const uint64_t F32TwoE32  = 0x4F800000ULL;
    const uint64_t F32TwoE64  = 0x5F800000ULL;
    const uint64_t F32TwoE128 = 0x7F800000ULL;

    APInt FF(32, 0);
    if (SrcVT == MVT::i32)
      FF = APInt(32, F32TwoE32);
    else if (SrcVT == MVT::i64)
      FF = APInt(32, F32TwoE64);
    else if (SrcVT == MVT::i128)
      FF = APInt(32, F32TwoE128);
    else
      llvm_unreachable("Unsupported UINT_TO_FP!");

    // Check whether the sign bit is set.
    SDValue Lo, Hi;
    GetExpandedInteger(Op, Lo, Hi);
    SDValue SignSet = DAG.getSetCC(dl,
                                   getSetCCResultType(Hi.getValueType()),
                                   Hi,
                                   DAG.getConstant(0, dl, Hi.getValueType()),
                                   ISD::SETLT);

    // Build a 64 bit pair (0, FF) in the constant pool, with FF in the lo bits.
    SDValue FudgePtr = DAG.getConstantPool(
                               ConstantInt::get(*DAG.getContext(), FF.zext(64)),
                                           TLI.getPointerTy());

    // Get a pointer to FF if the sign bit was set, or to 0 otherwise.
    SDValue Zero = DAG.getIntPtrConstant(0, dl);
    SDValue Four = DAG.getIntPtrConstant(4, dl);
    if (TLI.isBigEndian()) std::swap(Zero, Four);
    SDValue Offset = DAG.getSelect(dl, Zero.getValueType(), SignSet,
                                   Zero, Four);
    unsigned Alignment = cast<ConstantPoolSDNode>(FudgePtr)->getAlignment();
    FudgePtr = DAG.getNode(ISD::ADD, dl, FudgePtr.getValueType(),
                           FudgePtr, Offset);
    Alignment = std::min(Alignment, 4u);

    // Load the value out, extending it from f32 to the destination float type.
    // FIXME: Avoid the extend by constructing the right constant pool?
    SDValue Fudge = DAG.getExtLoad(ISD::EXTLOAD, dl, DstVT, DAG.getEntryNode(),
                                   FudgePtr,
                                   MachinePointerInfo::getConstantPool(),
                                   MVT::f32,
                                   false, false, false, Alignment);
    return DAG.getNode(ISD::FADD, dl, DstVT, SignedConv, Fudge);
  }

  // Otherwise, use a libcall.
  RTLIB::Libcall LC = RTLIB::getUINTTOFP(SrcVT, DstVT);
  assert(LC != RTLIB::UNKNOWN_LIBCALL &&
         "Don't know how to expand this UINT_TO_FP!");
  return TLI.makeLibCall(DAG, LC, DstVT, &Op, 1, true, dl).first;
}

SDValue DAGTypeLegalizer::ExpandIntOp_ATOMIC_STORE(SDNode *N) {
  SDLoc dl(N);
  SDValue Swap = DAG.getAtomic(ISD::ATOMIC_SWAP, dl,
                               cast<AtomicSDNode>(N)->getMemoryVT(),
                               N->getOperand(0),
                               N->getOperand(1), N->getOperand(2),
                               cast<AtomicSDNode>(N)->getMemOperand(),
                               cast<AtomicSDNode>(N)->getOrdering(),
                               cast<AtomicSDNode>(N)->getSynchScope());
  return Swap.getValue(1);
}


SDValue DAGTypeLegalizer::PromoteIntRes_EXTRACT_SUBVECTOR(SDNode *N) {
  SDValue InOp0 = N->getOperand(0);
  EVT InVT = InOp0.getValueType();

  EVT OutVT = N->getValueType(0);
  EVT NOutVT = TLI.getTypeToTransformTo(*DAG.getContext(), OutVT);
  assert(NOutVT.isVector() && "This type must be promoted to a vector type");
  unsigned OutNumElems = OutVT.getVectorNumElements();
  EVT NOutVTElem = NOutVT.getVectorElementType();

  SDLoc dl(N);
  SDValue BaseIdx = N->getOperand(1);

  SmallVector<SDValue, 8> Ops;
  Ops.reserve(OutNumElems);
  for (unsigned i = 0; i != OutNumElems; ++i) {

    // Extract the element from the original vector.
    SDValue Index = DAG.getNode(ISD::ADD, dl, BaseIdx.getValueType(),
      BaseIdx, DAG.getConstant(i, dl, BaseIdx.getValueType()));
    SDValue Ext = DAG.getNode(ISD::EXTRACT_VECTOR_ELT, dl,
      InVT.getVectorElementType(), N->getOperand(0), Index);

    SDValue Op = DAG.getNode(ISD::ANY_EXTEND, dl, NOutVTElem, Ext);
    // Insert the converted element to the new vector.
    Ops.push_back(Op);
  }

  return DAG.getNode(ISD::BUILD_VECTOR, dl, NOutVT, Ops);
}


SDValue DAGTypeLegalizer::PromoteIntRes_VECTOR_SHUFFLE(SDNode *N) {
  ShuffleVectorSDNode *SV = cast<ShuffleVectorSDNode>(N);
  EVT VT = N->getValueType(0);
  SDLoc dl(N);

  ArrayRef<int> NewMask = SV->getMask().slice(0, VT.getVectorNumElements());

  SDValue V0 = GetPromotedInteger(N->getOperand(0));
  SDValue V1 = GetPromotedInteger(N->getOperand(1));
  EVT OutVT = V0.getValueType();

  return DAG.getVectorShuffle(OutVT, dl, V0, V1, NewMask);
}


SDValue DAGTypeLegalizer::PromoteIntRes_BUILD_VECTOR(SDNode *N) {
  EVT OutVT = N->getValueType(0);
  EVT NOutVT = TLI.getTypeToTransformTo(*DAG.getContext(), OutVT);
  assert(NOutVT.isVector() && "This type must be promoted to a vector type");
  unsigned NumElems = N->getNumOperands();
  EVT NOutVTElem = NOutVT.getVectorElementType();

  SDLoc dl(N);

  SmallVector<SDValue, 8> Ops;
  Ops.reserve(NumElems);
  for (unsigned i = 0; i != NumElems; ++i) {
    SDValue Op;
    // BUILD_VECTOR integer operand types are allowed to be larger than the
    // result's element type. This may still be true after the promotion. For
    // example, we might be promoting (<v?i1> = BV <i32>, <i32>, ...) to
    // (v?i16 = BV <i32>, <i32>, ...), and we can't any_extend <i32> to <i16>.
    if (N->getOperand(i).getValueType().bitsLT(NOutVTElem))
      Op = DAG.getNode(ISD::ANY_EXTEND, dl, NOutVTElem, N->getOperand(i));
    else
      Op = N->getOperand(i);
    Ops.push_back(Op);
  }

  return DAG.getNode(ISD::BUILD_VECTOR, dl, NOutVT, Ops);
}

SDValue DAGTypeLegalizer::PromoteIntRes_SCALAR_TO_VECTOR(SDNode *N) {

  SDLoc dl(N);

  assert(!N->getOperand(0).getValueType().isVector() &&
         "Input must be a scalar");

  EVT OutVT = N->getValueType(0);
  EVT NOutVT = TLI.getTypeToTransformTo(*DAG.getContext(), OutVT);
  assert(NOutVT.isVector() && "This type must be promoted to a vector type");
  EVT NOutVTElem = NOutVT.getVectorElementType();

  SDValue Op = DAG.getNode(ISD::ANY_EXTEND, dl, NOutVTElem, N->getOperand(0));

  return DAG.getNode(ISD::SCALAR_TO_VECTOR, dl, NOutVT, Op);
}

SDValue DAGTypeLegalizer::PromoteIntRes_CONCAT_VECTORS(SDNode *N) {
  SDLoc dl(N);

  EVT OutVT = N->getValueType(0);
  EVT NOutVT = TLI.getTypeToTransformTo(*DAG.getContext(), OutVT);
  assert(NOutVT.isVector() && "This type must be promoted to a vector type");

  EVT InElemTy = OutVT.getVectorElementType();
  EVT OutElemTy = NOutVT.getVectorElementType();

  unsigned NumElem = N->getOperand(0).getValueType().getVectorNumElements();
  unsigned NumOutElem = NOutVT.getVectorNumElements();
  unsigned NumOperands = N->getNumOperands();
  assert(NumElem * NumOperands == NumOutElem &&
         "Unexpected number of elements");

  // Take the elements from the first vector.
  SmallVector<SDValue, 8> Ops(NumOutElem);
  for (unsigned i = 0; i < NumOperands; ++i) {
    SDValue Op = N->getOperand(i);
    for (unsigned j = 0; j < NumElem; ++j) {
      SDValue Ext = DAG.getNode(ISD::EXTRACT_VECTOR_ELT, dl,
                                InElemTy, Op, DAG.getConstant(j, dl,
                                              TLI.getVectorIdxTy()));
      Ops[i * NumElem + j] = DAG.getNode(ISD::ANY_EXTEND, dl, OutElemTy, Ext);
    }
  }

  return DAG.getNode(ISD::BUILD_VECTOR, dl, NOutVT, Ops);
}

SDValue DAGTypeLegalizer::PromoteIntRes_INSERT_VECTOR_ELT(SDNode *N) {
  EVT OutVT = N->getValueType(0);
  EVT NOutVT = TLI.getTypeToTransformTo(*DAG.getContext(), OutVT);
  assert(NOutVT.isVector() && "This type must be promoted to a vector type");

  EVT NOutVTElem = NOutVT.getVectorElementType();

  SDLoc dl(N);
  SDValue V0 = GetPromotedInteger(N->getOperand(0));

  SDValue ConvElem = DAG.getNode(ISD::ANY_EXTEND, dl,
    NOutVTElem, N->getOperand(1));
  return DAG.getNode(ISD::INSERT_VECTOR_ELT, dl, NOutVT,
    V0, ConvElem, N->getOperand(2));
}

SDValue DAGTypeLegalizer::PromoteIntOp_EXTRACT_VECTOR_ELT(SDNode *N) {
  SDLoc dl(N);
  SDValue V0 = GetPromotedInteger(N->getOperand(0));
  SDValue V1 = DAG.getZExtOrTrunc(N->getOperand(1), dl, TLI.getVectorIdxTy());
  SDValue Ext = DAG.getNode(ISD::EXTRACT_VECTOR_ELT, dl,
    V0->getValueType(0).getScalarType(), V0, V1);

  // EXTRACT_VECTOR_ELT can return types which are wider than the incoming
  // element types. If this is the case then we need to expand the outgoing
  // value and not truncate it.
  return DAG.getAnyExtOrTrunc(Ext, dl, N->getValueType(0));
}

SDValue DAGTypeLegalizer::PromoteIntOp_EXTRACT_SUBVECTOR(SDNode *N) {
  SDLoc dl(N);
  SDValue V0 = GetPromotedInteger(N->getOperand(0));
  MVT InVT = V0.getValueType().getSimpleVT();
  MVT OutVT = MVT::getVectorVT(InVT.getVectorElementType(),
                               N->getValueType(0).getVectorNumElements());
  SDValue Ext = DAG.getNode(ISD::EXTRACT_SUBVECTOR, dl, OutVT, V0, N->getOperand(1));
  return DAG.getNode(ISD::TRUNCATE, dl, N->getValueType(0), Ext);
}

SDValue DAGTypeLegalizer::PromoteIntOp_CONCAT_VECTORS(SDNode *N) {
  SDLoc dl(N);
  unsigned NumElems = N->getNumOperands();

  EVT RetSclrTy = N->getValueType(0).getVectorElementType();

  SmallVector<SDValue, 8> NewOps;
  NewOps.reserve(NumElems);

  // For each incoming vector
  for (unsigned VecIdx = 0; VecIdx != NumElems; ++VecIdx) {
    SDValue Incoming = GetPromotedInteger(N->getOperand(VecIdx));
    EVT SclrTy = Incoming->getValueType(0).getVectorElementType();
    unsigned NumElem = Incoming->getValueType(0).getVectorNumElements();

    for (unsigned i=0; i<NumElem; ++i) {
      // Extract element from incoming vector
      SDValue Ex = DAG.getNode(ISD::EXTRACT_VECTOR_ELT, dl, SclrTy,
      Incoming, DAG.getConstant(i, dl, TLI.getVectorIdxTy()));
      SDValue Tr = DAG.getNode(ISD::TRUNCATE, dl, RetSclrTy, Ex);
      NewOps.push_back(Tr);
    }
  }

  return DAG.getNode(ISD::BUILD_VECTOR, dl,  N->getValueType(0), NewOps);
}<|MERGE_RESOLUTION|>--- conflicted
+++ resolved
@@ -2023,12 +2023,7 @@
                         AAInfo);
 
     // Increment the pointer to the other half.
-<<<<<<< HEAD
     Ptr = DAG.getPointerAdd(dl, Ptr, IncrementSize);
-=======
-    Ptr = DAG.getNode(ISD::ADD, dl, Ptr.getValueType(), Ptr,
-                      DAG.getConstant(IncrementSize, dl, Ptr.getValueType()));
->>>>>>> 787b9b4e
     // Load the rest of the low bits.
     Lo = DAG.getExtLoad(ISD::ZEXTLOAD, dl, NVT, Ch, Ptr,
                         N->getPointerInfo().getWithOffset(IncrementSize),
@@ -2898,12 +2893,7 @@
                          HiVT, isVolatile, isNonTemporal, Alignment, AAInfo);
 
   // Increment the pointer to the other half.
-<<<<<<< HEAD
   Ptr = DAG.getPointerAdd(dl, Ptr, IncrementSize);
-=======
-  Ptr = DAG.getNode(ISD::ADD, dl, Ptr.getValueType(), Ptr,
-                    DAG.getConstant(IncrementSize, dl, Ptr.getValueType()));
->>>>>>> 787b9b4e
   // Store the lowest ExcessBits bits in the second half.
   Lo = DAG.getTruncStore(Ch, dl, Lo, Ptr,
                          N->getPointerInfo().getWithOffset(IncrementSize),
